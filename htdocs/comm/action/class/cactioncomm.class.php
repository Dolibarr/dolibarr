<?php
/* Copyright (C) 2002-2003 Rodolphe Quiedeville <rodolphe@quiedeville.org>
 * Copyright (C) 2004-2014 Laurent Destailleur  <eldy@users.sourceforge.net>
 *
 * This program is free software; you can redistribute it and/or modify
 * it under the terms of the GNU General Public License as published by
 * the Free Software Foundation; either version 3 of the License, or
 * (at your option) any later version.
 *
 * This program is distributed in the hope that it will be useful,
 * but WITHOUT ANY WARRANTY; without even the implied warranty of
 * MERCHANTABILITY or FITNESS FOR A PARTICULAR PURPOSE.  See the
 * GNU General Public License for more details.
 *
 * You should have received a copy of the GNU General Public License
 * along with this program. If not, see <https://www.gnu.org/licenses/>.
 */

/**
 *       \file       htdocs/comm/action/class/cactioncomm.class.php
 *       \ingroup    agenda
 *       \brief      File of class to manage type of agenda events
 */


/**
 *      Class to manage different types of events
 */
class CActionComm
{
	/**
	 * @var string Error code (or message)
	 */
	public $error = '';

	/**
	 * @var DoliDB Database handler.
	 */
	public $db;

	/**
	 * @var int ID
	 */
	public $id;

	/**
	 * @var string code
	 */
	public $code;

	/**
	 * @var string type
	 */
	public $type;

	/**
	 * @var string label
	 * @deprecated
	 * @see $label
	 */
	public $libelle;

	/**
	 * @var string Type of agenda event label
	 */
	public $label;

	/**
	 * @var int active
	 */
	public $active;

	/**
	 * @var string color hex
	 */
	public $color;

	/**
	 * @var string String with name of icon for myobject. Must be the part after the 'object_' into object_myobject.png
	 */
	public $picto;

	/**
	 * @var array array of type_actions
	 */
	public $type_actions = array();


	/**
	 * @var array	Used to return value by some methods
	 */
	public $liste_array;


	/**
	 *  Constructor
	 *
	 *  @param	DoliDB		$db		Database handler
	 */
	public function __construct($db)
	{
		$this->db = $db;
	}

	/**
	 *  Load action type from database
	 *
	 *  @param  int|string	$id     id or code of action type to read
	 *  @return int             	1=ok, 0=not found, -1=error
	 */
	public function fetch($id)
	{
		$sql = "SELECT id, code, type, libelle as label, color, active, picto";
		$sql .= " FROM ".MAIN_DB_PREFIX."c_actioncomm";
		if (is_numeric($id)) {
			$sql .= " WHERE id=".(int) $id;
		} else {
			$sql .= " WHERE code='".$this->db->escape($id)."'";
		}

		dol_syslog(get_class($this)."::fetch", LOG_DEBUG);
		$resql = $this->db->query($sql);
		if ($resql) {
			if ($this->db->num_rows($resql)) {
				$obj = $this->db->fetch_object($resql);

				$this->id      = $obj->id;
				$this->code    = $obj->code;
				$this->type    = $obj->type;
				$this->libelle = $obj->label; // deprecated
				$this->label   = $obj->label;
				$this->active  = $obj->active;
				$this->color   = $obj->color;

				$this->db->free($resql);
				return 1;
			} else {
				$this->db->free($resql);
				return 0;
			}
		} else {
			$this->error = $this->db->error();
			return -1;
		}
	}

	// phpcs:disable PEAR.NamingConventions.ValidFunctionName.ScopeNotCamelCaps
	/**
	 *  Return list of event types: array(id=>label) or array(code=>label)
	 *
	 *  @param  string|int  $active         1 or 0 to filter on event state active or not ('' by default = no filter)
	 *  @param  string      $idorcode       'id' or 'code' or 'all'
	 *  @param  string      $excludetype    Type to exclude ('system' or 'systemauto')
	 *  @param  int         $onlyautoornot  1=Group all type AC_XXX into 1 line AC_MANUAL. 0=Keep details of type, -1 or -2=Keep details and add a combined line per calendar (Default, Auto, BoothConf, ...)
	 *  @param  string      $morefilter     Add more SQL filter
	 *  @param  int         $shortlabel     1=Get short label instead of long label
	 *  @return array|int                   Array of all event types if OK, <0 if KO. Key of array is id or code depending on parameter $idorcode.
	 */
	public function liste_array($active = '', $idorcode = 'id', $excludetype = '', $onlyautoornot = 0, $morefilter = '', $shortlabel = 0)
	{
		// phpcs:enable
		global $langs, $conf, $user;
		$langs->load("commercial");

		$repid = array();
		$repcode = array();
		$repall = array();

		$sql = "SELECT id, code, libelle as label, module, type, color, picto";
		$sql .= " FROM ".MAIN_DB_PREFIX."c_actioncomm";
		$sql .= " WHERE 1=1";
		if ($active != '') {
			$sql .= " AND active=".(int) $active;
		}
		if (!empty($excludetype)) {
			$sql .= " AND type <> '".$this->db->escape($excludetype)."'";
		}
		if ($morefilter) {
			$sql .= " AND ".$morefilter;
		}
<<<<<<< HEAD
		$sql .= " ORDER BY position, type, module";
=======
		// If AGENDA_SORT_EVENT_TYPE_BY_POSITION_FIRST is defined, we use position as main sort criterion
		// otherwise we use type as main sort criterion
		if (getDolGlobalString('AGENDA_SORT_EVENT_TYPE_BY_POSITION_FIRST')) {
			$sql .= " ORDER BY position, type, module";
		} else {
			$sql .= " ORDER BY type, position, module";
		}
>>>>>>> 1dca4b99

		dol_syslog(get_class($this)."::liste_array", LOG_DEBUG);
		$resql = $this->db->query($sql);
		if ($resql) {
			$nump = $this->db->num_rows($resql);
			if ($nump) {
				$idforallfornewmodule = 96;
                $TSystem = array();
                $TSystemAuto = array();
                $TModule = array();
				$i = 0;
				while ($i < $nump) {
					$obj = $this->db->fetch_object($resql);

					$qualified = 1;

					// $obj->type can be 'system', 'systemauto', 'module', 'moduleauto', 'xxx', 'xxxauto'
					// Note: type = system... than type of event is added among other standard events.
					//       type = module... then type of event is grouped into module defined into module = myobject@mymodule. Example: Event organization or external modules
					//       type = xxx... then type of event is added into list as a new flat value (not grouped). Example: Agefod external module
					if ($qualified && $onlyautoornot > 0 && preg_match('/^system/', $obj->type) && !preg_match('/^AC_OTH/', $obj->code)) {
						$qualified = 0; // We discard detailed system events. We keep only the 2 generic lines (AC_OTH and AC_OTH_AUTO)
					}

					if ($qualified && !empty($obj->module)) {
						//var_dump($obj->type.' '.$obj->module.' '); var_dump($user->hasRight('facture', 'lire'));
						$qualified = 0;
						// Special cases
						if ($obj->module == 'invoice' && isModEnabled('facture') && $user->hasRight('facture', 'lire')) {
							$qualified = 1;
						}
						if ($obj->module == 'order' && isModEnabled('commande') && !$user->hasRight('commande', 'lire')) {
							$qualified = 1;
						}
						if ($obj->module == 'propal' && isModEnabled("propal") && $user->hasRight('propal', 'lire')) {
							$qualified = 1;
						}
						if ($obj->module == 'invoice_supplier' && ((isModEnabled("fournisseur") && !getDolGlobalString('MAIN_USE_NEW_SUPPLIERMOD') && $user->hasRight('fournisseur', 'facture', 'lire')) || (isModEnabled('supplier_invoice') && $user->hasRight('supplier_invoice', 'lire')))) {
							$qualified = 1;
						}
						if ($obj->module == 'order_supplier' && ((isModEnabled("fournisseur") && !getDolGlobalString('MAIN_USE_NEW_SUPPLIERMOD') && $user->hasRight('fournisseur', 'commande', 'lire')) || (!isModEnabled('supplier_order') && $user->hasRight('supplier_order', 'lire')))) {
							$qualified = 1;
						}
						if ($obj->module == 'shipping' && isModEnabled("expedition") && $user->hasRight('expedition', 'lire')) {
							$qualified = 1;
						}
						// For case module = 'myobject@eventorganization'
						$tmparray = explode("@", $obj->module);
						if (count($tmparray) > 1 && $tmparray[1] == 'eventorganization' && isModEnabled('eventorganization')) {
							$qualified = 1;
						}
						// For the generic case with type = 'module...' and module = 'myobject@mymodule'
						$regs = array();
						if (preg_match('/^module/', $obj->type)) {
							if (preg_match('/^(.+)@(.+)$/', $obj->module, $regs)) {
								$tmpobject = $regs[1];
								$tmpmodule = $regs[2];
								//var_dump($user->$tmpmodule);
								if ($tmpmodule && isset($conf->$tmpmodule) && isModEnabled($tmpmodule) && ($user->hasRight($tmpmodule, 'read') || $user->hasRight($tmpmodule, 'lire') || $user->hasRight($tmpmodule, $tmpobject, 'read') || $user->hasRight($tmpmodule, $tmpobject, 'lire'))) {
									$qualified = 1;
								}
							}
						}
						// For the case type is not 'system...' neither 'module', we just check module is on
						if (! in_array($obj->type, array('system', 'systemauto', 'module', 'moduleauto'))) {
							$tmpmodule = $obj->module;
							//var_dump($tmpmodule);
							if ($tmpmodule && isset($conf->$tmpmodule) && isModEnabled($tmpmodule)) {
								$qualified = 1;
							}
						}
					}

					if ($qualified) {
						$keyfortrans = '';
						$transcode = '';
						$code = $obj->code;
						$typecalendar = $obj->type;

						if ($onlyautoornot > 0 && $typecalendar == 'system') {
							$code = 'AC_MANUAL';
						} elseif ($onlyautoornot > 0 && $typecalendar == 'systemauto') {
							$code = 'AC_AUTO';
						} elseif ($onlyautoornot > 0) {
							$code = 'AC_'.strtoupper($obj->module);
						}

						if ($shortlabel) {
							$keyfortrans = "Action".$code.'Short';
							$transcode = $langs->trans($keyfortrans);
						}
						if (empty($keyfortrans) || $keyfortrans == $transcode) {
							$keyfortrans = "Action".$code;
							$transcode = $langs->trans($keyfortrans);
						}
						$label = (($transcode != $keyfortrans) ? $transcode : $langs->trans($obj->label));
<<<<<<< HEAD
						if (($onlyautoornot == -1 || $onlyautoornot == -2) && !empty($conf->global->AGENDA_USE_EVENT_TYPE)) {
							if ($typecalendar == 'system' || $typecalendar == 'user') {
=======
						if (($onlyautoornot == -1 || $onlyautoornot == -2) && getDolGlobalString('AGENDA_USE_EVENT_TYPE')) {
							if ($typecalendar == 'system') {
>>>>>>> 1dca4b99
								$label = '&nbsp;&nbsp; '.$label;
                                $TSystem['id'][-99] = $langs->trans("ActionAC_MANUAL");
                                $TSystem['code']['AC_NON_AUTO'] = '-- '.$langs->trans("ActionAC_MANUAL");
							}
							if ($typecalendar == 'systemauto') {
								$label = '&nbsp;&nbsp; '.$label;
                                $TSystemAuto['id'][-98] = $langs->trans("ActionAC_AUTO");
                                $TSystemAuto['code']['AC_ALL_AUTO'] = '-- '.$langs->trans("ActionAC_AUTO");
							}

							if ($typecalendar == 'module') {
								//TODO check if possible to push it between system and systemauto
								if (preg_match('/@/', $obj->module)) {
									$module = explode('@', $obj->module)[1];
								} else {
									$module = $obj->module;
								}
								$label = '&nbsp;&nbsp; '.$label;
								if (!isset($repcode['AC_ALL_'.strtoupper($module)])) {	// If first time for this module
									$idforallfornewmodule--;
								}
                                $TModule['id'][$idforallfornewmodule] = $langs->trans("ActionAC_ALL_".strtoupper($module));
                                $TModule['code']['AC_ALL_'.strtoupper($module)] = '-- '.$langs->trans("Module").' '.ucfirst($module);
							}
						}
                        if($typecalendar == 'system' || $typecalendar == 'user') {
                            $TSystem['id'][$obj->id] = $label;
                            $TSystem['code'][$obj->code] = $label;
                            $TSystem['all'][$obj->code] = array('id' => $label, 'label' => $label, 'type' => $typecalendar, 'color' => $obj->color, 'picto' => $obj->picto);
                        } elseif($typecalendar == 'systemauto') {
                            $TSystemAuto['id'][$obj->id] = $label;
                            $TSystemAuto['code'][$obj->code] = $label;
                            $TSystemAuto['all'][$obj->code] = array('id' => $label, 'label' => $label, 'type' => $typecalendar, 'color' => $obj->color, 'picto' => $obj->picto);
                        }

						if ($onlyautoornot > 0 && preg_match('/^module/', $obj->type) && $obj->module) {
                            $TModule['code'][$obj->code] .= ' ('.$langs->trans("Module").': '.$obj->module.')';
                            $TModule['all'][$obj->code]['label'] .= ' ('.$langs->trans("Module").': '.$obj->module.')';
						}
					}
					$i++;
				}
			}

            if(empty($idorcode)) $idorcode = 'all';
            $TType = $TSystem[$idorcode];
            if(! empty($TSystemAuto[$idorcode])) $TType = array_merge($TSystem[$idorcode], $TSystemAuto[$idorcode]);
            if(! empty($TModule[$idorcode])) $TType = array_merge($TSystem[$idorcode], $TModule[$idorcode]);
            $this->liste_array = $TType;


			return $this->liste_array;
		} else {
			$this->error = $this->db->lasterror();
			return -1;
		}
	}


	/**
	 *  Return name of action type as a label translated
	 *
	 *	@param	int		$withpicto		0=No picto, 1=Include picto into link, 2=Picto only
	 *  @return string			      	Label of action type
	 */
	public function getNomUrl($withpicto = 0)
	{
		global $langs;

		// Check if translation available
		$transcode = $langs->trans("Action".$this->code);
		if ($transcode != "Action".$this->code) {
			return $transcode;
		}
		return -1;
	}
}<|MERGE_RESOLUTION|>--- conflicted
+++ resolved
@@ -178,9 +178,6 @@
 		if ($morefilter) {
 			$sql .= " AND ".$morefilter;
 		}
-<<<<<<< HEAD
-		$sql .= " ORDER BY position, type, module";
-=======
 		// If AGENDA_SORT_EVENT_TYPE_BY_POSITION_FIRST is defined, we use position as main sort criterion
 		// otherwise we use type as main sort criterion
 		if (getDolGlobalString('AGENDA_SORT_EVENT_TYPE_BY_POSITION_FIRST')) {
@@ -188,7 +185,6 @@
 		} else {
 			$sql .= " ORDER BY type, position, module";
 		}
->>>>>>> 1dca4b99
 
 		dol_syslog(get_class($this)."::liste_array", LOG_DEBUG);
 		$resql = $this->db->query($sql);
@@ -285,13 +281,8 @@
 							$transcode = $langs->trans($keyfortrans);
 						}
 						$label = (($transcode != $keyfortrans) ? $transcode : $langs->trans($obj->label));
-<<<<<<< HEAD
-						if (($onlyautoornot == -1 || $onlyautoornot == -2) && !empty($conf->global->AGENDA_USE_EVENT_TYPE)) {
+						if (($onlyautoornot == -1 || $onlyautoornot == -2) && getDolGlobalString('AGENDA_USE_EVENT_TYPE')) {
 							if ($typecalendar == 'system' || $typecalendar == 'user') {
-=======
-						if (($onlyautoornot == -1 || $onlyautoornot == -2) && getDolGlobalString('AGENDA_USE_EVENT_TYPE')) {
-							if ($typecalendar == 'system') {
->>>>>>> 1dca4b99
 								$label = '&nbsp;&nbsp; '.$label;
                                 $TSystem['id'][-99] = $langs->trans("ActionAC_MANUAL");
                                 $TSystem['code']['AC_NON_AUTO'] = '-- '.$langs->trans("ActionAC_MANUAL");
