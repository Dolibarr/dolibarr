<?php
/* Copyright (C) 2002-2003 Rodolphe Quiedeville <rodolphe@quiedeville.org>
 * Copyright (C) 2004-2014 Laurent Destailleur  <eldy@users.sourceforge.net>
 *
 * This program is free software; you can redistribute it and/or modify
 * it under the terms of the GNU General Public License as published by
 * the Free Software Foundation; either version 3 of the License, or
 * (at your option) any later version.
 *
 * This program is distributed in the hope that it will be useful,
 * but WITHOUT ANY WARRANTY; without even the implied warranty of
 * MERCHANTABILITY or FITNESS FOR A PARTICULAR PURPOSE.  See the
 * GNU General Public License for more details.
 *
 * You should have received a copy of the GNU General Public License
 * along with this program. If not, see <http://www.gnu.org/licenses/>.
 */

/**
 *       \file       htdocs/comm/action/class/cactioncomm.class.php
 *       \ingroup    agenda
 *       \brief      File of class to manage type of agenda events
 */


/**
 *		Class to manage different types of events
 */
class CActionComm
{
    /**
     * @var string Error code (or message)
     */
    public $error='';

    /**
     * @var DoliDB Database handler.
     */
    public $db;

    /**
     * @var int ID
     */
    public $id;

<<<<<<< HEAD
    var $code;
    var $type;
    var $libelle;       // deprecated
=======
    public $code;
    public $type;
    public $libelle;       // deprecated
>>>>>>> b3e6d4a9

    /**
     * @var string Type of agenda event label
     */
    public $label;
<<<<<<< HEAD

    var $active;
    var $color;
    var $picto;
=======
>>>>>>> b3e6d4a9

    public $active;
    public $color;

    /**
	 * @var string String with name of icon for myobject. Must be the part after the 'object_' into object_myobject.png
	 */
	public $picto;

    public $type_actions=array();


    /**
     *  Constructor
     *
     *  @param	DoliDB		$db		Database handler
     */
    function __construct($db)
    {
        $this->db = $db;
    }

    /**
     *  Load action type from database
     *
     *  @param	int		$id     id or code of action type to read
     *  @return int 			1=ok, 0=not found, -1=error
     */
    function fetch($id)
    {
        $sql = "SELECT id, code, type, libelle as label, color, active, picto";
        $sql.= " FROM ".MAIN_DB_PREFIX."c_actioncomm";
        if (is_numeric($id)) $sql.= " WHERE id=".$id;
        else $sql.= " WHERE code='".$id."'";

        dol_syslog(get_class($this)."::fetch", LOG_DEBUG);
        $resql=$this->db->query($sql);
        if ($resql)
        {
            if ($this->db->num_rows($resql))
            {
                $obj = $this->db->fetch_object($resql);

                $this->id      = $obj->id;
                $this->code    = $obj->code;
                $this->type    = $obj->type;
                $this->libelle = $obj->label;   // deprecated
                $this->label   = $obj->label;
                $this->active  = $obj->active;
                $this->color   = $obj->color;

                $this->db->free($resql);
                return 1;
            }
            else
			{
                $this->db->free($resql);
                return 0;
            }
        }
        else
        {
            $this->error=$this->db->error();
            return -1;
        }
    }

    // phpcs:disable PEAR.NamingConventions.ValidFunctionName.NotCamelCaps
    /**
     *  Return list of event types: array(id=>label) or array(code=>label)
     *
     *  @param	string|int	$active     	1 or 0 to filter on event state active or not ('' by default = no filter)
     *  @param	string		$idorcode		'id' or 'code'
     *  @param	string		$excludetype	Type to exclude ('system' or 'systemauto')
     *  @param	int		    $onlyautoornot	1=Group all type AC_XXX into 1 line AC_MANUAL. 0=Keep details of type, -1=Keep details and add a combined line "All manual"
     *  @param  string      $morefilter     Add more SQL filter
     *  @param	int			$shortlabel		1=Get short label instead of long label
     *  @return mixed      					Array of all event types if OK, <0 if KO. Key of array is id or code depending on parameter $idorcode.
     */
    function liste_array($active='',$idorcode='id',$excludetype='',$onlyautoornot=0, $morefilter='', $shortlabel=0)
    {
        // phpcs:enable
        global $langs,$conf;
        $langs->load("commercial");

        $repid = array();
        $repcode = array();

        $sql = "SELECT id, code, libelle as label, module, type, color, picto";
        $sql.= " FROM ".MAIN_DB_PREFIX."c_actioncomm";
        $sql.= " WHERE 1=1";
        if ($active != '') $sql.=" AND active=".$active;
        if (! empty($excludetype)) $sql.=" AND type <> '".$excludetype."'";
        if ($morefilter) $sql.=" AND ".$morefilter;
        $sql.= " ORDER BY module, position, type";

        dol_syslog(get_class($this)."::liste_array", LOG_DEBUG);
        $resql=$this->db->query($sql);
        if ($resql)
        {
            $nump = $this->db->num_rows($resql);
            if ($nump)
            {
                $i = 0;
                while ($i < $nump)
                {
                    $obj = $this->db->fetch_object($resql);

                    $qualified=1;

                    // $obj->type can be system, systemauto, module, moduleauto, xxx, xxxauto
                    if ($qualified && $onlyautoornot > 0 && preg_match('/^system/',$obj->type) && ! preg_match('/^AC_OTH/',$obj->code)) $qualified=0;	// We discard detailed system events. We keep only the 2 generic lines (AC_OTH and AC_OTH_AUTO)

                    if ($qualified && $obj->module)
                    {
                        if ($obj->module == 'invoice' && ! $conf->facture->enabled)	 $qualified=0;
                        if ($obj->module == 'order'   && ! $conf->commande->enabled) $qualified=0;
                        if ($obj->module == 'propal'  && ! $conf->propal->enabled)	 $qualified=0;
                        if ($obj->module == 'invoice_supplier' && ! $conf->fournisseur->enabled)   $qualified=0;
                        if ($obj->module == 'order_supplier'   && ! $conf->fournisseur->enabled)   $qualified=0;
                        if ($obj->module == 'shipping'  && ! $conf->expedition->enabled)	 $qualified=0;
                    }

                    if ($qualified)
                    {
                    	$keyfortrans='';
                    	$transcode='';
                    	$code=$obj->code;
                    	if ($onlyautoornot > 0 && $code == 'AC_OTH') $code='AC_MANUAL';
                    	if ($onlyautoornot > 0 && $code == 'AC_OTH_AUTO') $code='AC_AUTO';
                    	if ($shortlabel)
                    	{
                    		$keyfortrans="Action".$code.'Short';
                    		$transcode=$langs->trans($keyfortrans);
                    	}
                    	if (empty($keyfortrans) || $keyfortrans == $transcode)
                    	{
                    		$keyfortrans="Action".$code;
                    		$transcode=$langs->trans($keyfortrans);
                    	}
                    	$label = (($transcode!=$keyfortrans) ? $transcode : $langs->trans($obj->label));
                        if ($onlyautoornot == -1 && ! empty($conf->global->AGENDA_USE_EVENT_TYPE) && ! preg_match('/auto/i', $code))
                        {
                            $label='&nbsp; '.$label;
                            $repid[-99]=$langs->trans("ActionAC_MANUAL");
                            $repcode['AC_NON_AUTO']=$langs->trans("ActionAC_MANUAL");
                        }
                    	$repid[$obj->id] = $label;
                    	$repcode[$obj->code] = $label;
                        if ($onlyautoornot > 0 && preg_match('/^module/',$obj->type) && $obj->module) $repcode[$obj->code].=' ('.$langs->trans("Module").': '.$obj->module.')';
                    }
                    $i++;
                }
            }
            if ($idorcode == 'id') $this->liste_array=$repid;
            if ($idorcode == 'code') $this->liste_array=$repcode;
            return $this->liste_array;
        }
        else
        {
            $this->error=$this->db->lasterror();
            return -1;
        }
    }


    /**
     *  Return name of action type as a label translated
     *
     *	@param	int		$withpicto		0=No picto, 1=Include picto into link, 2=Picto only
     *  @return string			      	Label of action type
     */
    function getNomUrl($withpicto=0)
    {
        global $langs;

        // Check if translation available
        $transcode=$langs->trans("Action".$this->code);
        if ($transcode != "Action".$this->code) return $transcode;
    }
}<|MERGE_RESOLUTION|>--- conflicted
+++ resolved
@@ -24,7 +24,7 @@
 
 
 /**
- *		Class to manage different types of events
+ *      Class to manage different types of events
  */
 class CActionComm
 {
@@ -43,35 +43,22 @@
      */
     public $id;
 
-<<<<<<< HEAD
-    var $code;
-    var $type;
-    var $libelle;       // deprecated
-=======
     public $code;
     public $type;
     public $libelle;       // deprecated
->>>>>>> b3e6d4a9
 
     /**
      * @var string Type of agenda event label
      */
     public $label;
-<<<<<<< HEAD
-
-    var $active;
-    var $color;
-    var $picto;
-=======
->>>>>>> b3e6d4a9
 
     public $active;
     public $color;
 
     /**
-	 * @var string String with name of icon for myobject. Must be the part after the 'object_' into object_myobject.png
-	 */
-	public $picto;
+     * @var string String with name of icon for myobject. Must be the part after the 'object_' into object_myobject.png
+     */
+    public $picto;
 
     public $type_actions=array();
 
