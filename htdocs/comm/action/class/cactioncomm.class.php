--- conflicted
+++ resolved
@@ -158,11 +158,6 @@
                     	if ($onlyautoornot > 0 && $code == 'AC_OTH') $code='AC_MANUAL';
                     	if ($onlyautoornot > 0 && $code == 'AC_OTH_AUTO') $code='AC_AUTO';
                     	$transcode=$langs->trans("Action".$code);
-<<<<<<< HEAD
-                        $repid[$obj->id] = ($transcode!="Action".$code?$transcode:$langs->trans($obj->label));
-                        $repcode[$obj->code] = ($transcode!="Action".$code?$transcode:$langs->trans($obj->label));
-                        if ($onlyautoornot && preg_match('/^module/',$obj->type) && $obj->module) $repcode[$obj->code].=' ('.$langs->trans("Module").': '.$obj->module.')';
-=======
                         $label = ($transcode!="Action".$code?$transcode:$langs->trans($obj->label));
                         if ($onlyautoornot == -1 && ! empty($conf->global->AGENDA_USE_EVENT_TYPE) && ! preg_match('/auto/i', $code))
                         {
@@ -173,7 +168,6 @@
                     	$repid[$obj->id] = $label;
                         $repcode[$obj->code] = $label;
                         if ($onlyautoornot > 0 && preg_match('/^module/',$obj->type) && $obj->module) $repcode[$obj->code].=' ('.$langs->trans("Module").': '.$obj->module.')';
->>>>>>> 52080fb9
                     }
                     $i++;
                 }
