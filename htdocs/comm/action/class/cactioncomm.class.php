--- conflicted
+++ resolved
@@ -207,19 +207,11 @@
 						if ($obj->module == 'propal' && !empty($conf->propal->enabled) && !empty($user->rights->propale->lire)) {
 							$qualified = 1;
 						}
-<<<<<<< HEAD
-						if ($obj->module == 'invoice_supplier' && ((!empty($conf->fournisseur->enabled) && empty($conf->global->MAIN_USE_NEW_SUPPLIERMOD) && empty($user->fournisseur->facture->lire)) || (!empty($conf->supplier_invoice->enabled) && empty($user->supplier_invoice->lire)))) {
-							$qualified = 0;
-						}
-						if ($obj->module == 'order_supplier' && ((!empty($conf->fournisseur->enabled) && empty($conf->global->MAIN_USE_NEW_SUPPLIERMOD) && empty($user->fournisseur->commande->lire)) || (empty($conf->supplier_order->enabled) && empty($user->supplier_order->lire)))) {
-							$qualified = 0;
-=======
 						if ($obj->module == 'invoice_supplier' && ((!empty($conf->fournisseur->enabled) && empty($conf->global->MAIN_USE_NEW_SUPPLIERMOD) && !empty($user->rights->fournisseur->facture->lire)) || (!empty($conf->rights->supplier_invoice->enabled) && !empty($user->rights->supplier_invoice->lire)))) {
 							$qualified = 1;
 						}
 						if ($obj->module == 'order_supplier' && ((!empty($conf->fournisseur->enabled) && empty($conf->global->MAIN_USE_NEW_SUPPLIERMOD) && !empty($user->rights->fournisseur->commande->lire)) || (empty($conf->rights->supplier_order->enabled) && !empty($user->rights->supplier_order->lire)))) {
 							$qualified = 1;
->>>>>>> 95dc2558
 						}
 						if ($obj->module == 'shipping' && !empty($conf->expedition->enabled) && !empty($user->rights->expedition->lire)) {
 							$qualified = 1;
