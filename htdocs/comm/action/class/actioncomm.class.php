--- conflicted
+++ resolved
@@ -1590,11 +1590,7 @@
 		}
 
 		$canread = 0;
-<<<<<<< HEAD
-		if (!empty($user->rights->agenda->myactions->read) && $this->authorid == $user->id) {
-=======
-		if ($user->rights->agenda->myactions->read && ($this->authorid == $user->id || $this->userownerid == $user->id)) {
->>>>>>> f5438352
+		if ($user->hasRight('agenda', 'myactions', 'read') && ($this->authorid == $user->id || $this->userownerid == $user->id)) {
 			$canread = 1; // Can read my event
 		}
 		if (!empty($user->rights->agenda->myactions->read) && array_key_exists($user->id, $this->userassigned)) {
