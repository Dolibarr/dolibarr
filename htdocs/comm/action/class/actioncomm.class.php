<?php
/* Copyright (C) 2002-2004  Rodolphe Quiedeville    <rodolphe@quiedeville.org>
 * Copyright (C) 2004-2011  Laurent Destailleur     <eldy@users.sourceforge.net>
 * Copyright (C) 2005-2012  Regis Houssin           <regis.houssin@inodbox.com>
 * Copyright (C) 2011-2017  Juanjo Menent           <jmenent@2byte.es>
 * Copyright (C) 2015	    Marcos García		    <marcosgdf@gmail.com>
 * Copyright (C) 2018	    Nicolas ZABOURI	        <info@inovea-conseil.com>
 * Copyright (C) 2018-2020  Frédéric France         <frederic.france@netlogic.fr>
 *
 * This program is free software; you can redistribute it and/or modify
 * it under the terms of the GNU General Public License as published by
 * the Free Software Foundation; either version 3 of the License, or
 * (at your option) any later version.
 *
 * This program is distributed in the hope that it will be useful,
 * but WITHOUT ANY WARRANTY; without even the implied warranty of
 * MERCHANTABILITY or FITNESS FOR A PARTICULAR PURPOSE.  See the
 * GNU General Public License for more details.
 *
 * You should have received a copy of the GNU General Public License
 * along with this program. If not, see <https://www.gnu.org/licenses/>.
 */

/**
 *       \file       htdocs/comm/action/class/actioncomm.class.php
 *       \ingroup    agenda
 *       \brief      File of class to manage agenda events (actions)
 */
require_once DOL_DOCUMENT_ROOT.'/comm/action/class/cactioncomm.class.php';
require_once DOL_DOCUMENT_ROOT.'/core/class/commonobject.class.php';
require_once DOL_DOCUMENT_ROOT.'/core/class/CMailFile.class.php';
require_once DOL_DOCUMENT_ROOT.'/comm/action/class/actioncommreminder.class.php';


/**
 *		Class to manage agenda events (actions)
 */
class ActionComm extends CommonObject
{
	/**
	 * @var string ID to identify managed object
	 */
	public $element = 'action';

	/**
	 * @var string Name of table without prefix where object is stored
	 */
	public $table_element = 'actioncomm';

	/**
	 * @var string Name of id column
	 */
	public $table_rowid = 'id';

	/**
	 * @var string Name of icon for actioncomm object. Filename of icon is object_action.png
	 */
	public $picto = 'action';

	/**
	 * @var int 0=No test on entity, 1=Test with field entity, 2=Test with link by societe
	 */
	public $ismultientitymanaged = 1;

	/**
	 * @var integer 0=Default
	 *              1=View may be restricted to sales representative only if no permission to see all or to company of external user if external user
	 *              2=Same than 1 but accept record if fksoc is empty
	 */
	public $restrictiononfksoc = 2;

	/**
	 * @var int Id of the event
	 */
	public $id;

	/**
	 * @var int Id of the event. Use $id as possible
	 */
	public $ref;

	/**
	 * @var int Id into parent table llx_c_actioncomm (used only if option to use type is set)
	 * 			This field is stored info fk_action. It contains the id into table llx_ac_actioncomm.
	 */
	public $type_id;

	/**
	 * @var string Calendar of event (Type of type of event). 'system'=Default calendar, 'systemauto'=Auto calendar, 'birthdate', 'holiday', 'module'=Calendar specific to a module
	 *             This field contains the type into table llx_ac_actioncomm ('system', 'systemauto', ...). It should be named 'type_type'.
	 */
	public $type;

	/**
	 * @var string Code into parent table llx_c_actioncomm (used only if option to use type is set). With default setup, should be AC_OTH_AUTO or AC_OTH.
	 *             This field contains the code into table llx_ac_actioncomm.
	 */
	public $type_code;

	/**
	 * @var string Type label
	 */
	public $type_label;

	/**
	 * @var string Color into parent table llx_c_actioncomm (used only if option to use type is set)
	 */
	public $type_color;

	/**
	 * @var string Picto for type of event (used only if option to use type is set)
	 */
	public $type_picto;

	/**
	 * @var string Free code to identify action. Ie: Agenda trigger add here AC_TRIGGERNAME ('AC_COMPANY_CREATE', 'AC_PROPAL_VALIDATE', ...)
	 * 			   This field is stored into field 'code' into llx_actioncomm.
	 */
	public $code;

	/**
	 * @var string Agenda event label
	 */
	public $label;

	/**
	 * @var integer Date creation record (datec)
	 */
	public $datec;

	/**
	 * @var integer Date end record (datef)
	 */
	public $datef;

	/**
	 * @var integer Duration (duree)
	 */
	public $duree;

	/**
	 * @var integer Date modification record (tms)
	 */
	public $datem;

	/**
	 * @var User Object user that create action
	 * @deprecated
	 * @see $authorid
	 */
	public $author;

	/**
	 * @var User Object user that modified action
	 * @deprecated
	 * @see $usermodid
	 */
	public $usermod;

	/**
	 * @var int Id user that create action
	 */
	public $authorid;

	/**
	 * @var int Id user that modified action
	 */
	public $usermodid;

	/**
	 * @var integer Date action start (datep)
	 */
	public $datep;

	/**
	 * @var integer Date action end (datep2)
	 */
	public $datep2;

	/**
	 * @var int -1=Unkown duration
	 * @deprecated
	 */
	public $durationp = -1;

	/**
	 * @var int 1=Event on full day
	 */
	public $fulldayevent = 0;

	/**
	 * @var integer Percentage
	 */
	public $percentage;

	/**
	 * @var string Location
	 */
	public $location;

	/**
	 * @var int Transparency (ical standard). Used to say if people assigned to event are busy or not by event. 0=available, 1=busy, 2=busy (refused events)
	 */
	public $transparency;

	/**
	 * @var int (0 By default)
	 */
	public $priority;

	/**
	 * @var int[] Array of user ids
	 */
	public $userassigned = array();

	/**
	 * @var int Id of user owner = fk_user_action into table
	 */
	public $userownerid;

	/**
	 * @var int Id of user done (deprecated)
	 * @deprecated
	 */
	public $userdoneid;

	/**
	 * @var int[] Array of contact ids
	 */
	public $socpeopleassigned = array();

	/**
	 * @var int[] Array of other contact emails (not user, not contact)
	 */
	public $otherassigned = array();

	/**
	 * @var array	Array of reminders
	 */
	public $reminders = array();

	/**
	 * @var User Object user of owner
	 * @deprecated
	 * @see $userownerid
	 */
	public $usertodo;

	/**
	 * @var User Object user that did action
	 * @deprecated
	 * @see $userdoneid
	 */
	public $userdone;

	/**
	 * @var int thirdparty id linked to action
	 */
	public $socid;

	/**
	 * @var int socpeople id linked to action
	 */
	public $contactid;

	/**
	 * @var Societe|null Company linked to action (optional)
	 * @deprecated
	 * @see $socid
	 */
	public $societe;

	/**
	 * @var Contact|null Contact linked to action (optional)
	 * @deprecated
	 * @see $contactid
	 */
	public $contact;

	// Properties for links to other objects
	/**
	 * @var int Id of linked object
	 */
	public $fk_element; // Id of record

	/**
	 * @var int Id of record alternative for API
	 */
	public $elementid;

	/**
	 * @var string Type of record. This if property ->element of object linked to.
	 */
	public $elementtype;

	/**
	 * @var string Ical name
	 */
	public $icalname;

	/**
	 * @var string Ical color
	 */
	public $icalcolor;

	/**
	 * @var string Extraparam
	 */
	public $extraparams;

	/**
	 * @var array Actions
	 */
	public $actions = array();

	/**
	 * @var string Email msgid
	 */
	public $email_msgid;

	/**
	 * @var string Email from
	 */
	public $email_from;

	/**
	 * @var string Email sender
	 */
	public $email_sender;

	/**
	 * @var string Email to
	 */
	public $email_to;

	/**
	 * @var string Email tocc
	 */
	public $email_tocc;
	/**
	 * @var string Email tobcc
	 */
	public $email_tobcc;

	/**
	 * @var string Email subject
	 */
	public $email_subject;

	/**
	 * @var string Email errors to
	 */
	public $errors_to;

	/**
	 * @var int number of vote for an event
	 */
	public $num_vote;

	/**
	 * @var int if event is paid
	 */
	public $event_paid;

	/**
	 * @var int status use but Event organisation module
	 */
	public $status;

	/**
	 * Typical value for a event that is in a todo state
	 */
	const EVENT_TODO = 0;

	/**
	 * Typical value for a event that is in a progress state
	 */
	const EVENT_IN_PROGRESS = 50;

	/**
	 * Typical value for a event that is in a finished state
	 */
	const EVENT_FINISHED = 100;


	/**
	 *      Constructor
	 *
	 *      @param      DoliDB		$db      Database handler
	 */
	public function __construct(DoliDB $db)
	{
		$this->db = $db;
	}

	/**
	 *    Add an action/event into database.
	 *    $this->type_id OR $this->type_code must be set.
	 *
	 *    @param	User	$user      		Object user making action
	 *    @param    int		$notrigger		1 = disable triggers, 0 = enable triggers
	 *    @return   int 		        	Id of created event, < 0 if KO
	 */
	public function create(User $user, $notrigger = 0)
	{
		global $langs, $conf, $hookmanager;

		$error = 0;
		$now = dol_now();

		// Check parameters
		if (!isset($this->userownerid) || $this->userownerid === '') {	// $this->userownerid may be 0 (anonymous event) of > 0
			dol_syslog("You tried to create an event but mandatory property ownerid was not defined", LOG_WARNING);
			$this->errors[] = 'ErrorActionCommPropertyUserowneridNotDefined';
			return -1;
		}

		// Clean parameters
		$this->label = dol_trunc(trim($this->label), 128);
		$this->location = dol_trunc(trim($this->location), 128);
		$this->note_private = dol_htmlcleanlastbr(trim(empty($this->note_private) ? $this->note : $this->note_private));
		if (empty($this->percentage)) {
			$this->percentage = 0;
		}
		if (empty($this->priority) || !is_numeric($this->priority)) {
			$this->priority = 0;
		}
		if (empty($this->fulldayevent)) {
			$this->fulldayevent = 0;
		}
		if (empty($this->transparency)) {
			$this->transparency = 0;
		}
		if ($this->percentage > 100) {
			$this->percentage = 100;
		}
		//if ($this->percentage == 100 && ! $this->dateend) $this->dateend = $this->date;
		if (!empty($this->datep) && !empty($this->datef)) {
			$this->durationp = ($this->datef - $this->datep); // deprecated
		}
		//if (! empty($this->date)  && ! empty($this->dateend)) $this->durationa=($this->dateend - $this->date);
		if (!empty($this->datep) && !empty($this->datef) && $this->datep > $this->datef) {
			$this->datef = $this->datep;
		}
		//if (! empty($this->date)  && ! empty($this->dateend) && $this->date > $this->dateend) $this->dateend=$this->date;
		if (!isset($this->fk_project) || $this->fk_project < 0) {
			$this->fk_project = 0;
		}
		// For backward compatibility
		if ($this->elementtype == 'facture') {
			$this->elementtype = 'invoice';
		}
		if ($this->elementtype == 'commande') {
			$this->elementtype = 'order';
		}
		if ($this->elementtype == 'contrat') {
			$this->elementtype = 'contract';
		}

		if (!is_array($this->userassigned) && !empty($this->userassigned)) {	// For backward compatibility when userassigned was an int instead fo array
			$tmpid = $this->userassigned;
			$this->userassigned = array();
			$this->userassigned[$tmpid] = array('id'=>$tmpid, 'transparency'=>$this->transparency);
		}

		$userownerid = $this->userownerid;
		$userdoneid = $this->userdoneid;

		// Be sure assigned user is defined as an array of array('id'=>,'mandatory'=>,...).
		if (empty($this->userassigned) || count($this->userassigned) == 0 || !is_array($this->userassigned)) {
			$this->userassigned = array($userownerid=>array('id'=>$userownerid, 'transparency'=>$this->transparency));
		}

		if (!$this->type_id || !$this->type_code) {
			$key = empty($this->type_id) ? $this->type_code : $this->type_id;

			// Get id from code
			$cactioncomm = new CActionComm($this->db);
			$result = $cactioncomm->fetch($key);

			if ($result > 0) {
				$this->type_id = $cactioncomm->id;
				$this->type_code = $cactioncomm->code;
			} elseif ($result == 0) {
				$this->error = $langs->trans('ErrorActionCommBadType', $this->type_id, $this->type_code);
				return -1;
			} else {
				$this->error = $cactioncomm->error;
				return -1;
			}
		}
		$code = empty($this->code) ? $this->type_code : $this->code;

		// Check parameters
		if (!$this->type_id) {
			$this->error = "ErrorWrongParameters";
			return -1;
		}

		$this->db->begin();

		$sql = "INSERT INTO ".MAIN_DB_PREFIX."actioncomm";
		$sql .= "(ref,";
		$sql .= "datec,";
		$sql .= "datep,";
		$sql .= "datep2,";
		$sql .= "durationp,"; // deprecated
		$sql .= "fk_action,";
		$sql .= "code,";
		$sql .= "ref_ext,";
		$sql .= "fk_soc,";
		$sql .= "fk_project,";
		$sql .= "note,";
		$sql .= "fk_contact,";
		$sql .= "fk_user_author,";
		$sql .= "fk_user_action,";
		$sql .= "fk_user_done,";
		$sql .= "label,percent,priority,fulldayevent,location,";
		$sql .= "transparency,";
		$sql .= "fk_element,";
		$sql .= "elementtype,";
		$sql .= "entity,";
		$sql .= "extraparams,";
		// Fields emails
		$sql .= "email_msgid,";
		$sql .= "email_from,";
		$sql .= "email_sender,";
		$sql .= "email_to,";
		$sql .= "email_tocc,";
		$sql .= "email_tobcc,";
		$sql .= "email_subject,";
		$sql .= "errors_to,";
		$sql .= "num_vote,";
		$sql .= "event_paid,";
		$sql .= "status";
		$sql .= ") VALUES (";
		$sql .= "'(PROV)', ";
		$sql .= "'".$this->db->idate($now)."', ";
		$sql .= (strval($this->datep) != '' ? "'".$this->db->idate($this->datep)."'" : "null").", ";
		$sql .= (strval($this->datef) != '' ? "'".$this->db->idate($this->datef)."'" : "null").", ";
		$sql .= ((isset($this->durationp) && $this->durationp >= 0 && $this->durationp != '') ? "'".$this->db->escape($this->durationp)."'" : "null").", "; // deprecated
		$sql .= (isset($this->type_id) ? $this->type_id : "null").",";
		$sql .= ($code ? ("'".$this->db->escape($code)."'") : "null").", ";
		$sql .= (!empty($this->ref_ext) ? "'".$this->db->escape($this->ref_ext)."'" : "null").", ";
		$sql .= ((isset($this->socid) && $this->socid > 0) ? $this->socid : "null").", ";
		$sql .= ((isset($this->fk_project) && $this->fk_project > 0) ? $this->fk_project : "null").", ";
		$sql .= " '".$this->db->escape($this->note_private)."', ";
		$sql .= ((isset($this->contact_id) && $this->contact_id > 0) ? $this->contact_id : "null").", "; // deprecated, use ->socpeopleassigned
		$sql .= (isset($user->id) && $user->id > 0 ? $user->id : "null").", ";
		$sql .= ($userownerid > 0 ? $userownerid : "null").", ";
		$sql .= ($userdoneid > 0 ? $userdoneid : "null").", ";
		$sql .= "'".$this->db->escape($this->label)."','".$this->db->escape($this->percentage)."','".$this->db->escape($this->priority)."','".$this->db->escape($this->fulldayevent)."','".$this->db->escape($this->location)."', ";
		$sql .= "'".$this->db->escape($this->transparency)."', ";
		$sql .= (!empty($this->fk_element) ? $this->fk_element : "null").", ";
		$sql .= (!empty($this->elementtype) ? "'".$this->db->escape($this->elementtype)."'" : "null").", ";
		$sql .= $conf->entity.",";
		$sql .= (!empty($this->extraparams) ? "'".$this->db->escape($this->extraparams)."'" : "null").", ";
		// Fields emails
		$sql .= (!empty($this->email_msgid) ? "'".$this->db->escape($this->email_msgid)."'" : "null").", ";
		$sql .= (!empty($this->email_from) ? "'".$this->db->escape($this->email_from)."'" : "null").", ";
		$sql .= (!empty($this->email_sender) ? "'".$this->db->escape($this->email_sender)."'" : "null").", ";
		$sql .= (!empty($this->email_to) ? "'".$this->db->escape($this->email_to)."'" : "null").", ";
		$sql .= (!empty($this->email_tocc) ? "'".$this->db->escape($this->email_tocc)."'" : "null").", ";
		$sql .= (!empty($this->email_tobcc) ? "'".$this->db->escape($this->email_tobcc)."'" : "null").", ";
		$sql .= (!empty($this->email_subject) ? "'".$this->db->escape($this->email_subject)."'" : "null").", ";
		$sql .= (!empty($this->errors_to) ? "'".$this->db->escape($this->errors_to)."'" : "null").", ";
		$sql .= (!empty($this->num_vote) ? (int) $this->num_vote : "null").", ";
		$sql .= (!empty($this->event_paid) ? (int) $this->event_paid : 0).", ";
		$sql .= (!empty($this->status) ? (int) $this->status : "0");
		$sql .= ")";

		dol_syslog(get_class($this)."::add", LOG_DEBUG);
		$resql = $this->db->query($sql);
		if ($resql) {
			$this->ref = $this->id = $this->db->last_insert_id(MAIN_DB_PREFIX."actioncomm", "id");
			$sql = "UPDATE ".MAIN_DB_PREFIX."actioncomm SET ref='".$this->db->escape($this->ref)."' WHERE id=".$this->id;
			$resql = $this->db->query($sql);
			if (!$resql) {
				$error++;
				dol_syslog('Error to process ref: '.$this->db->lasterror(), LOG_ERR);
				$this->errors[] = $this->db->lasterror();
			}
			// Now insert assigned users
			if (!$error) {
				//dol_syslog(var_export($this->userassigned, true));
				$already_inserted = array();
				foreach ($this->userassigned as $key => $val) {
					// Common value with new behavior is to have $val = array('id'=>iduser, 'transparency'=>0|1) and $this->userassigned is an array of iduser => $val.
					if (!is_array($val)) {	// For backward compatibility when $val='id'.
						$val = array('id'=>$val);
					}

					if ($val['id'] > 0) {
						if (!empty($already_inserted[$val['id']])) {
							continue;
						}

						$sql = "INSERT INTO ".MAIN_DB_PREFIX."actioncomm_resources(fk_actioncomm, element_type, fk_element, mandatory, transparency, answer_status)";
						$sql .= " VALUES(".$this->id.", 'user', ".$val['id'].", ".(empty($val['mandatory']) ? '0' : $val['mandatory']).", ".(empty($val['transparency']) ? '0' : $val['transparency']).", ".(empty($val['answer_status']) ? '0' : $val['answer_status']).")";

						$resql = $this->db->query($sql);
						if (!$resql) {
							$error++;
							dol_syslog('Error to process userassigned: ' . $this->db->lasterror(), LOG_ERR);
							$this->errors[] = $this->db->lasterror();
						} else {
							$already_inserted[$val['id']] = true;
						}
						//var_dump($sql);exit;
					}
				}
			}

			if (!$error) {
				if (!empty($this->socpeopleassigned)) {
					$already_inserted = array();
					foreach ($this->socpeopleassigned as $id => $val) {
						// Common value with new behavior is to have $val = iduser and $this->socpeopleassigned is an array of iduser => $val.
						if (!empty($already_inserted[$id])) {
							continue;
						}

						$sql = "INSERT INTO ".MAIN_DB_PREFIX."actioncomm_resources(fk_actioncomm, element_type, fk_element, mandatory, transparency, answer_status)";
						$sql .= " VALUES(".$this->id.", 'socpeople', ".$id.", 0, 0, 0)";

						$resql = $this->db->query($sql);
						if (!$resql) {
							$error++;
							dol_syslog('Error to process socpeopleassigned: ' . $this->db->lasterror(), LOG_ERR);
							$this->errors[] = $this->db->lasterror();
						} else {
							$already_inserted[$id] = true;
						}
					}
				}
			}

			if (!$error) {
				// Actions on extra fields
				$result = $this->insertExtraFields();
				if ($result < 0) {
					$error++;
				}
			}

			if (!$error && !$notrigger) {
				// Call trigger
				$result = $this->call_trigger('ACTION_CREATE', $user);
				if ($result < 0) {
					$error++;
				}
				// End call triggers
			}

			if (!$error) {
				$this->db->commit();
				return $this->id;
			} else {
				$this->db->rollback();
				return -1;
			}
		} else {
			$this->db->rollback();
			$this->error = $this->db->lasterror();
			return -1;
		}
	}

	/**
	 *  Load an object from its id and create a new one in database
	 *
	 *  @param	    User	        $fuser      	Object user making action
	 *  @param		int				$socid			Id of thirdparty
	 *  @return		int								New id of clone
	 */
	public function createFromClone(User $fuser, $socid)
	{
		global $db, $conf, $hookmanager;

		$error = 0;
		$now = dol_now();

		$this->db->begin();

		// Load source object
		$objFrom = clone $this;

		// Retrieve all extrafield
		// fetch optionals attributes and labels
		$this->fetch_optionals();

		//$this->fetch_userassigned();
		$this->fetchResources();

		$this->id = 0;

		// Create clone
		$this->context['createfromclone'] = 'createfromclone';
		$result = $this->create($fuser);
		if ($result < 0) {
			$error++;
		}

		if (!$error) {
			// Hook of thirdparty module
			if (is_object($hookmanager)) {
				$parameters = array('objFrom'=>$objFrom);
				$action = '';
				$reshook = $hookmanager->executeHooks('createFrom', $parameters, $this, $action); // Note that $action and $object may have been modified by some hooks
				if ($reshook < 0) {
					$error++;
				}
			}

			// Call trigger
			$result = $this->call_trigger('ACTION_CLONE', $fuser);
			if ($result < 0) {
				$error++;
			}
			// End call triggers
		}

		unset($this->context['createfromclone']);

		// End
		if (!$error) {
			$this->db->commit();
			return $this->id;
		} else {
			$this->db->rollback();
			return -1;
		}
	}

	/**
	 *  Load object from database
	 *
	 *  @param  int		$id     			Id of action to get
	 *  @param  string	$ref    			Ref of action to get
	 *  @param  string	$ref_ext			Ref ext to get
	 *  @param	string	$email_msgid		Email msgid
	 *  @param	string	$loadresources		1=Load also resources
	 *  @return	int							<0 if KO, >0 if OK
	 */
	public function fetch($id, $ref = '', $ref_ext = '', $email_msgid = '', $loadresources = 1)
	{
		global $langs;

		if (empty($id) && empty($ref) && empty($ref_ext) && empty($email_msgid)) {
			dol_syslog(get_class($this)."::fetch Bad parameters", LOG_WARNING);
			return -1;
		}

		$sql = "SELECT a.id,";
		$sql .= " a.ref as ref,";
		$sql .= " a.entity,";
		$sql .= " a.ref_ext,";
		$sql .= " a.datep,";
		$sql .= " a.datep2,";
		$sql .= " a.durationp,"; // deprecated
		$sql .= " a.datec,";
		$sql .= " a.tms as datem,";
		$sql .= " a.code, a.label, a.note as note_private,";
		$sql .= " a.fk_soc,";
		$sql .= " a.fk_project,";
		$sql .= " a.fk_user_author, a.fk_user_mod,";
		$sql .= " a.fk_user_action, a.fk_user_done,";
		$sql .= " a.fk_contact, a.percent as percentage,";
		$sql .= " a.fk_element as elementid, a.elementtype,";
		$sql .= " a.priority, a.fulldayevent, a.location, a.transparency,";
		$sql .= " a.email_msgid, a.email_subject, a.email_from, a.email_to, a.email_tocc, a.email_tobcc, a.errors_to,";
		$sql .= " c.id as type_id, c.type as type_type, c.code as type_code, c.libelle as type_label, c.color as type_color, c.picto as type_picto,";
		$sql .= " s.nom as socname,";
		$sql .= " u.firstname, u.lastname as lastname,";
		$sql .= " num_vote, event_paid, a.status";
		$sql .= " FROM ".MAIN_DB_PREFIX."actioncomm as a ";
		$sql .= " LEFT JOIN ".MAIN_DB_PREFIX."c_actioncomm as c ON a.fk_action=c.id ";
		$sql .= " LEFT JOIN ".MAIN_DB_PREFIX."user as u on u.rowid = a.fk_user_author";
		$sql .= " LEFT JOIN ".MAIN_DB_PREFIX."societe as s on s.rowid = a.fk_soc";
		$sql .= " WHERE ";
		if ($ref) {
			$sql .= " a.ref = '".$this->db->escape($ref)."'";
		} elseif ($ref_ext) {
			$sql .= " a.ref_ext = '".$this->db->escape($ref_ext)."'";
		} elseif ($email_msgid) {
			$sql .= " a.email_msgid = '".$this->db->escape($email_msgid)."'";
		} else {
			$sql .= " a.id = ".((int) $id);
		}

		dol_syslog(get_class($this)."::fetch", LOG_DEBUG);
		$resql = $this->db->query($sql);
		if ($resql) {
			$num = $this->db->num_rows($resql);
			if ($num) {
				$obj = $this->db->fetch_object($resql);

				$this->id         = $obj->id;
				$this->entity = $obj->entity;
				$this->ref        = $obj->ref;
				$this->ref_ext    = $obj->ref_ext;

				// Properties of parent table llx_c_actioncomm
				$this->type_id    = $obj->type_id;
				$this->type_code  = $obj->type_code;
				$this->type_color = $obj->type_color;
				$this->type_picto = $obj->type_picto;
				$this->type       = $obj->type_type;
				/*$transcode = $langs->trans("Action".$obj->type_code);
				$this->type       = (($transcode != "Action".$obj->type_code) ? $transcode : $obj->type_label); */
				$transcode = $langs->trans("Action".$obj->type_code.'Short');
				$this->type_short = (($transcode != "Action".$obj->type_code.'Short') ? $transcode : '');

				$this->code = $obj->code;
				$this->label = $obj->label;
				$this->datep = $this->db->jdate($obj->datep);
				$this->datef = $this->db->jdate($obj->datep2);

				$this->datec = $this->db->jdate($obj->datec);
				$this->datem = $this->db->jdate($obj->datem);

				$this->note = $obj->note_private; // deprecated
				$this->note_private = $obj->note_private;
				$this->percentage = $obj->percentage;

				$this->authorid = $obj->fk_user_author;
				$this->usermodid = $obj->fk_user_mod;

				if (!is_object($this->author)) {
					$this->author = new stdClass(); // To avoid warning
				}
				$this->author->id = $obj->fk_user_author; // deprecated
				$this->author->firstname = $obj->firstname; // deprecated
				$this->author->lastname = $obj->lastname; // deprecated
				if (!is_object($this->usermod)) {
					$this->usermod = new stdClass(); // To avoid warning
				}
				$this->usermod->id = $obj->fk_user_mod; // deprecated

				$this->userownerid = $obj->fk_user_action;
				$this->userdoneid = $obj->fk_user_done;
				$this->priority				= $obj->priority;
				$this->fulldayevent			= $obj->fulldayevent;
				$this->location				= $obj->location;
				$this->transparency			= $obj->transparency;

				$this->socid = $obj->fk_soc; // To have fetch_thirdparty method working
				$this->contact_id = $obj->fk_contact; // To have fetch_contact method working
				$this->fk_project = $obj->fk_project; // To have fetch_projet method working

				//$this->societe->id			= $obj->fk_soc;			// deprecated
				//$this->contact->id			= $obj->fk_contact;		// deprecated

				$this->fk_element = $obj->elementid;
				$this->elementid = $obj->elementid;
				$this->elementtype = $obj->elementtype;

				$this->num_vote = $obj->num_vote;
				$this->event_paid = $obj->event_paid;
				$this->status = $obj->status;

<<<<<<< HEAD
				$this->fetch_optionals();

				if ($loadresources) {
					$this->fetchResources();
				}
			}
			$this->db->free($resql);
		} else {
			$this->error = $this->db->lasterror();
			return -1;
		}
=======
                $this->fetchResources();
            }

            $this->db->free($resql);
        }
        else
        {
            $this->error = $this->db->lasterror();
            return -1;
        }
>>>>>>> 44bb5ebf

		return $num;
	}

	/**
	 *    Initialize $this->userassigned & this->socpeopleassigned array with list of id of user and contact assigned to event
	 *
	 *    @return   int				<0 if KO, >0 if OK
	 */
	public function fetchResources()
	{
		$this->userassigned = array();
		$this->socpeopleassigned = array();

		$sql = 'SELECT fk_actioncomm, element_type, fk_element, answer_status, mandatory, transparency';
		$sql .= ' FROM '.MAIN_DB_PREFIX.'actioncomm_resources';
		$sql .= ' WHERE fk_actioncomm = '.((int) $this->id);
		$sql .= " AND element_type IN ('user', 'socpeople')";
		$resql = $this->db->query($sql);
		if ($resql) {
			// If owner is known, we must but id first into list
			if ($this->userownerid > 0) {
				$this->userassigned[$this->userownerid] = array('id'=>$this->userownerid); // Set first so will be first into list.
			}

			while ($obj = $this->db->fetch_object($resql)) {
				if ($obj->fk_element > 0) {
					switch ($obj->element_type) {
						case 'user':
							$this->userassigned[$obj->fk_element] = array('id'=>$obj->fk_element, 'mandatory'=>$obj->mandatory, 'answer_status'=>$obj->answer_status, 'transparency'=>$obj->transparency);
							if (empty($this->userownerid)) {
								$this->userownerid = $obj->fk_element; // If not defined (should not happened, we fix this)
							}
							break;
						case 'socpeople':
							$this->socpeopleassigned[$obj->fk_element] = array('id'=>$obj->fk_element, 'mandatory'=>$obj->mandatory, 'answer_status'=>$obj->answer_status, 'transparency'=>$obj->transparency);
							break;
					}
				}
			}

			return 1;
		} else {
			dol_print_error($this->db);
			return -1;
		}
	}

	// phpcs:disable PEAR.NamingConventions.ValidFunctionName.ScopeNotCamelCaps
	/**
	 *    Initialize this->userassigned array with list of id of user assigned to event
	 *
	 *    @param    bool    $override   Override $this->userownerid when empty. TODO This should be false by default. True is here to fix corrupted data.
	 *    @return   int                 <0 if KO, >0 if OK
	 */
	public function fetch_userassigned($override = true)
	{
		// phpcs:enable
		$sql = "SELECT fk_actioncomm, element_type, fk_element, answer_status, mandatory, transparency";
		$sql .= " FROM ".MAIN_DB_PREFIX."actioncomm_resources";
		$sql .= " WHERE element_type = 'user' AND fk_actioncomm = ".((int) $this->id);

		$resql2 = $this->db->query($sql);
		if ($resql2) {
			$this->userassigned = array();

			// If owner is known, we must but id first into list
			if ($this->userownerid > 0) {
				// Set first so will be first into list.
				$this->userassigned[$this->userownerid] = array('id'=>$this->userownerid);
			}

			while ($obj = $this->db->fetch_object($resql2)) {
				if ($obj->fk_element > 0) {
					$this->userassigned[$obj->fk_element] = array('id'=>$obj->fk_element,
																  'mandatory'=>$obj->mandatory,
																  'answer_status'=>$obj->answer_status,
																  'transparency'=>$obj->transparency);
				}

				if ($override === true) {
					// If not defined (should not happened, we fix this)
					if (empty($this->userownerid)) {
						$this->userownerid = $obj->fk_element;
					}
				}
			}

			return 1;
		} else {
			dol_print_error($this->db);
			return -1;
		}
	}

	/**
	 *    Delete event from database
	 *
	 *    @param    int		$notrigger		1 = disable triggers, 0 = enable triggers
	 *    @return   int 					<0 if KO, >0 if OK
	 */
	public function delete($notrigger = 0)
	{
		global $user;

		$error = 0;

		dol_syslog(get_class($this)."::delete", LOG_DEBUG);

		$this->db->begin();

		// remove categorie association
		if (!$error) {
			$sql = "DELETE FROM ".MAIN_DB_PREFIX."categorie_actioncomm";
			$sql .= " WHERE fk_actioncomm=".$this->id;

			$res = $this->db->query($sql);
			if (!$res) {
				$this->error = $this->db->lasterror();
				$error++;
			}
		}

		// remove actioncomm_resources
		if (!$error) {
			$sql = "DELETE FROM ".MAIN_DB_PREFIX."actioncomm_resources";
			$sql .= " WHERE fk_actioncomm=".$this->id;

			$res = $this->db->query($sql);
			if (!$res) {
				$this->error = $this->db->lasterror();
				$error++;
			}
		}

		if (!$error) {
			$sql = "DELETE FROM ".MAIN_DB_PREFIX."actioncomm_reminder";
			$sql .= " WHERE fk_actioncomm = ".((int) $this->id);

			$res = $this->db->query($sql);
			if (!$res) {
				$this->error = $this->db->lasterror();
				$error++;
			}
		}

		// Removed extrafields
		if (!$error) {
			  $result = $this->deleteExtraFields();
			if ($result < 0) {
				$error++;
				dol_syslog(get_class($this)."::delete error -3 ".$this->error, LOG_ERR);
			}
		}

		// remove actioncomm
		if (!$error) {
			$sql = "DELETE FROM ".MAIN_DB_PREFIX."actioncomm";
			$sql .= " WHERE id=".$this->id;

			$res = $this->db->query($sql);
			if (!$res) {
				$this->error = $this->db->lasterror();
				$error++;
			}
		}

		if (!$error) {
			if (!$notrigger) {
				// Call trigger
				$result = $this->call_trigger('ACTION_DELETE', $user);
				if ($result < 0) {
					$error++;
				}
				// End call triggers
			}

			if (!$error) {
				$this->db->commit();
				return 1;
			} else {
				$this->db->rollback();
				return -2;
			}
		} else {
			$this->db->rollback();
			$this->error = $this->db->lasterror();
			return -1;
		}
	}

	/**
	 *    Update action into database
	 *	  If percentage = 100, on met a jour date 100%
	 *
	 *    @param    User	$user			Object user making change
	 *    @param    int		$notrigger		1 = disable triggers, 0 = enable triggers
	 *    @return   int     				<0 if KO, >0 if OK
	 */
	public function update(User $user, $notrigger = 0)
	{
		global $langs, $conf, $hookmanager;

		$error = 0;

		// Clean parameters
		$this->label = trim($this->label);
		$this->note_private = dol_htmlcleanlastbr(trim(!isset($this->note_private) ? $this->note : $this->note_private));
		if (empty($this->percentage)) {
			$this->percentage = 0;
		}
		if (empty($this->priority) || !is_numeric($this->priority)) {
			$this->priority = 0;
		}
		if (empty($this->transparency)) {
			$this->transparency = 0;
		}
		if (empty($this->fulldayevent)) {
			$this->fulldayevent = 0;
		}
		if ($this->percentage > 100) {
			$this->percentage = 100;
		}
		//if ($this->percentage == 100 && ! $this->dateend) $this->dateend = $this->date;
		if ($this->datep && $this->datef) {
			$this->durationp = ($this->datef - $this->datep); // deprecated
		}
		//if ($this->date  && $this->dateend) $this->durationa=($this->dateend - $this->date);
		if ($this->datep && $this->datef && $this->datep > $this->datef) {
			$this->datef = $this->datep;
		}
		//if ($this->date  && $this->dateend && $this->date > $this->dateend) $this->dateend=$this->date;
		if ($this->fk_project < 0) {
			$this->fk_project = 0;
		}

		// Check parameters
		if ($this->percentage == 0 && $this->userdoneid > 0) {
			$this->error = "ErrorCantSaveADoneUserWithZeroPercentage";
			return -1;
		}

		$socid = (($this->socid > 0) ? $this->socid : 0);
		$contactid = (($this->contact_id > 0) ? $this->contact_id : 0);
		$userownerid = ($this->userownerid ? $this->userownerid : 0);
		$userdoneid = ($this->userdoneid ? $this->userdoneid : 0);

		$this->db->begin();

		$sql = "UPDATE ".MAIN_DB_PREFIX."actioncomm ";
		$sql .= " SET percent = '".$this->db->escape($this->percentage)."'";
		if ($this->type_id > 0) {
			$sql .= ", fk_action = '".$this->db->escape($this->type_id)."'";
		}
		$sql .= ", label = ".($this->label ? "'".$this->db->escape($this->label)."'" : "null");
		$sql .= ", datep = ".(strval($this->datep) != '' ? "'".$this->db->idate($this->datep)."'" : 'null');
		$sql .= ", datep2 = ".(strval($this->datef) != '' ? "'".$this->db->idate($this->datef)."'" : 'null');
		$sql .= ", durationp = ".(isset($this->durationp) && $this->durationp >= 0 && $this->durationp != '' ? "'".$this->db->escape($this->durationp)."'" : "null"); // deprecated
		$sql .= ", note = '".$this->db->escape($this->note_private)."'";
		$sql .= ", fk_project =".($this->fk_project > 0 ? $this->fk_project : "null");
		$sql .= ", fk_soc =".($socid > 0 ? $socid : "null");
		$sql .= ", fk_contact =".($contactid > 0 ? $contactid : "null");
		$sql .= ", priority = '".$this->db->escape($this->priority)."'";
		$sql .= ", fulldayevent = '".$this->db->escape($this->fulldayevent)."'";
		$sql .= ", location = ".($this->location ? "'".$this->db->escape($this->location)."'" : "null");
		$sql .= ", transparency = '".$this->db->escape($this->transparency)."'";
		$sql .= ", fk_user_mod = ".$user->id;
		$sql .= ", fk_user_action = ".($userownerid > 0 ? "'".$this->db->escape($userownerid)."'" : "null");
		$sql .= ", fk_user_done = ".($userdoneid > 0 ? "'".$this->db->escape($userdoneid)."'" : "null");
		if (!empty($this->fk_element)) {
			$sql .= ", fk_element=".($this->fk_element ? $this->db->escape($this->fk_element) : "null");
		}
		if (!empty($this->elementtype)) {
			$sql .= ", elementtype=".($this->elementtype ? "'".$this->db->escape($this->elementtype)."'" : "null");
		}
		if (!empty($this->num_vote)) {
			$sql .= ", num_vote=".($this->num_vote ? (int) $this->num_vote : null);
		}
		if (!empty($this->event_paid)) {
			$sql .= ", event_paid=".($this->event_paid ? (int) $this->event_paid : 0);
		}
		if (!empty($this->status)) {
			$sql .= ", status=".($this->status ? (int) $this->status : 0);
		}
		$sql .= " WHERE id=".$this->id;

		dol_syslog(get_class($this)."::update", LOG_DEBUG);
		if ($this->db->query($sql)) {
			$action = 'update';

			// Actions on extra fields
			if (!$error) {
				$result = $this->insertExtraFields();
				if ($result < 0) {
					$error++;
				}
			}

			// Now insert assignedusers
			if (!$error) {
				$sql = "DELETE FROM ".MAIN_DB_PREFIX."actioncomm_resources where fk_actioncomm = ".((int) $this->id)." AND element_type = 'user'";
				$resql = $this->db->query($sql);

				$already_inserted = array();
				foreach ($this->userassigned as $key => $val) {
					if (!is_array($val)) {	// For backward compatibility when val=id
						$val = array('id'=>$val);
					}
					if (!empty($already_inserted[$val['id']])) continue;

					$sql = "INSERT INTO ".MAIN_DB_PREFIX."actioncomm_resources(fk_actioncomm, element_type, fk_element, mandatory, transparency, answer_status)";
					$sql .= " VALUES(".$this->id.", 'user', ".$val['id'].", ".(empty($val['mandatory']) ? '0' : $val['mandatory']).", ".(empty($val['transparency']) ? '0' : $val['transparency']).", ".(empty($val['answer_status']) ? '0' : $val['answer_status']).")";

					$resql = $this->db->query($sql);
					if (!$resql) {
						$error++;
						$this->errors[] = $this->db->lasterror();
					} else {
						$already_inserted[$val['id']] = true;
					}
					//var_dump($sql);exit;
				}
			}

			if (!$error) {
				$sql = "DELETE FROM ".MAIN_DB_PREFIX."actioncomm_resources where fk_actioncomm = ".((int) $this->id)." AND element_type = 'socpeople'";
				$resql = $this->db->query($sql);

				if (!empty($this->socpeopleassigned)) {
					$already_inserted = array();
					foreach (array_keys($this->socpeopleassigned) as $id) {
						if (!empty($already_inserted[$val['id']])) continue;

						$sql = "INSERT INTO ".MAIN_DB_PREFIX."actioncomm_resources(fk_actioncomm, element_type, fk_element, mandatory, transparency, answer_status)";
						$sql .= " VALUES(".$this->id.", 'socpeople', ".$id.", 0, 0, 0)";

						$resql = $this->db->query($sql);
						if (!$resql) {
							$error++;
							$this->errors[] = $this->db->lasterror();
						} else {
							$already_inserted[$val['id']] = true;
						}
					}
				}
			}

			if (!$error && !$notrigger) {
				// Call trigger
				$result = $this->call_trigger('ACTION_MODIFY', $user);
				if ($result < 0) {
					$error++;
				}
				// End call triggers
			}

			if (!$error) {
				$this->db->commit();
				return 1;
			} else {
				$this->db->rollback();
				dol_syslog(get_class($this)."::update ".join(',', $this->errors), LOG_ERR);
				return -2;
			}
		} else {
			$this->db->rollback();
			$this->error = $this->db->lasterror();
			return -1;
		}
	}

	/**
	 *  Load all objects with filters.
	 *  @todo WARNING: This make a fetch on all records instead of making one request with a join.
	 *
	 *  @param		DoliDb	$db				Not used
	 *  @param		int		$socid			Filter by thirdparty
	 *  @param		int		$fk_element		Id of element action is linked to
	 *  @param		string	$elementtype	Type of element action is linked to
	 *  @param		string	$filter			Other filter
	 *  @param		string	$sortfield		Sort on this field
	 *  @param		string	$sortorder		ASC or DESC
	 *  @param		string	$limit			Limit number of answers
	 *  @return		array|string			Error string if KO, array with actions if OK
	 */
	public static function getActions($db, $socid = 0, $fk_element = 0, $elementtype = '', $filter = '', $sortfield = 'a.datep', $sortorder = 'DESC', $limit = 0)
	{
		global $conf, $langs;

		$resarray = array();

		dol_syslog(get_class()."::getActions", LOG_DEBUG);

		$sql = "SELECT a.id";
		$sql .= " FROM ".MAIN_DB_PREFIX."actioncomm as a";
		$sql .= " WHERE a.entity IN (".getEntity('agenda').")";
		if (!empty($socid)) {
			$sql .= " AND a.fk_soc = ".((int) $socid);
		}
		if (!empty($elementtype)) {
			if ($elementtype == 'project') {
				$sql .= ' AND a.fk_project = '.((int) $fk_element);
			} elseif ($elementtype == 'contact') {
				$sql .= ' AND a.id IN';
				$sql .= " (SELECT fk_actioncomm FROM ".MAIN_DB_PREFIX."actioncomm_resources WHERE";
				$sql .= " element_type = 'socpeople' AND fk_element = ".((int) $fk_element).')';
			} else {
				$sql .= " AND a.fk_element = ".((int) $fk_element)." AND a.elementtype = '".$db->escape($elementtype)."'";
			}
		}
		if (!empty($filter)) {
			$sql .= $filter;
		}
		if ($sortorder && $sortfield) {
			$sql .= $db->order($sortfield, $sortorder);
		}
		$sql .= $db->plimit($limit, 0);

		$resql = $db->query($sql);
		if ($resql) {
			$num = $db->num_rows($resql);

			if ($num) {
				for ($i = 0; $i < $num; $i++) {
					$obj = $db->fetch_object($resql);
					$actioncommstatic = new ActionComm($db);
					$actioncommstatic->fetch($obj->id);
					$resarray[$i] = $actioncommstatic;
				}
			}
			$db->free($resql);
			return $resarray;
		} else {
			return $db->lasterror();
		}
	}

	// phpcs:disable PEAR.NamingConventions.ValidFunctionName.ScopeNotCamelCaps
	/**
	 * Load indicators for dashboard (this->nbtodo and this->nbtodolate)
	 *
	 * @param	User	$user   			Objet user
	 * @param	int		$load_state_board	Load indicator array this->nb
	 * @return WorkboardResponse|int 		<0 if KO, WorkboardResponse if OK
	 */
	public function load_board($user, $load_state_board = 0)
	{
		// phpcs:enable
		global $conf, $langs;

		if (empty($load_state_board)) {
			$sql = "SELECT a.id, a.datep as dp";
		} else {
			$this->nb = array();
			$sql = "SELECT count(a.id) as nb";
		}
		$sql .= " FROM ".MAIN_DB_PREFIX."actioncomm as a";
		if (!$user->rights->societe->client->voir && !$user->socid) {
			$sql .= " LEFT JOIN ".MAIN_DB_PREFIX."societe_commerciaux as sc ON a.fk_soc = sc.fk_soc";
		}
		if (!$user->rights->agenda->allactions->read) {
			$sql .= " LEFT JOIN ".MAIN_DB_PREFIX."actioncomm_resources AS ar ON a.id = ar.fk_actioncomm AND ar.element_type ='user' AND ar.fk_element = ".((int) $user->id);
		}
		$sql .= " LEFT JOIN ".MAIN_DB_PREFIX."societe as s ON a.fk_soc = s.rowid";
		$sql .= " WHERE 1 = 1";
		if (empty($load_state_board)) {
			$sql .= " AND a.percent >= 0 AND a.percent < 100";
		}
		$sql .= " AND a.entity IN (".getEntity('agenda').")";
		if (!$user->rights->societe->client->voir && !$user->socid) {
			$sql .= " AND (a.fk_soc IS NULL OR sc.fk_user = ".((int) $user->id).")";
		}
		if ($user->socid) {
			$sql .= " AND a.fk_soc = ".((int) $user->socid);
		}
		if (!$user->rights->agenda->allactions->read) {
			$sql .= " AND (a.fk_user_author = ".((int) $user->id)." OR a.fk_user_action = ".((int) $user->id)." OR a.fk_user_done = ".((int) $user->id);
			$sql .= " OR ar.fk_element = ".((int) $user->id);
			$sql .= ")";
		}

		$resql = $this->db->query($sql);
		if ($resql) {
			if (empty($load_state_board)) {
				$agenda_static = new ActionComm($this->db);
				$response = new WorkboardResponse();
				$response->warning_delay = $conf->agenda->warning_delay / 60 / 60 / 24;
				$response->label = $langs->trans("ActionsToDo");
				$response->labelShort = $langs->trans("ActionsToDoShort");
				$response->url = DOL_URL_ROOT.'/comm/action/list.php?action=show_list&actioncode=0&status=todo&mainmenu=agenda';
				if ($user->rights->agenda->allactions->read) {
					$response->url .= '&filtert=-1';
				}
				$response->img = img_object('', "action", 'class="inline-block valigntextmiddle"');
			}
			// This assignment in condition is not a bug. It allows walking the results.
			while ($obj = $this->db->fetch_object($resql)) {
				if (empty($load_state_board)) {
					$response->nbtodo++;
					$agenda_static->datep = $this->db->jdate($obj->dp);
					if ($agenda_static->hasDelay()) {
						$response->nbtodolate++;
					}
				} else {
					$this->nb["actionscomm"] = $obj->nb;
				}
			}

			$this->db->free($resql);
			if (empty($load_state_board)) {
				return $response;
			} else {
				return 1;
			}
		} else {
			dol_print_error($this->db);
			$this->error = $this->db->error();
			return -1;
		}
	}


	/**
	 *  Charge les informations d'ordre info dans l'objet facture
	 *
	 *  @param	int		$id       	Id de la facture a charger
	 *  @return	void
	 */
	public function info($id)
	{
		$sql = 'SELECT ';
		$sql .= ' a.id,';
		$sql .= ' datec,';
		$sql .= ' tms as datem,';
		$sql .= ' fk_user_author,';
		$sql .= ' fk_user_mod';
		$sql .= ' FROM '.MAIN_DB_PREFIX.'actioncomm as a';
		$sql .= ' WHERE a.id = '.((int) $id);

		dol_syslog(get_class($this)."::info", LOG_DEBUG);
		$result = $this->db->query($sql);
		if ($result) {
			if ($this->db->num_rows($result)) {
				$obj = $this->db->fetch_object($result);
				$this->id = $obj->id;
				if ($obj->fk_user_author) {
					$cuser = new User($this->db);
					$cuser->fetch($obj->fk_user_author);
					$this->user_creation = $cuser;
				}
				if ($obj->fk_user_mod) {
					$muser = new User($this->db);
					$muser->fetch($obj->fk_user_mod);
					$this->user_modification = $muser;
				}

				$this->date_creation = $this->db->jdate($obj->datec);
				if (!empty($obj->fk_user_mod)) {
					$this->date_modification = $this->db->jdate($obj->datem);
				}
			}
			$this->db->free($result);
		} else {
			dol_print_error($this->db);
		}
	}


	/**
	 *  Return label of status
	 *
	 *  @param	int		$mode           0=libelle long, 1=libelle court, 2=Picto + Libelle court, 3=Picto, 4=Picto + Libelle long, 5=Libelle court + Picto
	 *  @param  int		$hidenastatus   1=Show nothing if status is "Not applicable"
	 *  @return string          		String with status
	 */
	public function getLibStatut($mode, $hidenastatus = 0)
	{
		return $this->LibStatut($this->percentage, $mode, $hidenastatus, $this->datep);
	}

	// phpcs:disable PEAR.NamingConventions.ValidFunctionName.ScopeNotCamelCaps
	/**
	 *  Return label of action status
	 *
	 *  @param  int     $percent        Percent
	 *  @param  int		$mode           0=Long label, 1=Short label, 2=Picto+Short label, 3=Picto, 4=Picto+Short label, 5=Short label+Picto, 6=Picto+Long label, 7=Very short label+Picto
	 *  @param  int		$hidenastatus   1=Show nothing if status is "Not applicable"
	 *  @param  int     $datestart      Date start of event
	 *  @return string		    		Label
	 */
	public function LibStatut($percent, $mode, $hidenastatus = 0, $datestart = '')
	{
		// phpcs:enable
		global $langs;

		$labelStatus = $langs->trans('StatusNotApplicable');
		if ($percent == -1 && !$hidenastatus) {
			$labelStatus = $langs->trans('StatusNotApplicable');
		} elseif ($percent == 0) {
			$labelStatus = $langs->trans('StatusActionToDo').' (0%)';
		} elseif ($percent > 0 && $percent < 100) {
			$labelStatus = $langs->trans('StatusActionInProcess').' ('.$percent.'%)';
		} elseif ($percent >= 100) {
			$labelStatus = $langs->trans('StatusActionDone').' (100%)';
		}

		$labelStatusShort = $langs->trans('StatusNotApplicable');
		if ($percent == -1 && !$hidenastatus) {
			$labelStatusShort = $langs->trans('NA');
		} elseif ($percent == 0) {
			$labelStatusShort = '0%';
		} elseif ($percent > 0 && $percent < 100) {
			$labelStatusShort = $percent.'%';
		} elseif ($percent >= 100) {
			$labelStatusShort = '100%';
		}

		$statusType = 'status9';
		if ($percent == -1 && !$hidenastatus) {
			$statusType = 'status9';
		}
		if ($percent == 0) {
			$statusType = 'status1';
		}
		if ($percent > 0 && $percent < 100) {
			$statusType = 'status3';
		}
		if ($percent >= 100) {
			$statusType = 'status6';
		}

		return dolGetStatus($labelStatus, $labelStatusShort, '', $statusType, $mode);
	}

	/**
	 *  Return URL of event
	 *  Use $this->id, $this->type_code, $this->label and $this->type_label
	 *
	 *  @param	int		$withpicto				0 = No picto, 1 = Include picto into link, 2 = Only picto
	 *  @param	int		$maxlength				Max number of charaters into label. If negative, use the ref as label.
	 *  @param	string	$classname				Force style class on a link
	 *  @param	string	$option					'' = Link to action, 'birthday'= Link to contact, 'holiday' = Link to leave
	 *  @param	int		$overwritepicto			1 = Overwrite picto with this one
	 *  @param	int   	$notooltip		    	1 = Disable tooltip
	 *  @param  int     $save_lastsearch_value  -1 = Auto, 0 = No save of lastsearch_values when clicking, 1 = Save lastsearch_values whenclicking
	 *  @return	string							Chaine avec URL
	 */
	public function getNomUrl($withpicto = 0, $maxlength = 0, $classname = '', $option = '', $overwritepicto = 0, $notooltip = 0, $save_lastsearch_value = -1)
	{
		global $conf, $langs, $user, $hookmanager, $action;

		if (!empty($conf->dol_no_mouse_hover)) {
			$notooltip = 1; // Force disable tooltips
		}

		$canread = 0;
		if ($user->rights->agenda->myactions->read && $this->authorid == $user->id) {
			$canread = 1; // Can read my event
		}
		if ($user->rights->agenda->myactions->read && array_key_exists($user->id, $this->userassigned)) {
			$canread = 1; // Can read my event i am assigned
		}
		if ($user->rights->agenda->allactions->read) {
			$canread = 1; // Can read all event of other
		}
		if (!$canread) {
			$option = 'nolink';
		}

		$label = $this->label;
		if (empty($label)) {
			$label = $this->libelle; // For backward compatibility
		}

		$result = '';

		// Set label of type
		$labeltype = '';
		if ($this->type_code) {
			$labeltype = ($langs->transnoentities("Action".$this->type_code) != "Action".$this->type_code) ? $langs->transnoentities("Action".$this->type_code) : $this->type_label;
		}
		if (empty($conf->global->AGENDA_USE_EVENT_TYPE)) {
			if ($this->type_code != 'AC_OTH_AUTO') {
				$labeltype = $langs->trans('ActionAC_MANUAL');
			}
		}

		$tooltip = img_picto('', $this->picto).' <u>'.$langs->trans('Action').'</u>';
		if (!empty($this->ref)) {
			$tooltip .= '<br><b>'.$langs->trans('Ref').':</b> '.$this->ref;
		}
		if (!empty($label)) {
			$tooltip .= '<br><b>'.$langs->trans('Title').':</b> '.$label;
		}
		if (!empty($labeltype)) {
			$tooltip .= '<br><b>'.$langs->trans('Type').':</b> '.$labeltype;
		}
		if (!empty($this->location)) {
			$tooltip .= '<br><b>'.$langs->trans('Location').':</b> '.$this->location;
		}
		if (isset($this->transparency)) {
			$tooltip .= '<br><b>'.$langs->trans('Busy').':</b> '.yn($this->transparency);
		}
		if (!empty($this->note_private)) {
			$tooltip .= '<br><b>'.$langs->trans('Note').':</b> '.(dol_textishtml($this->note_private) ? str_replace(array("\r", "\n"), "", $this->note_private) : str_replace(array("\r", "\n"), '<br>', $this->note_private));
		}
		$linkclose = '';
		//if (!empty($conf->global->AGENDA_USE_EVENT_TYPE) && $this->type_color)
		//	$linkclose = ' style="background-color:#'.$this->type_color.'"';

		if (empty($notooltip)) {
			if (!empty($conf->global->MAIN_OPTIMIZEFORTEXTBROWSER)) {
				$label = $langs->trans("ShowAction");
				$linkclose .= ' alt="'.dol_escape_htmltag($tooltip, 1).'"';
			}
			$linkclose .= ' title="'.dol_escape_htmltag($tooltip, 1).'"';
			$linkclose .= ' class="'.$classname.' classfortooltip"';

			/*
			$hookmanager->initHooks(array('actiondao'));
			$parameters=array('id'=>$this->id);
			$reshook=$hookmanager->executeHooks('getnomurltooltip',$parameters,$this,$action);    // Note that $action and $object may have been modified by some hooks
			$linkclose = ($hookmanager->resPrint ? $hookmanager->resPrint : $linkclose);
			*/
		} else {
			$linkclose .= ' class="'.$classname.'"';
		}

		$url = '';
		if ($option == 'birthday') {
			$url = DOL_URL_ROOT.'/contact/perso.php?id='.$this->id;
		} elseif ($option == 'holiday') {
			$url = DOL_URL_ROOT.'/holiday/card.php?id='.$this->id;
		} else {
			$url = DOL_URL_ROOT.'/comm/action/card.php?id='.$this->id;
		}

		if ($option !== 'nolink') {
			// Add param to save lastsearch_values or not
			$add_save_lastsearch_values = ($save_lastsearch_value == 1 ? 1 : 0);
			if ($save_lastsearch_value == -1 && preg_match('/list\.php/', $_SERVER["PHP_SELF"])) {
				$add_save_lastsearch_values = 1;
			}
			if ($add_save_lastsearch_values) {
				$url .= '&save_lastsearch_values=1';
			}
		}

		$linkstart = '<a href="'.$url.'"';
		$linkstart .= $linkclose.'>';
		$linkend = '</a>';

		if ($option == 'nolink') {
			$linkstart = '';
			$linkend = '';
		}

		if ($withpicto == 2) {
			$libelle = $label;
			if (!empty($conf->global->AGENDA_USE_EVENT_TYPE)) {
				$libelle = $labeltype;
			}
			$libelleshort = '';
		} else {
			$libelle = (empty($this->libelle) ? $label : $this->libelle.(($label && $label != $this->libelle) ? ' '.$label : ''));
			if (!empty($conf->global->AGENDA_USE_EVENT_TYPE) && empty($libelle)) {
				$libelle = $labeltype;
			}
			if ($maxlength < 0) {
				$libelleshort = $this->ref;
			} else {
				$libelleshort = dol_trunc($libelle, $maxlength);
			}
		}

		if ($withpicto) {
			if (!empty($conf->global->AGENDA_USE_EVENT_TYPE)) {	// Add code into ()
				if ($labeltype) {
					$libelle .= (preg_match('/'.preg_quote($labeltype, '/').'/', $libelle) ? '' : ' ('.$langs->transnoentities("Action".$this->type_code).')');
				}
			}
		}

		$result .= $linkstart;
		if ($withpicto) {
			$result .= img_object(($notooltip ? '' : $langs->trans("ShowAction").': '.$libelle), ($overwritepicto ? $overwritepicto : 'action'), (($this->type_color && $overwritepicto) ? 'style="color: #'.$this->type_color.' !important;" ' : '').($notooltip ? 'class="'.(($withpicto != 2) ? 'paddingright ' : '').'"' : 'class="'.(($withpicto != 2) ? 'paddingright ' : '').'classfortooltip"'), 0, 0, $notooltip ? 0 : 1);
		}
		$result .= $libelleshort;
		$result .= $linkend;

		global $action;
		$hookmanager->initHooks(array('actiondao'));
		$parameters = array('id'=>$this->id, 'getnomurl'=>$result);
		$reshook = $hookmanager->executeHooks('getNomUrl', $parameters, $this, $action); // Note that $action and $object may have been modified by some hooks
		if ($reshook > 0) {
			$result = $hookmanager->resPrint;
		} else {
			$result .= $hookmanager->resPrint;
		}

		return $result;
	}

	/**
	 *  Return Picto of type of event
	 *
	 *  @return	string							HTML String
	 */
	public function getTypePicto()
	{
		global $conf;

		$imgpicto = '';
		if (!empty($conf->global->AGENDA_USE_EVENT_TYPE)) {
			$color = '';
			if ($this->type_color) {
				$color = 'style="color: #'.$this->type_color.' !important;"';
			}
			if ($this->type_picto) {
				$imgpicto = img_picto('', $this->type_picto, 'class="paddingright"');
			} else {
				if ($this->type_code == 'AC_RDV') {
					$imgpicto = img_picto('', 'meeting', $color, false, 0, 0, '', 'paddingright');
				} elseif ($this->type_code == 'AC_TEL') {
					$imgpicto = img_picto('', 'object_phoning', $color, false, 0, 0, '', 'paddingright');
				} elseif ($this->type_code == 'AC_FAX') {
					$imgpicto = img_picto('', 'object_phoning_fax', $color, false, 0, 0, '', 'paddingright');
				} elseif ($this->type_code == 'AC_EMAIL' || $this->type_code == 'AC_EMAIL_IN') {
					$imgpicto = img_picto('', 'object_email', $color, false, 0, 0, '', 'paddingright');
				} elseif ($this->type_code == 'AC_INT') {
					$imgpicto = img_picto('', 'object_intervention', $color, false, 0, 0, '', 'paddingright');
				} elseif ($this->type_code == 'AC_OTH' && $this->code == 'TICKET_MSG') {
					$imgpicto = img_picto('', 'object_conversation', $color, false, 0, 0, '', 'paddingright');
				} elseif ($this->type != 'systemauto') {
					$imgpicto = img_picto('', 'user-cog', $color, false, 0, 0, '', 'paddingright');
				} else {
					$imgpicto = img_picto('', 'cog', $color, false, 0, 0, '', 'paddingright');
				}
			}
		} else {
			// 2 picto: 1 for auto, 1 for manual
			if ($this->type != 'systemauto') {
				$imgpicto = img_picto('', 'user-cog', '', false, 0, 0, '', 'paddingright');
			} else {
				$imgpicto = img_picto('', 'cog', '', false, 0, 0, '', 'paddingright');
			}
		}
		return $imgpicto;
	}


	/**
	 * Sets object to supplied categories.
	 *
	 * Deletes object from existing categories not supplied.
	 * Adds it to non existing supplied categories.
	 * Existing categories are left untouch.
	 *
	 * @param  int[]|int $categories Category or categories IDs
	 * @return void
	 */
	public function setCategories($categories)
	{
		// Handle single category
		if (!is_array($categories)) {
			$categories = array($categories);
		}

		// Get current categories
		include_once DOL_DOCUMENT_ROOT.'/categories/class/categorie.class.php';
		$c = new Categorie($this->db);
		$existing = $c->containing($this->id, Categorie::TYPE_ACTIONCOMM, 'id');

		// Diff
		if (is_array($existing)) {
			$to_del = array_diff($existing, $categories);
			$to_add = array_diff($categories, $existing);
		} else {
			$to_del = array(); // Nothing to delete
			$to_add = $categories;
		}

		// Process
		foreach ($to_del as $del) {
			if ($c->fetch($del) > 0) {
				$c->del_type($this, Categorie::TYPE_ACTIONCOMM);
			}
		}
		foreach ($to_add as $add) {
			if ($c->fetch($add) > 0) {
				$c->add_type($this, Categorie::TYPE_ACTIONCOMM);
			}
		}
		return;
	}

	// phpcs:disable PEAR.NamingConventions.ValidFunctionName.ScopeNotCamelCaps
	/**
	 * Export events from database into a cal file.
	 *
	 * @param string    $format         The format of the export 'vcal', 'ical/ics' or 'rss'
	 * @param string    $type           The type of the export 'event' or 'journal'
	 * @param integer   $cachedelay     Do not rebuild file if date older than cachedelay seconds
	 * @param string    $filename       The name for the exported file.
	 * @param array     $filters        Array of filters. Example array('notolderthan'=>99, 'year'=>..., 'idfrom'=>..., 'notactiontype'=>'systemauto', 'project'=>123, ...)
	 * @param integer   $exportholiday  0 = don't integrate holidays into the export, 1 = integrate holidays into the export
	 * @return integer                  -1 = error on build export file, 0 = export okay
	 */
	public function build_exportfile($format, $type, $cachedelay, $filename, $filters, $exportholiday = 0)
	{
		global $hookmanager;

		// phpcs:enable
		global $conf, $langs, $dolibarr_main_url_root, $mysoc;

		require_once DOL_DOCUMENT_ROOT."/core/lib/xcal.lib.php";
		require_once DOL_DOCUMENT_ROOT."/core/lib/date.lib.php";
		require_once DOL_DOCUMENT_ROOT."/core/lib/files.lib.php";

		dol_syslog(get_class($this)."::build_exportfile Build export file format=".$format.", type=".$type.", cachedelay=".$cachedelay.", filename=".$filename.", filters size=".count($filters), LOG_DEBUG);

		// Check parameters
		if (empty($format)) {
			return -1;
		}

		// Clean parameters
		if (!$filename) {
			$extension = 'vcs';
			if ($format == 'ical') {
				$extension = 'ics';
			}
			$filename = $format.'.'.$extension;
		}

		// Create dir and define output file (definitive and temporary)
		$result = dol_mkdir($conf->agenda->dir_temp);
		$outputfile = $conf->agenda->dir_temp.'/'.$filename;

		$result = 0;

		$buildfile = true;
		$login = ''; $logina = ''; $logind = ''; $logint = '';

		$now = dol_now();

		if ($cachedelay) {
			$nowgmt = dol_now();
			include_once DOL_DOCUMENT_ROOT.'/core/lib/files.lib.php';
			if (dol_filemtime($outputfile) > ($nowgmt - $cachedelay)) {
				dol_syslog(get_class($this)."::build_exportfile file ".$outputfile." is not older than now - cachedelay (".$nowgmt." - ".$cachedelay."). Build is canceled");
				$buildfile = false;
			}
		}

		if ($buildfile) {
			// Build event array
			$eventarray = array();

			$sql = "SELECT a.id,";
			$sql .= " a.datep,"; // Start
			$sql .= " a.datep2,"; // End
			$sql .= " a.durationp,"; // deprecated
			$sql .= " a.datec, a.tms as datem,";
			$sql .= " a.label, a.code, a.note as note_private, a.fk_action as type_id,";
			$sql .= " a.fk_soc,";
			$sql .= " a.fk_user_author, a.fk_user_mod,";
			$sql .= " a.fk_user_action,";
			$sql .= " a.fk_contact, a.percent as percentage,";
			$sql .= " a.fk_element, a.elementtype,";
			$sql .= " a.priority, a.fulldayevent, a.location, a.transparency,";
			$sql .= " u.firstname, u.lastname, u.email,";
			$sql .= " s.nom as socname,";
			$sql .= " c.id as type_id, c.code as type_code, c.libelle as type_label,";
			$sql .= " num_vote, event_paid, a.status";
			$sql .= " FROM (".MAIN_DB_PREFIX."c_actioncomm as c, ".MAIN_DB_PREFIX."actioncomm as a)";
			$sql .= " LEFT JOIN ".MAIN_DB_PREFIX."user as u on u.rowid = a.fk_user_author"; // Link to get author of event for export
			$sql .= " LEFT JOIN ".MAIN_DB_PREFIX."societe as s on s.rowid = a.fk_soc";

			$parameters = array('filters' => $filters);
			$reshook = $hookmanager->executeHooks('printFieldListFrom', $parameters); // Note that $action and $object may have been modified by hook
			$sql .= $hookmanager->resPrint;

			// We must filter on assignement table
			if ($filters['logint']) {
				$sql .= ", ".MAIN_DB_PREFIX."actioncomm_resources as ar";
			}
			$sql .= " WHERE a.fk_action=c.id";
			$sql .= " AND a.entity IN (".getEntity('agenda').")";
			foreach ($filters as $key => $value) {
				if ($key == 'notolderthan' && $value != '') {
					$sql .= " AND a.datep >= '".$this->db->idate($now - ($value * 24 * 60 * 60))."'";
				}
				if ($key == 'year') {
					$sql .= " AND a.datep BETWEEN '".$this->db->idate(dol_get_first_day($value, 1))."' AND '".$this->db->idate(dol_get_last_day($value, 12))."'";
				}
				if ($key == 'id') {
					$sql .= " AND a.id=".(is_numeric($value) ? $value : 0);
				}
				if ($key == 'idfrom') {
					$sql .= " AND a.id >= ".(is_numeric($value) ? $value : 0);
				}
				if ($key == 'idto') {
					$sql .= " AND a.id <= ".(is_numeric($value) ? $value : 0);
				}
				if ($key == 'project') {
					$sql .= " AND a.fk_project=".(is_numeric($value) ? $value : 0);
				}
				if ($key == 'actiontype') {
					$sql .= " AND c.type = '".$this->db->escape($value)."'";
				}
				if ($key == 'notactiontype') {
					$sql .= " AND c.type <> '".$this->db->escape($value)."'";
				}
				// We must filter on assignement table
				if ($key == 'logint') {
					$sql .= " AND ar.fk_actioncomm = a.id AND ar.element_type='user'";
				}
				if ($key == 'logina') {
					$logina = $value;
					$condition = '=';
					if (preg_match('/^!/', $logina)) {
						$logina = preg_replace('/^!/', '', $logina);
						$condition = '<>';
					}
					$userforfilter = new User($this->db);
					$result = $userforfilter->fetch('', $logina);
					if ($result > 0) {
						$sql .= " AND a.fk_user_author ".$condition." ".$userforfilter->id;
					} elseif ($result < 0 || $condition == '=') {
						$sql .= " AND a.fk_user_author = 0";
					}
				}
				if ($key == 'logint') {
					$logint = $value;
					$condition = '=';
					if (preg_match('/^!/', $logint)) {
						$logint = preg_replace('/^!/', '', $logint);
						$condition = '<>';
					}
					$userforfilter = new User($this->db);
					$result = $userforfilter->fetch('', $logint);
					if ($result > 0) {
						$sql .= " AND ar.fk_element = ".((int) $userforfilter->id);
					} elseif ($result < 0 || $condition == '=') {
						$sql .= " AND ar.fk_element = 0";
					}
				}
				if ($key == 'module') {
					$sql .= " AND c.module LIKE '%".$this->db->escape($value)."'";
				}
				if ($key == 'status') {
					$sql .= " AND a.status =".((int) $value);
				}
			}

			$sql .= " AND a.datep IS NOT NULL"; // To exclude corrupted events and avoid errors in lightning/sunbird import

			$parameters = array('filters' => $filters);
			$reshook = $hookmanager->executeHooks('printFieldListWhere', $parameters); // Note that $action and $object may have been modified by hook
			$sql .= $hookmanager->resPrint;

			$sql .= " ORDER by datep";
			//print $sql;exit;

			dol_syslog(get_class($this)."::build_exportfile select events", LOG_DEBUG);
			$resql = $this->db->query($sql);
			if ($resql) {
				// Note: Output of sql request is encoded in $conf->file->character_set_client
				// This assignment in condition is not a bug. It allows walking the results.
				$diff = 0;
				while ($obj = $this->db->fetch_object($resql)) {
					$qualified = true;

					// 'eid','startdate','duration','enddate','title','summary','category','email','url','desc','author'
					$event = array();
					$event['uid'] = 'dolibarragenda-'.$this->db->database_name.'-'.$obj->id."@".$_SERVER["SERVER_NAME"];
					$event['type'] = $type;
					$datestart = $this->db->jdate($obj->datep) - (empty($conf->global->AGENDA_EXPORT_FIX_TZ) ? 0 : ($conf->global->AGENDA_EXPORT_FIX_TZ * 3600));

					// fix for -> Warning: A non-numeric value encountered
					if (is_numeric($this->db->jdate($obj->datep2))) {
						$dateend = $this->db->jdate($obj->datep2)
								 - (empty($conf->global->AGENDA_EXPORT_FIX_TZ) ? 0 : ($conf->global->AGENDA_EXPORT_FIX_TZ * 3600));
					} else {
						// use start date as fall-back to avoid import erros on empty end date
						$dateend = $datestart;
					}

					$duration = ($datestart && $dateend) ? ($dateend - $datestart) : 0;
					$event['summary'] = $obj->label.($obj->socname ? " (".$obj->socname.")" : "");

					$event['desc'] = $obj->note_private;
					$event['startdate'] = $datestart;
					$event['enddate'] = $dateend; // Not required with type 'journal'
					$event['duration'] = $duration; // Not required with type 'journal'
					$event['author'] = dolGetFirstLastname($obj->firstname, $obj->lastname);
					$event['priority'] = $obj->priority;
					$event['fulldayevent'] = $obj->fulldayevent;
					$event['location'] = $obj->location;
					$event['transparency'] = (($obj->transparency > 0) ? 'OPAQUE' : 'TRANSPARENT'); // OPAQUE (busy) or TRANSPARENT (not busy)
					$event['category'] = $obj->type_label;
					$event['email'] = $obj->email;
					// Define $urlwithroot
					$urlwithouturlroot = preg_replace('/'.preg_quote(DOL_URL_ROOT, '/').'$/i', '', trim($dolibarr_main_url_root));
					$urlwithroot = $urlwithouturlroot.DOL_URL_ROOT; // This is to use external domain name found into config file
					//$urlwithroot=DOL_MAIN_URL_ROOT;						// This is to use same domain name than current
					$url = $urlwithroot.'/comm/action/card.php?id='.$obj->id;
					$event['url'] = $url;
					$event['created'] = $this->db->jdate($obj->datec) - (empty($conf->global->AGENDA_EXPORT_FIX_TZ) ? 0 : ($conf->global->AGENDA_EXPORT_FIX_TZ * 3600));
					$event['modified'] = $this->db->jdate($obj->datem) - (empty($conf->global->AGENDA_EXPORT_FIX_TZ) ? 0 : ($conf->global->AGENDA_EXPORT_FIX_TZ * 3600));
					$event['num_vote'] = $this->num_vote;
					$event['event_paid'] = $this->event_paid;
					$event['status'] = $this->status;

					// TODO: find a way to call "$this->fetch_userassigned();" without override "$this" properties
					$this->id = $obj->id;
					$this->fetch_userassigned(false);

					$assignedUserArray = array();

					foreach ($this->userassigned as $key => $value) {
						$assignedUser = new User($this->db);
						$assignedUser->fetch($value['id']);

						$assignedUserArray[$key] = $assignedUser;
					}

					$event['assignedUsers'] = $assignedUserArray;

					if ($qualified && $datestart) {
						$eventarray[] = $event;
					}
					$diff++;
				}

				$parameters = array('filters' => $filters, 'eventarray' => &$eventarray);
				$reshook = $hookmanager->executeHooks('addMoreEventsExport', $parameters); // Note that $action and $object may have been modified by hook
				if ($reshook > 0) {
					$eventarray = $hookmanager->resArray;
				}
			} else {
				$this->error = $this->db->lasterror();
				return -1;
			}

			if ($exportholiday == 1) {
				$langs->load("holidays");
				$title = $langs->trans("Holidays");

				$sql = "SELECT u.rowid as uid, u.lastname, u.firstname, u.email, u.statut, x.rowid, x.date_debut as date_start, x.date_fin as date_end, x.halfday, x.statut as status";
				$sql .= " FROM ".MAIN_DB_PREFIX."holiday as x, ".MAIN_DB_PREFIX."user as u";
				$sql .= " WHERE u.rowid = x.fk_user";
				$sql .= " AND u.statut = '1'"; // Show only active users  (0 = inactive user, 1 = active user)
				$sql .= " AND (x.statut = '2' OR x.statut = '3')"; // Show only public leaves (2 = leave wait for approval, 3 = leave approved)

				$resql = $this->db->query($sql);
				if ($resql) {
					$num = $this->db->num_rows($resql);
					$i   = 0;

					while ($i < $num) {
						$obj   = $this->db->fetch_object($resql);
						$event = array();

						if ($obj->halfday == -1) {
							$event['fulldayevent'] = false;

							$timestampStart = dol_stringtotime($obj->date_start." 00:00:00", 0);
							$timestampEnd   = dol_stringtotime($obj->date_end." 12:00:00", 0);
						} elseif ($obj->halfday == 1) {
							$event['fulldayevent'] = false;

							$timestampStart = dol_stringtotime($obj->date_start." 12:00:00", 0);
							$timestampEnd   = dol_stringtotime($obj->date_end." 23:59:59", 0);
						} else {
							$event['fulldayevent'] = true;

							$timestampStart = dol_stringtotime($obj->date_start." 00:00:00", 0);
							$timestampEnd   = dol_stringtotime($obj->date_end." 23:59:59", 0);
						}

						if (!empty($conf->global->AGENDA_EXPORT_FIX_TZ)) {
							$timestampStart = - ($conf->global->AGENDA_EXPORT_FIX_TZ * 3600);
							$timestampEnd   = - ($conf->global->AGENDA_EXPORT_FIX_TZ * 3600);
						}

						$urlwithouturlroot = preg_replace('/'.preg_quote(DOL_URL_ROOT, '/').'$/i', '', trim($dolibarr_main_url_root));
						$urlwithroot       = $urlwithouturlroot.DOL_URL_ROOT;
						$url               = $urlwithroot.'/holiday/card.php?id='.$obj->rowid;

						$event['uid']          = 'dolibarrholiday-'.$this->db->database_name.'-'.$obj->rowid."@".$_SERVER["SERVER_NAME"];
						$event['author']       = dolGetFirstLastname($obj->firstname, $obj->lastname);
						$event['type']         = 'event';
						$event['category']     = "Holiday";
						$event['transparency'] = 'OPAQUE';
						$event['email']        = $obj->email;
						$event['created']      = $timestampStart;
						$event['modified']     = $timestampStart;
						$event['startdate']    = $timestampStart;
						$event['enddate']      = $timestampEnd;
						$event['duration']     = $timestampEnd - $timestampStart;
						$event['url']          = $url;

						if ($obj->status == 2) {
							// 2 = leave wait for approval
							$event['summary'] = $title." - ".$obj->lastname." (wait for approval)";
						} else {
							// 3 = leave approved
							$event['summary'] = $title." - ".$obj->lastname;
						}

						$eventarray[] = $event;

						$i++;
					}
				}
			}

			$langs->load("agenda");

			// Define title and desc
			$more = '';
			if ($login) {
				$more = $langs->transnoentities("User").' '.$login;
			}
			if ($logina) {
				$more = $langs->transnoentities("ActionsAskedBy").' '.$logina;
			}
			if ($logint) {
				$more = $langs->transnoentities("ActionsToDoBy").' '.$logint;
			}
			if ($logind) {
				$more = $langs->transnoentities("ActionsDoneBy").' '.$logind;
			}
			if ($more) {
				$title = 'Dolibarr actions '.$mysoc->name.' - '.$more;
				$desc = $more;
				$desc .= ' ('.$mysoc->name.' - built by Dolibarr)';
			} else {
				$title = 'Dolibarr actions '.$mysoc->name;
				$desc = $langs->transnoentities('ListOfActions');
				$desc .= ' ('.$mysoc->name.' - built by Dolibarr)';
			}

			// Create temp file
			$outputfiletmp = tempnam($conf->agenda->dir_temp, 'tmp'); // Temporary file (allow call of function by different threads
			@chmod($outputfiletmp, octdec($conf->global->MAIN_UMASK));

			// Write file
			if ($format == 'vcal') {
				$result = build_calfile($format, $title, $desc, $eventarray, $outputfiletmp);
			} elseif ($format == 'ical') {
				$result = build_calfile($format, $title, $desc, $eventarray, $outputfiletmp);
			} elseif ($format == 'rss') {
				$result = build_rssfile($format, $title, $desc, $eventarray, $outputfiletmp);
			}

			if ($result >= 0) {
				if (dol_move($outputfiletmp, $outputfile, 0, 1)) {
					$result = 1;
				} else {
					$this->error = 'Failed to rename '.$outputfiletmp.' into '.$outputfile;
					dol_syslog(get_class($this)."::build_exportfile ".$this->error, LOG_ERR);
					dol_delete_file($outputfiletmp, 0, 1);
					$result = -1;
				}
			} else {
				dol_syslog(get_class($this)."::build_exportfile build_xxxfile function fails to for format=".$format." outputfiletmp=".$outputfile, LOG_ERR);
				dol_delete_file($outputfiletmp, 0, 1);
				$langs->load("errors");
				$this->error = $langs->trans("ErrorFailToCreateFile", $outputfile);
			}
		}

		return $result;
	}

	/**
	 *  Initialise an instance with random values.
	 *  Used to build previews or test instances.
	 *  id must be 0 if object instance is a specimen.
	 *
	 *  @return	int >0 if ok
	 */
	public function initAsSpecimen()
	{
		global $user;

		$now = dol_now();

		// Initialise parametres
		$this->id = 0;
		$this->specimen = 1;

		$this->type_code = 'AC_OTH';
		$this->code = 'AC_SPECIMEN_CODE';
		$this->label = 'Label of event Specimen';
		$this->datec = $now;
		$this->datem = $now;
		$this->datep = $now;
		$this->datef = $now;
		$this->fulldayevent = 0;
		$this->percentage = 0;
		$this->status = 0;
		$this->location = 'Location';
		$this->transparency = 1; // 1 means opaque
		$this->priority = 1;
		//$this->note_public = "This is a 'public' note.";
		$this->note_private = "This is a 'private' note.";

		$this->userownerid = $user->id;
		$this->userassigned[$user->id] = array('id'=>$user->id, 'transparency'=> 1);
		return 1;
	}

	/**
	 *  Function used to replace a thirdparty id with another one.
	 *
	 *  @param DoliDB $db Database handler
	 *  @param int $origin_id Old thirdparty id
	 *  @param int $dest_id New thirdparty id
	 *  @return bool
	 */
	public static function replaceThirdparty(DoliDB $db, $origin_id, $dest_id)
	{
		$tables = array(
			'actioncomm'
		);

		return CommonObject::commonReplaceThirdparty($db, $origin_id, $dest_id, $tables);
	}

	/**
	 *  Is the action delayed?
	 *
	 *  @return bool
	 */
	public function hasDelay()
	{
		global $conf;

		$now = dol_now();

		return $this->datep && ($this->datep < ($now - $conf->agenda->warning_delay));
	}


	/**
	 *  Load event reminder of events
	 *
	 *  @param	string	$type		Type of reminder 'browser' or 'email'
	 *  @param	int		$fk_user	Id of user
	 *  @param	bool	$onlypast	true = get only past reminder, false = get all reminders linked to this
	 *  @return int         		0 if OK, <>0 if KO (this function is used also by cron so only 0 is OK)
	 */
	public function loadReminders($type = '', $fk_user = 0, $onlypast = true)
	{
		global $conf, $langs, $user;

		$error = 0;

		$this->reminders = array();

		//Select all action comm reminders for event
		$sql = "SELECT rowid as id, typeremind, dateremind, status, offsetvalue, offsetunit, fk_user";
		$sql .= " FROM ".MAIN_DB_PREFIX."actioncomm_reminder";
		$sql .= " WHERE fk_actioncomm = ".((int) $this->id);
		if ($onlypast) {
			$sql .= " AND dateremind <= '".$this->db->idate(dol_now())."'";
		}
		if ($type) {
			$sql .= " AND typeremind ='".$this->db->escape($type)."'";
		}
		if ($fk_user > 0) {
			$sql .= " AND fk_user = ".((int) $fk_user);
		}
		if (empty($conf->global->AGENDA_REMINDER_EMAIL)) {
			$sql .= " AND typeremind != 'email'";
		}
		if (empty($conf->global->AGENDA_REMINDER_BROWSER)) {
			$sql .= " AND typeremind != 'browser'";
		}

		$sql .= $this->db->order("dateremind", "ASC");
		$resql = $this->db->query($sql);

		if ($resql) {
			while ($obj = $this->db->fetch_object($resql)) {
				$tmpactioncommreminder = new ActionCommReminder($this->db);
				$tmpactioncommreminder->id = $obj->id;
				$tmpactioncommreminder->typeremind = $obj->typeremind;
				$tmpactioncommreminder->dateremind = $obj->dateremind;
				$tmpactioncommreminder->offsetvalue = $obj->offsetvalue;
				$tmpactioncommreminder->offsetunit = $obj->offsetunit;
				$tmpactioncommreminder->status = $obj->status;
				$tmpactioncommreminder->fk_user = $obj->fk_user;

				$this->reminders[$obj->id] = $tmpactioncommreminder;
			}
		} else {
			$this->error = $this->db->lasterror();
			$error++;
		}

		return count($this->reminders);
	}


	/**
	 *  Send reminders by emails
	 *  CAN BE A CRON TASK
	 *
	 *  @return int         0 if OK, <>0 if KO (this function is used also by cron so only 0 is OK)
	 */
	public function sendEmailsReminder()
	{
		global $conf, $langs, $user;

		$error = 0;
		$this->output = '';
		$this->error = '';
		$nbMailSend = 0;
		$errorsMsg = array();

		if (empty($conf->agenda->enabled)) {	// Should not happen. If module disabled, cron job should not be visible.
			$langs->load("agenda");
			$this->output = $langs->trans('ModuleNotEnabled', $langs->transnoentitiesnoconv("Agenda"));
			return 0;
		}
		if (empty($conf->global->AGENDA_REMINDER_EMAIL)) {
			$langs->load("agenda");
			$this->output = $langs->trans('EventRemindersByEmailNotEnabled', $langs->transnoentitiesnoconv("Agenda"));
			return 0;
		}

		$now = dol_now();
		$actionCommReminder = new ActionCommReminder($this->db);

		dol_syslog(__METHOD__, LOG_DEBUG);

		$this->db->begin();

		//Select all action comm reminders
		$sql = "SELECT rowid as id FROM ".MAIN_DB_PREFIX."actioncomm_reminder";
		$sql .= " WHERE typeremind = 'email' AND status = 0";
		$sql .= " AND dateremind <= '".$this->db->idate($now)."'";
		$sql .= " AND entity IN (".getEntity('actioncomm').")";
		$sql .= $this->db->order("dateremind", "ASC");
		$resql = $this->db->query($sql);

		if ($resql) {
			require_once DOL_DOCUMENT_ROOT.'/core/class/html.formmail.class.php';
			$formmail = new FormMail($this->db);

			while ($obj = $this->db->fetch_object($resql)) {
				$res = $actionCommReminder->fetch($obj->id);
				if ($res < 0) {
					$error++;
					$errorsMsg[] = "Failed to load invoice ActionComm Reminder";
				}

				if (!$error) {
					//Select email template
					$arraymessage = $formmail->getEMailTemplate($this->db, 'actioncomm_send', $user, $langs, (!empty($actionCommReminder->fk_email_template)) ? $actionCommReminder->fk_email_template : -1, 1);

					// Load event
					$res = $this->fetch($actionCommReminder->fk_actioncomm);
					if ($res > 0) {
						// PREPARE EMAIL
						$errormesg = '';

						// Make substitution in email content
						$substitutionarray = getCommonSubstitutionArray($langs, 0, '', $this);

						complete_substitutions_array($substitutionarray, $langs, $this);

						// Content
						$sendContent = make_substitutions($langs->trans($arraymessage->content), $substitutionarray);

						//Topic
						$sendTopic = (!empty($arraymessage->topic)) ? $arraymessage->topic : html_entity_decode($langs->transnoentities('EventReminder'));

						// Recipient
						$recipient = new User($this->db);
						$res = $recipient->fetch($actionCommReminder->fk_user);
						if ($res > 0) {
							if (!empty($recipient->email)) {
								$to = $recipient->email;
							} else {
								$errormesg = "Failed to send remind to user id=".$actionCommReminder->fk_user.". No email defined for user.";
								$error++;
							}
						} else {
							$errormesg = "Failed to load recipient with user id=".$actionCommReminder->fk_user;
							$error++;
						}

						// Sender
						$from = $conf->global->MAIN_MAIL_EMAIL_FROM;
						if (empty($from)) {
							$errormesg = "Failed to get sender into global setup MAIN_MAIL_EMAIL_FROM";
							$error++;
						}

						if (!$error) {
							// Errors Recipient
							$errors_to = $conf->global->MAIN_MAIL_ERRORS_TO;

							// Mail Creation
							$cMailFile = new CMailFile($sendTopic, $to, $from, $sendContent, array(), array(), array(), '', "", 0, 1, $errors_to, '', '', '', '', '');

							// Sending Mail
							if ($cMailFile->sendfile()) {
								$nbMailSend++;
							} else {
								$errormesg = $cMailFile->error.' : '.$to;
								$error++;
							}
						}

						if (!$error) {
							$actionCommReminder->status = $actionCommReminder::STATUS_DONE;

							$res = $actionCommReminder->update($user);
							if ($res < 0) {
								$errorsMsg[] = "Failed to update status to done of ActionComm Reminder";
								$error++;
								break; // This is to avoid to have this error on all the selected email. If we fails here for one record, it may fails for others. We must solve first.
							}
						} else {
							$actionCommReminder->status = $actionCommReminder::STATUS_ERROR;
							$actionCommReminder->lasterror = dol_trunc($errormesg, 128, 'right', 'UTF-8', 1);

							$res = $actionCommReminder->update($user);
							if ($res < 0) {
								$errorsMsg[] = "Failed to update status to error of ActionComm Reminder";
								$error++;
								break; // This is to avoid to have this error on all the selected email. If we fails here for one record, it may fails for others. We must solve first.
							} else {
								$errorsMsg[] = $errormesg;
							}
						}
					} else {
						$errorsMsg[] = 'Failed to fetch record actioncomm with ID = '.$actionCommReminder->fk_actioncomm;
						$error++;
					}
				}
			}
		} else {
			$error++;
		}

		if (!$error) {
			// Delete also very old past events (we do not keep more than 1 month record in past)
			$sql = "DELETE FROM ".MAIN_DB_PREFIX."actioncomm_reminder";
			$sql .= " WHERE dateremind < '".$this->db->idate($now - (3600 * 24 * 32))."'";
			$sql .= " AND status = ".((int) $actionCommReminder::STATUS_DONE);
			$resql = $this->db->query($sql);

			if (!$resql) {
				$errorsMsg[] = 'Failed to delete old reminders';
				//$error++;		// If this fails, we must not rollback other SQL requests already done. Never mind.
			}
		}

		if (!$error) {
			$this->output = 'Nb of emails sent : '.$nbMailSend;
			$this->db->commit();
			return 0;
		} else {
			$this->db->commit(); // We commit also on error, to have the error message recorded.
			$this->error = 'Nb of emails sent : '.$nbMailSend.', '.(!empty($errorsMsg)) ? join(', ', $errorsMsg) : $error;
			return $error;
		}
	}

	/**
	 * Udpate the percent value of a event with the given id
	 *
	 * @param int		$id			The id of the event
	 * @param int		$percent	The new percent value for the event
	 * @return int					1 when update of the event was suscessfull, otherwise -1
	 */
	public function updatePercent($id, $percent)
	{
		$this->db->begin();

		$sql = "UPDATE ".MAIN_DB_PREFIX."actioncomm ";
		$sql .= " SET percent = ".(int) $percent;
		$sql .= " WHERE id = ".((int) $id);

		if ($this->db->query($sql)) {
			$this->db->commit();
			return 1;
		} else {
			$this->db->rollback();
			$this->error = $this->db->lasterror();
			return -1;
		}
	}
}<|MERGE_RESOLUTION|>--- conflicted
+++ resolved
@@ -859,30 +859,18 @@
 				$this->event_paid = $obj->event_paid;
 				$this->status = $obj->status;
 
-<<<<<<< HEAD
 				$this->fetch_optionals();
 
 				if ($loadresources) {
 					$this->fetchResources();
 				}
 			}
+
 			$this->db->free($resql);
 		} else {
 			$this->error = $this->db->lasterror();
 			return -1;
 		}
-=======
-                $this->fetchResources();
-            }
-
-            $this->db->free($resql);
-        }
-        else
-        {
-            $this->error = $this->db->lasterror();
-            return -1;
-        }
->>>>>>> 44bb5ebf
 
 		return $num;
 	}
