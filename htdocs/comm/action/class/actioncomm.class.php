--- conflicted
+++ resolved
@@ -1222,13 +1222,20 @@
 		}
 		$sql .= " FROM ".MAIN_DB_PREFIX."actioncomm as a";
 		if (!$user->rights->societe->client->voir && !$user->socid) $sql .= " LEFT JOIN ".MAIN_DB_PREFIX."societe_commerciaux as sc ON a.fk_soc = sc.fk_soc";
+    	if (!$user->rights->agenda->allactions->read) {
+    	    $sql .= " LEFT JOIN ".MAIN_DB_PREFIX."actioncomm_resources AS ar ON a.id = ar.fk_actioncomm AND ar.element_type ='user' AND ar.fk_element = ".$user->id;
+    	}
 		$sql .= " LEFT JOIN ".MAIN_DB_PREFIX."societe as s ON a.fk_soc = s.rowid";
 		$sql .= " WHERE 1 = 1";
 		if (empty($load_state_board)) $sql .= " AND a.percent >= 0 AND a.percent < 100";
 		$sql .= " AND a.entity IN (".getEntity('agenda').")";
 		if (!$user->rights->societe->client->voir && !$user->socid) $sql .= " AND (a.fk_soc IS NULL OR sc.fk_user = ".$user->id.")";
 		if ($user->socid) $sql .= " AND a.fk_soc = ".$user->socid;
-		if (!$user->rights->agenda->allactions->read) $sql .= " AND (a.fk_user_author = ".$user->id." OR a.fk_user_action = ".$user->id." OR a.fk_user_done = ".$user->id.")";
+		if (!$user->rights->agenda->allactions->read) {
+    	    $sql .= " AND (a.fk_user_author = ".$user->id." OR a.fk_user_action = ".$user->id." OR a.fk_user_done = ".$user->id;
+    	    $sql .= " OR ar.fk_element = ".$user->id; // Added by PV
+    	    $sql .= ")";
+		}
 
 		$resql = $this->db->query($sql);
 		if ($resql)
@@ -1313,7 +1320,6 @@
 	}
 
 
-<<<<<<< HEAD
 	/**
 	 *  Return label of status
 	 *
@@ -1380,219 +1386,6 @@
 		global $conf, $langs, $user, $hookmanager, $action;
 
 		if (!empty($conf->dol_no_mouse_hover)) $notooltip = 1; // Force disable tooltips
-=======
-        $resql = $db->query($sql);
-        if ($resql)
-        {
-            $num = $db->num_rows($resql);
-
-            if ($num)
-            {
-                for ($i = 0; $i < $num; $i++)
-                {
-                    $obj = $db->fetch_object($resql);
-                    $actioncommstatic = new ActionComm($db);
-                    $actioncommstatic->fetch($obj->id);
-                    $resarray[$i] = $actioncommstatic;
-                }
-            }
-            $db->free($resql);
-            return $resarray;
-        }
-        else
-        {
-            return $db->lasterror();
-        }
-    }
-
-    // phpcs:disable PEAR.NamingConventions.ValidFunctionName.ScopeNotCamelCaps
-    /**
-     * Load indicators for dashboard (this->nbtodo and this->nbtodolate)
-     *
-     * @param	User	$user   			Objet user
-     * @param	int		$load_state_board	Charge indicateurs this->nb de tableau de bord
-     * @return WorkboardResponse|int <0 if KO, WorkboardResponse if OK
-     */
-    public function load_board($user, $load_state_board = 0)
-    {
-        // phpcs:enable
-        global $conf, $langs;
-
-    	if (empty($load_state_board)) $sql = "SELECT a.id, a.datep as dp";
-    	else {
-    		$this->nb = array();
-    		$sql = "SELECT count(a.id) as nb";
-    	}
-    	$sql .= " FROM ".MAIN_DB_PREFIX."actioncomm as a";
-    	if (!$user->rights->societe->client->voir && !$user->socid) $sql .= " LEFT JOIN ".MAIN_DB_PREFIX."societe_commerciaux as sc ON a.fk_soc = sc.fk_soc";
-    	if (!$user->rights->agenda->allactions->read) {
-    	    $sql .= " LEFT JOIN ".MAIN_DB_PREFIX."actioncomm_resources AS ar ON a.id = ar.fk_actioncomm AND ar.element_type ='user' AND ar.fk_element = ".$user->id;
-    	}
-    	$sql .= " LEFT JOIN ".MAIN_DB_PREFIX."societe as s ON a.fk_soc = s.rowid";
-    	$sql .= " WHERE 1 = 1";
-    	if (empty($load_state_board)) $sql .= " AND a.percent >= 0 AND a.percent < 100";
-    	$sql .= " AND a.entity IN (".getEntity('agenda').")";
-    	if (!$user->rights->societe->client->voir && !$user->socid) $sql .= " AND (a.fk_soc IS NULL OR sc.fk_user = ".$user->id.")";
-    	if ($user->socid) $sql .= " AND a.fk_soc = ".$user->socid;
-    	if (!$user->rights->agenda->allactions->read) {
-    	    $sql .= " AND (a.fk_user_author = ".$user->id." OR a.fk_user_action = ".$user->id." OR a.fk_user_done = ".$user->id;
-    	    $sql .= " OR ar.fk_element = ".$user->id; // Added by PV
-    	    $sql .= ")";
-    	}
-
-    	$resql = $this->db->query($sql);
-    	if ($resql)
-    	{
-    		if (empty($load_state_board)) {
-	    		$agenda_static = new ActionComm($this->db);
-	    		$response = new WorkboardResponse();
-	    		$response->warning_delay = $conf->agenda->warning_delay / 60 / 60 / 24;
-	    		$response->label = $langs->trans("ActionsToDo");
-	    		$response->labelShort = $langs->trans("ActionsToDoShort");
-	    		$response->url = DOL_URL_ROOT.'/comm/action/list.php?actioncode=0&amp;status=todo&amp;mainmenu=agenda';
-	    		if ($user->rights->agenda->allactions->read) $response->url .= '&amp;filtert=-1';
-	    		$response->img = img_object('', "action", 'class="inline-block valigntextmiddle"');
-    		}
-    		// This assignment in condition is not a bug. It allows walking the results.
-    		while ($obj = $this->db->fetch_object($resql))
-    		{
-    			if (empty($load_state_board)) {
-	    			$response->nbtodo++;
-	    			$agenda_static->datep = $this->db->jdate($obj->dp);
-	    			if ($agenda_static->hasDelay()) $response->nbtodolate++;
-    			} else $this->nb["actionscomm"] = $obj->nb;
-    		}
-
-    		$this->db->free($resql);
-    		if (empty($load_state_board)) return $response;
-    		else return 1;
-    	}
-    	else
-    	{
-    		dol_print_error($this->db);
-    		$this->error = $this->db->error();
-    		return -1;
-    	}
-    }
-
-
-    /**
-     *  Charge les informations d'ordre info dans l'objet facture
-     *
-     *  @param	int		$id       	Id de la facture a charger
-     *  @return	void
-     */
-    public function info($id)
-    {
-        $sql = 'SELECT ';
-        $sql .= ' a.id,';
-        $sql .= ' datec,';
-        $sql .= ' tms as datem,';
-        $sql .= ' fk_user_author,';
-        $sql .= ' fk_user_mod';
-        $sql .= ' FROM '.MAIN_DB_PREFIX.'actioncomm as a';
-        $sql .= ' WHERE a.id = '.$id;
-
-        dol_syslog(get_class($this)."::info", LOG_DEBUG);
-        $result = $this->db->query($sql);
-        if ($result)
-        {
-            if ($this->db->num_rows($result))
-            {
-                $obj = $this->db->fetch_object($result);
-                $this->id = $obj->id;
-                if ($obj->fk_user_author)
-                {
-                    $cuser = new User($this->db);
-                    $cuser->fetch($obj->fk_user_author);
-                    $this->user_creation = $cuser;
-                }
-                if ($obj->fk_user_mod)
-                {
-                    $muser = new User($this->db);
-                    $muser->fetch($obj->fk_user_mod);
-                    $this->user_modification = $muser;
-                }
-
-                $this->date_creation = $this->db->jdate($obj->datec);
-                if (!empty($obj->fk_user_mod)) $this->date_modification = $this->db->jdate($obj->datem);
-            }
-            $this->db->free($result);
-        }
-        else
-        {
-            dol_print_error($this->db);
-        }
-    }
-
-
-    /**
-     *  Return label of status
-     *
-     *  @param	int		$mode           0=libelle long, 1=libelle court, 2=Picto + Libelle court, 3=Picto, 4=Picto + Libelle long, 5=Libelle court + Picto
-     *  @param  int		$hidenastatus   1=Show nothing if status is "Not applicable"
-     *  @return string          		String with status
-     */
-    public function getLibStatut($mode, $hidenastatus = 0)
-    {
-        return $this->LibStatut($this->percentage, $mode, $hidenastatus, $this->datep);
-    }
-
-    // phpcs:disable PEAR.NamingConventions.ValidFunctionName.ScopeNotCamelCaps
-    /**
-     *  Return label of action status
-     *
-     *  @param  int     $percent        Percent
-     *  @param  int		$mode           0=Long label, 1=Short label, 2=Picto+Short label, 3=Picto, 4=Picto+Short label, 5=Short label+Picto, 6=Picto+Long label, 7=Very short label+Picto
-     *  @param  int		$hidenastatus   1=Show nothing if status is "Not applicable"
-     *  @param  int     $datestart      Date start of event
-     *  @return string		    		Label
-     */
-    public function LibStatut($percent, $mode, $hidenastatus = 0, $datestart = '')
-    {
-        // phpcs:enable
-        global $langs;
-
-        $labelStatus = $langs->trans('StatusNotApplicable');
-       	if ($percent == -1 && !$hidenastatus) $labelStatus = $langs->trans('StatusNotApplicable');
-       	elseif ($percent == 0) $labelStatus = $langs->trans('StatusActionToDo').' (0%)';
-       	elseif ($percent > 0 && $percent < 100) $labelStatus = $langs->trans('StatusActionInProcess').' ('.$percent.'%)';
-       	elseif ($percent >= 100) $labelStatus = $langs->trans('StatusActionDone').' (100%)';
-
-        $labelStatusShort = $langs->trans('StatusNotApplicable');
-        if ($percent == -1 && !$hidenastatus) $labelStatusShort = $langs->trans('NA');
-        elseif ($percent == 0) $labelStatusShort = '0%';
-        elseif ($percent > 0 && $percent < 100) $labelStatusShort = $percent.'%';
-        elseif ($percent >= 100) $labelStatusShort = '100%';
-
-        $statusType = 'status9';
-        if ($percent == -1 && !$hidenastatus) $statusType = 'status9';
-        if ($percent == 0) $statusType = 'status1';
-        if ($percent > 0 && $percent < 100) $statusType = 'status3';
-        if ($percent >= 100) $statusType = 'status6';
-
-        return dolGetStatus($labelStatus, $labelStatusShort, '', $statusType, $mode);
-    }
-
-    /**
-     *  Return URL of event
-     *  Use $this->id, $this->type_code, $this->label and $this->type_label
-     *
-     *  @param	int		$withpicto				0 = No picto, 1 = Include picto into link, 2 = Only picto
-     *  @param	int		$maxlength				Max number of charaters into label. If negative, use the ref as label.
-     *  @param	string	$classname				Force style class on a link
-     *  @param	string	$option					'' = Link to action, 'birthday'= Link to contact, 'holiday' = Link to leave
-     *  @param	int		$overwritepicto			1 = Overwrite picto
-     *  @param	int   	$notooltip		    	1 = Disable tooltip
-     *  @param  int     $save_lastsearch_value  -1 = Auto, 0 = No save of lastsearch_values when clicking, 1 = Save lastsearch_values whenclicking
-     *  @return	string							Chaine avec URL
-     */
-    public function getNomUrl($withpicto = 0, $maxlength = 0, $classname = '', $option = '', $overwritepicto = 0, $notooltip = 0, $save_lastsearch_value = -1)
-    {
-        global $conf, $langs, $user, $hookmanager, $action;
-
-        if (!empty($conf->dol_no_mouse_hover)) $notooltip = 1; // Force disable tooltips
->>>>>>> 99ccfee9
 
 		$canread = 0;
 		if ($user->rights->agenda->myactions->read && $this->authorid == $user->id) $canread = 1; // Can read my event
