<?php
/* Copyright (C) 2002-2004 Rodolphe Quiedeville <rodolphe@quiedeville.org>
 * Copyright (C) 2004-2011 Laurent Destailleur  <eldy@users.sourceforge.net>
 * Copyright (C) 2005-2012 Regis Houssin        <regis.houssin@capnetworks.com>
 * Copyright (C) 2011	   Juanjo Menent        <jmenent@2byte.es>
 * Copyright (C) 2015       Marcos García           <marcosgdf@gmail.com>
 *
 * This program is free software; you can redistribute it and/or modify
 * it under the terms of the GNU General Public License as published by
 * the Free Software Foundation; either version 3 of the License, or
 * (at your option) any later version.
 *
 * This program is distributed in the hope that it will be useful,
 * but WITHOUT ANY WARRANTY; without even the implied warranty of
 * MERCHANTABILITY or FITNESS FOR A PARTICULAR PURPOSE.  See the
 * GNU General Public License for more details.
 *
 * You should have received a copy of the GNU General Public License
 * along with this program. If not, see <http://www.gnu.org/licenses/>.
 */

/**
 *       \file       htdocs/comm/action/class/actioncomm.class.php
 *       \ingroup    agenda
 *       \brief      File of class to manage agenda events (actions)
 */
require_once DOL_DOCUMENT_ROOT.'/comm/action/class/cactioncomm.class.php';
require_once DOL_DOCUMENT_ROOT.'/core/class/commonobject.class.php';


/**
 *		Class to manage agenda events (actions)
 */
class ActionComm extends CommonObject
{
    public $element='action';
    public $table_element = 'actioncomm';
    public $table_rowid = 'id';
    protected $ismultientitymanaged = 1;	// 0=No test on entity, 1=Test with field entity, 2=Test with link by societe

    /**
     * Id of the event
     * @var int
     */
    var $id;

    /**
     * Id of the event. Use $id as possible
     * @var int
     */
    public $ref;

    var $type_id;		// Id into parent table llx_c_actioncomm (used only if option to use type is set)
    var $type_code;		// Code into parent table llx_c_actioncomm (used only if option to use type is set). With default setup, should be AC_OTH_AUTO or AC_OTH.
    var $type;			// Label into parent table llx_c_actioncomm (used only if option to use type is set)
    var $type_color;	// Color into parent table llx_c_actioncomm (used only if option to use type is set)
    var $code;			// Free code to identify action. Ie: Agenda trigger add here AC_TRIGGERNAME ('AC_COMPANY_CREATE', 'AC_PROPAL_VALIDATE', ...)

    var $label;

    /**
     * @var string
     * @deprecated Use $label
     */
    public $libelle;

    var $datec;			// Date creation record (datec)
    var $datem;			// Date modification record (tms)

    /**
     * Object user that create action
     * @var User
     * @deprecated
     */
    var $author;

    /**
     * Object user that modified action
     * @var User
     * @deprecated
     */
    var $usermod;
    var $authorid;		// Id user that create action
    var $usermodid;		// Id user that modified action

    var $datep;			// Date action start (datep)
    var $datef;			// Date action end (datep2)

    /**
     * @var int -1=Unkown duration
     * @deprecated
     */
    var $durationp = -1;
    var $fulldayevent = 0;    // 1=Event on full day

    /**
     * Milestone
     * @var int
     * @deprecated Milestone is already event with end date = start date
     */
    var $punctual = 1;
    var $percentage;    // Percentage
    var $location;      // Location

	var $transparency;	// Transparency (ical standard). Used to say if people assigned to event are busy or not by event. 0=available, 1=busy, 2=busy (refused events)
    var $priority;      // Small int (0 By default)
    var $note;          // Description

	var $userassigned = array();	// Array of user ids
    var $userownerid;		// Id of user owner
    var $userdoneid;	// Id of user done

    /**
     * Object user of owner
     * @var User
     * @deprecated
     */
    var $usertodo;

    /**
     * Object user that did action
     * @var User
     * @deprecated
     */
    var $userdone;

    var $socid;
    var $contactid;

    /**
     * Company linked to action (optional)
     * @var Societe|null
     */
    var $societe;

    /**
     * Contact linked to action (optional)
     * @var Contact|null
     */
    var $contact;

    /**
     * Id of project (optional)
     * @var int
     */
    var $fk_project;

    // Properties for links to other objects
    var $fk_element;    // Id of record
    var $elementtype;   // Type of record. This if property ->element of object linked to.

    // Ical
    var $icalname;
    var $icalcolor;

    var $actions=array();


    /**
     *      Constructor
     *
     *      @param		DoliDB		$db      Database handler
     */
    function __construct($db)
    {
        $this->db = $db;

        $this->societe = new stdClass();	// deprecated
        $this->contact = new stdClass();	// deprecated
    }

    /**
     *    Add an action/event into database.
     *    $this->type_id OR $this->type_code must be set.
     *
     *    @param	User	$user      		Object user making action
     *    @param    int		$notrigger		1 = disable triggers, 0 = enable triggers
     *    @return   int 		        	Id of created event, < 0 if KO
     */
    function add($user,$notrigger=0)
    {
        global $langs,$conf,$hookmanager;

        $error=0;
        $now=dol_now();

        // Check parameters
        if (empty($this->userownerid))
        {
        	$this->errors[]='ErrorPropertyUserowneridNotDefined';
        	return -1;
        }

        // Clean parameters
        $this->label=dol_trunc(trim($this->label),128);
        $this->location=dol_trunc(trim($this->location),128);
        $this->note=dol_htmlcleanlastbr(trim($this->note));
        if (empty($this->percentage))   $this->percentage = 0;
        if (empty($this->priority) || ! is_numeric($this->priority)) $this->priority = 0;
        if (empty($this->fulldayevent)) $this->fulldayevent = 0;
        if (empty($this->punctual))     $this->punctual = 0;
        if (empty($this->transparency)) $this->transparency = 0;
        if ($this->percentage > 100) $this->percentage = 100;
        //if ($this->percentage == 100 && ! $this->dateend) $this->dateend = $this->date;
        if (! empty($this->datep) && ! empty($this->datef))   $this->durationp=($this->datef - $this->datep);		// deprecated
        //if (! empty($this->date)  && ! empty($this->dateend)) $this->durationa=($this->dateend - $this->date);
        if (! empty($this->datep) && ! empty($this->datef) && $this->datep > $this->datef) $this->datef=$this->datep;
        //if (! empty($this->date)  && ! empty($this->dateend) && $this->date > $this->dateend) $this->dateend=$this->date;
        if (! isset($this->fk_project) || $this->fk_project < 0) $this->fk_project = 0;
        if ($this->elementtype=='facture')  $this->elementtype='invoice';
        if ($this->elementtype=='commande') $this->elementtype='order';
        if ($this->elementtype=='contrat')  $this->elementtype='contract';

<<<<<<< HEAD
        if (! is_array($this->userassigned))	// For backward compatibility
        {
        	$tmpid=$this->userassigned;
        	$this->userassigned=array();
        	$this->userassigned[$tmpid]=array('id'=>$tmpid);
        }
=======
        if (is_object($this->contact) && $this->contact->id > 0 && ! ($this->contactid > 0)) $this->contactid = $this->contact->id;		// For backward compatibility. Using this->contact->xx is deprecated
>>>>>>> 7b9d9c4d

        $userownerid=$this->userownerid;
        $userdoneid=$this->userdoneid;

        // Be sure assigned user is defined as an array of array('id'=>,'mandatory'=>,...).
        if (empty($this->userassigned) || count($this->userassigned) == 0 || ! is_array($this->userassigned))
        	$this->userassigned = array($userownerid=>array('id'=>$userownerid));

        if (! $this->type_id || ! $this->type_code)
        {
        	$key=empty($this->type_id)?$this->type_code:$this->type_id;

            // Get id from code
            $cactioncomm=new CActionComm($this->db);
            $result=$cactioncomm->fetch($key);

            if ($result > 0)
            {
                $this->type_id=$cactioncomm->id;
                $this->type_code=$cactioncomm->code;
            }
            else if ($result == 0)
            {
                $this->error='Failed to get record with id '.$this->type_id.' code '.$this->type_code.' from dictionary "type of events"';
                return -1;
            }
            else
			{
                $this->error=$cactioncomm->error;
                return -1;
            }
        }

        // Check parameters
        if (! $this->type_id)
        {
            $this->error="ErrorWrongParameters";
            return -1;
        }

        $this->db->begin();

        $sql = "INSERT INTO ".MAIN_DB_PREFIX."actioncomm";
        $sql.= "(datec,";
        $sql.= "datep,";
        $sql.= "datep2,";
        $sql.= "durationp,";	// deprecated
        $sql.= "fk_action,";
        $sql.= "code,";
        $sql.= "fk_soc,";
        $sql.= "fk_project,";
        $sql.= "note,";
        $sql.= "fk_contact,";
        $sql.= "fk_user_author,";
        $sql.= "fk_user_action,";
        $sql.= "fk_user_done,";
        $sql.= "label,percent,priority,fulldayevent,location,punctual,";
        $sql.= "transparency,";
        $sql.= "fk_element,";
        $sql.= "elementtype,";
        $sql.= "entity";
        $sql.= ") VALUES (";
        $sql.= "'".$this->db->idate($now)."',";
        $sql.= (strval($this->datep)!=''?"'".$this->db->idate($this->datep)."'":"null").",";
        $sql.= (strval($this->datef)!=''?"'".$this->db->idate($this->datef)."'":"null").",";
        $sql.= ((isset($this->durationp) && $this->durationp >= 0 && $this->durationp != '')?"'".$this->durationp."'":"null").",";	// deprecated
        $sql.= (isset($this->type_id)?$this->type_id:"null").",";
        $sql.= (isset($this->type_code)?" '".$this->type_code."'":"null").",";
        $sql.= ((isset($this->socid) && $this->socid > 0)?" '".$this->socid."'":"null").",";
        $sql.= ((isset($this->fk_project) && $this->fk_project > 0)?" '".$this->fk_project."'":"null").",";
        $sql.= " '".$this->db->escape($this->note)."',";
        $sql.= ((isset($this->contactid) && $this->contactid > 0)?"'".$this->contactid."'":"null").",";
        $sql.= (isset($user->id) && $user->id > 0 ? "'".$user->id."'":"null").",";
        $sql.= ($userownerid>0?"'".$userownerid."'":"null").",";
        $sql.= ($userdoneid>0?"'".$userdoneid."'":"null").",";
        $sql.= "'".$this->db->escape($this->label)."','".$this->percentage."','".$this->priority."','".$this->fulldayevent."','".$this->db->escape($this->location)."','".$this->punctual."',";
        $sql.= "'".$this->transparency."',";
        $sql.= (! empty($this->fk_element)?$this->fk_element:"null").",";
        $sql.= (! empty($this->elementtype)?"'".$this->elementtype."'":"null").",";
        $sql.= $conf->entity;
        $sql.= ")";

        dol_syslog(get_class($this)."::add", LOG_DEBUG);
        $resql=$this->db->query($sql);
        if ($resql)
        {
            $this->id = $this->db->last_insert_id(MAIN_DB_PREFIX."actioncomm","id");

            // Now insert assignedusers
			if (! $error)
			{
				foreach($this->userassigned as $key => $val)
				{
			        if (! is_array($val))	// For backward compatibility when val=id
			        {
			        	$val=array('id'=>$val);
			        }

					$sql ="INSERT INTO ".MAIN_DB_PREFIX."actioncomm_resources(fk_actioncomm, element_type, fk_element, mandatory, transparency, answer_status)";
					$sql.=" VALUES(".$this->id.", 'user', ".$val['id'].", ".(empty($val['mandatory'])?'0':$val['mandatory']).", ".(empty($val['transparency'])?'0':$val['transparency']).", ".(empty($val['answer_status'])?'0':$val['answer_status']).")";

					$resql = $this->db->query($sql);
					if (! $resql)
					{
						$error++;
		           		$this->errors[]=$this->db->lasterror();
					}
					//var_dump($sql);exit;
				}
			}

            if (! $error)
            {
            	$action='create';

	            // Actions on extra fields (by external module or standard code)
				// TODO le hook fait double emploi avec le trigger !!
            	$hookmanager->initHooks(array('actioncommdao'));
	            $parameters=array('actcomm'=>$this->id);
	            $reshook=$hookmanager->executeHooks('insertExtraFields',$parameters,$this,$action);    // Note that $action and $object may have been modified by some hooks
	            if (empty($reshook))
	            {
	            	if (empty($conf->global->MAIN_EXTRAFIELDS_DISABLED)) // For avoid conflicts if trigger used
	            	{
	            		$result=$this->insertExtraFields();
	            		if ($result < 0)
	            		{
	            			$error++;
	            		}
	            	}
	            }
	            else if ($reshook < 0) $error++;
            }

            if (! $error && ! $notrigger)
            {
                // Call trigger
                $result=$this->call_trigger('ACTION_CREATE',$user);
                if ($result < 0) { $error++; }
                // End call triggers
            }

            if (! $error)
            {
            	$this->db->commit();
            	return $this->id;
            }
            else
           {
	           	$this->db->rollback();
	           	return -1;
            }
        }
        else
        {
            $this->db->rollback();
            $this->error=$this->db->lasterror();
            return -1;
        }

    }

    /**
     *    Load object from database
     *
     *    @param	int		$id     Id of action to get
     *    @param	string	$ref    Ref of action to get
     *    @return	int				<0 if KO, >0 if OK
     */
    function fetch($id, $ref='')
    {
        global $langs;

        $sql = "SELECT a.id,";
        $sql.= " a.id as ref,";
        $sql.= " a.ref_ext,";
        $sql.= " a.datep,";
        $sql.= " a.datep2,";
        $sql.= " a.durationp,";	// deprecated
        $sql.= " a.datec,";
        $sql.= " a.tms as datem,";
        $sql.= " a.code, a.label, a.note,";
        $sql.= " a.fk_soc,";
        $sql.= " a.fk_project,";
        $sql.= " a.fk_user_author, a.fk_user_mod,";
        $sql.= " a.fk_user_action, a.fk_user_done,";
        $sql.= " a.fk_contact, a.percent as percentage,";
        $sql.= " a.fk_element, a.elementtype,";
        $sql.= " a.priority, a.fulldayevent, a.location, a.punctual, a.transparency,";
        $sql.= " c.id as type_id, c.code as type_code, c.libelle,";
        $sql.= " s.nom as socname,";
        $sql.= " u.firstname, u.lastname as lastname";
        $sql.= " FROM ".MAIN_DB_PREFIX."actioncomm as a ";
        $sql .= " LEFT JOIN ".MAIN_DB_PREFIX."c_actioncomm as c ON a.fk_action=c.id ";
        $sql.= " LEFT JOIN ".MAIN_DB_PREFIX."user as u on u.rowid = a.fk_user_author";
        $sql.= " LEFT JOIN ".MAIN_DB_PREFIX."societe as s on s.rowid = a.fk_soc";
        $sql.= " WHERE ";
        if ($ref) $sql.= " a.id=".$ref;		// No field ref, we use id
        else $sql.= " a.id=".$id;

        dol_syslog(get_class($this)."::fetch", LOG_DEBUG);
        $resql=$this->db->query($sql);
        if ($resql)
        {
        	$num=$this->db->num_rows($resql);
            if ($num)
            {
                $obj = $this->db->fetch_object($resql);

                $this->id        = $obj->id;
                $this->ref       = $obj->ref;
                $this->ref_ext   = $obj->ref_ext;

                // Properties of parent table llx_c_actioncomm (will be deprecated in future)
                $this->type_id   = $obj->type_id;
                $this->type_code = $obj->type_code;
                $transcode=$langs->trans("Action".$obj->type_code);
                $type_libelle=($transcode!="Action".$obj->type_code?$transcode:$obj->libelle);
                $this->type      = $type_libelle;

				$this->code					= $obj->code;
                $this->label				= $obj->label;
                $this->datep				= $this->db->jdate($obj->datep);
                $this->datef				= $this->db->jdate($obj->datep2);
//				$this->durationp			= $this->durationp;					// deprecated

                $this->datec   				= $this->db->jdate($obj->datec);
                $this->datem   				= $this->db->jdate($obj->datem);

                $this->note					= $obj->note;
                $this->percentage			= $obj->percentage;

                $this->authorid             = $obj->fk_user_author;
                $this->usermodid			= $obj->fk_user_mod;

                if (!is_object($this->author)) $this->author = new stdClass(); // For avoid warning
                $this->author->id			= $obj->fk_user_author;		// deprecated
                $this->author->firstname	= $obj->firstname;			// deprecated
                $this->author->lastname		= $obj->lastname;			// deprecated
                if (!is_object($this->usermod)) $this->usermod = new stdClass(); // For avoid warning
                $this->usermod->id			= $obj->fk_user_mod;		// deprecated

                $this->userownerid			= $obj->fk_user_action;
                $this->userdoneid			= $obj->fk_user_done;
                $this->priority				= $obj->priority;
                $this->fulldayevent			= $obj->fulldayevent;
                $this->location				= $obj->location;
                $this->transparency			= $obj->transparency;
                $this->punctual				= $obj->punctual;

                $this->socid				= $obj->fk_soc;			// To have fetch_thirdparty method working
                $this->contactid			= $obj->fk_contact;		// To have fetch_contact method working
                $this->fk_project			= $obj->fk_project;		// To have fetch_project method working

                $this->societe->id			= $obj->fk_soc;			// deprecated
                $this->contact->id			= $obj->fk_contact;		// deprecated

                $this->fk_element			= $obj->fk_element;
                $this->elementtype			= $obj->elementtype;
            }
            $this->db->free($resql);
        }
        else
        {
            $this->error=$this->db->lasterror();
            return -1;
        }

        return $num;

    }


    /**
     *    Initialize this->userassigned array with list of id of user assigned to event
     *
     *    @return	int				<0 if KO, >0 if OK
     */
    function fetch_userassigned()
    {
        $sql ="SELECT fk_actioncomm, element_type, fk_element, answer_status, mandatory, transparency";
		$sql.=" FROM ".MAIN_DB_PREFIX."actioncomm_resources";
		$sql.=" WHERE element_type = 'user' AND fk_actioncomm = ".$this->id;
		$resql2=$this->db->query($sql);
		if ($resql2)
		{
			$this->userassigned=array();

			// If owner is known, we must but id first into list
			if ($this->userownerid > 0) $this->userassigned[$this->userownerid]=array('id'=>$this->userownerid);	// Set first so will be first into list.

            while ($obj = $this->db->fetch_object($resql2))
            {
            	if ($obj->fk_element > 0) $this->userassigned[$obj->fk_element]=array('id'=>$obj->fk_element, 'mandatory'=>$obj->mandatory, 'answer_status'=>$obj->answer_status, 'transparency'=>$obj->transparency);
            	if (empty($this->userownerid)) $this->userownerid=$obj->fk_element;	// If not defined (should not happened, we fix this)
            }

        	return 1;
		}
		else
		{
			dol_print_error($this->db);
			return -1;
		}
    }

    /**
     *    Delete event from database
     *
     *    @param    int		$notrigger		1 = disable triggers, 0 = enable triggers
     *    @return   int 					<0 if KO, >0 if OK
     */
    function delete($notrigger=0)
    {
        global $user,$langs,$conf;

        $error=0;

        $this->db->begin();

        $sql = "DELETE FROM ".MAIN_DB_PREFIX."actioncomm";
        $sql.= " WHERE id=".$this->id;

        dol_syslog(get_class($this)."::delete", LOG_DEBUG);
        $res=$this->db->query($sql);
        if ($res < 0) {
        	$this->error=$this->db->lasterror();
        	$error++;
        }

        // Removed extrafields
        if (! $error) {
        	$result=$this->deleteExtraFields();
          	if ($result < 0)
           	{
           		$error++;
           		dol_syslog(get_class($this)."::delete error -3 ".$this->error, LOG_ERR);
           	}
        }

        if (!$error)
        {
            if (! $notrigger)
            {
                // Call trigger
                $result=$this->call_trigger('ACTION_DELETE',$user);
                if ($result < 0) { $error++; }
                // End call triggers
            }

            if (! $error)
            {
                $this->db->commit();
                return 1;
            }
            else
            {
                $this->db->rollback();
                return -2;
            }
        }
        else
        {
            $this->db->rollback();
            $this->error=$this->db->lasterror();
            return -1;
        }
    }

    /**
     *    Update action into database
     *	  If percentage = 100, on met a jour date 100%
     *
     *    @param    User	$user			Object user making change
     *    @param    int		$notrigger		1 = disable triggers, 0 = enable triggers
     *    @return   int     				<0 if KO, >0 if OK
     */
    function update($user,$notrigger=0)
    {
        global $langs,$conf,$hookmanager;

        $error=0;

        // Clean parameters
        $this->label=trim($this->label);
        $this->note=trim($this->note);
        if (empty($this->percentage))    $this->percentage = 0;
        if (empty($this->priority) || ! is_numeric($this->priority)) $this->priority = 0;
        if (empty($this->transparency))  $this->transparency = 0;
        if (empty($this->fulldayevent))  $this->fulldayevent = 0;
        if ($this->percentage > 100) $this->percentage = 100;
        //if ($this->percentage == 100 && ! $this->dateend) $this->dateend = $this->date;
        if ($this->datep && $this->datef)   $this->durationp=($this->datef - $this->datep);		// deprecated
        //if ($this->date  && $this->dateend) $this->durationa=($this->dateend - $this->date);
        if ($this->datep && $this->datef && $this->datep > $this->datef) $this->datef=$this->datep;
        //if ($this->date  && $this->dateend && $this->date > $this->dateend) $this->dateend=$this->date;
        if ($this->fk_project < 0) $this->fk_project = 0;

        // Check parameters
        if ($this->percentage == 0 && $this->userdoneid > 0)
        {
            $this->error="ErrorCantSaveADoneUserWithZeroPercentage";
            return -1;
        }

        $socid=($this->socid?$this->socid:((isset($this->societe->id) && $this->societe->id > 0) ? $this->societe->id : 0));
        $contactid=($this->contactid?$this->contactid:((isset($this->contact->id) && $this->contact->id > 0) ? $this->contact->id : 0));
		$userownerid=($this->userownerid?$this->userownerid:0);
		$userdoneid=($this->userdoneid?$this->userdoneid:0);

        $this->db->begin();

        $sql = "UPDATE ".MAIN_DB_PREFIX."actioncomm ";
        $sql.= " SET percent = '".$this->percentage."'";
        if ($this->fk_action > 0) $sql.= ", fk_action = '".$this->fk_action."'";
        $sql.= ", label = ".($this->label ? "'".$this->db->escape($this->label)."'":"null");
        $sql.= ", datep = ".(strval($this->datep)!='' ? "'".$this->db->idate($this->datep)."'" : 'null');
        $sql.= ", datep2 = ".(strval($this->datef)!='' ? "'".$this->db->idate($this->datef)."'" : 'null');
        $sql.= ", durationp = ".(isset($this->durationp) && $this->durationp >= 0 && $this->durationp != ''?"'".$this->durationp."'":"null");	// deprecated
        $sql.= ", note = ".($this->note ? "'".$this->db->escape($this->note)."'":"null");
        $sql.= ", fk_project =". ($this->fk_project > 0 ? "'".$this->fk_project."'":"null");
        $sql.= ", fk_soc =". ($socid > 0 ? "'".$socid."'":"null");
        $sql.= ", fk_contact =". ($contactid > 0 ? "'".$contactid."'":"null");
        $sql.= ", priority = '".$this->priority."'";
        $sql.= ", fulldayevent = '".$this->fulldayevent."'";
        $sql.= ", location = ".($this->location ? "'".$this->db->escape($this->location)."'":"null");
        $sql.= ", transparency = '".$this->transparency."'";
        $sql.= ", fk_user_mod = '".$user->id."'";
        $sql.= ", fk_user_action=".($userownerid > 0 ? "'".$userownerid."'":"null");
        $sql.= ", fk_user_done=".($userdoneid > 0 ? "'".$userdoneid."'":"null");
        if (! empty($this->fk_element)) $sql.= ", fk_element=".($this->fk_element?$this->fk_element:"null");
        if (! empty($this->elementtype)) $sql.= ", elementtype=".($this->elementtype?"'".$this->elementtype."'":"null");
        $sql.= " WHERE id=".$this->id;

        dol_syslog(get_class($this)."::update", LOG_DEBUG);
        if ($this->db->query($sql))
        {
			$action='update';

        	// Actions on extra fields (by external module or standard code)
			// TODO le hook fait double emploi avec le trigger !!
        	$hookmanager->initHooks(array('actioncommdao'));
        	$parameters=array('actcomm'=>$this->id);
        	$reshook=$hookmanager->executeHooks('insertExtraFields',$parameters,$this,$action);    // Note that $action and $object may have been modified by some hooks
        	if (empty($reshook))
        	{
        		if (empty($conf->global->MAIN_EXTRAFIELDS_DISABLED)) // For avoid conflicts if trigger used
        		{
        			$result=$this->insertExtraFields();
        			if ($result < 0)
        			{
        				$error++;
        			}
        		}
        	}
        	else if ($reshook < 0) $error++;

            // Now insert assignedusers
			if (! $error)
			{
				$sql ="DELETE FROM ".MAIN_DB_PREFIX."actioncomm_resources where fk_actioncomm = ".$this->id." AND element_type = 'user'";
				$resql = $this->db->query($sql);

				foreach($this->userassigned as $key => $val)
				{
					$sql ="INSERT INTO ".MAIN_DB_PREFIX."actioncomm_resources(fk_actioncomm, element_type, fk_element, mandatory, transparency, answer_status)";
					$sql.=" VALUES(".$this->id.", 'user', ".$val['id'].", ".(empty($val['manadatory'])?'0':$val['manadatory']).", ".(empty($val['transparency'])?'0':$val['transparency']).", ".(empty($val['answer_status'])?'0':$val['answer_status']).")";

					$resql = $this->db->query($sql);
					if (! $resql)
					{
						$error++;
		           		$this->errors[]=$this->db->lasterror();
					}
					//var_dump($sql);exit;
				}
			}

            if (! $error && ! $notrigger)
            {
                // Call trigger
                $result=$this->call_trigger('ACTION_MODIFY',$user);
                if ($result < 0) { $error++; }
                // End call triggers
            }

            if (! $error)
            {
                $this->db->commit();
                return 1;
            }
            else
            {
                $this->db->rollback();
                dol_syslog(get_class($this)."::update ".join(',',$this->errors),LOG_ERR);
                return -2;
            }
        }
        else
        {
            $this->db->rollback();
            $this->error=$this->db->lasterror();
            return -1;
        }
    }

    /**
     *   Load all objects with filters
     *
     *   @param		DoliDb	$db				Database handler
     *   @param		int		$socid			Filter by thirdparty
     * 	 @param		int		$fk_element		Id of element action is linked to
     *   @param		string	$elementtype	Type of element action is linked to
     *   @param		string	$filter			Other filter
     *   @param		string	$sortfield		Sort on this field
     *   @param		string	$sortorder		ASC or DESC
     *   @return	array or string			Error string if KO, array with actions if OK
     */
    static function getActions($db, $socid=0, $fk_element=0, $elementtype='', $filter='', $sortfield='', $sortorder='')
    {
        global $conf, $langs;

        $resarray=array();

        $sql = "SELECT a.id";
        $sql.= " FROM ".MAIN_DB_PREFIX."actioncomm as a";
        $sql.= " WHERE a.entity = ".$conf->entity;
        if (! empty($socid)) $sql.= " AND a.fk_soc = ".$socid;
        if (! empty($elementtype))
        {
            if ($elementtype == 'project') $sql.= ' AND a.fk_project = '.$fk_element;
            else $sql.= " AND a.fk_element = ".$fk_element." AND a.elementtype = '".$elementtype."'";
        }
        if (! empty($filter)) $sql.= $filter;
		if ($sortorder && $sortfield) $sql.=$db->order($sortfield, $sortorder);

        dol_syslog(get_class()."::getActions", LOG_DEBUG);
        $resql=$db->query($sql);
        if ($resql)
        {
            $num = $db->num_rows($resql);

            if ($num)
            {
                for($i=0;$i<$num;$i++)
                {
                    $obj = $db->fetch_object($resql);
                    $actioncommstatic = new ActionComm($db);
                    $actioncommstatic->fetch($obj->id);
                    $resarray[$i] = $actioncommstatic;
                }
            }
            $db->free($resql);
            return $resarray;
        }
        else
       {
            return $db->lasterror();
        }
    }

    /**
     * Load indicators for dashboard (this->nbtodo and this->nbtodolate)
     *
     * @param	User	$user   Objet user
     * @return WorkboardResponse|int <0 if KO, WorkboardResponse if OK
     */
    function load_board($user)
    {
        global $conf, $user, $langs;

        $sql = "SELECT a.id, a.datep as dp";
        $sql.= " FROM (".MAIN_DB_PREFIX."actioncomm as a";
        $sql.= ")";
        if (! $user->rights->societe->client->voir && ! $user->societe_id) $sql.= " LEFT JOIN ".MAIN_DB_PREFIX."societe_commerciaux as sc ON a.fk_soc = sc.fk_soc";
        $sql.= " LEFT JOIN ".MAIN_DB_PREFIX."societe as s ON a.fk_soc = s.rowid";
        $sql.= " WHERE a.percent >= 0 AND a.percent < 100";
        $sql.= " AND a.entity = ".$conf->entity;
        if (! $user->rights->societe->client->voir && ! $user->societe_id) $sql.= " AND (a.fk_soc IS NULL OR sc.fk_user = " .$user->id . ")";
        if ($user->societe_id) $sql.=" AND a.fk_soc = ".$user->societe_id;
        if (! $user->rights->agenda->allactions->read) $sql.= " AND (a.fk_user_author = ".$user->id . " OR a.fk_user_action = ".$user->id . " OR a.fk_user_done = ".$user->id . ")";

        $resql=$this->db->query($sql);
        if ($resql)
        {
	        $now = dol_now();

	        $response = new WorkboardResponse();
	        $response->warning_delay = $conf->actions->warning_delay/60/60/24;
	        $response->label = $langs->trans("ActionsToDo");
	        $response->url = DOL_URL_ROOT.'/comm/action/listactions.php?status=todo&amp;mainmenu=agenda';
	        $response->img = img_object($langs->trans("Actions"),"action");

            // This assignment in condition is not a bug. It allows walking the results.
            while ($obj=$this->db->fetch_object($resql))
            {
	            $response->nbtodo++;

                if (isset($obj->dp) && $this->db->jdate($obj->dp) < ($now - $conf->actions->warning_delay)) {
	                $response->nbtodolate++;
                }
            }

            return $response;
        }
        else
        {
            $this->error=$this->db->error();
            return -1;
        }
    }


    /**
     *      Charge les informations d'ordre info dans l'objet facture
     *
     *      @param	int		$id       	Id de la facture a charger
     *		@return	void
     */
    function info($id)
    {
        $sql = 'SELECT ';
        $sql.= ' a.id,';
        $sql.= ' datec,';
        $sql.= ' tms as datem,';
        $sql.= ' fk_user_author,';
        $sql.= ' fk_user_mod';
        $sql.= ' FROM '.MAIN_DB_PREFIX.'actioncomm as a';
        $sql.= ' WHERE a.id = '.$id;

        dol_syslog(get_class($this)."::info", LOG_DEBUG);
        $result=$this->db->query($sql);
        if ($result)
        {
            if ($this->db->num_rows($result))
            {
                $obj = $this->db->fetch_object($result);
                $this->id = $obj->id;
                if ($obj->fk_user_author)
                {
                    $cuser = new User($this->db);
                    $cuser->fetch($obj->fk_user_author);
                    $this->user_creation     = $cuser;
                }
                if ($obj->fk_user_mod)
                {
                    $muser = new User($this->db);
                    $muser->fetch($obj->fk_user_mod);
                    $this->user_modification = $muser;
                }

                $this->date_creation     = $this->db->jdate($obj->datec);
                $this->date_modification = $this->db->jdate($obj->datem);
            }
            $this->db->free($result);
        }
        else
        {
            dol_print_error($this->db);
        }
    }


    /**
     *    	Return label of status
     *
     *    	@param	int		$mode           0=libelle long, 1=libelle court, 2=Picto + Libelle court, 3=Picto, 4=Picto + Libelle long, 5=Libelle court + Picto
     *      @param  int		$hidenastatus   1=Show nothing if status is "Not applicable"
     *    	@return string          		String with status
     */
    function getLibStatut($mode,$hidenastatus=0)
    {
        return $this->LibStatut($this->percentage,$mode,$hidenastatus);
    }

    /**
     *		Return label of action status
     *
     *    	@param	int		$percent        Percent
     *    	@param  int		$mode           0=Long label, 1=Short label, 2=Picto+Short label, 3=Picto, 4=Picto+Short label, 5=Short label+Picto, 6=Very short label+Picto
     *      @param  int		$hidenastatus   1=Show nothing if status is "Not applicable"
     *    	@return string		    		Label
     */
    function LibStatut($percent,$mode,$hidenastatus=0)
    {
        global $langs;

        if ($mode == 0)
        {
        	if ($percent==-1 && ! $hidenastatus) return $langs->trans('StatusNotApplicable');
        	else if ($percent==0) return $langs->trans('StatusActionToDo').' (0%)';
        	else if ($percent > 0 && $percent < 100) return $langs->trans('StatusActionInProcess').' ('.$percent.'%)';
        	else if ($percent >= 100) return $langs->trans('StatusActionDone').' (100%)';
        }
        else if ($mode == 1)
        {
        	if ($percent==-1 && ! $hidenastatus) return $langs->trans('StatusNotApplicable');
        	else if ($percent==0) return $langs->trans('StatusActionToDo');
        	else if ($percent > 0 && $percent < 100) return $percent.'%';
        	else if ($percent >= 100) return $langs->trans('StatusActionDone');
        }
        else if ($mode == 2)
        {
        	if ($percent==-1 && ! $hidenastatus) return img_picto($langs->trans('StatusNotApplicable'),'statut9').' '.$langs->trans('StatusNotApplicable');
        	else if ($percent==0) return img_picto($langs->trans('StatusActionToDo'),'statut1').' '.$langs->trans('StatusActionToDo');
        	else if ($percent > 0 && $percent < 100) return img_picto($langs->trans('StatusActionInProcess'),'statut3').' '. $percent.'%';
        	else if ($percent >= 100) return img_picto($langs->trans('StatusActionDone'),'statut6').' '.$langs->trans('StatusActionDone');
        }
        else if ($mode == 3)
        {
        	if ($percent==-1 && ! $hidenastatus) return img_picto($langs->trans("Status").': '.$langs->trans('StatusNotApplicable'),'statut9');
        	else if ($percent==0) return img_picto($langs->trans("Status").': '.$langs->trans('StatusActionToDo').' (0%)','statut1');
        	else if ($percent > 0 && $percent < 100) return img_picto($langs->trans("Status").': '.$langs->trans('StatusActionInProcess').' ('.$percent.'%)','statut3');
        	else if ($percent >= 100) return img_picto($langs->trans("Status").': '.$langs->trans('StatusActionDone').' (100%)','statut6');
        }
        else if ($mode == 4)
        {
        	if ($percent==-1 && ! $hidenastatus) return img_picto($langs->trans('StatusNotApplicable'),'statut9').' '.$langs->trans('StatusNotApplicable');
        	else if ($percent==0) return img_picto($langs->trans('StatusActionToDo'),'statut1').' '.$langs->trans('StatusActionToDo').' (0%)';
        	else if ($percent > 0 && $percent < 100) return img_picto($langs->trans('StatusActionInProcess'),'statut3').' '.$langs->trans('StatusActionInProcess').' ('.$percent.'%)';
        	else if ($percent >= 100) return img_picto($langs->trans('StatusActionDone'),'statut6').' '.$langs->trans('StatusActionDone').' (100%)';
        }
        else if ($mode == 5)
        {
        	if ($percent==-1 && ! $hidenastatus) return img_picto($langs->trans('StatusNotApplicable'),'statut9');
        	else if ($percent==0) return '0% '.img_picto($langs->trans('StatusActionToDo'),'statut1');
        	else if ($percent > 0 && $percent < 100) return $percent.'% '.img_picto($langs->trans('StatusActionInProcess').' - '.$percent.'%','statut3');
        	else if ($percent >= 100) return $langs->trans('StatusActionDone').' '.img_picto($langs->trans('StatusActionDone'),'statut6');
        }
        else if ($mode == 6)
        {
        	if ($percent==-1 && ! $hidenastatus) return img_picto($langs->trans('StatusNotApplicable'),'statut9');
        	else if ($percent==0) return '0% '.img_picto($langs->trans('StatusActionToDo'),'statut1');
        	else if ($percent > 0 && $percent < 100) return $percent.'% '.img_picto($langs->trans('StatusActionInProcess').' - '.$percent.'%','statut3');
        	else if ($percent >= 100) return img_picto($langs->trans('StatusActionDone'),'statut6');
        }
        return '';
    }

    /**
     *    	Return URL of event
     *      Use $this->id, $this->type_code, $this->label and $this->type_label
     *
     * 		@param	int		$withpicto			0=No picto, 1=Include picto into link, 2=Only picto
     *		@param	int		$maxlength			Nombre de caracteres max dans libelle
     *		@param	string	$classname			Force style class on a link
     * 		@param	string	$option				''=Link to action,'birthday'=Link to contact
     * 		@param	int		$overwritepicto		1=Overwrite picto
     *		@return	string						Chaine avec URL
     */
    function getNomUrl($withpicto=0,$maxlength=0,$classname='',$option='',$overwritepicto=0)
    {
        global $conf,$langs;

        $result='';
        $tooltip = '<u>' . $langs->trans('ShowAction'.$objp->code) . '</u>';
        if (! empty($this->ref))
            $tooltip .= '<br><b>' . $langs->trans('Ref') . ':</b> ' . $this->ref;
        if (! empty($this->label))
            $tooltip .= '<br><b>' . $langs->trans('Title') . ':</b> ' . $this->label;
        $label = $this->label;
        if (empty($label)) $label=$this->libelle;   // For backward compatibility
        $linkclose = '" title="'.dol_escape_htmltag($tooltip, 1).'">';
        if ($option=='birthday') $link = '<a class="'.$classname.' classfortooltip" href="'.DOL_URL_ROOT.'/contact/perso.php?id='.$this->id.$linkclose;
        else $link = '<a class="'.$classname.' classfortooltip" href="'.DOL_URL_ROOT.'/comm/action/card.php?id='.$this->id.$linkclose;
        $linkend='</a>';
        //print 'rrr'.$this->libelle.'-'.$withpicto;

        if ($withpicto == 2)
        {
            $libelle=$label;
            if (! empty($conf->global->AGENDA_USE_EVENT_TYPE)) $libelle=$langs->transnoentities("Action".$this->type_code);
            $libelleshort='';
        }
        else
        {
            $libelle=(empty($this->libelle)?$label:$this->libelle.(($label && $label != $this->libelle)?' '.$label:''));
            if (! empty($conf->global->AGENDA_USE_EVENT_TYPE) && empty($libelle)) $libelle=($langs->transnoentities("Action".$this->type_code) != "Action".$this->type_code)?$langs->transnoentities("Action".$this->type_code):$this->type_label;
            $libelleshort=dol_trunc($libelle,$maxlength);
        }

        if ($withpicto)
        {
            if (! empty($conf->global->AGENDA_USE_EVENT_TYPE))	// Add code into ()
            {
                $libelle.=(($this->type_code && $libelle!=$langs->transnoentities("Action".$this->type_code) && $langs->transnoentities("Action".$this->type_code)!="Action".$this->type_code)?' ('.$langs->transnoentities("Action".$this->type_code).')':'');
            }
            $result.=$link.img_object($langs->trans("ShowAction").': '.$libelle, ($overwritepicto?$overwritepicto:'action'), 'class="classfortooltip"').$linkend;
        }
        if ($withpicto==1) $result.=' ';
        $result.=$link.$libelleshort.$linkend;
        return $result;
    }


    /**
     *		Export events from database into a cal file.
     *
     *		@param	string		$format			'vcal', 'ical/ics', 'rss'
     *		@param	string		$type			'event' or 'journal'
     *		@param	int			$cachedelay		Do not rebuild file if date older than cachedelay seconds
     *		@param	string		$filename		Force filename
     *		@param	array		$filters		Array of filters
     *		@return int     					<0 if error, nb of events in new file if ok
     */
    function build_exportfile($format,$type,$cachedelay,$filename,$filters)
    {
        global $conf,$langs,$dolibarr_main_url_root,$mysoc;

        require_once (DOL_DOCUMENT_ROOT ."/core/lib/xcal.lib.php");
        require_once (DOL_DOCUMENT_ROOT ."/core/lib/date.lib.php");
        require_once (DOL_DOCUMENT_ROOT ."/core/lib/files.lib.php");

        dol_syslog(get_class($this)."::build_exportfile Build export file format=".$format.", type=".$type.", cachedelay=".$cachedelay.", filename=".$filename.", filters size=".count($filters), LOG_DEBUG);

        // Check parameters
        if (empty($format)) return -1;

        // Clean parameters
        if (! $filename)
        {
            $extension='vcs';
            if ($format == 'ical') $extension='ics';
            $filename=$format.'.'.$extension;
        }

        // Create dir and define output file (definitive and temporary)
        $result=dol_mkdir($conf->agenda->dir_temp);
        $outputfile=$conf->agenda->dir_temp.'/'.$filename;

        $result=0;

        $buildfile=true;
        $login='';$logina='';$logind='';$logint='';

        $now = dol_now();

        if ($cachedelay)
        {
            $nowgmt = dol_now();
            include_once DOL_DOCUMENT_ROOT.'/core/lib/files.lib.php';
            if (dol_filemtime($outputfile) > ($nowgmt - $cachedelay))
            {
                dol_syslog(get_class($this)."::build_exportfile file ".$outputfile." is not older than now - cachedelay (".$nowgmt." - ".$cachedelay."). Build is canceled");
                $buildfile = false;
            }
        }

        if ($buildfile)
        {
            // Build event array
            $eventarray=array();

            $sql = "SELECT a.id,";
            $sql.= " a.datep,";		// Start
            $sql.= " a.datep2,";	// End
            $sql.= " a.durationp,";			// deprecated
            $sql.= " a.datec, a.tms as datem,";
            $sql.= " a.label, a.code, a.note, a.fk_action as type_id,";
            $sql.= " a.fk_soc,";
            $sql.= " a.fk_user_author, a.fk_user_mod,";
            $sql.= " a.fk_user_action,";
            $sql.= " a.fk_contact, a.percent as percentage,";
            $sql.= " a.fk_element, a.elementtype,";
            $sql.= " a.priority, a.fulldayevent, a.location, a.punctual, a.transparency,";
            $sql.= " u.firstname, u.lastname,";
            $sql.= " s.nom as socname,";
            $sql.= " c.id as type_id, c.code as type_code, c.libelle";
            $sql.= " FROM (".MAIN_DB_PREFIX."c_actioncomm as c, ".MAIN_DB_PREFIX."actioncomm as a)";
            $sql.= " LEFT JOIN ".MAIN_DB_PREFIX."user as u on u.rowid = a.fk_user_author";	// Link to get author of event for export
            $sql.= " LEFT JOIN ".MAIN_DB_PREFIX."societe as s on s.rowid = a.fk_soc";
			// We must filter on assignement table
			if ($filters['logint'] || $filters['login']) $sql.=", ".MAIN_DB_PREFIX."actioncomm_resources as ar";
			$sql.= " WHERE a.fk_action=c.id";
            $sql.= " AND a.entity = ".$conf->entity;
            foreach ($filters as $key => $value)
            {
                if ($key == 'notolderthan' && $value != '') $sql.=" AND a.datep >= '".$this->db->idate($now-($value*24*60*60))."'";
                if ($key == 'year')         $sql.=" AND a.datep BETWEEN '".$this->db->idate(dol_get_first_day($value,1))."' AND '".$this->db->idate(dol_get_last_day($value,12))."'";
                if ($key == 'id')           $sql.=" AND a.id=".(is_numeric($value)?$value:0);
                if ($key == 'idfrom')       $sql.=" AND a.id >= ".(is_numeric($value)?$value:0);
                if ($key == 'idto')         $sql.=" AND a.id <= ".(is_numeric($value)?$value:0);
                if ($key == 'project')      $sql.=" AND a.fk_project=".(is_numeric($value)?$value:0);
    	        // We must filter on assignement table
				if ($key == 'logint' || $key == 'login') $sql.= " AND ar.fk_actioncomm = a.id AND ar.element_type='user'";
                if ($key == 'logina')
                {
                    $logina=$value;
                    $userforfilter=new User($this->db);
                    $result=$userforfilter->fetch('',$value);
                    $sql.= " AND a.fk_user_author = ".$userforfilter->id;
                }
                if ($key == 'logint' || $key == 'login')
                {
                    $logint=$value;
                    $userforfilter=new User($this->db);
                    $result=$userforfilter->fetch('',$value);
                    $sql.= " AND ar.fk_element = ".$userforfilter->id;
                }
            }
            $sql.= " AND a.datep IS NOT NULL";		// To exclude corrupted events and avoid errors in lightning/sunbird import
            $sql.= " ORDER by datep";
            //print $sql;exit;

            dol_syslog(get_class($this)."::build_exportfile select events", LOG_DEBUG);
            $resql=$this->db->query($sql);
            if ($resql)
            {
                // Note: Output of sql request is encoded in $conf->file->character_set_client
                // This assignment in condition is not a bug. It allows walking the results.
                while ($obj=$this->db->fetch_object($resql))
                {
                    $qualified=true;

                    // 'eid','startdate','duration','enddate','title','summary','category','email','url','desc','author'
                    $event=array();
                    $event['uid']='dolibarragenda-'.$this->db->database_name.'-'.$obj->id."@".$_SERVER["SERVER_NAME"];
                    $event['type']=$type;
                    $datestart=$this->db->jdate($obj->datep)-(empty($conf->global->AGENDA_EXPORT_FIX_TZ)?0:($conf->global->AGENDA_EXPORT_FIX_TZ*3600));
                    $dateend=$this->db->jdate($obj->datep2)-(empty($conf->global->AGENDA_EXPORT_FIX_TZ)?0:($conf->global->AGENDA_EXPORT_FIX_TZ*3600));
                    $duration=($datestart && $dateend)?($dateend - $datestart):0;
                    $event['summary']=$obj->label.($obj->socname?" (".$obj->socname.")":"");
                    $event['desc']=$obj->note;
                    $event['startdate']=$datestart;
                    $event['enddate']=$dateend;		// Not required with type 'journal'
                    $event['duration']=$duration;	// Not required with type 'journal'
                    $event['author']=dolGetFirstLastname($obj->firstname, $obj->lastname);
                    $event['priority']=$obj->priority;
                    $event['fulldayevent']=$obj->fulldayevent;
                    $event['location']=$obj->location;
                    $event['transparency']=(($obj->transparency > 0)?'OPAQUE':'TRANSPARENT');		// OPAQUE (busy) or TRANSPARENT (not busy)
                    $event['punctual']=$obj->punctual;
                    $event['category']=$obj->libelle;	// libelle type action
					// Define $urlwithroot
					$urlwithouturlroot=preg_replace('/'.preg_quote(DOL_URL_ROOT,'/').'$/i','',trim($dolibarr_main_url_root));
					$urlwithroot=$urlwithouturlroot.DOL_URL_ROOT;			// This is to use external domain name found into config file
					//$urlwithroot=DOL_MAIN_URL_ROOT;						// This is to use same domain name than current
                    $url=$urlwithroot.'/comm/action/card.php?id='.$obj->id;
                    $event['url']=$url;
                    $event['created']=$this->db->jdate($obj->datec)-(empty($conf->global->AGENDA_EXPORT_FIX_TZ)?0:($conf->global->AGENDA_EXPORT_FIX_TZ*3600));
                    $event['modified']=$this->db->jdate($obj->datem)-(empty($conf->global->AGENDA_EXPORT_FIX_TZ)?0:($conf->global->AGENDA_EXPORT_FIX_TZ*3600));

                    if ($qualified && $datestart)
                    {
                        $eventarray[$datestart]=$event;
                    }
                }
            }
            else
            {
                $this->error=$this->db->lasterror();
                return -1;
            }

            $langs->load("agenda");

            // Define title and desc
            $more='';
            if ($login)  $more=$langs->transnoentities("User").' '.$login;
            if ($logina) $more=$langs->transnoentities("ActionsAskedBy").' '.$logina;
            if ($logint) $more=$langs->transnoentities("ActionsToDoBy").' '.$logint;
            if ($logind) $more=$langs->transnoentities("ActionsDoneBy").' '.$logind;
            if ($more)
            {
                $title='Dolibarr actions '.$mysoc->name.' - '.$more;
                $desc=$more;
                $desc.=' ('.$mysoc->name.' - built by Dolibarr)';
            }
            else
            {
                $title='Dolibarr actions '.$mysoc->name;
                $desc=$langs->transnoentities('ListOfActions');
                $desc.=' ('.$mysoc->name.' - built by Dolibarr)';
            }

            // Create temp file
            $outputfiletmp=tempnam($conf->agenda->dir_temp,'tmp');  // Temporary file (allow call of function by different threads
            @chmod($outputfiletmp, octdec($conf->global->MAIN_UMASK));

            // Write file
            if ($format == 'vcal') $result=build_calfile($format,$title,$desc,$eventarray,$outputfiletmp);
            if ($format == 'ical') $result=build_calfile($format,$title,$desc,$eventarray,$outputfiletmp);
            if ($format == 'rss')  $result=build_rssfile($format,$title,$desc,$eventarray,$outputfiletmp);

            if ($result >= 0)
            {
                if (dol_move($outputfiletmp,$outputfile,0,1)) $result=1;
                else
                {
                	$this->error='Failed to rename '.$outputfiletmp.' into '.$outputfile;
                    dol_syslog(get_class($this)."::build_exportfile ".$this->error, LOG_ERR);
                    dol_delete_file($outputfiletmp,0,1);
                    $result=-1;
                }
            }
            else
            {
                dol_syslog(get_class($this)."::build_exportfile build_xxxfile function fails to for format=".$format." outputfiletmp=".$outputfile, LOG_ERR);
                dol_delete_file($outputfiletmp,0,1);
                $langs->load("errors");
                $this->error=$langs->trans("ErrorFailToCreateFile",$outputfile);
            }
        }

        return $result;
    }

    /**
     *  Initialise an instance with random values.
     *  Used to build previews or test instances.
     *	id must be 0 if object instance is a specimen.
     *
     *  @return	void
     */
    function initAsSpecimen()
    {
        global $user;

        $now=dol_now();

        // Initialise parametres
        $this->id=0;
        $this->specimen=1;

        $this->type_code='AC_OTH';
        $this->code='AC_SPECIMEN_CODE';
        $this->label='Label of event Specimen';
        $this->datec=$now;
        $this->datem=$now;
        $this->datep=$now;
        $this->datef=$now;
        $this->author=$user;
        $this->usermod=$user;
        $this->usertodo=$user;
        $this->fulldayevent=0;
        $this->punctual=0;
        $this->percentage=0;
        $this->location='Location';
        $this->transparency=1;	// 1 means opaque
        $this->priority=1;
        $this->note = 'Note';

        $this->userownerid=$user->id;
        $this->userassigned[$user->id]=array('id'=>$user->id, 'transparency'=> 1);
    }

	/**
	 * Function used to replace a thirdparty id with another one.
	 *
	 * @param DoliDB $db Database handler
	 * @param int $origin_id Old thirdparty id
	 * @param int $dest_id New thirdparty id
	 * @return bool
	 */
	public static function replaceThirdparty(DoliDB $db, $origin_id, $dest_id)
	{
		$tables = array(
			'actioncomm'
		);

		return CommonObject::commonReplaceThirdparty($db, $origin_id, $dest_id, $tables);
	}

}
<|MERGE_RESOLUTION|>--- conflicted
+++ resolved
@@ -211,16 +211,15 @@
         if ($this->elementtype=='commande') $this->elementtype='order';
         if ($this->elementtype=='contrat')  $this->elementtype='contract';
 
-<<<<<<< HEAD
-        if (! is_array($this->userassigned))	// For backward compatibility
+        if (! is_array($this->userassigned) && ! empty($this->userassigned))	// For backward compatibility
         {
         	$tmpid=$this->userassigned;
         	$this->userassigned=array();
         	$this->userassigned[$tmpid]=array('id'=>$tmpid);
         }
-=======
+
         if (is_object($this->contact) && $this->contact->id > 0 && ! ($this->contactid > 0)) $this->contactid = $this->contact->id;		// For backward compatibility. Using this->contact->xx is deprecated
->>>>>>> 7b9d9c4d
+
 
         $userownerid=$this->userownerid;
         $userdoneid=$this->userdoneid;
