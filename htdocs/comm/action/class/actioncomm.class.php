--- conflicted
+++ resolved
@@ -680,8 +680,8 @@
         global $langs;
 
         $sql = "SELECT a.id,";
-<<<<<<< HEAD
         $sql .= " a.id as ref,";
+        $sql .= " a.entity,";
         $sql .= " a.ref_ext,";
         $sql .= " a.datep,";
         $sql .= " a.datep2,";
@@ -707,35 +707,6 @@
         if ($ref) $sql .= " a.id=".$ref; // No field ref, we use id
         elseif ($ref_ext) $sql .= " a.ref_ext='".$this->db->escape($ref_ext)."'";
         else $sql .= " a.id=".$id;
-=======
-        $sql.= " a.id as ref,";
-		$sql.= " a.entity,";
-        $sql.= " a.ref_ext,";
-        $sql.= " a.datep,";
-        $sql.= " a.datep2,";
-        $sql.= " a.durationp,";	// deprecated
-        $sql.= " a.datec,";
-        $sql.= " a.tms as datem,";
-        $sql.= " a.code, a.label, a.note,";
-        $sql.= " a.fk_soc,";
-        $sql.= " a.fk_project,";
-        $sql.= " a.fk_user_author, a.fk_user_mod,";
-        $sql.= " a.fk_user_action, a.fk_user_done,";
-        $sql.= " a.fk_contact, a.percent as percentage,";
-        $sql.= " a.fk_element as elementid, a.elementtype,";
-        $sql.= " a.priority, a.fulldayevent, a.location, a.punctual, a.transparency,";
-        $sql.= " c.id as type_id, c.code as type_code, c.libelle as type_label, c.color as type_color, c.picto as type_picto,";
-        $sql.= " s.nom as socname,";
-        $sql.= " u.firstname, u.lastname as lastname";
-        $sql.= " FROM ".MAIN_DB_PREFIX."actioncomm as a ";
-        $sql.= " LEFT JOIN ".MAIN_DB_PREFIX."c_actioncomm as c ON a.fk_action=c.id ";
-        $sql.= " LEFT JOIN ".MAIN_DB_PREFIX."user as u on u.rowid = a.fk_user_author";
-        $sql.= " LEFT JOIN ".MAIN_DB_PREFIX."societe as s on s.rowid = a.fk_soc";
-        $sql.= " WHERE ";
-        if ($ref) $sql.= " a.id=".$ref;											// No field ref, we use id
-        elseif ($ref_ext) $sql.= " a.ref_ext='".$this->db->escape($ref_ext)."'";
-        else $sql.= " a.id=".$id;
->>>>>>> 6d62e92e
 
         dol_syslog(get_class($this)."::fetch", LOG_DEBUG);
         $resql = $this->db->query($sql);
