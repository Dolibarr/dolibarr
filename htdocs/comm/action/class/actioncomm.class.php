<?php
/* Copyright (C) 2002-2004  Rodolphe Quiedeville    <rodolphe@quiedeville.org>
 * Copyright (C) 2004-2011  Laurent Destailleur     <eldy@users.sourceforge.net>
 * Copyright (C) 2005-2012  Regis Houssin           <regis.houssin@inodbox.com>
 * Copyright (C) 2011-2017  Juanjo Menent           <jmenent@2byte.es>
 * Copyright (C) 2015	    Marcos García		    <marcosgdf@gmail.com>
 * Copyright (C) 2018	    Nicolas ZABOURI	        <info@inovea-conseil.com>
 * Copyright (C) 2018       Frédéric France         <frederic.france@netlogic.fr>
 *
 * This program is free software; you can redistribute it and/or modify
 * it under the terms of the GNU General Public License as published by
 * the Free Software Foundation; either version 3 of the License, or
 * (at your option) any later version.
 *
 * This program is distributed in the hope that it will be useful,
 * but WITHOUT ANY WARRANTY; without even the implied warranty of
 * MERCHANTABILITY or FITNESS FOR A PARTICULAR PURPOSE.  See the
 * GNU General Public License for more details.
 *
 * You should have received a copy of the GNU General Public License
 * along with this program. If not, see <http://www.gnu.org/licenses/>.
 */

/**
 *       \file       htdocs/comm/action/class/actioncomm.class.php
 *       \ingroup    agenda
 *       \brief      File of class to manage agenda events (actions)
 */
require_once DOL_DOCUMENT_ROOT.'/comm/action/class/cactioncomm.class.php';
require_once DOL_DOCUMENT_ROOT.'/core/class/commonobject.class.php';


/**
 *		Class to manage agenda events (actions)
 */
class ActionComm extends CommonObject
{
    /**
     * @var string ID to identify managed object
     */
    public $element='action';

    /**
     * @var string Name of table without prefix where object is stored
     */
    public $table_element = 'actioncomm';

    public $table_rowid = 'id';

    /**
     * @var string String with name of icon for myobject. Must be the part after the 'object_' into object_myobject.png
     */
    public $picto = 'action';

    /**
     * 0=No test on entity, 1=Test with field entity, 2=Test with link by societe
     * @var int
     */
    public $ismultientitymanaged = 1;

    /**
     * 0=Default, 1=View may be restricted to sales representative only if no permission to see all or to company of external user if external user, 2=Same than 1 but accept record if fksoc is empty
     * @var integer
     */
    public $restrictiononfksoc = 2;

    /**
     * Id of the event
     * @var int
     */
    public $id;

    /**
     * Id of the event. Use $id as possible
     * @var int
     */
    public $ref;

    public $type_id;		// Id into parent table llx_c_actioncomm (used only if option to use type is set)
    public $type_code;		// Code into parent table llx_c_actioncomm (used only if option to use type is set). With default setup, should be AC_OTH_AUTO or AC_OTH.
    public $type_label;
    public $type;			// Label into parent table llx_c_actioncomm (used only if option to use type is set)
    public $type_color;	// Color into parent table llx_c_actioncomm (used only if option to use type is set)
    public $code;			// Free code to identify action. Ie: Agenda trigger add here AC_TRIGGERNAME ('AC_COMPANY_CREATE', 'AC_PROPAL_VALIDATE', ...)

    /**
     * @var string Agenda event label
     */
    public $label;

    /**
     * Date creation record (datec)
     *
     * @var integer
     */
    public $datec;

    /**
     * Date end record (datef)
     *
     * @var integer
     */
    public $datef;

    /**
     * Duration (duree)
     *
     * @var integer
     */
    public $duree;

    /**
     * Date modification record (tms)
     *
     * @var integer
     */
    public $datem;

    /**
     * Object user that create action
     * @var User
     * @deprecated
     * @see $authorid
     */
    public $author;

    /**
     * Object user that modified action
     * @var User
     * @deprecated
     * @see $usermodid
     */
    public $usermod;

    /**
     * Id user that create action
     * @var int
     */
    public $authorid;

    /**
     * Id user that modified action
     * @var int
     */
    public $usermodid;

    /**
     * Date action start (datep)
     *
     * @var integer
     */
    public $datep;

    /**
     * Date action end (datep2)
     *
     * @var integer
     */
    public $datep2;

    /**
     * @var int -1=Unkown duration
     * @deprecated
     */
    public $durationp = -1;
    public $fulldayevent = 0;    // 1=Event on full day

    /**
     * Milestone
     * @var int
     * @deprecated Milestone is already event with end date = start date
     */
    public $punctual = 1;
    public $percentage;    // Percentage
    public $location;      // Location

	public $transparency;	// Transparency (ical standard). Used to say if people assigned to event are busy or not by event. 0=available, 1=busy, 2=busy (refused events)
    public $priority;      // Small int (0 By default)

	public $userassigned = array();	// Array of user ids
    public $userownerid;	// Id of user owner = fk_user_action into table
    public $userdoneid;	// Id of user done (deprecated)

    public $socpeopleassigned = array(); // Array of contact ids

    public $otherassigned = array(); // Array of other contact emails (not user, not contact)


	/**
     * Object user of owner
     * @var User
     * @deprecated
     * @see userownerid
     */
    public $usertodo;

    /**
     * Object user that did action
     * @var User
     * @deprecated
     * @see userdoneid
     */
    public $userdone;

    public $socid;
    public $contactid;

    /**
     * Company linked to action (optional)
     * @var Societe|null
     * @deprecated
     * @see socid
     */
    public $societe;

    /**
     * Contact linked to action (optional)
     * @var Contact|null
     * @deprecated
     * @see contactid
     */
    public $contact;

    // Properties for links to other objects
    public $fk_element;    // Id of record
    public $elementid;    // Id of record alternative for API
    public $elementtype;   // Type of record. This if property ->element of object linked to.

    // Ical
    public $icalname;
    public $icalcolor;

    public $actions=array();

    // Fields for emails
    public $email_msgid;
    public $email_from;
    public $email_sender;
    public $email_to;
    public $email_tocc;
    public $email_tobcc;
    public $email_subject;
    public $errors_to;


    /**
     *      Constructor
     *
     *      @param		DoliDB		$db      Database handler
     */
    public function __construct(DoliDB $db)
    {
        $this->db = $db;

        $this->societe = new stdClass();	// deprecated
        $this->contact = new stdClass();	// deprecated
    }

    /**
     *    Add an action/event into database.
     *    $this->type_id OR $this->type_code must be set.
     *
     *    @param	User	$user      		Object user making action
     *    @param    int		$notrigger		1 = disable triggers, 0 = enable triggers
     *    @return   int 		        	Id of created event, < 0 if KO
     */
    public function create(User $user, $notrigger = 0)
    {
        global $langs,$conf,$hookmanager;

        $error=0;
        $now=dol_now();

        // Check parameters
        if (! isset($this->userownerid) || $this->userownerid === '')	// $this->userownerid may be 0 (anonymous event) of > 0
        {
            dol_syslog("You tried to create an event but mandatory property ownerid was not defined", LOG_WARNING);
        	$this->errors[]='ErrorPropertyUserowneridNotDefined';
        	return -1;
        }

        // Clean parameters
        $this->label=dol_trunc(trim($this->label), 128);
        $this->location=dol_trunc(trim($this->location), 128);
        $this->note=dol_htmlcleanlastbr(trim($this->note));
        if (empty($this->percentage))   $this->percentage = 0;
        if (empty($this->priority) || ! is_numeric($this->priority)) $this->priority = 0;
        if (empty($this->fulldayevent)) $this->fulldayevent = 0;
        if (empty($this->punctual))     $this->punctual = 0;
        if (empty($this->transparency)) $this->transparency = 0;
        if ($this->percentage > 100) $this->percentage = 100;
        //if ($this->percentage == 100 && ! $this->dateend) $this->dateend = $this->date;
        if (! empty($this->datep) && ! empty($this->datef))   $this->durationp=($this->datef - $this->datep);		// deprecated
        //if (! empty($this->date)  && ! empty($this->dateend)) $this->durationa=($this->dateend - $this->date);
        if (! empty($this->datep) && ! empty($this->datef) && $this->datep > $this->datef) $this->datef=$this->datep;
        //if (! empty($this->date)  && ! empty($this->dateend) && $this->date > $this->dateend) $this->dateend=$this->date;
        if (! isset($this->fk_project) || $this->fk_project < 0) $this->fk_project = 0;
        // For backward compatibility
        if ($this->elementtype=='facture')  $this->elementtype='invoice';
        if ($this->elementtype=='commande') $this->elementtype='order';
        if ($this->elementtype=='contrat')  $this->elementtype='contract';

        if (! is_array($this->userassigned) && ! empty($this->userassigned))	// For backward compatibility when userassigned was an int instead fo array
        {
        	$tmpid=$this->userassigned;
        	$this->userassigned=array();
        	$this->userassigned[$tmpid]=array('id'=>$tmpid, 'transparency'=>$this->transparency);
        }

        //if (is_object($this->contact) && isset($this->contact->id) && $this->contact->id > 0 && ! ($this->contactid > 0)) $this->contactid = $this->contact->id;		// For backward compatibility. Using this->contact->xx is deprecated


        $userownerid=$this->userownerid;
        $userdoneid=$this->userdoneid;

        // Be sure assigned user is defined as an array of array('id'=>,'mandatory'=>,...).
        if (empty($this->userassigned) || count($this->userassigned) == 0 || ! is_array($this->userassigned))
        	$this->userassigned = array($userownerid=>array('id'=>$userownerid, 'transparency'=>$this->transparency));

        if (! $this->type_id || ! $this->type_code)
        {
        	$key=empty($this->type_id)?$this->type_code:$this->type_id;

            // Get id from code
            $cactioncomm=new CActionComm($this->db);
            $result=$cactioncomm->fetch($key);

            if ($result > 0)
            {
                $this->type_id=$cactioncomm->id;
                $this->type_code=$cactioncomm->code;
            }
            elseif ($result == 0)
            {
                $this->error='Failed to get record with id '.$this->type_id.' code '.$this->type_code.' from dictionary "type of events"';
                return -1;
            }
            else
			{
                $this->error=$cactioncomm->error;
                return -1;
            }
        }
        $code = empty($this->code)?$this->type_code:$this->code;

        // Check parameters
        if (! $this->type_id)
        {
            $this->error="ErrorWrongParameters";
            return -1;
        }

        $this->db->begin();

        $sql = "INSERT INTO ".MAIN_DB_PREFIX."actioncomm";
        $sql.= "(datec,";
        $sql.= "datep,";
        $sql.= "datep2,";
        $sql.= "durationp,";	// deprecated
        $sql.= "fk_action,";
        $sql.= "code,";
        $sql.= "fk_soc,";
        $sql.= "fk_project,";
        $sql.= "note,";
        $sql.= "fk_contact,";
        $sql.= "fk_user_author,";
        $sql.= "fk_user_action,";
        $sql.= "fk_user_done,";
        $sql.= "label,percent,priority,fulldayevent,location,punctual,";
        $sql.= "transparency,";
        $sql.= "fk_element,";
        $sql.= "elementtype,";
        $sql.= "entity,";
        $sql.= "extraparams,";
		// Fields emails
        $sql.= "email_msgid,";
        $sql.= "email_from,";
        $sql.= "email_sender,";
        $sql.= "email_to,";
        $sql.= "email_tocc,";
        $sql.= "email_tobcc,";
        $sql.= "email_subject,";
        $sql.= "errors_to";
        $sql.= ") VALUES (";
        $sql.= "'".$this->db->idate($now)."', ";
        $sql.= (strval($this->datep)!=''?"'".$this->db->idate($this->datep)."'":"null").", ";
        $sql.= (strval($this->datef)!=''?"'".$this->db->idate($this->datef)."'":"null").", ";
        $sql.= ((isset($this->durationp) && $this->durationp >= 0 && $this->durationp != '')?"'".$this->db->escape($this->durationp)."'":"null").", ";	// deprecated
        $sql.= (isset($this->type_id)?$this->type_id:"null").",";
        $sql.= ($code?("'".$code."'"):"null").", ";
        $sql.= ((isset($this->socid) && $this->socid > 0) ? $this->socid:"null").", ";
        $sql.= ((isset($this->fk_project) && $this->fk_project > 0) ? $this->fk_project:"null").", ";
        $sql.= " '".$this->db->escape($this->note_private?$this->note_private:$this->note)."', ";
        $sql.= ((isset($this->contactid) && $this->contactid > 0) ? $this->contactid:"null").", ";
        $sql.= (isset($user->id) && $user->id > 0 ? $user->id:"null").", ";
        $sql.= ($userownerid>0 ? $userownerid:"null").", ";
        $sql.= ($userdoneid>0 ? $userdoneid:"null").", ";
        $sql.= "'".$this->db->escape($this->label)."','".$this->db->escape($this->percentage)."','".$this->db->escape($this->priority)."','".$this->db->escape($this->fulldayevent)."','".$this->db->escape($this->location)."','".$this->db->escape($this->punctual)."', ";
        $sql.= "'".$this->db->escape($this->transparency)."', ";
        $sql.= (! empty($this->fk_element)?$this->fk_element:"null").", ";
        $sql.= (! empty($this->elementtype)?"'".$this->db->escape($this->elementtype)."'":"null").", ";
        $sql.= $conf->entity.",";
        $sql.= (! empty($this->extraparams)?"'".$this->db->escape($this->extraparams)."'":"null").", ";
        // Fields emails
        $sql.= (! empty($this->email_msgid)?"'".$this->db->escape($this->email_msgid)."'":"null").", ";
        $sql.= (! empty($this->email_from)?"'".$this->db->escape($this->email_from)."'":"null").", ";
        $sql.= (! empty($this->email_sender)?"'".$this->db->escape($this->email_sender)."'":"null").", ";
        $sql.= (! empty($this->email_to)?"'".$this->db->escape($this->email_to)."'":"null").", ";
        $sql.= (! empty($this->email_tocc)?"'".$this->db->escape($this->email_tocc)."'":"null").", ";
        $sql.= (! empty($this->email_tobcc)?"'".$this->db->escape($this->email_tobcc)."'":"null").", ";
        $sql.= (! empty($this->email_subject)?"'".$this->db->escape($this->email_subject)."'":"null").", ";
        $sql.= (! empty($this->errors_to)?"'".$this->db->escape($this->errors_to)."'":"null");
        $sql.= ")";

        dol_syslog(get_class($this)."::add", LOG_DEBUG);
        $resql=$this->db->query($sql);
        if ($resql)
        {
            $this->id = $this->db->last_insert_id(MAIN_DB_PREFIX."actioncomm", "id");

            // Now insert assignedusers
			if (! $error)
			{
				foreach($this->userassigned as $key => $val)
				{
			        if (! is_array($val))	// For backward compatibility when val=id
			        {
			        	$val=array('id'=>$val);
			        }

					$sql ="INSERT INTO ".MAIN_DB_PREFIX."actioncomm_resources(fk_actioncomm, element_type, fk_element, mandatory, transparency, answer_status)";
					$sql.=" VALUES(".$this->id.", 'user', ".$val['id'].", ".(empty($val['mandatory'])?'0':$val['mandatory']).", ".(empty($val['transparency'])?'0':$val['transparency']).", ".(empty($val['answer_status'])?'0':$val['answer_status']).")";

					$resql = $this->db->query($sql);
					if (! $resql)
					{
						$error++;
		           		$this->errors[]=$this->db->lasterror();
					}
					//var_dump($sql);exit;
				}
			}

			if (!$error)
			{
				if (!empty($this->socpeopleassigned))
				{
					foreach ($this->socpeopleassigned as $id => $Tab)
					{
						$sql ="INSERT INTO ".MAIN_DB_PREFIX."actioncomm_resources(fk_actioncomm, element_type, fk_element, mandatory, transparency, answer_status)";
						$sql.=" VALUES(".$this->id.", 'socpeople', ".$id.", 0, 0, 0)";

						$resql = $this->db->query($sql);
						if (! $resql)
						{
							$error++;
							$this->errors[]=$this->db->lasterror();
						}
					}
				}
			}

            if (! $error)
            {
            	$action='create';

	            // Actions on extra fields
            	if (empty($conf->global->MAIN_EXTRAFIELDS_DISABLED)) // For avoid conflicts if trigger used
            	{
            		$result=$this->insertExtraFields();
            		if ($result < 0)
            		{
            			$error++;
            		}
	            }
            }

            if (! $error && ! $notrigger)
            {
                // Call trigger
                $result=$this->call_trigger('ACTION_CREATE', $user);
                if ($result < 0) { $error++; }
                // End call triggers
            }

            if (! $error)
            {
            	$this->db->commit();
            	return $this->id;
            }
            else
           {
	           	$this->db->rollback();
	           	return -1;
            }
        }
        else
        {
            $this->db->rollback();
            $this->error=$this->db->lasterror();
            return -1;
        }
    }

	/**
	 *    Add an action/event into database.
	 *    $this->type_id OR $this->type_code must be set.
	 *
	 *    @param	User	$user      		Object user making action
	 *    @param    int		$notrigger		1 = disable triggers, 0 = enable triggers
	 *    @return   int 		        	Id of created event, < 0 if KO
	 * @deprecated Use create instead
	 */
	public function add(User $user, $notrigger = 0)
	{
		return $this->create($user, $notrigger);
	}

    /**
     *  Load an object from its id and create a new one in database
     *
     *  @param	    User	        $fuser      	Object user making action
	 *  @param		int				$socid			Id of thirdparty
     *  @return		int								New id of clone
     */
    public function createFromClone(User $fuser, $socid)
    {
        global $db, $conf, $hookmanager;

        $error=0;
        $now=dol_now();

        $this->db->begin();

		// Load source object
		$objFrom = clone $this;

		// Retreive all extrafield
		// fetch optionals attributes and labels
		$this->fetch_optionals();

		//$this->fetch_userassigned();
		$this->fetchResources();

        $this->id=0;

        // Create clone
		$this->context['createfromclone']='createfromclone';
		$result=$this->create($fuser);
        if ($result < 0) $error++;

        if (! $error)
        {
            // Hook of thirdparty module
            if (is_object($hookmanager))
            {
                $parameters=array('objFrom'=>$objFrom);
                $action='';
                $reshook=$hookmanager->executeHooks('createFrom', $parameters, $this, $action);    // Note that $action and $object may have been modified by some hooks
                if ($reshook < 0) $error++;
            }

            // Call trigger
            $result=$this->call_trigger('ACTION_CLONE', $fuser);
            if ($result < 0) { $error++; }
            // End call triggers
        }

        unset($this->context['createfromclone']);

        // End
        if (! $error)
        {
            $this->db->commit();
            return $this->id;
        }
        else
        {
            $this->db->rollback();
            return -1;
        }
    }

    /**
     *  Load object from database
     *
     *  @param  int		$id     	Id of action to get
     *  @param  string	$ref    	Ref of action to get
     *  @param  string	$ref_ext	Ref ext to get
     *  @return	int					<0 if KO, >0 if OK
     */
    public function fetch($id, $ref = '', $ref_ext = '')
    {
        global $langs;

        $sql = "SELECT a.id,";
        $sql.= " a.id as ref,";
        $sql.= " a.ref_ext,";
        $sql.= " a.datep,";
        $sql.= " a.datep2,";
        $sql.= " a.durationp,";	// deprecated
        $sql.= " a.datec,";
        $sql.= " a.tms as datem,";
        $sql.= " a.code, a.label, a.note,";
        $sql.= " a.fk_soc,";
        $sql.= " a.fk_project,";
        $sql.= " a.fk_user_author, a.fk_user_mod,";
        $sql.= " a.fk_user_action, a.fk_user_done,";
        $sql.= " a.fk_contact, a.percent as percentage,";
        $sql.= " a.fk_element as elementid, a.elementtype,";
        $sql.= " a.priority, a.fulldayevent, a.location, a.punctual, a.transparency,";
        $sql.= " c.id as type_id, c.code as type_code, c.libelle as type_label, c.color as type_color, c.picto as type_picto,";
        $sql.= " s.nom as socname,";
        $sql.= " u.firstname, u.lastname as lastname";
        $sql.= " FROM ".MAIN_DB_PREFIX."actioncomm as a ";
        $sql.= " LEFT JOIN ".MAIN_DB_PREFIX."c_actioncomm as c ON a.fk_action=c.id ";
        $sql.= " LEFT JOIN ".MAIN_DB_PREFIX."user as u on u.rowid = a.fk_user_author";
        $sql.= " LEFT JOIN ".MAIN_DB_PREFIX."societe as s on s.rowid = a.fk_soc";
        $sql.= " WHERE ";
        if ($ref) $sql.= " a.id=".$ref;											// No field ref, we use id
        elseif ($ref_ext) $sql.= " a.ref_ext='".$this->db->escape($ref_ext)."'";
        else $sql.= " a.id=".$id;

        dol_syslog(get_class($this)."::fetch", LOG_DEBUG);
        $resql=$this->db->query($sql);
        if ($resql)
        {
        	$num=$this->db->num_rows($resql);
            if ($num)
            {
                $obj = $this->db->fetch_object($resql);

                $this->id         = $obj->id;
                $this->ref        = $obj->ref;
                $this->ref_ext    = $obj->ref_ext;

                // Properties of parent table llx_c_actioncomm
                $this->type_id    = $obj->type_id;
                $this->type_code  = $obj->type_code;
                $this->type_color = $obj->type_color;
                $this->type_picto = $obj->type_picto;
                $transcode=$langs->trans("Action".$obj->type_code);
                $this->type       = (($transcode!="Action".$obj->type_code) ? $transcode : $obj->type_label);
                $transcode=$langs->trans("Action".$obj->type_code.'Short');
                $this->type_short       = (($transcode!="Action".$obj->type_code.'Short') ? $transcode : '');

				$this->code					= $obj->code;
                $this->label				= $obj->label;
                $this->datep				= $this->db->jdate($obj->datep);
                $this->datef				= $this->db->jdate($obj->datep2);

                $this->datec   				= $this->db->jdate($obj->datec);
                $this->datem   				= $this->db->jdate($obj->datem);

                $this->note					= $obj->note;
                $this->note_private			= $obj->note;
                $this->percentage			= $obj->percentage;

                $this->authorid             = $obj->fk_user_author;
                $this->usermodid			= $obj->fk_user_mod;

                if (!is_object($this->author)) $this->author = new stdClass(); // To avoid warning
                $this->author->id = $obj->fk_user_author;       // deprecated
                $this->author->firstname = $obj->firstname;     // deprecated
                $this->author->lastname = $obj->lastname;       // deprecated
                if (!is_object($this->usermod)) $this->usermod = new stdClass(); // To avoid warning
                $this->usermod->id = $obj->fk_user_mod;         // deprecated

                $this->userownerid			= $obj->fk_user_action;
                $this->userdoneid			= $obj->fk_user_done;
                $this->priority				= $obj->priority;
                $this->fulldayevent			= $obj->fulldayevent;
                $this->location				= $obj->location;
                $this->transparency			= $obj->transparency;
                $this->punctual				= $obj->punctual;       // deprecated

                $this->socid				= $obj->fk_soc;			// To have fetch_thirdparty method working
                $this->contactid			= $obj->fk_contact;		// To have fetch_contact method working
                $this->fk_project			= $obj->fk_project;		// To have fetch_project method working

                $this->societe->id			= $obj->fk_soc;			// deprecated
                //$this->contact->id			= $obj->fk_contact;		// deprecated

                $this->fk_element			= $obj->elementid;
                $this->elementid			= $obj->elementid;
                $this->elementtype			= $obj->elementtype;

                $this->fetchResources();
            }
            $this->db->free($resql);
        }
        else
        {
            $this->error=$this->db->lasterror();
            return -1;
        }

        return $num;
    }

    /**
     *    Initialize $this->userassigned & this->socpeopleassigned array with list of id of user and contact assigned to event
     *
     *    @return   int				<0 if KO, >0 if OK
     */
    public function fetchResources()
    {
		$sql ='SELECT fk_actioncomm, element_type, fk_element, answer_status, mandatory, transparency';
		$sql.=' FROM '.MAIN_DB_PREFIX.'actioncomm_resources';
		$sql.=' WHERE fk_actioncomm = '.$this->id;
		$sql.=" AND element_type IN ('user', 'socpeople')";
		$resql=$this->db->query($sql);
		if ($resql)
		{
			$this->userassigned=array();
			$this->socpeopleassigned=array();

			// If owner is known, we must but id first into list
			if ($this->userownerid > 0) $this->userassigned[$this->userownerid]=array('id'=>$this->userownerid);	// Set first so will be first into list.

            while ($obj = $this->db->fetch_object($resql))
            {
            	if ($obj->fk_element > 0)
				{
					switch ($obj->element_type) {
						case 'user':
							$this->userassigned[$obj->fk_element]=array('id'=>$obj->fk_element, 'mandatory'=>$obj->mandatory, 'answer_status'=>$obj->answer_status, 'transparency'=>$obj->transparency);
							if (empty($this->userownerid)) $this->userownerid=$obj->fk_element;	// If not defined (should not happened, we fix this)
							break;
						case 'socpeople':
							$this->socpeopleassigned[$obj->fk_element]=array('id'=>$obj->fk_element, 'mandatory'=>$obj->mandatory, 'answer_status'=>$obj->answer_status, 'transparency'=>$obj->transparency);
							break;
					}
				}
            }

        	return 1;
		}
		else
		{
			dol_print_error($this->db);
			return -1;
		}
	}

    // phpcs:disable PEAR.NamingConventions.ValidFunctionName.ScopeNotCamelCaps
    /**
     *    Initialize this->userassigned array with list of id of user assigned to event
     *
     *    @return	int				<0 if KO, >0 if OK
     */
    public function fetch_userassigned()
    {
        // phpcs:enable
        $sql ="SELECT fk_actioncomm, element_type, fk_element, answer_status, mandatory, transparency";
		$sql.=" FROM ".MAIN_DB_PREFIX."actioncomm_resources";
		$sql.=" WHERE element_type = 'user' AND fk_actioncomm = ".$this->id;
		$resql2=$this->db->query($sql);
		if ($resql2)
		{
			$this->userassigned=array();

			// If owner is known, we must but id first into list
			if ($this->userownerid > 0) $this->userassigned[$this->userownerid]=array('id'=>$this->userownerid);	// Set first so will be first into list.

            while ($obj = $this->db->fetch_object($resql2))
            {
            	if ($obj->fk_element > 0) $this->userassigned[$obj->fk_element]=array('id'=>$obj->fk_element, 'mandatory'=>$obj->mandatory, 'answer_status'=>$obj->answer_status, 'transparency'=>$obj->transparency);
            	if (empty($this->userownerid)) $this->userownerid=$obj->fk_element;	// If not defined (should not happened, we fix this)
            }

        	return 1;
		}
		else
		{
			dol_print_error($this->db);
			return -1;
		}
    }

    /**
     *    Delete event from database
     *
     *    @param    int		$notrigger		1 = disable triggers, 0 = enable triggers
     *    @return   int 					<0 if KO, >0 if OK
     */
    public function delete($notrigger = 0)
    {
        global $user,$langs,$conf;

        $error=0;

        $this->db->begin();

        $sql = "DELETE FROM ".MAIN_DB_PREFIX."actioncomm";
        $sql.= " WHERE id=".$this->id;

        dol_syslog(get_class($this)."::delete", LOG_DEBUG);
        $res=$this->db->query($sql);
        if ($res < 0) {
        	$this->error=$this->db->lasterror();
        	$error++;
        }

        if (! $error) {
            $sql = "DELETE FROM ".MAIN_DB_PREFIX."actioncomm_resources";
            $sql.= " WHERE fk_actioncomm=".$this->id;

            dol_syslog(get_class($this)."::delete", LOG_DEBUG);
            $res=$this->db->query($sql);
            if ($res < 0) {
                $this->error=$this->db->lasterror();
                $error++;
            }
        }

        // Removed extrafields
        if (! $error) {
        	$result=$this->deleteExtraFields();
          	if ($result < 0)
           	{
           		$error++;
           		dol_syslog(get_class($this)."::delete error -3 ".$this->error, LOG_ERR);
           	}
        }

        if (!$error)
        {
            if (! $notrigger)
            {
                // Call trigger
                $result=$this->call_trigger('ACTION_DELETE', $user);
                if ($result < 0) { $error++; }
                // End call triggers
            }

            if (! $error)
            {
                $this->db->commit();
                return 1;
            }
            else
            {
                $this->db->rollback();
                return -2;
            }
        }
        else
        {
            $this->db->rollback();
            $this->error=$this->db->lasterror();
            return -1;
        }
    }

    /**
     *    Update action into database
     *	  If percentage = 100, on met a jour date 100%
     *
     *    @param    User	$user			Object user making change
     *    @param    int		$notrigger		1 = disable triggers, 0 = enable triggers
     *    @return   int     				<0 if KO, >0 if OK
     */
    public function update($user, $notrigger = 0)
    {
        global $langs,$conf,$hookmanager;

        $error=0;

        // Clean parameters
        $this->label=trim($this->label);
        $this->note=trim($this->note);
        if (empty($this->percentage))    $this->percentage = 0;
        if (empty($this->priority) || ! is_numeric($this->priority)) $this->priority = 0;
        if (empty($this->transparency))  $this->transparency = 0;
        if (empty($this->fulldayevent))  $this->fulldayevent = 0;
        if ($this->percentage > 100) $this->percentage = 100;
        //if ($this->percentage == 100 && ! $this->dateend) $this->dateend = $this->date;
        if ($this->datep && $this->datef)   $this->durationp=($this->datef - $this->datep);		// deprecated
        //if ($this->date  && $this->dateend) $this->durationa=($this->dateend - $this->date);
        if ($this->datep && $this->datef && $this->datep > $this->datef) $this->datef=$this->datep;
        //if ($this->date  && $this->dateend && $this->date > $this->dateend) $this->dateend=$this->date;
        if ($this->fk_project < 0) $this->fk_project = 0;

        // Check parameters
        if ($this->percentage == 0 && $this->userdoneid > 0)
        {
            $this->error="ErrorCantSaveADoneUserWithZeroPercentage";
            return -1;
        }

        $socid=($this->socid?$this->socid:((isset($this->societe->id) && $this->societe->id > 0) ? $this->societe->id : 0));
        $contactid=($this->contactid?$this->contactid:0);
		$userownerid=($this->userownerid?$this->userownerid:0);
		$userdoneid=($this->userdoneid?$this->userdoneid:0);

        $this->db->begin();

        $sql = "UPDATE ".MAIN_DB_PREFIX."actioncomm ";
        $sql.= " SET percent = '".$this->db->escape($this->percentage)."'";
        if ($this->type_id > 0) $sql.= ", fk_action = '".$this->db->escape($this->type_id)."'";
        $sql.= ", label = ".($this->label ? "'".$this->db->escape($this->label)."'":"null");
        $sql.= ", datep = ".(strval($this->datep)!='' ? "'".$this->db->idate($this->datep)."'" : 'null');
        $sql.= ", datep2 = ".(strval($this->datef)!='' ? "'".$this->db->idate($this->datef)."'" : 'null');
        $sql.= ", durationp = ".(isset($this->durationp) && $this->durationp >= 0 && $this->durationp != ''?"'".$this->db->escape($this->durationp)."'":"null");	// deprecated
        $sql.= ", note = '".$this->db->escape($this->note_private?$this->note_private:$this->note)."'";
        $sql.= ", fk_project =". ($this->fk_project > 0 ? $this->fk_project:"null");
        $sql.= ", fk_soc =". ($socid > 0 ? $socid:"null");
        $sql.= ", fk_contact =". ($contactid > 0 ? $contactid:"null");
        $sql.= ", priority = '".$this->db->escape($this->priority)."'";
        $sql.= ", fulldayevent = '".$this->db->escape($this->fulldayevent)."'";
        $sql.= ", location = ".($this->location ? "'".$this->db->escape($this->location)."'":"null");
        $sql.= ", transparency = '".$this->db->escape($this->transparency)."'";
        $sql.= ", fk_user_mod = ".$user->id;
        $sql.= ", fk_user_action=".($userownerid > 0 ? "'".$userownerid."'":"null");
        $sql.= ", fk_user_done=".($userdoneid > 0 ? "'".$userdoneid."'":"null");
        if (! empty($this->fk_element)) $sql.= ", fk_element=".($this->fk_element?$this->db->escape($this->fk_element):"null");
        if (! empty($this->elementtype)) $sql.= ", elementtype=".($this->elementtype?"'".$this->db->escape($this->elementtype)."'":"null");
        $sql.= " WHERE id=".$this->id;

        dol_syslog(get_class($this)."::update", LOG_DEBUG);
        if ($this->db->query($sql))
        {
			$action='update';

        	// Actions on extra fields
       		if (empty($conf->global->MAIN_EXTRAFIELDS_DISABLED)) // For avoid conflicts if trigger used
       		{
       			$result=$this->insertExtraFields();
       			if ($result < 0)
       			{
       				$error++;
       			}
        	}

            // Now insert assignedusers
			if (! $error)
			{
				$sql ="DELETE FROM ".MAIN_DB_PREFIX."actioncomm_resources where fk_actioncomm = ".$this->id." AND element_type = 'user'";
				$resql = $this->db->query($sql);

				foreach($this->userassigned as $key => $val)
				{
			        if (! is_array($val))	// For backward compatibility when val=id
			        {
			        	$val=array('id'=>$val);
			        }
					$sql ="INSERT INTO ".MAIN_DB_PREFIX."actioncomm_resources(fk_actioncomm, element_type, fk_element, mandatory, transparency, answer_status)";
					$sql.=" VALUES(".$this->id.", 'user', ".$val['id'].", ".(empty($val['mandatory'])?'0':$val['mandatory']).", ".(empty($val['transparency'])?'0':$val['transparency']).", ".(empty($val['answer_status'])?'0':$val['answer_status']).")";

					$resql = $this->db->query($sql);
					if (! $resql)
					{
						$error++;
		           		$this->errors[]=$this->db->lasterror();
					}
					//var_dump($sql);exit;
				}
			}

			if (!$error)
			{
				$sql ="DELETE FROM ".MAIN_DB_PREFIX."actioncomm_resources where fk_actioncomm = ".$this->id." AND element_type = 'socpeople'";
				$resql = $this->db->query($sql);

				if (!empty($this->socpeopleassigned))
				{
					foreach (array_keys($this->socpeopleassigned) as $id)
					{
						$sql ="INSERT INTO ".MAIN_DB_PREFIX."actioncomm_resources(fk_actioncomm, element_type, fk_element, mandatory, transparency, answer_status)";
						$sql.=" VALUES(".$this->id.", 'socpeople', ".$id.", 0, 0, 0)";

						$resql = $this->db->query($sql);
						if (! $resql)
						{
							$error++;
							$this->errors[]=$this->db->lasterror();
						}
					}
				}
			}

            if (! $error && ! $notrigger)
            {
                // Call trigger
                $result=$this->call_trigger('ACTION_MODIFY', $user);
                if ($result < 0) { $error++; }
                // End call triggers
            }

            if (! $error)
            {
                $this->db->commit();
                return 1;
            }
            else
            {
                $this->db->rollback();
                dol_syslog(get_class($this)."::update ".join(',', $this->errors), LOG_ERR);
                return -2;
            }
        }
        else
        {
            $this->db->rollback();
            $this->error=$this->db->lasterror();
            return -1;
        }
    }

    /**
     *  Load all objects with filters.
     *  @TODO WARNING: This make a fetch on all records instead of making one request with a join.
     *
     *  @param		DoliDb	$db				Database handler
     *  @param		int		$socid			Filter by thirdparty
     *  @param		int		$fk_element		Id of element action is linked to
     *  @param		string	$elementtype	Type of element action is linked to
     *  @param		string	$filter			Other filter
     *  @param		string	$sortfield		Sort on this field
     *  @param		string	$sortorder		ASC or DESC
     *  @param		string	$limit			Limit number of answers
     *  @return		array|string			Error string if KO, array with actions if OK
     */
    public static function getActions($db, $socid = 0, $fk_element = 0, $elementtype = '', $filter = '', $sortfield = 'a.datep', $sortorder = 'DESC', $limit = 0)
    {
        global $conf, $langs;

        $resarray=array();

        dol_syslog(get_class()."::getActions", LOG_DEBUG);

        $sql = "SELECT a.id";
        $sql.= " FROM ".MAIN_DB_PREFIX."actioncomm as a";
        $sql.= " WHERE a.entity IN (".getEntity('agenda').")";
        if (! empty($socid)) $sql.= " AND a.fk_soc = ".$socid;
        if (! empty($elementtype))
        {
            if ($elementtype == 'project') $sql.= ' AND a.fk_project = '.$fk_element;
            else $sql.= " AND a.fk_element = ".(int) $fk_element." AND a.elementtype = '".$elementtype."'";
        }
        if (! empty($filter)) $sql.= $filter;
		if ($sortorder && $sortfield) $sql.=$db->order($sortfield, $sortorder);
		$sql.=$db->plimit($limit, 0);

        $resql=$db->query($sql);
        if ($resql)
        {
            $num = $db->num_rows($resql);

            if ($num)
            {
                for($i=0;$i<$num;$i++)
                {
                    $obj = $db->fetch_object($resql);
                    $actioncommstatic = new ActionComm($db);
                    $actioncommstatic->fetch($obj->id);
                    $resarray[$i] = $actioncommstatic;
                }
            }
            $db->free($resql);
            return $resarray;
        }
        else
       {
            return $db->lasterror();
        }
    }

    // phpcs:disable PEAR.NamingConventions.ValidFunctionName.ScopeNotCamelCaps
    /**
     * Load indicators for dashboard (this->nbtodo and this->nbtodolate)
     *
     * @param	User	$user   			Objet user
     * @param	int		$load_state_board	Charge indicateurs this->nb de tableau de bord
     * @return WorkboardResponse|int <0 if KO, WorkboardResponse if OK
     */
    public function load_board($user, $load_state_board = 0)
    {
        // phpcs:enable
        global $conf, $langs;

    	if(empty($load_state_board)) $sql = "SELECT a.id, a.datep as dp";
    	else {
    		$this->nb=array();
    		$sql = "SELECT count(a.id) as nb";
    	}
    	$sql.= " FROM ".MAIN_DB_PREFIX."actioncomm as a";
    	if (! $user->rights->societe->client->voir && ! $user->societe_id) $sql.= " LEFT JOIN ".MAIN_DB_PREFIX."societe_commerciaux as sc ON a.fk_soc = sc.fk_soc";
    	$sql.= " LEFT JOIN ".MAIN_DB_PREFIX."societe as s ON a.fk_soc = s.rowid";
    	$sql.= " WHERE 1 = 1";
    	if(empty($load_state_board)) $sql.= " AND a.percent >= 0 AND a.percent < 100";
    	$sql.= " AND a.entity IN (".getEntity('agenda').")";
    	if (! $user->rights->societe->client->voir && ! $user->societe_id) $sql.= " AND (a.fk_soc IS NULL OR sc.fk_user = " .$user->id . ")";
    	if ($user->societe_id) $sql.=" AND a.fk_soc = ".$user->societe_id;
    	if (! $user->rights->agenda->allactions->read) $sql.= " AND (a.fk_user_author = ".$user->id . " OR a.fk_user_action = ".$user->id . " OR a.fk_user_done = ".$user->id . ")";

    	$resql=$this->db->query($sql);
    	if ($resql)
    	{
    		if(empty($load_state_board)) {
	    		$agenda_static = new ActionComm($this->db);
	    		$response = new WorkboardResponse();
	    		$response->warning_delay = $conf->agenda->warning_delay/60/60/24;
	    		$response->label = $langs->trans("ActionsToDo");
	    		$response->url = DOL_URL_ROOT.'/comm/action/list.php?actioncode=0&amp;status=todo&amp;mainmenu=agenda';
	    		if ($user->rights->agenda->allactions->read) $response->url.='&amp;filtert=-1';
	    		$response->img = img_object('', "action", 'class="inline-block valigntextmiddle"');
    		}
    		// This assignment in condition is not a bug. It allows walking the results.
    		while ($obj=$this->db->fetch_object($resql))
    		{
    			if(empty($load_state_board)) {
	    			$response->nbtodo++;
	    			$agenda_static->datep = $this->db->jdate($obj->dp);
	    			if ($agenda_static->hasDelay()) $response->nbtodolate++;
    			} else $this->nb["actionscomm"]=$obj->nb;
    		}

    		$this->db->free($resql);
    		if(empty($load_state_board)) return $response;
    		else return 1;
    	}
    	else
    	{
    		dol_print_error($this->db);
    		$this->error=$this->db->error();
    		return -1;
    	}
    }


    /**
     *  Charge les informations d'ordre info dans l'objet facture
     *
     *  @param	int		$id       	Id de la facture a charger
     *  @return	void
     */
    public function info($id)
    {
        $sql = 'SELECT ';
        $sql.= ' a.id,';
        $sql.= ' datec,';
        $sql.= ' tms as datem,';
        $sql.= ' fk_user_author,';
        $sql.= ' fk_user_mod';
        $sql.= ' FROM '.MAIN_DB_PREFIX.'actioncomm as a';
        $sql.= ' WHERE a.id = '.$id;

        dol_syslog(get_class($this)."::info", LOG_DEBUG);
        $result=$this->db->query($sql);
        if ($result)
        {
            if ($this->db->num_rows($result))
            {
                $obj = $this->db->fetch_object($result);
                $this->id = $obj->id;
                if ($obj->fk_user_author)
                {
                    $cuser = new User($this->db);
                    $cuser->fetch($obj->fk_user_author);
                    $this->user_creation     = $cuser;
                }
                if ($obj->fk_user_mod)
                {
                    $muser = new User($this->db);
                    $muser->fetch($obj->fk_user_mod);
                    $this->user_modification = $muser;
                }

                $this->date_creation     = $this->db->jdate($obj->datec);
                if (! empty($obj->fk_user_mod)) $this->date_modification = $this->db->jdate($obj->datem);
            }
            $this->db->free($result);
        }
        else
        {
            dol_print_error($this->db);
        }
    }


    /**
     *  Return label of status
     *
     *  @param	int		$mode           0=libelle long, 1=libelle court, 2=Picto + Libelle court, 3=Picto, 4=Picto + Libelle long, 5=Libelle court + Picto
     *  @param  int		$hidenastatus   1=Show nothing if status is "Not applicable"
     *  @return string          		String with status
     */
    public function getLibStatut($mode, $hidenastatus = 0)
    {
        return $this->LibStatut($this->percentage, $mode, $hidenastatus, $this->datep);
    }

    // phpcs:disable PEAR.NamingConventions.ValidFunctionName.ScopeNotCamelCaps
    /**
     *  Return label of action status
     *
     *  @param  int     $percent        Percent
     *  @param  int		$mode           0=Long label, 1=Short label, 2=Picto+Short label, 3=Picto, 4=Picto+Short label, 5=Short label+Picto, 6=Picto+Long label, 7=Very short label+Picto
     *  @param  int		$hidenastatus   1=Show nothing if status is "Not applicable"
     *  @param  int     $datestart      Date start of event
     *  @return string		    		Label
     */
    public function LibStatut($percent, $mode, $hidenastatus = 0, $datestart = '')
    {
        // phpcs:enable
        global $langs;

        if ($mode == 0)
        {
            if ($percent==-1 && ! $hidenastatus) return $langs->trans('StatusNotApplicable');
            elseif ($percent==0) return $langs->trans('StatusActionToDo').' (0%)';
            elseif ($percent > 0 && $percent < 100) return $langs->trans('StatusActionInProcess').' ('.$percent.'%)';
            elseif ($percent >= 100) return $langs->trans('StatusActionDone').' (100%)';
        }
        elseif ($mode == 1)
        {
        	if ($percent==-1 && ! $hidenastatus) return $langs->trans('StatusNotApplicable');
        	elseif ($percent==0) return $langs->trans('StatusActionToDo');
        	elseif ($percent > 0 && $percent < 100) return $percent.'%';
        	elseif ($percent >= 100) return $langs->trans('StatusActionDone');
        }
        elseif ($mode == 2)
        {
        	if ($percent==-1 && ! $hidenastatus) return img_picto($langs->trans('StatusNotApplicable'), 'statut9').' '.$langs->trans('StatusNotApplicable');
        	elseif ($percent==0) return img_picto($langs->trans('StatusActionToDo'), 'statut1').' '.$langs->trans('StatusActionToDo');
        	elseif ($percent > 0 && $percent < 100) return img_picto($langs->trans('StatusActionInProcess'), 'statut3').' '. $percent.'%';
        	elseif ($percent >= 100) return img_picto($langs->trans('StatusActionDone'), 'statut6').' '.$langs->trans('StatusActionDone');
        }
        elseif ($mode == 3)
        {
        	if ($percent==-1 && ! $hidenastatus) return img_picto($langs->trans("Status").': '.$langs->trans('StatusNotApplicable'), 'statut9');
        	elseif ($percent==0) return img_picto($langs->trans("Status").': '.$langs->trans('StatusActionToDo').' (0%)', 'statut1');
        	elseif ($percent > 0 && $percent < 100) return img_picto($langs->trans("Status").': '.$langs->trans('StatusActionInProcess').' ('.$percent.'%)', 'statut3');
        	elseif ($percent >= 100) return img_picto($langs->trans("Status").': '.$langs->trans('StatusActionDone').' (100%)', 'statut6');
        }
        elseif ($mode == 4)
        {
        	if ($percent==-1 && ! $hidenastatus) return img_picto($langs->trans('StatusNotApplicable'), 'statut9').' '.$langs->trans('StatusNotApplicable');
        	elseif ($percent==0) return img_picto($langs->trans('StatusActionToDo'), 'statut1').' '.$langs->trans('StatusActionToDo').' (0%)';
        	elseif ($percent > 0 && $percent < 100) return img_picto($langs->trans('StatusActionInProcess'), 'statut3').' '.$langs->trans('StatusActionInProcess').' ('.$percent.'%)';
        	elseif ($percent >= 100) return img_picto($langs->trans('StatusActionDone'), 'statut6').' '.$langs->trans('StatusActionDone').' (100%)';
        }
        elseif ($mode == 5)
        {
        	if ($percent==-1 && ! $hidenastatus) return img_picto($langs->trans('StatusNotApplicable'), 'statut9');
        	elseif ($percent==0) return '0% '.img_picto($langs->trans('StatusActionToDo'), 'statut1');
        	elseif ($percent > 0 && $percent < 100) return $percent.'% '.img_picto($langs->trans('StatusActionInProcess').' - '.$percent.'%', 'statut3');
        	elseif ($percent >= 100) return $langs->trans('StatusActionDone').' '.img_picto($langs->trans('StatusActionDone'), 'statut6');
        }
        elseif ($mode == 6)
        {
        	if ($percent==-1 && ! $hidenastatus) return $langs->trans('StatusNotApplicable').' '.img_picto($langs->trans('StatusNotApplicable'), 'statut9');
        	elseif ($percent==0) return $langs->trans('StatusActionToDo').' (0%) '.img_picto($langs->trans('StatusActionToDo'), 'statut1');
        	elseif ($percent > 0 && $percent < 100) return $langs->trans('StatusActionInProcess').' ('.$percent.'%) '.img_picto($langs->trans('StatusActionInProcess').' - '.$percent.'%', 'statut3');
        	elseif ($percent >= 100) return $langs->trans('StatusActionDone').' (100%) '.img_picto($langs->trans('StatusActionDone'), 'statut6');
        }
        elseif ($mode == 7)
        {
            if ($percent==-1 && ! $hidenastatus) return img_picto($langs->trans('StatusNotApplicable'), 'statut9');
            elseif ($percent==0) return '0% '.img_picto($langs->trans('StatusActionToDo'), 'statut1');
            elseif ($percent > 0 && $percent < 100) return $percent.'% '.img_picto($langs->trans('StatusActionInProcess').' - '.$percent.'%', 'statut3');
            elseif ($percent >= 100) return img_picto($langs->trans('StatusActionDone'), 'statut6');
        }

        return '';
    }

    /**
     *  Return URL of event
     *  Use $this->id, $this->type_code, $this->label and $this->type_label
     *
     *  @param	int		$withpicto				0=No picto, 1=Include picto into link, 2=Only picto
     *  @param	int		$maxlength				Max number of charaters into label. If negative, use the ref as label.
     *  @param	string	$classname				Force style class on a link
     *  @param	string	$option					''=Link to action, 'birthday'=Link to contact
     *  @param	int		$overwritepicto			1=Overwrite picto
     *  @param	int   	$notooltip		    	1=Disable tooltip
     *  @param  int     $save_lastsearch_value  -1=Auto, 0=No save of lastsearch_values when clicking, 1=Save lastsearch_values whenclicking
     *  @return	string							Chaine avec URL
     */
    public function getNomUrl($withpicto = 0, $maxlength = 0, $classname = '', $option = '', $overwritepicto = 0, $notooltip = 0, $save_lastsearch_value = -1)
    {
        global $conf, $langs, $user, $hookmanager, $action;

        if (! empty($conf->dol_no_mouse_hover)) $notooltip=1;   // Force disable tooltips

<<<<<<< HEAD
        if ((!$user->rights->agenda->allactions->read && $this->authorid != $user->id) || (!$user->rights->agenda->myactions->read && $this->authorid == $user->id))
            $option = 'nolink';
=======
		if ((!$user->rights->agenda->allactions->read && $this->authorid != $user->id) || (!$user->rights->agenda->myactions->read && $this->authorid == $user->id))
		{
            $option = 'nolink';
		}
>>>>>>> 3a0057f6

        $label = $this->label;
		if (empty($label)) $label=$this->libelle;   // For backward compatibility

		$result='';

		// Set label of type
		$labeltype = '';
		if ($this->type_code)
		{
			$labeltype = ($langs->transnoentities("Action".$this->type_code) != "Action".$this->type_code)?$langs->transnoentities("Action".$this->type_code):$this->type_label;
		}
		if (empty($conf->global->AGENDA_USE_EVENT_TYPE))
		{
		    if ($this->type_code != 'AC_OTH_AUTO') $labeltype = $langs->trans('ActionAC_MANUAL');
		}

		$tooltip = '<u>' . $langs->trans('ShowAction') . '</u>';
		if (! empty($this->ref))
			$tooltip .= '<br><b>' . $langs->trans('Ref') . ':</b> ' . $this->ref;
		if (! empty($label))
			$tooltip .= '<br><b>' . $langs->trans('Title') . ':</b> ' . $label;
		if (! empty($labeltype))
			$tooltip .= '<br><b>' . $langs->trans('Type') . ':</b> ' . $labeltype;
		if (! empty($this->location))
			$tooltip .= '<br><b>' . $langs->trans('Location') . ':</b> ' . $this->location;
		if (! empty($this->note))
		    $tooltip .= '<br><b>' . $langs->trans('Note') . ':</b> ' . (dol_textishtml($this->note) ? str_replace(array("\r","\n"), "", $this->note) : str_replace(array("\r","\n"), '<br>', $this->note));
		$linkclose='';
		if (! empty($conf->global->AGENDA_USE_EVENT_TYPE) && $this->type_color)
			$linkclose = ' style="background-color:#'.$this->type_color.'"';

		if (empty($notooltip))
		{
		    if (! empty($conf->global->MAIN_OPTIMIZEFORTEXTBROWSER))
		    {
		        $label=$langs->trans("ShowAction");
		        $linkclose.=' alt="'.dol_escape_htmltag($tooltip, 1).'"';
		    }
		    $linkclose.=' title="'.dol_escape_htmltag($tooltip, 1).'"';
		    $linkclose.=' class="'.$classname.' classfortooltip"';

		    /*
		    $hookmanager->initHooks(array('actiondao'));
		    $parameters=array('id'=>$this->id);
		    $reshook=$hookmanager->executeHooks('getnomurltooltip',$parameters,$this,$action);    // Note that $action and $object may have been modified by some hooks
		    $linkclose = ($hookmanager->resPrint ? $hookmanager->resPrint : $linkclose);
		    */
		}
		else $linkclose.=' class="'.$classname.'"';

		$url='';
		if ($option=='birthday')
			$url = DOL_URL_ROOT.'/contact/perso.php?id='.$this->id;
		else
			$url = DOL_URL_ROOT.'/comm/action/card.php?id='.$this->id;
		if ($option !== 'nolink')
		{
			// Add param to save lastsearch_values or not
			$add_save_lastsearch_values=($save_lastsearch_value == 1 ? 1 : 0);
			if ($save_lastsearch_value == -1 && preg_match('/list\.php/', $_SERVER["PHP_SELF"])) $add_save_lastsearch_values=1;
			if ($add_save_lastsearch_values) $url.='&save_lastsearch_values=1';
		}

		$linkstart = '<a href="'.$url.'"';
		$linkstart.=$linkclose.'>';
		$linkend='</a>';

		if ($option == 'nolink') {
			$linkstart = '';
			$linkend = '';
		}
		//print 'rrr'.$this->libelle.'rrr'.$this->label.'rrr'.$withpicto;

        if ($withpicto == 2)
        {
            $libelle=$label;
            if (! empty($conf->global->AGENDA_USE_EVENT_TYPE)) $libelle=$labeltype;
            $libelleshort='';
        }
        else
        {
            $libelle=(empty($this->libelle)?$label:$this->libelle.(($label && $label != $this->libelle)?' '.$label:''));
            if (! empty($conf->global->AGENDA_USE_EVENT_TYPE) && empty($libelle)) $libelle=$labeltype;
            if ($maxlength < 0) $libelleshort=$this->ref;
            else $libelleshort=dol_trunc($libelle, $maxlength);
        }

        if ($withpicto)
        {
            if (! empty($conf->global->AGENDA_USE_EVENT_TYPE))	// Add code into ()
            {
            	if ($labeltype)
            	{
                	$libelle.=(preg_match('/'.preg_quote($labeltype, '/').'/', $libelle)?'':' ('.$langs->transnoentities("Action".$this->type_code).')');
            	}
            }
        }

        $result.=$linkstart;
        if ($withpicto)	$result.=img_object(($notooltip?'':$langs->trans("ShowAction").': '.$libelle), ($overwritepicto?$overwritepicto:'action'), ($notooltip?'class="'.(($withpicto != 2) ? 'paddingright ' : '').'valigntextbottom"':'class="'.(($withpicto != 2) ? 'paddingright ' : '').'classfortooltip valigntextbottom"'), 0, 0, $notooltip?0:1);
        $result.=$libelleshort;
        $result.=$linkend;

        global $action;
        $hookmanager->initHooks(array('actiondao'));
        $parameters=array('id'=>$this->id, 'getnomurl'=>$result);
        $reshook=$hookmanager->executeHooks('getNomUrl', $parameters, $this, $action);    // Note that $action and $object may have been modified by some hooks
        if ($reshook > 0) $result = $hookmanager->resPrint;
        else $result .= $hookmanager->resPrint;

        return $result;
    }


    // phpcs:disable PEAR.NamingConventions.ValidFunctionName.ScopeNotCamelCaps
    /**
     *		Export events from database into a cal file.
     *
     *		@param	string		$format			'vcal', 'ical/ics', 'rss'
     *		@param	string		$type			'event' or 'journal'
     *		@param	int			$cachedelay		Do not rebuild file if date older than cachedelay seconds
     *		@param	string		$filename		Force filename
     *		@param	array		$filters		Array of filters. Exemple array('notolderthan'=>99, 'year'=>..., 'idfrom'=>..., 'notactiontype'=>'systemauto', 'project'=>123, ...)
     *		@return int     					<0 if error, nb of events in new file if ok
     */
    public function build_exportfile($format, $type, $cachedelay, $filename, $filters)
    {
    	global $hookmanager;

        // phpcs:enable
        global $conf,$langs,$dolibarr_main_url_root,$mysoc;

        require_once DOL_DOCUMENT_ROOT ."/core/lib/xcal.lib.php";
        require_once DOL_DOCUMENT_ROOT ."/core/lib/date.lib.php";
        require_once DOL_DOCUMENT_ROOT ."/core/lib/files.lib.php";

        dol_syslog(get_class($this)."::build_exportfile Build export file format=".$format.", type=".$type.", cachedelay=".$cachedelay.", filename=".$filename.", filters size=".count($filters), LOG_DEBUG);

        // Check parameters
        if (empty($format)) return -1;

        // Clean parameters
        if (! $filename)
        {
            $extension='vcs';
            if ($format == 'ical') $extension='ics';
            $filename=$format.'.'.$extension;
        }

        // Create dir and define output file (definitive and temporary)
        $result=dol_mkdir($conf->agenda->dir_temp);
        $outputfile=$conf->agenda->dir_temp.'/'.$filename;

        $result=0;

        $buildfile=true;
        $login='';$logina='';$logind='';$logint='';

        $now = dol_now();

        if ($cachedelay)
        {
            $nowgmt = dol_now();
            include_once DOL_DOCUMENT_ROOT.'/core/lib/files.lib.php';
            if (dol_filemtime($outputfile) > ($nowgmt - $cachedelay))
            {
                dol_syslog(get_class($this)."::build_exportfile file ".$outputfile." is not older than now - cachedelay (".$nowgmt." - ".$cachedelay."). Build is canceled");
                $buildfile = false;
            }
        }

        if ($buildfile)
        {
            // Build event array
            $eventarray=array();

            $sql = "SELECT a.id,";
            $sql.= " a.datep,";		// Start
            $sql.= " a.datep2,";	// End
            $sql.= " a.durationp,";			// deprecated
            $sql.= " a.datec, a.tms as datem,";
            $sql.= " a.label, a.code, a.note, a.fk_action as type_id,";
            $sql.= " a.fk_soc,";
            $sql.= " a.fk_user_author, a.fk_user_mod,";
            $sql.= " a.fk_user_action,";
            $sql.= " a.fk_contact, a.percent as percentage,";
            $sql.= " a.fk_element, a.elementtype,";
            $sql.= " a.priority, a.fulldayevent, a.location, a.punctual, a.transparency,";
            $sql.= " u.firstname, u.lastname,";
            $sql.= " s.nom as socname,";
            $sql.= " c.id as type_id, c.code as type_code, c.libelle";
            $sql.= " FROM (".MAIN_DB_PREFIX."c_actioncomm as c, ".MAIN_DB_PREFIX."actioncomm as a)";
            $sql.= " LEFT JOIN ".MAIN_DB_PREFIX."user as u on u.rowid = a.fk_user_author";	// Link to get author of event for export
            $sql.= " LEFT JOIN ".MAIN_DB_PREFIX."societe as s on s.rowid = a.fk_soc";

			$parameters=array('filters' => $filters);
			$reshook=$hookmanager->executeHooks('printFieldListFrom', $parameters);    // Note that $action and $object may have been modified by hook
			$sql.=$hookmanager->resPrint;

			// We must filter on assignement table
			if ($filters['logint']) $sql.=", ".MAIN_DB_PREFIX."actioncomm_resources as ar";
			$sql.= " WHERE a.fk_action=c.id";
            $sql.= " AND a.entity IN (".getEntity('agenda').")";
            foreach ($filters as $key => $value)
            {
                if ($key == 'notolderthan' && $value != '') $sql.=" AND a.datep >= '".$this->db->idate($now-($value*24*60*60))."'";
                if ($key == 'year')         $sql.=" AND a.datep BETWEEN '".$this->db->idate(dol_get_first_day($value, 1))."' AND '".$this->db->idate(dol_get_last_day($value, 12))."'";
                if ($key == 'id')           $sql.=" AND a.id=".(is_numeric($value)?$value:0);
                if ($key == 'idfrom')       $sql.=" AND a.id >= ".(is_numeric($value)?$value:0);
                if ($key == 'idto')         $sql.=" AND a.id <= ".(is_numeric($value)?$value:0);
                if ($key == 'project')      $sql.=" AND a.fk_project=".(is_numeric($value)?$value:0);
                if ($key == 'actiontype')    $sql.=" AND c.type = '".$this->db->escape($value)."'";
                if ($key == 'notactiontype') $sql.=" AND c.type <> '".$this->db->escape($value)."'";
                // We must filter on assignement table
				if ($key == 'logint')       $sql.= " AND ar.fk_actioncomm = a.id AND ar.element_type='user'";
                if ($key == 'logina')
                {
                    $logina=$value;
                    $condition='=';
                    if (preg_match('/^!/', $logina))
                    {
                        $logina=preg_replace('/^!/', '', $logina);
                        $condition='<>';
                    }
                    $userforfilter=new User($this->db);
                    $result=$userforfilter->fetch('', $logina);
                    if ($result > 0) $sql.= " AND a.fk_user_author ".$condition." ".$userforfilter->id;
                    elseif ($result < 0 || $condition == '=') $sql.= " AND a.fk_user_author = 0";
                }
                if ($key == 'logint')
                {
                    $logint=$value;
                    $condition='=';
                    if (preg_match('/^!/', $logint))
                    {
                        $logint=preg_replace('/^!/', '', $logint);
                        $condition='<>';
                    }
                    $userforfilter=new User($this->db);
                    $result=$userforfilter->fetch('', $logint);
                    if ($result > 0) $sql.= " AND ar.fk_element = ".$userforfilter->id;
                    elseif ($result < 0 || $condition == '=') $sql.= " AND ar.fk_element = 0";
                }
            }

            $sql.= " AND a.datep IS NOT NULL";		// To exclude corrupted events and avoid errors in lightning/sunbird import

			$parameters=array('filters' => $filters);
			$reshook=$hookmanager->executeHooks('printFieldListWhere', $parameters);    // Note that $action and $object may have been modified by hook
			$sql.=$hookmanager->resPrint;

            $sql.= " ORDER by datep";
            //print $sql;exit;

            dol_syslog(get_class($this)."::build_exportfile select events", LOG_DEBUG);
            $resql=$this->db->query($sql);
            if ($resql)
            {
                // Note: Output of sql request is encoded in $conf->file->character_set_client
                // This assignment in condition is not a bug. It allows walking the results.
				$diff = 0;
                while ($obj=$this->db->fetch_object($resql))
                {
                    $qualified=true;

                    // 'eid','startdate','duration','enddate','title','summary','category','email','url','desc','author'
                    $event=array();
                    $event['uid']='dolibarragenda-'.$this->db->database_name.'-'.$obj->id."@".$_SERVER["SERVER_NAME"];
                    $event['type']=$type;
                    $datestart=$this->db->jdate($obj->datep)-(empty($conf->global->AGENDA_EXPORT_FIX_TZ)?0:($conf->global->AGENDA_EXPORT_FIX_TZ*3600));
                    $dateend=$this->db->jdate($obj->datep2)-(empty($conf->global->AGENDA_EXPORT_FIX_TZ)?0:($conf->global->AGENDA_EXPORT_FIX_TZ*3600));
                    $duration=($datestart && $dateend)?($dateend - $datestart):0;
                    $event['summary']=$obj->label.($obj->socname?" (".$obj->socname.")":"");
                    $event['desc']=$obj->note;
                    $event['startdate']=$datestart;
                    $event['enddate']=$dateend;		// Not required with type 'journal'
                    $event['duration']=$duration;	// Not required with type 'journal'
                    $event['author']=dolGetFirstLastname($obj->firstname, $obj->lastname);
                    $event['priority']=$obj->priority;
                    $event['fulldayevent']=$obj->fulldayevent;
                    $event['location']=$obj->location;
                    $event['transparency']=(($obj->transparency > 0)?'OPAQUE':'TRANSPARENT');		// OPAQUE (busy) or TRANSPARENT (not busy)
                    $event['punctual']=$obj->punctual;
                    $event['category']=$obj->libelle;	// libelle type action
					// Define $urlwithroot
					$urlwithouturlroot=preg_replace('/'.preg_quote(DOL_URL_ROOT, '/').'$/i', '', trim($dolibarr_main_url_root));
					$urlwithroot=$urlwithouturlroot.DOL_URL_ROOT;			// This is to use external domain name found into config file
					//$urlwithroot=DOL_MAIN_URL_ROOT;						// This is to use same domain name than current
                    $url=$urlwithroot.'/comm/action/card.php?id='.$obj->id;
                    $event['url']=$url;
                    $event['created']=$this->db->jdate($obj->datec)-(empty($conf->global->AGENDA_EXPORT_FIX_TZ)?0:($conf->global->AGENDA_EXPORT_FIX_TZ*3600));
                    $event['modified']=$this->db->jdate($obj->datem)-(empty($conf->global->AGENDA_EXPORT_FIX_TZ)?0:($conf->global->AGENDA_EXPORT_FIX_TZ*3600));

                    if ($qualified && $datestart)
                    {
                        $eventarray[]=$event;
                    }
                    $diff++;
                }
            }
            else
            {
                $this->error=$this->db->lasterror();
                return -1;
            }

            $langs->load("agenda");

            // Define title and desc
            $more='';
            if ($login)  $more=$langs->transnoentities("User").' '.$login;
            if ($logina) $more=$langs->transnoentities("ActionsAskedBy").' '.$logina;
            if ($logint) $more=$langs->transnoentities("ActionsToDoBy").' '.$logint;
            if ($logind) $more=$langs->transnoentities("ActionsDoneBy").' '.$logind;
            if ($more)
            {
                $title='Dolibarr actions '.$mysoc->name.' - '.$more;
                $desc=$more;
                $desc.=' ('.$mysoc->name.' - built by Dolibarr)';
            }
            else
            {
                $title='Dolibarr actions '.$mysoc->name;
                $desc=$langs->transnoentities('ListOfActions');
                $desc.=' ('.$mysoc->name.' - built by Dolibarr)';
            }

            // Create temp file
            $outputfiletmp=tempnam($conf->agenda->dir_temp, 'tmp');  // Temporary file (allow call of function by different threads
            @chmod($outputfiletmp, octdec($conf->global->MAIN_UMASK));

            // Write file
            if ($format == 'vcal') $result=build_calfile($format, $title, $desc, $eventarray, $outputfiletmp);
            elseif ($format == 'ical') $result=build_calfile($format, $title, $desc, $eventarray, $outputfiletmp);
            elseif ($format == 'rss')  $result=build_rssfile($format, $title, $desc, $eventarray, $outputfiletmp);

            if ($result >= 0)
            {
                if (dol_move($outputfiletmp, $outputfile, 0, 1)) $result=1;
                else
                {
                	$this->error='Failed to rename '.$outputfiletmp.' into '.$outputfile;
                    dol_syslog(get_class($this)."::build_exportfile ".$this->error, LOG_ERR);
                    dol_delete_file($outputfiletmp, 0, 1);
                    $result=-1;
                }
            }
            else
            {
                dol_syslog(get_class($this)."::build_exportfile build_xxxfile function fails to for format=".$format." outputfiletmp=".$outputfile, LOG_ERR);
                dol_delete_file($outputfiletmp, 0, 1);
                $langs->load("errors");
                $this->error=$langs->trans("ErrorFailToCreateFile", $outputfile);
            }
        }

        return $result;
    }

    /**
     *  Initialise an instance with random values.
     *  Used to build previews or test instances.
     *  id must be 0 if object instance is a specimen.
     *
     *  @return	void
     */
    public function initAsSpecimen()
    {
        global $user;

        $now=dol_now();

        // Initialise parametres
        $this->id=0;
        $this->specimen=1;

        $this->type_code='AC_OTH';
        $this->code='AC_SPECIMEN_CODE';
        $this->label='Label of event Specimen';
        $this->datec=$now;
        $this->datem=$now;
        $this->datep=$now;
        $this->datef=$now;
        $this->author=$user;
        $this->usermod=$user;
        $this->usertodo=$user;
        $this->fulldayevent=0;
        $this->punctual=0;
        $this->percentage=0;
        $this->location='Location';
        $this->transparency=1;	// 1 means opaque
        $this->priority=1;
        $this->note = 'Note';

        $this->userownerid=$user->id;
        $this->userassigned[$user->id]=array('id'=>$user->id, 'transparency'=> 1);
    }

	/**
	 *  Function used to replace a thirdparty id with another one.
	 *
	 *  @param DoliDB $db Database handler
	 *  @param int $origin_id Old thirdparty id
	 *  @param int $dest_id New thirdparty id
	 *  @return bool
	 */
	public static function replaceThirdparty(DoliDB $db, $origin_id, $dest_id)
	{
		$tables = array(
			'actioncomm'
		);

		return CommonObject::commonReplaceThirdparty($db, $origin_id, $dest_id, $tables);
	}

    /**
     *  Is the action delayed?
     *
     *  @return bool
     */
    public function hasDelay()
    {
        global $conf;

        $now = dol_now();

        return $this->datep && ($this->datep < ($now - $conf->agenda->warning_delay));
    }


    /**
     *  Send reminders by emails
     *  CAN BE A CRON TASK
     *
     *  @return int         0 if OK, <>0 if KO (this function is used also by cron so only 0 is OK)
     */
    public function sendEmailsReminder()
    {
    	global $conf, $langs;

    	$error = 0;
    	$this->output = '';
		$this->error='';

    	if (empty($conf->agenda->enabled))	// Should not happen. If module disabled, cron job should not be visible.
		{
			$langs->load("agenda");
			$this->output = $langs->trans('ModuleNotEnabled', $langs->transnoentitiesnoconv("Agenda"));
			return 0;
		}
		if (empty($conf->global->AGENDA_REMINDER_EMAIL))
    	{
    		$langs->load("agenda");
    		$this->output = $langs->trans('EventRemindersByEmailNotEnabled', $langs->transnoentitiesnoconv("Agenda"));
    		return 0;
    	}

    	$now = dol_now();

    	dol_syslog(__METHOD__, LOG_DEBUG);

    	$this->db->begin();

        // TODO Scan events of type 'email' into table llx_actioncomm_reminder with status todo, send email, then set status to done

        // Delete also very old past events (we do not keep more than 1 month record in past)
        $sql = "DELETE FROM ".MAIN_DB_PREFIX."actioncomm_reminder WHERE dateremind < '".$this->db->jdate($now - (3600 * 24 * 32))."'";
        $this->db->query($sql);

        $this->db->commit();

        return $error;
    }
}<|MERGE_RESOLUTION|>--- conflicted
+++ resolved
@@ -1286,15 +1286,10 @@
 
         if (! empty($conf->dol_no_mouse_hover)) $notooltip=1;   // Force disable tooltips
 
-<<<<<<< HEAD
-        if ((!$user->rights->agenda->allactions->read && $this->authorid != $user->id) || (!$user->rights->agenda->myactions->read && $this->authorid == $user->id))
-            $option = 'nolink';
-=======
 		if ((!$user->rights->agenda->allactions->read && $this->authorid != $user->id) || (!$user->rights->agenda->myactions->read && $this->authorid == $user->id))
 		{
             $option = 'nolink';
 		}
->>>>>>> 3a0057f6
 
         $label = $this->label;
 		if (empty($label)) $label=$this->libelle;   // For backward compatibility
