--- conflicted
+++ resolved
@@ -911,7 +911,6 @@
 				$this->error = $this->db->lasterror();
 				$error++;
 			}
-<<<<<<< HEAD
 		}
 
 		// remove actioncomm_resources
@@ -1001,7 +1000,7 @@
 
 		// Clean parameters
 		$this->label = trim($this->label);
-		$this->note_private = dol_htmlcleanlastbr(trim(empty($this->note_private) ? $this->note : $this->note_private));
+		$this->note_private = dol_htmlcleanlastbr(trim(!isset($this->note_private) ? $this->note : $this->note_private));
 		if (empty($this->percentage))    $this->percentage = 0;
 		if (empty($this->priority) || !is_numeric($this->priority)) $this->priority = 0;
 		if (empty($this->transparency))  $this->transparency = 0;
@@ -1023,111 +1022,6 @@
 
 		$socid = (($this->socid > 0) ? $this->socid : 0);
 		$contactid = (($this->contact_id > 0) ? $this->contact_id : 0);
-=======
-        }
-
-        // remove actioncomm_resources
-        if (!$error) {
-            $sql = "DELETE FROM ".MAIN_DB_PREFIX."actioncomm_resources";
-            $sql .= " WHERE fk_actioncomm=".$this->id;
-
-            $res = $this->db->query($sql);
-            if (!$res) {
-                $this->error = $this->db->lasterror();
-                $error++;
-            }
-        }
-
-        // Removed extrafields
-        if (!$error) {
-        	  $result = $this->deleteExtraFields();
-          	if ($result < 0)
-           	{
-           		$error++;
-           		dol_syslog(get_class($this)."::delete error -3 ".$this->error, LOG_ERR);
-           	}
-        }
-
-        // remove actioncomm
-        if (!$error) {
-            $sql = "DELETE FROM ".MAIN_DB_PREFIX."actioncomm";
-            $sql .= " WHERE id=".$this->id;
-
-            $res = $this->db->query($sql);
-            if (!$res) {
-                $this->error = $this->db->lasterror();
-                $error++;
-            }
-        }
-
-        if (!$error)
-        {
-            if (!$notrigger)
-            {
-                // Call trigger
-                $result = $this->call_trigger('ACTION_DELETE', $user);
-                if ($result < 0) { $error++; }
-                // End call triggers
-            }
-
-            if (!$error)
-            {
-                $this->db->commit();
-                return 1;
-            }
-            else
-            {
-                $this->db->rollback();
-                return -2;
-            }
-        }
-        else
-        {
-            $this->db->rollback();
-            $this->error = $this->db->lasterror();
-            return -1;
-        }
-    }
-
-    /**
-     *    Update action into database
-     *	  If percentage = 100, on met a jour date 100%
-     *
-     *    @param    User	$user			Object user making change
-     *    @param    int		$notrigger		1 = disable triggers, 0 = enable triggers
-     *    @return   int     				<0 if KO, >0 if OK
-     */
-    public function update($user, $notrigger = 0)
-    {
-        global $langs, $conf, $hookmanager;
-
-        $error = 0;
-
-        // Clean parameters
-        $this->label = trim($this->label);
-        $this->note_private = dol_htmlcleanlastbr(trim(!isset($this->note_private) ? $this->note : $this->note_private));
-        if (empty($this->percentage))    $this->percentage = 0;
-        if (empty($this->priority) || !is_numeric($this->priority)) $this->priority = 0;
-        if (empty($this->transparency))  $this->transparency = 0;
-        if (empty($this->fulldayevent))  $this->fulldayevent = 0;
-        if ($this->percentage > 100) $this->percentage = 100;
-        //if ($this->percentage == 100 && ! $this->dateend) $this->dateend = $this->date;
-        if ($this->datep && $this->datef)   $this->durationp = ($this->datef - $this->datep); // deprecated
-        //if ($this->date  && $this->dateend) $this->durationa=($this->dateend - $this->date);
-        if ($this->datep && $this->datef && $this->datep > $this->datef) $this->datef = $this->datep;
-        //if ($this->date  && $this->dateend && $this->date > $this->dateend) $this->dateend=$this->date;
-        if ($this->fk_project < 0) $this->fk_project = 0;
-
-        // Check parameters
-        if ($this->percentage == 0 && $this->userdoneid > 0)
-        {
-            $this->error = "ErrorCantSaveADoneUserWithZeroPercentage";
-            return -1;
-        }
-
-        $socid = (($this->socid > 0) ? $this->socid : 0);
-        $contactid = (($this->contactid > 0) ? $this->contactid : 0);
->>>>>>> 3c849628
 		$userownerid = ($this->userownerid ? $this->userownerid : 0);
 		$userdoneid = ($this->userdoneid ? $this->userdoneid : 0);
 
