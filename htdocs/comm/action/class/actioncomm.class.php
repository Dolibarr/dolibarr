<?php
/* Copyright (C) 2002-2004  Rodolphe Quiedeville    <rodolphe@quiedeville.org>
 * Copyright (C) 2004-2011  Laurent Destailleur     <eldy@users.sourceforge.net>
 * Copyright (C) 2005-2012  Regis Houssin           <regis.houssin@inodbox.com>
 * Copyright (C) 2011-2017  Juanjo Menent           <jmenent@2byte.es>
 * Copyright (C) 2015	    Marcos García		    <marcosgdf@gmail.com>
 * Copyright (C) 2018	    Nicolas ZABOURI	        <info@inovea-conseil.com>
 * Copyright (C) 2018       Frédéric France         <frederic.france@netlogic.fr>
 *
 * This program is free software; you can redistribute it and/or modify
 * it under the terms of the GNU General Public License as published by
 * the Free Software Foundation; either version 3 of the License, or
 * (at your option) any later version.
 *
 * This program is distributed in the hope that it will be useful,
 * but WITHOUT ANY WARRANTY; without even the implied warranty of
 * MERCHANTABILITY or FITNESS FOR A PARTICULAR PURPOSE.  See the
 * GNU General Public License for more details.
 *
 * You should have received a copy of the GNU General Public License
 * along with this program. If not, see <https://www.gnu.org/licenses/>.
 */

/**
 *       \file       htdocs/comm/action/class/actioncomm.class.php
 *       \ingroup    agenda
 *       \brief      File of class to manage agenda events (actions)
 */
require_once DOL_DOCUMENT_ROOT.'/comm/action/class/cactioncomm.class.php';
require_once DOL_DOCUMENT_ROOT.'/core/class/commonobject.class.php';


/**
 *		Class to manage agenda events (actions)
 */
class ActionComm extends CommonObject
{
    /**
     * @var string ID to identify managed object
     */
    public $element = 'action';

    /**
     * @var string Name of table without prefix where object is stored
     */
    public $table_element = 'actioncomm';

    /**
     * @var string Name of id column
     */
    public $table_rowid = 'id';

    /**
     * @var string Name of icon for actioncomm object. Filename of icon is object_action.png
     */
    public $picto = 'action';

    /**
     * @var int 0=No test on entity, 1=Test with field entity, 2=Test with link by societe
     */
    public $ismultientitymanaged = 1;

    /**
     * @var integer 0=Default
     *              1=View may be restricted to sales representative only if no permission to see all or to company of external user if external user
     *              2=Same than 1 but accept record if fksoc is empty
     */
    public $restrictiononfksoc = 2;

    /**
     * @var int Id of the event
     */
    public $id;

    /**
     * @var int Id of the event. Use $id as possible
     */
    public $ref;

    /**
     * @var int Id into parent table llx_c_actioncomm (used only if option to use type is set)
     */
    public $type_id;

    /**
     * @var string Code into parent table llx_c_actioncomm (used only if option to use type is set). With default setup, should be AC_OTH_AUTO or AC_OTH.
     */
    public $type_code;

    /**
     * @var string Type label
     */
    public $type_label;

    /**
     * @var string Label into parent table llx_c_actioncomm (used only if option to use type is set)
     */
    public $type;

    /**
     * @var string Color into parent table llx_c_actioncomm (used only if option to use type is set)
     */
    public $type_color;

    /**
     * @var string Free code to identify action. Ie: Agenda trigger add here AC_TRIGGERNAME ('AC_COMPANY_CREATE', 'AC_PROPAL_VALIDATE', ...)
     */
    public $code;

    /**
     * @var string Agenda event label
     */
    public $label;

    /**
     * @var integer Date creation record (datec)
     */
    public $datec;

    /**
     * @var integer Date end record (datef)
     */
    public $datef;

    /**
     * @var integer Duration (duree)
     */
    public $duree;

    /**
     * @var integer Date modification record (tms)
     */
    public $datem;

    /**
     * @var User Object user that create action
     * @deprecated
     * @see $authorid
     */
    public $author;

    /**
     * @var User Object user that modified action
     * @deprecated
     * @see $usermodid
     */
    public $usermod;

    /**
     * @var int Id user that create action
     */
    public $authorid;

    /**
     * @var int Id user that modified action
     */
    public $usermodid;

    /**
     * @var integer Date action start (datep)
     */
    public $datep;

    /**
     * @var integer Date action end (datep2)
     */
    public $datep2;

    /**
     * @var int -1=Unkown duration
     * @deprecated
     */
    public $durationp = -1;

    /**
     * @var int 1=Event on full day
     */
    public $fulldayevent = 0;

    /**
     * @var int Milestone
     * @deprecated Milestone is already event with end date = start date
     */
    public $punctual = 1;

    /**
     * @var integer Percentage
     */
    public $percentage;

    /**
     * @var string Location
     */
    public $location;

    /**
     * @var int Transparency (ical standard). Used to say if people assigned to event are busy or not by event. 0=available, 1=busy, 2=busy (refused events)
     */
    public $transparency;

    /**
     * @var int (0 By default)
     */
    public $priority;

    /**
     * @var int[] Array of user ids
     */
    public $userassigned = array();

    /**
     * @var int Id of user owner = fk_user_action into table
     */
    public $userownerid;

    /**
     * @var int Id of user done (deprecated)
     * @deprecated
<<<<<<< HEAD
     */
    public $userdoneid;

    /**
     * @var int[] Array of contact ids
     */
    public $socpeopleassigned = array();

    /**
     * @var int[] Array of other contact emails (not user, not contact)
     */
    public $otherassigned = array();


    /**
     * @var User Object user of owner
     * @deprecated
=======
>>>>>>> 94ae75c2
     * @see $userownerid
     */
    public $usertodo;

    /**
     * @var User Object user that did action
     * @deprecated
     * @see $userdoneid
     */
    public $userdone;

    /**
     * @var int thirdparty id linked to action
     */
    public $socid;

    /**
     * @var int socpeople id linked to action
     */
    public $contactid;

    /**
     * @var Societe|null Company linked to action (optional)
     * @deprecated
     * @see $socid
     */
    public $societe;

    /**
     * @var Contact|null Contact linked to action (optional)
     * @deprecated
     * @see $contactid
     */
    public $contact;

    // Properties for links to other objects
    /**
     * @var int Id of linked object
     */
    public $fk_element;    // Id of record

    /**
     * @var int Id of record alternative for API
     */
    public $elementid;

    /**
     * @var string Type of record. This if property ->element of object linked to.
     */
    public $elementtype;

    /**
     * @var string Ical name
     */
    public $icalname;

    /**
     * @var string Ical color
     */
    public $icalcolor;

    /**
     * @var string Extraparam
     */
    public $extraparams;

    /**
     * @var array Actions
     */
    public $actions=array();

    /**
     * @var string Email msgid
     */
    public $email_msgid;

    /**
     * @var string Email from
     */
    public $email_from;

    /**
     * @var string Email sender
     */
    public $email_sender;

    /**
     * @var string Email to
     */
    public $email_to;

    /**
     * @var string Email tocc
     */
    public $email_tocc;
    /**
     * @var string Email tobcc
     */
    public $email_tobcc;

    /**
     * @var string Email subject
     */
    public $email_subject;

    /**
     * @var string Email errors to
     */
    public $errors_to;


    /**
     *      Constructor
     *
     *      @param      DoliDB		$db      Database handler
     */
    public function __construct(DoliDB $db)
    {
        $this->db = $db;
    }

    /**
     *    Add an action/event into database.
     *    $this->type_id OR $this->type_code must be set.
     *
     *    @param	User	$user      		Object user making action
     *    @param    int		$notrigger		1 = disable triggers, 0 = enable triggers
     *    @return   int 		        	Id of created event, < 0 if KO
     */
    public function create(User $user, $notrigger = 0)
    {
        global $langs, $conf, $hookmanager;

        $error = 0;
        $now = dol_now();

        // Check parameters
        if (!isset($this->userownerid) || $this->userownerid === '')	// $this->userownerid may be 0 (anonymous event) of > 0
        {
            dol_syslog("You tried to create an event but mandatory property ownerid was not defined", LOG_WARNING);
        	$this->errors[] = 'ErrorPropertyUserowneridNotDefined';
        	return -1;
        }

        // Clean parameters
        $this->label = dol_trunc(trim($this->label), 128);
        $this->location = dol_trunc(trim($this->location), 128);
        $this->note = dol_htmlcleanlastbr(trim($this->note));
        if (empty($this->percentage))   $this->percentage = 0;
        if (empty($this->priority) || !is_numeric($this->priority)) $this->priority = 0;
        if (empty($this->fulldayevent)) $this->fulldayevent = 0;
        if (empty($this->punctual))     $this->punctual = 0;
        if (empty($this->transparency)) $this->transparency = 0;
        if ($this->percentage > 100) $this->percentage = 100;
        //if ($this->percentage == 100 && ! $this->dateend) $this->dateend = $this->date;
        if (!empty($this->datep) && !empty($this->datef))   $this->durationp = ($this->datef - $this->datep); // deprecated
        //if (! empty($this->date)  && ! empty($this->dateend)) $this->durationa=($this->dateend - $this->date);
        if (!empty($this->datep) && !empty($this->datef) && $this->datep > $this->datef) $this->datef = $this->datep;
        //if (! empty($this->date)  && ! empty($this->dateend) && $this->date > $this->dateend) $this->dateend=$this->date;
        if (!isset($this->fk_project) || $this->fk_project < 0) $this->fk_project = 0;
        // For backward compatibility
        if ($this->elementtype == 'facture')  $this->elementtype = 'invoice';
        if ($this->elementtype == 'commande') $this->elementtype = 'order';
        if ($this->elementtype == 'contrat')  $this->elementtype = 'contract';

        if (!is_array($this->userassigned) && !empty($this->userassigned))	// For backward compatibility when userassigned was an int instead fo array
        {
        	$tmpid = $this->userassigned;
        	$this->userassigned = array();
        	$this->userassigned[$tmpid] = array('id'=>$tmpid, 'transparency'=>$this->transparency);
        }


        $userownerid = $this->userownerid;
        $userdoneid = $this->userdoneid;

        // Be sure assigned user is defined as an array of array('id'=>,'mandatory'=>,...).
        if (empty($this->userassigned) || count($this->userassigned) == 0 || !is_array($this->userassigned))
        	$this->userassigned = array($userownerid=>array('id'=>$userownerid, 'transparency'=>$this->transparency));

        if (!$this->type_id || !$this->type_code)
        {
        	$key = empty($this->type_id) ? $this->type_code : $this->type_id;

            // Get id from code
            $cactioncomm = new CActionComm($this->db);
            $result = $cactioncomm->fetch($key);

            if ($result > 0)
            {
                $this->type_id = $cactioncomm->id;
                $this->type_code = $cactioncomm->code;
            }
            elseif ($result == 0)
            {
                $this->error = 'Failed to get record with id '.$this->type_id.' code '.$this->type_code.' from dictionary "type of events"';
                return -1;
            }
            else
			{
                $this->error = $cactioncomm->error;
                return -1;
            }
        }
        $code = empty($this->code) ? $this->type_code : $this->code;

        // Check parameters
        if (!$this->type_id)
        {
            $this->error = "ErrorWrongParameters";
            return -1;
        }

        $this->db->begin();

        $sql = "INSERT INTO ".MAIN_DB_PREFIX."actioncomm";
        $sql .= "(datec,";
        $sql .= "datep,";
        $sql .= "datep2,";
        $sql .= "durationp,"; // deprecated
        $sql .= "fk_action,";
        $sql .= "code,";
        $sql .= "fk_soc,";
        $sql .= "fk_project,";
        $sql .= "note,";
        $sql .= "fk_contact,";
        $sql .= "fk_user_author,";
        $sql .= "fk_user_action,";
        $sql .= "fk_user_done,";
        $sql .= "label,percent,priority,fulldayevent,location,punctual,";
        $sql .= "transparency,";
        $sql .= "fk_element,";
        $sql .= "elementtype,";
        $sql .= "entity,";
        $sql .= "extraparams,";
		// Fields emails
        $sql .= "email_msgid,";
        $sql .= "email_from,";
        $sql .= "email_sender,";
        $sql .= "email_to,";
        $sql .= "email_tocc,";
        $sql .= "email_tobcc,";
        $sql .= "email_subject,";
        $sql .= "errors_to";
        $sql .= ") VALUES (";
        $sql .= "'".$this->db->idate($now)."', ";
        $sql .= (strval($this->datep) != '' ? "'".$this->db->idate($this->datep)."'" : "null").", ";
        $sql .= (strval($this->datef) != '' ? "'".$this->db->idate($this->datef)."'" : "null").", ";
        $sql .= ((isset($this->durationp) && $this->durationp >= 0 && $this->durationp != '') ? "'".$this->db->escape($this->durationp)."'" : "null").", "; // deprecated
        $sql .= (isset($this->type_id) ? $this->type_id : "null").",";
        $sql .= ($code ? ("'".$code."'") : "null").", ";
        $sql .= ((isset($this->socid) && $this->socid > 0) ? $this->socid : "null").", ";
        $sql .= ((isset($this->fk_project) && $this->fk_project > 0) ? $this->fk_project : "null").", ";
        $sql .= " '".$this->db->escape($this->note_private ? $this->note_private : $this->note)."', ";
        $sql .= ((isset($this->contactid) && $this->contactid > 0) ? $this->contactid : "null").", ";
        $sql .= (isset($user->id) && $user->id > 0 ? $user->id : "null").", ";
        $sql .= ($userownerid > 0 ? $userownerid : "null").", ";
        $sql .= ($userdoneid > 0 ? $userdoneid : "null").", ";
        $sql .= "'".$this->db->escape($this->label)."','".$this->db->escape($this->percentage)."','".$this->db->escape($this->priority)."','".$this->db->escape($this->fulldayevent)."','".$this->db->escape($this->location)."','".$this->db->escape($this->punctual)."', ";
        $sql .= "'".$this->db->escape($this->transparency)."', ";
        $sql .= (!empty($this->fk_element) ? $this->fk_element : "null").", ";
        $sql .= (!empty($this->elementtype) ? "'".$this->db->escape($this->elementtype)."'" : "null").", ";
        $sql .= $conf->entity.",";
        $sql .= (!empty($this->extraparams) ? "'".$this->db->escape($this->extraparams)."'" : "null").", ";
        // Fields emails
        $sql .= (!empty($this->email_msgid) ? "'".$this->db->escape($this->email_msgid)."'" : "null").", ";
        $sql .= (!empty($this->email_from) ? "'".$this->db->escape($this->email_from)."'" : "null").", ";
        $sql .= (!empty($this->email_sender) ? "'".$this->db->escape($this->email_sender)."'" : "null").", ";
        $sql .= (!empty($this->email_to) ? "'".$this->db->escape($this->email_to)."'" : "null").", ";
        $sql .= (!empty($this->email_tocc) ? "'".$this->db->escape($this->email_tocc)."'" : "null").", ";
        $sql .= (!empty($this->email_tobcc) ? "'".$this->db->escape($this->email_tobcc)."'" : "null").", ";
        $sql .= (!empty($this->email_subject) ? "'".$this->db->escape($this->email_subject)."'" : "null").", ";
        $sql .= (!empty($this->errors_to) ? "'".$this->db->escape($this->errors_to)."'" : "null");
        $sql .= ")";

        dol_syslog(get_class($this)."::add", LOG_DEBUG);
        $resql = $this->db->query($sql);
        if ($resql)
        {
            $this->id = $this->db->last_insert_id(MAIN_DB_PREFIX."actioncomm", "id");

            // Now insert assigned users
			if (!$error)
			{
				//dol_syslog(var_export($this->userassigned, true));
				foreach ($this->userassigned as $key => $val)
				{
			        if (!is_array($val))	// For backward compatibility when val=id
			        {
			        	$val = array('id'=>$val);
			        }

			        if ($val['id'] > 0)
			        {
						$sql = "INSERT INTO ".MAIN_DB_PREFIX."actioncomm_resources(fk_actioncomm, element_type, fk_element, mandatory, transparency, answer_status)";
						$sql .= " VALUES(".$this->id.", 'user', ".$val['id'].", ".(empty($val['mandatory']) ? '0' : $val['mandatory']).", ".(empty($val['transparency']) ? '0' : $val['transparency']).", ".(empty($val['answer_status']) ? '0' : $val['answer_status']).")";

						$resql = $this->db->query($sql);
						if (!$resql)
						{
							$error++;
							dol_syslog('Error to process userassigned: '.$this->db->lasterror(), LOG_ERR);
			           		$this->errors[] = $this->db->lasterror();
						}
						//var_dump($sql);exit;
			        }
				}
			}

			if (!$error)
			{
				if (!empty($this->socpeopleassigned))
				{
					foreach ($this->socpeopleassigned as $id => $val)
					{
						$sql = "INSERT INTO ".MAIN_DB_PREFIX."actioncomm_resources(fk_actioncomm, element_type, fk_element, mandatory, transparency, answer_status)";
						$sql .= " VALUES(".$this->id.", 'socpeople', ".$id.", 0, 0, 0)";

						$resql = $this->db->query($sql);
						if (!$resql)
						{
							$error++;
							dol_syslog('Error to process socpeopleassigned: '.$this->db->lasterror(), LOG_ERR);
							$this->errors[] = $this->db->lasterror();
						}
					}
				}
			}

            if (!$error)
            {
	            // Actions on extra fields
            	if (empty($conf->global->MAIN_EXTRAFIELDS_DISABLED)) // For avoid conflicts if trigger used
            	{
            		$result = $this->insertExtraFields();
            		if ($result < 0)
            		{
            			$error++;
            		}
	            }
            }

            if (!$error && !$notrigger)
            {
                // Call trigger
                $result = $this->call_trigger('ACTION_CREATE', $user);
                if ($result < 0) { $error++; }
                // End call triggers
            }

            if (!$error)
            {
            	$this->db->commit();
            	return $this->id;
            }
            else
            {
                $this->db->rollback();
                return -1;
            }
        }
        else
        {
            $this->db->rollback();
            $this->error = $this->db->lasterror();
            return -1;
        }
    }

    /**
     *  Load an object from its id and create a new one in database
     *
     *  @param	    User	        $fuser      	Object user making action
	 *  @param		int				$socid			Id of thirdparty
     *  @return		int								New id of clone
     */
    public function createFromClone(User $fuser, $socid)
    {
        global $db, $conf, $hookmanager;

        $error = 0;
        $now = dol_now();

        $this->db->begin();

		// Load source object
		$objFrom = clone $this;

		// Retreive all extrafield
		// fetch optionals attributes and labels
		$this->fetch_optionals();

		//$this->fetch_userassigned();
		$this->fetchResources();

        $this->id = 0;

        // Create clone
		$this->context['createfromclone'] = 'createfromclone';
		$result = $this->create($fuser);
        if ($result < 0) $error++;

        if (!$error)
        {
            // Hook of thirdparty module
            if (is_object($hookmanager))
            {
                $parameters = array('objFrom'=>$objFrom);
                $action = '';
                $reshook = $hookmanager->executeHooks('createFrom', $parameters, $this, $action); // Note that $action and $object may have been modified by some hooks
                if ($reshook < 0) $error++;
            }

            // Call trigger
            $result = $this->call_trigger('ACTION_CLONE', $fuser);
            if ($result < 0) { $error++; }
            // End call triggers
        }

        unset($this->context['createfromclone']);

        // End
        if (!$error)
        {
            $this->db->commit();
            return $this->id;
        }
        else
        {
            $this->db->rollback();
            return -1;
        }
    }

    /**
     *  Load object from database
     *
     *  @param  int		$id     	Id of action to get
     *  @param  string	$ref    	Ref of action to get
     *  @param  string	$ref_ext	Ref ext to get
     *  @return	int					<0 if KO, >0 if OK
     */
    public function fetch($id, $ref = '', $ref_ext = '')
    {
        global $langs;

        $sql = "SELECT a.id,";
        $sql .= " a.id as ref,";
        $sql .= " a.ref_ext,";
        $sql .= " a.datep,";
        $sql .= " a.datep2,";
        $sql .= " a.durationp,"; // deprecated
        $sql .= " a.datec,";
        $sql .= " a.tms as datem,";
        $sql .= " a.code, a.label, a.note,";
        $sql .= " a.fk_soc,";
        $sql .= " a.fk_project,";
        $sql .= " a.fk_user_author, a.fk_user_mod,";
        $sql .= " a.fk_user_action, a.fk_user_done,";
        $sql .= " a.fk_contact, a.percent as percentage,";
        $sql .= " a.fk_element as elementid, a.elementtype,";
        $sql .= " a.priority, a.fulldayevent, a.location, a.punctual, a.transparency,";
        $sql .= " c.id as type_id, c.code as type_code, c.libelle as type_label, c.color as type_color, c.picto as type_picto,";
        $sql .= " s.nom as socname,";
        $sql .= " u.firstname, u.lastname as lastname";
        $sql .= " FROM ".MAIN_DB_PREFIX."actioncomm as a ";
        $sql .= " LEFT JOIN ".MAIN_DB_PREFIX."c_actioncomm as c ON a.fk_action=c.id ";
        $sql .= " LEFT JOIN ".MAIN_DB_PREFIX."user as u on u.rowid = a.fk_user_author";
        $sql .= " LEFT JOIN ".MAIN_DB_PREFIX."societe as s on s.rowid = a.fk_soc";
        $sql .= " WHERE ";
        if ($ref) $sql .= " a.id=".$ref; // No field ref, we use id
        elseif ($ref_ext) $sql .= " a.ref_ext='".$this->db->escape($ref_ext)."'";
        else $sql .= " a.id=".$id;

        dol_syslog(get_class($this)."::fetch", LOG_DEBUG);
        $resql = $this->db->query($sql);
        if ($resql)
        {
        	$num = $this->db->num_rows($resql);
            if ($num)
            {
                $obj = $this->db->fetch_object($resql);

                $this->id         = $obj->id;
                $this->ref        = $obj->ref;
                $this->ref_ext    = $obj->ref_ext;

                // Properties of parent table llx_c_actioncomm
                $this->type_id    = $obj->type_id;
                $this->type_code  = $obj->type_code;
                $this->type_color = $obj->type_color;
                $this->type_picto = $obj->type_picto;
                $transcode = $langs->trans("Action".$obj->type_code);
                $this->type       = (($transcode != "Action".$obj->type_code) ? $transcode : $obj->type_label);
                $transcode = $langs->trans("Action".$obj->type_code.'Short');
                $this->type_short = (($transcode != "Action".$obj->type_code.'Short') ? $transcode : '');

				$this->code = $obj->code;
                $this->label				= $obj->label;
                $this->datep				= $this->db->jdate($obj->datep);
                $this->datef				= $this->db->jdate($obj->datep2);

                $this->datec   				= $this->db->jdate($obj->datec);
                $this->datem   				= $this->db->jdate($obj->datem);

                $this->note = $obj->note;
                $this->note_private = $obj->note;
                $this->percentage = $obj->percentage;

                $this->authorid = $obj->fk_user_author;
                $this->usermodid = $obj->fk_user_mod;

                if (!is_object($this->author)) $this->author = new stdClass(); // To avoid warning
                $this->author->id = $obj->fk_user_author; // deprecated
                $this->author->firstname = $obj->firstname; // deprecated
                $this->author->lastname = $obj->lastname; // deprecated
                if (!is_object($this->usermod)) $this->usermod = new stdClass(); // To avoid warning
                $this->usermod->id = $obj->fk_user_mod; // deprecated

                $this->userownerid = $obj->fk_user_action;
                $this->userdoneid = $obj->fk_user_done;
                $this->priority				= $obj->priority;
                $this->fulldayevent			= $obj->fulldayevent;
                $this->location				= $obj->location;
                $this->transparency			= $obj->transparency;
                $this->punctual				= $obj->punctual; // deprecated

                $this->socid = $obj->fk_soc; // To have fetch_thirdparty method working
                $this->contactid			= $obj->fk_contact; // To have fetch_contact method working
                $this->fk_project = $obj->fk_project; // To have fetch_projet method working

                //$this->societe->id			= $obj->fk_soc;			// deprecated
                //$this->contact->id			= $obj->fk_contact;		// deprecated

                $this->fk_element = $obj->elementid;
                $this->elementid = $obj->elementid;
                $this->elementtype = $obj->elementtype;

                $this->fetchResources();
            }
            $this->db->free($resql);
        }
        else
        {
            $this->error = $this->db->lasterror();
            return -1;
        }

        return $num;
    }

    /**
     *    Initialize $this->userassigned & this->socpeopleassigned array with list of id of user and contact assigned to event
     *
     *    @return   int				<0 if KO, >0 if OK
     */
    public function fetchResources()
    {
    	$this->userassigned = array();
    	$this->socpeopleassigned = array();

    	$sql = 'SELECT fk_actioncomm, element_type, fk_element, answer_status, mandatory, transparency';
		$sql .= ' FROM '.MAIN_DB_PREFIX.'actioncomm_resources';
		$sql .= ' WHERE fk_actioncomm = '.$this->id;
		$sql .= " AND element_type IN ('user', 'socpeople')";
		$resql = $this->db->query($sql);
		if ($resql)
		{
			// If owner is known, we must but id first into list
			if ($this->userownerid > 0) $this->userassigned[$this->userownerid] = array('id'=>$this->userownerid); // Set first so will be first into list.

            while ($obj = $this->db->fetch_object($resql))
            {
            	if ($obj->fk_element > 0)
				{
					switch ($obj->element_type) {
						case 'user':
							$this->userassigned[$obj->fk_element] = array('id'=>$obj->fk_element, 'mandatory'=>$obj->mandatory, 'answer_status'=>$obj->answer_status, 'transparency'=>$obj->transparency);
							if (empty($this->userownerid)) $this->userownerid = $obj->fk_element; // If not defined (should not happened, we fix this)
							break;
						case 'socpeople':
							$this->socpeopleassigned[$obj->fk_element] = array('id'=>$obj->fk_element, 'mandatory'=>$obj->mandatory, 'answer_status'=>$obj->answer_status, 'transparency'=>$obj->transparency);
							break;
					}
				}
            }

        	return 1;
		}
		else
		{
			dol_print_error($this->db);
			return -1;
		}
	}

    // phpcs:disable PEAR.NamingConventions.ValidFunctionName.ScopeNotCamelCaps
    /**
     *    Initialize this->userassigned array with list of id of user assigned to event
     *
     *    @param    bool    $override   Override $this->userownerid when empty. TODO This should be false by default. True is here to fix corrupted data.
     *    @return   int                 <0 if KO, >0 if OK
     */
    public function fetch_userassigned($override = true)
    {
        // phpcs:enable
        $sql ="SELECT fk_actioncomm, element_type, fk_element, answer_status, mandatory, transparency";
        $sql.=" FROM ".MAIN_DB_PREFIX."actioncomm_resources";
        $sql.=" WHERE element_type = 'user' AND fk_actioncomm = ".$this->id;

        $resql2=$this->db->query($sql);
        if ($resql2)
        {
            $this->userassigned = array();

            // If owner is known, we must but id first into list
            if ($this->userownerid > 0)
            {
                // Set first so will be first into list.
                $this->userassigned[$this->userownerid] = array('id'=>$this->userownerid);
            }

            while ($obj = $this->db->fetch_object($resql2))
            {
                if ($obj->fk_element > 0)
                {
                    $this->userassigned[$obj->fk_element] = array('id'=>$obj->fk_element,
                                                                  'mandatory'=>$obj->mandatory,
                                                                  'answer_status'=>$obj->answer_status,
                                                                  'transparency'=>$obj->transparency);
                }

                if ($override === true)
                {
                    // If not defined (should not happened, we fix this)
                    if (empty($this->userownerid))
                    {
                        $this->userownerid = $obj->fk_element;
                    }
                }
            }

            return 1;
        }
        else
        {
            dol_print_error($this->db);
            return -1;
        }
    }

    /**
     *    Delete event from database
     *
     *    @param    int		$notrigger		1 = disable triggers, 0 = enable triggers
     *    @return   int 					<0 if KO, >0 if OK
     */
    public function delete($notrigger = 0)
    {
        global $user;

        $error=0;

        $this->db->begin();

        $sql = "DELETE FROM ".MAIN_DB_PREFIX."actioncomm";
        $sql.= " WHERE id=".$this->id;

        dol_syslog(get_class($this)."::delete", LOG_DEBUG);
        $res=$this->db->query($sql);
        if (!$res) {
        	$this->error=$this->db->lasterror();
        	$error++;
        }

        if (! $error) {
            $sql = "DELETE FROM ".MAIN_DB_PREFIX."actioncomm_resources";
            $sql.= " WHERE fk_actioncomm=".$this->id;

            dol_syslog(get_class($this)."::delete", LOG_DEBUG);
            $res=$this->db->query($sql);
            if (!$res) {
                $this->error=$this->db->lasterror();
                $error++;
            }
        }

        // Removed extrafields
        if (! $error) {
        	$result=$this->deleteExtraFields();
          	if ($result < 0)
           	{
           		$error++;
           		dol_syslog(get_class($this)."::delete error -3 ".$this->error, LOG_ERR);
           	}
        }

        if (!$error)
        {
            if (!$notrigger)
            {
                // Call trigger
                $result = $this->call_trigger('ACTION_DELETE', $user);
                if ($result < 0) { $error++; }
                // End call triggers
            }

            if (!$error)
            {
                $this->db->commit();
                return 1;
            }
            else
            {
                $this->db->rollback();
                return -2;
            }
        }
        else
        {
            $this->db->rollback();
            $this->error = $this->db->lasterror();
            return -1;
        }
    }

    /**
     *    Update action into database
     *	  If percentage = 100, on met a jour date 100%
     *
     *    @param    User	$user			Object user making change
     *    @param    int		$notrigger		1 = disable triggers, 0 = enable triggers
     *    @return   int     				<0 if KO, >0 if OK
     */
    public function update($user, $notrigger = 0)
    {
        global $langs, $conf, $hookmanager;

        $error = 0;

        // Clean parameters
        $this->label = trim($this->label);
        $this->note = trim($this->note);
        if (empty($this->percentage))    $this->percentage = 0;
        if (empty($this->priority) || !is_numeric($this->priority)) $this->priority = 0;
        if (empty($this->transparency))  $this->transparency = 0;
        if (empty($this->fulldayevent))  $this->fulldayevent = 0;
        if ($this->percentage > 100) $this->percentage = 100;
        //if ($this->percentage == 100 && ! $this->dateend) $this->dateend = $this->date;
        if ($this->datep && $this->datef)   $this->durationp = ($this->datef - $this->datep); // deprecated
        //if ($this->date  && $this->dateend) $this->durationa=($this->dateend - $this->date);
        if ($this->datep && $this->datef && $this->datep > $this->datef) $this->datef = $this->datep;
        //if ($this->date  && $this->dateend && $this->date > $this->dateend) $this->dateend=$this->date;
        if ($this->fk_project < 0) $this->fk_project = 0;

        // Check parameters
        if ($this->percentage == 0 && $this->userdoneid > 0)
        {
            $this->error = "ErrorCantSaveADoneUserWithZeroPercentage";
            return -1;
        }

        $socid = (($this->socid > 0) ? $this->socid : 0);
        $contactid = (($this->contactid > 0) ? $this->contactid : 0);
		$userownerid = ($this->userownerid ? $this->userownerid : 0);
		$userdoneid = ($this->userdoneid ? $this->userdoneid : 0);

        $this->db->begin();

        $sql = "UPDATE ".MAIN_DB_PREFIX."actioncomm ";
        $sql .= " SET percent = '".$this->db->escape($this->percentage)."'";
        if ($this->type_id > 0) $sql .= ", fk_action = '".$this->db->escape($this->type_id)."'";
        $sql .= ", label = ".($this->label ? "'".$this->db->escape($this->label)."'" : "null");
        $sql .= ", datep = ".(strval($this->datep) != '' ? "'".$this->db->idate($this->datep)."'" : 'null');
        $sql .= ", datep2 = ".(strval($this->datef) != '' ? "'".$this->db->idate($this->datef)."'" : 'null');
        $sql .= ", durationp = ".(isset($this->durationp) && $this->durationp >= 0 && $this->durationp != '' ? "'".$this->db->escape($this->durationp)."'" : "null"); // deprecated
        $sql .= ", note = '".$this->db->escape($this->note_private ? $this->note_private : $this->note)."'";
        $sql .= ", fk_project =".($this->fk_project > 0 ? $this->fk_project : "null");
        $sql .= ", fk_soc =".($socid > 0 ? $socid : "null");
        $sql .= ", fk_contact =".($contactid > 0 ? $contactid : "null");
        $sql .= ", priority = '".$this->db->escape($this->priority)."'";
        $sql .= ", fulldayevent = '".$this->db->escape($this->fulldayevent)."'";
        $sql .= ", location = ".($this->location ? "'".$this->db->escape($this->location)."'" : "null");
        $sql .= ", transparency = '".$this->db->escape($this->transparency)."'";
        $sql .= ", fk_user_mod = ".$user->id;
        $sql .= ", fk_user_action=".($userownerid > 0 ? "'".$userownerid."'" : "null");
        $sql .= ", fk_user_done=".($userdoneid > 0 ? "'".$userdoneid."'" : "null");
        if (!empty($this->fk_element)) $sql .= ", fk_element=".($this->fk_element ? $this->db->escape($this->fk_element) : "null");
        if (!empty($this->elementtype)) $sql .= ", elementtype=".($this->elementtype ? "'".$this->db->escape($this->elementtype)."'" : "null");
        $sql .= " WHERE id=".$this->id;

        dol_syslog(get_class($this)."::update", LOG_DEBUG);
        if ($this->db->query($sql))
        {
			$action = 'update';

        	// Actions on extra fields
       		if (empty($conf->global->MAIN_EXTRAFIELDS_DISABLED)) // For avoid conflicts if trigger used
       		{
       			$result = $this->insertExtraFields();
       			if ($result < 0)
       			{
       				$error++;
       			}
        	}

            // Now insert assignedusers
			if (!$error)
			{
				$sql = "DELETE FROM ".MAIN_DB_PREFIX."actioncomm_resources where fk_actioncomm = ".$this->id." AND element_type = 'user'";
				$resql = $this->db->query($sql);

				foreach ($this->userassigned as $key => $val)
				{
			        if (!is_array($val))	// For backward compatibility when val=id
			        {
			        	$val = array('id'=>$val);
			        }
					$sql = "INSERT INTO ".MAIN_DB_PREFIX."actioncomm_resources(fk_actioncomm, element_type, fk_element, mandatory, transparency, answer_status)";
					$sql .= " VALUES(".$this->id.", 'user', ".$val['id'].", ".(empty($val['mandatory']) ? '0' : $val['mandatory']).", ".(empty($val['transparency']) ? '0' : $val['transparency']).", ".(empty($val['answer_status']) ? '0' : $val['answer_status']).")";

					$resql = $this->db->query($sql);
					if (!$resql)
					{
						$error++;
		           		$this->errors[] = $this->db->lasterror();
					}
					//var_dump($sql);exit;
				}
			}

			if (!$error)
			{
				$sql = "DELETE FROM ".MAIN_DB_PREFIX."actioncomm_resources where fk_actioncomm = ".$this->id." AND element_type = 'socpeople'";
				$resql = $this->db->query($sql);

				if (!empty($this->socpeopleassigned))
				{
					foreach (array_keys($this->socpeopleassigned) as $id)
					{
						$sql = "INSERT INTO ".MAIN_DB_PREFIX."actioncomm_resources(fk_actioncomm, element_type, fk_element, mandatory, transparency, answer_status)";
						$sql .= " VALUES(".$this->id.", 'socpeople', ".$id.", 0, 0, 0)";

						$resql = $this->db->query($sql);
						if (!$resql)
						{
							$error++;
							$this->errors[] = $this->db->lasterror();
						}
					}
				}
			}

            if (!$error && !$notrigger)
            {
                // Call trigger
                $result = $this->call_trigger('ACTION_MODIFY', $user);
                if ($result < 0) { $error++; }
                // End call triggers
            }

            if (!$error)
            {
                $this->db->commit();
                return 1;
            }
            else
            {
                $this->db->rollback();
                dol_syslog(get_class($this)."::update ".join(',', $this->errors), LOG_ERR);
                return -2;
            }
        }
        else
        {
            $this->db->rollback();
            $this->error = $this->db->lasterror();
            return -1;
        }
    }

    /**
     *  Load all objects with filters.
     *  @todo WARNING: This make a fetch on all records instead of making one request with a join.
     *
     *  @param		DoliDb	$db				Database handler
     *  @param		int		$socid			Filter by thirdparty
     *  @param		int		$fk_element		Id of element action is linked to
     *  @param		string	$elementtype	Type of element action is linked to
     *  @param		string	$filter			Other filter
     *  @param		string	$sortfield		Sort on this field
     *  @param		string	$sortorder		ASC or DESC
     *  @param		string	$limit			Limit number of answers
     *  @return		array|string			Error string if KO, array with actions if OK
     */
    public static function getActions($db, $socid = 0, $fk_element = 0, $elementtype = '', $filter = '', $sortfield = 'a.datep', $sortorder = 'DESC', $limit = 0)
    {
        global $conf, $langs;

        $resarray = array();

        dol_syslog(get_class()."::getActions", LOG_DEBUG);

        $sql = "SELECT a.id";
        $sql .= " FROM ".MAIN_DB_PREFIX."actioncomm as a";
        $sql .= " WHERE a.entity IN (".getEntity('agenda').")";
        if (!empty($socid)) $sql .= " AND a.fk_soc = ".$socid;
        if (!empty($elementtype))
        {
            if ($elementtype == 'project') $sql .= ' AND a.fk_project = '.$fk_element;
            else $sql .= " AND a.fk_element = ".(int) $fk_element." AND a.elementtype = '".$elementtype."'";
        }
        if (!empty($filter)) $sql .= $filter;
		if ($sortorder && $sortfield) $sql .= $db->order($sortfield, $sortorder);
		$sql .= $db->plimit($limit, 0);

        $resql = $db->query($sql);
        if ($resql)
        {
            $num = $db->num_rows($resql);

            if ($num)
            {
                for ($i = 0; $i < $num; $i++)
                {
                    $obj = $db->fetch_object($resql);
                    $actioncommstatic = new ActionComm($db);
                    $actioncommstatic->fetch($obj->id);
                    $resarray[$i] = $actioncommstatic;
                }
            }
            $db->free($resql);
            return $resarray;
        }
        else
        {
            return $db->lasterror();
        }
    }

    // phpcs:disable PEAR.NamingConventions.ValidFunctionName.ScopeNotCamelCaps
    /**
     * Load indicators for dashboard (this->nbtodo and this->nbtodolate)
     *
     * @param	User	$user   			Objet user
     * @param	int		$load_state_board	Charge indicateurs this->nb de tableau de bord
     * @return WorkboardResponse|int <0 if KO, WorkboardResponse if OK
     */
    public function load_board($user, $load_state_board = 0)
    {
        // phpcs:enable
        global $conf, $langs;

    	if(empty($load_state_board)) $sql = "SELECT a.id, a.datep as dp";
    	else {
    		$this->nb=array();
    		$sql = "SELECT count(a.id) as nb";
    	}
    	$sql.= " FROM ".MAIN_DB_PREFIX."actioncomm as a";
    	if (! $user->rights->societe->client->voir && ! $user->socid) $sql.= " LEFT JOIN ".MAIN_DB_PREFIX."societe_commerciaux as sc ON a.fk_soc = sc.fk_soc";
    	$sql.= " LEFT JOIN ".MAIN_DB_PREFIX."societe as s ON a.fk_soc = s.rowid";
    	$sql.= " WHERE 1 = 1";
    	if(empty($load_state_board)) $sql.= " AND a.percent >= 0 AND a.percent < 100";
    	$sql.= " AND a.entity IN (".getEntity('agenda').")";
    	if (! $user->rights->societe->client->voir && ! $user->socid) $sql.= " AND (a.fk_soc IS NULL OR sc.fk_user = " .$user->id . ")";
    	if ($user->socid) $sql.=" AND a.fk_soc = ".$user->socid;
    	if (! $user->rights->agenda->allactions->read) $sql.= " AND (a.fk_user_author = ".$user->id . " OR a.fk_user_action = ".$user->id . " OR a.fk_user_done = ".$user->id . ")";

    	$resql=$this->db->query($sql);
    	if ($resql)
    	{
    		if(empty($load_state_board)) {
	    		$agenda_static = new ActionComm($this->db);
	    		$response = new WorkboardResponse();
	    		$response->warning_delay = $conf->agenda->warning_delay/60/60/24;
	    		$response->label = $langs->trans("ActionsToDo");
	    		$response->labelShort = $langs->trans("ActionsToDoShort");
	    		$response->url = DOL_URL_ROOT.'/comm/action/list.php?actioncode=0&amp;status=todo&amp;mainmenu=agenda';
	    		if ($user->rights->agenda->allactions->read) $response->url.='&amp;filtert=-1';
	    		$response->img = img_object('', "action", 'class="inline-block valigntextmiddle"');
    		}
    		// This assignment in condition is not a bug. It allows walking the results.
    		while ($obj=$this->db->fetch_object($resql))
    		{
    			if(empty($load_state_board)) {
	    			$response->nbtodo++;
	    			$agenda_static->datep = $this->db->jdate($obj->dp);
	    			if ($agenda_static->hasDelay()) $response->nbtodolate++;
    			} else $this->nb["actionscomm"]=$obj->nb;
    		}

    		$this->db->free($resql);
    		if(empty($load_state_board)) return $response;
    		else return 1;
    	}
    	else
    	{
    		dol_print_error($this->db);
    		$this->error=$this->db->error();
    		return -1;
    	}
    }


    /**
     *  Charge les informations d'ordre info dans l'objet facture
     *
     *  @param	int		$id       	Id de la facture a charger
     *  @return	void
     */
    public function info($id)
    {
        $sql = 'SELECT ';
        $sql .= ' a.id,';
        $sql .= ' datec,';
        $sql .= ' tms as datem,';
        $sql .= ' fk_user_author,';
        $sql .= ' fk_user_mod';
        $sql .= ' FROM '.MAIN_DB_PREFIX.'actioncomm as a';
        $sql .= ' WHERE a.id = '.$id;

        dol_syslog(get_class($this)."::info", LOG_DEBUG);
        $result = $this->db->query($sql);
        if ($result)
        {
            if ($this->db->num_rows($result))
            {
                $obj = $this->db->fetch_object($result);
                $this->id = $obj->id;
                if ($obj->fk_user_author)
                {
                    $cuser = new User($this->db);
                    $cuser->fetch($obj->fk_user_author);
                    $this->user_creation = $cuser;
                }
                if ($obj->fk_user_mod)
                {
                    $muser = new User($this->db);
                    $muser->fetch($obj->fk_user_mod);
                    $this->user_modification = $muser;
                }

                $this->date_creation = $this->db->jdate($obj->datec);
                if (!empty($obj->fk_user_mod)) $this->date_modification = $this->db->jdate($obj->datem);
            }
            $this->db->free($result);
        }
        else
        {
            dol_print_error($this->db);
        }
    }


    /**
     *  Return label of status
     *
     *  @param	int		$mode           0=libelle long, 1=libelle court, 2=Picto + Libelle court, 3=Picto, 4=Picto + Libelle long, 5=Libelle court + Picto
     *  @param  int		$hidenastatus   1=Show nothing if status is "Not applicable"
     *  @return string          		String with status
     */
    public function getLibStatut($mode, $hidenastatus = 0)
    {
        return $this->LibStatut($this->percentage, $mode, $hidenastatus, $this->datep);
    }

    // phpcs:disable PEAR.NamingConventions.ValidFunctionName.ScopeNotCamelCaps
    /**
     *  Return label of action status
     *
     *  @param  int     $percent        Percent
     *  @param  int		$mode           0=Long label, 1=Short label, 2=Picto+Short label, 3=Picto, 4=Picto+Short label, 5=Short label+Picto, 6=Picto+Long label, 7=Very short label+Picto
     *  @param  int		$hidenastatus   1=Show nothing if status is "Not applicable"
     *  @param  int     $datestart      Date start of event
     *  @return string		    		Label
     */
    public function LibStatut($percent, $mode, $hidenastatus = 0, $datestart = '')
    {
        // phpcs:enable
        global $langs;

        if ($mode == 0)
        {
            if ($percent == -1 && !$hidenastatus) return $langs->trans('StatusNotApplicable');
            elseif ($percent == 0) return $langs->trans('StatusActionToDo').' (0%)';
            elseif ($percent > 0 && $percent < 100) return $langs->trans('StatusActionInProcess').' ('.$percent.'%)';
            elseif ($percent >= 100) return $langs->trans('StatusActionDone').' (100%)';
        }
        elseif ($mode == 1)
        {
        	if ($percent == -1 && !$hidenastatus) return $langs->trans('StatusNotApplicable');
        	elseif ($percent == 0) return $langs->trans('StatusActionToDo');
        	elseif ($percent > 0 && $percent < 100) return $percent.'%';
        	elseif ($percent >= 100) return $langs->trans('StatusActionDone');
        }
        elseif ($mode == 2)
        {
        	if ($percent == -1 && !$hidenastatus) return img_picto($langs->trans('StatusNotApplicable'), 'statut9').' '.$langs->trans('StatusNotApplicable');
        	elseif ($percent == 0) return img_picto($langs->trans('StatusActionToDo'), 'statut1').' '.$langs->trans('StatusActionToDo');
        	elseif ($percent > 0 && $percent < 100) return img_picto($langs->trans('StatusActionInProcess'), 'statut3').' '.$percent.'%';
        	elseif ($percent >= 100) return img_picto($langs->trans('StatusActionDone'), 'statut6').' '.$langs->trans('StatusActionDone');
        }
        elseif ($mode == 3)
        {
        	if ($percent == -1 && !$hidenastatus) return img_picto($langs->trans("Status").': '.$langs->trans('StatusNotApplicable'), 'statut9');
        	elseif ($percent == 0) return img_picto($langs->trans("Status").': '.$langs->trans('StatusActionToDo').' (0%)', 'statut1');
        	elseif ($percent > 0 && $percent < 100) return img_picto($langs->trans("Status").': '.$langs->trans('StatusActionInProcess').' ('.$percent.'%)', 'statut3');
        	elseif ($percent >= 100) return img_picto($langs->trans("Status").': '.$langs->trans('StatusActionDone').' (100%)', 'statut6');
        }
        elseif ($mode == 4)
        {
        	if ($percent == -1 && !$hidenastatus) return img_picto($langs->trans('StatusNotApplicable'), 'statut9').' '.$langs->trans('StatusNotApplicable');
        	elseif ($percent == 0) return img_picto($langs->trans('StatusActionToDo'), 'statut1').' '.$langs->trans('StatusActionToDo').' (0%)';
        	elseif ($percent > 0 && $percent < 100) return img_picto($langs->trans('StatusActionInProcess'), 'statut3').' '.$langs->trans('StatusActionInProcess').' ('.$percent.'%)';
        	elseif ($percent >= 100) return img_picto($langs->trans('StatusActionDone'), 'statut6').' '.$langs->trans('StatusActionDone').' (100%)';
        }
        elseif ($mode == 5)
        {
        	if ($percent == -1 && !$hidenastatus) return img_picto($langs->trans('StatusNotApplicable'), 'statut9');
        	elseif ($percent == 0) return '0% '.img_picto($langs->trans('StatusActionToDo'), 'statut1');
        	elseif ($percent > 0 && $percent < 100) return $percent.'% '.img_picto($langs->trans('StatusActionInProcess').' - '.$percent.'%', 'statut3');
        	elseif ($percent >= 100) return $langs->trans('StatusActionDone').' '.img_picto($langs->trans('StatusActionDone'), 'statut6');
        }
        elseif ($mode == 6)
        {
        	if ($percent == -1 && !$hidenastatus) return $langs->trans('StatusNotApplicable').' '.img_picto($langs->trans('StatusNotApplicable'), 'statut9');
        	elseif ($percent == 0) return $langs->trans('StatusActionToDo').' (0%) '.img_picto($langs->trans('StatusActionToDo'), 'statut1');
        	elseif ($percent > 0 && $percent < 100) return $langs->trans('StatusActionInProcess').' ('.$percent.'%) '.img_picto($langs->trans('StatusActionInProcess').' - '.$percent.'%', 'statut3');
        	elseif ($percent >= 100) return $langs->trans('StatusActionDone').' (100%) '.img_picto($langs->trans('StatusActionDone'), 'statut6');
        }
        elseif ($mode == 7)
        {
            if ($percent == -1 && !$hidenastatus) return img_picto($langs->trans('StatusNotApplicable'), 'statut9');
            elseif ($percent == 0) return '0% '.img_picto($langs->trans('StatusActionToDo'), 'statut1');
            elseif ($percent > 0 && $percent < 100) return $percent.'% '.img_picto($langs->trans('StatusActionInProcess').' - '.$percent.'%', 'statut3');
            elseif ($percent >= 100) return img_picto($langs->trans('StatusActionDone'), 'statut6');
        }

        return '';
    }

    /**
     *  Return URL of event
     *  Use $this->id, $this->type_code, $this->label and $this->type_label
     *
     *  @param	int		$withpicto				0=No picto, 1=Include picto into link, 2=Only picto
     *  @param	int		$maxlength				Max number of charaters into label. If negative, use the ref as label.
     *  @param	string	$classname				Force style class on a link
     *  @param	string	$option					''=Link to action, 'birthday'=Link to contact
     *  @param	int		$overwritepicto			1=Overwrite picto
     *  @param	int   	$notooltip		    	1=Disable tooltip
     *  @param  int     $save_lastsearch_value  -1=Auto, 0=No save of lastsearch_values when clicking, 1=Save lastsearch_values whenclicking
     *  @return	string							Chaine avec URL
     */
    public function getNomUrl($withpicto = 0, $maxlength = 0, $classname = '', $option = '', $overwritepicto = 0, $notooltip = 0, $save_lastsearch_value = -1)
    {
        global $conf, $langs, $user, $hookmanager, $action;

        if (!empty($conf->dol_no_mouse_hover)) $notooltip = 1; // Force disable tooltips

		$canread = 0;
		if ($user->rights->agenda->myactions->read && $this->authorid == $user->id) $canread = 1;	// Can read my event
		if ($user->rights->agenda->myactions->read && array_key_exists($user->id, $this->userassigned)) $canread = 1;	// Can read my event i am assigned
		if ($user->rights->agenda->allactions->read) $canread = 1;		// Can read all event of other
		if (! $canread)
		{
            $option = 'nolink';
		}

        $label = $this->label;
		if (empty($label)) $label = $this->libelle; // For backward compatibility

		$result = '';

		// Set label of type
		$labeltype = '';
		if ($this->type_code)
		{
			$labeltype = ($langs->transnoentities("Action".$this->type_code) != "Action".$this->type_code) ? $langs->transnoentities("Action".$this->type_code) : $this->type_label;
		}
		if (empty($conf->global->AGENDA_USE_EVENT_TYPE))
		{
		    if ($this->type_code != 'AC_OTH_AUTO') $labeltype = $langs->trans('ActionAC_MANUAL');
		}

		$tooltip = '<u>'.$langs->trans('ShowAction').'</u>';
		if (!empty($this->ref))
			$tooltip .= '<br><b>'.$langs->trans('Ref').':</b> '.$this->ref;
		if (!empty($label))
			$tooltip .= '<br><b>'.$langs->trans('Title').':</b> '.$label;
		if (!empty($labeltype))
			$tooltip .= '<br><b>'.$langs->trans('Type').':</b> '.$labeltype;
		if (!empty($this->location))
			$tooltip .= '<br><b>'.$langs->trans('Location').':</b> '.$this->location;
		if (!empty($this->note))
		    $tooltip .= '<br><b>'.$langs->trans('Note').':</b> '.(dol_textishtml($this->note) ? str_replace(array("\r", "\n"), "", $this->note) : str_replace(array("\r", "\n"), '<br>', $this->note));
		$linkclose = '';
		if (!empty($conf->global->AGENDA_USE_EVENT_TYPE) && $this->type_color)
			$linkclose = ' style="background-color:#'.$this->type_color.'"';

		if (empty($notooltip))
		{
		    if (!empty($conf->global->MAIN_OPTIMIZEFORTEXTBROWSER))
		    {
		        $label = $langs->trans("ShowAction");
		        $linkclose .= ' alt="'.dol_escape_htmltag($tooltip, 1).'"';
		    }
		    $linkclose .= ' title="'.dol_escape_htmltag($tooltip, 1).'"';
		    $linkclose .= ' class="'.$classname.' classfortooltip"';

		    /*
		    $hookmanager->initHooks(array('actiondao'));
		    $parameters=array('id'=>$this->id);
		    $reshook=$hookmanager->executeHooks('getnomurltooltip',$parameters,$this,$action);    // Note that $action and $object may have been modified by some hooks
		    $linkclose = ($hookmanager->resPrint ? $hookmanager->resPrint : $linkclose);
		    */
		}
		else $linkclose .= ' class="'.$classname.'"';

		$url = '';
		if ($option == 'birthday')
			$url = DOL_URL_ROOT.'/contact/perso.php?id='.$this->id;
		else
			$url = DOL_URL_ROOT.'/comm/action/card.php?id='.$this->id;
		if ($option !== 'nolink')
		{
			// Add param to save lastsearch_values or not
			$add_save_lastsearch_values = ($save_lastsearch_value == 1 ? 1 : 0);
			if ($save_lastsearch_value == -1 && preg_match('/list\.php/', $_SERVER["PHP_SELF"])) $add_save_lastsearch_values = 1;
			if ($add_save_lastsearch_values) $url .= '&save_lastsearch_values=1';
		}

		$linkstart = '<a href="'.$url.'"';
		$linkstart .= $linkclose.'>';
		$linkend = '</a>';

		if ($option == 'nolink') {
			$linkstart = '';
			$linkend = '';
		}

        if ($withpicto == 2)
        {
            $libelle = $label;
            if (!empty($conf->global->AGENDA_USE_EVENT_TYPE)) $libelle = $labeltype;
            $libelleshort = '';
        }
        else
        {
            $libelle = (empty($this->libelle) ? $label : $this->libelle.(($label && $label != $this->libelle) ? ' '.$label : ''));
            if (!empty($conf->global->AGENDA_USE_EVENT_TYPE) && empty($libelle)) $libelle = $labeltype;
            if ($maxlength < 0) $libelleshort = $this->ref;
            else $libelleshort = dol_trunc($libelle, $maxlength);
        }

        if ($withpicto)
        {
            if (!empty($conf->global->AGENDA_USE_EVENT_TYPE))	// Add code into ()
            {
            	if ($labeltype)
            	{
                	$libelle .= (preg_match('/'.preg_quote($labeltype, '/').'/', $libelle) ? '' : ' ('.$langs->transnoentities("Action".$this->type_code).')');
            	}
            }
        }

        $result .= $linkstart;
        if ($withpicto)	$result .= img_object(($notooltip ? '' : $langs->trans("ShowAction").': '.$libelle), ($overwritepicto ? $overwritepicto : 'action'), ($notooltip ? 'class="'.(($withpicto != 2) ? 'paddingright ' : '').'valigntextbottom"' : 'class="'.(($withpicto != 2) ? 'paddingright ' : '').'classfortooltip valigntextbottom"'), 0, 0, $notooltip ? 0 : 1);
        $result .= $libelleshort;
        $result .= $linkend;

        global $action;
        $hookmanager->initHooks(array('actiondao'));
        $parameters = array('id'=>$this->id, 'getnomurl'=>$result);
        $reshook = $hookmanager->executeHooks('getNomUrl', $parameters, $this, $action); // Note that $action and $object may have been modified by some hooks
        if ($reshook > 0) $result = $hookmanager->resPrint;
        else $result .= $hookmanager->resPrint;

        return $result;
    }


    // phpcs:disable PEAR.NamingConventions.ValidFunctionName.ScopeNotCamelCaps
    /**
     *		Export events from database into a cal file.
     *
     *		@param	string		$format			'vcal', 'ical/ics', 'rss'
     *		@param	string		$type			'event' or 'journal'
     *		@param	int			$cachedelay		Do not rebuild file if date older than cachedelay seconds
     *		@param	string		$filename		Force filename
     *		@param	array		$filters		Array of filters. Exemple array('notolderthan'=>99, 'year'=>..., 'idfrom'=>..., 'notactiontype'=>'systemauto', 'project'=>123, ...)
     *		@return int     					<0 if error, nb of events in new file if ok
     */
    public function build_exportfile($format, $type, $cachedelay, $filename, $filters)
    {
    	global $hookmanager;

        // phpcs:enable
        global $conf, $langs, $dolibarr_main_url_root, $mysoc;

        require_once DOL_DOCUMENT_ROOT."/core/lib/xcal.lib.php";
        require_once DOL_DOCUMENT_ROOT."/core/lib/date.lib.php";
        require_once DOL_DOCUMENT_ROOT."/core/lib/files.lib.php";

        dol_syslog(get_class($this)."::build_exportfile Build export file format=".$format.", type=".$type.", cachedelay=".$cachedelay.", filename=".$filename.", filters size=".count($filters), LOG_DEBUG);

        // Check parameters
        if (empty($format)) return -1;

        // Clean parameters
        if (!$filename)
        {
            $extension = 'vcs';
            if ($format == 'ical') $extension = 'ics';
            $filename = $format.'.'.$extension;
        }

        // Create dir and define output file (definitive and temporary)
        $result = dol_mkdir($conf->agenda->dir_temp);
        $outputfile = $conf->agenda->dir_temp.'/'.$filename;

        $result = 0;

        $buildfile = true;
        $login = ''; $logina = ''; $logind = ''; $logint = '';

        $now = dol_now();

        if ($cachedelay)
        {
            $nowgmt = dol_now();
            include_once DOL_DOCUMENT_ROOT.'/core/lib/files.lib.php';
            if (dol_filemtime($outputfile) > ($nowgmt - $cachedelay))
            {
                dol_syslog(get_class($this)."::build_exportfile file ".$outputfile." is not older than now - cachedelay (".$nowgmt." - ".$cachedelay."). Build is canceled");
                $buildfile = false;
            }
        }

        if ($buildfile)
        {
            // Build event array
            $eventarray=array();

            $sql = "SELECT a.id,";
            $sql.= " a.datep,";		// Start
            $sql.= " a.datep2,";	// End
            $sql.= " a.durationp,";			// deprecated
            $sql.= " a.datec, a.tms as datem,";
            $sql.= " a.label, a.code, a.note, a.fk_action as type_id,";
            $sql.= " a.fk_soc,";
            $sql.= " a.fk_user_author, a.fk_user_mod,";
            $sql.= " a.fk_user_action,";
            $sql.= " a.fk_contact, a.percent as percentage,";
            $sql.= " a.fk_element, a.elementtype,";
            $sql.= " a.priority, a.fulldayevent, a.location, a.punctual, a.transparency,";
            $sql.= " u.firstname, u.lastname, u.email,";
            $sql.= " s.nom as socname,";
            $sql.= " c.id as type_id, c.code as type_code, c.libelle as type_label";
            $sql.= " FROM (".MAIN_DB_PREFIX."c_actioncomm as c, ".MAIN_DB_PREFIX."actioncomm as a)";
            $sql.= " LEFT JOIN ".MAIN_DB_PREFIX."user as u on u.rowid = a.fk_user_author";	// Link to get author of event for export
            $sql.= " LEFT JOIN ".MAIN_DB_PREFIX."societe as s on s.rowid = a.fk_soc";

			$parameters=array('filters' => $filters);
			$reshook=$hookmanager->executeHooks('printFieldListFrom', $parameters);    // Note that $action and $object may have been modified by hook
			$sql.=$hookmanager->resPrint;

			// We must filter on assignement table
			if ($filters['logint']) $sql.=", ".MAIN_DB_PREFIX."actioncomm_resources as ar";
			$sql.= " WHERE a.fk_action=c.id";
            $sql.= " AND a.entity IN (".getEntity('agenda').")";
            foreach ($filters as $key => $value)
            {
                if ($key == 'notolderthan' && $value != '') $sql.=" AND a.datep >= '".$this->db->idate($now-($value*24*60*60))."'";
                if ($key == 'year')         $sql.=" AND a.datep BETWEEN '".$this->db->idate(dol_get_first_day($value, 1))."' AND '".$this->db->idate(dol_get_last_day($value, 12))."'";
                if ($key == 'id')           $sql.=" AND a.id=".(is_numeric($value)?$value:0);
                if ($key == 'idfrom')       $sql.=" AND a.id >= ".(is_numeric($value)?$value:0);
                if ($key == 'idto')         $sql.=" AND a.id <= ".(is_numeric($value)?$value:0);
                if ($key == 'project')      $sql.=" AND a.fk_project=".(is_numeric($value)?$value:0);
                if ($key == 'actiontype')    $sql.=" AND c.type = '".$this->db->escape($value)."'";
                if ($key == 'notactiontype') $sql.=" AND c.type <> '".$this->db->escape($value)."'";
                // We must filter on assignement table
				if ($key == 'logint')       $sql.= " AND ar.fk_actioncomm = a.id AND ar.element_type='user'";
                if ($key == 'logina')
                {
                    $logina=$value;
                    $condition='=';
                    if (preg_match('/^!/', $logina))
                    {
                        $logina=preg_replace('/^!/', '', $logina);
                        $condition='<>';
                    }
                    $userforfilter=new User($this->db);
                    $result=$userforfilter->fetch('', $logina);
                    if ($result > 0) $sql.= " AND a.fk_user_author ".$condition." ".$userforfilter->id;
                    elseif ($result < 0 || $condition == '=') $sql.= " AND a.fk_user_author = 0";
                }
                if ($key == 'logint')
                {
                    $logint=$value;
                    $condition='=';
                    if (preg_match('/^!/', $logint))
                    {
                        $logint=preg_replace('/^!/', '', $logint);
                        $condition='<>';
                    }
                    $userforfilter=new User($this->db);
                    $result=$userforfilter->fetch('', $logint);
                    if ($result > 0) $sql.= " AND ar.fk_element = ".$userforfilter->id;
                    elseif ($result < 0 || $condition == '=') $sql.= " AND ar.fk_element = 0";
                }
            }

            $sql.= " AND a.datep IS NOT NULL";		// To exclude corrupted events and avoid errors in lightning/sunbird import

			$parameters=array('filters' => $filters);
			$reshook=$hookmanager->executeHooks('printFieldListWhere', $parameters);    // Note that $action and $object may have been modified by hook
			$sql.=$hookmanager->resPrint;

            $sql.= " ORDER by datep";
            //print $sql;exit;

            dol_syslog(get_class($this)."::build_exportfile select events", LOG_DEBUG);
            $resql=$this->db->query($sql);
            if ($resql)
            {
                // Note: Output of sql request is encoded in $conf->file->character_set_client
                // This assignment in condition is not a bug. It allows walking the results.
				$diff = 0;
                while ($obj=$this->db->fetch_object($resql))
                {
                    $qualified=true;

                    // 'eid','startdate','duration','enddate','title','summary','category','email','url','desc','author'
                    $event=array();
                    $event['uid']='dolibarragenda-'.$this->db->database_name.'-'.$obj->id."@".$_SERVER["SERVER_NAME"];
                    $event['type']=$type;
                    $datestart=$this->db->jdate($obj->datep)-(empty($conf->global->AGENDA_EXPORT_FIX_TZ)?0:($conf->global->AGENDA_EXPORT_FIX_TZ*3600));

                    // fix for -> Warning: A non-numeric value encountered
                    if(is_numeric($this->db->jdate($obj->datep2)))
                    {
                        $dateend = $this->db->jdate($obj->datep2)
                                 - (empty($conf->global->AGENDA_EXPORT_FIX_TZ) ? 0 : ($conf->global->AGENDA_EXPORT_FIX_TZ * 3600));
                    }
                    else
                    {
                        // use start date as fall-back to avoid import erros on empty end date
                        $dateend = $datestart;
                    }

                    $duration=($datestart && $dateend)?($dateend - $datestart):0;
                    $event['summary']=$obj->label.($obj->socname?" (".$obj->socname.")":"");
                    $event['desc']=$obj->note;
                    $event['startdate']=$datestart;
                    $event['enddate']=$dateend;		// Not required with type 'journal'
                    $event['duration']=$duration;	// Not required with type 'journal'
                    $event['author']=dolGetFirstLastname($obj->firstname, $obj->lastname);
                    $event['priority']=$obj->priority;
                    $event['fulldayevent']=$obj->fulldayevent;
                    $event['location']=$obj->location;
                    $event['transparency']=(($obj->transparency > 0)?'OPAQUE':'TRANSPARENT');		// OPAQUE (busy) or TRANSPARENT (not busy)
                    $event['punctual']=$obj->punctual;
                    $event['category']=$obj->type_label;
                    $event['email']=$obj->email;
					// Define $urlwithroot
					$urlwithouturlroot=preg_replace('/'.preg_quote(DOL_URL_ROOT, '/').'$/i', '', trim($dolibarr_main_url_root));
					$urlwithroot=$urlwithouturlroot.DOL_URL_ROOT;			// This is to use external domain name found into config file
					//$urlwithroot=DOL_MAIN_URL_ROOT;						// This is to use same domain name than current
                    $url=$urlwithroot.'/comm/action/card.php?id='.$obj->id;
                    $event['url']=$url;
                    $event['created']=$this->db->jdate($obj->datec)-(empty($conf->global->AGENDA_EXPORT_FIX_TZ)?0:($conf->global->AGENDA_EXPORT_FIX_TZ*3600));
                    $event['modified']=$this->db->jdate($obj->datem)-(empty($conf->global->AGENDA_EXPORT_FIX_TZ)?0:($conf->global->AGENDA_EXPORT_FIX_TZ*3600));

                    // TODO: find a way to call "$this->fetch_userassigned();" without override "$this" properties
                    $this->id = $obj->id;
                    $this->fetch_userassigned(false);

                    $assignedUserArray = array();

                    foreach($this->userassigned as $key => $value)
                    {
                        $assignedUser = new User($this->db);
                        $assignedUser->fetch($value['id']);

                        $assignedUserArray[$key]=$assignedUser;
                    }

                    $event['assignedUsers']=$assignedUserArray;

                    if ($qualified && $datestart)
                    {
                        $eventarray[]=$event;
                    }
                    $diff++;
                }
            }
            else
            {
                $this->error=$this->db->lasterror();
                return -1;
            }

            $langs->load("agenda");

            // Define title and desc
            $more='';
            if ($login)  $more=$langs->transnoentities("User").' '.$login;
            if ($logina) $more=$langs->transnoentities("ActionsAskedBy").' '.$logina;
            if ($logint) $more=$langs->transnoentities("ActionsToDoBy").' '.$logint;
            if ($logind) $more=$langs->transnoentities("ActionsDoneBy").' '.$logind;
            if ($more)
            {
                $title='Dolibarr actions '.$mysoc->name.' - '.$more;
                $desc=$more;
                $desc.=' ('.$mysoc->name.' - built by Dolibarr)';
            }
            else
            {
                $title='Dolibarr actions '.$mysoc->name;
                $desc=$langs->transnoentities('ListOfActions');
                $desc.=' ('.$mysoc->name.' - built by Dolibarr)';
            }

            // Create temp file
            $outputfiletmp=tempnam($conf->agenda->dir_temp, 'tmp');  // Temporary file (allow call of function by different threads
            @chmod($outputfiletmp, octdec($conf->global->MAIN_UMASK));

            // Write file
            if ($format == 'vcal') $result=build_calfile($format, $title, $desc, $eventarray, $outputfiletmp);
            elseif ($format == 'ical') $result=build_calfile($format, $title, $desc, $eventarray, $outputfiletmp);
            elseif ($format == 'rss')  $result=build_rssfile($format, $title, $desc, $eventarray, $outputfiletmp);

            if ($result >= 0)
            {
                if (dol_move($outputfiletmp, $outputfile, 0, 1)) $result=1;
                else
                {
                	$this->error='Failed to rename '.$outputfiletmp.' into '.$outputfile;
                    dol_syslog(get_class($this)."::build_exportfile ".$this->error, LOG_ERR);
                    dol_delete_file($outputfiletmp, 0, 1);
                    $result=-1;
                }
            }
            else
            {
                dol_syslog(get_class($this)."::build_exportfile build_xxxfile function fails to for format=".$format." outputfiletmp=".$outputfile, LOG_ERR);
                dol_delete_file($outputfiletmp, 0, 1);
                $langs->load("errors");
                $this->error = $langs->trans("ErrorFailToCreateFile", $outputfile);
            }
        }

        return $result;
    }

    /**
     *  Initialise an instance with random values.
     *  Used to build previews or test instances.
     *  id must be 0 if object instance is a specimen.
     *
     *  @return	int >0 if ok
     */
    public function initAsSpecimen()
    {
        global $user;

        $now = dol_now();

        // Initialise parametres
        $this->id = 0;
        $this->specimen = 1;

        $this->type_code = 'AC_OTH';
        $this->code = 'AC_SPECIMEN_CODE';
        $this->label = 'Label of event Specimen';
        $this->datec = $now;
        $this->datem = $now;
        $this->datep = $now;
        $this->datef = $now;
        $this->author = $user;
        $this->usermod = $user;
        $this->usertodo = $user;
        $this->fulldayevent = 0;
        $this->punctual = 0;
        $this->percentage = 0;
        $this->location = 'Location';
        $this->transparency = 1; // 1 means opaque
        $this->priority = 1;
        $this->note = "This is a 'public' note";
		$this->note_public = "This is a 'public' note.";
		$this->note_private = "This is a 'private' note.";

        $this->userownerid = $user->id;
        $this->userassigned[$user->id] = array('id'=>$user->id, 'transparency'=> 1);
        return 1;
    }

	/**
	 *  Function used to replace a thirdparty id with another one.
	 *
	 *  @param DoliDB $db Database handler
	 *  @param int $origin_id Old thirdparty id
	 *  @param int $dest_id New thirdparty id
	 *  @return bool
	 */
	public static function replaceThirdparty(DoliDB $db, $origin_id, $dest_id)
	{
		$tables = array(
			'actioncomm'
		);

		return CommonObject::commonReplaceThirdparty($db, $origin_id, $dest_id, $tables);
	}

    /**
     *  Is the action delayed?
     *
     *  @return bool
     */
    public function hasDelay()
    {
        global $conf;

        $now = dol_now();

        return $this->datep && ($this->datep < ($now - $conf->agenda->warning_delay));
    }


    /**
     *  Send reminders by emails
     *  CAN BE A CRON TASK
     *
     *  @return int         0 if OK, <>0 if KO (this function is used also by cron so only 0 is OK)
     */
    public function sendEmailsReminder()
    {
    	global $conf, $langs;

    	$error = 0;
    	$this->output = '';
		$this->error = '';

    	if (empty($conf->agenda->enabled))	// Should not happen. If module disabled, cron job should not be visible.
		{
			$langs->load("agenda");
			$this->output = $langs->trans('ModuleNotEnabled', $langs->transnoentitiesnoconv("Agenda"));
			return 0;
		}
		if (empty($conf->global->AGENDA_REMINDER_EMAIL))
    	{
    		$langs->load("agenda");
    		$this->output = $langs->trans('EventRemindersByEmailNotEnabled', $langs->transnoentitiesnoconv("Agenda"));
    		return 0;
    	}

    	$now = dol_now();

    	dol_syslog(__METHOD__, LOG_DEBUG);

    	$this->db->begin();

        // TODO Scan events of type 'email' into table llx_actioncomm_reminder with status todo, send email, then set status to done

        // Delete also very old past events (we do not keep more than 1 month record in past)
        $sql = "DELETE FROM ".MAIN_DB_PREFIX."actioncomm_reminder WHERE dateremind < '".$this->db->jdate($now - (3600 * 24 * 32))."'";
        $this->db->query($sql);

        $this->db->commit();

        return $error;
    }
}<|MERGE_RESOLUTION|>--- conflicted
+++ resolved
@@ -216,7 +216,6 @@
     /**
      * @var int Id of user done (deprecated)
      * @deprecated
-<<<<<<< HEAD
      */
     public $userdoneid;
 
@@ -234,8 +233,6 @@
     /**
      * @var User Object user of owner
      * @deprecated
-=======
->>>>>>> 94ae75c2
      * @see $userownerid
      */
     public $usertodo;
