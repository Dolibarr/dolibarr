--- conflicted
+++ resolved
@@ -45,15 +45,11 @@
     public $table_element = 'actioncomm';
 
     public $table_rowid = 'id';
-<<<<<<< HEAD
-    public $picto='action';
-=======
-
-    /**
-	 * @var string String with name of icon for myobject. Must be the part after the 'object_' into object_myobject.png
-	 */
-	public $picto='action';
->>>>>>> b3e6d4a9
+
+    /**
+	   * @var string String with name of icon for myobject. Must be the part after the 'object_' into object_myobject.png
+	   */
+	  public $picto='action';
 
     /**
      * 0=No test on entity, 1=Test with field entity, 2=Test with link by societe
@@ -71,7 +67,7 @@
      * Id of the event
      * @var int
      */
-	public $id;
+	  public $id;
 
     /**
      * Id of the event. Use $id as possible
