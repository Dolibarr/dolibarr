--- conflicted
+++ resolved
@@ -221,12 +221,7 @@
         	$this->userassigned[$tmpid]=array('id'=>$tmpid);
         }
 
-<<<<<<< HEAD
         if (is_object($this->contact) && isset($this->contact->id) && $this->contact->id > 0 && ! ($this->contactid > 0)) $this->contactid = $this->contact->id;		// For backward compatibility. Using this->contact->xx is deprecated
-
-=======
-        if (is_object($this->contact) && $this->contact->id > 0 && ! ($this->contactid > 0)) $this->contactid = $this->contact->id;		// For backward compatibility. Using this->contact->xx is deprecated
->>>>>>> 93be4305
 
 
         $userownerid=$this->userownerid;
@@ -408,13 +403,8 @@
 
         $this->db->begin();
 
-<<<<<<< HEAD
 		// Load source object
 		$objFrom = clone $this;
-=======
-        // Load source object
-        $objFrom = dol_clone($this);
->>>>>>> 93be4305
 
 		$this->fetch_optionals();
 		$this->fetch_userassigned();
@@ -898,11 +888,7 @@
         $resql=$this->db->query($sql);
         if ($resql)
         {
-<<<<<<< HEAD
             $agenda_static = new ActionComm($this->db);
-=======
-	        $now = dol_now();
->>>>>>> 93be4305
 
 	        $response = new WorkboardResponse();
 	        $response->warning_delay = $conf->actions->warning_delay/60/60/24;
@@ -915,13 +901,9 @@
             {
 	            $response->nbtodo++;
 
-<<<<<<< HEAD
                 $agenda_static->datep = $this->db->jdate($obj->dp);
 
                 if ($agenda_static->hasDelay()) {
-=======
-                if (isset($obj->dp) && $this->db->jdate($obj->dp) < ($now - $conf->actions->warning_delay)) {
->>>>>>> 93be4305
 	                $response->nbtodolate++;
                 }
             }
@@ -1387,7 +1369,6 @@
 		return CommonObject::commonReplaceThirdparty($db, $origin_id, $dest_id, $tables);
 	}
 
-<<<<<<< HEAD
     /**
      * Is the action delayed?
      *
@@ -1402,6 +1383,4 @@
         return $this->datep && ($this->datep < ($now - $conf->actions->warning_delay));
     }
 
-=======
->>>>>>> 93be4305
 }
