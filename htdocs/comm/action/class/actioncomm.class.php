--- conflicted
+++ resolved
@@ -1238,11 +1238,7 @@
 						if (!empty($already_inserted[$val['id']])) continue;
 
 						$sql = "INSERT INTO ".MAIN_DB_PREFIX."actioncomm_resources(fk_actioncomm, element_type, fk_element, mandatory, transparency, answer_status)";
-<<<<<<< HEAD
-						$sql .= " VALUES(".((int) $this->id).", 'socpeople', ".((int) $id).", 0, 0, 0)";
-=======
 						$sql .= " VALUES(".((int) $this->id).", 'socpeople', ".((int) $val['id']).", 0, 0, 0)";
->>>>>>> 503d1a04
 
 						$resql = $this->db->query($sql);
 						if (!$resql) {
