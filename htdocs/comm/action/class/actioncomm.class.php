<?php
/* Copyright (C) 2002-2004  Rodolphe Quiedeville    <rodolphe@quiedeville.org>
 * Copyright (C) 2004-2011  Laurent Destailleur     <eldy@users.sourceforge.net>
 * Copyright (C) 2005-2012  Regis Houssin           <regis.houssin@inodbox.com>
 * Copyright (C) 2011-2017  Juanjo Menent           <jmenent@2byte.es>
 * Copyright (C) 2015	    Marcos García		    <marcosgdf@gmail.com>
 * Copyright (C) 2018	    Nicolas ZABOURI	        <info@inovea-conseil.com>
 * Copyright (C) 2018       Frédéric France         <frederic.france@netlogic.fr>
 *
 * This program is free software; you can redistribute it and/or modify
 * it under the terms of the GNU General Public License as published by
 * the Free Software Foundation; either version 3 of the License, or
 * (at your option) any later version.
 *
 * This program is distributed in the hope that it will be useful,
 * but WITHOUT ANY WARRANTY; without even the implied warranty of
 * MERCHANTABILITY or FITNESS FOR A PARTICULAR PURPOSE.  See the
 * GNU General Public License for more details.
 *
 * You should have received a copy of the GNU General Public License
 * along with this program. If not, see <https://www.gnu.org/licenses/>.
 */

/**
 *       \file       htdocs/comm/action/class/actioncomm.class.php
 *       \ingroup    agenda
 *       \brief      File of class to manage agenda events (actions)
 */
require_once DOL_DOCUMENT_ROOT.'/comm/action/class/cactioncomm.class.php';
require_once DOL_DOCUMENT_ROOT.'/core/class/commonobject.class.php';


/**
 *		Class to manage agenda events (actions)
 */
class ActionComm extends CommonObject
{
    /**
     * @var string ID to identify managed object
     */
    public $element = 'action';

    /**
     * @var string Name of table without prefix where object is stored
     */
    public $table_element = 'actioncomm';

    /**
     * @var string Name of id column
     */
    public $table_rowid = 'id';

    /**
     * @var string Name of icon for actioncomm object. Filename of icon is object_action.png
     */
    public $picto = 'action';

    /**
     * @var int 0=No test on entity, 1=Test with field entity, 2=Test with link by societe
     */
    public $ismultientitymanaged = 1;

    /**
     * @var integer 0=Default
     *              1=View may be restricted to sales representative only if no permission to see all or to company of external user if external user
     *              2=Same than 1 but accept record if fksoc is empty
     */
    public $restrictiononfksoc = 2;

    /**
     * @var int Id of the event
     */
    public $id;

    /**
     * @var int Id of the event. Use $id as possible
     */
    public $ref;

    /**
     * @var int Id into parent table llx_c_actioncomm (used only if option to use type is set)
     */
    public $type_id;

    /**
     * @var string Code into parent table llx_c_actioncomm (used only if option to use type is set). With default setup, should be AC_OTH_AUTO or AC_OTH.
     */
    public $type_code;

    /**
     * @var string Type label
     */
    public $type_label;

    /**
     * @var string Label into parent table llx_c_actioncomm (used only if option to use type is set)
     */
    public $type;

    /**
     * @var string Color into parent table llx_c_actioncomm (used only if option to use type is set)
     */
    public $type_color;

    /**
     * @var string Free code to identify action. Ie: Agenda trigger add here AC_TRIGGERNAME ('AC_COMPANY_CREATE', 'AC_PROPAL_VALIDATE', ...)
     */
    public $code;

    /**
     * @var string Agenda event label
     */
    public $label;

    /**
     * @var integer Date creation record (datec)
     */
    public $datec;

    /**
     * @var integer Date end record (datef)
     */
    public $datef;

    /**
     * @var integer Duration (duree)
     */
    public $duree;

    /**
     * @var integer Date modification record (tms)
     */
    public $datem;

    /**
     * @var User Object user that create action
     * @deprecated
     * @see $authorid
     */
    public $author;

    /**
     * @var User Object user that modified action
     * @deprecated
     * @see $usermodid
     */
    public $usermod;

    /**
     * @var int Id user that create action
     */
    public $authorid;

    /**
     * @var int Id user that modified action
     */
    public $usermodid;

    /**
     * @var integer Date action start (datep)
     */
    public $datep;

    /**
     * @var integer Date action end (datep2)
     */
    public $datep2;

    /**
     * @var int -1=Unkown duration
     * @deprecated
     */
    public $durationp = -1;

    /**
     * @var int 1=Event on full day
     */
    public $fulldayevent = 0;

    /**
     * @var int Milestone
     * @deprecated Milestone is already event with end date = start date
     */
    public $punctual = 1;

    /**
     * @var integer Percentage
     */
    public $percentage;

    /**
     * @var string Location
     */
    public $location;

    /**
     * @var int Transparency (ical standard). Used to say if people assigned to event are busy or not by event. 0=available, 1=busy, 2=busy (refused events)
     */
    public $transparency;

    /**
     * @var int (0 By default)
     */
    public $priority;

    /**
     * @var int[] Array of user ids
     */
    public $userassigned = array();

    /**
     * @var int Id of user owner = fk_user_action into table
     */
    public $userownerid;

    /**
     * @var int Id of user done (deprecated)
     * @deprecated
     */
    public $userdoneid;

    /**
     * @var int[] Array of contact ids
     */
    public $socpeopleassigned = array();

    /**
     * @var int[] Array of other contact emails (not user, not contact)
     */
    public $otherassigned = array();


    /**
     * @var User Object user of owner
     * @deprecated
     * @see $userownerid
     */
    public $usertodo;

    /**
     * @var User Object user that did action
     * @deprecated
     * @see $userdoneid
     */
    public $userdone;

    /**
     * @var int thirdparty id linked to action
     */
    public $socid;

    /**
     * @var int socpeople id linked to action
     */
    public $contactid;

    /**
     * @var Societe|null Company linked to action (optional)
     * @deprecated
     * @see $socid
     */
    public $societe;

    /**
     * @var Contact|null Contact linked to action (optional)
     * @deprecated
     * @see $contactid
     */
    public $contact;

    // Properties for links to other objects
    /**
     * @var int Id of linked object
     */
    public $fk_element; // Id of record

    /**
     * @var int Id of record alternative for API
     */
    public $elementid;

    /**
     * @var string Type of record. This if property ->element of object linked to.
     */
    public $elementtype;

    /**
     * @var string Ical name
     */
    public $icalname;

    /**
     * @var string Ical color
     */
    public $icalcolor;

    /**
     * @var string Extraparam
     */
    public $extraparams;

    /**
     * @var array Actions
     */
    public $actions = array();

    /**
     * @var string Email msgid
     */
    public $email_msgid;

    /**
     * @var string Email from
     */
    public $email_from;

    /**
     * @var string Email sender
     */
    public $email_sender;

    /**
     * @var string Email to
     */
    public $email_to;

    /**
     * @var string Email tocc
     */
    public $email_tocc;
    /**
     * @var string Email tobcc
     */
    public $email_tobcc;

    /**
     * @var string Email subject
     */
    public $email_subject;

    /**
     * @var string Email errors to
     */
    public $errors_to;


    /**
     *      Constructor
     *
     *      @param      DoliDB		$db      Database handler
     */
    public function __construct(DoliDB $db)
    {
        $this->db = $db;
    }

    /**
     *    Add an action/event into database.
     *    $this->type_id OR $this->type_code must be set.
     *
     *    @param	User	$user      		Object user making action
     *    @param    int		$notrigger		1 = disable triggers, 0 = enable triggers
     *    @return   int 		        	Id of created event, < 0 if KO
     */
    public function create(User $user, $notrigger = 0)
    {
        global $langs, $conf, $hookmanager;

        $error = 0;
        $now = dol_now();

        // Check parameters
        if (!isset($this->userownerid) || $this->userownerid === '')	// $this->userownerid may be 0 (anonymous event) of > 0
        {
            dol_syslog("You tried to create an event but mandatory property ownerid was not defined", LOG_WARNING);
        	$this->errors[] = 'ErrorPropertyUserowneridNotDefined';
        	return -1;
        }

        // Clean parameters
        $this->label = dol_trunc(trim($this->label), 128);
        $this->location = dol_trunc(trim($this->location), 128);
        $this->note = dol_htmlcleanlastbr(trim($this->note));
        if (empty($this->percentage))   $this->percentage = 0;
        if (empty($this->priority) || !is_numeric($this->priority)) $this->priority = 0;
        if (empty($this->fulldayevent)) $this->fulldayevent = 0;
        if (empty($this->punctual))     $this->punctual = 0;
        if (empty($this->transparency)) $this->transparency = 0;
        if ($this->percentage > 100) $this->percentage = 100;
        //if ($this->percentage == 100 && ! $this->dateend) $this->dateend = $this->date;
        if (!empty($this->datep) && !empty($this->datef))   $this->durationp = ($this->datef - $this->datep); // deprecated
        //if (! empty($this->date)  && ! empty($this->dateend)) $this->durationa=($this->dateend - $this->date);
        if (!empty($this->datep) && !empty($this->datef) && $this->datep > $this->datef) $this->datef = $this->datep;
        //if (! empty($this->date)  && ! empty($this->dateend) && $this->date > $this->dateend) $this->dateend=$this->date;
        if (!isset($this->fk_project) || $this->fk_project < 0) $this->fk_project = 0;
        // For backward compatibility
        if ($this->elementtype == 'facture')  $this->elementtype = 'invoice';
        if ($this->elementtype == 'commande') $this->elementtype = 'order';
        if ($this->elementtype == 'contrat')  $this->elementtype = 'contract';

        if (!is_array($this->userassigned) && !empty($this->userassigned))	// For backward compatibility when userassigned was an int instead fo array
        {
        	$tmpid = $this->userassigned;
        	$this->userassigned = array();
        	$this->userassigned[$tmpid] = array('id'=>$tmpid, 'transparency'=>$this->transparency);
        }


        $userownerid = $this->userownerid;
        $userdoneid = $this->userdoneid;

        // Be sure assigned user is defined as an array of array('id'=>,'mandatory'=>,...).
        if (empty($this->userassigned) || count($this->userassigned) == 0 || !is_array($this->userassigned))
        	$this->userassigned = array($userownerid=>array('id'=>$userownerid, 'transparency'=>$this->transparency));

        if (!$this->type_id || !$this->type_code)
        {
        	$key = empty($this->type_id) ? $this->type_code : $this->type_id;

            // Get id from code
            $cactioncomm = new CActionComm($this->db);
            $result = $cactioncomm->fetch($key);

            if ($result > 0)
            {
                $this->type_id = $cactioncomm->id;
                $this->type_code = $cactioncomm->code;
            }
            elseif ($result == 0)
            {
                $this->error = 'Failed to get record with id '.$this->type_id.' code '.$this->type_code.' from dictionary "type of events"';
                return -1;
            }
            else
			{
                $this->error = $cactioncomm->error;
                return -1;
            }
        }
        $code = empty($this->code) ? $this->type_code : $this->code;

        // Check parameters
        if (!$this->type_id)
        {
            $this->error = "ErrorWrongParameters";
            return -1;
        }

        $this->db->begin();

        $sql = "INSERT INTO ".MAIN_DB_PREFIX."actioncomm";
        $sql .= "(datec,";
        $sql .= "datep,";
        $sql .= "datep2,";
        $sql .= "durationp,"; // deprecated
        $sql .= "fk_action,";
        $sql .= "code,";
	 	$sql .= "ref_ext,";
        $sql .= "fk_soc,";
        $sql .= "fk_project,";
        $sql .= "note,";
        $sql .= "fk_contact,";
        $sql .= "fk_user_author,";
        $sql .= "fk_user_action,";
        $sql .= "fk_user_done,";
        $sql .= "label,percent,priority,fulldayevent,location,punctual,";
        $sql .= "transparency,";
        $sql .= "fk_element,";
        $sql .= "elementtype,";
        $sql .= "entity,";
        $sql .= "extraparams,";
		// Fields emails
        $sql .= "email_msgid,";
        $sql .= "email_from,";
        $sql .= "email_sender,";
        $sql .= "email_to,";
        $sql .= "email_tocc,";
        $sql .= "email_tobcc,";
        $sql .= "email_subject,";
        $sql .= "errors_to";
        $sql .= ") VALUES (";
        $sql .= "'".$this->db->idate($now)."', ";
        $sql .= (strval($this->datep) != '' ? "'".$this->db->idate($this->datep)."'" : "null").", ";
        $sql .= (strval($this->datef) != '' ? "'".$this->db->idate($this->datef)."'" : "null").", ";
        $sql .= ((isset($this->durationp) && $this->durationp >= 0 && $this->durationp != '') ? "'".$this->db->escape($this->durationp)."'" : "null").", "; // deprecated
        $sql .= (isset($this->type_id) ? $this->type_id : "null").",";
        $sql .= ($code ? ("'".$code."'") : "null").", ";
        $sql .= ($this->ref_ext ? ("'".$this->db->idate($this->ref_ext)."'") : "null").", ";
        $sql .= ((isset($this->socid) && $this->socid > 0) ? $this->socid : "null").", ";
        $sql .= ((isset($this->fk_project) && $this->fk_project > 0) ? $this->fk_project : "null").", ";
        $sql .= " '".$this->db->escape($this->note_private ? $this->note_private : $this->note)."', ";
        $sql .= ((isset($this->contactid) && $this->contactid > 0) ? $this->contactid : "null").", ";
        $sql .= (isset($user->id) && $user->id > 0 ? $user->id : "null").", ";
        $sql .= ($userownerid > 0 ? $userownerid : "null").", ";
        $sql .= ($userdoneid > 0 ? $userdoneid : "null").", ";
        $sql .= "'".$this->db->escape($this->label)."','".$this->db->escape($this->percentage)."','".$this->db->escape($this->priority)."','".$this->db->escape($this->fulldayevent)."','".$this->db->escape($this->location)."','".$this->db->escape($this->punctual)."', ";
        $sql .= "'".$this->db->escape($this->transparency)."', ";
        $sql .= (!empty($this->fk_element) ? $this->fk_element : "null").", ";
        $sql .= (!empty($this->elementtype) ? "'".$this->db->escape($this->elementtype)."'" : "null").", ";
        $sql .= $conf->entity.",";
        $sql .= (!empty($this->extraparams) ? "'".$this->db->escape($this->extraparams)."'" : "null").", ";
        // Fields emails
        $sql .= (!empty($this->email_msgid) ? "'".$this->db->escape($this->email_msgid)."'" : "null").", ";
        $sql .= (!empty($this->email_from) ? "'".$this->db->escape($this->email_from)."'" : "null").", ";
        $sql .= (!empty($this->email_sender) ? "'".$this->db->escape($this->email_sender)."'" : "null").", ";
        $sql .= (!empty($this->email_to) ? "'".$this->db->escape($this->email_to)."'" : "null").", ";
        $sql .= (!empty($this->email_tocc) ? "'".$this->db->escape($this->email_tocc)."'" : "null").", ";
        $sql .= (!empty($this->email_tobcc) ? "'".$this->db->escape($this->email_tobcc)."'" : "null").", ";
        $sql .= (!empty($this->email_subject) ? "'".$this->db->escape($this->email_subject)."'" : "null").", ";
        $sql .= (!empty($this->errors_to) ? "'".$this->db->escape($this->errors_to)."'" : "null");
        $sql .= ")";

        dol_syslog(get_class($this)."::add", LOG_DEBUG);
        $resql = $this->db->query($sql);
        if ($resql)
        {
            $this->id = $this->db->last_insert_id(MAIN_DB_PREFIX."actioncomm", "id");

            // Now insert assigned users
			if (!$error)
			{
				//dol_syslog(var_export($this->userassigned, true));
				foreach ($this->userassigned as $key => $val)
				{
			        if (!is_array($val))	// For backward compatibility when val=id
			        {
			        	$val = array('id'=>$val);
			        }

			        if ($val['id'] > 0)
			        {
						$sql = "INSERT INTO ".MAIN_DB_PREFIX."actioncomm_resources(fk_actioncomm, element_type, fk_element, mandatory, transparency, answer_status)";
						$sql .= " VALUES(".$this->id.", 'user', ".$val['id'].", ".(empty($val['mandatory']) ? '0' : $val['mandatory']).", ".(empty($val['transparency']) ? '0' : $val['transparency']).", ".(empty($val['answer_status']) ? '0' : $val['answer_status']).")";

						$resql = $this->db->query($sql);
						if (!$resql)
						{
							$error++;
							dol_syslog('Error to process userassigned: '.$this->db->lasterror(), LOG_ERR);
			           		$this->errors[] = $this->db->lasterror();
						}
						//var_dump($sql);exit;
			        }
				}
			}

			if (!$error)
			{
				if (!empty($this->socpeopleassigned))
				{
					foreach ($this->socpeopleassigned as $id => $val)
					{
						$sql = "INSERT INTO ".MAIN_DB_PREFIX."actioncomm_resources(fk_actioncomm, element_type, fk_element, mandatory, transparency, answer_status)";
						$sql .= " VALUES(".$this->id.", 'socpeople', ".$id.", 0, 0, 0)";

						$resql = $this->db->query($sql);
						if (!$resql)
						{
							$error++;
							dol_syslog('Error to process socpeopleassigned: '.$this->db->lasterror(), LOG_ERR);
							$this->errors[] = $this->db->lasterror();
						}
					}
				}
			}

            if (!$error)
            {
	            // Actions on extra fields
            	if (empty($conf->global->MAIN_EXTRAFIELDS_DISABLED)) // For avoid conflicts if trigger used
            	{
            		$result = $this->insertExtraFields();
            		if ($result < 0)
            		{
            			$error++;
            		}
	            }
            }

            if (!$error && !$notrigger)
            {
                // Call trigger
                $result = $this->call_trigger('ACTION_CREATE', $user);
                if ($result < 0) { $error++; }
                // End call triggers
            }

            if (!$error)
            {
            	$this->db->commit();
            	return $this->id;
            }
            else
            {
                $this->db->rollback();
                return -1;
            }
        }
        else
        {
            $this->db->rollback();
            $this->error = $this->db->lasterror();
            return -1;
        }
    }

    /**
     *  Load an object from its id and create a new one in database
     *
     *  @param	    User	        $fuser      	Object user making action
	 *  @param		int				$socid			Id of thirdparty
     *  @return		int								New id of clone
     */
    public function createFromClone(User $fuser, $socid)
    {
        global $db, $conf, $hookmanager;

        $error = 0;
        $now = dol_now();

        $this->db->begin();

		// Load source object
		$objFrom = clone $this;

		// Retreive all extrafield
		// fetch optionals attributes and labels
		$this->fetch_optionals();

		//$this->fetch_userassigned();
		$this->fetchResources();

        $this->id = 0;

        // Create clone
		$this->context['createfromclone'] = 'createfromclone';
		$result = $this->create($fuser);
        if ($result < 0) $error++;

        if (!$error)
        {
            // Hook of thirdparty module
            if (is_object($hookmanager))
            {
                $parameters = array('objFrom'=>$objFrom);
                $action = '';
                $reshook = $hookmanager->executeHooks('createFrom', $parameters, $this, $action); // Note that $action and $object may have been modified by some hooks
                if ($reshook < 0) $error++;
            }

            // Call trigger
            $result = $this->call_trigger('ACTION_CLONE', $fuser);
            if ($result < 0) { $error++; }
            // End call triggers
        }

        unset($this->context['createfromclone']);

        // End
        if (!$error)
        {
            $this->db->commit();
            return $this->id;
        }
        else
        {
            $this->db->rollback();
            return -1;
        }
    }

    /**
     *  Load object from database
     *
     *  @param  int		$id     	Id of action to get
     *  @param  string	$ref    	Ref of action to get
     *  @param  string	$ref_ext	Ref ext to get
     *  @return	int					<0 if KO, >0 if OK
     */
    public function fetch($id, $ref = '', $ref_ext = '')
    {
        global $langs;

        $sql = "SELECT a.id,";
        $sql .= " a.id as ref,";
        $sql .= " a.ref_ext,";
        $sql .= " a.datep,";
        $sql .= " a.datep2,";
        $sql .= " a.durationp,"; // deprecated
        $sql .= " a.datec,";
        $sql .= " a.tms as datem,";
        $sql .= " a.code, a.label, a.note,";
        $sql .= " a.fk_soc,";
        $sql .= " a.fk_project,";
        $sql .= " a.fk_user_author, a.fk_user_mod,";
        $sql .= " a.fk_user_action, a.fk_user_done,";
        $sql .= " a.fk_contact, a.percent as percentage,";
        $sql .= " a.fk_element as elementid, a.elementtype,";
        $sql .= " a.priority, a.fulldayevent, a.location, a.punctual, a.transparency,";
        $sql .= " c.id as type_id, c.code as type_code, c.libelle as type_label, c.color as type_color, c.picto as type_picto,";
        $sql .= " s.nom as socname,";
        $sql .= " u.firstname, u.lastname as lastname";
        $sql .= " FROM ".MAIN_DB_PREFIX."actioncomm as a ";
        $sql .= " LEFT JOIN ".MAIN_DB_PREFIX."c_actioncomm as c ON a.fk_action=c.id ";
        $sql .= " LEFT JOIN ".MAIN_DB_PREFIX."user as u on u.rowid = a.fk_user_author";
        $sql .= " LEFT JOIN ".MAIN_DB_PREFIX."societe as s on s.rowid = a.fk_soc";
        $sql .= " WHERE ";
        if ($ref) $sql .= " a.id=".$ref; // No field ref, we use id
        elseif ($ref_ext) $sql .= " a.ref_ext='".$this->db->escape($ref_ext)."'";
        else $sql .= " a.id=".$id;

        dol_syslog(get_class($this)."::fetch", LOG_DEBUG);
        $resql = $this->db->query($sql);
        if ($resql)
        {
        	$num = $this->db->num_rows($resql);
            if ($num)
            {
                $obj = $this->db->fetch_object($resql);

                $this->id         = $obj->id;
                $this->ref        = $obj->ref;
                $this->ref_ext    = $obj->ref_ext;

                // Properties of parent table llx_c_actioncomm
                $this->type_id    = $obj->type_id;
                $this->type_code  = $obj->type_code;
                $this->type_color = $obj->type_color;
                $this->type_picto = $obj->type_picto;
                $transcode = $langs->trans("Action".$obj->type_code);
                $this->type       = (($transcode != "Action".$obj->type_code) ? $transcode : $obj->type_label);
                $transcode = $langs->trans("Action".$obj->type_code.'Short');
                $this->type_short = (($transcode != "Action".$obj->type_code.'Short') ? $transcode : '');

				$this->code = $obj->code;
                $this->label				= $obj->label;
                $this->datep				= $this->db->jdate($obj->datep);
                $this->datef				= $this->db->jdate($obj->datep2);

                $this->datec   				= $this->db->jdate($obj->datec);
                $this->datem   				= $this->db->jdate($obj->datem);

                $this->note = $obj->note;
                $this->note_private = $obj->note;
                $this->percentage = $obj->percentage;

                $this->authorid = $obj->fk_user_author;
                $this->usermodid = $obj->fk_user_mod;

                if (!is_object($this->author)) $this->author = new stdClass(); // To avoid warning
                $this->author->id = $obj->fk_user_author; // deprecated
                $this->author->firstname = $obj->firstname; // deprecated
                $this->author->lastname = $obj->lastname; // deprecated
                if (!is_object($this->usermod)) $this->usermod = new stdClass(); // To avoid warning
                $this->usermod->id = $obj->fk_user_mod; // deprecated

                $this->userownerid = $obj->fk_user_action;
                $this->userdoneid = $obj->fk_user_done;
                $this->priority				= $obj->priority;
                $this->fulldayevent			= $obj->fulldayevent;
                $this->location				= $obj->location;
                $this->transparency			= $obj->transparency;
                $this->punctual				= $obj->punctual; // deprecated

                $this->socid = $obj->fk_soc; // To have fetch_thirdparty method working
                $this->contactid			= $obj->fk_contact; // To have fetch_contact method working
                $this->fk_project = $obj->fk_project; // To have fetch_projet method working

                //$this->societe->id			= $obj->fk_soc;			// deprecated
                //$this->contact->id			= $obj->fk_contact;		// deprecated

                $this->fk_element = $obj->elementid;
                $this->elementid = $obj->elementid;
                $this->elementtype = $obj->elementtype;

                $this->fetchResources();
            }
            $this->db->free($resql);
        }
        else
        {
            $this->error = $this->db->lasterror();
            return -1;
        }

        return $num;
    }

    /**
     *    Initialize $this->userassigned & this->socpeopleassigned array with list of id of user and contact assigned to event
     *
     *    @return   int				<0 if KO, >0 if OK
     */
    public function fetchResources()
    {
    	$this->userassigned = array();
    	$this->socpeopleassigned = array();

    	$sql = 'SELECT fk_actioncomm, element_type, fk_element, answer_status, mandatory, transparency';
		$sql .= ' FROM '.MAIN_DB_PREFIX.'actioncomm_resources';
		$sql .= ' WHERE fk_actioncomm = '.$this->id;
		$sql .= " AND element_type IN ('user', 'socpeople')";
		$resql = $this->db->query($sql);
		if ($resql)
		{
			// If owner is known, we must but id first into list
			if ($this->userownerid > 0) $this->userassigned[$this->userownerid] = array('id'=>$this->userownerid); // Set first so will be first into list.

            while ($obj = $this->db->fetch_object($resql))
            {
            	if ($obj->fk_element > 0)
				{
					switch ($obj->element_type) {
						case 'user':
							$this->userassigned[$obj->fk_element] = array('id'=>$obj->fk_element, 'mandatory'=>$obj->mandatory, 'answer_status'=>$obj->answer_status, 'transparency'=>$obj->transparency);
							if (empty($this->userownerid)) $this->userownerid = $obj->fk_element; // If not defined (should not happened, we fix this)
							break;
						case 'socpeople':
							$this->socpeopleassigned[$obj->fk_element] = array('id'=>$obj->fk_element, 'mandatory'=>$obj->mandatory, 'answer_status'=>$obj->answer_status, 'transparency'=>$obj->transparency);
							break;
					}
				}
            }

        	return 1;
		}
		else
		{
			dol_print_error($this->db);
			return -1;
		}
	}

    // phpcs:disable PEAR.NamingConventions.ValidFunctionName.ScopeNotCamelCaps
    /**
     *    Initialize this->userassigned array with list of id of user assigned to event
     *
     *    @param    bool    $override   Override $this->userownerid when empty. TODO This should be false by default. True is here to fix corrupted data.
     *    @return   int                 <0 if KO, >0 if OK
     */
    public function fetch_userassigned($override = true)
    {
        // phpcs:enable
        $sql = "SELECT fk_actioncomm, element_type, fk_element, answer_status, mandatory, transparency";
        $sql .= " FROM ".MAIN_DB_PREFIX."actioncomm_resources";
        $sql .= " WHERE element_type = 'user' AND fk_actioncomm = ".$this->id;

        $resql2 = $this->db->query($sql);
        if ($resql2)
        {
            $this->userassigned = array();

            // If owner is known, we must but id first into list
            if ($this->userownerid > 0)
            {
                // Set first so will be first into list.
                $this->userassigned[$this->userownerid] = array('id'=>$this->userownerid);
            }

            while ($obj = $this->db->fetch_object($resql2))
            {
                if ($obj->fk_element > 0)
                {
                    $this->userassigned[$obj->fk_element] = array('id'=>$obj->fk_element,
                                                                  'mandatory'=>$obj->mandatory,
                                                                  'answer_status'=>$obj->answer_status,
                                                                  'transparency'=>$obj->transparency);
                }

                if ($override === true)
                {
                    // If not defined (should not happened, we fix this)
                    if (empty($this->userownerid))
                    {
                        $this->userownerid = $obj->fk_element;
                    }
                }
            }

            return 1;
        }
        else
        {
            dol_print_error($this->db);
            return -1;
        }
    }

    /**
     *    Delete event from database
     *
     *    @param    int		$notrigger		1 = disable triggers, 0 = enable triggers
     *    @return   int 					<0 if KO, >0 if OK
     */
    public function delete($notrigger = 0)
    {
        global $user;

        $error = 0;

        $this->db->begin();

        $sql = "DELETE FROM ".MAIN_DB_PREFIX."actioncomm";
        $sql .= " WHERE id=".$this->id;

        dol_syslog(get_class($this)."::delete", LOG_DEBUG);
        $res = $this->db->query($sql);
        if ($res < 0) {
        	$this->error = $this->db->lasterror();
        	$error++;
        }

        if (!$error) {
            $sql = "DELETE FROM ".MAIN_DB_PREFIX."actioncomm_resources";
            $sql .= " WHERE fk_actioncomm=".$this->id;

            dol_syslog(get_class($this)."::delete", LOG_DEBUG);
            $res = $this->db->query($sql);
            if ($res < 0) {
                $this->error = $this->db->lasterror();
                $error++;
            }
        }

        // Removed extrafields
        if (!$error) {
        	$result = $this->deleteExtraFields();
          	if ($result < 0)
           	{
           		$error++;
           		dol_syslog(get_class($this)."::delete error -3 ".$this->error, LOG_ERR);
           	}
        }

        if (!$error)
        {
            if (!$notrigger)
            {
                // Call trigger
                $result = $this->call_trigger('ACTION_DELETE', $user);
                if ($result < 0) { $error++; }
                // End call triggers
            }

            if (!$error)
            {
                $this->db->commit();
                return 1;
            }
            else
            {
                $this->db->rollback();
                return -2;
            }
        }
        else
        {
            $this->db->rollback();
            $this->error = $this->db->lasterror();
            return -1;
        }
    }

    /**
     *    Update action into database
     *	  If percentage = 100, on met a jour date 100%
     *
     *    @param    User	$user			Object user making change
     *    @param    int		$notrigger		1 = disable triggers, 0 = enable triggers
     *    @return   int     				<0 if KO, >0 if OK
     */
    public function update($user, $notrigger = 0)
    {
        global $langs, $conf, $hookmanager;

        $error = 0;

        // Clean parameters
        $this->label = trim($this->label);
        $this->note = trim($this->note);
        if (empty($this->percentage))    $this->percentage = 0;
        if (empty($this->priority) || !is_numeric($this->priority)) $this->priority = 0;
        if (empty($this->transparency))  $this->transparency = 0;
        if (empty($this->fulldayevent))  $this->fulldayevent = 0;
        if ($this->percentage > 100) $this->percentage = 100;
        //if ($this->percentage == 100 && ! $this->dateend) $this->dateend = $this->date;
        if ($this->datep && $this->datef)   $this->durationp = ($this->datef - $this->datep); // deprecated
        //if ($this->date  && $this->dateend) $this->durationa=($this->dateend - $this->date);
        if ($this->datep && $this->datef && $this->datep > $this->datef) $this->datef = $this->datep;
        //if ($this->date  && $this->dateend && $this->date > $this->dateend) $this->dateend=$this->date;
        if ($this->fk_project < 0) $this->fk_project = 0;

        // Check parameters
        if ($this->percentage == 0 && $this->userdoneid > 0)
        {
            $this->error = "ErrorCantSaveADoneUserWithZeroPercentage";
            return -1;
        }

        $socid = (($this->socid > 0) ? $this->socid : 0);
        $contactid = (($this->contactid > 0) ? $this->contactid : 0);
		$userownerid = ($this->userownerid ? $this->userownerid : 0);
		$userdoneid = ($this->userdoneid ? $this->userdoneid : 0);

        $this->db->begin();

        $sql = "UPDATE ".MAIN_DB_PREFIX."actioncomm ";
        $sql .= " SET percent = '".$this->db->escape($this->percentage)."'";
        if ($this->type_id > 0) $sql .= ", fk_action = '".$this->db->escape($this->type_id)."'";
        $sql .= ", label = ".($this->label ? "'".$this->db->escape($this->label)."'" : "null");
        $sql .= ", datep = ".(strval($this->datep) != '' ? "'".$this->db->idate($this->datep)."'" : 'null');
        $sql .= ", datep2 = ".(strval($this->datef) != '' ? "'".$this->db->idate($this->datef)."'" : 'null');
        $sql .= ", durationp = ".(isset($this->durationp) && $this->durationp >= 0 && $this->durationp != '' ? "'".$this->db->escape($this->durationp)."'" : "null"); // deprecated
        $sql .= ", note = '".$this->db->escape($this->note_private ? $this->note_private : $this->note)."'";
        $sql .= ", fk_project =".($this->fk_project > 0 ? $this->fk_project : "null");
        $sql .= ", fk_soc =".($socid > 0 ? $socid : "null");
        $sql .= ", fk_contact =".($contactid > 0 ? $contactid : "null");
        $sql .= ", priority = '".$this->db->escape($this->priority)."'";
        $sql .= ", fulldayevent = '".$this->db->escape($this->fulldayevent)."'";
        $sql .= ", location = ".($this->location ? "'".$this->db->escape($this->location)."'" : "null");
        $sql .= ", transparency = '".$this->db->escape($this->transparency)."'";
        $sql .= ", fk_user_mod = ".$user->id;
        $sql .= ", fk_user_action=".($userownerid > 0 ? "'".$userownerid."'" : "null");
        $sql .= ", fk_user_done=".($userdoneid > 0 ? "'".$userdoneid."'" : "null");
        if (!empty($this->fk_element)) $sql .= ", fk_element=".($this->fk_element ? $this->db->escape($this->fk_element) : "null");
        if (!empty($this->elementtype)) $sql .= ", elementtype=".($this->elementtype ? "'".$this->db->escape($this->elementtype)."'" : "null");
        $sql .= " WHERE id=".$this->id;

        dol_syslog(get_class($this)."::update", LOG_DEBUG);
        if ($this->db->query($sql))
        {
			$action = 'update';

        	// Actions on extra fields
       		if (empty($conf->global->MAIN_EXTRAFIELDS_DISABLED)) // For avoid conflicts if trigger used
       		{
       			$result = $this->insertExtraFields();
       			if ($result < 0)
       			{
       				$error++;
       			}
        	}

            // Now insert assignedusers
			if (!$error)
			{
				$sql = "DELETE FROM ".MAIN_DB_PREFIX."actioncomm_resources where fk_actioncomm = ".$this->id." AND element_type = 'user'";
				$resql = $this->db->query($sql);

				foreach ($this->userassigned as $key => $val)
				{
			        if (!is_array($val))	// For backward compatibility when val=id
			        {
			        	$val = array('id'=>$val);
			        }
					$sql = "INSERT INTO ".MAIN_DB_PREFIX."actioncomm_resources(fk_actioncomm, element_type, fk_element, mandatory, transparency, answer_status)";
					$sql .= " VALUES(".$this->id.", 'user', ".$val['id'].", ".(empty($val['mandatory']) ? '0' : $val['mandatory']).", ".(empty($val['transparency']) ? '0' : $val['transparency']).", ".(empty($val['answer_status']) ? '0' : $val['answer_status']).")";

					$resql = $this->db->query($sql);
					if (!$resql)
					{
						$error++;
		           		$this->errors[] = $this->db->lasterror();
					}
					//var_dump($sql);exit;
				}
			}

			if (!$error)
			{
				$sql = "DELETE FROM ".MAIN_DB_PREFIX."actioncomm_resources where fk_actioncomm = ".$this->id." AND element_type = 'socpeople'";
				$resql = $this->db->query($sql);

				if (!empty($this->socpeopleassigned))
				{
					foreach (array_keys($this->socpeopleassigned) as $id)
					{
						$sql = "INSERT INTO ".MAIN_DB_PREFIX."actioncomm_resources(fk_actioncomm, element_type, fk_element, mandatory, transparency, answer_status)";
						$sql .= " VALUES(".$this->id.", 'socpeople', ".$id.", 0, 0, 0)";

						$resql = $this->db->query($sql);
						if (!$resql)
						{
							$error++;
							$this->errors[] = $this->db->lasterror();
						}
					}
				}
			}

            if (!$error && !$notrigger)
            {
                // Call trigger
                $result = $this->call_trigger('ACTION_MODIFY', $user);
                if ($result < 0) { $error++; }
                // End call triggers
            }

            if (!$error)
            {
                $this->db->commit();
                return 1;
            }
            else
            {
                $this->db->rollback();
                dol_syslog(get_class($this)."::update ".join(',', $this->errors), LOG_ERR);
                return -2;
            }
        }
        else
        {
            $this->db->rollback();
            $this->error = $this->db->lasterror();
            return -1;
        }
    }

    /**
     *  Load all objects with filters.
     *  @todo WARNING: This make a fetch on all records instead of making one request with a join.
     *
     *  @param		DoliDb	$db				Database handler
     *  @param		int		$socid			Filter by thirdparty
     *  @param		int		$fk_element		Id of element action is linked to
     *  @param		string	$elementtype	Type of element action is linked to
     *  @param		string	$filter			Other filter
     *  @param		string	$sortfield		Sort on this field
     *  @param		string	$sortorder		ASC or DESC
     *  @param		string	$limit			Limit number of answers
     *  @return		array|string			Error string if KO, array with actions if OK
     */
    public static function getActions($db, $socid = 0, $fk_element = 0, $elementtype = '', $filter = '', $sortfield = 'a.datep', $sortorder = 'DESC', $limit = 0)
    {
        global $conf, $langs;

        $resarray = array();

        dol_syslog(get_class()."::getActions", LOG_DEBUG);

        $sql = "SELECT a.id";
        $sql .= " FROM ".MAIN_DB_PREFIX."actioncomm as a";
        $sql .= " WHERE a.entity IN (".getEntity('agenda').")";
        if (!empty($socid)) $sql .= " AND a.fk_soc = ".$socid;
        if (!empty($elementtype))
        {
            if ($elementtype == 'project') $sql .= ' AND a.fk_project = '.$fk_element;
            else $sql .= " AND a.fk_element = ".(int) $fk_element." AND a.elementtype = '".$elementtype."'";
        }
        if (!empty($filter)) $sql .= $filter;
		if ($sortorder && $sortfield) $sql .= $db->order($sortfield, $sortorder);
		$sql .= $db->plimit($limit, 0);

        $resql = $db->query($sql);
        if ($resql)
        {
            $num = $db->num_rows($resql);

            if ($num)
            {
                for ($i = 0; $i < $num; $i++)
                {
                    $obj = $db->fetch_object($resql);
                    $actioncommstatic = new ActionComm($db);
                    $actioncommstatic->fetch($obj->id);
                    $resarray[$i] = $actioncommstatic;
                }
            }
            $db->free($resql);
            return $resarray;
        }
        else
        {
            return $db->lasterror();
        }
    }

    // phpcs:disable PEAR.NamingConventions.ValidFunctionName.ScopeNotCamelCaps
    /**
     * Load indicators for dashboard (this->nbtodo and this->nbtodolate)
     *
     * @param	User	$user   			Objet user
     * @param	int		$load_state_board	Charge indicateurs this->nb de tableau de bord
     * @return WorkboardResponse|int <0 if KO, WorkboardResponse if OK
     */
    public function load_board($user, $load_state_board = 0)
    {
        // phpcs:enable
        global $conf, $langs;

    	if (empty($load_state_board)) $sql = "SELECT a.id, a.datep as dp";
    	else {
    		$this->nb = array();
    		$sql = "SELECT count(a.id) as nb";
    	}
    	$sql .= " FROM ".MAIN_DB_PREFIX."actioncomm as a";
    	if (!$user->rights->societe->client->voir && !$user->socid) $sql .= " LEFT JOIN ".MAIN_DB_PREFIX."societe_commerciaux as sc ON a.fk_soc = sc.fk_soc";
    	$sql .= " LEFT JOIN ".MAIN_DB_PREFIX."societe as s ON a.fk_soc = s.rowid";
    	$sql .= " WHERE 1 = 1";
    	if (empty($load_state_board)) $sql .= " AND a.percent >= 0 AND a.percent < 100";
    	$sql .= " AND a.entity IN (".getEntity('agenda').")";
    	if (!$user->rights->societe->client->voir && !$user->socid) $sql .= " AND (a.fk_soc IS NULL OR sc.fk_user = ".$user->id.")";
    	if ($user->socid) $sql .= " AND a.fk_soc = ".$user->socid;
    	if (!$user->rights->agenda->allactions->read) $sql .= " AND (a.fk_user_author = ".$user->id." OR a.fk_user_action = ".$user->id." OR a.fk_user_done = ".$user->id.")";

    	$resql = $this->db->query($sql);
    	if ($resql)
    	{
    		if (empty($load_state_board)) {
	    		$agenda_static = new ActionComm($this->db);
	    		$response = new WorkboardResponse();
	    		$response->warning_delay = $conf->agenda->warning_delay / 60 / 60 / 24;
	    		$response->label = $langs->trans("ActionsToDo");
	    		$response->labelShort = $langs->trans("ActionsToDoShort");
	    		$response->url = DOL_URL_ROOT.'/comm/action/list.php?actioncode=0&amp;status=todo&amp;mainmenu=agenda';
	    		if ($user->rights->agenda->allactions->read) $response->url .= '&amp;filtert=-1';
	    		$response->img = img_object('', "action", 'class="inline-block valigntextmiddle"');
    		}
    		// This assignment in condition is not a bug. It allows walking the results.
    		while ($obj = $this->db->fetch_object($resql))
    		{
    			if (empty($load_state_board)) {
	    			$response->nbtodo++;
	    			$agenda_static->datep = $this->db->jdate($obj->dp);
	    			if ($agenda_static->hasDelay()) $response->nbtodolate++;
    			} else $this->nb["actionscomm"] = $obj->nb;
    		}

    		$this->db->free($resql);
    		if (empty($load_state_board)) return $response;
    		else return 1;
    	}
    	else
    	{
    		dol_print_error($this->db);
    		$this->error = $this->db->error();
    		return -1;
    	}
    }


    /**
     *  Charge les informations d'ordre info dans l'objet facture
     *
     *  @param	int		$id       	Id de la facture a charger
     *  @return	void
     */
    public function info($id)
    {
        $sql = 'SELECT ';
        $sql .= ' a.id,';
        $sql .= ' datec,';
        $sql .= ' tms as datem,';
        $sql .= ' fk_user_author,';
        $sql .= ' fk_user_mod';
        $sql .= ' FROM '.MAIN_DB_PREFIX.'actioncomm as a';
        $sql .= ' WHERE a.id = '.$id;

        dol_syslog(get_class($this)."::info", LOG_DEBUG);
        $result = $this->db->query($sql);
        if ($result)
        {
            if ($this->db->num_rows($result))
            {
                $obj = $this->db->fetch_object($result);
                $this->id = $obj->id;
                if ($obj->fk_user_author)
                {
                    $cuser = new User($this->db);
                    $cuser->fetch($obj->fk_user_author);
                    $this->user_creation = $cuser;
                }
                if ($obj->fk_user_mod)
                {
                    $muser = new User($this->db);
                    $muser->fetch($obj->fk_user_mod);
                    $this->user_modification = $muser;
                }

                $this->date_creation = $this->db->jdate($obj->datec);
                if (!empty($obj->fk_user_mod)) $this->date_modification = $this->db->jdate($obj->datem);
            }
            $this->db->free($result);
        }
        else
        {
            dol_print_error($this->db);
        }
    }


    /**
     *  Return label of status
     *
     *  @param	int		$mode           0=libelle long, 1=libelle court, 2=Picto + Libelle court, 3=Picto, 4=Picto + Libelle long, 5=Libelle court + Picto
     *  @param  int		$hidenastatus   1=Show nothing if status is "Not applicable"
     *  @return string          		String with status
     */
    public function getLibStatut($mode, $hidenastatus = 0)
    {
        return $this->LibStatut($this->percentage, $mode, $hidenastatus, $this->datep);
    }

    // phpcs:disable PEAR.NamingConventions.ValidFunctionName.ScopeNotCamelCaps
    /**
     *  Return label of action status
     *
     *  @param  int     $percent        Percent
     *  @param  int		$mode           0=Long label, 1=Short label, 2=Picto+Short label, 3=Picto, 4=Picto+Short label, 5=Short label+Picto, 6=Picto+Long label, 7=Very short label+Picto
     *  @param  int		$hidenastatus   1=Show nothing if status is "Not applicable"
     *  @param  int     $datestart      Date start of event
     *  @return string		    		Label
     */
    public function LibStatut($percent, $mode, $hidenastatus = 0, $datestart = '')
    {
        // phpcs:enable
        global $langs;

        if ($mode == 0)
        {
            if ($percent == -1 && !$hidenastatus) return $langs->trans('StatusNotApplicable');
            elseif ($percent == 0) return $langs->trans('StatusActionToDo').' (0%)';
            elseif ($percent > 0 && $percent < 100) return $langs->trans('StatusActionInProcess').' ('.$percent.'%)';
            elseif ($percent >= 100) return $langs->trans('StatusActionDone').' (100%)';
        }
        elseif ($mode == 1)
        {
        	if ($percent == -1 && !$hidenastatus) return $langs->trans('StatusNotApplicable');
        	elseif ($percent == 0) return $langs->trans('StatusActionToDo');
        	elseif ($percent > 0 && $percent < 100) return $percent.'%';
        	elseif ($percent >= 100) return $langs->trans('StatusActionDone');
        }
        elseif ($mode == 2)
        {
        	if ($percent == -1 && !$hidenastatus) return img_picto($langs->trans('StatusNotApplicable'), 'statut9').' '.$langs->trans('StatusNotApplicable');
        	elseif ($percent == 0) return img_picto($langs->trans('StatusActionToDo'), 'statut1').' '.$langs->trans('StatusActionToDo');
        	elseif ($percent > 0 && $percent < 100) return img_picto($langs->trans('StatusActionInProcess'), 'statut3').' '.$percent.'%';
        	elseif ($percent >= 100) return img_picto($langs->trans('StatusActionDone'), 'statut6').' '.$langs->trans('StatusActionDone');
        }
        elseif ($mode == 3)
        {
        	if ($percent == -1 && !$hidenastatus) return img_picto($langs->trans("Status").': '.$langs->trans('StatusNotApplicable'), 'statut9');
        	elseif ($percent == 0) return img_picto($langs->trans("Status").': '.$langs->trans('StatusActionToDo').' (0%)', 'statut1');
        	elseif ($percent > 0 && $percent < 100) return img_picto($langs->trans("Status").': '.$langs->trans('StatusActionInProcess').' ('.$percent.'%)', 'statut3');
        	elseif ($percent >= 100) return img_picto($langs->trans("Status").': '.$langs->trans('StatusActionDone').' (100%)', 'statut6');
        }
        elseif ($mode == 4)
        {
        	if ($percent == -1 && !$hidenastatus) return img_picto($langs->trans('StatusNotApplicable'), 'statut9').' '.$langs->trans('StatusNotApplicable');
        	elseif ($percent == 0) return img_picto($langs->trans('StatusActionToDo'), 'statut1').' '.$langs->trans('StatusActionToDo').' (0%)';
        	elseif ($percent > 0 && $percent < 100) return img_picto($langs->trans('StatusActionInProcess'), 'statut3').' '.$langs->trans('StatusActionInProcess').' ('.$percent.'%)';
        	elseif ($percent >= 100) return img_picto($langs->trans('StatusActionDone'), 'statut6').' '.$langs->trans('StatusActionDone').' (100%)';
        }
        elseif ($mode == 5)
        {
        	if ($percent == -1 && !$hidenastatus) return img_picto($langs->trans('StatusNotApplicable'), 'statut9');
        	elseif ($percent == 0) return '0% '.img_picto($langs->trans('StatusActionToDo'), 'statut1');
        	elseif ($percent > 0 && $percent < 100) return $percent.'% '.img_picto($langs->trans('StatusActionInProcess').' - '.$percent.'%', 'statut3');
        	elseif ($percent >= 100) return $langs->trans('StatusActionDone').' '.img_picto($langs->trans('StatusActionDone'), 'statut6');
        }
        elseif ($mode == 6)
        {
        	if ($percent == -1 && !$hidenastatus) return $langs->trans('StatusNotApplicable').' '.img_picto($langs->trans('StatusNotApplicable'), 'statut9');
        	elseif ($percent == 0) return $langs->trans('StatusActionToDo').' (0%) '.img_picto($langs->trans('StatusActionToDo'), 'statut1');
        	elseif ($percent > 0 && $percent < 100) return $langs->trans('StatusActionInProcess').' ('.$percent.'%) '.img_picto($langs->trans('StatusActionInProcess').' - '.$percent.'%', 'statut3');
        	elseif ($percent >= 100) return $langs->trans('StatusActionDone').' (100%) '.img_picto($langs->trans('StatusActionDone'), 'statut6');
        }
        elseif ($mode == 7)
        {
            if ($percent == -1 && !$hidenastatus) return img_picto($langs->trans('StatusNotApplicable'), 'statut9');
            elseif ($percent == 0) return '0% '.img_picto($langs->trans('StatusActionToDo'), 'statut1');
            elseif ($percent > 0 && $percent < 100) return $percent.'% '.img_picto($langs->trans('StatusActionInProcess').' - '.$percent.'%', 'statut3');
            elseif ($percent >= 100) return img_picto($langs->trans('StatusActionDone'), 'statut6');
        }

        return '';
    }

    /**
     *  Return URL of event
     *  Use $this->id, $this->type_code, $this->label and $this->type_label
     *
     *  @param	int		$withpicto				0 = No picto, 1 = Include picto into link, 2 = Only picto
     *  @param	int		$maxlength				Max number of charaters into label. If negative, use the ref as label.
     *  @param	string	$classname				Force style class on a link
     *  @param	string	$option					'' = Link to action, 'birthday'= Link to contact, 'holiday' = Link to leave
     *  @param	int		$overwritepicto			1 = Overwrite picto
     *  @param	int   	$notooltip		    	1 = Disable tooltip
     *  @param  int     $save_lastsearch_value  -1 = Auto, 0 = No save of lastsearch_values when clicking, 1 = Save lastsearch_values whenclicking
     *  @return	string							Chaine avec URL
     */
    public function getNomUrl($withpicto = 0, $maxlength = 0, $classname = '', $option = '', $overwritepicto = 0, $notooltip = 0, $save_lastsearch_value = -1)
    {
        global $conf, $langs, $user, $hookmanager, $action;

        if (!empty($conf->dol_no_mouse_hover)) $notooltip = 1; // Force disable tooltips

		$canread = 0;
		if ($user->rights->agenda->myactions->read && $this->authorid == $user->id) $canread = 1; // Can read my event
		if ($user->rights->agenda->myactions->read && array_key_exists($user->id, $this->userassigned)) $canread = 1; // Can read my event i am assigned
		if ($user->rights->agenda->allactions->read) $canread = 1; // Can read all event of other
		if (!$canread)
		{
            $option = 'nolink';
		}

        $label = $this->label;
		if (empty($label)) $label = $this->libelle; // For backward compatibility

		$result = '';

		// Set label of type
		$labeltype = '';
		if ($this->type_code)
		{
			$labeltype = ($langs->transnoentities("Action".$this->type_code) != "Action".$this->type_code) ? $langs->transnoentities("Action".$this->type_code) : $this->type_label;
		}
		if (empty($conf->global->AGENDA_USE_EVENT_TYPE))
		{
		    if ($this->type_code != 'AC_OTH_AUTO') $labeltype = $langs->trans('ActionAC_MANUAL');
		}

		$tooltip = '<u>'.$langs->trans('ShowAction').'</u>';
		if (!empty($this->ref))
			$tooltip .= '<br><b>'.$langs->trans('Ref').':</b> '.$this->ref;
		if (!empty($label))
			$tooltip .= '<br><b>'.$langs->trans('Title').':</b> '.$label;
		if (!empty($labeltype))
			$tooltip .= '<br><b>'.$langs->trans('Type').':</b> '.$labeltype;
		if (!empty($this->location))
			$tooltip .= '<br><b>'.$langs->trans('Location').':</b> '.$this->location;
		if (!empty($this->note))
		    $tooltip .= '<br><b>'.$langs->trans('Note').':</b> '.(dol_textishtml($this->note) ? str_replace(array("\r", "\n"), "", $this->note) : str_replace(array("\r", "\n"), '<br>', $this->note));
		$linkclose = '';
		if (!empty($conf->global->AGENDA_USE_EVENT_TYPE) && $this->type_color)
			$linkclose = ' style="background-color:#'.$this->type_color.'"';

		if (empty($notooltip))
		{
		    if (!empty($conf->global->MAIN_OPTIMIZEFORTEXTBROWSER))
		    {
		        $label = $langs->trans("ShowAction");
		        $linkclose .= ' alt="'.dol_escape_htmltag($tooltip, 1).'"';
		    }
		    $linkclose .= ' title="'.dol_escape_htmltag($tooltip, 1).'"';
		    $linkclose .= ' class="'.$classname.' classfortooltip"';

		    /*
		    $hookmanager->initHooks(array('actiondao'));
		    $parameters=array('id'=>$this->id);
		    $reshook=$hookmanager->executeHooks('getnomurltooltip',$parameters,$this,$action);    // Note that $action and $object may have been modified by some hooks
		    $linkclose = ($hookmanager->resPrint ? $hookmanager->resPrint : $linkclose);
		    */
		}
		else $linkclose .= ' class="'.$classname.'"';

		$url = '';
		if ($option == 'birthday')
			$url = DOL_URL_ROOT.'/contact/perso.php?id='.$this->id;
		elseif ($option == 'holiday')
            $url = DOL_URL_ROOT.'/holiday/card.php?id='.$this->id;
		else
			$url = DOL_URL_ROOT.'/comm/action/card.php?id='.$this->id;
		if ($option !== 'nolink')
		{
			// Add param to save lastsearch_values or not
			$add_save_lastsearch_values = ($save_lastsearch_value == 1 ? 1 : 0);
			if ($save_lastsearch_value == -1 && preg_match('/list\.php/', $_SERVER["PHP_SELF"])) $add_save_lastsearch_values = 1;
			if ($add_save_lastsearch_values) $url .= '&save_lastsearch_values=1';
		}

		$linkstart = '<a href="'.$url.'"';
		$linkstart .= $linkclose.'>';
		$linkend = '</a>';

		if ($option == 'nolink') {
			$linkstart = '';
			$linkend = '';
		}

        if ($withpicto == 2)
        {
            $libelle = $label;
            if (!empty($conf->global->AGENDA_USE_EVENT_TYPE)) $libelle = $labeltype;
            $libelleshort = '';
        }
        else
        {
            $libelle = (empty($this->libelle) ? $label : $this->libelle.(($label && $label != $this->libelle) ? ' '.$label : ''));
            if (!empty($conf->global->AGENDA_USE_EVENT_TYPE) && empty($libelle)) $libelle = $labeltype;
            if ($maxlength < 0) $libelleshort = $this->ref;
            else $libelleshort = dol_trunc($libelle, $maxlength);
        }

        if ($withpicto)
        {
            if (!empty($conf->global->AGENDA_USE_EVENT_TYPE))	// Add code into ()
            {
            	if ($labeltype)
            	{
                	$libelle .= (preg_match('/'.preg_quote($labeltype, '/').'/', $libelle) ? '' : ' ('.$langs->transnoentities("Action".$this->type_code).')');
            	}
            }
        }

        $result .= $linkstart;
        if ($withpicto)	$result .= img_object(($notooltip ? '' : $langs->trans("ShowAction").': '.$libelle), ($overwritepicto ? $overwritepicto : 'action'), ($notooltip ? 'class="'.(($withpicto != 2) ? 'paddingright ' : '').'valigntextbottom"' : 'class="'.(($withpicto != 2) ? 'paddingright ' : '').'classfortooltip valigntextbottom"'), 0, 0, $notooltip ? 0 : 1);
        $result .= $libelleshort;
        $result .= $linkend;

        global $action;
        $hookmanager->initHooks(array('actiondao'));
        $parameters = array('id'=>$this->id, 'getnomurl'=>$result);
        $reshook = $hookmanager->executeHooks('getNomUrl', $parameters, $this, $action); // Note that $action and $object may have been modified by some hooks
        if ($reshook > 0) $result = $hookmanager->resPrint;
        else $result .= $hookmanager->resPrint;

        return $result;
    }

    /**
     * Sets object to supplied categories.
     *
     * Deletes object from existing categories not supplied.
     * Adds it to non existing supplied categories.
     * Existing categories are left untouch.
     *
     * @param  int[]|int $categories Category or categories IDs
     * @return void
     */
    public function setCategories($categories)
    {
        // Handle single category
        if (!is_array($categories)) {
            $categories = array($categories);
        }

        // Get current categories
        include_once DOL_DOCUMENT_ROOT.'/categories/class/categorie.class.php';
        $c = new Categorie($this->db);
        $existing = $c->containing($this->id, Categorie::TYPE_ACTIONCOMM, 'id');

        // Diff
        if (is_array($existing)) {
            $to_del = array_diff($existing, $categories);
            $to_add = array_diff($categories, $existing);
        } else {
            $to_del = array(); // Nothing to delete
            $to_add = $categories;
        }

        // Process
        foreach ($to_del as $del) {
            if ($c->fetch($del) > 0) {
                $c->del_type($this, Categorie::TYPE_ACTIONCOMM);
            }
        }
        foreach ($to_add as $add) {
            if ($c->fetch($add) > 0) {
                $c->add_type($this, Categorie::TYPE_ACTIONCOMM);
            }
        }
        return;
    }

    // phpcs:disable PEAR.NamingConventions.ValidFunctionName.ScopeNotCamelCaps
    /**
     * Export events from database into a cal file.
     *
     * @param string    $format         The format of the export 'vcal', 'ical/ics' or 'rss'
     * @param string    $type           The type of the export 'event' or 'journal'
     * @param integer   $cachedelay     Do not rebuild file if date older than cachedelay seconds
     * @param string    $filename       The name for the exported file.
     * @param array     $filters        Array of filters. Example array('notolderthan'=>99, 'year'=>..., 'idfrom'=>..., 'notactiontype'=>'systemauto', 'project'=>123, ...)
     * @param integer   $exportholiday  0 = don't integrate holidays into the export, 1 = integrate holidays into the export
     * @return integer                  -1 = error on build export file, 0 = export okay
     */
    public function build_exportfile($format, $type, $cachedelay, $filename, $filters, $exportholiday = 0)
    {
        global $hookmanager;

        // phpcs:enable
        global $conf, $langs, $dolibarr_main_url_root, $mysoc;

        require_once DOL_DOCUMENT_ROOT."/core/lib/xcal.lib.php";
        require_once DOL_DOCUMENT_ROOT."/core/lib/date.lib.php";
        require_once DOL_DOCUMENT_ROOT."/core/lib/files.lib.php";

        dol_syslog(get_class($this)."::build_exportfile Build export file format=".$format.", type=".$type.", cachedelay=".$cachedelay.", filename=".$filename.", filters size=".count($filters), LOG_DEBUG);

        // Check parameters
        if (empty($format)) return -1;

        // Clean parameters
        if (!$filename)
        {
            $extension = 'vcs';
            if ($format == 'ical') $extension = 'ics';
            $filename = $format.'.'.$extension;
        }

        // Create dir and define output file (definitive and temporary)
        $result = dol_mkdir($conf->agenda->dir_temp);
        $outputfile = $conf->agenda->dir_temp.'/'.$filename;

        $result = 0;

        $buildfile = true;
        $login = ''; $logina = ''; $logind = ''; $logint = '';

        $now = dol_now();

        if ($cachedelay)
        {
            $nowgmt = dol_now();
            include_once DOL_DOCUMENT_ROOT.'/core/lib/files.lib.php';
            if (dol_filemtime($outputfile) > ($nowgmt - $cachedelay))
            {
                dol_syslog(get_class($this)."::build_exportfile file ".$outputfile." is not older than now - cachedelay (".$nowgmt." - ".$cachedelay."). Build is canceled");
                $buildfile = false;
            }
        }

        if ($buildfile)
        {
            // Build event array
            $eventarray = array();

            $sql = "SELECT a.id,";
            $sql .= " a.datep,"; // Start
            $sql .= " a.datep2,"; // End
            $sql .= " a.durationp,"; // deprecated
            $sql .= " a.datec, a.tms as datem,";
            $sql .= " a.label, a.code, a.note, a.fk_action as type_id,";
            $sql .= " a.fk_soc,";
            $sql .= " a.fk_user_author, a.fk_user_mod,";
            $sql .= " a.fk_user_action,";
            $sql .= " a.fk_contact, a.percent as percentage,";
            $sql .= " a.fk_element, a.elementtype,";
            $sql .= " a.priority, a.fulldayevent, a.location, a.punctual, a.transparency,";
            $sql .= " u.firstname, u.lastname, u.email,";
            $sql .= " s.nom as socname,";
            $sql .= " c.id as type_id, c.code as type_code, c.libelle as type_label";
            $sql .= " FROM (".MAIN_DB_PREFIX."c_actioncomm as c, ".MAIN_DB_PREFIX."actioncomm as a)";
            $sql .= " LEFT JOIN ".MAIN_DB_PREFIX."user as u on u.rowid = a.fk_user_author"; // Link to get author of event for export
            $sql .= " LEFT JOIN ".MAIN_DB_PREFIX."societe as s on s.rowid = a.fk_soc";

			$parameters = array('filters' => $filters);
			$reshook = $hookmanager->executeHooks('printFieldListFrom', $parameters); // Note that $action and $object may have been modified by hook
			$sql .= $hookmanager->resPrint;

			// We must filter on assignement table
			if ($filters['logint']) $sql .= ", ".MAIN_DB_PREFIX."actioncomm_resources as ar";
			$sql .= " WHERE a.fk_action=c.id";
            $sql .= " AND a.entity IN (".getEntity('agenda').")";
            foreach ($filters as $key => $value)
            {
                if ($key == 'notolderthan' && $value != '') $sql .= " AND a.datep >= '".$this->db->idate($now - ($value * 24 * 60 * 60))."'";
                if ($key == 'year')         $sql .= " AND a.datep BETWEEN '".$this->db->idate(dol_get_first_day($value, 1))."' AND '".$this->db->idate(dol_get_last_day($value, 12))."'";
                if ($key == 'id')           $sql .= " AND a.id=".(is_numeric($value) ? $value : 0);
                if ($key == 'idfrom')       $sql .= " AND a.id >= ".(is_numeric($value) ? $value : 0);
                if ($key == 'idto')         $sql .= " AND a.id <= ".(is_numeric($value) ? $value : 0);
                if ($key == 'project')      $sql .= " AND a.fk_project=".(is_numeric($value) ? $value : 0);
                if ($key == 'actiontype')    $sql .= " AND c.type = '".$this->db->escape($value)."'";
                if ($key == 'notactiontype') $sql .= " AND c.type <> '".$this->db->escape($value)."'";
                // We must filter on assignement table
				if ($key == 'logint')       $sql .= " AND ar.fk_actioncomm = a.id AND ar.element_type='user'";
                if ($key == 'logina')
                {
                    $logina = $value;
                    $condition = '=';
                    if (preg_match('/^!/', $logina))
                    {
                        $logina = preg_replace('/^!/', '', $logina);
                        $condition = '<>';
                    }
                    $userforfilter = new User($this->db);
                    $result = $userforfilter->fetch('', $logina);
                    if ($result > 0) $sql .= " AND a.fk_user_author ".$condition." ".$userforfilter->id;
                    elseif ($result < 0 || $condition == '=') $sql .= " AND a.fk_user_author = 0";
                }
                if ($key == 'logint')
                {
                    $logint = $value;
                    $condition = '=';
                    if (preg_match('/^!/', $logint))
                    {
                        $logint = preg_replace('/^!/', '', $logint);
                        $condition = '<>';
                    }
                    $userforfilter = new User($this->db);
                    $result = $userforfilter->fetch('', $logint);
                    if ($result > 0) $sql .= " AND ar.fk_element = ".$userforfilter->id;
                    elseif ($result < 0 || $condition == '=') $sql .= " AND ar.fk_element = 0";
                }
            }

            $sql .= " AND a.datep IS NOT NULL"; // To exclude corrupted events and avoid errors in lightning/sunbird import

			$parameters = array('filters' => $filters);
			$reshook = $hookmanager->executeHooks('printFieldListWhere', $parameters); // Note that $action and $object may have been modified by hook
			$sql .= $hookmanager->resPrint;

            $sql .= " ORDER by datep";
            //print $sql;exit;

            dol_syslog(get_class($this)."::build_exportfile select events", LOG_DEBUG);
            $resql = $this->db->query($sql);
            if ($resql)
            {
                // Note: Output of sql request is encoded in $conf->file->character_set_client
                // This assignment in condition is not a bug. It allows walking the results.
				$diff = 0;
                while ($obj = $this->db->fetch_object($resql))
                {
                    $qualified = true;

                    // 'eid','startdate','duration','enddate','title','summary','category','email','url','desc','author'
                    $event = array();
                    $event['uid'] = 'dolibarragenda-'.$this->db->database_name.'-'.$obj->id."@".$_SERVER["SERVER_NAME"];
                    $event['type'] = $type;
                    $datestart = $this->db->jdate($obj->datep) - (empty($conf->global->AGENDA_EXPORT_FIX_TZ) ? 0 : ($conf->global->AGENDA_EXPORT_FIX_TZ * 3600));

                    // fix for -> Warning: A non-numeric value encountered
                    if (is_numeric($this->db->jdate($obj->datep2)))
                    {
                        $dateend = $this->db->jdate($obj->datep2)
                                 - (empty($conf->global->AGENDA_EXPORT_FIX_TZ) ? 0 : ($conf->global->AGENDA_EXPORT_FIX_TZ * 3600));
                    }
                    else
                    {
                        // use start date as fall-back to avoid import erros on empty end date
                        $dateend = $datestart;
                    }

                    $duration = ($datestart && $dateend) ? ($dateend - $datestart) : 0;
                    $event['summary'] = $obj->label.($obj->socname ? " (".$obj->socname.")" : "");
                    $event['desc'] = $obj->note;
                    $event['startdate'] = $datestart;
                    $event['enddate'] = $dateend; // Not required with type 'journal'
                    $event['duration'] = $duration; // Not required with type 'journal'
                    $event['author'] = dolGetFirstLastname($obj->firstname, $obj->lastname);
                    $event['priority'] = $obj->priority;
                    $event['fulldayevent'] = $obj->fulldayevent;
                    $event['location'] = $obj->location;
                    $event['transparency'] = (($obj->transparency > 0) ? 'OPAQUE' : 'TRANSPARENT'); // OPAQUE (busy) or TRANSPARENT (not busy)
                    $event['punctual'] = $obj->punctual;
                    $event['category'] = $obj->type_label;
                    $event['email'] = $obj->email;
					// Define $urlwithroot
					$urlwithouturlroot = preg_replace('/'.preg_quote(DOL_URL_ROOT, '/').'$/i', '', trim($dolibarr_main_url_root));
					$urlwithroot = $urlwithouturlroot.DOL_URL_ROOT; // This is to use external domain name found into config file
					//$urlwithroot=DOL_MAIN_URL_ROOT;						// This is to use same domain name than current
                    $url = $urlwithroot.'/comm/action/card.php?id='.$obj->id;
                    $event['url'] = $url;
                    $event['created'] = $this->db->jdate($obj->datec) - (empty($conf->global->AGENDA_EXPORT_FIX_TZ) ? 0 : ($conf->global->AGENDA_EXPORT_FIX_TZ * 3600));
                    $event['modified'] = $this->db->jdate($obj->datem) - (empty($conf->global->AGENDA_EXPORT_FIX_TZ) ? 0 : ($conf->global->AGENDA_EXPORT_FIX_TZ * 3600));

                    // TODO: find a way to call "$this->fetch_userassigned();" without override "$this" properties
                    $this->id = $obj->id;
                    $this->fetch_userassigned(false);

                    $assignedUserArray = array();

                    foreach ($this->userassigned as $key => $value)
                    {
                        $assignedUser = new User($this->db);
                        $assignedUser->fetch($value['id']);

                        $assignedUserArray[$key] = $assignedUser;
                    }

                    $event['assignedUsers'] = $assignedUserArray;

                    if ($qualified && $datestart)
                    {
                        $eventarray[] = $event;
                    }
                    $diff++;
                }

<<<<<<< HEAD
				$parameters=array('filters' => $filters, 'eventarray' => &$eventarray);
				$reshook=$hookmanager->executeHooks('addMoreEventsExport', $parameters);    // Note that $action and $object may have been modified by hook
=======
				$parameters = array('filters' => $filters, 'eventarray' => &$eventarray);
				$reshook = $hookmanager->executeHooks('addMoreEventsExport', $parameters); // Note that $action and $object may have been modified by hook
>>>>>>> 18533b63
				if ($reshook > 0)
				{
					$eventarray = $hookmanager->resArray;
				}
            }
            else
            {
                $this->error=$this->db->lasterror();
                return -1;
            }

			if($exportholiday == 1)
            {
                $langs->load("holidays");
                $title = $langs->trans("Holidays");

                $sql = "SELECT u.rowid as uid, u.lastname, u.firstname, u.email, u.statut, x.rowid, x.date_debut as date_start, x.date_fin as date_end, x.halfday, x.statut as status";
                $sql.= " FROM ".MAIN_DB_PREFIX."holiday as x, ".MAIN_DB_PREFIX."user as u";
                $sql.= " WHERE u.rowid = x.fk_user";
                $sql.= " AND u.statut = '1'";                           // Show only active users  (0 = inactive user, 1 = active user)
                $sql.= " AND (x.statut = '2' OR x.statut = '3')";       // Show only public leaves (2 = leave wait for approval, 3 = leave approved)

                $resql=$this->db->query($sql);
                if ($resql)
                {
                    $num = $this->db->num_rows($resql);
                    $i   = 0;

                    while ($i < $num)
                    {
                        $obj   = $this->db->fetch_object($resql);
                        $event = array();

                        if($obj->halfday == -1)
                        {
                            $event['fulldayevent'] = false;

                            $timestampStart = dol_stringtotime($obj->date_start." 00:00:00", 0);
                            $timestampEnd   = dol_stringtotime($obj->date_end." 12:00:00", 0);
                        }
                        elseif($obj->halfday == 1)
                        {
                            $event['fulldayevent'] = false;

                            $timestampStart = dol_stringtotime($obj->date_start." 12:00:00", 0);
                            $timestampEnd   = dol_stringtotime($obj->date_end." 23:59:59", 0);
                        }
                        else
                        {
                            $event['fulldayevent'] = true;

                            $timestampStart = dol_stringtotime($obj->date_start." 00:00:00", 0);
                            $timestampEnd   = dol_stringtotime($obj->date_end." 23:59:59", 0);
                        }

                        if(!empty($conf->global->AGENDA_EXPORT_FIX_TZ))
                        {
                            $timestampStart =- ($conf->global->AGENDA_EXPORT_FIX_TZ * 3600);
                            $timestampEnd   =- ($conf->global->AGENDA_EXPORT_FIX_TZ * 3600);
                        }

                        $urlwithouturlroot = preg_replace('/'.preg_quote(DOL_URL_ROOT, '/').'$/i', '', trim($dolibarr_main_url_root));
                        $urlwithroot       = $urlwithouturlroot.DOL_URL_ROOT;
                        $url               = $urlwithroot.'/holiday/card.php?id='.$obj->rowid;

                        $event['uid']          = 'dolibarrholiday-'.$this->db->database_name.'-'.$obj->rowid."@".$_SERVER["SERVER_NAME"];
                        $event['author']       = dolGetFirstLastname($obj->firstname, $obj->lastname);
                        $event['type']         = 'event';
                        $event['category']     = "Holiday";
                        $event['transparency'] = 'OPAQUE';
                        $event['email']        = $obj->email;
                        $event['created']      = $timestampStart;
                        $event['modified']     = $timestampStart;
                        $event['startdate']    = $timestampStart;
                        $event['enddate']      = $timestampEnd;
                        $event['duration']     = $timestampEnd - $timestampStart;
                        $event['url']          = $url;

                        if($obj->status == 2)
                        {
                            // 2 = leave wait for approval
                            $event['summary'] = $title." - ".$obj->lastname." (wait for approval)";
                        }
                        else
                        {
                            // 3 = leave approved
                            $event['summary'] = $title." - ".$obj->lastname;
                        }

                        $eventarray[] = $event;

                        $i++;
                    }
                }
            }

            $langs->load("agenda");

            // Define title and desc
            $more='';
            if ($login)  $more=$langs->transnoentities("User").' '.$login;
            if ($logina) $more=$langs->transnoentities("ActionsAskedBy").' '.$logina;
            if ($logint) $more=$langs->transnoentities("ActionsToDoBy").' '.$logint;
            if ($logind) $more=$langs->transnoentities("ActionsDoneBy").' '.$logind;
            if ($more)
            {
                $title='Dolibarr actions '.$mysoc->name.' - '.$more;
                $desc=$more;
                $desc.=' ('.$mysoc->name.' - built by Dolibarr)';
            }
            else
            {
                $title='Dolibarr actions '.$mysoc->name;
                $desc=$langs->transnoentities('ListOfActions');
                $desc.=' ('.$mysoc->name.' - built by Dolibarr)';
            }

            // Create temp file
            $outputfiletmp=tempnam($conf->agenda->dir_temp, 'tmp');  // Temporary file (allow call of function by different threads
            @chmod($outputfiletmp, octdec($conf->global->MAIN_UMASK));

            // Write file
            if ($format == 'vcal') $result=build_calfile($format, $title, $desc, $eventarray, $outputfiletmp);
            elseif ($format == 'ical') $result=build_calfile($format, $title, $desc, $eventarray, $outputfiletmp);
            elseif ($format == 'rss')  $result=build_rssfile($format, $title, $desc, $eventarray, $outputfiletmp);

            if ($result >= 0)
            {
                if (dol_move($outputfiletmp, $outputfile, 0, 1)) $result=1;
                else
                {
                	$this->error='Failed to rename '.$outputfiletmp.' into '.$outputfile;
                    dol_syslog(get_class($this)."::build_exportfile ".$this->error, LOG_ERR);
                    dol_delete_file($outputfiletmp, 0, 1);
                    $result=-1;
                }
            }
            else
            {
                dol_syslog(get_class($this)."::build_exportfile build_xxxfile function fails to for format=".$format." outputfiletmp=".$outputfile, LOG_ERR);
                dol_delete_file($outputfiletmp, 0, 1);
                $langs->load("errors");
                $this->error = $langs->trans("ErrorFailToCreateFile", $outputfile);
            }
        }

        return $result;
    }

    /**
     *  Initialise an instance with random values.
     *  Used to build previews or test instances.
     *  id must be 0 if object instance is a specimen.
     *
     *  @return	int >0 if ok
     */
    public function initAsSpecimen()
    {
        global $user;

        $now = dol_now();

        // Initialise parametres
        $this->id = 0;
        $this->specimen = 1;

        $this->type_code = 'AC_OTH';
        $this->code = 'AC_SPECIMEN_CODE';
        $this->label = 'Label of event Specimen';
        $this->datec = $now;
        $this->datem = $now;
        $this->datep = $now;
        $this->datef = $now;
        $this->author = $user;
        $this->usermod = $user;
        $this->usertodo = $user;
        $this->fulldayevent = 0;
        $this->punctual = 0;
        $this->percentage = 0;
        $this->location = 'Location';
        $this->transparency = 1; // 1 means opaque
        $this->priority = 1;
        $this->note = "This is a 'public' note";
		$this->note_public = "This is a 'public' note.";
		$this->note_private = "This is a 'private' note.";

        $this->userownerid = $user->id;
        $this->userassigned[$user->id] = array('id'=>$user->id, 'transparency'=> 1);
        return 1;
    }

	/**
	 *  Function used to replace a thirdparty id with another one.
	 *
	 *  @param DoliDB $db Database handler
	 *  @param int $origin_id Old thirdparty id
	 *  @param int $dest_id New thirdparty id
	 *  @return bool
	 */
	public static function replaceThirdparty(DoliDB $db, $origin_id, $dest_id)
	{
		$tables = array(
			'actioncomm'
		);

		return CommonObject::commonReplaceThirdparty($db, $origin_id, $dest_id, $tables);
	}

    /**
     *  Is the action delayed?
     *
     *  @return bool
     */
    public function hasDelay()
    {
        global $conf;

        $now = dol_now();

        return $this->datep && ($this->datep < ($now - $conf->agenda->warning_delay));
    }


    /**
     *  Send reminders by emails
     *  CAN BE A CRON TASK
     *
     *  @return int         0 if OK, <>0 if KO (this function is used also by cron so only 0 is OK)
     */
    public function sendEmailsReminder()
    {
    	global $conf, $langs;

    	$error = 0;
    	$this->output = '';
		$this->error = '';

    	if (empty($conf->agenda->enabled))	// Should not happen. If module disabled, cron job should not be visible.
		{
			$langs->load("agenda");
			$this->output = $langs->trans('ModuleNotEnabled', $langs->transnoentitiesnoconv("Agenda"));
			return 0;
		}
		if (empty($conf->global->AGENDA_REMINDER_EMAIL))
    	{
    		$langs->load("agenda");
    		$this->output = $langs->trans('EventRemindersByEmailNotEnabled', $langs->transnoentitiesnoconv("Agenda"));
    		return 0;
    	}

    	$now = dol_now();

    	dol_syslog(__METHOD__, LOG_DEBUG);

    	$this->db->begin();

        // TODO Scan events of type 'email' into table llx_actioncomm_reminder with status todo, send email, then set status to done

        // Delete also very old past events (we do not keep more than 1 month record in past)
        $sql = "DELETE FROM ".MAIN_DB_PREFIX."actioncomm_reminder WHERE dateremind < '".$this->db->jdate($now - (3600 * 24 * 32))."'";
        $this->db->query($sql);

        $this->db->commit();

        return $error;
    }
}<|MERGE_RESOLUTION|>--- conflicted
+++ resolved
@@ -1779,13 +1779,8 @@
                     $diff++;
                 }
 
-<<<<<<< HEAD
-				$parameters=array('filters' => $filters, 'eventarray' => &$eventarray);
-				$reshook=$hookmanager->executeHooks('addMoreEventsExport', $parameters);    // Note that $action and $object may have been modified by hook
-=======
 				$parameters = array('filters' => $filters, 'eventarray' => &$eventarray);
 				$reshook = $hookmanager->executeHooks('addMoreEventsExport', $parameters); // Note that $action and $object may have been modified by hook
->>>>>>> 18533b63
 				if ($reshook > 0)
 				{
 					$eventarray = $hookmanager->resArray;
