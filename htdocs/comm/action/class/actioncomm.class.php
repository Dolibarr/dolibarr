<?php
/* Copyright (C) 2002-2004 Rodolphe Quiedeville <rodolphe@quiedeville.org>
 * Copyright (C) 2004-2011 Laurent Destailleur  <eldy@users.sourceforge.net>
 * Copyright (C) 2005-2012 Regis Houssin        <regis.houssin@capnetworks.com>
 * Copyright (C) 2011	   Juanjo Menent        <jmenent@2byte.es>
 *
 * This program is free software; you can redistribute it and/or modify
 * it under the terms of the GNU General Public License as published by
 * the Free Software Foundation; either version 3 of the License, or
 * (at your option) any later version.
 *
 * This program is distributed in the hope that it will be useful,
 * but WITHOUT ANY WARRANTY; without even the implied warranty of
 * MERCHANTABILITY or FITNESS FOR A PARTICULAR PURPOSE.  See the
 * GNU General Public License for more details.
 *
 * You should have received a copy of the GNU General Public License
 * along with this program. If not, see <http://www.gnu.org/licenses/>.
 */

/**
 *       \file       htdocs/comm/action/class/actioncomm.class.php
 *       \ingroup    agenda
 *       \brief      File of class to manage agenda events (actions)
 */
require_once DOL_DOCUMENT_ROOT.'/comm/action/class/cactioncomm.class.php';
require_once DOL_DOCUMENT_ROOT.'/core/class/commonobject.class.php';


/**
 *		Class to manage agenda events (actions)
 */
class ActionComm extends CommonObject
{
    public $element='action';
    public $table_element = 'actioncomm';
    public $table_rowid = 'id';
    protected $ismultientitymanaged = 1;	// 0=No test on entity, 1=Test with field entity, 2=Test with link by societe

    var $id;

    var $type_id;		// Id into parent table llx_c_actioncomm (used only if option to use type is set)
    var $type_code;		// Code into parent table llx_c_actioncomm (used only if option to use type is set). With default setup, should be AC_OTH_AUTO or AC_OTH.
    var $type;			// Label into parent table llx_c_actioncomm (used only if option to use type is set)
    var $type_color;	// Color into parent table llx_c_actioncomm (used only if option to use type is set)
    var $code;			// Free code to identify action. Ie: Agenda trigger add here AC_TRIGGERNAME ('AC_COMPANY_CREATE', 'AC_PROPAL_VALIDATE', ...)
    var $label;

    var $datec;			// Date creation record (datec)
    var $datem;			// Date modification record (tms)
    var $author;		// Object user that create action 	//deprecated
    var $usermod;		// Object user that modified action	// deprecated
    var $authorid;		// Id user that create action
    var $usermodid;		// Id user that modified action

    var $datep;			// Date action start (datep)
    var $datef;			// Date action end (datep2)
    var $durationp = -1;      // -1=Unkown duration			// deprecated
    var $fulldayevent = 0;    // 1=Event on full day
    var $punctual = 1;        // Milestone					// deprecated. Milestone is already event with end date = start date
    var $percentage;    // Percentage
    var $location;      // Location

	var $transparency;	// Transparency (ical standard). Used to say if people assigned to event are busy or not by event. 0=available, 1=busy, 2=busy (refused events)
    var $priority;      // Small int (0 By default)
    var $note;          // Description

	var $userassigned = array();	// Array of user ids
    var $userownerid;		// Id of user owner
    var $userdoneid;	// Id of user done
    var $usertodo;		// Object user of owner				// deprecated
    var $userdone;	 	// Object user that did action		// deprecated

    var $socid;
    var $contactid;
    var $societe;		// Company linked to action (optional)
    var $contact;		// Contact linked to action (optional)
    var $fk_project;	// Id of project (optional)

    // Properties for links to other objects
    var $fk_element;    // Id of record
    var $elementtype;   // Type of record. This if property ->element of object linked to.

    // Ical
    var $icalname;
    var $icalcolor;

    var $actions=array();


    /**
     *      Constructor
     *
     *      @param		DoliDB		$db      Database handler
     */
    function __construct($db)
    {
    	global $langs;

        $this->db = $db;

        $this->societe = new stdClass();	// deprecated
        $this->contact = new stdClass();	// deprecated
    }

    /**
     *    Add an action/event into database.
     *    $this->type_id OR $this->type_code must be set.
     *
     *    @param	User	$user      		Object user making action
     *    @param    int		$notrigger		1 = disable triggers, 0 = enable triggers
     *    @return   int 		        	Id of created event, < 0 if KO
     */
    function add($user,$notrigger=0)
    {
        global $langs,$conf,$hookmanager;

        $error=0;
        $now=dol_now();

        // Check parameters
        if (empty($this->userownerid)) 
        {
        	$this->errors[]='ErrorPropertyUserowneridNotDefined';
        	return -1;
        }
        
        // Clean parameters
        $this->label=dol_trunc(trim($this->label),128);
        $this->location=dol_trunc(trim($this->location),128);
        $this->note=dol_htmlcleanlastbr(trim($this->note));
        if (empty($this->percentage))   $this->percentage = 0;
        if (empty($this->priority) || ! is_numeric($this->priority)) $this->priority = 0;
        if (empty($this->fulldayevent)) $this->fulldayevent = 0;
        if (empty($this->punctual))     $this->punctual = 0;
        if (empty($this->transparency)) $this->transparency = 0;
        if ($this->percentage > 100) $this->percentage = 100;
        //if ($this->percentage == 100 && ! $this->dateend) $this->dateend = $this->date;
        if (! empty($this->datep) && ! empty($this->datef))   $this->durationp=($this->datef - $this->datep);		// deprecated
        //if (! empty($this->date)  && ! empty($this->dateend)) $this->durationa=($this->dateend - $this->date);
        if (! empty($this->datep) && ! empty($this->datef) && $this->datep > $this->datef) $this->datef=$this->datep;
        //if (! empty($this->date)  && ! empty($this->dateend) && $this->date > $this->dateend) $this->dateend=$this->date;
        if (! isset($this->fk_project) || $this->fk_project < 0) $this->fk_project = 0;
        if ($this->elementtype=='facture')  $this->elementtype='invoice';
        if ($this->elementtype=='commande') $this->elementtype='order';
        if ($this->elementtype=='contrat')  $this->elementtype='contract';

        if (! is_array($this->userassigned))	// For backward compatibility
        {
        	$tmpid=$this->userassigned;
        	$this->userassigned=array();
        	$this->userassigned[$tmpid]=array('id'=>$tmpid);
        }
        $userownerid=$this->userownerid;
        $userdoneid=$this->userdoneid;

<<<<<<< HEAD
        // Be sure assigned user array is not empty.
        if (count($this->userassigned) == 0) $this->userassigned[] = array('id'=>$userownerid);
        
=======
        // Be sure assigned user is defined as an array of array('id'=>,'mandatory'=>,...).
        if (empty($this->userassigned) || count($this->userassigned) == 0 || ! is_array($this->userassigned)) 
        	$this->userassigned = array($userownerid=>array('id'=>$userownerid));

>>>>>>> 667565f0
        if (! $this->type_id || ! $this->type_code)
        {
        	$key=empty($this->type_id)?$this->type_code:$this->type_id;

            // Get id from code
            $cactioncomm=new CActionComm($this->db);
            $result=$cactioncomm->fetch($key);

            if ($result > 0)
            {
                $this->type_id=$cactioncomm->id;
                $this->type_code=$cactioncomm->code;
            }
            else if ($result == 0)
            {
                $this->error='Failed to get record with id '.$this->type_id.' code '.$this->type_code.' from dictionary "type of events"';
                return -1;
            }
            else
			{
                $this->error=$cactioncomm->error;
                return -1;
            }
        }

        // Check parameters
        if (! $this->type_id)
        {
            $this->error="ErrorWrongParameters";
            return -1;
        }

        $this->db->begin();

        $sql = "INSERT INTO ".MAIN_DB_PREFIX."actioncomm";
        $sql.= "(datec,";
        $sql.= "datep,";
        $sql.= "datep2,";
        $sql.= "durationp,";	// deprecated
        $sql.= "fk_action,";
        $sql.= "code,";
        $sql.= "fk_soc,";
        $sql.= "fk_project,";
        $sql.= "note,";
        $sql.= "fk_contact,";
        $sql.= "fk_user_author,";
        $sql.= "fk_user_action,";
        $sql.= "fk_user_done,";
        $sql.= "label,percent,priority,fulldayevent,location,punctual,";
        $sql.= "transparency,";
        $sql.= "fk_element,";
        $sql.= "elementtype,";
        $sql.= "entity";
        $sql.= ") VALUES (";
        $sql.= "'".$this->db->idate($now)."',";
        $sql.= (strval($this->datep)!=''?"'".$this->db->idate($this->datep)."'":"null").",";
        $sql.= (strval($this->datef)!=''?"'".$this->db->idate($this->datef)."'":"null").",";
        $sql.= (isset($this->durationp) && $this->durationp >= 0 && $this->durationp != ''?"'".$this->durationp."'":"null").",";	// deprecated
        $sql.= (isset($this->type_id)?$this->type_id:"null").",";
        $sql.= (isset($this->type_code)?" '".$this->type_code."'":"null").",";
        $sql.= (isset($this->socid) && $this->socid > 0?" '".$this->socid."'":"null").",";
        $sql.= (isset($this->fk_project) && $this->fk_project > 0?" '".$this->fk_project."'":"null").",";
        $sql.= " '".$this->db->escape($this->note)."',";
        $sql.= (isset($this->contactid) && $this->contactid > 0?"'".$this->contactid."'":"null").",";
        $sql.= (isset($user->id) && $user->id > 0 ? "'".$user->id."'":"null").",";
        $sql.= ($userownerid>0?"'".$userownerid."'":"null").",";
        $sql.= ($userdoneid>0?"'".$userdoneid."'":"null").",";
        $sql.= "'".$this->db->escape($this->label)."','".$this->percentage."','".$this->priority."','".$this->fulldayevent."','".$this->db->escape($this->location)."','".$this->punctual."',";
        $sql.= "'".$this->transparency."',";
        $sql.= (! empty($this->fk_element)?$this->fk_element:"null").",";
        $sql.= (! empty($this->elementtype)?"'".$this->elementtype."'":"null").",";
        $sql.= $conf->entity;
        $sql.= ")";

        dol_syslog(get_class($this)."::add", LOG_DEBUG);
        $resql=$this->db->query($sql);
        if ($resql)
        {
            $this->id = $this->db->last_insert_id(MAIN_DB_PREFIX."actioncomm","id");

            // Now insert assignedusers
			if (! $error)
			{
				foreach($this->userassigned as $key => $val)
				{
			        if (! is_array($val))	// For backward compatibility when val=id
			        {
			        	$tmpid=$val;
			        	$val=array('id'=>$val);
			        }
					
					$sql ="INSERT INTO ".MAIN_DB_PREFIX."actioncomm_resources(fk_actioncomm, element_type, fk_element, mandatory, transparency, answer_status)";
					$sql.=" VALUES(".$this->id.", 'user', ".$val['id'].", ".($val['mandatory']?$val['mandatory']:'0').", ".($val['transparency']?$val['transparency']:'0').", ".($val['answer_status']?$val['answer_status']:'0').")";

					$resql = $this->db->query($sql);
					if (! $resql)
					{
						$error++;
		           		$this->errors[]=$this->db->lasterror();
					}
					//var_dump($sql);exit;
				}
			}

            if (! $error)
            {
            	$action='create';

	            // Actions on extra fields (by external module or standard code)
				// FIXME le hook fait double emploi avec le trigger !!
            	$hookmanager->initHooks(array('actioncommdao'));
	            $parameters=array('actcomm'=>$this->id);
	            $reshook=$hookmanager->executeHooks('insertExtraFields',$parameters,$this,$action);    // Note that $action and $object may have been modified by some hooks
	            if (empty($reshook))
	            {
	            	if (empty($conf->global->MAIN_EXTRAFIELDS_DISABLED)) // For avoid conflicts if trigger used
	            	{
	            		$result=$this->insertExtraFields();
	            		if ($result < 0)
	            		{
	            			$error++;
	            		}
	            	}
	            }
	            else if ($reshook < 0) $error++;
            }

            if (! $error && ! $notrigger)
            {
                // Call trigger
                $result=$this->call_trigger('ACTION_CREATE',$user);
                if ($result < 0) { $error++; }
                // End call triggers
            }

            if (! $error)
            {
            	$this->db->commit();
            	return $this->id;
            }
            else
           {
	           	$this->db->rollback();
	           	return -1;
            }
        }
        else
        {
            $this->db->rollback();
            $this->error=$this->db->lasterror();
            return -1;
        }

    }

    /**
     *    Load object from database
     *
     *    @param	int		$id     Id of action to get
     *    @param	string	$ref    Ref of action to get
     *    @return	int				<0 if KO, >0 if OK
     */
    function fetch($id, $ref='')
    {
        global $langs;

        $sql = "SELECT a.id,";
        $sql.= " a.id as ref,";
        $sql.= " a.ref_ext,";
        $sql.= " a.datep,";
        $sql.= " a.datep2,";
        $sql.= " a.durationp,";	// deprecated
        $sql.= " a.datec,";
        $sql.= " a.tms as datem,";
        $sql.= " a.code, a.label, a.note,";
        $sql.= " a.fk_soc,";
        $sql.= " a.fk_project,";
        $sql.= " a.fk_user_author, a.fk_user_mod,";
        $sql.= " a.fk_user_action, a.fk_user_done,";
        $sql.= " a.fk_contact, a.percent as percentage,";
        $sql.= " a.fk_element, a.elementtype,";
        $sql.= " a.priority, a.fulldayevent, a.location, a.punctual, a.transparency,";
        $sql.= " c.id as type_id, c.code as type_code, c.libelle,";
        $sql.= " s.nom as socname,";
        $sql.= " u.firstname, u.lastname as lastname";
        $sql.= " FROM (".MAIN_DB_PREFIX."c_actioncomm as c, ".MAIN_DB_PREFIX."actioncomm as a)";
        $sql.= " LEFT JOIN ".MAIN_DB_PREFIX."user as u on u.rowid = a.fk_user_author";
        $sql.= " LEFT JOIN ".MAIN_DB_PREFIX."societe as s on s.rowid = a.fk_soc";
        $sql.= " WHERE a.fk_action=c.id";
        if ($ref) $sql.= " AND a.id=".$ref;		// No field ref, we use id
        else $sql.= " AND a.id=".$id;

        dol_syslog(get_class($this)."::fetch", LOG_DEBUG);
        $resql=$this->db->query($sql);
        if ($resql)
        {
            if ($this->db->num_rows($resql))
            {
                $obj = $this->db->fetch_object($resql);

                $this->id        = $obj->id;
                $this->ref       = $obj->ref;
                $this->ref_ext   = $obj->ref_ext;

                // Properties of parent table llx_c_actioncomm (will be deprecated in future)
                $this->type_id   = $obj->type_id;
                $this->type_code = $obj->type_code;
                $transcode=$langs->trans("Action".$obj->type_code);
                $type_libelle=($transcode!="Action".$obj->type_code?$transcode:$obj->libelle);
                $this->type      = $type_libelle;

				$this->code					= $obj->code;
                $this->label				= $obj->label;
                $this->datep				= $this->db->jdate($obj->datep);
                $this->datef				= $this->db->jdate($obj->datep2);
//				$this->durationp			= $this->durationp;					// deprecated

                $this->datec   				= $this->db->jdate($obj->datec);
                $this->datem   				= $this->db->jdate($obj->datem);

                $this->note					= $obj->note;
                $this->percentage			= $obj->percentage;

                $this->authorid             = $obj->fk_user_author;
                $this->usermodid			= $obj->fk_user_mod;

                if (!is_object($this->author)) $this->author = new stdClass(); // For avoid warning
                $this->author->id			= $obj->fk_user_author;		// deprecated
                $this->author->firstname	= $obj->firstname;			// deprecated
                $this->author->lastname		= $obj->lastname;			// deprecated
                if (!is_object($this->usermod)) $this->usermod = new stdClass(); // For avoid warning
                $this->usermod->id			= $obj->fk_user_mod;		// deprecated

                $this->userownerid			= $obj->fk_user_action;
                $this->userdoneid			= $obj->fk_user_done;
                $this->priority				= $obj->priority;
                $this->fulldayevent			= $obj->fulldayevent;
                $this->location				= $obj->location;
                $this->transparency			= $obj->transparency;
                $this->punctual				= $obj->punctual;

                $this->socid				= $obj->fk_soc;			// To have fetch_thirdparty method working
                $this->contactid			= $obj->fk_contact;		// To have fetch_contact method working
                $this->fk_project			= $obj->fk_project;		// To have fetch_project method working

                $this->societe->id			= $obj->fk_soc;			// deprecated
                $this->contact->id			= $obj->fk_contact;		// deprecated

                $this->fk_element			= $obj->fk_element;
                $this->elementtype			= $obj->elementtype;
            }
            $this->db->free($resql);
            return 1;
        }
        else
        {
            $this->error=$this->db->lasterror();
            return -1;
        }
    }


    /**
     *    Initialize this->userassigned array with list of id of user assigned to event
     *
     *    @return	int				<0 if KO, >0 if OK
     */
    function fetch_userassigned()
    {
        global $langs;

        $sql.="SELECT fk_actioncomm, element_type, fk_element, answer_status, mandatory, transparency";
		$sql.=" FROM ".MAIN_DB_PREFIX."actioncomm_resources";
		$sql.=" WHERE element_type = 'user' AND fk_actioncomm = ".$this->id;
		$resql2=$this->db->query($sql);
		if ($resql2)
		{
			$this->userassigned=array();

			// If owner is known, we must but id first into list
			if ($this->userownerid > 0) $this->userassigned[$this->userownerid]=array('id'=>$this->userownerid);	// Set first so will be first into list.

            while ($obj = $this->db->fetch_object($resql2))
            {
            	if ($obj->fk_element > 0) $this->userassigned[$obj->fk_element]=array('id'=>$obj->fk_element, 'mandatory'=>$obj->mandatory, 'answer_status'=>$obj->answer_status, 'transparency'=>$obj->transparency);
            	if (empty($this->userownerid)) $this->userownerid=$obj->fk_element;	// If not defined (should not happened, we fix this)
            }

        	return 1;
		}
		else
		{
			dol_print_error($this->db);
			return -1;
		}
    }

    /**
     *    Delete event from database
     *
     *    @param    int		$notrigger		1 = disable triggers, 0 = enable triggers
     *    @return   int 					<0 if KO, >0 if OK
     */
    function delete($notrigger=0)
    {
        global $user,$langs,$conf;

        $error=0;

        $this->db->begin();

        $sql = "DELETE FROM ".MAIN_DB_PREFIX."actioncomm";
        $sql.= " WHERE id=".$this->id;

        dol_syslog(get_class($this)."::delete", LOG_DEBUG);
        $res=$this->db->query($sql);
        if ($res < 0) {
        	$this->error=$this->db->lasterror();
        	$error++;
        }

        // Removed extrafields
        if (! $error) {
        	$result=$this->deleteExtraFields();
          	if ($result < 0)
           	{
           		$error++;
           		dol_syslog(get_class($this)."::delete error -3 ".$this->error, LOG_ERR);
           	}
        }

        if (!$error)
        {
            if (! $notrigger)
            {
                // Call trigger
                $result=$this->call_trigger('ACTION_DELETE',$user);
                if ($result < 0) { $error++; }
                // End call triggers
            }

            if (! $error)
            {
                $this->db->commit();
                return 1;
            }
            else
            {
                $this->db->rollback();
                return -2;
            }
        }
        else
        {
            $this->db->rollback();
            $this->error=$this->db->lasterror();
            return -1;
        }
    }

    /**
     *    Update action into database
     *	  If percentage = 100, on met a jour date 100%
     *
     *    @param    User	$user			Object user making change
     *    @param    int		$notrigger		1 = disable triggers, 0 = enable triggers
     *    @return   int     				<0 if KO, >0 if OK
     */
    function update($user,$notrigger=0)
    {
        global $langs,$conf,$hookmanager;

        $error=0;

        // Clean parameters
        $this->label=trim($this->label);
        $this->note=trim($this->note);
        if (empty($this->percentage))    $this->percentage = 0;
        if (empty($this->priority) || ! is_numeric($this->priority)) $this->priority = 0;
        if (empty($this->transparency))  $this->transparency = 0;
        if (empty($this->fulldayevent))  $this->fulldayevent = 0;
        if ($this->percentage > 100) $this->percentage = 100;
        //if ($this->percentage == 100 && ! $this->dateend) $this->dateend = $this->date;
        if ($this->datep && $this->datef)   $this->durationp=($this->datef - $this->datep);		// deprecated
        //if ($this->date  && $this->dateend) $this->durationa=($this->dateend - $this->date);
        if ($this->datep && $this->datef && $this->datep > $this->datef) $this->datef=$this->datep;
        //if ($this->date  && $this->dateend && $this->date > $this->dateend) $this->dateend=$this->date;
        if ($this->fk_project < 0) $this->fk_project = 0;

        // Check parameters
        if ($this->percentage == 0 && $this->userdoneid > 0)
        {
            $this->error="ErrorCantSaveADoneUserWithZeroPercentage";
            return -1;
        }

        $socid=($this->socid?$this->socid:((isset($this->societe->id) && $this->societe->id > 0) ? $this->societe->id : 0));
        $contactid=($this->contactid?$this->contactid:((isset($this->contact->id) && $this->contact->id > 0) ? $this->contact->id : 0));
		$userownerid=($this->userownerid?$this->userownerid:0);
		$userdoneid=($this->userdoneid?$this->userdoneid:0);

        $this->db->begin();

        $sql = "UPDATE ".MAIN_DB_PREFIX."actioncomm ";
        $sql.= " SET percent = '".$this->percentage."'";
        if ($this->fk_action > 0) $sql.= ", fk_action = '".$this->fk_action."'";
        $sql.= ", label = ".($this->label ? "'".$this->db->escape($this->label)."'":"null");
        $sql.= ", datep = ".(strval($this->datep)!='' ? "'".$this->db->idate($this->datep)."'" : 'null');
        $sql.= ", datep2 = ".(strval($this->datef)!='' ? "'".$this->db->idate($this->datef)."'" : 'null');
        $sql.= ", durationp = ".(isset($this->durationp) && $this->durationp >= 0 && $this->durationp != ''?"'".$this->durationp."'":"null");	// deprecated
        $sql.= ", note = ".($this->note ? "'".$this->db->escape($this->note)."'":"null");
        $sql.= ", fk_project =". ($this->fk_project > 0 ? "'".$this->fk_project."'":"null");
        $sql.= ", fk_soc =". ($socid > 0 ? "'".$socid."'":"null");
        $sql.= ", fk_contact =". ($contactid > 0 ? "'".$contactid."'":"null");
        $sql.= ", priority = '".$this->priority."'";
        $sql.= ", fulldayevent = '".$this->fulldayevent."'";
        $sql.= ", location = ".($this->location ? "'".$this->db->escape($this->location)."'":"null");
        $sql.= ", transparency = '".$this->transparency."'";
        $sql.= ", fk_user_mod = '".$user->id."'";
        $sql.= ", fk_user_action=".($userownerid > 0 ? "'".$userownerid."'":"null");
        $sql.= ", fk_user_done=".($userdoneid > 0 ? "'".$userdoneid."'":"null");
        if (! empty($this->fk_element)) $sql.= ", fk_element=".($this->fk_element?$this->fk_element:"null");
        if (! empty($this->elementtype)) $sql.= ", elementtype=".($this->elementtype?"'".$this->elementtype."'":"null");
        $sql.= " WHERE id=".$this->id;

        dol_syslog(get_class($this)."::update", LOG_DEBUG);
        if ($this->db->query($sql))
        {
			$action='update';

        	// Actions on extra fields (by external module or standard code)
			// FIXME le hook fait double emploi avec le trigger !!
        	$hookmanager->initHooks(array('actioncommdao'));
        	$parameters=array('actcomm'=>$this->id);
        	$reshook=$hookmanager->executeHooks('insertExtraFields',$parameters,$this,$action);    // Note that $action and $object may have been modified by some hooks
        	if (empty($reshook))
        	{
        		if (empty($conf->global->MAIN_EXTRAFIELDS_DISABLED)) // For avoid conflicts if trigger used
        		{
        			$result=$this->insertExtraFields();
        			if ($result < 0)
        			{
        				$error++;
        			}
        		}
        	}
        	else if ($reshook < 0) $error++;

            // Now insert assignedusers
			if (! $error)
			{
				$sql ="DELETE FROM ".MAIN_DB_PREFIX."actioncomm_resources where fk_actioncomm = ".$this->id." AND element_type = 'user'";
				$resql = $this->db->query($sql);

				foreach($this->userassigned as $key => $val)
				{
					$sql ="INSERT INTO ".MAIN_DB_PREFIX."actioncomm_resources(fk_actioncomm, element_type, fk_element, mandatory, transparency, answer_status)";
					$sql.=" VALUES(".$this->id.", 'user', ".$val['id'].", ".($val['manadatory']?$val['manadatory']:'0').", ".($val['transparency']?$val['transparency']:'0').", ".($val['answer_status']?$val['answer_status']:'0').")";

					$resql = $this->db->query($sql);
					if (! $resql)
					{
						$error++;
		           		$this->errors[]=$this->db->lasterror();
					}
					//var_dump($sql);exit;
				}
			}

            if (! $error && ! $notrigger)
            {
                // Call trigger
                $result=$this->call_trigger('ACTION_MODIFY',$user);
                if ($result < 0) { $error++; }
                // End call triggers
            }

            if (! $error)
            {
                $this->db->commit();
                return 1;
            }
            else
            {
                $this->db->rollback();
                dol_syslog(get_class($this)."::update ".join(',',$this->errors),LOG_ERR);
                return -2;
            }
        }
        else
        {
            $this->db->rollback();
            $this->error=$this->db->lasterror();
            return -1;
        }
    }

    /**
     *   Load all objects with filters
     *
     *   @param		DoliDb	$db				Database handler
     *   @param		int		$socid			Filter by thirdparty
     * 	 @param		int		$fk_element		Id of element action is linked to
     *   @param		string	$elementtype	Type of element action is linked to
     *   @param		string	$filter			Other filter
     *   @param		string	$sortfield		Sort on this field
     *   @param		string	$sortorder		ASC or DESC
     *   @return	array or string			Error string if KO, array with actions if OK
     */
    static function getActions($db, $socid=0, $fk_element=0, $elementtype='', $filter='', $sortfield='', $sortorder='')
    {
        global $conf, $langs;

        $resarray=array();

        $sql = "SELECT a.id";
        $sql.= " FROM ".MAIN_DB_PREFIX."actioncomm as a";
        $sql.= " WHERE a.entity = ".$conf->entity;
        if (! empty($socid)) $sql.= " AND a.fk_soc = ".$socid;
        if (! empty($elementtype))
        {
            if ($elementtype == 'project') $sql.= ' AND a.fk_project = '.$fk_element;
            else $sql.= " AND a.fk_element = ".$fk_element." AND a.elementtype = '".$elementtype."'";
        }
        if (! empty($filter)) $sql.= $filter;
		if ($sortorder && $sortfield) $sql.=$db->order($sortfield, $sortorder);

        dol_syslog(get_class()."::getActions", LOG_DEBUG);
        $resql=$db->query($sql);
        if ($resql)
        {
            $num = $db->num_rows($resql);

            if ($num)
            {
                for($i=0;$i<$num;$i++)
                {
                    $obj = $db->fetch_object($resql);
                    $actioncommstatic = new ActionComm($db);
                    $actioncommstatic->fetch($obj->id);
                    $resarray[$i] = $actioncommstatic;
                }
            }
            $db->free($resql);
            return $resarray;
        }
        else
       {
            return $db->lasterror();
        }
    }

    /**
     *      Load indicators for dashboard (this->nbtodo and this->nbtodolate)
     *
     *      @param	User	$user   Objet user
     *      @return int     		<0 if KO, >0 if OK
     */
    function load_board($user)
    {
        global $conf, $user;

        $now=dol_now();

        $this->nbtodo=$this->nbtodolate=0;

        $sql = "SELECT a.id, a.datep as dp";
        $sql.= " FROM (".MAIN_DB_PREFIX."actioncomm as a";
        $sql.= ")";
        if (! $user->rights->societe->client->voir && ! $user->societe_id) $sql.= " LEFT JOIN ".MAIN_DB_PREFIX."societe_commerciaux as sc ON a.fk_soc = sc.fk_soc";
        $sql.= " LEFT JOIN ".MAIN_DB_PREFIX."societe as s ON a.fk_soc = s.rowid";
        $sql.= " WHERE a.percent >= 0 AND a.percent < 100";
        $sql.= " AND a.entity = ".$conf->entity;
        if (! $user->rights->societe->client->voir && ! $user->societe_id) $sql.= " AND (a.fk_soc IS NULL OR sc.fk_user = " .$user->id . ")";
        if ($user->societe_id) $sql.=" AND a.fk_soc = ".$user->societe_id;
        if (! $user->rights->agenda->allactions->read) $sql.= " AND (a.fk_user_author = ".$user->id . " OR a.fk_user_action = ".$user->id . " OR a.fk_user_done = ".$user->id . ")";

        $resql=$this->db->query($sql);
        if ($resql)
        {
            // This assignment in condition is not a bug. It allows walking the results.
            while ($obj=$this->db->fetch_object($resql))
            {
                $this->nbtodo++;
                if (isset($obj->dp) && $this->db->jdate($obj->dp) < ($now - $conf->actions->warning_delay)) $this->nbtodolate++;
            }
            return 1;
        }
        else
        {
            $this->error=$this->db->error();
            return -1;
        }
    }


    /**
     *      Charge les informations d'ordre info dans l'objet facture
     *
     *      @param	int		$id       	Id de la facture a charger
     *		@return	void
     */
    function info($id)
    {
        $sql = 'SELECT ';
        $sql.= ' a.id,';
        $sql.= ' datec,';
        $sql.= ' tms as datem,';
        $sql.= ' fk_user_author,';
        $sql.= ' fk_user_mod';
        $sql.= ' FROM '.MAIN_DB_PREFIX.'actioncomm as a';
        $sql.= ' WHERE a.id = '.$id;

        dol_syslog(get_class($this)."::info", LOG_DEBUG);
        $result=$this->db->query($sql);
        if ($result)
        {
            if ($this->db->num_rows($result))
            {
                $obj = $this->db->fetch_object($result);
                $this->id = $obj->id;
                if ($obj->fk_user_author)
                {
                    $cuser = new User($this->db);
                    $cuser->fetch($obj->fk_user_author);
                    $this->user_creation     = $cuser;
                }
                if ($obj->fk_user_mod)
                {
                    $muser = new User($this->db);
                    $muser->fetch($obj->fk_user_mod);
                    $this->user_modification = $muser;
                }

                $this->date_creation     = $this->db->jdate($obj->datec);
                $this->date_modification = $this->db->jdate($obj->datem);
            }
            $this->db->free($result);
        }
        else
        {
            dol_print_error($this->db);
        }
    }


    /**
     *    	Return label of status
     *
     *    	@param	int		$mode           0=libelle long, 1=libelle court, 2=Picto + Libelle court, 3=Picto, 4=Picto + Libelle long, 5=Libelle court + Picto
     *      @param  int		$hidenastatus   1=Show nothing if status is "Not applicable"
     *    	@return string          		String with status
     */
    function getLibStatut($mode,$hidenastatus=0)
    {
        return $this->LibStatut($this->percentage,$mode,$hidenastatus);
    }

    /**
     *		Return label of action status
     *
     *    	@param	int		$percent        Percent
     *    	@param  int		$mode           0=Long label, 1=Short label, 2=Picto+Short label, 3=Picto, 4=Picto+Short label, 5=Short label+Picto, 6=Very short label+Picto
     *      @param  int		$hidenastatus   1=Show nothing if status is "Not applicable"
     *    	@return string		    		Label
     */
    function LibStatut($percent,$mode,$hidenastatus=0)
    {
        global $langs;

        if ($mode == 0)
        {
        	if ($percent==-1 && ! $hidenastatus) return $langs->trans('StatusNotApplicable');
        	else if ($percent==0) return $langs->trans('StatusActionToDo').' (0%)';
        	else if ($percent > 0 && $percent < 100) return $langs->trans('StatusActionInProcess').' ('.$percent.'%)';
        	else if ($percent >= 100) return $langs->trans('StatusActionDone').' (100%)';
        }
        else if ($mode == 1)
        {
        	if ($percent==-1 && ! $hidenastatus) return $langs->trans('StatusNotApplicable');
        	else if ($percent==0) return $langs->trans('StatusActionToDo');
        	else if ($percent > 0 && $percent < 100) return $percent.'%';
        	else if ($percent >= 100) return $langs->trans('StatusActionDone');
        }
        else if ($mode == 2)
        {
        	if ($percent==-1 && ! $hidenastatus) return img_picto($langs->trans('StatusNotApplicable'),'statut9').' '.$langs->trans('StatusNotApplicable');
        	else if ($percent==0) return img_picto($langs->trans('StatusActionToDo'),'statut1').' '.$langs->trans('StatusActionToDo');
        	else if ($percent > 0 && $percent < 100) return img_picto($langs->trans('StatusActionInProcess'),'statut3').' '. $percent.'%';
        	else if ($percent >= 100) return img_picto($langs->trans('StatusActionDone'),'statut6').' '.$langs->trans('StatusActionDone');
        }
        else if ($mode == 3)
        {
        	if ($percent==-1 && ! $hidenastatus) return img_picto($langs->trans("Status").': '.$langs->trans('StatusNotApplicable'),'statut9');
        	else if ($percent==0) return img_picto($langs->trans("Status").': '.$langs->trans('StatusActionToDo').' (0%)','statut1');
        	else if ($percent > 0 && $percent < 100) return img_picto($langs->trans("Status").': '.$langs->trans('StatusActionInProcess').' ('.$percent.'%)','statut3');
        	else if ($percent >= 100) return img_picto($langs->trans("Status").': '.$langs->trans('StatusActionDone').' (100%)','statut6');
        }
        else if ($mode == 4)
        {
        	if ($percent==-1 && ! $hidenastatus) return img_picto($langs->trans('StatusNotApplicable'),'statut9').' '.$langs->trans('StatusNotApplicable');
        	else if ($percent==0) return img_picto($langs->trans('StatusActionToDo'),'statut1').' '.$langs->trans('StatusActionToDo').' (0%)';
        	else if ($percent > 0 && $percent < 100) return img_picto($langs->trans('StatusActionInProcess'),'statut3').' '.$langs->trans('StatusActionInProcess').' ('.$percent.'%)';
        	else if ($percent >= 100) return img_picto($langs->trans('StatusActionDone'),'statut6').' '.$langs->trans('StatusActionDone').' (100%)';
        }
        else if ($mode == 5)
        {
        	if ($percent==-1 && ! $hidenastatus) return img_picto($langs->trans('StatusNotApplicable'),'statut9');
        	else if ($percent==0) return '0% '.img_picto($langs->trans('StatusActionToDo'),'statut1');
        	else if ($percent > 0 && $percent < 100) return $percent.'% '.img_picto($langs->trans('StatusActionInProcess').' - '.$percent.'%','statut3');
        	else if ($percent >= 100) return $langs->trans('StatusActionDone').' '.img_picto($langs->trans('StatusActionDone'),'statut6');
        }
        else if ($mode == 6)
        {
        	if ($percent==-1 && ! $hidenastatus) return img_picto($langs->trans('StatusNotApplicable'),'statut9');
        	else if ($percent==0) return '0% '.img_picto($langs->trans('StatusActionToDo'),'statut1');
        	else if ($percent > 0 && $percent < 100) return $percent.'% '.img_picto($langs->trans('StatusActionInProcess').' - '.$percent.'%','statut3');
        	else if ($percent >= 100) return img_picto($langs->trans('StatusActionDone'),'statut6');
        }
        return '';
    }

    /**
     *    	Return URL of event
     *      Use $this->id, $this->type_code, $this->label and $this->type_label
     *
     * 		@param	int		$withpicto			0=Pas de picto, 1=Inclut le picto dans le lien, 2=Picto seul
     *		@param	int		$maxlength			Nombre de caracteres max dans libelle
     *		@param	string	$classname			Force style class on a link
     * 		@param	string	$option				''=Link to action,'birthday'=Link to contact
     * 		@param	int		$overwritepicto		1=Overwrite picto
     *		@return	string						Chaine avec URL
     */
    function getNomUrl($withpicto=0,$maxlength=0,$classname='',$option='',$overwritepicto='')
    {
        global $conf,$langs;

        $result='';
        if ($option=='birthday') $lien = '<a '.($classname?'class="'.$classname.'" ':'').'href="'.DOL_URL_ROOT.'/contact/perso.php?id='.$this->id.'">';
        else $lien = '<a '.($classname?'class="'.$classname.'" ':'').'href="'.DOL_URL_ROOT.'/comm/action/card.php?id='.$this->id.'">';
        $lienfin='</a>';
        $label=$this->label;
        if (empty($label)) $label=$this->libelle;	// For backward compatibility
        //print 'rrr'.$this->libelle.'-'.$withpicto;

        if ($withpicto == 2)
        {
            $libelle=$label;
            if (! empty($conf->global->AGENDA_USE_EVENT_TYPE)) $libelle=$langs->transnoentities("Action".$this->type_code);
            $libelleshort='';
        }
        else
       {
            $libelle=(empty($this->libelle)?$label:$this->libelle.(($label && $label != $this->libelle)?' '.$label:''));
            if (! empty($conf->global->AGENDA_USE_EVENT_TYPE) && empty($libelle)) $libelle=($langs->transnoentities("Action".$this->type_code) != "Action".$this->type_code)?$langs->transnoentities("Action".$this->type_code):$this->type_label;
            $libelleshort=dol_trunc($libelle,$maxlength);
        }

        if ($withpicto)
        {
            if (! empty($conf->global->AGENDA_USE_EVENT_TYPE))	// Add code into ()
            {
                $libelle.=(($this->type_code && $libelle!=$langs->transnoentities("Action".$this->type_code) && $langs->transnoentities("Action".$this->type_code)!="Action".$this->type_code)?' ('.$langs->transnoentities("Action".$this->type_code).')':'');
            }
            $result.=$lien.img_object($langs->trans("ShowAction").': '.$libelle, ($overwritepicto?$overwritepicto:'action'), 'class="classfortooltip"').$lienfin;
        }
        if ($withpicto==1) $result.=' ';
        $result.=$lien.$libelleshort.$lienfin;
        return $result;
    }


    /**
     *		Export events from database into a cal file.
     *
     *		@param	string		$format			'vcal', 'ical/ics', 'rss'
     *		@param	string		$type			'event' or 'journal'
     *		@param	int			$cachedelay		Do not rebuild file if date older than cachedelay seconds
     *		@param	string		$filename		Force filename
     *		@param	array		$filters		Array of filters
     *		@return int     					<0 if error, nb of events in new file if ok
     */
    function build_exportfile($format,$type,$cachedelay,$filename,$filters)
    {
        global $conf,$langs,$dolibarr_main_url_root,$mysoc;

        require_once (DOL_DOCUMENT_ROOT ."/core/lib/xcal.lib.php");
        require_once (DOL_DOCUMENT_ROOT ."/core/lib/date.lib.php");
        require_once (DOL_DOCUMENT_ROOT ."/core/lib/files.lib.php");

        dol_syslog(get_class($this)."::build_exportfile Build export file format=".$format.", type=".$type.", cachedelay=".$cachedelay.", filename=".$filename.", filters size=".count($filters), LOG_DEBUG);

        // Check parameters
        if (empty($format)) return -1;

        // Clean parameters
        if (! $filename)
        {
            $extension='vcs';
            if ($format == 'ical') $extension='ics';
            $filename=$format.'.'.$extension;
        }

        // Create dir and define output file (definitive and temporary)
        $result=dol_mkdir($conf->agenda->dir_temp);
        $outputfile=$conf->agenda->dir_temp.'/'.$filename;

        $result=0;

        $buildfile=true;
        $login='';$logina='';$logind='';$logint='';

        $now = dol_now();

        if ($cachedelay)
        {
            $nowgmt = dol_now();
            include_once DOL_DOCUMENT_ROOT.'/core/lib/files.lib.php';
            if (dol_filemtime($outputfile) > ($nowgmt - $cachedelay))
            {
                dol_syslog(get_class($this)."::build_exportfile file ".$outputfile." is not older than now - cachedelay (".$nowgmt." - ".$cachedelay."). Build is canceled");
                $buildfile = false;
            }
        }

        if ($buildfile)
        {
            // Build event array
            $eventarray=array();

            $sql = "SELECT a.id,";
            $sql.= " a.datep,";		// Start
            $sql.= " a.datep2,";	// End
            $sql.= " a.durationp,";			// deprecated
            $sql.= " a.datec, a.tms as datem,";
            $sql.= " a.label, a.code, a.note, a.fk_action as type_id,";
            $sql.= " a.fk_soc,";
            $sql.= " a.fk_user_author, a.fk_user_mod,";
            $sql.= " a.fk_user_action,";
            $sql.= " a.fk_contact, a.percent as percentage,";
            $sql.= " a.fk_element, a.elementtype,";
            $sql.= " a.priority, a.fulldayevent, a.location, a.punctual, a.transparency,";
            $sql.= " u.firstname, u.lastname,";
            $sql.= " s.nom as socname,";
            $sql.= " c.id as type_id, c.code as type_code, c.libelle";
            $sql.= " FROM (".MAIN_DB_PREFIX."c_actioncomm as c, ".MAIN_DB_PREFIX."actioncomm as a)";
            $sql.= " LEFT JOIN ".MAIN_DB_PREFIX."user as u on u.rowid = a.fk_user_author";	// Link to get author of event for export
            $sql.= " LEFT JOIN ".MAIN_DB_PREFIX."societe as s on s.rowid = a.fk_soc";
			// We must filter on assignement table
			if ($filters['logint'] || $filters['login']) $sql.=", ".MAIN_DB_PREFIX."actioncomm_resources as ar";
			$sql.= " WHERE a.fk_action=c.id";
            $sql.= " AND a.entity = ".$conf->entity;
            foreach ($filters as $key => $value)
            {
                if ($key == 'notolderthan' && $value != '') $sql.=" AND a.datep >= '".$this->db->idate($now-($value*24*60*60))."'";
                if ($key == 'year')         $sql.=" AND a.datep BETWEEN '".$this->db->idate(dol_get_first_day($value,1))."' AND '".$this->db->idate(dol_get_last_day($value,12))."'";
                if ($key == 'id')           $sql.=" AND a.id=".(is_numeric($value)?$value:0);
                if ($key == 'idfrom')       $sql.=" AND a.id >= ".(is_numeric($value)?$value:0);
                if ($key == 'idto')         $sql.=" AND a.id <= ".(is_numeric($value)?$value:0);
                if ($key == 'project')      $sql.=" AND a.fk_project=".(is_numeric($value)?$value:0);
    	        // We must filter on assignement table
				if ($key == 'logint' || $key == 'login') $sql.= " AND ar.fk_actioncomm = a.id AND ar.element_type='user'";
                if ($key == 'logina')
                {
                    $logina=$value;
                    $userforfilter=new User($this->db);
                    $result=$userforfilter->fetch('',$value);
                    $sql.= " AND a.fk_user_author = ".$userforfilter->id;
                }
                if ($key == 'logint' || $key == 'login')
                {
                    $logint=$value;
                    $userforfilter=new User($this->db);
                    $result=$userforfilter->fetch('',$value);
                    $sql.= " AND ar.fk_element = ".$userforfilter->id;
                }
            }
            $sql.= " AND a.datep IS NOT NULL";		// To exclude corrupted events and avoid errors in lightning/sunbird import
            $sql.= " ORDER by datep";
            //print $sql;exit;

            dol_syslog(get_class($this)."::build_exportfile select events", LOG_DEBUG);
            $resql=$this->db->query($sql);
            if ($resql)
            {
                // Note: Output of sql request is encoded in $conf->file->character_set_client
                // This assignment in condition is not a bug. It allows walking the results.
                while ($obj=$this->db->fetch_object($resql))
                {
                    $qualified=true;

                    // 'eid','startdate','duration','enddate','title','summary','category','email','url','desc','author'
                    $event=array();
                    $event['uid']='dolibarragenda-'.$this->db->database_name.'-'.$obj->id."@".$_SERVER["SERVER_NAME"];
                    $event['type']=$type;
                    $datestart=$this->db->jdate($obj->datep)-(empty($conf->global->AGENDA_EXPORT_FIX_TZ)?0:($conf->global->AGENDA_EXPORT_FIX_TZ*3600));
                    $dateend=$this->db->jdate($obj->datep2)-(empty($conf->global->AGENDA_EXPORT_FIX_TZ)?0:($conf->global->AGENDA_EXPORT_FIX_TZ*3600));
                    $duration=($datestart && $dateend)?($dateend - $datestart):0;
                    $event['summary']=$obj->label.($obj->socname?" (".$obj->socname.")":"");
                    $event['desc']=$obj->note;
                    $event['startdate']=$datestart;
                    $event['enddate']=$dateend;		// Not required with type 'journal'
                    $event['duration']=$duration;	// Not required with type 'journal'
                    $event['author']=dolGetFirstLastname($obj->firstname, $obj->lastname);
                    $event['priority']=$obj->priority;
                    $event['fulldayevent']=$obj->fulldayevent;
                    $event['location']=$obj->location;
                    $event['transparency']=(($obj->transparency > 0)?'OPAQUE':'TRANSPARENT');		// OPAQUE (busy) or TRANSPARENT (not busy)
                    $event['punctual']=$obj->punctual;
                    $event['category']=$obj->libelle;	// libelle type action
					// Define $urlwithroot
					$urlwithouturlroot=preg_replace('/'.preg_quote(DOL_URL_ROOT,'/').'$/i','',trim($dolibarr_main_url_root));
					$urlwithroot=$urlwithouturlroot.DOL_URL_ROOT;			// This is to use external domain name found into config file
					//$urlwithroot=DOL_MAIN_URL_ROOT;						// This is to use same domain name than current
                    $url=$urlwithroot.'/comm/action/card.php?id='.$obj->id;
                    $event['url']=$url;
                    $event['created']=$this->db->jdate($obj->datec)-(empty($conf->global->AGENDA_EXPORT_FIX_TZ)?0:($conf->global->AGENDA_EXPORT_FIX_TZ*3600));
                    $event['modified']=$this->db->jdate($obj->datem)-(empty($conf->global->AGENDA_EXPORT_FIX_TZ)?0:($conf->global->AGENDA_EXPORT_FIX_TZ*3600));

                    if ($qualified && $datestart)
                    {
                        $eventarray[$datestart]=$event;
                    }
                }
            }
            else
            {
                $this->error=$this->db->lasterror();
                return -1;
            }

            $langs->load("agenda");

            // Define title and desc
            $more='';
            if ($login)  $more=$langs->transnoentities("User").' '.$login;
            if ($logina) $more=$langs->transnoentities("ActionsAskedBy").' '.$logina;
            if ($logint) $more=$langs->transnoentities("ActionsToDoBy").' '.$logint;
            if ($logind) $more=$langs->transnoentities("ActionsDoneBy").' '.$logind;
            if ($more)
            {
                $title='Dolibarr actions '.$mysoc->name.' - '.$more;
                $desc=$more;
                $desc.=' ('.$mysoc->name.' - built by Dolibarr)';
            }
            else
            {
                $title='Dolibarr actions '.$mysoc->name;
                $desc=$langs->transnoentities('ListOfActions');
                $desc.=' ('.$mysoc->name.' - built by Dolibarr)';
            }

            // Create temp file
            $outputfiletmp=tempnam($conf->agenda->dir_temp,'tmp');  // Temporary file (allow call of function by different threads
            @chmod($outputfiletmp, octdec($conf->global->MAIN_UMASK));

            // Write file
            if ($format == 'vcal') $result=build_calfile($format,$title,$desc,$eventarray,$outputfiletmp);
            if ($format == 'ical') $result=build_calfile($format,$title,$desc,$eventarray,$outputfiletmp);
            if ($format == 'rss')  $result=build_rssfile($format,$title,$desc,$eventarray,$outputfiletmp);

            if ($result >= 0)
            {
                if (dol_move($outputfiletmp,$outputfile,0,1)) $result=1;
                else
                {
                	$this->error='Failed to rename '.$outputfiletmp.' into '.$outputfile;
                    dol_syslog(get_class($this)."::build_exportfile ".$this->error, LOG_ERR);
                    dol_delete_file($outputfiletmp,0,1);
                    $result=-1;
                }
            }
            else
            {
                dol_syslog(get_class($this)."::build_exportfile build_xxxfile function fails to for format=".$format." outputfiletmp=".$outputfile, LOG_ERR);
                dol_delete_file($outputfiletmp,0,1);
                $langs->load("errors");
                $this->error=$langs->trans("ErrorFailToCreateFile",$outputfile);
            }
        }

        return $result;
    }

    /**
     *  Initialise an instance with random values.
     *  Used to build previews or test instances.
     *	id must be 0 if object instance is a specimen.
     *
     *  @return	void
     */
    function initAsSpecimen()
    {
        global $user,$langs,$conf,$user;

        $now=dol_now();

        // Initialise parametres
        $this->id=0;
        $this->specimen=1;

        $this->type_code='AC_OTH';
        $this->code='AC_SPECIMEN_CODE';
        $this->label='Label of event Specimen';
        $this->datec=$now;
        $this->datem=$now;
        $this->datep=$now;
        $this->datef=$now;
        $this->author=$user;
        $this->usermod=$user;
        $this->fulldayevent=0;
        $this->punctual=0;
        $this->percentage=0;
        $this->location='Location';
        $this->transparency=1;	// 1 means opaque
        $this->priority=1;
        $this->note = 'Note';

        $this->userownerid=$user->id;
        $this->userassigned[$user->id]=array('id'=>$user->id, 'transparency'=> 1);
    }

}
<|MERGE_RESOLUTION|>--- conflicted
+++ resolved
@@ -154,16 +154,10 @@
         $userownerid=$this->userownerid;
         $userdoneid=$this->userdoneid;
 
-<<<<<<< HEAD
-        // Be sure assigned user array is not empty.
-        if (count($this->userassigned) == 0) $this->userassigned[] = array('id'=>$userownerid);
-        
-=======
         // Be sure assigned user is defined as an array of array('id'=>,'mandatory'=>,...).
         if (empty($this->userassigned) || count($this->userassigned) == 0 || ! is_array($this->userassigned)) 
         	$this->userassigned = array($userownerid=>array('id'=>$userownerid));
-
->>>>>>> 667565f0
+        
         if (! $this->type_id || ! $this->type_code)
         {
         	$key=empty($this->type_id)?$this->type_code:$this->type_id;
@@ -249,7 +243,7 @@
 			{
 				foreach($this->userassigned as $key => $val)
 				{
-			        if (! is_array($val))	// For backward compatibility when val=id
+			        if (! is_array($val))	// For backward compatibility when valid
 			        {
 			        	$tmpid=$val;
 			        	$val=array('id'=>$val);
