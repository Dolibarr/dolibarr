<?php
/* Copyright (C) 2002-2004  Rodolphe Quiedeville    <rodolphe@quiedeville.org>
 * Copyright (C) 2004-2011  Laurent Destailleur     <eldy@users.sourceforge.net>
 * Copyright (C) 2005-2012  Regis Houssin           <regis.houssin@inodbox.com>
 * Copyright (C) 2011-2017  Juanjo Menent           <jmenent@2byte.es>
 * Copyright (C) 2015	    Marcos García		    <marcosgdf@gmail.com>
 * Copyright (C) 2018	    Nicolas ZABOURI	        <info@inovea-conseil.com>
 * Copyright (C) 2018-2020  Frédéric France         <frederic.france@netlogic.fr>
 *
 * This program is free software; you can redistribute it and/or modify
 * it under the terms of the GNU General Public License as published by
 * the Free Software Foundation; either version 3 of the License, or
 * (at your option) any later version.
 *
 * This program is distributed in the hope that it will be useful,
 * but WITHOUT ANY WARRANTY; without even the implied warranty of
 * MERCHANTABILITY or FITNESS FOR A PARTICULAR PURPOSE.  See the
 * GNU General Public License for more details.
 *
 * You should have received a copy of the GNU General Public License
 * along with this program. If not, see <https://www.gnu.org/licenses/>.
 */

/**
 *       \file       htdocs/comm/action/class/actioncomm.class.php
 *       \ingroup    agenda
 *       \brief      File of class to manage agenda events (actions)
 */
require_once DOL_DOCUMENT_ROOT.'/comm/action/class/cactioncomm.class.php';
require_once DOL_DOCUMENT_ROOT.'/core/class/commonobject.class.php';
require_once DOL_DOCUMENT_ROOT.'/core/class/CMailFile.class.php';
require_once DOL_DOCUMENT_ROOT.'/comm/action/class/actioncommreminder.class.php';


/**
 *		Class to manage agenda events (actions)
 */
class ActionComm extends CommonObject
{
	/**
	 * @var string ID to identify managed object
	 */
	public $element = 'action';

	/**
	 * @var string Name of table without prefix where object is stored
	 */
	public $table_element = 'actioncomm';

	/**
	 * @var string Name of id column
	 */
	public $table_rowid = 'id';

	/**
	 * @var string Name of icon for actioncomm object. Filename of icon is object_action.png
	 */
	public $picto = 'action';

	/**
	 * @var int 0=No test on entity, 1=Test with field entity, 2=Test with link by societe
	 */
	public $ismultientitymanaged = 1;

	/**
	 * @var integer 0=Default
	 *              1=View may be restricted to sales representative only if no permission to see all or to company of external user if external user
	 *              2=Same than 1 but accept record if fksoc is empty
	 */
	public $restrictiononfksoc = 2;

	/**
	 * @var int Id of the event
	 */
	public $id;

	/**
	 * @var int Id of the event. Use $id as possible
	 */
	public $ref;

	/**
	 * @var int Id into parent table llx_c_actioncomm (used only if option to use type is set)
	 * 			This field is stored info fk_action. It contains the id into table llx_ac_actioncomm.
	 */
	public $type_id;

	/**
	 * @var string Calendar of event (Type of type of event). 'system'=Default calendar, 'systemauto'=Auto calendar, 'birthdate', 'holiday', 'module'=Calendar specific to a module
	 *             This field contains the type into table llx_ac_actioncomm ('system', 'systemauto', ...). It should be named 'type_type'.
	 */
	public $type;

	/**
	 * @var string Code into parent table llx_c_actioncomm (used only if option to use type is set). With default setup, should be AC_OTH_AUTO or AC_OTH.
	 *             This field contains the code into table llx_ac_actioncomm.
	 */
	public $type_code;

	/**
	 * @var string Type label
	 */
	public $type_label;

	/**
	 * @var string Color into parent table llx_c_actioncomm (used only if option to use type is set)
	 */
	public $type_color;

	/**
	 * @var string Picto for type of event (used only if option to use type is set)
	 */
	public $type_picto;

	/**
	 * @var string Free code to identify action. Ie: Agenda trigger add here AC_TRIGGERNAME ('AC_COMPANY_CREATE', 'AC_PROPAL_VALIDATE', ...)
	 * 			   This field is stored into field 'code' into llx_actioncomm.
	 */
	public $code;

	/**
	 * @var string Agenda event label
	 */
	public $label;

	/**
	 * @var string Agenda event label
	 * @deprecated Use $label
	 */
	public $libelle;

	/**
	 * @var integer Date creation record (datec)
	 */
	public $datec;

	/**
	 * @var integer Duration (duree)
	 */
	public $duree;

	/**
	 * @var integer Date modification record (tms)
	 */
	public $datem;

	/**
	 * @var User Object user that create action
	 * @deprecated
	 * @see $authorid
	 */
	public $author;

	/**
	 * @var User Object user that modified action
	 * @deprecated
	 * @see $usermodid
	 */
	public $usermod;

	/**
	 * @var int Id user that create action
	 */
	public $authorid;

	/**
	 * @var int Id user that modified action
	 */
	public $usermodid;

	/**
	 * @var integer Date action start (datep)
	 */
	public $datep;

	/**
	 * @var integer Date action end (datef)
	 */
	public $datef;

	/**
	 * @var integer This is date start action (datep) but modified to not be outside calendar view.
	 */
	public $date_start_in_calendar;

	/**
	 * @var integer This is date end action (datef) but modified to not be outside calendar view.
	 */
	public $date_end_in_calendar;

	/**
	 * @var integer Date action end (datep2)
	 */
	public $datep2;

	/**
	 * @var int -1=Unkown duration
	 * @deprecated
	 */
	public $durationp = -1;

	/**
	 * @var int 1=Event on full day
	 */
	public $fulldayevent = 0;

	/**
	 * @var int 1=???
	 */
	public $ponctuel;

	/**
	 * @var integer Percentage
	 */
	public $percentage;

	/**
	 * @var string Location
	 */
	public $location;

	/**
	 * @var int Transparency (ical standard). Used to say if people assigned to event are busy or not by event. 0=available, 1=busy, 2=busy (refused events)
	 */
	public $transparency;

	/**
	 * @var int (0 By default)
	 */
	public $priority;

	/**
	 * @var int[] Array of user ids
	 */
	public $userassigned = array();

	/**
	 * @var int Id of user owner = fk_user_action into table
	 */
	public $userownerid;

	/**
	 * @var int Id of user that has done the event. Used only if AGENDA_ENABLE_DONEBY is set.
	 */
	public $userdoneid;

	/**
	 * @var int[] Array of contact ids
	 */
	public $socpeopleassigned = array();

	/**
	 * @var int[] Array of other contact emails (not user, not contact)
	 */
	public $otherassigned = array();

	/**
	 * @var array	Array of reminders
	 */
	public $reminders = array();

	/**
	 * @var int thirdparty id linked to action
	 */
	public $socid;

	/**
	 * @var int socpeople id linked to action
	 */
	public $contact_id;


	/**
	 * @var Societe|null Company linked to action (optional)
	 * @deprecated
	 * @see $socid
	 */
	public $societe;

	/**
	 * @var Contact|null Contact linked to action (optional)
	 * @deprecated
	 * @see $contact_id
	 */
	public $contact;

	// Properties for links to other objects
	/**
	 * @var int 		Id of linked object
	 */
	public $fk_element; // Id of record

	/**
	 * @var int 		Id of record alternative for API
	 */
	public $elementid;

	/**
	 * @var string 		Type of record. This if property ->element of object linked to.
	 */
	public $elementtype;

	/**
	 * @var string Ical name
	 */
	public $icalname;

	/**
	 * @var string Ical color
	 */
	public $icalcolor;

	/**
	 * @var string Extraparam
	 */
	public $extraparams;

	/**
	 * @var array Actions
	 */
	public $actions = array();

	/**
	 * @var string Email msgid
	 */
	public $email_msgid;

	/**
	 * @var string Email from
	 */
	public $email_from;

	/**
	 * @var string Email sender
	 */
	public $email_sender;

	/**
	 * @var string Email to
	 */
	public $email_to;

	/**
	 * @var string Email tocc
	 */
	public $email_tocc;
	/**
	 * @var string Email tobcc
	 */
	public $email_tobcc;

	/**
	 * @var string Email subject
	 */
	public $email_subject;

	/**
	 * @var string Email errors to
	 */
	public $errors_to;

	/**
	 * @var int number of vote for an event
	 */
	public $num_vote;

	/**
	 * @var int if event is paid
	 */
	public $event_paid;

	/**
	 * @var int status use but Event organisation module
	 */
	public $status;

	/**
	 * Properties to manage the recurring events
	 */
	public $recurid;		/* A string YYYYMMDDHHMMSS shared by allevent of same serie */
	public $recurrule;		/* Rule of recurring */
	public $recurdateend;	/* Repeat until this date */

	public $calling_duration;


	/**
	 * Typical value for a event that is in a todo state
	 */
	const EVENT_TODO = 0;

	/**
	 * Typical value for a event that is in a progress state
	 */
	const EVENT_IN_PROGRESS = 50;

	/**
	 * Typical value for a event that is in a finished state
	 */
	const EVENT_FINISHED = 100;


	public $fields = array();


	/**
	 *      Constructor
	 *
	 *      @param      DoliDB		$db      Database handler
	 */
	public function __construct(DoliDB $db)
	{
		$this->db = $db;
	}

	/**
	 *    Add an action/event into database.
	 *    $this->type_id OR $this->type_code must be set.
	 *
	 *    @param	User	$user      		Object user making action
	 *    @param    int		$notrigger		1 = disable triggers, 0 = enable triggers
	 *    @return   int 		        	Id of created event, < 0 if KO
	 */
	public function create(User $user, $notrigger = 0)
	{
		global $langs, $conf, $hookmanager;

		$error = 0;
		$now = dol_now();

		// Check parameters
		if (!isset($this->userownerid) || $this->userownerid === '') {	// $this->userownerid may be 0 (anonymous event) of > 0
			dol_syslog("You tried to create an event but mandatory property ownerid was not defined", LOG_WARNING);
			$this->errors[] = 'ErrorActionCommPropertyUserowneridNotDefined';
			return -1;
		}

		// Clean parameters
		$this->label = dol_trunc(trim($this->label), 128);
		$this->location = dol_trunc(trim($this->location), 128);
		$this->note_private = dol_htmlcleanlastbr(trim(empty($this->note_private) ? $this->note : $this->note_private));
		if (empty($this->percentage)) {
			$this->percentage = 0;
		}
		if (empty($this->priority) || !is_numeric($this->priority)) {
			$this->priority = 0;
		}
		if (empty($this->fulldayevent)) {
			$this->fulldayevent = 0;
		}
		if (empty($this->transparency)) {
			$this->transparency = 0;
		}
		if ($this->percentage > 100) {
			$this->percentage = 100;
		}
		//if ($this->percentage == 100 && ! $this->dateend) $this->dateend = $this->date;
		if (!empty($this->datep) && !empty($this->datef)) {
			$this->durationp = ($this->datef - $this->datep); // deprecated
		}
		//if (!empty($this->date)  && !empty($this->dateend)) $this->durationa=($this->dateend - $this->date);
		if (!empty($this->datep) && !empty($this->datef) && $this->datep > $this->datef) {
			$this->datef = $this->datep;
		}
		//if (!empty($this->date)  && !empty($this->dateend) && $this->date > $this->dateend) $this->dateend=$this->date;
		if (!isset($this->fk_project) || $this->fk_project < 0) {
			$this->fk_project = 0;
		}
		// For backward compatibility
		if ($this->elementtype == 'facture') {
			$this->elementtype = 'invoice';
		}
		if ($this->elementtype == 'commande') {
			$this->elementtype = 'order';
		}
		if ($this->elementtype == 'contrat') {
			$this->elementtype = 'contract';
		}

		if (!is_array($this->userassigned) && !empty($this->userassigned)) {	// For backward compatibility when userassigned was an int instead fo array
			$tmpid = $this->userassigned;
			$this->userassigned = array();
			$this->userassigned[$tmpid] = array('id'=>$tmpid, 'transparency'=>$this->transparency);
		}

		$userownerid = $this->userownerid;
		$userdoneid = $this->userdoneid;

		// Be sure assigned user is defined as an array of array('id'=>,'mandatory'=>,...).
		if (empty($this->userassigned) || count($this->userassigned) == 0 || !is_array($this->userassigned)) {
			$this->userassigned = array($userownerid=>array('id'=>$userownerid, 'transparency'=>$this->transparency));
		}

		if (!$this->type_id || !$this->type_code) {
			$key = empty($this->type_id) ? $this->type_code : $this->type_id;

			// Get id from code
			$cactioncomm = new CActionComm($this->db);
			$result = $cactioncomm->fetch($key);

			if ($result > 0) {
				$this->type_id = $cactioncomm->id;
				$this->type_code = $cactioncomm->code;
			} elseif ($result == 0) {
				$this->error = $langs->trans('ErrorActionCommBadType', $this->type_id, $this->type_code);
				return -1;
			} else {
				$this->error = $cactioncomm->error;
				return -1;
			}
		}
		$code = empty($this->code) ? $this->type_code : $this->code;

		// Check parameters
		if (!$this->type_id) {
			$this->error = "ErrorWrongParameters";
			return -1;
		}

		$this->db->begin();

		$sql = "INSERT INTO ".MAIN_DB_PREFIX."actioncomm";
		$sql .= "(ref,";
		$sql .= "datec,";
		$sql .= "datep,";
		$sql .= "datep2,";
		$sql .= "durationp,"; // deprecated
		$sql .= "fk_action,";
		$sql .= "code,";
		$sql .= "ref_ext,";
		$sql .= "fk_soc,";
		$sql .= "fk_project,";
		$sql .= "note,";
		$sql .= "fk_contact,";
		$sql .= "fk_user_author,";
		$sql .= "fk_user_action,";
		$sql .= "fk_user_done,";
		$sql .= "label,percent,priority,fulldayevent,location,";
		$sql .= "transparency,";
		$sql .= "fk_element,";
		$sql .= "elementtype,";
		$sql .= "entity,";
		$sql .= "extraparams,";
		// Fields emails
		$sql .= "email_msgid,";
		$sql .= "email_from,";
		$sql .= "email_sender,";
		$sql .= "email_to,";
		$sql .= "email_tocc,";
		$sql .= "email_tobcc,";
		$sql .= "email_subject,";
		$sql .= "errors_to,";
		$sql .= "recurid,";
		$sql .= "recurrule,";
		$sql .= "recurdateend,";
		$sql .= "num_vote,";
		$sql .= "event_paid,";
		$sql .= "status,";
		$sql .= "ip";
		$sql .= ") VALUES (";
		$sql .= "'(PROV)', ";
		$sql .= "'".$this->db->idate($now)."', ";
		$sql .= (strval($this->datep) != '' ? "'".$this->db->idate($this->datep)."'" : "null").", ";
		$sql .= (strval($this->datef) != '' ? "'".$this->db->idate($this->datef)."'" : "null").", ";
		$sql .= ((isset($this->durationp) && $this->durationp >= 0 && $this->durationp != '') ? "'".$this->db->escape($this->durationp)."'" : "null").", "; // deprecated
		$sql .= (isset($this->type_id) ? $this->type_id : "null").",";
		$sql .= ($code ? ("'".$this->db->escape($code)."'") : "null").", ";
		$sql .= (!empty($this->ref_ext) ? "'".$this->db->escape($this->ref_ext)."'" : "null").", ";
		$sql .= ((isset($this->socid) && $this->socid > 0) ? ((int) $this->socid) : "null").", ";
		$sql .= ((isset($this->fk_project) && $this->fk_project > 0) ? ((int) $this->fk_project) : "null").", ";
		$sql .= " '".$this->db->escape($this->note_private)."', ";
		$sql .= ((isset($this->contact_id) && $this->contact_id > 0) ? ((int) $this->contact_id) : "null").", "; // deprecated, use ->socpeopleassigned
		$sql .= (isset($user->id) && $user->id > 0 ? $user->id : "null").", ";
		$sql .= ($userownerid > 0 ? $userownerid : "null").", ";
		$sql .= ($userdoneid > 0 ? $userdoneid : "null").", ";
		$sql .= "'".$this->db->escape($this->label)."', ";
		$sql .= "'".$this->db->escape($this->percentage)."', ";
		$sql .= "'".$this->db->escape($this->priority)."', ";
		$sql .= "'".$this->db->escape($this->fulldayevent)."', ";
		$sql .= "'".$this->db->escape($this->location)."', ";
		$sql .= "'".$this->db->escape($this->transparency)."', ";
		$sql .= (!empty($this->fk_element) ? ((int) $this->fk_element) : "null").", ";
		$sql .= (!empty($this->elementtype) ? "'".$this->db->escape($this->elementtype)."'" : "null").", ";
		$sql .= ((int) $conf->entity).",";
		$sql .= (!empty($this->extraparams) ? "'".$this->db->escape($this->extraparams)."'" : "null").", ";
		// Fields emails
		$sql .= (!empty($this->email_msgid) ? "'".$this->db->escape($this->email_msgid)."'" : "null").", ";
		$sql .= (!empty($this->email_from) ? "'".$this->db->escape($this->email_from)."'" : "null").", ";
		$sql .= (!empty($this->email_sender) ? "'".$this->db->escape($this->email_sender)."'" : "null").", ";
		$sql .= (!empty($this->email_to) ? "'".$this->db->escape($this->email_to)."'" : "null").", ";
		$sql .= (!empty($this->email_tocc) ? "'".$this->db->escape($this->email_tocc)."'" : "null").", ";
		$sql .= (!empty($this->email_tobcc) ? "'".$this->db->escape($this->email_tobcc)."'" : "null").", ";
		$sql .= (!empty($this->email_subject) ? "'".$this->db->escape($this->email_subject)."'" : "null").", ";
		$sql .= (!empty($this->errors_to) ? "'".$this->db->escape($this->errors_to)."'" : "null").", ";
		$sql .= (!empty($this->recurid) ? "'".$this->db->escape($this->recurid)."'" : "null").", ";
		$sql .= (!empty($this->recurrule) ? "'".$this->db->escape($this->recurrule)."'" : "null").", ";
		$sql .= (!empty($this->recurdateend) ? "'".$this->db->idate($this->recurdateend)."'" : "null").", ";
		$sql .= (!empty($this->num_vote) ? (int) $this->num_vote : "null").", ";
		$sql .= (!empty($this->event_paid) ? (int) $this->event_paid : 0).", ";
		$sql .= (!empty($this->status) ? (int) $this->status : "0").", ";
		$sql .= (!empty($this->ip) ? "'".$this->db->escape($this->ip)."'" : "null");
		$sql .= ")";

		dol_syslog(get_class($this)."::add", LOG_DEBUG);
		$resql = $this->db->query($sql);
		if ($resql) {
			$this->ref = $this->id = $this->db->last_insert_id(MAIN_DB_PREFIX."actioncomm", "id");
			$sql = "UPDATE ".MAIN_DB_PREFIX."actioncomm SET ref='".$this->db->escape($this->ref)."' WHERE id=".$this->id;
			$resql = $this->db->query($sql);
			if (!$resql) {
				$error++;
				dol_syslog('Error to process ref: '.$this->db->lasterror(), LOG_ERR);
				$this->errors[] = $this->db->lasterror();
			}
			// Now insert assigned users
			if (!$error) {
				//dol_syslog(var_export($this->userassigned, true));
				$already_inserted = array();
				foreach ($this->userassigned as $key => $val) {
					// Common value with new behavior is to have $val = array('id'=>iduser, 'transparency'=>0|1) and $this->userassigned is an array of iduser => $val.
					if (!is_array($val)) {	// For backward compatibility when $val='id'.
						$val = array('id'=>$val);
					}

					if ($val['id'] > 0) {
						if (!empty($already_inserted[$val['id']])) {
							continue;
						}

						$sql = "INSERT INTO ".MAIN_DB_PREFIX."actioncomm_resources(fk_actioncomm, element_type, fk_element, mandatory, transparency, answer_status)";
						$sql .= " VALUES(".((int) $this->id).", 'user', ".((int) $val['id']).", ".(empty($val['mandatory']) ? '0' : ((int) $val['mandatory'])).", ".(empty($val['transparency']) ? '0' : ((int) $val['transparency'])).", ".(empty($val['answer_status']) ? '0' : ((int) $val['answer_status'])).")";

						$resql = $this->db->query($sql);
						if (!$resql) {
							$error++;
							dol_syslog('Error to process userassigned: ' . $this->db->lasterror(), LOG_ERR);
							$this->errors[] = $this->db->lasterror();
						} else {
							$already_inserted[$val['id']] = true;
						}
						//var_dump($sql);exit;
					}
				}
			}

			if (!$error) {
				if (!empty($this->socpeopleassigned)) {
					$already_inserted = array();
					foreach ($this->socpeopleassigned as $id => $val) {
						// Common value with new behavior is to have $val = iduser and $this->socpeopleassigned is an array of iduser => $val.
						if (!empty($already_inserted[$id])) {
							continue;
						}

						$sql = "INSERT INTO ".MAIN_DB_PREFIX."actioncomm_resources(fk_actioncomm, element_type, fk_element, mandatory, transparency, answer_status)";
						$sql .= " VALUES(".((int) $this->id).", 'socpeople', ".((int) $id).", 0, 0, 0)";

						$resql = $this->db->query($sql);
						if (!$resql) {
							$error++;
							dol_syslog('Error to process socpeopleassigned: ' . $this->db->lasterror(), LOG_ERR);
							$this->errors[] = $this->db->lasterror();
						} else {
							$already_inserted[$id] = true;
						}
					}
				}
			}

			if (!$error) {
				// Actions on extra fields
				$result = $this->insertExtraFields();
				if ($result < 0) {
					$error++;
				}
			}

			if (!$error && !$notrigger) {
				// Call trigger
				$result = $this->call_trigger('ACTION_CREATE', $user);
				if ($result < 0) {
					$error++;
				}
				// End call triggers
			}

			if (!$error) {
				$this->db->commit();
				return $this->id;
			} else {
				$this->db->rollback();
				return -1;
			}
		} else {
			$this->db->rollback();
			$this->error = $this->db->lasterror();
			return -1;
		}
	}

	/**
	 *  Load an object from its id and create a new one in database
	 *
	 *  @param	    User	        $fuser      	Object user making action
	 *  @param		int				$socid			Id of thirdparty
	 *  @return		int								New id of clone
	 */
	public function createFromClone(User $fuser, $socid)
	{
		global $db, $conf, $hookmanager;

		$error = 0;
		$now = dol_now();

		$this->db->begin();

		// Load source object
		$objFrom = clone $this;

		// Retrieve all extrafield
		// fetch optionals attributes and labels
		$this->fetch_optionals();

		//$this->fetch_userassigned();
		$this->fetchResources();

		$this->id = 0;
		$this->recurid = '';
		$this->recurrule = '';
		$this->recurdateend = '';

		// Create clone
		$this->context['createfromclone'] = 'createfromclone';
		$result = $this->create($fuser);
		if ($result < 0) {
			$error++;
		}

		if (!$error) {
			// Hook of thirdparty module
			if (is_object($hookmanager)) {
				$parameters = array('objFrom'=>$objFrom);
				$action = '';
				$reshook = $hookmanager->executeHooks('createFrom', $parameters, $this, $action); // Note that $action and $object may have been modified by some hooks
				if ($reshook < 0) {
					$error++;
				}
			}

			// Call trigger
			$result = $this->call_trigger('ACTION_CLONE', $fuser);
			if ($result < 0) {
				$error++;
			}
			// End call triggers
		}

		unset($this->context['createfromclone']);

		// End
		if (!$error) {
			$this->db->commit();
			return $this->id;
		} else {
			$this->db->rollback();
			return -1;
		}
	}

	/**
	 *  Load object from database
	 *
	 *  @param  int		$id     			Id of action to get
	 *  @param  string	$ref    			Ref of action to get
	 *  @param  string	$ref_ext			Ref ext to get
	 *  @param	string	$email_msgid		Email msgid
	 *  @param	string	$loadresources		1=Load also resources
	 *  @return	int							<0 if KO, >0 if OK
	 */
	public function fetch($id, $ref = '', $ref_ext = '', $email_msgid = '', $loadresources = 1)
	{
		global $langs;

		if (empty($id) && empty($ref) && empty($ref_ext) && empty($email_msgid)) {
			dol_syslog(get_class($this)."::fetch Bad parameters", LOG_WARNING);
			return -1;
		}

		$sql = "SELECT a.id,";
		$sql .= " a.ref as ref,";
		$sql .= " a.entity,";
		$sql .= " a.ref_ext,";
		$sql .= " a.datep,";
		$sql .= " a.datep2,";
		$sql .= " a.durationp,"; // deprecated
		$sql .= " a.datec,";
		$sql .= " a.tms as datem,";
		$sql .= " a.code, a.label, a.note as note_private,";
		$sql .= " a.fk_soc,";
		$sql .= " a.fk_project,";
		$sql .= " a.fk_user_author, a.fk_user_mod,";
		$sql .= " a.fk_user_action, a.fk_user_done,";
		$sql .= " a.fk_contact, a.percent as percentage,";
		$sql .= " a.fk_element as elementid, a.elementtype,";
		$sql .= " a.priority, a.fulldayevent, a.location, a.transparency,";
		$sql .= " a.email_msgid, a.email_subject, a.email_from, a.email_sender, a.email_to, a.email_tocc, a.email_tobcc, a.errors_to,";
		$sql .= " c.id as type_id, c.type as type_type, c.code as type_code, c.libelle as type_label, c.color as type_color, c.picto as type_picto,";
		$sql .= " s.nom as socname,";
		$sql .= " u.firstname, u.lastname as lastname,";
		$sql .= " num_vote, event_paid, a.status";
		$sql .= " FROM ".MAIN_DB_PREFIX."actioncomm as a ";
		$sql .= " LEFT JOIN ".MAIN_DB_PREFIX."c_actioncomm as c ON a.fk_action=c.id ";
		$sql .= " LEFT JOIN ".MAIN_DB_PREFIX."user as u on u.rowid = a.fk_user_author";
		$sql .= " LEFT JOIN ".MAIN_DB_PREFIX."societe as s on s.rowid = a.fk_soc";
		$sql .= " WHERE ";
		if ($ref) {
			$sql .= " a.ref = '".$this->db->escape($ref)."'";
		} elseif ($ref_ext) {
			$sql .= " a.ref_ext = '".$this->db->escape($ref_ext)."'";
		} elseif ($email_msgid) {
			$sql .= " a.email_msgid = '".$this->db->escape($email_msgid)."'";
		} else {
			$sql .= " a.id = ".((int) $id);
		}

		dol_syslog(get_class($this)."::fetch", LOG_DEBUG);
		$resql = $this->db->query($sql);
		if ($resql) {
			$num = $this->db->num_rows($resql);
			if ($num) {
				$obj = $this->db->fetch_object($resql);

				$this->id         = $obj->id;
				$this->entity = $obj->entity;
				$this->ref        = $obj->ref;
				$this->ref_ext    = $obj->ref_ext;

				// Properties of parent table llx_c_actioncomm
				$this->type_id    = $obj->type_id;
				$this->type_code  = $obj->type_code;
				$this->type_color = $obj->type_color;
				$this->type_picto = $obj->type_picto;
				$this->type       = $obj->type_type;
				/*$transcode = $langs->trans("Action".$obj->type_code);
				$this->type       = (($transcode != "Action".$obj->type_code) ? $transcode : $obj->type_label); */
				$transcode = $langs->trans("Action".$obj->type_code.'Short');
				$this->type_short = (($transcode != "Action".$obj->type_code.'Short') ? $transcode : '');

				$this->code = $obj->code;
				$this->label = $obj->label;
				$this->datep = $this->db->jdate($obj->datep);
				$this->datef = $this->db->jdate($obj->datep2);

				$this->datec = $this->db->jdate($obj->datec);
				$this->datem = $this->db->jdate($obj->datem);

				$this->note = $obj->note_private; // deprecated
				$this->note_private = $obj->note_private;
				$this->percentage = $obj->percentage;

				$this->authorid = $obj->fk_user_author;
				$this->usermodid = $obj->fk_user_mod;

				if (!is_object($this->author)) {
					$this->author = new User($this->db); // To avoid warning
				}
				$this->author->id = $obj->fk_user_author; // deprecated
				$this->author->firstname = $obj->firstname; // deprecated
				$this->author->lastname = $obj->lastname; // deprecated
				if (!is_object($this->usermod)) {
					$this->usermod = new User($this->db); // To avoid warning
				}
				$this->usermod->id = $obj->fk_user_mod; // deprecated

				$this->userownerid = $obj->fk_user_action;
				$this->priority				= $obj->priority;
				$this->fulldayevent			= $obj->fulldayevent;
				$this->location				= $obj->location;
				$this->transparency			= $obj->transparency;

				$this->socid = $obj->fk_soc; // To have fetch_thirdparty method working
				$this->contact_id = $obj->fk_contact; // To have fetch_contact method working
				$this->fk_project = $obj->fk_project; // To have fetch_projet method working

				//$this->societe->id			= $obj->fk_soc;			// deprecated
				//$this->contact->id			= $obj->fk_contact;		// deprecated

				$this->fk_element = $obj->elementid;
				$this->elementid = $obj->elementid;
				$this->elementtype = $obj->elementtype;

				$this->num_vote = $obj->num_vote;
				$this->event_paid = $obj->event_paid;
				$this->status = $obj->status;

				//email information
				$this->email_msgid=$obj->email_msgid;
				$this->email_from=$obj->email_from;
				$this->email_sender=$obj->email_sender;
				$this->email_to=$obj->email_to;
				$this->email_tocc=$obj->email_tocc;
				$this->email_tobcc=$obj->email_tobcc;
				$this->email_subject=$obj->email_subject;
				$this->errors_to=$obj->errors_to;

				$this->fetch_optionals();

				if ($loadresources) {
					$this->fetchResources();
				}
			}

			$this->db->free($resql);
		} else {
			$this->error = $this->db->lasterror();
			return -1;
		}

		return $num;
	}

	/**
	 *    Initialize $this->userassigned & this->socpeopleassigned array with list of id of user and contact assigned to event
	 *
	 *    @return   int				<0 if KO, >0 if OK
	 */
	public function fetchResources()
	{
		$this->userassigned = array();
		$this->socpeopleassigned = array();

		$sql = 'SELECT fk_actioncomm, element_type, fk_element, answer_status, mandatory, transparency';
		$sql .= ' FROM '.MAIN_DB_PREFIX.'actioncomm_resources';
		$sql .= ' WHERE fk_actioncomm = '.((int) $this->id);
		$sql .= " AND element_type IN ('user', 'socpeople')";
		$resql = $this->db->query($sql);
		if ($resql) {
			// If owner is known, we must but id first into list
			if ($this->userownerid > 0) {
				$this->userassigned[$this->userownerid] = array('id'=>$this->userownerid); // Set first so will be first into list.
			}

			while ($obj = $this->db->fetch_object($resql)) {
				if ($obj->fk_element > 0) {
					switch ($obj->element_type) {
						case 'user':
							$this->userassigned[$obj->fk_element] = array('id'=>$obj->fk_element, 'mandatory'=>$obj->mandatory, 'answer_status'=>$obj->answer_status, 'transparency'=>$obj->transparency);
							if (empty($this->userownerid)) {
								$this->userownerid = $obj->fk_element; // If not defined (should not happened, we fix this)
							}
							break;
						case 'socpeople':
							$this->socpeopleassigned[$obj->fk_element] = array('id'=>$obj->fk_element, 'mandatory'=>$obj->mandatory, 'answer_status'=>$obj->answer_status, 'transparency'=>$obj->transparency);
							break;
					}
				}
			}

			return 1;
		} else {
			dol_print_error($this->db);
			return -1;
		}
	}

	// phpcs:disable PEAR.NamingConventions.ValidFunctionName.ScopeNotCamelCaps
	/**
	 *    Initialize this->userassigned array with list of id of user assigned to event
	 *
	 *    @param    bool    $override   Override $this->userownerid when empty. TODO This should be false by default. True is here to fix corrupted data.
	 *    @return   int                 <0 if KO, >0 if OK
	 */
	public function fetch_userassigned($override = true)
	{
		// phpcs:enable
		$sql = "SELECT fk_actioncomm, element_type, fk_element, answer_status, mandatory, transparency";
		$sql .= " FROM ".MAIN_DB_PREFIX."actioncomm_resources";
		$sql .= " WHERE element_type = 'user' AND fk_actioncomm = ".((int) $this->id);

		$resql2 = $this->db->query($sql);
		if ($resql2) {
			$this->userassigned = array();

			// If owner is known, we must but id first into list
			if ($this->userownerid > 0) {
				// Set first so will be first into list.
				$this->userassigned[$this->userownerid] = array('id'=>$this->userownerid);
			}

			while ($obj = $this->db->fetch_object($resql2)) {
				if ($obj->fk_element > 0) {
					$this->userassigned[$obj->fk_element] = array('id'=>$obj->fk_element,
																  'mandatory'=>$obj->mandatory,
																  'answer_status'=>$obj->answer_status,
																  'transparency'=>$obj->transparency);
				}

				if ($override === true) {
					// If not defined (should not happened, we fix this)
					if (empty($this->userownerid)) {
						$this->userownerid = $obj->fk_element;
					}
				}
			}

			return 1;
		} else {
			dol_print_error($this->db);
			return -1;
		}
	}

	/**
	 *    Delete event from database
	 *
	 *    @param    int		$notrigger		1 = disable triggers, 0 = enable triggers
	 *    @return   int 					<0 if KO, >0 if OK
	 */
	public function delete($notrigger = 0)
	{
		global $user;

		$error = 0;

		dol_syslog(get_class($this)."::delete", LOG_DEBUG);

		$this->db->begin();

		// remove categorie association
		if (!$error) {
			$sql = "DELETE FROM ".MAIN_DB_PREFIX."categorie_actioncomm";
			$sql .= " WHERE fk_actioncomm=".((int) $this->id);

			$res = $this->db->query($sql);
			if (!$res) {
				$this->error = $this->db->lasterror();
				$error++;
			}
		}

		// remove actioncomm_resources
		if (!$error) {
			$sql = "DELETE FROM ".MAIN_DB_PREFIX."actioncomm_resources";
			$sql .= " WHERE fk_actioncomm=".((int) $this->id);

			$res = $this->db->query($sql);
			if (!$res) {
				$this->error = $this->db->lasterror();
				$error++;
			}
		}

		if (!$error) {
			$sql = "DELETE FROM ".MAIN_DB_PREFIX."actioncomm_reminder";
			$sql .= " WHERE fk_actioncomm = ".((int) $this->id);

			$res = $this->db->query($sql);
			if (!$res) {
				$this->error = $this->db->lasterror();
				$error++;
			}
		}

		// Removed extrafields
		if (!$error) {
			  $result = $this->deleteExtraFields();
			if ($result < 0) {
				$error++;
				dol_syslog(get_class($this)."::delete error -3 ".$this->error, LOG_ERR);
			}
		}

		// remove actioncomm
		if (!$error) {
			$sql = "DELETE FROM ".MAIN_DB_PREFIX."actioncomm";
			$sql .= " WHERE id=".((int) $this->id);

			$res = $this->db->query($sql);
			if (!$res) {
				$this->error = $this->db->lasterror();
				$error++;
			}
		}

		if (!$error) {
			if (!$notrigger) {
				// Call trigger
				$result = $this->call_trigger('ACTION_DELETE', $user);
				if ($result < 0) {
					$error++;
				}
				// End call triggers
			}

			if (!$error) {
				$this->db->commit();
				return 1;
			} else {
				$this->db->rollback();
				return -2;
			}
		} else {
			$this->db->rollback();
			$this->error = $this->db->lasterror();
			return -1;
		}
	}

	/**
	 *    Update action into database
	 *	  If percentage = 100, on met a jour date 100%
	 *
	 *    @param    User	$user			Object user making change
	 *    @param    int		$notrigger		1 = disable triggers, 0 = enable triggers
	 *    @return   int     				<0 if KO, >0 if OK
	 */
	public function update(User $user, $notrigger = 0)
	{
		global $langs, $conf, $hookmanager;

		$error = 0;

		// Clean parameters
		$this->label = trim($this->label);
		$this->note_private = dol_htmlcleanlastbr(trim(!isset($this->note_private) ? $this->note : $this->note_private));
		if (empty($this->percentage)) {
			$this->percentage = 0;
		}
		if (empty($this->priority) || !is_numeric($this->priority)) {
			$this->priority = 0;
		}
		if (empty($this->transparency)) {
			$this->transparency = 0;
		}
		if (empty($this->fulldayevent)) {
			$this->fulldayevent = 0;
		}
		if ($this->percentage > 100) {
			$this->percentage = 100;
		}
		//if ($this->percentage == 100 && ! $this->dateend) $this->dateend = $this->date;
		if ($this->datep && $this->datef) {
			$this->durationp = ($this->datef - $this->datep); // deprecated
		}
		//if ($this->date  && $this->dateend) $this->durationa=($this->dateend - $this->date);
		if ($this->datep && $this->datef && $this->datep > $this->datef) {
			$this->datef = $this->datep;
		}
		//if ($this->date  && $this->dateend && $this->date > $this->dateend) $this->dateend=$this->date;
		if ($this->fk_project < 0) {
			$this->fk_project = 0;
		}

		// Check parameters
		if ($this->percentage == 0 && $this->userdoneid > 0) {
			$this->error = "ErrorCantSaveADoneUserWithZeroPercentage";
			return -1;
		}

		$socid = (($this->socid > 0) ? $this->socid : 0);
		$contactid = (($this->contact_id > 0) ? $this->contact_id : 0);
		$userownerid = ($this->userownerid ? $this->userownerid : 0);
		$userdoneid = ($this->userdoneid ? $this->userdoneid : 0);

		// If a type_id is set, we must also have the type_code set
		if ($this->type_id > 0) {
			if (empty($this->type_code)) {
				$cactioncomm = new CActionComm($this->db);
				$result = $cactioncomm->fetch($this->type_id);
				if ($result >= 0 && !empty($cactioncomm->code)) {
					$this->type_code = $cactioncomm->code;
				}
			}
		}

		$code = $this->code;
<<<<<<< HEAD
		if (empty($code)) {
=======
		if (empty($code) || (!empty($this->oldcopy) && $this->oldcopy->type_code != $this->type_code)) {	// If code unknown or if change the type, we reset $code too
>>>>>>> b15fda8d
			$code = $this->type_code;
		}

		$this->db->begin();

<<<<<<< HEAD
		$sql = "UPDATE ".MAIN_DB_PREFIX."actioncomm";
=======
		$sql = "UPDATE ".MAIN_DB_PREFIX."actioncomm ";
>>>>>>> b15fda8d
		$sql .= " SET percent = '".$this->db->escape($this->percentage)."'";
		$sql .= ", fk_action = ".(int) $this->type_id;
		$sql .= ", code = " . ($code ? "'".$this->db->escape($code)."'" : "null");
		$sql .= ", label = ".($this->label ? "'".$this->db->escape($this->label)."'" : "null");
		$sql .= ", datep = ".(strval($this->datep) != '' ? "'".$this->db->idate($this->datep)."'" : 'null');
		$sql .= ", datep2 = ".(strval($this->datef) != '' ? "'".$this->db->idate($this->datef)."'" : 'null');
		$sql .= ", durationp = ".(isset($this->durationp) && $this->durationp >= 0 && $this->durationp != '' ? "'".$this->db->escape($this->durationp)."'" : "null"); // deprecated
		$sql .= ", note = '".$this->db->escape($this->note_private)."'";
		$sql .= ", fk_project =".($this->fk_project > 0 ? ((int) $this->fk_project) : "null");
		$sql .= ", fk_soc =".($socid > 0 ? ((int) $socid) : "null");
		$sql .= ", fk_contact =".($contactid > 0 ? ((int) $contactid) : "null");
		$sql .= ", priority = '".$this->db->escape($this->priority)."'";
		$sql .= ", fulldayevent = '".$this->db->escape($this->fulldayevent)."'";
		$sql .= ", location = ".($this->location ? "'".$this->db->escape($this->location)."'" : "null");
		$sql .= ", transparency = '".$this->db->escape($this->transparency)."'";
		$sql .= ", fk_user_mod = ".((int) $user->id);
		$sql .= ", fk_user_action = ".($userownerid > 0 ? ((int) $userownerid) : "null");
		$sql .= ", fk_user_done = ".($userdoneid > 0 ? ((int) $userdoneid) : "null");
		if (!empty($this->fk_element)) {
			$sql .= ", fk_element=".($this->fk_element ? ((int) $this->fk_element) : "null");
		}
		if (!empty($this->elementtype)) {
			$sql .= ", elementtype=".($this->elementtype ? "'".$this->db->escape($this->elementtype)."'" : "null");
		}
		if (!empty($this->num_vote)) {
			$sql .= ", num_vote=".($this->num_vote ? (int) $this->num_vote : null);
		}
		if (!empty($this->event_paid)) {
			$sql .= ", event_paid=".($this->event_paid ? (int) $this->event_paid : 0);
		}
		if (!empty($this->status)) {
			$sql .= ", status=".($this->status ? (int) $this->status : 0);
		}
		$sql .= " WHERE id=".((int) $this->id);

		dol_syslog(get_class($this)."::update", LOG_DEBUG);
		if ($this->db->query($sql)) {
			$action = 'update';

			// Actions on extra fields
			if (!$error) {
				$result = $this->insertExtraFields();
				if ($result < 0) {
					$error++;
				}
			}

			// Now insert assignedusers
			if (!$error) {
				$sql = "DELETE FROM ".MAIN_DB_PREFIX."actioncomm_resources where fk_actioncomm = ".((int) $this->id)." AND element_type = 'user'";
				$resql = $this->db->query($sql);

				$already_inserted = array();
				foreach ($this->userassigned as $key => $val) {
					if (!is_array($val)) {	// For backward compatibility when val=id
						$val = array('id'=>$val);
					}
					if (!empty($already_inserted[$val['id']])) continue;

					$sql = "INSERT INTO ".MAIN_DB_PREFIX."actioncomm_resources(fk_actioncomm, element_type, fk_element, mandatory, transparency, answer_status)";
					$sql .= " VALUES(".((int) $this->id).", 'user', ".((int) $val['id']).", ".(empty($val['mandatory']) ? '0' : ((int) $val['mandatory'])).", ".(empty($val['transparency']) ? '0' : ((int) $val['transparency'])).", ".(empty($val['answer_status']) ? '0' : ((int) $val['answer_status'])).")";

					$resql = $this->db->query($sql);
					if (!$resql) {
						$error++;
						$this->errors[] = $this->db->lasterror();
					} else {
						$already_inserted[$val['id']] = true;
					}
					//var_dump($sql);exit;
				}
			}

			if (!$error) {
				$sql = "DELETE FROM ".MAIN_DB_PREFIX."actioncomm_resources where fk_actioncomm = ".((int) $this->id)." AND element_type = 'socpeople'";
				$resql = $this->db->query($sql);

				if (!empty($this->socpeopleassigned)) {
					$already_inserted = array();
					foreach (array_keys($this->socpeopleassigned) as $key => $val) {
						if (!is_array($val)) {	// For backward compatibility when val=id
							$val = array('id'=>$val);
						}
						if (!empty($already_inserted[$val['id']])) continue;

						$sql = "INSERT INTO ".MAIN_DB_PREFIX."actioncomm_resources(fk_actioncomm, element_type, fk_element, mandatory, transparency, answer_status)";
						$sql .= " VALUES(".((int) $this->id).", 'socpeople', ".((int) $val['id']).", 0, 0, 0)";

						$resql = $this->db->query($sql);
						if (!$resql) {
							$error++;
							$this->errors[] = $this->db->lasterror();
						} else {
							$already_inserted[$val['id']] = true;
						}
					}
				}
			}

			if (!$error && !$notrigger) {
				// Call trigger
				$result = $this->call_trigger('ACTION_MODIFY', $user);
				if ($result < 0) {
					$error++;
				}
				// End call triggers
			}

			if (!$error) {
				$this->db->commit();
				return 1;
			} else {
				$this->db->rollback();
				dol_syslog(get_class($this)."::update ".join(',', $this->errors), LOG_ERR);
				return -2;
			}
		} else {
			$this->db->rollback();
			$this->error = $this->db->lasterror();
			return -1;
		}
	}

	/**
	 *  Load all objects with filters.
	 *  @todo WARNING: This make a fetch on all records instead of making one request with a join.
	 *
	 *  @param		int		$socid			Filter by thirdparty
	 *  @param		int		$fk_element		Id of element action is linked to
	 *  @param		string	$elementtype	Type of element action is linked to
	 *  @param		string	$filter			Other filter
	 *  @param		string	$sortfield		Sort on this field
	 *  @param		string	$sortorder		ASC or DESC
	 *  @param		string	$limit			Limit number of answers
	 *  @return		array|string			Error string if KO, array with actions if OK
	 */
	public function getActions($socid = 0, $fk_element = 0, $elementtype = '', $filter = '', $sortfield = 'a.datep', $sortorder = 'DESC', $limit = 0)
	{
		global $conf, $langs;

		$resarray = array();

		dol_syslog(get_class()."::getActions", LOG_DEBUG);

		require_once DOL_DOCUMENT_ROOT . '/core/class/hookmanager.class.php';
		$hookmanager = new HookManager($this->db);
		// Initialize technical object to manage hooks of page. Note that conf->hooks_modules contains array of hook context
		$hookmanager->initHooks(array('agendadao'));

		$sql = "SELECT a.id";
		$sql .= " FROM ".MAIN_DB_PREFIX."actioncomm as a";
		// Fields from hook
		$parameters = array('sql' => &$sql, 'socid' => $socid, 'fk_element' => $fk_element, 'elementtype' => $elementtype);
		$reshook = $hookmanager->executeHooks('getActionsListFrom', $parameters);    // Note that $action and $object may have been modified by hook
		if (!empty($hookmanager->resPrint)) $sql.= $hookmanager->resPrint;
		$sql .= " WHERE a.entity IN (".getEntity('agenda').")";
		if (!empty($socid)) {
			$sql .= " AND a.fk_soc = ".((int) $socid);
		}
		if (!empty($elementtype)) {
			if ($elementtype == 'project') {
				$sql .= ' AND a.fk_project = '.((int) $fk_element);
			} elseif ($elementtype == 'contact') {
				$sql .= ' AND a.id IN';
				$sql .= " (SELECT fk_actioncomm FROM ".MAIN_DB_PREFIX."actioncomm_resources WHERE";
				$sql .= " element_type = 'socpeople' AND fk_element = ".((int) $fk_element).')';
			} else {
				$sql .= " AND a.fk_element = ".((int) $fk_element)." AND a.elementtype = '".$this->db->escape($elementtype)."'";
			}
		}
		if (!empty($filter)) {
			$sql .= $filter;
		}
		// Fields where hook
		$parameters = array('sql' => &$sql, 'socid' => $socid, 'fk_element' => $fk_element, 'elementtype' => $elementtype);
		$reshook = $hookmanager->executeHooks('getActionsListWhere', $parameters);    // Note that $action and $object may have been modified by hook
		if (!empty($hookmanager->resPrint)) $sql.= $hookmanager->resPrint;
		if ($sortorder && $sortfield) {
			$sql .= $this->db->order($sortfield, $sortorder);
		}
		$sql .= $this->db->plimit($limit, 0);

		$resql = $this->db->query($sql);
		if ($resql) {
			$num = $this->db->num_rows($resql);

			if ($num) {
				for ($i = 0; $i < $num; $i++) {
					$obj = $this->db->fetch_object($resql);
					$actioncommstatic = new ActionComm($this->db);
					$actioncommstatic->fetch($obj->id);
					$resarray[$i] = $actioncommstatic;
				}
			}
			$this->db->free($resql);
			return $resarray;
		} else {
			return $this->db->lasterror();
		}
	}

	// phpcs:disable PEAR.NamingConventions.ValidFunctionName.ScopeNotCamelCaps
	/**
	 * Load indicators for dashboard (this->nbtodo and this->nbtodolate)
	 *
	 * @param	User	$user   			Objet user
	 * @param	int		$load_state_board	Load indicator array this->nb
	 * @return WorkboardResponse|int 		<0 if KO, WorkboardResponse if OK
	 */
	public function load_board($user, $load_state_board = 0)
	{
		// phpcs:enable
		global $conf, $langs;

		if (empty($load_state_board)) {
			$sql = "SELECT a.id, a.datep as dp";
		} else {
			$this->nb = array();
			$sql = "SELECT count(a.id) as nb";
		}
		$sql .= " FROM ".MAIN_DB_PREFIX."actioncomm as a";
		if (empty($user->rights->societe->client->voir) && !$user->socid) {
			$sql .= " LEFT JOIN ".MAIN_DB_PREFIX."societe_commerciaux as sc ON a.fk_soc = sc.fk_soc";
		}
		if (empty($user->rights->agenda->allactions->read)) {
			$sql .= " LEFT JOIN ".MAIN_DB_PREFIX."actioncomm_resources AS ar ON a.id = ar.fk_actioncomm AND ar.element_type ='user' AND ar.fk_element = ".((int) $user->id);
		}
		$sql .= " WHERE 1 = 1";
		if (empty($load_state_board)) {
			$sql .= " AND a.percent >= 0 AND a.percent < 100";
		}
		$sql .= " AND a.entity IN (".getEntity('agenda').")";
		if (empty($user->rights->societe->client->voir) && !$user->socid) {
			$sql .= " AND (a.fk_soc IS NULL OR sc.fk_user = ".((int) $user->id).")";
		}
		if ($user->socid) {
			$sql .= " AND a.fk_soc = ".((int) $user->socid);
		}
		if (empty($user->rights->agenda->allactions->read)) {
			$sql .= " AND (a.fk_user_author = ".((int) $user->id)." OR a.fk_user_action = ".((int) $user->id)." OR a.fk_user_done = ".((int) $user->id);
			$sql .= " OR ar.fk_element = ".((int) $user->id);
			$sql .= ")";
		}

		$resql = $this->db->query($sql);
		if ($resql) {
			if (empty($load_state_board)) {
				$agenda_static = new ActionComm($this->db);
				$response = new WorkboardResponse();
				$response->warning_delay = $conf->agenda->warning_delay / 60 / 60 / 24;
				$response->label = $langs->trans("ActionsToDo");
				$response->labelShort = $langs->trans("ActionsToDoShort");
				$response->url = DOL_URL_ROOT.'/comm/action/list.php?mode=show_list&actioncode=0&status=todo&mainmenu=agenda';
				if ($user->rights->agenda->allactions->read) {
					$response->url .= '&filtert=-1';
				}
				$response->img = img_object('', "action", 'class="inline-block valigntextmiddle"');
			}
			// This assignment in condition is not a bug. It allows walking the results.
			while ($obj = $this->db->fetch_object($resql)) {
				if (empty($load_state_board)) {
					$response->nbtodo++;
					$agenda_static->datep = $this->db->jdate($obj->dp);
					if ($agenda_static->hasDelay()) {
						$response->nbtodolate++;
					}
				} else {
					$this->nb["actionscomm"] = $obj->nb;
				}
			}

			$this->db->free($resql);
			if (empty($load_state_board)) {
				return $response;
			} else {
				return 1;
			}
		} else {
			dol_print_error($this->db);
			$this->error = $this->db->error();
			return -1;
		}
	}


	/**
	 *  Charge les informations d'ordre info dans l'objet facture
	 *
	 *  @param	int		$id       	Id de la facture a charger
	 *  @return	void
	 */
	public function info($id)
	{
		$sql = 'SELECT ';
		$sql .= ' a.id,';
		$sql .= ' datec,';
		$sql .= ' tms as datem,';
		$sql .= ' fk_user_author,';
		$sql .= ' fk_user_mod';
		$sql .= ' FROM '.MAIN_DB_PREFIX.'actioncomm as a';
		$sql .= ' WHERE a.id = '.((int) $id);

		dol_syslog(get_class($this)."::info", LOG_DEBUG);
		$result = $this->db->query($sql);
		if ($result) {
			if ($this->db->num_rows($result)) {
				$obj = $this->db->fetch_object($result);
				$this->id = $obj->id;
				$this->user_creation_id = $obj->fk_user_author;
				$this->user_modification_id = $obj->fk_user_mod;
				$this->date_creation     = $this->db->jdate($obj->datec);
				$this->date_modification = empty($obj->datem) ? '' : $this->db->jdate($obj->datem);
			}
			$this->db->free($result);
		} else {
			dol_print_error($this->db);
		}
	}


	/**
	 *  Return the label of the status
	 *
	 *  @param  int		$mode           0=Long label, 1=Short label, 2=Picto+Short label, 3=Picto, 4=Picto+Short label, 5=Short label+Picto, 6=Picto+Long label, 7=Very short label+Picto
	 *  @param  int		$hidenastatus   1=Show nothing if status is "Not applicable"
	 *  @return string          		String with status
	 */
	public function getLibStatut($mode, $hidenastatus = 0)
	{
		return $this->LibStatut($this->percentage, $mode, $hidenastatus, $this->datep);
	}

	// phpcs:disable PEAR.NamingConventions.ValidFunctionName.ScopeNotCamelCaps
	/**
	 *  Return label of action status
	 *
	 *  @param  int     $percent        Percent
	 *  @param  int		$mode           0=Long label, 1=Short label, 2=Picto+Short label, 3=Picto, 4=Picto+Short label, 5=Short label+Picto, 6=Picto+Long label, 7=Very short label+Picto
	 *  @param  int		$hidenastatus   1=Show nothing if status is "Not applicable"
	 *  @param  int     $datestart      Date start of event
	 *  @return string		    		Label
	 */
	public function LibStatut($percent, $mode, $hidenastatus = 0, $datestart = '')
	{
		// phpcs:enable
		global $langs;

		$labelStatus = $langs->transnoentitiesnoconv('StatusNotApplicable');
		if ($percent == -1 && !$hidenastatus) {
			$labelStatus = $langs->transnoentitiesnoconv('StatusNotApplicable');
		} elseif ($percent == 0) {
			$labelStatus = $langs->transnoentitiesnoconv('StatusActionToDo').' (0%)';
		} elseif ($percent > 0 && $percent < 100) {
			$labelStatus = $langs->transnoentitiesnoconv('StatusActionInProcess').' ('.$percent.'%)';
		} elseif ($percent >= 100) {
			$labelStatus = $langs->transnoentitiesnoconv('StatusActionDone').' (100%)';
		}

		$labelStatusShort = $langs->transnoentitiesnoconv('StatusNotApplicable');
		if ($percent == -1 && !$hidenastatus) {
			$labelStatusShort = $langs->trans('NA');
		} elseif ($percent == 0) {
			$labelStatusShort = '0%';
		} elseif ($percent > 0 && $percent < 100) {
			$labelStatusShort = $percent.'%';
		} elseif ($percent >= 100) {
			$labelStatusShort = '100%';
		}

		$statusType = 'status9';
		if ($percent == -1 && !$hidenastatus) {
			$statusType = 'status9';
		}
		if ($percent == 0) {
			$statusType = 'status1';
		}
		if ($percent > 0 && $percent < 100) {
			$statusType = 'status3';
		}
		if ($percent >= 100) {
			$statusType = 'status6';
		}

		return dolGetStatus($labelStatus, $labelStatusShort, '', $statusType, $mode);
	}

	/**
	 *  Return URL of event
	 *  Use $this->id, $this->type_code, $this->label and $this->type_label
	 *
	 *  @param	int		$withpicto				0 = No picto, 1 = Include picto into link, 2 = Only picto
	 *  @param	int		$maxlength				Max number of charaters into label. If negative, use the ref as label.
	 *  @param	string	$classname				Force style class on a link
	 *  @param	string	$option					'' = Link to action, 'birthday'= Link to contact, 'holiday' = Link to leave
	 *  @param	int		$overwritepicto			1 = Overwrite picto with this one
	 *  @param	int   	$notooltip		    	1 = Disable tooltip
	 *  @param  int     $save_lastsearch_value  -1 = Auto, 0 = No save of lastsearch_values when clicking, 1 = Save lastsearch_values whenclicking
	 *  @return	string							Chaine avec URL
	 */
	public function getNomUrl($withpicto = 0, $maxlength = 0, $classname = '', $option = '', $overwritepicto = 0, $notooltip = 0, $save_lastsearch_value = -1)
	{
		global $conf, $langs, $user, $hookmanager, $action;

		if (!empty($conf->dol_no_mouse_hover)) {
			$notooltip = 1; // Force disable tooltips
		}

		$canread = 0;
		if (!empty($user->rights->agenda->myactions->read) && $this->authorid == $user->id) {
			$canread = 1; // Can read my event
		}
		if (!empty($user->rights->agenda->myactions->read) && array_key_exists($user->id, $this->userassigned)) {
			$canread = 1; // Can read my event i am assigned
		}
		if (!empty($user->rights->agenda->allactions->read)) {
			$canread = 1; // Can read all event of other
		}
		if (!$canread) {
			$option = 'nolink';
		}

		$label = $this->label;
		if (empty($label)) {
			$label = $this->libelle; // For backward compatibility
		}

		$result = '';

		// Set label of type
		$labeltype = '';
		if ($this->type_code) {
			$labeltype = ($langs->transnoentities("Action".$this->type_code) != "Action".$this->type_code) ? $langs->transnoentities("Action".$this->type_code) : $this->type_label;
		}
		if (empty($conf->global->AGENDA_USE_EVENT_TYPE)) {
			if ($this->type_code != 'AC_OTH_AUTO') {
				$labeltype = $langs->trans('ActionAC_MANUAL');
			}
		}

		$tooltip = img_picto('', $this->picto).' <u>'.$langs->trans('Action').'</u>';
		if (!empty($this->ref)) {
			$tooltip .= '<br><b>'.$langs->trans('Ref').':</b> '.dol_escape_htmltag($this->ref);
		}
		if (!empty($label)) {
			$tooltip .= '<br><b>'.$langs->trans('Title').':</b> '.dol_escape_htmltag($label);
		}
		if (!empty($labeltype)) {
			$tooltip .= '<br><b>'.$langs->trans('Type').':</b> '.dol_escape_htmltag($labeltype);
		}
		if (!empty($this->location)) {
			$tooltip .= '<br><b>'.$langs->trans('Location').':</b> '.dol_escape_htmltag($this->location);
		}
		if (isset($this->transparency)) {
			$tooltip .= '<br><b>'.$langs->trans('Busy').':</b> '.yn($this->transparency);
		}
		if (!empty($this->email_msgid)) {
			$langs->load("mails");
			$tooltip .= '<br>';
			//$tooltip .= '<br><b>'.img_picto('', 'email').' '.$langs->trans("Email").'</b>';
			$tooltip .= '<br><b>'.$langs->trans('MailTopic').':</b> '.dol_escape_htmltag($this->email_subject);
			$tooltip .= '<br><b>'.$langs->trans('MailFrom').':</b> '.str_replace(array('<', '>'), array('&amp;lt', '&amp;gt'), $this->email_from);
			$tooltip .= '<br><b>'.$langs->trans('MailTo').':</b> '.str_replace(array('<', '>'), array('&amp;lt', '&amp;gt'), $this->email_to);
			if (!empty($this->email_tocc)) {
				$tooltip .= '<br><b>'.$langs->trans('MailCC').':</b> '.str_replace(array('<', '>'), array('&amp;lt', '&amp;gt'), $this->email_tocc);
			}
			/* Disabled because bcc must remain by defintion not visible
			if (!empty($this->email_tobcc)) {
				$tooltip .= '<br><b>'.$langs->trans('MailCCC').':</b> '.$this->email_tobcc;
			} */
		}
		if (!empty($this->note_private)) {
			$tooltip .= '<br><br><b>'.$langs->trans('Description').':</b><br>';
			$texttoshow = dolGetFirstLineOfText($this->note_private, 10);	// Try to limit length of content
			$tooltip .= '<div class="tenlinesmax">';						// Restrict height of content into the tooltip
			$tooltip .= (dol_textishtml($texttoshow) ? str_replace(array("\r", "\n"), "", $texttoshow) : str_replace(array("\r", "\n"), '<br>', $texttoshow));
			$tooltip .= '</div>';
		}
		$linkclose = '';
		//if (!empty($conf->global->AGENDA_USE_EVENT_TYPE) && $this->type_color)
		//	$linkclose = ' style="background-color:#'.$this->type_color.'"';

		if (empty($notooltip)) {
			if (!empty($conf->global->MAIN_OPTIMIZEFORTEXTBROWSER)) {
				$label = $langs->trans("ShowAction");
				$linkclose .= ' alt="'.dol_escape_htmltag($tooltip, 1).'"';
			}
			$linkclose .= ' title="'.dol_escape_htmltag($tooltip, 1, 0, '', 1).'"';
			$linkclose .= ' class="'.$classname.' classfortooltip"';
		} else {
			$linkclose .= ' class="'.$classname.'"';
		}

		$url = '';
		if ($option == 'birthday') {
			$url = DOL_URL_ROOT.'/contact/perso.php?id='.$this->id;
		} elseif ($option == 'holiday') {
			$url = DOL_URL_ROOT.'/holiday/card.php?id='.$this->id;
		} else {
			$url = DOL_URL_ROOT.'/comm/action/card.php?id='.$this->id;
		}

		if ($option !== 'nolink') {
			// Add param to save lastsearch_values or not
			$add_save_lastsearch_values = ($save_lastsearch_value == 1 ? 1 : 0);
			if ($save_lastsearch_value == -1 && preg_match('/list\.php/', $_SERVER["PHP_SELF"])) {
				$add_save_lastsearch_values = 1;
			}
			if ($add_save_lastsearch_values) {
				$url .= '&save_lastsearch_values=1';
			}
		}

		$linkstart = '<a href="'.$url.'"';
		$linkstart .= $linkclose.'>';
		$linkend = '</a>';

		if ($option == 'nolink') {
			$linkstart = '';
			$linkend = '';
		}

		if ($withpicto == 2) {
			if (!empty($conf->global->AGENDA_USE_EVENT_TYPE)) {
				$label = $labeltype;
			}
			$labelshort = '';
		} else {
			if (!empty($conf->global->AGENDA_USE_EVENT_TYPE) && empty($label)) {
				$label = $labeltype;
			}
			if ($maxlength < 0) {
				$labelshort = $this->ref;
			} else {
				$labelshort = dol_trunc($label, $maxlength);
			}
		}

		if ($withpicto) {
			if (!empty($conf->global->AGENDA_USE_EVENT_TYPE)) {	// Add code into ()
				if ($labeltype) {
					$label .= (preg_match('/'.preg_quote($labeltype, '/').'/', $label) ? '' : ' ('.$langs->transnoentities("Action".$this->type_code).')');
				}
			}
		}

		$result .= $linkstart;
		if ($withpicto) {
			$result .= img_object(($notooltip ? '' : $langs->trans("ShowAction").': '.$label), ($overwritepicto ? $overwritepicto : 'action'), (($this->type_color && $overwritepicto) ? 'style="color: #'.$this->type_color.' !important;" ' : '').($notooltip ? 'class="'.(($withpicto != 2) ? 'paddingright ' : '').'"' : 'class="'.(($withpicto != 2) ? 'paddingright ' : '').'classfortooltip"'), 0, 0, $notooltip ? 0 : 1);
		}
		$result .= dol_escape_htmltag($labelshort);
		$result .= $linkend;

		global $action;
		$hookmanager->initHooks(array('actiondao'));
		$parameters = array('id'=>$this->id, 'getnomurl' => &$result);
		$reshook = $hookmanager->executeHooks('getNomUrl', $parameters, $this, $action); // Note that $action and $object may have been modified by some hooks
		if ($reshook > 0) {
			$result = $hookmanager->resPrint;
		} else {
			$result .= $hookmanager->resPrint;
		}

		return $result;
	}

	/**
	 *  Return Picto of type of event
	 *
	 *  @return	string							HTML String
	 */
	public function getTypePicto()
	{
		global $conf;

		$imgpicto = '';
		if (!empty($conf->global->AGENDA_USE_EVENT_TYPE)) {
			$color = '';
			if ($this->type_color) {
				$color = 'style="color: #'.$this->type_color.' !important;"';
			}
			if ($this->type_picto) {
				$imgpicto = img_picto('', $this->type_picto, 'class="paddingright"');
			} else {
				if ($this->type_code == 'AC_RDV') {
					$imgpicto = img_picto('', 'meeting', $color, false, 0, 0, '', 'paddingright');
				} elseif ($this->type_code == 'AC_TEL') {
					$imgpicto = img_picto('', 'object_phoning', $color, false, 0, 0, '', 'paddingright');
				} elseif ($this->type_code == 'AC_FAX') {
					$imgpicto = img_picto('', 'object_phoning_fax', $color, false, 0, 0, '', 'paddingright');
				} elseif ($this->type_code == 'AC_EMAIL' || $this->type_code == 'AC_EMAIL_IN' || preg_match('/_SENTBYMAIL/', $this->code)) {
					$imgpicto = img_picto('', 'object_email', $color, false, 0, 0, '', 'paddingright');
				} elseif ($this->type_code == 'AC_INT') {
					$imgpicto = img_picto('', 'object_intervention', $color, false, 0, 0, '', 'paddingright');
				} elseif (preg_match('/^TICKET_MSG/', $this->code)) {
					$imgpicto = img_picto('', 'object_conversation', $color, false, 0, 0, '', 'paddingright');
				} elseif ($this->type != 'systemauto') {
					$imgpicto = img_picto('', 'user-cog', $color, false, 0, 0, '', 'paddingright');
				} else {
					$imgpicto = img_picto('', 'cog', $color, false, 0, 0, '', 'paddingright');
				}
			}
		} else {
			// 2 picto: 1 for auto, 1 for manual
			if ($this->type != 'systemauto') {
				$imgpicto = img_picto('', 'user-cog', '', false, 0, 0, '', 'paddingright');
			} else {
				$imgpicto = img_picto('', 'cog', '', false, 0, 0, '', 'paddingright');
			}
		}
		return $imgpicto;
	}


	/**
	 * Sets object to supplied categories.
	 *
	 * Deletes object from existing categories not supplied.
	 * Adds it to non existing supplied categories.
	 * Existing categories are left untouch.
	 *
	 * @param  int[]|int $categories Category or categories IDs
	 * @return void
	 */
	public function setCategories($categories)
	{
		// Handle single category
		if (!is_array($categories)) {
			$categories = array($categories);
		}

		// Get current categories
		include_once DOL_DOCUMENT_ROOT.'/categories/class/categorie.class.php';
		$c = new Categorie($this->db);
		$existing = $c->containing($this->id, Categorie::TYPE_ACTIONCOMM, 'id');

		// Diff
		if (is_array($existing)) {
			$to_del = array_diff($existing, $categories);
			$to_add = array_diff($categories, $existing);
		} else {
			$to_del = array(); // Nothing to delete
			$to_add = $categories;
		}

		// Process
		foreach ($to_del as $del) {
			if ($c->fetch($del) > 0) {
				$c->del_type($this, Categorie::TYPE_ACTIONCOMM);
			}
		}
		foreach ($to_add as $add) {
			if ($c->fetch($add) > 0) {
				$c->add_type($this, Categorie::TYPE_ACTIONCOMM);
			}
		}
		return;
	}

	// phpcs:disable PEAR.NamingConventions.ValidFunctionName.ScopeNotCamelCaps
	/**
	 * Export events from database into a cal file.
	 *
	 * @param string    $format         The format of the export 'vcal', 'ical/ics' or 'rss'
	 * @param string    $type           The type of the export 'event' or 'journal'
	 * @param integer   $cachedelay     Do not rebuild file if date older than cachedelay seconds
	 * @param string    $filename       The name for the exported file.
	 * @param array     $filters        Array of filters. Example array('notolderthan'=>99, 'year'=>..., 'idfrom'=>..., 'notactiontype'=>'systemauto', 'project'=>123, ...)
	 * @param integer   $exportholiday  0 = don't integrate holidays into the export, 1 = integrate holidays into the export
	 * @return integer                  -1 = error on build export file, 0 = export okay
	 */
	public function build_exportfile($format, $type, $cachedelay, $filename, $filters, $exportholiday = 0)
	{
		global $hookmanager;

		// phpcs:enable
		global $conf, $langs, $dolibarr_main_url_root, $mysoc;

		require_once DOL_DOCUMENT_ROOT."/core/lib/xcal.lib.php";
		require_once DOL_DOCUMENT_ROOT."/core/lib/date.lib.php";
		require_once DOL_DOCUMENT_ROOT."/core/lib/files.lib.php";

		dol_syslog(get_class($this)."::build_exportfile Build export file format=".$format.", type=".$type.", cachedelay=".$cachedelay.", filename=".$filename.", filters size=".count($filters), LOG_DEBUG);

		// Check parameters
		if (empty($format)) {
			return -1;
		}

		// Clean parameters
		if (!$filename) {
			$extension = 'vcs';
			if ($format == 'ical') {
				$extension = 'ics';
			}
			$filename = $format.'.'.$extension;
		}

		// Create dir and define output file (definitive and temporary)
		$result = dol_mkdir($conf->agenda->dir_temp);
		$outputfile = $conf->agenda->dir_temp.'/'.$filename;

		$result = 0;

		$buildfile = true;
		$login = ''; $logina = ''; $logind = ''; $logint = '';

		$now = dol_now();

		if ($cachedelay) {
			$nowgmt = dol_now();
			include_once DOL_DOCUMENT_ROOT.'/core/lib/files.lib.php';
			if (dol_filemtime($outputfile) > ($nowgmt - $cachedelay)) {
				dol_syslog(get_class($this)."::build_exportfile file ".$outputfile." is not older than now - cachedelay (".$nowgmt." - ".$cachedelay."). Build is canceled");
				$buildfile = false;
			}
		}

		if ($buildfile) {
			// Build event array
			$eventarray = array();

			$sql = "SELECT a.id,";
			$sql .= " a.datep,"; // Start
			$sql .= " a.datep2,"; // End
			$sql .= " a.durationp,"; // deprecated
			$sql .= " a.datec, a.tms as datem,";
			$sql .= " a.label, a.code, a.note as note_private, a.fk_action as type_id,";
			$sql .= " a.fk_soc,";
			$sql .= " a.fk_user_author, a.fk_user_mod,";
			$sql .= " a.fk_user_action,";
			$sql .= " a.fk_contact, a.percent as percentage,";
			$sql .= " a.fk_element, a.elementtype,";
			$sql .= " a.priority, a.fulldayevent, a.location, a.transparency,";
			$sql .= " u.firstname, u.lastname, u.email,";
			$sql .= " s.nom as socname,";
			$sql .= " c.id as type_id, c.code as type_code, c.libelle as type_label,";
			$sql .= " num_vote, event_paid, a.status";
			$sql .= " FROM (".MAIN_DB_PREFIX."c_actioncomm as c, ".MAIN_DB_PREFIX."actioncomm as a)";
			$sql .= " LEFT JOIN ".MAIN_DB_PREFIX."user as u on u.rowid = a.fk_user_author"; // Link to get author of event for export
			$sql .= " LEFT JOIN ".MAIN_DB_PREFIX."societe as s on s.rowid = a.fk_soc";

			$parameters = array('filters' => $filters);
			$reshook = $hookmanager->executeHooks('printFieldListFrom', $parameters); // Note that $action and $object may have been modified by hook
			$sql .= $hookmanager->resPrint;

			// We must filter on assignement table
			if ($filters['logint']) {
				$sql .= ", ".MAIN_DB_PREFIX."actioncomm_resources as ar";
			}
			$sql .= " WHERE a.fk_action=c.id";
			$sql .= " AND a.entity IN (".getEntity('agenda').")";
			foreach ($filters as $key => $value) {
				if ($key == 'notolderthan' && $value != '') {
					$sql .= " AND a.datep >= '".$this->db->idate($now - ($value * 24 * 60 * 60))."'";
				}
				if ($key == 'year') {
					$sql .= " AND a.datep BETWEEN '".$this->db->idate(dol_get_first_day($value, 1))."' AND '".$this->db->idate(dol_get_last_day($value, 12))."'";
				}
				if ($key == 'id') {
					$sql .= " AND a.id=".(is_numeric($value) ? $value : 0);
				}
				if ($key == 'idfrom') {
					$sql .= " AND a.id >= ".(is_numeric($value) ? $value : 0);
				}
				if ($key == 'idto') {
					$sql .= " AND a.id <= ".(is_numeric($value) ? $value : 0);
				}
				if ($key == 'project') {
					$sql .= " AND a.fk_project=".(is_numeric($value) ? $value : 0);
				}
				if ($key == 'actiontype') {
					$sql .= " AND c.type = '".$this->db->escape($value)."'";
				}
				if ($key == 'notactiontype') {
					$sql .= " AND c.type <> '".$this->db->escape($value)."'";
				}
				// We must filter on assignement table
				if ($key == 'logint') {
					$sql .= " AND ar.fk_actioncomm = a.id AND ar.element_type='user'";
				}
				if ($key == 'logina') {
					$logina = $value;
					$condition = '=';
					if (preg_match('/^!/', $logina)) {
						$logina = preg_replace('/^!/', '', $logina);
						$condition = '<>';
					}
					$userforfilter = new User($this->db);
					$result = $userforfilter->fetch('', $logina);
					if ($result > 0) {
						$sql .= " AND a.fk_user_author ".$condition." ".$userforfilter->id;
					} elseif ($result < 0 || $condition == '=') {
						$sql .= " AND a.fk_user_author = 0";
					}
				}
				if ($key == 'logint') {
					$logint = $value;
					$condition = '=';
					if (preg_match('/^!/', $logint)) {
						$logint = preg_replace('/^!/', '', $logint);
						$condition = '<>';
					}
					$userforfilter = new User($this->db);
					$result = $userforfilter->fetch('', $logint);
					if ($result > 0) {
						$sql .= " AND ar.fk_element = ".((int) $userforfilter->id);
					} elseif ($result < 0 || $condition == '=') {
						$sql .= " AND ar.fk_element = 0";
					}
				}
				if ($key == 'module') {
					$sql .= " AND c.module LIKE '%".$this->db->escape($value)."'";
				}
				if ($key == 'status') {
					$sql .= " AND a.status =".((int) $value);
				}
			}

			$sql .= " AND a.datep IS NOT NULL"; // To exclude corrupted events and avoid errors in lightning/sunbird import

			$parameters = array('filters' => $filters);
			$reshook = $hookmanager->executeHooks('printFieldListWhere', $parameters); // Note that $action and $object may have been modified by hook
			$sql .= $hookmanager->resPrint;

			$sql .= " ORDER by datep";
			//print $sql;exit;

			dol_syslog(get_class($this)."::build_exportfile select events", LOG_DEBUG);
			$resql = $this->db->query($sql);
			if ($resql) {
				// Note: Output of sql request is encoded in $conf->file->character_set_client
				// This assignment in condition is not a bug. It allows walking the results.
				$diff = 0;
				while ($obj = $this->db->fetch_object($resql)) {
					$qualified = true;

					// 'eid','startdate','duration','enddate','title','summary','category','email','url','desc','author'
					$event = array();
					$event['uid'] = 'dolibarragenda-'.$this->db->database_name.'-'.$obj->id."@".$_SERVER["SERVER_NAME"];
					$event['type'] = $type;

					$datestart = $this->db->jdate($obj->datep) - (empty($conf->global->AGENDA_EXPORT_FIX_TZ) ? 0 : ($conf->global->AGENDA_EXPORT_FIX_TZ * 3600));

					// fix for -> Warning: A non-numeric value encountered
					if (is_numeric($this->db->jdate($obj->datep2))) {
						$dateend = $this->db->jdate($obj->datep2) - (empty($conf->global->AGENDA_EXPORT_FIX_TZ) ? 0 : ($conf->global->AGENDA_EXPORT_FIX_TZ * 3600));
					} else {
						// use start date as fall-back to avoid pb with empty end date on ICS readers
						$dateend = $datestart;
					}

					$duration = ($datestart && $dateend) ? ($dateend - $datestart) : 0;
					$event['summary'] = $obj->label.($obj->socname ? " (".$obj->socname.")" : "");

					$event['desc'] = $obj->note_private;
					$event['startdate'] = $datestart;
					$event['enddate'] = $dateend; // Not required with type 'journal'
					$event['duration'] = $duration; // Not required with type 'journal'
					$event['author'] = dolGetFirstLastname($obj->firstname, $obj->lastname);
					$event['priority'] = $obj->priority;
					$event['fulldayevent'] = $obj->fulldayevent;
					$event['location'] = $obj->location;
					$event['transparency'] = (($obj->transparency > 0) ? 'OPAQUE' : 'TRANSPARENT'); // OPAQUE (busy) or TRANSPARENT (not busy)
					$event['category'] = $obj->type_label;
					$event['email'] = $obj->email;
					// Define $urlwithroot
					$urlwithouturlroot = preg_replace('/'.preg_quote(DOL_URL_ROOT, '/').'$/i', '', trim($dolibarr_main_url_root));
					$urlwithroot = $urlwithouturlroot.DOL_URL_ROOT; // This is to use external domain name found into config file
					//$urlwithroot=DOL_MAIN_URL_ROOT;						// This is to use same domain name than current
					$url = $urlwithroot.'/comm/action/card.php?id='.$obj->id;
					$event['url'] = $url;
					$event['created'] = $this->db->jdate($obj->datec) - (empty($conf->global->AGENDA_EXPORT_FIX_TZ) ? 0 : ($conf->global->AGENDA_EXPORT_FIX_TZ * 3600));
					$event['modified'] = $this->db->jdate($obj->datem) - (empty($conf->global->AGENDA_EXPORT_FIX_TZ) ? 0 : ($conf->global->AGENDA_EXPORT_FIX_TZ * 3600));
					$event['num_vote'] = $this->num_vote;
					$event['event_paid'] = $this->event_paid;
					$event['status'] = $this->status;

					// TODO: find a way to call "$this->fetch_userassigned();" without override "$this" properties
					$this->id = $obj->id;
					$this->fetch_userassigned(false);

					$assignedUserArray = array();

					foreach ($this->userassigned as $key => $value) {
						$assignedUser = new User($this->db);
						$assignedUser->fetch($value['id']);

						$assignedUserArray[$key] = $assignedUser;
					}

					$event['assignedUsers'] = $assignedUserArray;

					if ($qualified && $datestart) {
						$eventarray[] = $event;
					}
					$diff++;
				}

				$parameters = array('filters' => $filters, 'eventarray' => &$eventarray);
				$reshook = $hookmanager->executeHooks('addMoreEventsExport', $parameters); // Note that $action and $object may have been modified by hook
				if ($reshook > 0) {
					$eventarray = $hookmanager->resArray;
				}
			} else {
				$this->error = $this->db->lasterror();
				return -1;
			}

			if ($exportholiday == 1) {
				$langs->load("holiday");
				$title = $langs->trans("Holidays");

				$sql = "SELECT u.rowid as uid, u.lastname, u.firstname, u.email, u.statut, x.rowid, x.date_debut as date_start, x.date_fin as date_end, x.halfday, x.statut as status";
				$sql .= " FROM ".MAIN_DB_PREFIX."holiday as x, ".MAIN_DB_PREFIX."user as u";
				$sql .= " WHERE u.rowid = x.fk_user";
				$sql .= " AND u.statut = '1'"; // Show only active users  (0 = inactive user, 1 = active user)
				$sql .= " AND (x.statut = '2' OR x.statut = '3')"; // Show only public leaves (2 = leave wait for approval, 3 = leave approved)

				$resql = $this->db->query($sql);
				if ($resql) {
					$num = $this->db->num_rows($resql);
					$i   = 0;

					while ($i < $num) {
						$obj   = $this->db->fetch_object($resql);
						$event = array();

						if ($obj->halfday == -1) {
							$event['fulldayevent'] = false;

							$timestampStart = dol_stringtotime($obj->date_start." 00:00:00", 0);
							$timestampEnd   = dol_stringtotime($obj->date_end." 12:00:00", 0);
						} elseif ($obj->halfday == 1) {
							$event['fulldayevent'] = false;

							$timestampStart = dol_stringtotime($obj->date_start." 12:00:00", 0);
							$timestampEnd   = dol_stringtotime($obj->date_end." 23:59:59", 0);
						} else {
							$event['fulldayevent'] = true;

							$timestampStart = dol_stringtotime($obj->date_start." 00:00:00", 0);
							$timestampEnd   = dol_stringtotime($obj->date_end." 23:59:59", 0);
						}

						if (!empty($conf->global->AGENDA_EXPORT_FIX_TZ)) {
							$timestampStart = $timestampStart - ($conf->global->AGENDA_EXPORT_FIX_TZ * 3600);
							$timestampEnd   = $timestampEnd - ($conf->global->AGENDA_EXPORT_FIX_TZ * 3600);
						}

						$urlwithouturlroot = preg_replace('/'.preg_quote(DOL_URL_ROOT, '/').'$/i', '', trim($dolibarr_main_url_root));
						$urlwithroot       = $urlwithouturlroot.DOL_URL_ROOT;
						$url               = $urlwithroot.'/holiday/card.php?id='.$obj->rowid;

						$event['uid']          = 'dolibarrholiday-'.$this->db->database_name.'-'.$obj->rowid."@".$_SERVER["SERVER_NAME"];
						$event['author']       = dolGetFirstLastname($obj->firstname, $obj->lastname);
						$event['type']         = 'event';
						$event['category']     = "Holiday";
						$event['transparency'] = 'OPAQUE';
						$event['email']        = $obj->email;
						$event['created']      = $timestampStart;
						$event['modified']     = $timestampStart;
						$event['startdate']    = $timestampStart;
						$event['enddate']      = $timestampEnd;
						$event['duration']     = $timestampEnd - $timestampStart;
						$event['url']          = $url;

						if ($obj->status == 2) {
							// 2 = leave wait for approval
							$event['summary'] = $title." - ".$obj->lastname." (wait for approval)";
						} else {
							// 3 = leave approved
							$event['summary'] = $title." - ".$obj->lastname;
						}

						$eventarray[] = $event;

						$i++;
					}
				}
			}

			$langs->load("agenda");

			// Define title and desc
			$more = '';
			if ($login) {
				$more = $langs->transnoentities("User").' '.$login;
			}
			if ($logina) {
				$more = $langs->transnoentities("ActionsAskedBy").' '.$logina;
			}
			if ($logint) {
				$more = $langs->transnoentities("ActionsToDoBy").' '.$logint;
			}
			if ($logind) {
				$more = $langs->transnoentities("ActionsDoneBy").' '.$logind;
			}
			if ($more) {
				$title = 'Dolibarr actions '.$mysoc->name.' - '.$more;
				$desc = $more;
				$desc .= ' ('.$mysoc->name.' - built by Dolibarr)';
			} else {
				$title = 'Dolibarr actions '.$mysoc->name;
				$desc = $langs->transnoentities('ListOfActions');
				$desc .= ' ('.$mysoc->name.' - built by Dolibarr)';
			}

			// Create temp file
			$outputfiletmp = tempnam($conf->agenda->dir_temp, 'tmp'); // Temporary file (allow call of function by different threads
			@chmod($outputfiletmp, octdec($conf->global->MAIN_UMASK));

			// Write file
			if ($format == 'vcal') {
				$result = build_calfile($format, $title, $desc, $eventarray, $outputfiletmp);
			} elseif ($format == 'ical') {
				$result = build_calfile($format, $title, $desc, $eventarray, $outputfiletmp);
			} elseif ($format == 'rss') {
				$result = build_rssfile($format, $title, $desc, $eventarray, $outputfiletmp);
			}

			if ($result >= 0) {
				if (dol_move($outputfiletmp, $outputfile, 0, 1)) {
					$result = 1;
				} else {
					$this->error = 'Failed to rename '.$outputfiletmp.' into '.$outputfile;
					dol_syslog(get_class($this)."::build_exportfile ".$this->error, LOG_ERR);
					dol_delete_file($outputfiletmp, 0, 1);
					$result = -1;
				}
			} else {
				dol_syslog(get_class($this)."::build_exportfile build_xxxfile function fails to for format=".$format." outputfiletmp=".$outputfile, LOG_ERR);
				dol_delete_file($outputfiletmp, 0, 1);
				$langs->load("errors");
				$this->error = $langs->trans("ErrorFailToCreateFile", $outputfile);
			}
		}

		return $result;
	}

	/**
	 *  Initialise an instance with random values.
	 *  Used to build previews or test instances.
	 *  id must be 0 if object instance is a specimen.
	 *
	 *  @return	int >0 if ok
	 */
	public function initAsSpecimen()
	{
		global $user;

		$now = dol_now();

		// Initialise parametres
		$this->id = 0;
		$this->specimen = 1;

		$this->type_code = 'AC_OTH';
		$this->code = 'AC_SPECIMEN_CODE';
		$this->label = 'Label of event Specimen';
		$this->datec = $now;
		$this->datem = $now;
		$this->datep = $now;
		$this->datef = $now;
		$this->fulldayevent = 0;
		$this->percentage = 0;
		$this->status = 0;
		$this->location = 'Location';
		$this->transparency = 1; // 1 means opaque
		$this->priority = 1;
		//$this->note_public = "This is a 'public' note.";
		$this->note_private = "This is a 'private' note.";

		$this->userownerid = $user->id;
		$this->userassigned[$user->id] = array('id'=>$user->id, 'transparency'=> 1);
		return 1;
	}

	/**
	 *  Function used to replace a thirdparty id with another one.
	 *
	 *  @param DoliDB $db Database handler
	 *  @param int $origin_id Old thirdparty id
	 *  @param int $dest_id New thirdparty id
	 *  @return bool
	 */
	public static function replaceThirdparty(DoliDB $db, $origin_id, $dest_id)
	{
		$tables = array(
			'actioncomm'
		);

		return CommonObject::commonReplaceThirdparty($db, $origin_id, $dest_id, $tables);
	}

	/**
	 *  Function used to replace a product id with another one.
	 *
	 *  @param DoliDB $dbs Database handler
	 *  @param int $origin_id Old product id
	 *  @param int $dest_id New product id
	 *  @return bool
	 */
	public static function replaceProduct(DoliDB $dbs, $origin_id, $dest_id)
	{
		$sql = 'UPDATE ' . MAIN_DB_PREFIX . 'actioncomm SET fk_element = ' . ((int) $dest_id) . ' WHERE elementtype="product" AND fk_element = '.((int) $origin_id);
		// using $dbs, not $this->db because function is static
		if (!$dbs->query($sql)) {
			//$this->errors = $dbs->lasterror();
			return false;
		}

		return true;
	}

	/**
	 *  Is the action delayed?
	 *
	 *  @return bool
	 */
	public function hasDelay()
	{
		global $conf;

		$now = dol_now();

		return $this->datep && ($this->datep < ($now - $conf->agenda->warning_delay));
	}


	/**
	 *  Load event reminder of events
	 *
	 *  @param	string	$type		Type of reminder 'browser' or 'email'
	 *  @param	int		$fk_user	Id of user
	 *  @param	bool	$onlypast	true = get only past reminder, false = get all reminders linked to this
	 *  @return int         		0 if OK, <>0 if KO (this function is used also by cron so only 0 is OK)
	 */
	public function loadReminders($type = '', $fk_user = 0, $onlypast = true)
	{
		global $conf, $langs, $user;

		$error = 0;

		$this->reminders = array();

		//Select all action comm reminders for event
		$sql = "SELECT rowid as id, typeremind, dateremind, status, offsetvalue, offsetunit, fk_user";
		$sql .= " FROM ".MAIN_DB_PREFIX."actioncomm_reminder";
		$sql .= " WHERE fk_actioncomm = ".((int) $this->id);
		if ($onlypast) {
			$sql .= " AND dateremind <= '".$this->db->idate(dol_now())."'";
		}
		if ($type) {
			$sql .= " AND typeremind ='".$this->db->escape($type)."'";
		}
		if ($fk_user > 0) {
			$sql .= " AND fk_user = ".((int) $fk_user);
		}
		if (empty($conf->global->AGENDA_REMINDER_EMAIL)) {
			$sql .= " AND typeremind != 'email'";
		}
		if (empty($conf->global->AGENDA_REMINDER_BROWSER)) {
			$sql .= " AND typeremind != 'browser'";
		}

		$sql .= $this->db->order("dateremind", "ASC");
		$resql = $this->db->query($sql);

		if ($resql) {
			while ($obj = $this->db->fetch_object($resql)) {
				$tmpactioncommreminder = new ActionCommReminder($this->db);
				$tmpactioncommreminder->id = $obj->id;
				$tmpactioncommreminder->typeremind = $obj->typeremind;
				$tmpactioncommreminder->dateremind = $obj->dateremind;
				$tmpactioncommreminder->offsetvalue = $obj->offsetvalue;
				$tmpactioncommreminder->offsetunit = $obj->offsetunit;
				$tmpactioncommreminder->status = $obj->status;
				$tmpactioncommreminder->fk_user = $obj->fk_user;

				$this->reminders[$obj->id] = $tmpactioncommreminder;
			}
		} else {
			$this->error = $this->db->lasterror();
			$error++;
		}

		return count($this->reminders);
	}


	/**
	 *  Send reminders by emails
	 *  CAN BE A CRON TASK
	 *
	 *  @return int         0 if OK, <>0 if KO (this function is used also by cron so only 0 is OK)
	 */
	public function sendEmailsReminder()
	{
		global $conf, $langs, $user;

		$error = 0;
		$this->output = '';
		$this->error = '';
		$nbMailSend = 0;
		$errorsMsg = array();

		if (!isModEnabled('agenda')) {	// Should not happen. If module disabled, cron job should not be visible.
			$langs->load("agenda");
			$this->output = $langs->trans('ModuleNotEnabled', $langs->transnoentitiesnoconv("Agenda"));
			return 0;
		}
		if (empty($conf->global->AGENDA_REMINDER_EMAIL)) {
			$langs->load("agenda");
			$this->output = $langs->trans('EventRemindersByEmailNotEnabled', $langs->transnoentitiesnoconv("Agenda"));
			return 0;
		}

		$now = dol_now();
		$actionCommReminder = new ActionCommReminder($this->db);

		dol_syslog(__METHOD__, LOG_DEBUG);

		$this->db->begin();

		//Select all action comm reminders
		$sql = "SELECT rowid as id FROM ".MAIN_DB_PREFIX."actioncomm_reminder";
		$sql .= " WHERE typeremind = 'email' AND status = 0";
		$sql .= " AND dateremind <= '".$this->db->idate($now)."'";
		$sql .= " AND entity IN (".getEntity('actioncomm').")";
		$sql .= $this->db->order("dateremind", "ASC");
		$resql = $this->db->query($sql);

		if ($resql) {
			require_once DOL_DOCUMENT_ROOT.'/core/class/html.formmail.class.php';
			$formmail = new FormMail($this->db);

			while ($obj = $this->db->fetch_object($resql)) {
				$res = $actionCommReminder->fetch($obj->id);
				if ($res < 0) {
					$error++;
					$errorsMsg[] = "Failed to load invoice ActionComm Reminder";
				}

				if (!$error) {
					//Select email template
					$arraymessage = $formmail->getEMailTemplate($this->db, 'actioncomm_send', $user, $langs, (!empty($actionCommReminder->fk_email_template)) ? $actionCommReminder->fk_email_template : -1, 1);

					// Load event
					$res = $this->fetch($actionCommReminder->fk_actioncomm);
					if ($res > 0) {
						// PREPARE EMAIL
						$errormesg = '';

						// Make substitution in email content
						$substitutionarray = getCommonSubstitutionArray($langs, 0, '', $this);

						complete_substitutions_array($substitutionarray, $langs, $this);

						// Content
						$sendContent = make_substitutions($langs->trans($arraymessage->content), $substitutionarray);

						//Topic
						$sendTopic = (!empty($arraymessage->topic)) ? $arraymessage->topic : html_entity_decode($langs->transnoentities('EventReminder'));

						// Recipient
						$recipient = new User($this->db);
						$res = $recipient->fetch($actionCommReminder->fk_user);
						if ($res > 0) {
							if (!empty($recipient->email)) {
								$to = $recipient->email;
							} else {
								$errormesg = "Failed to send remind to user id=".$actionCommReminder->fk_user.". No email defined for user.";
								$error++;
							}
						} else {
							$errormesg = "Failed to load recipient with user id=".$actionCommReminder->fk_user;
							$error++;
						}

						// Sender
						$from = $conf->global->MAIN_MAIL_EMAIL_FROM;
						if (empty($from)) {
							$errormesg = "Failed to get sender into global setup MAIN_MAIL_EMAIL_FROM";
							$error++;
						}

						if (!$error) {
							// Errors Recipient
							$errors_to = $conf->global->MAIN_MAIL_ERRORS_TO;

							// Mail Creation
							$cMailFile = new CMailFile($sendTopic, $to, $from, $sendContent, array(), array(), array(), '', "", 0, 1, $errors_to, '', '', '', '', '');

							// Sending Mail
							if ($cMailFile->sendfile()) {
								$nbMailSend++;
							} else {
								$errormesg = $cMailFile->error.' : '.$to;
								$error++;
							}
						}

						if (!$error) {
							$actionCommReminder->status = $actionCommReminder::STATUS_DONE;

							$res = $actionCommReminder->update($user);
							if ($res < 0) {
								$errorsMsg[] = "Failed to update status to done of ActionComm Reminder";
								$error++;
								break; // This is to avoid to have this error on all the selected email. If we fails here for one record, it may fails for others. We must solve first.
							}
						} else {
							$actionCommReminder->status = $actionCommReminder::STATUS_ERROR;
							$actionCommReminder->lasterror = dol_trunc($errormesg, 128, 'right', 'UTF-8', 1);

							$res = $actionCommReminder->update($user);
							if ($res < 0) {
								$errorsMsg[] = "Failed to update status to error of ActionComm Reminder";
								$error++;
								break; // This is to avoid to have this error on all the selected email. If we fails here for one record, it may fails for others. We must solve first.
							} else {
								$errorsMsg[] = $errormesg;
							}
						}
					} else {
						$errorsMsg[] = 'Failed to fetch record actioncomm with ID = '.$actionCommReminder->fk_actioncomm;
						$error++;
					}
				}
			}
		} else {
			$error++;
		}

		if (!$error) {
			// Delete also very old past events (we do not keep more than 1 month record in past)
			$sql = "DELETE FROM ".MAIN_DB_PREFIX."actioncomm_reminder";
			$sql .= " WHERE dateremind < '".$this->db->idate($now - (3600 * 24 * 32))."'";
			$sql .= " AND status = ".((int) $actionCommReminder::STATUS_DONE);
			$resql = $this->db->query($sql);

			if (!$resql) {
				$errorsMsg[] = 'Failed to delete old reminders';
				//$error++;		// If this fails, we must not rollback other SQL requests already done. Never mind.
			}
		}

		if (!$error) {
			$this->output = 'Nb of emails sent : '.$nbMailSend;
			$this->db->commit();
			return 0;
		} else {
			$this->db->commit(); // We commit also on error, to have the error message recorded.
			$this->error = 'Nb of emails sent : '.$nbMailSend.', '.(!empty($errorsMsg)) ? join(', ', $errorsMsg) : $error;
			return $error;
		}
	}

	/**
	 * Udpate the percent value of a event with the given id
	 *
	 * @param int		$id			The id of the event
	 * @param int		$percent	The new percent value for the event
	 * @param int		$usermodid	The user who modified the percent
	 * @return int					1 when update of the event was suscessfull, otherwise -1
	 */
	public function updatePercent($id, $percent, $usermodid = 0)
	{
		$this->db->begin();

		$sql = "UPDATE ".MAIN_DB_PREFIX."actioncomm ";
		$sql .= " SET percent = ".(int) $percent;
		if ($usermodid > 0) $sql .= ", fk_user_mod = ".$usermodid;
		$sql .= " WHERE id = ".((int) $id);

		if ($this->db->query($sql)) {
			$this->db->commit();
			return 1;
		} else {
			$this->db->rollback();
			$this->error = $this->db->lasterror();
			return -1;
		}
	}
}<|MERGE_RESOLUTION|>--- conflicted
+++ resolved
@@ -423,7 +423,7 @@
 	 */
 	public function create(User $user, $notrigger = 0)
 	{
-		global $langs, $conf, $hookmanager;
+		global $langs, $conf;
 
 		$error = 0;
 		$now = dol_now();
@@ -707,10 +707,9 @@
 	 */
 	public function createFromClone(User $fuser, $socid)
 	{
-		global $db, $conf, $hookmanager;
+		global $hookmanager;
 
 		$error = 0;
-		$now = dol_now();
 
 		$this->db->begin();
 
@@ -1174,21 +1173,13 @@
 		}
 
 		$code = $this->code;
-<<<<<<< HEAD
-		if (empty($code)) {
-=======
-		if (empty($code) || (!empty($this->oldcopy) && $this->oldcopy->type_code != $this->type_code)) {	// If code unknown or if change the type, we reset $code too
->>>>>>> b15fda8d
+		if (empty($code) || (!empty($this->oldcopy) && $this->oldcopy->type_code != $this->type_code)) {	// If code unknown or if we change the type, we reset $code too
 			$code = $this->type_code;
 		}
 
 		$this->db->begin();
 
-<<<<<<< HEAD
 		$sql = "UPDATE ".MAIN_DB_PREFIX."actioncomm";
-=======
-		$sql = "UPDATE ".MAIN_DB_PREFIX."actioncomm ";
->>>>>>> b15fda8d
 		$sql .= " SET percent = '".$this->db->escape($this->percentage)."'";
 		$sql .= ", fk_action = ".(int) $this->type_id;
 		$sql .= ", code = " . ($code ? "'".$this->db->escape($code)."'" : "null");
