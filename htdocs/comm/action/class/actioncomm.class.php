<?php
/* Copyright (C) 2002-2004  Rodolphe Quiedeville    <rodolphe@quiedeville.org>
 * Copyright (C) 2004-2011  Laurent Destailleur     <eldy@users.sourceforge.net>
 * Copyright (C) 2005-2012  Regis Houssin           <regis.houssin@inodbox.com>
 * Copyright (C) 2011-2017  Juanjo Menent           <jmenent@2byte.es>
 * Copyright (C) 2015	    Marcos García		    <marcosgdf@gmail.com>
 * Copyright (C) 2018	    Nicolas ZABOURI	        <info@inovea-conseil.com>
 * Copyright (C) 2018-2020  Frédéric France         <frederic.france@netlogic.fr>
 *
 * This program is free software; you can redistribute it and/or modify
 * it under the terms of the GNU General Public License as published by
 * the Free Software Foundation; either version 3 of the License, or
 * (at your option) any later version.
 *
 * This program is distributed in the hope that it will be useful,
 * but WITHOUT ANY WARRANTY; without even the implied warranty of
 * MERCHANTABILITY or FITNESS FOR A PARTICULAR PURPOSE.  See the
 * GNU General Public License for more details.
 *
 * You should have received a copy of the GNU General Public License
 * along with this program. If not, see <https://www.gnu.org/licenses/>.
 */

/**
 *       \file       htdocs/comm/action/class/actioncomm.class.php
 *       \ingroup    agenda
 *       \brief      File of class to manage agenda events (actions)
 */
require_once DOL_DOCUMENT_ROOT.'/comm/action/class/cactioncomm.class.php';
require_once DOL_DOCUMENT_ROOT.'/core/class/commonobject.class.php';


/**
 *		Class to manage agenda events (actions)
 */
class ActionComm extends CommonObject
{
    /**
     * @var string ID to identify managed object
     */
    public $element = 'action';

    /**
     * @var string Name of table without prefix where object is stored
     */
    public $table_element = 'actioncomm';

    /**
     * @var string Name of id column
     */
    public $table_rowid = 'id';

    /**
     * @var string Name of icon for actioncomm object. Filename of icon is object_action.png
     */
    public $picto = 'action';

    /**
     * @var int 0=No test on entity, 1=Test with field entity, 2=Test with link by societe
     */
    public $ismultientitymanaged = 1;

    /**
     * @var integer 0=Default
     *              1=View may be restricted to sales representative only if no permission to see all or to company of external user if external user
     *              2=Same than 1 but accept record if fksoc is empty
     */
    public $restrictiononfksoc = 2;

    /**
     * @var int Id of the event
     */
    public $id;

    /**
     * @var int Id of the event. Use $id as possible
     */
    public $ref;

    /**
     * @var int Id into parent table llx_c_actioncomm (used only if option to use type is set)
     */
    public $type_id;

    /**
     * @var string Code into parent table llx_c_actioncomm (used only if option to use type is set). With default setup, should be AC_OTH_AUTO or AC_OTH.
     */
    public $type_code;

    /**
     * @var string Type label
     */
    public $type_label;

    /**
     * @var string Label into parent table llx_c_actioncomm (used only if option to use type is set)
     */
    public $type;

    /**
     * @var string Color into parent table llx_c_actioncomm (used only if option to use type is set)
     */
    public $type_color;

    /**
     * @var string Free code to identify action. Ie: Agenda trigger add here AC_TRIGGERNAME ('AC_COMPANY_CREATE', 'AC_PROPAL_VALIDATE', ...)
     */
    public $code;

    /**
     * @var string Agenda event label
     */
    public $label;

    /**
     * @var integer Date creation record (datec)
     */
    public $datec;

    /**
     * @var integer Date end record (datef)
     */
    public $datef;

    /**
     * @var integer Duration (duree)
     */
    public $duree;

    /**
     * @var integer Date modification record (tms)
     */
    public $datem;

    /**
     * @var User Object user that create action
     * @deprecated
     * @see $authorid
     */
    public $author;

    /**
     * @var User Object user that modified action
     * @deprecated
     * @see $usermodid
     */
    public $usermod;

    /**
     * @var int Id user that create action
     */
    public $authorid;

    /**
     * @var int Id user that modified action
     */
    public $usermodid;

    /**
     * @var integer Date action start (datep)
     */
    public $datep;

    /**
     * @var integer Date action end (datep2)
     */
    public $datep2;

    /**
     * @var int -1=Unkown duration
     * @deprecated
     */
    public $durationp = -1;

    /**
     * @var int 1=Event on full day
     */
    public $fulldayevent = 0;

    /**
     * @var int Milestone
     * @deprecated Milestone is already event with end date = start date
     */
    public $punctual = 1;

    /**
     * @var integer Percentage
     */
    public $percentage;

    /**
     * @var string Location
     */
    public $location;

    /**
     * @var int Transparency (ical standard). Used to say if people assigned to event are busy or not by event. 0=available, 1=busy, 2=busy (refused events)
     */
    public $transparency;

    /**
     * @var int (0 By default)
     */
    public $priority;

    /**
     * @var int[] Array of user ids
     */
    public $userassigned = array();

    /**
     * @var int Id of user owner = fk_user_action into table
     */
    public $userownerid;

    /**
     * @var int Id of user done (deprecated)
     * @deprecated
     */
    public $userdoneid;

    /**
     * @var int[] Array of contact ids
     */
    public $socpeopleassigned = array();

    /**
     * @var int[] Array of other contact emails (not user, not contact)
     */
    public $otherassigned = array();


    /**
     * @var User Object user of owner
     * @deprecated
     * @see $userownerid
     */
    public $usertodo;

    /**
     * @var User Object user that did action
     * @deprecated
     * @see $userdoneid
     */
    public $userdone;

    /**
     * @var int thirdparty id linked to action
     */
    public $socid;

    /**
     * @var int socpeople id linked to action
     */
    public $contactid;

    /**
     * @var Societe|null Company linked to action (optional)
     * @deprecated
     * @see $socid
     */
    public $societe;

    /**
     * @var Contact|null Contact linked to action (optional)
     * @deprecated
     * @see $contactid
     */
    public $contact;

    // Properties for links to other objects
    /**
     * @var int Id of linked object
     */
    public $fk_element; // Id of record

    /**
     * @var int Id of record alternative for API
     */
    public $elementid;

    /**
     * @var string Type of record. This if property ->element of object linked to.
     */
    public $elementtype;

    /**
     * @var string Ical name
     */
    public $icalname;

    /**
     * @var string Ical color
     */
    public $icalcolor;

    /**
     * @var string Extraparam
     */
    public $extraparams;

    /**
     * @var array Actions
     */
    public $actions = array();

    /**
     * @var string Email msgid
     */
    public $email_msgid;

    /**
     * @var string Email from
     */
    public $email_from;

    /**
     * @var string Email sender
     */
    public $email_sender;

    /**
     * @var string Email to
     */
    public $email_to;

    /**
     * @var string Email tocc
     */
    public $email_tocc;
    /**
     * @var string Email tobcc
     */
    public $email_tobcc;

    /**
     * @var string Email subject
     */
    public $email_subject;

    /**
     * @var string Email errors to
     */
    public $errors_to;


    /**
     *      Constructor
     *
     *      @param      DoliDB		$db      Database handler
     */
    public function __construct(DoliDB $db)
    {
        $this->db = $db;
    }

    /**
     *    Add an action/event into database.
     *    $this->type_id OR $this->type_code must be set.
     *
     *    @param	User	$user      		Object user making action
     *    @param    int		$notrigger		1 = disable triggers, 0 = enable triggers
     *    @return   int 		        	Id of created event, < 0 if KO
     */
    public function create(User $user, $notrigger = 0)
    {
        global $langs, $conf, $hookmanager;

        $error = 0;
        $now = dol_now();

        // Check parameters
        if (!isset($this->userownerid) || $this->userownerid === '')	// $this->userownerid may be 0 (anonymous event) of > 0
        {
            dol_syslog("You tried to create an event but mandatory property ownerid was not defined", LOG_WARNING);
        	$this->errors[] = 'ErrorPropertyUserowneridNotDefined';
        	return -1;
        }

        // Clean parameters
        $this->label = dol_trunc(trim($this->label), 128);
        $this->location = dol_trunc(trim($this->location), 128);
        $this->note_private = dol_htmlcleanlastbr(trim(empty($this->note_private) ? $this->note : $this->note_private));
        if (empty($this->percentage))   $this->percentage = 0;
        if (empty($this->priority) || !is_numeric($this->priority)) $this->priority = 0;
        if (empty($this->fulldayevent)) $this->fulldayevent = 0;
        if (empty($this->punctual))     $this->punctual = 0;
        if (empty($this->transparency)) $this->transparency = 0;
        if ($this->percentage > 100) $this->percentage = 100;
        //if ($this->percentage == 100 && ! $this->dateend) $this->dateend = $this->date;
        if (!empty($this->datep) && !empty($this->datef))   $this->durationp = ($this->datef - $this->datep); // deprecated
        //if (! empty($this->date)  && ! empty($this->dateend)) $this->durationa=($this->dateend - $this->date);
        if (!empty($this->datep) && !empty($this->datef) && $this->datep > $this->datef) $this->datef = $this->datep;
        //if (! empty($this->date)  && ! empty($this->dateend) && $this->date > $this->dateend) $this->dateend=$this->date;
        if (!isset($this->fk_project) || $this->fk_project < 0) $this->fk_project = 0;
        // For backward compatibility
        if ($this->elementtype == 'facture')  $this->elementtype = 'invoice';
        if ($this->elementtype == 'commande') $this->elementtype = 'order';
        if ($this->elementtype == 'contrat')  $this->elementtype = 'contract';

        if (!is_array($this->userassigned) && !empty($this->userassigned))	// For backward compatibility when userassigned was an int instead fo array
        {
        	$tmpid = $this->userassigned;
        	$this->userassigned = array();
        	$this->userassigned[$tmpid] = array('id'=>$tmpid, 'transparency'=>$this->transparency);
        }


        $userownerid = $this->userownerid;
        $userdoneid = $this->userdoneid;

        // Be sure assigned user is defined as an array of array('id'=>,'mandatory'=>,...).
        if (empty($this->userassigned) || count($this->userassigned) == 0 || !is_array($this->userassigned))
        	$this->userassigned = array($userownerid=>array('id'=>$userownerid, 'transparency'=>$this->transparency));

        if (!$this->type_id || !$this->type_code)
        {
        	$key = empty($this->type_id) ? $this->type_code : $this->type_id;

            // Get id from code
            $cactioncomm = new CActionComm($this->db);
            $result = $cactioncomm->fetch($key);

            if ($result > 0)
            {
                $this->type_id = $cactioncomm->id;
                $this->type_code = $cactioncomm->code;
            }
            elseif ($result == 0)
            {
                $this->error = 'Failed to get record with id '.$this->type_id.' code '.$this->type_code.' from dictionary "type of events"';
                return -1;
            }
            else
			{
                $this->error = $cactioncomm->error;
                return -1;
            }
        }
        $code = empty($this->code) ? $this->type_code : $this->code;

        // Check parameters
        if (!$this->type_id)
        {
            $this->error = "ErrorWrongParameters";
            return -1;
        }

        $this->db->begin();

        $sql = "INSERT INTO ".MAIN_DB_PREFIX."actioncomm";
        $sql .= "(datec,";
        $sql .= "datep,";
        $sql .= "datep2,";
        $sql .= "durationp,"; // deprecated
        $sql .= "fk_action,";
        $sql .= "code,";
	 	$sql .= "ref_ext,";
        $sql .= "fk_soc,";
        $sql .= "fk_project,";
        $sql .= "note,";
        $sql .= "fk_contact,";
        $sql .= "fk_user_author,";
        $sql .= "fk_user_action,";
        $sql .= "fk_user_done,";
        $sql .= "label,percent,priority,fulldayevent,location,punctual,";
        $sql .= "transparency,";
        $sql .= "fk_element,";
        $sql .= "elementtype,";
        $sql .= "entity,";
        $sql .= "extraparams,";
		// Fields emails
        $sql .= "email_msgid,";
        $sql .= "email_from,";
        $sql .= "email_sender,";
        $sql .= "email_to,";
        $sql .= "email_tocc,";
        $sql .= "email_tobcc,";
        $sql .= "email_subject,";
        $sql .= "errors_to";
        $sql .= ") VALUES (";
        $sql .= "'".$this->db->idate($now)."', ";
        $sql .= (strval($this->datep) != '' ? "'".$this->db->idate($this->datep)."'" : "null").", ";
        $sql .= (strval($this->datef) != '' ? "'".$this->db->idate($this->datef)."'" : "null").", ";
        $sql .= ((isset($this->durationp) && $this->durationp >= 0 && $this->durationp != '') ? "'".$this->db->escape($this->durationp)."'" : "null").", "; // deprecated
        $sql .= (isset($this->type_id) ? $this->type_id : "null").",";
        $sql .= ($code ? ("'".$code."'") : "null").", ";
        $sql .= ($this->ref_ext ? ("'".$this->db->idate($this->ref_ext)."'") : "null").", ";
        $sql .= ((isset($this->socid) && $this->socid > 0) ? $this->socid : "null").", ";
        $sql .= ((isset($this->fk_project) && $this->fk_project > 0) ? $this->fk_project : "null").", ";
        $sql .= " '".$this->db->escape($this->note_private)."', ";
        $sql .= ((isset($this->contactid) && $this->contactid > 0) ? $this->contactid : "null").", ";
        $sql .= (isset($user->id) && $user->id > 0 ? $user->id : "null").", ";
        $sql .= ($userownerid > 0 ? $userownerid : "null").", ";
        $sql .= ($userdoneid > 0 ? $userdoneid : "null").", ";
        $sql .= "'".$this->db->escape($this->label)."','".$this->db->escape($this->percentage)."','".$this->db->escape($this->priority)."','".$this->db->escape($this->fulldayevent)."','".$this->db->escape($this->location)."','".$this->db->escape($this->punctual)."', ";
        $sql .= "'".$this->db->escape($this->transparency)."', ";
        $sql .= (!empty($this->fk_element) ? $this->fk_element : "null").", ";
        $sql .= (!empty($this->elementtype) ? "'".$this->db->escape($this->elementtype)."'" : "null").", ";
        $sql .= $conf->entity.",";
        $sql .= (!empty($this->extraparams) ? "'".$this->db->escape($this->extraparams)."'" : "null").", ";
        // Fields emails
        $sql .= (!empty($this->email_msgid) ? "'".$this->db->escape($this->email_msgid)."'" : "null").", ";
        $sql .= (!empty($this->email_from) ? "'".$this->db->escape($this->email_from)."'" : "null").", ";
        $sql .= (!empty($this->email_sender) ? "'".$this->db->escape($this->email_sender)."'" : "null").", ";
        $sql .= (!empty($this->email_to) ? "'".$this->db->escape($this->email_to)."'" : "null").", ";
        $sql .= (!empty($this->email_tocc) ? "'".$this->db->escape($this->email_tocc)."'" : "null").", ";
        $sql .= (!empty($this->email_tobcc) ? "'".$this->db->escape($this->email_tobcc)."'" : "null").", ";
        $sql .= (!empty($this->email_subject) ? "'".$this->db->escape($this->email_subject)."'" : "null").", ";
        $sql .= (!empty($this->errors_to) ? "'".$this->db->escape($this->errors_to)."'" : "null");
        $sql .= ")";

        dol_syslog(get_class($this)."::add", LOG_DEBUG);
        $resql = $this->db->query($sql);
        if ($resql)
        {
            $this->id = $this->db->last_insert_id(MAIN_DB_PREFIX."actioncomm", "id");

            // Now insert assigned users
			if (!$error)
			{
				//dol_syslog(var_export($this->userassigned, true));
				foreach ($this->userassigned as $key => $val)
				{
			        if (!is_array($val))	// For backward compatibility when val=id
			        {
			        	$val = array('id'=>$val);
			        }

			        if ($val['id'] > 0)
			        {
						$sql = "INSERT INTO ".MAIN_DB_PREFIX."actioncomm_resources(fk_actioncomm, element_type, fk_element, mandatory, transparency, answer_status)";
						$sql .= " VALUES(".$this->id.", 'user', ".$val['id'].", ".(empty($val['mandatory']) ? '0' : $val['mandatory']).", ".(empty($val['transparency']) ? '0' : $val['transparency']).", ".(empty($val['answer_status']) ? '0' : $val['answer_status']).")";

						$resql = $this->db->query($sql);
						if (!$resql)
						{
							$error++;
							dol_syslog('Error to process userassigned: '.$this->db->lasterror(), LOG_ERR);
			           		$this->errors[] = $this->db->lasterror();
						}
						//var_dump($sql);exit;
			        }
				}
			}

			if (!$error)
			{
				if (!empty($this->socpeopleassigned))
				{
					foreach ($this->socpeopleassigned as $id => $val)
					{
						$sql = "INSERT INTO ".MAIN_DB_PREFIX."actioncomm_resources(fk_actioncomm, element_type, fk_element, mandatory, transparency, answer_status)";
						$sql .= " VALUES(".$this->id.", 'socpeople', ".$id.", 0, 0, 0)";

						$resql = $this->db->query($sql);
						if (!$resql)
						{
							$error++;
							dol_syslog('Error to process socpeopleassigned: '.$this->db->lasterror(), LOG_ERR);
							$this->errors[] = $this->db->lasterror();
						}
					}
				}
			}

            if (!$error)
            {
	            // Actions on extra fields
           		$result = $this->insertExtraFields();
           		if ($result < 0)
           		{
           			$error++;
           		}
            }

            if (!$error && !$notrigger)
            {
                // Call trigger
                $result = $this->call_trigger('ACTION_CREATE', $user);
                if ($result < 0) { $error++; }
                // End call triggers
            }

            if (!$error)
            {
            	$this->db->commit();
            	return $this->id;
            }
            else
            {
                $this->db->rollback();
                return -1;
            }
        }
        else
        {
            $this->db->rollback();
            $this->error = $this->db->lasterror();
            return -1;
        }
    }

    /**
     *  Load an object from its id and create a new one in database
     *
     *  @param	    User	        $fuser      	Object user making action
	 *  @param		int				$socid			Id of thirdparty
     *  @return		int								New id of clone
     */
    public function createFromClone(User $fuser, $socid)
    {
        global $db, $conf, $hookmanager;

        $error = 0;
        $now = dol_now();

        $this->db->begin();

		// Load source object
		$objFrom = clone $this;

		// Retreive all extrafield
		// fetch optionals attributes and labels
		$this->fetch_optionals();

		//$this->fetch_userassigned();
		$this->fetchResources();

        $this->id = 0;

        // Create clone
		$this->context['createfromclone'] = 'createfromclone';
		$result = $this->create($fuser);
        if ($result < 0) $error++;

        if (!$error)
        {
            // Hook of thirdparty module
            if (is_object($hookmanager))
            {
                $parameters = array('objFrom'=>$objFrom);
                $action = '';
                $reshook = $hookmanager->executeHooks('createFrom', $parameters, $this, $action); // Note that $action and $object may have been modified by some hooks
                if ($reshook < 0) $error++;
            }

            // Call trigger
            $result = $this->call_trigger('ACTION_CLONE', $fuser);
            if ($result < 0) { $error++; }
            // End call triggers
        }

        unset($this->context['createfromclone']);

        // End
        if (!$error)
        {
            $this->db->commit();
            return $this->id;
        }
        else
        {
            $this->db->rollback();
            return -1;
        }
    }

    /**
     *  Load object from database
     *
     *  @param  int		$id     	Id of action to get
     *  @param  string	$ref    	Ref of action to get
     *  @param  string	$ref_ext	Ref ext to get
     *  @return	int					<0 if KO, >0 if OK
     */
    public function fetch($id, $ref = '', $ref_ext = '')
    {
        global $langs;

        $sql = "SELECT a.id,";
<<<<<<< HEAD
        $sql .= " a.id as ref,";
        $sql .= " a.ref_ext,";
        $sql .= " a.datep,";
        $sql .= " a.datep2,";
        $sql .= " a.durationp,"; // deprecated
        $sql .= " a.datec,";
        $sql .= " a.tms as datem,";
        $sql .= " a.code, a.label, a.note,";
        $sql .= " a.fk_soc,";
        $sql .= " a.fk_project,";
        $sql .= " a.fk_user_author, a.fk_user_mod,";
        $sql .= " a.fk_user_action, a.fk_user_done,";
        $sql .= " a.fk_contact, a.percent as percentage,";
        $sql .= " a.fk_element as elementid, a.elementtype,";
        $sql .= " a.priority, a.fulldayevent, a.location, a.punctual, a.transparency,";
        $sql .= " c.id as type_id, c.code as type_code, c.libelle as type_label, c.color as type_color, c.picto as type_picto,";
        $sql .= " s.nom as socname,";
        $sql .= " u.firstname, u.lastname as lastname";
        $sql .= " FROM ".MAIN_DB_PREFIX."actioncomm as a ";
        $sql .= " LEFT JOIN ".MAIN_DB_PREFIX."c_actioncomm as c ON a.fk_action=c.id ";
        $sql .= " LEFT JOIN ".MAIN_DB_PREFIX."user as u on u.rowid = a.fk_user_author";
        $sql .= " LEFT JOIN ".MAIN_DB_PREFIX."societe as s on s.rowid = a.fk_soc";
        $sql .= " WHERE ";
        if ($ref) $sql .= " a.id=".$ref; // No field ref, we use id
        elseif ($ref_ext) $sql .= " a.ref_ext='".$this->db->escape($ref_ext)."'";
        else $sql .= " a.id=".$id;
=======
        $sql.= " a.id as ref,";
		$sql.= " a.entity,";
        $sql.= " a.ref_ext,";
        $sql.= " a.datep,";
        $sql.= " a.datep2,";
        $sql.= " a.durationp,";	// deprecated
        $sql.= " a.datec,";
        $sql.= " a.tms as datem,";
        $sql.= " a.code, a.label, a.note,";
        $sql.= " a.fk_soc,";
        $sql.= " a.fk_project,";
        $sql.= " a.fk_user_author, a.fk_user_mod,";
        $sql.= " a.fk_user_action, a.fk_user_done,";
        $sql.= " a.fk_contact, a.percent as percentage,";
        $sql.= " a.fk_element as elementid, a.elementtype,";
        $sql.= " a.priority, a.fulldayevent, a.location, a.punctual, a.transparency,";
        $sql.= " c.id as type_id, c.code as type_code, c.libelle as type_label, c.color as type_color, c.picto as type_picto,";
        $sql.= " s.nom as socname,";
        $sql.= " u.firstname, u.lastname as lastname";
        $sql.= " FROM ".MAIN_DB_PREFIX."actioncomm as a ";
        $sql.= " LEFT JOIN ".MAIN_DB_PREFIX."c_actioncomm as c ON a.fk_action=c.id ";
        $sql.= " LEFT JOIN ".MAIN_DB_PREFIX."user as u on u.rowid = a.fk_user_author";
        $sql.= " LEFT JOIN ".MAIN_DB_PREFIX."societe as s on s.rowid = a.fk_soc";
        $sql.= " WHERE ";
        if ($ref) $sql.= " a.id=".$ref;											// No field ref, we use id
        elseif ($ref_ext) $sql.= " a.ref_ext='".$this->db->escape($ref_ext)."'";
        else $sql.= " a.id=".$id;
>>>>>>> 6bbc25e8

        dol_syslog(get_class($this)."::fetch", LOG_DEBUG);
        $resql = $this->db->query($sql);
        if ($resql)
        {
        	$num = $this->db->num_rows($resql);
            if ($num)
            {
                $obj = $this->db->fetch_object($resql);

                $this->id         = $obj->id;
				$this->entity     = $obj->entity;
                $this->ref        = $obj->ref;
                $this->ref_ext    = $obj->ref_ext;

                // Properties of parent table llx_c_actioncomm
                $this->type_id    = $obj->type_id;
                $this->type_code  = $obj->type_code;
                $this->type_color = $obj->type_color;
                $this->type_picto = $obj->type_picto;
                $transcode = $langs->trans("Action".$obj->type_code);
                $this->type       = (($transcode != "Action".$obj->type_code) ? $transcode : $obj->type_label);
                $transcode = $langs->trans("Action".$obj->type_code.'Short');
                $this->type_short = (($transcode != "Action".$obj->type_code.'Short') ? $transcode : '');

				$this->code = $obj->code;
                $this->label = $obj->label;
                $this->datep = $this->db->jdate($obj->datep);
                $this->datef = $this->db->jdate($obj->datep2);

                $this->datec = $this->db->jdate($obj->datec);
                $this->datem = $this->db->jdate($obj->datem);

                $this->note = $obj->note; // deprecated
                $this->note_private = $obj->note;
                $this->percentage = $obj->percentage;

                $this->authorid = $obj->fk_user_author;
                $this->usermodid = $obj->fk_user_mod;

                if (!is_object($this->author)) $this->author = new stdClass(); // To avoid warning
                $this->author->id = $obj->fk_user_author; // deprecated
                $this->author->firstname = $obj->firstname; // deprecated
                $this->author->lastname = $obj->lastname; // deprecated
                if (!is_object($this->usermod)) $this->usermod = new stdClass(); // To avoid warning
                $this->usermod->id = $obj->fk_user_mod; // deprecated

                $this->userownerid = $obj->fk_user_action;
                $this->userdoneid = $obj->fk_user_done;
                $this->priority				= $obj->priority;
                $this->fulldayevent			= $obj->fulldayevent;
                $this->location				= $obj->location;
                $this->transparency			= $obj->transparency;
                $this->punctual				= $obj->punctual; // deprecated

                $this->socid = $obj->fk_soc; // To have fetch_thirdparty method working
                $this->contactid			= $obj->fk_contact; // To have fetch_contact method working
                $this->fk_project = $obj->fk_project; // To have fetch_projet method working

                //$this->societe->id			= $obj->fk_soc;			// deprecated
                //$this->contact->id			= $obj->fk_contact;		// deprecated

                $this->fk_element = $obj->elementid;
                $this->elementid = $obj->elementid;
                $this->elementtype = $obj->elementtype;

                $this->fetchResources();
            }
            $this->db->free($resql);
        }
        else
        {
            $this->error = $this->db->lasterror();
            return -1;
        }

        return $num;
    }

    /**
     *    Initialize $this->userassigned & this->socpeopleassigned array with list of id of user and contact assigned to event
     *
     *    @return   int				<0 if KO, >0 if OK
     */
    public function fetchResources()
    {
    	$this->userassigned = array();
    	$this->socpeopleassigned = array();

    	$sql = 'SELECT fk_actioncomm, element_type, fk_element, answer_status, mandatory, transparency';
		$sql .= ' FROM '.MAIN_DB_PREFIX.'actioncomm_resources';
		$sql .= ' WHERE fk_actioncomm = '.$this->id;
		$sql .= " AND element_type IN ('user', 'socpeople')";
		$resql = $this->db->query($sql);
		if ($resql)
		{
			// If owner is known, we must but id first into list
			if ($this->userownerid > 0) $this->userassigned[$this->userownerid] = array('id'=>$this->userownerid); // Set first so will be first into list.

            while ($obj = $this->db->fetch_object($resql))
            {
            	if ($obj->fk_element > 0)
				{
					switch ($obj->element_type) {
						case 'user':
							$this->userassigned[$obj->fk_element] = array('id'=>$obj->fk_element, 'mandatory'=>$obj->mandatory, 'answer_status'=>$obj->answer_status, 'transparency'=>$obj->transparency);
							if (empty($this->userownerid)) $this->userownerid = $obj->fk_element; // If not defined (should not happened, we fix this)
							break;
						case 'socpeople':
							$this->socpeopleassigned[$obj->fk_element] = array('id'=>$obj->fk_element, 'mandatory'=>$obj->mandatory, 'answer_status'=>$obj->answer_status, 'transparency'=>$obj->transparency);
							break;
					}
				}
            }

        	return 1;
		}
		else
		{
			dol_print_error($this->db);
			return -1;
		}
	}

    // phpcs:disable PEAR.NamingConventions.ValidFunctionName.ScopeNotCamelCaps
    /**
     *    Initialize this->userassigned array with list of id of user assigned to event
     *
     *    @param    bool    $override   Override $this->userownerid when empty. TODO This should be false by default. True is here to fix corrupted data.
     *    @return   int                 <0 if KO, >0 if OK
     */
    public function fetch_userassigned($override = true)
    {
        // phpcs:enable
        $sql = "SELECT fk_actioncomm, element_type, fk_element, answer_status, mandatory, transparency";
        $sql .= " FROM ".MAIN_DB_PREFIX."actioncomm_resources";
        $sql .= " WHERE element_type = 'user' AND fk_actioncomm = ".$this->id;

        $resql2 = $this->db->query($sql);
        if ($resql2)
        {
            $this->userassigned = array();

            // If owner is known, we must but id first into list
            if ($this->userownerid > 0)
            {
                // Set first so will be first into list.
                $this->userassigned[$this->userownerid] = array('id'=>$this->userownerid);
            }

            while ($obj = $this->db->fetch_object($resql2))
            {
                if ($obj->fk_element > 0)
                {
                    $this->userassigned[$obj->fk_element] = array('id'=>$obj->fk_element,
                                                                  'mandatory'=>$obj->mandatory,
                                                                  'answer_status'=>$obj->answer_status,
                                                                  'transparency'=>$obj->transparency);
                }

                if ($override === true)
                {
                    // If not defined (should not happened, we fix this)
                    if (empty($this->userownerid))
                    {
                        $this->userownerid = $obj->fk_element;
                    }
                }
            }

            return 1;
        }
        else
        {
            dol_print_error($this->db);
            return -1;
        }
    }

    /**
     *    Delete event from database
     *
     *    @param    int		$notrigger		1 = disable triggers, 0 = enable triggers
     *    @return   int 					<0 if KO, >0 if OK
     */
    public function delete($notrigger = 0)
    {
        global $user;

        $error = 0;

        dol_syslog(get_class($this)."::delete", LOG_DEBUG);

        $this->db->begin();

        // remove categorie association
        if (!$error) {
			$sql = "DELETE FROM ".MAIN_DB_PREFIX."categorie_actioncomm";
			$sql .= " WHERE fk_actioncomm=".$this->id;

			$res = $this->db->query($sql);
			if (!$res) {
				$this->error = $this->db->lasterror();
				$error++;
			}
        }

        // remove actioncomm_resources
        if (!$error) {
            $sql = "DELETE FROM ".MAIN_DB_PREFIX."actioncomm_resources";
            $sql .= " WHERE fk_actioncomm=".$this->id;

            $res = $this->db->query($sql);
            if (!$res) {
                $this->error = $this->db->lasterror();
                $error++;
            }
        }

        // Removed extrafields
        if (!$error) {
        	  $result = $this->deleteExtraFields();
          	if ($result < 0)
           	{
           		$error++;
           		dol_syslog(get_class($this)."::delete error -3 ".$this->error, LOG_ERR);
           	}
        }

        // remove actioncomm
        if (!$error) {
            $sql = "DELETE FROM ".MAIN_DB_PREFIX."actioncomm";
            $sql .= " WHERE id=".$this->id;

            $res = $this->db->query($sql);
            if (!$res) {
                $this->error = $this->db->lasterror();
                $error++;
            }
        }

        if (!$error)
        {
            if (!$notrigger)
            {
                // Call trigger
                $result = $this->call_trigger('ACTION_DELETE', $user);
                if ($result < 0) { $error++; }
                // End call triggers
            }

            if (!$error)
            {
                $this->db->commit();
                return 1;
            }
            else
            {
                $this->db->rollback();
                return -2;
            }
        }
        else
        {
            $this->db->rollback();
            $this->error = $this->db->lasterror();
            return -1;
        }
    }

    /**
     *    Update action into database
     *	  If percentage = 100, on met a jour date 100%
     *
     *    @param    User	$user			Object user making change
     *    @param    int		$notrigger		1 = disable triggers, 0 = enable triggers
     *    @return   int     				<0 if KO, >0 if OK
     */
    public function update($user, $notrigger = 0)
    {
        global $langs, $conf, $hookmanager;

        $error = 0;

        // Clean parameters
        $this->label = trim($this->label);
        $this->note_private = dol_htmlcleanlastbr(trim(empty($this->note_private) ? $this->note : $this->note_private));
        if (empty($this->percentage))    $this->percentage = 0;
        if (empty($this->priority) || !is_numeric($this->priority)) $this->priority = 0;
        if (empty($this->transparency))  $this->transparency = 0;
        if (empty($this->fulldayevent))  $this->fulldayevent = 0;
        if ($this->percentage > 100) $this->percentage = 100;
        //if ($this->percentage == 100 && ! $this->dateend) $this->dateend = $this->date;
        if ($this->datep && $this->datef)   $this->durationp = ($this->datef - $this->datep); // deprecated
        //if ($this->date  && $this->dateend) $this->durationa=($this->dateend - $this->date);
        if ($this->datep && $this->datef && $this->datep > $this->datef) $this->datef = $this->datep;
        //if ($this->date  && $this->dateend && $this->date > $this->dateend) $this->dateend=$this->date;
        if ($this->fk_project < 0) $this->fk_project = 0;

        // Check parameters
        if ($this->percentage == 0 && $this->userdoneid > 0)
        {
            $this->error = "ErrorCantSaveADoneUserWithZeroPercentage";
            return -1;
        }

        $socid = (($this->socid > 0) ? $this->socid : 0);
        $contactid = (($this->contactid > 0) ? $this->contactid : 0);
		$userownerid = ($this->userownerid ? $this->userownerid : 0);
		$userdoneid = ($this->userdoneid ? $this->userdoneid : 0);

        $this->db->begin();

        $sql = "UPDATE ".MAIN_DB_PREFIX."actioncomm ";
        $sql .= " SET percent = '".$this->db->escape($this->percentage)."'";
        if ($this->type_id > 0) $sql .= ", fk_action = '".$this->db->escape($this->type_id)."'";
        $sql .= ", label = ".($this->label ? "'".$this->db->escape($this->label)."'" : "null");
        $sql .= ", datep = ".(strval($this->datep) != '' ? "'".$this->db->idate($this->datep)."'" : 'null');
        $sql .= ", datep2 = ".(strval($this->datef) != '' ? "'".$this->db->idate($this->datef)."'" : 'null');
        $sql .= ", durationp = ".(isset($this->durationp) && $this->durationp >= 0 && $this->durationp != '' ? "'".$this->db->escape($this->durationp)."'" : "null"); // deprecated
        $sql .= ", note = '".$this->db->escape($this->note_private)."'";
        $sql .= ", fk_project =".($this->fk_project > 0 ? $this->fk_project : "null");
        $sql .= ", fk_soc =".($socid > 0 ? $socid : "null");
        $sql .= ", fk_contact =".($contactid > 0 ? $contactid : "null");
        $sql .= ", priority = '".$this->db->escape($this->priority)."'";
        $sql .= ", fulldayevent = '".$this->db->escape($this->fulldayevent)."'";
        $sql .= ", location = ".($this->location ? "'".$this->db->escape($this->location)."'" : "null");
        $sql .= ", transparency = '".$this->db->escape($this->transparency)."'";
        $sql .= ", fk_user_mod = ".$user->id;
        $sql .= ", fk_user_action=".($userownerid > 0 ? "'".$userownerid."'" : "null");
        $sql .= ", fk_user_done=".($userdoneid > 0 ? "'".$userdoneid."'" : "null");
        if (!empty($this->fk_element)) $sql .= ", fk_element=".($this->fk_element ? $this->db->escape($this->fk_element) : "null");
        if (!empty($this->elementtype)) $sql .= ", elementtype=".($this->elementtype ? "'".$this->db->escape($this->elementtype)."'" : "null");
        $sql .= " WHERE id=".$this->id;

        dol_syslog(get_class($this)."::update", LOG_DEBUG);
        if ($this->db->query($sql))
        {
			$action = 'update';

        	// Actions on extra fields
       		if (!$error)
       		{
       			$result = $this->insertExtraFields();
       			if ($result < 0)
       			{
       				$error++;
       			}
        	}

            // Now insert assignedusers
			if (!$error)
			{
				$sql = "DELETE FROM ".MAIN_DB_PREFIX."actioncomm_resources where fk_actioncomm = ".$this->id." AND element_type = 'user'";
				$resql = $this->db->query($sql);

				foreach ($this->userassigned as $key => $val)
				{
			        if (!is_array($val))	// For backward compatibility when val=id
			        {
			        	$val = array('id'=>$val);
			        }
					$sql = "INSERT INTO ".MAIN_DB_PREFIX."actioncomm_resources(fk_actioncomm, element_type, fk_element, mandatory, transparency, answer_status)";
					$sql .= " VALUES(".$this->id.", 'user', ".$val['id'].", ".(empty($val['mandatory']) ? '0' : $val['mandatory']).", ".(empty($val['transparency']) ? '0' : $val['transparency']).", ".(empty($val['answer_status']) ? '0' : $val['answer_status']).")";

					$resql = $this->db->query($sql);
					if (!$resql)
					{
						$error++;
		           		$this->errors[] = $this->db->lasterror();
					}
					//var_dump($sql);exit;
				}
			}

			if (!$error)
			{
				$sql = "DELETE FROM ".MAIN_DB_PREFIX."actioncomm_resources where fk_actioncomm = ".$this->id." AND element_type = 'socpeople'";
				$resql = $this->db->query($sql);

				if (!empty($this->socpeopleassigned))
				{
					foreach (array_keys($this->socpeopleassigned) as $id)
					{
						$sql = "INSERT INTO ".MAIN_DB_PREFIX."actioncomm_resources(fk_actioncomm, element_type, fk_element, mandatory, transparency, answer_status)";
						$sql .= " VALUES(".$this->id.", 'socpeople', ".$id.", 0, 0, 0)";

						$resql = $this->db->query($sql);
						if (!$resql)
						{
							$error++;
							$this->errors[] = $this->db->lasterror();
						}
					}
				}
			}

            if (!$error && !$notrigger)
            {
                // Call trigger
                $result = $this->call_trigger('ACTION_MODIFY', $user);
                if ($result < 0) { $error++; }
                // End call triggers
            }

            if (!$error)
            {
                $this->db->commit();
                return 1;
            }
            else
            {
                $this->db->rollback();
                dol_syslog(get_class($this)."::update ".join(',', $this->errors), LOG_ERR);
                return -2;
            }
        }
        else
        {
            $this->db->rollback();
            $this->error = $this->db->lasterror();
            return -1;
        }
    }

    /**
     *  Load all objects with filters.
     *  @todo WARNING: This make a fetch on all records instead of making one request with a join.
     *
     *  @param		DoliDb	$db				Database handler
     *  @param		int		$socid			Filter by thirdparty
     *  @param		int		$fk_element		Id of element action is linked to
     *  @param		string	$elementtype	Type of element action is linked to
     *  @param		string	$filter			Other filter
     *  @param		string	$sortfield		Sort on this field
     *  @param		string	$sortorder		ASC or DESC
     *  @param		string	$limit			Limit number of answers
     *  @return		array|string			Error string if KO, array with actions if OK
     */
    public static function getActions($db, $socid = 0, $fk_element = 0, $elementtype = '', $filter = '', $sortfield = 'a.datep', $sortorder = 'DESC', $limit = 0)
    {
        global $conf, $langs;

        $resarray = array();

        dol_syslog(get_class()."::getActions", LOG_DEBUG);

        $sql = "SELECT a.id";
        $sql .= " FROM ".MAIN_DB_PREFIX."actioncomm as a";
        $sql .= " WHERE a.entity IN (".getEntity('agenda').")";
        if (!empty($socid)) $sql .= " AND a.fk_soc = ".$socid;
        if (!empty($elementtype))
        {
            if ($elementtype == 'project') $sql .= ' AND a.fk_project = '.$fk_element;
            else $sql .= " AND a.fk_element = ".(int) $fk_element." AND a.elementtype = '".$elementtype."'";
        }
        if (!empty($filter)) $sql .= $filter;
		if ($sortorder && $sortfield) $sql .= $db->order($sortfield, $sortorder);
		$sql .= $db->plimit($limit, 0);

        $resql = $db->query($sql);
        if ($resql)
        {
            $num = $db->num_rows($resql);

            if ($num)
            {
                for ($i = 0; $i < $num; $i++)
                {
                    $obj = $db->fetch_object($resql);
                    $actioncommstatic = new ActionComm($db);
                    $actioncommstatic->fetch($obj->id);
                    $resarray[$i] = $actioncommstatic;
                }
            }
            $db->free($resql);
            return $resarray;
        }
        else
        {
            return $db->lasterror();
        }
    }

    // phpcs:disable PEAR.NamingConventions.ValidFunctionName.ScopeNotCamelCaps
    /**
     * Load indicators for dashboard (this->nbtodo and this->nbtodolate)
     *
     * @param	User	$user   			Objet user
     * @param	int		$load_state_board	Charge indicateurs this->nb de tableau de bord
     * @return WorkboardResponse|int <0 if KO, WorkboardResponse if OK
     */
    public function load_board($user, $load_state_board = 0)
    {
        // phpcs:enable
        global $conf, $langs;

    	if (empty($load_state_board)) $sql = "SELECT a.id, a.datep as dp";
    	else {
    		$this->nb = array();
    		$sql = "SELECT count(a.id) as nb";
    	}
    	$sql .= " FROM ".MAIN_DB_PREFIX."actioncomm as a";
    	if (!$user->rights->societe->client->voir && !$user->socid) $sql .= " LEFT JOIN ".MAIN_DB_PREFIX."societe_commerciaux as sc ON a.fk_soc = sc.fk_soc";
    	$sql .= " LEFT JOIN ".MAIN_DB_PREFIX."societe as s ON a.fk_soc = s.rowid";
    	$sql .= " WHERE 1 = 1";
    	if (empty($load_state_board)) $sql .= " AND a.percent >= 0 AND a.percent < 100";
    	$sql .= " AND a.entity IN (".getEntity('agenda').")";
    	if (!$user->rights->societe->client->voir && !$user->socid) $sql .= " AND (a.fk_soc IS NULL OR sc.fk_user = ".$user->id.")";
    	if ($user->socid) $sql .= " AND a.fk_soc = ".$user->socid;
    	if (!$user->rights->agenda->allactions->read) $sql .= " AND (a.fk_user_author = ".$user->id." OR a.fk_user_action = ".$user->id." OR a.fk_user_done = ".$user->id.")";

    	$resql = $this->db->query($sql);
    	if ($resql)
    	{
    		if (empty($load_state_board)) {
	    		$agenda_static = new ActionComm($this->db);
	    		$response = new WorkboardResponse();
	    		$response->warning_delay = $conf->agenda->warning_delay / 60 / 60 / 24;
	    		$response->label = $langs->trans("ActionsToDo");
	    		$response->labelShort = $langs->trans("ActionsToDoShort");
	    		$response->url = DOL_URL_ROOT.'/comm/action/list.php?actioncode=0&amp;status=todo&amp;mainmenu=agenda';
	    		if ($user->rights->agenda->allactions->read) $response->url .= '&amp;filtert=-1';
	    		$response->img = img_object('', "action", 'class="inline-block valigntextmiddle"');
    		}
    		// This assignment in condition is not a bug. It allows walking the results.
    		while ($obj = $this->db->fetch_object($resql))
    		{
    			if (empty($load_state_board)) {
	    			$response->nbtodo++;
	    			$agenda_static->datep = $this->db->jdate($obj->dp);
	    			if ($agenda_static->hasDelay()) $response->nbtodolate++;
    			} else $this->nb["actionscomm"] = $obj->nb;
    		}

    		$this->db->free($resql);
    		if (empty($load_state_board)) return $response;
    		else return 1;
    	}
    	else
    	{
    		dol_print_error($this->db);
    		$this->error = $this->db->error();
    		return -1;
    	}
    }


    /**
     *  Charge les informations d'ordre info dans l'objet facture
     *
     *  @param	int		$id       	Id de la facture a charger
     *  @return	void
     */
    public function info($id)
    {
        $sql = 'SELECT ';
        $sql .= ' a.id,';
        $sql .= ' datec,';
        $sql .= ' tms as datem,';
        $sql .= ' fk_user_author,';
        $sql .= ' fk_user_mod';
        $sql .= ' FROM '.MAIN_DB_PREFIX.'actioncomm as a';
        $sql .= ' WHERE a.id = '.$id;

        dol_syslog(get_class($this)."::info", LOG_DEBUG);
        $result = $this->db->query($sql);
        if ($result)
        {
            if ($this->db->num_rows($result))
            {
                $obj = $this->db->fetch_object($result);
                $this->id = $obj->id;
                if ($obj->fk_user_author)
                {
                    $cuser = new User($this->db);
                    $cuser->fetch($obj->fk_user_author);
                    $this->user_creation = $cuser;
                }
                if ($obj->fk_user_mod)
                {
                    $muser = new User($this->db);
                    $muser->fetch($obj->fk_user_mod);
                    $this->user_modification = $muser;
                }

                $this->date_creation = $this->db->jdate($obj->datec);
                if (!empty($obj->fk_user_mod)) $this->date_modification = $this->db->jdate($obj->datem);
            }
            $this->db->free($result);
        }
        else
        {
            dol_print_error($this->db);
        }
    }


    /**
     *  Return label of status
     *
     *  @param	int		$mode           0=libelle long, 1=libelle court, 2=Picto + Libelle court, 3=Picto, 4=Picto + Libelle long, 5=Libelle court + Picto
     *  @param  int		$hidenastatus   1=Show nothing if status is "Not applicable"
     *  @return string          		String with status
     */
    public function getLibStatut($mode, $hidenastatus = 0)
    {
        return $this->LibStatut($this->percentage, $mode, $hidenastatus, $this->datep);
    }

    // phpcs:disable PEAR.NamingConventions.ValidFunctionName.ScopeNotCamelCaps
    /**
     *  Return label of action status
     *
     *  @param  int     $percent        Percent
     *  @param  int		$mode           0=Long label, 1=Short label, 2=Picto+Short label, 3=Picto, 4=Picto+Short label, 5=Short label+Picto, 6=Picto+Long label, 7=Very short label+Picto
     *  @param  int		$hidenastatus   1=Show nothing if status is "Not applicable"
     *  @param  int     $datestart      Date start of event
     *  @return string		    		Label
     */
    public function LibStatut($percent, $mode, $hidenastatus = 0, $datestart = '')
    {
        // phpcs:enable
        global $langs;

        $labelStatus = $langs->trans('StatusNotApplicable');
       	if ($percent == -1 && !$hidenastatus) $labelStatus = $langs->trans('StatusNotApplicable');
       	elseif ($percent == 0) $labelStatus = $langs->trans('StatusActionToDo').' (0%)';
       	elseif ($percent > 0 && $percent < 100) $labelStatus = $langs->trans('StatusActionInProcess').' ('.$percent.'%)';
       	elseif ($percent >= 100) $labelStatus = $langs->trans('StatusActionDone').' (100%)';

        $labelStatusShort = $langs->trans('StatusNotApplicable');
        if ($percent == -1 && !$hidenastatus) $labelStatusShort = $langs->trans('NA');
        elseif ($percent == 0) $labelStatusShort = '0%';
        elseif ($percent > 0 && $percent < 100) $labelStatusShort = $percent.'%';
        elseif ($percent >= 100) $labelStatusShort = '100%';

        $statusType = 'status9';
        if ($percent == -1 && !$hidenastatus) $statusType = 'status9';
        if ($percent == 0) $statusType = 'status1';
        if ($percent > 0 && $percent < 100) $statusType = 'status3';
        if ($percent >= 100) $statusType = 'status6';

        return dolGetStatus($labelStatus, $labelStatusShort, '', $statusType, $mode);
    }

    /**
     *  Return URL of event
     *  Use $this->id, $this->type_code, $this->label and $this->type_label
     *
     *  @param	int		$withpicto				0 = No picto, 1 = Include picto into link, 2 = Only picto
     *  @param	int		$maxlength				Max number of charaters into label. If negative, use the ref as label.
     *  @param	string	$classname				Force style class on a link
     *  @param	string	$option					'' = Link to action, 'birthday'= Link to contact, 'holiday' = Link to leave
     *  @param	int		$overwritepicto			1 = Overwrite picto
     *  @param	int   	$notooltip		    	1 = Disable tooltip
     *  @param  int     $save_lastsearch_value  -1 = Auto, 0 = No save of lastsearch_values when clicking, 1 = Save lastsearch_values whenclicking
     *  @return	string							Chaine avec URL
     */
    public function getNomUrl($withpicto = 0, $maxlength = 0, $classname = '', $option = '', $overwritepicto = 0, $notooltip = 0, $save_lastsearch_value = -1)
    {
        global $conf, $langs, $user, $hookmanager, $action;

        if (!empty($conf->dol_no_mouse_hover)) $notooltip = 1; // Force disable tooltips

		$canread = 0;
		if ($user->rights->agenda->myactions->read && $this->authorid == $user->id) $canread = 1; // Can read my event
		if ($user->rights->agenda->myactions->read && array_key_exists($user->id, $this->userassigned)) $canread = 1; // Can read my event i am assigned
		if ($user->rights->agenda->allactions->read) $canread = 1; // Can read all event of other
		if (!$canread)
		{
            $option = 'nolink';
		}

        $label = $this->label;
		if (empty($label)) $label = $this->libelle; // For backward compatibility

		$result = '';

		// Set label of type
		$labeltype = '';
		if ($this->type_code)
		{
			$labeltype = ($langs->transnoentities("Action".$this->type_code) != "Action".$this->type_code) ? $langs->transnoentities("Action".$this->type_code) : $this->type_label;
		}
		if (empty($conf->global->AGENDA_USE_EVENT_TYPE))
		{
		    if ($this->type_code != 'AC_OTH_AUTO') $labeltype = $langs->trans('ActionAC_MANUAL');
		}

		$tooltip = '<u>'.$langs->trans('Action').'</u>';
		if (!empty($this->ref))
			$tooltip .= '<br><b>'.$langs->trans('Ref').':</b> '.$this->ref;
		if (!empty($label))
			$tooltip .= '<br><b>'.$langs->trans('Title').':</b> '.$label;
		if (!empty($labeltype))
			$tooltip .= '<br><b>'.$langs->trans('Type').':</b> '.$labeltype;
		if (!empty($this->location))
			$tooltip .= '<br><b>'.$langs->trans('Location').':</b> '.$this->location;
		if (!empty($this->note_private))
		    $tooltip .= '<br><b>'.$langs->trans('Note').':</b> '.(dol_textishtml($this->note_private) ? str_replace(array("\r", "\n"), "", $this->note_private) : str_replace(array("\r", "\n"), '<br>', $this->note_private));
		$linkclose = '';
		if (!empty($conf->global->AGENDA_USE_EVENT_TYPE) && $this->type_color)
			$linkclose = ' style="background-color:#'.$this->type_color.'"';

		if (empty($notooltip))
		{
		    if (!empty($conf->global->MAIN_OPTIMIZEFORTEXTBROWSER))
		    {
		        $label = $langs->trans("ShowAction");
		        $linkclose .= ' alt="'.dol_escape_htmltag($tooltip, 1).'"';
		    }
		    $linkclose .= ' title="'.dol_escape_htmltag($tooltip, 1).'"';
		    $linkclose .= ' class="'.$classname.' classfortooltip"';

		    /*
		    $hookmanager->initHooks(array('actiondao'));
		    $parameters=array('id'=>$this->id);
		    $reshook=$hookmanager->executeHooks('getnomurltooltip',$parameters,$this,$action);    // Note that $action and $object may have been modified by some hooks
		    $linkclose = ($hookmanager->resPrint ? $hookmanager->resPrint : $linkclose);
		    */
		}
		else $linkclose .= ' class="'.$classname.'"';

		$url = '';
		if ($option == 'birthday')
			$url = DOL_URL_ROOT.'/contact/perso.php?id='.$this->id;
		elseif ($option == 'holiday')
            $url = DOL_URL_ROOT.'/holiday/card.php?id='.$this->id;
		else
			$url = DOL_URL_ROOT.'/comm/action/card.php?id='.$this->id;
		if ($option !== 'nolink')
		{
			// Add param to save lastsearch_values or not
			$add_save_lastsearch_values = ($save_lastsearch_value == 1 ? 1 : 0);
			if ($save_lastsearch_value == -1 && preg_match('/list\.php/', $_SERVER["PHP_SELF"])) $add_save_lastsearch_values = 1;
			if ($add_save_lastsearch_values) $url .= '&save_lastsearch_values=1';
		}

		$linkstart = '<a href="'.$url.'"';
		$linkstart .= $linkclose.'>';
		$linkend = '</a>';

		if ($option == 'nolink') {
			$linkstart = '';
			$linkend = '';
		}

        if ($withpicto == 2)
        {
            $libelle = $label;
            if (!empty($conf->global->AGENDA_USE_EVENT_TYPE)) $libelle = $labeltype;
            $libelleshort = '';
        }
        else
        {
            $libelle = (empty($this->libelle) ? $label : $this->libelle.(($label && $label != $this->libelle) ? ' '.$label : ''));
            if (!empty($conf->global->AGENDA_USE_EVENT_TYPE) && empty($libelle)) $libelle = $labeltype;
            if ($maxlength < 0) $libelleshort = $this->ref;
            else $libelleshort = dol_trunc($libelle, $maxlength);
        }

        if ($withpicto)
        {
            if (!empty($conf->global->AGENDA_USE_EVENT_TYPE))	// Add code into ()
            {
            	if ($labeltype)
            	{
                	$libelle .= (preg_match('/'.preg_quote($labeltype, '/').'/', $libelle) ? '' : ' ('.$langs->transnoentities("Action".$this->type_code).')');
            	}
            }
        }

        $result .= $linkstart;
        if ($withpicto)	$result .= img_object(($notooltip ? '' : $langs->trans("ShowAction").': '.$libelle), ($overwritepicto ? $overwritepicto : 'action'), ($notooltip ? 'class="'.(($withpicto != 2) ? 'paddingright ' : '').'"' : 'class="'.(($withpicto != 2) ? 'paddingright ' : '').'classfortooltip"'), 0, 0, $notooltip ? 0 : 1);
        $result .= $libelleshort;
        $result .= $linkend;

        global $action;
        $hookmanager->initHooks(array('actiondao'));
        $parameters = array('id'=>$this->id, 'getnomurl'=>$result);
        $reshook = $hookmanager->executeHooks('getNomUrl', $parameters, $this, $action); // Note that $action and $object may have been modified by some hooks
        if ($reshook > 0) $result = $hookmanager->resPrint;
        else $result .= $hookmanager->resPrint;

        return $result;
    }

    /**
     * Sets object to supplied categories.
     *
     * Deletes object from existing categories not supplied.
     * Adds it to non existing supplied categories.
     * Existing categories are left untouch.
     *
     * @param  int[]|int $categories Category or categories IDs
     * @return void
     */
    public function setCategories($categories)
    {
        // Handle single category
        if (!is_array($categories)) {
            $categories = array($categories);
        }

        // Get current categories
        include_once DOL_DOCUMENT_ROOT.'/categories/class/categorie.class.php';
        $c = new Categorie($this->db);
        $existing = $c->containing($this->id, Categorie::TYPE_ACTIONCOMM, 'id');

        // Diff
        if (is_array($existing)) {
            $to_del = array_diff($existing, $categories);
            $to_add = array_diff($categories, $existing);
        } else {
            $to_del = array(); // Nothing to delete
            $to_add = $categories;
        }

        // Process
        foreach ($to_del as $del) {
            if ($c->fetch($del) > 0) {
                $c->del_type($this, Categorie::TYPE_ACTIONCOMM);
            }
        }
        foreach ($to_add as $add) {
            if ($c->fetch($add) > 0) {
                $c->add_type($this, Categorie::TYPE_ACTIONCOMM);
            }
        }
        return;
    }

    // phpcs:disable PEAR.NamingConventions.ValidFunctionName.ScopeNotCamelCaps
    /**
     * Export events from database into a cal file.
     *
     * @param string    $format         The format of the export 'vcal', 'ical/ics' or 'rss'
     * @param string    $type           The type of the export 'event' or 'journal'
     * @param integer   $cachedelay     Do not rebuild file if date older than cachedelay seconds
     * @param string    $filename       The name for the exported file.
     * @param array     $filters        Array of filters. Example array('notolderthan'=>99, 'year'=>..., 'idfrom'=>..., 'notactiontype'=>'systemauto', 'project'=>123, ...)
     * @param integer   $exportholiday  0 = don't integrate holidays into the export, 1 = integrate holidays into the export
     * @return integer                  -1 = error on build export file, 0 = export okay
     */
    public function build_exportfile($format, $type, $cachedelay, $filename, $filters, $exportholiday = 0)
    {
        global $hookmanager;

        // phpcs:enable
        global $conf, $langs, $dolibarr_main_url_root, $mysoc;

        require_once DOL_DOCUMENT_ROOT."/core/lib/xcal.lib.php";
        require_once DOL_DOCUMENT_ROOT."/core/lib/date.lib.php";
        require_once DOL_DOCUMENT_ROOT."/core/lib/files.lib.php";

        dol_syslog(get_class($this)."::build_exportfile Build export file format=".$format.", type=".$type.", cachedelay=".$cachedelay.", filename=".$filename.", filters size=".count($filters), LOG_DEBUG);

        // Check parameters
        if (empty($format)) return -1;

        // Clean parameters
        if (!$filename)
        {
            $extension = 'vcs';
            if ($format == 'ical') $extension = 'ics';
            $filename = $format.'.'.$extension;
        }

        // Create dir and define output file (definitive and temporary)
        $result = dol_mkdir($conf->agenda->dir_temp);
        $outputfile = $conf->agenda->dir_temp.'/'.$filename;

        $result = 0;

        $buildfile = true;
        $login = ''; $logina = ''; $logind = ''; $logint = '';

        $now = dol_now();

        if ($cachedelay)
        {
            $nowgmt = dol_now();
            include_once DOL_DOCUMENT_ROOT.'/core/lib/files.lib.php';
            if (dol_filemtime($outputfile) > ($nowgmt - $cachedelay))
            {
                dol_syslog(get_class($this)."::build_exportfile file ".$outputfile." is not older than now - cachedelay (".$nowgmt." - ".$cachedelay."). Build is canceled");
                $buildfile = false;
            }
        }

        if ($buildfile)
        {
            // Build event array
            $eventarray = array();

            $sql = "SELECT a.id,";
            $sql .= " a.datep,"; // Start
            $sql .= " a.datep2,"; // End
            $sql .= " a.durationp,"; // deprecated
            $sql .= " a.datec, a.tms as datem,";
            $sql .= " a.label, a.code, a.note, a.fk_action as type_id,";
            $sql .= " a.fk_soc,";
            $sql .= " a.fk_user_author, a.fk_user_mod,";
            $sql .= " a.fk_user_action,";
            $sql .= " a.fk_contact, a.percent as percentage,";
            $sql .= " a.fk_element, a.elementtype,";
            $sql .= " a.priority, a.fulldayevent, a.location, a.punctual, a.transparency,";
            $sql .= " u.firstname, u.lastname, u.email,";
            $sql .= " s.nom as socname,";
            $sql .= " c.id as type_id, c.code as type_code, c.libelle as type_label";
            $sql .= " FROM (".MAIN_DB_PREFIX."c_actioncomm as c, ".MAIN_DB_PREFIX."actioncomm as a)";
            $sql .= " LEFT JOIN ".MAIN_DB_PREFIX."user as u on u.rowid = a.fk_user_author"; // Link to get author of event for export
            $sql .= " LEFT JOIN ".MAIN_DB_PREFIX."societe as s on s.rowid = a.fk_soc";

			$parameters = array('filters' => $filters);
			$reshook = $hookmanager->executeHooks('printFieldListFrom', $parameters); // Note that $action and $object may have been modified by hook
			$sql .= $hookmanager->resPrint;

			// We must filter on assignement table
			if ($filters['logint']) $sql .= ", ".MAIN_DB_PREFIX."actioncomm_resources as ar";
			$sql .= " WHERE a.fk_action=c.id";
            $sql .= " AND a.entity IN (".getEntity('agenda').")";
            foreach ($filters as $key => $value)
            {
                if ($key == 'notolderthan' && $value != '') $sql .= " AND a.datep >= '".$this->db->idate($now - ($value * 24 * 60 * 60))."'";
                if ($key == 'year')         $sql .= " AND a.datep BETWEEN '".$this->db->idate(dol_get_first_day($value, 1))."' AND '".$this->db->idate(dol_get_last_day($value, 12))."'";
                if ($key == 'id')           $sql .= " AND a.id=".(is_numeric($value) ? $value : 0);
                if ($key == 'idfrom')       $sql .= " AND a.id >= ".(is_numeric($value) ? $value : 0);
                if ($key == 'idto')         $sql .= " AND a.id <= ".(is_numeric($value) ? $value : 0);
                if ($key == 'project')      $sql .= " AND a.fk_project=".(is_numeric($value) ? $value : 0);
                if ($key == 'actiontype')    $sql .= " AND c.type = '".$this->db->escape($value)."'";
                if ($key == 'notactiontype') $sql .= " AND c.type <> '".$this->db->escape($value)."'";
                // We must filter on assignement table
				if ($key == 'logint')       $sql .= " AND ar.fk_actioncomm = a.id AND ar.element_type='user'";
                if ($key == 'logina')
                {
                    $logina = $value;
                    $condition = '=';
                    if (preg_match('/^!/', $logina))
                    {
                        $logina = preg_replace('/^!/', '', $logina);
                        $condition = '<>';
                    }
                    $userforfilter = new User($this->db);
                    $result = $userforfilter->fetch('', $logina);
                    if ($result > 0) $sql .= " AND a.fk_user_author ".$condition." ".$userforfilter->id;
                    elseif ($result < 0 || $condition == '=') $sql .= " AND a.fk_user_author = 0";
                }
                if ($key == 'logint')
                {
                    $logint = $value;
                    $condition = '=';
                    if (preg_match('/^!/', $logint))
                    {
                        $logint = preg_replace('/^!/', '', $logint);
                        $condition = '<>';
                    }
                    $userforfilter = new User($this->db);
                    $result = $userforfilter->fetch('', $logint);
                    if ($result > 0) $sql .= " AND ar.fk_element = ".$userforfilter->id;
                    elseif ($result < 0 || $condition == '=') $sql .= " AND ar.fk_element = 0";
                }
            }

            $sql .= " AND a.datep IS NOT NULL"; // To exclude corrupted events and avoid errors in lightning/sunbird import

			$parameters = array('filters' => $filters);
			$reshook = $hookmanager->executeHooks('printFieldListWhere', $parameters); // Note that $action and $object may have been modified by hook
			$sql .= $hookmanager->resPrint;

            $sql .= " ORDER by datep";
            //print $sql;exit;

            dol_syslog(get_class($this)."::build_exportfile select events", LOG_DEBUG);
            $resql = $this->db->query($sql);
            if ($resql)
            {
                // Note: Output of sql request is encoded in $conf->file->character_set_client
                // This assignment in condition is not a bug. It allows walking the results.
				$diff = 0;
                while ($obj = $this->db->fetch_object($resql))
                {
                    $qualified = true;

                    // 'eid','startdate','duration','enddate','title','summary','category','email','url','desc','author'
                    $event = array();
                    $event['uid'] = 'dolibarragenda-'.$this->db->database_name.'-'.$obj->id."@".$_SERVER["SERVER_NAME"];
                    $event['type'] = $type;
                    $datestart = $this->db->jdate($obj->datep) - (empty($conf->global->AGENDA_EXPORT_FIX_TZ) ? 0 : ($conf->global->AGENDA_EXPORT_FIX_TZ * 3600));

                    // fix for -> Warning: A non-numeric value encountered
                    if (is_numeric($this->db->jdate($obj->datep2)))
                    {
                        $dateend = $this->db->jdate($obj->datep2)
                                 - (empty($conf->global->AGENDA_EXPORT_FIX_TZ) ? 0 : ($conf->global->AGENDA_EXPORT_FIX_TZ * 3600));
                    }
                    else
                    {
                        // use start date as fall-back to avoid import erros on empty end date
                        $dateend = $datestart;
                    }

                    $duration = ($datestart && $dateend) ? ($dateend - $datestart) : 0;
                    $event['summary'] = $obj->label.($obj->socname ? " (".$obj->socname.")" : "");
                    $event['desc'] = $obj->note;
                    $event['startdate'] = $datestart;
                    $event['enddate'] = $dateend; // Not required with type 'journal'
                    $event['duration'] = $duration; // Not required with type 'journal'
                    $event['author'] = dolGetFirstLastname($obj->firstname, $obj->lastname);
                    $event['priority'] = $obj->priority;
                    $event['fulldayevent'] = $obj->fulldayevent;
                    $event['location'] = $obj->location;
                    $event['transparency'] = (($obj->transparency > 0) ? 'OPAQUE' : 'TRANSPARENT'); // OPAQUE (busy) or TRANSPARENT (not busy)
                    $event['punctual'] = $obj->punctual;
                    $event['category'] = $obj->type_label;
                    $event['email'] = $obj->email;
					// Define $urlwithroot
					$urlwithouturlroot = preg_replace('/'.preg_quote(DOL_URL_ROOT, '/').'$/i', '', trim($dolibarr_main_url_root));
					$urlwithroot = $urlwithouturlroot.DOL_URL_ROOT; // This is to use external domain name found into config file
					//$urlwithroot=DOL_MAIN_URL_ROOT;						// This is to use same domain name than current
                    $url = $urlwithroot.'/comm/action/card.php?id='.$obj->id;
                    $event['url'] = $url;
                    $event['created'] = $this->db->jdate($obj->datec) - (empty($conf->global->AGENDA_EXPORT_FIX_TZ) ? 0 : ($conf->global->AGENDA_EXPORT_FIX_TZ * 3600));
                    $event['modified'] = $this->db->jdate($obj->datem) - (empty($conf->global->AGENDA_EXPORT_FIX_TZ) ? 0 : ($conf->global->AGENDA_EXPORT_FIX_TZ * 3600));

                    // TODO: find a way to call "$this->fetch_userassigned();" without override "$this" properties
                    $this->id = $obj->id;
                    $this->fetch_userassigned(false);

                    $assignedUserArray = array();

                    foreach ($this->userassigned as $key => $value)
                    {
                        $assignedUser = new User($this->db);
                        $assignedUser->fetch($value['id']);

                        $assignedUserArray[$key] = $assignedUser;
                    }

                    $event['assignedUsers'] = $assignedUserArray;

                    if ($qualified && $datestart)
                    {
                        $eventarray[] = $event;
                    }
                    $diff++;
                }

				$parameters = array('filters' => $filters, 'eventarray' => &$eventarray);
				$reshook = $hookmanager->executeHooks('addMoreEventsExport', $parameters); // Note that $action and $object may have been modified by hook
				if ($reshook > 0)
				{
					$eventarray = $hookmanager->resArray;
				}
            }
            else
            {
                $this->error = $this->db->lasterror();
                return -1;
            }

			if ($exportholiday == 1)
            {
                $langs->load("holidays");
                $title = $langs->trans("Holidays");

                $sql = "SELECT u.rowid as uid, u.lastname, u.firstname, u.email, u.statut, x.rowid, x.date_debut as date_start, x.date_fin as date_end, x.halfday, x.statut as status";
                $sql .= " FROM ".MAIN_DB_PREFIX."holiday as x, ".MAIN_DB_PREFIX."user as u";
                $sql .= " WHERE u.rowid = x.fk_user";
                $sql .= " AND u.statut = '1'"; // Show only active users  (0 = inactive user, 1 = active user)
                $sql .= " AND (x.statut = '2' OR x.statut = '3')"; // Show only public leaves (2 = leave wait for approval, 3 = leave approved)

                $resql = $this->db->query($sql);
                if ($resql)
                {
                    $num = $this->db->num_rows($resql);
                    $i   = 0;

                    while ($i < $num)
                    {
                        $obj   = $this->db->fetch_object($resql);
                        $event = array();

                        if ($obj->halfday == -1)
                        {
                            $event['fulldayevent'] = false;

                            $timestampStart = dol_stringtotime($obj->date_start." 00:00:00", 0);
                            $timestampEnd   = dol_stringtotime($obj->date_end." 12:00:00", 0);
                        }
                        elseif ($obj->halfday == 1)
                        {
                            $event['fulldayevent'] = false;

                            $timestampStart = dol_stringtotime($obj->date_start." 12:00:00", 0);
                            $timestampEnd   = dol_stringtotime($obj->date_end." 23:59:59", 0);
                        }
                        else
                        {
                            $event['fulldayevent'] = true;

                            $timestampStart = dol_stringtotime($obj->date_start." 00:00:00", 0);
                            $timestampEnd   = dol_stringtotime($obj->date_end." 23:59:59", 0);
                        }

                        if (!empty($conf->global->AGENDA_EXPORT_FIX_TZ))
                        {
                            $timestampStart = - ($conf->global->AGENDA_EXPORT_FIX_TZ * 3600);
                            $timestampEnd   = - ($conf->global->AGENDA_EXPORT_FIX_TZ * 3600);
                        }

                        $urlwithouturlroot = preg_replace('/'.preg_quote(DOL_URL_ROOT, '/').'$/i', '', trim($dolibarr_main_url_root));
                        $urlwithroot       = $urlwithouturlroot.DOL_URL_ROOT;
                        $url               = $urlwithroot.'/holiday/card.php?id='.$obj->rowid;

                        $event['uid']          = 'dolibarrholiday-'.$this->db->database_name.'-'.$obj->rowid."@".$_SERVER["SERVER_NAME"];
                        $event['author']       = dolGetFirstLastname($obj->firstname, $obj->lastname);
                        $event['type']         = 'event';
                        $event['category']     = "Holiday";
                        $event['transparency'] = 'OPAQUE';
                        $event['email']        = $obj->email;
                        $event['created']      = $timestampStart;
                        $event['modified']     = $timestampStart;
                        $event['startdate']    = $timestampStart;
                        $event['enddate']      = $timestampEnd;
                        $event['duration']     = $timestampEnd - $timestampStart;
                        $event['url']          = $url;

                        if ($obj->status == 2)
                        {
                            // 2 = leave wait for approval
                            $event['summary'] = $title." - ".$obj->lastname." (wait for approval)";
                        }
                        else
                        {
                            // 3 = leave approved
                            $event['summary'] = $title." - ".$obj->lastname;
                        }

                        $eventarray[] = $event;

                        $i++;
                    }
                }
            }

            $langs->load("agenda");

            // Define title and desc
            $more = '';
            if ($login)  $more = $langs->transnoentities("User").' '.$login;
            if ($logina) $more = $langs->transnoentities("ActionsAskedBy").' '.$logina;
            if ($logint) $more = $langs->transnoentities("ActionsToDoBy").' '.$logint;
            if ($logind) $more = $langs->transnoentities("ActionsDoneBy").' '.$logind;
            if ($more)
            {
                $title = 'Dolibarr actions '.$mysoc->name.' - '.$more;
                $desc = $more;
                $desc .= ' ('.$mysoc->name.' - built by Dolibarr)';
            }
            else
            {
                $title = 'Dolibarr actions '.$mysoc->name;
                $desc = $langs->transnoentities('ListOfActions');
                $desc .= ' ('.$mysoc->name.' - built by Dolibarr)';
            }

            // Create temp file
            $outputfiletmp = tempnam($conf->agenda->dir_temp, 'tmp'); // Temporary file (allow call of function by different threads
            @chmod($outputfiletmp, octdec($conf->global->MAIN_UMASK));

            // Write file
            if ($format == 'vcal') $result = build_calfile($format, $title, $desc, $eventarray, $outputfiletmp);
            elseif ($format == 'ical') $result = build_calfile($format, $title, $desc, $eventarray, $outputfiletmp);
            elseif ($format == 'rss')  $result = build_rssfile($format, $title, $desc, $eventarray, $outputfiletmp);

            if ($result >= 0)
            {
                if (dol_move($outputfiletmp, $outputfile, 0, 1)) $result = 1;
                else
                {
                	$this->error = 'Failed to rename '.$outputfiletmp.' into '.$outputfile;
                    dol_syslog(get_class($this)."::build_exportfile ".$this->error, LOG_ERR);
                    dol_delete_file($outputfiletmp, 0, 1);
                    $result = -1;
                }
            }
            else
            {
                dol_syslog(get_class($this)."::build_exportfile build_xxxfile function fails to for format=".$format." outputfiletmp=".$outputfile, LOG_ERR);
                dol_delete_file($outputfiletmp, 0, 1);
                $langs->load("errors");
                $this->error = $langs->trans("ErrorFailToCreateFile", $outputfile);
            }
        }

        return $result;
    }

    /**
     *  Initialise an instance with random values.
     *  Used to build previews or test instances.
     *  id must be 0 if object instance is a specimen.
     *
     *  @return	int >0 if ok
     */
    public function initAsSpecimen()
    {
        global $user;

        $now = dol_now();

        // Initialise parametres
        $this->id = 0;
        $this->specimen = 1;

        $this->type_code = 'AC_OTH';
        $this->code = 'AC_SPECIMEN_CODE';
        $this->label = 'Label of event Specimen';
        $this->datec = $now;
        $this->datem = $now;
        $this->datep = $now;
        $this->datef = $now;
        $this->author = $user;
        $this->usermod = $user;
        $this->usertodo = $user;
        $this->fulldayevent = 0;
        $this->punctual = 0;
        $this->percentage = 0;
        $this->location = 'Location';
        $this->transparency = 1; // 1 means opaque
        $this->priority = 1;
        //$this->note_public = "This is a 'public' note.";
		$this->note_private = "This is a 'private' note.";

        $this->userownerid = $user->id;
        $this->userassigned[$user->id] = array('id'=>$user->id, 'transparency'=> 1);
        return 1;
    }

	/**
	 *  Function used to replace a thirdparty id with another one.
	 *
	 *  @param DoliDB $db Database handler
	 *  @param int $origin_id Old thirdparty id
	 *  @param int $dest_id New thirdparty id
	 *  @return bool
	 */
	public static function replaceThirdparty(DoliDB $db, $origin_id, $dest_id)
	{
		$tables = array(
			'actioncomm'
		);

		return CommonObject::commonReplaceThirdparty($db, $origin_id, $dest_id, $tables);
	}

    /**
     *  Is the action delayed?
     *
     *  @return bool
     */
    public function hasDelay()
    {
        global $conf;

        $now = dol_now();

        return $this->datep && ($this->datep < ($now - $conf->agenda->warning_delay));
    }


    /**
     *  Send reminders by emails
     *  CAN BE A CRON TASK
     *
     *  @return int         0 if OK, <>0 if KO (this function is used also by cron so only 0 is OK)
     */
    public function sendEmailsReminder()
    {
    	global $conf, $langs;

    	$error = 0;
    	$this->output = '';
		$this->error = '';

    	if (empty($conf->agenda->enabled))	// Should not happen. If module disabled, cron job should not be visible.
		{
			$langs->load("agenda");
			$this->output = $langs->trans('ModuleNotEnabled', $langs->transnoentitiesnoconv("Agenda"));
			return 0;
		}
		if (empty($conf->global->AGENDA_REMINDER_EMAIL))
    	{
    		$langs->load("agenda");
    		$this->output = $langs->trans('EventRemindersByEmailNotEnabled', $langs->transnoentitiesnoconv("Agenda"));
    		return 0;
    	}

    	$now = dol_now();

    	dol_syslog(__METHOD__, LOG_DEBUG);

    	$this->db->begin();

        // TODO Scan events of type 'email' into table llx_actioncomm_reminder with status todo, send email, then set status to done

        // Delete also very old past events (we do not keep more than 1 month record in past)
        $sql = "DELETE FROM ".MAIN_DB_PREFIX."actioncomm_reminder WHERE dateremind < '".$this->db->jdate($now - (3600 * 24 * 32))."'";
        $this->db->query($sql);

        $this->db->commit();

        return $error;
    }
}<|MERGE_RESOLUTION|>--- conflicted
+++ resolved
@@ -5,7 +5,7 @@
  * Copyright (C) 2011-2017  Juanjo Menent           <jmenent@2byte.es>
  * Copyright (C) 2015	    Marcos García		    <marcosgdf@gmail.com>
  * Copyright (C) 2018	    Nicolas ZABOURI	        <info@inovea-conseil.com>
- * Copyright (C) 2018-2020  Frédéric France         <frederic.france@netlogic.fr>
+ * Copyright (C) 2018       Frédéric France         <frederic.france@netlogic.fr>
  *
  * This program is free software; you can redistribute it and/or modify
  * it under the terms of the GNU General Public License as published by
@@ -18,7 +18,7 @@
  * GNU General Public License for more details.
  *
  * You should have received a copy of the GNU General Public License
- * along with this program. If not, see <https://www.gnu.org/licenses/>.
+ * along with this program. If not, see <http://www.gnu.org/licenses/>.
  */
 
 /**
@@ -38,74 +38,50 @@
     /**
      * @var string ID to identify managed object
      */
-    public $element = 'action';
+    public $element='action';
 
     /**
      * @var string Name of table without prefix where object is stored
      */
     public $table_element = 'actioncomm';
 
-    /**
-     * @var string Name of id column
-     */
     public $table_rowid = 'id';
 
     /**
-     * @var string Name of icon for actioncomm object. Filename of icon is object_action.png
+     * @var string String with name of icon for myobject. Must be the part after the 'object_' into object_myobject.png
      */
     public $picto = 'action';
 
     /**
-     * @var int 0=No test on entity, 1=Test with field entity, 2=Test with link by societe
+     * 0=No test on entity, 1=Test with field entity, 2=Test with link by societe
+     * @var int
      */
     public $ismultientitymanaged = 1;
 
     /**
-     * @var integer 0=Default
-     *              1=View may be restricted to sales representative only if no permission to see all or to company of external user if external user
-     *              2=Same than 1 but accept record if fksoc is empty
+     * 0=Default, 1=View may be restricted to sales representative only if no permission to see all or to company of external user if external user, 2=Same than 1 but accept record if fksoc is empty
+     * @var integer
      */
     public $restrictiononfksoc = 2;
 
     /**
-     * @var int Id of the event
+     * Id of the event
+     * @var int
      */
     public $id;
 
     /**
-     * @var int Id of the event. Use $id as possible
+     * Id of the event. Use $id as possible
+     * @var int
      */
     public $ref;
 
-    /**
-     * @var int Id into parent table llx_c_actioncomm (used only if option to use type is set)
-     */
-    public $type_id;
-
-    /**
-     * @var string Code into parent table llx_c_actioncomm (used only if option to use type is set). With default setup, should be AC_OTH_AUTO or AC_OTH.
-     */
-    public $type_code;
-
-    /**
-     * @var string Type label
-     */
+    public $type_id;		// Id into parent table llx_c_actioncomm (used only if option to use type is set)
+    public $type_code;		// Code into parent table llx_c_actioncomm (used only if option to use type is set). With default setup, should be AC_OTH_AUTO or AC_OTH.
     public $type_label;
-
-    /**
-     * @var string Label into parent table llx_c_actioncomm (used only if option to use type is set)
-     */
-    public $type;
-
-    /**
-     * @var string Color into parent table llx_c_actioncomm (used only if option to use type is set)
-     */
-    public $type_color;
-
-    /**
-     * @var string Free code to identify action. Ie: Agenda trigger add here AC_TRIGGERNAME ('AC_COMPANY_CREATE', 'AC_PROPAL_VALIDATE', ...)
-     */
-    public $code;
+    public $type;			// Label into parent table llx_c_actioncomm (used only if option to use type is set)
+    public $type_color;	// Color into parent table llx_c_actioncomm (used only if option to use type is set)
+    public $code;			// Free code to identify action. Ie: Agenda trigger add here AC_TRIGGERNAME ('AC_COMPANY_CREATE', 'AC_PROPAL_VALIDATE', ...)
 
     /**
      * @var string Agenda event label
@@ -113,56 +89,72 @@
     public $label;
 
     /**
-     * @var integer Date creation record (datec)
+     * Date creation record (datec)
+     *
+     * @var integer
      */
     public $datec;
 
     /**
-     * @var integer Date end record (datef)
+     * Date end record (datef)
+     *
+     * @var integer
      */
     public $datef;
 
     /**
-     * @var integer Duration (duree)
+     * Duration (duree)
+     *
+     * @var integer
      */
     public $duree;
 
     /**
-     * @var integer Date modification record (tms)
+     * Date modification record (tms)
+     *
+     * @var integer
      */
     public $datem;
 
     /**
-     * @var User Object user that create action
+     * Object user that create action
+     * @var User
      * @deprecated
      * @see $authorid
      */
     public $author;
 
     /**
-     * @var User Object user that modified action
+     * Object user that modified action
+     * @var User
      * @deprecated
      * @see $usermodid
      */
     public $usermod;
 
     /**
-     * @var int Id user that create action
+     * Id user that create action
+     * @var int
      */
     public $authorid;
 
     /**
-     * @var int Id user that modified action
+     * Id user that modified action
+     * @var int
      */
     public $usermodid;
 
     /**
-     * @var integer Date action start (datep)
+     * Date action start (datep)
+     *
+     * @var integer
      */
     public $datep;
 
     /**
-     * @var integer Date action end (datep2)
+     * Date action end (datep2)
+     *
+     * @var integer
      */
     public $datep2;
 
@@ -171,187 +163,97 @@
      * @deprecated
      */
     public $durationp = -1;
-
-    /**
-     * @var int 1=Event on full day
-     */
-    public $fulldayevent = 0;
-
-    /**
-     * @var int Milestone
+    public $fulldayevent = 0;    // 1=Event on full day
+
+    /**
+     * Milestone
+     * @var int
      * @deprecated Milestone is already event with end date = start date
      */
     public $punctual = 1;
-
-    /**
-     * @var integer Percentage
-     */
-    public $percentage;
-
-    /**
-     * @var string Location
-     */
-    public $location;
-
-    /**
-     * @var int Transparency (ical standard). Used to say if people assigned to event are busy or not by event. 0=available, 1=busy, 2=busy (refused events)
-     */
-    public $transparency;
-
-    /**
-     * @var int (0 By default)
-     */
-    public $priority;
-
-    /**
-     * @var int[] Array of user ids
-     */
-    public $userassigned = array();
-
-    /**
-     * @var int Id of user owner = fk_user_action into table
-     */
-    public $userownerid;
-
-    /**
-     * @var int Id of user done (deprecated)
-     * @deprecated
-     */
-    public $userdoneid;
-
-    /**
-     * @var int[] Array of contact ids
-     */
-    public $socpeopleassigned = array();
-
-    /**
-     * @var int[] Array of other contact emails (not user, not contact)
-     */
-    public $otherassigned = array();
-
-
-    /**
-     * @var User Object user of owner
+    public $percentage;    // Percentage
+    public $location;      // Location
+
+	public $transparency;	// Transparency (ical standard). Used to say if people assigned to event are busy or not by event. 0=available, 1=busy, 2=busy (refused events)
+    public $priority;      // Small int (0 By default)
+
+	public $userassigned = array();	// Array of user ids
+    public $userownerid;	// Id of user owner = fk_user_action into table
+    public $userdoneid;	// Id of user done (deprecated)
+
+    public $socpeopleassigned = array(); // Array of contact ids
+
+    public $otherassigned = array(); // Array of other contact emails (not user, not contact)
+
+
+	/**
+     * Object user of owner
+     * @var User
      * @deprecated
      * @see $userownerid
      */
     public $usertodo;
 
     /**
-     * @var User Object user that did action
+     * Object user that did action
+     * @var User
      * @deprecated
      * @see $userdoneid
      */
     public $userdone;
 
-    /**
-     * @var int thirdparty id linked to action
-     */
     public $socid;
-
-    /**
-     * @var int socpeople id linked to action
-     */
     public $contactid;
 
     /**
-     * @var Societe|null Company linked to action (optional)
+     * Company linked to action (optional)
+     * @var Societe|null
      * @deprecated
      * @see $socid
      */
     public $societe;
 
     /**
-     * @var Contact|null Contact linked to action (optional)
+     * Contact linked to action (optional)
+     * @var Contact|null
      * @deprecated
      * @see $contactid
      */
     public $contact;
 
     // Properties for links to other objects
-    /**
-     * @var int Id of linked object
-     */
-    public $fk_element; // Id of record
-
-    /**
-     * @var int Id of record alternative for API
-     */
-    public $elementid;
-
-    /**
-     * @var string Type of record. This if property ->element of object linked to.
-     */
-    public $elementtype;
-
-    /**
-     * @var string Ical name
-     */
+    public $fk_element;    // Id of record
+    public $elementid;    // Id of record alternative for API
+    public $elementtype;   // Type of record. This if property ->element of object linked to.
+
+    // Ical
     public $icalname;
-
-    /**
-     * @var string Ical color
-     */
     public $icalcolor;
 
-    /**
-     * @var string Extraparam
-     */
-    public $extraparams;
-
-    /**
-     * @var array Actions
-     */
-    public $actions = array();
-
-    /**
-     * @var string Email msgid
-     */
+    public $actions=array();
+
+    // Fields for emails
     public $email_msgid;
-
-    /**
-     * @var string Email from
-     */
     public $email_from;
-
-    /**
-     * @var string Email sender
-     */
     public $email_sender;
-
-    /**
-     * @var string Email to
-     */
     public $email_to;
-
-    /**
-     * @var string Email tocc
-     */
     public $email_tocc;
-    /**
-     * @var string Email tobcc
-     */
     public $email_tobcc;
-
-    /**
-     * @var string Email subject
-     */
     public $email_subject;
-
-    /**
-     * @var string Email errors to
-     */
     public $errors_to;
 
 
     /**
      *      Constructor
      *
-     *      @param      DoliDB		$db      Database handler
+     *      @param		DoliDB		$db      Database handler
      */
     public function __construct(DoliDB $db)
     {
         $this->db = $db;
+
+        $this->societe = new stdClass();	// deprecated
+        $this->contact = new stdClass();	// deprecated
     }
 
     /**
@@ -364,183 +266,178 @@
      */
     public function create(User $user, $notrigger = 0)
     {
-        global $langs, $conf, $hookmanager;
-
-        $error = 0;
-        $now = dol_now();
+        global $langs,$conf,$hookmanager;
+
+        $error=0;
+        $now=dol_now();
 
         // Check parameters
-        if (!isset($this->userownerid) || $this->userownerid === '')	// $this->userownerid may be 0 (anonymous event) of > 0
+        if (! isset($this->userownerid) || $this->userownerid === '')	// $this->userownerid may be 0 (anonymous event) of > 0
         {
             dol_syslog("You tried to create an event but mandatory property ownerid was not defined", LOG_WARNING);
-        	$this->errors[] = 'ErrorPropertyUserowneridNotDefined';
+        	$this->errors[]='ErrorPropertyUserowneridNotDefined';
         	return -1;
         }
 
         // Clean parameters
-        $this->label = dol_trunc(trim($this->label), 128);
-        $this->location = dol_trunc(trim($this->location), 128);
-        $this->note_private = dol_htmlcleanlastbr(trim(empty($this->note_private) ? $this->note : $this->note_private));
+        $this->label=dol_trunc(trim($this->label), 128);
+        $this->location=dol_trunc(trim($this->location), 128);
+        $this->note=dol_htmlcleanlastbr(trim($this->note));
         if (empty($this->percentage))   $this->percentage = 0;
-        if (empty($this->priority) || !is_numeric($this->priority)) $this->priority = 0;
+        if (empty($this->priority) || ! is_numeric($this->priority)) $this->priority = 0;
         if (empty($this->fulldayevent)) $this->fulldayevent = 0;
         if (empty($this->punctual))     $this->punctual = 0;
         if (empty($this->transparency)) $this->transparency = 0;
         if ($this->percentage > 100) $this->percentage = 100;
         //if ($this->percentage == 100 && ! $this->dateend) $this->dateend = $this->date;
-        if (!empty($this->datep) && !empty($this->datef))   $this->durationp = ($this->datef - $this->datep); // deprecated
+        if (! empty($this->datep) && ! empty($this->datef))   $this->durationp=($this->datef - $this->datep);		// deprecated
         //if (! empty($this->date)  && ! empty($this->dateend)) $this->durationa=($this->dateend - $this->date);
-        if (!empty($this->datep) && !empty($this->datef) && $this->datep > $this->datef) $this->datef = $this->datep;
+        if (! empty($this->datep) && ! empty($this->datef) && $this->datep > $this->datef) $this->datef=$this->datep;
         //if (! empty($this->date)  && ! empty($this->dateend) && $this->date > $this->dateend) $this->dateend=$this->date;
-        if (!isset($this->fk_project) || $this->fk_project < 0) $this->fk_project = 0;
+        if (! isset($this->fk_project) || $this->fk_project < 0) $this->fk_project = 0;
         // For backward compatibility
-        if ($this->elementtype == 'facture')  $this->elementtype = 'invoice';
-        if ($this->elementtype == 'commande') $this->elementtype = 'order';
-        if ($this->elementtype == 'contrat')  $this->elementtype = 'contract';
-
-        if (!is_array($this->userassigned) && !empty($this->userassigned))	// For backward compatibility when userassigned was an int instead fo array
-        {
-        	$tmpid = $this->userassigned;
-        	$this->userassigned = array();
-        	$this->userassigned[$tmpid] = array('id'=>$tmpid, 'transparency'=>$this->transparency);
-        }
-
-
-        $userownerid = $this->userownerid;
-        $userdoneid = $this->userdoneid;
+        if ($this->elementtype=='facture')  $this->elementtype='invoice';
+        if ($this->elementtype=='commande') $this->elementtype='order';
+        if ($this->elementtype=='contrat')  $this->elementtype='contract';
+
+        if (! is_array($this->userassigned) && ! empty($this->userassigned))	// For backward compatibility when userassigned was an int instead fo array
+        {
+        	$tmpid=$this->userassigned;
+        	$this->userassigned=array();
+        	$this->userassigned[$tmpid]=array('id'=>$tmpid, 'transparency'=>$this->transparency);
+        }
+
+        //if (is_object($this->contact) && isset($this->contact->id) && $this->contact->id > 0 && ! ($this->contactid > 0)) $this->contactid = $this->contact->id;		// For backward compatibility. Using this->contact->xx is deprecated
+
+
+        $userownerid=$this->userownerid;
+        $userdoneid=$this->userdoneid;
 
         // Be sure assigned user is defined as an array of array('id'=>,'mandatory'=>,...).
-        if (empty($this->userassigned) || count($this->userassigned) == 0 || !is_array($this->userassigned))
+        if (empty($this->userassigned) || count($this->userassigned) == 0 || ! is_array($this->userassigned))
         	$this->userassigned = array($userownerid=>array('id'=>$userownerid, 'transparency'=>$this->transparency));
 
-        if (!$this->type_id || !$this->type_code)
-        {
-        	$key = empty($this->type_id) ? $this->type_code : $this->type_id;
+        if (! $this->type_id || ! $this->type_code)
+        {
+        	$key=empty($this->type_id)?$this->type_code:$this->type_id;
 
             // Get id from code
-            $cactioncomm = new CActionComm($this->db);
-            $result = $cactioncomm->fetch($key);
+            $cactioncomm=new CActionComm($this->db);
+            $result=$cactioncomm->fetch($key);
 
             if ($result > 0)
             {
-                $this->type_id = $cactioncomm->id;
-                $this->type_code = $cactioncomm->code;
+                $this->type_id=$cactioncomm->id;
+                $this->type_code=$cactioncomm->code;
             }
             elseif ($result == 0)
             {
-                $this->error = 'Failed to get record with id '.$this->type_id.' code '.$this->type_code.' from dictionary "type of events"';
+                $this->error='Failed to get record with id '.$this->type_id.' code '.$this->type_code.' from dictionary "type of events"';
                 return -1;
             }
             else
 			{
-                $this->error = $cactioncomm->error;
+                $this->error=$cactioncomm->error;
                 return -1;
             }
         }
-        $code = empty($this->code) ? $this->type_code : $this->code;
+        $code = empty($this->code)?$this->type_code:$this->code;
 
         // Check parameters
-        if (!$this->type_id)
-        {
-            $this->error = "ErrorWrongParameters";
+        if (! $this->type_id)
+        {
+            $this->error="ErrorWrongParameters";
             return -1;
         }
 
         $this->db->begin();
 
         $sql = "INSERT INTO ".MAIN_DB_PREFIX."actioncomm";
-        $sql .= "(datec,";
-        $sql .= "datep,";
-        $sql .= "datep2,";
-        $sql .= "durationp,"; // deprecated
-        $sql .= "fk_action,";
-        $sql .= "code,";
-	 	$sql .= "ref_ext,";
-        $sql .= "fk_soc,";
-        $sql .= "fk_project,";
-        $sql .= "note,";
-        $sql .= "fk_contact,";
-        $sql .= "fk_user_author,";
-        $sql .= "fk_user_action,";
-        $sql .= "fk_user_done,";
-        $sql .= "label,percent,priority,fulldayevent,location,punctual,";
-        $sql .= "transparency,";
-        $sql .= "fk_element,";
-        $sql .= "elementtype,";
-        $sql .= "entity,";
-        $sql .= "extraparams,";
+        $sql.= "(datec,";
+        $sql.= "datep,";
+        $sql.= "datep2,";
+        $sql.= "durationp,";	// deprecated
+        $sql.= "fk_action,";
+        $sql.= "code,";
+        $sql.= "fk_soc,";
+        $sql.= "fk_project,";
+        $sql.= "note,";
+        $sql.= "fk_contact,";
+        $sql.= "fk_user_author,";
+        $sql.= "fk_user_action,";
+        $sql.= "fk_user_done,";
+        $sql.= "label,percent,priority,fulldayevent,location,punctual,";
+        $sql.= "transparency,";
+        $sql.= "fk_element,";
+        $sql.= "elementtype,";
+        $sql.= "entity,";
+        $sql.= "extraparams,";
 		// Fields emails
-        $sql .= "email_msgid,";
-        $sql .= "email_from,";
-        $sql .= "email_sender,";
-        $sql .= "email_to,";
-        $sql .= "email_tocc,";
-        $sql .= "email_tobcc,";
-        $sql .= "email_subject,";
-        $sql .= "errors_to";
-        $sql .= ") VALUES (";
-        $sql .= "'".$this->db->idate($now)."', ";
-        $sql .= (strval($this->datep) != '' ? "'".$this->db->idate($this->datep)."'" : "null").", ";
-        $sql .= (strval($this->datef) != '' ? "'".$this->db->idate($this->datef)."'" : "null").", ";
-        $sql .= ((isset($this->durationp) && $this->durationp >= 0 && $this->durationp != '') ? "'".$this->db->escape($this->durationp)."'" : "null").", "; // deprecated
-        $sql .= (isset($this->type_id) ? $this->type_id : "null").",";
-        $sql .= ($code ? ("'".$code."'") : "null").", ";
-        $sql .= ($this->ref_ext ? ("'".$this->db->idate($this->ref_ext)."'") : "null").", ";
-        $sql .= ((isset($this->socid) && $this->socid > 0) ? $this->socid : "null").", ";
-        $sql .= ((isset($this->fk_project) && $this->fk_project > 0) ? $this->fk_project : "null").", ";
-        $sql .= " '".$this->db->escape($this->note_private)."', ";
-        $sql .= ((isset($this->contactid) && $this->contactid > 0) ? $this->contactid : "null").", ";
-        $sql .= (isset($user->id) && $user->id > 0 ? $user->id : "null").", ";
-        $sql .= ($userownerid > 0 ? $userownerid : "null").", ";
-        $sql .= ($userdoneid > 0 ? $userdoneid : "null").", ";
-        $sql .= "'".$this->db->escape($this->label)."','".$this->db->escape($this->percentage)."','".$this->db->escape($this->priority)."','".$this->db->escape($this->fulldayevent)."','".$this->db->escape($this->location)."','".$this->db->escape($this->punctual)."', ";
-        $sql .= "'".$this->db->escape($this->transparency)."', ";
-        $sql .= (!empty($this->fk_element) ? $this->fk_element : "null").", ";
-        $sql .= (!empty($this->elementtype) ? "'".$this->db->escape($this->elementtype)."'" : "null").", ";
-        $sql .= $conf->entity.",";
-        $sql .= (!empty($this->extraparams) ? "'".$this->db->escape($this->extraparams)."'" : "null").", ";
+        $sql.= "email_msgid,";
+        $sql.= "email_from,";
+        $sql.= "email_sender,";
+        $sql.= "email_to,";
+        $sql.= "email_tocc,";
+        $sql.= "email_tobcc,";
+        $sql.= "email_subject,";
+        $sql.= "errors_to";
+        $sql.= ") VALUES (";
+        $sql.= "'".$this->db->idate($now)."', ";
+        $sql.= (strval($this->datep)!=''?"'".$this->db->idate($this->datep)."'":"null").", ";
+        $sql.= (strval($this->datef)!=''?"'".$this->db->idate($this->datef)."'":"null").", ";
+        $sql.= ((isset($this->durationp) && $this->durationp >= 0 && $this->durationp != '')?"'".$this->db->escape($this->durationp)."'":"null").", ";	// deprecated
+        $sql.= (isset($this->type_id)?$this->type_id:"null").",";
+        $sql.= ($code?("'".$code."'"):"null").", ";
+        $sql.= ((isset($this->socid) && $this->socid > 0) ? $this->socid:"null").", ";
+        $sql.= ((isset($this->fk_project) && $this->fk_project > 0) ? $this->fk_project:"null").", ";
+        $sql.= " '".$this->db->escape($this->note_private?$this->note_private:$this->note)."', ";
+        $sql.= ((isset($this->contactid) && $this->contactid > 0) ? $this->contactid:"null").", ";
+        $sql.= (isset($user->id) && $user->id > 0 ? $user->id:"null").", ";
+        $sql.= ($userownerid>0 ? $userownerid:"null").", ";
+        $sql.= ($userdoneid>0 ? $userdoneid:"null").", ";
+        $sql.= "'".$this->db->escape($this->label)."','".$this->db->escape($this->percentage)."','".$this->db->escape($this->priority)."','".$this->db->escape($this->fulldayevent)."','".$this->db->escape($this->location)."','".$this->db->escape($this->punctual)."', ";
+        $sql.= "'".$this->db->escape($this->transparency)."', ";
+        $sql.= (! empty($this->fk_element)?$this->fk_element:"null").", ";
+        $sql.= (! empty($this->elementtype)?"'".$this->db->escape($this->elementtype)."'":"null").", ";
+        $sql.= $conf->entity.",";
+        $sql.= (! empty($this->extraparams)?"'".$this->db->escape($this->extraparams)."'":"null").", ";
         // Fields emails
-        $sql .= (!empty($this->email_msgid) ? "'".$this->db->escape($this->email_msgid)."'" : "null").", ";
-        $sql .= (!empty($this->email_from) ? "'".$this->db->escape($this->email_from)."'" : "null").", ";
-        $sql .= (!empty($this->email_sender) ? "'".$this->db->escape($this->email_sender)."'" : "null").", ";
-        $sql .= (!empty($this->email_to) ? "'".$this->db->escape($this->email_to)."'" : "null").", ";
-        $sql .= (!empty($this->email_tocc) ? "'".$this->db->escape($this->email_tocc)."'" : "null").", ";
-        $sql .= (!empty($this->email_tobcc) ? "'".$this->db->escape($this->email_tobcc)."'" : "null").", ";
-        $sql .= (!empty($this->email_subject) ? "'".$this->db->escape($this->email_subject)."'" : "null").", ";
-        $sql .= (!empty($this->errors_to) ? "'".$this->db->escape($this->errors_to)."'" : "null");
-        $sql .= ")";
+        $sql.= (! empty($this->email_msgid)?"'".$this->db->escape($this->email_msgid)."'":"null").", ";
+        $sql.= (! empty($this->email_from)?"'".$this->db->escape($this->email_from)."'":"null").", ";
+        $sql.= (! empty($this->email_sender)?"'".$this->db->escape($this->email_sender)."'":"null").", ";
+        $sql.= (! empty($this->email_to)?"'".$this->db->escape($this->email_to)."'":"null").", ";
+        $sql.= (! empty($this->email_tocc)?"'".$this->db->escape($this->email_tocc)."'":"null").", ";
+        $sql.= (! empty($this->email_tobcc)?"'".$this->db->escape($this->email_tobcc)."'":"null").", ";
+        $sql.= (! empty($this->email_subject)?"'".$this->db->escape($this->email_subject)."'":"null").", ";
+        $sql.= (! empty($this->errors_to)?"'".$this->db->escape($this->errors_to)."'":"null");
+        $sql.= ")";
 
         dol_syslog(get_class($this)."::add", LOG_DEBUG);
-        $resql = $this->db->query($sql);
+        $resql=$this->db->query($sql);
         if ($resql)
         {
             $this->id = $this->db->last_insert_id(MAIN_DB_PREFIX."actioncomm", "id");
 
-            // Now insert assigned users
-			if (!$error)
+            // Now insert assignedusers
+			if (! $error)
 			{
-				//dol_syslog(var_export($this->userassigned, true));
-				foreach ($this->userassigned as $key => $val)
+				foreach($this->userassigned as $key => $val)
 				{
-			        if (!is_array($val))	// For backward compatibility when val=id
+			        if (! is_array($val))	// For backward compatibility when val=id
 			        {
-			        	$val = array('id'=>$val);
+			        	$val=array('id'=>$val);
 			        }
 
-			        if ($val['id'] > 0)
-			        {
-						$sql = "INSERT INTO ".MAIN_DB_PREFIX."actioncomm_resources(fk_actioncomm, element_type, fk_element, mandatory, transparency, answer_status)";
-						$sql .= " VALUES(".$this->id.", 'user', ".$val['id'].", ".(empty($val['mandatory']) ? '0' : $val['mandatory']).", ".(empty($val['transparency']) ? '0' : $val['transparency']).", ".(empty($val['answer_status']) ? '0' : $val['answer_status']).")";
-
-						$resql = $this->db->query($sql);
-						if (!$resql)
-						{
-							$error++;
-							dol_syslog('Error to process userassigned: '.$this->db->lasterror(), LOG_ERR);
-			           		$this->errors[] = $this->db->lasterror();
-						}
-						//var_dump($sql);exit;
-			        }
+					$sql ="INSERT INTO ".MAIN_DB_PREFIX."actioncomm_resources(fk_actioncomm, element_type, fk_element, mandatory, transparency, answer_status)";
+					$sql.=" VALUES(".$this->id.", 'user', ".$val['id'].", ".(empty($val['mandatory'])?'0':$val['mandatory']).", ".(empty($val['transparency'])?'0':$val['transparency']).", ".(empty($val['answer_status'])?'0':$val['answer_status']).")";
+
+					$resql = $this->db->query($sql);
+					if (! $resql)
+					{
+						$error++;
+		           		$this->errors[]=$this->db->lasterror();
+					}
+					//var_dump($sql);exit;
 				}
 			}
 
@@ -548,58 +445,76 @@
 			{
 				if (!empty($this->socpeopleassigned))
 				{
-					foreach ($this->socpeopleassigned as $id => $val)
+					foreach ($this->socpeopleassigned as $id => $Tab)
 					{
-						$sql = "INSERT INTO ".MAIN_DB_PREFIX."actioncomm_resources(fk_actioncomm, element_type, fk_element, mandatory, transparency, answer_status)";
-						$sql .= " VALUES(".$this->id.", 'socpeople', ".$id.", 0, 0, 0)";
+						$sql ="INSERT INTO ".MAIN_DB_PREFIX."actioncomm_resources(fk_actioncomm, element_type, fk_element, mandatory, transparency, answer_status)";
+						$sql.=" VALUES(".$this->id.", 'socpeople', ".$id.", 0, 0, 0)";
 
 						$resql = $this->db->query($sql);
-						if (!$resql)
+						if (! $resql)
 						{
 							$error++;
-							dol_syslog('Error to process socpeopleassigned: '.$this->db->lasterror(), LOG_ERR);
-							$this->errors[] = $this->db->lasterror();
+							$this->errors[]=$this->db->lasterror();
 						}
 					}
 				}
 			}
 
-            if (!$error)
-            {
+            if (! $error)
+            {
+            	$action='create';
+
 	            // Actions on extra fields
-           		$result = $this->insertExtraFields();
-           		if ($result < 0)
-           		{
-           			$error++;
-           		}
-            }
-
-            if (!$error && !$notrigger)
+            	if (empty($conf->global->MAIN_EXTRAFIELDS_DISABLED)) // For avoid conflicts if trigger used
+            	{
+            		$result=$this->insertExtraFields();
+            		if ($result < 0)
+            		{
+            			$error++;
+            		}
+	            }
+            }
+
+            if (! $error && ! $notrigger)
             {
                 // Call trigger
-                $result = $this->call_trigger('ACTION_CREATE', $user);
+                $result=$this->call_trigger('ACTION_CREATE', $user);
                 if ($result < 0) { $error++; }
                 // End call triggers
             }
 
-            if (!$error)
+            if (! $error)
             {
             	$this->db->commit();
             	return $this->id;
             }
             else
-            {
-                $this->db->rollback();
-                return -1;
+           {
+	           	$this->db->rollback();
+	           	return -1;
             }
         }
         else
         {
             $this->db->rollback();
-            $this->error = $this->db->lasterror();
+            $this->error=$this->db->lasterror();
             return -1;
         }
     }
+
+	/**
+	 *    Add an action/event into database.
+	 *    $this->type_id OR $this->type_code must be set.
+	 *
+	 *    @param	User	$user      		Object user making action
+	 *    @param    int		$notrigger		1 = disable triggers, 0 = enable triggers
+	 *    @return   int 		        	Id of created event, < 0 if KO
+	 * @deprecated Use create instead
+	 */
+	public function add(User $user, $notrigger = 0)
+	{
+		return $this->create($user, $notrigger);
+	}
 
     /**
      *  Load an object from its id and create a new one in database
@@ -612,8 +527,8 @@
     {
         global $db, $conf, $hookmanager;
 
-        $error = 0;
-        $now = dol_now();
+        $error=0;
+        $now=dol_now();
 
         $this->db->begin();
 
@@ -627,26 +542,26 @@
 		//$this->fetch_userassigned();
 		$this->fetchResources();
 
-        $this->id = 0;
+        $this->id=0;
 
         // Create clone
-		$this->context['createfromclone'] = 'createfromclone';
-		$result = $this->create($fuser);
+		$this->context['createfromclone']='createfromclone';
+		$result=$this->create($fuser);
         if ($result < 0) $error++;
 
-        if (!$error)
+        if (! $error)
         {
             // Hook of thirdparty module
             if (is_object($hookmanager))
             {
-                $parameters = array('objFrom'=>$objFrom);
-                $action = '';
-                $reshook = $hookmanager->executeHooks('createFrom', $parameters, $this, $action); // Note that $action and $object may have been modified by some hooks
+                $parameters=array('objFrom'=>$objFrom);
+                $action='';
+                $reshook=$hookmanager->executeHooks('createFrom', $parameters, $this, $action);    // Note that $action and $object may have been modified by some hooks
                 if ($reshook < 0) $error++;
             }
 
             // Call trigger
-            $result = $this->call_trigger('ACTION_CLONE', $fuser);
+            $result=$this->call_trigger('ACTION_CLONE', $fuser);
             if ($result < 0) { $error++; }
             // End call triggers
         }
@@ -654,7 +569,7 @@
         unset($this->context['createfromclone']);
 
         // End
-        if (!$error)
+        if (! $error)
         {
             $this->db->commit();
             return $this->id;
@@ -679,34 +594,6 @@
         global $langs;
 
         $sql = "SELECT a.id,";
-<<<<<<< HEAD
-        $sql .= " a.id as ref,";
-        $sql .= " a.ref_ext,";
-        $sql .= " a.datep,";
-        $sql .= " a.datep2,";
-        $sql .= " a.durationp,"; // deprecated
-        $sql .= " a.datec,";
-        $sql .= " a.tms as datem,";
-        $sql .= " a.code, a.label, a.note,";
-        $sql .= " a.fk_soc,";
-        $sql .= " a.fk_project,";
-        $sql .= " a.fk_user_author, a.fk_user_mod,";
-        $sql .= " a.fk_user_action, a.fk_user_done,";
-        $sql .= " a.fk_contact, a.percent as percentage,";
-        $sql .= " a.fk_element as elementid, a.elementtype,";
-        $sql .= " a.priority, a.fulldayevent, a.location, a.punctual, a.transparency,";
-        $sql .= " c.id as type_id, c.code as type_code, c.libelle as type_label, c.color as type_color, c.picto as type_picto,";
-        $sql .= " s.nom as socname,";
-        $sql .= " u.firstname, u.lastname as lastname";
-        $sql .= " FROM ".MAIN_DB_PREFIX."actioncomm as a ";
-        $sql .= " LEFT JOIN ".MAIN_DB_PREFIX."c_actioncomm as c ON a.fk_action=c.id ";
-        $sql .= " LEFT JOIN ".MAIN_DB_PREFIX."user as u on u.rowid = a.fk_user_author";
-        $sql .= " LEFT JOIN ".MAIN_DB_PREFIX."societe as s on s.rowid = a.fk_soc";
-        $sql .= " WHERE ";
-        if ($ref) $sql .= " a.id=".$ref; // No field ref, we use id
-        elseif ($ref_ext) $sql .= " a.ref_ext='".$this->db->escape($ref_ext)."'";
-        else $sql .= " a.id=".$id;
-=======
         $sql.= " a.id as ref,";
 		$sql.= " a.entity,";
         $sql.= " a.ref_ext,";
@@ -734,13 +621,12 @@
         if ($ref) $sql.= " a.id=".$ref;											// No field ref, we use id
         elseif ($ref_ext) $sql.= " a.ref_ext='".$this->db->escape($ref_ext)."'";
         else $sql.= " a.id=".$id;
->>>>>>> 6bbc25e8
 
         dol_syslog(get_class($this)."::fetch", LOG_DEBUG);
-        $resql = $this->db->query($sql);
+        $resql=$this->db->query($sql);
         if ($resql)
         {
-        	$num = $this->db->num_rows($resql);
+        	$num=$this->db->num_rows($resql);
             if ($num)
             {
                 $obj = $this->db->fetch_object($resql);
@@ -755,51 +641,51 @@
                 $this->type_code  = $obj->type_code;
                 $this->type_color = $obj->type_color;
                 $this->type_picto = $obj->type_picto;
-                $transcode = $langs->trans("Action".$obj->type_code);
-                $this->type       = (($transcode != "Action".$obj->type_code) ? $transcode : $obj->type_label);
-                $transcode = $langs->trans("Action".$obj->type_code.'Short');
-                $this->type_short = (($transcode != "Action".$obj->type_code.'Short') ? $transcode : '');
-
-				$this->code = $obj->code;
-                $this->label = $obj->label;
-                $this->datep = $this->db->jdate($obj->datep);
-                $this->datef = $this->db->jdate($obj->datep2);
-
-                $this->datec = $this->db->jdate($obj->datec);
-                $this->datem = $this->db->jdate($obj->datem);
-
-                $this->note = $obj->note; // deprecated
-                $this->note_private = $obj->note;
-                $this->percentage = $obj->percentage;
-
-                $this->authorid = $obj->fk_user_author;
-                $this->usermodid = $obj->fk_user_mod;
+                $transcode=$langs->trans("Action".$obj->type_code);
+                $this->type       = (($transcode!="Action".$obj->type_code) ? $transcode : $obj->type_label);
+                $transcode=$langs->trans("Action".$obj->type_code.'Short');
+                $this->type_short       = (($transcode!="Action".$obj->type_code.'Short') ? $transcode : '');
+
+				$this->code					= $obj->code;
+                $this->label				= $obj->label;
+                $this->datep				= $this->db->jdate($obj->datep);
+                $this->datef				= $this->db->jdate($obj->datep2);
+
+                $this->datec   				= $this->db->jdate($obj->datec);
+                $this->datem   				= $this->db->jdate($obj->datem);
+
+                $this->note					= $obj->note;
+                $this->note_private			= $obj->note;
+                $this->percentage			= $obj->percentage;
+
+                $this->authorid             = $obj->fk_user_author;
+                $this->usermodid			= $obj->fk_user_mod;
 
                 if (!is_object($this->author)) $this->author = new stdClass(); // To avoid warning
-                $this->author->id = $obj->fk_user_author; // deprecated
-                $this->author->firstname = $obj->firstname; // deprecated
-                $this->author->lastname = $obj->lastname; // deprecated
+                $this->author->id = $obj->fk_user_author;       // deprecated
+                $this->author->firstname = $obj->firstname;     // deprecated
+                $this->author->lastname = $obj->lastname;       // deprecated
                 if (!is_object($this->usermod)) $this->usermod = new stdClass(); // To avoid warning
-                $this->usermod->id = $obj->fk_user_mod; // deprecated
-
-                $this->userownerid = $obj->fk_user_action;
-                $this->userdoneid = $obj->fk_user_done;
+                $this->usermod->id = $obj->fk_user_mod;         // deprecated
+
+                $this->userownerid			= $obj->fk_user_action;
+                $this->userdoneid			= $obj->fk_user_done;
                 $this->priority				= $obj->priority;
                 $this->fulldayevent			= $obj->fulldayevent;
                 $this->location				= $obj->location;
                 $this->transparency			= $obj->transparency;
-                $this->punctual				= $obj->punctual; // deprecated
-
-                $this->socid = $obj->fk_soc; // To have fetch_thirdparty method working
-                $this->contactid			= $obj->fk_contact; // To have fetch_contact method working
-                $this->fk_project = $obj->fk_project; // To have fetch_projet method working
-
-                //$this->societe->id			= $obj->fk_soc;			// deprecated
+                $this->punctual				= $obj->punctual;       // deprecated
+
+                $this->socid				= $obj->fk_soc;			// To have fetch_thirdparty method working
+                $this->contactid			= $obj->fk_contact;		// To have fetch_contact method working
+                $this->fk_project			= $obj->fk_project;		// To have fetch_projet method working
+
+                $this->societe->id			= $obj->fk_soc;			// deprecated
                 //$this->contact->id			= $obj->fk_contact;		// deprecated
 
-                $this->fk_element = $obj->elementid;
-                $this->elementid = $obj->elementid;
-                $this->elementtype = $obj->elementtype;
+                $this->fk_element			= $obj->elementid;
+                $this->elementid			= $obj->elementid;
+                $this->elementtype			= $obj->elementtype;
 
                 $this->fetchResources();
             }
@@ -807,7 +693,7 @@
         }
         else
         {
-            $this->error = $this->db->lasterror();
+            $this->error=$this->db->lasterror();
             return -1;
         }
 
@@ -821,18 +707,18 @@
      */
     public function fetchResources()
     {
-    	$this->userassigned = array();
-    	$this->socpeopleassigned = array();
-
-    	$sql = 'SELECT fk_actioncomm, element_type, fk_element, answer_status, mandatory, transparency';
-		$sql .= ' FROM '.MAIN_DB_PREFIX.'actioncomm_resources';
-		$sql .= ' WHERE fk_actioncomm = '.$this->id;
-		$sql .= " AND element_type IN ('user', 'socpeople')";
-		$resql = $this->db->query($sql);
+		$sql ='SELECT fk_actioncomm, element_type, fk_element, answer_status, mandatory, transparency';
+		$sql.=' FROM '.MAIN_DB_PREFIX.'actioncomm_resources';
+		$sql.=' WHERE fk_actioncomm = '.$this->id;
+		$sql.=" AND element_type IN ('user', 'socpeople')";
+		$resql=$this->db->query($sql);
 		if ($resql)
 		{
+			$this->userassigned=array();
+			$this->socpeopleassigned=array();
+
 			// If owner is known, we must but id first into list
-			if ($this->userownerid > 0) $this->userassigned[$this->userownerid] = array('id'=>$this->userownerid); // Set first so will be first into list.
+			if ($this->userownerid > 0) $this->userassigned[$this->userownerid]=array('id'=>$this->userownerid);	// Set first so will be first into list.
 
             while ($obj = $this->db->fetch_object($resql))
             {
@@ -840,11 +726,11 @@
 				{
 					switch ($obj->element_type) {
 						case 'user':
-							$this->userassigned[$obj->fk_element] = array('id'=>$obj->fk_element, 'mandatory'=>$obj->mandatory, 'answer_status'=>$obj->answer_status, 'transparency'=>$obj->transparency);
-							if (empty($this->userownerid)) $this->userownerid = $obj->fk_element; // If not defined (should not happened, we fix this)
+							$this->userassigned[$obj->fk_element]=array('id'=>$obj->fk_element, 'mandatory'=>$obj->mandatory, 'answer_status'=>$obj->answer_status, 'transparency'=>$obj->transparency);
+							if (empty($this->userownerid)) $this->userownerid=$obj->fk_element;	// If not defined (should not happened, we fix this)
 							break;
 						case 'socpeople':
-							$this->socpeopleassigned[$obj->fk_element] = array('id'=>$obj->fk_element, 'mandatory'=>$obj->mandatory, 'answer_status'=>$obj->answer_status, 'transparency'=>$obj->transparency);
+							$this->socpeopleassigned[$obj->fk_element]=array('id'=>$obj->fk_element, 'mandatory'=>$obj->mandatory, 'answer_status'=>$obj->answer_status, 'transparency'=>$obj->transparency);
 							break;
 					}
 				}
@@ -863,55 +749,35 @@
     /**
      *    Initialize this->userassigned array with list of id of user assigned to event
      *
-     *    @param    bool    $override   Override $this->userownerid when empty. TODO This should be false by default. True is here to fix corrupted data.
-     *    @return   int                 <0 if KO, >0 if OK
-     */
-    public function fetch_userassigned($override = true)
+     *    @return	int				<0 if KO, >0 if OK
+     */
+    public function fetch_userassigned()
     {
         // phpcs:enable
-        $sql = "SELECT fk_actioncomm, element_type, fk_element, answer_status, mandatory, transparency";
-        $sql .= " FROM ".MAIN_DB_PREFIX."actioncomm_resources";
-        $sql .= " WHERE element_type = 'user' AND fk_actioncomm = ".$this->id;
-
-        $resql2 = $this->db->query($sql);
-        if ($resql2)
-        {
-            $this->userassigned = array();
-
-            // If owner is known, we must but id first into list
-            if ($this->userownerid > 0)
-            {
-                // Set first so will be first into list.
-                $this->userassigned[$this->userownerid] = array('id'=>$this->userownerid);
-            }
+        $sql ="SELECT fk_actioncomm, element_type, fk_element, answer_status, mandatory, transparency";
+		$sql.=" FROM ".MAIN_DB_PREFIX."actioncomm_resources";
+		$sql.=" WHERE element_type = 'user' AND fk_actioncomm = ".$this->id;
+		$resql2=$this->db->query($sql);
+		if ($resql2)
+		{
+			$this->userassigned=array();
+
+			// If owner is known, we must but id first into list
+			if ($this->userownerid > 0) $this->userassigned[$this->userownerid]=array('id'=>$this->userownerid);	// Set first so will be first into list.
 
             while ($obj = $this->db->fetch_object($resql2))
             {
-                if ($obj->fk_element > 0)
-                {
-                    $this->userassigned[$obj->fk_element] = array('id'=>$obj->fk_element,
-                                                                  'mandatory'=>$obj->mandatory,
-                                                                  'answer_status'=>$obj->answer_status,
-                                                                  'transparency'=>$obj->transparency);
-                }
-
-                if ($override === true)
-                {
-                    // If not defined (should not happened, we fix this)
-                    if (empty($this->userownerid))
-                    {
-                        $this->userownerid = $obj->fk_element;
-                    }
-                }
-            }
-
-            return 1;
-        }
-        else
-        {
-            dol_print_error($this->db);
-            return -1;
-        }
+            	if ($obj->fk_element > 0) $this->userassigned[$obj->fk_element]=array('id'=>$obj->fk_element, 'mandatory'=>$obj->mandatory, 'answer_status'=>$obj->answer_status, 'transparency'=>$obj->transparency);
+            	if (empty($this->userownerid)) $this->userownerid=$obj->fk_element;	// If not defined (should not happened, we fix this)
+            }
+
+        	return 1;
+		}
+		else
+		{
+			dol_print_error($this->db);
+			return -1;
+		}
     }
 
     /**
@@ -922,41 +788,37 @@
      */
     public function delete($notrigger = 0)
     {
-        global $user;
-
-        $error = 0;
+        global $user,$langs,$conf;
+
+        $error=0;
+
+        $this->db->begin();
+
+        $sql = "DELETE FROM ".MAIN_DB_PREFIX."actioncomm";
+        $sql.= " WHERE id=".$this->id;
 
         dol_syslog(get_class($this)."::delete", LOG_DEBUG);
-
-        $this->db->begin();
-
-        // remove categorie association
-        if (!$error) {
-			$sql = "DELETE FROM ".MAIN_DB_PREFIX."categorie_actioncomm";
-			$sql .= " WHERE fk_actioncomm=".$this->id;
-
-			$res = $this->db->query($sql);
-			if (!$res) {
-				$this->error = $this->db->lasterror();
-				$error++;
-			}
-        }
-
-        // remove actioncomm_resources
-        if (!$error) {
+        $res=$this->db->query($sql);
+        if (!$res) {
+        	$this->error=$this->db->lasterror();
+        	$error++;
+        }
+
+        if (! $error) {
             $sql = "DELETE FROM ".MAIN_DB_PREFIX."actioncomm_resources";
-            $sql .= " WHERE fk_actioncomm=".$this->id;
-
-            $res = $this->db->query($sql);
+            $sql.= " WHERE fk_actioncomm=".$this->id;
+
+            dol_syslog(get_class($this)."::delete", LOG_DEBUG);
+            $res=$this->db->query($sql);
             if (!$res) {
-                $this->error = $this->db->lasterror();
+                $this->error=$this->db->lasterror();
                 $error++;
             }
         }
 
         // Removed extrafields
-        if (!$error) {
-        	  $result = $this->deleteExtraFields();
+        if (! $error) {
+        	$result=$this->deleteExtraFields();
           	if ($result < 0)
            	{
            		$error++;
@@ -964,29 +826,17 @@
            	}
         }
 
-        // remove actioncomm
-        if (!$error) {
-            $sql = "DELETE FROM ".MAIN_DB_PREFIX."actioncomm";
-            $sql .= " WHERE id=".$this->id;
-
-            $res = $this->db->query($sql);
-            if (!$res) {
-                $this->error = $this->db->lasterror();
-                $error++;
-            }
-        }
-
         if (!$error)
         {
-            if (!$notrigger)
+            if (! $notrigger)
             {
                 // Call trigger
-                $result = $this->call_trigger('ACTION_DELETE', $user);
+                $result=$this->call_trigger('ACTION_DELETE', $user);
                 if ($result < 0) { $error++; }
                 // End call triggers
             }
 
-            if (!$error)
+            if (! $error)
             {
                 $this->db->commit();
                 return 1;
@@ -1000,7 +850,7 @@
         else
         {
             $this->db->rollback();
-            $this->error = $this->db->lasterror();
+            $this->error=$this->db->lasterror();
             return -1;
         }
     }
@@ -1015,70 +865,70 @@
      */
     public function update($user, $notrigger = 0)
     {
-        global $langs, $conf, $hookmanager;
-
-        $error = 0;
+        global $langs,$conf,$hookmanager;
+
+        $error=0;
 
         // Clean parameters
-        $this->label = trim($this->label);
-        $this->note_private = dol_htmlcleanlastbr(trim(empty($this->note_private) ? $this->note : $this->note_private));
+        $this->label=trim($this->label);
+        $this->note=trim($this->note);
         if (empty($this->percentage))    $this->percentage = 0;
-        if (empty($this->priority) || !is_numeric($this->priority)) $this->priority = 0;
+        if (empty($this->priority) || ! is_numeric($this->priority)) $this->priority = 0;
         if (empty($this->transparency))  $this->transparency = 0;
         if (empty($this->fulldayevent))  $this->fulldayevent = 0;
         if ($this->percentage > 100) $this->percentage = 100;
         //if ($this->percentage == 100 && ! $this->dateend) $this->dateend = $this->date;
-        if ($this->datep && $this->datef)   $this->durationp = ($this->datef - $this->datep); // deprecated
+        if ($this->datep && $this->datef)   $this->durationp=($this->datef - $this->datep);		// deprecated
         //if ($this->date  && $this->dateend) $this->durationa=($this->dateend - $this->date);
-        if ($this->datep && $this->datef && $this->datep > $this->datef) $this->datef = $this->datep;
+        if ($this->datep && $this->datef && $this->datep > $this->datef) $this->datef=$this->datep;
         //if ($this->date  && $this->dateend && $this->date > $this->dateend) $this->dateend=$this->date;
         if ($this->fk_project < 0) $this->fk_project = 0;
 
         // Check parameters
         if ($this->percentage == 0 && $this->userdoneid > 0)
         {
-            $this->error = "ErrorCantSaveADoneUserWithZeroPercentage";
+            $this->error="ErrorCantSaveADoneUserWithZeroPercentage";
             return -1;
         }
 
-        $socid = (($this->socid > 0) ? $this->socid : 0);
-        $contactid = (($this->contactid > 0) ? $this->contactid : 0);
-		$userownerid = ($this->userownerid ? $this->userownerid : 0);
-		$userdoneid = ($this->userdoneid ? $this->userdoneid : 0);
+        $socid=($this->socid?$this->socid:((isset($this->societe->id) && $this->societe->id > 0) ? $this->societe->id : 0));
+        $contactid=($this->contactid?$this->contactid:0);
+		$userownerid=($this->userownerid?$this->userownerid:0);
+		$userdoneid=($this->userdoneid?$this->userdoneid:0);
 
         $this->db->begin();
 
         $sql = "UPDATE ".MAIN_DB_PREFIX."actioncomm ";
-        $sql .= " SET percent = '".$this->db->escape($this->percentage)."'";
-        if ($this->type_id > 0) $sql .= ", fk_action = '".$this->db->escape($this->type_id)."'";
-        $sql .= ", label = ".($this->label ? "'".$this->db->escape($this->label)."'" : "null");
-        $sql .= ", datep = ".(strval($this->datep) != '' ? "'".$this->db->idate($this->datep)."'" : 'null');
-        $sql .= ", datep2 = ".(strval($this->datef) != '' ? "'".$this->db->idate($this->datef)."'" : 'null');
-        $sql .= ", durationp = ".(isset($this->durationp) && $this->durationp >= 0 && $this->durationp != '' ? "'".$this->db->escape($this->durationp)."'" : "null"); // deprecated
-        $sql .= ", note = '".$this->db->escape($this->note_private)."'";
-        $sql .= ", fk_project =".($this->fk_project > 0 ? $this->fk_project : "null");
-        $sql .= ", fk_soc =".($socid > 0 ? $socid : "null");
-        $sql .= ", fk_contact =".($contactid > 0 ? $contactid : "null");
-        $sql .= ", priority = '".$this->db->escape($this->priority)."'";
-        $sql .= ", fulldayevent = '".$this->db->escape($this->fulldayevent)."'";
-        $sql .= ", location = ".($this->location ? "'".$this->db->escape($this->location)."'" : "null");
-        $sql .= ", transparency = '".$this->db->escape($this->transparency)."'";
-        $sql .= ", fk_user_mod = ".$user->id;
-        $sql .= ", fk_user_action=".($userownerid > 0 ? "'".$userownerid."'" : "null");
-        $sql .= ", fk_user_done=".($userdoneid > 0 ? "'".$userdoneid."'" : "null");
-        if (!empty($this->fk_element)) $sql .= ", fk_element=".($this->fk_element ? $this->db->escape($this->fk_element) : "null");
-        if (!empty($this->elementtype)) $sql .= ", elementtype=".($this->elementtype ? "'".$this->db->escape($this->elementtype)."'" : "null");
-        $sql .= " WHERE id=".$this->id;
+        $sql.= " SET percent = '".$this->db->escape($this->percentage)."'";
+        if ($this->type_id > 0) $sql.= ", fk_action = '".$this->db->escape($this->type_id)."'";
+        $sql.= ", label = ".($this->label ? "'".$this->db->escape($this->label)."'":"null");
+        $sql.= ", datep = ".(strval($this->datep)!='' ? "'".$this->db->idate($this->datep)."'" : 'null');
+        $sql.= ", datep2 = ".(strval($this->datef)!='' ? "'".$this->db->idate($this->datef)."'" : 'null');
+        $sql.= ", durationp = ".(isset($this->durationp) && $this->durationp >= 0 && $this->durationp != ''?"'".$this->db->escape($this->durationp)."'":"null");	// deprecated
+        $sql.= ", note = '".$this->db->escape($this->note_private?$this->note_private:$this->note)."'";
+        $sql.= ", fk_project =". ($this->fk_project > 0 ? $this->fk_project:"null");
+        $sql.= ", fk_soc =". ($socid > 0 ? $socid:"null");
+        $sql.= ", fk_contact =". ($contactid > 0 ? $contactid:"null");
+        $sql.= ", priority = '".$this->db->escape($this->priority)."'";
+        $sql.= ", fulldayevent = '".$this->db->escape($this->fulldayevent)."'";
+        $sql.= ", location = ".($this->location ? "'".$this->db->escape($this->location)."'":"null");
+        $sql.= ", transparency = '".$this->db->escape($this->transparency)."'";
+        $sql.= ", fk_user_mod = ".$user->id;
+        $sql.= ", fk_user_action=".($userownerid > 0 ? "'".$userownerid."'":"null");
+        $sql.= ", fk_user_done=".($userdoneid > 0 ? "'".$userdoneid."'":"null");
+        if (! empty($this->fk_element)) $sql.= ", fk_element=".($this->fk_element?$this->db->escape($this->fk_element):"null");
+        if (! empty($this->elementtype)) $sql.= ", elementtype=".($this->elementtype?"'".$this->db->escape($this->elementtype)."'":"null");
+        $sql.= " WHERE id=".$this->id;
 
         dol_syslog(get_class($this)."::update", LOG_DEBUG);
         if ($this->db->query($sql))
         {
-			$action = 'update';
+			$action='update';
 
         	// Actions on extra fields
-       		if (!$error)
+       		if (empty($conf->global->MAIN_EXTRAFIELDS_DISABLED)) // For avoid conflicts if trigger used
        		{
-       			$result = $this->insertExtraFields();
+       			$result=$this->insertExtraFields();
        			if ($result < 0)
        			{
        				$error++;
@@ -1086,25 +936,25 @@
         	}
 
             // Now insert assignedusers
-			if (!$error)
+			if (! $error)
 			{
-				$sql = "DELETE FROM ".MAIN_DB_PREFIX."actioncomm_resources where fk_actioncomm = ".$this->id." AND element_type = 'user'";
+				$sql ="DELETE FROM ".MAIN_DB_PREFIX."actioncomm_resources where fk_actioncomm = ".$this->id." AND element_type = 'user'";
 				$resql = $this->db->query($sql);
 
-				foreach ($this->userassigned as $key => $val)
+				foreach($this->userassigned as $key => $val)
 				{
-			        if (!is_array($val))	// For backward compatibility when val=id
+			        if (! is_array($val))	// For backward compatibility when val=id
 			        {
-			        	$val = array('id'=>$val);
+			        	$val=array('id'=>$val);
 			        }
-					$sql = "INSERT INTO ".MAIN_DB_PREFIX."actioncomm_resources(fk_actioncomm, element_type, fk_element, mandatory, transparency, answer_status)";
-					$sql .= " VALUES(".$this->id.", 'user', ".$val['id'].", ".(empty($val['mandatory']) ? '0' : $val['mandatory']).", ".(empty($val['transparency']) ? '0' : $val['transparency']).", ".(empty($val['answer_status']) ? '0' : $val['answer_status']).")";
+					$sql ="INSERT INTO ".MAIN_DB_PREFIX."actioncomm_resources(fk_actioncomm, element_type, fk_element, mandatory, transparency, answer_status)";
+					$sql.=" VALUES(".$this->id.", 'user', ".$val['id'].", ".(empty($val['mandatory'])?'0':$val['mandatory']).", ".(empty($val['transparency'])?'0':$val['transparency']).", ".(empty($val['answer_status'])?'0':$val['answer_status']).")";
 
 					$resql = $this->db->query($sql);
-					if (!$resql)
+					if (! $resql)
 					{
 						$error++;
-		           		$this->errors[] = $this->db->lasterror();
+		           		$this->errors[]=$this->db->lasterror();
 					}
 					//var_dump($sql);exit;
 				}
@@ -1112,35 +962,35 @@
 
 			if (!$error)
 			{
-				$sql = "DELETE FROM ".MAIN_DB_PREFIX."actioncomm_resources where fk_actioncomm = ".$this->id." AND element_type = 'socpeople'";
+				$sql ="DELETE FROM ".MAIN_DB_PREFIX."actioncomm_resources where fk_actioncomm = ".$this->id." AND element_type = 'socpeople'";
 				$resql = $this->db->query($sql);
 
 				if (!empty($this->socpeopleassigned))
 				{
 					foreach (array_keys($this->socpeopleassigned) as $id)
 					{
-						$sql = "INSERT INTO ".MAIN_DB_PREFIX."actioncomm_resources(fk_actioncomm, element_type, fk_element, mandatory, transparency, answer_status)";
-						$sql .= " VALUES(".$this->id.", 'socpeople', ".$id.", 0, 0, 0)";
+						$sql ="INSERT INTO ".MAIN_DB_PREFIX."actioncomm_resources(fk_actioncomm, element_type, fk_element, mandatory, transparency, answer_status)";
+						$sql.=" VALUES(".$this->id.", 'socpeople', ".$id.", 0, 0, 0)";
 
 						$resql = $this->db->query($sql);
-						if (!$resql)
+						if (! $resql)
 						{
 							$error++;
-							$this->errors[] = $this->db->lasterror();
+							$this->errors[]=$this->db->lasterror();
 						}
 					}
 				}
 			}
 
-            if (!$error && !$notrigger)
+            if (! $error && ! $notrigger)
             {
                 // Call trigger
-                $result = $this->call_trigger('ACTION_MODIFY', $user);
+                $result=$this->call_trigger('ACTION_MODIFY', $user);
                 if ($result < 0) { $error++; }
                 // End call triggers
             }
 
-            if (!$error)
+            if (! $error)
             {
                 $this->db->commit();
                 return 1;
@@ -1155,14 +1005,14 @@
         else
         {
             $this->db->rollback();
-            $this->error = $this->db->lasterror();
+            $this->error=$this->db->lasterror();
             return -1;
         }
     }
 
     /**
      *  Load all objects with filters.
-     *  @todo WARNING: This make a fetch on all records instead of making one request with a join.
+     *  @TODO WARNING: This make a fetch on all records instead of making one request with a join.
      *
      *  @param		DoliDb	$db				Database handler
      *  @param		int		$socid			Filter by thirdparty
@@ -1178,31 +1028,31 @@
     {
         global $conf, $langs;
 
-        $resarray = array();
+        $resarray=array();
 
         dol_syslog(get_class()."::getActions", LOG_DEBUG);
 
         $sql = "SELECT a.id";
-        $sql .= " FROM ".MAIN_DB_PREFIX."actioncomm as a";
-        $sql .= " WHERE a.entity IN (".getEntity('agenda').")";
-        if (!empty($socid)) $sql .= " AND a.fk_soc = ".$socid;
-        if (!empty($elementtype))
-        {
-            if ($elementtype == 'project') $sql .= ' AND a.fk_project = '.$fk_element;
-            else $sql .= " AND a.fk_element = ".(int) $fk_element." AND a.elementtype = '".$elementtype."'";
-        }
-        if (!empty($filter)) $sql .= $filter;
-		if ($sortorder && $sortfield) $sql .= $db->order($sortfield, $sortorder);
-		$sql .= $db->plimit($limit, 0);
-
-        $resql = $db->query($sql);
+        $sql.= " FROM ".MAIN_DB_PREFIX."actioncomm as a";
+        $sql.= " WHERE a.entity IN (".getEntity('agenda').")";
+        if (! empty($socid)) $sql.= " AND a.fk_soc = ".$socid;
+        if (! empty($elementtype))
+        {
+            if ($elementtype == 'project') $sql.= ' AND a.fk_project = '.$fk_element;
+            else $sql.= " AND a.fk_element = ".(int) $fk_element." AND a.elementtype = '".$elementtype."'";
+        }
+        if (! empty($filter)) $sql.= $filter;
+		if ($sortorder && $sortfield) $sql.=$db->order($sortfield, $sortorder);
+		$sql.=$db->plimit($limit, 0);
+
+        $resql=$db->query($sql);
         if ($resql)
         {
             $num = $db->num_rows($resql);
 
             if ($num)
             {
-                for ($i = 0; $i < $num; $i++)
+                for($i=0;$i<$num;$i++)
                 {
                     $obj = $db->fetch_object($resql);
                     $actioncommstatic = new ActionComm($db);
@@ -1214,7 +1064,7 @@
             return $resarray;
         }
         else
-        {
+       {
             return $db->lasterror();
         }
     }
@@ -1232,52 +1082,51 @@
         // phpcs:enable
         global $conf, $langs;
 
-    	if (empty($load_state_board)) $sql = "SELECT a.id, a.datep as dp";
+    	if(empty($load_state_board)) $sql = "SELECT a.id, a.datep as dp";
     	else {
-    		$this->nb = array();
+    		$this->nb=array();
     		$sql = "SELECT count(a.id) as nb";
     	}
-    	$sql .= " FROM ".MAIN_DB_PREFIX."actioncomm as a";
-    	if (!$user->rights->societe->client->voir && !$user->socid) $sql .= " LEFT JOIN ".MAIN_DB_PREFIX."societe_commerciaux as sc ON a.fk_soc = sc.fk_soc";
-    	$sql .= " LEFT JOIN ".MAIN_DB_PREFIX."societe as s ON a.fk_soc = s.rowid";
-    	$sql .= " WHERE 1 = 1";
-    	if (empty($load_state_board)) $sql .= " AND a.percent >= 0 AND a.percent < 100";
-    	$sql .= " AND a.entity IN (".getEntity('agenda').")";
-    	if (!$user->rights->societe->client->voir && !$user->socid) $sql .= " AND (a.fk_soc IS NULL OR sc.fk_user = ".$user->id.")";
-    	if ($user->socid) $sql .= " AND a.fk_soc = ".$user->socid;
-    	if (!$user->rights->agenda->allactions->read) $sql .= " AND (a.fk_user_author = ".$user->id." OR a.fk_user_action = ".$user->id." OR a.fk_user_done = ".$user->id.")";
-
-    	$resql = $this->db->query($sql);
+    	$sql.= " FROM ".MAIN_DB_PREFIX."actioncomm as a";
+    	if (! $user->rights->societe->client->voir && ! $user->societe_id) $sql.= " LEFT JOIN ".MAIN_DB_PREFIX."societe_commerciaux as sc ON a.fk_soc = sc.fk_soc";
+    	$sql.= " LEFT JOIN ".MAIN_DB_PREFIX."societe as s ON a.fk_soc = s.rowid";
+    	$sql.= " WHERE 1 = 1";
+    	if(empty($load_state_board)) $sql.= " AND a.percent >= 0 AND a.percent < 100";
+    	$sql.= " AND a.entity IN (".getEntity('agenda').")";
+    	if (! $user->rights->societe->client->voir && ! $user->societe_id) $sql.= " AND (a.fk_soc IS NULL OR sc.fk_user = " .$user->id . ")";
+    	if ($user->societe_id) $sql.=" AND a.fk_soc = ".$user->societe_id;
+    	if (! $user->rights->agenda->allactions->read) $sql.= " AND (a.fk_user_author = ".$user->id . " OR a.fk_user_action = ".$user->id . " OR a.fk_user_done = ".$user->id . ")";
+
+    	$resql=$this->db->query($sql);
     	if ($resql)
     	{
-    		if (empty($load_state_board)) {
+    		if(empty($load_state_board)) {
 	    		$agenda_static = new ActionComm($this->db);
 	    		$response = new WorkboardResponse();
-	    		$response->warning_delay = $conf->agenda->warning_delay / 60 / 60 / 24;
+	    		$response->warning_delay = $conf->agenda->warning_delay/60/60/24;
 	    		$response->label = $langs->trans("ActionsToDo");
-	    		$response->labelShort = $langs->trans("ActionsToDoShort");
 	    		$response->url = DOL_URL_ROOT.'/comm/action/list.php?actioncode=0&amp;status=todo&amp;mainmenu=agenda';
-	    		if ($user->rights->agenda->allactions->read) $response->url .= '&amp;filtert=-1';
+	    		if ($user->rights->agenda->allactions->read) $response->url.='&amp;filtert=-1';
 	    		$response->img = img_object('', "action", 'class="inline-block valigntextmiddle"');
     		}
     		// This assignment in condition is not a bug. It allows walking the results.
-    		while ($obj = $this->db->fetch_object($resql))
+    		while ($obj=$this->db->fetch_object($resql))
     		{
-    			if (empty($load_state_board)) {
+    			if(empty($load_state_board)) {
 	    			$response->nbtodo++;
 	    			$agenda_static->datep = $this->db->jdate($obj->dp);
 	    			if ($agenda_static->hasDelay()) $response->nbtodolate++;
-    			} else $this->nb["actionscomm"] = $obj->nb;
+    			} else $this->nb["actionscomm"]=$obj->nb;
     		}
 
     		$this->db->free($resql);
-    		if (empty($load_state_board)) return $response;
+    		if(empty($load_state_board)) return $response;
     		else return 1;
     	}
     	else
     	{
     		dol_print_error($this->db);
-    		$this->error = $this->db->error();
+    		$this->error=$this->db->error();
     		return -1;
     	}
     }
@@ -1292,16 +1141,16 @@
     public function info($id)
     {
         $sql = 'SELECT ';
-        $sql .= ' a.id,';
-        $sql .= ' datec,';
-        $sql .= ' tms as datem,';
-        $sql .= ' fk_user_author,';
-        $sql .= ' fk_user_mod';
-        $sql .= ' FROM '.MAIN_DB_PREFIX.'actioncomm as a';
-        $sql .= ' WHERE a.id = '.$id;
+        $sql.= ' a.id,';
+        $sql.= ' datec,';
+        $sql.= ' tms as datem,';
+        $sql.= ' fk_user_author,';
+        $sql.= ' fk_user_mod';
+        $sql.= ' FROM '.MAIN_DB_PREFIX.'actioncomm as a';
+        $sql.= ' WHERE a.id = '.$id;
 
         dol_syslog(get_class($this)."::info", LOG_DEBUG);
-        $result = $this->db->query($sql);
+        $result=$this->db->query($sql);
         if ($result)
         {
             if ($this->db->num_rows($result))
@@ -1312,7 +1161,7 @@
                 {
                     $cuser = new User($this->db);
                     $cuser->fetch($obj->fk_user_author);
-                    $this->user_creation = $cuser;
+                    $this->user_creation     = $cuser;
                 }
                 if ($obj->fk_user_mod)
                 {
@@ -1321,8 +1170,8 @@
                     $this->user_modification = $muser;
                 }
 
-                $this->date_creation = $this->db->jdate($obj->datec);
-                if (!empty($obj->fk_user_mod)) $this->date_modification = $this->db->jdate($obj->datem);
+                $this->date_creation     = $this->db->jdate($obj->datec);
+                if (! empty($obj->fk_user_mod)) $this->date_modification = $this->db->jdate($obj->datem);
             }
             $this->db->free($result);
         }
@@ -1360,95 +1209,130 @@
         // phpcs:enable
         global $langs;
 
-        $labelStatus = $langs->trans('StatusNotApplicable');
-       	if ($percent == -1 && !$hidenastatus) $labelStatus = $langs->trans('StatusNotApplicable');
-       	elseif ($percent == 0) $labelStatus = $langs->trans('StatusActionToDo').' (0%)';
-       	elseif ($percent > 0 && $percent < 100) $labelStatus = $langs->trans('StatusActionInProcess').' ('.$percent.'%)';
-       	elseif ($percent >= 100) $labelStatus = $langs->trans('StatusActionDone').' (100%)';
-
-        $labelStatusShort = $langs->trans('StatusNotApplicable');
-        if ($percent == -1 && !$hidenastatus) $labelStatusShort = $langs->trans('NA');
-        elseif ($percent == 0) $labelStatusShort = '0%';
-        elseif ($percent > 0 && $percent < 100) $labelStatusShort = $percent.'%';
-        elseif ($percent >= 100) $labelStatusShort = '100%';
-
-        $statusType = 'status9';
-        if ($percent == -1 && !$hidenastatus) $statusType = 'status9';
-        if ($percent == 0) $statusType = 'status1';
-        if ($percent > 0 && $percent < 100) $statusType = 'status3';
-        if ($percent >= 100) $statusType = 'status6';
-
-        return dolGetStatus($labelStatus, $labelStatusShort, '', $statusType, $mode);
+        if ($mode == 0)
+        {
+            if ($percent==-1 && ! $hidenastatus) return $langs->trans('StatusNotApplicable');
+            elseif ($percent==0) return $langs->trans('StatusActionToDo').' (0%)';
+            elseif ($percent > 0 && $percent < 100) return $langs->trans('StatusActionInProcess').' ('.$percent.'%)';
+            elseif ($percent >= 100) return $langs->trans('StatusActionDone').' (100%)';
+        }
+        elseif ($mode == 1)
+        {
+        	if ($percent==-1 && ! $hidenastatus) return $langs->trans('StatusNotApplicable');
+        	elseif ($percent==0) return $langs->trans('StatusActionToDo');
+        	elseif ($percent > 0 && $percent < 100) return $percent.'%';
+        	elseif ($percent >= 100) return $langs->trans('StatusActionDone');
+        }
+        elseif ($mode == 2)
+        {
+        	if ($percent==-1 && ! $hidenastatus) return img_picto($langs->trans('StatusNotApplicable'), 'statut9').' '.$langs->trans('StatusNotApplicable');
+        	elseif ($percent==0) return img_picto($langs->trans('StatusActionToDo'), 'statut1').' '.$langs->trans('StatusActionToDo');
+        	elseif ($percent > 0 && $percent < 100) return img_picto($langs->trans('StatusActionInProcess'), 'statut3').' '. $percent.'%';
+        	elseif ($percent >= 100) return img_picto($langs->trans('StatusActionDone'), 'statut6').' '.$langs->trans('StatusActionDone');
+        }
+        elseif ($mode == 3)
+        {
+        	if ($percent==-1 && ! $hidenastatus) return img_picto($langs->trans("Status").': '.$langs->trans('StatusNotApplicable'), 'statut9');
+        	elseif ($percent==0) return img_picto($langs->trans("Status").': '.$langs->trans('StatusActionToDo').' (0%)', 'statut1');
+        	elseif ($percent > 0 && $percent < 100) return img_picto($langs->trans("Status").': '.$langs->trans('StatusActionInProcess').' ('.$percent.'%)', 'statut3');
+        	elseif ($percent >= 100) return img_picto($langs->trans("Status").': '.$langs->trans('StatusActionDone').' (100%)', 'statut6');
+        }
+        elseif ($mode == 4)
+        {
+        	if ($percent==-1 && ! $hidenastatus) return img_picto($langs->trans('StatusNotApplicable'), 'statut9').' '.$langs->trans('StatusNotApplicable');
+        	elseif ($percent==0) return img_picto($langs->trans('StatusActionToDo'), 'statut1').' '.$langs->trans('StatusActionToDo').' (0%)';
+        	elseif ($percent > 0 && $percent < 100) return img_picto($langs->trans('StatusActionInProcess'), 'statut3').' '.$langs->trans('StatusActionInProcess').' ('.$percent.'%)';
+        	elseif ($percent >= 100) return img_picto($langs->trans('StatusActionDone'), 'statut6').' '.$langs->trans('StatusActionDone').' (100%)';
+        }
+        elseif ($mode == 5)
+        {
+        	if ($percent==-1 && ! $hidenastatus) return img_picto($langs->trans('StatusNotApplicable'), 'statut9');
+        	elseif ($percent==0) return '0% '.img_picto($langs->trans('StatusActionToDo'), 'statut1');
+        	elseif ($percent > 0 && $percent < 100) return $percent.'% '.img_picto($langs->trans('StatusActionInProcess').' - '.$percent.'%', 'statut3');
+        	elseif ($percent >= 100) return $langs->trans('StatusActionDone').' '.img_picto($langs->trans('StatusActionDone'), 'statut6');
+        }
+        elseif ($mode == 6)
+        {
+        	if ($percent==-1 && ! $hidenastatus) return $langs->trans('StatusNotApplicable').' '.img_picto($langs->trans('StatusNotApplicable'), 'statut9');
+        	elseif ($percent==0) return $langs->trans('StatusActionToDo').' (0%) '.img_picto($langs->trans('StatusActionToDo'), 'statut1');
+        	elseif ($percent > 0 && $percent < 100) return $langs->trans('StatusActionInProcess').' ('.$percent.'%) '.img_picto($langs->trans('StatusActionInProcess').' - '.$percent.'%', 'statut3');
+        	elseif ($percent >= 100) return $langs->trans('StatusActionDone').' (100%) '.img_picto($langs->trans('StatusActionDone'), 'statut6');
+        }
+        elseif ($mode == 7)
+        {
+            if ($percent==-1 && ! $hidenastatus) return img_picto($langs->trans('StatusNotApplicable'), 'statut9');
+            elseif ($percent==0) return '0% '.img_picto($langs->trans('StatusActionToDo'), 'statut1');
+            elseif ($percent > 0 && $percent < 100) return $percent.'% '.img_picto($langs->trans('StatusActionInProcess').' - '.$percent.'%', 'statut3');
+            elseif ($percent >= 100) return img_picto($langs->trans('StatusActionDone'), 'statut6');
+        }
+
+        return '';
     }
 
     /**
      *  Return URL of event
      *  Use $this->id, $this->type_code, $this->label and $this->type_label
      *
-     *  @param	int		$withpicto				0 = No picto, 1 = Include picto into link, 2 = Only picto
+     *  @param	int		$withpicto				0=No picto, 1=Include picto into link, 2=Only picto
      *  @param	int		$maxlength				Max number of charaters into label. If negative, use the ref as label.
      *  @param	string	$classname				Force style class on a link
-     *  @param	string	$option					'' = Link to action, 'birthday'= Link to contact, 'holiday' = Link to leave
-     *  @param	int		$overwritepicto			1 = Overwrite picto
-     *  @param	int   	$notooltip		    	1 = Disable tooltip
-     *  @param  int     $save_lastsearch_value  -1 = Auto, 0 = No save of lastsearch_values when clicking, 1 = Save lastsearch_values whenclicking
+     *  @param	string	$option					''=Link to action, 'birthday'=Link to contact
+     *  @param	int		$overwritepicto			1=Overwrite picto
+     *  @param	int   	$notooltip		    	1=Disable tooltip
+     *  @param  int     $save_lastsearch_value  -1=Auto, 0=No save of lastsearch_values when clicking, 1=Save lastsearch_values whenclicking
      *  @return	string							Chaine avec URL
      */
     public function getNomUrl($withpicto = 0, $maxlength = 0, $classname = '', $option = '', $overwritepicto = 0, $notooltip = 0, $save_lastsearch_value = -1)
     {
         global $conf, $langs, $user, $hookmanager, $action;
 
-        if (!empty($conf->dol_no_mouse_hover)) $notooltip = 1; // Force disable tooltips
-
-		$canread = 0;
-		if ($user->rights->agenda->myactions->read && $this->authorid == $user->id) $canread = 1; // Can read my event
-		if ($user->rights->agenda->myactions->read && array_key_exists($user->id, $this->userassigned)) $canread = 1; // Can read my event i am assigned
-		if ($user->rights->agenda->allactions->read) $canread = 1; // Can read all event of other
-		if (!$canread)
+        if (! empty($conf->dol_no_mouse_hover)) $notooltip=1;   // Force disable tooltips
+
+		if ((!$user->rights->agenda->allactions->read && $this->authorid != $user->id) || (!$user->rights->agenda->myactions->read && $this->authorid == $user->id))
 		{
             $option = 'nolink';
 		}
 
         $label = $this->label;
-		if (empty($label)) $label = $this->libelle; // For backward compatibility
-
-		$result = '';
+		if (empty($label)) $label=$this->libelle;   // For backward compatibility
+
+		$result='';
 
 		// Set label of type
 		$labeltype = '';
 		if ($this->type_code)
 		{
-			$labeltype = ($langs->transnoentities("Action".$this->type_code) != "Action".$this->type_code) ? $langs->transnoentities("Action".$this->type_code) : $this->type_label;
+			$labeltype = ($langs->transnoentities("Action".$this->type_code) != "Action".$this->type_code)?$langs->transnoentities("Action".$this->type_code):$this->type_label;
 		}
 		if (empty($conf->global->AGENDA_USE_EVENT_TYPE))
 		{
 		    if ($this->type_code != 'AC_OTH_AUTO') $labeltype = $langs->trans('ActionAC_MANUAL');
 		}
 
-		$tooltip = '<u>'.$langs->trans('Action').'</u>';
-		if (!empty($this->ref))
-			$tooltip .= '<br><b>'.$langs->trans('Ref').':</b> '.$this->ref;
-		if (!empty($label))
-			$tooltip .= '<br><b>'.$langs->trans('Title').':</b> '.$label;
-		if (!empty($labeltype))
-			$tooltip .= '<br><b>'.$langs->trans('Type').':</b> '.$labeltype;
-		if (!empty($this->location))
-			$tooltip .= '<br><b>'.$langs->trans('Location').':</b> '.$this->location;
-		if (!empty($this->note_private))
-		    $tooltip .= '<br><b>'.$langs->trans('Note').':</b> '.(dol_textishtml($this->note_private) ? str_replace(array("\r", "\n"), "", $this->note_private) : str_replace(array("\r", "\n"), '<br>', $this->note_private));
-		$linkclose = '';
-		if (!empty($conf->global->AGENDA_USE_EVENT_TYPE) && $this->type_color)
+		$tooltip = '<u>' . $langs->trans('ShowAction') . '</u>';
+		if (! empty($this->ref))
+			$tooltip .= '<br><b>' . $langs->trans('Ref') . ':</b> ' . $this->ref;
+		if (! empty($label))
+			$tooltip .= '<br><b>' . $langs->trans('Title') . ':</b> ' . $label;
+		if (! empty($labeltype))
+			$tooltip .= '<br><b>' . $langs->trans('Type') . ':</b> ' . $labeltype;
+		if (! empty($this->location))
+			$tooltip .= '<br><b>' . $langs->trans('Location') . ':</b> ' . $this->location;
+		if (! empty($this->note))
+		    $tooltip .= '<br><b>' . $langs->trans('Note') . ':</b> ' . (dol_textishtml($this->note) ? str_replace(array("\r","\n"), "", $this->note) : str_replace(array("\r","\n"), '<br>', $this->note));
+		$linkclose='';
+		if (! empty($conf->global->AGENDA_USE_EVENT_TYPE) && $this->type_color)
 			$linkclose = ' style="background-color:#'.$this->type_color.'"';
 
 		if (empty($notooltip))
 		{
-		    if (!empty($conf->global->MAIN_OPTIMIZEFORTEXTBROWSER))
+		    if (! empty($conf->global->MAIN_OPTIMIZEFORTEXTBROWSER))
 		    {
-		        $label = $langs->trans("ShowAction");
-		        $linkclose .= ' alt="'.dol_escape_htmltag($tooltip, 1).'"';
+		        $label=$langs->trans("ShowAction");
+		        $linkclose.=' alt="'.dol_escape_htmltag($tooltip, 1).'"';
 		    }
-		    $linkclose .= ' title="'.dol_escape_htmltag($tooltip, 1).'"';
-		    $linkclose .= ' class="'.$classname.' classfortooltip"';
+		    $linkclose.=' title="'.dol_escape_htmltag($tooltip, 1).'"';
+		    $linkclose.=' class="'.$classname.' classfortooltip"';
 
 		    /*
 		    $hookmanager->initHooks(array('actiondao'));
@@ -1457,139 +1341,93 @@
 		    $linkclose = ($hookmanager->resPrint ? $hookmanager->resPrint : $linkclose);
 		    */
 		}
-		else $linkclose .= ' class="'.$classname.'"';
-
-		$url = '';
-		if ($option == 'birthday')
+		else $linkclose.=' class="'.$classname.'"';
+
+		$url='';
+		if ($option=='birthday')
 			$url = DOL_URL_ROOT.'/contact/perso.php?id='.$this->id;
-		elseif ($option == 'holiday')
-            $url = DOL_URL_ROOT.'/holiday/card.php?id='.$this->id;
 		else
 			$url = DOL_URL_ROOT.'/comm/action/card.php?id='.$this->id;
 		if ($option !== 'nolink')
 		{
 			// Add param to save lastsearch_values or not
-			$add_save_lastsearch_values = ($save_lastsearch_value == 1 ? 1 : 0);
-			if ($save_lastsearch_value == -1 && preg_match('/list\.php/', $_SERVER["PHP_SELF"])) $add_save_lastsearch_values = 1;
-			if ($add_save_lastsearch_values) $url .= '&save_lastsearch_values=1';
+			$add_save_lastsearch_values=($save_lastsearch_value == 1 ? 1 : 0);
+			if ($save_lastsearch_value == -1 && preg_match('/list\.php/', $_SERVER["PHP_SELF"])) $add_save_lastsearch_values=1;
+			if ($add_save_lastsearch_values) $url.='&save_lastsearch_values=1';
 		}
 
 		$linkstart = '<a href="'.$url.'"';
-		$linkstart .= $linkclose.'>';
-		$linkend = '</a>';
+		$linkstart.=$linkclose.'>';
+		$linkend='</a>';
 
 		if ($option == 'nolink') {
 			$linkstart = '';
 			$linkend = '';
 		}
+		//print 'rrr'.$this->libelle.'rrr'.$this->label.'rrr'.$withpicto;
 
         if ($withpicto == 2)
         {
-            $libelle = $label;
-            if (!empty($conf->global->AGENDA_USE_EVENT_TYPE)) $libelle = $labeltype;
-            $libelleshort = '';
+            $libelle=$label;
+            if (! empty($conf->global->AGENDA_USE_EVENT_TYPE)) $libelle=$labeltype;
+            $libelleshort='';
         }
         else
         {
-            $libelle = (empty($this->libelle) ? $label : $this->libelle.(($label && $label != $this->libelle) ? ' '.$label : ''));
-            if (!empty($conf->global->AGENDA_USE_EVENT_TYPE) && empty($libelle)) $libelle = $labeltype;
-            if ($maxlength < 0) $libelleshort = $this->ref;
-            else $libelleshort = dol_trunc($libelle, $maxlength);
+            $libelle=(empty($this->libelle)?$label:$this->libelle.(($label && $label != $this->libelle)?' '.$label:''));
+            if (! empty($conf->global->AGENDA_USE_EVENT_TYPE) && empty($libelle)) $libelle=$labeltype;
+            if ($maxlength < 0) $libelleshort=$this->ref;
+            else $libelleshort=dol_trunc($libelle, $maxlength);
         }
 
         if ($withpicto)
         {
-            if (!empty($conf->global->AGENDA_USE_EVENT_TYPE))	// Add code into ()
+            if (! empty($conf->global->AGENDA_USE_EVENT_TYPE))	// Add code into ()
             {
             	if ($labeltype)
             	{
-                	$libelle .= (preg_match('/'.preg_quote($labeltype, '/').'/', $libelle) ? '' : ' ('.$langs->transnoentities("Action".$this->type_code).')');
+                	$libelle.=(preg_match('/'.preg_quote($labeltype, '/').'/', $libelle)?'':' ('.$langs->transnoentities("Action".$this->type_code).')');
             	}
             }
         }
 
-        $result .= $linkstart;
-        if ($withpicto)	$result .= img_object(($notooltip ? '' : $langs->trans("ShowAction").': '.$libelle), ($overwritepicto ? $overwritepicto : 'action'), ($notooltip ? 'class="'.(($withpicto != 2) ? 'paddingright ' : '').'"' : 'class="'.(($withpicto != 2) ? 'paddingright ' : '').'classfortooltip"'), 0, 0, $notooltip ? 0 : 1);
-        $result .= $libelleshort;
-        $result .= $linkend;
+        $result.=$linkstart;
+        if ($withpicto)	$result.=img_object(($notooltip?'':$langs->trans("ShowAction").': '.$libelle), ($overwritepicto?$overwritepicto:'action'), ($notooltip?'class="'.(($withpicto != 2) ? 'paddingright ' : '').'valigntextbottom"':'class="'.(($withpicto != 2) ? 'paddingright ' : '').'classfortooltip valigntextbottom"'), 0, 0, $notooltip?0:1);
+        $result.=$libelleshort;
+        $result.=$linkend;
 
         global $action;
         $hookmanager->initHooks(array('actiondao'));
-        $parameters = array('id'=>$this->id, 'getnomurl'=>$result);
-        $reshook = $hookmanager->executeHooks('getNomUrl', $parameters, $this, $action); // Note that $action and $object may have been modified by some hooks
+        $parameters=array('id'=>$this->id, 'getnomurl'=>$result);
+        $reshook=$hookmanager->executeHooks('getNomUrl', $parameters, $this, $action);    // Note that $action and $object may have been modified by some hooks
         if ($reshook > 0) $result = $hookmanager->resPrint;
         else $result .= $hookmanager->resPrint;
 
         return $result;
     }
 
-    /**
-     * Sets object to supplied categories.
-     *
-     * Deletes object from existing categories not supplied.
-     * Adds it to non existing supplied categories.
-     * Existing categories are left untouch.
-     *
-     * @param  int[]|int $categories Category or categories IDs
-     * @return void
-     */
-    public function setCategories($categories)
+
+    // phpcs:disable PEAR.NamingConventions.ValidFunctionName.ScopeNotCamelCaps
+    /**
+     *		Export events from database into a cal file.
+     *
+     *		@param	string		$format			'vcal', 'ical/ics', 'rss'
+     *		@param	string		$type			'event' or 'journal'
+     *		@param	int			$cachedelay		Do not rebuild file if date older than cachedelay seconds
+     *		@param	string		$filename		Force filename
+     *		@param	array		$filters		Array of filters. Exemple array('notolderthan'=>99, 'year'=>..., 'idfrom'=>..., 'notactiontype'=>'systemauto', 'project'=>123, ...)
+     *		@return int     					<0 if error, nb of events in new file if ok
+     */
+    public function build_exportfile($format, $type, $cachedelay, $filename, $filters)
     {
-        // Handle single category
-        if (!is_array($categories)) {
-            $categories = array($categories);
-        }
-
-        // Get current categories
-        include_once DOL_DOCUMENT_ROOT.'/categories/class/categorie.class.php';
-        $c = new Categorie($this->db);
-        $existing = $c->containing($this->id, Categorie::TYPE_ACTIONCOMM, 'id');
-
-        // Diff
-        if (is_array($existing)) {
-            $to_del = array_diff($existing, $categories);
-            $to_add = array_diff($categories, $existing);
-        } else {
-            $to_del = array(); // Nothing to delete
-            $to_add = $categories;
-        }
-
-        // Process
-        foreach ($to_del as $del) {
-            if ($c->fetch($del) > 0) {
-                $c->del_type($this, Categorie::TYPE_ACTIONCOMM);
-            }
-        }
-        foreach ($to_add as $add) {
-            if ($c->fetch($add) > 0) {
-                $c->add_type($this, Categorie::TYPE_ACTIONCOMM);
-            }
-        }
-        return;
-    }
-
-    // phpcs:disable PEAR.NamingConventions.ValidFunctionName.ScopeNotCamelCaps
-    /**
-     * Export events from database into a cal file.
-     *
-     * @param string    $format         The format of the export 'vcal', 'ical/ics' or 'rss'
-     * @param string    $type           The type of the export 'event' or 'journal'
-     * @param integer   $cachedelay     Do not rebuild file if date older than cachedelay seconds
-     * @param string    $filename       The name for the exported file.
-     * @param array     $filters        Array of filters. Example array('notolderthan'=>99, 'year'=>..., 'idfrom'=>..., 'notactiontype'=>'systemauto', 'project'=>123, ...)
-     * @param integer   $exportholiday  0 = don't integrate holidays into the export, 1 = integrate holidays into the export
-     * @return integer                  -1 = error on build export file, 0 = export okay
-     */
-    public function build_exportfile($format, $type, $cachedelay, $filename, $filters, $exportholiday = 0)
-    {
-        global $hookmanager;
+    	global $hookmanager;
 
         // phpcs:enable
-        global $conf, $langs, $dolibarr_main_url_root, $mysoc;
-
-        require_once DOL_DOCUMENT_ROOT."/core/lib/xcal.lib.php";
-        require_once DOL_DOCUMENT_ROOT."/core/lib/date.lib.php";
-        require_once DOL_DOCUMENT_ROOT."/core/lib/files.lib.php";
+        global $conf,$langs,$dolibarr_main_url_root,$mysoc;
+
+        require_once DOL_DOCUMENT_ROOT ."/core/lib/xcal.lib.php";
+        require_once DOL_DOCUMENT_ROOT ."/core/lib/date.lib.php";
+        require_once DOL_DOCUMENT_ROOT ."/core/lib/files.lib.php";
 
         dol_syslog(get_class($this)."::build_exportfile Build export file format=".$format.", type=".$type.", cachedelay=".$cachedelay.", filename=".$filename.", filters size=".count($filters), LOG_DEBUG);
 
@@ -1597,21 +1435,21 @@
         if (empty($format)) return -1;
 
         // Clean parameters
-        if (!$filename)
-        {
-            $extension = 'vcs';
-            if ($format == 'ical') $extension = 'ics';
-            $filename = $format.'.'.$extension;
+        if (! $filename)
+        {
+            $extension='vcs';
+            if ($format == 'ical') $extension='ics';
+            $filename=$format.'.'.$extension;
         }
 
         // Create dir and define output file (definitive and temporary)
-        $result = dol_mkdir($conf->agenda->dir_temp);
-        $outputfile = $conf->agenda->dir_temp.'/'.$filename;
-
-        $result = 0;
-
-        $buildfile = true;
-        $login = ''; $logina = ''; $logind = ''; $logint = '';
+        $result=dol_mkdir($conf->agenda->dir_temp);
+        $outputfile=$conf->agenda->dir_temp.'/'.$filename;
+
+        $result=0;
+
+        $buildfile=true;
+        $login='';$logina='';$logind='';$logint='';
 
         $now = dol_now();
 
@@ -1629,298 +1467,177 @@
         if ($buildfile)
         {
             // Build event array
-            $eventarray = array();
+            $eventarray=array();
 
             $sql = "SELECT a.id,";
-            $sql .= " a.datep,"; // Start
-            $sql .= " a.datep2,"; // End
-            $sql .= " a.durationp,"; // deprecated
-            $sql .= " a.datec, a.tms as datem,";
-            $sql .= " a.label, a.code, a.note, a.fk_action as type_id,";
-            $sql .= " a.fk_soc,";
-            $sql .= " a.fk_user_author, a.fk_user_mod,";
-            $sql .= " a.fk_user_action,";
-            $sql .= " a.fk_contact, a.percent as percentage,";
-            $sql .= " a.fk_element, a.elementtype,";
-            $sql .= " a.priority, a.fulldayevent, a.location, a.punctual, a.transparency,";
-            $sql .= " u.firstname, u.lastname, u.email,";
-            $sql .= " s.nom as socname,";
-            $sql .= " c.id as type_id, c.code as type_code, c.libelle as type_label";
-            $sql .= " FROM (".MAIN_DB_PREFIX."c_actioncomm as c, ".MAIN_DB_PREFIX."actioncomm as a)";
-            $sql .= " LEFT JOIN ".MAIN_DB_PREFIX."user as u on u.rowid = a.fk_user_author"; // Link to get author of event for export
-            $sql .= " LEFT JOIN ".MAIN_DB_PREFIX."societe as s on s.rowid = a.fk_soc";
-
-			$parameters = array('filters' => $filters);
-			$reshook = $hookmanager->executeHooks('printFieldListFrom', $parameters); // Note that $action and $object may have been modified by hook
-			$sql .= $hookmanager->resPrint;
+            $sql.= " a.datep,";		// Start
+            $sql.= " a.datep2,";	// End
+            $sql.= " a.durationp,";			// deprecated
+            $sql.= " a.datec, a.tms as datem,";
+            $sql.= " a.label, a.code, a.note, a.fk_action as type_id,";
+            $sql.= " a.fk_soc,";
+            $sql.= " a.fk_user_author, a.fk_user_mod,";
+            $sql.= " a.fk_user_action,";
+            $sql.= " a.fk_contact, a.percent as percentage,";
+            $sql.= " a.fk_element, a.elementtype,";
+            $sql.= " a.priority, a.fulldayevent, a.location, a.punctual, a.transparency,";
+            $sql.= " u.firstname, u.lastname,";
+            $sql.= " s.nom as socname,";
+            $sql.= " c.id as type_id, c.code as type_code, c.libelle";
+            $sql.= " FROM (".MAIN_DB_PREFIX."c_actioncomm as c, ".MAIN_DB_PREFIX."actioncomm as a)";
+            $sql.= " LEFT JOIN ".MAIN_DB_PREFIX."user as u on u.rowid = a.fk_user_author";	// Link to get author of event for export
+            $sql.= " LEFT JOIN ".MAIN_DB_PREFIX."societe as s on s.rowid = a.fk_soc";
+
+			$parameters=array('filters' => $filters);
+			$reshook=$hookmanager->executeHooks('printFieldListFrom', $parameters);    // Note that $action and $object may have been modified by hook
+			$sql.=$hookmanager->resPrint;
 
 			// We must filter on assignement table
-			if ($filters['logint']) $sql .= ", ".MAIN_DB_PREFIX."actioncomm_resources as ar";
-			$sql .= " WHERE a.fk_action=c.id";
-            $sql .= " AND a.entity IN (".getEntity('agenda').")";
+			if ($filters['logint']) $sql.=", ".MAIN_DB_PREFIX."actioncomm_resources as ar";
+			$sql.= " WHERE a.fk_action=c.id";
+            $sql.= " AND a.entity IN (".getEntity('agenda').")";
             foreach ($filters as $key => $value)
             {
-                if ($key == 'notolderthan' && $value != '') $sql .= " AND a.datep >= '".$this->db->idate($now - ($value * 24 * 60 * 60))."'";
-                if ($key == 'year')         $sql .= " AND a.datep BETWEEN '".$this->db->idate(dol_get_first_day($value, 1))."' AND '".$this->db->idate(dol_get_last_day($value, 12))."'";
-                if ($key == 'id')           $sql .= " AND a.id=".(is_numeric($value) ? $value : 0);
-                if ($key == 'idfrom')       $sql .= " AND a.id >= ".(is_numeric($value) ? $value : 0);
-                if ($key == 'idto')         $sql .= " AND a.id <= ".(is_numeric($value) ? $value : 0);
-                if ($key == 'project')      $sql .= " AND a.fk_project=".(is_numeric($value) ? $value : 0);
-                if ($key == 'actiontype')    $sql .= " AND c.type = '".$this->db->escape($value)."'";
-                if ($key == 'notactiontype') $sql .= " AND c.type <> '".$this->db->escape($value)."'";
+                if ($key == 'notolderthan' && $value != '') $sql.=" AND a.datep >= '".$this->db->idate($now-($value*24*60*60))."'";
+                if ($key == 'year')         $sql.=" AND a.datep BETWEEN '".$this->db->idate(dol_get_first_day($value, 1))."' AND '".$this->db->idate(dol_get_last_day($value, 12))."'";
+                if ($key == 'id')           $sql.=" AND a.id=".(is_numeric($value)?$value:0);
+                if ($key == 'idfrom')       $sql.=" AND a.id >= ".(is_numeric($value)?$value:0);
+                if ($key == 'idto')         $sql.=" AND a.id <= ".(is_numeric($value)?$value:0);
+                if ($key == 'project')      $sql.=" AND a.fk_project=".(is_numeric($value)?$value:0);
+                if ($key == 'actiontype')    $sql.=" AND c.type = '".$this->db->escape($value)."'";
+                if ($key == 'notactiontype') $sql.=" AND c.type <> '".$this->db->escape($value)."'";
                 // We must filter on assignement table
-				if ($key == 'logint')       $sql .= " AND ar.fk_actioncomm = a.id AND ar.element_type='user'";
+				if ($key == 'logint')       $sql.= " AND ar.fk_actioncomm = a.id AND ar.element_type='user'";
                 if ($key == 'logina')
                 {
-                    $logina = $value;
-                    $condition = '=';
+                    $logina=$value;
+                    $condition='=';
                     if (preg_match('/^!/', $logina))
                     {
-                        $logina = preg_replace('/^!/', '', $logina);
-                        $condition = '<>';
+                        $logina=preg_replace('/^!/', '', $logina);
+                        $condition='<>';
                     }
-                    $userforfilter = new User($this->db);
-                    $result = $userforfilter->fetch('', $logina);
-                    if ($result > 0) $sql .= " AND a.fk_user_author ".$condition." ".$userforfilter->id;
-                    elseif ($result < 0 || $condition == '=') $sql .= " AND a.fk_user_author = 0";
+                    $userforfilter=new User($this->db);
+                    $result=$userforfilter->fetch('', $logina);
+                    if ($result > 0) $sql.= " AND a.fk_user_author ".$condition." ".$userforfilter->id;
+                    elseif ($result < 0 || $condition == '=') $sql.= " AND a.fk_user_author = 0";
                 }
                 if ($key == 'logint')
                 {
-                    $logint = $value;
-                    $condition = '=';
+                    $logint=$value;
+                    $condition='=';
                     if (preg_match('/^!/', $logint))
                     {
-                        $logint = preg_replace('/^!/', '', $logint);
-                        $condition = '<>';
+                        $logint=preg_replace('/^!/', '', $logint);
+                        $condition='<>';
                     }
-                    $userforfilter = new User($this->db);
-                    $result = $userforfilter->fetch('', $logint);
-                    if ($result > 0) $sql .= " AND ar.fk_element = ".$userforfilter->id;
-                    elseif ($result < 0 || $condition == '=') $sql .= " AND ar.fk_element = 0";
+                    $userforfilter=new User($this->db);
+                    $result=$userforfilter->fetch('', $logint);
+                    if ($result > 0) $sql.= " AND ar.fk_element = ".$userforfilter->id;
+                    elseif ($result < 0 || $condition == '=') $sql.= " AND ar.fk_element = 0";
                 }
             }
 
-            $sql .= " AND a.datep IS NOT NULL"; // To exclude corrupted events and avoid errors in lightning/sunbird import
-
-			$parameters = array('filters' => $filters);
-			$reshook = $hookmanager->executeHooks('printFieldListWhere', $parameters); // Note that $action and $object may have been modified by hook
-			$sql .= $hookmanager->resPrint;
-
-            $sql .= " ORDER by datep";
+            $sql.= " AND a.datep IS NOT NULL";		// To exclude corrupted events and avoid errors in lightning/sunbird import
+
+			$parameters=array('filters' => $filters);
+			$reshook=$hookmanager->executeHooks('printFieldListWhere', $parameters);    // Note that $action and $object may have been modified by hook
+			$sql.=$hookmanager->resPrint;
+
+            $sql.= " ORDER by datep";
             //print $sql;exit;
 
             dol_syslog(get_class($this)."::build_exportfile select events", LOG_DEBUG);
-            $resql = $this->db->query($sql);
+            $resql=$this->db->query($sql);
             if ($resql)
             {
                 // Note: Output of sql request is encoded in $conf->file->character_set_client
                 // This assignment in condition is not a bug. It allows walking the results.
 				$diff = 0;
-                while ($obj = $this->db->fetch_object($resql))
+                while ($obj=$this->db->fetch_object($resql))
                 {
-                    $qualified = true;
+                    $qualified=true;
 
                     // 'eid','startdate','duration','enddate','title','summary','category','email','url','desc','author'
-                    $event = array();
-                    $event['uid'] = 'dolibarragenda-'.$this->db->database_name.'-'.$obj->id."@".$_SERVER["SERVER_NAME"];
-                    $event['type'] = $type;
-                    $datestart = $this->db->jdate($obj->datep) - (empty($conf->global->AGENDA_EXPORT_FIX_TZ) ? 0 : ($conf->global->AGENDA_EXPORT_FIX_TZ * 3600));
-
-                    // fix for -> Warning: A non-numeric value encountered
-                    if (is_numeric($this->db->jdate($obj->datep2)))
-                    {
-                        $dateend = $this->db->jdate($obj->datep2)
-                                 - (empty($conf->global->AGENDA_EXPORT_FIX_TZ) ? 0 : ($conf->global->AGENDA_EXPORT_FIX_TZ * 3600));
-                    }
-                    else
-                    {
-                        // use start date as fall-back to avoid import erros on empty end date
-                        $dateend = $datestart;
-                    }
-
-                    $duration = ($datestart && $dateend) ? ($dateend - $datestart) : 0;
-                    $event['summary'] = $obj->label.($obj->socname ? " (".$obj->socname.")" : "");
-                    $event['desc'] = $obj->note;
-                    $event['startdate'] = $datestart;
-                    $event['enddate'] = $dateend; // Not required with type 'journal'
-                    $event['duration'] = $duration; // Not required with type 'journal'
-                    $event['author'] = dolGetFirstLastname($obj->firstname, $obj->lastname);
-                    $event['priority'] = $obj->priority;
-                    $event['fulldayevent'] = $obj->fulldayevent;
-                    $event['location'] = $obj->location;
-                    $event['transparency'] = (($obj->transparency > 0) ? 'OPAQUE' : 'TRANSPARENT'); // OPAQUE (busy) or TRANSPARENT (not busy)
-                    $event['punctual'] = $obj->punctual;
-                    $event['category'] = $obj->type_label;
-                    $event['email'] = $obj->email;
+                    $event=array();
+                    $event['uid']='dolibarragenda-'.$this->db->database_name.'-'.$obj->id."@".$_SERVER["SERVER_NAME"];
+                    $event['type']=$type;
+                    $datestart=$this->db->jdate($obj->datep)-(empty($conf->global->AGENDA_EXPORT_FIX_TZ)?0:($conf->global->AGENDA_EXPORT_FIX_TZ*3600));
+                    $dateend=$this->db->jdate($obj->datep2)-(empty($conf->global->AGENDA_EXPORT_FIX_TZ)?0:($conf->global->AGENDA_EXPORT_FIX_TZ*3600));
+                    $duration=($datestart && $dateend)?($dateend - $datestart):0;
+                    $event['summary']=$obj->label.($obj->socname?" (".$obj->socname.")":"");
+                    $event['desc']=$obj->note;
+                    $event['startdate']=$datestart;
+                    $event['enddate']=$dateend;		// Not required with type 'journal'
+                    $event['duration']=$duration;	// Not required with type 'journal'
+                    $event['author']=dolGetFirstLastname($obj->firstname, $obj->lastname);
+                    $event['priority']=$obj->priority;
+                    $event['fulldayevent']=$obj->fulldayevent;
+                    $event['location']=$obj->location;
+                    $event['transparency']=(($obj->transparency > 0)?'OPAQUE':'TRANSPARENT');		// OPAQUE (busy) or TRANSPARENT (not busy)
+                    $event['punctual']=$obj->punctual;
+                    $event['category']=$obj->libelle;	// libelle type action
 					// Define $urlwithroot
-					$urlwithouturlroot = preg_replace('/'.preg_quote(DOL_URL_ROOT, '/').'$/i', '', trim($dolibarr_main_url_root));
-					$urlwithroot = $urlwithouturlroot.DOL_URL_ROOT; // This is to use external domain name found into config file
+					$urlwithouturlroot=preg_replace('/'.preg_quote(DOL_URL_ROOT, '/').'$/i', '', trim($dolibarr_main_url_root));
+					$urlwithroot=$urlwithouturlroot.DOL_URL_ROOT;			// This is to use external domain name found into config file
 					//$urlwithroot=DOL_MAIN_URL_ROOT;						// This is to use same domain name than current
-                    $url = $urlwithroot.'/comm/action/card.php?id='.$obj->id;
-                    $event['url'] = $url;
-                    $event['created'] = $this->db->jdate($obj->datec) - (empty($conf->global->AGENDA_EXPORT_FIX_TZ) ? 0 : ($conf->global->AGENDA_EXPORT_FIX_TZ * 3600));
-                    $event['modified'] = $this->db->jdate($obj->datem) - (empty($conf->global->AGENDA_EXPORT_FIX_TZ) ? 0 : ($conf->global->AGENDA_EXPORT_FIX_TZ * 3600));
-
-                    // TODO: find a way to call "$this->fetch_userassigned();" without override "$this" properties
-                    $this->id = $obj->id;
-                    $this->fetch_userassigned(false);
-
-                    $assignedUserArray = array();
-
-                    foreach ($this->userassigned as $key => $value)
-                    {
-                        $assignedUser = new User($this->db);
-                        $assignedUser->fetch($value['id']);
-
-                        $assignedUserArray[$key] = $assignedUser;
-                    }
-
-                    $event['assignedUsers'] = $assignedUserArray;
+                    $url=$urlwithroot.'/comm/action/card.php?id='.$obj->id;
+                    $event['url']=$url;
+                    $event['created']=$this->db->jdate($obj->datec)-(empty($conf->global->AGENDA_EXPORT_FIX_TZ)?0:($conf->global->AGENDA_EXPORT_FIX_TZ*3600));
+                    $event['modified']=$this->db->jdate($obj->datem)-(empty($conf->global->AGENDA_EXPORT_FIX_TZ)?0:($conf->global->AGENDA_EXPORT_FIX_TZ*3600));
 
                     if ($qualified && $datestart)
                     {
-                        $eventarray[] = $event;
+                        $eventarray[]=$event;
                     }
                     $diff++;
                 }
-
-				$parameters = array('filters' => $filters, 'eventarray' => &$eventarray);
-				$reshook = $hookmanager->executeHooks('addMoreEventsExport', $parameters); // Note that $action and $object may have been modified by hook
-				if ($reshook > 0)
-				{
-					$eventarray = $hookmanager->resArray;
-				}
             }
             else
             {
-                $this->error = $this->db->lasterror();
+                $this->error=$this->db->lasterror();
                 return -1;
             }
 
-			if ($exportholiday == 1)
-            {
-                $langs->load("holidays");
-                $title = $langs->trans("Holidays");
-
-                $sql = "SELECT u.rowid as uid, u.lastname, u.firstname, u.email, u.statut, x.rowid, x.date_debut as date_start, x.date_fin as date_end, x.halfday, x.statut as status";
-                $sql .= " FROM ".MAIN_DB_PREFIX."holiday as x, ".MAIN_DB_PREFIX."user as u";
-                $sql .= " WHERE u.rowid = x.fk_user";
-                $sql .= " AND u.statut = '1'"; // Show only active users  (0 = inactive user, 1 = active user)
-                $sql .= " AND (x.statut = '2' OR x.statut = '3')"; // Show only public leaves (2 = leave wait for approval, 3 = leave approved)
-
-                $resql = $this->db->query($sql);
-                if ($resql)
-                {
-                    $num = $this->db->num_rows($resql);
-                    $i   = 0;
-
-                    while ($i < $num)
-                    {
-                        $obj   = $this->db->fetch_object($resql);
-                        $event = array();
-
-                        if ($obj->halfday == -1)
-                        {
-                            $event['fulldayevent'] = false;
-
-                            $timestampStart = dol_stringtotime($obj->date_start." 00:00:00", 0);
-                            $timestampEnd   = dol_stringtotime($obj->date_end." 12:00:00", 0);
-                        }
-                        elseif ($obj->halfday == 1)
-                        {
-                            $event['fulldayevent'] = false;
-
-                            $timestampStart = dol_stringtotime($obj->date_start." 12:00:00", 0);
-                            $timestampEnd   = dol_stringtotime($obj->date_end." 23:59:59", 0);
-                        }
-                        else
-                        {
-                            $event['fulldayevent'] = true;
-
-                            $timestampStart = dol_stringtotime($obj->date_start." 00:00:00", 0);
-                            $timestampEnd   = dol_stringtotime($obj->date_end." 23:59:59", 0);
-                        }
-
-                        if (!empty($conf->global->AGENDA_EXPORT_FIX_TZ))
-                        {
-                            $timestampStart = - ($conf->global->AGENDA_EXPORT_FIX_TZ * 3600);
-                            $timestampEnd   = - ($conf->global->AGENDA_EXPORT_FIX_TZ * 3600);
-                        }
-
-                        $urlwithouturlroot = preg_replace('/'.preg_quote(DOL_URL_ROOT, '/').'$/i', '', trim($dolibarr_main_url_root));
-                        $urlwithroot       = $urlwithouturlroot.DOL_URL_ROOT;
-                        $url               = $urlwithroot.'/holiday/card.php?id='.$obj->rowid;
-
-                        $event['uid']          = 'dolibarrholiday-'.$this->db->database_name.'-'.$obj->rowid."@".$_SERVER["SERVER_NAME"];
-                        $event['author']       = dolGetFirstLastname($obj->firstname, $obj->lastname);
-                        $event['type']         = 'event';
-                        $event['category']     = "Holiday";
-                        $event['transparency'] = 'OPAQUE';
-                        $event['email']        = $obj->email;
-                        $event['created']      = $timestampStart;
-                        $event['modified']     = $timestampStart;
-                        $event['startdate']    = $timestampStart;
-                        $event['enddate']      = $timestampEnd;
-                        $event['duration']     = $timestampEnd - $timestampStart;
-                        $event['url']          = $url;
-
-                        if ($obj->status == 2)
-                        {
-                            // 2 = leave wait for approval
-                            $event['summary'] = $title." - ".$obj->lastname." (wait for approval)";
-                        }
-                        else
-                        {
-                            // 3 = leave approved
-                            $event['summary'] = $title." - ".$obj->lastname;
-                        }
-
-                        $eventarray[] = $event;
-
-                        $i++;
-                    }
-                }
-            }
-
             $langs->load("agenda");
 
             // Define title and desc
-            $more = '';
-            if ($login)  $more = $langs->transnoentities("User").' '.$login;
-            if ($logina) $more = $langs->transnoentities("ActionsAskedBy").' '.$logina;
-            if ($logint) $more = $langs->transnoentities("ActionsToDoBy").' '.$logint;
-            if ($logind) $more = $langs->transnoentities("ActionsDoneBy").' '.$logind;
+            $more='';
+            if ($login)  $more=$langs->transnoentities("User").' '.$login;
+            if ($logina) $more=$langs->transnoentities("ActionsAskedBy").' '.$logina;
+            if ($logint) $more=$langs->transnoentities("ActionsToDoBy").' '.$logint;
+            if ($logind) $more=$langs->transnoentities("ActionsDoneBy").' '.$logind;
             if ($more)
             {
-                $title = 'Dolibarr actions '.$mysoc->name.' - '.$more;
-                $desc = $more;
-                $desc .= ' ('.$mysoc->name.' - built by Dolibarr)';
+                $title='Dolibarr actions '.$mysoc->name.' - '.$more;
+                $desc=$more;
+                $desc.=' ('.$mysoc->name.' - built by Dolibarr)';
             }
             else
             {
-                $title = 'Dolibarr actions '.$mysoc->name;
-                $desc = $langs->transnoentities('ListOfActions');
-                $desc .= ' ('.$mysoc->name.' - built by Dolibarr)';
+                $title='Dolibarr actions '.$mysoc->name;
+                $desc=$langs->transnoentities('ListOfActions');
+                $desc.=' ('.$mysoc->name.' - built by Dolibarr)';
             }
 
             // Create temp file
-            $outputfiletmp = tempnam($conf->agenda->dir_temp, 'tmp'); // Temporary file (allow call of function by different threads
+            $outputfiletmp=tempnam($conf->agenda->dir_temp, 'tmp');  // Temporary file (allow call of function by different threads
             @chmod($outputfiletmp, octdec($conf->global->MAIN_UMASK));
 
             // Write file
-            if ($format == 'vcal') $result = build_calfile($format, $title, $desc, $eventarray, $outputfiletmp);
-            elseif ($format == 'ical') $result = build_calfile($format, $title, $desc, $eventarray, $outputfiletmp);
-            elseif ($format == 'rss')  $result = build_rssfile($format, $title, $desc, $eventarray, $outputfiletmp);
+            if ($format == 'vcal') $result=build_calfile($format, $title, $desc, $eventarray, $outputfiletmp);
+            elseif ($format == 'ical') $result=build_calfile($format, $title, $desc, $eventarray, $outputfiletmp);
+            elseif ($format == 'rss')  $result=build_rssfile($format, $title, $desc, $eventarray, $outputfiletmp);
 
             if ($result >= 0)
             {
-                if (dol_move($outputfiletmp, $outputfile, 0, 1)) $result = 1;
+                if (dol_move($outputfiletmp, $outputfile, 0, 1)) $result=1;
                 else
                 {
-                	$this->error = 'Failed to rename '.$outputfiletmp.' into '.$outputfile;
+                	$this->error='Failed to rename '.$outputfiletmp.' into '.$outputfile;
                     dol_syslog(get_class($this)."::build_exportfile ".$this->error, LOG_ERR);
                     dol_delete_file($outputfiletmp, 0, 1);
-                    $result = -1;
+                    $result=-1;
                 }
             }
             else
@@ -1928,7 +1645,7 @@
                 dol_syslog(get_class($this)."::build_exportfile build_xxxfile function fails to for format=".$format." outputfiletmp=".$outputfile, LOG_ERR);
                 dol_delete_file($outputfiletmp, 0, 1);
                 $langs->load("errors");
-                $this->error = $langs->trans("ErrorFailToCreateFile", $outputfile);
+                $this->error=$langs->trans("ErrorFailToCreateFile", $outputfile);
             }
         }
 
@@ -1940,40 +1657,38 @@
      *  Used to build previews or test instances.
      *  id must be 0 if object instance is a specimen.
      *
-     *  @return	int >0 if ok
+     *  @return	void
      */
     public function initAsSpecimen()
     {
         global $user;
 
-        $now = dol_now();
+        $now=dol_now();
 
         // Initialise parametres
-        $this->id = 0;
-        $this->specimen = 1;
-
-        $this->type_code = 'AC_OTH';
-        $this->code = 'AC_SPECIMEN_CODE';
-        $this->label = 'Label of event Specimen';
-        $this->datec = $now;
-        $this->datem = $now;
-        $this->datep = $now;
-        $this->datef = $now;
-        $this->author = $user;
-        $this->usermod = $user;
-        $this->usertodo = $user;
-        $this->fulldayevent = 0;
-        $this->punctual = 0;
-        $this->percentage = 0;
-        $this->location = 'Location';
-        $this->transparency = 1; // 1 means opaque
-        $this->priority = 1;
-        //$this->note_public = "This is a 'public' note.";
-		$this->note_private = "This is a 'private' note.";
-
-        $this->userownerid = $user->id;
-        $this->userassigned[$user->id] = array('id'=>$user->id, 'transparency'=> 1);
-        return 1;
+        $this->id=0;
+        $this->specimen=1;
+
+        $this->type_code='AC_OTH';
+        $this->code='AC_SPECIMEN_CODE';
+        $this->label='Label of event Specimen';
+        $this->datec=$now;
+        $this->datem=$now;
+        $this->datep=$now;
+        $this->datef=$now;
+        $this->author=$user;
+        $this->usermod=$user;
+        $this->usertodo=$user;
+        $this->fulldayevent=0;
+        $this->punctual=0;
+        $this->percentage=0;
+        $this->location='Location';
+        $this->transparency=1;	// 1 means opaque
+        $this->priority=1;
+        $this->note = 'Note';
+
+        $this->userownerid=$user->id;
+        $this->userassigned[$user->id]=array('id'=>$user->id, 'transparency'=> 1);
     }
 
 	/**
@@ -2020,7 +1735,7 @@
 
     	$error = 0;
     	$this->output = '';
-		$this->error = '';
+		$this->error='';
 
     	if (empty($conf->agenda->enabled))	// Should not happen. If module disabled, cron job should not be visible.
 		{
