<?php
/* Copyright (C) 2002-2004  Rodolphe Quiedeville    <rodolphe@quiedeville.org>
 * Copyright (C) 2004-2011  Laurent Destailleur     <eldy@users.sourceforge.net>
 * Copyright (C) 2005-2012  Regis Houssin           <regis.houssin@inodbox.com>
 * Copyright (C) 2011-2017  Juanjo Menent           <jmenent@2byte.es>
 * Copyright (C) 2015	    Marcos García		    <marcosgdf@gmail.com>
 * Copyright (C) 2018	    Nicolas ZABOURI	        <info@inovea-conseil.com>
 * Copyright (C) 2018-2020  Frédéric France         <frederic.france@netlogic.fr>
 *
 * This program is free software; you can redistribute it and/or modify
 * it under the terms of the GNU General Public License as published by
 * the Free Software Foundation; either version 3 of the License, or
 * (at your option) any later version.
 *
 * This program is distributed in the hope that it will be useful,
 * but WITHOUT ANY WARRANTY; without even the implied warranty of
 * MERCHANTABILITY or FITNESS FOR A PARTICULAR PURPOSE.  See the
 * GNU General Public License for more details.
 *
 * You should have received a copy of the GNU General Public License
 * along with this program. If not, see <https://www.gnu.org/licenses/>.
 */

/**
 *       \file       htdocs/comm/action/class/actioncomm.class.php
 *       \ingroup    agenda
 *       \brief      File of class to manage agenda events (actions)
 */
require_once DOL_DOCUMENT_ROOT.'/comm/action/class/cactioncomm.class.php';
require_once DOL_DOCUMENT_ROOT.'/core/class/commonobject.class.php';


/**
 *		Class to manage agenda events (actions)
 */
class ActionComm extends CommonObject
{
    /**
     * @var string ID to identify managed object
     */
    public $element = 'action';

    /**
     * @var string Name of table without prefix where object is stored
     */
    public $table_element = 'actioncomm';

    /**
     * @var string Name of id column
     */
    public $table_rowid = 'id';

    /**
     * @var string Name of icon for actioncomm object. Filename of icon is object_action.png
     */
    public $picto = 'action';

    /**
     * @var int 0=No test on entity, 1=Test with field entity, 2=Test with link by societe
     */
    public $ismultientitymanaged = 1;

    /**
     * @var integer 0=Default
     *              1=View may be restricted to sales representative only if no permission to see all or to company of external user if external user
     *              2=Same than 1 but accept record if fksoc is empty
     */
    public $restrictiononfksoc = 2;

    /**
     * @var int Id of the event
     */
    public $id;

    /**
     * @var int Id of the event. Use $id as possible
     */
    public $ref;

    /**
     * @var int Id into parent table llx_c_actioncomm (used only if option to use type is set)
     */
    public $type_id;

    /**
     * @var string Code into parent table llx_c_actioncomm (used only if option to use type is set). With default setup, should be AC_OTH_AUTO or AC_OTH.
     */
    public $type_code;

    /**
     * @var string Type label
     */
    public $type_label;

    /**
     * @var string Label into parent table llx_c_actioncomm (used only if option to use type is set)
     */
    public $type;

    /**
     * @var string Color into parent table llx_c_actioncomm (used only if option to use type is set)
     */
    public $type_color;

    /**
     * @var string Free code to identify action. Ie: Agenda trigger add here AC_TRIGGERNAME ('AC_COMPANY_CREATE', 'AC_PROPAL_VALIDATE', ...)
     */
    public $code;

    /**
     * @var string Agenda event label
     */
    public $label;

    /**
     * @var integer Date creation record (datec)
     */
    public $datec;

    /**
     * @var integer Date end record (datef)
     */
    public $datef;

    /**
     * @var integer Duration (duree)
     */
    public $duree;

    /**
     * @var integer Date modification record (tms)
     */
    public $datem;

    /**
     * @var User Object user that create action
     * @deprecated
     * @see $authorid
     */
    public $author;

    /**
     * @var User Object user that modified action
     * @deprecated
     * @see $usermodid
     */
    public $usermod;

    /**
     * @var int Id user that create action
     */
    public $authorid;

    /**
     * @var int Id user that modified action
     */
    public $usermodid;

    /**
     * @var integer Date action start (datep)
     */
    public $datep;

    /**
     * @var integer Date action end (datep2)
     */
    public $datep2;

    /**
     * @var int -1=Unkown duration
     * @deprecated
     */
    public $durationp = -1;

    /**
     * @var int 1=Event on full day
     */
    public $fulldayevent = 0;

    /**
     * @var int Milestone
     * @deprecated Milestone is already event with end date = start date
     */
    public $punctual = 1;

    /**
     * @var integer Percentage
     */
    public $percentage;

    /**
     * @var string Location
     */
    public $location;

    /**
     * @var int Transparency (ical standard). Used to say if people assigned to event are busy or not by event. 0=available, 1=busy, 2=busy (refused events)
     */
    public $transparency;

    /**
     * @var int (0 By default)
     */
    public $priority;

    /**
     * @var int[] Array of user ids
     */
    public $userassigned = array();

    /**
     * @var int Id of user owner = fk_user_action into table
     */
    public $userownerid;

    /**
     * @var int Id of user done (deprecated)
     * @deprecated
     */
    public $userdoneid;

    /**
     * @var int[] Array of contact ids
     */
    public $socpeopleassigned = array();

    /**
     * @var int[] Array of other contact emails (not user, not contact)
     */
    public $otherassigned = array();


    /**
     * @var User Object user of owner
     * @deprecated
     * @see $userownerid
     */
    public $usertodo;

    /**
     * @var User Object user that did action
     * @deprecated
     * @see $userdoneid
     */
    public $userdone;

    /**
     * @var int thirdparty id linked to action
     */
    public $socid;

    /**
     * @var int socpeople id linked to action
     */
    public $contactid;

    /**
     * @var Societe|null Company linked to action (optional)
     * @deprecated
     * @see $socid
     */
    public $societe;

    /**
     * @var Contact|null Contact linked to action (optional)
     * @deprecated
     * @see $contactid
     */
    public $contact;

    // Properties for links to other objects
    /**
     * @var int Id of linked object
     */
    public $fk_element; // Id of record

    /**
     * @var int Id of record alternative for API
     */
    public $elementid;

    /**
     * @var string Type of record. This if property ->element of object linked to.
     */
    public $elementtype;

    /**
     * @var string Ical name
     */
    public $icalname;

    /**
     * @var string Ical color
     */
    public $icalcolor;

    /**
     * @var string Extraparam
     */
    public $extraparams;

    /**
     * @var array Actions
     */
    public $actions = array();

    /**
     * @var string Email msgid
     */
    public $email_msgid;

    /**
     * @var string Email from
     */
    public $email_from;

    /**
     * @var string Email sender
     */
    public $email_sender;

    /**
     * @var string Email to
     */
    public $email_to;

    /**
     * @var string Email tocc
     */
    public $email_tocc;
    /**
     * @var string Email tobcc
     */
    public $email_tobcc;

    /**
     * @var string Email subject
     */
    public $email_subject;

    /**
     * @var string Email errors to
     */
    public $errors_to;


    /**
     *      Constructor
     *
     *      @param      DoliDB		$db      Database handler
     */
    public function __construct(DoliDB $db)
    {
        $this->db = $db;
    }

    /**
     *    Add an action/event into database.
     *    $this->type_id OR $this->type_code must be set.
     *
     *    @param	User	$user      		Object user making action
     *    @param    int		$notrigger		1 = disable triggers, 0 = enable triggers
     *    @return   int 		        	Id of created event, < 0 if KO
     */
    public function create(User $user, $notrigger = 0)
    {
        global $langs, $conf, $hookmanager;

        $error = 0;
        $now = dol_now();

        // Check parameters
        if (!isset($this->userownerid) || $this->userownerid === '')	// $this->userownerid may be 0 (anonymous event) of > 0
        {
            dol_syslog("You tried to create an event but mandatory property ownerid was not defined", LOG_WARNING);
        	$this->errors[] = 'ErrorPropertyUserowneridNotDefined';
        	return -1;
        }

        // Clean parameters
        $this->label = dol_trunc(trim($this->label), 128);
        $this->location = dol_trunc(trim($this->location), 128);
        $this->note = dol_htmlcleanlastbr(trim($this->note));
        if (empty($this->percentage))   $this->percentage = 0;
        if (empty($this->priority) || !is_numeric($this->priority)) $this->priority = 0;
        if (empty($this->fulldayevent)) $this->fulldayevent = 0;
        if (empty($this->punctual))     $this->punctual = 0;
        if (empty($this->transparency)) $this->transparency = 0;
        if ($this->percentage > 100) $this->percentage = 100;
        //if ($this->percentage == 100 && ! $this->dateend) $this->dateend = $this->date;
        if (!empty($this->datep) && !empty($this->datef))   $this->durationp = ($this->datef - $this->datep); // deprecated
        //if (! empty($this->date)  && ! empty($this->dateend)) $this->durationa=($this->dateend - $this->date);
        if (!empty($this->datep) && !empty($this->datef) && $this->datep > $this->datef) $this->datef = $this->datep;
        //if (! empty($this->date)  && ! empty($this->dateend) && $this->date > $this->dateend) $this->dateend=$this->date;
        if (!isset($this->fk_project) || $this->fk_project < 0) $this->fk_project = 0;
        // For backward compatibility
        if ($this->elementtype == 'facture')  $this->elementtype = 'invoice';
        if ($this->elementtype == 'commande') $this->elementtype = 'order';
        if ($this->elementtype == 'contrat')  $this->elementtype = 'contract';

        if (!is_array($this->userassigned) && !empty($this->userassigned))	// For backward compatibility when userassigned was an int instead fo array
        {
        	$tmpid = $this->userassigned;
        	$this->userassigned = array();
        	$this->userassigned[$tmpid] = array('id'=>$tmpid, 'transparency'=>$this->transparency);
        }


        $userownerid = $this->userownerid;
        $userdoneid = $this->userdoneid;

        // Be sure assigned user is defined as an array of array('id'=>,'mandatory'=>,...).
        if (empty($this->userassigned) || count($this->userassigned) == 0 || !is_array($this->userassigned))
        	$this->userassigned = array($userownerid=>array('id'=>$userownerid, 'transparency'=>$this->transparency));

        if (!$this->type_id || !$this->type_code)
        {
        	$key = empty($this->type_id) ? $this->type_code : $this->type_id;

            // Get id from code
            $cactioncomm = new CActionComm($this->db);
            $result = $cactioncomm->fetch($key);

            if ($result > 0)
            {
                $this->type_id = $cactioncomm->id;
                $this->type_code = $cactioncomm->code;
            }
            elseif ($result == 0)
            {
                $this->error = 'Failed to get record with id '.$this->type_id.' code '.$this->type_code.' from dictionary "type of events"';
                return -1;
            }
            else
			{
                $this->error = $cactioncomm->error;
                return -1;
            }
        }
        $code = empty($this->code) ? $this->type_code : $this->code;

        // Check parameters
        if (!$this->type_id)
        {
            $this->error = "ErrorWrongParameters";
            return -1;
        }

        $this->db->begin();

        $sql = "INSERT INTO ".MAIN_DB_PREFIX."actioncomm";
        $sql .= "(datec,";
        $sql .= "datep,";
        $sql .= "datep2,";
        $sql .= "durationp,"; // deprecated
        $sql .= "fk_action,";
        $sql .= "code,";
	 	$sql .= "ref_ext,";
        $sql .= "fk_soc,";
        $sql .= "fk_project,";
        $sql .= "note,";
        $sql .= "fk_contact,";
        $sql .= "fk_user_author,";
        $sql .= "fk_user_action,";
        $sql .= "fk_user_done,";
        $sql .= "label,percent,priority,fulldayevent,location,punctual,";
        $sql .= "transparency,";
        $sql .= "fk_element,";
        $sql .= "elementtype,";
        $sql .= "entity,";
        $sql .= "extraparams,";
		// Fields emails
        $sql .= "email_msgid,";
        $sql .= "email_from,";
        $sql .= "email_sender,";
        $sql .= "email_to,";
        $sql .= "email_tocc,";
        $sql .= "email_tobcc,";
        $sql .= "email_subject,";
        $sql .= "errors_to";
        $sql .= ") VALUES (";
        $sql .= "'".$this->db->idate($now)."', ";
        $sql .= (strval($this->datep) != '' ? "'".$this->db->idate($this->datep)."'" : "null").", ";
        $sql .= (strval($this->datef) != '' ? "'".$this->db->idate($this->datef)."'" : "null").", ";
        $sql .= ((isset($this->durationp) && $this->durationp >= 0 && $this->durationp != '') ? "'".$this->db->escape($this->durationp)."'" : "null").", "; // deprecated
        $sql .= (isset($this->type_id) ? $this->type_id : "null").",";
        $sql .= ($code ? ("'".$code."'") : "null").", ";
        $sql .= ($this->ref_ext ? ("'".$this->db->idate($this->ref_ext)."'") : "null").", ";
        $sql .= ((isset($this->socid) && $this->socid > 0) ? $this->socid : "null").", ";
        $sql .= ((isset($this->fk_project) && $this->fk_project > 0) ? $this->fk_project : "null").", ";
        $sql .= " '".$this->db->escape($this->note_private ? $this->note_private : $this->note)."', ";
        $sql .= ((isset($this->contactid) && $this->contactid > 0) ? $this->contactid : "null").", ";
        $sql .= (isset($user->id) && $user->id > 0 ? $user->id : "null").", ";
        $sql .= ($userownerid > 0 ? $userownerid : "null").", ";
        $sql .= ($userdoneid > 0 ? $userdoneid : "null").", ";
        $sql .= "'".$this->db->escape($this->label)."','".$this->db->escape($this->percentage)."','".$this->db->escape($this->priority)."','".$this->db->escape($this->fulldayevent)."','".$this->db->escape($this->location)."','".$this->db->escape($this->punctual)."', ";
        $sql .= "'".$this->db->escape($this->transparency)."', ";
        $sql .= (!empty($this->fk_element) ? $this->fk_element : "null").", ";
        $sql .= (!empty($this->elementtype) ? "'".$this->db->escape($this->elementtype)."'" : "null").", ";
        $sql .= $conf->entity.",";
        $sql .= (!empty($this->extraparams) ? "'".$this->db->escape($this->extraparams)."'" : "null").", ";
        // Fields emails
        $sql .= (!empty($this->email_msgid) ? "'".$this->db->escape($this->email_msgid)."'" : "null").", ";
        $sql .= (!empty($this->email_from) ? "'".$this->db->escape($this->email_from)."'" : "null").", ";
        $sql .= (!empty($this->email_sender) ? "'".$this->db->escape($this->email_sender)."'" : "null").", ";
        $sql .= (!empty($this->email_to) ? "'".$this->db->escape($this->email_to)."'" : "null").", ";
        $sql .= (!empty($this->email_tocc) ? "'".$this->db->escape($this->email_tocc)."'" : "null").", ";
        $sql .= (!empty($this->email_tobcc) ? "'".$this->db->escape($this->email_tobcc)."'" : "null").", ";
        $sql .= (!empty($this->email_subject) ? "'".$this->db->escape($this->email_subject)."'" : "null").", ";
        $sql .= (!empty($this->errors_to) ? "'".$this->db->escape($this->errors_to)."'" : "null");
        $sql .= ")";

        dol_syslog(get_class($this)."::add", LOG_DEBUG);
        $resql = $this->db->query($sql);
        if ($resql)
        {
            $this->id = $this->db->last_insert_id(MAIN_DB_PREFIX."actioncomm", "id");

            // Now insert assigned users
			if (!$error)
			{
				//dol_syslog(var_export($this->userassigned, true));
				foreach ($this->userassigned as $key => $val)
				{
			        if (!is_array($val))	// For backward compatibility when val=id
			        {
			        	$val = array('id'=>$val);
			        }

			        if ($val['id'] > 0)
			        {
						$sql = "INSERT INTO ".MAIN_DB_PREFIX."actioncomm_resources(fk_actioncomm, element_type, fk_element, mandatory, transparency, answer_status)";
						$sql .= " VALUES(".$this->id.", 'user', ".$val['id'].", ".(empty($val['mandatory']) ? '0' : $val['mandatory']).", ".(empty($val['transparency']) ? '0' : $val['transparency']).", ".(empty($val['answer_status']) ? '0' : $val['answer_status']).")";

						$resql = $this->db->query($sql);
						if (!$resql)
						{
							$error++;
							dol_syslog('Error to process userassigned: '.$this->db->lasterror(), LOG_ERR);
			           		$this->errors[] = $this->db->lasterror();
						}
						//var_dump($sql);exit;
			        }
				}
			}

			if (!$error)
			{
				if (!empty($this->socpeopleassigned))
				{
					foreach ($this->socpeopleassigned as $id => $val)
					{
						$sql = "INSERT INTO ".MAIN_DB_PREFIX."actioncomm_resources(fk_actioncomm, element_type, fk_element, mandatory, transparency, answer_status)";
						$sql .= " VALUES(".$this->id.", 'socpeople', ".$id.", 0, 0, 0)";

						$resql = $this->db->query($sql);
						if (!$resql)
						{
							$error++;
							dol_syslog('Error to process socpeopleassigned: '.$this->db->lasterror(), LOG_ERR);
							$this->errors[] = $this->db->lasterror();
						}
					}
				}
			}

            if (!$error)
            {
	            // Actions on extra fields
            	if (empty($conf->global->MAIN_EXTRAFIELDS_DISABLED)) // For avoid conflicts if trigger used
            	{
            		$result = $this->insertExtraFields();
            		if ($result < 0)
            		{
            			$error++;
            		}
	            }
            }

            if (!$error && !$notrigger)
            {
                // Call trigger
                $result = $this->call_trigger('ACTION_CREATE', $user);
                if ($result < 0) { $error++; }
                // End call triggers
            }

            if (!$error)
            {
            	$this->db->commit();
            	return $this->id;
            }
            else
            {
                $this->db->rollback();
                return -1;
            }
        }
        else
        {
            $this->db->rollback();
            $this->error = $this->db->lasterror();
            return -1;
        }
    }

    /**
     *  Load an object from its id and create a new one in database
     *
     *  @param	    User	        $fuser      	Object user making action
	 *  @param		int				$socid			Id of thirdparty
     *  @return		int								New id of clone
     */
    public function createFromClone(User $fuser, $socid)
    {
        global $db, $conf, $hookmanager;

        $error = 0;
        $now = dol_now();

        $this->db->begin();

		// Load source object
		$objFrom = clone $this;

		// Retreive all extrafield
		// fetch optionals attributes and labels
		$this->fetch_optionals();

		//$this->fetch_userassigned();
		$this->fetchResources();

        $this->id = 0;

        // Create clone
		$this->context['createfromclone'] = 'createfromclone';
		$result = $this->create($fuser);
        if ($result < 0) $error++;

        if (!$error)
        {
            // Hook of thirdparty module
            if (is_object($hookmanager))
            {
                $parameters = array('objFrom'=>$objFrom);
                $action = '';
                $reshook = $hookmanager->executeHooks('createFrom', $parameters, $this, $action); // Note that $action and $object may have been modified by some hooks
                if ($reshook < 0) $error++;
            }

            // Call trigger
            $result = $this->call_trigger('ACTION_CLONE', $fuser);
            if ($result < 0) { $error++; }
            // End call triggers
        }

        unset($this->context['createfromclone']);

        // End
        if (!$error)
        {
            $this->db->commit();
            return $this->id;
        }
        else
        {
            $this->db->rollback();
            return -1;
        }
    }

    /**
     *  Load object from database
     *
     *  @param  int		$id     	Id of action to get
     *  @param  string	$ref    	Ref of action to get
     *  @param  string	$ref_ext	Ref ext to get
     *  @return	int					<0 if KO, >0 if OK
     */
    public function fetch($id, $ref = '', $ref_ext = '')
    {
        global $langs;

        $sql = "SELECT a.id,";
        $sql .= " a.id as ref,";
        $sql .= " a.ref_ext,";
        $sql .= " a.datep,";
        $sql .= " a.datep2,";
        $sql .= " a.durationp,"; // deprecated
        $sql .= " a.datec,";
        $sql .= " a.tms as datem,";
        $sql .= " a.code, a.label, a.note,";
        $sql .= " a.fk_soc,";
        $sql .= " a.fk_project,";
        $sql .= " a.fk_user_author, a.fk_user_mod,";
        $sql .= " a.fk_user_action, a.fk_user_done,";
        $sql .= " a.fk_contact, a.percent as percentage,";
        $sql .= " a.fk_element as elementid, a.elementtype,";
        $sql .= " a.priority, a.fulldayevent, a.location, a.punctual, a.transparency,";
        $sql .= " c.id as type_id, c.code as type_code, c.libelle as type_label, c.color as type_color, c.picto as type_picto,";
        $sql .= " s.nom as socname,";
        $sql .= " u.firstname, u.lastname as lastname";
        $sql .= " FROM ".MAIN_DB_PREFIX."actioncomm as a ";
        $sql .= " LEFT JOIN ".MAIN_DB_PREFIX."c_actioncomm as c ON a.fk_action=c.id ";
        $sql .= " LEFT JOIN ".MAIN_DB_PREFIX."user as u on u.rowid = a.fk_user_author";
        $sql .= " LEFT JOIN ".MAIN_DB_PREFIX."societe as s on s.rowid = a.fk_soc";
        $sql .= " WHERE ";
        if ($ref) $sql .= " a.id=".$ref; // No field ref, we use id
        elseif ($ref_ext) $sql .= " a.ref_ext='".$this->db->escape($ref_ext)."'";
        else $sql .= " a.id=".$id;

        dol_syslog(get_class($this)."::fetch", LOG_DEBUG);
        $resql = $this->db->query($sql);
        if ($resql)
        {
        	$num = $this->db->num_rows($resql);
            if ($num)
            {
                $obj = $this->db->fetch_object($resql);

                $this->id         = $obj->id;
                $this->ref        = $obj->ref;
                $this->ref_ext    = $obj->ref_ext;

                // Properties of parent table llx_c_actioncomm
                $this->type_id    = $obj->type_id;
                $this->type_code  = $obj->type_code;
                $this->type_color = $obj->type_color;
                $this->type_picto = $obj->type_picto;
                $transcode = $langs->trans("Action".$obj->type_code);
                $this->type       = (($transcode != "Action".$obj->type_code) ? $transcode : $obj->type_label);
                $transcode = $langs->trans("Action".$obj->type_code.'Short');
                $this->type_short = (($transcode != "Action".$obj->type_code.'Short') ? $transcode : '');

				$this->code = $obj->code;
                $this->label				= $obj->label;
                $this->datep				= $this->db->jdate($obj->datep);
                $this->datef				= $this->db->jdate($obj->datep2);

                $this->datec   				= $this->db->jdate($obj->datec);
                $this->datem   				= $this->db->jdate($obj->datem);

                $this->note = $obj->note;
                $this->note_private = $obj->note;
                $this->percentage = $obj->percentage;

                $this->authorid = $obj->fk_user_author;
                $this->usermodid = $obj->fk_user_mod;

                if (!is_object($this->author)) $this->author = new stdClass(); // To avoid warning
                $this->author->id = $obj->fk_user_author; // deprecated
                $this->author->firstname = $obj->firstname; // deprecated
                $this->author->lastname = $obj->lastname; // deprecated
                if (!is_object($this->usermod)) $this->usermod = new stdClass(); // To avoid warning
                $this->usermod->id = $obj->fk_user_mod; // deprecated

                $this->userownerid = $obj->fk_user_action;
                $this->userdoneid = $obj->fk_user_done;
                $this->priority				= $obj->priority;
                $this->fulldayevent			= $obj->fulldayevent;
                $this->location				= $obj->location;
                $this->transparency			= $obj->transparency;
                $this->punctual				= $obj->punctual; // deprecated

                $this->socid = $obj->fk_soc; // To have fetch_thirdparty method working
                $this->contactid			= $obj->fk_contact; // To have fetch_contact method working
                $this->fk_project = $obj->fk_project; // To have fetch_projet method working

                //$this->societe->id			= $obj->fk_soc;			// deprecated
                //$this->contact->id			= $obj->fk_contact;		// deprecated

                $this->fk_element = $obj->elementid;
                $this->elementid = $obj->elementid;
                $this->elementtype = $obj->elementtype;

                $this->fetchResources();
            }
            $this->db->free($resql);
        }
        else
        {
            $this->error = $this->db->lasterror();
            return -1;
        }

        return $num;
    }

    /**
     *    Initialize $this->userassigned & this->socpeopleassigned array with list of id of user and contact assigned to event
     *
     *    @return   int				<0 if KO, >0 if OK
     */
    public function fetchResources()
    {
    	$this->userassigned = array();
    	$this->socpeopleassigned = array();

    	$sql = 'SELECT fk_actioncomm, element_type, fk_element, answer_status, mandatory, transparency';
		$sql .= ' FROM '.MAIN_DB_PREFIX.'actioncomm_resources';
		$sql .= ' WHERE fk_actioncomm = '.$this->id;
		$sql .= " AND element_type IN ('user', 'socpeople')";
		$resql = $this->db->query($sql);
		if ($resql)
		{
			// If owner is known, we must but id first into list
			if ($this->userownerid > 0) $this->userassigned[$this->userownerid] = array('id'=>$this->userownerid); // Set first so will be first into list.

            while ($obj = $this->db->fetch_object($resql))
            {
            	if ($obj->fk_element > 0)
				{
					switch ($obj->element_type) {
						case 'user':
							$this->userassigned[$obj->fk_element] = array('id'=>$obj->fk_element, 'mandatory'=>$obj->mandatory, 'answer_status'=>$obj->answer_status, 'transparency'=>$obj->transparency);
							if (empty($this->userownerid)) $this->userownerid = $obj->fk_element; // If not defined (should not happened, we fix this)
							break;
						case 'socpeople':
							$this->socpeopleassigned[$obj->fk_element] = array('id'=>$obj->fk_element, 'mandatory'=>$obj->mandatory, 'answer_status'=>$obj->answer_status, 'transparency'=>$obj->transparency);
							break;
					}
				}
            }

        	return 1;
		}
		else
		{
			dol_print_error($this->db);
			return -1;
		}
	}

    // phpcs:disable PEAR.NamingConventions.ValidFunctionName.ScopeNotCamelCaps
    /**
     *    Initialize this->userassigned array with list of id of user assigned to event
     *
     *    @param    bool    $override   Override $this->userownerid when empty. TODO This should be false by default. True is here to fix corrupted data.
     *    @return   int                 <0 if KO, >0 if OK
     */
    public function fetch_userassigned($override = true)
    {
        // phpcs:enable
        $sql = "SELECT fk_actioncomm, element_type, fk_element, answer_status, mandatory, transparency";
        $sql .= " FROM ".MAIN_DB_PREFIX."actioncomm_resources";
        $sql .= " WHERE element_type = 'user' AND fk_actioncomm = ".$this->id;

        $resql2 = $this->db->query($sql);
        if ($resql2)
        {
            $this->userassigned = array();

            // If owner is known, we must but id first into list
            if ($this->userownerid > 0)
            {
                // Set first so will be first into list.
                $this->userassigned[$this->userownerid] = array('id'=>$this->userownerid);
            }

            while ($obj = $this->db->fetch_object($resql2))
            {
                if ($obj->fk_element > 0)
                {
                    $this->userassigned[$obj->fk_element] = array('id'=>$obj->fk_element,
                                                                  'mandatory'=>$obj->mandatory,
                                                                  'answer_status'=>$obj->answer_status,
                                                                  'transparency'=>$obj->transparency);
                }

                if ($override === true)
                {
                    // If not defined (should not happened, we fix this)
                    if (empty($this->userownerid))
                    {
                        $this->userownerid = $obj->fk_element;
                    }
                }
            }

            return 1;
        }
        else
        {
            dol_print_error($this->db);
            return -1;
        }
    }

    /**
     *    Delete event from database
     *
     *    @param    int		$notrigger		1 = disable triggers, 0 = enable triggers
     *    @return   int 					<0 if KO, >0 if OK
     */
    public function delete($notrigger = 0)
    {
        global $user;

        $error = 0;

        dol_syslog(get_class($this)."::delete", LOG_DEBUG);

        $this->db->begin();

        // remove categorie association
        $sql = "DELETE FROM ".MAIN_DB_PREFIX."categorie_actioncomm";
        $sql .= " WHERE fk_actioncomm=".$this->id;

        $res = $this->db->query($sql);
<<<<<<< HEAD
        if ($res < 0) {
            $this->error = $this->db->lasterror();
            $error++;
        }
        // remove actioncomm
        if (!$error) {
            $sql = "DELETE FROM ".MAIN_DB_PREFIX."actioncomm";
            $sql .= " WHERE id=".$this->id;

            $res = $this->db->query($sql);
            if ($res < 0) {
                $this->error = $this->db->lasterror();
                $error++;
            }
=======
        if (!$res) {
        	$this->error=$this->db->lasterror();
        	$error++;
>>>>>>> 27782a24
        }

        if (!$error) {
            $sql = "DELETE FROM ".MAIN_DB_PREFIX."actioncomm_resources";
            $sql .= " WHERE fk_actioncomm=".$this->id;

            $res = $this->db->query($sql);
            if (!$res) {
                $this->error=$this->db->lasterror();
                $error++;
            }
        }

        // Removed extrafields
        if (!$error) {
        	$result = $this->deleteExtraFields();
          	if ($result < 0)
           	{
           		$error++;
           		dol_syslog(get_class($this)."::delete error -3 ".$this->error, LOG_ERR);
           	}
        }

        if (!$error)
        {
            if (!$notrigger)
            {
                // Call trigger
                $result = $this->call_trigger('ACTION_DELETE', $user);
                if ($result < 0) { $error++; }
                // End call triggers
            }

            if (!$error)
            {
                $this->db->commit();
                return 1;
            }
            else
            {
                $this->db->rollback();
                return -2;
            }
        }
        else
        {
            $this->db->rollback();
            $this->error = $this->db->lasterror();
            return -1;
        }
    }

    /**
     *    Update action into database
     *	  If percentage = 100, on met a jour date 100%
     *
     *    @param    User	$user			Object user making change
     *    @param    int		$notrigger		1 = disable triggers, 0 = enable triggers
     *    @return   int     				<0 if KO, >0 if OK
     */
    public function update($user, $notrigger = 0)
    {
        global $langs, $conf, $hookmanager;

        $error = 0;

        // Clean parameters
        $this->label = trim($this->label);
        $this->note = trim($this->note);
        if (empty($this->percentage))    $this->percentage = 0;
        if (empty($this->priority) || !is_numeric($this->priority)) $this->priority = 0;
        if (empty($this->transparency))  $this->transparency = 0;
        if (empty($this->fulldayevent))  $this->fulldayevent = 0;
        if ($this->percentage > 100) $this->percentage = 100;
        //if ($this->percentage == 100 && ! $this->dateend) $this->dateend = $this->date;
        if ($this->datep && $this->datef)   $this->durationp = ($this->datef - $this->datep); // deprecated
        //if ($this->date  && $this->dateend) $this->durationa=($this->dateend - $this->date);
        if ($this->datep && $this->datef && $this->datep > $this->datef) $this->datef = $this->datep;
        //if ($this->date  && $this->dateend && $this->date > $this->dateend) $this->dateend=$this->date;
        if ($this->fk_project < 0) $this->fk_project = 0;

        // Check parameters
        if ($this->percentage == 0 && $this->userdoneid > 0)
        {
            $this->error = "ErrorCantSaveADoneUserWithZeroPercentage";
            return -1;
        }

        $socid = (($this->socid > 0) ? $this->socid : 0);
        $contactid = (($this->contactid > 0) ? $this->contactid : 0);
		$userownerid = ($this->userownerid ? $this->userownerid : 0);
		$userdoneid = ($this->userdoneid ? $this->userdoneid : 0);

        $this->db->begin();

        $sql = "UPDATE ".MAIN_DB_PREFIX."actioncomm ";
        $sql .= " SET percent = '".$this->db->escape($this->percentage)."'";
        if ($this->type_id > 0) $sql .= ", fk_action = '".$this->db->escape($this->type_id)."'";
        $sql .= ", label = ".($this->label ? "'".$this->db->escape($this->label)."'" : "null");
        $sql .= ", datep = ".(strval($this->datep) != '' ? "'".$this->db->idate($this->datep)."'" : 'null');
        $sql .= ", datep2 = ".(strval($this->datef) != '' ? "'".$this->db->idate($this->datef)."'" : 'null');
        $sql .= ", durationp = ".(isset($this->durationp) && $this->durationp >= 0 && $this->durationp != '' ? "'".$this->db->escape($this->durationp)."'" : "null"); // deprecated
        $sql .= ", note = '".$this->db->escape($this->note_private ? $this->note_private : $this->note)."'";
        $sql .= ", fk_project =".($this->fk_project > 0 ? $this->fk_project : "null");
        $sql .= ", fk_soc =".($socid > 0 ? $socid : "null");
        $sql .= ", fk_contact =".($contactid > 0 ? $contactid : "null");
        $sql .= ", priority = '".$this->db->escape($this->priority)."'";
        $sql .= ", fulldayevent = '".$this->db->escape($this->fulldayevent)."'";
        $sql .= ", location = ".($this->location ? "'".$this->db->escape($this->location)."'" : "null");
        $sql .= ", transparency = '".$this->db->escape($this->transparency)."'";
        $sql .= ", fk_user_mod = ".$user->id;
        $sql .= ", fk_user_action=".($userownerid > 0 ? "'".$userownerid."'" : "null");
        $sql .= ", fk_user_done=".($userdoneid > 0 ? "'".$userdoneid."'" : "null");
        if (!empty($this->fk_element)) $sql .= ", fk_element=".($this->fk_element ? $this->db->escape($this->fk_element) : "null");
        if (!empty($this->elementtype)) $sql .= ", elementtype=".($this->elementtype ? "'".$this->db->escape($this->elementtype)."'" : "null");
        $sql .= " WHERE id=".$this->id;

        dol_syslog(get_class($this)."::update", LOG_DEBUG);
        if ($this->db->query($sql))
        {
			$action = 'update';

        	// Actions on extra fields
       		if (empty($conf->global->MAIN_EXTRAFIELDS_DISABLED)) // For avoid conflicts if trigger used
       		{
       			$result = $this->insertExtraFields();
       			if ($result < 0)
       			{
       				$error++;
       			}
        	}

            // Now insert assignedusers
			if (!$error)
			{
				$sql = "DELETE FROM ".MAIN_DB_PREFIX."actioncomm_resources where fk_actioncomm = ".$this->id." AND element_type = 'user'";
				$resql = $this->db->query($sql);

				foreach ($this->userassigned as $key => $val)
				{
			        if (!is_array($val))	// For backward compatibility when val=id
			        {
			        	$val = array('id'=>$val);
			        }
					$sql = "INSERT INTO ".MAIN_DB_PREFIX."actioncomm_resources(fk_actioncomm, element_type, fk_element, mandatory, transparency, answer_status)";
					$sql .= " VALUES(".$this->id.", 'user', ".$val['id'].", ".(empty($val['mandatory']) ? '0' : $val['mandatory']).", ".(empty($val['transparency']) ? '0' : $val['transparency']).", ".(empty($val['answer_status']) ? '0' : $val['answer_status']).")";

					$resql = $this->db->query($sql);
					if (!$resql)
					{
						$error++;
		           		$this->errors[] = $this->db->lasterror();
					}
					//var_dump($sql);exit;
				}
			}

			if (!$error)
			{
				$sql = "DELETE FROM ".MAIN_DB_PREFIX."actioncomm_resources where fk_actioncomm = ".$this->id." AND element_type = 'socpeople'";
				$resql = $this->db->query($sql);

				if (!empty($this->socpeopleassigned))
				{
					foreach (array_keys($this->socpeopleassigned) as $id)
					{
						$sql = "INSERT INTO ".MAIN_DB_PREFIX."actioncomm_resources(fk_actioncomm, element_type, fk_element, mandatory, transparency, answer_status)";
						$sql .= " VALUES(".$this->id.", 'socpeople', ".$id.", 0, 0, 0)";

						$resql = $this->db->query($sql);
						if (!$resql)
						{
							$error++;
							$this->errors[] = $this->db->lasterror();
						}
					}
				}
			}

            if (!$error && !$notrigger)
            {
                // Call trigger
                $result = $this->call_trigger('ACTION_MODIFY', $user);
                if ($result < 0) { $error++; }
                // End call triggers
            }

            if (!$error)
            {
                $this->db->commit();
                return 1;
            }
            else
            {
                $this->db->rollback();
                dol_syslog(get_class($this)."::update ".join(',', $this->errors), LOG_ERR);
                return -2;
            }
        }
        else
        {
            $this->db->rollback();
            $this->error = $this->db->lasterror();
            return -1;
        }
    }

    /**
     *  Load all objects with filters.
     *  @todo WARNING: This make a fetch on all records instead of making one request with a join.
     *
     *  @param		DoliDb	$db				Database handler
     *  @param		int		$socid			Filter by thirdparty
     *  @param		int		$fk_element		Id of element action is linked to
     *  @param		string	$elementtype	Type of element action is linked to
     *  @param		string	$filter			Other filter
     *  @param		string	$sortfield		Sort on this field
     *  @param		string	$sortorder		ASC or DESC
     *  @param		string	$limit			Limit number of answers
     *  @return		array|string			Error string if KO, array with actions if OK
     */
    public static function getActions($db, $socid = 0, $fk_element = 0, $elementtype = '', $filter = '', $sortfield = 'a.datep', $sortorder = 'DESC', $limit = 0)
    {
        global $conf, $langs;

        $resarray = array();

        dol_syslog(get_class()."::getActions", LOG_DEBUG);

        $sql = "SELECT a.id";
        $sql .= " FROM ".MAIN_DB_PREFIX."actioncomm as a";
        $sql .= " WHERE a.entity IN (".getEntity('agenda').")";
        if (!empty($socid)) $sql .= " AND a.fk_soc = ".$socid;
        if (!empty($elementtype))
        {
            if ($elementtype == 'project') $sql .= ' AND a.fk_project = '.$fk_element;
            else $sql .= " AND a.fk_element = ".(int) $fk_element." AND a.elementtype = '".$elementtype."'";
        }
        if (!empty($filter)) $sql .= $filter;
		if ($sortorder && $sortfield) $sql .= $db->order($sortfield, $sortorder);
		$sql .= $db->plimit($limit, 0);

        $resql = $db->query($sql);
        if ($resql)
        {
            $num = $db->num_rows($resql);

            if ($num)
            {
                for ($i = 0; $i < $num; $i++)
                {
                    $obj = $db->fetch_object($resql);
                    $actioncommstatic = new ActionComm($db);
                    $actioncommstatic->fetch($obj->id);
                    $resarray[$i] = $actioncommstatic;
                }
            }
            $db->free($resql);
            return $resarray;
        }
        else
        {
            return $db->lasterror();
        }
    }

    // phpcs:disable PEAR.NamingConventions.ValidFunctionName.ScopeNotCamelCaps
    /**
     * Load indicators for dashboard (this->nbtodo and this->nbtodolate)
     *
     * @param	User	$user   			Objet user
     * @param	int		$load_state_board	Charge indicateurs this->nb de tableau de bord
     * @return WorkboardResponse|int <0 if KO, WorkboardResponse if OK
     */
    public function load_board($user, $load_state_board = 0)
    {
        // phpcs:enable
        global $conf, $langs;

    	if (empty($load_state_board)) $sql = "SELECT a.id, a.datep as dp";
    	else {
    		$this->nb = array();
    		$sql = "SELECT count(a.id) as nb";
    	}
    	$sql .= " FROM ".MAIN_DB_PREFIX."actioncomm as a";
    	if (!$user->rights->societe->client->voir && !$user->socid) $sql .= " LEFT JOIN ".MAIN_DB_PREFIX."societe_commerciaux as sc ON a.fk_soc = sc.fk_soc";
    	$sql .= " LEFT JOIN ".MAIN_DB_PREFIX."societe as s ON a.fk_soc = s.rowid";
    	$sql .= " WHERE 1 = 1";
    	if (empty($load_state_board)) $sql .= " AND a.percent >= 0 AND a.percent < 100";
    	$sql .= " AND a.entity IN (".getEntity('agenda').")";
    	if (!$user->rights->societe->client->voir && !$user->socid) $sql .= " AND (a.fk_soc IS NULL OR sc.fk_user = ".$user->id.")";
    	if ($user->socid) $sql .= " AND a.fk_soc = ".$user->socid;
    	if (!$user->rights->agenda->allactions->read) $sql .= " AND (a.fk_user_author = ".$user->id." OR a.fk_user_action = ".$user->id." OR a.fk_user_done = ".$user->id.")";

    	$resql = $this->db->query($sql);
    	if ($resql)
    	{
    		if (empty($load_state_board)) {
	    		$agenda_static = new ActionComm($this->db);
	    		$response = new WorkboardResponse();
	    		$response->warning_delay = $conf->agenda->warning_delay / 60 / 60 / 24;
	    		$response->label = $langs->trans("ActionsToDo");
	    		$response->labelShort = $langs->trans("ActionsToDoShort");
	    		$response->url = DOL_URL_ROOT.'/comm/action/list.php?actioncode=0&amp;status=todo&amp;mainmenu=agenda';
	    		if ($user->rights->agenda->allactions->read) $response->url .= '&amp;filtert=-1';
	    		$response->img = img_object('', "action", 'class="inline-block valigntextmiddle"');
    		}
    		// This assignment in condition is not a bug. It allows walking the results.
    		while ($obj = $this->db->fetch_object($resql))
    		{
    			if (empty($load_state_board)) {
	    			$response->nbtodo++;
	    			$agenda_static->datep = $this->db->jdate($obj->dp);
	    			if ($agenda_static->hasDelay()) $response->nbtodolate++;
    			} else $this->nb["actionscomm"] = $obj->nb;
    		}

    		$this->db->free($resql);
    		if (empty($load_state_board)) return $response;
    		else return 1;
    	}
    	else
    	{
    		dol_print_error($this->db);
    		$this->error = $this->db->error();
    		return -1;
    	}
    }


    /**
     *  Charge les informations d'ordre info dans l'objet facture
     *
     *  @param	int		$id       	Id de la facture a charger
     *  @return	void
     */
    public function info($id)
    {
        $sql = 'SELECT ';
        $sql .= ' a.id,';
        $sql .= ' datec,';
        $sql .= ' tms as datem,';
        $sql .= ' fk_user_author,';
        $sql .= ' fk_user_mod';
        $sql .= ' FROM '.MAIN_DB_PREFIX.'actioncomm as a';
        $sql .= ' WHERE a.id = '.$id;

        dol_syslog(get_class($this)."::info", LOG_DEBUG);
        $result = $this->db->query($sql);
        if ($result)
        {
            if ($this->db->num_rows($result))
            {
                $obj = $this->db->fetch_object($result);
                $this->id = $obj->id;
                if ($obj->fk_user_author)
                {
                    $cuser = new User($this->db);
                    $cuser->fetch($obj->fk_user_author);
                    $this->user_creation = $cuser;
                }
                if ($obj->fk_user_mod)
                {
                    $muser = new User($this->db);
                    $muser->fetch($obj->fk_user_mod);
                    $this->user_modification = $muser;
                }

                $this->date_creation = $this->db->jdate($obj->datec);
                if (!empty($obj->fk_user_mod)) $this->date_modification = $this->db->jdate($obj->datem);
            }
            $this->db->free($result);
        }
        else
        {
            dol_print_error($this->db);
        }
    }


    /**
     *  Return label of status
     *
     *  @param	int		$mode           0=libelle long, 1=libelle court, 2=Picto + Libelle court, 3=Picto, 4=Picto + Libelle long, 5=Libelle court + Picto
     *  @param  int		$hidenastatus   1=Show nothing if status is "Not applicable"
     *  @return string          		String with status
     */
    public function getLibStatut($mode, $hidenastatus = 0)
    {
        return $this->LibStatut($this->percentage, $mode, $hidenastatus, $this->datep);
    }

    // phpcs:disable PEAR.NamingConventions.ValidFunctionName.ScopeNotCamelCaps
    /**
     *  Return label of action status
     *
     *  @param  int     $percent        Percent
     *  @param  int		$mode           0=Long label, 1=Short label, 2=Picto+Short label, 3=Picto, 4=Picto+Short label, 5=Short label+Picto, 6=Picto+Long label, 7=Very short label+Picto
     *  @param  int		$hidenastatus   1=Show nothing if status is "Not applicable"
     *  @param  int     $datestart      Date start of event
     *  @return string		    		Label
     */
    public function LibStatut($percent, $mode, $hidenastatus = 0, $datestart = '')
    {
        // phpcs:enable
        global $langs;

        $labelStatus = $langs->trans('StatusNotApplicable');
       	if ($percent == -1 && !$hidenastatus) $labelStatus = $langs->trans('StatusNotApplicable');
       	elseif ($percent == 0) $labelStatus = $langs->trans('StatusActionToDo').' (0%)';
       	elseif ($percent > 0 && $percent < 100) $labelStatus = $langs->trans('StatusActionInProcess').' ('.$percent.'%)';
       	elseif ($percent >= 100) $labelStatus = $langs->trans('StatusActionDone').' (100%)';

        $labelStatusShort = $langs->trans('StatusNotApplicable');
        if ($percent == -1 && !$hidenastatus) $labelStatusShort = $langs->trans('NA');
        elseif ($percent == 0) $labelStatusShort = '0%';
        elseif ($percent > 0 && $percent < 100) $labelStatusShort = $percent.'%';
        elseif ($percent >= 100) $labelStatusShort = '100%';

        $statusType = 'status9';
        if ($percent == -1 && !$hidenastatus) $statusType = 'status9';
        if ($percent == 0) $statusType = 'status1';
        if ($percent > 0 && $percent < 100) $statusType = 'status3';
        if ($percent >= 100) $statusType = 'status6';

        return dolGetStatus($labelStatus, $labelStatusShort, '', $statusType, $mode);
    }

    /**
     *  Return URL of event
     *  Use $this->id, $this->type_code, $this->label and $this->type_label
     *
     *  @param	int		$withpicto				0 = No picto, 1 = Include picto into link, 2 = Only picto
     *  @param	int		$maxlength				Max number of charaters into label. If negative, use the ref as label.
     *  @param	string	$classname				Force style class on a link
     *  @param	string	$option					'' = Link to action, 'birthday'= Link to contact, 'holiday' = Link to leave
     *  @param	int		$overwritepicto			1 = Overwrite picto
     *  @param	int   	$notooltip		    	1 = Disable tooltip
     *  @param  int     $save_lastsearch_value  -1 = Auto, 0 = No save of lastsearch_values when clicking, 1 = Save lastsearch_values whenclicking
     *  @return	string							Chaine avec URL
     */
    public function getNomUrl($withpicto = 0, $maxlength = 0, $classname = '', $option = '', $overwritepicto = 0, $notooltip = 0, $save_lastsearch_value = -1)
    {
        global $conf, $langs, $user, $hookmanager, $action;

        if (!empty($conf->dol_no_mouse_hover)) $notooltip = 1; // Force disable tooltips

		$canread = 0;
		if ($user->rights->agenda->myactions->read && $this->authorid == $user->id) $canread = 1; // Can read my event
		if ($user->rights->agenda->myactions->read && array_key_exists($user->id, $this->userassigned)) $canread = 1; // Can read my event i am assigned
		if ($user->rights->agenda->allactions->read) $canread = 1; // Can read all event of other
		if (!$canread)
		{
            $option = 'nolink';
		}

        $label = $this->label;
		if (empty($label)) $label = $this->libelle; // For backward compatibility

		$result = '';

		// Set label of type
		$labeltype = '';
		if ($this->type_code)
		{
			$labeltype = ($langs->transnoentities("Action".$this->type_code) != "Action".$this->type_code) ? $langs->transnoentities("Action".$this->type_code) : $this->type_label;
		}
		if (empty($conf->global->AGENDA_USE_EVENT_TYPE))
		{
		    if ($this->type_code != 'AC_OTH_AUTO') $labeltype = $langs->trans('ActionAC_MANUAL');
		}

		$tooltip = '<u>'.$langs->trans('ShowAction').'</u>';
		if (!empty($this->ref))
			$tooltip .= '<br><b>'.$langs->trans('Ref').':</b> '.$this->ref;
		if (!empty($label))
			$tooltip .= '<br><b>'.$langs->trans('Title').':</b> '.$label;
		if (!empty($labeltype))
			$tooltip .= '<br><b>'.$langs->trans('Type').':</b> '.$labeltype;
		if (!empty($this->location))
			$tooltip .= '<br><b>'.$langs->trans('Location').':</b> '.$this->location;
		if (!empty($this->note))
		    $tooltip .= '<br><b>'.$langs->trans('Note').':</b> '.(dol_textishtml($this->note) ? str_replace(array("\r", "\n"), "", $this->note) : str_replace(array("\r", "\n"), '<br>', $this->note));
		$linkclose = '';
		if (!empty($conf->global->AGENDA_USE_EVENT_TYPE) && $this->type_color)
			$linkclose = ' style="background-color:#'.$this->type_color.'"';

		if (empty($notooltip))
		{
		    if (!empty($conf->global->MAIN_OPTIMIZEFORTEXTBROWSER))
		    {
		        $label = $langs->trans("ShowAction");
		        $linkclose .= ' alt="'.dol_escape_htmltag($tooltip, 1).'"';
		    }
		    $linkclose .= ' title="'.dol_escape_htmltag($tooltip, 1).'"';
		    $linkclose .= ' class="'.$classname.' classfortooltip"';

		    /*
		    $hookmanager->initHooks(array('actiondao'));
		    $parameters=array('id'=>$this->id);
		    $reshook=$hookmanager->executeHooks('getnomurltooltip',$parameters,$this,$action);    // Note that $action and $object may have been modified by some hooks
		    $linkclose = ($hookmanager->resPrint ? $hookmanager->resPrint : $linkclose);
		    */
		}
		else $linkclose .= ' class="'.$classname.'"';

		$url = '';
		if ($option == 'birthday')
			$url = DOL_URL_ROOT.'/contact/perso.php?id='.$this->id;
		elseif ($option == 'holiday')
            $url = DOL_URL_ROOT.'/holiday/card.php?id='.$this->id;
		else
			$url = DOL_URL_ROOT.'/comm/action/card.php?id='.$this->id;
		if ($option !== 'nolink')
		{
			// Add param to save lastsearch_values or not
			$add_save_lastsearch_values = ($save_lastsearch_value == 1 ? 1 : 0);
			if ($save_lastsearch_value == -1 && preg_match('/list\.php/', $_SERVER["PHP_SELF"])) $add_save_lastsearch_values = 1;
			if ($add_save_lastsearch_values) $url .= '&save_lastsearch_values=1';
		}

		$linkstart = '<a href="'.$url.'"';
		$linkstart .= $linkclose.'>';
		$linkend = '</a>';

		if ($option == 'nolink') {
			$linkstart = '';
			$linkend = '';
		}

        if ($withpicto == 2)
        {
            $libelle = $label;
            if (!empty($conf->global->AGENDA_USE_EVENT_TYPE)) $libelle = $labeltype;
            $libelleshort = '';
        }
        else
        {
            $libelle = (empty($this->libelle) ? $label : $this->libelle.(($label && $label != $this->libelle) ? ' '.$label : ''));
            if (!empty($conf->global->AGENDA_USE_EVENT_TYPE) && empty($libelle)) $libelle = $labeltype;
            if ($maxlength < 0) $libelleshort = $this->ref;
            else $libelleshort = dol_trunc($libelle, $maxlength);
        }

        if ($withpicto)
        {
            if (!empty($conf->global->AGENDA_USE_EVENT_TYPE))	// Add code into ()
            {
            	if ($labeltype)
            	{
                	$libelle .= (preg_match('/'.preg_quote($labeltype, '/').'/', $libelle) ? '' : ' ('.$langs->transnoentities("Action".$this->type_code).')');
            	}
            }
        }

        $result .= $linkstart;
        if ($withpicto)	$result .= img_object(($notooltip ? '' : $langs->trans("ShowAction").': '.$libelle), ($overwritepicto ? $overwritepicto : 'action'), ($notooltip ? 'class="'.(($withpicto != 2) ? 'paddingright ' : '').'"' : 'class="'.(($withpicto != 2) ? 'paddingright ' : '').'classfortooltip"'), 0, 0, $notooltip ? 0 : 1);
        $result .= $libelleshort;
        $result .= $linkend;

        global $action;
        $hookmanager->initHooks(array('actiondao'));
        $parameters = array('id'=>$this->id, 'getnomurl'=>$result);
        $reshook = $hookmanager->executeHooks('getNomUrl', $parameters, $this, $action); // Note that $action and $object may have been modified by some hooks
        if ($reshook > 0) $result = $hookmanager->resPrint;
        else $result .= $hookmanager->resPrint;

        return $result;
    }

    /**
     * Sets object to supplied categories.
     *
     * Deletes object from existing categories not supplied.
     * Adds it to non existing supplied categories.
     * Existing categories are left untouch.
     *
     * @param  int[]|int $categories Category or categories IDs
     * @return void
     */
    public function setCategories($categories)
    {
        // Handle single category
        if (!is_array($categories)) {
            $categories = array($categories);
        }

        // Get current categories
        include_once DOL_DOCUMENT_ROOT.'/categories/class/categorie.class.php';
        $c = new Categorie($this->db);
        $existing = $c->containing($this->id, Categorie::TYPE_ACTIONCOMM, 'id');

        // Diff
        if (is_array($existing)) {
            $to_del = array_diff($existing, $categories);
            $to_add = array_diff($categories, $existing);
        } else {
            $to_del = array(); // Nothing to delete
            $to_add = $categories;
        }

        // Process
        foreach ($to_del as $del) {
            if ($c->fetch($del) > 0) {
                $c->del_type($this, Categorie::TYPE_ACTIONCOMM);
            }
        }
        foreach ($to_add as $add) {
            if ($c->fetch($add) > 0) {
                $c->add_type($this, Categorie::TYPE_ACTIONCOMM);
            }
        }
        return;
    }

    // phpcs:disable PEAR.NamingConventions.ValidFunctionName.ScopeNotCamelCaps
    /**
     * Export events from database into a cal file.
     *
     * @param string    $format         The format of the export 'vcal', 'ical/ics' or 'rss'
     * @param string    $type           The type of the export 'event' or 'journal'
     * @param integer   $cachedelay     Do not rebuild file if date older than cachedelay seconds
     * @param string    $filename       The name for the exported file.
     * @param array     $filters        Array of filters. Example array('notolderthan'=>99, 'year'=>..., 'idfrom'=>..., 'notactiontype'=>'systemauto', 'project'=>123, ...)
     * @param integer   $exportholiday  0 = don't integrate holidays into the export, 1 = integrate holidays into the export
     * @return integer                  -1 = error on build export file, 0 = export okay
     */
    public function build_exportfile($format, $type, $cachedelay, $filename, $filters, $exportholiday = 0)
    {
        global $hookmanager;

        // phpcs:enable
        global $conf, $langs, $dolibarr_main_url_root, $mysoc;

        require_once DOL_DOCUMENT_ROOT."/core/lib/xcal.lib.php";
        require_once DOL_DOCUMENT_ROOT."/core/lib/date.lib.php";
        require_once DOL_DOCUMENT_ROOT."/core/lib/files.lib.php";

        dol_syslog(get_class($this)."::build_exportfile Build export file format=".$format.", type=".$type.", cachedelay=".$cachedelay.", filename=".$filename.", filters size=".count($filters), LOG_DEBUG);

        // Check parameters
        if (empty($format)) return -1;

        // Clean parameters
        if (!$filename)
        {
            $extension = 'vcs';
            if ($format == 'ical') $extension = 'ics';
            $filename = $format.'.'.$extension;
        }

        // Create dir and define output file (definitive and temporary)
        $result = dol_mkdir($conf->agenda->dir_temp);
        $outputfile = $conf->agenda->dir_temp.'/'.$filename;

        $result = 0;

        $buildfile = true;
        $login = ''; $logina = ''; $logind = ''; $logint = '';

        $now = dol_now();

        if ($cachedelay)
        {
            $nowgmt = dol_now();
            include_once DOL_DOCUMENT_ROOT.'/core/lib/files.lib.php';
            if (dol_filemtime($outputfile) > ($nowgmt - $cachedelay))
            {
                dol_syslog(get_class($this)."::build_exportfile file ".$outputfile." is not older than now - cachedelay (".$nowgmt." - ".$cachedelay."). Build is canceled");
                $buildfile = false;
            }
        }

        if ($buildfile)
        {
            // Build event array
            $eventarray = array();

            $sql = "SELECT a.id,";
            $sql .= " a.datep,"; // Start
            $sql .= " a.datep2,"; // End
            $sql .= " a.durationp,"; // deprecated
            $sql .= " a.datec, a.tms as datem,";
            $sql .= " a.label, a.code, a.note, a.fk_action as type_id,";
            $sql .= " a.fk_soc,";
            $sql .= " a.fk_user_author, a.fk_user_mod,";
            $sql .= " a.fk_user_action,";
            $sql .= " a.fk_contact, a.percent as percentage,";
            $sql .= " a.fk_element, a.elementtype,";
            $sql .= " a.priority, a.fulldayevent, a.location, a.punctual, a.transparency,";
            $sql .= " u.firstname, u.lastname, u.email,";
            $sql .= " s.nom as socname,";
            $sql .= " c.id as type_id, c.code as type_code, c.libelle as type_label";
            $sql .= " FROM (".MAIN_DB_PREFIX."c_actioncomm as c, ".MAIN_DB_PREFIX."actioncomm as a)";
            $sql .= " LEFT JOIN ".MAIN_DB_PREFIX."user as u on u.rowid = a.fk_user_author"; // Link to get author of event for export
            $sql .= " LEFT JOIN ".MAIN_DB_PREFIX."societe as s on s.rowid = a.fk_soc";

			$parameters = array('filters' => $filters);
			$reshook = $hookmanager->executeHooks('printFieldListFrom', $parameters); // Note that $action and $object may have been modified by hook
			$sql .= $hookmanager->resPrint;

			// We must filter on assignement table
			if ($filters['logint']) $sql .= ", ".MAIN_DB_PREFIX."actioncomm_resources as ar";
			$sql .= " WHERE a.fk_action=c.id";
            $sql .= " AND a.entity IN (".getEntity('agenda').")";
            foreach ($filters as $key => $value)
            {
                if ($key == 'notolderthan' && $value != '') $sql .= " AND a.datep >= '".$this->db->idate($now - ($value * 24 * 60 * 60))."'";
                if ($key == 'year')         $sql .= " AND a.datep BETWEEN '".$this->db->idate(dol_get_first_day($value, 1))."' AND '".$this->db->idate(dol_get_last_day($value, 12))."'";
                if ($key == 'id')           $sql .= " AND a.id=".(is_numeric($value) ? $value : 0);
                if ($key == 'idfrom')       $sql .= " AND a.id >= ".(is_numeric($value) ? $value : 0);
                if ($key == 'idto')         $sql .= " AND a.id <= ".(is_numeric($value) ? $value : 0);
                if ($key == 'project')      $sql .= " AND a.fk_project=".(is_numeric($value) ? $value : 0);
                if ($key == 'actiontype')    $sql .= " AND c.type = '".$this->db->escape($value)."'";
                if ($key == 'notactiontype') $sql .= " AND c.type <> '".$this->db->escape($value)."'";
                // We must filter on assignement table
				if ($key == 'logint')       $sql .= " AND ar.fk_actioncomm = a.id AND ar.element_type='user'";
                if ($key == 'logina')
                {
                    $logina = $value;
                    $condition = '=';
                    if (preg_match('/^!/', $logina))
                    {
                        $logina = preg_replace('/^!/', '', $logina);
                        $condition = '<>';
                    }
                    $userforfilter = new User($this->db);
                    $result = $userforfilter->fetch('', $logina);
                    if ($result > 0) $sql .= " AND a.fk_user_author ".$condition." ".$userforfilter->id;
                    elseif ($result < 0 || $condition == '=') $sql .= " AND a.fk_user_author = 0";
                }
                if ($key == 'logint')
                {
                    $logint = $value;
                    $condition = '=';
                    if (preg_match('/^!/', $logint))
                    {
                        $logint = preg_replace('/^!/', '', $logint);
                        $condition = '<>';
                    }
                    $userforfilter = new User($this->db);
                    $result = $userforfilter->fetch('', $logint);
                    if ($result > 0) $sql .= " AND ar.fk_element = ".$userforfilter->id;
                    elseif ($result < 0 || $condition == '=') $sql .= " AND ar.fk_element = 0";
                }
            }

            $sql .= " AND a.datep IS NOT NULL"; // To exclude corrupted events and avoid errors in lightning/sunbird import

			$parameters = array('filters' => $filters);
			$reshook = $hookmanager->executeHooks('printFieldListWhere', $parameters); // Note that $action and $object may have been modified by hook
			$sql .= $hookmanager->resPrint;

            $sql .= " ORDER by datep";
            //print $sql;exit;

            dol_syslog(get_class($this)."::build_exportfile select events", LOG_DEBUG);
            $resql = $this->db->query($sql);
            if ($resql)
            {
                // Note: Output of sql request is encoded in $conf->file->character_set_client
                // This assignment in condition is not a bug. It allows walking the results.
				$diff = 0;
                while ($obj = $this->db->fetch_object($resql))
                {
                    $qualified = true;

                    // 'eid','startdate','duration','enddate','title','summary','category','email','url','desc','author'
                    $event = array();
                    $event['uid'] = 'dolibarragenda-'.$this->db->database_name.'-'.$obj->id."@".$_SERVER["SERVER_NAME"];
                    $event['type'] = $type;
                    $datestart = $this->db->jdate($obj->datep) - (empty($conf->global->AGENDA_EXPORT_FIX_TZ) ? 0 : ($conf->global->AGENDA_EXPORT_FIX_TZ * 3600));

                    // fix for -> Warning: A non-numeric value encountered
                    if (is_numeric($this->db->jdate($obj->datep2)))
                    {
                        $dateend = $this->db->jdate($obj->datep2)
                                 - (empty($conf->global->AGENDA_EXPORT_FIX_TZ) ? 0 : ($conf->global->AGENDA_EXPORT_FIX_TZ * 3600));
                    }
                    else
                    {
                        // use start date as fall-back to avoid import erros on empty end date
                        $dateend = $datestart;
                    }

                    $duration = ($datestart && $dateend) ? ($dateend - $datestart) : 0;
                    $event['summary'] = $obj->label.($obj->socname ? " (".$obj->socname.")" : "");
                    $event['desc'] = $obj->note;
                    $event['startdate'] = $datestart;
                    $event['enddate'] = $dateend; // Not required with type 'journal'
                    $event['duration'] = $duration; // Not required with type 'journal'
                    $event['author'] = dolGetFirstLastname($obj->firstname, $obj->lastname);
                    $event['priority'] = $obj->priority;
                    $event['fulldayevent'] = $obj->fulldayevent;
                    $event['location'] = $obj->location;
                    $event['transparency'] = (($obj->transparency > 0) ? 'OPAQUE' : 'TRANSPARENT'); // OPAQUE (busy) or TRANSPARENT (not busy)
                    $event['punctual'] = $obj->punctual;
                    $event['category'] = $obj->type_label;
                    $event['email'] = $obj->email;
					// Define $urlwithroot
					$urlwithouturlroot = preg_replace('/'.preg_quote(DOL_URL_ROOT, '/').'$/i', '', trim($dolibarr_main_url_root));
					$urlwithroot = $urlwithouturlroot.DOL_URL_ROOT; // This is to use external domain name found into config file
					//$urlwithroot=DOL_MAIN_URL_ROOT;						// This is to use same domain name than current
                    $url = $urlwithroot.'/comm/action/card.php?id='.$obj->id;
                    $event['url'] = $url;
                    $event['created'] = $this->db->jdate($obj->datec) - (empty($conf->global->AGENDA_EXPORT_FIX_TZ) ? 0 : ($conf->global->AGENDA_EXPORT_FIX_TZ * 3600));
                    $event['modified'] = $this->db->jdate($obj->datem) - (empty($conf->global->AGENDA_EXPORT_FIX_TZ) ? 0 : ($conf->global->AGENDA_EXPORT_FIX_TZ * 3600));

                    // TODO: find a way to call "$this->fetch_userassigned();" without override "$this" properties
                    $this->id = $obj->id;
                    $this->fetch_userassigned(false);

                    $assignedUserArray = array();

                    foreach ($this->userassigned as $key => $value)
                    {
                        $assignedUser = new User($this->db);
                        $assignedUser->fetch($value['id']);

                        $assignedUserArray[$key] = $assignedUser;
                    }

                    $event['assignedUsers'] = $assignedUserArray;

                    if ($qualified && $datestart)
                    {
                        $eventarray[] = $event;
                    }
                    $diff++;
                }

				$parameters = array('filters' => $filters, 'eventarray' => &$eventarray);
				$reshook = $hookmanager->executeHooks('addMoreEventsExport', $parameters); // Note that $action and $object may have been modified by hook
				if ($reshook > 0)
				{
					$eventarray = $hookmanager->resArray;
				}
            }
            else
            {
                $this->error = $this->db->lasterror();
                return -1;
            }

			if ($exportholiday == 1)
            {
                $langs->load("holidays");
                $title = $langs->trans("Holidays");

                $sql = "SELECT u.rowid as uid, u.lastname, u.firstname, u.email, u.statut, x.rowid, x.date_debut as date_start, x.date_fin as date_end, x.halfday, x.statut as status";
                $sql .= " FROM ".MAIN_DB_PREFIX."holiday as x, ".MAIN_DB_PREFIX."user as u";
                $sql .= " WHERE u.rowid = x.fk_user";
                $sql .= " AND u.statut = '1'"; // Show only active users  (0 = inactive user, 1 = active user)
                $sql .= " AND (x.statut = '2' OR x.statut = '3')"; // Show only public leaves (2 = leave wait for approval, 3 = leave approved)

                $resql = $this->db->query($sql);
                if ($resql)
                {
                    $num = $this->db->num_rows($resql);
                    $i   = 0;

                    while ($i < $num)
                    {
                        $obj   = $this->db->fetch_object($resql);
                        $event = array();

                        if ($obj->halfday == -1)
                        {
                            $event['fulldayevent'] = false;

                            $timestampStart = dol_stringtotime($obj->date_start." 00:00:00", 0);
                            $timestampEnd   = dol_stringtotime($obj->date_end." 12:00:00", 0);
                        }
                        elseif ($obj->halfday == 1)
                        {
                            $event['fulldayevent'] = false;

                            $timestampStart = dol_stringtotime($obj->date_start." 12:00:00", 0);
                            $timestampEnd   = dol_stringtotime($obj->date_end." 23:59:59", 0);
                        }
                        else
                        {
                            $event['fulldayevent'] = true;

                            $timestampStart = dol_stringtotime($obj->date_start." 00:00:00", 0);
                            $timestampEnd   = dol_stringtotime($obj->date_end." 23:59:59", 0);
                        }

                        if (!empty($conf->global->AGENDA_EXPORT_FIX_TZ))
                        {
                            $timestampStart = - ($conf->global->AGENDA_EXPORT_FIX_TZ * 3600);
                            $timestampEnd   = - ($conf->global->AGENDA_EXPORT_FIX_TZ * 3600);
                        }

                        $urlwithouturlroot = preg_replace('/'.preg_quote(DOL_URL_ROOT, '/').'$/i', '', trim($dolibarr_main_url_root));
                        $urlwithroot       = $urlwithouturlroot.DOL_URL_ROOT;
                        $url               = $urlwithroot.'/holiday/card.php?id='.$obj->rowid;

                        $event['uid']          = 'dolibarrholiday-'.$this->db->database_name.'-'.$obj->rowid."@".$_SERVER["SERVER_NAME"];
                        $event['author']       = dolGetFirstLastname($obj->firstname, $obj->lastname);
                        $event['type']         = 'event';
                        $event['category']     = "Holiday";
                        $event['transparency'] = 'OPAQUE';
                        $event['email']        = $obj->email;
                        $event['created']      = $timestampStart;
                        $event['modified']     = $timestampStart;
                        $event['startdate']    = $timestampStart;
                        $event['enddate']      = $timestampEnd;
                        $event['duration']     = $timestampEnd - $timestampStart;
                        $event['url']          = $url;

                        if ($obj->status == 2)
                        {
                            // 2 = leave wait for approval
                            $event['summary'] = $title." - ".$obj->lastname." (wait for approval)";
                        }
                        else
                        {
                            // 3 = leave approved
                            $event['summary'] = $title." - ".$obj->lastname;
                        }

                        $eventarray[] = $event;

                        $i++;
                    }
                }
            }

            $langs->load("agenda");

            // Define title and desc
            $more = '';
            if ($login)  $more = $langs->transnoentities("User").' '.$login;
            if ($logina) $more = $langs->transnoentities("ActionsAskedBy").' '.$logina;
            if ($logint) $more = $langs->transnoentities("ActionsToDoBy").' '.$logint;
            if ($logind) $more = $langs->transnoentities("ActionsDoneBy").' '.$logind;
            if ($more)
            {
                $title = 'Dolibarr actions '.$mysoc->name.' - '.$more;
                $desc = $more;
                $desc .= ' ('.$mysoc->name.' - built by Dolibarr)';
            }
            else
            {
                $title = 'Dolibarr actions '.$mysoc->name;
                $desc = $langs->transnoentities('ListOfActions');
                $desc .= ' ('.$mysoc->name.' - built by Dolibarr)';
            }

            // Create temp file
            $outputfiletmp = tempnam($conf->agenda->dir_temp, 'tmp'); // Temporary file (allow call of function by different threads
            @chmod($outputfiletmp, octdec($conf->global->MAIN_UMASK));

            // Write file
            if ($format == 'vcal') $result = build_calfile($format, $title, $desc, $eventarray, $outputfiletmp);
            elseif ($format == 'ical') $result = build_calfile($format, $title, $desc, $eventarray, $outputfiletmp);
            elseif ($format == 'rss')  $result = build_rssfile($format, $title, $desc, $eventarray, $outputfiletmp);

            if ($result >= 0)
            {
                if (dol_move($outputfiletmp, $outputfile, 0, 1)) $result = 1;
                else
                {
                	$this->error = 'Failed to rename '.$outputfiletmp.' into '.$outputfile;
                    dol_syslog(get_class($this)."::build_exportfile ".$this->error, LOG_ERR);
                    dol_delete_file($outputfiletmp, 0, 1);
                    $result = -1;
                }
            }
            else
            {
                dol_syslog(get_class($this)."::build_exportfile build_xxxfile function fails to for format=".$format." outputfiletmp=".$outputfile, LOG_ERR);
                dol_delete_file($outputfiletmp, 0, 1);
                $langs->load("errors");
                $this->error = $langs->trans("ErrorFailToCreateFile", $outputfile);
            }
        }

        return $result;
    }

    /**
     *  Initialise an instance with random values.
     *  Used to build previews or test instances.
     *  id must be 0 if object instance is a specimen.
     *
     *  @return	int >0 if ok
     */
    public function initAsSpecimen()
    {
        global $user;

        $now = dol_now();

        // Initialise parametres
        $this->id = 0;
        $this->specimen = 1;

        $this->type_code = 'AC_OTH';
        $this->code = 'AC_SPECIMEN_CODE';
        $this->label = 'Label of event Specimen';
        $this->datec = $now;
        $this->datem = $now;
        $this->datep = $now;
        $this->datef = $now;
        $this->author = $user;
        $this->usermod = $user;
        $this->usertodo = $user;
        $this->fulldayevent = 0;
        $this->punctual = 0;
        $this->percentage = 0;
        $this->location = 'Location';
        $this->transparency = 1; // 1 means opaque
        $this->priority = 1;
        $this->note = "This is a 'public' note";
		$this->note_public = "This is a 'public' note.";
		$this->note_private = "This is a 'private' note.";

        $this->userownerid = $user->id;
        $this->userassigned[$user->id] = array('id'=>$user->id, 'transparency'=> 1);
        return 1;
    }

	/**
	 *  Function used to replace a thirdparty id with another one.
	 *
	 *  @param DoliDB $db Database handler
	 *  @param int $origin_id Old thirdparty id
	 *  @param int $dest_id New thirdparty id
	 *  @return bool
	 */
	public static function replaceThirdparty(DoliDB $db, $origin_id, $dest_id)
	{
		$tables = array(
			'actioncomm'
		);

		return CommonObject::commonReplaceThirdparty($db, $origin_id, $dest_id, $tables);
	}

    /**
     *  Is the action delayed?
     *
     *  @return bool
     */
    public function hasDelay()
    {
        global $conf;

        $now = dol_now();

        return $this->datep && ($this->datep < ($now - $conf->agenda->warning_delay));
    }


    /**
     *  Send reminders by emails
     *  CAN BE A CRON TASK
     *
     *  @return int         0 if OK, <>0 if KO (this function is used also by cron so only 0 is OK)
     */
    public function sendEmailsReminder()
    {
    	global $conf, $langs;

    	$error = 0;
    	$this->output = '';
		$this->error = '';

    	if (empty($conf->agenda->enabled))	// Should not happen. If module disabled, cron job should not be visible.
		{
			$langs->load("agenda");
			$this->output = $langs->trans('ModuleNotEnabled', $langs->transnoentitiesnoconv("Agenda"));
			return 0;
		}
		if (empty($conf->global->AGENDA_REMINDER_EMAIL))
    	{
    		$langs->load("agenda");
    		$this->output = $langs->trans('EventRemindersByEmailNotEnabled', $langs->transnoentitiesnoconv("Agenda"));
    		return 0;
    	}

    	$now = dol_now();

    	dol_syslog(__METHOD__, LOG_DEBUG);

    	$this->db->begin();

        // TODO Scan events of type 'email' into table llx_actioncomm_reminder with status todo, send email, then set status to done

        // Delete also very old past events (we do not keep more than 1 month record in past)
        $sql = "DELETE FROM ".MAIN_DB_PREFIX."actioncomm_reminder WHERE dateremind < '".$this->db->jdate($now - (3600 * 24 * 32))."'";
        $this->db->query($sql);

        $this->db->commit();

        return $error;
    }
}<|MERGE_RESOLUTION|>--- conflicted
+++ resolved
@@ -903,32 +903,18 @@
         $this->db->begin();
 
         // remove categorie association
-        $sql = "DELETE FROM ".MAIN_DB_PREFIX."categorie_actioncomm";
-        $sql .= " WHERE fk_actioncomm=".$this->id;
-
-        $res = $this->db->query($sql);
-<<<<<<< HEAD
-        if ($res < 0) {
-            $this->error = $this->db->lasterror();
-            $error++;
-        }
-        // remove actioncomm
         if (!$error) {
-            $sql = "DELETE FROM ".MAIN_DB_PREFIX."actioncomm";
-            $sql .= " WHERE id=".$this->id;
-
-            $res = $this->db->query($sql);
-            if ($res < 0) {
-                $this->error = $this->db->lasterror();
-                $error++;
-            }
-=======
-        if (!$res) {
-        	$this->error=$this->db->lasterror();
-        	$error++;
->>>>>>> 27782a24
-        }
-
+          $sql = "DELETE FROM ".MAIN_DB_PREFIX."categorie_actioncomm";
+          $sql .= " WHERE fk_actioncomm=".$this->id;
+
+          $res = $this->db->query($sql);
+          if (!$res) {
+              $this->error = $this->db->lasterror();
+              $error++;
+          }
+        }
+      
+        // remove actioncomm_resources
         if (!$error) {
             $sql = "DELETE FROM ".MAIN_DB_PREFIX."actioncomm_resources";
             $sql .= " WHERE fk_actioncomm=".$this->id;
@@ -942,12 +928,24 @@
 
         // Removed extrafields
         if (!$error) {
-        	$result = $this->deleteExtraFields();
+        	  $result = $this->deleteExtraFields();
           	if ($result < 0)
            	{
            		$error++;
            		dol_syslog(get_class($this)."::delete error -3 ".$this->error, LOG_ERR);
            	}
+        }
+
+        // remove actioncomm
+        if (!$error) {
+            $sql = "DELETE FROM ".MAIN_DB_PREFIX."actioncomm";
+            $sql .= " WHERE id=".$this->id;
+
+            $res = $this->db->query($sql);
+            if (!$res) {
+                $this->error = $this->db->lasterror();
+                $error++;
+            }
         }
 
         if (!$error)
