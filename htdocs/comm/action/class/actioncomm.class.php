<?php
/* Copyright (C) 2002-2004  Rodolphe Quiedeville    <rodolphe@quiedeville.org>
 * Copyright (C) 2004-2011  Laurent Destailleur     <eldy@users.sourceforge.net>
 * Copyright (C) 2005-2012  Regis Houssin           <regis.houssin@inodbox.com>
 * Copyright (C) 2011-2017  Juanjo Menent           <jmenent@2byte.es>
 * Copyright (C) 2015	    Marcos García		    <marcosgdf@gmail.com>
 * Copyright (C) 2018	    Nicolas ZABOURI	        <info@inovea-conseil.com>
 * Copyright (C) 2018       Frédéric France         <frederic.france@netlogic.fr>
 *
 * This program is free software; you can redistribute it and/or modify
 * it under the terms of the GNU General Public License as published by
 * the Free Software Foundation; either version 3 of the License, or
 * (at your option) any later version.
 *
 * This program is distributed in the hope that it will be useful,
 * but WITHOUT ANY WARRANTY; without even the implied warranty of
 * MERCHANTABILITY or FITNESS FOR A PARTICULAR PURPOSE.  See the
 * GNU General Public License for more details.
 *
 * You should have received a copy of the GNU General Public License
 * along with this program. If not, see <http://www.gnu.org/licenses/>.
 */

/**
 *       \file       htdocs/comm/action/class/actioncomm.class.php
 *       \ingroup    agenda
 *       \brief      File of class to manage agenda events (actions)
 */
require_once DOL_DOCUMENT_ROOT.'/comm/action/class/cactioncomm.class.php';
require_once DOL_DOCUMENT_ROOT.'/core/class/commonobject.class.php';


/**
 *		Class to manage agenda events (actions)
 */
class ActionComm extends CommonObject
{
    /**
     * @var string ID to identify managed object
     */
    public $element='action';

    /**
     * @var string Name of table without prefix where object is stored
     */
    public $table_element = 'actioncomm';

    public $table_rowid = 'id';
<<<<<<< HEAD
    public $picto='action';
=======

    /**
     * @var string String with name of icon for myobject. Must be the part after the 'object_' into object_myobject.png
     */
    public $picto = 'action';

>>>>>>> d9b8a8c8
    /**
     * 0=No test on entity, 1=Test with field entity, 2=Test with link by societe
     * @var int
     */
    public $ismultientitymanaged = 1;
<<<<<<< HEAD
=======

>>>>>>> d9b8a8c8
    /**
     * 0=Default, 1=View may be restricted to sales representative only if no permission to see all or to company of external user if external user, 2=Same than 1 but accept record if fksoc is empty
     * @var integer
     */
    public $restrictiononfksoc = 2;

    /**
     * Id of the event
     * @var int
     */
    public $id;

    /**
     * Id of the event. Use $id as possible
     * @var int
     */
    public $ref;

    public $type_id;		// Id into parent table llx_c_actioncomm (used only if option to use type is set)
    public $type_code;		// Code into parent table llx_c_actioncomm (used only if option to use type is set). With default setup, should be AC_OTH_AUTO or AC_OTH.
    public $type_label;
    public $type;			// Label into parent table llx_c_actioncomm (used only if option to use type is set)
    public $type_color;	// Color into parent table llx_c_actioncomm (used only if option to use type is set)
    public $code;			// Free code to identify action. Ie: Agenda trigger add here AC_TRIGGERNAME ('AC_COMPANY_CREATE', 'AC_PROPAL_VALIDATE', ...)

    /**
     * @var string Agenda event label
     */
    public $label;

    public $datec;			// Date creation record (datec)
    public $datem;			// Date modification record (tms)

    /**
     * Object user that create action
     * @var User
     * @deprecated
     * @see authorid
     */
    public $author;

    /**
     * Object user that modified action
     * @var User
     * @deprecated
     * @see usermodid
     */
    public $usermod;

    /**
     * Id user that create action
     * @var int
     */
    public $authorid;

    /**
     * Id user that modified action
     * @var int
     */
    public $usermodid;

    public $datep;			// Date action start (datep)
    public $datef;			// Date action end (datep2)

    /**
     * @var int -1=Unkown duration
     * @deprecated
     */
    public $durationp = -1;
    public $fulldayevent = 0;    // 1=Event on full day

    /**
     * Milestone
     * @var int
     * @deprecated Milestone is already event with end date = start date
     */
    public $punctual = 1;
    public $percentage;    // Percentage
    public $location;      // Location

	public $transparency;	// Transparency (ical standard). Used to say if people assigned to event are busy or not by event. 0=available, 1=busy, 2=busy (refused events)
    public $priority;      // Small int (0 By default)

	public $userassigned = array();	// Array of user ids
    public $userownerid;	// Id of user owner = fk_user_action into table
    public $userdoneid;	// Id of user done (deprecated)

<<<<<<< HEAD
    var $socpeopleassigned = array(); // Array of contact ids

    var $otherassigned = array(); // Array of other contact emails (not user, not contact)
=======
    public $socpeopleassigned = array(); // Array of contact ids

    public $otherassigned = array(); // Array of other contact emails (not user, not contact)
>>>>>>> d9b8a8c8


	/**
     * Object user of owner
     * @var User
     * @deprecated
     * @see userownerid
     */
    public $usertodo;

    /**
     * Object user that did action
     * @var User
     * @deprecated
     * @see userdoneid
     */
    public $userdone;

    public $socid;
    public $contactid;

    /**
     * Company linked to action (optional)
     * @var Societe|null
     * @deprecated
     * @see socid
     */
    public $societe;

    /**
     * Contact linked to action (optional)
     * @var Contact|null
     * @deprecated
     * @see contactid
     */
    public $contact;

    // Properties for links to other objects
<<<<<<< HEAD
    var $fk_element;    // Id of record
    var $elementid;    // Id of record alternative for API
    var $elementtype;   // Type of record. This if property ->element of object linked to.
=======
    public $fk_element;    // Id of record
    public $elementid;    // Id of record alternative for API
    public $elementtype;   // Type of record. This if property ->element of object linked to.
>>>>>>> d9b8a8c8

    // Ical
    public $icalname;
    public $icalcolor;

    public $actions=array();

    // Fields for emails
    public $email_msgid;
    public $email_from;
    public $email_sender;
    public $email_to;
    public $email_tocc;
    public $email_tobcc;
    public $email_subject;
    public $errors_to;


    /**
     *      Constructor
     *
     *      @param		DoliDB		$db      Database handler
     */
    public function __construct(DoliDB $db)
    {
        $this->db = $db;

        $this->societe = new stdClass();	// deprecated
        $this->contact = new stdClass();	// deprecated
    }

    /**
     *    Add an action/event into database.
     *    $this->type_id OR $this->type_code must be set.
     *
     *    @param	User	$user      		Object user making action
     *    @param    int		$notrigger		1 = disable triggers, 0 = enable triggers
     *    @return   int 		        	Id of created event, < 0 if KO
     */
    public function create(User $user, $notrigger = 0)
    {
        global $langs,$conf,$hookmanager;

        $error=0;
        $now=dol_now();

        // Check parameters
        if (! isset($this->userownerid) || $this->userownerid === '')	// $this->userownerid may be 0 (anonymous event) of > 0
        {
            dol_syslog("You tried to create an event but mandatory property ownerid was not defined", LOG_WARNING);
        	$this->errors[]='ErrorPropertyUserowneridNotDefined';
        	return -1;
        }

        // Clean parameters
        $this->label=dol_trunc(trim($this->label),128);
        $this->location=dol_trunc(trim($this->location),128);
        $this->note=dol_htmlcleanlastbr(trim($this->note));
        if (empty($this->percentage))   $this->percentage = 0;
        if (empty($this->priority) || ! is_numeric($this->priority)) $this->priority = 0;
        if (empty($this->fulldayevent)) $this->fulldayevent = 0;
        if (empty($this->punctual))     $this->punctual = 0;
        if (empty($this->transparency)) $this->transparency = 0;
        if ($this->percentage > 100) $this->percentage = 100;
        //if ($this->percentage == 100 && ! $this->dateend) $this->dateend = $this->date;
        if (! empty($this->datep) && ! empty($this->datef))   $this->durationp=($this->datef - $this->datep);		// deprecated
        //if (! empty($this->date)  && ! empty($this->dateend)) $this->durationa=($this->dateend - $this->date);
        if (! empty($this->datep) && ! empty($this->datef) && $this->datep > $this->datef) $this->datef=$this->datep;
        //if (! empty($this->date)  && ! empty($this->dateend) && $this->date > $this->dateend) $this->dateend=$this->date;
        if (! isset($this->fk_project) || $this->fk_project < 0) $this->fk_project = 0;
        if ($this->elementtype=='facture')  $this->elementtype='invoice';
        if ($this->elementtype=='commande') $this->elementtype='order';
        if ($this->elementtype=='contrat')  $this->elementtype='contract';

        if (! is_array($this->userassigned) && ! empty($this->userassigned))	// For backward compatibility when userassigned was an int instead fo array
        {
        	$tmpid=$this->userassigned;
        	$this->userassigned=array();
        	$this->userassigned[$tmpid]=array('id'=>$tmpid, 'transparency'=>$this->transparency);
        }

        if (is_object($this->contact) && isset($this->contact->id) && $this->contact->id > 0 && ! ($this->contactid > 0)) $this->contactid = $this->contact->id;		// For backward compatibility. Using this->contact->xx is deprecated


        $userownerid=$this->userownerid;
        $userdoneid=$this->userdoneid;

        // Be sure assigned user is defined as an array of array('id'=>,'mandatory'=>,...).
        if (empty($this->userassigned) || count($this->userassigned) == 0 || ! is_array($this->userassigned))
        	$this->userassigned = array($userownerid=>array('id'=>$userownerid, 'transparency'=>$this->transparency));

        if (! $this->type_id || ! $this->type_code)
        {
        	$key=empty($this->type_id)?$this->type_code:$this->type_id;

            // Get id from code
            $cactioncomm=new CActionComm($this->db);
            $result=$cactioncomm->fetch($key);

            if ($result > 0)
            {
                $this->type_id=$cactioncomm->id;
                $this->type_code=$cactioncomm->code;
            }
            else if ($result == 0)
            {
                $this->error='Failed to get record with id '.$this->type_id.' code '.$this->type_code.' from dictionary "type of events"';
                return -1;
            }
            else
			{
                $this->error=$cactioncomm->error;
                return -1;
            }
        }
        $code = empty($this->code)?$this->type_code:$this->code;

        // Check parameters
        if (! $this->type_id)
        {
            $this->error="ErrorWrongParameters";
            return -1;
        }

        $this->db->begin();

        $sql = "INSERT INTO ".MAIN_DB_PREFIX."actioncomm";
        $sql.= "(datec,";
        $sql.= "datep,";
        $sql.= "datep2,";
        $sql.= "durationp,";	// deprecated
        $sql.= "fk_action,";
        $sql.= "code,";
        $sql.= "fk_soc,";
        $sql.= "fk_project,";
        $sql.= "note,";
        $sql.= "fk_contact,";
        $sql.= "fk_user_author,";
        $sql.= "fk_user_action,";
        $sql.= "fk_user_done,";
        $sql.= "label,percent,priority,fulldayevent,location,punctual,";
        $sql.= "transparency,";
        $sql.= "fk_element,";
        $sql.= "elementtype,";
        $sql.= "entity,";
<<<<<<< HEAD
        $sql.= "extraparams";
=======
        $sql.= "extraparams,";
		// Fields emails
        $sql.= "email_msgid,";
        $sql.= "email_from,";
        $sql.= "email_sender,";
        $sql.= "email_to,";
        $sql.= "email_tocc,";
        $sql.= "email_tobcc,";
        $sql.= "email_subject,";
        $sql.= "errors_to";
>>>>>>> d9b8a8c8
        $sql.= ") VALUES (";
        $sql.= "'".$this->db->idate($now)."', ";
        $sql.= (strval($this->datep)!=''?"'".$this->db->idate($this->datep)."'":"null").", ";
        $sql.= (strval($this->datef)!=''?"'".$this->db->idate($this->datef)."'":"null").", ";
        $sql.= ((isset($this->durationp) && $this->durationp >= 0 && $this->durationp != '')?"'".$this->db->escape($this->durationp)."'":"null").", ";	// deprecated
        $sql.= (isset($this->type_id)?$this->type_id:"null").",";
        $sql.= ($code?("'".$code."'"):"null").", ";
        $sql.= ((isset($this->socid) && $this->socid > 0) ? $this->socid:"null").", ";
        $sql.= ((isset($this->fk_project) && $this->fk_project > 0) ? $this->fk_project:"null").", ";
<<<<<<< HEAD
        $sql.= " '".$this->db->escape($this->note)."', ";
=======
        $sql.= " '".$this->db->escape($this->note_private?$this->note_private:$this->note)."', ";
>>>>>>> d9b8a8c8
        $sql.= ((isset($this->contactid) && $this->contactid > 0) ? $this->contactid:"null").", ";
        $sql.= (isset($user->id) && $user->id > 0 ? $user->id:"null").", ";
        $sql.= ($userownerid>0 ? $userownerid:"null").", ";
        $sql.= ($userdoneid>0 ? $userdoneid:"null").", ";
        $sql.= "'".$this->db->escape($this->label)."','".$this->db->escape($this->percentage)."','".$this->db->escape($this->priority)."','".$this->db->escape($this->fulldayevent)."','".$this->db->escape($this->location)."','".$this->db->escape($this->punctual)."', ";
        $sql.= "'".$this->db->escape($this->transparency)."', ";
        $sql.= (! empty($this->fk_element)?$this->fk_element:"null").", ";
        $sql.= (! empty($this->elementtype)?"'".$this->db->escape($this->elementtype)."'":"null").", ";
        $sql.= $conf->entity.",";
<<<<<<< HEAD
        $sql.= (! empty($this->extraparams)?"'".$this->db->escape($this->extraparams)."'":"null");
=======
        $sql.= (! empty($this->extraparams)?"'".$this->db->escape($this->extraparams)."'":"null").", ";
        // Fields emails
        $sql.= (! empty($this->email_msgid)?"'".$this->db->escape($this->email_msgid)."'":"null").", ";
        $sql.= (! empty($this->email_from)?"'".$this->db->escape($this->email_from)."'":"null").", ";
        $sql.= (! empty($this->email_sender)?"'".$this->db->escape($this->email_sender)."'":"null").", ";
        $sql.= (! empty($this->email_to)?"'".$this->db->escape($this->email_to)."'":"null").", ";
        $sql.= (! empty($this->email_tocc)?"'".$this->db->escape($this->email_tocc)."'":"null").", ";
        $sql.= (! empty($this->email_tobcc)?"'".$this->db->escape($this->email_tobcc)."'":"null").", ";
        $sql.= (! empty($this->email_subject)?"'".$this->db->escape($this->email_subject)."'":"null").", ";
        $sql.= (! empty($this->errors_to)?"'".$this->db->escape($this->errors_to)."'":"null");
>>>>>>> d9b8a8c8
        $sql.= ")";

        dol_syslog(get_class($this)."::add", LOG_DEBUG);
        $resql=$this->db->query($sql);
        if ($resql)
        {
            $this->id = $this->db->last_insert_id(MAIN_DB_PREFIX."actioncomm","id");

            // Now insert assignedusers
			if (! $error)
			{
				foreach($this->userassigned as $key => $val)
				{
			        if (! is_array($val))	// For backward compatibility when val=id
			        {
			        	$val=array('id'=>$val);
			        }

					$sql ="INSERT INTO ".MAIN_DB_PREFIX."actioncomm_resources(fk_actioncomm, element_type, fk_element, mandatory, transparency, answer_status)";
					$sql.=" VALUES(".$this->id.", 'user', ".$val['id'].", ".(empty($val['mandatory'])?'0':$val['mandatory']).", ".(empty($val['transparency'])?'0':$val['transparency']).", ".(empty($val['answer_status'])?'0':$val['answer_status']).")";

					$resql = $this->db->query($sql);
					if (! $resql)
					{
						$error++;
		           		$this->errors[]=$this->db->lasterror();
					}
					//var_dump($sql);exit;
				}
			}

			if (!$error)
			{
				if (!empty($this->socpeopleassigned))
				{
					foreach ($this->socpeopleassigned as $id => $Tab)
					{
						$sql ="INSERT INTO ".MAIN_DB_PREFIX."actioncomm_resources(fk_actioncomm, element_type, fk_element, mandatory, transparency, answer_status)";
						$sql.=" VALUES(".$this->id.", 'socpeople', ".$id.", 0, 0, 0)";

						$resql = $this->db->query($sql);
						if (! $resql)
						{
							$error++;
							$this->errors[]=$this->db->lasterror();
						}
<<<<<<< HEAD

=======
>>>>>>> d9b8a8c8
					}
				}
			}

            if (! $error)
            {
            	$action='create';

	            // Actions on extra fields
            	if (empty($conf->global->MAIN_EXTRAFIELDS_DISABLED)) // For avoid conflicts if trigger used
            	{
            		$result=$this->insertExtraFields();
            		if ($result < 0)
            		{
            			$error++;
            		}
	            }
            }

            if (! $error && ! $notrigger)
            {
                // Call trigger
                $result=$this->call_trigger('ACTION_CREATE',$user);
                if ($result < 0) { $error++; }
                // End call triggers
            }

            if (! $error)
            {
            	$this->db->commit();
            	return $this->id;
            }
            else
           {
	           	$this->db->rollback();
	           	return -1;
            }
        }
        else
        {
            $this->db->rollback();
            $this->error=$this->db->lasterror();
            return -1;
        }
    }

	/**
	 *    Add an action/event into database.
	 *    $this->type_id OR $this->type_code must be set.
	 *
	 *    @param	User	$user      		Object user making action
	 *    @param    int		$notrigger		1 = disable triggers, 0 = enable triggers
	 *    @return   int 		        	Id of created event, < 0 if KO
	 * @deprecated Use create instead
	 */
	public function add(User $user, $notrigger = 0)
	{
		return $this->create($user, $notrigger);
	}

    /**
     *		Load an object from its id and create a new one in database
     *
     *      @param	    user	        $fuser      	Object user making action
	 *		@param		int				$socid			Id of thirdparty
     * 	 	@return		int								New id of clone
     */
    function createFromClone($fuser, $socid)
    {
        global $db, $user, $langs, $conf, $hookmanager;

        $this->context['createfromclone']='createfromclone';

        $error=0;
        $now=dol_now();

        $this->db->begin();

		// Load source object
		$objFrom = clone $this;

		// Retreive all extrafield
		// fetch optionals attributes and labels
		$this->fetch_optionals();

//		$this->fetch_userassigned();
		$this->fetchResources();

        $this->id=0;

		if (!is_object($fuser))
		{
			if ($fuser > 0)
			{
				$u = new User($db);
				$u->fetch($fuser);
				$fuser = $u;
			}
			else
			{
				$fuser = $user;
			}
		}

        // Create clone
        $result=$this->create($fuser);
        if ($result < 0) $error++;

        if (! $error)
        {
            // Hook of thirdparty module
            if (is_object($hookmanager))
            {
                $parameters=array('objFrom'=>$objFrom);
                $action='';
                $reshook=$hookmanager->executeHooks('createFrom',$parameters,$this,$action);    // Note that $action and $object may have been modified by some hooks
                if ($reshook < 0) $error++;
            }

            // Call trigger
            $result=$this->call_trigger('ACTION_CLONE', $fuser);
            if ($result < 0) { $error++; }
            // End call triggers
        }

        unset($this->context['createfromclone']);

        // End
        if (! $error)
        {
            $this->db->commit();
            return $this->id;
        }
        else
        {
            $this->db->rollback();
            return -1;
        }
    }

    /**
     *    Load object from database
     *
     *    @param	int		$id     	Id of action to get
     *    @param	string	$ref    	Ref of action to get
     *    @param	string	$ref_ext	Ref ext to get
     *    @return	int					<0 if KO, >0 if OK
     */
    function fetch($id, $ref='',$ref_ext='')
    {
        global $langs;

        $sql = "SELECT a.id,";
        $sql.= " a.id as ref,";
        $sql.= " a.ref_ext,";
        $sql.= " a.datep,";
        $sql.= " a.datep2,";
        $sql.= " a.durationp,";	// deprecated
        $sql.= " a.datec,";
        $sql.= " a.tms as datem,";
        $sql.= " a.code, a.label, a.note,";
        $sql.= " a.fk_soc,";
        $sql.= " a.fk_project,";
        $sql.= " a.fk_user_author, a.fk_user_mod,";
        $sql.= " a.fk_user_action, a.fk_user_done,";
        $sql.= " a.fk_contact, a.percent as percentage,";
        $sql.= " a.fk_element as elementid, a.elementtype,";
        $sql.= " a.priority, a.fulldayevent, a.location, a.punctual, a.transparency,";
        $sql.= " c.id as type_id, c.code as type_code, c.libelle as type_label, c.color as type_color, c.picto as type_picto,";
        $sql.= " s.nom as socname,";
        $sql.= " u.firstname, u.lastname as lastname";
        $sql.= " FROM ".MAIN_DB_PREFIX."actioncomm as a ";
        $sql.= " LEFT JOIN ".MAIN_DB_PREFIX."c_actioncomm as c ON a.fk_action=c.id ";
        $sql.= " LEFT JOIN ".MAIN_DB_PREFIX."user as u on u.rowid = a.fk_user_author";
        $sql.= " LEFT JOIN ".MAIN_DB_PREFIX."societe as s on s.rowid = a.fk_soc";
        $sql.= " WHERE ";
        if ($ref) $sql.= " a.id=".$ref;											// No field ref, we use id
        elseif ($ref_ext) $sql.= " a.ref_ext='".$this->db->escape($ref_ext)."'";
        else $sql.= " a.id=".$id;

        dol_syslog(get_class($this)."::fetch", LOG_DEBUG);
        $resql=$this->db->query($sql);
        if ($resql)
        {
        	$num=$this->db->num_rows($resql);
            if ($num)
            {
                $obj = $this->db->fetch_object($resql);

                $this->id         = $obj->id;
                $this->ref        = $obj->ref;
                $this->ref_ext    = $obj->ref_ext;

                // Properties of parent table llx_c_actioncomm
                $this->type_id    = $obj->type_id;
                $this->type_code  = $obj->type_code;
                $this->type_color = $obj->type_color;
                $this->type_picto = $obj->type_picto;
                $transcode=$langs->trans("Action".$obj->type_code);
                $this->type       = (($transcode!="Action".$obj->type_code) ? $transcode : $obj->type_label);
                $transcode=$langs->trans("Action".$obj->type_code.'Short');
                $this->type_short       = (($transcode!="Action".$obj->type_code.'Short') ? $transcode : '');

				$this->code					= $obj->code;
                $this->label				= $obj->label;
                $this->datep				= $this->db->jdate($obj->datep);
                $this->datef				= $this->db->jdate($obj->datep2);

                $this->datec   				= $this->db->jdate($obj->datec);
                $this->datem   				= $this->db->jdate($obj->datem);

                $this->note					= $obj->note;
                $this->note_private			= $obj->note;
                $this->percentage			= $obj->percentage;

                $this->authorid             = $obj->fk_user_author;
                $this->usermodid			= $obj->fk_user_mod;

                if (!is_object($this->author)) $this->author = new stdClass(); // To avoid warning
                $this->author->id			= $obj->fk_user_author;		// deprecated
                $this->author->firstname	= $obj->firstname;			// deprecated
                $this->author->lastname		= $obj->lastname;			// deprecated
                if (!is_object($this->usermod)) $this->usermod = new stdClass(); // To avoid warning
                $this->usermod->id			= $obj->fk_user_mod;		// deprecated

                $this->userownerid			= $obj->fk_user_action;
                $this->userdoneid			= $obj->fk_user_done;
                $this->priority				= $obj->priority;
                $this->fulldayevent			= $obj->fulldayevent;
                $this->location				= $obj->location;
                $this->transparency			= $obj->transparency;
                $this->punctual				= $obj->punctual;       // deprecated

                $this->socid				= $obj->fk_soc;			// To have fetch_thirdparty method working
                $this->contactid			= $obj->fk_contact;		// To have fetch_contact method working
                $this->fk_project			= $obj->fk_project;		// To have fetch_project method working

                $this->societe->id			= $obj->fk_soc;			// deprecated
                $this->contact->id			= $obj->fk_contact;		// deprecated

                $this->fk_element			= $obj->elementid;
<<<<<<< HEAD
		$this->elementid			= $obj->elementid;
=======
                $this->elementid			= $obj->elementid;
>>>>>>> d9b8a8c8
                $this->elementtype			= $obj->elementtype;

                $this->fetchResources();
            }
            $this->db->free($resql);
        }
        else
        {
            $this->error=$this->db->lasterror();
            return -1;
        }

        return $num;
    }

	/**
     *    Initialize $this->userassigned & this->socpeopleassigned array with list of id of user and contact assigned to event
     *
     *    @return	int				<0 if KO, >0 if OK
     */
	function fetchResources()
	{
		$sql ='SELECT fk_actioncomm, element_type, fk_element, answer_status, mandatory, transparency';
		$sql.=' FROM '.MAIN_DB_PREFIX.'actioncomm_resources';
		$sql.=' WHERE fk_actioncomm = '.$this->id;
		$sql.=" AND element_type IN ('user', 'socpeople')";
		$resql=$this->db->query($sql);
		if ($resql)
		{
			$this->userassigned=array();
			$this->socpeopleassigned=array();

			// If owner is known, we must but id first into list
			if ($this->userownerid > 0) $this->userassigned[$this->userownerid]=array('id'=>$this->userownerid);	// Set first so will be first into list.
<<<<<<< HEAD

            while ($obj = $this->db->fetch_object($resql))
            {
            	if ($obj->fk_element > 0)
				{
					switch ($obj->element_type) {
						case 'user':
							$this->userassigned[$obj->fk_element]=array('id'=>$obj->fk_element, 'mandatory'=>$obj->mandatory, 'answer_status'=>$obj->answer_status, 'transparency'=>$obj->transparency);
							if (empty($this->userownerid)) $this->userownerid=$obj->fk_element;	// If not defined (should not happened, we fix this)
							break;
						case 'socpeople':
							$this->socpeopleassigned[$obj->fk_element]=array('id'=>$obj->fk_element, 'mandatory'=>$obj->mandatory, 'answer_status'=>$obj->answer_status, 'transparency'=>$obj->transparency);
							break;
					}
				}
            }

        	return 1;
		}
		else
		{
			dol_print_error($this->db);
			return -1;
		}
	}
=======
>>>>>>> d9b8a8c8

            while ($obj = $this->db->fetch_object($resql))
            {
            	if ($obj->fk_element > 0)
				{
					switch ($obj->element_type) {
						case 'user':
							$this->userassigned[$obj->fk_element]=array('id'=>$obj->fk_element, 'mandatory'=>$obj->mandatory, 'answer_status'=>$obj->answer_status, 'transparency'=>$obj->transparency);
							if (empty($this->userownerid)) $this->userownerid=$obj->fk_element;	// If not defined (should not happened, we fix this)
							break;
						case 'socpeople':
							$this->socpeopleassigned[$obj->fk_element]=array('id'=>$obj->fk_element, 'mandatory'=>$obj->mandatory, 'answer_status'=>$obj->answer_status, 'transparency'=>$obj->transparency);
							break;
					}
				}
            }

        	return 1;
		}
		else
		{
			dol_print_error($this->db);
			return -1;
		}
	}

    // phpcs:disable PEAR.NamingConventions.ValidFunctionName.NotCamelCaps
    /**
     *    Initialize this->userassigned array with list of id of user assigned to event
     *
     *    @return	int				<0 if KO, >0 if OK
     */
    function fetch_userassigned()
    {
        // phpcs:enable
        $sql ="SELECT fk_actioncomm, element_type, fk_element, answer_status, mandatory, transparency";
		$sql.=" FROM ".MAIN_DB_PREFIX."actioncomm_resources";
		$sql.=" WHERE element_type = 'user' AND fk_actioncomm = ".$this->id;
		$resql2=$this->db->query($sql);
		if ($resql2)
		{
			$this->userassigned=array();

			// If owner is known, we must but id first into list
			if ($this->userownerid > 0) $this->userassigned[$this->userownerid]=array('id'=>$this->userownerid);	// Set first so will be first into list.

            while ($obj = $this->db->fetch_object($resql2))
            {
            	if ($obj->fk_element > 0) $this->userassigned[$obj->fk_element]=array('id'=>$obj->fk_element, 'mandatory'=>$obj->mandatory, 'answer_status'=>$obj->answer_status, 'transparency'=>$obj->transparency);
            	if (empty($this->userownerid)) $this->userownerid=$obj->fk_element;	// If not defined (should not happened, we fix this)
            }

        	return 1;
		}
		else
		{
			dol_print_error($this->db);
			return -1;
		}
    }

    /**
     *    Delete event from database
     *
     *    @param    int		$notrigger		1 = disable triggers, 0 = enable triggers
     *    @return   int 					<0 if KO, >0 if OK
     */
    function delete($notrigger=0)
    {
        global $user,$langs,$conf;

        $error=0;

        $this->db->begin();

        $sql = "DELETE FROM ".MAIN_DB_PREFIX."actioncomm";
        $sql.= " WHERE id=".$this->id;

        dol_syslog(get_class($this)."::delete", LOG_DEBUG);
        $res=$this->db->query($sql);
        if ($res < 0) {
        	$this->error=$this->db->lasterror();
        	$error++;
        }

        if (! $error) {
	        $sql = "DELETE FROM ".MAIN_DB_PREFIX."actioncomm_resources";
	        $sql.= " WHERE fk_actioncomm=".$this->id;

	        dol_syslog(get_class($this)."::delete", LOG_DEBUG);
	        $res=$this->db->query($sql);
	        if ($res < 0) {
	        	$this->error=$this->db->lasterror();
	        	$error++;
	        }
        }

        // Removed extrafields
        if (! $error) {
        	$result=$this->deleteExtraFields();
          	if ($result < 0)
           	{
           		$error++;
           		dol_syslog(get_class($this)."::delete error -3 ".$this->error, LOG_ERR);
           	}
        }

        if (!$error)
        {
            if (! $notrigger)
            {
                // Call trigger
                $result=$this->call_trigger('ACTION_DELETE',$user);
                if ($result < 0) { $error++; }
                // End call triggers
            }

            if (! $error)
            {
                $this->db->commit();
                return 1;
            }
            else
            {
                $this->db->rollback();
                return -2;
            }
        }
        else
        {
            $this->db->rollback();
            $this->error=$this->db->lasterror();
            return -1;
        }
    }

    /**
     *    Update action into database
     *	  If percentage = 100, on met a jour date 100%
     *
     *    @param    User	$user			Object user making change
     *    @param    int		$notrigger		1 = disable triggers, 0 = enable triggers
     *    @return   int     				<0 if KO, >0 if OK
     */
    function update($user,$notrigger=0)
    {
        global $langs,$conf,$hookmanager;

        $error=0;

        // Clean parameters
        $this->label=trim($this->label);
        $this->note=trim($this->note);
        if (empty($this->percentage))    $this->percentage = 0;
        if (empty($this->priority) || ! is_numeric($this->priority)) $this->priority = 0;
        if (empty($this->transparency))  $this->transparency = 0;
        if (empty($this->fulldayevent))  $this->fulldayevent = 0;
        if ($this->percentage > 100) $this->percentage = 100;
        //if ($this->percentage == 100 && ! $this->dateend) $this->dateend = $this->date;
        if ($this->datep && $this->datef)   $this->durationp=($this->datef - $this->datep);		// deprecated
        //if ($this->date  && $this->dateend) $this->durationa=($this->dateend - $this->date);
        if ($this->datep && $this->datef && $this->datep > $this->datef) $this->datef=$this->datep;
        //if ($this->date  && $this->dateend && $this->date > $this->dateend) $this->dateend=$this->date;
        if ($this->fk_project < 0) $this->fk_project = 0;

        // Check parameters
        if ($this->percentage == 0 && $this->userdoneid > 0)
        {
            $this->error="ErrorCantSaveADoneUserWithZeroPercentage";
            return -1;
        }

        $socid=($this->socid?$this->socid:((isset($this->societe->id) && $this->societe->id > 0) ? $this->societe->id : 0));
        $contactid=($this->contactid?$this->contactid:((isset($this->contact->id) && $this->contact->id > 0) ? $this->contact->id : 0));
		$userownerid=($this->userownerid?$this->userownerid:0);
		$userdoneid=($this->userdoneid?$this->userdoneid:0);

        $this->db->begin();

        $sql = "UPDATE ".MAIN_DB_PREFIX."actioncomm ";
        $sql.= " SET percent = '".$this->db->escape($this->percentage)."'";
        if ($this->type_id > 0) $sql.= ", fk_action = '".$this->db->escape($this->type_id)."'";
        $sql.= ", label = ".($this->label ? "'".$this->db->escape($this->label)."'":"null");
        $sql.= ", datep = ".(strval($this->datep)!='' ? "'".$this->db->idate($this->datep)."'" : 'null');
        $sql.= ", datep2 = ".(strval($this->datef)!='' ? "'".$this->db->idate($this->datef)."'" : 'null');
        $sql.= ", durationp = ".(isset($this->durationp) && $this->durationp >= 0 && $this->durationp != ''?"'".$this->db->escape($this->durationp)."'":"null");	// deprecated
<<<<<<< HEAD
        $sql.= ", note = ".($this->note ? "'".$this->db->escape($this->note)."'":"null");
=======
        $sql.= ", note = '".$this->db->escape($this->note_private?$this->note_private:$this->note)."'";
>>>>>>> d9b8a8c8
        $sql.= ", fk_project =". ($this->fk_project > 0 ? $this->fk_project:"null");
        $sql.= ", fk_soc =". ($socid > 0 ? $socid:"null");
        $sql.= ", fk_contact =". ($contactid > 0 ? $contactid:"null");
        $sql.= ", priority = '".$this->db->escape($this->priority)."'";
        $sql.= ", fulldayevent = '".$this->db->escape($this->fulldayevent)."'";
        $sql.= ", location = ".($this->location ? "'".$this->db->escape($this->location)."'":"null");
        $sql.= ", transparency = '".$this->db->escape($this->transparency)."'";
        $sql.= ", fk_user_mod = ".$user->id;
        $sql.= ", fk_user_action=".($userownerid > 0 ? "'".$userownerid."'":"null");
        $sql.= ", fk_user_done=".($userdoneid > 0 ? "'".$userdoneid."'":"null");
        if (! empty($this->fk_element)) $sql.= ", fk_element=".($this->fk_element?$this->db->escape($this->fk_element):"null");
        if (! empty($this->elementtype)) $sql.= ", elementtype=".($this->elementtype?"'".$this->db->escape($this->elementtype)."'":"null");
        $sql.= " WHERE id=".$this->id;

        dol_syslog(get_class($this)."::update", LOG_DEBUG);
        if ($this->db->query($sql))
        {
			$action='update';

        	// Actions on extra fields
       		if (empty($conf->global->MAIN_EXTRAFIELDS_DISABLED)) // For avoid conflicts if trigger used
       		{
       			$result=$this->insertExtraFields();
       			if ($result < 0)
       			{
       				$error++;
       			}
        	}

            // Now insert assignedusers
			if (! $error)
			{
				$sql ="DELETE FROM ".MAIN_DB_PREFIX."actioncomm_resources where fk_actioncomm = ".$this->id." AND element_type = 'user'";
				$resql = $this->db->query($sql);

				foreach($this->userassigned as $key => $val)
				{
			        if (! is_array($val))	// For backward compatibility when val=id
			        {
			        	$val=array('id'=>$val);
			        }
					$sql ="INSERT INTO ".MAIN_DB_PREFIX."actioncomm_resources(fk_actioncomm, element_type, fk_element, mandatory, transparency, answer_status)";
					$sql.=" VALUES(".$this->id.", 'user', ".$val['id'].", ".(empty($val['mandatory'])?'0':$val['mandatory']).", ".(empty($val['transparency'])?'0':$val['transparency']).", ".(empty($val['answer_status'])?'0':$val['answer_status']).")";

					$resql = $this->db->query($sql);
					if (! $resql)
					{
						$error++;
		           		$this->errors[]=$this->db->lasterror();
					}
					//var_dump($sql);exit;
				}
			}

			if (!$error)
			{
				$sql ="DELETE FROM ".MAIN_DB_PREFIX."actioncomm_resources where fk_actioncomm = ".$this->id." AND element_type = 'socpeople'";
				$resql = $this->db->query($sql);

				if (!empty($this->socpeopleassigned))
				{
					foreach (array_keys($this->socpeopleassigned) as $id)
					{
						$sql ="INSERT INTO ".MAIN_DB_PREFIX."actioncomm_resources(fk_actioncomm, element_type, fk_element, mandatory, transparency, answer_status)";
						$sql.=" VALUES(".$this->id.", 'socpeople', ".$id.", 0, 0, 0)";

						$resql = $this->db->query($sql);
						if (! $resql)
						{
							$error++;
							$this->errors[]=$this->db->lasterror();
						}
<<<<<<< HEAD

=======
>>>>>>> d9b8a8c8
					}
				}
			}

            if (! $error && ! $notrigger)
            {
                // Call trigger
                $result=$this->call_trigger('ACTION_MODIFY',$user);
                if ($result < 0) { $error++; }
                // End call triggers
            }

            if (! $error)
            {
                $this->db->commit();
                return 1;
            }
            else
            {
                $this->db->rollback();
                dol_syslog(get_class($this)."::update ".join(',',$this->errors),LOG_ERR);
                return -2;
            }
        }
        else
        {
            $this->db->rollback();
            $this->error=$this->db->lasterror();
            return -1;
        }
    }

    /**
     *   Load all objects with filters.
     *   WARNING: This make a fetch on all records instead of making one request with a join.
     *
     *   @param		DoliDb	$db				Database handler
     *   @param		int		$socid			Filter by thirdparty
     * 	 @param		int		$fk_element		Id of element action is linked to
     *   @param		string	$elementtype	Type of element action is linked to
     *   @param		string	$filter			Other filter
     *   @param		string	$sortfield		Sort on this field
     *   @param		string	$sortorder		ASC or DESC
     *   @param		string	$limit			Limit number of answers
     *   @return	array or string			Error string if KO, array with actions if OK
     */
    static function getActions($db, $socid=0, $fk_element=0, $elementtype='', $filter='', $sortfield='a.datep', $sortorder='DESC', $limit=0)
    {
        global $conf, $langs;

        $resarray=array();

        $sql = "SELECT a.id";
        $sql.= " FROM ".MAIN_DB_PREFIX."actioncomm as a";
        $sql.= " WHERE a.entity IN (".getEntity('agenda').")";
        if (! empty($socid)) $sql.= " AND a.fk_soc = ".$socid;
        if (! empty($elementtype))
        {
            if ($elementtype == 'project') $sql.= ' AND a.fk_project = '.$fk_element;
            else $sql.= " AND a.fk_element = ".(int) $fk_element." AND a.elementtype = '".$elementtype."'";
        }
        if (! empty($filter)) $sql.= $filter;
		if ($sortorder && $sortfield) $sql.=$db->order($sortfield, $sortorder);
		$sql.=$db->plimit($limit, 0);

        dol_syslog(get_class()."::getActions", LOG_DEBUG);
        $resql=$db->query($sql);
        if ($resql)
        {
            $num = $db->num_rows($resql);

            if ($num)
            {
                for($i=0;$i<$num;$i++)
                {
                    $obj = $db->fetch_object($resql);
                    $actioncommstatic = new ActionComm($db);
                    $actioncommstatic->fetch($obj->id);
                    $resarray[$i] = $actioncommstatic;
                }
            }
            $db->free($resql);
            return $resarray;
        }
        else
       {
            return $db->lasterror();
        }
    }

    // phpcs:disable PEAR.NamingConventions.ValidFunctionName.NotCamelCaps
    /**
     * Load indicators for dashboard (this->nbtodo and this->nbtodolate)
     *
     * @param	User	$user   			Objet user
     * @param	int		$load_state_board	Charge indicateurs this->nb de tableau de bord
     * @return WorkboardResponse|int <0 if KO, WorkboardResponse if OK
     */
    function load_board($user, $load_state_board=0)
    {
<<<<<<< HEAD
    	global $conf, $langs;
=======
        // phpcs:enable
        global $conf, $langs;
>>>>>>> d9b8a8c8

    	if(empty($load_state_board)) $sql = "SELECT a.id, a.datep as dp";
    	else {
    		$this->nb=array();
    		$sql = "SELECT count(a.id) as nb";
    	}
    	$sql.= " FROM (".MAIN_DB_PREFIX."actioncomm as a";
    	$sql.= ")";
    	if (! $user->rights->societe->client->voir && ! $user->societe_id) $sql.= " LEFT JOIN ".MAIN_DB_PREFIX."societe_commerciaux as sc ON a.fk_soc = sc.fk_soc";
    	$sql.= " LEFT JOIN ".MAIN_DB_PREFIX."societe as s ON a.fk_soc = s.rowid";
    	$sql.= " WHERE 1 = 1";
    	if(empty($load_state_board)) $sql.= " AND a.percent >= 0 AND a.percent < 100";
    	$sql.= " AND a.entity IN (".getEntity('agenda').")";
    	if (! $user->rights->societe->client->voir && ! $user->societe_id) $sql.= " AND (a.fk_soc IS NULL OR sc.fk_user = " .$user->id . ")";
    	if ($user->societe_id) $sql.=" AND a.fk_soc = ".$user->societe_id;
    	if (! $user->rights->agenda->allactions->read) $sql.= " AND (a.fk_user_author = ".$user->id . " OR a.fk_user_action = ".$user->id . " OR a.fk_user_done = ".$user->id . ")";

    	$resql=$this->db->query($sql);
    	if ($resql)
    	{
    		if(empty($load_state_board)) {
	    		$agenda_static = new ActionComm($this->db);
	    		$response = new WorkboardResponse();
	    		$response->warning_delay = $conf->agenda->warning_delay/60/60/24;
	    		$response->label = $langs->trans("ActionsToDo");
	    		$response->url = DOL_URL_ROOT.'/comm/action/list.php?actioncode=0&amp;status=todo&amp;mainmenu=agenda';
	    		if ($user->rights->agenda->allactions->read) $response->url.='&amp;filtert=-1';
	    		$response->img = img_object('',"action",'class="inline-block valigntextmiddle"');
    		}
    		// This assignment in condition is not a bug. It allows walking the results.
    		while ($obj=$this->db->fetch_object($resql))
    		{
    			if(empty($load_state_board)) {
	    			$response->nbtodo++;
	    			$agenda_static->datep = $this->db->jdate($obj->dp);
	    			if ($agenda_static->hasDelay()) $response->nbtodolate++;
    			} else $this->nb["actionscomm"]=$obj->nb;
    		}

    		$this->db->free($resql);
    		if(empty($load_state_board)) return $response;
    		else return 1;
    	}
    	else
    	{
    		dol_print_error($this->db);
    		$this->error=$this->db->error();
    		return -1;
    	}
    }


    /**
     *      Charge les informations d'ordre info dans l'objet facture
     *
     *      @param	int		$id       	Id de la facture a charger
     *		@return	void
     */
    function info($id)
    {
        $sql = 'SELECT ';
        $sql.= ' a.id,';
        $sql.= ' datec,';
        $sql.= ' tms as datem,';
        $sql.= ' fk_user_author,';
        $sql.= ' fk_user_mod';
        $sql.= ' FROM '.MAIN_DB_PREFIX.'actioncomm as a';
        $sql.= ' WHERE a.id = '.$id;

        dol_syslog(get_class($this)."::info", LOG_DEBUG);
        $result=$this->db->query($sql);
        if ($result)
        {
            if ($this->db->num_rows($result))
            {
                $obj = $this->db->fetch_object($result);
                $this->id = $obj->id;
                if ($obj->fk_user_author)
                {
                    $cuser = new User($this->db);
                    $cuser->fetch($obj->fk_user_author);
                    $this->user_creation     = $cuser;
                }
                if ($obj->fk_user_mod)
                {
                    $muser = new User($this->db);
                    $muser->fetch($obj->fk_user_mod);
                    $this->user_modification = $muser;
                }

                $this->date_creation     = $this->db->jdate($obj->datec);
                if (! empty($obj->fk_user_mod)) $this->date_modification = $this->db->jdate($obj->datem);
            }
            $this->db->free($result);
        }
        else
        {
            dol_print_error($this->db);
        }
    }


    /**
     *    	Return label of status
     *
     *    	@param	int		$mode           0=libelle long, 1=libelle court, 2=Picto + Libelle court, 3=Picto, 4=Picto + Libelle long, 5=Libelle court + Picto
     *      @param  int		$hidenastatus   1=Show nothing if status is "Not applicable"
     *    	@return string          		String with status
     */
    function getLibStatut($mode,$hidenastatus=0)
    {
        return $this->LibStatut($this->percentage,$mode,$hidenastatus,$this->datep);
    }

    // phpcs:disable PEAR.NamingConventions.ValidFunctionName.NotCamelCaps
    /**
     *		Return label of action status
     *
     *    	@param	int		$percent        Percent
     *    	@param  int		$mode           0=Long label, 1=Short label, 2=Picto+Short label, 3=Picto, 4=Picto+Short label, 5=Short label+Picto, 6=Picto+Long label, 7=Very short label+Picto
     *      @param  int		$hidenastatus   1=Show nothing if status is "Not applicable"
     *      @param  int     $datestart      Date start of event
     *    	@return string		    		Label
     */
    function LibStatut($percent,$mode,$hidenastatus=0,$datestart='')
    {
        // phpcs:enable
        global $langs;

        if ($mode == 0)
        {
        	if ($percent==-1 && ! $hidenastatus) return $langs->trans('StatusNotApplicable');
        	elseif ($percent==0) return $langs->trans('StatusActionToDo').' (0%)';
        	elseif ($percent > 0 && $percent < 100) return $langs->trans('StatusActionInProcess').' ('.$percent.'%)';
        	elseif ($percent >= 100) return $langs->trans('StatusActionDone').' (100%)';
        }
        elseif ($mode == 1)
        {
        	if ($percent==-1 && ! $hidenastatus) return $langs->trans('StatusNotApplicable');
        	elseif ($percent==0) return $langs->trans('StatusActionToDo');
        	elseif ($percent > 0 && $percent < 100) return $percent.'%';
        	elseif ($percent >= 100) return $langs->trans('StatusActionDone');
        }
        elseif ($mode == 2)
        {
        	if ($percent==-1 && ! $hidenastatus) return img_picto($langs->trans('StatusNotApplicable'),'statut9').' '.$langs->trans('StatusNotApplicable');
        	elseif ($percent==0) return img_picto($langs->trans('StatusActionToDo'),'statut1').' '.$langs->trans('StatusActionToDo');
        	elseif ($percent > 0 && $percent < 100) return img_picto($langs->trans('StatusActionInProcess'),'statut3').' '. $percent.'%';
        	elseif ($percent >= 100) return img_picto($langs->trans('StatusActionDone'),'statut6').' '.$langs->trans('StatusActionDone');
        }
        elseif ($mode == 3)
        {
        	if ($percent==-1 && ! $hidenastatus) return img_picto($langs->trans("Status").': '.$langs->trans('StatusNotApplicable'),'statut9');
        	elseif ($percent==0) return img_picto($langs->trans("Status").': '.$langs->trans('StatusActionToDo').' (0%)','statut1');
        	elseif ($percent > 0 && $percent < 100) return img_picto($langs->trans("Status").': '.$langs->trans('StatusActionInProcess').' ('.$percent.'%)','statut3');
        	elseif ($percent >= 100) return img_picto($langs->trans("Status").': '.$langs->trans('StatusActionDone').' (100%)','statut6');
        }
        elseif ($mode == 4)
        {
        	if ($percent==-1 && ! $hidenastatus) return img_picto($langs->trans('StatusNotApplicable'),'statut9').' '.$langs->trans('StatusNotApplicable');
        	elseif ($percent==0) return img_picto($langs->trans('StatusActionToDo'),'statut1').' '.$langs->trans('StatusActionToDo').' (0%)';
        	elseif ($percent > 0 && $percent < 100) return img_picto($langs->trans('StatusActionInProcess'),'statut3').' '.$langs->trans('StatusActionInProcess').' ('.$percent.'%)';
        	elseif ($percent >= 100) return img_picto($langs->trans('StatusActionDone'),'statut6').' '.$langs->trans('StatusActionDone').' (100%)';
        }
        elseif ($mode == 5)
        {
        	if ($percent==-1 && ! $hidenastatus) return img_picto($langs->trans('StatusNotApplicable'),'statut9');
        	elseif ($percent==0) return '0% '.img_picto($langs->trans('StatusActionToDo'),'statut1');
        	elseif ($percent > 0 && $percent < 100) return $percent.'% '.img_picto($langs->trans('StatusActionInProcess').' - '.$percent.'%','statut3');
        	elseif ($percent >= 100) return $langs->trans('StatusActionDone').' '.img_picto($langs->trans('StatusActionDone'),'statut6');
        }
        elseif ($mode == 6)
        {
        	if ($percent==-1 && ! $hidenastatus) return $langs->trans('StatusNotApplicable').' '.img_picto($langs->trans('StatusNotApplicable'),'statut9');
        	elseif ($percent==0) return $langs->trans('StatusActionToDo').' (0%) '.img_picto($langs->trans('StatusActionToDo'),'statut1');
        	elseif ($percent > 0 && $percent < 100) return $langs->trans('StatusActionInProcess').' ('.$percent.'%) '.img_picto($langs->trans('StatusActionInProcess').' - '.$percent.'%','statut3');
        	elseif ($percent >= 100) return $langs->trans('StatusActionDone').' (100%) '.img_picto($langs->trans('StatusActionDone'),'statut6');
        }
        elseif ($mode == 7)
        {
            if ($percent==-1 && ! $hidenastatus) return img_picto($langs->trans('StatusNotApplicable'),'statut9');
            elseif ($percent==0) return '0% '.img_picto($langs->trans('StatusActionToDo'),'statut1');
            elseif ($percent > 0 && $percent < 100) return $percent.'% '.img_picto($langs->trans('StatusActionInProcess').' - '.$percent.'%','statut3');
            elseif ($percent >= 100) return img_picto($langs->trans('StatusActionDone'),'statut6');
        }

        return '';
    }

    /**
     *    	Return URL of event
     *      Use $this->id, $this->type_code, $this->label and $this->type_label
     *
     * 		@param	int		$withpicto				0=No picto, 1=Include picto into link, 2=Only picto
     *		@param	int		$maxlength				Max number of charaters into label. If negative, use the ref as label.
     *		@param	string	$classname				Force style class on a link
     * 		@param	string	$option					''=Link to action, 'birthday'=Link to contact
     * 		@param	int		$overwritepicto			1=Overwrite picto
     *      @param	int   	$notooltip		    	1=Disable tooltip
     *  	@param  int     $save_lastsearch_value  -1=Auto, 0=No save of lastsearch_values when clicking, 1=Save lastsearch_values whenclicking
     *		@return	string							Chaine avec URL
     */
    function getNomUrl($withpicto=0, $maxlength=0, $classname='', $option='', $overwritepicto=0, $notooltip=0, $save_lastsearch_value=-1)
    {
		global $conf, $langs, $user, $hookmanager, $action;

		if (! empty($conf->dol_no_mouse_hover)) $notooltip=1;   // Force disable tooltips

                if ((!$user->rights->agenda->allactions->read && $this->author->id != $user->id) || (!$user->rights->agenda->myactions->read && $this->author->id == $user->id))
                    $option = 'nolink';

                $label = $this->label;
		if (empty($label)) $label=$this->libelle;   // For backward compatibility

		$result='';

		// Set label of type
		$labeltype = '';
		if ($this->type_code)
		{
			$labeltype = ($langs->transnoentities("Action".$this->type_code) != "Action".$this->type_code)?$langs->transnoentities("Action".$this->type_code):$this->type_label;
		}
		if (empty($conf->global->AGENDA_USE_EVENT_TYPE))
		{
		    if ($this->type_code != 'AC_OTH_AUTO') $labeltype = $langs->trans('ActionAC_MANUAL');
		}

		$tooltip = '<u>' . $langs->trans('ShowAction') . '</u>';
		if (! empty($this->ref))
			$tooltip .= '<br><b>' . $langs->trans('Ref') . ':</b> ' . $this->ref;
		if (! empty($label))
			$tooltip .= '<br><b>' . $langs->trans('Title') . ':</b> ' . $label;
		if (! empty($labeltype))
			$tooltip .= '<br><b>' . $langs->trans('Type') . ':</b> ' . $labeltype;
		if (! empty($this->location))
			$tooltip .= '<br><b>' . $langs->trans('Location') . ':</b> ' . $this->location;

		$linkclose='';
		if (! empty($conf->global->AGENDA_USE_EVENT_TYPE) && $this->type_color)
			$linkclose = ' style="background-color:#'.$this->type_color.'"';

		if (empty($notooltip))
		{
		    if (! empty($conf->global->MAIN_OPTIMIZEFORTEXTBROWSER))
		    {
		        $label=$langs->trans("ShowAction");
		        $linkclose.=' alt="'.dol_escape_htmltag($tooltip, 1).'"';
		    }
		    $linkclose.=' title="'.dol_escape_htmltag($tooltip, 1).'"';
		    $linkclose.=' class="'.$classname.' classfortooltip"';

		    /*
		    $hookmanager->initHooks(array('actiondao'));
		    $parameters=array('id'=>$this->id);
		    $reshook=$hookmanager->executeHooks('getnomurltooltip',$parameters,$this,$action);    // Note that $action and $object may have been modified by some hooks
		    $linkclose = ($hookmanager->resPrint ? $hookmanager->resPrint : $linkclose);
		    */
		}
		else $linkclose.=' class="'.$classname.'"';

		$url='';
		if ($option=='birthday')
			$url = DOL_URL_ROOT.'/contact/perso.php?id='.$this->id;
		else
			$url = DOL_URL_ROOT.'/comm/action/card.php?id='.$this->id;
		if ($option !== 'nolink')
		{
			// Add param to save lastsearch_values or not
			$add_save_lastsearch_values=($save_lastsearch_value == 1 ? 1 : 0);
			if ($save_lastsearch_value == -1 && preg_match('/list\.php/',$_SERVER["PHP_SELF"])) $add_save_lastsearch_values=1;
			if ($add_save_lastsearch_values) $url.='&save_lastsearch_values=1';
		}

		$linkstart = '<a href="'.$url.'"';
		$linkstart.=$linkclose.'>';
		$linkend='</a>';

<<<<<<< HEAD
=======
		if ($option == 'nolink') {
			$linkstart = '';
			$linkend = '';
		}
>>>>>>> d9b8a8c8
		//print 'rrr'.$this->libelle.'rrr'.$this->label.'rrr'.$withpicto;

        if ($withpicto == 2)
        {
            $libelle=$label;
            if (! empty($conf->global->AGENDA_USE_EVENT_TYPE)) $libelle=$labeltype;
            $libelleshort='';
        }
        else
        {
            $libelle=(empty($this->libelle)?$label:$this->libelle.(($label && $label != $this->libelle)?' '.$label:''));
            if (! empty($conf->global->AGENDA_USE_EVENT_TYPE) && empty($libelle)) $libelle=$labeltype;
            if ($maxlength < 0) $libelleshort=$this->ref;
            else $libelleshort=dol_trunc($libelle,$maxlength);
        }

        if ($withpicto)
        {
            if (! empty($conf->global->AGENDA_USE_EVENT_TYPE))	// Add code into ()
            {
            	if ($labeltype)
            	{
                	$libelle.=(preg_match('/'.preg_quote($labeltype,'/').'/', $libelle)?'':' ('.$langs->transnoentities("Action".$this->type_code).')');
            	}
            }
        }

        $result.=$linkstart;
        if ($withpicto)	$result.=img_object(($notooltip?'':$langs->trans("ShowAction").': '.$libelle), ($overwritepicto?$overwritepicto:'action'), ($notooltip?'class="'.(($withpicto != 2) ? 'paddingright ' : '').'valigntextbottom"':'class="'.(($withpicto != 2) ? 'paddingright ' : '').'classfortooltip valigntextbottom"'), 0, 0, $notooltip?0:1);
        $result.=$libelleshort;
        $result.=$linkend;

        global $action;
        $hookmanager->initHooks(array('actiondao'));
        $parameters=array('id'=>$this->id, 'getnomurl'=>$result);
        $reshook=$hookmanager->executeHooks('getNomUrl',$parameters,$this,$action);    // Note that $action and $object may have been modified by some hooks
        if ($reshook > 0) $result = $hookmanager->resPrint;
        else $result .= $hookmanager->resPrint;

        return $result;
    }


    // phpcs:disable PEAR.NamingConventions.ValidFunctionName.NotCamelCaps
    /**
     *		Export events from database into a cal file.
     *
     *		@param	string		$format			'vcal', 'ical/ics', 'rss'
     *		@param	string		$type			'event' or 'journal'
     *		@param	int			$cachedelay		Do not rebuild file if date older than cachedelay seconds
     *		@param	string		$filename		Force filename
     *		@param	array		$filters		Array of filters. Exemple array('notolderthan'=>99, 'year'=>..., 'idfrom'=>..., 'notactiontype'=>'systemauto', 'project'=>123, ...)
     *		@return int     					<0 if error, nb of events in new file if ok
     */
    function build_exportfile($format,$type,$cachedelay,$filename,$filters)
    {
        // phpcs:enable
        global $conf,$langs,$dolibarr_main_url_root,$mysoc;

        require_once DOL_DOCUMENT_ROOT ."/core/lib/xcal.lib.php";
        require_once DOL_DOCUMENT_ROOT ."/core/lib/date.lib.php";
        require_once DOL_DOCUMENT_ROOT ."/core/lib/files.lib.php";

        dol_syslog(get_class($this)."::build_exportfile Build export file format=".$format.", type=".$type.", cachedelay=".$cachedelay.", filename=".$filename.", filters size=".count($filters), LOG_DEBUG);

        // Check parameters
        if (empty($format)) return -1;

        // Clean parameters
        if (! $filename)
        {
            $extension='vcs';
            if ($format == 'ical') $extension='ics';
            $filename=$format.'.'.$extension;
        }

        // Create dir and define output file (definitive and temporary)
        $result=dol_mkdir($conf->agenda->dir_temp);
        $outputfile=$conf->agenda->dir_temp.'/'.$filename;

        $result=0;

        $buildfile=true;
        $login='';$logina='';$logind='';$logint='';

        $now = dol_now();

        if ($cachedelay)
        {
            $nowgmt = dol_now();
            include_once DOL_DOCUMENT_ROOT.'/core/lib/files.lib.php';
            if (dol_filemtime($outputfile) > ($nowgmt - $cachedelay))
            {
                dol_syslog(get_class($this)."::build_exportfile file ".$outputfile." is not older than now - cachedelay (".$nowgmt." - ".$cachedelay."). Build is canceled");
                $buildfile = false;
            }
        }

        if ($buildfile)
        {
            // Build event array
            $eventarray=array();

            $sql = "SELECT a.id,";
            $sql.= " a.datep,";		// Start
            $sql.= " a.datep2,";	// End
            $sql.= " a.durationp,";			// deprecated
            $sql.= " a.datec, a.tms as datem,";
            $sql.= " a.label, a.code, a.note, a.fk_action as type_id,";
            $sql.= " a.fk_soc,";
            $sql.= " a.fk_user_author, a.fk_user_mod,";
            $sql.= " a.fk_user_action,";
            $sql.= " a.fk_contact, a.percent as percentage,";
            $sql.= " a.fk_element, a.elementtype,";
            $sql.= " a.priority, a.fulldayevent, a.location, a.punctual, a.transparency,";
            $sql.= " u.firstname, u.lastname,";
            $sql.= " s.nom as socname,";
            $sql.= " c.id as type_id, c.code as type_code, c.libelle";
            $sql.= " FROM (".MAIN_DB_PREFIX."c_actioncomm as c, ".MAIN_DB_PREFIX."actioncomm as a)";
            $sql.= " LEFT JOIN ".MAIN_DB_PREFIX."user as u on u.rowid = a.fk_user_author";	// Link to get author of event for export
            $sql.= " LEFT JOIN ".MAIN_DB_PREFIX."societe as s on s.rowid = a.fk_soc";
			// We must filter on assignement table
			if ($filters['logint']) $sql.=", ".MAIN_DB_PREFIX."actioncomm_resources as ar";
			$sql.= " WHERE a.fk_action=c.id";
            $sql.= " AND a.entity IN (".getEntity('agenda').")";
            foreach ($filters as $key => $value)
            {
                if ($key == 'notolderthan' && $value != '') $sql.=" AND a.datep >= '".$this->db->idate($now-($value*24*60*60))."'";
                if ($key == 'year')         $sql.=" AND a.datep BETWEEN '".$this->db->idate(dol_get_first_day($value,1))."' AND '".$this->db->idate(dol_get_last_day($value,12))."'";
                if ($key == 'id')           $sql.=" AND a.id=".(is_numeric($value)?$value:0);
                if ($key == 'idfrom')       $sql.=" AND a.id >= ".(is_numeric($value)?$value:0);
                if ($key == 'idto')         $sql.=" AND a.id <= ".(is_numeric($value)?$value:0);
                if ($key == 'project')      $sql.=" AND a.fk_project=".(is_numeric($value)?$value:0);
                if ($key == 'actiontype')    $sql.=" AND c.type = '".$this->db->escape($value)."'";
                if ($key == 'notactiontype') $sql.=" AND c.type <> '".$this->db->escape($value)."'";
                // We must filter on assignement table
				if ($key == 'logint')       $sql.= " AND ar.fk_actioncomm = a.id AND ar.element_type='user'";
                if ($key == 'logina')
                {
                    $logina=$value;
                    $condition='=';
                    if (preg_match('/^!/',$logina))
                    {
                        $logina=preg_replace('/^!/','',$logina);
                        $condition='<>';
                    }
                    $userforfilter=new User($this->db);
                    $result=$userforfilter->fetch('',$logina);
                    if ($result > 0) $sql.= " AND a.fk_user_author ".$condition." ".$userforfilter->id;
                    elseif ($result < 0 || $condition == '=') $sql.= " AND a.fk_user_author = 0";
                }
                if ($key == 'logint')
                {
                    $logint=$value;
                    $condition='=';
                    if (preg_match('/^!/',$logint))
                    {
                        $logint=preg_replace('/^!/','',$logint);
                        $condition='<>';
                    }
                    $userforfilter=new User($this->db);
                    $result=$userforfilter->fetch('',$logint);
                    if ($result > 0) $sql.= " AND ar.fk_element = ".$userforfilter->id;
                    elseif ($result < 0 || $condition == '=') $sql.= " AND ar.fk_element = 0";
                }
            }
            $sql.= " AND a.datep IS NOT NULL";		// To exclude corrupted events and avoid errors in lightning/sunbird import
            $sql.= " ORDER by datep";
            //print $sql;exit;

            dol_syslog(get_class($this)."::build_exportfile select events", LOG_DEBUG);
            $resql=$this->db->query($sql);
            if ($resql)
            {
                // Note: Output of sql request is encoded in $conf->file->character_set_client
                // This assignment in condition is not a bug. It allows walking the results.
				$diff = 0;
                while ($obj=$this->db->fetch_object($resql))
                {
                    $qualified=true;

                    // 'eid','startdate','duration','enddate','title','summary','category','email','url','desc','author'
                    $event=array();
                    $event['uid']='dolibarragenda-'.$this->db->database_name.'-'.$obj->id."@".$_SERVER["SERVER_NAME"];
                    $event['type']=$type;
                    $datestart=$this->db->jdate($obj->datep)-(empty($conf->global->AGENDA_EXPORT_FIX_TZ)?0:($conf->global->AGENDA_EXPORT_FIX_TZ*3600));
                    $dateend=$this->db->jdate($obj->datep2)-(empty($conf->global->AGENDA_EXPORT_FIX_TZ)?0:($conf->global->AGENDA_EXPORT_FIX_TZ*3600));
                    $duration=($datestart && $dateend)?($dateend - $datestart):0;
                    $event['summary']=$obj->label.($obj->socname?" (".$obj->socname.")":"");
                    $event['desc']=$obj->note;
                    $event['startdate']=$datestart;
                    $event['enddate']=$dateend;		// Not required with type 'journal'
                    $event['duration']=$duration;	// Not required with type 'journal'
                    $event['author']=dolGetFirstLastname($obj->firstname, $obj->lastname);
                    $event['priority']=$obj->priority;
                    $event['fulldayevent']=$obj->fulldayevent;
                    $event['location']=$obj->location;
                    $event['transparency']=(($obj->transparency > 0)?'OPAQUE':'TRANSPARENT');		// OPAQUE (busy) or TRANSPARENT (not busy)
                    $event['punctual']=$obj->punctual;
                    $event['category']=$obj->libelle;	// libelle type action
					// Define $urlwithroot
					$urlwithouturlroot=preg_replace('/'.preg_quote(DOL_URL_ROOT,'/').'$/i','',trim($dolibarr_main_url_root));
					$urlwithroot=$urlwithouturlroot.DOL_URL_ROOT;			// This is to use external domain name found into config file
					//$urlwithroot=DOL_MAIN_URL_ROOT;						// This is to use same domain name than current
                    $url=$urlwithroot.'/comm/action/card.php?id='.$obj->id;
                    $event['url']=$url;
                    $event['created']=$this->db->jdate($obj->datec)-(empty($conf->global->AGENDA_EXPORT_FIX_TZ)?0:($conf->global->AGENDA_EXPORT_FIX_TZ*3600));
                    $event['modified']=$this->db->jdate($obj->datem)-(empty($conf->global->AGENDA_EXPORT_FIX_TZ)?0:($conf->global->AGENDA_EXPORT_FIX_TZ*3600));

                    if ($qualified && $datestart)
                    {
                        $eventarray[]=$event;
                    }
                    $diff++;
                }
            }
            else
            {
                $this->error=$this->db->lasterror();
                return -1;
            }

            $langs->load("agenda");

            // Define title and desc
            $more='';
            if ($login)  $more=$langs->transnoentities("User").' '.$login;
            if ($logina) $more=$langs->transnoentities("ActionsAskedBy").' '.$logina;
            if ($logint) $more=$langs->transnoentities("ActionsToDoBy").' '.$logint;
            if ($logind) $more=$langs->transnoentities("ActionsDoneBy").' '.$logind;
            if ($more)
            {
                $title='Dolibarr actions '.$mysoc->name.' - '.$more;
                $desc=$more;
                $desc.=' ('.$mysoc->name.' - built by Dolibarr)';
            }
            else
            {
                $title='Dolibarr actions '.$mysoc->name;
                $desc=$langs->transnoentities('ListOfActions');
                $desc.=' ('.$mysoc->name.' - built by Dolibarr)';
            }

            // Create temp file
            $outputfiletmp=tempnam($conf->agenda->dir_temp,'tmp');  // Temporary file (allow call of function by different threads
            @chmod($outputfiletmp, octdec($conf->global->MAIN_UMASK));

            // Write file
            if ($format == 'vcal') $result=build_calfile($format,$title,$desc,$eventarray,$outputfiletmp);
            elseif ($format == 'ical') $result=build_calfile($format,$title,$desc,$eventarray,$outputfiletmp);
            elseif ($format == 'rss')  $result=build_rssfile($format,$title,$desc,$eventarray,$outputfiletmp);

            if ($result >= 0)
            {
                if (dol_move($outputfiletmp,$outputfile,0,1)) $result=1;
                else
                {
                	$this->error='Failed to rename '.$outputfiletmp.' into '.$outputfile;
                    dol_syslog(get_class($this)."::build_exportfile ".$this->error, LOG_ERR);
                    dol_delete_file($outputfiletmp,0,1);
                    $result=-1;
                }
            }
            else
            {
                dol_syslog(get_class($this)."::build_exportfile build_xxxfile function fails to for format=".$format." outputfiletmp=".$outputfile, LOG_ERR);
                dol_delete_file($outputfiletmp,0,1);
                $langs->load("errors");
                $this->error=$langs->trans("ErrorFailToCreateFile",$outputfile);
            }
        }

        return $result;
    }

    /**
     *  Initialise an instance with random values.
     *  Used to build previews or test instances.
     *	id must be 0 if object instance is a specimen.
     *
     *  @return	void
     */
    function initAsSpecimen()
    {
        global $user;

        $now=dol_now();

        // Initialise parametres
        $this->id=0;
        $this->specimen=1;

        $this->type_code='AC_OTH';
        $this->code='AC_SPECIMEN_CODE';
        $this->label='Label of event Specimen';
        $this->datec=$now;
        $this->datem=$now;
        $this->datep=$now;
        $this->datef=$now;
        $this->author=$user;
        $this->usermod=$user;
        $this->usertodo=$user;
        $this->fulldayevent=0;
        $this->punctual=0;
        $this->percentage=0;
        $this->location='Location';
        $this->transparency=1;	// 1 means opaque
        $this->priority=1;
        $this->note = 'Note';

        $this->userownerid=$user->id;
        $this->userassigned[$user->id]=array('id'=>$user->id, 'transparency'=> 1);
    }

	/**
	 * Function used to replace a thirdparty id with another one.
	 *
	 * @param DoliDB $db Database handler
	 * @param int $origin_id Old thirdparty id
	 * @param int $dest_id New thirdparty id
	 * @return bool
	 */
	public static function replaceThirdparty(DoliDB $db, $origin_id, $dest_id)
	{
		$tables = array(
			'actioncomm'
		);

		return CommonObject::commonReplaceThirdparty($db, $origin_id, $dest_id, $tables);
	}

    /**
     * Is the action delayed?
     *
     * @return bool
     */
    public function hasDelay()
    {
        global $conf;

        $now = dol_now();

        return $this->datep && ($this->datep < ($now - $conf->agenda->warning_delay));
    }


    /**
     * Send reminders by emails
     * CAN BE A CRON TASK
     *
     * @return	int			0 if OK, <>0 if KO (this function is used also by cron so only 0 is OK)
     */
    public function sendEmailsReminder()
    {
    	global $conf, $langs;

    	$error = 0;
    	$this->output = '';
		$this->error='';

<<<<<<< HEAD
    	if (empty($conf->global->AGENDA_REMINDER_EMAIL))
=======
    	if (empty($conf->agenda->enabled))	// Should not happen. If module disabled, cron job should not be visible.
		{
			$langs->load("agenda");
			$this->output = $langs->trans('ModuleNotEnabled', $langs->transnoentitiesnoconv("Agenda"));
			return 0;
		}
		if (empty($conf->global->AGENDA_REMINDER_EMAIL))
>>>>>>> d9b8a8c8
    	{
    		$langs->load("agenda");
    		$this->output = $langs->trans('EventRemindersByEmailNotEnabled', $langs->transnoentitiesnoconv("Agenda"));
    		return 0;
    	}

    	$now = dol_now();

    	dol_syslog(__METHOD__, LOG_DEBUG);

    	$this->db->begin();

		// TODO Scan events of type 'email' into table llx_actioncomm_reminder with status todo, send email, then set status to done

<<<<<<< HEAD


=======
>>>>>>> d9b8a8c8
    	// Delete also very old past events (we do not keep more than 1 month record in past)
		$sql = "DELETE FROM ".MAIN_DB_PREFIX."actioncomm_reminder WHERE dateremind < '".$this->db->jdate($now - (3600 * 24 * 32))."'";
		$this->db->query($sql);

		$this->db->commit();

    	return $error;
    }
<<<<<<< HEAD

}
=======
}
>>>>>>> d9b8a8c8
<|MERGE_RESOLUTION|>--- conflicted
+++ resolved
@@ -46,25 +46,18 @@
     public $table_element = 'actioncomm';
 
     public $table_rowid = 'id';
-<<<<<<< HEAD
-    public $picto='action';
-=======
 
     /**
      * @var string String with name of icon for myobject. Must be the part after the 'object_' into object_myobject.png
      */
     public $picto = 'action';
 
->>>>>>> d9b8a8c8
     /**
      * 0=No test on entity, 1=Test with field entity, 2=Test with link by societe
      * @var int
      */
     public $ismultientitymanaged = 1;
-<<<<<<< HEAD
-=======
-
->>>>>>> d9b8a8c8
+
     /**
      * 0=Default, 1=View may be restricted to sales representative only if no permission to see all or to company of external user if external user, 2=Same than 1 but accept record if fksoc is empty
      * @var integer
@@ -152,15 +145,9 @@
     public $userownerid;	// Id of user owner = fk_user_action into table
     public $userdoneid;	// Id of user done (deprecated)
 
-<<<<<<< HEAD
-    var $socpeopleassigned = array(); // Array of contact ids
-
-    var $otherassigned = array(); // Array of other contact emails (not user, not contact)
-=======
     public $socpeopleassigned = array(); // Array of contact ids
 
     public $otherassigned = array(); // Array of other contact emails (not user, not contact)
->>>>>>> d9b8a8c8
 
 
 	/**
@@ -199,15 +186,9 @@
     public $contact;
 
     // Properties for links to other objects
-<<<<<<< HEAD
-    var $fk_element;    // Id of record
-    var $elementid;    // Id of record alternative for API
-    var $elementtype;   // Type of record. This if property ->element of object linked to.
-=======
     public $fk_element;    // Id of record
     public $elementid;    // Id of record alternative for API
     public $elementtype;   // Type of record. This if property ->element of object linked to.
->>>>>>> d9b8a8c8
 
     // Ical
     public $icalname;
@@ -353,9 +334,6 @@
         $sql.= "fk_element,";
         $sql.= "elementtype,";
         $sql.= "entity,";
-<<<<<<< HEAD
-        $sql.= "extraparams";
-=======
         $sql.= "extraparams,";
 		// Fields emails
         $sql.= "email_msgid,";
@@ -366,7 +344,6 @@
         $sql.= "email_tobcc,";
         $sql.= "email_subject,";
         $sql.= "errors_to";
->>>>>>> d9b8a8c8
         $sql.= ") VALUES (";
         $sql.= "'".$this->db->idate($now)."', ";
         $sql.= (strval($this->datep)!=''?"'".$this->db->idate($this->datep)."'":"null").", ";
@@ -376,11 +353,7 @@
         $sql.= ($code?("'".$code."'"):"null").", ";
         $sql.= ((isset($this->socid) && $this->socid > 0) ? $this->socid:"null").", ";
         $sql.= ((isset($this->fk_project) && $this->fk_project > 0) ? $this->fk_project:"null").", ";
-<<<<<<< HEAD
-        $sql.= " '".$this->db->escape($this->note)."', ";
-=======
         $sql.= " '".$this->db->escape($this->note_private?$this->note_private:$this->note)."', ";
->>>>>>> d9b8a8c8
         $sql.= ((isset($this->contactid) && $this->contactid > 0) ? $this->contactid:"null").", ";
         $sql.= (isset($user->id) && $user->id > 0 ? $user->id:"null").", ";
         $sql.= ($userownerid>0 ? $userownerid:"null").", ";
@@ -390,9 +363,6 @@
         $sql.= (! empty($this->fk_element)?$this->fk_element:"null").", ";
         $sql.= (! empty($this->elementtype)?"'".$this->db->escape($this->elementtype)."'":"null").", ";
         $sql.= $conf->entity.",";
-<<<<<<< HEAD
-        $sql.= (! empty($this->extraparams)?"'".$this->db->escape($this->extraparams)."'":"null");
-=======
         $sql.= (! empty($this->extraparams)?"'".$this->db->escape($this->extraparams)."'":"null").", ";
         // Fields emails
         $sql.= (! empty($this->email_msgid)?"'".$this->db->escape($this->email_msgid)."'":"null").", ";
@@ -403,7 +373,6 @@
         $sql.= (! empty($this->email_tobcc)?"'".$this->db->escape($this->email_tobcc)."'":"null").", ";
         $sql.= (! empty($this->email_subject)?"'".$this->db->escape($this->email_subject)."'":"null").", ";
         $sql.= (! empty($this->errors_to)?"'".$this->db->escape($this->errors_to)."'":"null");
->>>>>>> d9b8a8c8
         $sql.= ")";
 
         dol_syslog(get_class($this)."::add", LOG_DEBUG);
@@ -450,10 +419,6 @@
 							$error++;
 							$this->errors[]=$this->db->lasterror();
 						}
-<<<<<<< HEAD
-
-=======
->>>>>>> d9b8a8c8
 					}
 				}
 			}
@@ -695,11 +660,7 @@
                 $this->contact->id			= $obj->fk_contact;		// deprecated
 
                 $this->fk_element			= $obj->elementid;
-<<<<<<< HEAD
-		$this->elementid			= $obj->elementid;
-=======
                 $this->elementid			= $obj->elementid;
->>>>>>> d9b8a8c8
                 $this->elementtype			= $obj->elementtype;
 
                 $this->fetchResources();
@@ -734,34 +695,6 @@
 
 			// If owner is known, we must but id first into list
 			if ($this->userownerid > 0) $this->userassigned[$this->userownerid]=array('id'=>$this->userownerid);	// Set first so will be first into list.
-<<<<<<< HEAD
-
-            while ($obj = $this->db->fetch_object($resql))
-            {
-            	if ($obj->fk_element > 0)
-				{
-					switch ($obj->element_type) {
-						case 'user':
-							$this->userassigned[$obj->fk_element]=array('id'=>$obj->fk_element, 'mandatory'=>$obj->mandatory, 'answer_status'=>$obj->answer_status, 'transparency'=>$obj->transparency);
-							if (empty($this->userownerid)) $this->userownerid=$obj->fk_element;	// If not defined (should not happened, we fix this)
-							break;
-						case 'socpeople':
-							$this->socpeopleassigned[$obj->fk_element]=array('id'=>$obj->fk_element, 'mandatory'=>$obj->mandatory, 'answer_status'=>$obj->answer_status, 'transparency'=>$obj->transparency);
-							break;
-					}
-				}
-            }
-
-        	return 1;
-		}
-		else
-		{
-			dol_print_error($this->db);
-			return -1;
-		}
-	}
-=======
->>>>>>> d9b8a8c8
 
             while ($obj = $this->db->fetch_object($resql))
             {
@@ -948,11 +881,7 @@
         $sql.= ", datep = ".(strval($this->datep)!='' ? "'".$this->db->idate($this->datep)."'" : 'null');
         $sql.= ", datep2 = ".(strval($this->datef)!='' ? "'".$this->db->idate($this->datef)."'" : 'null');
         $sql.= ", durationp = ".(isset($this->durationp) && $this->durationp >= 0 && $this->durationp != ''?"'".$this->db->escape($this->durationp)."'":"null");	// deprecated
-<<<<<<< HEAD
-        $sql.= ", note = ".($this->note ? "'".$this->db->escape($this->note)."'":"null");
-=======
         $sql.= ", note = '".$this->db->escape($this->note_private?$this->note_private:$this->note)."'";
->>>>>>> d9b8a8c8
         $sql.= ", fk_project =". ($this->fk_project > 0 ? $this->fk_project:"null");
         $sql.= ", fk_soc =". ($socid > 0 ? $socid:"null");
         $sql.= ", fk_contact =". ($contactid > 0 ? $contactid:"null");
@@ -1025,10 +954,6 @@
 							$error++;
 							$this->errors[]=$this->db->lasterror();
 						}
-<<<<<<< HEAD
-
-=======
->>>>>>> d9b8a8c8
 					}
 				}
 			}
@@ -1129,12 +1054,8 @@
      */
     function load_board($user, $load_state_board=0)
     {
-<<<<<<< HEAD
-    	global $conf, $langs;
-=======
         // phpcs:enable
         global $conf, $langs;
->>>>>>> d9b8a8c8
 
     	if(empty($load_state_board)) $sql = "SELECT a.id, a.datep as dp";
     	else {
@@ -1412,13 +1333,10 @@
 		$linkstart.=$linkclose.'>';
 		$linkend='</a>';
 
-<<<<<<< HEAD
-=======
 		if ($option == 'nolink') {
 			$linkstart = '';
 			$linkend = '';
 		}
->>>>>>> d9b8a8c8
 		//print 'rrr'.$this->libelle.'rrr'.$this->label.'rrr'.$withpicto;
 
         if ($withpicto == 2)
@@ -1779,9 +1697,6 @@
     	$this->output = '';
 		$this->error='';
 
-<<<<<<< HEAD
-    	if (empty($conf->global->AGENDA_REMINDER_EMAIL))
-=======
     	if (empty($conf->agenda->enabled))	// Should not happen. If module disabled, cron job should not be visible.
 		{
 			$langs->load("agenda");
@@ -1789,7 +1704,6 @@
 			return 0;
 		}
 		if (empty($conf->global->AGENDA_REMINDER_EMAIL))
->>>>>>> d9b8a8c8
     	{
     		$langs->load("agenda");
     		$this->output = $langs->trans('EventRemindersByEmailNotEnabled', $langs->transnoentitiesnoconv("Agenda"));
@@ -1804,11 +1718,6 @@
 
 		// TODO Scan events of type 'email' into table llx_actioncomm_reminder with status todo, send email, then set status to done
 
-<<<<<<< HEAD
-
-
-=======
->>>>>>> d9b8a8c8
     	// Delete also very old past events (we do not keep more than 1 month record in past)
 		$sql = "DELETE FROM ".MAIN_DB_PREFIX."actioncomm_reminder WHERE dateremind < '".$this->db->jdate($now - (3600 * 24 * 32))."'";
 		$this->db->query($sql);
@@ -1817,9 +1726,4 @@
 
     	return $error;
     }
-<<<<<<< HEAD
-
-}
-=======
-}
->>>>>>> d9b8a8c8
+}