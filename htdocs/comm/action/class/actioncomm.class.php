--- conflicted
+++ resolved
@@ -47,15 +47,9 @@
     public $table_rowid = 'id';
 
     /**
-<<<<<<< HEAD
      * @var string String with name of icon for myobject. Must be the part after the 'object_' into object_myobject.png
      */
     public $picto = 'action';
-=======
-	   * @var string String with name of icon for myobject. Must be the part after the 'object_' into object_myobject.png
-	   */
-	  public $picto='action';
->>>>>>> f0dafb7a
 
     /**
      * 0=No test on entity, 1=Test with field entity, 2=Test with link by societe
