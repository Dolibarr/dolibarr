--- conflicted
+++ resolved
@@ -226,7 +226,7 @@
 
 		// On cree l'action
 		$idaction=$object->add($user);
-		
+
 		if ($idaction > 0)
 		{
 			if (! $object->error)
@@ -261,13 +261,10 @@
 		{
 			$db->rollback();
 			$langs->load("errors");
-<<<<<<< HEAD
+
 			if (! empty($object->error)) setEventMessage($langs->trans($object->error), 'errors');
 			if (count($object->errors)) setEventMessage($object->errors, 'errors');
-=======
-			if (! empty($actioncomm->error)) setEventMessage($langs->trans($actioncomm->error), 'errors');
-			if (count($actioncomm->errors)) setEventMessage($actioncomm->errors, 'errors');
->>>>>>> 85e93872
+
 			$action = 'create';
 		}
 	}
