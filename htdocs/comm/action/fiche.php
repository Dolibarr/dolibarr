--- conflicted
+++ resolved
@@ -23,11 +23,7 @@
  *       \file       htdocs/comm/action/fiche.php
  *       \ingroup    agenda
  *       \brief      Page for event card
-<<<<<<< HEAD
- *       \version    $Id: fiche.php,v 1.228 2011/07/31 22:23:20 eldy Exp $
-=======
  *       \version    $Id: fiche.php,v 1.230 2011/08/24 12:19:32 eldy Exp $
->>>>>>> 19bde3ab
  */
 
 require("../../main.inc.php");
@@ -98,11 +94,7 @@
 	$_POST["apmonth"],
 	$_POST["apday"],
 	$_POST["apyear"]);
-<<<<<<< HEAD
-	
-=======
-
->>>>>>> 19bde3ab
+
 	$datef=dol_mktime(
 	$fulldayevent?'23':$_POST["p2hour"],
 	$fulldayevent?'59':$_POST["p2min"],
@@ -1015,11 +1007,7 @@
 
 $db->close();
 
-<<<<<<< HEAD
-llxFooter('$Date: 2011/07/31 22:23:20 $ - $Revision: 1.228 $');
-=======
 llxFooter('$Date: 2011/08/24 12:19:32 $ - $Revision: 1.230 $');
->>>>>>> 19bde3ab
 
 
 /**
