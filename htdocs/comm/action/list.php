<?php
/* Copyright (C) 2001-2004 Rodolphe Quiedeville <rodolphe@quiedeville.org>
 * Copyright (C) 2003      Eric Seigne          <erics@rycks.com>
 * Copyright (C) 2004-2016 Laurent Destailleur  <eldy@users.sourceforge.net>
 * Copyright (C) 2005-2012 Regis Houssin        <regis.houssin@inodbox.com>
 * Copyright (C) 2017      Open-DSI             <support@open-dsi.fr>
 * Copyright (C) 2018       Frédéric France         <frederic.france@netlogic.fr>
 *
 * This program is free software; you can redistribute it and/or modify
 * it under the terms of the GNU General Public License as published by
 * the Free Software Foundation; either version 3 of the License, or
 * (at your option) any later version.
 *
 * This program is distributed in the hope that it will be useful,
 * but WITHOUT ANY WARRANTY; without even the implied warranty of
 * MERCHANTABILITY or FITNESS FOR A PARTICULAR PURPOSE.  See the
 * GNU General Public License for more details.
 *
 * You should have received a copy of the GNU General Public License
 * along with this program. If not, see <https://www.gnu.org/licenses/>.
 */

/**
 *      \file       htdocs/comm/action/list.php
 *      \ingroup    agenda
 *		\brief      Page to list actions
 */

if (!defined("NOREDIRECTBYMAINTOLOGIN"))  define('NOREDIRECTBYMAINTOLOGIN', 1);

require '../../main.inc.php';
require_once DOL_DOCUMENT_ROOT.'/contact/class/contact.class.php';
require_once DOL_DOCUMENT_ROOT.'/comm/action/class/actioncomm.class.php';
require_once DOL_DOCUMENT_ROOT.'/core/lib/date.lib.php';
require_once DOL_DOCUMENT_ROOT.'/core/lib/agenda.lib.php';
include_once DOL_DOCUMENT_ROOT.'/core/class/html.formactions.class.php';
require_once DOL_DOCUMENT_ROOT.'/core/class/extrafields.class.php';

// Load translation files required by the page
$langs->loadLangs(array("users", "companies", "agenda", "commercial", "other"));

$action = GETPOST('action', 'alpha');
$contextpage = GETPOST('contextpage', 'aZ') ?GETPOST('contextpage', 'aZ') : 'actioncommlist'; // To manage different context of search
$resourceid = GETPOST("search_resourceid", "int") ?GETPOST("search_resourceid", "int") : GETPOST("resourceid", "int");
$pid = GETPOST("search_projectid", 'int', 3) ?GETPOST("search_projectid", 'int', 3) : GETPOST("projectid", 'int', 3);
$status = (GETPOST("search_status", 'alpha') != '') ?GETPOST("search_status", 'alpha') : GETPOST("status", 'alpha');
$type = GETPOST('search_type', 'alphanohtml') ?GETPOST('search_type', 'alphanohtml') : GETPOST('type', 'alphanohtml');
$optioncss = GETPOST('optioncss', 'alpha');
$year = GETPOST("year", 'int');
$month = GETPOST("month", 'int');
$day = GETPOST("day", 'int');
// Set actioncode (this code must be same for setting actioncode into peruser, listacton and index)
if (GETPOST('search_actioncode', 'array'))
{
    $actioncode = GETPOST('search_actioncode', 'array', 3);
    if (!count($actioncode)) $actioncode = '0';
}
else
{
    $actioncode = GETPOST("search_actioncode", "alpha", 3) ?GETPOST("search_actioncode", "alpha", 3) : (GETPOST("search_actioncode") == '0' ? '0' : (empty($conf->global->AGENDA_DEFAULT_FILTER_TYPE) ? '' : $conf->global->AGENDA_DEFAULT_FILTER_TYPE));
}
if ($actioncode == '' && empty($actioncodearray)) $actioncode = (empty($conf->global->AGENDA_DEFAULT_FILTER_TYPE) ? '' : $conf->global->AGENDA_DEFAULT_FILTER_TYPE);
$search_id = GETPOST('search_id', 'alpha');
$search_title = GETPOST('search_title', 'alpha');
$search_note = GETPOST('search_note', 'alpha');

$dateselect = dol_mktime(0, 0, 0, GETPOST('dateselectmonth', 'int'), GETPOST('dateselectday', 'int'), GETPOST('dateselectyear', 'int'));
$datestart = dol_mktime(0, 0, 0, GETPOST('datestartmonth', 'int'), GETPOST('datestartday', 'int'), GETPOST('datestartyear', 'int'));
$dateend = dol_mktime(0, 0, 0, GETPOST('dateendmonth', 'int'), GETPOST('dateendday', 'int'), GETPOST('dateendyear', 'int'));
if ($status == '' && !isset($_GET['status']) && !isset($_POST['status'])) $status = (empty($conf->global->AGENDA_DEFAULT_FILTER_STATUS) ? '' : $conf->global->AGENDA_DEFAULT_FILTER_STATUS);
if (empty($action) && !isset($_GET['action']) && !isset($_POST['action'])) $action = (empty($conf->global->AGENDA_DEFAULT_VIEW) ? 'show_month' : $conf->global->AGENDA_DEFAULT_VIEW);

$filter = GETPOST("search_filter", 'alpha', 3) ?GETPOST("search_filter", 'alpha', 3) : GETPOST("filter", 'alpha', 3);
$filtert = GETPOST("search_filtert", "int", 3) ?GETPOST("search_filtert", "int", 3) : GETPOST("filtert", "int", 3);
$usergroup = GETPOST("search_usergroup", "int", 3) ?GETPOST("search_usergroup", "int", 3) : GETPOST("usergroup", "int", 3);
$showbirthday = empty($conf->use_javascript_ajax) ? (GETPOST("search_showbirthday", "int") ?GETPOST("search_showbirthday", "int") : GETPOST("showbirthday", "int")) : 1;

// Initialize technical object to manage hooks of page. Note that conf->hooks_modules contains array of hook context
$object = new ActionComm($db);
$hookmanager->initHooks(array('agendalist'));

$extrafields = new ExtraFields($db);

// fetch optionals attributes and labels
$extrafields->fetch_name_optionals_label($object->table_element);

$search_array_options = $extrafields->getOptionalsFromPost($object->table_element, '', 'search_');
// If not choice done on calendar owner, we filter on user.
if (empty($filtert) && empty($conf->global->AGENDA_ALL_CALENDARS))
{
	$filtert = $user->id;
}

$limit = GETPOST('limit', 'int') ?GETPOST('limit', 'int') : $conf->liste_limit;
$sortfield = GETPOST("sortfield", 'alpha');
$sortorder = GETPOST("sortorder", 'alpha');
$page = GETPOST("page", 'int');
if ($page == -1 || $page == null) { $page = 0; }
$offset = $limit * $page;
if (!$sortorder)
{
	$sortorder = "DESC,DESC";
	if ($status == 'todo') $sortorder = "DESC,DESC";
}
if (!$sortfield)
{
	$sortfield = "a.datep,a.id";
	if ($status == 'todo') $sortfield = "a.datep,a.id";
}

// Security check
$socid = GETPOST("search_socid", 'int') ?GETPOST("search_socid", 'int') : GETPOST("socid", 'int');
if ($user->socid) $socid = $user->socid;
$result = restrictedArea($user, 'agenda', 0, '', 'myactions');
if ($socid < 0) $socid = '';

$canedit = 1;
if (!$user->rights->agenda->myactions->read) accessforbidden();
if (!$user->rights->agenda->allactions->read) $canedit = 0;
if (!$user->rights->agenda->allactions->read || $filter == 'mine')	// If no permission to see all, we show only affected to me
{
	$filtert = $user->id;
}

$arrayfields = array(
	'a.id'=>array('label'=>"Ref", 'checked'=>1),
	'owner'=>array('label'=>"Owner", 'checked'=>1),
	'c.libelle'=>array('label'=>"Type", 'checked'=>1),
	'a.label'=>array('label'=>"Title", 'checked'=>1),
	'a.note'=>array('label'=>'Description', 'checked'=>0),
	'a.datep'=>array('label'=>"DateStart", 'checked'=>1),
	'a.datep2'=>array('label'=>"DateEnd", 'checked'=>1),
	's.nom'=>array('label'=>"ThirdParty", 'checked'=>1),
	'a.fk_contact'=>array('label'=>"Contact", 'checked'=>1),
	'a.fk_element'=>array('label'=>"LinkedObject", 'checked'=>0, 'enabled'=>(!empty($conf->global->AGENDA_SHOW_LINKED_OBJECT))),
	'a.percent'=>array('label'=>"Status", 'checked'=>1, 'position'=>1000),
	'a.datec'=>array('label'=>'DateCreation', 'checked'=>0),
	'a.tms'=>array('label'=>'DateModification', 'checked'=>0)
);
// Extra fields
if (is_array($extrafields->attributes[$object->table_element]['label']) && count($extrafields->attributes[$object->table_element]['label']) > 0)
{
	foreach ($extrafields->attributes[$object->table_element]['label'] as $key => $val)
	{
		if (!empty($extrafields->attributes[$object->table_element]['list'][$key]))
			$arrayfields["ef.".$key] = array('label'=>$extrafields->attributes[$object->table_element]['label'][$key], 'checked'=>(($extrafields->attributes[$object->table_element]['list'][$key] < 0) ? 0 : 1), 'position'=>$extrafields->attributes[$object->table_element]['pos'][$key], 'enabled'=>(abs($extrafields->attributes[$object->table_element]['list'][$key]) != 3 && $extrafields->attributes[$object->table_element]['perms'][$key]));
	}
}
$object->fields = dol_sort_array($object->fields, 'position');
$arrayfields = dol_sort_array($arrayfields, 'position');


/*
 *	Actions
 */

if (GETPOST("viewcal") || GETPOST("viewweek") || GETPOST("viewday"))
{
	$param = '';
    if (is_array($_POST))
    {
    	foreach ($_POST as $key => $val)
    	{
    		$param .= '&'.$key.'='.urlencode($val);
    	}
    }
	//print $param;
	header("Location: ".DOL_URL_ROOT.'/comm/action/index.php?'.$param);
	exit;
}

$parameters = array('id'=>$socid);
$reshook = $hookmanager->executeHooks('doActions', $parameters, $object, $action); // Note that $action and $object may have been modified by some hooks
if ($reshook < 0) setEventMessages($hookmanager->error, $hookmanager->errors, 'errors');

// Selection of new fields
include DOL_DOCUMENT_ROOT.'/core/actions_changeselectedfields.inc.php';
// Purge search criteria
if (GETPOST('button_removefilter_x', 'alpha') || GETPOST('button_removefilter.x', 'alpha') || GETPOST('button_removefilter', 'alpha')) // All tests are required to be compatible with all browsers
{
    //$actioncode='';
    $search_id = '';
	$search_title = '';
    $search_note = '';
    $datestart = '';
    $dateend = '';
    $status = '';
    $search_array_options = array();
}


/*
 *  View
 */

$form = new Form($db);
$userstatic = new User($db);
$formactions = new FormActions($db);

$nav = '';
$nav .= $form->selectDate($dateselect, 'dateselect', 0, 0, 1, '', 1, 0);
$nav .= ' <input type="submit" name="submitdateselect" class="button" value="'.$langs->trans("Refresh").'">';

$now = dol_now();

$help_url = 'EN:Module_Agenda_En|FR:Module_Agenda|ES:M&omodulodulo_Agenda';
llxHeader('', $langs->trans("Agenda"), $help_url);

// Define list of all external calendars
$listofextcals = array();

$param = '';
if (!empty($contextpage) && $contextpage != $_SERVER["PHP_SELF"]) $param .= '&contextpage='.urlencode($contextpage);
if ($limit > 0 && $limit != $conf->liste_limit) $param .= '&limit='.urlencode($limit);
if ($actioncode != '') {
	if (is_array($actioncode)) {
		foreach ($actioncode as $str_action) $param .= "&search_actioncode[]=".urlencode($str_action);
	} else $param .= "&search_actioncode=".urlencode($actioncode);
}
if ($resourceid > 0) $param .= "&search_resourceid=".urlencode($resourceid);
if ($status != '' && $status > -1) $param .= "&search_status=".urlencode($status);
if ($filter) $param .= "&search_filter=".urlencode($filter);
if ($filtert) $param .= "&search_filtert=".urlencode($filtert);
if ($socid) $param .= "&search_socid=".urlencode($socid);
if ($showbirthday) $param .= "&search_showbirthday=1";
if ($pid) $param .= "&search_projectid=".urlencode($pid);
if ($type) $param .= "&search_type=".urlencode($type);
if ($usergroup) $param .= "&search_usergroup=".urlencode($usergroup);
if ($search_id != '') $param .= '&search_title='.urlencode($search_id);
if ($search_title != '') $param .= '&search_title='.urlencode($search_title);
if ($search_note != '') $param .= '&search_note='.$search_note;
if (GETPOST('datestartday', 'int')) $param .= '&datestartday='.GETPOST('datestartday', 'int');
if (GETPOST('datestartmonth', 'int')) $param .= '&datestartmonth='.GETPOST('datestartmonth', 'int');
if (GETPOST('datestartyear', 'int')) $param .= '&datestartyear='.GETPOST('datestartyear', 'int');
if (GETPOST('dateendday', 'int')) $param .= '&dateendday='.GETPOST('dateendday', 'int');
if (GETPOST('dateendmonth', 'int')) $param .= '&dateendmonth='.GETPOST('dateendmonth', 'int');
if (GETPOST('dateendyear', 'int')) $param .= '&dateendyear='.GETPOST('dateendyear', 'int');
if ($optioncss != '') $param .= '&optioncss='.urlencode($optioncss);
// Add $param from extra fields
include DOL_DOCUMENT_ROOT.'/core/tpl/extrafields_list_search_param.tpl.php';

$sql = "SELECT";
if ($usergroup > 0) $sql .= " DISTINCT";
$sql .= " s.nom as societe, s.rowid as socid, s.client, s.email as socemail,";
$sql .= " a.id, a.label, a.note, a.datep as dp, a.datep2 as dp2, a.fulldayevent, a.location,";
$sql .= ' a.fk_user_author,a.fk_user_action,';
$sql .= " a.fk_contact, a.note, a.percent as percent,";
$sql .= " a.fk_element, a.elementtype, a.datec, a.tms as datem,";
$sql .= " c.code as type_code, c.libelle as type_label,";
$sql .= " sp.lastname, sp.firstname, sp.email, sp.phone, sp.address, sp.phone as phone_pro, sp.phone_mobile, sp.phone_perso, sp.fk_pays as country_id";

// Add fields from extrafields
if (!empty($extrafields->attributes[$object->table_element]['label'])) {
	foreach ($extrafields->attributes[$object->table_element]['label'] as $key => $val) $sql .= ($extrafields->attributes[$object->table_element]['type'][$key] != 'separate' ? ", ef.".$key.' as options_'.$key : '');
}

// Add fields from hooks
$parameters = array();
$reshook = $hookmanager->executeHooks('printFieldListSelect', $parameters); // Note that $action and $object may have been modified by hook
$sql .= $hookmanager->resPrint;

$sql .= " FROM ".MAIN_DB_PREFIX."actioncomm as a";
$sql .= " LEFT JOIN ".MAIN_DB_PREFIX."actioncomm_extrafields as ef ON (a.id = ef.fk_object) ";
if (!$user->rights->societe->client->voir && !$socid) $sql .= " LEFT JOIN ".MAIN_DB_PREFIX."societe_commerciaux as sc ON a.fk_soc = sc.fk_soc";
$sql .= " LEFT JOIN ".MAIN_DB_PREFIX."societe as s ON a.fk_soc = s.rowid";
$sql .= " LEFT JOIN ".MAIN_DB_PREFIX."socpeople as sp ON a.fk_contact = sp.rowid";
$sql .= " ,".MAIN_DB_PREFIX."c_actioncomm as c";
// We must filter on resource table
if ($resourceid > 0) $sql .= ", ".MAIN_DB_PREFIX."element_resources as r";
// We must filter on assignement table
if ($filtert > 0 || $usergroup > 0) $sql .= ", ".MAIN_DB_PREFIX."actioncomm_resources as ar";
if ($usergroup > 0) $sql .= " LEFT JOIN ".MAIN_DB_PREFIX."usergroup_user as ugu ON ugu.fk_user = ar.fk_element";
$sql .= " WHERE c.id = a.fk_action";
$sql .= ' AND a.entity IN ('.getEntity('agenda').')';
// Condition on actioncode
if (!empty($actioncode))
{
    if (empty($conf->global->AGENDA_USE_EVENT_TYPE))
    {
        if ($actioncode == 'AC_NON_AUTO') $sql .= " AND c.type != 'systemauto'";
        elseif ($actioncode == 'AC_ALL_AUTO') $sql .= " AND c.type = 'systemauto'";
        else
        {
            if ($actioncode == 'AC_OTH') $sql .= " AND c.type != 'systemauto'";
            if ($actioncode == 'AC_OTH_AUTO') $sql .= " AND c.type = 'systemauto'";
        }
    }
    else
    {
        if ($actioncode == 'AC_NON_AUTO') $sql .= " AND c.type != 'systemauto'";
        elseif ($actioncode == 'AC_ALL_AUTO') $sql .= " AND c.type = 'systemauto'";
        else
        {
            if (is_array($actioncode))
            {
                $sql .= " AND c.code IN ('".implode("','", $actioncode)."')";
            }
            else
            {
                $sql .= " AND c.code IN ('".implode("','", explode(',', $actioncode))."')";
            }
        }
    }
}
if ($resourceid > 0) $sql .= " AND r.element_type = 'action' AND r.element_id = a.id AND r.resource_id = ".$db->escape($resourceid);
if ($pid) $sql .= " AND a.fk_project=".$db->escape($pid);
if (!$user->rights->societe->client->voir && !$socid) $sql .= " AND (a.fk_soc IS NULL OR sc.fk_user = ".$user->id.")";
if ($socid > 0) $sql .= " AND s.rowid = ".$socid;
// We must filter on assignement table
<<<<<<< HEAD
if ($filtert > 0 || $usergroup > 0) $sql .= " AND ar.fk_actioncomm = a.id AND ar.element_type='user'";
if ($type) $sql .= " AND c.id = ".$type;
if ($status == '0') { $sql .= " AND a.percent = 0"; }
if ($status == '-1') { $sql .= " AND a.percent = -1"; }	// Not applicable
if ($status == '50') { $sql .= " AND (a.percent > 0 AND a.percent < 100)"; }	// Running already started
if ($status == '100') { $sql .= " AND a.percent = 100"; }
if ($status == 'done') { $sql .= " AND (a.percent = 100)"; }
if ($status == 'todo') { $sql .= " AND (a.percent >= 0 AND a.percent < 100)"; }
if ($search_id) $sql .= natural_search("a.id", $search_id, 1);
if ($search_title) $sql .= natural_search("a.label", $search_title);
if ($search_note) $sql .= natural_search('a.note', $search_note);
=======
if ($filtert > 0 || $usergroup > 0) $sql.= " AND ar.fk_actioncomm = a.id AND ar.element_type='user'";
if ($type) $sql.= " AND c.id = ".(int) $type;
if ($status == '0') { $sql.= " AND a.percent = 0"; }
if ($status == '-1') { $sql.= " AND a.percent = -1"; }	// Not applicable
if ($status == '50') { $sql.= " AND (a.percent > 0 AND a.percent < 100)"; }	// Running already started
if ($status == '100') { $sql.= " AND a.percent = 100"; }
if ($status == 'done') { $sql.= " AND (a.percent = 100)"; }
if ($status == 'todo') { $sql.= " AND (a.percent >= 0 AND a.percent < 100)"; }
if ($search_id) $sql.=natural_search("a.id", $search_id, 1);
if ($search_title) $sql.=natural_search("a.label", $search_title);
if ($search_note) $sql.=natural_search('a.note', $search_note);
>>>>>>> 0dafbd19
// We must filter on assignement table
if ($filtert > 0 || $usergroup > 0)
{
    $sql .= " AND (";
    if ($filtert > 0) $sql .= "(ar.fk_element = ".$filtert." OR (ar.fk_element IS NULL AND a.fk_user_action=".$filtert."))"; // The OR is for backward compatibility
    if ($usergroup > 0) $sql .= ($filtert > 0 ? " OR " : "")." ugu.fk_usergroup = ".$usergroup;
    $sql .= ")";
}

// The second or of next test is to take event with no end date (we suppose duration is 1 hour in such case)
if ($dateselect > 0) $sql .= " AND ((a.datep2 >= '".$db->idate($dateselect)."' AND a.datep <= '".$db->idate($dateselect + 3600 * 24 - 1)."') OR (a.datep2 IS NULL AND a.datep > '".$db->idate($dateselect - 3600)."' AND a.datep <= '".$db->idate($dateselect + 3600 * 24 - 1)."'))";
if ($datestart > 0) $sql .= " AND a.datep BETWEEN '".$db->idate($datestart)."' AND '".$db->idate($datestart + 3600 * 24 - 1)."'";
if ($dateend > 0) $sql .= " AND a.datep2 BETWEEN '".$db->idate($dateend)."' AND '".$db->idate($dateend + 3600 * 24 - 1)."'";

// Add where from extra fields
include DOL_DOCUMENT_ROOT.'/core/tpl/extrafields_list_search_sql.tpl.php';

// Add where from hooks
$parameters = array();
$reshook = $hookmanager->executeHooks('printFieldListWhere', $parameters); // Note that $action and $object may have been modified by hook
$sql .= $hookmanager->resPrint;

$sql .= $db->order($sortfield, $sortorder);

$nbtotalofrecords = '';
if (empty($conf->global->MAIN_DISABLE_FULL_SCANLIST))
{
    $result = $db->query($sql);
    $nbtotalofrecords = $db->num_rows($result);
    if (($page * $limit) > $nbtotalofrecords)	// if total resultset is smaller then paging size (filtering), goto and load page 0
    {
    	$page = 0;
    	$offset = 0;
    }
}

$sql .= $db->plimit($limit + 1, $offset);
//print $sql;

dol_syslog("comm/action/list.php", LOG_DEBUG);
$resql = $db->query($sql);
if ($resql)
{
	$actionstatic = new ActionComm($db);
	$societestatic = new Societe($db);

	$num = $db->num_rows($resql);

	// Local calendar
	$newtitle = '<div class="nowrap clear inline-block minheight20"><input type="checkbox" id="check_mytasks" name="check_mytasks" checked disabled> '.$langs->trans("LocalAgenda").' &nbsp; </div>';
	//$newtitle=$langs->trans($title);

	$tabactive = 'cardlist';

	$head = calendars_prepare_head($param);

	print '<form method="POST" id="searchFormList" class="listactionsfilter" action="'.$_SERVER["PHP_SELF"].'">'."\n";

	if ($optioncss != '') print '<input type="hidden" name="optioncss" value="'.$optioncss.'">';
	print '<input type="hidden" name="token" value="'.newToken().'">';
	print '<input type="hidden" name="action" value="list">';
	print '<input type="hidden" name="formfilteraction" id="formfilteraction" value="list">';
	print '<input type="hidden" name="sortfield" value="'.$sortfield.'">';
	print '<input type="hidden" name="sortorder" value="'.$sortorder.'">';
	print '<input type="hidden" name="page" value="'.$page.'">';
	print '<input type="hidden" name="type" value="'.$type.'">';
	$nav = '';

	//if ($actioncode)    $nav.='<input type="hidden" name="actioncode" value="'.$actioncode.'">';
	//if ($resourceid)      $nav.='<input type="hidden" name="resourceid" value="'.$resourceid.'">';
	if ($filter)          $nav .= '<input type="hidden" name="search_filter" value="'.$filter.'">';
	//if ($filtert)         $nav.='<input type="hidden" name="filtert" value="'.$filtert.'">';
	//if ($socid)           $nav.='<input type="hidden" name="socid" value="'.$socid.'">';
	if ($showbirthday)    $nav .= '<input type="hidden" name="search_showbirthday" value="1">';
	//if ($pid)             $nav.='<input type="hidden" name="projectid" value="'.$pid.'">';
	//if ($usergroup)       $nav.='<input type="hidden" name="usergroup" value="'.$usergroup.'">';
	print $nav;

    dol_fiche_head($head, $tabactive, $langs->trans('Agenda'), 0, 'action');
    print_actions_filter($form, $canedit, $status, $year, $month, $day, $showbirthday, 0, $filtert, 0, $pid, $socid, $action, -1, $actioncode, $usergroup, '', $resourceid);
    dol_fiche_end();

    // Add link to show birthdays
    $link = '';
    /*
    if (empty($conf->use_javascript_ajax))
    {
        $newparam=$param;   // newparam is for birthday links
        $newparam=preg_replace('/showbirthday=[0-1]/i','showbirthday='.(empty($showbirthday)?1:0),$newparam);
        if (! preg_match('/showbirthday=/i',$newparam)) $newparam.='&showbirthday=1';
        $link='<a href="'.$_SERVER['PHP_SELF'];
        $link.='?'.$newparam;
        $link.='">';
        if (empty($showbirthday)) $link.=$langs->trans("AgendaShowBirthdayEvents");
        else $link.=$langs->trans("AgendaHideBirthdayEvents");
        $link.='</a>';
    }
    */

    $s = $newtitle;

	// Calendars from hooks
    $parameters = array(); $object = null;
	$reshook = $hookmanager->executeHooks('addCalendarChoice', $parameters, $object, $action);
    if (empty($reshook))
    {
		$s .= $hookmanager->resPrint;
    }
    elseif ($reshook > 1)
	{
    	$s = $hookmanager->resPrint;
    }

    $newcardbutton = '';
    if ($user->rights->agenda->myactions->create || $user->rights->agenda->allactions->create)
    {
        $tmpforcreatebutton = dol_getdate(dol_now(), true);

        $newparam .= '&month='.str_pad($month, 2, "0", STR_PAD_LEFT).'&year='.$tmpforcreatebutton['year'];

        //$param='month='.$monthshown.'&year='.$year;
        $hourminsec = '100000';
        $newcardbutton .= dolGetButtonTitle($langs->trans('AddAction'), '', 'fa fa-plus-circle', DOL_URL_ROOT.'/comm/action/card.php?action=create&datep='.sprintf("%04d%02d%02d", $tmpforcreatebutton['year'], $tmpforcreatebutton['mon'], $tmpforcreatebutton['mday']).$hourminsec.'&backtopage='.urlencode($_SERVER["PHP_SELF"].($newparam ? '?'.$newparam : '')));
    }

    print_barre_liste($s, $page, $_SERVER["PHP_SELF"], $param, $sortfield, $sortorder, '', $num, -1 * $nbtotalofrecords, '', 0, $nav.$newcardbutton, '', $limit);

    $moreforfilter = '';

	$varpage = empty($contextpage) ? $_SERVER["PHP_SELF"] : $contextpage;
	$selectedfields = $form->multiSelectArrayWithCheckbox('selectedfields', $arrayfields, $varpage); // This also change content of $arrayfields
	if ($massactionbutton) $selectedfields .= $form->showCheckAddButtons('checkforselect', 1);
    $i = 0;
    print '<div class="div-table-responsive">';
    print '<table class="tagtable liste'.($moreforfilter ? " listwithfilterbefore" : "").'">'."\n";

	print '<tr class="liste_titre_filter">';
	if (!empty($arrayfields['a.id']['checked']))		print '<td class="liste_titre"><input type="text" class="maxwidth50" name="search_id" value="'.$search_id.'"></td>';
	if (!empty($arrayfields['owner']['checked']))		print '<td class="liste_titre"></td>';
	if (!empty($arrayfields['c.libelle']['checked']))	print '<td class="liste_titre"></td>';
	if (!empty($arrayfields['a.label']['checked']))	print '<td class="liste_titre"><input type="text" class="maxwidth75" name="search_title" value="'.$search_title.'"></td>';
	if (!empty($arrayfields['a.note']['checked']))	print '<td class="liste_titre"><input type="text" class="maxwidth75" name="search_note" value="'.$search_note.'"></td>';
	if (!empty($arrayfields['a.datep']['checked'])) {
		print '<td class="liste_titre nowraponall" align="center">';
		print $form->selectDate($datestart, 'datestart', 0, 0, 1, '', 1, 0);
		print '</td>';
	}
	if (!empty($arrayfields['a.datep2']['checked'])) {
		print '<td class="liste_titre nowraponall" align="center">';
		print $form->selectDate($dateend, 'dateend', 0, 0, 1, '', 1, 0);
		print '</td>';
	}
	if (!empty($arrayfields['s.nom']['checked'])) {
        print '<td class="liste_titre"></td>';
    }
	if (!empty($arrayfields['a.fk_contact']['checked']))	print '<td class="liste_titre"></td>';
	if (!empty($arrayfields['a.fk_element']['checked']))	print '<td class="liste_titre"></td>';

	// Extra fields
	include DOL_DOCUMENT_ROOT.'/core/tpl/extrafields_list_search_input.tpl.php';

	// Fields from hook
	$parameters = array('arrayfields'=>$arrayfields);
	$reshook = $hookmanager->executeHooks('printFieldListOption', $parameters); // Note that $action and $object may have been modified by hook
	print $hookmanager->resPrint;

	if (!empty($arrayfields['a.datec']['checked']))	print '<td class="liste_titre"></td>';
	if (!empty($arrayfields['a.tms']['checked']))		print '<td class="liste_titre"></td>';
	if (!empty($arrayfields['a.percent']['checked'])) {
		print '<td class="liste_titre center">';
        $formactions->form_select_status_action('formaction', $status, 1, 'status', 1, 2, 'minwidth100imp maxwidth125');
    	print ajax_combobox('selectstatus');
    	print '</td>';
    }
	// Action column
	print '<td class="liste_titre" align="middle">';
	$searchpicto = $form->showFilterButtons();
	print $searchpicto;
	print '</td>';
	print "</tr>\n";

	print '<tr class="liste_titre">';
	if (!empty($arrayfields['a.id']['checked']))	      print_liste_field_titre($arrayfields['a.id']['label'], $_SERVER["PHP_SELF"], "a.id", $param, "", "", $sortfield, $sortorder);
	if (!empty($arrayfields['owner']['checked']))        print_liste_field_titre($arrayfields['owner']['label'], $_SERVER["PHP_SELF"], "", $param, "", "", $sortfield, $sortorder);
	if (!empty($arrayfields['c.libelle']['checked']))	  print_liste_field_titre($arrayfields['c.libelle']['label'], $_SERVER["PHP_SELF"], "c.libelle", $param, "", "", $sortfield, $sortorder);
	if (!empty($arrayfields['a.label']['checked']))	  print_liste_field_titre($arrayfields['a.label']['label'], $_SERVER["PHP_SELF"], "a.label", $param, "", "", $sortfield, $sortorder);
	if (!empty($arrayfields['a.note']['checked']))		  print_liste_field_titre($arrayfields['a.note']['label'], $_SERVER["PHP_SELF"], "a.note", $param, "", "", $sortfield, $sortorder);
	//if (! empty($conf->global->AGENDA_USE_EVENT_TYPE))
	if (!empty($arrayfields['a.datep']['checked']))	  print_liste_field_titre($arrayfields['a.datep']['label'], $_SERVER["PHP_SELF"], "a.datep,a.id", $param, '', 'align="center"', $sortfield, $sortorder);
	if (!empty($arrayfields['a.datep2']['checked']))	  print_liste_field_titre($arrayfields['a.datep2']['label'], $_SERVER["PHP_SELF"], "a.datep2", $param, '', 'align="center"', $sortfield, $sortorder);
	if (!empty($arrayfields['s.nom']['checked']))	      print_liste_field_titre($arrayfields['s.nom']['label'], $_SERVER["PHP_SELF"], "s.nom", $param, "", "", $sortfield, $sortorder);
	if (!empty($arrayfields['a.fk_contact']['checked'])) print_liste_field_titre($arrayfields['a.fk_contact']['label'], $_SERVER["PHP_SELF"], "", $param, "", "", $sortfield, $sortorder);
    if (!empty($arrayfields['a.fk_element']['checked'])) print_liste_field_titre($arrayfields['a.fk_element']['label'], $_SERVER["PHP_SELF"], "", $param, "", "", $sortfield, $sortorder);

	// Extra fields
    include DOL_DOCUMENT_ROOT.'/core/tpl/extrafields_list_search_title.tpl.php';

	// Hook fields
	$parameters = array('arrayfields'=>$arrayfields, 'param'=>$param, 'sortfield'=>$sortfield, 'sortorder'=>$sortorder);
	$reshook = $hookmanager->executeHooks('printFieldListTitle', $parameters); // Note that $action and $object may have been modified by hook
	print $hookmanager->resPrint;

	if (!empty($arrayfields['a.datec']['checked'])) print_liste_field_titre($arrayfields['a.datec']['label'], $_SERVER["PHP_SELF"], "a.datec,a.id", $param, "", 'align="center"', $sortfield, $sortorder);
	if (!empty($arrayfields['a.tms']['checked'])) print_liste_field_titre($arrayfields['a.tms']['label'], $_SERVER["PHP_SELF"], "a.tms,a.id", $param, "", 'align="center"', $sortfield, $sortorder);

	if (!empty($arrayfields['a.percent']['checked']))print_liste_field_titre("Status", $_SERVER["PHP_SELF"], "a.percent", $param, "", 'align="center"', $sortfield, $sortorder);
	print_liste_field_titre($selectedfields, $_SERVER["PHP_SELF"], "", '', '', 'align="center"', $sortfield, $sortorder, 'maxwidthsearch ');
	print "</tr>\n";

	$contactstatic = new Contact($db);
	$now = dol_now();
	$delay_warning = $conf->global->MAIN_DELAY_ACTIONS_TODO * 24 * 60 * 60;

	require_once DOL_DOCUMENT_ROOT.'/comm/action/class/cactioncomm.class.php';
	$caction = new CActionComm($db);
	$arraylist = $caction->liste_array(1, 'code', '', (empty($conf->global->AGENDA_USE_EVENT_TYPE) ? 1 : 0), '', 1);
    $contactListCache = array();

	while ($i < min($num, $limit))
	{
		$obj = $db->fetch_object($resql);

        // Discard auto action if option is on
        if (!empty($conf->global->AGENDA_ALWAYS_HIDE_AUTO) && $obj->type_code == 'AC_OTH_AUTO')
        {
        	$i++;
        	continue;
        }

		$actionstatic->id = $obj->id;
		$actionstatic->ref = $obj->id;
		$actionstatic->type_code = $obj->type_code;
		$actionstatic->type_label = $obj->type_label;
		$actionstatic->type_picto = $obj->type_picto;
		$actionstatic->label = $obj->label;
		$actionstatic->location = $obj->location;
		$actionstatic->note = dol_htmlentitiesbr($obj->note);

		print '<tr class="oddeven">';

		// Ref
		if (!empty($arrayfields['a.id']['checked'])) {
			print '<td>';
			print $actionstatic->getNomUrl(1, -1);
			print '</td>';
		}

		// User owner
		if (!empty($arrayfields['owner']['checked']))
		{
			print '<td class="tdoverflowmax150">'; // With edge and chrome the td overflow is not supported correctly when content is not full text.
			if ($obj->fk_user_action > 0)
			{
				$userstatic->fetch($obj->fk_user_action);
				print $userstatic->getNomUrl(-1);
			}
			else print '&nbsp;';
			print '</td>';
		}

		// Type
		if (!empty($arrayfields['c.libelle']['checked']))
		{
			print '<td>';
			if (!empty($conf->global->AGENDA_USE_EVENT_TYPE))
			{
	    		if ($actionstatic->type_picto) print img_picto('', $actionstatic->type_picto);
    			else {
    			    if ($actionstatic->type_code == 'AC_RDV')       print img_picto('', 'object_group', '', false, 0, 0, '', 'paddingright').' ';
    			    elseif ($actionstatic->type_code == 'AC_TEL')   print img_picto('', 'object_phoning', '', false, 0, 0, '', 'paddingright').' ';
    			    elseif ($actionstatic->type_code == 'AC_FAX')   print img_picto('', 'object_phoning_fax', '', false, 0, 0, '', 'paddingright').' ';
    			    elseif ($actionstatic->type_code == 'AC_EMAIL') print img_picto('', 'object_email', '', false, 0, 0, '', 'paddingright').' ';
    			    elseif ($actionstatic->type_code == 'AC_INT')   print img_picto('', 'object_intervention', '', false, 0, 0, '', 'paddingright').' ';
    			    elseif (!preg_match('/_AUTO/', $actionstatic->type_code)) print img_picto('', 'object_action', '', false, 0, 0, '', 'paddingright').' ';
    			}
			}
			$labeltype = $obj->type_code;
			if (empty($conf->global->AGENDA_USE_EVENT_TYPE) && empty($arraylist[$labeltype])) $labeltype = 'AC_OTH';
			if (!empty($arraylist[$labeltype])) $labeltype = $arraylist[$labeltype];
			print dol_trunc($labeltype, 28);
			print '</td>';
		}

		// Label
		if (!empty($arrayfields['a.label']['checked'])) {
			print '<td class="tdoverflowmax200">';
			print $actionstatic->label;
			print '</td>';
		}

		// Description
		if (!empty($arrayfields['a.note']['checked'])) {
			print '<td class="tdoverflowonsmartphone">';
			$text = dolGetFirstLineOfText(dol_string_nohtmltag($actionstatic->note, 0));
			print $form->textwithtooltip(dol_trunc($text, 40), $actionstatic->note);
			print '</td>';
		}
		$formatToUse = $obj->fulldayevent ? 'day' : 'dayhour';
		// Start date
		if (!empty($arrayfields['a.datep']['checked'])) {
			print '<td class="center">';
			print dol_print_date($db->jdate($obj->dp), $formatToUse);
			$late = 0;
			if ($obj->percent == 0 && $obj->dp && $db->jdate($obj->dp) < ($now - $delay_warning)) $late = 1;
			if ($obj->percent == 0 && !$obj->dp && $obj->dp2 && $db->jdate($obj->dp) < ($now - $delay_warning)) $late = 1;
			if ($obj->percent > 0 && $obj->percent < 100 && $obj->dp2 && $db->jdate($obj->dp2) < ($now - $delay_warning)) $late = 1;
			if ($obj->percent > 0 && $obj->percent < 100 && !$obj->dp2 && $obj->dp && $db->jdate($obj->dp) < ($now - $delay_warning)) $late = 1;
			if ($late) print img_warning($langs->trans("Late")).' ';
			print '</td>';
		}

		// End date
		if (!empty($arrayfields['a.datep2']['checked'])) {
			print '<td class="center">';
			print dol_print_date($db->jdate($obj->dp2), $formatToUse);
			print '</td>';
		}

		// Third party
		if (!empty($arrayfields['s.nom']['checked'])) {
			print '<td class="tdoverflowmax150">';
			if ($obj->socid > 0)
			{
				$societestatic->id = $obj->socid;
				$societestatic->client = $obj->client;
				$societestatic->name = $obj->societe;
				$societestatic->email = $obj->socemail;

				print $societestatic->getNomUrl(1, '', 28);
			}
			else print '&nbsp;';
			print '</td>';
		}

		// Contact
		if (!empty($arrayfields['a.fk_contact']['checked'])) {
			print '<td>';

            $actionstatic->fetchResources();
            if (!empty($actionstatic->socpeopleassigned))
            {
                $contactList = array();
                foreach ($actionstatic->socpeopleassigned as $socpeopleassigned)
                {
                    if (!isset($contactListCache[$socpeopleassigned['id']]))
                    {
                        // if no cache found we fetch it
                        $contact = new Contact($db);
                        if ($contact->fetch($socpeopleassigned['id']) > 0)
                        {
                            $contactListCache[$socpeopleassigned['id']] = $contact->getNomUrl(1, '', 0);
                            $contactList[] = $contact->getNomUrl(1, '', 0);
                        }
                    }
                    else {
                        // use cache
                        $contactList[] = $contactListCache[$socpeopleassigned['id']];
                    }
                }
                if (!empty($contactList)) {
                    print implode(', ', $contactList);
                }
            }
            elseif ($obj->fk_contact > 0) //keep for retrocompatibility with faraway event
			{
				$contactstatic->id = $obj->fk_contact;
				$contactstatic->email = $obj->email;
				$contactstatic->lastname = $obj->lastname;
				$contactstatic->firstname = $obj->firstname;
				$contactstatic->phone_pro = $obj->phone_pro;
				$contactstatic->phone_mobile = $obj->phone_mobile;
				$contactstatic->phone_perso = $obj->phone_perso;
				$contactstatic->country_id = $obj->country_id;
				print $contactstatic->getNomUrl(1, '', 0);
			}
			else
			{
				print "&nbsp;";
			}
			print '</td>';
		}

		// Linked object
		if (!empty($arrayfields['a.fk_element']['checked'])) {
            print '<td>';
            //var_dump($obj->fkelement.' '.$obj->elementtype);
            if ($obj->fk_element > 0 && !empty($obj->elementtype)) {
                include_once DOL_DOCUMENT_ROOT.'/core/lib/functions2.lib.php';
                print dolGetElementUrl($obj->fk_element, $obj->elementtype, 1);
            } else {
                print "&nbsp;";
            }
            print '</td>';
		}

		// Extra fields
		include DOL_DOCUMENT_ROOT.'/core/tpl/extrafields_list_print_fields.tpl.php';
		// Fields from hook
		$parameters = array('arrayfields'=>$arrayfields, 'obj'=>$obj);
		$reshook = $hookmanager->executeHooks('printFieldListValue', $parameters); // Note that $action and $object may have been modified by hook
		print $hookmanager->resPrint;

		// Date creation
		if (!empty($arrayfields['a.datec']['checked'])) {
			// Status/Percent
			print '<td align="center" class="nowrap">'.dol_print_date($db->jdate($obj->datec), 'dayhour').'</td>';
		}
		// Date update
		if (!empty($arrayfields['a.tms']['checked'])) {
			print '<td align="center" class="nowrap">'.dol_print_date($db->jdate($obj->datem), 'dayhour').'</td>';
		}
		if (!empty($arrayfields['a.percent']['checked'])) {
			// Status/Percent
			$datep = $db->jdate($obj->datep);
			print '<td align="center" class="nowrap">'.$actionstatic->LibStatut($obj->percent, 3, 0, $datep).'</td>';
		}
		print '<td></td>';

		print "</tr>\n";
		$i++;
	}
	print "</table>";
    print '</div>';
	print '</form>';

	$db->free($resql);
}
else
{
	dol_print_error($db);
}

// End of page
llxFooter();
$db->close();<|MERGE_RESOLUTION|>--- conflicted
+++ resolved
@@ -307,9 +307,8 @@
 if (!$user->rights->societe->client->voir && !$socid) $sql .= " AND (a.fk_soc IS NULL OR sc.fk_user = ".$user->id.")";
 if ($socid > 0) $sql .= " AND s.rowid = ".$socid;
 // We must filter on assignement table
-<<<<<<< HEAD
 if ($filtert > 0 || $usergroup > 0) $sql .= " AND ar.fk_actioncomm = a.id AND ar.element_type='user'";
-if ($type) $sql .= " AND c.id = ".$type;
+if ($type) $sql .= " AND c.id = ".(int) $type;
 if ($status == '0') { $sql .= " AND a.percent = 0"; }
 if ($status == '-1') { $sql .= " AND a.percent = -1"; }	// Not applicable
 if ($status == '50') { $sql .= " AND (a.percent > 0 AND a.percent < 100)"; }	// Running already started
@@ -319,19 +318,6 @@
 if ($search_id) $sql .= natural_search("a.id", $search_id, 1);
 if ($search_title) $sql .= natural_search("a.label", $search_title);
 if ($search_note) $sql .= natural_search('a.note', $search_note);
-=======
-if ($filtert > 0 || $usergroup > 0) $sql.= " AND ar.fk_actioncomm = a.id AND ar.element_type='user'";
-if ($type) $sql.= " AND c.id = ".(int) $type;
-if ($status == '0') { $sql.= " AND a.percent = 0"; }
-if ($status == '-1') { $sql.= " AND a.percent = -1"; }	// Not applicable
-if ($status == '50') { $sql.= " AND (a.percent > 0 AND a.percent < 100)"; }	// Running already started
-if ($status == '100') { $sql.= " AND a.percent = 100"; }
-if ($status == 'done') { $sql.= " AND (a.percent = 100)"; }
-if ($status == 'todo') { $sql.= " AND (a.percent >= 0 AND a.percent < 100)"; }
-if ($search_id) $sql.=natural_search("a.id", $search_id, 1);
-if ($search_title) $sql.=natural_search("a.label", $search_title);
-if ($search_note) $sql.=natural_search('a.note', $search_note);
->>>>>>> 0dafbd19
 // We must filter on assignement table
 if ($filtert > 0 || $usergroup > 0)
 {
