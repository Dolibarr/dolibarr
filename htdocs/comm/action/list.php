<?php
/* Copyright (C) 2001-2004 Rodolphe Quiedeville <rodolphe@quiedeville.org>
 * Copyright (C) 2003      Eric Seigne          <erics@rycks.com>
 * Copyright (C) 2004-2016 Laurent Destailleur  <eldy@users.sourceforge.net>
 * Copyright (C) 2005-2012 Regis Houssin        <regis.houssin@inodbox.com>
 * Copyright (C) 2017      Open-DSI             <support@open-dsi.fr>
 * Copyright (C) 2018-2021  Frédéric France         <frederic.france@netlogic.fr>
 * Copyright (C) 2020		Tobias Sekan		<tobias.sekan@startmail.com>
 *
 * This program is free software; you can redistribute it and/or modify
 * it under the terms of the GNU General Public License as published by
 * the Free Software Foundation; either version 3 of the License, or
 * (at your option) any later version.
 *
 * This program is distributed in the hope that it will be useful,
 * but WITHOUT ANY WARRANTY; without even the implied warranty of
 * MERCHANTABILITY or FITNESS FOR A PARTICULAR PURPOSE.  See the
 * GNU General Public License for more details.
 *
 * You should have received a copy of the GNU General Public License
 * along with this program. If not, see <https://www.gnu.org/licenses/>.
 */

/**
 *      \file       htdocs/comm/action/list.php
 *      \ingroup    agenda
 *		\brief      Page to list actions
 */

// Load Dolibarr environment
require '../../main.inc.php';
require_once DOL_DOCUMENT_ROOT.'/contact/class/contact.class.php';
require_once DOL_DOCUMENT_ROOT.'/comm/action/class/actioncomm.class.php';
require_once DOL_DOCUMENT_ROOT.'/core/lib/date.lib.php';
require_once DOL_DOCUMENT_ROOT.'/core/lib/agenda.lib.php';
include_once DOL_DOCUMENT_ROOT.'/core/class/html.formactions.class.php';
require_once DOL_DOCUMENT_ROOT.'/core/class/extrafields.class.php';

// Load translation files required by the page
$langs->loadLangs(array("users", "companies", "agenda", "commercial", "other", "orders", "bills"));

$action = GETPOST('action', 'aZ09');
$massaction = GETPOST('massaction', 'alpha');
$contextpage = GETPOST('contextpage', 'aZ') ?GETPOST('contextpage', 'aZ') : 'actioncommlist'; // To manage different context of search
$optioncss = GETPOST('optioncss', 'alpha');
$toselect = GETPOST('toselect', 'array');
$confirm = GETPOST('confirm', 'alpha');

$disabledefaultvalues = GETPOST('disabledefaultvalues', 'int');

$mode = GETPOST('mode', 'aZ09');
if (empty($mode) && preg_match('/show_/', $action)) {
	$mode = $action;	// For backward compatibility
}
$resourceid = GETPOST("search_resourceid", "int") ?GETPOST("search_resourceid", "int") : GETPOST("resourceid", "int");
$pid = GETPOST("search_projectid", 'int', 3) ?GETPOST("search_projectid", 'int', 3) : GETPOST("projectid", 'int', 3);
$search_status = (GETPOST("search_status", 'aZ09') != '') ? GETPOST("search_status", 'aZ09') : GETPOST("status", 'aZ09');
$type = GETPOST('search_type', 'alphanohtml') ?GETPOST('search_type', 'alphanohtml') : GETPOST('type', 'alphanohtml');
$year = GETPOST("year", 'int');
$month = GETPOST("month", 'int');
$day = GETPOST("day", 'int');

// Set actioncode (this code must be same for setting actioncode into peruser, listacton and index)
if (GETPOST('search_actioncode', 'array')) {
	$actioncode = GETPOST('search_actioncode', 'array', 3);
	if (!count($actioncode)) {
		$actioncode = '0';
	}
} else {
	$actioncode = GETPOST("search_actioncode", "alpha", 3) ?GETPOST("search_actioncode", "alpha", 3) : (GETPOST("search_actioncode") == '0' ? '0' : ((empty($conf->global->AGENDA_DEFAULT_FILTER_TYPE) || $disabledefaultvalues) ? '' : $conf->global->AGENDA_DEFAULT_FILTER_TYPE));
}

$search_id = GETPOST('search_id', 'alpha');
$search_title = GETPOST('search_title', 'alpha');
$search_note = GETPOST('search_note', 'alpha');

$dateselect = dol_mktime(0, 0, 0, GETPOST('dateselectmonth', 'int'), GETPOST('dateselectday', 'int'), GETPOST('dateselectyear', 'int'), 'tzuserrel');
$datestart_dtstart = dol_mktime(0, 0, 0, GETPOST('datestart_dtstartmonth', 'int'), GETPOST('datestart_dtstartday', 'int'), GETPOST('datestart_dtstartyear', 'int'), 'tzuserrel');
$datestart_dtend = dol_mktime(23, 59, 59, GETPOST('datestart_dtendmonth', 'int'), GETPOST('datestart_dtendday', 'int'), GETPOST('datestart_dtendyear', 'int'), 'tzuserrel');
$dateend_dtstart = dol_mktime(0, 0, 0, GETPOST('dateend_dtstartmonth', 'int'), GETPOST('dateend_dtstartday', 'int'), GETPOST('dateend_dtstartyear', 'int'), 'tzuserrel');
$dateend_dtend = dol_mktime(23, 59, 59, GETPOST('dateend_dtendmonth', 'int'), GETPOST('dateend_dtendday', 'int'), GETPOST('dateend_dtendyear', 'int'), 'tzuserrel');
if ($search_status == '' && !GETPOSTISSET('search_status')) {
	$search_status = ((empty($conf->global->AGENDA_DEFAULT_FILTER_STATUS) || $disabledefaultvalues) ? '' : $conf->global->AGENDA_DEFAULT_FILTER_STATUS);
}
if (empty($mode) && !GETPOSTISSET('mode')) {
	$mode = (empty($conf->global->AGENDA_DEFAULT_VIEW) ? 'show_month' : $conf->global->AGENDA_DEFAULT_VIEW);
}

$filter = GETPOST("search_filter", 'alpha', 3) ?GETPOST("search_filter", 'alpha', 3) : GETPOST("filter", 'alpha', 3);
$filtert = GETPOST("search_filtert", "int", 3) ?GETPOST("search_filtert", "int", 3) : GETPOST("filtert", "int", 3);
$usergroup = GETPOST("search_usergroup", "int", 3) ?GETPOST("search_usergroup", "int", 3) : GETPOST("usergroup", "int", 3);
$showbirthday = empty($conf->use_javascript_ajax) ? (GETPOST("search_showbirthday", "int") ?GETPOST("search_showbirthday", "int") : GETPOST("showbirthday", "int")) : 1;

// Initialize technical object to manage hooks of page. Note that conf->hooks_modules contains array of hook context
$object = new ActionComm($db);
$hookmanager->initHooks(array('agendalist'));

$extrafields = new ExtraFields($db);

// fetch optionals attributes and labels
$extrafields->fetch_name_optionals_label($object->table_element);

$search_array_options = $extrafields->getOptionalsFromPost($object->table_element, '', 'search_');
// If not choice done on calendar owner, we filter on user.
if (empty($filtert) && empty($conf->global->AGENDA_ALL_CALENDARS)) {
	$filtert = $user->id;
}

$limit = GETPOST('limit', 'int') ?GETPOST('limit', 'int') : $conf->liste_limit;
$sortfield = GETPOST('sortfield', 'aZ09comma');
$sortorder = GETPOST('sortorder', 'aZ09comma');
$page = GETPOSTISSET('pageplusone') ? (GETPOST('pageplusone') - 1) : GETPOST("page", 'int');
if (empty($page) || $page < 0 || GETPOST('button_search', 'alpha') || GETPOST('button_removefilter', 'alpha')) {
	// If $page is not defined, or '' or -1 or if we click on clear filters
	$page = 0;
}
$offset = $limit * $page;
if (!$sortorder) {
	$sortorder = "DESC,DESC";
	if ($search_status == 'todo') {
		$sortorder = "DESC,DESC";
	}
}
if (!$sortfield) {
	$sortfield = "a.datep,a.id";
	if ($search_status == 'todo') {
		$sortfield = "a.datep,a.id";
	}
}

// Security check
$socid = GETPOST("search_socid", 'int') ?GETPOST("search_socid", 'int') : GETPOST("socid", 'int');
if ($user->socid) {
	$socid = $user->socid;
}
if ($socid < 0) {
	$socid = '';
}

$canedit = 1;
if (empty($user->rights->agenda->myactions->read)) {
	accessforbidden();
}
if (empty($user->rights->agenda->allactions->read)) {
	$canedit = 0;
}
if (empty($user->rights->agenda->allactions->read) || $filter == 'mine') {	// If no permission to see all, we show only affected to me
	$filtert = $user->id;
}

$arrayfields = array(
	'a.id'=>array('label'=>"Ref", 'checked'=>1),
	'owner'=>array('label'=>"Owner", 'checked'=>1),
	'c.libelle'=>array('label'=>"Type", 'checked'=>1),
	'a.label'=>array('label'=>"Title", 'checked'=>1),
	'a.note'=>array('label'=>'Description', 'checked'=>0),
	'a.datep'=>array('label'=>"DateStart", 'checked'=>1),
	'a.datep2'=>array('label'=>"DateEnd", 'checked'=>1),
	's.nom'=>array('label'=>"ThirdParty", 'checked'=>1),
	'a.fk_contact'=>array('label'=>"Contact", 'checked'=>0),
	'a.fk_element'=>array('label'=>"LinkedObject", 'checked'=>1, 'enabled'=>(!empty($conf->global->AGENDA_SHOW_LINKED_OBJECT))),
	'a.datec'=>array('label'=>'DateCreation', 'checked'=>0, 'position'=>510),
	'a.tms'=>array('label'=>'DateModification', 'checked'=>0, 'position'=>520),
	'a.percent'=>array('label'=>"Status", 'checked'=>1, 'position'=>1000)
);
// Extra fields
include DOL_DOCUMENT_ROOT.'/core/tpl/extrafields_list_array_fields.tpl.php';

$object->fields = dol_sort_array($object->fields, 'position');
$arrayfields = dol_sort_array($arrayfields, 'position');

$result = restrictedArea($user, 'agenda', 0, '', 'myactions');
if ($user->socid && $socid) {
	$result = restrictedArea($user, 'societe', $socid);
}


/*
 *	Actions
 */

if (GETPOST('cancel', 'alpha')) {
	$mode = 'list';
	$massaction = '';
}

if (GETPOST("viewcal") || GETPOST("viewweek") || GETPOST("viewday")) {
	$param = '';
	if (is_array($_POST)) {
		foreach ($_POST as $key => $val) {
			$param .= '&'.$key.'='.urlencode($val);
		}
	}
	//print $param;
	header("Location: ".DOL_URL_ROOT.'/comm/action/index.php?'.$param);
	exit;
}

$parameters = array('id'=>$socid);
$reshook = $hookmanager->executeHooks('doActions', $parameters, $object, $action); // Note that $action and $object may have been modified by some hooks
if ($reshook < 0) {
	setEventMessages($hookmanager->error, $hookmanager->errors, 'errors');
}

// Selection of new fields
include DOL_DOCUMENT_ROOT.'/core/actions_changeselectedfields.inc.php';
// Purge search criteria
if (GETPOST('button_removefilter_x', 'alpha') || GETPOST('button_removefilter.x', 'alpha') || GETPOST('button_removefilter', 'alpha')) { // All tests are required to be compatible with all browsers
	//$actioncode='';
	$search_id = '';
	$search_title = '';
	$search_note = '';
	$datestart_dtstart = '';
	$datestart_dtend = '';
	$dateend_dtstart = '';
	$dateend_dtend = '';
	$actioncode = '';
	$search_status = '';
	$pid = '';
	$socid = '';
	$resourceid = '';
	$filter = '';
	$filtert = '';
	$usergroup = '';
	$toselect = array();
	$search_array_options = array();
}

if (empty($reshook) && !empty($massaction)) {
	unset($percent);

	switch ($massaction) {
		case 'set_all_events_to_todo':
			$percent = ActionComm::EVENT_TODO;
			break;

		case 'set_all_events_to_in_progress':
			$percent = ActionComm::EVENT_IN_PROGRESS;
			break;

		case 'set_all_events_to_finished':
			$percent = ActionComm::EVENT_FINISHED;
			break;
	}

	if (isset($percent)) {
		foreach ($toselect as $toselectid) {
			$result = $object->updatePercent($toselectid, $percent);
			if ($result < 0) {
				dol_print_error($db);
				break;
			}
		}
	}
}

// As mass deletion happens with a confirm step, $massaction is not use for the final step (deletion).
if (empty($reshook)) {
	$objectclass = 'ActionComm';
	$objectlabel = 'Events';
	$uploaddir = true;
	// Only users that can delete any event can remove records.
	$permissiontodelete = $user->rights->agenda->allactions->delete;
	$permissiontoadd = $user->rights->agenda->myactions->create;
	include DOL_DOCUMENT_ROOT.'/core/actions_massactions.inc.php';
}

/*
 * View
 */

$form = new Form($db);
$formactions = new FormActions($db);

$actionstatic = new ActionComm($db);
$societestatic = new Societe($db);
$contactstatic = new Contact($db);

$nav = '';
$nav .= $form->selectDate($dateselect, 'dateselect', 0, 0, 1, '', 1, 0);
$nav .= ' <input type="submit" name="submitdateselect" class="button" value="'.$langs->trans("Refresh").'">';

$now = dol_now();

$help_url = 'EN:Module_Agenda_En|FR:Module_Agenda|ES:M&omodulodulo_Agenda';
$title = $langs->trans("Agenda");
llxHeader('', $title, $help_url);

// Define list of all external calendars
$listofextcals = array();

$param = '';
if (!empty($contextpage) && $contextpage != $_SERVER["PHP_SELF"]) {
	$param .= '&contextpage='.urlencode($contextpage);
}
if ($limit > 0 && $limit != $conf->liste_limit) {
	$param .= '&limit='.urlencode($limit);
}
if ($actioncode != '') {
	if (is_array($actioncode)) {
		foreach ($actioncode as $str_action) {
			$param .= "&search_actioncode[]=".urlencode($str_action);
		}
	} else {
		$param .= "&search_actioncode=".urlencode($actioncode);
	}
}
if ($resourceid > 0) {
	$param .= "&search_resourceid=".urlencode($resourceid);
}
if ($search_status != '') {
	$param .= "&search_status=".urlencode($search_status);
}
if ($filter) {
	$param .= "&search_filter=".urlencode($filter);
}
if ($filtert) {
	$param .= "&search_filtert=".urlencode($filtert);
}
if ($usergroup > 0) {
	$param .= "&search_usergroup=".urlencode($usergroup);
}
if ($socid > 0) {
	$param .= "&search_socid=".urlencode($socid);
}
if ($showbirthday) {
	$param .= "&search_showbirthday=1";
}
if ($pid) {
	$param .= "&search_projectid=".urlencode($pid);
}
if ($type) {
	$param .= "&search_type=".urlencode($type);
}
if ($search_id != '') {
	$param .= '&search_title='.urlencode($search_id);
}
if ($search_title != '') {
	$param .= '&search_title='.urlencode($search_title);
}
if ($search_note != '') {
	$param .= '&search_note='.urlencode($search_note);
}
if (GETPOST('datestartday_dtstart', 'int')) {
	$param .= '&datestartday_dtstart='.GETPOST('datestartday_dtstart', 'int');
}
if (GETPOST('datestartmonth_dtstart', 'int')) {
	$param .= '&datestartmonth_dtstart='.GETPOST('datestartmonth_dtstart', 'int');
}
if (GETPOST('datestartyear_dtstart', 'int')) {
	$param .= '&datestartyear_dtstart='.GETPOST('datestartyear_dtstart', 'int');
}
if (GETPOST('datestartday_dtend', 'int')) {
	$param .= '&datestartday_dtend='.GETPOST('datestartday_dtend', 'int');
}
if (GETPOST('datestartmonth_dtend', 'int')) {
	$param .= '&datestartmonth_dtend='.GETPOST('datestartmonth_dtend', 'int');
}
if (GETPOST('datestartyear_dtend', 'int')) {
	$param .= '&datestartyear_dtend='.GETPOST('datestartyear_dtend', 'int');
}
if (GETPOST('dateendday_dtstart', 'int')) {
	$param .= '&dateendday_dtstart='.GETPOST('dateendday_dtstart', 'int');
}
if (GETPOST('dateendmonth_dtstart', 'int')) {
	$param .= '&dateendmonth_dtstart='.GETPOST('dateendmonth_dtstart', 'int');
}
if (GETPOST('dateendyear_dtstart', 'int')) {
	$param .= '&dateendyear_dtstart='.GETPOST('dateendyear_dtstart', 'int');
}
if (GETPOST('dateendday_dtend', 'int')) {
	$param .= '&dateendday_dtend='.GETPOST('dateendday_dtend', 'int');
}
if (GETPOST('dateendmonth_dtend', 'int')) {
	$param .= '&dateendmonth_dtend='.GETPOST('dateendmonth_dtend', 'int');
}
if (GETPOST('dateendyear_dtend', 'int')) {
	$param .= '&dateendyear_dtend='.GETPOST('dateendyear_dtend', 'int');
}
if ($optioncss != '') {
	$param .= '&optioncss='.urlencode($optioncss);
}
// Add $param from extra fields
include DOL_DOCUMENT_ROOT.'/core/tpl/extrafields_list_search_param.tpl.php';

$paramnoactionodate = $param;

// List of mass actions available
$arrayofmassactions = array(
	'set_all_events_to_todo' => $langs->trans("SetAllEventsToTodo"),
	'set_all_events_to_in_progress' => $langs->trans("SetAllEventsToInProgress"),
	'set_all_events_to_finished' => $langs->trans("SetAllEventsToFinished"),
);
if ($user->rights->agenda->allactions->delete) {
	$arrayofmassactions['predelete'] = img_picto('', 'delete', 'class="pictofixedwidth"').$langs->trans("Delete");
}
if (isModEnabled('category') && $user->rights->agenda->myactions->create) {
	$arrayofmassactions['preaffecttag'] = img_picto('', 'category', 'class="pictofixedwidth"').$langs->trans("AffectTag");
}
if (GETPOST('nomassaction', 'int') || in_array($massaction, array('presend', 'predelete','preaffecttag'))) {
	$arrayofmassactions = array();
}
$massactionbutton = $form->selectMassAction('', $arrayofmassactions);

$sql = "SELECT";
if ($usergroup > 0) {
	$sql .= " DISTINCT";
}
$sql .= " s.nom as societe, s.rowid as socid, s.client, s.email as socemail,";
$sql .= " a.id, a.code, a.label, a.note, a.datep as dp, a.datep2 as dp2, a.fulldayevent, a.location,";
$sql .= ' a.fk_user_author,a.fk_user_action,';
$sql .= " a.fk_contact, a.note, a.percent as percent,";
$sql .= " a.fk_element, a.elementtype, a.datec, a.tms as datem,";
$sql .= " c.code as type_code, c.libelle as type_label, c.color as type_color, c.type as type_type, c.picto as type_picto,";
$sql .= " sp.lastname, sp.firstname, sp.email, sp.phone, sp.address, sp.phone as phone_pro, sp.phone_mobile, sp.phone_perso, sp.fk_pays as country_id";

// Add fields from extrafields
if (!empty($extrafields->attributes[$object->table_element]['label'])) {
	foreach ($extrafields->attributes[$object->table_element]['label'] as $key => $val) {
		$sql .= ($extrafields->attributes[$object->table_element]['type'][$key] != 'separate' ? ", ef.".$key." as options_".$key : '');
	}
}

// Add fields from hooks
$parameters = array();
$reshook = $hookmanager->executeHooks('printFieldListSelect', $parameters, $object, $action); // Note that $action and $object may have been modified by hook
$sql .= $hookmanager->resPrint;

$sql .= " FROM ".MAIN_DB_PREFIX."actioncomm as a";
$sql .= " LEFT JOIN ".MAIN_DB_PREFIX."actioncomm_extrafields as ef ON (a.id = ef.fk_object)";
if (empty($user->rights->societe->client->voir) && !$socid) {
	$sql .= " LEFT JOIN ".MAIN_DB_PREFIX."societe_commerciaux as sc ON a.fk_soc = sc.fk_soc";
}
$sql .= " LEFT JOIN ".MAIN_DB_PREFIX."societe as s ON a.fk_soc = s.rowid";
$sql .= " LEFT JOIN ".MAIN_DB_PREFIX."socpeople as sp ON a.fk_contact = sp.rowid";
$sql .= " ,".MAIN_DB_PREFIX."c_actioncomm as c";
// We must filter on resource table
if ($resourceid > 0) {
	$sql .= ", ".MAIN_DB_PREFIX."element_resources as r";
}
// We must filter on assignement table
if ($filtert > 0 || $usergroup > 0) {
	$sql .= ", ".MAIN_DB_PREFIX."actioncomm_resources as ar";
}
if ($usergroup > 0) {
	$sql .= " LEFT JOIN ".MAIN_DB_PREFIX."usergroup_user as ugu ON ugu.fk_user = ar.fk_element";
}
$sql .= " WHERE c.id = a.fk_action";
$sql .= ' AND a.entity IN ('.getEntity('agenda').')';
// Condition on actioncode
if (!empty($actioncode)) {
	if (empty($conf->global->AGENDA_USE_EVENT_TYPE)) {
		if ($actioncode == 'AC_NON_AUTO') {
			$sql .= " AND c.type != 'systemauto'";
		} elseif ($actioncode == 'AC_ALL_AUTO') {
			$sql .= " AND c.type = 'systemauto'";
		} else {
			if ($actioncode == 'AC_OTH') {
				$sql .= " AND c.type != 'systemauto'";
			}
			if ($actioncode == 'AC_OTH_AUTO') {
				$sql .= " AND c.type = 'systemauto'";
			}
		}
	} else {
		if ($actioncode == 'AC_NON_AUTO') {
			$sql .= " AND c.type != 'systemauto'";
		} elseif ($actioncode == 'AC_ALL_AUTO') {
			$sql .= " AND c.type = 'systemauto'";
		} else {
			if (is_array($actioncode)) {
				$sql .= " AND c.code IN (".$db->sanitize("'".implode("','", $actioncode)."'", 1).")";
			} else {
				$sql .= " AND c.code IN (".$db->sanitize("'".implode("','", explode(',', $actioncode))."'", 1).")";
			}
		}
	}
}
if ($resourceid > 0) {
	$sql .= " AND r.element_type = 'action' AND r.element_id = a.id AND r.resource_id = ".((int) $resourceid);
}
if ($pid) {
	$sql .= " AND a.fk_project=".((int) $pid);
}
if (empty($user->rights->societe->client->voir) && !$socid) {
	$sql .= " AND (a.fk_soc IS NULL OR sc.fk_user = ".((int) $user->id).")";
}
if ($socid > 0) {
	$sql .= " AND s.rowid = ".((int) $socid);
}
// We must filter on assignement table
if ($filtert > 0 || $usergroup > 0) {
	$sql .= " AND ar.fk_actioncomm = a.id AND ar.element_type='user'";
}
if ($type) {
	$sql .= " AND c.id = ".((int) $type);
}
if ($search_status == '0') {
	$sql .= " AND a.percent = 0";
}
if ($search_status == 'na') {
	$sql .= " AND a.percent = -1";
}	// Not applicable
if ($search_status == '50') {
	$sql .= " AND (a.percent > 0 AND a.percent < 100)";
}	// Running already started
if ($search_status == '100') {
	$sql .= " AND a.percent = 100";
}
if ($search_status == 'done') {
	$sql .= " AND (a.percent = 100)";
}
if ($search_status == 'todo') {
	$sql .= " AND (a.percent >= 0 AND a.percent < 100)";
}
if ($search_id) {
	$sql .= natural_search("a.id", $search_id, 1);
}
if ($search_title) {
	$sql .= natural_search("a.label", $search_title);
}
if ($search_note) {
	$sql .= natural_search('a.note', $search_note);
}
// We must filter on assignement table
if ($filtert > 0 || $usergroup > 0) {
	$sql .= " AND (";
	if ($filtert > 0) {
		$sql .= "(ar.fk_element = ".((int) $filtert)." OR (ar.fk_element IS NULL AND a.fk_user_action = ".((int) $filtert)."))"; // The OR is for backward compatibility
	}
	if ($usergroup > 0) {
		$sql .= ($filtert > 0 ? " OR " : "")." ugu.fk_usergroup = ".((int) $usergroup);
	}
	$sql .= ")";
}

// The second or of next test is to take event with no end date (we suppose duration is 1 hour in such case)
if ($dateselect > 0) {
	$sql .= " AND ((a.datep2 >= '".$db->idate($dateselect)."' AND a.datep <= '".$db->idate($dateselect + 3600 * 24 - 1)."') OR (a.datep2 IS NULL AND a.datep > '".$db->idate($dateselect - 3600)."' AND a.datep <= '".$db->idate($dateselect + 3600 * 24 - 1)."'))";
}
if ($datestart_dtstart > 0) {
	$sql .= " AND a.datep >= '".$db->idate($datestart_dtstart)."'";
}
if ($datestart_dtend > 0) {
	$sql .= " AND a.datep <= '".$db->idate($datestart_dtend)."'";
}
if ($dateend_dtstart > 0) {
	$sql .= " AND a.datep2 >= '".$db->idate($dateend_dtstart)."'";
}
if ($dateend_dtend > 0) {
	$sql .= " AND a.datep2 <= '".$db->idate($dateend_dtend)."'";
}

// Add where from extra fields
include DOL_DOCUMENT_ROOT.'/core/tpl/extrafields_list_search_sql.tpl.php';

// Add where from hooks
$parameters = array();
$reshook = $hookmanager->executeHooks('printFieldListWhere', $parameters, $object, $action); // Note that $action and $object may have been modified by hook
$sql .= $hookmanager->resPrint;

// Count total nb of records
$nbtotalofrecords = '';
if (empty($conf->global->MAIN_DISABLE_FULL_SCANLIST)) {
	/* This old and fast method to get and count full list returns all record so use a high amount of memory.
	 $resql = $db->query($sql);
	 $nbtotalofrecords = $db->num_rows($resql);
	 */
	/* The slow method does not consume memory on mysql (not tested on pgsql) */
	/*$resql = $db->query($sql, 0, 'auto', 1);
	while ($db->fetch_object($resql)) {
		$nbtotalofrecords++;
	}*/
	/* The fast and low memory method to get and count full list converts the sql into a sql count */
	$sqlforcount = preg_replace('/^SELECT[a-zA-Z0-9\._\s\(\),=<>\:\-\']+\sFROM/Ui', 'SELECT COUNT(*) as nbtotalofrecords FROM', $sql);
	$resql = $db->query($sqlforcount);
	$objforcount = $db->fetch_object($resql);
	$nbtotalofrecords = $objforcount->nbtotalofrecords;
	if (($page * $limit) > $nbtotalofrecords) {	// if total of record found is smaller than page * limit, goto and load page 0
		$page = 0;
		$offset = 0;
	}
	$db->free($resql);
}

// Complete request and execute it with limit
$sql .= $db->order($sortfield, $sortorder);
if ($limit) {
	$sql .= $db->plimit($limit + 1, $offset);
}

$resql = $db->query($sql);
if (!$resql) {
	dol_print_error($db);
	exit;
}

$num = $db->num_rows($resql);

$arrayofselected = is_array($toselect) ? $toselect : array();

// Local calendar
$newtitle = '<div class="nowrap clear inline-block minheight30 margintoponly">';
$newtitle .= '<input type="checkbox" id="check_mytasks" name="check_mytasks" checked disabled> '.$langs->trans("LocalAgenda").' &nbsp; ';
$newtitle .= '</div>';
//$newtitle=$langs->trans($title);

$tabactive = 'cardlist';

$head = calendars_prepare_head($param);

print '<form method="POST" id="searchFormList" class="listactionsfilter" action="'.$_SERVER["PHP_SELF"].'">'."\n";

if ($optioncss != '') {
	print '<input type="hidden" name="optioncss" value="'.$optioncss.'">';
}
print '<input type="hidden" name="token" value="'.newToken().'">';
print '<input type="hidden" name="formfilteraction" id="formfilteraction" value="list">';
print '<input type="hidden" name="sortfield" value="'.$sortfield.'">';
print '<input type="hidden" name="sortorder" value="'.$sortorder.'">';
print '<input type="hidden" name="type" value="'.$type.'">';
$nav = '';

if ($filter) {
	$nav .= '<input type="hidden" name="search_filter" value="'.$filter.'">';
}
if ($showbirthday) {
	$nav .= '<input type="hidden" name="search_showbirthday" value="1">';
}
print $nav;

//print dol_get_fiche_head($head, $tabactive, $langs->trans('Agenda'), 0, 'action');
//print_actions_filter($form, $canedit, $search_status, $year, $month, $day, $showbirthday, 0, $filtert, 0, $pid, $socid, $action, -1, $actioncode, $usergroup, '', $resourceid);
//print dol_get_fiche_end();


$s = $newtitle;

// Calendars from hooks
$parameters = array();
$reshook = $hookmanager->executeHooks('addCalendarChoice', $parameters, $object, $action);
if (empty($reshook)) {
	$s .= $hookmanager->resPrint;
} elseif ($reshook > 1) {
	$s = $hookmanager->resPrint;
}
$viewyear = is_object($object) ? dol_print_date($object->datep, '%Y') : '';
$viewmonth = is_object($object) ? dol_print_date($object->datep, '%m') : '';
$viewday = is_object($object) ? dol_print_date($object->datep, '%d') : '';
$viewmode = '';
$viewmode .= '<a class="btnTitle btnTitleSelected reposition" href="'.DOL_URL_ROOT.'/comm/action/list.php?mode=show_list&restore_lastsearch_values=1'.$paramnoactionodate.'">';
//$viewmode .= '<span class="fa paddingleft imgforviewmode valignmiddle btnTitle-icon">';
$viewmode .= img_picto($langs->trans("List"), 'object_calendarlist', 'class="imgforviewmode pictoactionview block"');
//$viewmode .= '</span>';
$viewmode .= '<span class="valignmiddle text-plus-circle btnTitle-label hideonsmartphone">'.$langs->trans("ViewList").'</span></a>';

$viewmode .= '<a class="btnTitle reposition" href="'.DOL_URL_ROOT.'/comm/action/index.php?mode=show_month&year='.$viewyear.'&month='.$viewmonth.'&day='.$viewday.$paramnoactionodate.'">';
//$viewmode .= '<span class="fa paddingleft imgforviewmode valignmiddle btnTitle-icon">';
$viewmode .= img_picto($langs->trans("ViewCal"), 'object_calendarmonth', 'class="pictoactionview block"');
//$viewmode .= '</span>';
$viewmode .= '<span class="valignmiddle text-plus-circle btnTitle-label hideonsmartphone">'.$langs->trans("ViewCal").'</span></a>';

$viewmode .= '<a class="btnTitle reposition" href="'.DOL_URL_ROOT.'/comm/action/index.php?mode=show_week&year='.$viewyear.'&month='.$viewmonth.'&day='.$viewday.$paramnoactionodate.'">';
//$viewmode .= '<span class="fa paddingleft imgforviewmode valignmiddle btnTitle-icon">';
$viewmode .= img_picto($langs->trans("ViewWeek"), 'object_calendarweek', 'class="pictoactionview block"');
//$viewmode .= '</span>';
$viewmode .= '<span class="valignmiddle text-plus-circle btnTitle-label hideonsmartphone">'.$langs->trans("ViewWeek").'</span></a>';

$viewmode .= '<a class="btnTitle reposition" href="'.DOL_URL_ROOT.'/comm/action/index.php?mode=show_day&year='.$viewyear.'&month='.$viewmonth.'&day='.$viewday.$paramnoactionodate.'">';
//$viewmode .= '<span class="fa paddingleft imgforviewmode valignmiddle btnTitle-icon">';
$viewmode .= img_picto($langs->trans("ViewDay"), 'object_calendarday', 'class="pictoactionview block"');
//$viewmode .= '</span>';
$viewmode .= '<span class="valignmiddle text-plus-circle btnTitle-label hideonsmartphone">'.$langs->trans("ViewDay").'</span></a>';

$viewmode .= '<a class="btnTitle reposition marginrightonly" href="'.DOL_URL_ROOT.'/comm/action/peruser.php?mode=show_peruser&year='.$viewyear.'&month='.$viewmonth.'&day='.$viewday.$paramnoactionodate.'">';
//$viewmode .= '<span class="fa paddingleft imgforviewmode valignmiddle btnTitle-icon">';
$viewmode .= img_picto($langs->trans("ViewPerUser"), 'object_calendarperuser', 'class="pictoactionview block"');
//$viewmode .= '</span>';
$viewmode .= '<span class="valignmiddle text-plus-circle btnTitle-label hideonsmartphone">'.$langs->trans("ViewPerUser").'</span></a>';

$viewmode .= '<span class="marginrightonly"></span>';

// Add more views from hooks
$parameters = array();
$reshook = $hookmanager->executeHooks('addCalendarView', $parameters, $object, $action);
if (empty($reshook)) {
	$viewmode .= $hookmanager->resPrint;
} elseif ($reshook > 1) {
	$viewmode = $hookmanager->resPrint;
}

$tmpforcreatebutton = dol_getdate(dol_now(), true);

$newparam = '&month='.str_pad($month, 2, "0", STR_PAD_LEFT).'&year='.$tmpforcreatebutton['year'];

//$param='month='.$monthshown.'&year='.$year;
$hourminsec = dol_print_date(dol_mktime(10, 0, 0, 1, 1, 1970, 'gmt'), '%H', 'gmt').'0000';	// Set $hourminsec to '100000' to auto set hour to 10:00 at creation

$url = DOL_URL_ROOT.'/comm/action/card.php?action=create';
$url .= '&datep='.sprintf("%04d%02d%02d", $tmpforcreatebutton['year'], $tmpforcreatebutton['mon'], $tmpforcreatebutton['mday']).$hourminsec;
$url .= '&backtopage='.urlencode($_SERVER["PHP_SELF"].($newparam ? '?'.$newparam : ''));

$newcardbutton = dolGetButtonTitle($langs->trans('AddAction'), '', 'fa fa-plus-circle', $url, '', $user->rights->agenda->myactions->create || $user->rights->agenda->allactions->create);

$param .= '&mode='.$mode;

print_barre_liste($langs->trans("Agenda"), $page, $_SERVER["PHP_SELF"], $param, $sortfield, $sortorder, $massactionbutton, $num, -1 * $nbtotalofrecords, 'object_action', 0, $nav.$newcardbutton, '', $limit, 0, 0, 1, $viewmode);

print $s;

$objecttmp = new ActionComm($db);
include DOL_DOCUMENT_ROOT.'/core/tpl/massactions_pre.tpl.php';

$moreforfilter = '';

$varpage = empty($contextpage) ? $_SERVER["PHP_SELF"] : $contextpage;
$selectedfields = $form->multiSelectArrayWithCheckbox('selectedfields', $arrayfields, $varpage, getDolGlobalString('MAIN_CHECKBOX_LEFT_COLUMN')); // This also change content of $arrayfields
if ($massactionbutton) {
	$selectedfields .= $form->showCheckAddButtons('checkforselect', 1);
}
$i = 0;

print '<div class="liste_titre liste_titre_bydiv centpercent">';
print_actions_filter($form, $canedit, $search_status, $year, $month, $day, $showbirthday, 0, $filtert, 0, $pid, $socid, $action, -1, $actioncode, $usergroup, '', $resourceid);
print '</div>';

print '<div class="div-table-responsive">';
print '<table class="tagtable liste'.($moreforfilter ? " listwithfilterbefore" : "").'">'."\n";

print '<tr class="liste_titre_filter">';
// Action column
if (getDolGlobalString('MAIN_CHECKBOX_LEFT_COLUMN')) {
	print '<td class="liste_titre" align="middle">';
	$searchpicto = $form->showFilterButtons('left');
	print $searchpicto;
	print '</td>';
}
if (!empty($arrayfields['a.id']['checked'])) {
	print '<td class="liste_titre"><input type="text" class="maxwidth50" name="search_id" value="'.$search_id.'"></td>';
}
if (!empty($arrayfields['owner']['checked'])) {
	print '<td class="liste_titre"></td>';
}
if (!empty($arrayfields['c.libelle']['checked'])) {
	print '<td class="liste_titre"></td>';
}
if (!empty($arrayfields['a.label']['checked'])) {
	print '<td class="liste_titre"><input type="text" class="maxwidth75" name="search_title" value="'.$search_title.'"></td>';
}
if (!empty($arrayfields['a.note']['checked'])) {
	print '<td class="liste_titre"><input type="text" class="maxwidth75" name="search_note" value="'.$search_note.'"></td>';
}
if (!empty($arrayfields['a.datep']['checked'])) {
	print '<td class="liste_titre nowraponall" align="center">';
	print '<div class="nowrap">';
	print $form->selectDate($datestart_dtstart, 'datestart_dtstart', 0, 0, 1, '', 1, 0, 0, '', '', '', '', 1, '', $langs->trans('From'), 'tzuserrel');
	print '</div>';
	print '<div class="nowrap">';
	print $form->selectDate($datestart_dtend, 'datestart_dtend', 0, 0, 1, '', 1, 0, 0, '', '', '', '', 1, '', $langs->trans('To'), 'tzuserrel');
	print '</div>';
	print '</td>';
}
if (!empty($arrayfields['a.datep2']['checked'])) {
	print '<td class="liste_titre nowraponall" align="center">';
	print '<div class="nowrap">';
	print $form->selectDate($dateend_dtstart, 'dateend_dtstart', 0, 0, 1, '', 1, 0, 0, '', '', '', '', 1, '', $langs->trans('From'), 'tzuserrel');
	print '</div>';
	print '<div class="nowrap">';
	print $form->selectDate($dateend_dtend, 'dateend_dtend', 0, 0, 1, '', 1, 0, 0, '', '', '', '', 1, '', $langs->trans('To'), 'tzuserrel');
	print '</div>';
	print '</td>';
}
if (!empty($arrayfields['s.nom']['checked'])) {
	print '<td class="liste_titre"></td>';
}
if (!empty($arrayfields['a.fk_contact']['checked'])) {
	print '<td class="liste_titre"></td>';
}
if (!empty($arrayfields['a.fk_element']['checked'])) {
	print '<td class="liste_titre"></td>';
}

// Extra fields
include DOL_DOCUMENT_ROOT.'/core/tpl/extrafields_list_search_input.tpl.php';

// Fields from hook
$parameters = array('arrayfields'=>$arrayfields);
$reshook = $hookmanager->executeHooks('printFieldListOption', $parameters); // Note that $action and $object may have been modified by hook
print $hookmanager->resPrint;

if (!empty($arrayfields['a.datec']['checked'])) {
	print '<td class="liste_titre"></td>';
}
if (!empty($arrayfields['a.tms']['checked'])) {
	print '<td class="liste_titre"></td>';
}
if (!empty($arrayfields['a.percent']['checked'])) {
	print '<td class="liste_titre center">';
	$formactions->form_select_status_action('formaction', $search_status, 1, 'search_status', 1, 2, 'minwidth100imp maxwidth125');
	print ajax_combobox('selectsearch_status');
	print '</td>';
}
// Action column
if (!getDolGlobalString('MAIN_CHECKBOX_LEFT_COLUMN')) {
	print '<td class="liste_titre" align="middle">';
	$searchpicto = $form->showFilterButtons();
	print $searchpicto;
	print '</td>';
}
print '</tr>'."\n";

$totalarray = array();
$totalarray['nbfield'] = 0;

// Fields title label
// --------------------------------------------------------------------
print '<tr class="liste_titre">';
if (getDolGlobalString('MAIN_CHECKBOX_LEFT_COLUMN')) {
	print_liste_field_titre($selectedfields, $_SERVER["PHP_SELF"], "", '', '', 'align="center"', $sortfield, $sortorder, 'maxwidthsearch ');
}
if (!empty($arrayfields['a.id']['checked'])) {
	print_liste_field_titre($arrayfields['a.id']['label'], $_SERVER["PHP_SELF"], "a.id", $param, "", "", $sortfield, $sortorder);
	$totalarray['nbfield']++;
}
if (!empty($arrayfields['owner']['checked'])) {
	print_liste_field_titre($arrayfields['owner']['label'], $_SERVER["PHP_SELF"], "", $param, "", "", $sortfield, $sortorder);
	$totalarray['nbfield']++;
}
if (!empty($arrayfields['c.libelle']['checked'])) {
	print_liste_field_titre($arrayfields['c.libelle']['label'], $_SERVER["PHP_SELF"], "c.libelle", $param, "", "", $sortfield, $sortorder);
	$totalarray['nbfield']++;
}
if (!empty($arrayfields['a.label']['checked'])) {
	print_liste_field_titre($arrayfields['a.label']['label'], $_SERVER["PHP_SELF"], "a.label", $param, "", "", $sortfield, $sortorder);
	$totalarray['nbfield']++;
}
if (!empty($arrayfields['a.note']['checked'])) {
	print_liste_field_titre($arrayfields['a.note']['label'], $_SERVER["PHP_SELF"], "a.note", $param, "", "", $sortfield, $sortorder);
	$totalarray['nbfield']++;
}
//if (!empty($conf->global->AGENDA_USE_EVENT_TYPE))
if (!empty($arrayfields['a.datep']['checked'])) {
	print_liste_field_titre($arrayfields['a.datep']['label'], $_SERVER["PHP_SELF"], "a.datep,a.id", $param, '', 'align="center"', $sortfield, $sortorder);
	$totalarray['nbfield']++;
}
if (!empty($arrayfields['a.datep2']['checked'])) {
	print_liste_field_titre($arrayfields['a.datep2']['label'], $_SERVER["PHP_SELF"], "a.datep2", $param, '', 'align="center"', $sortfield, $sortorder);
	$totalarray['nbfield']++;
}
if (!empty($arrayfields['s.nom']['checked'])) {
	print_liste_field_titre($arrayfields['s.nom']['label'], $_SERVER["PHP_SELF"], "s.nom", $param, "", "", $sortfield, $sortorder);
	$totalarray['nbfield']++;
}
if (!empty($arrayfields['a.fk_contact']['checked'])) {
	print_liste_field_titre($arrayfields['a.fk_contact']['label'], $_SERVER["PHP_SELF"], "", $param, "", "", $sortfield, $sortorder);
	$totalarray['nbfield']++;
}
if (!empty($arrayfields['a.fk_element']['checked'])) {
	print_liste_field_titre($arrayfields['a.fk_element']['label'], $_SERVER["PHP_SELF"], "", $param, "", "", $sortfield, $sortorder);
	$totalarray['nbfield']++;
}
// Extra fields
include DOL_DOCUMENT_ROOT.'/core/tpl/extrafields_list_search_title.tpl.php';
// Hook fields
$parameters = array('arrayfields'=>$arrayfields, 'param'=>$param, 'sortfield'=>$sortfield, 'sortorder'=>$sortorder);
$reshook = $hookmanager->executeHooks('printFieldListTitle', $parameters); // Note that $action and $object may have been modified by hook
print $hookmanager->resPrint;

if (!empty($arrayfields['a.datec']['checked'])) {
	print_liste_field_titre($arrayfields['a.datec']['label'], $_SERVER["PHP_SELF"], "a.datec,a.id", $param, "", 'align="center"', $sortfield, $sortorder);
	$totalarray['nbfield']++;
}
if (!empty($arrayfields['a.tms']['checked'])) {
	print_liste_field_titre($arrayfields['a.tms']['label'], $_SERVER["PHP_SELF"], "a.tms,a.id", $param, "", 'align="center"', $sortfield, $sortorder);
	$totalarray['nbfield']++;
}

if (!empty($arrayfields['a.percent']['checked'])) {
	print_liste_field_titre("Status", $_SERVER["PHP_SELF"], "a.percent", $param, "", 'align="center"', $sortfield, $sortorder);
	$totalarray['nbfield']++;
}
if (!getDolGlobalString('MAIN_CHECKBOX_LEFT_COLUMN')) {
	print_liste_field_titre($selectedfields, $_SERVER["PHP_SELF"], "", '', '', 'align="center"', $sortfield, $sortorder, 'maxwidthsearch ');
}
$totalarray['nbfield']++;
print "</tr>\n";

$now = dol_now();
$delay_warning = $conf->global->MAIN_DELAY_ACTIONS_TODO * 24 * 60 * 60;
$today_start_time = dol_mktime(0, 0, 0, date('m', $now), date('d', $now), date('Y', $now));

require_once DOL_DOCUMENT_ROOT.'/comm/action/class/cactioncomm.class.php';
$caction = new CActionComm($db);
$arraylist = $caction->liste_array(1, 'code', '', (empty($conf->global->AGENDA_USE_EVENT_TYPE) ? 1 : 0), '', 1);
$contactListCache = array();

// Loop on record
// --------------------------------------------------------------------
$i = 0;
//$savnbfield = $totalarray['nbfield'];
//$totalarray['nbfield'] = 0;
$imaxinloop = ($limit ? min($num, $limit) : $num);
$cache_user_list = array();
while ($i < $imaxinloop) {
	$obj = $db->fetch_object($resql);
	if (empty($obj)) {
		break; // Should not happen
	}

	// Store properties in $object
	$object->setVarsFromFetchObj($obj);

	// Discard auto action if option is on
	if (!empty($conf->global->AGENDA_ALWAYS_HIDE_AUTO) && $obj->type_code == 'AC_OTH_AUTO') {
		$i++;
		continue;
	}

	$actionstatic->id = $obj->id;
	$actionstatic->ref = $obj->id;
	$actionstatic->code = $obj->code;
	$actionstatic->type_code = $obj->type_code;
	$actionstatic->type_label = $obj->type_label;
	$actionstatic->type_picto = $obj->type_picto;
	$actionstatic->type_color = $obj->type_color;
	$actionstatic->label = $obj->label;
	$actionstatic->location = $obj->location;
	$actionstatic->note_private = dol_htmlentitiesbr($obj->note);
	$actionstatic->datep = $db->jdate($obj->dp);
	$actionstatic->percentage = $obj->percent;

	// Initialize $this->userassigned && this->socpeopleassigned array && this->userownerid
	// but only if we need it
	if (!empty($arrayfields['a.fk_contact']['checked'])) {
		$actionstatic->fetchResources();
	}

<<<<<<< HEAD
	// cache of user list (owners)
	if ($obj->fk_user_action > 0 && !isset($cache_user_list[$obj->fk_user_action])) {
		$userstatic = new User($db);
		$res = $userstatic->fetch($obj->fk_user_action);
		if ($res > 0) {
			$cache_user_list[$obj->fk_user_action] = $userstatic;
		}
	}

	// get event style for user owner
	$event_owner_style = '';
	// We decide to choose color of owner of event (event->userownerid is user id of owner, event->userassigned contains all users assigned to event)
	if ($cache_user_list[$obj->fk_user_action]->color != '') {
		$event_owner_style .= 'border-left: #' . $cache_user_list[$obj->fk_user_action]->color . ' 5px solid;';
	}

	// get event style for start date
	$event_more_class = '';
	$event_start_date_style = '';
	$event_start_date_time = $actionstatic->datep;
	if ($event_start_date_time > $now) {
		// future event
		$event_more_class = 'event-future';
		$event_start_date_color = $conf->global->AGENDA_EVENT_FUTURE_COLOR;
	} else {
		if ($obj->fulldayevent == 1) {
			$today_start_date_time = $today_start_time;
		} else {
			$today_start_date_time = $now;
		}

		// check event end date
		$event_end_date_time = $db->jdate($obj->dp2);
		if ($event_end_date_time != null && $event_end_date_time < $today_start_date_time) {
			// past event
			$event_more_class = 'event-past';
			$event_start_date_color = $conf->global->AGENDA_EVENT_PAST_COLOR;
		} elseif ($event_end_date_time == null && $event_start_date_time < $today_start_date_time) {
			// past event
			$event_more_class = 'event-past';
			$event_start_date_color = $conf->global->AGENDA_EVENT_PAST_COLOR;
		} else {
			// current event
			$event_more_class = 'event-current';
			$event_start_date_color = $conf->global->AGENDA_EVENT_CURRENT_COLOR;
		}
	}
	if ($event_start_date_color != '') {
		$event_start_date_style .= 'background: #' . $event_start_date_color . ';';
	}

	print '<tr class="oddeven' . ($event_more_class != '' ? ' '.$event_more_class : '') . '">';

=======
	print '<tr class="oddeven">';
	// Action column
	if (getDolGlobalString('MAIN_CHECKBOX_LEFT_COLUMN')) {
		print '<td class="nowrap center">';
		if ($massactionbutton || $massaction) {   // If we are in select mode (massactionbutton defined) or if we have already selected and sent an action ($massaction) defined
			$selected = 0;
			if (in_array($obj->id, $arrayofselected)) {
				$selected = 1;
			}
			print '<input id="cb'.$obj->id.'" class="flat checkforselect" type="checkbox" name="toselect[]" value="'.$obj->id.'"'.($selected ? ' checked="checked"' : '').'>';
		}
		print '</td>';
	}
>>>>>>> 40bc26a6
	// Ref
	if (!empty($arrayfields['a.id']['checked'])) {
		print '<td class="nowraponall">';
		print $actionstatic->getNomUrl(1, -1);
		print '</td>';
	}

	// User owner
	if (!empty($arrayfields['owner']['checked'])) {
		print '<td class="tdoverflowmax150"' . ($event_owner_style != '' ? ' style="'.$event_owner_style.'"' : '') . '>'; // With edge and chrome the td overflow is not supported correctly when content is not full text.
		if ($obj->fk_user_action > 0 && !isset($cache_user_list[$obj->fk_user_action])) {
			$userstatic = new User($db);
			$res = $userstatic->fetch($obj->fk_user_action);
			if ($res > 0) {
				$cache_user_list[$obj->fk_user_action] = $userstatic;
			}
		}
		if (isset($cache_user_list[$obj->fk_user_action])) {
			print $cache_user_list[$obj->fk_user_action]->getNomUrl(-1);
		} else {
			print '&nbsp;';
		}
		print '</td>';
	}

	// Type
	if (!empty($arrayfields['c.libelle']['checked'])) {
		print '<td class="nowraponall">';
		print $actionstatic->getTypePicto();
		$labeltype = $obj->type_code;
		if (empty($conf->global->AGENDA_USE_EVENT_TYPE) && empty($arraylist[$labeltype])) {
			$labeltype = 'AC_OTH';
		}
		if ($actionstatic->type_code == 'AC_OTH' && $actionstatic->code == 'TICKET_MSG') {
			$labeltype = $langs->trans("Message");
		} else {
			if (!empty($arraylist[$labeltype])) {
				$labeltype = $arraylist[$labeltype];
			}
			if ($obj->type_code == 'AC_OTH_AUTO' && ($obj->type_code != $obj->code) && $labeltype && !empty($arraylist[$obj->code])) {
				$labeltype .= ' - '.$arraylist[$obj->code]; // Use code in priority on type_code
			}
		}
		print dol_trunc($labeltype, 28);
		print '</td>';
	}

	// Label
	if (!empty($arrayfields['a.label']['checked'])) {
		print '<td class="tdoverflowmax200" title="'.dol_escape_htmltag($actionstatic->label).'">';
		print $actionstatic->label;
		print '</td>';
	}

	// Description
	if (!empty($arrayfields['a.note']['checked'])) {
		print '<td class="tdoverflowonsmartphone">';
		$text = dolGetFirstLineOfText(dol_string_nohtmltag($actionstatic->note_private, 1));
		print $form->textwithtooltip(dol_trunc($text, 48), $actionstatic->note_private);
		print '</td>';
	}

	$formatToUse = $obj->fulldayevent ? 'day' : 'dayhour';

	// Start date
	if (!empty($arrayfields['a.datep']['checked'])) {
		print '<td class="center nowraponall"' . ($event_start_date_style != '' ? ' style="'.$event_start_date_style.'"' : '') . '>';
		if (empty($obj->fulldayevent)) {
			print dol_print_date($db->jdate($obj->dp), $formatToUse, 'tzuserrel');
		} else {
			$tzforfullday = getDolGlobalString('MAIN_STORE_FULL_EVENT_IN_GMT');
			print dol_print_date($db->jdate($obj->dp), $formatToUse, ($tzforfullday ? $tzforfullday : 'tzuserrel'));
		}
		$late = 0;
		if ($actionstatic->hasDelay() && $actionstatic->percentage >= 0 && $actionstatic->percentage < 100 ) {
			$late = 1;
		}
		if ($late) {
			print img_warning($langs->trans("Late")).' ';
		}
		print '</td>';
	}

	// End date
	if (!empty($arrayfields['a.datep2']['checked'])) {
		print '<td class="center nowraponall">';
		if (empty($obj->fulldayevent)) {
			print dol_print_date($db->jdate($obj->dp2), $formatToUse, 'tzuserrel');
		} else {
			$tzforfullday = getDolGlobalString('MAIN_STORE_FULL_EVENT_IN_GMT');
			print dol_print_date($db->jdate($obj->dp2), $formatToUse, ($tzforfullday ? $tzforfullday : 'tzuserrel'));
		}
		print '</td>';
	}

	// Third party
	if (!empty($arrayfields['s.nom']['checked'])) {
		print '<td class="tdoverflowmax150">';
		if ($obj->socid > 0) {
			$societestatic->id = $obj->socid;
			$societestatic->client = $obj->client;
			$societestatic->name = $obj->societe;
			$societestatic->email = $obj->socemail;

			print $societestatic->getNomUrl(1, '', 28);
		} else {
			print '&nbsp;';
		}
		print '</td>';
	}

	// Contact
	if (!empty($arrayfields['a.fk_contact']['checked'])) {
		print '<td class="tdoverflowmax100">';

		if (!empty($actionstatic->socpeopleassigned)) {
			$contactList = array();
			foreach ($actionstatic->socpeopleassigned as $socpeopleassigned) {
				if (!isset($contactListCache[$socpeopleassigned['id']])) {
					// if no cache found we fetch it
					$contact = new Contact($db);
					if ($contact->fetch($socpeopleassigned['id']) > 0) {
						$contactListCache[$socpeopleassigned['id']] = $contact->getNomUrl(1, '', 0);
						$contactList[] = $contact->getNomUrl(1, '', 0);
					}
				} else {
					// use cache
					$contactList[] = $contactListCache[$socpeopleassigned['id']];
				}
			}
			if (!empty($contactList)) {
				print implode(', ', $contactList);
			}
		} elseif ($obj->fk_contact > 0) { //keep for retrocompatibility with faraway event
			$contactstatic->id = $obj->fk_contact;
			$contactstatic->email = $obj->email;
			$contactstatic->lastname = $obj->lastname;
			$contactstatic->firstname = $obj->firstname;
			$contactstatic->phone_pro = $obj->phone_pro;
			$contactstatic->phone_mobile = $obj->phone_mobile;
			$contactstatic->phone_perso = $obj->phone_perso;
			$contactstatic->country_id = $obj->country_id;
			print $contactstatic->getNomUrl(1, '', 0);
		} else {
			print "&nbsp;";
		}
		print '</td>';
	}

	// Linked object
	if (!empty($arrayfields['a.fk_element']['checked'])) {
		print '<td class="tdoverflowmax150">';
		//var_dump($obj->fkelement.' '.$obj->elementtype);
		if ($obj->fk_element > 0 && !empty($obj->elementtype)) {
			include_once DOL_DOCUMENT_ROOT.'/core/lib/functions2.lib.php';
			print dolGetElementUrl($obj->fk_element, $obj->elementtype, 1);
		} else {
			print "&nbsp;";
		}
		print '</td>';
	}

	// Extra fields
	include DOL_DOCUMENT_ROOT.'/core/tpl/extrafields_list_print_fields.tpl.php';
	// Fields from hook
	$parameters = array('arrayfields'=>$arrayfields, 'obj'=>$obj, 'i'=>$i, 'totalarray'=>&$totalarray);
	$reshook = $hookmanager->executeHooks('printFieldListValue', $parameters); // Note that $action and $object may have been modified by hook
	print $hookmanager->resPrint;

	// Date creation
	if (!empty($arrayfields['a.datec']['checked'])) {
		// Status/Percent
		print '<td align="center" class="nowrap">'.dol_print_date($db->jdate($obj->datec), 'dayhour', 'tzuserrel').'</td>';
	}
	// Date update
	if (!empty($arrayfields['a.tms']['checked'])) {
		print '<td align="center" class="nowrap">'.dol_print_date($db->jdate($obj->datem), 'dayhour', 'tzuserrel').'</td>';
	}
	if (!empty($arrayfields['a.percent']['checked'])) {
		// Status/Percent
		$datep = $db->jdate($obj->dp);
		print '<td align="center" class="nowrap">'.$actionstatic->LibStatut($obj->percent, 5, 0, $datep).'</td>';
	}
	// Action column
	if (!getDolGlobalString('MAIN_CHECKBOX_LEFT_COLUMN')) {
		print '<td class="nowrap center">';
		if ($massactionbutton || $massaction) {   // If we are in select mode (massactionbutton defined) or if we have already selected and sent an action ($massaction) defined
			$selected = 0;
			if (in_array($obj->id, $arrayofselected)) {
				$selected = 1;
			}
			print '<input id="cb'.$obj->id.'" class="flat checkforselect" type="checkbox" name="toselect[]" value="'.$obj->id.'"'.($selected ? ' checked="checked"' : '').'>';
		}
		print '</td>';
	}

	print '</tr>'."\n";

	$i++;
}
// If no record found
if ($num == 0) {
	print '<tr><td colspan="'.$totalarray['nbfield'].'"><span class="opacitymedium">'.$langs->trans("NoRecordFound").'</span></td></tr>';
}


print '</table>'."\n";
print '</div>'."\n";

print '</form>'."\n";

$db->free($resql);

// End of page
llxFooter();
$db->close();<|MERGE_RESOLUTION|>--- conflicted
+++ resolved
@@ -270,6 +270,7 @@
  */
 
 $form = new Form($db);
+$userstatic = new User($db);
 $formactions = new FormActions($db);
 
 $actionstatic = new ActionComm($db);
@@ -935,7 +936,6 @@
 		$actionstatic->fetchResources();
 	}
 
-<<<<<<< HEAD
 	// cache of user list (owners)
 	if ($obj->fk_user_action > 0 && !isset($cache_user_list[$obj->fk_user_action])) {
 		$userstatic = new User($db);
@@ -988,9 +988,6 @@
 	}
 
 	print '<tr class="oddeven' . ($event_more_class != '' ? ' '.$event_more_class : '') . '">';
-
-=======
-	print '<tr class="oddeven">';
 	// Action column
 	if (getDolGlobalString('MAIN_CHECKBOX_LEFT_COLUMN')) {
 		print '<td class="nowrap center">';
@@ -1003,7 +1000,6 @@
 		}
 		print '</td>';
 	}
->>>>>>> 40bc26a6
 	// Ref
 	if (!empty($arrayfields['a.id']['checked'])) {
 		print '<td class="nowraponall">';
