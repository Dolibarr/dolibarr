<?php
/* Copyright (C) 2001-2004 Rodolphe Quiedeville <rodolphe@quiedeville.org>
 * Copyright (C) 2003      Eric Seigne          <erics@rycks.com>
 * Copyright (C) 2004-2016 Laurent Destailleur  <eldy@users.sourceforge.net>
 * Copyright (C) 2005-2012 Regis Houssin        <regis.houssin@capnetworks.com>
 * Copyright (C) 2017      Open-DSI             <support@open-dsi.fr>
 *
 * This program is free software; you can redistribute it and/or modify
 * it under the terms of the GNU General Public License as published by
 * the Free Software Foundation; either version 3 of the License, or
 * (at your option) any later version.
 *
 * This program is distributed in the hope that it will be useful,
 * but WITHOUT ANY WARRANTY; without even the implied warranty of
 * MERCHANTABILITY or FITNESS FOR A PARTICULAR PURPOSE.  See the
 * GNU General Public License for more details.
 *
 * You should have received a copy of the GNU General Public License
 * along with this program. If not, see <http://www.gnu.org/licenses/>.
 */

/**
 *	    \file       htdocs/comm/action/list.php
 *      \ingroup    agenda
 *		\brief      Page to list actions
 */

if (! defined("NOREDIRECTBYMAINTOLOGIN"))  define('NOREDIRECTBYMAINTOLOGIN',1);

require '../../main.inc.php';
require_once DOL_DOCUMENT_ROOT.'/contact/class/contact.class.php';
require_once DOL_DOCUMENT_ROOT.'/comm/action/class/actioncomm.class.php';
require_once DOL_DOCUMENT_ROOT.'/core/lib/date.lib.php';
require_once DOL_DOCUMENT_ROOT.'/core/lib/agenda.lib.php';
include_once DOL_DOCUMENT_ROOT.'/core/class/html.formactions.class.php';
require_once DOL_DOCUMENT_ROOT.'/core/class/extrafields.class.php';

// Load translation files required by the page
$langs->loadLangs(array("users","companies","agenda","commercial"));

$action=GETPOST('action','alpha');
$contextpage=GETPOST('contextpage','aZ')?GETPOST('contextpage','aZ'):'actioncommlist';   // To manage different context of search
$resourceid=GETPOST("resourceid","int");
$year=GETPOST("year",'int');
$month=GETPOST("month",'int');
$day=GETPOST("day",'int');
$pid=GETPOST("projectid",'int',3);
$status=GETPOST("status",'alpha');
$type=GETPOST('type','alphanohtml');
$optioncss = GETPOST('optioncss','alpha');
// Set actioncode (this code must be same for setting actioncode into peruser, listacton and index)
if (GETPOST('actioncode','array'))
{
    $actioncode=GETPOST('actioncode','array',3);
    if (! count($actioncode)) $actioncode='0';
}
else
{
    $actioncode=GETPOST("actioncode","alpha",3)?GETPOST("actioncode","alpha",3):(GETPOST("actioncode")=='0'?'0':(empty($conf->global->AGENDA_DEFAULT_FILTER_TYPE)?'':$conf->global->AGENDA_DEFAULT_FILTER_TYPE));
}
if ($actioncode == '' && empty($actioncodearray)) $actioncode=(empty($conf->global->AGENDA_DEFAULT_FILTER_TYPE)?'':$conf->global->AGENDA_DEFAULT_FILTER_TYPE);
$search_id=GETPOST('search_id','alpha');
$search_title=GETPOST('search_title','alpha');

$dateselect=dol_mktime(0, 0, 0, GETPOST('dateselectmonth','int'), GETPOST('dateselectday','int'), GETPOST('dateselectyear','int'));
$datestart=dol_mktime(0, 0, 0, GETPOST('datestartmonth','int'), GETPOST('datestartday','int'), GETPOST('datestartyear','int'));
$dateend=dol_mktime(0, 0, 0, GETPOST('dateendmonth','int'), GETPOST('dateendday','int'), GETPOST('dateendyear','int'));
if ($status == ''   && ! isset($_GET['status']) && ! isset($_POST['status'])) $status=(empty($conf->global->AGENDA_DEFAULT_FILTER_STATUS)?'':$conf->global->AGENDA_DEFAULT_FILTER_STATUS);
if (empty($action) && ! isset($_GET['action']) && ! isset($_POST['action'])) $action=(empty($conf->global->AGENDA_DEFAULT_VIEW)?'show_month':$conf->global->AGENDA_DEFAULT_VIEW);

$filter = GETPOST("filter",'alpha',3);
$filtert = GETPOST("filtert","int",3);
$usergroup = GETPOST("usergroup","int",3);
$showbirthday = empty($conf->use_javascript_ajax)?GETPOST("showbirthday","int"):1;

$extrafields = new ExtraFields($db);
// fetch optionals attributes and labels
$extralabels = $extrafields->fetch_name_optionals_label('actioncomm');
$search_array_options=$extrafields->getOptionalsFromPost($extralabels,'','search_');
// If not choice done on calendar owner, we filter on user.
if (empty($filtert) && empty($conf->global->AGENDA_ALL_CALENDARS))
{
	$filtert=$user->id;
}

$limit = GETPOST('limit','int')?GETPOST('limit','int'):$conf->liste_limit;
$sortfield = GETPOST("sortfield",'alpha');
$sortorder = GETPOST("sortorder",'alpha');
$page = GETPOST("page",'int');
if ($page == -1 || $page == null) { $page = 0 ; }
$offset = $limit * $page ;
if (! $sortorder)
{
	$sortorder="DESC";
	if ($status == 'todo') $sortorder="DESC";
	//if ($status == 'done') $sortorder="DESC";
}
if (! $sortfield)
{
	$sortfield="a.datep";
	if ($status == 'todo') $sortfield="a.datep";
	//if ($status == 'done') $sortfield="a.datep2";
}

// Security check
$socid = GETPOST("socid",'int');
if ($user->societe_id) $socid=$user->societe_id;
$result = restrictedArea($user, 'agenda', 0, '', 'myactions');
if ($socid < 0) $socid='';

$canedit=1;
if (! $user->rights->agenda->myactions->read) accessforbidden();
if (! $user->rights->agenda->allactions->read) $canedit=0;
if (! $user->rights->agenda->allactions->read || $filter=='mine')	// If no permission to see all, we show only affected to me
{
	$filtert=$user->id;
}

// Initialize technical object to manage hooks of page. Note that conf->hooks_modules contains array of hook context
$object = new ActionComm($db);
$hookmanager->initHooks(array('agendalist'));

$arrayfields=array(
	'a.id'=>array('label'=>"Ref", 'checked'=>1),
	'owner'=>array('label'=>"Owner", 'checked'=>1),
	'c.libelle'=>array('label'=>"Type", 'checked'=>1),
	'a.label'=>array('label'=>"Title", 'checked'=>1),
	'a.datep'=>array('label'=>"DateStart", 'checked'=>1),
	'a.datep2'=>array('label'=>"DateEnd", 'checked'=>1),
	's.nom'=>array('label'=>"ThirdParty", 'checked'=>1),
	'a.fk_contact'=>array('label'=>"Contact", 'checked'=>1),
	'a.fk_element'=>array('label'=>"LinkedObject", 'checked'=>0, 'enabled'=>(! empty($conf->global->AGENDA_SHOW_LINKED_OBJECT))),
	'a.percent'=>array('label'=>"Status", 'checked'=>1, 'position'=>1000),

);
// Extra fields
if (is_array($extrafields->attribute_label) && count($extrafields->attribute_label))
{
   foreach($extrafields->attribute_label as $key => $val)
   {
		 $arrayfields["ef.".$key]=array('label'=>$extrafields->attribute_label[$key], 'checked'=>$extrafields->attribute_list[$key], 'position'=>$extrafields->attribute_pos[$key], 'enabled'=>$extrafields->attribute_perms[$key]);
   }
}


/*
 *	Actions
 */

if (GETPOST("viewcal") || GETPOST("viewweek") || GETPOST("viewday"))
{
	$param='';
    if (is_array($_POST))
    {
    	foreach($_POST as $key => $val)
    	{
    		$param.='&'.$key.'='.urlencode($val);
    	}
    }
	//print $param;
	header("Location: ".DOL_URL_ROOT.'/comm/action/index.php?'.$param);
	exit;
}

$parameters=array('id'=>$socid);
$reshook=$hookmanager->executeHooks('doActions',$parameters,$object,$action);    // Note that $action and $object may have been modified by some hooks
if ($reshook < 0) setEventMessages($hookmanager->error, $hookmanager->errors, 'errors');

// Selection of new fields
include DOL_DOCUMENT_ROOT.'/core/actions_changeselectedfields.inc.php';
// Purge search criteria
if (GETPOST('button_removefilter_x','alpha') || GETPOST('button_removefilter.x','alpha') || GETPOST('button_removefilter','alpha')) // All tests are required to be compatible with all browsers
{
    //$actioncode='';
    $search_id='';
	$search_title='';
    $datestart='';
    $dateend='';
    $status='';
    $search_array_options=array();
}


/*
 *  View
 */

$form=new Form($db);
$userstatic=new User($db);
$formactions=new FormActions($db);

$nav='';
$nav.=$form->select_date($dateselect, 'dateselect', 0, 0, 1, '', 1, 0, 1);
$nav.=' <input type="submit" name="submitdateselect" class="button" value="'.$langs->trans("Refresh").'">';

$now=dol_now();

$help_url='EN:Module_Agenda_En|FR:Module_Agenda|ES:M&omodulodulo_Agenda';
llxHeader('',$langs->trans("Agenda"),$help_url);

// Define list of all external calendars
$listofextcals=array();

$param='';
if (! empty($contextpage) && $contextpage != $_SERVER["PHP_SELF"]) $param.='&contextpage='.urlencode($contextpage);
if ($limit > 0 && $limit != $conf->liste_limit) $param.='&limit='.urlencode($limit);
if ($actioncode != '') {
	if(is_array($actioncode)) {
		foreach($actioncode as $str_action) $param.="&actioncode[]=".urlencode($str_action);
	} else $param.="&actioncode=".urlencode($actioncode);
}
if ($resourceid > 0) $param.="&resourceid=".urlencode($resourceid);
if ($status != '' && $status > -1) $param.="&status=".urlencode($status);
if ($filter) $param.="&filter=".urlencode($filter);
if ($filtert) $param.="&filtert=".urlencode($filtert);
if ($socid) $param.="&socid=".urlencode($socid);
if ($showbirthday) $param.="&showbirthday=1";
if ($pid) $param.="&projectid=".urlencode($pid);
if ($type) $param.="&type=".urlencode($type);
if ($usergroup) $param.="&usergroup=".urlencode($usergroup);
if ($optioncss != '') $param.='&optioncss='.urlencode($optioncss);
if ($search_id != '') $param.='&search_title='.urlencode($search_id);
if ($search_title != '') $param.='&search_title='.urlencode($search_title);
if (GETPOST('datestartday','int')) $param.='&datestartday='.GETPOST('datestartday','int');
if (GETPOST('datestartmonth','int')) $param.='&datestartmonth='.GETPOST('datestartmonth','int');
if (GETPOST('datestartyear','int')) $param.='&datestartyear='.GETPOST('datestartyear','int');
if (GETPOST('dateendday','int')) $param.='&dateendday='.GETPOST('dateendday','int');
if (GETPOST('dateendmonth','int')) $param.='&dateendmonth='.GETPOST('dateendmonth','int');
if (GETPOST('dateendyear','int')) $param.='&dateendyear='.GETPOST('dateendyear','int');
// Add $param from extra fields
include DOL_DOCUMENT_ROOT.'/core/tpl/extrafields_list_search_param.tpl.php';

$sql = "SELECT";
if ($usergroup > 0) $sql.=" DISTINCT";
$sql.= " s.nom as societe, s.rowid as socid, s.client,";
$sql.= " a.id, a.label, a.datep as dp, a.datep2 as dp2,";
$sql.= ' a.fk_user_author,a.fk_user_action,';
$sql.= " a.fk_contact, a.note, a.percent as percent,";
$sql.= " a.fk_element, a.elementtype,";
$sql.= " c.code as type_code, c.libelle as type_label,";
$sql.= " sp.lastname, sp.firstname, sp.email, sp.phone, sp.address, sp.phone as phone_pro, sp.phone_mobile, sp.phone_perso, sp.fk_pays as country_id";
// Add fields from extrafields
foreach ($extrafields->attribute_label as $key => $val) $sql.=($extrafields->attribute_type[$key] != 'separate' ? ",ef.".$key.' as options_'.$key : '');
$sql.= " FROM ".MAIN_DB_PREFIX."actioncomm as a";
$sql.=" LEFT JOIN ".MAIN_DB_PREFIX."actioncomm_extrafields as ef ON (a.id = ef.fk_object) ";
if (! $user->rights->societe->client->voir && ! $socid) $sql.= " LEFT JOIN ".MAIN_DB_PREFIX."societe_commerciaux as sc ON a.fk_soc = sc.fk_soc";
$sql.= " LEFT JOIN ".MAIN_DB_PREFIX."societe as s ON a.fk_soc = s.rowid";
$sql.= " LEFT JOIN ".MAIN_DB_PREFIX."socpeople as sp ON a.fk_contact = sp.rowid";
$sql.=" ,".MAIN_DB_PREFIX."c_actioncomm as c";
// We must filter on resource table
if ($resourceid > 0) $sql.=", ".MAIN_DB_PREFIX."element_resources as r";
// We must filter on assignement table
if ($filtert > 0 || $usergroup > 0) $sql.=", ".MAIN_DB_PREFIX."actioncomm_resources as ar";
if ($usergroup > 0) $sql.= " LEFT JOIN ".MAIN_DB_PREFIX."usergroup_user as ugu ON ugu.fk_user = ar.fk_element";
$sql.= " WHERE c.id = a.fk_action";
$sql.= ' AND a.entity IN ('.getEntity('agenda').')';
// Condition on actioncode
if (! empty($actioncode))
{
    if (empty($conf->global->AGENDA_USE_EVENT_TYPE))
    {
        if ($actioncode == 'AC_NON_AUTO') $sql.= " AND c.type != 'systemauto'";
        elseif ($actioncode == 'AC_ALL_AUTO') $sql.= " AND c.type = 'systemauto'";
        else
        {
            if ($actioncode == 'AC_OTH') $sql.= " AND c.type != 'systemauto'";
            if ($actioncode == 'AC_OTH_AUTO') $sql.= " AND c.type = 'systemauto'";
        }
    }
    else
    {
        if ($actioncode == 'AC_NON_AUTO') $sql.= " AND c.type != 'systemauto'";
        elseif ($actioncode == 'AC_ALL_AUTO') $sql.= " AND c.type = 'systemauto'";
        else
        {
		if (is_array($actioncode))
 		{
 	        	$sql.=" AND c.code IN ('".implode("','", $actioncode)."')";
 		}
 		else
 		{
 	        	$sql.=" AND c.code IN ('".implode("','", explode(',', $actioncode))."')";
 		}
        }
    }
}
if ($resourceid > 0) $sql.=" AND r.element_type = 'action' AND r.element_id = a.id AND r.resource_id = ".$db->escape($resourceid);
if ($pid) $sql.=" AND a.fk_project=".$db->escape($pid);
if (! $user->rights->societe->client->voir && ! $socid) $sql.= " AND (a.fk_soc IS NULL OR sc.fk_user = " .$user->id . ")";
if ($socid > 0) $sql.= " AND s.rowid = ".$socid;
// We must filter on assignement table
if ($filtert > 0 || $usergroup > 0) $sql.= " AND ar.fk_actioncomm = a.id AND ar.element_type='user'";
if ($type) $sql.= " AND c.id = ".$type;
if ($status == '0') { $sql.= " AND a.percent = 0"; }
if ($status == '-1') { $sql.= " AND a.percent = -1"; }	// Not applicable
if ($status == '50') { $sql.= " AND (a.percent > 0 AND a.percent < 100)"; }	// Running already started
if ($status == '100') { $sql.= " AND a.percent = 100"; }
<<<<<<< HEAD
if ($status == 'done' || $status == '100') { $sql.= " AND (a.percent = 100 OR (a.percent = -1 AND a.datep2 <= '".$db->idate($now)."'))"; }
if ($status == 'todo') { $sql.= " AND ((a.percent >= 0 AND a.percent < 100) OR (a.percent = -1 AND a.datep2 > '".$db->idate($now)."'))"; }
if ($search_id) $sql.=natural_search("a.id", $search_id, 1);
=======
if ($status == 'done' || $status == '100') { $sql.= " AND (a.percent = 100)"; }
if ($status == 'todo') { $sql.= " AND (a.percent >= 0 AND a.percent < 100)"; }
>>>>>>> 3368e355
if ($search_title) $sql.=natural_search("a.label", $search_title);
// We must filter on assignement table
if ($filtert > 0 || $usergroup > 0)
{
    $sql.= " AND (";
    if ($filtert > 0) $sql.= "(ar.fk_element = ".$filtert." OR (ar.fk_element IS NULL AND a.fk_user_action=".$filtert."))";	// The OR is for backward compatibility
    if ($usergroup > 0) $sql.= ($filtert>0?" OR ":"")." ugu.fk_usergroup = ".$usergroup;
    $sql.= ")";
}

// The second or of next test is to take event with no end date (we suppose duration is 1 hour in such case)
if ($dateselect > 0) $sql.= " AND ((a.datep2 >= '".$db->idate($dateselect)."' AND a.datep <= '".$db->idate($dateselect+3600*24-1)."') OR (a.datep2 IS NULL AND a.datep > '".$db->idate($dateselect-3600)."' AND a.datep <= '".$db->idate($dateselect+3600*24-1)."'))";
if ($datestart > 0) $sql.= " AND a.datep BETWEEN '".$db->idate($datestart)."' AND '".$db->idate($datestart+3600*24-1)."'";
if ($dateend > 0) $sql.= " AND a.datep2 BETWEEN '".$db->idate($dateend)."' AND '".$db->idate($dateend+3600*24-1)."'";
// Add where from extra fields
include DOL_DOCUMENT_ROOT.'/core/tpl/extrafields_list_search_sql.tpl.php';

$sql.= $db->order($sortfield,$sortorder);

$nbtotalofrecords = '';
if (empty($conf->global->MAIN_DISABLE_FULL_SCANLIST))
{
    $result = $db->query($sql);
    $nbtotalofrecords = $db->num_rows($result);
    if (($page * $limit) > $nbtotalofrecords)	// if total resultset is smaller then paging size (filtering), goto and load page 0
    {
    	$page = 0;
    	$offset = 0;
    }
}

$sql.= $db->plimit($limit + 1, $offset);
//print $sql;

dol_syslog("comm/action/list.php", LOG_DEBUG);
$resql=$db->query($sql);
if ($resql)
{
	$actionstatic=new ActionComm($db);
	$societestatic=new Societe($db);

	$num = $db->num_rows($resql);

	// Local calendar
	$newtitle ='<div class="nowrap clear inline-block minheight20"><input type="checkbox" id="check_mytasks" name="check_mytasks" checked disabled> ' . $langs->trans("LocalAgenda").' &nbsp; </div>';
	//$newtitle=$langs->trans($title);

	$tabactive='cardlist';

	$head = calendars_prepare_head($param);

	print '<form method="POST" id="searchFormList" class="listactionsfilter" action="'.$_SERVER["PHP_SELF"].'">'."\n";

	if ($optioncss != '') print '<input type="hidden" name="optioncss" value="'.$optioncss.'">';
	print '<input type="hidden" name="token" value="'.$_SESSION['newtoken'].'">';
	print '<input type="hidden" name="action" value="list">';
	print '<input type="hidden" name="formfilteraction" id="formfilteraction" value="list">';
	print '<input type="hidden" name="sortfield" value="'.$sortfield.'">';
	print '<input type="hidden" name="sortorder" value="'.$sortorder.'">';
	print '<input type="hidden" name="page" value="'.$page.'">';
	print '<input type="hidden" name="type" value="'.$type.'">';
	$nav='';

	//if ($actioncode)    $nav.='<input type="hidden" name="actioncode" value="'.$actioncode.'">';
	//if ($resourceid)      $nav.='<input type="hidden" name="resourceid" value="'.$resourceid.'">';
	if ($filter)          $nav.='<input type="hidden" name="filter" value="'.$filter.'">';
	//if ($filtert)         $nav.='<input type="hidden" name="filtert" value="'.$filtert.'">';
	//if ($socid)           $nav.='<input type="hidden" name="socid" value="'.$socid.'">';
	if ($showbirthday)    $nav.='<input type="hidden" name="showbirthday" value="1">';
	//if ($pid)             $nav.='<input type="hidden" name="projectid" value="'.$pid.'">';
	//if ($usergroup)       $nav.='<input type="hidden" name="usergroup" value="'.$usergroup.'">';
	print $nav;

    dol_fiche_head($head, $tabactive, $langs->trans('Agenda'), 0, 'action');
    print_actions_filter($form,$canedit,$status,$year,$month,$day,$showbirthday,0,$filtert,0,$pid,$socid,$action,-1,$actioncode,$usergroup,'',$resourceid);
    dol_fiche_end();

    // Add link to show birthdays
    $link='';
    /*
    if (empty($conf->use_javascript_ajax))
    {
        $newparam=$param;   // newparam is for birthday links
        $newparam=preg_replace('/showbirthday=[0-1]/i','showbirthday='.(empty($showbirthday)?1:0),$newparam);
        if (! preg_match('/showbirthday=/i',$newparam)) $newparam.='&showbirthday=1';
        $link='<a href="'.$_SERVER['PHP_SELF'];
        $link.='?'.$newparam;
        $link.='">';
        if (empty($showbirthday)) $link.=$langs->trans("AgendaShowBirthdayEvents");
        else $link.=$langs->trans("AgendaHideBirthdayEvents");
        $link.='</a>';
    }
    */

    $s=$newtitle;

	// Calendars from hooks
    $parameters=array(); $object=null;
	$reshook=$hookmanager->executeHooks('addCalendarChoice',$parameters,$object,$action);
    if (empty($reshook))
    {
		$s.= $hookmanager->resPrint;
    }
    elseif ($reshook > 1)
	{
    	$s = $hookmanager->resPrint;
    }

    $newcardbutton='';
    if ($user->rights->agenda->myactions->create || $user->rights->agenda->allactions->create)
    {
        $tmpforcreatebutton=dol_getdate(dol_now(), true);

        $newparam.='&month='.str_pad($month, 2, "0", STR_PAD_LEFT).'&year='.$tmpforcreatebutton['year'];

        //$param='month='.$monthshown.'&year='.$year;
        $hourminsec='100000';
        $newcardbutton = '<a class="butActionNew" href="'.DOL_URL_ROOT.'/comm/action/card.php?action=create&datep='.sprintf("%04d%02d%02d",$tmpforcreatebutton['year'],$tmpforcreatebutton['mon'],$tmpforcreatebutton['mday']).$hourminsec.'&backtopage='.urlencode($_SERVER["PHP_SELF"].($newparam?'?'.$newparam:'')).'">'.$langs->trans("AddAction");
        $newcardbutton.= '<span class="fa fa-plus-circle valignmiddle"></span>';
        $newcardbutton.= '</a>';
    }

    print_barre_liste($s, $page, $_SERVER["PHP_SELF"], $param, $sortfield, $sortorder, '', $num, -1 * $nbtotalofrecords, '', 0, $nav.$newcardbutton, '', $limit);

    $moreforfilter='';

	$varpage=empty($contextpage)?$_SERVER["PHP_SELF"]:$contextpage;
	$selectedfields=$form->multiSelectArrayWithCheckbox('selectedfields', $arrayfields, $varpage);	// This also change content of $arrayfields
	if ($massactionbutton) $selectedfields.=$form->showCheckAddButtons('checkforselect', 1);
    $i = 0;
    print '<div class="div-table-responsive">';
    print '<table class="tagtable liste'.($moreforfilter?" listwithfilterbefore":"").'">'."\n";

	print '<tr class="liste_titre_filter">';
	if (! empty($arrayfields['a.id']['checked']))		print '<td class="liste_titre"><input type="text" class="maxwidth50" name="search_id" value="'.$search_id.'"></td>';
	if (! empty($arrayfields['owner']['checked']))		print '<td class="liste_titre"></td>';
	if (! empty($arrayfields['c.libelle']['checked']))	print '<td class="liste_titre"></td>';
	if (! empty($arrayfields['a.label']['checked']))	print '<td class="liste_titre"><input type="text" class="maxwidth75" name="search_title" value="'.$search_title.'"></td>';
	if (! empty($arrayfields['a.datep']['checked']))	{
		print '<td class="liste_titre nowraponall" align="center">';
		print $form->select_date($datestart, 'datestart', 0, 0, 1, '', 1, 0, 1);
		print '</td>';
	}
	if (! empty($arrayfields['a.datep2']['checked']))	{
		print '<td class="liste_titre nowraponall" align="center">';
		print $form->select_date($dateend, 'dateend', 0, 0, 1, '', 1, 0, 1);
		print '</td>';
	}
	if (! empty($arrayfields['s.nom']['checked']))			print '<td class="liste_titre"></td>';
	if (! empty($arrayfields['a.fk_contact']['checked']))	print '<td class="liste_titre"></td>';
	if (! empty($arrayfields['a.fk_element']['checked']))	print '<td class="liste_titre"></td>';

	// Extra fields
	include DOL_DOCUMENT_ROOT.'/core/tpl/extrafields_list_search_input.tpl.php';

	// Fields from hook
	$parameters=array('arrayfields'=>$arrayfields);
	$reshook=$hookmanager->executeHooks('printFieldListOption',$parameters);    // Note that $action and $object may have been modified by hook
	print $hookmanager->resPrint;


    if (! empty($arrayfields['a.percent']['checked']))	{
		print '<td class="liste_titre center">';
    	print $formactions->form_select_status_action('formaction',$status,1,'status',1,2);
    	print ajax_combobox('selectstatus');
    	print '</td>';
    }
	// Action column
	print '<td class="liste_titre" align="middle">';
	$searchpicto=$form->showFilterButtons();
	print $searchpicto;
	print '</td>';
	print "</tr>\n";

	print '<tr class="liste_titre">';
	if (! empty($arrayfields['a.id']['checked']))	      print_liste_field_titre($arrayfields['a.id']['label'], $_SERVER["PHP_SELF"],"a.id",$param,"","",$sortfield,$sortorder);
	if (! empty($arrayfields['owner']['checked']))        print_liste_field_titre($arrayfields['owner']['label'], $_SERVER["PHP_SELF"],"",$param,"","",$sortfield,$sortorder);
	if (! empty($arrayfields['c.libelle']['checked']))	  print_liste_field_titre($arrayfields['c.libelle']['label'], $_SERVER["PHP_SELF"],"c.libelle",$param,"","",$sortfield,$sortorder);
	if (! empty($arrayfields['a.label']['checked']))	  print_liste_field_titre($arrayfields['a.label']['label'], $_SERVER["PHP_SELF"],"a.label",$param,"","",$sortfield,$sortorder);
	//if (! empty($conf->global->AGENDA_USE_EVENT_TYPE))
	if (! empty($arrayfields['a.datep']['checked']))	  print_liste_field_titre($arrayfields['a.datep']['label'], $_SERVER["PHP_SELF"],"a.datep",$param,'','align="center"',$sortfield,$sortorder);
	if (! empty($arrayfields['a.datep2']['checked']))	  print_liste_field_titre($arrayfields['a.datep2']['label'], $_SERVER["PHP_SELF"],"a.datep2",$param,'','align="center"',$sortfield,$sortorder);
	if (! empty($arrayfields['s.nom']['checked']))	      print_liste_field_titre($arrayfields['s.nom']['label'], $_SERVER["PHP_SELF"],"s.nom",$param,"","",$sortfield,$sortorder);
	if (! empty($arrayfields['a.fk_contact']['checked'])) print_liste_field_titre($arrayfields['a.fk_contact']['label'], $_SERVER["PHP_SELF"],"a.fk_contact",$param,"","",$sortfield,$sortorder);
    if (! empty($arrayfields['a.fk_element']['checked'])) print_liste_field_titre($arrayfields['a.fk_element']['label'], $_SERVER["PHP_SELF"],"a.fk_element",$param,"","",$sortfield,$sortorder);

	// Extra fields
    include DOL_DOCUMENT_ROOT.'/core/tpl/extrafields_list_search_title.tpl.php';

	// Hook fields
	$parameters=array('arrayfields'=>$arrayfields,'param'=>$param,'sortfield'=>$sortfield,'sortorder'=>$sortorder);
	$reshook=$hookmanager->executeHooks('printFieldListTitle',$parameters);    // Note that $action and $object may have been modified by hook
	print $hookmanager->resPrint;
	if (! empty($arrayfields['a.percent']['checked']))print_liste_field_titre("Status",$_SERVER["PHP_SELF"],"a.percent",$param,"",'align="center"',$sortfield,$sortorder);
	print_liste_field_titre($selectedfields, $_SERVER["PHP_SELF"],"",'','','align="center"',$sortfield,$sortorder,'maxwidthsearch ');
	print "</tr>\n";

	$contactstatic = new Contact($db);
	$now=dol_now();
	$delay_warning=$conf->global->MAIN_DELAY_ACTIONS_TODO*24*60*60;

	require_once DOL_DOCUMENT_ROOT.'/comm/action/class/cactioncomm.class.php';
	$caction=new CActionComm($db);
	$arraylist=$caction->liste_array(1, 'code', '', (empty($conf->global->AGENDA_USE_EVENT_TYPE)?1:0), '', 1);

	while ($i < min($num,$limit))
	{
		$obj = $db->fetch_object($resql);

        // Discard auto action if option is on
        if (! empty($conf->global->AGENDA_ALWAYS_HIDE_AUTO) && $obj->type_code == 'AC_OTH_AUTO')
        {
        	$i++;
        	continue;
        }

		$actionstatic->id=$obj->id;
		$actionstatic->ref=$obj->id;
		$actionstatic->type_code=$obj->type_code;
		$actionstatic->type_label=$obj->type_label;
		$actionstatic->type_picto=$obj->type_picto;
		$actionstatic->label=$obj->label;

		print '<tr class="oddeven">';

		// Ref
		if (! empty($arrayfields['a.id']['checked'])) {
			print '<td>';
			print $actionstatic->getNomUrl(1,-1);
			print '</td>';
		}

		// User owner
		if (! empty($arrayfields['owner']['checked']))
		{
			print '<td class="'.($conf->browser->name != 'chrome'?'':'tdoverflowmax100').'">';	// With edge and chrom the td overflow is not supported correctly when content is not full text.
			if ($obj->fk_user_action > 0)
			{
				$userstatic->fetch($obj->fk_user_action);
				print $userstatic->getNomUrl(-1);
			}
			else print '&nbsp;';
			print '</td>';
		}

		// Type
		if (! empty($arrayfields['c.libelle']['checked']))
		{
			print '<td>';
			if (! empty($conf->global->AGENDA_USE_EVENT_TYPE))
			{
	    		if ($actionstatic->type_picto) print img_picto('', $actionstatic->type_picto);
    			else {
    			    if ($actionstatic->type_code == 'AC_RDV')       print img_picto('', 'object_group', '', false, 0, 0, '', 'paddingright').' ';
    			    elseif ($actionstatic->type_code == 'AC_TEL')   print img_picto('', 'object_phoning', '', false, 0, 0, '', 'paddingright').' ';
    			    elseif ($actionstatic->type_code == 'AC_FAX')   print img_picto('', 'object_phoning_fax', '', false, 0, 0, '', 'paddingright').' ';
    			    elseif ($actionstatic->type_code == 'AC_EMAIL') print img_picto('', 'object_email', '', false, 0, 0, '', 'paddingright').' ';
    			    elseif ($actionstatic->type_code == 'AC_INT')   print img_picto('', 'object_intervention', '', false, 0, 0, '', 'paddingright').' ';
    			    elseif (! preg_match('/_AUTO/', $actionstatic->type_code)) print img_picto('', 'object_action', '', false, 0, 0, '', 'paddingright').' ';
    			}
			}
			$labeltype=$obj->type_code;
			if (empty($conf->global->AGENDA_USE_EVENT_TYPE) && empty($arraylist[$labeltype])) $labeltype='AC_OTH';
			if (! empty($arraylist[$labeltype])) $labeltype=$arraylist[$labeltype];
			print dol_trunc($labeltype,28);
			print '</td>';
		}

		// Label
		if (! empty($arrayfields['a.label']['checked'])) {
			print '<td class="tdoverflowmax200">';
			print $actionstatic->label;
			print '</td>';
		}

		// Start date
		if (! empty($arrayfields['a.datep']['checked'])) {
			print '<td align="center">';
			print dol_print_date($db->jdate($obj->dp),"dayhour");
			$late=0;
			if ($obj->percent == 0 && $obj->dp && $db->jdate($obj->dp) < ($now - $delay_warning)) $late=1;
			if ($obj->percent == 0 && ! $obj->dp && $obj->dp2 && $db->jdate($obj->dp) < ($now - $delay_warning)) $late=1;
			if ($obj->percent > 0 && $obj->percent < 100 && $obj->dp2 && $db->jdate($obj->dp2) < ($now - $delay_warning)) $late=1;
			if ($obj->percent > 0 && $obj->percent < 100 && ! $obj->dp2 && $obj->dp && $db->jdate($obj->dp) < ($now - $delay_warning)) $late=1;
			if ($late) print img_warning($langs->trans("Late")).' ';
			print '</td>';
		}

		// End date
		if (! empty($arrayfields['a.datep2']['checked'])) {
			print '<td align="center">';
			print dol_print_date($db->jdate($obj->dp2),"dayhour");
			print '</td>';
		}

		// Third party
		if (! empty($arrayfields['s.nom']['checked'])) {
			print '<td class="tdoverflowmax100">';
			if ($obj->socid)
			{
				$societestatic->id=$obj->socid;
				$societestatic->client=$obj->client;
				$societestatic->name=$obj->societe;
				print $societestatic->getNomUrl(1,'',28);
			}
			else print '&nbsp;';
			print '</td>';
		}

		// Contact
		if (! empty($arrayfields['a.fk_contact']['checked'])) {
			print '<td>';
			if ($obj->fk_contact > 0)
			{
				$contactstatic->id=$obj->fk_contact;
				$contactstatic->email=$obj->email;
				$contactstatic->lastname=$obj->lastname;
				$contactstatic->firstname=$obj->firstname;
				$contactstatic->phone_pro=$obj->phone_pro;
				$contactstatic->phone_mobile=$obj->phone_mobile;
				$contactstatic->phone_perso=$obj->phone_perso;
				$contactstatic->country_id=$obj->country_id;
				print $contactstatic->getNomUrl(1,'',28);
			}
			else
			{
				print "&nbsp;";
			}
			print '</td>';
		}

		// Linked object
		if (! empty($arrayfields['a.fk_element']['checked'])) {
		        print '<td>';
		        //var_dump($obj->fkelement.' '.$obj->elementtype);
		        if ($obj->fk_element > 0 && ! empty($obj->elementtype)) {
              		include_once DOL_DOCUMENT_ROOT.'/core/lib/functions2.lib.php';
		            print dolGetElementUrl($obj->fk_element,$obj->elementtype,1);
		        } else {
              		print "&nbsp;";
		        }
		        print '</td>';

		}

		// Extra fields
		include DOL_DOCUMENT_ROOT.'/core/tpl/extrafields_list_print_fields.tpl.php';
		// Fields from hook
		$parameters=array('arrayfields'=>$arrayfields, 'obj'=>$obj);
		$reshook=$hookmanager->executeHooks('printFieldListValue',$parameters);    // Note that $action and $object may have been modified by hook
		print $hookmanager->resPrint;

		if (! empty($arrayfields['a.percent']['checked'])) {
			// Status/Percent
			$datep=$db->jdate($obj->datep);
			print '<td align="center" class="nowrap">'.$actionstatic->LibStatut($obj->percent,3,0,$datep).'</td>';
		}
		print '<td></td>';

		print "</tr>\n";
		$i++;
	}
	print "</table>";
    print '</div>';
	print '</form>';

	$db->free($resql);

}
else
{
	dol_print_error($db);
}


llxFooter();

$db->close();<|MERGE_RESOLUTION|>--- conflicted
+++ resolved
@@ -295,14 +295,9 @@
 if ($status == '-1') { $sql.= " AND a.percent = -1"; }	// Not applicable
 if ($status == '50') { $sql.= " AND (a.percent > 0 AND a.percent < 100)"; }	// Running already started
 if ($status == '100') { $sql.= " AND a.percent = 100"; }
-<<<<<<< HEAD
-if ($status == 'done' || $status == '100') { $sql.= " AND (a.percent = 100 OR (a.percent = -1 AND a.datep2 <= '".$db->idate($now)."'))"; }
-if ($status == 'todo') { $sql.= " AND ((a.percent >= 0 AND a.percent < 100) OR (a.percent = -1 AND a.datep2 > '".$db->idate($now)."'))"; }
+if ($status == 'done') { $sql.= " AND (a.percent = 100)"; }
+if ($status == 'todo') { $sql.= " AND (a.percent >= 0 AND a.percent < 100)"; }
 if ($search_id) $sql.=natural_search("a.id", $search_id, 1);
-=======
-if ($status == 'done' || $status == '100') { $sql.= " AND (a.percent = 100)"; }
-if ($status == 'todo') { $sql.= " AND (a.percent >= 0 AND a.percent < 100)"; }
->>>>>>> 3368e355
 if ($search_title) $sql.=natural_search("a.label", $search_title);
 // We must filter on assignement table
 if ($filtert > 0 || $usergroup > 0)
