<?php
/* Copyright (C) 2001-2004 Rodolphe Quiedeville <rodolphe@quiedeville.org>
 * Copyright (C) 2003      Eric Seigne          <erics@rycks.com>
 * Copyright (C) 2004-2016 Laurent Destailleur  <eldy@users.sourceforge.net>
 * Copyright (C) 2005-2012 Regis Houssin        <regis.houssin@inodbox.com>
 * Copyright (C) 2017      Open-DSI             <support@open-dsi.fr>
 * Copyright (C) 2018       Frédéric France         <frederic.france@netlogic.fr>
 * Copyright (C) 2020		Tobias Sekan		<tobias.sekan@startmail.com>
 *
 * This program is free software; you can redistribute it and/or modify
 * it under the terms of the GNU General Public License as published by
 * the Free Software Foundation; either version 3 of the License, or
 * (at your option) any later version.
 *
 * This program is distributed in the hope that it will be useful,
 * but WITHOUT ANY WARRANTY; without even the implied warranty of
 * MERCHANTABILITY or FITNESS FOR A PARTICULAR PURPOSE.  See the
 * GNU General Public License for more details.
 *
 * You should have received a copy of the GNU General Public License
 * along with this program. If not, see <https://www.gnu.org/licenses/>.
 */

/**
 *      \file       htdocs/comm/action/list.php
 *      \ingroup    agenda
 *		\brief      Page to list actions
 */

if (!defined("NOREDIRECTBYMAINTOLOGIN")) {
	define('NOREDIRECTBYMAINTOLOGIN', 1);
}

require '../../main.inc.php';
require_once DOL_DOCUMENT_ROOT.'/contact/class/contact.class.php';
require_once DOL_DOCUMENT_ROOT.'/comm/action/class/actioncomm.class.php';
require_once DOL_DOCUMENT_ROOT.'/core/lib/date.lib.php';
require_once DOL_DOCUMENT_ROOT.'/core/lib/agenda.lib.php';
include_once DOL_DOCUMENT_ROOT.'/core/class/html.formactions.class.php';
require_once DOL_DOCUMENT_ROOT.'/core/class/extrafields.class.php';

// Load translation files required by the page
$langs->loadLangs(array("users", "companies", "agenda", "commercial", "other", "orders", "bills"));

$action = GETPOST('action', 'aZ09');
$massaction = GETPOST('massaction', 'alpha');
$contextpage = GETPOST('contextpage', 'aZ') ?GETPOST('contextpage', 'aZ') : 'actioncommlist'; // To manage different context of search
$resourceid = GETPOST("search_resourceid", "int") ?GETPOST("search_resourceid", "int") : GETPOST("resourceid", "int");
$pid = GETPOST("search_projectid", 'int', 3) ?GETPOST("search_projectid", 'int', 3) : GETPOST("projectid", 'int', 3);
$search_status = (GETPOST("search_status", 'aZ09') != '') ? GETPOST("search_status", 'aZ09') : GETPOST("status", 'aZ09');
$type = GETPOST('search_type', 'alphanohtml') ?GETPOST('search_type', 'alphanohtml') : GETPOST('type', 'alphanohtml');
$optioncss = GETPOST('optioncss', 'alpha');
$year = GETPOST("year", 'int');
$month = GETPOST("month", 'int');
$day = GETPOST("day", 'int');
$toselect = GETPOST('toselect', 'array');
$confirm = GETPOST('confirm', 'alpha');

// Set actioncode (this code must be same for setting actioncode into peruser, listacton and index)
if (GETPOST('search_actioncode', 'array')) {
	$actioncode = GETPOST('search_actioncode', 'array', 3);
	if (!count($actioncode)) {
		$actioncode = '0';
	}
} else {
	$actioncode = GETPOST("search_actioncode", "alpha", 3) ?GETPOST("search_actioncode", "alpha", 3) : (GETPOST("search_actioncode") == '0' ? '0' : (empty($conf->global->AGENDA_DEFAULT_FILTER_TYPE) ? '' : $conf->global->AGENDA_DEFAULT_FILTER_TYPE));
}
if ($actioncode == '' && empty($actioncodearray)) {
	$actioncode = (empty($conf->global->AGENDA_DEFAULT_FILTER_TYPE) ? '' : $conf->global->AGENDA_DEFAULT_FILTER_TYPE);
}
$search_id = GETPOST('search_id', 'alpha');
$search_title = GETPOST('search_title', 'alpha');
$search_note = GETPOST('search_note', 'alpha');

$dateselect = dol_mktime(0, 0, 0, GETPOST('dateselectmonth', 'int'), GETPOST('dateselectday', 'int'), GETPOST('dateselectyear', 'int'), 'tzuserrel');
$datestart = dol_mktime(0, 0, 0, GETPOST('datestartmonth', 'int'), GETPOST('datestartday', 'int'), GETPOST('datestartyear', 'int'), 'tzuserrel');
$dateend = dol_mktime(0, 0, 0, GETPOST('dateendmonth', 'int'), GETPOST('dateendday', 'int'), GETPOST('dateendyear', 'int'), 'tzuserrel');
if ($search_status == '' && !GETPOSTISSET('search_status')) {
	$search_status = (empty($conf->global->AGENDA_DEFAULT_FILTER_STATUS) ? '' : $conf->global->AGENDA_DEFAULT_FILTER_STATUS);
}
if (empty($action) && !GETPOSTISSET('action')) {
	$action = (empty($conf->global->AGENDA_DEFAULT_VIEW) ? 'show_month' : $conf->global->AGENDA_DEFAULT_VIEW);
}

$filter = GETPOST("search_filter", 'alpha', 3) ?GETPOST("search_filter", 'alpha', 3) : GETPOST("filter", 'alpha', 3);
$filtert = GETPOST("search_filtert", "int", 3) ?GETPOST("search_filtert", "int", 3) : GETPOST("filtert", "int", 3);
$usergroup = GETPOST("search_usergroup", "int", 3) ?GETPOST("search_usergroup", "int", 3) : GETPOST("usergroup", "int", 3);
$showbirthday = empty($conf->use_javascript_ajax) ? (GETPOST("search_showbirthday", "int") ?GETPOST("search_showbirthday", "int") : GETPOST("showbirthday", "int")) : 1;

// Initialize technical object to manage hooks of page. Note that conf->hooks_modules contains array of hook context
$object = new ActionComm($db);
$hookmanager->initHooks(array('agendalist'));

$extrafields = new ExtraFields($db);

// fetch optionals attributes and labels
$extrafields->fetch_name_optionals_label($object->table_element);

$search_array_options = $extrafields->getOptionalsFromPost($object->table_element, '', 'search_');
// If not choice done on calendar owner, we filter on user.
if (empty($filtert) && empty($conf->global->AGENDA_ALL_CALENDARS)) {
	$filtert = $user->id;
}

$limit = GETPOST('limit', 'int') ?GETPOST('limit', 'int') : $conf->liste_limit;
$sortfield = GETPOST("sortfield", 'alpha');
$sortorder = GETPOST("sortorder", 'alpha');
$page = GETPOSTISSET('pageplusone') ? (GETPOST('pageplusone') - 1) : GETPOST("page", 'int');
if (empty($page) || $page < 0 || GETPOST('button_search', 'alpha') || GETPOST('button_removefilter', 'alpha')) {
	// If $page is not defined, or '' or -1 or if we click on clear filters
	$page = 0;
}
$offset = $limit * $page;
if (!$sortorder) {
	$sortorder = "DESC,DESC";
	if ($search_status == 'todo') {
		$sortorder = "DESC,DESC";
	}
}
if (!$sortfield) {
	$sortfield = "a.datep,a.id";
	if ($search_status == 'todo') {
		$sortfield = "a.datep,a.id";
	}
}

// Security check
$socid = GETPOST("search_socid", 'int') ?GETPOST("search_socid", 'int') : GETPOST("socid", 'int');
if ($user->socid) {
	$socid = $user->socid;
}
if ($socid < 0) {
	$socid = '';
}

$canedit = 1;
if (!$user->rights->agenda->myactions->read) {
	accessforbidden();
}
if (!$user->rights->agenda->allactions->read) {
	$canedit = 0;
}
if (!$user->rights->agenda->allactions->read || $filter == 'mine') {	// If no permission to see all, we show only affected to me
	$filtert = $user->id;
}

$arrayfields = array(
	'a.id'=>array('label'=>"Ref", 'checked'=>1),
	'owner'=>array('label'=>"Owner", 'checked'=>1),
	'c.libelle'=>array('label'=>"Type", 'checked'=>1),
	'a.label'=>array('label'=>"Title", 'checked'=>1),
	'a.note'=>array('label'=>'Description', 'checked'=>0),
	'a.datep'=>array('label'=>"DateStart", 'checked'=>1),
	'a.datep2'=>array('label'=>"DateEnd", 'checked'=>1),
	's.nom'=>array('label'=>"ThirdParty", 'checked'=>1),
	'a.fk_contact'=>array('label'=>"Contact", 'checked'=>0),
	'a.fk_element'=>array('label'=>"LinkedObject", 'checked'=>1, 'enabled'=>(!empty($conf->global->AGENDA_SHOW_LINKED_OBJECT))),
	'a.datec'=>array('label'=>'DateCreation', 'checked'=>0, 'position'=>510),
	'a.tms'=>array('label'=>'DateModification', 'checked'=>0, 'position'=>520),
	'a.percent'=>array('label'=>"Status", 'checked'=>1, 'position'=>1000)
);
// Extra fields
include DOL_DOCUMENT_ROOT.'/core/tpl/extrafields_list_array_fields.tpl.php';

$object->fields = dol_sort_array($object->fields, 'position');
$arrayfields = dol_sort_array($arrayfields, 'position');

$result = restrictedArea($user, 'agenda', 0, '', 'myactions');
if ($user->socid && $socid) {
	$result = restrictedArea($user, 'societe', $socid);
}


/*
 *	Actions
 */

if (GETPOST('cancel', 'alpha')) {
	$action = 'list'; $massaction = '';
}

if (GETPOST("viewcal") || GETPOST("viewweek") || GETPOST("viewday")) {
	$param = '';
	if (is_array($_POST)) {
		foreach ($_POST as $key => $val) {
			$param .= '&'.$key.'='.urlencode($val);
		}
	}
	//print $param;
	header("Location: ".DOL_URL_ROOT.'/comm/action/index.php?'.$param);
	exit;
}

$parameters = array('id'=>$socid);
$reshook = $hookmanager->executeHooks('doActions', $parameters, $object, $action); // Note that $action and $object may have been modified by some hooks
if ($reshook < 0) {
	setEventMessages($hookmanager->error, $hookmanager->errors, 'errors');
}

// Selection of new fields
include DOL_DOCUMENT_ROOT.'/core/actions_changeselectedfields.inc.php';
// Purge search criteria
if (GETPOST('button_removefilter_x', 'alpha') || GETPOST('button_removefilter.x', 'alpha') || GETPOST('button_removefilter', 'alpha')) { // All tests are required to be compatible with all browsers
	//$actioncode='';
	$search_id = '';
	$search_title = '';
	$search_note = '';
	$datestart = '';
	$dateend = '';
	$search_status = '';
	$toselect = '';
	$search_array_options = array();
}

if (empty($reshook) && !empty($massaction)) {
	unset($percent);

	switch ($massaction) {
		case 'set_all_events_to_todo':
			$percent = ActionComm::EVENT_TODO;
			break;

		case 'set_all_events_to_in_progress':
			$percent = ActionComm::EVENT_IN_PROGRESS;
			break;

		case 'set_all_events_to_finished':
			$percent = ActionComm::EVENT_FINISHED;
			break;
	}

	if (isset($percent)) {
		foreach ($toselect as $toselectid) {
			$result = $object->updatePercent($toselectid, $percent);
			if ($result < 0) {
				dol_print_error($db);
				break;
			}
		}
	}
}

// As mass deletion happens with a confirm step, $massaction is not use for the final step (deletion).
if (empty($reshook)) {
	$objectclass = 'ActionComm';
	$objectlabel = 'Events';
	$uploaddir = true;
	// Only users that can delete any event can remove records.
	$permissiontodelete = $user->rights->agenda->allactions->delete;
	$permissiontoadd = $user->rights->agenda->myactions->create;
	include DOL_DOCUMENT_ROOT.'/core/actions_massactions.inc.php';
}

/*
 *  View
 */

$form = new Form($db);
$userstatic = new User($db);
$formactions = new FormActions($db);

$nav = '';
$nav .= $form->selectDate($dateselect, 'dateselect', 0, 0, 1, '', 1, 0);
$nav .= ' <input type="submit" name="submitdateselect" class="button" value="'.$langs->trans("Refresh").'">';

$now = dol_now();

$help_url = 'EN:Module_Agenda_En|FR:Module_Agenda|ES:M&omodulodulo_Agenda';
llxHeader('', $langs->trans("Agenda"), $help_url);

// Define list of all external calendars
$listofextcals = array();

$param = '';
if (!empty($contextpage) && $contextpage != $_SERVER["PHP_SELF"]) {
	$param .= '&contextpage='.urlencode($contextpage);
}
if ($limit > 0 && $limit != $conf->liste_limit) {
	$param .= '&limit='.urlencode($limit);
}
if ($actioncode != '') {
	if (is_array($actioncode)) {
		foreach ($actioncode as $str_action) {
			$param .= "&search_actioncode[]=".urlencode($str_action);
		}
	} else {
		$param .= "&search_actioncode=".urlencode($actioncode);
	}
}
if ($resourceid > 0) {
	$param .= "&search_resourceid=".urlencode($resourceid);
}
if ($search_status != '' && $search_status > -1) {
	$param .= "&search_status=".urlencode($search_status);
}
if ($filter) {
	$param .= "&search_filter=".urlencode($filter);
}
if ($filtert) {
	$param .= "&search_filtert=".urlencode($filtert);
}
if ($usergroup > 0) {
	$param .= "&search_usergroup=".urlencode($usergroup);
}
if ($socid > 0) {
	$param .= "&search_socid=".urlencode($socid);
}
if ($showbirthday) {
	$param .= "&search_showbirthday=1";
}
if ($pid) {
	$param .= "&search_projectid=".urlencode($pid);
}
if ($type) {
	$param .= "&search_type=".urlencode($type);
}
if ($search_id != '') {
	$param .= '&search_title='.urlencode($search_id);
}
if ($search_title != '') {
	$param .= '&search_title='.urlencode($search_title);
}
if ($search_note != '') {
	$param .= '&search_note='.urlencode($search_note);
}
if (GETPOST('datestartday', 'int')) {
	$param .= '&datestartday='.GETPOST('datestartday', 'int');
}
if (GETPOST('datestartmonth', 'int')) {
	$param .= '&datestartmonth='.GETPOST('datestartmonth', 'int');
}
if (GETPOST('datestartyear', 'int')) {
	$param .= '&datestartyear='.GETPOST('datestartyear', 'int');
}
if (GETPOST('dateendday', 'int')) {
	$param .= '&dateendday='.GETPOST('dateendday', 'int');
}
if (GETPOST('dateendmonth', 'int')) {
	$param .= '&dateendmonth='.GETPOST('dateendmonth', 'int');
}
if (GETPOST('dateendyear', 'int')) {
	$param .= '&dateendyear='.GETPOST('dateendyear', 'int');
}
if ($optioncss != '') {
	$param .= '&optioncss='.urlencode($optioncss);
}
// Add $param from extra fields
include DOL_DOCUMENT_ROOT.'/core/tpl/extrafields_list_search_param.tpl.php';

$paramnoactionodate = $param;

// List of mass actions available
$arrayofmassactions = array(
	'set_all_events_to_todo' => $langs->trans("SetAllEventsToTodo"),
	'set_all_events_to_in_progress' => $langs->trans("SetAllEventsToInProgress"),
	'set_all_events_to_finished' => $langs->trans("SetAllEventsToFinished"),
);
if ($user->rights->agenda->allactions->delete) {
	$arrayofmassactions['predelete'] = img_picto('', 'delete', 'class="pictofixedwidth"').$langs->trans("Delete");
}
if ($user->rights->agenda->myactions->create) {
	$arrayofmassactions['preaffecttag'] = img_picto('', 'category', 'class="pictofixedwidth"').$langs->trans("AffectTag");
}
if (GETPOST('nomassaction', 'int') || in_array($massaction, array('presend', 'predelete','preaffecttag'))) {
	$arrayofmassactions = array();
}
$massactionbutton = $form->selectMassAction('', $arrayofmassactions);

$sql = "SELECT";
if ($usergroup > 0) {
	$sql .= " DISTINCT";
}
$sql .= " s.nom as societe, s.rowid as socid, s.client, s.email as socemail,";
$sql .= " a.id, a.code, a.label, a.note, a.datep as dp, a.datep2 as dp2, a.fulldayevent, a.location,";
$sql .= ' a.fk_user_author,a.fk_user_action,';
$sql .= " a.fk_contact, a.note, a.percent as percent,";
$sql .= " a.fk_element, a.elementtype, a.datec, a.tms as datem,";
$sql .= " c.code as type_code, c.libelle as type_label, c.color as type_color, c.type as type_type, c.picto as type_picto,";
$sql .= " sp.lastname, sp.firstname, sp.email, sp.phone, sp.address, sp.phone as phone_pro, sp.phone_mobile, sp.phone_perso, sp.fk_pays as country_id";

// Add fields from extrafields
if (!empty($extrafields->attributes[$object->table_element]['label'])) {
	foreach ($extrafields->attributes[$object->table_element]['label'] as $key => $val) {
		$sql .= ($extrafields->attributes[$object->table_element]['type'][$key] != 'separate' ? ", ef.".$key.' as options_'.$key : '');
	}
}

// Add fields from hooks
$parameters = array();
$reshook = $hookmanager->executeHooks('printFieldListSelect', $parameters); // Note that $action and $object may have been modified by hook
$sql .= $hookmanager->resPrint;

$sql .= " FROM ".MAIN_DB_PREFIX."actioncomm as a";
$sql .= " LEFT JOIN ".MAIN_DB_PREFIX."actioncomm_extrafields as ef ON (a.id = ef.fk_object)";
if (!$user->rights->societe->client->voir && !$socid) {
	$sql .= " LEFT JOIN ".MAIN_DB_PREFIX."societe_commerciaux as sc ON a.fk_soc = sc.fk_soc";
}
$sql .= " LEFT JOIN ".MAIN_DB_PREFIX."societe as s ON a.fk_soc = s.rowid";
$sql .= " LEFT JOIN ".MAIN_DB_PREFIX."socpeople as sp ON a.fk_contact = sp.rowid";
$sql .= " ,".MAIN_DB_PREFIX."c_actioncomm as c";
// We must filter on resource table
if ($resourceid > 0) {
	$sql .= ", ".MAIN_DB_PREFIX."element_resources as r";
}
// We must filter on assignement table
if ($filtert > 0 || $usergroup > 0) {
	$sql .= ", ".MAIN_DB_PREFIX."actioncomm_resources as ar";
}
if ($usergroup > 0) {
	$sql .= " LEFT JOIN ".MAIN_DB_PREFIX."usergroup_user as ugu ON ugu.fk_user = ar.fk_element";
}
$sql .= " WHERE c.id = a.fk_action";
$sql .= ' AND a.entity IN ('.getEntity('agenda').')';
// Condition on actioncode
if (!empty($actioncode)) {
	if (empty($conf->global->AGENDA_USE_EVENT_TYPE)) {
		if ($actioncode == 'AC_NON_AUTO') {
			$sql .= " AND c.type != 'systemauto'";
		} elseif ($actioncode == 'AC_ALL_AUTO') {
			$sql .= " AND c.type = 'systemauto'";
		} else {
			if ($actioncode == 'AC_OTH') {
				$sql .= " AND c.type != 'systemauto'";
			}
			if ($actioncode == 'AC_OTH_AUTO') {
				$sql .= " AND c.type = 'systemauto'";
			}
		}
	} else {
		if ($actioncode == 'AC_NON_AUTO') {
			$sql .= " AND c.type != 'systemauto'";
		} elseif ($actioncode == 'AC_ALL_AUTO') {
			$sql .= " AND c.type = 'systemauto'";
		} else {
			if (is_array($actioncode)) {
				$sql .= " AND c.code IN (".$db->sanitize("'".implode("','", $actioncode)."'", 1).")";
			} else {
				$sql .= " AND c.code IN (".$db->sanitize("'".implode("','", explode(',', $actioncode))."'", 1).")";
			}
		}
	}
}
if ($resourceid > 0) {
	$sql .= " AND r.element_type = 'action' AND r.element_id = a.id AND r.resource_id = ".((int) $resourceid);
}
if ($pid) {
	$sql .= " AND a.fk_project=".((int) $pid);
}
if (!$user->rights->societe->client->voir && !$socid) {
	$sql .= " AND (a.fk_soc IS NULL OR sc.fk_user = ".((int) $user->id).")";
}
if ($socid > 0) {
	$sql .= " AND s.rowid = ".((int) $socid);
}
// We must filter on assignement table
if ($filtert > 0 || $usergroup > 0) {
	$sql .= " AND ar.fk_actioncomm = a.id AND ar.element_type='user'";
}
if ($type) {
	$sql .= " AND c.id = ".((int) $type);
}
if ($search_status == '0') {
	$sql .= " AND a.percent = 0";
}
if ($search_status == 'na') {
	$sql .= " AND a.percent = -1";
}	// Not applicable
if ($search_status == '50') {
	$sql .= " AND (a.percent > 0 AND a.percent < 100)";
}	// Running already started
if ($search_status == '100') {
	$sql .= " AND a.percent = 100";
}
if ($search_status == 'done') {
	$sql .= " AND (a.percent = 100)";
}
if ($search_status == 'todo') {
	$sql .= " AND (a.percent >= 0 AND a.percent < 100)";
}
if ($search_id) {
	$sql .= natural_search("a.id", $search_id, 1);
}
if ($search_title) {
	$sql .= natural_search("a.label", $search_title);
}
if ($search_note) {
	$sql .= natural_search('a.note', $search_note);
}
// We must filter on assignement table
if ($filtert > 0 || $usergroup > 0) {
	$sql .= " AND (";
	if ($filtert > 0) {
		$sql .= "(ar.fk_element = ".((int) $filtert)." OR (ar.fk_element IS NULL AND a.fk_user_action = ".((int) $filtert)."))"; // The OR is for backward compatibility
	}
	if ($usergroup > 0) {
		$sql .= ($filtert > 0 ? " OR " : "")." ugu.fk_usergroup = ".((int) $usergroup);
	}
	$sql .= ")";
}

// The second or of next test is to take event with no end date (we suppose duration is 1 hour in such case)
if ($dateselect > 0) {
	$sql .= " AND ((a.datep2 >= '".$db->idate($dateselect)."' AND a.datep <= '".$db->idate($dateselect + 3600 * 24 - 1)."') OR (a.datep2 IS NULL AND a.datep > '".$db->idate($dateselect - 3600)."' AND a.datep <= '".$db->idate($dateselect + 3600 * 24 - 1)."'))";
}
if ($datestart > 0) {
	$sql .= " AND a.datep BETWEEN '".$db->idate($datestart)."' AND '".$db->idate($datestart + 3600 * 24 - 1)."'";
}
if ($dateend > 0) {
	$sql .= " AND a.datep2 BETWEEN '".$db->idate($dateend)."' AND '".$db->idate($dateend + 3600 * 24 - 1)."'";
}

// Add where from extra fields
include DOL_DOCUMENT_ROOT.'/core/tpl/extrafields_list_search_sql.tpl.php';

// Add where from hooks
$parameters = array();
$reshook = $hookmanager->executeHooks('printFieldListWhere', $parameters); // Note that $action and $object may have been modified by hook
$sql .= $hookmanager->resPrint;

$sql .= $db->order($sortfield, $sortorder);

$nbtotalofrecords = '';
if (empty($conf->global->MAIN_DISABLE_FULL_SCANLIST)) {
	// TODO Set and use an optimized request in $sqlforcount with no fields and no useless join to caluclate nb of records
	$result = $db->query($sql);
	$nbtotalofrecords = $db->num_rows($result);
	if (($page * $limit) > $nbtotalofrecords) {	// if total resultset is smaller then paging size (filtering), goto and load page 0
		$page = 0;
		$offset = 0;
	}
}

$sql .= $db->plimit($limit + 1, $offset);
//print $sql;

dol_syslog("comm/action/list.php", LOG_DEBUG);
$resql = $db->query($sql);
if ($resql) {
	$actionstatic = new ActionComm($db);
	$societestatic = new Societe($db);

	$num = $db->num_rows($resql);

	$arrayofselected = is_array($toselect) ? $toselect : array();

	// Local calendar
	$newtitle = '<div class="nowrap clear inline-block minheight30 margintoponly">';
	$newtitle .= '<input type="checkbox" id="check_mytasks" name="check_mytasks" checked disabled> '.$langs->trans("LocalAgenda").' &nbsp; ';
	$newtitle .= '</div>';
	//$newtitle=$langs->trans($title);

	$tabactive = 'cardlist';

	$head = calendars_prepare_head($param);

	print '<form method="POST" id="searchFormList" class="listactionsfilter" action="'.$_SERVER["PHP_SELF"].'">'."\n";

	if ($optioncss != '') {
		print '<input type="hidden" name="optioncss" value="'.$optioncss.'">';
	}
	print '<input type="hidden" name="token" value="'.newToken().'">';
	print '<input type="hidden" name="formfilteraction" id="formfilteraction" value="list">';
	print '<input type="hidden" name="sortfield" value="'.$sortfield.'">';
	print '<input type="hidden" name="sortorder" value="'.$sortorder.'">';
	print '<input type="hidden" name="type" value="'.$type.'">';
	$nav = '';

	if ($filter) {
		$nav .= '<input type="hidden" name="search_filter" value="'.$filter.'">';
	}
	if ($showbirthday) {
		$nav .= '<input type="hidden" name="search_showbirthday" value="1">';
	}
	print $nav;

	//print dol_get_fiche_head($head, $tabactive, $langs->trans('Agenda'), 0, 'action');
	//print_actions_filter($form, $canedit, $search_status, $year, $month, $day, $showbirthday, 0, $filtert, 0, $pid, $socid, $action, -1, $actioncode, $usergroup, '', $resourceid);
	//print dol_get_fiche_end();

	// Add link to show birthdays
	/*
	$link = '';
	if (empty($conf->use_javascript_ajax))
	{
		$newparam=$param;   // newparam is for birthday links
		$newparam=preg_replace('/showbirthday=[0-1]/i','showbirthday='.(empty($showbirthday)?1:0),$newparam);
		if (! preg_match('/showbirthday=/i',$newparam)) $newparam.='&showbirthday=1';
		$link='<a href="'.$_SERVER['PHP_SELF'];
		$link.='?'.$newparam;
		$link.='">';
		if (empty($showbirthday)) $link.=$langs->trans("AgendaShowBirthdayEvents");
		else $link.=$langs->trans("AgendaHideBirthdayEvents");
		$link.='</a>';
	}
	*/

	$s = $newtitle;

	// Calendars from hooks
	$parameters = array(); $object = null;
	$reshook = $hookmanager->executeHooks('addCalendarChoice', $parameters, $object, $action);
	if (empty($reshook)) {
		$s .= $hookmanager->resPrint;
	} elseif ($reshook > 1) {
		$s = $hookmanager->resPrint;
	}

	$viewmode = '';
	$viewmode .= '<a class="btnTitle btnTitleSelected reposition" href="'.DOL_URL_ROOT.'/comm/action/list.php?action=show_list&restore_lastsearch_values=1'.$paramnoactionodate.'">';
	//$viewmode .= '<span class="fa paddingleft imgforviewmode valignmiddle btnTitle-icon">';
	$viewmode .= img_picto($langs->trans("List"), 'object_list', 'class="imgforviewmode pictoactionview block"');
	//$viewmode .= '</span>';
	$viewmode .= '<span class="valignmiddle text-plus-circle btnTitle-label hideonsmartphone">'.$langs->trans("ViewList").'</span></a>';

	$viewmode .= '<a class="btnTitle reposition" href="'.DOL_URL_ROOT.'/comm/action/index.php?action=show_month&year='.dol_print_date($object->datep, '%Y').'&month='.dol_print_date($object->datep, '%m').'&day='.dol_print_date($object->datep, '%d').$paramnoactionodate.'">';
	//$viewmode .= '<span class="fa paddingleft imgforviewmode valignmiddle btnTitle-icon">';
	$viewmode .= img_picto($langs->trans("ViewCal"), 'object_calendarmonth', 'class="pictoactionview block"');
	//$viewmode .= '</span>';
	$viewmode .= '<span class="valignmiddle text-plus-circle btnTitle-label hideonsmartphone">'.$langs->trans("ViewCal").'</span></a>';

	$viewmode .= '<a class="btnTitle reposition" href="'.DOL_URL_ROOT.'/comm/action/index.php?action=show_week&year='.dol_print_date($object->datep, '%Y').'&month='.dol_print_date($object->datep, '%m').'&day='.dol_print_date($object->datep, '%d').$paramnoactionodate.'">';
	//$viewmode .= '<span class="fa paddingleft imgforviewmode valignmiddle btnTitle-icon">';
	$viewmode .= img_picto($langs->trans("ViewWeek"), 'object_calendarweek', 'class="pictoactionview block"');
	//$viewmode .= '</span>';
	$viewmode .= '<span class="valignmiddle text-plus-circle btnTitle-label hideonsmartphone">'.$langs->trans("ViewWeek").'</span></a>';

	$viewmode .= '<a class="btnTitle reposition" href="'.DOL_URL_ROOT.'/comm/action/index.php?action=show_day&year='.dol_print_date($object->datep, '%Y').'&month='.dol_print_date($object->datep, '%m').'&day='.dol_print_date($object->datep, '%d').$paramnoactionodate.'">';
	//$viewmode .= '<span class="fa paddingleft imgforviewmode valignmiddle btnTitle-icon">';
	$viewmode .= img_picto($langs->trans("ViewDay"), 'object_calendarday', 'class="pictoactionview block"');
	//$viewmode .= '</span>';
	$viewmode .= '<span class="valignmiddle text-plus-circle btnTitle-label hideonsmartphone">'.$langs->trans("ViewDay").'</span></a>';

	$viewmode .= '<a class="btnTitle reposition marginrightonly" href="'.DOL_URL_ROOT.'/comm/action/peruser.php?action=show_peruser&year='.dol_print_date($object->datep, '%Y').'&month='.dol_print_date($object->datep, '%m').'&day='.dol_print_date($object->datep, '%d').$paramnoactionodate.'">';
	//$viewmode .= '<span class="fa paddingleft imgforviewmode valignmiddle btnTitle-icon">';
	$viewmode .= img_picto($langs->trans("ViewPerUser"), 'object_calendarperuser', 'class="pictoactionview block"');
	//$viewmode .= '</span>';
	$viewmode .= '<span class="valignmiddle text-plus-circle btnTitle-label hideonsmartphone">'.$langs->trans("ViewPerUser").'</span></a>';

	$viewmode .= '<span class="marginrightonly"></span>';

	// Add more views from hooks
	$parameters = array(); $object = null;
	$reshook = $hookmanager->executeHooks('addCalendarView', $parameters, $object, $action);
	if (empty($reshook)) {
		$viewmode .= $hookmanager->resPrint;
	} elseif ($reshook > 1) {
		$viewmode = $hookmanager->resPrint;
	}

	$tmpforcreatebutton = dol_getdate(dol_now(), true);

	$newparam .= '&month='.str_pad($month, 2, "0", STR_PAD_LEFT).'&year='.$tmpforcreatebutton['year'];

	//$param='month='.$monthshown.'&year='.$year;
	$hourminsec = '100000';

	$url = DOL_URL_ROOT.'/comm/action/card.php?action=create';
	$url .= '&datep='.sprintf("%04d%02d%02d", $tmpforcreatebutton['year'], $tmpforcreatebutton['mon'], $tmpforcreatebutton['mday']).$hourminsec;
	$url .= '&backtopage='.urlencode($_SERVER["PHP_SELF"].($newparam ? '?'.$newparam : ''));

	$newcardbutton = dolGetButtonTitle($langs->trans('AddAction'), '', 'fa fa-plus-circle', $url, '', $user->rights->agenda->myactions->create || $user->rights->agenda->allactions->create);

	$param .= '&action='.$action;

	print_barre_liste($langs->trans("Agenda"), $page, $_SERVER["PHP_SELF"], $param, $sortfield, $sortorder, $massactionbutton, $num, -1 * $nbtotalofrecords, 'object_action', 0, $nav.$newcardbutton, '', $limit, 0, 0, 1, $viewmode);

	print $s;

	$objecttmp = new ActionComm($db);
	include DOL_DOCUMENT_ROOT.'/core/tpl/massactions_pre.tpl.php';

	$moreforfilter = '';

	$varpage = empty($contextpage) ? $_SERVER["PHP_SELF"] : $contextpage;
	$selectedfields = $form->multiSelectArrayWithCheckbox('selectedfields', $arrayfields, $varpage); // This also change content of $arrayfields
	if ($massactionbutton) {
		$selectedfields .= $form->showCheckAddButtons('checkforselect', 1);
	}
	$i = 0;

	print '<div class="liste_titre liste_titre_bydiv centpercent">';
	print_actions_filter($form, $canedit, $search_status, $year, $month, $day, $showbirthday, 0, $filtert, 0, $pid, $socid, $action, -1, $actioncode, $usergroup, '', $resourceid);
	print '</div>';

	print '<div class="div-table-responsive">';
	print '<table class="tagtable liste'.($moreforfilter ? " listwithfilterbefore" : "").'">'."\n";

	print '<tr class="liste_titre_filter">';
	if (!empty($arrayfields['a.id']['checked'])) {
		print '<td class="liste_titre"><input type="text" class="maxwidth50" name="search_id" value="'.$search_id.'"></td>';
	}
	if (!empty($arrayfields['owner']['checked'])) {
		print '<td class="liste_titre"></td>';
	}
	if (!empty($arrayfields['c.libelle']['checked'])) {
		print '<td class="liste_titre"></td>';
	}
	if (!empty($arrayfields['a.label']['checked'])) {
		print '<td class="liste_titre"><input type="text" class="maxwidth75" name="search_title" value="'.$search_title.'"></td>';
	}
	if (!empty($arrayfields['a.note']['checked'])) {
		print '<td class="liste_titre"><input type="text" class="maxwidth75" name="search_note" value="'.$search_note.'"></td>';
	}
	if (!empty($arrayfields['a.datep']['checked'])) {
		print '<td class="liste_titre nowraponall" align="center">';
		print $form->selectDate($datestart, 'datestart', 0, 0, 1, '', 1, 0, 0, '', '', '', '', 1, '', '', 'tzuserrel');
		print '</td>';
	}
	if (!empty($arrayfields['a.datep2']['checked'])) {
		print '<td class="liste_titre nowraponall" align="center">';
		print $form->selectDate($dateend, 'dateend', 0, 0, 1, '', 1, 0, 0, '', '', '', '', 1, '', '', 'tzuserrel');
		print '</td>';
	}
	if (!empty($arrayfields['s.nom']['checked'])) {
		print '<td class="liste_titre"></td>';
	}
	if (!empty($arrayfields['a.fk_contact']['checked'])) {
		print '<td class="liste_titre"></td>';
	}
	if (!empty($arrayfields['a.fk_element']['checked'])) {
		print '<td class="liste_titre"></td>';
	}

	// Extra fields
	include DOL_DOCUMENT_ROOT.'/core/tpl/extrafields_list_search_input.tpl.php';

	// Fields from hook
	$parameters = array('arrayfields'=>$arrayfields);
	$reshook = $hookmanager->executeHooks('printFieldListOption', $parameters); // Note that $action and $object may have been modified by hook
	print $hookmanager->resPrint;

	if (!empty($arrayfields['a.datec']['checked'])) {
		print '<td class="liste_titre"></td>';
	}
	if (!empty($arrayfields['a.tms']['checked'])) {
		print '<td class="liste_titre"></td>';
	}
	if (!empty($arrayfields['a.percent']['checked'])) {
		print '<td class="liste_titre center">';
		$formactions->form_select_status_action('formaction', $search_status, 1, 'search_status', 1, 2, 'minwidth100imp maxwidth125');
		print ajax_combobox('selectsearch_status');
		print '</td>';
	}
	// Action column
	print '<td class="liste_titre" align="middle">';
	$searchpicto = $form->showFilterButtons();
	print $searchpicto;
	print '</td>';
	print "</tr>\n";

	print '<tr class="liste_titre">';
	if (!empty($arrayfields['a.id']['checked'])) {
		print_liste_field_titre($arrayfields['a.id']['label'], $_SERVER["PHP_SELF"], "a.id", $param, "", "", $sortfield, $sortorder);
	}
	if (!empty($arrayfields['owner']['checked'])) {
		print_liste_field_titre($arrayfields['owner']['label'], $_SERVER["PHP_SELF"], "", $param, "", "", $sortfield, $sortorder);
	}
	if (!empty($arrayfields['c.libelle']['checked'])) {
		print_liste_field_titre($arrayfields['c.libelle']['label'], $_SERVER["PHP_SELF"], "c.libelle", $param, "", "", $sortfield, $sortorder);
	}
	if (!empty($arrayfields['a.label']['checked'])) {
		print_liste_field_titre($arrayfields['a.label']['label'], $_SERVER["PHP_SELF"], "a.label", $param, "", "", $sortfield, $sortorder);
	}
	if (!empty($arrayfields['a.note']['checked'])) {
		print_liste_field_titre($arrayfields['a.note']['label'], $_SERVER["PHP_SELF"], "a.note", $param, "", "", $sortfield, $sortorder);
	}
	//if (! empty($conf->global->AGENDA_USE_EVENT_TYPE))
	if (!empty($arrayfields['a.datep']['checked'])) {
		print_liste_field_titre($arrayfields['a.datep']['label'], $_SERVER["PHP_SELF"], "a.datep,a.id", $param, '', 'align="center"', $sortfield, $sortorder);
	}
	if (!empty($arrayfields['a.datep2']['checked'])) {
		print_liste_field_titre($arrayfields['a.datep2']['label'], $_SERVER["PHP_SELF"], "a.datep2", $param, '', 'align="center"', $sortfield, $sortorder);
	}
	if (!empty($arrayfields['s.nom']['checked'])) {
		print_liste_field_titre($arrayfields['s.nom']['label'], $_SERVER["PHP_SELF"], "s.nom", $param, "", "", $sortfield, $sortorder);
	}
	if (!empty($arrayfields['a.fk_contact']['checked'])) {
		print_liste_field_titre($arrayfields['a.fk_contact']['label'], $_SERVER["PHP_SELF"], "", $param, "", "", $sortfield, $sortorder);
	}
	if (!empty($arrayfields['a.fk_element']['checked'])) {
		print_liste_field_titre($arrayfields['a.fk_element']['label'], $_SERVER["PHP_SELF"], "", $param, "", "", $sortfield, $sortorder);
	}

	// Extra fields
	include DOL_DOCUMENT_ROOT.'/core/tpl/extrafields_list_search_title.tpl.php';

	// Hook fields
	$parameters = array('arrayfields'=>$arrayfields, 'param'=>$param, 'sortfield'=>$sortfield, 'sortorder'=>$sortorder);
	$reshook = $hookmanager->executeHooks('printFieldListTitle', $parameters); // Note that $action and $object may have been modified by hook
	print $hookmanager->resPrint;

	if (!empty($arrayfields['a.datec']['checked'])) {
		print_liste_field_titre($arrayfields['a.datec']['label'], $_SERVER["PHP_SELF"], "a.datec,a.id", $param, "", 'align="center"', $sortfield, $sortorder);
	}
	if (!empty($arrayfields['a.tms']['checked'])) {
		print_liste_field_titre($arrayfields['a.tms']['label'], $_SERVER["PHP_SELF"], "a.tms,a.id", $param, "", 'align="center"', $sortfield, $sortorder);
	}

	if (!empty($arrayfields['a.percent']['checked'])) {
		print_liste_field_titre("Status", $_SERVER["PHP_SELF"], "a.percent", $param, "", 'align="center"', $sortfield, $sortorder);
	}
	print_liste_field_titre($selectedfields, $_SERVER["PHP_SELF"], "", '', '', 'align="center"', $sortfield, $sortorder, 'maxwidthsearch ');
	print "</tr>\n";

	$contactstatic = new Contact($db);
	$now = dol_now();
	$delay_warning = $conf->global->MAIN_DELAY_ACTIONS_TODO * 24 * 60 * 60;

	require_once DOL_DOCUMENT_ROOT.'/comm/action/class/cactioncomm.class.php';
	$caction = new CActionComm($db);
	$arraylist = $caction->liste_array(1, 'code', '', (empty($conf->global->AGENDA_USE_EVENT_TYPE) ? 1 : 0), '', 1);
	$contactListCache = array();

	while ($i < min($num, $limit)) {
		$obj = $db->fetch_object($resql);

		// Discard auto action if option is on
		if (!empty($conf->global->AGENDA_ALWAYS_HIDE_AUTO) && $obj->type_code == 'AC_OTH_AUTO') {
			$i++;
			continue;
		}

		$actionstatic->id = $obj->id;
		$actionstatic->ref = $obj->id;
		$actionstatic->code = $obj->code;
		$actionstatic->type_code = $obj->type_code;
		$actionstatic->type_label = $obj->type_label;
		$actionstatic->type_picto = $obj->type_picto;
		$actionstatic->type_color = $obj->type_color;
		$actionstatic->label = $obj->label;
		$actionstatic->location = $obj->location;
		$actionstatic->note_private = dol_htmlentitiesbr($obj->note);
		$actionstatic->datep = $db->jdate($obj->dp);
		$actionstatic->percentage = $obj->percent;

		// Initialize $this->userassigned && this->socpeopleassigned array && this->userownerid
		// but only if we need it
		if (!empty($arrayfields['a.fk_contact']['checked'])) {
			$actionstatic->fetchResources();
		}

		print '<tr class="oddeven">';

		// Ref
		if (!empty($arrayfields['a.id']['checked'])) {
			print '<td class="nowraponall">';
			print $actionstatic->getNomUrl(1, -1);
			print '</td>';
		}

		// User owner
		if (!empty($arrayfields['owner']['checked'])) {
			print '<td class="tdoverflowmax150">'; // With edge and chrome the td overflow is not supported correctly when content is not full text.
			if ($obj->fk_user_action > 0) {
				$userstatic->fetch($obj->fk_user_action);
				print $userstatic->getNomUrl(-1);
			} else {
				print '&nbsp;';
			}
			print '</td>';
		}

		// Type
		if (!empty($arrayfields['c.libelle']['checked'])) {
			print '<td class="nowraponall">';
			print $actionstatic->getTypePicto();
			$labeltype = $obj->type_code;
			if (empty($conf->global->AGENDA_USE_EVENT_TYPE) && empty($arraylist[$labeltype])) {
				$labeltype = 'AC_OTH';
			}
			if ($actionstatic->type_code == 'AC_OTH' && $actionstatic->code == 'TICKET_MSG') {
				$labeltype = $langs->trans("Message");
			} else {
				if (!empty($arraylist[$labeltype])) {
					$labeltype = $arraylist[$labeltype];
				}
				if ($obj->type_code == 'AC_OTH_AUTO' && ($obj->type_code != $obj->code) && $labeltype && !empty($arraylist[$obj->code])) {
					$labeltype .= ' - '.$arraylist[$obj->code]; // Use code in priority on type_code
				}
			}
			print dol_trunc($labeltype, 28);
			print '</td>';
		}

		// Label
		if (!empty($arrayfields['a.label']['checked'])) {
			print '<td class="tdoverflowmax200" title="'.dol_escape_htmltag($actionstatic->label).'">';
			print $actionstatic->label;
			print '</td>';
		}

		// Description
		if (!empty($arrayfields['a.note']['checked'])) {
			print '<td class="tdoverflowonsmartphone">';
			$text = dolGetFirstLineOfText(dol_string_nohtmltag($actionstatic->note_private, 0));
			print $form->textwithtooltip(dol_trunc($text, 40), $actionstatic->note_private);
			print '</td>';
		}

		$formatToUse = $obj->fulldayevent ? 'day' : 'dayhour';

		// Start date
		if (!empty($arrayfields['a.datep']['checked'])) {
			print '<td class="center nowraponall">';
			print dol_print_date($db->jdate($obj->dp), $formatToUse, 'tzuser');
			$late = 0;
<<<<<<< HEAD
			if ($obj->percent == 0 && $obj->dp && $db->jdate($obj->dp) < ($now - $delay_warning)) {
				$late = 1;
			}
			if ($obj->percent == 0 && !$obj->dp && $obj->dp2 && $db->jdate($obj->dp) < ($now - $delay_warning)) {
				$late = 1;
			}
			if ($obj->percent > 0 && $obj->percent < 100 && $obj->dp2 && $db->jdate($obj->dp2) < ($now - $delay_warning)) {
				$late = 1;
			}
			if ($obj->percent > 0 && $obj->percent < 100 && !$obj->dp2 && $obj->dp && $db->jdate($obj->dp) < ($now - $delay_warning)) {
				$late = 1;
			}
			if ($late) {
				print img_warning($langs->trans("Late")).' ';
			}
=======
			if ($actioncomm->hasDelay() && $actioncomm->percentage >= 0 && $actioncomm->percentage < 100 ) $late = 1;
			if ($late) print img_warning($langs->trans("Late")).' ';
>>>>>>> ff31d660
			print '</td>';
		}

		// End date
		if (!empty($arrayfields['a.datep2']['checked'])) {
			print '<td class="center nowraponall">';
			print dol_print_date($db->jdate($obj->dp2), $formatToUse, 'tzuser');
			print '</td>';
		}

		// Third party
		if (!empty($arrayfields['s.nom']['checked'])) {
			print '<td class="tdoverflowmax150">';
			if ($obj->socid > 0) {
				$societestatic->id = $obj->socid;
				$societestatic->client = $obj->client;
				$societestatic->name = $obj->societe;
				$societestatic->email = $obj->socemail;

				print $societestatic->getNomUrl(1, '', 28);
			} else {
				print '&nbsp;';
			}
			print '</td>';
		}

		// Contact
		if (!empty($arrayfields['a.fk_contact']['checked'])) {
			print '<td class="tdoverflowmax100">';

			if (!empty($actionstatic->socpeopleassigned)) {
				$contactList = array();
				foreach ($actionstatic->socpeopleassigned as $socpeopleassigned) {
					if (!isset($contactListCache[$socpeopleassigned['id']])) {
						// if no cache found we fetch it
						$contact = new Contact($db);
						if ($contact->fetch($socpeopleassigned['id']) > 0) {
							$contactListCache[$socpeopleassigned['id']] = $contact->getNomUrl(1, '', 0);
							$contactList[] = $contact->getNomUrl(1, '', 0);
						}
					} else {
						// use cache
						$contactList[] = $contactListCache[$socpeopleassigned['id']];
					}
				}
				if (!empty($contactList)) {
					print implode(', ', $contactList);
				}
			} elseif ($obj->fk_contact > 0) { //keep for retrocompatibility with faraway event
				$contactstatic->id = $obj->fk_contact;
				$contactstatic->email = $obj->email;
				$contactstatic->lastname = $obj->lastname;
				$contactstatic->firstname = $obj->firstname;
				$contactstatic->phone_pro = $obj->phone_pro;
				$contactstatic->phone_mobile = $obj->phone_mobile;
				$contactstatic->phone_perso = $obj->phone_perso;
				$contactstatic->country_id = $obj->country_id;
				print $contactstatic->getNomUrl(1, '', 0);
			} else {
				print "&nbsp;";
			}
			print '</td>';
		}

		// Linked object
		if (!empty($arrayfields['a.fk_element']['checked'])) {
			print '<td class="tdoverflowmax150">';
			//var_dump($obj->fkelement.' '.$obj->elementtype);
			if ($obj->fk_element > 0 && !empty($obj->elementtype)) {
				include_once DOL_DOCUMENT_ROOT.'/core/lib/functions2.lib.php';
				print dolGetElementUrl($obj->fk_element, $obj->elementtype, 1);
			} else {
				print "&nbsp;";
			}
			print '</td>';
		}

		// Extra fields
		include DOL_DOCUMENT_ROOT.'/core/tpl/extrafields_list_print_fields.tpl.php';
		// Fields from hook
		$parameters = array('arrayfields'=>$arrayfields, 'obj'=>$obj, 'i'=>$i, 'totalarray'=>&$totalarray);
		$reshook = $hookmanager->executeHooks('printFieldListValue', $parameters); // Note that $action and $object may have been modified by hook
		print $hookmanager->resPrint;

		// Date creation
		if (!empty($arrayfields['a.datec']['checked'])) {
			// Status/Percent
			print '<td align="center" class="nowrap">'.dol_print_date($db->jdate($obj->datec), 'dayhour', 'tzuser').'</td>';
		}
		// Date update
		if (!empty($arrayfields['a.tms']['checked'])) {
			print '<td align="center" class="nowrap">'.dol_print_date($db->jdate($obj->datem), 'dayhour', 'tzuser').'</td>';
		}
		if (!empty($arrayfields['a.percent']['checked'])) {
			// Status/Percent
			$datep = $db->jdate($obj->dp);
			print '<td align="center" class="nowrap">'.$actionstatic->LibStatut($obj->percent, 5, 0, $datep).'</td>';
		}
		// Action column
		print '<td class="nowrap center">';
		if ($massactionbutton || $massaction) {   // If we are in select mode (massactionbutton defined) or if we have already selected and sent an action ($massaction) defined
			$selected = 0;
			if (in_array($obj->id, $arrayofselected)) {
				$selected = 1;
			}
			print '<input id="cb'.$obj->id.'" class="flat checkforselect" type="checkbox" name="toselect[]" value="'.$obj->id.'"'.($selected ? ' checked="checked"' : '').'>';
		}
		print '</td>';

		print "</tr>\n";
		$i++;
	}
	print "</table>";
	print '</div>';
	print '</form>';

	$db->free($resql);
} else {
	dol_print_error($db);
}

// End of page
llxFooter();
$db->close();<|MERGE_RESOLUTION|>--- conflicted
+++ resolved
@@ -904,26 +904,12 @@
 			print '<td class="center nowraponall">';
 			print dol_print_date($db->jdate($obj->dp), $formatToUse, 'tzuser');
 			$late = 0;
-<<<<<<< HEAD
-			if ($obj->percent == 0 && $obj->dp && $db->jdate($obj->dp) < ($now - $delay_warning)) {
-				$late = 1;
-			}
-			if ($obj->percent == 0 && !$obj->dp && $obj->dp2 && $db->jdate($obj->dp) < ($now - $delay_warning)) {
-				$late = 1;
-			}
-			if ($obj->percent > 0 && $obj->percent < 100 && $obj->dp2 && $db->jdate($obj->dp2) < ($now - $delay_warning)) {
-				$late = 1;
-			}
-			if ($obj->percent > 0 && $obj->percent < 100 && !$obj->dp2 && $obj->dp && $db->jdate($obj->dp) < ($now - $delay_warning)) {
+			if ($actionstatic->hasDelay() && $actionstatic->percentage >= 0 && $actionstatic->percentage < 100 ) {
 				$late = 1;
 			}
 			if ($late) {
 				print img_warning($langs->trans("Late")).' ';
 			}
-=======
-			if ($actioncomm->hasDelay() && $actioncomm->percentage >= 0 && $actioncomm->percentage < 100 ) $late = 1;
-			if ($late) print img_warning($langs->trans("Late")).' ';
->>>>>>> ff31d660
 			print '</td>';
 		}
 
