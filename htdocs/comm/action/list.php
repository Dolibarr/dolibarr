--- conflicted
+++ resolved
@@ -427,11 +427,7 @@
 $reshook = $hookmanager->executeHooks('printFieldListSelect', $parameters, $object, $action); // Note that $action and $object may have been modified by hook
 $sql .= $hookmanager->resPrint;
 
-<<<<<<< HEAD
 $sqlfields = $sql; // $sql fields to remove for count total
-=======
-$sqlfields = $sql;
->>>>>>> 21b7d68f
 
 $sql .= " FROM ".MAIN_DB_PREFIX."actioncomm as a";
 $sql .= " LEFT JOIN ".MAIN_DB_PREFIX."actioncomm_extrafields as ef ON (a.id = ef.fk_object)";
@@ -572,7 +568,7 @@
 	/* The fast and low memory method to get and count full list converts the sql into a sql count */
 	$sqlforcount = preg_replace('/^'.preg_quote($sqlfields, '/').'/', 'SELECT COUNT(*) as nbtotalofrecords', $sql);
 	$sqlforcount = preg_replace('/GROUP BY .*$/', '', $sqlforcount);
-<<<<<<< HEAD
+
 	$resql = $db->query($sqlforcount);
 	if ($resql) {
 		$objforcount = $db->fetch_object($resql);
@@ -584,21 +580,8 @@
 	if (($page * $limit) > $nbtotalofrecords) {	// if total resultset is smaller then paging size (filtering), goto and load page 0
 		$page = 0;
 		$offset = 0;
-=======
-
-	$resql = $db->query($sqlforcount);
-	if (!$resql) {
-		dol_print_error($db);
-	} else {
-		$objforcount = $db->fetch_object($resql);
-		$nbtotalofrecords = $objforcount->nbtotalofrecords;
-		if (($page * $limit) > $nbtotalofrecords) {	// if total resultset is smaller then paging size (filtering), goto and load page 0
-			$page = 0;
-			$offset = 0;
-		}
-		$db->free($resql);
->>>>>>> 21b7d68f
-	}
+	}
+	$db->free($resql);
 }
 
 // Complete request and execute it with limit
