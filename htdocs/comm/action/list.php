<?php
/* Copyright (C) 2001-2004 Rodolphe Quiedeville <rodolphe@quiedeville.org>
 * Copyright (C) 2003      Eric Seigne          <erics@rycks.com>
 * Copyright (C) 2004-2016 Laurent Destailleur  <eldy@users.sourceforge.net>
 * Copyright (C) 2005-2012 Regis Houssin        <regis.houssin@inodbox.com>
 * Copyright (C) 2017      Open-DSI             <support@open-dsi.fr>
 * Copyright (C) 2018-2021  Frédéric France         <frederic.france@netlogic.fr>
 * Copyright (C) 2020		Tobias Sekan		<tobias.sekan@startmail.com>
 *
 * This program is free software; you can redistribute it and/or modify
 * it under the terms of the GNU General Public License as published by
 * the Free Software Foundation; either version 3 of the License, or
 * (at your option) any later version.
 *
 * This program is distributed in the hope that it will be useful,
 * but WITHOUT ANY WARRANTY; without even the implied warranty of
 * MERCHANTABILITY or FITNESS FOR A PARTICULAR PURPOSE.  See the
 * GNU General Public License for more details.
 *
 * You should have received a copy of the GNU General Public License
 * along with this program. If not, see <https://www.gnu.org/licenses/>.
 */

/**
 *      \file       htdocs/comm/action/list.php
 *      \ingroup    agenda
 *		\brief      Page to list actions
 */

if (!defined("NOREDIRECTBYMAINTOLOGIN")) {
	define('NOREDIRECTBYMAINTOLOGIN', 1);
}

require '../../main.inc.php';
require_once DOL_DOCUMENT_ROOT.'/contact/class/contact.class.php';
require_once DOL_DOCUMENT_ROOT.'/comm/action/class/actioncomm.class.php';
require_once DOL_DOCUMENT_ROOT.'/core/lib/date.lib.php';
require_once DOL_DOCUMENT_ROOT.'/core/lib/agenda.lib.php';
include_once DOL_DOCUMENT_ROOT.'/core/class/html.formactions.class.php';
require_once DOL_DOCUMENT_ROOT.'/core/class/extrafields.class.php';

// Load translation files required by the page
$langs->loadLangs(array("users", "companies", "agenda", "commercial", "other", "orders", "bills"));

$action = GETPOST('action', 'aZ09');
$massaction = GETPOST('massaction', 'alpha');
$contextpage = GETPOST('contextpage', 'aZ') ?GETPOST('contextpage', 'aZ') : 'actioncommlist'; // To manage different context of search
$optioncss = GETPOST('optioncss', 'alpha');
$toselect = GETPOST('toselect', 'array');
$confirm = GETPOST('confirm', 'alpha');

$disabledefaultvalues = GETPOST('disabledefaultvalues', 'int');

$mode = GETPOST('mode', 'aZ09');
if (empty($mode) && preg_match('/show_/', $action)) {
	$mode = $action;	// For backward compatibility
}
$resourceid = GETPOST("search_resourceid", "int") ?GETPOST("search_resourceid", "int") : GETPOST("resourceid", "int");
$pid = GETPOST("search_projectid", 'int', 3) ?GETPOST("search_projectid", 'int', 3) : GETPOST("projectid", 'int', 3);
$search_status = (GETPOST("search_status", 'aZ09') != '') ? GETPOST("search_status", 'aZ09') : GETPOST("status", 'aZ09');
$type = GETPOST('search_type', 'alphanohtml') ?GETPOST('search_type', 'alphanohtml') : GETPOST('type', 'alphanohtml');
$year = GETPOST("year", 'int');
$month = GETPOST("month", 'int');
$day = GETPOST("day", 'int');

// Set actioncode (this code must be same for setting actioncode into peruser, listacton and index)
if (GETPOST('search_actioncode', 'array')) {
	$actioncode = GETPOST('search_actioncode', 'array', 3);
	if (!count($actioncode)) {
		$actioncode = '0';
	}
} else {
	$actioncode = GETPOST("search_actioncode", "alpha", 3) ?GETPOST("search_actioncode", "alpha", 3) : (GETPOST("search_actioncode") == '0' ? '0' : ((empty($conf->global->AGENDA_DEFAULT_FILTER_TYPE) || $disabledefaultvalues) ? '' : $conf->global->AGENDA_DEFAULT_FILTER_TYPE));
}

$search_id = GETPOST('search_id', 'alpha');
$search_title = GETPOST('search_title', 'alpha');
$search_note = GETPOST('search_note', 'alpha');

$dateselect = dol_mktime(0, 0, 0, GETPOST('dateselectmonth', 'int'), GETPOST('dateselectday', 'int'), GETPOST('dateselectyear', 'int'), 'tzuserrel');
$datestart_dtstart = dol_mktime(0, 0, 0, GETPOST('datestart_dtstartmonth', 'int'), GETPOST('datestart_dtstartday', 'int'), GETPOST('datestart_dtstartyear', 'int'), 'tzuserrel');
$datestart_dtend = dol_mktime(23, 59, 59, GETPOST('datestart_dtendmonth', 'int'), GETPOST('datestart_dtendday', 'int'), GETPOST('datestart_dtendyear', 'int'), 'tzuserrel');
$dateend_dtstart = dol_mktime(0, 0, 0, GETPOST('dateend_dtstartmonth', 'int'), GETPOST('dateend_dtstartday', 'int'), GETPOST('dateend_dtstartyear', 'int'), 'tzuserrel');
$dateend_dtend = dol_mktime(23, 59, 59, GETPOST('dateend_dtendmonth', 'int'), GETPOST('dateend_dtendday', 'int'), GETPOST('dateend_dtendyear', 'int'), 'tzuserrel');
if ($search_status == '' && !GETPOSTISSET('search_status')) {
	$search_status = ((empty($conf->global->AGENDA_DEFAULT_FILTER_STATUS) || $disabledefaultvalues) ? '' : $conf->global->AGENDA_DEFAULT_FILTER_STATUS);
}
if (empty($mode) && !GETPOSTISSET('mode')) {
	$mode = (empty($conf->global->AGENDA_DEFAULT_VIEW) ? 'show_month' : $conf->global->AGENDA_DEFAULT_VIEW);
}

$filter = GETPOST("search_filter", 'alpha', 3) ?GETPOST("search_filter", 'alpha', 3) : GETPOST("filter", 'alpha', 3);
$filtert = GETPOST("search_filtert", "int", 3) ?GETPOST("search_filtert", "int", 3) : GETPOST("filtert", "int", 3);
$usergroup = GETPOST("search_usergroup", "int", 3) ?GETPOST("search_usergroup", "int", 3) : GETPOST("usergroup", "int", 3);
$showbirthday = empty($conf->use_javascript_ajax) ? (GETPOST("search_showbirthday", "int") ?GETPOST("search_showbirthday", "int") : GETPOST("showbirthday", "int")) : 1;

// Initialize technical object to manage hooks of page. Note that conf->hooks_modules contains array of hook context
$object = new ActionComm($db);
$hookmanager->initHooks(array('agendalist'));

$extrafields = new ExtraFields($db);

// fetch optionals attributes and labels
$extrafields->fetch_name_optionals_label($object->table_element);

$search_array_options = $extrafields->getOptionalsFromPost($object->table_element, '', 'search_');
// If not choice done on calendar owner, we filter on user.
if (empty($filtert) && empty($conf->global->AGENDA_ALL_CALENDARS)) {
	$filtert = $user->id;
}

$limit = GETPOST('limit', 'int') ?GETPOST('limit', 'int') : $conf->liste_limit;
$sortfield = GETPOST('sortfield', 'aZ09comma');
$sortorder = GETPOST('sortorder', 'aZ09comma');
$page = GETPOSTISSET('pageplusone') ? (GETPOST('pageplusone') - 1) : GETPOST("page", 'int');
if (empty($page) || $page < 0 || GETPOST('button_search', 'alpha') || GETPOST('button_removefilter', 'alpha')) {
	// If $page is not defined, or '' or -1 or if we click on clear filters
	$page = 0;
}
$offset = $limit * $page;
if (!$sortorder) {
	$sortorder = "DESC,DESC";
	if ($search_status == 'todo') {
		$sortorder = "DESC,DESC";
	}
}
if (!$sortfield) {
	$sortfield = "a.datep,a.id";
	if ($search_status == 'todo') {
		$sortfield = "a.datep,a.id";
	}
}

// Security check
$socid = GETPOST("search_socid", 'int') ?GETPOST("search_socid", 'int') : GETPOST("socid", 'int');
if ($user->socid) {
	$socid = $user->socid;
}
if ($socid < 0) {
	$socid = '';
}

$canedit = 1;
if (empty($user->rights->agenda->myactions->read)) {
	accessforbidden();
}
if (empty($user->rights->agenda->allactions->read)) {
	$canedit = 0;
}
if (empty($user->rights->agenda->allactions->read) || $filter == 'mine') {	// If no permission to see all, we show only affected to me
	$filtert = $user->id;
}

$arrayfields = array(
	'a.id'=>array('label'=>"Ref", 'checked'=>1),
	'owner'=>array('label'=>"Owner", 'checked'=>1),
	'c.libelle'=>array('label'=>"Type", 'checked'=>1),
	'a.label'=>array('label'=>"Title", 'checked'=>1),
	'a.note'=>array('label'=>'Description', 'checked'=>0),
	'a.datep'=>array('label'=>"DateStart", 'checked'=>1),
	'a.datep2'=>array('label'=>"DateEnd", 'checked'=>1),
	's.nom'=>array('label'=>"ThirdParty", 'checked'=>1),
	'a.fk_contact'=>array('label'=>"Contact", 'checked'=>0),
	'a.fk_element'=>array('label'=>"LinkedObject", 'checked'=>1, 'enabled'=>(!empty($conf->global->AGENDA_SHOW_LINKED_OBJECT))),
	'a.datec'=>array('label'=>'DateCreation', 'checked'=>0, 'position'=>510),
	'a.tms'=>array('label'=>'DateModification', 'checked'=>0, 'position'=>520),
	'a.percent'=>array('label'=>"Status", 'checked'=>1, 'position'=>1000)
);
// Extra fields
include DOL_DOCUMENT_ROOT.'/core/tpl/extrafields_list_array_fields.tpl.php';

$object->fields = dol_sort_array($object->fields, 'position');
$arrayfields = dol_sort_array($arrayfields, 'position');

$result = restrictedArea($user, 'agenda', 0, '', 'myactions');
if ($user->socid && $socid) {
	$result = restrictedArea($user, 'societe', $socid);
}


/*
 *	Actions
 */

if (GETPOST('cancel', 'alpha')) {
	$mode = 'list';
	$massaction = '';
}

if (GETPOST("viewcal") || GETPOST("viewweek") || GETPOST("viewday")) {
	$param = '';
	if (is_array($_POST)) {
		foreach ($_POST as $key => $val) {
			$param .= '&'.$key.'='.urlencode($val);
		}
	}
	//print $param;
	header("Location: ".DOL_URL_ROOT.'/comm/action/index.php?'.$param);
	exit;
}

$parameters = array('id'=>$socid);
$reshook = $hookmanager->executeHooks('doActions', $parameters, $object, $action); // Note that $action and $object may have been modified by some hooks
if ($reshook < 0) {
	setEventMessages($hookmanager->error, $hookmanager->errors, 'errors');
}

// Selection of new fields
include DOL_DOCUMENT_ROOT.'/core/actions_changeselectedfields.inc.php';
// Purge search criteria
if (GETPOST('button_removefilter_x', 'alpha') || GETPOST('button_removefilter.x', 'alpha') || GETPOST('button_removefilter', 'alpha')) { // All tests are required to be compatible with all browsers
	//$actioncode='';
	$search_id = '';
	$search_title = '';
	$search_note = '';
	$datestart_dtstart = '';
	$datestart_dtend = '';
	$dateend_dtstart = '';
	$dateend_dtend = '';
	$actioncode = '';
	$search_status = '';
	$pid = '';
	$socid = '';
	$resourceid = '';
	$filter = '';
	$filtert = '';
	$usergroup = '';
	$toselect = array();
	$search_array_options = array();
}

if (empty($reshook) && !empty($massaction)) {
	unset($percent);

	switch ($massaction) {
		case 'set_all_events_to_todo':
			$percent = ActionComm::EVENT_TODO;
			break;

		case 'set_all_events_to_in_progress':
			$percent = ActionComm::EVENT_IN_PROGRESS;
			break;

		case 'set_all_events_to_finished':
			$percent = ActionComm::EVENT_FINISHED;
			break;
	}

	if (isset($percent)) {
		foreach ($toselect as $toselectid) {
			$result = $object->updatePercent($toselectid, $percent);
			if ($result < 0) {
				dol_print_error($db);
				break;
			}
		}
	}
}

// As mass deletion happens with a confirm step, $massaction is not use for the final step (deletion).
if (empty($reshook)) {
	$objectclass = 'ActionComm';
	$objectlabel = 'Events';
	$uploaddir = true;
	// Only users that can delete any event can remove records.
	$permissiontodelete = $user->rights->agenda->allactions->delete;
	$permissiontoadd = $user->rights->agenda->myactions->create;
	include DOL_DOCUMENT_ROOT.'/core/actions_massactions.inc.php';
}

/*
 * View
 */

$form = new Form($db);
$userstatic = new User($db);
$formactions = new FormActions($db);

$actionstatic = new ActionComm($db);
$societestatic = new Societe($db);
$contactstatic = new Contact($db);

$nav = '';
$nav .= $form->selectDate($dateselect, 'dateselect', 0, 0, 1, '', 1, 0);
$nav .= ' <input type="submit" name="submitdateselect" class="button" value="'.$langs->trans("Refresh").'">';

$now = dol_now();

$help_url = 'EN:Module_Agenda_En|FR:Module_Agenda|ES:M&omodulodulo_Agenda';
$title = $langs->trans("Agenda");
llxHeader('', $title, $help_url);

// Define list of all external calendars
$listofextcals = array();

$param = '';
if (!empty($contextpage) && $contextpage != $_SERVER["PHP_SELF"]) {
	$param .= '&contextpage='.urlencode($contextpage);
}
if ($limit > 0 && $limit != $conf->liste_limit) {
	$param .= '&limit='.urlencode($limit);
}
if ($actioncode != '') {
	if (is_array($actioncode)) {
		foreach ($actioncode as $str_action) {
			$param .= "&search_actioncode[]=".urlencode($str_action);
		}
	} else {
		$param .= "&search_actioncode=".urlencode($actioncode);
	}
}
if ($resourceid > 0) {
	$param .= "&search_resourceid=".urlencode($resourceid);
}
if ($search_status != '') {
	$param .= "&search_status=".urlencode($search_status);
}
if ($filter) {
	$param .= "&search_filter=".urlencode($filter);
}
if ($filtert) {
	$param .= "&search_filtert=".urlencode($filtert);
}
if ($usergroup > 0) {
	$param .= "&search_usergroup=".urlencode($usergroup);
}
if ($socid > 0) {
	$param .= "&search_socid=".urlencode($socid);
}
if ($showbirthday) {
	$param .= "&search_showbirthday=1";
}
if ($pid) {
	$param .= "&search_projectid=".urlencode($pid);
}
if ($type) {
	$param .= "&search_type=".urlencode($type);
}
if ($search_id != '') {
	$param .= '&search_title='.urlencode($search_id);
}
if ($search_title != '') {
	$param .= '&search_title='.urlencode($search_title);
}
if ($search_note != '') {
	$param .= '&search_note='.urlencode($search_note);
}
if (GETPOST('datestartday_dtstart', 'int')) {
	$param .= '&datestartday_dtstart='.GETPOST('datestartday_dtstart', 'int');
}
if (GETPOST('datestartmonth_dtstart', 'int')) {
	$param .= '&datestartmonth_dtstart='.GETPOST('datestartmonth_dtstart', 'int');
}
if (GETPOST('datestartyear_dtstart', 'int')) {
	$param .= '&datestartyear_dtstart='.GETPOST('datestartyear_dtstart', 'int');
}
if (GETPOST('datestartday_dtend', 'int')) {
	$param .= '&datestartday_dtend='.GETPOST('datestartday_dtend', 'int');
}
if (GETPOST('datestartmonth_dtend', 'int')) {
	$param .= '&datestartmonth_dtend='.GETPOST('datestartmonth_dtend', 'int');
}
if (GETPOST('datestartyear_dtend', 'int')) {
	$param .= '&datestartyear_dtend='.GETPOST('datestartyear_dtend', 'int');
}
if (GETPOST('dateendday_dtstart', 'int')) {
	$param .= '&dateendday_dtstart='.GETPOST('dateendday_dtstart', 'int');
}
if (GETPOST('dateendmonth_dtstart', 'int')) {
	$param .= '&dateendmonth_dtstart='.GETPOST('dateendmonth_dtstart', 'int');
}
if (GETPOST('dateendyear_dtstart', 'int')) {
	$param .= '&dateendyear_dtstart='.GETPOST('dateendyear_dtstart', 'int');
}
if (GETPOST('dateendday_dtend', 'int')) {
	$param .= '&dateendday_dtend='.GETPOST('dateendday_dtend', 'int');
}
if (GETPOST('dateendmonth_dtend', 'int')) {
	$param .= '&dateendmonth_dtend='.GETPOST('dateendmonth_dtend', 'int');
}
if (GETPOST('dateendyear_dtend', 'int')) {
	$param .= '&dateendyear_dtend='.GETPOST('dateendyear_dtend', 'int');
}
if ($optioncss != '') {
	$param .= '&optioncss='.urlencode($optioncss);
}
// Add $param from extra fields
include DOL_DOCUMENT_ROOT.'/core/tpl/extrafields_list_search_param.tpl.php';

$paramnoactionodate = $param;

// List of mass actions available
$arrayofmassactions = array(
	'set_all_events_to_todo' => $langs->trans("SetAllEventsToTodo"),
	'set_all_events_to_in_progress' => $langs->trans("SetAllEventsToInProgress"),
	'set_all_events_to_finished' => $langs->trans("SetAllEventsToFinished"),
);
if ($user->rights->agenda->allactions->delete) {
	$arrayofmassactions['predelete'] = img_picto('', 'delete', 'class="pictofixedwidth"').$langs->trans("Delete");
}
if (isModEnabled('category') && $user->rights->agenda->myactions->create) {
	$arrayofmassactions['preaffecttag'] = img_picto('', 'category', 'class="pictofixedwidth"').$langs->trans("AffectTag");
}
if (GETPOST('nomassaction', 'int') || in_array($massaction, array('presend', 'predelete','preaffecttag'))) {
	$arrayofmassactions = array();
}
$massactionbutton = $form->selectMassAction('', $arrayofmassactions);

$sql = "SELECT";
if ($usergroup > 0) {
	$sql .= " DISTINCT";
}
$sql .= " s.nom as societe, s.rowid as socid, s.client, s.email as socemail,";
$sql .= " a.id, a.code, a.label, a.note, a.datep as dp, a.datep2 as dp2, a.fulldayevent, a.location,";
$sql .= " a.fk_user_author, a.fk_user_action,";
$sql .= " a.fk_contact, a.note, a.percent as percent,";
$sql .= " a.fk_element, a.elementtype, a.datec, a.tms as datem,";
$sql .= " c.code as type_code, c.libelle as type_label, c.color as type_color, c.type as type_type, c.picto as type_picto,";
$sql .= " sp.lastname, sp.firstname, sp.email, sp.phone, sp.address, sp.phone as phone_pro, sp.phone_mobile, sp.phone_perso, sp.fk_pays as country_id";

// Add fields from extrafields
if (!empty($extrafields->attributes[$object->table_element]['label'])) {
	foreach ($extrafields->attributes[$object->table_element]['label'] as $key => $val) {
		$sql .= ($extrafields->attributes[$object->table_element]['type'][$key] != 'separate' ? ", ef.".$key." as options_".$key : '');
	}
}

// Add fields from hooks
$parameters = array();
$reshook = $hookmanager->executeHooks('printFieldListSelect', $parameters, $object, $action); // Note that $action and $object may have been modified by hook
$sql .= $hookmanager->resPrint;

$sqlfields = $sql;

$sql .= " FROM ".MAIN_DB_PREFIX."actioncomm as a";
$sql .= " LEFT JOIN ".MAIN_DB_PREFIX."actioncomm_extrafields as ef ON (a.id = ef.fk_object)";
if (empty($user->rights->societe->client->voir) && !$socid) {
	$sql .= " LEFT JOIN ".MAIN_DB_PREFIX."societe_commerciaux as sc ON a.fk_soc = sc.fk_soc";
}
$sql .= " LEFT JOIN ".MAIN_DB_PREFIX."societe as s ON a.fk_soc = s.rowid";
$sql .= " LEFT JOIN ".MAIN_DB_PREFIX."socpeople as sp ON a.fk_contact = sp.rowid";
$sql .= " ,".MAIN_DB_PREFIX."c_actioncomm as c";
// We must filter on resource table
if ($resourceid > 0) {
	$sql .= ", ".MAIN_DB_PREFIX."element_resources as r";
}
// We must filter on assignement table
if ($filtert > 0 || $usergroup > 0) {
	$sql .= ", ".MAIN_DB_PREFIX."actioncomm_resources as ar";
}
if ($usergroup > 0) {
	$sql .= " LEFT JOIN ".MAIN_DB_PREFIX."usergroup_user as ugu ON ugu.fk_user = ar.fk_element";
}
$sql .= " WHERE c.id = a.fk_action";
$sql .= ' AND a.entity IN ('.getEntity('agenda').')';
// Condition on actioncode
if (!empty($actioncode)) {
	if (empty($conf->global->AGENDA_USE_EVENT_TYPE)) {
		if ($actioncode == 'AC_NON_AUTO') {
			$sql .= " AND c.type != 'systemauto'";
		} elseif ($actioncode == 'AC_ALL_AUTO') {
			$sql .= " AND c.type = 'systemauto'";
		} else {
			if ($actioncode == 'AC_OTH') {
				$sql .= " AND c.type != 'systemauto'";
			}
			if ($actioncode == 'AC_OTH_AUTO') {
				$sql .= " AND c.type = 'systemauto'";
			}
		}
	} else {
		if ($actioncode == 'AC_NON_AUTO') {
			$sql .= " AND c.type != 'systemauto'";
		} elseif ($actioncode == 'AC_ALL_AUTO') {
			$sql .= " AND c.type = 'systemauto'";
		} else {
			if (is_array($actioncode)) {
				$sql .= " AND c.code IN (".$db->sanitize("'".implode("','", $actioncode)."'", 1).")";
			} else {
				$sql .= " AND c.code IN (".$db->sanitize("'".implode("','", explode(',', $actioncode))."'", 1).")";
			}
		}
	}
}
if ($resourceid > 0) {
	$sql .= " AND r.element_type = 'action' AND r.element_id = a.id AND r.resource_id = ".((int) $resourceid);
}
if ($pid) {
	$sql .= " AND a.fk_project=".((int) $pid);
}
if (empty($user->rights->societe->client->voir) && !$socid) {
	$sql .= " AND (a.fk_soc IS NULL OR sc.fk_user = ".((int) $user->id).")";
}
if ($socid > 0) {
	$sql .= " AND s.rowid = ".((int) $socid);
}
// We must filter on assignement table
if ($filtert > 0 || $usergroup > 0) {
	$sql .= " AND ar.fk_actioncomm = a.id AND ar.element_type='user'";
}
if ($type) {
	$sql .= " AND c.id = ".((int) $type);
}
if ($search_status == '0') {
	$sql .= " AND a.percent = 0";
}
if ($search_status == 'na') {
	$sql .= " AND a.percent = -1";
}	// Not applicable
if ($search_status == '50') {
	$sql .= " AND (a.percent > 0 AND a.percent < 100)";
}	// Running already started
if ($search_status == '100') {
	$sql .= " AND a.percent = 100";
}
if ($search_status == 'done') {
	$sql .= " AND (a.percent = 100)";
}
if ($search_status == 'todo') {
	$sql .= " AND (a.percent >= 0 AND a.percent < 100)";
}
if ($search_id) {
	$sql .= natural_search("a.id", $search_id, 1);
}
if ($search_title) {
	$sql .= natural_search("a.label", $search_title);
}
if ($search_note) {
	$sql .= natural_search('a.note', $search_note);
}
// We must filter on assignement table
if ($filtert > 0 || $usergroup > 0) {
	$sql .= " AND (";
	if ($filtert > 0) {
		$sql .= "(ar.fk_element = ".((int) $filtert)." OR (ar.fk_element IS NULL AND a.fk_user_action = ".((int) $filtert)."))"; // The OR is for backward compatibility
	}
	if ($usergroup > 0) {
		$sql .= ($filtert > 0 ? " OR " : "")." ugu.fk_usergroup = ".((int) $usergroup);
	}
	$sql .= ")";
}

// The second or of next test is to take event with no end date (we suppose duration is 1 hour in such case)
if ($dateselect > 0) {
	$sql .= " AND ((a.datep2 >= '".$db->idate($dateselect)."' AND a.datep <= '".$db->idate($dateselect + 3600 * 24 - 1)."') OR (a.datep2 IS NULL AND a.datep > '".$db->idate($dateselect - 3600)."' AND a.datep <= '".$db->idate($dateselect + 3600 * 24 - 1)."'))";
}
if ($datestart_dtstart > 0) {
	$sql .= " AND a.datep >= '".$db->idate($datestart_dtstart)."'";
}
if ($datestart_dtend > 0) {
	$sql .= " AND a.datep <= '".$db->idate($datestart_dtend)."'";
}
if ($dateend_dtstart > 0) {
	$sql .= " AND a.datep2 >= '".$db->idate($dateend_dtstart)."'";
}
if ($dateend_dtend > 0) {
	$sql .= " AND a.datep2 <= '".$db->idate($dateend_dtend)."'";
}

// Add where from extra fields
include DOL_DOCUMENT_ROOT.'/core/tpl/extrafields_list_search_sql.tpl.php';

// Add where from hooks
$parameters = array();
$reshook = $hookmanager->executeHooks('printFieldListWhere', $parameters, $object, $action); // Note that $action and $object may have been modified by hook
$sql .= $hookmanager->resPrint;

// Count total nb of records
$nbtotalofrecords = '';
if (empty($conf->global->MAIN_DISABLE_FULL_SCANLIST)) {
	/* This old and fast method to get and count full list returns all record so use a high amount of memory.
	 $resql = $db->query($sql);
	 $nbtotalofrecords = $db->num_rows($resql);
	 */
	/* The slow method does not consume memory on mysql (not tested on pgsql) */
	/*$resql = $db->query($sql, 0, 'auto', 1);
	while ($db->fetch_object($resql)) {
		$nbtotalofrecords++;
	}*/
	/* The fast and low memory method to get and count full list converts the sql into a sql count */
<<<<<<< HEAD
	$sqlforcount = preg_replace('/^SELECT[a-zA-Z0-9\._\s\(\),]+FROM/i', 'SELECT COUNT(*) as nbtotalofrecords FROM', $sql);
	$resql = $db->query($sqlforcount);
	$objforcount = $db->fetch_object($resql);
	$nbtotalofrecords = $objforcount->nbtotalofrecords;
	if (($page * $limit) > $nbtotalofrecords) {	// if total of record found is smaller than page * limit, goto and load page 0
		$page = 0;
		$offset = 0;
=======
	$sqlforcount = preg_replace('/^'.preg_quote($sqlfields, '/').'/', 'SELECT COUNT(*) as nbtotalofrecords', $sql);
	$sqlforcount = preg_replace('/GROUP BY .*$/', '', $sqlforcount);

	$resql = $db->query($sqlforcount);

	if (!$resql) {
		dol_print_error($db);
	} else {
		$objforcount = $db->fetch_object($resql);
		$nbtotalofrecords = $objforcount->nbtotalofrecords;
		if (($page * $limit) > $nbtotalofrecords) {	// if total resultset is smaller then paging size (filtering), goto and load page 0
			$page = 0;
			$offset = 0;
		}
		$db->free($resql);
>>>>>>> c5ccf545
	}
}

// Complete request and execute it with limit
$sql .= $db->order($sortfield, $sortorder);
if ($limit) {
	$sql .= $db->plimit($limit + 1, $offset);
}

$resql = $db->query($sql);
if (!$resql) {
	dol_print_error($db);
	exit;
}

$num = $db->num_rows($resql);

$arrayofselected = is_array($toselect) ? $toselect : array();

// Local calendar
$newtitle = '<div class="nowrap clear inline-block minheight30 margintoponly">';
$newtitle .= '<input type="checkbox" id="check_mytasks" name="check_mytasks" checked disabled> '.$langs->trans("LocalAgenda").' &nbsp; ';
$newtitle .= '</div>';
//$newtitle=$langs->trans($title);

$tabactive = 'cardlist';

$head = calendars_prepare_head($param);

print '<form method="POST" id="searchFormList" class="listactionsfilter" action="'.$_SERVER["PHP_SELF"].'">'."\n";

if ($optioncss != '') {
	print '<input type="hidden" name="optioncss" value="'.$optioncss.'">';
}
print '<input type="hidden" name="token" value="'.newToken().'">';
print '<input type="hidden" name="formfilteraction" id="formfilteraction" value="list">';
print '<input type="hidden" name="sortfield" value="'.$sortfield.'">';
print '<input type="hidden" name="sortorder" value="'.$sortorder.'">';
print '<input type="hidden" name="type" value="'.$type.'">';
$nav = '';

if ($filter) {
	$nav .= '<input type="hidden" name="search_filter" value="'.$filter.'">';
}
if ($showbirthday) {
	$nav .= '<input type="hidden" name="search_showbirthday" value="1">';
}
print $nav;

//print dol_get_fiche_head($head, $tabactive, $langs->trans('Agenda'), 0, 'action');
//print_actions_filter($form, $canedit, $search_status, $year, $month, $day, $showbirthday, 0, $filtert, 0, $pid, $socid, $action, -1, $actioncode, $usergroup, '', $resourceid);
//print dol_get_fiche_end();


$s = $newtitle;

// Calendars from hooks
$parameters = array();
$reshook = $hookmanager->executeHooks('addCalendarChoice', $parameters, $object, $action);
if (empty($reshook)) {
	$s .= $hookmanager->resPrint;
} elseif ($reshook > 1) {
	$s = $hookmanager->resPrint;
}
$viewyear = is_object($object) ? dol_print_date($object->datep, '%Y') : '';
$viewmonth = is_object($object) ? dol_print_date($object->datep, '%m') : '';
$viewday = is_object($object) ? dol_print_date($object->datep, '%d') : '';
$viewmode = '';
$viewmode .= '<a class="btnTitle btnTitleSelected reposition" href="'.DOL_URL_ROOT.'/comm/action/list.php?mode=show_list&restore_lastsearch_values=1'.$paramnoactionodate.'">';
//$viewmode .= '<span class="fa paddingleft imgforviewmode valignmiddle btnTitle-icon">';
$viewmode .= img_picto($langs->trans("List"), 'object_calendarlist', 'class="imgforviewmode pictoactionview block"');
//$viewmode .= '</span>';
$viewmode .= '<span class="valignmiddle text-plus-circle btnTitle-label hideonsmartphone">'.$langs->trans("ViewList").'</span></a>';

$viewmode .= '<a class="btnTitle reposition" href="'.DOL_URL_ROOT.'/comm/action/index.php?mode=show_month&year='.$viewyear.'&month='.$viewmonth.'&day='.$viewday.$paramnoactionodate.'">';
//$viewmode .= '<span class="fa paddingleft imgforviewmode valignmiddle btnTitle-icon">';
$viewmode .= img_picto($langs->trans("ViewCal"), 'object_calendarmonth', 'class="pictoactionview block"');
//$viewmode .= '</span>';
$viewmode .= '<span class="valignmiddle text-plus-circle btnTitle-label hideonsmartphone">'.$langs->trans("ViewCal").'</span></a>';

$viewmode .= '<a class="btnTitle reposition" href="'.DOL_URL_ROOT.'/comm/action/index.php?mode=show_week&year='.$viewyear.'&month='.$viewmonth.'&day='.$viewday.$paramnoactionodate.'">';
//$viewmode .= '<span class="fa paddingleft imgforviewmode valignmiddle btnTitle-icon">';
$viewmode .= img_picto($langs->trans("ViewWeek"), 'object_calendarweek', 'class="pictoactionview block"');
//$viewmode .= '</span>';
$viewmode .= '<span class="valignmiddle text-plus-circle btnTitle-label hideonsmartphone">'.$langs->trans("ViewWeek").'</span></a>';

$viewmode .= '<a class="btnTitle reposition" href="'.DOL_URL_ROOT.'/comm/action/index.php?mode=show_day&year='.$viewyear.'&month='.$viewmonth.'&day='.$viewday.$paramnoactionodate.'">';
//$viewmode .= '<span class="fa paddingleft imgforviewmode valignmiddle btnTitle-icon">';
$viewmode .= img_picto($langs->trans("ViewDay"), 'object_calendarday', 'class="pictoactionview block"');
//$viewmode .= '</span>';
$viewmode .= '<span class="valignmiddle text-plus-circle btnTitle-label hideonsmartphone">'.$langs->trans("ViewDay").'</span></a>';

$viewmode .= '<a class="btnTitle reposition marginrightonly" href="'.DOL_URL_ROOT.'/comm/action/peruser.php?mode=show_peruser&year='.$viewyear.'&month='.$viewmonth.'&day='.$viewday.$paramnoactionodate.'">';
//$viewmode .= '<span class="fa paddingleft imgforviewmode valignmiddle btnTitle-icon">';
$viewmode .= img_picto($langs->trans("ViewPerUser"), 'object_calendarperuser', 'class="pictoactionview block"');
//$viewmode .= '</span>';
$viewmode .= '<span class="valignmiddle text-plus-circle btnTitle-label hideonsmartphone">'.$langs->trans("ViewPerUser").'</span></a>';

$viewmode .= '<span class="marginrightonly"></span>';

// Add more views from hooks
$parameters = array();
$reshook = $hookmanager->executeHooks('addCalendarView', $parameters, $object, $action);
if (empty($reshook)) {
	$viewmode .= $hookmanager->resPrint;
} elseif ($reshook > 1) {
	$viewmode = $hookmanager->resPrint;
}

$tmpforcreatebutton = dol_getdate(dol_now(), true);

$newparam = '&month='.str_pad($month, 2, "0", STR_PAD_LEFT).'&year='.$tmpforcreatebutton['year'];

//$param='month='.$monthshown.'&year='.$year;
$hourminsec = dol_print_date(dol_mktime(10, 0, 0, 1, 1, 1970, 'gmt'), '%H', 'gmt').'0000';	// Set $hourminsec to '100000' to auto set hour to 10:00 at creation

$url = DOL_URL_ROOT.'/comm/action/card.php?action=create';
$url .= '&datep='.sprintf("%04d%02d%02d", $tmpforcreatebutton['year'], $tmpforcreatebutton['mon'], $tmpforcreatebutton['mday']).$hourminsec;
$url .= '&backtopage='.urlencode($_SERVER["PHP_SELF"].($newparam ? '?'.$newparam : ''));

$newcardbutton = dolGetButtonTitle($langs->trans('AddAction'), '', 'fa fa-plus-circle', $url, '', $user->rights->agenda->myactions->create || $user->rights->agenda->allactions->create);

$param .= '&mode='.$mode;

print_barre_liste($langs->trans("Agenda"), $page, $_SERVER["PHP_SELF"], $param, $sortfield, $sortorder, $massactionbutton, $num, -1 * $nbtotalofrecords, 'object_action', 0, $nav.$newcardbutton, '', $limit, 0, 0, 1, $viewmode);

print $s;

$objecttmp = new ActionComm($db);
include DOL_DOCUMENT_ROOT.'/core/tpl/massactions_pre.tpl.php';

$moreforfilter = '';

$varpage = empty($contextpage) ? $_SERVER["PHP_SELF"] : $contextpage;
$selectedfields = $form->multiSelectArrayWithCheckbox('selectedfields', $arrayfields, $varpage); // This also change content of $arrayfields
if ($massactionbutton) {
	$selectedfields .= $form->showCheckAddButtons('checkforselect', 1);
}
$i = 0;

print '<div class="liste_titre liste_titre_bydiv centpercent">';
print_actions_filter($form, $canedit, $search_status, $year, $month, $day, $showbirthday, 0, $filtert, 0, $pid, $socid, $action, -1, $actioncode, $usergroup, '', $resourceid);
print '</div>';

print '<div class="div-table-responsive">';
print '<table class="tagtable liste'.($moreforfilter ? " listwithfilterbefore" : "").'">'."\n";

print '<tr class="liste_titre_filter">';
if (!empty($arrayfields['a.id']['checked'])) {
	print '<td class="liste_titre"><input type="text" class="maxwidth50" name="search_id" value="'.$search_id.'"></td>';
}
if (!empty($arrayfields['owner']['checked'])) {
	print '<td class="liste_titre"></td>';
}
if (!empty($arrayfields['c.libelle']['checked'])) {
	print '<td class="liste_titre"></td>';
}
if (!empty($arrayfields['a.label']['checked'])) {
	print '<td class="liste_titre"><input type="text" class="maxwidth75" name="search_title" value="'.$search_title.'"></td>';
}
if (!empty($arrayfields['a.note']['checked'])) {
	print '<td class="liste_titre"><input type="text" class="maxwidth75" name="search_note" value="'.$search_note.'"></td>';
}
if (!empty($arrayfields['a.datep']['checked'])) {
	print '<td class="liste_titre nowraponall" align="center">';
	print '<div class="nowrap">';
	print $form->selectDate($datestart_dtstart, 'datestart_dtstart', 0, 0, 1, '', 1, 0, 0, '', '', '', '', 1, '', $langs->trans('From'), 'tzuserrel');
	print '</div>';
	print '<div class="nowrap">';
	print $form->selectDate($datestart_dtend, 'datestart_dtend', 0, 0, 1, '', 1, 0, 0, '', '', '', '', 1, '', $langs->trans('To'), 'tzuserrel');
	print '</div>';
	print '</td>';
}
if (!empty($arrayfields['a.datep2']['checked'])) {
	print '<td class="liste_titre nowraponall" align="center">';
	print '<div class="nowrap">';
	print $form->selectDate($dateend_dtstart, 'dateend_dtstart', 0, 0, 1, '', 1, 0, 0, '', '', '', '', 1, '', $langs->trans('From'), 'tzuserrel');
	print '</div>';
	print '<div class="nowrap">';
	print $form->selectDate($dateend_dtend, 'dateend_dtend', 0, 0, 1, '', 1, 0, 0, '', '', '', '', 1, '', $langs->trans('To'), 'tzuserrel');
	print '</div>';
	print '</td>';
}
if (!empty($arrayfields['s.nom']['checked'])) {
	print '<td class="liste_titre"></td>';
}
if (!empty($arrayfields['a.fk_contact']['checked'])) {
	print '<td class="liste_titre"></td>';
}
if (!empty($arrayfields['a.fk_element']['checked'])) {
	print '<td class="liste_titre"></td>';
}

// Extra fields
include DOL_DOCUMENT_ROOT.'/core/tpl/extrafields_list_search_input.tpl.php';

// Fields from hook
$parameters = array('arrayfields'=>$arrayfields);
$reshook = $hookmanager->executeHooks('printFieldListOption', $parameters); // Note that $action and $object may have been modified by hook
print $hookmanager->resPrint;

if (!empty($arrayfields['a.datec']['checked'])) {
	print '<td class="liste_titre"></td>';
}
if (!empty($arrayfields['a.tms']['checked'])) {
	print '<td class="liste_titre"></td>';
}
if (!empty($arrayfields['a.percent']['checked'])) {
	print '<td class="liste_titre center">';
	$formactions->form_select_status_action('formaction', $search_status, 1, 'search_status', 1, 2, 'minwidth100imp maxwidth125');
	print ajax_combobox('selectsearch_status');
	print '</td>';
}
// Action column
print '<td class="liste_titre" align="middle">';
$searchpicto = $form->showFilterButtons();
print $searchpicto;
print '</td>';
print '</tr>'."\n";

$totalarray = array();
$totalarray['nbfield'] = 0;

// Fields title label
// --------------------------------------------------------------------
print '<tr class="liste_titre">';
if (!empty($arrayfields['a.id']['checked'])) {
	print_liste_field_titre($arrayfields['a.id']['label'], $_SERVER["PHP_SELF"], "a.id", $param, "", "", $sortfield, $sortorder);
	$totalarray['nbfield']++;
}
if (!empty($arrayfields['owner']['checked'])) {
	print_liste_field_titre($arrayfields['owner']['label'], $_SERVER["PHP_SELF"], "", $param, "", "", $sortfield, $sortorder);
	$totalarray['nbfield']++;
}
if (!empty($arrayfields['c.libelle']['checked'])) {
	print_liste_field_titre($arrayfields['c.libelle']['label'], $_SERVER["PHP_SELF"], "c.libelle", $param, "", "", $sortfield, $sortorder);
	$totalarray['nbfield']++;
}
if (!empty($arrayfields['a.label']['checked'])) {
	print_liste_field_titre($arrayfields['a.label']['label'], $_SERVER["PHP_SELF"], "a.label", $param, "", "", $sortfield, $sortorder);
	$totalarray['nbfield']++;
}
if (!empty($arrayfields['a.note']['checked'])) {
	print_liste_field_titre($arrayfields['a.note']['label'], $_SERVER["PHP_SELF"], "a.note", $param, "", "", $sortfield, $sortorder);
	$totalarray['nbfield']++;
}
//if (! empty($conf->global->AGENDA_USE_EVENT_TYPE))
if (!empty($arrayfields['a.datep']['checked'])) {
	print_liste_field_titre($arrayfields['a.datep']['label'], $_SERVER["PHP_SELF"], "a.datep,a.id", $param, '', 'align="center"', $sortfield, $sortorder);
	$totalarray['nbfield']++;
}
if (!empty($arrayfields['a.datep2']['checked'])) {
	print_liste_field_titre($arrayfields['a.datep2']['label'], $_SERVER["PHP_SELF"], "a.datep2", $param, '', 'align="center"', $sortfield, $sortorder);
	$totalarray['nbfield']++;
}
if (!empty($arrayfields['s.nom']['checked'])) {
	print_liste_field_titre($arrayfields['s.nom']['label'], $_SERVER["PHP_SELF"], "s.nom", $param, "", "", $sortfield, $sortorder);
	$totalarray['nbfield']++;
}
if (!empty($arrayfields['a.fk_contact']['checked'])) {
	print_liste_field_titre($arrayfields['a.fk_contact']['label'], $_SERVER["PHP_SELF"], "", $param, "", "", $sortfield, $sortorder);
	$totalarray['nbfield']++;
}
if (!empty($arrayfields['a.fk_element']['checked'])) {
	print_liste_field_titre($arrayfields['a.fk_element']['label'], $_SERVER["PHP_SELF"], "", $param, "", "", $sortfield, $sortorder);
	$totalarray['nbfield']++;
}
// Extra fields
include DOL_DOCUMENT_ROOT.'/core/tpl/extrafields_list_search_title.tpl.php';
// Hook fields
$parameters = array('arrayfields'=>$arrayfields, 'param'=>$param, 'sortfield'=>$sortfield, 'sortorder'=>$sortorder);
$reshook = $hookmanager->executeHooks('printFieldListTitle', $parameters); // Note that $action and $object may have been modified by hook
print $hookmanager->resPrint;

if (!empty($arrayfields['a.datec']['checked'])) {
	print_liste_field_titre($arrayfields['a.datec']['label'], $_SERVER["PHP_SELF"], "a.datec,a.id", $param, "", 'align="center"', $sortfield, $sortorder);
	$totalarray['nbfield']++;
}
if (!empty($arrayfields['a.tms']['checked'])) {
	print_liste_field_titre($arrayfields['a.tms']['label'], $_SERVER["PHP_SELF"], "a.tms,a.id", $param, "", 'align="center"', $sortfield, $sortorder);
	$totalarray['nbfield']++;
}

if (!empty($arrayfields['a.percent']['checked'])) {
	print_liste_field_titre("Status", $_SERVER["PHP_SELF"], "a.percent", $param, "", 'align="center"', $sortfield, $sortorder);
	$totalarray['nbfield']++;
}
print_liste_field_titre($selectedfields, $_SERVER["PHP_SELF"], "", '', '', 'align="center"', $sortfield, $sortorder, 'maxwidthsearch ');
$totalarray['nbfield']++;
print "</tr>\n";

$now = dol_now();
$delay_warning = $conf->global->MAIN_DELAY_ACTIONS_TODO * 24 * 60 * 60;

require_once DOL_DOCUMENT_ROOT.'/comm/action/class/cactioncomm.class.php';
$caction = new CActionComm($db);
$arraylist = $caction->liste_array(1, 'code', '', (empty($conf->global->AGENDA_USE_EVENT_TYPE) ? 1 : 0), '', 1);
$contactListCache = array();

// Loop on record
// --------------------------------------------------------------------
$i = 0;
//$savnbfield = $totalarray['nbfield'];
//$totalarray['nbfield'] = 0;
$imaxinloop = ($limit ? min($num, $limit) : $num);
while ($i < $imaxinloop) {
	$obj = $db->fetch_object($resql);
	if (empty($obj)) {
		break; // Should not happen
	}

	// Store properties in $object
	$object->setVarsFromFetchObj($obj);

	// Discard auto action if option is on
	if (!empty($conf->global->AGENDA_ALWAYS_HIDE_AUTO) && $obj->type_code == 'AC_OTH_AUTO') {
		$i++;
		continue;
	}

	$actionstatic->id = $obj->id;
	$actionstatic->ref = $obj->id;
	$actionstatic->code = $obj->code;
	$actionstatic->type_code = $obj->type_code;
	$actionstatic->type_label = $obj->type_label;
	$actionstatic->type_picto = $obj->type_picto;
	$actionstatic->type_color = $obj->type_color;
	$actionstatic->label = $obj->label;
	$actionstatic->location = $obj->location;
	$actionstatic->note_private = dol_htmlentitiesbr($obj->note);
	$actionstatic->datep = $db->jdate($obj->dp);
	$actionstatic->percentage = $obj->percent;
	$actionstatic->authorid = $obj->fk_user_author;
	$actionstatic->userownerid = $obj->fk_user_action;

	// Initialize $this->userassigned && this->socpeopleassigned array && this->userownerid
	// but only if we need it
	if (!empty($arrayfields['a.fk_contact']['checked'])) {
		$actionstatic->fetchResources();
	}

	print '<tr class="oddeven">';

	// Ref
	if (!empty($arrayfields['a.id']['checked'])) {
		print '<td class="nowraponall">';
		print $actionstatic->getNomUrl(1, -1);
		print '</td>';
	}

	// User owner
	if (!empty($arrayfields['owner']['checked'])) {
		print '<td class="tdoverflowmax150">'; // With edge and chrome the td overflow is not supported correctly when content is not full text.
		if ($obj->fk_user_action > 0) {
			$userstatic->fetch($obj->fk_user_action);
			print $userstatic->getNomUrl(-1);
		} else {
			print '&nbsp;';
		}
		print '</td>';
	}

	// Type
	if (!empty($arrayfields['c.libelle']['checked'])) {
		print '<td class="nowraponall">';
		print $actionstatic->getTypePicto();
		$labeltype = $obj->type_code;
		if (empty($conf->global->AGENDA_USE_EVENT_TYPE) && empty($arraylist[$labeltype])) {
			$labeltype = 'AC_OTH';
		}
		if ($actionstatic->type_code == 'AC_OTH' && $actionstatic->code == 'TICKET_MSG') {
			$labeltype = $langs->trans("Message");
		} else {
			if (!empty($arraylist[$labeltype])) {
				$labeltype = $arraylist[$labeltype];
			}
			if ($obj->type_code == 'AC_OTH_AUTO' && ($obj->type_code != $obj->code) && $labeltype && !empty($arraylist[$obj->code])) {
				$labeltype .= ' - '.$arraylist[$obj->code]; // Use code in priority on type_code
			}
		}
		print dol_trunc($labeltype, 28);
		print '</td>';
	}

	// Label
	if (!empty($arrayfields['a.label']['checked'])) {
		print '<td class="tdoverflowmax200" title="'.dol_escape_htmltag($actionstatic->label).'">';
		print $actionstatic->label;
		print '</td>';
	}

	// Description
	if (!empty($arrayfields['a.note']['checked'])) {
		print '<td class="tdoverflowonsmartphone">';
		$text = dolGetFirstLineOfText(dol_string_nohtmltag($actionstatic->note_private, 1));
		print $form->textwithtooltip(dol_trunc($text, 48), $actionstatic->note_private);
		print '</td>';
	}

	$formatToUse = $obj->fulldayevent ? 'day' : 'dayhour';

	// Start date
	if (!empty($arrayfields['a.datep']['checked'])) {
		print '<td class="center nowraponall">';
		if (empty($obj->fulldayevent)) {
			print dol_print_date($db->jdate($obj->dp), $formatToUse, 'tzuserrel');
		} else {
			$tzforfullday = getDolGlobalString('MAIN_STORE_FULL_EVENT_IN_GMT');
			print dol_print_date($db->jdate($obj->dp), $formatToUse, ($tzforfullday ? $tzforfullday : 'tzuserrel'));
		}
		$late = 0;
		if ($actionstatic->hasDelay() && $actionstatic->percentage >= 0 && $actionstatic->percentage < 100 ) {
			$late = 1;
		}
		if ($late) {
			print img_warning($langs->trans("Late")).' ';
		}
		print '</td>';
	}

	// End date
	if (!empty($arrayfields['a.datep2']['checked'])) {
		print '<td class="center nowraponall">';
		if (empty($obj->fulldayevent)) {
			print dol_print_date($db->jdate($obj->dp2), $formatToUse, 'tzuserrel');
		} else {
			$tzforfullday = getDolGlobalString('MAIN_STORE_FULL_EVENT_IN_GMT');
			print dol_print_date($db->jdate($obj->dp2), $formatToUse, ($tzforfullday ? $tzforfullday : 'tzuserrel'));
		}
		print '</td>';
	}

	// Third party
	if (!empty($arrayfields['s.nom']['checked'])) {
		print '<td class="tdoverflowmax150">';
		if ($obj->socid > 0) {
			$societestatic->id = $obj->socid;
			$societestatic->client = $obj->client;
			$societestatic->name = $obj->societe;
			$societestatic->email = $obj->socemail;

			print $societestatic->getNomUrl(1, '', 28);
		} else {
			print '&nbsp;';
		}
		print '</td>';
	}

	// Contact
	if (!empty($arrayfields['a.fk_contact']['checked'])) {
		print '<td class="tdoverflowmax100">';

		if (!empty($actionstatic->socpeopleassigned)) {
			$contactList = array();
			foreach ($actionstatic->socpeopleassigned as $socpeopleassigned) {
				if (!isset($contactListCache[$socpeopleassigned['id']])) {
					// if no cache found we fetch it
					$contact = new Contact($db);
					if ($contact->fetch($socpeopleassigned['id']) > 0) {
						$contactListCache[$socpeopleassigned['id']] = $contact->getNomUrl(1, '', 0);
						$contactList[] = $contact->getNomUrl(1, '', 0);
					}
				} else {
					// use cache
					$contactList[] = $contactListCache[$socpeopleassigned['id']];
				}
			}
			if (!empty($contactList)) {
				print implode(', ', $contactList);
			}
		} elseif ($obj->fk_contact > 0) { //keep for retrocompatibility with faraway event
			$contactstatic->id = $obj->fk_contact;
			$contactstatic->email = $obj->email;
			$contactstatic->lastname = $obj->lastname;
			$contactstatic->firstname = $obj->firstname;
			$contactstatic->phone_pro = $obj->phone_pro;
			$contactstatic->phone_mobile = $obj->phone_mobile;
			$contactstatic->phone_perso = $obj->phone_perso;
			$contactstatic->country_id = $obj->country_id;
			print $contactstatic->getNomUrl(1, '', 0);
		} else {
			print "&nbsp;";
		}
		print '</td>';
	}

	// Linked object
	if (!empty($arrayfields['a.fk_element']['checked'])) {
		print '<td class="tdoverflowmax150">';
		//var_dump($obj->fkelement.' '.$obj->elementtype);
		if ($obj->fk_element > 0 && !empty($obj->elementtype)) {
			include_once DOL_DOCUMENT_ROOT.'/core/lib/functions2.lib.php';
			print dolGetElementUrl($obj->fk_element, $obj->elementtype, 1);
		} else {
			print "&nbsp;";
		}
		print '</td>';
	}

	// Extra fields
	include DOL_DOCUMENT_ROOT.'/core/tpl/extrafields_list_print_fields.tpl.php';
	// Fields from hook
	$parameters = array('arrayfields'=>$arrayfields, 'obj'=>$obj, 'i'=>$i, 'totalarray'=>&$totalarray);
	$reshook = $hookmanager->executeHooks('printFieldListValue', $parameters); // Note that $action and $object may have been modified by hook
	print $hookmanager->resPrint;

	// Date creation
	if (!empty($arrayfields['a.datec']['checked'])) {
		// Status/Percent
		print '<td align="center" class="nowrap">'.dol_print_date($db->jdate($obj->datec), 'dayhour', 'tzuserrel').'</td>';
	}
	// Date update
	if (!empty($arrayfields['a.tms']['checked'])) {
		print '<td align="center" class="nowrap">'.dol_print_date($db->jdate($obj->datem), 'dayhour', 'tzuserrel').'</td>';
	}
	if (!empty($arrayfields['a.percent']['checked'])) {
		// Status/Percent
		$datep = $db->jdate($obj->dp);
		print '<td align="center" class="nowrap">'.$actionstatic->LibStatut($obj->percent, 5, 0, $datep).'</td>';
	}
	// Action column
	print '<td class="nowrap center">';
	if ($massactionbutton || $massaction) {   // If we are in select mode (massactionbutton defined) or if we have already selected and sent an action ($massaction) defined
		$selected = 0;
		if (in_array($obj->id, $arrayofselected)) {
			$selected = 1;
		}
		print '<input id="cb'.$obj->id.'" class="flat checkforselect" type="checkbox" name="toselect[]" value="'.$obj->id.'"'.($selected ? ' checked="checked"' : '').'>';
	}
	print '</td>';

	print '</tr>'."\n";

	$i++;
}
// If no record found
if ($num == 0) {
	print '<tr><td colspan="'.$totalarray['nbfield'].'"><span class="opacitymedium">'.$langs->trans("NoRecordFound").'</span></td></tr>';
}


print '</table>'."\n";
print '</div>'."\n";

print '</form>'."\n";

$db->free($resql);

// End of page
llxFooter();
$db->close();<|MERGE_RESOLUTION|>--- conflicted
+++ resolved
@@ -578,20 +578,10 @@
 		$nbtotalofrecords++;
 	}*/
 	/* The fast and low memory method to get and count full list converts the sql into a sql count */
-<<<<<<< HEAD
-	$sqlforcount = preg_replace('/^SELECT[a-zA-Z0-9\._\s\(\),]+FROM/i', 'SELECT COUNT(*) as nbtotalofrecords FROM', $sql);
-	$resql = $db->query($sqlforcount);
-	$objforcount = $db->fetch_object($resql);
-	$nbtotalofrecords = $objforcount->nbtotalofrecords;
-	if (($page * $limit) > $nbtotalofrecords) {	// if total of record found is smaller than page * limit, goto and load page 0
-		$page = 0;
-		$offset = 0;
-=======
 	$sqlforcount = preg_replace('/^'.preg_quote($sqlfields, '/').'/', 'SELECT COUNT(*) as nbtotalofrecords', $sql);
 	$sqlforcount = preg_replace('/GROUP BY .*$/', '', $sqlforcount);
 
 	$resql = $db->query($sqlforcount);
-
 	if (!$resql) {
 		dol_print_error($db);
 	} else {
@@ -602,7 +592,6 @@
 			$offset = 0;
 		}
 		$db->free($resql);
->>>>>>> c5ccf545
 	}
 }
 
