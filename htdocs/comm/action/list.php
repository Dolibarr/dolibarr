<?php
/* Copyright (C) 2001-2004 Rodolphe Quiedeville <rodolphe@quiedeville.org>
 * Copyright (C) 2003      Eric Seigne          <erics@rycks.com>
 * Copyright (C) 2004-2016 Laurent Destailleur  <eldy@users.sourceforge.net>
 * Copyright (C) 2005-2012 Regis Houssin        <regis.houssin@inodbox.com>
 * Copyright (C) 2017      Open-DSI             <support@open-dsi.fr>
 * Copyright (C) 2018-2021  Frédéric France         <frederic.france@netlogic.fr>
 * Copyright (C) 2020		Tobias Sekan		<tobias.sekan@startmail.com>
 *
 * This program is free software; you can redistribute it and/or modify
 * it under the terms of the GNU General Public License as published by
 * the Free Software Foundation; either version 3 of the License, or
 * (at your option) any later version.
 *
 * This program is distributed in the hope that it will be useful,
 * but WITHOUT ANY WARRANTY; without even the implied warranty of
 * MERCHANTABILITY or FITNESS FOR A PARTICULAR PURPOSE.  See the
 * GNU General Public License for more details.
 *
 * You should have received a copy of the GNU General Public License
 * along with this program. If not, see <https://www.gnu.org/licenses/>.
 */

/**
 *      \file       htdocs/comm/action/list.php
 *      \ingroup    agenda
 *		\brief      Page to list actions
 */

<<<<<<< HEAD
if (!defined("NOREDIRECTBYMAINTOLOGIN")) {
	define('NOREDIRECTBYMAINTOLOGIN', 1);
}

// Load Dolibarr environment
=======
>>>>>>> 2b412af5
require '../../main.inc.php';
require_once DOL_DOCUMENT_ROOT.'/contact/class/contact.class.php';
require_once DOL_DOCUMENT_ROOT.'/comm/action/class/actioncomm.class.php';
require_once DOL_DOCUMENT_ROOT.'/core/lib/date.lib.php';
require_once DOL_DOCUMENT_ROOT.'/core/lib/agenda.lib.php';
include_once DOL_DOCUMENT_ROOT.'/core/class/html.formactions.class.php';
require_once DOL_DOCUMENT_ROOT.'/core/class/extrafields.class.php';

// Load translation files required by the page
$langs->loadLangs(array("users", "companies", "agenda", "commercial", "other", "orders", "bills"));

$action = GETPOST('action', 'aZ09');
$massaction = GETPOST('massaction', 'alpha');
$contextpage = GETPOST('contextpage', 'aZ') ?GETPOST('contextpage', 'aZ') : 'actioncommlist'; // To manage different context of search
$optioncss = GETPOST('optioncss', 'alpha');
$toselect = GETPOST('toselect', 'array');
$confirm = GETPOST('confirm', 'alpha');

$disabledefaultvalues = GETPOST('disabledefaultvalues', 'int');

$mode = GETPOST('mode', 'aZ09');
if (empty($mode) && preg_match('/show_/', $action)) {
	$mode = $action;	// For backward compatibility
}
$resourceid = GETPOST("search_resourceid", "int") ?GETPOST("search_resourceid", "int") : GETPOST("resourceid", "int");
$pid = GETPOST("search_projectid", 'int', 3) ?GETPOST("search_projectid", 'int', 3) : GETPOST("projectid", 'int', 3);
$search_status = (GETPOST("search_status", 'aZ09') != '') ? GETPOST("search_status", 'aZ09') : GETPOST("status", 'aZ09');
$type = GETPOST('search_type', 'alphanohtml') ?GETPOST('search_type', 'alphanohtml') : GETPOST('type', 'alphanohtml');
$year = GETPOST("year", 'int');
$month = GETPOST("month", 'int');
$day = GETPOST("day", 'int');

// Set actioncode (this code must be same for setting actioncode into peruser, listacton and index)
if (GETPOST('search_actioncode', 'array')) {
	$actioncode = GETPOST('search_actioncode', 'array', 3);
	if (!count($actioncode)) {
		$actioncode = '0';
	}
} else {
	$actioncode = GETPOST("search_actioncode", "alpha", 3) ?GETPOST("search_actioncode", "alpha", 3) : (GETPOST("search_actioncode") == '0' ? '0' : ((empty($conf->global->AGENDA_DEFAULT_FILTER_TYPE) || $disabledefaultvalues) ? '' : $conf->global->AGENDA_DEFAULT_FILTER_TYPE));
}

$search_id = GETPOST('search_id', 'alpha');
$search_title = GETPOST('search_title', 'alpha');
$search_note = GETPOST('search_note', 'alpha');

$dateselect = dol_mktime(0, 0, 0, GETPOST('dateselectmonth', 'int'), GETPOST('dateselectday', 'int'), GETPOST('dateselectyear', 'int'), 'tzuserrel');
$datestart_dtstart = dol_mktime(0, 0, 0, GETPOST('datestart_dtstartmonth', 'int'), GETPOST('datestart_dtstartday', 'int'), GETPOST('datestart_dtstartyear', 'int'), 'tzuserrel');
$datestart_dtend = dol_mktime(23, 59, 59, GETPOST('datestart_dtendmonth', 'int'), GETPOST('datestart_dtendday', 'int'), GETPOST('datestart_dtendyear', 'int'), 'tzuserrel');
$dateend_dtstart = dol_mktime(0, 0, 0, GETPOST('dateend_dtstartmonth', 'int'), GETPOST('dateend_dtstartday', 'int'), GETPOST('dateend_dtstartyear', 'int'), 'tzuserrel');
$dateend_dtend = dol_mktime(23, 59, 59, GETPOST('dateend_dtendmonth', 'int'), GETPOST('dateend_dtendday', 'int'), GETPOST('dateend_dtendyear', 'int'), 'tzuserrel');
if ($search_status == '' && !GETPOSTISSET('search_status')) {
	$search_status = ((empty($conf->global->AGENDA_DEFAULT_FILTER_STATUS) || $disabledefaultvalues) ? '' : $conf->global->AGENDA_DEFAULT_FILTER_STATUS);
}
if (empty($mode) && !GETPOSTISSET('mode')) {
	$mode = (empty($conf->global->AGENDA_DEFAULT_VIEW) ? 'show_month' : $conf->global->AGENDA_DEFAULT_VIEW);
}

$filter = GETPOST("search_filter", 'alpha', 3) ?GETPOST("search_filter", 'alpha', 3) : GETPOST("filter", 'alpha', 3);
$filtert = GETPOST("search_filtert", "int", 3) ?GETPOST("search_filtert", "int", 3) : GETPOST("filtert", "int", 3);
$usergroup = GETPOST("search_usergroup", "int", 3) ?GETPOST("search_usergroup", "int", 3) : GETPOST("usergroup", "int", 3);
$showbirthday = empty($conf->use_javascript_ajax) ? (GETPOST("search_showbirthday", "int") ?GETPOST("search_showbirthday", "int") : GETPOST("showbirthday", "int")) : 1;

// Initialize technical object to manage hooks of page. Note that conf->hooks_modules contains array of hook context
$object = new ActionComm($db);
$hookmanager->initHooks(array('agendalist'));

$extrafields = new ExtraFields($db);

// fetch optionals attributes and labels
$extrafields->fetch_name_optionals_label($object->table_element);

$search_array_options = $extrafields->getOptionalsFromPost($object->table_element, '', 'search_');
// If not choice done on calendar owner, we filter on user.
if (empty($filtert) && empty($conf->global->AGENDA_ALL_CALENDARS)) {
	$filtert = $user->id;
}

$limit = GETPOST('limit', 'int') ?GETPOST('limit', 'int') : $conf->liste_limit;
$sortfield = GETPOST('sortfield', 'aZ09comma');
$sortorder = GETPOST('sortorder', 'aZ09comma');
$page = GETPOSTISSET('pageplusone') ? (GETPOST('pageplusone') - 1) : GETPOST("page", 'int');
if (empty($page) || $page < 0 || GETPOST('button_search', 'alpha') || GETPOST('button_removefilter', 'alpha')) {
	// If $page is not defined, or '' or -1 or if we click on clear filters
	$page = 0;
}
$offset = $limit * $page;
if (!$sortorder) {
	$sortorder = "DESC,DESC";
	if ($search_status == 'todo') {
		$sortorder = "DESC,DESC";
	}
}
if (!$sortfield) {
	$sortfield = "a.datep,a.id";
	if ($search_status == 'todo') {
		$sortfield = "a.datep,a.id";
	}
}

// Security check
$socid = GETPOST("search_socid", 'int') ?GETPOST("search_socid", 'int') : GETPOST("socid", 'int');
if ($user->socid) {
	$socid = $user->socid;
}
if ($socid < 0) {
	$socid = '';
}

$canedit = 1;
if (empty($user->rights->agenda->myactions->read)) {
	accessforbidden();
}
if (empty($user->rights->agenda->allactions->read)) {
	$canedit = 0;
}
if (empty($user->rights->agenda->allactions->read) || $filter == 'mine') {	// If no permission to see all, we show only affected to me
	$filtert = $user->id;
}

$arrayfields = array(
	'a.id'=>array('label'=>"Ref", 'checked'=>1),
	'owner'=>array('label'=>"Owner", 'checked'=>1),
	'c.libelle'=>array('label'=>"Type", 'checked'=>1),
	'a.label'=>array('label'=>"Title", 'checked'=>1),
	'a.note'=>array('label'=>'Description', 'checked'=>0),
	'a.datep'=>array('label'=>"DateStart", 'checked'=>1),
	'a.datep2'=>array('label'=>"DateEnd", 'checked'=>1),
	's.nom'=>array('label'=>"ThirdParty", 'checked'=>1),
	'a.fk_contact'=>array('label'=>"Contact", 'checked'=>0),
	'a.fk_element'=>array('label'=>"LinkedObject", 'checked'=>1, 'enabled'=>(!empty($conf->global->AGENDA_SHOW_LINKED_OBJECT))),
	'a.datec'=>array('label'=>'DateCreation', 'checked'=>0, 'position'=>510),
	'a.tms'=>array('label'=>'DateModification', 'checked'=>0, 'position'=>520),
	'a.percent'=>array('label'=>"Status", 'checked'=>1, 'position'=>1000)
);
// Extra fields
include DOL_DOCUMENT_ROOT.'/core/tpl/extrafields_list_array_fields.tpl.php';

$object->fields = dol_sort_array($object->fields, 'position');
$arrayfields = dol_sort_array($arrayfields, 'position');

$result = restrictedArea($user, 'agenda', 0, '', 'myactions');
if ($user->socid && $socid) {
	$result = restrictedArea($user, 'societe', $socid);
}


/*
 *	Actions
 */

if (GETPOST('cancel', 'alpha')) {
	$mode = 'list';
	$massaction = '';
}

if (GETPOST("viewcal") || GETPOST("viewweek") || GETPOST("viewday")) {
	$param = '';
	if (is_array($_POST)) {
		foreach ($_POST as $key => $val) {
			$param .= '&'.$key.'='.urlencode($val);
		}
	}
	//print $param;
	header("Location: ".DOL_URL_ROOT.'/comm/action/index.php?'.$param);
	exit;
}

$parameters = array('id'=>$socid);
$reshook = $hookmanager->executeHooks('doActions', $parameters, $object, $action); // Note that $action and $object may have been modified by some hooks
if ($reshook < 0) {
	setEventMessages($hookmanager->error, $hookmanager->errors, 'errors');
}

// Selection of new fields
include DOL_DOCUMENT_ROOT.'/core/actions_changeselectedfields.inc.php';
// Purge search criteria
if (GETPOST('button_removefilter_x', 'alpha') || GETPOST('button_removefilter.x', 'alpha') || GETPOST('button_removefilter', 'alpha')) { // All tests are required to be compatible with all browsers
	//$actioncode='';
	$search_id = '';
	$search_title = '';
	$search_note = '';
	$datestart_dtstart = '';
	$datestart_dtend = '';
	$dateend_dtstart = '';
	$dateend_dtend = '';
	$actioncode = '';
	$search_status = '';
	$pid = '';
	$socid = '';
	$resourceid = '';
	$filter = '';
	$filtert = '';
	$usergroup = '';
	$toselect = array();
	$search_array_options = array();
}

if (empty($reshook) && !empty($massaction)) {
	unset($percent);

	switch ($massaction) {
		case 'set_all_events_to_todo':
			$percent = ActionComm::EVENT_TODO;
			break;

		case 'set_all_events_to_in_progress':
			$percent = ActionComm::EVENT_IN_PROGRESS;
			break;

		case 'set_all_events_to_finished':
			$percent = ActionComm::EVENT_FINISHED;
			break;
	}

	if (isset($percent)) {
		foreach ($toselect as $toselectid) {
			$result = $object->updatePercent($toselectid, $percent);
			if ($result < 0) {
				dol_print_error($db);
				break;
			}
		}
	}
}

// As mass deletion happens with a confirm step, $massaction is not use for the final step (deletion).
if (empty($reshook)) {
	$objectclass = 'ActionComm';
	$objectlabel = 'Events';
	$uploaddir = true;
	// Only users that can delete any event can remove records.
	$permissiontodelete = $user->rights->agenda->allactions->delete;
	$permissiontoadd = $user->rights->agenda->myactions->create;
	include DOL_DOCUMENT_ROOT.'/core/actions_massactions.inc.php';
}

/*
 * View
 */

$form = new Form($db);
$userstatic = new User($db);
$formactions = new FormActions($db);

$actionstatic = new ActionComm($db);
$societestatic = new Societe($db);
$contactstatic = new Contact($db);

$nav = '';
$nav .= $form->selectDate($dateselect, 'dateselect', 0, 0, 1, '', 1, 0);
$nav .= ' <input type="submit" name="submitdateselect" class="button" value="'.$langs->trans("Refresh").'">';

$now = dol_now();

$help_url = 'EN:Module_Agenda_En|FR:Module_Agenda|ES:M&omodulodulo_Agenda';
$title = $langs->trans("Agenda");
llxHeader('', $title, $help_url);

// Define list of all external calendars
$listofextcals = array();

$param = '';
if (!empty($contextpage) && $contextpage != $_SERVER["PHP_SELF"]) {
	$param .= '&contextpage='.urlencode($contextpage);
}
if ($limit > 0 && $limit != $conf->liste_limit) {
	$param .= '&limit='.urlencode($limit);
}
if ($actioncode != '') {
	if (is_array($actioncode)) {
		foreach ($actioncode as $str_action) {
			$param .= "&search_actioncode[]=".urlencode($str_action);
		}
	} else {
		$param .= "&search_actioncode=".urlencode($actioncode);
	}
}
if ($resourceid > 0) {
	$param .= "&search_resourceid=".urlencode($resourceid);
}
if ($search_status != '') {
	$param .= "&search_status=".urlencode($search_status);
}
if ($filter) {
	$param .= "&search_filter=".urlencode($filter);
}
if ($filtert) {
	$param .= "&search_filtert=".urlencode($filtert);
}
if ($usergroup > 0) {
	$param .= "&search_usergroup=".urlencode($usergroup);
}
if ($socid > 0) {
	$param .= "&search_socid=".urlencode($socid);
}
if ($showbirthday) {
	$param .= "&search_showbirthday=1";
}
if ($pid) {
	$param .= "&search_projectid=".urlencode($pid);
}
if ($type) {
	$param .= "&search_type=".urlencode($type);
}
if ($search_id != '') {
	$param .= '&search_title='.urlencode($search_id);
}
if ($search_title != '') {
	$param .= '&search_title='.urlencode($search_title);
}
if ($search_note != '') {
	$param .= '&search_note='.urlencode($search_note);
}
if (GETPOST('datestartday_dtstart', 'int')) {
	$param .= '&datestartday_dtstart='.GETPOST('datestartday_dtstart', 'int');
}
if (GETPOST('datestartmonth_dtstart', 'int')) {
	$param .= '&datestartmonth_dtstart='.GETPOST('datestartmonth_dtstart', 'int');
}
if (GETPOST('datestartyear_dtstart', 'int')) {
	$param .= '&datestartyear_dtstart='.GETPOST('datestartyear_dtstart', 'int');
}
if (GETPOST('datestartday_dtend', 'int')) {
	$param .= '&datestartday_dtend='.GETPOST('datestartday_dtend', 'int');
}
if (GETPOST('datestartmonth_dtend', 'int')) {
	$param .= '&datestartmonth_dtend='.GETPOST('datestartmonth_dtend', 'int');
}
if (GETPOST('datestartyear_dtend', 'int')) {
	$param .= '&datestartyear_dtend='.GETPOST('datestartyear_dtend', 'int');
}
if (GETPOST('dateendday_dtstart', 'int')) {
	$param .= '&dateendday_dtstart='.GETPOST('dateendday_dtstart', 'int');
}
if (GETPOST('dateendmonth_dtstart', 'int')) {
	$param .= '&dateendmonth_dtstart='.GETPOST('dateendmonth_dtstart', 'int');
}
if (GETPOST('dateendyear_dtstart', 'int')) {
	$param .= '&dateendyear_dtstart='.GETPOST('dateendyear_dtstart', 'int');
}
if (GETPOST('dateendday_dtend', 'int')) {
	$param .= '&dateendday_dtend='.GETPOST('dateendday_dtend', 'int');
}
if (GETPOST('dateendmonth_dtend', 'int')) {
	$param .= '&dateendmonth_dtend='.GETPOST('dateendmonth_dtend', 'int');
}
if (GETPOST('dateendyear_dtend', 'int')) {
	$param .= '&dateendyear_dtend='.GETPOST('dateendyear_dtend', 'int');
}
if ($optioncss != '') {
	$param .= '&optioncss='.urlencode($optioncss);
}
// Add $param from extra fields
include DOL_DOCUMENT_ROOT.'/core/tpl/extrafields_list_search_param.tpl.php';

$paramnoactionodate = $param;

// List of mass actions available
$arrayofmassactions = array(
	'set_all_events_to_todo' => $langs->trans("SetAllEventsToTodo"),
	'set_all_events_to_in_progress' => $langs->trans("SetAllEventsToInProgress"),
	'set_all_events_to_finished' => $langs->trans("SetAllEventsToFinished"),
);
if ($user->rights->agenda->allactions->delete) {
	$arrayofmassactions['predelete'] = img_picto('', 'delete', 'class="pictofixedwidth"').$langs->trans("Delete");
}
if ($user->rights->agenda->myactions->create) {
	$arrayofmassactions['preaffecttag'] = img_picto('', 'category', 'class="pictofixedwidth"').$langs->trans("AffectTag");
}
if (GETPOST('nomassaction', 'int') || in_array($massaction, array('presend', 'predelete','preaffecttag'))) {
	$arrayofmassactions = array();
}
$massactionbutton = $form->selectMassAction('', $arrayofmassactions);

$sql = "SELECT";
if ($usergroup > 0) {
	$sql .= " DISTINCT";
}
$sql .= " s.nom as societe, s.rowid as socid, s.client, s.email as socemail,";
$sql .= " a.id, a.code, a.label, a.note, a.datep as dp, a.datep2 as dp2, a.fulldayevent, a.location,";
$sql .= ' a.fk_user_author,a.fk_user_action,';
$sql .= " a.fk_contact, a.note, a.percent as percent,";
$sql .= " a.fk_element, a.elementtype, a.datec, a.tms as datem,";
$sql .= " c.code as type_code, c.libelle as type_label, c.color as type_color, c.type as type_type, c.picto as type_picto,";
$sql .= " sp.lastname, sp.firstname, sp.email, sp.phone, sp.address, sp.phone as phone_pro, sp.phone_mobile, sp.phone_perso, sp.fk_pays as country_id";

// Add fields from extrafields
if (!empty($extrafields->attributes[$object->table_element]['label'])) {
	foreach ($extrafields->attributes[$object->table_element]['label'] as $key => $val) {
		$sql .= ($extrafields->attributes[$object->table_element]['type'][$key] != 'separate' ? ", ef.".$key." as options_".$key : '');
	}
}

// Add fields from hooks
$parameters = array();
$reshook = $hookmanager->executeHooks('printFieldListSelect', $parameters, $object, $action); // Note that $action and $object may have been modified by hook
$sql .= $hookmanager->resPrint;

$sql .= " FROM ".MAIN_DB_PREFIX."actioncomm as a";
$sql .= " LEFT JOIN ".MAIN_DB_PREFIX."actioncomm_extrafields as ef ON (a.id = ef.fk_object)";
if (empty($user->rights->societe->client->voir) && !$socid) {
	$sql .= " LEFT JOIN ".MAIN_DB_PREFIX."societe_commerciaux as sc ON a.fk_soc = sc.fk_soc";
}
$sql .= " LEFT JOIN ".MAIN_DB_PREFIX."societe as s ON a.fk_soc = s.rowid";
$sql .= " LEFT JOIN ".MAIN_DB_PREFIX."socpeople as sp ON a.fk_contact = sp.rowid";
$sql .= " ,".MAIN_DB_PREFIX."c_actioncomm as c";
// We must filter on resource table
if ($resourceid > 0) {
	$sql .= ", ".MAIN_DB_PREFIX."element_resources as r";
}
// We must filter on assignement table
if ($filtert > 0 || $usergroup > 0) {
	$sql .= ", ".MAIN_DB_PREFIX."actioncomm_resources as ar";
}
if ($usergroup > 0) {
	$sql .= " LEFT JOIN ".MAIN_DB_PREFIX."usergroup_user as ugu ON ugu.fk_user = ar.fk_element";
}
$sql .= " WHERE c.id = a.fk_action";
$sql .= ' AND a.entity IN ('.getEntity('agenda').')';
// Condition on actioncode
if (!empty($actioncode)) {
	if (empty($conf->global->AGENDA_USE_EVENT_TYPE)) {
		if ($actioncode == 'AC_NON_AUTO') {
			$sql .= " AND c.type != 'systemauto'";
		} elseif ($actioncode == 'AC_ALL_AUTO') {
			$sql .= " AND c.type = 'systemauto'";
		} else {
			if ($actioncode == 'AC_OTH') {
				$sql .= " AND c.type != 'systemauto'";
			}
			if ($actioncode == 'AC_OTH_AUTO') {
				$sql .= " AND c.type = 'systemauto'";
			}
		}
	} else {
		if ($actioncode == 'AC_NON_AUTO') {
			$sql .= " AND c.type != 'systemauto'";
		} elseif ($actioncode == 'AC_ALL_AUTO') {
			$sql .= " AND c.type = 'systemauto'";
		} else {
			if (is_array($actioncode)) {
				$sql .= " AND c.code IN (".$db->sanitize("'".implode("','", $actioncode)."'", 1).")";
			} else {
				$sql .= " AND c.code IN (".$db->sanitize("'".implode("','", explode(',', $actioncode))."'", 1).")";
			}
		}
	}
}
if ($resourceid > 0) {
	$sql .= " AND r.element_type = 'action' AND r.element_id = a.id AND r.resource_id = ".((int) $resourceid);
}
if ($pid) {
	$sql .= " AND a.fk_project=".((int) $pid);
}
if (empty($user->rights->societe->client->voir) && !$socid) {
	$sql .= " AND (a.fk_soc IS NULL OR sc.fk_user = ".((int) $user->id).")";
}
if ($socid > 0) {
	$sql .= " AND s.rowid = ".((int) $socid);
}
// We must filter on assignement table
if ($filtert > 0 || $usergroup > 0) {
	$sql .= " AND ar.fk_actioncomm = a.id AND ar.element_type='user'";
}
if ($type) {
	$sql .= " AND c.id = ".((int) $type);
}
if ($search_status == '0') {
	$sql .= " AND a.percent = 0";
}
if ($search_status == 'na') {
	$sql .= " AND a.percent = -1";
}	// Not applicable
if ($search_status == '50') {
	$sql .= " AND (a.percent > 0 AND a.percent < 100)";
}	// Running already started
if ($search_status == '100') {
	$sql .= " AND a.percent = 100";
}
if ($search_status == 'done') {
	$sql .= " AND (a.percent = 100)";
}
if ($search_status == 'todo') {
	$sql .= " AND (a.percent >= 0 AND a.percent < 100)";
}
if ($search_id) {
	$sql .= natural_search("a.id", $search_id, 1);
}
if ($search_title) {
	$sql .= natural_search("a.label", $search_title);
}
if ($search_note) {
	$sql .= natural_search('a.note', $search_note);
}
// We must filter on assignement table
if ($filtert > 0 || $usergroup > 0) {
	$sql .= " AND (";
	if ($filtert > 0) {
		$sql .= "(ar.fk_element = ".((int) $filtert)." OR (ar.fk_element IS NULL AND a.fk_user_action = ".((int) $filtert)."))"; // The OR is for backward compatibility
	}
	if ($usergroup > 0) {
		$sql .= ($filtert > 0 ? " OR " : "")." ugu.fk_usergroup = ".((int) $usergroup);
	}
	$sql .= ")";
}

// The second or of next test is to take event with no end date (we suppose duration is 1 hour in such case)
if ($dateselect > 0) {
	$sql .= " AND ((a.datep2 >= '".$db->idate($dateselect)."' AND a.datep <= '".$db->idate($dateselect + 3600 * 24 - 1)."') OR (a.datep2 IS NULL AND a.datep > '".$db->idate($dateselect - 3600)."' AND a.datep <= '".$db->idate($dateselect + 3600 * 24 - 1)."'))";
}
if ($datestart_dtstart > 0) {
	$sql .= " AND a.datep >= '".$db->idate($datestart_dtstart)."'";
}
if ($datestart_dtend > 0) {
	$sql .= " AND a.datep <= '".$db->idate($datestart_dtend)."'";
}
if ($dateend_dtstart > 0) {
	$sql .= " AND a.datep2 >= '".$db->idate($dateend_dtstart)."'";
}
if ($dateend_dtend > 0) {
	$sql .= " AND a.datep2 <= '".$db->idate($dateend_dtend)."'";
}

// Add where from extra fields
include DOL_DOCUMENT_ROOT.'/core/tpl/extrafields_list_search_sql.tpl.php';

// Add where from hooks
$parameters = array();
$reshook = $hookmanager->executeHooks('printFieldListWhere', $parameters, $object, $action); // Note that $action and $object may have been modified by hook
$sql .= $hookmanager->resPrint;

// Count total nb of records
$nbtotalofrecords = '';
if (empty($conf->global->MAIN_DISABLE_FULL_SCANLIST)) {
	/* This old and fast method to get and count full list returns all record so use a high amount of memory.
	 $resql = $db->query($sql);
	 $nbtotalofrecords = $db->num_rows($resql);
	 */
	/* The slow method does not consume memory on mysql (not tested on pgsql) */
	/*$resql = $db->query($sql, 0, 'auto', 1);
	while ($db->fetch_object($resql)) {
		$nbtotalofrecords++;
	}*/
	/* The fast and low memory method to get and count full list converts the sql into a sql count */
	$sqlforcount = preg_replace('/^SELECT[a-zA-Z0-9\._\s\(\),]+FROM/i', 'SELECT COUNT(*) as nbtotalofrecords FROM', $sql);
	$resql = $db->query($sqlforcount);
	$objforcount = $db->fetch_object($resql);
	$nbtotalofrecords = $objforcount->nbtotalofrecords;
	if (($page * $limit) > $nbtotalofrecords) {	// if total of record found is smaller than page * limit, goto and load page 0
		$page = 0;
		$offset = 0;
	}
	$db->free($resql);
}

// Complete request and execute it with limit
$sql .= $db->order($sortfield, $sortorder);
if ($limit) {
	$sql .= $db->plimit($limit + 1, $offset);
}

$resql = $db->query($sql);
if (!$resql) {
	dol_print_error($db);
	exit;
}

$num = $db->num_rows($resql);

$arrayofselected = is_array($toselect) ? $toselect : array();

// Local calendar
$newtitle = '<div class="nowrap clear inline-block minheight30 margintoponly">';
$newtitle .= '<input type="checkbox" id="check_mytasks" name="check_mytasks" checked disabled> '.$langs->trans("LocalAgenda").' &nbsp; ';
$newtitle .= '</div>';
//$newtitle=$langs->trans($title);

$tabactive = 'cardlist';

$head = calendars_prepare_head($param);

print '<form method="POST" id="searchFormList" class="listactionsfilter" action="'.$_SERVER["PHP_SELF"].'">'."\n";

if ($optioncss != '') {
	print '<input type="hidden" name="optioncss" value="'.$optioncss.'">';
}
print '<input type="hidden" name="token" value="'.newToken().'">';
print '<input type="hidden" name="formfilteraction" id="formfilteraction" value="list">';
print '<input type="hidden" name="sortfield" value="'.$sortfield.'">';
print '<input type="hidden" name="sortorder" value="'.$sortorder.'">';
print '<input type="hidden" name="type" value="'.$type.'">';
$nav = '';

if ($filter) {
	$nav .= '<input type="hidden" name="search_filter" value="'.$filter.'">';
}
if ($showbirthday) {
	$nav .= '<input type="hidden" name="search_showbirthday" value="1">';
}
print $nav;

//print dol_get_fiche_head($head, $tabactive, $langs->trans('Agenda'), 0, 'action');
//print_actions_filter($form, $canedit, $search_status, $year, $month, $day, $showbirthday, 0, $filtert, 0, $pid, $socid, $action, -1, $actioncode, $usergroup, '', $resourceid);
//print dol_get_fiche_end();


$s = $newtitle;

// Calendars from hooks
$parameters = array();
$reshook = $hookmanager->executeHooks('addCalendarChoice', $parameters, $object, $action);
if (empty($reshook)) {
	$s .= $hookmanager->resPrint;
} elseif ($reshook > 1) {
	$s = $hookmanager->resPrint;
}
$viewyear = is_object($object) ? dol_print_date($object->datep, '%Y') : '';
$viewmonth = is_object($object) ? dol_print_date($object->datep, '%m') : '';
$viewday = is_object($object) ? dol_print_date($object->datep, '%d') : '';
$viewmode = '';
$viewmode .= '<a class="btnTitle btnTitleSelected reposition" href="'.DOL_URL_ROOT.'/comm/action/list.php?mode=show_list&restore_lastsearch_values=1'.$paramnoactionodate.'">';
//$viewmode .= '<span class="fa paddingleft imgforviewmode valignmiddle btnTitle-icon">';
$viewmode .= img_picto($langs->trans("List"), 'object_calendarlist', 'class="imgforviewmode pictoactionview block"');
//$viewmode .= '</span>';
$viewmode .= '<span class="valignmiddle text-plus-circle btnTitle-label hideonsmartphone">'.$langs->trans("ViewList").'</span></a>';

$viewmode .= '<a class="btnTitle reposition" href="'.DOL_URL_ROOT.'/comm/action/index.php?mode=show_month&year='.$viewyear.'&month='.$viewmonth.'&day='.$viewday.$paramnoactionodate.'">';
//$viewmode .= '<span class="fa paddingleft imgforviewmode valignmiddle btnTitle-icon">';
$viewmode .= img_picto($langs->trans("ViewCal"), 'object_calendarmonth', 'class="pictoactionview block"');
//$viewmode .= '</span>';
$viewmode .= '<span class="valignmiddle text-plus-circle btnTitle-label hideonsmartphone">'.$langs->trans("ViewCal").'</span></a>';

$viewmode .= '<a class="btnTitle reposition" href="'.DOL_URL_ROOT.'/comm/action/index.php?mode=show_week&year='.$viewyear.'&month='.$viewmonth.'&day='.$viewday.$paramnoactionodate.'">';
//$viewmode .= '<span class="fa paddingleft imgforviewmode valignmiddle btnTitle-icon">';
$viewmode .= img_picto($langs->trans("ViewWeek"), 'object_calendarweek', 'class="pictoactionview block"');
//$viewmode .= '</span>';
$viewmode .= '<span class="valignmiddle text-plus-circle btnTitle-label hideonsmartphone">'.$langs->trans("ViewWeek").'</span></a>';

$viewmode .= '<a class="btnTitle reposition" href="'.DOL_URL_ROOT.'/comm/action/index.php?mode=show_day&year='.$viewyear.'&month='.$viewmonth.'&day='.$viewday.$paramnoactionodate.'">';
//$viewmode .= '<span class="fa paddingleft imgforviewmode valignmiddle btnTitle-icon">';
$viewmode .= img_picto($langs->trans("ViewDay"), 'object_calendarday', 'class="pictoactionview block"');
//$viewmode .= '</span>';
$viewmode .= '<span class="valignmiddle text-plus-circle btnTitle-label hideonsmartphone">'.$langs->trans("ViewDay").'</span></a>';

$viewmode .= '<a class="btnTitle reposition marginrightonly" href="'.DOL_URL_ROOT.'/comm/action/peruser.php?mode=show_peruser&year='.$viewyear.'&month='.$viewmonth.'&day='.$viewday.$paramnoactionodate.'">';
//$viewmode .= '<span class="fa paddingleft imgforviewmode valignmiddle btnTitle-icon">';
$viewmode .= img_picto($langs->trans("ViewPerUser"), 'object_calendarperuser', 'class="pictoactionview block"');
//$viewmode .= '</span>';
$viewmode .= '<span class="valignmiddle text-plus-circle btnTitle-label hideonsmartphone">'.$langs->trans("ViewPerUser").'</span></a>';

$viewmode .= '<span class="marginrightonly"></span>';

// Add more views from hooks
$parameters = array();
$reshook = $hookmanager->executeHooks('addCalendarView', $parameters, $object, $action);
if (empty($reshook)) {
	$viewmode .= $hookmanager->resPrint;
} elseif ($reshook > 1) {
	$viewmode = $hookmanager->resPrint;
}

$tmpforcreatebutton = dol_getdate(dol_now(), true);

$newparam = '&month='.str_pad($month, 2, "0", STR_PAD_LEFT).'&year='.$tmpforcreatebutton['year'];

//$param='month='.$monthshown.'&year='.$year;
$hourminsec = dol_print_date(dol_mktime(10, 0, 0, 1, 1, 1970, 'gmt'), '%H', 'gmt').'0000';	// Set $hourminsec to '100000' to auto set hour to 10:00 at creation

$url = DOL_URL_ROOT.'/comm/action/card.php?action=create';
$url .= '&datep='.sprintf("%04d%02d%02d", $tmpforcreatebutton['year'], $tmpforcreatebutton['mon'], $tmpforcreatebutton['mday']).$hourminsec;
$url .= '&backtopage='.urlencode($_SERVER["PHP_SELF"].($newparam ? '?'.$newparam : ''));

$newcardbutton = dolGetButtonTitle($langs->trans('AddAction'), '', 'fa fa-plus-circle', $url, '', $user->rights->agenda->myactions->create || $user->rights->agenda->allactions->create);

$param .= '&mode='.$mode;

print_barre_liste($langs->trans("Agenda"), $page, $_SERVER["PHP_SELF"], $param, $sortfield, $sortorder, $massactionbutton, $num, -1 * $nbtotalofrecords, 'object_action', 0, $nav.$newcardbutton, '', $limit, 0, 0, 1, $viewmode);

print $s;

$objecttmp = new ActionComm($db);
include DOL_DOCUMENT_ROOT.'/core/tpl/massactions_pre.tpl.php';

$moreforfilter = '';

$varpage = empty($contextpage) ? $_SERVER["PHP_SELF"] : $contextpage;
$selectedfields = $form->multiSelectArrayWithCheckbox('selectedfields', $arrayfields, $varpage); // This also change content of $arrayfields
if ($massactionbutton) {
	$selectedfields .= $form->showCheckAddButtons('checkforselect', 1);
}
$i = 0;

print '<div class="liste_titre liste_titre_bydiv centpercent">';
print_actions_filter($form, $canedit, $search_status, $year, $month, $day, $showbirthday, 0, $filtert, 0, $pid, $socid, $action, -1, $actioncode, $usergroup, '', $resourceid);
print '</div>';

print '<div class="div-table-responsive">';
print '<table class="tagtable liste'.($moreforfilter ? " listwithfilterbefore" : "").'">'."\n";

print '<tr class="liste_titre_filter">';
if (!empty($arrayfields['a.id']['checked'])) {
	print '<td class="liste_titre"><input type="text" class="maxwidth50" name="search_id" value="'.$search_id.'"></td>';
}
if (!empty($arrayfields['owner']['checked'])) {
	print '<td class="liste_titre"></td>';
}
if (!empty($arrayfields['c.libelle']['checked'])) {
	print '<td class="liste_titre"></td>';
}
if (!empty($arrayfields['a.label']['checked'])) {
	print '<td class="liste_titre"><input type="text" class="maxwidth75" name="search_title" value="'.$search_title.'"></td>';
}
if (!empty($arrayfields['a.note']['checked'])) {
	print '<td class="liste_titre"><input type="text" class="maxwidth75" name="search_note" value="'.$search_note.'"></td>';
}
if (!empty($arrayfields['a.datep']['checked'])) {
	print '<td class="liste_titre nowraponall" align="center">';
	print '<div class="nowrap">';
	print $form->selectDate($datestart_dtstart, 'datestart_dtstart', 0, 0, 1, '', 1, 0, 0, '', '', '', '', 1, '', $langs->trans('From'), 'tzuserrel');
	print '</div>';
	print '<div class="nowrap">';
	print $form->selectDate($datestart_dtend, 'datestart_dtend', 0, 0, 1, '', 1, 0, 0, '', '', '', '', 1, '', $langs->trans('To'), 'tzuserrel');
	print '</div>';
	print '</td>';
}
if (!empty($arrayfields['a.datep2']['checked'])) {
	print '<td class="liste_titre nowraponall" align="center">';
	print '<div class="nowrap">';
	print $form->selectDate($dateend_dtstart, 'dateend_dtstart', 0, 0, 1, '', 1, 0, 0, '', '', '', '', 1, '', $langs->trans('From'), 'tzuserrel');
	print '</div>';
	print '<div class="nowrap">';
	print $form->selectDate($dateend_dtend, 'dateend_dtend', 0, 0, 1, '', 1, 0, 0, '', '', '', '', 1, '', $langs->trans('To'), 'tzuserrel');
	print '</div>';
	print '</td>';
}
if (!empty($arrayfields['s.nom']['checked'])) {
	print '<td class="liste_titre"></td>';
}
if (!empty($arrayfields['a.fk_contact']['checked'])) {
	print '<td class="liste_titre"></td>';
}
if (!empty($arrayfields['a.fk_element']['checked'])) {
	print '<td class="liste_titre"></td>';
}

// Extra fields
include DOL_DOCUMENT_ROOT.'/core/tpl/extrafields_list_search_input.tpl.php';

// Fields from hook
$parameters = array('arrayfields'=>$arrayfields);
$reshook = $hookmanager->executeHooks('printFieldListOption', $parameters); // Note that $action and $object may have been modified by hook
print $hookmanager->resPrint;

if (!empty($arrayfields['a.datec']['checked'])) {
	print '<td class="liste_titre"></td>';
}
if (!empty($arrayfields['a.tms']['checked'])) {
	print '<td class="liste_titre"></td>';
}
if (!empty($arrayfields['a.percent']['checked'])) {
	print '<td class="liste_titre center">';
	$formactions->form_select_status_action('formaction', $search_status, 1, 'search_status', 1, 2, 'minwidth100imp maxwidth125');
	print ajax_combobox('selectsearch_status');
	print '</td>';
}
// Action column
print '<td class="liste_titre" align="middle">';
$searchpicto = $form->showFilterButtons();
print $searchpicto;
print '</td>';
print '</tr>'."\n";

$totalarray = array();
$totalarray['nbfield'] = 0;

// Fields title label
// --------------------------------------------------------------------
print '<tr class="liste_titre">';
if (!empty($arrayfields['a.id']['checked'])) {
	print_liste_field_titre($arrayfields['a.id']['label'], $_SERVER["PHP_SELF"], "a.id", $param, "", "", $sortfield, $sortorder);
	$totalarray['nbfield']++;
}
if (!empty($arrayfields['owner']['checked'])) {
	print_liste_field_titre($arrayfields['owner']['label'], $_SERVER["PHP_SELF"], "", $param, "", "", $sortfield, $sortorder);
	$totalarray['nbfield']++;
}
if (!empty($arrayfields['c.libelle']['checked'])) {
	print_liste_field_titre($arrayfields['c.libelle']['label'], $_SERVER["PHP_SELF"], "c.libelle", $param, "", "", $sortfield, $sortorder);
	$totalarray['nbfield']++;
}
if (!empty($arrayfields['a.label']['checked'])) {
	print_liste_field_titre($arrayfields['a.label']['label'], $_SERVER["PHP_SELF"], "a.label", $param, "", "", $sortfield, $sortorder);
	$totalarray['nbfield']++;
}
if (!empty($arrayfields['a.note']['checked'])) {
	print_liste_field_titre($arrayfields['a.note']['label'], $_SERVER["PHP_SELF"], "a.note", $param, "", "", $sortfield, $sortorder);
	$totalarray['nbfield']++;
}
//if (!empty($conf->global->AGENDA_USE_EVENT_TYPE))
if (!empty($arrayfields['a.datep']['checked'])) {
	print_liste_field_titre($arrayfields['a.datep']['label'], $_SERVER["PHP_SELF"], "a.datep,a.id", $param, '', 'align="center"', $sortfield, $sortorder);
	$totalarray['nbfield']++;
}
if (!empty($arrayfields['a.datep2']['checked'])) {
	print_liste_field_titre($arrayfields['a.datep2']['label'], $_SERVER["PHP_SELF"], "a.datep2", $param, '', 'align="center"', $sortfield, $sortorder);
	$totalarray['nbfield']++;
}
if (!empty($arrayfields['s.nom']['checked'])) {
	print_liste_field_titre($arrayfields['s.nom']['label'], $_SERVER["PHP_SELF"], "s.nom", $param, "", "", $sortfield, $sortorder);
	$totalarray['nbfield']++;
}
if (!empty($arrayfields['a.fk_contact']['checked'])) {
	print_liste_field_titre($arrayfields['a.fk_contact']['label'], $_SERVER["PHP_SELF"], "", $param, "", "", $sortfield, $sortorder);
	$totalarray['nbfield']++;
}
if (!empty($arrayfields['a.fk_element']['checked'])) {
	print_liste_field_titre($arrayfields['a.fk_element']['label'], $_SERVER["PHP_SELF"], "", $param, "", "", $sortfield, $sortorder);
	$totalarray['nbfield']++;
}
// Extra fields
include DOL_DOCUMENT_ROOT.'/core/tpl/extrafields_list_search_title.tpl.php';
// Hook fields
$parameters = array('arrayfields'=>$arrayfields, 'param'=>$param, 'sortfield'=>$sortfield, 'sortorder'=>$sortorder);
$reshook = $hookmanager->executeHooks('printFieldListTitle', $parameters); // Note that $action and $object may have been modified by hook
print $hookmanager->resPrint;

if (!empty($arrayfields['a.datec']['checked'])) {
	print_liste_field_titre($arrayfields['a.datec']['label'], $_SERVER["PHP_SELF"], "a.datec,a.id", $param, "", 'align="center"', $sortfield, $sortorder);
	$totalarray['nbfield']++;
}
if (!empty($arrayfields['a.tms']['checked'])) {
	print_liste_field_titre($arrayfields['a.tms']['label'], $_SERVER["PHP_SELF"], "a.tms,a.id", $param, "", 'align="center"', $sortfield, $sortorder);
	$totalarray['nbfield']++;
}

if (!empty($arrayfields['a.percent']['checked'])) {
	print_liste_field_titre("Status", $_SERVER["PHP_SELF"], "a.percent", $param, "", 'align="center"', $sortfield, $sortorder);
	$totalarray['nbfield']++;
}
print_liste_field_titre($selectedfields, $_SERVER["PHP_SELF"], "", '', '', 'align="center"', $sortfield, $sortorder, 'maxwidthsearch ');
$totalarray['nbfield']++;
print "</tr>\n";

$now = dol_now();
$delay_warning = $conf->global->MAIN_DELAY_ACTIONS_TODO * 24 * 60 * 60;

require_once DOL_DOCUMENT_ROOT.'/comm/action/class/cactioncomm.class.php';
$caction = new CActionComm($db);
$arraylist = $caction->liste_array(1, 'code', '', (empty($conf->global->AGENDA_USE_EVENT_TYPE) ? 1 : 0), '', 1);
$contactListCache = array();

// Loop on record
// --------------------------------------------------------------------
$i = 0;
//$savnbfield = $totalarray['nbfield'];
//$totalarray['nbfield'] = 0;
$imaxinloop = ($limit ? min($num, $limit) : $num);
while ($i < $imaxinloop) {
	$obj = $db->fetch_object($resql);
	if (empty($obj)) {
		break; // Should not happen
	}

	// Store properties in $object
	$object->setVarsFromFetchObj($obj);

	// Discard auto action if option is on
	if (!empty($conf->global->AGENDA_ALWAYS_HIDE_AUTO) && $obj->type_code == 'AC_OTH_AUTO') {
		$i++;
		continue;
	}

	$actionstatic->id = $obj->id;
	$actionstatic->ref = $obj->id;
	$actionstatic->code = $obj->code;
	$actionstatic->type_code = $obj->type_code;
	$actionstatic->type_label = $obj->type_label;
	$actionstatic->type_picto = $obj->type_picto;
	$actionstatic->type_color = $obj->type_color;
	$actionstatic->label = $obj->label;
	$actionstatic->location = $obj->location;
	$actionstatic->note_private = dol_htmlentitiesbr($obj->note);
	$actionstatic->datep = $db->jdate($obj->dp);
	$actionstatic->percentage = $obj->percent;

	// Initialize $this->userassigned && this->socpeopleassigned array && this->userownerid
	// but only if we need it
	if (!empty($arrayfields['a.fk_contact']['checked'])) {
		$actionstatic->fetchResources();
	}

	print '<tr class="oddeven">';

	// Ref
	if (!empty($arrayfields['a.id']['checked'])) {
		print '<td class="nowraponall">';
		print $actionstatic->getNomUrl(1, -1);
		print '</td>';
	}

	// User owner
	if (!empty($arrayfields['owner']['checked'])) {
		print '<td class="tdoverflowmax150">'; // With edge and chrome the td overflow is not supported correctly when content is not full text.
		if ($obj->fk_user_action > 0) {
			$userstatic->fetch($obj->fk_user_action);
			print $userstatic->getNomUrl(-1);
		} else {
			print '&nbsp;';
		}
		print '</td>';
	}

	// Type
	if (!empty($arrayfields['c.libelle']['checked'])) {
		print '<td class="nowraponall">';
		print $actionstatic->getTypePicto();
		$labeltype = $obj->type_code;
		if (empty($conf->global->AGENDA_USE_EVENT_TYPE) && empty($arraylist[$labeltype])) {
			$labeltype = 'AC_OTH';
		}
		if ($actionstatic->type_code == 'AC_OTH' && $actionstatic->code == 'TICKET_MSG') {
			$labeltype = $langs->trans("Message");
		} else {
			if (!empty($arraylist[$labeltype])) {
				$labeltype = $arraylist[$labeltype];
			}
			if ($obj->type_code == 'AC_OTH_AUTO' && ($obj->type_code != $obj->code) && $labeltype && !empty($arraylist[$obj->code])) {
				$labeltype .= ' - '.$arraylist[$obj->code]; // Use code in priority on type_code
			}
		}
		print dol_trunc($labeltype, 28);
		print '</td>';
	}

	// Label
	if (!empty($arrayfields['a.label']['checked'])) {
		print '<td class="tdoverflowmax200" title="'.dol_escape_htmltag($actionstatic->label).'">';
		print $actionstatic->label;
		print '</td>';
	}

	// Description
	if (!empty($arrayfields['a.note']['checked'])) {
		print '<td class="tdoverflowonsmartphone">';
		$text = dolGetFirstLineOfText(dol_string_nohtmltag($actionstatic->note_private, 1));
		print $form->textwithtooltip(dol_trunc($text, 48), $actionstatic->note_private);
		print '</td>';
	}

	$formatToUse = $obj->fulldayevent ? 'day' : 'dayhour';

	// Start date
	if (!empty($arrayfields['a.datep']['checked'])) {
		print '<td class="center nowraponall">';
		if (empty($obj->fulldayevent)) {
			print dol_print_date($db->jdate($obj->dp), $formatToUse, 'tzuserrel');
		} else {
			$tzforfullday = getDolGlobalString('MAIN_STORE_FULL_EVENT_IN_GMT');
			print dol_print_date($db->jdate($obj->dp), $formatToUse, ($tzforfullday ? $tzforfullday : 'tzuserrel'));
		}
		$late = 0;
		if ($actionstatic->hasDelay() && $actionstatic->percentage >= 0 && $actionstatic->percentage < 100 ) {
			$late = 1;
		}
		if ($late) {
			print img_warning($langs->trans("Late")).' ';
		}
		print '</td>';
	}

	// End date
	if (!empty($arrayfields['a.datep2']['checked'])) {
		print '<td class="center nowraponall">';
		if (empty($obj->fulldayevent)) {
			print dol_print_date($db->jdate($obj->dp2), $formatToUse, 'tzuserrel');
		} else {
			$tzforfullday = getDolGlobalString('MAIN_STORE_FULL_EVENT_IN_GMT');
			print dol_print_date($db->jdate($obj->dp2), $formatToUse, ($tzforfullday ? $tzforfullday : 'tzuserrel'));
		}
		print '</td>';
	}

	// Third party
	if (!empty($arrayfields['s.nom']['checked'])) {
		print '<td class="tdoverflowmax150">';
		if ($obj->socid > 0) {
			$societestatic->id = $obj->socid;
			$societestatic->client = $obj->client;
			$societestatic->name = $obj->societe;
			$societestatic->email = $obj->socemail;

			print $societestatic->getNomUrl(1, '', 28);
		} else {
			print '&nbsp;';
		}
		print '</td>';
	}

	// Contact
	if (!empty($arrayfields['a.fk_contact']['checked'])) {
		print '<td class="tdoverflowmax100">';

		if (!empty($actionstatic->socpeopleassigned)) {
			$contactList = array();
			foreach ($actionstatic->socpeopleassigned as $socpeopleassigned) {
				if (!isset($contactListCache[$socpeopleassigned['id']])) {
					// if no cache found we fetch it
					$contact = new Contact($db);
					if ($contact->fetch($socpeopleassigned['id']) > 0) {
						$contactListCache[$socpeopleassigned['id']] = $contact->getNomUrl(1, '', 0);
						$contactList[] = $contact->getNomUrl(1, '', 0);
					}
				} else {
					// use cache
					$contactList[] = $contactListCache[$socpeopleassigned['id']];
				}
			}
			if (!empty($contactList)) {
				print implode(', ', $contactList);
			}
		} elseif ($obj->fk_contact > 0) { //keep for retrocompatibility with faraway event
			$contactstatic->id = $obj->fk_contact;
			$contactstatic->email = $obj->email;
			$contactstatic->lastname = $obj->lastname;
			$contactstatic->firstname = $obj->firstname;
			$contactstatic->phone_pro = $obj->phone_pro;
			$contactstatic->phone_mobile = $obj->phone_mobile;
			$contactstatic->phone_perso = $obj->phone_perso;
			$contactstatic->country_id = $obj->country_id;
			print $contactstatic->getNomUrl(1, '', 0);
		} else {
			print "&nbsp;";
		}
		print '</td>';
	}

	// Linked object
	if (!empty($arrayfields['a.fk_element']['checked'])) {
		print '<td class="tdoverflowmax150">';
		//var_dump($obj->fkelement.' '.$obj->elementtype);
		if ($obj->fk_element > 0 && !empty($obj->elementtype)) {
			include_once DOL_DOCUMENT_ROOT.'/core/lib/functions2.lib.php';
			print dolGetElementUrl($obj->fk_element, $obj->elementtype, 1);
		} else {
			print "&nbsp;";
		}
		print '</td>';
	}

	// Extra fields
	include DOL_DOCUMENT_ROOT.'/core/tpl/extrafields_list_print_fields.tpl.php';
	// Fields from hook
	$parameters = array('arrayfields'=>$arrayfields, 'obj'=>$obj, 'i'=>$i, 'totalarray'=>&$totalarray);
	$reshook = $hookmanager->executeHooks('printFieldListValue', $parameters); // Note that $action and $object may have been modified by hook
	print $hookmanager->resPrint;

	// Date creation
	if (!empty($arrayfields['a.datec']['checked'])) {
		// Status/Percent
		print '<td align="center" class="nowrap">'.dol_print_date($db->jdate($obj->datec), 'dayhour', 'tzuserrel').'</td>';
	}
	// Date update
	if (!empty($arrayfields['a.tms']['checked'])) {
		print '<td align="center" class="nowrap">'.dol_print_date($db->jdate($obj->datem), 'dayhour', 'tzuserrel').'</td>';
	}
	if (!empty($arrayfields['a.percent']['checked'])) {
		// Status/Percent
		$datep = $db->jdate($obj->dp);
		print '<td align="center" class="nowrap">'.$actionstatic->LibStatut($obj->percent, 5, 0, $datep).'</td>';
	}
	// Action column
	print '<td class="nowrap center">';
	if ($massactionbutton || $massaction) {   // If we are in select mode (massactionbutton defined) or if we have already selected and sent an action ($massaction) defined
		$selected = 0;
		if (in_array($obj->id, $arrayofselected)) {
			$selected = 1;
		}
		print '<input id="cb'.$obj->id.'" class="flat checkforselect" type="checkbox" name="toselect[]" value="'.$obj->id.'"'.($selected ? ' checked="checked"' : '').'>';
	}
	print '</td>';

	print '</tr>'."\n";

	$i++;
}
// If no record found
if ($num == 0) {
	print '<tr><td colspan="'.$totalarray['nbfield'].'"><span class="opacitymedium">'.$langs->trans("NoRecordFound").'</span></td></tr>';
}


print '</table>'."\n";
print '</div>'."\n";

print '</form>'."\n";

$db->free($resql);

// End of page
llxFooter();
$db->close();<|MERGE_RESOLUTION|>--- conflicted
+++ resolved
@@ -27,14 +27,7 @@
  *		\brief      Page to list actions
  */
 
-<<<<<<< HEAD
-if (!defined("NOREDIRECTBYMAINTOLOGIN")) {
-	define('NOREDIRECTBYMAINTOLOGIN', 1);
-}
-
 // Load Dolibarr environment
-=======
->>>>>>> 2b412af5
 require '../../main.inc.php';
 require_once DOL_DOCUMENT_ROOT.'/contact/class/contact.class.php';
 require_once DOL_DOCUMENT_ROOT.'/comm/action/class/actioncomm.class.php';
