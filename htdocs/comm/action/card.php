--- conflicted
+++ resolved
@@ -1,5 +1,4 @@
 <?php
-<<<<<<< HEAD
 /* Copyright (C) 2001-2005 Rodolphe Quiedeville <rodolphe@quiedeville.org>
  * Copyright (C) 2004-2017 Laurent Destailleur  <eldy@users.sourceforge.net>
  * Copyright (C) 2005      Simon TOSSER         <simon@kornog-computing.com>
@@ -8,16 +7,6 @@
  * Copyright (C) 2013      Florian Henry        <florian.henry@open-concept.pro>
  * Copyright (C) 2014      Cedric GROSS         <c.gross@kreiz-it.fr>
  * Copyright (C) 2015	   Alexandre Spangaro   <aspangaro.dolibarr@gmail.com>
-=======
-/* Copyright (C) 2001-2005	Rodolphe Quiedeville	<rodolphe@quiedeville.org>
- * Copyright (C) 2004-2016	Laurent Destailleur	<eldy@users.sourceforge.net>
- * Copyright (C) 2005		Simon TOSSER			<simon@kornog-computing.com>
- * Copyright (C) 2005-2017	Regis Houssin		<regis.houssin@capnetworks.com>
- * Copyright (C) 2010-2013	Juanjo Menent		<jmenent@2byte.es>
- * Copyright (C) 2013		Florian Henry		<florian.henry@open-concept.pro>
- * Copyright (C) 2014		Cedric GROSS			<c.gross@kreiz-it.fr>
- * Copyright (C) 2015		Alexandre Spangaro	<aspangaro.dolibarr@gmail.com>
->>>>>>> c8f323b7
  *
  * This program is free software; you can redistribute it and/or modify
  * it under the terms of the GNU General Public License as published by
@@ -1228,8 +1217,6 @@
 		$out.='<a href="'.DOL_URL_ROOT.'/comm/action/index.php?action=show_day&year='.dol_print_date($object->datep,'%Y').'&month='.dol_print_date($object->datep,'%m').'&day='.dol_print_date($object->datep,'%d').'">'.$langs->trans("ViewDay").'</a>';
 		$linkback.=$out;
 
-<<<<<<< HEAD
-
 		$morehtmlref='<div class="refidno">';
 		// Thirdparty
 		//$morehtmlref.='<br>'.$langs->trans('ThirdParty') . ' : ' . $object->thirdparty->getNomUrl(1);
@@ -1274,9 +1261,6 @@
 		dol_banner_tab($object, 'id', $linkback, ($user->societe_id?0:1), 'id', 'ref', $morehtmlref);
 
 	    print '<div class="fichecenter">';
-=======
-		dol_banner_tab($object, 'id', $linkback, ($user->societe_id?0:1), 'id', 'ref', '');
->>>>>>> c8f323b7
 
 		print '<div class="underbanner clearboth"></div>';
 
