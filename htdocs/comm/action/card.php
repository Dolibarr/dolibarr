--- conflicted
+++ resolved
@@ -6,13 +6,8 @@
  * Copyright (C) 2010-2013 Juanjo Menent        <jmenent@2byte.es>
  * Copyright (C) 2013      Florian Henry        <florian.henry@open-concept.pro>
  * Copyright (C) 2014      Cedric GROSS         <c.gross@kreiz-it.fr>
-<<<<<<< HEAD
  * Copyright (C) 2015       Alexandre Spangaro      <aspangaro@open-dsi.fr>
- * Copyright (C) 2018       Frédéric France         <frederic.france@netlogic.fr>
-=======
- * Copyright (C) 2015       Alexandre Spangaro      <aspangaro.dolibarr@gmail.com>
  * Copyright (C) 2018-2019  Frédéric France         <frederic.france@netlogic.fr>
->>>>>>> 91a55473
  *
  * This program is free software; you can redistribute it and/or modify
  * it under the terms of the GNU General Public License as published by
