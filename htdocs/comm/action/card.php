--- conflicted
+++ resolved
@@ -1072,13 +1072,6 @@
 	// Status
 	print '<tr><td>'.$langs->trans("Status").' / '.$langs->trans("Percentage").'</td>';
 	print '<td>';
-<<<<<<< HEAD
-	if (GETPOSTISSET('status')) $percent = GETPOST('status');
-	elseif (GETPOSTISSET('percentage')) $percent = GETPOST('percentage');
-	else {
-		if (GETPOST('complete') == '0' || GETPOST("afaire") == 1) $percent = '0';
-		elseif (GETPOST('complete') == 100 || GETPOST("afaire") == 2) $percent = 100;
-=======
 	$percent = -1;
 	if (GETPOSTISSET('status')) {
 		$percent = GETPOST('status');
@@ -1090,7 +1083,6 @@
 		} elseif (GETPOST('complete') == 100 || GETPOST("afaire") == 2) {
 			$percent = 100;
 		}
->>>>>>> 1cdea457
 	}
 	$formactions->form_select_status_action('formaction', $percent, 1, 'complete', 0, 0, 'maxwidth200');
 	print '</td></tr>';
