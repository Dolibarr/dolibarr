<?php
/* Copyright (C) 2001-2005 Rodolphe Quiedeville <rodolphe@quiedeville.org>
 * Copyright (C) 2004-2018 Laurent Destailleur  <eldy@users.sourceforge.net>
 * Copyright (C) 2005      Simon TOSSER         <simon@kornog-computing.com>
 * Copyright (C) 2005-2017 Regis Houssin        <regis.houssin@inodbox.com>
 * Copyright (C) 2010-2013 Juanjo Menent        <jmenent@2byte.es>
 * Copyright (C) 2013      Florian Henry        <florian.henry@open-concept.pro>
 * Copyright (C) 2014      Cedric GROSS         <c.gross@kreiz-it.fr>
 * Copyright (C) 2015      Alexandre Spangaro   <aspangaro@open-dsi.fr>
 * Copyright (C) 2018-2021 Frédéric France      <frederic.france@netlogic.fr>
 * Copyright (C) 2019	   Ferran Marcet	    <fmarcet@2byte.es>
 *
 * This program is free software; you can redistribute it and/or modify
 * it under the terms of the GNU General Public License as published by
 * the Free Software Foundation; either version 3 of the License, or
 * (at your option) any later version.
 *
 * This program is distributed in the hope that it will be useful,
 * but WITHOUT ANY WARRANTY; without even the implied warranty of
 * MERCHANTABILITY or FITNESS FOR A PARTICULAR PURPOSE.  See the
 * GNU General Public License for more details.
 *
 * You should have received a copy of the GNU General Public License
 * along with this program. If not, see <https://www.gnu.org/licenses/>.
 */

/**
 *       \file       htdocs/comm/action/card.php
 *       \ingroup    agenda
 *       \brief      Page for event card
 */

require '../../main.inc.php';
require_once DOL_DOCUMENT_ROOT.'/core/lib/agenda.lib.php';
require_once DOL_DOCUMENT_ROOT.'/core/lib/date.lib.php';
require_once DOL_DOCUMENT_ROOT.'/contact/class/contact.class.php';
require_once DOL_DOCUMENT_ROOT.'/user/class/user.class.php';
require_once DOL_DOCUMENT_ROOT.'/comm/action/class/cactioncomm.class.php';
require_once DOL_DOCUMENT_ROOT.'/comm/action/class/actioncomm.class.php';
require_once DOL_DOCUMENT_ROOT.'/comm/action/class/actioncommreminder.class.php';
require_once DOL_DOCUMENT_ROOT.'/core/class/html.formactions.class.php';
require_once DOL_DOCUMENT_ROOT.'/core/class/html.formfile.class.php';
require_once DOL_DOCUMENT_ROOT.'/core/class/html.form.class.php';
require_once DOL_DOCUMENT_ROOT.'/projet/class/project.class.php';
require_once DOL_DOCUMENT_ROOT.'/projet/class/task.class.php';
require_once DOL_DOCUMENT_ROOT.'/core/class/html.formprojet.class.php';
require_once DOL_DOCUMENT_ROOT.'/core/class/extrafields.class.php';
require_once DOL_DOCUMENT_ROOT.'/categories/class/categorie.class.php';

// Load translation files required by the page
$langs->loadLangs(array("companies", "other", "commercial", "bills", "orders", "agenda", "mails"));

$action = GETPOST('action', 'aZ09');
$cancel = GETPOST('cancel', 'alpha');
$backtopage = GETPOST('backtopage', 'alpha');
$socpeopleassigned = GETPOST('socpeopleassigned', 'array');
$origin = GETPOST('origin', 'alpha');
$originid = GETPOST('originid', 'int');
$confirm = GETPOST('confirm', 'alpha');

$fulldayevent = GETPOST('fullday', 'alpha');

$aphour = GETPOST('aphour', 'int');
$apmin = GETPOST('apmin', 'int');
$p2hour = GETPOST('p2hour', 'int');
$p2min = GETPOST('p2min', 'int');

$addreminder = GETPOST('addreminder', 'alpha');
$offsetvalue = GETPOST('offsetvalue', 'int');
$offsetunit = GETPOST('offsetunittype_duration', 'aZ09');
$remindertype = GETPOST('selectremindertype', 'aZ09');
$modelmail = GETPOST('actioncommsendmodel_mail', 'int');
$complete = GETPOST('complete', 'alpha');	// 'na' must be allowed
if ($complete == 'na' || $complete == -2) {
	$complete = -1;
}

if ($fulldayevent) {
	$tzforfullday = getDolGlobalString('MAIN_STORE_FULL_EVENT_IN_GMT');
	// For "full day" events, we must store date in GMT (It must be viewed as same moment everywhere)
	$datep = dol_mktime('00', '00', 0, GETPOST("apmonth", 'int'), GETPOST("apday", 'int'), GETPOST("apyear", 'int'), $tzforfullday ? $tzforfullday : 'tzuserrel');
	$datef = dol_mktime('23', '59', '59', GETPOST("p2month", 'int'), GETPOST("p2day", 'int'), GETPOST("p2year", 'int'), $tzforfullday ? $tzforfullday : 'tzuserrel');
	//print $db->idate($datep); exit;
} else {
	$datep = dol_mktime($aphour, $apmin, 0, GETPOST("apmonth", 'int'), GETPOST("apday", 'int'), GETPOST("apyear", 'int'), 'tzuserrel');
	$datef = dol_mktime($p2hour, $p2min, '59', GETPOST("p2month", 'int'), GETPOST("p2day", 'int'), GETPOST("p2year", 'int'), 'tzuserrel');
}

// Security check
$socid = GETPOST('socid', 'int');
$id = GETPOST('id', 'int');
if ($user->socid) {
	$socid = $user->socid;
}

$error = GETPOST("error");
$donotclearsession = GETPOST('donotclearsession') ?GETPOST('donotclearsession') : 0;

$object = new ActionComm($db);
$cactioncomm = new CActionComm($db);
$contact = new Contact($db);
$extrafields = new ExtraFields($db);
$formfile = new FormFile($db);

$form = new Form($db);
$formfile = new FormFile($db);
$formactions = new FormActions($db);

// Load object
if ($id > 0 && $action != 'add') {
	$ret = $object->fetch($id);
	if ($ret > 0) {
		$ret = $object->fetch_optionals();
		$ret1 = $object->fetch_userassigned();
	}
	if ($ret < 0 || $ret1 < 0) {
		dol_print_error('', $object->error);
	}
}

// fetch optionals attributes and labels
$extrafields->fetch_name_optionals_label($object->table_element);

// Initialize technical object to manage hooks of page. Note that conf->hooks_modules contains array of hook context
$hookmanager->initHooks(array('actioncard', 'globalcard'));

$parameters = array('socid' => $socid);
$reshook = $hookmanager->executeHooks('doActions', $parameters, $object, $action); // Note that $action and $object may have been modified by some hooks
if ($reshook < 0) {
	setEventMessages($hookmanager->error, $hookmanager->errors, 'errors');
}

$TRemindTypes = array();
if (!empty($conf->global->AGENDA_REMINDER_BROWSER)) {
	$TRemindTypes['browser'] = array('label'=>$langs->trans('BrowserPush'), 'disabled'=>(empty($conf->global->AGENDA_REMINDER_BROWSER) ? 1 : 0));
}
if (!empty($conf->global->AGENDA_REMINDER_EMAIL)) {
	$TRemindTypes['email'] = array('label'=>$langs->trans('EMail'), 'disabled'=>(empty($conf->global->AGENDA_REMINDER_EMAIL) ? 1 : 0));
}

$TDurationTypes = array('y'=>$langs->trans('Years'), 'm'=>$langs->trans('Month'), 'w'=>$langs->trans('Weeks'), 'd'=>$langs->trans('Days'), 'h'=>$langs->trans('Hours'), 'i'=>$langs->trans('Minutes'));

$result = restrictedArea($user, 'agenda', $object->id, 'actioncomm&societe', 'myactions|allactions', 'fk_soc', 'id');
if ($user->socid && $socid) {
	$result = restrictedArea($user, 'societe', $socid);
}


/*
 * Actions
 */

$listUserAssignedUpdated = false;
// Remove user to assigned list
if (empty($reshook) && (GETPOST('removedassigned') || GETPOST('removedassigned') == '0')) {
	$idtoremove = GETPOST('removedassigned');

	if (!empty($_SESSION['assignedtouser'])) {
		$tmpassigneduserids = json_decode($_SESSION['assignedtouser'], 1);
	} else {
		$tmpassigneduserids = array();
	}

	foreach ($tmpassigneduserids as $key => $val) {
		if ($val['id'] == $idtoremove || $val['id'] == -1) {
			unset($tmpassigneduserids[$key]);
		}
	}

	$_SESSION['assignedtouser'] = json_encode($tmpassigneduserids);
	$donotclearsession = 1;
	if ($action == 'add') {
		$action = 'create';
	}
	if ($action == 'update') {
		$action = 'edit';
	}

	$listUserAssignedUpdated = true;
}

// Add user to assigned list
if (empty($reshook) && (GETPOST('addassignedtouser') || GETPOST('updateassignedtouser'))) {
	// Add a new user
	if (GETPOST('assignedtouser') > 0) {
		$assignedtouser = array();
		if (!empty($_SESSION['assignedtouser'])) {
			$assignedtouser = json_decode($_SESSION['assignedtouser'], true);
		}
		$assignedtouser[GETPOST('assignedtouser')] = array('id'=>GETPOST('assignedtouser'), 'transparency'=>GETPOST('transparency'), 'mandatory'=>1);
		$_SESSION['assignedtouser'] = json_encode($assignedtouser);
	}
	$donotclearsession = 1;
	if ($action == 'add') {
		$action = 'create';
	}
	if ($action == 'update') {
		$action = 'edit';
	}

	$listUserAssignedUpdated = true;
}

// Link to a project
if (empty($reshook) && $action == 'classin' && ($user->rights->agenda->allactions->create ||
	(($object->authorid == $user->id || $object->userownerid == $user->id) && $user->rights->agenda->myactions->create))) {
	//$object->fetch($id);
	$object->setProject(GETPOST('projectid', 'int'));
}

// Action clone object
if (empty($reshook) && $action == 'confirm_clone' && $confirm == 'yes') {
	if (1 == 0 && !GETPOST('clone_content') && !GETPOST('clone_receivers')) {
		setEventMessages($langs->trans("NoCloneOptionsSpecified"), null, 'errors');
	} else {
		if ($id > 0) {
			//$object->fetch($id);
			if (!empty($object->socpeopleassigned)) {
				reset($object->socpeopleassigned);
				$object->contact_id = key($object->socpeopleassigned);
			}
			$result = $object->createFromClone($user, GETPOST('socid', 'int'));
			if ($result > 0) {
				header("Location: ".$_SERVER['PHP_SELF'].'?id='.$result);
				exit();
			} else {
				setEventMessages($object->error, $object->errors, 'errors');
				$action = '';
			}
		}
	}
}

// Add event
if (empty($reshook) && $action == 'add') {
	$error = 0;

	if (empty($backtopage)) {
		if ($socid > 0) {
			$backtopage = DOL_URL_ROOT.'/societe/agenda.php?socid='.$socid;
		} else {
			$backtopage = DOL_URL_ROOT.'/comm/action/index.php';
		}
	}

	if (!empty($socpeopleassigned[0])) {
		$result = $contact->fetch($socpeopleassigned[0]);
	}

	if ($cancel) {
		header("Location: ".$backtopage);
		exit;
	}

	$percentage = in_array(GETPOST('status'), array(-1, 100)) ? GETPOST('status') : (in_array($complete, array(-1, 100)) ? $complete : GETPOST("percentage", 'int')); // If status is -1 or 100, percentage is not defined and we must use status

	// Clean parameters
	if ($fulldayevent) {
		$tzforfullday = getDolGlobalString('MAIN_STORE_FULL_EVENT_IN_GMT');
		// For "full day" events, we must store date in GMT (It must be viewed as same moment everywhere)
		$datep = dol_mktime($fulldayevent ? '00' : GETPOST("aphour", 'int'), $fulldayevent ? '00' : GETPOST("apmin", 'int'), $fulldayevent ? '00' : GETPOST("apsec", 'int'), GETPOST("apmonth", 'int'), GETPOST("apday", 'int'), GETPOST("apyear", 'int'), $tzforfullday ? $tzforfullday : 'tzuser');
		$datef = dol_mktime($fulldayevent ? '23' : GETPOST("p2hour", 'int'), $fulldayevent ? '59' : GETPOST("p2min", 'int'), $fulldayevent ? '59' : GETPOST("apsec", 'int'), GETPOST("p2month", 'int'), GETPOST("p2day", 'int'), GETPOST("p2year", 'int'), $tzforfullday ? $tzforfullday : 'tzuser');
	} else {
		$datep = dol_mktime($fulldayevent ? '00' : GETPOST("aphour", 'int'), $fulldayevent ? '00' : GETPOST("apmin", 'int'), $fulldayevent ? '00' : GETPOST("apsec", 'int'), GETPOST("apmonth", 'int'), GETPOST("apday", 'int'), GETPOST("apyear", 'int'), 'tzuser');
		$datef = dol_mktime($fulldayevent ? '23' : GETPOST("p2hour", 'int'), $fulldayevent ? '59' : GETPOST("p2min", 'int'), $fulldayevent ? '59' : GETPOST("apsec", 'int'), GETPOST("p2month", 'int'), GETPOST("p2day", 'int'), GETPOST("p2year", 'int'), 'tzuser');
	}

	// Check parameters
	if (!$datef && $percentage == 100) {
		$error++; $donotclearsession = 1;
		$action = 'create';
		setEventMessages($langs->trans("ErrorFieldRequired", $langs->transnoentitiesnoconv("DateEnd")), null, 'errors');
	}

	if (empty($conf->global->AGENDA_USE_EVENT_TYPE) && !GETPOST('label')) {
		$error++; $donotclearsession = 1;
		$action = 'create';
		setEventMessages($langs->trans("ErrorFieldRequired", $langs->transnoentitiesnoconv("Title")), null, 'errors');
	}

	// Initialisation objet cactioncomm
	if (GETPOSTISSET('actioncode') && !GETPOST('actioncode', 'aZ09')) {	// actioncode is '0'
		$error++; $donotclearsession = 1;
		$action = 'create';
		setEventMessages($langs->trans("ErrorFieldRequired", $langs->transnoentitiesnoconv("Type")), null, 'errors');
	} else {
		$object->type_code = GETPOST('actioncode', 'aZ09');
	}

	if (!$error) {
		// Initialisation objet actioncomm
		$object->priority = GETPOSTISSET("priority") ? GETPOST("priority", "int") : 0;
		$object->fulldayevent = ($fulldayevent ? 1 : 0);
		$object->location = GETPOST("location", 'alphanohtml');
		$object->label = GETPOST('label', 'alphanohtml');

		if (GETPOST("elementtype", 'alpha')) {
			$modulecodetouseforpermissioncheck = GETPOST("elementtype", 'alpha');

			$hasPermissionOnLinkedObject = 0;
			if ($user->hasRight($modulecodetouseforpermissioncheck, 'read')) {
				$hasPermissionOnLinkedObject = 1;
			}
			if ($hasPermissionOnLinkedObject) {
				$object->fk_element = GETPOST("fk_element", 'int');
				$object->elementtype = GETPOST("elementtype", 'alpha');
			}
		}

		if (!GETPOST('label')) {
			if (GETPOST('actioncode', 'aZ09') == 'AC_RDV' && $contact->getFullName($langs)) {
				$object->label = $langs->transnoentitiesnoconv("TaskRDVWith", $contact->getFullName($langs));
			} else {
				if ($langs->trans("Action".$object->type_code) != "Action".$object->type_code) {
					$object->label = $langs->transnoentitiesnoconv("Action".$object->type_code)."\n";
				} else {
					$cactioncomm->fetch($object->type_code);
					$object->label = $cactioncomm->label;
				}
			}
		}
		$object->fk_project = GETPOSTISSET("projectid") ? GETPOST("projectid", 'int') : 0;

		$taskid = GETPOST('taskid', 'int');
		if (!empty($taskid)) {
			$taskProject = new Task($db);
			if ($taskProject->fetch($taskid) > 0) {
				$object->fk_project = $taskProject->fk_project;
			}

			$object->fk_element = $taskid;
			$object->elementtype = 'task';
		}

		$object->datep = $datep;
		$object->datef = $datef;
		$object->percentage = $percentage;
		$object->duree = (((int) GETPOST('dureehour') * 60) + (int) GETPOST('dureemin')) * 60;

		$transparency = (GETPOST("transparency") == 'on' ? 1 : 0);

		$listofuserid = array();
		if (!empty($_SESSION['assignedtouser'])) {
			$listofuserid = json_decode($_SESSION['assignedtouser'], true);
		}
		$i = 0;
		foreach ($listofuserid as $key => $value) {
			if ($i == 0) {	// First entry
				if ($value['id'] > 0) {
					$object->userownerid = $value['id'];
				}
				$object->transparency = $transparency;
			}

			$object->userassigned[$value['id']] = array('id'=>$value['id'], 'transparency'=>$transparency);

			$i++;
		}
	}

	if (!$error && !empty($conf->global->AGENDA_ENABLE_DONEBY)) {
		if (GETPOST("doneby") > 0) {
			$object->userdoneid = GETPOST("doneby", "int");
		}
	}

	$object->note_private = trim(GETPOST("note", "restricthtml"));

	if (GETPOSTISSET("contactid")) {
		$object->contact = $contact;
	}

	if (GETPOST('socid', 'int') > 0) {
		$object->socid = GETPOST('socid', 'int');
		$object->fetch_thirdparty();

		$object->societe = $object->thirdparty; // For backward compatibility
	}

	// Check parameters
	if (empty($object->userownerid) && empty($_SESSION['assignedtouser'])) {
		$error++; $donotclearsession = 1;
		$action = 'create';
		setEventMessages($langs->trans("ErrorFieldRequired", $langs->transnoentitiesnoconv("ActionsOwnedBy")), null, 'errors');
	}
	if ($object->type_code == 'AC_RDV' && ($datep == '' || ($datef == '' && empty($fulldayevent)))) {
		$error++; $donotclearsession = 1;
		$action = 'create';
		setEventMessages($langs->trans("ErrorFieldRequired", $langs->transnoentitiesnoconv("DateEnd")), null, 'errors');
	}

	if (!GETPOST('apyear') && !GETPOST('adyear')) {
		$error++; $donotclearsession = 1;
		$action = 'create';
		setEventMessages($langs->trans("ErrorFieldRequired", $langs->transnoentitiesnoconv("Date")), null, 'errors');
	}

	foreach ($socpeopleassigned as $cid) {
		$object->socpeopleassigned[$cid] = array('id' => $cid);
	}
	if (!empty($object->socpeopleassigned)) {
		reset($object->socpeopleassigned);
		$object->contact_id = key($object->socpeopleassigned);
	}

	// Fill array 'array_options' with data from add form
	$ret = $extrafields->setOptionalsFromPost(null, $object);
	if ($ret < 0) {
		$error++;
	}

	if (!$error) {
		$db->begin();

		// Creation of action/event
		$idaction = $object->create($user);

		if ($idaction > 0) {
			if (!$object->error) {
				// Category association
				$categories = GETPOST('categories', 'array');
				$object->setCategories($categories);

				unset($_SESSION['assignedtouser']);

				$moreparam = '';
				if ($user->id != $object->userownerid) {
					$moreparam = "filtert=-1"; // We force to remove filter so created record is visible when going back to per user view.
				}

				// Create reminders
				if ($addreminder == 'on') {
					$actionCommReminder = new ActionCommReminder($db);

					$dateremind = dol_time_plus_duree($datep, -$offsetvalue, $offsetunit);

					$actionCommReminder->dateremind = $dateremind;
					$actionCommReminder->typeremind = $remindertype;
					$actionCommReminder->offsetunit = $offsetunit;
					$actionCommReminder->offsetvalue = $offsetvalue;
					$actionCommReminder->status = $actionCommReminder::STATUS_TODO;
					$actionCommReminder->fk_actioncomm = $object->id;
					if ($remindertype == 'email') {
						$actionCommReminder->fk_email_template = $modelmail;
					}

					// the notification must be created for every user assigned to the event
					foreach ($object->userassigned as $userassigned) {
						$actionCommReminder->fk_user = $userassigned['id'];
						$res = $actionCommReminder->create($user);

						if ($res <= 0) {
							// If error
							$db->rollback();
							$langs->load("errors");
							$error = $langs->trans('ErrorReminderActionCommCreation');
							setEventMessages($error, null, 'errors');
							$action = 'create'; $donotclearsession = 1;
							break;
						}
					}
				}

				if ($error) {
					$db->rollback();
				} else {
					$db->commit();
				}

				if (!empty($backtopage)) {
					dol_syslog("Back to ".$backtopage.($moreparam ? (preg_match('/\?/', $backtopage) ? '&'.$moreparam : '?'.$moreparam) : ''));
					header("Location: ".$backtopage.($moreparam ? (preg_match('/\?/', $backtopage) ? '&'.$moreparam : '?'.$moreparam) : ''));
				} elseif ($idaction) {
					header("Location: ".DOL_URL_ROOT.'/comm/action/card.php?id='.$idaction.($moreparam ? '&'.$moreparam : ''));
				} else {
					header("Location: ".DOL_URL_ROOT.'/comm/action/index.php'.($moreparam ? '?'.$moreparam : ''));
				}
				exit;
			} else {
				// If error
				$db->rollback();
				$langs->load("errors");
				$error = $langs->trans($object->error);
				setEventMessages($error, null, 'errors');
				$action = 'create'; $donotclearsession = 1;
			}
		} else {
			$db->rollback();
			setEventMessages($object->error, $object->errors, 'errors');
			$action = 'create'; $donotclearsession = 1;
		}
	}
}

/*
 * Action update event
 */
if (empty($reshook) && $action == 'update') {
	if (empty($cancel)) {
		$fulldayevent = GETPOST('fullday');
		$aphour = GETPOST('aphour', 'int');
		$apmin = GETPOST('apmin', 'int');
		$p2hour = GETPOST('p2hour', 'int');
		$p2min = GETPOST('p2min', 'int');
		$percentage = in_array(GETPOST('status'), array(-1, 100)) ? GETPOST('status') : (in_array($complete, array(-1, 100)) ? $complete : GETPOST("percentage", 'int')); // If status is -1 or 100, percentage is not defined and we must use status

		// Clean parameters
		if ($aphour == -1) {
			$aphour = '0';
		}
		if ($apmin == -1) {
			$apmin = '0';
		}
		if ($p2hour == -1) {
			$p2hour = '0';
		}
		if ($p2min == -1) {
			$p2min = '0';
		}

		$object->fetch($id);
		$object->fetch_optionals();
		$object->fetch_userassigned();
		$object->oldcopy = clone $object;

		// Clean parameters
		if ($fulldayevent) {
			$tzforfullday = getDolGlobalString('MAIN_STORE_FULL_EVENT_IN_GMT');
			// For "full day" events, we must store date in GMT (It must be viewed as same moment everywhere)
			$datep = dol_mktime($fulldayevent ? '00' : GETPOST("aphour", 'int'), $fulldayevent ? '00' : GETPOST("apmin", 'int'), $fulldayevent ? '00' : GETPOST("apsec", 'int'), GETPOST("apmonth", 'int'), GETPOST("apday", 'int'), GETPOST("apyear", 'int'), $tzforfullday ? $tzforfullday : 'tzuser');
			$datef = dol_mktime($fulldayevent ? '23' : GETPOST("p2hour", 'int'), $fulldayevent ? '59' : GETPOST("p2min", 'int'), $fulldayevent ? '59' : GETPOST("apsec", 'int'), GETPOST("p2month", 'int'), GETPOST("p2day", 'int'), GETPOST("p2year", 'int'), $tzforfullday ? $tzforfullday : 'tzuser');
		} else {
			$datep = dol_mktime($fulldayevent ? '00' : GETPOST("aphour", 'int'), $fulldayevent ? '00' : GETPOST("apmin", 'int'), $fulldayevent ? '00' : GETPOST("apsec", 'int'), GETPOST("apmonth", 'int'), GETPOST("apday", 'int'), GETPOST("apyear", 'int'), 'tzuser');
			$datef = dol_mktime($fulldayevent ? '23' : GETPOST("p2hour", 'int'), $fulldayevent ? '59' : GETPOST("p2min", 'int'), $fulldayevent ? '59' : GETPOST("apsec", 'int'), GETPOST("p2month", 'int'), GETPOST("p2day", 'int'), GETPOST("p2year", 'int'), 'tzuser');
		}

		$object->type_id     = dol_getIdFromCode($db, GETPOST("actioncode", 'aZ09'), 'c_actioncomm');
		$object->label       = GETPOST("label", "alphanohtml");
		$object->datep       = $datep;
		$object->datef       = $datef;
		$object->percentage  = $percentage;
		$object->priority    = GETPOST("priority", "int");
		$object->fulldayevent = GETPOST("fullday") ? 1 : 0;
		$object->location    = GETPOST('location', "alphanohtml");
		$object->socid       = GETPOST("socid", "int");
		$socpeopleassigned   = GETPOST("socpeopleassigned", 'array');
		$object->socpeopleassigned = array();
		foreach ($socpeopleassigned as $cid) {
			$object->socpeopleassigned[$cid] = array('id' => $cid);
		}
		$object->contact_id = GETPOST("contactid", 'int');
		if (empty($object->contact_id) && !empty($object->socpeopleassigned)) {
			reset($object->socpeopleassigned);
			$object->contact_id = key($object->socpeopleassigned);
		}
		$object->fk_project  = GETPOST("projectid", 'int');
		$object->note_private = trim(GETPOST("note", "restricthtml"));

		if (GETPOST("elementtype", 'alpha')) {
			$modulecodetouseforpermissioncheck = GETPOST("elementtype", 'alpha');

			$hasPermissionOnLinkedObject = 0;
			if ($user->hasRight($modulecodetouseforpermissioncheck, 'read')) {
				$hasPermissionOnLinkedObject = 1;
			}
			if ($hasPermissionOnLinkedObject) {
				$object->fk_element = GETPOST("fk_element", 'int');
				$object->elementtype = GETPOST("elementtype", 'alpha');
			}
		}

		if (!$datef && $percentage == 100) {
			$error++; $donotclearsession = 1;
			setEventMessages($langs->transnoentitiesnoconv("ErrorFieldRequired", $langs->transnoentitiesnoconv("DateEnd")), $object->errors, 'errors');
			$action = 'edit';
		}

		$transparency = (GETPOST("transparency") == 'on' ? 1 : 0);

		// Users
		$listofuserid = array();
		if (!empty($_SESSION['assignedtouser'])) {	// Now concat assigned users
			// Restore array with key with same value than param 'id'
			$tmplist1 = json_decode($_SESSION['assignedtouser'], true);
			foreach ($tmplist1 as $key => $val) {
				if ($val['id'] > 0 && $val['id'] != $assignedtouser) {
					$listofuserid[$val['id']] = $val;
				}
			}
		} else {
			$assignedtouser = (!empty($object->userownerid) && $object->userownerid > 0 ? $object->userownerid : 0);
			if ($assignedtouser) {
				$listofuserid[$assignedtouser] = array('id'=>$assignedtouser, 'mandatory'=>0, 'transparency'=>($user->id == $assignedtouser ? $transparency : '')); // Owner first
			}
		}
		$object->userassigned = array(); $object->userownerid = 0; // Clear old content
		$i = 0;
		foreach ($listofuserid as $key => $val) {
			if ($i == 0) {
				$object->userownerid = $val['id'];
			}
			$object->userassigned[$val['id']] = array('id'=>$val['id'], 'mandatory'=>0, 'transparency'=>($user->id == $val['id'] ? $transparency : ''));
			$i++;
		}

		$object->transparency = $transparency; // We set transparency on event (even if we can also store it on each user, standard says this property is for event)
		// TODO store also transparency on owner user

		if (!empty($conf->global->AGENDA_ENABLE_DONEBY)) {
			if (GETPOST("doneby")) {
				$object->userdoneid = GETPOST("doneby", "int");
			}
		}

		// Check parameters
		if (GETPOSTISSET('actioncode') && !GETPOST('actioncode', 'aZ09')) {	// actioncode is '0'
			$error++; $donotclearsession = 1;
			$action = 'edit';
			setEventMessages($langs->trans("ErrorFieldRequired", $langs->transnoentitiesnoconv("Type")), null, 'errors');
		} else {
			$result = $cactioncomm->fetch(GETPOST('actioncode', 'aZ09'));
		}
		if (empty($object->userownerid)) {
			$error++; $donotclearsession = 1;
			$action = 'edit';
			setEventMessages($langs->trans("ErrorFieldRequired", $langs->transnoentitiesnoconv("ActionsOwnedBy")), null, 'errors');
		}

		// Fill array 'array_options' with data from add form
		$ret = $extrafields->setOptionalsFromPost(null, $object, '@GETPOSTISSET');
		if ($ret < 0) {
			$error++;
		}

		if (!$error) {
			// check if an event resource is already in use
			if (!empty($conf->global->RESOURCE_USED_IN_EVENT_CHECK) && $object->element == 'action') {
				$eventDateStart = $object->datep;
				$eventDateEnd = $object->datef;

				$sql  = "SELECT er.rowid, r.ref as r_ref, ac.id as ac_id, ac.label as ac_label";
				$sql .= " FROM ".MAIN_DB_PREFIX."element_resources as er";
				$sql .= " INNER JOIN ".MAIN_DB_PREFIX."resource as r ON r.rowid = er.resource_id AND er.resource_type = 'dolresource'";
				$sql .= " INNER JOIN ".MAIN_DB_PREFIX."actioncomm as ac ON ac.id = er.element_id AND er.element_type = '".$db->escape($object->element)."'";
				$sql .= " WHERE ac.id <> ".((int) $object->id);
				$sql .= " AND er.resource_id IN (";
				$sql .= " SELECT resource_id FROM ".MAIN_DB_PREFIX."element_resources";
				$sql .= " WHERE element_id = ".((int) $object->id);
				$sql .= " AND element_type = '".$db->escape($object->element)."'";
				$sql .= " AND busy = 1";
				$sql .= ")";
				$sql .= " AND er.busy = 1";
				$sql .= " AND (";

				// event date start between ac.datep and ac.datep2 (if datep2 is null we consider there is no end)
				$sql .= " (ac.datep <= '".$db->idate($eventDateStart)."' AND (ac.datep2 IS NULL OR ac.datep2 >= '".$db->idate($eventDateStart)."'))";
				// event date end between ac.datep and ac.datep2
				if (!empty($eventDateEnd)) {
					$sql .= " OR (ac.datep <= '".$db->idate($eventDateEnd)."' AND (ac.datep2 >= '".$db->idate($eventDateEnd)."'))";
				}
				// event date start before ac.datep and event date end after ac.datep2
				$sql .= " OR (";
				$sql .= "ac.datep >= '".$db->idate($eventDateStart)."'";
				if (!empty($eventDateEnd)) {
					$sql .= " AND (ac.datep2 IS NOT NULL AND ac.datep2 <= '".$db->idate($eventDateEnd)."')";
				}
				$sql .= ")";

				$sql .= ")";
				$resql = $db->query($sql);
				if (!$resql) {
					$error++;
					$object->error = $db->lasterror();
					$object->errors[] = $object->error;
				} else {
					if ($db->num_rows($resql) > 0) {
						// already in use
						$error++;
						$object->error = $langs->trans('ErrorResourcesAlreadyInUse').' : ';
						while ($obj = $db->fetch_object($resql)) {
							$object->error .= '<br> - '.$langs->trans('ErrorResourceUseInEvent', $obj->r_ref, $obj->ac_label.' ['.$obj->ac_id.']');
						}
						$object->errors[] = $object->error;
					}
					$db->free($resql);
				}

				if ($error) {
					setEventMessages($object->error, $object->errors, 'errors');
				}
			}
		}

		if (!$error) {
			$db->begin();

			$result = $object->update($user);

			if ($result > 0) {
				// Category association
				$categories = GETPOST('categories', 'array');
				$object->setCategories($categories);

				$object->loadReminders();
				if (!empty($object->reminders) && $object->datep > dol_now()) {
					foreach ($object->reminders as $reminder) {
						$reminder->delete($user);
					}
					$object->reminders = array();
				}

				//Create reminders
				if ($addreminder == 'on' && $object->datep > dol_now()) {
					$actionCommReminder = new ActionCommReminder($db);

					$dateremind = dol_time_plus_duree($datep, -$offsetvalue, $offsetunit);

					$actionCommReminder->dateremind = $dateremind;
					$actionCommReminder->typeremind = $remindertype;
					$actionCommReminder->offsetunit = $offsetunit;
					$actionCommReminder->offsetvalue = $offsetvalue;
					$actionCommReminder->status = $actionCommReminder::STATUS_TODO;
					$actionCommReminder->fk_actioncomm = $object->id;
					if ($remindertype == 'email') {
						$actionCommReminder->fk_email_template = $modelmail;
					}

					// the notification must be created for every user assigned to the event
					foreach ($object->userassigned as $userassigned) {
						$actionCommReminder->fk_user = $userassigned['id'];
						$res = $actionCommReminder->create($user);

						if ($res <= 0) {
							// If error
							$langs->load("errors");
							$error = $langs->trans('ErrorReminderActionCommCreation');
							setEventMessages($error, null, 'errors');
							$action = 'create'; $donotclearsession = 1;
							break;
						}
					}
				}

				unset($_SESSION['assignedtouser']);

				if (!$error) {
					$db->commit();
				} else {
					$db->rollback();
				}
			} else {
				setEventMessages($object->error, $object->errors, 'errors');
				$db->rollback();
			}
		}
	}

	if (!$error) {
		if (!empty($backtopage)) {
			unset($_SESSION['assignedtouser']);
			header("Location: ".$backtopage);
			exit;
		}
	}
}

/*
 * delete event
 */
if (empty($reshook) && $action == 'confirm_delete' && GETPOST("confirm") == 'yes') {
	$object->fetch($id);
	$object->fetch_optionals();
	$object->fetch_userassigned();
	$object->oldcopy = clone $object;

	if ($user->rights->agenda->myactions->delete
		|| $user->rights->agenda->allactions->delete) {
		$result = $object->delete();

		if ($result >= 0) {
			header("Location: index.php");
			exit;
		} else {
			setEventMessages($object->error, $object->errors, 'errors');
		}
	}
}

/*
 * Action move update, used when user move an event in calendar by drag'n drop
 * TODO Move this into page comm/action/index that trigger this call by the drag and drop of event.
 */
if (empty($reshook) && GETPOST('actionmove', 'alpha') == 'mupdate') {
	$error = 0;

	$shour = dol_print_date($object->datep, "%H", 'tzuserrel');		// We take the date visible by user $newdate is also date visible by user.
	$smin = dol_print_date($object->datep, "%M", 'tzuserrel');

	$newdate = GETPOST('newdate', 'alpha');
	if (empty($newdate) || strpos($newdate, 'dayevent_') != 0) {
		header("Location: ".$backtopage);
		exit;
	}

	$datep = dol_mktime($shour, $smin, 0, substr($newdate, 13, 2), substr($newdate, 15, 2), substr($newdate, 9, 4), 'tzuserrel');
	//print dol_print_date($datep, 'dayhour');exit;

	if ($datep != $object->datep) {
		if (!empty($object->datef)) {
			$object->datef += $datep - $object->datep;
		}
		$object->datep = $datep;

		if (!$error) {
			// check if an event resource is already in use
			if (!empty($conf->global->RESOURCE_USED_IN_EVENT_CHECK) && $object->element == 'action') {
				$eventDateStart = $object->datep;
				$eventDateEnd = $object->datef;

				$sql  = "SELECT er.rowid, r.ref as r_ref, ac.id as ac_id, ac.label as ac_label";
				$sql .= " FROM ".MAIN_DB_PREFIX."element_resources as er";
				$sql .= " INNER JOIN ".MAIN_DB_PREFIX."resource as r ON r.rowid = er.resource_id AND er.resource_type = 'dolresource'";
				$sql .= " INNER JOIN ".MAIN_DB_PREFIX."actioncomm as ac ON ac.id = er.element_id AND er.element_type = '".$db->escape($object->element)."'";
				$sql .= " WHERE ac.id <> ".((int) $object->id);
				$sql .= " AND er.resource_id IN (";
				$sql .= " SELECT resource_id FROM ".MAIN_DB_PREFIX."element_resources";
				$sql .= " WHERE element_id = ".((int) $object->id);
				$sql .= " AND element_type = '".$db->escape($object->element)."'";
				$sql .= " AND busy = 1";
				$sql .= ")";
				$sql .= " AND er.busy = 1";
				$sql .= " AND (";

				// event date start between ac.datep and ac.datep2 (if datep2 is null we consider there is no end)
				$sql .= " (ac.datep <= '".$db->idate($eventDateStart)."' AND (ac.datep2 IS NULL OR ac.datep2 >= '".$db->idate($eventDateStart)."'))";
				// event date end between ac.datep and ac.datep2
				if (!empty($eventDateEnd)) {
					$sql .= " OR (ac.datep <= '".$db->idate($eventDateEnd)."' AND (ac.datep2 >= '".$db->idate($eventDateEnd)."'))";
				}
				// event date start before ac.datep and event date end after ac.datep2
				$sql .= " OR (";
				$sql .= "ac.datep >= '".$db->idate($eventDateStart)."'";
				if (!empty($eventDateEnd)) {
					$sql .= " AND (ac.datep2 IS NOT NULL AND ac.datep2 <= '".$db->idate($eventDateEnd)."')";
				}
				$sql .= ")";

				$sql .= ")";
				$resql = $db->query($sql);
				if (!$resql) {
					$error++;
					$object->error = $db->lasterror();
					$object->errors[] = $object->error;
				} else {
					if ($db->num_rows($resql) > 0) {
						// already in use
						$error++;
						$object->error = $langs->trans('ErrorResourcesAlreadyInUse').' : ';
						while ($obj = $db->fetch_object($resql)) {
							$object->error .= '<br> - '.$langs->trans('ErrorResourceUseInEvent', $obj->r_ref, $obj->ac_label.' ['.$obj->ac_id.']');
						}
						$object->errors[] = $object->error;
					}
					$db->free($resql);
				}

				if ($error) {
					setEventMessages($object->error, $object->errors, 'errors');
				}
			}
		}

		if (!$error) {
			$db->begin();
			$result = $object->update($user);
			if ($result < 0) {
				$error++;
				setEventMessages($object->error, $object->errors, 'errors');
				$db->rollback();
			} else {
				$db->commit();
			}
		}
	}
	if (!empty($backtopage)) {
		header("Location: ".$backtopage);
		exit;
	} else {
		$action = '';
	}
}

// Actions to delete doc
$upload_dir = $conf->agenda->dir_output.'/'.dol_sanitizeFileName($object->ref);
$permissiontoadd = ($user->rights->agenda->allactions->create || (($object->authorid == $user->id || $object->userownerid == $user->id) && $user->rights->agenda->myactions->read));
if (empty($reshook)) {
	include DOL_DOCUMENT_ROOT.'/core/actions_builddoc.inc.php';
}



/*
 * View
 */

$form = new Form($db);
$formproject = new FormProjets($db);

$arrayrecurrulefreq = array(
	'no'=>$langs->trans("OnceOnly"),
	'MONTHLY'=>$langs->trans("EveryMonth"),
	'WEEKLY'=>$langs->trans("EveryWeek"),
	//'DAYLY'=>$langs->trans("EveryDay")
);

$help_url = 'EN:Module_Agenda_En|FR:Module_Agenda|ES:M&omodulodulo_Agenda';
llxHeader('', $langs->trans("Agenda"), $help_url);

if ($action == 'create') {
	$contact = new Contact($db);

	$socpeopleassigned = GETPOST("socpeopleassigned", 'array');
	if (!empty($socpeopleassigned[0])) {
		$result = $contact->fetch($socpeopleassigned[0]);
		if ($result < 0) {
			dol_print_error($db, $contact->error);
		}
	}

	dol_set_focus("#label");

	if (!empty($conf->use_javascript_ajax)) {
		print "\n".'<script type="text/javascript">';
		print '$(document).ready(function () {
        			function setdatefields()
	            	{
	            		if ($("#fullday:checked").val() == null) {
	            			$(".fulldaystarthour").removeAttr("disabled");
	            			$(".fulldaystartmin").removeAttr("disabled");
	            			$(".fulldayendhour").removeAttr("disabled");
	            			$(".fulldayendmin").removeAttr("disabled");
	            			$("#p2").removeAttr("disabled");
	            		} else {
							$(".fulldaystarthour").prop("disabled", true).val("00");
							$(".fulldaystartmin").prop("disabled", true).val("00");
							$(".fulldayendhour").prop("disabled", true).val("23");
							$(".fulldayendmin").prop("disabled", true).val("59");
							$("#p2").removeAttr("disabled");
	            		}
	            	}
                    $("#fullday").change(function() {
						console.log("setdatefields");
                        setdatefields();
                    });
                    $("#selectcomplete").change(function() {
                        if ($("#selectcomplete").val() == 100)
                        {
                            if ($("#doneby").val() <= 0) $("#doneby").val(\''.((int) $user->id).'\');
                        }
                        if ($("#selectcomplete").val() == 0)
                        {
                            $("#doneby").val(-1);
                        }
                    });
                    $("#actioncode").change(function() {
                        if ($("#actioncode").val() == \'AC_RDV\') $("#dateend").addClass("fieldrequired");
                        else $("#dateend").removeClass("fieldrequired");
                    });
					$("#aphour,#apmin").change(function() {
						if ($("#actioncode").val() == \'AC_RDV\') {
							console.log("Start date was changed, we modify end date "+(parseInt($("#aphour").val()))+" "+$("#apmin").val()+" -> "+("00" + (parseInt($("#aphour").val()) + 1)).substr(-2,2));
							$("#p2hour").val(("00" + (parseInt($("#aphour").val()) + 1)).substr(-2,2));
							$("#p2min").val($("#apmin").val());
							$("#p2day").val($("#apday").val());
							$("#p2month").val($("#apmonth").val());
							$("#p2year").val($("#apyear").val());
							$("#p2").val($("#ap").val());
						}
					});
                    if ($("#actioncode").val() == \'AC_RDV\') $("#dateend").addClass("fieldrequired");
                    else $("#dateend").removeClass("fieldrequired");
                    setdatefields();
               })';
		print '</script>'."\n";
	}

	print '<form name="formaction" action="'.$_SERVER['PHP_SELF'].'" method="POST">';
	print '<input type="hidden" name="token" value="'.newToken().'">';
	print '<input type="hidden" name="action" value="add">';
	print '<input type="hidden" name="donotclearsession" value="1">';
	print '<input type="hidden" name="page_y" value="">';
	if ($backtopage) {
		print '<input type="hidden" name="backtopage" value="'.($backtopage != '1' ? $backtopage : dol_htmlentities($_SERVER["HTTP_REFERER"])).'">';
	}
	if (empty($conf->global->AGENDA_USE_EVENT_TYPE)) {
		print '<input type="hidden" name="actioncode" value="'.dol_getIdFromCode($db, 'AC_OTH', 'c_actioncomm').'">';
	}

	if (GETPOST("actioncode", 'aZ09') == 'AC_RDV') {
		print load_fiche_titre($langs->trans("AddActionRendezVous"), '', 'title_agenda');
	} else {
		print load_fiche_titre($langs->trans("AddAnAction"), '', 'title_agenda');
	}

	print dol_get_fiche_head();

	print '<table class="border centpercent">';

	// Type of event
	if (!empty($conf->global->AGENDA_USE_EVENT_TYPE)) {
		print '<tr><td class="titlefieldcreate"><span class="fieldrequired">'.$langs->trans("Type").'</span></b></td><td>';
		$default = (empty($conf->global->AGENDA_USE_EVENT_TYPE_DEFAULT) ? 'AC_RDV' : $conf->global->AGENDA_USE_EVENT_TYPE_DEFAULT);
		print img_picto($langs->trans("ActionType"), 'square', 'class="fawidth30 inline-block" style="color: #ddd;"');
		print $formactions->select_type_actions(GETPOSTISSET("actioncode") ? GETPOST("actioncode", 'aZ09') : ($object->type_code ? $object->type_code : $default), "actioncode", "systemauto", 0, -1, 0, 1);	// TODO Replace 0 with -2 in onlyautoornot
		print '</td></tr>';
	}

	// Title
	print '<tr><td'.(empty($conf->global->AGENDA_USE_EVENT_TYPE) ? ' class="fieldrequired titlefieldcreate"' : '').'>'.$langs->trans("Label").'</td><td><input type="text" id="label" name="label" class="soixantepercent" value="'.GETPOST('label').'"></td></tr>';

	// Full day
	print '<tr><td><label for="fullday">'.$langs->trans("EventOnFullDay").'</label></td><td><input type="checkbox" id="fullday" name="fullday" '.(GETPOST('fullday') ? ' checked' : '').'></td></tr>';

	$datep = ($datep ? $datep : (is_null($object->datep) ? '' : $object->datep));
	if (GETPOST('datep', 'int', 1)) {
		$datep = dol_stringtotime(GETPOST('datep', 'int', 1), 'tzuser');
	}
	$datef = ($datef ? $datef : $object->datef);
	if (GETPOST('datef', 'int', 1)) {
		$datef = dol_stringtotime(GETPOST('datef', 'int', 1), 'tzuser');
	}
	if (empty($datef) && !empty($datep)) {
		if (GETPOST("actioncode", 'aZ09') == 'AC_RDV' || empty($conf->global->AGENDA_USE_EVENT_TYPE_DEFAULT)) {
			$datef = dol_time_plus_duree($datep, (empty($conf->global->AGENDA_AUTOSET_END_DATE_WITH_DELTA_HOURS) ? 1 : $conf->global->AGENDA_AUTOSET_END_DATE_WITH_DELTA_HOURS), 'h');
		}
	}

	// Date start
	print '<tr><td class="nowrap">';
	print '<span class="fieldrequired">'.$langs->trans("DateActionStart").'</span>';
	print ' - ';
	print '<span id="dateend"'.(GETPOST("actioncode", 'aZ09') == 'AC_RDV' ? ' class="fieldrequired"' : '').'>'.$langs->trans("DateActionEnd").'</span>';
	print '</td><td>';
	if (GETPOST("afaire") == 1) {
		print $form->selectDate($datep, 'ap', 1, 1, 0, "action", 1, 2, 0, 'fulldaystart', '', '', '', 1, '', '', 'tzuserrel'); // Empty value not allowed for start date and hours if "todo"
	} else {
		print $form->selectDate($datep, 'ap', 1, 1, 1, "action", 1, 2, 0, 'fulldaystart', '', '', '', 1, '', '', 'tzuserrel');
	}
	print ' <span class="hideonsmartphone">&nbsp; &nbsp; - &nbsp; &nbsp;</span> ';
	//print ' - ';
	if (GETPOST("afaire") == 1) {
		print $form->selectDate($datef, 'p2', 1, 1, 1, "action", 1, 0, 0, 'fulldayend', '', '', '', 1, '', '', 'tzuserrel');
	} else {
		print $form->selectDate($datef, 'p2', 1, 1, 1, "action", 1, 0, 0, 'fulldayend', '', '', '', 1, '', '', 'tzuserrel');
	}
	print '</td></tr>';

	// Date end
	/*print '<tr><td>';
	print '<span id="dateend"'.(GETPOST("actioncode", 'aZ09') == 'AC_RDV' ? ' class="fieldrequired"' : '').'>'.$langs->trans("DateActionEnd").'</span>';
	print '</td>';
	print '<td>';
	if (GETPOST("afaire") == 1) {
		print $form->selectDate($datef, 'p2', 1, 1, 1, "action", 1, 2, 0, 'fulldayend');
	} else {
		print $form->selectDate($datef, 'p2', 1, 1, 1, "action", 1, 2, 0, 'fulldayend');
	}
	print '</td></tr>';*/

	// Dev in progress
	$userepeatevent = ($conf->global->MAIN_FEATURES_LEVEL == 2 ? 1 : 0);
	if ($userepeatevent) {
		// Repeat
		print '<tr><td></td><td colspan="3">';
		print '<input type="hidden" name="recurid" value="'.$object->recurid.'">';
		$selectedrecurrulefreq = 'no';
		$selectedrecurrulebymonthday = '';
		$selectedrecurrulebyday = '';
		if ($object->recurrule && preg_match('/FREQ=([A-Z]+)/i', $object->recurrule, $reg)) {
			$selectedrecurrulefreq = $reg[1];
		}
		if ($object->recurrule && preg_match('/FREQ=MONTHLY.*BYMONTHDAY=(\d+)/i', $object->recurrule, $reg)) {
			$selectedrecurrulebymonthday = $reg[1];
		}
		if ($object->recurrule && preg_match('/FREQ=WEEKLY.*BYDAY(\d+)/i', $object->recurrule, $reg)) {
			$selectedrecurrulebyday = $reg[1];
		}
		print $form->selectarray('recurrulefreq', $arrayrecurrulefreq, $selectedrecurrulefreq, 0, 0, 0, '', 0, 0, 0, '', 'marginrightonly');
		// If recurrulefreq is MONTHLY
		print '<div class="hidden marginrightonly inline-block repeateventBYMONTHDAY">';
		print $langs->trans("DayOfMonth").': <input type="input" size="2" name="BYMONTHDAY" value="'.$selectedrecurrulebymonthday.'">';
		print '</div>';
		// If recurrulefreq is WEEKLY
		print '<div class="hidden marginrightonly inline-block repeateventBYDAY">';
		print $langs->trans("DayOfWeek").': <input type="input" size="4" name="BYDAY" value="'.$selectedrecurrulebyday.'">';
		print '</div>';
		print '<script type="text/javascript">
				jQuery(document).ready(function() {
					function init_repeat()
					{
						if (jQuery("#recurrulefreq").val() == \'MONTHLY\')
						{
							jQuery(".repeateventBYMONTHDAY").css("display", "inline-block");		/* use this instead of show because we want inline-block and not block */
							jQuery(".repeateventBYDAY").hide();
						}
						else if (jQuery("#recurrulefreq").val() == \'WEEKLY\')
						{
							jQuery(".repeateventBYMONTHDAY").hide();
							jQuery(".repeateventBYDAY").css("display", "inline-block");		/* use this instead of show because we want inline-block and not block */
						}
						else
						{
							jQuery(".repeateventBYMONTHDAY").hide();
							jQuery(".repeateventBYDAY").hide();
						}
					}
					init_repeat();
					jQuery("#recurrulefreq").change(function() {
						init_repeat();
					});
				});
				</script>';
		print '</td></tr>';
	}

	// Status
	print '<tr><td>'.$langs->trans("Status").' / '.$langs->trans("Percentage").'</td>';
	print '<td>';
	$percent = $complete !=='' ? $complete : -1;
	if (GETPOSTISSET('status')) {
		$percent = GETPOST('status');
	} elseif (GETPOSTISSET('percentage')) {
		$percent = GETPOST('percentage', 'int');
	} else {
		if ($complete == '0' || GETPOST("afaire") == 1) {
			$percent = '0';
		} elseif ($complete == 100 || GETPOST("afaire") == 2) {
			$percent = 100;
		}
	}
	$formactions->form_select_status_action('formaction', $percent, 1, 'complete', 0, 0, 'maxwidth200');
	print '</td></tr>';

	// Location
	if (empty($conf->global->AGENDA_DISABLE_LOCATION)) {
		print '<tr><td>'.$langs->trans("Location").'</td><td><input type="text" name="location" class="minwidth300 maxwidth150onsmartphone" value="'.(GETPOST('location') ? GETPOST('location') : $object->location).'"></td></tr>';
	}

	// Assigned to
	print '<tr><td class="tdtop nowrap">'.$langs->trans("ActionAffectedTo").'</td><td>';
	$listofuserid = array();
	$listofcontactid = array();
	$listofotherid = array();

	if (empty($donotclearsession)) {
		$assignedtouser = GETPOST("assignedtouser") ?GETPOST("assignedtouser") : (!empty($object->userownerid) && $object->userownerid > 0 ? $object->userownerid : $user->id);
		if ($assignedtouser) {
			$listofuserid[$assignedtouser] = array('id'=>$assignedtouser, 'mandatory'=>0, 'transparency'=>$object->transparency); // Owner first
		}
		//$listofuserid[$user->id] = array('id'=>$user->id, 'mandatory'=>0, 'transparency'=>(GETPOSTISSET('transparency') ? GETPOST('transparency', 'alpha') : 1)); // 1 by default at first init
		$listofuserid[$assignedtouser]['transparency'] = (GETPOSTISSET('transparency') ? GETPOST('transparency', 'alpha') : 1); // 1 by default at first init
		$_SESSION['assignedtouser'] = json_encode($listofuserid);
	} else {
		if (!empty($_SESSION['assignedtouser'])) {
			$listofuserid = json_decode($_SESSION['assignedtouser'], true);
		}
		$firstelem = reset($listofuserid);
		if (isset($listofuserid[$firstelem['id']])) {
			$listofuserid[$firstelem['id']]['transparency'] = (GETPOSTISSET('transparency') ? GETPOST('transparency', 'alpha') : 0); // 0 by default when refreshing
		}
	}
	print '<div class="assignedtouser">';
	print $form->select_dolusers_forevent(($action == 'create' ? 'add' : 'update'), 'assignedtouser', 1, '', 0, '', '', 0, 0, 0, 'AND u.statut != 0', 1, $listofuserid, $listofcontactid, $listofotherid);
	print '</div>';
	print '</td></tr>';

	// Done by
	if (!empty($conf->global->AGENDA_ENABLE_DONEBY)) {
		print '<tr><td class="nowrap">'.$langs->trans("ActionDoneBy").'</td><td>';
		print $form->select_dolusers(GETPOSTISSET("doneby") ? GETPOST("doneby", 'int') : (!empty($object->userdoneid) && $percent == 100 ? $object->userdoneid : 0), 'doneby', 1);
		print '</td></tr>';
	}

	if ($conf->categorie->enabled) {
		// Categories
		print '<tr><td>'.$langs->trans("Categories").'</td><td>';
		$cate_arbo = $form->select_all_categories(Categorie::TYPE_ACTIONCOMM, '', 'parent', 64, 0, 1);
		print img_picto('', 'category').$form->multiselectarray('categories', $cate_arbo, GETPOST('categories', 'array'), '', 0, 'minwidth300 quatrevingtpercent widthcentpercentminusx', 0, 0);
		print "</td></tr>";
	}

	print '</table>';


	print '<br><hr><br>';


	print '<table class="border centpercent">';

	if ($conf->societe->enabled) {
		// Related company
		print '<tr><td class="titlefieldcreate nowrap">'.$langs->trans("ActionOnCompany").'</td><td>';
		if (GETPOST('socid', 'int') > 0) {
			$societe = new Societe($db);
			$societe->fetch(GETPOST('socid', 'int'));
			print $societe->getNomUrl(1);
			print '<input type="hidden" id="socid" name="socid" value="'.GETPOST('socid', 'int').'">';
		} else {
			$events = array();
			$events[] = array('method' => 'getContacts', 'url' => dol_buildpath('/core/ajax/contacts.php?showempty=1', 1), 'htmlname' => 'contactid', 'params' => array('add-customer-contact' => 'disabled'));
			//For external user force the company to user company
			if (!empty($user->socid)) {
				print img_picto('', 'company', 'class="paddingrightonly"').$form->select_company($user->socid, 'socid', '', 1, 1, 0, $events, 0, 'minwidth300');
			} else {
				print img_picto('', 'company', 'class="paddingrightonly"').$form->select_company('', 'socid', '', 'SelectThirdParty', 1, 0, $events, 0, 'minwidth300');
			}
		}
		print '</td></tr>';

		// Related contact
		print '<tr><td class="nowrap">'.$langs->trans("ActionOnContact").'</td><td>';
		$preselectedids = GETPOST('socpeopleassigned', 'array');
		if (GETPOST('contactid', 'int')) {
			$preselectedids[GETPOST('contactid', 'int')] = GETPOST('contactid', 'int');
		}
		if ($origin=='contact') $preselectedids[GETPOST('originid', 'int')] = GETPOST('originid', 'int');
		print img_picto('', 'contact', 'class="paddingrightonly"');
		print $form->selectcontacts(GETPOST('socid', 'int'), $preselectedids, 'socpeopleassigned[]', 1, '', '', 0, 'minwidth300 quatrevingtpercent', false, 0, array(), false, 'multiple', 'contactid');
		print '</td></tr>';
	}

	// Project
	if (!empty($conf->projet->enabled)) {
		$langs->load("projects");

		$projectid = GETPOST('projectid', 'int');

		print '<tr><td class="titlefieldcreate">'.$langs->trans("Project").'</td><td id="project-input-container">';
		print img_picto('', 'project', 'class="pictofixedwidth"');
		print $formproject->select_projects((empty($societe->id) ? '' : $societe->id), $projectid, 'projectid', 0, 0, 1, 1, 0, 0, 0, '', 1, 0, 'maxwidth500 widthcentpercentminusxx');

		print '&nbsp;<a href="'.DOL_URL_ROOT.'/projet/card.php?socid='.(empty($societe->id) ? '' : $societe->id).'&action=create&backtopage='.urlencode($_SERVER["PHP_SELF"].'?action=create').'">';
		print '<span class="fa fa-plus-circle valignmiddle paddingleft" title="'.$langs->trans("AddProject").'"></span></a>';
		$urloption = '?action=create&donotclearsession=1';
		$url = dol_buildpath('comm/action/card.php', 2).$urloption;

		// update task list
		print "\n".'<script type="text/javascript">';
		print '$(document).ready(function () {
	               $("#projectid").change(function () {
                        var url = "'.DOL_URL_ROOT.'/projet/ajax/projects.php?mode=gettasks&socid="+$("#projectid").val()+"&projectid="+$("#projectid").val();
						console.log("Call url to get new list of tasks: "+url);
                        $.get(url, function(data) {
                            console.log(data);
                            if (data) $("#taskid").html(data).select2();
                        })
                  });
               })';
		print '</script>'."\n";

		print '</td></tr>';

		print '<tr><td class="titlefieldcreate">'.$langs->trans("Task").'</td><td id="project-task-input-container" >';
		print img_picto('', 'projecttask', 'class="paddingrightonly"');
		$projectsListId = false;
		if (!empty($projectid)) {
			$projectsListId = $projectid;
		}

		$tid = GETPOSTISSET("projecttaskid") ? GETPOST("projecttaskid", 'int') : (GETPOSTISSET("taskid") ? GETPOST("taskid", 'int') : '');

		$formproject->selectTasks((!empty($societe->id) ? $societe->id : -1), $tid, 'taskid', 24, 0, '1', 1, 0, 0, 'maxwidth500', $projectsListId);
		print '</td></tr>';
	}

	// Object linked
	if (!empty($origin) && !empty($originid)) {
		include_once DOL_DOCUMENT_ROOT.'/core/lib/functions2.lib.php';

		$hasPermissionOnLinkedObject = 0;
		if ($user->hasRight($origin, 'read')) {
			$hasPermissionOnLinkedObject = 1;
		}
		//var_dump('origin='.$origin.' originid='.$originid.' hasPermissionOnLinkedObject='.$hasPermissionOnLinkedObject);

		if (! in_array($origin, array('societe', 'project', 'task', 'user'))) {
			// We do not use link for object that already contains a hard coded field to make links with agenda events
			print '<tr><td class="titlefieldcreate">'.$langs->trans("LinkedObject").'</td>';
			print '<td colspan="3">';
			if ($hasPermissionOnLinkedObject) {
				print dolGetElementUrl($originid, $origin, 1);
				print '<input type="hidden" name="fk_element" value="'.$originid.'">';
				print '<input type="hidden" name="elementtype" value="'.$origin.'">';
				print '<input type="hidden" name="originid" value="'.$originid.'">';
				print '<input type="hidden" name="origin" value="'.$origin.'">';
			} else {
				print '<!-- no permission on object to link '.$origin.' id '.$originid.' -->';
			}
			print '</td></tr>';
		}
	}

	$reg = array();
	if (GETPOST("datep") && preg_match('/^([0-9][0-9][0-9][0-9])([0-9][0-9])([0-9][0-9])$/', GETPOST("datep"), $reg)) {
		$object->datep = dol_mktime(0, 0, 0, $reg[2], $reg[3], $reg[1]);
	}

	// Priority
	if (!empty($conf->global->AGENDA_SUPPORT_PRIORITY_IN_EVENTS)) {
		print '<tr><td class="titlefieldcreate nowrap">'.$langs->trans("Priority").'</td><td colspan="3">';
		print '<input type="text" name="priority" value="'.(GETPOSTISSET('priority') ? GETPOST('priority', 'int') : ($object->priority ? $object->priority : '')).'" size="5">';
		print '</td></tr>';
	}

	// Description
	print '<tr><td class="tdtop">'.$langs->trans("Description").'</td><td>';
	require_once DOL_DOCUMENT_ROOT.'/core/class/doleditor.class.php';
	$doleditor = new DolEditor('note', (GETPOSTISSET('note') ? GETPOST('note', 'restricthtml') : $object->note_private), '', 120, 'dolibarr_notes', 'In', true, true, $conf->fckeditor->enabled, ROWS_4, '90%');
	$doleditor->Create();
	print '</td></tr>';

	// Other attributes
	$parameters = array();
	$reshook = $hookmanager->executeHooks('formObjectOptions', $parameters, $object, $action); // Note that $action and $object may have been modified by hook
	print $hookmanager->resPrint;
	if (empty($reshook)) {
		print $object->showOptionals($extrafields, 'create', $parameters);
	}

	print '</table>';


	if (getDolGlobalString('AGENDA_REMINDER_EMAIL') || getDolGlobalString('AGENDA_REMINDER_BROWSER')) {
		//checkbox create reminder
		print '<hr>';
		print '<br>';
		print '<label for="addreminder">'.img_picto('', 'bell', 'class="pictofixedwidth"').$langs->trans("AddReminder").'</label> <input type="checkbox" id="addreminder" name="addreminder"><br><br>';

		print '<div class="reminderparameters" style="display: none;">';

		//print '<hr>';
		//print load_fiche_titre($langs->trans("AddReminder"), '', '');

		print '<table class="border centpercent">';

		//Reminder
		print '<tr><td class="titlefieldcreate nowrap">'.$langs->trans("ReminderTime").'</td><td colspan="3">';
		print '<input class="width50" type="number" name="offsetvalue" value="'.(GETPOSTISSET('offsetvalue') ? GETPOST('offsetvalue', 'int') : '15').'"> ';
		print $form->selectTypeDuration('offsetunit', 'i', array('y', 'm'));
		print '</td></tr>';

		//Reminder Type
		print '<tr><td class="titlefieldcreate nowrap">'.$langs->trans("ReminderType").'</td><td colspan="3">';
		print $form->selectarray('selectremindertype', $TRemindTypes, '', 0, 0, 0, '', 0, 0, 0, '', 'minwidth200 maxwidth500', 1);
		print '</td></tr>';

		//Mail Model
		if (getDolGlobalString('AGENDA_REMINDER_EMAIL')) {
			print '<tr><td class="titlefieldcreate nowrap">'.$langs->trans("EMailTemplates").'</td><td colspan="3">';
			print $form->selectModelMail('actioncommsend', 'actioncomm_send', 1, 1);
			print '</td></tr>';
		}

		print '</table>';
		print '</div>';

		print "\n".'<script type="text/javascript">';
		print '$(document).ready(function () {
	            		$("#addreminder").click(function(){
							console.log("Click on addreminder");
	            		    if (this.checked) {
	            		    	$(".reminderparameters").show();
                            } else {
                            	$(".reminderparameters").hide();
                            }
							$("#selectremindertype").select2("destroy");
							$("#selectremindertype").select2();
							$("#select_offsetunittype_duration").select2("destroy");
							$("#select_offsetunittype_duration").select2();
	            		 });

	            		$("#selectremindertype").change(function(){
							console.log("Change on selectremindertype");
	            	        var selected_option = $("#selectremindertype option:selected").val();
	            		    if(selected_option == "email") {
	            		        $("#select_actioncommsendmodel_mail").closest("tr").show();
	            		    } else {
	            			    $("#select_actioncommsendmodel_mail").closest("tr").hide();
	            		    };
	            		});
                   })';
		print '</script>'."\n";
	}

	print dol_get_fiche_end();

	print $form->buttonsSaveCancel("Add");

	print "</form>";
}

// View or edit
if ($id > 0) {
	$result1 = $object->fetch($id);
	if ($result1 <= 0) {
		$langs->load("errors");
		print $langs->trans("ErrorRecordNotFound");

		llxFooter();
		exit;
	}

	$result2 = $object->fetch_thirdparty();
	$result2 = $object->fetch_projet();
	$result3 = $object->fetch_contact();
	$result4 = $object->fetch_userassigned();
	$result5 = $object->fetch_optionals();

	if ($listUserAssignedUpdated || $donotclearsession) {
		$percentage = in_array(GETPOST('status'), array(-1, 100)) ? GETPOST('status') : (in_array($complete, array(-1, 100)) ? $complete : GETPOST("percentage", 'int')); // If status is -1 or 100, percentage is not defined and we must use status

		$datep = dol_mktime($fulldayevent ? '00' : $aphour, $fulldayevent ? '00' : $apmin, 0, GETPOST("apmonth", 'int'), GETPOST("apday", 'int'), GETPOST("apyear", 'int'), 'tzuser');
		$datef = dol_mktime($fulldayevent ? '23' : $p2hour, $fulldayevent ? '59' : $p2min, $fulldayevent ? '59' : '0', GETPOST("p2month", 'int'), GETPOST("p2day", 'int'), GETPOST("p2year", 'int'), 'tzuser');

		$object->type_id     = dol_getIdFromCode($db, GETPOST("actioncode", 'aZ09'), 'c_actioncomm');
		$object->label       = GETPOST("label", "alphanohtml");
		$object->datep       = $datep;
		$object->datef       = $datef;
		$object->percentage  = $percentage;
		$object->priority    = GETPOST("priority", "alphanohtml");
		$object->fulldayevent = GETPOST("fullday") ? 1 : 0;
		$object->location    = GETPOST('location', "alpanohtml");
		$object->socid       = GETPOST("socid", "int");
		$socpeopleassigned   = GETPOST("socpeopleassigned", 'array');
		foreach ($socpeopleassigned as $tmpid) {
			$object->socpeopleassigned[$id] = array('id' => $tmpid);
		}
		$object->contact_id   = GETPOST("contactid", 'int');
		$object->fk_project  = GETPOST("projectid", 'int');

		$object->note_private = GETPOST("note", 'restricthtml');
	}

	if ($result2 < 0 || $result3 < 0 || $result4 < 0 || $result5 < 0) {
		dol_print_error($db, $object->error);
		exit;
	}

	if ($object->authorid > 0) {
		$tmpuser = new User($db); $res = $tmpuser->fetch($object->authorid); $object->author = $tmpuser;
	}
	if ($object->usermodid > 0) {
		$tmpuser = new User($db); $res = $tmpuser->fetch($object->usermodid); $object->usermod = $tmpuser;
	}


	/*
	 * Show tabs
	 */

	$head = actions_prepare_head($object);

	$now = dol_now();
	$delay_warning = $conf->global->MAIN_DELAY_ACTIONS_TODO * 24 * 60 * 60;


	// Confirmation suppression action
	if ($action == 'delete') {
		print $form->formconfirm("card.php?id=".urlencode($id), $langs->trans("DeleteAction"), $langs->trans("ConfirmDeleteAction"), "confirm_delete", '', '', 1);
	}

	if ($action == 'edit') {
		if (!empty($conf->use_javascript_ajax)) {
			print "\n".'<script type="text/javascript">';
			print '$(document).ready(function () {
	            		function setdatefields()
	            		{
	            			if ($("#fullday:checked").val() == null) {
	            				$(".fulldaystarthour").removeAttr("disabled");
	            				$(".fulldaystartmin").removeAttr("disabled");
	            				$(".fulldayendhour").removeAttr("disabled");
	            				$(".fulldayendmin").removeAttr("disabled");
	            			} else {
								$(".fulldaystarthour").prop("disabled", true).val("00");
								$(".fulldaystartmin").prop("disabled", true).val("00");
								$(".fulldayendhour").prop("disabled", true).val("23");
								$(".fulldayendmin").prop("disabled", true).val("59");
	            			}
	            		}
	            		setdatefields();
	            		$("#fullday").change(function() {
	            			setdatefields();
	            		});
	            		$("#actioncode").change(function() {
                        	if ($("#actioncode").val() == \'AC_RDV\') $("#dateend").addClass("fieldrequired");
                        	else $("#dateend").removeClass("fieldrequired");
                    	});
                   })';
			print '</script>'."\n";
		}

		print '<form name="formaction" action="'.$_SERVER['PHP_SELF'].'" method="POST">';
		print '<input type="hidden" name="token" value="'.newToken().'">';
		print '<input type="hidden" name="action" value="update">';
		print '<input type="hidden" name="id" value="'.$id.'">';
		print '<input type="hidden" name="ref_ext" value="'.$object->ref_ext.'">';
		print '<input type="hidden" name="page_y" value="">';
		if ($backtopage) {
			print '<input type="hidden" name="backtopage" value="'.($backtopage != '1' ? $backtopage : dol_htmlentities($_SERVER["HTTP_REFERER"])).'">';
		}
		if (empty($conf->global->AGENDA_USE_EVENT_TYPE)) {
			print '<input type="hidden" name="actioncode" value="'.$object->type_code.'">';
		}

		print dol_get_fiche_head($head, 'card', $langs->trans("Action"), 0, 'action');

		print '<table class="border tableforfield" width="100%">';

		// Ref
		print '<tr><td class="titlefieldcreate">'.$langs->trans("Ref").'</td><td colspan="3">'.$object->id.'</td></tr>';

		// Type of event
		if (!empty($conf->global->AGENDA_USE_EVENT_TYPE)) {
			print '<tr><td class="fieldrequired">'.$langs->trans("Type").'</td><td colspan="3">';
			if ($object->type_code != 'AC_OTH_AUTO') {
				print $formactions->select_type_actions(GETPOST("actioncode", 'aZ09') ? GETPOST("actioncode", 'aZ09') : $object->type_code, "actioncode", "systemauto", 0, 0, 0, 1);
			} else {
				print '<input type="hidden" name="actioncode" value="'.$object->type_code.'">';
				print $object->getTypePicto();
				print $langs->trans("Action".$object->type_code);
			}
			print '</td></tr>';
		}

		// Title
		print '<tr><td class="fieldrequired">'.$langs->trans("Title").'</td><td colspan="3"><input type="text" name="label" class="soixantepercent" value="'.$object->label.'"></td></tr>';

		// Full day event
		print '<tr><td>'.$langs->trans("EventOnFullDay").'</td><td colspan="3"><input type="checkbox" id="fullday" name="fullday" '.($object->fulldayevent ? ' checked' : '').'></td></tr>';

		// Date start - end
<<<<<<< HEAD
		print '<tr><td class="nowrap"><span class="fieldrequired">'.$langs->trans("DateActionStart").' - '.$langs->trans("DateActionEnd").'</span></td><td colspan="3">';
		$tzforfullday = getDolGlobalString('MAIN_STORE_FULL_EVENT_IN_GMT');
=======
		print '<tr><td class="nowrap">';
		print '<span class="fieldrequired">'.$langs->trans("DateActionStart").'</span>';
		print ' - ';
		print '<span id="dateend"'.($object->type_code == 'AC_RDV' ? ' class="fieldrequired"' : '').'>'.$langs->trans("DateActionEnd").'</span>';
		print '</td><td td colspan="3">';
		//print '<tr><td class="nowrap"><span class="fieldrequired">'.$langs->trans("DateActionStart").' - '.$langs->trans("DateActionEnd").'</span></td><td colspan="3">';
>>>>>>> e46ee982
		if (GETPOST("afaire") == 1) {
			print $form->selectDate($datep ? $datep : $object->datep, 'ap', 1, 1, 0, "action", 1, 1, 0, 'fulldaystart', '', '', '', 1, '', '', $object->fulldayevent ? ($tzforfullday ? $tzforfullday : 'tzuser') : 'tzuser');
		} elseif (GETPOST("afaire") == 2) {
			print $form->selectDate($datep ? $datep : $object->datep, 'ap', 1, 1, 1, "action", 1, 1, 0, 'fulldaystart', '', '', '', 1, '', '', $object->fulldayevent ? ($tzforfullday ? $tzforfullday : 'tzuser') : 'tzuser');
		} else {
			print $form->selectDate($datep ? $datep : $object->datep, 'ap', 1, 1, 1, "action", 1, 1, 0, 'fulldaystart', '', '', '', 1, '', '', $object->fulldayevent ? ($tzforfullday ? $tzforfullday : 'tzuser') : 'tzuser');
		}
		print ' - ';
		if (GETPOST("afaire") == 1) {
			print $form->selectDate($datef ? $datef : $object->datef, 'p2', 1, 1, 1, "action", 1, 1, 0, 'fulldayend', '', '', '', 1, '', '', $object->fulldayevent ? ($tzforfullday ? $tzforfullday : 'tzuser') : 'tzuser');
		} elseif (GETPOST("afaire") == 2) {
			print $form->selectDate($datef ? $datef : $object->datef, 'p2', 1, 1, 1, "action", 1, 1, 0, 'fulldayend', '', '', '', 1, '', '', $object->fulldayevent ? ($tzforfullday ? $tzforfullday : 'tzuser') : 'tzuser');
		} else {
			print $form->selectDate($datef ? $datef : $object->datef, 'p2', 1, 1, 1, "action", 1, 1, 0, 'fulldayend', '', '', '', 1, '', '', $object->fulldayevent ? ($tzforfullday ? $tzforfullday : 'tzuser') : 'tzuser');
		}
		print '</td></tr>';

		// Dev in progress
		$userepeatevent = ($conf->global->MAIN_FEATURES_LEVEL == 2 ? 1 : 0);
		if ($userepeatevent) {
			// Repeat
			print '<tr><td></td><td colspan="3">';
			print '<input type="hidden" name="recurid" value="'.$object->recurid.'">';
			$selectedrecurrulefreq = 'no';
			$selectedrecurrulebymonthday = '';
			$selectedrecurrulebyday = '';
			if ($object->recurrule && preg_match('/FREQ=([A-Z]+)/i', $object->recurrule, $reg)) {
				$selectedrecurrulefreq = $reg[1];
			}
			if ($object->recurrule && preg_match('/FREQ=MONTHLY.*BYMONTHDAY=(\d+)/i', $object->recurrule, $reg)) {
				$selectedrecurrulebymonthday = $reg[1];
			}
			if ($object->recurrule && preg_match('/FREQ=WEEKLY.*BYDAY(\d+)/i', $object->recurrule, $reg)) {
				$selectedrecurrulebyday = $reg[1];
			}
			print $form->selectarray('recurrulefreq', $arrayrecurrulefreq, $selectedrecurrulefreq, 0, 0, 0, '', 0, 0, 0, '', 'marginrightonly');
			// If recurrulefreq is MONTHLY
			print '<div class="hidden marginrightonly inline-block repeateventBYMONTHDAY">';
			print $langs->trans("DayOfMonth").': <input type="input" size="2" name="BYMONTHDAY" value="'.$selectedrecurrulebymonthday.'">';
			print '</div>';
			// If recurrulefreq is WEEKLY
			print '<div class="hidden marginrightonly inline-block repeateventBYDAY">';
			print $langs->trans("DayOfWeek").': <input type="input" size="4" name="BYDAY" value="'.$selectedrecurrulebyday.'">';
			print '</div>';
			print '<script type="text/javascript">
				jQuery(document).ready(function() {
					function init_repeat()
					{
						if (jQuery("#recurrulefreq").val() == \'MONTHLY\')
						{
							jQuery(".repeateventBYMONTHDAY").css("display", "inline-block");		/* use this instead of show because we want inline-block and not block */
							jQuery(".repeateventBYDAY").hide();
						}
						else if (jQuery("#recurrulefreq").val() == \'WEEKLY\')
						{
							jQuery(".repeateventBYMONTHDAY").hide();
							jQuery(".repeateventBYDAY").css("display", "inline-block");		/* use this instead of show because we want inline-block and not block */
						}
						else
						{
							jQuery(".repeateventBYMONTHDAY").hide();
							jQuery(".repeateventBYDAY").hide();
						}
					}
					init_repeat();
					jQuery("#recurrulefreq").change(function() {
						init_repeat();
					});
				});
				</script>';
			print '</td></tr>';
		}

		// Status
		print '<tr><td class="nowrap">'.$langs->trans("Status").' / '.$langs->trans("Percentage").'</td><td colspan="3">';
		$percent = GETPOSTISSET("percentage") ? GETPOST("percentage", "int") : $object->percentage;
		$formactions->form_select_status_action('formaction', $percent, 1, 'complete', 0, 0, 'maxwidth200');
		print '</td></tr>';

		// Location
		if (empty($conf->global->AGENDA_DISABLE_LOCATION)) {
			print '<tr><td>'.$langs->trans("Location").'</td><td colspan="3"><input type="text" name="location" class="width500" value="'.$object->location.'"></td></tr>';
		}

		// Assigned to
		$listofuserid = array(); // User assigned
		if (empty($donotclearsession)) {
			if ($object->userownerid > 0) {
				$listofuserid[$object->userownerid] = array(
					'id'=>$object->userownerid,
					'type'=>'user',
					//'transparency'=>$object->userassigned[$user->id]['transparency'],
					'transparency'=>$object->transparency, // Force transparency on ownerfrom event
					'answer_status'=>$object->userassigned[$object->userownerid]['answer_status'],
					'mandatory'=>$object->userassigned[$object->userownerid]['mandatory']
				);
			}
			if (!empty($object->userassigned)) {	// Now concat assigned users
				// Restore array with key with same value than param 'id'
				$tmplist1 = $object->userassigned;
				foreach ($tmplist1 as $key => $val) {
					if ($val['id'] && $val['id'] != $object->userownerid) {
						$listofuserid[$val['id']] = $val;
					}
				}
			}
			$_SESSION['assignedtouser'] = json_encode($listofuserid);
		} else {
			if (!empty($_SESSION['assignedtouser'])) {
				$listofuserid = json_decode($_SESSION['assignedtouser'], true);
			}
		}
		$listofcontactid = $object->socpeopleassigned; // Contact assigned
		$listofotherid = $object->otherassigned; // Other undefined email (not used yet)

		print '<tr><td class="tdtop nowrap fieldrequired">'.$langs->trans("ActionAssignedTo").'</td><td colspan="3">';
		print '<div class="assignedtouser">';
		print $form->select_dolusers_forevent(($action == 'create' ? 'add' : 'update'), 'assignedtouser', 1, '', 0, '', '', 0, 0, 0, 'AND u.statut != 0', 1, $listofuserid, $listofcontactid, $listofotherid);
		print '</div>';
		/*if (in_array($user->id,array_keys($listofuserid)))
		{
			print '<div class="myavailability">';
			print $langs->trans("MyAvailability").':  <input id="transparency" type="checkbox" name="transparency"'.($listofuserid[$user->id]['transparency']?' checked':'').'>'.$langs->trans("Busy");
			print '</div>';
		}*/
		print '</td></tr>';

		// Realised by
		if (!empty($conf->global->AGENDA_ENABLE_DONEBY)) {
			print '<tr><td class="nowrap">'.$langs->trans("ActionDoneBy").'</td><td colspan="3">';
			print $form->select_dolusers($object->userdoneid > 0 ? $object->userdoneid : -1, 'doneby', 1);
			print '</td></tr>';
		}
		// Tags-Categories
		if ($conf->categorie->enabled) {
			print '<tr><td>'.$langs->trans("Categories").'</td><td colspan="3">';
			$cate_arbo = $form->select_all_categories(Categorie::TYPE_ACTIONCOMM, '', 'parent', 64, 0, 1);
			$c = new Categorie($db);
			$cats = $c->containing($object->id, Categorie::TYPE_ACTIONCOMM);
			$arrayselected = array();
			foreach ($cats as $cat) {
				$arrayselected[] = $cat->id;
			}
			print img_picto('', 'category').$form->multiselectarray('categories', $cate_arbo, $arrayselected, '', 0, 'quatrevingtpercent widthcentpercentminusx', 0, 0);
			print "</td></tr>";
		}

		print '</table>';


		print '<br><hr><br>';


		print '<table class="border tableforfield centpercent">';

		if ($conf->societe->enabled) {
			// Related company
			print '<tr><td class="titlefieldcreate">'.$langs->trans("ActionOnCompany").'</td>';
			print '<td>';
			print '<div class="maxwidth200onsmartphone">';
			$events = array(); // 'method'=parameter action of url, 'url'=url to call that return new list of contacts
			$events[] = array('method' => 'getContacts', 'url' => dol_buildpath('/core/ajax/contacts.php?showempty=1', 1), 'htmlname' => 'contactid', 'params' => array('add-customer-contact' => 'disabled'));
			// TODO Refresh also list of project if $conf->global->PROJECT_ALLOW_TO_LINK_FROM_OTHER_COMPANY not defined with list linked to socid ?
			// FIXME If we change company, we may get a project that does not match
			print img_picto('', 'company', 'class="paddingrightonly"').$form->select_company($object->socid, 'socid', '', 'SelectThirdParty', 1, 0, $events, 0, 'minwidth200');
			print '</div>';
			print '</td></tr>';

			// related contact
			print '<tr><td>'.$langs->trans("ActionOnContact").'</td><td>';
			print '<div class="maxwidth200onsmartphone">';
			print img_picto('', 'contact', 'class="paddingrightonly"').$form->selectcontacts($object->socid, array_keys($object->socpeopleassigned), 'socpeopleassigned[]', 1, '', '', 1, 'quatrevingtpercent', false, 0, 0, array(), 'multiple', 'contactid');
			print '</div>';
			print '</td>';
			print '</tr>';
		}

		// Project
		if (!empty($conf->projet->enabled)) {
			$langs->load("projects");

			print '<tr><td class="titlefieldcreate">'.$langs->trans("Project").'</td><td>';
			print img_picto('', 'project', 'class="paddingrightonly"');
			$numprojet = $formproject->select_projects(($object->socid > 0 ? $object->socid : -1), $object->fk_project, 'projectid', 0, 0, 1, 0, 0, 0, 0, '', 0, 0, 'maxwidth500');
			if ($numprojet == 0) {
				print ' &nbsp; <a href="'.DOL_URL_ROOT.'/projet/card.php?socid='.$object->socid.'&action=create&token='.newToken().'&backtopage='.urlencode($_SERVER["PHP_SELF"].'?id='.$object->id.'&action=edit').'"><span class="fa fa-plus-circle valignmiddle paddingleft" title="'.$langs->trans("AddProject").'"></span></a>';
			}
			print '</td></tr>';
		}

		// Priority
		if (!empty($conf->global->AGENDA_SUPPORT_PRIORITY_IN_EVENTS)) {
			print '<tr><td class="titlefieldcreate nowrap">'.$langs->trans("Priority").'</td><td>';
			print '<input type="text" name="priority" value="'.($object->priority ? $object->priority : '').'" size="5">';
			print '</td></tr>';
		}

		// Object linked
		if (!empty($object->fk_element) && !empty($object->elementtype)) {
			include_once DOL_DOCUMENT_ROOT.'/core/lib/functions2.lib.php';
			print '<tr>';
			print '<td>'.$langs->trans("LinkedObject").'</td>';

			if ($object->elementtype == 'task' && !empty($conf->projet->enabled)) {
				print '<td id="project-task-input-container" >';

				$urloption = '?action=create&donotclearsession=1'; // we use create not edit for more flexibility
				$url = DOL_URL_ROOT.'/comm/action/card.php'.$urloption;

				// update task list
				print "\n".'<script type="text/javascript" >';
				print '$(document).ready(function () {
	               $("#projectid").change(function () {
                        var url = "'.$url.'&projectid="+$("#projectid").val();
                        $.get(url, function(data) {
                            console.log($( data ).find("#fk_element").html());
                            if (data) $("#fk_element").html( $( data ).find("#taskid").html() ).select2();
                        })
                  });
               })';
				print '</script>'."\n";

				$formproject->selectTasks((!empty($societe->id) ? $societe->id : -1), $object->fk_element, 'fk_element', 24, 0, 0, 1, 0, 0, 'maxwidth500', $object->fk_project);
				print '<input type="hidden" name="elementtype" value="'.$object->elementtype.'">';

				print '</td>';
			} else {
				print '<td>';
				print dolGetElementUrl($object->fk_element, $object->elementtype, 1);
				print '<input type="hidden" name="fk_element" value="'.$object->fk_element.'">';
				print '<input type="hidden" name="elementtype" value="'.$object->elementtype.'">';
				print '</td>';
			}

			print '</tr>';
		}

		// Description
		print '<tr><td class="tdtop">'.$langs->trans("Description").'</td><td>';
		// Editeur wysiwyg
		require_once DOL_DOCUMENT_ROOT.'/core/class/doleditor.class.php';
		$doleditor = new DolEditor('note', $object->note_private, '', 200, 'dolibarr_notes', 'In', true, true, $conf->fckeditor->enabled, ROWS_5, '90%');
		$doleditor->Create();
		print '</td></tr>';

		// Other attributes
		$parameters = array();
		$reshook = $hookmanager->executeHooks('formObjectOptions', $parameters, $object, $action); // Note that $action and $object may have been modified by hook
		print $hookmanager->resPrint;
		if (empty($reshook)) {
			print $object->showOptionals($extrafields, 'edit', $parameters);
		}

		print '</table>';

		// Reminders
		if ($conf->global->AGENDA_REMINDER_EMAIL || $conf->global->AGENDA_REMINDER_BROWSER) {
			$filteruserid = $user->id;
			if ($user->rights->agenda->allactions->read) {
				$filteruserid = 0;
			}
			$object->loadReminders('', $filteruserid, false);

			print '<hr>';

			if (count($object->reminders) > 0) {
				$checked = 'checked';
				$keys = array_keys($object->reminders);
				$firstreminderId = array_shift($keys);

				$actionCommReminder = $object->reminders[$firstreminderId];
			} else {
				$checked = '';
				$actionCommReminder = new ActionCommReminder($db);
				$actionCommReminder->offsetvalue = 10;
				$actionCommReminder->offsetunit = 'i';
				$actionCommReminder->typeremind = 'email';
			}

			print '<label for="addreminder">'.$langs->trans("AddReminder").'</label> <input type="checkbox" id="addreminder" name="addreminder" '.$checked.'><br>';

			print '<div class="reminderparameters" '.(empty($checked) ? 'style="display: none;"' : '').'>';

			print '<br>';

			print '<table class="border centpercent">';

			// Reminder
			print '<tr><td class="titlefieldcreate nowrap">'.$langs->trans("ReminderTime").'</td><td colspan="3">';
			print '<input type="number" name="offsetvalue" class="width50" value="'.$actionCommReminder->offsetvalue.'"> ';
			print $form->selectTypeDuration('offsetunit', $actionCommReminder->offsetunit, array('y', 'm'));
			print '</td></tr>';

			// Reminder Type
			print '<tr><td class="titlefieldcreate nowrap">'.$langs->trans("ReminderType").'</td><td colspan="3">';
			print $form->selectarray('selectremindertype', $TRemindTypes, $actionCommReminder->typeremind, 0, 0, 0, '', 0, 0, 0, '', 'minwidth200', 1);
			print '</td></tr>';

			$hide = '';
			if ($actionCommReminder->typeremind == 'browser') {
				$hide = 'style="display:none;"';
			}

			// Mail Model
			print '<tr '.$hide.'><td class="titlefieldcreate nowrap">'.$langs->trans("EMailTemplates").'</td><td colspan="3">';
			print $form->selectModelMail('actioncommsend', 'actioncomm_send', 1, 1);
			print '</td></tr>';

			print '</table>';

			print "\n".'<script type="text/javascript">';
			print '$(document).ready(function () {
	            		$("#addreminder").click(function(){
	            		    if (this.checked) {
	            		      $(".reminderparameters").show();
                            } else {
                            $(".reminderparameters").hide();
                            }
	            		 });

	            		$("#selectremindertype").change(function(){
	            	        var selected_option = $("#selectremindertype option:selected").val();
	            		    if(selected_option == "email") {
	            		        $("#select_actioncommsendmodel_mail").closest("tr").show();
	            		    } else {
	            			    $("#select_actioncommsendmodel_mail").closest("tr").hide();
	            		    };
	            		});

                   })';
			print '</script>'."\n";

			print '</div>';		// End of div for reminderparameters
		}

		print dol_get_fiche_end();

		print $form->buttonsSaveCancel();

		print '</form>';
	} else {
		print dol_get_fiche_head($head, 'card', $langs->trans("Action"), -1, 'action');

		// Clone event
		if ($action == 'clone') {
			$formconfirm = $form->formconfirm($_SERVER["PHP_SELF"].'?id='.GETPOST('id'), $langs->trans('ToClone'), $langs->trans('ConfirmCloneEvent', $object->label), 'confirm_clone', $formquestion, 'yes', 1);

			print $formconfirm;
		}

		$linkback = '';
		// Link to other agenda views
		$linkback .= '<a href="'.DOL_URL_ROOT.'/comm/action/list.php?mode=show_list&restore_lastsearch_values=1">';
		$linkback .= img_picto($langs->trans("BackToList"), 'object_list', 'class="pictoactionview pictofixedwidth"');
		$linkback .= '<span class="hideonsmartphone">'.$langs->trans("BackToList").'</span>';
		$linkback .= '</a>';
		$linkback .= '</li>';
		$linkback .= '<li class="noborder litext">';
		$linkback .= '<a href="'.DOL_URL_ROOT.'/comm/action/index.php?mode=show_month&year='.dol_print_date($object->datep, '%Y').'&month='.dol_print_date($object->datep, '%m').'&day='.dol_print_date($object->datep, '%d').'">';
		$linkback .= img_picto($langs->trans("ViewCal"), 'object_calendar', 'class="pictoactionview pictofixedwidth"');
		$linkback .= '<span class="hideonsmartphone">'.$langs->trans("ViewCal").'</span>';
		$linkback .= '</a>';
		$linkback .= '</li>';
		$linkback .= '<li class="noborder litext">';
		$linkback .= '<a href="'.DOL_URL_ROOT.'/comm/action/index.php?mode=show_week&year='.dol_print_date($object->datep, '%Y').'&month='.dol_print_date($object->datep, '%m').'&day='.dol_print_date($object->datep, '%d').'">';
		$linkback .= img_picto($langs->trans("ViewWeek"), 'object_calendarweek', 'class="pictoactionview pictofixedwidth"');
		$linkback .= '<span class="hideonsmartphone">'.$langs->trans("ViewWeek").'</span>';
		$linkback .= '</a>';
		$linkback .= '</li>';
		$linkback .= '<li class="noborder litext">';
		$linkback .= '<a href="'.DOL_URL_ROOT.'/comm/action/index.php?mode=show_day&year='.dol_print_date($object->datep, '%Y').'&month='.dol_print_date($object->datep, '%m').'&day='.dol_print_date($object->datep, '%d').'">';
		$linkback .= img_picto($langs->trans("ViewDay"), 'object_calendarday', 'class="pictoactionview pictofixedwidth"');
		$linkback .= '<span class="hideonsmartphone">'.$langs->trans("ViewDay").'</span>';
		$linkback .= '</a>';
		$linkback .= '</li>';
		$linkback .= '<li class="noborder litext">';
		$linkback .= '<a href="'.DOL_URL_ROOT.'/comm/action/peruser.php?mode=show_peruser&year='.dol_print_date($object->datep, '%Y').'&month='.dol_print_date($object->datep, '%m').'&day='.dol_print_date($object->datep, '%d').'">';
		$linkback .= img_picto($langs->trans("ViewPerUser"), 'object_calendarperuser', 'class="pictoactionview pictofixedwidth"');
		$linkback .= '<span class="hideonsmartphone">'.$langs->trans("ViewPerUser").'</span>';
		$linkback .= '</a>';

		//$linkback.=$out;

		$morehtmlref = '<div class="refidno">';
		// Thirdparty
		//$morehtmlref.='<br>'.$langs->trans('ThirdParty') . ' : ' . $object->thirdparty->getNomUrl(1);
		// Project
		if (!empty($conf->projet->enabled)) {
			$langs->load("projects");
			//$morehtmlref.='<br>'.$langs->trans('Project') . ' ';
			$morehtmlref .= $langs->trans('Project').' ';
			if ($user->rights->agenda->allactions->create ||
				(($object->authorid == $user->id || $object->userownerid == $user->id) && $user->rights->agenda->myactions->create)) {
				if ($action != 'classify') {
					$morehtmlref .= '<a class="editfielda" href="'.$_SERVER['PHP_SELF'].'?action=classify&token='.newToken().'&id='.$object->id.'">'.img_edit($langs->transnoentitiesnoconv('SetProject')).'</a> : ';
				}
				if ($action == 'classify') {
					//$morehtmlref.=$form->form_project($_SERVER['PHP_SELF'] . '?id=' . $object->id, $object->socid, $object->fk_project, 'projectid', 0, 0, 1, 1);
					$morehtmlref .= '<form method="post" action="'.$_SERVER['PHP_SELF'].'?id='.$object->id.'">';
					$morehtmlref .= '<input type="hidden" name="action" value="classin">';
					$morehtmlref .= '<input type="hidden" name="token" value="'.newToken().'">';
					$morehtmlref .= $formproject->select_projects($object->socid, $object->fk_project, 'projectid', $maxlength, 0, 1, 0, 1, 0, 0, '', 1);
					$morehtmlref .= '<input type="submit" class="button button-save valignmiddle" value="'.$langs->trans("Modify").'">';
					$morehtmlref .= '</form>';
				} else {
					$morehtmlref .= $form->form_project($_SERVER['PHP_SELF'].'?id='.$object->id, $object->socid, $object->fk_project, 'none', 0, 0, 0, 1);
				}
			} else {
				if (!empty($object->fk_project)) {
					$proj = new Project($db);
					$proj->fetch($object->fk_project);
					$morehtmlref .= ' : '.$proj->getNomUrl(1);
					if ($proj->title) {
						$morehtmlref .= ' - '.$proj->title;
					}
				} else {
					$morehtmlref .= '';
				}
			}
		}
		$morehtmlref .= '</div>';


		dol_banner_tab($object, 'id', $linkback, ($user->socid ? 0 : 1), 'id', 'ref', $morehtmlref);

		print '<div class="fichecenter">';
		print '<div class="fichehalfleft">';

		print '<div class="underbanner clearboth"></div>';

		// Affichage fiche action en mode visu
		print '<table class="border tableforfield" width="100%">';

		// Type
		if (!empty($conf->global->AGENDA_USE_EVENT_TYPE)) {
			print '<tr><td class="titlefield">'.$langs->trans("Type").'</td><td>';
			print $object->getTypePicto();
			print $langs->trans("Action".$object->type_code);
			print '</td></tr>';
		}

		// Full day event
		print '<tr><td class="titlefield">'.$langs->trans("EventOnFullDay").'</td><td>'.yn($object->fulldayevent ? 1 : 0, 3).'</td></tr>';

		$rowspan = 4;
		if (empty($conf->global->AGENDA_DISABLE_LOCATION)) {
			$rowspan++;
		}

		// Date start
		print '<tr><td>'.$langs->trans("DateActionStart").'</td><td>';
		if (empty($object->fulldayevent)) {
			print dol_print_date($object->datep, 'dayhour', 'tzuser');
		} else {
			$tzforfullday = getDolGlobalString('MAIN_STORE_FULL_EVENT_IN_GMT');
			print dol_print_date($object->datep, 'day', ($tzforfullday ? $tzforfullday : 'tzuser'));
		}
		if ($object->percentage == 0 && $object->datep && $object->datep < ($now - $delay_warning)) {
			print img_warning($langs->trans("Late"));
		}
		print '</td>';
		print '</tr>';

		// Date end
		print '<tr><td>'.$langs->trans("DateActionEnd").'</td><td>';
		if (empty($object->fulldayevent)) {
			print dol_print_date($object->datef, 'dayhour', 'tzuser');
		} else {
			$tzforfullday = getDolGlobalString('MAIN_STORE_FULL_EVENT_IN_GMT');
			print dol_print_date($object->datef, 'day', ($tzforfullday ? $tzforfullday : 'tzuser'));
		}
		if ($object->percentage > 0 && $object->percentage < 100 && $object->datef && $object->datef < ($now - $delay_warning)) {
			print img_warning($langs->trans("Late"));
		}
		print '</td></tr>';

		// Location
		if (empty($conf->global->AGENDA_DISABLE_LOCATION)) {
			print '<tr><td>'.$langs->trans("Location").'</td><td>'.$object->location.'</td></tr>';
		}

		// Assigned to
		print '<tr><td class="nowrap">'.$langs->trans("ActionAssignedTo").'</td><td>';
		$listofuserid = array();
		if (empty($donotclearsession)) {
			if ($object->userownerid > 0) {
				$listofuserid[$object->userownerid] = array(
					'id'=>$object->userownerid,
					'transparency'=>$object->transparency, // Force transparency on onwer from preoperty of event
					'answer_status'=>$object->userassigned[$object->userownerid]['answer_status'],
					'mandatory'=>$object->userassigned[$object->userownerid]['mandatory']
				);
			}
			if (!empty($object->userassigned)) {	// Now concat assigned users
				// Restore array with key with same value than param 'id'
				$tmplist1 = $object->userassigned;
				foreach ($tmplist1 as $key => $val) {
					if ($val['id'] && $val['id'] != $object->userownerid) {
						$listofuserid[$val['id']] = $val;
					}
				}
			}
			$_SESSION['assignedtouser'] = json_encode($listofuserid);
		} else {
			if (!empty($_SESSION['assignedtouser'])) {
				$listofuserid = json_decode($_SESSION['assignedtouser'], true);
			}
		}

		$listofcontactid = array(); // not used yet
		$listofotherid = array(); // not used yet
		print '<div class="assignedtouser">';
		print $form->select_dolusers_forevent('view', 'assignedtouser', 1, '', 0, '', '', 0, 0, 0, '', ($object->datep != $object->datef) ? 1 : 0, $listofuserid, $listofcontactid, $listofotherid);
		print '</div>';
		/*
		if ($object->datep != $object->datef && in_array($user->id,array_keys($listofuserid)))
		{
			print '<div class="myavailability">';
			print $langs->trans("MyAvailability").': '.(($object->userassigned[$user->id]['transparency'] > 0)?$langs->trans("Busy"):$langs->trans("Available"));	// We show nothing if event is assigned to nobody
			print '</div>';
		}
		*/
		print '	</td></tr>';

		// Done by
		if (!empty($conf->global->AGENDA_ENABLE_DONEBY)) {
			print '<tr><td class="nowrap">'.$langs->trans("ActionDoneBy").'</td><td>';
			if ($object->userdoneid > 0) {
				$tmpuser = new User($db);
				$tmpuser->fetch($object->userdoneid);
				print $tmpuser->getNomUrl(1);
			}
			print '</td></tr>';
		}

		// Categories
		if ($conf->categorie->enabled) {
			print '<tr><td class="valignmiddle">'.$langs->trans("Categories").'</td><td>';
			print $form->showCategories($object->id, Categorie::TYPE_ACTIONCOMM, 1);
			print "</td></tr>";
		}

		print '</table>';

		print '</div>';

		print '<div class="fichehalfright">';

		print '<div class="underbanner clearboth"></div>';
		print '<table class="border tableforfield centpercent">';

		if ($conf->societe->enabled) {
			// Related company
			print '<tr><td class="titlefield">'.$langs->trans("ActionOnCompany").'</td><td>'.($object->thirdparty->id ? $object->thirdparty->getNomUrl(1) : ('<span class="opacitymedium">'.$langs->trans("None").'</span>'));
			if (is_object($object->thirdparty) && $object->thirdparty->id > 0 && $object->type_code == 'AC_TEL') {
				if ($object->thirdparty->fetch($object->thirdparty->id)) {
					print "<br>".dol_print_phone($object->thirdparty->phone);
				}
			}
			print '</td></tr>';

			// Related contact
			print '<tr><td>'.$langs->trans("ActionOnContact").'</td>';
			print '<td>';

			if (!empty($object->socpeopleassigned)) {
				foreach ($object->socpeopleassigned as $cid => $Tab) {
					$contact = new Contact($db);
					$result = $contact->fetch($cid);

					if ($result < 0) {
						dol_print_error($db, $contact->error);
					}

					if ($result > 0) {
						print $contact->getNomUrl(1);
						if ($object->type_code == 'AC_TEL') {
							if (!empty($contact->phone_pro)) {
								print '('.dol_print_phone($contact->phone_pro).')';
							}
						}
						print '<div class="paddingright"></div>';
					}
				}
			} else {
				print '<span class="opacitymedium">'.$langs->trans("None").'</span>';
			}
			print '</td></tr>';
		}

		// Priority
		print '<tr><td class="nowrap" class="titlefield">'.$langs->trans("Priority").'</td><td>';
		print ($object->priority ? $object->priority : '');
		print '</td></tr>';

		// Object linked (if link is for thirdparty, contact, project it is a recording error. We should not have links in link table
		// for such objects because there is already a dedicated field into table llx_actioncomm.
		if (!empty($object->fk_element) && !empty($object->elementtype) && !in_array($object->elementtype, array('societe', 'contact', 'project'))) {
			include_once DOL_DOCUMENT_ROOT.'/core/lib/functions2.lib.php';
			print '<tr><td>'.$langs->trans("LinkedObject").'</td>';
			$link = dolGetElementUrl($object->fk_element, $object->elementtype, 1);
			print '<td>';
			if (empty($link)) {
				print '<span class="opacitymedium">'.$langs->trans("ObjectDeleted").'</span>';
			} else {
				print $link;
			}
			print '</td></tr>';
		}

		// Description
		print '<tr><td class="tdtop">'.$langs->trans("Description").'</td><td class="wordbreak">';
		print dol_string_onlythesehtmltags(dol_htmlentitiesbr($object->note_private));
		print '</td></tr>';

		// Other attributes
		include DOL_DOCUMENT_ROOT.'/core/tpl/extrafields_view.tpl.php';

		// Reminders
		if (!empty($conf->global->AGENDA_REMINDER_EMAIL) || !empty($conf->global->AGENDA_REMINDER_BROWSER)) {
			$filteruserid = $user->id;
			if ($user->rights->agenda->allactions->read) {
				$filteruserid = 0;
			}
			$object->loadReminders('', $filteruserid, false);

			print '<tr><td class="titlefieldcreate nowrap">'.$langs->trans("Reminders").'</td><td>';

			if (count($object->reminders) > 0) {
				$tmpuserstatic = new User($db);

				foreach ($object->reminders as $actioncommreminderid => $actioncommreminder) {
					print $TRemindTypes[$actioncommreminder->typeremind];
					if ($actioncommreminder->fk_user > 0) {
						$tmpuserstatic->fetch($actioncommreminder->fk_user);
						print ' ('.$tmpuserstatic->getNomUrl(0, '', 0, 0, 16).')';
					}
					print ' - '.$actioncommreminder->offsetvalue.' '.$TDurationTypes[$actioncommreminder->offsetunit];
					if ($actioncommreminder->status == $actioncommreminder::STATUS_TODO) {
						print ' - <span class="opacitymedium">';
						print $langs->trans("NotSent");
						print ' </span>';
					} elseif ($actioncommreminder->status == $actioncommreminder::STATUS_DONE) {
						print ' - <span class="opacitymedium">';
						print $langs->trans("Done");
						print ' </span>';
					}
					print '<br>';
				}
			}

			print '</td></tr>';
		}

		print '</table>';

		print '</div>';
		print '</div>';
		print '<div class="clearboth"></div>';

		print dol_get_fiche_end();
	}


	/*
	 * Action bar
	 */
	print '<div class="tabsAction">';

	$parameters = array();
	$reshook = $hookmanager->executeHooks('addMoreActionsButtons', $parameters, $object, $action); // Note that $action and $object may have been modified by hook
	if (empty($reshook)) {
		if ($action != 'edit') {
			if ($user->rights->agenda->allactions->create ||
			   (($object->authorid == $user->id || $object->userownerid == $user->id) && $user->rights->agenda->myactions->create)) {
				print '<div class="inline-block divButAction"><a class="butAction" href="card.php?action=edit&token='.newToken().'&id='.$object->id.'">'.$langs->trans("Modify").'</a></div>';
			} else {
				print '<div class="inline-block divButAction"><a class="butActionRefused classfortooltip" href="#" title="'.$langs->trans("NotAllowed").'">'.$langs->trans("Modify").'</a></div>';
			}

			if ($user->rights->agenda->allactions->create ||
			   (($object->authorid == $user->id || $object->userownerid == $user->id) && $user->rights->agenda->myactions->create)) {
				print '<div class="inline-block divButAction"><a class="butAction" href="card.php?action=clone&object='.$object->element.'&id='.$object->id.'">'.$langs->trans("ToClone").'</a></div>';
			} else {
				print '<div class="inline-block divButAction"><a class="butActionRefused classfortooltip" href="#" title="'.$langs->trans("NotAllowed").'">'.$langs->trans("ToClone").'</a></div>';
			}

			if ($user->rights->agenda->allactions->delete ||
			   (($object->authorid == $user->id || $object->userownerid == $user->id) && $user->rights->agenda->myactions->delete)) {
				print '<div class="inline-block divButAction"><a class="butActionDelete" href="card.php?action=delete&token='.newToken().'&id='.$object->id.'">'.$langs->trans("Delete").'</a></div>';
			} else {
				print '<div class="inline-block divButAction"><a class="butActionRefused classfortooltip" href="#" title="'.$langs->trans("NotAllowed").'">'.$langs->trans("Delete").'</a></div>';
			}
		}
	}

	print '</div>';

	if ($action != 'edit') {
		if (empty($conf->global->AGENDA_DISABLE_BUILDDOC)) {
			print '<div style="clear:both;"></div><div class="fichecenter"><div class="fichehalfleft">';
			print '<a name="builddoc"></a>'; // ancre

			/*
			 * Generated documents
			 */

			$filedir = $conf->agenda->multidir_output[$conf->entity].'/'.$object->id;
			$urlsource = $_SERVER["PHP_SELF"]."?id=".$object->id;

			$genallowed = $user->rights->agenda->myactions->read;
			$delallowed = $user->rights->agenda->myactions->create;


			print $formfile->showdocuments('actions', $object->id, $filedir, $urlsource, $genallowed, $delallowed, '', 0, 0, 0, 0, 0, '', '', '', $langs->getDefaultLang());

			print '</div><div class="fichehalfright">';


			print '</div></div>';
		}
	}
}

// End of page
llxFooter();
$db->close();<|MERGE_RESOLUTION|>--- conflicted
+++ resolved
@@ -1539,17 +1539,12 @@
 		print '<tr><td>'.$langs->trans("EventOnFullDay").'</td><td colspan="3"><input type="checkbox" id="fullday" name="fullday" '.($object->fulldayevent ? ' checked' : '').'></td></tr>';
 
 		// Date start - end
-<<<<<<< HEAD
-		print '<tr><td class="nowrap"><span class="fieldrequired">'.$langs->trans("DateActionStart").' - '.$langs->trans("DateActionEnd").'</span></td><td colspan="3">';
-		$tzforfullday = getDolGlobalString('MAIN_STORE_FULL_EVENT_IN_GMT');
-=======
 		print '<tr><td class="nowrap">';
 		print '<span class="fieldrequired">'.$langs->trans("DateActionStart").'</span>';
 		print ' - ';
 		print '<span id="dateend"'.($object->type_code == 'AC_RDV' ? ' class="fieldrequired"' : '').'>'.$langs->trans("DateActionEnd").'</span>';
 		print '</td><td td colspan="3">';
-		//print '<tr><td class="nowrap"><span class="fieldrequired">'.$langs->trans("DateActionStart").' - '.$langs->trans("DateActionEnd").'</span></td><td colspan="3">';
->>>>>>> e46ee982
+		$tzforfullday = getDolGlobalString('MAIN_STORE_FULL_EVENT_IN_GMT');
 		if (GETPOST("afaire") == 1) {
 			print $form->selectDate($datep ? $datep : $object->datep, 'ap', 1, 1, 0, "action", 1, 1, 0, 'fulldaystart', '', '', '', 1, '', '', $object->fulldayevent ? ($tzforfullday ? $tzforfullday : 'tzuser') : 'tzuser');
 		} elseif (GETPOST("afaire") == 2) {
