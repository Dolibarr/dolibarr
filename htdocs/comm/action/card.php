<?php
/* Copyright (C) 2001-2005 Rodolphe Quiedeville <rodolphe@quiedeville.org>
 * Copyright (C) 2004-2018 Laurent Destailleur  <eldy@users.sourceforge.net>
 * Copyright (C) 2005      Simon TOSSER         <simon@kornog-computing.com>
 * Copyright (C) 2005-2017 Regis Houssin        <regis.houssin@inodbox.com>
 * Copyright (C) 2010-2013 Juanjo Menent        <jmenent@2byte.es>
 * Copyright (C) 2013      Florian Henry        <florian.henry@open-concept.pro>
 * Copyright (C) 2014      Cedric GROSS         <c.gross@kreiz-it.fr>
 * Copyright (C) 2015      Alexandre Spangaro   <aspangaro@open-dsi.fr>
 * Copyright (C) 2018-2023 Frédéric France      <frederic.france@netlogic.fr>
 * Copyright (C) 2019	   Ferran Marcet	    <fmarcet@2byte.es>
 *
 * This program is free software; you can redistribute it and/or modify
 * it under the terms of the GNU General Public License as published by
 * the Free Software Foundation; either version 3 of the License, or
 * (at your option) any later version.
 *
 * This program is distributed in the hope that it will be useful,
 * but WITHOUT ANY WARRANTY; without even the implied warranty of
 * MERCHANTABILITY or FITNESS FOR A PARTICULAR PURPOSE.  See the
 * GNU General Public License for more details.
 *
 * You should have received a copy of the GNU General Public License
 * along with this program. If not, see <https://www.gnu.org/licenses/>.
 */

/**
 *    \file       htdocs/comm/action/card.php
 *    \ingroup    agenda
 *    \brief      Page for event card
 */

// Load Dolibarr environment
require '../../main.inc.php';
require_once DOL_DOCUMENT_ROOT.'/core/class/extrafields.class.php';
require_once DOL_DOCUMENT_ROOT.'/core/class/html.form.class.php';
require_once DOL_DOCUMENT_ROOT.'/core/class/html.formactions.class.php';
require_once DOL_DOCUMENT_ROOT.'/core/class/html.formfile.class.php';
require_once DOL_DOCUMENT_ROOT.'/core/class/html.formprojet.class.php';
require_once DOL_DOCUMENT_ROOT.'/core/lib/agenda.lib.php';
require_once DOL_DOCUMENT_ROOT.'/core/lib/date.lib.php';
require_once DOL_DOCUMENT_ROOT.'/categories/class/categorie.class.php';
require_once DOL_DOCUMENT_ROOT.'/comm/action/class/actioncomm.class.php';
require_once DOL_DOCUMENT_ROOT.'/comm/action/class/actioncommreminder.class.php';
require_once DOL_DOCUMENT_ROOT.'/comm/action/class/cactioncomm.class.php';
require_once DOL_DOCUMENT_ROOT.'/contact/class/contact.class.php';
require_once DOL_DOCUMENT_ROOT.'/projet/class/project.class.php';
require_once DOL_DOCUMENT_ROOT.'/projet/class/task.class.php';
require_once DOL_DOCUMENT_ROOT.'/user/class/user.class.php';


// Load translation files required by the page
$langs->loadLangs(array("companies", "other", "commercial", "bills", "orders", "agenda", "mails"));

// Get Parameters
$action = GETPOST('action', 'aZ09');
$cancel = GETPOST('cancel', 'alpha');
$backtopage = GETPOST('backtopage', 'alpha');
$socpeopleassigned = GETPOST('socpeopleassigned', 'array');
$origin = GETPOST('origin', 'alpha');
$originid = GETPOST('originid', 'int');
$confirm = GETPOST('confirm', 'alpha');

$fulldayevent = GETPOST('fullday', 'alpha');

$aphour = GETPOST('aphour', 'int');
$apmin = GETPOST('apmin', 'int');
$p2hour = GETPOST('p2hour', 'int');
$p2min = GETPOST('p2min', 'int');

$addreminder = GETPOST('addreminder', 'alpha');
$offsetvalue = GETPOSTINT('offsetvalue');
$offsetunit = GETPOST('offsetunittype_duration', 'aZ09');
$remindertype = GETPOST('selectremindertype', 'aZ09');
$modelmail = GETPOST('actioncommsendmodel_mail', 'int');
$complete = GETPOST('complete', 'alpha');	// 'na' must be allowed
$private = GETPOST('private', 'alphanohtml');
if ($complete == 'na' || $complete == -2) {
	$complete = -1;
}

if ($fulldayevent) {
	$tzforfullday = getDolGlobalString('MAIN_STORE_FULL_EVENT_IN_GMT');
	// For "full day" events, we must store date in GMT (It must be viewed as same moment everywhere)
	$datep = dol_mktime('00', '00', 0, GETPOST("apmonth", 'int'), GETPOST("apday", 'int'), GETPOST("apyear", 'int'), $tzforfullday ? $tzforfullday : 'tzuserrel');
	$datef = dol_mktime('23', '59', '59', GETPOST("p2month", 'int'), GETPOST("p2day", 'int'), GETPOST("p2year", 'int'), $tzforfullday ? $tzforfullday : 'tzuserrel');
	//print $db->idate($datep); exit;
} else {
	$datep = dol_mktime($aphour, $apmin, 0, GETPOST("apmonth", 'int'), GETPOST("apday", 'int'), GETPOST("apyear", 'int'), 'tzuserrel');
	$datef = dol_mktime($p2hour, $p2min, '59', GETPOST("p2month", 'int'), GETPOST("p2day", 'int'), GETPOST("p2year", 'int'), 'tzuserrel');
}
$reg = array();
if (GETPOST('datep')) {
	if (GETPOST('datep') == 'now') {
		$datep = dol_now();
	} elseif (preg_match('/^([0-9][0-9][0-9][0-9])([0-9][0-9])([0-9][0-9])$/', GETPOST("datep"), $reg)) {		// Try to not use this. Use insteead '&datep=now'
		$datep = dol_mktime(0, 0, 0, $reg[2], $reg[3], $reg[1], 'tzuserrel');
	}
}

// Security check
$socid = GETPOST('socid', 'int');
$id = GETPOST('id', 'int');
if ($user->socid && ($socid != $user->socid)) {
	accessforbidden();
}

$error = GETPOST("error");
$donotclearsession = GETPOST('donotclearsession') ? GETPOST('donotclearsession') : 0;

// Initialize Objects
$object = new ActionComm($db);
$cactioncomm = new CActionComm($db);
$contact = new Contact($db);
$extrafields = new ExtraFields($db);
$formfile = new FormFile($db);

$form = new Form($db);
$formfile = new FormFile($db);
$formactions = new FormActions($db);

// Load object
if ($id > 0 && $action != 'add') {
	$ret = $object->fetch($id);
	if ($ret > 0) {
		$ret = $object->fetch_optionals();
		$ret1 = $object->fetch_userassigned();
	}
	if ($ret < 0 || $ret1 < 0) {
		dol_print_error('', $object->error);
	}
}

// fetch optionals attributes and labels
$extrafields->fetch_name_optionals_label($object->table_element);

// Initialize technical object to manage hooks of page. Note that conf->hooks_modules contains array of hook context
$hookmanager->initHooks(array('actioncard', 'globalcard'));

$parameters = array('socid' => $socid);
$reshook = $hookmanager->executeHooks('doActions', $parameters, $object, $action); // Note that $action and $object may have been modified by some hooks
if ($reshook < 0) {
	setEventMessages($hookmanager->error, $hookmanager->errors, 'errors');
}

$TRemindTypes = array();
if (getDolGlobalString('AGENDA_REMINDER_BROWSER')) {
	$TRemindTypes['browser'] = array('label'=>$langs->trans('BrowserPush'), 'disabled'=>(!getDolGlobalString('AGENDA_REMINDER_BROWSER') ? 1 : 0));
}
if (getDolGlobalString('AGENDA_REMINDER_EMAIL')) {
	$TRemindTypes['email'] = array('label'=>$langs->trans('EMail'), 'disabled'=>(!getDolGlobalString('AGENDA_REMINDER_EMAIL') ? 1 : 0));
}

$TDurationTypes = array('y'=>$langs->trans('Years'), 'm'=>$langs->trans('Month'), 'w'=>$langs->trans('Weeks'), 'd'=>$langs->trans('Days'), 'h'=>$langs->trans('Hours'), 'i'=>$langs->trans('Minutes'));

$result = restrictedArea($user, 'agenda', $object, 'actioncomm&societe', 'myactions|allactions', 'fk_soc', 'id');

$usercancreate = $user->hasRight('agenda', 'allactions', 'create') || (($object->authorid == $user->id || $object->userownerid == $user->id) && $user->hasRight('agenda', 'myactions', 'create'));


/*
 * Actions
 */

$listUserAssignedUpdated = false;
$listResourceAssignedUpdated = false;

// Remove user to assigned list
if (empty($reshook) && (GETPOST('removedassigned') || GETPOST('removedassigned') == '0')) {
	$idtoremove = GETPOST('removedassigned');

	if (!empty($_SESSION['assignedtouser'])) {
		$tmpassigneduserids = json_decode($_SESSION['assignedtouser'], 1);
	} else {
		$tmpassigneduserids = array();
	}

	foreach ($tmpassigneduserids as $key => $val) {
		if ($val['id'] == $idtoremove || $val['id'] == -1) {
			unset($tmpassigneduserids[$key]);
		}
	}

	$_SESSION['assignedtouser'] = json_encode($tmpassigneduserids);
	$donotclearsession = 1;
	if ($action == 'add') {
		$action = 'create';
	}
	if ($action == 'update') {
		$action = 'edit';
	}

	$listUserAssignedUpdated = true;
}
// Remove resource to assigned list
if (empty($reshook) && (GETPOST('removedassignedresource') || GETPOST('removedassignedresource') == '0')) {
	$idtoremove = GETPOST('removedassignedresource');

	if (!empty($_SESSION['assignedtoresource'])) {
		$tmpassignedresourceids = json_decode($_SESSION['assignedtoresource'], 1);
	} else {
		$tmpassignedresourceids = array();
	}

	foreach ($tmpassignedresourceids as $key => $val) {
		if ($val['id'] == $idtoremove || $val['id'] == -1) {
			unset($tmpassignedresourceids[$key]);
		}
	}

	$_SESSION['assignedtoresource'] = json_encode($tmpassignedresourceids);
	$donotclearsessionresource = 1;
	if ($action == 'add') {
		$action = 'create';
	}
	if ($action == 'update') {
		$action = 'edit';
	}

	$listResourceAssignedUpdated = true;
}

// Add user to assigned list
if (empty($reshook) && (GETPOST('addassignedtouser') || GETPOST('updateassignedtouser'))) {
	// Add a new user
	if (GETPOST('assignedtouser') > 0) {
		$assignedtouser = array();
		if (!empty($_SESSION['assignedtouser'])) {
			$assignedtouser = json_decode($_SESSION['assignedtouser'], true);
		}
		$assignedtouser[GETPOST('assignedtouser')] = array('id'=>GETPOSTINT('assignedtouser'), 'transparency'=>GETPOST('transparency'), 'mandatory'=>1);
		$_SESSION['assignedtouser'] = json_encode($assignedtouser);
	}
	$donotclearsession = 1;
	if ($action == 'add') {
		$action = 'create';
	}
	if ($action == 'update') {
		$action = 'edit';
	}

	$listUserAssignedUpdated = true;
}

// Add resource to assigned list
if (empty($reshook) && (GETPOST('addassignedtoresource') || GETPOST('updateassignedtoresource'))) {
	// Add a new user
	if (GETPOST('assignedtoresource') > 0) {
		$assignedtoresource = array();
		if (!empty($_SESSION['assignedtoresource'])) {
			$assignedtoresource = json_decode($_SESSION['assignedtoresource'], true);
		}
		$assignedtoresource[GETPOST('assignedtoresource')] = array('id'=>GETPOSTINT('assignedtoresource'), 'transparency'=>GETPOST('transparency'), 'mandatory'=>1);
		$_SESSION['assignedtoresource'] = json_encode($assignedtoresource);
	}
	$donotclearsession = 1;
	if ($action == 'add') {
		$action = 'create';
	}
	if ($action == 'update') {
		$action = 'edit';
	}

	$listResourceAssignedUpdated = true;
}

// Link to a project
if (empty($reshook) && $action == 'classin' && ($user->hasRight('agenda', 'allactions', 'create') ||
	(($object->authorid == $user->id || $object->userownerid == $user->id) && $user->hasRight('agenda', 'myactions', 'create')))) {
	//$object->fetch($id);
	$object->setProject(GETPOST('projectid', 'int'));
}

// Action clone object
if (empty($reshook) && $action == 'confirm_clone' && $confirm == 'yes') {
	if (1 == 0 && !GETPOST('clone_content') && !GETPOST('clone_receivers')) {
		setEventMessages($langs->trans("NoCloneOptionsSpecified"), null, 'errors');
	} else {
		if ($id > 0) {
			//$object->fetch($id);
			if (!empty($object->socpeopleassigned)) {
				reset($object->socpeopleassigned);
				$object->contact_id = key($object->socpeopleassigned);
			}
			$result = $object->createFromClone($user, GETPOST('socid', 'int'));
			if ($result > 0) {
				header("Location: ".$_SERVER['PHP_SELF'].'?id='.$result);
				exit();
			} else {
				setEventMessages($object->error, $object->errors, 'errors');
				$action = '';
			}
		}
	}
}

// Add event
if (empty($reshook) && $action == 'add') {
	$error = 0;

	if (empty($backtopage)) {
		if ($socid > 0) {
			$backtopage = DOL_URL_ROOT.'/societe/agenda.php?socid='.$socid;
		} else {
			$backtopage = DOL_URL_ROOT.'/comm/action/index.php';
		}
	}

	if (!empty($socpeopleassigned[0])) {
		$result = $contact->fetch($socpeopleassigned[0]);
	}

	if ($cancel) {
		header("Location: ".$backtopage);
		exit;
	}

	$percentage = in_array(GETPOST('status'), array(-1, 100)) ? GETPOST('status') : (in_array($complete, array(-1, 100)) ? $complete : GETPOST("percentage", 'int')); // If status is -1 or 100, percentage is not defined and we must use status

	// Clean parameters
	if ($fulldayevent) {
		$tzforfullday = getDolGlobalString('MAIN_STORE_FULL_EVENT_IN_GMT');
		// For "full day" events, we must store date in GMT (It must be viewed as same moment everywhere)
		$datep = dol_mktime('00', '00', '00', GETPOST("apmonth", 'int'), GETPOST("apday", 'int'), GETPOST("apyear", 'int'), $tzforfullday ? $tzforfullday : 'tzuserrel');
		$datef = dol_mktime('23', '59', '59', GETPOST("p2month", 'int'), GETPOST("p2day", 'int'), GETPOST("p2year", 'int'), $tzforfullday ? $tzforfullday : 'tzuserrel');
	} else {
		$datep = dol_mktime(GETPOST("aphour", 'int'), GETPOST("apmin", 'int'), GETPOST("apsec", 'int'), GETPOST("apmonth", 'int'), GETPOST("apday", 'int'), GETPOST("apyear", 'int'), 'tzuserrel');
		$datef = dol_mktime(GETPOST("p2hour", 'int'), GETPOST("p2min", 'int'), GETPOST("apsec", 'int'), GETPOST("p2month", 'int'), GETPOST("p2day", 'int'), GETPOST("p2year", 'int'), 'tzuserrel');
	}

	// Check parameters
	if (!$datef && $percentage == 100) {
		$error++;
		$donotclearsession = 1;
		$action = 'create';
		setEventMessages($langs->trans("ErrorFieldRequired", $langs->transnoentitiesnoconv("DateEnd")), null, 'errors');
	}

	if (!getDolGlobalString('AGENDA_USE_EVENT_TYPE') && !GETPOST('label')) {
		$error++;
		$donotclearsession = 1;
		$action = 'create';
		setEventMessages($langs->trans("ErrorFieldRequired", $langs->transnoentitiesnoconv("Title")), null, 'errors');
	}

	// Initialisation objet cactioncomm
	if (GETPOSTISSET('actioncode') && !GETPOST('actioncode', 'aZ09')) {	// actioncode is '0'
		$error++;
		$donotclearsession = 1;
		$action = 'create';
		setEventMessages($langs->trans("ErrorFieldRequired", $langs->transnoentitiesnoconv("Type")), null, 'errors');
	} else {
		$object->type_code = GETPOST('actioncode', 'aZ09');
	}

	if (!$error) {
		// Initialisation objet actioncomm
		$object->priority = GETPOSTISSET("priority") ? GETPOST("priority", "int") : 0;
		$object->fulldayevent = ($fulldayevent ? 1 : 0);
		$object->location = GETPOST("location", 'alphanohtml');
		$object->label = GETPOST('label', 'alphanohtml');

		if (GETPOST("elementtype", 'alpha')) {
			$modulecodetouseforpermissioncheck = GETPOST("elementtype", 'alpha');

			$hasPermissionOnLinkedObject = 0;
			if ($user->hasRight($modulecodetouseforpermissioncheck, 'read')) {
				$hasPermissionOnLinkedObject = 1;
			}
			if ($hasPermissionOnLinkedObject) {
				$object->fk_element = GETPOST("fk_element", 'int');
				$object->elementtype = GETPOST("elementtype", 'alpha');
			}
		}

		if (!GETPOST('label')) {
			if (GETPOST('actioncode', 'aZ09') == 'AC_RDV' && $contact->getFullName($langs)) {
				$object->label = $langs->transnoentitiesnoconv("TaskRDVWith", $contact->getFullName($langs));
			} else {
				if ($langs->trans("Action".$object->type_code) != "Action".$object->type_code) {
					$object->label = $langs->transnoentitiesnoconv("Action".$object->type_code)."\n";
				} else {
					$cactioncomm->fetch($object->type_code);
					$object->label = $cactioncomm->label;
				}
			}
		}
		$object->fk_project = GETPOSTISSET("projectid") ? GETPOST("projectid", 'int') : 0;

		$taskid = GETPOST('taskid', 'int');
		if (!empty($taskid)) {
			$taskProject = new Task($db);
			if ($taskProject->fetch($taskid) > 0) {
				$object->fk_project = $taskProject->fk_project;
			}

			$object->fk_element = $taskid;
			$object->elementtype = 'task';
		}

		$object->datep = $datep;
		$object->datef = $datef;
		$object->percentage = $percentage;
		$object->duree = (((int) GETPOST('dureehour') * 60) + (int) GETPOST('dureemin')) * 60;

		$transparency = (GETPOST("transparency") == 'on' ? 1 : 0);

		$listofuserid = array();
		if (!empty($_SESSION['assignedtouser'])) {
			$listofuserid = json_decode($_SESSION['assignedtouser'], true);
		}
		$i = 0;
		foreach ($listofuserid as $key => $value) {
			if ($i == 0) {	// First entry
				if ($value['id'] > 0) {
					$object->userownerid = $value['id'];
				}
				$object->transparency = $transparency;
			}

			$object->userassigned[$value['id']] = array('id'=>$value['id'], 'transparency'=>$transparency);

			$i++;
		}
	}

	if (!$error && getDolGlobalString('AGENDA_ENABLE_DONEBY')) {
		if (GETPOST("doneby") > 0) {
			$object->userdoneid = GETPOST("doneby", "int");
		}
	}

	$object->note_private = trim(GETPOST("note", "restricthtml"));

	if (GETPOSTISSET("contactid")) {
		$object->contact = $contact;
	}

	if (GETPOST('socid', 'int') > 0) {
		$object->socid = GETPOST('socid', 'int');
		$object->fetch_thirdparty();

		$object->societe = $object->thirdparty; // For backward compatibility
	}

	// Check parameters
	if (empty($object->userownerid) && empty($_SESSION['assignedtouser'])) {
		$error++;
		$donotclearsession = 1;
		$action = 'create';
		setEventMessages($langs->trans("ErrorFieldRequired", $langs->transnoentitiesnoconv("ActionsOwnedBy")), null, 'errors');
	}
	if ($object->type_code == 'AC_RDV' && ($datep == '' || ($datef == '' && empty($fulldayevent)))) {
		$error++;
		$donotclearsession = 1;
		$action = 'create';
		setEventMessages($langs->trans("ErrorFieldRequired", $langs->transnoentitiesnoconv("DateEnd")), null, 'errors');
	}

	if (!GETPOST('apyear') && !GETPOST('adyear')) {
		$error++;
		$donotclearsession = 1;
		$action = 'create';
		setEventMessages($langs->trans("ErrorFieldRequired", $langs->transnoentitiesnoconv("Date")), null, 'errors');
	}

	foreach ($socpeopleassigned as $cid) {
		$object->socpeopleassigned[$cid] = array('id' => $cid);
	}
	if (!empty($object->socpeopleassigned)) {
		reset($object->socpeopleassigned);
		$object->contact_id = key($object->socpeopleassigned);
	}

	// Fill array 'array_options' with data from add form
	$ret = $extrafields->setOptionalsFromPost(null, $object);
	if ($ret < 0) {
		$error++; $donotclearsession = 1;
		$action = 'create';
	}



	if (!$error) {
		$db->begin();

		$selectedrecurrulefreq = 'no';
		$selectedrecurrulebymonthday = '';
		$selectedrecurrulebyday = '';
		$object->recurrule = GETPOSTISSET('recurrulefreq') ? "FREQ=".GETPOST('recurrulefreq', 'alpha') : "";
		$object->recurrule .= (GETPOST('recurrulefreq', 'alpha') == 'MONTHLY' && GETPOSTISSET('BYMONTHDAY')) ? "_BYMONTHDAY".GETPOST('BYMONTHDAY', 'alpha') : "";
		$object->recurrule .= (GETPOST('recurrulefreq', 'alpha') == 'WEEKLY' && GETPOSTISSET('BYDAY')) ? "_BYDAY".GETPOST('BYDAY', 'alpha') : "";

		$reg1 = array();
		$reg2 = array();
		$reg3 = array();
		if ($object->recurrule && preg_match('/FREQ=([A-Z]+)/i', $object->recurrule, $reg1)) {
			$selectedrecurrulefreq = $reg1[1];
		}
		if ($object->recurrule && preg_match('/FREQ=MONTHLY.*BYMONTHDAY(\d+)/i', $object->recurrule, $reg2)) {
			$selectedrecurrulebymonthday = $reg2[1];
		}
		if ($object->recurrule && preg_match('/FREQ=WEEKLY.*BYDAY(\d+)/i', $object->recurrule, $reg3)) {
			$selectedrecurrulebyday = $reg3[1];
		}

		// Is event recurrent ?
		$eventisrecurring = 0;
		$userepeatevent = (getDolGlobalInt('MAIN_FEATURES_LEVEL') == 2 ? 1 : 0);
		if ($userepeatevent && !empty($selectedrecurrulefreq) && $selectedrecurrulefreq != 'no') {
			$eventisrecurring = 1;
			$object->recurid = dol_print_date(dol_now('gmt'), 'dayhourlog', 'gmt');
			$object->recurdateend = dol_mktime(0, 0, 0, GETPOST('limitmonth', 'int'), GETPOST('limitday', 'int'), GETPOST('limityear', 'int'));
		} else {
			unset($object->recurid);
			unset($object->recurrule);
			unset($object->recurdateend);
		}

		// Creation of action/event
		$idaction = $object->create($user);

		if ($idaction > 0) {
			if (!$object->error) {
				// Category association
				$categories = GETPOST('categories', 'array');
				$object->setCategories($categories);

				unset($_SESSION['assignedtouser']);

				$moreparam = '';
				if ($user->id != $object->userownerid) {
					$moreparam = "filtert=-1"; // We force to remove filter so created record is visible when going back to per user view.
				}

				// Create reminders
				if ($addreminder == 'on') {
					$actionCommReminder = new ActionCommReminder($db);

					$dateremind = dol_time_plus_duree($datep, -1 * $offsetvalue, $offsetunit);

					$actionCommReminder->dateremind = $dateremind;
					$actionCommReminder->typeremind = $remindertype;
					$actionCommReminder->offsetunit = $offsetunit;
					$actionCommReminder->offsetvalue = $offsetvalue;
					$actionCommReminder->status = $actionCommReminder::STATUS_TODO;
					$actionCommReminder->fk_actioncomm = $object->id;
					if ($remindertype == 'email') {
						$actionCommReminder->fk_email_template = $modelmail;
					}

					// the notification must be created for every user assigned to the event
					foreach ($object->userassigned as $userassigned) {
						$actionCommReminder->fk_user = $userassigned['id'];
						$res = $actionCommReminder->create($user);

						if ($res <= 0) {
							// If error
							$db->rollback();
							$langs->load("errors");
							$error = $langs->trans('ErrorReminderActionCommCreation');
							setEventMessages($error, null, 'errors');
							$action = 'create';
							$donotclearsession = 1;
							break;
						}
					}
				}

				// Modify $moreparam so we are sure to see the event we have just created, whatever are the default value of filter on next page.
				/*$moreparam .= ($moreparam ? '&' : '').'search_actioncode=0';
				 $moreparam .= ($moreparam ? '&' : '').'search_status=-1';
				 $moreparam .= ($moreparam ? '&' : '').'search_filtert='.$object->userownerid;
				 */
				$moreparam .= ($moreparam ? '&' : '').'disabledefaultvalues=1';

				if ($error) {
					$db->rollback();
				} else {
					$db->commit();
				}

				// if (!empty($backtopage)) {
				// 	dol_syslog("Back to ".$backtopage.($moreparam ? (preg_match('/\?/', $backtopage) ? '&'.$moreparam : '?'.$moreparam) : ''));
				// 	header("Location: ".$backtopage.($moreparam ? (preg_match('/\?/', $backtopage) ? '&'.$moreparam : '?'.$moreparam) : ''));
				// } elseif ($idaction) {
				// 	header("Location: ".DOL_URL_ROOT.'/comm/action/card.php?id='.$idaction.($moreparam ? '&'.$moreparam : ''));
				// } else {
				// 	header("Location: ".DOL_URL_ROOT.'/comm/action/index.php'.($moreparam ? '?'.$moreparam : ''));
				// }
				// exit;
			} else {
				// If error
				$db->rollback();
				$langs->load("errors");
				$error = $langs->trans($object->error);
				setEventMessages($error, null, 'errors');
				$action = 'create';
				$donotclearsession = 1;
			}
		} else {
			$db->rollback();
			setEventMessages($object->error, $object->errors, 'errors');
			$action = 'create';
			$donotclearsession = 1;
		}

		if ($eventisrecurring) {
			// We set first date of recurrence and offsets
			if ($selectedrecurrulefreq == 'WEEKLY' && !empty($selectedrecurrulebyday)) {
				$firstdatearray = dol_get_first_day_week(GETPOST("apday", 'int'), GETPOST("apmonth", 'int'), GETPOST("apyear", 'int'));
				$datep = dol_mktime($fulldayevent ? '00' : GETPOST("aphour", 'int'), $fulldayevent ? '00' : GETPOST("apmin", 'int'), $fulldayevent ? '00' : GETPOST("apsec", 'int'), $firstdatearray['month'], $firstdatearray['first_day'], $firstdatearray['year'], $tzforfullday ? $tzforfullday : 'tzuserrel');
				$datep = dol_time_plus_duree($datep, $selectedrecurrulebyday + 6, 'd');//We begin the week after
				$dayoffset = 7;
				$monthoffset = 0;
			} elseif ($selectedrecurrulefreq == 'MONTHLY' && !empty($selectedrecurrulebymonthday)) {
				$firstday = $selectedrecurrulebymonthday;
				$firstmonth = GETPOST("apday") > $selectedrecurrulebymonthday ? GETPOST("apmonth", 'int') + 1 : GETPOST("apmonth", 'int');//We begin the week after
				$datep = dol_mktime($fulldayevent ? '00' : GETPOST("aphour", 'int'), $fulldayevent ? '00' : GETPOST("apmin", 'int'), $fulldayevent ? '00' : GETPOST("apsec", 'int'), $firstmonth, $firstday, GETPOST("apyear", 'int'), $tzforfullday ? $tzforfullday : 'tzuserrel');
				$dayoffset = 0;
				$monthoffset = 1;
			} else {
				$error++;
			}
			// End date
			$repeateventlimitdate = dol_mktime(23, 59, 59, GETPOSTISSET("limitmonth") ? GETPOST("limitmonth", 'int') : 1, GETPOSTISSET("limitday") ? GETPOST("limitday", 'int') : 1, GETPOSTISSET("limityear") && GETPOST("limityear", 'int') < 2100 ? GETPOST("limityear", 'int') : 2100, $tzforfullday ? $tzforfullday : 'tzuserrel');
			// Set date of end of event
			$deltatime = num_between_day($object->datep, $datep);
			$datef = dol_time_plus_duree($datef, $deltatime, 'd');

			while ($datep <= $repeateventlimitdate && !$error) {
				$finalobject = clone $object;


				$finalobject->datep = $datep;
				$finalobject->datef = $datef;
				// Creation of action/event
				$idaction = $finalobject->create($user);

				if ($idaction > 0) {
					if (!$finalobject->error) {
						// Category association
						$categories = GETPOST('categories', 'array');
						$finalobject->setCategories($categories);

						unset($_SESSION['assignedtouser']);

						$moreparam = '';
						if ($user->id != $finalobject->userownerid) {
							$moreparam = "filtert=-1"; // We force to remove filter so created record is visible when going back to per user view.
						}

						// Create reminders
						if ($addreminder == 'on') {
							$actionCommReminder = new ActionCommReminder($db);

							$dateremind = dol_time_plus_duree($datep, -1 * $offsetvalue, $offsetunit);

							$actionCommReminder->dateremind = $dateremind;
							$actionCommReminder->typeremind = $remindertype;
							$actionCommReminder->offsetunit = $offsetunit;
							$actionCommReminder->offsetvalue = $offsetvalue;
							$actionCommReminder->status = $actionCommReminder::STATUS_TODO;
							$actionCommReminder->fk_actioncomm = $finalobject->id;
							if ($remindertype == 'email') {
								$actionCommReminder->fk_email_template = $modelmail;
							}

							// the notification must be created for every user assigned to the event
							foreach ($finalobject->userassigned as $userassigned) {
								$actionCommReminder->fk_user = $userassigned['id'];
								$res = $actionCommReminder->create($user);

								if ($res <= 0) {
									// If error
									$db->rollback();
									$langs->load("errors");
									$error = $langs->trans('ErrorReminderActionCommCreation');
									setEventMessages($error, null, 'errors');
									$action = 'create';
									$donotclearsession = 1;
									break;
								}
							}
						}

						// Modify $moreparam so we are sure to see the event we have just created, whatever are the default value of filter on next page.
						/*$moreparam .= ($moreparam ? '&' : '').'search_actioncode=0';
						 $moreparam .= ($moreparam ? '&' : '').'search_status=-1';
						 $moreparam .= ($moreparam ? '&' : '').'search_filtert='.$object->userownerid;
						 */
						$moreparam .= ($moreparam ? '&' : '').'disabledefaultvalues=1';

						if ($error) {
							$db->rollback();
						} else {
							$db->commit();
						}
					} else {
						// If error
						$db->rollback();
						$langs->load("errors");
						$error = $langs->trans($finalobject->error);
						setEventMessages($error, null, 'errors');
						$action = 'create';
						$donotclearsession = 1;
					}
				} else {
					$db->rollback();
					setEventMessages($finalobject->error, $finalobject->errors, 'errors');
					$action = 'create';
					$donotclearsession = 1;
				}

				// If event is not recurrent, we stop here
				if (!($userepeatevent && GETPOSTISSET('recurrulefreq') && GETPOST('recurrulefreq') != 'no' && GETPOSTISSET("limityear") && GETPOSTISSET("limitmonth") && GETPOSTISSET("limitday"))) {
					break;
				}

				// increment date for recurrent events
				$datep = dol_time_plus_duree($datep, $dayoffset, 'd');
				$datep = dol_time_plus_duree($datep, $monthoffset, 'm');
				$datef = dol_time_plus_duree($datef, $dayoffset, 'd');
				$datef = dol_time_plus_duree($datef, $monthoffset, 'm');
			}
		}
		if (!empty($backtopage) && !$error) {
			dol_syslog("Back to ".$backtopage.($moreparam ? (preg_match('/\?/', $backtopage) ? '&'.$moreparam : '?'.$moreparam) : ''));
			header("Location: ".$backtopage.($moreparam ? (preg_match('/\?/', $backtopage) ? '&'.$moreparam : '?'.$moreparam) : ''));
		} elseif ($idaction) {
			header("Location: ".DOL_URL_ROOT.'/comm/action/card.php?id='.$idaction.($moreparam ? '&'.$moreparam : ''));
		} else {
			header("Location: ".DOL_URL_ROOT.'/comm/action/index.php'.($moreparam ? '?'.$moreparam : ''));
		}
		exit;
	}
}

/*
 * Action update event
 */
if (empty($reshook) && $action == 'update') {
	if (empty($cancel)) {
		$fulldayevent = GETPOST('fullday');
		$aphour = GETPOST('aphour', 'int');
		$apmin = GETPOST('apmin', 'int');
		$p2hour = GETPOST('p2hour', 'int');
		$p2min = GETPOST('p2min', 'int');
		$percentage = in_array(GETPOST('status'), array(-1, 100)) ? GETPOST('status') : (in_array($complete, array(-1, 100)) ? $complete : GETPOST("percentage", 'int')); // If status is -1 or 100, percentage is not defined and we must use status

		// Clean parameters
		if ($aphour == -1) {
			$aphour = '0';
		}
		if ($apmin == -1) {
			$apmin = '0';
		}
		if ($p2hour == -1) {
			$p2hour = '0';
		}
		if ($p2min == -1) {
			$p2min = '0';
		}

		$object->fetch($id);
		$object->fetch_optionals();
		$object->fetch_userassigned();
		$object->oldcopy = dol_clone($object, 2);

		// Clean parameters
		if ($fulldayevent) {
			$tzforfullday = getDolGlobalString('MAIN_STORE_FULL_EVENT_IN_GMT');
			// For "full day" events, we must store date in GMT (It must be viewed as same moment everywhere)
			$datep = dol_mktime($fulldayevent ? '00' : GETPOST("aphour", 'int'), $fulldayevent ? '00' : GETPOST("apmin", 'int'), $fulldayevent ? '00' : GETPOST("apsec", 'int'), GETPOST("apmonth", 'int'), GETPOST("apday", 'int'), GETPOST("apyear", 'int'), $tzforfullday ? $tzforfullday : 'tzuserrel');
			$datef = dol_mktime($fulldayevent ? '23' : GETPOST("p2hour", 'int'), $fulldayevent ? '59' : GETPOST("p2min", 'int'), $fulldayevent ? '59' : GETPOST("apsec", 'int'), GETPOST("p2month", 'int'), GETPOST("p2day", 'int'), GETPOST("p2year", 'int'), $tzforfullday ? $tzforfullday : 'tzuserrel');
		} else {
			$datep = dol_mktime($fulldayevent ? '00' : GETPOST("aphour", 'int'), $fulldayevent ? '00' : GETPOST("apmin", 'int'), $fulldayevent ? '00' : GETPOST("apsec", 'int'), GETPOST("apmonth", 'int'), GETPOST("apday", 'int'), GETPOST("apyear", 'int'), 'tzuserrel');
			$datef = dol_mktime($fulldayevent ? '23' : GETPOST("p2hour", 'int'), $fulldayevent ? '59' : GETPOST("p2min", 'int'), $fulldayevent ? '59' : GETPOST("apsec", 'int'), GETPOST("p2month", 'int'), GETPOST("p2day", 'int'), GETPOST("p2year", 'int'), 'tzuserrel');
		}

		if ($object->elementtype == 'ticket') {	// code should be TICKET_MSG, TICKET_MSG_PRIVATE, TICKET_MSG_SENTBYMAIL, TICKET_MSG_PRIVATE_SENTBYMAIL
			if ($private) {
				if ($object->code == 'TICKET_MSG') {
					$object->code = 'TICKET_MSG_PRIVATE';
				}
				if ($object->code == 'TICKET_MSG_SENTBYMAIL') {
					$object->code = 'TICKET_MSG_PRIVATE_SENTBYMAIL';
				}
			} else {
				if ($object->code == 'TICKET_MSG_PRIVATE') {
					$object->code = 'TICKET_MSG';
				}
				if ($object->code == 'TICKET_MSG_PRIVATE_SENTBYMAIL') {
					$object->code = 'TICKET_MSG_SENTBYMAIL';
				}
			}
			// type_id and type_code is not modified
		} else {
			$object->type_id = dol_getIdFromCode($db, GETPOST("actioncode", 'aZ09'), 'c_actioncomm');
			$object->type_code = GETPOST("actioncode", 'aZ09');
		}

		$object->label       = GETPOST("label", "alphanohtml");
		$object->datep       = $datep;
		$object->datef       = $datef;
		$object->percentage  = $percentage;
		$object->priority    = GETPOST("priority", "int");
		$object->fulldayevent = GETPOST("fullday") ? 1 : 0;
		$object->location    = GETPOST('location', "alphanohtml");
		$object->socid       = GETPOST("socid", "int");
		$socpeopleassigned   = GETPOST("socpeopleassigned", 'array');
		$object->socpeopleassigned = array();
		foreach ($socpeopleassigned as $cid) {
			$object->socpeopleassigned[$cid] = array('id' => $cid);
		}
		$object->contact_id = GETPOST("contactid", 'int');
		if (empty($object->contact_id) && !empty($object->socpeopleassigned)) {
			reset($object->socpeopleassigned);
			$object->contact_id = key($object->socpeopleassigned);
		}
		$object->fk_project  = GETPOST("projectid", 'int');
		$object->note_private = trim(GETPOST("note", "restricthtml"));

		if (GETPOST("elementtype", 'alpha')) {
			$modulecodetouseforpermissioncheck = GETPOST("elementtype", 'alpha');

			$hasPermissionOnLinkedObject = 0;
			if ($user->hasRight($modulecodetouseforpermissioncheck, 'read')) {
				$hasPermissionOnLinkedObject = 1;
			}
			if ($hasPermissionOnLinkedObject) {
				$object->fk_element = GETPOST("fk_element", 'int');
				$object->elementtype = GETPOST("elementtype", 'alpha');
			}
		}

		if (!$datef && $percentage == 100) {
			$error++;
			$donotclearsession = 1;
			setEventMessages($langs->transnoentitiesnoconv("ErrorFieldRequired", $langs->transnoentitiesnoconv("DateEnd")), $object->errors, 'errors');
			$action = 'edit';
		}

		$transparency = (GETPOST("transparency") == 'on' ? 1 : 0);

		// Users
		$listofuserid = array();
		if (!empty($_SESSION['assignedtouser'])) {	// Now concat assigned users
			// Restore array with key with same value than param 'id'
			$tmplist1 = json_decode($_SESSION['assignedtouser'], true);
			foreach ($tmplist1 as $key => $val) {
				if ($val['id'] > 0 && $val['id'] != $assignedtouser) {
					$listofuserid[$val['id']] = $val;
				}
			}
		} else {
			$assignedtouser = (!empty($object->userownerid) && $object->userownerid > 0 ? $object->userownerid : 0);
			if ($assignedtouser) {
				$listofuserid[$assignedtouser] = array('id'=>$assignedtouser, 'mandatory'=>0, 'transparency'=>($user->id == $assignedtouser ? $transparency : '')); // Owner first
			}
		}
		$object->userassigned = array();
		$object->userownerid = 0; // Clear old content
		$i = 0;
		foreach ($listofuserid as $key => $val) {
			if ($i == 0) {
				$object->userownerid = $val['id'];
			}
			$object->userassigned[$val['id']] = array('id'=>$val['id'], 'mandatory'=>0, 'transparency'=>($user->id == $val['id'] ? $transparency : ''));
			$i++;
		}

		$object->transparency = $transparency; // We set transparency on event (even if we can also store it on each user, standard says this property is for event)
		// TODO store also transparency on owner user

		if (getDolGlobalString('AGENDA_ENABLE_DONEBY')) {
			if (GETPOST("doneby")) {
				$object->userdoneid = GETPOST("doneby", "int");
			}
		}

		// Check parameters
		if (GETPOSTISSET('actioncode') && !GETPOST('actioncode', 'aZ09')) {	// actioncode is '0'
			$error++;
			$donotclearsession = 1;
			$action = 'edit';
			setEventMessages($langs->trans("ErrorFieldRequired", $langs->transnoentitiesnoconv("Type")), null, 'errors');
		} else {
			$result = $cactioncomm->fetch(GETPOST('actioncode', 'aZ09'));
		}
		if (empty($object->userownerid)) {
			$error++;
			$donotclearsession = 1;
			$action = 'edit';
			setEventMessages($langs->trans("ErrorFieldRequired", $langs->transnoentitiesnoconv("ActionsOwnedBy")), null, 'errors');
		}

		// Fill array 'array_options' with data from add form
		$ret = $extrafields->setOptionalsFromPost(null, $object, '@GETPOSTISSET');
		if ($ret < 0) {
			$error++;
		}

		if (!$error) {
			// check if an event resource is already in use
			if (getDolGlobalString('RESOURCE_USED_IN_EVENT_CHECK') && $object->element == 'action') {
				$eventDateStart = $object->datep;
				$eventDateEnd = $object->datef;

				$sql  = "SELECT er.rowid, r.ref as r_ref, ac.id as ac_id, ac.label as ac_label";
				$sql .= " FROM ".MAIN_DB_PREFIX."element_resources as er";
				$sql .= " INNER JOIN ".MAIN_DB_PREFIX."resource as r ON r.rowid = er.resource_id AND er.resource_type = 'dolresource'";
				$sql .= " INNER JOIN ".MAIN_DB_PREFIX."actioncomm as ac ON ac.id = er.element_id AND er.element_type = '".$db->escape($object->element)."'";
				$sql .= " WHERE ac.id <> ".((int) $object->id);
				$sql .= " AND er.resource_id IN (";
				$sql .= " SELECT resource_id FROM ".MAIN_DB_PREFIX."element_resources";
				$sql .= " WHERE element_id = ".((int) $object->id);
				$sql .= " AND element_type = '".$db->escape($object->element)."'";
				$sql .= " AND busy = 1";
				$sql .= ")";
				$sql .= " AND er.busy = 1";
				$sql .= " AND (";

				// event date start between ac.datep and ac.datep2 (if datep2 is null we consider there is no end)
				$sql .= " (ac.datep <= '".$db->idate($eventDateStart)."' AND (ac.datep2 IS NULL OR ac.datep2 >= '".$db->idate($eventDateStart)."'))";
				// event date end between ac.datep and ac.datep2
				if (!empty($eventDateEnd)) {
					$sql .= " OR (ac.datep <= '".$db->idate($eventDateEnd)."' AND (ac.datep2 >= '".$db->idate($eventDateEnd)."'))";
				}
				// event date start before ac.datep and event date end after ac.datep2
				$sql .= " OR (";
				$sql .= "ac.datep >= '".$db->idate($eventDateStart)."'";
				if (!empty($eventDateEnd)) {
					$sql .= " AND (ac.datep2 IS NOT NULL AND ac.datep2 <= '".$db->idate($eventDateEnd)."')";
				}
				$sql .= ")";

				$sql .= ")";
				$resql = $db->query($sql);
				if (!$resql) {
					$error++;
					$object->error = $db->lasterror();
					$object->errors[] = $object->error;
				} else {
					if ($db->num_rows($resql) > 0) {
						// Resource already in use
						$error++;
						$object->error = $langs->trans('ErrorResourcesAlreadyInUse').' : ';
						while ($obj = $db->fetch_object($resql)) {
							$object->error .= '<br> - '.$langs->trans('ErrorResourceUseInEvent', $obj->r_ref, $obj->ac_label.' ['.$obj->ac_id.']');
						}
						$object->errors[] = $object->error;
					}
					$db->free($resql);
				}

				if ($error) {
					setEventMessages($object->error, $object->errors, 'errors');
				}
			}
		}

		if (!$error) {
			$db->begin();

			$result = $object->update($user);

			if ($result > 0) {
				// Category association
				$categories = GETPOST('categories', 'array');
				$object->setCategories($categories);

				$object->loadReminders($remindertype, 0, false);

				// If there is reminders, we remove them
				if (!empty($object->reminders)) {
					foreach ($object->reminders as $reminder) {
						if ($reminder->status < 1) {	// If already sent, we never remove it
							$reminder->delete($user);
						}
					}
					$object->reminders = array();
				}

				// Create reminders for every assigned user if reminder is on
				if ($addreminder == 'on') {
					$actionCommReminder = new ActionCommReminder($db);

					$dateremind = dol_time_plus_duree($datep, -1 * $offsetvalue, $offsetunit);

					$actionCommReminder->dateremind = $dateremind;
					$actionCommReminder->typeremind = $remindertype;
					$actionCommReminder->offsetunit = $offsetunit;
					$actionCommReminder->offsetvalue = $offsetvalue;
					$actionCommReminder->status = $actionCommReminder::STATUS_TODO;
					$actionCommReminder->fk_actioncomm = $object->id;
					if ($remindertype == 'email') {
						$actionCommReminder->fk_email_template = $modelmail;
					}

					// the notification must be created for every user assigned to the event
					foreach ($object->userassigned as $userassigned) {
						$actionCommReminder->fk_user = $userassigned['id'];
						$res = $actionCommReminder->create($user);

						if ($res <= 0) {
							// If error
							$langs->load("errors");
							$error = $langs->trans('ErrorReminderActionCommCreation');
							setEventMessages($error, null, 'errors');
							$action = 'create';
							$donotclearsession = 1;
							break;
						}
					}
				}

				unset($_SESSION['assignedtouser']);
				unset($_SESSION['assignedtoresource']);

				if (!$error) {
					$db->commit();
				} else {
					$db->rollback();
				}
			} else {
				setEventMessages($object->error, $object->errors, 'errors');
				$db->rollback();
			}
		}
	}

	if (!$error) {
		if (!empty($backtopage)) {
			unset($_SESSION['assignedtouser']);
			header("Location: ".$backtopage);
			exit;
		}
	}
}

// Delete event
if (empty($reshook) && $action == 'confirm_delete' && GETPOST("confirm") == 'yes') {
	$object->fetch($id);
	$object->fetch_optionals();
	$object->fetch_userassigned();
	$object->oldcopy = dol_clone($object, 2);

	if ($user->hasRight('agenda', 'myactions', 'delete')
		|| $user->hasRight('agenda', 'allactions', 'delete')) {
		$result = $object->delete();

		if ($result >= 0) {
			header("Location: index.php");
			exit;
		} else {
			setEventMessages($object->error, $object->errors, 'errors');
		}
	}
}

/*
 * Action move update, used when user move an event in calendar by drag'n drop
 * TODO Move this into page comm/action/index that trigger this call by the drag and drop of event.
 */
if (empty($reshook) && GETPOST('actionmove', 'alpha') == 'mupdate') {
	$error = 0;

	$shour = dol_print_date($object->datep, "%H", 'tzuserrel');		// We take the date visible by user $newdate is also date visible by user.
	$smin = dol_print_date($object->datep, "%M", 'tzuserrel');

	$newdate = GETPOST('newdate', 'alpha');
	if (empty($newdate) || strpos($newdate, 'dayevent_') != 0) {
		header("Location: ".$backtopage);
		exit;
	}

	$datep = dol_mktime($shour, $smin, 0, substr($newdate, 13, 2), substr($newdate, 15, 2), substr($newdate, 9, 4), 'tzuserrel');
	//print dol_print_date($datep, 'dayhour');exit;

	if ($datep != $object->datep) {
		if (!empty($object->datef)) {
			$object->datef += $datep - $object->datep;
		}
		$object->datep = $datep;

		if (!$error) {
			// check if an event resource is already in use
			if (getDolGlobalString('RESOURCE_USED_IN_EVENT_CHECK') && $object->element == 'action') {
				$eventDateStart = $object->datep;
				$eventDateEnd = $object->datef;

				$sql  = "SELECT er.rowid, r.ref as r_ref, ac.id as ac_id, ac.label as ac_label";
				$sql .= " FROM ".MAIN_DB_PREFIX."element_resources as er";
				$sql .= " INNER JOIN ".MAIN_DB_PREFIX."resource as r ON r.rowid = er.resource_id AND er.resource_type = 'dolresource'";
				$sql .= " INNER JOIN ".MAIN_DB_PREFIX."actioncomm as ac ON ac.id = er.element_id AND er.element_type = '".$db->escape($object->element)."'";
				$sql .= " WHERE ac.id <> ".((int) $object->id);
				$sql .= " AND er.resource_id IN (";
				$sql .= " SELECT resource_id FROM ".MAIN_DB_PREFIX."element_resources";
				$sql .= " WHERE element_id = ".((int) $object->id);
				$sql .= " AND element_type = '".$db->escape($object->element)."'";
				$sql .= " AND busy = 1";
				$sql .= ")";
				$sql .= " AND er.busy = 1";
				$sql .= " AND (";

				// event date start between ac.datep and ac.datep2 (if datep2 is null we consider there is no end)
				$sql .= " (ac.datep <= '".$db->idate($eventDateStart)."' AND (ac.datep2 IS NULL OR ac.datep2 >= '".$db->idate($eventDateStart)."'))";
				// event date end between ac.datep and ac.datep2
				if (!empty($eventDateEnd)) {
					$sql .= " OR (ac.datep <= '".$db->idate($eventDateEnd)."' AND (ac.datep2 >= '".$db->idate($eventDateEnd)."'))";
				}
				// event date start before ac.datep and event date end after ac.datep2
				$sql .= " OR (";
				$sql .= "ac.datep >= '".$db->idate($eventDateStart)."'";
				if (!empty($eventDateEnd)) {
					$sql .= " AND (ac.datep2 IS NOT NULL AND ac.datep2 <= '".$db->idate($eventDateEnd)."')";
				}
				$sql .= ")";

				$sql .= ")";
				$resql = $db->query($sql);
				if (!$resql) {
					$error++;
					$object->error = $db->lasterror();
					$object->errors[] = $object->error;
				} else {
					if ($db->num_rows($resql) > 0) {
						// Resource already in use
						$error++;
						$object->error = $langs->trans('ErrorResourcesAlreadyInUse').' : ';
						while ($obj = $db->fetch_object($resql)) {
							$object->error .= '<br> - '.$langs->trans('ErrorResourceUseInEvent', $obj->r_ref, $obj->ac_label.' ['.$obj->ac_id.']');
						}
						$object->errors[] = $object->error;
					}
					$db->free($resql);
				}

				if ($error) {
					setEventMessages($object->error, $object->errors, 'errors');
				}
			}
		}

		if (!$error) {
			$db->begin();
			$result = $object->update($user);
			if ($result < 0) {
				$error++;
				setEventMessages($object->error, $object->errors, 'errors');
				$db->rollback();
			} else {
				$db->commit();
			}
		}
	}
	if (!empty($backtopage)) {
		header("Location: ".$backtopage);
		exit;
	} else {
		$action = '';
	}
}

// Actions to delete doc
$upload_dir = $conf->agenda->dir_output.'/'.dol_sanitizeFileName($object->ref);
$permissiontoadd = ($user->hasRight('agenda', 'allactions', 'create') || (($object->authorid == $user->id || $object->userownerid == $user->id) && $user->hasRight('agenda', 'myactions', 'read')));
if (empty($reshook)) {
	include DOL_DOCUMENT_ROOT.'/core/actions_builddoc.inc.php';
}


/*
 * View
 */

$form = new Form($db);
$formproject = new FormProjets($db);

$arrayrecurrulefreq = array(
	'no'=>$langs->trans("OnceOnly"),
	'MONTHLY'=>$langs->trans("EveryMonth"),
	'WEEKLY'=>$langs->trans("EveryWeek")
	// 'DAILY'=>$langs->trans("EveryDay")
);


$help_url = 'EN:Module_Agenda_En|FR:Module_Agenda|ES:M&omodulodulo_Agenda|DE:Modul_Terminplanung';
llxHeader('', $langs->trans("Agenda"), $help_url);

if ($action == 'create') {
	$contact = new Contact($db);

	$socpeopleassigned = GETPOST("socpeopleassigned", 'array');
	if (!empty($socpeopleassigned[0])) {
		$result = $contact->fetch($socpeopleassigned[0]);
		if ($result < 0) {
			dol_print_error($db, $contact->error);
		}
	}

	dol_set_focus("#label");

	if (!empty($conf->use_javascript_ajax)) {
		print "\n".'<script type="text/javascript">';
		print '$(document).ready(function () {
        			function setdatefields()
	            	{
	            		if ($("#fullday:checked").val() == null) {
	            			$(".fulldaystarthour").removeAttr("disabled");
	            			$(".fulldaystartmin").removeAttr("disabled");
	            			$(".fulldayendhour").removeAttr("disabled");
	            			$(".fulldayendmin").removeAttr("disabled");
	            			$("#p2").removeAttr("disabled");
	            		} else {
							$(".fulldaystarthour").prop("disabled", true).val("00");
							$(".fulldaystartmin").prop("disabled", true).val("00");
							$(".fulldayendhour").prop("disabled", true).val("23");
							$(".fulldayendmin").prop("disabled", true).val("59");
							$("#p2").removeAttr("disabled");
	            		}
	            	}
                    $("#fullday").change(function() {
						console.log("setdatefields");
                        setdatefields();
                    });

                    $("#selectcomplete").change(function() {
						console.log("we change the complete status - set the doneby");
                        if ($("#selectcomplete").val() == 100) {
                            if ($("#doneby").val() <= 0) $("#doneby").val(\''.((int) $user->id).'\');
                        }
                        if ($("#selectcomplete").val() == 0) {
                            $("#doneby").val(-1);
                        }
                    });

                    $("#actioncode").change(function() {
                        if ($("#actioncode").val() == \'AC_RDV\') $("#dateend").addClass("fieldrequired");
                        else $("#dateend").removeClass("fieldrequired");
                    });
					$("#aphour,#apmin").change(function() {
						if ($("#actioncode").val() == \'AC_RDV\') {
							console.log("Start date was changed, we modify end date "+(parseInt($("#aphour").val()))+" "+$("#apmin").val()+" -> "+("00" + (parseInt($("#aphour").val()) + 1)).substr(-2,2));
							$("#p2hour").val(("00" + (parseInt($("#aphour").val()) + 1)).substr(-2,2));
							$("#p2min").val($("#apmin").val());
							$("#p2day").val($("#apday").val());
							$("#p2month").val($("#apmonth").val());
							$("#p2year").val($("#apyear").val());
							$("#p2").val($("#ap").val());
						}
					});
                    if ($("#actioncode").val() == \'AC_RDV\') $("#dateend").addClass("fieldrequired");
                    else $("#dateend").removeClass("fieldrequired");
                    setdatefields();
               })';
		print '</script>'."\n";
	}

	print '<form name="formaction" action="'.$_SERVER['PHP_SELF'].'" method="POST">';
	print '<input type="hidden" name="token" value="'.newToken().'">';
	print '<input type="hidden" name="action" value="add">';
	print '<input type="hidden" name="donotclearsession" value="1">';
	print '<input type="hidden" name="page_y" value="">';
	if ($backtopage) {
		print '<input type="hidden" name="backtopage" value="'.($backtopage != '1' ? $backtopage : '').'">';
	}
	if (!getDolGlobalString('AGENDA_USE_EVENT_TYPE')) {
		print '<input type="hidden" name="actioncode" value="'.dol_getIdFromCode($db, 'AC_OTH', 'c_actioncomm').'">';
	}

	if (GETPOST("actioncode", 'aZ09') == 'AC_RDV') {
		print load_fiche_titre($langs->trans("AddActionRendezVous"), '', 'title_agenda');
	} else {
		print load_fiche_titre($langs->trans("AddAnAction"), '', 'title_agenda');
	}

	print dol_get_fiche_head();

	print '<table class="border centpercent">';

	// Type of event
	if (getDolGlobalString('AGENDA_USE_EVENT_TYPE')) {
		print '<tr><td class="titlefieldcreate"><span class="fieldrequired">'.$langs->trans("Type").'</span></b></td><td>';
		$default = getDolGlobalString('AGENDA_USE_EVENT_TYPE_DEFAULT', 'AC_RDV');
		print img_picto($langs->trans("ActionType"), 'square', 'class="fawidth30 inline-block" style="color: #ddd;"');
		$selectedvalue = GETPOSTISSET("actioncode") ? GETPOST("actioncode", 'aZ09') : ($object->type_code ? $object->type_code : $default);
		print $formactions->select_type_actions($selectedvalue, "actioncode", "systemauto", 0, -1, 0, 1);	// TODO Replace 0 with -2 in onlyautoornot
		print '</td></tr>';
	}

	// Title
	print '<tr><td'.(!getDolGlobalString('AGENDA_USE_EVENT_TYPE') ? ' class="fieldrequired titlefieldcreate"' : '').'>'.$langs->trans("Label").'</td><td><input type="text" id="label" name="label" class="soixantepercent" value="'.GETPOST('label').'"></td></tr>';

	// Full day
	print '<tr><td><span class="fieldrequired">'.$langs->trans("Date").'</span></td><td class="valignmiddle height30 small"><input type="checkbox" id="fullday" name="fullday" '.(GETPOST('fullday') ? ' checked' : '').'><label for="fullday">'.$langs->trans("EventOnFullDay").'</label>';

	// Recurring event
	$userepeatevent = (getDolGlobalInt('MAIN_FEATURES_LEVEL') >= 1 ? 1 : 0);
	if ($userepeatevent) {
		// Repeat
		//print '<tr><td></td><td colspan="3" class="opacitymedium">';
		print ' &nbsp; &nbsp; &nbsp; &nbsp; <div class="opacitymedium inline-block">';
		print img_picto($langs->trans("Recurrence"), 'recurring', 'class="paddingright2"');
		print '<input type="hidden" name="recurid" value="'.(empty($object->recurid) ? '' : $object->recurid).'">';

		$selectedrecurrulefreq = 'no';
		$selectedrecurrulebymonthday = '';
		$selectedrecurrulebyday = '';
		$object->recurrule = GETPOSTISSET('recurrulefreq') ? "FREQ=".GETPOST('recurrulefreq', 'alpha') : "";
		$object->recurrule .= GETPOSTISSET('BYMONTHDAY') ? "_BYMONTHDAY".GETPOST('BYMONTHDAY', 'alpha') : "";
		$object->recurrule .= GETPOSTISSET('BYDAY') ? "_BYDAY".GETPOST('BYDAY', 'alpha') : "";


		$reg = array();
		if ($object->recurrule && preg_match('/FREQ=([A-Z]+)/i', $object->recurrule, $reg)) {
			$selectedrecurrulefreq = $reg[1];
		}
		if ($object->recurrule && preg_match('/FREQ=MONTHLY.*BYMONTHDAY(\d+)/i', $object->recurrule, $reg)) {
			$selectedrecurrulebymonthday = $reg[1];
		}
		if ($object->recurrule && preg_match('/FREQ=WEEKLY.*BYDAY(\d+)/i', $object->recurrule, $reg)) {
			$selectedrecurrulebyday = $reg[1];
		}

		print $form->selectarray('recurrulefreq', $arrayrecurrulefreq, $selectedrecurrulefreq, 0, 0, 0, '', 0, 0, 0, '', 'marginrightonly');
		// print '<script>console.log("recurrule: " +'.$object->recurrule.')</script>';
		// For recursive event


		// If recurrulefreq is MONTHLY
		print '<div class="hidden marginrightonly inline-block repeateventBYMONTHDAY">';
		print $langs->trans("DayOfMonth").': <input type="input" size="2" name="BYMONTHDAY" value="'.$selectedrecurrulebymonthday.'">';
		print '</div>';
		// If recurrulefreq is WEEKLY
		print '<div class="hidden marginrightonly inline-block repeateventBYDAY">';
		print $langs->trans("DayOfWeek").': <input type="input" size="4" name="BYDAY" value="'.$selectedrecurrulebyday.'">';
		print '</div>';
		// limit date
		$repeateventlimitdate = !empty($repeateventlimitdate) ? $repeateventlimitdate : '';
		print '<div class="hidden marginrightonly inline-block repeateventlimitdate">';
		print $langs->trans("Until")." ";
		print $form->selectDate($repeateventlimitdate, 'limit', 0, 0, 0, "action", 1, 0, 0, '', '', '', '', 1, '', '', 'tzuserrel');
		print '</div>';

		print '<script type="text/javascript">
			jQuery(document).ready(function() {
				function init_repeat()
				{
					console.log("recurrule: " + "'.$object->recurrule.'");
					console.log("reg1: " + "'.$selectedrecurrulefreq.'");
					console.log("reg2: " + "'.$selectedrecurrulebymonthday.'");
					console.log("reg3: " + "'.$selectedrecurrulebyday.'");
					console.log("selectedrulefreq: " + "'.$selectedrecurrulefreq.'");
					if (jQuery("#recurrulefreq").val() == \'MONTHLY\')
					{
						jQuery(".repeateventBYMONTHDAY").css("display", "inline-block");		/* use this instead of show because we want inline-block and not block */
						jQuery(".repeateventlimitdate").css("display", "inline-block");
						jQuery(".repeateventBYDAY").hide();
					}
					else if (jQuery("#recurrulefreq").val() == \'WEEKLY\')
					{
						jQuery(".repeateventBYMONTHDAY").hide();
						jQuery(".repeateventBYDAY").css("display", "inline-block");		/* use this instead of show because we want inline-block and not block */
						jQuery(".repeateventlimitdate").css("display", "inline-block");
					}
					else
					{
						jQuery(".repeateventBYMONTHDAY").hide();
						jQuery(".repeateventBYDAY").hide();
						jQuery(".repeateventlimitdate").hide();
					}
				}
				init_repeat();
				jQuery("#recurrulefreq").change(function() {
					init_repeat();
				});
			});
			</script>';
		print '</div>';
		//print '</td></tr>';
	}

	print '</td></tr>';

	$datep = ($datep ? $datep : (is_null($object->datep) ? '' : $object->datep));
	if (GETPOST('datep', 'int', 1)) {
		$datep = dol_stringtotime(GETPOST('datep', 'int', 1), 'tzuserrel');
	}
	$datef = ($datef ? $datef : $object->datef);
	if (GETPOST('datef', 'int', 1)) {
		$datef = dol_stringtotime(GETPOST('datef', 'int', 1), 'tzuserrel');
	}
	if (empty($datef) && !empty($datep)) {
		if (GETPOST("actioncode", 'aZ09') == 'AC_RDV' || !getDolGlobalString('AGENDA_USE_EVENT_TYPE_DEFAULT')) {
			$datef = dol_time_plus_duree($datep, (!getDolGlobalString('AGENDA_AUTOSET_END_DATE_WITH_DELTA_HOURS') ? 1 : $conf->global->AGENDA_AUTOSET_END_DATE_WITH_DELTA_HOURS), 'h');
		}
	}

	// Date start
	print '<tr><td class="nowrap">';
	print '</td><td>';
	if (GETPOST("afaire") == 1) {
		print $form->selectDate($datep, 'ap', 1, 1, 0, "action", 1, 2, 0, 'fulldaystart', '', '', '', 1, '', '', 'tzuserrel'); // Empty value not allowed for start date and hours if "todo"
	} else {
		print $form->selectDate($datep, 'ap', 1, 1, 1, "action", 1, 2, 0, 'fulldaystart', '', '', '', 1, '', '', 'tzuserrel');
	}
	print ' <span class="hideonsmartphone">&nbsp; &nbsp; - &nbsp; &nbsp;</span> ';
	if (GETPOST("afaire") == 1) {
		print $form->selectDate($datef, 'p2', 1, 1, 1, "action", 1, 2, 0, 'fulldayend', '', '', '', 1, '', '', 'tzuserrel');
	} else {
		print $form->selectDate($datef, 'p2', 1, 1, 1, "action", 1, 2, 0, 'fulldayend', '', '', '', 1, '', '', 'tzuserrel');
	}
	print '</td></tr>';

	print '<tr><td class="">&nbsp;</td><td></td></tr>';

	// Assigned to user
	print '<tr><td class="tdtop nowrap"><span class="fieldrequired">'.$langs->trans("ActionAffectedTo").'</span></td><td>';
	$listofuserid = array();
	$listofcontactid = array();
	$listofotherid = array();

	if (empty($donotclearsession)) {
		$assignedtouser = GETPOST("assignedtouser") ? GETPOST("assignedtouser") : (!empty($object->userownerid) && $object->userownerid > 0 ? $object->userownerid : $user->id);
		if ($assignedtouser) {
			$listofuserid[$assignedtouser] = array('id'=>$assignedtouser, 'mandatory'=>0); // Owner first
		}
		//$listofuserid[$user->id] = array('id'=>$user->id, 'mandatory'=>0, 'transparency'=>(GETPOSTISSET('transparency') ? GETPOST('transparency', 'alpha') : 1)); // 1 by default at first init
		$listofuserid[$assignedtouser]['transparency'] = (GETPOSTISSET('transparency') ? GETPOST('transparency', 'alpha') : 1); // 1 by default at first init
		$_SESSION['assignedtouser'] = json_encode($listofuserid);
	} else {
		if (!empty($_SESSION['assignedtouser'])) {
			$listofuserid = json_decode($_SESSION['assignedtouser'], true);
		}
		$firstelem = reset($listofuserid);
		if (isset($listofuserid[$firstelem['id']])) {
			$listofuserid[$firstelem['id']]['transparency'] = (GETPOSTISSET('transparency') ? GETPOST('transparency', 'alpha') : 0); // 0 by default when refreshing
		}
	}
	print '<div class="assignedtouser">';
	print $form->select_dolusers_forevent(($action == 'create' ? 'add' : 'update'), 'assignedtouser', 1, '', 0, '', '', 0, 0, 0, 'AND u.statut != 0', 1, $listofuserid, $listofcontactid, $listofotherid);
	print '</div>';
	print '</td></tr>';

	// Done by
	if (getDolGlobalString('AGENDA_ENABLE_DONEBY')) {
		print '<tr><td class="nowrap">'.$langs->trans("ActionDoneBy").'</td><td>';
		print $form->select_dolusers(GETPOSTISSET("doneby") ? GETPOST("doneby", 'int') : (!empty($object->userdoneid) && $percent == 100 ? $object->userdoneid : 0), 'doneby', 1);
		print '</td></tr>';
	}

	// Location
	if (!getDolGlobalString('AGENDA_DISABLE_LOCATION')) {
		print '<tr><td>'.$langs->trans("Location").'</td><td><input type="text" name="location" class="minwidth300 maxwidth150onsmartphone" value="'.(GETPOST('location') ? GETPOST('location') : $object->location).'"></td></tr>';
	}

	if (isModEnabled('categorie')) {
		// Categories
		print '<tr><td>'.$langs->trans("Categories").'</td><td>';
		$cate_arbo = $form->select_all_categories(Categorie::TYPE_ACTIONCOMM, '', 'parent', 64, 0, 1);
		print img_picto('', 'category').$form->multiselectarray('categories', $cate_arbo, GETPOST('categories', 'array'), '', 0, 'minwidth300 quatrevingtpercent widthcentpercentminusx', 0, 0);
		print "</td></tr>";
	}

	if (isModEnabled('resource')) {
		// Categories
		print '<tr><td class="tdtop nowrap">'.$langs->trans("Resource").'</td><td>';

		$listofresourceid = array();
		if (empty($donotclearsession)) {
			$assignedtoresource = GETPOST("assignedtoresource");
			if ($assignedtoresource) {
				$listofresourceid[$assignedtoresource] = array('id'=>$assignedtoresource, 'mandatory'=>0); // Owner first
			}
			$_SESSION['assignedtoresource'] = json_encode($listofresourceid);
		} else {
			if (!empty($_SESSION['assignedtoresource'])) {
				$listofresourceid = json_decode($_SESSION['assignedtoresource'], true);
			}
			$firstelem = reset($listofresourceid);
			if (isset($listofresourceid[$firstelem['id']])) {
				$listofresourceid[$firstelem['id']]['transparency'] = (GETPOSTISSET('transparency') ? GETPOST('transparency', 'alpha') : 0); // 0 by default when refreshing
			}
		}
		print '<div class="assignedtoresource">';
		print $form->select_dolresources_forevent(($action == 'create' ? 'add' : 'update'), 'assignedtoresource', 1, '', 0, '', '', 0, 0, 0, 'AND u.statut != 0', 1, $listofresourceid);
		print '</div>';
		print '</td></tr>';
	}

	// Status
	print '<tr><td>'.$langs->trans("Status").' / '.$langs->trans("Percentage").'</td>';
	print '<td>';
	$percent = $complete !=='' ? $complete : -1;
	if (GETPOSTISSET('status')) {
		$percent = GETPOST('status');
	} elseif (GETPOSTISSET('percentage')) {
		$percent = GETPOST('percentage', 'int');
	} else {
		if ($complete == '0' || GETPOST("afaire") == 1) {
			$percent = '0';
		} elseif ($complete == 100 || GETPOST("afaire") == 2) {
			$percent = 100;
		}
	}
	$formactions->form_select_status_action('formaction', $percent, 1, 'complete', 0, 0, 'maxwidth200');
	print '</td></tr>';

	print '</table>';


	print '<br><hr><br>';


	print '<table class="border centpercent">';

	if (isModEnabled("societe")) {
		// Related company
		print '<tr><td class="titlefieldcreate nowrap">'.$langs->trans("ActionOnCompany").'</td><td>';
		if (GETPOST('socid', 'int') > 0) {
			$societe = new Societe($db);
			$societe->fetch(GETPOST('socid', 'int'));
			print $societe->getNomUrl(1);
			print '<input type="hidden" id="socid" name="socid" value="'.GETPOST('socid', 'int').'">';
		} else {
			$events = array();
			$events[] = array('method' => 'getContacts', 'url' => dol_buildpath('/core/ajax/contacts.php?showempty=1', 1), 'htmlname' => 'contactid', 'params' => array('add-customer-contact' => 'disabled'));
			//For external user force the company to user company
			if (!empty($user->socid)) {
				print img_picto('', 'company', 'class="paddingrightonly"').$form->select_company($user->socid, 'socid', '', 1, 1, 0, $events, 0, 'minwidth300 widthcentpercentminusxx maxwidth500');
			} else {
				print img_picto('', 'company', 'class="paddingrightonly"').$form->select_company('', 'socid', '', 'SelectThirdParty', 1, 0, $events, 0, 'minwidth300 widthcentpercentminusxx maxwidth500');
			}
		}
		print '</td></tr>';

		// Related contact
		print '<tr><td class="nowrap">'.$langs->trans("ActionOnContact").'</td><td>';
		$preselectedids = GETPOST('socpeopleassigned', 'array');
		if (GETPOST('contactid', 'int')) {
			$preselectedids[GETPOST('contactid', 'int')] = GETPOST('contactid', 'int');
		}
<<<<<<< HEAD
		if ($origin=='contact') {
			$preselectedids[GETPOST('originid', 'int')] = GETPOST('originid', 'int');
		}
		print img_picto('', 'contact', 'class="paddingrightonly"');
		print $form->selectcontacts(!getDolGlobalString('MAIN_ACTIONCOM_CAN_ADD_ANY_CONTACT') ? GETPOST('socid', 'int') : 0, $preselectedids, 'socpeopleassigned[]', 1, '', '', 0, 'minwidth300 widthcentpercentminusxx maxwidth500', false, 0, array(), false, 'multiple', 'contactid');
=======
		if ($origin=='contact') $preselectedids[GETPOST('originid', 'int')] = GETPOST('originid', 'int');
		// select "all" or "none" contact by default
		if (getDolGlobalInt('MAIN_ACTIONCOM_CAN_ADD_ANY_CONTACT')) {
			$select_contact_default = 0; // select "all" contacts by default : avoid to use it if there is a lot of contacts
		} else {
			$select_contact_default = -1; // select "none" by default
		}
		print img_picto('', 'contact', 'class="paddingrightonly"');
		print $form->selectcontacts(GETPOSTISSET('socid') ? GETPOSTINT('socid') : $select_contact_default, $preselectedids, 'socpeopleassigned[]', 1, '', '', 0, 'minwidth300 quatrevingtpercent', false, 0, array(), false, 'multiple', 'contactid');
>>>>>>> b05d1c5f
		print '</td></tr>';
	}

	// Project
	if (isModEnabled('project')) {
		$langs->load("projects");

		$projectid = GETPOST('projectid', 'int');

		print '<tr><td class="titlefieldcreate">'.$langs->trans("Project").'</td><td id="project-input-container">';
		print img_picto('', 'project', 'class="pictofixedwidth"');
		print $formproject->select_projects(($object->socid > 0 ? $object->socid : -1), $projectid, 'projectid', 0, 0, 1, 1, 0, 0, 0, '', 1, 0, 'maxwidth500 widthcentpercentminusxx maxwidth500');

		print '&nbsp;<a href="'.DOL_URL_ROOT.'/projet/card.php?socid='.(empty($societe->id) ? '' : $societe->id).'&action=create&backtopage='.urlencode($_SERVER["PHP_SELF"].'?action=create').'">';
		print '<span class="fa fa-plus-circle valignmiddle paddingleft" title="'.$langs->trans("AddProject").'"></span></a>';
		$urloption = '?action=create&donotclearsession=1';
		$url = dol_buildpath('comm/action/card.php', 2).$urloption;

		// update task list
		print "\n".'<script type="text/javascript">';
		print '$(document).ready(function () {
	               $("#projectid").change(function () {
                        var url = "'.DOL_URL_ROOT.'/projet/ajax/projects.php?mode=gettasks&socid="+$("#search_socid").val()+"&projectid="+$("#projectid").val();
						console.log("Call url to get new list of tasks: "+url);
                        $.get(url, function(data) {
                            console.log(data);
                            if (data) $("#taskid").html(data).select2();
                        })
                  });
               })';
		print '</script>'."\n";

		print '</td></tr>';

		// Task
		print '<tr><td class="titlefieldcreate">'.$langs->trans("Task").'</td><td id="project-task-input-container" >';
		print img_picto('', 'projecttask', 'class="paddingrightonly"');
		$projectsListId = false;
		if (!empty($projectid)) {
			$projectsListId = $projectid;
		}

		$tid = GETPOSTISSET("projecttaskid") ? GETPOST("projecttaskid", 'int') : (GETPOSTISSET("taskid") ? GETPOST("taskid", 'int') : '');

		$formproject->selectTasks((!empty($societe->id) ? $societe->id : -1), $tid, 'taskid', 24, 0, '1', 1, 0, 0, 'maxwidth500 widthcentpercentminusxx', $projectsListId);
		print '</td></tr>';
	}

	// Object linked
	if (!empty($origin) && !empty($originid)) {
		include_once DOL_DOCUMENT_ROOT.'/core/lib/functions2.lib.php';

		$hasPermissionOnLinkedObject = 0;
		if ($user->hasRight($origin, 'read')) {
			$hasPermissionOnLinkedObject = 1;
		}
		//var_dump('origin='.$origin.' originid='.$originid.' hasPermissionOnLinkedObject='.$hasPermissionOnLinkedObject);

		if (! in_array($origin, array('societe', 'project', 'task', 'user'))) {
			// We do not use link for object that already contains a hard coded field to make links with agenda events
			print '<tr><td class="titlefieldcreate">'.$langs->trans("LinkedObject").'</td>';
			print '<td colspan="3">';
			if ($hasPermissionOnLinkedObject) {
				print dolGetElementUrl($originid, $origin, 1);
				print '<input type="hidden" name="fk_element" value="'.$originid.'">';
				print '<input type="hidden" name="elementtype" value="'.$origin.'">';
				print '<input type="hidden" name="originid" value="'.$originid.'">';
				print '<input type="hidden" name="origin" value="'.$origin.'">';
			} else {
				print '<!-- no permission on object to link '.$origin.' id '.$originid.' -->';
			}
			print '</td></tr>';
		}
	}

	// Priority
	if (getDolGlobalString('AGENDA_SUPPORT_PRIORITY_IN_EVENTS')) {
		print '<tr><td class="titlefieldcreate nowrap">'.$langs->trans("Priority").'</td><td colspan="3">';
		print '<input type="text" name="priority" value="'.(GETPOSTISSET('priority') ? GETPOST('priority', 'int') : ($object->priority ? $object->priority : '')).'" size="5">';
		print '</td></tr>';
	}

	// Description
	print '<tr><td class="tdtop">'.$langs->trans("Description").'</td><td>';
	require_once DOL_DOCUMENT_ROOT.'/core/class/doleditor.class.php';
	$doleditor = new DolEditor('note', (GETPOSTISSET('note') ? GETPOST('note', 'restricthtml') : $object->note_private), '', 120, 'dolibarr_notes', 'In', true, true, isModEnabled('fckeditor'), ROWS_4, '90%');
	$doleditor->Create();
	print '</td></tr>';

	// Other attributes
	$parameters = array();
	$reshook = $hookmanager->executeHooks('formObjectOptions', $parameters, $object, $action); // Note that $action and $object may have been modified by hook
	print $hookmanager->resPrint;
	if (empty($reshook)) {
		print $object->showOptionals($extrafields, 'create', $parameters);
	}

	print '</table>';


	if (getDolGlobalString('AGENDA_REMINDER_EMAIL') || getDolGlobalString('AGENDA_REMINDER_BROWSER')) {
		//checkbox create reminder
		print '<hr>';
		print '<br>';
		print '<label for="addreminder">'.img_picto('', 'bell', 'class="pictofixedwidth"').$langs->trans("AddReminder").'</label> <input type="checkbox" id="addreminder" name="addreminder"><br><br>';

		print '<div class="reminderparameters" style="display: none;">';

		print '<table class="border centpercent">';

		//Reminder
		print '<tr><td class="titlefieldcreate nowrap">'.$langs->trans("ReminderTime").'</td><td colspan="3">';
		print '<input class="width50" type="number" name="offsetvalue" value="'.(GETPOSTISSET('offsetvalue') ? GETPOST('offsetvalue', 'int') : getDolGlobalInt('AGENDA_REMINDER_DEFAULT_OFFSET', 30)).'"> ';
		print $form->selectTypeDuration('offsetunit', 'i', array('y', 'm'));
		print '</td></tr>';

		//Reminder Type
		print '<tr><td class="titlefieldcreate nowrap">'.$langs->trans("ReminderType").'</td><td colspan="3">';
		print $form->selectarray('selectremindertype', $TRemindTypes, '', 0, 0, 0, '', 0, 0, 0, '', 'minwidth200 maxwidth500', 1);
		print '</td></tr>';

		//Mail Model
		if (getDolGlobalString('AGENDA_REMINDER_EMAIL')) {
			print '<tr><td class="titlefieldcreate nowrap">'.$langs->trans("EMailTemplates").'</td><td colspan="3">';
			print $form->selectModelMail('actioncommsend', 'actioncomm_send', 1, 1);
			print '</td></tr>';
		}

		print '</table>';
		print '</div>';

		print "\n".'<script type="text/javascript">';
		print '$(document).ready(function () {
	            		$("#addreminder").click(function(){
							console.log("Click on addreminder");
	            		    if (this.checked) {
	            		    	$(".reminderparameters").show();
                            } else {
                            	$(".reminderparameters").hide();
                            }
							$("#selectremindertype").select2("destroy");
							$("#selectremindertype").select2();
							$("#select_offsetunittype_duration").select2("destroy");
							$("#select_offsetunittype_duration").select2();
							selectremindertype();
	            		 });

	            		$("#selectremindertype").change(function(){
							selectremindertype();
	            		});

						function selectremindertype() {
							console.log("Call selectremindertype");
	            	        var selected_option = $("#selectremindertype option:selected").val();
	            		    if(selected_option == "email") {
	            		        $("#select_actioncommsendmodel_mail").closest("tr").show();
	            		    } else {
	            			    $("#select_actioncommsendmodel_mail").closest("tr").hide();
	            		    }
						}

                   })';
		print '</script>'."\n";
	}

	print dol_get_fiche_end();

	print $form->buttonsSaveCancel("Add");

	print "</form>";
}

// View or edit
if ($id > 0) {
	$result1 = $object->fetch($id);
	if ($result1 <= 0) {
		$langs->load("errors");
		print $langs->trans("ErrorRecordNotFound");

		llxFooter();
		exit;
	}

	$result2 = $object->fetch_thirdparty();
	$result2 = $object->fetch_projet();
	$result3 = $object->fetch_contact();
	$result4 = $object->fetch_userassigned();
	$result5 = $object->fetch_optionals();

	if ($listUserAssignedUpdated || $donotclearsession) {
		$percentage = in_array(GETPOST('status'), array(-1, 100)) ? GETPOST('status') : (in_array($complete, array(-1, 100)) ? $complete : GETPOST("percentage", 'int')); // If status is -1 or 100, percentage is not defined and we must use status

		$datep = dol_mktime($fulldayevent ? '00' : $aphour, $fulldayevent ? '00' : $apmin, 0, GETPOST("apmonth", 'int'), GETPOST("apday", 'int'), GETPOST("apyear", 'int'), 'tzuserrel');
		$datef = dol_mktime($fulldayevent ? '23' : $p2hour, $fulldayevent ? '59' : $p2min, $fulldayevent ? '59' : '0', GETPOST("p2month", 'int'), GETPOST("p2day", 'int'), GETPOST("p2year", 'int'), 'tzuserrel');

		$object->type_id     = dol_getIdFromCode($db, GETPOST("actioncode", 'aZ09'), 'c_actioncomm');
		$object->label       = GETPOST("label", "alphanohtml");
		$object->datep       = $datep;
		$object->datef       = $datef;
		$object->percentage  = $percentage;
		$object->priority    = GETPOST("priority", "alphanohtml");
		$object->fulldayevent = GETPOST("fullday") ? 1 : 0;
		$object->location    = GETPOST('location', "alphanohtml");
		$object->socid       = GETPOST("socid", "int");
		$socpeopleassigned   = GETPOST("socpeopleassigned", 'array');
		foreach ($socpeopleassigned as $tmpid) {
			$object->socpeopleassigned[$id] = array('id' => $tmpid);
		}
		$object->contact_id   = GETPOST("contactid", 'int');
		$object->fk_project  = GETPOST("projectid", 'int');

		$object->note_private = GETPOST("note", 'restricthtml');
	}

	if ($result2 < 0 || $result3 < 0 || $result4 < 0 || $result5 < 0) {
		dol_print_error($db, $object->error);
		exit;
	}

	if ($object->authorid > 0) {
		$tmpuser = new User($db);
		$res = $tmpuser->fetch($object->authorid);
		$object->author = $tmpuser;
	}
	if ($object->usermodid > 0) {
		$tmpuser = new User($db);
		$res = $tmpuser->fetch($object->usermodid);
		$object->usermod = $tmpuser;
	}


	/*
	 * Show tabs
	 */

	$head = actions_prepare_head($object);

	$now = dol_now();
	$delay_warning = $conf->global->MAIN_DELAY_ACTIONS_TODO * 24 * 60 * 60;


	// Confirmation suppression action
	if ($action == 'delete') {
		print $form->formconfirm("card.php?id=".urlencode($id), $langs->trans("DeleteAction"), $langs->trans("ConfirmDeleteAction"), "confirm_delete", '', '', 1);
	}

	if ($action == 'edit') {
		if (!empty($conf->use_javascript_ajax)) {
			print "\n".'<script type="text/javascript">';
			print '$(document).ready(function () {
	            		function setdatefields()
	            		{
	            			if ($("#fullday:checked").val() == null) {
	            				$(".fulldaystarthour").removeAttr("disabled");
	            				$(".fulldaystartmin").removeAttr("disabled");
	            				$(".fulldayendhour").removeAttr("disabled");
	            				$(".fulldayendmin").removeAttr("disabled");
	            			} else {
								$(".fulldaystarthour").prop("disabled", true).val("00");
								$(".fulldaystartmin").prop("disabled", true).val("00");
								$(".fulldayendhour").prop("disabled", true).val("23");
								$(".fulldayendmin").prop("disabled", true).val("59");
	            			}
	            		}
	            		setdatefields();
	            		$("#fullday").change(function() {
	            			setdatefields();
	            		});
	            		$("#actioncode").change(function() {
                        	if ($("#actioncode").val() == \'AC_RDV\') $("#dateend").addClass("fieldrequired");
                        	else $("#dateend").removeClass("fieldrequired");
                    	});
                   })';
			print '</script>'."\n";
		}

		print '<form name="formaction" action="'.$_SERVER['PHP_SELF'].'" method="POST">';
		print '<input type="hidden" name="token" value="'.newToken().'">';
		print '<input type="hidden" name="action" value="update">';
		print '<input type="hidden" name="id" value="'.$id.'">';
		print '<input type="hidden" name="ref_ext" value="'.$object->ref_ext.'">';
		print '<input type="hidden" name="page_y" value="">';
		if ($backtopage) {
			print '<input type="hidden" name="backtopage" value="'.($backtopage != '1' ? $backtopage : '').'">';
		}
		if (!getDolGlobalString('AGENDA_USE_EVENT_TYPE') && ! preg_match('/^TICKET_MSG_PRIVATE/', $object->code)) {
			print '<input type="hidden" name="actioncode" value="'.$object->type_code.'">';
		}

		print dol_get_fiche_head($head, 'card', $langs->trans("Action"), 0, 'action');

		print '<table class="border tableforfield" width="100%">';

		// Ref
		print '<tr><td class="titlefieldcreate">'.$langs->trans("Ref").'</td><td colspan="3">'.$object->id.'</td></tr>';

		// Type of event
		if (getDolGlobalString('AGENDA_USE_EVENT_TYPE') && $object->elementtype != "ticket") {
			print '<tr><td class="fieldrequired">'.$langs->trans("Type").'</td><td colspan="3">';
			if ($object->type_code != 'AC_OTH_AUTO') {
				print img_picto($langs->trans("ActionType"), 'square', 'class="fawidth30 inline-block" style="color: #ddd;"');
				print $formactions->select_type_actions(GETPOST("actioncode", 'aZ09') ? GETPOST("actioncode", 'aZ09') : $object->type_code, "actioncode", "systemauto", 0, 0, 0, 1);
			} else {
				print '<input type="hidden" name="actioncode" value="'.$object->type_code.'">';
				print $object->getTypePicto();
				print $langs->trans("Action".$object->type_code);
			}
			print '</td></tr>';
		}

		// Private
		if ($object->elementtype == 'ticket') {
			print '<tr><td>'.$langs->trans("MarkMessageAsPrivate");
			print ' '.$form->textwithpicto('', $langs->trans("TicketMessagePrivateHelp"), 1, 'help');
			print '</td><td colspan="3"><input type="checkbox" id="private" name="private" '.(preg_match('/^TICKET_MSG_PRIVATE/', $object->code) ? ' checked' : '').'></td></tr>';
		}

		// Title
		print '<tr><td'.(!getDolGlobalString('AGENDA_USE_EVENT_TYPE') ? ' class="fieldrequired titlefieldcreate"' : '').'>'.$langs->trans("Title").'</td><td colspan="3"><input type="text" name="label" class="soixantepercent" value="'.$object->label.'"></td></tr>';

		// Full day event
		print '<tr><td><span class="fieldrequired">'.$langs->trans("Date").'</span></td><td colspan="3" class="valignmiddle height30 small"><input type="checkbox" id="fullday" name="fullday" '.($object->fulldayevent ? ' checked' : '').'>';
		print '<label for="fullday">'.$langs->trans("EventOnFullDay").'</label>';

		// // Recurring event
		// $userepeatevent = ($conf->global->MAIN_FEATURES_LEVEL == 2 ? 1 : 0);
		// if ($userepeatevent) {
		// 	// Repeat
		// 	//print '<tr><td></td><td colspan="3">';
		// 	print ' &nbsp; &nbsp; &nbsp; &nbsp; <div class="opacitymedium inline-block">';
		// 	print img_picto($langs->trans("Recurrence"), 'recurring', 'class="paddingright2"');
		// 	print '<input type="hidden" name="recurid" value="'.$object->recurid.'">';
		// 	$selectedrecurrulefreq = 'no';
		// 	$selectedrecurrulebymonthday = '';
		// 	$selectedrecurrulebyday = '';
		// 	if ($object->recurrule && preg_match('/FREQ=([A-Z]+)/i', $object->recurrule, $reg)) {
		// 		$selectedrecurrulefreq = $reg[1];
		// 	}
		// 	if ($object->recurrule && preg_match('/FREQ=MONTHLY.*BYMONTHDAY=(\d+)/i', $object->recurrule, $reg)) {
		// 		$selectedrecurrulebymonthday = $reg[1];
		// 	}
		// 	if ($object->recurrule && preg_match('/FREQ=WEEKLY.*BYDAY(\d+)/i', $object->recurrule, $reg)) {
		// 		$selectedrecurrulebyday = $reg[1];
		// 	}
		// 	print $form->selectarray('recurrulefreq', $arrayrecurrulefreq, $selectedrecurrulefreq, 0, 0, 0, '', 0, 0, 0, '', 'marginrightonly');
		// 	// If recurrulefreq is MONTHLY
		// 	print '<div class="hidden marginrightonly inline-block repeateventBYMONTHDAY">';
		// 	print $langs->trans("DayOfMonth").': <input type="input" size="2" name="BYMONTHDAY" value="'.$selectedrecurrulebymonthday.'">';
		// 	print '</div>';
		// 	// If recurrulefreq is WEEKLY
		// 	print '<div class="hidden marginrightonly inline-block repeateventBYDAY">';
		// 	print $langs->trans("DayOfWeek").': <input type="input" size="4" name="BYDAY" value="'.$selectedrecurrulebyday.'">';
		// 	print '</div>';
		// 	print '<script type="text/javascript">
		// 		jQuery(document).ready(function() {
		// 			function init_repeat()
		// 			{
		// 				if (jQuery("#recurrulefreq").val() == \'MONTHLY\')
		// 				{
		// 					jQuery(".repeateventBYMONTHDAY").css("display", "inline-block");		/* use this instead of show because we want inline-block and not block */
		// 					jQuery(".repeateventBYDAY").hide();
		// 				}
		// 				else if (jQuery("#recurrulefreq").val() == \'WEEKLY\')
		// 				{
		// 					jQuery(".repeateventBYMONTHDAY").hide();
		// 					jQuery(".repeateventBYDAY").css("display", "inline-block");		/* use this instead of show because we want inline-block and not block */
		// 				}
		// 				else
		// 				{
		// 					jQuery(".repeateventBYMONTHDAY").hide();
		// 					jQuery(".repeateventBYDAY").hide();
		// 				}
		// 			}
		// 			init_repeat();
		// 			jQuery("#recurrulefreq").change(function() {
		// 				init_repeat();
		// 			});
		// 		});
		// 		</script>';
		// 	print '</div>';
		// 	//print '</td></tr>';
		// }
		print '</td></tr>';

		// Date start - end
		print '<tr><td class="nowrap">';
		/*print '<span class="fieldrequired">'.$langs->trans("DateActionStart").'</span>';
		print ' - ';
		print '<span id="dateend"'.($object->type_code == 'AC_RDV' ? ' class="fieldrequired"' : '').'>'.$langs->trans("DateActionEnd").'</span>';
		*/
		print '</td><td td colspan="3">';
		$tzforfullday = getDolGlobalString('MAIN_STORE_FULL_EVENT_IN_GMT');
		if (GETPOST("afaire") == 1) {
			print $form->selectDate($datep ? $datep : $object->datep, 'ap', 1, 1, 0, "action", 1, 1, 0, 'fulldaystart', '', '', '', 1, '', '', $object->fulldayevent ? ($tzforfullday ? $tzforfullday : 'tzuserrel') : 'tzuserrel');
		} elseif (GETPOST("afaire") == 2) {
			print $form->selectDate($datep ? $datep : $object->datep, 'ap', 1, 1, 1, "action", 1, 1, 0, 'fulldaystart', '', '', '', 1, '', '', $object->fulldayevent ? ($tzforfullday ? $tzforfullday : 'tzuserrel') : 'tzuserrel');
		} else {
			print $form->selectDate($datep ? $datep : $object->datep, 'ap', 1, 1, 1, "action", 1, 1, 0, 'fulldaystart', '', '', '', 1, '', '', $object->fulldayevent ? ($tzforfullday ? $tzforfullday : 'tzuserrel') : 'tzuserrel');
		}
		print ' <span class="hideonsmartphone">&nbsp; &nbsp; - &nbsp; &nbsp;</span> ';
		if (GETPOST("afaire") == 1) {
			print $form->selectDate($datef ? $datef : $object->datef, 'p2', 1, 1, 1, "action", 1, 0, 0, 'fulldayend', '', '', '', 1, '', '', $object->fulldayevent ? ($tzforfullday ? $tzforfullday : 'tzuserrel') : 'tzuserrel');
		} elseif (GETPOST("afaire") == 2) {
			print $form->selectDate($datef ? $datef : $object->datef, 'p2', 1, 1, 1, "action", 1, 0, 0, 'fulldayend', '', '', '', 1, '', '', $object->fulldayevent ? ($tzforfullday ? $tzforfullday : 'tzuserrel') : 'tzuserrel');
		} else {
			print $form->selectDate($datef ? $datef : $object->datef, 'p2', 1, 1, 1, "action", 1, 0, 0, 'fulldayend', '', '', '', 1, '', '', $object->fulldayevent ? ($tzforfullday ? $tzforfullday : 'tzuserrel') : 'tzuserrel');
		}
		print '</td></tr>';

		print '<tr><td class="">&nbsp;</td><td></td></tr>';

		// Assigned to
		$listofuserid = array(); // User assigned
		if (empty($donotclearsession)) {
			if ($object->userownerid > 0) {
				$listofuserid[$object->userownerid] = array(
					'id'=>$object->userownerid,
					'type'=>'user',
					//'transparency'=>$object->userassigned[$user->id]['transparency'],
					'transparency'=>$object->transparency, // Force transparency on ownerfrom event
					'answer_status'=>$object->userassigned[$object->userownerid]['answer_status'],
					'mandatory'=>$object->userassigned[$object->userownerid]['mandatory']
				);
			}
			if (!empty($object->userassigned)) {	// Now concat assigned users
				// Restore array with key with same value than param 'id'
				$tmplist1 = $object->userassigned;
				foreach ($tmplist1 as $key => $val) {
					if ($val['id'] && $val['id'] != $object->userownerid) {
						$listofuserid[$val['id']] = $val;
					}
				}
			}
			$_SESSION['assignedtouser'] = json_encode($listofuserid);
		} else {
			if (!empty($_SESSION['assignedtouser'])) {
				$listofuserid = json_decode($_SESSION['assignedtouser'], true);
			}
		}
		$listofcontactid = $object->socpeopleassigned; // Contact assigned
		$listofotherid = $object->otherassigned; // Other undefined email (not used yet)

		print '<tr><td class="tdtop nowrap fieldrequired">'.$langs->trans("ActionAssignedTo").'</td><td colspan="3">';
		print '<div class="assignedtouser">';
		print $form->select_dolusers_forevent(($action == 'create' ? 'add' : 'update'), 'assignedtouser', 1, '', 0, '', '', 0, 0, 0, 'AND u.statut != 0', 1, $listofuserid, $listofcontactid, $listofotherid);
		print '</div>';
		/*if (in_array($user->id,array_keys($listofuserid)))
		{
			print '<div class="myavailability">';
			print $langs->trans("MyAvailability").':  <input id="transparency" type="checkbox" name="transparency"'.($listofuserid[$user->id]['transparency']?' checked':'').'>'.$langs->trans("Busy");
			print '</div>';
		}*/
		print '</td></tr>';

		// Realised by
		if (getDolGlobalString('AGENDA_ENABLE_DONEBY')) {
			print '<tr><td class="nowrap">'.$langs->trans("ActionDoneBy").'</td><td colspan="3">';
			print $form->select_dolusers($object->userdoneid > 0 ? $object->userdoneid : -1, 'doneby', 1);
			print '</td></tr>';
		}

		// Location
		if (!getDolGlobalString('AGENDA_DISABLE_LOCATION')) {
			print '<tr><td>'.$langs->trans("Location").'</td><td colspan="3"><input type="text" name="location" class="minwidth300 maxwidth150onsmartphone" value="'.$object->location.'"></td></tr>';
		}

		// Status
		print '<tr><td class="nowrap">'.$langs->trans("Status").' / '.$langs->trans("Percentage").'</td><td colspan="3">';
		$percent = GETPOSTISSET("percentage") ? GETPOST("percentage", "int") : $object->percentage;
		$formactions->form_select_status_action('formaction', $percent, 1, 'complete', 0, 0, 'maxwidth200');
		print '</td></tr>';

		// Tags-Categories
		if (isModEnabled('categorie')) {
			print '<tr><td>'.$langs->trans("Categories").'</td><td colspan="3">';
			$cate_arbo = $form->select_all_categories(Categorie::TYPE_ACTIONCOMM, '', 'parent', 64, 0, 1);
			$c = new Categorie($db);
			$cats = $c->containing($object->id, Categorie::TYPE_ACTIONCOMM);
			$arrayselected = array();
			foreach ($cats as $cat) {
				$arrayselected[] = $cat->id;
			}
			print img_picto('', 'category').$form->multiselectarray('categories', $cate_arbo, $arrayselected, '', 0, 'quatrevingtpercent widthcentpercentminusx', 0, 0);
			print "</td></tr>";
		}

		print '</table>';


		print '<br><hr><br>';


		print '<table class="border tableforfield centpercent">';

		if (isModEnabled("societe")) {
			// Related company
			print '<tr><td class="titlefieldcreate">'.$langs->trans("ActionOnCompany").'</td>';
			print '<td>';
			print '<div>';
			$events = array(); // 'method'=parameter action of url, 'url'=url to call that return new list of contacts
			$events[] = array('method' => 'getContacts', 'url' => dol_buildpath('/core/ajax/contacts.php?showempty=1', 1), 'htmlname' => 'contactid', 'params' => array('add-customer-contact' => 'disabled'));
			// TODO Refresh also list of project if $conf->global->PROJECT_ALLOW_TO_LINK_FROM_OTHER_COMPANY not defined with list linked to socid ?
			// FIXME If we change company, we may get a project that does not match
			print img_picto('', 'company', 'class="pictofixedwidth"').$form->select_company($object->socid, 'socid', '', 'SelectThirdParty', 1, 0, $events, 0, 'minwidth200');
			print '</div>';
			print '</td></tr>';

			// related contact
			print '<tr><td>'.$langs->trans("ActionOnContact").'</td><td>';
			print '<div class="maxwidth200onsmartphone">';
			print img_picto('', 'contact', 'class="paddingrightonly"').$form->selectcontacts(!getDolGlobalString('MAIN_ACTIONCOM_CAN_ADD_ANY_CONTACT') ? $object->socid : 0, array_keys($object->socpeopleassigned), 'socpeopleassigned[]', 1, '', '', 1, 'minwidth300 widthcentpercentminusx', false, 0, 0, array(), 'multiple', 'contactid');
			print '</div>';
			print '</td>';
			print '</tr>';
		}

		// Project
		if (isModEnabled('project')) {
			$langs->load("projects");

			print '<tr><td class="titlefieldcreate">'.$langs->trans("Project").'</td><td>';
			print img_picto('', 'project', 'class="pictofixedwidth"');
			$numprojet = $formproject->select_projects(($object->socid > 0 ? $object->socid : -1), $object->fk_project, 'projectid', 0, 0, 1, 0, 0, 0, 0, '', 0, 0, 'maxwidth500 widthcentpercentminusxx');
			if ($numprojet == 0) {
				print ' &nbsp; <a href="'.DOL_URL_ROOT.'/projet/card.php?socid='.$object->socid.'&action=create&token='.newToken().'&backtopage='.urlencode($_SERVER["PHP_SELF"].'?id='.$object->id.'&action=edit').'"><span class="fa fa-plus-circle valignmiddle paddingleft" title="'.$langs->trans("AddProject").'"></span></a>';
			}
			print '</td></tr>';
		}

		// Priority
		if (getDolGlobalString('AGENDA_SUPPORT_PRIORITY_IN_EVENTS')) {
			print '<tr><td class="titlefieldcreate nowrap">'.$langs->trans("Priority").'</td><td>';
			print '<input type="text" name="priority" value="'.($object->priority ? $object->priority : '').'" size="5">';
			print '</td></tr>';
		}

		// Object linked
		if (!empty($object->fk_element) && !empty($object->elementtype)) {
			include_once DOL_DOCUMENT_ROOT.'/core/lib/functions2.lib.php';
			print '<tr>';
			print '<td>'.$langs->trans("LinkedObject").'</td>';

			if ($object->elementtype == 'task' && isModEnabled('project')) {
				print '<td id="project-task-input-container" >';

				$urloption = '?action=create&donotclearsession=1'; // we use create not edit for more flexibility
				$url = DOL_URL_ROOT.'/comm/action/card.php'.$urloption;

				// update task list
				print "\n".'<script type="text/javascript" >';
				print '$(document).ready(function () {
	              $("#projectid").change(function () {
                        var url = "'.$url.'&projectid="+$("#projectid").val();
                        $.get(url, function(data) {
                            console.log($( data ).find("#fk_element").html());
                            if (data) $("#fk_element").html( $( data ).find("#taskid").html() ).select2();
                        })
                  });
                })';
				print '</script>'."\n";

				$formproject->selectTasks((!empty($societe->id) ? $societe->id : -1), $object->fk_element, 'fk_element', 24, 0, 0, 1, 0, 0, 'maxwidth500', $object->fk_project);
				print '<input type="hidden" name="elementtype" value="'.$object->elementtype.'">';

				print '</td>';
			} else {
				print '<td>';
				print dolGetElementUrl($object->fk_element, $object->elementtype, 1);
				print '<input type="hidden" name="fk_element" value="'.$object->fk_element.'">';
				print '<input type="hidden" name="elementtype" value="'.$object->elementtype.'">';
				print '</td>';
			}

			print '</tr>';
		}

		// Description
		print '<tr><td class="tdtop">'.$langs->trans("Description").'</td><td>';
		// Editeur wysiwyg
		require_once DOL_DOCUMENT_ROOT.'/core/class/doleditor.class.php';
		$doleditor = new DolEditor('note', $object->note_private, '', 120, 'dolibarr_notes', 'In', true, true, isModEnabled('fckeditor'), ROWS_4, '90%');
		$doleditor->Create();
		print '</td></tr>';

		// Other attributes
		$parameters = array();
		$reshook = $hookmanager->executeHooks('formObjectOptions', $parameters, $object, $action); // Note that $action and $object may have been modified by hook
		print $hookmanager->resPrint;
		if (empty($reshook)) {
			print $object->showOptionals($extrafields, 'edit', $parameters);
		}

		print '</table>';

		// Reminders
		if (getDolGlobalString('AGENDA_REMINDER_EMAIL') || getDolGlobalString('AGENDA_REMINDER_BROWSER')) {
			$filteruserid = $user->id;
			if ($user->hasRight('agenda', 'allactions', 'read')) {
				$filteruserid = 0;
			}
			$object->loadReminders('', $filteruserid, false);

			print '<hr>';

			if (count($object->reminders) > 0) {
				$checked = 'checked';
				$keys = array_keys($object->reminders);
				$firstreminderId = array_shift($keys);

				$actionCommReminder = $object->reminders[$firstreminderId];
			} else {
				$checked = '';
				$actionCommReminder = new ActionCommReminder($db);
				$actionCommReminder->offsetvalue = getDolGlobalInt('AGENDA_REMINDER_DEFAULT_OFFSET', 30);
				$actionCommReminder->offsetunit = 'i';
				$actionCommReminder->typeremind = 'email';
			}
			$disabled = '';
			if ($object->datep < dol_now()) {
				//$disabled = 'disabled title="'.dol_escape_htmltag($langs->trans("EventExpired")).'"';
			}

			print '<label for="addreminder">'.img_picto('', 'bell', 'class="pictofixedwidth"').$langs->trans("AddReminder").'</label> <input type="checkbox" id="addreminder" name="addreminder"'.($checked ? ' '.$checked : '').($disabled ? ' '.$disabled : '').'><br>';

			print '<div class="reminderparameters" '.(empty($checked) ? 'style="display: none;"' : '').'>';

			print '<br>';

			print '<table class="border centpercent">';

			// Reminder
			print '<tr><td class="titlefieldcreate nowrap">'.$langs->trans("ReminderTime").'</td><td colspan="3">';
			print '<input type="number" name="offsetvalue" class="width50" value="'.$actionCommReminder->offsetvalue.'"> ';
			print $form->selectTypeDuration('offsetunit', $actionCommReminder->offsetunit, array('y', 'm'));
			print '</td></tr>';

			// Reminder Type
			print '<tr><td class="titlefieldcreate nowrap">'.$langs->trans("ReminderType").'</td><td colspan="3">';
			print $form->selectarray('selectremindertype', $TRemindTypes, $actionCommReminder->typeremind, 0, 0, 0, '', 0, 0, 0, '', 'minwidth200', 1);
			print '</td></tr>';

			$hide = '';
			if ($actionCommReminder->typeremind == 'browser') {
				$hide = 'style="display:none;"';
			}

			// Mail Model
			if (getDolGlobalString('AGENDA_REMINDER_EMAIL')) {
				print '<tr '.$hide.'><td class="titlefieldcreate nowrap">'.$langs->trans("EMailTemplates").'</td><td colspan="3">';
				print $form->selectModelMail('actioncommsend', 'actioncomm_send', 1, 1);
				print '</td></tr>';
			}

			print '</table>';

			print "\n".'<script type="text/javascript">';
			print '$(document).ready(function () {
	            		$("#addreminder").click(function(){
	            		    if (this.checked) {
	            		      $(".reminderparameters").show();
                            } else {
                            $(".reminderparameters").hide();
                            }
	            		 });

	            		$("#selectremindertype").change(function(){
	            	        var selected_option = $("#selectremindertype option:selected").val();
	            		    if(selected_option == "email") {
	            		        $("#select_actioncommsendmodel_mail").closest("tr").show();
	            		    } else {
	            			    $("#select_actioncommsendmodel_mail").closest("tr").hide();
	            		    }
	            		});

                   })';
			print '</script>'."\n";

			print '</div>';		// End of div for reminderparameters
		}

		print dol_get_fiche_end();

		print $form->buttonsSaveCancel();

		print '</form>';
	} else {
		print dol_get_fiche_head($head, 'card', $langs->trans("Action"), -1, 'action');

		$formconfirm = '';

		// Clone event
		if ($action == 'clone') {
			$formconfirm = $form->formconfirm($_SERVER["PHP_SELF"].'?id='.GETPOST('id'), $langs->trans('ToClone'), $langs->trans('ConfirmCloneEvent', $object->label), 'confirm_clone', array(), 'yes', 1);
		}

		// Call Hook formConfirm
		$parameters = array();
		$reshook = $hookmanager->executeHooks('formConfirm', $parameters, $object, $action); // Note that $action and $object may have been modified by hook
		if (empty($reshook)) {
			$formconfirm.=$hookmanager->resPrint;
		} elseif ($reshook > 0) {
			$formconfirm=$hookmanager->resPrint;
		}

		// Print form confirm
		print $formconfirm;

		$linkback = '';
		// Link to other agenda views
		$linkback .= '<a href="'.DOL_URL_ROOT.'/comm/action/list.php?mode=show_list&restore_lastsearch_values=1">';
		$linkback .= img_picto($langs->trans("BackToList"), 'object_calendarlist', 'class="pictoactionview pictofixedwidth"');
		$linkback .= '<span class="hideonsmartphone">'.$langs->trans("BackToList").'</span>';
		$linkback .= '</a>';
		$linkback .= '</li>';
		$linkback .= '<li class="noborder litext">';
		$linkback .= '<a href="'.DOL_URL_ROOT.'/comm/action/index.php?mode=show_month&year='.dol_print_date($object->datep, '%Y').'&month='.dol_print_date($object->datep, '%m').'&day='.dol_print_date($object->datep, '%d').'">';
		$linkback .= img_picto($langs->trans("ViewCal"), 'object_calendar', 'class="pictoactionview pictofixedwidth"');
		$linkback .= '<span class="hideonsmartphone">'.$langs->trans("ViewCal").'</span>';
		$linkback .= '</a>';
		$linkback .= '</li>';
		$linkback .= '<li class="noborder litext">';
		$linkback .= '<a href="'.DOL_URL_ROOT.'/comm/action/index.php?mode=show_week&year='.dol_print_date($object->datep, '%Y').'&month='.dol_print_date($object->datep, '%m').'&day='.dol_print_date($object->datep, '%d').'">';
		$linkback .= img_picto($langs->trans("ViewWeek"), 'object_calendarweek', 'class="pictoactionview pictofixedwidth"');
		$linkback .= '<span class="hideonsmartphone">'.$langs->trans("ViewWeek").'</span>';
		$linkback .= '</a>';
		$linkback .= '</li>';
		$linkback .= '<li class="noborder litext">';
		$linkback .= '<a href="'.DOL_URL_ROOT.'/comm/action/index.php?mode=show_day&year='.dol_print_date($object->datep, '%Y').'&month='.dol_print_date($object->datep, '%m').'&day='.dol_print_date($object->datep, '%d').'">';
		$linkback .= img_picto($langs->trans("ViewDay"), 'object_calendarday', 'class="pictoactionview pictofixedwidth"');
		$linkback .= '<span class="hideonsmartphone">'.$langs->trans("ViewDay").'</span>';
		$linkback .= '</a>';
		$linkback .= '</li>';
		$linkback .= '<li class="noborder litext">';
		$linkback .= '<a href="'.DOL_URL_ROOT.'/comm/action/peruser.php?mode=show_peruser&year='.dol_print_date($object->datep, '%Y').'&month='.dol_print_date($object->datep, '%m').'&day='.dol_print_date($object->datep, '%d').'">';
		$linkback .= img_picto($langs->trans("ViewPerUser"), 'object_calendarperuser', 'class="pictoactionview pictofixedwidth"');
		$linkback .= '<span class="hideonsmartphone">'.$langs->trans("ViewPerUser").'</span>';
		$linkback .= '</a>';

		// Add more views from hooks
		$parameters = array();
		$reshook = $hookmanager->executeHooks('addCalendarView', $parameters, $object, $action);
		if (empty($reshook)) {
			$linkback .= $hookmanager->resPrint;
		} elseif ($reshook > 1) {
			$linkback = $hookmanager->resPrint;
		}

		//$linkback.=$out;

		$morehtmlref = '<div class="refidno">';
		// Thirdparty
		//$morehtmlref.='<br>'.$langs->trans('ThirdParty') . ' : ' . $object->thirdparty->getNomUrl(1);
		// Project
		if (isModEnabled('project')) {
			$langs->load("projects");
			//$morehtmlref .= '<br>';
			if ($usercancreate) {
				$morehtmlref .= img_picto($langs->trans("Project"), 'project', 'class="pictofixedwidth"');
				if ($action != 'classify') {
					$morehtmlref .= '<a class="editfielda" href="'.$_SERVER['PHP_SELF'].'?action=classify&token='.newToken().'&id='.$object->id.'">'.img_edit($langs->transnoentitiesnoconv('SetProject')).'</a> ';
				}
				$morehtmlref .= $form->form_project($_SERVER['PHP_SELF'].'?id='.$object->id, $object->socid, $object->fk_project, ($action == 'classify' ? 'projectid' : 'none'), 0, 0, 0, 1, '', 'maxwidth300');
			} else {
				if (!empty($object->fk_project)) {
					$proj = new Project($db);
					$proj->fetch($object->fk_project);
					$morehtmlref .= $proj->getNomUrl(1);
					if ($proj->title) {
						$morehtmlref .= '<span class="opacitymedium"> - '.dol_escape_htmltag($proj->title).'</span>';
					}
				}
			}
		}
		$morehtmlref .= '</div>';


		dol_banner_tab($object, 'id', $linkback, ($user->socid ? 0 : 1), 'id', 'ref', $morehtmlref);

		print '<div class="fichecenter">';
		print '<div class="fichehalfleft">';

		print '<div class="underbanner clearboth"></div>';

		// Affichage fiche action en mode visu
		print '<table class="border tableforfield" width="100%">';

		// Type
		if (getDolGlobalString('AGENDA_USE_EVENT_TYPE')) {
			print '<tr><td class="titlefield">'.$langs->trans("Type").'</td><td>';
			print $object->getTypePicto();
			print $langs->trans("Action".$object->type_code);
			print '</td></tr>';
		}

		// Full day event
		print '<tr><td class="titlefield">'.$langs->trans("EventOnFullDay").'</td><td>'.yn($object->fulldayevent ? 1 : 0, 3).'</td></tr>';

		// Event into a serie
		if ($object->recurid) {
			print '<tr><td class="titlefield">'.$langs->trans("EventIntoASerie").'</td><td>'.dol_escape_htmltag($object->recurid).'</td></tr>';
		}

		$rowspan = 4;
		if (!getDolGlobalString('AGENDA_DISABLE_LOCATION')) {
			$rowspan++;
		}

		// Date start
		print '<tr><td>'.$langs->trans("DateActionStart").'</td><td>';
		// Test a date before the 27 march and one after
		//print dol_print_date($object->datep, 'dayhour', 'gmt');
		//print dol_print_date($object->datep, 'dayhour', 'tzuser');
		//print dol_print_date($object->datep, 'dayhour', 'tzuserrel');
		if (empty($object->fulldayevent)) {
			print dol_print_date($object->datep, 'dayhour', 'tzuserrel');
		} else {
			$tzforfullday = getDolGlobalString('MAIN_STORE_FULL_EVENT_IN_GMT');
			print dol_print_date($object->datep, 'day', ($tzforfullday ? $tzforfullday : 'tzuserrel'));
		}
		if ($object->percentage == 0 && $object->datep && $object->datep < ($now - $delay_warning)) {
			print img_warning($langs->trans("Late"));
		}
		print '</td>';
		print '</tr>';

		// Date end
		print '<tr><td>'.$langs->trans("DateActionEnd").'</td><td>';
		if (empty($object->fulldayevent)) {
			print dol_print_date($object->datef, 'dayhour', 'tzuserrel');
		} else {
			$tzforfullday = getDolGlobalString('MAIN_STORE_FULL_EVENT_IN_GMT');
			print dol_print_date($object->datef, 'day', ($tzforfullday ? $tzforfullday : 'tzuserrel'));
		}
		if ($object->percentage > 0 && $object->percentage < 100 && $object->datef && $object->datef < ($now - $delay_warning)) {
			print img_warning($langs->trans("Late"));
		}
		print '</td></tr>';

		// Location
		if (!getDolGlobalString('AGENDA_DISABLE_LOCATION')) {
			print '<tr><td>'.$langs->trans("Location").'</td><td>'.$object->location.'</td></tr>';
		}

		// Assigned to user
		print '<tr><td class="nowrap">'.$langs->trans("ActionAssignedTo").'</td><td>';
		$listofuserid = array();
		if (empty($donotclearsession)) {
			if ($object->userownerid > 0) {
				$listofuserid[$object->userownerid] = array(
					'id'=>$object->userownerid,
					'transparency'=>$object->transparency, // Force transparency on onwer from preoperty of event
					'answer_status'=>$object->userassigned[$object->userownerid]['answer_status'],
					'mandatory'=>$object->userassigned[$object->userownerid]['mandatory']
				);
			}
			if (!empty($object->userassigned)) {	// Now concat assigned users
				// Restore array with key with same value than param 'id'
				$tmplist1 = $object->userassigned;
				foreach ($tmplist1 as $key => $val) {
					if ($val['id'] && $val['id'] != $object->userownerid) {
						$listofuserid[$val['id']] = $val;
					}
				}
			}
			$_SESSION['assignedtouser'] = json_encode($listofuserid);
		} else {
			if (!empty($_SESSION['assignedtouser'])) {
				$listofuserid = json_decode($_SESSION['assignedtouser'], true);
			}
		}

		$listofcontactid = array(); // not used yet
		$listofotherid = array(); // not used yet
		print '<div class="assignedtouser">';
		print $form->select_dolusers_forevent('view', 'assignedtouser', 1, '', 0, '', '', 0, 0, 0, '', ($object->datep != $object->datef) ? 1 : 0, $listofuserid, $listofcontactid, $listofotherid);
		print '</div>';
		/*
		if ($object->datep != $object->datef && in_array($user->id,array_keys($listofuserid)))
		{
			print '<div class="myavailability">';
			print $langs->trans("MyAvailability").': '.(($object->userassigned[$user->id]['transparency'] > 0)?$langs->trans("Busy"):$langs->trans("Available"));	// We show nothing if event is assigned to nobody
			print '</div>';
		}
		*/
		print '	</td></tr>';

		// Done by
		if (getDolGlobalString('AGENDA_ENABLE_DONEBY')) {
			print '<tr><td class="nowrap">'.$langs->trans("ActionDoneBy").'</td><td>';
			if ($object->userdoneid > 0) {
				$tmpuser = new User($db);
				$tmpuser->fetch($object->userdoneid);
				print $tmpuser->getNomUrl(1);
			}
			print '</td></tr>';
		}

		// Categories
		if (isModEnabled('categorie')) {
			print '<tr><td class="valignmiddle">'.$langs->trans("Categories").'</td><td>';
			print $form->showCategories($object->id, Categorie::TYPE_ACTIONCOMM, 1);
			print "</td></tr>";
		}

		print '</table>';

		print '</div>';

		print '<div class="fichehalfright">';

		print '<div class="underbanner clearboth"></div>';
		print '<table class="border tableforfield centpercent">';

		if (isModEnabled("societe")) {
			// Related company
			print '<tr><td class="titlefield">'.$langs->trans("ActionOnCompany").'</td>';
			print '<td>'.(is_object($object->thirdparty) && $object->thirdparty->id ? $object->thirdparty->getNomUrl(1) : ('<span class="opacitymedium">'.$langs->trans("None").'</span>'));
			if (is_object($object->thirdparty) && $object->thirdparty->id > 0 && $object->type_code == 'AC_TEL') {
				if ($object->thirdparty->fetch($object->thirdparty->id)) {
					print "<br>".dol_print_phone($object->thirdparty->phone);
				}
			}
			print '</td></tr>';

			// Related contact
			print '<tr><td>'.$langs->trans("ActionOnContact").'</td>';
			print '<td>';

			if (!empty($object->socpeopleassigned)) {
				foreach ($object->socpeopleassigned as $cid => $Tab) {
					$contact = new Contact($db);
					$result = $contact->fetch($cid);

					if ($result < 0) {
						dol_print_error($db, $contact->error);
					}

					if ($result > 0) {
						print $contact->getNomUrl(1);
						if ($object->type_code == 'AC_TEL') {
							if (!empty($contact->phone_pro)) {
								print '('.dol_print_phone($contact->phone_pro).')';
							}
						}
						print '<div class="paddingright"></div>';
					}
				}
			} else {
				print '<span class="opacitymedium">'.$langs->trans("None").'</span>';
			}
			print '</td></tr>';
		}

		// Priority
		print '<tr><td class="nowrap" class="titlefield">'.$langs->trans("Priority").'</td><td>';
		print($object->priority ? $object->priority : '');
		print '</td></tr>';

		// Object linked (if link is for thirdparty, contact, project it is a recording error. We should not have links in link table
		// for such objects because there is already a dedicated field into table llx_actioncomm.
		if (!empty($object->fk_element) && !empty($object->elementtype) && !in_array($object->elementtype, array('societe', 'contact', 'project'))) {
			include_once DOL_DOCUMENT_ROOT.'/core/lib/functions2.lib.php';
			print '<tr><td>'.$langs->trans("LinkedObject").'</td>';
			$link = dolGetElementUrl($object->fk_element, $object->elementtype, 1);
			print '<td>';
			if (empty($link)) {
				print '<span class="opacitymedium">'.$langs->trans("ObjectDeleted").'</span>';
			} else {
				print $link;
			}
			print '</td></tr>';
		}

		//mail information
		if (!empty($object->email_msgid)) {
			print '<tr><td>'.$langs->trans('MailTopic').'</td>';
			print '<td>'.dol_escape_htmltag($object->email_subject).'</td></tr>';
			print '<tr><td>'.$langs->trans('MailFrom').'</td>';
			print '<td>'.dol_escape_htmltag($object->email_from).'</td></tr>';
			print '<tr><td>'.$langs->trans('MailTo').'</td>';
			print '<td>'.dol_escape_htmltag($object->email_to).'</td></tr>';
			if (!empty($object->email_tocc)) {
				print '<tr><td>'.$langs->trans('MailCC').'</td>';
				print '<td>'.dol_escape_htmltag($object->email_tocc).'</td></tr>';
			}
		}

		// Description
		print '<tr><td class="tdtop">'.$langs->trans("Description").'</td><td class="wordbreak sensiblehtmlcontent">';
		print dol_string_onlythesehtmltags(dol_htmlentitiesbr($object->note_private));
		print '</td></tr>';

		// Other attributes
		include DOL_DOCUMENT_ROOT.'/core/tpl/extrafields_view.tpl.php';

		// Reminders
		if (getDolGlobalString('AGENDA_REMINDER_EMAIL') || getDolGlobalString('AGENDA_REMINDER_BROWSER')) {
			$filteruserid = $user->id;
			if ($user->hasRight('agenda', 'allactions', 'read')) {
				$filteruserid = 0;
			}
			$object->loadReminders('', $filteruserid, false);

			print '<tr><td class="titlefieldcreate nowrap">'.$langs->trans("Reminders").'</td><td>';

			if (count($object->reminders) > 0) {
				$tmpuserstatic = new User($db);

				foreach ($object->reminders as $actioncommreminderid => $actioncommreminder) {
					print $TRemindTypes[$actioncommreminder->typeremind]['label'];
					if ($actioncommreminder->fk_user > 0) {
						$tmpuserstatic->fetch($actioncommreminder->fk_user);
						print ' ('.$tmpuserstatic->getNomUrl(0, '', 0, 0, 16).')';
					}
					print ' - '.$actioncommreminder->offsetvalue.' '.$TDurationTypes[$actioncommreminder->offsetunit];

					if ($actioncommreminder->status == $actioncommreminder::STATUS_TODO) {
						print ' - <span class="opacitymedium">';
						print $langs->trans("NotSent");
						print ' </span>';
					} elseif ($actioncommreminder->status == $actioncommreminder::STATUS_DONE) {
						print ' - <span class="opacitymedium">';
						print $langs->trans("Done");
						print ' </span>';
					} elseif ($actioncommreminder->status == $actioncommreminder::STATUS_ERROR) {
						print ' - <span class="opacitymedium">';
						print $form->textwithpicto($langs->trans("Error"), $actioncommreminder->lasterror);
						print ' </span>';
					}
					print '<br>';
				}
			}

			print '</td></tr>';
		}

		print '</table>';

		print '</div>';
		print '</div>';
		print '<div class="clearboth"></div>';

		print dol_get_fiche_end();
	}


	/*
	 * Action bar
	 */
	print '<div class="tabsAction">';

	$parameters = array();
	$reshook = $hookmanager->executeHooks('addMoreActionsButtons', $parameters, $object, $action); // Note that $action and $object may have been modified by hook
	if (empty($reshook)) {
		if ($action != 'edit') {
			if ($user->hasRight('agenda', 'allactions', 'create') ||
			   (($object->authorid == $user->id || $object->userownerid == $user->id) && $user->hasRight('agenda', 'myactions', 'create'))) {
				print '<div class="inline-block divButAction"><a class="butAction" href="card.php?action=edit&token='.newToken().'&id='.$object->id.'">'.$langs->trans("Modify").'</a></div>';
			} else {
				print '<div class="inline-block divButAction"><a class="butActionRefused classfortooltip" href="#" title="'.$langs->trans("NotAllowed").'">'.$langs->trans("Modify").'</a></div>';
			}

			if ($user->hasRight('agenda', 'allactions', 'create') ||
			   (($object->authorid == $user->id || $object->userownerid == $user->id) && $user->hasRight('agenda', 'myactions', 'create'))) {
				print '<div class="inline-block divButAction"><a class="butAction" href="card.php?action=clone&object='.$object->element.'&id='.$object->id.'">'.$langs->trans("ToClone").'</a></div>';
			} else {
				print '<div class="inline-block divButAction"><a class="butActionRefused classfortooltip" href="#" title="'.$langs->trans("NotAllowed").'">'.$langs->trans("ToClone").'</a></div>';
			}

			if ($user->hasRight('agenda', 'allactions', 'delete') ||
			   (($object->authorid == $user->id || $object->userownerid == $user->id) && $user->hasRight('agenda', 'myactions', 'delete'))) {
				print '<div class="inline-block divButAction"><a class="butActionDelete" href="card.php?action=delete&token='.newToken().'&id='.$object->id.'">'.$langs->trans("Delete").'</a></div>';
			} else {
				print '<div class="inline-block divButAction"><a class="butActionRefused classfortooltip" href="#" title="'.$langs->trans("NotAllowed").'">'.$langs->trans("Delete").'</a></div>';
			}
		}
	}

	print '</div>';

	if ($action != 'edit') {
		if (!getDolGlobalString('AGENDA_DISABLE_BUILDDOC')) {
			print '<div class="clearboth"></div><div class="fichecenter"><div class="fichehalfleft">';
			print '<a name="builddoc"></a>'; // ancre

			/*
			 * Generated documents
			 */

			$filedir = $conf->agenda->multidir_output[$conf->entity].'/'.$object->id;
			$urlsource = $_SERVER["PHP_SELF"]."?id=".$object->id;

			$genallowed = $user->hasRight('agenda', 'myactions', 'read');
			$delallowed = $user->hasRight('agenda', 'myactions', 'create');


			print $formfile->showdocuments('actions', $object->id, $filedir, $urlsource, $genallowed, $delallowed, '', 0, 0, 0, 0, 0, '', '', '', $langs->getDefaultLang());

			print '</div><div class="fichehalfright">';


			print '</div></div>';
		}
	}
}

// End of page
llxFooter();
$db->close();<|MERGE_RESOLUTION|>--- conflicted
+++ resolved
@@ -1542,14 +1542,9 @@
 		if (GETPOST('contactid', 'int')) {
 			$preselectedids[GETPOST('contactid', 'int')] = GETPOST('contactid', 'int');
 		}
-<<<<<<< HEAD
 		if ($origin=='contact') {
 			$preselectedids[GETPOST('originid', 'int')] = GETPOST('originid', 'int');
 		}
-		print img_picto('', 'contact', 'class="paddingrightonly"');
-		print $form->selectcontacts(!getDolGlobalString('MAIN_ACTIONCOM_CAN_ADD_ANY_CONTACT') ? GETPOST('socid', 'int') : 0, $preselectedids, 'socpeopleassigned[]', 1, '', '', 0, 'minwidth300 widthcentpercentminusxx maxwidth500', false, 0, array(), false, 'multiple', 'contactid');
-=======
-		if ($origin=='contact') $preselectedids[GETPOST('originid', 'int')] = GETPOST('originid', 'int');
 		// select "all" or "none" contact by default
 		if (getDolGlobalInt('MAIN_ACTIONCOM_CAN_ADD_ANY_CONTACT')) {
 			$select_contact_default = 0; // select "all" contacts by default : avoid to use it if there is a lot of contacts
@@ -1557,8 +1552,7 @@
 			$select_contact_default = -1; // select "none" by default
 		}
 		print img_picto('', 'contact', 'class="paddingrightonly"');
-		print $form->selectcontacts(GETPOSTISSET('socid') ? GETPOSTINT('socid') : $select_contact_default, $preselectedids, 'socpeopleassigned[]', 1, '', '', 0, 'minwidth300 quatrevingtpercent', false, 0, array(), false, 'multiple', 'contactid');
->>>>>>> b05d1c5f
+		print $form->selectcontacts(GETPOSTISSET('socid') ? GETPOSTINT('socid') : $select_contact_default, $preselectedids, 'socpeopleassigned[]', 1, '', '', 0, 'minwidth300 widthcentpercentminusxx maxwidth500', false, 0, array(), false, 'multiple', 'contactid');
 		print '</td></tr>';
 	}
 
