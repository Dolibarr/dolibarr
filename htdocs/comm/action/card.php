<?php
/* Copyright (C) 2001-2005 Rodolphe Quiedeville <rodolphe@quiedeville.org>
 * Copyright (C) 2004-2018 Laurent Destailleur  <eldy@users.sourceforge.net>
 * Copyright (C) 2005      Simon TOSSER         <simon@kornog-computing.com>
 * Copyright (C) 2005-2017 Regis Houssin        <regis.houssin@inodbox.com>
 * Copyright (C) 2010-2013 Juanjo Menent        <jmenent@2byte.es>
 * Copyright (C) 2013      Florian Henry        <florian.henry@open-concept.pro>
 * Copyright (C) 2014      Cedric GROSS         <c.gross@kreiz-it.fr>
 * Copyright (C) 2015       Alexandre Spangaro      <aspangaro@open-dsi.fr>
 * Copyright (C) 2018-2019  Frédéric France         <frederic.france@netlogic.fr>
 * Copyright (C) 2019	   Ferran Marcet	    <fmarcet@2byte.es>
 *
 * This program is free software; you can redistribute it and/or modify
 * it under the terms of the GNU General Public License as published by
 * the Free Software Foundation; either version 3 of the License, or
 * (at your option) any later version.
 *
 * This program is distributed in the hope that it will be useful,
 * but WITHOUT ANY WARRANTY; without even the implied warranty of
 * MERCHANTABILITY or FITNESS FOR A PARTICULAR PURPOSE.  See the
 * GNU General Public License for more details.
 *
 * You should have received a copy of the GNU General Public License
 * along with this program. If not, see <http://www.gnu.org/licenses/>.
 */

/**
 *       \file       htdocs/comm/action/card.php
 *       \ingroup    agenda
 *       \brief      Page for event card
 */

require '../../main.inc.php';
require_once DOL_DOCUMENT_ROOT.'/core/lib/agenda.lib.php';
require_once DOL_DOCUMENT_ROOT.'/core/lib/date.lib.php';
require_once DOL_DOCUMENT_ROOT.'/contact/class/contact.class.php';
require_once DOL_DOCUMENT_ROOT.'/user/class/user.class.php';
require_once DOL_DOCUMENT_ROOT.'/comm/action/class/cactioncomm.class.php';
require_once DOL_DOCUMENT_ROOT.'/comm/action/class/actioncomm.class.php';
require_once DOL_DOCUMENT_ROOT.'/core/class/html.formactions.class.php';
require_once DOL_DOCUMENT_ROOT.'/core/class/html.formfile.class.php';
require_once DOL_DOCUMENT_ROOT.'/core/class/html.form.class.php';
require_once DOL_DOCUMENT_ROOT.'/projet/class/project.class.php';
require_once DOL_DOCUMENT_ROOT.'/projet/class/task.class.php';
require_once DOL_DOCUMENT_ROOT.'/core/class/html.formprojet.class.php';
require_once DOL_DOCUMENT_ROOT.'/core/class/extrafields.class.php';

// Load translation files required by the page
$langs->loadLangs(array("companies", "other", "commercial", "bills", "orders", "agenda"));

$action=GETPOST('action', 'alpha');
$cancel=GETPOST('cancel', 'alpha');
$backtopage=GETPOST('backtopage', 'alpha');
$socpeopleassigned=GETPOST('socpeopleassigned', 'array');
$origin=GETPOST('origin', 'alpha');
$originid=GETPOST('originid', 'int');
$confirm = GETPOST('confirm', 'alpha');

$fulldayevent=GETPOST('fullday');

$aphour = GETPOST('aphour');
$apmin = GETPOST('apmin');
$p2hour = GETPOST('p2hour');
$p2min = GETPOST('p2min');

$datep=dol_mktime($fulldayevent?'00':$aphour, $fulldayevent?'00':$apmin, 0, GETPOST("apmonth"), GETPOST("apday"), GETPOST("apyear"));
$datef=dol_mktime($fulldayevent?'23':$p2hour, $fulldayevent?'59':$p2min, $fulldayevent?'59':'0', GETPOST("p2month"), GETPOST("p2day"), GETPOST("p2year"));

// Security check
$socid = GETPOST('socid', 'int');
$id = GETPOST('id', 'int');
if ($user->societe_id) $socid=$user->societe_id;
$result = restrictedArea($user, 'agenda', $id, 'actioncomm&societe', 'myactions|allactions', 'fk_soc', 'id');
if ($user->societe_id && $socid) $result = restrictedArea($user, 'societe', $socid);

$error=GETPOST("error");
$donotclearsession=GETPOST('donotclearsession')?GETPOST('donotclearsession'):0;

$cactioncomm = new CActionComm($db);
$object = new ActionComm($db);
$contact = new Contact($db);
$extrafields = new ExtraFields($db);
$formfile = new FormFile($db);

$form = new Form($db);
$formfile = new FormFile($db);
$formactions = new FormActions($db);

// Load object
if ($id > 0 && $action!='add') {
    $ret = $object->fetch($id);
    if ($ret > 0) {
        $ret = $object->fetch_optionals();
        $ret1 = $object->fetch_userassigned();
    }
    if ($ret < 0 || $ret1 < 0) {
       dol_print_error('', $object->error);
    }
}

// fetch optionals attributes and labels
$extralabels=$extrafields->fetch_name_optionals_label($object->table_element);

//var_dump($_POST);

// Initialize technical object to manage hooks of page. Note that conf->hooks_modules contains array of hook context
$hookmanager->initHooks(array('actioncard','globalcard'));

$parameters = array('socid' => $socid);
$reshook = $hookmanager->executeHooks('doActions', $parameters, $object, $action); // Note that $action and $object may have been modified by some hooks
if ($reshook < 0) setEventMessages($hookmanager->error, $hookmanager->errors, 'errors');

/*
 * Actions
 */

$listUserAssignedUpdated = false;
// Remove user to assigned list
if (empty($reshook) && (GETPOST('removedassigned') || GETPOST('removedassigned') == '0'))
{
	$idtoremove=GETPOST('removedassigned');

	if (! empty($_SESSION['assignedtouser'])) $tmpassigneduserids=json_decode($_SESSION['assignedtouser'], 1);
	else $tmpassigneduserids=array();

	foreach ($tmpassigneduserids as $key => $val)
	{
		if ($val['id'] == $idtoremove || $val['id'] == -1) unset($tmpassigneduserids[$key]);
	}
	//var_dump($_POST['removedassigned']);exit;
	$_SESSION['assignedtouser']=json_encode($tmpassigneduserids);
	$donotclearsession=1;
	if ($action == 'add') $action = 'create';
	if ($action == 'update') $action = 'edit';

	$listUserAssignedUpdated = true;
}

// Add user to assigned list
if (empty($reshook) && (GETPOST('addassignedtouser') || GETPOST('updateassignedtouser')))
{
	// Add a new user
	if (GETPOST('assignedtouser') > 0)
	{
		$assignedtouser=array();
		if (! empty($_SESSION['assignedtouser']))
		{
			$assignedtouser=json_decode($_SESSION['assignedtouser'], true);
		}
		$assignedtouser[GETPOST('assignedtouser')]=array('id'=>GETPOST('assignedtouser'), 'transparency'=>GETPOST('transparency'), 'mandatory'=>1);
		$_SESSION['assignedtouser']=json_encode($assignedtouser);
	}
	$donotclearsession=1;
	if ($action == 'add') $action = 'create';
	if ($action == 'update') $action = 'edit';

	$listUserAssignedUpdated = true;
}

// Link to a project
if (empty($reshook) && $action == 'classin' && ($user->rights->agenda->allactions->create ||
    (($object->authorid == $user->id || $object->userownerid == $user->id) && $user->rights->agenda->myactions->create)))
{
    //$object->fetch($id);
    $object->setProject(GETPOST('projectid', 'int'));
}

// Action clone object
if (empty($reshook) && $action == 'confirm_clone' && $confirm == 'yes')
{
	if (1 == 0 && ! GETPOST('clone_content') && ! GETPOST('clone_receivers'))
	{
		setEventMessages($langs->trans("NoCloneOptionsSpecified"), null, 'errors');
	}
	else
	{
		if ($id > 0) {
			//$object->fetch($id);
            if (!empty($object->socpeopleassigned)) {
                reset($object->socpeopleassigned);
                $object->contactid = key($object->socpeopleassigned);
            }
			$result = $object->createFromClone($user, GETPOST('socid', 'int'));
			if ($result > 0) {
				header("Location: " . $_SERVER['PHP_SELF'] . '?id=' . $result);
				exit();
			} else {
				setEventMessages($object->error, $object->errors, 'errors');
				$action = '';
			}
		}
	}
}

// Add event
if (empty($reshook) && $action == 'add')
{
	$error=0;

    if (empty($backtopage))
    {
        if ($socid > 0) $backtopage = DOL_URL_ROOT.'/societe/agenda.php?socid='.$socid;
        else $backtopage=DOL_URL_ROOT.'/comm/action/index.php';
    }

    if (!empty($socpeopleassigned[0]))
	{
		$result=$contact->fetch($socpeopleassigned[0]);
	}

	if ($cancel)
	{
		header("Location: ".$backtopage);
		exit;
	}

    $percentage=in_array(GETPOST('status'), array(-1,100))?GETPOST('status'):(in_array(GETPOST('complete'), array(-1,100))?GETPOST('complete'):GETPOST("percentage"));	// If status is -1 or 100, percentage is not defined and we must use status

    // Clean parameters
	$datep=dol_mktime($fulldayevent?'00':GETPOST("aphour", 'int'), $fulldayevent?'00':GETPOST("apmin", 'int'), $fulldayevent?'00':GETPOST("apsec", 'int'), GETPOST("apmonth", 'int'), GETPOST("apday", 'int'), GETPOST("apyear", 'int'));
	$datef=dol_mktime($fulldayevent?'23':GETPOST("p2hour", 'int'), $fulldayevent?'59':GETPOST("p2min", 'int'), $fulldayevent?'59':GETPOST("apsec", 'int'), GETPOST("p2month", 'int'), GETPOST("p2day", 'int'), GETPOST("p2year", 'int'));

	// Check parameters
	if (! $datef && $percentage == 100)
	{
		$error++; $donotclearsession=1;
		$action = 'create';
		setEventMessages($langs->trans("ErrorFieldRequired", $langs->transnoentitiesnoconv("DateEnd")), null, 'errors');
	}

	if (empty($conf->global->AGENDA_USE_EVENT_TYPE) && ! GETPOST('label'))
	{
		$error++; $donotclearsession=1;
		$action = 'create';
		setEventMessages($langs->trans("ErrorFieldRequired", $langs->transnoentitiesnoconv("Title")), null, 'errors');
	}

	// Initialisation objet cactioncomm
	if (GETPOSTISSET('actioncode') && ! GETPOST('actioncode', 'aZ09'))	// actioncode is '0'
	{
		$error++; $donotclearsession=1;
		$action = 'create';
		setEventMessages($langs->trans("ErrorFieldRequired", $langs->transnoentitiesnoconv("Type")), null, 'errors');
	}
	else
	{
		$object->type_code = GETPOST('actioncode', 'aZ09');
	}

	if (! $error)
	{
		// Initialisation objet actioncomm
		$object->priority = GETPOST("priority")?GETPOST("priority"):0;
		$object->fulldayevent = (! empty($fulldayevent)?1:0);
		$object->location = GETPOST("location");
		$object->label = trim(GETPOST('label'));
		$object->fk_element = GETPOST("fk_element", 'int');
		$object->elementtype = GETPOST("elementtype", 'alpha');
		if (! GETPOST('label'))
		{
			if (GETPOST('actioncode', 'aZ09') == 'AC_RDV' && $contact->getFullName($langs))
			{
				$object->label = $langs->transnoentitiesnoconv("TaskRDVWith", $contact->getFullName($langs));
			}
			else
			{
				if ($langs->trans("Action".$object->type_code) != "Action".$object->type_code)
				{
					$object->label = $langs->transnoentitiesnoconv("Action".$object->type_code)."\n";
				}
				else {
					$cactioncomm->fetch($object->type_code);
					$object->label = $cactioncomm->label;
				}
			}
		}
		$object->fk_project = isset($_POST["projectid"])?$_POST["projectid"]:0;

		$taskid = GETPOST('taskid', 'int');
		if(!empty($taskid)){

		    $taskProject = new Task($db);
		    if($taskProject->fetch($taskid)>0){
		        $object->fk_project = $taskProject->fk_project;
		    }

		    $object->fk_element = $taskid;
		    $object->elementtype = 'task';
		}

		$object->datep = $datep;
		$object->datef = $datef;
		$object->percentage = $percentage;
		$object->duree=(((int) GETPOST('dureehour') * 60) + (int) GETPOST('dureemin')) * 60;

		$transparency=(GETPOST("transparency")=='on'?1:0);

		$listofuserid=array();
		if (! empty($_SESSION['assignedtouser'])) $listofuserid=json_decode($_SESSION['assignedtouser'], true);
		$i=0;
		foreach($listofuserid as $key => $value)
		{
			if ($i == 0)	// First entry
			{
				if ($value['id'] > 0) $object->userownerid=$value['id'];
				$object->transparency = $transparency;
			}

			$object->userassigned[$value['id']]=array('id'=>$value['id'], 'transparency'=>$transparency);

			$i++;
		}
	}

	if (! $error && ! empty($conf->global->AGENDA_ENABLE_DONEBY))
	{
		if (GETPOST("doneby") > 0) $object->userdoneid = GETPOST("doneby", "int");
	}

	$object->note = trim(GETPOST("note"));

	if (isset($_POST["contactid"])) $object->contact = $contact;

	if (GETPOST('socid', 'int') > 0)
	{
		$object->socid=GETPOST('socid', 'int');
		$object->fetch_thirdparty();

		$object->societe = $object->thirdparty;	// For backward compatibility
	}

	// Check parameters
	if (empty($object->userownerid) && empty($_SESSION['assignedtouser']))
	{
		$error++; $donotclearsession=1;
		$action = 'create';
		setEventMessages($langs->trans("ErrorFieldRequired", $langs->transnoentitiesnoconv("ActionsOwnedBy")), null, 'errors');
	}
	if ($object->type_code == 'AC_RDV' && ($datep == '' || ($datef == '' && empty($fulldayevent))))
	{
		$error++; $donotclearsession=1;
		$action = 'create';
		setEventMessages($langs->trans("ErrorFieldRequired", $langs->transnoentitiesnoconv("DateEnd")), null, 'errors');
	}

	if (! GETPOST('apyear') && ! GETPOST('adyear'))
	{
		$error++; $donotclearsession=1;
		$action = 'create';
		setEventMessages($langs->trans("ErrorFieldRequired", $langs->transnoentitiesnoconv("Date")), null, 'errors');
	}

	foreach ($socpeopleassigned as $cid)
	{
		$object->socpeopleassigned[$cid] = array('id' => $cid);
	}
	if (!empty($object->socpeopleassigned))
	{
		reset($object->socpeopleassigned);
		$object->contactid = key($object->socpeopleassigned);
	}

	// Fill array 'array_options' with data from add form
	$ret = $extrafields->setOptionalsFromPost($extralabels, $object);
	if ($ret < 0) $error++;

	if (! $error)
	{
		$db->begin();

		// Creation of action/event
		$idaction=$object->create($user);

		if ($idaction > 0)
		{
			if (! $object->error)
			{
				unset($_SESSION['assignedtouser']);

				$moreparam='';
				if ($user->id != $object->userownerid) $moreparam="filtert=-1";	// We force to remove filter so created record is visible when going back to per user view.

				$db->commit();
				if (! empty($backtopage))
				{
					dol_syslog("Back to ".$backtopage.($moreparam?(preg_match('/\?/', $backtopage)?'&'.$moreparam:'?'.$moreparam):''));
					header("Location: ".$backtopage.($moreparam?(preg_match('/\?/', $backtopage)?'&'.$moreparam:'?'.$moreparam):''));
				}
				elseif($idaction)
				{
					header("Location: ".DOL_URL_ROOT.'/comm/action/card.php?id='.$idaction.($moreparam?'&'.$moreparam:''));
				}
				else
				{
					header("Location: ".DOL_URL_ROOT.'/comm/action/index.php'.($moreparam?'?'.$moreparam:''));
				}
				exit;
			}
			else
			{
				// If error
				$db->rollback();
				$langs->load("errors");
				$error=$langs->trans($object->error);
				setEventMessages($error, null, 'errors');
				$action = 'create'; $donotclearsession=1;
			}
		}
		else
		{
			$db->rollback();
			setEventMessages($object->error, $object->errors, 'errors');
			$action = 'create'; $donotclearsession=1;
		}
	}
}

/*
 * Action update event
 */
if (empty($reshook) && $action == 'update')
{
	if (empty($cancel))
	{
        $fulldayevent=GETPOST('fullday');
        $aphour=GETPOST('aphour');
        $apmin=GETPOST('apmin');
        $p2hour=GETPOST('p2hour');
        $p2min=GETPOST('p2min');
		$percentage=in_array(GETPOST('status'), array(-1,100))?GETPOST('status'):(in_array(GETPOST('complete'), array(-1,100))?GETPOST('complete'):GETPOST("percentage"));	// If status is -1 or 100, percentage is not defined and we must use status

	    // Clean parameters
		if ($aphour == -1) $aphour='0';
		if ($apmin == -1) $apmin='0';
		if ($p2hour == -1) $p2hour='0';
		if ($p2min == -1) $p2min='0';

<<<<<<< HEAD
		$object->fetch($id);
        $object->fetch_optionals();
        $object->fetch_userassigned();
        $object->oldcopy = clone $object;

=======
		//$object->fetch($id);
		//$object->fetch_userassigned();
>>>>>>> f90bfb54

		$datep=dol_mktime($fulldayevent?'00':$aphour, $fulldayevent?'00':$apmin, 0, $_POST["apmonth"], $_POST["apday"], $_POST["apyear"]);
		$datef=dol_mktime($fulldayevent?'23':$p2hour, $fulldayevent?'59':$p2min, $fulldayevent?'59':'0', $_POST["p2month"], $_POST["p2day"], $_POST["p2year"]);

		$object->type_id     = dol_getIdFromCode($db, GETPOST("actioncode", 'aZ09'), 'c_actioncomm');
		$object->label       = GETPOST("label", "alphanohtml");
		$object->datep       = $datep;
		$object->datef       = $datef;
		$object->percentage  = $percentage;
		$object->priority    = GETPOST("priority", "alphanohtml");
        $object->fulldayevent= GETPOST("fullday")?1:0;
        $object->location    = GETPOST('location', "alphanohtml");
		$object->socid       = GETPOST("socid", "int");
		$socpeopleassigned   = GETPOST("socpeopleassigned", 'array');
		$object->socpeopleassigned = array();
		foreach ($socpeopleassigned as $cid) $object->socpeopleassigned[$cid] = array('id' => $cid);
		$object->contactid   = GETPOST("contactid", 'int');
        if (empty($object->contactid) && !empty($object->socpeopleassigned)) {
            reset($object->socpeopleassigned);
            $object->contactid = key($object->socpeopleassigned);
        }
		$object->fk_project  = GETPOST("projectid", 'int');
		$object->note        = GETPOST("note", "none");	// deprecated
		$object->note_private= GETPOST("note", "none");
		$object->fk_element	 = GETPOST("fk_element", "int");
		$object->elementtype = GETPOST("elementtype", "alphanohtml");

		if (! $datef && $percentage == 100)
		{
			$error++; $donotclearsession=1;
			setEventMessages($langs->transnoentitiesnoconv("ErrorFieldRequired", $langs->transnoentitiesnoconv("DateEnd")), $object->errors, 'errors');
			$action = 'edit';
		}

		$transparency=(GETPOST("transparency")=='on'?1:0);

		// Users
		$listofuserid=array();
		if (! empty($_SESSION['assignedtouser']))	// Now concat assigned users
		{
			// Restore array with key with same value than param 'id'
			$tmplist1=json_decode($_SESSION['assignedtouser'], true);
			foreach($tmplist1 as $key => $val)
			{
				if ($val['id'] > 0 && $val['id'] != $assignedtouser) $listofuserid[$val['id']]=$val;
			}
		}
		else {
			$assignedtouser=(! empty($object->userownerid) && $object->userownerid > 0 ? $object->userownerid : 0);
			if ($assignedtouser) $listofuserid[$assignedtouser]=array('id'=>$assignedtouser, 'mandatory'=>0, 'transparency'=>($user->id == $assignedtouser ? $transparency : ''));	// Owner first
		}
		$object->userassigned=array();	$object->userownerid=0; // Clear old content
		$i=0;
		foreach($listofuserid as $key => $val)
		{
			if ($i == 0) $object->userownerid = $val['id'];
			$object->userassigned[$val['id']]=array('id'=>$val['id'], 'mandatory'=>0, 'transparency'=>($user->id == $val['id'] ? $transparency : ''));
			$i++;
		}

		$object->transparency = $transparency;		// We set transparency on event (even if we can also store it on each user, standard says this property is for event)
		// TODO store also transparency on owner user

		if (! empty($conf->global->AGENDA_ENABLE_DONEBY))
		{
			if (GETPOST("doneby")) $object->userdoneid=GETPOST("doneby", "int");
		}

		// Check parameters
		if (GETPOSTISSET('actioncode') && ! GETPOST('actioncode', 'aZ09'))	// actioncode is '0'
		{
			$error++; $donotclearsession=1;
			$action = 'edit';
			setEventMessages($langs->trans("ErrorFieldRequired", $langs->transnoentitiesnoconv("Type")), null, 'errors');
		}
		else
		{
			$result=$cactioncomm->fetch(GETPOST('actioncode', 'aZ09'));
		}
		if (empty($object->userownerid))
		{
			$error++; $donotclearsession=1;
			$action = 'edit';
			setEventMessages($langs->trans("ErrorFieldRequired", $langs->transnoentitiesnoconv("ActionsOwnedBy")), null, 'errors');
		}

		// Fill array 'array_options' with data from add form
		$ret = $extrafields->setOptionalsFromPost($extralabels, $object);
		if ($ret < 0) $error++;

        if (!$error) {
            // check if an event resource is already in use
            if (!empty($conf->global->RESOURCE_USED_IN_EVENT_CHECK) && $object->element == 'action') {
                $eventDateStart = $object->datep;
                $eventDateEnd = $object->datef;

                $sql  = "SELECT er.rowid, r.ref as r_ref, ac.id as ac_id, ac.label as ac_label";
                $sql .= " FROM " . MAIN_DB_PREFIX . "element_resources as er";
                $sql .= " INNER JOIN " . MAIN_DB_PREFIX . "resource as r ON r.rowid = er.resource_id AND er.resource_type = 'dolresource'";
                $sql .= " INNER JOIN " . MAIN_DB_PREFIX . "actioncomm as ac ON ac.id = er.element_id AND er.element_type = '" . $db->escape($object->element) . "'";
                $sql .= " WHERE ac.id != " . $object->id;
                $sql .= " AND er.resource_id IN (";
                $sql .= " SELECT resource_id FROM " . MAIN_DB_PREFIX . "element_resources";
                $sql .= " WHERE element_id = " . $object->id;
                $sql .= " AND element_type = '" . $db->escape($object->element) . "'";
                $sql .= " AND busy = 1";
                $sql .= ")";
                $sql .= " AND er.busy = 1";
                $sql .= " AND (";

                // event date start between ac.datep and ac.datep2 (if datep2 is null we consider there is no end)
                $sql .= " (ac.datep <= '" . $db->idate($eventDateStart) . "' AND (ac.datep2 IS NULL OR ac.datep2 >= '" . $db->idate($eventDateStart) . "'))";
                // event date end between ac.datep and ac.datep2
                if (!empty($eventDateEnd)) {
                    $sql .= " OR (ac.datep <= '" . $db->idate($eventDateEnd) . "' AND (ac.datep2 >= '" . $db->idate($eventDateEnd) . "'))";
                }
                // event date start before ac.datep and event date end after ac.datep2
                $sql .= " OR (";
                $sql .= "ac.datep >= '" . $db->idate($eventDateStart) . "'";
                if (!empty($eventDateEnd)) {
                    $sql .= " AND (ac.datep2 IS NOT NULL AND ac.datep2 <= '" . $db->idate($eventDateEnd) . "')";
                }
                $sql .= ")";

                $sql .= ")";
                $resql = $db->query($sql);
                if (!$resql) {
                    $error++;
                    $object->error = $db->lasterror();
                    $object->errors[] = $object->error;
                } else {
                    if ($db->num_rows($resql) > 0) {
                        // already in use
                        $error++;
                        $object->error = $langs->trans('ErrorResourcesAlreadyInUse') . ' : ';
                        while ($obj = $db->fetch_object($resql)) {
                            $object->error .= '<br> - ' . $langs->trans('ErrorResourceUseInEvent', $obj->r_ref, $obj->ac_label . ' [' . $obj->ac_id . ']');
                        }
                        $object->errors[] = $object->error;
                    }
                    $db->free($resql);
                }

                if ($error) {
                    setEventMessages($object->error, $object->errors, 'errors');
                }
            }
        }

		if (! $error)
		{
			$db->begin();

			$result=$object->update($user);

			if ($result > 0)
			{
				unset($_SESSION['assignedtouser']);

				$db->commit();
			}
			else
			{
				setEventMessages($object->error, $object->errors, 'errors');
				$db->rollback();
			}
		}
	}

	if (! $error)
	{
        if (! empty($backtopage))
        {
        	unset($_SESSION['assignedtouser']);
            header("Location: ".$backtopage);
            exit;
        }
	}
}

/*
 * delete event
 */
if (empty($reshook) && $action == 'confirm_delete' && GETPOST("confirm") == 'yes')
{
<<<<<<< HEAD
	$object->fetch($id);
    $object->fetch_optionals();
    $object->fetch_userassigned();
    $object->oldcopy = clone $object;
=======
	//$object->fetch($id);
>>>>>>> f90bfb54

	if ($user->rights->agenda->myactions->delete
		|| $user->rights->agenda->allactions->delete)
	{
		$result=$object->delete();

		if ($result >= 0)
		{
			header("Location: index.php");
			exit;
		}
		else
		{
			setEventMessages($object->error, $object->errors, 'errors');
		}
	}
}

/*
 * Action move update, used when user move an event in calendar by drag'n drop
 * TODO Move this into page comm/action/index that trigger this call by the drag and drop of event.
 */
if (empty($reshook) && GETPOST('actionmove', 'alpha') == 'mupdate')
{
    //$object->fetch($id);
    //$object->fetch_userassigned();

    $shour = dol_print_date($object->datep, "%H");
    $smin = dol_print_date($object->datep, "%M");

    $newdate=GETPOST('newdate', 'alpha');
    if (empty($newdate) || strpos($newdate, 'dayevent_') != 0 )
    {
        header("Location: ".$backtopage);
        exit;
    }

    $datep=dol_mktime($shour, $smin, 0, substr($newdate, 13, 2), substr($newdate, 15, 2), substr($newdate, 9, 4));
    if ($datep!=$object->datep)
    {
        if (!empty($object->datef))
        {
            $object->datef+=$datep-$object->datep;
        }
        $object->datep=$datep;
        $result=$object->update($user);
        if ($result < 0)
        {
            setEventMessages($object->error, $object->errors, 'errors');
        }
    }
    if (! empty($backtopage))
    {
        header("Location: ".$backtopage);
        exit;
    }
    else
    {
        $action='';
    }
}

// Actions to delete doc
$upload_dir = $conf->agenda->dir_output.'/'.dol_sanitizeFileName($object->ref);
$permissioncreate = ($user->rights->agenda->allactions->create || (($object->authorid == $user->id || $object->userownerid == $user->id) && $user->rights->agenda->myactions->read));
if (empty($reshook)) {
    include DOL_DOCUMENT_ROOT.'/core/actions_builddoc.inc.php';
}


/*
 * View
 */

$form=new Form($db);
$formproject=new FormProjets($db);

$help_url='EN:Module_Agenda_En|FR:Module_Agenda|ES:M&omodulodulo_Agenda';
llxHeader('', $langs->trans("Agenda"), $help_url);

if ($action == 'create')
{
	$contact = new Contact($db);

	$socpeopleassigned = GETPOST("socpeopleassigned", 'array');
	if (!empty($socpeopleassigned[0]))
	{
		$result=$contact->fetch($socpeopleassigned[0]);
		if ($result < 0) dol_print_error($db, $contact->error);
	}

	dol_set_focus("#label");

    if (! empty($conf->use_javascript_ajax))
    {
        print "\n".'<script type="text/javascript">';
        print '$(document).ready(function () {
        			function setdatefields()
	            	{
	            		if ($("#fullday:checked").val() == null) {
	            			$(".fulldaystarthour").removeAttr("disabled");
	            			$(".fulldaystartmin").removeAttr("disabled");
	            			$(".fulldayendhour").removeAttr("disabled");
	            			$(".fulldayendmin").removeAttr("disabled");
	            			$("#p2").removeAttr("disabled");
	            		} else {
							$(".fulldaystarthour").prop("disabled", true).val("00");
							$(".fulldaystartmin").prop("disabled", true).val("00");
							$(".fulldayendhour").prop("disabled", true).val("23");
							$(".fulldayendmin").prop("disabled", true).val("59");
							$("#p2").removeAttr("disabled");
	            		}
	            	}
                    setdatefields();
                    $("#fullday").change(function() {
                        setdatefields();
                    });
                    $("#selectcomplete").change(function() {
                        if ($("#selectcomplete").val() == 100)
                        {
                            if ($("#doneby").val() <= 0) $("#doneby").val(\''.$user->id.'\');
                        }
                        if ($("#selectcomplete").val() == 0)
                        {
                            $("#doneby").val(-1);
                        }
                   });
                   $("#actioncode").change(function() {
                        if ($("#actioncode").val() == \'AC_RDV\') $("#dateend").addClass("fieldrequired");
                        else $("#dateend").removeClass("fieldrequired");
                   });
               })';
        print '</script>'."\n";
    }

	print '<form name="formaction" action="'.$_SERVER['PHP_SELF'].'" method="POST">';
	print '<input type="hidden" name="token" value="'.$_SESSION['newtoken'].'">';
	print '<input type="hidden" name="action" value="add">';
	print '<input type="hidden" name="donotclearsession" value="1">';
	if ($backtopage) print '<input type="hidden" name="backtopage" value="'.($backtopage != '1' ? $backtopage : $_SERVER["HTTP_REFERER"]).'">';
	if (empty($conf->global->AGENDA_USE_EVENT_TYPE)) print '<input type="hidden" name="actioncode" value="'.dol_getIdFromCode($db, 'AC_OTH', 'c_actioncomm').'">';

	if (GETPOST("actioncode", 'aZ09') == 'AC_RDV') print load_fiche_titre($langs->trans("AddActionRendezVous"), '', 'title_agenda');
	else print load_fiche_titre($langs->trans("AddAnAction"), '', 'title_agenda');

	dol_fiche_head();

	print '<table class="border centpercent">';

	// Type of event
	if (! empty($conf->global->AGENDA_USE_EVENT_TYPE))
	{
		print '<tr><td class="titlefieldcreate"><span class="fieldrequired">'.$langs->trans("Type").'</span></b></td><td>';
		$default=(empty($conf->global->AGENDA_USE_EVENT_TYPE_DEFAULT)?'':$conf->global->AGENDA_USE_EVENT_TYPE_DEFAULT);
		$formactions->select_type_actions(GETPOST("actioncode", 'aZ09')?GETPOST("actioncode", 'aZ09'):($object->type_code?$object->type_code:$default), "actioncode", "systemauto", 0, -1);
		print '</td></tr>';
	}

	// Title
	print '<tr><td'.(empty($conf->global->AGENDA_USE_EVENT_TYPE)?' class="fieldrequired titlefieldcreate"':'').'>'.$langs->trans("Label").'</td><td><input type="text" id="label" name="label" class="soixantepercent" value="'.GETPOST('label').'"></td></tr>';

    // Full day
    print '<tr><td>'.$langs->trans("EventOnFullDay").'</td><td><input type="checkbox" id="fullday" name="fullday" '.(GETPOST('fullday')?' checked':'').'></td></tr>';

	// Date start
	$datep=($datep?$datep:$object->datep);
	if (GETPOST('datep', 'int', 1)) $datep=dol_stringtotime(GETPOST('datep', 'int', 1), 0);
	print '<tr><td class="nowrap"><span class="fieldrequired">'.$langs->trans("DateActionStart").'</span></td><td>';
	if (GETPOST("afaire") == 1) {
        print $form->selectDate($datep, 'ap', 1, 1, 0, "action", 1, 1, 0, 'fulldayend');
    } elseif (GETPOST("afaire") == 2) {
        print $form->selectDate($datep, 'ap', 1, 1, 1, "action", 1, 1, 0, 'fulldayend');
    } else {
        print $form->selectDate($datep, 'ap', 1, 1, 1, "action", 1, 1, 0, 'fulldaystart');
    }
	print '</td></tr>';

	// Date end
	$datef=($datef?$datef:$object->datef);
    if (GETPOST('datef', 'int', 1)) $datef=dol_stringtotime(GETPOST('datef', 'int', 1), 0);
	if (empty($datef) && ! empty($datep) && ! empty($conf->global->AGENDA_AUTOSET_END_DATE_WITH_DELTA_HOURS))
	{
		$datef=dol_time_plus_duree($datep, $conf->global->AGENDA_AUTOSET_END_DATE_WITH_DELTA_HOURS, 'h');
	}
	print '<tr><td><span id="dateend"'.(GETPOST("actioncode", 'aZ09') == 'AC_RDV'?' class="fieldrequired"':'').'>'.$langs->trans("DateActionEnd").'</span></td><td>';
	if (GETPOST("afaire") == 1) {
        print $form->selectDate($datef, 'p2', 1, 1, 1, "action", 1, 1, 0, 'fulldayend');
    } elseif (GETPOST("afaire") == 2) {
        print $form->selectDate($datef, 'p2', 1, 1, 1, "action", 1, 1, 0, 'fulldayend');
    } else {
        print $form->selectDate($datef, 'p2', 1, 1, 1, "action", 1, 1, 0, 'fulldayend');
    }
	print '</td></tr>';

    // Dev in progress
	$userepeatevent=($conf->global->MAIN_FEATURES_LEVEL == 2 ? 1 : 0);
	if ($userepeatevent)
	{
		// Repeat
		print '<tr><td>'.$langs->trans("RepeatEvent").'</td><td colspan="3">';
		print '<input type="hidden" name="recurid" value="'.$object->recurid.'">';
		$arrayrecurrulefreq=array(
		'no'=>$langs->trans("No"),
		'MONTHLY'=>$langs->trans("EveryMonth"),
		'WEEKLY'=>$langs->trans("EveryWeek"),
		//'DAYLY'=>$langs->trans("EveryDay")
		);
		$selectedrecurrulefreq='no';
		$selectedrecurrulebymonthday='';
		$selectedrecurrulebyday='';
		if ($object->recurrule && preg_match('/FREQ=([A-Z]+)/i', $object->recurrule, $reg)) $selectedrecurrulefreq=$reg[1];
		if ($object->recurrule && preg_match('/FREQ=MONTHLY.*BYMONTHDAY=(\d+)/i', $object->recurrule, $reg)) $selectedrecurrulebymonthday=$reg[1];
		if ($object->recurrule && preg_match('/FREQ=WEEKLY.*BYDAY(\d+)/i', $object->recurrule, $reg)) $selectedrecurrulebyday=$reg[1];
		print $form->selectarray('recurrulefreq', $arrayrecurrulefreq, $selectedrecurrulefreq, 0, 0, 0, '', 0, 0, 0, '', 'marginrightonly');
		// If recurrulefreq is MONTHLY
		print '<div class="hidden marginrightonly inline-block repeateventBYMONTHDAY">';
		print $langs->trans("DayOfMonth").': <input type="input" size="2" name="BYMONTHDAY" value="'.$selectedrecurrulebymonthday.'">';
		print '</div>';
		// If recurrulefreq is WEEKLY
		print '<div class="hidden marginrightonly inline-block repeateventBYDAY">';
		print $langs->trans("DayOfWeek").': <input type="input" size="4" name="BYDAY" value="'.$selectedrecurrulebyday.'">';
		print '</div>';
		print '<script type="text/javascript" language="javascript">
				jQuery(document).ready(function() {
					function init_repeat()
					{
						if (jQuery("#recurrulefreq").val() == \'MONTHLY\')
						{
							jQuery(".repeateventBYMONTHDAY").css("display", "inline-block");		/* use this instead of show because we want inline-block and not block */
							jQuery(".repeateventBYDAY").hide();
						}
						else if (jQuery("#recurrulefreq").val() == \'WEEKLY\')
						{
							jQuery(".repeateventBYMONTHDAY").hide();
							jQuery(".repeateventBYDAY").css("display", "inline-block");		/* use this instead of show because we want inline-block and not block */
						}
						else
						{
							jQuery(".repeateventBYMONTHDAY").hide();
							jQuery(".repeateventBYDAY").hide();
						}
					}
					init_repeat();
					jQuery("#recurrulefreq").change(function() {
						init_repeat();
					});
				});
				</script>';
		print '</td></tr>';
	}

	// Status
	print '<tr><td>'.$langs->trans("Status").' / '.$langs->trans("Percentage").'</td>';
	print '<td>';
	$percent=-1;
	if (isset($_GET['status']) || isset($_POST['status'])) $percent=GETPOST('status');
	elseif (isset($_GET['percentage']) || isset($_POST['percentage'])) $percent=GETPOST('percentage');
	else
	{
		if (GETPOST('complete') == '0' || GETPOST("afaire") == 1) $percent='0';
		elseif (GETPOST('complete') == 100 || GETPOST("afaire") == 2) $percent=100;
	}
	$formactions->form_select_status_action('formaction', $percent, 1, 'complete', 0, 0, 'maxwidth200');
	print '</td></tr>';

    // Location
    if (empty($conf->global->AGENDA_DISABLE_LOCATION))
    {
		print '<tr><td>'.$langs->trans("Location").'</td><td colspan="3"><input type="text" name="location" class="soixantepercent" value="'.(GETPOST('location')?GETPOST('location'):$object->location).'"></td></tr>';
    }

	// Assigned to
	print '<tr><td class="tdtop nowrap">'.$langs->trans("ActionAffectedTo").'</td><td>';
	$listofuserid=array();
	if (empty($donotclearsession))
	{
		$assignedtouser=GETPOST("assignedtouser")?GETPOST("assignedtouser"):(! empty($object->userownerid) && $object->userownerid > 0 ? $object->userownerid : $user->id);
		if ($assignedtouser) $listofuserid[$assignedtouser]=array('id'=>$assignedtouser,'mandatory'=>0,'transparency'=>$object->transparency);	// Owner first
		$listofuserid[$user->id]['transparency']=GETPOSTISSET('transparency')?GETPOST('transparency', 'alpha'):1;	// 1 by default at first init
		$_SESSION['assignedtouser']=json_encode($listofuserid);
	}
	else
	{
		if (!empty($_SESSION['assignedtouser']))
		{
			$listofuserid=json_decode($_SESSION['assignedtouser'], true);
		}
		$listofuserid[$user->id]['transparency']=GETPOSTISSET('transparency')?GETPOST('transparency', 'alpha'):0;	// 0 by default when refreshing
	}
	print '<div class="assignedtouser">';
	print $form->select_dolusers_forevent(($action=='create'?'add':'update'), 'assignedtouser', 1, '', 0, '', '', 0, 0, 0, 'AND u.statut != 0', 1, $listofuserid, $listofcontactid, $listofotherid);
	print '</div>';
	/*if (in_array($user->id,array_keys($listofuserid)))
	{
		print '<div class="myavailability">';
		print $langs->trans("MyAvailability").': <input id="transparency" type="checkbox" name="transparency"'.(((! isset($_GET['transparency']) && ! isset($_POST['transparency'])) || GETPOST('transparency'))?' checked':'').'> '.$langs->trans("Busy");
		print '</div>';
	}*/
	print '</td></tr>';

	// Realised by
	if (! empty($conf->global->AGENDA_ENABLE_DONEBY))
	{
		print '<tr><td class="nowrap">'.$langs->trans("ActionDoneBy").'</td><td>';
		print $form->select_dolusers(GETPOST("doneby")?GETPOST("doneby"):(! empty($object->userdoneid) && $percent==100?$object->userdoneid:0), 'doneby', 1);
		print '</td></tr>';
	}

	print '</table>';


	print '<br><hr><br>';


	print '<table class="border centpercent">';

	if ($conf->societe->enabled)
	{
		// Related company
		print '<tr><td class="titlefieldcreate nowrap">'.$langs->trans("ActionOnCompany").'</td><td>';
		if (GETPOST('socid', 'int') > 0)
		{
			$societe = new Societe($db);
			$societe->fetch(GETPOST('socid', 'int'));
			print $societe->getNomUrl(1);
			print '<input type="hidden" id="socid" name="socid" value="'.GETPOST('socid', 'int').'">';
		}
		else
		{
			$events=array();
			$events[]=array('method' => 'getContacts', 'url' => dol_buildpath('/core/ajax/contacts.php?showempty=1', 1), 'htmlname' => 'contactid', 'params' => array('add-customer-contact' => 'disabled'));
			//For external user force the company to user company
			if (!empty($user->societe_id)) {
				print $form->select_company($user->societe_id, 'socid', '', 1, 1, 0, $events, 0, 'minwidth300');
			} else {
				print $form->select_company('', 'socid', '', 'SelectThirdParty', 1, 0, $events, 0, 'minwidth300');
			}
		}
		print '</td></tr>';

		// Related contact
		print '<tr><td class="nowrap">'.$langs->trans("ActionOnContact").'</td><td>';
		$preselectedids=GETPOST('socpeopleassigned', 'array');
		if (GETPOST('contactid', 'int')) $preselectedids[GETPOST('contactid', 'int')]=GETPOST('contactid', 'int');
		print $form->selectcontacts(GETPOST('socid', 'int'), $preselectedids, 'socpeopleassigned[]', 1, '', '', 0, 'quatrevingtpercent', false, 0, array(), false, 'multiple', 'contactid');
		print '</td></tr>';
	}

	// Project
	if (! empty($conf->projet->enabled))
	{
		// Projet associe
		$langs->load("projects");

		$projectid = GETPOST('projectid', 'int');

		print '<tr><td class="titlefieldcreate">'.$langs->trans("Project").'</td><td id="project-input-container" >';

		$numproject=$formproject->select_projects((! empty($societe->id)?$societe->id:-1), $projectid, 'projectid', 0, 0, 1, 1);

		print ' &nbsp; <a href="'.DOL_URL_ROOT.'/projet/card.php?socid='.$societe->id.'&action=create"><span class="valignmiddle text-plus-circle">'.$langs->trans("AddProject").'</span><span class="fa fa-plus-circle valignmiddle paddingleft"></span></a>';
		$urloption='?action=create';
		$url = dol_buildpath('comm/action/card.php', 2).$urloption;

		// update task list
		print "\n".'<script type="text/javascript">';
		print '$(document).ready(function () {
	               $("#projectid").change(function () {
                        var url = "'.$url.'&projectid="+$("#projectid").val();
                        $.get(url, function(data) {
                            console.log($( data ).find("#taskid").html());
                            if (data) $("#taskid").html( $( data ).find("#taskid").html() ).select2();
                        })
                  });
               })';
		print '</script>'."\n";

		print '</td></tr>';

		print '<tr><td class="titlefieldcreate">'.$langs->trans("Task").'</td><td id="project-task-input-container" >';

		$projectsListId=false;
		if(!empty($projectid)){ $projectsListId=$projectid; }
		$tid=GETPOST("projecttaskid")?GETPOST("projecttaskid"):'';
		$formproject->selectTasks((! empty($societe->id)?$societe->id:-1), $tid, 'taskid', 24, 0, '1', 1, 0, 0, 'maxwidth500', $projectsListId);
		print '</td></tr>';
	}
	if (!empty($origin) && !empty($originid))
	{
		include_once DOL_DOCUMENT_ROOT.'/core/lib/functions2.lib.php';
		print '<tr><td class="titlefieldcreate">'.$langs->trans("LinkedObject").'</td>';
		print '<td colspan="3">'.dolGetElementUrl($originid, $origin, 1).'</td></tr>';
		print '<input type="hidden" name="fk_element" size="10" value="'.GETPOST('originid').'">';
		print '<input type="hidden" name="elementtype" size="10" value="'.GETPOST('origin').'">';
		print '<input type="hidden" name="originid" size="10" value="'.GETPOST('originid').'">';
		print '<input type="hidden" name="origin" size="10" value="'.GETPOST('origin').'">';
	}

	if (GETPOST("datep") && preg_match('/^([0-9][0-9][0-9][0-9])([0-9][0-9])([0-9][0-9])$/', GETPOST("datep"), $reg))
	{
		$object->datep=dol_mktime(0, 0, 0, $reg[2], $reg[3], $reg[1]);
	}

	// Priority
	print '<tr><td class="titlefieldcreate nowrap">'.$langs->trans("Priority").'</td><td colspan="3">';
	print '<input type="text" name="priority" value="'.(GETPOST('priority')?GETPOST('priority'):($object->priority?$object->priority:'')).'" size="5">';
	print '</td></tr>';

    // Description
    print '<tr><td class="tdtop">'.$langs->trans("Description").'</td><td>';
    require_once DOL_DOCUMENT_ROOT.'/core/class/doleditor.class.php';
    $doleditor=new DolEditor('note', (GETPOST('note', 'none')?GETPOST('note', 'none'):$object->note), '', 180, 'dolibarr_notes', 'In', true, true, $conf->fckeditor->enabled, ROWS_4, '90%');
    $doleditor->Create();
    print '</td></tr>';

    // Other attributes
    $parameters=array();
    $reshook=$hookmanager->executeHooks('formObjectOptions', $parameters, $object, $action);    // Note that $action and $object may have been modified by hook
    print $hookmanager->resPrint;
    if (empty($reshook))
	{
		print $object->showOptionals($extrafields, 'edit');
	}

	print '</table>';

	dol_fiche_end();

	print '<div class="center">';
	print '<input type="submit" class="button" value="'.$langs->trans("Add").'">';
	print '&nbsp;&nbsp;&nbsp;&nbsp;&nbsp;';
	print '<input type="button" class="button" name="cancel" value="' . $langs->trans("Cancel") . '" onClick="javascript:history.go(-1)">';
	print '</div>';

	print "</form>";
}

// View or edit
if ($id > 0)
{
	$result1=$object->fetch($id);
	if ($result1 <= 0)
	{
		$langs->load("errors");
		print $langs->trans("ErrorRecordNotFound");

		llxFooter();
		exit;
	}

	$result2=$object->fetch_thirdparty();
	$result2=$object->fetch_projet();
	$result3=$object->fetch_contact();
	$result4=$object->fetch_userassigned();
	$result5=$object->fetch_optionals();

	if ($listUserAssignedUpdated || $donotclearsession)
	{
        $percentage=in_array(GETPOST('status'), array(-1,100))?GETPOST('status'):(in_array(GETPOST('complete'), array(-1,100))?GETPOST('complete'):GETPOST("percentage"));	// If status is -1 or 100, percentage is not defined and we must use status

		$datep=dol_mktime($fulldayevent?'00':$aphour, $fulldayevent?'00':$apmin, 0, $_POST["apmonth"], $_POST["apday"], $_POST["apyear"]);
		$datef=dol_mktime($fulldayevent?'23':$p2hour, $fulldayevent?'59':$p2min, $fulldayevent?'59':'0', $_POST["p2month"], $_POST["p2day"], $_POST["p2year"]);

		$object->type_id     = dol_getIdFromCode($db, GETPOST("actioncode", 'aZ09'), 'c_actioncomm');
		$object->label       = GETPOST("label", "alphanohtml");
		$object->datep       = $datep;
		$object->datef       = $datef;
		$object->percentage  = $percentage;
		$object->priority    = GETPOST("priority", "alphanohtml");
        $object->fulldayevent= GETPOST("fullday")?1:0;
		$object->location    = GETPOST('location', "alpanohtml");
		$object->socid       = GETPOST("socid", "int");
		$socpeopleassigned   = GETPOST("socpeopleassigned", 'array');
		foreach ($socpeopleassigned as $tmpid) $object->socpeopleassigned[$id] = array('id' => $tmpid);
		$object->contactid   = GETPOST("contactid", 'int');
		$object->fk_project  = GETPOST("projectid", 'int');

		$object->note = GETPOST("note", 'none');
	}

	if ($result2 < 0 || $result3 < 0 || $result4 < 0 || $result5 < 0)
	{
		dol_print_error($db, $object->error);
		exit;
	}

	if ($object->authorid > 0)		{ $tmpuser=new User($db); $res=$tmpuser->fetch($object->authorid); $object->author=$tmpuser; }
	if ($object->usermodid > 0)		{ $tmpuser=new User($db); $res=$tmpuser->fetch($object->usermodid); $object->usermod=$tmpuser; }


	/*
	 * Show tabs
	 */

	$head=actions_prepare_head($object);

	$now=dol_now();
	$delay_warning=$conf->global->MAIN_DELAY_ACTIONS_TODO*24*60*60;

	// Confirmation suppression action
	if ($action == 'delete')
	{
		print $form->formconfirm("card.php?id=".$id, $langs->trans("DeleteAction"), $langs->trans("ConfirmDeleteAction"), "confirm_delete", '', '', 1);
	}

	if ($action == 'edit')
	{
	    if (! empty($conf->use_javascript_ajax))
        {
            print "\n".'<script type="text/javascript">';
            print '$(document).ready(function () {
	            		function setdatefields()
	            		{
	            			if ($("#fullday:checked").val() == null) {
	            				$(".fulldaystarthour").removeAttr("disabled");
	            				$(".fulldaystartmin").removeAttr("disabled");
	            				$(".fulldayendhour").removeAttr("disabled");
	            				$(".fulldayendmin").removeAttr("disabled");
	            			} else {
								$(".fulldaystarthour").prop("disabled", true).val("00");
								$(".fulldaystartmin").prop("disabled", true).val("00");
								$(".fulldayendhour").prop("disabled", true).val("23");
								$(".fulldayendmin").prop("disabled", true).val("59");
	            			}
	            		}
	            		setdatefields();
	            		$("#fullday").change(function() {
	            			setdatefields();
	            		});
                   })';
            print '</script>'."\n";
        }

		print '<form name="formaction" action="'.$_SERVER['PHP_SELF'].'" method="POST">';
		print '<input type="hidden" name="token" value="'.$_SESSION['newtoken'].'">';
		print '<input type="hidden" name="action" value="update">';
		print '<input type="hidden" name="id" value="'.$id.'">';
		print '<input type="hidden" name="ref_ext" value="'.$object->ref_ext.'">';
		if ($backtopage) print '<input type="hidden" name="backtopage" value="'.($backtopage != '1'? $backtopage : $_SERVER["HTTP_REFERER"]).'">';
		if (empty($conf->global->AGENDA_USE_EVENT_TYPE)) print '<input type="hidden" name="actioncode" value="'.$object->type_code.'">';

		dol_fiche_head($head, 'card', $langs->trans("Action"), 0, 'action');

		print '<table class="border tableforfield" width="100%">';

		// Ref
		print '<tr><td class="titlefieldcreate">'.$langs->trans("Ref").'</td><td colspan="3">'.$object->id.'</td></tr>';

		// Type of event
		if (! empty($conf->global->AGENDA_USE_EVENT_TYPE))
		{
		    print '<tr><td class="fieldrequired">'.$langs->trans("Type").'</td><td colspan="3">';
		    if ($object->type_code != 'AC_OTH_AUTO')
		    {
		    	$formactions->select_type_actions(GETPOST("actioncode", 'aZ09')?GETPOST("actioncode", 'aZ09'):$object->type_code, "actioncode", "systemauto");
		    }
		    else
		    {
                print '<input type="hidden" name="actioncode" value="'.$object->type_code.'">'.$langs->trans("Action".$object->type_code);
		    }
			print '</td></tr>';
		}

		// Title
		print '<tr><td class="fieldrequired">'.$langs->trans("Title").'</td><td colspan="3"><input type="text" name="label" class="soixantepercent" value="'.$object->label.'"></td></tr>';

        // Full day event
        print '<tr><td>'.$langs->trans("EventOnFullDay").'</td><td colspan="3"><input type="checkbox" id="fullday" name="fullday" '.($object->fulldayevent?' checked':'').'></td></tr>';

		// Date start
		print '<tr><td class="nowrap"><span class="fieldrequired">'.$langs->trans("DateActionStart").'</span></td><td colspan="3">';
		if (GETPOST("afaire") == 1) {
            print $form->selectDate($datep?$datep:$object->datep, 'ap', 1, 1, 0, "action", 1, 1, 0, 'fulldaystart');
        } elseif (GETPOST("afaire") == 2) {
            print $form->selectDate($datep?$datep:$object->datep, 'ap', 1, 1, 1, "action", 1, 1, 0, 'fulldaystart');
        } else {
            print $form->selectDate($datep?$datep:$object->datep, 'ap', 1, 1, 1, "action", 1, 1, 0, 'fulldaystart');
        }
		print '</td></tr>';
		// Date end
		print '<tr><td>'.$langs->trans("DateActionEnd").'</td><td colspan="3">';
		if (GETPOST("afaire") == 1) {
            print $form->selectDate($datef?$datef:$object->datef, 'p2', 1, 1, 1, "action", 1, 1, 0, 'fulldayend');
        } elseif (GETPOST("afaire") == 2) {
            print $form->selectDate($datef?$datef:$object->datef, 'p2', 1, 1, 1, "action", 1, 1, 0, 'fulldayend');
        } else {
            print $form->selectDate($datef?$datef:$object->datef, 'p2', 1, 1, 1, "action", 1, 1, 0, 'fulldayend');
        }
		print '</td></tr>';

        // Dev in progress
		$userepeatevent=($conf->global->MAIN_FEATURES_LEVEL == 2 ? 1 : 0);
		if ($userepeatevent)
		{
			// Repeat
			print '<tr><td>'.$langs->trans("RepeatEvent").'</td><td colspan="3">';
			print '<input type="hidden" name="recurid" value="'.$object->recurid.'">';
			$arrayrecurrulefreq = array(
				'no'=>$langs->trans("No"),
				'MONTHLY'=>$langs->trans("EveryMonth"),
				'WEEKLY'=>$langs->trans("EveryWeek"),
				//'DAYLY'=>$langs->trans("EveryDay"),
			);
			$selectedrecurrulefreq='no';
			$selectedrecurrulebymonthday='';
			$selectedrecurrulebyday='';
			if ($object->recurrule && preg_match('/FREQ=([A-Z]+)/i', $object->recurrule, $reg)) $selectedrecurrulefreq=$reg[1];
			if ($object->recurrule && preg_match('/FREQ=MONTHLY.*BYMONTHDAY=(\d+)/i', $object->recurrule, $reg)) $selectedrecurrulebymonthday=$reg[1];
			if ($object->recurrule && preg_match('/FREQ=WEEKLY.*BYDAY(\d+)/i', $object->recurrule, $reg)) $selectedrecurrulebyday=$reg[1];
			print $form->selectarray('recurrulefreq', $arrayrecurrulefreq, $selectedrecurrulefreq, 0, 0, 0, '', 0, 0, 0, '', 'marginrightonly');
			// If recurrulefreq is MONTHLY
			print '<div class="hidden marginrightonly inline-block repeateventBYMONTHDAY">';
			print $langs->trans("DayOfMonth").': <input type="input" size="2" name="BYMONTHDAY" value="'.$selectedrecurrulebymonthday.'">';
			print '</div>';
			// If recurrulefreq is WEEKLY
			print '<div class="hidden marginrightonly inline-block repeateventBYDAY">';
			print $langs->trans("DayOfWeek").': <input type="input" size="4" name="BYDAY" value="'.$selectedrecurrulebyday.'">';
			print '</div>';
			print '<script type="text/javascript" language="javascript">
				jQuery(document).ready(function() {
					function init_repeat()
					{
						if (jQuery("#recurrulefreq").val() == \'MONTHLY\')
						{
							jQuery(".repeateventBYMONTHDAY").css("display", "inline-block");		/* use this instead of show because we want inline-block and not block */
							jQuery(".repeateventBYDAY").hide();
						}
						else if (jQuery("#recurrulefreq").val() == \'WEEKLY\')
						{
							jQuery(".repeateventBYMONTHDAY").hide();
							jQuery(".repeateventBYDAY").css("display", "inline-block");		/* use this instead of show because we want inline-block and not block */
						}
						else
						{
							jQuery(".repeateventBYMONTHDAY").hide();
							jQuery(".repeateventBYDAY").hide();
						}
					}
					init_repeat();
					jQuery("#recurrulefreq").change(function() {
						init_repeat();
					});
				});
				</script>';
			print '</td></tr>';
		}

		// Status
		print '<tr><td class="nowrap">'.$langs->trans("Status").' / '.$langs->trans("Percentage").'</td><td colspan="3">';
		$percent = GETPOST("percentage") ? GETPOST("percentage"): $object->percentage;
		$formactions->form_select_status_action('formaction', $percent, 1);
		print '</td></tr>';

        // Location
	    if (empty($conf->global->AGENDA_DISABLE_LOCATION))
	    {
			print '<tr><td>'.$langs->trans("Location").'</td><td colspan="3"><input type="text" name="location" class="soixantepercent" value="'.$object->location.'"></td></tr>';
	    }

		// Assigned to
	    $listofuserid=array();							// User assigned
	    if (empty($donotclearsession))
	    {
	    	if ($object->userownerid > 0)
	    	{
	    		$listofuserid[$object->userownerid]=array(
	    			'id'=>$object->userownerid,
	    			'type'=>'user',
	    			//'transparency'=>$object->userassigned[$user->id]['transparency'],
	    			'transparency'=>$object->transparency, 										// Force transparency on ownerfrom event
	    			'answer_status'=>$object->userassigned[$object->userownerid]['answer_status'],
	    			'mandatory'=>$object->userassigned[$object->userownerid]['mandatory']
	    		);
	    	}
	    	if (! empty($object->userassigned))	// Now concat assigned users
	    	{
	    		// Restore array with key with same value than param 'id'
	    		$tmplist1=$object->userassigned;
	    		foreach($tmplist1 as $key => $val)
	    		{
	    			if ($val['id'] && $val['id'] != $object->userownerid)
	    			{
	    				$listofuserid[$val['id']]=$val;
	    			}
	    		}
	    	}
	    	$_SESSION['assignedtouser']=json_encode($listofuserid);
	    }
	    else
	    {
	    	if (!empty($_SESSION['assignedtouser']))
	    	{
	    		$listofuserid=json_decode($_SESSION['assignedtouser'], true);
	    	}
	    }
	    $listofcontactid=$object->socpeopleassigned;	// Contact assigned
	    $listofotherid=$object->otherassigned;			// Other undefined email (not used yet)

	    print '<tr><td class="tdtop nowrap fieldrequired">'.$langs->trans("ActionAssignedTo").'</td><td colspan="3">';
		print '<div class="assignedtouser">';
		print $form->select_dolusers_forevent(($action=='create'?'add':'update'), 'assignedtouser', 1, '', 0, '', '', 0, 0, 0, 'AND u.statut != 0', 1, $listofuserid, $listofcontactid, $listofotherid);
		print '</div>';
		/*if (in_array($user->id,array_keys($listofuserid)))
		{
			print '<div class="myavailability">';
			print $langs->trans("MyAvailability").':  <input id="transparency" type="checkbox" name="transparency"'.($listofuserid[$user->id]['transparency']?' checked':'').'>'.$langs->trans("Busy");
			print '</div>';
		}*/
		print '</td></tr>';

		// Realised by
		if (! empty($conf->global->AGENDA_ENABLE_DONEBY))
		{
			print '<tr><td class="nowrap">'.$langs->trans("ActionDoneBy").'</td><td colspan="3">';
			print $form->select_dolusers($object->userdoneid> 0?$object->userdoneid:-1, 'doneby', 1);
			print '</td></tr>';
		}

		print '</table>';


		print '<br><hr><br>';


		print '<table class="border tableforfield" width="100%">';

		if ($conf->societe->enabled)
		{
			// Related company
			print '<tr><td class="titlefieldcreate">'.$langs->trans("ActionOnCompany").'</td>';
			print '<td>';
			print '<div class="maxwidth200onsmartphone">';
			$events=array();     // 'method'=parameter action of url, 'url'=url to call that return new list of contacts
			$events[]=array('method' => 'getContacts', 'url' => dol_buildpath('/core/ajax/contacts.php?showempty=1', 1), 'htmlname' => 'contactid', 'params' => array('add-customer-contact' => 'disabled'));
			// TODO Refresh also list of project if $conf->global->PROJECT_ALLOW_TO_LINK_FROM_OTHER_COMPANY not defined with list linked to socid ?
			// FIXME If we change company, we may get a project that does not match
			print $form->select_company($object->socid, 'socid', '', 'SelectThirdParty', 1, 0, $events, 0, 'minwidth200');
			print '</div>';
			print '</td></tr>';

			// related contact
			print '<tr><td>'.$langs->trans("ActionOnContact").'</td><td>';
			print '<div class="maxwidth200onsmartphone">';
			print $form->selectcontacts($object->socid, array_keys($object->socpeopleassigned), 'socpeopleassigned[]', 1, '', '', 0, 'quatrevingtpercent', false, 0, 0, array(), 'multiple', 'contactid');
			print '</div>';
			print '</td>';
			print '</tr>';
		}

		// Project
		if (! empty($conf->projet->enabled))
		{
			$langs->load("projects");

			print '<tr><td class="titlefieldcreate">'.$langs->trans("Project").'</td><td>';
			$numprojet=$formproject->select_projects(($object->socid  > 0 ? $object->socid : -1), $object->fk_project, 'projectid', 0, 0, 1, 0, 0, 0, 0, '', 0);
			if ($numprojet==0)
			{
				print ' &nbsp; <a href="'.DOL_URL_ROOT.'/projet/card.php?socid='.$object->socid.'&action=create&backtopage='.urlencode($_SERVER["PHP_SELF"].'?id='.$object->id.'&action=edit').'"><span class="valignmiddle text-plus-circle">'.$langs->trans("AddProject").'</span><span class="fa fa-plus-circle valignmiddle paddingleft"></span></a>';
			}
			print '</td></tr>';
		}

		// Priority
		print '<tr><td class="titlefieldcreate nowrap">'.$langs->trans("Priority").'</td><td>';
		print '<input type="text" name="priority" value="'.($object->priority?$object->priority:'').'" size="5">';
		print '</td></tr>';
		// Object linked
		if (! empty($object->fk_element) && ! empty($object->elementtype))
		{
			include_once DOL_DOCUMENT_ROOT.'/core/lib/functions2.lib.php';
            print '<tr>';
			print '<td>'.$langs->trans("LinkedObject").'</td>';

			if ($object->elementtype == 'task' && ! empty($conf->projet->enabled))
			{
			    print '<td id="project-task-input-container" >';

			    $urloption='?action=create'; // we use create not edit for more flexibility
			    $url = DOL_URL_ROOT.'/comm/action/card.php'.$urloption;

			    // update task list
			    print "\n".'<script type="text/javascript" >';
			    print '$(document).ready(function () {
	               $("#projectid").change(function () {
                        var url = "'.$url.'&projectid="+$("#projectid").val();
                        $.get(url, function(data) {
                            console.log($( data ).find("#fk_element").html());
                            if (data) $("#fk_element").html( $( data ).find("#taskid").html() ).select2();
                        })
                  });
               })';
			    print '</script>'."\n";

			    $formproject->selectTasks((! empty($societe->id)?$societe->id:-1), $object->fk_element, 'fk_element', 24, 0, 0, 1, 0, 0, 'maxwidth500', $object->fk_project);
			    print '<input type="hidden" name="elementtype" value="'.$object->elementtype.'">';

			    print '</td>';
			}
			else
			{
			    print '<td>';
			    print dolGetElementUrl($object->fk_element, $object->elementtype, 1);
			    print '<input type="hidden" name="fk_element" value="'.$object->fk_element.'">';
			    print '<input type="hidden" name="elementtype" value="'.$object->elementtype.'">';
			    print '</td>';
			}

			print '</tr>';
		}

        // Description
        print '<tr><td class="tdtop">'.$langs->trans("Description").'</td><td>';
        // Editeur wysiwyg
        require_once DOL_DOCUMENT_ROOT.'/core/class/doleditor.class.php';
        $doleditor=new DolEditor('note', $object->note, '', 200, 'dolibarr_notes', 'In', true, true, $conf->fckeditor->enabled, ROWS_5, '90%');
        $doleditor->Create();
        print '</td></tr>';

        // Other attributes
        $parameters=array();
        $reshook=$hookmanager->executeHooks('formObjectOptions', $parameters, $object, $action);    // Note that $action and $object may have been modified by hook
        print $hookmanager->resPrint;
        if (empty($reshook))
		{
			print $object->showOptionals($extrafields, 'edit');
		}

		print '</table>';

		dol_fiche_end();

		print '<div class="center">';
		print '<input type="submit" class="button" name="edit" value="'.$langs->trans("Save").'">';
		print '&nbsp;&nbsp;&nbsp;&nbsp;&nbsp;';
		print '<input type="submit" class="button" name="cancel" value="'.$langs->trans("Cancel").'">';
		print '</div>';

		print '</form>';
	}
	else
	{
		dol_fiche_head($head, 'card', $langs->trans("Action"), -1, 'action');


		// Clone event
		if($action == 'clone')
		{
			$formconfirm = $form->formconfirm($_SERVER["PHP_SELF"] . '?id=' . GETPOST('id'), $langs->trans('ToClone'), $langs->trans('ConfirmCloneEvent', $object->label), 'confirm_clone', $formquestion, 'yes', 1);

			print $formconfirm;
		}

		$linkback =img_picto($langs->trans("BackToList"), 'object_list', 'class="hideonsmartphone pictoactionview"');
		$linkback.= '<a href="'.DOL_URL_ROOT.'/comm/action/list.php?restore_lastsearch_values=1">'.$langs->trans("BackToList").'</a>';

		// Link to other agenda views
		$out='';
		$out.='</li>';
		$out.='<li class="noborder litext">'.img_picto($langs->trans("ViewCal"), 'object_calendar', 'class="hideonsmartphone pictoactionview"');
		$out.='<a href="'.DOL_URL_ROOT.'/comm/action/index.php?action=show_month&year='.dol_print_date($object->datep, '%Y').'&month='.dol_print_date($object->datep, '%m').'&day='.dol_print_date($object->datep, '%d').'">'.$langs->trans("ViewCal").'</a>';
		$out.='</li>';
		$out.='<li class="noborder litext">'.img_picto($langs->trans("ViewWeek"), 'object_calendarweek', 'class="hideonsmartphone pictoactionview"');
		$out.='<a href="'.DOL_URL_ROOT.'/comm/action/index.php?action=show_week&year='.dol_print_date($object->datep, '%Y').'&month='.dol_print_date($object->datep, '%m').'&day='.dol_print_date($object->datep, '%d').'">'.$langs->trans("ViewWeek").'</a>';
		$out.='</li>';
		$out.='<li class="noborder litext">'.img_picto($langs->trans("ViewDay"), 'object_calendarday', 'class="hideonsmartphone pictoactionview"');
		$out.='<a href="'.DOL_URL_ROOT.'/comm/action/index.php?action=show_day&year='.dol_print_date($object->datep, '%Y').'&month='.dol_print_date($object->datep, '%m').'&day='.dol_print_date($object->datep, '%d').'">'.$langs->trans("ViewDay").'</a>';
		$out.='</li>';
		$out.='<li class="noborder litext">'.img_picto($langs->trans("ViewPerUser"), 'object_calendarperuser', 'class="hideonsmartphone pictoactionview"');
		$out.='<a href="'.DOL_URL_ROOT.'/comm/action/peruser.php?action=show_peruser&year='.dol_print_date($object->datep, '%Y').'&month='.dol_print_date($object->datep, '%m').'&day='.dol_print_date($object->datep, '%d').'">'.$langs->trans("ViewPerUser").'</a>';
		$linkback.=$out;

		$morehtmlref='<div class="refidno">';
		// Thirdparty
		//$morehtmlref.='<br>'.$langs->trans('ThirdParty') . ' : ' . $object->thirdparty->getNomUrl(1);
		// Project
		if (! empty($conf->projet->enabled))
		{
		    $langs->load("projects");
		    //$morehtmlref.='<br>'.$langs->trans('Project') . ' ';
		    $morehtmlref.=$langs->trans('Project') . ' ';
    		if ($user->rights->agenda->allactions->create ||
	       	    (($object->authorid == $user->id || $object->userownerid == $user->id) && $user->rights->agenda->myactions->create))
		    {
		        if ($action != 'classify')
		            $morehtmlref.='<a href="' . $_SERVER['PHP_SELF'] . '?action=classify&amp;id=' . $object->id . '">' . img_edit($langs->transnoentitiesnoconv('SetProject')) . '</a> : ';
		            if ($action == 'classify') {
		                //$morehtmlref.=$form->form_project($_SERVER['PHP_SELF'] . '?id=' . $object->id, $object->socid, $object->fk_project, 'projectid', 0, 0, 1, 1);
		                $morehtmlref.='<form method="post" action="'.$_SERVER['PHP_SELF'].'?id='.$object->id.'">';
		                $morehtmlref.='<input type="hidden" name="action" value="classin">';
		                $morehtmlref.='<input type="hidden" name="token" value="'.$_SESSION['newtoken'].'">';
		                $morehtmlref.=$formproject->select_projects($object->socid, $object->fk_project, 'projectid', $maxlength, 0, 1, 0, 1, 0, 0, '', 1);
		                $morehtmlref.='<input type="submit" class="button valignmiddle" value="'.$langs->trans("Modify").'">';
		                $morehtmlref.='</form>';
		            } else {
		                $morehtmlref.=$form->form_project($_SERVER['PHP_SELF'] . '?id=' . $object->id, $object->socid, $object->fk_project, 'none', 0, 0, 0, 1);
		            }
		    } else {
		        if (! empty($object->fk_project)) {
		            $proj = new Project($db);
		            $proj->fetch($object->fk_project);
		            $morehtmlref.='<a href="'.DOL_URL_ROOT.'/projet/card.php?id=' . $object->fk_project . '" title="' . $langs->trans('ShowProject') . '">';
		            $morehtmlref.=$proj->ref;
		            $morehtmlref.='</a>';
		            if ($proj->title) $morehtmlref.=' - '.$proj->title;
		        } else {
		            $morehtmlref.='';
		        }
		    }
		}
		$morehtmlref.='</div>';


		dol_banner_tab($object, 'id', $linkback, ($user->societe_id?0:1), 'id', 'ref', $morehtmlref);

	    print '<div class="fichecenter">';

		print '<div class="underbanner clearboth"></div>';

		// Affichage fiche action en mode visu
		print '<table class="border tableforfield" width="100%">';

		// Type
		if (! empty($conf->global->AGENDA_USE_EVENT_TYPE))
		{
			print '<tr><td class="titlefield">'.$langs->trans("Type").'</td><td colspan="3">'.$object->type.'</td></tr>';
		}

        // Full day event
        print '<tr><td class="titlefield">'.$langs->trans("EventOnFullDay").'</td><td colspan="3">'.yn($object->fulldayevent, 3).'</td></tr>';

		$rowspan=4;
		if (empty($conf->global->AGENDA_DISABLE_LOCATION)) $rowspan++;

		// Date start
		print '<tr><td>'.$langs->trans("DateActionStart").'</td><td colspan="3">';
		if (! $object->fulldayevent) print dol_print_date($object->datep, 'dayhour');
		else print dol_print_date($object->datep, 'day');
		if ($object->percentage == 0 && $object->datep && $object->datep < ($now - $delay_warning)) print img_warning($langs->trans("Late"));
		print '</td>';
		print '</tr>';

		// Date end
		print '<tr><td>'.$langs->trans("DateActionEnd").'</td><td colspan="3">';
        if (! $object->fulldayevent) print dol_print_date($object->datef, 'dayhour');
		else print dol_print_date($object->datef, 'day');
		if ($object->percentage > 0 && $object->percentage < 100 && $object->datef && $object->datef < ($now- $delay_warning)) print img_warning($langs->trans("Late"));
		print '</td></tr>';

        // Location
	    if (empty($conf->global->AGENDA_DISABLE_LOCATION))
    	{
			print '<tr><td>'.$langs->trans("Location").'</td><td colspan="3">'.$object->location.'</td></tr>';
    	}

		// Assigned to
    	print '<tr><td class="nowrap">'.$langs->trans("ActionAssignedTo").'</td><td colspan="3">';
		$listofuserid=array();
		if (empty($donotclearsession))
		{
			if ($object->userownerid > 0)
			{
				$listofuserid[$object->userownerid]=array(
					'id'=>$object->userownerid,
					'transparency'=>$object->transparency,	// Force transparency on onwer from preoperty of event
					'answer_status'=>$object->userassigned[$object->userownerid]['answer_status'],
					'mandatory'=>$object->userassigned[$object->userownerid]['mandatory']
				);
			}
			if (! empty($object->userassigned))	// Now concat assigned users
			{
				// Restore array with key with same value than param 'id'
				$tmplist1=$object->userassigned;
				foreach($tmplist1 as $key => $val)
				{
					if ($val['id'] && $val['id'] != $object->userownerid) $listofuserid[$val['id']]=$val;
				}
			}
			$_SESSION['assignedtouser']=json_encode($listofuserid);
		}
		else
		{
			if (!empty($_SESSION['assignedtouser']))
			{
				$listofuserid=json_decode($_SESSION['assignedtouser'], true);
			}
		}

		$listofcontactid=array();	// not used yet
		$listofotherid=array();	// not used yet
		print '<div class="assignedtouser">';
		print $form->select_dolusers_forevent('view', 'assignedtouser', 1, '', 0, '', '', 0, 0, 0, '', ($object->datep != $object->datef)?1:0, $listofuserid, $listofcontactid, $listofotherid);
		print '</div>';
		/*
		if ($object->datep != $object->datef && in_array($user->id,array_keys($listofuserid)))
		{
			//var_dump($object->userassigned);
			//var_dump($listofuserid);
			print '<div class="myavailability">';
			print $langs->trans("MyAvailability").': '.(($object->userassigned[$user->id]['transparency'] > 0)?$langs->trans("Busy"):$langs->trans("Available"));	// We show nothing if event is assigned to nobody
			print '</div>';
		}
		*/
		print '	</td></tr>';

		// Done by
		if ($conf->global->AGENDA_ENABLE_DONEBY)
		{
			print '<tr><td class="nowrap">'.$langs->trans("ActionDoneBy").'</td><td colspan="3">';
			if ($object->userdoneid > 0)
			{
				$tmpuser=new User($db);
				$tmpuser->fetch($object->userdoneid);
				print $tmpuser->getNomUrl(1);
			}
			print '</td></tr>';
		}

		print '</table>';

		print '<br>';

		print '<div class="underbanner clearboth"></div>';
		print '<table class="border tableforfield centpercent">';

		if ($conf->societe->enabled)
		{
		    // Related company
		    print '<tr><td class="titlefield">'.$langs->trans("ActionOnCompany").'</td><td colspan="3">'.($object->thirdparty->id?$object->thirdparty->getNomUrl(1):('<span class="opacitymedium">'.$langs->trans("None").'</span>'));
			if (is_object($object->thirdparty) && $object->thirdparty->id > 0 && $object->type_code == 'AC_TEL')
			{
				if ($object->thirdparty->fetch($object->thirdparty->id))
				{
					print "<br>".dol_print_phone($object->thirdparty->phone);
				}
			}
			print '</td></tr>';

			// Related contact
			print '<tr><td>'.$langs->trans("ActionOnContact").'</td>';
			print '<td colspan="3">';

			if (!empty($object->socpeopleassigned))
			{
				foreach ($object->socpeopleassigned as $cid => $Tab)
				{
					$contact = new Contact($db);
					$result = $contact->fetch($cid);

					if ($result < 0) dol_print_error($db, $contact->error);

					if ($result > 0)
					{
						print $contact->getNomUrl(1);
						if ($object->type_code == 'AC_TEL')
						{
							if (!empty($contact->phone_pro)) print '('.dol_print_phone($contact->phone_pro).')';
						}
						print '<div class="paddingright"></div>';
					}
				}
			}
			else
			{
				print '<span class="opacitymedium">'.$langs->trans("None").'</span>';
			}
			print '</td></tr>';
		}

		// Priority
		print '<tr><td class="nowrap" class="titlefield">'.$langs->trans("Priority").'</td><td colspan="3">';
		print ($object->priority?$object->priority:'');
		print '</td></tr>';

		// Object linked (if link is for thirdparty, contact, project it is a recording error. We should not have links in link table
		// for such objects because there is already a dedicated field into table llx_actioncomm.
		if (! empty($object->fk_element) && ! empty($object->elementtype) && ! in_array($object->elementtype, array('societe','contact','project')))
		{
			include_once DOL_DOCUMENT_ROOT.'/core/lib/functions2.lib.php';
			print '<tr><td>'.$langs->trans("LinkedObject").'</td>';
			$link=dolGetElementUrl($object->fk_element, $object->elementtype, 1);
			print '<td colspan="3">';
			if (empty($link)) print '<span class="opacitymedium">'.$langs->trans("ObjectDeleted").'</span>';
			else print $link;
			print '</td></tr>';
		}

		// Description
		print '<tr><td class="tdtop">'.$langs->trans("Description").'</td><td colspan="3">';
		print dol_htmlentitiesbr($object->note);
		print '</td></tr>';

        // Other attributes
        $cols=3;
        include DOL_DOCUMENT_ROOT . '/core/tpl/extrafields_view.tpl.php';

		print '</table>';

		print '</div>';

		dol_fiche_end();
	}


	/*
	 * Barre d'actions
	 */

	print '<div class="tabsAction">';

	$parameters=array();
	$reshook=$hookmanager->executeHooks('addMoreActionsButtons', $parameters, $object, $action);    // Note that $action and $object may have been modified by hook
	if (empty($reshook))
	{
		if ($action != 'edit')
		{
			if ($user->rights->agenda->allactions->create ||
			   (($object->authorid == $user->id || $object->userownerid == $user->id) && $user->rights->agenda->myactions->create))
			{
				print '<div class="inline-block divButAction"><a class="butAction" href="card.php?action=edit&id='.$object->id.'">'.$langs->trans("Modify").'</a></div>';
			}
			else
			{
				print '<div class="inline-block divButAction"><a class="butActionRefused classfortooltip" href="#" title="'.$langs->trans("NotAllowed").'">'.$langs->trans("Modify").'</a></div>';
			}

			if ($user->rights->agenda->allactions->create ||
			   (($object->authorid == $user->id || $object->userownerid == $user->id) && $user->rights->agenda->myactions->create))
			{
				print '<div class="inline-block divButAction"><a class="butAction" href="card.php?action=clone&object='.$object->element.'&id='.$object->id.'">'.$langs->trans("ToClone").'</a></div>';
			}
			else
			{
				print '<div class="inline-block divButAction"><a class="butActionRefused classfortooltip" href="#" title="'.$langs->trans("NotAllowed").'">'.$langs->trans("ToClone").'</a></div>';
			}

			if ($user->rights->agenda->allactions->delete ||
			   (($object->authorid == $user->id || $object->userownerid == $user->id) && $user->rights->agenda->myactions->delete))
			{
				print '<div class="inline-block divButAction"><a class="butActionDelete" href="card.php?action=delete&id='.$object->id.'">'.$langs->trans("Delete").'</a></div>';
			}
			else
			{
				print '<div class="inline-block divButAction"><a class="butActionRefused classfortooltip" href="#" title="'.$langs->trans("NotAllowed").'">'.$langs->trans("Delete").'</a></div>';
			}
		}
	}

	print '</div>';

	if ($action != 'edit')
	{
		if (empty($conf->global->AGENDA_DISABLE_BUILDDOC))
		{
			print '<div style="clear:both;"></div><div class="fichecenter"><div class="fichehalfleft">';
            print '<a name="builddoc"></a>'; // ancre

            /*
             * Documents generes
             */

            $filedir=$conf->agenda->multidir_output[$conf->entity].'/'.$object->id;
            $urlsource=$_SERVER["PHP_SELF"]."?id=".$object->id;

            $genallowed=$user->rights->agenda->myactions->read;
	        $delallowed=$user->rights->agenda->myactions->create;


            print $formfile->showdocuments('actions', $object->id, $filedir, $urlsource, $genallowed, $delallowed, '', 0, 0, 0, 0, 0, '', '', '', $object->default_lang);

			print '</div><div class="fichehalfright"><div class="ficheaddleft">';


			print '</div></div></div>';
	    }
	}
}

// End of page
llxFooter();
$db->close();<|MERGE_RESOLUTION|>--- conflicted
+++ resolved
@@ -435,16 +435,10 @@
 		if ($p2hour == -1) $p2hour='0';
 		if ($p2min == -1) $p2min='0';
 
-<<<<<<< HEAD
 		$object->fetch($id);
-        $object->fetch_optionals();
-        $object->fetch_userassigned();
-        $object->oldcopy = clone $object;
-
-=======
-		//$object->fetch($id);
-		//$object->fetch_userassigned();
->>>>>>> f90bfb54
+		$object->fetch_optionals();
+		$object->fetch_userassigned();
+		$object->oldcopy = clone $object;
 
 		$datep=dol_mktime($fulldayevent?'00':$aphour, $fulldayevent?'00':$apmin, 0, $_POST["apmonth"], $_POST["apday"], $_POST["apyear"]);
 		$datef=dol_mktime($fulldayevent?'23':$p2hour, $fulldayevent?'59':$p2min, $fulldayevent?'59':'0', $_POST["p2month"], $_POST["p2day"], $_POST["p2year"]);
@@ -630,14 +624,10 @@
  */
 if (empty($reshook) && $action == 'confirm_delete' && GETPOST("confirm") == 'yes')
 {
-<<<<<<< HEAD
-	$object->fetch($id);
+		$object->fetch($id);
     $object->fetch_optionals();
     $object->fetch_userassigned();
     $object->oldcopy = clone $object;
-=======
-	//$object->fetch($id);
->>>>>>> f90bfb54
 
 	if ($user->rights->agenda->myactions->delete
 		|| $user->rights->agenda->allactions->delete)
