<?php
/* Copyright (C) 2001-2005 Rodolphe Quiedeville <rodolphe@quiedeville.org>
 * Copyright (C) 2004-2015 Laurent Destailleur  <eldy@users.sourceforge.net>
 * Copyright (C) 2005      Simon TOSSER         <simon@kornog-computing.com>
 * Copyright (C) 2005-2012 Regis Houssin        <regis.houssin@capnetworks.com>
 * Copyright (C) 2010-2013 Juanjo Menent        <jmenent@2byte.es>
 * Copyright (C) 2013      Florian Henry        <florian.henry@open-concept.pro>
 * Copyright (C) 2014      Cedric GROSS         <c.gross@kreiz-it.fr>
 * Copyright (C) 2015	   Alexandre Spangaro   <aspangaro.dolibarr@gmail.com>
 *
 * This program is free software; you can redistribute it and/or modify
 * it under the terms of the GNU General Public License as published by
 * the Free Software Foundation; either version 3 of the License, or
 * (at your option) any later version.
 *
 * This program is distributed in the hope that it will be useful,
 * but WITHOUT ANY WARRANTY; without even the implied warranty of
 * MERCHANTABILITY or FITNESS FOR A PARTICULAR PURPOSE.  See the
 * GNU General Public License for more details.
 *
 * You should have received a copy of the GNU General Public License
 * along with this program. If not, see <http://www.gnu.org/licenses/>.
 */

/**
 *       \file       htdocs/comm/action/card.php
 *       \ingroup    agenda
 *       \brief      Page for event card
 */

require '../../main.inc.php';
require_once DOL_DOCUMENT_ROOT.'/core/lib/agenda.lib.php';
require_once DOL_DOCUMENT_ROOT.'/core/lib/date.lib.php';
require_once DOL_DOCUMENT_ROOT.'/contact/class/contact.class.php';
require_once DOL_DOCUMENT_ROOT.'/user/class/user.class.php';
require_once DOL_DOCUMENT_ROOT.'/comm/action/class/cactioncomm.class.php';
require_once DOL_DOCUMENT_ROOT.'/comm/action/class/actioncomm.class.php';
require_once DOL_DOCUMENT_ROOT.'/core/class/html.formactions.class.php';
require_once DOL_DOCUMENT_ROOT.'/core/class/html.formfile.class.php';
require_once DOL_DOCUMENT_ROOT.'/core/class/html.form.class.php';
if (! empty($conf->projet->enabled))
{
	require_once DOL_DOCUMENT_ROOT.'/projet/class/project.class.php';
	require_once DOL_DOCUMENT_ROOT.'/core/class/html.formprojet.class.php';
}
require_once DOL_DOCUMENT_ROOT.'/core/class/extrafields.class.php';

$langs->load("companies");
$langs->load("commercial");
$langs->load("other");
$langs->load("bills");
$langs->load("orders");
$langs->load("agenda");

$action=GETPOST('action','alpha');
$cancel=GETPOST('cancel','alpha');
$backtopage=GETPOST('backtopage','alpha');
$contactid=GETPOST('contactid','int');
$origin=GETPOST('origin','alpha');
$originid=GETPOST('originid','int');
$confirm = GETPOST('confirm', 'alpha');

$fulldayevent=GETPOST('fullday');
$datep=dol_mktime($fulldayevent?'00':GETPOST("aphour"), $fulldayevent?'00':GETPOST("apmin"), 0, GETPOST("apmonth"), GETPOST("apday"), GETPOST("apyear"));
$datef=dol_mktime($fulldayevent?'23':GETPOST("p2hour"), $fulldayevent?'59':GETPOST("p2min"), $fulldayevent?'59':'0', GETPOST("p2month"), GETPOST("p2day"), GETPOST("p2year"));

// Security check
$socid = GETPOST('socid','int');
$id = GETPOST('id','int');
if ($user->societe_id) $socid=$user->societe_id;
$result = restrictedArea($user, 'agenda', $id, 'actioncomm&societe', 'myactions|allactions', 'fk_soc', 'id');
if ($user->societe_id && $socid) $result = restrictedArea($user,'societe',$socid);

$error=GETPOST("error");
$donotclearsession=GETPOST('donotclearsession')?GETPOST('donotclearsession'):0;

$cactioncomm = new CActionComm($db);
$object = new ActionComm($db);
$contact = new Contact($db);
$extrafields = new ExtraFields($db);
$formfile = new FormFile($db);

$form = new Form($db);
$formfile = new FormFile($db);
$formactions = new FormActions($db);

// fetch optionals attributes and labels
$extralabels=$extrafields->fetch_name_optionals_label($object->table_element);

//var_dump($_POST);

// Initialize technical object to manage hooks of thirdparties. Note that conf->hooks_modules contains array array
$hookmanager->initHooks(array('actioncard','globalcard'));


/*
 * Actions
 */
$listUserAssignedUpdated = false;
// Remove user to assigned list
if (GETPOST('removedassigned') || GETPOST('removedassigned') == '0')
{
	$idtoremove=GETPOST('removedassigned');

	if (! empty($_SESSION['assignedtouser'])) $tmpassigneduserids=json_decode($_SESSION['assignedtouser'],1);
	else $tmpassigneduserids=array();

	foreach ($tmpassigneduserids as $key => $val)
	{
		if ($val['id'] == $idtoremove || $val['id'] == -1) unset($tmpassigneduserids[$key]);
	}
	//var_dump($_POST['removedassigned']);exit;
	$_SESSION['assignedtouser']=json_encode($tmpassigneduserids);
	$donotclearsession=1;
	if ($action == 'add') $action = 'create';
	if ($action == 'update') $action = 'edit';
	
	$listUserAssignedUpdated = true;
}

// Add user to assigned list
if (GETPOST('addassignedtouser') || GETPOST('updateassignedtouser'))
{
	// Add a new user
	if (GETPOST('assignedtouser') > 0)
	{
		$assignedtouser=array();
		if (! empty($_SESSION['assignedtouser']))
		{
			$assignedtouser=json_decode($_SESSION['assignedtouser'], true);
		}
		$assignedtouser[GETPOST('assignedtouser')]=array('id'=>GETPOST('assignedtouser'), 'transparency'=>GETPOST('transparency'),'mandatory'=>1);
		$_SESSION['assignedtouser']=json_encode($assignedtouser);
	}
	$donotclearsession=1;
	if ($action == 'add') $action = 'create';
	if ($action == 'update') $action = 'edit';

	$listUserAssignedUpdated = true;
}

// Action clone object
if ($action == 'confirm_clone' && $confirm == 'yes')
{
	if (1 == 0 && ! GETPOST('clone_content') && ! GETPOST('clone_receivers'))
	{
<<<<<<< HEAD
		setEventMessages($langs->trans("NoCloneOptionsSpecified"), null, 'errors');
=======
		setEventMessage($langs->trans("NoCloneOptionsSpecified"), 'errors');
>>>>>>> 93be4305
	}
	else
	{
		if ($id > 0) {
			$object->fetch($id);
			$result = $object->createFromClone(GETPOST('fk_userowner'), GETPOST('socid'));
			if ($result > 0) {
				header("Location: " . $_SERVER['PHP_SELF'] . '?id=' . $result);
				exit();
			} else {
<<<<<<< HEAD
				setEventMessages($object->error, $object->errors, 'errors');
=======
				setEventMessage($object->error, 'errors');
>>>>>>> 93be4305
				$action = '';
			}
		}
	}
}

// Add event
if ($action == 'add')
{
	$error=0;

    if (empty($backtopage))
    {
        if ($socid > 0) $backtopage = DOL_URL_ROOT.'/societe/agenda.php?socid='.$socid;
        else $backtopage=DOL_URL_ROOT.'/comm/action/index.php';
    }

    if ($contactid)
	{
		$result=$contact->fetch($contactid);
	}

	if ($cancel)
	{
		header("Location: ".$backtopage);
		exit;
	}

    $percentage=in_array(GETPOST('status'),array(-1,100))?GETPOST('status'):(in_array(GETPOST('complete'),array(-1,100))?GETPOST('complete'):GETPOST("percentage"));	// If status is -1 or 100, percentage is not defined and we must use status

    // Clean parameters
	$datep=dol_mktime($fulldayevent?'00':GETPOST("aphour"), $fulldayevent?'00':GETPOST("apmin"), 0, GETPOST("apmonth"), GETPOST("apday"), GETPOST("apyear"));
	$datef=dol_mktime($fulldayevent?'23':GETPOST("p2hour"), $fulldayevent?'59':GETPOST("p2min"), $fulldayevent?'59':'0', GETPOST("p2month"), GETPOST("p2day"), GETPOST("p2year"));

	// Check parameters
	if (! $datef && $percentage == 100)
	{
		$error++; $donotclearsession=1;
		$action = 'create';
		setEventMessages($langs->trans("ErrorFieldRequired", $langs->transnoentitiesnoconv("DateEnd")), null, 'errors');
	}

	if (empty($conf->global->AGENDA_USE_EVENT_TYPE) && ! GETPOST('label'))
	{
		$error++; $donotclearsession=1;
		$action = 'create';
		setEventMessages($langs->trans("ErrorFieldRequired", $langs->transnoentitiesnoconv("Title")), null, 'errors');
	}

	// Initialisation objet cactioncomm
	if (! GETPOST('actioncode') > 0)	// actioncode is id
	{
		$error++; $donotclearsession=1;
		$action = 'create';
		setEventMessages($langs->trans("ErrorFieldRequired", $langs->transnoentitiesnoconv("Type")), null, 'errors');
	}
	else
	{
		$object->type_code = GETPOST('actioncode');
	}

	if (! $error)
	{
		// Initialisation objet actioncomm
		$object->priority = GETPOST("priority")?GETPOST("priority"):0;
		$object->fulldayevent = (! empty($fulldayevent)?1:0);
		$object->location = GETPOST("location");
		$object->label = trim(GETPOST('label'));
		$object->fk_element = GETPOST("fk_element");
		$object->elementtype = GETPOST("elementtype");
		if (! GETPOST('label'))
		{
			if (GETPOST('actioncode') == 'AC_RDV' && $contact->getFullName($langs))
			{
				$object->label = $langs->transnoentitiesnoconv("TaskRDVWith",$contact->getFullName($langs));
			}
			else
			{
				if ($langs->trans("Action".$object->type_code) != "Action".$object->type_code)
				{
					$object->label = $langs->transnoentitiesnoconv("Action".$object->type_code)."\n";
				}
				else $object->label = $cactioncomm->libelle;
			}
		}
		$object->fk_project = isset($_POST["projectid"])?$_POST["projectid"]:0;
		$object->datep = $datep;
		$object->datef = $datef;
		$object->percentage = $percentage;
		$object->duree=((float) (GETPOST('dureehour') * 60) + (float) GETPOST('dureemin')) * 60;

		$transparency=(GETPOST("transparency")=='on'?1:0);

		$listofuserid=array();
		if (! empty($_SESSION['assignedtouser'])) $listofuserid=json_decode($_SESSION['assignedtouser'], true);
		$i=0;
		foreach($listofuserid as $key => $value)
		{
			if ($i == 0)	// First entry
			{
				if ($value['id'] > 0) $object->userownerid=$value['id'];
				$object->transparency = $transparency;
			}

			$object->userassigned[$value['id']]=array('id'=>$value['id'], 'transparency'=>$transparency);

			$i++;
		}
	}

	if (! $error && ! empty($conf->global->AGENDA_ENABLE_DONEBY))
	{
		if (GETPOST("doneby") > 0) $object->userdoneid = GETPOST("doneby","int");
	}

	$object->note = trim($_POST["note"]);

	if (isset($_POST["contactid"])) $object->contact = $contact;

	if (GETPOST('socid','int') > 0)
	{
		$object->socid=GETPOST('socid','int');
		$object->fetch_thirdparty();

		$object->societe = $object->thirdparty;	// For backward compatibility
	}

	// Special for module webcal and phenix
	// TODO external modules
	if (! empty($conf->webcalendar->enabled) && GETPOST('add_webcal') == 'on') $object->use_webcal=1;
	if (! empty($conf->phenix->enabled) && GETPOST('add_phenix') == 'on') $object->use_phenix=1;

	// Check parameters
	if (empty($object->userownerid) && empty($_SESSION['assignedtouser']))
	{
		$error++; $donotclearsession=1;
		$action = 'create';
		setEventMessages($langs->trans("ErrorFieldRequired", $langs->transnoentitiesnoconv("ActionsOwnedBy")), null, 'errors');
	}
	if ($object->type_code == 'AC_RDV' && ($datep == '' || ($datef == '' && empty($fulldayevent))))
	{
		$error++; $donotclearsession=1;
		$action = 'create';
		setEventMessages($langs->trans("ErrorFieldRequired", $langs->transnoentitiesnoconv("DateEnd")), null, 'errors');
	}

	if (! GETPOST('apyear') && ! GETPOST('adyear'))
	{
		$error++; $donotclearsession=1;
		$action = 'create';
		setEventMessages($langs->trans("ErrorFieldRequired", $langs->transnoentitiesnoconv("Date")), null, 'errors');
	}

	// Fill array 'array_options' with data from add form
	$ret = $extrafields->setOptionalsFromPost($extralabels,$object);
	if ($ret < 0) $error++;

	if (! $error)
	{
		$db->begin();

		// On cree l'action
		$idaction=$object->add($user);

		if ($idaction > 0)
		{
			if (! $object->error)
			{
				unset($_SESSION['assignedtouser']);

				$moreparam='';
				if ($user->id != $object->userownerid) $moreparam="usertodo=-1";	// We force to remove filter so created record is visible when going back to per user view.

				$db->commit();
				if (! empty($backtopage))
				{
					dol_syslog("Back to ".$backtopage.($moreparam?(preg_match('/\?/',$backtopage)?'&'.$moreparam:'?'.$moreparam):''));
					header("Location: ".$backtopage.($moreparam?(preg_match('/\?/',$backtopage)?'&'.$moreparam:'?'.$moreparam):''));
				}
				elseif($idaction)
				{
					header("Location: ".DOL_URL_ROOT.'/comm/action/card.php?id='.$idaction.($moreparam?'&'.$moreparam:''));
				}
				else
				{
					header("Location: ".DOL_URL_ROOT.'/comm/action/index.php'.($moreparam?'?'.$moreparam:''));
				}
				exit;
			}
			else
			{
				// If error
				$db->rollback();
				$langs->load("errors");
				$error=$langs->trans($object->error);
				setEventMessages($error, null, 'errors');
				$action = 'create'; $donotclearsession=1;
			}
		}
		else
		{
			$db->rollback();
			setEventMessages($object->error, $object->errors, 'errors');
			$action = 'create'; $donotclearsession=1;
		}
	}
}

/*
 * Action update event
 */
if ($action == 'update')
{
	if (empty($cancel))
	{
        $fulldayevent=GETPOST('fullday');
        $aphour=GETPOST('aphour');
        $apmin=GETPOST('apmin');
        $p2hour=GETPOST('p2hour');
        $p2min=GETPOST('p2min');
		$percentage=in_array(GETPOST('status'),array(-1,100))?GETPOST('status'):(in_array(GETPOST('complete'),array(-1,100))?GETPOST('complete'):GETPOST("percentage"));	// If status is -1 or 100, percentage is not defined and we must use status

	    // Clean parameters
		if ($aphour == -1) $aphour='0';
		if ($apmin == -1) $apmin='0';
		if ($p2hour == -1) $p2hour='0';
		if ($p2min == -1) $p2min='0';

		$object->fetch($id);
		$object->fetch_userassigned();

		$datep=dol_mktime($fulldayevent?'00':$aphour, $fulldayevent?'00':$apmin, 0, $_POST["apmonth"], $_POST["apday"], $_POST["apyear"]);
		$datef=dol_mktime($fulldayevent?'23':$p2hour, $fulldayevent?'59':$p2min, $fulldayevent?'59':'0', $_POST["p2month"], $_POST["p2day"], $_POST["p2year"]);

		$object->fk_action   = dol_getIdFromCode($db, GETPOST("actioncode"), 'c_actioncomm');
		$object->label       = GETPOST("label");
		$object->datep       = $datep;
		$object->datef       = $datef;
		$object->percentage  = $percentage;
		$object->priority    = GETPOST("priority");
        $object->fulldayevent= GETPOST("fullday")?1:0;
		$object->location    = GETPOST('location');
		$object->socid       = GETPOST("socid");
		$object->contactid   = GETPOST("contactid",'int');
		//$object->societe->id = $_POST["socid"];			// deprecated
		//$object->contact->id = $_POST["contactid"];		// deprecated
		$object->fk_project  = GETPOST("projectid",'int');
		$object->note        = GETPOST("note");
		$object->pnote       = GETPOST("note");
		$object->fk_element	 = GETPOST("fk_element");
		$object->elementtype = GETPOST("elementtype");

		if (! $datef && $percentage == 100)
		{
			$error++; $donotclearsession=1;
			setEventMessages($langs->transnoentitiesnoconv("ErrorFieldRequired",$langs->transnoentitiesnoconv("DateEnd")),$object->errors,'errors');
			$action = 'edit';
		}

		$transparency=(GETPOST("transparency")=='on'?1:0);

		// Users
		$listofuserid=array();
		if (! empty($_SESSION['assignedtouser']))	// Now concat assigned users
		{
			// Restore array with key with same value than param 'id'
			$tmplist1=json_decode($_SESSION['assignedtouser'], true); $tmplist2=array();
			foreach($tmplist1 as $key => $val)
			{
				if ($val['id'] > 0 && $val['id'] != $assignedtouser) $listofuserid[$val['id']]=$val;
			}
		}
		else {
			$assignedtouser=(! empty($object->userownerid) && $object->userownerid > 0 ? $object->userownerid : 0);
			if ($assignedtouser) $listofuserid[$assignedtouser]=array('id'=>$assignedtouser, 'mandatory'=>0, 'transparency'=>($user->id == $assignedtouser ? $transparency : ''));	// Owner first
		}

		$object->userassigned=array();	$object->userownerid=0; // Clear old content
		$i=0;
		foreach($listofuserid as $key => $val)
		{
			if ($i == 0) $object->userownerid = $val['id'];
			$object->userassigned[$val['id']]=array('id'=>$val['id'], 'mandatory'=>0, 'transparency'=>($user->id == $val['id'] ? $transparency : ''));
			$i++;
		}

		$object->transparency = $transparency;		// We set transparency on event (even if we can also store it on each user, standard says this property is for event)

		if (! empty($conf->global->AGENDA_ENABLE_DONEBY))
		{
			if (GETPOST("doneby")) $object->userdoneid=GETPOST("doneby","int");
		}

		// Check parameters
		if (! GETPOST('actioncode') > 0)
		{
			$error++; $donotclearsession=1;
			$action = 'edit';
			setEventMessages($langs->trans("ErrorFieldRequired", $langs->transnoentitiesnoconv("Type")), null, 'errors');
		}
		else
		{
			$result=$cactioncomm->fetch(GETPOST('actioncode'));
		}
		if (empty($object->userownerid))
		{
			$error++; $donotclearsession=1;
			$action = 'edit';
			setEventMessages($langs->trans("ErrorFieldRequired", $langs->transnoentitiesnoconv("ActionsOwnedBy")), null, 'errors');
		}

		// Fill array 'array_options' with data from add form
		$ret = $extrafields->setOptionalsFromPost($extralabels,$object);
		if ($ret < 0) $error++;

		if (! $error)
		{
			$db->begin();

			$result=$object->update($user);

			if ($result > 0)
			{
				unset($_SESSION['assignedtouser']);

				$db->commit();
			}
			else
			{
				setEventMessages($object->error,$object->errors,'errors');
				$db->rollback();
			}
		}
	}

	if (! $error)
	{
        if (! empty($backtopage))
        {
        	unset($_SESSION['assignedtouser']);
            header("Location: ".$backtopage);
            exit;
        }
	}
}

/*
 * delete event
 */
if ($action == 'confirm_delete' && GETPOST("confirm") == 'yes')
{
	$object->fetch($id);

	if ($user->rights->agenda->myactions->delete
		|| $user->rights->agenda->allactions->delete)
	{
		$result=$object->delete();

		if ($result >= 0)
		{
			header("Location: index.php");
			exit;
		}
		else
		{
			setEventMessages($object->error,$object->errors,'errors');
		}
	}
}

/*
 * Action move update, used when user move an event in calendar by drag'n drop
 */
if ($action == 'mupdate')
{
    $object->fetch($id);
    $object->fetch_userassigned();

    $shour = dol_print_date($object->datep,"%H");
    $smin = dol_print_date($object->datep, "%M");

    $newdate=GETPOST('newdate','alpha');
    if (empty($newdate) || strpos($newdate,'dayevent_') != 0 )
    {
       header("Location: ".$backtopage);
        exit;
    }

    $datep=dol_mktime($shour, $smin, 0, substr($newdate,13,2), substr($newdate,15,2), substr($newdate,9,4));
    if ($datep!=$object->datep)
    {
        if (!empty($object->datef))
        {
            $object->datef+=$datep-$object->datep;
        }
        $object->datep=$datep;
        $result=$object->update($user);
        if ($result < 0)
        {
            setEventMessages($object->error, $object->errors, 'errors');
        }
    }
    if (! empty($backtopage))
    {
        header("Location: ".$backtopage);
        exit;
    }
    else
    {
        $action='';
    }

}


/*
 * View
 */

$help_url='EN:Module_Agenda_En|FR:Module_Agenda|ES:M&omodulodulo_Agenda';
llxHeader('',$langs->trans("Agenda"),$help_url);

if ($action == 'create')
{
	$contact = new Contact($db);

	if (GETPOST("contactid"))
	{
		$result=$contact->fetch(GETPOST("contactid"));
		if ($result < 0) dol_print_error($db,$contact->error);
	}

	dol_set_focus("#label");

    if (! empty($conf->use_javascript_ajax))
    {
        print "\n".'<script type="text/javascript">';
        print '$(document).ready(function () {
        			function setdatefields()
	            	{
	            		if ($("#fullday:checked").val() == null) {
	            			$(".fulldaystarthour").removeAttr("disabled");
	            			$(".fulldaystartmin").removeAttr("disabled");
	            			$(".fulldayendhour").removeAttr("disabled");
	            			$(".fulldayendmin").removeAttr("disabled");
	            			$("#p2").removeAttr("disabled");
	            		} else {
							$(".fulldaystarthour").prop("disabled", true).val("00");
							$(".fulldaystartmin").prop("disabled", true).val("00");
							$(".fulldayendhour").prop("disabled", true).val("23");
							$(".fulldayendmin").prop("disabled", true).val("59");
							$("#p2").removeAttr("disabled");
	            		}
	            	}
                    setdatefields();
                    $("#fullday").change(function() {
                        setdatefields();
                    });
                    $("#selectcomplete").change(function() {
                        if ($("#selectcomplete").val() == 100)
                        {
                            if ($("#doneby").val() <= 0) $("#doneby").val(\''.$user->id.'\');
                        }
                        if ($("#selectcomplete").val() == 0)
                        {
                            $("#doneby").val(-1);
                        }
                   });
                   $("#actioncode").change(function() {
                        if ($("#actioncode").val() == \'AC_RDV\') $("#dateend").addClass("fieldrequired");
                        else $("#dateend").removeClass("fieldrequired");
                   });
               })';
        print '</script>'."\n";
    }

	print '<form name="formaction" action="'.$_SERVER['PHP_SELF'].'" method="POST">';
	print '<input type="hidden" name="token" value="'.$_SESSION['newtoken'].'">';
	print '<input type="hidden" name="action" value="add">';
	print '<input type="hidden" name="donotclearsession" value="1">';
	if ($backtopage) print '<input type="hidden" name="backtopage" value="'.($backtopage != '1' ? $backtopage : $_SERVER["HTTP_REFERER"]).'">';
	if (empty($conf->global->AGENDA_USE_EVENT_TYPE)) print '<input type="hidden" name="actioncode" value="'.dol_getIdFromCode($db, 'AC_OTH', 'c_actioncomm').'">';

	if (GETPOST("actioncode") == 'AC_RDV') print load_fiche_titre($langs->trans("AddActionRendezVous"));
	else print load_fiche_titre($langs->trans("AddAnAction"));

	dol_fiche_head();

	dol_fiche_head();

	print '<table class="border" width="100%">';

	// Type of event
	if (! empty($conf->global->AGENDA_USE_EVENT_TYPE))
	{
		print '<tr><td width="30%"><span class="fieldrequired">'.$langs->trans("Type").'</span></b></td><td>';
		$default=(empty($conf->global->AGENDA_USE_EVENT_TYPE_DEFAULT)?'':$conf->global->AGENDA_USE_EVENT_TYPE_DEFAULT);
		$formactions->select_type_actions(GETPOST("actioncode")?GETPOST("actioncode"):($object->type_code?$object->type_code:$default), "actioncode","systemauto");
		print '</td></tr>';
	}

	// Title
	print '<tr><td'.(empty($conf->global->AGENDA_USE_EVENT_TYPE)?' class="fieldrequired"':'').'>'.$langs->trans("Title").'</td><td><input type="text" id="label" name="label" size="60" value="'.GETPOST('label').'"></td></tr>';

    // Full day
    print '<tr><td>'.$langs->trans("EventOnFullDay").'</td><td><input type="checkbox" id="fullday" name="fullday" '.(GETPOST('fullday')?' checked':'').'></td></tr>';

	// Date start
	$datep=($datep?$datep:$object->datep);
	if (GETPOST('datep','int',1)) $datep=dol_stringtotime(GETPOST('datep','int',1),0);
	print '<tr><td width="30%" class="nowrap"><span class="fieldrequired">'.$langs->trans("DateActionStart").'</span></td><td>';
	if (GETPOST("afaire") == 1) $form->select_date($datep,'ap',1,1,0,"action",1,1,0,0,'fulldayend');
	else if (GETPOST("afaire") == 2) $form->select_date($datep,'ap',1,1,1,"action",1,1,0,0,'fulldayend');
	else $form->select_date($datep,'ap',1,1,1,"action",1,1,0,0,'fulldaystart');
	print '</td></tr>';

	// Date end
	$datef=($datef?$datef:$object->datef);
    if (GETPOST('datef','int',1)) $datef=dol_stringtotime(GETPOST('datef','int',1),0);
	if (empty($datef) && ! empty($datep) && ! empty($conf->global->AGENDA_AUTOSET_END_DATE_WITH_DELTA_HOURS))
	{
		$datef=dol_time_plus_duree($datep, $conf->global->AGENDA_AUTOSET_END_DATE_WITH_DELTA_HOURS, 'h');
	}
	print '<tr><td><span id="dateend"'.(GETPOST("actioncode") == 'AC_RDV'?' class="fieldrequired"':'').'>'.$langs->trans("DateActionEnd").'</span></td><td>';
	if (GETPOST("afaire") == 1) $form->select_date($datef,'p2',1,1,1,"action",1,1,0,0,'fulldayend');
	else if (GETPOST("afaire") == 2) $form->select_date($datef,'p2',1,1,1,"action",1,1,0,0,'fulldayend');
	else $form->select_date($datef,'p2',1,1,1,"action",1,1,0,0,'fulldayend');
	print '</td></tr>';

	// Status
	print '<tr><td width="10%">'.$langs->trans("Status").' / '.$langs->trans("Percentage").'</td>';
	print '<td>';
	$percent=-1;
	if (isset($_GET['status']) || isset($_POST['status'])) $percent=GETPOST('status');
	else if (isset($_GET['percentage']) || isset($_POST['percentage'])) $percent=GETPOST('percentage');
	else
	{
		if (GETPOST('complete') == '0' || GETPOST("afaire") == 1) $percent='0';
		else if (GETPOST('complete') == 100 || GETPOST("afaire") == 2) $percent=100;
	}
	$formactions->form_select_status_action('formaction',$percent,1,'complete');
	print '</td></tr>';

    // Location
    if (empty($conf->global->AGENDA_DISABLE_LOCATION))
    {
		print '<tr><td>'.$langs->trans("Location").'</td><td colspan="3"><input type="text" name="location" size="50" value="'.(GETPOST('location')?GETPOST('location'):$object->location).'"></td></tr>';
    }

	// Assigned to
	print '<tr><td class="tdtop nowrap">'.$langs->trans("ActionAffectedTo").'</td><td>';
	$listofuserid=array();
	if (empty($donotclearsession))
	{
		$assignedtouser=GETPOST("assignedtouser")?GETPOST("assignedtouser"):(! empty($object->userownerid) && $object->userownerid > 0 ? $object->userownerid : $user->id);
		if ($assignedtouser) $listofuserid[$assignedtouser]=array('id'=>$assignedtouser,'mandatory'=>0,'transparency'=>$object->transparency);	// Owner first
		$_SESSION['assignedtouser']=json_encode($listofuserid);
	}
	else
	{
		if (!empty($_SESSION['assignedtouser']))
		{
			$listofuserid=json_decode($_SESSION['assignedtouser'], true);
		}
	}
	print $form->select_dolusers_forevent(($action=='create'?'add':'update'), 'assignedtouser', 1, '', 0, '', '', 0, 0, 0, 'AND u.statut != 0');
	if (in_array($user->id,array_keys($listofuserid))) print $langs->trans("MyAvailability").': <input id="transparency" type="checkbox" name="transparency"'.(((! isset($_GET['transparency']) && ! isset($_POST['transparency'])) || GETPOST('transparency'))?' checked':'').'> '.$langs->trans("Busy");
	print '</td></tr>';

	// Realised by
	if (! empty($conf->global->AGENDA_ENABLE_DONEBY))
	{
		print '<tr><td class="nowrap">'.$langs->trans("ActionDoneBy").'</td><td>';
		print $form->select_dolusers(GETPOST("doneby")?GETPOST("doneby"):(! empty($object->userdoneid) && $percent==100?$object->userdoneid:0),'doneby',1);
		print '</td></tr>';
	}

	print '</table>';
	print '<br><br>';
	print '<table class="border" width="100%">';

	// Societe, contact
	print '<tr><td width="30%" class="nowrap">'.$langs->trans("ActionOnCompany").'</td><td>';
	if (GETPOST('socid','int') > 0)
	{
		$societe = new Societe($db);
		$societe->fetch(GETPOST('socid','int'));
		print $societe->getNomUrl(1);
		print '<input type="hidden" id="socid" name="socid" value="'.GETPOST('socid','int').'">';
	}
	else
	{

		$events=array();
		$events[]=array('method' => 'getContacts', 'url' => dol_buildpath('/core/ajax/contacts.php',1), 'htmlname' => 'contactid', 'params' => array('add-customer-contact' => 'disabled'));
		//For external user force the company to user company
		if (!empty($user->societe_id)) {
			print $form->select_thirdparty_list($user->societe_id,'socid','',1,1,0,$events);
		} else {
			print $form->select_thirdparty_list('','socid','',1,1,0,$events);
		}

	}
	print '</td></tr>';

	print '<tr><td class="nowrap">'.$langs->trans("ActionOnContact").'</td><td>';
	$form->select_contacts(GETPOST('socid','int'), GETPOST('contactid'), 'contactid', 1, '', '', 0, 'minwidth200');
	print '</td></tr>';


	// Project
	if (! empty($conf->projet->enabled))
	{
		$formproject=new FormProjets($db);

		// Projet associe
		$langs->load("projects");

		print '<tr><td>'.$langs->trans("Project").'</td><td>';

		$numproject=$formproject->select_projects((! empty($societe->id)?$societe->id:0),GETPOST("projectid")?GETPOST("projectid"):'','projectid');
		if ($numproject==0)
		{
			print ' &nbsp; <a href="'.DOL_URL_ROOT.'/projet/card.php?socid='.$societe->id.'&action=create">'.$langs->trans("AddProject").'</a>';
		}
		print '</td></tr>';
	}
	if(!empty($origin) && !empty($originid))
	{
		include_once DOL_DOCUMENT_ROOT.'/core/lib/functions2.lib.php';
		print '<tr><td>'.$langs->trans("LinkedObject").'</td>';
		print '<td colspan="3">'.dolGetElementUrl($originid,$origin,1).'</td></tr>';
		print '<input type="hidden" name="fk_element" size="10" value="'.GETPOST('originid').'">';
		print '<input type="hidden" name="elementtype" size="10" value="'.GETPOST('origin').'">';
		print '<input type="hidden" name="originid" size="10" value="'.GETPOST('originid').'">';
		print '<input type="hidden" name="origin" size="10" value="'.GETPOST('origin').'">';
	}

	if (GETPOST("datep") && preg_match('/^([0-9][0-9][0-9][0-9])([0-9][0-9])([0-9][0-9])$/',GETPOST("datep"),$reg))
	{
		$object->datep=dol_mktime(0,0,0,$reg[2],$reg[3],$reg[1]);
	}

	// Priority
	print '<tr><td class="nowrap">'.$langs->trans("Priority").'</td><td colspan="3">';
	print '<input type="text" name="priority" value="'.(GETPOST('priority')?GETPOST('priority'):($object->priority?$object->priority:'')).'" size="5">';
	print '</td></tr>';

    // Description
    print '<tr><td class="tdtop">'.$langs->trans("Description").'</td><td>';
    require_once DOL_DOCUMENT_ROOT.'/core/class/doleditor.class.php';
    $doleditor=new DolEditor('note',(GETPOST('note')?GETPOST('note'):$object->note),'',180,'dolibarr_notes','In',true,true,$conf->fckeditor->enabled,ROWS_6,90);
    $doleditor->Create();
    print '</td></tr>';


    // Other attributes
    $parameters=array('id'=>$object->id);
    $reshook=$hookmanager->executeHooks('formObjectOptions',$parameters,$object,$action);    // Note that $action and $object may have been modified by hook


	if (empty($reshook) && ! empty($extrafields->attribute_label))
	{
		print $object->showOptionals($extrafields,'edit');
	}

	print '</table>';

	dol_fiche_end();

	print '<div class="center">';
	print '<input type="submit" class="button" value="'.$langs->trans("Add").'">';
	print '&nbsp;&nbsp;&nbsp;&nbsp;&nbsp;';
	print '<input type="submit" class="button" name="cancel" value="'.$langs->trans("Cancel").'">';
	print '</div>';

	print "</form>";
}

// View or edit
if ($id > 0)
{
	$result1=$object->fetch($id);
	$result2=$object->fetch_thirdparty();
	$result3=$object->fetch_contact();
	$result4=$object->fetch_userassigned();
	$result5=$object->fetch_optionals($id,$extralabels);

	if($listUserAssignedUpdated || $donotclearsession) {
		
		$datep=dol_mktime($fulldayevent?'00':$aphour, $fulldayevent?'00':$apmin, 0, $_POST["apmonth"], $_POST["apday"], $_POST["apyear"]);
		$datef=dol_mktime($fulldayevent?'23':$p2hour, $fulldayevent?'59':$p2min, $fulldayevent?'59':'0', $_POST["p2month"], $_POST["p2day"], $_POST["p2year"]);

		$object->fk_action   = dol_getIdFromCode($db, GETPOST("actioncode"), 'c_actioncomm');
		$object->label       = GETPOST("label");
		$object->datep       = $datep;
		$object->datef       = $datef;
		$object->percentage  = $percentage;
		$object->priority    = GETPOST("priority");
        $object->fulldayevent= GETPOST("fullday")?1:0;
		$object->location    = GETPOST('location');
		$object->socid       = GETPOST("socid");
		$object->contactid   = GETPOST("contactid",'int');
		//$object->societe->id = $_POST["socid"];			// deprecated
		//$object->contact->id = $_POST["contactid"];		// deprecated
		$object->fk_project  = GETPOST("projectid",'int');
		
		$object->note = GETPOST("note");
	}

	if ($result1 < 0 || $result2 < 0 || $result3 < 0 || $result4 < 0 || $result5 < 0)
	{
		dol_print_error($db,$object->error);
		exit;
	}

	if ($object->authorid > 0)		{ $tmpuser=new User($db); $res=$tmpuser->fetch($object->authorid); $object->author=$tmpuser; }
	if ($object->usermodid > 0)		{ $tmpuser=new User($db); $res=$tmpuser->fetch($object->usermodid); $object->usermod=$tmpuser; }


	/*
	 * Show tabs
	 */

	$head=actions_prepare_head($object);

	$now=dol_now();
	$delay_warning=$conf->global->MAIN_DELAY_ACTIONS_TODO*24*60*60;

	// Confirmation suppression action
	if ($action == 'delete')
	{
		print $form->formconfirm("card.php?id=".$id,$langs->trans("DeleteAction"),$langs->trans("ConfirmDeleteAction"),"confirm_delete",'','',1);
	}

	if ($action == 'edit')
	{
	    if (! empty($conf->use_javascript_ajax))
        {
            print "\n".'<script type="text/javascript">';
            print '$(document).ready(function () {
	            		function setdatefields()
	            		{
	            			if ($("#fullday:checked").val() == null) {
	            				$(".fulldaystarthour").removeAttr("disabled");
	            				$(".fulldaystartmin").removeAttr("disabled");
	            				$(".fulldayendhour").removeAttr("disabled");
	            				$(".fulldayendmin").removeAttr("disabled");
	            			} else {
								$(".fulldaystarthour").prop("disabled", true).val("00");
								$(".fulldaystartmin").prop("disabled", true).val("00");
								$(".fulldayendhour").prop("disabled", true).val("23");
								$(".fulldayendmin").prop("disabled", true).val("59");
	            			}
	            		}
	            		setdatefields();
	            		$("#fullday").change(function() {
	            			setdatefields();
	            		});
                   })';
            print '</script>'."\n";
        }

		print '<form name="formaction" action="'.$_SERVER['PHP_SELF'].'" method="POST">';
		print '<input type="hidden" name="token" value="'.$_SESSION['newtoken'].'">';
		print '<input type="hidden" name="action" value="update">';
		print '<input type="hidden" name="id" value="'.$id.'">';
		print '<input type="hidden" name="ref_ext" value="'.$object->ref_ext.'">';
		if ($backtopage) print '<input type="hidden" name="backtopage" value="'.($backtopage != '1'? $backtopage : $_SERVER["HTTP_REFERER"]).'">';
		if (empty($conf->global->AGENDA_USE_EVENT_TYPE)) print '<input type="hidden" name="actioncode" value="'.$object->type_code.'">';

		dol_fiche_head($head, 'card', $langs->trans("Action"),0,'action');

		print '<table class="border" width="100%">';

		// Ref
		print '<tr><td width="30%">'.$langs->trans("Ref").'</td><td colspan="3">'.$object->id.'</td></tr>';

		// Type of event
		if (! empty($conf->global->AGENDA_USE_EVENT_TYPE))
		{
			print '<tr><td class="fieldrequired">'.$langs->trans("Type").'</td><td colspan="3">';
			$formactions->select_type_actions(GETPOST("actioncode")?GETPOST("actioncode"):$object->type_code, "actioncode","systemauto");
			print '</td></tr>';
		}

		// Title
		print '<tr><td'.(empty($conf->global->AGENDA_USE_EVENT_TYPE)?' class="fieldrequired"':'').'>'.$langs->trans("Title").'</td><td colspan="3"><input type="text" name="label" size="50" value="'.$object->label.'"></td></tr>';

        // Full day event
        print '<tr><td class="fieldrequired">'.$langs->trans("EventOnFullDay").'</td><td colspan="3"><input type="checkbox" id="fullday" name="fullday" '.($object->fulldayevent?' checked':'').'></td></tr>';

		// Date start
		print '<tr><td class="nowrap"><span class="fieldrequired">'.$langs->trans("DateActionStart").'</span></td><td colspan="3">';
		if (GETPOST("afaire") == 1) $form->select_date($datep?$datep:$object->datep,'ap',1,1,0,"action",1,1,0,0,'fulldaystart');
		else if (GETPOST("afaire") == 2) $form->select_date($datep?$datep:$object->datep,'ap',1,1,1,"action",1,1,0,0,'fulldaystart');
		else $form->select_date($datep?$datep:$object->datep,'ap',1,1,1,"action",1,1,0,0,'fulldaystart');
		print '</td></tr>';
		// Date end
		print '<tr><td>'.$langs->trans("DateActionEnd").'</td><td colspan="3">';
		if (GETPOST("afaire") == 1) $form->select_date($datef?$datef:$object->datef,'p2',1,1,1,"action",1,1,0,0,'fulldayend');
		else if (GETPOST("afaire") == 2) $form->select_date($datef?$datef:$object->datef,'p2',1,1,1,"action",1,1,0,0,'fulldayend');
		//else $form->select_date($datef?$datef:$object->datef,'p2',1,1,1,"action",1,1,0,0,'fulldayend','ap');
		else $form->select_date($datef?$datef:$object->datef,'p2',1,1,1,"action",1,1,0,0,'fulldayend');
		print '</td></tr>';

		$userepeatevent=0;	// Dev in progress
		if ($userepeatevent)
		{
			// Repeat
			print '<tr><td>'.$langs->trans("RepeatEvent").'</td><td colspan="3">';
			print '<input type="hidden" name="recurid" value="'.$object->recurid.'">';
			$arrayrecurrulefreq=array(
					'no'=>$langs->trans("No"),
					'MONTHLY'=>$langs->trans("EveryMonth"),
					'WEEKLY'=>$langs->trans("EveryWeek"),
					//'DAYLY'=>$langs->trans("EveryDay")
					);
			$selectedrecurrulefreq='no';
			$selectedrecurrulebymonthday='';
			$selectedrecurrulebyday='';
			if ($object->recurrule && preg_match('/FREQ=([A-Z]+)/i',$object->recurrule,$reg)) $selectedrecurrulefreq=$reg[1];
			if ($object->recurrule && preg_match('/FREQ=MONTHLY.*BYMONTHDAY=(\d+)/i',$object->recurrule,$reg)) $selectedrecurrulebymonthday=$reg[1];
			if ($object->recurrule && preg_match('/FREQ=WEEKLY.*BYDAY(\d+)/i',$object->recurrule,$reg)) $selectedrecurrulebyday=$reg[1];
			print $form->selectarray('recurrulefreq', $arrayrecurrulefreq, $selectedrecurrulefreq);
			// If recurrulefreq is MONTHLY
			print '<div class="repeateventBYMONTHDAY">';
			print $langs->trans("DayOfMonth").': <input type="input" size="2" name="BYMONTHDAY" value="'.$selectedrecurrulebymonthday.'">';
			print '</div>';
			// If recurrulefreq is WEEKLY
			print '<div class="repeateventBYDAY">';
			print $langs->trans("DayOfWeek").': <input type="input" size="4" name="BYDAY" value="'.$selectedrecurrulebyday.'">';
			print '</div>';
			print '<script type="text/javascript" language="javascript">
				jQuery(document).ready(function() {
					function init_repeat()
					{
						if (jQuery("#recurrulefreq").val() == \'MONTHLY\')
						{
							jQuery(".repeateventBYMONTHDAY").show();
							jQuery(".repeateventBYDAY").hide();
						}
						else if (jQuery("#recurrulefreq").val() == \'WEEKLY\')
						{
							jQuery(".repeateventBYMONTHDAY").hide();
							jQuery(".repeateventBYDAY").show();
						}
						else
						{
							jQuery(".repeateventBYMONTHDAY").hide();
							jQuery(".repeateventBYDAY").hide();
						}
					}
					init_repeat();
					jQuery("#recurrulefreq").change(function() {
						init_repeat();
					});
				});
				</script>';
			print '</td></tr>';
		}

		// Status
		print '<tr><td class="nowrap">'.$langs->trans("Status").' / '.$langs->trans("Percentage").'</td><td colspan="3">';
		$percent=GETPOST("percentage")?GETPOST("percentage"):$object->percentage;
		$formactions->form_select_status_action('formaction',$percent,1);
		print '</td></tr>';

        // Location
	    if (empty($conf->global->AGENDA_DISABLE_LOCATION))
	    {
			print '<tr><td>'.$langs->trans("Location").'</td><td colspan="3"><input type="text" name="location" size="50" value="'.$object->location.'"></td></tr>';
	    }

		// Assigned to
		print '<tr><td class="tdtop nowrap">'.$langs->trans("ActionAssignedTo").'</td><td colspan="3">';
		$listofuserid=array();
		if (empty($donotclearsession))
		{
			if ($object->userownerid > 0) $listofuserid[$object->userownerid]=array('id'=>$object->userownerid,'transparency'=>$object->userassigned[$user->id]['transparency'],'answer_status'=>$object->userassigned[$user->id]['answer_status'],'mandatory'=>$object->userassigned[$user->id]['mandatory']);	// Owner first
			if (! empty($object->userassigned))	// Now concat assigned users
			{
				// Restore array with key with same value than param 'id'
				$tmplist1=$object->userassigned; $tmplist2=array();
				foreach($tmplist1 as $key => $val)
				{
					if ($val['id'] && $val['id'] != $object->userownerid) $listofuserid[$val['id']]=$val;
				}
			}
			$_SESSION['assignedtouser']=json_encode($listofuserid);
		}
		else
		{
			if (!empty($_SESSION['assignedtouser']))
			{
				$listofuserid=json_decode($_SESSION['assignedtouser'], true);
			}
		}
		print $form->select_dolusers_forevent(($action=='create'?'add':'update'), 'assignedtouser', 1, '', 0, '', '', 0, 0, 0, 'AND u.statut != 0');
		if (in_array($user->id,array_keys($listofuserid))) print $langs->trans("MyAvailability").':  <input id="transparency" type="checkbox" name="transparency"'.($listofuserid[$user->id]['transparency']?' checked':'').'>'.$langs->trans("Busy");
		print '</td></tr>';

		// Realised by
		if (! empty($conf->global->AGENDA_ENABLE_DONEBY))
		{
			print '<tr><td class="nowrap">'.$langs->trans("ActionDoneBy").'</td><td colspan="3">';
			print $form->select_dolusers($object->userdoneid> 0?$object->userdoneid:-1,'doneby',1);
			print '</td></tr>';
		}

		print '</table>';

		print '<br><br>';

		print '<table class="border" width="100%">';

		// Thirdparty - Contact
		if ($conf->societe->enabled)
		{
			print '<tr><td width="30%">'.$langs->trans("ActionOnCompany").'</td>';
			print '<td>';
			$events=array();
			$events[]=array('method' => 'getContacts', 'url' => dol_buildpath('/core/ajax/contacts.php',1), 'htmlname' => 'contactid', 'params' => array('add-customer-contact' => 'disabled'));
			print $form->select_company($object->socid,'socid','',1,1,0,$events);
			print '</td>';

			// Contact
			print '<td>'.$langs->trans("Contact").'</td><td>';
			$form->select_contacts($object->socid, $object->contactid, 'contactid', 1, '', '', 0, 'minwidth200');
			print '</td></tr>';
		}

		// Project
		if (! empty($conf->projet->enabled))
		{
			$formproject=new FormProjets($db);

			$langs->load("project");

			print '<tr><td width="30%">'.$langs->trans("Project").'</td><td colspan="3">';
			$numprojet=$formproject->select_projects($object->socid,$object->fk_project,'projectid');
			if ($numprojet==0)
			{
				print ' &nbsp; <a href="'.DOL_URL_ROOT.'/projet/card.php?socid='.$object->socid.'&action=create&backtopage='.urlencode($_SERVER["PHP_SELF"].'?id='.$object->id.'&action=edit').'">'.$langs->trans("AddProject").'</a>';
			}
			print '</td></tr>';
		}

		// Priority
		print '<tr><td class="nowrap" width="30%">'.$langs->trans("Priority").'</td><td colspan="3">';
		print '<input type="text" name="priority" value="'.($object->priority?$object->priority:'').'" size="5">';
		print '</td></tr>';

		// Object linked
		if (! empty($object->fk_element) && ! empty($object->elementtype))
		{
			include_once DOL_DOCUMENT_ROOT.'/core/lib/functions2.lib.php';
			print '<tr><td>'.$langs->trans("LinkedObject").'</td>';
			print '<td colspan="3">'.dolGetElementUrl($object->fk_element,$object->elementtype,1).'</td></tr>';
		}

        // Description
        print '<tr><td class="tdtop">'.$langs->trans("Description").'</td><td colspan="3">';
        // Editeur wysiwyg
        require_once DOL_DOCUMENT_ROOT.'/core/class/doleditor.class.php';
        $doleditor=new DolEditor('note',$object->note,'',240,'dolibarr_notes','In',true,true,$conf->fckeditor->enabled,ROWS_5,90);
        $doleditor->Create();
        print '</td></tr>';

        // Other attributes
        $parameters=array('colspan'=>' colspan="3"', 'colspanvalue'=>'3', 'id'=>$object->id);
        $reshook=$hookmanager->executeHooks('formObjectOptions',$parameters,$object,$action);    // Note that $action and $object may have been modified by hook
		if (empty($reshook) && ! empty($extrafields->attribute_label))
		{
			print $object->showOptionals($extrafields,'edit');
		}

		print '</table>';

		dol_fiche_end();

		print '<div class="center">';
		print '<input type="submit" class="button" name="edit" value="'.$langs->trans("Save").'">';
		print '&nbsp;&nbsp;&nbsp;&nbsp;&nbsp;';
		print '<input type="submit" class="button" name="cancel" value="'.$langs->trans("Cancel").'">';
		print '</div>';

		print '</form>';
	}
	else
	{
		dol_fiche_head($head, 'card', $langs->trans("Action"),0,'action');


		// Clone event
		if($action == 'clone')
		{
			$formconfirm = $form->formconfirm($_SERVER["PHP_SELF"] . '?id=' . GETPOST('id'), $langs->trans('CloneAction'), $langs->trans('ConfirmCloneAction', $object->label), 'confirm_clone', $formquestion, 'yes', 1);

			print $formconfirm;
		}

		// Affichage fiche action en mode visu
		print '<table class="border" width="100%">';

		$linkback = '<a href="'.DOL_URL_ROOT.'/comm/action/listactions.php">'.$langs->trans("BackToList").'</a>';

		// Ref
		print '<tr><td width="30%">'.$langs->trans("Ref").'</td><td colspan="3">';
		print $form->showrefnav($object, 'id', $linkback, ($user->societe_id?0:1), 'id', 'ref', '');
		print '</td></tr>';

		// Type
		if (! empty($conf->global->AGENDA_USE_EVENT_TYPE))
		{
			print '<tr><td>'.$langs->trans("Type").'</td><td colspan="3">'.$object->type.'</td></tr>';
		}

		// Title
		print '<tr><td>'.$langs->trans("Title").'</td><td colspan="3">'.dol_htmlentities($object->label).'</td></tr>';

        // Full day event
        print '<tr><td>'.$langs->trans("EventOnFullDay").'</td><td colspan="3">'.yn($object->fulldayevent, 3).'</td></tr>';

		$rowspan=4;
		if (empty($conf->global->AGENDA_DISABLE_LOCATION)) $rowspan++;

		// Date start
		print '<tr><td width="30%">'.$langs->trans("DateActionStart").'</td><td colspan="3">';
		if (! $object->fulldayevent) print dol_print_date($object->datep,'dayhour');
		else print dol_print_date($object->datep,'day');
		if ($object->percentage == 0 && $object->datep && $object->datep < ($now - $delay_warning)) print img_warning($langs->trans("Late"));
		print '</td>';
		print '</tr>';

		// Date end
		print '<tr><td>'.$langs->trans("DateActionEnd").'</td><td colspan="3">';
        if (! $object->fulldayevent) print dol_print_date($object->datef,'dayhour');
		else print dol_print_date($object->datef,'day');
		if ($object->percentage > 0 && $object->percentage < 100 && $object->datef && $object->datef < ($now- $delay_warning)) print img_warning($langs->trans("Late"));
		print '</td></tr>';

		// Status
		print '<tr><td class="nowrap">'.$langs->trans("Status").' / '.$langs->trans("Percentage").'</td><td colspan="3">';
		print $object->getLibStatut(4);
		print '</td></tr>';

        // Location
	    if (empty($conf->global->AGENDA_DISABLE_LOCATION))
    	{
			print '<tr><td>'.$langs->trans("Location").'</td><td colspan="3">'.$object->location.'</td></tr>';
    	}

		// Assigned to
    	print '<tr><td width="30%" class="nowrap">'.$langs->trans("ActionAssignedTo").'</td><td colspan="3">';
		$listofuserid=array();
		if (empty($donotclearsession))
		{
			if ($object->userownerid > 0) $listofuserid[$object->userownerid]=array('id'=>$object->userownerid,'transparency'=>$object->transparency);	// Owner first
			if (! empty($object->userassigned))	// Now concat assigned users
			{
				// Restore array with key with same value than param 'id'
				$tmplist1=$object->userassigned; $tmplist2=array();
				foreach($tmplist1 as $key => $val)
				{
					if ($val['id'] && $val['id'] != $object->userownerid) $listofuserid[$val['id']]=$val;
				}
			}
			$_SESSION['assignedtouser']=json_encode($listofuserid);
		}
		else
		{
			if (!empty($_SESSION['assignedtouser']))
			{
				$listofuserid=json_decode($_SESSION['assignedtouser'], true);
			}
		}
		print $form->select_dolusers_forevent('view','assignedtouser',1);
		if (in_array($user->id,array_keys($listofuserid))) print $langs->trans("MyAvailability").': '.(($object->userassigned[$user->id]['transparency'] > 0)?$langs->trans("Busy"):$langs->trans("Available"));	// We show nothing if event is assigned to nobody
		print '	</td></tr>';

		// Done by
		if ($conf->global->AGENDA_ENABLE_DONEBY)
		{
			print '<tr><td class="nowrap">'.$langs->trans("ActionDoneBy").'</td><td colspan="3">';
			if ($object->userdoneid > 0)
			{
				$tmpuser=new User($db);
				$tmpuser->fetch($object->userdoneid);
				print $tmpuser->getNomUrl(1);
			}
			print '</td></tr>';
		}

		print '</table>';

		print '<br><br>';

		print '<table class="border" width="100%">';

		// Third party - Contact
		if ($conf->societe->enabled)
		{
			print '<tr><td width="30%">'.$langs->trans("ActionOnCompany").'</td><td>'.($object->thirdparty->id?$object->thirdparty->getNomUrl(1):$langs->trans("None"));
			if (is_object($object->thirdparty) && $object->thirdparty->id > 0 && $object->type_code == 'AC_TEL')
			{
				if ($object->thirdparty->fetch($object->thirdparty->id))
				{
					print "<br>".dol_print_phone($object->thirdparty->phone);
				}
			}
			print '</td>';
			print '<td>'.$langs->trans("Contact").'</td>';
			print '<td>';
			if ($object->contactid > 0)
			{
				print $object->contact->getNomUrl(1);
				if ($object->contactid && $object->type_code == 'AC_TEL')
				{
					if ($object->contact->fetch($object->contactid))
					{
						print "<br>".dol_print_phone($object->contact->phone_pro);
					}
				}
			}
			else
			{
				print $langs->trans("None");
			}
			print '</td></tr>';
		}

		// Project
		if (! empty($conf->projet->enabled))
		{
			print '<tr><td width="30%">'.$langs->trans("Project").'</td><td colspan="3">';
			if ($object->fk_project)
			{
				$project=new Project($db);
				$project->fetch($object->fk_project);
				print $project->getNomUrl(1,'',1);
			}
			print '</td></tr>';
		}

		// Priority
		print '<tr><td class="nowrap" width="30%">'.$langs->trans("Priority").'</td><td colspan="3">';
		print ($object->priority?$object->priority:'');
		print '</td></tr>';

		// Object linked
		if (! empty($object->fk_element) && ! empty($object->elementtype))
		{
			include_once DOL_DOCUMENT_ROOT.'/core/lib/functions2.lib.php';
			print '<tr><td>'.$langs->trans("LinkedObject").'</td>';
			print '<td colspan="3">'.dolGetElementUrl($object->fk_element,$object->elementtype,1).'</td></tr>';
		}

		// Description
		print '<tr><td class="tdtop">'.$langs->trans("Description").'</td><td colspan="3">';
		print dol_htmlentitiesbr($object->note);
		print '</td></tr>';

        // Other attributes
		$parameters=array('colspan'=>' colspan="3"', 'colspanvalue'=>'3', 'id'=>$object->id);
        $reshook=$hookmanager->executeHooks('formObjectOptions',$parameters,$object,$action);    // Note that $action and $object may have been modified by hook

		print '</table>';

		//Extra field
		if (empty($reshook) && ! empty($extrafields->attribute_label))
		{
			print '<br><br><table class="border" width="100%">';
			foreach($extrafields->attribute_label as $key=>$label)
			{
				if (isset($_POST["options_" . $key])) {
					if (is_array($_POST["options_" . $key])) {
						// $_POST["options"] is an array but following code expects a comma separated string
						$value = implode(",", $_POST["options_" . $key]);
					} else {
						$value = $_POST["options_" . $key];
					}
				} else {
					$value = $object->array_options["options_" . $key];
				}
				print '<tr><td width="30%">'.$label.'</td><td>';
				print $extrafields->showOutputField($key,$value);
				print "</td></tr>\n";
			}
			print '</table>';
		}

		dol_fiche_end();
	}


	/*
	 * Barre d'actions
	 */

	print '<div class="tabsAction">';

	$parameters=array();
	$reshook=$hookmanager->executeHooks('addMoreActionsButtons',$parameters,$object,$action);    // Note that $action and $object may have been modified by hook
	if (empty($reshook))
	{
		if ($action != 'edit')
		{
			if ($user->rights->agenda->allactions->create ||
			   (($object->authorid == $user->id || $object->userownerid == $user->id) && $user->rights->agenda->myactions->create))
			{
				print '<div class="inline-block divButAction"><a class="butAction" href="card.php?action=edit&id='.$object->id.'">'.$langs->trans("Modify").'</a></div>';
			}
			else
			{
				print '<div class="inline-block divButAction"><a class="butActionRefused" href="#" title="'.$langs->trans("NotAllowed").'">'.$langs->trans("Modify").'</a></div>';
			}

			if ($user->rights->agenda->allactions->create ||
			   (($object->authorid == $user->id || $object->userownerid == $user->id) && $user->rights->agenda->myactions->create))
			{
				print '<div class="inline-block divButAction"><a class="butAction" href="card.php?action=clone&object='.$object->element.'&id='.$object->id.'">'.$langs->trans("ToClone").'</a></div>';
			}
			else
			{
				print '<div class="inline-block divButAction"><a class="butActionRefused" href="#" title="'.$langs->trans("NotAllowed").'">'.$langs->trans("ToClone").'</a></div>';
			}

			if ($user->rights->agenda->allactions->delete ||
			   (($object->authorid == $user->id || $object->userownerid == $user->id) && $user->rights->agenda->myactions->delete))
			{
				print '<div class="inline-block divButAction"><a class="butActionDelete" href="card.php?action=delete&id='.$object->id.'">'.$langs->trans("Delete").'</a></div>';
			}
			else
			{
				print '<div class="inline-block divButAction"><a class="butActionRefused" href="#" title="'.$langs->trans("NotAllowed").'">'.$langs->trans("Delete").'</a></div>';
			}
		}
	}

	print '</div>';

	if ($action != 'edit')
	{
		// Link to agenda views
		print '<div id="agendaviewbutton">';
		print '<form name="listactionsfiltermonth" action="'.DOL_URL_ROOT.'/comm/action/index.php" method="POST" style="float: left; padding-right: 10px;">';
		print '<input type="hidden" name="token" value="'.$_SESSION['newtoken'].'">';
		print '<input type="hidden" name="action" value="show_month">';
		print '<input type="hidden" name="year" value="'.dol_print_date($object->datep,'%Y').'">';
		print '<input type="hidden" name="month" value="'.dol_print_date($object->datep,'%m').'">';
		print '<input type="hidden" name="day" value="'.dol_print_date($object->datep,'%d').'">';
		//print '<input type="hidden" name="day" value="'.dol_print_date($object->datep,'%d').'">';
		print img_picto($langs->trans("ViewCal"),'object_calendar','class="hideonsmartphone pictoactionview"').' <input type="submit" style="min-width: 120px" class="button buttonactionview" name="viewcal" value="'.$langs->trans("ViewCal").'">';
		print '</form>'."\n";
		print '<form name="listactionsfilterweek" action="'.DOL_URL_ROOT.'/comm/action/index.php" method="POST" style="float: left; padding-right: 10px;">';
		print '<input type="hidden" name="token" value="'.$_SESSION['newtoken'].'">';
		print '<input type="hidden" name="action" value="show_week">';
		print '<input type="hidden" name="year" value="'.dol_print_date($object->datep,'%Y').'">';
		print '<input type="hidden" name="month" value="'.dol_print_date($object->datep,'%m').'">';
		print '<input type="hidden" name="day" value="'.dol_print_date($object->datep,'%d').'">';
		//print '<input type="hidden" name="day" value="'.dol_print_date($object->datep,'%d').'">';
		print img_picto($langs->trans("ViewCal"),'object_calendarweek','class="hideonsmartphone pictoactionview"').' <input type="submit" style="min-width: 120px" class="button buttonactionview" name="viewweek" value="'.$langs->trans("ViewWeek").'">';
		print '</form>'."\n";
		print '<form name="listactionsfilterday" action="'.DOL_URL_ROOT.'/comm/action/index.php" method="POST" style="float: left; padding-right: 10px;">';
		print '<input type="hidden" name="token" value="'.$_SESSION['newtoken'].'">';
		print '<input type="hidden" name="action" value="show_day">';
		print '<input type="hidden" name="year" value="'.dol_print_date($object->datep,'%Y').'">';
		print '<input type="hidden" name="month" value="'.dol_print_date($object->datep,'%m').'">';
		print '<input type="hidden" name="day" value="'.dol_print_date($object->datep,'%d').'">';
		//print '<input type="hidden" name="day" value="'.dol_print_date($object->datep,'%d').'">';
		print img_picto($langs->trans("ViewCal"),'object_calendarday','class="hideonsmartphone pictoactionview"').' <input type="submit" style="min-width: 120px" class="button buttonactionview" name="viewday" value="'.$langs->trans("ViewDay").'">';
		print '</form>'."\n";
		print '<form name="listactionsfilterperuser" action="'.DOL_URL_ROOT.'/comm/action/peruser.php" method="POST" style="float: left; padding-right: 10px;">';
		print '<input type="hidden" name="token" value="'.$_SESSION['newtoken'].'">';
		print '<input type="hidden" name="action" value="show_peruser">';
		print '<input type="hidden" name="year" value="'.dol_print_date($object->datep,'%Y').'">';
		print '<input type="hidden" name="month" value="'.dol_print_date($object->datep,'%m').'">';
		print '<input type="hidden" name="day" value="'.dol_print_date($object->datep,'%d').'">';
		//print '<input type="hidden" name="day" value="'.dol_print_date($object->datep,'%d').'">';
		print img_picto($langs->trans("ViewCal"),'object_calendarperuser','class="hideonsmartphone pictoactionview"').' <input type="submit" style="min-width: 120px" class="button buttonactionview" name="viewperuser" value="'.$langs->trans("ViewPerUser").'">';
		print '</form>'."\n";
		print '</div>';

		if (empty($conf->global->AGENDA_DISABLE_BUILDDOC))
		{
			print '<div style="clear:both;">&nbsp;<br><br></div><div class="fichecenter"><div class="fichehalfleft">';
            print '<a name="builddoc"></a>'; // ancre

            /*
             * Documents generes
             */

            $filedir=$conf->agenda->multidir_output[$conf->entity].'/'.$object->id;
            $urlsource=$_SERVER["PHP_SELF"]."?socid=".$object->id;

            $genallowed=$user->rights->agenda->myactions->create;
	        $delallowed=$user->rights->agenda->myactions->delete;

            $var=true;

            $somethingshown=$formfile->show_documents('agenda',$object->id,$filedir,$urlsource,$genallowed,$delallowed,'',0,0,0,0,0,'','','',$object->default_lang);

			print '</div><div class="fichehalfright"><div class="ficheaddleft">';


			print '</div></div></div>';

            print '<div style="clear:both;">&nbsp;</div>';
	    }
	}
}


llxFooter();

$db->close();<|MERGE_RESOLUTION|>--- conflicted
+++ resolved
@@ -144,11 +144,7 @@
 {
 	if (1 == 0 && ! GETPOST('clone_content') && ! GETPOST('clone_receivers'))
 	{
-<<<<<<< HEAD
 		setEventMessages($langs->trans("NoCloneOptionsSpecified"), null, 'errors');
-=======
-		setEventMessage($langs->trans("NoCloneOptionsSpecified"), 'errors');
->>>>>>> 93be4305
 	}
 	else
 	{
@@ -159,11 +155,7 @@
 				header("Location: " . $_SERVER['PHP_SELF'] . '?id=' . $result);
 				exit();
 			} else {
-<<<<<<< HEAD
 				setEventMessages($object->error, $object->errors, 'errors');
-=======
-				setEventMessage($object->error, 'errors');
->>>>>>> 93be4305
 				$action = '';
 			}
 		}
@@ -649,8 +641,6 @@
 
 	if (GETPOST("actioncode") == 'AC_RDV') print load_fiche_titre($langs->trans("AddActionRendezVous"));
 	else print load_fiche_titre($langs->trans("AddAnAction"));
-
-	dol_fiche_head();
 
 	dol_fiche_head();
 
