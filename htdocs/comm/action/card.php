<?php
<<<<<<< HEAD
/* Copyright (C) 2001-2005 Rodolphe Quiedeville <rodolphe@quiedeville.org>
 * Copyright (C) 2004-2018 Laurent Destailleur  <eldy@users.sourceforge.net>
 * Copyright (C) 2005      Simon TOSSER         <simon@kornog-computing.com>
 * Copyright (C) 2005-2017 Regis Houssin        <regis.houssin@inodbox.com>
 * Copyright (C) 2010-2013 Juanjo Menent        <jmenent@2byte.es>
 * Copyright (C) 2013      Florian Henry        <florian.henry@open-concept.pro>
 * Copyright (C) 2014      Cedric GROSS         <c.gross@kreiz-it.fr>
 * Copyright (C) 2015      Alexandre Spangaro   <aspangaro@open-dsi.fr>
 * Copyright (C) 2018-2023 Frédéric France      <frederic.france@netlogic.fr>
 * Copyright (C) 2019	   Ferran Marcet	    <fmarcet@2byte.es>
 * Copyright (C) 2024		MDW							<mdeweerd@users.noreply.github.com>
=======
/* Copyright (C) 2001-2005  Rodolphe Quiedeville    <rodolphe@quiedeville.org>
 * Copyright (C) 2004-2018  Laurent Destailleur     <eldy@users.sourceforge.net>
 * Copyright (C) 2005       Simon TOSSER            <simon@kornog-computing.com>
 * Copyright (C) 2005-2017  Regis Houssin           <regis.houssin@inodbox.com>
 * Copyright (C) 2010-2013  Juanjo Menent           <jmenent@2byte.es>
 * Copyright (C) 2013       Florian Henry           <florian.henry@open-concept.pro>
 * Copyright (C) 2014       Cedric GROSS            <c.gross@kreiz-it.fr>
 * Copyright (C) 2015       Alexandre Spangaro      <aspangaro@open-dsi.fr>
 * Copyright (C) 2018-2024  Frédéric France         <frederic.france@free.fr>
 * Copyright (C) 2019	    Ferran Marcet	        <fmarcet@2byte.es>
 * Copyright (C) 2024		MDW						<mdeweerd@users.noreply.github.com>
>>>>>>> cc80841a
 *
 * This program is free software; you can redistribute it and/or modify
 * it under the terms of the GNU General Public License as published by
 * the Free Software Foundation; either version 3 of the License, or
 * (at your option) any later version.
 *
 * This program is distributed in the hope that it will be useful,
 * but WITHOUT ANY WARRANTY; without even the implied warranty of
 * MERCHANTABILITY or FITNESS FOR A PARTICULAR PURPOSE.  See the
 * GNU General Public License for more details.
 *
 * You should have received a copy of the GNU General Public License
 * along with this program. If not, see <https://www.gnu.org/licenses/>.
 */

/**
 *    \file       htdocs/comm/action/card.php
 *    \ingroup    agenda
 *    \brief      Page for event card
 */

// Load Dolibarr environment
require '../../main.inc.php';
require_once DOL_DOCUMENT_ROOT.'/core/class/extrafields.class.php';
require_once DOL_DOCUMENT_ROOT.'/core/class/html.form.class.php';
require_once DOL_DOCUMENT_ROOT.'/core/class/html.formactions.class.php';
require_once DOL_DOCUMENT_ROOT.'/core/class/html.formfile.class.php';
require_once DOL_DOCUMENT_ROOT.'/core/class/html.formprojet.class.php';
require_once DOL_DOCUMENT_ROOT.'/core/lib/agenda.lib.php';
require_once DOL_DOCUMENT_ROOT.'/core/lib/date.lib.php';
require_once DOL_DOCUMENT_ROOT.'/categories/class/categorie.class.php';
require_once DOL_DOCUMENT_ROOT.'/comm/action/class/actioncomm.class.php';
require_once DOL_DOCUMENT_ROOT.'/comm/action/class/actioncommreminder.class.php';
require_once DOL_DOCUMENT_ROOT.'/comm/action/class/cactioncomm.class.php';
require_once DOL_DOCUMENT_ROOT.'/contact/class/contact.class.php';
require_once DOL_DOCUMENT_ROOT.'/projet/class/project.class.php';
require_once DOL_DOCUMENT_ROOT.'/projet/class/task.class.php';
require_once DOL_DOCUMENT_ROOT.'/user/class/user.class.php';


// Load translation files required by the page
$langs->loadLangs(array("companies", "other", "commercial", "bills", "orders", "agenda", "mails"));

// Get Parameters
$action = GETPOST('action', 'aZ09');
$cancel = GETPOST('cancel', 'alpha');
$backtopage = GETPOST('backtopage', 'alpha');
$socpeopleassigned = GETPOST('socpeopleassigned', 'array');
$origin = GETPOST('origin', 'alpha');
$originid = GETPOSTINT('originid');
$confirm = GETPOST('confirm', 'alpha');

$fulldayevent = GETPOST('fullday', 'alpha');

$aphour = GETPOSTINT('aphour');
$apmin = GETPOSTINT('apmin');
$p2hour = GETPOSTINT('p2hour');
$p2min = GETPOSTINT('p2min');

$addreminder = GETPOST('addreminder', 'alpha');
$offsetvalue = GETPOSTINT('offsetvalue');
$offsetunit = GETPOST('offsetunittype_duration', 'aZ09');
$remindertype = GETPOST('selectremindertype', 'aZ09');
$modelmail = GETPOSTINT('actioncommsendmodel_mail');
$complete = GETPOST('complete', 'alpha');	// 'na' must be allowed
$private = GETPOST('private', 'alphanohtml');
if ($complete == 'na' || $complete == -2) {
	$complete = -1;
}

$tzforfullday = null;
if ($fulldayevent) {
	$tzforfullday = getDolGlobalString('MAIN_STORE_FULL_EVENT_IN_GMT');
	// For "full day" events, we must store date in GMT (It must be viewed as same moment everywhere)
<<<<<<< HEAD
	$datep = dol_mktime('00', '00', 0, GETPOSTINT("apmonth"), GETPOSTINT("apday"), GETPOSTINT("apyear"), $tzforfullday ? $tzforfullday : 'tzuserrel');
	$datef = dol_mktime('23', '59', '59', GETPOSTINT("p2month"), GETPOSTINT("p2day"), GETPOSTINT("p2year"), $tzforfullday ? $tzforfullday : 'tzuserrel');
	//print $db->idate($datep); exit;
} else {
	$datep = dol_mktime($aphour, $apmin, 0, GETPOSTINT("apmonth"), GETPOSTINT("apday"), GETPOSTINT("apyear"), 'tzuserrel');
	$datef = dol_mktime($p2hour, $p2min, '59', GETPOSTINT("p2month"), GETPOSTINT("p2day"), GETPOSTINT("p2year"), 'tzuserrel');
=======
	$datep = dol_mktime(0, 0, 0, GETPOSTINT("apmonth"), GETPOSTINT("apday"), GETPOSTINT("apyear"), $tzforfullday ? $tzforfullday : 'tzuserrel');
	$datef = dol_mktime(23, 59, 59, GETPOSTINT("p2month"), GETPOSTINT("p2day"), GETPOSTINT("p2year"), $tzforfullday ? $tzforfullday : 'tzuserrel');
	//print $db->idate($datep); exit;
} else {
	$datep = dol_mktime($aphour, $apmin, 0, GETPOSTINT("apmonth"), GETPOSTINT("apday"), GETPOSTINT("apyear"), 'tzuserrel');
	$datef = dol_mktime($p2hour, $p2min, 59, GETPOSTINT("p2month"), GETPOSTINT("p2day"), GETPOSTINT("p2year"), 'tzuserrel');
>>>>>>> cc80841a
}
$reg = array();
if (GETPOST('datep')) {
	if (GETPOST('datep') == 'now') {
		$datep = dol_now();
	} elseif (preg_match('/^([0-9][0-9][0-9][0-9])([0-9][0-9])([0-9][0-9])$/', GETPOST("datep"), $reg)) {		// Try to not use this. Use instead '&datep=now'
<<<<<<< HEAD
		$datep = dol_mktime(0, 0, 0, $reg[2], $reg[3], $reg[1], 'tzuserrel');
=======
		$datep = dol_mktime(0, 0, 0, (int) $reg[2], (int) $reg[3], (int) $reg[1], 'tzuserrel');
>>>>>>> cc80841a
	}
}

// Security check
$socid = GETPOSTINT('socid');
$id = GETPOSTINT('id');
if ($user->socid && ($socid != $user->socid)) {
	accessforbidden();
}

$error = GETPOST("error");
$donotclearsession = GETPOST('donotclearsession') ? GETPOST('donotclearsession') : 0;

// Initialize Objects
$object = new ActionComm($db);
$cactioncomm = new CActionComm($db);
$contact = new Contact($db);
$extrafields = new ExtraFields($db);
$formfile = new FormFile($db);

$form = new Form($db);
$formfile = new FormFile($db);
$formactions = new FormActions($db);

// Load object
if ($id > 0 && $action != 'add') {
	$ret = $object->fetch($id);
	$ret1 = 0;
	if ($ret > 0) {
		$ret = $object->fetch_optionals();
		$ret1 = $object->fetch_userassigned();
	}
	if ($ret < 0 || $ret1 < 0) {
		dol_print_error(null, $object->error);
	}
}

// fetch optionals attributes and labels
$extrafields->fetch_name_optionals_label($object->table_element);

// Initialize a technical object to manage hooks of page. Note that conf->hooks_modules contains an array of hook context
$hookmanager->initHooks(array('actioncard', 'globalcard'));

$parameters = array('socid' => $socid);
$reshook = $hookmanager->executeHooks('doActions', $parameters, $object, $action); // Note that $action and $object may have been modified by some hooks
if ($reshook < 0) {
	setEventMessages($hookmanager->error, $hookmanager->errors, 'errors');
}

$TRemindTypes = array();
if (getDolGlobalString('AGENDA_REMINDER_BROWSER')) {
	$TRemindTypes['browser'] = array('label' => $langs->trans('BrowserPush'), 'disabled' => (!getDolGlobalString('AGENDA_REMINDER_BROWSER') ? 1 : 0));
}
if (getDolGlobalString('AGENDA_REMINDER_EMAIL')) {
	$TRemindTypes['email'] = array('label' => $langs->trans('EMail'), 'disabled' => (!getDolGlobalString('AGENDA_REMINDER_EMAIL') ? 1 : 0));
}

$TDurationTypes = array('y' => $langs->trans('Years'), 'm' => $langs->trans('Month'), 'w' => $langs->trans('Weeks'), 'd' => $langs->trans('Days'), 'h' => $langs->trans('Hours'), 'i' => $langs->trans('Minutes'));

$result = restrictedArea($user, 'agenda', $object, 'actioncomm&societe', 'myactions|allactions', 'fk_soc', 'id');

$usercancreate = $user->hasRight('agenda', 'allactions', 'create') || ((empty($object->id) || $object->authorid == $user->id || $object->userownerid == $user->id) && $user->hasRight('agenda', 'myactions', 'create'));


/*
 * Actions
 */

$listUserAssignedUpdated = false;
$listResourceAssignedUpdated = false;
$assignedtouser = array();

// Remove user to assigned list
if (empty($reshook) && (GETPOST('removedassigned') || GETPOST('removedassigned') == '0')) {
	$idtoremove = GETPOST('removedassigned');

	if (!empty($_SESSION['assignedtouser'])) {
		$tmpassigneduserids = json_decode($_SESSION['assignedtouser'], true);
	} else {
		$tmpassigneduserids = array();
	}

	foreach ($tmpassigneduserids as $key => $val) {
		if ($val['id'] == $idtoremove || $val['id'] == -1) {
			unset($tmpassigneduserids[$key]);
		}
	}

	$_SESSION['assignedtouser'] = json_encode($tmpassigneduserids);
	$donotclearsession = 1;
	if ($action == 'add') {		// Test on permission not required here
		$action = 'create';
	}
	if ($action == 'update') {	// Test on permission not required here
		$action = 'edit';
	}

	$listUserAssignedUpdated = true;
}
// Remove resource to assigned list
if (empty($reshook) && (GETPOST('removedassignedresource') || GETPOST('removedassignedresource') == '0')) {
	$idtoremove = GETPOST('removedassignedresource');

	if (!empty($_SESSION['assignedtoresource'])) {
		$tmpassignedresourceids = json_decode($_SESSION['assignedtoresource'], true);
	} else {
		$tmpassignedresourceids = array();
	}

	foreach ($tmpassignedresourceids as $key => $val) {
		if ($val['id'] == $idtoremove || $val['id'] == -1) {
			unset($tmpassignedresourceids[$key]);
		}
	}

	$_SESSION['assignedtoresource'] = json_encode($tmpassignedresourceids);
	$donotclearsessionresource = 1;
	if ($action == 'add' && $usercancreate) {
		$action = 'create';
	}
	if ($action == 'update' && $usercancreate) {
		$action = 'edit';
	}

	$listResourceAssignedUpdated = true;
}

// Add user to assigned list
if (empty($reshook) && (GETPOST('addassignedtouser') || GETPOST('updateassignedtouser'))) {
	// Add a new user
	if (GETPOST('assignedtouser') > 0) {
		$assignedtouser = array();
		if (!empty($_SESSION['assignedtouser'])) {
			$assignedtouser = json_decode($_SESSION['assignedtouser'], true);
		}
		$assignedtouser[GETPOST('assignedtouser')] = array('id' => GETPOSTINT('assignedtouser'), 'transparency' => GETPOST('transparency'), 'mandatory' => 1);
		$_SESSION['assignedtouser'] = json_encode($assignedtouser);
	}
	$donotclearsession = 1;
	if ($action == 'add' && $usercancreate) {
		$action = 'create';
	}
	if ($action == 'update' && $usercancreate) {
		$action = 'edit';
	}

	$listUserAssignedUpdated = true;
}

// Add resource to assigned list
if (empty($reshook) && (GETPOST('addassignedtoresource') || GETPOST('updateassignedtoresource'))) {
	// Add a new user
	if (GETPOST('assignedtoresource') > 0) {
		$assignedtoresource = array();
		if (!empty($_SESSION['assignedtoresource'])) {
			$assignedtoresource = json_decode($_SESSION['assignedtoresource'], true);
		}
		$assignedtoresource[GETPOST('assignedtoresource')] = array('id' => GETPOSTINT('assignedtoresource'), 'transparency' => GETPOST('transparency'), 'mandatory' => 1);
		$_SESSION['assignedtoresource'] = json_encode($assignedtoresource);
	}
	$donotclearsession = 1;
	if ($action == 'add' && $usercancreate) {
		$action = 'create';
	}
	if ($action == 'update' && $usercancreate) {
		$action = 'edit';
	}

	$listResourceAssignedUpdated = true;
}

// Link to a project
if (empty($reshook) && $action == 'classin' && ($user->hasRight('agenda', 'allactions', 'create') ||
	(($object->authorid == $user->id || $object->userownerid == $user->id) && $user->hasRight('agenda', 'myactions', 'create')))) {
	//$object->fetch($id);
	$object->setProject(GETPOSTINT('projectid'));
}

// Action clone object
if (empty($reshook) && $action == 'confirm_clone' && $confirm == 'yes' && $usercancreate) {
	if (1 == 0 && !GETPOST('clone_content') && !GETPOST('clone_receivers')) {
		setEventMessages($langs->trans("NoCloneOptionsSpecified"), null, 'errors');
	} else {
		if ($id > 0) {
			//$object->fetch($id);
			if (!empty($object->socpeopleassigned)) {
				reset($object->socpeopleassigned);
				$object->contact_id = key($object->socpeopleassigned);
			}
			$result = $object->createFromClone($user, GETPOSTINT('socid'));
			if ($result > 0) {
				header("Location: ".$_SERVER['PHP_SELF'].'?id='.$result);
				exit();
			} else {
				setEventMessages($object->error, $object->errors, 'errors');
				$action = '';
			}
		}
	}
}

// Add event
if (empty($reshook) && $action == 'add' && $usercancreate) {
	$error = 0;

	if (empty($backtopage)) {
		if ($socid > 0) {
			$backtopage = DOL_URL_ROOT.'/societe/agenda.php?socid='.$socid;
		} else {
			$backtopage = DOL_URL_ROOT.'/comm/action/index.php';
		}
	}

	if (!empty($socpeopleassigned[0])) {
		$result = $contact->fetch($socpeopleassigned[0]);
	}

	if ($cancel) {
		header("Location: ".$backtopage);
		exit;
	}

	$percentage = in_array(GETPOST('status'), array(-1, 100)) ? GETPOST('status') : (in_array($complete, array(-1, 100)) ? $complete : GETPOSTINT("percentage")); // If status is -1 or 100, percentage is not defined and we must use status

	// Clean parameters
	if ($fulldayevent) {
		$tzforfullday = getDolGlobalString('MAIN_STORE_FULL_EVENT_IN_GMT');
		// For "full day" events, we must store date in GMT (It must be viewed as same moment everywhere)
<<<<<<< HEAD
		$datep = dol_mktime('00', '00', '00', GETPOSTINT("apmonth"), GETPOSTINT("apday"), GETPOSTINT("apyear"), $tzforfullday ? $tzforfullday : 'tzuserrel');
		$datef = dol_mktime('23', '59', '59', GETPOSTINT("p2month"), GETPOSTINT("p2day"), GETPOSTINT("p2year"), $tzforfullday ? $tzforfullday : 'tzuserrel');
=======
		$datep = dol_mktime(0, 0, 0, GETPOSTINT("apmonth"), GETPOSTINT("apday"), GETPOSTINT("apyear"), $tzforfullday ? $tzforfullday : 'tzuserrel');
		$datef = dol_mktime(23, 59, 59, GETPOSTINT("p2month"), GETPOSTINT("p2day"), GETPOSTINT("p2year"), $tzforfullday ? $tzforfullday : 'tzuserrel');
>>>>>>> cc80841a
	} else {
		$datep = dol_mktime(GETPOSTINT("aphour"), GETPOSTINT("apmin"), GETPOSTINT("apsec"), GETPOSTINT("apmonth"), GETPOSTINT("apday"), GETPOSTINT("apyear"), 'tzuserrel');
		$datef = dol_mktime(GETPOSTINT("p2hour"), GETPOSTINT("p2min"), GETPOSTINT("apsec"), GETPOSTINT("p2month"), GETPOSTINT("p2day"), GETPOSTINT("p2year"), 'tzuserrel');
	}
<<<<<<< HEAD
=======
	//set end date to now if percentage is set to 100 and end date not set
	$datef = (!$datef && $percentage == 100)?dol_now():$datef;
>>>>>>> cc80841a

	// Check parameters
	if (!$datef && $percentage == 100) {
		$error++;
		$donotclearsession = 1;
		$action = 'create';
		setEventMessages($langs->trans("ErrorFieldRequired", $langs->transnoentitiesnoconv("DateEnd")), null, 'errors');
	}

	if (!getDolGlobalString('AGENDA_USE_EVENT_TYPE') && !GETPOST('label')) {
		$error++;
		$donotclearsession = 1;
		$action = 'create';
		setEventMessages($langs->trans("ErrorFieldRequired", $langs->transnoentitiesnoconv("Title")), null, 'errors');
	}

	// Initialisation object cactioncomm
	if (GETPOSTISSET('actioncode') && !GETPOST('actioncode', 'aZ09')) {	// actioncode is '0'
		$error++;
		$donotclearsession = 1;
		$action = 'create';
		setEventMessages($langs->trans("ErrorFieldRequired", $langs->transnoentitiesnoconv("Type")), null, 'errors');
	} else {
		$object->type_code = GETPOST('actioncode', 'aZ09');
	}

	if (!$error) {
		// Initialisation object actioncomm
		$object->priority = GETPOSTISSET("priority") ? GETPOSTINT("priority") : 0;
		$object->fulldayevent = ($fulldayevent ? 1 : 0);
		$object->location = GETPOST("location", 'alphanohtml');
		$object->label = GETPOST('label', 'alphanohtml');

		if (GETPOST("elementtype", 'alpha')) {
			$elProp = getElementProperties(GETPOST("elementtype", 'alpha'));
			$modulecodetouseforpermissioncheck = $elProp['module'];

			$hasPermissionOnLinkedObject = 0;
			if ($user->hasRight($modulecodetouseforpermissioncheck, 'read')) {
				$hasPermissionOnLinkedObject = 1;
			}
			if ($hasPermissionOnLinkedObject) {
				$object->fk_element = GETPOSTINT("fk_element");
				$object->elementtype = GETPOST("elementtype", 'alpha');
			}
		}

		if (!GETPOST('label')) {
			if (GETPOST('actioncode', 'aZ09') == 'AC_RDV' && $contact->getFullName($langs)) {
				$object->label = $langs->transnoentitiesnoconv("TaskRDVWith", $contact->getFullName($langs));
			} else {
				if ($langs->trans("Action".$object->type_code) != "Action".$object->type_code) {
					$object->label = $langs->transnoentitiesnoconv("Action".$object->type_code)."\n";
				} else {
					$cactioncomm->fetch($object->type_code);
					$object->label = $cactioncomm->label;
				}
			}
		}
		$object->fk_project = GETPOSTISSET("projectid") ? GETPOSTINT("projectid") : 0;

		$taskid = GETPOSTINT('taskid');
		if (!empty($taskid)) {
			$taskProject = new Task($db);
			if ($taskProject->fetch($taskid) > 0) {
				$object->fk_project = $taskProject->fk_project;
			}

			$object->fk_element = $taskid;
			$object->elementtype = 'task';
		}

		$object->datep = $datep;
		$object->datef = $datef;
		$object->percentage = $percentage;
		$object->duree = (((int) GETPOST('dureehour') * 60) + (int) GETPOST('dureemin')) * 60;

		$transparency = (GETPOST("transparency") == 'on' ? 1 : 0);

		$listofuserid = array();
		if (!empty($_SESSION['assignedtouser'])) {
			$listofuserid = json_decode($_SESSION['assignedtouser'], true);
		}
		$i = 0;
		foreach ($listofuserid as $key => $value) {
			if ($i == 0) {	// First entry
				if ($value['id'] > 0) {
					$object->userownerid = $value['id'];
				}
				$object->transparency = $transparency;
			}

			$object->userassigned[$value['id']] = array('id' => $value['id'], 'transparency' => $transparency);

			$i++;
		}
	}

	$object->note_private = trim(GETPOST("note", "restricthtml"));

	if (GETPOSTISSET("contactid")) {
		$object->contact = $contact;
	}

	if (GETPOSTINT('socid') > 0) {
		$object->socid = GETPOSTINT('socid');
		$object->fetch_thirdparty();

		$object->societe = $object->thirdparty; // For backward compatibility
	}

	// Check parameters
	if (empty($object->userownerid) && empty($_SESSION['assignedtouser'])) {
		$error++;
		$donotclearsession = 1;
		$action = 'create';
		setEventMessages($langs->trans("ErrorFieldRequired", $langs->transnoentitiesnoconv("ActionsOwnedBy")), null, 'errors');
	}
	if ($object->type_code == 'AC_RDV' && ($datep == '' || ($datef == '' && empty($fulldayevent)))) {
		$error++;
		$donotclearsession = 1;
		$action = 'create';
		setEventMessages($langs->trans("ErrorFieldRequired", $langs->transnoentitiesnoconv("DateEnd")), null, 'errors');
	}

	if (!GETPOST('apyear') && !GETPOST('adyear')) {
		$error++;
		$donotclearsession = 1;
		$action = 'create';
		setEventMessages($langs->trans("ErrorFieldRequired", $langs->transnoentitiesnoconv("Date")), null, 'errors');
	}

	foreach ($socpeopleassigned as $cid) {
		$object->socpeopleassigned[$cid] = array('id' => $cid);
	}
	if (!empty($object->socpeopleassigned)) {
		reset($object->socpeopleassigned);
		$object->contact_id = key($object->socpeopleassigned);
	}

	// Fill array 'array_options' with data from add form
	$ret = $extrafields->setOptionalsFromPost(null, $object);
	if ($ret < 0) {
		$error++;
		$donotclearsession = 1;
		$action = 'create';
	}



	if (!$error) {
		$db->begin();

		$selectedrecurrulefreq = 'no';
		$selectedrecurrulebymonthday = '';
		$selectedrecurrulebyday = '';
		$object->recurrule = GETPOSTISSET('recurrulefreq') ? "FREQ=".GETPOST('recurrulefreq', 'alpha') : "";
		$object->recurrule .= (GETPOST('recurrulefreq', 'alpha') == 'MONTHLY' && GETPOSTISSET('BYMONTHDAY')) ? "_BYMONTHDAY".GETPOST('BYMONTHDAY', 'alpha') : "";
		$object->recurrule .= (GETPOST('recurrulefreq', 'alpha') == 'WEEKLY' && GETPOSTISSET('BYDAY')) ? "_BYDAY".GETPOST('BYDAY', 'alpha') : "";

		$reg1 = array();
		$reg2 = array();
		$reg3 = array();
		if ($object->recurrule && preg_match('/FREQ=([A-Z]+)/i', $object->recurrule, $reg1)) {
			$selectedrecurrulefreq = $reg1[1];
		}
		if ($object->recurrule && preg_match('/FREQ=MONTHLY.*BYMONTHDAY(\d+)/i', $object->recurrule, $reg2)) {
			$selectedrecurrulebymonthday = (int) $reg2[1];
		}
		if ($object->recurrule && preg_match('/FREQ=WEEKLY.*BYDAY(\d+)/i', $object->recurrule, $reg3)) {
			$selectedrecurrulebyday = (int) $reg3[1];
		}

		// Is event recurrent ?
		$eventisrecurring = 0;
		$userepeatevent = (getDolGlobalInt('MAIN_FEATURES_LEVEL') == 2 ? 1 : 0);
		if ($userepeatevent && !empty($selectedrecurrulefreq) && $selectedrecurrulefreq != 'no') {
			$eventisrecurring = 1;
			$object->recurid = dol_print_date(dol_now('gmt'), 'dayhourlog', 'gmt');
			$object->recurdateend = dol_mktime(0, 0, 0, GETPOSTINT('limitmonth'), GETPOSTINT('limitday'), GETPOSTINT('limityear'));
		} else {
			unset($object->recurid);
			unset($object->recurrule);
			unset($object->recurdateend);
		}

		// Creation of action/event
		$idaction = $object->create($user);
		$moreparam = '';

		if ($idaction > 0) {
			if (!$object->error) {
				// Category association
				$categories = GETPOST('categories', 'array');
				$object->setCategories($categories);

				unset($_SESSION['assignedtouser']);

				if ($user->id != $object->userownerid) {
					$moreparam = "filtert=-1"; // We force to remove filter so created record is visible when going back to per user view.
				}

				// Create reminders
				if ($addreminder == 'on') {
					$actionCommReminder = new ActionCommReminder($db);

					$dateremind = dol_time_plus_duree($datep, -1 * $offsetvalue, $offsetunit);

					$actionCommReminder->dateremind = $dateremind;
					$actionCommReminder->typeremind = $remindertype;
					$actionCommReminder->offsetunit = $offsetunit;
					$actionCommReminder->offsetvalue = $offsetvalue;
					$actionCommReminder->status = $actionCommReminder::STATUS_TODO;
					$actionCommReminder->fk_actioncomm = $object->id;
					if ($remindertype == 'email') {
						$actionCommReminder->fk_email_template = $modelmail;
					}

					// the notification must be created for every user assigned to the event
					foreach ($object->userassigned as $userassigned) {
						$actionCommReminder->fk_user = $userassigned['id'];
						$res = $actionCommReminder->create($user);

						if ($res <= 0) {
							// If error
							$db->rollback();
							$langs->load("errors");
							$error = $langs->trans('ErrorReminderActionCommCreation');
							setEventMessages($error, null, 'errors');
							$action = 'create';
							$donotclearsession = 1;
							break;
						}
					}
				}

				// Modify $moreparam so we are sure to see the event we have just created, whatever are the default value of filter on next page.
				/*$moreparam .= ($moreparam ? '&' : '').'search_actioncode=0';
				 $moreparam .= ($moreparam ? '&' : '').'search_status=-1';
				 $moreparam .= ($moreparam ? '&' : '').'search_filtert='.$object->userownerid;
				 */
				$moreparam .= ($moreparam ? '&' : '').'disabledefaultvalues=1';

				if ($error) {
					$db->rollback();
				} else {
					$db->commit();
				}

				// if (!empty($backtopage)) {
				// 	dol_syslog("Back to ".$backtopage.($moreparam ? (preg_match('/\?/', $backtopage) ? '&'.$moreparam : '?'.$moreparam) : ''));
				// 	header("Location: ".$backtopage.($moreparam ? (preg_match('/\?/', $backtopage) ? '&'.$moreparam : '?'.$moreparam) : ''));
				// } elseif ($idaction) {
				// 	header("Location: ".DOL_URL_ROOT.'/comm/action/card.php?id='.$idaction.($moreparam ? '&'.$moreparam : ''));
				// } else {
				// 	header("Location: ".DOL_URL_ROOT.'/comm/action/index.php'.($moreparam ? '?'.$moreparam : ''));
				// }
				// exit;
			} else {
				// If error
				$db->rollback();
				$langs->load("errors");
				$error = $langs->trans($object->error);
				setEventMessages($error, null, 'errors');
				$action = 'create';
				$donotclearsession = 1;
			}
		} else {
			$db->rollback();
			setEventMessages($object->error, $object->errors, 'errors');
			$action = 'create';
			$donotclearsession = 1;
		}

		if ($eventisrecurring) {
<<<<<<< HEAD
=======
			$dayoffset = 0;
			$monthoffset = 0;
>>>>>>> cc80841a
			// We set first date of recurrence and offsets
			if ($selectedrecurrulefreq == 'WEEKLY' && !empty($selectedrecurrulebyday)) {
				$firstdatearray = dol_get_first_day_week(GETPOSTINT("apday"), GETPOSTINT("apmonth"), GETPOSTINT("apyear"));
				$datep = dol_mktime($fulldayevent ? '00' : GETPOSTINT("aphour"), $fulldayevent ? '00' : GETPOSTINT("apmin"), $fulldayevent ? '00' : GETPOSTINT("apsec"), $firstdatearray['month'], $firstdatearray['first_day'], $firstdatearray['year'], $tzforfullday ? $tzforfullday : 'tzuserrel');
				$datep = dol_time_plus_duree($datep, $selectedrecurrulebyday + 6, 'd');//We begin the week after
				$dayoffset = 7;
				$monthoffset = 0;
			} elseif ($selectedrecurrulefreq == 'MONTHLY' && !empty($selectedrecurrulebymonthday)) {
				$firstday = $selectedrecurrulebymonthday;
				$firstmonth = GETPOST("apday") > $selectedrecurrulebymonthday ? GETPOSTINT("apmonth") + 1 : GETPOSTINT("apmonth");//We begin the week after
				$datep = dol_mktime($fulldayevent ? '00' : GETPOSTINT("aphour"), $fulldayevent ? '00' : GETPOSTINT("apmin"), $fulldayevent ? '00' : GETPOSTINT("apsec"), $firstmonth, $firstday, GETPOSTINT("apyear"), $tzforfullday ? $tzforfullday : 'tzuserrel');
				$dayoffset = 0;
				$monthoffset = 1;
			} else {
				$error++;
			}
			// End date
			$repeateventlimitdate = dol_mktime(23, 59, 59, GETPOSTISSET("limitmonth") ? GETPOSTINT("limitmonth") : 1, GETPOSTISSET("limitday") ? GETPOSTINT("limitday") : 1, GETPOSTISSET("limityear") && GETPOSTINT("limityear") < 2100 ? GETPOSTINT("limityear") : 2100, $tzforfullday ? $tzforfullday : 'tzuserrel');
			// Set date of end of event
			$deltatime = num_between_day($object->datep, $datep);
			// @phan-suppress-next-line PhanPluginSuspiciousParamOrder
			$datef = dol_time_plus_duree($datef, $deltatime, 'd');

			while ($datep <= $repeateventlimitdate && !$error) {
				$finalobject = clone $object;


				$finalobject->datep = $datep;
				$finalobject->datef = $datef;
				// Creation of action/event
				$idaction = $finalobject->create($user);

				if ($idaction > 0) {
					if (!$finalobject->error) {
						// Category association
						$categories = GETPOST('categories', 'array');
						$finalobject->setCategories($categories);

						unset($_SESSION['assignedtouser']);

						$moreparam = '';
						if ($user->id != $finalobject->userownerid) {
							$moreparam = "filtert=-1"; // We force to remove filter so created record is visible when going back to per user view.
						}

						// Create reminders
						if ($addreminder == 'on') {
							$actionCommReminder = new ActionCommReminder($db);

							$dateremind = dol_time_plus_duree($datep, -1 * $offsetvalue, $offsetunit);

							$actionCommReminder->dateremind = $dateremind;
							$actionCommReminder->typeremind = $remindertype;
							$actionCommReminder->offsetunit = $offsetunit;
							$actionCommReminder->offsetvalue = $offsetvalue;
							$actionCommReminder->status = $actionCommReminder::STATUS_TODO;
							$actionCommReminder->fk_actioncomm = $finalobject->id;
							if ($remindertype == 'email') {
								$actionCommReminder->fk_email_template = $modelmail;
							}

							// the notification must be created for every user assigned to the event
							foreach ($finalobject->userassigned as $userassigned) {
								$actionCommReminder->fk_user = $userassigned['id'];
								$res = $actionCommReminder->create($user);

								if ($res <= 0) {
									// If error
									$db->rollback();
									$langs->load("errors");
									$error = $langs->trans('ErrorReminderActionCommCreation');
									setEventMessages($error, null, 'errors');
									$action = 'create';
									$donotclearsession = 1;
									break;
								}
							}
						}

						// Modify $moreparam so we are sure to see the event we have just created, whatever are the default value of filter on next page.
						/*$moreparam .= ($moreparam ? '&' : '').'search_actioncode=0';
						 $moreparam .= ($moreparam ? '&' : '').'search_status=-1';
						 $moreparam .= ($moreparam ? '&' : '').'search_filtert='.$object->userownerid;
						 */
						$moreparam .= ($moreparam ? '&' : '').'disabledefaultvalues=1';

						if ($error) {
							$db->rollback();
						} else {
							$db->commit();
						}
					} else {
						// If error
						$db->rollback();
						$langs->load("errors");
						$error = $langs->trans($finalobject->error);
						setEventMessages($error, null, 'errors');
						$action = 'create';
						$donotclearsession = 1;
					}
				} else {
					$db->rollback();
					setEventMessages($finalobject->error, $finalobject->errors, 'errors');
					$action = 'create';
					$donotclearsession = 1;
				}

				// If event is not recurrent, we stop here
				if (!($userepeatevent && GETPOSTISSET('recurrulefreq') && GETPOST('recurrulefreq') != 'no' && GETPOSTISSET("limityear") && GETPOSTISSET("limitmonth") && GETPOSTISSET("limitday"))) {
					break;
				}

				// increment date for recurrent events
				$datep = dol_time_plus_duree($datep, $dayoffset, 'd');
<<<<<<< HEAD
				$datep = dol_time_plus_duree($datep, $monthoffset, 'm');
				$datef = dol_time_plus_duree($datef, $dayoffset, 'd');
				$datef = dol_time_plus_duree($datef, $monthoffset, 'm');
=======
				$datep = dol_time_plus_duree($datep, $monthoffset, 'm');  // @phan-suppress-current-line PhanPluginSuspiciousParamOrder
				$datef = dol_time_plus_duree($datef, $dayoffset, 'd');
				$datef = dol_time_plus_duree($datef, $monthoffset, 'm');  // @phan-suppress-current-line PhanPluginSuspiciousParamOrder
>>>>>>> cc80841a
			}
		}
		if (!empty($backtopage) && !$error) {
			dol_syslog("Back to ".$backtopage.($moreparam ? (preg_match('/\?/', $backtopage) ? '&'.$moreparam : '?'.$moreparam) : ''));
			header("Location: ".$backtopage.($moreparam ? (preg_match('/\?/', $backtopage) ? '&'.$moreparam : '?'.$moreparam) : ''));
		} elseif ($idaction) {
			header("Location: ".DOL_URL_ROOT.'/comm/action/card.php?id='.$idaction.($moreparam ? '&'.$moreparam : ''));
		} else {
			header("Location: ".DOL_URL_ROOT.'/comm/action/index.php'.($moreparam ? '?'.$moreparam : ''));
		}
		exit;
	}
}

// Action update event
if (empty($reshook) && $action == 'update' && $usercancreate) {
	if (empty($cancel)) {
		$fulldayevent = GETPOST('fullday');
		$aphour = GETPOSTINT('aphour');
		$apmin = GETPOSTINT('apmin');
		$p2hour = GETPOSTINT('p2hour');
		$p2min = GETPOSTINT('p2min');
		$percentage = in_array(GETPOST('status'), array(-1, 100)) ? GETPOST('status') : (in_array($complete, array(-1, 100)) ? $complete : GETPOSTINT("percentage")); // If status is -1 or 100, percentage is not defined and we must use status

		// Clean parameters
		if ($aphour == -1) {
			$aphour = '0';
		}
		if ($apmin == -1) {
			$apmin = '0';
		}
		if ($p2hour == -1) {
			$p2hour = '0';
		}
		if ($p2min == -1) {
			$p2min = '0';
		}

		$object->fetch($id);
		$object->fetch_optionals();
		$object->fetch_userassigned();
		$object->oldcopy = dol_clone($object, 2);

		// Clean parameters
		if ($fulldayevent) {
			$tzforfullday = getDolGlobalString('MAIN_STORE_FULL_EVENT_IN_GMT');
			// For "full day" events, we must store date in GMT (It must be viewed as same moment everywhere)
<<<<<<< HEAD
			$datep = dol_mktime('00', '00', '00', GETPOST("apmonth", 'int'), GETPOST("apday", 'int'), GETPOST("apyear", 'int'), $tzforfullday ? $tzforfullday : 'tzuserrel');
			$datef = dol_mktime('23', '59', '59', GETPOST("p2month", 'int'), GETPOST("p2day", 'int'), GETPOST("p2year", 'int'), $tzforfullday ? $tzforfullday : 'tzuserrel');
=======
			$datep = dol_mktime(0, 0, 0, GETPOST("apmonth", 'int'), GETPOST("apday", 'int'), GETPOST("apyear", 'int'), $tzforfullday ? $tzforfullday : 'tzuserrel');
			$datef = dol_mktime(23, 59, 59, GETPOST("p2month", 'int'), GETPOST("p2day", 'int'), GETPOST("p2year", 'int'), $tzforfullday ? $tzforfullday : 'tzuserrel');
>>>>>>> cc80841a
		} else {
			$datep = dol_mktime(GETPOST("aphour", 'int'), GETPOST("apmin", 'int'), GETPOST("apsec", 'int'), GETPOST("apmonth", 'int'), GETPOST("apday", 'int'), GETPOST("apyear", 'int'), 'tzuserrel');
			$datef = dol_mktime(GETPOST("p2hour", 'int'), GETPOST("p2min", 'int'), GETPOST("apsec", 'int'), GETPOST("p2month", 'int'), GETPOST("p2day", 'int'), GETPOST("p2year", 'int'), 'tzuserrel');
		}
<<<<<<< HEAD
=======
		//set end date to now if percentage is set to 100 and end date not set
		$datef = (!$datef && $percentage == 100) ? dol_now() : $datef;
>>>>>>> cc80841a

		if ($object->elementtype == 'ticket') {	// code should be TICKET_MSG, TICKET_MSG_PRIVATE, TICKET_MSG_SENTBYMAIL, TICKET_MSG_PRIVATE_SENTBYMAIL
			if ($private) {
				if ($object->code == 'TICKET_MSG') {
					$object->code = 'TICKET_MSG_PRIVATE';
				}
				if ($object->code == 'TICKET_MSG_SENTBYMAIL') {
					$object->code = 'TICKET_MSG_PRIVATE_SENTBYMAIL';
				}
			} else {
				if ($object->code == 'TICKET_MSG_PRIVATE') {
					$object->code = 'TICKET_MSG';
				}
				if ($object->code == 'TICKET_MSG_PRIVATE_SENTBYMAIL') {
					$object->code = 'TICKET_MSG_SENTBYMAIL';
				}
			}
			// type_id and type_code is not modified
		} else {
			$object->type_id = dol_getIdFromCode($db, GETPOST("actioncode", 'aZ09'), 'c_actioncomm');
			$object->type_code = GETPOST("actioncode", 'aZ09');
		}

		$object->label       = GETPOST("label", "alphanohtml");
		$object->datep       = $datep;
		$object->datef       = $datef;
		$object->percentage  = $percentage;
		$object->priority    = GETPOSTINT("priority");
		$object->fulldayevent = GETPOST("fullday") ? 1 : 0;
		$object->location    = GETPOST('location', "alphanohtml");
		$object->socid       = GETPOSTINT("socid");
		$socpeopleassigned   = GETPOST("socpeopleassigned", 'array');
		$object->socpeopleassigned = array();
		foreach ($socpeopleassigned as $cid) {
			$object->socpeopleassigned[$cid] = array('id' => $cid);
		}
		$object->contact_id = GETPOSTINT("contactid");
		if (empty($object->contact_id) && !empty($object->socpeopleassigned)) {
			reset($object->socpeopleassigned);
			$object->contact_id = key($object->socpeopleassigned);
		}
		$object->fk_project  = GETPOSTINT("projectid");
		$object->note_private = trim(GETPOST("note", "restricthtml"));

		if (GETPOST("elementtype", 'alpha')) {
			$elProp = getElementProperties(GETPOST("elementtype", 'alpha'));
			$modulecodetouseforpermissioncheck = $elProp['module'];

			$hasPermissionOnLinkedObject = 0;
			if ($user->hasRight($modulecodetouseforpermissioncheck, 'read')) {
				$hasPermissionOnLinkedObject = 1;
			}
			if ($hasPermissionOnLinkedObject) {
				$object->fk_element = GETPOSTINT("fk_element");
				$object->elementtype = GETPOST("elementtype", 'alpha');
			}
<<<<<<< HEAD
		}

		if (!$datef && $percentage == 100) {
			$error++;
			$donotclearsession = 1;
			setEventMessages($langs->transnoentitiesnoconv("ErrorFieldRequired", $langs->transnoentitiesnoconv("DateEnd")), $object->errors, 'errors');
			$action = 'edit';
=======
>>>>>>> cc80841a
		}


		$transparency = (GETPOST("transparency") == 'on' ? 1 : 0);

		// Users
		$listofuserid = array();
		if (!empty($_SESSION['assignedtouser'])) {	// Now concat assigned users
			// Restore array with key with same value than param 'id'
			$tmplist1 = json_decode($_SESSION['assignedtouser'], true);
			foreach ($tmplist1 as $key => $val) {
				if ($val['id'] > 0 && $val['id'] != $assignedtouser) {
					$listofuserid[$val['id']] = $val;
				}
			}
		} else {
			$assignedtouser = (!empty($object->userownerid) && $object->userownerid > 0 ? $object->userownerid : 0);
			if ($assignedtouser) {
				$listofuserid[$assignedtouser] = array('id' => $assignedtouser, 'mandatory' => 0, 'transparency' => ($user->id == $assignedtouser ? $transparency : '')); // Owner first
			}
		}
		$object->userassigned = array();
		$object->userownerid = 0; // Clear old content
		$i = 0;
		foreach ($listofuserid as $key => $val) {
			if ($i == 0) {
				$object->userownerid = $val['id'];
			}
			$object->userassigned[$val['id']] = array('id' => $val['id'], 'mandatory' => 0, 'transparency' => ($user->id == $val['id'] ? $transparency : ''));
			$i++;
		}

		$object->transparency = $transparency; // We set transparency on event (even if we can also store it on each user, standard says this property is for event)
		// TODO store also transparency on owner user

		// Check parameters
		if (GETPOSTISSET('actioncode') && !GETPOST('actioncode', 'aZ09')) {	// actioncode is '0'
			$error++;
			$donotclearsession = 1;
			$action = 'edit';
			setEventMessages($langs->trans("ErrorFieldRequired", $langs->transnoentitiesnoconv("Type")), null, 'errors');
		} else {
			$result = $cactioncomm->fetch(GETPOST('actioncode', 'aZ09'));
		}
		if (empty($object->userownerid)) {
			$error++;
			$donotclearsession = 1;
			$action = 'edit';
			setEventMessages($langs->trans("ErrorFieldRequired", $langs->transnoentitiesnoconv("ActionsOwnedBy")), null, 'errors');
		}

		// Fill array 'array_options' with data from add form
		$ret = $extrafields->setOptionalsFromPost(null, $object, '@GETPOSTISSET');
		if ($ret < 0) {
			$error++;
		}

		if (!$error) {
			// check if an event resource is already in use
			if (getDolGlobalString('RESOURCE_USED_IN_EVENT_CHECK') && $object->element == 'action') {
				$eventDateStart = $object->datep;
				$eventDateEnd = $object->datef;

				$sql  = "SELECT er.rowid, r.ref as r_ref, ac.id as ac_id, ac.label as ac_label";
				$sql .= " FROM ".MAIN_DB_PREFIX."element_resources as er";
				$sql .= " INNER JOIN ".MAIN_DB_PREFIX."resource as r ON r.rowid = er.resource_id AND er.resource_type = 'dolresource'";
				$sql .= " INNER JOIN ".MAIN_DB_PREFIX."actioncomm as ac ON ac.id = er.element_id AND er.element_type = '".$db->escape($object->element)."'";
				$sql .= " WHERE ac.id <> ".((int) $object->id);
				$sql .= " AND er.resource_id IN (";
				$sql .= " SELECT resource_id FROM ".MAIN_DB_PREFIX."element_resources";
				$sql .= " WHERE element_id = ".((int) $object->id);
				$sql .= " AND element_type = '".$db->escape($object->element)."'";
				$sql .= " AND busy = 1";
				$sql .= ")";
				$sql .= " AND er.busy = 1";
				$sql .= " AND (";

				// event date start between ac.datep and ac.datep2 (if datep2 is null we consider there is no end)
				$sql .= " (ac.datep <= '".$db->idate($eventDateStart)."' AND (ac.datep2 IS NULL OR ac.datep2 >= '".$db->idate($eventDateStart)."'))";
				// event date end between ac.datep and ac.datep2
				if (!empty($eventDateEnd)) {
					$sql .= " OR (ac.datep <= '".$db->idate($eventDateEnd)."' AND (ac.datep2 >= '".$db->idate($eventDateEnd)."'))";
				}
				// event date start before ac.datep and event date end after ac.datep2
				$sql .= " OR (";
				$sql .= "ac.datep >= '".$db->idate($eventDateStart)."'";
				if (!empty($eventDateEnd)) {
					$sql .= " AND (ac.datep2 IS NOT NULL AND ac.datep2 <= '".$db->idate($eventDateEnd)."')";
				}
				$sql .= ")";

				$sql .= ")";
				$resql = $db->query($sql);
				if (!$resql) {
					$error++;
					$object->error = $db->lasterror();
					$object->errors[] = $object->error;
				} else {
					if ($db->num_rows($resql) > 0) {
						// Resource already in use
						$error++;
						$object->error = $langs->trans('ErrorResourcesAlreadyInUse').' : ';
						while ($obj = $db->fetch_object($resql)) {
							$object->error .= '<br> - '.$langs->trans('ErrorResourceUseInEvent', $obj->r_ref, $obj->ac_label.' ['.$obj->ac_id.']');
						}
						$object->errors[] = $object->error;
					}
					$db->free($resql);
				}

				if ($error) {
					setEventMessages($object->error, $object->errors, 'errors');
				}
			}
		}

		if (!$error) {
			$db->begin();

			$result = $object->update($user);

			if ($result > 0) {
				// Category association
				$categories = GETPOST('categories', 'array');
				$object->setCategories($categories);

				$object->loadReminders($remindertype, 0, false);

				// If there is reminders, we remove them
				if (!empty($object->reminders)) {
					foreach ($object->reminders as $reminder) {
						if ($reminder->status < 1) {	// If already sent, we never remove it
							$reminder->delete($user);
						}
					}
					$object->reminders = array();
				}

				// Create reminders for every assigned user if reminder is on
				if ($addreminder == 'on') {
					$actionCommReminder = new ActionCommReminder($db);

					$dateremind = dol_time_plus_duree($datep, -1 * $offsetvalue, $offsetunit);

					$actionCommReminder->dateremind = $dateremind;
					$actionCommReminder->typeremind = $remindertype;
					$actionCommReminder->offsetunit = $offsetunit;
					$actionCommReminder->offsetvalue = $offsetvalue;
					$actionCommReminder->status = $actionCommReminder::STATUS_TODO;
					$actionCommReminder->fk_actioncomm = $object->id;
					if ($remindertype == 'email') {
						$actionCommReminder->fk_email_template = $modelmail;
					}

					// the notification must be created for every user assigned to the event
					foreach ($object->userassigned as $userassigned) {
						$actionCommReminder->fk_user = $userassigned['id'];

						// We update the event, so we recreate the notification event.
						// First we delete all reminders for the user and the type of reminding (all offset dates).
						$sqldelete = "DELETE FROM ".MAIN_DB_PREFIX."actioncomm_reminder";
						$sqldelete .= " WHERE fk_user = ".((int) $actionCommReminder->fk_user)." AND fk_actioncomm = ".((int) $object->id)." AND typeremind = '".$db->escape($remindertype)."'";
						$resqldelete = $db->query($sqldelete);

						$res = $actionCommReminder->create($user);

						if ($res <= 0) {
							// If error
							$langs->load("errors");
							$error = $langs->trans('ErrorReminderActionCommCreation');
							setEventMessages($error, null, 'errors');
							$action = 'create';
							$donotclearsession = 1;
							break;
						}
					}
				}

				if (!$error) {
					unset($_SESSION['assignedtouser']);
					unset($_SESSION['assignedtoresource']);

					$db->commit();
				} else {
					$db->rollback();
					$action = 'edit';
				}
			} else {
				setEventMessages($object->error, $object->errors, 'errors');
				$db->rollback();
			}
		}
	}

	if (!$error) {
		if (!empty($backtopage)) {
			unset($_SESSION['assignedtouser']);
			header("Location: ".$backtopage);
			exit;
		}
	}
}

// Delete event
if (empty($reshook) && $action == 'confirm_delete' && GETPOST("confirm") == 'yes') {
	$object->fetch($id);
	$object->fetch_optionals();
	$object->fetch_userassigned();
	$object->oldcopy = dol_clone($object, 2);

	if ($user->hasRight('agenda', 'myactions', 'delete')
		|| $user->hasRight('agenda', 'allactions', 'delete')) {
		$result = $object->delete($user);

		if ($result >= 0) {
			header("Location: index.php");
			exit;
		} else {
			setEventMessages($object->error, $object->errors, 'errors');
		}
	}
}

/*
 * Action move update, used when user move an event in calendar by drag'n drop
 * TODO Move this into page comm/action/index that trigger this call by the drag and drop of event.
 */
if (empty($reshook) && GETPOST('actionmove', 'alpha') == 'mupdate') {
	$error = 0;

	$shour = (int) dol_print_date($object->datep, "%H", 'tzuserrel');		// We take the date visible by user $newdate is also date visible by user.
	$smin = (int) dol_print_date($object->datep, "%M", 'tzuserrel');

	$newdate = GETPOST('newdate', 'alpha');
	if (empty($newdate) || strpos($newdate, 'dayevent_') != 0) {
		header("Location: ".$backtopage, true, 307);
		exit;
	}

	$datep = dol_mktime($shour, $smin, 0, (int) substr($newdate, 13, 2), (int) substr($newdate, 15, 2), (int) substr($newdate, 9, 4), 'tzuserrel');
	//print dol_print_date($datep, 'dayhour');exit;

	if ($datep != $object->datep) {
		if (!empty($object->datef)) {
			$object->datef += $datep - $object->datep;
		}
		$object->datep = $datep;

		if (!$error) {
			// check if an event resource is already in use
			if (getDolGlobalString('RESOURCE_USED_IN_EVENT_CHECK') && $object->element == 'action') {
				$eventDateStart = $object->datep;
				$eventDateEnd = $object->datef;

				$sql  = "SELECT er.rowid, r.ref as r_ref, ac.id as ac_id, ac.label as ac_label";
				$sql .= " FROM ".MAIN_DB_PREFIX."element_resources as er";
				$sql .= " INNER JOIN ".MAIN_DB_PREFIX."resource as r ON r.rowid = er.resource_id AND er.resource_type = 'dolresource'";
				$sql .= " INNER JOIN ".MAIN_DB_PREFIX."actioncomm as ac ON ac.id = er.element_id AND er.element_type = '".$db->escape($object->element)."'";
				$sql .= " WHERE ac.id <> ".((int) $object->id);
				$sql .= " AND er.resource_id IN (";
				$sql .= " SELECT resource_id FROM ".MAIN_DB_PREFIX."element_resources";
				$sql .= " WHERE element_id = ".((int) $object->id);
				$sql .= " AND element_type = '".$db->escape($object->element)."'";
				$sql .= " AND busy = 1";
				$sql .= ")";
				$sql .= " AND er.busy = 1";
				$sql .= " AND (";

				// event date start between ac.datep and ac.datep2 (if datep2 is null we consider there is no end)
				$sql .= " (ac.datep <= '".$db->idate($eventDateStart)."' AND (ac.datep2 IS NULL OR ac.datep2 >= '".$db->idate($eventDateStart)."'))";
				// event date end between ac.datep and ac.datep2
				if (!empty($eventDateEnd)) {
					$sql .= " OR (ac.datep <= '".$db->idate($eventDateEnd)."' AND (ac.datep2 >= '".$db->idate($eventDateEnd)."'))";
				}
				// event date start before ac.datep and event date end after ac.datep2
				$sql .= " OR (";
				$sql .= "ac.datep >= '".$db->idate($eventDateStart)."'";
				if (!empty($eventDateEnd)) {
					$sql .= " AND (ac.datep2 IS NOT NULL AND ac.datep2 <= '".$db->idate($eventDateEnd)."')";
				}
				$sql .= ")";

				$sql .= ")";
				$resql = $db->query($sql);
				if (!$resql) {
					$error++;
					$object->error = $db->lasterror();
					$object->errors[] = $object->error;
				} else {
					if ($db->num_rows($resql) > 0) {
						// Resource already in use
						$error++;
						$object->error = $langs->trans('ErrorResourcesAlreadyInUse').' : ';
						while ($obj = $db->fetch_object($resql)) {
							$object->error .= '<br> - '.$langs->trans('ErrorResourceUseInEvent', $obj->r_ref, $obj->ac_label.' ['.$obj->ac_id.']');
						}
						$object->errors[] = $object->error;
					}
					$db->free($resql);
				}

				if ($error) {
					setEventMessages($object->error, $object->errors, 'errors');
				}
			}
		}

		if (!$error) {
			$db->begin();
			$result = $object->update($user);
			if ($result < 0) {
				$error++;
				setEventMessages($object->error, $object->errors, 'errors');
				$db->rollback();
			} else {
				$db->commit();
			}
		}
	}
	if (!empty($backtopage)) {
		header("Location: ".$backtopage, true, 307);
		exit;
	} else {
		$action = '';
	}
}

// Actions to delete doc
$upload_dir = $conf->agenda->dir_output.'/'.dol_sanitizeFileName($object->ref);
$permissiontoadd = ($user->hasRight('agenda', 'allactions', 'create') || (($object->authorid == $user->id || $object->userownerid == $user->id) && $user->hasRight('agenda', 'myactions', 'read')));
if (empty($reshook)) {
	include DOL_DOCUMENT_ROOT.'/core/actions_builddoc.inc.php';
}


/*
 * View
 */

$form = new Form($db);
$formproject = new FormProjets($db);

$arrayrecurrulefreq = array(
	'no' => $langs->trans("OnceOnly"),
	'MONTHLY' => $langs->trans("EveryMonth"),
	'WEEKLY' => $langs->trans("EveryWeek")
	// 'DAILY'=>$langs->trans("EveryDay")
);


$help_url = 'EN:Module_Agenda_En|FR:Module_Agenda|ES:M&omodulodulo_Agenda|DE:Modul_Terminplanung';
llxHeader('', $langs->trans("Agenda"), $help_url);

if ($action == 'create') {
	$contact = new Contact($db);

	$socpeopleassigned = GETPOST("socpeopleassigned", 'array');
	if (!empty($socpeopleassigned[0])) {
		$result = $contact->fetch($socpeopleassigned[0]);
		if ($result < 0) {
			dol_print_error($db, $contact->error);
		}
	}

	dol_set_focus("#label");

	if (!empty($conf->use_javascript_ajax)) {
		print "\n".'<script type="text/javascript">';
		print '$(document).ready(function () {
        			function setdatefields()
	            	{
	            		if ($("#fullday:checked").val() == null) {
	            			$(".fulldaystarthour").removeAttr("disabled");
	            			$(".fulldaystartmin").removeAttr("disabled");
	            			$(".fulldayendhour").removeAttr("disabled");
	            			$(".fulldayendmin").removeAttr("disabled");
	            			$("#p2").removeAttr("disabled");
	            		} else {
							$(".fulldaystarthour").prop("disabled", true).val("00");
							$(".fulldaystartmin").prop("disabled", true).val("00");
							$(".fulldayendhour").prop("disabled", true).val("23");
							$(".fulldayendmin").prop("disabled", true).val("59");
							$("#p2").removeAttr("disabled");
	            		}
	            	}
                    $("#fullday").change(function() {
						console.log("setdatefields");
                        setdatefields();
                    });

                    $("#actioncode").change(function() {
                        if ($("#actioncode").val() == \'AC_RDV\') $("#dateend").addClass("fieldrequired");
                        else $("#dateend").removeClass("fieldrequired");
                    });
					$("#aphour,#apmin").change(function() {
						if ($("#actioncode").val() == \'AC_RDV\') {
							console.log("Start date was changed, we modify end date "+(parseInt($("#aphour").val()))+" "+$("#apmin").val()+" -> "+("00" + (parseInt($("#aphour").val()) + 1)).substr(-2,2));
							$("#p2hour").val(("00" + (parseInt($("#aphour").val()) + 1)).substr(-2,2));
							$("#p2min").val($("#apmin").val());
							$("#p2day").val($("#apday").val());
							$("#p2month").val($("#apmonth").val());
							$("#p2year").val($("#apyear").val());
							$("#p2").val($("#ap").val());
						}
					});
                    if ($("#actioncode").val() == \'AC_RDV\') $("#dateend").addClass("fieldrequired");
                    else $("#dateend").removeClass("fieldrequired");
                    setdatefields();
               })';
		print '</script>'."\n";
	}

	print '<form name="formaction" action="'.$_SERVER['PHP_SELF'].'" method="POST">';
	print '<input type="hidden" name="token" value="'.newToken().'">';
	print '<input type="hidden" name="action" value="add">';
	print '<input type="hidden" name="donotclearsession" value="1">';
	print '<input type="hidden" name="page_y" value="">';
	if ($backtopage) {
		print '<input type="hidden" name="backtopage" value="'.($backtopage != '1' ? $backtopage : '').'">';
	}
	if (!getDolGlobalString('AGENDA_USE_EVENT_TYPE')) {
		print '<input type="hidden" name="actioncode" value="'.dol_getIdFromCode($db, 'AC_OTH', 'c_actioncomm').'">';
	}

	if (GETPOST("actioncode", 'aZ09') == 'AC_RDV') {
		print load_fiche_titre($langs->trans("AddActionRendezVous"), '', 'title_agenda');
	} else {
		print load_fiche_titre($langs->trans("AddAnAction"), '', 'title_agenda');
	}

	print dol_get_fiche_head();

	print '<table class="border centpercent">';

	// Type of event
	if (getDolGlobalString('AGENDA_USE_EVENT_TYPE')) {
		print '<tr><td class="titlefieldcreate"><span class="fieldrequired">'.$langs->trans("Type").'</span></b></td><td>';
		$default = getDolGlobalString('AGENDA_USE_EVENT_TYPE_DEFAULT', 'AC_RDV');
		print img_picto($langs->trans("ActionType"), 'square', 'class="fawidth30 inline-block" style="color: #ddd;"');
		$selectedvalue = GETPOSTISSET("actioncode") ? GETPOST("actioncode", 'aZ09') : ($object->type_code ? $object->type_code : $default);
		print $formactions->select_type_actions($selectedvalue, "actioncode", "systemauto", 0, -1, 0, 1);	// TODO Replace 0 with -2 in onlyautoornot
		print '</td></tr>';
	}

	// Title
	print '<tr><td'.(!getDolGlobalString('AGENDA_USE_EVENT_TYPE') ? ' class="fieldrequired titlefieldcreate"' : '').'>'.$langs->trans("Title").'</td><td><input type="text" id="label" name="label" class="soixantepercent" value="'.GETPOST('label').'"></td></tr>';

	// Full day
	print '<tr><td><span class="fieldrequired">'.$langs->trans("Date").'</span></td>';
	print '<td class="valignmiddle height30"><input class="valignmiddle" type="checkbox" id="fullday" name="fullday" '.(GETPOST('fullday') ? ' checked' : '').'><label for="fullday" class="valignmiddle small">'.$langs->trans("EventOnFullDay").'</label>';

	// Recurring event
	$userepeatevent = (getDolGlobalInt('MAIN_FEATURES_LEVEL') >= 1 ? 1 : 0);
	if ($userepeatevent) {
		// Repeat
		print ' &nbsp; &nbsp; &nbsp; &nbsp; <div class="opacitymedium inline-block small">';
		print img_picto($langs->trans("Recurrence"), 'recurring', 'style="margin-left: 6px" class="paddingright2"');
		print '<input type="hidden" name="recurid" value="'.(empty($object->recurid) ? '' : $object->recurid).'">';

		$selectedrecurrulefreq = 'no';
		$selectedrecurrulebymonthday = '';
		$selectedrecurrulebyday = '';
		$object->recurrule = GETPOSTISSET('recurrulefreq') ? "FREQ=".GETPOST('recurrulefreq', 'alpha') : "";
		$object->recurrule .= GETPOSTISSET('BYMONTHDAY') ? "_BYMONTHDAY".GETPOST('BYMONTHDAY', 'alpha') : "";
		$object->recurrule .= GETPOSTISSET('BYDAY') ? "_BYDAY".GETPOST('BYDAY', 'alpha') : "";


		$reg = array();
		if ($object->recurrule && preg_match('/FREQ=([A-Z]+)/i', $object->recurrule, $reg)) {
			$selectedrecurrulefreq = $reg[1];
		}
		if ($object->recurrule && preg_match('/FREQ=MONTHLY.*BYMONTHDAY(\d+)/i', $object->recurrule, $reg)) {
			$selectedrecurrulebymonthday = (int) $reg[1];
		}
		if ($object->recurrule && preg_match('/FREQ=WEEKLY.*BYDAY(\d+)/i', $object->recurrule, $reg)) {
			$selectedrecurrulebyday = (int) $reg[1];
		}

		print $form->selectarray('recurrulefreq', $arrayrecurrulefreq, $selectedrecurrulefreq, 0, 0, 0, '', 0, 0, 0, '', 'marginrightonly');
		// print '<script>console.log("recurrule: " +'.$object->recurrule.')</script>';
		// For recursive event


		// If recurrulefreq is MONTHLY
		print '<div class="hidden marginrightonly inline-block repeateventBYMONTHDAY">';
		print $langs->trans("DayOfMonth").': <input type="input" size="2" name="BYMONTHDAY" value="'.$selectedrecurrulebymonthday.'">';
		print '</div>';
		// If recurrulefreq is WEEKLY
		print '<div class="hidden marginrightonly inline-block repeateventBYDAY">';
		print $langs->trans("DayOfWeek").': <input type="input" size="4" name="BYDAY" value="'.$selectedrecurrulebyday.'">';
		print '</div>';
		// limit date
		$repeateventlimitdate = !empty($repeateventlimitdate) ? $repeateventlimitdate : '';
		print '<div class="hidden marginrightonly inline-block repeateventlimitdate">';
		print $langs->trans("Until")." ";
		print $form->selectDate($repeateventlimitdate, 'limit', 0, 0, 0, "action", 1, 0, 0, '', '', '', '', 1, '', '', 'tzuserrel');
		print '</div>';

		print '<script type="text/javascript">
			jQuery(document).ready(function() {
				function init_repeat()
				{
					console.log("recurrule: " + "'.$object->recurrule.'");
					console.log("reg1: " + "'.$selectedrecurrulefreq.'");
					console.log("reg2: " + "'.$selectedrecurrulebymonthday.'");
					console.log("reg3: " + "'.$selectedrecurrulebyday.'");
					console.log("selectedrulefreq: " + "'.$selectedrecurrulefreq.'");
					if (jQuery("#recurrulefreq").val() == \'MONTHLY\')
					{
						jQuery(".repeateventBYMONTHDAY").css("display", "inline-block");		/* use this instead of show because we want inline-block and not block */
						jQuery(".repeateventlimitdate").css("display", "inline-block");
						jQuery(".repeateventBYDAY").hide();
<<<<<<< HEAD
					}
					else if (jQuery("#recurrulefreq").val() == \'WEEKLY\')
					{
						jQuery(".repeateventBYMONTHDAY").hide();
						jQuery(".repeateventBYDAY").css("display", "inline-block");		/* use this instead of show because we want inline-block and not block */
						jQuery(".repeateventlimitdate").css("display", "inline-block");
					}
					else
					{
						jQuery(".repeateventBYMONTHDAY").hide();
						jQuery(".repeateventBYDAY").hide();
						jQuery(".repeateventlimitdate").hide();
					}
=======
					}
					else if (jQuery("#recurrulefreq").val() == \'WEEKLY\')
					{
						jQuery(".repeateventBYMONTHDAY").hide();
						jQuery(".repeateventBYDAY").css("display", "inline-block");		/* use this instead of show because we want inline-block and not block */
						jQuery(".repeateventlimitdate").css("display", "inline-block");
					}
					else
					{
						jQuery(".repeateventBYMONTHDAY").hide();
						jQuery(".repeateventBYDAY").hide();
						jQuery(".repeateventlimitdate").hide();
					}
>>>>>>> cc80841a
				}
				init_repeat();
				jQuery("#recurrulefreq").change(function() {
					init_repeat();
				});
			});
			</script>';
		print '</div>';
		//print '</td></tr>';
	}

	print '</td></tr>';

	$datep = ($datep ? $datep : (is_null($object->datep) ? '' : $object->datep));
	if (GETPOSTINT('datep', 1)) {
<<<<<<< HEAD
		$datep = dol_stringtotime(GETPOSTINT('datep', 1), 'tzuserrel');
	}
	$datef = ($datef ? $datef : $object->datef);
	if (GETPOSTINT('datef', 1)) {
		$datef = dol_stringtotime(GETPOSTINT('datef', 1), 'tzuserrel');
=======
		$datep = dol_stringtotime((string) GETPOSTINT('datep', 1), 'tzuserrel');
	}
	$datef = ($datef ? $datef : $object->datef);
	if (GETPOSTINT('datef', 1)) {
		$datef = dol_stringtotime((string) GETPOSTINT('datef', 1), 'tzuserrel');
>>>>>>> cc80841a
	}
	if (empty($datef) && !empty($datep)) {
		if (GETPOST("actioncode", 'aZ09') == 'AC_RDV' || !getDolGlobalString('AGENDA_USE_EVENT_TYPE_DEFAULT')) {
			$datef = dol_time_plus_duree($datep, getDolGlobalInt('AGENDA_AUTOSET_END_DATE_WITH_DELTA_HOURS', 1), 'h');
		}
	}

	// Date start
	print '<tr><td class="nowrap">';
	print '</td><td>';
	if (GETPOST("afaire") == 1) {
		print $form->selectDate($datep, 'ap', 1, 1, 0, "action", 1, 2, 0, 'fulldaystart', '', '', '', 1, '', '', 'tzuserrel'); // Empty value not allowed for start date and hours if "todo"
	} else {
		print $form->selectDate($datep, 'ap', 1, 1, 1, "action", 1, 2, 0, 'fulldaystart', '', '', '', 1, '', '', 'tzuserrel');
	}
	print ' <span class="hideonsmartphone">&nbsp; &nbsp; - &nbsp; &nbsp;</span><br class="showonsmartphone"> ';
	print $form->selectDate($datef, 'p2', 1, 1, 1, "action", 1, 2, 0, 'fulldayend', '', '', '', 1, '', '', 'tzuserrel');
	print '</td></tr>';

	print '<tr><td class="">&nbsp;</td><td></td></tr>';

	// Assigned to user
	print '<tr><td class="tdtop nowrap"><span class="fieldrequired">'.$langs->trans("ActionAffectedTo").'</span></td><td>';
	$listofuserid = array();
	$listofcontactid = array();
	$listofotherid = array();

	if (empty($donotclearsession)) {
		$assignedtouser = GETPOST("assignedtouser") ? GETPOST("assignedtouser") : (!empty($object->userownerid) && $object->userownerid > 0 ? $object->userownerid : $user->id);
		if ($assignedtouser) {
			$listofuserid[$assignedtouser] = array('id' => $assignedtouser, 'mandatory' => 0); // Owner first
		}
		//$listofuserid[$user->id] = array('id'=>$user->id, 'mandatory'=>0, 'transparency'=>(GETPOSTISSET('transparency') ? GETPOST('transparency', 'alpha') : 1)); // 1 by default at first init
		$listofuserid[$assignedtouser]['transparency'] = (GETPOSTISSET('transparency') ? GETPOST('transparency', 'alpha') : 1); // 1 by default at first init
		$_SESSION['assignedtouser'] = json_encode($listofuserid);
	} else {
		if (!empty($_SESSION['assignedtouser'])) {
			$listofuserid = json_decode($_SESSION['assignedtouser'], true);
		}
		$firstelem = reset($listofuserid);
		if (isset($listofuserid[$firstelem['id']])) {
			$listofuserid[$firstelem['id']]['transparency'] = (GETPOSTISSET('transparency') ? GETPOST('transparency', 'alpha') : 0); // 0 by default when refreshing
		}
	}
	print '<div class="assignedtouser">';
	print $form->select_dolusers_forevent(($action == 'create' ? 'add' : 'update'), 'assignedtouser', 1, '', 0, '', '', 0, 0, 0, 'AND u.statut != 0', 1, $listofuserid, $listofcontactid, $listofotherid);
	print '</div>';
	print '</td></tr>';

	// Location
	if (!getDolGlobalString('AGENDA_DISABLE_LOCATION')) {
		print '<tr><td>'.$langs->trans("Location").'</td><td><input type="text" name="location" class="minwidth300 maxwidth150onsmartphone" value="'.(GETPOST('location') ? GETPOST('location') : $object->location).'"></td></tr>';
	}

	if (isModEnabled('category')) {
		// Categories
		print '<tr><td>'.$langs->trans("Categories").'</td><td>';
		$cate_arbo = $form->select_all_categories(Categorie::TYPE_ACTIONCOMM, '', 'parent', 64, 0, 3);
		print img_picto('', 'category').$form->multiselectarray('categories', $cate_arbo, GETPOST('categories', 'array'), '', 0, 'minwidth300 quatrevingtpercent widthcentpercentminusx', 0, 0);
		print "</td></tr>";
	}

	if (isModEnabled('resource')) {
		// Categories
		print '<tr><td class="tdtop nowrap">'.$langs->trans("Resource").'</td><td>';

		$listofresourceid = array();
		if (empty($donotclearsession)) {
			$assignedtoresource = GETPOST("assignedtoresource");
			if ($assignedtoresource) {
				$listofresourceid[$assignedtoresource] = array('id' => $assignedtoresource, 'mandatory' => 0); // Owner first
			}
			$_SESSION['assignedtoresource'] = json_encode($listofresourceid);
		} else {
			if (!empty($_SESSION['assignedtoresource'])) {
				$listofresourceid = json_decode($_SESSION['assignedtoresource'], true);
			}
			$firstelem = reset($listofresourceid);
			if (isset($listofresourceid[$firstelem['id']])) {
				$listofresourceid[$firstelem['id']]['transparency'] = (GETPOSTISSET('transparency') ? GETPOST('transparency', 'alpha') : 0); // 0 by default when refreshing
			}
		}
		print '<div class="assignedtoresource">';
		print $form->select_dolresources_forevent(($action == 'create' ? 'add' : 'update'), 'assignedtoresource', 1, '', 0, '', '', 0, 0, 0, 'AND u.statut != 0', 1, $listofresourceid);
		print '</div>';
		print '</td></tr>';
	}

	// Status
	print '<tr><td>'.$langs->trans("Status").' / '.$langs->trans("Percentage").'</td>';
	print '<td>';
	$percent = $complete !== '' ? $complete : -1;
	if (GETPOSTISSET('status')) {
		$percent = GETPOST('status');
	} elseif (GETPOSTISSET('percentage')) {
		$percent = GETPOSTINT('percentage');
	} else {
		if ($complete == '0' || GETPOST("afaire") == 1) {
			$percent = '0';
		} elseif ($complete == 100 || GETPOST("afaire") == 2) {
			$percent = 100;
		}
	}
	$formactions->form_select_status_action('formaction', $percent, 1, 'complete', 0, 0, 'maxwidth200');
	print '</td></tr>';

	print '</table>';


	print '<br><hr><br>';


	print '<table class="border centpercent">';

	if (isModEnabled("societe")) {
		// Related company
		print '<tr><td class="titlefieldcreate nowrap">'.$langs->trans("ActionOnCompany").'</td><td>';
		if (GETPOSTINT('socid') > 0) {
			$societe = new Societe($db);
			$societe->fetch(GETPOSTINT('socid'));
			print $societe->getNomUrl(1);
			print '<input type="hidden" id="socid" name="socid" value="'.GETPOSTINT('socid').'">';
		} else {
			$events = array();
			$events[] = array('method' => 'getContacts', 'url' => dol_buildpath('/core/ajax/contacts.php?showempty=1&token='.currentToken(), 1), 'htmlname' => 'contactid', 'params' => array('add-customer-contact' => 'disabled'));
			//For external user force the company to user company
			if (!empty($user->socid)) {
				print img_picto('', 'company', 'class="paddingrightonly"').$form->select_company($user->socid, 'socid', '', 1, 1, 0, $events, 0, 'minwidth300 widthcentpercentminusxx maxwidth500');
			} else {
				print img_picto('', 'company', 'class="paddingrightonly"').$form->select_company('', 'socid', '', 'SelectThirdParty', 1, 0, $events, 0, 'minwidth300 widthcentpercentminusxx maxwidth500');
			}
		}
		print '</td></tr>';

		// Related contact
		print '<tr><td class="nowrap">'.$langs->trans("ActionOnContact").'</td><td>';
		$preselectedids = GETPOST('socpeopleassigned', 'array:int');
		if (GETPOSTINT('contactid')) {
			$preselectedids[GETPOSTINT('contactid')] = GETPOSTINT('contactid');
		}
		if ($origin == 'contact') {
			$preselectedids[GETPOSTINT('originid')] = GETPOSTINT('originid');
		}
		// select "all" or "none" contact by default
		if (getDolGlobalInt('MAIN_ACTIONCOM_CAN_ADD_ANY_CONTACT')) {
			// Warning: MAIN_ACTIONCOM_CAN_ADD_ANY_CONTACT will hangs on large databases
			$select_contact_default = 0; // select "all" contacts by default : avoid to use it if there is a lot of contacts
		} else {
			$select_contact_default = -1; // select "none" by default
		}
		print img_picto('', 'contact', 'class="paddingrightonly"');

		if (getDolGlobalString('CONTACT_USE_SEARCH_TO_SELECT') && $conf->use_javascript_ajax) {
			// FIXME Use a select without the "multiple" (not supported when CONTACT_USE_SEARCH_TO_SELECT is on) or allow use only when $object->socid is set...
			/*
			 $selected = array_keys($object->socpeopleassigned);
			 print $form->select_contact(getDolGlobalString('MAIN_ACTIONCOM_CAN_ADD_ANY_CONTACT') ? 0 : $object->socid, $selected, 'socpeopleassigned', 1, '', '', 1, 'minwidth300 widthcentpercentminusx', false, 0, 0, array());
			 */
			$sav = getDolGlobalString('CONTACT_USE_SEARCH_TO_SELECT');
			$conf->global->CONTACT_USE_SEARCH_TO_SELECT = 0;
			print $form->selectcontacts(GETPOSTISSET('socid') ? GETPOSTINT('socid') : $select_contact_default, $preselectedids, 'socpeopleassigned[]', 1, '', '', 0, 'minwidth300 widthcentpercentminusxx maxwidth500', 0, 0, array(), false, 'multiple', 'contactid');
			$conf->global->CONTACT_USE_SEARCH_TO_SELECT = $sav;
		} else {
			print $form->selectcontacts(GETPOSTISSET('socid') ? GETPOSTINT('socid') : $select_contact_default, $preselectedids, 'socpeopleassigned[]', 1, '', '', 0, 'minwidth300 widthcentpercentminusxx maxwidth500', 0, 0, array(), false, 'multiple', 'contactid');
		}

		print '</td></tr>';
	}

	// Project
	if (isModEnabled('project')) {
		$langs->load("projects");

		$projectid = GETPOSTINT('projectid');

		print '<tr><td class="titlefieldcreate">'.$langs->trans("Project").'</td><td id="project-input-container">';
		print img_picto('', 'project', 'class="pictofixedwidth"');
		print $formproject->select_projects(($object->socid > 0 ? $object->socid : -1), $projectid, 'projectid', 0, 0, 1, 1, 0, 0, 0, '', 1, 0, 'maxwidth500 widthcentpercentminusxx maxwidth500');

		print '&nbsp;<a href="'.DOL_URL_ROOT.'/projet/card.php?socid='.(empty($societe->id) ? '' : $societe->id).'&action=create&backtopage='.urlencode($_SERVER["PHP_SELF"].'?action=create').'">';
		print '<span class="fa fa-plus-circle valignmiddle paddingleft" title="'.$langs->trans("AddProject").'"></span></a>';
		$urloption = '?action=create&donotclearsession=1';
		$url = dol_buildpath('comm/action/card.php', 2).$urloption;

		// update task list
		print "\n".'<script type="text/javascript">';
		print '$(document).ready(function () {
	               $("#projectid").change(function () {
                        var url = "'.DOL_URL_ROOT.'/projet/ajax/projects.php?mode=gettasks&socid="+$("#search_socid").val()+"&projectid="+$("#projectid").val();
						console.log("Call url to get new list of tasks: "+url);
                        $.get(url, function(data) {
                            console.log(data);
                            if (data) $("#taskid").html(data).select2();
                        })
                  });
               })';
		print '</script>'."\n";

		print '</td></tr>';

		// Task
		print '<tr><td class="titlefieldcreate">'.$langs->trans("Task").'</td><td id="project-task-input-container" >';
		print img_picto('', 'projecttask', 'class="paddingrightonly"');
		$projectsListId = false;
		if (!empty($projectid)) {
			$projectsListId = $projectid;
		}

		$tid = GETPOSTISSET("projecttaskid") ? GETPOSTINT("projecttaskid") : (GETPOSTISSET("taskid") ? GETPOSTINT("taskid") : '');

		$formproject->selectTasks((!empty($societe->id) ? $societe->id : -1), $tid, 'taskid', 24, 0, '1', 1, 0, 0, 'maxwidth500 widthcentpercentminusxx', $projectsListId);
		print '</td></tr>';
	}

	// Object linked
	if (!empty($origin) && !empty($originid)) {
		include_once DOL_DOCUMENT_ROOT.'/core/lib/functions2.lib.php';

		$hasPermissionOnLinkedObject = 0;

		$elProp = getElementProperties($origin);
		if ($user->hasRight($elProp['module'], 'read') || $user->hasRight($elProp['module'], $elProp['element'], 'read')) {
			$hasPermissionOnLinkedObject = 1;
		}
		//var_dump('origin='.$origin.' originid='.$originid.' hasPermissionOnLinkedObject='.$hasPermissionOnLinkedObject);

		if (! in_array($origin, array('societe', 'project', 'task', 'user'))) {
			// We do not use link for object that already contains a hard coded field to make links with agenda events
			print '<tr><td class="titlefieldcreate">'.$langs->trans("LinkedObject").'</td>';
			print '<td colspan="3">';
			if ($hasPermissionOnLinkedObject) {
				print dolGetElementUrl($originid, $origin, 1);
				print '<input type="hidden" name="fk_element" value="'.$originid.'">';
				print '<input type="hidden" name="elementtype" value="'.$origin.'">';
				print '<input type="hidden" name="originid" value="'.$originid.'">';
				print '<input type="hidden" name="origin" value="'.$origin.'">';
			} else {
				print '<!-- no permission on object to link '.$origin.' id '.$originid.' -->';
			}
			print '</td></tr>';
		}
	}

	// Priority
	if (getDolGlobalString('AGENDA_SUPPORT_PRIORITY_IN_EVENTS')) {
		print '<tr><td class="titlefieldcreate nowrap">'.$langs->trans("Priority").'</td><td colspan="3">';
		print '<input type="text" name="priority" value="'.(GETPOSTISSET('priority') ? GETPOSTINT('priority') : ($object->priority ? $object->priority : '')).'" size="5">';
		print '</td></tr>';
	}

	// Description
	print '<tr><td class="tdtop">'.$langs->trans("Description").'</td><td>';
	require_once DOL_DOCUMENT_ROOT.'/core/class/doleditor.class.php';
	$doleditor = new DolEditor('note', (GETPOSTISSET('note') ? GETPOST('note', 'restricthtml') : $object->note_private), '', 120, 'dolibarr_notes', 'In', true, true, isModEnabled('fckeditor'), ROWS_4, '90%');
	$doleditor->Create();
	print '</td></tr>';

	// Other attributes
	$parameters = array();
	$reshook = $hookmanager->executeHooks('formObjectOptions', $parameters, $object, $action); // Note that $action and $object may have been modified by hook
	print $hookmanager->resPrint;
	if (empty($reshook)) {
		print $object->showOptionals($extrafields, 'create', $parameters);
	}

	print '</table>';


	if (getDolGlobalString('AGENDA_REMINDER_EMAIL') || getDolGlobalString('AGENDA_REMINDER_BROWSER')) {
		//checkbox create reminder
		print '<hr>';
		print '<br>';
		print '<label for="addreminder">'.img_picto('', 'bell', 'class="pictofixedwidth"').$langs->trans("AddReminder").'</label> <input type="checkbox" id="addreminder" name="addreminder"><br><br>';

		print '<div class="reminderparameters" style="display: none;">';

		print '<table class="border centpercent">';

		//Reminder
		print '<tr><td class="titlefieldcreate nowrap">'.$langs->trans("ReminderTime").'</td><td colspan="3">';
		print '<input class="width50" type="number" name="offsetvalue" value="'.(GETPOSTISSET('offsetvalue') ? GETPOSTINT('offsetvalue') : getDolGlobalInt('AGENDA_REMINDER_DEFAULT_OFFSET', 30)).'"> ';
		print $form->selectTypeDuration('offsetunit', 'i', array('y', 'm'));
		print '</td></tr>';

		//Reminder Type
		print '<tr><td class="titlefieldcreate nowrap">'.$langs->trans("ReminderType").'</td><td colspan="3">';
		print $form->selectarray('selectremindertype', $TRemindTypes, '', 0, 0, 0, '', 0, 0, 0, '', 'minwidth200 maxwidth500', 1);
		print '</td></tr>';

		//Mail Model
		if (getDolGlobalString('AGENDA_REMINDER_EMAIL')) {
			print '<tr><td class="titlefieldcreate nowrap">'.$langs->trans("EMailTemplates").'</td><td colspan="3">';
			print $form->selectModelMail('actioncommsend', 'actioncomm_send', 1, 1);
			print '</td></tr>';
		}

		print '</table>';
		print '</div>';

		print "\n".'<script type="text/javascript">';
		print '$(document).ready(function () {
	            		$("#addreminder").click(function(){
							console.log("Click on addreminder");
	            		    if (this.checked) {
	            		    	$(".reminderparameters").show();
                            } else {
                            	$(".reminderparameters").hide();
                            }
							$("#selectremindertype").select2("destroy");
							$("#selectremindertype").select2();
							$("#select_offsetunittype_duration").select2("destroy");
							$("#select_offsetunittype_duration").select2();
							selectremindertype();
	            		 });

	            		$("#selectremindertype").change(function(){
							selectremindertype();
	            		});

						function selectremindertype() {
							console.log("Call selectremindertype");
	            	        var selected_option = $("#selectremindertype option:selected").val();
	            		    if(selected_option == "email") {
	            		        $("#select_actioncommsendmodel_mail").closest("tr").show();
	            		    } else {
	            			    $("#select_actioncommsendmodel_mail").closest("tr").hide();
	            		    }
						}

                   })';
		print '</script>'."\n";
	}

	print dol_get_fiche_end();

	print $form->buttonsSaveCancel("Add");

	print "</form>";
}

// View or edit
if ($id > 0) {
	$result1 = $object->fetch($id);
	if ($result1 <= 0) {
		$langs->load("errors");
		print $langs->trans("ErrorRecordNotFound");

		llxFooter();
		exit;
	}

	$result2 = $object->fetch_thirdparty();
	$result2 = $object->fetch_projet();
	$result3 = $object->fetch_contact();
	$result4 = $object->fetch_userassigned();
	$result5 = $object->fetch_optionals();

	if ($listUserAssignedUpdated || $donotclearsession) {
		$percentage = in_array(GETPOST('status'), array(-1, 100)) ? GETPOST('status') : (in_array($complete, array(-1, 100)) ? $complete : GETPOSTINT("percentage")); // If status is -1 or 100, percentage is not defined and we must use status

<<<<<<< HEAD
		$datep = dol_mktime($fulldayevent ? '00' : $aphour, $fulldayevent ? '00' : $apmin, 0, GETPOSTINT("apmonth"), GETPOSTINT("apday"), GETPOSTINT("apyear"), 'tzuserrel');
		$datef = dol_mktime($fulldayevent ? '23' : $p2hour, $fulldayevent ? '59' : $p2min, $fulldayevent ? '59' : '0', GETPOSTINT("p2month"), GETPOSTINT("p2day"), GETPOSTINT("p2year"), 'tzuserrel');
=======
		$datep = dol_mktime($fulldayevent ? 0 : $aphour, $fulldayevent ? 0 : $apmin, 0, GETPOSTINT("apmonth"), GETPOSTINT("apday"), GETPOSTINT("apyear"), 'tzuserrel');
		$datef = dol_mktime($fulldayevent ? 23 : $p2hour, $fulldayevent ? 59 : $p2min, $fulldayevent ? 59 : 0, GETPOSTINT("p2month"), GETPOSTINT("p2day"), GETPOSTINT("p2year"), 'tzuserrel');
>>>>>>> cc80841a

		$object->type_id     = dol_getIdFromCode($db, GETPOST("actioncode", 'aZ09'), 'c_actioncomm');
		$object->label       = GETPOST("label", "alphanohtml");
		$object->datep       = $datep;
		$object->datef       = $datef;
		$object->percentage  = $percentage;
		$object->priority    = GETPOST("priority", "alphanohtml");
		$object->fulldayevent = GETPOST("fullday") ? 1 : 0;
		$object->location    = GETPOST('location', "alphanohtml");
		$object->socid       = GETPOSTINT("socid");
		$socpeopleassigned   = GETPOST("socpeopleassigned", 'array');
		foreach ($socpeopleassigned as $tmpid) {
			$object->socpeopleassigned[$id] = array('id' => $tmpid);
		}
		$object->contact_id   = GETPOSTINT("contactid");
		$object->fk_project  = GETPOSTINT("projectid");

		$object->note_private = GETPOST("note", 'restricthtml');
	}

	if ($result2 < 0 || $result3 < 0 || $result4 < 0 || $result5 < 0) {
		dol_print_error($db, $object->error);
		exit;
	}

	if ($object->authorid > 0) {
		$tmpuser = new User($db);
		$res = $tmpuser->fetch($object->authorid);
		$object->author = $tmpuser;
	}
	if ($object->usermodid > 0) {
		$tmpuser = new User($db);
		$res = $tmpuser->fetch($object->usermodid);
		$object->usermod = $tmpuser;
	}


	/*
	 * Show tabs
	 */

	$head = actions_prepare_head($object);

	$now = dol_now();
	$delay_warning = getDolGlobalInt('MAIN_DELAY_ACTIONS_TODO') * 24 * 60 * 60;


	// Confirmation suppression action
	if ($action == 'delete') {
		print $form->formconfirm("card.php?id=".urlencode((string) ($id)), $langs->trans("DeleteAction"), $langs->trans("ConfirmDeleteAction"), "confirm_delete", '', '', 1);
	}

	if ($action == 'edit') {
		if (!empty($conf->use_javascript_ajax)) {
			print "\n".'<script type="text/javascript">';
			print '$(document).ready(function () {
	            		function setdatefields()
	            		{
	            			if ($("#fullday:checked").val() == null) {
	            				$(".fulldaystarthour").removeAttr("disabled");
	            				$(".fulldaystartmin").removeAttr("disabled");
	            				$(".fulldayendhour").removeAttr("disabled");
	            				$(".fulldayendmin").removeAttr("disabled");
	            			} else {
								$(".fulldaystarthour").prop("disabled", true).val("00");
								$(".fulldaystartmin").prop("disabled", true).val("00");
								$(".fulldayendhour").prop("disabled", true).val("23");
								$(".fulldayendmin").prop("disabled", true).val("59");
	            			}
	            		}
	            		setdatefields();
	            		$("#fullday").change(function() {
	            			setdatefields();
	            		});
	            		$("#actioncode").change(function() {
                        	if ($("#actioncode").val() == \'AC_RDV\') $("#dateend").addClass("fieldrequired");
                        	else $("#dateend").removeClass("fieldrequired");
                    	});
                   })';
			print '</script>'."\n";
		}

		print '<form name="formaction" action="'.$_SERVER['PHP_SELF'].'" method="POST">';
		print '<input type="hidden" name="token" value="'.newToken().'">';
		print '<input type="hidden" name="action" value="update">';
		print '<input type="hidden" name="id" value="'.$id.'">';
		print '<input type="hidden" name="ref_ext" value="'.$object->ref_ext.'">';
		print '<input type="hidden" name="page_y" value="">';
		if ($backtopage) {
			print '<input type="hidden" name="backtopage" value="'.($backtopage != '1' ? $backtopage : '').'">';
		}
		if (!getDolGlobalString('AGENDA_USE_EVENT_TYPE') && ! preg_match('/^TICKET_MSG_PRIVATE/', $object->code)) {
			print '<input type="hidden" name="actioncode" value="'.$object->type_code.'">';
		}

		print dol_get_fiche_head($head, 'card', $langs->trans("Action"), 0, 'action');

		print '<table class="border tableforfield" width="100%">';

		// Ref
		print '<tr><td class="titlefieldcreate">'.$langs->trans("Ref").'</td><td colspan="3">'.$object->id.'</td></tr>';

		// Type of event
		if (getDolGlobalString('AGENDA_USE_EVENT_TYPE') && $object->elementtype != "ticket") {
			print '<tr><td class="fieldrequired">'.$langs->trans("Type").'</td><td colspan="3">';
			if ($object->type_code != 'AC_OTH_AUTO') {
				print img_picto($langs->trans("ActionType"), 'square', 'class="fawidth30 inline-block" style="color: #ddd;"');
				print $formactions->select_type_actions(GETPOST("actioncode", 'aZ09') ? GETPOST("actioncode", 'aZ09') : $object->type_code, "actioncode", "systemauto", 0, 0, 0, 1);
			} else {
				print '<input type="hidden" name="actioncode" value="'.$object->type_code.'">';
				print $object->getTypePicto();
				print $langs->trans("Action".$object->type_code);
			}
			print '</td></tr>';
		}

		// Private
		if ($object->elementtype == 'ticket') {
			print '<tr><td>'.$langs->trans("MarkMessageAsPrivate");
			print ' '.$form->textwithpicto('', $langs->trans("TicketMessagePrivateHelp"), 1, 'help');
			print '</td><td colspan="3"><input type="checkbox" id="private" name="private" '.(preg_match('/^TICKET_MSG_PRIVATE/', $object->code) ? ' checked' : '').'></td></tr>';
		}

		// Title
		print '<tr><td'.(!getDolGlobalString('AGENDA_USE_EVENT_TYPE') ? ' class="fieldrequired titlefieldcreate"' : '').'>'.$langs->trans("Title").'</td><td colspan="3"><input type="text" name="label" class="soixantepercent" value="'.$object->label.'"></td></tr>';

		// Full day event
		print '<tr><td><span class="fieldrequired">'.$langs->trans("Date").'</span></td><td colspan="3" class="valignmiddle height30 small"><input type="checkbox" id="fullday" name="fullday" '.($object->fulldayevent ? ' checked' : '').'>';
		print '<label for="fullday">'.$langs->trans("EventOnFullDay").'</label>';

		// // Recurring event
		// $userepeatevent = (getDolGlobalInt('MAIN_FEATURES_LEVEL') == 2 ? 1 : 0);
		// if ($userepeatevent) {
		// 	// Repeat
		// 	//print '<tr><td></td><td colspan="3">';
		// 	print ' &nbsp; &nbsp; &nbsp; &nbsp; <div class="opacitymedium inline-block">';
		// 	print img_picto($langs->trans("Recurrence"), 'recurring', 'class="paddingright2"');
		// 	print '<input type="hidden" name="recurid" value="'.$object->recurid.'">';
		// 	$selectedrecurrulefreq = 'no';
		// 	$selectedrecurrulebymonthday = '';
		// 	$selectedrecurrulebyday = '';
		// 	if ($object->recurrule && preg_match('/FREQ=([A-Z]+)/i', $object->recurrule, $reg)) {
		// 		$selectedrecurrulefreq = $reg[1];
		// 	}
		// 	if ($object->recurrule && preg_match('/FREQ=MONTHLY.*BYMONTHDAY=(\d+)/i', $object->recurrule, $reg)) {
		// 		$selectedrecurrulebymonthday = $reg[1];
		// 	}
		// 	if ($object->recurrule && preg_match('/FREQ=WEEKLY.*BYDAY(\d+)/i', $object->recurrule, $reg)) {
		// 		$selectedrecurrulebyday = $reg[1];
		// 	}
		// 	print $form->selectarray('recurrulefreq', $arrayrecurrulefreq, $selectedrecurrulefreq, 0, 0, 0, '', 0, 0, 0, '', 'marginrightonly');
		// 	// If recurrulefreq is MONTHLY
		// 	print '<div class="hidden marginrightonly inline-block repeateventBYMONTHDAY">';
		// 	print $langs->trans("DayOfMonth").': <input type="input" size="2" name="BYMONTHDAY" value="'.$selectedrecurrulebymonthday.'">';
		// 	print '</div>';
		// 	// If recurrulefreq is WEEKLY
		// 	print '<div class="hidden marginrightonly inline-block repeateventBYDAY">';
		// 	print $langs->trans("DayOfWeek").': <input type="input" size="4" name="BYDAY" value="'.$selectedrecurrulebyday.'">';
		// 	print '</div>';
		// 	print '<script type="text/javascript">
		// 		jQuery(document).ready(function() {
		// 			function init_repeat()
		// 			{
		// 				if (jQuery("#recurrulefreq").val() == \'MONTHLY\')
		// 				{
		// 					jQuery(".repeateventBYMONTHDAY").css("display", "inline-block");		/* use this instead of show because we want inline-block and not block */
		// 					jQuery(".repeateventBYDAY").hide();
		// 				}
		// 				else if (jQuery("#recurrulefreq").val() == \'WEEKLY\')
		// 				{
		// 					jQuery(".repeateventBYMONTHDAY").hide();
		// 					jQuery(".repeateventBYDAY").css("display", "inline-block");		/* use this instead of show because we want inline-block and not block */
		// 				}
		// 				else
		// 				{
		// 					jQuery(".repeateventBYMONTHDAY").hide();
		// 					jQuery(".repeateventBYDAY").hide();
		// 				}
		// 			}
		// 			init_repeat();
		// 			jQuery("#recurrulefreq").change(function() {
		// 				init_repeat();
		// 			});
		// 		});
		// 		</script>';
		// 	print '</div>';
		// 	//print '</td></tr>';
		// }
		print '</td></tr>';

		// Date start - end
		print '<tr><td class="nowrap">';
		/*print '<span class="fieldrequired">'.$langs->trans("DateActionStart").'</span>';
		print ' - ';
		print '<span id="dateend"'.($object->type_code == 'AC_RDV' ? ' class="fieldrequired"' : '').'>'.$langs->trans("DateActionEnd").'</span>';
		*/
		print '</td><td td colspan="3">';
		$tzforfullday = getDolGlobalString('MAIN_STORE_FULL_EVENT_IN_GMT');
		print $form->selectDate($datep ? $datep : $object->datep, 'ap', 1, 1, 0, "action", 1, 2, 0, 'fulldaystart', '', '', '', 1, '', '', $object->fulldayevent ? ($tzforfullday ? $tzforfullday : 'tzuserrel') : 'tzuserrel');
		print ' <span class="hideonsmartphone">&nbsp; &nbsp; - &nbsp; &nbsp;</span> ';
		print $form->selectDate($datef ? $datef : $object->datef, 'p2', 1, 1, 1, "action", 1, 2, 0, 'fulldayend', '', '', '', 1, '', '', $object->fulldayevent ? ($tzforfullday ? $tzforfullday : 'tzuserrel') : 'tzuserrel');
		print '</td></tr>';

		print '<tr><td class="">&nbsp;</td><td></td></tr>';

		// Assigned to
		$listofuserid = array(); // User assigned
		if (empty($donotclearsession)) {
			if ($object->userownerid > 0) {
				$listofuserid[$object->userownerid] = array(
					'id' => $object->userownerid,
					'type' => 'user',
					//'transparency'=>$object->userassigned[$user->id]['transparency'],
					'transparency' => $object->transparency, // Force transparency on ownerfrom event
					'answer_status' => $object->userassigned[$object->userownerid]['answer_status'],
					'mandatory' => $object->userassigned[$object->userownerid]['mandatory']
				);
			}
			if (!empty($object->userassigned)) {	// Now concat assigned users
				// Restore array with key with same value than param 'id'
				$tmplist1 = $object->userassigned;
				foreach ($tmplist1 as $key => $val) {
					if ($val['id'] && $val['id'] != $object->userownerid) {
						$listofuserid[$val['id']] = $val;
					}
				}
			}
			$_SESSION['assignedtouser'] = json_encode($listofuserid);
		} else {
			if (!empty($_SESSION['assignedtouser'])) {
				$listofuserid = json_decode($_SESSION['assignedtouser'], true);
			}
		}

		$listofcontactid = $object->socpeopleassigned; // Contact assigned
		$listofotherid = $object->otherassigned; // Other undefined email (not used yet)

		print '<tr><td class="tdtop nowrap fieldrequired">'.$langs->trans("ActionAssignedTo").'</td><td colspan="3">';
		print '<div class="assignedtouser">';
		print $form->select_dolusers_forevent(($action == 'create' ? 'add' : 'update'), 'assignedtouser', 1, '', 0, '', '', 0, 0, 0, 'AND u.statut != 0', 1, $listofuserid, $listofcontactid, $listofotherid);
		print '</div>';
		/*if (in_array($user->id,array_keys($listofuserid)))
		{
			print '<div class="myavailability">';
			print $langs->trans("MyAvailability").':  <input id="transparency" type="checkbox" name="transparency"'.($listofuserid[$user->id]['transparency']?' checked':'').'>'.$langs->trans("Busy");
			print '</div>';
		}*/
		print '</td></tr>';

		// Location
		if (!getDolGlobalString('AGENDA_DISABLE_LOCATION')) {
			print '<tr><td>'.$langs->trans("Location").'</td><td colspan="3"><input type="text" name="location" class="minwidth300 maxwidth150onsmartphone" value="'.$object->location.'"></td></tr>';
		}

		// Status
		print '<tr><td class="nowrap">'.$langs->trans("Status").' / '.$langs->trans("Percentage").'</td><td colspan="3">';
		$percent = GETPOSTISSET("percentage") ? GETPOSTINT("percentage") : $object->percentage;
		$formactions->form_select_status_action('formaction', $percent, 1, 'complete', 0, 0, 'maxwidth200');
		print '</td></tr>';

		// Tags-Categories
		if (isModEnabled('category')) {
			print '<tr><td>'.$langs->trans("Categories").'</td><td colspan="3">';
			$cate_arbo = $form->select_all_categories(Categorie::TYPE_ACTIONCOMM, '', 'parent', 64, 0, 3);
			$c = new Categorie($db);
			$cats = $c->containing($object->id, Categorie::TYPE_ACTIONCOMM);
			$arrayselected = array();
			foreach ($cats as $cat) {
				$arrayselected[] = $cat->id;
			}
			print img_picto('', 'category').$form->multiselectarray('categories', $cate_arbo, $arrayselected, '', 0, 'quatrevingtpercent widthcentpercentminusx', 0, 0);
			print "</td></tr>";
		}

		print '</table>';


		print '<br><hr><br>';


		print '<table class="border tableforfield centpercent">';

		if (isModEnabled("societe")) {
			// Related company
			print '<tr><td class="titlefieldcreate">'.$langs->trans("ActionOnCompany").'</td>';
			print '<td>';
			print '<div>';
			$events = array(); // 'method'=parameter action of url, 'url'=url to call that return new list of contacts
			$events[] = array('method' => 'getContacts', 'url' => dol_buildpath('/core/ajax/contacts.php?showempty=1&token='.currentToken(), 1), 'htmlname' => 'contactid', 'params' => array('add-customer-contact' => 'disabled'));
			// TODO Refresh also list of project if conf PROJECT_ALLOW_TO_LINK_FROM_OTHER_COMPANY not defined with list linked to socid ?
			// FIXME If we change company, we may get a project that does not match
			print img_picto('', 'company', 'class="pictofixedwidth"').$form->select_company($object->socid, 'socid', '', 'SelectThirdParty', 1, 0, $events, 0, 'minwidth300');
			print '</div>';
			print '</td></tr>';

			// Related contact
			print '<tr><td>'.$langs->trans("ActionOnContact").'</td><td>';
			print '<div class="maxwidth200onsmartphone">';
			print img_picto('', 'contact', 'class="paddingrightonly"');
			if (getDolGlobalString('CONTACT_USE_SEARCH_TO_SELECT') && $conf->use_javascript_ajax) {
				// FIXME Use the select_contact supporting the "multiple"
				/*
				$selected = array_keys($object->socpeopleassigned);
				print $form->select_contact(getDolGlobalString('MAIN_ACTIONCOM_CAN_ADD_ANY_CONTACT') ? 0 : $object->socid, $selected, 'socpeopleassigned', 1, '', '', 1, 'minwidth300 widthcentpercentminusx', false, 0, 0, array());
				*/
				$sav = getDolGlobalString('CONTACT_USE_SEARCH_TO_SELECT');
				$conf->global->CONTACT_USE_SEARCH_TO_SELECT = 0;
				print $form->selectcontacts(getDolGlobalString('MAIN_ACTIONCOM_CAN_ADD_ANY_CONTACT') ? 0 : ($object->socid > 0 ? $object->socid : -1), array_keys($object->socpeopleassigned), 'socpeopleassigned[]', 1, '', '', 1, 'minwidth300 widthcentpercentminusx', 0, 0, 0, array(), 'multiple', 'contactid');
				$conf->global->CONTACT_USE_SEARCH_TO_SELECT = $sav;
			} else {
				// Warning: MAIN_ACTIONCOM_CAN_ADD_ANY_CONTACT will hangs on large databases
				print $form->selectcontacts(getDolGlobalString('MAIN_ACTIONCOM_CAN_ADD_ANY_CONTACT') ? 0 : $object->socid, array_keys($object->socpeopleassigned), 'socpeopleassigned[]', 1, '', '', 1, 'minwidth300 widthcentpercentminusx', 0, 0, 0, array(), 'multiple', 'contactid');
			}
			print '</div>';
			print '</td>';
			print '</tr>';
		}

		// Project
		if (isModEnabled('project')) {
			$langs->load("projects");

			print '<tr><td class="titlefieldcreate">'.$langs->trans("Project").'</td><td>';
			print img_picto('', 'project', 'class="pictofixedwidth"');
			$numprojet = $formproject->select_projects(($object->socid > 0 ? $object->socid : -1), $object->fk_project, 'projectid', 0, 0, 1, 0, 0, 0, 0, '', 0, 0, 'maxwidth500 widthcentpercentminusxx');
			if ($numprojet == 0) {
				print ' &nbsp; <a href="'.DOL_URL_ROOT.'/projet/card.php?socid='.$object->socid.'&action=create&token='.newToken().'&backtopage='.urlencode($_SERVER["PHP_SELF"].'?id='.$object->id.'&action=edit').'"><span class="fa fa-plus-circle valignmiddle paddingleft" title="'.$langs->trans("AddProject").'"></span></a>';
			}
			print '</td></tr>';
		}

		// Priority
		if (getDolGlobalString('AGENDA_SUPPORT_PRIORITY_IN_EVENTS')) {
			print '<tr><td class="titlefieldcreate nowrap">'.$langs->trans("Priority").'</td><td>';
			print '<input type="text" name="priority" value="'.($object->priority ? $object->priority : '').'" size="5">';
			print '</td></tr>';
		}

		// Object linked
		if (!empty($object->fk_element) && !empty($object->elementtype)) {
			include_once DOL_DOCUMENT_ROOT.'/core/lib/functions2.lib.php';
			print '<tr>';
			print '<td>'.$langs->trans("LinkedObject").'</td>';

			if ($object->elementtype == 'task' && isModEnabled('project')) {
				print '<td id="project-task-input-container" >';

				$urloption = '?action=create&donotclearsession=1'; // we use create not edit for more flexibility
				$url = DOL_URL_ROOT.'/comm/action/card.php'.$urloption;

				// update task list
				print "\n".'<script type="text/javascript" >';
				print '$(document).ready(function () {
	              $("#projectid").change(function () {
                        var url = "'.$url.'&projectid="+$("#projectid").val();
                        $.get(url, function(data) {
                            console.log($( data ).find("#fk_element").html());
                            if (data) $("#fk_element").html( $( data ).find("#taskid").html() ).select2();
                        })
                  });
                })';
				print '</script>'."\n";

				$formproject->selectTasks((!empty($societe->id) ? $societe->id : -1), $object->fk_element, 'fk_element', 24, 0, 0, 1, 0, 0, 'maxwidth500', $object->fk_project);
				print '<input type="hidden" name="elementtype" value="'.$object->elementtype.'">';

				print '</td>';
			} else {
				print '<td>';
				print dolGetElementUrl($object->fk_element, $object->elementtype, 1);
				print '<input type="hidden" name="fk_element" value="'.$object->fk_element.'">';
				print '<input type="hidden" name="elementtype" value="'.$object->elementtype.'">';
				print '</td>';
			}

			print '</tr>';
		}

		// Description
		print '<tr><td class="tdtop">'.$langs->trans("Description").'</td><td>';
		// Editeur wysiwyg
		require_once DOL_DOCUMENT_ROOT.'/core/class/doleditor.class.php';
		$doleditor = new DolEditor('note', $object->note_private, '', 120, 'dolibarr_notes', 'In', true, true, isModEnabled('fckeditor'), ROWS_4, '90%');
		$doleditor->Create();
		print '</td></tr>';

		// Other attributes
		$parameters = array();
		$reshook = $hookmanager->executeHooks('formObjectOptions', $parameters, $object, $action); // Note that $action and $object may have been modified by hook
		print $hookmanager->resPrint;
		if (empty($reshook)) {
			print $object->showOptionals($extrafields, 'edit', $parameters);
		}

		print '</table>';

		// Reminders
		if (getDolGlobalString('AGENDA_REMINDER_EMAIL') || getDolGlobalString('AGENDA_REMINDER_BROWSER')) {
			$filteruserid = $user->id;
			if ($user->hasRight('agenda', 'allactions', 'read')) {
				$filteruserid = 0;
			}
			$object->loadReminders('', $filteruserid, false);

			print '<hr>';

			if (count($object->reminders) > 0) {
				$checked = 'checked';
				$keys = array_keys($object->reminders);
				$firstreminderId = array_shift($keys);

				$actionCommReminder = $object->reminders[$firstreminderId];
			} else {
				$checked = '';
				$actionCommReminder = new ActionCommReminder($db);
				$actionCommReminder->offsetvalue = getDolGlobalInt('AGENDA_REMINDER_DEFAULT_OFFSET', 30);
				$actionCommReminder->offsetunit = 'i';
				$actionCommReminder->typeremind = 'email';
			}
			$disabled = '';
			if ($object->datep < dol_now()) {
				//$disabled = 'disabled title="'.dol_escape_htmltag($langs->trans("EventExpired")).'"';
			}

			print '<label for="addreminder">'.img_picto('', 'bell', 'class="pictofixedwidth"').$langs->trans("AddReminder").'</label> <input type="checkbox" id="addreminder" name="addreminder"'.($checked ? ' '.$checked : '').($disabled ? ' '.$disabled : '').'><br>';

			print '<div class="reminderparameters" '.(empty($checked) ? 'style="display: none;"' : '').'>';

			print '<br>';

			print '<table class="border centpercent">';

			// Reminder
			print '<tr><td class="titlefieldcreate nowrap">'.$langs->trans("ReminderTime").'</td><td colspan="3">';
			print '<input type="number" name="offsetvalue" class="width50" value="'.$actionCommReminder->offsetvalue.'"> ';
			print $form->selectTypeDuration('offsetunit', $actionCommReminder->offsetunit, array('y', 'm'));
			print '</td></tr>';

			// Reminder Type
			print '<tr><td class="titlefieldcreate nowrap">'.$langs->trans("ReminderType").'</td><td colspan="3">';
			print $form->selectarray('selectremindertype', $TRemindTypes, $actionCommReminder->typeremind, 0, 0, 0, '', 0, 0, 0, '', 'minwidth200', 1);
			print '</td></tr>';

			$hide = '';
			if ($actionCommReminder->typeremind == 'browser') {
				$hide = 'style="display:none;"';
			}

			// Mail Model
			if (getDolGlobalString('AGENDA_REMINDER_EMAIL')) {
				print '<tr '.$hide.'><td class="titlefieldcreate nowrap">'.$langs->trans("EMailTemplates").'</td><td colspan="3">';
				print $form->selectModelMail('actioncommsend', 'actioncomm_send', 1, 1);
				print '</td></tr>';
			}

			print '</table>';

			print "\n".'<script type="text/javascript">';
			print '$(document).ready(function () {
	            		$("#addreminder").click(function(){
	            		    if (this.checked) {
	            		      $(".reminderparameters").show();
                            } else {
                            $(".reminderparameters").hide();
                            }
	            		 });

	            		$("#selectremindertype").change(function(){
	            	        var selected_option = $("#selectremindertype option:selected").val();
	            		    if(selected_option == "email") {
	            		        $("#select_actioncommsendmodel_mail").closest("tr").show();
	            		    } else {
	            			    $("#select_actioncommsendmodel_mail").closest("tr").hide();
	            		    }
	            		});

                   })';
			print '</script>'."\n";

			print '</div>';		// End of div for reminderparameters
		}

		print dol_get_fiche_end();

		print $form->buttonsSaveCancel();

		print '</form>';
	} else {
		print dol_get_fiche_head($head, 'card', $langs->trans("Action"), -1, 'action');

		$formconfirm = '';

		// Clone event
		if ($action == 'clone') {
			$formconfirm = $form->formconfirm($_SERVER["PHP_SELF"].'?id='.GETPOST('id'), $langs->trans('ToClone'), $langs->trans('ConfirmCloneEvent', $object->label), 'confirm_clone', array(), 'yes', 1);
		}

		// Call Hook formConfirm
		$parameters = array();
		$reshook = $hookmanager->executeHooks('formConfirm', $parameters, $object, $action); // Note that $action and $object may have been modified by hook
		if (empty($reshook)) {
			$formconfirm .= $hookmanager->resPrint;
		} elseif ($reshook > 0) {
			$formconfirm = $hookmanager->resPrint;
		}

		// Print form confirm
		print $formconfirm;

		$linkback = '';
		// Link to other agenda views
		$linkback .= '<a href="'.DOL_URL_ROOT.'/comm/action/list.php?mode=show_list&restore_lastsearch_values=1">';
		$linkback .= img_picto($langs->trans("BackToList"), 'object_calendarlist', 'class="pictoactionview pictofixedwidth"');
		$linkback .= '<span class="hideonsmartphone">'.$langs->trans("BackToList").'</span>';
		$linkback .= '</a>';
		$linkback .= '</li>';
		$linkback .= '<li class="noborder litext">';
		$linkback .= '<a href="'.DOL_URL_ROOT.'/comm/action/index.php?mode=show_month&year='.dol_print_date($object->datep, '%Y').'&month='.dol_print_date($object->datep, '%m').'&day='.dol_print_date($object->datep, '%d').'">';
		$linkback .= img_picto($langs->trans("ViewCal"), 'object_calendar', 'class="pictoactionview pictofixedwidth"');
		$linkback .= '<span class="hideonsmartphone">'.$langs->trans("ViewCal").'</span>';
		$linkback .= '</a>';
		$linkback .= '</li>';
		$linkback .= '<li class="noborder litext">';
		$linkback .= '<a href="'.DOL_URL_ROOT.'/comm/action/index.php?mode=show_week&year='.dol_print_date($object->datep, '%Y').'&month='.dol_print_date($object->datep, '%m').'&day='.dol_print_date($object->datep, '%d').'">';
		$linkback .= img_picto($langs->trans("ViewWeek"), 'object_calendarweek', 'class="pictoactionview pictofixedwidth"');
		$linkback .= '<span class="hideonsmartphone">'.$langs->trans("ViewWeek").'</span>';
		$linkback .= '</a>';
		$linkback .= '</li>';
		$linkback .= '<li class="noborder litext">';
		$linkback .= '<a href="'.DOL_URL_ROOT.'/comm/action/index.php?mode=show_day&year='.dol_print_date($object->datep, '%Y').'&month='.dol_print_date($object->datep, '%m').'&day='.dol_print_date($object->datep, '%d').'">';
		$linkback .= img_picto($langs->trans("ViewDay"), 'object_calendarday', 'class="pictoactionview pictofixedwidth"');
		$linkback .= '<span class="hideonsmartphone">'.$langs->trans("ViewDay").'</span>';
		$linkback .= '</a>';
		$linkback .= '</li>';
		$linkback .= '<li class="noborder litext">';
		$linkback .= '<a href="'.DOL_URL_ROOT.'/comm/action/peruser.php?mode=show_peruser&year='.dol_print_date($object->datep, '%Y').'&month='.dol_print_date($object->datep, '%m').'&day='.dol_print_date($object->datep, '%d').'">';
		$linkback .= img_picto($langs->trans("ViewPerUser"), 'object_calendarperuser', 'class="pictoactionview pictofixedwidth"');
		$linkback .= '<span class="hideonsmartphone">'.$langs->trans("ViewPerUser").'</span>';
		$linkback .= '</a>';

		// Add more views from hooks
		$parameters = array();
		$reshook = $hookmanager->executeHooks('addCalendarView', $parameters, $object, $action);
		if (empty($reshook)) {
			$linkback .= $hookmanager->resPrint;
		} elseif ($reshook > 1) {
			$linkback = $hookmanager->resPrint;
		}

		//$linkback.=$out;

		$morehtmlref = '<div class="refidno">';
		// Thirdparty
		//$morehtmlref.='<br>'.$langs->trans('ThirdParty') . ' : ' . $object->thirdparty->getNomUrl(1);
		// Project
		if (isModEnabled('project')) {
			$langs->load("projects");
			//$morehtmlref .= '<br>';
			if ($usercancreate) {
				$morehtmlref .= img_picto($langs->trans("Project"), 'project', 'class="pictofixedwidth"');
				if ($action != 'classify') {
					$morehtmlref .= '<a class="editfielda" href="'.$_SERVER['PHP_SELF'].'?action=classify&token='.newToken().'&id='.$object->id.'">'.img_edit($langs->transnoentitiesnoconv('SetProject')).'</a> ';
				}
				$morehtmlref .= $form->form_project($_SERVER['PHP_SELF'].'?id='.$object->id, $object->socid, $object->fk_project, ($action == 'classify' ? 'projectid' : 'none'), 0, 0, 0, 1, '', 'maxwidth300');
			} else {
				if (!empty($object->fk_project)) {
					$proj = new Project($db);
					$proj->fetch($object->fk_project);
					$morehtmlref .= $proj->getNomUrl(1);
					if ($proj->title) {
						$morehtmlref .= '<span class="opacitymedium"> - '.dol_escape_htmltag($proj->title).'</span>';
					}
				}
			}
		}
		$morehtmlref .= '</div>';


		dol_banner_tab($object, 'id', $linkback, ($user->socid ? 0 : 1), 'id', 'ref', $morehtmlref);

		print '<div class="fichecenter">';
		print '<div class="fichehalfleft">';

		print '<div class="underbanner clearboth"></div>';

		// Show event in view mode
		print '<table class="border tableforfield centpercent">';

		// Type
		if (getDolGlobalString('AGENDA_USE_EVENT_TYPE')) {
			print '<tr><td class="titlefield">'.$langs->trans("Type").'</td><td>';
<<<<<<< HEAD
			$labeltoshow = $langs->trans("Action".$object->type_code);
=======
			$labeltype = ($langs->transnoentities("Action".$object->type_code) != "Action".$object->type_code) ? $langs->transnoentities("Action".$object->type_code) : $object->type_label;
			$labeltoshow = $labeltype;
>>>>>>> cc80841a
			if ($object->code) {
				$labeltoshow .= ' ('.$object->code.')';
			}
			print $object->getTypePicto('pictofixedwidth paddingright', $labeltoshow);
<<<<<<< HEAD
			print $langs->trans("Action".$object->type_code);
=======
			print $labeltype;
>>>>>>> cc80841a
			print '</td></tr>';
		}

		// Full day event
		print '<tr><td class="titlefield">'.$langs->trans("EventOnFullDay").'</td><td>'.yn($object->fulldayevent ? 1 : 0, 3).'</td></tr>';

		// Event into a series
		if ($object->recurid) {
			print '<tr><td class="titlefield">'.$langs->trans("EventIntoASerie").'</td><td>'.dol_escape_htmltag($object->recurid).'</td></tr>';
		}

		$rowspan = 4;
		if (!getDolGlobalString('AGENDA_DISABLE_LOCATION')) {
			$rowspan++;
		}

		// Date start
		print '<tr><td>'.$langs->trans("DateActionStart").'</td><td>';
		// Test a date before the 27 march and one after
		//print dol_print_date($object->datep, 'dayhour', 'gmt');
		//print dol_print_date($object->datep, 'dayhour', 'tzuser');
		//print dol_print_date($object->datep, 'dayhour', 'tzuserrel');
		if (empty($object->fulldayevent)) {
			print dol_print_date($object->datep, 'dayhour', 'tzuserrel');
		} else {
			$tzforfullday = getDolGlobalString('MAIN_STORE_FULL_EVENT_IN_GMT');
			print dol_print_date($object->datep, 'day', ($tzforfullday ? $tzforfullday : 'tzuserrel'));
		}
		if ($object->percentage == 0 && $object->datep && $object->datep < ($now - $delay_warning)) {
			print img_warning($langs->trans("Late"));
		}
		print '</td>';
		print '</tr>';

		// Date end
		print '<tr><td>'.$langs->trans("DateActionEnd").'</td><td>';
		if (empty($object->fulldayevent)) {
			print dol_print_date($object->datef, 'dayhour', 'tzuserrel');
		} else {
			$tzforfullday = getDolGlobalString('MAIN_STORE_FULL_EVENT_IN_GMT');
			print dol_print_date($object->datef, 'day', ($tzforfullday ? $tzforfullday : 'tzuserrel'));
		}
		if ($object->percentage > 0 && $object->percentage < 100 && $object->datef && $object->datef < ($now - $delay_warning)) {
			print img_warning($langs->trans("Late"));
		}
		print '</td></tr>';

		// Location
		if (!getDolGlobalString('AGENDA_DISABLE_LOCATION')) {
			print '<tr><td>'.$langs->trans("Location").'</td><td>'.$object->location.'</td></tr>';
		}

		// Assigned to user
		print '<tr><td class="nowrap">'.$langs->trans("ActionAssignedTo").'</td><td>';
		$listofuserid = array();
		if (empty($donotclearsession)) {
			if ($object->userownerid > 0) {
				$listofuserid[$object->userownerid] = array(
					'id' => $object->userownerid,
					'transparency' => $object->transparency, // Force transparency on owner from property of event
					'answer_status' => $object->userassigned[$object->userownerid]['answer_status'],
					'mandatory' => $object->userassigned[$object->userownerid]['mandatory']
				);
			}
			if (!empty($object->userassigned)) {	// Now concat assigned users
				// Restore array with key with same value than param 'id'
				$tmplist1 = $object->userassigned;
				foreach ($tmplist1 as $key => $val) {
					if ($val['id'] && $val['id'] != $object->userownerid) {
						$listofuserid[$val['id']] = $val;
					}
				}
			}
			$_SESSION['assignedtouser'] = json_encode($listofuserid);
		} else {
			if (!empty($_SESSION['assignedtouser'])) {
				$listofuserid = json_decode($_SESSION['assignedtouser'], true);
			}
		}

		$listofcontactid = array(); // not used yet
		$listofotherid = array(); // not used yet
		print '<div class="assignedtouser">';
		print $form->select_dolusers_forevent('view', 'assignedtouser', 1, '', 0, '', '', 0, 0, 0, '', ($object->datep != $object->datef) ? 1 : 0, $listofuserid, $listofcontactid, $listofotherid);
		print '</div>';
		/*
		if ($object->datep != $object->datef && in_array($user->id,array_keys($listofuserid)))
		{
			print '<div class="myavailability">';
			print $langs->trans("MyAvailability").': '.(($object->userassigned[$user->id]['transparency'] > 0)?$langs->trans("Busy"):$langs->trans("Available"));	// We show nothing if event is assigned to nobody
			print '</div>';
		}
		*/
		print '	</td></tr>';

		// Categories
		if (isModEnabled('category')) {
			print '<tr><td class="valignmiddle">'.$langs->trans("Categories").'</td><td>';
			print $form->showCategories($object->id, Categorie::TYPE_ACTIONCOMM, 1);
			print "</td></tr>";
		}

		print '</table>';

		print '</div>';

		print '<div class="fichehalfright">';

		print '<div class="underbanner clearboth"></div>';
		print '<table class="border tableforfield centpercent">';

		if (isModEnabled("societe")) {
			// Related company
			print '<tr><td class="titlefield">'.$langs->trans("ActionOnCompany").'</td>';
			print '<td>'.(is_object($object->thirdparty) && $object->thirdparty->id ? $object->thirdparty->getNomUrl(1) : ('<span class="opacitymedium">'.$langs->trans("None").'</span>'));
			if (is_object($object->thirdparty) && $object->thirdparty->id > 0 && $object->type_code == 'AC_TEL') {
				if ($object->thirdparty->fetch($object->thirdparty->id)) {
					print "<br>".dol_print_phone($object->thirdparty->phone);
				}
			}
			print '</td></tr>';

			// Related contact
			print '<tr><td>'.$langs->trans("ActionOnContact").'</td>';
			print '<td>';

			if (!empty($object->socpeopleassigned)) {
				foreach ($object->socpeopleassigned as $cid => $Tab) {
					$contact = new Contact($db);
					$result = $contact->fetch($cid);

					if ($result < 0) {
						dol_print_error($db, $contact->error);
					}

					if ($result > 0) {
						print $contact->getNomUrl(1);
						if ($object->type_code == 'AC_TEL') {
							if (!empty($contact->phone_pro)) {
								print '('.dol_print_phone($contact->phone_pro).')';
							}
						}
						print '<div class="paddingright"></div>';
					}
				}
			} else {
				print '<span class="opacitymedium">'.$langs->trans("None").'</span>';
			}
			print '</td></tr>';
		}

		// Priority
		print '<tr><td class="nowrap" class="titlefield">'.$langs->trans("Priority").'</td><td>';
		print($object->priority ? $object->priority : '');
		print '</td></tr>';

		// Object linked (if link is for thirdparty, contact, project it is a recording error. We should not have links in link table
		// for such objects because there is already a dedicated field into table llx_actioncomm.
		if (!empty($object->fk_element) && !empty($object->elementtype) && !in_array($object->elementtype, array('societe', 'contact', 'project'))) {
			include_once DOL_DOCUMENT_ROOT.'/core/lib/functions2.lib.php';
			print '<tr><td>'.$langs->trans("LinkedObject").'</td>';
			$link = dolGetElementUrl($object->fk_element, $object->elementtype, 1);
			print '<td>';
			if (empty($link)) {
				print '<span class="opacitymedium">'.$langs->trans("ObjectDeleted").'</span>';
			} else {
				print $link;
			}
			print '</td></tr>';
		}

		//mail information
		if (!empty($object->email_msgid)) {
			print '<tr><td>'.$langs->trans('MailTopic').'</td>';
			print '<td>'.dol_escape_htmltag($object->email_subject).'</td></tr>';
			print '<tr><td>'.$langs->trans('MailFrom').'</td>';
			print '<td>'.dol_escape_htmltag($object->email_from).'</td></tr>';
			print '<tr><td>'.$langs->trans('MailTo').'</td>';
			print '<td>'.dol_escape_htmltag($object->email_to).'</td></tr>';
			if (!empty($object->email_tocc)) {
				print '<tr><td>'.$langs->trans('MailCC').'</td>';
				print '<td>'.dol_escape_htmltag($object->email_tocc).'</td></tr>';
			}
		}

		// Description
		print '<tr><td class="tdtop">'.$langs->trans("Description").'</td><td class="wordbreak sensiblehtmlcontent">';
		print dol_string_onlythesehtmltags(dol_htmlentitiesbr($object->note_private));
		print '</td></tr>';

		// Other attributes
		include DOL_DOCUMENT_ROOT.'/core/tpl/extrafields_view.tpl.php';

		// Reminders
		if (getDolGlobalString('AGENDA_REMINDER_EMAIL') || getDolGlobalString('AGENDA_REMINDER_BROWSER')) {
			$filteruserid = $user->id;
			if ($user->hasRight('agenda', 'allactions', 'read')) {
				$filteruserid = 0;
			}
			$object->loadReminders('', $filteruserid, false);

			print '<tr><td class="titlefieldcreate nowrap">'.$langs->trans("Reminders").'</td><td>';

			if (count($object->reminders) > 0) {
				$tmpuserstatic = new User($db);

				foreach ($object->reminders as $actioncommreminderid => $actioncommreminder) {
					print $TRemindTypes[$actioncommreminder->typeremind]['label'];
					if ($actioncommreminder->fk_user > 0) {
						$tmpuserstatic->fetch($actioncommreminder->fk_user);
						print ' ('.$tmpuserstatic->getNomUrl(0, '', 0, 0, 16).')';
					}
					print ' - '.$actioncommreminder->offsetvalue.' '.$TDurationTypes[$actioncommreminder->offsetunit];

					if ($actioncommreminder->status == $actioncommreminder::STATUS_TODO) {
						print ' - <span class="opacitymedium">';
						print $langs->trans("NotSent");
						print ' </span>';
					} elseif ($actioncommreminder->status == $actioncommreminder::STATUS_DONE) {
						print ' - <span class="opacitymedium">';
						print $langs->trans("Done");
						print ' </span>';
					} elseif ($actioncommreminder->status == $actioncommreminder::STATUS_ERROR) {
						print ' - <span class="opacitymedium">';
						print $form->textwithpicto($langs->trans("Error"), $actioncommreminder->lasterror);
						print ' </span>';
					}
					print '<br>';
				}
			}

			print '</td></tr>';
		}

		print '</table>';

		print '</div>';
		print '</div>';
		print '<div class="clearboth"></div>';

		print dol_get_fiche_end();
	}


	/*
	 * Action bar
	 */
	print '<div class="tabsAction">';

	$parameters = array();
	$reshook = $hookmanager->executeHooks('addMoreActionsButtons', $parameters, $object, $action); // Note that $action and $object may have been modified by hook
	if (empty($reshook)) {
		if ($action != 'edit') {
			if ($user->hasRight('agenda', 'allactions', 'create') ||
			   (($object->authorid == $user->id || $object->userownerid == $user->id) && $user->hasRight('agenda', 'myactions', 'create'))) {
				print '<div class="inline-block divButAction"><a class="butAction" href="card.php?action=edit&token='.newToken().'&id='.$object->id.'">'.$langs->trans("Modify").'</a></div>';
			} else {
				print '<div class="inline-block divButAction"><a class="butActionRefused classfortooltip" href="#" title="'.$langs->trans("NotAllowed").'">'.$langs->trans("Modify").'</a></div>';
			}

			if ($user->hasRight('agenda', 'allactions', 'create') ||
			   (($object->authorid == $user->id || $object->userownerid == $user->id) && $user->hasRight('agenda', 'myactions', 'create'))) {
				print '<div class="inline-block divButAction"><a class="butAction" href="card.php?action=clone&object='.$object->element.'&id='.$object->id.'">'.$langs->trans("ToClone").'</a></div>';
			} else {
				print '<div class="inline-block divButAction"><a class="butActionRefused classfortooltip" href="#" title="'.$langs->trans("NotAllowed").'">'.$langs->trans("ToClone").'</a></div>';
			}

			if ($user->hasRight('agenda', 'allactions', 'delete') ||
			   (($object->authorid == $user->id || $object->userownerid == $user->id) && $user->hasRight('agenda', 'myactions', 'delete'))) {
				print '<div class="inline-block divButAction"><a class="butActionDelete" href="card.php?action=delete&token='.newToken().'&id='.$object->id.'">'.$langs->trans("Delete").'</a></div>';
			} else {
				print '<div class="inline-block divButAction"><a class="butActionRefused classfortooltip" href="#" title="'.$langs->trans("NotAllowed").'">'.$langs->trans("Delete").'</a></div>';
			}
		}
	}

	print '</div>';

	if ($action != 'edit') {
		if (!getDolGlobalString('AGENDA_DISABLE_BUILDDOC')) {
			print '<div class="clearboth"></div><div class="fichecenter"><div class="fichehalfleft">';
			print '<a name="builddoc"></a>'; // ancre

			/*
			 * Generated documents
			 */

			$filedir = $conf->agenda->multidir_output[$conf->entity].'/'.$object->id;
			$urlsource = $_SERVER["PHP_SELF"]."?id=".$object->id;

			$genallowed = $user->hasRight('agenda', 'myactions', 'read');
			$delallowed = $user->hasRight('agenda', 'myactions', 'create');


			print $formfile->showdocuments('actions', $object->id, $filedir, $urlsource, $genallowed, $delallowed, '', 0, 0, 0, 0, 0, '', '', '', $langs->getDefaultLang());

			print '</div><div class="fichehalfright">';


			print '</div></div>';
		}
	}
}

// End of page
llxFooter();
$db->close();<|MERGE_RESOLUTION|>--- conflicted
+++ resolved
@@ -1,17 +1,4 @@
 <?php
-<<<<<<< HEAD
-/* Copyright (C) 2001-2005 Rodolphe Quiedeville <rodolphe@quiedeville.org>
- * Copyright (C) 2004-2018 Laurent Destailleur  <eldy@users.sourceforge.net>
- * Copyright (C) 2005      Simon TOSSER         <simon@kornog-computing.com>
- * Copyright (C) 2005-2017 Regis Houssin        <regis.houssin@inodbox.com>
- * Copyright (C) 2010-2013 Juanjo Menent        <jmenent@2byte.es>
- * Copyright (C) 2013      Florian Henry        <florian.henry@open-concept.pro>
- * Copyright (C) 2014      Cedric GROSS         <c.gross@kreiz-it.fr>
- * Copyright (C) 2015      Alexandre Spangaro   <aspangaro@open-dsi.fr>
- * Copyright (C) 2018-2023 Frédéric France      <frederic.france@netlogic.fr>
- * Copyright (C) 2019	   Ferran Marcet	    <fmarcet@2byte.es>
- * Copyright (C) 2024		MDW							<mdeweerd@users.noreply.github.com>
-=======
 /* Copyright (C) 2001-2005  Rodolphe Quiedeville    <rodolphe@quiedeville.org>
  * Copyright (C) 2004-2018  Laurent Destailleur     <eldy@users.sourceforge.net>
  * Copyright (C) 2005       Simon TOSSER            <simon@kornog-computing.com>
@@ -23,7 +10,6 @@
  * Copyright (C) 2018-2024  Frédéric France         <frederic.france@free.fr>
  * Copyright (C) 2019	    Ferran Marcet	        <fmarcet@2byte.es>
  * Copyright (C) 2024		MDW						<mdeweerd@users.noreply.github.com>
->>>>>>> cc80841a
  *
  * This program is free software; you can redistribute it and/or modify
  * it under the terms of the GNU General Public License as published by
@@ -98,32 +84,19 @@
 if ($fulldayevent) {
 	$tzforfullday = getDolGlobalString('MAIN_STORE_FULL_EVENT_IN_GMT');
 	// For "full day" events, we must store date in GMT (It must be viewed as same moment everywhere)
-<<<<<<< HEAD
-	$datep = dol_mktime('00', '00', 0, GETPOSTINT("apmonth"), GETPOSTINT("apday"), GETPOSTINT("apyear"), $tzforfullday ? $tzforfullday : 'tzuserrel');
-	$datef = dol_mktime('23', '59', '59', GETPOSTINT("p2month"), GETPOSTINT("p2day"), GETPOSTINT("p2year"), $tzforfullday ? $tzforfullday : 'tzuserrel');
-	//print $db->idate($datep); exit;
-} else {
-	$datep = dol_mktime($aphour, $apmin, 0, GETPOSTINT("apmonth"), GETPOSTINT("apday"), GETPOSTINT("apyear"), 'tzuserrel');
-	$datef = dol_mktime($p2hour, $p2min, '59', GETPOSTINT("p2month"), GETPOSTINT("p2day"), GETPOSTINT("p2year"), 'tzuserrel');
-=======
 	$datep = dol_mktime(0, 0, 0, GETPOSTINT("apmonth"), GETPOSTINT("apday"), GETPOSTINT("apyear"), $tzforfullday ? $tzforfullday : 'tzuserrel');
 	$datef = dol_mktime(23, 59, 59, GETPOSTINT("p2month"), GETPOSTINT("p2day"), GETPOSTINT("p2year"), $tzforfullday ? $tzforfullday : 'tzuserrel');
 	//print $db->idate($datep); exit;
 } else {
 	$datep = dol_mktime($aphour, $apmin, 0, GETPOSTINT("apmonth"), GETPOSTINT("apday"), GETPOSTINT("apyear"), 'tzuserrel');
 	$datef = dol_mktime($p2hour, $p2min, 59, GETPOSTINT("p2month"), GETPOSTINT("p2day"), GETPOSTINT("p2year"), 'tzuserrel');
->>>>>>> cc80841a
 }
 $reg = array();
 if (GETPOST('datep')) {
 	if (GETPOST('datep') == 'now') {
 		$datep = dol_now();
 	} elseif (preg_match('/^([0-9][0-9][0-9][0-9])([0-9][0-9])([0-9][0-9])$/', GETPOST("datep"), $reg)) {		// Try to not use this. Use instead '&datep=now'
-<<<<<<< HEAD
-		$datep = dol_mktime(0, 0, 0, $reg[2], $reg[3], $reg[1], 'tzuserrel');
-=======
 		$datep = dol_mktime(0, 0, 0, (int) $reg[2], (int) $reg[3], (int) $reg[1], 'tzuserrel');
->>>>>>> cc80841a
 	}
 }
 
@@ -352,22 +325,14 @@
 	if ($fulldayevent) {
 		$tzforfullday = getDolGlobalString('MAIN_STORE_FULL_EVENT_IN_GMT');
 		// For "full day" events, we must store date in GMT (It must be viewed as same moment everywhere)
-<<<<<<< HEAD
-		$datep = dol_mktime('00', '00', '00', GETPOSTINT("apmonth"), GETPOSTINT("apday"), GETPOSTINT("apyear"), $tzforfullday ? $tzforfullday : 'tzuserrel');
-		$datef = dol_mktime('23', '59', '59', GETPOSTINT("p2month"), GETPOSTINT("p2day"), GETPOSTINT("p2year"), $tzforfullday ? $tzforfullday : 'tzuserrel');
-=======
 		$datep = dol_mktime(0, 0, 0, GETPOSTINT("apmonth"), GETPOSTINT("apday"), GETPOSTINT("apyear"), $tzforfullday ? $tzforfullday : 'tzuserrel');
 		$datef = dol_mktime(23, 59, 59, GETPOSTINT("p2month"), GETPOSTINT("p2day"), GETPOSTINT("p2year"), $tzforfullday ? $tzforfullday : 'tzuserrel');
->>>>>>> cc80841a
 	} else {
 		$datep = dol_mktime(GETPOSTINT("aphour"), GETPOSTINT("apmin"), GETPOSTINT("apsec"), GETPOSTINT("apmonth"), GETPOSTINT("apday"), GETPOSTINT("apyear"), 'tzuserrel');
 		$datef = dol_mktime(GETPOSTINT("p2hour"), GETPOSTINT("p2min"), GETPOSTINT("apsec"), GETPOSTINT("p2month"), GETPOSTINT("p2day"), GETPOSTINT("p2year"), 'tzuserrel');
 	}
-<<<<<<< HEAD
-=======
 	//set end date to now if percentage is set to 100 and end date not set
 	$datef = (!$datef && $percentage == 100)?dol_now():$datef;
->>>>>>> cc80841a
 
 	// Check parameters
 	if (!$datef && $percentage == 100) {
@@ -643,11 +608,8 @@
 		}
 
 		if ($eventisrecurring) {
-<<<<<<< HEAD
-=======
 			$dayoffset = 0;
 			$monthoffset = 0;
->>>>>>> cc80841a
 			// We set first date of recurrence and offsets
 			if ($selectedrecurrulefreq == 'WEEKLY' && !empty($selectedrecurrulebyday)) {
 				$firstdatearray = dol_get_first_day_week(GETPOSTINT("apday"), GETPOSTINT("apmonth"), GETPOSTINT("apyear"));
@@ -762,15 +724,9 @@
 
 				// increment date for recurrent events
 				$datep = dol_time_plus_duree($datep, $dayoffset, 'd');
-<<<<<<< HEAD
-				$datep = dol_time_plus_duree($datep, $monthoffset, 'm');
-				$datef = dol_time_plus_duree($datef, $dayoffset, 'd');
-				$datef = dol_time_plus_duree($datef, $monthoffset, 'm');
-=======
 				$datep = dol_time_plus_duree($datep, $monthoffset, 'm');  // @phan-suppress-current-line PhanPluginSuspiciousParamOrder
 				$datef = dol_time_plus_duree($datef, $dayoffset, 'd');
 				$datef = dol_time_plus_duree($datef, $monthoffset, 'm');  // @phan-suppress-current-line PhanPluginSuspiciousParamOrder
->>>>>>> cc80841a
 			}
 		}
 		if (!empty($backtopage) && !$error) {
@@ -818,22 +774,14 @@
 		if ($fulldayevent) {
 			$tzforfullday = getDolGlobalString('MAIN_STORE_FULL_EVENT_IN_GMT');
 			// For "full day" events, we must store date in GMT (It must be viewed as same moment everywhere)
-<<<<<<< HEAD
-			$datep = dol_mktime('00', '00', '00', GETPOST("apmonth", 'int'), GETPOST("apday", 'int'), GETPOST("apyear", 'int'), $tzforfullday ? $tzforfullday : 'tzuserrel');
-			$datef = dol_mktime('23', '59', '59', GETPOST("p2month", 'int'), GETPOST("p2day", 'int'), GETPOST("p2year", 'int'), $tzforfullday ? $tzforfullday : 'tzuserrel');
-=======
 			$datep = dol_mktime(0, 0, 0, GETPOST("apmonth", 'int'), GETPOST("apday", 'int'), GETPOST("apyear", 'int'), $tzforfullday ? $tzforfullday : 'tzuserrel');
 			$datef = dol_mktime(23, 59, 59, GETPOST("p2month", 'int'), GETPOST("p2day", 'int'), GETPOST("p2year", 'int'), $tzforfullday ? $tzforfullday : 'tzuserrel');
->>>>>>> cc80841a
 		} else {
 			$datep = dol_mktime(GETPOST("aphour", 'int'), GETPOST("apmin", 'int'), GETPOST("apsec", 'int'), GETPOST("apmonth", 'int'), GETPOST("apday", 'int'), GETPOST("apyear", 'int'), 'tzuserrel');
 			$datef = dol_mktime(GETPOST("p2hour", 'int'), GETPOST("p2min", 'int'), GETPOST("apsec", 'int'), GETPOST("p2month", 'int'), GETPOST("p2day", 'int'), GETPOST("p2year", 'int'), 'tzuserrel');
 		}
-<<<<<<< HEAD
-=======
 		//set end date to now if percentage is set to 100 and end date not set
 		$datef = (!$datef && $percentage == 100) ? dol_now() : $datef;
->>>>>>> cc80841a
 
 		if ($object->elementtype == 'ticket') {	// code should be TICKET_MSG, TICKET_MSG_PRIVATE, TICKET_MSG_SENTBYMAIL, TICKET_MSG_PRIVATE_SENTBYMAIL
 			if ($private) {
@@ -890,16 +838,6 @@
 				$object->fk_element = GETPOSTINT("fk_element");
 				$object->elementtype = GETPOST("elementtype", 'alpha');
 			}
-<<<<<<< HEAD
-		}
-
-		if (!$datef && $percentage == 100) {
-			$error++;
-			$donotclearsession = 1;
-			setEventMessages($langs->transnoentitiesnoconv("ErrorFieldRequired", $langs->transnoentitiesnoconv("DateEnd")), $object->errors, 'errors');
-			$action = 'edit';
-=======
->>>>>>> cc80841a
 		}
 
 
@@ -1412,7 +1350,6 @@
 						jQuery(".repeateventBYMONTHDAY").css("display", "inline-block");		/* use this instead of show because we want inline-block and not block */
 						jQuery(".repeateventlimitdate").css("display", "inline-block");
 						jQuery(".repeateventBYDAY").hide();
-<<<<<<< HEAD
 					}
 					else if (jQuery("#recurrulefreq").val() == \'WEEKLY\')
 					{
@@ -1426,21 +1363,6 @@
 						jQuery(".repeateventBYDAY").hide();
 						jQuery(".repeateventlimitdate").hide();
 					}
-=======
-					}
-					else if (jQuery("#recurrulefreq").val() == \'WEEKLY\')
-					{
-						jQuery(".repeateventBYMONTHDAY").hide();
-						jQuery(".repeateventBYDAY").css("display", "inline-block");		/* use this instead of show because we want inline-block and not block */
-						jQuery(".repeateventlimitdate").css("display", "inline-block");
-					}
-					else
-					{
-						jQuery(".repeateventBYMONTHDAY").hide();
-						jQuery(".repeateventBYDAY").hide();
-						jQuery(".repeateventlimitdate").hide();
-					}
->>>>>>> cc80841a
 				}
 				init_repeat();
 				jQuery("#recurrulefreq").change(function() {
@@ -1456,19 +1378,11 @@
 
 	$datep = ($datep ? $datep : (is_null($object->datep) ? '' : $object->datep));
 	if (GETPOSTINT('datep', 1)) {
-<<<<<<< HEAD
-		$datep = dol_stringtotime(GETPOSTINT('datep', 1), 'tzuserrel');
-	}
-	$datef = ($datef ? $datef : $object->datef);
-	if (GETPOSTINT('datef', 1)) {
-		$datef = dol_stringtotime(GETPOSTINT('datef', 1), 'tzuserrel');
-=======
 		$datep = dol_stringtotime((string) GETPOSTINT('datep', 1), 'tzuserrel');
 	}
 	$datef = ($datef ? $datef : $object->datef);
 	if (GETPOSTINT('datef', 1)) {
 		$datef = dol_stringtotime((string) GETPOSTINT('datef', 1), 'tzuserrel');
->>>>>>> cc80841a
 	}
 	if (empty($datef) && !empty($datep)) {
 		if (GETPOST("actioncode", 'aZ09') == 'AC_RDV' || !getDolGlobalString('AGENDA_USE_EVENT_TYPE_DEFAULT')) {
@@ -1829,13 +1743,8 @@
 	if ($listUserAssignedUpdated || $donotclearsession) {
 		$percentage = in_array(GETPOST('status'), array(-1, 100)) ? GETPOST('status') : (in_array($complete, array(-1, 100)) ? $complete : GETPOSTINT("percentage")); // If status is -1 or 100, percentage is not defined and we must use status
 
-<<<<<<< HEAD
-		$datep = dol_mktime($fulldayevent ? '00' : $aphour, $fulldayevent ? '00' : $apmin, 0, GETPOSTINT("apmonth"), GETPOSTINT("apday"), GETPOSTINT("apyear"), 'tzuserrel');
-		$datef = dol_mktime($fulldayevent ? '23' : $p2hour, $fulldayevent ? '59' : $p2min, $fulldayevent ? '59' : '0', GETPOSTINT("p2month"), GETPOSTINT("p2day"), GETPOSTINT("p2year"), 'tzuserrel');
-=======
 		$datep = dol_mktime($fulldayevent ? 0 : $aphour, $fulldayevent ? 0 : $apmin, 0, GETPOSTINT("apmonth"), GETPOSTINT("apday"), GETPOSTINT("apyear"), 'tzuserrel');
 		$datef = dol_mktime($fulldayevent ? 23 : $p2hour, $fulldayevent ? 59 : $p2min, $fulldayevent ? 59 : 0, GETPOSTINT("p2month"), GETPOSTINT("p2day"), GETPOSTINT("p2year"), 'tzuserrel');
->>>>>>> cc80841a
 
 		$object->type_id     = dol_getIdFromCode($db, GETPOST("actioncode", 'aZ09'), 'c_actioncomm');
 		$object->label       = GETPOST("label", "alphanohtml");
@@ -2427,21 +2336,13 @@
 		// Type
 		if (getDolGlobalString('AGENDA_USE_EVENT_TYPE')) {
 			print '<tr><td class="titlefield">'.$langs->trans("Type").'</td><td>';
-<<<<<<< HEAD
-			$labeltoshow = $langs->trans("Action".$object->type_code);
-=======
 			$labeltype = ($langs->transnoentities("Action".$object->type_code) != "Action".$object->type_code) ? $langs->transnoentities("Action".$object->type_code) : $object->type_label;
 			$labeltoshow = $labeltype;
->>>>>>> cc80841a
 			if ($object->code) {
 				$labeltoshow .= ' ('.$object->code.')';
 			}
 			print $object->getTypePicto('pictofixedwidth paddingright', $labeltoshow);
-<<<<<<< HEAD
-			print $langs->trans("Action".$object->type_code);
-=======
 			print $labeltype;
->>>>>>> cc80841a
 			print '</td></tr>';
 		}
 
