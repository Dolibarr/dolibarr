--- conflicted
+++ resolved
@@ -1291,23 +1291,6 @@
 		if (empty($conf->global->AGENDA_DISABLE_BUILDDOC))
 		{
 			print '<div style="clear:both;">&nbsp;</div><div class="fichecenter"><div class="fichehalfleft">';
-<<<<<<< HEAD
-	        print '<a name="builddoc"></a>'; // ancre
-
-	        /*
-	         * Documents generes
-	         */
-
-	        $filedir=$conf->agenda->multidir_output[$conf->entity].'/'.$object->id;
-	        $urlsource=$_SERVER["PHP_SELF"]."?socid=".$object->id;
-
-	        $genallowed=$user->rights->agenda->myactions->create;
-	        $delallowed=$user->rights->agenda->myactions->delete;
-
-	        $var=true;
-
-	        $somethingshown=$formfile->show_documents('agenda',$object->id,$filedir,$urlsource,$genallowed,$delallowed,'',0,0,0,0,0,'','','',$object->default_lang);
-=======
             print '<a name="builddoc"></a>'; // ancre
 
             /*
@@ -1323,18 +1306,13 @@
             $var=true;
 
             $somethingshown=$formfile->show_documents('agenda',$object->id,$filedir,$urlsource,$genallowed,$delallowed,'',0,0,0,0,0,'','','',$object->default_lang);
->>>>>>> 79314b7f
 
 			print '</div><div class="fichehalfright"><div class="ficheaddleft">';
 
 
 			print '</div></div></div>';
 
-<<<<<<< HEAD
-	        print '<div style="clear:both;">&nbsp;</div>';
-=======
             print '<div style="clear:both;">&nbsp;</div>';
->>>>>>> 79314b7f
 	    }
 	}
 }
