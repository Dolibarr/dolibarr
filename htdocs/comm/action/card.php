--- conflicted
+++ resolved
@@ -1095,16 +1095,12 @@
 		if ($conf->global->AGENDA_ENABLE_DONEBY)
 		{
 			print '<tr><td class="nowrap">'.$langs->trans("ActionDoneBy").'</td><td colspan="3">';
-<<<<<<< HEAD
-			if ($object->userdoneid > 0) print $object->userdone->getNameUrl(1);
-=======
 			if ($object->userdoneid > 0)
 			{
 				$tmpuser=new User($db);
 				$tmpuser->fetch($object->userdoneid);
-				print $tmpuser->getNomUrl(1);
-			}
->>>>>>> 97685506
+				print $tmpuser->getNameUrl(1);
+			}
 			print '</td></tr>';
 		}
 
