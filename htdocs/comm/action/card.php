--- conflicted
+++ resolved
@@ -1186,8 +1186,7 @@
 		//print '<tr><td></td><td colspan="3" class="opacitymedium">';
 		print ' &nbsp; &nbsp; &nbsp; &nbsp; <div class="opacitymedium inline-block">';
 		print img_picto($langs->trans("Recurrence"), 'recurring', 'class="paddingright2"');
-<<<<<<< HEAD
-		print '<input type="hidden" name="recurid" value="'.$object->recurid.'">';
+		print '<input type="hidden" name="recurid" value="'.(empty($object->recurid) ? '' : $object->recurid).'">';
 
 		$selectedrecurrulefreq = 'no';
 		$selectedrecurrulebymonthday = '';
@@ -1196,17 +1195,9 @@
 		$object->recurrule .= GETPOSTISSET('BYMONTHDAY') ? "_BYMONTHDAY".GETPOST('BYMONTHDAY', 'alpha') : "";
 		$object->recurrule .= GETPOSTISSET('BYDAY') ? "_BYDAY".GETPOST('BYDAY', 'alpha') : "";
 
+		$reg1 = array();
 		if ($object->recurrule && preg_match('/FREQ=([A-Z]+)/i', $object->recurrule, $reg1)) {
 			$selectedrecurrulefreq = $reg1[1];
-=======
-		print '<input type="hidden" name="recurid" value="'.(empty($object->recurid) ? '' : $object->recurid).'">';
-		$selectedrecurrulefreq = 'no';
-		$selectedrecurrulebymonthday = '';
-		$selectedrecurrulebyday = '';
-		$reg = array();
-		if ($object->recurrule && preg_match('/FREQ=([A-Z]+)/i', $object->recurrule, $reg)) {
-			$selectedrecurrulefreq = $reg[1];
->>>>>>> 7316210d
 		}
 		if ($object->recurrule && preg_match('/FREQ=MONTHLY.*BYMONTHDAY(\d+)/i', $object->recurrule, $reg2)) {
 			$selectedrecurrulebymonthday = $reg2[1];
