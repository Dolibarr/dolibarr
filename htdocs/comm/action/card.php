--- conflicted
+++ resolved
@@ -409,14 +409,8 @@
         $object->fulldayevent= GETPOST("fullday")?1:0;
 		$object->location    = GETPOST('location');
 		$object->socid       = GETPOST("socid");
-<<<<<<< HEAD
 		$object->TContactId   = GETPOST("TContactId",'array');
-		$object->contactid   = !empty($object->TContactId[0]) ? $object->TContactId[0] : 0;
-		//$object->societe->id = $_POST["socid"];			// deprecated
-		//$object->contact->id = $_POST["contactid"];		// deprecated
-=======
 		$object->contactid   = GETPOST("contactid",'int');
->>>>>>> 4b3d84cf
 		$object->fk_project  = GETPOST("projectid",'int');
 		$object->note        = GETPOST("note");
 		$object->pnote       = GETPOST("note");
@@ -792,11 +786,7 @@
 
 	// Related contact
 	print '<tr><td class="nowrap">'.$langs->trans("ActionOnContact").'</td><td>';
-<<<<<<< HEAD
-	$form->select_contacts(GETPOST('socid','int'), GETPOST('TContactId', 'array'), 'TContactId[]', 1, '', '', 0, 'minwidth200',0, 0, array(), false, 'multiple', 'contactid');
-=======
-	$form->selectcontacts(GETPOST('socid','int'), GETPOST('contactid'), 'contactid', 1, '', '', 0, 'minwidth200');
->>>>>>> 4b3d84cf
+	echo $form->selectcontacts(GETPOST('socid','int'), GETPOST('TContactId', 'array'), 'TContactId[]', 1, '', '', 0, 'minwidth200',0, 0, array(), false, 'multiple', 'contactid');
 	print '</td></tr>';
 
 
@@ -891,14 +881,8 @@
         $object->fulldayevent= GETPOST("fullday")?1:0;
 		$object->location    = GETPOST('location');
 		$object->socid       = GETPOST("socid");
-<<<<<<< HEAD
 		$object->TContactId = GETPOST("TContactId",'array');
-		$object->contactid   = !empty($object->TContactId[0]) ? $object->TContactId[0] : 0;
-		//$object->societe->id = $_POST["socid"];			// deprecated
-		//$object->contact->id = $_POST["contactid"];		// deprecated
-=======
 		$object->contactid   = GETPOST("contactid",'int');
->>>>>>> 4b3d84cf
 		$object->fk_project  = GETPOST("projectid",'int');
 
 		$object->note = GETPOST("note");
