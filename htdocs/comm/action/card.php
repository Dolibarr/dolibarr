<?php
/* Copyright (C) 2001-2005 Rodolphe Quiedeville <rodolphe@quiedeville.org>
 * Copyright (C) 2004-2018 Laurent Destailleur  <eldy@users.sourceforge.net>
 * Copyright (C) 2005      Simon TOSSER         <simon@kornog-computing.com>
 * Copyright (C) 2005-2017 Regis Houssin        <regis.houssin@inodbox.com>
 * Copyright (C) 2010-2013 Juanjo Menent        <jmenent@2byte.es>
 * Copyright (C) 2013      Florian Henry        <florian.henry@open-concept.pro>
 * Copyright (C) 2014      Cedric GROSS         <c.gross@kreiz-it.fr>
 * Copyright (C) 2015      Alexandre Spangaro   <aspangaro@open-dsi.fr>
 * Copyright (C) 2018-2021 Frédéric France      <frederic.france@netlogic.fr>
 * Copyright (C) 2019	   Ferran Marcet	    <fmarcet@2byte.es>
 *
 * This program is free software; you can redistribute it and/or modify
 * it under the terms of the GNU General Public License as published by
 * the Free Software Foundation; either version 3 of the License, or
 * (at your option) any later version.
 *
 * This program is distributed in the hope that it will be useful,
 * but WITHOUT ANY WARRANTY; without even the implied warranty of
 * MERCHANTABILITY or FITNESS FOR A PARTICULAR PURPOSE.  See the
 * GNU General Public License for more details.
 *
 * You should have received a copy of the GNU General Public License
 * along with this program. If not, see <https://www.gnu.org/licenses/>.
 */

/**
 *    \file       htdocs/comm/action/card.php
 *    \ingroup    agenda
 *    \brief      Page for event card
 */

// Load Dolibarr environment
require '../../main.inc.php';
require_once DOL_DOCUMENT_ROOT.'/core/class/extrafields.class.php';
require_once DOL_DOCUMENT_ROOT.'/core/class/html.form.class.php';
require_once DOL_DOCUMENT_ROOT.'/core/class/html.formactions.class.php';
require_once DOL_DOCUMENT_ROOT.'/core/class/html.formfile.class.php';
require_once DOL_DOCUMENT_ROOT.'/core/class/html.formprojet.class.php';
require_once DOL_DOCUMENT_ROOT.'/core/lib/agenda.lib.php';
require_once DOL_DOCUMENT_ROOT.'/core/lib/date.lib.php';
require_once DOL_DOCUMENT_ROOT.'/categories/class/categorie.class.php';
require_once DOL_DOCUMENT_ROOT.'/comm/action/class/actioncomm.class.php';
require_once DOL_DOCUMENT_ROOT.'/comm/action/class/actioncommreminder.class.php';
require_once DOL_DOCUMENT_ROOT.'/comm/action/class/cactioncomm.class.php';
require_once DOL_DOCUMENT_ROOT.'/contact/class/contact.class.php';
require_once DOL_DOCUMENT_ROOT.'/projet/class/project.class.php';
require_once DOL_DOCUMENT_ROOT.'/projet/class/task.class.php';
require_once DOL_DOCUMENT_ROOT.'/user/class/user.class.php';


// Load translation files required by the page
$langs->loadLangs(array("companies", "other", "commercial", "bills", "orders", "agenda", "mails"));

// Get Parameters
$action = GETPOST('action', 'aZ09');
$cancel = GETPOST('cancel', 'alpha');
$backtopage = GETPOST('backtopage', 'alpha');
$socpeopleassigned = GETPOST('socpeopleassigned', 'array');
$origin = GETPOST('origin', 'alpha');
$originid = GETPOST('originid', 'int');
$confirm = GETPOST('confirm', 'alpha');

$fulldayevent = GETPOST('fullday', 'alpha');

$aphour = GETPOST('aphour', 'int');
$apmin = GETPOST('apmin', 'int');
$p2hour = GETPOST('p2hour', 'int');
$p2min = GETPOST('p2min', 'int');

$addreminder = GETPOST('addreminder', 'alpha');
$offsetvalue = GETPOST('offsetvalue', 'int');
$offsetunit = GETPOST('offsetunittype_duration', 'aZ09');
$remindertype = GETPOST('selectremindertype', 'aZ09');
$modelmail = GETPOST('actioncommsendmodel_mail', 'int');
$complete = GETPOST('complete', 'alpha');	// 'na' must be allowed
$private = GETPOST('private', 'alphanohtml');
if ($complete == 'na' || $complete == -2) {
	$complete = -1;
}

if ($fulldayevent) {
	$tzforfullday = getDolGlobalString('MAIN_STORE_FULL_EVENT_IN_GMT');
	// For "full day" events, we must store date in GMT (It must be viewed as same moment everywhere)
	$datep = dol_mktime('00', '00', 0, GETPOST("apmonth", 'int'), GETPOST("apday", 'int'), GETPOST("apyear", 'int'), $tzforfullday ? $tzforfullday : 'tzuserrel');
	$datef = dol_mktime('23', '59', '59', GETPOST("p2month", 'int'), GETPOST("p2day", 'int'), GETPOST("p2year", 'int'), $tzforfullday ? $tzforfullday : 'tzuserrel');
	//print $db->idate($datep); exit;
} else {
	$datep = dol_mktime($aphour, $apmin, 0, GETPOST("apmonth", 'int'), GETPOST("apday", 'int'), GETPOST("apyear", 'int'), 'tzuserrel');
	$datef = dol_mktime($p2hour, $p2min, '59', GETPOST("p2month", 'int'), GETPOST("p2day", 'int'), GETPOST("p2year", 'int'), 'tzuserrel');
}
$reg = array();
if (GETPOST('datep')) {
	if (GETPOST('datep') == 'now') {
		$datep = dol_now();
	} elseif (preg_match('/^([0-9][0-9][0-9][0-9])([0-9][0-9])([0-9][0-9])$/', GETPOST("datep"), $reg)) {		// Try to not use this. Use insteead '&datep=now'
		$datep = dol_mktime(0, 0, 0, $reg[2], $reg[3], $reg[1], 'tzuserrel');
	}
}

// Security check
$socid = GETPOST('socid', 'int');
$id = GETPOST('id', 'int');
if ($user->socid && ($socid != $user->socid)) {
	accessforbidden();
}

$error = GETPOST("error");
$donotclearsession = GETPOST('donotclearsession') ? GETPOST('donotclearsession') : 0;

// Initialize Objects
$object = new ActionComm($db);
$cactioncomm = new CActionComm($db);
$contact = new Contact($db);
$extrafields = new ExtraFields($db);
$formfile = new FormFile($db);

$form = new Form($db);
$formfile = new FormFile($db);
$formactions = new FormActions($db);

// Load object
if ($id > 0 && $action != 'add') {
	$ret = $object->fetch($id);
	if ($ret > 0) {
		$ret = $object->fetch_optionals();
		$ret1 = $object->fetch_userassigned();
	}
	if ($ret < 0 || $ret1 < 0) {
		dol_print_error('', $object->error);
	}
}

// fetch optionals attributes and labels
$extrafields->fetch_name_optionals_label($object->table_element);

// Initialize technical object to manage hooks of page. Note that conf->hooks_modules contains array of hook context
$hookmanager->initHooks(array('actioncard', 'globalcard'));

$parameters = array('socid' => $socid);
$reshook = $hookmanager->executeHooks('doActions', $parameters, $object, $action); // Note that $action and $object may have been modified by some hooks
if ($reshook < 0) {
	setEventMessages($hookmanager->error, $hookmanager->errors, 'errors');
}

$TRemindTypes = array();
if (getDolGlobalString('AGENDA_REMINDER_BROWSER')) {
	$TRemindTypes['browser'] = array('label'=>$langs->trans('BrowserPush'), 'disabled'=>(!getDolGlobalString('AGENDA_REMINDER_BROWSER') ? 1 : 0));
}
if (getDolGlobalString('AGENDA_REMINDER_EMAIL')) {
	$TRemindTypes['email'] = array('label'=>$langs->trans('EMail'), 'disabled'=>(!getDolGlobalString('AGENDA_REMINDER_EMAIL') ? 1 : 0));
}

$TDurationTypes = array('y'=>$langs->trans('Years'), 'm'=>$langs->trans('Month'), 'w'=>$langs->trans('Weeks'), 'd'=>$langs->trans('Days'), 'h'=>$langs->trans('Hours'), 'i'=>$langs->trans('Minutes'));

$result = restrictedArea($user, 'agenda', $object, 'actioncomm&societe', 'myactions|allactions', 'fk_soc', 'id');

$usercancreate = $user->hasRight('agenda', 'allactions', 'create') || (($object->authorid == $user->id || $object->userownerid == $user->id) && $user->hasRight('agenda', 'myactions', 'create'));


/*
 * Actions
 */

$listUserAssignedUpdated = false;
$listResourceAssignedUpdated = false;

// Remove user to assigned list
if (empty($reshook) && (GETPOST('removedassigned') || GETPOST('removedassigned') == '0')) {
	$idtoremove = GETPOST('removedassigned');

	if (!empty($_SESSION['assignedtouser'])) {
		$tmpassigneduserids = json_decode($_SESSION['assignedtouser'], 1);
	} else {
		$tmpassigneduserids = array();
	}

	foreach ($tmpassigneduserids as $key => $val) {
		if ($val['id'] == $idtoremove || $val['id'] == -1) {
			unset($tmpassigneduserids[$key]);
		}
	}

	$_SESSION['assignedtouser'] = json_encode($tmpassigneduserids);
	$donotclearsession = 1;
	if ($action == 'add') {
		$action = 'create';
	}
	if ($action == 'update') {
		$action = 'edit';
	}

	$listUserAssignedUpdated = true;
}
// Remove resource to assigned list
if (empty($reshook) && (GETPOST('removedassignedresource') || GETPOST('removedassignedresource') == '0')) {
	$idtoremove = GETPOST('removedassignedresource');

	if (!empty($_SESSION['assignedtoresource'])) {
		$tmpassignedresourceids = json_decode($_SESSION['assignedtoresource'], 1);
	} else {
		$tmpassignedresourceids = array();
	}

	foreach ($tmpassignedresourceids as $key => $val) {
		if ($val['id'] == $idtoremove || $val['id'] == -1) {
			unset($tmpassignedresourceids[$key]);
		}
	}

	$_SESSION['assignedtoresource'] = json_encode($tmpassignedresourceids);
	$donotclearsessionresource = 1;
	if ($action == 'add') {
		$action = 'create';
	}
	if ($action == 'update') {
		$action = 'edit';
	}

	$listResourceAssignedUpdated = true;
}

// Add user to assigned list
if (empty($reshook) && (GETPOST('addassignedtouser') || GETPOST('updateassignedtouser'))) {
	// Add a new user
	if (GETPOST('assignedtouser') > 0) {
		$assignedtouser = array();
		if (!empty($_SESSION['assignedtouser'])) {
			$assignedtouser = json_decode($_SESSION['assignedtouser'], true);
		}
		$assignedtouser[GETPOST('assignedtouser')] = array('id'=>GETPOSTINT('assignedtouser'), 'transparency'=>GETPOST('transparency'), 'mandatory'=>1);
		$_SESSION['assignedtouser'] = json_encode($assignedtouser);
	}
	$donotclearsession = 1;
	if ($action == 'add') {
		$action = 'create';
	}
	if ($action == 'update') {
		$action = 'edit';
	}

	$listUserAssignedUpdated = true;
}

// Add resource to assigned list
if (empty($reshook) && (GETPOST('addassignedtoresource') || GETPOST('updateassignedtoresource'))) {
	// Add a new user
	if (GETPOST('assignedtoresource') > 0) {
		$assignedtoresource = array();
		if (!empty($_SESSION['assignedtoresource'])) {
			$assignedtoresource = json_decode($_SESSION['assignedtoresource'], true);
		}
		$assignedtoresource[GETPOST('assignedtoresource')] = array('id'=>GETPOSTINT('assignedtoresource'), 'transparency'=>GETPOST('transparency'), 'mandatory'=>1);
		$_SESSION['assignedtoresource'] = json_encode($assignedtoresource);
	}
	$donotclearsession = 1;
	if ($action == 'add') {
		$action = 'create';
	}
	if ($action == 'update') {
		$action = 'edit';
	}

	$listResourceAssignedUpdated = true;
}

// Link to a project
if (empty($reshook) && $action == 'classin' && ($user->hasRight('agenda', 'allactions', 'create') ||
	(($object->authorid == $user->id || $object->userownerid == $user->id) && $user->hasRight('agenda', 'myactions', 'create')))) {
	//$object->fetch($id);
	$object->setProject(GETPOST('projectid', 'int'));
}

// Action clone object
if (empty($reshook) && $action == 'confirm_clone' && $confirm == 'yes') {
	if (1 == 0 && !GETPOST('clone_content') && !GETPOST('clone_receivers')) {
		setEventMessages($langs->trans("NoCloneOptionsSpecified"), null, 'errors');
	} else {
		if ($id > 0) {
			//$object->fetch($id);
			if (!empty($object->socpeopleassigned)) {
				reset($object->socpeopleassigned);
				$object->contact_id = key($object->socpeopleassigned);
			}
			$result = $object->createFromClone($user, GETPOST('socid', 'int'));
			if ($result > 0) {
				header("Location: ".$_SERVER['PHP_SELF'].'?id='.$result);
				exit();
			} else {
				setEventMessages($object->error, $object->errors, 'errors');
				$action = '';
			}
		}
	}
}

// Add event
if (empty($reshook) && $action == 'add') {
	$error = 0;

	if (empty($backtopage)) {
		if ($socid > 0) {
			$backtopage = DOL_URL_ROOT.'/societe/agenda.php?socid='.$socid;
		} else {
			$backtopage = DOL_URL_ROOT.'/comm/action/index.php';
		}
	}

	if (!empty($socpeopleassigned[0])) {
		$result = $contact->fetch($socpeopleassigned[0]);
	}

	if ($cancel) {
		header("Location: ".$backtopage);
		exit;
	}

	$percentage = in_array(GETPOST('status'), array(-1, 100)) ? GETPOST('status') : (in_array($complete, array(-1, 100)) ? $complete : GETPOST("percentage", 'int')); // If status is -1 or 100, percentage is not defined and we must use status

	// Clean parameters
	if ($fulldayevent) {
		$tzforfullday = getDolGlobalString('MAIN_STORE_FULL_EVENT_IN_GMT');
		// For "full day" events, we must store date in GMT (It must be viewed as same moment everywhere)
		$datep = dol_mktime($fulldayevent ? '00' : GETPOST("aphour", 'int'), $fulldayevent ? '00' : GETPOST("apmin", 'int'), $fulldayevent ? '00' : GETPOST("apsec", 'int'), GETPOST("apmonth", 'int'), GETPOST("apday", 'int'), GETPOST("apyear", 'int'), $tzforfullday ? $tzforfullday : 'tzuserrel');
		$datef = dol_mktime($fulldayevent ? '23' : GETPOST("p2hour", 'int'), $fulldayevent ? '59' : GETPOST("p2min", 'int'), $fulldayevent ? '59' : GETPOST("apsec", 'int'), GETPOST("p2month", 'int'), GETPOST("p2day", 'int'), GETPOST("p2year", 'int'), $tzforfullday ? $tzforfullday : 'tzuserrel');
	} else {
		$datep = dol_mktime($fulldayevent ? '00' : GETPOST("aphour", 'int'), $fulldayevent ? '00' : GETPOST("apmin", 'int'), $fulldayevent ? '00' : GETPOST("apsec", 'int'), GETPOST("apmonth", 'int'), GETPOST("apday", 'int'), GETPOST("apyear", 'int'), 'tzuserrel');
		$datef = dol_mktime($fulldayevent ? '23' : GETPOST("p2hour", 'int'), $fulldayevent ? '59' : GETPOST("p2min", 'int'), $fulldayevent ? '59' : GETPOST("apsec", 'int'), GETPOST("p2month", 'int'), GETPOST("p2day", 'int'), GETPOST("p2year", 'int'), 'tzuserrel');
	}

	// Check parameters
	if (!$datef && $percentage == 100) {
		$error++;
		$donotclearsession = 1;
		$action = 'create';
		setEventMessages($langs->trans("ErrorFieldRequired", $langs->transnoentitiesnoconv("DateEnd")), null, 'errors');
	}

	if (!getDolGlobalString('AGENDA_USE_EVENT_TYPE') && !GETPOST('label')) {
		$error++;
		$donotclearsession = 1;
		$action = 'create';
		setEventMessages($langs->trans("ErrorFieldRequired", $langs->transnoentitiesnoconv("Title")), null, 'errors');
	}

	// Initialisation objet cactioncomm
	if (GETPOSTISSET('actioncode') && !GETPOST('actioncode', 'aZ09')) {	// actioncode is '0'
		$error++;
		$donotclearsession = 1;
		$action = 'create';
		setEventMessages($langs->trans("ErrorFieldRequired", $langs->transnoentitiesnoconv("Type")), null, 'errors');
	} else {
		$object->type_code = GETPOST('actioncode', 'aZ09');
	}

	if (!$error) {
		// Initialisation objet actioncomm
		$object->priority = GETPOSTISSET("priority") ? GETPOST("priority", "int") : 0;
		$object->fulldayevent = ($fulldayevent ? 1 : 0);
		$object->location = GETPOST("location", 'alphanohtml');
		$object->label = GETPOST('label', 'alphanohtml');

		if (GETPOST("elementtype", 'alpha')) {
			$modulecodetouseforpermissioncheck = GETPOST("elementtype", 'alpha');

			$hasPermissionOnLinkedObject = 0;
			if ($user->hasRight($modulecodetouseforpermissioncheck, 'read')) {
				$hasPermissionOnLinkedObject = 1;
			}
			if ($hasPermissionOnLinkedObject) {
				$object->fk_element = GETPOST("fk_element", 'int');
				$object->elementtype = GETPOST("elementtype", 'alpha');
			}
		}

		if (!GETPOST('label')) {
			if (GETPOST('actioncode', 'aZ09') == 'AC_RDV' && $contact->getFullName($langs)) {
				$object->label = $langs->transnoentitiesnoconv("TaskRDVWith", $contact->getFullName($langs));
			} else {
				if ($langs->trans("Action".$object->type_code) != "Action".$object->type_code) {
					$object->label = $langs->transnoentitiesnoconv("Action".$object->type_code)."\n";
				} else {
					$cactioncomm->fetch($object->type_code);
					$object->label = $cactioncomm->label;
				}
			}
		}
		$object->fk_project = GETPOSTISSET("projectid") ? GETPOST("projectid", 'int') : 0;

		$taskid = GETPOST('taskid', 'int');
		if (!empty($taskid)) {
			$taskProject = new Task($db);
			if ($taskProject->fetch($taskid) > 0) {
				$object->fk_project = $taskProject->fk_project;
			}

			$object->fk_element = $taskid;
			$object->elementtype = 'task';
		}

		$object->datep = $datep;
		$object->datef = $datef;
		$object->percentage = $percentage;
		$object->duree = (((int) GETPOST('dureehour') * 60) + (int) GETPOST('dureemin')) * 60;

		$transparency = (GETPOST("transparency") == 'on' ? 1 : 0);

		$listofuserid = array();
		if (!empty($_SESSION['assignedtouser'])) {
			$listofuserid = json_decode($_SESSION['assignedtouser'], true);
		}
		$i = 0;
		foreach ($listofuserid as $key => $value) {
			if ($i == 0) {	// First entry
				if ($value['id'] > 0) {
					$object->userownerid = $value['id'];
				}
				$object->transparency = $transparency;
			}

			$object->userassigned[$value['id']] = array('id'=>$value['id'], 'transparency'=>$transparency);

			$i++;
		}
	}

	if (!$error && getDolGlobalString('AGENDA_ENABLE_DONEBY')) {
		if (GETPOST("doneby") > 0) {
			$object->userdoneid = GETPOST("doneby", "int");
		}
	}

	$object->note_private = trim(GETPOST("note", "restricthtml"));

	if (GETPOSTISSET("contactid")) {
		$object->contact = $contact;
	}

	if (GETPOST('socid', 'int') > 0) {
		$object->socid = GETPOST('socid', 'int');
		$object->fetch_thirdparty();

		$object->societe = $object->thirdparty; // For backward compatibility
	}

	// Check parameters
	if (empty($object->userownerid) && empty($_SESSION['assignedtouser'])) {
		$error++;
		$donotclearsession = 1;
		$action = 'create';
		setEventMessages($langs->trans("ErrorFieldRequired", $langs->transnoentitiesnoconv("ActionsOwnedBy")), null, 'errors');
	}
	if ($object->type_code == 'AC_RDV' && ($datep == '' || ($datef == '' && empty($fulldayevent)))) {
		$error++;
		$donotclearsession = 1;
		$action = 'create';
		setEventMessages($langs->trans("ErrorFieldRequired", $langs->transnoentitiesnoconv("DateEnd")), null, 'errors');
	}

	if (!GETPOST('apyear') && !GETPOST('adyear')) {
		$error++;
		$donotclearsession = 1;
		$action = 'create';
		setEventMessages($langs->trans("ErrorFieldRequired", $langs->transnoentitiesnoconv("Date")), null, 'errors');
	}

	foreach ($socpeopleassigned as $cid) {
		$object->socpeopleassigned[$cid] = array('id' => $cid);
	}
	if (!empty($object->socpeopleassigned)) {
		reset($object->socpeopleassigned);
		$object->contact_id = key($object->socpeopleassigned);
	}

	// Fill array 'array_options' with data from add form
	$ret = $extrafields->setOptionalsFromPost(null, $object);
	if ($ret < 0) {
		$error++;
	}



	if (!$error) {
		$db->begin();

		$selectedrecurrulefreq = 'no';
		$selectedrecurrulebymonthday = '';
		$selectedrecurrulebyday = '';
		$object->recurrule = GETPOSTISSET('recurrulefreq') ? "FREQ=".GETPOST('recurrulefreq', 'alpha') : "";
		$object->recurrule .= (GETPOST('recurrulefreq', 'alpha') == 'MONTHLY' && GETPOSTISSET('BYMONTHDAY')) ? "_BYMONTHDAY".GETPOST('BYMONTHDAY', 'alpha') : "";
		$object->recurrule .= (GETPOST('recurrulefreq', 'alpha') == 'WEEKLY' && GETPOSTISSET('BYDAY')) ? "_BYDAY".GETPOST('BYDAY', 'alpha') : "";

		$reg1 = array();
		$reg2 = array();
		$reg3 = array();
		if ($object->recurrule && preg_match('/FREQ=([A-Z]+)/i', $object->recurrule, $reg1)) {
			$selectedrecurrulefreq = $reg1[1];
		}
		if ($object->recurrule && preg_match('/FREQ=MONTHLY.*BYMONTHDAY(\d+)/i', $object->recurrule, $reg2)) {
			$selectedrecurrulebymonthday = $reg2[1];
		}
		if ($object->recurrule && preg_match('/FREQ=WEEKLY.*BYDAY(\d+)/i', $object->recurrule, $reg3)) {
			$selectedrecurrulebyday = $reg3[1];
		}

		// Is event recurrent ?
		$eventisrecurring = 0;
		$userepeatevent = (getDolGlobalInt('MAIN_FEATURES_LEVEL') == 2 ? 1 : 0);
		if ($userepeatevent && !empty($selectedrecurrulefreq) && $selectedrecurrulefreq != 'no') {
			$eventisrecurring = 1;
			$object->recurid = dol_print_date(dol_now('gmt'), 'dayhourlog', 'gmt');
			$object->recurdateend = dol_mktime(0, 0, 0, GETPOST('limitmonth', 'int'), GETPOST('limitday', 'int'), GETPOST('limityear', 'int'));
		} else {
			unset($object->recurid);
			unset($object->recurrule);
			unset($object->recurdateend);
		}

		// Creation of action/event
		$idaction = $object->create($user);

		if ($idaction > 0) {
			if (!$object->error) {
				// Category association
				$categories = GETPOST('categories', 'array');
				$object->setCategories($categories);

				unset($_SESSION['assignedtouser']);

				$moreparam = '';
				if ($user->id != $object->userownerid) {
					$moreparam = "filtert=-1"; // We force to remove filter so created record is visible when going back to per user view.
				}

				// Create reminders
				if ($addreminder == 'on') {
					$actionCommReminder = new ActionCommReminder($db);

					$dateremind = dol_time_plus_duree($datep, -$offsetvalue, $offsetunit);

					$actionCommReminder->dateremind = $dateremind;
					$actionCommReminder->typeremind = $remindertype;
					$actionCommReminder->offsetunit = $offsetunit;
					$actionCommReminder->offsetvalue = $offsetvalue;
					$actionCommReminder->status = $actionCommReminder::STATUS_TODO;
					$actionCommReminder->fk_actioncomm = $object->id;
					if ($remindertype == 'email') {
						$actionCommReminder->fk_email_template = $modelmail;
					}

					// the notification must be created for every user assigned to the event
					foreach ($object->userassigned as $userassigned) {
						$actionCommReminder->fk_user = $userassigned['id'];
						$res = $actionCommReminder->create($user);

						if ($res <= 0) {
							// If error
							$db->rollback();
							$langs->load("errors");
							$error = $langs->trans('ErrorReminderActionCommCreation');
							setEventMessages($error, null, 'errors');
							$action = 'create';
							$donotclearsession = 1;
							break;
						}
					}
				}

				// Modify $moreparam so we are sure to see the event we have just created, whatever are the default value of filter on next page.
				/*$moreparam .= ($moreparam ? '&' : '').'search_actioncode=0';
				 $moreparam .= ($moreparam ? '&' : '').'search_status=-1';
				 $moreparam .= ($moreparam ? '&' : '').'search_filtert='.$object->userownerid;
				 */
				$moreparam .= ($moreparam ? '&' : '').'disabledefaultvalues=1';

				if ($error) {
					$db->rollback();
				} else {
					$db->commit();
				}

				// if (!empty($backtopage)) {
				// 	dol_syslog("Back to ".$backtopage.($moreparam ? (preg_match('/\?/', $backtopage) ? '&'.$moreparam : '?'.$moreparam) : ''));
				// 	header("Location: ".$backtopage.($moreparam ? (preg_match('/\?/', $backtopage) ? '&'.$moreparam : '?'.$moreparam) : ''));
				// } elseif ($idaction) {
				// 	header("Location: ".DOL_URL_ROOT.'/comm/action/card.php?id='.$idaction.($moreparam ? '&'.$moreparam : ''));
				// } else {
				// 	header("Location: ".DOL_URL_ROOT.'/comm/action/index.php'.($moreparam ? '?'.$moreparam : ''));
				// }
				// exit;
			} else {
				// If error
				$db->rollback();
				$langs->load("errors");
				$error = $langs->trans($object->error);
				setEventMessages($error, null, 'errors');
				$action = 'create';
				$donotclearsession = 1;
			}
		} else {
			$db->rollback();
			setEventMessages($object->error, $object->errors, 'errors');
			$action = 'create';
			$donotclearsession = 1;
		}

		if ($eventisrecurring) {
			// We set first date of recurrence and offsets
			if ($selectedrecurrulefreq == 'WEEKLY' && !empty($selectedrecurrulebyday)) {
				$firstdatearray = dol_get_first_day_week(GETPOST("apday", 'int'), GETPOST("apmonth", 'int'), GETPOST("apyear", 'int'));
				$datep = dol_mktime($fulldayevent ? '00' : GETPOST("aphour", 'int'), $fulldayevent ? '00' : GETPOST("apmin", 'int'), $fulldayevent ? '00' : GETPOST("apsec", 'int'), $firstdatearray['month'], $firstdatearray['first_day'], $firstdatearray['year'], $tzforfullday ? $tzforfullday : 'tzuserrel');
				$datep = dol_time_plus_duree($datep, $selectedrecurrulebyday + 6, 'd');//We begin the week after
				$dayoffset = 7;
				$monthoffset = 0;
			} elseif ($selectedrecurrulefreq == 'MONTHLY' && !empty($selectedrecurrulebymonthday)) {
				$firstday = $selectedrecurrulebymonthday;
<<<<<<< HEAD
				$firstmonth = GETPOST("apday") > $selectedrecurrulebymonthday ?  GETPOST("apmonth", 'int') + 1 : GETPOST("apmonth", 'int');//We begin the week after
=======
				$firstmonth = GETPOST("apday") > $selectedrecurrulebymonthday ? GETPOST("apmonth", 'int') + 1 : GETPOST("apmonth", 'int');//We begin the week after
>>>>>>> 729451fa
				$datep = dol_mktime($fulldayevent ? '00' : GETPOST("aphour", 'int'), $fulldayevent ? '00' : GETPOST("apmin", 'int'), $fulldayevent ? '00' : GETPOST("apsec", 'int'), $firstmonth, $firstday, GETPOST("apyear", 'int'), $tzforfullday ? $tzforfullday : 'tzuserrel');
				$dayoffset = 0;
				$monthoffset = 1;
			} else {
				$error++;
			}
			// End date
			$repeateventlimitdate = dol_mktime(23, 59, 59, GETPOSTISSET("limitmonth") ? GETPOST("limitmonth", 'int') : 1, GETPOSTISSET("limitday") ? GETPOST("limitday", 'int') : 1, GETPOSTISSET("limityear") && GETPOST("limityear", 'int') < 2100 ? GETPOST("limityear", 'int') : 2100, $tzforfullday ? $tzforfullday : 'tzuserrel');
			// Set date of end of event
			$deltatime = num_between_day($object->datep, $datep);
			$datef = dol_time_plus_duree($datef, $deltatime, 'd');

			while ($datep <= $repeateventlimitdate && !$error) {
				$finalobject = clone $object;


				$finalobject->datep = $datep;
				$finalobject->datef = $datef;
				// Creation of action/event
				$idaction = $finalobject->create($user);

				if ($idaction > 0) {
					if (!$finalobject->error) {
						// Category association
						$categories = GETPOST('categories', 'array');
						$finalobject->setCategories($categories);

						unset($_SESSION['assignedtouser']);

						$moreparam = '';
						if ($user->id != $finalobject->userownerid) {
							$moreparam = "filtert=-1"; // We force to remove filter so created record is visible when going back to per user view.
						}

						// Create reminders
						if ($addreminder == 'on') {
							$actionCommReminder = new ActionCommReminder($db);

							$dateremind = dol_time_plus_duree($datep, -$offsetvalue, $offsetunit);

							$actionCommReminder->dateremind = $dateremind;
							$actionCommReminder->typeremind = $remindertype;
							$actionCommReminder->offsetunit = $offsetunit;
							$actionCommReminder->offsetvalue = $offsetvalue;
							$actionCommReminder->status = $actionCommReminder::STATUS_TODO;
							$actionCommReminder->fk_actioncomm = $finalobject->id;
							if ($remindertype == 'email') {
								$actionCommReminder->fk_email_template = $modelmail;
							}

							// the notification must be created for every user assigned to the event
							foreach ($finalobject->userassigned as $userassigned) {
								$actionCommReminder->fk_user = $userassigned['id'];
								$res = $actionCommReminder->create($user);

								if ($res <= 0) {
									// If error
									$db->rollback();
									$langs->load("errors");
									$error = $langs->trans('ErrorReminderActionCommCreation');
									setEventMessages($error, null, 'errors');
									$action = 'create';
									$donotclearsession = 1;
									break;
								}
							}
						}

						// Modify $moreparam so we are sure to see the event we have just created, whatever are the default value of filter on next page.
						/*$moreparam .= ($moreparam ? '&' : '').'search_actioncode=0';
						 $moreparam .= ($moreparam ? '&' : '').'search_status=-1';
						 $moreparam .= ($moreparam ? '&' : '').'search_filtert='.$object->userownerid;
						 */
						$moreparam .= ($moreparam ? '&' : '').'disabledefaultvalues=1';

						if ($error) {
							$db->rollback();
						} else {
							$db->commit();
						}
					} else {
						// If error
						$db->rollback();
						$langs->load("errors");
						$error = $langs->trans($finalobject->error);
						setEventMessages($error, null, 'errors');
						$action = 'create';
						$donotclearsession = 1;
					}
				} else {
					$db->rollback();
					setEventMessages($finalobject->error, $finalobject->errors, 'errors');
					$action = 'create';
					$donotclearsession = 1;
				}

				// If event is not recurrent, we stop here
				if (!($userepeatevent && GETPOSTISSET('recurrulefreq') && GETPOST('recurrulefreq') != 'no' && GETPOSTISSET("limityear") && GETPOSTISSET("limitmonth") && GETPOSTISSET("limitday"))) {
					break;
				}

				// increment date for recurrent events
				$datep = dol_time_plus_duree($datep, $dayoffset, 'd');
				$datep = dol_time_plus_duree($datep, $monthoffset, 'm');
				$datef = dol_time_plus_duree($datef, $dayoffset, 'd');
				$datef = dol_time_plus_duree($datef, $monthoffset, 'm');
			}
		}
		if (!empty($backtopage) && !$error) {
			dol_syslog("Back to ".$backtopage.($moreparam ? (preg_match('/\?/', $backtopage) ? '&'.$moreparam : '?'.$moreparam) : ''));
			header("Location: ".$backtopage.($moreparam ? (preg_match('/\?/', $backtopage) ? '&'.$moreparam : '?'.$moreparam) : ''));
		} elseif ($idaction) {
			header("Location: ".DOL_URL_ROOT.'/comm/action/card.php?id='.$idaction.($moreparam ? '&'.$moreparam : ''));
		} else {
			header("Location: ".DOL_URL_ROOT.'/comm/action/index.php'.($moreparam ? '?'.$moreparam : ''));
		}
		exit;
	}
}

/*
 * Action update event
 */
if (empty($reshook) && $action == 'update') {
	if (empty($cancel)) {
		$fulldayevent = GETPOST('fullday');
		$aphour = GETPOST('aphour', 'int');
		$apmin = GETPOST('apmin', 'int');
		$p2hour = GETPOST('p2hour', 'int');
		$p2min = GETPOST('p2min', 'int');
		$percentage = in_array(GETPOST('status'), array(-1, 100)) ? GETPOST('status') : (in_array($complete, array(-1, 100)) ? $complete : GETPOST("percentage", 'int')); // If status is -1 or 100, percentage is not defined and we must use status

		// Clean parameters
		if ($aphour == -1) {
			$aphour = '0';
		}
		if ($apmin == -1) {
			$apmin = '0';
		}
		if ($p2hour == -1) {
			$p2hour = '0';
		}
		if ($p2min == -1) {
			$p2min = '0';
		}

		$object->fetch($id);
		$object->fetch_optionals();
		$object->fetch_userassigned();
		$object->oldcopy = dol_clone($object, 2);

		// Clean parameters
		if ($fulldayevent) {
			$tzforfullday = getDolGlobalString('MAIN_STORE_FULL_EVENT_IN_GMT');
			// For "full day" events, we must store date in GMT (It must be viewed as same moment everywhere)
			$datep = dol_mktime($fulldayevent ? '00' : GETPOST("aphour", 'int'), $fulldayevent ? '00' : GETPOST("apmin", 'int'), $fulldayevent ? '00' : GETPOST("apsec", 'int'), GETPOST("apmonth", 'int'), GETPOST("apday", 'int'), GETPOST("apyear", 'int'), $tzforfullday ? $tzforfullday : 'tzuserrel');
			$datef = dol_mktime($fulldayevent ? '23' : GETPOST("p2hour", 'int'), $fulldayevent ? '59' : GETPOST("p2min", 'int'), $fulldayevent ? '59' : GETPOST("apsec", 'int'), GETPOST("p2month", 'int'), GETPOST("p2day", 'int'), GETPOST("p2year", 'int'), $tzforfullday ? $tzforfullday : 'tzuserrel');
		} else {
			$datep = dol_mktime($fulldayevent ? '00' : GETPOST("aphour", 'int'), $fulldayevent ? '00' : GETPOST("apmin", 'int'), $fulldayevent ? '00' : GETPOST("apsec", 'int'), GETPOST("apmonth", 'int'), GETPOST("apday", 'int'), GETPOST("apyear", 'int'), 'tzuserrel');
			$datef = dol_mktime($fulldayevent ? '23' : GETPOST("p2hour", 'int'), $fulldayevent ? '59' : GETPOST("p2min", 'int'), $fulldayevent ? '59' : GETPOST("apsec", 'int'), GETPOST("p2month", 'int'), GETPOST("p2day", 'int'), GETPOST("p2year", 'int'), 'tzuserrel');
		}

		if ($object->elementtype == 'ticket') {	// code should be TICKET_MSG, TICKET_MSG_PRIVATE, TICKET_MSG_SENTBYMAIL, TICKET_MSG_PRIVATE_SENTBYMAIL
			if ($private) {
				if ($object->code == 'TICKET_MSG') {
					$object->code = 'TICKET_MSG_PRIVATE';
				}
				if ($object->code == 'TICKET_MSG_SENTBYMAIL') {
					$object->code = 'TICKET_MSG_PRIVATE_SENTBYMAIL';
				}
			} else {
				if ($object->code == 'TICKET_MSG_PRIVATE') {
					$object->code = 'TICKET_MSG';
				}
				if ($object->code == 'TICKET_MSG_PRIVATE_SENTBYMAIL') {
					$object->code = 'TICKET_MSG_SENTBYMAIL';
				}
			}
			// type_id and type_code is not modified
		} else {
			$object->type_id = dol_getIdFromCode($db, GETPOST("actioncode", 'aZ09'), 'c_actioncomm');
			$object->type_code = GETPOST("actioncode", 'aZ09');
		}

		$object->label       = GETPOST("label", "alphanohtml");
		$object->datep       = $datep;
		$object->datef       = $datef;
		$object->percentage  = $percentage;
		$object->priority    = GETPOST("priority", "int");
		$object->fulldayevent = GETPOST("fullday") ? 1 : 0;
		$object->location    = GETPOST('location', "alphanohtml");
		$object->socid       = GETPOST("socid", "int");
		$socpeopleassigned   = GETPOST("socpeopleassigned", 'array');
		$object->socpeopleassigned = array();
		foreach ($socpeopleassigned as $cid) {
			$object->socpeopleassigned[$cid] = array('id' => $cid);
		}
		$object->contact_id = GETPOST("contactid", 'int');
		if (empty($object->contact_id) && !empty($object->socpeopleassigned)) {
			reset($object->socpeopleassigned);
			$object->contact_id = key($object->socpeopleassigned);
		}
		$object->fk_project  = GETPOST("projectid", 'int');
		$object->note_private = trim(GETPOST("note", "restricthtml"));

		if (GETPOST("elementtype", 'alpha')) {
			$modulecodetouseforpermissioncheck = GETPOST("elementtype", 'alpha');

			$hasPermissionOnLinkedObject = 0;
			if ($user->hasRight($modulecodetouseforpermissioncheck, 'read')) {
				$hasPermissionOnLinkedObject = 1;
			}
			if ($hasPermissionOnLinkedObject) {
				$object->fk_element = GETPOST("fk_element", 'int');
				$object->elementtype = GETPOST("elementtype", 'alpha');
			}
		}

		if (!$datef && $percentage == 100) {
			$error++;
			$donotclearsession = 1;
			setEventMessages($langs->transnoentitiesnoconv("ErrorFieldRequired", $langs->transnoentitiesnoconv("DateEnd")), $object->errors, 'errors');
			$action = 'edit';
		}

		$transparency = (GETPOST("transparency") == 'on' ? 1 : 0);

		// Users
		$listofuserid = array();
		if (!empty($_SESSION['assignedtouser'])) {	// Now concat assigned users
			// Restore array with key with same value than param 'id'
			$tmplist1 = json_decode($_SESSION['assignedtouser'], true);
			foreach ($tmplist1 as $key => $val) {
				if ($val['id'] > 0 && $val['id'] != $assignedtouser) {
					$listofuserid[$val['id']] = $val;
				}
			}
		} else {
			$assignedtouser = (!empty($object->userownerid) && $object->userownerid > 0 ? $object->userownerid : 0);
			if ($assignedtouser) {
				$listofuserid[$assignedtouser] = array('id'=>$assignedtouser, 'mandatory'=>0, 'transparency'=>($user->id == $assignedtouser ? $transparency : '')); // Owner first
			}
		}
		$object->userassigned = array();
		$object->userownerid = 0; // Clear old content
		$i = 0;
		foreach ($listofuserid as $key => $val) {
			if ($i == 0) {
				$object->userownerid = $val['id'];
			}
			$object->userassigned[$val['id']] = array('id'=>$val['id'], 'mandatory'=>0, 'transparency'=>($user->id == $val['id'] ? $transparency : ''));
			$i++;
		}

		$object->transparency = $transparency; // We set transparency on event (even if we can also store it on each user, standard says this property is for event)
		// TODO store also transparency on owner user

		if (getDolGlobalString('AGENDA_ENABLE_DONEBY')) {
			if (GETPOST("doneby")) {
				$object->userdoneid = GETPOST("doneby", "int");
			}
		}

		// Check parameters
		if (GETPOSTISSET('actioncode') && !GETPOST('actioncode', 'aZ09')) {	// actioncode is '0'
			$error++;
			$donotclearsession = 1;
			$action = 'edit';
			setEventMessages($langs->trans("ErrorFieldRequired", $langs->transnoentitiesnoconv("Type")), null, 'errors');
		} else {
			$result = $cactioncomm->fetch(GETPOST('actioncode', 'aZ09'));
		}
		if (empty($object->userownerid)) {
			$error++;
			$donotclearsession = 1;
			$action = 'edit';
			setEventMessages($langs->trans("ErrorFieldRequired", $langs->transnoentitiesnoconv("ActionsOwnedBy")), null, 'errors');
		}

		// Fill array 'array_options' with data from add form
		$ret = $extrafields->setOptionalsFromPost(null, $object, '@GETPOSTISSET');
		if ($ret < 0) {
			$error++;
		}

		if (!$error) {
			// check if an event resource is already in use
			if (getDolGlobalString('RESOURCE_USED_IN_EVENT_CHECK') && $object->element == 'action') {
				$eventDateStart = $object->datep;
				$eventDateEnd = $object->datef;

				$sql  = "SELECT er.rowid, r.ref as r_ref, ac.id as ac_id, ac.label as ac_label";
				$sql .= " FROM ".MAIN_DB_PREFIX."element_resources as er";
				$sql .= " INNER JOIN ".MAIN_DB_PREFIX."resource as r ON r.rowid = er.resource_id AND er.resource_type = 'dolresource'";
				$sql .= " INNER JOIN ".MAIN_DB_PREFIX."actioncomm as ac ON ac.id = er.element_id AND er.element_type = '".$db->escape($object->element)."'";
				$sql .= " WHERE ac.id <> ".((int) $object->id);
				$sql .= " AND er.resource_id IN (";
				$sql .= " SELECT resource_id FROM ".MAIN_DB_PREFIX."element_resources";
				$sql .= " WHERE element_id = ".((int) $object->id);
				$sql .= " AND element_type = '".$db->escape($object->element)."'";
				$sql .= " AND busy = 1";
				$sql .= ")";
				$sql .= " AND er.busy = 1";
				$sql .= " AND (";

				// event date start between ac.datep and ac.datep2 (if datep2 is null we consider there is no end)
				$sql .= " (ac.datep <= '".$db->idate($eventDateStart)."' AND (ac.datep2 IS NULL OR ac.datep2 >= '".$db->idate($eventDateStart)."'))";
				// event date end between ac.datep and ac.datep2
				if (!empty($eventDateEnd)) {
					$sql .= " OR (ac.datep <= '".$db->idate($eventDateEnd)."' AND (ac.datep2 >= '".$db->idate($eventDateEnd)."'))";
				}
				// event date start before ac.datep and event date end after ac.datep2
				$sql .= " OR (";
				$sql .= "ac.datep >= '".$db->idate($eventDateStart)."'";
				if (!empty($eventDateEnd)) {
					$sql .= " AND (ac.datep2 IS NOT NULL AND ac.datep2 <= '".$db->idate($eventDateEnd)."')";
				}
				$sql .= ")";

				$sql .= ")";
				$resql = $db->query($sql);
				if (!$resql) {
					$error++;
					$object->error = $db->lasterror();
					$object->errors[] = $object->error;
				} else {
					if ($db->num_rows($resql) > 0) {
						// Resource already in use
						$error++;
						$object->error = $langs->trans('ErrorResourcesAlreadyInUse').' : ';
						while ($obj = $db->fetch_object($resql)) {
							$object->error .= '<br> - '.$langs->trans('ErrorResourceUseInEvent', $obj->r_ref, $obj->ac_label.' ['.$obj->ac_id.']');
						}
						$object->errors[] = $object->error;
					}
					$db->free($resql);
				}

				if ($error) {
					setEventMessages($object->error, $object->errors, 'errors');
				}
			}
		}

		if (!$error) {
			$db->begin();

			$result = $object->update($user);

			if ($result > 0) {
				// Category association
				$categories = GETPOST('categories', 'array');
				$object->setCategories($categories);

				$object->loadReminders($remindertype, 0, false);
				if (!empty($object->reminders) && $object->datep > dol_now()) {
					foreach ($object->reminders as $reminder) {
						$reminder->delete($user);
					}
					$object->reminders = array();
				}

				// Create reminders
				if ($addreminder == 'on' && $object->datep > dol_now()) {
					$actionCommReminder = new ActionCommReminder($db);

					$dateremind = dol_time_plus_duree($datep, -$offsetvalue, $offsetunit);

					$actionCommReminder->dateremind = $dateremind;
					$actionCommReminder->typeremind = $remindertype;
					$actionCommReminder->offsetunit = $offsetunit;
					$actionCommReminder->offsetvalue = $offsetvalue;
					$actionCommReminder->status = $actionCommReminder::STATUS_TODO;
					$actionCommReminder->fk_actioncomm = $object->id;
					if ($remindertype == 'email') {
						$actionCommReminder->fk_email_template = $modelmail;
					}

					// the notification must be created for every user assigned to the event
					foreach ($object->userassigned as $userassigned) {
						$actionCommReminder->fk_user = $userassigned['id'];
						$res = $actionCommReminder->create($user);

						if ($res <= 0) {
							// If error
							$langs->load("errors");
							$error = $langs->trans('ErrorReminderActionCommCreation');
							setEventMessages($error, null, 'errors');
							$action = 'create';
							$donotclearsession = 1;
							break;
						}
					}
				}

				unset($_SESSION['assignedtouser']);
				unset($_SESSION['assignedtoresource']);

				if (!$error) {
					$db->commit();
				} else {
					$db->rollback();
				}
			} else {
				setEventMessages($object->error, $object->errors, 'errors');
				$db->rollback();
			}
		}
	}

	if (!$error) {
		if (!empty($backtopage)) {
			unset($_SESSION['assignedtouser']);
			header("Location: ".$backtopage);
			exit;
		}
	}
}

// Delete event
if (empty($reshook) && $action == 'confirm_delete' && GETPOST("confirm") == 'yes') {
	$object->fetch($id);
	$object->fetch_optionals();
	$object->fetch_userassigned();
	$object->oldcopy = dol_clone($object, 2);

	if ($user->hasRight('agenda', 'myactions', 'delete')
		|| $user->hasRight('agenda', 'allactions', 'delete')) {
		$result = $object->delete();

		if ($result >= 0) {
			header("Location: index.php");
			exit;
		} else {
			setEventMessages($object->error, $object->errors, 'errors');
		}
	}
}

/*
 * Action move update, used when user move an event in calendar by drag'n drop
 * TODO Move this into page comm/action/index that trigger this call by the drag and drop of event.
 */
if (empty($reshook) && GETPOST('actionmove', 'alpha') == 'mupdate') {
	$error = 0;

	$shour = dol_print_date($object->datep, "%H", 'tzuserrel');		// We take the date visible by user $newdate is also date visible by user.
	$smin = dol_print_date($object->datep, "%M", 'tzuserrel');

	$newdate = GETPOST('newdate', 'alpha');
	if (empty($newdate) || strpos($newdate, 'dayevent_') != 0) {
		header("Location: ".$backtopage);
		exit;
	}

	$datep = dol_mktime($shour, $smin, 0, substr($newdate, 13, 2), substr($newdate, 15, 2), substr($newdate, 9, 4), 'tzuserrel');
	//print dol_print_date($datep, 'dayhour');exit;

	if ($datep != $object->datep) {
		if (!empty($object->datef)) {
			$object->datef += $datep - $object->datep;
		}
		$object->datep = $datep;

		if (!$error) {
			// check if an event resource is already in use
			if (getDolGlobalString('RESOURCE_USED_IN_EVENT_CHECK') && $object->element == 'action') {
				$eventDateStart = $object->datep;
				$eventDateEnd = $object->datef;

				$sql  = "SELECT er.rowid, r.ref as r_ref, ac.id as ac_id, ac.label as ac_label";
				$sql .= " FROM ".MAIN_DB_PREFIX."element_resources as er";
				$sql .= " INNER JOIN ".MAIN_DB_PREFIX."resource as r ON r.rowid = er.resource_id AND er.resource_type = 'dolresource'";
				$sql .= " INNER JOIN ".MAIN_DB_PREFIX."actioncomm as ac ON ac.id = er.element_id AND er.element_type = '".$db->escape($object->element)."'";
				$sql .= " WHERE ac.id <> ".((int) $object->id);
				$sql .= " AND er.resource_id IN (";
				$sql .= " SELECT resource_id FROM ".MAIN_DB_PREFIX."element_resources";
				$sql .= " WHERE element_id = ".((int) $object->id);
				$sql .= " AND element_type = '".$db->escape($object->element)."'";
				$sql .= " AND busy = 1";
				$sql .= ")";
				$sql .= " AND er.busy = 1";
				$sql .= " AND (";

				// event date start between ac.datep and ac.datep2 (if datep2 is null we consider there is no end)
				$sql .= " (ac.datep <= '".$db->idate($eventDateStart)."' AND (ac.datep2 IS NULL OR ac.datep2 >= '".$db->idate($eventDateStart)."'))";
				// event date end between ac.datep and ac.datep2
				if (!empty($eventDateEnd)) {
					$sql .= " OR (ac.datep <= '".$db->idate($eventDateEnd)."' AND (ac.datep2 >= '".$db->idate($eventDateEnd)."'))";
				}
				// event date start before ac.datep and event date end after ac.datep2
				$sql .= " OR (";
				$sql .= "ac.datep >= '".$db->idate($eventDateStart)."'";
				if (!empty($eventDateEnd)) {
					$sql .= " AND (ac.datep2 IS NOT NULL AND ac.datep2 <= '".$db->idate($eventDateEnd)."')";
				}
				$sql .= ")";

				$sql .= ")";
				$resql = $db->query($sql);
				if (!$resql) {
					$error++;
					$object->error = $db->lasterror();
					$object->errors[] = $object->error;
				} else {
					if ($db->num_rows($resql) > 0) {
						// Resource already in use
						$error++;
						$object->error = $langs->trans('ErrorResourcesAlreadyInUse').' : ';
						while ($obj = $db->fetch_object($resql)) {
							$object->error .= '<br> - '.$langs->trans('ErrorResourceUseInEvent', $obj->r_ref, $obj->ac_label.' ['.$obj->ac_id.']');
						}
						$object->errors[] = $object->error;
					}
					$db->free($resql);
				}

				if ($error) {
					setEventMessages($object->error, $object->errors, 'errors');
				}
			}
		}

		if (!$error) {
			$db->begin();
			$result = $object->update($user);
			if ($result < 0) {
				$error++;
				setEventMessages($object->error, $object->errors, 'errors');
				$db->rollback();
			} else {
				$db->commit();
			}
		}
	}
	if (!empty($backtopage)) {
		header("Location: ".$backtopage);
		exit;
	} else {
		$action = '';
	}
}

// Actions to delete doc
$upload_dir = $conf->agenda->dir_output.'/'.dol_sanitizeFileName($object->ref);
$permissiontoadd = ($user->hasRight('agenda', 'allactions', 'create') || (($object->authorid == $user->id || $object->userownerid == $user->id) && $user->hasRight('agenda', 'myactions', 'read')));
if (empty($reshook)) {
	include DOL_DOCUMENT_ROOT.'/core/actions_builddoc.inc.php';
}


/*
 * View
 */

$form = new Form($db);
$formproject = new FormProjets($db);

$arrayrecurrulefreq = array(
	'no'=>$langs->trans("OnceOnly"),
	'MONTHLY'=>$langs->trans("EveryMonth"),
	'WEEKLY'=>$langs->trans("EveryWeek")
	// 'DAILY'=>$langs->trans("EveryDay")
);


$help_url = 'EN:Module_Agenda_En|FR:Module_Agenda|ES:M&omodulodulo_Agenda|DE:Modul_Terminplanung';
llxHeader('', $langs->trans("Agenda"), $help_url);

if ($action == 'create') {
	$contact = new Contact($db);

	$socpeopleassigned = GETPOST("socpeopleassigned", 'array');
	if (!empty($socpeopleassigned[0])) {
		$result = $contact->fetch($socpeopleassigned[0]);
		if ($result < 0) {
			dol_print_error($db, $contact->error);
		}
	}

	dol_set_focus("#label");

	if (!empty($conf->use_javascript_ajax)) {
		print "\n".'<script type="text/javascript">';
		print '$(document).ready(function () {
        			function setdatefields()
	            	{
	            		if ($("#fullday:checked").val() == null) {
	            			$(".fulldaystarthour").removeAttr("disabled");
	            			$(".fulldaystartmin").removeAttr("disabled");
	            			$(".fulldayendhour").removeAttr("disabled");
	            			$(".fulldayendmin").removeAttr("disabled");
	            			$("#p2").removeAttr("disabled");
	            		} else {
							$(".fulldaystarthour").prop("disabled", true).val("00");
							$(".fulldaystartmin").prop("disabled", true).val("00");
							$(".fulldayendhour").prop("disabled", true).val("23");
							$(".fulldayendmin").prop("disabled", true).val("59");
							$("#p2").removeAttr("disabled");
	            		}
	            	}
                    $("#fullday").change(function() {
						console.log("setdatefields");
                        setdatefields();
                    });

                    $("#selectcomplete").change(function() {
						console.log("we change the complete status - set the doneby");
                        if ($("#selectcomplete").val() == 100) {
                            if ($("#doneby").val() <= 0) $("#doneby").val(\''.((int) $user->id).'\');
                        }
                        if ($("#selectcomplete").val() == 0) {
                            $("#doneby").val(-1);
                        }
                    });

                    $("#actioncode").change(function() {
                        if ($("#actioncode").val() == \'AC_RDV\') $("#dateend").addClass("fieldrequired");
                        else $("#dateend").removeClass("fieldrequired");
                    });
					$("#aphour,#apmin").change(function() {
						if ($("#actioncode").val() == \'AC_RDV\') {
							console.log("Start date was changed, we modify end date "+(parseInt($("#aphour").val()))+" "+$("#apmin").val()+" -> "+("00" + (parseInt($("#aphour").val()) + 1)).substr(-2,2));
							$("#p2hour").val(("00" + (parseInt($("#aphour").val()) + 1)).substr(-2,2));
							$("#p2min").val($("#apmin").val());
							$("#p2day").val($("#apday").val());
							$("#p2month").val($("#apmonth").val());
							$("#p2year").val($("#apyear").val());
							$("#p2").val($("#ap").val());
						}
					});
                    if ($("#actioncode").val() == \'AC_RDV\') $("#dateend").addClass("fieldrequired");
                    else $("#dateend").removeClass("fieldrequired");
                    setdatefields();
               })';
		print '</script>'."\n";
	}

	print '<form name="formaction" action="'.$_SERVER['PHP_SELF'].'" method="POST">';
	print '<input type="hidden" name="token" value="'.newToken().'">';
	print '<input type="hidden" name="action" value="add">';
	print '<input type="hidden" name="donotclearsession" value="1">';
	print '<input type="hidden" name="page_y" value="">';
	if ($backtopage) {
		print '<input type="hidden" name="backtopage" value="'.($backtopage != '1' ? $backtopage : '').'">';
	}
	if (!getDolGlobalString('AGENDA_USE_EVENT_TYPE')) {
		print '<input type="hidden" name="actioncode" value="'.dol_getIdFromCode($db, 'AC_OTH', 'c_actioncomm').'">';
	}

	if (GETPOST("actioncode", 'aZ09') == 'AC_RDV') {
		print load_fiche_titre($langs->trans("AddActionRendezVous"), '', 'title_agenda');
	} else {
		print load_fiche_titre($langs->trans("AddAnAction"), '', 'title_agenda');
	}

	print dol_get_fiche_head();

	print '<table class="border centpercent">';

	// Type of event
	if (getDolGlobalString('AGENDA_USE_EVENT_TYPE')) {
		print '<tr><td class="titlefieldcreate"><span class="fieldrequired">'.$langs->trans("Type").'</span></b></td><td>';
		$default = getDolGlobalString('AGENDA_USE_EVENT_TYPE_DEFAULT', 'AC_RDV');
		print img_picto($langs->trans("ActionType"), 'square', 'class="fawidth30 inline-block" style="color: #ddd;"');
		$selectedvalue = GETPOSTISSET("actioncode") ? GETPOST("actioncode", 'aZ09') : ($object->type_code ? $object->type_code : $default);
		print $formactions->select_type_actions($selectedvalue, "actioncode", "systemauto", 0, -1, 0, 1);	// TODO Replace 0 with -2 in onlyautoornot
		print '</td></tr>';
	}

	// Title
	print '<tr><td'.(!getDolGlobalString('AGENDA_USE_EVENT_TYPE') ? ' class="fieldrequired titlefieldcreate"' : '').'>'.$langs->trans("Label").'</td><td><input type="text" id="label" name="label" class="soixantepercent" value="'.GETPOST('label').'"></td></tr>';

	// Full day
	print '<tr><td><span class="fieldrequired">'.$langs->trans("Date").'</span></td><td class="valignmiddle height30 small"><input type="checkbox" id="fullday" name="fullday" '.(GETPOST('fullday') ? ' checked' : '').'><label for="fullday">'.$langs->trans("EventOnFullDay").'</label>';

	// Recurring event
	$userepeatevent = (getDolGlobalInt('MAIN_FEATURES_LEVEL') >= 1 ? 1 : 0);
	if ($userepeatevent) {
		// Repeat
		//print '<tr><td></td><td colspan="3" class="opacitymedium">';
		print ' &nbsp; &nbsp; &nbsp; &nbsp; <div class="opacitymedium inline-block">';
		print img_picto($langs->trans("Recurrence"), 'recurring', 'class="paddingright2"');
		print '<input type="hidden" name="recurid" value="'.(empty($object->recurid) ? '' : $object->recurid).'">';

		$selectedrecurrulefreq = 'no';
		$selectedrecurrulebymonthday = '';
		$selectedrecurrulebyday = '';
		$object->recurrule = GETPOSTISSET('recurrulefreq') ? "FREQ=".GETPOST('recurrulefreq', 'alpha') : "";
		$object->recurrule .= GETPOSTISSET('BYMONTHDAY') ? "_BYMONTHDAY".GETPOST('BYMONTHDAY', 'alpha') : "";
		$object->recurrule .= GETPOSTISSET('BYDAY') ? "_BYDAY".GETPOST('BYDAY', 'alpha') : "";


		$reg = array();
		if ($object->recurrule && preg_match('/FREQ=([A-Z]+)/i', $object->recurrule, $reg)) {
			$selectedrecurrulefreq = $reg[1];
		}
		if ($object->recurrule && preg_match('/FREQ=MONTHLY.*BYMONTHDAY(\d+)/i', $object->recurrule, $reg)) {
			$selectedrecurrulebymonthday = $reg[1];
		}
		if ($object->recurrule && preg_match('/FREQ=WEEKLY.*BYDAY(\d+)/i', $object->recurrule, $reg)) {
			$selectedrecurrulebyday = $reg[1];
		}

		print $form->selectarray('recurrulefreq', $arrayrecurrulefreq, $selectedrecurrulefreq, 0, 0, 0, '', 0, 0, 0, '', 'marginrightonly');
		// print '<script>console.log("recurrule: " +'.$object->recurrule.')</script>';
		// For recursive event


		// If recurrulefreq is MONTHLY
		print '<div class="hidden marginrightonly inline-block repeateventBYMONTHDAY">';
		print $langs->trans("DayOfMonth").': <input type="input" size="2" name="BYMONTHDAY" value="'.$selectedrecurrulebymonthday.'">';
		print '</div>';
		// If recurrulefreq is WEEKLY
		print '<div class="hidden marginrightonly inline-block repeateventBYDAY">';
		print $langs->trans("DayOfWeek").': <input type="input" size="4" name="BYDAY" value="'.$selectedrecurrulebyday.'">';
		print '</div>';
		// limit date
		$repeateventlimitdate = !empty($repeateventlimitdate) ? $repeateventlimitdate : '';
		print '<div class="hidden marginrightonly inline-block repeateventlimitdate">';
		print $langs->trans("Until")." ";
		print $form->selectDate($repeateventlimitdate, 'limit', 0, 0, 0, "action", 1, 0, 0, '', '', '', '', 1, '', '', 'tzuserrel');
		print '</div>';

		print '<script type="text/javascript">
			jQuery(document).ready(function() {
				function init_repeat()
				{
					console.log("recurrule: " + "'.$object->recurrule.'");
					console.log("reg1: " + "'.$selectedrecurrulefreq.'");
					console.log("reg2: " + "'.$selectedrecurrulebymonthday.'");
					console.log("reg3: " + "'.$selectedrecurrulebyday.'");
					console.log("selectedrulefreq: " + "'.$selectedrecurrulefreq.'");
					if (jQuery("#recurrulefreq").val() == \'MONTHLY\')
					{
						jQuery(".repeateventBYMONTHDAY").css("display", "inline-block");		/* use this instead of show because we want inline-block and not block */
						jQuery(".repeateventlimitdate").css("display", "inline-block");
						jQuery(".repeateventBYDAY").hide();
					}
					else if (jQuery("#recurrulefreq").val() == \'WEEKLY\')
					{
						jQuery(".repeateventBYMONTHDAY").hide();
						jQuery(".repeateventBYDAY").css("display", "inline-block");		/* use this instead of show because we want inline-block and not block */
						jQuery(".repeateventlimitdate").css("display", "inline-block");
					}
					else
					{
						jQuery(".repeateventBYMONTHDAY").hide();
						jQuery(".repeateventBYDAY").hide();
						jQuery(".repeateventlimitdate").hide();
					}
				}
				init_repeat();
				jQuery("#recurrulefreq").change(function() {
					init_repeat();
				});
			});
			</script>';
		print '</div>';
		//print '</td></tr>';
	}

	print '</td></tr>';

	$datep = ($datep ? $datep : (is_null($object->datep) ? '' : $object->datep));
	if (GETPOST('datep', 'int', 1)) {
		$datep = dol_stringtotime(GETPOST('datep', 'int', 1), 'tzuserrel');
	}
	$datef = ($datef ? $datef : $object->datef);
	if (GETPOST('datef', 'int', 1)) {
		$datef = dol_stringtotime(GETPOST('datef', 'int', 1), 'tzuserrel');
	}
	if (empty($datef) && !empty($datep)) {
		if (GETPOST("actioncode", 'aZ09') == 'AC_RDV' || !getDolGlobalString('AGENDA_USE_EVENT_TYPE_DEFAULT')) {
			$datef = dol_time_plus_duree($datep, (!getDolGlobalString('AGENDA_AUTOSET_END_DATE_WITH_DELTA_HOURS') ? 1 : $conf->global->AGENDA_AUTOSET_END_DATE_WITH_DELTA_HOURS), 'h');
		}
	}

	// Date start
	print '<tr><td class="nowrap">';
	print '</td><td>';
	if (GETPOST("afaire") == 1) {
		print $form->selectDate($datep, 'ap', 1, 1, 0, "action", 1, 2, 0, 'fulldaystart', '', '', '', 1, '', '', 'tzuserrel'); // Empty value not allowed for start date and hours if "todo"
	} else {
		print $form->selectDate($datep, 'ap', 1, 1, 1, "action", 1, 2, 0, 'fulldaystart', '', '', '', 1, '', '', 'tzuserrel');
	}
	print ' <span class="hideonsmartphone">&nbsp; &nbsp; - &nbsp; &nbsp;</span> ';
	if (GETPOST("afaire") == 1) {
		print $form->selectDate($datef, 'p2', 1, 1, 1, "action", 1, 2, 0, 'fulldayend', '', '', '', 1, '', '', 'tzuserrel');
	} else {
		print $form->selectDate($datef, 'p2', 1, 1, 1, "action", 1, 2, 0, 'fulldayend', '', '', '', 1, '', '', 'tzuserrel');
	}
	print '</td></tr>';

	print '<tr><td class="">&nbsp;</td><td></td></tr>';

	// Assigned to user
	print '<tr><td class="tdtop nowrap"><span class="fieldrequired">'.$langs->trans("ActionAffectedTo").'</span></td><td>';
	$listofuserid = array();
	$listofcontactid = array();
	$listofotherid = array();

	if (empty($donotclearsession)) {
		$assignedtouser = GETPOST("assignedtouser") ? GETPOST("assignedtouser") : (!empty($object->userownerid) && $object->userownerid > 0 ? $object->userownerid : $user->id);
		if ($assignedtouser) {
			$listofuserid[$assignedtouser] = array('id'=>$assignedtouser, 'mandatory'=>0); // Owner first
		}
		//$listofuserid[$user->id] = array('id'=>$user->id, 'mandatory'=>0, 'transparency'=>(GETPOSTISSET('transparency') ? GETPOST('transparency', 'alpha') : 1)); // 1 by default at first init
		$listofuserid[$assignedtouser]['transparency'] = (GETPOSTISSET('transparency') ? GETPOST('transparency', 'alpha') : 1); // 1 by default at first init
		$_SESSION['assignedtouser'] = json_encode($listofuserid);
	} else {
		if (!empty($_SESSION['assignedtouser'])) {
			$listofuserid = json_decode($_SESSION['assignedtouser'], true);
		}
		$firstelem = reset($listofuserid);
		if (isset($listofuserid[$firstelem['id']])) {
			$listofuserid[$firstelem['id']]['transparency'] = (GETPOSTISSET('transparency') ? GETPOST('transparency', 'alpha') : 0); // 0 by default when refreshing
		}
	}
	print '<div class="assignedtouser">';
	print $form->select_dolusers_forevent(($action == 'create' ? 'add' : 'update'), 'assignedtouser', 1, '', 0, '', '', 0, 0, 0, 'AND u.statut != 0', 1, $listofuserid, $listofcontactid, $listofotherid);
	print '</div>';
	print '</td></tr>';

	// Done by
	if (getDolGlobalString('AGENDA_ENABLE_DONEBY')) {
		print '<tr><td class="nowrap">'.$langs->trans("ActionDoneBy").'</td><td>';
		print $form->select_dolusers(GETPOSTISSET("doneby") ? GETPOST("doneby", 'int') : (!empty($object->userdoneid) && $percent == 100 ? $object->userdoneid : 0), 'doneby', 1);
		print '</td></tr>';
	}

	// Location
	if (!getDolGlobalString('AGENDA_DISABLE_LOCATION')) {
		print '<tr><td>'.$langs->trans("Location").'</td><td><input type="text" name="location" class="minwidth300 maxwidth150onsmartphone" value="'.(GETPOST('location') ? GETPOST('location') : $object->location).'"></td></tr>';
	}

	if (isModEnabled('categorie')) {
		// Categories
		print '<tr><td>'.$langs->trans("Categories").'</td><td>';
		$cate_arbo = $form->select_all_categories(Categorie::TYPE_ACTIONCOMM, '', 'parent', 64, 0, 1);
		print img_picto('', 'category').$form->multiselectarray('categories', $cate_arbo, GETPOST('categories', 'array'), '', 0, 'minwidth300 quatrevingtpercent widthcentpercentminusx', 0, 0);
		print "</td></tr>";
	}

	if (isModEnabled('resource')) {
		// Categories
		print '<tr><td class="tdtop nowrap">'.$langs->trans("Resource").'</td><td>';

		$listofresourceid = array();
		if (empty($donotclearsession)) {
			$assignedtoresource = GETPOST("assignedtoresource");
			if ($assignedtoresource) {
				$listofresourceid[$assignedtoresource] = array('id'=>$assignedtoresource, 'mandatory'=>0); // Owner first
			}
			$_SESSION['assignedtoresource'] = json_encode($listofresourceid);
		} else {
			if (!empty($_SESSION['assignedtoresource'])) {
				$listofresourceid = json_decode($_SESSION['assignedtoresource'], true);
			}
			$firstelem = reset($listofresourceid);
			if (isset($listofresourceid[$firstelem['id']])) {
				$listofresourceid[$firstelem['id']]['transparency'] = (GETPOSTISSET('transparency') ? GETPOST('transparency', 'alpha') : 0); // 0 by default when refreshing
			}
		}
		print '<div class="assignedtoresource">';
		print $form->select_dolresources_forevent(($action == 'create' ? 'add' : 'update'), 'assignedtoresource', 1, '', 0, '', '', 0, 0, 0, 'AND u.statut != 0', 1, $listofresourceid);
		print '</div>';
		print '</td></tr>';
	}

	// Status
	print '<tr><td>'.$langs->trans("Status").' / '.$langs->trans("Percentage").'</td>';
	print '<td>';
	$percent = $complete !=='' ? $complete : -1;
	if (GETPOSTISSET('status')) {
		$percent = GETPOST('status');
	} elseif (GETPOSTISSET('percentage')) {
		$percent = GETPOST('percentage', 'int');
	} else {
		if ($complete == '0' || GETPOST("afaire") == 1) {
			$percent = '0';
		} elseif ($complete == 100 || GETPOST("afaire") == 2) {
			$percent = 100;
		}
	}
	$formactions->form_select_status_action('formaction', $percent, 1, 'complete', 0, 0, 'maxwidth200');
	print '</td></tr>';

	print '</table>';


	print '<br><hr><br>';


	print '<table class="border centpercent">';

	if (isModEnabled("societe")) {
		// Related company
		print '<tr><td class="titlefieldcreate nowrap">'.$langs->trans("ActionOnCompany").'</td><td>';
		if (GETPOST('socid', 'int') > 0) {
			$societe = new Societe($db);
			$societe->fetch(GETPOST('socid', 'int'));
			print $societe->getNomUrl(1);
			print '<input type="hidden" id="socid" name="socid" value="'.GETPOST('socid', 'int').'">';
		} else {
			$events = array();
			$events[] = array('method' => 'getContacts', 'url' => dol_buildpath('/core/ajax/contacts.php?showempty=1', 1), 'htmlname' => 'contactid', 'params' => array('add-customer-contact' => 'disabled'));
			//For external user force the company to user company
			if (!empty($user->socid)) {
				print img_picto('', 'company', 'class="paddingrightonly"').$form->select_company($user->socid, 'socid', '', 1, 1, 0, $events, 0, 'minwidth300 widthcentpercentminusxx maxwidth500');
			} else {
				print img_picto('', 'company', 'class="paddingrightonly"').$form->select_company('', 'socid', '', 'SelectThirdParty', 1, 0, $events, 0, 'minwidth300 widthcentpercentminusxx maxwidth500');
			}
		}
		print '</td></tr>';

		// Related contact
		print '<tr><td class="nowrap">'.$langs->trans("ActionOnContact").'</td><td>';
		$preselectedids = GETPOST('socpeopleassigned', 'array');
		if (GETPOST('contactid', 'int')) {
			$preselectedids[GETPOST('contactid', 'int')] = GETPOST('contactid', 'int');
		}
		if ($origin=='contact') {
			$preselectedids[GETPOST('originid', 'int')] = GETPOST('originid', 'int');
		}
		print img_picto('', 'contact', 'class="paddingrightonly"');
<<<<<<< HEAD
		print $form->selectcontacts(empty($conf->global->MAIN_ACTIONCOM_CAN_ADD_ANY_CONTACT) ? GETPOST('socid', 'int') : 0, $preselectedids, 'socpeopleassigned[]', 1, '', '', 0, 'minwidth300 widthcentpercentminusxx maxwidth500', false, 0, array(), false, 'multiple', 'contactid');
=======
		print $form->selectcontacts(!getDolGlobalString('MAIN_ACTIONCOM_CAN_ADD_ANY_CONTACT') ? GETPOST('socid', 'int') : 0, $preselectedids, 'socpeopleassigned[]', 1, '', '', 0, 'minwidth300 widthcentpercentminusxx maxwidth500', false, 0, array(), false, 'multiple', 'contactid');
>>>>>>> 729451fa
		print '</td></tr>';
	}

	// Project
	if (isModEnabled('project')) {
		$langs->load("projects");

		$projectid = GETPOST('projectid', 'int');

		print '<tr><td class="titlefieldcreate">'.$langs->trans("Project").'</td><td id="project-input-container">';
		print img_picto('', 'project', 'class="pictofixedwidth"');
		print $formproject->select_projects(($object->socid > 0 ? $object->socid : -1), $projectid, 'projectid', 0, 0, 1, 1, 0, 0, 0, '', 1, 0, 'maxwidth500 widthcentpercentminusxx maxwidth500');

		print '&nbsp;<a href="'.DOL_URL_ROOT.'/projet/card.php?socid='.(empty($societe->id) ? '' : $societe->id).'&action=create&backtopage='.urlencode($_SERVER["PHP_SELF"].'?action=create').'">';
		print '<span class="fa fa-plus-circle valignmiddle paddingleft" title="'.$langs->trans("AddProject").'"></span></a>';
		$urloption = '?action=create&donotclearsession=1';
		$url = dol_buildpath('comm/action/card.php', 2).$urloption;

		// update task list
		print "\n".'<script type="text/javascript">';
		print '$(document).ready(function () {
	               $("#projectid").change(function () {
                        var url = "'.DOL_URL_ROOT.'/projet/ajax/projects.php?mode=gettasks&socid="+$("#search_socid").val()+"&projectid="+$("#projectid").val();
						console.log("Call url to get new list of tasks: "+url);
                        $.get(url, function(data) {
                            console.log(data);
                            if (data) $("#taskid").html(data).select2();
                        })
                  });
               })';
		print '</script>'."\n";

		print '</td></tr>';

		// Task
		print '<tr><td class="titlefieldcreate">'.$langs->trans("Task").'</td><td id="project-task-input-container" >';
		print img_picto('', 'projecttask', 'class="paddingrightonly"');
		$projectsListId = false;
		if (!empty($projectid)) {
			$projectsListId = $projectid;
		}

		$tid = GETPOSTISSET("projecttaskid") ? GETPOST("projecttaskid", 'int') : (GETPOSTISSET("taskid") ? GETPOST("taskid", 'int') : '');

		$formproject->selectTasks((!empty($societe->id) ? $societe->id : -1), $tid, 'taskid', 24, 0, '1', 1, 0, 0, 'maxwidth500 widthcentpercentminusxx', $projectsListId);
		print '</td></tr>';
	}

	// Object linked
	if (!empty($origin) && !empty($originid)) {
		include_once DOL_DOCUMENT_ROOT.'/core/lib/functions2.lib.php';

		$hasPermissionOnLinkedObject = 0;
		if ($user->hasRight($origin, 'read')) {
			$hasPermissionOnLinkedObject = 1;
		}
		//var_dump('origin='.$origin.' originid='.$originid.' hasPermissionOnLinkedObject='.$hasPermissionOnLinkedObject);

		if (! in_array($origin, array('societe', 'project', 'task', 'user'))) {
			// We do not use link for object that already contains a hard coded field to make links with agenda events
			print '<tr><td class="titlefieldcreate">'.$langs->trans("LinkedObject").'</td>';
			print '<td colspan="3">';
			if ($hasPermissionOnLinkedObject) {
				print dolGetElementUrl($originid, $origin, 1);
				print '<input type="hidden" name="fk_element" value="'.$originid.'">';
				print '<input type="hidden" name="elementtype" value="'.$origin.'">';
				print '<input type="hidden" name="originid" value="'.$originid.'">';
				print '<input type="hidden" name="origin" value="'.$origin.'">';
			} else {
				print '<!-- no permission on object to link '.$origin.' id '.$originid.' -->';
			}
			print '</td></tr>';
		}
	}

	// Priority
	if (getDolGlobalString('AGENDA_SUPPORT_PRIORITY_IN_EVENTS')) {
		print '<tr><td class="titlefieldcreate nowrap">'.$langs->trans("Priority").'</td><td colspan="3">';
		print '<input type="text" name="priority" value="'.(GETPOSTISSET('priority') ? GETPOST('priority', 'int') : ($object->priority ? $object->priority : '')).'" size="5">';
		print '</td></tr>';
	}

	// Description
	print '<tr><td class="tdtop">'.$langs->trans("Description").'</td><td>';
	require_once DOL_DOCUMENT_ROOT.'/core/class/doleditor.class.php';
	$doleditor = new DolEditor('note', (GETPOSTISSET('note') ? GETPOST('note', 'restricthtml') : $object->note_private), '', 120, 'dolibarr_notes', 'In', true, true, isModEnabled('fckeditor'), ROWS_4, '90%');
	$doleditor->Create();
	print '</td></tr>';

	// Other attributes
	$parameters = array();
	$reshook = $hookmanager->executeHooks('formObjectOptions', $parameters, $object, $action); // Note that $action and $object may have been modified by hook
	print $hookmanager->resPrint;
	if (empty($reshook)) {
		print $object->showOptionals($extrafields, 'create', $parameters);
	}

	print '</table>';


	if (getDolGlobalString('AGENDA_REMINDER_EMAIL') || getDolGlobalString('AGENDA_REMINDER_BROWSER')) {
		//checkbox create reminder
		print '<hr>';
		print '<br>';
		print '<label for="addreminder">'.img_picto('', 'bell', 'class="pictofixedwidth"').$langs->trans("AddReminder").'</label> <input type="checkbox" id="addreminder" name="addreminder"><br><br>';

		print '<div class="reminderparameters" style="display: none;">';

		print '<table class="border centpercent">';

		//Reminder
		print '<tr><td class="titlefieldcreate nowrap">'.$langs->trans("ReminderTime").'</td><td colspan="3">';
		print '<input class="width50" type="number" name="offsetvalue" value="'.(GETPOSTISSET('offsetvalue') ? GETPOST('offsetvalue', 'int') : getDolGlobalInt('AGENDA_REMINDER_DEFAULT_OFFSET', 30)).'"> ';
		print $form->selectTypeDuration('offsetunit', 'i', array('y', 'm'));
		print '</td></tr>';

		//Reminder Type
		print '<tr><td class="titlefieldcreate nowrap">'.$langs->trans("ReminderType").'</td><td colspan="3">';
		print $form->selectarray('selectremindertype', $TRemindTypes, '', 0, 0, 0, '', 0, 0, 0, '', 'minwidth200 maxwidth500', 1);
		print '</td></tr>';

		//Mail Model
		if (getDolGlobalString('AGENDA_REMINDER_EMAIL')) {
			print '<tr><td class="titlefieldcreate nowrap">'.$langs->trans("EMailTemplates").'</td><td colspan="3">';
			print $form->selectModelMail('actioncommsend', 'actioncomm_send', 1, 1);
			print '</td></tr>';
		}

		print '</table>';
		print '</div>';

		print "\n".'<script type="text/javascript">';
		print '$(document).ready(function () {
	            		$("#addreminder").click(function(){
							console.log("Click on addreminder");
	            		    if (this.checked) {
	            		    	$(".reminderparameters").show();
                            } else {
                            	$(".reminderparameters").hide();
                            }
							$("#selectremindertype").select2("destroy");
							$("#selectremindertype").select2();
							$("#select_offsetunittype_duration").select2("destroy");
							$("#select_offsetunittype_duration").select2();
							selectremindertype();
	            		 });

	            		$("#selectremindertype").change(function(){
							selectremindertype();
	            		});

						function selectremindertype() {
							console.log("Call selectremindertype");
	            	        var selected_option = $("#selectremindertype option:selected").val();
	            		    if(selected_option == "email") {
	            		        $("#select_actioncommsendmodel_mail").closest("tr").show();
	            		    } else {
	            			    $("#select_actioncommsendmodel_mail").closest("tr").hide();
	            		    }
						}

                   })';
		print '</script>'."\n";
	}

	print dol_get_fiche_end();

	print $form->buttonsSaveCancel("Add");

	print "</form>";
}

// View or edit
if ($id > 0) {
	$result1 = $object->fetch($id);
	if ($result1 <= 0) {
		$langs->load("errors");
		print $langs->trans("ErrorRecordNotFound");

		llxFooter();
		exit;
	}

	$result2 = $object->fetch_thirdparty();
	$result2 = $object->fetch_projet();
	$result3 = $object->fetch_contact();
	$result4 = $object->fetch_userassigned();
	$result5 = $object->fetch_optionals();

	if ($listUserAssignedUpdated || $donotclearsession) {
		$percentage = in_array(GETPOST('status'), array(-1, 100)) ? GETPOST('status') : (in_array($complete, array(-1, 100)) ? $complete : GETPOST("percentage", 'int')); // If status is -1 or 100, percentage is not defined and we must use status

		$datep = dol_mktime($fulldayevent ? '00' : $aphour, $fulldayevent ? '00' : $apmin, 0, GETPOST("apmonth", 'int'), GETPOST("apday", 'int'), GETPOST("apyear", 'int'), 'tzuserrel');
		$datef = dol_mktime($fulldayevent ? '23' : $p2hour, $fulldayevent ? '59' : $p2min, $fulldayevent ? '59' : '0', GETPOST("p2month", 'int'), GETPOST("p2day", 'int'), GETPOST("p2year", 'int'), 'tzuserrel');

		$object->type_id     = dol_getIdFromCode($db, GETPOST("actioncode", 'aZ09'), 'c_actioncomm');
		$object->label       = GETPOST("label", "alphanohtml");
		$object->datep       = $datep;
		$object->datef       = $datef;
		$object->percentage  = $percentage;
		$object->priority    = GETPOST("priority", "alphanohtml");
		$object->fulldayevent = GETPOST("fullday") ? 1 : 0;
		$object->location    = GETPOST('location', "alpanohtml");
		$object->socid       = GETPOST("socid", "int");
		$socpeopleassigned   = GETPOST("socpeopleassigned", 'array');
		foreach ($socpeopleassigned as $tmpid) {
			$object->socpeopleassigned[$id] = array('id' => $tmpid);
		}
		$object->contact_id   = GETPOST("contactid", 'int');
		$object->fk_project  = GETPOST("projectid", 'int');

		$object->note_private = GETPOST("note", 'restricthtml');
	}

	if ($result2 < 0 || $result3 < 0 || $result4 < 0 || $result5 < 0) {
		dol_print_error($db, $object->error);
		exit;
	}

	if ($object->authorid > 0) {
		$tmpuser = new User($db);
		$res = $tmpuser->fetch($object->authorid);
		$object->author = $tmpuser;
	}
	if ($object->usermodid > 0) {
		$tmpuser = new User($db);
		$res = $tmpuser->fetch($object->usermodid);
		$object->usermod = $tmpuser;
	}


	/*
	 * Show tabs
	 */

	$head = actions_prepare_head($object);

	$now = dol_now();
	$delay_warning = $conf->global->MAIN_DELAY_ACTIONS_TODO * 24 * 60 * 60;


	// Confirmation suppression action
	if ($action == 'delete') {
		print $form->formconfirm("card.php?id=".urlencode($id), $langs->trans("DeleteAction"), $langs->trans("ConfirmDeleteAction"), "confirm_delete", '', '', 1);
	}

	if ($action == 'edit') {
		if (!empty($conf->use_javascript_ajax)) {
			print "\n".'<script type="text/javascript">';
			print '$(document).ready(function () {
	            		function setdatefields()
	            		{
	            			if ($("#fullday:checked").val() == null) {
	            				$(".fulldaystarthour").removeAttr("disabled");
	            				$(".fulldaystartmin").removeAttr("disabled");
	            				$(".fulldayendhour").removeAttr("disabled");
	            				$(".fulldayendmin").removeAttr("disabled");
	            			} else {
								$(".fulldaystarthour").prop("disabled", true).val("00");
								$(".fulldaystartmin").prop("disabled", true).val("00");
								$(".fulldayendhour").prop("disabled", true).val("23");
								$(".fulldayendmin").prop("disabled", true).val("59");
	            			}
	            		}
	            		setdatefields();
	            		$("#fullday").change(function() {
	            			setdatefields();
	            		});
	            		$("#actioncode").change(function() {
                        	if ($("#actioncode").val() == \'AC_RDV\') $("#dateend").addClass("fieldrequired");
                        	else $("#dateend").removeClass("fieldrequired");
                    	});
                   })';
			print '</script>'."\n";
		}

		print '<form name="formaction" action="'.$_SERVER['PHP_SELF'].'" method="POST">';
		print '<input type="hidden" name="token" value="'.newToken().'">';
		print '<input type="hidden" name="action" value="update">';
		print '<input type="hidden" name="id" value="'.$id.'">';
		print '<input type="hidden" name="ref_ext" value="'.$object->ref_ext.'">';
		print '<input type="hidden" name="page_y" value="">';
		if ($backtopage) {
			print '<input type="hidden" name="backtopage" value="'.($backtopage != '1' ? $backtopage : '').'">';
		}
		if (!getDolGlobalString('AGENDA_USE_EVENT_TYPE') && ! preg_match('/^TICKET_MSG_PRIVATE/', $object->code)) {
			print '<input type="hidden" name="actioncode" value="'.$object->type_code.'">';
		}

		print dol_get_fiche_head($head, 'card', $langs->trans("Action"), 0, 'action');

		print '<table class="border tableforfield" width="100%">';

		// Ref
		print '<tr><td class="titlefieldcreate">'.$langs->trans("Ref").'</td><td colspan="3">'.$object->id.'</td></tr>';

		// Type of event
		if (getDolGlobalString('AGENDA_USE_EVENT_TYPE') && $object->elementtype != "ticket") {
			print '<tr><td class="fieldrequired">'.$langs->trans("Type").'</td><td colspan="3">';
			if ($object->type_code != 'AC_OTH_AUTO') {
				print img_picto($langs->trans("ActionType"), 'square', 'class="fawidth30 inline-block" style="color: #ddd;"');
				print $formactions->select_type_actions(GETPOST("actioncode", 'aZ09') ? GETPOST("actioncode", 'aZ09') : $object->type_code, "actioncode", "systemauto", 0, 0, 0, 1);
			} else {
				print '<input type="hidden" name="actioncode" value="'.$object->type_code.'">';
				print $object->getTypePicto();
				print $langs->trans("Action".$object->type_code);
			}
			print '</td></tr>';
		}

		// Private
		if ($object->elementtype == 'ticket') {
			print '<tr><td>'.$langs->trans("MarkMessageAsPrivate");
			print ' '.$form->textwithpicto('', $langs->trans("TicketMessagePrivateHelp"), 1, 'help');
			print '</td><td colspan="3"><input type="checkbox" id="private" name="private" '.(preg_match('/^TICKET_MSG_PRIVATE/', $object->code) ? ' checked' : '').'></td></tr>';
		}

		// Title
		print '<tr><td'.(!getDolGlobalString('AGENDA_USE_EVENT_TYPE') ? ' class="fieldrequired titlefieldcreate"' : '').'>'.$langs->trans("Title").'</td><td colspan="3"><input type="text" name="label" class="soixantepercent" value="'.$object->label.'"></td></tr>';

		// Full day event
		print '<tr><td><span class="fieldrequired">'.$langs->trans("Date").'</span></td><td colspan="3" class="valignmiddle height30 small"><input type="checkbox" id="fullday" name="fullday" '.($object->fulldayevent ? ' checked' : '').'>';
		print '<label for="fullday">'.$langs->trans("EventOnFullDay").'</label>';

		// // Recurring event
		// $userepeatevent = ($conf->global->MAIN_FEATURES_LEVEL == 2 ? 1 : 0);
		// if ($userepeatevent) {
		// 	// Repeat
		// 	//print '<tr><td></td><td colspan="3">';
		// 	print ' &nbsp; &nbsp; &nbsp; &nbsp; <div class="opacitymedium inline-block">';
		// 	print img_picto($langs->trans("Recurrence"), 'recurring', 'class="paddingright2"');
		// 	print '<input type="hidden" name="recurid" value="'.$object->recurid.'">';
		// 	$selectedrecurrulefreq = 'no';
		// 	$selectedrecurrulebymonthday = '';
		// 	$selectedrecurrulebyday = '';
		// 	if ($object->recurrule && preg_match('/FREQ=([A-Z]+)/i', $object->recurrule, $reg)) {
		// 		$selectedrecurrulefreq = $reg[1];
		// 	}
		// 	if ($object->recurrule && preg_match('/FREQ=MONTHLY.*BYMONTHDAY=(\d+)/i', $object->recurrule, $reg)) {
		// 		$selectedrecurrulebymonthday = $reg[1];
		// 	}
		// 	if ($object->recurrule && preg_match('/FREQ=WEEKLY.*BYDAY(\d+)/i', $object->recurrule, $reg)) {
		// 		$selectedrecurrulebyday = $reg[1];
		// 	}
		// 	print $form->selectarray('recurrulefreq', $arrayrecurrulefreq, $selectedrecurrulefreq, 0, 0, 0, '', 0, 0, 0, '', 'marginrightonly');
		// 	// If recurrulefreq is MONTHLY
		// 	print '<div class="hidden marginrightonly inline-block repeateventBYMONTHDAY">';
		// 	print $langs->trans("DayOfMonth").': <input type="input" size="2" name="BYMONTHDAY" value="'.$selectedrecurrulebymonthday.'">';
		// 	print '</div>';
		// 	// If recurrulefreq is WEEKLY
		// 	print '<div class="hidden marginrightonly inline-block repeateventBYDAY">';
		// 	print $langs->trans("DayOfWeek").': <input type="input" size="4" name="BYDAY" value="'.$selectedrecurrulebyday.'">';
		// 	print '</div>';
		// 	print '<script type="text/javascript">
		// 		jQuery(document).ready(function() {
		// 			function init_repeat()
		// 			{
		// 				if (jQuery("#recurrulefreq").val() == \'MONTHLY\')
		// 				{
		// 					jQuery(".repeateventBYMONTHDAY").css("display", "inline-block");		/* use this instead of show because we want inline-block and not block */
		// 					jQuery(".repeateventBYDAY").hide();
		// 				}
		// 				else if (jQuery("#recurrulefreq").val() == \'WEEKLY\')
		// 				{
		// 					jQuery(".repeateventBYMONTHDAY").hide();
		// 					jQuery(".repeateventBYDAY").css("display", "inline-block");		/* use this instead of show because we want inline-block and not block */
		// 				}
		// 				else
		// 				{
		// 					jQuery(".repeateventBYMONTHDAY").hide();
		// 					jQuery(".repeateventBYDAY").hide();
		// 				}
		// 			}
		// 			init_repeat();
		// 			jQuery("#recurrulefreq").change(function() {
		// 				init_repeat();
		// 			});
		// 		});
		// 		</script>';
		// 	print '</div>';
		// 	//print '</td></tr>';
		// }
		print '</td></tr>';

		// Date start - end
		print '<tr><td class="nowrap">';
		/*print '<span class="fieldrequired">'.$langs->trans("DateActionStart").'</span>';
		print ' - ';
		print '<span id="dateend"'.($object->type_code == 'AC_RDV' ? ' class="fieldrequired"' : '').'>'.$langs->trans("DateActionEnd").'</span>';
		*/
		print '</td><td td colspan="3">';
		$tzforfullday = getDolGlobalString('MAIN_STORE_FULL_EVENT_IN_GMT');
		if (GETPOST("afaire") == 1) {
			print $form->selectDate($datep ? $datep : $object->datep, 'ap', 1, 1, 0, "action", 1, 1, 0, 'fulldaystart', '', '', '', 1, '', '', $object->fulldayevent ? ($tzforfullday ? $tzforfullday : 'tzuserrel') : 'tzuserrel');
		} elseif (GETPOST("afaire") == 2) {
			print $form->selectDate($datep ? $datep : $object->datep, 'ap', 1, 1, 1, "action", 1, 1, 0, 'fulldaystart', '', '', '', 1, '', '', $object->fulldayevent ? ($tzforfullday ? $tzforfullday : 'tzuserrel') : 'tzuserrel');
		} else {
			print $form->selectDate($datep ? $datep : $object->datep, 'ap', 1, 1, 1, "action", 1, 1, 0, 'fulldaystart', '', '', '', 1, '', '', $object->fulldayevent ? ($tzforfullday ? $tzforfullday : 'tzuserrel') : 'tzuserrel');
		}
		print ' <span class="hideonsmartphone">&nbsp; &nbsp; - &nbsp; &nbsp;</span> ';
		if (GETPOST("afaire") == 1) {
			print $form->selectDate($datef ? $datef : $object->datef, 'p2', 1, 1, 1, "action", 1, 0, 0, 'fulldayend', '', '', '', 1, '', '', $object->fulldayevent ? ($tzforfullday ? $tzforfullday : 'tzuserrel') : 'tzuserrel');
		} elseif (GETPOST("afaire") == 2) {
			print $form->selectDate($datef ? $datef : $object->datef, 'p2', 1, 1, 1, "action", 1, 0, 0, 'fulldayend', '', '', '', 1, '', '', $object->fulldayevent ? ($tzforfullday ? $tzforfullday : 'tzuserrel') : 'tzuserrel');
		} else {
			print $form->selectDate($datef ? $datef : $object->datef, 'p2', 1, 1, 1, "action", 1, 0, 0, 'fulldayend', '', '', '', 1, '', '', $object->fulldayevent ? ($tzforfullday ? $tzforfullday : 'tzuserrel') : 'tzuserrel');
		}
		print '</td></tr>';

		print '<tr><td class="">&nbsp;</td><td></td></tr>';

		// Assigned to
		$listofuserid = array(); // User assigned
		if (empty($donotclearsession)) {
			if ($object->userownerid > 0) {
				$listofuserid[$object->userownerid] = array(
					'id'=>$object->userownerid,
					'type'=>'user',
					//'transparency'=>$object->userassigned[$user->id]['transparency'],
					'transparency'=>$object->transparency, // Force transparency on ownerfrom event
					'answer_status'=>$object->userassigned[$object->userownerid]['answer_status'],
					'mandatory'=>$object->userassigned[$object->userownerid]['mandatory']
				);
			}
			if (!empty($object->userassigned)) {	// Now concat assigned users
				// Restore array with key with same value than param 'id'
				$tmplist1 = $object->userassigned;
				foreach ($tmplist1 as $key => $val) {
					if ($val['id'] && $val['id'] != $object->userownerid) {
						$listofuserid[$val['id']] = $val;
					}
				}
			}
			$_SESSION['assignedtouser'] = json_encode($listofuserid);
		} else {
			if (!empty($_SESSION['assignedtouser'])) {
				$listofuserid = json_decode($_SESSION['assignedtouser'], true);
			}
		}
		$listofcontactid = $object->socpeopleassigned; // Contact assigned
		$listofotherid = $object->otherassigned; // Other undefined email (not used yet)

		print '<tr><td class="tdtop nowrap fieldrequired">'.$langs->trans("ActionAssignedTo").'</td><td colspan="3">';
		print '<div class="assignedtouser">';
		print $form->select_dolusers_forevent(($action == 'create' ? 'add' : 'update'), 'assignedtouser', 1, '', 0, '', '', 0, 0, 0, 'AND u.statut != 0', 1, $listofuserid, $listofcontactid, $listofotherid);
		print '</div>';
		/*if (in_array($user->id,array_keys($listofuserid)))
		{
			print '<div class="myavailability">';
			print $langs->trans("MyAvailability").':  <input id="transparency" type="checkbox" name="transparency"'.($listofuserid[$user->id]['transparency']?' checked':'').'>'.$langs->trans("Busy");
			print '</div>';
		}*/
		print '</td></tr>';

		// Realised by
		if (getDolGlobalString('AGENDA_ENABLE_DONEBY')) {
			print '<tr><td class="nowrap">'.$langs->trans("ActionDoneBy").'</td><td colspan="3">';
			print $form->select_dolusers($object->userdoneid > 0 ? $object->userdoneid : -1, 'doneby', 1);
			print '</td></tr>';
		}

		// Location
		if (!getDolGlobalString('AGENDA_DISABLE_LOCATION')) {
			print '<tr><td>'.$langs->trans("Location").'</td><td colspan="3"><input type="text" name="location" class="minwidth300 maxwidth150onsmartphone" value="'.$object->location.'"></td></tr>';
		}

		// Status
		print '<tr><td class="nowrap">'.$langs->trans("Status").' / '.$langs->trans("Percentage").'</td><td colspan="3">';
		$percent = GETPOSTISSET("percentage") ? GETPOST("percentage", "int") : $object->percentage;
		$formactions->form_select_status_action('formaction', $percent, 1, 'complete', 0, 0, 'maxwidth200');
		print '</td></tr>';

		// Tags-Categories
		if (isModEnabled('categorie')) {
			print '<tr><td>'.$langs->trans("Categories").'</td><td colspan="3">';
			$cate_arbo = $form->select_all_categories(Categorie::TYPE_ACTIONCOMM, '', 'parent', 64, 0, 1);
			$c = new Categorie($db);
			$cats = $c->containing($object->id, Categorie::TYPE_ACTIONCOMM);
			$arrayselected = array();
			foreach ($cats as $cat) {
				$arrayselected[] = $cat->id;
			}
			print img_picto('', 'category').$form->multiselectarray('categories', $cate_arbo, $arrayselected, '', 0, 'quatrevingtpercent widthcentpercentminusx', 0, 0);
			print "</td></tr>";
		}

		print '</table>';


		print '<br><hr><br>';


		print '<table class="border tableforfield centpercent">';

		if (isModEnabled("societe")) {
			// Related company
			print '<tr><td class="titlefieldcreate">'.$langs->trans("ActionOnCompany").'</td>';
			print '<td>';
			print '<div>';
			$events = array(); // 'method'=parameter action of url, 'url'=url to call that return new list of contacts
			$events[] = array('method' => 'getContacts', 'url' => dol_buildpath('/core/ajax/contacts.php?showempty=1', 1), 'htmlname' => 'contactid', 'params' => array('add-customer-contact' => 'disabled'));
			// TODO Refresh also list of project if $conf->global->PROJECT_ALLOW_TO_LINK_FROM_OTHER_COMPANY not defined with list linked to socid ?
			// FIXME If we change company, we may get a project that does not match
			print img_picto('', 'company', 'class="pictofixedwidth"').$form->select_company($object->socid, 'socid', '', 'SelectThirdParty', 1, 0, $events, 0, 'minwidth200');
			print '</div>';
			print '</td></tr>';

			// related contact
			print '<tr><td>'.$langs->trans("ActionOnContact").'</td><td>';
			print '<div class="maxwidth200onsmartphone">';
<<<<<<< HEAD
			print img_picto('', 'contact', 'class="paddingrightonly"').$form->selectcontacts(empty($conf->global->MAIN_ACTIONCOM_CAN_ADD_ANY_CONTACT) ? $object->socid : 0, array_keys($object->socpeopleassigned), 'socpeopleassigned[]', 1, '', '', 1, 'minwidth300 widthcentpercentminusx', false, 0, 0, array(), 'multiple', 'contactid');
=======
			print img_picto('', 'contact', 'class="paddingrightonly"').$form->selectcontacts(!getDolGlobalString('MAIN_ACTIONCOM_CAN_ADD_ANY_CONTACT') ? $object->socid : 0, array_keys($object->socpeopleassigned), 'socpeopleassigned[]', 1, '', '', 1, 'minwidth300 widthcentpercentminusx', false, 0, 0, array(), 'multiple', 'contactid');
>>>>>>> 729451fa
			print '</div>';
			print '</td>';
			print '</tr>';
		}

		// Project
		if (isModEnabled('project')) {
			$langs->load("projects");

			print '<tr><td class="titlefieldcreate">'.$langs->trans("Project").'</td><td>';
			print img_picto('', 'project', 'class="pictofixedwidth"');
			$numprojet = $formproject->select_projects(($object->socid > 0 ? $object->socid : -1), $object->fk_project, 'projectid', 0, 0, 1, 0, 0, 0, 0, '', 0, 0, 'maxwidth500 widthcentpercentminusxx');
			if ($numprojet == 0) {
				print ' &nbsp; <a href="'.DOL_URL_ROOT.'/projet/card.php?socid='.$object->socid.'&action=create&token='.newToken().'&backtopage='.urlencode($_SERVER["PHP_SELF"].'?id='.$object->id.'&action=edit').'"><span class="fa fa-plus-circle valignmiddle paddingleft" title="'.$langs->trans("AddProject").'"></span></a>';
			}
			print '</td></tr>';
		}

		// Priority
		if (getDolGlobalString('AGENDA_SUPPORT_PRIORITY_IN_EVENTS')) {
			print '<tr><td class="titlefieldcreate nowrap">'.$langs->trans("Priority").'</td><td>';
			print '<input type="text" name="priority" value="'.($object->priority ? $object->priority : '').'" size="5">';
			print '</td></tr>';
		}

		// Object linked
		if (!empty($object->fk_element) && !empty($object->elementtype)) {
			include_once DOL_DOCUMENT_ROOT.'/core/lib/functions2.lib.php';
			print '<tr>';
			print '<td>'.$langs->trans("LinkedObject").'</td>';

			if ($object->elementtype == 'task' && isModEnabled('project')) {
				print '<td id="project-task-input-container" >';

				$urloption = '?action=create&donotclearsession=1'; // we use create not edit for more flexibility
				$url = DOL_URL_ROOT.'/comm/action/card.php'.$urloption;

				// update task list
				print "\n".'<script type="text/javascript" >';
				print '$(document).ready(function () {
	              $("#projectid").change(function () {
                        var url = "'.$url.'&projectid="+$("#projectid").val();
                        $.get(url, function(data) {
                            console.log($( data ).find("#fk_element").html());
                            if (data) $("#fk_element").html( $( data ).find("#taskid").html() ).select2();
                        })
                  });
                })';
				print '</script>'."\n";

				$formproject->selectTasks((!empty($societe->id) ? $societe->id : -1), $object->fk_element, 'fk_element', 24, 0, 0, 1, 0, 0, 'maxwidth500', $object->fk_project);
				print '<input type="hidden" name="elementtype" value="'.$object->elementtype.'">';

				print '</td>';
			} else {
				print '<td>';
				print dolGetElementUrl($object->fk_element, $object->elementtype, 1);
				print '<input type="hidden" name="fk_element" value="'.$object->fk_element.'">';
				print '<input type="hidden" name="elementtype" value="'.$object->elementtype.'">';
				print '</td>';
			}

			print '</tr>';
		}

		// Description
		print '<tr><td class="tdtop">'.$langs->trans("Description").'</td><td>';
		// Editeur wysiwyg
		require_once DOL_DOCUMENT_ROOT.'/core/class/doleditor.class.php';
		$doleditor = new DolEditor('note', $object->note_private, '', 120, 'dolibarr_notes', 'In', true, true, isModEnabled('fckeditor'), ROWS_4, '90%');
		$doleditor->Create();
		print '</td></tr>';

		// Other attributes
		$parameters = array();
		$reshook = $hookmanager->executeHooks('formObjectOptions', $parameters, $object, $action); // Note that $action and $object may have been modified by hook
		print $hookmanager->resPrint;
		if (empty($reshook)) {
			print $object->showOptionals($extrafields, 'edit', $parameters);
		}

		print '</table>';

		// Reminders
		if (getDolGlobalString('AGENDA_REMINDER_EMAIL') || getDolGlobalString('AGENDA_REMINDER_BROWSER')) {
			$filteruserid = $user->id;
			if ($user->hasRight('agenda', 'allactions', 'read')) {
				$filteruserid = 0;
			}
			$object->loadReminders('', $filteruserid, false);

			print '<hr>';

			if (count($object->reminders) > 0) {
				$checked = 'checked';
				$keys = array_keys($object->reminders);
				$firstreminderId = array_shift($keys);

				$actionCommReminder = $object->reminders[$firstreminderId];
			} else {
				$checked = '';
				$actionCommReminder = new ActionCommReminder($db);
				$actionCommReminder->offsetvalue = getDolGlobalInt('AGENDA_REMINDER_DEFAULT_OFFSET', 30);
				$actionCommReminder->offsetunit = 'i';
				$actionCommReminder->typeremind = 'email';
			}

			print '<label for="addreminder">'.img_picto('', 'bell', 'class="pictofixedwidth"').$langs->trans("AddReminder").'</label> <input type="checkbox" id="addreminder" name="addreminder" '.$checked.'><br>';

			print '<div class="reminderparameters" '.(empty($checked) ? 'style="display: none;"' : '').'>';

			print '<br>';

			print '<table class="border centpercent">';

			// Reminder
			print '<tr><td class="titlefieldcreate nowrap">'.$langs->trans("ReminderTime").'</td><td colspan="3">';
			print '<input type="number" name="offsetvalue" class="width50" value="'.$actionCommReminder->offsetvalue.'"> ';
			print $form->selectTypeDuration('offsetunit', $actionCommReminder->offsetunit, array('y', 'm'));
			print '</td></tr>';

			// Reminder Type
			print '<tr><td class="titlefieldcreate nowrap">'.$langs->trans("ReminderType").'</td><td colspan="3">';
			print $form->selectarray('selectremindertype', $TRemindTypes, $actionCommReminder->typeremind, 0, 0, 0, '', 0, 0, 0, '', 'minwidth200', 1);
			print '</td></tr>';

			$hide = '';
			if ($actionCommReminder->typeremind == 'browser') {
				$hide = 'style="display:none;"';
			}

			// Mail Model
			if (getDolGlobalString('AGENDA_REMINDER_EMAIL')) {
				print '<tr '.$hide.'><td class="titlefieldcreate nowrap">'.$langs->trans("EMailTemplates").'</td><td colspan="3">';
				print $form->selectModelMail('actioncommsend', 'actioncomm_send', 1, 1);
				print '</td></tr>';
			}

			print '</table>';

			print "\n".'<script type="text/javascript">';
			print '$(document).ready(function () {
	            		$("#addreminder").click(function(){
	            		    if (this.checked) {
	            		      $(".reminderparameters").show();
                            } else {
                            $(".reminderparameters").hide();
                            }
	            		 });

	            		$("#selectremindertype").change(function(){
	            	        var selected_option = $("#selectremindertype option:selected").val();
	            		    if(selected_option == "email") {
	            		        $("#select_actioncommsendmodel_mail").closest("tr").show();
	            		    } else {
	            			    $("#select_actioncommsendmodel_mail").closest("tr").hide();
	            		    }
	            		});

                   })';
			print '</script>'."\n";

			print '</div>';		// End of div for reminderparameters
		}

		print dol_get_fiche_end();

		print $form->buttonsSaveCancel();

		print '</form>';
	} else {
		print dol_get_fiche_head($head, 'card', $langs->trans("Action"), -1, 'action');

		$formconfirm = '';

		// Clone event
		if ($action == 'clone') {
			$formconfirm = $form->formconfirm($_SERVER["PHP_SELF"].'?id='.GETPOST('id'), $langs->trans('ToClone'), $langs->trans('ConfirmCloneEvent', $object->label), 'confirm_clone', array(), 'yes', 1);
		}

		// Call Hook formConfirm
		$parameters = array();
		$reshook = $hookmanager->executeHooks('formConfirm', $parameters, $object, $action); // Note that $action and $object may have been modified by hook
		if (empty($reshook)) {
			$formconfirm.=$hookmanager->resPrint;
		} elseif ($reshook > 0) {
			$formconfirm=$hookmanager->resPrint;
		}

		// Print form confirm
		print $formconfirm;

		$linkback = '';
		// Link to other agenda views
		$linkback .= '<a href="'.DOL_URL_ROOT.'/comm/action/list.php?mode=show_list&restore_lastsearch_values=1">';
		$linkback .= img_picto($langs->trans("BackToList"), 'object_calendarlist', 'class="pictoactionview pictofixedwidth"');
		$linkback .= '<span class="hideonsmartphone">'.$langs->trans("BackToList").'</span>';
		$linkback .= '</a>';
		$linkback .= '</li>';
		$linkback .= '<li class="noborder litext">';
		$linkback .= '<a href="'.DOL_URL_ROOT.'/comm/action/index.php?mode=show_month&year='.dol_print_date($object->datep, '%Y').'&month='.dol_print_date($object->datep, '%m').'&day='.dol_print_date($object->datep, '%d').'">';
		$linkback .= img_picto($langs->trans("ViewCal"), 'object_calendar', 'class="pictoactionview pictofixedwidth"');
		$linkback .= '<span class="hideonsmartphone">'.$langs->trans("ViewCal").'</span>';
		$linkback .= '</a>';
		$linkback .= '</li>';
		$linkback .= '<li class="noborder litext">';
		$linkback .= '<a href="'.DOL_URL_ROOT.'/comm/action/index.php?mode=show_week&year='.dol_print_date($object->datep, '%Y').'&month='.dol_print_date($object->datep, '%m').'&day='.dol_print_date($object->datep, '%d').'">';
		$linkback .= img_picto($langs->trans("ViewWeek"), 'object_calendarweek', 'class="pictoactionview pictofixedwidth"');
		$linkback .= '<span class="hideonsmartphone">'.$langs->trans("ViewWeek").'</span>';
		$linkback .= '</a>';
		$linkback .= '</li>';
		$linkback .= '<li class="noborder litext">';
		$linkback .= '<a href="'.DOL_URL_ROOT.'/comm/action/index.php?mode=show_day&year='.dol_print_date($object->datep, '%Y').'&month='.dol_print_date($object->datep, '%m').'&day='.dol_print_date($object->datep, '%d').'">';
		$linkback .= img_picto($langs->trans("ViewDay"), 'object_calendarday', 'class="pictoactionview pictofixedwidth"');
		$linkback .= '<span class="hideonsmartphone">'.$langs->trans("ViewDay").'</span>';
		$linkback .= '</a>';
		$linkback .= '</li>';
		$linkback .= '<li class="noborder litext">';
		$linkback .= '<a href="'.DOL_URL_ROOT.'/comm/action/peruser.php?mode=show_peruser&year='.dol_print_date($object->datep, '%Y').'&month='.dol_print_date($object->datep, '%m').'&day='.dol_print_date($object->datep, '%d').'">';
		$linkback .= img_picto($langs->trans("ViewPerUser"), 'object_calendarperuser', 'class="pictoactionview pictofixedwidth"');
		$linkback .= '<span class="hideonsmartphone">'.$langs->trans("ViewPerUser").'</span>';
		$linkback .= '</a>';

		// Add more views from hooks
		$parameters = array();
		$reshook = $hookmanager->executeHooks('addCalendarView', $parameters, $object, $action);
		if (empty($reshook)) {
			$linkback .= $hookmanager->resPrint;
		} elseif ($reshook > 1) {
			$linkback = $hookmanager->resPrint;
		}

		//$linkback.=$out;

		$morehtmlref = '<div class="refidno">';
		// Thirdparty
		//$morehtmlref.='<br>'.$langs->trans('ThirdParty') . ' : ' . $object->thirdparty->getNomUrl(1);
		// Project
		if (isModEnabled('project')) {
			$langs->load("projects");
			//$morehtmlref .= '<br>';
			if ($usercancreate) {
				$morehtmlref .= img_picto($langs->trans("Project"), 'project', 'class="pictofixedwidth"');
				if ($action != 'classify') {
					$morehtmlref .= '<a class="editfielda" href="'.$_SERVER['PHP_SELF'].'?action=classify&token='.newToken().'&id='.$object->id.'">'.img_edit($langs->transnoentitiesnoconv('SetProject')).'</a> ';
				}
				$morehtmlref .= $form->form_project($_SERVER['PHP_SELF'].'?id='.$object->id, $object->socid, $object->fk_project, ($action == 'classify' ? 'projectid' : 'none'), 0, 0, 0, 1, '', 'maxwidth300');
			} else {
				if (!empty($object->fk_project)) {
					$proj = new Project($db);
					$proj->fetch($object->fk_project);
					$morehtmlref .= $proj->getNomUrl(1);
					if ($proj->title) {
						$morehtmlref .= '<span class="opacitymedium"> - '.dol_escape_htmltag($proj->title).'</span>';
					}
				}
			}
		}
		$morehtmlref .= '</div>';


		dol_banner_tab($object, 'id', $linkback, ($user->socid ? 0 : 1), 'id', 'ref', $morehtmlref);

		print '<div class="fichecenter">';
		print '<div class="fichehalfleft">';

		print '<div class="underbanner clearboth"></div>';

		// Affichage fiche action en mode visu
		print '<table class="border tableforfield" width="100%">';

		// Type
		if (getDolGlobalString('AGENDA_USE_EVENT_TYPE')) {
			print '<tr><td class="titlefield">'.$langs->trans("Type").'</td><td>';
			print $object->getTypePicto();
			print $langs->trans("Action".$object->type_code);
			print '</td></tr>';
		}

		// Full day event
		print '<tr><td class="titlefield">'.$langs->trans("EventOnFullDay").'</td><td>'.yn($object->fulldayevent ? 1 : 0, 3).'</td></tr>';

		// Event into a serie
		if ($object->recurid) {
			print '<tr><td class="titlefield">'.$langs->trans("EventIntoASerie").'</td><td>'.dol_escape_htmltag($object->recurid).'</td></tr>';
		}

		$rowspan = 4;
		if (!getDolGlobalString('AGENDA_DISABLE_LOCATION')) {
			$rowspan++;
		}

		// Date start
		print '<tr><td>'.$langs->trans("DateActionStart").'</td><td>';
		// Test a date before the 27 march and one after
		//print dol_print_date($object->datep, 'dayhour', 'gmt');
		//print dol_print_date($object->datep, 'dayhour', 'tzuser');
		//print dol_print_date($object->datep, 'dayhour', 'tzuserrel');
		if (empty($object->fulldayevent)) {
			print dol_print_date($object->datep, 'dayhour', 'tzuserrel');
		} else {
			$tzforfullday = getDolGlobalString('MAIN_STORE_FULL_EVENT_IN_GMT');
			print dol_print_date($object->datep, 'day', ($tzforfullday ? $tzforfullday : 'tzuserrel'));
		}
		if ($object->percentage == 0 && $object->datep && $object->datep < ($now - $delay_warning)) {
			print img_warning($langs->trans("Late"));
		}
		print '</td>';
		print '</tr>';

		// Date end
		print '<tr><td>'.$langs->trans("DateActionEnd").'</td><td>';
		if (empty($object->fulldayevent)) {
			print dol_print_date($object->datef, 'dayhour', 'tzuserrel');
		} else {
			$tzforfullday = getDolGlobalString('MAIN_STORE_FULL_EVENT_IN_GMT');
			print dol_print_date($object->datef, 'day', ($tzforfullday ? $tzforfullday : 'tzuserrel'));
		}
		if ($object->percentage > 0 && $object->percentage < 100 && $object->datef && $object->datef < ($now - $delay_warning)) {
			print img_warning($langs->trans("Late"));
		}
		print '</td></tr>';

		// Location
		if (!getDolGlobalString('AGENDA_DISABLE_LOCATION')) {
			print '<tr><td>'.$langs->trans("Location").'</td><td>'.$object->location.'</td></tr>';
		}

		// Assigned to user
		print '<tr><td class="nowrap">'.$langs->trans("ActionAssignedTo").'</td><td>';
		$listofuserid = array();
		if (empty($donotclearsession)) {
			if ($object->userownerid > 0) {
				$listofuserid[$object->userownerid] = array(
					'id'=>$object->userownerid,
					'transparency'=>$object->transparency, // Force transparency on onwer from preoperty of event
					'answer_status'=>$object->userassigned[$object->userownerid]['answer_status'],
					'mandatory'=>$object->userassigned[$object->userownerid]['mandatory']
				);
			}
			if (!empty($object->userassigned)) {	// Now concat assigned users
				// Restore array with key with same value than param 'id'
				$tmplist1 = $object->userassigned;
				foreach ($tmplist1 as $key => $val) {
					if ($val['id'] && $val['id'] != $object->userownerid) {
						$listofuserid[$val['id']] = $val;
					}
				}
			}
			$_SESSION['assignedtouser'] = json_encode($listofuserid);
		} else {
			if (!empty($_SESSION['assignedtouser'])) {
				$listofuserid = json_decode($_SESSION['assignedtouser'], true);
			}
		}

		$listofcontactid = array(); // not used yet
		$listofotherid = array(); // not used yet
		print '<div class="assignedtouser">';
		print $form->select_dolusers_forevent('view', 'assignedtouser', 1, '', 0, '', '', 0, 0, 0, '', ($object->datep != $object->datef) ? 1 : 0, $listofuserid, $listofcontactid, $listofotherid);
		print '</div>';
		/*
		if ($object->datep != $object->datef && in_array($user->id,array_keys($listofuserid)))
		{
			print '<div class="myavailability">';
			print $langs->trans("MyAvailability").': '.(($object->userassigned[$user->id]['transparency'] > 0)?$langs->trans("Busy"):$langs->trans("Available"));	// We show nothing if event is assigned to nobody
			print '</div>';
		}
		*/
		print '	</td></tr>';

		// Done by
		if (getDolGlobalString('AGENDA_ENABLE_DONEBY')) {
			print '<tr><td class="nowrap">'.$langs->trans("ActionDoneBy").'</td><td>';
			if ($object->userdoneid > 0) {
				$tmpuser = new User($db);
				$tmpuser->fetch($object->userdoneid);
				print $tmpuser->getNomUrl(1);
			}
			print '</td></tr>';
		}

		// Categories
		if (isModEnabled('categorie')) {
			print '<tr><td class="valignmiddle">'.$langs->trans("Categories").'</td><td>';
			print $form->showCategories($object->id, Categorie::TYPE_ACTIONCOMM, 1);
			print "</td></tr>";
		}

		print '</table>';

		print '</div>';

		print '<div class="fichehalfright">';

		print '<div class="underbanner clearboth"></div>';
		print '<table class="border tableforfield centpercent">';

		if (isModEnabled("societe")) {
			// Related company
			print '<tr><td class="titlefield">'.$langs->trans("ActionOnCompany").'</td>';
			print '<td>'.(is_object($object->thirdparty) && $object->thirdparty->id ? $object->thirdparty->getNomUrl(1) : ('<span class="opacitymedium">'.$langs->trans("None").'</span>'));
			if (is_object($object->thirdparty) && $object->thirdparty->id > 0 && $object->type_code == 'AC_TEL') {
				if ($object->thirdparty->fetch($object->thirdparty->id)) {
					print "<br>".dol_print_phone($object->thirdparty->phone);
				}
			}
			print '</td></tr>';

			// Related contact
			print '<tr><td>'.$langs->trans("ActionOnContact").'</td>';
			print '<td>';

			if (!empty($object->socpeopleassigned)) {
				foreach ($object->socpeopleassigned as $cid => $Tab) {
					$contact = new Contact($db);
					$result = $contact->fetch($cid);

					if ($result < 0) {
						dol_print_error($db, $contact->error);
					}

					if ($result > 0) {
						print $contact->getNomUrl(1);
						if ($object->type_code == 'AC_TEL') {
							if (!empty($contact->phone_pro)) {
								print '('.dol_print_phone($contact->phone_pro).')';
							}
						}
						print '<div class="paddingright"></div>';
					}
				}
			} else {
				print '<span class="opacitymedium">'.$langs->trans("None").'</span>';
			}
			print '</td></tr>';
		}

		// Priority
		print '<tr><td class="nowrap" class="titlefield">'.$langs->trans("Priority").'</td><td>';
		print($object->priority ? $object->priority : '');
		print '</td></tr>';

		// Object linked (if link is for thirdparty, contact, project it is a recording error. We should not have links in link table
		// for such objects because there is already a dedicated field into table llx_actioncomm.
		if (!empty($object->fk_element) && !empty($object->elementtype) && !in_array($object->elementtype, array('societe', 'contact', 'project'))) {
			include_once DOL_DOCUMENT_ROOT.'/core/lib/functions2.lib.php';
			print '<tr><td>'.$langs->trans("LinkedObject").'</td>';
			$link = dolGetElementUrl($object->fk_element, $object->elementtype, 1);
			print '<td>';
			if (empty($link)) {
				print '<span class="opacitymedium">'.$langs->trans("ObjectDeleted").'</span>';
			} else {
				print $link;
			}
			print '</td></tr>';
		}

		//mail information
		if (!empty($object->email_msgid)) {
			print '<tr><td>'.$langs->trans('MailTopic').'</td>';
			print '<td>'.dol_escape_htmltag($object->email_subject).'</td></tr>';
			print '<tr><td>'.$langs->trans('MailFrom').'</td>';
			print '<td>'.dol_escape_htmltag($object->email_from).'</td></tr>';
			print '<tr><td>'.$langs->trans('MailTo').'</td>';
			print '<td>'.dol_escape_htmltag($object->email_to).'</td></tr>';
			if (!empty($object->email_tocc)) {
				print '<tr><td>'.$langs->trans('MailCC').'</td>';
				print '<td>'.dol_escape_htmltag($object->email_tocc).'</td></tr>';
			}
		}

		// Description
		print '<tr><td class="tdtop">'.$langs->trans("Description").'</td><td class="wordbreak sensiblehtmlcontent">';
		print dol_string_onlythesehtmltags(dol_htmlentitiesbr($object->note_private));
		print '</td></tr>';

		// Other attributes
		include DOL_DOCUMENT_ROOT.'/core/tpl/extrafields_view.tpl.php';

		// Reminders
		if (getDolGlobalString('AGENDA_REMINDER_EMAIL') || getDolGlobalString('AGENDA_REMINDER_BROWSER')) {
			$filteruserid = $user->id;
			if ($user->hasRight('agenda', 'allactions', 'read')) {
				$filteruserid = 0;
			}
			$object->loadReminders('', $filteruserid, false);

			print '<tr><td class="titlefieldcreate nowrap">'.$langs->trans("Reminders").'</td><td>';

			if (count($object->reminders) > 0) {
				$tmpuserstatic = new User($db);

				foreach ($object->reminders as $actioncommreminderid => $actioncommreminder) {
					print $TRemindTypes[$actioncommreminder->typeremind]['label'];
					if ($actioncommreminder->fk_user > 0) {
						$tmpuserstatic->fetch($actioncommreminder->fk_user);
						print ' ('.$tmpuserstatic->getNomUrl(0, '', 0, 0, 16).')';
					}
					print ' - '.$actioncommreminder->offsetvalue.' '.$TDurationTypes[$actioncommreminder->offsetunit];
					if ($actioncommreminder->status == $actioncommreminder::STATUS_TODO) {
						print ' - <span class="opacitymedium">';
						print $langs->trans("NotSent");
						print ' </span>';
					} elseif ($actioncommreminder->status == $actioncommreminder::STATUS_DONE) {
						print ' - <span class="opacitymedium">';
						print $langs->trans("Done");
						print ' </span>';
					}
					print '<br>';
				}
			}

			print '</td></tr>';
		}

		print '</table>';

		print '</div>';
		print '</div>';
		print '<div class="clearboth"></div>';

		print dol_get_fiche_end();
	}


	/*
	 * Action bar
	 */
	print '<div class="tabsAction">';

	$parameters = array();
	$reshook = $hookmanager->executeHooks('addMoreActionsButtons', $parameters, $object, $action); // Note that $action and $object may have been modified by hook
	if (empty($reshook)) {
		if ($action != 'edit') {
			if ($user->hasRight('agenda', 'allactions', 'create') ||
			   (($object->authorid == $user->id || $object->userownerid == $user->id) && $user->hasRight('agenda', 'myactions', 'create'))) {
				print '<div class="inline-block divButAction"><a class="butAction" href="card.php?action=edit&token='.newToken().'&id='.$object->id.'">'.$langs->trans("Modify").'</a></div>';
			} else {
				print '<div class="inline-block divButAction"><a class="butActionRefused classfortooltip" href="#" title="'.$langs->trans("NotAllowed").'">'.$langs->trans("Modify").'</a></div>';
			}

			if ($user->hasRight('agenda', 'allactions', 'create') ||
			   (($object->authorid == $user->id || $object->userownerid == $user->id) && $user->hasRight('agenda', 'myactions', 'create'))) {
				print '<div class="inline-block divButAction"><a class="butAction" href="card.php?action=clone&object='.$object->element.'&id='.$object->id.'">'.$langs->trans("ToClone").'</a></div>';
			} else {
				print '<div class="inline-block divButAction"><a class="butActionRefused classfortooltip" href="#" title="'.$langs->trans("NotAllowed").'">'.$langs->trans("ToClone").'</a></div>';
			}

			if ($user->hasRight('agenda', 'allactions', 'delete') ||
			   (($object->authorid == $user->id || $object->userownerid == $user->id) && $user->hasRight('agenda', 'myactions', 'delete'))) {
				print '<div class="inline-block divButAction"><a class="butActionDelete" href="card.php?action=delete&token='.newToken().'&id='.$object->id.'">'.$langs->trans("Delete").'</a></div>';
			} else {
				print '<div class="inline-block divButAction"><a class="butActionRefused classfortooltip" href="#" title="'.$langs->trans("NotAllowed").'">'.$langs->trans("Delete").'</a></div>';
			}
		}
	}

	print '</div>';

	if ($action != 'edit') {
		if (!getDolGlobalString('AGENDA_DISABLE_BUILDDOC')) {
			print '<div class="clearboth"></div><div class="fichecenter"><div class="fichehalfleft">';
			print '<a name="builddoc"></a>'; // ancre

			/*
			 * Generated documents
			 */

			$filedir = $conf->agenda->multidir_output[$conf->entity].'/'.$object->id;
			$urlsource = $_SERVER["PHP_SELF"]."?id=".$object->id;

			$genallowed = $user->hasRight('agenda', 'myactions', 'read');
			$delallowed = $user->hasRight('agenda', 'myactions', 'create');


			print $formfile->showdocuments('actions', $object->id, $filedir, $urlsource, $genallowed, $delallowed, '', 0, 0, 0, 0, 0, '', '', '', $langs->getDefaultLang());

			print '</div><div class="fichehalfright">';


			print '</div></div>';
		}
	}
}

// End of page
llxFooter();
$db->close();<|MERGE_RESOLUTION|>--- conflicted
+++ resolved
@@ -614,11 +614,7 @@
 				$monthoffset = 0;
 			} elseif ($selectedrecurrulefreq == 'MONTHLY' && !empty($selectedrecurrulebymonthday)) {
 				$firstday = $selectedrecurrulebymonthday;
-<<<<<<< HEAD
-				$firstmonth = GETPOST("apday") > $selectedrecurrulebymonthday ?  GETPOST("apmonth", 'int') + 1 : GETPOST("apmonth", 'int');//We begin the week after
-=======
 				$firstmonth = GETPOST("apday") > $selectedrecurrulebymonthday ? GETPOST("apmonth", 'int') + 1 : GETPOST("apmonth", 'int');//We begin the week after
->>>>>>> 729451fa
 				$datep = dol_mktime($fulldayevent ? '00' : GETPOST("aphour", 'int'), $fulldayevent ? '00' : GETPOST("apmin", 'int'), $fulldayevent ? '00' : GETPOST("apsec", 'int'), $firstmonth, $firstday, GETPOST("apyear", 'int'), $tzforfullday ? $tzforfullday : 'tzuserrel');
 				$dayoffset = 0;
 				$monthoffset = 1;
@@ -1545,11 +1541,7 @@
 			$preselectedids[GETPOST('originid', 'int')] = GETPOST('originid', 'int');
 		}
 		print img_picto('', 'contact', 'class="paddingrightonly"');
-<<<<<<< HEAD
-		print $form->selectcontacts(empty($conf->global->MAIN_ACTIONCOM_CAN_ADD_ANY_CONTACT) ? GETPOST('socid', 'int') : 0, $preselectedids, 'socpeopleassigned[]', 1, '', '', 0, 'minwidth300 widthcentpercentminusxx maxwidth500', false, 0, array(), false, 'multiple', 'contactid');
-=======
 		print $form->selectcontacts(!getDolGlobalString('MAIN_ACTIONCOM_CAN_ADD_ANY_CONTACT') ? GETPOST('socid', 'int') : 0, $preselectedids, 'socpeopleassigned[]', 1, '', '', 0, 'minwidth300 widthcentpercentminusxx maxwidth500', false, 0, array(), false, 'multiple', 'contactid');
->>>>>>> 729451fa
 		print '</td></tr>';
 	}
 
@@ -2060,11 +2052,7 @@
 			// related contact
 			print '<tr><td>'.$langs->trans("ActionOnContact").'</td><td>';
 			print '<div class="maxwidth200onsmartphone">';
-<<<<<<< HEAD
-			print img_picto('', 'contact', 'class="paddingrightonly"').$form->selectcontacts(empty($conf->global->MAIN_ACTIONCOM_CAN_ADD_ANY_CONTACT) ? $object->socid : 0, array_keys($object->socpeopleassigned), 'socpeopleassigned[]', 1, '', '', 1, 'minwidth300 widthcentpercentminusx', false, 0, 0, array(), 'multiple', 'contactid');
-=======
 			print img_picto('', 'contact', 'class="paddingrightonly"').$form->selectcontacts(!getDolGlobalString('MAIN_ACTIONCOM_CAN_ADD_ANY_CONTACT') ? $object->socid : 0, array_keys($object->socpeopleassigned), 'socpeopleassigned[]', 1, '', '', 1, 'minwidth300 widthcentpercentminusx', false, 0, 0, array(), 'multiple', 'contactid');
->>>>>>> 729451fa
 			print '</div>';
 			print '</td>';
 			print '</tr>';
