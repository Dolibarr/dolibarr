<?php
/* Copyright (C) 2001-2005 Rodolphe Quiedeville <rodolphe@quiedeville.org>
 * Copyright (C) 2004-2018 Laurent Destailleur  <eldy@users.sourceforge.net>
 * Copyright (C) 2005      Simon TOSSER         <simon@kornog-computing.com>
 * Copyright (C) 2005-2017 Regis Houssin        <regis.houssin@inodbox.com>
 * Copyright (C) 2010-2013 Juanjo Menent        <jmenent@2byte.es>
 * Copyright (C) 2013      Florian Henry        <florian.henry@open-concept.pro>
 * Copyright (C) 2014      Cedric GROSS         <c.gross@kreiz-it.fr>
 * Copyright (C) 2015      Alexandre Spangaro   <aspangaro@open-dsi.fr>
 * Copyright (C) 2018-2021 Frédéric France      <frederic.france@netlogic.fr>
 * Copyright (C) 2019	   Ferran Marcet	    <fmarcet@2byte.es>
 *
 * This program is free software; you can redistribute it and/or modify
 * it under the terms of the GNU General Public License as published by
 * the Free Software Foundation; either version 3 of the License, or
 * (at your option) any later version.
 *
 * This program is distributed in the hope that it will be useful,
 * but WITHOUT ANY WARRANTY; without even the implied warranty of
 * MERCHANTABILITY or FITNESS FOR A PARTICULAR PURPOSE.  See the
 * GNU General Public License for more details.
 *
 * You should have received a copy of the GNU General Public License
 * along with this program. If not, see <https://www.gnu.org/licenses/>.
 */

/**
 *       \file       htdocs/comm/action/card.php
 *       \ingroup    agenda
 *       \brief      Page for event card
 */

require '../../main.inc.php';
require_once DOL_DOCUMENT_ROOT.'/core/lib/agenda.lib.php';
require_once DOL_DOCUMENT_ROOT.'/core/lib/date.lib.php';
require_once DOL_DOCUMENT_ROOT.'/contact/class/contact.class.php';
require_once DOL_DOCUMENT_ROOT.'/user/class/user.class.php';
require_once DOL_DOCUMENT_ROOT.'/comm/action/class/cactioncomm.class.php';
require_once DOL_DOCUMENT_ROOT.'/comm/action/class/actioncomm.class.php';
require_once DOL_DOCUMENT_ROOT.'/comm/action/class/actioncommreminder.class.php';
require_once DOL_DOCUMENT_ROOT.'/core/class/html.formactions.class.php';
require_once DOL_DOCUMENT_ROOT.'/core/class/html.formfile.class.php';
require_once DOL_DOCUMENT_ROOT.'/core/class/html.form.class.php';
require_once DOL_DOCUMENT_ROOT.'/projet/class/project.class.php';
require_once DOL_DOCUMENT_ROOT.'/projet/class/task.class.php';
require_once DOL_DOCUMENT_ROOT.'/core/class/html.formprojet.class.php';
require_once DOL_DOCUMENT_ROOT.'/core/class/extrafields.class.php';
require_once DOL_DOCUMENT_ROOT.'/categories/class/categorie.class.php';

// Load translation files required by the page
$langs->loadLangs(array("companies", "other", "commercial", "bills", "orders", "agenda", "mails"));

$action = GETPOST('action', 'aZ09');
$cancel = GETPOST('cancel', 'alpha');
$backtopage = GETPOST('backtopage', 'alpha');
$socpeopleassigned = GETPOST('socpeopleassigned', 'array');
$origin = GETPOST('origin', 'alpha');
$originid = GETPOST('originid', 'int');
$confirm = GETPOST('confirm', 'alpha');

$fulldayevent = GETPOST('fullday', 'alpha');

$aphour = GETPOST('aphour', 'int');
$apmin = GETPOST('apmin', 'int');
$p2hour = GETPOST('p2hour', 'int');
$p2min = GETPOST('p2min', 'int');

$addreminder = GETPOST('addreminder', 'alpha');
$offsetvalue = GETPOST('offsetvalue', 'int');
$offsetunit = GETPOST('offsetunittype_duration', 'aZ09');
$remindertype = GETPOST('selectremindertype', 'aZ09');
$modelmail = GETPOST('actioncommsendmodel_mail', 'int');
$complete = GETPOST('complete', 'alpha');	// 'na' must be allowed
if ($complete == 'na' || $complete == -2) {
	$complete = -1;
}

if ($fulldayevent) {
	$tzforfullday = getDolGlobalString('MAIN_STORE_FULL_EVENT_IN_GMT');
	// For "full day" events, we must store date in GMT (It must be viewed as same moment everywhere)
	$datep = dol_mktime('00', '00', 0, GETPOST("apmonth", 'int'), GETPOST("apday", 'int'), GETPOST("apyear", 'int'), $tzforfullday ? $tzforfullday : 'tzuserrel');
	$datef = dol_mktime('23', '59', '59', GETPOST("p2month", 'int'), GETPOST("p2day", 'int'), GETPOST("p2year", 'int'), $tzforfullday ? $tzforfullday : 'tzuserrel');
	//print $db->idate($datep); exit;
} else {
	$datep = dol_mktime($aphour, $apmin, 0, GETPOST("apmonth", 'int'), GETPOST("apday", 'int'), GETPOST("apyear", 'int'), 'tzuserrel');
	$datef = dol_mktime($p2hour, $p2min, '59', GETPOST("p2month", 'int'), GETPOST("p2day", 'int'), GETPOST("p2year", 'int'), 'tzuserrel');
}

// Security check
$socid = GETPOST('socid', 'int');
$id = GETPOST('id', 'int');
if ($user->socid) {
	$socid = $user->socid;
}

$error = GETPOST("error");
$donotclearsession = GETPOST('donotclearsession') ?GETPOST('donotclearsession') : 0;

$object = new ActionComm($db);
$cactioncomm = new CActionComm($db);
$contact = new Contact($db);
$extrafields = new ExtraFields($db);
$formfile = new FormFile($db);

$form = new Form($db);
$formfile = new FormFile($db);
$formactions = new FormActions($db);

// Load object
if ($id > 0 && $action != 'add') {
	$ret = $object->fetch($id);
	if ($ret > 0) {
		$ret = $object->fetch_optionals();
		$ret1 = $object->fetch_userassigned();
	}
	if ($ret < 0 || $ret1 < 0) {
		dol_print_error('', $object->error);
	}
}

// fetch optionals attributes and labels
$extrafields->fetch_name_optionals_label($object->table_element);

// Initialize technical object to manage hooks of page. Note that conf->hooks_modules contains array of hook context
$hookmanager->initHooks(array('actioncard', 'globalcard'));

$parameters = array('socid' => $socid);
$reshook = $hookmanager->executeHooks('doActions', $parameters, $object, $action); // Note that $action and $object may have been modified by some hooks
if ($reshook < 0) {
	setEventMessages($hookmanager->error, $hookmanager->errors, 'errors');
}

$TRemindTypes = array();
if (!empty($conf->global->AGENDA_REMINDER_BROWSER)) {
	$TRemindTypes['browser'] = array('label'=>$langs->trans('BrowserPush'), 'disabled'=>(empty($conf->global->AGENDA_REMINDER_BROWSER) ? 1 : 0));
}
if (!empty($conf->global->AGENDA_REMINDER_EMAIL)) {
	$TRemindTypes['email'] = array('label'=>$langs->trans('EMail'), 'disabled'=>(empty($conf->global->AGENDA_REMINDER_EMAIL) ? 1 : 0));
}

$TDurationTypes = array('y'=>$langs->trans('Years'), 'm'=>$langs->trans('Month'), 'w'=>$langs->trans('Weeks'), 'd'=>$langs->trans('Days'), 'h'=>$langs->trans('Hours'), 'i'=>$langs->trans('Minutes'));

$result = restrictedArea($user, 'agenda', $object->id, 'actioncomm&societe', 'myactions|allactions', 'fk_soc', 'id');
if ($user->socid && $socid) {
	$result = restrictedArea($user, 'societe', $socid);
}


/*
 * Actions
 */

$listUserAssignedUpdated = false;
// Remove user to assigned list
if (empty($reshook) && (GETPOST('removedassigned') || GETPOST('removedassigned') == '0')) {
	$idtoremove = GETPOST('removedassigned');

	if (!empty($_SESSION['assignedtouser'])) {
		$tmpassigneduserids = json_decode($_SESSION['assignedtouser'], 1);
	} else {
		$tmpassigneduserids = array();
	}

	foreach ($tmpassigneduserids as $key => $val) {
		if ($val['id'] == $idtoremove || $val['id'] == -1) {
			unset($tmpassigneduserids[$key]);
		}
	}

	$_SESSION['assignedtouser'] = json_encode($tmpassigneduserids);
	$donotclearsession = 1;
	if ($action == 'add') {
		$action = 'create';
	}
	if ($action == 'update') {
		$action = 'edit';
	}

	$listUserAssignedUpdated = true;
}

// Add user to assigned list
if (empty($reshook) && (GETPOST('addassignedtouser') || GETPOST('updateassignedtouser'))) {
	// Add a new user
	if (GETPOST('assignedtouser') > 0) {
		$assignedtouser = array();
		if (!empty($_SESSION['assignedtouser'])) {
			$assignedtouser = json_decode($_SESSION['assignedtouser'], true);
		}
		$assignedtouser[GETPOST('assignedtouser')] = array('id'=>GETPOST('assignedtouser'), 'transparency'=>GETPOST('transparency'), 'mandatory'=>1);
		$_SESSION['assignedtouser'] = json_encode($assignedtouser);
	}
	$donotclearsession = 1;
	if ($action == 'add') {
		$action = 'create';
	}
	if ($action == 'update') {
		$action = 'edit';
	}

	$listUserAssignedUpdated = true;
}

// Link to a project
if (empty($reshook) && $action == 'classin' && ($user->rights->agenda->allactions->create ||
	(($object->authorid == $user->id || $object->userownerid == $user->id) && $user->rights->agenda->myactions->create))) {
	//$object->fetch($id);
	$object->setProject(GETPOST('projectid', 'int'));
}

// Action clone object
if (empty($reshook) && $action == 'confirm_clone' && $confirm == 'yes') {
	if (1 == 0 && !GETPOST('clone_content') && !GETPOST('clone_receivers')) {
		setEventMessages($langs->trans("NoCloneOptionsSpecified"), null, 'errors');
	} else {
		if ($id > 0) {
			//$object->fetch($id);
			if (!empty($object->socpeopleassigned)) {
				reset($object->socpeopleassigned);
				$object->contact_id = key($object->socpeopleassigned);
			}
			$result = $object->createFromClone($user, GETPOST('socid', 'int'));
			if ($result > 0) {
				header("Location: ".$_SERVER['PHP_SELF'].'?id='.$result);
				exit();
			} else {
				setEventMessages($object->error, $object->errors, 'errors');
				$action = '';
			}
		}
	}
}

// Add event
if (empty($reshook) && $action == 'add') {
	$error = 0;

	if (empty($backtopage)) {
		if ($socid > 0) {
			$backtopage = DOL_URL_ROOT.'/societe/agenda.php?socid='.$socid;
		} else {
			$backtopage = DOL_URL_ROOT.'/comm/action/index.php';
		}
	}

	if (!empty($socpeopleassigned[0])) {
		$result = $contact->fetch($socpeopleassigned[0]);
	}

	if ($cancel) {
		header("Location: ".$backtopage);
		exit;
	}

	$percentage = in_array(GETPOST('status'), array(-1, 100)) ? GETPOST('status') : (in_array($complete, array(-1, 100)) ? $complete : GETPOST("percentage", 'int')); // If status is -1 or 100, percentage is not defined and we must use status

	// Clean parameters
	if ($fulldayevent) {
		$tzforfullday = getDolGlobalString('MAIN_STORE_FULL_EVENT_IN_GMT');
		// For "full day" events, we must store date in GMT (It must be viewed as same moment everywhere)
		$datep = dol_mktime($fulldayevent ? '00' : GETPOST("aphour", 'int'), $fulldayevent ? '00' : GETPOST("apmin", 'int'), $fulldayevent ? '00' : GETPOST("apsec", 'int'), GETPOST("apmonth", 'int'), GETPOST("apday", 'int'), GETPOST("apyear", 'int'), $tzforfullday ? $tzforfullday : 'tzuser');
		$datef = dol_mktime($fulldayevent ? '23' : GETPOST("p2hour", 'int'), $fulldayevent ? '59' : GETPOST("p2min", 'int'), $fulldayevent ? '59' : GETPOST("apsec", 'int'), GETPOST("p2month", 'int'), GETPOST("p2day", 'int'), GETPOST("p2year", 'int'), $tzforfullday ? $tzforfullday : 'tzuser');
	} else {
		$datep = dol_mktime($fulldayevent ? '00' : GETPOST("aphour", 'int'), $fulldayevent ? '00' : GETPOST("apmin", 'int'), $fulldayevent ? '00' : GETPOST("apsec", 'int'), GETPOST("apmonth", 'int'), GETPOST("apday", 'int'), GETPOST("apyear", 'int'), 'tzuser');
		$datef = dol_mktime($fulldayevent ? '23' : GETPOST("p2hour", 'int'), $fulldayevent ? '59' : GETPOST("p2min", 'int'), $fulldayevent ? '59' : GETPOST("apsec", 'int'), GETPOST("p2month", 'int'), GETPOST("p2day", 'int'), GETPOST("p2year", 'int'), 'tzuser');
	}

	// Check parameters
	if (!$datef && $percentage == 100) {
		$error++; $donotclearsession = 1;
		$action = 'create';
		setEventMessages($langs->trans("ErrorFieldRequired", $langs->transnoentitiesnoconv("DateEnd")), null, 'errors');
	}

	if (empty($conf->global->AGENDA_USE_EVENT_TYPE) && !GETPOST('label')) {
		$error++; $donotclearsession = 1;
		$action = 'create';
		setEventMessages($langs->trans("ErrorFieldRequired", $langs->transnoentitiesnoconv("Title")), null, 'errors');
	}

	// Initialisation objet cactioncomm
	if (GETPOSTISSET('actioncode') && !GETPOST('actioncode', 'aZ09')) {	// actioncode is '0'
		$error++; $donotclearsession = 1;
		$action = 'create';
		setEventMessages($langs->trans("ErrorFieldRequired", $langs->transnoentitiesnoconv("Type")), null, 'errors');
	} else {
		$object->type_code = GETPOST('actioncode', 'aZ09');
	}

	if (!$error) {
		// Initialisation objet actioncomm
		$object->priority = GETPOSTISSET("priority") ? GETPOST("priority", "int") : 0;
		$object->fulldayevent = ($fulldayevent ? 1 : 0);
		$object->location = GETPOST("location", 'alphanohtml');
		$object->label = GETPOST('label', 'alphanohtml');

		if (GETPOST("elementtype", 'alpha')) {
			$modulecodetouseforpermissioncheck = GETPOST("elementtype", 'alpha');

			$hasPermissionOnLinkedObject = 0;
			if ($user->hasRight($modulecodetouseforpermissioncheck, 'read')) {
				$hasPermissionOnLinkedObject = 1;
			}
			if ($hasPermissionOnLinkedObject) {
				$object->fk_element = GETPOST("fk_element", 'int');
				$object->elementtype = GETPOST("elementtype", 'alpha');
			}
		}

		if (!GETPOST('label')) {
			if (GETPOST('actioncode', 'aZ09') == 'AC_RDV' && $contact->getFullName($langs)) {
				$object->label = $langs->transnoentitiesnoconv("TaskRDVWith", $contact->getFullName($langs));
			} else {
				if ($langs->trans("Action".$object->type_code) != "Action".$object->type_code) {
					$object->label = $langs->transnoentitiesnoconv("Action".$object->type_code)."\n";
				} else {
					$cactioncomm->fetch($object->type_code);
					$object->label = $cactioncomm->label;
				}
			}
		}
		$object->fk_project = GETPOSTISSET("projectid") ? GETPOST("projectid", 'int') : 0;

		$taskid = GETPOST('taskid', 'int');
		if (!empty($taskid)) {
			$taskProject = new Task($db);
			if ($taskProject->fetch($taskid) > 0) {
				$object->fk_project = $taskProject->fk_project;
			}

			$object->fk_element = $taskid;
			$object->elementtype = 'task';
		}

		$object->datep = $datep;
		$object->datef = $datef;
		$object->percentage = $percentage;
		$object->duree = (((int) GETPOST('dureehour') * 60) + (int) GETPOST('dureemin')) * 60;

		$transparency = (GETPOST("transparency") == 'on' ? 1 : 0);

		$listofuserid = array();
		if (!empty($_SESSION['assignedtouser'])) {
			$listofuserid = json_decode($_SESSION['assignedtouser'], true);
		}
		$i = 0;
		foreach ($listofuserid as $key => $value) {
			if ($i == 0) {	// First entry
				if ($value['id'] > 0) {
					$object->userownerid = $value['id'];
				}
				$object->transparency = $transparency;
			}

			$object->userassigned[$value['id']] = array('id'=>$value['id'], 'transparency'=>$transparency);

			$i++;
		}
	}

	if (!$error && !empty($conf->global->AGENDA_ENABLE_DONEBY)) {
		if (GETPOST("doneby") > 0) {
			$object->userdoneid = GETPOST("doneby", "int");
		}
	}

	$object->note_private = trim(GETPOST("note", "restricthtml"));

	if (GETPOSTISSET("contactid")) {
		$object->contact = $contact;
	}

	if (GETPOST('socid', 'int') > 0) {
		$object->socid = GETPOST('socid', 'int');
		$object->fetch_thirdparty();

		$object->societe = $object->thirdparty; // For backward compatibility
	}

	// Check parameters
	if (empty($object->userownerid) && empty($_SESSION['assignedtouser'])) {
		$error++; $donotclearsession = 1;
		$action = 'create';
		setEventMessages($langs->trans("ErrorFieldRequired", $langs->transnoentitiesnoconv("ActionsOwnedBy")), null, 'errors');
	}
	if ($object->type_code == 'AC_RDV' && ($datep == '' || ($datef == '' && empty($fulldayevent)))) {
		$error++; $donotclearsession = 1;
		$action = 'create';
		setEventMessages($langs->trans("ErrorFieldRequired", $langs->transnoentitiesnoconv("DateEnd")), null, 'errors');
	}

	if (!GETPOST('apyear') && !GETPOST('adyear')) {
		$error++; $donotclearsession = 1;
		$action = 'create';
		setEventMessages($langs->trans("ErrorFieldRequired", $langs->transnoentitiesnoconv("Date")), null, 'errors');
	}

	foreach ($socpeopleassigned as $cid) {
		$object->socpeopleassigned[$cid] = array('id' => $cid);
	}
	if (!empty($object->socpeopleassigned)) {
		reset($object->socpeopleassigned);
		$object->contact_id = key($object->socpeopleassigned);
	}

	// Fill array 'array_options' with data from add form
	$ret = $extrafields->setOptionalsFromPost(null, $object);
	if ($ret < 0) {
		$error++;
	}

	if (!$error) {
		$db->begin();

		// Creation of action/event
		$idaction = $object->create($user);

		if ($idaction > 0) {
			if (!$object->error) {
				// Category association
				$categories = GETPOST('categories', 'array');
				$object->setCategories($categories);

				unset($_SESSION['assignedtouser']);

				$moreparam = '';
				if ($user->id != $object->userownerid) {
					$moreparam = "filtert=-1"; // We force to remove filter so created record is visible when going back to per user view.
				}

				// Create reminders
				if ($addreminder == 'on') {
					$actionCommReminder = new ActionCommReminder($db);

					$dateremind = dol_time_plus_duree($datep, -$offsetvalue, $offsetunit);

					$actionCommReminder->dateremind = $dateremind;
					$actionCommReminder->typeremind = $remindertype;
					$actionCommReminder->offsetunit = $offsetunit;
					$actionCommReminder->offsetvalue = $offsetvalue;
					$actionCommReminder->status = $actionCommReminder::STATUS_TODO;
					$actionCommReminder->fk_actioncomm = $object->id;
					if ($remindertype == 'email') {
						$actionCommReminder->fk_email_template = $modelmail;
					}

					// the notification must be created for every user assigned to the event
					foreach ($object->userassigned as $userassigned) {
						$actionCommReminder->fk_user = $userassigned['id'];
						$res = $actionCommReminder->create($user);

						if ($res <= 0) {
							// If error
							$db->rollback();
							$langs->load("errors");
							$error = $langs->trans('ErrorReminderActionCommCreation');
							setEventMessages($error, null, 'errors');
							$action = 'create'; $donotclearsession = 1;
							break;
						}
					}
				}

				// Modify $moreparam so we are sure to see the event we have just created, whatever are the default value of filter on next page.
				/*$moreparam .= ($moreparam ? '&' : '').'search_actioncode=0';
				 $moreparam .= ($moreparam ? '&' : '').'search_status=-1';
				 $moreparam .= ($moreparam ? '&' : '').'search_filtert='.$object->userownerid;
				 */
				$moreparam .= ($moreparam ? '&' : '').'disabledefaultvalues=1';

				if ($error) {
					$db->rollback();
				} else {
					$db->commit();
				}

				if (!empty($backtopage)) {
					dol_syslog("Back to ".$backtopage.($moreparam ? (preg_match('/\?/', $backtopage) ? '&'.$moreparam : '?'.$moreparam) : ''));
					header("Location: ".$backtopage.($moreparam ? (preg_match('/\?/', $backtopage) ? '&'.$moreparam : '?'.$moreparam) : ''));
				} elseif ($idaction) {
					header("Location: ".DOL_URL_ROOT.'/comm/action/card.php?id='.$idaction.($moreparam ? '&'.$moreparam : ''));
				} else {
					header("Location: ".DOL_URL_ROOT.'/comm/action/index.php'.($moreparam ? '?'.$moreparam : ''));
				}
				exit;
			} else {
				// If error
				$db->rollback();
				$langs->load("errors");
				$error = $langs->trans($object->error);
				setEventMessages($error, null, 'errors');
				$action = 'create'; $donotclearsession = 1;
			}
		} else {
			$db->rollback();
			setEventMessages($object->error, $object->errors, 'errors');
			$action = 'create'; $donotclearsession = 1;
		}
	}
}

/*
 * Action update event
 */
if (empty($reshook) && $action == 'update') {
	if (empty($cancel)) {
		$fulldayevent = GETPOST('fullday');
		$aphour = GETPOST('aphour', 'int');
		$apmin = GETPOST('apmin', 'int');
		$p2hour = GETPOST('p2hour', 'int');
		$p2min = GETPOST('p2min', 'int');
		$percentage = in_array(GETPOST('status'), array(-1, 100)) ? GETPOST('status') : (in_array($complete, array(-1, 100)) ? $complete : GETPOST("percentage", 'int')); // If status is -1 or 100, percentage is not defined and we must use status

		// Clean parameters
		if ($aphour == -1) {
			$aphour = '0';
		}
		if ($apmin == -1) {
			$apmin = '0';
		}
		if ($p2hour == -1) {
			$p2hour = '0';
		}
		if ($p2min == -1) {
			$p2min = '0';
		}

		$object->fetch($id);
		$object->fetch_optionals();
		$object->fetch_userassigned();
		$object->oldcopy = clone $object;

		// Clean parameters
		if ($fulldayevent) {
			$tzforfullday = getDolGlobalString('MAIN_STORE_FULL_EVENT_IN_GMT');
			// For "full day" events, we must store date in GMT (It must be viewed as same moment everywhere)
			$datep = dol_mktime($fulldayevent ? '00' : GETPOST("aphour", 'int'), $fulldayevent ? '00' : GETPOST("apmin", 'int'), $fulldayevent ? '00' : GETPOST("apsec", 'int'), GETPOST("apmonth", 'int'), GETPOST("apday", 'int'), GETPOST("apyear", 'int'), $tzforfullday ? $tzforfullday : 'tzuser');
			$datef = dol_mktime($fulldayevent ? '23' : GETPOST("p2hour", 'int'), $fulldayevent ? '59' : GETPOST("p2min", 'int'), $fulldayevent ? '59' : GETPOST("apsec", 'int'), GETPOST("p2month", 'int'), GETPOST("p2day", 'int'), GETPOST("p2year", 'int'), $tzforfullday ? $tzforfullday : 'tzuser');
		} else {
			$datep = dol_mktime($fulldayevent ? '00' : GETPOST("aphour", 'int'), $fulldayevent ? '00' : GETPOST("apmin", 'int'), $fulldayevent ? '00' : GETPOST("apsec", 'int'), GETPOST("apmonth", 'int'), GETPOST("apday", 'int'), GETPOST("apyear", 'int'), 'tzuser');
			$datef = dol_mktime($fulldayevent ? '23' : GETPOST("p2hour", 'int'), $fulldayevent ? '59' : GETPOST("p2min", 'int'), $fulldayevent ? '59' : GETPOST("apsec", 'int'), GETPOST("p2month", 'int'), GETPOST("p2day", 'int'), GETPOST("p2year", 'int'), 'tzuser');
		}

		$object->type_id     = dol_getIdFromCode($db, GETPOST("actioncode", 'aZ09'), 'c_actioncomm');
		$object->label       = GETPOST("label", "alphanohtml");
		$object->datep       = $datep;
		$object->datef       = $datef;
		$object->percentage  = $percentage;
		$object->priority    = GETPOST("priority", "int");
		$object->fulldayevent = GETPOST("fullday") ? 1 : 0;
		$object->location    = GETPOST('location', "alphanohtml");
		$object->socid       = GETPOST("socid", "int");
		$socpeopleassigned   = GETPOST("socpeopleassigned", 'array');
		$object->socpeopleassigned = array();
		foreach ($socpeopleassigned as $cid) {
			$object->socpeopleassigned[$cid] = array('id' => $cid);
		}
		$object->contact_id = GETPOST("contactid", 'int');
		if (empty($object->contact_id) && !empty($object->socpeopleassigned)) {
			reset($object->socpeopleassigned);
			$object->contact_id = key($object->socpeopleassigned);
		}
		$object->fk_project  = GETPOST("projectid", 'int');
		$object->note_private = trim(GETPOST("note", "restricthtml"));

		if (GETPOST("elementtype", 'alpha')) {
			$modulecodetouseforpermissioncheck = GETPOST("elementtype", 'alpha');

			$hasPermissionOnLinkedObject = 0;
			if ($user->hasRight($modulecodetouseforpermissioncheck, 'read')) {
				$hasPermissionOnLinkedObject = 1;
			}
			if ($hasPermissionOnLinkedObject) {
				$object->fk_element = GETPOST("fk_element", 'int');
				$object->elementtype = GETPOST("elementtype", 'alpha');
			}
		}

		if (!$datef && $percentage == 100) {
			$error++; $donotclearsession = 1;
			setEventMessages($langs->transnoentitiesnoconv("ErrorFieldRequired", $langs->transnoentitiesnoconv("DateEnd")), $object->errors, 'errors');
			$action = 'edit';
		}

		$transparency = (GETPOST("transparency") == 'on' ? 1 : 0);

		// Users
		$listofuserid = array();
		if (!empty($_SESSION['assignedtouser'])) {	// Now concat assigned users
			// Restore array with key with same value than param 'id'
			$tmplist1 = json_decode($_SESSION['assignedtouser'], true);
			foreach ($tmplist1 as $key => $val) {
				if ($val['id'] > 0 && $val['id'] != $assignedtouser) {
					$listofuserid[$val['id']] = $val;
				}
			}
		} else {
			$assignedtouser = (!empty($object->userownerid) && $object->userownerid > 0 ? $object->userownerid : 0);
			if ($assignedtouser) {
				$listofuserid[$assignedtouser] = array('id'=>$assignedtouser, 'mandatory'=>0, 'transparency'=>($user->id == $assignedtouser ? $transparency : '')); // Owner first
			}
		}
		$object->userassigned = array(); $object->userownerid = 0; // Clear old content
		$i = 0;
		foreach ($listofuserid as $key => $val) {
			if ($i == 0) {
				$object->userownerid = $val['id'];
			}
			$object->userassigned[$val['id']] = array('id'=>$val['id'], 'mandatory'=>0, 'transparency'=>($user->id == $val['id'] ? $transparency : ''));
			$i++;
		}

		$object->transparency = $transparency; // We set transparency on event (even if we can also store it on each user, standard says this property is for event)
		// TODO store also transparency on owner user

		if (!empty($conf->global->AGENDA_ENABLE_DONEBY)) {
			if (GETPOST("doneby")) {
				$object->userdoneid = GETPOST("doneby", "int");
			}
		}

		// Check parameters
		if (GETPOSTISSET('actioncode') && !GETPOST('actioncode', 'aZ09')) {	// actioncode is '0'
			$error++; $donotclearsession = 1;
			$action = 'edit';
			setEventMessages($langs->trans("ErrorFieldRequired", $langs->transnoentitiesnoconv("Type")), null, 'errors');
		} else {
			$result = $cactioncomm->fetch(GETPOST('actioncode', 'aZ09'));
		}
		if (empty($object->userownerid)) {
			$error++; $donotclearsession = 1;
			$action = 'edit';
			setEventMessages($langs->trans("ErrorFieldRequired", $langs->transnoentitiesnoconv("ActionsOwnedBy")), null, 'errors');
		}

		// Fill array 'array_options' with data from add form
		$ret = $extrafields->setOptionalsFromPost(null, $object, '@GETPOSTISSET');
		if ($ret < 0) {
			$error++;
		}

		if (!$error) {
			// check if an event resource is already in use
			if (!empty($conf->global->RESOURCE_USED_IN_EVENT_CHECK) && $object->element == 'action') {
				$eventDateStart = $object->datep;
				$eventDateEnd = $object->datef;

				$sql  = "SELECT er.rowid, r.ref as r_ref, ac.id as ac_id, ac.label as ac_label";
				$sql .= " FROM ".MAIN_DB_PREFIX."element_resources as er";
				$sql .= " INNER JOIN ".MAIN_DB_PREFIX."resource as r ON r.rowid = er.resource_id AND er.resource_type = 'dolresource'";
				$sql .= " INNER JOIN ".MAIN_DB_PREFIX."actioncomm as ac ON ac.id = er.element_id AND er.element_type = '".$db->escape($object->element)."'";
				$sql .= " WHERE ac.id <> ".((int) $object->id);
				$sql .= " AND er.resource_id IN (";
				$sql .= " SELECT resource_id FROM ".MAIN_DB_PREFIX."element_resources";
				$sql .= " WHERE element_id = ".((int) $object->id);
				$sql .= " AND element_type = '".$db->escape($object->element)."'";
				$sql .= " AND busy = 1";
				$sql .= ")";
				$sql .= " AND er.busy = 1";
				$sql .= " AND (";

				// event date start between ac.datep and ac.datep2 (if datep2 is null we consider there is no end)
				$sql .= " (ac.datep <= '".$db->idate($eventDateStart)."' AND (ac.datep2 IS NULL OR ac.datep2 >= '".$db->idate($eventDateStart)."'))";
				// event date end between ac.datep and ac.datep2
				if (!empty($eventDateEnd)) {
					$sql .= " OR (ac.datep <= '".$db->idate($eventDateEnd)."' AND (ac.datep2 >= '".$db->idate($eventDateEnd)."'))";
				}
				// event date start before ac.datep and event date end after ac.datep2
				$sql .= " OR (";
				$sql .= "ac.datep >= '".$db->idate($eventDateStart)."'";
				if (!empty($eventDateEnd)) {
					$sql .= " AND (ac.datep2 IS NOT NULL AND ac.datep2 <= '".$db->idate($eventDateEnd)."')";
				}
				$sql .= ")";

				$sql .= ")";
				$resql = $db->query($sql);
				if (!$resql) {
					$error++;
					$object->error = $db->lasterror();
					$object->errors[] = $object->error;
				} else {
					if ($db->num_rows($resql) > 0) {
						// Resource already in use
						$error++;
						$object->error = $langs->trans('ErrorResourcesAlreadyInUse').' : ';
						while ($obj = $db->fetch_object($resql)) {
							$object->error .= '<br> - '.$langs->trans('ErrorResourceUseInEvent', $obj->r_ref, $obj->ac_label.' ['.$obj->ac_id.']');
						}
						$object->errors[] = $object->error;
					}
					$db->free($resql);
				}

				if ($error) {
					setEventMessages($object->error, $object->errors, 'errors');
				}
			}
		}

		if (!$error) {
			$db->begin();

			$result = $object->update($user);

			if ($result > 0) {
				// Category association
				$categories = GETPOST('categories', 'array');
				$object->setCategories($categories);

				$object->loadReminders($remindertype, 0, false);
				if (!empty($object->reminders) && $object->datep > dol_now()) {
					foreach ($object->reminders as $reminder) {
						$reminder->delete($user);
					}
					$object->reminders = array();
				}

				//Create reminders
				if ($addreminder == 'on' && $object->datep > dol_now()) {
					$actionCommReminder = new ActionCommReminder($db);

					$dateremind = dol_time_plus_duree($datep, -$offsetvalue, $offsetunit);

					$actionCommReminder->dateremind = $dateremind;
					$actionCommReminder->typeremind = $remindertype;
					$actionCommReminder->offsetunit = $offsetunit;
					$actionCommReminder->offsetvalue = $offsetvalue;
					$actionCommReminder->status = $actionCommReminder::STATUS_TODO;
					$actionCommReminder->fk_actioncomm = $object->id;
					if ($remindertype == 'email') {
						$actionCommReminder->fk_email_template = $modelmail;
					}

					// the notification must be created for every user assigned to the event
					foreach ($object->userassigned as $userassigned) {
						$actionCommReminder->fk_user = $userassigned['id'];
						$res = $actionCommReminder->create($user);

						if ($res <= 0) {
							// If error
							$langs->load("errors");
							$error = $langs->trans('ErrorReminderActionCommCreation');
							setEventMessages($error, null, 'errors');
							$action = 'create'; $donotclearsession = 1;
							break;
						}
					}
				}

				unset($_SESSION['assignedtouser']);

				if (!$error) {
					$db->commit();
				} else {
					$db->rollback();
				}
			} else {
				setEventMessages($object->error, $object->errors, 'errors');
				$db->rollback();
			}
		}
	}

	if (!$error) {
		if (!empty($backtopage)) {
			unset($_SESSION['assignedtouser']);
			header("Location: ".$backtopage);
			exit;
		}
	}
}

/*
 * delete event
 */
if (empty($reshook) && $action == 'confirm_delete' && GETPOST("confirm") == 'yes') {
	$object->fetch($id);
	$object->fetch_optionals();
	$object->fetch_userassigned();
	$object->oldcopy = clone $object;

	if ($user->rights->agenda->myactions->delete
		|| $user->rights->agenda->allactions->delete) {
		$result = $object->delete();

		if ($result >= 0) {
			header("Location: index.php");
			exit;
		} else {
			setEventMessages($object->error, $object->errors, 'errors');
		}
	}
}

/*
 * Action move update, used when user move an event in calendar by drag'n drop
 * TODO Move this into page comm/action/index that trigger this call by the drag and drop of event.
 */
if (empty($reshook) && GETPOST('actionmove', 'alpha') == 'mupdate') {
	$error = 0;

	$shour = dol_print_date($object->datep, "%H", 'tzuserrel');		// We take the date visible by user $newdate is also date visible by user.
	$smin = dol_print_date($object->datep, "%M", 'tzuserrel');

	$newdate = GETPOST('newdate', 'alpha');
	if (empty($newdate) || strpos($newdate, 'dayevent_') != 0) {
		header("Location: ".$backtopage);
		exit;
	}

	$datep = dol_mktime($shour, $smin, 0, substr($newdate, 13, 2), substr($newdate, 15, 2), substr($newdate, 9, 4), 'tzuserrel');
	//print dol_print_date($datep, 'dayhour');exit;

	if ($datep != $object->datep) {
		if (!empty($object->datef)) {
			$object->datef += $datep - $object->datep;
		}
		$object->datep = $datep;

		if (!$error) {
			// check if an event resource is already in use
			if (!empty($conf->global->RESOURCE_USED_IN_EVENT_CHECK) && $object->element == 'action') {
				$eventDateStart = $object->datep;
				$eventDateEnd = $object->datef;

				$sql  = "SELECT er.rowid, r.ref as r_ref, ac.id as ac_id, ac.label as ac_label";
				$sql .= " FROM ".MAIN_DB_PREFIX."element_resources as er";
				$sql .= " INNER JOIN ".MAIN_DB_PREFIX."resource as r ON r.rowid = er.resource_id AND er.resource_type = 'dolresource'";
				$sql .= " INNER JOIN ".MAIN_DB_PREFIX."actioncomm as ac ON ac.id = er.element_id AND er.element_type = '".$db->escape($object->element)."'";
				$sql .= " WHERE ac.id <> ".((int) $object->id);
				$sql .= " AND er.resource_id IN (";
				$sql .= " SELECT resource_id FROM ".MAIN_DB_PREFIX."element_resources";
				$sql .= " WHERE element_id = ".((int) $object->id);
				$sql .= " AND element_type = '".$db->escape($object->element)."'";
				$sql .= " AND busy = 1";
				$sql .= ")";
				$sql .= " AND er.busy = 1";
				$sql .= " AND (";

				// event date start between ac.datep and ac.datep2 (if datep2 is null we consider there is no end)
				$sql .= " (ac.datep <= '".$db->idate($eventDateStart)."' AND (ac.datep2 IS NULL OR ac.datep2 >= '".$db->idate($eventDateStart)."'))";
				// event date end between ac.datep and ac.datep2
				if (!empty($eventDateEnd)) {
					$sql .= " OR (ac.datep <= '".$db->idate($eventDateEnd)."' AND (ac.datep2 >= '".$db->idate($eventDateEnd)."'))";
				}
				// event date start before ac.datep and event date end after ac.datep2
				$sql .= " OR (";
				$sql .= "ac.datep >= '".$db->idate($eventDateStart)."'";
				if (!empty($eventDateEnd)) {
					$sql .= " AND (ac.datep2 IS NOT NULL AND ac.datep2 <= '".$db->idate($eventDateEnd)."')";
				}
				$sql .= ")";

				$sql .= ")";
				$resql = $db->query($sql);
				if (!$resql) {
					$error++;
					$object->error = $db->lasterror();
					$object->errors[] = $object->error;
				} else {
					if ($db->num_rows($resql) > 0) {
						// Resource already in use
						$error++;
						$object->error = $langs->trans('ErrorResourcesAlreadyInUse').' : ';
						while ($obj = $db->fetch_object($resql)) {
							$object->error .= '<br> - '.$langs->trans('ErrorResourceUseInEvent', $obj->r_ref, $obj->ac_label.' ['.$obj->ac_id.']');
						}
						$object->errors[] = $object->error;
					}
					$db->free($resql);
				}

				if ($error) {
					setEventMessages($object->error, $object->errors, 'errors');
				}
			}
		}

		if (!$error) {
			$db->begin();
			$result = $object->update($user);
			if ($result < 0) {
				$error++;
				setEventMessages($object->error, $object->errors, 'errors');
				$db->rollback();
			} else {
				$db->commit();
			}
		}
	}
	if (!empty($backtopage)) {
		header("Location: ".$backtopage);
		exit;
	} else {
		$action = '';
	}
}

// Actions to delete doc
$upload_dir = $conf->agenda->dir_output.'/'.dol_sanitizeFileName($object->ref);
$permissiontoadd = ($user->rights->agenda->allactions->create || (($object->authorid == $user->id || $object->userownerid == $user->id) && $user->rights->agenda->myactions->read));
if (empty($reshook)) {
	include DOL_DOCUMENT_ROOT.'/core/actions_builddoc.inc.php';
}



/*
 * View
 */

$form = new Form($db);
$formproject = new FormProjets($db);

$arrayrecurrulefreq = array(
	'no'=>$langs->trans("OnceOnly"),
	'MONTHLY'=>$langs->trans("EveryMonth"),
	'WEEKLY'=>$langs->trans("EveryWeek"),
	//'DAYLY'=>$langs->trans("EveryDay")
);

$help_url = 'EN:Module_Agenda_En|FR:Module_Agenda|ES:M&omodulodulo_Agenda';
llxHeader('', $langs->trans("Agenda"), $help_url);

if ($action == 'create') {
	$contact = new Contact($db);

	$socpeopleassigned = GETPOST("socpeopleassigned", 'array');
	if (!empty($socpeopleassigned[0])) {
		$result = $contact->fetch($socpeopleassigned[0]);
		if ($result < 0) {
			dol_print_error($db, $contact->error);
		}
	}

	dol_set_focus("#label");

	if (!empty($conf->use_javascript_ajax)) {
		print "\n".'<script type="text/javascript">';
		print '$(document).ready(function () {
        			function setdatefields()
	            	{
	            		if ($("#fullday:checked").val() == null) {
	            			$(".fulldaystarthour").removeAttr("disabled");
	            			$(".fulldaystartmin").removeAttr("disabled");
	            			$(".fulldayendhour").removeAttr("disabled");
	            			$(".fulldayendmin").removeAttr("disabled");
	            			$("#p2").removeAttr("disabled");
	            		} else {
							$(".fulldaystarthour").prop("disabled", true).val("00");
							$(".fulldaystartmin").prop("disabled", true).val("00");
							$(".fulldayendhour").prop("disabled", true).val("23");
							$(".fulldayendmin").prop("disabled", true).val("59");
							$("#p2").removeAttr("disabled");
	            		}
	            	}
                    $("#fullday").change(function() {
						console.log("setdatefields");
                        setdatefields();
                    });

                    $("#selectcomplete").change(function() {
<<<<<<< HEAD
                        if ($("#selectcomplete").val() == 100)
                        {
=======
						console.log("we change the complete status - set the doneby");
                        if ($("#selectcomplete").val() == 100) {
>>>>>>> 503d1a04
                            if ($("#doneby").val() <= 0) $("#doneby").val(\''.((int) $user->id).'\');
                        }
                        if ($("#selectcomplete").val() == 0) {
                            $("#doneby").val(-1);
                        }
                    });

                    $("#actioncode").change(function() {
                        if ($("#actioncode").val() == \'AC_RDV\') $("#dateend").addClass("fieldrequired");
                        else $("#dateend").removeClass("fieldrequired");
                    });
					$("#aphour,#apmin").change(function() {
						if ($("#actioncode").val() == \'AC_RDV\') {
							console.log("Start date was changed, we modify end date "+(parseInt($("#aphour").val()))+" "+$("#apmin").val()+" -> "+("00" + (parseInt($("#aphour").val()) + 1)).substr(-2,2));
							$("#p2hour").val(("00" + (parseInt($("#aphour").val()) + 1)).substr(-2,2));
							$("#p2min").val($("#apmin").val());
							$("#p2day").val($("#apday").val());
							$("#p2month").val($("#apmonth").val());
							$("#p2year").val($("#apyear").val());
							$("#p2").val($("#ap").val());
						}
					});
                    if ($("#actioncode").val() == \'AC_RDV\') $("#dateend").addClass("fieldrequired");
                    else $("#dateend").removeClass("fieldrequired");
                    setdatefields();
               })';
		print '</script>'."\n";
	}

	print '<form name="formaction" action="'.$_SERVER['PHP_SELF'].'" method="POST">';
	print '<input type="hidden" name="token" value="'.newToken().'">';
	print '<input type="hidden" name="action" value="add">';
	print '<input type="hidden" name="donotclearsession" value="1">';
	print '<input type="hidden" name="page_y" value="">';
	if ($backtopage) {
		print '<input type="hidden" name="backtopage" value="'.($backtopage != '1' ? $backtopage : dol_htmlentities($_SERVER["HTTP_REFERER"])).'">';
	}
	if (empty($conf->global->AGENDA_USE_EVENT_TYPE)) {
		print '<input type="hidden" name="actioncode" value="'.dol_getIdFromCode($db, 'AC_OTH', 'c_actioncomm').'">';
	}

	if (GETPOST("actioncode", 'aZ09') == 'AC_RDV') {
		print load_fiche_titre($langs->trans("AddActionRendezVous"), '', 'title_agenda');
	} else {
		print load_fiche_titre($langs->trans("AddAnAction"), '', 'title_agenda');
	}

	print dol_get_fiche_head();

	print '<table class="border centpercent">';

	// Type of event
	if (!empty($conf->global->AGENDA_USE_EVENT_TYPE)) {
		print '<tr><td class="titlefieldcreate"><span class="fieldrequired">'.$langs->trans("Type").'</span></b></td><td>';
		$default = (empty($conf->global->AGENDA_USE_EVENT_TYPE_DEFAULT) ? 'AC_RDV' : $conf->global->AGENDA_USE_EVENT_TYPE_DEFAULT);
		print img_picto($langs->trans("ActionType"), 'square', 'class="fawidth30 inline-block" style="color: #ddd;"');
		print $formactions->select_type_actions(GETPOSTISSET("actioncode") ? GETPOST("actioncode", 'aZ09') : ($object->type_code ? $object->type_code : $default), "actioncode", "systemauto", 0, -1, 0, 1);	// TODO Replace 0 with -2 in onlyautoornot
		print '</td></tr>';
	}

	// Title
	print '<tr><td'.(empty($conf->global->AGENDA_USE_EVENT_TYPE) ? ' class="fieldrequired titlefieldcreate"' : '').'>'.$langs->trans("Label").'</td><td><input type="text" id="label" name="label" class="soixantepercent" value="'.GETPOST('label').'"></td></tr>';

	// Full day
<<<<<<< HEAD
	print '<tr><td><label for="fullday">'.$langs->trans("EventOnFullDay").'</label></td><td><input type="checkbox" id="fullday" name="fullday" '.(GETPOST('fullday') ? ' checked' : '').'></td></tr>';

	$datep = ($datep ? $datep : (is_null($object->datep) ? '' : $object->datep));
	if (GETPOST('datep', 'int', 1)) {
		$datep = dol_stringtotime(GETPOST('datep', 'int', 1), 'tzuser');
	}
	$datef = ($datef ? $datef : $object->datef);
	if (GETPOST('datef', 'int', 1)) {
		$datef = dol_stringtotime(GETPOST('datef', 'int', 1), 'tzuser');
	}
	if (empty($datef) && !empty($datep)) {
		if (GETPOST("actioncode", 'aZ09') == 'AC_RDV' || empty($conf->global->AGENDA_USE_EVENT_TYPE_DEFAULT)) {
			$datef = dol_time_plus_duree($datep, (empty($conf->global->AGENDA_AUTOSET_END_DATE_WITH_DELTA_HOURS) ? 1 : $conf->global->AGENDA_AUTOSET_END_DATE_WITH_DELTA_HOURS), 'h');
		}
	}

	// Date start
	print '<tr><td class="nowrap">';
	print '<span class="fieldrequired">'.$langs->trans("DateActionStart").'</span>';
	print ' - ';
	print '<span id="dateend"'.(GETPOST("actioncode", 'aZ09') == 'AC_RDV' ? ' class="fieldrequired"' : '').'>'.$langs->trans("DateActionEnd").'</span>';
	print '</td><td>';
	if (GETPOST("afaire") == 1) {
		print $form->selectDate($datep, 'ap', 1, 1, 0, "action", 1, 2, 0, 'fulldaystart', '', '', '', 1, '', '', 'tzuserrel'); // Empty value not allowed for start date and hours if "todo"
	} else {
		print $form->selectDate($datep, 'ap', 1, 1, 1, "action", 1, 2, 0, 'fulldaystart', '', '', '', 1, '', '', 'tzuserrel');
	}
	print ' <span class="hideonsmartphone">&nbsp; &nbsp; - &nbsp; &nbsp;</span> ';
	//print ' - ';
	if (GETPOST("afaire") == 1) {
		print $form->selectDate($datef, 'p2', 1, 1, 1, "action", 1, 0, 0, 'fulldayend', '', '', '', 1, '', '', 'tzuserrel');
	} else {
		print $form->selectDate($datef, 'p2', 1, 1, 1, "action", 1, 0, 0, 'fulldayend', '', '', '', 1, '', '', 'tzuserrel');
	}
	print '</td></tr>';

	// Date end
	/*print '<tr><td>';
	print '<span id="dateend"'.(GETPOST("actioncode", 'aZ09') == 'AC_RDV' ? ' class="fieldrequired"' : '').'>'.$langs->trans("DateActionEnd").'</span>';
	print '</td>';
	print '<td>';
	if (GETPOST("afaire") == 1) {
		print $form->selectDate($datef, 'p2', 1, 1, 1, "action", 1, 2, 0, 'fulldayend');
	} else {
		print $form->selectDate($datef, 'p2', 1, 1, 1, "action", 1, 2, 0, 'fulldayend');
	}
	print '</td></tr>';*/

	// Dev in progress
=======
	print '<tr><td><span class="fieldrequired">'.$langs->trans("Date").'</span></td><td class="valignmiddle height30 small"><input type="checkbox" id="fullday" name="fullday" '.(GETPOST('fullday') ? ' checked' : '').'><label for="fullday">'.$langs->trans("EventOnFullDay").'</label>';

	// Recurring event
>>>>>>> 503d1a04
	$userepeatevent = ($conf->global->MAIN_FEATURES_LEVEL == 2 ? 1 : 0);
	if ($userepeatevent) {
		// Repeat
		//print '<tr><td></td><td colspan="3" class="opacitymedium">';
		print ' &nbsp; &nbsp; &nbsp; &nbsp; <div class="opacitymedium inline-block">';
		print img_picto($langs->trans("Recurrence"), 'recurring', 'class="paddingright2"');
		print '<input type="hidden" name="recurid" value="'.$object->recurid.'">';
		$selectedrecurrulefreq = 'no';
		$selectedrecurrulebymonthday = '';
		$selectedrecurrulebyday = '';
		if ($object->recurrule && preg_match('/FREQ=([A-Z]+)/i', $object->recurrule, $reg)) {
			$selectedrecurrulefreq = $reg[1];
		}
		if ($object->recurrule && preg_match('/FREQ=MONTHLY.*BYMONTHDAY=(\d+)/i', $object->recurrule, $reg)) {
			$selectedrecurrulebymonthday = $reg[1];
		}
		if ($object->recurrule && preg_match('/FREQ=WEEKLY.*BYDAY(\d+)/i', $object->recurrule, $reg)) {
			$selectedrecurrulebyday = $reg[1];
		}
		print $form->selectarray('recurrulefreq', $arrayrecurrulefreq, $selectedrecurrulefreq, 0, 0, 0, '', 0, 0, 0, '', 'marginrightonly');
		// If recurrulefreq is MONTHLY
		print '<div class="hidden marginrightonly inline-block repeateventBYMONTHDAY">';
		print $langs->trans("DayOfMonth").': <input type="input" size="2" name="BYMONTHDAY" value="'.$selectedrecurrulebymonthday.'">';
		print '</div>';
		// If recurrulefreq is WEEKLY
		print '<div class="hidden marginrightonly inline-block repeateventBYDAY">';
		print $langs->trans("DayOfWeek").': <input type="input" size="4" name="BYDAY" value="'.$selectedrecurrulebyday.'">';
		print '</div>';
		print '<script type="text/javascript">
				jQuery(document).ready(function() {
					function init_repeat()
					{
						if (jQuery("#recurrulefreq").val() == \'MONTHLY\')
						{
							jQuery(".repeateventBYMONTHDAY").css("display", "inline-block");		/* use this instead of show because we want inline-block and not block */
							jQuery(".repeateventBYDAY").hide();
						}
						else if (jQuery("#recurrulefreq").val() == \'WEEKLY\')
						{
							jQuery(".repeateventBYMONTHDAY").hide();
							jQuery(".repeateventBYDAY").css("display", "inline-block");		/* use this instead of show because we want inline-block and not block */
						}
						else
						{
							jQuery(".repeateventBYMONTHDAY").hide();
							jQuery(".repeateventBYDAY").hide();
						}
					}
					init_repeat();
					jQuery("#recurrulefreq").change(function() {
						init_repeat();
					});
				});
				</script>';
		print '</div>';
		//print '</td></tr>';
	}

	print '</td></tr>';

	$datep = ($datep ? $datep : (is_null($object->datep) ? '' : $object->datep));
	if (GETPOST('datep', 'int', 1)) {
		$datep = dol_stringtotime(GETPOST('datep', 'int', 1), 'tzuser');
	}
	$datef = ($datef ? $datef : $object->datef);
	if (GETPOST('datef', 'int', 1)) {
		$datef = dol_stringtotime(GETPOST('datef', 'int', 1), 'tzuser');
	}
	if (empty($datef) && !empty($datep)) {
		if (GETPOST("actioncode", 'aZ09') == 'AC_RDV' || empty($conf->global->AGENDA_USE_EVENT_TYPE_DEFAULT)) {
			$datef = dol_time_plus_duree($datep, (empty($conf->global->AGENDA_AUTOSET_END_DATE_WITH_DELTA_HOURS) ? 1 : $conf->global->AGENDA_AUTOSET_END_DATE_WITH_DELTA_HOURS), 'h');
		}
	}

	// Date start
	print '<tr><td class="nowrap">';
	/*
	print '<span class="fieldrequired">'.$langs->trans("DateActionStart").'</span>';
	print ' - ';
	print '<span id="dateend"'.(GETPOST("actioncode", 'aZ09') == 'AC_RDV' ? ' class="fieldrequired"' : '').'>'.$langs->trans("DateActionEnd").'</span>';
	*/
	print '</td><td>';
	if (GETPOST("afaire") == 1) {
		print $form->selectDate($datep, 'ap', 1, 1, 0, "action", 1, 2, 0, 'fulldaystart', '', '', '', 1, '', '', 'tzuserrel'); // Empty value not allowed for start date and hours if "todo"
	} else {
		print $form->selectDate($datep, 'ap', 1, 1, 1, "action", 1, 2, 0, 'fulldaystart', '', '', '', 1, '', '', 'tzuserrel');
	}
	print ' <span class="hideonsmartphone">&nbsp; &nbsp; - &nbsp; &nbsp;</span> ';
	if (GETPOST("afaire") == 1) {
		print $form->selectDate($datef, 'p2', 1, 1, 1, "action", 1, 0, 0, 'fulldayend', '', '', '', 1, '', '', 'tzuserrel');
	} else {
		print $form->selectDate($datef, 'p2', 1, 1, 1, "action", 1, 0, 0, 'fulldayend', '', '', '', 1, '', '', 'tzuserrel');
	}
	print '</td></tr>';

	print '<tr><td class="">&nbsp;</td><td></td></tr>';

	// Assigned to
	print '<tr><td class="tdtop nowrap"><span class="fieldrequired">'.$langs->trans("ActionAffectedTo").'</span></td><td>';
	$listofuserid = array();
	$listofcontactid = array();
	$listofotherid = array();

	if (empty($donotclearsession)) {
		$assignedtouser = GETPOST("assignedtouser") ?GETPOST("assignedtouser") : (!empty($object->userownerid) && $object->userownerid > 0 ? $object->userownerid : $user->id);
		if ($assignedtouser) {
			$listofuserid[$assignedtouser] = array('id'=>$assignedtouser, 'mandatory'=>0, 'transparency'=>$object->transparency); // Owner first
		}
		//$listofuserid[$user->id] = array('id'=>$user->id, 'mandatory'=>0, 'transparency'=>(GETPOSTISSET('transparency') ? GETPOST('transparency', 'alpha') : 1)); // 1 by default at first init
		$listofuserid[$assignedtouser]['transparency'] = (GETPOSTISSET('transparency') ? GETPOST('transparency', 'alpha') : 1); // 1 by default at first init
		$_SESSION['assignedtouser'] = json_encode($listofuserid);
	} else {
		if (!empty($_SESSION['assignedtouser'])) {
			$listofuserid = json_decode($_SESSION['assignedtouser'], true);
		}
		$firstelem = reset($listofuserid);
		if (isset($listofuserid[$firstelem['id']])) {
			$listofuserid[$firstelem['id']]['transparency'] = (GETPOSTISSET('transparency') ? GETPOST('transparency', 'alpha') : 0); // 0 by default when refreshing
		}
	}
	print '<div class="assignedtouser">';
	print $form->select_dolusers_forevent(($action == 'create' ? 'add' : 'update'), 'assignedtouser', 1, '', 0, '', '', 0, 0, 0, 'AND u.statut != 0', 1, $listofuserid, $listofcontactid, $listofotherid);
	print '</div>';
	print '</td></tr>';

	// Done by
	if (!empty($conf->global->AGENDA_ENABLE_DONEBY)) {
		print '<tr><td class="nowrap">'.$langs->trans("ActionDoneBy").'</td><td>';
		print $form->select_dolusers(GETPOSTISSET("doneby") ? GETPOST("doneby", 'int') : (!empty($object->userdoneid) && $percent == 100 ? $object->userdoneid : 0), 'doneby', 1);
		print '</td></tr>';
	}

	// Location
	if (empty($conf->global->AGENDA_DISABLE_LOCATION)) {
		print '<tr><td>'.$langs->trans("Location").'</td><td><input type="text" name="location" class="minwidth300 maxwidth150onsmartphone" value="'.(GETPOST('location') ? GETPOST('location') : $object->location).'"></td></tr>';
	}

	// Status
	print '<tr><td>'.$langs->trans("Status").' / '.$langs->trans("Percentage").'</td>';
	print '<td>';
	$percent = $complete !=='' ? $complete : -1;
	if (GETPOSTISSET('status')) {
		$percent = GETPOST('status');
	} elseif (GETPOSTISSET('percentage')) {
		$percent = GETPOST('percentage', 'int');
	} else {
		if ($complete == '0' || GETPOST("afaire") == 1) {
			$percent = '0';
		} elseif ($complete == 100 || GETPOST("afaire") == 2) {
			$percent = 100;
		}
	}
	$formactions->form_select_status_action('formaction', $percent, 1, 'complete', 0, 0, 'maxwidth200');
	print '</td></tr>';

	if (!empty($conf->categorie->enabled)) {
		// Categories
		print '<tr><td>'.$langs->trans("Categories").'</td><td>';
		$cate_arbo = $form->select_all_categories(Categorie::TYPE_ACTIONCOMM, '', 'parent', 64, 0, 1);
		print img_picto('', 'category').$form->multiselectarray('categories', $cate_arbo, GETPOST('categories', 'array'), '', 0, 'minwidth300 quatrevingtpercent widthcentpercentminusx', 0, 0);
		print "</td></tr>";
	}

	print '</table>';


	print '<br><hr><br>';


	print '<table class="border centpercent">';

	if (!empty($conf->societe->enabled)) {
		// Related company
		print '<tr><td class="titlefieldcreate nowrap">'.$langs->trans("ActionOnCompany").'</td><td>';
		if (GETPOST('socid', 'int') > 0) {
			$societe = new Societe($db);
			$societe->fetch(GETPOST('socid', 'int'));
			print $societe->getNomUrl(1);
			print '<input type="hidden" id="socid" name="socid" value="'.GETPOST('socid', 'int').'">';
		} else {
			$events = array();
			$events[] = array('method' => 'getContacts', 'url' => dol_buildpath('/core/ajax/contacts.php?showempty=1', 1), 'htmlname' => 'contactid', 'params' => array('add-customer-contact' => 'disabled'));
			//For external user force the company to user company
			if (!empty($user->socid)) {
				print img_picto('', 'company', 'class="paddingrightonly"').$form->select_company($user->socid, 'socid', '', 1, 1, 0, $events, 0, 'minwidth300');
			} else {
				print img_picto('', 'company', 'class="paddingrightonly"').$form->select_company('', 'socid', '', 'SelectThirdParty', 1, 0, $events, 0, 'minwidth300');
			}
		}
		print '</td></tr>';

		// Related contact
		print '<tr><td class="nowrap">'.$langs->trans("ActionOnContact").'</td><td>';
		$preselectedids = GETPOST('socpeopleassigned', 'array');
		if (GETPOST('contactid', 'int')) {
			$preselectedids[GETPOST('contactid', 'int')] = GETPOST('contactid', 'int');
		}
		if ($origin=='contact') $preselectedids[GETPOST('originid', 'int')] = GETPOST('originid', 'int');
		print img_picto('', 'contact', 'class="paddingrightonly"');
		print $form->selectcontacts(GETPOST('socid', 'int'), $preselectedids, 'socpeopleassigned[]', 1, '', '', 0, 'minwidth300 quatrevingtpercent', false, 0, array(), false, 'multiple', 'contactid');
		print '</td></tr>';
	}

	// Project
	if (!empty($conf->projet->enabled)) {
		$langs->load("projects");

		$projectid = GETPOST('projectid', 'int');

		print '<tr><td class="titlefieldcreate">'.$langs->trans("Project").'</td><td id="project-input-container">';
		print img_picto('', 'project', 'class="pictofixedwidth"');
		print $formproject->select_projects(($object->socid > 0 ? $object->socid : -1), $projectid, 'projectid', 0, 0, 1, 1, 0, 0, 0, '', 1, 0, 'maxwidth500 widthcentpercentminusxx');

		print '&nbsp;<a href="'.DOL_URL_ROOT.'/projet/card.php?socid='.(empty($societe->id) ? '' : $societe->id).'&action=create&backtopage='.urlencode($_SERVER["PHP_SELF"].'?action=create').'">';
		print '<span class="fa fa-plus-circle valignmiddle paddingleft" title="'.$langs->trans("AddProject").'"></span></a>';
		$urloption = '?action=create&donotclearsession=1';
		$url = dol_buildpath('comm/action/card.php', 2).$urloption;

		// update task list
		print "\n".'<script type="text/javascript">';
		print '$(document).ready(function () {
	               $("#projectid").change(function () {
                        var url = "'.DOL_URL_ROOT.'/projet/ajax/projects.php?mode=gettasks&socid="+$("#projectid").val()+"&projectid="+$("#projectid").val();
						console.log("Call url to get new list of tasks: "+url);
                        $.get(url, function(data) {
                            console.log(data);
                            if (data) $("#taskid").html(data).select2();
                        })
                  });
               })';
		print '</script>'."\n";

		print '</td></tr>';

		print '<tr><td class="titlefieldcreate">'.$langs->trans("Task").'</td><td id="project-task-input-container" >';
		print img_picto('', 'projecttask', 'class="paddingrightonly"');
		$projectsListId = false;
		if (!empty($projectid)) {
			$projectsListId = $projectid;
		}

		$tid = GETPOSTISSET("projecttaskid") ? GETPOST("projecttaskid", 'int') : (GETPOSTISSET("taskid") ? GETPOST("taskid", 'int') : '');

		$formproject->selectTasks((!empty($societe->id) ? $societe->id : -1), $tid, 'taskid', 24, 0, '1', 1, 0, 0, 'maxwidth500', $projectsListId);
		print '</td></tr>';
	}

	// Object linked
	if (!empty($origin) && !empty($originid)) {
		include_once DOL_DOCUMENT_ROOT.'/core/lib/functions2.lib.php';

		$hasPermissionOnLinkedObject = 0;
		if ($user->hasRight($origin, 'read')) {
			$hasPermissionOnLinkedObject = 1;
		}
		//var_dump('origin='.$origin.' originid='.$originid.' hasPermissionOnLinkedObject='.$hasPermissionOnLinkedObject);

		if (! in_array($origin, array('societe', 'project', 'task', 'user'))) {
			// We do not use link for object that already contains a hard coded field to make links with agenda events
			print '<tr><td class="titlefieldcreate">'.$langs->trans("LinkedObject").'</td>';
			print '<td colspan="3">';
			if ($hasPermissionOnLinkedObject) {
				print dolGetElementUrl($originid, $origin, 1);
				print '<input type="hidden" name="fk_element" value="'.$originid.'">';
				print '<input type="hidden" name="elementtype" value="'.$origin.'">';
				print '<input type="hidden" name="originid" value="'.$originid.'">';
				print '<input type="hidden" name="origin" value="'.$origin.'">';
			} else {
				print '<!-- no permission on object to link '.$origin.' id '.$originid.' -->';
			}
			print '</td></tr>';
		}
	}

	$reg = array();
	if (GETPOST("datep") && preg_match('/^([0-9][0-9][0-9][0-9])([0-9][0-9])([0-9][0-9])$/', GETPOST("datep"), $reg)) {
		$object->datep = dol_mktime(0, 0, 0, $reg[2], $reg[3], $reg[1]);
	}

	// Priority
	if (!empty($conf->global->AGENDA_SUPPORT_PRIORITY_IN_EVENTS)) {
		print '<tr><td class="titlefieldcreate nowrap">'.$langs->trans("Priority").'</td><td colspan="3">';
		print '<input type="text" name="priority" value="'.(GETPOSTISSET('priority') ? GETPOST('priority', 'int') : ($object->priority ? $object->priority : '')).'" size="5">';
		print '</td></tr>';
	}

	// Description
	print '<tr><td class="tdtop">'.$langs->trans("Description").'</td><td>';
	require_once DOL_DOCUMENT_ROOT.'/core/class/doleditor.class.php';
	$doleditor = new DolEditor('note', (GETPOSTISSET('note') ? GETPOST('note', 'restricthtml') : $object->note_private), '', 120, 'dolibarr_notes', 'In', true, true, $conf->fckeditor->enabled, ROWS_4, '90%');
	$doleditor->Create();
	print '</td></tr>';

	// Other attributes
	$parameters = array();
	$reshook = $hookmanager->executeHooks('formObjectOptions', $parameters, $object, $action); // Note that $action and $object may have been modified by hook
	print $hookmanager->resPrint;
	if (empty($reshook)) {
		print $object->showOptionals($extrafields, 'create', $parameters);
	}

	print '</table>';


	if (getDolGlobalString('AGENDA_REMINDER_EMAIL') || getDolGlobalString('AGENDA_REMINDER_BROWSER')) {
		//checkbox create reminder
		print '<hr>';
		print '<br>';
		print '<label for="addreminder">'.img_picto('', 'bell', 'class="pictofixedwidth"').$langs->trans("AddReminder").'</label> <input type="checkbox" id="addreminder" name="addreminder"><br><br>';

		print '<div class="reminderparameters" style="display: none;">';

		//print '<hr>';
		//print load_fiche_titre($langs->trans("AddReminder"), '', '');

		print '<table class="border centpercent">';

		//Reminder
		print '<tr><td class="titlefieldcreate nowrap">'.$langs->trans("ReminderTime").'</td><td colspan="3">';
		print '<input class="width50" type="number" name="offsetvalue" value="'.(GETPOSTISSET('offsetvalue') ? GETPOST('offsetvalue', 'int') : '15').'"> ';
		print $form->selectTypeDuration('offsetunit', 'i', array('y', 'm'));
		print '</td></tr>';

		//Reminder Type
		print '<tr><td class="titlefieldcreate nowrap">'.$langs->trans("ReminderType").'</td><td colspan="3">';
		print $form->selectarray('selectremindertype', $TRemindTypes, '', 0, 0, 0, '', 0, 0, 0, '', 'minwidth200 maxwidth500', 1);
		print '</td></tr>';

		//Mail Model
		if (getDolGlobalString('AGENDA_REMINDER_EMAIL')) {
			print '<tr><td class="titlefieldcreate nowrap">'.$langs->trans("EMailTemplates").'</td><td colspan="3">';
			print $form->selectModelMail('actioncommsend', 'actioncomm_send', 1, 1);
			print '</td></tr>';
		}

		print '</table>';
		print '</div>';

		print "\n".'<script type="text/javascript">';
		print '$(document).ready(function () {
	            		$("#addreminder").click(function(){
							console.log("Click on addreminder");
	            		    if (this.checked) {
	            		    	$(".reminderparameters").show();
                            } else {
                            	$(".reminderparameters").hide();
                            }
							$("#selectremindertype").select2("destroy");
							$("#selectremindertype").select2();
							$("#select_offsetunittype_duration").select2("destroy");
							$("#select_offsetunittype_duration").select2();
	            		 });

	            		$("#selectremindertype").change(function(){
							console.log("Change on selectremindertype");
	            	        var selected_option = $("#selectremindertype option:selected").val();
	            		    if(selected_option == "email") {
	            		        $("#select_actioncommsendmodel_mail").closest("tr").show();
	            		    } else {
	            			    $("#select_actioncommsendmodel_mail").closest("tr").hide();
	            		    };
	            		});
                   })';
		print '</script>'."\n";
	}

	print dol_get_fiche_end();

	print $form->buttonsSaveCancel("Add");

	print "</form>";
}

// View or edit
if ($id > 0) {
	$result1 = $object->fetch($id);
	if ($result1 <= 0) {
		$langs->load("errors");
		print $langs->trans("ErrorRecordNotFound");

		llxFooter();
		exit;
	}

	$result2 = $object->fetch_thirdparty();
	$result2 = $object->fetch_projet();
	$result3 = $object->fetch_contact();
	$result4 = $object->fetch_userassigned();
	$result5 = $object->fetch_optionals();

	if ($listUserAssignedUpdated || $donotclearsession) {
		$percentage = in_array(GETPOST('status'), array(-1, 100)) ? GETPOST('status') : (in_array($complete, array(-1, 100)) ? $complete : GETPOST("percentage", 'int')); // If status is -1 or 100, percentage is not defined and we must use status

		$datep = dol_mktime($fulldayevent ? '00' : $aphour, $fulldayevent ? '00' : $apmin, 0, GETPOST("apmonth", 'int'), GETPOST("apday", 'int'), GETPOST("apyear", 'int'), 'tzuser');
		$datef = dol_mktime($fulldayevent ? '23' : $p2hour, $fulldayevent ? '59' : $p2min, $fulldayevent ? '59' : '0', GETPOST("p2month", 'int'), GETPOST("p2day", 'int'), GETPOST("p2year", 'int'), 'tzuser');

		$object->type_id     = dol_getIdFromCode($db, GETPOST("actioncode", 'aZ09'), 'c_actioncomm');
		$object->label       = GETPOST("label", "alphanohtml");
		$object->datep       = $datep;
		$object->datef       = $datef;
		$object->percentage  = $percentage;
		$object->priority    = GETPOST("priority", "alphanohtml");
		$object->fulldayevent = GETPOST("fullday") ? 1 : 0;
		$object->location    = GETPOST('location', "alpanohtml");
		$object->socid       = GETPOST("socid", "int");
		$socpeopleassigned   = GETPOST("socpeopleassigned", 'array');
		foreach ($socpeopleassigned as $tmpid) {
			$object->socpeopleassigned[$id] = array('id' => $tmpid);
		}
		$object->contact_id   = GETPOST("contactid", 'int');
		$object->fk_project  = GETPOST("projectid", 'int');

		$object->note_private = GETPOST("note", 'restricthtml');
	}

	if ($result2 < 0 || $result3 < 0 || $result4 < 0 || $result5 < 0) {
		dol_print_error($db, $object->error);
		exit;
	}

	if ($object->authorid > 0) {
		$tmpuser = new User($db); $res = $tmpuser->fetch($object->authorid); $object->author = $tmpuser;
	}
	if ($object->usermodid > 0) {
		$tmpuser = new User($db); $res = $tmpuser->fetch($object->usermodid); $object->usermod = $tmpuser;
	}


	/*
	 * Show tabs
	 */

	$head = actions_prepare_head($object);

	$now = dol_now();
	$delay_warning = $conf->global->MAIN_DELAY_ACTIONS_TODO * 24 * 60 * 60;


	// Confirmation suppression action
	if ($action == 'delete') {
		print $form->formconfirm("card.php?id=".urlencode($id), $langs->trans("DeleteAction"), $langs->trans("ConfirmDeleteAction"), "confirm_delete", '', '', 1);
	}

	if ($action == 'edit') {
		if (!empty($conf->use_javascript_ajax)) {
			print "\n".'<script type="text/javascript">';
			print '$(document).ready(function () {
	            		function setdatefields()
	            		{
	            			if ($("#fullday:checked").val() == null) {
	            				$(".fulldaystarthour").removeAttr("disabled");
	            				$(".fulldaystartmin").removeAttr("disabled");
	            				$(".fulldayendhour").removeAttr("disabled");
	            				$(".fulldayendmin").removeAttr("disabled");
	            			} else {
								$(".fulldaystarthour").prop("disabled", true).val("00");
								$(".fulldaystartmin").prop("disabled", true).val("00");
								$(".fulldayendhour").prop("disabled", true).val("23");
								$(".fulldayendmin").prop("disabled", true).val("59");
	            			}
	            		}
	            		setdatefields();
	            		$("#fullday").change(function() {
	            			setdatefields();
	            		});
	            		$("#actioncode").change(function() {
                        	if ($("#actioncode").val() == \'AC_RDV\') $("#dateend").addClass("fieldrequired");
                        	else $("#dateend").removeClass("fieldrequired");
                    	});
                   })';
			print '</script>'."\n";
		}

		print '<form name="formaction" action="'.$_SERVER['PHP_SELF'].'" method="POST">';
		print '<input type="hidden" name="token" value="'.newToken().'">';
		print '<input type="hidden" name="action" value="update">';
		print '<input type="hidden" name="id" value="'.$id.'">';
		print '<input type="hidden" name="ref_ext" value="'.$object->ref_ext.'">';
		print '<input type="hidden" name="page_y" value="">';
		if ($backtopage) {
			print '<input type="hidden" name="backtopage" value="'.($backtopage != '1' ? $backtopage : dol_htmlentities($_SERVER["HTTP_REFERER"])).'">';
		}
		if (empty($conf->global->AGENDA_USE_EVENT_TYPE)) {
			print '<input type="hidden" name="actioncode" value="'.$object->type_code.'">';
		}

		print dol_get_fiche_head($head, 'card', $langs->trans("Action"), 0, 'action');

		print '<table class="border tableforfield" width="100%">';

		// Ref
		print '<tr><td class="titlefieldcreate">'.$langs->trans("Ref").'</td><td colspan="3">'.$object->id.'</td></tr>';

		// Type of event
		if (!empty($conf->global->AGENDA_USE_EVENT_TYPE)) {
			print '<tr><td class="fieldrequired">'.$langs->trans("Type").'</td><td colspan="3">';
			if ($object->type_code != 'AC_OTH_AUTO') {
				print img_picto($langs->trans("ActionType"), 'square', 'class="fawidth30 inline-block" style="color: #ddd;"');
				print $formactions->select_type_actions(GETPOST("actioncode", 'aZ09') ? GETPOST("actioncode", 'aZ09') : $object->type_code, "actioncode", "systemauto", 0, 0, 0, 1);
			} else {
				print '<input type="hidden" name="actioncode" value="'.$object->type_code.'">';
				print $object->getTypePicto();
				print $langs->trans("Action".$object->type_code);
			}
			print '</td></tr>';
		}

		// Title
		print '<tr><td'.(empty($conf->global->AGENDA_USE_EVENT_TYPE) ? ' class="fieldrequired titlefieldcreate"' : '').'>'.$langs->trans("Title").'</td><td colspan="3"><input type="text" name="label" class="soixantepercent" value="'.$object->label.'"></td></tr>';

		// Full day event
		print '<tr><td><span class="fieldrequired">'.$langs->trans("Date").'</span></td><td colspan="3" class="valignmiddle height30 small"><input type="checkbox" id="fullday" name="fullday" '.($object->fulldayevent ? ' checked' : '').'>';
		print '<label for="fullday">'.$langs->trans("EventOnFullDay").'</label>';

<<<<<<< HEAD
		// Date start - end
		print '<tr><td class="nowrap">';
		print '<span class="fieldrequired">'.$langs->trans("DateActionStart").'</span>';
		print ' - ';
		print '<span id="dateend"'.($object->type_code == 'AC_RDV' ? ' class="fieldrequired"' : '').'>'.$langs->trans("DateActionEnd").'</span>';
		print '</td><td td colspan="3">';
		$tzforfullday = getDolGlobalString('MAIN_STORE_FULL_EVENT_IN_GMT');
		if (GETPOST("afaire") == 1) {
			print $form->selectDate($datep ? $datep : $object->datep, 'ap', 1, 1, 0, "action", 1, 1, 0, 'fulldaystart', '', '', '', 1, '', '', $object->fulldayevent ? ($tzforfullday ? $tzforfullday : 'tzuserrel') : 'tzuserrel');
		} elseif (GETPOST("afaire") == 2) {
			print $form->selectDate($datep ? $datep : $object->datep, 'ap', 1, 1, 1, "action", 1, 1, 0, 'fulldaystart', '', '', '', 1, '', '', $object->fulldayevent ? ($tzforfullday ? $tzforfullday : 'tzuserrel') : 'tzuserrel');
		} else {
			print $form->selectDate($datep ? $datep : $object->datep, 'ap', 1, 1, 1, "action", 1, 1, 0, 'fulldaystart', '', '', '', 1, '', '', $object->fulldayevent ? ($tzforfullday ? $tzforfullday : 'tzuserrel') : 'tzuserrel');
		}
		print ' - ';
		if (GETPOST("afaire") == 1) {
			print $form->selectDate($datef ? $datef : $object->datef, 'p2', 1, 1, 1, "action", 1, 1, 0, 'fulldayend', '', '', '', 1, '', '', $object->fulldayevent ? ($tzforfullday ? $tzforfullday : 'tzuserrel') : 'tzuserrel');
		} elseif (GETPOST("afaire") == 2) {
			print $form->selectDate($datef ? $datef : $object->datef, 'p2', 1, 1, 1, "action", 1, 1, 0, 'fulldayend', '', '', '', 1, '', '', $object->fulldayevent ? ($tzforfullday ? $tzforfullday : 'tzuserrel') : 'tzuserrel');
		} else {
			print $form->selectDate($datef ? $datef : $object->datef, 'p2', 1, 1, 1, "action", 1, 1, 0, 'fulldayend', '', '', '', 1, '', '', $object->fulldayevent ? ($tzforfullday ? $tzforfullday : 'tzuserrel') : 'tzuserrel');
		}
		print '</td></tr>';

		// Dev in progress
=======
		// Recurring event
>>>>>>> 503d1a04
		$userepeatevent = ($conf->global->MAIN_FEATURES_LEVEL == 2 ? 1 : 0);
		if ($userepeatevent) {
			// Repeat
			//print '<tr><td></td><td colspan="3">';
			print ' &nbsp; &nbsp; &nbsp; &nbsp; <div class="opacitymedium inline-block">';
			print img_picto($langs->trans("Recurrence"), 'recurring', 'class="paddingright2"');
			print '<input type="hidden" name="recurid" value="'.$object->recurid.'">';
			$selectedrecurrulefreq = 'no';
			$selectedrecurrulebymonthday = '';
			$selectedrecurrulebyday = '';
			if ($object->recurrule && preg_match('/FREQ=([A-Z]+)/i', $object->recurrule, $reg)) {
				$selectedrecurrulefreq = $reg[1];
			}
			if ($object->recurrule && preg_match('/FREQ=MONTHLY.*BYMONTHDAY=(\d+)/i', $object->recurrule, $reg)) {
				$selectedrecurrulebymonthday = $reg[1];
			}
			if ($object->recurrule && preg_match('/FREQ=WEEKLY.*BYDAY(\d+)/i', $object->recurrule, $reg)) {
				$selectedrecurrulebyday = $reg[1];
			}
			print $form->selectarray('recurrulefreq', $arrayrecurrulefreq, $selectedrecurrulefreq, 0, 0, 0, '', 0, 0, 0, '', 'marginrightonly');
			// If recurrulefreq is MONTHLY
			print '<div class="hidden marginrightonly inline-block repeateventBYMONTHDAY">';
			print $langs->trans("DayOfMonth").': <input type="input" size="2" name="BYMONTHDAY" value="'.$selectedrecurrulebymonthday.'">';
			print '</div>';
			// If recurrulefreq is WEEKLY
			print '<div class="hidden marginrightonly inline-block repeateventBYDAY">';
			print $langs->trans("DayOfWeek").': <input type="input" size="4" name="BYDAY" value="'.$selectedrecurrulebyday.'">';
			print '</div>';
			print '<script type="text/javascript">
				jQuery(document).ready(function() {
					function init_repeat()
					{
						if (jQuery("#recurrulefreq").val() == \'MONTHLY\')
						{
							jQuery(".repeateventBYMONTHDAY").css("display", "inline-block");		/* use this instead of show because we want inline-block and not block */
							jQuery(".repeateventBYDAY").hide();
						}
						else if (jQuery("#recurrulefreq").val() == \'WEEKLY\')
						{
							jQuery(".repeateventBYMONTHDAY").hide();
							jQuery(".repeateventBYDAY").css("display", "inline-block");		/* use this instead of show because we want inline-block and not block */
						}
						else
						{
							jQuery(".repeateventBYMONTHDAY").hide();
							jQuery(".repeateventBYDAY").hide();
						}
					}
					init_repeat();
					jQuery("#recurrulefreq").change(function() {
						init_repeat();
					});
				});
				</script>';
			print '</div>';
			//print '</td></tr>';
		}
		print '</td></tr>';

		// Date start - end
		print '<tr><td class="nowrap">';
		/*print '<span class="fieldrequired">'.$langs->trans("DateActionStart").'</span>';
		print ' - ';
		print '<span id="dateend"'.($object->type_code == 'AC_RDV' ? ' class="fieldrequired"' : '').'>'.$langs->trans("DateActionEnd").'</span>';
		*/
		print '</td><td td colspan="3">';
		$tzforfullday = getDolGlobalString('MAIN_STORE_FULL_EVENT_IN_GMT');
		if (GETPOST("afaire") == 1) {
			print $form->selectDate($datep ? $datep : $object->datep, 'ap', 1, 1, 0, "action", 1, 1, 0, 'fulldaystart', '', '', '', 1, '', '', $object->fulldayevent ? ($tzforfullday ? $tzforfullday : 'tzuserrel') : 'tzuserrel');
		} elseif (GETPOST("afaire") == 2) {
			print $form->selectDate($datep ? $datep : $object->datep, 'ap', 1, 1, 1, "action", 1, 1, 0, 'fulldaystart', '', '', '', 1, '', '', $object->fulldayevent ? ($tzforfullday ? $tzforfullday : 'tzuserrel') : 'tzuserrel');
		} else {
			print $form->selectDate($datep ? $datep : $object->datep, 'ap', 1, 1, 1, "action", 1, 1, 0, 'fulldaystart', '', '', '', 1, '', '', $object->fulldayevent ? ($tzforfullday ? $tzforfullday : 'tzuserrel') : 'tzuserrel');
		}
		print ' <span class="hideonsmartphone">&nbsp; &nbsp; - &nbsp; &nbsp;</span> ';
		if (GETPOST("afaire") == 1) {
			print $form->selectDate($datef ? $datef : $object->datef, 'p2', 1, 1, 1, "action", 1, 0, 0, 'fulldayend', '', '', '', 1, '', '', $object->fulldayevent ? ($tzforfullday ? $tzforfullday : 'tzuserrel') : 'tzuserrel');
		} elseif (GETPOST("afaire") == 2) {
			print $form->selectDate($datef ? $datef : $object->datef, 'p2', 1, 1, 1, "action", 1, 0, 0, 'fulldayend', '', '', '', 1, '', '', $object->fulldayevent ? ($tzforfullday ? $tzforfullday : 'tzuserrel') : 'tzuserrel');
		} else {
			print $form->selectDate($datef ? $datef : $object->datef, 'p2', 1, 1, 1, "action", 1, 0, 0, 'fulldayend', '', '', '', 1, '', '', $object->fulldayevent ? ($tzforfullday ? $tzforfullday : 'tzuserrel') : 'tzuserrel');
		}
		print '</td></tr>';

		print '<tr><td class="">&nbsp;</td><td></td></tr>';

		// Assigned to
		$listofuserid = array(); // User assigned
		if (empty($donotclearsession)) {
			if ($object->userownerid > 0) {
				$listofuserid[$object->userownerid] = array(
					'id'=>$object->userownerid,
					'type'=>'user',
					//'transparency'=>$object->userassigned[$user->id]['transparency'],
					'transparency'=>$object->transparency, // Force transparency on ownerfrom event
					'answer_status'=>$object->userassigned[$object->userownerid]['answer_status'],
					'mandatory'=>$object->userassigned[$object->userownerid]['mandatory']
				);
			}
			if (!empty($object->userassigned)) {	// Now concat assigned users
				// Restore array with key with same value than param 'id'
				$tmplist1 = $object->userassigned;
				foreach ($tmplist1 as $key => $val) {
					if ($val['id'] && $val['id'] != $object->userownerid) {
						$listofuserid[$val['id']] = $val;
					}
				}
			}
			$_SESSION['assignedtouser'] = json_encode($listofuserid);
		} else {
			if (!empty($_SESSION['assignedtouser'])) {
				$listofuserid = json_decode($_SESSION['assignedtouser'], true);
			}
		}
		$listofcontactid = $object->socpeopleassigned; // Contact assigned
		$listofotherid = $object->otherassigned; // Other undefined email (not used yet)

		print '<tr><td class="tdtop nowrap fieldrequired">'.$langs->trans("ActionAssignedTo").'</td><td colspan="3">';
		print '<div class="assignedtouser">';
		print $form->select_dolusers_forevent(($action == 'create' ? 'add' : 'update'), 'assignedtouser', 1, '', 0, '', '', 0, 0, 0, 'AND u.statut != 0', 1, $listofuserid, $listofcontactid, $listofotherid);
		print '</div>';
		/*if (in_array($user->id,array_keys($listofuserid)))
		{
			print '<div class="myavailability">';
			print $langs->trans("MyAvailability").':  <input id="transparency" type="checkbox" name="transparency"'.($listofuserid[$user->id]['transparency']?' checked':'').'>'.$langs->trans("Busy");
			print '</div>';
		}*/
		print '</td></tr>';

		// Realised by
		if (!empty($conf->global->AGENDA_ENABLE_DONEBY)) {
			print '<tr><td class="nowrap">'.$langs->trans("ActionDoneBy").'</td><td colspan="3">';
			print $form->select_dolusers($object->userdoneid > 0 ? $object->userdoneid : -1, 'doneby', 1);
			print '</td></tr>';
		}

		// Location
		if (empty($conf->global->AGENDA_DISABLE_LOCATION)) {
			print '<tr><td>'.$langs->trans("Location").'</td><td colspan="3"><input type="text" name="location" class="width500" value="'.$object->location.'"></td></tr>';
		}

		// Status
		print '<tr><td class="nowrap">'.$langs->trans("Status").' / '.$langs->trans("Percentage").'</td><td colspan="3">';
		$percent = GETPOSTISSET("percentage") ? GETPOST("percentage", "int") : $object->percentage;
		$formactions->form_select_status_action('formaction', $percent, 1, 'complete', 0, 0, 'maxwidth200');
		print '</td></tr>';

		// Tags-Categories
		if (!empty($conf->categorie->enabled)) {
			print '<tr><td>'.$langs->trans("Categories").'</td><td colspan="3">';
			$cate_arbo = $form->select_all_categories(Categorie::TYPE_ACTIONCOMM, '', 'parent', 64, 0, 1);
			$c = new Categorie($db);
			$cats = $c->containing($object->id, Categorie::TYPE_ACTIONCOMM);
			$arrayselected = array();
			foreach ($cats as $cat) {
				$arrayselected[] = $cat->id;
			}
			print img_picto('', 'category').$form->multiselectarray('categories', $cate_arbo, $arrayselected, '', 0, 'quatrevingtpercent widthcentpercentminusx', 0, 0);
			print "</td></tr>";
		}

		print '</table>';


		print '<br><hr><br>';


		print '<table class="border tableforfield centpercent">';

		if (!empty($conf->societe->enabled)) {
			// Related company
			print '<tr><td class="titlefieldcreate">'.$langs->trans("ActionOnCompany").'</td>';
			print '<td>';
			print '<div class="maxwidth200onsmartphone">';
			$events = array(); // 'method'=parameter action of url, 'url'=url to call that return new list of contacts
			$events[] = array('method' => 'getContacts', 'url' => dol_buildpath('/core/ajax/contacts.php?showempty=1', 1), 'htmlname' => 'contactid', 'params' => array('add-customer-contact' => 'disabled'));
			// TODO Refresh also list of project if $conf->global->PROJECT_ALLOW_TO_LINK_FROM_OTHER_COMPANY not defined with list linked to socid ?
			// FIXME If we change company, we may get a project that does not match
			print img_picto('', 'company', 'class="paddingrightonly"').$form->select_company($object->socid, 'socid', '', 'SelectThirdParty', 1, 0, $events, 0, 'minwidth200');
			print '</div>';
			print '</td></tr>';

			// related contact
			print '<tr><td>'.$langs->trans("ActionOnContact").'</td><td>';
			print '<div class="maxwidth200onsmartphone">';
			print img_picto('', 'contact', 'class="paddingrightonly"').$form->selectcontacts($object->socid, array_keys($object->socpeopleassigned), 'socpeopleassigned[]', 1, '', '', 1, 'quatrevingtpercent', false, 0, 0, array(), 'multiple', 'contactid');
			print '</div>';
			print '</td>';
			print '</tr>';
		}

		// Project
		if (!empty($conf->projet->enabled)) {
			$langs->load("projects");

			print '<tr><td class="titlefieldcreate">'.$langs->trans("Project").'</td><td>';
			print img_picto('', 'project', 'class="paddingrightonly"');
			$numprojet = $formproject->select_projects(($object->socid > 0 ? $object->socid : -1), $object->fk_project, 'projectid', 0, 0, 1, 0, 0, 0, 0, '', 0, 0, 'maxwidth500');
			if ($numprojet == 0) {
				print ' &nbsp; <a href="'.DOL_URL_ROOT.'/projet/card.php?socid='.$object->socid.'&action=create&token='.newToken().'&backtopage='.urlencode($_SERVER["PHP_SELF"].'?id='.$object->id.'&action=edit').'"><span class="fa fa-plus-circle valignmiddle paddingleft" title="'.$langs->trans("AddProject").'"></span></a>';
			}
			print '</td></tr>';
		}

		// Priority
		if (!empty($conf->global->AGENDA_SUPPORT_PRIORITY_IN_EVENTS)) {
			print '<tr><td class="titlefieldcreate nowrap">'.$langs->trans("Priority").'</td><td>';
			print '<input type="text" name="priority" value="'.($object->priority ? $object->priority : '').'" size="5">';
			print '</td></tr>';
		}

		// Object linked
		if (!empty($object->fk_element) && !empty($object->elementtype)) {
			include_once DOL_DOCUMENT_ROOT.'/core/lib/functions2.lib.php';
			print '<tr>';
			print '<td>'.$langs->trans("LinkedObject").'</td>';

			if ($object->elementtype == 'task' && !empty($conf->projet->enabled)) {
				print '<td id="project-task-input-container" >';

				$urloption = '?action=create&donotclearsession=1'; // we use create not edit for more flexibility
				$url = DOL_URL_ROOT.'/comm/action/card.php'.$urloption;

				// update task list
				print "\n".'<script type="text/javascript" >';
				print '$(document).ready(function () {
	               $("#projectid").change(function () {
                        var url = "'.$url.'&projectid="+$("#projectid").val();
                        $.get(url, function(data) {
                            console.log($( data ).find("#fk_element").html());
                            if (data) $("#fk_element").html( $( data ).find("#taskid").html() ).select2();
                        })
                  });
               })';
				print '</script>'."\n";

				$formproject->selectTasks((!empty($societe->id) ? $societe->id : -1), $object->fk_element, 'fk_element', 24, 0, 0, 1, 0, 0, 'maxwidth500', $object->fk_project);
				print '<input type="hidden" name="elementtype" value="'.$object->elementtype.'">';

				print '</td>';
			} else {
				print '<td>';
				print dolGetElementUrl($object->fk_element, $object->elementtype, 1);
				print '<input type="hidden" name="fk_element" value="'.$object->fk_element.'">';
				print '<input type="hidden" name="elementtype" value="'.$object->elementtype.'">';
				print '</td>';
			}

			print '</tr>';
		}

		// Description
		print '<tr><td class="tdtop">'.$langs->trans("Description").'</td><td>';
		// Editeur wysiwyg
		require_once DOL_DOCUMENT_ROOT.'/core/class/doleditor.class.php';
		$doleditor = new DolEditor('note', $object->note_private, '', 120, 'dolibarr_notes', 'In', true, true, $conf->fckeditor->enabled, ROWS_4, '90%');
		$doleditor->Create();
		print '</td></tr>';

		// Other attributes
		$parameters = array();
		$reshook = $hookmanager->executeHooks('formObjectOptions', $parameters, $object, $action); // Note that $action and $object may have been modified by hook
		print $hookmanager->resPrint;
		if (empty($reshook)) {
			print $object->showOptionals($extrafields, 'edit', $parameters);
		}

		print '</table>';

		// Reminders
		if ($conf->global->AGENDA_REMINDER_EMAIL || $conf->global->AGENDA_REMINDER_BROWSER) {
			$filteruserid = $user->id;
			if ($user->rights->agenda->allactions->read) {
				$filteruserid = 0;
			}
			$object->loadReminders('', $filteruserid, false);

			print '<hr>';

			if (count($object->reminders) > 0) {
				$checked = 'checked';
				$keys = array_keys($object->reminders);
				$firstreminderId = array_shift($keys);

				$actionCommReminder = $object->reminders[$firstreminderId];
			} else {
				$checked = '';
				$actionCommReminder = new ActionCommReminder($db);
				$actionCommReminder->offsetvalue = 10;
				$actionCommReminder->offsetunit = 'i';
				$actionCommReminder->typeremind = 'email';
			}

			print '<label for="addreminder">'.$langs->trans("AddReminder").'</label> <input type="checkbox" id="addreminder" name="addreminder" '.$checked.'><br>';

			print '<div class="reminderparameters" '.(empty($checked) ? 'style="display: none;"' : '').'>';

			print '<br>';

			print '<table class="border centpercent">';

			// Reminder
			print '<tr><td class="titlefieldcreate nowrap">'.$langs->trans("ReminderTime").'</td><td colspan="3">';
			print '<input type="number" name="offsetvalue" class="width50" value="'.$actionCommReminder->offsetvalue.'"> ';
			print $form->selectTypeDuration('offsetunit', $actionCommReminder->offsetunit, array('y', 'm'));
			print '</td></tr>';

			// Reminder Type
			print '<tr><td class="titlefieldcreate nowrap">'.$langs->trans("ReminderType").'</td><td colspan="3">';
			print $form->selectarray('selectremindertype', $TRemindTypes, $actionCommReminder->typeremind, 0, 0, 0, '', 0, 0, 0, '', 'minwidth200', 1);
			print '</td></tr>';

			$hide = '';
			if ($actionCommReminder->typeremind == 'browser') {
				$hide = 'style="display:none;"';
			}

			// Mail Model
			print '<tr '.$hide.'><td class="titlefieldcreate nowrap">'.$langs->trans("EMailTemplates").'</td><td colspan="3">';
			print $form->selectModelMail('actioncommsend', 'actioncomm_send', 1, 1);
			print '</td></tr>';

			print '</table>';

			print "\n".'<script type="text/javascript">';
			print '$(document).ready(function () {
	            		$("#addreminder").click(function(){
	            		    if (this.checked) {
	            		      $(".reminderparameters").show();
                            } else {
                            $(".reminderparameters").hide();
                            }
	            		 });

	            		$("#selectremindertype").change(function(){
	            	        var selected_option = $("#selectremindertype option:selected").val();
	            		    if(selected_option == "email") {
	            		        $("#select_actioncommsendmodel_mail").closest("tr").show();
	            		    } else {
	            			    $("#select_actioncommsendmodel_mail").closest("tr").hide();
	            		    };
	            		});

                   })';
			print '</script>'."\n";

			print '</div>';		// End of div for reminderparameters
		}

		print dol_get_fiche_end();

		print $form->buttonsSaveCancel();

		print '</form>';
	} else {
		print dol_get_fiche_head($head, 'card', $langs->trans("Action"), -1, 'action');

		// Clone event
		if ($action == 'clone') {
			$formconfirm = $form->formconfirm($_SERVER["PHP_SELF"].'?id='.GETPOST('id'), $langs->trans('ToClone'), $langs->trans('ConfirmCloneEvent', $object->label), 'confirm_clone', $formquestion, 'yes', 1);

			print $formconfirm;
		}

		$linkback = '';
		// Link to other agenda views
		$linkback .= '<a href="'.DOL_URL_ROOT.'/comm/action/list.php?mode=show_list&restore_lastsearch_values=1">';
<<<<<<< HEAD
		$linkback .= img_picto($langs->trans("BackToList"), 'object_list', 'class="pictoactionview pictofixedwidth"');
=======
		$linkback .= img_picto($langs->trans("BackToList"), 'object_calendarlist', 'class="pictoactionview pictofixedwidth"');
>>>>>>> 503d1a04
		$linkback .= '<span class="hideonsmartphone">'.$langs->trans("BackToList").'</span>';
		$linkback .= '</a>';
		$linkback .= '</li>';
		$linkback .= '<li class="noborder litext">';
		$linkback .= '<a href="'.DOL_URL_ROOT.'/comm/action/index.php?mode=show_month&year='.dol_print_date($object->datep, '%Y').'&month='.dol_print_date($object->datep, '%m').'&day='.dol_print_date($object->datep, '%d').'">';
		$linkback .= img_picto($langs->trans("ViewCal"), 'object_calendar', 'class="pictoactionview pictofixedwidth"');
		$linkback .= '<span class="hideonsmartphone">'.$langs->trans("ViewCal").'</span>';
		$linkback .= '</a>';
		$linkback .= '</li>';
		$linkback .= '<li class="noborder litext">';
		$linkback .= '<a href="'.DOL_URL_ROOT.'/comm/action/index.php?mode=show_week&year='.dol_print_date($object->datep, '%Y').'&month='.dol_print_date($object->datep, '%m').'&day='.dol_print_date($object->datep, '%d').'">';
		$linkback .= img_picto($langs->trans("ViewWeek"), 'object_calendarweek', 'class="pictoactionview pictofixedwidth"');
		$linkback .= '<span class="hideonsmartphone">'.$langs->trans("ViewWeek").'</span>';
		$linkback .= '</a>';
		$linkback .= '</li>';
		$linkback .= '<li class="noborder litext">';
		$linkback .= '<a href="'.DOL_URL_ROOT.'/comm/action/index.php?mode=show_day&year='.dol_print_date($object->datep, '%Y').'&month='.dol_print_date($object->datep, '%m').'&day='.dol_print_date($object->datep, '%d').'">';
		$linkback .= img_picto($langs->trans("ViewDay"), 'object_calendarday', 'class="pictoactionview pictofixedwidth"');
		$linkback .= '<span class="hideonsmartphone">'.$langs->trans("ViewDay").'</span>';
		$linkback .= '</a>';
		$linkback .= '</li>';
		$linkback .= '<li class="noborder litext">';
		$linkback .= '<a href="'.DOL_URL_ROOT.'/comm/action/peruser.php?mode=show_peruser&year='.dol_print_date($object->datep, '%Y').'&month='.dol_print_date($object->datep, '%m').'&day='.dol_print_date($object->datep, '%d').'">';
		$linkback .= img_picto($langs->trans("ViewPerUser"), 'object_calendarperuser', 'class="pictoactionview pictofixedwidth"');
		$linkback .= '<span class="hideonsmartphone">'.$langs->trans("ViewPerUser").'</span>';
		$linkback .= '</a>';

		//$linkback.=$out;

		$morehtmlref = '<div class="refidno">';
		// Thirdparty
		//$morehtmlref.='<br>'.$langs->trans('ThirdParty') . ' : ' . $object->thirdparty->getNomUrl(1);
		// Project
		if (!empty($conf->projet->enabled)) {
			$langs->load("projects");
			//$morehtmlref.='<br>'.$langs->trans('Project') . ' ';
			$morehtmlref .= $langs->trans('Project').' ';
			if ($user->rights->agenda->allactions->create ||
				(($object->authorid == $user->id || $object->userownerid == $user->id) && $user->rights->agenda->myactions->create)) {
				if ($action != 'classify') {
					$morehtmlref .= '<a class="editfielda" href="'.$_SERVER['PHP_SELF'].'?action=classify&token='.newToken().'&id='.$object->id.'">'.img_edit($langs->transnoentitiesnoconv('SetProject')).'</a> : ';
				}
				if ($action == 'classify') {
					//$morehtmlref.=$form->form_project($_SERVER['PHP_SELF'] . '?id=' . $object->id, $object->socid, $object->fk_project, 'projectid', 0, 0, 1, 1);
					$morehtmlref .= '<form method="post" action="'.$_SERVER['PHP_SELF'].'?id='.$object->id.'">';
					$morehtmlref .= '<input type="hidden" name="action" value="classin">';
					$morehtmlref .= '<input type="hidden" name="token" value="'.newToken().'">';
					$morehtmlref .= $formproject->select_projects($object->socid, $object->fk_project, 'projectid', $maxlength, 0, 1, 0, 1, 0, 0, '', 1);
					$morehtmlref .= '<input type="submit" class="button button-save valignmiddle" value="'.$langs->trans("Modify").'">';
					$morehtmlref .= '</form>';
				} else {
					$morehtmlref .= $form->form_project($_SERVER['PHP_SELF'].'?id='.$object->id, $object->socid, $object->fk_project, 'none', 0, 0, 0, 1);
				}
			} else {
				if (!empty($object->fk_project)) {
					$proj = new Project($db);
					$proj->fetch($object->fk_project);
					$morehtmlref .= ' : '.$proj->getNomUrl(1);
					if ($proj->title) {
						$morehtmlref .= ' - '.$proj->title;
					}
				} else {
					$morehtmlref .= '';
				}
			}
		}
		$morehtmlref .= '</div>';


		dol_banner_tab($object, 'id', $linkback, ($user->socid ? 0 : 1), 'id', 'ref', $morehtmlref);

		print '<div class="fichecenter">';
		print '<div class="fichehalfleft">';

		print '<div class="underbanner clearboth"></div>';

		// Affichage fiche action en mode visu
		print '<table class="border tableforfield" width="100%">';

		// Type
		if (!empty($conf->global->AGENDA_USE_EVENT_TYPE)) {
			print '<tr><td class="titlefield">'.$langs->trans("Type").'</td><td>';
			print $object->getTypePicto();
			print $langs->trans("Action".$object->type_code);
			print '</td></tr>';
		}

		// Full day event
		print '<tr><td class="titlefield">'.$langs->trans("EventOnFullDay").'</td><td>'.yn($object->fulldayevent ? 1 : 0, 3).'</td></tr>';

		$rowspan = 4;
		if (empty($conf->global->AGENDA_DISABLE_LOCATION)) {
			$rowspan++;
		}

		// Date start
		print '<tr><td>'.$langs->trans("DateActionStart").'</td><td>';
		// Test a date before the 27 march and one after
		//print dol_print_date($object->datep, 'dayhour', 'gmt');
		//print dol_print_date($object->datep, 'dayhour', 'tzuser');
		//print dol_print_date($object->datep, 'dayhour', 'tzuserrel');
		if (empty($object->fulldayevent)) {
			print dol_print_date($object->datep, 'dayhour', 'tzuserrel');
		} else {
			$tzforfullday = getDolGlobalString('MAIN_STORE_FULL_EVENT_IN_GMT');
			print dol_print_date($object->datep, 'day', ($tzforfullday ? $tzforfullday : 'tzuserrel'));
		}
		if ($object->percentage == 0 && $object->datep && $object->datep < ($now - $delay_warning)) {
			print img_warning($langs->trans("Late"));
		}
		print '</td>';
		print '</tr>';

		// Date end
		print '<tr><td>'.$langs->trans("DateActionEnd").'</td><td>';
		if (empty($object->fulldayevent)) {
			print dol_print_date($object->datef, 'dayhour', 'tzuserrel');
		} else {
			$tzforfullday = getDolGlobalString('MAIN_STORE_FULL_EVENT_IN_GMT');
			print dol_print_date($object->datef, 'day', ($tzforfullday ? $tzforfullday : 'tzuserrel'));
		}
		if ($object->percentage > 0 && $object->percentage < 100 && $object->datef && $object->datef < ($now - $delay_warning)) {
			print img_warning($langs->trans("Late"));
		}
		print '</td></tr>';

		// Location
		if (empty($conf->global->AGENDA_DISABLE_LOCATION)) {
			print '<tr><td>'.$langs->trans("Location").'</td><td>'.$object->location.'</td></tr>';
		}

		// Assigned to
		print '<tr><td class="nowrap">'.$langs->trans("ActionAssignedTo").'</td><td>';
		$listofuserid = array();
		if (empty($donotclearsession)) {
			if ($object->userownerid > 0) {
				$listofuserid[$object->userownerid] = array(
					'id'=>$object->userownerid,
					'transparency'=>$object->transparency, // Force transparency on onwer from preoperty of event
					'answer_status'=>$object->userassigned[$object->userownerid]['answer_status'],
					'mandatory'=>$object->userassigned[$object->userownerid]['mandatory']
				);
			}
			if (!empty($object->userassigned)) {	// Now concat assigned users
				// Restore array with key with same value than param 'id'
				$tmplist1 = $object->userassigned;
				foreach ($tmplist1 as $key => $val) {
					if ($val['id'] && $val['id'] != $object->userownerid) {
						$listofuserid[$val['id']] = $val;
					}
				}
			}
			$_SESSION['assignedtouser'] = json_encode($listofuserid);
		} else {
			if (!empty($_SESSION['assignedtouser'])) {
				$listofuserid = json_decode($_SESSION['assignedtouser'], true);
			}
		}

		$listofcontactid = array(); // not used yet
		$listofotherid = array(); // not used yet
		print '<div class="assignedtouser">';
		print $form->select_dolusers_forevent('view', 'assignedtouser', 1, '', 0, '', '', 0, 0, 0, '', ($object->datep != $object->datef) ? 1 : 0, $listofuserid, $listofcontactid, $listofotherid);
		print '</div>';
		/*
		if ($object->datep != $object->datef && in_array($user->id,array_keys($listofuserid)))
		{
			print '<div class="myavailability">';
			print $langs->trans("MyAvailability").': '.(($object->userassigned[$user->id]['transparency'] > 0)?$langs->trans("Busy"):$langs->trans("Available"));	// We show nothing if event is assigned to nobody
			print '</div>';
		}
		*/
		print '	</td></tr>';

		// Done by
		if (!empty($conf->global->AGENDA_ENABLE_DONEBY)) {
			print '<tr><td class="nowrap">'.$langs->trans("ActionDoneBy").'</td><td>';
			if ($object->userdoneid > 0) {
				$tmpuser = new User($db);
				$tmpuser->fetch($object->userdoneid);
				print $tmpuser->getNomUrl(1);
			}
			print '</td></tr>';
		}

		// Categories
		if (!empty($conf->categorie->enabled)) {
			print '<tr><td class="valignmiddle">'.$langs->trans("Categories").'</td><td>';
			print $form->showCategories($object->id, Categorie::TYPE_ACTIONCOMM, 1);
			print "</td></tr>";
		}

		print '</table>';

		print '</div>';

		print '<div class="fichehalfright">';

		print '<div class="underbanner clearboth"></div>';
		print '<table class="border tableforfield centpercent">';

		if (!empty($conf->societe->enabled)) {
			// Related company
			print '<tr><td class="titlefield">'.$langs->trans("ActionOnCompany").'</td><td>'.($object->thirdparty->id ? $object->thirdparty->getNomUrl(1) : ('<span class="opacitymedium">'.$langs->trans("None").'</span>'));
			if (is_object($object->thirdparty) && $object->thirdparty->id > 0 && $object->type_code == 'AC_TEL') {
				if ($object->thirdparty->fetch($object->thirdparty->id)) {
					print "<br>".dol_print_phone($object->thirdparty->phone);
				}
			}
			print '</td></tr>';

			// Related contact
			print '<tr><td>'.$langs->trans("ActionOnContact").'</td>';
			print '<td>';

			if (!empty($object->socpeopleassigned)) {
				foreach ($object->socpeopleassigned as $cid => $Tab) {
					$contact = new Contact($db);
					$result = $contact->fetch($cid);

					if ($result < 0) {
						dol_print_error($db, $contact->error);
					}

					if ($result > 0) {
						print $contact->getNomUrl(1);
						if ($object->type_code == 'AC_TEL') {
							if (!empty($contact->phone_pro)) {
								print '('.dol_print_phone($contact->phone_pro).')';
							}
						}
						print '<div class="paddingright"></div>';
					}
				}
			} else {
				print '<span class="opacitymedium">'.$langs->trans("None").'</span>';
			}
			print '</td></tr>';
		}

		// Priority
		print '<tr><td class="nowrap" class="titlefield">'.$langs->trans("Priority").'</td><td>';
		print ($object->priority ? $object->priority : '');
		print '</td></tr>';

		// Object linked (if link is for thirdparty, contact, project it is a recording error. We should not have links in link table
		// for such objects because there is already a dedicated field into table llx_actioncomm.
		if (!empty($object->fk_element) && !empty($object->elementtype) && !in_array($object->elementtype, array('societe', 'contact', 'project'))) {
			include_once DOL_DOCUMENT_ROOT.'/core/lib/functions2.lib.php';
			print '<tr><td>'.$langs->trans("LinkedObject").'</td>';
			$link = dolGetElementUrl($object->fk_element, $object->elementtype, 1);
			print '<td>';
			if (empty($link)) {
				print '<span class="opacitymedium">'.$langs->trans("ObjectDeleted").'</span>';
			} else {
				print $link;
			}
			print '</td></tr>';
		}

		// Description
		print '<tr><td class="tdtop">'.$langs->trans("Description").'</td><td class="wordbreak">';
		print dol_string_onlythesehtmltags(dol_htmlentitiesbr($object->note_private));
		print '</td></tr>';

		// Other attributes
		include DOL_DOCUMENT_ROOT.'/core/tpl/extrafields_view.tpl.php';

		// Reminders
		if (!empty($conf->global->AGENDA_REMINDER_EMAIL) || !empty($conf->global->AGENDA_REMINDER_BROWSER)) {
			$filteruserid = $user->id;
			if ($user->rights->agenda->allactions->read) {
				$filteruserid = 0;
			}
			$object->loadReminders('', $filteruserid, false);

			print '<tr><td class="titlefieldcreate nowrap">'.$langs->trans("Reminders").'</td><td>';

			if (count($object->reminders) > 0) {
				$tmpuserstatic = new User($db);

				foreach ($object->reminders as $actioncommreminderid => $actioncommreminder) {
					print $TRemindTypes[$actioncommreminder->typeremind];
					if ($actioncommreminder->fk_user > 0) {
						$tmpuserstatic->fetch($actioncommreminder->fk_user);
						print ' ('.$tmpuserstatic->getNomUrl(0, '', 0, 0, 16).')';
					}
					print ' - '.$actioncommreminder->offsetvalue.' '.$TDurationTypes[$actioncommreminder->offsetunit];
					if ($actioncommreminder->status == $actioncommreminder::STATUS_TODO) {
						print ' - <span class="opacitymedium">';
						print $langs->trans("NotSent");
						print ' </span>';
					} elseif ($actioncommreminder->status == $actioncommreminder::STATUS_DONE) {
						print ' - <span class="opacitymedium">';
						print $langs->trans("Done");
						print ' </span>';
					}
					print '<br>';
				}
			}

			print '</td></tr>';
		}

		print '</table>';

		print '</div>';
		print '</div>';
		print '<div class="clearboth"></div>';

		print dol_get_fiche_end();
	}


	/*
	 * Action bar
	 */
	print '<div class="tabsAction">';

	$parameters = array();
	$reshook = $hookmanager->executeHooks('addMoreActionsButtons', $parameters, $object, $action); // Note that $action and $object may have been modified by hook
	if (empty($reshook)) {
		if ($action != 'edit') {
			if ($user->rights->agenda->allactions->create ||
			   (($object->authorid == $user->id || $object->userownerid == $user->id) && $user->rights->agenda->myactions->create)) {
				print '<div class="inline-block divButAction"><a class="butAction" href="card.php?action=edit&token='.newToken().'&id='.$object->id.'">'.$langs->trans("Modify").'</a></div>';
			} else {
				print '<div class="inline-block divButAction"><a class="butActionRefused classfortooltip" href="#" title="'.$langs->trans("NotAllowed").'">'.$langs->trans("Modify").'</a></div>';
			}

			if ($user->rights->agenda->allactions->create ||
			   (($object->authorid == $user->id || $object->userownerid == $user->id) && $user->rights->agenda->myactions->create)) {
				print '<div class="inline-block divButAction"><a class="butAction" href="card.php?action=clone&object='.$object->element.'&id='.$object->id.'">'.$langs->trans("ToClone").'</a></div>';
			} else {
				print '<div class="inline-block divButAction"><a class="butActionRefused classfortooltip" href="#" title="'.$langs->trans("NotAllowed").'">'.$langs->trans("ToClone").'</a></div>';
			}

			if ($user->rights->agenda->allactions->delete ||
			   (($object->authorid == $user->id || $object->userownerid == $user->id) && $user->rights->agenda->myactions->delete)) {
				print '<div class="inline-block divButAction"><a class="butActionDelete" href="card.php?action=delete&token='.newToken().'&id='.$object->id.'">'.$langs->trans("Delete").'</a></div>';
			} else {
				print '<div class="inline-block divButAction"><a class="butActionRefused classfortooltip" href="#" title="'.$langs->trans("NotAllowed").'">'.$langs->trans("Delete").'</a></div>';
			}
		}
	}

	print '</div>';

	if ($action != 'edit') {
		if (empty($conf->global->AGENDA_DISABLE_BUILDDOC)) {
			print '<div style="clear:both;"></div><div class="fichecenter"><div class="fichehalfleft">';
			print '<a name="builddoc"></a>'; // ancre

			/*
			 * Generated documents
			 */

			$filedir = $conf->agenda->multidir_output[$conf->entity].'/'.$object->id;
			$urlsource = $_SERVER["PHP_SELF"]."?id=".$object->id;

			$genallowed = $user->rights->agenda->myactions->read;
			$delallowed = $user->rights->agenda->myactions->create;


			print $formfile->showdocuments('actions', $object->id, $filedir, $urlsource, $genallowed, $delallowed, '', 0, 0, 0, 0, 0, '', '', '', $langs->getDefaultLang());

			print '</div><div class="fichehalfright">';


			print '</div></div>';
		}
	}
}

// End of page
llxFooter();
$db->close();<|MERGE_RESOLUTION|>--- conflicted
+++ resolved
@@ -961,13 +961,8 @@
                     });
 
                     $("#selectcomplete").change(function() {
-<<<<<<< HEAD
-                        if ($("#selectcomplete").val() == 100)
-                        {
-=======
 						console.log("we change the complete status - set the doneby");
                         if ($("#selectcomplete").val() == 100) {
->>>>>>> 503d1a04
                             if ($("#doneby").val() <= 0) $("#doneby").val(\''.((int) $user->id).'\');
                         }
                         if ($("#selectcomplete").val() == 0) {
@@ -1032,61 +1027,9 @@
 	print '<tr><td'.(empty($conf->global->AGENDA_USE_EVENT_TYPE) ? ' class="fieldrequired titlefieldcreate"' : '').'>'.$langs->trans("Label").'</td><td><input type="text" id="label" name="label" class="soixantepercent" value="'.GETPOST('label').'"></td></tr>';
 
 	// Full day
-<<<<<<< HEAD
-	print '<tr><td><label for="fullday">'.$langs->trans("EventOnFullDay").'</label></td><td><input type="checkbox" id="fullday" name="fullday" '.(GETPOST('fullday') ? ' checked' : '').'></td></tr>';
-
-	$datep = ($datep ? $datep : (is_null($object->datep) ? '' : $object->datep));
-	if (GETPOST('datep', 'int', 1)) {
-		$datep = dol_stringtotime(GETPOST('datep', 'int', 1), 'tzuser');
-	}
-	$datef = ($datef ? $datef : $object->datef);
-	if (GETPOST('datef', 'int', 1)) {
-		$datef = dol_stringtotime(GETPOST('datef', 'int', 1), 'tzuser');
-	}
-	if (empty($datef) && !empty($datep)) {
-		if (GETPOST("actioncode", 'aZ09') == 'AC_RDV' || empty($conf->global->AGENDA_USE_EVENT_TYPE_DEFAULT)) {
-			$datef = dol_time_plus_duree($datep, (empty($conf->global->AGENDA_AUTOSET_END_DATE_WITH_DELTA_HOURS) ? 1 : $conf->global->AGENDA_AUTOSET_END_DATE_WITH_DELTA_HOURS), 'h');
-		}
-	}
-
-	// Date start
-	print '<tr><td class="nowrap">';
-	print '<span class="fieldrequired">'.$langs->trans("DateActionStart").'</span>';
-	print ' - ';
-	print '<span id="dateend"'.(GETPOST("actioncode", 'aZ09') == 'AC_RDV' ? ' class="fieldrequired"' : '').'>'.$langs->trans("DateActionEnd").'</span>';
-	print '</td><td>';
-	if (GETPOST("afaire") == 1) {
-		print $form->selectDate($datep, 'ap', 1, 1, 0, "action", 1, 2, 0, 'fulldaystart', '', '', '', 1, '', '', 'tzuserrel'); // Empty value not allowed for start date and hours if "todo"
-	} else {
-		print $form->selectDate($datep, 'ap', 1, 1, 1, "action", 1, 2, 0, 'fulldaystart', '', '', '', 1, '', '', 'tzuserrel');
-	}
-	print ' <span class="hideonsmartphone">&nbsp; &nbsp; - &nbsp; &nbsp;</span> ';
-	//print ' - ';
-	if (GETPOST("afaire") == 1) {
-		print $form->selectDate($datef, 'p2', 1, 1, 1, "action", 1, 0, 0, 'fulldayend', '', '', '', 1, '', '', 'tzuserrel');
-	} else {
-		print $form->selectDate($datef, 'p2', 1, 1, 1, "action", 1, 0, 0, 'fulldayend', '', '', '', 1, '', '', 'tzuserrel');
-	}
-	print '</td></tr>';
-
-	// Date end
-	/*print '<tr><td>';
-	print '<span id="dateend"'.(GETPOST("actioncode", 'aZ09') == 'AC_RDV' ? ' class="fieldrequired"' : '').'>'.$langs->trans("DateActionEnd").'</span>';
-	print '</td>';
-	print '<td>';
-	if (GETPOST("afaire") == 1) {
-		print $form->selectDate($datef, 'p2', 1, 1, 1, "action", 1, 2, 0, 'fulldayend');
-	} else {
-		print $form->selectDate($datef, 'p2', 1, 1, 1, "action", 1, 2, 0, 'fulldayend');
-	}
-	print '</td></tr>';*/
-
-	// Dev in progress
-=======
 	print '<tr><td><span class="fieldrequired">'.$langs->trans("Date").'</span></td><td class="valignmiddle height30 small"><input type="checkbox" id="fullday" name="fullday" '.(GETPOST('fullday') ? ' checked' : '').'><label for="fullday">'.$langs->trans("EventOnFullDay").'</label>';
 
 	// Recurring event
->>>>>>> 503d1a04
 	$userepeatevent = ($conf->global->MAIN_FEATURES_LEVEL == 2 ? 1 : 0);
 	if ($userepeatevent) {
 		// Repeat
@@ -1601,35 +1544,7 @@
 		print '<tr><td><span class="fieldrequired">'.$langs->trans("Date").'</span></td><td colspan="3" class="valignmiddle height30 small"><input type="checkbox" id="fullday" name="fullday" '.($object->fulldayevent ? ' checked' : '').'>';
 		print '<label for="fullday">'.$langs->trans("EventOnFullDay").'</label>';
 
-<<<<<<< HEAD
-		// Date start - end
-		print '<tr><td class="nowrap">';
-		print '<span class="fieldrequired">'.$langs->trans("DateActionStart").'</span>';
-		print ' - ';
-		print '<span id="dateend"'.($object->type_code == 'AC_RDV' ? ' class="fieldrequired"' : '').'>'.$langs->trans("DateActionEnd").'</span>';
-		print '</td><td td colspan="3">';
-		$tzforfullday = getDolGlobalString('MAIN_STORE_FULL_EVENT_IN_GMT');
-		if (GETPOST("afaire") == 1) {
-			print $form->selectDate($datep ? $datep : $object->datep, 'ap', 1, 1, 0, "action", 1, 1, 0, 'fulldaystart', '', '', '', 1, '', '', $object->fulldayevent ? ($tzforfullday ? $tzforfullday : 'tzuserrel') : 'tzuserrel');
-		} elseif (GETPOST("afaire") == 2) {
-			print $form->selectDate($datep ? $datep : $object->datep, 'ap', 1, 1, 1, "action", 1, 1, 0, 'fulldaystart', '', '', '', 1, '', '', $object->fulldayevent ? ($tzforfullday ? $tzforfullday : 'tzuserrel') : 'tzuserrel');
-		} else {
-			print $form->selectDate($datep ? $datep : $object->datep, 'ap', 1, 1, 1, "action", 1, 1, 0, 'fulldaystart', '', '', '', 1, '', '', $object->fulldayevent ? ($tzforfullday ? $tzforfullday : 'tzuserrel') : 'tzuserrel');
-		}
-		print ' - ';
-		if (GETPOST("afaire") == 1) {
-			print $form->selectDate($datef ? $datef : $object->datef, 'p2', 1, 1, 1, "action", 1, 1, 0, 'fulldayend', '', '', '', 1, '', '', $object->fulldayevent ? ($tzforfullday ? $tzforfullday : 'tzuserrel') : 'tzuserrel');
-		} elseif (GETPOST("afaire") == 2) {
-			print $form->selectDate($datef ? $datef : $object->datef, 'p2', 1, 1, 1, "action", 1, 1, 0, 'fulldayend', '', '', '', 1, '', '', $object->fulldayevent ? ($tzforfullday ? $tzforfullday : 'tzuserrel') : 'tzuserrel');
-		} else {
-			print $form->selectDate($datef ? $datef : $object->datef, 'p2', 1, 1, 1, "action", 1, 1, 0, 'fulldayend', '', '', '', 1, '', '', $object->fulldayevent ? ($tzforfullday ? $tzforfullday : 'tzuserrel') : 'tzuserrel');
-		}
-		print '</td></tr>';
-
-		// Dev in progress
-=======
 		// Recurring event
->>>>>>> 503d1a04
 		$userepeatevent = ($conf->global->MAIN_FEATURES_LEVEL == 2 ? 1 : 0);
 		if ($userepeatevent) {
 			// Repeat
@@ -1997,11 +1912,7 @@
 		$linkback = '';
 		// Link to other agenda views
 		$linkback .= '<a href="'.DOL_URL_ROOT.'/comm/action/list.php?mode=show_list&restore_lastsearch_values=1">';
-<<<<<<< HEAD
-		$linkback .= img_picto($langs->trans("BackToList"), 'object_list', 'class="pictoactionview pictofixedwidth"');
-=======
 		$linkback .= img_picto($langs->trans("BackToList"), 'object_calendarlist', 'class="pictoactionview pictofixedwidth"');
->>>>>>> 503d1a04
 		$linkback .= '<span class="hideonsmartphone">'.$langs->trans("BackToList").'</span>';
 		$linkback .= '</a>';
 		$linkback .= '</li>';
