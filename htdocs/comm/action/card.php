<?php
/* Copyright (C) 2001-2005 Rodolphe Quiedeville <rodolphe@quiedeville.org>
 * Copyright (C) 2004-2018 Laurent Destailleur  <eldy@users.sourceforge.net>
 * Copyright (C) 2005      Simon TOSSER         <simon@kornog-computing.com>
 * Copyright (C) 2005-2017 Regis Houssin        <regis.houssin@inodbox.com>
 * Copyright (C) 2010-2013 Juanjo Menent        <jmenent@2byte.es>
 * Copyright (C) 2013      Florian Henry        <florian.henry@open-concept.pro>
 * Copyright (C) 2014      Cedric GROSS         <c.gross@kreiz-it.fr>
 * Copyright (C) 2015       Alexandre Spangaro      <aspangaro.dolibarr@gmail.com>
 * Copyright (C) 2018       Frédéric France         <frederic.france@netlogic.fr>
 *
 * This program is free software; you can redistribute it and/or modify
 * it under the terms of the GNU General Public License as published by
 * the Free Software Foundation; either version 3 of the License, or
 * (at your option) any later version.
 *
 * This program is distributed in the hope that it will be useful,
 * but WITHOUT ANY WARRANTY; without even the implied warranty of
 * MERCHANTABILITY or FITNESS FOR A PARTICULAR PURPOSE.  See the
 * GNU General Public License for more details.
 *
 * You should have received a copy of the GNU General Public License
 * along with this program. If not, see <http://www.gnu.org/licenses/>.
 */

/**
 *       \file       htdocs/comm/action/card.php
 *       \ingroup    agenda
 *       \brief      Page for event card
 */

require '../../main.inc.php';
require_once DOL_DOCUMENT_ROOT.'/core/lib/agenda.lib.php';
require_once DOL_DOCUMENT_ROOT.'/core/lib/date.lib.php';
require_once DOL_DOCUMENT_ROOT.'/contact/class/contact.class.php';
require_once DOL_DOCUMENT_ROOT.'/user/class/user.class.php';
require_once DOL_DOCUMENT_ROOT.'/comm/action/class/cactioncomm.class.php';
require_once DOL_DOCUMENT_ROOT.'/comm/action/class/actioncomm.class.php';
require_once DOL_DOCUMENT_ROOT.'/core/class/html.formactions.class.php';
require_once DOL_DOCUMENT_ROOT.'/core/class/html.formfile.class.php';
require_once DOL_DOCUMENT_ROOT.'/core/class/html.form.class.php';
require_once DOL_DOCUMENT_ROOT.'/projet/class/project.class.php';
require_once DOL_DOCUMENT_ROOT.'/projet/class/task.class.php';
require_once DOL_DOCUMENT_ROOT.'/core/class/html.formprojet.class.php';
require_once DOL_DOCUMENT_ROOT.'/core/class/extrafields.class.php';

// Load translation files required by the page
$langs->loadLangs(array("companies", "other", "commercial", "bills", "orders", "agenda"));

$action=GETPOST('action','alpha');
$cancel=GETPOST('cancel','alpha');
$backtopage=GETPOST('backtopage','alpha');
$socpeopleassigned=GETPOST('socpeopleassigned','array');
$origin=GETPOST('origin','alpha');
$originid=GETPOST('originid','int');
$confirm = GETPOST('confirm', 'alpha');

$fulldayevent=GETPOST('fullday');

$aphour = GETPOST('aphour');
$apmin = GETPOST('apmin');
$p2hour = GETPOST('p2hour');
$p2min = GETPOST('p2min');

$datep=dol_mktime($fulldayevent?'00':$aphour, $fulldayevent?'00':$apmin, 0, GETPOST("apmonth"), GETPOST("apday"), GETPOST("apyear"));
$datef=dol_mktime($fulldayevent?'23':$p2hour, $fulldayevent?'59':$p2min, $fulldayevent?'59':'0', GETPOST("p2month"), GETPOST("p2day"), GETPOST("p2year"));

// Security check
$socid = GETPOST('socid','int');
$id = GETPOST('id','int');
if ($user->societe_id) $socid=$user->societe_id;
$result = restrictedArea($user, 'agenda', $id, 'actioncomm&societe', 'myactions|allactions', 'fk_soc', 'id');
if ($user->societe_id && $socid) $result = restrictedArea($user,'societe',$socid);

$error=GETPOST("error");
$donotclearsession=GETPOST('donotclearsession')?GETPOST('donotclearsession'):0;

$cactioncomm = new CActionComm($db);
$object = new ActionComm($db);
$contact = new Contact($db);
$extrafields = new ExtraFields($db);
$formfile = new FormFile($db);

$form = new Form($db);
$formfile = new FormFile($db);
$formactions = new FormActions($db);

// fetch optionals attributes and labels
$extralabels=$extrafields->fetch_name_optionals_label($object->table_element);

//var_dump($_POST);

// Initialize technical object to manage hooks of page. Note that conf->hooks_modules contains array of hook context
$hookmanager->initHooks(array('actioncard','globalcard'));


/*
 * Actions
 */

$listUserAssignedUpdated = false;
// Remove user to assigned list
if (GETPOST('removedassigned') || GETPOST('removedassigned') == '0')
{
	$idtoremove=GETPOST('removedassigned');

	if (! empty($_SESSION['assignedtouser'])) $tmpassigneduserids=json_decode($_SESSION['assignedtouser'],1);
	else $tmpassigneduserids=array();

	foreach ($tmpassigneduserids as $key => $val)
	{
		if ($val['id'] == $idtoremove || $val['id'] == -1) unset($tmpassigneduserids[$key]);
	}
	//var_dump($_POST['removedassigned']);exit;
	$_SESSION['assignedtouser']=json_encode($tmpassigneduserids);
	$donotclearsession=1;
	if ($action == 'add') $action = 'create';
	if ($action == 'update') $action = 'edit';

	$listUserAssignedUpdated = true;
}

// Add user to assigned list
if (GETPOST('addassignedtouser') || GETPOST('updateassignedtouser'))
{
	// Add a new user
	if (GETPOST('assignedtouser') > 0)
	{
		$assignedtouser=array();
		if (! empty($_SESSION['assignedtouser']))
		{
			$assignedtouser=json_decode($_SESSION['assignedtouser'], true);
		}
		$assignedtouser[GETPOST('assignedtouser')]=array('id'=>GETPOST('assignedtouser'), 'transparency'=>GETPOST('transparency'), 'mandatory'=>1);
		$_SESSION['assignedtouser']=json_encode($assignedtouser);
	}
	$donotclearsession=1;
	if ($action == 'add') $action = 'create';
	if ($action == 'update') $action = 'edit';

	$listUserAssignedUpdated = true;
}

// Link to a project
if ($action == 'classin' && ($user->rights->agenda->allactions->create ||
    (($object->authorid == $user->id || $object->userownerid == $user->id) && $user->rights->agenda->myactions->create)))
{
    $object->fetch($id);
    $object->setProject(GETPOST('projectid'));
}

// Action clone object
if ($action == 'confirm_clone' && $confirm == 'yes')
{
	if (1 == 0 && ! GETPOST('clone_content') && ! GETPOST('clone_receivers'))
	{
		setEventMessages($langs->trans("NoCloneOptionsSpecified"), null, 'errors');
	}
	else
	{
		if ($id > 0) {
			$object->fetch($id);
			$result = $object->createFromClone(GETPOST('fk_userowner'), GETPOST('socid'));
			if ($result > 0) {
				header("Location: " . $_SERVER['PHP_SELF'] . '?id=' . $result);
				exit();
			} else {
				setEventMessages($object->error, $object->errors, 'errors');
				$action = '';
			}
		}
	}
}

// Add event
if ($action == 'add')
{
	$error=0;

    if (empty($backtopage))
    {
        if ($socid > 0) $backtopage = DOL_URL_ROOT.'/societe/agenda.php?socid='.$socid;
        else $backtopage=DOL_URL_ROOT.'/comm/action/index.php';
    }

    if (!empty($socpeopleassigned[0]))
	{
		$result=$contact->fetch($socpeopleassigned[0]);
	}

	if ($cancel)
	{
		header("Location: ".$backtopage);
		exit;
	}

    $percentage=in_array(GETPOST('status'),array(-1,100))?GETPOST('status'):(in_array(GETPOST('complete'),array(-1,100))?GETPOST('complete'):GETPOST("percentage"));	// If status is -1 or 100, percentage is not defined and we must use status

    // Clean parameters
	$datep=dol_mktime($fulldayevent?'00':GETPOST("aphour",'int'), $fulldayevent?'00':GETPOST("apmin",'int'), $fulldayevent?'00':GETPOST("apsec",'int'), GETPOST("apmonth",'int'), GETPOST("apday",'int'), GETPOST("apyear",'int'));
	$datef=dol_mktime($fulldayevent?'23':GETPOST("p2hour",'int'), $fulldayevent?'59':GETPOST("p2min",'int'), $fulldayevent?'59':GETPOST("apsec",'int'), GETPOST("p2month",'int'), GETPOST("p2day",'int'), GETPOST("p2year",'int'));

	// Check parameters
	if (! $datef && $percentage == 100)
	{
		$error++; $donotclearsession=1;
		$action = 'create';
		setEventMessages($langs->trans("ErrorFieldRequired", $langs->transnoentitiesnoconv("DateEnd")), null, 'errors');
	}

	if (empty($conf->global->AGENDA_USE_EVENT_TYPE) && ! GETPOST('label'))
	{
		$error++; $donotclearsession=1;
		$action = 'create';
		setEventMessages($langs->trans("ErrorFieldRequired", $langs->transnoentitiesnoconv("Title")), null, 'errors');
	}

	// Initialisation objet cactioncomm
	if (! GETPOST('actioncode') > 0)	// actioncode is id
	{
		$error++; $donotclearsession=1;
		$action = 'create';
		setEventMessages($langs->trans("ErrorFieldRequired", $langs->transnoentitiesnoconv("Type")), null, 'errors');
	}
	else
	{
		$object->type_code = GETPOST('actioncode');
	}

	if (! $error)
	{
		// Initialisation objet actioncomm
		$object->priority = GETPOST("priority")?GETPOST("priority"):0;
		$object->fulldayevent = (! empty($fulldayevent)?1:0);
		$object->location = GETPOST("location");
		$object->label = trim(GETPOST('label'));
		$object->fk_element = GETPOST("fk_element");
		$object->elementtype = GETPOST("elementtype");
		if (! GETPOST('label'))
		{
			if (GETPOST('actioncode') == 'AC_RDV' && $contact->getFullName($langs))
			{
				$object->label = $langs->transnoentitiesnoconv("TaskRDVWith",$contact->getFullName($langs));
			}
			else
			{
				if ($langs->trans("Action".$object->type_code) != "Action".$object->type_code)
				{
					$object->label = $langs->transnoentitiesnoconv("Action".$object->type_code)."\n";
				}
				else $object->label = $cactioncomm->libelle;
			}
		}
		$object->fk_project = isset($_POST["projectid"])?$_POST["projectid"]:0;
<<<<<<< HEAD
		
		$taskid = GETPOST('taskid','int');
		if(!empty($taskid)){
		    
=======

		$taskid = GETPOST('taskid','int');
		if(!empty($taskid)){

>>>>>>> d9b8a8c8
		    $taskProject = new Task($db);
		    if($taskProject->fetch($taskid)>0){
		        $object->fk_project = $taskProject->fk_project;
		    }
<<<<<<< HEAD
		    
		    $object->fk_element = $taskid;
		    $object->elementtype = 'task';
		}
		
		
=======

		    $object->fk_element = $taskid;
		    $object->elementtype = 'task';
		}

>>>>>>> d9b8a8c8
		$object->datep = $datep;
		$object->datef = $datef;
		$object->percentage = $percentage;
		$object->duree=((float) (GETPOST('dureehour') * 60) + (float) GETPOST('dureemin')) * 60;

		$transparency=(GETPOST("transparency")=='on'?1:0);

		$listofuserid=array();
		if (! empty($_SESSION['assignedtouser'])) $listofuserid=json_decode($_SESSION['assignedtouser'], true);
		$i=0;
		foreach($listofuserid as $key => $value)
		{
			if ($i == 0)	// First entry
			{
				if ($value['id'] > 0) $object->userownerid=$value['id'];
				$object->transparency = $transparency;
			}

			$object->userassigned[$value['id']]=array('id'=>$value['id'], 'transparency'=>$transparency);

			$i++;
		}
	}

	if (! $error && ! empty($conf->global->AGENDA_ENABLE_DONEBY))
	{
		if (GETPOST("doneby") > 0) $object->userdoneid = GETPOST("doneby","int");
	}

	$object->note = trim(GETPOST("note"));

	if (isset($_POST["contactid"])) $object->contact = $contact;

	if (GETPOST('socid','int') > 0)
	{
		$object->socid=GETPOST('socid','int');
		$object->fetch_thirdparty();

		$object->societe = $object->thirdparty;	// For backward compatibility
	}

	// Check parameters
	if (empty($object->userownerid) && empty($_SESSION['assignedtouser']))
	{
		$error++; $donotclearsession=1;
		$action = 'create';
		setEventMessages($langs->trans("ErrorFieldRequired", $langs->transnoentitiesnoconv("ActionsOwnedBy")), null, 'errors');
	}
	if ($object->type_code == 'AC_RDV' && ($datep == '' || ($datef == '' && empty($fulldayevent))))
	{
		$error++; $donotclearsession=1;
		$action = 'create';
		setEventMessages($langs->trans("ErrorFieldRequired", $langs->transnoentitiesnoconv("DateEnd")), null, 'errors');
	}

	if (! GETPOST('apyear') && ! GETPOST('adyear'))
	{
		$error++; $donotclearsession=1;
		$action = 'create';
		setEventMessages($langs->trans("ErrorFieldRequired", $langs->transnoentitiesnoconv("Date")), null, 'errors');
	}

	foreach ($socpeopleassigned as $cid)
	{
		$object->socpeopleassigned[$cid] = array('id' => $cid);
	}
	if (!empty($object->socpeopleassigned))
	{
		reset($object->socpeopleassigned);
		$object->contactid = key($object->socpeopleassigned);
	}

	// Fill array 'array_options' with data from add form
	$ret = $extrafields->setOptionalsFromPost($extralabels,$object);
	if ($ret < 0) $error++;

	if (! $error)
	{
		$db->begin();

		// On cree l'action
		$idaction=$object->create($user);

		if ($idaction > 0)
		{
			if (! $object->error)
			{
				unset($_SESSION['assignedtouser']);

				$moreparam='';
				if ($user->id != $object->userownerid) $moreparam="filtert=-1";	// We force to remove filter so created record is visible when going back to per user view.

				$db->commit();
				if (! empty($backtopage))
				{
					dol_syslog("Back to ".$backtopage.($moreparam?(preg_match('/\?/',$backtopage)?'&'.$moreparam:'?'.$moreparam):''));
					header("Location: ".$backtopage.($moreparam?(preg_match('/\?/',$backtopage)?'&'.$moreparam:'?'.$moreparam):''));
				}
				elseif($idaction)
				{
					header("Location: ".DOL_URL_ROOT.'/comm/action/card.php?id='.$idaction.($moreparam?'&'.$moreparam:''));
				}
				else
				{
					header("Location: ".DOL_URL_ROOT.'/comm/action/index.php'.($moreparam?'?'.$moreparam:''));
				}
				exit;
			}
			else
			{
				// If error
				$db->rollback();
				$langs->load("errors");
				$error=$langs->trans($object->error);
				setEventMessages($error, null, 'errors');
				$action = 'create'; $donotclearsession=1;
			}
		}
		else
		{
			$db->rollback();
			setEventMessages($object->error, $object->errors, 'errors');
			$action = 'create'; $donotclearsession=1;
		}
	}
}

/*
 * Action update event
 */
if ($action == 'update')
{
	if (empty($cancel))
	{
        $fulldayevent=GETPOST('fullday');
        $aphour=GETPOST('aphour');
        $apmin=GETPOST('apmin');
        $p2hour=GETPOST('p2hour');
        $p2min=GETPOST('p2min');
		$percentage=in_array(GETPOST('status'),array(-1,100))?GETPOST('status'):(in_array(GETPOST('complete'),array(-1,100))?GETPOST('complete'):GETPOST("percentage"));	// If status is -1 or 100, percentage is not defined and we must use status

	    // Clean parameters
		if ($aphour == -1) $aphour='0';
		if ($apmin == -1) $apmin='0';
		if ($p2hour == -1) $p2hour='0';
		if ($p2min == -1) $p2min='0';

		$object->fetch($id);
		$object->fetch_userassigned();

		$datep=dol_mktime($fulldayevent?'00':$aphour, $fulldayevent?'00':$apmin, 0, $_POST["apmonth"], $_POST["apday"], $_POST["apyear"]);
		$datef=dol_mktime($fulldayevent?'23':$p2hour, $fulldayevent?'59':$p2min, $fulldayevent?'59':'0', $_POST["p2month"], $_POST["p2day"], $_POST["p2year"]);

		$object->type_id     = dol_getIdFromCode($db, GETPOST("actioncode"), 'c_actioncomm');
		$object->label       = GETPOST("label");
		$object->datep       = $datep;
		$object->datef       = $datef;
		$object->percentage  = $percentage;
		$object->priority    = GETPOST("priority");
        $object->fulldayevent= GETPOST("fullday")?1:0;
		$object->location    = GETPOST('location');
		$object->socid       = GETPOST("socid");
		$socpeopleassigned   = GETPOST("socpeopleassigned",'array');
		$object->socpeopleassigned = array();
		foreach ($socpeopleassigned as $cid) $object->socpeopleassigned[$cid] = array('id' => $cid);
		$object->contactid   = GETPOST("contactid",'int');
		$object->fk_project  = GETPOST("projectid",'int');
		$object->note        = GETPOST("note");
		$object->pnote       = GETPOST("note");
		$object->fk_element	 = GETPOST("fk_element");
		$object->elementtype = GETPOST("elementtype");

		if (! $datef && $percentage == 100)
		{
			$error++; $donotclearsession=1;
			setEventMessages($langs->transnoentitiesnoconv("ErrorFieldRequired",$langs->transnoentitiesnoconv("DateEnd")),$object->errors,'errors');
			$action = 'edit';
		}

		$transparency=(GETPOST("transparency")=='on'?1:0);

		// Users
		$listofuserid=array();
		if (! empty($_SESSION['assignedtouser']))	// Now concat assigned users
		{
			// Restore array with key with same value than param 'id'
			$tmplist1=json_decode($_SESSION['assignedtouser'], true);
			foreach($tmplist1 as $key => $val)
			{
				if ($val['id'] > 0 && $val['id'] != $assignedtouser) $listofuserid[$val['id']]=$val;
			}
		}
		else {
			$assignedtouser=(! empty($object->userownerid) && $object->userownerid > 0 ? $object->userownerid : 0);
			if ($assignedtouser) $listofuserid[$assignedtouser]=array('id'=>$assignedtouser, 'mandatory'=>0, 'transparency'=>($user->id == $assignedtouser ? $transparency : ''));	// Owner first
		}
		$object->userassigned=array();	$object->userownerid=0; // Clear old content
		$i=0;
		foreach($listofuserid as $key => $val)
		{
			if ($i == 0) $object->userownerid = $val['id'];
			$object->userassigned[$val['id']]=array('id'=>$val['id'], 'mandatory'=>0, 'transparency'=>($user->id == $val['id'] ? $transparency : ''));
			$i++;
		}

		$object->transparency = $transparency;		// We set transparency on event (even if we can also store it on each user, standard says this property is for event)
		// TODO store also transparency on owner user

		if (! empty($conf->global->AGENDA_ENABLE_DONEBY))
		{
			if (GETPOST("doneby")) $object->userdoneid=GETPOST("doneby","int");
		}

		// Check parameters
		if (! GETPOST('actioncode') > 0)
		{
			$error++; $donotclearsession=1;
			$action = 'edit';
			setEventMessages($langs->trans("ErrorFieldRequired", $langs->transnoentitiesnoconv("Type")), null, 'errors');
		}
		else
		{
			$result=$cactioncomm->fetch(GETPOST('actioncode'));
		}
		if (empty($object->userownerid))
		{
			$error++; $donotclearsession=1;
			$action = 'edit';
			setEventMessages($langs->trans("ErrorFieldRequired", $langs->transnoentitiesnoconv("ActionsOwnedBy")), null, 'errors');
		}

		// Fill array 'array_options' with data from add form
		$ret = $extrafields->setOptionalsFromPost($extralabels,$object);
		if ($ret < 0) $error++;

		if (! $error)
		{
			$db->begin();

			$result=$object->update($user);

			if ($result > 0)
			{
				unset($_SESSION['assignedtouser']);

				$db->commit();
			}
			else
			{
				setEventMessages($object->error,$object->errors,'errors');
				$db->rollback();
			}
		}
	}

	if (! $error)
	{
        if (! empty($backtopage))
        {
        	unset($_SESSION['assignedtouser']);
            header("Location: ".$backtopage);
            exit;
        }
	}
}

/*
 * delete event
 */
if ($action == 'confirm_delete' && GETPOST("confirm") == 'yes')
{
	$object->fetch($id);

	if ($user->rights->agenda->myactions->delete
		|| $user->rights->agenda->allactions->delete)
	{
		$result=$object->delete();

		if ($result >= 0)
		{
			header("Location: index.php");
			exit;
		}
		else
		{
			setEventMessages($object->error,$object->errors,'errors');
		}
	}
}

/*
 * Action move update, used when user move an event in calendar by drag'n drop
 * TODO Move this into page comm/action/index that trigger this call by the drag and drop of event.
 */
if (GETPOST('actionmove','alpha') == 'mupdate')
{
    $object->fetch($id);
    $object->fetch_userassigned();

    $shour = dol_print_date($object->datep,"%H");
    $smin = dol_print_date($object->datep, "%M");

    $newdate=GETPOST('newdate','alpha');
    if (empty($newdate) || strpos($newdate,'dayevent_') != 0 )
    {
        header("Location: ".$backtopage);
        exit;
    }

    $datep=dol_mktime($shour, $smin, 0, substr($newdate,13,2), substr($newdate,15,2), substr($newdate,9,4));
    if ($datep!=$object->datep)
    {
        if (!empty($object->datef))
        {
            $object->datef+=$datep-$object->datep;
        }
        $object->datep=$datep;
        $result=$object->update($user);
        if ($result < 0)
        {
            setEventMessages($object->error, $object->errors, 'errors');
        }
    }
    if (! empty($backtopage))
    {
        header("Location: ".$backtopage);
        exit;
    }
    else
    {
        $action='';
    }
}

// Actions to delete doc
$upload_dir = $conf->agenda->dir_output.'/'.dol_sanitizeFileName($object->ref);
$permissioncreate = ($user->rights->agenda->allactions->create || (($object->authorid == $user->id || $object->userownerid == $user->id) && $user->rights->agenda->myactions->read));
include DOL_DOCUMENT_ROOT.'/core/actions_builddoc.inc.php';


/*
 * View
 */

$form=new Form($db);
$formproject=new FormProjets($db);

$help_url='EN:Module_Agenda_En|FR:Module_Agenda|ES:M&omodulodulo_Agenda';
llxHeader('',$langs->trans("Agenda"),$help_url);

if ($action == 'create')
{
	$contact = new Contact($db);

	$socpeopleassigned = GETPOST("socpeopleassigned", 'array');
	if (!empty($socpeopleassigned[0]))
	{
		$result=$contact->fetch($socpeopleassigned[0]);
		if ($result < 0) dol_print_error($db,$contact->error);
	}

	dol_set_focus("#label");

    if (! empty($conf->use_javascript_ajax))
    {
        print "\n".'<script type="text/javascript">';
        print '$(document).ready(function () {
        			function setdatefields()
	            	{
	            		if ($("#fullday:checked").val() == null) {
	            			$(".fulldaystarthour").removeAttr("disabled");
	            			$(".fulldaystartmin").removeAttr("disabled");
	            			$(".fulldayendhour").removeAttr("disabled");
	            			$(".fulldayendmin").removeAttr("disabled");
	            			$("#p2").removeAttr("disabled");
	            		} else {
							$(".fulldaystarthour").prop("disabled", true).val("00");
							$(".fulldaystartmin").prop("disabled", true).val("00");
							$(".fulldayendhour").prop("disabled", true).val("23");
							$(".fulldayendmin").prop("disabled", true).val("59");
							$("#p2").removeAttr("disabled");
	            		}
	            	}
                    setdatefields();
                    $("#fullday").change(function() {
                        setdatefields();
                    });
                    $("#selectcomplete").change(function() {
                        if ($("#selectcomplete").val() == 100)
                        {
                            if ($("#doneby").val() <= 0) $("#doneby").val(\''.$user->id.'\');
                        }
                        if ($("#selectcomplete").val() == 0)
                        {
                            $("#doneby").val(-1);
                        }
                   });
                   $("#actioncode").change(function() {
                        if ($("#actioncode").val() == \'AC_RDV\') $("#dateend").addClass("fieldrequired");
                        else $("#dateend").removeClass("fieldrequired");
                   });
               })';
        print '</script>'."\n";
    }

	print '<form name="formaction" action="'.$_SERVER['PHP_SELF'].'" method="POST">';
	print '<input type="hidden" name="token" value="'.$_SESSION['newtoken'].'">';
	print '<input type="hidden" name="action" value="add">';
	print '<input type="hidden" name="donotclearsession" value="1">';
	if ($backtopage) print '<input type="hidden" name="backtopage" value="'.($backtopage != '1' ? $backtopage : $_SERVER["HTTP_REFERER"]).'">';
	if (empty($conf->global->AGENDA_USE_EVENT_TYPE)) print '<input type="hidden" name="actioncode" value="'.dol_getIdFromCode($db, 'AC_OTH', 'c_actioncomm').'">';

	if (GETPOST("actioncode") == 'AC_RDV') print load_fiche_titre($langs->trans("AddActionRendezVous"), '', 'title_agenda');
	else print load_fiche_titre($langs->trans("AddAnAction"), '', 'title_agenda');

	dol_fiche_head();

	print '<table class="border" width="100%">';

	// Type of event
	if (! empty($conf->global->AGENDA_USE_EVENT_TYPE))
	{
		print '<tr><td class="titlefieldcreate"><span class="fieldrequired">'.$langs->trans("Type").'</span></b></td><td>';
		$default=(empty($conf->global->AGENDA_USE_EVENT_TYPE_DEFAULT)?'':$conf->global->AGENDA_USE_EVENT_TYPE_DEFAULT);
		$formactions->select_type_actions(GETPOST("actioncode")?GETPOST("actioncode"):($object->type_code?$object->type_code:$default), "actioncode", "systemauto", 0, -1);
		print '</td></tr>';
	}

	// Title
	print '<tr><td'.(empty($conf->global->AGENDA_USE_EVENT_TYPE)?' class="fieldrequired titlefieldcreate"':'').'>'.$langs->trans("Label").'</td><td><input type="text" id="label" name="label" class="soixantepercent" value="'.GETPOST('label').'"></td></tr>';

    // Full day
    print '<tr><td>'.$langs->trans("EventOnFullDay").'</td><td><input type="checkbox" id="fullday" name="fullday" '.(GETPOST('fullday')?' checked':'').'></td></tr>';

	// Date start
	$datep=($datep?$datep:$object->datep);
	if (GETPOST('datep','int',1)) $datep=dol_stringtotime(GETPOST('datep','int',1),0);
	print '<tr><td class="nowrap"><span class="fieldrequired">'.$langs->trans("DateActionStart").'</span></td><td>';
	if (GETPOST("afaire") == 1) {
        print $form->selectDate($datep, 'ap', 1, 1, 0, "action", 1, 1, 0, 'fulldayend');
    } elseif (GETPOST("afaire") == 2) {
        print $form->selectDate($datep, 'ap', 1, 1, 1, "action", 1, 1, 0, 'fulldayend');
    } else {
        print $form->selectDate($datep, 'ap', 1, 1, 1, "action", 1, 1, 0, 'fulldaystart');
    }
	print '</td></tr>';

	// Date end
	$datef=($datef?$datef:$object->datef);
    if (GETPOST('datef','int',1)) $datef=dol_stringtotime(GETPOST('datef','int',1),0);
	if (empty($datef) && ! empty($datep) && ! empty($conf->global->AGENDA_AUTOSET_END_DATE_WITH_DELTA_HOURS))
	{
		$datef=dol_time_plus_duree($datep, $conf->global->AGENDA_AUTOSET_END_DATE_WITH_DELTA_HOURS, 'h');
	}
	print '<tr><td><span id="dateend"'.(GETPOST("actioncode") == 'AC_RDV'?' class="fieldrequired"':'').'>'.$langs->trans("DateActionEnd").'</span></td><td>';
	if (GETPOST("afaire") == 1) {
        print $form->selectDate($datef, 'p2', 1, 1, 1, "action", 1, 1, 0, 'fulldayend');
    } elseif (GETPOST("afaire") == 2) {
        print $form->selectDate($datef, 'p2', 1, 1, 1, "action", 1, 1, 0, 'fulldayend');
    } else {
        print $form->selectDate($datef, 'p2', 1, 1, 1, "action", 1, 1, 0, 'fulldayend');
    }
	print '</td></tr>';

<<<<<<< HEAD
	$userepeatevent=($conf->global->MAIN_FEATURES_LEVEL == 2 ? 1 : 0);	// Dev in progress
=======
    // Dev in progress
	$userepeatevent=($conf->global->MAIN_FEATURES_LEVEL == 2 ? 1 : 0);
>>>>>>> d9b8a8c8
	if ($userepeatevent)
	{
		// Repeat
		print '<tr><td>'.$langs->trans("RepeatEvent").'</td><td colspan="3">';
		print '<input type="hidden" name="recurid" value="'.$object->recurid.'">';
		$arrayrecurrulefreq=array(
		'no'=>$langs->trans("No"),
		'MONTHLY'=>$langs->trans("EveryMonth"),
		'WEEKLY'=>$langs->trans("EveryWeek"),
		//'DAYLY'=>$langs->trans("EveryDay")
		);
		$selectedrecurrulefreq='no';
		$selectedrecurrulebymonthday='';
		$selectedrecurrulebyday='';
		if ($object->recurrule && preg_match('/FREQ=([A-Z]+)/i',$object->recurrule,$reg)) $selectedrecurrulefreq=$reg[1];
		if ($object->recurrule && preg_match('/FREQ=MONTHLY.*BYMONTHDAY=(\d+)/i',$object->recurrule,$reg)) $selectedrecurrulebymonthday=$reg[1];
		if ($object->recurrule && preg_match('/FREQ=WEEKLY.*BYDAY(\d+)/i',$object->recurrule,$reg)) $selectedrecurrulebyday=$reg[1];
		print $form->selectarray('recurrulefreq', $arrayrecurrulefreq, $selectedrecurrulefreq, 0, 0, 0, '', 0, 0, 0, '', 'marginrightonly');
		// If recurrulefreq is MONTHLY
		print '<div class="hidden marginrightonly inline-block repeateventBYMONTHDAY">';
		print $langs->trans("DayOfMonth").': <input type="input" size="2" name="BYMONTHDAY" value="'.$selectedrecurrulebymonthday.'">';
		print '</div>';
		// If recurrulefreq is WEEKLY
		print '<div class="hidden marginrightonly inline-block repeateventBYDAY">';
		print $langs->trans("DayOfWeek").': <input type="input" size="4" name="BYDAY" value="'.$selectedrecurrulebyday.'">';
		print '</div>';
		print '<script type="text/javascript" language="javascript">
				jQuery(document).ready(function() {
					function init_repeat()
					{
						if (jQuery("#recurrulefreq").val() == \'MONTHLY\')
						{
							jQuery(".repeateventBYMONTHDAY").css("display", "inline-block");		/* use this instead of show because we want inline-block and not block */
							jQuery(".repeateventBYDAY").hide();
						}
						else if (jQuery("#recurrulefreq").val() == \'WEEKLY\')
						{
							jQuery(".repeateventBYMONTHDAY").hide();
							jQuery(".repeateventBYDAY").css("display", "inline-block");		/* use this instead of show because we want inline-block and not block */
						}
						else
						{
							jQuery(".repeateventBYMONTHDAY").hide();
							jQuery(".repeateventBYDAY").hide();
						}
					}
					init_repeat();
					jQuery("#recurrulefreq").change(function() {
						init_repeat();
					});
				});
				</script>';
		print '</td></tr>';
	}

	// Status
	print '<tr><td>'.$langs->trans("Status").' / '.$langs->trans("Percentage").'</td>';
	print '<td>';
	$percent=-1;
	if (isset($_GET['status']) || isset($_POST['status'])) $percent=GETPOST('status');
	else if (isset($_GET['percentage']) || isset($_POST['percentage'])) $percent=GETPOST('percentage');
	else
	{
		if (GETPOST('complete') == '0' || GETPOST("afaire") == 1) $percent='0';
		else if (GETPOST('complete') == 100 || GETPOST("afaire") == 2) $percent=100;
	}
	$formactions->form_select_status_action('formaction', $percent, 1, 'complete', 0, 0, 'maxwidth200');
	print '</td></tr>';

    // Location
    if (empty($conf->global->AGENDA_DISABLE_LOCATION))
    {
		print '<tr><td>'.$langs->trans("Location").'</td><td colspan="3"><input type="text" name="location" class="soixantepercent" value="'.(GETPOST('location')?GETPOST('location'):$object->location).'"></td></tr>';
    }

	// Assigned to
	print '<tr><td class="tdtop nowrap">'.$langs->trans("ActionAffectedTo").'</td><td>';
	$listofuserid=array();
	if (empty($donotclearsession))
	{
		$assignedtouser=GETPOST("assignedtouser")?GETPOST("assignedtouser"):(! empty($object->userownerid) && $object->userownerid > 0 ? $object->userownerid : $user->id);
		if ($assignedtouser) $listofuserid[$assignedtouser]=array('id'=>$assignedtouser,'mandatory'=>0,'transparency'=>$object->transparency);	// Owner first
		$listofuserid[$user->id]['transparency']=GETPOSTISSET('transparency')?GETPOST('transparency','alpha'):1;	// 1 by default at first init
		$_SESSION['assignedtouser']=json_encode($listofuserid);
	}
	else
	{
		if (!empty($_SESSION['assignedtouser']))
		{
			$listofuserid=json_decode($_SESSION['assignedtouser'], true);
		}
		$listofuserid[$user->id]['transparency']=GETPOSTISSET('transparency')?GETPOST('transparency','alpha'):0;	// 0 by default when refreshing
	}
	print '<div class="assignedtouser">';
	print $form->select_dolusers_forevent(($action=='create'?'add':'update'), 'assignedtouser', 1, '', 0, '', '', 0, 0, 0, 'AND u.statut != 0', 1, $listofuserid, $listofcontactid, $listofotherid);
	print '</div>';
	/*if (in_array($user->id,array_keys($listofuserid)))
	{
		print '<div class="myavailability">';
		print $langs->trans("MyAvailability").': <input id="transparency" type="checkbox" name="transparency"'.(((! isset($_GET['transparency']) && ! isset($_POST['transparency'])) || GETPOST('transparency'))?' checked':'').'> '.$langs->trans("Busy");
		print '</div>';
	}*/
	print '</td></tr>';

	// Realised by
	if (! empty($conf->global->AGENDA_ENABLE_DONEBY))
	{
		print '<tr><td class="nowrap">'.$langs->trans("ActionDoneBy").'</td><td>';
		print $form->select_dolusers(GETPOST("doneby")?GETPOST("doneby"):(! empty($object->userdoneid) && $percent==100?$object->userdoneid:0),'doneby',1);
		print '</td></tr>';
	}

	print '</table>';


	print '<br><hr><br>';


	print '<table class="border" width="100%">';

	if ($conf->societe->enabled)
	{
		// Related company
		print '<tr><td class="titlefieldcreate nowrap">'.$langs->trans("ActionOnCompany").'</td><td>';
		if (GETPOST('socid','int') > 0)
		{
			$societe = new Societe($db);
			$societe->fetch(GETPOST('socid','int'));
			print $societe->getNomUrl(1);
			print '<input type="hidden" id="socid" name="socid" value="'.GETPOST('socid','int').'">';
		}
		else
		{
			$events=array();
			$events[]=array('method' => 'getContacts', 'url' => dol_buildpath('/core/ajax/contacts.php?showempty=1',1), 'htmlname' => 'contactid', 'params' => array('add-customer-contact' => 'disabled'));
			//For external user force the company to user company
			if (!empty($user->societe_id)) {
				print $form->select_company($user->societe_id, 'socid', '', 1, 1, 0, $events, 0, 'minwidth300');
			} else {
				print $form->select_company('', 'socid', '', 'SelectThirdParty', 1, 0, $events, 0, 'minwidth300');
			}
<<<<<<< HEAD

		}
		print '</td></tr>';

=======
		}
		print '</td></tr>';

>>>>>>> d9b8a8c8
		// Related contact
		print '<tr><td class="nowrap">'.$langs->trans("ActionOnContact").'</td><td>';
		$preselectedids=GETPOST('socpeopleassigned', 'array');
		if (GETPOST('contactid','int')) $preselectedids[GETPOST('contactid','int')]=GETPOST('contactid','int');
		print $form->selectcontacts(GETPOST('socid','int'), $preselectedids, 'socpeopleassigned[]', 1, '', '', 0, 'quatrevingtpercent', false, 0, array(), false, 'multiple', 'contactid');
		print '</td></tr>';
	}

	// Project
	if (! empty($conf->projet->enabled))
	{
		// Projet associe
		$langs->load("projects");
<<<<<<< HEAD
		
=======

>>>>>>> d9b8a8c8
		$projectid = GETPOST('projectid', 'int');

		print '<tr><td class="titlefieldcreate">'.$langs->trans("Project").'</td><td id="project-input-container" >';

		$numproject=$formproject->select_projects((! empty($societe->id)?$societe->id:-1), $projectid, 'projectid', 0, 0, 1, 1);
<<<<<<< HEAD
		print ' &nbsp; <a href="'.DOL_URL_ROOT.'/projet/card.php?socid='.$societe->id.'&action=create">'.$langs->trans("AddProject").'</a>';
		
		$urloption='?action=create';
		$url = dol_buildpath('comm/action/card.php',2).$urloption;
		
=======

		print ' &nbsp; <a href="'.DOL_URL_ROOT.'/projet/card.php?socid='.$societe->id.'&action=create">'.$langs->trans("AddProject").'</a>';
		$urloption='?action=create';
		$url = dol_buildpath('comm/action/card.php',2).$urloption;

>>>>>>> d9b8a8c8
		// update task list
		print "\n".'<script type="text/javascript">';
		print '$(document).ready(function () {
	               $("#projectid").change(function () {
                        var url = "'.$url.'&projectid="+$("#projectid").val();
                        $.get(url, function(data) {
                            console.log($( data ).find("#taskid").html());
                            if (data) $("#taskid").html( $( data ).find("#taskid").html() ).select2();
                        })
                  });
               })';
		print '</script>'."\n";
<<<<<<< HEAD
=======

		print '</td></tr>';

		print '<tr><td class="titlefieldcreate">'.$langs->trans("Task").'</td><td id="project-task-input-container" >';

		$projectsListId=false;
		if(!empty($projectid)){ $projectsListId=$projectid; }
		$tid=GETPOST("projecttaskid")?GETPOST("projecttaskid"):'';
		$formproject->selectTasks((! empty($societe->id)?$societe->id:-1), $tid, 'taskid', 24, 0, '1', 1, 0, 0, 'maxwidth500',$projectsListId);
>>>>>>> d9b8a8c8
		print '</td></tr>';
		
		print '<tr><td class="titlefieldcreate">'.$langs->trans("Task").'</td><td id="project-task-input-container" >';
		
		$projectsListId=false;
		if(!empty($projectid)){ $projectsListId=$projectid; }
		$tid=GETPOST("projecttaskid")?GETPOST("projecttaskid"):'';
		$formproject->selectTasks((! empty($societe->id)?$societe->id:-1), $tid, 'taskid', 24, 0, '1', 1, 0, 0, 'maxwidth500',$projectsListId);
		print '</td></tr>';
		
	}
	if (!empty($origin) && !empty($originid))
	{
		include_once DOL_DOCUMENT_ROOT.'/core/lib/functions2.lib.php';
		print '<tr><td class="titlefieldcreate">'.$langs->trans("LinkedObject").'</td>';
		print '<td colspan="3">'.dolGetElementUrl($originid,$origin,1).'</td></tr>';
		print '<input type="hidden" name="fk_element" size="10" value="'.GETPOST('originid').'">';
		print '<input type="hidden" name="elementtype" size="10" value="'.GETPOST('origin').'">';
		print '<input type="hidden" name="originid" size="10" value="'.GETPOST('originid').'">';
		print '<input type="hidden" name="origin" size="10" value="'.GETPOST('origin').'">';
	}

	if (GETPOST("datep") && preg_match('/^([0-9][0-9][0-9][0-9])([0-9][0-9])([0-9][0-9])$/',GETPOST("datep"),$reg))
	{
		$object->datep=dol_mktime(0,0,0,$reg[2],$reg[3],$reg[1]);
	}

	// Priority
	print '<tr><td class="titlefieldcreate nowrap">'.$langs->trans("Priority").'</td><td colspan="3">';
	print '<input type="text" name="priority" value="'.(GETPOST('priority')?GETPOST('priority'):($object->priority?$object->priority:'')).'" size="5">';
	print '</td></tr>';

    // Description
    print '<tr><td class="tdtop">'.$langs->trans("Description").'</td><td>';
    require_once DOL_DOCUMENT_ROOT.'/core/class/doleditor.class.php';
    $doleditor=new DolEditor('note',(GETPOST('note','none')?GETPOST('note','none'):$object->note),'',180,'dolibarr_notes','In',true,true,$conf->fckeditor->enabled,ROWS_4,'90%');
    $doleditor->Create();
    print '</td></tr>';

    // Other attributes
    $parameters=array();
    $reshook=$hookmanager->executeHooks('formObjectOptions',$parameters,$object,$action);    // Note that $action and $object may have been modified by hook
    print $hookmanager->resPrint;
    if (empty($reshook))
	{
		print $object->showOptionals($extrafields,'edit');
	}

	print '</table>';

	dol_fiche_end();

	print '<div class="center">';
	print '<input type="submit" class="button" value="'.$langs->trans("Add").'">';
	print '&nbsp;&nbsp;&nbsp;&nbsp;&nbsp;';
	print '<input type="button" class="button" name="cancel" value="' . $langs->trans("Cancel") . '" onClick="javascript:history.go(-1)">';
	print '</div>';

	print "</form>";
}

// View or edit
if ($id > 0)
{
	$result1=$object->fetch($id);
	if ($result1 <= 0)
	{
		$langs->load("errors");
		print $langs->trans("ErrorRecordNotFound");

		llxFooter();
		exit;
	}

	$result2=$object->fetch_thirdparty();
	$result2=$object->fetch_projet();
	$result3=$object->fetch_contact();
	$result4=$object->fetch_userassigned();
	$result5=$object->fetch_optionals();

	if ($listUserAssignedUpdated || $donotclearsession)
	{
        $percentage=in_array(GETPOST('status'),array(-1,100))?GETPOST('status'):(in_array(GETPOST('complete'),array(-1,100))?GETPOST('complete'):GETPOST("percentage"));	// If status is -1 or 100, percentage is not defined and we must use status

		$datep=dol_mktime($fulldayevent?'00':$aphour, $fulldayevent?'00':$apmin, 0, $_POST["apmonth"], $_POST["apday"], $_POST["apyear"]);
		$datef=dol_mktime($fulldayevent?'23':$p2hour, $fulldayevent?'59':$p2min, $fulldayevent?'59':'0', $_POST["p2month"], $_POST["p2day"], $_POST["p2year"]);

		$object->type_id     = dol_getIdFromCode($db, GETPOST("actioncode"), 'c_actioncomm');
		$object->label       = GETPOST("label");
		$object->datep       = $datep;
		$object->datef       = $datef;
		$object->percentage  = $percentage;
		$object->priority    = GETPOST("priority");
        $object->fulldayevent= GETPOST("fullday")?1:0;
		$object->location    = GETPOST('location');
		$object->socid       = GETPOST("socid");
		$socpeopleassigned   = GETPOST("socpeopleassigned",'array');
		foreach ($socpeopleassigned as $tmpid) $object->socpeopleassigned[$id] = array('id' => $tmpid);
		$object->contactid   = GETPOST("contactid",'int');
		$object->fk_project  = GETPOST("projectid",'int');

		$object->note = GETPOST("note",'none');
	}

	if ($result2 < 0 || $result3 < 0 || $result4 < 0 || $result5 < 0)
	{
		dol_print_error($db,$object->error);
		exit;
	}

	if ($object->authorid > 0)		{ $tmpuser=new User($db); $res=$tmpuser->fetch($object->authorid); $object->author=$tmpuser; }
	if ($object->usermodid > 0)		{ $tmpuser=new User($db); $res=$tmpuser->fetch($object->usermodid); $object->usermod=$tmpuser; }


	/*
	 * Show tabs
	 */

	$head=actions_prepare_head($object);

	$now=dol_now();
	$delay_warning=$conf->global->MAIN_DELAY_ACTIONS_TODO*24*60*60;

	// Confirmation suppression action
	if ($action == 'delete')
	{
		print $form->formconfirm("card.php?id=".$id,$langs->trans("DeleteAction"),$langs->trans("ConfirmDeleteAction"),"confirm_delete",'','',1);
	}

	if ($action == 'edit')
	{
	    if (! empty($conf->use_javascript_ajax))
        {
            print "\n".'<script type="text/javascript">';
            print '$(document).ready(function () {
	            		function setdatefields()
	            		{
	            			if ($("#fullday:checked").val() == null) {
	            				$(".fulldaystarthour").removeAttr("disabled");
	            				$(".fulldaystartmin").removeAttr("disabled");
	            				$(".fulldayendhour").removeAttr("disabled");
	            				$(".fulldayendmin").removeAttr("disabled");
	            			} else {
								$(".fulldaystarthour").prop("disabled", true).val("00");
								$(".fulldaystartmin").prop("disabled", true).val("00");
								$(".fulldayendhour").prop("disabled", true).val("23");
								$(".fulldayendmin").prop("disabled", true).val("59");
	            			}
	            		}
	            		setdatefields();
	            		$("#fullday").change(function() {
	            			setdatefields();
	            		});
                   })';
            print '</script>'."\n";
        }

		print '<form name="formaction" action="'.$_SERVER['PHP_SELF'].'" method="POST">';
		print '<input type="hidden" name="token" value="'.$_SESSION['newtoken'].'">';
		print '<input type="hidden" name="action" value="update">';
		print '<input type="hidden" name="id" value="'.$id.'">';
		print '<input type="hidden" name="ref_ext" value="'.$object->ref_ext.'">';
		if ($backtopage) print '<input type="hidden" name="backtopage" value="'.($backtopage != '1'? $backtopage : $_SERVER["HTTP_REFERER"]).'">';
		if (empty($conf->global->AGENDA_USE_EVENT_TYPE)) print '<input type="hidden" name="actioncode" value="'.$object->type_code.'">';

		dol_fiche_head($head, 'card', $langs->trans("Action"),0,'action');

		print '<table class="border" width="100%">';

		// Ref
		print '<tr><td class="titlefieldcreate">'.$langs->trans("Ref").'</td><td colspan="3">'.$object->id.'</td></tr>';

		// Type of event
		if (! empty($conf->global->AGENDA_USE_EVENT_TYPE))
		{
		    print '<tr><td class="fieldrequired">'.$langs->trans("Type").'</td><td colspan="3">';
		    if ($object->type_code != 'AC_OTH_AUTO')
		    {
                $formactions->select_type_actions(GETPOST("actioncode")?GETPOST("actioncode"):$object->type_code, "actioncode","systemauto");
		    }
		    else
		    {
                print '<input type="hidden" name="actioncode" value="'.$object->type_code.'">'.$langs->trans("Action".$object->type_code);
		    }
			print '</td></tr>';
		}

		// Title
		print '<tr><td class="fieldrequired">'.$langs->trans("Title").'</td><td colspan="3"><input type="text" name="label" class="soixantepercent" value="'.$object->label.'"></td></tr>';

        // Full day event
        print '<tr><td>'.$langs->trans("EventOnFullDay").'</td><td colspan="3"><input type="checkbox" id="fullday" name="fullday" '.($object->fulldayevent?' checked':'').'></td></tr>';

		// Date start
		print '<tr><td class="nowrap"><span class="fieldrequired">'.$langs->trans("DateActionStart").'</span></td><td colspan="3">';
		if (GETPOST("afaire") == 1) {
            print $form->selectDate($datep?$datep:$object->datep, 'ap', 1, 1, 0, "action", 1, 1, 0, 'fulldaystart');
        } elseif (GETPOST("afaire") == 2) {
            print $form->selectDate($datep?$datep:$object->datep, 'ap', 1, 1, 1, "action", 1, 1, 0, 'fulldaystart');
        } else {
            print $form->selectDate($datep?$datep:$object->datep, 'ap', 1, 1, 1, "action", 1, 1, 0, 'fulldaystart');
        }
		print '</td></tr>';
		// Date end
		print '<tr><td>'.$langs->trans("DateActionEnd").'</td><td colspan="3">';
		if (GETPOST("afaire") == 1) {
            print $form->selectDate($datef?$datef:$object->datef, 'p2', 1, 1, 1, "action", 1, 1, 0, 'fulldayend');
        } elseif (GETPOST("afaire") == 2) {
            print $form->selectDate($datef?$datef:$object->datef,'p2', 1, 1, 1, "action", 1, 1, 0, 'fulldayend');
        } else {
            print $form->selectDate($datef?$datef:$object->datef,'p2', 1, 1, 1, "action", 1, 1, 0, 'fulldayend');
        }
		print '</td></tr>';

<<<<<<< HEAD
		$userepeatevent=($conf->global->MAIN_FEATURES_LEVEL == 2 ? 1 : 0);	// Dev in progress
=======
        // Dev in progress
		$userepeatevent=($conf->global->MAIN_FEATURES_LEVEL == 2 ? 1 : 0);
>>>>>>> d9b8a8c8
		if ($userepeatevent)
		{
			// Repeat
			print '<tr><td>'.$langs->trans("RepeatEvent").'</td><td colspan="3">';
			print '<input type="hidden" name="recurid" value="'.$object->recurid.'">';
			$arrayrecurrulefreq = array(
				'no'=>$langs->trans("No"),
				'MONTHLY'=>$langs->trans("EveryMonth"),
				'WEEKLY'=>$langs->trans("EveryWeek"),
				//'DAYLY'=>$langs->trans("EveryDay"),
			);
			$selectedrecurrulefreq='no';
			$selectedrecurrulebymonthday='';
			$selectedrecurrulebyday='';
			if ($object->recurrule && preg_match('/FREQ=([A-Z]+)/i',$object->recurrule,$reg)) $selectedrecurrulefreq=$reg[1];
			if ($object->recurrule && preg_match('/FREQ=MONTHLY.*BYMONTHDAY=(\d+)/i',$object->recurrule,$reg)) $selectedrecurrulebymonthday=$reg[1];
			if ($object->recurrule && preg_match('/FREQ=WEEKLY.*BYDAY(\d+)/i',$object->recurrule,$reg)) $selectedrecurrulebyday=$reg[1];
			print $form->selectarray('recurrulefreq', $arrayrecurrulefreq, $selectedrecurrulefreq, 0, 0, 0, '', 0, 0, 0, '', 'marginrightonly');
			// If recurrulefreq is MONTHLY
			print '<div class="hidden marginrightonly inline-block repeateventBYMONTHDAY">';
			print $langs->trans("DayOfMonth").': <input type="input" size="2" name="BYMONTHDAY" value="'.$selectedrecurrulebymonthday.'">';
			print '</div>';
			// If recurrulefreq is WEEKLY
			print '<div class="hidden marginrightonly inline-block repeateventBYDAY">';
			print $langs->trans("DayOfWeek").': <input type="input" size="4" name="BYDAY" value="'.$selectedrecurrulebyday.'">';
			print '</div>';
			print '<script type="text/javascript" language="javascript">
				jQuery(document).ready(function() {
					function init_repeat()
					{
						if (jQuery("#recurrulefreq").val() == \'MONTHLY\')
						{
							jQuery(".repeateventBYMONTHDAY").css("display", "inline-block");		/* use this instead of show because we want inline-block and not block */
							jQuery(".repeateventBYDAY").hide();
						}
						else if (jQuery("#recurrulefreq").val() == \'WEEKLY\')
						{
							jQuery(".repeateventBYMONTHDAY").hide();
							jQuery(".repeateventBYDAY").css("display", "inline-block");		/* use this instead of show because we want inline-block and not block */
						}
						else
						{
							jQuery(".repeateventBYMONTHDAY").hide();
							jQuery(".repeateventBYDAY").hide();
						}
					}
					init_repeat();
					jQuery("#recurrulefreq").change(function() {
						init_repeat();
					});
				});
				</script>';
			print '</td></tr>';
		}

		// Status
		print '<tr><td class="nowrap">'.$langs->trans("Status").' / '.$langs->trans("Percentage").'</td><td colspan="3">';
		$percent = GETPOST("percentage") ? GETPOST("percentage"): $object->percentage;
		$formactions->form_select_status_action('formaction',$percent,1);
		print '</td></tr>';

        // Location
	    if (empty($conf->global->AGENDA_DISABLE_LOCATION))
	    {
			print '<tr><td>'.$langs->trans("Location").'</td><td colspan="3"><input type="text" name="location" class="soixantepercent" value="'.$object->location.'"></td></tr>';
	    }

		// Assigned to
	    $listofuserid=array();							// User assigned
	    if (empty($donotclearsession))
	    {
	    	if ($object->userownerid > 0)
	    	{
	    		$listofuserid[$object->userownerid]=array(
	    			'id'=>$object->userownerid,
	    			'type'=>'user',
	    			//'transparency'=>$object->userassigned[$user->id]['transparency'],
	    			'transparency'=>$object->transparency, 										// Force transparency on ownerfrom event
	    			'answer_status'=>$object->userassigned[$object->userownerid]['answer_status'],
	    			'mandatory'=>$object->userassigned[$object->userownerid]['mandatory']
	    		);
	    	}
	    	if (! empty($object->userassigned))	// Now concat assigned users
	    	{
	    		// Restore array with key with same value than param 'id'
	    		$tmplist1=$object->userassigned;
	    		foreach($tmplist1 as $key => $val)
	    		{
	    			if ($val['id'] && $val['id'] != $object->userownerid)
	    			{
	    				$listofuserid[$val['id']]=$val;
	    			}
	    		}
	    	}
	    	$_SESSION['assignedtouser']=json_encode($listofuserid);
	    }
	    else
	    {
	    	if (!empty($_SESSION['assignedtouser']))
	    	{
	    		$listofuserid=json_decode($_SESSION['assignedtouser'], true);
	    	}
	    }
<<<<<<< HEAD
	    $listofcontactid=$object->socpeopleassigned;	// Contact assigned (not used yet)
=======
	    $listofcontactid=$object->socpeopleassigned;	// Contact assigned
>>>>>>> d9b8a8c8
	    $listofotherid=$object->otherassigned;			// Other undefined email (not used yet)

	    print '<tr><td class="tdtop nowrap fieldrequired">'.$langs->trans("ActionAssignedTo").'</td><td colspan="3">';
		print '<div class="assignedtouser">';
		print $form->select_dolusers_forevent(($action=='create'?'add':'update'), 'assignedtouser', 1, '', 0, '', '', 0, 0, 0, 'AND u.statut != 0', 1, $listofuserid, $listofcontactid, $listofotherid);
		print '</div>';
		/*if (in_array($user->id,array_keys($listofuserid)))
		{
			print '<div class="myavailability">';
			print $langs->trans("MyAvailability").':  <input id="transparency" type="checkbox" name="transparency"'.($listofuserid[$user->id]['transparency']?' checked':'').'>'.$langs->trans("Busy");
			print '</div>';
		}*/
		print '</td></tr>';

		// Realised by
		if (! empty($conf->global->AGENDA_ENABLE_DONEBY))
		{
			print '<tr><td class="nowrap">'.$langs->trans("ActionDoneBy").'</td><td colspan="3">';
			print $form->select_dolusers($object->userdoneid> 0?$object->userdoneid:-1,'doneby',1);
			print '</td></tr>';
		}

		print '</table>';


		print '<br><hr><br>';


		print '<table class="border" width="100%">';

		if ($conf->societe->enabled)
		{
			// Related company
			print '<tr><td class="titlefieldcreate">'.$langs->trans("ActionOnCompany").'</td>';
			print '<td>';
			print '<div class="maxwidth200onsmartphone">';
			$events=array();     // 'method'=parameter action of url, 'url'=url to call that return new list of contacts
			$events[]=array('method' => 'getContacts', 'url' => dol_buildpath('/core/ajax/contacts.php?showempty=1',1), 'htmlname' => 'contactid', 'params' => array('add-customer-contact' => 'disabled'));
			// TODO Refresh also list of project if $conf->global->PROJECT_ALLOW_TO_LINK_FROM_OTHER_COMPANY not defined with list linked to socid ?
			// FIXME If we change company, we may get a project that does not match
			print $form->select_company($object->socid, 'socid', '', 'SelectThirdParty', 1, 0, $events, 0, 'minwidth200');
			print '</div>';
			print '</td></tr>';

			// related contact
			print '<tr><td>'.$langs->trans("ActionOnContact").'</td><td>';
			print '<div class="maxwidth200onsmartphone">';
			print $form->selectcontacts($object->socid, array_keys($object->socpeopleassigned), 'socpeopleassigned[]', 1, '', '', 0, 'quatrevingtpercent', false, 0, 0, array(), 'multiple', 'contactid');
			print '</div>';
			print '</td>';
			print '</tr>';
		}

		// Project
		if (! empty($conf->projet->enabled))
		{
			$langs->load("projects");

			print '<tr><td class="titlefieldcreate">'.$langs->trans("Project").'</td><td>';
			$numprojet=$formproject->select_projects(($object->socid  > 0 ? $object->socid : -1), $object->fk_project, 'projectid', 0, 0, 1, 0, 0, 0, 0, '', 0);
			if ($numprojet==0)
			{
				print ' &nbsp; <a href="'.DOL_URL_ROOT.'/projet/card.php?socid='.$object->socid.'&action=create&backtopage='.urlencode($_SERVER["PHP_SELF"].'?id='.$object->id.'&action=edit').'">'.$langs->trans("AddProject").'</a>';
			}
			print '</td></tr>';
		}

		// Priority
		print '<tr><td class="titlefieldcreate nowrap">'.$langs->trans("Priority").'</td><td>';
		print '<input type="text" name="priority" value="'.($object->priority?$object->priority:'').'" size="5">';
		print '</td></tr>';
		// Object linked
		if (! empty($object->fk_element) && ! empty($object->elementtype))
		{
			include_once DOL_DOCUMENT_ROOT.'/core/lib/functions2.lib.php';
            print '<tr>';
			print '<td>'.$langs->trans("LinkedObject").'</td>';

			if ($object->elementtype == 'task' && ! empty($conf->projet->enabled))
			{
			    print '<td id="project-task-input-container" >';

			    $urloption='?action=create'; // we use create not edit for more flexibility
			    $url = DOL_URL_ROOT.'/comm/action/card.php'.$urloption;

			    // update task list
			    print "\n".'<script type="text/javascript" >';
			    print '$(document).ready(function () {
	               $("#projectid").change(function () {
                        var url = "'.$url.'&projectid="+$("#projectid").val();
                        $.get(url, function(data) {
                            console.log($( data ).find("#fk_element").html());
                            if (data) $("#fk_element").html( $( data ).find("#taskid").html() ).select2();
                        })
                  });
               })';
			    print '</script>'."\n";

			    $formproject->selectTasks((! empty($societe->id)?$societe->id:-1), $object->fk_element, 'fk_element', 24, 0, 0, 1, 0, 0, 'maxwidth500',$object->fk_project);
			    print '<input type="hidden" name="elementtype" value="'.$object->elementtype.'">';

			    print '</td>';
			}
			else
			{
			    print '<td>';
			    print dolGetElementUrl($object->fk_element,$object->elementtype,1);
			    print '<input type="hidden" name="fk_element" value="'.$object->fk_element.'">';
			    print '<input type="hidden" name="elementtype" value="'.$object->elementtype.'">';
			    print '</td>';
			}

			print '</tr>';
		}

        // Description
        print '<tr><td class="tdtop">'.$langs->trans("Description").'</td><td>';
        // Editeur wysiwyg
        require_once DOL_DOCUMENT_ROOT.'/core/class/doleditor.class.php';
        $doleditor=new DolEditor('note',$object->note,'',200,'dolibarr_notes','In',true,true,$conf->fckeditor->enabled,ROWS_5,'90%');
        $doleditor->Create();
        print '</td></tr>';

        // Other attributes
        $parameters=array();
        $reshook=$hookmanager->executeHooks('formObjectOptions',$parameters,$object,$action);    // Note that $action and $object may have been modified by hook
        print $hookmanager->resPrint;
        if (empty($reshook))
		{
			print $object->showOptionals($extrafields,'edit');
		}

		print '</table>';

		dol_fiche_end();

		print '<div class="center">';
		print '<input type="submit" class="button" name="edit" value="'.$langs->trans("Save").'">';
		print '&nbsp;&nbsp;&nbsp;&nbsp;&nbsp;';
		print '<input type="submit" class="button" name="cancel" value="'.$langs->trans("Cancel").'">';
		print '</div>';

		print '</form>';
	}
	else
	{
		dol_fiche_head($head, 'card', $langs->trans("Action"), -1, 'action');


		// Clone event
		if($action == 'clone')
		{
			$formconfirm = $form->formconfirm($_SERVER["PHP_SELF"] . '?id=' . GETPOST('id'), $langs->trans('CloneAction'), $langs->trans('ConfirmCloneEvent', $object->label), 'confirm_clone', $formquestion, 'yes', 1);

			print $formconfirm;
		}

		$linkback =img_picto($langs->trans("BackToList"),'object_list','class="hideonsmartphone pictoactionview"');
		$linkback.= '<a href="'.DOL_URL_ROOT.'/comm/action/list.php?restore_lastsearch_values=1">'.$langs->trans("BackToList").'</a>';

		// Link to other agenda views
		$out='';
		$out.='</li>';
		$out.='<li class="noborder litext">'.img_picto($langs->trans("ViewCal"),'object_calendar','class="hideonsmartphone pictoactionview"');
		$out.='<a href="'.DOL_URL_ROOT.'/comm/action/index.php?action=show_month&year='.dol_print_date($object->datep,'%Y').'&month='.dol_print_date($object->datep,'%m').'&day='.dol_print_date($object->datep,'%d').'">'.$langs->trans("ViewCal").'</a>';
		$out.='</li>';
		$out.='<li class="noborder litext">'.img_picto($langs->trans("ViewWeek"),'object_calendarweek','class="hideonsmartphone pictoactionview"');
		$out.='<a href="'.DOL_URL_ROOT.'/comm/action/index.php?action=show_week&year='.dol_print_date($object->datep,'%Y').'&month='.dol_print_date($object->datep,'%m').'&day='.dol_print_date($object->datep,'%d').'">'.$langs->trans("ViewWeek").'</a>';
		$out.='</li>';
		$out.='<li class="noborder litext">'.img_picto($langs->trans("ViewDay"),'object_calendarday','class="hideonsmartphone pictoactionview"');
		$out.='<a href="'.DOL_URL_ROOT.'/comm/action/index.php?action=show_day&year='.dol_print_date($object->datep,'%Y').'&month='.dol_print_date($object->datep,'%m').'&day='.dol_print_date($object->datep,'%d').'">'.$langs->trans("ViewDay").'</a>';
		$out.='</li>';
		$out.='<li class="noborder litext">'.img_picto($langs->trans("ViewPerUser"),'object_calendarperuser','class="hideonsmartphone pictoactionview"');
		$out.='<a href="'.DOL_URL_ROOT.'/comm/action/peruser.php?action=show_peruser&year='.dol_print_date($object->datep,'%Y').'&month='.dol_print_date($object->datep,'%m').'&day='.dol_print_date($object->datep,'%d').'">'.$langs->trans("ViewPerUser").'</a>';
		$linkback.=$out;

		$morehtmlref='<div class="refidno">';
		// Thirdparty
		//$morehtmlref.='<br>'.$langs->trans('ThirdParty') . ' : ' . $object->thirdparty->getNomUrl(1);
		// Project
		if (! empty($conf->projet->enabled))
		{
		    $langs->load("projects");
		    //$morehtmlref.='<br>'.$langs->trans('Project') . ' ';
		    $morehtmlref.=$langs->trans('Project') . ' ';
    		if ($user->rights->agenda->allactions->create ||
	       	    (($object->authorid == $user->id || $object->userownerid == $user->id) && $user->rights->agenda->myactions->create))
		    {
		        if ($action != 'classify')
		            $morehtmlref.='<a href="' . $_SERVER['PHP_SELF'] . '?action=classify&amp;id=' . $object->id . '">' . img_edit($langs->transnoentitiesnoconv('SetProject')) . '</a> : ';
		            if ($action == 'classify') {
		                //$morehtmlref.=$form->form_project($_SERVER['PHP_SELF'] . '?id=' . $object->id, $object->socid, $object->fk_project, 'projectid', 0, 0, 1, 1);
		                $morehtmlref.='<form method="post" action="'.$_SERVER['PHP_SELF'].'?id='.$object->id.'">';
		                $morehtmlref.='<input type="hidden" name="action" value="classin">';
		                $morehtmlref.='<input type="hidden" name="token" value="'.$_SESSION['newtoken'].'">';
		                $morehtmlref.=$formproject->select_projects($object->socid, $object->fk_project, 'projectid', $maxlength, 0, 1, 0, 1, 0, 0, '', 1);
		                $morehtmlref.='<input type="submit" class="button valignmiddle" value="'.$langs->trans("Modify").'">';
		                $morehtmlref.='</form>';
		            } else {
		                $morehtmlref.=$form->form_project($_SERVER['PHP_SELF'] . '?id=' . $object->id, $object->socid, $object->fk_project, 'none', 0, 0, 0, 1);
		            }
		    } else {
		        if (! empty($object->fk_project)) {
		            $proj = new Project($db);
		            $proj->fetch($object->fk_project);
		            $morehtmlref.='<a href="'.DOL_URL_ROOT.'/projet/card.php?id=' . $object->fk_project . '" title="' . $langs->trans('ShowProject') . '">';
		            $morehtmlref.=$proj->ref;
		            $morehtmlref.='</a>';
		            if ($proj->title) $morehtmlref.=' - '.$proj->title;
		        } else {
		            $morehtmlref.='';
		        }
		    }
		}
		$morehtmlref.='</div>';


		dol_banner_tab($object, 'id', $linkback, ($user->societe_id?0:1), 'id', 'ref', $morehtmlref);

	    print '<div class="fichecenter">';

		print '<div class="underbanner clearboth"></div>';

		// Affichage fiche action en mode visu
		print '<table class="border" width="100%">';

		// Type
		if (! empty($conf->global->AGENDA_USE_EVENT_TYPE))
		{
			print '<tr><td class="titlefield">'.$langs->trans("Type").'</td><td colspan="3">'.$object->type.'</td></tr>';
		}

        // Full day event
        print '<tr><td class="titlefield">'.$langs->trans("EventOnFullDay").'</td><td colspan="3">'.yn($object->fulldayevent, 3).'</td></tr>';

		$rowspan=4;
		if (empty($conf->global->AGENDA_DISABLE_LOCATION)) $rowspan++;

		// Date start
		print '<tr><td>'.$langs->trans("DateActionStart").'</td><td colspan="3">';
		if (! $object->fulldayevent) print dol_print_date($object->datep,'dayhour');
		else print dol_print_date($object->datep,'day');
		if ($object->percentage == 0 && $object->datep && $object->datep < ($now - $delay_warning)) print img_warning($langs->trans("Late"));
		print '</td>';
		print '</tr>';

		// Date end
		print '<tr><td>'.$langs->trans("DateActionEnd").'</td><td colspan="3">';
        if (! $object->fulldayevent) print dol_print_date($object->datef,'dayhour');
		else print dol_print_date($object->datef,'day');
		if ($object->percentage > 0 && $object->percentage < 100 && $object->datef && $object->datef < ($now- $delay_warning)) print img_warning($langs->trans("Late"));
		print '</td></tr>';

        // Location
	    if (empty($conf->global->AGENDA_DISABLE_LOCATION))
    	{
			print '<tr><td>'.$langs->trans("Location").'</td><td colspan="3">'.$object->location.'</td></tr>';
    	}

		// Assigned to
    	print '<tr><td class="nowrap">'.$langs->trans("ActionAssignedTo").'</td><td colspan="3">';
		$listofuserid=array();
		if (empty($donotclearsession))
		{
			if ($object->userownerid > 0)
			{
				$listofuserid[$object->userownerid]=array(
					'id'=>$object->userownerid,
					'transparency'=>$object->transparency,	// Force transparency on onwer from preoperty of event
					'answer_status'=>$object->userassigned[$object->userownerid]['answer_status'],
					'mandatory'=>$object->userassigned[$object->userownerid]['mandatory']
				);
			}
			if (! empty($object->userassigned))	// Now concat assigned users
			{
				// Restore array with key with same value than param 'id'
				$tmplist1=$object->userassigned;
				foreach($tmplist1 as $key => $val)
				{
					if ($val['id'] && $val['id'] != $object->userownerid) $listofuserid[$val['id']]=$val;
				}
			}
			$_SESSION['assignedtouser']=json_encode($listofuserid);
		}
		else
		{
			if (!empty($_SESSION['assignedtouser']))
			{
				$listofuserid=json_decode($_SESSION['assignedtouser'], true);
			}
		}

		$listofcontactid=array();	// not used yet
		$listofotherid=array();	// not used yet
		print '<div class="assignedtouser">';
		print $form->select_dolusers_forevent('view', 'assignedtouser', 1, '', 0, '', '', 0, 0, 0, '', ($object->datep != $object->datef)?1:0, $listofuserid, $listofcontactid, $listofotherid);
		print '</div>';
		/*
		if ($object->datep != $object->datef && in_array($user->id,array_keys($listofuserid)))
		{
			//var_dump($object->userassigned);
			//var_dump($listofuserid);
			print '<div class="myavailability">';
			print $langs->trans("MyAvailability").': '.(($object->userassigned[$user->id]['transparency'] > 0)?$langs->trans("Busy"):$langs->trans("Available"));	// We show nothing if event is assigned to nobody
			print '</div>';
		}
		*/
		print '	</td></tr>';

		// Done by
		if ($conf->global->AGENDA_ENABLE_DONEBY)
		{
			print '<tr><td class="nowrap">'.$langs->trans("ActionDoneBy").'</td><td colspan="3">';
			if ($object->userdoneid > 0)
			{
				$tmpuser=new User($db);
				$tmpuser->fetch($object->userdoneid);
				print $tmpuser->getNomUrl(1);
			}
			print '</td></tr>';
		}

		print '</table>';

		print '<br>';

		print '<div class="underbanner clearboth"></div>';
		print '<table class="border" width="100%">';

		if ($conf->societe->enabled)
		{
		    // Related company
		    print '<tr><td class="titlefield">'.$langs->trans("ActionOnCompany").'</td><td colspan="3">'.($object->thirdparty->id?$object->thirdparty->getNomUrl(1):('<span class="opacitymedium">'.$langs->trans("None").'</span>'));
			if (is_object($object->thirdparty) && $object->thirdparty->id > 0 && $object->type_code == 'AC_TEL')
			{
				if ($object->thirdparty->fetch($object->thirdparty->id))
				{
					print "<br>".dol_print_phone($object->thirdparty->phone);
				}
			}
			print '</td></tr>';

			// Related contact
			print '<tr><td>'.$langs->trans("ActionOnContact").'</td>';
			print '<td colspan="3">';

			if (!empty($object->socpeopleassigned))
			{
				foreach ($object->socpeopleassigned as $cid => $Tab)
				{
					$contact = new Contact($db);
					$result = $contact->fetch($cid);

					if ($result < 0) dol_print_error($db,$contact->error);

					if ($result > 0)
					{
						print $contact->getNomUrl(1);
						if ($object->type_code == 'AC_TEL')
						{
							if (!empty($contact->phone_pro)) print '('.dol_print_phone($contact->phone_pro).')';
						}
						print '<div class="paddingright"></div>';
					}
				}
			}
			else
			{
				print '<span class="opacitymedium">'.$langs->trans("None").'</span>';
			}
			print '</td></tr>';
		}

		// Priority
		print '<tr><td class="nowrap" class="titlefield">'.$langs->trans("Priority").'</td><td colspan="3">';
		print ($object->priority?$object->priority:'');
		print '</td></tr>';

		// Object linked (if link is for thirdparty, contact, project it is a recording error. We should not have links in link table
		// for such objects because there is already a dedicated field into table llx_actioncomm.
		if (! empty($object->fk_element) && ! empty($object->elementtype) && ! in_array($object->elementtype, array('societe','contact','project')))
		{
			include_once DOL_DOCUMENT_ROOT.'/core/lib/functions2.lib.php';
			print '<tr><td>'.$langs->trans("LinkedObject").'</td>';
			$link=dolGetElementUrl($object->fk_element,$object->elementtype,1);
			print '<td colspan="3">';
			if (empty($link)) print '<span class="opacitymedium">'.$langs->trans("ObjectDeleted").'</span>';
			else print $link;
			print '</td></tr>';
		}

		// Description
		print '<tr><td class="tdtop">'.$langs->trans("Description").'</td><td colspan="3">';
		print dol_htmlentitiesbr($object->note);
		print '</td></tr>';

        // Other attributes
        $cols=3;
        include DOL_DOCUMENT_ROOT . '/core/tpl/extrafields_view.tpl.php';

		print '</table>';

		print '</div>';

		dol_fiche_end();
	}


	/*
	 * Barre d'actions
	 */

	print '<div class="tabsAction">';

	$parameters=array();
	$reshook=$hookmanager->executeHooks('addMoreActionsButtons',$parameters,$object,$action);    // Note that $action and $object may have been modified by hook
	if (empty($reshook))
	{
		if ($action != 'edit')
		{
			if ($user->rights->agenda->allactions->create ||
			   (($object->authorid == $user->id || $object->userownerid == $user->id) && $user->rights->agenda->myactions->create))
			{
				print '<div class="inline-block divButAction"><a class="butAction" href="card.php?action=edit&id='.$object->id.'">'.$langs->trans("Modify").'</a></div>';
			}
			else
			{
				print '<div class="inline-block divButAction"><a class="butActionRefused" href="#" title="'.$langs->trans("NotAllowed").'">'.$langs->trans("Modify").'</a></div>';
			}

			if ($user->rights->agenda->allactions->create ||
			   (($object->authorid == $user->id || $object->userownerid == $user->id) && $user->rights->agenda->myactions->create))
			{
				print '<div class="inline-block divButAction"><a class="butAction" href="card.php?action=clone&object='.$object->element.'&id='.$object->id.'">'.$langs->trans("ToClone").'</a></div>';
			}
			else
			{
				print '<div class="inline-block divButAction"><a class="butActionRefused" href="#" title="'.$langs->trans("NotAllowed").'">'.$langs->trans("ToClone").'</a></div>';
			}

			if ($user->rights->agenda->allactions->delete ||
			   (($object->authorid == $user->id || $object->userownerid == $user->id) && $user->rights->agenda->myactions->delete))
			{
				print '<div class="inline-block divButAction"><a class="butActionDelete" href="card.php?action=delete&id='.$object->id.'">'.$langs->trans("Delete").'</a></div>';
			}
			else
			{
				print '<div class="inline-block divButAction"><a class="butActionRefused" href="#" title="'.$langs->trans("NotAllowed").'">'.$langs->trans("Delete").'</a></div>';
			}
		}
	}

	print '</div>';

	if ($action != 'edit')
	{
		if (empty($conf->global->AGENDA_DISABLE_BUILDDOC))
		{
			print '<div style="clear:both;"></div><div class="fichecenter"><div class="fichehalfleft">';
            print '<a name="builddoc"></a>'; // ancre

            /*
             * Documents generes
             */

            $filedir=$conf->agenda->multidir_output[$conf->entity].'/'.$object->id;
            $urlsource=$_SERVER["PHP_SELF"]."?id=".$object->id;

            $genallowed=$user->rights->agenda->myactions->read;
	        $delallowed=$user->rights->agenda->myactions->create;


            print $formfile->showdocuments('actions',$object->id,$filedir,$urlsource,$genallowed,$delallowed,'',0,0,0,0,0,'','','',$object->default_lang);

			print '</div><div class="fichehalfright"><div class="ficheaddleft">';


			print '</div></div></div>';
	    }
	}
}

// End of page
llxFooter();
$db->close();<|MERGE_RESOLUTION|>--- conflicted
+++ resolved
@@ -252,35 +252,19 @@
 			}
 		}
 		$object->fk_project = isset($_POST["projectid"])?$_POST["projectid"]:0;
-<<<<<<< HEAD
-		
+
 		$taskid = GETPOST('taskid','int');
 		if(!empty($taskid)){
-		    
-=======
-
-		$taskid = GETPOST('taskid','int');
-		if(!empty($taskid)){
-
->>>>>>> d9b8a8c8
+
 		    $taskProject = new Task($db);
 		    if($taskProject->fetch($taskid)>0){
 		        $object->fk_project = $taskProject->fk_project;
 		    }
-<<<<<<< HEAD
-		    
+
 		    $object->fk_element = $taskid;
 		    $object->elementtype = 'task';
 		}
-		
-		
-=======
-
-		    $object->fk_element = $taskid;
-		    $object->elementtype = 'task';
-		}
-
->>>>>>> d9b8a8c8
+
 		$object->datep = $datep;
 		$object->datef = $datef;
 		$object->percentage = $percentage;
@@ -745,12 +729,8 @@
     }
 	print '</td></tr>';
 
-<<<<<<< HEAD
-	$userepeatevent=($conf->global->MAIN_FEATURES_LEVEL == 2 ? 1 : 0);	// Dev in progress
-=======
     // Dev in progress
 	$userepeatevent=($conf->global->MAIN_FEATURES_LEVEL == 2 ? 1 : 0);
->>>>>>> d9b8a8c8
 	if ($userepeatevent)
 	{
 		// Repeat
@@ -892,16 +872,9 @@
 			} else {
 				print $form->select_company('', 'socid', '', 'SelectThirdParty', 1, 0, $events, 0, 'minwidth300');
 			}
-<<<<<<< HEAD
-
 		}
 		print '</td></tr>';
 
-=======
-		}
-		print '</td></tr>';
-
->>>>>>> d9b8a8c8
 		// Related contact
 		print '<tr><td class="nowrap">'.$langs->trans("ActionOnContact").'</td><td>';
 		$preselectedids=GETPOST('socpeopleassigned', 'array');
@@ -915,29 +888,17 @@
 	{
 		// Projet associe
 		$langs->load("projects");
-<<<<<<< HEAD
-		
-=======
-
->>>>>>> d9b8a8c8
+
 		$projectid = GETPOST('projectid', 'int');
 
 		print '<tr><td class="titlefieldcreate">'.$langs->trans("Project").'</td><td id="project-input-container" >';
 
 		$numproject=$formproject->select_projects((! empty($societe->id)?$societe->id:-1), $projectid, 'projectid', 0, 0, 1, 1);
-<<<<<<< HEAD
-		print ' &nbsp; <a href="'.DOL_URL_ROOT.'/projet/card.php?socid='.$societe->id.'&action=create">'.$langs->trans("AddProject").'</a>';
-		
-		$urloption='?action=create';
-		$url = dol_buildpath('comm/action/card.php',2).$urloption;
-		
-=======
 
 		print ' &nbsp; <a href="'.DOL_URL_ROOT.'/projet/card.php?socid='.$societe->id.'&action=create">'.$langs->trans("AddProject").'</a>';
 		$urloption='?action=create';
 		$url = dol_buildpath('comm/action/card.php',2).$urloption;
 
->>>>>>> d9b8a8c8
 		// update task list
 		print "\n".'<script type="text/javascript">';
 		print '$(document).ready(function () {
@@ -950,28 +911,16 @@
                   });
                })';
 		print '</script>'."\n";
-<<<<<<< HEAD
-=======
 
 		print '</td></tr>';
 
 		print '<tr><td class="titlefieldcreate">'.$langs->trans("Task").'</td><td id="project-task-input-container" >';
 
-		$projectsListId=false;
-		if(!empty($projectid)){ $projectsListId=$projectid; }
-		$tid=GETPOST("projecttaskid")?GETPOST("projecttaskid"):'';
-		$formproject->selectTasks((! empty($societe->id)?$societe->id:-1), $tid, 'taskid', 24, 0, '1', 1, 0, 0, 'maxwidth500',$projectsListId);
->>>>>>> d9b8a8c8
-		print '</td></tr>';
-		
-		print '<tr><td class="titlefieldcreate">'.$langs->trans("Task").'</td><td id="project-task-input-container" >';
-		
 		$projectsListId=false;
 		if(!empty($projectid)){ $projectsListId=$projectid; }
 		$tid=GETPOST("projecttaskid")?GETPOST("projecttaskid"):'';
 		$formproject->selectTasks((! empty($societe->id)?$societe->id:-1), $tid, 'taskid', 24, 0, '1', 1, 0, 0, 'maxwidth500',$projectsListId);
 		print '</td></tr>';
-		
 	}
 	if (!empty($origin) && !empty($originid))
 	{
@@ -1176,12 +1125,8 @@
         }
 		print '</td></tr>';
 
-<<<<<<< HEAD
-		$userepeatevent=($conf->global->MAIN_FEATURES_LEVEL == 2 ? 1 : 0);	// Dev in progress
-=======
         // Dev in progress
 		$userepeatevent=($conf->global->MAIN_FEATURES_LEVEL == 2 ? 1 : 0);
->>>>>>> d9b8a8c8
 		if ($userepeatevent)
 		{
 			// Repeat
@@ -1285,11 +1230,7 @@
 	    		$listofuserid=json_decode($_SESSION['assignedtouser'], true);
 	    	}
 	    }
-<<<<<<< HEAD
-	    $listofcontactid=$object->socpeopleassigned;	// Contact assigned (not used yet)
-=======
 	    $listofcontactid=$object->socpeopleassigned;	// Contact assigned
->>>>>>> d9b8a8c8
 	    $listofotherid=$object->otherassigned;			// Other undefined email (not used yet)
 
 	    print '<tr><td class="tdtop nowrap fieldrequired">'.$langs->trans("ActionAssignedTo").'</td><td colspan="3">';
