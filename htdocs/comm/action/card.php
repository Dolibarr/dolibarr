--- conflicted
+++ resolved
@@ -770,19 +770,11 @@
 		if ($fulldayevent) {
 			$tzforfullday = getDolGlobalString('MAIN_STORE_FULL_EVENT_IN_GMT');
 			// For "full day" events, we must store date in GMT (It must be viewed as same moment everywhere)
-<<<<<<< HEAD
-			$datep = dol_mktime($fulldayevent ? '00' : GETPOSTINT("aphour"), $fulldayevent ? '00' : GETPOSTINT("apmin"), $fulldayevent ? '00' : GETPOSTINT("apsec"), GETPOSTINT("apmonth"), GETPOSTINT("apday"), GETPOSTINT("apyear"), $tzforfullday ? $tzforfullday : 'tzuserrel');
-			$datef = dol_mktime($fulldayevent ? '23' : GETPOSTINT("p2hour"), $fulldayevent ? '59' : GETPOSTINT("p2min"), $fulldayevent ? '59' : GETPOSTINT("apsec"), GETPOSTINT("p2month"), GETPOSTINT("p2day"), GETPOSTINT("p2year"), $tzforfullday ? $tzforfullday : 'tzuserrel');
-		} else {
-			$datep = dol_mktime($fulldayevent ? '00' : GETPOSTINT("aphour"), $fulldayevent ? '00' : GETPOSTINT("apmin"), $fulldayevent ? '00' : GETPOSTINT("apsec"), GETPOSTINT("apmonth"), GETPOSTINT("apday"), GETPOSTINT("apyear"), 'tzuserrel');
-			$datef = dol_mktime($fulldayevent ? '23' : GETPOSTINT("p2hour"), $fulldayevent ? '59' : GETPOSTINT("p2min"), $fulldayevent ? '59' : GETPOSTINT("apsec"), GETPOSTINT("p2month"), GETPOSTINT("p2day"), GETPOSTINT("p2year"), 'tzuserrel');
-=======
 			$datep = dol_mktime('00', '00', '00', GETPOST("apmonth", 'int'), GETPOST("apday", 'int'), GETPOST("apyear", 'int'), $tzforfullday ? $tzforfullday : 'tzuserrel');
 			$datef = dol_mktime('23', '59', '59', GETPOST("p2month", 'int'), GETPOST("p2day", 'int'), GETPOST("p2year", 'int'), $tzforfullday ? $tzforfullday : 'tzuserrel');
 		} else {
 			$datep = dol_mktime(GETPOST("aphour", 'int'), GETPOST("apmin", 'int'), GETPOST("apsec", 'int'), GETPOST("apmonth", 'int'), GETPOST("apday", 'int'), GETPOST("apyear", 'int'), 'tzuserrel');
 			$datef = dol_mktime(GETPOST("p2hour", 'int'), GETPOST("p2min", 'int'), GETPOST("apsec", 'int'), GETPOST("p2month", 'int'), GETPOST("p2day", 'int'), GETPOST("p2year", 'int'), 'tzuserrel');
->>>>>>> 2dd939d2
 		}
 
 		if ($object->elementtype == 'ticket') {	// code should be TICKET_MSG, TICKET_MSG_PRIVATE, TICKET_MSG_SENTBYMAIL, TICKET_MSG_PRIVATE_SENTBYMAIL
