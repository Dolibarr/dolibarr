<?php
/* Copyright (C) 2001-2005 Rodolphe Quiedeville <rodolphe@quiedeville.org>
 * Copyright (C) 2004-2018 Laurent Destailleur  <eldy@users.sourceforge.net>
 * Copyright (C) 2005      Simon TOSSER         <simon@kornog-computing.com>
 * Copyright (C) 2005-2017 Regis Houssin        <regis.houssin@inodbox.com>
 * Copyright (C) 2010-2013 Juanjo Menent        <jmenent@2byte.es>
 * Copyright (C) 2013      Florian Henry        <florian.henry@open-concept.pro>
 * Copyright (C) 2014      Cedric GROSS         <c.gross@kreiz-it.fr>
 * Copyright (C) 2015       Alexandre Spangaro      <aspangaro@open-dsi.fr>
 * Copyright (C) 2018-2019  Frédéric France         <frederic.france@netlogic.fr>
 * Copyright (C) 2019	   Ferran Marcet	    <fmarcet@2byte.es>
 *
 * This program is free software; you can redistribute it and/or modify
 * it under the terms of the GNU General Public License as published by
 * the Free Software Foundation; either version 3 of the License, or
 * (at your option) any later version.
 *
 * This program is distributed in the hope that it will be useful,
 * but WITHOUT ANY WARRANTY; without even the implied warranty of
 * MERCHANTABILITY or FITNESS FOR A PARTICULAR PURPOSE.  See the
 * GNU General Public License for more details.
 *
 * You should have received a copy of the GNU General Public License
 * along with this program. If not, see <http://www.gnu.org/licenses/>.
 */

/**
 *       \file       htdocs/comm/action/card.php
 *       \ingroup    agenda
 *       \brief      Page for event card
 */

require '../../main.inc.php';
require_once DOL_DOCUMENT_ROOT.'/core/lib/agenda.lib.php';
require_once DOL_DOCUMENT_ROOT.'/core/lib/date.lib.php';
require_once DOL_DOCUMENT_ROOT.'/contact/class/contact.class.php';
require_once DOL_DOCUMENT_ROOT.'/user/class/user.class.php';
require_once DOL_DOCUMENT_ROOT.'/comm/action/class/cactioncomm.class.php';
require_once DOL_DOCUMENT_ROOT.'/comm/action/class/actioncomm.class.php';
require_once DOL_DOCUMENT_ROOT.'/core/class/html.formactions.class.php';
require_once DOL_DOCUMENT_ROOT.'/core/class/html.formfile.class.php';
require_once DOL_DOCUMENT_ROOT.'/core/class/html.form.class.php';
require_once DOL_DOCUMENT_ROOT.'/projet/class/project.class.php';
require_once DOL_DOCUMENT_ROOT.'/projet/class/task.class.php';
require_once DOL_DOCUMENT_ROOT.'/core/class/html.formprojet.class.php';
require_once DOL_DOCUMENT_ROOT.'/core/class/extrafields.class.php';

// Load translation files required by the page
$langs->loadLangs(array("companies", "other", "commercial", "bills", "orders", "agenda"));

$action=GETPOST('action', 'alpha');
$cancel=GETPOST('cancel', 'alpha');
$backtopage=GETPOST('backtopage', 'alpha');
$socpeopleassigned=GETPOST('socpeopleassigned', 'array');
$origin=GETPOST('origin', 'alpha');
$originid=GETPOST('originid', 'int');
$confirm = GETPOST('confirm', 'alpha');

$fulldayevent=GETPOST('fullday');

$aphour = GETPOST('aphour');
$apmin = GETPOST('apmin');
$p2hour = GETPOST('p2hour');
$p2min = GETPOST('p2min');

$datep=dol_mktime($fulldayevent?'00':$aphour, $fulldayevent?'00':$apmin, 0, GETPOST("apmonth"), GETPOST("apday"), GETPOST("apyear"));
$datef=dol_mktime($fulldayevent?'23':$p2hour, $fulldayevent?'59':$p2min, $fulldayevent?'59':'0', GETPOST("p2month"), GETPOST("p2day"), GETPOST("p2year"));

// Security check
$socid = GETPOST('socid', 'int');
$id = GETPOST('id', 'int');
if ($user->societe_id) $socid=$user->societe_id;
$result = restrictedArea($user, 'agenda', $id, 'actioncomm&societe', 'myactions|allactions', 'fk_soc', 'id');
if ($user->societe_id && $socid) $result = restrictedArea($user, 'societe', $socid);

$error=GETPOST("error");
$donotclearsession=GETPOST('donotclearsession')?GETPOST('donotclearsession'):0;

$cactioncomm = new CActionComm($db);
$object = new ActionComm($db);
$contact = new Contact($db);
$extrafields = new ExtraFields($db);
$formfile = new FormFile($db);

$form = new Form($db);
$formfile = new FormFile($db);
$formactions = new FormActions($db);

// Load object
if ($id > 0 && $action!='add') {
    $ret = $object->fetch($id);
    if ($ret > 0) {
        $ret = $object->fetch_optionals();
        $ret1 = $object->fetch_userassigned();
    }
    if ($ret < 0 || $ret1 < 0) {
       dol_print_error('', $object->error);
    }
}

// fetch optionals attributes and labels
$extralabels=$extrafields->fetch_name_optionals_label($object->table_element);

//var_dump($_POST);

// Initialize technical object to manage hooks of page. Note that conf->hooks_modules contains array of hook context
$hookmanager->initHooks(array('actioncard','globalcard'));

$parameters = array('socid' => $socid);
$reshook = $hookmanager->executeHooks('doActions', $parameters, $object, $action); // Note that $action and $object may have been modified by some hooks
if ($reshook < 0) setEventMessages($hookmanager->error, $hookmanager->errors, 'errors');

/*
 * Actions
 */

$listUserAssignedUpdated = false;
// Remove user to assigned list
if (empty($reshook) && (GETPOST('removedassigned') || GETPOST('removedassigned') == '0'))
{
	$idtoremove=GETPOST('removedassigned');

	if (! empty($_SESSION['assignedtouser'])) $tmpassigneduserids=json_decode($_SESSION['assignedtouser'], 1);
	else $tmpassigneduserids=array();

	foreach ($tmpassigneduserids as $key => $val)
	{
		if ($val['id'] == $idtoremove || $val['id'] == -1) unset($tmpassigneduserids[$key]);
	}
	//var_dump($_POST['removedassigned']);exit;
	$_SESSION['assignedtouser']=json_encode($tmpassigneduserids);
	$donotclearsession=1;
	if ($action == 'add') $action = 'create';
	if ($action == 'update') $action = 'edit';

	$listUserAssignedUpdated = true;
}

// Add user to assigned list
if (empty($reshook) && (GETPOST('addassignedtouser') || GETPOST('updateassignedtouser')))
{
	// Add a new user
	if (GETPOST('assignedtouser') > 0)
	{
		$assignedtouser=array();
		if (! empty($_SESSION['assignedtouser']))
		{
			$assignedtouser=json_decode($_SESSION['assignedtouser'], true);
		}
		$assignedtouser[GETPOST('assignedtouser')]=array('id'=>GETPOST('assignedtouser'), 'transparency'=>GETPOST('transparency'), 'mandatory'=>1);
		$_SESSION['assignedtouser']=json_encode($assignedtouser);
	}
	$donotclearsession=1;
	if ($action == 'add') $action = 'create';
	if ($action == 'update') $action = 'edit';

	$listUserAssignedUpdated = true;
}

// Link to a project
if (empty($reshook) && $action == 'classin' && ($user->rights->agenda->allactions->create ||
    (($object->authorid == $user->id || $object->userownerid == $user->id) && $user->rights->agenda->myactions->create)))
{
    //$object->fetch($id);
    $object->setProject(GETPOST('projectid', 'int'));
}

// Action clone object
if (empty($reshook) && $action == 'confirm_clone' && $confirm == 'yes')
{
	if (1 == 0 && ! GETPOST('clone_content') && ! GETPOST('clone_receivers'))
	{
		setEventMessages($langs->trans("NoCloneOptionsSpecified"), null, 'errors');
	}
	else
	{
		if ($id > 0) {
			//$object->fetch($id);
            if (!empty($object->socpeopleassigned)) {
                reset($object->socpeopleassigned);
                $object->contactid = key($object->socpeopleassigned);
            }
			$result = $object->createFromClone($user, GETPOST('socid', 'int'));
			if ($result > 0) {
				header("Location: " . $_SERVER['PHP_SELF'] . '?id=' . $result);
				exit();
			} else {
				setEventMessages($object->error, $object->errors, 'errors');
				$action = '';
			}
		}
	}
}

// Add event
if (empty($reshook) && $action == 'add')
{
	$error=0;

    if (empty($backtopage))
    {
        if ($socid > 0) $backtopage = DOL_URL_ROOT.'/societe/agenda.php?socid='.$socid;
        else $backtopage=DOL_URL_ROOT.'/comm/action/index.php';
    }

    if (!empty($socpeopleassigned[0]))
	{
		$result=$contact->fetch($socpeopleassigned[0]);
	}

	if ($cancel)
	{
		header("Location: ".$backtopage);
		exit;
	}

    $percentage=in_array(GETPOST('status'), array(-1,100))?GETPOST('status'):(in_array(GETPOST('complete'), array(-1,100))?GETPOST('complete'):GETPOST("percentage"));	// If status is -1 or 100, percentage is not defined and we must use status

    // Clean parameters
	$datep=dol_mktime($fulldayevent?'00':GETPOST("aphour", 'int'), $fulldayevent?'00':GETPOST("apmin", 'int'), $fulldayevent?'00':GETPOST("apsec", 'int'), GETPOST("apmonth", 'int'), GETPOST("apday", 'int'), GETPOST("apyear", 'int'));
	$datef=dol_mktime($fulldayevent?'23':GETPOST("p2hour", 'int'), $fulldayevent?'59':GETPOST("p2min", 'int'), $fulldayevent?'59':GETPOST("apsec", 'int'), GETPOST("p2month", 'int'), GETPOST("p2day", 'int'), GETPOST("p2year", 'int'));

	// Check parameters
	if (! $datef && $percentage == 100)
	{
		$error++; $donotclearsession=1;
		$action = 'create';
		setEventMessages($langs->trans("ErrorFieldRequired", $langs->transnoentitiesnoconv("DateEnd")), null, 'errors');
	}

	if (empty($conf->global->AGENDA_USE_EVENT_TYPE) && ! GETPOST('label'))
	{
		$error++; $donotclearsession=1;
		$action = 'create';
		setEventMessages($langs->trans("ErrorFieldRequired", $langs->transnoentitiesnoconv("Title")), null, 'errors');
	}

	// Initialisation objet cactioncomm
	if (GETPOSTISSET('actioncode') && ! GETPOST('actioncode', 'aZ09'))	// actioncode is '0'
	{
		$error++; $donotclearsession=1;
		$action = 'create';
		setEventMessages($langs->trans("ErrorFieldRequired", $langs->transnoentitiesnoconv("Type")), null, 'errors');
	}
	else
	{
		$object->type_code = GETPOST('actioncode', 'aZ09');
	}

	if (! $error)
	{
		// Initialisation objet actioncomm
		$object->priority = GETPOST("priority")?GETPOST("priority"):0;
		$object->fulldayevent = (! empty($fulldayevent)?1:0);
		$object->location = GETPOST("location");
		$object->label = trim(GETPOST('label'));
		$object->fk_element = GETPOST("fk_element", 'int');
		$object->elementtype = GETPOST("elementtype", 'alpha');
		if (! GETPOST('label'))
		{
			if (GETPOST('actioncode', 'aZ09') == 'AC_RDV' && $contact->getFullName($langs))
			{
				$object->label = $langs->transnoentitiesnoconv("TaskRDVWith", $contact->getFullName($langs));
			}
			else
			{
				if ($langs->trans("Action".$object->type_code) != "Action".$object->type_code)
				{
					$object->label = $langs->transnoentitiesnoconv("Action".$object->type_code)."\n";
				}
				else {
					$cactioncomm->fetch($object->type_code);
					$object->label = $cactioncomm->label;
				}
			}
		}
		$object->fk_project = isset($_POST["projectid"])?$_POST["projectid"]:0;

		$taskid = GETPOST('taskid', 'int');
		if(!empty($taskid)){

		    $taskProject = new Task($db);
		    if($taskProject->fetch($taskid)>0){
		        $object->fk_project = $taskProject->fk_project;
		    }

		    $object->fk_element = $taskid;
		    $object->elementtype = 'task';
		}

		$object->datep = $datep;
		$object->datef = $datef;
		$object->percentage = $percentage;
		$object->duree=(((int) GETPOST('dureehour') * 60) + (int) GETPOST('dureemin')) * 60;

		$transparency=(GETPOST("transparency")=='on'?1:0);

		$listofuserid=array();
		if (! empty($_SESSION['assignedtouser'])) $listofuserid=json_decode($_SESSION['assignedtouser'], true);
		$i=0;
		foreach($listofuserid as $key => $value)
		{
			if ($i == 0)	// First entry
			{
				if ($value['id'] > 0) $object->userownerid=$value['id'];
				$object->transparency = $transparency;
			}

			$object->userassigned[$value['id']]=array('id'=>$value['id'], 'transparency'=>$transparency);

			$i++;
		}
	}

	if (! $error && ! empty($conf->global->AGENDA_ENABLE_DONEBY))
	{
		if (GETPOST("doneby") > 0) $object->userdoneid = GETPOST("doneby", "int");
	}

	$object->note = trim(GETPOST("note"));

	if (isset($_POST["contactid"])) $object->contact = $contact;

	if (GETPOST('socid', 'int') > 0)
	{
		$object->socid=GETPOST('socid', 'int');
		$object->fetch_thirdparty();

		$object->societe = $object->thirdparty;	// For backward compatibility
	}

	// Check parameters
	if (empty($object->userownerid) && empty($_SESSION['assignedtouser']))
	{
		$error++; $donotclearsession=1;
		$action = 'create';
		setEventMessages($langs->trans("ErrorFieldRequired", $langs->transnoentitiesnoconv("ActionsOwnedBy")), null, 'errors');
	}
	if ($object->type_code == 'AC_RDV' && ($datep == '' || ($datef == '' && empty($fulldayevent))))
	{
		$error++; $donotclearsession=1;
		$action = 'create';
		setEventMessages($langs->trans("ErrorFieldRequired", $langs->transnoentitiesnoconv("DateEnd")), null, 'errors');
	}

	if (! GETPOST('apyear') && ! GETPOST('adyear'))
	{
		$error++; $donotclearsession=1;
		$action = 'create';
		setEventMessages($langs->trans("ErrorFieldRequired", $langs->transnoentitiesnoconv("Date")), null, 'errors');
	}

	foreach ($socpeopleassigned as $cid)
	{
		$object->socpeopleassigned[$cid] = array('id' => $cid);
	}
	if (!empty($object->socpeopleassigned))
	{
		reset($object->socpeopleassigned);
		$object->contactid = key($object->socpeopleassigned);
	}

	// Fill array 'array_options' with data from add form
	$ret = $extrafields->setOptionalsFromPost($extralabels, $object);
	if ($ret < 0) $error++;

	if (! $error)
	{
		$db->begin();

		// Creation of action/event
		$idaction=$object->create($user);

		if ($idaction > 0)
		{
			if (! $object->error)
			{
				unset($_SESSION['assignedtouser']);

				$moreparam='';
				if ($user->id != $object->userownerid) $moreparam="filtert=-1";	// We force to remove filter so created record is visible when going back to per user view.

				$db->commit();
				if (! empty($backtopage))
				{
					dol_syslog("Back to ".$backtopage.($moreparam?(preg_match('/\?/', $backtopage)?'&'.$moreparam:'?'.$moreparam):''));
					header("Location: ".$backtopage.($moreparam?(preg_match('/\?/', $backtopage)?'&'.$moreparam:'?'.$moreparam):''));
				}
				elseif($idaction)
				{
					header("Location: ".DOL_URL_ROOT.'/comm/action/card.php?id='.$idaction.($moreparam?'&'.$moreparam:''));
				}
				else
				{
					header("Location: ".DOL_URL_ROOT.'/comm/action/index.php'.($moreparam?'?'.$moreparam:''));
				}
				exit;
			}
			else
			{
				// If error
				$db->rollback();
				$langs->load("errors");
				$error=$langs->trans($object->error);
				setEventMessages($error, null, 'errors');
				$action = 'create'; $donotclearsession=1;
			}
		}
		else
		{
			$db->rollback();
			setEventMessages($object->error, $object->errors, 'errors');
			$action = 'create'; $donotclearsession=1;
		}
	}
}

/*
 * Action update event
 */
if (empty($reshook) && $action == 'update')
{
	if (empty($cancel))
	{
        $fulldayevent=GETPOST('fullday');
        $aphour=GETPOST('aphour');
        $apmin=GETPOST('apmin');
        $p2hour=GETPOST('p2hour');
        $p2min=GETPOST('p2min');
		$percentage=in_array(GETPOST('status'), array(-1,100))?GETPOST('status'):(in_array(GETPOST('complete'), array(-1,100))?GETPOST('complete'):GETPOST("percentage"));	// If status is -1 or 100, percentage is not defined and we must use status

	    // Clean parameters
		if ($aphour == -1) $aphour='0';
		if ($apmin == -1) $apmin='0';
		if ($p2hour == -1) $p2hour='0';
		if ($p2min == -1) $p2min='0';

		$object->fetch($id);
		$object->fetch_optionals();
		$object->fetch_userassigned();
		$object->oldcopy = clone $object;

		$datep=dol_mktime($fulldayevent?'00':$aphour, $fulldayevent?'00':$apmin, 0, $_POST["apmonth"], $_POST["apday"], $_POST["apyear"]);
		$datef=dol_mktime($fulldayevent?'23':$p2hour, $fulldayevent?'59':$p2min, $fulldayevent?'59':'0', $_POST["p2month"], $_POST["p2day"], $_POST["p2year"]);

		$object->type_id     = dol_getIdFromCode($db, GETPOST("actioncode", 'aZ09'), 'c_actioncomm');
		$object->label       = GETPOST("label", "alphanohtml");
		$object->datep       = $datep;
		$object->datef       = $datef;
		$object->percentage  = $percentage;
		$object->priority    = GETPOST("priority", "alphanohtml");
        $object->fulldayevent= GETPOST("fullday")?1:0;
        $object->location    = GETPOST('location', "alphanohtml");
		$object->socid       = GETPOST("socid", "int");
		$socpeopleassigned   = GETPOST("socpeopleassigned", 'array');
		$object->socpeopleassigned = array();
		foreach ($socpeopleassigned as $cid) $object->socpeopleassigned[$cid] = array('id' => $cid);
		$object->contactid   = GETPOST("contactid", 'int');
        if (empty($object->contactid) && !empty($object->socpeopleassigned)) {
            reset($object->socpeopleassigned);
            $object->contactid = key($object->socpeopleassigned);
        }
		$object->fk_project  = GETPOST("projectid", 'int');
		$object->note        = GETPOST("note", "none");	// deprecated
		$object->note_private= GETPOST("note", "none");
		$object->fk_element	 = GETPOST("fk_element", "int");
		$object->elementtype = GETPOST("elementtype", "alphanohtml");

		if (! $datef && $percentage == 100)
		{
			$error++; $donotclearsession=1;
			setEventMessages($langs->transnoentitiesnoconv("ErrorFieldRequired", $langs->transnoentitiesnoconv("DateEnd")), $object->errors, 'errors');
			$action = 'edit';
		}

		$transparency=(GETPOST("transparency")=='on'?1:0);

		// Users
		$listofuserid=array();
		if (! empty($_SESSION['assignedtouser']))	// Now concat assigned users
		{
			// Restore array with key with same value than param 'id'
			$tmplist1=json_decode($_SESSION['assignedtouser'], true);
			foreach($tmplist1 as $key => $val)
			{
				if ($val['id'] > 0 && $val['id'] != $assignedtouser) $listofuserid[$val['id']]=$val;
			}
		}
		else {
			$assignedtouser=(! empty($object->userownerid) && $object->userownerid > 0 ? $object->userownerid : 0);
			if ($assignedtouser) $listofuserid[$assignedtouser]=array('id'=>$assignedtouser, 'mandatory'=>0, 'transparency'=>($user->id == $assignedtouser ? $transparency : ''));	// Owner first
		}
		$object->userassigned=array();	$object->userownerid=0; // Clear old content
		$i=0;
		foreach($listofuserid as $key => $val)
		{
			if ($i == 0) $object->userownerid = $val['id'];
			$object->userassigned[$val['id']]=array('id'=>$val['id'], 'mandatory'=>0, 'transparency'=>($user->id == $val['id'] ? $transparency : ''));
			$i++;
		}

		$object->transparency = $transparency;		// We set transparency on event (even if we can also store it on each user, standard says this property is for event)
		// TODO store also transparency on owner user

		if (! empty($conf->global->AGENDA_ENABLE_DONEBY))
		{
			if (GETPOST("doneby")) $object->userdoneid=GETPOST("doneby", "int");
		}

		// Check parameters
		if (GETPOSTISSET('actioncode') && ! GETPOST('actioncode', 'aZ09'))	// actioncode is '0'
		{
			$error++; $donotclearsession=1;
			$action = 'edit';
			setEventMessages($langs->trans("ErrorFieldRequired", $langs->transnoentitiesnoconv("Type")), null, 'errors');
		}
		else
		{
			$result=$cactioncomm->fetch(GETPOST('actioncode', 'aZ09'));
		}
		if (empty($object->userownerid))
		{
			$error++; $donotclearsession=1;
			$action = 'edit';
			setEventMessages($langs->trans("ErrorFieldRequired", $langs->transnoentitiesnoconv("ActionsOwnedBy")), null, 'errors');
		}

		// Fill array 'array_options' with data from add form
		$ret = $extrafields->setOptionalsFromPost($extralabels, $object);
		if ($ret < 0) $error++;

        if (!$error) {
            // check if an event resource is already in use
            if (!empty($conf->global->RESOURCE_USED_IN_EVENT_CHECK) && $object->element == 'action') {
                $eventDateStart = $object->datep;
                $eventDateEnd = $object->datef;

                $sql  = "SELECT er.rowid, r.ref as r_ref, ac.id as ac_id, ac.label as ac_label";
                $sql .= " FROM " . MAIN_DB_PREFIX . "element_resources as er";
                $sql .= " INNER JOIN " . MAIN_DB_PREFIX . "resource as r ON r.rowid = er.resource_id AND er.resource_type = 'dolresource'";
                $sql .= " INNER JOIN " . MAIN_DB_PREFIX . "actioncomm as ac ON ac.id = er.element_id AND er.element_type = '" . $db->escape($object->element) . "'";
                $sql .= " WHERE ac.id != " . $object->id;
                $sql .= " AND er.resource_id IN (";
                $sql .= " SELECT resource_id FROM " . MAIN_DB_PREFIX . "element_resources";
                $sql .= " WHERE element_id = " . $object->id;
                $sql .= " AND element_type = '" . $db->escape($object->element) . "'";
                $sql .= " AND busy = 1";
                $sql .= ")";
                $sql .= " AND er.busy = 1";
                $sql .= " AND (";

                // event date start between ac.datep and ac.datep2 (if datep2 is null we consider there is no end)
                $sql .= " (ac.datep <= '" . $db->idate($eventDateStart) . "' AND (ac.datep2 IS NULL OR ac.datep2 >= '" . $db->idate($eventDateStart) . "'))";
                // event date end between ac.datep and ac.datep2
                if (!empty($eventDateEnd)) {
                    $sql .= " OR (ac.datep <= '" . $db->idate($eventDateEnd) . "' AND (ac.datep2 >= '" . $db->idate($eventDateEnd) . "'))";
                }
                // event date start before ac.datep and event date end after ac.datep2
                $sql .= " OR (";
                $sql .= "ac.datep >= '" . $db->idate($eventDateStart) . "'";
                if (!empty($eventDateEnd)) {
                    $sql .= " AND (ac.datep2 IS NOT NULL AND ac.datep2 <= '" . $db->idate($eventDateEnd) . "')";
                }
                $sql .= ")";

                $sql .= ")";
                $resql = $db->query($sql);
                if (!$resql) {
                    $error++;
                    $object->error = $db->lasterror();
                    $object->errors[] = $object->error;
                } else {
                    if ($db->num_rows($resql) > 0) {
                        // already in use
                        $error++;
                        $object->error = $langs->trans('ErrorResourcesAlreadyInUse') . ' : ';
                        while ($obj = $db->fetch_object($resql)) {
                            $object->error .= '<br> - ' . $langs->trans('ErrorResourceUseInEvent', $obj->r_ref, $obj->ac_label . ' [' . $obj->ac_id . ']');
                        }
                        $object->errors[] = $object->error;
                    }
                    $db->free($resql);
                }

                if ($error) {
                    setEventMessages($object->error, $object->errors, 'errors');
                }
            }
        }

		if (! $error)
		{
			$db->begin();

			$result=$object->update($user);

			if ($result > 0)
			{
				unset($_SESSION['assignedtouser']);

				$db->commit();
			}
			else
			{
				setEventMessages($object->error, $object->errors, 'errors');
				$db->rollback();
			}
		}
	}

	if (! $error)
	{
        if (! empty($backtopage))
        {
        	unset($_SESSION['assignedtouser']);
            header("Location: ".$backtopage);
            exit;
        }
	}
}

/*
 * delete event
 */
if (empty($reshook) && $action == 'confirm_delete' && GETPOST("confirm") == 'yes')
{
		$object->fetch($id);
    $object->fetch_optionals();
    $object->fetch_userassigned();
    $object->oldcopy = clone $object;

	if ($user->rights->agenda->myactions->delete
		|| $user->rights->agenda->allactions->delete)
	{
		$result=$object->delete();

		if ($result >= 0)
		{
			header("Location: index.php");
			exit;
		}
		else
		{
			setEventMessages($object->error, $object->errors, 'errors');
		}
	}
}

/*
 * Action move update, used when user move an event in calendar by drag'n drop
 * TODO Move this into page comm/action/index that trigger this call by the drag and drop of event.
 */
if (empty($reshook) && GETPOST('actionmove', 'alpha') == 'mupdate')
{
<<<<<<< HEAD
    $error = 0;

    $object->fetch($id);
    $object->fetch_userassigned();
=======
    //$object->fetch($id);
    //$object->fetch_userassigned();
>>>>>>> c0e7c558

    $shour = dol_print_date($object->datep, "%H");
    $smin = dol_print_date($object->datep, "%M");

    $newdate=GETPOST('newdate', 'alpha');
    if (empty($newdate) || strpos($newdate, 'dayevent_') != 0 )
    {
        header("Location: ".$backtopage);
        exit;
    }

    $datep=dol_mktime($shour, $smin, 0, substr($newdate, 13, 2), substr($newdate, 15, 2), substr($newdate, 9, 4));
    if ($datep!=$object->datep)
    {
        if (!empty($object->datef))
        {
            $object->datef+=$datep-$object->datep;
        }
        $object->datep=$datep;

        if (!$error) {
            // check if an event resource is already in use
            if (!empty($conf->global->RESOURCE_USED_IN_EVENT_CHECK) && $object->element == 'action') {
                $eventDateStart = $object->datep;
                $eventDateEnd = $object->datef;

                $sql  = "SELECT er.rowid, r.ref as r_ref, ac.id as ac_id, ac.label as ac_label";
                $sql .= " FROM " . MAIN_DB_PREFIX . "element_resources as er";
                $sql .= " INNER JOIN " . MAIN_DB_PREFIX . "resource as r ON r.rowid = er.resource_id AND er.resource_type = 'dolresource'";
                $sql .= " INNER JOIN " . MAIN_DB_PREFIX . "actioncomm as ac ON ac.id = er.element_id AND er.element_type = '" . $db->escape($object->element) . "'";
                $sql .= " WHERE ac.id != " . $object->id;
                $sql .= " AND er.resource_id IN (";
                $sql .= " SELECT resource_id FROM " . MAIN_DB_PREFIX . "element_resources";
                $sql .= " WHERE element_id = " . $object->id;
                $sql .= " AND element_type = '" . $db->escape($object->element) . "'";
                $sql .= " AND busy = 1";
                $sql .= ")";
                $sql .= " AND er.busy = 1";
                $sql .= " AND (";

                // event date start between ac.datep and ac.datep2 (if datep2 is null we consider there is no end)
                $sql .= " (ac.datep <= '" . $db->idate($eventDateStart) . "' AND (ac.datep2 IS NULL OR ac.datep2 >= '" . $db->idate($eventDateStart) . "'))";
                // event date end between ac.datep and ac.datep2
                if (!empty($eventDateEnd)) {
                    $sql .= " OR (ac.datep <= '" . $db->idate($eventDateEnd) . "' AND (ac.datep2 >= '" . $db->idate($eventDateEnd) . "'))";
                }
                // event date start before ac.datep and event date end after ac.datep2
                $sql .= " OR (";
                $sql .= "ac.datep >= '" . $db->idate($eventDateStart) . "'";
                if (!empty($eventDateEnd)) {
                    $sql .= " AND (ac.datep2 IS NOT NULL AND ac.datep2 <= '" . $db->idate($eventDateEnd) . "')";
                }
                $sql .= ")";

                $sql .= ")";
                $resql = $db->query($sql);
                if (!$resql) {
                    $error++;
                    $object->error = $db->lasterror();
                    $object->errors[] = $object->error;
                } else {
                    if ($db->num_rows($resql) > 0) {
                        // already in use
                        $error++;
                        $object->error = $langs->trans('ErrorResourcesAlreadyInUse') . ' : ';
                        while ($obj = $db->fetch_object($resql)) {
                            $object->error .= '<br> - ' . $langs->trans('ErrorResourceUseInEvent', $obj->r_ref, $obj->ac_label . ' [' . $obj->ac_id . ']');
                        }
                        $object->errors[] = $object->error;
                    }
                    $db->free($resql);
                }

                if ($error) {
                    setEventMessages($object->error, $object->errors, 'errors');
                }
            }
        }

        if (!$error) {
            $db->begin();
            $result = $object->update($user);
            if ($result < 0) {
                $error++;
                setEventMessages($object->error, $object->errors, 'errors');
                $db->rollback();
            } else {
                $db->commit();
            }
        }
    }
    if (! empty($backtopage))
    {
        header("Location: ".$backtopage);
        exit;
    }
    else
    {
        $action='';
    }
}

// Actions to delete doc
$upload_dir = $conf->agenda->dir_output.'/'.dol_sanitizeFileName($object->ref);
$permissioncreate = ($user->rights->agenda->allactions->create || (($object->authorid == $user->id || $object->userownerid == $user->id) && $user->rights->agenda->myactions->read));
if (empty($reshook)) {
    include DOL_DOCUMENT_ROOT.'/core/actions_builddoc.inc.php';
}


/*
 * View
 */

$form=new Form($db);
$formproject=new FormProjets($db);

$help_url='EN:Module_Agenda_En|FR:Module_Agenda|ES:M&omodulodulo_Agenda';
llxHeader('', $langs->trans("Agenda"), $help_url);

if ($action == 'create')
{
	$contact = new Contact($db);

	$socpeopleassigned = GETPOST("socpeopleassigned", 'array');
	if (!empty($socpeopleassigned[0]))
	{
		$result=$contact->fetch($socpeopleassigned[0]);
		if ($result < 0) dol_print_error($db, $contact->error);
	}

	dol_set_focus("#label");

    if (! empty($conf->use_javascript_ajax))
    {
        print "\n".'<script type="text/javascript">';
        print '$(document).ready(function () {
        			function setdatefields()
	            	{
	            		if ($("#fullday:checked").val() == null) {
	            			$(".fulldaystarthour").removeAttr("disabled");
	            			$(".fulldaystartmin").removeAttr("disabled");
	            			$(".fulldayendhour").removeAttr("disabled");
	            			$(".fulldayendmin").removeAttr("disabled");
	            			$("#p2").removeAttr("disabled");
	            		} else {
							$(".fulldaystarthour").prop("disabled", true).val("00");
							$(".fulldaystartmin").prop("disabled", true).val("00");
							$(".fulldayendhour").prop("disabled", true).val("23");
							$(".fulldayendmin").prop("disabled", true).val("59");
							$("#p2").removeAttr("disabled");
	            		}
	            	}
                    setdatefields();
                    $("#fullday").change(function() {
                        setdatefields();
                    });
                    $("#selectcomplete").change(function() {
                        if ($("#selectcomplete").val() == 100)
                        {
                            if ($("#doneby").val() <= 0) $("#doneby").val(\''.$user->id.'\');
                        }
                        if ($("#selectcomplete").val() == 0)
                        {
                            $("#doneby").val(-1);
                        }
                   });
                   $("#actioncode").change(function() {
                        if ($("#actioncode").val() == \'AC_RDV\') $("#dateend").addClass("fieldrequired");
                        else $("#dateend").removeClass("fieldrequired");
                   });
               })';
        print '</script>'."\n";
    }

	print '<form name="formaction" action="'.$_SERVER['PHP_SELF'].'" method="POST">';
	print '<input type="hidden" name="token" value="'.$_SESSION['newtoken'].'">';
	print '<input type="hidden" name="action" value="add">';
	print '<input type="hidden" name="donotclearsession" value="1">';
	if ($backtopage) print '<input type="hidden" name="backtopage" value="'.($backtopage != '1' ? $backtopage : $_SERVER["HTTP_REFERER"]).'">';
	if (empty($conf->global->AGENDA_USE_EVENT_TYPE)) print '<input type="hidden" name="actioncode" value="'.dol_getIdFromCode($db, 'AC_OTH', 'c_actioncomm').'">';

	if (GETPOST("actioncode", 'aZ09') == 'AC_RDV') print load_fiche_titre($langs->trans("AddActionRendezVous"), '', 'title_agenda');
	else print load_fiche_titre($langs->trans("AddAnAction"), '', 'title_agenda');

	dol_fiche_head();

	print '<table class="border centpercent">';

	// Type of event
	if (! empty($conf->global->AGENDA_USE_EVENT_TYPE))
	{
		print '<tr><td class="titlefieldcreate"><span class="fieldrequired">'.$langs->trans("Type").'</span></b></td><td>';
		$default=(empty($conf->global->AGENDA_USE_EVENT_TYPE_DEFAULT)?'':$conf->global->AGENDA_USE_EVENT_TYPE_DEFAULT);
		$formactions->select_type_actions(GETPOST("actioncode", 'aZ09')?GETPOST("actioncode", 'aZ09'):($object->type_code?$object->type_code:$default), "actioncode", "systemauto", 0, -1);
		print '</td></tr>';
	}

	// Title
	print '<tr><td'.(empty($conf->global->AGENDA_USE_EVENT_TYPE)?' class="fieldrequired titlefieldcreate"':'').'>'.$langs->trans("Label").'</td><td><input type="text" id="label" name="label" class="soixantepercent" value="'.GETPOST('label').'"></td></tr>';

    // Full day
    print '<tr><td>'.$langs->trans("EventOnFullDay").'</td><td><input type="checkbox" id="fullday" name="fullday" '.(GETPOST('fullday')?' checked':'').'></td></tr>';

	// Date start
	$datep=($datep?$datep:$object->datep);
	if (GETPOST('datep', 'int', 1)) $datep=dol_stringtotime(GETPOST('datep', 'int', 1), 0);
	print '<tr><td class="nowrap"><span class="fieldrequired">'.$langs->trans("DateActionStart").'</span></td><td>';
	if (GETPOST("afaire") == 1) {
        print $form->selectDate($datep, 'ap', 1, 1, 0, "action", 1, 1, 0, 'fulldayend');
    } elseif (GETPOST("afaire") == 2) {
        print $form->selectDate($datep, 'ap', 1, 1, 1, "action", 1, 1, 0, 'fulldayend');
    } else {
        print $form->selectDate($datep, 'ap', 1, 1, 1, "action", 1, 1, 0, 'fulldaystart');
    }
	print '</td></tr>';

	// Date end
	$datef=($datef?$datef:$object->datef);
    if (GETPOST('datef', 'int', 1)) $datef=dol_stringtotime(GETPOST('datef', 'int', 1), 0);
	if (empty($datef) && ! empty($datep) && ! empty($conf->global->AGENDA_AUTOSET_END_DATE_WITH_DELTA_HOURS))
	{
		$datef=dol_time_plus_duree($datep, $conf->global->AGENDA_AUTOSET_END_DATE_WITH_DELTA_HOURS, 'h');
	}
	print '<tr><td><span id="dateend"'.(GETPOST("actioncode", 'aZ09') == 'AC_RDV'?' class="fieldrequired"':'').'>'.$langs->trans("DateActionEnd").'</span></td><td>';
	if (GETPOST("afaire") == 1) {
        print $form->selectDate($datef, 'p2', 1, 1, 1, "action", 1, 1, 0, 'fulldayend');
    } elseif (GETPOST("afaire") == 2) {
        print $form->selectDate($datef, 'p2', 1, 1, 1, "action", 1, 1, 0, 'fulldayend');
    } else {
        print $form->selectDate($datef, 'p2', 1, 1, 1, "action", 1, 1, 0, 'fulldayend');
    }
	print '</td></tr>';

    // Dev in progress
	$userepeatevent=($conf->global->MAIN_FEATURES_LEVEL == 2 ? 1 : 0);
	if ($userepeatevent)
	{
		// Repeat
		print '<tr><td>'.$langs->trans("RepeatEvent").'</td><td colspan="3">';
		print '<input type="hidden" name="recurid" value="'.$object->recurid.'">';
		$arrayrecurrulefreq=array(
		'no'=>$langs->trans("No"),
		'MONTHLY'=>$langs->trans("EveryMonth"),
		'WEEKLY'=>$langs->trans("EveryWeek"),
		//'DAYLY'=>$langs->trans("EveryDay")
		);
		$selectedrecurrulefreq='no';
		$selectedrecurrulebymonthday='';
		$selectedrecurrulebyday='';
		if ($object->recurrule && preg_match('/FREQ=([A-Z]+)/i', $object->recurrule, $reg)) $selectedrecurrulefreq=$reg[1];
		if ($object->recurrule && preg_match('/FREQ=MONTHLY.*BYMONTHDAY=(\d+)/i', $object->recurrule, $reg)) $selectedrecurrulebymonthday=$reg[1];
		if ($object->recurrule && preg_match('/FREQ=WEEKLY.*BYDAY(\d+)/i', $object->recurrule, $reg)) $selectedrecurrulebyday=$reg[1];
		print $form->selectarray('recurrulefreq', $arrayrecurrulefreq, $selectedrecurrulefreq, 0, 0, 0, '', 0, 0, 0, '', 'marginrightonly');
		// If recurrulefreq is MONTHLY
		print '<div class="hidden marginrightonly inline-block repeateventBYMONTHDAY">';
		print $langs->trans("DayOfMonth").': <input type="input" size="2" name="BYMONTHDAY" value="'.$selectedrecurrulebymonthday.'">';
		print '</div>';
		// If recurrulefreq is WEEKLY
		print '<div class="hidden marginrightonly inline-block repeateventBYDAY">';
		print $langs->trans("DayOfWeek").': <input type="input" size="4" name="BYDAY" value="'.$selectedrecurrulebyday.'">';
		print '</div>';
		print '<script type="text/javascript" language="javascript">
				jQuery(document).ready(function() {
					function init_repeat()
					{
						if (jQuery("#recurrulefreq").val() == \'MONTHLY\')
						{
							jQuery(".repeateventBYMONTHDAY").css("display", "inline-block");		/* use this instead of show because we want inline-block and not block */
							jQuery(".repeateventBYDAY").hide();
						}
						else if (jQuery("#recurrulefreq").val() == \'WEEKLY\')
						{
							jQuery(".repeateventBYMONTHDAY").hide();
							jQuery(".repeateventBYDAY").css("display", "inline-block");		/* use this instead of show because we want inline-block and not block */
						}
						else
						{
							jQuery(".repeateventBYMONTHDAY").hide();
							jQuery(".repeateventBYDAY").hide();
						}
					}
					init_repeat();
					jQuery("#recurrulefreq").change(function() {
						init_repeat();
					});
				});
				</script>';
		print '</td></tr>';
	}

	// Status
	print '<tr><td>'.$langs->trans("Status").' / '.$langs->trans("Percentage").'</td>';
	print '<td>';
	$percent=-1;
	if (isset($_GET['status']) || isset($_POST['status'])) $percent=GETPOST('status');
	elseif (isset($_GET['percentage']) || isset($_POST['percentage'])) $percent=GETPOST('percentage');
	else
	{
		if (GETPOST('complete') == '0' || GETPOST("afaire") == 1) $percent='0';
		elseif (GETPOST('complete') == 100 || GETPOST("afaire") == 2) $percent=100;
	}
	$formactions->form_select_status_action('formaction', $percent, 1, 'complete', 0, 0, 'maxwidth200');
	print '</td></tr>';

    // Location
    if (empty($conf->global->AGENDA_DISABLE_LOCATION))
    {
		print '<tr><td>'.$langs->trans("Location").'</td><td colspan="3"><input type="text" name="location" class="soixantepercent" value="'.(GETPOST('location')?GETPOST('location'):$object->location).'"></td></tr>';
    }

	// Assigned to
	print '<tr><td class="tdtop nowrap">'.$langs->trans("ActionAffectedTo").'</td><td>';
	$listofuserid=array();
	if (empty($donotclearsession))
	{
		$assignedtouser=GETPOST("assignedtouser")?GETPOST("assignedtouser"):(! empty($object->userownerid) && $object->userownerid > 0 ? $object->userownerid : $user->id);
		if ($assignedtouser) $listofuserid[$assignedtouser]=array('id'=>$assignedtouser,'mandatory'=>0,'transparency'=>$object->transparency);	// Owner first
		$listofuserid[$user->id]['transparency']=GETPOSTISSET('transparency')?GETPOST('transparency', 'alpha'):1;	// 1 by default at first init
		$_SESSION['assignedtouser']=json_encode($listofuserid);
	}
	else
	{
		if (!empty($_SESSION['assignedtouser']))
		{
			$listofuserid=json_decode($_SESSION['assignedtouser'], true);
		}
		$listofuserid[$user->id]['transparency']=GETPOSTISSET('transparency')?GETPOST('transparency', 'alpha'):0;	// 0 by default when refreshing
	}
	print '<div class="assignedtouser">';
	print $form->select_dolusers_forevent(($action=='create'?'add':'update'), 'assignedtouser', 1, '', 0, '', '', 0, 0, 0, 'AND u.statut != 0', 1, $listofuserid, $listofcontactid, $listofotherid);
	print '</div>';
	/*if (in_array($user->id,array_keys($listofuserid)))
	{
		print '<div class="myavailability">';
		print $langs->trans("MyAvailability").': <input id="transparency" type="checkbox" name="transparency"'.(((! isset($_GET['transparency']) && ! isset($_POST['transparency'])) || GETPOST('transparency'))?' checked':'').'> '.$langs->trans("Busy");
		print '</div>';
	}*/
	print '</td></tr>';

	// Realised by
	if (! empty($conf->global->AGENDA_ENABLE_DONEBY))
	{
		print '<tr><td class="nowrap">'.$langs->trans("ActionDoneBy").'</td><td>';
		print $form->select_dolusers(GETPOST("doneby")?GETPOST("doneby"):(! empty($object->userdoneid) && $percent==100?$object->userdoneid:0), 'doneby', 1);
		print '</td></tr>';
	}

	print '</table>';


	print '<br><hr><br>';


	print '<table class="border centpercent">';

	if ($conf->societe->enabled)
	{
		// Related company
		print '<tr><td class="titlefieldcreate nowrap">'.$langs->trans("ActionOnCompany").'</td><td>';
		if (GETPOST('socid', 'int') > 0)
		{
			$societe = new Societe($db);
			$societe->fetch(GETPOST('socid', 'int'));
			print $societe->getNomUrl(1);
			print '<input type="hidden" id="socid" name="socid" value="'.GETPOST('socid', 'int').'">';
		}
		else
		{
			$events=array();
			$events[]=array('method' => 'getContacts', 'url' => dol_buildpath('/core/ajax/contacts.php?showempty=1', 1), 'htmlname' => 'contactid', 'params' => array('add-customer-contact' => 'disabled'));
			//For external user force the company to user company
			if (!empty($user->societe_id)) {
				print $form->select_company($user->societe_id, 'socid', '', 1, 1, 0, $events, 0, 'minwidth300');
			} else {
				print $form->select_company('', 'socid', '', 'SelectThirdParty', 1, 0, $events, 0, 'minwidth300');
			}
		}
		print '</td></tr>';

		// Related contact
		print '<tr><td class="nowrap">'.$langs->trans("ActionOnContact").'</td><td>';
		$preselectedids=GETPOST('socpeopleassigned', 'array');
		if (GETPOST('contactid', 'int')) $preselectedids[GETPOST('contactid', 'int')]=GETPOST('contactid', 'int');
		print $form->selectcontacts(GETPOST('socid', 'int'), $preselectedids, 'socpeopleassigned[]', 1, '', '', 0, 'quatrevingtpercent', false, 0, array(), false, 'multiple', 'contactid');
		print '</td></tr>';
	}

	// Project
	if (! empty($conf->projet->enabled))
	{
		// Projet associe
		$langs->load("projects");

		$projectid = GETPOST('projectid', 'int');

		print '<tr><td class="titlefieldcreate">'.$langs->trans("Project").'</td><td id="project-input-container" >';

		$numproject=$formproject->select_projects((! empty($societe->id)?$societe->id:-1), $projectid, 'projectid', 0, 0, 1, 1);

		print ' &nbsp; <a href="'.DOL_URL_ROOT.'/projet/card.php?socid='.$societe->id.'&action=create"><span class="valignmiddle text-plus-circle">'.$langs->trans("AddProject").'</span><span class="fa fa-plus-circle valignmiddle paddingleft"></span></a>';
		$urloption='?action=create';
		$url = dol_buildpath('comm/action/card.php', 2).$urloption;

		// update task list
		print "\n".'<script type="text/javascript">';
		print '$(document).ready(function () {
	               $("#projectid").change(function () {
                        var url = "'.$url.'&projectid="+$("#projectid").val();
                        $.get(url, function(data) {
                            console.log($( data ).find("#taskid").html());
                            if (data) $("#taskid").html( $( data ).find("#taskid").html() ).select2();
                        })
                  });
               })';
		print '</script>'."\n";

		print '</td></tr>';

		print '<tr><td class="titlefieldcreate">'.$langs->trans("Task").'</td><td id="project-task-input-container" >';

		$projectsListId=false;
		if(!empty($projectid)){ $projectsListId=$projectid; }
		$tid=GETPOST("projecttaskid")?GETPOST("projecttaskid"):'';
		$formproject->selectTasks((! empty($societe->id)?$societe->id:-1), $tid, 'taskid', 24, 0, '1', 1, 0, 0, 'maxwidth500', $projectsListId);
		print '</td></tr>';
	}
	if (!empty($origin) && !empty($originid))
	{
		include_once DOL_DOCUMENT_ROOT.'/core/lib/functions2.lib.php';
		print '<tr><td class="titlefieldcreate">'.$langs->trans("LinkedObject").'</td>';
		print '<td colspan="3">'.dolGetElementUrl($originid, $origin, 1).'</td></tr>';
		print '<input type="hidden" name="fk_element" size="10" value="'.GETPOST('originid').'">';
		print '<input type="hidden" name="elementtype" size="10" value="'.GETPOST('origin').'">';
		print '<input type="hidden" name="originid" size="10" value="'.GETPOST('originid').'">';
		print '<input type="hidden" name="origin" size="10" value="'.GETPOST('origin').'">';
	}

	if (GETPOST("datep") && preg_match('/^([0-9][0-9][0-9][0-9])([0-9][0-9])([0-9][0-9])$/', GETPOST("datep"), $reg))
	{
		$object->datep=dol_mktime(0, 0, 0, $reg[2], $reg[3], $reg[1]);
	}

	// Priority
	print '<tr><td class="titlefieldcreate nowrap">'.$langs->trans("Priority").'</td><td colspan="3">';
	print '<input type="text" name="priority" value="'.(GETPOST('priority')?GETPOST('priority'):($object->priority?$object->priority:'')).'" size="5">';
	print '</td></tr>';

    // Description
    print '<tr><td class="tdtop">'.$langs->trans("Description").'</td><td>';
    require_once DOL_DOCUMENT_ROOT.'/core/class/doleditor.class.php';
    $doleditor=new DolEditor('note', (GETPOST('note', 'none')?GETPOST('note', 'none'):$object->note), '', 180, 'dolibarr_notes', 'In', true, true, $conf->fckeditor->enabled, ROWS_4, '90%');
    $doleditor->Create();
    print '</td></tr>';

    // Other attributes
    $parameters=array();
    $reshook=$hookmanager->executeHooks('formObjectOptions', $parameters, $object, $action);    // Note that $action and $object may have been modified by hook
    print $hookmanager->resPrint;
    if (empty($reshook))
	{
		print $object->showOptionals($extrafields, 'edit');
	}

	print '</table>';

	dol_fiche_end();

	print '<div class="center">';
	print '<input type="submit" class="button" value="'.$langs->trans("Add").'">';
	print '&nbsp;&nbsp;&nbsp;&nbsp;&nbsp;';
	print '<input type="button" class="button" name="cancel" value="' . $langs->trans("Cancel") . '" onClick="javascript:history.go(-1)">';
	print '</div>';

	print "</form>";
}

// View or edit
if ($id > 0)
{
	$result1=$object->fetch($id);
	if ($result1 <= 0)
	{
		$langs->load("errors");
		print $langs->trans("ErrorRecordNotFound");

		llxFooter();
		exit;
	}

	$result2=$object->fetch_thirdparty();
	$result2=$object->fetch_projet();
	$result3=$object->fetch_contact();
	$result4=$object->fetch_userassigned();
	$result5=$object->fetch_optionals();

	if ($listUserAssignedUpdated || $donotclearsession)
	{
        $percentage=in_array(GETPOST('status'), array(-1,100))?GETPOST('status'):(in_array(GETPOST('complete'), array(-1,100))?GETPOST('complete'):GETPOST("percentage"));	// If status is -1 or 100, percentage is not defined and we must use status

		$datep=dol_mktime($fulldayevent?'00':$aphour, $fulldayevent?'00':$apmin, 0, $_POST["apmonth"], $_POST["apday"], $_POST["apyear"]);
		$datef=dol_mktime($fulldayevent?'23':$p2hour, $fulldayevent?'59':$p2min, $fulldayevent?'59':'0', $_POST["p2month"], $_POST["p2day"], $_POST["p2year"]);

		$object->type_id     = dol_getIdFromCode($db, GETPOST("actioncode", 'aZ09'), 'c_actioncomm');
		$object->label       = GETPOST("label", "alphanohtml");
		$object->datep       = $datep;
		$object->datef       = $datef;
		$object->percentage  = $percentage;
		$object->priority    = GETPOST("priority", "alphanohtml");
        $object->fulldayevent= GETPOST("fullday")?1:0;
		$object->location    = GETPOST('location', "alpanohtml");
		$object->socid       = GETPOST("socid", "int");
		$socpeopleassigned   = GETPOST("socpeopleassigned", 'array');
		foreach ($socpeopleassigned as $tmpid) $object->socpeopleassigned[$id] = array('id' => $tmpid);
		$object->contactid   = GETPOST("contactid", 'int');
		$object->fk_project  = GETPOST("projectid", 'int');

		$object->note = GETPOST("note", 'none');
	}

	if ($result2 < 0 || $result3 < 0 || $result4 < 0 || $result5 < 0)
	{
		dol_print_error($db, $object->error);
		exit;
	}

	if ($object->authorid > 0)		{ $tmpuser=new User($db); $res=$tmpuser->fetch($object->authorid); $object->author=$tmpuser; }
	if ($object->usermodid > 0)		{ $tmpuser=new User($db); $res=$tmpuser->fetch($object->usermodid); $object->usermod=$tmpuser; }


	/*
	 * Show tabs
	 */

	$head=actions_prepare_head($object);

	$now=dol_now();
	$delay_warning=$conf->global->MAIN_DELAY_ACTIONS_TODO*24*60*60;

	// Confirmation suppression action
	if ($action == 'delete')
	{
		print $form->formconfirm("card.php?id=".$id, $langs->trans("DeleteAction"), $langs->trans("ConfirmDeleteAction"), "confirm_delete", '', '', 1);
	}

	if ($action == 'edit')
	{
	    if (! empty($conf->use_javascript_ajax))
        {
            print "\n".'<script type="text/javascript">';
            print '$(document).ready(function () {
	            		function setdatefields()
	            		{
	            			if ($("#fullday:checked").val() == null) {
	            				$(".fulldaystarthour").removeAttr("disabled");
	            				$(".fulldaystartmin").removeAttr("disabled");
	            				$(".fulldayendhour").removeAttr("disabled");
	            				$(".fulldayendmin").removeAttr("disabled");
	            			} else {
								$(".fulldaystarthour").prop("disabled", true).val("00");
								$(".fulldaystartmin").prop("disabled", true).val("00");
								$(".fulldayendhour").prop("disabled", true).val("23");
								$(".fulldayendmin").prop("disabled", true).val("59");
	            			}
	            		}
	            		setdatefields();
	            		$("#fullday").change(function() {
	            			setdatefields();
	            		});
                   })';
            print '</script>'."\n";
        }

		print '<form name="formaction" action="'.$_SERVER['PHP_SELF'].'" method="POST">';
		print '<input type="hidden" name="token" value="'.$_SESSION['newtoken'].'">';
		print '<input type="hidden" name="action" value="update">';
		print '<input type="hidden" name="id" value="'.$id.'">';
		print '<input type="hidden" name="ref_ext" value="'.$object->ref_ext.'">';
		if ($backtopage) print '<input type="hidden" name="backtopage" value="'.($backtopage != '1'? $backtopage : $_SERVER["HTTP_REFERER"]).'">';
		if (empty($conf->global->AGENDA_USE_EVENT_TYPE)) print '<input type="hidden" name="actioncode" value="'.$object->type_code.'">';

		dol_fiche_head($head, 'card', $langs->trans("Action"), 0, 'action');

		print '<table class="border tableforfield" width="100%">';

		// Ref
		print '<tr><td class="titlefieldcreate">'.$langs->trans("Ref").'</td><td colspan="3">'.$object->id.'</td></tr>';

		// Type of event
		if (! empty($conf->global->AGENDA_USE_EVENT_TYPE))
		{
		    print '<tr><td class="fieldrequired">'.$langs->trans("Type").'</td><td colspan="3">';
		    if ($object->type_code != 'AC_OTH_AUTO')
		    {
		    	$formactions->select_type_actions(GETPOST("actioncode", 'aZ09')?GETPOST("actioncode", 'aZ09'):$object->type_code, "actioncode", "systemauto");
		    }
		    else
		    {
                print '<input type="hidden" name="actioncode" value="'.$object->type_code.'">'.$langs->trans("Action".$object->type_code);
		    }
			print '</td></tr>';
		}

		// Title
		print '<tr><td class="fieldrequired">'.$langs->trans("Title").'</td><td colspan="3"><input type="text" name="label" class="soixantepercent" value="'.$object->label.'"></td></tr>';

        // Full day event
        print '<tr><td>'.$langs->trans("EventOnFullDay").'</td><td colspan="3"><input type="checkbox" id="fullday" name="fullday" '.($object->fulldayevent?' checked':'').'></td></tr>';

		// Date start
		print '<tr><td class="nowrap"><span class="fieldrequired">'.$langs->trans("DateActionStart").'</span></td><td colspan="3">';
		if (GETPOST("afaire") == 1) {
            print $form->selectDate($datep?$datep:$object->datep, 'ap', 1, 1, 0, "action", 1, 1, 0, 'fulldaystart');
        } elseif (GETPOST("afaire") == 2) {
            print $form->selectDate($datep?$datep:$object->datep, 'ap', 1, 1, 1, "action", 1, 1, 0, 'fulldaystart');
        } else {
            print $form->selectDate($datep?$datep:$object->datep, 'ap', 1, 1, 1, "action", 1, 1, 0, 'fulldaystart');
        }
		print '</td></tr>';
		// Date end
		print '<tr><td>'.$langs->trans("DateActionEnd").'</td><td colspan="3">';
		if (GETPOST("afaire") == 1) {
            print $form->selectDate($datef?$datef:$object->datef, 'p2', 1, 1, 1, "action", 1, 1, 0, 'fulldayend');
        } elseif (GETPOST("afaire") == 2) {
            print $form->selectDate($datef?$datef:$object->datef, 'p2', 1, 1, 1, "action", 1, 1, 0, 'fulldayend');
        } else {
            print $form->selectDate($datef?$datef:$object->datef, 'p2', 1, 1, 1, "action", 1, 1, 0, 'fulldayend');
        }
		print '</td></tr>';

        // Dev in progress
		$userepeatevent=($conf->global->MAIN_FEATURES_LEVEL == 2 ? 1 : 0);
		if ($userepeatevent)
		{
			// Repeat
			print '<tr><td>'.$langs->trans("RepeatEvent").'</td><td colspan="3">';
			print '<input type="hidden" name="recurid" value="'.$object->recurid.'">';
			$arrayrecurrulefreq = array(
				'no'=>$langs->trans("No"),
				'MONTHLY'=>$langs->trans("EveryMonth"),
				'WEEKLY'=>$langs->trans("EveryWeek"),
				//'DAYLY'=>$langs->trans("EveryDay"),
			);
			$selectedrecurrulefreq='no';
			$selectedrecurrulebymonthday='';
			$selectedrecurrulebyday='';
			if ($object->recurrule && preg_match('/FREQ=([A-Z]+)/i', $object->recurrule, $reg)) $selectedrecurrulefreq=$reg[1];
			if ($object->recurrule && preg_match('/FREQ=MONTHLY.*BYMONTHDAY=(\d+)/i', $object->recurrule, $reg)) $selectedrecurrulebymonthday=$reg[1];
			if ($object->recurrule && preg_match('/FREQ=WEEKLY.*BYDAY(\d+)/i', $object->recurrule, $reg)) $selectedrecurrulebyday=$reg[1];
			print $form->selectarray('recurrulefreq', $arrayrecurrulefreq, $selectedrecurrulefreq, 0, 0, 0, '', 0, 0, 0, '', 'marginrightonly');
			// If recurrulefreq is MONTHLY
			print '<div class="hidden marginrightonly inline-block repeateventBYMONTHDAY">';
			print $langs->trans("DayOfMonth").': <input type="input" size="2" name="BYMONTHDAY" value="'.$selectedrecurrulebymonthday.'">';
			print '</div>';
			// If recurrulefreq is WEEKLY
			print '<div class="hidden marginrightonly inline-block repeateventBYDAY">';
			print $langs->trans("DayOfWeek").': <input type="input" size="4" name="BYDAY" value="'.$selectedrecurrulebyday.'">';
			print '</div>';
			print '<script type="text/javascript" language="javascript">
				jQuery(document).ready(function() {
					function init_repeat()
					{
						if (jQuery("#recurrulefreq").val() == \'MONTHLY\')
						{
							jQuery(".repeateventBYMONTHDAY").css("display", "inline-block");		/* use this instead of show because we want inline-block and not block */
							jQuery(".repeateventBYDAY").hide();
						}
						else if (jQuery("#recurrulefreq").val() == \'WEEKLY\')
						{
							jQuery(".repeateventBYMONTHDAY").hide();
							jQuery(".repeateventBYDAY").css("display", "inline-block");		/* use this instead of show because we want inline-block and not block */
						}
						else
						{
							jQuery(".repeateventBYMONTHDAY").hide();
							jQuery(".repeateventBYDAY").hide();
						}
					}
					init_repeat();
					jQuery("#recurrulefreq").change(function() {
						init_repeat();
					});
				});
				</script>';
			print '</td></tr>';
		}

		// Status
		print '<tr><td class="nowrap">'.$langs->trans("Status").' / '.$langs->trans("Percentage").'</td><td colspan="3">';
		$percent = GETPOST("percentage") ? GETPOST("percentage"): $object->percentage;
		$formactions->form_select_status_action('formaction', $percent, 1);
		print '</td></tr>';

        // Location
	    if (empty($conf->global->AGENDA_DISABLE_LOCATION))
	    {
			print '<tr><td>'.$langs->trans("Location").'</td><td colspan="3"><input type="text" name="location" class="soixantepercent" value="'.$object->location.'"></td></tr>';
	    }

		// Assigned to
	    $listofuserid=array();							// User assigned
	    if (empty($donotclearsession))
	    {
	    	if ($object->userownerid > 0)
	    	{
	    		$listofuserid[$object->userownerid]=array(
	    			'id'=>$object->userownerid,
	    			'type'=>'user',
	    			//'transparency'=>$object->userassigned[$user->id]['transparency'],
	    			'transparency'=>$object->transparency, 										// Force transparency on ownerfrom event
	    			'answer_status'=>$object->userassigned[$object->userownerid]['answer_status'],
	    			'mandatory'=>$object->userassigned[$object->userownerid]['mandatory']
	    		);
	    	}
	    	if (! empty($object->userassigned))	// Now concat assigned users
	    	{
	    		// Restore array with key with same value than param 'id'
	    		$tmplist1=$object->userassigned;
	    		foreach($tmplist1 as $key => $val)
	    		{
	    			if ($val['id'] && $val['id'] != $object->userownerid)
	    			{
	    				$listofuserid[$val['id']]=$val;
	    			}
	    		}
	    	}
	    	$_SESSION['assignedtouser']=json_encode($listofuserid);
	    }
	    else
	    {
	    	if (!empty($_SESSION['assignedtouser']))
	    	{
	    		$listofuserid=json_decode($_SESSION['assignedtouser'], true);
	    	}
	    }
	    $listofcontactid=$object->socpeopleassigned;	// Contact assigned
	    $listofotherid=$object->otherassigned;			// Other undefined email (not used yet)

	    print '<tr><td class="tdtop nowrap fieldrequired">'.$langs->trans("ActionAssignedTo").'</td><td colspan="3">';
		print '<div class="assignedtouser">';
		print $form->select_dolusers_forevent(($action=='create'?'add':'update'), 'assignedtouser', 1, '', 0, '', '', 0, 0, 0, 'AND u.statut != 0', 1, $listofuserid, $listofcontactid, $listofotherid);
		print '</div>';
		/*if (in_array($user->id,array_keys($listofuserid)))
		{
			print '<div class="myavailability">';
			print $langs->trans("MyAvailability").':  <input id="transparency" type="checkbox" name="transparency"'.($listofuserid[$user->id]['transparency']?' checked':'').'>'.$langs->trans("Busy");
			print '</div>';
		}*/
		print '</td></tr>';

		// Realised by
		if (! empty($conf->global->AGENDA_ENABLE_DONEBY))
		{
			print '<tr><td class="nowrap">'.$langs->trans("ActionDoneBy").'</td><td colspan="3">';
			print $form->select_dolusers($object->userdoneid> 0?$object->userdoneid:-1, 'doneby', 1);
			print '</td></tr>';
		}

		print '</table>';


		print '<br><hr><br>';


		print '<table class="border tableforfield" width="100%">';

		if ($conf->societe->enabled)
		{
			// Related company
			print '<tr><td class="titlefieldcreate">'.$langs->trans("ActionOnCompany").'</td>';
			print '<td>';
			print '<div class="maxwidth200onsmartphone">';
			$events=array();     // 'method'=parameter action of url, 'url'=url to call that return new list of contacts
			$events[]=array('method' => 'getContacts', 'url' => dol_buildpath('/core/ajax/contacts.php?showempty=1', 1), 'htmlname' => 'contactid', 'params' => array('add-customer-contact' => 'disabled'));
			// TODO Refresh also list of project if $conf->global->PROJECT_ALLOW_TO_LINK_FROM_OTHER_COMPANY not defined with list linked to socid ?
			// FIXME If we change company, we may get a project that does not match
			print $form->select_company($object->socid, 'socid', '', 'SelectThirdParty', 1, 0, $events, 0, 'minwidth200');
			print '</div>';
			print '</td></tr>';

			// related contact
			print '<tr><td>'.$langs->trans("ActionOnContact").'</td><td>';
			print '<div class="maxwidth200onsmartphone">';
			print $form->selectcontacts($object->socid, array_keys($object->socpeopleassigned), 'socpeopleassigned[]', 1, '', '', 0, 'quatrevingtpercent', false, 0, 0, array(), 'multiple', 'contactid');
			print '</div>';
			print '</td>';
			print '</tr>';
		}

		// Project
		if (! empty($conf->projet->enabled))
		{
			$langs->load("projects");

			print '<tr><td class="titlefieldcreate">'.$langs->trans("Project").'</td><td>';
			$numprojet=$formproject->select_projects(($object->socid  > 0 ? $object->socid : -1), $object->fk_project, 'projectid', 0, 0, 1, 0, 0, 0, 0, '', 0);
			if ($numprojet==0)
			{
				print ' &nbsp; <a href="'.DOL_URL_ROOT.'/projet/card.php?socid='.$object->socid.'&action=create&backtopage='.urlencode($_SERVER["PHP_SELF"].'?id='.$object->id.'&action=edit').'"><span class="valignmiddle text-plus-circle">'.$langs->trans("AddProject").'</span><span class="fa fa-plus-circle valignmiddle paddingleft"></span></a>';
			}
			print '</td></tr>';
		}

		// Priority
		print '<tr><td class="titlefieldcreate nowrap">'.$langs->trans("Priority").'</td><td>';
		print '<input type="text" name="priority" value="'.($object->priority?$object->priority:'').'" size="5">';
		print '</td></tr>';
		// Object linked
		if (! empty($object->fk_element) && ! empty($object->elementtype))
		{
			include_once DOL_DOCUMENT_ROOT.'/core/lib/functions2.lib.php';
            print '<tr>';
			print '<td>'.$langs->trans("LinkedObject").'</td>';

			if ($object->elementtype == 'task' && ! empty($conf->projet->enabled))
			{
			    print '<td id="project-task-input-container" >';

			    $urloption='?action=create'; // we use create not edit for more flexibility
			    $url = DOL_URL_ROOT.'/comm/action/card.php'.$urloption;

			    // update task list
			    print "\n".'<script type="text/javascript" >';
			    print '$(document).ready(function () {
	               $("#projectid").change(function () {
                        var url = "'.$url.'&projectid="+$("#projectid").val();
                        $.get(url, function(data) {
                            console.log($( data ).find("#fk_element").html());
                            if (data) $("#fk_element").html( $( data ).find("#taskid").html() ).select2();
                        })
                  });
               })';
			    print '</script>'."\n";

			    $formproject->selectTasks((! empty($societe->id)?$societe->id:-1), $object->fk_element, 'fk_element', 24, 0, 0, 1, 0, 0, 'maxwidth500', $object->fk_project);
			    print '<input type="hidden" name="elementtype" value="'.$object->elementtype.'">';

			    print '</td>';
			}
			else
			{
			    print '<td>';
			    print dolGetElementUrl($object->fk_element, $object->elementtype, 1);
			    print '<input type="hidden" name="fk_element" value="'.$object->fk_element.'">';
			    print '<input type="hidden" name="elementtype" value="'.$object->elementtype.'">';
			    print '</td>';
			}

			print '</tr>';
		}

        // Description
        print '<tr><td class="tdtop">'.$langs->trans("Description").'</td><td>';
        // Editeur wysiwyg
        require_once DOL_DOCUMENT_ROOT.'/core/class/doleditor.class.php';
        $doleditor=new DolEditor('note', $object->note, '', 200, 'dolibarr_notes', 'In', true, true, $conf->fckeditor->enabled, ROWS_5, '90%');
        $doleditor->Create();
        print '</td></tr>';

        // Other attributes
        $parameters=array();
        $reshook=$hookmanager->executeHooks('formObjectOptions', $parameters, $object, $action);    // Note that $action and $object may have been modified by hook
        print $hookmanager->resPrint;
        if (empty($reshook))
		{
			print $object->showOptionals($extrafields, 'edit');
		}

		print '</table>';

		dol_fiche_end();

		print '<div class="center">';
		print '<input type="submit" class="button" name="edit" value="'.$langs->trans("Save").'">';
		print '&nbsp;&nbsp;&nbsp;&nbsp;&nbsp;';
		print '<input type="submit" class="button" name="cancel" value="'.$langs->trans("Cancel").'">';
		print '</div>';

		print '</form>';
	}
	else
	{
		dol_fiche_head($head, 'card', $langs->trans("Action"), -1, 'action');


		// Clone event
		if($action == 'clone')
		{
			$formconfirm = $form->formconfirm($_SERVER["PHP_SELF"] . '?id=' . GETPOST('id'), $langs->trans('ToClone'), $langs->trans('ConfirmCloneEvent', $object->label), 'confirm_clone', $formquestion, 'yes', 1);

			print $formconfirm;
		}

		$linkback =img_picto($langs->trans("BackToList"), 'object_list', 'class="hideonsmartphone pictoactionview"');
		$linkback.= '<a href="'.DOL_URL_ROOT.'/comm/action/list.php?restore_lastsearch_values=1">'.$langs->trans("BackToList").'</a>';

		// Link to other agenda views
		$out='';
		$out.='</li>';
		$out.='<li class="noborder litext">'.img_picto($langs->trans("ViewCal"), 'object_calendar', 'class="hideonsmartphone pictoactionview"');
		$out.='<a href="'.DOL_URL_ROOT.'/comm/action/index.php?action=show_month&year='.dol_print_date($object->datep, '%Y').'&month='.dol_print_date($object->datep, '%m').'&day='.dol_print_date($object->datep, '%d').'">'.$langs->trans("ViewCal").'</a>';
		$out.='</li>';
		$out.='<li class="noborder litext">'.img_picto($langs->trans("ViewWeek"), 'object_calendarweek', 'class="hideonsmartphone pictoactionview"');
		$out.='<a href="'.DOL_URL_ROOT.'/comm/action/index.php?action=show_week&year='.dol_print_date($object->datep, '%Y').'&month='.dol_print_date($object->datep, '%m').'&day='.dol_print_date($object->datep, '%d').'">'.$langs->trans("ViewWeek").'</a>';
		$out.='</li>';
		$out.='<li class="noborder litext">'.img_picto($langs->trans("ViewDay"), 'object_calendarday', 'class="hideonsmartphone pictoactionview"');
		$out.='<a href="'.DOL_URL_ROOT.'/comm/action/index.php?action=show_day&year='.dol_print_date($object->datep, '%Y').'&month='.dol_print_date($object->datep, '%m').'&day='.dol_print_date($object->datep, '%d').'">'.$langs->trans("ViewDay").'</a>';
		$out.='</li>';
		$out.='<li class="noborder litext">'.img_picto($langs->trans("ViewPerUser"), 'object_calendarperuser', 'class="hideonsmartphone pictoactionview"');
		$out.='<a href="'.DOL_URL_ROOT.'/comm/action/peruser.php?action=show_peruser&year='.dol_print_date($object->datep, '%Y').'&month='.dol_print_date($object->datep, '%m').'&day='.dol_print_date($object->datep, '%d').'">'.$langs->trans("ViewPerUser").'</a>';
		$linkback.=$out;

		$morehtmlref='<div class="refidno">';
		// Thirdparty
		//$morehtmlref.='<br>'.$langs->trans('ThirdParty') . ' : ' . $object->thirdparty->getNomUrl(1);
		// Project
		if (! empty($conf->projet->enabled))
		{
		    $langs->load("projects");
		    //$morehtmlref.='<br>'.$langs->trans('Project') . ' ';
		    $morehtmlref.=$langs->trans('Project') . ' ';
    		if ($user->rights->agenda->allactions->create ||
	       	    (($object->authorid == $user->id || $object->userownerid == $user->id) && $user->rights->agenda->myactions->create))
		    {
		        if ($action != 'classify')
		            $morehtmlref.='<a href="' . $_SERVER['PHP_SELF'] . '?action=classify&amp;id=' . $object->id . '">' . img_edit($langs->transnoentitiesnoconv('SetProject')) . '</a> : ';
		            if ($action == 'classify') {
		                //$morehtmlref.=$form->form_project($_SERVER['PHP_SELF'] . '?id=' . $object->id, $object->socid, $object->fk_project, 'projectid', 0, 0, 1, 1);
		                $morehtmlref.='<form method="post" action="'.$_SERVER['PHP_SELF'].'?id='.$object->id.'">';
		                $morehtmlref.='<input type="hidden" name="action" value="classin">';
		                $morehtmlref.='<input type="hidden" name="token" value="'.$_SESSION['newtoken'].'">';
		                $morehtmlref.=$formproject->select_projects($object->socid, $object->fk_project, 'projectid', $maxlength, 0, 1, 0, 1, 0, 0, '', 1);
		                $morehtmlref.='<input type="submit" class="button valignmiddle" value="'.$langs->trans("Modify").'">';
		                $morehtmlref.='</form>';
		            } else {
		                $morehtmlref.=$form->form_project($_SERVER['PHP_SELF'] . '?id=' . $object->id, $object->socid, $object->fk_project, 'none', 0, 0, 0, 1);
		            }
		    } else {
		        if (! empty($object->fk_project)) {
		            $proj = new Project($db);
		            $proj->fetch($object->fk_project);
		            $morehtmlref.='<a href="'.DOL_URL_ROOT.'/projet/card.php?id=' . $object->fk_project . '" title="' . $langs->trans('ShowProject') . '">';
		            $morehtmlref.=$proj->ref;
		            $morehtmlref.='</a>';
		            if ($proj->title) $morehtmlref.=' - '.$proj->title;
		        } else {
		            $morehtmlref.='';
		        }
		    }
		}
		$morehtmlref.='</div>';


		dol_banner_tab($object, 'id', $linkback, ($user->societe_id?0:1), 'id', 'ref', $morehtmlref);

	    print '<div class="fichecenter">';

		print '<div class="underbanner clearboth"></div>';

		// Affichage fiche action en mode visu
		print '<table class="border tableforfield" width="100%">';

		// Type
		if (! empty($conf->global->AGENDA_USE_EVENT_TYPE))
		{
			print '<tr><td class="titlefield">'.$langs->trans("Type").'</td><td colspan="3">'.$object->type.'</td></tr>';
		}

        // Full day event
        print '<tr><td class="titlefield">'.$langs->trans("EventOnFullDay").'</td><td colspan="3">'.yn($object->fulldayevent, 3).'</td></tr>';

		$rowspan=4;
		if (empty($conf->global->AGENDA_DISABLE_LOCATION)) $rowspan++;

		// Date start
		print '<tr><td>'.$langs->trans("DateActionStart").'</td><td colspan="3">';
		if (! $object->fulldayevent) print dol_print_date($object->datep, 'dayhour');
		else print dol_print_date($object->datep, 'day');
		if ($object->percentage == 0 && $object->datep && $object->datep < ($now - $delay_warning)) print img_warning($langs->trans("Late"));
		print '</td>';
		print '</tr>';

		// Date end
		print '<tr><td>'.$langs->trans("DateActionEnd").'</td><td colspan="3">';
        if (! $object->fulldayevent) print dol_print_date($object->datef, 'dayhour');
		else print dol_print_date($object->datef, 'day');
		if ($object->percentage > 0 && $object->percentage < 100 && $object->datef && $object->datef < ($now- $delay_warning)) print img_warning($langs->trans("Late"));
		print '</td></tr>';

        // Location
	    if (empty($conf->global->AGENDA_DISABLE_LOCATION))
    	{
			print '<tr><td>'.$langs->trans("Location").'</td><td colspan="3">'.$object->location.'</td></tr>';
    	}

		// Assigned to
    	print '<tr><td class="nowrap">'.$langs->trans("ActionAssignedTo").'</td><td colspan="3">';
		$listofuserid=array();
		if (empty($donotclearsession))
		{
			if ($object->userownerid > 0)
			{
				$listofuserid[$object->userownerid]=array(
					'id'=>$object->userownerid,
					'transparency'=>$object->transparency,	// Force transparency on onwer from preoperty of event
					'answer_status'=>$object->userassigned[$object->userownerid]['answer_status'],
					'mandatory'=>$object->userassigned[$object->userownerid]['mandatory']
				);
			}
			if (! empty($object->userassigned))	// Now concat assigned users
			{
				// Restore array with key with same value than param 'id'
				$tmplist1=$object->userassigned;
				foreach($tmplist1 as $key => $val)
				{
					if ($val['id'] && $val['id'] != $object->userownerid) $listofuserid[$val['id']]=$val;
				}
			}
			$_SESSION['assignedtouser']=json_encode($listofuserid);
		}
		else
		{
			if (!empty($_SESSION['assignedtouser']))
			{
				$listofuserid=json_decode($_SESSION['assignedtouser'], true);
			}
		}

		$listofcontactid=array();	// not used yet
		$listofotherid=array();	// not used yet
		print '<div class="assignedtouser">';
		print $form->select_dolusers_forevent('view', 'assignedtouser', 1, '', 0, '', '', 0, 0, 0, '', ($object->datep != $object->datef)?1:0, $listofuserid, $listofcontactid, $listofotherid);
		print '</div>';
		/*
		if ($object->datep != $object->datef && in_array($user->id,array_keys($listofuserid)))
		{
			//var_dump($object->userassigned);
			//var_dump($listofuserid);
			print '<div class="myavailability">';
			print $langs->trans("MyAvailability").': '.(($object->userassigned[$user->id]['transparency'] > 0)?$langs->trans("Busy"):$langs->trans("Available"));	// We show nothing if event is assigned to nobody
			print '</div>';
		}
		*/
		print '	</td></tr>';

		// Done by
		if ($conf->global->AGENDA_ENABLE_DONEBY)
		{
			print '<tr><td class="nowrap">'.$langs->trans("ActionDoneBy").'</td><td colspan="3">';
			if ($object->userdoneid > 0)
			{
				$tmpuser=new User($db);
				$tmpuser->fetch($object->userdoneid);
				print $tmpuser->getNomUrl(1);
			}
			print '</td></tr>';
		}

		print '</table>';

		print '<br>';

		print '<div class="underbanner clearboth"></div>';
		print '<table class="border tableforfield centpercent">';

		if ($conf->societe->enabled)
		{
		    // Related company
		    print '<tr><td class="titlefield">'.$langs->trans("ActionOnCompany").'</td><td colspan="3">'.($object->thirdparty->id?$object->thirdparty->getNomUrl(1):('<span class="opacitymedium">'.$langs->trans("None").'</span>'));
			if (is_object($object->thirdparty) && $object->thirdparty->id > 0 && $object->type_code == 'AC_TEL')
			{
				if ($object->thirdparty->fetch($object->thirdparty->id))
				{
					print "<br>".dol_print_phone($object->thirdparty->phone);
				}
			}
			print '</td></tr>';

			// Related contact
			print '<tr><td>'.$langs->trans("ActionOnContact").'</td>';
			print '<td colspan="3">';

			if (!empty($object->socpeopleassigned))
			{
				foreach ($object->socpeopleassigned as $cid => $Tab)
				{
					$contact = new Contact($db);
					$result = $contact->fetch($cid);

					if ($result < 0) dol_print_error($db, $contact->error);

					if ($result > 0)
					{
						print $contact->getNomUrl(1);
						if ($object->type_code == 'AC_TEL')
						{
							if (!empty($contact->phone_pro)) print '('.dol_print_phone($contact->phone_pro).')';
						}
						print '<div class="paddingright"></div>';
					}
				}
			}
			else
			{
				print '<span class="opacitymedium">'.$langs->trans("None").'</span>';
			}
			print '</td></tr>';
		}

		// Priority
		print '<tr><td class="nowrap" class="titlefield">'.$langs->trans("Priority").'</td><td colspan="3">';
		print ($object->priority?$object->priority:'');
		print '</td></tr>';

		// Object linked (if link is for thirdparty, contact, project it is a recording error. We should not have links in link table
		// for such objects because there is already a dedicated field into table llx_actioncomm.
		if (! empty($object->fk_element) && ! empty($object->elementtype) && ! in_array($object->elementtype, array('societe','contact','project')))
		{
			include_once DOL_DOCUMENT_ROOT.'/core/lib/functions2.lib.php';
			print '<tr><td>'.$langs->trans("LinkedObject").'</td>';
			$link=dolGetElementUrl($object->fk_element, $object->elementtype, 1);
			print '<td colspan="3">';
			if (empty($link)) print '<span class="opacitymedium">'.$langs->trans("ObjectDeleted").'</span>';
			else print $link;
			print '</td></tr>';
		}

		// Description
		print '<tr><td class="tdtop">'.$langs->trans("Description").'</td><td colspan="3">';
		print dol_htmlentitiesbr($object->note);
		print '</td></tr>';

        // Other attributes
        $cols=3;
        include DOL_DOCUMENT_ROOT . '/core/tpl/extrafields_view.tpl.php';

		print '</table>';

		print '</div>';

		dol_fiche_end();
	}


	/*
	 * Barre d'actions
	 */

	print '<div class="tabsAction">';

	$parameters=array();
	$reshook=$hookmanager->executeHooks('addMoreActionsButtons', $parameters, $object, $action);    // Note that $action and $object may have been modified by hook
	if (empty($reshook))
	{
		if ($action != 'edit')
		{
			if ($user->rights->agenda->allactions->create ||
			   (($object->authorid == $user->id || $object->userownerid == $user->id) && $user->rights->agenda->myactions->create))
			{
				print '<div class="inline-block divButAction"><a class="butAction" href="card.php?action=edit&id='.$object->id.'">'.$langs->trans("Modify").'</a></div>';
			}
			else
			{
				print '<div class="inline-block divButAction"><a class="butActionRefused classfortooltip" href="#" title="'.$langs->trans("NotAllowed").'">'.$langs->trans("Modify").'</a></div>';
			}

			if ($user->rights->agenda->allactions->create ||
			   (($object->authorid == $user->id || $object->userownerid == $user->id) && $user->rights->agenda->myactions->create))
			{
				print '<div class="inline-block divButAction"><a class="butAction" href="card.php?action=clone&object='.$object->element.'&id='.$object->id.'">'.$langs->trans("ToClone").'</a></div>';
			}
			else
			{
				print '<div class="inline-block divButAction"><a class="butActionRefused classfortooltip" href="#" title="'.$langs->trans("NotAllowed").'">'.$langs->trans("ToClone").'</a></div>';
			}

			if ($user->rights->agenda->allactions->delete ||
			   (($object->authorid == $user->id || $object->userownerid == $user->id) && $user->rights->agenda->myactions->delete))
			{
				print '<div class="inline-block divButAction"><a class="butActionDelete" href="card.php?action=delete&id='.$object->id.'">'.$langs->trans("Delete").'</a></div>';
			}
			else
			{
				print '<div class="inline-block divButAction"><a class="butActionRefused classfortooltip" href="#" title="'.$langs->trans("NotAllowed").'">'.$langs->trans("Delete").'</a></div>';
			}
		}
	}

	print '</div>';

	if ($action != 'edit')
	{
		if (empty($conf->global->AGENDA_DISABLE_BUILDDOC))
		{
			print '<div style="clear:both;"></div><div class="fichecenter"><div class="fichehalfleft">';
            print '<a name="builddoc"></a>'; // ancre

            /*
             * Documents generes
             */

            $filedir=$conf->agenda->multidir_output[$conf->entity].'/'.$object->id;
            $urlsource=$_SERVER["PHP_SELF"]."?id=".$object->id;

            $genallowed=$user->rights->agenda->myactions->read;
	        $delallowed=$user->rights->agenda->myactions->create;


            print $formfile->showdocuments('actions', $object->id, $filedir, $urlsource, $genallowed, $delallowed, '', 0, 0, 0, 0, 0, '', '', '', $object->default_lang);

			print '</div><div class="fichehalfright"><div class="ficheaddleft">';


			print '</div></div></div>';
	    }
	}
}

// End of page
llxFooter();
$db->close();<|MERGE_RESOLUTION|>--- conflicted
+++ resolved
@@ -652,15 +652,7 @@
  */
 if (empty($reshook) && GETPOST('actionmove', 'alpha') == 'mupdate')
 {
-<<<<<<< HEAD
     $error = 0;
-
-    $object->fetch($id);
-    $object->fetch_userassigned();
-=======
-    //$object->fetch($id);
-    //$object->fetch_userassigned();
->>>>>>> c0e7c558
 
     $shour = dol_print_date($object->datep, "%H");
     $smin = dol_print_date($object->datep, "%M");
