<?php
/* Copyright (C) 2003-2004 Rodolphe Quiedeville  <rodolphe@quiedeville.org>
 * Copyright (C) 2004-2015 Laurent Destailleur   <eldy@users.sourceforge.net>
 * Copyright (C) 2005      Marc Barilley / Ocebo <marc@ocebo.com>
 * Copyright (C) 2005-2012 Regis Houssin         <regis.houssin@inodbox.com>
 * Copyright (C) 2005      Simon TOSSER          <simon@kornog-computing.com>
 * Copyright (C) 2013      Cédric Salvador       <csalvador@gpcsolutions.fr>
 *
 * This program is free software; you can redistribute it and/or modify
 * it under the terms of the GNU General Public License as published by
 * the Free Software Foundation; either version 3 of the License, or
 * (at your option) any later version.
 *
 * This program is distributed in the hope that it will be useful,
 * but WITHOUT ANY WARRANTY; without even the implied warranty of
 * MERCHANTABILITY or FITNESS FOR A PARTICULAR PURPOSE.  See the
 * GNU General Public License for more details.
 *
 * You should have received a copy of the GNU General Public License
 * along with this program. If not, see <https://www.gnu.org/licenses/>.
 */

/**
 *       \file       htdocs/comm/action/document.php
 *       \ingroup    agenda
 *       \brief      Page of documents linked to actions
 */

require '../../main.inc.php';
require_once DOL_DOCUMENT_ROOT.'/core/lib/agenda.lib.php';
require_once DOL_DOCUMENT_ROOT.'/contact/class/contact.class.php';
require_once DOL_DOCUMENT_ROOT.'/comm/action/class/cactioncomm.class.php';
require_once DOL_DOCUMENT_ROOT.'/comm/action/class/actioncomm.class.php';
require_once DOL_DOCUMENT_ROOT.'/core/lib/files.lib.php';
require_once DOL_DOCUMENT_ROOT.'/core/lib/images.lib.php';
require_once DOL_DOCUMENT_ROOT.'/core/class/html.formfile.class.php';
if (!empty($conf->projet->enabled)) {
	require_once DOL_DOCUMENT_ROOT.'/projet/class/project.class.php';
}

// Load translation files required by the page
$langs->loadLangs(array('companies', 'commercial', 'other', 'bills'));

$id = GETPOST('id', 'int');
$action = GETPOST('action', 'aZ09');
$confirm = GETPOST('confirm', 'alpha');

// Security check
$socid = GETPOST('socid', 'int');
if ($user->socid) {
	$socid = $user->socid;
}
if ($user->socid > 0) {
	unset($_GET["action"]);
	$action = '';
}

$object = new ActionComm($db);

if ($id > 0) {
	$ret = $object->fetch($id);
	$object->fetch_thirdparty();
}

// Get parameters
$limit = GETPOST('limit', 'int') ? GETPOST('limit', 'int') : $conf->liste_limit;
$sortfield = GETPOST('sortfield', 'aZ09comma');
$sortorder = GETPOST('sortorder', 'aZ09comma');
$page = GETPOSTISSET('pageplusone') ? (GETPOST('pageplusone') - 1) : GETPOST("page", 'int');
if (empty($page) || $page == -1) {
	$page = 0;
}     // If $page is not defined, or '' or -1
$offset = $limit * $page;
$pageprev = $page - 1;
$pagenext = $page + 1;
if (!$sortorder) {
	$sortorder = "ASC";
}
if (!$sortfield) {
	$sortfield = "name";
}

$upload_dir = $conf->agenda->dir_output.'/'.dol_sanitizeFileName($object->ref);
$modulepart = 'actions';

$result = restrictedArea($user, 'agenda', $id, 'actioncomm&societe', 'myactions|allactions', 'fk_soc', 'id');
if ($user->socid && $socid) {
	$result = restrictedArea($user, 'societe', $socid);
}

<<<<<<< HEAD
=======
$permissiontoadd = $user->rights->agenda->myactions->read; // Used by the include of actions_addupdatedelete.inc.php and actions_linkedfiles.inc.php

>>>>>>> 95dc2558

/*
 * Actions
 */

include DOL_DOCUMENT_ROOT.'/core/actions_linkedfiles.inc.php';


/*
 * View
 */

$form = new Form($db);

$help_url = 'EN:Module_Agenda_En|FR:Module_Agenda|ES:M&omodulodulo_Agenda';

llxHeader('', $langs->trans("Agenda"), $help_url);

$now = dol_now();
$delay_warning = $conf->global->MAIN_DELAY_ACTIONS_TODO * 24 * 60 * 60;

if ($object->id > 0) {
	$result1 = $object->fetch($id);
	$result2 = $object->fetch_thirdparty();
	$result3 = $object->fetch_contact();
	$result4 = $object->fetch_userassigned();
	$result5 = $object->fetch_optionals();

	if ($result1 < 0 || $result2 < 0 || $result3 < 0 || $result4 < 0 || $result5 < 0) {
		dol_print_error($db, $object->error);
		exit;
	}

	if ($object->authorid > 0) {
		$tmpuser = new User($db); $res = $tmpuser->fetch($object->authorid); $object->author = $tmpuser;
	}
	if ($object->usermodid > 0) {
		$tmpuser = new User($db); $res = $tmpuser->fetch($object->usermodid); $object->usermod = $tmpuser;
	}

	$author = new User($db);
	$author->fetch($object->author->id);
	$object->author = $author;


	$head = actions_prepare_head($object);

	print dol_get_fiche_head($head, 'documents', $langs->trans("Action"), -1, 'action');

	$linkback = img_picto($langs->trans("BackToList"), 'object_list', 'class="hideonsmartphone pictoactionview"');
	$linkback .= '<a href="'.DOL_URL_ROOT.'/comm/action/list.php?mode=show_list">'.$langs->trans("BackToList").'</a>';

	// Link to other agenda views
	$out = '';
	$out .= '</li><li class="noborder litext">'.img_picto($langs->trans("ViewPerUser"), 'object_calendarperuser', 'class="hideonsmartphone pictoactionview"');
	$out .= '<a href="'.DOL_URL_ROOT.'/comm/action/peruser.php?mode=show_peruser&year='.dol_print_date($object->datep, '%Y').'&month='.dol_print_date($object->datep, '%m').'&day='.dol_print_date($object->datep, '%d').'">'.$langs->trans("ViewPerUser").'</a>';
	$out .= '</li><li class="noborder litext">'.img_picto($langs->trans("ViewCal"), 'object_calendarmonth', 'class="hideonsmartphone pictoactionview"');
	$out .= '<a href="'.DOL_URL_ROOT.'/comm/action/index.php?mode=show_month&year='.dol_print_date($object->datep, '%Y').'&month='.dol_print_date($object->datep, '%m').'&day='.dol_print_date($object->datep, '%d').'">'.$langs->trans("ViewCal").'</a>';
	$out .= '</li><li class="noborder litext">'.img_picto($langs->trans("ViewWeek"), 'object_calendarweek', 'class="hideonsmartphone pictoactionview"');
	$out .= '<a href="'.DOL_URL_ROOT.'/comm/action/index.php?mode=show_day&year='.dol_print_date($object->datep, '%Y').'&month='.dol_print_date($object->datep, '%m').'&day='.dol_print_date($object->datep, '%d').'">'.$langs->trans("ViewWeek").'</a>';
	$out .= '</li><li class="noborder litext">'.img_picto($langs->trans("ViewDay"), 'object_calendarday', 'class="hideonsmartphone pictoactionview"');
	$out .= '<a href="'.DOL_URL_ROOT.'/comm/action/index.php?mode=show_day&year='.dol_print_date($object->datep, '%Y').'&month='.dol_print_date($object->datep, '%m').'&day='.dol_print_date($object->datep, '%d').'">'.$langs->trans("ViewDay").'</a>';

	$linkback .= $out;

	$morehtmlref = '<div class="refidno">';
	// Thirdparty
	//$morehtmlref.='<br>'.$langs->trans('ThirdParty') . ' : ' . $object->thirdparty->getNomUrl(1);
	// Project
	if (!empty($conf->projet->enabled)) {
		$langs->load("projects");
		//$morehtmlref.='<br>'.$langs->trans('Project') . ' ';
		$morehtmlref .= $langs->trans('Project').': ';
		if (!empty($object->fk_project)) {
			$proj = new Project($db);
			$proj->fetch($object->fk_project);
			$morehtmlref .= ' : '.$proj->getNomUrl(1);
			if ($proj->title) {
				$morehtmlref .= ' - '.$proj->title;
			}
		} else {
			$morehtmlref .= '';
		}
	}
	$morehtmlref .= '</div>';

	dol_banner_tab($object, 'id', $linkback, ($user->socid ? 0 : 1), 'id', 'ref', $morehtmlref);

	print '<div class="fichecenter">';

	print '<div class="underbanner clearboth"></div>';

	// Affichage fiche action en mode visu
	print '<table class="border tableforfield centpercent">';

	// Type of event
	if (!empty($conf->global->AGENDA_USE_EVENT_TYPE)) {
		print '<tr><td class="titlefield">'.$langs->trans("Type").'</td><td colspan="3">';
		print $object->getTypePicto();
		print $langs->trans("Action".$object->type_code);
		print '</td></tr>';
	}

	// Full day event
	print '<tr><td class="titlefield">'.$langs->trans("EventOnFullDay").'</td><td colspan="3">'.yn($object->fulldayevent ? 1 : 0, 3).'</td></tr>';

	// Date start
	print '<tr><td>'.$langs->trans("DateActionStart").'</td><td colspan="3">';
	if (empty($object->fulldayevent)) {
		print dol_print_date($object->datep, 'dayhour', 'tzuser');
	} else {
		$tzforfullday = getDolGlobalString('MAIN_STORE_FULL_EVENT_IN_GMT');
		print dol_print_date($object->datep, 'day', ($tzforfullday ? $tzforfullday : 'tzuser'));
	}
	if ($object->percentage == 0 && $object->datep && $object->datep < ($now - $delay_warning)) {
		print img_warning($langs->trans("Late"));
	}
	print '</td>';
	print '</tr>';

	// Date end
	print '<tr><td>'.$langs->trans("DateActionEnd").'</td><td colspan="3">';
	if (empty($object->fulldayevent)) {
		print dol_print_date($object->datef, 'dayhour', 'tzuser');
	} else {
		$tzforfullday = getDolGlobalString('MAIN_STORE_FULL_EVENT_IN_GMT');
		print dol_print_date($object->datef, 'day', ($tzforfullday ? $tzforfullday : 'tzuser'));
	}
	if ($object->percentage > 0 && $object->percentage < 100 && $object->datef && $object->datef < ($now - $delay_warning)) {
		print img_warning($langs->trans("Late"));
	}
	print '</td></tr>';

	// Location
	if (empty($conf->global->AGENDA_DISABLE_LOCATION)) {
		print '<tr><td>'.$langs->trans("Location").'</td><td colspan="3">'.$object->location.'</td></tr>';
	}

	// Assigned to
	print '<tr><td class="nowrap">'.$langs->trans("ActionAffectedTo").'</td><td colspan="3">';
	$listofuserid = array();
	if (empty($donotclearsession)) {
		if ($object->userownerid > 0) {
			$listofuserid[$object->userownerid] = array('id'=>$object->userownerid, 'transparency'=>$object->transparency); // Owner first
		}
		if (!empty($object->userassigned)) {	// Now concat assigned users
			// Restore array with key with same value than param 'id'
			$tmplist1 = $object->userassigned;
			foreach ($tmplist1 as $key => $val) {
				if ($val['id'] && $val['id'] != $object->userownerid) {
					$listofuserid[$val['id']] = $val;
				}
			}
		}
		$_SESSION['assignedtouser'] = json_encode($listofuserid);
	} else {
		if (!empty($_SESSION['assignedtouser'])) {
			$listofuserid = json_decode($_SESSION['assignedtouser'], true);
		}
	}
	$listofcontactid = array(); // not used yet
	$listofotherid = array(); // not used yet
	print '<div class="assignedtouser">';
	print $form->select_dolusers_forevent('view', 'assignedtouser', 1, '', 0, '', '', 0, 0, 0, '', ($object->datep != $object->datef) ? 1 : 0, $listofuserid, $listofcontactid, $listofotherid);
	print '</div>';
	/*if (in_array($user->id,array_keys($listofuserid)))
	{
		print '<div class="myavailability">';
		print $langs->trans("MyAvailability").': '.(($object->userassigned[$user->id]['transparency'] > 0)?$langs->trans("Busy"):$langs->trans("Available"));	// We show nothing if event is assigned to nobody
		print '</div>';
	}*/
	print '	</td></tr>';

	print '</table>';

	print '<table class="border tableforfield centpercent">';

	// Build file list
	$filearray = dol_dir_list($upload_dir, "files", 0, '', '(\.meta|_preview.*\.png)$', $sortfield, (strtolower($sortorder) == 'desc' ?SORT_DESC:SORT_ASC), 1);
	$totalsize = 0;
	foreach ($filearray as $key => $file) {
		$totalsize += $file['size'];
	}


	print '<tr><td class="titlefield" class="nowrap">'.$langs->trans("NbOfAttachedFiles").'</td><td colspan="3">'.count($filearray).'</td></tr>';
	print '<tr><td>'.$langs->trans("TotalSizeOfAttachedFiles").'</td><td colspan="3">'.$totalsize.' '.$langs->trans("bytes").'</td></tr>';

	print '</table>';

	print '</div>';

	print dol_get_fiche_end();


	$modulepart = 'actions';
	$permissiontoadd = $user->rights->agenda->myactions->create || $user->rights->agenda->allactions->create;
	$param = '&id='.$object->id;
	include DOL_DOCUMENT_ROOT.'/core/tpl/document_actions_post_headers.tpl.php';
} else {
	print $langs->trans("ErrorUnknown");
}

// End of page
llxFooter();
$db->close();<|MERGE_RESOLUTION|>--- conflicted
+++ resolved
@@ -88,11 +88,8 @@
 	$result = restrictedArea($user, 'societe', $socid);
 }
 
-<<<<<<< HEAD
-=======
 $permissiontoadd = $user->rights->agenda->myactions->read; // Used by the include of actions_addupdatedelete.inc.php and actions_linkedfiles.inc.php
 
->>>>>>> 95dc2558
 
 /*
  * Actions
