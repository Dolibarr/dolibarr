--- conflicted
+++ resolved
@@ -62,11 +62,7 @@
 	$object->fetch_thirdparty();
 }
 
-<<<<<<< HEAD
-// Initialize technical object to manage hooks of page. Note that conf->hooks_modules contains array of hook context
-=======
 // Initialize a technical object to manage hooks of page. Note that conf->hooks_modules contains an array of hook context
->>>>>>> cc80841a
 $hookmanager->initHooks(array('actioncard', 'globalcard'));
 
 // Get parameters
