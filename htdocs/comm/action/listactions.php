--- conflicted
+++ resolved
@@ -164,22 +164,6 @@
 
 // Define list of all external calendars
 $listofextcals=array();
-/*if (empty($conf->global->AGENDA_DISABLE_EXT) && $conf->global->AGENDA_EXT_NB > 0)
-{
-    $i=0;
-    while($i < $conf->global->AGENDA_EXT_NB)
-    {
-        $i++;
-        $paramkey='AGENDA_EXT_SRC'.$i;
-        $url=$conf->global->$paramkey;
-        $paramkey='AGENDA_EXT_NAME'.$i;
-        $namecal = $conf->global->$paramkey;
-        $paramkey='AGENDA_EXT_COLOR'.$i;
-        $colorcal = $conf->global->$paramkey;
-        if ($url && $namecal) $listofextcals[]=array('src'=>$url,'name'=>$namecal,'color'=>$colorcal);
-    }
-}
-*/
 
 $param='';
 if ($actioncode != '') $param.="&actioncode=".$actioncode;
@@ -311,9 +295,6 @@
 	print_liste_field_titre($langs->trans("Company"),$_SERVER["PHP_SELF"],"s.nom",$param,"","",$sortfield,$sortorder);
 	print_liste_field_titre($langs->trans("Contact"),$_SERVER["PHP_SELF"],"a.fk_contact",$param,"","",$sortfield,$sortorder);
 	print_liste_field_titre($langs->trans("ActionsOwnedBy"),$_SERVER["PHP_SELF"],"",$param,"","",$sortfield,$sortorder);
-	print_liste_field_titre($langs->trans("AffectedTo"),$_SERVER["PHP_SELF"],"ut.login",$param,"","",$sortfield,$sortorder);
-	print_liste_field_titre($langs->trans("DoneBy"),$_SERVER["PHP_SELF"],"ud.login",$param,"","",$sortfield,$sortorder);
-		
 	print_liste_field_titre($langs->trans("Status"),$_SERVER["PHP_SELF"],"a.percent",$param,"",'align="right"',$sortfield,$sortorder);
 	print "</tr>\n";
 
@@ -372,13 +353,6 @@
 		print $actionstatic->getNomUrl(1,36);
 		print '</td>';
 
-<<<<<<< HEAD
-		// Titre
-		//print '<td>';
-		//print dol_trunc($obj->label,12);
-		//print '</td>';
-
-=======
 		if (! empty($conf->global->AGENDA_USE_EVENT_TYPE))
 		{
 		    $labeltype=$obj->type_code;
@@ -387,7 +361,6 @@
 		}
 		
 		// Start date
->>>>>>> d86235ab
 		print '<td align="center" class="nowrap">';
 		print dol_print_date($db->jdate($obj->dp),"dayhour");
 		$late=0;
@@ -398,6 +371,7 @@
 		if ($late) print img_warning($langs->trans("Late")).' ';
 		print '</td>';
 
+		// End date
 		print '<td align="center" class="nowrap">';
 		print dol_print_date($db->jdate($obj->dp2),"dayhour");
 		print '</td>';
@@ -429,18 +403,6 @@
 		}
 		print '</td>';
 
-		// User author
-		print '<td align="left">';
-		if ($obj->useridauthor)
-		{
-			$userstatic=new User($db);
-			$userstatic->id=$obj->useridauthor;
-			$userstatic->login=$obj->loginauthor;
-			print $userstatic->getLoginUrl(1);
-		}
-		else print '&nbsp;';
-		print '</td>';
-
 		// User to do
 		print '<td align="left">';
 		if ($obj->fk_user_action > 0)
@@ -451,18 +413,6 @@
 		else print '&nbsp;';
 		print '</td>';
 
-		// User did
-		print '<td align="left">';
-		if ($obj->useriddone)
-		{
-			$userstatic=new User($db);
-			$userstatic->id=$obj->useriddone;
-			$userstatic->login=$obj->logindone;
-			print $userstatic->getLoginUrl(1);
-		}
-		else print '&nbsp;';
-		print '</td>';
-
 		// Status/Percent
 		print '<td align="right" class="nowrap">'.$actionstatic->LibStatut($obj->percent,6).'</td>';
 
