--- conflicted
+++ resolved
@@ -78,10 +78,6 @@
 $sortorder = GETPOST("sortorder",'alpha');
 $page = GETPOST("page",'int');
 if ($page == -1) { $page = 0 ; }
-<<<<<<< HEAD
-$limit = GETPOST('limit')?GETPOST('limit','int'):$conf->liste_limit;
-=======
->>>>>>> 3f5d67d4
 $offset = $limit * $page ;
 if (! $sortorder)
 {
@@ -147,20 +143,6 @@
 $userstatic=new User($db);
 
 $nav='';
-<<<<<<< HEAD
-$nav.='<form name="dateselect" action="'.$_SERVER["PHP_SELF"].'?action=show_peruser'.$param.'">';
-if ($optioncss != '') $nav.= '<input type="hidden" name="optioncss" value="'.$optioncss.'">';
-if ($actioncode) $nav.='<input type="hidden" name="actioncode" value="'.$actioncode.'">';
-if ($status || isset($_GET['status']) || isset($_POST['status']))  $nav.='<input type="hidden" name="status" value="'.$status.'">';
-if ($filter)  $nav.='<input type="hidden" name="filter" value="'.$filter.'">';
-if ($filtert) $nav.='<input type="hidden" name="filtert" value="'.$filtert.'">';
-if ($socid)   $nav.='<input type="hidden" name="socid" value="'.$socid.'">';
-if ($showbirthday)  $nav.='<input type="hidden" name="showbirthday" value="1">';
-if ($pid)    $nav.='<input type="hidden" name="projectid" value="'.$pid.'">';
-if ($type)   $nav.='<input type="hidden" name="type" value="'.$type.'">';
-if ($usergroup) $nav.='<input type="hidden" name="usergroup" value="'.$usergroup.'">';
-=======
->>>>>>> 3f5d67d4
 $nav.=$form->select_date($dateselect, 'dateselect', 0, 0, 1, '', 1, 0, 1);
 $nav.=' <input type="submit" name="submitdateselect" class="button" value="'.$langs->trans("Refresh").'">';
 
@@ -173,14 +155,10 @@
 $listofextcals=array();
 
 $param='';
-<<<<<<< HEAD
-if ($actioncode != '') $param.="&actioncode=".$actioncode;
-=======
 if (! empty($contextpage) && $contextpage != $_SERVER["PHP_SELF"]) $param.='&contextpage='.$contextpage;
 if ($limit > 0 && $limit != $conf->liste_limit) $param.='&limit='.$limit;
 if ($actioncode != '') $param.="&actioncode=".$actioncode;
 if ($resourceid > 0) $param.="&resourceid=".$resourceid;
->>>>>>> 3f5d67d4
 if ($status || isset($_GET['status']) || isset($_POST['status'])) $param.="&status=".$status;
 if ($filter) $param.="&filter=".$filter;
 if ($filtert) $param.="&filtert=".$filtert;
@@ -211,10 +189,7 @@
 $sql.= " WHERE c.id = a.fk_action";
 $sql.= ' AND a.entity IN ('.getEntity('agenda', 1).')';
 if ($actioncode) $sql.=" AND c.code IN ('".$db->escape($actioncode)."')";
-<<<<<<< HEAD
-=======
 if ($resourceid > 0) $sql.=" AND r.element_type = 'action' AND r.element_id = a.id AND r.resource_id = ".$db->escape($resourceid);
->>>>>>> 3f5d67d4
 if ($pid) $sql.=" AND a.fk_project=".$db->escape($pid);
 if (! $user->rights->societe->client->voir && ! $socid) $sql.= " AND (a.fk_soc IS NULL OR sc.fk_user = " .$user->id . ")";
 if ($socid > 0) $sql.= " AND s.rowid = ".$socid;
@@ -308,12 +283,6 @@
     }
 
 
-<<<<<<< HEAD
-	print '<form method="POST" id="searchFormList" action="'.$_SERVER["PHP_SELF"].'?'.$param.'">'."\n";
-    if ($optioncss != '') print '<input type="hidden" name="optioncss" value="'.$optioncss.'">';
-
-	$i = 0;
-=======
 	print '<form method="POST" id="searchFormList" action="'.$_SERVER["PHP_SELF"].'">'."\n";
     if ($optioncss != '') print '<input type="hidden" name="optioncss" value="'.$optioncss.'">';
     print '<input type="hidden" name="token" value="'.$_SESSION['newtoken'].'">';
@@ -338,7 +307,6 @@
     print_barre_liste($s, $page, $_SERVER["PHP_SELF"], $param, $sortfield, $sortorder, $link, $num, -1 * $nbtotalofrecords, '', 0, $nav, '', $limit);
 
     $i = 0;
->>>>>>> 3f5d67d4
 	print '<table class="liste" width="100%">';
 	print '<tr class="liste_titre">';
 	print_liste_field_titre($langs->trans("Action"),$_SERVER["PHP_SELF"],"a.label",$param,"","",$sortfield,$sortorder);
@@ -414,11 +382,7 @@
 		{
 		    $labeltype=$obj->type_code;
 		    if (! empty($arraylist[$labeltype])) $labeltype=$arraylist[$labeltype];
-<<<<<<< HEAD
-		    print '<td>'.dol_trunc($labeltype,24).'</td>';   
-=======
 		    print '<td>'.dol_trunc($labeltype,28).'</td>';   
->>>>>>> 3f5d67d4
 		}
 		
 		// Start date
