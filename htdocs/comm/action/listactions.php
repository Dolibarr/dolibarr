--- conflicted
+++ resolved
@@ -424,10 +424,7 @@
 		{
     		if ($actionstatic->type_picto) print img_picto('', $actionstatic->type_picto);
     		else {
-<<<<<<< HEAD
-=======
     		    if ($actionstatic->type_code == 'AC_RDV')   print img_picto('', 'object_group').' ';
->>>>>>> 52080fb9
     		    if ($actionstatic->type_code == 'AC_TEL')   print img_picto('', 'object_phoning').' ';
     		    if ($actionstatic->type_code == 'AC_FAX')   print img_picto('', 'object_phoning_fax').' ';
     		    if ($actionstatic->type_code == 'AC_EMAIL') print img_picto('', 'object_email').' ';
