--- conflicted
+++ resolved
@@ -1,11 +1,7 @@
 <?php
 /* Copyright (C) 2001-2004 Rodolphe Quiedeville <rodolphe@quiedeville.org>
  * Copyright (C) 2003      Eric Seigne          <erics@rycks.com>
-<<<<<<< HEAD
- * Copyright (C) 2004-2012 Laurent Destailleur  <eldy@users.sourceforge.net>
-=======
  * Copyright (C) 2004-2015 Laurent Destailleur  <eldy@users.sourceforge.net>
->>>>>>> fc8a822f
  * Copyright (C) 2005-2012 Regis Houssin        <regis.houssin@capnetworks.com>
  *
  * This program is free software; you can redistribute it and/or modify
