--- conflicted
+++ resolved
@@ -849,10 +849,7 @@
 		$event->fk_project = $obj->fk_project;
 
 		$event->socid = $obj->fk_soc;
-<<<<<<< HEAD
-=======
 		$event->thirdparty_id = $obj->fk_soc;
->>>>>>> 621abfd7
 		$event->contact_id = $obj->fk_contact;
 
 		// Defined date_start_in_calendar and date_end_in_calendar property
