--- conflicted
+++ resolved
@@ -2014,7 +2014,6 @@
 								$contact = new Contact($db);
 								$contact->fetch($contact_id);
 								$cachecontacts[$contact_id] = $contact;
-<<<<<<< HEAD
 							} else {
 								$contact = $cachecontacts[$contact_id];
 							}
@@ -2024,11 +2023,6 @@
 							if (!empty($contact->id)) {
 								$linerelatedto .= $contact->getNomUrl(1, '', 0);
 							}
-=======
-							} else $contact = $cachecontacts[$contact_id];
-							if ($linerelatedto) $linerelatedto .= '<br>';
-							if (!empty($contact->id)) $linerelatedto .= $contact->getNomUrl(1, '', 0);
->>>>>>> b3ed89a9
 						}
 						if (!empty($event->fk_element) && $event->fk_element > 0 && !empty($event->elementtype) && !empty($conf->global->AGENDA_SHOW_LINKED_OBJECT)) {
 							include_once DOL_DOCUMENT_ROOT.'/core/lib/functions2.lib.php';
@@ -2037,14 +2031,9 @@
 							}
 							$linerelatedto .= dolGetElementUrl($event->fk_element, $event->elementtype, 1);
 						}
-<<<<<<< HEAD
-						if ($linerelatedto) {
-							print '<br>'.$linerelatedto;
-=======
 						if ($linerelatedto) print '<br>'.$linerelatedto.'<br>';
 						if (!empty($contact_id) && $contact_id > 0){
 							print '<a href=tel:'.$contact->phone_mobile.'>'.img_picto('', 'object_phoning').' '.$contact->phone_mobile.'</a>';
->>>>>>> b3ed89a9
 						}
 					}
 
