--- conflicted
+++ resolved
@@ -589,9 +589,9 @@
 		$s .= '
             <div class="nowrap inline-block minheight30"><input type="checkbox" id="check_holiday" name="check_holiday" value="1" class="check_holiday"' . ($check_holiday
 					? ' checked' : '') . '>
-                <label for="check_holiday"> 
+                <label for="check_holiday">
                     <span class="check_holiday_text">' . $langs->trans("Holidays") . '</span>
-                </label> &nbsp; 
+                </label> &nbsp;
             </div>';
 	}
 
@@ -1011,29 +1011,8 @@
 	}
 }
 
-<<<<<<< HEAD
-// LEAVE-HOLIDAY CALENDAR
-$sql = "SELECT u.rowid as uid, u.lastname, u.firstname, u.statut, x.rowid, x.date_debut as date_start, x.date_fin as date_end, x.halfday, x.statut as status";
-$sql .= " FROM ".MAIN_DB_PREFIX."holiday as x, ".MAIN_DB_PREFIX."user as u";
-$sql .= " WHERE u.rowid = x.fk_user";
-$sql .= " AND u.statut = '1'"; // Show only active users  (0 = inactive user, 1 = active user)
-$sql .= " AND (x.statut = '2' OR x.statut = '3')"; // Show only public leaves (2 = leave wait for approval, 3 = leave approved)
-
-if ($mode == 'show_day') {
-	// Request only leaves for the current selected day
-	$sql .= " AND '".$db->escape($year)."-".$db->escape($month)."-".$db->escape($day)."' BETWEEN x.date_debut AND x.date_fin";	// date_debut and date_fin are date without time
-} elseif ($mode == 'show_week') {
-	// Restrict on current month (we get more, but we will filter later)
-	$sql .= " AND date_debut < '".$db->idate(dol_get_last_day($year, $month))."'";
-	$sql .= " AND date_fin >= '".$db->idate(dol_get_first_day($year, $month))."'";
-} elseif ($mode == 'show_month') {
-	// Restrict on current month
-	$sql .= " AND date_debut <= '".$db->idate(dol_get_last_day($year, $month))."'";
-	$sql .= " AND date_fin >= '".$db->idate(dol_get_first_day($year, $month))."'";
-}
-=======
 if ($user->rights->holiday->read) {
-	// LEAVE CALENDAR
+	// LEAVE-HOLIDAY CALENDAR
 	$sql = "SELECT u.rowid as uid, u.lastname, u.firstname, u.statut, x.rowid, x.date_debut as date_start, x.date_fin as date_end, x.halfday, x.statut as status";
 	$sql .= " FROM ".MAIN_DB_PREFIX."holiday as x, ".MAIN_DB_PREFIX."user as u";
 	$sql .= " WHERE u.rowid = x.fk_user";
@@ -1044,11 +1023,14 @@
 		// Request only leaves for the current selected day
 		$sql .= " AND '".$db->escape($year)."-".$db->escape($month)."-".$db->escape($day)."' BETWEEN x.date_debut AND x.date_fin";	// date_debut and date_fin are date without time
 	} elseif ($mode == 'show_week') {
-		// TODO: Add filter to reduce database request
+		// Restrict on current month (we get more, but we will filter later)
+		$sql .= " AND date_debut < '".$db->idate(dol_get_last_day($year, $month))."'";
+		$sql .= " AND date_fin >= '".$db->idate(dol_get_first_day($year, $month))."'";
 	} elseif ($mode == 'show_month') {
-		// TODO: Add filter to reduce database request
-	}
->>>>>>> 77b97616
+		// Restrict on current month
+		$sql .= " AND date_debut <= '".$db->idate(dol_get_last_day($year, $month))."'";
+		$sql .= " AND date_fin >= '".$db->idate(dol_get_first_day($year, $month))."'";
+	}
 
 	$resql = $db->query($sql);
 	if ($resql) {
