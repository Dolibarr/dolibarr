--- conflicted
+++ resolved
@@ -49,11 +49,8 @@
 }
 $MAXAGENDA = $conf->global->AGENDA_EXT_NB;
 
-<<<<<<< HEAD
-=======
 $disabledefaultvalues = GETPOST('disabledefaultvalues', 'int');
 
->>>>>>> 503d1a04
 $check_holiday = GETPOST('check_holiday', 'int');
 $filter = GETPOST("search_filter", 'alpha', 3) ? GETPOST("search_filter", 'alpha', 3) : GETPOST("filter", 'alpha', 3);
 $filtert = GETPOST("search_filtert", "int", 3) ? GETPOST("search_filtert", "int", 3) : GETPOST("filtert", "int", 3);
@@ -115,11 +112,7 @@
 $day = GETPOST("day", "int") ?GETPOST("day", "int") : date("d");
 $pid = GETPOST("search_projectid", "int", 3) ? GETPOST("search_projectid", "int", 3) : GETPOST("projectid", "int", 3);
 $status = GETPOSTISSET("search_status") ? GETPOST("search_status", 'aZ09') : GETPOST("status", 'aZ09'); // status may be 0, 50, 100, 'todo'
-<<<<<<< HEAD
-$type = GETPOSTISSET("search_type", 'aZ09') ? GETPOST("search_type", 'aZ09') : GETPOST("type", 'aZ09');
-=======
 $type = GETPOSTISSET("search_type") ? GETPOST("search_type", 'aZ09') : GETPOST("type", 'aZ09');
->>>>>>> 503d1a04
 $maxprint = GETPOSTISSET("maxprint") ? GETPOST("maxprint", 'int') : $conf->global->AGENDA_MAX_EVENTS_DAY_VIEW;
 $optioncss = GETPOST('optioncss', 'aZ'); // Option for the css output (always '' except when 'print')
 
@@ -286,15 +279,9 @@
 				'src' => getDolGlobalString($source),
 				'name' => getDolGlobalString($name),
 				'offsettz' => (!empty($conf->global->$offsettz) ? $conf->global->$offsettz : 0),
-<<<<<<< HEAD
-				'color'=>$conf->global->$color,
-				'default'=>$conf->global->$default,
-				'buggedfile'=>(isset($conf->global->buggedfile) ? $conf->global->buggedfile : 0)
-=======
 				'color' => getDolGlobalString($color),
 				'default' => getDolGlobalString($default),
 				'buggedfile' => (isset($conf->global->buggedfile) ? $conf->global->buggedfile : 0)
->>>>>>> 503d1a04
 			);
 		}
 	}
@@ -317,15 +304,9 @@
 				'src' => $user->conf->$source,
 				'name' => $user->conf->$name,
 				'offsettz' => (!empty($user->conf->$offsettz) ? $user->conf->$offsettz : 0),
-<<<<<<< HEAD
-				'color'=>$user->conf->$color,
-				'default'=>$user->conf->$default,
-				'buggedfile'=>(isset($user->conf->buggedfile) ? $user->conf->buggedfile : 0)
-=======
 				'color' => $user->conf->$color,
 				'default' => $user->conf->$default,
 				'buggedfile' => (isset($user->conf->buggedfile) ? $user->conf->buggedfile : 0)
->>>>>>> 503d1a04
 			);
 		}
 	}
@@ -949,11 +930,7 @@
 	$sql = 'SELECT sp.rowid, sp.lastname, sp.firstname, sp.birthday';
 	$sql .= ' FROM '.MAIN_DB_PREFIX.'socpeople as sp';
 	$sql .= ' WHERE (priv=0 OR (priv=1 AND fk_user_creat='.((int) $user->id).'))';
-<<<<<<< HEAD
-	$sql .= " AND sp.entity IN (".getEntity('socpeople').")";
-=======
 	$sql .= " AND sp.entity IN (".getEntity('contact').")";
->>>>>>> 503d1a04
 	if ($mode == 'show_day') {
 		$sql .= ' AND MONTH(birthday) = '.((int) $month);
 		$sql .= ' AND DAY(birthday) = '.((int) $day);
