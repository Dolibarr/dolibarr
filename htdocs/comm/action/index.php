<?php
/* Copyright (C) 2001-2004 Rodolphe Quiedeville <rodolphe@quiedeville.org>
 * Copyright (C) 2003      Eric Seigne          <erics@rycks.com>
 * Copyright (C) 2004-2018 Laurent Destailleur  <eldy@users.sourceforge.net>
 * Copyright (C) 2005-2012 Regis Houssin        <regis.houssin@inodbox.com>
 * Copyright (C) 2011      Juanjo Menent        <jmenent@2byte.es>
 * Copyright (C) 2014      Cedric GROSS         <c.gross@kreiz-it.fr>
 * Copyright (C) 2015      Marcos García        <marcosgdf@gmail.com>
 * Copyright (C) 2017      Open-DSI             <support@open-dsi.fr>
<<<<<<< HEAD
 * Copyright (C) 2018-2021 Frédéric France      <frederic.france@netlogic.fr>
 * Copyright (C) 2024		MDW							<mdeweerd@users.noreply.github.com>
=======
 * Copyright (C) 2021-2024	Frédéric France         <frederic.france@free.fr>
 * Copyright (C) 2024		MDW						<mdeweerd@users.noreply.github.com>
>>>>>>> cc80841a
 *
 * This program is free software; you can redistribute it and/or modify
 * it under the terms of the GNU General Public License as published by
 * the Free Software Foundation; either version 3 of the License, or
 * (at your option) any later version.
 *
 * This program is distributed in the hope that it will be useful,
 * but WITHOUT ANY WARRANTY; without even the implied warranty of
 * MERCHANTABILITY or FITNESS FOR A PARTICULAR PURPOSE.  See the
 * GNU General Public License for more details.
 *
 * You should have received a copy of the GNU General Public License
 * along with this program. If not, see <https://www.gnu.org/licenses/>.
 */


/**
 *  \file       htdocs/comm/action/index.php
 *  \ingroup    agenda
 *  \brief      Home page of calendar events
 */

// Load Dolibarr environment
require '../../main.inc.php';
require_once DOL_DOCUMENT_ROOT.'/societe/class/societe.class.php';
require_once DOL_DOCUMENT_ROOT.'/contact/class/contact.class.php';
require_once DOL_DOCUMENT_ROOT.'/comm/action/class/actioncomm.class.php';
require_once DOL_DOCUMENT_ROOT.'/core/lib/date.lib.php';
require_once DOL_DOCUMENT_ROOT.'/core/lib/agenda.lib.php';
if (isModEnabled('project')) {
	require_once DOL_DOCUMENT_ROOT.'/core/class/html.formprojet.class.php';
}

if (!isset($conf->global->AGENDA_MAX_EVENTS_DAY_VIEW)) {
	$conf->global->AGENDA_MAX_EVENTS_DAY_VIEW = 3;
}

if (!getDolGlobalString('AGENDA_EXT_NB')) {
	$conf->global->AGENDA_EXT_NB = 5;
}
$MAXAGENDA = getDolGlobalString('AGENDA_EXT_NB');
$DELAYFORCACHE = 300;	// 300 seconds

$disabledefaultvalues = GETPOSTINT('disabledefaultvalues');

$check_holiday = GETPOSTINT('check_holiday');
$filter = GETPOST("search_filter", 'alpha', 3) ? GETPOST("search_filter", 'alpha', 3) : GETPOST("filter", 'alpha', 3);
$filtert = GETPOST("search_filtert", "intcomma", 3) ? GETPOST("search_filtert", "intcomma", 3) : GETPOST("filtert", "intcomma", 3);
$usergroup = GETPOST("search_usergroup", "intcomma", 3) ? GETPOST("search_usergroup", "intcomma", 3) : GETPOST("usergroup", "intcomma", 3);
$showbirthday = empty($conf->use_javascript_ajax) ? GETPOSTINT("showbirthday") : 1;
$search_categ_cus = GETPOST("search_categ_cus", 'intcomma', 3) ? GETPOST("search_categ_cus", 'intcomma', 3) : 0;

// If not choice done on calendar owner (like on left menu link "Agenda"), we filter on user.
if (empty($filtert) && !getDolGlobalString('AGENDA_ALL_CALENDARS')) {
	$filtert = $user->id;
}

$newparam = '';

$sortfield = GETPOST('sortfield', 'aZ09comma');
$sortorder = GETPOST('sortorder', 'aZ09comma');
$page = GETPOSTISSET('pageplusone') ? (GETPOSTINT('pageplusone') - 1) : GETPOSTINT("page");
if (empty($page) || $page == -1) {
	$page = 0;
}     // If $page is not defined, or '' or -1
$limit = GETPOSTINT('limit') ? GETPOSTINT('limit') : $conf->liste_limit;
$offset = $limit * $page;
if (!$sortorder) {
	$sortorder = "ASC";
}
if (!$sortfield) {
	$sortfield = "a.datec";
}

// Security check
$socid = GETPOSTINT("search_socid") ? GETPOSTINT("search_socid") : GETPOSTINT("socid");
if ($user->socid) {
	$socid = $user->socid;
}
if ($socid < 0) {
	$socid = '';
}

$canedit = 1;
if (!$user->hasRight('agenda', 'myactions', 'read')) {
	accessforbidden();
}
if (!$user->hasRight('agenda', 'allactions', 'read')) {
	$canedit = 0;
}
if (!$user->hasRight('agenda', 'allactions', 'read') || $filter == 'mine') {  // If no permission to see all, we show only affected to me
	$filtert = $user->id;
}

$action = GETPOST('action', 'aZ09');

$mode = GETPOST('mode', 'aZ09');
if (empty($mode) && preg_match('/show_/', $action)) {
	$mode = $action;	// For backward compatibility
}
$resourceid = GETPOST("search_resourceid", 'int');
$year = GETPOSTINT("year") ? GETPOSTINT("year") : date("Y");
$month = GETPOSTINT("month") ? GETPOSTINT("month") : date("m");
$week = GETPOSTINT("week") ? GETPOSTINT("week") : date("W");
$day = GETPOSTINT("day") ? GETPOSTINT("day") : date("d");
$pid = GETPOSTINT("search_projectid", 3) ? GETPOSTINT("search_projectid", 3) : GETPOSTINT("projectid", 3);
$status = GETPOSTISSET("search_status") ? GETPOST("search_status", 'aZ09') : GETPOST("status", 'aZ09'); // status may be 0, 50, 100, 'todo', 'na' or -1
$type = GETPOSTISSET("search_type") ? GETPOST("search_type", 'aZ09') : GETPOST("type", 'aZ09');
$maxprint = GETPOSTISSET("maxprint") ? GETPOSTINT("maxprint") : getDolGlobalInt('AGENDA_MAX_EVENTS_DAY_VIEW');
$optioncss = GETPOST('optioncss', 'aZ'); // Option for the css output (always '' except when 'print')

$dateselect = dol_mktime(0, 0, 0, GETPOSTINT('dateselectmonth'), GETPOSTINT('dateselectday'), GETPOSTINT('dateselectyear'));
if ($dateselect > 0) {
	$day = GETPOSTINT('dateselectday');
	$month = GETPOSTINT('dateselectmonth');
	$year = GETPOSTINT('dateselectyear');
}

// Set actioncode (this code must be same for setting actioncode into peruser, listacton and index)
if (GETPOST('search_actioncode', 'array:aZ09')) {
	$actioncode = GETPOST('search_actioncode', 'array:aZ09', 3);
	if (!count($actioncode)) {
		$actioncode = '0';
	}
} else {
	$actioncode = GETPOST("search_actioncode", "alpha", 3) ? GETPOST("search_actioncode", "alpha", 3) : (GETPOST("search_actioncode") == '0' ? '0' : ((!getDolGlobalString('AGENDA_DEFAULT_FILTER_TYPE') || $disabledefaultvalues) ? '' : getDolGlobalString('AGENDA_DEFAULT_FILTER_TYPE')));
}

if ($status == '' && !GETPOSTISSET('search_status')) {
	$status = ((!getDolGlobalString('AGENDA_DEFAULT_FILTER_STATUS') || $disabledefaultvalues) ? '' : $conf->global->AGENDA_DEFAULT_FILTER_STATUS);
}

$defaultview = getDolGlobalString('AGENDA_DEFAULT_VIEW', 'show_month');	// default for app
$defaultview = getDolUserString('AGENDA_DEFAULT_VIEW', $defaultview);	// default for user
if (empty($mode) && !GETPOSTISSET('mode')) {
	$mode = $defaultview;
}
if ($mode == 'default') {	// When action is default, we want a calendar view and not the list
	$mode = (($defaultview != 'show_list') ? $defaultview : 'show_month');
}
if (GETPOST('viewcal') && GETPOST('mode') != 'show_day' && GETPOST('mode') != 'show_week') {
	$mode = 'show_month';
	$day = '';
} // View by month
if (GETPOST('viewweek') || GETPOST('mode') == 'show_week') {
	$mode = 'show_week';
	$week = ($week ? $week : date("W"));
	$day = ($day ? $day : date("d"));
} // View by week
if (GETPOST('viewday') || GETPOST('mode') == 'show_day') {
	$mode = 'show_day';
	$day = ($day ? $day : date("d"));
} // View by day

$object = new ActionComm($db);

// Load translation files required by the page
$langs->loadLangs(array('agenda', 'other', 'commercial'));

// Initialize a technical object to manage hooks of page. Note that conf->hooks_modules contains an array of hook context
$hookmanager->initHooks(array('agenda'));

$result = restrictedArea($user, 'agenda', 0, 'actioncomm&societe', 'myactions|allactions', 'fk_soc', 'id');
if ($user->socid && $socid) {
	$result = restrictedArea($user, 'societe', $socid);
}


/*
 * Actions
 */

if (GETPOST("viewlist", 'alpha') || $mode == 'show_list') {
	$param = '';
	if (is_array($_POST)) {
		foreach ($_POST as $key => $val) {
			if ($key == 'token') {
				continue;
			}
			$param .= '&'.$key.'='.urlencode($val);
		}
	}
	if (!preg_match('/action=/', $param)) {
		$param .= ($param ? '&' : '').'mode=show_list';
	}
	//print $param;
	header("Location: ".DOL_URL_ROOT.'/comm/action/list.php?'.$param);
	exit;
}

if (GETPOST("viewperuser", 'alpha') || $mode == 'show_peruser') {
	$param = '';
	if (is_array($_POST)) {
		foreach ($_POST as $key => $val) {
			if ($key == 'token') {
				continue;
			}
			$param .= '&'.$key.'='.urlencode($val);
		}
	}
	//print $param;
	header("Location: ".DOL_URL_ROOT.'/comm/action/peruser.php?'.$param);
	exit;
}


/*
 * View
 */

$parameters = array(
	'socid' => $socid,
	'status' => $status,
	'year' => $year,
	'month' => $month,
	'day' => $day,
	'type' => $type,
	'maxprint' => $maxprint,
	'filter' => $filter,
	'filtert' => $filtert,
	'showbirthday' => $showbirthday,
	'canedit' => $canedit,
	'optioncss' => $optioncss,
	'actioncode' => $actioncode,
	'pid' => $pid,
	'resourceid' => $resourceid,
	'usergroup' => $usergroup,
);
$reshook = $hookmanager->executeHooks('beforeAgenda', $parameters, $object, $action); // Note that $action and $object may have been modified by some hooks
if ($reshook < 0) {
	setEventMessages($hookmanager->error, $hookmanager->errors, 'errors');
}

$help_url = 'EN:Module_Agenda_En|FR:Module_Agenda|ES:M&oacute;dulo_Agenda|DE:Modul_Terminplanung';
llxHeader('', $langs->trans("Agenda"), $help_url);

$form = new Form($db);
$companystatic = new Societe($db);
$contactstatic = new Contact($db);
$userstatic = new User($db);

$now = dol_now();
$nowarray = dol_getdate($now);
$nowyear = $nowarray['year'];
$nowmonth = $nowarray['mon'];
$nowday = $nowarray['mday'];

$listofextcals = array();

// Define list of external calendars (global admin setup)
if (!getDolGlobalString('AGENDA_DISABLE_EXT')) {
	$i = 0;
	while ($i < $MAXAGENDA) {
		$i++;
		$source = 'AGENDA_EXT_SRC'.$i;
		$name = 'AGENDA_EXT_NAME'.$i;
		$offsettz = 'AGENDA_EXT_OFFSETTZ'.$i;
		$color = 'AGENDA_EXT_COLOR'.$i;
		$default = 'AGENDA_EXT_ACTIVEBYDEFAULT'.$i;
		$buggedfile = 'AGENDA_EXT_BUGGEDFILE'.$i;
		if (getDolGlobalString($source) && getDolGlobalString($name)) {
			// Note: $conf->global->buggedfile can be empty or 'uselocalandtznodaylight' or 'uselocalandtzdaylight'
			$listofextcals[] = array(
				'type' => 'globalsetup',
				'src' => getDolGlobalString($source),
				'name' => dol_string_nohtmltag(getDolGlobalString($name)),
				'offsettz' => (int) getDolGlobalInt($offsettz, 0),
				'color' => dol_string_nohtmltag(getDolGlobalString($color)),
				// @phan-suppress-next-line PhanPluginSuspiciousParamPosition
				'default' => dol_string_nohtmltag(getDolGlobalString($default)),
				'buggedfile' => dol_string_nohtmltag(getDolGlobalString('buggedfile', ''))
			);
		}
	}
}

// Define list of external calendars (user setup)
if (empty($user->conf->AGENDA_DISABLE_EXT)) {
	$i = 0;
	while ($i < $MAXAGENDA) {
		$i++;
		$source = 'AGENDA_EXT_SRC_'.$user->id.'_'.$i;
		$name = 'AGENDA_EXT_NAME_'.$user->id.'_'.$i;
		$offsettz = 'AGENDA_EXT_OFFSETTZ_'.$user->id.'_'.$i;
		$color = 'AGENDA_EXT_COLOR_'.$user->id.'_'.$i;
		$enabled = 'AGENDA_EXT_ENABLED_'.$user->id.'_'.$i;
		$default = 'AGENDA_EXT_ACTIVEBYDEFAULT_'.$user->id.'_'.$i;
		$buggedfile = 'AGENDA_EXT_BUGGEDFILE_'.$user->id.'_'.$i;

		if (getDolUserString($source) && getDolUserString($name)) {
			// Note: $conf->global->buggedfile can be empty or 'uselocalandtznodaylight' or 'uselocalandtzdaylight'
			$listofextcals[] = array(
				'type' => 'usersetup',
				'src' => getDolUserString($source),
				'name' => dol_string_nohtmltag(getDolUserString($name)),
				'offsettz' => (int) (empty($user->conf->$offsettz) ? 0 : $user->conf->$offsettz),
				'color' => dol_string_nohtmltag(getDolUserString($color)),
				// @phan-suppress-next-line PhanPluginSuspiciousParamPosition
				'default' => dol_string_nohtmltag(getDolUserString($default)),
				'buggedfile' => dol_string_nohtmltag(isset($user->conf->buggedfile) ? $user->conf->buggedfile : '')
			);
		}
	}
}
<<<<<<< HEAD

=======
$firstdaytoshow = 0;
$max_day_in_month = 0;
$lastdaytoshow = 0;
$tmpday = 0;
$datestart = 0;
$dateend = 0;
$first_day = 0;
$first_month = 0;
$first_year = 0;
$prev_day = 0;
$prev_month = 0;
$prev_year = 0;
$max_day_in_prev_month = 0;
$next_day = 0;
$next_month = 0;
$next_year = 0;
>>>>>>> cc80841a
if (empty($mode) || $mode == 'show_month') {
	$prev = dol_get_prev_month($month, $year);
	$prev_year  = $prev['year'];
	$prev_month = $prev['month'];
	$next = dol_get_next_month($month, $year);
	$next_year  = $next['year'];
	$next_month = $next['month'];

	$max_day_in_prev_month = (int) date("t", dol_mktime(12, 0, 0, $prev_month, 1, $prev_year, 'gmt')); // Nb of days in previous month
	$max_day_in_month = (int) date("t", dol_mktime(12, 0, 0, $month, 1, $year, 'gmt')); // Nb of days in next month
	// tmpday is a negative or null cursor to know how many days before the 1st to show on month view (if tmpday=0, 1st is monday)
	$tmpday = - (int) date("w", dol_mktime(12, 0, 0, $month, 1, $year, 'gmt')) + 2; // date('w') is 0 for sunday
	$tmpday += ((isset($conf->global->MAIN_START_WEEK) ? $conf->global->MAIN_START_WEEK : 1) - 1);
	if ($tmpday >= 1) {
		$tmpday -= 7; // If tmpday is 0 we start with sunday, if -6, we start with monday of previous week.
	}
	// Define firstdaytoshow and lastdaytoshow (warning: lastdaytoshow is last second to show + 1)
	$firstdaytoshow = dol_mktime(0, 0, 0, $prev_month, $max_day_in_prev_month + $tmpday, $prev_year, 'tzuserrel');
	$next_day = 7 - ($max_day_in_month + 1 - $tmpday) % 7;
	if ($next_day < 6) {
		$next_day += 7;
	}
	$lastdaytoshow = dol_mktime(0, 0, 0, $next_month, $next_day, $next_year, 'tzuserrel');
}
if ($mode == 'show_week') {
	$prev = dol_get_first_day_week($day, $month, $year);
	$prev_year  = $prev['prev_year'];
	$prev_month = $prev['prev_month'];
	$prev_day   = $prev['prev_day'];
	$first_day  = $prev['first_day'];
	$first_month = $prev['first_month'];
	$first_year = $prev['first_year'];

	$week = $prev['week'];

	$day = (int) $day;
	$next = dol_get_next_week($first_day, $week, $first_month, $first_year);
	$next_year  = $next['year'];
	$next_month = $next['month'];
	$next_day   = $next['day'];

	// Define firstdaytoshow and lastdaytoshow (warning: lastdaytoshow is last second to show + 1)
	$firstdaytoshow = dol_mktime(0, 0, 0, $first_month, $first_day, $first_year, 'tzuserrel');
	$lastdaytoshow = dol_time_plus_duree($firstdaytoshow, 7, 'd');

	$max_day_in_month = date("t", dol_mktime(0, 0, 0, $month, 1, $year, 'gmt'));

	$tmpday = $first_day;
}
if ($mode == 'show_day') {
	$prev = dol_get_prev_day($day, $month, $year);
	$prev_year  = $prev['year'];
	$prev_month = $prev['month'];
	$prev_day   = $prev['day'];
	$next = dol_get_next_day($day, $month, $year);
	$next_year  = $next['year'];
	$next_month = $next['month'];
	$next_day   = $next['day'];
	// Define firstdaytoshow and lastdaytoshow (warning: lastdaytoshow is last second to show + 1)
	$firstdaytoshow = dol_mktime(0, 0, 0, $prev_month, $prev_day, $prev_year, 'tzuserrel');
	$lastdaytoshow = dol_mktime(0, 0, 0, $next_month, $next_day, $next_year, 'tzuserrel');
}
//print 'xx'.$prev_year.'-'.$prev_month.'-'.$prev_day;
//print 'xx'.$next_year.'-'.$next_month.'-'.$next_day;
//print dol_print_date($firstdaytoshow,'dayhour').' '.dol_print_date($lastdaytoshow,'dayhour');

/*$title = $langs->trans("DoneAndToDoActions");
 if ($status == 'done') $title = $langs->trans("DoneActions");
 if ($status == 'todo') $title = $langs->trans("ToDoActions");
 */

$param = '';
if ($actioncode || GETPOSTISSET('search_actioncode')) {
	if (is_array($actioncode)) {
		foreach ($actioncode as $str_action) {
			$param .= "&search_actioncode[]=".urlencode($str_action);
		}
	} else {
		$param .= "&search_actioncode=".urlencode($actioncode);
	}
}
if ($resourceid > 0) {
	$param .= "&search_resourceid=".urlencode((string) ($resourceid));
}
if ($status || GETPOSTISSET('status') || GETPOSTISSET('search_status')) {
	$param .= "&search_status=".urlencode($status);
}
if ($filter) {
	$param .= "&search_filter=".urlencode($filter);
}
if ($filtert) {
	$param .= "&search_filtert=".urlencode($filtert);
}
if ($usergroup > 0) {
	$param .= "&search_usergroup=".urlencode((string) ($usergroup));
}
if ($socid > 0) {
	$param .= "&search_socid=".urlencode((string) ($socid));
}
if ($showbirthday) {
	$param .= "&search_showbirthday=1";
}
if ($pid) {
	$param .= "&search_projectid=".urlencode((string) ($pid));
}
if ($type) {
	$param .= "&search_type=".urlencode($type);
}
$param .= "&maxprint=".urlencode((string) ($maxprint));
if ($mode == 'show_day' || $mode == 'show_week' || $mode == 'show_month') {
	$param .= '&mode='.urlencode($mode);
}
if ($search_categ_cus != 0) {
	$param .= '&search_categ_cus='.urlencode((string) ($search_categ_cus));
}

// Show navigation bar
$nav = '';
$nav .= '<div class="navselectiondate inline-block nowraponall">';
if (empty($mode) || $mode == 'show_month') {
	$nav .= "<a href=\"?year=".$prev_year."&month=".$prev_month.$param."\"><i class=\"fa fa-chevron-left\"></i></a> &nbsp;\n";
	$nav .= " <span id=\"month_name\">".dol_print_date(dol_mktime(0, 0, 0, $month, 1, $year), "%b %Y");
	$nav .= " </span>\n";
	$nav .= " &nbsp; <a href=\"?year=".$next_year."&month=".$next_month.$param."\"><i class=\"fa fa-chevron-right\"></i></a>\n";
	$picto = 'calendar';
}
if ($mode == 'show_week') {
	$nav .= "<a href=\"?year=".$prev_year."&month=".$prev_month."&day=".$prev_day.$param."\"><i class=\"fa fa-chevron-left\" title=\"".dol_escape_htmltag($langs->trans("Previous"))."\"></i></a> &nbsp;\n";
	$nav .= " <span id=\"month_name\">".dol_print_date(dol_mktime(0, 0, 0, $first_month, $first_day, $first_year), "%Y").", ".$langs->trans("WeekShort")." ".$week;
	$nav .= " </span>\n";
	$nav .= " &nbsp; <a href=\"?year=".$next_year."&month=".$next_month."&day=".$next_day.$param."\"><i class=\"fa fa-chevron-right\" title=\"".dol_escape_htmltag($langs->trans("Next"))."\"></i></a>\n";
	$picto = 'calendarweek';
}
if ($mode == 'show_day') {
	$nav .= "<a href=\"?year=".$prev_year."&month=".$prev_month."&day=".$prev_day.$param."\"><i class=\"fa fa-chevron-left\"></i></a> &nbsp;\n";
	$nav .= " <span id=\"month_name\">".dol_print_date(dol_mktime(0, 0, 0, $month, $day, $year), "daytextshort");
	$nav .= " </span>\n";
	$nav .= " &nbsp; <a href=\"?year=".$next_year."&month=".$next_month."&day=".$next_day.$param."\"><i class=\"fa fa-chevron-right\"></i></a>\n";
	$picto = 'calendarday';
}
if (empty($conf->dol_optimize_smallscreen)) {
	$nav .= ' &nbsp; <a href="?year='.$nowyear.'&month='.$nowmonth.'&day='.$nowday.$param.'" class="datenowlink">'.$langs->trans("Today").'</a> ';
}
$nav .= '</div>';

$nav .= $form->selectDate($dateselect, 'dateselect', 0, 0, 1, '', 1, 0);
//$nav .= ' <input type="submit" class="button button-save" name="submitdateselect" value="'.$langs->trans("Refresh").'">';
$nav .= '<button type="submit" class="liste_titre button_search valignmiddle" name="button_search_x" value="x"><span class="fa fa-search"></span></button>';

// Must be after the nav definition
$paramnodate = $param;
$param .= '&year='.$year.'&month='.$month.($day ? '&day='.$day : '');
//print 'x'.$param;




/*$tabactive = '';
 if ($mode == 'show_month') $tabactive = 'cardmonth';
 if ($mode == 'show_week') $tabactive = 'cardweek';
 if ($mode == 'show_day')  $tabactive = 'cardday';
 if ($mode == 'show_list') $tabactive = 'cardlist';
 if ($mode == 'show_pertuser') $tabactive = 'cardperuser';
 if ($mode == 'show_pertype') $tabactive = 'cardpertype';
 */

$paramnoaction = preg_replace('/mode=[a-z_]+/', '', preg_replace('/action=[a-z_]+/', '', $param));
$paramnoactionodate = preg_replace('/mode=[a-z_]+/', '', preg_replace('/action=[a-z_]+/', '', $paramnodate));

$head = calendars_prepare_head($paramnoaction);

print '<form method="POST" id="searchFormList" class="listactionsfilter" action="'.$_SERVER["PHP_SELF"].'">'."\n";
if ($optioncss != '') {
	print '<input type="hidden" name="optioncss" value="'.$optioncss.'">';
}
print '<input type="hidden" name="token" value="'.newToken().'">';
print '<input type="hidden" name="mode" value="'.$mode.'">';
<<<<<<< HEAD


$viewmode = '<div class="navmode inline-block">';

=======


$viewmode = '<div class="navmode inline-block">';

>>>>>>> cc80841a
$viewmode .= '<a class="btnTitle'.($mode == 'list' ? ' btnTitleSelected' : '').' reposition" href="'.DOL_URL_ROOT.'/comm/action/list.php?mode=show_list&restore_lastsearch_values=1'.$paramnoactionodate.'">';
//$viewmode .= '<span class="fa paddingleft imgforviewmode valignmiddle btnTitle-icon">';
$viewmode .= img_picto($langs->trans("List"), 'object_calendarlist', 'class="imgforviewmode pictoactionview block"');
//$viewmode .= '</span>';
$viewmode .= '<span class="valignmiddle text-plus-circle btnTitle-label hideonsmartphone inline-block width75 divoverflow">'.$langs->trans("ViewList").'</span></a>';

$viewmode .= '<a class="btnTitle'.($mode == 'show_month' ? ' btnTitleSelected' : '').' reposition" href="'.DOL_URL_ROOT.'/comm/action/index.php?mode=show_month&year='.(isset($object->datep) ? dol_print_date($object->datep, '%Y') : $year).'&month='.(isset($object->datep) ? dol_print_date($object->datep, '%m') : $month).'&day='.(isset($object->datep) ? dol_print_date($object->datep, '%d') : $day).$paramnoactionodate.'">';
//$viewmode .= '<span class="fa paddingleft imgforviewmode valignmiddle btnTitle-icon">';
$viewmode .= img_picto($langs->trans("ViewCal"), 'object_calendarmonth', 'class="pictoactionview block"');
//$viewmode .= '</span>';
$viewmode .= '<span class="valignmiddle text-plus-circle btnTitle-label hideonsmartphone inline-block width75 divoverflow">'.$langs->trans("ViewCal").'</span></a>';

$viewmode .= '<a class="btnTitle'.($mode == 'show_week' ? ' btnTitleSelected' : '').' reposition" href="'.DOL_URL_ROOT.'/comm/action/index.php?mode=show_week&year='.(isset($object->datep) ? dol_print_date($object->datep, '%Y') : $year).'&month='.(isset($object->datep) ? dol_print_date($object->datep, '%m') : $month).'&day='.(isset($object->datep) ? dol_print_date($object->datep, '%d') : $day).$paramnoactionodate.'">';
//$viewmode .= '<span class="fa paddingleft imgforviewmode valignmiddle btnTitle-icon">';
$viewmode .= img_picto($langs->trans("ViewWeek"), 'object_calendarweek', 'class="pictoactionview block"');
//$viewmode .= '</span>';
$viewmode .= '<span class="valignmiddle text-plus-circle btnTitle-label hideonsmartphone inline-block width75 divoverflow">'.$langs->trans("ViewWeek").'</span></a>';

$viewmode .= '<a class="btnTitle'.($mode == 'show_day' ? ' btnTitleSelected' : '').' reposition" href="'.DOL_URL_ROOT.'/comm/action/index.php?mode=show_day&year='.(isset($object->datep) ? dol_print_date($object->datep, '%Y') : $year).'&month='.(isset($object->datep) ? dol_print_date($object->datep, '%m') : $month).'&day='.(isset($object->datep) ? dol_print_date($object->datep, '%d') : $day).$paramnoactionodate.'">';
//$viewmode .= '<span class="fa paddingleft imgforviewmode valignmiddle btnTitle-icon">';
$viewmode .= img_picto($langs->trans("ViewDay"), 'object_calendarday', 'class="pictoactionview block"');
//$viewmode .= '</span>';
$viewmode .= '<span class="valignmiddle text-plus-circle btnTitle-label hideonsmartphone inline-block width75 divoverflow">'.$langs->trans("ViewDay").'</span></a>';

$viewmode .= '<a class="btnTitle'.($mode == 'show_peruser' ? ' btnTitleSelected' : '').' reposition" href="'.DOL_URL_ROOT.'/comm/action/peruser.php?mode=show_peruser&year='.(isset($object->datep) ? dol_print_date($object->datep, '%Y') : $year).'&month='.(isset($object->datep) ? dol_print_date($object->datep, '%m') : $month).'&day='.(isset($object->datep) ? dol_print_date($object->datep, '%d') : $day).$paramnoactionodate.'">';
//$viewmode .= '<span class="fa paddingleft imgforviewmode valignmiddle btnTitle-icon">';
$viewmode .= img_picto($langs->trans("ViewPerUser"), 'object_calendarperuser', 'class="pictoactionview block"');
//$viewmode .= '</span>';
$viewmode .= '<span class="valignmiddle text-plus-circle btnTitle-label hideonsmartphone inline-block width75 divoverflow" title="'.dolPrintHTML($langs->trans("ViewPerUser")).'">'.$langs->trans("ViewPerUser").'</span></a>';

// Add more views from hooks
$parameters = array();
$object = null;
$reshook = $hookmanager->executeHooks('addCalendarView', $parameters, $object, $action);
if (empty($reshook)) {
	$viewmode .= $hookmanager->resPrint;
} elseif ($reshook > 1) {
	$viewmode = $hookmanager->resPrint;
}

$viewmode .= '</div>';

$viewmode .= '<span class="marginrightonly"></span>';	// To add a space before the navigation tools


$newparam = '';
$newcardbutton = '';
if ($user->hasRight('agenda', 'myactions', 'create') || $user->hasRight('agenda', 'allactions', 'create')) {
	$tmpforcreatebutton = dol_getdate(dol_now(), true);

	$newparam .= '&month='.((int) $month).'&year='.((int) $tmpforcreatebutton['year']).'&mode='.urlencode($mode);

	//$param='month='.$monthshown.'&year='.$year;
	$hourminsec = dol_print_date(dol_mktime(10, 0, 0, 1, 1, 1970, 'gmt'), '%H', 'gmt').'0000';	// Set $hourminsec to '100000' to auto set hour to 10:00 at creation

	$urltocreateaction = DOL_URL_ROOT.'/comm/action/card.php?action=create';
	$urltocreateaction .= '&apyear='.$tmpforcreatebutton['year'].'&apmonth='.$tmpforcreatebutton['mon'].'&apday='.$tmpforcreatebutton['mday'].'&aphour='.$tmpforcreatebutton['hours'].'&apmin='.$tmpforcreatebutton['minutes'];
	$urltocreateaction .= '&backtopage='.urlencode($_SERVER["PHP_SELF"].($newparam ? '?'.$newparam : ''));

	$newcardbutton .= dolGetButtonTitle($langs->trans("AddAction"), '', 'fa fa-plus-circle', $urltocreateaction);
}

// Define the legend/list of calendard to show
$s = '';
$link = '';


$showextcals = $listofextcals;
$bookcalcalendars = array();

// Load Bookcal Calendars
if (isModEnabled("bookcal")) {
	$sql = "SELECT ba.rowid, bc.label, bc.ref, bc.rowid as id_cal";
	$sql .= " FROM ".MAIN_DB_PREFIX."bookcal_availabilities as ba";
	$sql .= " JOIN ".MAIN_DB_PREFIX."bookcal_calendar as bc";
	$sql .= " ON bc.rowid = ba.fk_bookcal_calendar";
	$sql .= " WHERE bc.status = 1";
	$sql .= " AND ba.status = 1";
	if (!empty($filtert) && $filtert != -1) {
		$sql .= " AND bc.visibility = ".(int) $filtert ;
	}
	$resql = $db->query($sql);
	if ($resql) {
		$num = $db->num_rows($resql);
		$i = 0;
		while ($i < $num) {
			$objp = $db->fetch_object($resql);
			$label = !empty($objp->label) ? $objp->label : $objp->ref;
			$bookcalcalendars["calendars"][] = array("id" => $objp->id_cal, "label" => $label);
			$bookcalcalendars["availabilitieslink"][$objp->rowid] = $objp->id_cal;
			$i++;
		}
	} else {
		dol_print_error($db);
	}
}

if (!empty($conf->use_javascript_ajax)) {	// If javascript on
	$s .= "\n".'<!-- Div to calendars selectors -->'."\n";

	$s .= '<script type="text/javascript">'."\n";
	$s .= 'jQuery(document).ready(function () {'."\n";
	$s .= 'jQuery(".check_birthday").click(function() { console.log("Toggle birthdays"); jQuery(".family_birthday").toggle(); });'."\n";
	$s .= 'jQuery(".check_holiday").click(function() { console.log("Toggle holidays"); jQuery(".family_holiday").toggle(); });'."\n";
	if (isModEnabled("bookcal") && !empty($bookcalcalendars["calendars"])) {
		foreach ($bookcalcalendars["calendars"] as $key => $value) {
			$s .= 'jQuery(".check_bookcal_calendar_'.$value['id'].'").click(function() { console.log("Toggle Bookcal Calendar '.$value['id'].'"); jQuery(".family_bookcal_calendar_'.$value['id'].'").toggle(); });'."\n";
		}
	}
	if ($mode == "show_week" || $mode == "show_month" || empty($mode)) {
		// Code to enable drag and drop
		$s .= 'jQuery( "div.sortable" ).sortable({connectWith: ".sortable", placeholder: "ui-state-highlight", items: "div.movable", receive: function( event, ui ) {'."\n";
		// Code to submit form
		$s .= 'console.log("submit form to record new event");'."\n";
		//$s.='console.log(event.target);';
		$s .= 'var newval = jQuery(event.target).closest("div.dayevent").attr("id");'."\n";
		$s .= 'console.log("found parent div.dayevent with id = "+newval);'."\n";
		$s .= 'var frm=jQuery("#searchFormList");'."\n";
		$s .= 'var newurl = ui.item.find("a.cal_event").attr("href");'."\n";
		$s .= 'console.log("Found url on href of a.cal_event"+newurl+", we submit form with actionmove=mupdate");'."\n";
		$s .= 'frm.attr("action", newurl).children("#newdate").val(newval);frm.submit();}'."\n";
		$s .= '});'."\n";
	}
	$s .= '});'."\n";
	$s .= '</script>'."\n";

	// Local calendar
	$s .= '<div class="nowrap inline-block minheight30"><input type="checkbox" id="check_mytasks" name="check_mytasks" value="1" checked disabled><label class="labelcalendar"><span class="check_holiday_text"> '.$langs->trans("LocalAgenda").' &nbsp; </span></label></div>';

	// Holiday calendar
	if ($user->hasRight("holiday", "read")) {
		$s .= '
            <div class="nowrap inline-block minheight30"><input type="checkbox" id="check_holiday" name="check_holiday" value="1" class="check_holiday"' . ($check_holiday
					? ' checked' : '') . '>
                <label for="check_holiday" class="labelcalendar">
                    <span class="check_holiday_text">' . $langs->trans("Holidays") . '</span>
                </label> &nbsp;
            </div>';
	}

	// External calendars
	if (is_array($showextcals) && count($showextcals) > 0) {
		$s .= '<script type="text/javascript">'."\n";
		$s .= 'jQuery(document).ready(function () {
				jQuery("div input[name^=\"check_ext\"]").each(function(index, elem) {
					var name = jQuery(elem).attr("name");
					if (jQuery(elem).is(":checked")) {
					    jQuery(".family_ext" + name.replace("check_ext", "")).show();
					} else {
					    jQuery(".family_ext" + name.replace("check_ext", "")).hide();
					}
				});

				jQuery("div input[name^=\"check_ext\"]").click(function() {
					var name = $(this).attr("name");
					jQuery(".family_ext" + name.replace("check_ext", "")).toggle();
				});
			});' . "\n";
		$s .= '</script>'."\n";

		foreach ($showextcals as $val) {
			$htmlname = md5($val['name']);	// not used for security purpose, only to get a string with no special char

			if (!empty($val['default']) || GETPOSTINT('check_ext'.$htmlname)) {
				$default = "checked";
			} else {
				$default = '';
			}

			$tooltip = $langs->trans("Cache").' '.round($DELAYFORCACHE / 60).'mn';

			$s .= '<div class="nowrap inline-block minheight30"><input type="checkbox" id="check_ext'.$htmlname.'" name="check_ext'.$htmlname.'" value="1" '.$default.'><label for="check_ext'.$htmlname.'" title="'.dol_escape_htmltag($tooltip).'" class="labelcalendar">'.dol_escape_htmltag($val['name']).'</label> &nbsp; </div>';
		}
	}

	// Birthdays
	$s .= '<div class="nowrap inline-block minheight30"><input type="checkbox" id="check_birthday" name="check_birthday" class="check_birthday"><label for="check_birthday" class="labelcalendar"> <span class="check_birthday_text">'.$langs->trans("AgendaShowBirthdayEvents").'</span></label> &nbsp; </div>';

	// Bookcal Calendar
	if (isModEnabled("bookcal")) {
		if (!empty($bookcalcalendars["calendars"])) {
			foreach ($bookcalcalendars["calendars"] as $key => $value) {
				$label = $value['label'];
				$s .= '<div class="nowrap inline-block minheight30"><input '.(GETPOST('check_bookcal_calendar_'.$value['id']) ? "checked" : "").' type="checkbox" id="check_bookcal_calendar_'.$value['id'].'" name="check_bookcal_calendar_'.$value['id'].'" class="check_bookcal_calendar_'.$value['id'].'"><label for="check_bookcal_calendar_'.$value['id'].'" class="labelcalendar"> <span class="check_bookcal_calendar_'.$value['id'].'_text">'.$langs->trans("AgendaShowBookcalCalendar", $label).'</span></label> &nbsp; </div>';
			}
		}
	}

	// Calendars from hooks
	$parameters = array();
	$reshook = $hookmanager->executeHooks('addCalendarChoice', $parameters, $object, $action);
	if (empty($reshook)) {
		$s .= $hookmanager->resPrint;
	} elseif ($reshook > 1) {
		$s = $hookmanager->resPrint;
	}

	$s .= "\n".'<!-- End div to calendars selectors -->'."\n";
} else { // If javascript off
	$newparam = $param; // newparam is for birthday links
	$newparam = preg_replace('/showbirthday=[0-1]/i', 'showbirthday='.(empty($showbirthday) ? 1 : 0), $newparam);
	if (!preg_match('/showbirthday=/i', $newparam)) {
		$newparam .= '&showbirthday=1';
	}
	$link = '<a href="'.$_SERVER['PHP_SELF'].'?'.dol_escape_htmltag($newparam);
	$link .= '">';
	if (empty($showbirthday)) {
		$link .= $langs->trans("AgendaShowBirthdayEvents");
	} else {
		$link .= $langs->trans("AgendaHideBirthdayEvents");
	}
	$link .= '</a>';
}


// Load events from database into $eventarray
$eventarray = array();


// DEFAULT CALENDAR + AUTOEVENT CALENDAR + CONFERENCEBOOTH CALENDAR
$sql = 'SELECT ';
if ($usergroup > 0) {
	$sql .= " DISTINCT";
}
$sql .= ' a.id, a.label,';
$sql .= ' a.datep,';
$sql .= ' a.datep2,';
$sql .= ' a.percent,';
$sql .= ' a.fk_user_author,a.fk_user_action,';
$sql .= ' a.transparency, a.priority, a.fulldayevent, a.location,';
$sql .= ' a.fk_soc, a.fk_contact, a.fk_project, a.fk_bookcal_calendar,';
$sql .= ' a.fk_element, a.elementtype,';
$sql .= ' ca.code as type_code, ca.libelle as type_label, ca.color as type_color, ca.type as type_type, ca.picto as type_picto';

$parameters = array();
$reshook = $hookmanager->executeHooks('printFieldListSelect', $parameters); // Note that $action and $object may have been modified by hook
$sql .= $hookmanager->resPrint;

$sql .= ' FROM '.MAIN_DB_PREFIX.'c_actioncomm as ca, '.MAIN_DB_PREFIX."actioncomm as a";
// We must filter on resource table
if ($resourceid > 0) {
	$sql .= ", ".MAIN_DB_PREFIX."element_resources as r";
}
// We must filter on assignment table
if ($filtert > 0 || $usergroup > 0) {
	$sql .= ", ".MAIN_DB_PREFIX."actioncomm_resources as ar";
}
if ($usergroup > 0) {
	$sql .= " LEFT JOIN ".MAIN_DB_PREFIX."usergroup_user as ugu ON ugu.fk_user = ar.fk_element";
}
$sql .= ' WHERE a.fk_action = ca.id';
$sql .= ' AND a.entity IN ('.getEntity('agenda').')';
// Condition on actioncode
if (!empty($actioncode)) {
	if (!getDolGlobalString('AGENDA_USE_EVENT_TYPE')) {
		if ($actioncode == 'AC_NON_AUTO') {
			$sql .= " AND ca.type != 'systemauto'";
		} elseif ($actioncode == 'AC_ALL_AUTO') {
			$sql .= " AND ca.type = 'systemauto'";
		} else {
			if ($actioncode == 'AC_OTH') {
				$sql .= " AND ca.type != 'systemauto'";
			}
			if ($actioncode == 'AC_OTH_AUTO') {
				$sql .= " AND ca.type = 'systemauto'";
			}
		}
	} else {
		if ($actioncode == 'AC_NON_AUTO') {
			$sql .= " AND ca.type != 'systemauto'";
		} elseif ($actioncode == 'AC_ALL_AUTO') {
			$sql .= " AND ca.type = 'systemauto'";
		} else {
			if (is_array($actioncode)) {
				$sql .= " AND ca.code IN (".$db->sanitize("'".implode("','", $actioncode)."'", 1).")";
			} else {
				$sql .= " AND ca.code IN (".$db->sanitize("'".implode("','", explode(',', $actioncode))."'", 1).")";
			}
		}
	}
}
if ($resourceid > 0) {
	$sql .= " AND r.element_type = 'action' AND r.element_id = a.id AND r.resource_id = ".((int) $resourceid);
}
if ($pid) {
	$sql .= " AND a.fk_project=".((int) $pid);
}
// If the internal user must only see his customers, force searching by him
$search_sale = 0;
if (!$user->hasRight('societe', 'client', 'voir')) {
	$search_sale = $user->id;
}
// Search on sale representative
if ($search_sale && $search_sale != '-1') {
	if ($search_sale == -2) {
		$sql .= " AND NOT EXISTS (SELECT sc.fk_soc FROM ".MAIN_DB_PREFIX."societe_commerciaux as sc WHERE sc.fk_soc = a.fk_soc)";
	} elseif ($search_sale > 0) {
		$sql .= " AND EXISTS (SELECT sc.fk_soc FROM ".MAIN_DB_PREFIX."societe_commerciaux as sc WHERE sc.fk_soc = a.fk_soc AND sc.fk_user = ".((int) $search_sale).")";
	}
}
// Search on socid
if ($socid) {
	$sql .= " AND a.fk_soc = ".((int) $socid);
}
// We must filter on assignment table
if ($filtert > 0 || $usergroup > 0) {
	$sql .= " AND ar.fk_actioncomm = a.id AND ar.element_type='user'";
}
//var_dump($day.' '.$month.' '.$year);
if ($mode == 'show_day') {
	$sql .= " AND (";
	$sql .= " (a.datep BETWEEN '".$db->idate(dol_mktime(0, 0, 0, $month, $day, $year, 'tzuserrel'))."'";
	$sql .= " AND '".$db->idate(dol_mktime(23, 59, 59, $month, $day, $year, 'tzuserrel'))."')";
	$sql .= " OR ";
	$sql .= " (a.datep2 BETWEEN '".$db->idate(dol_mktime(0, 0, 0, $month, $day, $year, 'tzuserrel'))."'";
	$sql .= " AND '".$db->idate(dol_mktime(23, 59, 59, $month, $day, $year, 'tzuserrel'))."')";
	$sql .= " OR ";
	$sql .= " (a.datep < '".$db->idate(dol_mktime(0, 0, 0, $month, $day, $year, 'tzuserrel'))."'";
	$sql .= " AND a.datep2 > '".$db->idate(dol_mktime(23, 59, 59, $month, $day, $year, 'tzuserrel'))."')";
	$sql .= ')';
} else {
	// To limit array
	$sql .= " AND (";
	$sql .= " (a.datep BETWEEN '".$db->idate(dol_mktime(0, 0, 0, $month, 1, $year) - (60 * 60 * 24 * 7))."'"; // Start 7 days before
	$sql .= " AND '".$db->idate(dol_mktime(23, 59, 59, $month, 28, $year) + (60 * 60 * 24 * 10))."')"; // End 7 days after + 3 to go from 28 to 31
	$sql .= " OR ";
	$sql .= " (a.datep2 BETWEEN '".$db->idate(dol_mktime(0, 0, 0, $month, 1, $year) - (60 * 60 * 24 * 7))."'";
	$sql .= " AND '".$db->idate(dol_mktime(23, 59, 59, $month, 28, $year) + (60 * 60 * 24 * 10))."')";
	$sql .= " OR ";
	$sql .= " (a.datep < '".$db->idate(dol_mktime(0, 0, 0, $month, 1, $year) - (60 * 60 * 24 * 7))."'";
	$sql .= " AND a.datep2 > '".$db->idate(dol_mktime(23, 59, 59, $month, 28, $year) + (60 * 60 * 24 * 10))."')";
	$sql .= ')';
}
if ($type) {
	$sql .= " AND ca.id = ".((int) $type);
}
if ($status == '0') {
	// To do (not started)
	$sql .= " AND a.percent = 0";
}
if ($status == 'na') {
	// Not applicable
	$sql .= " AND a.percent = -1";
}
if ($status == '50') {
	// Running already started
	$sql .= " AND (a.percent > 0 AND a.percent < 100)";
}
if ($status == 'done' || $status == '100') {
	$sql .= " AND (a.percent = 100)";
}
if ($status == 'todo') {
	$sql .= " AND (a.percent >= 0 AND a.percent < 100)";
}
// We must filter on assignment table
if ($filtert > 0 || $usergroup > 0) {
	$sql .= " AND (";
	if ($filtert > 0) {
		$sql .= "ar.fk_element = ".((int) $filtert);
	}
	if ($usergroup > 0) {
		$sql .= ($filtert > 0 ? " OR " : "")." ugu.fk_usergroup = ".((int) $usergroup);
	}
	$sql .= ")";
}

// Search in categories, -1 is all and -2 is no categories
if ($search_categ_cus != -1) {
	if ($search_categ_cus == -2) {
		$sql .= " AND NOT EXISTS (SELECT ca.fk_actioncomm FROM ".MAIN_DB_PREFIX."categorie_actioncomm as ca WHERE ca.fk_actioncomm = a.id)";
	} elseif ($search_categ_cus > 0) {
		$sql .= " AND EXISTS (SELECT ca.fk_actioncomm FROM ".MAIN_DB_PREFIX."categorie_actioncomm as ca WHERE ca.fk_actioncomm = a.id AND ca.fk_categorie IN (".$db->sanitize($search_categ_cus)."))";
	}
}

// Sort on date
$sql .= ' ORDER BY datep';
//print $sql;

dol_syslog("comm/action/index.php", LOG_DEBUG);
$resql = $db->query($sql);
if ($resql) {
	$num = $db->num_rows($resql);

	$MAXONSAMEPAGE = 10000; // Useless to have more. Protection to avoid memory overload when high number of event (for example after a mass import)
	$i = 0;
	while ($i < $num && $i < $MAXONSAMEPAGE) {
		$obj = $db->fetch_object($resql);

		// Discard auto action if option is on
		if (getDolGlobalString('AGENDA_ALWAYS_HIDE_AUTO') && $obj->type_code == 'AC_OTH_AUTO') {
			$i++;
			continue;
		}

		// Create a new object action
		$event = new ActionComm($db);

		$event->id = $obj->id;
		$event->ref = $event->id;

		$event->fulldayevent = $obj->fulldayevent;

		// event->datep and event->datef must be GMT date.
		if ($event->fulldayevent) {
			$tzforfullday = getDolGlobalString('MAIN_STORE_FULL_EVENT_IN_GMT');
			$event->datep = $db->jdate($obj->datep, $tzforfullday ? 'tzuser' : 'tzserver');	// If saved in $tzforfullday = gmt, we must invert date to be in user tz
			$event->datef = $db->jdate($obj->datep2, $tzforfullday ? 'tzuser' : 'tzserver');
		} else {
			// Example: $obj->datep = '1970-01-01 01:00:00', jdate will return 0 if TZ of PHP server is Europe/Berlin (+1)
			$event->datep = $db->jdate($obj->datep, 'tzserver');
			$event->datef = $db->jdate($obj->datep2, 'tzserver');
		}
		//$event->datep_formated_gmt = dol_print_date($event->datep, 'dayhour', 'gmt');
		//var_dump($obj->id.' '.$obj->datep.' '.dol_print_date($obj->datep, 'dayhour', 'gmt'));
		//var_dump($obj->id.' '.$event->datep.' '.dol_print_date($event->datep, 'dayhour', 'gmt'));

		$event->type_code = $obj->type_code;
		$event->type_label = $obj->type_label;
		$event->type_color = $obj->type_color;
		$event->type = $obj->type_type;
		$event->type_picto = $obj->type_picto;

		$event->label = $obj->label;
		$event->percentage = $obj->percent;

		$event->authorid = $obj->fk_user_author; // user id of creator
		$event->userownerid = $obj->fk_user_action; // user id of owner
		$event->fetch_userassigned(); // This load $event->userassigned

		$event->priority = $obj->priority;
		$event->location = $obj->location;
		$event->transparency = $obj->transparency;
		$event->fk_element = $obj->fk_element;
		$event->elementtype = $obj->elementtype;

		$event->fk_project = $obj->fk_project;

		$event->socid = $obj->fk_soc;
		$event->contact_id = $obj->fk_contact;
		$event->fk_bookcal_calendar = $obj->fk_bookcal_calendar;
		if (!empty($event->fk_bookcal_calendar)) {
			$event->type = "bookcal_calendar";
		}

		// Defined date_start_in_calendar and date_end_in_calendar property
		// They are date start and end of action but modified to not be outside calendar view.
		$event->date_start_in_calendar = $event->datep;
		if ($event->datef != '' && $event->datef >= $event->datep) {
			$event->date_end_in_calendar = $event->datef;
		} else {
			$event->date_end_in_calendar = $event->datep;
		}

		// Check values
		if ($event->date_end_in_calendar < $firstdaytoshow || $event->date_start_in_calendar >= $lastdaytoshow) {
			// This record is out of visible range
		} else {
			if ($event->date_start_in_calendar < $firstdaytoshow) {
				$event->date_start_in_calendar = $firstdaytoshow;
			}
			if ($event->date_end_in_calendar >= $lastdaytoshow) {
				$event->date_end_in_calendar = ($lastdaytoshow - 1);
			}

			// Add an entry in actionarray for each day
			$daycursor = $event->date_start_in_calendar;
<<<<<<< HEAD
			$annee = dol_print_date($daycursor, '%Y', 'tzuserrel');
			$mois = dol_print_date($daycursor, '%m', 'tzuserrel');
			$jour = dol_print_date($daycursor, '%d', 'tzuserrel');

			$daycursorend = $event->date_end_in_calendar;
			$anneeend = dol_print_date($daycursorend, '%Y', 'tzuserrel');
			$moisend = dol_print_date($daycursorend, '%m', 'tzuserrel');
			$jourend = dol_print_date($daycursorend, '%d', 'tzuserrel');
=======
			$annee = (int) dol_print_date($daycursor, '%Y', 'tzuserrel');
			$mois = (int) dol_print_date($daycursor, '%m', 'tzuserrel');
			$jour = (int) dol_print_date($daycursor, '%d', 'tzuserrel');

			$daycursorend = $event->date_end_in_calendar;
			$anneeend = (int) dol_print_date($daycursorend, '%Y', 'tzuserrel');
			$moisend = (int) dol_print_date($daycursorend, '%m', 'tzuserrel');
			$jourend = (int) dol_print_date($daycursorend, '%d', 'tzuserrel');
>>>>>>> cc80841a

			//var_dump(dol_print_date($event->date_start_in_calendar, 'dayhour', 'gmt'));	// Hour at greenwich
			//var_dump($annee.'-'.$mois.'-'.$jour);
			//print 'annee='.$annee.' mois='.$mois.' jour='.$jour.'<br>';

			// Loop on each day covered by action to prepare an index to show on calendar
			$loop = true;
			$j = 0;
			$daykey = dol_mktime(0, 0, 0, $mois, $jour, $annee, 'gmt');	// $mois, $jour, $annee has been set for user tz
			$daykeyend = dol_mktime(0, 0, 0, $moisend, $jourend, $anneeend, 'gmt');	// $moisend, $jourend, $anneeend has been set for user tz
			/*
			 print 'GMT '.$event->date_start_in_calendar.' '.dol_print_date($event->date_start_in_calendar, 'dayhour', 'gmt').'<br>';
			 print 'TZSERVER '.$event->date_start_in_calendar.' '.dol_print_date($event->date_start_in_calendar, 'dayhour', 'tzserver').'<br>';
			 print 'TZUSERREL '.$event->date_start_in_calendar.' '.dol_print_date($event->date_start_in_calendar, 'dayhour', 'tzuserrel').'<br>';
			 print 'GMT '.$event->date_end_in_calendar.' '.dol_print_date($event->date_end_in_calendar, 'dayhour', 'gmt').'<br>';
			 print 'TZSERVER '.$event->date_end_in_calendar.' '.dol_print_date($event->date_end_in_calendar, 'dayhour', 'tzserver').'<br>';
			 print 'TZUSER '.$event->date_end_in_calendar.' '.dol_print_date($event->date_end_in_calendar, 'dayhour', 'tzuserrel').'<br>';
			 */
			do {
				//if ($event->id==408)
				//print 'daykey='.$daykey.' daykeyend='.$daykeyend.' '.dol_print_date($daykey, 'dayhour', 'gmt').' - '.dol_print_date($event->datep, 'dayhour', 'gmt').' '.dol_print_date($event->datef, 'dayhour', 'gmt').'<br>';
				//print 'daykey='.$daykey.' daykeyend='.$daykeyend.' '.dol_print_date($daykey, 'dayhour', 'tzuserrel').' - '.dol_print_date($event->datep, 'dayhour', 'tzuserrel').' '.dol_print_date($event->datef, 'dayhour', 'tzuserrel').'<br>';

				$eventarray[$daykey][] = $event;
				$j++;

				$daykey += 60 * 60 * 24;
				//if ($daykey > $event->date_end_in_calendar) {
				if ($daykey > $daykeyend) {
					$loop = false;
				}
			} while ($loop);
			//var_dump($eventarray);
			//print 'Event '.$i.' id='.$event->id.' (start='.dol_print_date($event->datep).'-end='.dol_print_date($event->datef);
			//print ' startincalendar='.dol_print_date($event->date_start_in_calendar).'-endincalendar='.dol_print_date($event->date_end_in_calendar).') was added in '.$j.' different index key of array<br>';
		}

		$parameters['obj'] = $obj;
		$reshook = $hookmanager->executeHooks('hookEventElements', $parameters, $event, $action); // Note that $action and $object may have been modified by some hooks
		$event = $hookmanager->resPrint;
		if ($reshook < 0) {
			setEventMessages($hookmanager->error, $hookmanager->errors, 'errors');
		}

		$i++;
	}
} else {
	dol_print_error($db);
}
//var_dump($eventarray);


// BIRTHDATES CALENDAR
// Complete $eventarray with birthdates
if ($showbirthday) {
	// Add events in array
	$sql = 'SELECT sp.rowid, sp.lastname, sp.firstname, sp.birthday';
	$sql .= ' FROM '.MAIN_DB_PREFIX.'socpeople as sp';
	$sql .= ' WHERE (priv=0 OR (priv=1 AND fk_user_creat='.((int) $user->id).'))';
	$sql .= " AND sp.entity IN (".getEntity('contact').")";
	if ($mode == 'show_day') {
		$sql .= ' AND MONTH(birthday) = '.((int) $month);
		$sql .= ' AND DAY(birthday) = '.((int) $day);
	} else {
		$sql .= ' AND MONTH(birthday) = '.((int) $month);
	}
	$sql .= ' ORDER BY birthday';

	dol_syslog("comm/action/index.php", LOG_DEBUG);
	$resql = $db->query($sql);
	if ($resql) {
		$num = $db->num_rows($resql);
		$i = 0;
		while ($i < $num) {
			$obj = $db->fetch_object($resql);

			$event = new ActionComm($db);

			$event->id = $obj->rowid; // We put contact id in action id for birthdays events
			$event->ref = $event->id;

			$datebirth = dol_stringtotime($obj->birthday, 1);
			//print 'ee'.$obj->birthday.'-'.$datebirth;
			$datearray = dol_getdate($datebirth, true);
			$event->datep = dol_mktime(0, 0, 0, $datearray['mon'], $datearray['mday'], $year, true); // For full day events, date are also GMT but they won't but converted during output
			$event->datef = $event->datep;

			$event->type_code = 'BIRTHDAY';
			$event->type_label = '';
			$event->type_color = '';
			$event->type = 'birthdate';
			$event->type_picto = 'birthdate';

			$event->label = $langs->trans("Birthday").' '.dolGetFirstLastname($obj->firstname, $obj->lastname);
			$event->percentage = 100;
			$event->fulldayevent = 1;

			$event->contact_id = $obj->rowid;

			$event->date_start_in_calendar = $db->jdate($event->datep);
			$event->date_end_in_calendar = $db->jdate($event->datef);

			// Add an entry in eventarray for each day
			$daycursor = $event->datep;
			$annee = (int) dol_print_date($daycursor, '%Y', 'tzuserrel');
			$mois = (int) dol_print_date($daycursor, '%m', 'tzuserrel');
			$jour = (int) dol_print_date($daycursor, '%d', 'tzuserrel');

			$daykey = dol_mktime(0, 0, 0, $mois, $jour, $annee, 'gmt');

			$eventarray[$daykey][] = $event;

			/*$loop = true;
			 $daykey = dol_mktime(0, 0, 0, $mois, $jour, $annee);
			 do {
			 $eventarray[$daykey][] = $event;
			 $daykey += 60 * 60 * 24;
			 if ($daykey > $event->date_end_in_calendar) $loop = false;
			 } while ($loop);
			 */
			$i++;
		}
	} else {
		dol_print_error($db);
	}
}

if ($user->hasRight("holiday", "read")) {
	// LEAVE-HOLIDAY CALENDAR
	$sql = "SELECT u.rowid as uid, u.lastname, u.firstname, u.statut, x.rowid, x.date_debut as date_start, x.date_fin as date_end, x.halfday, x.statut as status";
	$sql .= " FROM ".MAIN_DB_PREFIX."holiday as x, ".MAIN_DB_PREFIX."user as u";
	$sql .= " WHERE u.rowid = x.fk_user";
	$sql .= " AND u.statut = '1'"; // Show only active users  (0 = inactive user, 1 = active user)
	$sql .= " AND (x.statut = '2' OR x.statut = '3')"; // Show only public leaves (2 = leave wait for approval, 3 = leave approved)

	if ($mode == 'show_day') {
		// Request only leaves for the current selected day
		$sql .= " AND '".$db->escape($year)."-".$db->escape($month)."-".$db->escape($day)."' BETWEEN x.date_debut AND x.date_fin";	// date_debut and date_fin are date without time
	} elseif ($mode == 'show_week') {
		// Restrict on current month (we get more, but we will filter later)
		$sql .= " AND date_debut < '".$db->idate(dol_get_last_day($year, $month))."'";
		$sql .= " AND date_fin >= '".$db->idate(dol_get_first_day($year, $month))."'";
	} elseif ($mode == 'show_month') {
		// Restrict on current month
		$sql .= " AND date_debut <= '".$db->idate(dol_get_last_day($year, $month))."'";
		$sql .= " AND date_fin >= '".$db->idate(dol_get_first_day($year, $month))."'";
	}

	$resql = $db->query($sql);
	if ($resql) {
		$num = $db->num_rows($resql);
		$i   = 0;

		while ($i < $num) {
			$obj = $db->fetch_object($resql);

			$event = new ActionComm($db);

			// Need the id of the leave object for link to it
			$event->id                      = $obj->rowid;
			$event->ref                     = $event->id;

			$event->type_code = 'HOLIDAY';
			$event->type_label = '';
			$event->type_color = '';
			$event->type = 'holiday';
			$event->type_picto = 'holiday';

			$event->datep                   = $db->jdate($obj->date_start) + (empty($halfday) || $halfday == 1 ? 0 : 12 * 60 * 60 - 1);
			$event->datef                   = $db->jdate($obj->date_end) + (empty($halfday) || $halfday == -1 ? 24 : 12) * 60 * 60 - 1;
			$event->date_start_in_calendar  = $event->datep;
			$event->date_end_in_calendar    = $event->datef;

			if ($obj->status == 3) {
				// Show no symbol for leave with state "leave approved"
				$event->percentage = -1;
			} elseif ($obj->status == 2) {
				// Show TO-DO symbol for leave with state "leave wait for approval"
				$event->percentage = 0;
			}

			if ($obj->halfday == 1) {
				$event->label = $obj->lastname.' ('.$langs->trans("Morning").')';
			} elseif ($obj->halfday == -1) {
				$event->label = $obj->lastname.' ('.$langs->trans("Afternoon").')';
			} else {
				$event->label = $obj->lastname;
			}

			$daycursor = $event->date_start_in_calendar;
<<<<<<< HEAD
			$annee = dol_print_date($daycursor, '%Y', 'tzuserrel');
			$mois = dol_print_date($daycursor, '%m', 'tzuserrel');
			$jour = dol_print_date($daycursor, '%d', 'tzuserrel');
=======
			$annee = (int) dol_print_date($daycursor, '%Y', 'tzuserrel');
			$mois = (int) dol_print_date($daycursor, '%m', 'tzuserrel');
			$jour = (int) dol_print_date($daycursor, '%d', 'tzuserrel');
>>>>>>> cc80841a

			$daykey = dol_mktime(0, 0, 0, $mois, $jour, $annee, 'gmt');
			do {
				$eventarray[$daykey][] = $event;

				$daykey += 60 * 60 * 24;
			} while ($daykey <= $event->date_end_in_calendar);

			$i++;
		}
	}
}

// EXTERNAL CALENDAR
// Complete $eventarray with external import Ical
if (count($listofextcals)) {
	require_once DOL_DOCUMENT_ROOT.'/comm/action/class/ical.class.php';

	foreach ($listofextcals as $key => $extcal) {
		$url = $extcal['src']; // Example: https://www.google.com/calendar/ical/eldy10%40gmail.com/private-cde92aa7d7e0ef6110010a821a2aaeb/basic.ics
		$namecal = $extcal['name'];
		$offsettz = $extcal['offsettz'];
		$colorcal = $extcal['color'];
		$buggedfile = $extcal['buggedfile'];

		$pathforcachefile = dol_sanitizePathName($conf->user->dir_temp).'/'.dol_sanitizeFileName('extcal_'.$namecal.'_user'.$user->id).'.cache';
		//var_dump($pathforcachefile);exit;

		$ical = new ICal();
		$ical->parse($url, $pathforcachefile, $DELAYFORCACHE);
		if ($ical->error) {
			// Save error message for extcal
			$listofextcals[$key]['error'] = $ical->error;
			$s .= '<br><div class="warning">'.dol_escape_htmltag($listofextcals[$key]['name']).': '.$url.'<br>Error message: '.dol_escape_htmltag($ical->error).'</div>';
		}

		// After this $ical->cal['VEVENT'] contains array of events, $ical->cal['DAYLIGHT'] contains daylight info, $ical->cal['STANDARD'] contains non daylight info, ...
		//var_dump($ical->cal); exit;
		$icalevents = array();
		if (is_array($ical->get_event_list())) {
			$icalevents = array_merge($icalevents, $ical->get_event_list()); // Add $ical->cal['VEVENT']
		}
		if (is_array($ical->get_freebusy_list())) {
			$icalevents = array_merge($icalevents, $ical->get_freebusy_list()); // Add $ical->cal['VFREEBUSY']
		}

		if (count($icalevents) > 0) {
			// Duplicate all repeatable events into new entries
			$moreicalevents = array();
			foreach ($icalevents as $icalevent) {
				if (isset($icalevent['RRULE']) && is_array($icalevent['RRULE'])) { //repeatable event
					//if ($event->date_start_in_calendar < $firstdaytoshow) $event->date_start_in_calendar=$firstdaytoshow;
					//if ($event->date_end_in_calendar > $lastdaytoshow) $event->date_end_in_calendar=($lastdaytoshow-1);
					if ($icalevent['DTSTART;VALUE=DATE']) { //fullday event
						$datecurstart = dol_stringtotime($icalevent['DTSTART;VALUE=DATE'], 1);
						$datecurend = dol_stringtotime($icalevent['DTEND;VALUE=DATE'], 1) - 1; // We remove one second to get last second of day
					} elseif (is_array($icalevent['DTSTART']) && !empty($icalevent['DTSTART']['unixtime'])) {
						$datecurstart = $icalevent['DTSTART']['unixtime'];
						$datecurend = $icalevent['DTEND']['unixtime'];
						if (!empty($ical->cal['DAYLIGHT']['DTSTART']) && $datecurstart) {
							//var_dump($ical->cal);
							$tmpcurstart = $datecurstart;
							$tmpcurend = $datecurend;
							$tmpdaylightstart = dol_mktime(0, 0, 0, 1, 1, 1970, 1) + (int) $ical->cal['DAYLIGHT']['DTSTART'];
							$tmpdaylightend = dol_mktime(0, 0, 0, 1, 1, 1970, 1) + (int) $ical->cal['STANDARD']['DTSTART'];
							//var_dump($tmpcurstart);var_dump($tmpcurend); var_dump($ical->cal['DAYLIGHT']['DTSTART']);var_dump($ical->cal['STANDARD']['DTSTART']);
							// Edit datecurstart and datecurend
							if ($tmpcurstart >= $tmpdaylightstart && $tmpcurstart < $tmpdaylightend) {
								$datecurstart -= ((int) $ical->cal['DAYLIGHT']['TZOFFSETTO']) * 36;
							} else {
								$datecurstart -= ((int) $ical->cal['STANDARD']['TZOFFSETTO']) * 36;
							}
							if ($tmpcurend >= $tmpdaylightstart && $tmpcurstart < $tmpdaylightend) {
								$datecurend -= ((int) $ical->cal['DAYLIGHT']['TZOFFSETTO']) * 36;
							} else {
								$datecurend -= ((int) $ical->cal['STANDARD']['TZOFFSETTO']) * 36;
							}
						}
						// datecurstart and datecurend are now GMT date
						//var_dump($datecurstart); var_dump($datecurend); exit;
					} else {
						// Not a recognized record
						dol_syslog("Found a not recognized repeatable record with unknown date start", LOG_ERR);
						continue;
					}
					//print 'xx'.$datecurstart;exit;

					$interval = (empty($icalevent['RRULE']['INTERVAL']) ? 1 : $icalevent['RRULE']['INTERVAL']);
					$until = empty($icalevent['RRULE']['UNTIL']) ? 0 : dol_stringtotime($icalevent['RRULE']['UNTIL'], 1);
					$maxrepeat = empty($icalevent['RRULE']['COUNT']) ? 0 : $icalevent['RRULE']['COUNT'];
					if ($until && ($until + ($datecurend - $datecurstart)) < $firstdaytoshow) {
						continue; // We discard repeatable event that end before start date to show
					}
					if ($datecurstart >= $lastdaytoshow) {
						continue; // We discard repeatable event that start after end date to show
					}

					$numofevent = 0;
					while (($datecurstart < $lastdaytoshow) && (empty($maxrepeat) || ($numofevent < $maxrepeat))) {
						if ($datecurend >= $firstdaytoshow) {    // We add event
							$newevent = $icalevent;
							unset($newevent['RRULE']);
							if ($icalevent['DTSTART;VALUE=DATE']) {
								$newevent['DTSTART;VALUE=DATE'] = dol_print_date($datecurstart, '%Y%m%d');
								$newevent['DTEND;VALUE=DATE'] = dol_print_date($datecurend + 1, '%Y%m%d');
							} else {
								$newevent['DTSTART'] = $datecurstart;
								$newevent['DTEND'] = $datecurend;
							}
							$moreicalevents[] = $newevent;
						}
						// Jump on next occurrence
						$numofevent++;
						$savdatecurstart = $datecurstart;
						if ($icalevent['RRULE']['FREQ'] == 'DAILY') {
							$datecurstart = dol_time_plus_duree($datecurstart, $interval, 'd');
							$datecurend = dol_time_plus_duree($datecurend, $interval, 'd');
						}
						if ($icalevent['RRULE']['FREQ'] == 'WEEKLY') {
							$datecurstart = dol_time_plus_duree($datecurstart, $interval, 'w');
							$datecurend = dol_time_plus_duree($datecurend, $interval, 'w');
						} elseif ($icalevent['RRULE']['FREQ'] == 'MONTHLY') {
							$datecurstart = dol_time_plus_duree($datecurstart, $interval, 'm');
							$datecurend = dol_time_plus_duree($datecurend, $interval, 'm');
						} elseif ($icalevent['RRULE']['FREQ'] == 'YEARLY') {
							$datecurstart = dol_time_plus_duree($datecurstart, $interval, 'y');
							$datecurend = dol_time_plus_duree($datecurend, $interval, 'y');
						}
						// Test to avoid infinite loop ($datecurstart must increase)
						if ($savdatecurstart >= $datecurstart) {
							dol_syslog("Found a rule freq ".$icalevent['RRULE']['FREQ']." not managed by dolibarr code. Assume 1 week frequency.", LOG_ERR);
							$datecurstart += 3600 * 24 * 7;
							$datecurend += 3600 * 24 * 7;
						}
					}
				}
			}
			$icalevents = array_merge($icalevents, $moreicalevents);

			// Loop on each entry into cal file to know if entry is qualified and add an ActionComm into $eventarray
			foreach ($icalevents as $icalevent) {
				//var_dump($icalevent);

				//print $icalevent['SUMMARY'].'->';
				//var_dump($icalevent);exit;
				if (!empty($icalevent['RRULE'])) {
					continue; // We found a repeatable event. It was already split into unitary events, so we discard general rule.
				}

				// Create a new object action
				$event = new ActionComm($db);
				$addevent = false;
				if (isset($icalevent['DTSTART;VALUE=DATE'])) { // fullday event
					// For full day events, date are also GMT but they won't but converted using tz during output
					$datestart = dol_stringtotime($icalevent['DTSTART;VALUE=DATE'], 1);
					if (empty($icalevent['DTEND;VALUE=DATE'])) {
						$dateend = $datestart + 86400 - 1;
					} else {
						$dateend = dol_stringtotime($icalevent['DTEND;VALUE=DATE'], 1) - 1; // We remove one second to get last second of day
					}
					//print 'x'.$datestart.'-'.$dateend;exit;
					//print dol_print_date($dateend,'dayhour','gmt');
					$event->fulldayevent = 1;
					$addevent = true;
				} elseif (!is_array($icalevent['DTSTART'])) { // not fullday event (DTSTART is not array. It is a value like '19700101T000000Z' for 00:00 in greenwitch)
					$datestart = $icalevent['DTSTART'];
					$dateend = empty($icalevent['DTEND']) ? $datestart : $icalevent['DTEND'];

					$datestart += +($offsettz * 3600);
					$dateend += +($offsettz * 3600);

					$addevent = true;
					//var_dump($offsettz);
					//var_dump(dol_print_date($datestart, 'dayhour', 'gmt'));
				} elseif (isset($icalevent['DTSTART']['unixtime'])) {	// File contains a local timezone + a TZ (for example when using bluemind)
					$datestart = $icalevent['DTSTART']['unixtime'];
					$dateend = $icalevent['DTEND']['unixtime'];

					$datestart += +($offsettz * 3600);
					$dateend += +($offsettz * 3600);

					// $buggedfile is set to uselocalandtznodaylight if conf->global->AGENDA_EXT_BUGGEDFILEx = 'uselocalandtznodaylight'
					if ($buggedfile === 'uselocalandtznodaylight') {	// unixtime is a local date that does not take daylight into account, TZID is +1 for example for 'Europe/Paris' in summer instead of 2
						// TODO
					}
					// $buggedfile is set to uselocalandtzdaylight if conf->global->AGENDA_EXT_BUGGEDFILEx = 'uselocalandtzdaylight' (for example with bluemind)
					if ($buggedfile === 'uselocalandtzdaylight') {	// unixtime is a local date that does take daylight into account, TZID is +2 for example for 'Europe/Paris' in summer
						$localtzs = new DateTimeZone(preg_replace('/"/', '', $icalevent['DTSTART']['TZID']));
						$localtze = new DateTimeZone(preg_replace('/"/', '', $icalevent['DTEND']['TZID']));
						$localdts = new DateTime(dol_print_date($datestart, 'dayrfc', 'gmt'), $localtzs);
						$localdte = new DateTime(dol_print_date($dateend, 'dayrfc', 'gmt'), $localtze);
						$tmps = -1 * $localtzs->getOffset($localdts);
						$tmpe = -1 * $localtze->getOffset($localdte);
						$datestart += $tmps;
						$dateend += $tmpe;
						//var_dump($datestart);
					}
					$addevent = true;
				}

				if ($addevent) {
					$event->id = $icalevent['UID'];
					$event->ref = $event->id;
					$userId = $userstatic->findUserIdByEmail($namecal);
					if (!empty($userId) && $userId > 0) {
						$event->userassigned[$userId] = $userId;
						$event->percentage = -1;
					}

					$event->type_code = "ICALEVENT";
					$event->type_label = $namecal;
					$event->type_color = $colorcal;
					$event->type = 'icalevent';
					$event->type_picto = 'rss';

					$event->icalname = $namecal;
					$event->icalcolor = $colorcal;
					$usertime = 0; // We don't modify date because we want to have date into memory datep and datef stored as GMT date. Compensation will be done during output.
					$event->datep = $datestart + $usertime;
					$event->datef = $dateend + $usertime;

					if ($icalevent['SUMMARY']) {
						$event->label = dol_string_nohtmltag($icalevent['SUMMARY']);
					} elseif ($icalevent['DESCRIPTION']) {
						$event->label = dol_nl2br(dol_string_nohtmltag($icalevent['DESCRIPTION']), 1);
					} else {
						$event->label = $langs->trans("ExtSiteNoLabel");
					}

					// Priority (see https://www.kanzaki.com/docs/ical/priority.html)
					// LOW      = 0 to 4
					// MEDIUM   = 5
					// HIGH     = 6 to 9
					if (!empty($icalevent['PRIORITY'])) {
						$event->priority = $icalevent['PRIORITY'];
					}

					// Transparency (see https://www.kanzaki.com/docs/ical/transp.html)
					if (!empty($icalevent['TRANSP'])) {
						if ($icalevent['TRANSP'] == "TRANSPARENT") {
							$event->transparency = 0; // 0 = available / free
						}
						if ($icalevent['TRANSP'] == "OPAQUE") {
							$event->transparency = 1; // 1 = busy
						}

						// TODO: MS outlook states
						// X-MICROSOFT-CDO-BUSYSTATUS:FREE      + TRANSP:TRANSPARENT => Available / Free
						// X-MICROSOFT-CDO-BUSYSTATUS:FREE      + TRANSP:OPAQUE      => Work another place
						// X-MICROSOFT-CDO-BUSYSTATUS:TENTATIVE + TRANSP:OPAQUE      => With reservations
						// X-MICROSOFT-CDO-BUSYSTATUS:BUSY      + TRANSP:OPAQUE      => Busy
						// X-MICROSOFT-CDO-BUSYSTATUS:OOF       + TRANSP:OPAQUE      => Away from the office / off-site
					}

					if (!empty($icalevent['LOCATION'])) {
						$event->location = $icalevent['LOCATION'];
					}

					$event->date_start_in_calendar = $event->datep;

					if ($event->datef != '' && $event->datef >= $event->datep) {
						$event->date_end_in_calendar = $event->datef;
					} else {
						$event->date_end_in_calendar = $event->datep;
					}

					// Add event into $eventarray if date range are ok.
					if ($event->date_end_in_calendar < $firstdaytoshow || $event->date_start_in_calendar >= $lastdaytoshow) {
						//print 'x'.$datestart.'-'.$dateend;exit;
						//print 'x'.$datestart.'-'.$dateend;exit;
						//print 'x'.$datestart.'-'.$dateend;exit;
						// This record is out of visible range
					} else {
						if ($event->date_start_in_calendar < $firstdaytoshow) {
							$event->date_start_in_calendar = $firstdaytoshow;
						}
						if ($event->date_end_in_calendar >= $lastdaytoshow) {
							$event->date_end_in_calendar = ($lastdaytoshow - 1);
						}

						// Add an entry in actionarray for each day
						$daycursor = $event->date_start_in_calendar;
						$annee = (int) dol_print_date($daycursor, '%Y', 'tzuserrel');
						$mois = (int) dol_print_date($daycursor, '%m', 'tzuserrel');
						$jour = (int) dol_print_date($daycursor, '%d', 'tzuserrel');

						// Loop on each day covered by action to prepare an index to show on calendar
						$loop = true;
						$j = 0;
						// daykey must be date that represent day box in calendar so must be a user time
						$daykey = dol_mktime(0, 0, 0, $mois, $jour, $annee, 'gmt');
						$daykeygmt = dol_mktime(0, 0, 0, $mois, $jour, $annee, 'gmt');
						do {
							//if ($event->fulldayevent) print dol_print_date($daykeygmt,'dayhour','gmt').'-'.dol_print_date($daykey,'dayhour','gmt').'-'.dol_print_date($event->date_end_in_calendar,'dayhour','gmt').' ';
							$eventarray[$daykey][] = $event;
							$daykey += 60 * 60 * 24;
							$daykeygmt += 60 * 60 * 24; // Add one day
							if (($event->fulldayevent ? $daykeygmt : $daykey) > $event->date_end_in_calendar) {
								$loop = false;
							}
						} while ($loop);
					}
				}
			}
		}
	}
}

// Complete $eventarray with events coming from external module
$parameters = array();
$object = null;
$reshook = $hookmanager->executeHooks('getCalendarEvents', $parameters, $object, $action);
if (!empty($hookmanager->resArray['eventarray'])) {
	foreach ($hookmanager->resArray['eventarray'] as $keyDate => $events) {
		if (!isset($eventarray[$keyDate])) {
			$eventarray[$keyDate] = array();
		}
		$eventarray[$keyDate] = array_merge($eventarray[$keyDate], $events);
	}
}

// Sort events
foreach ($eventarray as $keyDate => &$dateeventarray) {
	usort($dateeventarray, 'sort_events_by_date');
}


$maxnbofchar = 0;
$cachethirdparties = array();
$cachecontacts = array();
$cacheusers = array();

// Define theme_datacolor array
$color_file = DOL_DOCUMENT_ROOT."/theme/".$conf->theme."/theme_vars.inc.php";
if (is_readable($color_file)) {
	include $color_file;
}
if (!is_array($theme_datacolor)) {
	$theme_datacolor = array(array(137, 86, 161), array(60, 147, 183), array(250, 190, 80), array(80, 166, 90), array(190, 190, 100), array(91, 115, 247), array(140, 140, 220), array(190, 120, 120), array(115, 125, 150), array(100, 170, 20), array(150, 135, 125), array(85, 135, 150), array(150, 135, 80), array(150, 80, 150));
}

$massactionbutton = '';

print_barre_liste($langs->trans("Agenda"), $page, $_SERVER["PHP_SELF"], $param, $sortfield, $sortorder, $massactionbutton, $num, -1, 'object_action', 0, $nav.'<span class="marginleftonly"></span>'.$newcardbutton, '', $limit, 1, 0, 1, $viewmode);

// Show div with list of calendars
print $s;


if (empty($mode) || $mode == 'show_month') {      // View by month
	$newparam = $param; // newparam is for birthday links
	$newparam = preg_replace('/showbirthday=/i', 'showbirthday_=', $newparam); // To avoid replacement when replace day= is done
	$newparam = preg_replace('/mode=show_month&?/i', '', $newparam);
	$newparam = preg_replace('/mode=show_week&?/i', '', $newparam);
	$newparam = preg_replace('/day=[0-9]+&?/i', '', $newparam);
	$newparam = preg_replace('/month=[0-9]+&?/i', '', $newparam);
	$newparam = preg_replace('/year=[0-9]+&?/i', '', $newparam);
	$newparam = preg_replace('/viewcal=[0-9]+&?/i', '', $newparam);
	$newparam = preg_replace('/showbirthday_=/i', 'showbirthday=', $newparam); // Restore correct parameter
	$newparam .= '&viewcal=1';

	print '<div class="liste_titre liste_titre_bydiv centpercent">';
<<<<<<< HEAD
	print_actions_filter($form, $canedit, $status, $year, $month, $day, $showbirthday, 0, $filtert, 0, $pid, $socid, $action, -1, $actioncode, $usergroup, '', $resourceid, $search_categ_cus);
=======
	print_actions_filter($form, $canedit, $status, $year, $month, $day, $showbirthday, '', $filtert, '', $pid, $socid, $action, -1, $actioncode, $usergroup, '', $resourceid, $search_categ_cus);
>>>>>>> cc80841a
	print '</div>';

	print '<div class="div-table-responsive-no-min sectioncalendarbymonth maxscreenheightless300">';
	print '<table class="centpercent noborder nocellnopadd cal_pannel cal_month">';
	print ' <tr class="liste_titre">';
	// Column title of weeks numbers
	echo '  <td class="center">#</td>';
	$i = 0;
	while ($i < 7) {
		print '  <td class="center bold uppercase tdfordaytitle'.($i == 0 ? ' borderleft' : '').'">';
		$numdayinweek = (($i + (isset($conf->global->MAIN_START_WEEK) ? $conf->global->MAIN_START_WEEK : 1)) % 7);
		if (!empty($conf->dol_optimize_smallscreen)) {
			$labelshort = array(0 => 'SundayMin', 1 => 'MondayMin', 2 => 'TuesdayMin', 3 => 'WednesdayMin', 4 => 'ThursdayMin', 5 => 'FridayMin', 6 => 'SaturdayMin');
			print $langs->trans($labelshort[$numdayinweek]);
		} else {
			print $langs->trans("Day".$numdayinweek);
		}
		print '  </td>'."\n";
		$i++;
	}
	echo ' </tr>'."\n";

	$todayarray = dol_getdate($now, true);
	$todaytms = dol_mktime(0, 0, 0, $todayarray['mon'], $todayarray['mday'], $todayarray['year']);

	// In loops, tmpday contains day nb in current month (can be zero or negative for days of previous month)
	//var_dump($eventarray);
	for ($iter_week = 0; $iter_week < 6; $iter_week++) {
		echo " <tr>\n";
		// Get date of the current day, format 'yyyy-mm-dd'
		if ($tmpday <= 0) { // If number of the current day is in previous month
			$currdate0 = sprintf("%04d", $prev_year).sprintf("%02d", $prev_month).sprintf("%02d", $max_day_in_prev_month + $tmpday);
		} elseif ($tmpday <= $max_day_in_month) { // If number of the current day is in current month
			$currdate0 = sprintf("%04d", $year).sprintf("%02d", $month).sprintf("%02d", $tmpday);
		} else { // If number of the current day is in next month
			$currdate0 = sprintf("%04d", $next_year).sprintf("%02d", $next_month).sprintf("%02d", $tmpday - $max_day_in_month);
		}
		// Get week number for the targeted date '$currdate0'
		$numweek0 = date("W", strtotime(date($currdate0)));
		// Show the week number, and define column width
		echo ' <td class="center weeknumber opacitymedium" width="2%">'.$numweek0.'</td>';

		for ($iter_day = 0; $iter_day < 7; $iter_day++) {
			if ($tmpday <= 0) {
				/* Show days before the beginning of the current month (previous month)  */
				$style = 'cal_other_month cal_past';
				if ($iter_day == 6) {
					$style .= ' cal_other_month_right';
				}
				echo '  <td class="'.$style.' nowrap tdtop" width="14%">';
				// @phan-suppress-next-line PhanPluginSuspiciousParamPosition
				show_day_events($db, $max_day_in_prev_month + $tmpday, $prev_month, $prev_year, $month, $style, $eventarray, $maxprint, $maxnbofchar, $newparam);
				echo "  </td>\n";
			} elseif ($tmpday <= $max_day_in_month) {
				/* Show days of the current month */
				$curtime = dol_mktime(0, 0, 0, $month, $tmpday, $year);
				$style = 'cal_current_month';
				if ($iter_day == 6) {
					$style .= ' cal_current_month_right';
				}
				$today = 0;
				if ($todayarray['mday'] == $tmpday && $todayarray['mon'] == $month && $todayarray['year'] == $year) {
					$today = 1;
				}
				if ($today) {
					$style = 'cal_today';
				}
				if ($curtime < $todaytms) {
					$style .= ' cal_past';
				}
				//var_dump($todayarray['mday']."==".$tmpday." && ".$todayarray['mon']."==".$month." && ".$todayarray['year']."==".$year.' -> '.$style);
				echo '  <td class="'.$style.' nowrap tdtop" width="14%">';
				// @phan-suppress-next-line PhanPluginSuspiciousParamPosition
				show_day_events($db, $tmpday, $month, $year, $month, $style, $eventarray, $maxprint, $maxnbofchar, $newparam, 0, 60, 0, $bookcalcalendars);
				echo "</td>\n";
			} else {
				/* Show days after the current month (next month) */
				$style = 'cal_other_month';
				if ($iter_day == 6) {
					$style .= ' cal_other_month_right';
				}
				echo '  <td class="'.$style.' nowrap tdtop" width="14%">';
				// @phan-suppress-next-line PhanPluginSuspiciousParamPosition
				show_day_events($db, $tmpday - $max_day_in_month, $next_month, $next_year, $month, $style, $eventarray, $maxprint, $maxnbofchar, $newparam);
				echo "</td>\n";
			}
			$tmpday++;
		}
		echo " </tr>\n";
	}
	print "</table>\n";
	print '</div>';

	print '<input type="hidden" name="actionmove" value="mupdate">';
	print '<input type="hidden" name="backtopage" value="'.dol_escape_htmltag($_SERVER['PHP_SELF']).'?mode=show_month&'.dol_escape_htmltag($_SERVER['QUERY_STRING']).'">';
	print '<input type="hidden" name="newdate" id="newdate">';
} elseif ($mode == 'show_week') {
	// View by week
	$newparam = $param; // newparam is for birthday links
	$newparam = preg_replace('/showbirthday=/i', 'showbirthday_=', $newparam); // To avoid replacement when replace day= is done
	$newparam = preg_replace('/mode=show_month&?/i', '', $newparam);
	$newparam = preg_replace('/mode=show_week&?/i', '', $newparam);
	$newparam = preg_replace('/day=[0-9]+&?/i', '', $newparam);
	$newparam = preg_replace('/month=[0-9]+&?/i', '', $newparam);
	$newparam = preg_replace('/year=[0-9]+&?/i', '', $newparam);
	$newparam = preg_replace('/viewweek=[0-9]+&?/i', '', $newparam);
	$newparam = preg_replace('/showbirthday_=/i', 'showbirthday=', $newparam); // Restore correct parameter
	$newparam .= '&viewweek=1';

	print '<div class="liste_titre liste_titre_bydiv centpercent">';
<<<<<<< HEAD
	print_actions_filter($form, $canedit, $status, $year, $month, $day, $showbirthday, 0, $filtert, 0, $pid, $socid, $action, -1, $actioncode, $usergroup, '', $resourceid);
=======
	print_actions_filter($form, $canedit, $status, $year, $month, $day, $showbirthday, '', $filtert, '', $pid, $socid, $action, -1, $actioncode, $usergroup, '', $resourceid);
>>>>>>> cc80841a
	print '</div>';

	print '<div class="div-table-responsive-no-min sectioncalendarbyweek maxscreenheightless300">';
	print '<table class="centpercent noborder nocellnopadd cal_pannel cal_month">';
	print ' <tr class="liste_titre">';
	$i = 0;
	while ($i < 7) {
		echo '  <td class="center bold uppercase tdfordaytitle">'.$langs->trans("Day".(($i + (isset($conf->global->MAIN_START_WEEK) ? $conf->global->MAIN_START_WEEK : 1)) % 7))."</td>\n";
		$i++;
	}
	echo " </tr>\n";

	echo " <tr>\n";

	for ($iter_day = 0; $iter_day < 7; $iter_day++) {
		// Show days of the current week
		$curtime = dol_time_plus_duree($firstdaytoshow, $iter_day, 'd');		// $firstdaytoshow is in timezone of server
		$tmpday = (int) dol_print_date($curtime, '%d', 'tzuserrel');
		$tmpmonth = (int) dol_print_date($curtime, '%m', 'tzuserrel');
		$tmpyear = (int) dol_print_date($curtime, '%Y', 'tzuserrel');

		$style = 'cal_current_month';
		if ($iter_day == 6) {
			$style .= ' cal_other_month_right';
		}

		$today = 0;
		$todayarray = dol_getdate($now, true);
		if ($todayarray['mday'] == $tmpday && $todayarray['mon'] == $tmpmonth && $todayarray['year'] == $tmpyear) {
			$today = 1;
		}
		if ($today) {
			$style = 'cal_today';
		}

		echo '  <td class="'.$style.'" width="14%" valign="top">';
		// @phan-suppress-next-line PhanPluginSuspiciousParamPosition
		show_day_events($db, $tmpday, $tmpmonth, $tmpyear, $month, $style, $eventarray, 0, $maxnbofchar, $newparam, 1, 300, 0, $bookcalcalendars);
		echo "  </td>\n";
	}
	echo " </tr>\n";

	print "</table>\n";
	print '</div>';

	echo '<input type="hidden" name="actionmove" value="mupdate">';
	echo '<input type="hidden" name="backtopage" value="'.dol_escape_htmltag($_SERVER['PHP_SELF']).'?mode=show_week&'.dol_escape_htmltag($_SERVER['QUERY_STRING']).'">';
	echo '<input type="hidden" name="newdate" id="newdate">';
} else { // View by day
	$newparam = $param; // newparam is for birthday links
	$newparam = preg_replace('/mode=show_month&?/i', '', $newparam);
	$newparam = preg_replace('/mode=show_week&?/i', '', $newparam);
	$newparam = preg_replace('/viewday=[0-9]+&?/i', '', $newparam);
	$newparam .= '&viewday=1';
	// Code to show just one day
	$style = 'cal_current_month cal_current_month_oneday';
	$today = 0;
	$todayarray = dol_getdate($now, true);
	if ($todayarray['mday'] == $day && $todayarray['mon'] == $month && $todayarray['year'] == $year) {
		$today = 1;
	}
	//if ($today) $style='cal_today';

	$timestamp = dol_mktime(12, 0, 0, $month, $day, $year);
	$arraytimestamp = dol_getdate($timestamp);

	print '<div class="liste_titre liste_titre_bydiv centpercent">';
<<<<<<< HEAD
	print_actions_filter($form, $canedit, $status, $year, $month, $day, $showbirthday, 0, $filtert, 0, $pid, $socid, $action, -1, $actioncode, $usergroup, '', $resourceid);
=======
	print_actions_filter($form, $canedit, $status, $year, $month, $day, $showbirthday, '', $filtert, '', $pid, $socid, $action, -1, $actioncode, $usergroup, '', $resourceid);
>>>>>>> cc80841a
	print '</div>';

	print '<div class="div-table-responsive-no-min sectioncalendarbyday maxscreenheightless300">';
	echo '<table class="tagtable centpercent noborder nocellnopadd cal_pannel cal_month noborderbottom" style="margin-bottom: 5px !important;">';

	echo ' <tr class="tagtr liste_titre">';
	echo '  <td class="tagtd center bold uppercase">'.$langs->trans("Day".$arraytimestamp['wday'])."</td>\n";
	echo " </td>\n";

	/*
	 echo ' <div class="tagtr">';
	 echo '  <div class="tagtd width100"></div>';
	 echo '  <div class="tagtd center">';
	 echo show_day_events($db, $day, $month, $year, $month, $style, $eventarray, 0, $maxnbofchar, $newparam, 1, 300, -1);
	 echo '  </div>'."\n";
	 echo " </div>\n";
	 */

	echo '</table>';
	print '</div>';

	/* WIP View per hour */
	$useviewhour = 0;
	if ($useviewhour) {
		print '<div class="div-table-responsive-no-min borderbottom">'; // You can use div-table-responsive-no-min if you don't need reserved height for your table

		$maxheightwin = (isset($_SESSION["dol_screenheight"]) && $_SESSION["dol_screenheight"] > 500) ? ($_SESSION["dol_screenheight"] - 200) : 660; // Also into index.php file

		echo '<div style="max-height: '.$maxheightwin.'px;">';
		echo '<div class="tagtable centpercent calendarviewcontainer">';

		$maxnbofchar = 80;

		$tmp = explode('-', getDolGlobalString('MAIN_DEFAULT_WORKING_HOURS'));
		$minhour = round((float) $tmp[0], 0);
		$maxhour = round((float) $tmp[1], 0);
		if ($minhour > 23) {
			$minhour = 23;
		}
		if ($maxhour < 1) {
			$maxhour = 1;
		}
		if ($maxhour <= $minhour) {
			$maxhour = $minhour + 1;
		}

		$i = 0;
		$j = 0;
		while ($i < 24) {
			echo ' <div class="tagtr calendarviewcontainertr">'."\n";
			echo '  <div class="tagtd width100 tdtop">'.dol_print_date($i * 3600, 'hour', 'gmt').'</div>';
			echo '  <div class="tagtd '.$style.' tdtop"></div>'."\n";
			echo ' </div>'."\n";
			$i++;
			$j++;
		}

		echo '</div></div>';

		// @phan-suppress-next-line PhanPluginSuspiciousParamPosition
		show_day_events($db, $day, $month, $year, $month, $style, $eventarray, 0, $maxnbofchar, $newparam, 1, 300, 1, $bookcalcalendars);

		print '</div>';
	} else {
		print '<div class="div-table-responsive-no-min borderbottom">'; // You can use div-table-responsive-no-min if you don't need reserved height for your table

		// @phan-suppress-next-line PhanPluginSuspiciousParamPosition
		show_day_events($db, $day, $month, $year, $month, $style, $eventarray, 0, $maxnbofchar, $newparam, 1, 300, 0, $bookcalcalendars);

		print '</div>';
	}
}

print "\n".'</form>';

// End of page
llxFooter();
$db->close();


/**
 * Show event of a particular day
 *
 * @param	DoliDB	$db              Database handler
 * @param   int		$day             Day
 * @param   int		$month           Month
 * @param   int		$year            Year
 * @param   int		$monthshown      Current month shown in calendar view
 * @param   string	$style           Style to use for this day
 * @param   array	$eventarray      Array of events
 * @param   int		$maxprint        Nb of actions to show each day on month view (0 means no limit)
 * @param   int		$maxnbofchar     Nb of characters to show for event line
 * @param   string	$newparam        Parameters on current URL
 * @param   int		$showinfo        Add extended information (used by day and week view)
 * @param   int		$minheight       Minimum height for each event. 60px by default.
 * @param	int		$nonew			 0=Add "new entry button", 1=No "new entry button", -1=Only "new entry button"
 * @param	array{}|array{0:array{0:int,1:int,2:int},1:array{0:int,1:int,2:int},2:array{0:int,1:int,2:int}}	$bookcalcalendarsarray	 Used for Bookcal module array of calendar of bookcal
 * @return	void
 */
function show_day_events($db, $day, $month, $year, $monthshown, $style, &$eventarray, $maxprint = 0, $maxnbofchar = 16, $newparam = '', $showinfo = 0, $minheight = 60, $nonew = 0, $bookcalcalendarsarray = array())
{
	global $user, $conf, $langs;
	global $action, $mode, $filter, $filtert, $status, $actioncode, $usergroup; // Filters used into search form
	global $theme_datacolor;
	global $cachethirdparties, $cachecontacts, $cacheusers, $colorindexused;
	global $hookmanager;

	'@phan-var-force array{0:array{0:int,1:int,2:int},1:array{0:int,1:int,2:int},2:array{0:int,1:int,2:int},3:array{0:int,1:int,2:int}} $theme_datacolor
	 @phan-var-force User[] $cacheusers
	 @phan-var-force array<int<0,3>> $colorindexused';

	if ($conf->use_javascript_ajax) {	// Enable the "Show more button..."
		$conf->global->MAIN_JS_SWITCH_AGENDA = 1;
	}

	$dateint = sprintf("%04d", $year).sprintf("%02d", $month).sprintf("%02d", $day);

	//print 'show_day_events day='.$day.' month='.$month.' year='.$year.' dateint='.$dateint;

	print "\n";

	$curtime = dol_mktime(0, 0, 0, $month, $day, $year);
	$urltoshow = DOL_URL_ROOT.'/comm/action/index.php?mode=show_day&day='.str_pad((string) $day, 2, "0", STR_PAD_LEFT).'&month='.str_pad((string) $month, 2, "0", STR_PAD_LEFT).'&year='.$year.$newparam;
	$urltocreate = '';
	if ($user->hasRight('agenda', 'myactions', 'create') || $user->hasRight('agenda', 'allactions', 'create')) {
		$newparam .= '&month='.str_pad((string) $month, 2, "0", STR_PAD_LEFT).'&year='.$year;
		$hourminsec = '100000';
		$urltocreate = DOL_URL_ROOT.'/comm/action/card.php?action=create&datep='.sprintf("%04d%02d%02d", $year, $month, $day).$hourminsec.'&backtopage='.urlencode($_SERVER["PHP_SELF"].($newparam ? '?'.$newparam : ''));
	}

	// Line with title of day
	print '<div id="dayevent_'.$dateint.'" class="dayevent tagtable centpercent nobordernopadding">'."\n";

	if ($nonew <= 0) {
		print '<div class="tagtr cursorpointer" onclick="window.location=\''.$urltocreate.'\';"><div class="nowrap tagtd"><div class="left inline-block">';
		print '<a class="dayevent-aday" style="color: #666" href="'.$urltoshow.'">';
		if ($showinfo) {
			print dol_print_date($curtime, 'daytextshort');
		} else {
			print dol_print_date($curtime, '%d');
		}
		print '</a>';
		print '</div><div class="nowrap floatright inline-block marginrightonly">';
		if ($user->hasRight('agenda', 'myactions', 'create') || $user->hasRight('agenda', 'allactions', 'create')) {
			print '<a class="cursoradd" href="'.$urltocreate.'">'; // Explicit link, useful for nojs interfaces
			print img_picto($langs->trans("NewAction"), 'edit_add.png');
			print '</a>';
		}
		print '</div></div></div>'."\n";
	}

	if ($nonew < 0) {
		print '</div>';
		return;
	}

	// Line with td contains all div of each events
	print '<div class="tagtr">';
	print '<div class="tagtd centpercent agendacell sortable">';

	//$curtime = dol_mktime (0, 0, 0, $month, $day, $year);
	$i = 0;
	$ireallyshown = 0;
	$itoshow = 0;
	$numother = 0;
	$numbirthday = 0;
	$numical = 0;
	$numicals = array();
	$ymd = sprintf("%04d", $year).sprintf("%02d", $month).sprintf("%02d", $day);

	$colorindexused[$user->id] = 0; // Color index for current user (user->id) is always 0
	$nextindextouse = is_array($colorindexused) ? count($colorindexused) : 0; // At first run this is 0, so fist user has 0, next 1, ...
	//var_dump($colorindexused);

	include_once DOL_DOCUMENT_ROOT.'/holiday/class/holiday.class.php';
	$tmpholiday = new Holiday($db);

	foreach ($eventarray as $daykey => $notused) {		// daykey is the 'YYYYMMDD' to show according to user
		$annee = (int) dol_print_date($daykey, '%Y', 'gmt');	// We use gmt because we want the value represented by string 'YYYYMMDD'
		$mois =  (int) dol_print_date($daykey, '%m', 'gmt');	// We use gmt because we want the value represented by string 'YYYYMMDD'
		$jour =  (int) dol_print_date($daykey, '%d', 'gmt');	// We use gmt because we want the value represented by string 'YYYYMMDD'

		//print 'event daykey='.$daykey.' dol_print_date(daykey)='.dol_print_date($daykey, 'dayhour', 'gmt').' jour='.$jour.' mois='.$mois.' annee='.$annee."<br>\n";
		//print 'event daykey='.$daykey.' dol_print_date(daykey)='.dol_print_date($daykey, 'dayhour', 'gmt').' day='.$day.' month='.$month.' year='.$year."<br>\n";

		if ($day == $jour && $month == $mois && $year == $annee) {
			foreach ($eventarray[$daykey] as $index => $event) {
				if ($i < $maxprint || $maxprint == 0 || getDolGlobalString('MAIN_JS_SWITCH_AGENDA')) {
					$keysofuserassigned = array_keys($event->userassigned);
					$ponct = ($event->date_start_in_calendar == $event->date_end_in_calendar);

					// Define $color (Hex string like '0088FF') and $cssclass of event
					$color = -1;
					$cssclass = '';
					$colorindex = -1;
					if (in_array($user->id, $keysofuserassigned)) {
						$cssclass = 'family_mytasks';

						if (empty($cacheusers[$event->userownerid])) {
							$newuser = new User($db);
							$newuser->fetch($event->userownerid);
							$cacheusers[$event->userownerid] = $newuser;
						}
						//var_dump($cacheusers[$event->userownerid]->color);

						// We decide to choose color of owner of event (event->userownerid is user id of owner, event->userassigned contains all users assigned to event)
						if (!empty($cacheusers[$event->userownerid]->color)) {
							$color = $cacheusers[$event->userownerid]->color;
						}
					} elseif ($event->type_code == 'ICALEVENT') {      // Event come from external ical file
						$numical++;
						if (!empty($event->icalname)) {
							if (!isset($numicals[dol_string_nospecial($event->icalname)])) {
								$numicals[dol_string_nospecial($event->icalname)] = 0;
							}
							$numicals[dol_string_nospecial($event->icalname)]++;
						}

						$color = ($event->icalcolor ? $event->icalcolor : -1);
						$cssclass = (!empty($event->icalname) ? 'family_ext'.md5($event->icalname) : 'family_other');
					} elseif ($event->type_code == 'BIRTHDAY') {
						$numbirthday++;
						$colorindex = 2;
						$cssclass = 'family_birthday ';
						$color = sprintf("%02x%02x%02x", $theme_datacolor[$colorindex][0], $theme_datacolor[$colorindex][1], $theme_datacolor[$colorindex][2]);
					} elseif ($event->type == 'bookcal_calendar') {
						$numbirthday++;
						$colorindex = 3;
						$cssclass = 'family_bookcal_calendar_'.(!empty($bookcalcalendarsarray["availabilitieslink"]) ? $bookcalcalendarsarray["availabilitieslink"][$event->fk_bookcal_calendar] : "");
						$color = sprintf("%02x%02x%02x", $theme_datacolor[$colorindex][0], $theme_datacolor[$colorindex][1], $theme_datacolor[$colorindex][2]);
					} else {
						$numother++;
						$color = ($event->icalcolor ? $event->icalcolor : -1);
						$cssclass = (!empty($event->icalname) ? 'family_ext'.md5($event->icalname) : 'family_other');

						if (empty($cacheusers[$event->userownerid])) {
							$newuser = new User($db);
							$newuser->fetch($event->userownerid);
							$cacheusers[$event->userownerid] = $newuser;
						}
						//var_dump($cacheusers[$event->userownerid]->color);

						// We decide to choose color of owner of event (event->userownerid is user id of owner, event->userassigned contains all users assigned to event)
						if (!empty($cacheusers[$event->userownerid]->color)) {
							$color = $cacheusers[$event->userownerid]->color;
						}
					}

					if ($color < 0) {	// Color was not set on user card. Set color according to color index.
						// Define color index if not yet defined
						$idusertouse = ($event->userownerid ? $event->userownerid : 0);
						if (isset($colorindexused[$idusertouse])) {
							$colorindex = $colorindexused[$idusertouse]; // Color already assigned to this user
						} else {
							$colorindex = $nextindextouse;
							$colorindexused[$idusertouse] = $colorindex;
							if (!empty($theme_datacolor[$nextindextouse + 1])) {
								$nextindextouse++; // Prepare to use next color
							}
						}
						//print '|'.($color).'='.($idusertouse?$idusertouse:0).'='.$colorindex.'<br>';
						// Define color  // @suppress-next-line PhanPluginPrintfIncompatibleArgumentType
						$color = sprintf("%02x%02x%02x", $theme_datacolor[$colorindex][0], $theme_datacolor[$colorindex][1], $theme_datacolor[$colorindex][2]);
					}
					$cssclass = $cssclass.' eventday_'.$ymd;

					// Defined style to disable drag and drop feature
					if ($event->type_code == 'AC_OTH_AUTO') {
						$cssclass .= " unmovable";
					} elseif ($event->type_code == 'HOLIDAY') {
						$cssclass .= " unmovable";
					} elseif ($event->type_code == 'BIRTHDAY') {
						$cssclass .= " unmovable";
					} elseif ($event->type_code == 'ICALEVENT') {
						$cssclass .= " unmovable";
					} elseif ($event->date_start_in_calendar && $event->date_end_in_calendar && date('Ymd', $event->date_start_in_calendar) != date('Ymd', $event->date_end_in_calendar)) {
						// If the event is on several days
						$tmpyearend = dol_print_date($event->date_start_in_calendar, '%Y', 'tzuserrel');
						$tmpmonthend = dol_print_date($event->date_start_in_calendar, '%m', 'tzuserrel');
						$tmpdayend = dol_print_date($event->date_start_in_calendar, '%d', 'tzuserrel');
						//var_dump($tmpyearend.' '.$tmpmonthend.' '.$tmpdayend);
						if ($tmpyearend != $annee || $tmpmonthend != $mois || $tmpdayend != $jour) {
							$cssclass .= " unmovable unmovable-mustusefirstdaytodrag";
						} else {
							$cssclass .= ' movable cursormove';
						}
					} else {
						if ($user->hasRight('agenda', 'allactions', 'create') ||
							(($event->authorid == $user->id || $event->userownerid == $user->id) && $user->hasRight('agenda', 'myactions', 'create'))) {
							$cssclass .= " movable cursormove";
						} else {
							$cssclass .= " unmovable";
						}
					}

					$h = '';
					$nowrapontd = 1;
					if ($mode == 'show_day') {
						$h = 'height: 100%; ';
						$nowrapontd = 0;
					}
					if ($mode == 'show_week') {
						$h = 'height: 100%; ';
						$nowrapontd = 0;
					}

					// Show event box
					print "\n";
					print '<!-- start event '.$i.' -->'."\n";

					$morecss = '';
					if ($maxprint && $ireallyshown >= $maxprint) {
						$morecss = 'showifmore';
					}
					if ($event->type == 'birthdate' && !GETPOST('check_birthday')) {
						$morecss = 'hidden';
					}
					if ($event->type == 'holiday' && !GETPOST('check_holiday')) {
						$morecss = 'hidden';
					}
					/* I comment this because it hides event recorded from bookcal online page
					if ($event->type == 'bookcal_calendar' && !GETPOST('check_bookcal_calendar_'.$bookcalcalendarsarray["availabilitieslink"][$event->fk_bookcal_calendar])) {
						$morecss = 'hidden';
					} */
					if ($morecss != 'hidden') {
						$itoshow++;
					}
					if ($morecss != 'showifmore' && $morecss != 'hidden') {
						$ireallyshown++;
					}

					//var_dump($event->type.' - '.$morecss.' - '.$cssclass.' - '.$i.' - '.$ireallyshown.' - '.$itoshow);
					if (isModEnabled("bookcal") && $event->type == 'bookcal_calendar') {
						print '<div id="event_'.$ymd.'_'.$i.'" class="event family_'.$event->type.'_'.$bookcalcalendarsarray["availabilitieslink"][$event->fk_bookcal_calendar].' '.$cssclass.($morecss ? ' '.$morecss : '').'"';
					} else {
						print '<div id="event_'.$ymd.'_'.$i.'" class="event family_'.$event->type.' '.$cssclass.($morecss ? ' '.$morecss : '').'"';
					}
					//print ' style="height: 100px;';
					//print ' position: absolute; top: 40px; width: 50%;';
					//print '"';
					print '>';

					//var_dump($event->userassigned);
					//var_dump($event->transparency);
					print '<table class="centpercent cal_event';
					print(empty($event->transparency) ? ' cal_event_notbusy' : ' cal_event_busy');
					//if (empty($event->transparency) && empty($conf->global->AGENDA_NO_TRANSPARENT_ON_NOT_BUSY)) print ' opacitymedium';	// Not busy
					print '" style="'.$h;
					$colortouse = $color;
					// If colortouse is similar than background, we force to change it.
					if (empty($event->transparency) && !getDolGlobalString('AGENDA_NO_TRANSPARENT_ON_NOT_BUSY')) {
						print 'background: #f0f0f0;';
						print 'border-left: 5px solid #'.$colortouse.';';
					} else {
						print 'background: #f0f0f0;';
						print 'border-left: 5px solid #'.dol_color_minus($colortouse, -3).';';
						//print 'background: -webkit-gradient(linear, left top, left bottom, from(#'.dol_color_minus($colortouse, -3).'), to(#'.dol_color_minus($colortouse, -1).'));';
					}
					//print 'background: #'.$colortouse.';';
					//print 'background: -webkit-gradient(linear, left top, left bottom, from(#'.dol_color_minus($color, -3).'), to(#'.dol_color_minus($color, -1).'));';
					//if (!empty($event->transparency)) print 'background: #'.$color.'; background: -webkit-gradient(linear, left top, left bottom, from(#'.$color.'), to(#'.dol_color_minus($color,1).'));';
					//else print 'background-color: transparent !important; background: none; border: 1px solid #bbb;';
					//print ' -moz-border-radius:4px;"';
					//print 'border: 1px solid #ccc" width="100%"';
					print '">';
					print '<tr>';
					print '<td class="tdoverflow nobottom small centpercent '.($nowrapontd ? 'nowrap ' : '').'cal_event'.($event->type_code == 'BIRTHDAY' ? ' cal_event_birthday' : '').'">';
					print '<!-- left section of event -->';

					$daterange = '';

					if ($event->type_code == 'BIRTHDAY') {
						// It's birthday calendar
						$picb = '<i class="fas fa-birthday-cake inline-block valignmiddle"></i>';
						//$pice = '<i class="fas fa-briefcase inline-block"></i>';
						//$typea = ($objp->typea == 'birth') ? $picb : $pice;
						//var_dump($event);
						print $picb.' '.$langs->trans("Birthday").'<br>';
						//print img_picto($langs->trans("Birthday"), 'birthday-cake').' ';

						$tmpid = $event->id;

						if (empty($cachecontacts[$tmpid])) {
							$newcontact = new Contact($db);
							$newcontact->fetch($tmpid);
							$cachecontacts[$tmpid] = $newcontact;
						}
						print $cachecontacts[$tmpid]->getNomUrl(1, '', 0, '', -1, 0, 'valignmiddle inline-block');

						//$event->picto = 'birthday-cake';
						//print $event->getNomUrl(1, $maxnbofchar, 'cal_event', 'birthday', 'contact');
						/*$listofcontacttoshow = '';
						$listofcontacttoshow .= '<br>'.$cacheusers[$tmpid]->getNomUrl(-1, '', 0, 0, 0, 0, '', 'paddingright valignmiddle');
						print $listofcontacttoshow;
						*/
					} elseif ($event->type_code == 'HOLIDAY') {
						// It's holiday calendar
						$tmpholiday->fetch($event->id);

						print $tmpholiday->getNomUrl(1, -1, 0, 'valignmiddle inline-block');

						$tmpid = $tmpholiday->fk_user;
						if (empty($cacheusers[$tmpid])) {
							$newuser = new User($db);
							$newuser->fetch($tmpid);
							$cacheusers[$tmpid] = $newuser;
						}

						$listofusertoshow = '';
						$listofusertoshow .= '<br>'.$cacheusers[$tmpid]->getNomUrl(-1, '', 0, 0, 0, 0, '', 'paddingright valignmiddle inline-block');
						print $listofusertoshow;
					}

					$parameters = array();
					$reshook = $hookmanager->executeHooks('eventOptions', $parameters, $event, $action); // Note that $action and $object may have been modified by some hooks
					if ($reshook < 0) {
						setEventMessages($hookmanager->error, $hookmanager->errors, 'errors');
					} else {
						'@phan-var-force ActionComm $event';
						if (empty($reshook)) {
							// Other calendar
							if (empty($event->fulldayevent)) {
								//print $event->getNomUrl(2).' ';
							}

							// Date
							if (empty($event->fulldayevent)) {
								// Show hours (start ... end)
								$tmpyearstart  = dol_print_date($event->date_start_in_calendar, '%Y', 'tzuserrel');
								$tmpmonthstart = dol_print_date($event->date_start_in_calendar, '%m', 'tzuserrel');
								$tmpdaystart   = dol_print_date($event->date_start_in_calendar, '%d', 'tzuserrel');
								$tmpyearend    = dol_print_date($event->date_end_in_calendar, '%Y', 'tzuserrel');
								$tmpmonthend   = dol_print_date($event->date_end_in_calendar, '%m', 'tzuserrel');
								$tmpdayend     = dol_print_date($event->date_end_in_calendar, '%d', 'tzuserrel');

								// Hour start
								if ($tmpyearstart == $annee && $tmpmonthstart == $mois && $tmpdaystart == $jour) {
									$daterange .= dol_print_date($event->date_start_in_calendar, 'hour', 'tzuserrel');
									if ($event->date_end_in_calendar && $event->date_start_in_calendar != $event->date_end_in_calendar) {
										if ($tmpyearstart == $tmpyearend && $tmpmonthstart == $tmpmonthend && $tmpdaystart == $tmpdayend) {
											$daterange .= '-';
										}
										//else
										//print '...';
									}
								}
								if ($event->date_end_in_calendar && $event->date_start_in_calendar != $event->date_end_in_calendar) {
									if ($tmpyearstart != $tmpyearend || $tmpmonthstart != $tmpmonthend || $tmpdaystart != $tmpdayend) {
										$daterange .= '...';
									}
								}
								// Hour end
								if ($event->date_end_in_calendar && $event->date_start_in_calendar != $event->date_end_in_calendar) {
									if ($tmpyearend == $annee && $tmpmonthend == $mois && $tmpdayend == $jour) {
										$daterange .= dol_print_date($event->date_end_in_calendar, 'hour', 'tzuserrel');
									}
								}
							} else {
								if ($showinfo) {
									print $langs->trans("EventOnFullDay")."<br>\n";
								}
							}

							// Show title
							$titletoshow = $daterange;
							$titletoshow .= ($titletoshow ? ' ' : '').dol_escape_htmltag($event->label);

							if ($event->type_code != 'ICALEVENT') {
								$savlabel = $event->label;
								$event->label = $titletoshow;
								// Note: List of users are inside $event->userassigned. Link may be clickable depending on permissions of user.
								$titletoshow = (($event->type_picto || $event->type_code) ? $event->getTypePicto() : '');
								$titletoshow .= $event->getNomUrl(0, $maxnbofchar, 'cal_event cal_event_title valignmiddle', '', 0, 0);	// do not add 'inline-block' in css here: it makes the title transformed completely into '...'
								$event->label = $savlabel;
							}

							// Loop on each assigned user
							$listofusertoshow = '';
							$posuserassigned = 0;
							foreach ($event->userassigned as $tmpid => $tmpdata) {
								if (!$posuserassigned && $titletoshow) {
									$listofusertoshow .= '<br>';
								}
								$posuserassigned++;
								if (empty($cacheusers[$tmpid])) {
									$newuser = new User($db);
									$newuser->fetch($tmpid);
									$cacheusers[$tmpid] = $newuser;
								}

								$listofusertoshow .= $cacheusers[$tmpid]->getNomUrl(-3, '', 0, 0, 0, 0, '', 'valignmiddle inline-block');
							}

							print $titletoshow;
							print $listofusertoshow.' &nbsp;';

							if ($event->type_code == 'ICALEVENT') {
								print '<br>('.dol_trunc($event->icalname, $maxnbofchar).')';
							}

							$thirdparty_id = ($event->socid > 0 ? $event->socid : ((is_object($event->societe) && $event->societe->id > 0) ? $event->societe->id : 0));
							$contact_id = ($event->contact_id > 0 ? $event->contact_id : ((is_object($event->contact) && $event->contact->id > 0) ? $event->contact->id : 0));

							// If action related to company / contact
							$linerelatedto = '';
							if ($thirdparty_id > 0) {
								if (!isset($cachethirdparties[$thirdparty_id]) || !is_object($cachethirdparties[$thirdparty_id])) {
									$thirdparty = new Societe($db);
									$thirdparty->fetch($thirdparty_id);
									$cachethirdparties[$thirdparty_id] = $thirdparty;
								} else {
									$thirdparty = $cachethirdparties[$thirdparty_id];
								}
								if (!empty($thirdparty->id)) {
									$linerelatedto .= $thirdparty->getNomUrl(1, '', 0, 0, -1, 0, '', 'valignmiddle inline-block');
								}
							}
							if (!empty($contact_id) && $contact_id > 0) {
								if (empty($cachecontacts[$contact_id]) || !is_object($cachecontacts[$contact_id])) {
									$contact = new Contact($db);
									$contact->fetch($contact_id);
									$cachecontacts[$contact_id] = $contact;
								} else {
									$contact = $cachecontacts[$contact_id];
								}
								if ($linerelatedto) {
									$linerelatedto .= '&nbsp;';
								}
								if (!empty($contact->id)) {
									$linerelatedto .= $contact->getNomUrl(1, '', 0, '', -1, 0, 'valignmiddle inline-block');
								}
							}
							if (!empty($event->fk_element) && $event->fk_element > 0 && !empty($event->elementtype) && getDolGlobalString('AGENDA_SHOW_LINKED_OBJECT')) {
								include_once DOL_DOCUMENT_ROOT.'/core/lib/functions2.lib.php';
								if ($linerelatedto) {
									$linerelatedto .= '<br>';
								}
								$linerelatedto .= dolGetElementUrl($event->fk_element, $event->elementtype, 1);
							}
							if ($linerelatedto) {
								print ' '.$linerelatedto;
							}
						} elseif (!empty($reshook)) {
							print $hookmanager->resPrint;
						}
					}

					// Show location
					if ($showinfo) {
						if ($event->location) {
							print '<br>';
							print $langs->trans("Location").': '.$event->location;
						}
					}

					print '</td>';
					// Status - Percent
					$withstatus = 0;
					if ($event->type_code != 'BIRTHDAY' && $event->type_code != 'ICALEVENT') {
						$withstatus = 1;
						if ($event->percentage >= 0) {
							$withstatus = 2;
						}
					}
					print '<td class="nobottom right nowrap cal_event_right'.($withstatus >= 2 ? ' cal_event_right_status' : '').'">';
					if ($withstatus) {
						print $event->getLibStatut(3, 1);
					} else {
						print '&nbsp;';
					}
					print '</td></tr></table>';
					print '</div><!-- end event '.$i.' -->'."\n";

					$i++;
				} else {
					print '<a href="'.DOL_URL_ROOT.'/comm/action/index.php?mode='.$mode.'&maxprint=0&month='.((int) $monthshown).'&year='.((int) $year);
					print($status ? '&status='.$status : '').($filter ? '&filter='.urlencode($filter) : '');
					print($filtert ? '&search_filtert='.urlencode((string) $filtert) : '');
					print($usergroup ? '&search_usergroup='.urlencode($usergroup) : '');
					print($actioncode != '' ? '&search_actioncode='.urlencode($actioncode) : '');
					print '">'.img_picto("all", "1downarrow_selected.png").' ...';
					print ' +'.(count($eventarray[$daykey]) - $maxprint);
					print '</a>';
					break;
					//$ok=false;        // To avoid to show twice the link
				}
			}

			break;
		}
	}
	if (!$i) {	// No events
		print '&nbsp;';
	}

	if (getDolGlobalString('MAIN_JS_SWITCH_AGENDA') && $itoshow > $ireallyshown && $maxprint) {
		print '<div class="center cursorpointer" id="more_'.$ymd.'">'.img_picto("All", "angle-double-down", 'class="warning"').' +'.($itoshow - $ireallyshown).'</div>';
		//print ' +'.(count($eventarray[$daykey])-$maxprint);

		print '<script type="text/javascript">'."\n";
		print 'jQuery(document).ready(function () {'."\n";
		print ' var open=0;'."\n";
		print ' jQuery("#more_'.$ymd.'").click(function() { console.log("Click on showmore for '.$ymd.'"); reinit_day_'.$ymd.'(); event.stopImmediatePropagation(); });'."\n";
		print ' function reinit_day_'.$ymd.'() {'."\n";
		print '  jQuery(".eventday_'.$ymd.'.showifmore").toggle();'."\n";
		print '  open = open + 1; if (open > 1) { open = 0; }'."\n";
		print '  if (open) { ';
		print '   jQuery("#more_'.$ymd.'").html(\''.img_picto("All", "angle-double-up", 'class="warning"').'\');'."\n";
		print '  } else { ';
		print '   jQuery("#more_'.$ymd.'").html(\''.img_picto("All", "angle-double-down", 'class="warning"').' +'.($itoshow - $ireallyshown).'\');'."\n";
		print '  }'."\n";
		print ' }'."\n";
		print '});'."\n";
		print '</script>'."\n";
	}

	print '</div></div>'; // td tr

	print '</div>'; // table
	print "\n";
}


/**
 * Change color with a delta
 *
 * @param	string	$color		Color
 * @param 	int		$minus		Delta (1 = 16 unit). Positive value = darker color, Negative value = brighter color.
 * @param   int     $minusunit  Minus unit
 * @return	string				New color
 */
function dol_color_minus($color, $minus, $minusunit = 16)
{
	$newcolor = $color;
	if ($minusunit == 16) {
		$newcolor[0] = dechex(max(min(hexdec($newcolor[0]) - $minus, 15), 0));
		$newcolor[2] = dechex(max(min(hexdec($newcolor[2]) - $minus, 15), 0));
		$newcolor[4] = dechex(max(min(hexdec($newcolor[4]) - $minus, 15), 0));
	} else {
		// Not yet implemented
	}
	return $newcolor;
}

/**
 * Sort events by date
 *
 * @param   object  $a      Event A
 * @param   object  $b      Event B
 * @return  int             Return integer < 0 if event A should be before event B, > 0 otherwise, 0 if they have the exact same time slot
 */
function sort_events_by_date($a, $b)
{
	// Sort holidays at first
	if ($a->type_code === 'HOLIDAY') {
		return -1;
	}
	if ($b->type_code === 'HOLIDAY') {
		return 1;
	}

	// datep => Event start time
	// datef => Event end time

	// Events have different start time
	if ($a->datep !== $b->datep) {
		return $a->datep - $b->datep;
	}

	// Events have same start time and no end time
	if ((!is_numeric($b->datef)) || (!is_numeric($a->datef))) {
		return sort_events_by_percentage($a, $b);
	}

	// Events have the same start time and same end time
	if ($b->datef === $a->datef) {
		return sort_events_by_percentage($a, $b);
	}

	// Events have the same start time, but have different end time -> longest event first
	return $b->datef - $a->datef;
}

/**
 * Sort events by percentage
 *
 * @param   object  $a      Event A
 * @param   object  $b      Event B
 * @return  int             Return integer < 0 if event A should be before event B, > 0 otherwise, 0 if they have the exact same percentage
 */
function sort_events_by_percentage($a, $b)
{
	// Sort events with no percentage before each other
	// (useful to sort holidays, sick days or similar on the top)

	if ($a->percentage < 0) {
		return -1;
	}

	if ($b->percentage < 0) {
		return 1;
	}

	return $b->percentage - $a->percentage;
}<|MERGE_RESOLUTION|>--- conflicted
+++ resolved
@@ -7,13 +7,8 @@
  * Copyright (C) 2014      Cedric GROSS         <c.gross@kreiz-it.fr>
  * Copyright (C) 2015      Marcos García        <marcosgdf@gmail.com>
  * Copyright (C) 2017      Open-DSI             <support@open-dsi.fr>
-<<<<<<< HEAD
- * Copyright (C) 2018-2021 Frédéric France      <frederic.france@netlogic.fr>
- * Copyright (C) 2024		MDW							<mdeweerd@users.noreply.github.com>
-=======
  * Copyright (C) 2021-2024	Frédéric France         <frederic.france@free.fr>
  * Copyright (C) 2024		MDW						<mdeweerd@users.noreply.github.com>
->>>>>>> cc80841a
  *
  * This program is free software; you can redistribute it and/or modify
  * it under the terms of the GNU General Public License as published by
@@ -318,9 +313,6 @@
 		}
 	}
 }
-<<<<<<< HEAD
-
-=======
 $firstdaytoshow = 0;
 $max_day_in_month = 0;
 $lastdaytoshow = 0;
@@ -337,7 +329,6 @@
 $next_day = 0;
 $next_month = 0;
 $next_year = 0;
->>>>>>> cc80841a
 if (empty($mode) || $mode == 'show_month') {
 	$prev = dol_get_prev_month($month, $year);
 	$prev_year  = $prev['year'];
@@ -515,17 +506,10 @@
 }
 print '<input type="hidden" name="token" value="'.newToken().'">';
 print '<input type="hidden" name="mode" value="'.$mode.'">';
-<<<<<<< HEAD
 
 
 $viewmode = '<div class="navmode inline-block">';
 
-=======
-
-
-$viewmode = '<div class="navmode inline-block">';
-
->>>>>>> cc80841a
 $viewmode .= '<a class="btnTitle'.($mode == 'list' ? ' btnTitleSelected' : '').' reposition" href="'.DOL_URL_ROOT.'/comm/action/list.php?mode=show_list&restore_lastsearch_values=1'.$paramnoactionodate.'">';
 //$viewmode .= '<span class="fa paddingleft imgforviewmode valignmiddle btnTitle-icon">';
 $viewmode .= img_picto($langs->trans("List"), 'object_calendarlist', 'class="imgforviewmode pictoactionview block"');
@@ -993,16 +977,6 @@
 
 			// Add an entry in actionarray for each day
 			$daycursor = $event->date_start_in_calendar;
-<<<<<<< HEAD
-			$annee = dol_print_date($daycursor, '%Y', 'tzuserrel');
-			$mois = dol_print_date($daycursor, '%m', 'tzuserrel');
-			$jour = dol_print_date($daycursor, '%d', 'tzuserrel');
-
-			$daycursorend = $event->date_end_in_calendar;
-			$anneeend = dol_print_date($daycursorend, '%Y', 'tzuserrel');
-			$moisend = dol_print_date($daycursorend, '%m', 'tzuserrel');
-			$jourend = dol_print_date($daycursorend, '%d', 'tzuserrel');
-=======
 			$annee = (int) dol_print_date($daycursor, '%Y', 'tzuserrel');
 			$mois = (int) dol_print_date($daycursor, '%m', 'tzuserrel');
 			$jour = (int) dol_print_date($daycursor, '%d', 'tzuserrel');
@@ -1011,7 +985,6 @@
 			$anneeend = (int) dol_print_date($daycursorend, '%Y', 'tzuserrel');
 			$moisend = (int) dol_print_date($daycursorend, '%m', 'tzuserrel');
 			$jourend = (int) dol_print_date($daycursorend, '%d', 'tzuserrel');
->>>>>>> cc80841a
 
 			//var_dump(dol_print_date($event->date_start_in_calendar, 'dayhour', 'gmt'));	// Hour at greenwich
 			//var_dump($annee.'-'.$mois.'-'.$jour);
@@ -1202,15 +1175,9 @@
 			}
 
 			$daycursor = $event->date_start_in_calendar;
-<<<<<<< HEAD
-			$annee = dol_print_date($daycursor, '%Y', 'tzuserrel');
-			$mois = dol_print_date($daycursor, '%m', 'tzuserrel');
-			$jour = dol_print_date($daycursor, '%d', 'tzuserrel');
-=======
 			$annee = (int) dol_print_date($daycursor, '%Y', 'tzuserrel');
 			$mois = (int) dol_print_date($daycursor, '%m', 'tzuserrel');
 			$jour = (int) dol_print_date($daycursor, '%d', 'tzuserrel');
->>>>>>> cc80841a
 
 			$daykey = dol_mktime(0, 0, 0, $mois, $jour, $annee, 'gmt');
 			do {
@@ -1573,11 +1540,7 @@
 	$newparam .= '&viewcal=1';
 
 	print '<div class="liste_titre liste_titre_bydiv centpercent">';
-<<<<<<< HEAD
-	print_actions_filter($form, $canedit, $status, $year, $month, $day, $showbirthday, 0, $filtert, 0, $pid, $socid, $action, -1, $actioncode, $usergroup, '', $resourceid, $search_categ_cus);
-=======
 	print_actions_filter($form, $canedit, $status, $year, $month, $day, $showbirthday, '', $filtert, '', $pid, $socid, $action, -1, $actioncode, $usergroup, '', $resourceid, $search_categ_cus);
->>>>>>> cc80841a
 	print '</div>';
 
 	print '<div class="div-table-responsive-no-min sectioncalendarbymonth maxscreenheightless300">';
@@ -1688,11 +1651,7 @@
 	$newparam .= '&viewweek=1';
 
 	print '<div class="liste_titre liste_titre_bydiv centpercent">';
-<<<<<<< HEAD
-	print_actions_filter($form, $canedit, $status, $year, $month, $day, $showbirthday, 0, $filtert, 0, $pid, $socid, $action, -1, $actioncode, $usergroup, '', $resourceid);
-=======
 	print_actions_filter($form, $canedit, $status, $year, $month, $day, $showbirthday, '', $filtert, '', $pid, $socid, $action, -1, $actioncode, $usergroup, '', $resourceid);
->>>>>>> cc80841a
 	print '</div>';
 
 	print '<div class="div-table-responsive-no-min sectioncalendarbyweek maxscreenheightless300">';
@@ -1760,11 +1719,7 @@
 	$arraytimestamp = dol_getdate($timestamp);
 
 	print '<div class="liste_titre liste_titre_bydiv centpercent">';
-<<<<<<< HEAD
-	print_actions_filter($form, $canedit, $status, $year, $month, $day, $showbirthday, 0, $filtert, 0, $pid, $socid, $action, -1, $actioncode, $usergroup, '', $resourceid);
-=======
 	print_actions_filter($form, $canedit, $status, $year, $month, $day, $showbirthday, '', $filtert, '', $pid, $socid, $action, -1, $actioncode, $usergroup, '', $resourceid);
->>>>>>> cc80841a
 	print '</div>';
 
 	print '<div class="div-table-responsive-no-min sectioncalendarbyday maxscreenheightless300">';
