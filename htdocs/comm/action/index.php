<?php
/* Copyright (C) 2001-2004 Rodolphe Quiedeville <rodolphe@quiedeville.org>
 * Copyright (C) 2003      Eric Seigne          <erics@rycks.com>
 * Copyright (C) 2004-2018 Laurent Destailleur  <eldy@users.sourceforge.net>
 * Copyright (C) 2005-2012 Regis Houssin        <regis.houssin@inodbox.com>
 * Copyright (C) 2011      Juanjo Menent        <jmenent@2byte.es>
 * Copyright (C) 2014      Cedric GROSS         <c.gross@kreiz-it.fr>
 * Copyright (C) 2015      Marcos García        <marcosgdf@gmail.com>
 * Copyright (C) 2017      Open-DSI             <support@open-dsi.fr>
 * Copyright (C) 2018      Frédéric France      <frederic.france@netlogic.fr>
 *
 * This program is free software; you can redistribute it and/or modify
 * it under the terms of the GNU General Public License as published by
 * the Free Software Foundation; either version 3 of the License, or
 * (at your option) any later version.
 *
 * This program is distributed in the hope that it will be useful,
 * but WITHOUT ANY WARRANTY; without even the implied warranty of
 * MERCHANTABILITY or FITNESS FOR A PARTICULAR PURPOSE.  See the
 * GNU General Public License for more details.
 *
 * You should have received a copy of the GNU General Public License
 * along with this program. If not, see <https://www.gnu.org/licenses/>.
 */


/**
 *  \file       htdocs/comm/action/index.php
 *  \ingroup    agenda
 *  \brief      Home page of calendar events
 */

require '../../main.inc.php';
require_once DOL_DOCUMENT_ROOT.'/societe/class/societe.class.php';
require_once DOL_DOCUMENT_ROOT.'/contact/class/contact.class.php';
require_once DOL_DOCUMENT_ROOT.'/comm/action/class/actioncomm.class.php';
require_once DOL_DOCUMENT_ROOT.'/core/lib/date.lib.php';
require_once DOL_DOCUMENT_ROOT.'/core/lib/agenda.lib.php';
if (!empty($conf->projet->enabled)) {
	require_once DOL_DOCUMENT_ROOT.'/core/class/html.formprojet.class.php';
}

if (!isset($conf->global->AGENDA_MAX_EVENTS_DAY_VIEW)) $conf->global->AGENDA_MAX_EVENTS_DAY_VIEW = 3;

if (empty($conf->global->AGENDA_EXT_NB)) $conf->global->AGENDA_EXT_NB = 5;
$MAXAGENDA = $conf->global->AGENDA_EXT_NB;

$filter = GETPOST("search_filter", 'alpha', 3) ?GETPOST("search_filter", 'alpha', 3) : GETPOST("filter", 'alpha', 3);
$filtert = GETPOST("search_filtert", "int", 3) ?GETPOST("search_filtert", "int", 3) : GETPOST("filtert", "int", 3);
$usergroup = GETPOST("search_usergroup", "int", 3) ?GETPOST("search_usergroup", "int", 3) : GETPOST("usergroup", "int", 3);
$showbirthday = empty($conf->use_javascript_ajax) ?GETPOST("showbirthday", "int") : 1;

// If not choice done on calendar owner (like on left menu link "Agenda"), we filter on user.
if (empty($filtert) && empty($conf->global->AGENDA_ALL_CALENDARS))
{
	$filtert = $user->id;
}

$sortfield = GETPOST("sortfield", 'alpha');
$sortorder = GETPOST("sortorder", 'alpha');
$page = GETPOSTISSET('pageplusone') ? (GETPOST('pageplusone') - 1) : GETPOST("page", 'int');
if (empty($page) || $page == -1) { $page = 0; }     // If $page is not defined, or '' or -1
$limit = GETPOST('limit', 'int') ?GETPOST('limit', 'int') : $conf->liste_limit;
$offset = $limit * $page;
if (!$sortorder) $sortorder = "ASC";
if (!$sortfield) $sortfield = "a.datec";

// Security check
$socid = GETPOST("search_socid", "int") ?GETPOST("search_socid", "int") : GETPOST("socid", "int");
if ($user->socid) $socid = $user->socid;
$result = restrictedArea($user, 'agenda', 0, '', 'myactions');
if ($socid < 0) $socid = '';

$canedit = 1;
if (!$user->rights->agenda->myactions->read) accessforbidden();
if (!$user->rights->agenda->allactions->read) $canedit = 0;
if (!$user->rights->agenda->allactions->read || $filter == 'mine')  // If no permission to see all, we show only affected to me
{
    $filtert = $user->id;
}

$action = GETPOST('action', 'alpha');
$resourceid = GETPOST("search_resourceid", "int");
$year = GETPOST("year", "int") ?GETPOST("year", "int") : date("Y");
$month = GETPOST("month", "int") ?GETPOST("month", "int") : date("m");
$week = GETPOST("week", "int") ?GETPOST("week", "int") : date("W");
$day = GETPOST("day", "int") ?GETPOST("day", "int") : date("d");
$pid = GETPOST("search_projectid", "int", 3) ?GETPOST("search_projectid", "int", 3) : GETPOST("projectid", "int", 3);
$status = GETPOST("search_status", 'aZ09') ?GETPOST("search_status", 'aZ09') : GETPOST("status", 'aZ09'); // status may be 0, 50, 100, 'todo'
$type = GETPOST("search_type", 'aZ09') ?GETPOST("search_type", 'aZ09') : GETPOST("type", 'aZ09');
$maxprint = (isset($_GET["maxprint"]) ?GETPOST("maxprint") : $conf->global->AGENDA_MAX_EVENTS_DAY_VIEW);
$optioncss = GETPOST('optioncss', 'aZ'); // Option for the css output (always '' except when 'print')

$dateselect=dol_mktime(0, 0, 0, GETPOST('dateselectmonth', 'int'), GETPOST('dateselectday', 'int'), GETPOST('dateselectyear', 'int'));
if ($dateselect > 0)
{
	$day=GETPOST('dateselectday', 'int');
	$month=GETPOST('dateselectmonth', 'int');
	$year=GETPOST('dateselectyear', 'int');
}

// Set actioncode (this code must be same for setting actioncode into peruser, listacton and index)
if (GETPOST('search_actioncode', 'array'))
{
    $actioncode = GETPOST('search_actioncode', 'array', 3);
    if (!count($actioncode)) $actioncode = '0';
} else {
	$actioncode = GETPOST("search_actioncode", "alpha", 3) ?GETPOST("search_actioncode", "alpha", 3) : (GETPOST("search_actioncode") == '0' ? '0' : (empty($conf->global->AGENDA_DEFAULT_FILTER_TYPE) ? '' : $conf->global->AGENDA_DEFAULT_FILTER_TYPE));
}
if ($actioncode == '' && empty($actioncodearray)) $actioncode = (empty($conf->global->AGENDA_DEFAULT_FILTER_TYPE) ? '' : $conf->global->AGENDA_DEFAULT_FILTER_TYPE);

if ($status == '' && !GETPOSTISSET('search_status')) $status = (empty($conf->global->AGENDA_DEFAULT_FILTER_STATUS) ? '' : $conf->global->AGENDA_DEFAULT_FILTER_STATUS);

$defaultview = (empty($conf->global->AGENDA_DEFAULT_VIEW) ? 'show_month' : $conf->global->AGENDA_DEFAULT_VIEW);
$defaultview = (empty($user->conf->AGENDA_DEFAULT_VIEW) ? $defaultview : $user->conf->AGENDA_DEFAULT_VIEW);
if (empty($action) && !GETPOSTISSET('action')) $action = $defaultview;
if ($action == 'default')	// When action is default, we want a calendar view and not the list
{
	$action = (($defaultview != 'show_list') ? $defaultview : 'show_month');
}
if (GETPOST('viewcal', 'none') && GETPOST('action', 'alpha') != 'show_day' && GETPOST('action', 'alpha') != 'show_week') {
    $action = 'show_month'; $day = '';
} // View by month
if (GETPOST('viewweek', 'none') || GETPOST('action', 'alpha') == 'show_week') {
    $action = 'show_week'; $week = ($week ? $week : date("W")); $day = ($day ? $day : date("d"));
} // View by week
if (GETPOST('viewday', 'none') || GETPOST('action', 'alpha') == 'show_day') {
    $action = 'show_day'; $day = ($day ? $day : date("d"));
} // View by day

// Load translation files required by the page
$langs->loadLangs(array('agenda', 'other', 'commercial'));

// Initialize technical object to manage hooks of page. Note that conf->hooks_modules contains array of hook context
$hookmanager->initHooks(array('agenda'));


/*
 * Actions
 */

if (GETPOST("viewlist", 'alpha') || $action == 'show_list')
{
    $param = '';
    if (is_array($_POST))
    {
        foreach ($_POST as $key => $val)
        {
            if ($key == 'token') continue;
            $param .= '&'.$key.'='.urlencode($val);
        }
    }
    if (! preg_match('/action=/', $param)) $param .= ($param ? '&' : '').'action=show_list';
    //print $param;
    header("Location: ".DOL_URL_ROOT.'/comm/action/list.php?'.$param);
    exit;
}

if (GETPOST("viewperuser", 'alpha') || $action == 'show_peruser')
{
    $param = '';
    if (is_array($_POST))
    {
        foreach ($_POST as $key => $val)
        {
            if ($key == 'token') continue;
            $param .= '&'.$key.'='.urlencode($val);
        }
    }
    //print $param;
    header("Location: ".DOL_URL_ROOT.'/comm/action/peruser.php?'.$param);
    exit;
}

if ($action == 'delete_action')
{
    $event = new ActionComm($db);
    $event->fetch($actionid);
    $event->fetch_optionals();
    $event->fetch_userassigned();
    $event->oldcopy = clone $event;

    $result = $event->delete();
}


/*
 * View
 */
$parameters = array(
	'socid' => $socid,
	'status' => $status,
	'year' => $year,
	'month' => $month,
	'day' => $day,
	'type' => $type,
	'maxprint' => $maxprint,
	'filter' => $filter,
	'filtert' => $filtert,
	'showbirthday' => $showbirthday,
	'canedit' => $canedit,
	'optioncss' => $optioncss,
	'actioncode' => $actioncode,
	'pid' => $pid,
	'resourceid' => $resourceid,
	'usergroup' => $usergroup,
);
$reshook = $hookmanager->executeHooks('beforeAgenda', $parameters, $object, $action); // Note that $action and $object may have been modified by some hooks
if ($reshook < 0) setEventMessages($hookmanager->error, $hookmanager->errors, 'errors');

$help_url = 'EN:Module_Agenda_En|FR:Module_Agenda|ES:M&oacute;dulo_Agenda';
llxHeader('', $langs->trans("Agenda"), $help_url);

$form = new Form($db);
$companystatic = new Societe($db);
$contactstatic = new Contact($db);

$now = dol_now();
$nowarray = dol_getdate($now);
$nowyear = $nowarray['year'];
$nowmonth = $nowarray['mon'];
$nowday = $nowarray['mday'];

$listofextcals = array();

// Define list of external calendars (global admin setup)
if (empty($conf->global->AGENDA_DISABLE_EXT))
{
    $i = 0;
    while ($i < $MAXAGENDA)
    {
        $i++;
        $source = 'AGENDA_EXT_SRC'.$i;
        $name = 'AGENDA_EXT_NAME'.$i;
        $offsettz = 'AGENDA_EXT_OFFSETTZ'.$i;
        $color = 'AGENDA_EXT_COLOR'.$i;
        $buggedfile = 'AGENDA_EXT_BUGGEDFILE'.$i;
        if (!empty($conf->global->$source) && !empty($conf->global->$name))
        {
        	// Note: $conf->global->buggedfile can be empty or 'uselocalandtznodaylight' or 'uselocalandtzdaylight'
        	$listofextcals[] = array('src'=>$conf->global->$source, 'name'=>$conf->global->$name, 'offsettz'=>$conf->global->$offsettz, 'color'=>$conf->global->$color, 'buggedfile'=>(isset($conf->global->buggedfile) ? $conf->global->buggedfile : 0));
        }
    }
}
// Define list of external calendars (user setup)
if (empty($user->conf->AGENDA_DISABLE_EXT))
{
	$i = 0;
	while ($i < $MAXAGENDA)
	{
		$i++;
		$source = 'AGENDA_EXT_SRC_'.$user->id.'_'.$i;
		$name = 'AGENDA_EXT_NAME_'.$user->id.'_'.$i;
        $offsettz = 'AGENDA_EXT_OFFSETTZ_'.$user->id.'_'.$i;
		$color = 'AGENDA_EXT_COLOR_'.$user->id.'_'.$i;
		$enabled = 'AGENDA_EXT_ENABLED_'.$user->id.'_'.$i;
		$buggedfile = 'AGENDA_EXT_BUGGEDFILE_'.$user->id.'_'.$i;
		if (!empty($user->conf->$source) && !empty($user->conf->$name))
		{
			// Note: $conf->global->buggedfile can be empty or 'uselocalandtznodaylight' or 'uselocalandtzdaylight'
			$listofextcals[] = array('src'=>$user->conf->$source, 'name'=>$user->conf->$name, 'offsettz'=>$user->conf->$offsettz, 'color'=>$user->conf->$color, 'buggedfile'=>(isset($user->conf->buggedfile) ? $user->conf->buggedfile : 0));
		}
	}
}

if (empty($action) || $action == 'show_month')
{
    $prev = dol_get_prev_month($month, $year);
    $prev_year  = $prev['year'];
    $prev_month = $prev['month'];
    $next = dol_get_next_month($month, $year);
    $next_year  = $next['year'];
    $next_month = $next['month'];

    $max_day_in_prev_month = date("t", dol_mktime(0, 0, 0, $prev_month, 1, $prev_year)); // Nb of days in previous month
    $max_day_in_month = date("t", dol_mktime(0, 0, 0, $month, 1, $year)); // Nb of days in next month
    // tmpday is a negative or null cursor to know how many days before the 1st to show on month view (if tmpday=0, 1st is monday)
    $tmpday = -date("w", dol_mktime(12, 0, 0, $month, 1, $year, true)) + 2; // date('w') is 0 fo sunday
    $tmpday += ((isset($conf->global->MAIN_START_WEEK) ? $conf->global->MAIN_START_WEEK : 1) - 1);
    if ($tmpday >= 1) $tmpday -= 7; // If tmpday is 0 we start with sunday, if -6, we start with monday of previous week.
    // Define firstdaytoshow and lastdaytoshow (warning: lastdaytoshow is last second to show + 1)
    $firstdaytoshow = dol_mktime(0, 0, 0, $prev_month, $max_day_in_prev_month + $tmpday, $prev_year);
    $next_day = 7 - ($max_day_in_month + 1 - $tmpday) % 7;
    if ($next_day < 6) $next_day += 7;
    $lastdaytoshow = dol_mktime(0, 0, 0, $next_month, $next_day, $next_year);
}
if ($action == 'show_week')
{
    $prev = dol_get_first_day_week($day, $month, $year);
    $prev_year  = $prev['prev_year'];
    $prev_month = $prev['prev_month'];
    $prev_day   = $prev['prev_day'];
    $first_day  = $prev['first_day'];
    $first_month = $prev['first_month'];
    $first_year = $prev['first_year'];

    $week = $prev['week'];

    $day = (int) $day;
    $next = dol_get_next_week($first_day, $week, $first_month, $first_year);
    $next_year  = $next['year'];
    $next_month = $next['month'];
    $next_day   = $next['day'];

    // Define firstdaytoshow and lastdaytoshow (warning: lastdaytoshow is last second to show + 1)
    $firstdaytoshow = dol_mktime(0, 0, 0, $first_month, $first_day, $first_year);
	$lastdaytoshow = dol_time_plus_duree($firstdaytoshow, 7, 'd');

    $max_day_in_month = date("t", dol_mktime(0, 0, 0, $month, 1, $year));

    $tmpday = $first_day;
}
if ($action == 'show_day')
{
    $prev = dol_get_prev_day($day, $month, $year);
    $prev_year  = $prev['year'];
    $prev_month = $prev['month'];
    $prev_day   = $prev['day'];
    $next = dol_get_next_day($day, $month, $year);
    $next_year  = $next['year'];
    $next_month = $next['month'];
    $next_day   = $next['day'];

    // Define firstdaytoshow and lastdaytoshow (warning: lastdaytoshow is last second to show + 1)
    $firstdaytoshow = dol_mktime(0, 0, 0, $prev_month, $prev_day, $prev_year);
    $lastdaytoshow = dol_mktime(0, 0, 0, $next_month, $next_day, $next_year);
}
//print 'xx'.$prev_year.'-'.$prev_month.'-'.$prev_day;
//print 'xx'.$next_year.'-'.$next_month.'-'.$next_day;
//print dol_print_date($firstdaytoshow,'day');
//print dol_print_date($lastdaytoshow,'day');

/*$title = $langs->trans("DoneAndToDoActions");
if ($status == 'done') $title = $langs->trans("DoneActions");
if ($status == 'todo') $title = $langs->trans("ToDoActions");
*/

$param = '';
if ($actioncode || isset($_GET['search_actioncode']) || isset($_POST['search_actioncode'])) {
	if (is_array($actioncode)) {
		foreach ($actioncode as $str_action) $param .= "&search_actioncode[]=".urlencode($str_action);
	} else $param .= "&search_actioncode=".urlencode($actioncode);
}
if ($resourceid > 0)  $param .= "&search_resourceid=".urlencode($resourceid);
if ($status || GETPOSTISSET('status')) $param .= "&search_status=".urlencode($status);
if ($filter)       $param .= "&search_filter=".urlencode($filter);
if ($filtert)      $param .= "&search_filtert=".urlencode($filtert);
if ($usergroup)    $param .= "&search_usergroup=".urlencode($usergroup);
if ($socid)        $param .= "&search_socid=".urlencode($socid);
if ($showbirthday) $param .= "&search_showbirthday=1";
if ($pid)          $param .= "&search_projectid=".urlencode($pid);
if ($type)         $param .= "&search_type=".urlencode($type);
if ($action == 'show_day' || $action == 'show_week' || $action == 'show_month') $param .= '&action='.urlencode($action);
$param .= "&maxprint=".urlencode($maxprint);

// Show navigation bar
if (empty($action) || $action == 'show_month')
{
    $nav = "<a href=\"?year=".$prev_year."&amp;month=".$prev_month.$param."\"><i class=\"fa fa-chevron-left\"></i></a> &nbsp;\n";
    $nav .= " <span id=\"month_name\">".dol_print_date(dol_mktime(0, 0, 0, $month, 1, $year), "%b %Y");
    $nav .= " </span>\n";
    $nav .= " &nbsp; <a href=\"?year=".$next_year."&amp;month=".$next_month.$param."\"><i class=\"fa fa-chevron-right\"></i></a>\n";
    $nav .= " &nbsp; <a href=\"?year=".$nowyear."&amp;month=".$nowmonth.$param."\">".$langs->trans("Today")."</a> ";
    $picto = 'calendar';
}
if ($action == 'show_week')
{
    $nav = "<a href=\"?year=".$prev_year."&amp;month=".$prev_month."&amp;day=".$prev_day.$param."\"><i class=\"fa fa-chevron-left\" title=\"".dol_escape_htmltag($langs->trans("Previous"))."\"></i></a> &nbsp;\n";
    $nav .= " <span id=\"month_name\">".dol_print_date(dol_mktime(0, 0, 0, $first_month, $first_day, $first_year), "%Y").", ".$langs->trans("Week")." ".$week;
    $nav .= " </span>\n";
    $nav .= " &nbsp; <a href=\"?year=".$next_year."&amp;month=".$next_month."&amp;day=".$next_day.$param."\"><i class=\"fa fa-chevron-right\" title=\"".dol_escape_htmltag($langs->trans("Next"))."\"></i></a>\n";
    $nav .= " &nbsp; <a href=\"?year=".$nowyear."&amp;month=".$nowmonth."&amp;day=".$nowday.$param."\">".$langs->trans("Today")."</a> ";
    $picto = 'calendarweek';
}
if ($action == 'show_day')
{
    $nav = "<a href=\"?year=".$prev_year."&amp;month=".$prev_month."&amp;day=".$prev_day.$param."\"><i class=\"fa fa-chevron-left\"></i></a> &nbsp;\n";
    $nav .= " <span id=\"month_name\">".dol_print_date(dol_mktime(0, 0, 0, $month, $day, $year), "daytextshort");
    $nav .= " </span>\n";
    $nav .= " &nbsp; <a href=\"?year=".$next_year."&amp;month=".$next_month."&amp;day=".$next_day.$param."\"><i class=\"fa fa-chevron-right\"></i></a>\n";
    $nav .= " &nbsp; <a href=\"?year=".$nowyear."&amp;month=".$nowmonth."&amp;day=".$nowday.$param."\">".$langs->trans("Today")."</a> ";
    $picto = 'calendarday';
}

$nav .= $form->selectDate($dateselect, 'dateselect', 0, 0, 1, '', 1, 0);
//$nav .= ' <input type="submit" name="submitdateselect" class="button" value="'.$langs->trans("Refresh").'">';
$nav .= '<button type="submit" class="liste_titre button_search" name="button_search_x" value="x"><span class="fa fa-search"></span></button>';

// Must be after the nav definition
$param .= '&year='.$year.'&month='.$month.($day ? '&day='.$day : '');
//print 'x'.$param;




$tabactive = '';
if ($action == 'show_month') $tabactive = 'cardmonth';
if ($action == 'show_week') $tabactive = 'cardweek';
if ($action == 'show_day')  $tabactive = 'cardday';
if ($action == 'show_list') $tabactive = 'cardlist';

$paramnoaction = preg_replace('/action=[a-z_]+/', '', $param);

$head = calendars_prepare_head($paramnoaction);

print '<form method="POST" id="searchFormList" class="listactionsfilter" action="'.$_SERVER["PHP_SELF"].'">'."\n";
if ($optioncss != '') print '<input type="hidden" name="optioncss" value="'.$optioncss.'">';
print '<input type="hidden" name="token" value="'.newToken().'">';

//dol_fiche_head($head, $tabactive, $langs->trans('Agenda'), 0, 'action');
//print_actions_filter($form, $canedit, $status, $year, $month, $day, $showbirthday, 0, $filtert, 0, $pid, $socid, $action, $listofextcals, $actioncode, $usergroup, '', $resourceid);
//dol_fiche_end();

$viewmode = '';
$viewmode .= '<a class="btnTitle reposition" href="'.DOL_URL_ROOT.'/comm/action/list.php?action=show_list&restore_lastsearch_values=1">';
//$viewmode .= '<span class="fa paddingleft imgforviewmode valignmiddle btnTitle-icon">';
$viewmode .= img_picto($langs->trans("List"), 'object_list-alt', 'class="pictoactionview block"');
//$viewmode .= '</span>';
$viewmode .= '<span class="valignmiddle text-plus-circle btnTitle-label hideonsmartphone">'.$langs->trans("ViewList").'</span></a>';

$viewmode .= '<a class="btnTitle'.($action == 'show_month' ? ' btnTitleSelected' : '').' reposition" href="'.DOL_URL_ROOT.'/comm/action/index.php?action=show_month&year='.dol_print_date($object->datep, '%Y').'&month='.dol_print_date($object->datep, '%m').'&day='.dol_print_date($object->datep, '%d').'">';
//$viewmode .= '<span class="fa paddingleft imgforviewmode valignmiddle btnTitle-icon">';
$viewmode .= img_picto($langs->trans("ViewCal"), 'object_calendar', 'class="pictoactionview block"');
//$viewmode .= '</span>';
$viewmode .= '<span class="valignmiddle text-plus-circle btnTitle-label hideonsmartphone">'.$langs->trans("ViewCal").'</span></a>';

$viewmode .= '<a class="btnTitle'.($action == 'show_week' ? ' btnTitleSelected' : '').' reposition" href="'.DOL_URL_ROOT.'/comm/action/index.php?action=show_week&year='.dol_print_date($object->datep, '%Y').'&month='.dol_print_date($object->datep, '%m').'&day='.dol_print_date($object->datep, '%d').'">';
//$viewmode .= '<span class="fa paddingleft imgforviewmode valignmiddle btnTitle-icon">';
$viewmode .= img_picto($langs->trans("ViewWeek"), 'object_calendarweek', 'class="pictoactionview block"');
//$viewmode .= '</span>';
$viewmode .= '<span class="valignmiddle text-plus-circle btnTitle-label hideonsmartphone">'.$langs->trans("ViewWeek").'</span></a>';

$viewmode .= '<a class="btnTitle'.($action == 'show_day' ? ' btnTitleSelected' : '').' reposition" href="'.DOL_URL_ROOT.'/comm/action/index.php?action=show_day&year='.dol_print_date($object->datep, '%Y').'&month='.dol_print_date($object->datep, '%m').'&day='.dol_print_date($object->datep, '%d').'">';
//$viewmode .= '<span class="fa paddingleft imgforviewmode valignmiddle btnTitle-icon">';
$viewmode .= img_picto($langs->trans("ViewDay"), 'object_calendarday', 'class="pictoactionview block"');
//$viewmode .= '</span>';
$viewmode .= '<span class="valignmiddle text-plus-circle btnTitle-label hideonsmartphone">'.$langs->trans("ViewDay").'</span></a>';

$viewmode .= '<a class="btnTitle reposition marginrightonly" href="'.DOL_URL_ROOT.'/comm/action/peruser.php?action=show_peruser&year='.dol_print_date($object->datep, '%Y').'&month='.dol_print_date($object->datep, '%m').'&day='.dol_print_date($object->datep, '%d').'">';
//$viewmode .= '<span class="fa paddingleft imgforviewmode valignmiddle btnTitle-icon">';
$viewmode .= img_picto($langs->trans("ViewPerUser"), 'object_calendarperuser', 'class="pictoactionview block"');
//$viewmode .= '</span>';
$viewmode .= '<span class="valignmiddle text-plus-circle btnTitle-label hideonsmartphone">'.$langs->trans("ViewPerUser").'</span></a>';

$viewmode .= '<span class="marginrightonly"></span>';


$newcardbutton = '';
if ($user->rights->agenda->myactions->create || $user->rights->agenda->allactions->create)
{
	$tmpforcreatebutton = dol_getdate(dol_now(), true);

	$newparam .= '&month='.str_pad($month, 2, "0", STR_PAD_LEFT).'&year='.$tmpforcreatebutton['year'];

	//$param='month='.$monthshown.'&year='.$year;
	$hourminsec = '100000';
	$newcardbutton .= dolGetButtonTitle($langs->trans("AddAction"), '', 'fa fa-plus-circle', DOL_URL_ROOT.'/comm/action/card.php?action=create&datep='.sprintf("%04d%02d%02d", $tmpforcreatebutton['year'], $tmpforcreatebutton['mon'], $tmpforcreatebutton['mday']).$hourminsec.'&backtopage='.urlencode($_SERVER["PHP_SELF"].($newparam ? '?'.$newparam : '')));
}

// Define the legend/list of calendard to show
$s = ''; $link = '';

$showextcals = $listofextcals;

if (!empty($conf->use_javascript_ajax))	// If javascript on
{
	$s .= "\n".'<!-- Div to calendars selectors -->'."\n";
	$s .= '<script type="text/javascript">'."\n";
	$s .= 'jQuery(document).ready(function () {'."\n";
	$s .= 'jQuery("#check_birthday").click(function() { console.log("Toggle birthday"); jQuery(".family_birthday").toggle(); });'."\n";
	$s .= 'jQuery(".family_birthday").toggle();'."\n";
	if ($action == "show_week" || $action == "show_month" || empty($action))
	{
        // Code to enable drag and drop
		$s .= 'jQuery( "div.sortable" ).sortable({connectWith: ".sortable", placeholder: "ui-state-highlight", items: "div.movable", receive: function( event, ui ) {'."\n";
        // Code to submit form
		$s .= 'console.log("submit form to record new event");'."\n";
        //$s.='console.log(event.target);';
		$s .= 'var newval = jQuery(event.target).closest("div.dayevent").attr("id");'."\n";
		$s .= 'console.log("found parent div.dayevent with id = "+newval);'."\n";
		$s .= 'var frm=jQuery("#searchFormList");'."\n";
		$s .= 'var newurl = ui.item.find("a.cal_event").attr("href");'."\n";
		$s .= 'console.log(newurl);'."\n";
		$s .= 'frm.attr("action", newurl).children("#newdate").val(newval);frm.submit();}'."\n";
        $s .= '});'."\n";
    }
    $s .= '});'."\n";
    $s .= '</script>'."\n";

	// Local calendar
	$s .= '<div class="nowrap inline-block minheight30"><input type="checkbox" id="check_mytasks" name="check_mytasks" checked disabled> '.$langs->trans("LocalAgenda").' &nbsp; </div>';

	// External calendars
	if (is_array($showextcals) && count($showextcals) > 0)
	{
		$s .= '<script type="text/javascript">'."\n";
		$s .= 'jQuery(document).ready(function () {
				jQuery("table input[name^=\"check_ext\"]").click(function() {
					var name = $(this).attr("name");
					jQuery(".family_ext" + name.replace("check_ext", "")).toggle();
				});
			});' . "\n";
		$s .= '</script>'."\n";

		foreach ($showextcals as $val)
		{
			$htmlname = md5($val['name']);
			$s .= '<div class="nowrap inline-block"><input type="checkbox" id="check_ext'.$htmlname.'" name="check_ext'.$htmlname.'" checked> '.$val['name'].' &nbsp; </div>';
		}
	}

	// Birthdays
	$s .= '<div class="nowrap inline-block"><input type="checkbox" id="check_birthday" name="check_birthday"> '.$langs->trans("AgendaShowBirthdayEvents").' &nbsp; </div>';

	// Calendars from hooks
    $parameters = array(); $object = null;
	$reshook = $hookmanager->executeHooks('addCalendarChoice', $parameters, $object, $action);
    if (empty($reshook))
    {
		$s .= $hookmanager->resPrint;
    } elseif ($reshook > 1)
	{
    	$s = $hookmanager->resPrint;
    }
} else // If javascript off
{
	$newparam = $param; // newparam is for birthday links
    $newparam = preg_replace('/showbirthday=[0-1]/i', 'showbirthday='.(empty($showbirthday) ? 1 : 0), $newparam);
    if (!preg_match('/showbirthday=/i', $newparam)) $newparam .= '&showbirthday=1';
    $link = '<a href="'.dol_escape_htmltag($_SERVER['PHP_SELF']);
    $link .= '?'.dol_escape_htmltag($newparam);
    $link .= '">';
    if (empty($showbirthday)) $link .= $langs->trans("AgendaShowBirthdayEvents");
    else $link .= $langs->trans("AgendaHideBirthdayEvents");
    $link .= '</a>';
}

// Load events from database into $eventarray
$eventarray = array();

$sql = 'SELECT ';
if ($usergroup > 0) $sql .= " DISTINCT";
$sql .= ' a.id, a.label,';
$sql .= ' a.datep,';
$sql .= ' a.datep2,';
$sql .= ' a.percent,';
$sql .= ' a.fk_user_author,a.fk_user_action,';
$sql .= ' a.transparency, a.priority, a.fulldayevent, a.location,';
$sql .= ' a.fk_soc, a.fk_contact, a.fk_project,';
$sql .= ' a.fk_element, a.elementtype,';
$sql .= ' ca.code as type_code, ca.libelle as type_label, ca.color as type_color';
$sql .= ' FROM '.MAIN_DB_PREFIX.'c_actioncomm as ca, '.MAIN_DB_PREFIX."actioncomm as a";
if (!$user->rights->societe->client->voir && !$socid) $sql .= " LEFT JOIN ".MAIN_DB_PREFIX."societe_commerciaux as sc ON a.fk_soc = sc.fk_soc";
// We must filter on resource table
if ($resourceid > 0) $sql .= ", ".MAIN_DB_PREFIX."element_resources as r";
// We must filter on assignement table
if ($filtert > 0 || $usergroup > 0) $sql .= ", ".MAIN_DB_PREFIX."actioncomm_resources as ar";
if ($usergroup > 0) $sql .= " LEFT JOIN ".MAIN_DB_PREFIX."usergroup_user as ugu ON ugu.fk_user = ar.fk_element";
$sql .= ' WHERE a.fk_action = ca.id';
$sql .= ' AND a.entity IN ('.getEntity('agenda').')';
// Condition on actioncode
if (!empty($actioncode))
{
    if (empty($conf->global->AGENDA_USE_EVENT_TYPE))
    {
        if ($actioncode == 'AC_NON_AUTO') $sql .= " AND ca.type != 'systemauto'";
        elseif ($actioncode == 'AC_ALL_AUTO') $sql .= " AND ca.type = 'systemauto'";
        else {
            if ($actioncode == 'AC_OTH') $sql .= " AND ca.type != 'systemauto'";
            if ($actioncode == 'AC_OTH_AUTO') $sql .= " AND ca.type = 'systemauto'";
        }
    } else {
        if ($actioncode == 'AC_NON_AUTO') $sql .= " AND ca.type != 'systemauto'";
        elseif ($actioncode == 'AC_ALL_AUTO') $sql .= " AND ca.type = 'systemauto'";
        else {
            if (is_array($actioncode))
            {
	        	$sql .= " AND ca.code IN ('".implode("','", $actioncode)."')";
            } else {
	        	$sql .= " AND ca.code IN ('".implode("','", explode(',', $actioncode))."')";
            }
        }
    }
}
if ($resourceid > 0) $sql .= " AND r.element_type = 'action' AND r.element_id = a.id AND r.resource_id = ".$db->escape($resourceid);
if ($pid) $sql .= " AND a.fk_project=".$db->escape($pid);
if (!$user->rights->societe->client->voir && !$socid) $sql .= " AND (a.fk_soc IS NULL OR sc.fk_user = ".$user->id.")";
if ($socid > 0) $sql .= ' AND a.fk_soc = '.$socid;
// We must filter on assignement table
if ($filtert > 0 || $usergroup > 0) $sql .= " AND ar.fk_actioncomm = a.id AND ar.element_type='user'";
if ($action == 'show_day')
{
    $sql .= " AND (";
    $sql .= " (a.datep BETWEEN '".$db->idate(dol_mktime(0, 0, 0, $month, $day, $year))."'";
    $sql .= " AND '".$db->idate(dol_mktime(23, 59, 59, $month, $day, $year))."')";
    $sql .= " OR ";
    $sql .= " (a.datep2 BETWEEN '".$db->idate(dol_mktime(0, 0, 0, $month, $day, $year))."'";
    $sql .= " AND '".$db->idate(dol_mktime(23, 59, 59, $month, $day, $year))."')";
    $sql .= " OR ";
    $sql .= " (a.datep < '".$db->idate(dol_mktime(0, 0, 0, $month, $day, $year))."'";
    $sql .= " AND a.datep2 > '".$db->idate(dol_mktime(23, 59, 59, $month, $day, $year))."')";
    $sql .= ')';
} else {
    // To limit array
    $sql .= " AND (";
    $sql .= " (a.datep BETWEEN '".$db->idate(dol_mktime(0, 0, 0, $month, 1, $year) - (60 * 60 * 24 * 7))."'"; // Start 7 days before
    $sql .= " AND '".$db->idate(dol_mktime(23, 59, 59, $month, 28, $year) + (60 * 60 * 24 * 10))."')"; // End 7 days after + 3 to go from 28 to 31
    $sql .= " OR ";
    $sql .= " (a.datep2 BETWEEN '".$db->idate(dol_mktime(0, 0, 0, $month, 1, $year) - (60 * 60 * 24 * 7))."'";
    $sql .= " AND '".$db->idate(dol_mktime(23, 59, 59, $month, 28, $year) + (60 * 60 * 24 * 10))."')";
    $sql .= " OR ";
    $sql .= " (a.datep < '".$db->idate(dol_mktime(0, 0, 0, $month, 1, $year) - (60 * 60 * 24 * 7))."'";
    $sql .= " AND a.datep2 > '".$db->idate(dol_mktime(23, 59, 59, $month, 28, $year) + (60 * 60 * 24 * 10))."')";
    $sql .= ')';
}
if ($type) $sql .= " AND ca.id = ".$type;
if ($status == '0') { $sql .= " AND a.percent = 0"; }
if ($status == '-1') { $sql .= " AND a.percent = -1"; }	// Not applicable
if ($status == '50') { $sql .= " AND (a.percent > 0 AND a.percent < 100)"; }	// Running already started
if ($status == 'done' || $status == '100') { $sql .= " AND (a.percent = 100)"; }
if ($status == 'todo') { $sql .= " AND (a.percent >= 0 AND a.percent < 100)"; }
// We must filter on assignement table
if ($filtert > 0 || $usergroup > 0)
{
    $sql .= " AND (";
    if ($filtert > 0) $sql .= "ar.fk_element = ".$filtert;
    if ($usergroup > 0) $sql .= ($filtert > 0 ? " OR " : "")." ugu.fk_usergroup = ".$usergroup;
    $sql .= ")";
}
// Sort on date
$sql .= ' ORDER BY datep';
//print $sql;


dol_syslog("comm/action/index.php", LOG_DEBUG);
$resql = $db->query($sql);
if ($resql)
{
    $num = $db->num_rows($resql);

    $MAXONSAMEPAGE = 10000; // Useless to have more. Protection to avoid memory overload when high number of event (for example after a mass import)
    $i = 0;
    while ($i < $num && $i < $MAXONSAMEPAGE)
    {
        $obj = $db->fetch_object($resql);

        // Discard auto action if option is on
        if (!empty($conf->global->AGENDA_ALWAYS_HIDE_AUTO) && $obj->type_code == 'AC_OTH_AUTO')
        {
        	$i++;
        	continue;
        }

        // Create a new object action
        $event = new ActionComm($db);

        $event->id = $obj->id;
        $event->ref = $event->id;

        $event->datep = $db->jdate($obj->datep); // datep and datef are GMT date. Example: 1970-01-01 01:00:00, jdate will return 0 if TZ of PHP server is Europe/Berlin
        $event->datef = $db->jdate($obj->datep2);
		//var_dump($obj->datep);
        //var_dump($event->datep);

        $event->type_code = $obj->type_code;
        $event->type_label = $obj->type_label;
        $event->type_color = $obj->type_color;

        $event->libelle = $obj->label; // deprecated
        $event->label = $obj->label;
        $event->percentage = $obj->percent;
        $event->authorid = $obj->fk_user_author; // user id of creator
        $event->userownerid = $obj->fk_user_action; // user id of owner
        $event->fetch_userassigned(); // This load $event->userassigned
        $event->priority = $obj->priority;
        $event->fulldayevent = $obj->fulldayevent;
        $event->location = $obj->location;
        $event->transparency = $obj->transparency;
        $event->fk_element = $obj->fk_element;
        $event->elementtype = $obj->elementtype;

        $event->fk_project = $obj->fk_project;

        $event->thirdparty_id = $obj->fk_soc;
        $event->contact_id = $obj->fk_contact;

        // Defined date_start_in_calendar and date_end_in_calendar property
        // They are date start and end of action but modified to not be outside calendar view.
        $event->date_start_in_calendar = $event->datep;
        if ($event->datef != '' && $event->datef >= $event->datep) $event->date_end_in_calendar = $event->datef;
        else $event->date_end_in_calendar = $event->datep;
        // Define ponctual property
        if ($event->date_start_in_calendar == $event->date_end_in_calendar)
        {
            $event->ponctuel = 1;
        }

        // Check values
        if ($event->date_end_in_calendar < $firstdaytoshow ||
        $event->date_start_in_calendar >= $lastdaytoshow)
        {
            // This record is out of visible range
        } else {
            if ($event->date_start_in_calendar < $firstdaytoshow) $event->date_start_in_calendar = $firstdaytoshow;
            if ($event->date_end_in_calendar >= $lastdaytoshow) $event->date_end_in_calendar = ($lastdaytoshow - 1);

            // Add an entry in actionarray for each day
            $daycursor = $event->date_start_in_calendar;
            $annee = date('Y', $daycursor);
            $mois = date('m', $daycursor);
            $jour = date('d', $daycursor);

            // Loop on each day covered by action to prepare an index to show on calendar
            $loop = true; $j = 0;
            $daykey = dol_mktime(0, 0, 0, $mois, $jour, $annee);
            do {
                //if ($event->id==408) print 'daykey='.$daykey.' '.$event->datep.' '.$event->datef.'<br>';

                $eventarray[$daykey][] = $event;
                $j++;

                $daykey += 60 * 60 * 24;
                if ($daykey > $event->date_end_in_calendar) $loop = false;
            } while ($loop);

            //print 'Event '.$i.' id='.$event->id.' (start='.dol_print_date($event->datep).'-end='.dol_print_date($event->datef);
            //print ' startincalendar='.dol_print_date($event->date_start_in_calendar).'-endincalendar='.dol_print_date($event->date_end_in_calendar).') was added in '.$j.' different index key of array<br>';
        }
        $i++;
    }
} else {
    dol_print_error($db);
}

// Complete $eventarray with birthdates
if ($showbirthday)
{
    // Add events in array
    $sql = 'SELECT sp.rowid, sp.lastname, sp.firstname, sp.birthday';
    $sql .= ' FROM '.MAIN_DB_PREFIX.'socpeople as sp';
    $sql .= ' WHERE (priv=0 OR (priv=1 AND fk_user_creat='.$user->id.'))';
    $sql .= " AND sp.entity IN (".getEntity('socpeople').")";
    if ($action == 'show_day')
    {
        $sql .= ' AND MONTH(birthday) = '.$month;
        $sql .= ' AND DAY(birthday) = '.$day;
    } else {
        $sql .= ' AND MONTH(birthday) = '.$month;
    }
    $sql .= ' ORDER BY birthday';

    dol_syslog("comm/action/index.php", LOG_DEBUG);
    $resql = $db->query($sql);
    if ($resql)
    {
        $num = $db->num_rows($resql);
        $i = 0;
        while ($i < $num)
        {
            $obj = $db->fetch_object($resql);
            $event = new ActionComm($db);

            $event->id = $obj->rowid; // We put contact id in action id for birthdays events
            $event->ref = $event->id;

            $datebirth = dol_stringtotime($obj->birthday, 1);
            //print 'ee'.$obj->birthday.'-'.$datebirth;
            $datearray = dol_getdate($datebirth, true);
            $event->datep = dol_mktime(0, 0, 0, $datearray['mon'], $datearray['mday'], $year, true); // For full day events, date are also GMT but they wont but converted during output
            $event->datef = $event->datep;
            $event->type_code = 'BIRTHDAY';
            $event->label = $langs->trans("Birthday").' '.dolGetFirstLastname($obj->firstname, $obj->lastname);
            $event->percentage = 100;
            $event->fulldayevent = 1;

            $event->date_start_in_calendar = $event->datep;
            $event->date_end_in_calendar = $event->datef;
            $event->ponctuel = 0;

            // Add an entry in actionarray for each day
            $daycursor = $event->date_start_in_calendar;
            $annee = date('Y', $daycursor);
            $mois = date('m', $daycursor);
            $jour = date('d', $daycursor);

            $loop = true;
            $daykey = dol_mktime(0, 0, 0, $mois, $jour, $annee);
            do {
                $eventarray[$daykey][] = $event;
                $daykey += 60 * 60 * 24;
                if ($daykey > $event->date_end_in_calendar) $loop = false;
            } while ($loop);
            $i++;
        }
    } else {
        dol_print_error($db);
    }
}

if ($conf->global->AGENDA_SHOW_HOLIDAYS)
{
    $sql = "SELECT u.rowid as uid, u.lastname, u.firstname, u.statut, x.rowid, x.date_debut as date_start, x.date_fin as date_end, x.halfday, x.statut as status";
    $sql .= " FROM ".MAIN_DB_PREFIX."holiday as x, ".MAIN_DB_PREFIX."user as u";
    $sql .= " WHERE u.rowid = x.fk_user";
    $sql .= " AND u.statut = '1'"; // Show only active users  (0 = inactive user, 1 = active user)
    $sql .= " AND (x.statut = '2' OR x.statut = '3')"; // Show only public leaves (2 = leave wait for approval, 3 = leave approved)

    if ($action == 'show_day')
    {
        // Request only leaves for the current selected day
        $sql .= " AND '".$year."-".$month."-".$day."' BETWEEN x.date_debut AND x.date_fin";
    } elseif ($action == 'show_week')
    {
        // TODO: Add filter to reduce database request
    } elseif ($action == 'show_month')
    {
        // TODO: Add filter to reduce database request
    }

    $resql = $db->query($sql);
    if ($resql)
    {
        $num = $db->num_rows($resql);
        $i   = 0;

        while ($i < $num)
        {
            $obj = $db->fetch_object($resql);

            $dateStartArray = dol_getdate(dol_stringtotime($obj->date_start, 1), true);
            $dateEndArray   = dol_getdate(dol_stringtotime($obj->date_end, 1), true);

            $event = new ActionComm($db);

            // Need the id of the leave object for link to it
            $event->id                      = $obj->rowid;
            $event->ref                     = $event->id;

            $event->type_code               = 'HOLIDAY';
            $event->datep                   = dol_mktime(0, 0, 0, $dateStartArray['mon'], $dateStartArray['mday'], $dateStartArray['year'], true);
            $event->datef                   = dol_mktime(0, 0, 0, $dateEndArray['mon'], $dateEndArray['mday'], $dateEndArray['year'], true);
            $event->date_start_in_calendar  = $event->datep;
            $event->date_end_in_calendar    = $event->datef;

            if ($obj->status == 3)
            {
                // Show no symbol for leave with state "leave approved"
                $event->percentage = -1;
            } elseif ($obj->status == 2)
            {
                // Show TO-DO symbol for leave with state "leave wait for approval"
                $event->percentage = 0;
            }

            if ($obj->halfday == 1)
            {
                $event->label = $obj->lastname.' ('.$langs->trans("Morning").')';
            } elseif ($obj->halfday == -1)
            {
                $event->label = $obj->lastname.' ('.$langs->trans("Afternoon").')';
            } else {
                $event->label = $obj->lastname;
            }

            $annee  = date('Y', $event->date_start_in_calendar);
            $mois   = date('m', $event->date_start_in_calendar);
            $jour   = date('d', $event->date_start_in_calendar);
            $daykey = dol_mktime(0, 0, 0, $mois, $jour, $annee);

            do {
                $eventarray[$daykey][] = $event;

                $daykey += 60 * 60 * 24;
            } while ($daykey <= $event->date_end_in_calendar);

            $i++;
        }
    }
}

// Complete $eventarray with external import Ical
if (count($listofextcals))
{
    require_once DOL_DOCUMENT_ROOT.'/comm/action/class/ical.class.php';
    foreach ($listofextcals as $extcal)
    {
        $url = $extcal['src']; // Example: https://www.google.com/calendar/ical/eldy10%40gmail.com/private-cde92aa7d7e0ef6110010a821a2aaeb/basic.ics
        $namecal = $extcal['name'];
        $offsettz = $extcal['offsettz'];
        $colorcal = $extcal['color'];
        $buggedfile = $extcal['buggedfile'];
        //print "url=".$url." namecal=".$namecal." colorcal=".$colorcal." buggedfile=".$buggedfile;
        $ical = new ICal();
        $ical->parse($url);

        // After this $ical->cal['VEVENT'] contains array of events, $ical->cal['DAYLIGHT'] contains daylight info, $ical->cal['STANDARD'] contains non daylight info, ...
        //var_dump($ical->cal); exit;
        $icalevents = array();
        if (is_array($ical->get_event_list())) $icalevents = array_merge($icalevents, $ical->get_event_list()); // Add $ical->cal['VEVENT']
        if (is_array($ical->get_freebusy_list())) $icalevents = array_merge($icalevents, $ical->get_freebusy_list()); // Add $ical->cal['VFREEBUSY']

        if (count($icalevents) > 0)
        {
            // Duplicate all repeatable events into new entries
            $moreicalevents = array();
            foreach ($icalevents as $icalevent)
            {
                if (isset($icalevent['RRULE']) && is_array($icalevent['RRULE'])) //repeatable event
                {
                    //if ($event->date_start_in_calendar < $firstdaytoshow) $event->date_start_in_calendar=$firstdaytoshow;
                    //if ($event->date_end_in_calendar > $lastdaytoshow) $event->date_end_in_calendar=($lastdaytoshow-1);
                    if ($icalevent['DTSTART;VALUE=DATE']) //fullday event
                    {
                        $datecurstart = dol_stringtotime($icalevent['DTSTART;VALUE=DATE'], 1);
                        $datecurend = dol_stringtotime($icalevent['DTEND;VALUE=DATE'], 1) - 1; // We remove one second to get last second of day
                    } elseif (is_array($icalevent['DTSTART']) && !empty($icalevent['DTSTART']['unixtime']))
                    {
                        $datecurstart = $icalevent['DTSTART']['unixtime'];
                        $datecurend = $icalevent['DTEND']['unixtime'];
                        if (!empty($ical->cal['DAYLIGHT']['DTSTART']) && $datecurstart)
                        {
                            //var_dump($ical->cal);
                            $tmpcurstart = $datecurstart;
                            $tmpcurend = $datecurend;
                            $tmpdaylightstart = dol_mktime(0, 0, 0, 1, 1, 1970, 1) + (int) $ical->cal['DAYLIGHT']['DTSTART'];
                            $tmpdaylightend = dol_mktime(0, 0, 0, 1, 1, 1970, 1) + (int) $ical->cal['STANDARD']['DTSTART'];
                            //var_dump($tmpcurstart);var_dump($tmpcurend); var_dump($ical->cal['DAYLIGHT']['DTSTART']);var_dump($ical->cal['STANDARD']['DTSTART']);
                            // Edit datecurstart and datecurend
                            if ($tmpcurstart >= $tmpdaylightstart && $tmpcurstart < $tmpdaylightend) $datecurstart -= ((int) $ical->cal['DAYLIGHT']['TZOFFSETTO']) * 36;
                            else $datecurstart -= ((int) $ical->cal['STANDARD']['TZOFFSETTO']) * 36;
                            if ($tmpcurend >= $tmpdaylightstart && $tmpcurstart < $tmpdaylightend) $datecurend -= ((int) $ical->cal['DAYLIGHT']['TZOFFSETTO']) * 36;
                            else $datecurend -= ((int) $ical->cal['STANDARD']['TZOFFSETTO']) * 36;
                        }
                        // datecurstart and datecurend are now GMT date
                        //var_dump($datecurstart); var_dump($datecurend); exit;
                    } else {
                        // Not a recongized record
                        dol_syslog("Found a not recognized repeatable record with unknown date start", LOG_ERR);
                        continue;
                    }
                    //print 'xx'.$datecurstart;exit;

                    $interval = (empty($icalevent['RRULE']['INTERVAL']) ? 1 : $icalevent['RRULE']['INTERVAL']);
                    $until = empty($icalevent['RRULE']['UNTIL']) ? 0 : dol_stringtotime($icalevent['RRULE']['UNTIL'], 1);
                    $maxrepeat = empty($icalevent['RRULE']['COUNT']) ? 0 : $icalevent['RRULE']['COUNT'];
                    if ($until && ($until + ($datecurend - $datecurstart)) < $firstdaytoshow) continue; // We discard repeatable event that end before start date to show
                    if ($datecurstart >= $lastdaytoshow) continue; // We discard repeatable event that start after end date to show

                    $numofevent = 0;
                    while (($datecurstart < $lastdaytoshow) && (empty($maxrepeat) || ($numofevent < $maxrepeat)))
                    {
                        if ($datecurend >= $firstdaytoshow)    // We add event
                        {
                            $newevent = $icalevent;
                            unset($newevent['RRULE']);
                            if ($icalevent['DTSTART;VALUE=DATE'])
                            {
                                $newevent['DTSTART;VALUE=DATE'] = dol_print_date($datecurstart, '%Y%m%d');
                                $newevent['DTEND;VALUE=DATE'] = dol_print_date($datecurend + 1, '%Y%m%d');
                            } else {
                                $newevent['DTSTART'] = $datecurstart;
                                $newevent['DTEND'] = $datecurend;
                            }
                            $moreicalevents[] = $newevent;
                        }
                        // Jump on next occurence
                        $numofevent++;
                        $savdatecurstart = $datecurstart;
                        if ($icalevent['RRULE']['FREQ'] == 'DAILY')
                        {
                            $datecurstart = dol_time_plus_duree($datecurstart, $interval, 'd');
                            $datecurend = dol_time_plus_duree($datecurend, $interval, 'd');
                        }
                        if ($icalevent['RRULE']['FREQ'] == 'WEEKLY')
                        {
                            $datecurstart = dol_time_plus_duree($datecurstart, $interval, 'w');
                            $datecurend = dol_time_plus_duree($datecurend, $interval, 'w');
                        } elseif ($icalevent['RRULE']['FREQ'] == 'MONTHLY')
                        {
                            $datecurstart = dol_time_plus_duree($datecurstart, $interval, 'm');
                            $datecurend = dol_time_plus_duree($datecurend, $interval, 'm');
                        } elseif ($icalevent['RRULE']['FREQ'] == 'YEARLY')
                        {
                            $datecurstart = dol_time_plus_duree($datecurstart, $interval, 'y');
                            $datecurend = dol_time_plus_duree($datecurend, $interval, 'y');
                        }
                        // Test to avoid infinite loop ($datecurstart must increase)
                        if ($savdatecurstart >= $datecurstart)
                        {
                            dol_syslog("Found a rule freq ".$icalevent['RRULE']['FREQ']." not managed by dolibarr code. Assume 1 week frequency.", LOG_ERR);
                            $datecurstart += 3600 * 24 * 7;
                            $datecurend += 3600 * 24 * 7;
                        }
                    }
                }
            }
            $icalevents = array_merge($icalevents, $moreicalevents);

            // Loop on each entry into cal file to know if entry is qualified and add an ActionComm into $eventarray
            foreach ($icalevents as $icalevent)
            {
            	//var_dump($icalevent);

                //print $icalevent['SUMMARY'].'->'.var_dump($icalevent).'<br>';exit;
                if (!empty($icalevent['RRULE'])) continue; // We found a repeatable event. It was already split into unitary events, so we discard general rule.

                // Create a new object action
                $event = new ActionComm($db);
                $addevent = false;
                if (isset($icalevent['DTSTART;VALUE=DATE'])) // fullday event
                {
                    // For full day events, date are also GMT but they wont but converted using tz during output
                    $datestart = dol_stringtotime($icalevent['DTSTART;VALUE=DATE'], 1);
                    $dateend = dol_stringtotime($icalevent['DTEND;VALUE=DATE'], 1) - 1; // We remove one second to get last second of day
                    //print 'x'.$datestart.'-'.$dateend;exit;
                    //print dol_print_date($dateend,'dayhour','gmt');
                    $event->fulldayevent = 1;
                    $addevent = true;
                } elseif (!is_array($icalevent['DTSTART'])) // not fullday event (DTSTART is not array. It is a value like '19700101T000000Z' for 00:00 in greenwitch)
                {
                    $datestart = $icalevent['DTSTART'];
                    $dateend = $icalevent['DTEND'];

                    $datestart += +($offsettz * 3600);
                    $dateend += +($offsettz * 3600);

                    $addevent = true;
                    //var_dump($offsettz);
                    //var_dump(dol_print_date($datestart, 'dayhour', 'gmt'));
                } elseif (isset($icalevent['DTSTART']['unixtime']))	// File contains a local timezone + a TZ (for example when using bluemind)
                {
                    $datestart = $icalevent['DTSTART']['unixtime'];
                    $dateend = $icalevent['DTEND']['unixtime'];

                    $datestart += +($offsettz * 3600);
                    $dateend += +($offsettz * 3600);

                    // $buggedfile is set to uselocalandtznodaylight if conf->global->AGENDA_EXT_BUGGEDFILEx = 'uselocalandtznodaylight'
                    if ($buggedfile === 'uselocalandtznodaylight')	// unixtime is a local date that does not take daylight into account, TZID is +1 for example for 'Europe/Paris' in summer instead of 2
                    {
                    	// TODO
                    }
                    // $buggedfile is set to uselocalandtzdaylight if conf->global->AGENDA_EXT_BUGGEDFILEx = 'uselocalandtzdaylight' (for example with bluemind)
                    if ($buggedfile === 'uselocalandtzdaylight')	// unixtime is a local date that does take daylight into account, TZID is +2 for example for 'Europe/Paris' in summer
                    {
                    	$localtzs = new DateTimeZone(preg_replace('/"/', '', $icalevent['DTSTART']['TZID']));
                    	$localtze = new DateTimeZone(preg_replace('/"/', '', $icalevent['DTEND']['TZID']));
                    	$localdts = new DateTime(dol_print_date($datestart, 'dayrfc', 'gmt'), $localtzs);
                    	$localdte = new DateTime(dol_print_date($dateend, 'dayrfc', 'gmt'), $localtze);
						$tmps = -1 * $localtzs->getOffset($localdts);
						$tmpe = -1 * $localtze->getOffset($localdte);
						$datestart += $tmps;
						$dateend += $tmpe;
						//var_dump($datestart);
                    }
                    $addevent = true;
                }

                if ($addevent)
                {
                    $event->id = $icalevent['UID'];
                    $event->ref = $event->id;

                    $userId = $userstatic->findUserIdByEmail($namecal);
<<<<<<< HEAD
                    if (!empty($userId) && $userId > 0)
=======
                    if (!empty($userId))
>>>>>>> 61cce2e7
                    {
                        $event->userassigned[$userId] = $userId;
                        $event->percentage = -1;
                    }
                    else {
                        $event->type_code = "ICALEVENT";
                    }

                    $event->icalname = $namecal;
                    $event->icalcolor = $colorcal;
                    $usertime = 0; // We dont modify date because we want to have date into memory datep and datef stored as GMT date. Compensation will be done during output.
                    $event->datep = $datestart + $usertime;
                    $event->datef = $dateend + $usertime;

                    if ($icalevent['SUMMARY']) $event->label = $icalevent['SUMMARY'];
                    elseif ($icalevent['DESCRIPTION']) $event->label = dol_nl2br($icalevent['DESCRIPTION'], 1);
                    else $event->label = $langs->trans("ExtSiteNoLabel");

                    $event->date_start_in_calendar = $event->datep;

                    if ($event->datef != '' && $event->datef >= $event->datep) $event->date_end_in_calendar = $event->datef;
                    else $event->date_end_in_calendar = $event->datep;

                    // Define ponctual property
                    if ($event->date_start_in_calendar == $event->date_end_in_calendar)
                    {
                        $event->ponctuel = 1;
                        //print 'x'.$datestart.'-'.$dateend;exit;
                    }

                    // Add event into $eventarray if date range are ok.
                    if ($event->date_end_in_calendar < $firstdaytoshow || $event->date_start_in_calendar >= $lastdaytoshow)
                    {
                        //print 'x'.$datestart.'-'.$dateend;exit;
                        //print 'x'.$datestart.'-'.$dateend;exit;
                        //print 'x'.$datestart.'-'.$dateend;exit;
                        // This record is out of visible range
                    } else {
                        if ($event->date_start_in_calendar < $firstdaytoshow) $event->date_start_in_calendar = $firstdaytoshow;
                        if ($event->date_end_in_calendar >= $lastdaytoshow) $event->date_end_in_calendar = ($lastdaytoshow - 1);

                        // Add an entry in actionarray for each day
                        $daycursor = $event->date_start_in_calendar;
                        $annee = date('Y', $daycursor);
                        $mois = date('m', $daycursor);
                        $jour = date('d', $daycursor);

                        // Loop on each day covered by action to prepare an index to show on calendar
                        $loop = true; $j = 0;
                        // daykey must be date that represent day box in calendar so must be a user time
                        $daykey = dol_mktime(0, 0, 0, $mois, $jour, $annee);
                        $daykeygmt = dol_mktime(0, 0, 0, $mois, $jour, $annee, true, 0);
                        do {
                            //if ($event->fulldayevent) print dol_print_date($daykeygmt,'dayhour','gmt').'-'.dol_print_date($daykey,'dayhour','gmt').'-'.dol_print_date($event->date_end_in_calendar,'dayhour','gmt').' ';
                            $eventarray[$daykey][] = $event;
                            $daykey += 60 * 60 * 24; $daykeygmt += 60 * 60 * 24; // Add one day
                            if (($event->fulldayevent ? $daykeygmt : $daykey) > $event->date_end_in_calendar) $loop = false;
                        } while ($loop);
                    }
                }
            }
        }
    }
}



// Complete $eventarray with events coming from external module
$parameters = array(); $object = null;
$reshook = $hookmanager->executeHooks('getCalendarEvents', $parameters, $object, $action);
if (!empty($hookmanager->resArray['eventarray'])) {
    foreach ($hookmanager->resArray['eventarray'] as $keyDate => $events) {
        if (!isset($eventarray[$keyDate])) {
            $eventarray[$keyDate] = array();
        }
        $eventarray[$keyDate] = array_merge($eventarray[$keyDate], $events);
    }
}

// Sort events
foreach ($eventarray as $keyDate => &$dateeventarray)
{
	usort($dateeventarray, 'sort_events_by_date');
}


$maxnbofchar = 0;
$cachethirdparties = array();
$cachecontacts = array();
$cacheusers = array();

// Define theme_datacolor array
$color_file = DOL_DOCUMENT_ROOT."/theme/".$conf->theme."/theme_vars.inc.php";
if (is_readable($color_file))
{
    include_once $color_file;
}
if (!is_array($theme_datacolor)) $theme_datacolor = array(array(120, 130, 150), array(200, 160, 180), array(190, 190, 220));


print_barre_liste($langs->trans("Agenda"), $page, $_SERVER["PHP_SELF"], $param, $sortfield, $sortorder, $massactionbutton, $num, -1, 'object_action', 0, $nav.'<span class="marginleftonly"></span>'.$newcardbutton, '', $limit, 1, 0, 1, $viewmode);

print $s;


if (empty($action) || $action == 'show_month')      // View by month
{
    $newparam = $param; // newparam is for birthday links
    $newparam = preg_replace('/showbirthday=/i', 'showbirthday_=', $newparam); // To avoid replacement when replace day= is done
    $newparam = preg_replace('/action=show_month&?/i', '', $newparam);
    $newparam = preg_replace('/action=show_week&?/i', '', $newparam);
    $newparam = preg_replace('/day=[0-9]+&?/i', '', $newparam);
    $newparam = preg_replace('/month=[0-9]+&?/i', '', $newparam);
    $newparam = preg_replace('/year=[0-9]+&?/i', '', $newparam);
    $newparam = preg_replace('/viewcal=[0-9]+&?/i', '', $newparam);
    $newparam = preg_replace('/showbirthday_=/i', 'showbirthday=', $newparam); // Restore correct parameter
    $newparam .= '&viewcal=1';

    print '<div class="liste_titre liste_titre_bydiv centpercent">';
    print_actions_filter($form, $canedit, $status, $year, $month, $day, $showbirthday, 0, $filtert, 0, $pid, $socid, $action, -1, $actioncode, $usergroup, '', $resourceid);
    print '</div>';

    print '<div class="div-table-responsive-no-min">';
    print '<table width="100%" class="noborder nocellnopadd cal_pannel cal_month">';
    print ' <tr class="liste_titre">';
    $i = 0;
    while ($i < 7)
    {
        print '  <td align="center">';
        $numdayinweek = (($i + (isset($conf->global->MAIN_START_WEEK) ? $conf->global->MAIN_START_WEEK : 1)) % 7);
        if (!empty($conf->dol_optimize_smallscreen))
        {
            $labelshort = array(0=>'SundayMin', 1=>'MondayMin', 2=>'TuesdayMin', 3=>'WednesdayMin', 4=>'ThursdayMin', 5=>'FridayMin', 6=>'SaturdayMin');
            print $langs->trans($labelshort[$numdayinweek]);
        } else print $langs->trans("Day".$numdayinweek);
        print '  </td>'."\n";
        $i++;
    }
    echo ' </tr>'."\n";

    $todayarray = dol_getdate($now, 'fast');
    $todaytms = dol_mktime(0, 0, 0, $todayarray['mon'], $todayarray['mday'], $todayarray['year']);

    // In loops, tmpday contains day nb in current month (can be zero or negative for days of previous month)
    //var_dump($eventarray);
    for ($iter_week = 0; $iter_week < 6; $iter_week++) {
        echo " <tr>\n";
        for ($iter_day = 0; $iter_day < 7; $iter_day++) {
            if ($tmpday <= 0) {
                /* Show days before the beginning of the current month (previous month)  */
                $style = 'cal_other_month cal_past';
                if ($iter_day == 6) $style .= ' cal_other_month_right';
                echo '  <td class="'.$style.' nowrap" width="14%" valign="top">';
                show_day_events($db, $max_day_in_prev_month + $tmpday, $prev_month, $prev_year, $month, $style, $eventarray, $maxprint, $maxnbofchar, $newparam);
                echo "  </td>\n";
            } elseif ($tmpday <= $max_day_in_month) {
                /* Show days of the current month */
                $curtime = dol_mktime(0, 0, 0, $month, $tmpday, $year);
                $style = 'cal_current_month';
                if ($iter_day == 6) $style .= ' cal_current_month_right';
                $today = 0;
                if ($todayarray['mday'] == $tmpday && $todayarray['mon'] == $month && $todayarray['year'] == $year) $today = 1;
                if ($today) $style = 'cal_today';
                if ($curtime < $todaytms) $style .= ' cal_past';
				//var_dump($todayarray['mday']."==".$tmpday." && ".$todayarray['mon']."==".$month." && ".$todayarray['year']."==".$year.' -> '.$style);
                echo '  <td class="'.$style.' nowrap" width="14%" valign="top">';
                show_day_events($db, $tmpday, $month, $year, $month, $style, $eventarray, $maxprint, $maxnbofchar, $newparam);
                echo "  </td>\n";
            } else {
                /* Show days after the current month (next month) */
                $style = 'cal_other_month';
                if ($iter_day == 6) $style .= ' cal_other_month_right';
                echo '  <td class="'.$style.' nowrap" width="14%" valign="top">';
                show_day_events($db, $tmpday - $max_day_in_month, $next_month, $next_year, $month, $style, $eventarray, $maxprint, $maxnbofchar, $newparam);
                echo "</td>\n";
            }
            $tmpday++;
        }
        echo " </tr>\n";
    }
    print "</table>\n";
	print '</div>';

	print '<input type="hidden" name="actionmove" value="mupdate">';
	print '<input type="hidden" name="backtopage" value="'.dol_escape_htmltag($_SERVER['PHP_SELF']).'?'.dol_escape_htmltag($_SERVER['QUERY_STRING']).'">';
	print '<input type="hidden" name="newdate" id="newdate">';
} elseif ($action == 'show_week') {
    // View by week
    $newparam = $param; // newparam is for birthday links
    $newparam = preg_replace('/showbirthday=/i', 'showbirthday_=', $newparam); // To avoid replacement when replace day= is done
    $newparam = preg_replace('/action=show_month&?/i', '', $newparam);
    $newparam = preg_replace('/action=show_week&?/i', '', $newparam);
    $newparam = preg_replace('/day=[0-9]+&?/i', '', $newparam);
    $newparam = preg_replace('/month=[0-9]+&?/i', '', $newparam);
    $newparam = preg_replace('/year=[0-9]+&?/i', '', $newparam);
    $newparam = preg_replace('/viewweek=[0-9]+&?/i', '', $newparam);
    $newparam = preg_replace('/showbirthday_=/i', 'showbirthday=', $newparam); // Restore correct parameter
    $newparam .= '&viewweek=1';

    print '<div class="liste_titre liste_titre_bydiv centpercent"><div class="divsearchfield">';
    print_actions_filter($form, $canedit, $status, $year, $month, $day, $showbirthday, 0, $filtert, 0, $pid, $socid, $action, -1, $actioncode, $usergroup, '', $resourceid);
    print '</div></div>';

    print '<div class="div-table-responsive-no-min">';
    print '<table width="100%" class="noborder nocellnopadd cal_pannel cal_month">';
    print ' <tr class="liste_titre">';
    $i = 0;
    while ($i < 7) {
        echo '  <td align="center">'.$langs->trans("Day".(($i + (isset($conf->global->MAIN_START_WEEK) ? $conf->global->MAIN_START_WEEK : 1)) % 7))."</td>\n";
        $i++;
    }
    echo " </tr>\n";

    echo " <tr>\n";

    for ($iter_day = 0; $iter_day < 7; $iter_day++) {
        // Show days of the current week
		$curtime = dol_time_plus_duree($firstdaytoshow, $iter_day, 'd');
		$tmparray = dol_getdate($curtime, true);
		$tmpday = $tmparray['mday'];
		$tmpmonth = $tmparray['mon'];
		$tmpyear = $tmparray['year'];

        $style = 'cal_current_month';
        if ($iter_day == 6) $style .= ' cal_other_month_right';
        $today = 0;
        $todayarray = dol_getdate($now, 'fast');
        if ($todayarray['mday'] == $tmpday && $todayarray['mon'] == $tmpmonth && $todayarray['year'] == $tmpyear) $today = 1;
        if ($today) $style = 'cal_today';

        echo '  <td class="'.$style.'" width="14%" valign="top">';
        show_day_events($db, $tmpday, $tmpmonth, $tmpyear, $month, $style, $eventarray, 0, $maxnbofchar, $newparam, 1, 300);
        echo "  </td>\n";
    }
    echo " </tr>\n";

    print "</table>\n";
	print '</div>';

    echo '<input type="hidden" name="actionmove" value="mupdate">';
    echo '<input type="hidden" name="backtopage" value="'.dol_escape_htmltag($_SERVER['PHP_SELF']).'?'.dol_escape_htmltag($_SERVER['QUERY_STRING']).'">';
    echo '<input type="hidden" name="newdate" id="newdate">';
} else // View by day
{
    $newparam = $param; // newparam is for birthday links
    $newparam = preg_replace('/action=show_month&?/i', '', $newparam);
    $newparam = preg_replace('/action=show_week&?/i', '', $newparam);
    $newparam = preg_replace('/viewday=[0-9]+&?/i', '', $newparam);
    $newparam .= '&viewday=1';
    // Code to show just one day
    $style = 'cal_current_month cal_current_month_oneday';
    $today = 0;
    $todayarray = dol_getdate($now, 'fast');
    if ($todayarray['mday'] == $day && $todayarray['mon'] == $month && $todayarray['year'] == $year) $today = 1;
    //if ($today) $style='cal_today';

    $timestamp = dol_mktime(12, 0, 0, $month, $day, $year);
    $arraytimestamp = dol_getdate($timestamp);

    print '<div class="liste_titre liste_titre_bydiv centpercent"><div class="divsearchfield">';
    print_actions_filter($form, $canedit, $status, $year, $month, $day, $showbirthday, 0, $filtert, 0, $pid, $socid, $action, -1, $actioncode, $usergroup, '', $resourceid);
    print '</div></div>';

    print '<div class="div-table-responsive-no-min">';
    echo '<table class="tagtable centpercent noborder nocellnopadd cal_pannel cal_month noborderbottom" style="margin-bottom: 5px !important;">';

    echo ' <tr class="tagtr liste_titre">';
    echo '  <td class="tagtd width100"></td>';
    echo '  <td class="tagtd center">'.$langs->trans("Day".$arraytimestamp['wday'])."</td>\n";
    echo " </td>\n";

    /*
    echo ' <div class="tagtr">';
    echo '  <div class="tagtd width100"></div>';
    echo '  <div class="tagtd center">';
    echo show_day_events($db, $day, $month, $year, $month, $style, $eventarray, 0, $maxnbofchar, $newparam, 1, 300, -1);
    echo '  </div>'."\n";
    echo " </div>\n";
	*/

    echo '</table>';
	print '</div>';

    /* WIP View per hour */
    $useviewhour = 0;
    if ($useviewhour)
    {
    	print '<div class="div-table-responsive-no-min borderbottom">'; // You can use div-table-responsive-no-min if you dont need reserved height for your table

    	$maxheightwin = (isset($_SESSION["dol_screenheight"]) && $_SESSION["dol_screenheight"] > 500) ? ($_SESSION["dol_screenheight"] - 200) : 660; // Also into index.php file

	    echo '<div style="max-height: '.$maxheightwin.'px;">';
		echo '<div class="tagtable centpercent calendarviewcontainer">';

	    $maxnbofchar = 80;

	    $tmp = explode('-', $conf->global->MAIN_DEFAULT_WORKING_HOURS);
	    $minhour = round($tmp[0], 0);
	    $maxhour = round($tmp[1], 0);
	    if ($minhour > 23) $minhour = 23;
	    if ($maxhour < 1)  $maxhour = 1;
	    if ($maxhour <= $minhour) { $maxhour = $minhour + 1; }

	    $i = 0;
	    $j = 0;
		while ($i < 24)
		{
		    echo ' <div class="tagtr calendarviewcontainertr">'."\n";
		    echo '  <div class="tagtd width100 tdtop">'.dol_print_date($i * 3600, 'hour', 'gmt').'</div>';
		    echo '  <div class="tagtd '.$style.' tdtop"></div>'."\n";
		    echo ' </div>'."\n";
		    $i++;
		    $j++;
		}

		echo '</div></div>';

		show_day_events($db, $day, $month, $year, $month, $style, $eventarray, 0, $maxnbofchar, $newparam, 1, 300, 1);

		print '</div>';
    } else {
    	print '<div class="div-table-responsive-no-min">'; // You can use div-table-responsive-no-min if you dont need reserved height for your table

    	show_day_events($db, $day, $month, $year, $month, $style, $eventarray, 0, $maxnbofchar, $newparam, 1, 300, 0);

    	print '</div>';
    }
}

print "\n".'</form>';

// End of page
llxFooter();
$db->close();


/**
 * Show event of a particular day
 *
 * @param	DoliDB	$db              Database handler
 * @param   int		$day             Day
 * @param   int		$month           Month
 * @param   int		$year            Year
 * @param   int		$monthshown      Current month shown in calendar view
 * @param   string	$style           Style to use for this day
 * @param   array	$eventarray      Array of events
 * @param   int		$maxprint        Nb of actions to show each day on month view (0 means no limit)
 * @param   int		$maxnbofchar     Nb of characters to show for event line
 * @param   string	$newparam        Parameters on current URL
 * @param   int		$showinfo        Add extended information (used by day and week view)
 * @param   int		$minheight       Minimum height for each event. 60px by default.
 * @param	string	$nonew			 0=Add "new entry button", 1=No "new entry button", -1=Only "new entry button"
 * @return	void
 */
function show_day_events($db, $day, $month, $year, $monthshown, $style, &$eventarray, $maxprint = 0, $maxnbofchar = 16, $newparam = '', $showinfo = 0, $minheight = 60, $nonew = 0)
{
    global $user, $conf, $langs;
    global $action, $filter, $filtert, $status, $actioncode, $usergroup; // Filters used into search form
    global $theme_datacolor;
    global $cachethirdparties, $cachecontacts, $cacheusers, $colorindexused;

    $dateint = sprintf("%04d", $year).sprintf("%02d", $month).sprintf("%02d", $day);

    print "\n";

    // Line with title of day
    $curtime = dol_mktime(0, 0, 0, $month, $day, $year);
    print '<div id="dayevent_'.$dateint.'" class="dayevent tagtable centpercent nobordernopadding">'."\n";

    if ($nonew <= 0)
    {
	    print '<div class="tagtr"><div class="nowrap float">';
	    print '<a style="color: #666" href="'.DOL_URL_ROOT.'/comm/action/index.php?';
	    print 'action=show_day&day='.str_pad($day, 2, "0", STR_PAD_LEFT).'&month='.str_pad($month, 2, "0", STR_PAD_LEFT).'&year='.$year;
	    print $newparam;
	    print '">';
	    if ($showinfo) print dol_print_date($curtime, 'daytextshort');
	    else print dol_print_date($curtime, '%d');
	    print '</a>';
	    print '</div><div class="floatright nowrap">';
	    if ($user->rights->agenda->myactions->create || $user->rights->agenda->allactions->create)
	    {
	    	$newparam .= '&month='.str_pad($month, 2, "0", STR_PAD_LEFT).'&year='.$year;

	        //$param='month='.$monthshown.'&year='.$year;
	        $hourminsec = '100000';
	        print '<a href="'.DOL_URL_ROOT.'/comm/action/card.php?action=create&datep='.sprintf("%04d%02d%02d", $year, $month, $day).$hourminsec.'&backtopage='.urlencode($_SERVER["PHP_SELF"].($newparam ? '?'.$newparam : '')).'">';
	        print img_picto($langs->trans("NewAction"), 'edit_add.png');
	        print '</a>';
	    }
	    print '</div></div>'."\n";
    }

    if ($nonew < 0)
    {
    	print '</div>';
    	return;
    }

    // Line with td contains all div of each events
    print '<div class="tagtr">';
    print '<div class="tagtd centpercent agendacell sortable">';

    //$curtime = dol_mktime (0, 0, 0, $month, $day, $year);
    $i = 0; $numother = 0; $numbirthday = 0; $numical = 0; $numicals = array();
    $ymd = sprintf("%04d", $year).sprintf("%02d", $month).sprintf("%02d", $day);

    $colorindexused[$user->id] = 0; // Color index for current user (user->id) is always 0
    $nextindextouse = is_array($colorindexused) ?count($colorindexused) : 0; // At first run this is 0, so fist user has 0, next 1, ...
	//var_dump($colorindexused);

    foreach ($eventarray as $daykey => $notused)
    {
        $annee = date('Y', $daykey);
        $mois = date('m', $daykey);
        $jour = date('d', $daykey);
        if ($day == $jour && $month == $mois && $year == $annee)
        {
            foreach ($eventarray[$daykey] as $index => $event)
            {
                if ($i < $maxprint || $maxprint == 0 || !empty($conf->global->MAIN_JS_SWITCH_AGENDA))
                {
                    $keysofuserassigned = array_keys($event->userassigned);
                    $ponct = ($event->date_start_in_calendar == $event->date_end_in_calendar);

                    // Define $color (Hex string like '0088FF') and $cssclass of event
                    $color = -1; $cssclass = ''; $colorindex = -1;
                    if (in_array($user->id, $keysofuserassigned))
                    {
	                    $cssclass = 'family_mytasks';

	                    if (empty($cacheusers[$event->userownerid]))
	                    {
	                    	$newuser = new User($db);
	                    	$newuser->fetch($event->userownerid);
	                    	$cacheusers[$event->userownerid] = $newuser;
	                    }
	                    //var_dump($cacheusers[$event->userownerid]->color);

	                    // We decide to choose color of owner of event (event->userownerid is user id of owner, event->userassigned contains all users assigned to event)
	                    if (!empty($cacheusers[$event->userownerid]->color)) $color = $cacheusers[$event->userownerid]->color;
                    } elseif ($event->type_code == 'ICALEVENT')      // Event come from external ical file
                    {
                    	$numical++;
                    	if (!empty($event->icalname)) {
                    		if (!isset($numicals[dol_string_nospecial($event->icalname)])) {
                    			$numicals[dol_string_nospecial($event->icalname)] = 0;
                    		}
                    		$numicals[dol_string_nospecial($event->icalname)]++;
                    	}

                    	$color = ($event->icalcolor ? $event->icalcolor : -1);
                    	$cssclass = (!empty($event->icalname) ? 'family_ext'.md5($event->icalname) : 'family_other');
                    } elseif ($event->type_code == 'BIRTHDAY')
                    {
                    	$numbirthday++; $colorindex = 2; $cssclass = 'family_birthday unmovable'; $color = sprintf("%02x%02x%02x", $theme_datacolor[$colorindex][0], $theme_datacolor[$colorindex][1], $theme_datacolor[$colorindex][2]);
                    } else {
                    	$numother++;
                    	$color = ($event->icalcolor ? $event->icalcolor : -1);
                    	$cssclass = (!empty($event->icalname) ? 'family_ext'.md5($event->icalname) : 'family_other');

                        if (empty($cacheusers[$event->userownerid]))
                        {
                        	$newuser = new User($db);
                        	$newuser->fetch($event->userownerid);
                        	$cacheusers[$event->userownerid] = $newuser;
                        }
                        //var_dump($cacheusers[$event->userownerid]->color);

                       	// We decide to choose color of owner of event (event->userownerid is user id of owner, event->userassigned contains all users assigned to event)
                       	if (!empty($cacheusers[$event->userownerid]->color)) $color = $cacheusers[$event->userownerid]->color;
                    }

                    if ($color < 0)	// Color was not set on user card. Set color according to color index.
                    {
                    	// Define color index if not yet defined
                    	$idusertouse = ($event->userownerid ? $event->userownerid : 0);
                    	if (isset($colorindexused[$idusertouse]))
                    	{
                    		$colorindex = $colorindexused[$idusertouse]; // Color already assigned to this user
                    	} else {
                   			$colorindex = $nextindextouse;
                   			$colorindexused[$idusertouse] = $colorindex;
                    		if (!empty($theme_datacolor[$nextindextouse + 1])) $nextindextouse++; // Prepare to use next color
                    	}
                    	//print '|'.($color).'='.($idusertouse?$idusertouse:0).'='.$colorindex.'<br>';
			            // Define color
                    	$color = sprintf("%02x%02x%02x", $theme_datacolor[$colorindex][0], $theme_datacolor[$colorindex][1], $theme_datacolor[$colorindex][2]);
                    }
                    $cssclass = $cssclass.' '.$cssclass.'_day_'.$ymd;

                    // Defined style to disable drag and drop feature
                    if ($event->type_code == 'AC_OTH_AUTO')
                    {
                        $cssclass .= " unmovable";
                    } elseif ($event->type_code == 'ICALEVENT')
                    {
                        $cssclass .= " unmovable";
                    } elseif ($event->date_end_in_calendar && date('Ymd', $event->date_start_in_calendar) != date('Ymd', $event->date_end_in_calendar)) {
                        $tmpyearend    = date('Y', $event->date_end_in_calendar);
                        $tmpmonthend   = date('m', $event->date_end_in_calendar);
                        $tmpdayend     = date('d', $event->date_end_in_calendar);
                        if ($tmpyearend == $annee && $tmpmonthend == $mois && $tmpdayend == $jour)
                        {
                            $cssclass .= " unmovable";
                        }
                    } else {
                        if ($user->rights->agenda->allactions->create ||
                            (($event->authorid == $user->id || $event->userownerid == $user->id) && $user->rights->agenda->myactions->create))
                        {
                            $cssclass .= " movable cursormove";
                        } else {
                            $cssclass .= " unmovable";
                        }
                    }

                    $h = ''; $nowrapontd = 1;
                    if ($action == 'show_day') { $h = 'height: 100%; '; $nowrapontd = 0; }
                    if ($action == 'show_week') { $h = 'height: 100%; '; $nowrapontd = 0; }

                    // Show rect of event
                    print "\n";
                    print '<!-- start event '.$i.' -->'."\n";
                    print '<div id="event_'.$ymd.'_'.$i.'" class="event '.$cssclass.'"';
                    //print ' style="height: 100px;';
                    //print ' position: absolute; top: 40px; width: 50%;';
                    //print '"';
                    print '>';

                    //var_dump($event->userassigned);
                    //var_dump($event->transparency);
                    print '<table class="centpercent cal_event';
                    print (empty($event->transparency) ? ' cal_event_notbusy' : ' cal_event_busy');
                    //if (empty($event->transparency) && empty($conf->global->AGENDA_NO_TRANSPARENT_ON_NOT_BUSY)) print ' opacitymedium';	// Not busy
                    print '" style="'.$h;
                    $colortouse = $color;
                    // If colortouse is similar than background, we force to change it.
                    if (empty($event->transparency) && empty($conf->global->AGENDA_NO_TRANSPARENT_ON_NOT_BUSY))
                    {
                    	print 'border: 2px solid #'.$colortouse.';';
                    } else {
                    	print 'background: #'.$colortouse.';';
                    	print 'background: -webkit-gradient(linear, left top, left bottom, from(#'.dol_color_minus($colortouse, -3).'), to(#'.dol_color_minus($colortouse, -1).'));';
                    }
                   	//print 'background: #'.$colortouse.';';
                   	//print 'background: -webkit-gradient(linear, left top, left bottom, from(#'.dol_color_minus($color, -3).'), to(#'.dol_color_minus($color, -1).'));';
                    //if (! empty($event->transparency)) print 'background: #'.$color.'; background: -webkit-gradient(linear, left top, left bottom, from(#'.$color.'), to(#'.dol_color_minus($color,1).'));';
                    //else print 'background-color: transparent !important; background: none; border: 1px solid #bbb;';
                    //print ' -moz-border-radius:4px;"';
                    //print 'border: 1px solid #ccc" width="100%"';
                    print '">';
                    print '<tr>';
                    print '<td class="tdoverflow nobottom centpercent '.($nowrapontd ? 'nowrap ' : '').'cal_event'.($event->type_code == 'BIRTHDAY' ? ' cal_event_birthday' : '').'">';

                    $daterange = '';

                    if ($event->type_code == 'BIRTHDAY') // It's a birthday
                    {
                        print $event->getNomUrl(1, $maxnbofchar, 'cal_event', 'birthday', 'contact');
                    } elseif ($event->type_code == 'HOLIDAY')
                    {
                        print $event->getNomUrl(1, $maxnbofchar, 'cal_event', 'holiday', 'user');
                    } elseif ($event->type_code != 'BIRTHDAY' && $event->type_code != 'HOLIDAY')
                    {
                        // Picto
                        if (empty($event->fulldayevent))
                        {
                            //print $event->getNomUrl(2).' ';
                        }

                        // Date
                        if (empty($event->fulldayevent))
                        {
                            // Show hours (start ... end)
                            $tmpyearstart  = date('Y', $event->date_start_in_calendar);
                            $tmpmonthstart = date('m', $event->date_start_in_calendar);
                            $tmpdaystart   = date('d', $event->date_start_in_calendar);
                            $tmpyearend    = date('Y', $event->date_end_in_calendar);
                            $tmpmonthend   = date('m', $event->date_end_in_calendar);
                            $tmpdayend     = date('d', $event->date_end_in_calendar);
                            // Hour start
                            if ($tmpyearstart == $annee && $tmpmonthstart == $mois && $tmpdaystart == $jour)
                            {
                                $daterange .= dol_print_date($event->date_start_in_calendar, 'hour'); // Il faudrait utiliser ici tzuser, mais si on ne peut pas car qd on rentre un date dans fiche action, en input la conversion local->gmt se base sur le TZ server et non user
                                if ($event->date_end_in_calendar && $event->date_start_in_calendar != $event->date_end_in_calendar)
                                {
                                    if ($tmpyearstart == $tmpyearend && $tmpmonthstart == $tmpmonthend && $tmpdaystart == $tmpdayend)
                                    $daterange .= '-';
                                    //else
                                    //print '...';
                                }
                            }
                            if ($event->date_end_in_calendar && $event->date_start_in_calendar != $event->date_end_in_calendar)
                            {
                                if ($tmpyearstart != $tmpyearend || $tmpmonthstart != $tmpmonthend || $tmpdaystart != $tmpdayend)
                                {
                                    $daterange .= '...';
                                }
                            }
                            // Hour end
                            if ($event->date_end_in_calendar && $event->date_start_in_calendar != $event->date_end_in_calendar)
                            {
                                if ($tmpyearend == $annee && $tmpmonthend == $mois && $tmpdayend == $jour)
                                $daterange .= dol_print_date($event->date_end_in_calendar, 'hour'); // Il faudrait utiliser ici tzuser, mais si on ne peut pas car qd on rentre un date dans fiche action, en input la conversion local->gmt se base sur le TZ server et non user
                            }
                        } else {
                            if ($showinfo)
                            {
                                print $langs->trans("EventOnFullDay")."<br>\n";
                            }
                        }

                        // Show title
                        $titletoshow = $daterange;
                        $titletoshow .= ($titletoshow ? ' ' : '').($event->label ? $event->label : $event->libelle);

                        if ($event->type_code != 'ICALEVENT') {
                        	$savlabel = $event->label ? $event->label : $event->libelle;
                        	$event->label = $titletoshow;
                        	$event->libelle = $titletoshow;
                        	// Note: List of users are inside $event->userassigned. Link may be clickable depending on permissions of user.
                        	$titletoshow = $event->getNomUrl(0, $maxnbofchar, 'cal_event', '', 0, 0);
                        	$event->label = $savlabel;
                        	$event->libelle = $savlabel;
                        }

                        // Loop on each assigned user
                        $listofusertoshow = '';
                        $posuserassigned = 0;
                        foreach ($event->userassigned as $tmpid => $tmpdata)
                        {
                            if (!$posuserassigned && $titletoshow) $listofusertoshow .= '<br>';
                            $posuserassigned++;
                            if (empty($cacheusers[$tmpid]))
                            {
                                $newuser = new User($db);
                                $newuser->fetch($tmpid);
                                $cacheusers[$tmpid] = $newuser;
                            }

                            $listofusertoshow .= $cacheusers[$tmpid]->getNomUrl(-3, '', 0, 0, 0, 0, '', 'paddingright valigntextbottom');
                        }

                        print $titletoshow;
                        print $listofusertoshow;

                        if ($event->type_code == 'ICALEVENT') print '<br>('.dol_trunc($event->icalname, $maxnbofchar).')';

                        $thirdparty_id = ($event->thirdparty_id > 0 ? $event->thirdparty_id : ((is_object($event->societe) && $event->societe->id > 0) ? $event->societe->id : 0));
                        $contact_id = ($event->contact_id > 0 ? $event->contact_id : ((is_object($event->contact) && $event->contact->id > 0) ? $event->contact->id : 0));

                        // If action related to company / contact
                        $linerelatedto = '';
                        if ($thirdparty_id > 0)
                        {
                        	if (!isset($cachethirdparties[$thirdparty_id]) || !is_object($cachethirdparties[$thirdparty_id]))
                            {
                                $thirdparty = new Societe($db);
                                $thirdparty->fetch($thirdparty_id);
                                $cachethirdparties[$thirdparty_id] = $thirdparty;
                            } else $thirdparty = $cachethirdparties[$thirdparty_id];
                            if (!empty($thirdparty->id)) $linerelatedto .= $thirdparty->getNomUrl(1, '', 0);
                        }
                        if (!empty($contact_id) && $contact_id > 0)
                        {
                        	if (!is_object($cachecontacts[$contact_id]))
                            {
                                $contact = new Contact($db);
                                $contact->fetch($contact_id);
                                $cachecontacts[$contact_id] = $contact;
                            } else $contact = $cachecontacts[$contact_id];
                            if ($linerelatedto) $linerelatedto .= '&nbsp;';
                            if (!empty($contact->id)) $linerelatedto .= $contact->getNomUrl(1, '', 0);
                        }
                        if (!empty($event->fk_element) && $event->fk_element > 0 && !empty($event->elementtype) && !empty($conf->global->AGENDA_SHOW_LINKED_OBJECT))
                        {
                            include_once DOL_DOCUMENT_ROOT.'/core/lib/functions2.lib.php';
                            if ($linerelatedto) $linerelatedto .= '<br>';
                            $linerelatedto .= dolGetElementUrl($event->fk_element, $event->elementtype, 1);
                        }
                        if ($linerelatedto) print '<br>'.$linerelatedto;
                    }

                    // Show location
                    if ($showinfo)
                    {
                        if ($event->location)
                        {
                            print '<br>';
                            print $langs->trans("Location").': '.$event->location;
                        }
                    }

                    print '</td>';
                    // Status - Percent
                    $withstatus = 0;
                    if ($event->type_code != 'BIRTHDAY' && $event->type_code != 'ICALEVENT')
                    {
                        $withstatus = 1;
                        if ($event->percentage >= 0) $withstatus = 2;
                    }
                    print '<td class="nobottom right nowrap cal_event_right'.($withstatus >= 2 ? ' cal_event_right_status' : '').'">';
                    if ($withstatus) print $event->getLibStatut(3, 1);
                    else print '&nbsp;';
                    print '</td></tr></table>';
                    print '</div><!-- end event '.$i.' -->'."\n";
                    $i++;
                } else {
                	print '<a href="'.DOL_URL_ROOT.'/comm/action/index.php?action='.$action.'&maxprint=0&month='.$monthshown.'&year='.$year;
                    print ($status ? '&status='.$status : '').($filter ? '&filter='.$filter : '');
                    print ($filtert ? '&search_filtert='.$filtert : '');
                    print ($usergroup ? '&search_usergroup='.$usergroup : '');
                    print ($actioncode != '' ? '&search_actioncode='.$actioncode : '');
                    print '">'.img_picto("all", "1downarrow_selected.png").' ...';
                    print ' +'.(count($eventarray[$daykey]) - $maxprint);
                    print '</a>';
                    break;
                    //$ok=false;        // To avoid to show twice the link
                }
            }

            break;
        }
    }
    if (!$i) print '&nbsp;';

    if (!empty($conf->global->MAIN_JS_SWITCH_AGENDA) && $i > $maxprint && $maxprint)
    {
        print '<div id="more_'.$ymd.'">'.img_picto("all", "1downarrow_selected.png").' +'.$langs->trans("More").'...</div>';
        //print ' +'.(count($eventarray[$daykey])-$maxprint);
        print '<script type="text/javascript">'."\n";
        print 'jQuery(document).ready(function () {'."\n";
        print 'jQuery("#more_'.$ymd.'").click(function() { reinit_day_'.$ymd.'(); });'."\n";

        print 'function reinit_day_'.$ymd.'() {'."\n";
        print 'var nb=0;'."\n";
        // TODO Loop on each element of day $ymd and start to toggle once $maxprint has been reached
        print 'jQuery(".family_mytasks_day_'.$ymd.'").toggle();';
        print '}'."\n";

        print '});'."\n";

        print '</script>'."\n";
    }

    print '</div></div>'; // td tr

    print '</div>'; // table
    print "\n";
}


/**
 * Change color with a delta
 *
 * @param	string	$color		Color
 * @param 	int		$minus		Delta (1 = 16 unit). Positive value = darker color, Negative value = brighter color.
 * @param   int     $minusunit  Minus unit
 * @return	string				New color
 */
function dol_color_minus($color, $minus, $minusunit = 16)
{
	$newcolor = $color;
	if ($minusunit == 16)
	{
    	$newcolor[0] = dechex(max(min(hexdec($newcolor[0]) - $minus, 15), 0));
    	$newcolor[2] = dechex(max(min(hexdec($newcolor[2]) - $minus, 15), 0));
    	$newcolor[4] = dechex(max(min(hexdec($newcolor[4]) - $minus, 15), 0));
	} else {
	    // Not yet implemented
	}
	return $newcolor;
}

/**
 * Sort events by date
 *
 * @param   object  $a      Event A
 * @param   object  $b      Event B
 * @return  int             < 0 if event A should be before event B, > 0 otherwise, 0 if they have the exact same time slot
 */
function sort_events_by_date($a, $b)
{
	// Sort holidays at first
    if ($a->type_code === 'HOLIDAY')
    {
        return -1;
    }

    if ($b->type_code === 'HOLIDAY')
    {
        return 1;
    }

    // datep => Event start time
    // datef => Event end time

    // Events have different start time
    if ($a->datep !== $b->datep)
    {
        return $a->datep - $b->datep;
    }

    // Events have same start time and no end time
    if ((!is_numeric($b->datef)) || (!is_numeric($a->datef)))
    {
        return sort_events_by_percentage($a, $b);
    }

    // Events have the same start time and same end time
    if ($b->datef === $a->datef)
    {
        return sort_events_by_percentage($a, $b);
    }

    // Events have the same start time, but have different end time -> longest event first
    return $b->datef - $a->datef;
}

/**
 * Sort events by percentage
 *
 * @param   object  $a      Event A
 * @param   object  $b      Event B
 * @return  int             < 0 if event A should be before event B, > 0 otherwise, 0 if they have the exact same percentage
 */
function sort_events_by_percentage($a, $b)
{
    // Sort events with no percentage before each other
    // (usefull to sort holidays, sick days or similar on the top)

    if ($a->percentage < 0)
    {
        return -1;
    }

    if ($b->percentage < 0)
    {
        return 1;
    }

    return $b->percentage - $a->percentage;
}<|MERGE_RESOLUTION|>--- conflicted
+++ resolved
@@ -1062,11 +1062,7 @@
                     $event->ref = $event->id;
 
                     $userId = $userstatic->findUserIdByEmail($namecal);
-<<<<<<< HEAD
                     if (!empty($userId) && $userId > 0)
-=======
-                    if (!empty($userId))
->>>>>>> 61cce2e7
                     {
                         $event->userassigned[$userId] = $userId;
                         $event->percentage = -1;
