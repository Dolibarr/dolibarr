--- conflicted
+++ resolved
@@ -430,11 +430,7 @@
     $link.='</a>';
 }
 
-<<<<<<< HEAD
-print load_fiche_titre($s, $link.' &nbsp; &nbsp; '.$nav, '');
-=======
 print load_fiche_titre($s, $link.' &nbsp; &nbsp; '.$nav, '', 0, 0, 'tablelistofcalendars');
->>>>>>> 3f5d67d4
 
 
 // Load events from database into $eventarray
@@ -460,10 +456,7 @@
 $sql.= ' WHERE a.fk_action = ca.id';
 $sql.= ' AND a.entity IN ('.getEntity('agenda', 1).')';
 if ($actioncode) $sql.=" AND ca.code IN ('".implode("','", explode(',',$actioncode))."')";
-<<<<<<< HEAD
-=======
 if ($resourceid > 0) $sql.=" AND r.element_type = 'action' AND r.element_id = a.id AND r.resource_id = ".$db->escape($resourceid);
->>>>>>> 3f5d67d4
 if ($pid) $sql.=" AND a.fk_project=".$db->escape($pid);
 if (! $user->rights->societe->client->voir && ! $socid) $sql.= " AND (a.fk_soc IS NULL OR sc.fk_user = " .$user->id . ")";
 if ($socid > 0) $sql.= ' AND a.fk_soc = '.$socid;
