--- conflicted
+++ resolved
@@ -612,19 +612,12 @@
 				// On defini prix unitaire
 				if (! empty($conf->global->PRODUIT_MULTIPRICES) && $object->client->price_level)
 				{
-<<<<<<< HEAD
-					$pu_ht = $prod->multiprices [$object->client->price_level];
-					$pu_ttc = $prod->multiprices_ttc [$object->client->price_level];
-					$price_min = $prod->multiprices_min [$object->client->price_level];
-					$price_base_type = $prod->multiprices_base_type [$object->client->price_level];
-					$tva_tx=$prod->multiprices_tva_tx[$object->client->price_level];
-					$tva_npr=$prod->multiprices_recuperableonly[$object->client->price_level];
-=======
-					$pu_ht  = $prod->multiprices[$object->client->price_level];
+					$pu_ht = $prod->multiprices[$object->client->price_level];
 					$pu_ttc = $prod->multiprices_ttc[$object->client->price_level];
 					$price_min = $prod->multiprices_min[$object->client->price_level];
 					$price_base_type = $prod->multiprices_base_type[$object->client->price_level];
->>>>>>> 05fe8e45
+					if (isset($prod->multiprices_tva_tx[$object->client->price_level])) $tva_tx=$prod->multiprices_tva_tx[$object->client->price_level];
+					if (isset($prod->multiprices_recuperableonly[$object->client->price_level])) $tva_npr=$prod->multiprices_recuperableonly[$object->client->price_level];
 				}
 				elseif (! empty($conf->global->PRODUIT_CUSTOMER_PRICES))
 				{
