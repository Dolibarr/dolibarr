<?php
/* Copyright (C) 2001-2007 Rodolphe Quiedeville  <rodolphe@quiedeville.org>
 * Copyright (C) 2004-2013 Laurent Destailleur   <eldy@users.sourceforge.net>
 * Copyright (C) 2004      Eric Seigne           <eric.seigne@ryxeo.com>
 * Copyright (C) 2005      Marc Barilley / Ocebo <marc@ocebo.com>
 * Copyright (C) 2005-2012 Regis Houssin         <regis.houssin@capnetworks.com>
 * Copyright (C) 2006      Andre Cianfarani      <acianfa@free.fr>
 * Copyright (C) 2010-2013 Juanjo Menent         <jmenent@2byte.es>
 * Copyright (C) 2010-2011 Philippe Grand        <philippe.grand@atoo-net.com>
 * Copyright (C) 2012      Christophe Battarel   <christophe.battarel@altairis.fr>
*
 * This program is free software; you can redistribute it and/or modify
 * it under the terms of the GNU General Public License as published by
 * the Free Software Foundation; either version 3 of the License, or
 * (at your option) any later version.
 *
 * This program is distributed in the hope that it will be useful,
 * but WITHOUT ANY WARRANTY; without even the implied warranty of
 * MERCHANTABILITY or FITNESS FOR A PARTICULAR PURPOSE.  See the
 * GNU General Public License for more details.
 *
 * You should have received a copy of the GNU General Public License
 * along with this program. If not, see <http://www.gnu.org/licenses/>.
 */

/**
 *	\file       	htdocs/comm/propal.php
 *	\ingroup    	propale
 *	\brief      	Page of commercial proposals card and list
 */

require '../main.inc.php';
require_once DOL_DOCUMENT_ROOT.'/core/class/html.formother.class.php';
require_once DOL_DOCUMENT_ROOT.'/core/class/html.formfile.class.php';
require_once DOL_DOCUMENT_ROOT.'/core/class/html.formpropal.class.php';
require_once DOL_DOCUMENT_ROOT.'/comm/propal/class/propal.class.php';
require_once DOL_DOCUMENT_ROOT.'/comm/action/class/actioncomm.class.php';
require_once DOL_DOCUMENT_ROOT.'/core/modules/propale/modules_propale.php';
require_once DOL_DOCUMENT_ROOT.'/core/lib/propal.lib.php';
require_once DOL_DOCUMENT_ROOT.'/core/lib/functions2.lib.php';
require_once DOL_DOCUMENT_ROOT.'/core/class/extrafields.class.php';
if (! empty($conf->projet->enabled))
{
	require_once DOL_DOCUMENT_ROOT.'/projet/class/project.class.php';
	require_once DOL_DOCUMENT_ROOT.'/core/lib/project.lib.php';
}

$langs->load('companies');
$langs->load('propal');
$langs->load('compta');
$langs->load('bills');
$langs->load('orders');
$langs->load('products');
$langs->load("deliveries");
if (! empty($conf->margin->enabled))
  $langs->load('margins');

$error=0;

$id=GETPOST('id','int');
$ref=GETPOST('ref','alpha');
$socid=GETPOST('socid','int');
$action=GETPOST('action','alpha');
$origin=GETPOST('origin','alpha');
$originid=GETPOST('originid','int');
$confirm=GETPOST('confirm','alpha');
$lineid=GETPOST('lineid','int');

//PDF
$hidedetails = (GETPOST('hidedetails','int') ? GETPOST('hidedetails','int') : (! empty($conf->global->MAIN_GENERATE_DOCUMENTS_HIDE_DETAILS) ? 1 : 0));
$hidedesc 	 = (GETPOST('hidedesc','int') ? GETPOST('hidedesc','int') : (! empty($conf->global->MAIN_GENERATE_DOCUMENTS_HIDE_DESC) ?  1 : 0));
$hideref 	 = (GETPOST('hideref','int') ? GETPOST('hideref','int') : (! empty($conf->global->MAIN_GENERATE_DOCUMENTS_HIDE_REF) ? 1 : 0));

// Nombre de ligne pour choix de produit/service predefinis
$NBLINES=4;

// Security check
if (! empty($user->societe_id))	$socid=$user->societe_id;
$result = restrictedArea($user, 'propal', $id);

$object = new Propal($db);
$extrafields = new ExtraFields($db);

// fetch optionals attributes and labels
$extralabels=$extrafields->fetch_name_optionals_label('propal');

// Load object
if ($id > 0 || ! empty($ref))
{
	$ret=$object->fetch($id, $ref);
	if ($ret > 0) $ret=$object->fetch_thirdparty();
	if ($ret < 0) dol_print_error('',$object->error);
}

// Initialize technical object to manage hooks of thirdparties. Note that conf->hooks_modules contains array array
$hookmanager->initHooks(array('propalcard'));



/*
 * Actions
 */

$parameters=array('socid'=>$socid);
$reshook=$hookmanager->executeHooks('doActions',$parameters,$object,$action);    // Note that $action and $object may have been modified by some hooks

// Action clone object
if ($action == 'confirm_clone' && $confirm == 'yes')
{
	if (1==0 &&  ! GETPOST('clone_content') && ! GETPOST('clone_receivers'))
	{
		setEventMessage($langs->trans("NoCloneOptionsSpecified"), 'errors');
	}
	else
	{
		if ($object->id > 0)
		{
			$result=$object->createFromClone($socid);
			if ($result > 0)
			{
				header("Location: ".$_SERVER['PHP_SELF'].'?id='.$result);
				exit;
			}
			else
			{
				setEventMessage($object->error, 'errors');
				$action='';
			}
		}
	}
}

// Suppression de la propale
else if ($action == 'confirm_delete' && $confirm == 'yes' && $user->rights->propal->supprimer)
{
	$result=$object->delete($user);
	if ($result > 0)
	{
		header('Location: '.DOL_URL_ROOT.'/comm/propal/list.php');
		exit;
	}
	else
	{
		$langs->load("errors");
		setEventMessage($langs->trans($object->error), 'errors');
	}
}

// Remove line
else if ($action == 'confirm_deleteline' && $confirm == 'yes' && $user->rights->propal->creer)
{
	$result = $object->deleteline($lineid);
	// reorder lines
	if ($result) $object->line_order(true);

	if (empty($conf->global->MAIN_DISABLE_PDF_AUTOUPDATE))
	{
		// Define output language
		$outputlangs = $langs;
		if (! empty($conf->global->MAIN_MULTILANGS))
		{
			$outputlangs = new Translate("",$conf);
			$newlang=(GETPOST('lang_id') ? GETPOST('lang_id') : $object->client->default_lang);
			$outputlangs->setDefaultLang($newlang);
		}
		$ret=$object->fetch($id);    // Reload to get new records
		propale_pdf_create($db, $object, $object->modelpdf, $outputlangs, $hidedetails, $hidedesc, $hideref);
	}

	header('Location: '.$_SERVER["PHP_SELF"].'?id='.$object->id);
	exit;
}

// Validation
else if ($action == 'confirm_validate' && $confirm == 'yes' && $user->rights->propal->valider)
{
	$result=$object->valid($user);
	if ($result >= 0)
	{
		if (empty($conf->global->MAIN_DISABLE_PDF_AUTOUPDATE))
		{
			// Define output language
			$outputlangs = $langs;
			if (! empty($conf->global->MAIN_MULTILANGS))
			{
				$outputlangs = new Translate("",$conf);
				$newlang=(GETPOST('lang_id') ? GETPOST('lang_id') : $object->client->default_lang);
				$outputlangs->setDefaultLang($newlang);
			}
			$ret=$object->fetch($id);    // Reload to get new records
			propale_pdf_create($db, $object, $object->modelpdf, $outputlangs, $hidedetails, $hidedesc, $hideref);
		}
	}
	else
	{
		$langs->load("errors");
		setEventMessage($langs->trans($object->error), 'errors');
	}
}

else if ($action == 'setdate' && $user->rights->propal->creer)
{
    $datep=dol_mktime(12, 0, 0, $_POST['remonth'], $_POST['reday'], $_POST['reyear']);

    if (empty($datep))
    {
        $error++;
        setEventMessage($langs->trans("ErrorFieldRequired",$langs->transnoentitiesnoconv("Date")), 'errors');
    }

    if (! $error)
    {
    	$result=$object->set_date($user,$datep);
    	if ($result < 0) dol_print_error($db,$object->error);
    }
}
else if ($action == 'setecheance' && $user->rights->propal->creer)
{
	$result=$object->set_echeance($user,dol_mktime(12, 0, 0, $_POST['echmonth'], $_POST['echday'], $_POST['echyear']));
	if ($result < 0) dol_print_error($db,$object->error);
}
else if ($action == 'setdate_livraison' && $user->rights->propal->creer)
{
	$result=$object->set_date_livraison($user,dol_mktime(12, 0, 0, $_POST['liv_month'], $_POST['liv_day'], $_POST['liv_year']));
	if ($result < 0) dol_print_error($db,$object->error);
}

// Positionne ref client
else if ($action == 'set_ref_client' && $user->rights->propal->creer)
{
	$object->set_ref_client($user, $_POST['ref_client']);
}

else if ($action == 'setnote_public' && $user->rights->propal->creer)
{
	$result=$object->update_note_public(dol_html_entity_decode(GETPOST('note_public'), ENT_QUOTES));
	if ($result < 0) dol_print_error($db,$object->error);
}

else if ($action == 'setnote' && $user->rights->propal->creer)
{
	$result=$object->update_note(dol_html_entity_decode(GETPOST('note'), ENT_QUOTES));
	if ($result < 0) dol_print_error($db,$object->error);
}

// Create proposal
else if ($action == 'add' && $user->rights->propal->creer)
{
	$object->socid=$socid;
	$object->fetch_thirdparty();

	$datep=dol_mktime(12, 0, 0, GETPOST('remonth'), GETPOST('reday'), GETPOST('reyear'));
	$date_delivery=dol_mktime(12, 0, 0, GETPOST('liv_month'), GETPOST('liv_day'), GETPOST('liv_year'));
	$duration=GETPOST('duree_validite');

	if (empty($datep))
	{
		setEventMessage($langs->trans("ErrorFieldRequired",$langs->transnoentitiesnoconv("Date")), 'errors');
	    $action='create';
		$error++;
	}
	if (empty($duration))
	{
		setEventMessage($langs->trans("ErrorFieldRequired",$langs->transnoentitiesnoconv("ValidityDuration")), 'errors');
		$action='create';
		$error++;
	}

	if ($socid<1)
	{
		setEventMessage($langs->trans("ErrorFieldRequired",$langs->transnoentitiesnoconv("Customer")),'errors');
		$action='create';
		$error++;
	}

	if (! $error)
	{
    	$db->begin();

    	// Si on a selectionne une propal a copier, on realise la copie
    	if (GETPOST('createmode')=='copy' && GETPOST('copie_propal'))
    	{
    		if ($object->fetch(GETPOST('copie_propal')) > 0)
    		{
    			$object->ref       				= GETPOST('ref');
    			$object->datep 					= $datep;
    			$object->date_livraison 		= $date_delivery;
    			$object->availability_id 		= GETPOST('availability_id');
    			$object->demand_reason_id       = GETPOST('demand_reason_id');
    			$object->fk_delivery_address 	= GETPOST('fk_address');
    			$object->duree_validite			= $duration;
    			$object->cond_reglement_id 		= GETPOST('cond_reglement_id');
    			$object->mode_reglement_id 		= GETPOST('mode_reglement_id');
    			$object->remise_percent 		= GETPOST('remise_percent');
    			$object->remise_absolue 		= GETPOST('remise_absolue');
    			$object->socid    				= GETPOST('socid');
    			$object->contactid 				= GETPOST('contactidp');
    			$object->fk_project				= GETPOST('projectid');
    			$object->modelpdf  				= GETPOST('model');
    			$object->author    				= $user->id;			// deprecated
    			$object->note      				= GETPOST('note');
    			$object->statut    				= 0;

    			$id = $object->create_from($user);
    		}
    		else
    		{
    			setEventMessage($langs->trans("ErrorFailedToCopyProposal",GETPOST('copie_propal')), 'errors');
    		}
    	}
    	else
    	{
    		$object->ref					= GETPOST('ref');
    		$object->ref_client 			= GETPOST('ref_client');
    		$object->datep 					= $datep;
    		$object->date_livraison 		= $date_delivery;
    		$object->availability_id 		= GETPOST('availability_id');
    		$object->demand_reason_id       = GETPOST('demand_reason_id');
    		$object->fk_delivery_address 	= GETPOST('fk_address');
    		$object->duree_validite 		= GETPOST('duree_validite');
    		$object->cond_reglement_id 		= GETPOST('cond_reglement_id');
    		$object->mode_reglement_id 		= GETPOST('mode_reglement_id');

    		$object->contactid  = GETPOST('contactidp');
    		$object->fk_project = GETPOST('projectid');
    		$object->modelpdf   = GETPOST('model');
    		$object->author     = $user->id;		// deprecated
    		$object->note       = GETPOST('note');

    		$object->origin		= GETPOST('origin');
    		$object->origin_id	= GETPOST('originid');

    		for ($i = 1 ; $i <= $conf->global->PRODUCT_SHOW_WHEN_CREATE; $i++)
    		{
    			if ($_POST['idprod'.$i])
    			{
    				$xid = 'idprod'.$i;
    				$xqty = 'qty'.$i;
    				$xremise = 'remise'.$i;
    				$object->add_product($_POST[$xid],$_POST[$xqty],$_POST[$xremise]);
    			}
    		}

    		// Fill array 'array_options' with data from add form
    		$ret = $extrafields->setOptionalsFromPost($extralabels,$object);

    		$id = $object->create($user);
    	}

    	if ($id > 0)
    	{
    		// Insertion contact par defaut si defini
    		if (GETPOST('contactidp'))
    		{
    			$result=$object->add_contact(GETPOST('contactidp'),'CUSTOMER','external');
    			if ($result < 0)
    			{
    				$error++;
    				setEventMessage($langs->trans("ErrorFailedToAddContact"), 'errors');
    			}
    		}

    		if (! $error)
    		{
    			$db->commit();

    			if (empty($conf->global->MAIN_DISABLE_PDF_AUTOUPDATE))
    			{
    				// Define output language
    				$outputlangs = $langs;
    				if (! empty($conf->global->MAIN_MULTILANGS))
    				{
    					$outputlangs = new Translate("",$conf);
    					$newlang=(GETPOST('lang_id') ? GETPOST('lang_id') : $object->client->default_lang);
    					$outputlangs->setDefaultLang($newlang);
    				}
    				$ret=$object->fetch($id);    // Reload to get new records
    				propale_pdf_create($db, $object, $object->modelpdf, $outputlangs, $hidedetails, $hidedesc, $hideref);
    			}

    			header('Location: '.$_SERVER["PHP_SELF"].'?id='.$id);
    			exit;
    		}
    		else
    		{
    			$db->rollback();
    		}
    	}
    	else
    	{
    		dol_print_error($db,$object->error);
    		$db->rollback();
    		exit;
    	}
	}
}

// Classify billed
else if ($action == 'classifybilled' && $user->rights->propal->cloturer)
{
	$object->cloture($user, 4, '');
}

// Reopen proposal
else if ($action == 'confirm_reopen' && $user->rights->propal->cloturer && ! GETPOST('cancel'))
{
	// prevent browser refresh from reopening proposal several times
	if ($object->statut==2 || $object->statut==3)
	{
		$object->setStatut(1);
	}
}

// Close proposal
else if ($action == 'setstatut' && $user->rights->propal->cloturer && ! GETPOST('cancel'))
{
	if (! GETPOST('statut'))
	{
		setEventMessage($langs->trans("ErrorFieldRequired",$langs->transnoentities("CloseAs")), 'errors');
		$action='statut';
	}
	else
	{
		// prevent browser refresh from closing proposal several times
		if ($object->statut==1)
		{
			$object->cloture($user, GETPOST('statut'), GETPOST('note'));
		}
	}
}

/*
 * Add file in email form
 */
if (GETPOST('addfile'))
{
	require_once DOL_DOCUMENT_ROOT.'/core/lib/files.lib.php';

	// Set tmp user directory TODO Use a dedicated directory for temp mails files
	$vardir=$conf->user->dir_output."/".$user->id;
	$upload_dir_tmp = $vardir.'/temp';

	dol_add_file_process($upload_dir_tmp,0,0);
	$action='presend';
}

/*
 * Remove file in email form
 */
if (GETPOST('removedfile'))
{
	require_once DOL_DOCUMENT_ROOT.'/core/lib/files.lib.php';

	// Set tmp user directory
	$vardir=$conf->user->dir_output."/".$user->id;
	$upload_dir_tmp = $vardir.'/temp';

	// TODO Delete only files that was uploaded from email form
	dol_remove_file_process($_POST['removedfile'],0);
	$action='presend';
}

/*
 * Send mail
 */
if ($action == 'send' && ! GETPOST('addfile') && ! GETPOST('removedfile') && ! GETPOST('cancel'))
{
	$langs->load('mails');

	if ($object->id > 0)
	{
		if ($_POST['sendto'])
		{
			// Le destinataire a ete fourni via le champ libre
			$sendto = $_POST['sendto'];
			$sendtoid = 0;
		}
		elseif ($_POST['receiver'] != '-1')
		{
			// Recipient was provided from combo list
			if ($_POST['receiver'] == 'thirdparty')	// Id of third party
			{
				$sendto = $object->client->email;
				$sendtoid = 0;
			}
			else	// Id du contact
			{
				$sendto = $object->client->contact_get_property($_POST['receiver'],'email');
				$sendtoid = $_POST['receiver'];
			}
		}

		if (dol_strlen($sendto))
		{
			$langs->load("commercial");

			$from = $_POST['fromname'] . ' <' . $_POST['frommail'] .'>';
			$replyto = $_POST['replytoname']. ' <' . $_POST['replytomail'].'>';
			$message = $_POST['message'];
			$sendtocc = $_POST['sendtocc'];
			$deliveryreceipt = $_POST['deliveryreceipt'];

			if (dol_strlen($_POST['subject'])) $subject = $_POST['subject'];
			else $subject = $langs->transnoentities('Propal').' '.$object->ref;
			$actiontypecode='AC_PROP';
			$actionmsg = $langs->transnoentities('MailSentBy').' '.$from.' '.$langs->transnoentities('To').' '.$sendto.".\n";
			if ($message)
			{
				$actionmsg.=$langs->transnoentities('MailTopic').": ".$subject."\n";
				$actionmsg.=$langs->transnoentities('TextUsedInTheMessageBody').":\n";
				$actionmsg.=$message;
			}
			$actionmsg2=$langs->transnoentities('Action'.$actiontypecode);

			// Create form object
			include_once DOL_DOCUMENT_ROOT.'/core/class/html.formmail.class.php';
			$formmail = new FormMail($db);

			$attachedfiles=$formmail->get_attached_files();
			$filepath = $attachedfiles['paths'];
			$filename = $attachedfiles['names'];
			$mimetype = $attachedfiles['mimes'];

			// Envoi de la propal
			require_once DOL_DOCUMENT_ROOT.'/core/class/CMailFile.class.php';
			$mailfile = new CMailFile($subject,$sendto,$from,$message,$filepath,$mimetype,$filename,$sendtocc,'',$deliveryreceipt,-1);
			if ($mailfile->error)
			{
				setEventMessage($mailfile->error, 'errors');
			}
			else
			{
				$result=$mailfile->sendfile();
				if ($result)
				{
					// Initialisation donnees
					$object->sendtoid		= $sendtoid;
					$object->actiontypecode	= $actiontypecode;
					$object->actionmsg		= $actionmsg;
					$object->actionmsg2		= $actionmsg2;
					$object->fk_element		= $object->id;
					$object->elementtype	= $object->element;

					// Appel des triggers
					include_once DOL_DOCUMENT_ROOT . '/core/class/interfaces.class.php';
					$interface=new Interfaces($db);
					$result=$interface->run_triggers('PROPAL_SENTBYMAIL',$object,$user,$langs,$conf);
					if ($result < 0) {
						$error++; $this->errors=$interface->errors;
					}
					// Fin appel triggers

					if (! $error)
					{
						// Redirect here
						// This avoid sending mail twice if going out and then back to page
						$mesg=$langs->trans('MailSuccessfulySent',$mailfile->getValidAddress($from,2),$mailfile->getValidAddress($sendto,2));
						setEventMessage($mesg);
						header('Location: '.$_SERVER["PHP_SELF"].'?id='.$object->id);
						exit;
					}
					else
					{
						dol_print_error($db);
					}
				}
				else
				{
					$langs->load("other");
					if ($mailfile->error)
					{
						$mesg.=$langs->trans('ErrorFailedToSendMail',$from,$sendto);
						$mesg.='<br>'.$mailfile->error;
					}
					else
					{
						$mesg.='No mail sent. Feature is disabled by option MAIN_DISABLE_ALL_MAILS';
					}
					setEventMessage($mesg, 'errors');
				}
			}
		}
		else
		{
			$langs->load("other");
			setEventMessage($langs->trans('ErrorMailRecipientIsEmpty').'!', 'errors');
			dol_syslog($langs->trans('ErrorMailRecipientIsEmpty'));
		}
	}
	else
	{
		$langs->load("other");
		setEventMessage($langs->trans('ErrorFailedToReadEntity',$langs->trans("Proposal")), 'errors');
		dol_syslog($langs->trans('ErrorFailedToReadEntity',$langs->trans("Proposal")));
	}
}

// Go back to draft
if ($action == 'modif' && $user->rights->propal->creer)
{
	$object->set_draft($user);

	if (empty($conf->global->MAIN_DISABLE_PDF_AUTOUPDATE))
	{
		// Define output language
		$outputlangs = $langs;
		if (! empty($conf->global->MAIN_MULTILANGS))
		{
			$outputlangs = new Translate("",$conf);
			$newlang=(GETPOST('lang_id') ? GETPOST('lang_id') : $object->client->default_lang);
			$outputlangs->setDefaultLang($newlang);
		}
		$ret=$object->fetch($id);    // Reload to get new records
		propale_pdf_create($db, $object, $object->modelpdf, $outputlangs, $hidedetails, $hidedesc, $hideref);
	}
}

else if ($action == "setabsolutediscount" && $user->rights->propal->creer)
{
	if ($_POST["remise_id"])
	{
		if ($object->id > 0)
		{
			$result=$object->insert_discount($_POST["remise_id"]);
			if ($result < 0)
			{
				setEventMessage($object->error, 'errors');
			}
		}
	}
}

//Ajout d'une ligne produit dans la propale
else if ($action == "addline" && $user->rights->propal->creer)
{
	$idprod=GETPOST('idprod', 'int');
	$product_desc = (GETPOST('product_desc')?GETPOST('product_desc'):(GETPOST('np_desc')?GETPOST('np_desc'):(GETPOST('dp_desc')?GETPOST('dp_desc'):'')));
	$price_ht = GETPOST('price_ht');
	$tva_tx = (GETPOST('tva_tx')?GETPOST('tva_tx'):0);

	if (empty($idprod) && GETPOST('type') < 0)
	{
		setEventMessage($langs->trans("ErrorFieldRequired",$langs->transnoentitiesnoconv("Type")), 'errors');
		$error++;
	}
	if ((empty($idprod) || GETPOST('usenewaddlineform')) && (!($price_ht != 0) || $price_ht == ''))	// Unit price can be 0 but not ''. Also price can be negative for proposal.
	{
		setEventMessage($langs->trans("ErrorFieldRequired",$langs->transnoentitiesnoconv("UnitPriceHT")), 'errors');
		$error++;
	}
	if (empty($idprod) && empty($product_desc))
	{
		setEventMessage($langs->trans("ErrorFieldRequired", $langs->transnoentitiesnoconv("Description")), 'errors');
		$error++;
	}

	if (! $error && (GETPOST('qty') >= 0) && (! empty($product_desc) || ! empty($idprod)))
	{
		$pu_ht=0;
		$pu_ttc=0;
		$price_min=0;
		$price_base_type = (GETPOST('price_base_type', 'alpha')?GETPOST('price_base_type', 'alpha'):'HT');

		// Ecrase $pu par celui du produit
		// Ecrase $desc par celui du produit
		// Ecrase $txtva par celui du produit
		if (! empty($idprod))
		{
			$prod = new Product($db);
			$prod->fetch($idprod);

			$label = ((GETPOST('product_label') && GETPOST('product_label')!=$prod->label)?GETPOST('product_label'):'');

			// If prices fields are update
			if (GETPOST('usenewaddlineform'))
			{
				$pu_ht=price2num($price_ht, 'MU');
				$pu_ttc=price2num(GETPOST('price_ttc'), 'MU');
				$tva_npr=(preg_match('/\*/', $tva_tx)?1:0);
				$tva_tx=str_replace('*','', $tva_tx);
				$desc = $product_desc;
			}
			else
			{
				$tva_tx = get_default_tva($mysoc,$object->client,$prod->id);
				$tva_npr = get_default_npr($mysoc,$object->client,$prod->id);

				// On defini prix unitaire
				if (! empty($conf->global->PRODUIT_MULTIPRICES) && $object->client->price_level)
				{
					$pu_ht  = $prod->multiprices[$object->client->price_level];
					$pu_ttc = $prod->multiprices_ttc[$object->client->price_level];
					$price_min = $prod->multiprices_min[$object->client->price_level];
					$price_base_type = $prod->multiprices_base_type[$object->client->price_level];
				}
				else
				{
					$pu_ht = $prod->price;
					$pu_ttc = $prod->price_ttc;
					$price_min = $prod->price_min;
					$price_base_type = $prod->price_base_type;
				}

				// On reevalue prix selon taux tva car taux tva transaction peut etre different
				// de ceux du produit par defaut (par exemple si pays different entre vendeur et acheteur).
				if ($tva_tx != $prod->tva_tx)
				{
					if ($price_base_type != 'HT')
					{
						$pu_ht = price2num($pu_ttc / (1 + ($tva_tx/100)), 'MU');
					}
					else
					{
						$pu_ttc = price2num($pu_ht * (1 + ($tva_tx/100)), 'MU');
					}
				}

				$desc='';

				// Define output language
				if (! empty($conf->global->MAIN_MULTILANGS) && ! empty($conf->global->PRODUIT_TEXTS_IN_THIRDPARTY_LANGUAGE))
				{
					$outputlangs = $langs;
					$newlang='';
					if (empty($newlang) && GETPOST('lang_id')) $newlang=GETPOST('lang_id');
					if (empty($newlang)) $newlang=$object->client->default_lang;
					if (! empty($newlang))
					{
						$outputlangs = new Translate("",$conf);
						$outputlangs->setDefaultLang($newlang);
					}

					$desc = (! empty($prod->multilangs[$outputlangs->defaultlang]["description"])) ? $prod->multilangs[$outputlangs->defaultlang]["description"] : $prod->description;
				}
				else
				{
					$desc = $prod->description;
				}

            	$desc=dol_concatdesc($desc,$product_desc);

            	// Add custom code and origin country into description
            	if (empty($conf->global->MAIN_PRODUCT_DISABLE_CUSTOMCOUNTRYCODE) && (! empty($prod->customcode) || ! empty($prod->country_code)))
            	{
            		$tmptxt='(';
            		if (! empty($prod->customcode)) $tmptxt.=$langs->transnoentitiesnoconv("CustomCode").': '.$prod->customcode;
            		if (! empty($prod->customcode) && ! empty($prod->country_code)) $tmptxt.=' - ';
            		if (! empty($prod->country_code)) $tmptxt.=$langs->transnoentitiesnoconv("CountryOrigin").': '.getCountry($prod->country_code,0,$db,$langs,0);
            		$tmptxt.=')';
            		$desc= dol_concatdesc($desc, $tmptxt);
            	}
			}

			$type = $prod->type;
		}
		else
		{
			$pu_ht		= price2num($price_ht, 'MU');
			$pu_ttc		= price2num(GETPOST('price_ttc'), 'MU');
			$tva_npr	= (preg_match('/\*/', $tva_tx)?1:0);
			$tva_tx		= str_replace('*', '', $tva_tx);
			$label		= (GETPOST('product_label')?GETPOST('product_label'):'');
			$desc		= $product_desc;
			$type		= GETPOST('type');
		}

		// Margin
		$fournprice=(GETPOST('fournprice')?GETPOST('fournprice'):'');
		$buyingprice=(GETPOST('buying_price')?GETPOST('buying_price'):'');

		// Local Taxes
		$localtax1_tx= get_localtax($tva_tx, 1, $object->client);
		$localtax2_tx= get_localtax($tva_tx, 2, $object->client);

		$info_bits=0;
		if ($tva_npr) $info_bits |= 0x01;

		if (! empty($price_min) && (price2num($pu_ht)*(1-price2num(GETPOST('remise_percent'))/100) < price2num($price_min)))
		{
			$mesg = $langs->trans("CantBeLessThanMinPrice",price2num($price_min,'MU').$langs->getCurrencySymbol($conf->currency));
			setEventMessage($mesg, 'errors');
		}
		else
		{
			// Insert line
			$result=$object->addline(
				$id,
				$desc,
				$pu_ht,
				GETPOST('qty'),
				$tva_tx,
				$localtax1_tx,
				$localtax2_tx,
				$idprod,
				GETPOST('remise_percent'),
				$price_base_type,
				$pu_ttc,
				$info_bits,
				$type,
				-1,
				0,
				GETPOST('fk_parent_line'),
				$fournprice,
				$buyingprice,
				$label
			);

			if ($result > 0)
			{
				if (empty($conf->global->MAIN_DISABLE_PDF_AUTOUPDATE))
				{
					// Define output language
					$outputlangs = $langs;
					if (! empty($conf->global->MAIN_MULTILANGS))
					{
						$outputlangs = new Translate("",$conf);
						$newlang=(GETPOST('lang_id') ? GETPOST('lang_id') : $object->client->default_lang);
						$outputlangs->setDefaultLang($newlang);
					}
					$ret=$object->fetch($id);    // Reload to get new records
					propale_pdf_create($db, $object, $object->modelpdf, $outputlangs, $hidedetails, $hidedesc, $hideref);
				}

				unset($_POST['qty']);
				unset($_POST['type']);
				unset($_POST['idprod']);
				unset($_POST['remise_percent']);
				unset($_POST['price_ht']);
				unset($_POST['price_ttc']);
				unset($_POST['tva_tx']);
				unset($_POST['product_ref']);
				unset($_POST['product_label']);
				unset($_POST['product_desc']);
				unset($_POST['fournprice']);
				unset($_POST['buying_price']);

				// old method
				unset($_POST['np_desc']);
				unset($_POST['dp_desc']);
			}
			else
			{
				setEventMessage($object->error, 'errors');
			}
		}
	}
}

// Mise a jour d'une ligne dans la propale
else if ($action == 'updateligne' && $user->rights->propal->creer && GETPOST('save') == $langs->trans("Save"))
{
	// Define info_bits
	$info_bits=0;
	if (preg_match('/\*/', GETPOST('tva_tx'))) $info_bits |= 0x01;

	// Clean parameters
	$description=dol_htmlcleanlastbr(GETPOST('product_desc'));

	// Define vat_rate
	$vat_rate=(GETPOST('tva_tx')?GETPOST('tva_tx'):0);
	$vat_rate=str_replace('*','',$vat_rate);
	$localtax1_rate=get_localtax($vat_rate,1,$object->client);
	$localtax2_rate=get_localtax($vat_rate,2,$object->client);
	$pu_ht=GETPOST('price_ht');

	// Add buying price
	$fournprice=(GETPOST('fournprice')?GETPOST('fournprice'):'');
	$buyingprice=(GETPOST('buying_price')?GETPOST('buying_price'):'');

	// Define special_code for special lines
	$special_code=0;
	if (! GETPOST('qty')) $special_code=3;

	// Check minimum price
	$productid = GETPOST('productid', 'int');
	if (! empty($productid))
	{
		$product = new Product($db);
		$res=$product->fetch($productid);

		$type=$product->type;

		$price_min = $product->price_min;
		if (! empty($conf->global->PRODUIT_MULTIPRICES) && ! empty($object->client->price_level))
			$price_min = $product->multiprices_min[$object->client->price_level];

		$label = ((GETPOST('update_label') && GETPOST('product_label')) ? GETPOST('product_label'):'');

		if ($price_min && (price2num($pu_ht)*(1-price2num(GETPOST('remise_percent'))/100) < price2num($price_min)))
		{
			setEventMessage($langs->trans("CantBeLessThanMinPrice", price2num($price_min,'MU')).$langs->getCurrencySymbol($conf->currency), 'errors');
			$error++;
		}
	}
	else
	{
		$type = GETPOST('type');
		$label = (GETPOST('product_label') ? GETPOST('product_label'):'');

		// Check parameters
		if (GETPOST('type') < 0) {
			setEventMessage($langs->trans("ErrorFieldRequired",$langs->transnoentitiesnoconv("Type")), 'errors');
			$error++;
		}
	}

	if (! $error)
	{
		$result = $object->updateline(
			GETPOST('lineid'),
			$pu_ht,
			GETPOST('qty'),
			GETPOST('remise_percent'),
			$vat_rate,
			$localtax1_rate,
			$localtax2_rate,
			$description,
			'HT',
			$info_bits,
			$special_code,
			GETPOST('fk_parent_line'),
			0,
			$fournprice,
			$buyingprice,
			$label,
			$type
		);

		if ($result >= 0)
		{
			if (empty($conf->global->MAIN_DISABLE_PDF_AUTOUPDATE))
			{
				// Define output language
				$outputlangs = $langs;
				if (! empty($conf->global->MAIN_MULTILANGS))
				{
					$outputlangs = new Translate("",$conf);
					$newlang=(GETPOST('lang_id') ? GETPOST('lang_id') : $object->client->default_lang);
					$outputlangs->setDefaultLang($newlang);
				}
				$ret=$object->fetch($id);    // Reload to get new records
				propale_pdf_create($db, $object, $object->modelpdf, $outputlangs, $hidedetails, $hidedesc, $hideref);
			}

			unset($_POST['qty']);
			unset($_POST['type']);
			unset($_POST['productid']);
			unset($_POST['remise_percent']);
			unset($_POST['price_ht']);
			unset($_POST['price_ttc']);
			unset($_POST['tva_tx']);
			unset($_POST['product_ref']);
			unset($_POST['product_label']);
			unset($_POST['product_desc']);
			unset($_POST['fournprice']);
			unset($_POST['buying_price']);
		}
		else
		{
			setEventMessage($object->error, 'errors');
		}
	}
}

else if ($action == 'updateligne' && $user->rights->propal->creer && GETPOST('cancel') == $langs->trans('Cancel'))
{
	header('Location: '.$_SERVER['PHP_SELF'].'?id='.$object->id);   // Pour reaffichage de la fiche en cours d'edition
	exit;
}

// Generation doc (depuis lien ou depuis cartouche doc)
else if ($action == 'builddoc' && $user->rights->propal->creer)
{
	if (GETPOST('model'))
	{
		$object->setDocModel($user, GETPOST('model'));
	}

	// Define output language
	$outputlangs = $langs;
	if (! empty($conf->global->MAIN_MULTILANGS))
	{
		$outputlangs = new Translate("",$conf);
		$newlang=(GETPOST('lang_id') ? GETPOST('lang_id') : $object->client->default_lang);
		$outputlangs->setDefaultLang($newlang);
	}
	$ret=$object->fetch($id);    // Reload to get new records
	$result=propale_pdf_create($db, $object, $object->modelpdf, $outputlangs, $hidedetails, $hidedesc, $hideref);

	if ($result <= 0)
	{
		dol_print_error($db,$result);
		exit;
	}
	else
	{
		header('Location: '.$_SERVER["PHP_SELF"].'?id='.$object->id.(empty($conf->global->MAIN_JUMP_TAG)?'':'#builddoc'));
		exit;
	}
}

// Remove file in doc form
else if ($action == 'remove_file' && $user->rights->propal->creer)
{
	if ($object->id > 0)
	{
		require_once DOL_DOCUMENT_ROOT.'/core/lib/files.lib.php';

		$langs->load("other");
		$upload_dir = $conf->propal->dir_output;
		$file = $upload_dir . '/' . GETPOST('file');
		$ret=dol_delete_file($file,0,0,0,$object);
		if ($ret) setEventMessage($langs->trans("FileWasRemoved", GETPOST('file')));
		else setEventMessage($langs->trans("ErrorFailToDeleteFile", GETPOST('file')), 'errors');
	}
}

// Set project
else if ($action == 'classin' && $user->rights->propal->creer)
{
	$object->setProject($_POST['projectid']);
}

// Delai de livraison
else if ($action == 'setavailability' && $user->rights->propal->creer)
{
	$result = $object->availability($_POST['availability_id']);
}

// Origine de la propale
else if ($action == 'setdemandreason' && $user->rights->propal->creer)
{
	$result = $object->demand_reason($_POST['demand_reason_id']);
}

// Conditions de reglement
else if ($action == 'setconditions' && $user->rights->propal->creer)
{
	$result = $object->setPaymentTerms(GETPOST('cond_reglement_id','int'));
}

else if ($action == 'setremisepercent' && $user->rights->propal->creer)
{
	$result = $object->set_remise_percent($user, $_POST['remise_percent']);
}

else if ($action == 'setremiseabsolue' && $user->rights->propal->creer)
{
	$result = $object->set_remise_absolue($user, $_POST['remise_absolue']);
}

// Mode de reglement
else if ($action == 'setmode' && $user->rights->propal->creer)
{
	$result = $object->setPaymentMethods(GETPOST('mode_reglement_id','int'));
}

/*
 * Ordonnancement des lignes
 */

else if ($action == 'up' && $user->rights->propal->creer)
{
	$object->line_up(GETPOST('rowid'));

	if (empty($conf->global->MAIN_DISABLE_PDF_AUTOUPDATE))
	{
		// Define output language
		$outputlangs = $langs;
		if (! empty($conf->global->MAIN_MULTILANGS))
		{
			$outputlangs = new Translate("",$conf);
			$newlang=(GETPOST('lang_id') ? GETPOST('lang_id') : $object->client->default_lang);
			$outputlangs->setDefaultLang($newlang);
		}
		$ret=$object->fetch($id);    // Reload to get new records
		propale_pdf_create($db, $object, $object->modelpdf, $outputlangs, $hidedetails, $hidedesc, $hideref);
	}

	header('Location: '.$_SERVER["PHP_SELF"].'?id='.$id.'#'.GETPOST('rowid'));
	exit;
}

else if ($action == 'down' && $user->rights->propal->creer)
{
	$object->line_down(GETPOST('rowid'));

	if (empty($conf->global->MAIN_DISABLE_PDF_AUTOUPDATE))
	{
		// Define output language
		$outputlangs = $langs;
		if (! empty($conf->global->MAIN_MULTILANGS))
		{
			$outputlangs = new Translate("",$conf);
			$newlang=(GETPOST('lang_id') ? GETPOST('lang_id') : $object->client->default_lang);
			$outputlangs->setDefaultLang($newlang);
		}
		$ret=$object->fetch($id);    // Reload to get new records
		propale_pdf_create($db, $object, $object->modelpdf, $outputlangs, $hidedetails, $hidedesc, $hideref);
	}

	header('Location: '.$_SERVER["PHP_SELF"].'?id='.$id.'#'.GETPOST('rowid'));
	exit;
}
else if ($action == 'update_extras')
{
	// Fill array 'array_options' with data from update form
	$extralabels=$extrafields->fetch_name_optionals_label('propal');
	$ret = $extrafields->setOptionalsFromPost($extralabels,$object);

	// Actions on extra fields (by external module or standard code)
	// FIXME le hook fait double emploi avec le trigger !!
	$hookmanager->initHooks(array('propaldao'));
	$parameters=array('id'=>$object->id);
	$reshook=$hookmanager->executeHooks('insertExtraFields',$parameters,$object,$action);    // Note that $action and $object may have been modified by some hooks
	if (empty($reshook))
	{
		if (empty($conf->global->MAIN_EXTRAFIELDS_DISABLED)) // For avoid conflicts if trigger used
		{
			$result=$object->insertExtraFields();
			if ($result < 0)
			{
				$error++;
			}
		}
	}
	else if ($reshook < 0) $error++;

}

if (! empty($conf->global->MAIN_DISABLE_CONTACTS_TAB) && $user->rights->propal->creer)
{
	if ($action == 'addcontact')
	{
		if ($object->id > 0)
		{
			$contactid = (GETPOST('userid') ? GETPOST('userid') : GETPOST('contactid'));
			$result = $object->add_contact($contactid, $_POST["type"], $_POST["source"]);
		}

		if ($result >= 0)
		{
			header("Location: ".$_SERVER['PHP_SELF']."?id=".$object->id);
			exit;
		}
		else
		{
			if ($object->error == 'DB_ERROR_RECORD_ALREADY_EXISTS')
			{
				$langs->load("errors");
				setEventMessage($langs->trans("ErrorThisContactIsAlreadyDefinedAsThisType"), 'errors');
			}
			else
			{
				setEventMessage($object->error, 'errors');
			}
		}
	}

	// Bascule du statut d'un contact
	else if ($action == 'swapstatut')
	{
		if ($object->fetch($id) > 0)
		{
			$result=$object->swapContactStatus(GETPOST('ligne'));
		}
		else
		{
			dol_print_error($db);
		}
	}

	// Efface un contact
	else if ($action == 'deletecontact')
	{
		$object->fetch($id);
		$result = $object->delete_contact($lineid);

		if ($result >= 0)
		{
			header("Location: ".$_SERVER['PHP_SELF']."?id=".$object->id);
			exit;
		}
		else
		{
			dol_print_error($db);
		}
	}
}


/*
 * View
 */

llxHeader('',$langs->trans('Proposal'),'EN:Commercial_Proposals|FR:Proposition_commerciale|ES:Presupuestos');

$form = new Form($db);
$formother = new FormOther($db);
$formfile = new FormFile($db);
$formpropal = new FormPropal($db);
$companystatic=new Societe($db);

$now=dol_now();

// Add new proposal
if ($action == 'create')
{
	print_fiche_titre($langs->trans("NewProp"));

	$soc = new Societe($db);
	if ($socid>0) $res=$soc->fetch($socid);

	$object = new Propal($db);

	print '<form name="addprop" action="'.$_SERVER["PHP_SELF"].'" method="POST">';
	print '<input type="hidden" name="token" value="'.$_SESSION['newtoken'].'">';
	print '<input type="hidden" name="action" value="add">';

	if ($origin != 'project' && $originid)
	{
		print '<input type="hidden" name="origin" value="'.$origin.'">';
		print '<input type="hidden" name="originid" value="'.$originid.'">';
	}

	print '<table class="border" width="100%">';

	// Reference
	print '<tr><td class="fieldrequired">'.$langs->trans('Ref').'</td><td colspan="2">'.$langs->trans("Draft").'</td></tr>';

	// Ref customer
	print '<tr><td>'.$langs->trans('RefCustomer').'</td><td colspan="2">';
	print '<input type="text" name="ref_client" value=""></td>';
	print '</tr>';

	// Third party
	print '<tr>';
	print '<td class="fieldrequired">'.$langs->trans('Customer').'</td>';
	if($socid>0)
	{
		print '<td colspan="2">';
		print $soc->getNomUrl(1);
		print '<input type="hidden" name="socid" value="'.$soc->id.'">';
		print '</td>';
	}
	else
	{
		print '<td colspan="2">';
		print $form->select_company('','socid','s.client = 1 OR s.client = 2 OR s.client = 3',1);
		print '</td>';
	}
	print '</tr>'."\n";

	// Contacts
	if($socid>0)
	{
		print "<tr><td>".$langs->trans("DefaultContact").'</td><td colspan="2">';
		$form->select_contacts($soc->id,$setcontact,'contactidp',1,$srccontactslist);
		print '</td></tr>';

		// Ligne info remises tiers
		print '<tr><td>'.$langs->trans('Discounts').'</td><td colspan="2">';
		if ($soc->remise_client) print $langs->trans("CompanyHasRelativeDiscount",$soc->remise_client);
		else print $langs->trans("CompanyHasNoRelativeDiscount");
		$absolute_discount=$soc->getAvailableDiscounts();
		print '. ';
		if ($absolute_discount) print $langs->trans("CompanyHasAbsoluteDiscount",price($absolute_discount),$langs->trans("Currency".$conf->currency));
		else print $langs->trans("CompanyHasNoAbsoluteDiscount");
		print '.';
		print '</td></tr>';
	}

	// Date
	print '<tr><td class="fieldrequired">'.$langs->trans('Date').'</td><td colspan="2">';
	$form->select_date('','','','','',"addprop");
	print '</td></tr>';

	// Validaty duration
	print '<tr><td class="fieldrequired">'.$langs->trans("ValidityDuration").'</td><td colspan="2"><input name="duree_validite" size="5" value="'.$conf->global->PROPALE_VALIDITY_DURATION.'"> '.$langs->trans("days").'</td></tr>';

	// Terms of payment
	print '<tr><td nowrap="nowrap" class="fieldrequired">'.$langs->trans('PaymentConditionsShort').'</td><td colspan="2">';
	$form->select_conditions_paiements($soc->cond_reglement,'cond_reglement_id');
	print '</td></tr>';

	// Mode of payment
	print '<tr><td>'.$langs->trans('PaymentMode').'</td><td colspan="2">';
	$form->select_types_paiements($soc->mode_reglement,'mode_reglement_id');
	print '</td></tr>';

	// What trigger creation
	print '<tr><td>'.$langs->trans('Source').'</td><td>';
	$form->select_demand_reason('','demand_reason_id',"SRC_PROP",1);
	print '</td></tr>';

	// Delivery delay
	print '<tr><td>'.$langs->trans('AvailabilityPeriod').'</td><td colspan="2">';
	$form->select_availability('','availability_id','',1);
	print '</td></tr>';

	// Delivery date (or manufacturing)
	print '<tr><td>'.$langs->trans("DeliveryDate").'</td>';
	print '<td colspan="2">';
	if ($conf->global->DATE_LIVRAISON_WEEK_DELAY != "")
	{
		$tmpdte = time() + ((7 * $conf->global->DATE_LIVRAISON_WEEK_DELAY) * 24 * 60 * 60);
		$syear = date("Y", $tmpdte);
		$smonth = date("m", $tmpdte);
		$sday = date("d", $tmpdte);
		$form->select_date($syear."-".$smonth."-".$sday,'liv_','','','',"addprop");
	}
	else
	{
		$datepropal=empty($conf->global->MAIN_AUTOFILL_DATE)?-1:0;
		$form->select_date($datepropal,'liv_','','','',"addprop");
	}
	print '</td></tr>';

	// Model
	print '<tr>';
	print '<td>'.$langs->trans("DefaultModel").'</td>';
	print '<td colspan="2">';
	$liste=ModelePDFPropales::liste_modeles($db);
	print $form->selectarray('model',$liste,($conf->global->PROPALE_ADDON_PDF_ODT_DEFAULT?$conf->global->PROPALE_ADDON_PDF_ODT_DEFAULT:$conf->global->PROPALE_ADDON_PDF));
	print "</td></tr>";

	// Project
	if (! empty($conf->projet->enabled) && $socid>0)
	{
		$projectid = 0;
		if ($origin == 'project') $projectid = ($originid?$originid:0);

		print '<tr>';
		print '<td valign="top">'.$langs->trans("Project").'</td><td colspan="2">';

		$numprojet=select_projects($soc->id,$projectid);
		if ($numprojet==0)
		{
			print ' &nbsp; <a href="../projet/fiche.php?socid='.$soc->id.'&action=create">'.$langs->trans("AddProject").'</a>';
		}
		print '</td>';
		print '</tr>';
	}

	// Other attributes
	$parameters=array('colspan' => ' colspan="3"');
	$reshook=$hookmanager->executeHooks('formObjectOptions',$parameters,$object,$action);    // Note that $action and $object may have been modified by hook
	if (empty($reshook) && ! empty($extrafields->attribute_label))
	{
<<<<<<< HEAD
		print $object->showOptionals($extrafields,'edit');
=======
		foreach($extrafields->attribute_label as $key=>$label)
		{
			$value=(isset($_POST["options_".$key])?$_POST["options_".$key]:$object->array_options["options_".$key]);

			// Show separator only
			if ($extrafields->attribute_type[$key] == 'separate')
			{
				print $extrafields->showSeparator($key);
			}
			else
			{
				print '<tr><td';
				if (! empty($extrafields->attribute_required[$key])) print ' class="fieldrequired"';
				print '>'.$label.'</td><td colspan="3">';
				print $extrafields->showInputField($key,$value);
				print '</td></tr>'."\n";
			}
		}
>>>>>>> bbe68e34
	}

	print "</table>";
	print '<br>';

	/*
	 * Combobox pour la fonction de copie
	*/

	if (empty($conf->global->PROPAL_CLONE_ON_CREATE_PAGE))
	{
		print '<input type="hidden" name="createmode" value="empty">';
	}

	print '<table>';
	if (! empty($conf->global->PROPAL_CLONE_ON_CREATE_PAGE))
	{
		// For backward compatibility
		print '<tr>';
		print '<td><input type="radio" name="createmode" value="copy"></td>';
		print '<td>'.$langs->trans("CopyPropalFrom").' </td>';
		print '<td>';
		$liste_propal = array();
		$liste_propal[0] = '';

		$sql ="SELECT p.rowid as id, p.ref, s.nom";
		$sql.=" FROM ".MAIN_DB_PREFIX."propal p";
		$sql.= ", ".MAIN_DB_PREFIX."societe s";
		$sql.= " WHERE s.rowid = p.fk_soc";
		$sql.= " AND p.entity = ".$conf->entity;
		$sql.= " AND p.fk_statut <> 0";
		$sql.= " ORDER BY Id";

		$resql = $db->query($sql);
		if ($resql)
		{
			$num = $db->num_rows($resql);
			$i = 0;
			while ($i < $num)
			{
				$row = $db->fetch_row($resql);
				$propalRefAndSocName = $row[1]." - ".$row[2];
				$liste_propal[$row[0]]=$propalRefAndSocName;
				$i++;
			}
			print $form->selectarray("copie_propal",$liste_propal, 0);
		}
		else
		{
			dol_print_error($db);
		}
		print '</td></tr>';

		if (! empty($conf->global->PRODUCT_SHOW_WHEN_CREATE)) print '<tr><td colspan="3">&nbsp;</td></tr>';

		print '<tr><td valign="top"><input type="radio" name="createmode" value="empty" checked="checked"></td>';
		print '<td valign="top" colspan="2">'.$langs->trans("CreateEmptyPropal").'</td></tr>';
	}

	if (! empty($conf->global->PRODUCT_SHOW_WHEN_CREATE))
	{
		print '<tr><td colspan="3">';
		if (! empty($conf->product->enabled) || ! empty($conf->service->enabled))
		{
			$lib=$langs->trans("ProductsAndServices");

			print '<table class="border" width="100%">';
			print '<tr>';
			print '<td>'.$lib.'</td>';
			print '<td>'.$langs->trans("Qty").'</td>';
			print '<td>'.$langs->trans("ReductionShort").'</td>';
			print '</tr>';
			for ($i = 1 ; $i <= $conf->global->PRODUCT_SHOW_WHEN_CREATE; $i++)
			{
				print '<tr><td>';
				// multiprix
				if($conf->global->PRODUIT_MULTIPRICES && $soc->price_level)
					$form->select_produits('',"idprod".$i,'',$conf->product->limit_size,$soc->price_level);
				else
					$form->select_produits('',"idprod".$i,'',$conf->product->limit_size);
				print '</td>';
				print '<td><input type="text" size="2" name="qty'.$i.'" value="1"></td>';
				print '<td><input type="text" size="2" name="remise'.$i.'" value="'.$soc->remise_client.'">%</td>';
				print '</tr>';
			}

			print "</table>";

		}
		print '</td></tr>';
	}
	print '</table>';
	print '<br>';

	$langs->load("bills");
	print '<center>';
	print '<input type="submit" class="button" value="'.$langs->trans("CreateDraft").'">';
	print '&nbsp;<input type="button" class="button" value="'.$langs->trans("Cancel").'" onClick="javascript:history.go(-1)">';
	print '</center>';

	print "</form>";
}
else
{
	/*
	 * Show object in view mode
	 */

	$soc = new Societe($db);
	$soc->fetch($object->socid);

	$head = propal_prepare_head($object);
	dol_fiche_head($head, 'comm', $langs->trans('Proposal'), 0, 'propal');

	$formconfirm='';

	// Clone confirmation
	if ($action == 'clone')
	{
		// Create an array for form
		$formquestion=array(
		//'text' => $langs->trans("ConfirmClone"),
		//array('type' => 'checkbox', 'name' => 'clone_content',   'label' => $langs->trans("CloneMainAttributes"),   'value' => 1),
		//array('type' => 'checkbox', 'name' => 'update_prices',   'label' => $langs->trans("PuttingPricesUpToDate"),   'value' => 1),
		array('type' => 'other', 'name' => 'socid',   'label' => $langs->trans("SelectThirdParty"),   'value' => $form->select_company(GETPOST('socid','int'),'socid','(s.client=1 OR s.client=2 OR s.client=3)'))
		);
		// Paiement incomplet. On demande si motif = escompte ou autre
		$formconfirm=$form->formconfirm($_SERVER["PHP_SELF"].'?id='.$object->id,$langs->trans('ClonePropal'),$langs->trans('ConfirmClonePropal',$object->ref),'confirm_clone',$formquestion,'yes',1);
	}

	// Confirm delete
	else if ($action == 'delete')
	{
		$formconfirm=$form->formconfirm($_SERVER["PHP_SELF"].'?id='.$object->id, $langs->trans('DeleteProp'), $langs->trans('ConfirmDeleteProp',$object->ref), 'confirm_delete','',0,1);
	}

	// Confirm reopen
	else if ($action == 'reopen')
	{
		$formconfirm=$form->formconfirm($_SERVER["PHP_SELF"].'?id='.$object->id, $langs->trans('ReOpen'), $langs->trans('ConfirmReOpenProp',$object->ref), 'confirm_reopen','',0,1);
	}

	// Confirmation delete product/service line
	else if ($action == 'ask_deleteline')
	{
		$formconfirm=$form->formconfirm($_SERVER["PHP_SELF"].'?id='.$object->id.'&lineid='.$lineid, $langs->trans('DeleteProductLine'), $langs->trans('ConfirmDeleteProductLine'), 'confirm_deleteline','',0,1);
	}

	// Confirm validate proposal
	else if ($action == 'validate')
	{
	    $error=0;

		// on verifie si l'objet est en numerotation provisoire
		$ref = substr($object->ref, 1, 4);
		if ($ref == 'PROV')
		{
			$numref = $object->getNextNumRef($soc);
			if (empty($numref))
			{
			    $error++;
			    dol_htmloutput_errors($object->error);
			}
		}
		else
		{
			$numref = $object->ref;
		}

		$text=$langs->trans('ConfirmValidateProp',$numref);
		if (! empty($conf->notification->enabled))
		{
			require_once DOL_DOCUMENT_ROOT .'/core/class/notify.class.php';
			$notify=new Notify($db);
			$text.='<br>';
			$text.=$notify->confirmMessage('NOTIFY_VAL_PROPAL',$object->socid);
		}

		if (! $error) $formconfirm=$form->formconfirm($_SERVER["PHP_SELF"].'?id='.$object->id, $langs->trans('ValidateProp'), $text, 'confirm_validate','',0,1);
	}

	if (! $formconfirm)
	{
	    $parameters=array('lineid'=>$lineid);
	    $formconfirm=$hookmanager->executeHooks('formConfirm',$parameters,$object,$action);    // Note that $action and $object may have been modified by hook
	}

	// Print form confirm
	print $formconfirm;


	print '<table class="border" width="100%">';

	$linkback = '<a href="'.DOL_URL_ROOT.'/comm/propal/list.php'.(! empty($socid)?'?socid='.$socid:'').'">'.$langs->trans("BackToList").'</a>';

	// Ref
	print '<tr><td>'.$langs->trans('Ref').'</td><td colspan="5">';
	print $form->showrefnav($object, 'ref', $linkback, 1, 'ref', 'ref', '');
	print '</td></tr>';

	// Ref client
	print '<tr><td>';
	print '<table class="nobordernopadding" width="100%"><tr><td nowrap="nowrap">';
	print $langs->trans('RefCustomer').'</td><td align="left">';
	print '</td>';
	if ($action != 'refclient' && ! empty($object->brouillon)) print '<td align="right"><a href="'.$_SERVER['PHP_SELF'].'?action=refclient&amp;id='.$object->id.'">'.img_edit($langs->trans('Modify')).'</a></td>';
	print '</tr></table>';
	print '</td><td colspan="5">';
	if ($user->rights->propal->creer && $action == 'refclient')
	{
		print '<form action="propal.php?id='.$object->id.'" method="post">';
		print '<input type="hidden" name="token" value="'.$_SESSION['newtoken'].'">';
		print '<input type="hidden" name="action" value="set_ref_client">';
		print '<input type="text" class="flat" size="20" name="ref_client" value="'.$object->ref_client.'">';
		print ' <input type="submit" class="button" value="'.$langs->trans('Modify').'">';
		print '</form>';
	}
	else
	{
		print $object->ref_client;
	}
	print '</td>';
	print '</tr>';

	// Company
	print '<tr><td>'.$langs->trans('Company').'</td><td colspan="5">'.$soc->getNomUrl(1).'</td>';
	print '</tr>';

	// Ligne info remises tiers
	print '<tr><td>'.$langs->trans('Discounts').'</td><td colspan="5">';
	if ($soc->remise_client) print $langs->trans("CompanyHasRelativeDiscount",$soc->remise_client);
	else print $langs->trans("CompanyHasNoRelativeDiscount");
	print '. ';
	$absolute_discount=$soc->getAvailableDiscounts('','fk_facture_source IS NULL');
	$absolute_creditnote=$soc->getAvailableDiscounts('','fk_facture_source IS NOT NULL');
	$absolute_discount=price2num($absolute_discount,'MT');
	$absolute_creditnote=price2num($absolute_creditnote,'MT');
	if ($absolute_discount)
	{
		if ($object->statut > 0)
		{
			print $langs->trans("CompanyHasAbsoluteDiscount",price($absolute_discount),$langs->transnoentities("Currency".$conf->currency));
		}
		else
		{
			// Remise dispo de type non avoir
			$filter='fk_facture_source IS NULL';
			print '<br>';
			$form->form_remise_dispo($_SERVER["PHP_SELF"].'?id='.$object->id,0,'remise_id',$soc->id,$absolute_discount,$filter);
		}
	}
	if ($absolute_creditnote)
	{
		print $langs->trans("CompanyHasCreditNote",price($absolute_creditnote),$langs->transnoentities("Currency".$conf->currency)).'. ';
	}
	if (! $absolute_discount && ! $absolute_creditnote) print $langs->trans("CompanyHasNoAbsoluteDiscount").'.';
	print '</td></tr>';

	// Date of proposal
	print '<tr>';
	print '<td>';
	print '<table class="nobordernopadding" width="100%"><tr><td>';
	print $langs->trans('Date');
	print '</td>';
	if ($action != 'editdate' && ! empty($object->brouillon)) print '<td align="right"><a href="'.$_SERVER["PHP_SELF"].'?action=editdate&amp;id='.$object->id.'">'.img_edit($langs->trans('SetDate'),1).'</a></td>';
	print '</tr></table>';
	print '</td><td colspan="3">';
	if (! empty($object->brouillon) && $action == 'editdate')
	{
		print '<form name="editdate" action="'.$_SERVER["PHP_SELF"].'?id='.$object->id.'" method="post">';
		print '<input type="hidden" name="token" value="'.$_SESSION['newtoken'].'">';
		print '<input type="hidden" name="action" value="setdate">';
		$form->select_date($object->date,'re','','',0,"editdate");
		print '<input type="submit" class="button" value="'.$langs->trans('Modify').'">';
		print '</form>';
	}
	else
	{
		if ($object->date)
		{
			print dol_print_date($object->date,'daytext');
		}
		else
		{
			print '&nbsp;';
		}
	}
	print '</td>';

	// Date end proposal
	print '<tr>';
	print '<td>';
	print '<table class="nobordernopadding" width="100%"><tr><td>';
	print $langs->trans('DateEndPropal');
	print '</td>';
	if ($action != 'editecheance' && ! empty($object->brouillon)) print '<td align="right"><a href="'.$_SERVER["PHP_SELF"].'?action=editecheance&amp;id='.$object->id.'">'.img_edit($langs->trans('SetConditions'),1).'</a></td>';
	print '</tr></table>';
	print '</td><td colspan="3">';
	if (! empty($object->brouillon) && $action == 'editecheance')
	{
		print '<form name="editecheance" action="'.$_SERVER["PHP_SELF"].'?id='.$object->id.'" method="post">';
		print '<input type="hidden" name="token" value="'.$_SESSION['newtoken'].'">';
		print '<input type="hidden" name="action" value="setecheance">';
		$form->select_date($object->fin_validite,'ech','','','',"editecheance");
		print '<input type="submit" class="button" value="'.$langs->trans('Modify').'">';
		print '</form>';
	}
	else
	{
		if (! empty($object->fin_validite))
		{
			print dol_print_date($object->fin_validite,'daytext');
			if ($object->statut == 1 && $object->fin_validite < ($now - $conf->propal->cloture->warning_delay)) print img_warning($langs->trans("Late"));
		}
		else
		{
			print '&nbsp;';
		}
	}
	print '</td>';
	print '</tr>';

	// Payment term
	print '<tr><td>';
	print '<table class="nobordernopadding" width="100%"><tr><td>';
	print $langs->trans('PaymentConditionsShort');
	print '</td>';
	if ($action != 'editconditions' && ! empty($object->brouillon)) print '<td align="right"><a href="'.$_SERVER["PHP_SELF"].'?action=editconditions&amp;id='.$object->id.'">'.img_edit($langs->transnoentitiesnoconv('SetConditions'),1).'</a></td>';
	print '</tr></table>';
	print '</td><td colspan="3">';
	if ($action == 'editconditions')
	{
	    $form->form_conditions_reglement($_SERVER['PHP_SELF'].'?id='.$object->id,$object->cond_reglement_id,'cond_reglement_id');
	}
	else
	{
	    $form->form_conditions_reglement($_SERVER['PHP_SELF'].'?id='.$object->id,$object->cond_reglement_id,'none');
	}
	print '</td>';
	print '</tr>';

	// Delivery date
	$langs->load('deliveries');
	print '<tr><td>';
	print '<table class="nobordernopadding" width="100%"><tr><td>';
	print $langs->trans('DeliveryDate');
	print '</td>';
	if ($action != 'editdate_livraison' && ! empty($object->brouillon)) print '<td align="right"><a href="'.$_SERVER["PHP_SELF"].'?action=editdate_livraison&amp;id='.$object->id.'">'.img_edit($langs->transnoentitiesnoconv('SetDeliveryDate'),1).'</a></td>';
	print '</tr></table>';
	print '</td><td colspan="3">';
	if ($action == 'editdate_livraison')
	{
		print '<form name="editdate_livraison" action="'.$_SERVER["PHP_SELF"].'?id='.$object->id.'" method="post">';
		print '<input type="hidden" name="token" value="'.$_SESSION['newtoken'].'">';
		print '<input type="hidden" name="action" value="setdate_livraison">';
		$form->select_date($object->date_livraison,'liv_','','','',"editdate_livraison");
		print '<input type="submit" class="button" value="'.$langs->trans('Modify').'">';
		print '</form>';
	}
	else
	{
		print dol_print_date($object->date_livraison,'daytext');
	}
	print '</td>';
	print '</tr>';

	// Delivery delay
	print '<tr><td>';
	print '<table class="nobordernopadding" width="100%"><tr><td>';
	print $langs->trans('AvailabilityPeriod');
	if (! empty($conf->commande->enabled)) print ' ('.$langs->trans('AfterOrder').')';
	print '</td>';
	if ($action != 'editavailability' && ! empty($object->brouillon)) print '<td align="right"><a href="'.$_SERVER["PHP_SELF"].'?action=editavailability&amp;id='.$object->id.'">'.img_edit($langs->transnoentitiesnoconv('SetAvailability'),1).'</a></td>';
	print '</tr></table>';
	print '</td><td colspan="3">';
	if ($action == 'editavailability')
	{
		$form->form_availability($_SERVER['PHP_SELF'].'?id='.$object->id,$object->availability_id,'availability_id',1);
	}
	else
	{
		$form->form_availability($_SERVER['PHP_SELF'].'?id='.$object->id,$object->availability_id,'none',1);
	}

	print '</td>';
	print '</tr>';

	// Origin of demand
	print '<tr><td>';
	print '<table class="nobordernopadding" width="100%"><tr><td>';
	print $langs->trans('Source');
	print '</td>';
	if ($action != 'editdemandreason' && ! empty($object->brouillon)) print '<td align="right"><a href="'.$_SERVER["PHP_SELF"].'?action=editdemandreason&amp;id='.$object->id.'">'.img_edit($langs->transnoentitiesnoconv('SetDemandReason'),1).'</a></td>';
	print '</tr></table>';
	print '</td><td colspan="3">';
	//print $object->demand_reason_id;
	if ($action == 'editdemandreason')
	{
		$form->form_demand_reason($_SERVER['PHP_SELF'].'?id='.$object->id,$object->demand_reason_id,'demand_reason_id',1);
	}
	else
	{
		$form->form_demand_reason($_SERVER['PHP_SELF'].'?id='.$object->id,$object->demand_reason_id,'none');
	}

	print '</td>';
	print '</tr>';

	// Payment mode
	print '<tr>';
	print '<td width="25%">';
	print '<table class="nobordernopadding" width="100%"><tr><td>';
	print $langs->trans('PaymentMode');
	print '</td>';
	if ($action != 'editmode' && ! empty($object->brouillon)) print '<td align="right"><a href="'.$_SERVER["PHP_SELF"].'?action=editmode&amp;id='.$object->id.'">'.img_edit($langs->transnoentitiesnoconv('SetMode'),1).'</a></td>';
	print '</tr></table>';
	print '</td><td colspan="3">';
	if ($action == 'editmode')
	{
		$form->form_modes_reglement($_SERVER['PHP_SELF'].'?id='.$object->id,$object->mode_reglement_id,'mode_reglement_id');
	}
	else
	{
		$form->form_modes_reglement($_SERVER['PHP_SELF'].'?id='.$object->id,$object->mode_reglement_id,'none');
	}
	print '</td></tr>';

	// Project
	if (! empty($conf->projet->enabled))
	{
		$langs->load("projects");
		print '<tr><td>';
		print '<table class="nobordernopadding" width="100%"><tr><td>';
		print $langs->trans('Project').'</td>';
		if ($user->rights->propal->creer)
		{
			if ($action != 'classify') print '<td align="right"><a href="'.$_SERVER['PHP_SELF'].'?action=classify&amp;id='.$object->id.'">'.img_edit($langs->transnoentitiesnoconv('SetProject')).'</a></td>';
			print '</tr></table>';
			print '</td><td colspan="3">';
			if ($action == 'classify')
			{
				$form->form_project($_SERVER['PHP_SELF'].'?id='.$object->id, $object->socid, $object->fk_project, 'projectid');
			}
			else
			{
				$form->form_project($_SERVER['PHP_SELF'].'?id='.$object->id, $object->socid, $object->fk_project, 'none');
			}
			print '</td></tr>';
		}
		else
		{
			print '</td></tr></table>';
			if (! empty($object->fk_project))
			{
				print '<td colspan="3">';
				$proj = new Project($db);
				$proj->fetch($object->fk_project);
				print '<a href="../projet/fiche.php?id='.$object->fk_project.'" title="'.$langs->trans('ShowProject').'">';
				print $proj->ref;
				print '</a>';
				print '</td>';
			}
			else {
				print '<td colspan="3">&nbsp;</td>';
			}
		}
		print '</tr>';
	}

	// Other attributes
	$res=$object->fetch_optionals($object->id,$extralabels);
	$parameters=array('colspan' => ' colspan="3"');
	$reshook=$hookmanager->executeHooks('formObjectOptions',$parameters,$object,$action);    // Note that $action and $object may have been modified by hook
	if (empty($reshook) && ! empty($extrafields->attribute_label))
	{

		if ($action == 'edit_extras')
		{
			print '<form enctype="multipart/form-data" action="'.$_SERVER["PHP_SELF"].'" method="post" name="formsoc">';
			print '<input type="hidden" name="action" value="update_extras">';
			print '<input type="hidden" name="token" value="'.$_SESSION['newtoken'].'">';
			print '<input type="hidden" name="id" value="'.$object->id.'">';
		}
<<<<<<< HEAD
		
		// TODO : use showOptionals($extrafields) function 
=======


>>>>>>> bbe68e34
	    foreach($extrafields->attribute_label as $key=>$label)
	    {
	        $value=(isset($_POST["options_".$key])?$_POST["options_".$key]:$object->array_options["options_".$key]);
	        if ($extrafields->attribute_type[$key] == 'separate')
	        {
	        	print $extrafields->showSeparator($key);
	        }
	        else
	        {
	        	print '<tr><td';
	        	if (! empty($extrafields->attribute_required[$key])) print ' class="fieldrequired"';
	        	print '>'.$label.'</td><td colspan="3">';

	        	// Convert date into timestamp format
	        	if (in_array($extrafields->attribute_type[$key],array('date','datetime')))
	        	{
	        		$value = isset($_POST["options_".$key])?dol_mktime($_POST["options_".$key."hour"], $_POST["options_".$key."min"], 0, $_POST["options_".$key."month"], $_POST["options_".$key."day"], $_POST["options_".$key."year"]):$object->array_options['options_'.$key];
	        	}

	        	if ($action == 'edit_extras' &&  $user->rights->propal->creer)
	        	{
	        		print $extrafields->showInputField($key,$value);
	        	}
	        	else
	        	{
	        		print $extrafields->showOutputField($key,$value);
	        	}
	        	print '</td></tr>'."\n";
	        }
	    }

	    if(count($extrafields->attribute_label) > 0) {

	    	if ($action == 'edit_extras' && $user->rights->propal->creer)
	    	{
	    		print '<tr><td></td><td>';
	    		print '<input type="submit" class="button" value="'.$langs->trans('Modify').'">';
	    		print '</form>';
	    		print '</td></tr>';

	    	}
	    	else {
	    		if ($object->statut == 0 && $user->rights->propal->creer)
	    		{
	    			print '<tr><td></td><td><a href="'.$_SERVER['PHP_SELF'].'?id='.$object->id.'&action=edit_extras">'.img_picto('','edit').' '.$langs->trans('Modify').'</a></td></tr>';
	    		}
	    	}
	    }
	}

	// Amount HT
	print '<tr><td height="10">'.$langs->trans('AmountHT').'</td>';
	print '<td align="right" nowrap><b>'.price($object->total_ht).'</b></td>';
	print '<td>'.$langs->trans("Currency".$conf->currency).'</td>';

	// Margin Infos
	if (! empty($conf->margin->enabled)) {
	  print '<td valign="top" width="50%" rowspan="4">';
	  $object->displayMarginInfos();
	  print '</td>';
	}
	print '</tr>';

	// Amount VAT
	print '<tr><td height="10">'.$langs->trans('AmountVAT').'</td>';
	print '<td align="right" nowrap>'.price($object->total_tva).'</td>';
	print '<td>'.$langs->trans("Currency".$conf->currency).'</td></tr>';

	// Amount Local Taxes
	if ($mysoc->localtax1_assuj=="1") //Localtax1
	{
		print '<tr><td height="10">'.$langs->transcountry("AmountLT1",$mysoc->country_code).'</td>';
		print '<td align="right" nowrap>'.price($object->total_localtax1).'</td>';
		print '<td>'.$langs->trans("Currency".$conf->currency).'</td></tr>';
	}
	if ($mysoc->localtax2_assuj=="1") //Localtax2
	{
		print '<tr><td height="10">'.$langs->transcountry("AmountLT2",$mysoc->country_code).'</td>';
		print '<td align="right" nowrap>'.price($object->total_localtax2).'</td>';
		print '<td>'.$langs->trans("Currency".$conf->currency).'</td></tr>';
	}


	// Amount TTC
	print '<tr><td height="10">'.$langs->trans('AmountTTC').'</td>';
	print '<td align="right" nowrap>'.price($object->total_ttc).'</td>';
	print '<td>'.$langs->trans("Currency".$conf->currency).'</td></tr>';

	// Statut
	print '<tr><td height="10">'.$langs->trans('Status').'</td><td align="left" colspan="2">'.$object->getLibStatut(4).'</td></tr>';

	print '</table><br>';

	if (! empty($conf->global->MAIN_DISABLE_CONTACTS_TAB))
	{
		$blocname = 'contacts';
		$title = $langs->trans('ContactsAddresses');
		include DOL_DOCUMENT_ROOT.'/core/tpl/bloc_showhide.tpl.php';
	}

	if (! empty($conf->global->MAIN_DISABLE_NOTES_TAB))
	{
		$blocname = 'notes';
		$title = $langs->trans('Notes');
		include DOL_DOCUMENT_ROOT.'/core/tpl/bloc_showhide.tpl.php';
	}

	/*
	 * Lines
	 */

	if (! empty($conf->use_javascript_ajax) && $object->statut == 0)
	{
		include DOL_DOCUMENT_ROOT.'/core/tpl/ajaxrow.tpl.php';
	}

	print '<table id="tablelines" class="noborder" width="100%">';

	// Show object lines
	$result = $object->getLinesArray();
	if (! empty($object->lines))
		$ret=$object->printObjectLines($action,$mysoc,$soc,$lineid);

	// Form to add new line
	if ($object->statut == 0 && $user->rights->propal->creer)
	{
		if ($action != 'editline')
		{
			$var=true;

			if ($conf->global->MAIN_FEATURES_LEVEL > 1)
			{
				// Add free or predefined products/services
				$object->formAddObjectLine(0,$mysoc,$soc);
			}
			else
			{
				// Add free products/services
				$object->formAddFreeProduct(0,$mysoc,$soc);

				// Add predefined products/services
				if (! empty($conf->product->enabled) || ! empty($conf->service->enabled))
				{
					$var=!$var;
					$object->formAddPredefinedProduct(0,$mysoc,$soc);
				}
			}

			$parameters=array();
			$reshook=$hookmanager->executeHooks('formAddObjectLine',$parameters,$object,$action);    // Note that $action and $object may have been modified by hook
		}
	}

	print '</table>';

	print '</div>';
	print "\n";

	if ($action == 'statut')
	{
		/*
		 * Formulaire cloture (signe ou non)
		 */
		$form_close = '<form action="'.$_SERVER["PHP_SELF"].'?id='.$object->id.'" method="post">';
		$form_close.= '<input type="hidden" name="token" value="'.$_SESSION['newtoken'].'">';
		$form_close.= '<table class="border" width="100%">';
	    $form_close.= '<tr><td width="150"  align="left">'.$langs->trans("CloseAs").'</td><td align="left">';
	    $form_close.= '<input type="hidden" name="action" value="setstatut">';
	    $form_close.= '<select id="statut" name="statut" class="flat">';
	    $form_close.= '<option value="0">&nbsp;</option>';
	    $form_close.= '<option value="2">'.$object->labelstatut[2].'</option>';
	    $form_close.= '<option value="3">'.$object->labelstatut[3].'</option>';
	    $form_close.= '</select>';
	    $form_close.= '</td></tr>';
		$form_close.= '<tr><td width="150" align="left">'.$langs->trans('Note').'</td><td align="left"><textarea cols="70" rows="'.ROWS_3.'" wrap="soft" name="note">';
		$form_close.= $object->note;
		$form_close.= '</textarea></td></tr>';
		$form_close.= '<tr><td align="center" colspan="2">';
		$form_close.= '<input type="submit" class="button" name="validate" value="'.$langs->trans('Validate').'">';
		$form_close.= ' &nbsp; <input type="submit" class="button" name="cancel" value="'.$langs->trans('Cancel').'">';
		$form_close.= '<a name="close">&nbsp;</a>';
		$form_close.= '</td>';
		$form_close.= '</tr></table></form>';

		print $form_close;
	}


	/*
	 * Boutons Actions
	 */
	if ($action != 'presend')
	{
		print '<div class="tabsAction">';

		if ($action != 'statut' && $action <> 'editline')
		{
			// Validate
			if ($object->statut == 0 && $object->total_ttc >= 0 && count($object->lines) > 0 && $user->rights->propal->valider)
			{
			    if (count($object->lines) > 0) print '<a class="butAction" href="'.$_SERVER["PHP_SELF"].'?id='.$object->id.'&amp;action=validate">'.$langs->trans('Validate').'</a>';
			    //else print '<a class="butActionRefused" href="#">'.$langs->trans('Validate').'</a>';
			}

			// Edit
			if ($object->statut == 1 && $user->rights->propal->creer)
			{
				print '<a class="butAction" href="'.$_SERVER["PHP_SELF"].'?id='.$object->id.'&amp;action=modif">'.$langs->trans('Modify').'</a>';
			}

			// ReOpen
			if (($object->statut == 2 || $object->statut == 3) && $user->rights->propal->cloturer)
			{
				print '<a class="butAction" href="'.$_SERVER["PHP_SELF"].'?id='.$object->id.'&amp;action=reopen'.(empty($conf->global->MAIN_JUMP_TAG)?'':'#reopen').'"';
				print '>'.$langs->trans('ReOpen').'</a>';
			}

			// Send
			if ($object->statut == 1 || $object->statut == 2)
			{
	            if (empty($conf->global->MAIN_USE_ADVANCED_PERMS) || $user->rights->propal->propal_advance->send)
	            {
				   print '<a class="butAction" href="'.$_SERVER["PHP_SELF"].'?id='.$object->id.'&amp;action=presend&amp;mode=init">'.$langs->trans('SendByMail').'</a>';
	            }
	            else print '<a class="butActionRefused" href="#">'.$langs->trans('SendByMail').'</a>';
			}

	        // Create an order
	        if (! empty($conf->commande->enabled) && $object->statut == 2 && $user->societe_id == 0)
	        {
	            if ($user->rights->commande->creer)
	            {
	                print '<a class="butAction" href="'.DOL_URL_ROOT.'/commande/fiche.php?action=create&amp;origin='.$object->element.'&amp;originid='.$object->id.'&amp;socid='.$object->socid.'">'.$langs->trans("AddOrder").'</a>';
	            }
	        }

            // Create contract
            if ($conf->contrat->enabled && $object->statut == 2 && $user->societe_id == 0)
            {
            	$langs->load("contracts");

				if ($user->rights->contrat->creer)
				{
				  print '<a class="butAction" href="'.DOL_URL_ROOT.'/contrat/fiche.php?action=create&amp;origin='.$object->element.'&amp;originid='.$object->id.'&amp;socid='.$object->socid.'">'.$langs->trans('AddContract').'</a>';
				}
            }

	        // Create an invoice and classify billed
			if ($object->statut == 2 && $user->societe_id == 0)
			{
				if (! empty($conf->facture->enabled) && $user->rights->facture->creer)
				{
					print '<a class="butAction" href="'.DOL_URL_ROOT.'/compta/facture.php?action=create&amp;origin='.$object->element.'&amp;originid='.$object->id.'&amp;socid='.$object->socid.'">'.$langs->trans("AddBill").'</a>';
				}

				$arraypropal=$object->getInvoiceArrayList();
				if (is_array($arraypropal) && count($arraypropal) > 0)
				{
					print '<a class="butAction" href="'.$_SERVER["PHP_SELF"].'?id='.$object->id.'&amp;action=classifybilled&amp;socid='.$object->socid.'">'.$langs->trans("ClassifyBilled").'</a>';
				}
			}

			// Close
			if ($object->statut == 1 && $user->rights->propal->cloturer)
			{
				print '<a class="butAction" href="'.$_SERVER["PHP_SELF"].'?id='.$object->id.'&amp;action=statut'.(empty($conf->global->MAIN_JUMP_TAG)?'':'#close').'"';
				print '>'.$langs->trans('Close').'</a>';
			}

			// Clone
			if ($user->rights->propal->creer)
			{
				print '<a class="butAction" href="'.$_SERVER['PHP_SELF'].'?id='.$object->id.'&amp;socid='.$object->socid.'&amp;action=clone&amp;object='.$object->element.'">'.$langs->trans("ToClone").'</a>';
			}

			// Delete
			if ($user->rights->propal->supprimer)
			{
				print '<a class="butActionDelete" href="'.$_SERVER["PHP_SELF"].'?id='.$object->id.'&amp;action=delete"';
				print '>'.$langs->trans('Delete').'</a>';
			}

		}

		print '</div>';
		print "<br>\n";
	}

	if ($action != 'presend')
	{
		print '<table width="100%"><tr><td width="50%" valign="top">';
		print '<a name="builddoc"></a>'; // ancre


		/*
		 * Documents generes
		 */
		$filename=dol_sanitizeFileName($object->ref);
		$filedir=$conf->propal->dir_output . "/" . dol_sanitizeFileName($object->ref);
		$urlsource=$_SERVER["PHP_SELF"]."?id=".$object->id;
		$genallowed=$user->rights->propal->creer;
		$delallowed=$user->rights->propal->supprimer;

		$var=true;

		$somethingshown=$formfile->show_documents('propal',$filename,$filedir,$urlsource,$genallowed,$delallowed,$object->modelpdf,1,0,0,28,0,'',0,'',$soc->default_lang);


		/*
		 * Linked object block
		 */
		$somethingshown=$object->showLinkedObjectBlock();

		print '</td><td valign="top" width="50%">';

		// List of actions on element
		include_once DOL_DOCUMENT_ROOT.'/core/class/html.formactions.class.php';
		$formactions=new FormActions($db);
		$somethingshown=$formactions->showactions($object,'propal',$socid);

		print '</td></tr></table>';
	}


	/*
	 * Action presend
	 *
	 */
	if ($action == 'presend')
	{
		$ref = dol_sanitizeFileName($object->ref);
	    include_once DOL_DOCUMENT_ROOT.'/core/lib/files.lib.php';
	    $fileparams = dol_most_recent_file($conf->propal->dir_output . '/' . $ref, preg_quote($ref,'/'));
	    $file=$fileparams['fullname'];

	    // Build document if it not exists
	    if (! $file || ! is_readable($file))
	    {
	        // Define output language
	        $outputlangs = $langs;
	        $newlang='';
	        if ($conf->global->MAIN_MULTILANGS && empty($newlang) && ! empty($_REQUEST['lang_id'])) $newlang=$_REQUEST['lang_id'];
	        if ($conf->global->MAIN_MULTILANGS && empty($newlang)) $newlang=$object->client->default_lang;
	        if (! empty($newlang))
	        {
	            $outputlangs = new Translate("",$conf);
	            $outputlangs->setDefaultLang($newlang);
	        }

	        $result=propale_pdf_create($db, $object, GETPOST('model')?GETPOST('model'):$object->modelpdf, $outputlangs, $hidedetails, $hidedesc, $hideref);
	        if ($result <= 0)
	        {
	            dol_print_error($db,$result);
	            exit;
	        }
	        $fileparams = dol_most_recent_file($conf->propal->dir_output . '/' . $ref, preg_quote($ref,'/'));
	        $file=$fileparams['fullname'];
	    }

		print '<br>';
		print_titre($langs->trans('SendPropalByMail'));

		// Create form object
		include_once DOL_DOCUMENT_ROOT.'/core/class/html.formmail.class.php';
		$formmail = new FormMail($db);
		$formmail->fromtype = 'user';
		$formmail->fromid   = $user->id;
		$formmail->fromname = $user->getFullName($langs);
		$formmail->frommail = $user->email;
		$formmail->withfrom=1;
		$liste=array();
		foreach ($object->thirdparty->thirdparty_and_contact_email_array(1) as $key=>$value)	$liste[$key]=$value;
		$formmail->withto=GETPOST("sendto")?GETPOST("sendto"):$liste;
		$formmail->withtocc=$liste;
		$formmail->withtoccc=(! empty($conf->global->MAIN_EMAIL_USECCC)?$conf->global->MAIN_EMAIL_USECCC:false);
		$formmail->withtopic=$langs->trans('SendPropalRef','__PROPREF__');
		$formmail->withfile=2;
		$formmail->withbody=1;
		$formmail->withdeliveryreceipt=1;
		$formmail->withcancel=1;

		// Tableau des substitutions
		$formmail->substit['__PROPREF__']=$object->ref;
	    $formmail->substit['__SIGNATURE__']=$user->signature;
	    $formmail->substit['__PERSONALIZED__']='';
	    $formmail->substit['__CONTACTCIVNAME__']='';

	    //Find the good contact adress
	    $custcontact='';
	    $contactarr=array();
	    $contactarr=$object->liste_contact(-1,'external');

	    if (is_array($contactarr) && count($contactarr)>0) {
	    	foreach($contactarr as $contact) {
	    		if ($contact['libelle']==$langs->trans('TypeContact_propal_external_CUSTOMER')) {
	    			$contactstatic=new Contact($db);
	    			$contactstatic->fetch($contact['id']);
	    			$custcontact=$contactstatic->getFullName($langs,1);
	    		}
	    	}

	    	if (!empty($custcontact)) {
	    		$formmail->substit['__CONTACTCIVNAME__']=$custcontact;
	    	}
	    }

		// Tableau des parametres complementaires
		$formmail->param['action']='send';
		$formmail->param['models']='propal_send';
		$formmail->param['id']=$object->id;
		$formmail->param['returnurl']=$_SERVER["PHP_SELF"].'?id='.$object->id;


		// Init list of files
	    if (GETPOST("mode")=='init')
		{
			$formmail->clear_attached_files();
	        $formmail->add_attached_files($file,basename($file),dol_mimetype($file));
		}

		$formmail->show_form();

		print '<br>';
	}
}

// End of page
llxFooter();
$db->close();
?><|MERGE_RESOLUTION|>--- conflicted
+++ resolved
@@ -1347,28 +1347,7 @@
 	$reshook=$hookmanager->executeHooks('formObjectOptions',$parameters,$object,$action);    // Note that $action and $object may have been modified by hook
 	if (empty($reshook) && ! empty($extrafields->attribute_label))
 	{
-<<<<<<< HEAD
 		print $object->showOptionals($extrafields,'edit');
-=======
-		foreach($extrafields->attribute_label as $key=>$label)
-		{
-			$value=(isset($_POST["options_".$key])?$_POST["options_".$key]:$object->array_options["options_".$key]);
-
-			// Show separator only
-			if ($extrafields->attribute_type[$key] == 'separate')
-			{
-				print $extrafields->showSeparator($key);
-			}
-			else
-			{
-				print '<tr><td';
-				if (! empty($extrafields->attribute_required[$key])) print ' class="fieldrequired"';
-				print '>'.$label.'</td><td colspan="3">';
-				print $extrafields->showInputField($key,$value);
-				print '</td></tr>'."\n";
-			}
-		}
->>>>>>> bbe68e34
 	}
 
 	print "</table>";
@@ -1852,13 +1831,8 @@
 			print '<input type="hidden" name="token" value="'.$_SESSION['newtoken'].'">';
 			print '<input type="hidden" name="id" value="'.$object->id.'">';
 		}
-<<<<<<< HEAD
-		
+
 		// TODO : use showOptionals($extrafields) function 
-=======
-
-
->>>>>>> bbe68e34
 	    foreach($extrafields->attribute_label as $key=>$label)
 	    {
 	        $value=(isset($_POST["options_".$key])?$_POST["options_".$key]:$object->array_options["options_".$key]);
