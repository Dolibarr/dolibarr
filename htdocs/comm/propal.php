--- conflicted
+++ resolved
@@ -1847,11 +1847,7 @@
 		foreach($extrafields->attribute_label as $key=>$label)
 		{
 			if ($action == 'edit_extras') {
-<<<<<<< HEAD
 				$value=(isset($_POST["options_".$key])?$_POST["options_".$key]:$object->array_options["options_".$key]);
-=======
-			$value=(isset($_POST["options_".$key])?$_POST["options_".$key]:$object->array_options["options_".$key]);
->>>>>>> 4539f6ce
 			} else {
 				$value=$object->array_options["options_".$key];
 			}
