--- conflicted
+++ resolved
@@ -113,21 +113,14 @@
 	include DOL_DOCUMENT_ROOT . '/core/actions_setnotes.inc.php'; // Must be include, not includ_once
 
 	// Action clone object
-<<<<<<< HEAD
 	if ($action == 'confirm_clone' && $confirm == 'yes')
 	{
-		if (1 == 0 && ! GETPOST('clone_content') && ! GETPOST('clone_receivers'))
+		if (! GETPOST('socid', 3))
 		{
 			setEventMessage($langs->trans("NoCloneOptionsSpecified"), 'errors');
 		}
 		else
 		{
-=======
-	if ($action == 'confirm_clone' && $confirm == 'yes') {
-//		if (1 == 0 && ! GETPOST('clone_content') && ! GETPOST('clone_receivers')) {
-//			setEventMessage($langs->trans("NoCloneOptionsSpecified"), 'errors');
-//		} else {
->>>>>>> f08d52b0
 			if ($object->id > 0) {
 				$result = $object->createFromClone($socid);
 				if ($result > 0) {
@@ -138,7 +131,7 @@
 					$action = '';
 				}
 			}
-//		}
+		}
 	}
 
 	// Delete proposal
