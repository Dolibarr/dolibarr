--- conflicted
+++ resolved
@@ -845,11 +845,7 @@
 				setEventMessage($mesg, 'errors');
 			} else {
 				// Insert line
-<<<<<<< HEAD
-				$result = $object->addline($desc, $pu_ht, $qty, $tva_tx, $localtax1_tx, $localtax2_tx, $idprod, $remise_percent, $price_base_type, $pu_ttc, $info_bits, $type, - 1, 0, GETPOST('fk_parent_line'), $fournprice, $buyingprice, $label, $date_start, $date_end, $array_option, $fk_unit);
-=======
-				$result = $object->addline($desc, $pu_ht, $qty, $tva_tx, $localtax1_tx, $localtax2_tx, $idprod, $remise_percent, $price_base_type, $pu_ttc, $info_bits, $type, - 1, 0, GETPOST('fk_parent_line'), $fournprice, $buyingprice, $label, $date_start, $date_end, $array_options);
->>>>>>> 69eaa032
+				$result = $object->addline($desc, $pu_ht, $qty, $tva_tx, $localtax1_tx, $localtax2_tx, $idprod, $remise_percent, $price_base_type, $pu_ttc, $info_bits, $type, - 1, 0, GETPOST('fk_parent_line'), $fournprice, $buyingprice, $label, $date_start, $date_end, $array_options, $fk_unit);
 
 				if ($result > 0) {
 					$db->commit();
@@ -978,11 +974,7 @@
 		if (! $error) {
 			$db->begin();
 
-<<<<<<< HEAD
-			$result = $object->updateline(GETPOST('lineid'), $pu_ht, GETPOST('qty'), GETPOST('remise_percent'), $vat_rate, $localtax1_rate, $localtax2_rate, $description, 'HT', $info_bits, $special_code, GETPOST('fk_parent_line'), 0, $fournprice, $buyingprice, $label, $type, $date_start, $date_end, $array_option, $_POST["units"]);
-=======
-			$result = $object->updateline(GETPOST('lineid'), $pu_ht, GETPOST('qty'), GETPOST('remise_percent'), $vat_rate, $localtax1_rate, $localtax2_rate, $description, 'HT', $info_bits, $special_code, GETPOST('fk_parent_line'), 0, $fournprice, $buyingprice, $label, $type, $date_start, $date_end, $array_options);
->>>>>>> 69eaa032
+			$result = $object->updateline(GETPOST('lineid'), $pu_ht, GETPOST('qty'), GETPOST('remise_percent'), $vat_rate, $localtax1_rate, $localtax2_rate, $description, 'HT', $info_bits, $special_code, GETPOST('fk_parent_line'), 0, $fournprice, $buyingprice, $label, $type, $date_start, $date_end, $array_options, $_POST["units"]);
 
 			if ($result >= 0) {
 				$db->commit();
