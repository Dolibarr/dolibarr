<?php
/* Copyright (C) 2001-2007 Rodolphe Quiedeville  <rodolphe@quiedeville.org>
 * Copyright (C) 2004-2014 Laurent Destailleur   <eldy@users.sourceforge.net>
 * Copyright (C) 2004      Eric Seigne           <eric.seigne@ryxeo.com>
 * Copyright (C) 2005      Marc Barilley / Ocebo <marc@ocebo.com>
 * Copyright (C) 2005-2012 Regis Houssin         <regis.houssin@capnetworks.com>
 * Copyright (C) 2006      Andre Cianfarani      <acianfa@free.fr>
 * Copyright (C) 2010-2014 Juanjo Menent         <jmenent@2byte.es>
 * Copyright (C) 2010-2011 Philippe Grand        <philippe.grand@atoo-net.com>
 * Copyright (C) 2012-2013 Christophe Battarel   <christophe.battarel@altairis.fr>
 * Copyright (C) 2013-2014 Florian Henry		 <florian.henry@open-concept.pro>
 * Copyright (C) 2014	   Ferran Marcet		 <fmarcet@2byte.es>
 *
 * This program is free software; you can redistribute it and/or modify
 * it under the terms of the GNU General Public License as published by
 * the Free Software Foundation; either version 3 of the License, or
 * (at your option) any later version.
 *
 * This program is distributed in the hope that it will be useful,
 * but WITHOUT ANY WARRANTY; without even the implied warranty of
 * MERCHANTABILITY or FITNESS FOR A PARTICULAR PURPOSE.  See the
 * GNU General Public License for more details.
 *
 * You should have received a copy of the GNU General Public License
 * along with this program. If not, see <http://www.gnu.org/licenses/>.
 */

/**
 * \file 		htdocs/comm/propal.php
 * \ingroup 	propale
 * \brief 		Page of commercial proposals card and list
 */
require '../main.inc.php';
require_once DOL_DOCUMENT_ROOT . '/core/class/html.formother.class.php';
require_once DOL_DOCUMENT_ROOT . '/core/class/html.formfile.class.php';
require_once DOL_DOCUMENT_ROOT . '/core/class/html.formpropal.class.php';
require_once DOL_DOCUMENT_ROOT . '/comm/propal/class/propal.class.php';
require_once DOL_DOCUMENT_ROOT . '/comm/action/class/actioncomm.class.php';
require_once DOL_DOCUMENT_ROOT . '/core/modules/propale/modules_propale.php';
require_once DOL_DOCUMENT_ROOT . '/core/lib/propal.lib.php';
require_once DOL_DOCUMENT_ROOT . '/core/lib/functions2.lib.php';
require_once DOL_DOCUMENT_ROOT . '/core/class/extrafields.class.php';
if (! empty($conf->projet->enabled)) {
	require_once DOL_DOCUMENT_ROOT . '/projet/class/project.class.php';
	require_once DOL_DOCUMENT_ROOT . '/core/class/html.formprojet.class.php';
}

$langs->load('companies');
$langs->load('propal');
$langs->load('compta');
$langs->load('bills');
$langs->load('orders');
$langs->load('products');
$langs->load("deliveries");
$langs->load('sendings');
if (! empty($conf->margin->enabled))
	$langs->load('margins');

$error = 0;

$id = GETPOST('id', 'int');
$ref = GETPOST('ref', 'alpha');
$socid = GETPOST('socid', 'int');
$action = GETPOST('action', 'alpha');
$origin = GETPOST('origin', 'alpha');
$originid = GETPOST('originid', 'int');
$confirm = GETPOST('confirm', 'alpha');
$lineid = GETPOST('lineid', 'int');
$contactid = GETPOST('contactid','int');

// PDF
$hidedetails = (GETPOST('hidedetails', 'int') ? GETPOST('hidedetails', 'int') : (! empty($conf->global->MAIN_GENERATE_DOCUMENTS_HIDE_DETAILS) ? 1 : 0));
$hidedesc = (GETPOST('hidedesc', 'int') ? GETPOST('hidedesc', 'int') : (! empty($conf->global->MAIN_GENERATE_DOCUMENTS_HIDE_DESC) ? 1 : 0));
$hideref = (GETPOST('hideref', 'int') ? GETPOST('hideref', 'int') : (! empty($conf->global->MAIN_GENERATE_DOCUMENTS_HIDE_REF) ? 1 : 0));

// Nombre de ligne pour choix de produit/service predefinis
$NBLINES = 4;

// Security check
if (! empty($user->societe_id)) $socid = $user->societe_id;
$result = restrictedArea($user, 'propal', $id);

$object = new Propal($db);
$extrafields = new ExtraFields($db);

// fetch optionals attributes and labels
$extralabels = $extrafields->fetch_name_optionals_label($object->table_element);

// Load object
if ($id > 0 || ! empty($ref)) {
	$ret = $object->fetch($id, $ref);
	if ($ret > 0)
		$ret = $object->fetch_thirdparty();
	if ($ret < 0)
		dol_print_error('', $object->error);
}

// Initialize technical object to manage hooks of thirdparties. Note that conf->hooks_modules contains array array
$hookmanager->initHooks(array('propalcard','globalcard'));

$permissionnote = $user->rights->propale->creer; // Used by the include of actions_setnotes.inc.php

/*
 * Actions
 */

$parameters = array('socid' => $socid);
$reshook = $hookmanager->executeHooks('doActions', $parameters, $object, $action); // Note that $action and $object may have been modified by some hooks
if ($reshook < 0) setEventMessages($hookmanager->error, $hookmanager->errors, 'errors');

if (empty($reshook))
{
	include DOL_DOCUMENT_ROOT . '/core/actions_setnotes.inc.php'; // Must be include, not includ_once

	// Action clone object
	if ($action == 'confirm_clone' && $confirm == 'yes')
	{
		if (1 == 0 && ! GETPOST('clone_content') && ! GETPOST('clone_receivers'))
		{
			setEventMessage($langs->trans("NoCloneOptionsSpecified"), 'errors');
		}
		else
		{
			if ($object->id > 0) {
				$result = $object->createFromClone($socid);
				if ($result > 0) {
					header("Location: " . $_SERVER['PHP_SELF'] . '?id=' . $result);
					exit();
				} else {
					setEventMessage($object->error, 'errors');
					$action = '';
				}
			}
		}
	}

	// Delete proposal
	else if ($action == 'confirm_delete' && $confirm == 'yes' && $user->rights->propal->supprimer)
	{
		$result = $object->delete($user);
		if ($result > 0) {
			header('Location: ' . DOL_URL_ROOT . '/comm/propal/list.php');
			exit();
		} else {
			$langs->load("errors");
			setEventMessage($langs->trans($object->error), 'errors');
		}
	}

	// Remove line
	else if ($action == 'confirm_deleteline' && $confirm == 'yes' && $user->rights->propal->creer)
	{
		$result = $object->deleteline($lineid);
		// reorder lines
		if ($result)
			$object->line_order(true);

		if (empty($conf->global->MAIN_DISABLE_PDF_AUTOUPDATE)) {
			// Define output language
			$outputlangs = $langs;
			if (! empty($conf->global->MAIN_MULTILANGS)) {
				$outputlangs = new Translate("", $conf);
				$newlang = (GETPOST('lang_id') ? GETPOST('lang_id') : $object->thirdparty->default_lang);
				$outputlangs->setDefaultLang($newlang);
			}
			$ret = $object->fetch($id); // Reload to get new records
			$object->generateDocument($object->modelpdf, $outputlangs, $hidedetails, $hidedesc, $hideref);
		}

		header('Location: ' . $_SERVER["PHP_SELF"] . '?id=' . $object->id);
		exit();
	}

	// Validation
	else if ($action == 'confirm_validate' && $confirm == 'yes' && $user->rights->propal->valider)
	{
		$result = $object->valid($user);
		if ($result >= 0)
		{
			if (empty($conf->global->MAIN_DISABLE_PDF_AUTOUPDATE))
			{
						// Define output language
				if (empty($conf->global->MAIN_DISABLE_PDF_AUTOUPDATE))
				{
					$outputlangs = $langs;
					$newlang = '';
					if ($conf->global->MAIN_MULTILANGS && empty($newlang) && GETPOST('lang_id')) $newlang = GETPOST('lang_id','alpha');
					if ($conf->global->MAIN_MULTILANGS && empty($newlang))	$newlang = $object->thirdparty->default_lang;
					if (! empty($newlang)) {
						$outputlangs = new Translate("", $conf);
						$outputlangs->setDefaultLang($newlang);
					}
					$model=$object->modelpdf;
					$ret = $object->fetch($id); // Reload to get new records

					$object->generateDocument($model, $outputlangs, $hidedetails, $hidedesc, $hideref);
				}
			}
		} else {
			$langs->load("errors");
			if (count($object->errors) > 0) setEventMessage($object->errors, 'errors');
			else setEventMessage($langs->trans($object->error), 'errors');
		}
	}

	else if ($action == 'setdate' && $user->rights->propal->creer)
	{
		$datep = dol_mktime(12, 0, 0, $_POST['remonth'], $_POST['reday'], $_POST['reyear']);

		if (empty($datep)) {
			$error ++;
			setEventMessage($langs->trans("ErrorFieldRequired", $langs->transnoentitiesnoconv("Date")), 'errors');
		}

		if (! $error) {
			$result = $object->set_date($user, $datep);
			if ($result < 0)
				dol_print_error($db, $object->error);
		}
	}
	else if ($action == 'setecheance' && $user->rights->propal->creer)
	{
		$result = $object->set_echeance($user, dol_mktime(12, 0, 0, $_POST['echmonth'], $_POST['echday'], $_POST['echyear']));
		if ($result < 0)
			dol_print_error($db, $object->error);
	}
	else if ($action == 'setdate_livraison' && $user->rights->propal->creer)
	{
		$result = $object->set_date_livraison($user, dol_mktime(12, 0, 0, $_POST['liv_month'], $_POST['liv_day'], $_POST['liv_year']));
		if ($result < 0)
			dol_print_error($db, $object->error);
	}

	// Positionne ref client
	else if ($action == 'set_ref_client' && $user->rights->propal->creer)
	{
		$object->set_ref_client($user, $_POST['ref_client']);
	}

	// Create proposal
	else if ($action == 'add' && $user->rights->propal->creer)
	{
		$object->socid = $socid;
		$object->fetch_thirdparty();

		$datep = dol_mktime(12, 0, 0, GETPOST('remonth'), GETPOST('reday'), GETPOST('reyear'));
		$date_delivery = dol_mktime(12, 0, 0, GETPOST('liv_month'), GETPOST('liv_day'), GETPOST('liv_year'));
		$duration = GETPOST('duree_validite');

		if (empty($datep)) {
			setEventMessage($langs->trans("ErrorFieldRequired", $langs->transnoentitiesnoconv("Date")), 'errors');
			$action = 'create';
			$error ++;
		}
		if (empty($duration)) {
			setEventMessage($langs->trans("ErrorFieldRequired", $langs->transnoentitiesnoconv("ValidityDuration")), 'errors');
			$action = 'create';
			$error ++;
		}

		if ($socid < 1) {
			setEventMessage($langs->trans("ErrorFieldRequired", $langs->transnoentitiesnoconv("Customer")), 'errors');
			$action = 'create';
			$error ++;
		}

		if (! $error)
		{
			$db->begin();

			// Si on a selectionne une propal a copier, on realise la copie
			if (GETPOST('createmode') == 'copy' && GETPOST('copie_propal'))
			{
				if ($object->fetch(GETPOST('copie_propal')) > 0) {
					$object->ref = GETPOST('ref');
					$object->datep = $datep;
					$object->date_livraison = $date_delivery;
					$object->availability_id = GETPOST('availability_id');
					$object->demand_reason_id = GETPOST('demand_reason_id');
					$object->fk_delivery_address = GETPOST('fk_address');
	                $object->shipping_method_id = GETPOST('shipping_method_id', 'int');
					$object->duree_validite = $duration;
					$object->cond_reglement_id = GETPOST('cond_reglement_id');
					$object->mode_reglement_id = GETPOST('mode_reglement_id');
	                $object->fk_account = GETPOST('fk_account', 'int');
					$object->remise_percent = GETPOST('remise_percent');
					$object->remise_absolue = GETPOST('remise_absolue');
					$object->socid = GETPOST('socid');
					$object->contactid = GETPOST('contactid');
					$object->fk_project = GETPOST('projectid');
					$object->modelpdf = GETPOST('model');
					$object->author = $user->id; // deprecated
					$object->note = GETPOST('note');
					$object->statut = 0;

					$id = $object->create_from($user);
				} else {
					setEventMessage($langs->trans("ErrorFailedToCopyProposal", GETPOST('copie_propal')), 'errors');
				}
			} else {
				$object->ref = GETPOST('ref');
				$object->ref_client = GETPOST('ref_client');
				$object->datep = $datep;
				$object->date_livraison = $date_delivery;
				$object->availability_id = GETPOST('availability_id');
				$object->demand_reason_id = GETPOST('demand_reason_id');
				$object->fk_delivery_address = GETPOST('fk_address');
	            $object->shipping_method_id = GETPOST('shipping_method_id', 'int');
				$object->duree_validite = GETPOST('duree_validite');
				$object->cond_reglement_id = GETPOST('cond_reglement_id');
				$object->mode_reglement_id = GETPOST('mode_reglement_id');
	            $object->fk_account = GETPOST('fk_account', 'int');
				$object->contactid = GETPOST('contactid');
				$object->fk_project = GETPOST('projectid');
				$object->modelpdf = GETPOST('model');
				$object->author = $user->id; // deprecated
				$object->note = GETPOST('note');

				$object->origin = GETPOST('origin');
				$object->origin_id = GETPOST('originid');

				for($i = 1; $i <= $conf->global->PRODUCT_SHOW_WHEN_CREATE; $i ++)
				{
					if ($_POST['idprod' . $i]) {
						$xid = 'idprod' . $i;
						$xqty = 'qty' . $i;
						$xremise = 'remise' . $i;
						$object->add_product($_POST[$xid], $_POST[$xqty], $_POST[$xremise]);
					}
				}

				// Fill array 'array_options' with data from add form
				$ret = $extrafields->setOptionalsFromPost($extralabels, $object);
				if ($ret < 0) {
					$error ++;
					$action = 'create';
				}
			}

			if (! $error)
			{
				if ($origin && $originid)
				{
					// Parse element/subelement (ex: project_task)
					$element = $subelement = $origin;
					if (preg_match('/^([^_]+)_([^_]+)/i', $origin, $regs)) {
						$element = $regs [1];
						$subelement = $regs [2];
					}

					// For compatibility
					if ($element == 'order') {
						$element = $subelement = 'commande';
					}
					if ($element == 'propal') {
						$element = 'comm/propal';
						$subelement = 'propal';
					}
					if ($element == 'contract') {
						$element = $subelement = 'contrat';
					}
					if ($element == 'inter') {
						$element = $subelement = 'ficheinter';
					}
					if ($element == 'shipping') {
						$element = $subelement = 'expedition';
					}

					$object->origin = $origin;
					$object->origin_id = $originid;

					// Possibility to add external linked objects with hooks
					$object->linked_objects [$object->origin] = $object->origin_id;
					if (is_array($_POST['other_linked_objects']) && ! empty($_POST['other_linked_objects'])) {
						$object->linked_objects = array_merge($object->linked_objects, $_POST['other_linked_objects']);
					}

					$id = $object->create($user);
					if ($id > 0)
					{
							dol_include_once('/' . $element . '/class/' . $subelement . '.class.php');

							$classname = ucfirst($subelement);
							$srcobject = new $classname($db);

							dol_syslog("Try to find source object origin=" . $object->origin . " originid=" . $object->origin_id . " to add lines");
							$result = $srcobject->fetch($object->origin_id);

							if ($result > 0)
							{
								$lines = $srcobject->lines;
								if (empty($lines) && method_exists($srcobject, 'fetch_lines'))
								{
									$srcobject->fetch_lines();
									$lines = $srcobject->lines;
								}

								$fk_parent_line=0;
								$num=count($lines);
								for ($i=0;$i<$num;$i++)
								{
									$label=(! empty($lines[$i]->label)?$lines[$i]->label:'');
									$desc=(! empty($lines[$i]->desc)?$lines[$i]->desc:$lines[$i]->libelle);

										// Positive line
										$product_type = ($lines[$i]->product_type ? $lines[$i]->product_type : 0);

										// Date start
										$date_start = false;
										if ($lines[$i]->date_debut_prevue)
											$date_start = $lines[$i]->date_debut_prevue;
										if ($lines[$i]->date_debut_reel)
											$date_start = $lines[$i]->date_debut_reel;
										if ($lines[$i]->date_start)
											$date_start = $lines[$i]->date_start;

											// Date end
										$date_end = false;
										if ($lines[$i]->date_fin_prevue)
											$date_end = $lines[$i]->date_fin_prevue;
										if ($lines[$i]->date_fin_reel)
											$date_end = $lines[$i]->date_fin_reel;
										if ($lines[$i]->date_end)
											$date_end = $lines[$i]->date_end;

											// Reset fk_parent_line for no child products and special product
										if (($lines[$i]->product_type != 9 && empty($lines[$i]->fk_parent_line)) || $lines[$i]->product_type == 9) {
											$fk_parent_line = 0;
										}

										// Extrafields
										if (empty($conf->global->MAIN_EXTRAFIELDS_DISABLED) && method_exists($lines[$i], 'fetch_optionals')) {
											$lines[$i]->fetch_optionals($lines[$i]->rowid);
											$array_option = $lines[$i]->array_options;
										}

										$tva_tx=get_default_tva($mysoc, $object->thirdparty);

										$result = $object->addline($desc, $lines[$i]->subprice, $lines[$i]->qty, $tva_tx, $lines[$i]->localtax1_tx, $lines[$i]->localtax2_tx, $lines[$i]->fk_product, $lines[$i]->remise_percent, 'HT', 0, $lines[$i]->info_bits, $product_type, $lines[$i]->rang, $lines[$i]->special_code, $fk_parent_line, $lines[$i]->fk_fournprice, $lines[$i]->pa_ht, $label, $date_start, $date_end, $array_option);

										if ($result > 0) {
											$lineid = $result;
										} else {
											$lineid = 0;
											$error ++;
											break;
										}

										// Defined the new fk_parent_line
										if ($result > 0 && $lines[$i]->product_type == 9) {
											$fk_parent_line = $result;
										}
								}

								// Hooks
								$parameters = array('objFrom' => $srcobject);
								$reshook = $hookmanager->executeHooks('createFrom', $parameters, $object, $action); // Note that $action and $object may have been
								                                                                               // modified by hook
								if ($reshook < 0)
									$error ++;
							} else {
								setEventMessages($srcobject->error, $srcobject->errors, 'errors');
								$error ++;
							}
					} else {
						setEventMessages($object->error, $object->errors, 'errors');
						$error ++;
					}
				} 			// Standard creation
				else
				{
					$id = $object->create($user);
				}

				if ($id > 0)
				{
					// Insertion contact par defaut si defini
					if (GETPOST('contactid') > 0)
					{
						$result = $object->add_contact(GETPOST('contactid'), 'CUSTOMER', 'external');
						if ($result < 0)
						{
							$error++;
							setEventMessage($langs->trans("ErrorFailedToAddContact"), 'errors');
						}
					}

					if (! $error)
					{
						$db->commit();

				        // Define output language
				    	if (empty($conf->global->MAIN_DISABLE_PDF_AUTOUPDATE))
				    	{
				    		$outputlangs = $langs;
				    		$newlang = '';
				    		if ($conf->global->MAIN_MULTILANGS && empty($newlang) && GETPOST('lang_id')) $newlang = GETPOST('lang_id','alpha');
				    		if ($conf->global->MAIN_MULTILANGS && empty($newlang))	$newlang = $object->thirdparty->default_lang;
				    		if (! empty($newlang)) {
				    			$outputlangs = new Translate("", $conf);
				    			$outputlangs->setDefaultLang($newlang);
				    		}
				    		$model=$object->modelpdf;

				    		$ret = $object->fetch($id); // Reload to get new records
				    		$result=$object->generateDocument($model, $outputlangs, $hidedetails, $hidedesc, $hideref);
				    		if ($result < 0) dol_print_error($db,$result);
				    	}

						header('Location: ' . $_SERVER["PHP_SELF"] . '?id=' . $id);
						exit();
					}
					else
					{
						$db->rollback();
						$action='create';
					}
				}
				else
				{
					setEventMessages($object->error, $object->errors, 'errors');
					$db->rollback();
					$action='create';
				}
			}
		}
	}

	// Classify billed
	else if ($action == 'classifybilled' && $user->rights->propal->cloturer) {
		$object->cloture($user, 4, '');
	}

	// Reopen proposal
	else if ($action == 'confirm_reopen' && $user->rights->propal->cloturer && ! GETPOST('cancel')) {
		// prevent browser refresh from reopening proposal several times
		if ($object->statut == 2 || $object->statut == 3 || $object->statut == 4) {
			$object->reopen($user, 1);
		}
	}

<<<<<<< HEAD
include DOL_DOCUMENT_ROOT.'/core/actions_printing.inc.php';
=======
	// Close proposal
	else if ($action == 'setstatut' && $user->rights->propal->cloturer && ! GETPOST('cancel')) {
		if (! GETPOST('statut')) {
			setEventMessage($langs->trans("ErrorFieldRequired", $langs->transnoentities("CloseAs")), 'errors');
			$action = 'statut';
		} else {
			// prevent browser refresh from closing proposal several times
			if ($object->statut == 1) {
				$object->cloture($user, GETPOST('statut'), GETPOST('note'));
			}
		}
	}
>>>>>>> 5c5ff72e

	include DOL_DOCUMENT_ROOT.'/core/actions_printipp.inc.php';


	/*
	 * Send mail
	 */

	// Actions to send emails
	$actiontypecode='AC_PROP';
	$trigger_name='PROPAL_SENTBYMAIL';
	$paramname='id';
	$mode='emailfromproposal';
	include DOL_DOCUMENT_ROOT.'/core/actions_sendmails.inc.php';



	// Go back to draft
	if ($action == 'modif' && $user->rights->propal->creer)
	{
		$object->set_draft($user);

		if (empty($conf->global->MAIN_DISABLE_PDF_AUTOUPDATE))
		{
			// Define output language
			$outputlangs = $langs;
			if (! empty($conf->global->MAIN_MULTILANGS)) {
				$outputlangs = new Translate("", $conf);
				$newlang = (GETPOST('lang_id') ? GETPOST('lang_id') : $object->thirdparty->default_lang);
				$outputlangs->setDefaultLang($newlang);
			}
			$ret = $object->fetch($id); // Reload to get new records
			$object->generateDocument($object->modelpdf, $outputlangs, $hidedetails, $hidedesc, $hideref);
		}
	}

	else if ($action == "setabsolutediscount" && $user->rights->propal->creer) {
		if ($_POST["remise_id"]) {
			if ($object->id > 0) {
				$result = $object->insert_discount($_POST["remise_id"]);
				if ($result < 0) {
					setEventMessage($object->error, 'errors');
				}
			}
		}
	}

	// Add line
	else if ($action == 'addline' && $user->rights->propal->creer) {

		// Set if we used free entry or predefined product
		$predef='';
		$product_desc=(GETPOST('dp_desc')?GETPOST('dp_desc'):'');
		$price_ht = GETPOST('price_ht');
		if (GETPOST('prod_entry_mode') == 'free')
		{
			$idprod=0;
			$tva_tx = (GETPOST('tva_tx') ? GETPOST('tva_tx') : 0);
		}
		else
		{
			$idprod=GETPOST('idprod', 'int');
			$tva_tx = '';
		}

		$qty = GETPOST('qty' . $predef);
		$remise_percent = GETPOST('remise_percent' . $predef);

		// Extrafields
		$extrafieldsline = new ExtraFields($db);
		$extralabelsline = $extrafieldsline->fetch_name_optionals_label($object->table_element_line);
		$array_option = $extrafieldsline->getOptionalsFromPost($extralabelsline, $predef);
		// Unset extrafield
		if (is_array($extralabelsline)) {
			// Get extra fields
			foreach ($extralabelsline as $key => $value) {
				unset($_POST["options_" . $key]);
			}
		}

		if (GETPOST('prod_entry_mode') == 'free' && empty($idprod) && GETPOST('type') < 0) {
			setEventMessage($langs->trans("ErrorFieldRequired", $langs->transnoentitiesnoconv("Type")), 'errors');
			$error ++;
		}

		if (GETPOST('prod_entry_mode') == 'free' && empty($idprod) && $price_ht == '') 	// Unit price can be 0 but not ''. Also price can be negative for proposal.
		{
			setEventMessage($langs->trans("ErrorFieldRequired", $langs->transnoentitiesnoconv("UnitPriceHT")), 'errors');
			$error ++;
		}
		if (GETPOST('prod_entry_mode') == 'free' && empty($idprod) && empty($product_desc)) {
			setEventMessage($langs->trans("ErrorFieldRequired", $langs->transnoentitiesnoconv("Description")), 'errors');
			$error ++;
		}

		if (! $error && ($qty >= 0) && (! empty($product_desc) || ! empty($idprod))) {
			$pu_ht = 0;
			$pu_ttc = 0;
			$price_min = 0;
			$price_base_type = (GETPOST('price_base_type', 'alpha') ? GETPOST('price_base_type', 'alpha') : 'HT');

			$db->begin();

			// Ecrase $pu par celui du produit
			// Ecrase $desc par celui du produit
			// Ecrase $txtva par celui du produit
			if (! empty($idprod)) {
				$prod = new Product($db);
				$prod->fetch($idprod);

				$label = ((GETPOST('product_label') && GETPOST('product_label') != $prod->label) ? GETPOST('product_label') : '');

				// If prices fields are update
					$tva_tx = get_default_tva($mysoc, $object->thirdparty, $prod->id);
					$tva_npr = get_default_npr($mysoc, $object->thirdparty, $prod->id);
					$pu_ht = $prod->price;
					$pu_ttc = $prod->price_ttc;
					$price_min = $prod->price_min;
					$price_base_type = $prod->price_base_type;

					// On defini prix unitaire
					if (! empty($conf->global->PRODUIT_MULTIPRICES) && $object->thirdparty->price_level)
					{
						$pu_ht = $prod->multiprices[$object->thirdparty->price_level];
						$pu_ttc = $prod->multiprices_ttc[$object->thirdparty->price_level];
						$price_min = $prod->multiprices_min[$object->thirdparty->price_level];
						$price_base_type = $prod->multiprices_base_type[$object->thirdparty->price_level];
						if (isset($prod->multiprices_tva_tx[$object->thirdparty->price_level])) $tva_tx=$prod->multiprices_tva_tx[$object->thirdparty->price_level];
						if (isset($prod->multiprices_recuperableonly[$object->thirdparty->price_level])) $tva_npr=$prod->multiprices_recuperableonly[$object->thirdparty->price_level];
					}
					elseif (! empty($conf->global->PRODUIT_CUSTOMER_PRICES))
					{
						require_once DOL_DOCUMENT_ROOT . '/product/class/productcustomerprice.class.php';

						$prodcustprice = new Productcustomerprice($db);

						$filter = array('t.fk_product' => $prod->id,'t.fk_soc' => $object->thirdparty->id);

						$result = $prodcustprice->fetch_all('', '', 0, 0, $filter);
						if ($result) {
							if (count($prodcustprice->lines) > 0) {
								$pu_ht = price($prodcustprice->lines [0]->price);
								$pu_ttc = price($prodcustprice->lines [0]->price_ttc);
								$price_base_type = $prodcustprice->lines [0]->price_base_type;
								$prod->tva_tx = $prodcustprice->lines [0]->tva_tx;
							}
						}
					}

					// if price ht is forced (ie: calculated by margin rate and cost price)
					if (! empty($price_ht)) {
						$pu_ht = price2num($price_ht, 'MU');
						$pu_ttc = price2num($pu_ht * (1 + ($tva_tx / 100)), 'MU');
					}

					// On reevalue prix selon taux tva car taux tva transaction peut etre different
					// de ceux du produit par defaut (par exemple si pays different entre vendeur et acheteur).
					elseif ($tva_tx != $prod->tva_tx) {
						if ($price_base_type != 'HT') {
							$pu_ht = price2num($pu_ttc / (1 + ($tva_tx / 100)), 'MU');
						} else {
							$pu_ttc = price2num($pu_ht * (1 + ($tva_tx / 100)), 'MU');
						}
					}

					$desc = '';

					// Define output language
					if (! empty($conf->global->MAIN_MULTILANGS) && ! empty($conf->global->PRODUIT_TEXTS_IN_THIRDPARTY_LANGUAGE)) {
						$outputlangs = $langs;
						$newlang = '';
						if (empty($newlang) && GETPOST('lang_id'))
							$newlang = GETPOST('lang_id');
						if (empty($newlang))
							$newlang = $object->thirdparty->default_lang;
						if (! empty($newlang)) {
							$outputlangs = new Translate("", $conf);
							$outputlangs->setDefaultLang($newlang);
						}

						$desc = (! empty($prod->multilangs [$outputlangs->defaultlang] ["description"])) ? $prod->multilangs [$outputlangs->defaultlang] ["description"] : $prod->description;
					} else {
						$desc = $prod->description;
					}

					$desc = dol_concatdesc($desc, $product_desc);

					// Add custom code and origin country into description
					if (empty($conf->global->MAIN_PRODUCT_DISABLE_CUSTOMCOUNTRYCODE) && (! empty($prod->customcode) || ! empty($prod->country_code))) {
						$tmptxt = '(';
						if (! empty($prod->customcode))
							$tmptxt .= $langs->transnoentitiesnoconv("CustomCode") . ': ' . $prod->customcode;
						if (! empty($prod->customcode) && ! empty($prod->country_code))
							$tmptxt .= ' - ';
						if (! empty($prod->country_code))
							$tmptxt .= $langs->transnoentitiesnoconv("CountryOrigin") . ': ' . getCountry($prod->country_code, 0, $db, $langs, 0);
						$tmptxt .= ')';
						$desc = dol_concatdesc($desc, $tmptxt);
					}

				$type = $prod->type;
			} else {
				$pu_ht = price2num($price_ht, 'MU');
				$pu_ttc = price2num(GETPOST('price_ttc'), 'MU');
				$tva_npr = (preg_match('/\*/', $tva_tx) ? 1 : 0);
				$tva_tx = str_replace('*', '', $tva_tx);
				$label = (GETPOST('product_label') ? GETPOST('product_label') : '');
				$desc = $product_desc;
				$type = GETPOST('type');
			}

			// Margin
			$fournprice = (GETPOST('fournprice' . $predef) ? GETPOST('fournprice' . $predef) : '');
			$buyingprice = (GETPOST('buying_price' . $predef) ? GETPOST('buying_price' . $predef) : '');

			$date_start = dol_mktime(0, 0, 0, GETPOST('date_start' . $predef . 'month'), GETPOST('date_start' . $predef . 'day'), GETPOST('date_start' . $predef . 'year'));
			$date_end = dol_mktime(0, 0, 0, GETPOST('date_end' . $predef . 'month'), GETPOST('date_end' . $predef . 'day'), GETPOST('date_end' . $predef . 'year'));

			// Local Taxes
			$localtax1_tx = get_localtax($tva_tx, 1, $object->thirdparty);
			$localtax2_tx = get_localtax($tva_tx, 2, $object->thirdparty);

			$info_bits = 0;
			if ($tva_npr)
				$info_bits |= 0x01;

			if (! empty($price_min) && (price2num($pu_ht) * (1 - price2num($remise_percent) / 100) < price2num($price_min))) {
				$mesg = $langs->trans("CantBeLessThanMinPrice", price(price2num($price_min, 'MU'), 0, $langs, 0, 0, - 1, $conf->currency));
				setEventMessage($mesg, 'errors');
			} else {
				// Insert line
				$result = $object->addline($desc, $pu_ht, $qty, $tva_tx, $localtax1_tx, $localtax2_tx, $idprod, $remise_percent, $price_base_type, $pu_ttc, $info_bits, $type, - 1, 0, GETPOST('fk_parent_line'), $fournprice, $buyingprice, $label, $date_start, $date_end, $array_option);

				if ($result > 0) {
					$db->commit();

					if (empty($conf->global->MAIN_DISABLE_PDF_AUTOUPDATE)) {
						// Define output language
						$outputlangs = $langs;
						if (! empty($conf->global->MAIN_MULTILANGS)) {
							$outputlangs = new Translate("", $conf);
							$newlang = (GETPOST('lang_id') ? GETPOST('lang_id') : $object->thirdparty->default_lang);
							$outputlangs->setDefaultLang($newlang);
						}
						$ret = $object->fetch($id); // Reload to get new records
						$object->generateDocument($object->modelpdf, $outputlangs, $hidedetails, $hidedesc, $hideref);
					}

					unset($_POST['prod_entry_mode']);

					unset($_POST['qty']);
					unset($_POST['type']);
					unset($_POST['remise_percent']);
					unset($_POST['price_ht']);
					unset($_POST['price_ttc']);
					unset($_POST['tva_tx']);
					unset($_POST['product_ref']);
					unset($_POST['product_label']);
					unset($_POST['product_desc']);
					unset($_POST['fournprice']);
					unset($_POST['buying_price']);
					unset($_POST['np_marginRate']);
					unset($_POST['np_markRate']);
					unset($_POST['dp_desc']);
					unset($_POST['idprod']);

			    	unset($_POST['date_starthour']);
			    	unset($_POST['date_startmin']);
			    	unset($_POST['date_startsec']);
			    	unset($_POST['date_startday']);
			    	unset($_POST['date_startmonth']);
			    	unset($_POST['date_startyear']);
			    	unset($_POST['date_endhour']);
			    	unset($_POST['date_endmin']);
			    	unset($_POST['date_endsec']);
			    	unset($_POST['date_endday']);
			    	unset($_POST['date_endmonth']);
			    	unset($_POST['date_endyear']);
				} else {
					$db->rollback();

					setEventMessage($object->error, 'errors');
				}
			}
		}
	}

	// Mise a jour d'une ligne dans la propale
	else if ($action == 'updateligne' && $user->rights->propal->creer && GETPOST('save') == $langs->trans("Save")) {
		// Define info_bits
		$info_bits = 0;
		if (preg_match('/\*/', GETPOST('tva_tx')))
			$info_bits |= 0x01;

			// Clean parameters
		$description = dol_htmlcleanlastbr(GETPOST('product_desc'));

		// Define vat_rate
		$vat_rate = (GETPOST('tva_tx') ? GETPOST('tva_tx') : 0);
		$vat_rate = str_replace('*', '', $vat_rate);
		$localtax1_rate = get_localtax($vat_rate, 1, $object->thirdparty);
		$localtax2_rate = get_localtax($vat_rate, 2, $object->thirdparty);
		$pu_ht = GETPOST('price_ht');

		// Add buying price
		$fournprice = (GETPOST('fournprice') ? GETPOST('fournprice') : '');
		$buyingprice = (GETPOST('buying_price') ? GETPOST('buying_price') : '');

		$date_start = dol_mktime(0, 0, 0, GETPOST('date_startmonth'), GETPOST('date_startday'), GETPOST('date_startyear'));
		$date_end = dol_mktime(0, 0, 0, GETPOST('date_endmonth'), GETPOST('date_endday'), GETPOST('date_endyear'));

		// Extrafields
		$extrafieldsline = new ExtraFields($db);
		$extralabelsline = $extrafieldsline->fetch_name_optionals_label($object->table_element_line);
		$array_option = $extrafieldsline->getOptionalsFromPost($extralabelsline);
		// Unset extrafield
		if (is_array($extralabelsline)) {
			// Get extra fields
			foreach ($extralabelsline as $key => $value) {
				unset($_POST["options_" . $key]);
			}
		}

		// Define special_code for special lines
		$special_code=GETPOST('special_code');
		if (! GETPOST('qty')) $special_code=3;

		// Check minimum price
		$productid = GETPOST('productid', 'int');
		if (! empty($productid)) {
			$product = new Product($db);
			$res = $product->fetch($productid);

			$type = $product->type;

			$price_min = $product->price_min;
			if (! empty($conf->global->PRODUIT_MULTIPRICES) && ! empty($object->thirdparty->price_level))
				$price_min = $product->multiprices_min [$object->thirdparty->price_level];

			$label = ((GETPOST('update_label') && GETPOST('product_label')) ? GETPOST('product_label') : '');

			if ($price_min && (price2num($pu_ht) * (1 - price2num(GETPOST('remise_percent')) / 100) < price2num($price_min))) {
				setEventMessage($langs->trans("CantBeLessThanMinPrice", price(price2num($price_min, 'MU'), 0, $langs, 0, 0, - 1, $conf->currency)), 'errors');
				$error ++;
			}
		} else {
			$type = GETPOST('type');
			$label = (GETPOST('product_label') ? GETPOST('product_label') : '');

			// Check parameters
			if (GETPOST('type') < 0) {
				setEventMessage($langs->trans("ErrorFieldRequired", $langs->transnoentitiesnoconv("Type")), 'errors');
				$error ++;
			}
		}

		if (! $error) {
			$db->begin();

			$result = $object->updateline(GETPOST('lineid'), $pu_ht, GETPOST('qty'), GETPOST('remise_percent'), $vat_rate, $localtax1_rate, $localtax2_rate, $description, 'HT', $info_bits, $special_code, GETPOST('fk_parent_line'), 0, $fournprice, $buyingprice, $label, $type, $date_start, $date_end, $array_option);

			if ($result >= 0) {
				$db->commit();

				if (empty($conf->global->MAIN_DISABLE_PDF_AUTOUPDATE)) {
					// Define output language
					$outputlangs = $langs;
					if (! empty($conf->global->MAIN_MULTILANGS)) {
						$outputlangs = new Translate("", $conf);
						$newlang = (GETPOST('lang_id') ? GETPOST('lang_id') : $object->thirdparty->default_lang);
						$outputlangs->setDefaultLang($newlang);
					}
					$ret = $object->fetch($id); // Reload to get new records
					$object->generateDocument($object->modelpdf, $outputlangs, $hidedetails, $hidedesc, $hideref);
				}

				unset($_POST['qty']);
				unset($_POST['type']);
				unset($_POST['productid']);
				unset($_POST['remise_percent']);
				unset($_POST['price_ht']);
				unset($_POST['price_ttc']);
				unset($_POST['tva_tx']);
				unset($_POST['product_ref']);
				unset($_POST['product_label']);
				unset($_POST['product_desc']);
				unset($_POST['fournprice']);
				unset($_POST['buying_price']);
			} else {
				$db->rollback();

				setEventMessage($object->error, 'errors');
			}
		}
	}

	else if ($action == 'updateligne' && $user->rights->propal->creer && GETPOST('cancel') == $langs->trans('Cancel')) {
		header('Location: ' . $_SERVER['PHP_SELF'] . '?id=' . $object->id); // Pour reaffichage de la fiche en cours d'edition
		exit();
	}

	// Generation doc (depuis lien ou depuis cartouche doc)
	else if ($action == 'builddoc' && $user->rights->propal->creer) {
		if (GETPOST('model')) {
			$object->setDocModel($user, GETPOST('model'));
		}

		// Define output language
		$outputlangs = $langs;
		if (! empty($conf->global->MAIN_MULTILANGS)) {
			$outputlangs = new Translate("", $conf);
			$newlang = (GETPOST('lang_id') ? GETPOST('lang_id') : $object->thirdparty->default_lang);
			$outputlangs->setDefaultLang($newlang);
		}
		$ret = $object->fetch($id); // Reload to get new records
		$result = $object->generateDocument($object->modelpdf, $outputlangs, $hidedetails, $hidedesc, $hideref);

		if ($result <= 0) {
			dol_print_error($db, $result);
			exit();
		} else {
			header('Location: ' . $_SERVER["PHP_SELF"] . '?id=' . $object->id . (empty($conf->global->MAIN_JUMP_TAG) ? '' : '#builddoc'));
			exit();
		}
	}

	// Remove file in doc form
	else if ($action == 'remove_file' && $user->rights->propal->creer) {
		if ($object->id > 0) {
			require_once DOL_DOCUMENT_ROOT . '/core/lib/files.lib.php';

			$langs->load("other");
			$upload_dir = $conf->propal->dir_output;
			$file = $upload_dir . '/' . GETPOST('file');
			$ret = dol_delete_file($file, 0, 0, 0, $object);
			if ($ret)
				setEventMessage($langs->trans("FileWasRemoved", GETPOST('file')));
			else
				setEventMessage($langs->trans("ErrorFailToDeleteFile", GETPOST('file')), 'errors');
		}
	}

	// Set project
	else if ($action == 'classin' && $user->rights->propal->creer) {
		$object->setProject($_POST['projectid']);
	}

	// Delai de livraison
	else if ($action == 'setavailability' && $user->rights->propal->creer) {
		$result = $object->availability($_POST['availability_id']);
	}

	// Origine de la propale
	else if ($action == 'setdemandreason' && $user->rights->propal->creer) {
		$result = $object->demand_reason($_POST['demand_reason_id']);
	}

	// Conditions de reglement
	else if ($action == 'setconditions' && $user->rights->propal->creer) {
		$result = $object->setPaymentTerms(GETPOST('cond_reglement_id', 'int'));
	}

	else if ($action == 'setremisepercent' && $user->rights->propal->creer) {
		$result = $object->set_remise_percent($user, $_POST['remise_percent']);
	}

	else if ($action == 'setremiseabsolue' && $user->rights->propal->creer) {
		$result = $object->set_remise_absolue($user, $_POST['remise_absolue']);
	}

	// Mode de reglement
	else if ($action == 'setmode' && $user->rights->propal->creer) {
		$result = $object->setPaymentMethods(GETPOST('mode_reglement_id', 'int'));
	}

	// bank account
	else if ($action == 'setbankaccount' && $user->rights->propal->creer) {
	    $result=$object->setBankAccount(GETPOST('fk_account', 'int'));
	}

	// shipping method
	else if ($action == 'setshippingmethod' && $user->rights->propal->creer) {
	    $result=$object->setShippingMethod(GETPOST('shipping_method_id', 'int'));
	}

	/*
	 * Ordonnancement des lignes
	*/

	else if ($action == 'up' && $user->rights->propal->creer) {
		$object->line_up(GETPOST('rowid'));

		if (empty($conf->global->MAIN_DISABLE_PDF_AUTOUPDATE)) {
			// Define output language
			$outputlangs = $langs;
			if (! empty($conf->global->MAIN_MULTILANGS)) {
				$outputlangs = new Translate("", $conf);
				$newlang = (GETPOST('lang_id') ? GETPOST('lang_id') : $object->thirdparty->default_lang);
				$outputlangs->setDefaultLang($newlang);
			}
			$ret = $object->fetch($id); // Reload to get new records
			$object->generateDocument($object->modelpdf, $outputlangs, $hidedetails, $hidedesc, $hideref);
		}

		header('Location: ' . $_SERVER["PHP_SELF"] . '?id=' . $id . '#' . GETPOST('rowid'));
		exit();
	}

	else if ($action == 'down' && $user->rights->propal->creer) {
		$object->line_down(GETPOST('rowid'));

		if (empty($conf->global->MAIN_DISABLE_PDF_AUTOUPDATE)) {
			// Define output language
			$outputlangs = $langs;
			if (! empty($conf->global->MAIN_MULTILANGS)) {
				$outputlangs = new Translate("", $conf);
				$newlang = (GETPOST('lang_id') ? GETPOST('lang_id') : $object->thirdparty->default_lang);
				$outputlangs->setDefaultLang($newlang);
			}
			$ret = $object->fetch($id); // Reload to get new records
			$object->generateDocument($object->modelpdf, $outputlangs, $hidedetails, $hidedesc, $hideref);
		}

		header('Location: ' . $_SERVER["PHP_SELF"] . '?id=' . $id . '#' . GETPOST('rowid'));
		exit();
	} else if ($action == 'update_extras') {
		// Fill array 'array_options' with data from update form
		$extralabels = $extrafields->fetch_name_optionals_label($object->table_element);
		$ret = $extrafields->setOptionalsFromPost($extralabels, $object, GETPOST('attribute'));
		if ($ret < 0)
			$error ++;

		if (! $error) {
			// Actions on extra fields (by external module or standard code)
			// FIXME le hook fait double emploi avec le trigger !!
			$hookmanager->initHooks(array('propaldao'));
			$parameters = array('id' => $object->id);
			$reshook = $hookmanager->executeHooks('insertExtraFields', $parameters, $object, $action); // Note that $action and $object may have been
			                                                                                           // modified by
			                                                                                           // some hooks
			if (empty($reshook)) {
				$result = $object->insertExtraFields();
				if ($result < 0) {
					$error ++;
				}
			} else if ($reshook < 0)
				$error ++;
		}

		if ($error)
			$action = 'edit_extras';
	}

	if (! empty($conf->global->MAIN_DISABLE_CONTACTS_TAB) && $user->rights->propal->creer)
	{
		if ($action == 'addcontact')
		{
			if ($object->id > 0) {
				$contactid = (GETPOST('userid') ? GETPOST('userid') : GETPOST('contactid'));
				$result = $object->add_contact($contactid, $_POST["type"], $_POST["source"]);
			}

			if ($result >= 0) {
				header("Location: " . $_SERVER['PHP_SELF'] . "?id=" . $object->id);
				exit();
			} else {
				if ($object->error == 'DB_ERROR_RECORD_ALREADY_EXISTS') {
					$langs->load("errors");
					setEventMessage($langs->trans("ErrorThisContactIsAlreadyDefinedAsThisType"), 'errors');
				} else {
					setEventMessage($object->error, 'errors');
				}
			}
		}

		// Bascule du statut d'un contact
		else if ($action == 'swapstatut') {
			if ($object->fetch($id) > 0) {
				$result = $object->swapContactStatus(GETPOST('ligne'));
			} else {
				dol_print_error($db);
			}
		}

		// Efface un contact
		else if ($action == 'deletecontact') {
			$object->fetch($id);
			$result = $object->delete_contact($lineid);

			if ($result >= 0) {
				header("Location: " . $_SERVER['PHP_SELF'] . "?id=" . $object->id);
				exit();
			} else {
				dol_print_error($db);
			}
		}
	}
}


/*
 * View
 */

llxHeader('', $langs->trans('Proposal'), 'EN:Commercial_Proposals|FR:Proposition_commerciale|ES:Presupuestos');

$form = new Form($db);
$formother = new FormOther($db);
$formfile = new FormFile($db);
$formpropal = new FormPropal($db);
$companystatic = new Societe($db);

$now = dol_now();

// Add new proposal
if ($action == 'create')
{
	print_fiche_titre($langs->trans("NewProp"));

	$soc = new Societe($db);
	if ($socid > 0)
		$res = $soc->fetch($socid);

	// Load objectsrc
	if (! empty($origin) && ! empty($originid))
	{
		// Parse element/subelement (ex: project_task)
		$element = $subelement = $origin;
		if (preg_match('/^([^_]+)_([^_]+)/i', $origin, $regs)) {
			$element = $regs [1];
			$subelement = $regs [2];
		}

		if ($element == 'project') {
			$projectid = $originid;
		} else {
			// For compatibility
			if ($element == 'order' || $element == 'commande') {
				$element = $subelement = 'commande';
			}
			if ($element == 'propal') {
				$element = 'comm/propal';
				$subelement = 'propal';
			}
			if ($element == 'contract') {
				$element = $subelement = 'contrat';
			}
			if ($element == 'shipping') {
				$element = $subelement = 'expedition';
			}

			dol_include_once('/' . $element . '/class/' . $subelement . '.class.php');

			$classname = ucfirst($subelement);
			$objectsrc = new $classname($db);
			$objectsrc->fetch($originid);
			if (empty($objectsrc->lines) && method_exists($objectsrc, 'fetch_lines'))
			{
				$objectsrc->fetch_lines();
			}
			$objectsrc->fetch_thirdparty();

			$projectid = (! empty($objectsrc->fk_project) ? $objectsrc->fk_project : '');
			$ref_client = (! empty($objectsrc->ref_client) ? $objectsrc->ref_client : '');
			$ref_int = (! empty($objectsrc->ref_int) ? $objectsrc->ref_int : '');

			$soc = $objectsrc->thirdparty;

			$cond_reglement_id 	= (! empty($objectsrc->cond_reglement_id)?$objectsrc->cond_reglement_id:(! empty($soc->cond_reglement_id)?$soc->cond_reglement_id:1));
			$mode_reglement_id 	= (! empty($objectsrc->mode_reglement_id)?$objectsrc->mode_reglement_id:(! empty($soc->mode_reglement_id)?$soc->mode_reglement_id:0));
			$remise_percent 	= (! empty($objectsrc->remise_percent)?$objectsrc->remise_percent:(! empty($soc->remise_percent)?$soc->remise_percent:0));
			$remise_absolue 	= (! empty($objectsrc->remise_absolue)?$objectsrc->remise_absolue:(! empty($soc->remise_absolue)?$soc->remise_absolue:0));
			$dateinvoice		= (empty($dateinvoice)?(empty($conf->global->MAIN_AUTOFILL_DATE)?-1:''):$dateinvoice);

			// Replicate extrafields
			$objectsrc->fetch_optionals($originid);
			$object->array_options = $objectsrc->array_options;
		}
	}

	$object = new Propal($db);

	print '<form name="addprop" action="' . $_SERVER["PHP_SELF"] . '" method="POST">';
	print '<input type="hidden" name="token" value="' . $_SESSION ['newtoken'] . '">';
	print '<input type="hidden" name="action" value="add">';
	if ($origin != 'project' && $originid) {
		print '<input type="hidden" name="origin" value="' . $origin . '">';
		print '<input type="hidden" name="originid" value="' . $originid . '">';
	}

	dol_fiche_head();
	
	print '<table class="border" width="100%">';

	// Reference
	print '<tr><td class="fieldrequired">' . $langs->trans('Ref') . '</td><td colspan="2">' . $langs->trans("Draft") . '</td></tr>';

	// Ref customer
	print '<tr><td>' . $langs->trans('RefCustomer') . '</td><td colspan="2">';
	print '<input type="text" name="ref_client" value=""></td>';
	print '</tr>';

	// Third party
	print '<tr>';
	print '<td class="fieldrequired">' . $langs->trans('Customer') . '</td>';
	if ($socid > 0) {
		print '<td colspan="2">';
		print $soc->getNomUrl(1);
		print '<input type="hidden" name="socid" value="' . $soc->id . '">';
		print '</td>';
	} else {
		print '<td colspan="2">';
		print $form->select_company('', 'socid', 's.client = 1 OR s.client = 2 OR s.client = 3', 1);
		print '</td>';
	}
	print '</tr>' . "\n";

	// Contacts (ask contact only if thirdparty already defined). TODO do this also into order and invoice.
	if ($socid > 0)
	{
		print "<tr><td>" . $langs->trans("DefaultContact") . '</td><td colspan="2">';
		$form->select_contacts($soc->id, $contactid, 'contactid', 1, $srccontactslist);
		print '</td></tr>';
	}

	if ($socid > 0)
	{
		// Ligne info remises tiers
		print '<tr><td>' . $langs->trans('Discounts') . '</td><td colspan="2">';
		if ($soc->remise_percent)
			print $langs->trans("CompanyHasRelativeDiscount", $soc->remise_percent);
		else
			print $langs->trans("CompanyHasNoRelativeDiscount");
		$absolute_discount = $soc->getAvailableDiscounts();
		print '. ';
		if ($absolute_discount)
			print $langs->trans("CompanyHasAbsoluteDiscount", price($absolute_discount), $langs->trans("Currency" . $conf->currency));
		else
			print $langs->trans("CompanyHasNoAbsoluteDiscount");
		print '.';
		print '</td></tr>';
	}

	// Date
	print '<tr><td class="fieldrequired">' . $langs->trans('Date') . '</td><td colspan="2">';
	$form->select_date('', '', '', '', '', "addprop", 1, 1);
	print '</td></tr>';

	// Validaty duration
	print '<tr><td class="fieldrequired">' . $langs->trans("ValidityDuration") . '</td><td colspan="2"><input name="duree_validite" size="5" value="' . $conf->global->PROPALE_VALIDITY_DURATION . '"> ' . $langs->trans("days") . '</td></tr>';

	// Terms of payment
	print '<tr><td class="nowrap fieldrequired">' . $langs->trans('PaymentConditionsShort') . '</td><td colspan="2">';
	$form->select_conditions_paiements($soc->cond_reglement_id, 'cond_reglement_id');
	print '</td></tr>';

	// Mode of payment
	print '<tr><td>' . $langs->trans('PaymentMode') . '</td><td colspan="2">';
	$form->select_types_paiements($soc->mode_reglement_id, 'mode_reglement_id');
	print '</td></tr>';

    // Bank Account
    if (! empty($conf->global->BANK_ASK_PAYMENT_BANK_DURING_PROPOSAL) && $conf->banque->enabled) {
        print '<tr><td>' . $langs->trans('BankAccount') . '</td><td colspan="2">';
        $form->select_comptes($fk_account, 'fk_account', 0, '', 1);
        print '</td></tr>';
    }

	// What trigger creation
	print '<tr><td>' . $langs->trans('Source') . '</td><td>';
	$form->selectInputReason('', 'demand_reason_id', "SRC_PROP", 1);
	print '</td></tr>';

	// Delivery delay
	print '<tr><td>' . $langs->trans('AvailabilityPeriod') . '</td><td colspan="2">';
	$form->selectAvailabilityDelay('', 'availability_id', '', 1);
	print '</td></tr>';

    // Shipping Method
    if (! empty($conf->expedition->enabled)) {
        print '<tr><td>' . $langs->trans('SendingMethod') . '</td><td colspan="2">';
        print $form->selectShippingMethod($shipping_method_id, 'shipping_method_id', '', 1);
        print '</td></tr>';
    }

	// Delivery date (or manufacturing)
	print '<tr><td>' . $langs->trans("DeliveryDate") . '</td>';
	print '<td colspan="2">';
	if ($conf->global->DATE_LIVRAISON_WEEK_DELAY != "") {
		$tmpdte = time() + ((7 * $conf->global->DATE_LIVRAISON_WEEK_DELAY) * 24 * 60 * 60);
		$syear = date("Y", $tmpdte);
		$smonth = date("m", $tmpdte);
		$sday = date("d", $tmpdte);
		$form->select_date($syear."-".$smonth."-".$sday, 'liv_', '', '', '', "addprop");
	} else {
		$form->select_date(-1, 'liv_', '', '', '', "addprop", 1, 1);
	}
	print '</td></tr>';

	// Model
	print '<tr>';
	print '<td>' . $langs->trans("DefaultModel") . '</td>';
	print '<td colspan="2">';
	$liste = ModelePDFPropales::liste_modeles($db);
	print $form->selectarray('model', $liste, ($conf->global->PROPALE_ADDON_PDF_ODT_DEFAULT ? $conf->global->PROPALE_ADDON_PDF_ODT_DEFAULT : $conf->global->PROPALE_ADDON_PDF));
	print "</td></tr>";

	// Project
	if (! empty($conf->projet->enabled) && $socid > 0) {

		$formproject = new FormProjets($db);

		$projectid = 0;
		if ($origin == 'project')
			$projectid = ($originid ? $originid : 0);

		print '<tr>';
		print '<td valign="top">' . $langs->trans("Project") . '</td><td colspan="2">';

		$numprojet = $formproject->select_projects($soc->id, $projectid);
		if ($numprojet == 0) {
			$langs->load("projects");
			print ' &nbsp; <a href="../projet/card.php?socid=' . $soc->id . '&action=create">' . $langs->trans("AddProject") . '</a>';
		}
		print '</td>';
		print '</tr>';
	}

	// Other attributes
	$parameters = array('colspan' => ' colspan="3"');
	$reshook = $hookmanager->executeHooks('formObjectOptions', $parameters, $object, $action); // Note that $action and $object may have been modified
	                                                                                           // by
	                                                                                           // hook
	if (empty($reshook) && ! empty($extrafields->attribute_label)) {
		print $object->showOptionals($extrafields, 'edit');
	}


	// Lines from source
	if (! empty($origin) && ! empty($originid) && is_object($objectsrc))
	{
		// TODO for compatibility
		if ($origin == 'contrat') {
			// Calcul contrat->price (HT), contrat->total (TTC), contrat->tva
			$objectsrc->remise_absolue = $remise_absolue;
			$objectsrc->remise_percent = $remise_percent;
			$objectsrc->update_price(1, - 1, 1);
		}

		print "\n<!-- " . $classname . " info -->";
		print "\n";
		print '<input type="hidden" name="amount"         value="' . $objectsrc->total_ht . '">' . "\n";
		print '<input type="hidden" name="total"          value="' . $objectsrc->total_ttc . '">' . "\n";
		print '<input type="hidden" name="tva"            value="' . $objectsrc->total_tva . '">' . "\n";
		print '<input type="hidden" name="origin"         value="' . $objectsrc->element . '">';
		print '<input type="hidden" name="originid"       value="' . $objectsrc->id . '">';

		$newclassname = $classname;
		if ($newclassname == 'Propal')
			$newclassname = 'CommercialProposal';
		elseif ($newclassname == 'Commande')
			$newclassname = 'Order';
		elseif ($newclassname == 'Expedition')
			$newclassname = 'Sending';
		elseif ($newclassname == 'Fichinter')
			$newclassname = 'Intervention';

		print '<tr><td>' . $langs->trans($newclassname) . '</td><td colspan="2">' . $objectsrc->getNomUrl(1) . '</td></tr>';
		print '<tr><td>' . $langs->trans('TotalHT') . '</td><td colspan="2">' . price($objectsrc->total_ht) . '</td></tr>';
		print '<tr><td>' . $langs->trans('TotalVAT') . '</td><td colspan="2">' . price($objectsrc->total_tva) . "</td></tr>";
		if ($mysoc->localtax1_assuj == "1" || $objectsrc->total_localtax1 != 0 ) 		// Localtax1
		{
			print '<tr><td>' . $langs->transcountry("AmountLT1", $mysoc->country_code) . '</td><td colspan="2">' . price($objectsrc->total_localtax1) . "</td></tr>";
		}

		if ($mysoc->localtax2_assuj == "1" || $objectsrc->total_localtax2 != 0) 		// Localtax2
		{
			print '<tr><td>' . $langs->transcountry("AmountLT2", $mysoc->country_code) . '</td><td colspan="2">' . price($objectsrc->total_localtax2) . "</td></tr>";
		}
		print '<tr><td>' . $langs->trans('TotalTTC') . '</td><td colspan="2">' . price($objectsrc->total_ttc) . "</td></tr>";
	}

	print "</table>\n";


	/*
	 * Combobox pour la fonction de copie
 	 */

	if (empty($conf->global->PROPAL_CLONE_ON_CREATE_PAGE)) print '<input type="hidden" name="createmode" value="empty">';

	if (! empty($conf->global->PROPAL_CLONE_ON_CREATE_PAGE) || ! empty($conf->global->PRODUCT_SHOW_WHEN_CREATE)) print '<br><table>';
	if (! empty($conf->global->PROPAL_CLONE_ON_CREATE_PAGE))
	{
		// For backward compatibility
		print '<tr>';
		print '<td><input type="radio" name="createmode" value="copy"></td>';
		print '<td>' . $langs->trans("CopyPropalFrom") . ' </td>';
		print '<td>';
		$liste_propal = array();
		$liste_propal [0] = '';

		$sql = "SELECT p.rowid as id, p.ref, s.nom";
		$sql .= " FROM " . MAIN_DB_PREFIX . "propal p";
		$sql .= ", " . MAIN_DB_PREFIX . "societe s";
		$sql .= " WHERE s.rowid = p.fk_soc";
		$sql .= " AND p.entity = " . $conf->entity;
		$sql .= " AND p.fk_statut <> 0";
		$sql .= " ORDER BY Id";

		$resql = $db->query($sql);
		if ($resql) {
			$num = $db->num_rows($resql);
			$i = 0;
			while ($i < $num) {
				$row = $db->fetch_row($resql);
				$propalRefAndSocName = $row [1] . " - " . $row [2];
				$liste_propal [$row [0]] = $propalRefAndSocName;
				$i ++;
			}
			print $form->selectarray("copie_propal", $liste_propal, 0);
		} else {
			dol_print_error($db);
		}
		print '</td></tr>';

		if (! empty($conf->global->PRODUCT_SHOW_WHEN_CREATE))
			print '<tr><td colspan="3">&nbsp;</td></tr>';

		print '<tr><td valign="top"><input type="radio" name="createmode" value="empty" checked="checked"></td>';
		print '<td valign="top" colspan="2">' . $langs->trans("CreateEmptyPropal") . '</td></tr>';
	}

	if (! empty($conf->global->PRODUCT_SHOW_WHEN_CREATE))
	{
		print '<tr><td colspan="3">';
		if (! empty($conf->product->enabled) || ! empty($conf->service->enabled)) {
			$lib = $langs->trans("ProductsAndServices");

			print '<table class="border" width="100%">';
			print '<tr>';
			print '<td>' . $lib . '</td>';
			print '<td>' . $langs->trans("Qty") . '</td>';
			print '<td>' . $langs->trans("ReductionShort") . '</td>';
			print '</tr>';
			for($i = 1; $i <= $conf->global->PRODUCT_SHOW_WHEN_CREATE; $i ++) {
				print '<tr><td>';
				// multiprix
				if ($conf->global->PRODUIT_MULTIPRICES && $soc->price_level)
					$form->select_produits('', "idprod" . $i, '', $conf->product->limit_size, $soc->price_level);
				else
					$form->select_produits('', "idprod" . $i, '', $conf->product->limit_size);
				print '</td>';
				print '<td><input type="text" size="2" name="qty' . $i . '" value="1"></td>';
				print '<td><input type="text" size="2" name="remise' . $i . '" value="' . $soc->remise_percent . '">%</td>';
				print '</tr>';
			}
			print "</table>";
		}
		print '</td></tr>';
	}
	if (! empty($conf->global->PROPAL_CLONE_ON_CREATE_PAGE) || ! empty($conf->global->PRODUCT_SHOW_WHEN_CREATE)) print '</table>';

	dol_fiche_end();
	
	$langs->load("bills");
	print '<div class="center">';
	print '<input type="submit" class="button" value="' . $langs->trans("CreateDraft") . '">';
	print '&nbsp;&nbsp;&nbsp;&nbsp;&nbsp;';
	print '<input type="button" class="button" value="' . $langs->trans("Cancel") . '" onClick="javascript:history.go(-1)">';
	print '</div>';

	print "</form>";


	// Show origin lines
	if (! empty($origin) && ! empty($originid) && is_object($objectsrc)) {
		print '<br>';

		$title = $langs->trans('ProductsAndServices');
		print_titre($title);

		print '<table class="noborder" width="100%">';

		$objectsrc->printOriginLinesList();

		print '</table>';
	}

} else {
	/*
	 * Show object in view mode
	 */

	$soc = new Societe($db);
	$soc->fetch($object->socid);

	$head = propal_prepare_head($object);
	dol_fiche_head($head, 'comm', $langs->trans('Proposal'), 0, 'propal');

	$formconfirm = '';

	// Clone confirmation
	if ($action == 'clone') {
		// Create an array for form
		$formquestion = array(
							// 'text' => $langs->trans("ConfirmClone"),
							// array('type' => 'checkbox', 'name' => 'clone_content', 'label' => $langs->trans("CloneMainAttributes"), 'value' => 1),
							// array('type' => 'checkbox', 'name' => 'update_prices', 'label' => $langs->trans("PuttingPricesUpToDate"), 'value' =>
							// 1),
							array('type' => 'other','name' => 'socid','label' => $langs->trans("SelectThirdParty"),'value' => $form->select_company(GETPOST('socid', 'int'), 'socid', '(s.client=1 OR s.client=2 OR s.client=3)')));
		// Paiement incomplet. On demande si motif = escompte ou autre
		$formconfirm = $form->formconfirm($_SERVER["PHP_SELF"] . '?id=' . $object->id, $langs->trans('ClonePropal'), $langs->trans('ConfirmClonePropal', $object->ref), 'confirm_clone', $formquestion, 'yes', 1);
	}

	// Confirm delete
	else if ($action == 'delete') {
		$formconfirm = $form->formconfirm($_SERVER["PHP_SELF"] . '?id=' . $object->id, $langs->trans('DeleteProp'), $langs->trans('ConfirmDeleteProp', $object->ref), 'confirm_delete', '', 0, 1);
	}

	// Confirm reopen
	else if ($action == 'reopen') {
		$formconfirm = $form->formconfirm($_SERVER["PHP_SELF"] . '?id=' . $object->id, $langs->trans('ReOpen'), $langs->trans('ConfirmReOpenProp', $object->ref), 'confirm_reopen', '', 0, 1);
	}

	// Confirmation delete product/service line
	else if ($action == 'ask_deleteline') {
		$formconfirm = $form->formconfirm($_SERVER["PHP_SELF"] . '?id=' . $object->id . '&lineid=' . $lineid, $langs->trans('DeleteProductLine'), $langs->trans('ConfirmDeleteProductLine'), 'confirm_deleteline', '', 0, 1);
	}

	// Confirm validate proposal
	else if ($action == 'validate') {
		$error = 0;

		// on verifie si l'objet est en numerotation provisoire
		$ref = substr($object->ref, 1, 4);
		if ($ref == 'PROV') {
			$numref = $object->getNextNumRef($soc);
			if (empty($numref)) {
				$error ++;
				setEventMessage($object->error, 'errors');
			}
		} else {
			$numref = $object->ref;
		}

		$text = $langs->trans('ConfirmValidateProp', $numref);
		if (! empty($conf->notification->enabled)) {
			require_once DOL_DOCUMENT_ROOT . '/core/class/notify.class.php';
			$notify = new Notify($db);
			$text .= '<br>';
			$text .= $notify->confirmMessage('PROPAL_VALIDATE', $object->socid);
		}

		if (! $error)
			$formconfirm = $form->formconfirm($_SERVER["PHP_SELF"] . '?id=' . $object->id, $langs->trans('ValidateProp'), $text, 'confirm_validate', '', 0, 1);
	}

	if (! $formconfirm) {
		$parameters = array('lineid' => $lineid);
		$formconfirm = $hookmanager->executeHooks('formConfirm', $parameters, $object, $action); // Note that $action and $object may have been modified
			                                                                                         // by
			                                                                                         // hook
	}

	// Print form confirm
	print $formconfirm;

	print '<table class="border" width="100%">';

	$linkback = '<a href="' . DOL_URL_ROOT . '/comm/propal/list.php' . (! empty($socid) ? '?socid=' . $socid : '') . '">' . $langs->trans("BackToList") . '</a>';

	// Ref
	print '<tr><td>' . $langs->trans('Ref') . '</td><td colspan="5">';
	print $form->showrefnav($object, 'ref', $linkback, 1, 'ref', 'ref', '');
	print '</td></tr>';

	// Ref customer
	print '<tr><td>';
	print '<table class="nobordernopadding" width="100%"><tr><td class="nowrap">';
	print $langs->trans('RefCustomer') . '</td>';
	if ($action != 'refclient' && ! empty($object->brouillon))
		print '<td align="right"><a href="' . $_SERVER['PHP_SELF'] . '?action=refclient&amp;id=' . $object->id . '">' . img_edit($langs->trans('Modify')) . '</a></td>';
	print '</td>';
	print '</tr></table>';
	print '</td><td colspan="5">';
	if ($user->rights->propal->creer && $action == 'refclient') {
		print '<form action="propal.php?id=' . $object->id . '" method="post">';
		print '<input type="hidden" name="token" value="' . $_SESSION ['newtoken'] . '">';
		print '<input type="hidden" name="action" value="set_ref_client">';
		print '<input type="text" class="flat" size="20" name="ref_client" value="' . $object->ref_client . '">';
		print ' <input type="submit" class="button" value="' . $langs->trans('Modify') . '">';
		print '</form>';
	} else {
		print $object->ref_client;
	}
	print '</td>';
	print '</tr>';

	// Company
	print '<tr><td>' . $langs->trans('Company') . '</td><td colspan="5">' . $soc->getNomUrl(1) . '</td>';
	print '</tr>';

	// Ligne info remises tiers
	print '<tr><td>' . $langs->trans('Discounts') . '</td><td colspan="5">';
	if ($soc->remise_percent)
		print $langs->trans("CompanyHasRelativeDiscount", $soc->remise_percent);
	else
		print $langs->trans("CompanyHasNoRelativeDiscount");
	print '. ';
	$absolute_discount = $soc->getAvailableDiscounts('', 'fk_facture_source IS NULL');
	$absolute_creditnote = $soc->getAvailableDiscounts('', 'fk_facture_source IS NOT NULL');
	$absolute_discount = price2num($absolute_discount, 'MT');
	$absolute_creditnote = price2num($absolute_creditnote, 'MT');
	if ($absolute_discount) {
		if ($object->statut > 0) {
			print $langs->trans("CompanyHasAbsoluteDiscount", price($absolute_discount, 0, $langs, 0, 0, -1, $conf->currency));
		} else {
			// Remise dispo de type non avoir
			$filter = 'fk_facture_source IS NULL';
			print '<br>';
			$form->form_remise_dispo($_SERVER["PHP_SELF"] . '?id=' . $object->id, 0, 'remise_id', $soc->id, $absolute_discount, $filter);
		}
	}
	if ($absolute_creditnote) {
		print $langs->trans("CompanyHasCreditNote", price($absolute_creditnote, 0, $langs, 0, 0, -1, $conf->currency)) . '. ';
	}
	if (! $absolute_discount && ! $absolute_creditnote)
		print $langs->trans("CompanyHasNoAbsoluteDiscount") . '.';
	print '</td></tr>';

	// Date of proposal
	print '<tr>';
	print '<td>';
	print '<table class="nobordernopadding" width="100%"><tr><td>';
	print $langs->trans('Date');
	print '</td>';
	if ($action != 'editdate' && ! empty($object->brouillon))
		print '<td align="right"><a href="' . $_SERVER["PHP_SELF"] . '?action=editdate&amp;id=' . $object->id . '">' . img_edit($langs->trans('SetDate'), 1) . '</a></td>';
	print '</tr></table>';
	print '</td><td colspan="3">';
	if (! empty($object->brouillon) && $action == 'editdate') {
		print '<form name="editdate" action="' . $_SERVER["PHP_SELF"] . '?id=' . $object->id . '" method="post">';
		print '<input type="hidden" name="token" value="' . $_SESSION ['newtoken'] . '">';
		print '<input type="hidden" name="action" value="setdate">';
		$form->select_date($object->date, 're', '', '', 0, "editdate");
		print '<input type="submit" class="button" value="' . $langs->trans('Modify') . '">';
		print '</form>';
	} else {
		if ($object->date) {
			print dol_print_date($object->date, 'daytext');
		} else {
			print '&nbsp;';
		}
	}
	print '</td>';

	// Date end proposal
	print '<tr>';
	print '<td>';
	print '<table class="nobordernopadding" width="100%"><tr><td>';
	print $langs->trans('DateEndPropal');
	print '</td>';
	if ($action != 'editecheance' && ! empty($object->brouillon))
		print '<td align="right"><a href="' . $_SERVER["PHP_SELF"] . '?action=editecheance&amp;id=' . $object->id . '">' . img_edit($langs->trans('SetConditions'), 1) . '</a></td>';
	print '</tr></table>';
	print '</td><td colspan="3">';
	if (! empty($object->brouillon) && $action == 'editecheance') {
		print '<form name="editecheance" action="' . $_SERVER["PHP_SELF"] . '?id=' . $object->id . '" method="post">';
		print '<input type="hidden" name="token" value="' . $_SESSION ['newtoken'] . '">';
		print '<input type="hidden" name="action" value="setecheance">';
		$form->select_date($object->fin_validite, 'ech', '', '', '', "editecheance");
		print '<input type="submit" class="button" value="' . $langs->trans('Modify') . '">';
		print '</form>';
	} else {
		if (! empty($object->fin_validite)) {
			print dol_print_date($object->fin_validite, 'daytext');
			if ($object->statut == 1 && $object->fin_validite < ($now - $conf->propal->cloture->warning_delay))
				print img_warning($langs->trans("Late"));
		} else {
			print '&nbsp;';
		}
	}
	print '</td>';
	print '</tr>';

	// Payment term
	print '<tr><td>';
	print '<table class="nobordernopadding" width="100%"><tr><td>';
	print $langs->trans('PaymentConditionsShort');
	print '</td>';
	if ($action != 'editconditions' && ! empty($object->brouillon))
		print '<td align="right"><a href="' . $_SERVER["PHP_SELF"] . '?action=editconditions&amp;id=' . $object->id . '">' . img_edit($langs->transnoentitiesnoconv('SetConditions'), 1) . '</a></td>';
	print '</tr></table>';
	print '</td><td colspan="3">';
	if ($action == 'editconditions') {
		$form->form_conditions_reglement($_SERVER['PHP_SELF'] . '?id=' . $object->id, $object->cond_reglement_id, 'cond_reglement_id');
	} else {
		$form->form_conditions_reglement($_SERVER['PHP_SELF'] . '?id=' . $object->id, $object->cond_reglement_id, 'none');
	}
	print '</td>';
	print '</tr>';

	// Delivery date
	$langs->load('deliveries');
	print '<tr><td>';
	print '<table class="nobordernopadding" width="100%"><tr><td>';
	print $langs->trans('DeliveryDate');
	print '</td>';
	if ($action != 'editdate_livraison' && ! empty($object->brouillon))
		print '<td align="right"><a href="' . $_SERVER["PHP_SELF"] . '?action=editdate_livraison&amp;id=' . $object->id . '">' . img_edit($langs->transnoentitiesnoconv('SetDeliveryDate'), 1) . '</a></td>';
	print '</tr></table>';
	print '</td><td colspan="3">';
	if ($action == 'editdate_livraison') {
		print '<form name="editdate_livraison" action="' . $_SERVER["PHP_SELF"] . '?id=' . $object->id . '" method="post">';
		print '<input type="hidden" name="token" value="' . $_SESSION ['newtoken'] . '">';
		print '<input type="hidden" name="action" value="setdate_livraison">';
		$form->select_date($object->date_livraison, 'liv_', '', '', '', "editdate_livraison");
		print '<input type="submit" class="button" value="' . $langs->trans('Modify') . '">';
		print '</form>';
	} else {
		print dol_print_date($object->date_livraison, 'daytext');
	}
	print '</td>';
	print '</tr>';

	// Delivery delay
	print '<tr><td>';
	print '<table class="nobordernopadding" width="100%"><tr><td>';
	print $langs->trans('AvailabilityPeriod');
	if (! empty($conf->commande->enabled))
		print ' (' . $langs->trans('AfterOrder') . ')';
	print '</td>';
	if ($action != 'editavailability' && ! empty($object->brouillon))
		print '<td align="right"><a href="' . $_SERVER["PHP_SELF"] . '?action=editavailability&amp;id=' . $object->id . '">' . img_edit($langs->transnoentitiesnoconv('SetAvailability'), 1) . '</a></td>';
	print '</tr></table>';
	print '</td><td colspan="3">';
	if ($action == 'editavailability') {
		$form->form_availability($_SERVER['PHP_SELF'] . '?id=' . $object->id, $object->availability_id, 'availability_id', 1);
	} else {
		$form->form_availability($_SERVER['PHP_SELF'] . '?id=' . $object->id, $object->availability_id, 'none', 1);
	}

	print '</td>';
	print '</tr>';

    // Shipping Method
    if (! empty($conf->expedition->enabled)) {
        print '<tr><td>';
        print '<table width="100%" class="nobordernopadding"><tr><td>';
        print $langs->trans('SendingMethod');
        print '</td>';
        if ($action != 'editshippingmethod' && $user->rights->propal->creer)
            print '<td align="right"><a href="'.$_SERVER["PHP_SELF"].'?action=editshippingmethod&amp;id='.$object->id.'">'.img_edit($langs->trans('SetShippingMode'),1).'</a></td>';
        print '</tr></table>';
        print '</td><td colspan="3">';
        if ($action == 'editshippingmethod') {
            $form->formSelectShippingMethod($_SERVER['PHP_SELF'].'?id='.$object->id, $object->shipping_method_id, 'shipping_method_id', 1);
        } else {
            $form->formSelectShippingMethod($_SERVER['PHP_SELF'].'?id='.$object->id, $object->shipping_method_id, 'none');
        }
        print '</td>';
        print '</tr>';
    }

	// Origin of demand
	print '<tr><td>';
	print '<table class="nobordernopadding" width="100%"><tr><td>';
	print $langs->trans('Source');
	print '</td>';
	if ($action != 'editdemandreason' && ! empty($object->brouillon))
		print '<td align="right"><a href="' . $_SERVER["PHP_SELF"] . '?action=editdemandreason&amp;id=' . $object->id . '">' . img_edit($langs->transnoentitiesnoconv('SetDemandReason'), 1) . '</a></td>';
	print '</tr></table>';
	print '</td><td colspan="3">';
	if ($action == 'editdemandreason') {
		$form->formInputReason($_SERVER['PHP_SELF'] . '?id=' . $object->id, $object->demand_reason_id, 'demand_reason_id', 1);
	} else {
		$form->formInputReason($_SERVER['PHP_SELF'] . '?id=' . $object->id, $object->demand_reason_id, 'none');
	}
	print '</td>';
	print '</tr>';

	// Payment mode
	print '<tr>';
	print '<td width="25%">';
	print '<table class="nobordernopadding" width="100%"><tr><td>';
	print $langs->trans('PaymentMode');
	print '</td>';
	if ($action != 'editmode' && ! empty($object->brouillon))
		print '<td align="right"><a href="' . $_SERVER["PHP_SELF"] . '?action=editmode&amp;id=' . $object->id . '">' . img_edit($langs->transnoentitiesnoconv('SetMode'), 1) . '</a></td>';
	print '</tr></table>';
	print '</td><td colspan="3">';
	if ($action == 'editmode') {
		$form->form_modes_reglement($_SERVER['PHP_SELF'] . '?id=' . $object->id, $object->mode_reglement_id, 'mode_reglement_id');
	} else {
		$form->form_modes_reglement($_SERVER['PHP_SELF'] . '?id=' . $object->id, $object->mode_reglement_id, 'none');
	}
	print '</td></tr>';

	// Project
	if (! empty($conf->projet->enabled)) {
		$langs->load("projects");
		print '<tr><td>';
		print '<table class="nobordernopadding" width="100%"><tr><td>';
		print $langs->trans('Project') . '</td>';
		if ($user->rights->propal->creer) {
			if ($action != 'classify')
				print '<td align="right"><a href="' . $_SERVER['PHP_SELF'] . '?action=classify&amp;id=' . $object->id . '">' . img_edit($langs->transnoentitiesnoconv('SetProject')) . '</a></td>';
			print '</tr></table>';
			print '</td><td colspan="3">';
			if ($action == 'classify') {
				$form->form_project($_SERVER['PHP_SELF'] . '?id=' . $object->id, $object->socid, $object->fk_project, 'projectid');
			} else {
				$form->form_project($_SERVER['PHP_SELF'] . '?id=' . $object->id, $object->socid, $object->fk_project, 'none');
			}
			print '</td></tr>';
		} else {
			print '</td></tr></table>';
			if (! empty($object->fk_project)) {
				print '<td colspan="3">';
				$proj = new Project($db);
				$proj->fetch($object->fk_project);
				print '<a href="../projet/card.php?id=' . $object->fk_project . '" title="' . $langs->trans('ShowProject') . '">';
				print $proj->ref;
				print '</a>';
				print '</td>';
			} else {
				print '<td colspan="3">&nbsp;</td>';
			}
		}
		print '</tr>';
	}

	if ($soc->outstanding_limit)
	{
		// Outstanding Bill
		print '<tr><td>';
		print $langs->trans('OutstandingBill');
		print '</td><td align=right colspan=3>';
		print price($soc->get_OutstandingBill()) . ' / ';
		print price($soc->outstanding_limit, 0, '', 1, - 1, - 1, $conf->currency);
		print '</td>';
		print '</tr>';
	}

	if (! empty($conf->global->BANK_ASK_PAYMENT_BANK_DURING_PROPOSAL) && $conf->banque->enabled)
	{
	    // Bank Account
	    print '<tr><td>';
	    print '<table width="100%" class="nobordernopadding"><tr><td>';
	    print $langs->trans('BankAccount');
	    print '</td>';
	    if ($action != 'editbankaccount' && $user->rights->propal->creer)
	        print '<td align="right"><a href="'.$_SERVER["PHP_SELF"].'?action=editbankaccount&amp;id='.$object->id.'">'.img_edit($langs->trans('SetBankAccount'),1).'</a></td>';
	    print '</tr></table>';
	    print '</td><td colspan="3">';
	    if ($action == 'editbankaccount') {
	        $form->formSelectAccount($_SERVER['PHP_SELF'].'?id='.$object->id, $object->fk_account, 'fk_account', 1);
	    } else {
	        $form->formSelectAccount($_SERVER['PHP_SELF'].'?id='.$object->id, $object->fk_account, 'none');
	    }
	    print '</td>';
	    print '</tr>';
	}

	// Other attributes
	$cols = 3;
	include DOL_DOCUMENT_ROOT . '/core/tpl/extrafields_view.tpl.php';

	// Amount HT
	print '<tr><td height="10" width="25%">' . $langs->trans('AmountHT') . '</td>';
	print '<td align="right" class="nowrap"><b>' . price($object->total_ht, '', $langs, 0, - 1, - 1, $conf->currency) . '</b></td>';
	print '<td></td>';

	// Margin Infos
	if (! empty($conf->margin->enabled)) {
		print '<td valign="top" width="50%" rowspan="4">';
		$object->displayMarginInfos();
		print '</td>';
	}
	print '</tr>';

	// Amount VAT
	print '<tr><td height="10">' . $langs->trans('AmountVAT') . '</td>';
	print '<td align="right" class="nowrap">' . price($object->total_tva, '', $langs, 0, - 1, - 1, $conf->currency) . '</td>';
	print '<td></td></tr>';

	// Amount Local Taxes
	if ($mysoc->localtax1_assuj == "1" || $object->total_localtax1 != 0) 	// Localtax1
	{
		print '<tr><td height="10">' . $langs->transcountry("AmountLT1", $mysoc->country_code) . '</td>';
		print '<td align="right" class="nowrap">' . price($object->total_localtax1, '', $langs, 0, - 1, - 1, $conf->currency) . '</td>';
		print '<td></td></tr>';
	}
	if ($mysoc->localtax2_assuj == "1" || $object->total_localtax2 != 0) 	// Localtax2
	{
		print '<tr><td height="10">' . $langs->transcountry("AmountLT2", $mysoc->country_code) . '</td>';
		print '<td align="right" class="nowrap">' . price($object->total_localtax2, '', $langs, 0, - 1, - 1, $conf->currency) . '</td>';
		print '<td></td></tr>';
	}

	// Amount TTC
	print '<tr><td height="10">' . $langs->trans('AmountTTC') . '</td>';
	print '<td align="right" class="nowrap">' . price($object->total_ttc, '', $langs, 0, - 1, - 1, $conf->currency) . '</td>';
	print '<td></td></tr>';

	// Statut
	print '<tr><td height="10">' . $langs->trans('Status') . '</td><td align="left" colspan="2">' . $object->getLibStatut(4) . '</td></tr>';

	print '</table><br>';

	if (! empty($conf->global->MAIN_DISABLE_CONTACTS_TAB)) {
		$blocname = 'contacts';
		$title = $langs->trans('ContactsAddresses');
		include DOL_DOCUMENT_ROOT . '/core/tpl/bloc_showhide.tpl.php';
	}

	if (! empty($conf->global->MAIN_DISABLE_NOTES_TAB)) {
		$blocname = 'notes';
		$title = $langs->trans('Notes');
		include DOL_DOCUMENT_ROOT . '/core/tpl/bloc_showhide.tpl.php';
	}

	/*
	 * Lines
	 */

	// Show object lines
	$result = $object->getLinesArray();

	print '	<form name="addproduct" id="addproduct" action="' . $_SERVER["PHP_SELF"] . '?id=' . $object->id . (($action != 'editline') ? '#add' : '#line_' . GETPOST('lineid')) . '" method="POST">
	<input type="hidden" name="token" value="' . $_SESSION ['newtoken'] . '">
	<input type="hidden" name="action" value="' . (($action != 'editline') ? 'addline' : 'updateligne') . '">
	<input type="hidden" name="mode" value="">
	<input type="hidden" name="id" value="' . $object->id . '">
	';

	if (! empty($conf->use_javascript_ajax) && $object->statut == 0) {
		include DOL_DOCUMENT_ROOT . '/core/tpl/ajaxrow.tpl.php';
	}

	print '<table id="tablelines" class="noborder noshadow" width="100%">';

	if (! empty($object->lines))
		$ret = $object->printObjectLines($action, $mysoc, $soc, $lineid, 1);

	// Form to add new line
	if ($object->statut == 0 && $user->rights->propal->creer)
	{
		if ($action != 'editline')
		{
			$var = true;

			// Add products/services form
			$object->formAddObjectLine(1, $mysoc, $soc);

			$parameters = array();
			$reshook = $hookmanager->executeHooks('formAddObjectLine', $parameters, $object, $action); // Note that $action and $object may have been modified by hook
		}
	}

	print '</table>';

	print "</form>\n";

	dol_fiche_end();

	if ($action == 'statut')
	{
		/*
		 * Form to close proposal (signed or not)
		 */
		$form_close = '<form action="' . $_SERVER["PHP_SELF"] . '?id=' . $object->id . '" method="post">';
		$form_close .= '<input type="hidden" name="token" value="' . $_SESSION ['newtoken'] . '">';
		$form_close .= '<table class="border" width="100%">';
		$form_close .= '<tr><td width="150"  align="left">' . $langs->trans("CloseAs") . '</td><td align="left">';
		$form_close .= '<input type="hidden" name="action" value="setstatut">';
		$form_close .= '<select id="statut" name="statut" class="flat">';
		$form_close .= '<option value="0">&nbsp;</option>';
		$form_close .= '<option value="2">' . $object->labelstatut [2] . '</option>';
		$form_close .= '<option value="3">' . $object->labelstatut [3] . '</option>';
		$form_close .= '</select>';
		$form_close .= '</td></tr>';
		$form_close .= '<tr><td width="150" align="left">' . $langs->trans('Note') . '</td><td align="left"><textarea cols="70" rows="' . ROWS_3 . '" wrap="soft" name="note">';
		$form_close .= $object->note;
		$form_close .= '</textarea></td></tr>';
		$form_close .= '<tr><td align="center" colspan="2">';
		$form_close .= '<input type="submit" class="button" name="validate" value="' . $langs->trans('Validate') . '">';
		$form_close .= ' &nbsp; <input type="submit" class="button" name="cancel" value="' . $langs->trans('Cancel') . '">';
		$form_close .= '<a name="close">&nbsp;</a>';
		$form_close .= '</td>';
		$form_close .= '</tr></table></form>';

		print $form_close;
	}

	/*
	 * Boutons Actions
	 */
	if ($action != 'presend') {
		print '<div class="tabsAction">';

		$parameters = array();
		$reshook = $hookmanager->executeHooks('addMoreActionsButtons', $parameters, $object, $action); // Note that $action and $object may have been
		                                                                                               // modified by hook
		if (empty($reshook)) {
			if ($action != 'statut' && $action != 'editline') {
				// Validate
				if ($object->statut == 0 && $object->total_ttc >= 0 && count($object->lines) > 0 && $user->rights->propal->valider) {
					if (count($object->lines) > 0)
						print '<div class="inline-block divButAction"><a class="butAction" href="' . $_SERVER["PHP_SELF"] . '?id=' . $object->id . '&amp;action=validate">' . $langs->trans('Validate') . '</a></div>';
					// else print '<a class="butActionRefused" href="#">'.$langs->trans('Validate').'</a>';
				}
				// Create event
				if ($conf->agenda->enabled && ! empty($conf->global->MAIN_ADD_EVENT_ON_ELEMENT_CARD)) 				// Add hidden condition because this is not a
				                                                                                      // "workflow" action so should appears somewhere
				                                                                                      // else on
				                                                                                      // page.
				{
					print '<a class="butAction" href="' . DOL_URL_ROOT . '/comm/action/card.php?action=create&amp;origin=' . $object->element . '&amp;originid=' . $object->id . '&amp;socid=' . $object->socid . '">' . $langs->trans("AddAction") . '</a>';
				}
				// Edit
				if ($object->statut == 1 && $user->rights->propal->creer) {
					print '<div class="inline-block divButAction"><a class="butAction" href="' . $_SERVER["PHP_SELF"] . '?id=' . $object->id . '&amp;action=modif">' . $langs->trans('Modify') . '</a></div>';
				}

				// ReOpen
				if (($object->statut == 2 || $object->statut == 3 || $object->statut == 4) && $user->rights->propal->cloturer) {
					print '<div class="inline-block divButAction"><a class="butAction" href="' . $_SERVER["PHP_SELF"] . '?id=' . $object->id . '&amp;action=reopen' . (empty($conf->global->MAIN_JUMP_TAG) ? '' : '#reopen') . '"';
					print '>' . $langs->trans('ReOpen') . '</a></div>';
				}

				// Send
				if ($object->statut == 1 || $object->statut == 2) {
					if (empty($conf->global->MAIN_USE_ADVANCED_PERMS) || $user->rights->propal->propal_advance->send) {
						print '<div class="inline-block divButAction"><a class="butAction" href="' . $_SERVER["PHP_SELF"] . '?id=' . $object->id . '&amp;action=presend&amp;mode=init">' . $langs->trans('SendByMail') . '</a></div>';
					} else
						print '<div class="inline-block divButAction"><a class="butActionRefused" href="#">' . $langs->trans('SendByMail') . '</a></div>';
				}

				// Create an order
				if (! empty($conf->commande->enabled) && $object->statut == 2) {
					if ($user->rights->commande->creer) {
						print '<div class="inline-block divButAction"><a class="butAction" href="' . DOL_URL_ROOT . '/commande/card.php?action=create&amp;origin=' . $object->element . '&amp;originid=' . $object->id . '&amp;socid=' . $object->socid . '">' . $langs->trans("AddOrder") . '</a></div>';
					}
				}

				// Create contract
				if ($conf->contrat->enabled && $object->statut == 2) {
					$langs->load("contracts");

					if ($user->rights->contrat->creer) {
						print '<div class="inline-block divButAction"><a class="butAction" href="' . DOL_URL_ROOT . '/contrat/card.php?action=create&amp;origin=' . $object->element . '&amp;originid=' . $object->id . '&amp;socid=' . $object->socid . '">' . $langs->trans('AddContract') . '</a></div>';
					}
				}

				// Create an invoice and classify billed
				if ($object->statut == 2) {
					if (! empty($conf->facture->enabled) && $user->rights->facture->creer)
					{
						print '<div class="inline-block divButAction"><a class="butAction" href="' . DOL_URL_ROOT . '/compta/facture.php?action=create&amp;origin=' . $object->element . '&amp;originid=' . $object->id . '&amp;socid=' . $object->socid . '">' . $langs->trans("AddBill") . '</a></div>';
					}

					$arrayofinvoiceforpropal = $object->getInvoiceArrayList();
					if ((is_array($arrayofinvoiceforpropal) && count($arrayofinvoiceforpropal) > 0) || ! empty($conf->global->WORKFLOW_PROPAL_CAN_CLASSIFIED_BILLED_WITHOUT_INVOICES))
					{
						print '<div class="inline-block divButAction"><a class="butAction" href="' . $_SERVER["PHP_SELF"] . '?id=' . $object->id . '&amp;action=classifybilled&amp;socid=' . $object->socid . '">' . $langs->trans("ClassifyBilled") . '</a></div>';
					}
				}

				// Close
				if ($object->statut == 1 && $user->rights->propal->cloturer) {
					print '<div class="inline-block divButAction"><a class="butAction" href="' . $_SERVER["PHP_SELF"] . '?id=' . $object->id . '&amp;action=statut' . (empty($conf->global->MAIN_JUMP_TAG) ? '' : '#close') . '"';
					print '>' . $langs->trans('Close') . '</a></div>';
				}

				// Clone
				if ($user->rights->propal->creer) {
					print '<div class="inline-block divButAction"><a class="butAction" href="' . $_SERVER['PHP_SELF'] . '?id=' . $object->id . '&amp;socid=' . $object->socid . '&amp;action=clone&amp;object=' . $object->element . '">' . $langs->trans("ToClone") . '</a></div>';
				}

				// Delete
				if ($user->rights->propal->supprimer) {
					print '<div class="inline-block divButAction"><a class="butActionDelete" href="' . $_SERVER["PHP_SELF"] . '?id=' . $object->id . '&amp;action=delete"';
					print '>' . $langs->trans('Delete') . '</a></div>';
				}
			}
		}

		print '</div>';
	}
	print "<br>\n";

	if ($action != 'presend')
	{
		print '<div class="fichecenter"><div class="fichehalfleft">';
		// print '<table width="100%"><tr><td width="50%" valign="top">';
		// print '<a name="builddoc"></a>'; // ancre

		/*
		 * Documents generes
		 */
		$filename = dol_sanitizeFileName($object->ref);
		$filedir = $conf->propal->dir_output . "/" . dol_sanitizeFileName($object->ref);
		$urlsource = $_SERVER["PHP_SELF"] . "?id=" . $object->id;
		$genallowed = $user->rights->propal->creer;
		$delallowed = $user->rights->propal->supprimer;

		$var = true;

		$somethingshown = $formfile->show_documents('propal', $filename, $filedir, $urlsource, $genallowed, $delallowed, $object->modelpdf, 1, 0, 0, 28, 0, '', 0, '', $soc->default_lang);

		/*
		 * Linked object block
		*/
		$somethingshown = $object->showLinkedObjectBlock();

		print '</div><div class="fichehalfright"><div class="ficheaddleft">';
		// print '</td><td valign="top" width="50%">';

		// List of actions on element
		include_once DOL_DOCUMENT_ROOT . '/core/class/html.formactions.class.php';
		$formactions = new FormActions($db);
		$somethingshown = $formactions->showactions($object, 'propal', $socid);

		// print '</td></tr></table>';
		print '</div></div></div>';
	}

	/*
	 * Action presend
 	 */
	if ($action == 'presend')
	{
		$object->fetch_projet();

		$ref = dol_sanitizeFileName($object->ref);
		include_once DOL_DOCUMENT_ROOT . '/core/lib/files.lib.php';
		$fileparams = dol_most_recent_file($conf->propal->dir_output . '/' . $ref, preg_quote($ref, '/'));
		$file = $fileparams ['fullname'];

		// Define output language
		$outputlangs = $langs;
		$newlang = '';
		if ($conf->global->MAIN_MULTILANGS && empty($newlang) && ! empty($_REQUEST['lang_id']))
			$newlang = $_REQUEST['lang_id'];
		if ($conf->global->MAIN_MULTILANGS && empty($newlang))
			$newlang = $object->thirdparty->default_lang;

		if (!empty($newlang))
		{
			$outputlangs = new Translate('', $conf);
			$outputlangs->setDefaultLang($newlang);
			$outputlangs->load('commercial');
		}

		// Build document if it not exists
		if (! $file || ! is_readable($file)) {
			$result = $object->generateDocument(GETPOST('model') ? GETPOST('model') : $object->modelpdf, $outputlangs, $hidedetails, $hidedesc, $hideref);
			if ($result <= 0) {
				dol_print_error($db, $result);
				exit();
			}
			$fileparams = dol_most_recent_file($conf->propal->dir_output . '/' . $ref, preg_quote($ref, '/'));
			$file = $fileparams ['fullname'];
		}

		print '<br>';
		print_titre($langs->trans('SendPropalByMail'));

		// Create form object
		include_once DOL_DOCUMENT_ROOT . '/core/class/html.formmail.class.php';
		$formmail = new FormMail($db);
		$formmail->param['langsmodels']=(empty($newlang)?$langs->defaultlang:$newlang);
		$formmail->fromtype = 'user';
		$formmail->fromid = $user->id;
		$formmail->fromname = $user->getFullName($langs);
		$formmail->frommail = $user->email;
		$formmail->withfrom = 1;
		$liste = array();
		foreach ($object->thirdparty->thirdparty_and_contact_email_array(1) as $key => $value)
			$liste [$key] = $value;
		$formmail->withto = GETPOST("sendto") ? GETPOST("sendto") : $liste;
		$formmail->withtocc = $liste;
		$formmail->withtoccc = (! empty($conf->global->MAIN_EMAIL_USECCC) ? $conf->global->MAIN_EMAIL_USECCC : false);
		if (empty($object->ref_client)) {
			$formmail->withtopic = $outputlangs->trans('SendPropalRef', '__PROPREF__');
		} else if (! empty($object->ref_client)) {
			$formmail->withtopic = $outputlangs->trans('SendPropalRef', '__PROPREF__ (__REFCLIENT__)');
		}
		$formmail->withfile = 2;
		$formmail->withbody = 1;
		$formmail->withdeliveryreceipt = 1;
		$formmail->withcancel = 1;

		// Tableau des substitutions
		$formmail->substit['__PROPREF__'] = $object->ref;
		$formmail->substit['__SIGNATURE__'] = $user->signature;
		$formmail->substit['__REFCLIENT__'] = $object->ref_client;
		$formmail->substit['__THIRPARTY_NAME__'] = $object->thirdparty->name;
		$formmail->substit['__PROJECT_REF__'] = (is_object($object->projet)?$object->projet->ref:'');
		$formmail->substit['__PERSONALIZED__'] = '';
		$formmail->substit['__CONTACTCIVNAME__'] = '';

		// Find the good contact adress
		$custcontact = '';
		$contactarr = array();
		$contactarr = $object->liste_contact(- 1, 'external');

		if (is_array($contactarr) && count($contactarr) > 0) {
			foreach ($contactarr as $contact) {
				if ($contact ['libelle'] == $langs->trans('TypeContact_propal_external_CUSTOMER')) {	// TODO Use code and not label
					$contactstatic = new Contact($db);
					$contactstatic->fetch($contact ['id']);
					$custcontact = $contactstatic->getFullName($langs, 1);
				}
			}

			if (! empty($custcontact)) {
				$formmail->substit['__CONTACTCIVNAME__'] = $custcontact;
			}
		}

		// Tableau des parametres complementaires
		$formmail->param['action'] = 'send';
		$formmail->param['models'] = 'propal_send';
		$formmail->param['id'] = $object->id;
		$formmail->param['returnurl'] = $_SERVER["PHP_SELF"] . '?id=' . $object->id;
		// Init list of files
		if (GETPOST("mode") == 'init') {
			$formmail->clear_attached_files();
			$formmail->add_attached_files($file, basename($file), dol_mimetype($file));
		}

		print $formmail->get_form();

		print '<br>';
	}
}

// End of page
llxFooter();
$db->close();<|MERGE_RESOLUTION|>--- conflicted
+++ resolved
@@ -539,9 +539,6 @@
 		}
 	}
 
-<<<<<<< HEAD
-include DOL_DOCUMENT_ROOT.'/core/actions_printing.inc.php';
-=======
 	// Close proposal
 	else if ($action == 'setstatut' && $user->rights->propal->cloturer && ! GETPOST('cancel')) {
 		if (! GETPOST('statut')) {
@@ -554,9 +551,34 @@
 			}
 		}
 	}
->>>>>>> 5c5ff72e
-
-	include DOL_DOCUMENT_ROOT.'/core/actions_printipp.inc.php';
+
+	// Classify billed
+	else if ($action == 'classifybilled' && $user->rights->propal->cloturer) {
+		$object->cloture($user, 4, '');
+	}
+
+	// Reopen proposal
+	else if ($action == 'confirm_reopen' && $user->rights->propal->cloturer && ! GETPOST('cancel')) {
+		// prevent browser refresh from reopening proposal several times
+		if ($object->statut == 2 || $object->statut == 3 || $object->statut == 4) {
+			$object->reopen($user, 1);
+		}
+	}
+
+	// Close proposal
+	else if ($action == 'setstatut' && $user->rights->propal->cloturer && ! GETPOST('cancel')) {
+		if (! GETPOST('statut')) {
+			setEventMessage($langs->trans("ErrorFieldRequired", $langs->transnoentities("CloseAs")), 'errors');
+			$action = 'statut';
+		} else {
+			// prevent browser refresh from closing proposal several times
+			if ($object->statut == 1) {
+				$object->cloture($user, GETPOST('statut'), GETPOST('note'));
+			}
+		}
+	}
+
+	include DOL_DOCUMENT_ROOT.'/core/actions_printing.inc.php';
 
 
 	/*
@@ -1246,7 +1268,7 @@
 	}
 
 	dol_fiche_head();
-	
+
 	print '<table class="border" width="100%">';
 
 	// Reference
@@ -1519,7 +1541,7 @@
 	if (! empty($conf->global->PROPAL_CLONE_ON_CREATE_PAGE) || ! empty($conf->global->PRODUCT_SHOW_WHEN_CREATE)) print '</table>';
 
 	dol_fiche_end();
-	
+
 	$langs->load("bills");
 	print '<div class="center">';
 	print '<input type="submit" class="button" value="' . $langs->trans("CreateDraft") . '">';
