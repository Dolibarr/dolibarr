--- conflicted
+++ resolved
@@ -711,12 +711,8 @@
 				// If prices fields are update
 					$tva_tx = get_default_tva($mysoc, $object->thirdparty, $prod->id);
 					$tva_npr = get_default_npr($mysoc, $object->thirdparty, $prod->id);
-<<<<<<< HEAD
-					//echo $tva_tx.'<br>';
-=======
 					if (empty($tva_tx)) $tva_npr=0;
 					
->>>>>>> d86235ab
 					$pu_ht = $prod->price;
 					$pu_ttc = $prod->price_ttc;
 					$price_min = $prod->price_min;
@@ -729,18 +725,11 @@
 						$pu_ttc = $prod->multiprices_ttc[$object->thirdparty->price_level];
 						$price_min = $prod->multiprices_min[$object->thirdparty->price_level];
 						$price_base_type = $prod->multiprices_base_type[$object->thirdparty->price_level];
-<<<<<<< HEAD
-						//echo $object->thirdparty->price_level;
-						if (isset($prod->multiprices_tva_tx[$object->thirdparty->price_level]) && $tva_tx != 0) $tva_tx=$prod->multiprices_tva_tx[$object->thirdparty->price_level];
-						if (isset($prod->multiprices_recuperableonly[$object->thirdparty->price_level]) && $tva_npr != 0) $tva_npr=$prod->multiprices_recuperableonly[$object->thirdparty->price_level];
-						//echo "test".$tva_tx.'<br>';
-=======
 						if (! empty($conf->global->PRODUIT_MULTIPRICES_USE_VAT_PER_LEVEL))  // using this option is a bug. kept for backward compatibility
 						{
 						  if (isset($prod->multiprices_tva_tx[$object->thirdparty->price_level])) $tva_tx=$prod->multiprices_tva_tx[$object->thirdparty->price_level];
 						  if (isset($prod->multiprices_recuperableonly[$object->thirdparty->price_level])) $tva_npr=$prod->multiprices_recuperableonly[$object->thirdparty->price_level];
 						}
->>>>>>> d86235ab
 					}
 					elseif (! empty($conf->global->PRODUIT_CUSTOMER_PRICES))
 					{
@@ -847,14 +836,8 @@
 			$date_end = dol_mktime(GETPOST('date_end' . $predef . 'hour'), GETPOST('date_end' . $predef . 'min'), GETPOST('date_end' . $predef . 'sec'), GETPOST('date_end' . $predef . 'month'), GETPOST('date_end' . $predef . 'day'), GETPOST('date_end' . $predef . 'year'));
 
 			// Local Taxes
-<<<<<<< HEAD
-			//echo $tva_tx;exit;
-			$localtax1_tx = get_localtax($tva_tx, 1, $object->thirdparty);
-			$localtax2_tx = get_localtax($tva_tx, 2, $object->thirdparty);
-=======
 			$localtax1_tx = get_localtax($tva_tx, 1, $object->thirdparty, $tva_npr);
 			$localtax2_tx = get_localtax($tva_tx, 2, $object->thirdparty, $tva_npr);
->>>>>>> d86235ab
 
 			$info_bits = 0;
 			if ($tva_npr)
