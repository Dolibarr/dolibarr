<?php
/* Copyright (C) 2001-2007 Rodolphe Quiedeville  <rodolphe@quiedeville.org>
 * Copyright (C) 2004-2014 Laurent Destailleur   <eldy@users.sourceforge.net>
 * Copyright (C) 2004      Eric Seigne           <eric.seigne@ryxeo.com>
 * Copyright (C) 2005      Marc Barilley / Ocebo <marc@ocebo.com>
 * Copyright (C) 2005-2012 Regis Houssin         <regis.houssin@capnetworks.com>
 * Copyright (C) 2006      Andre Cianfarani      <acianfa@free.fr>
 * Copyright (C) 2010-2014 Juanjo Menent         <jmenent@2byte.es>
 * Copyright (C) 2010-2011 Philippe Grand        <philippe.grand@atoo-net.com>
 * Copyright (C) 2012-2013 Christophe Battarel   <christophe.battarel@altairis.fr>
 * Copyright (C) 2013-2014 Florian Henry		 <florian.henry@open-concept.pro>
 * Copyright (C) 2014	   Ferran Marcet		 <fmarcet@2byte.es>
 *
 * This program is free software; you can redistribute it and/or modify
 * it under the terms of the GNU General Public License as published by
 * the Free Software Foundation; either version 3 of the License, or
 * (at your option) any later version.
 *
 * This program is distributed in the hope that it will be useful,
 * but WITHOUT ANY WARRANTY; without even the implied warranty of
 * MERCHANTABILITY or FITNESS FOR A PARTICULAR PURPOSE.  See the
 * GNU General Public License for more details.
 *
 * You should have received a copy of the GNU General Public License
 * along with this program. If not, see <http://www.gnu.org/licenses/>.
 */

/**
 * \file 		htdocs/comm/propal.php
 * \ingroup 	propale
 * \brief 		Page of commercial proposals card and list
 */
require '../main.inc.php';
require_once DOL_DOCUMENT_ROOT . '/core/class/html.formother.class.php';
require_once DOL_DOCUMENT_ROOT . '/core/class/html.formfile.class.php';
require_once DOL_DOCUMENT_ROOT . '/core/class/html.formpropal.class.php';
require_once DOL_DOCUMENT_ROOT . '/comm/propal/class/propal.class.php';
require_once DOL_DOCUMENT_ROOT . '/comm/action/class/actioncomm.class.php';
require_once DOL_DOCUMENT_ROOT . '/core/modules/propale/modules_propale.php';
require_once DOL_DOCUMENT_ROOT . '/core/lib/propal.lib.php';
require_once DOL_DOCUMENT_ROOT . '/core/lib/functions2.lib.php';
require_once DOL_DOCUMENT_ROOT . '/core/class/extrafields.class.php';
if (! empty($conf->projet->enabled)) {
	require_once DOL_DOCUMENT_ROOT . '/projet/class/project.class.php';
	require_once DOL_DOCUMENT_ROOT . '/core/class/html.formprojet.class.php';
}

$langs->load('companies');
$langs->load('propal');
$langs->load('compta');
$langs->load('bills');
$langs->load('orders');
$langs->load('products');
$langs->load("deliveries");
$langs->load('sendings');
if (! empty($conf->margin->enabled))
	$langs->load('margins');

$error = 0;

$id = GETPOST('id', 'int');
$ref = GETPOST('ref', 'alpha');
$socid = GETPOST('socid', 'int');
$action = GETPOST('action', 'alpha');
$origin = GETPOST('origin', 'alpha');
$originid = GETPOST('originid', 'int');
$confirm = GETPOST('confirm', 'alpha');
$lineid = GETPOST('lineid', 'int');
$contactid = GETPOST('contactid','int');

// PDF
$hidedetails = (GETPOST('hidedetails', 'int') ? GETPOST('hidedetails', 'int') : (! empty($conf->global->MAIN_GENERATE_DOCUMENTS_HIDE_DETAILS) ? 1 : 0));
$hidedesc = (GETPOST('hidedesc', 'int') ? GETPOST('hidedesc', 'int') : (! empty($conf->global->MAIN_GENERATE_DOCUMENTS_HIDE_DESC) ? 1 : 0));
$hideref = (GETPOST('hideref', 'int') ? GETPOST('hideref', 'int') : (! empty($conf->global->MAIN_GENERATE_DOCUMENTS_HIDE_REF) ? 1 : 0));

// Nombre de ligne pour choix de produit/service predefinis
$NBLINES = 4;

// Security check
if (! empty($user->societe_id)) $socid = $user->societe_id;
$result = restrictedArea($user, 'propal', $id);

$object = new Propal($db);
$extrafields = new ExtraFields($db);

// fetch optionals attributes and labels
$extralabels = $extrafields->fetch_name_optionals_label($object->table_element);

// Load object
if ($id > 0 || ! empty($ref)) {
	$ret = $object->fetch($id, $ref);
	if ($ret > 0)
		$ret = $object->fetch_thirdparty();
	if ($ret < 0)
		dol_print_error('', $object->error);
}

// Initialize technical object to manage hooks of thirdparties. Note that conf->hooks_modules contains array array
$hookmanager->initHooks(array('propalcard','globalcard'));

$permissionnote = $user->rights->propale->creer; // Used by the include of actions_setnotes.inc.php


/*
 * Actions
 */

$parameters = array('socid' => $socid);
$reshook = $hookmanager->executeHooks('doActions', $parameters, $object, $action); // Note that $action and $object may have been modified by some hooks
if ($reshook < 0) setEventMessages($hookmanager->error, $hookmanager->errors, 'errors');

if (empty($reshook))
{
	include DOL_DOCUMENT_ROOT . '/core/actions_setnotes.inc.php'; // Must be include, not includ_once

	// Action clone object
	if ($action == 'confirm_clone' && $confirm == 'yes')
	{
		if (1 == 0 && ! GETPOST('clone_content') && ! GETPOST('clone_receivers'))
		{
			setEventMessage($langs->trans("NoCloneOptionsSpecified"), 'errors');
		}
		else
		{
			if ($object->id > 0) {
				$result = $object->createFromClone($socid);
				if ($result > 0) {
					header("Location: " . $_SERVER['PHP_SELF'] . '?id=' . $result);
					exit();
				} else {
					setEventMessage($object->error, 'errors');
					$action = '';
				}
			}
		}
	}

	// Delete proposal
	else if ($action == 'confirm_delete' && $confirm == 'yes' && $user->rights->propal->supprimer)
	{
		$result = $object->delete($user);
		if ($result > 0) {
			header('Location: ' . DOL_URL_ROOT . '/comm/propal/list.php');
			exit();
		} else {
			$langs->load("errors");
			setEventMessage($langs->trans($object->error), 'errors');
		}
	}

	// Remove line
	else if ($action == 'confirm_deleteline' && $confirm == 'yes' && $user->rights->propal->creer)
	{
		$result = $object->deleteline($lineid);
		// reorder lines
		if ($result)
			$object->line_order(true);

		if (empty($conf->global->MAIN_DISABLE_PDF_AUTOUPDATE)) {
			// Define output language
			$outputlangs = $langs;
			if (! empty($conf->global->MAIN_MULTILANGS)) {
				$outputlangs = new Translate("", $conf);
				$newlang = (GETPOST('lang_id') ? GETPOST('lang_id') : $object->thirdparty->default_lang);
				$outputlangs->setDefaultLang($newlang);
			}
			$ret = $object->fetch($id); // Reload to get new records
			$object->generateDocument($object->modelpdf, $outputlangs, $hidedetails, $hidedesc, $hideref);
		}

		header('Location: ' . $_SERVER["PHP_SELF"] . '?id=' . $object->id);
		exit();
	}

<<<<<<< HEAD
// Suppression de plusieurs services
else if ($action == 'ask_multipledeleteline') {
	// On retire les données de submit inutiles pour éviter les problèmes
	$useless_submit_data_names = array(
		'remise_percent',
		'qty',
		'price_ht',
		'tva_tx',
		'dp_desc',
		'idprod',
		'multiple_delete_select_all'
	);
	
	foreach ($useless_submit_data_names as $useless) {
		unset($_POST[$useless]);
	}
}
else if ($action == 'confirm_multipledeleteline' AND $confirm == 'yes' AND $user->rights->propal->supprimer) {
	$line_ids = isset($_GET['line_ids']) ? explode(',', $_GET['line_ids']) : array();
	foreach ($line_ids as $line_id) {
		$result = $object->deleteline($line_id);
	}
	
	// reorder lines
	$object->line_order(true);

	if (empty($conf->global->MAIN_DISABLE_PDF_AUTOUPDATE)) {
		// Define output language
		$outputlangs = $langs;
		if (! empty($conf->global->MAIN_MULTILANGS)) {
			$outputlangs = new Translate("", $conf);
			$newlang = (GETPOST('lang_id') ? GETPOST('lang_id') : $object->client->default_lang);
			$outputlangs->setDefaultLang($newlang);
		}
		$ret = $object->fetch($id); // Reload to get new records
		propale_pdf_create($db, $object, $object->modelpdf, $outputlangs, $hidedetails, $hidedesc, $hideref);
	}
	
	header('Location: ' . $_SERVER ["PHP_SELF"] . '?id=' . $object->id);
	exit();
	
}

else if ($action == 'setdate' && $user->rights->propal->creer) {
	$datep = dol_mktime(12, 0, 0, $_POST ['remonth'], $_POST ['reday'], $_POST ['reyear']);
=======
	// Validation
	else if ($action == 'confirm_validate' && $confirm == 'yes' &&
        ((empty($conf->global->MAIN_USE_ADVANCED_PERMS) && ! empty($user->rights->propal->creer))
       	|| (! empty($conf->global->MAIN_USE_ADVANCED_PERMS) && ! empty($user->rights->propal->propal_advance->validate)))
	)
	{
		$result = $object->valid($user);
		if ($result >= 0)
		{
			if (empty($conf->global->MAIN_DISABLE_PDF_AUTOUPDATE))
			{
						// Define output language
				if (empty($conf->global->MAIN_DISABLE_PDF_AUTOUPDATE))
				{
					$outputlangs = $langs;
					$newlang = '';
					if ($conf->global->MAIN_MULTILANGS && empty($newlang) && GETPOST('lang_id')) $newlang = GETPOST('lang_id','alpha');
					if ($conf->global->MAIN_MULTILANGS && empty($newlang))	$newlang = $object->thirdparty->default_lang;
					if (! empty($newlang)) {
						$outputlangs = new Translate("", $conf);
						$outputlangs->setDefaultLang($newlang);
					}
					$model=$object->modelpdf;
					$ret = $object->fetch($id); // Reload to get new records
>>>>>>> bc88917b

					$object->generateDocument($model, $outputlangs, $hidedetails, $hidedesc, $hideref);
				}
			}
		} else {
			$langs->load("errors");
			if (count($object->errors) > 0) setEventMessage($object->errors, 'errors');
			else setEventMessage($langs->trans($object->error), 'errors');
		}
	}

	else if ($action == 'setdate' && $user->rights->propal->creer)
	{
		$datep = dol_mktime(12, 0, 0, $_POST['remonth'], $_POST['reday'], $_POST['reyear']);

		if (empty($datep)) {
			$error ++;
			setEventMessage($langs->trans("ErrorFieldRequired", $langs->transnoentitiesnoconv("Date")), 'errors');
		}

		if (! $error) {
			$result = $object->set_date($user, $datep);
			if ($result < 0)
				dol_print_error($db, $object->error);
		}
	}
	else if ($action == 'setecheance' && $user->rights->propal->creer)
	{
		$result = $object->set_echeance($user, dol_mktime(12, 0, 0, $_POST['echmonth'], $_POST['echday'], $_POST['echyear']));
		if ($result < 0)
			dol_print_error($db, $object->error);
	}
	else if ($action == 'setdate_livraison' && $user->rights->propal->creer)
	{
		$result = $object->set_date_livraison($user, dol_mktime(12, 0, 0, $_POST['liv_month'], $_POST['liv_day'], $_POST['liv_year']));
		if ($result < 0)
			dol_print_error($db, $object->error);
	}

	// Positionne ref client
	else if ($action == 'set_ref_client' && $user->rights->propal->creer)
	{
		$object->set_ref_client($user, $_POST['ref_client']);
	}

	// Create proposal
	else if ($action == 'add' && $user->rights->propal->creer)
	{
		$object->socid = $socid;
		$object->fetch_thirdparty();

		$datep = dol_mktime(12, 0, 0, GETPOST('remonth'), GETPOST('reday'), GETPOST('reyear'));
		$date_delivery = dol_mktime(12, 0, 0, GETPOST('liv_month'), GETPOST('liv_day'), GETPOST('liv_year'));
		$duration = GETPOST('duree_validite');

		if (empty($datep)) {
			setEventMessage($langs->trans("ErrorFieldRequired", $langs->transnoentitiesnoconv("Date")), 'errors');
			$action = 'create';
			$error ++;
		}
		if (empty($duration)) {
			setEventMessage($langs->trans("ErrorFieldRequired", $langs->transnoentitiesnoconv("ValidityDuration")), 'errors');
			$action = 'create';
			$error ++;
		}

		if ($socid < 1) {
			setEventMessage($langs->trans("ErrorFieldRequired", $langs->transnoentitiesnoconv("Customer")), 'errors');
			$action = 'create';
			$error ++;
		}

		if (! $error)
		{
			$db->begin();

			// Si on a selectionne une propal a copier, on realise la copie
			if (GETPOST('createmode') == 'copy' && GETPOST('copie_propal'))
			{
				if ($object->fetch(GETPOST('copie_propal')) > 0) {
					$object->ref = GETPOST('ref');
					$object->datep = $datep;
					$object->date_livraison = $date_delivery;
					$object->availability_id = GETPOST('availability_id');
					$object->demand_reason_id = GETPOST('demand_reason_id');
					$object->fk_delivery_address = GETPOST('fk_address');
	                $object->shipping_method_id = GETPOST('shipping_method_id', 'int');
					$object->duree_validite = $duration;
					$object->cond_reglement_id = GETPOST('cond_reglement_id');
					$object->mode_reglement_id = GETPOST('mode_reglement_id');
	                $object->fk_account = GETPOST('fk_account', 'int');
					$object->remise_percent = GETPOST('remise_percent');
					$object->remise_absolue = GETPOST('remise_absolue');
					$object->socid = GETPOST('socid');
					$object->contactid = GETPOST('contactid');
					$object->fk_project = GETPOST('projectid');
					$object->modelpdf = GETPOST('model');
					$object->author = $user->id; // deprecated
					$object->note = GETPOST('note');
					$object->statut = 0;

					$id = $object->create_from($user);
				} else {
					setEventMessage($langs->trans("ErrorFailedToCopyProposal", GETPOST('copie_propal')), 'errors');
				}
			} else {
				$object->ref = GETPOST('ref');
				$object->ref_client = GETPOST('ref_client');
				$object->datep = $datep;
				$object->date_livraison = $date_delivery;
				$object->availability_id = GETPOST('availability_id');
				$object->demand_reason_id = GETPOST('demand_reason_id');
				$object->fk_delivery_address = GETPOST('fk_address');
	            $object->shipping_method_id = GETPOST('shipping_method_id', 'int');
				$object->duree_validite = GETPOST('duree_validite');
				$object->cond_reglement_id = GETPOST('cond_reglement_id');
				$object->mode_reglement_id = GETPOST('mode_reglement_id');
	            $object->fk_account = GETPOST('fk_account', 'int');
				$object->contactid = GETPOST('contactid');
				$object->fk_project = GETPOST('projectid');
				$object->modelpdf = GETPOST('model');
				$object->author = $user->id; // deprecated
				$object->note = GETPOST('note');

				$object->origin = GETPOST('origin');
				$object->origin_id = GETPOST('originid');

				for($i = 1; $i <= $conf->global->PRODUCT_SHOW_WHEN_CREATE; $i ++)
				{
					if ($_POST['idprod' . $i]) {
						$xid = 'idprod' . $i;
						$xqty = 'qty' . $i;
						$xremise = 'remise' . $i;
						$object->add_product($_POST[$xid], $_POST[$xqty], $_POST[$xremise]);
					}
				}

				// Fill array 'array_options' with data from add form
				$ret = $extrafields->setOptionalsFromPost($extralabels, $object);
				if ($ret < 0) {
					$error ++;
					$action = 'create';
				}
			}

			if (! $error)
			{
				if ($origin && $originid)
				{
					// Parse element/subelement (ex: project_task)
					$element = $subelement = $origin;
					if (preg_match('/^([^_]+)_([^_]+)/i', $origin, $regs)) {
						$element = $regs [1];
						$subelement = $regs [2];
					}

					// For compatibility
					if ($element == 'order') {
						$element = $subelement = 'commande';
					}
					if ($element == 'propal') {
						$element = 'comm/propal';
						$subelement = 'propal';
					}
					if ($element == 'contract') {
						$element = $subelement = 'contrat';
					}
					if ($element == 'inter') {
						$element = $subelement = 'ficheinter';
					}
					if ($element == 'shipping') {
						$element = $subelement = 'expedition';
					}

					$object->origin = $origin;
					$object->origin_id = $originid;

					// Possibility to add external linked objects with hooks
					$object->linked_objects [$object->origin] = $object->origin_id;
					if (is_array($_POST['other_linked_objects']) && ! empty($_POST['other_linked_objects'])) {
						$object->linked_objects = array_merge($object->linked_objects, $_POST['other_linked_objects']);
					}

					$id = $object->create($user);
					if ($id > 0)
					{
							dol_include_once('/' . $element . '/class/' . $subelement . '.class.php');

							$classname = ucfirst($subelement);
							$srcobject = new $classname($db);

							dol_syslog("Try to find source object origin=" . $object->origin . " originid=" . $object->origin_id . " to add lines");
							$result = $srcobject->fetch($object->origin_id);

							if ($result > 0)
							{
								$lines = $srcobject->lines;
								if (empty($lines) && method_exists($srcobject, 'fetch_lines'))
								{
									$srcobject->fetch_lines();
									$lines = $srcobject->lines;
								}

								$fk_parent_line=0;
								$num=count($lines);
								for ($i=0;$i<$num;$i++)
								{
									$label=(! empty($lines[$i]->label)?$lines[$i]->label:'');
									$desc=(! empty($lines[$i]->desc)?$lines[$i]->desc:$lines[$i]->libelle);

										// Positive line
										$product_type = ($lines[$i]->product_type ? $lines[$i]->product_type : 0);

										// Date start
										$date_start = false;
										if ($lines[$i]->date_debut_prevue)
											$date_start = $lines[$i]->date_debut_prevue;
										if ($lines[$i]->date_debut_reel)
											$date_start = $lines[$i]->date_debut_reel;
										if ($lines[$i]->date_start)
											$date_start = $lines[$i]->date_start;

											// Date end
										$date_end = false;
										if ($lines[$i]->date_fin_prevue)
											$date_end = $lines[$i]->date_fin_prevue;
										if ($lines[$i]->date_fin_reel)
											$date_end = $lines[$i]->date_fin_reel;
										if ($lines[$i]->date_end)
											$date_end = $lines[$i]->date_end;

											// Reset fk_parent_line for no child products and special product
										if (($lines[$i]->product_type != 9 && empty($lines[$i]->fk_parent_line)) || $lines[$i]->product_type == 9) {
											$fk_parent_line = 0;
										}

										// Extrafields
										if (empty($conf->global->MAIN_EXTRAFIELDS_DISABLED) && method_exists($lines[$i], 'fetch_optionals')) {
											$lines[$i]->fetch_optionals($lines[$i]->rowid);
											$array_option = $lines[$i]->array_options;
										}

										$tva_tx=get_default_tva($mysoc, $object->thirdparty);

										$result = $object->addline($desc, $lines[$i]->subprice, $lines[$i]->qty, $tva_tx, $lines[$i]->localtax1_tx, $lines[$i]->localtax2_tx, $lines[$i]->fk_product, $lines[$i]->remise_percent, 'HT', 0, $lines[$i]->info_bits, $product_type, $lines[$i]->rang, $lines[$i]->special_code, $fk_parent_line, $lines[$i]->fk_fournprice, $lines[$i]->pa_ht, $label, $date_start, $date_end, $array_option);

										if ($result > 0) {
											$lineid = $result;
										} else {
											$lineid = 0;
											$error ++;
											break;
										}

										// Defined the new fk_parent_line
										if ($result > 0 && $lines[$i]->product_type == 9) {
											$fk_parent_line = $result;
										}
								}

								// Hooks
								$parameters = array('objFrom' => $srcobject);
								$reshook = $hookmanager->executeHooks('createFrom', $parameters, $object, $action); // Note that $action and $object may have been
								                                                                               // modified by hook
								if ($reshook < 0)
									$error ++;
							} else {
								setEventMessages($srcobject->error, $srcobject->errors, 'errors');
								$error ++;
							}
					} else {
						setEventMessages($object->error, $object->errors, 'errors');
						$error ++;
					}
				} 			// Standard creation
				else
				{
					$id = $object->create($user);
				}

				if ($id > 0)
				{
					// Insertion contact par defaut si defini
					if (GETPOST('contactid') > 0)
					{
						$result = $object->add_contact(GETPOST('contactid'), 'CUSTOMER', 'external');
						if ($result < 0)
						{
							$error++;
							setEventMessage($langs->trans("ErrorFailedToAddContact"), 'errors');
						}
					}

					if (! $error)
					{
						$db->commit();

				        // Define output language
				    	if (empty($conf->global->MAIN_DISABLE_PDF_AUTOUPDATE))
				    	{
				    		$outputlangs = $langs;
				    		$newlang = '';
				    		if ($conf->global->MAIN_MULTILANGS && empty($newlang) && GETPOST('lang_id')) $newlang = GETPOST('lang_id','alpha');
				    		if ($conf->global->MAIN_MULTILANGS && empty($newlang))	$newlang = $object->thirdparty->default_lang;
				    		if (! empty($newlang)) {
				    			$outputlangs = new Translate("", $conf);
				    			$outputlangs->setDefaultLang($newlang);
				    		}
				    		$model=$object->modelpdf;

				    		$ret = $object->fetch($id); // Reload to get new records
				    		$result=$object->generateDocument($model, $outputlangs, $hidedetails, $hidedesc, $hideref);
				    		if ($result < 0) dol_print_error($db,$result);
				    	}

						header('Location: ' . $_SERVER["PHP_SELF"] . '?id=' . $id);
						exit();
					}
					else
					{
						$db->rollback();
						$action='create';
					}
				}
				else
				{
					setEventMessages($object->error, $object->errors, 'errors');
					$db->rollback();
					$action='create';
				}
			}
		}
	}

	// Classify billed
	else if ($action == 'classifybilled' && $user->rights->propal->cloturer) {
		$object->cloture($user, 4, '');
	}

	// Reopen proposal
	else if ($action == 'confirm_reopen' && $user->rights->propal->cloturer && ! GETPOST('cancel')) {
		// prevent browser refresh from reopening proposal several times
		if ($object->statut == 2 || $object->statut == 3 || $object->statut == 4) {
			$object->reopen($user, 1);
		}
	}

	// Close proposal
	else if ($action == 'setstatut' && $user->rights->propal->cloturer && ! GETPOST('cancel')) {
		if (! GETPOST('statut')) {
			setEventMessage($langs->trans("ErrorFieldRequired", $langs->transnoentities("CloseAs")), 'errors');
			$action = 'statut';
		} else {
			// prevent browser refresh from closing proposal several times
			if ($object->statut == 1) {
				$object->cloture($user, GETPOST('statut'), GETPOST('note'));
			}
		}
	}

	// Classify billed
	else if ($action == 'classifybilled' && $user->rights->propal->cloturer) {
		$object->cloture($user, 4, '');
	}

	// Reopen proposal
	else if ($action == 'confirm_reopen' && $user->rights->propal->cloturer && ! GETPOST('cancel')) {
		// prevent browser refresh from reopening proposal several times
		if ($object->statut == 2 || $object->statut == 3 || $object->statut == 4) {
			$object->reopen($user, 1);
		}
	}

	// Close proposal
	else if ($action == 'setstatut' && $user->rights->propal->cloturer && ! GETPOST('cancel')) {
		if (! GETPOST('statut')) {
			setEventMessage($langs->trans("ErrorFieldRequired", $langs->transnoentities("CloseAs")), 'errors');
			$action = 'statut';
		} else {
			// prevent browser refresh from closing proposal several times
			if ($object->statut == 1) {
				$object->cloture($user, GETPOST('statut'), GETPOST('note'));
			}
		}
	}

	include DOL_DOCUMENT_ROOT.'/core/actions_printing.inc.php';


	/*
	 * Send mail
	 */

	// Actions to send emails
	$actiontypecode='AC_PROP';
	$trigger_name='PROPAL_SENTBYMAIL';
	$paramname='id';
	$mode='emailfromproposal';
	include DOL_DOCUMENT_ROOT.'/core/actions_sendmails.inc.php';



	// Go back to draft
	if ($action == 'modif' && $user->rights->propal->creer)
	{
		$object->set_draft($user);

		if (empty($conf->global->MAIN_DISABLE_PDF_AUTOUPDATE))
		{
			// Define output language
			$outputlangs = $langs;
			if (! empty($conf->global->MAIN_MULTILANGS)) {
				$outputlangs = new Translate("", $conf);
				$newlang = (GETPOST('lang_id') ? GETPOST('lang_id') : $object->thirdparty->default_lang);
				$outputlangs->setDefaultLang($newlang);
			}
			$ret = $object->fetch($id); // Reload to get new records
			$object->generateDocument($object->modelpdf, $outputlangs, $hidedetails, $hidedesc, $hideref);
		}
	}

	else if ($action == "setabsolutediscount" && $user->rights->propal->creer) {
		if ($_POST["remise_id"]) {
			if ($object->id > 0) {
				$result = $object->insert_discount($_POST["remise_id"]);
				if ($result < 0) {
					setEventMessage($object->error, 'errors');
				}
			}
		}
	}

	// Add line
	else if ($action == 'addline' && $user->rights->propal->creer) {

		// Set if we used free entry or predefined product
		$predef='';
		$product_desc=(GETPOST('dp_desc')?GETPOST('dp_desc'):'');
		$price_ht = GETPOST('price_ht');
		if (GETPOST('prod_entry_mode') == 'free')
		{
			$idprod=0;
			$tva_tx = (GETPOST('tva_tx') ? GETPOST('tva_tx') : 0);
		}
		else
		{
			$idprod=GETPOST('idprod', 'int');
			$tva_tx = '';
		}

		$qty = GETPOST('qty' . $predef);
		$remise_percent = GETPOST('remise_percent' . $predef);

		// Extrafields
		$extrafieldsline = new ExtraFields($db);
		$extralabelsline = $extrafieldsline->fetch_name_optionals_label($object->table_element_line);
		$array_option = $extrafieldsline->getOptionalsFromPost($extralabelsline, $predef);
		// Unset extrafield
		if (is_array($extralabelsline)) {
			// Get extra fields
			foreach ($extralabelsline as $key => $value) {
				unset($_POST["options_" . $key]);
			}
		}

		if (GETPOST('prod_entry_mode') == 'free' && empty($idprod) && GETPOST('type') < 0) {
			setEventMessage($langs->trans("ErrorFieldRequired", $langs->transnoentitiesnoconv("Type")), 'errors');
			$error ++;
		}

		if (GETPOST('prod_entry_mode') == 'free' && empty($idprod) && $price_ht == '') 	// Unit price can be 0 but not ''. Also price can be negative for proposal.
		{
			setEventMessage($langs->trans("ErrorFieldRequired", $langs->transnoentitiesnoconv("UnitPriceHT")), 'errors');
			$error ++;
		}
		if (GETPOST('prod_entry_mode') == 'free' && empty($idprod) && empty($product_desc)) {
			setEventMessage($langs->trans("ErrorFieldRequired", $langs->transnoentitiesnoconv("Description")), 'errors');
			$error ++;
		}

		if (! $error && ($qty >= 0) && (! empty($product_desc) || ! empty($idprod))) {
			$pu_ht = 0;
			$pu_ttc = 0;
			$price_min = 0;
			$price_base_type = (GETPOST('price_base_type', 'alpha') ? GETPOST('price_base_type', 'alpha') : 'HT');

			$db->begin();

			// Ecrase $pu par celui du produit
			// Ecrase $desc par celui du produit
			// Ecrase $txtva par celui du produit
			if (! empty($idprod)) {
				$prod = new Product($db);
				$prod->fetch($idprod);

				$label = ((GETPOST('product_label') && GETPOST('product_label') != $prod->label) ? GETPOST('product_label') : '');

				// If prices fields are update
					$tva_tx = get_default_tva($mysoc, $object->thirdparty, $prod->id);
					$tva_npr = get_default_npr($mysoc, $object->thirdparty, $prod->id);
					$pu_ht = $prod->price;
					$pu_ttc = $prod->price_ttc;
					$price_min = $prod->price_min;
					$price_base_type = $prod->price_base_type;

					// On defini prix unitaire
					if (! empty($conf->global->PRODUIT_MULTIPRICES) && $object->thirdparty->price_level)
					{
						$pu_ht = $prod->multiprices[$object->thirdparty->price_level];
						$pu_ttc = $prod->multiprices_ttc[$object->thirdparty->price_level];
						$price_min = $prod->multiprices_min[$object->thirdparty->price_level];
						$price_base_type = $prod->multiprices_base_type[$object->thirdparty->price_level];
						if (isset($prod->multiprices_tva_tx[$object->thirdparty->price_level])) $tva_tx=$prod->multiprices_tva_tx[$object->thirdparty->price_level];
						if (isset($prod->multiprices_recuperableonly[$object->thirdparty->price_level])) $tva_npr=$prod->multiprices_recuperableonly[$object->thirdparty->price_level];
					}
					elseif (! empty($conf->global->PRODUIT_CUSTOMER_PRICES))
					{
						require_once DOL_DOCUMENT_ROOT . '/product/class/productcustomerprice.class.php';

						$prodcustprice = new Productcustomerprice($db);

						$filter = array('t.fk_product' => $prod->id,'t.fk_soc' => $object->thirdparty->id);

						$result = $prodcustprice->fetch_all('', '', 0, 0, $filter);
						if ($result) {
							if (count($prodcustprice->lines) > 0) {
								$pu_ht = price($prodcustprice->lines [0]->price);
								$pu_ttc = price($prodcustprice->lines [0]->price_ttc);
								$price_base_type = $prodcustprice->lines [0]->price_base_type;
								$prod->tva_tx = $prodcustprice->lines [0]->tva_tx;
							}
						}
					}

					// if price ht is forced (ie: calculated by margin rate and cost price)
					if (! empty($price_ht)) {
						$pu_ht = price2num($price_ht, 'MU');
						$pu_ttc = price2num($pu_ht * (1 + ($tva_tx / 100)), 'MU');
					}

					// On reevalue prix selon taux tva car taux tva transaction peut etre different
					// de ceux du produit par defaut (par exemple si pays different entre vendeur et acheteur).
					elseif ($tva_tx != $prod->tva_tx) {
						if ($price_base_type != 'HT') {
							$pu_ht = price2num($pu_ttc / (1 + ($tva_tx / 100)), 'MU');
						} else {
							$pu_ttc = price2num($pu_ht * (1 + ($tva_tx / 100)), 'MU');
						}
					}

					$desc = '';

					// Define output language
					if (! empty($conf->global->MAIN_MULTILANGS) && ! empty($conf->global->PRODUIT_TEXTS_IN_THIRDPARTY_LANGUAGE)) {
						$outputlangs = $langs;
						$newlang = '';
						if (empty($newlang) && GETPOST('lang_id'))
							$newlang = GETPOST('lang_id');
						if (empty($newlang))
							$newlang = $object->thirdparty->default_lang;
						if (! empty($newlang)) {
							$outputlangs = new Translate("", $conf);
							$outputlangs->setDefaultLang($newlang);
						}

						$desc = (! empty($prod->multilangs [$outputlangs->defaultlang] ["description"])) ? $prod->multilangs [$outputlangs->defaultlang] ["description"] : $prod->description;
					} else {
						$desc = $prod->description;
					}

					$desc = dol_concatdesc($desc, $product_desc);

					// Add custom code and origin country into description
					if (empty($conf->global->MAIN_PRODUCT_DISABLE_CUSTOMCOUNTRYCODE) && (! empty($prod->customcode) || ! empty($prod->country_code))) {
						$tmptxt = '(';
						if (! empty($prod->customcode))
							$tmptxt .= $langs->transnoentitiesnoconv("CustomCode") . ': ' . $prod->customcode;
						if (! empty($prod->customcode) && ! empty($prod->country_code))
							$tmptxt .= ' - ';
						if (! empty($prod->country_code))
							$tmptxt .= $langs->transnoentitiesnoconv("CountryOrigin") . ': ' . getCountry($prod->country_code, 0, $db, $langs, 0);
						$tmptxt .= ')';
						$desc = dol_concatdesc($desc, $tmptxt);
					}

				$type = $prod->type;
			} else {
				$pu_ht = price2num($price_ht, 'MU');
				$pu_ttc = price2num(GETPOST('price_ttc'), 'MU');
				$tva_npr = (preg_match('/\*/', $tva_tx) ? 1 : 0);
				$tva_tx = str_replace('*', '', $tva_tx);
				$label = (GETPOST('product_label') ? GETPOST('product_label') : '');
				$desc = $product_desc;
				$type = GETPOST('type');
			}

			// Margin
			$fournprice = (GETPOST('fournprice' . $predef) ? GETPOST('fournprice' . $predef) : '');
			$buyingprice = (GETPOST('buying_price' . $predef) ? GETPOST('buying_price' . $predef) : '');

			$date_start = dol_mktime(0, 0, 0, GETPOST('date_start' . $predef . 'month'), GETPOST('date_start' . $predef . 'day'), GETPOST('date_start' . $predef . 'year'));
			$date_end = dol_mktime(0, 0, 0, GETPOST('date_end' . $predef . 'month'), GETPOST('date_end' . $predef . 'day'), GETPOST('date_end' . $predef . 'year'));

			// Local Taxes
			$localtax1_tx = get_localtax($tva_tx, 1, $object->thirdparty);
			$localtax2_tx = get_localtax($tva_tx, 2, $object->thirdparty);

			$info_bits = 0;
			if ($tva_npr)
				$info_bits |= 0x01;

			if (! empty($price_min) && (price2num($pu_ht) * (1 - price2num($remise_percent) / 100) < price2num($price_min))) {
				$mesg = $langs->trans("CantBeLessThanMinPrice", price(price2num($price_min, 'MU'), 0, $langs, 0, 0, - 1, $conf->currency));
				setEventMessage($mesg, 'errors');
			} else {
				// Insert line
				$result = $object->addline($desc, $pu_ht, $qty, $tva_tx, $localtax1_tx, $localtax2_tx, $idprod, $remise_percent, $price_base_type, $pu_ttc, $info_bits, $type, - 1, 0, GETPOST('fk_parent_line'), $fournprice, $buyingprice, $label, $date_start, $date_end, $array_option);

				if ($result > 0) {
					$db->commit();

					if (empty($conf->global->MAIN_DISABLE_PDF_AUTOUPDATE)) {
						// Define output language
						$outputlangs = $langs;
						if (! empty($conf->global->MAIN_MULTILANGS)) {
							$outputlangs = new Translate("", $conf);
							$newlang = (GETPOST('lang_id') ? GETPOST('lang_id') : $object->thirdparty->default_lang);
							$outputlangs->setDefaultLang($newlang);
						}
						$ret = $object->fetch($id); // Reload to get new records
						$object->generateDocument($object->modelpdf, $outputlangs, $hidedetails, $hidedesc, $hideref);
					}

					unset($_POST['prod_entry_mode']);

					unset($_POST['qty']);
					unset($_POST['type']);
					unset($_POST['remise_percent']);
					unset($_POST['price_ht']);
					unset($_POST['price_ttc']);
					unset($_POST['tva_tx']);
					unset($_POST['product_ref']);
					unset($_POST['product_label']);
					unset($_POST['product_desc']);
					unset($_POST['fournprice']);
					unset($_POST['buying_price']);
					unset($_POST['np_marginRate']);
					unset($_POST['np_markRate']);
					unset($_POST['dp_desc']);
					unset($_POST['idprod']);

			    	unset($_POST['date_starthour']);
			    	unset($_POST['date_startmin']);
			    	unset($_POST['date_startsec']);
			    	unset($_POST['date_startday']);
			    	unset($_POST['date_startmonth']);
			    	unset($_POST['date_startyear']);
			    	unset($_POST['date_endhour']);
			    	unset($_POST['date_endmin']);
			    	unset($_POST['date_endsec']);
			    	unset($_POST['date_endday']);
			    	unset($_POST['date_endmonth']);
			    	unset($_POST['date_endyear']);
				} else {
					$db->rollback();

					setEventMessage($object->error, 'errors');
				}
			}
		}
	}

	// Mise a jour d'une ligne dans la propale
	else if ($action == 'updateligne' && $user->rights->propal->creer && GETPOST('save') == $langs->trans("Save")) {
		// Define info_bits
		$info_bits = 0;
		if (preg_match('/\*/', GETPOST('tva_tx')))
			$info_bits |= 0x01;

			// Clean parameters
		$description = dol_htmlcleanlastbr(GETPOST('product_desc'));

		// Define vat_rate
		$vat_rate = (GETPOST('tva_tx') ? GETPOST('tva_tx') : 0);
		$vat_rate = str_replace('*', '', $vat_rate);
		$localtax1_rate = get_localtax($vat_rate, 1, $object->thirdparty);
		$localtax2_rate = get_localtax($vat_rate, 2, $object->thirdparty);
		$pu_ht = GETPOST('price_ht');

		// Add buying price
		$fournprice = (GETPOST('fournprice') ? GETPOST('fournprice') : '');
		$buyingprice = (GETPOST('buying_price') ? GETPOST('buying_price') : '');

		$date_start = dol_mktime(0, 0, 0, GETPOST('date_startmonth'), GETPOST('date_startday'), GETPOST('date_startyear'));
		$date_end = dol_mktime(0, 0, 0, GETPOST('date_endmonth'), GETPOST('date_endday'), GETPOST('date_endyear'));

		// Extrafields
		$extrafieldsline = new ExtraFields($db);
		$extralabelsline = $extrafieldsline->fetch_name_optionals_label($object->table_element_line);
		$array_option = $extrafieldsline->getOptionalsFromPost($extralabelsline);
		// Unset extrafield
		if (is_array($extralabelsline)) {
			// Get extra fields
			foreach ($extralabelsline as $key => $value) {
				unset($_POST["options_" . $key]);
			}
		}

		// Define special_code for special lines
		$special_code=GETPOST('special_code');
		if (! GETPOST('qty')) $special_code=3;

		// Check minimum price
		$productid = GETPOST('productid', 'int');
		if (! empty($productid)) {
			$product = new Product($db);
			$res = $product->fetch($productid);

			$type = $product->type;

			$price_min = $product->price_min;
			if (! empty($conf->global->PRODUIT_MULTIPRICES) && ! empty($object->thirdparty->price_level))
				$price_min = $product->multiprices_min [$object->thirdparty->price_level];

			$label = ((GETPOST('update_label') && GETPOST('product_label')) ? GETPOST('product_label') : '');

			if ($price_min && (price2num($pu_ht) * (1 - price2num(GETPOST('remise_percent')) / 100) < price2num($price_min))) {
				setEventMessage($langs->trans("CantBeLessThanMinPrice", price(price2num($price_min, 'MU'), 0, $langs, 0, 0, - 1, $conf->currency)), 'errors');
				$error ++;
			}
		} else {
			$type = GETPOST('type');
			$label = (GETPOST('product_label') ? GETPOST('product_label') : '');

			// Check parameters
			if (GETPOST('type') < 0) {
				setEventMessage($langs->trans("ErrorFieldRequired", $langs->transnoentitiesnoconv("Type")), 'errors');
				$error ++;
			}
		}

		if (! $error) {
			$db->begin();

			$result = $object->updateline(GETPOST('lineid'), $pu_ht, GETPOST('qty'), GETPOST('remise_percent'), $vat_rate, $localtax1_rate, $localtax2_rate, $description, 'HT', $info_bits, $special_code, GETPOST('fk_parent_line'), 0, $fournprice, $buyingprice, $label, $type, $date_start, $date_end, $array_option);

			if ($result >= 0) {
				$db->commit();

				if (empty($conf->global->MAIN_DISABLE_PDF_AUTOUPDATE)) {
					// Define output language
					$outputlangs = $langs;
					if (! empty($conf->global->MAIN_MULTILANGS)) {
						$outputlangs = new Translate("", $conf);
						$newlang = (GETPOST('lang_id') ? GETPOST('lang_id') : $object->thirdparty->default_lang);
						$outputlangs->setDefaultLang($newlang);
					}
					$ret = $object->fetch($id); // Reload to get new records
					$object->generateDocument($object->modelpdf, $outputlangs, $hidedetails, $hidedesc, $hideref);
				}

				unset($_POST['qty']);
				unset($_POST['type']);
				unset($_POST['productid']);
				unset($_POST['remise_percent']);
				unset($_POST['price_ht']);
				unset($_POST['price_ttc']);
				unset($_POST['tva_tx']);
				unset($_POST['product_ref']);
				unset($_POST['product_label']);
				unset($_POST['product_desc']);
				unset($_POST['fournprice']);
				unset($_POST['buying_price']);
			} else {
				$db->rollback();

				setEventMessage($object->error, 'errors');
			}
		}
	}

	else if ($action == 'updateligne' && $user->rights->propal->creer && GETPOST('cancel') == $langs->trans('Cancel')) {
		header('Location: ' . $_SERVER['PHP_SELF'] . '?id=' . $object->id); // Pour reaffichage de la fiche en cours d'edition
		exit();
	}

	// Generation doc (depuis lien ou depuis cartouche doc)
	else if ($action == 'builddoc' && $user->rights->propal->creer) {
		if (GETPOST('model')) {
			$object->setDocModel($user, GETPOST('model'));
		}

		// Define output language
		$outputlangs = $langs;
		if (! empty($conf->global->MAIN_MULTILANGS)) {
			$outputlangs = new Translate("", $conf);
			$newlang = (GETPOST('lang_id') ? GETPOST('lang_id') : $object->thirdparty->default_lang);
			$outputlangs->setDefaultLang($newlang);
		}
		$ret = $object->fetch($id); // Reload to get new records
		$result = $object->generateDocument($object->modelpdf, $outputlangs, $hidedetails, $hidedesc, $hideref);

		if ($result <= 0) {
			dol_print_error($db, $result);
			exit();
		} else {
			header('Location: ' . $_SERVER["PHP_SELF"] . '?id=' . $object->id . (empty($conf->global->MAIN_JUMP_TAG) ? '' : '#builddoc'));
			exit();
		}
	}

	// Remove file in doc form
	else if ($action == 'remove_file' && $user->rights->propal->creer) {
		if ($object->id > 0) {
			require_once DOL_DOCUMENT_ROOT . '/core/lib/files.lib.php';

			$langs->load("other");
			$upload_dir = $conf->propal->dir_output;
			$file = $upload_dir . '/' . GETPOST('file');
			$ret = dol_delete_file($file, 0, 0, 0, $object);
			if ($ret)
				setEventMessage($langs->trans("FileWasRemoved", GETPOST('file')));
			else
				setEventMessage($langs->trans("ErrorFailToDeleteFile", GETPOST('file')), 'errors');
		}
	}

	// Set project
	else if ($action == 'classin' && $user->rights->propal->creer) {
		$object->setProject($_POST['projectid']);
	}

	// Delai de livraison
	else if ($action == 'setavailability' && $user->rights->propal->creer) {
		$result = $object->availability($_POST['availability_id']);
	}

	// Origine de la propale
	else if ($action == 'setdemandreason' && $user->rights->propal->creer) {
		$result = $object->demand_reason($_POST['demand_reason_id']);
	}

	// Conditions de reglement
	else if ($action == 'setconditions' && $user->rights->propal->creer) {
		$result = $object->setPaymentTerms(GETPOST('cond_reglement_id', 'int'));
	}

	else if ($action == 'setremisepercent' && $user->rights->propal->creer) {
		$result = $object->set_remise_percent($user, $_POST['remise_percent']);
	}

	else if ($action == 'setremiseabsolue' && $user->rights->propal->creer) {
		$result = $object->set_remise_absolue($user, $_POST['remise_absolue']);
	}

	// Mode de reglement
	else if ($action == 'setmode' && $user->rights->propal->creer) {
		$result = $object->setPaymentMethods(GETPOST('mode_reglement_id', 'int'));
	}

	// bank account
	else if ($action == 'setbankaccount' && $user->rights->propal->creer) {
	    $result=$object->setBankAccount(GETPOST('fk_account', 'int'));
	}

	// shipping method
	else if ($action == 'setshippingmethod' && $user->rights->propal->creer) {
	    $result=$object->setShippingMethod(GETPOST('shipping_method_id', 'int'));
	}

	/*
	 * Ordonnancement des lignes
	*/

	else if ($action == 'up' && $user->rights->propal->creer) {
		$object->line_up(GETPOST('rowid'));

		if (empty($conf->global->MAIN_DISABLE_PDF_AUTOUPDATE)) {
			// Define output language
			$outputlangs = $langs;
			if (! empty($conf->global->MAIN_MULTILANGS)) {
				$outputlangs = new Translate("", $conf);
				$newlang = (GETPOST('lang_id') ? GETPOST('lang_id') : $object->thirdparty->default_lang);
				$outputlangs->setDefaultLang($newlang);
			}
			$ret = $object->fetch($id); // Reload to get new records
			$object->generateDocument($object->modelpdf, $outputlangs, $hidedetails, $hidedesc, $hideref);
		}

		header('Location: ' . $_SERVER["PHP_SELF"] . '?id=' . $id . '#' . GETPOST('rowid'));
		exit();
	}

	else if ($action == 'down' && $user->rights->propal->creer) {
		$object->line_down(GETPOST('rowid'));

		if (empty($conf->global->MAIN_DISABLE_PDF_AUTOUPDATE)) {
			// Define output language
			$outputlangs = $langs;
			if (! empty($conf->global->MAIN_MULTILANGS)) {
				$outputlangs = new Translate("", $conf);
				$newlang = (GETPOST('lang_id') ? GETPOST('lang_id') : $object->thirdparty->default_lang);
				$outputlangs->setDefaultLang($newlang);
			}
			$ret = $object->fetch($id); // Reload to get new records
			$object->generateDocument($object->modelpdf, $outputlangs, $hidedetails, $hidedesc, $hideref);
		}

		header('Location: ' . $_SERVER["PHP_SELF"] . '?id=' . $id . '#' . GETPOST('rowid'));
		exit();
	} else if ($action == 'update_extras') {
		// Fill array 'array_options' with data from update form
		$extralabels = $extrafields->fetch_name_optionals_label($object->table_element);
		$ret = $extrafields->setOptionalsFromPost($extralabels, $object, GETPOST('attribute'));
		if ($ret < 0)
			$error ++;

		if (! $error) {
			// Actions on extra fields (by external module or standard code)
			// FIXME le hook fait double emploi avec le trigger !!
			$hookmanager->initHooks(array('propaldao'));
			$parameters = array('id' => $object->id);
			$reshook = $hookmanager->executeHooks('insertExtraFields', $parameters, $object, $action); // Note that $action and $object may have been
			                                                                                           // modified by
			                                                                                           // some hooks
			if (empty($reshook)) {
				$result = $object->insertExtraFields();
				if ($result < 0) {
					$error ++;
				}
			} else if ($reshook < 0)
				$error ++;
		}

		if ($error)
			$action = 'edit_extras';
	}

	if (! empty($conf->global->MAIN_DISABLE_CONTACTS_TAB) && $user->rights->propal->creer)
	{
		if ($action == 'addcontact')
		{
			if ($object->id > 0) {
				$contactid = (GETPOST('userid') ? GETPOST('userid') : GETPOST('contactid'));
				$result = $object->add_contact($contactid, $_POST["type"], $_POST["source"]);
			}

			if ($result >= 0) {
				header("Location: " . $_SERVER['PHP_SELF'] . "?id=" . $object->id);
				exit();
			} else {
				if ($object->error == 'DB_ERROR_RECORD_ALREADY_EXISTS') {
					$langs->load("errors");
					setEventMessage($langs->trans("ErrorThisContactIsAlreadyDefinedAsThisType"), 'errors');
				} else {
					setEventMessage($object->error, 'errors');
				}
			}
		}

		// Bascule du statut d'un contact
		else if ($action == 'swapstatut') {
			if ($object->fetch($id) > 0) {
				$result = $object->swapContactStatus(GETPOST('ligne'));
			} else {
				dol_print_error($db);
			}
		}

		// Efface un contact
		else if ($action == 'deletecontact') {
			$object->fetch($id);
			$result = $object->delete_contact($lineid);

			if ($result >= 0) {
				header("Location: " . $_SERVER['PHP_SELF'] . "?id=" . $object->id);
				exit();
			} else {
				dol_print_error($db);
			}
		}
	}
}


/*
 * View
 */

llxHeader('', $langs->trans('Proposal'), 'EN:Commercial_Proposals|FR:Proposition_commerciale|ES:Presupuestos');

$form = new Form($db);
$formother = new FormOther($db);
$formfile = new FormFile($db);
$formpropal = new FormPropal($db);
$companystatic = new Societe($db);

$now = dol_now();

// Add new proposal
if ($action == 'create')
{
	print_fiche_titre($langs->trans("NewProp"));

	$soc = new Societe($db);
	if ($socid > 0)
		$res = $soc->fetch($socid);

	// Load objectsrc
	if (! empty($origin) && ! empty($originid))
	{
		// Parse element/subelement (ex: project_task)
		$element = $subelement = $origin;
		if (preg_match('/^([^_]+)_([^_]+)/i', $origin, $regs)) {
			$element = $regs [1];
			$subelement = $regs [2];
		}

		if ($element == 'project') {
			$projectid = $originid;
		} else {
			// For compatibility
			if ($element == 'order' || $element == 'commande') {
				$element = $subelement = 'commande';
			}
			if ($element == 'propal') {
				$element = 'comm/propal';
				$subelement = 'propal';
			}
			if ($element == 'contract') {
				$element = $subelement = 'contrat';
			}
			if ($element == 'shipping') {
				$element = $subelement = 'expedition';
			}

			dol_include_once('/' . $element . '/class/' . $subelement . '.class.php');

			$classname = ucfirst($subelement);
			$objectsrc = new $classname($db);
			$objectsrc->fetch($originid);
			if (empty($objectsrc->lines) && method_exists($objectsrc, 'fetch_lines'))
			{
				$objectsrc->fetch_lines();
			}
			$objectsrc->fetch_thirdparty();

			$projectid = (! empty($objectsrc->fk_project) ? $objectsrc->fk_project : '');
			$ref_client = (! empty($objectsrc->ref_client) ? $objectsrc->ref_client : '');
			$ref_int = (! empty($objectsrc->ref_int) ? $objectsrc->ref_int : '');

			$soc = $objectsrc->thirdparty;

			$cond_reglement_id 	= (! empty($objectsrc->cond_reglement_id)?$objectsrc->cond_reglement_id:(! empty($soc->cond_reglement_id)?$soc->cond_reglement_id:1));
			$mode_reglement_id 	= (! empty($objectsrc->mode_reglement_id)?$objectsrc->mode_reglement_id:(! empty($soc->mode_reglement_id)?$soc->mode_reglement_id:0));
			$remise_percent 	= (! empty($objectsrc->remise_percent)?$objectsrc->remise_percent:(! empty($soc->remise_percent)?$soc->remise_percent:0));
			$remise_absolue 	= (! empty($objectsrc->remise_absolue)?$objectsrc->remise_absolue:(! empty($soc->remise_absolue)?$soc->remise_absolue:0));
			$dateinvoice		= (empty($dateinvoice)?(empty($conf->global->MAIN_AUTOFILL_DATE)?-1:''):$dateinvoice);

			// Replicate extrafields
			$objectsrc->fetch_optionals($originid);
			$object->array_options = $objectsrc->array_options;
		}
	}

	$object = new Propal($db);

	print '<form name="addprop" action="' . $_SERVER["PHP_SELF"] . '" method="POST">';
	print '<input type="hidden" name="token" value="' . $_SESSION ['newtoken'] . '">';
	print '<input type="hidden" name="action" value="add">';
	if ($origin != 'project' && $originid) {
		print '<input type="hidden" name="origin" value="' . $origin . '">';
		print '<input type="hidden" name="originid" value="' . $originid . '">';
	}

	dol_fiche_head();

	print '<table class="border" width="100%">';

	// Reference
	print '<tr><td class="fieldrequired">' . $langs->trans('Ref') . '</td><td colspan="2">' . $langs->trans("Draft") . '</td></tr>';

	// Ref customer
	print '<tr><td>' . $langs->trans('RefCustomer') . '</td><td colspan="2">';
	print '<input type="text" name="ref_client" value=""></td>';
	print '</tr>';

	// Third party
	print '<tr>';
	print '<td class="fieldrequired">' . $langs->trans('Customer') . '</td>';
	if ($socid > 0) {
		print '<td colspan="2">';
		print $soc->getNomUrl(1);
		print '<input type="hidden" name="socid" value="' . $soc->id . '">';
		print '</td>';
	} else {
		print '<td colspan="2">';
		print $form->select_company('', 'socid', 's.client = 1 OR s.client = 2 OR s.client = 3', 1);
		print '</td>';
	}
	print '</tr>' . "\n";

	// Contacts (ask contact only if thirdparty already defined). TODO do this also into order and invoice.
	if ($socid > 0)
	{
		print "<tr><td>" . $langs->trans("DefaultContact") . '</td><td colspan="2">';
		$form->select_contacts($soc->id, $contactid, 'contactid', 1, $srccontactslist);
		print '</td></tr>';
	}

	if ($socid > 0)
	{
		// Ligne info remises tiers
		print '<tr><td>' . $langs->trans('Discounts') . '</td><td colspan="2">';
		if ($soc->remise_percent)
			print $langs->trans("CompanyHasRelativeDiscount", $soc->remise_percent);
		else
			print $langs->trans("CompanyHasNoRelativeDiscount");
		$absolute_discount = $soc->getAvailableDiscounts();
		print '. ';
		if ($absolute_discount)
			print $langs->trans("CompanyHasAbsoluteDiscount", price($absolute_discount), $langs->trans("Currency" . $conf->currency));
		else
			print $langs->trans("CompanyHasNoAbsoluteDiscount");
		print '.';
		print '</td></tr>';
	}

	// Date
	print '<tr><td class="fieldrequired">' . $langs->trans('Date') . '</td><td colspan="2">';
	$form->select_date('', '', '', '', '', "addprop", 1, 1);
	print '</td></tr>';

	// Validaty duration
	print '<tr><td class="fieldrequired">' . $langs->trans("ValidityDuration") . '</td><td colspan="2"><input name="duree_validite" size="5" value="' . $conf->global->PROPALE_VALIDITY_DURATION . '"> ' . $langs->trans("days") . '</td></tr>';

	// Terms of payment
	print '<tr><td class="nowrap fieldrequired">' . $langs->trans('PaymentConditionsShort') . '</td><td colspan="2">';
	$form->select_conditions_paiements($soc->cond_reglement_id, 'cond_reglement_id');
	print '</td></tr>';

	// Mode of payment
	print '<tr><td>' . $langs->trans('PaymentMode') . '</td><td colspan="2">';
	$form->select_types_paiements($soc->mode_reglement_id, 'mode_reglement_id');
	print '</td></tr>';

    // Bank Account
    if (! empty($conf->global->BANK_ASK_PAYMENT_BANK_DURING_PROPOSAL) && $conf->banque->enabled) {
        print '<tr><td>' . $langs->trans('BankAccount') . '</td><td colspan="2">';
        $form->select_comptes($fk_account, 'fk_account', 0, '', 1);
        print '</td></tr>';
    }

	// What trigger creation
	print '<tr><td>' . $langs->trans('Source') . '</td><td>';
	$form->selectInputReason('', 'demand_reason_id', "SRC_PROP", 1);
	print '</td></tr>';

	// Delivery delay
	print '<tr><td>' . $langs->trans('AvailabilityPeriod') . '</td><td colspan="2">';
	$form->selectAvailabilityDelay('', 'availability_id', '', 1);
	print '</td></tr>';

    // Shipping Method
    if (! empty($conf->expedition->enabled)) {
        print '<tr><td>' . $langs->trans('SendingMethod') . '</td><td colspan="2">';
        print $form->selectShippingMethod($shipping_method_id, 'shipping_method_id', '', 1);
        print '</td></tr>';
    }

	// Delivery date (or manufacturing)
	print '<tr><td>' . $langs->trans("DeliveryDate") . '</td>';
	print '<td colspan="2">';
	if ($conf->global->DATE_LIVRAISON_WEEK_DELAY != "") {
		$tmpdte = time() + ((7 * $conf->global->DATE_LIVRAISON_WEEK_DELAY) * 24 * 60 * 60);
		$syear = date("Y", $tmpdte);
		$smonth = date("m", $tmpdte);
		$sday = date("d", $tmpdte);
		$form->select_date($syear."-".$smonth."-".$sday, 'liv_', '', '', '', "addprop");
	} else {
		$form->select_date(-1, 'liv_', '', '', '', "addprop", 1, 1);
	}
	print '</td></tr>';

	// Model
	print '<tr>';
	print '<td>' . $langs->trans("DefaultModel") . '</td>';
	print '<td colspan="2">';
	$liste = ModelePDFPropales::liste_modeles($db);
	print $form->selectarray('model', $liste, ($conf->global->PROPALE_ADDON_PDF_ODT_DEFAULT ? $conf->global->PROPALE_ADDON_PDF_ODT_DEFAULT : $conf->global->PROPALE_ADDON_PDF));
	print "</td></tr>";

	// Project
	if (! empty($conf->projet->enabled) && $socid > 0)
	{
		$formproject = new FormProjets($db);

		$projectid = 0;
		if ($origin == 'project')
			$projectid = ($originid ? $originid : 0);

		print '<tr>';
		print '<td>' . $langs->trans("Project") . '</td><td colspan="2">';

		$numprojet = $formproject->select_projects($soc->id, $projectid, 'projectid', 0);
		if ($numprojet == 0) {
			$langs->load("projects");
			print ' &nbsp; <a href="../projet/card.php?socid=' . $soc->id . '&action=create">' . $langs->trans("AddProject") . '</a>';
		}
		print '</td>';
		print '</tr>';
	}

	// Other attributes
	$parameters = array('colspan' => ' colspan="3"');
	$reshook = $hookmanager->executeHooks('formObjectOptions', $parameters, $object, $action); // Note that $action and $object may have been modified
	                                                                                           // by
	                                                                                           // hook
	if (empty($reshook) && ! empty($extrafields->attribute_label)) {
		print $object->showOptionals($extrafields, 'edit');
	}


	// Lines from source
	if (! empty($origin) && ! empty($originid) && is_object($objectsrc))
	{
		// TODO for compatibility
		if ($origin == 'contrat') {
			// Calcul contrat->price (HT), contrat->total (TTC), contrat->tva
			$objectsrc->remise_absolue = $remise_absolue;
			$objectsrc->remise_percent = $remise_percent;
			$objectsrc->update_price(1, - 1, 1);
		}

		print "\n<!-- " . $classname . " info -->";
		print "\n";
		print '<input type="hidden" name="amount"         value="' . $objectsrc->total_ht . '">' . "\n";
		print '<input type="hidden" name="total"          value="' . $objectsrc->total_ttc . '">' . "\n";
		print '<input type="hidden" name="tva"            value="' . $objectsrc->total_tva . '">' . "\n";
		print '<input type="hidden" name="origin"         value="' . $objectsrc->element . '">';
		print '<input type="hidden" name="originid"       value="' . $objectsrc->id . '">';

		$newclassname = $classname;
		if ($newclassname == 'Propal')
			$newclassname = 'CommercialProposal';
		elseif ($newclassname == 'Commande')
			$newclassname = 'Order';
		elseif ($newclassname == 'Expedition')
			$newclassname = 'Sending';
		elseif ($newclassname == 'Fichinter')
			$newclassname = 'Intervention';

		print '<tr><td>' . $langs->trans($newclassname) . '</td><td colspan="2">' . $objectsrc->getNomUrl(1) . '</td></tr>';
		print '<tr><td>' . $langs->trans('TotalHT') . '</td><td colspan="2">' . price($objectsrc->total_ht) . '</td></tr>';
		print '<tr><td>' . $langs->trans('TotalVAT') . '</td><td colspan="2">' . price($objectsrc->total_tva) . "</td></tr>";
		if ($mysoc->localtax1_assuj == "1" || $objectsrc->total_localtax1 != 0 ) 		// Localtax1
		{
			print '<tr><td>' . $langs->transcountry("AmountLT1", $mysoc->country_code) . '</td><td colspan="2">' . price($objectsrc->total_localtax1) . "</td></tr>";
		}

		if ($mysoc->localtax2_assuj == "1" || $objectsrc->total_localtax2 != 0) 		// Localtax2
		{
			print '<tr><td>' . $langs->transcountry("AmountLT2", $mysoc->country_code) . '</td><td colspan="2">' . price($objectsrc->total_localtax2) . "</td></tr>";
		}
		print '<tr><td>' . $langs->trans('TotalTTC') . '</td><td colspan="2">' . price($objectsrc->total_ttc) . "</td></tr>";
	}

	print "</table>\n";


	/*
	 * Combobox pour la fonction de copie
 	 */

	if (empty($conf->global->PROPAL_CLONE_ON_CREATE_PAGE)) print '<input type="hidden" name="createmode" value="empty">';

	if (! empty($conf->global->PROPAL_CLONE_ON_CREATE_PAGE) || ! empty($conf->global->PRODUCT_SHOW_WHEN_CREATE)) print '<br><table>';
	if (! empty($conf->global->PROPAL_CLONE_ON_CREATE_PAGE))
	{
		// For backward compatibility
		print '<tr>';
		print '<td><input type="radio" name="createmode" value="copy"></td>';
		print '<td>' . $langs->trans("CopyPropalFrom") . ' </td>';
		print '<td>';
		$liste_propal = array();
		$liste_propal [0] = '';

		$sql = "SELECT p.rowid as id, p.ref, s.nom";
		$sql .= " FROM " . MAIN_DB_PREFIX . "propal p";
		$sql .= ", " . MAIN_DB_PREFIX . "societe s";
		$sql .= " WHERE s.rowid = p.fk_soc";
		$sql .= " AND p.entity = " . $conf->entity;
		$sql .= " AND p.fk_statut <> 0";
		$sql .= " ORDER BY Id";

		$resql = $db->query($sql);
		if ($resql) {
			$num = $db->num_rows($resql);
			$i = 0;
			while ($i < $num) {
				$row = $db->fetch_row($resql);
				$propalRefAndSocName = $row [1] . " - " . $row [2];
				$liste_propal [$row [0]] = $propalRefAndSocName;
				$i ++;
			}
			print $form->selectarray("copie_propal", $liste_propal, 0);
		} else {
			dol_print_error($db);
		}
		print '</td></tr>';

		if (! empty($conf->global->PRODUCT_SHOW_WHEN_CREATE))
			print '<tr><td colspan="3">&nbsp;</td></tr>';

		print '<tr><td valign="top"><input type="radio" name="createmode" value="empty" checked="checked"></td>';
		print '<td valign="top" colspan="2">' . $langs->trans("CreateEmptyPropal") . '</td></tr>';
	}

	if (! empty($conf->global->PRODUCT_SHOW_WHEN_CREATE))
	{
		print '<tr><td colspan="3">';
		if (! empty($conf->product->enabled) || ! empty($conf->service->enabled)) {
			$lib = $langs->trans("ProductsAndServices");

			print '<table class="border" width="100%">';
			print '<tr>';
			print '<td>' . $lib . '</td>';
			print '<td>' . $langs->trans("Qty") . '</td>';
			print '<td>' . $langs->trans("ReductionShort") . '</td>';
			print '</tr>';
			for($i = 1; $i <= $conf->global->PRODUCT_SHOW_WHEN_CREATE; $i ++) {
				print '<tr><td>';
				// multiprix
				if ($conf->global->PRODUIT_MULTIPRICES && $soc->price_level)
					$form->select_produits('', "idprod" . $i, '', $conf->product->limit_size, $soc->price_level);
				else
					$form->select_produits('', "idprod" . $i, '', $conf->product->limit_size);
				print '</td>';
				print '<td><input type="text" size="2" name="qty' . $i . '" value="1"></td>';
				print '<td><input type="text" size="2" name="remise' . $i . '" value="' . $soc->remise_percent . '">%</td>';
				print '</tr>';
			}
			print "</table>";
		}
		print '</td></tr>';
	}
	if (! empty($conf->global->PROPAL_CLONE_ON_CREATE_PAGE) || ! empty($conf->global->PRODUCT_SHOW_WHEN_CREATE)) print '</table>';

	dol_fiche_end();

	$langs->load("bills");
	print '<div class="center">';
	print '<input type="submit" class="button" value="' . $langs->trans("CreateDraft") . '">';
	print '&nbsp;&nbsp;&nbsp;&nbsp;&nbsp;';
	print '<input type="button" class="button" value="' . $langs->trans("Cancel") . '" onClick="javascript:history.go(-1)">';
	print '</div>';

	print "</form>";


	// Show origin lines
	if (! empty($origin) && ! empty($originid) && is_object($objectsrc)) {
		print '<br>';

		$title = $langs->trans('ProductsAndServices');
		print_titre($title);

		print '<table class="noborder" width="100%">';

		$objectsrc->printOriginLinesList();

		print '</table>';
	}

} else {
	/*
	 * Show object in view mode
	 */

	$soc = new Societe($db);
	$soc->fetch($object->socid);

	$head = propal_prepare_head($object);
	dol_fiche_head($head, 'comm', $langs->trans('Proposal'), 0, 'propal');

	$formconfirm = '';

	// Clone confirmation
	if ($action == 'clone') {
		// Create an array for form
		$formquestion = array(
							// 'text' => $langs->trans("ConfirmClone"),
							// array('type' => 'checkbox', 'name' => 'clone_content', 'label' => $langs->trans("CloneMainAttributes"), 'value' => 1),
							// array('type' => 'checkbox', 'name' => 'update_prices', 'label' => $langs->trans("PuttingPricesUpToDate"), 'value' =>
							// 1),
							array('type' => 'other','name' => 'socid','label' => $langs->trans("SelectThirdParty"),'value' => $form->select_company(GETPOST('socid', 'int'), 'socid', '(s.client=1 OR s.client=2 OR s.client=3)')));
		// Paiement incomplet. On demande si motif = escompte ou autre
		$formconfirm = $form->formconfirm($_SERVER["PHP_SELF"] . '?id=' . $object->id, $langs->trans('ClonePropal'), $langs->trans('ConfirmClonePropal', $object->ref), 'confirm_clone', $formquestion, 'yes', 1);
	}

	// Confirm delete
	else if ($action == 'delete') {
		$formconfirm = $form->formconfirm($_SERVER["PHP_SELF"] . '?id=' . $object->id, $langs->trans('DeleteProp'), $langs->trans('ConfirmDeleteProp', $object->ref), 'confirm_delete', '', 0, 1);
	}

	// Confirm reopen
	else if ($action == 'reopen') {
		$formconfirm = $form->formconfirm($_SERVER["PHP_SELF"] . '?id=' . $object->id, $langs->trans('ReOpen'), $langs->trans('ConfirmReOpenProp', $object->ref), 'confirm_reopen', '', 0, 1);
	}

	// Confirmation delete product/service line
	else if ($action == 'ask_deleteline') {
		$formconfirm = $form->formconfirm($_SERVER["PHP_SELF"] . '?id=' . $object->id . '&lineid=' . $lineid, $langs->trans('DeleteProductLine'), $langs->trans('ConfirmDeleteProductLine'), 'confirm_deleteline', '', 0, 1);
	}

	// Confirmation multiple delete product/service line
	else if ($action == 'ask_multipledeleteline') {
		$line_ids = isset($_POST['multiple_delete_lines']) ? $_POST['multiple_delete_lines'] : array();
		$formconfirm_url = sprintf("%s?id=%d&line_ids=%s",
			$_SERVER["PHP_SELF"], intval($object->id), implode(',', $line_ids)
		);
		$formconfirm = $form->formconfirm(
			$formconfirm_url,
			$langs->trans('MultipleDeleteLine'),
			$langs->trans('ConfirmMultipleDeleteLine'),
			'confirm_multipledeleteline',
			'', 0, 1
		);
	}

	// Confirm validate proposal
	else if ($action == 'validate') {
		$error = 0;

		// on verifie si l'objet est en numerotation provisoire
		$ref = substr($object->ref, 1, 4);
		if ($ref == 'PROV') {
			$numref = $object->getNextNumRef($soc);
			if (empty($numref)) {
				$error ++;
				setEventMessage($object->error, 'errors');
			}
		} else {
			$numref = $object->ref;
		}

		$text = $langs->trans('ConfirmValidateProp', $numref);
		if (! empty($conf->notification->enabled)) {
			require_once DOL_DOCUMENT_ROOT . '/core/class/notify.class.php';
			$notify = new Notify($db);
			$text .= '<br>';
			$text .= $notify->confirmMessage('PROPAL_VALIDATE', $object->socid);
		}

		if (! $error)
			$formconfirm = $form->formconfirm($_SERVER["PHP_SELF"] . '?id=' . $object->id, $langs->trans('ValidateProp'), $text, 'confirm_validate', '', 0, 1);
	}

	if (! $formconfirm) {
		$parameters = array('lineid' => $lineid);
		$formconfirm = $hookmanager->executeHooks('formConfirm', $parameters, $object, $action); // Note that $action and $object may have been modified
			                                                                                         // by
			                                                                                         // hook
	}

	// Print form confirm
	print $formconfirm;

	print '<table class="border" width="100%">';

	$linkback = '<a href="' . DOL_URL_ROOT . '/comm/propal/list.php' . (! empty($socid) ? '?socid=' . $socid : '') . '">' . $langs->trans("BackToList") . '</a>';

	// Ref
	print '<tr><td>' . $langs->trans('Ref') . '</td><td colspan="5">';
	print $form->showrefnav($object, 'ref', $linkback, 1, 'ref', 'ref', '');
	print '</td></tr>';

	// Ref customer
	print '<tr><td>';
	print '<table class="nobordernopadding" width="100%"><tr><td class="nowrap">';
	print $langs->trans('RefCustomer') . '</td>';
	if ($action != 'refclient' && ! empty($object->brouillon))
		print '<td align="right"><a href="' . $_SERVER['PHP_SELF'] . '?action=refclient&amp;id=' . $object->id . '">' . img_edit($langs->trans('Modify')) . '</a></td>';
	print '</td>';
	print '</tr></table>';
	print '</td><td colspan="5">';
	if ($user->rights->propal->creer && $action == 'refclient') {
		print '<form action="propal.php?id=' . $object->id . '" method="post">';
		print '<input type="hidden" name="token" value="' . $_SESSION ['newtoken'] . '">';
		print '<input type="hidden" name="action" value="set_ref_client">';
		print '<input type="text" class="flat" size="20" name="ref_client" value="' . $object->ref_client . '">';
		print ' <input type="submit" class="button" value="' . $langs->trans('Modify') . '">';
		print '</form>';
	} else {
		print $object->ref_client;
	}
	print '</td>';
	print '</tr>';

	// Company
	print '<tr><td>' . $langs->trans('Company') . '</td><td colspan="5">' . $soc->getNomUrl(1) . '</td>';
	print '</tr>';

	// Lin for thirdparty discounts
	print '<tr><td>' . $langs->trans('Discounts') . '</td><td colspan="5">';
	if ($soc->remise_percent)
		print $langs->trans("CompanyHasRelativeDiscount", $soc->remise_percent);
	else
		print $langs->trans("CompanyHasNoRelativeDiscount");
	print '. ';
	$absolute_discount = $soc->getAvailableDiscounts('', 'fk_facture_source IS NULL');
	$absolute_creditnote = $soc->getAvailableDiscounts('', 'fk_facture_source IS NOT NULL');
	$absolute_discount = price2num($absolute_discount, 'MT');
	$absolute_creditnote = price2num($absolute_creditnote, 'MT');
	if ($absolute_discount) {
		if ($object->statut > 0) {
			print $langs->trans("CompanyHasAbsoluteDiscount", price($absolute_discount, 0, $langs, 0, 0, -1, $conf->currency));
		} else {
			// Remise dispo de type non avoir
			$filter = 'fk_facture_source IS NULL';
			print '<br>';
			$form->form_remise_dispo($_SERVER["PHP_SELF"] . '?id=' . $object->id, 0, 'remise_id', $soc->id, $absolute_discount, $filter);
		}
	}
	if ($absolute_creditnote) {
		print $langs->trans("CompanyHasCreditNote", price($absolute_creditnote, 0, $langs, 0, 0, -1, $conf->currency)) . '. ';
	}
	if (! $absolute_discount && ! $absolute_creditnote)
		print $langs->trans("CompanyHasNoAbsoluteDiscount") . '.';
	print '</td></tr>';

	// Date of proposal
	print '<tr>';
	print '<td>';
	print '<table class="nobordernopadding" width="100%"><tr><td>';
	print $langs->trans('Date');
	print '</td>';
	if ($action != 'editdate' && ! empty($object->brouillon))
		print '<td align="right"><a href="' . $_SERVER["PHP_SELF"] . '?action=editdate&amp;id=' . $object->id . '">' . img_edit($langs->trans('SetDate'), 1) . '</a></td>';
	print '</tr></table>';
	print '</td><td colspan="3">';
	if (! empty($object->brouillon) && $action == 'editdate') {
		print '<form name="editdate" action="' . $_SERVER["PHP_SELF"] . '?id=' . $object->id . '" method="post">';
		print '<input type="hidden" name="token" value="' . $_SESSION ['newtoken'] . '">';
		print '<input type="hidden" name="action" value="setdate">';
		$form->select_date($object->date, 're', '', '', 0, "editdate");
		print '<input type="submit" class="button" value="' . $langs->trans('Modify') . '">';
		print '</form>';
	} else {
		if ($object->date) {
			print dol_print_date($object->date, 'daytext');
		} else {
			print '&nbsp;';
		}
	}
	print '</td>';

	// Date end proposal
	print '<tr>';
	print '<td>';
	print '<table class="nobordernopadding" width="100%"><tr><td>';
	print $langs->trans('DateEndPropal');
	print '</td>';
	if ($action != 'editecheance' && ! empty($object->brouillon))
		print '<td align="right"><a href="' . $_SERVER["PHP_SELF"] . '?action=editecheance&amp;id=' . $object->id . '">' . img_edit($langs->trans('SetConditions'), 1) . '</a></td>';
	print '</tr></table>';
	print '</td><td colspan="3">';
	if (! empty($object->brouillon) && $action == 'editecheance') {
		print '<form name="editecheance" action="' . $_SERVER["PHP_SELF"] . '?id=' . $object->id . '" method="post">';
		print '<input type="hidden" name="token" value="' . $_SESSION ['newtoken'] . '">';
		print '<input type="hidden" name="action" value="setecheance">';
		$form->select_date($object->fin_validite, 'ech', '', '', '', "editecheance");
		print '<input type="submit" class="button" value="' . $langs->trans('Modify') . '">';
		print '</form>';
	} else {
		if (! empty($object->fin_validite)) {
			print dol_print_date($object->fin_validite, 'daytext');
			if ($object->statut == 1 && $object->fin_validite < ($now - $conf->propal->cloture->warning_delay))
				print img_warning($langs->trans("Late"));
		} else {
			print '&nbsp;';
		}
	}
	print '</td>';
	print '</tr>';

	// Payment term
	print '<tr><td>';
	print '<table class="nobordernopadding" width="100%"><tr><td>';
	print $langs->trans('PaymentConditionsShort');
	print '</td>';
	if ($action != 'editconditions' && ! empty($object->brouillon))
		print '<td align="right"><a href="' . $_SERVER["PHP_SELF"] . '?action=editconditions&amp;id=' . $object->id . '">' . img_edit($langs->transnoentitiesnoconv('SetConditions'), 1) . '</a></td>';
	print '</tr></table>';
	print '</td><td colspan="3">';
	if ($action == 'editconditions') {
		$form->form_conditions_reglement($_SERVER['PHP_SELF'] . '?id=' . $object->id, $object->cond_reglement_id, 'cond_reglement_id');
	} else {
		$form->form_conditions_reglement($_SERVER['PHP_SELF'] . '?id=' . $object->id, $object->cond_reglement_id, 'none');
	}
	print '</td>';
	print '</tr>';

	// Delivery date
	$langs->load('deliveries');
	print '<tr><td>';
	print '<table class="nobordernopadding" width="100%"><tr><td>';
	print $langs->trans('DeliveryDate');
	print '</td>';
	if ($action != 'editdate_livraison' && ! empty($object->brouillon))
		print '<td align="right"><a href="' . $_SERVER["PHP_SELF"] . '?action=editdate_livraison&amp;id=' . $object->id . '">' . img_edit($langs->transnoentitiesnoconv('SetDeliveryDate'), 1) . '</a></td>';
	print '</tr></table>';
	print '</td><td colspan="3">';
	if ($action == 'editdate_livraison') {
		print '<form name="editdate_livraison" action="' . $_SERVER["PHP_SELF"] . '?id=' . $object->id . '" method="post">';
		print '<input type="hidden" name="token" value="' . $_SESSION ['newtoken'] . '">';
		print '<input type="hidden" name="action" value="setdate_livraison">';
		$form->select_date($object->date_livraison, 'liv_', '', '', '', "editdate_livraison");
		print '<input type="submit" class="button" value="' . $langs->trans('Modify') . '">';
		print '</form>';
	} else {
		print dol_print_date($object->date_livraison, 'daytext');
	}
	print '</td>';
	print '</tr>';

	// Delivery delay
	print '<tr><td>';
	print '<table class="nobordernopadding" width="100%"><tr><td>';
	print $langs->trans('AvailabilityPeriod');
	if (! empty($conf->commande->enabled))
		print ' (' . $langs->trans('AfterOrder') . ')';
	print '</td>';
	if ($action != 'editavailability' && ! empty($object->brouillon))
		print '<td align="right"><a href="' . $_SERVER["PHP_SELF"] . '?action=editavailability&amp;id=' . $object->id . '">' . img_edit($langs->transnoentitiesnoconv('SetAvailability'), 1) . '</a></td>';
	print '</tr></table>';
	print '</td><td colspan="3">';
	if ($action == 'editavailability') {
		$form->form_availability($_SERVER['PHP_SELF'] . '?id=' . $object->id, $object->availability_id, 'availability_id', 1);
	} else {
		$form->form_availability($_SERVER['PHP_SELF'] . '?id=' . $object->id, $object->availability_id, 'none', 1);
	}

	print '</td>';
	print '</tr>';

    // Shipping Method
    if (! empty($conf->expedition->enabled)) {
        print '<tr><td>';
        print '<table width="100%" class="nobordernopadding"><tr><td>';
        print $langs->trans('SendingMethod');
        print '</td>';
        if ($action != 'editshippingmethod' && $user->rights->propal->creer)
            print '<td align="right"><a href="'.$_SERVER["PHP_SELF"].'?action=editshippingmethod&amp;id='.$object->id.'">'.img_edit($langs->trans('SetShippingMode'),1).'</a></td>';
        print '</tr></table>';
        print '</td><td colspan="3">';
        if ($action == 'editshippingmethod') {
            $form->formSelectShippingMethod($_SERVER['PHP_SELF'].'?id='.$object->id, $object->shipping_method_id, 'shipping_method_id', 1);
        } else {
            $form->formSelectShippingMethod($_SERVER['PHP_SELF'].'?id='.$object->id, $object->shipping_method_id, 'none');
        }
        print '</td>';
        print '</tr>';
    }

	// Origin of demand
	print '<tr><td>';
	print '<table class="nobordernopadding" width="100%"><tr><td>';
	print $langs->trans('Source');
	print '</td>';
	if ($action != 'editdemandreason' && ! empty($object->brouillon))
		print '<td align="right"><a href="' . $_SERVER["PHP_SELF"] . '?action=editdemandreason&amp;id=' . $object->id . '">' . img_edit($langs->transnoentitiesnoconv('SetDemandReason'), 1) . '</a></td>';
	print '</tr></table>';
	print '</td><td colspan="3">';
	if ($action == 'editdemandreason') {
		$form->formInputReason($_SERVER['PHP_SELF'] . '?id=' . $object->id, $object->demand_reason_id, 'demand_reason_id', 1);
	} else {
		$form->formInputReason($_SERVER['PHP_SELF'] . '?id=' . $object->id, $object->demand_reason_id, 'none');
	}
	print '</td>';
	print '</tr>';

	// Payment mode
	print '<tr>';
	print '<td width="25%">';
	print '<table class="nobordernopadding" width="100%"><tr><td>';
	print $langs->trans('PaymentMode');
	print '</td>';
	if ($action != 'editmode' && ! empty($object->brouillon))
		print '<td align="right"><a href="' . $_SERVER["PHP_SELF"] . '?action=editmode&amp;id=' . $object->id . '">' . img_edit($langs->transnoentitiesnoconv('SetMode'), 1) . '</a></td>';
	print '</tr></table>';
	print '</td><td colspan="3">';
	if ($action == 'editmode') {
		$form->form_modes_reglement($_SERVER['PHP_SELF'] . '?id=' . $object->id, $object->mode_reglement_id, 'mode_reglement_id');
	} else {
		$form->form_modes_reglement($_SERVER['PHP_SELF'] . '?id=' . $object->id, $object->mode_reglement_id, 'none');
	}
	print '</td></tr>';

	// Project
	if (! empty($conf->projet->enabled))
	{
		$langs->load("projects");
		print '<tr><td>';
		print '<table class="nobordernopadding" width="100%"><tr><td>';
		print $langs->trans('Project') . '</td>';
		if ($user->rights->propal->creer)
		{
			if ($action != 'classify')
				print '<td align="right"><a href="' . $_SERVER['PHP_SELF'] . '?action=classify&amp;id=' . $object->id . '">' . img_edit($langs->transnoentitiesnoconv('SetProject')) . '</a></td>';
			print '</tr></table>';
			print '</td><td colspan="3">';
			if ($action == 'classify') {
				$form->form_project($_SERVER['PHP_SELF'] . '?id=' . $object->id, $object->socid, $object->fk_project, 'projectid', 0, 0, 1);
			} else {
				$form->form_project($_SERVER['PHP_SELF'] . '?id=' . $object->id, $object->socid, $object->fk_project, 'none', 0, 0);
			}
			print '</td></tr>';
		} else {
			print '</td></tr></table>';
			if (! empty($object->fk_project)) {
				print '<td colspan="3">';
				$proj = new Project($db);
				$proj->fetch($object->fk_project);
				print '<a href="'.DOL_URL_ROOT.'/projet/card.php?id=' . $object->fk_project . '" title="' . $langs->trans('ShowProject') . '">';
				print $proj->ref;
				print '</a>';
				print '</td>';
			} else {
				print '<td colspan="3">&nbsp;</td>';
			}
		}
		print '</tr>';
	}

	if ($soc->outstanding_limit)
	{
		// Outstanding Bill
		print '<tr><td>';
		print $langs->trans('OutstandingBill');
		print '</td><td align=right colspan=3>';
		print price($soc->get_OutstandingBill()) . ' / ';
		print price($soc->outstanding_limit, 0, '', 1, - 1, - 1, $conf->currency);
		print '</td>';
		print '</tr>';
	}

	if (! empty($conf->global->BANK_ASK_PAYMENT_BANK_DURING_PROPOSAL) && $conf->banque->enabled)
	{
	    // Bank Account
	    print '<tr><td>';
	    print '<table width="100%" class="nobordernopadding"><tr><td>';
	    print $langs->trans('BankAccount');
	    print '</td>';
	    if ($action != 'editbankaccount' && $user->rights->propal->creer)
	        print '<td align="right"><a href="'.$_SERVER["PHP_SELF"].'?action=editbankaccount&amp;id='.$object->id.'">'.img_edit($langs->trans('SetBankAccount'),1).'</a></td>';
	    print '</tr></table>';
	    print '</td><td colspan="3">';
	    if ($action == 'editbankaccount') {
	        $form->formSelectAccount($_SERVER['PHP_SELF'].'?id='.$object->id, $object->fk_account, 'fk_account', 1);
	    } else {
	        $form->formSelectAccount($_SERVER['PHP_SELF'].'?id='.$object->id, $object->fk_account, 'none');
	    }
	    print '</td>';
	    print '</tr>';
	}

	// Other attributes
	$cols = 3;
	include DOL_DOCUMENT_ROOT . '/core/tpl/extrafields_view.tpl.php';

	// Amount HT
	print '<tr><td height="10" width="25%">' . $langs->trans('AmountHT') . '</td>';
	print '<td align="right" class="nowrap"><b>' . price($object->total_ht, '', $langs, 0, - 1, - 1, $conf->currency) . '</b></td>';
	print '<td></td>';

	// Margin Infos
	if (! empty($conf->margin->enabled)) {
		print '<td valign="top" width="50%" rowspan="4">';
		$object->displayMarginInfos();
		print '</td>';
	}
	print '</tr>';

	// Amount VAT
	print '<tr><td height="10">' . $langs->trans('AmountVAT') . '</td>';
	print '<td align="right" class="nowrap">' . price($object->total_tva, '', $langs, 0, - 1, - 1, $conf->currency) . '</td>';
	print '<td></td></tr>';

	// Amount Local Taxes
	if ($mysoc->localtax1_assuj == "1" || $object->total_localtax1 != 0) 	// Localtax1
	{
		print '<tr><td height="10">' . $langs->transcountry("AmountLT1", $mysoc->country_code) . '</td>';
		print '<td align="right" class="nowrap">' . price($object->total_localtax1, '', $langs, 0, - 1, - 1, $conf->currency) . '</td>';
		print '<td></td></tr>';
	}
	if ($mysoc->localtax2_assuj == "1" || $object->total_localtax2 != 0) 	// Localtax2
	{
		print '<tr><td height="10">' . $langs->transcountry("AmountLT2", $mysoc->country_code) . '</td>';
		print '<td align="right" class="nowrap">' . price($object->total_localtax2, '', $langs, 0, - 1, - 1, $conf->currency) . '</td>';
		print '<td></td></tr>';
	}

	// Amount TTC
	print '<tr><td height="10">' . $langs->trans('AmountTTC') . '</td>';
	print '<td align="right" class="nowrap">' . price($object->total_ttc, '', $langs, 0, - 1, - 1, $conf->currency) . '</td>';
	print '<td></td></tr>';

	// Statut
	print '<tr><td height="10">' . $langs->trans('Status') . '</td><td align="left" colspan="2">' . $object->getLibStatut(4) . '</td></tr>';

	print '</table><br>';

	if (! empty($conf->global->MAIN_DISABLE_CONTACTS_TAB)) {
		$blocname = 'contacts';
		$title = $langs->trans('ContactsAddresses');
		include DOL_DOCUMENT_ROOT . '/core/tpl/bloc_showhide.tpl.php';
	}

	if (! empty($conf->global->MAIN_DISABLE_NOTES_TAB)) {
		$blocname = 'notes';
		$title = $langs->trans('Notes');
		include DOL_DOCUMENT_ROOT . '/core/tpl/bloc_showhide.tpl.php';
	}

	/*
	 * Lines
	 */

	// Show object lines
	$result = $object->getLinesArray();

	print '	<form name="addproduct" id="addproduct" action="' . $_SERVER["PHP_SELF"] . '?id=' . $object->id . (($action != 'editline') ? '#add' : '#line_' . GETPOST('lineid')) . '" method="POST">
	<input type="hidden" name="token" value="' . $_SESSION ['newtoken'] . '">
	<input type="hidden" name="action" value="' . (($action != 'editline') ? 'addline' : 'updateligne') . '">
	<input type="hidden" name="mode" value="">
	<input type="hidden" name="id" value="' . $object->id . '">
	';

	if (! empty($conf->use_javascript_ajax) && $object->statut == 0) {
		include DOL_DOCUMENT_ROOT . '/core/tpl/ajaxrow.tpl.php';
	}

	print '<table id="tablelines" class="noborder noshadow" width="100%">';

	if (!empty($object->lines)) {
		$ret = $object->printObjectLines($action, $mysoc, $soc, $lineid, 1);
		if ($object->statut == 0 AND $user->rights->propal->supprimer AND count($object->lines) > 0) {
			$ret = $object->printMultipleDeleteLinesLine();
		}
	}

	// Form to add new line
	if ($object->statut == 0 && $user->rights->propal->creer)
	{
		if ($action != 'editline')
		{
			$var = true;

			// Add products/services form
			$object->formAddObjectLine(1, $mysoc, $soc);

			$parameters = array();
			$reshook = $hookmanager->executeHooks('formAddObjectLine', $parameters, $object, $action); // Note that $action and $object may have been modified by hook
		}
	}

	print '</table>';

	print "</form>\n";

	dol_fiche_end();

	if ($action == 'statut')
	{
		/*
		 * Form to close proposal (signed or not)
		 */
		$form_close = '<form action="' . $_SERVER["PHP_SELF"] . '?id=' . $object->id . '" method="post">';
		$form_close .= '<input type="hidden" name="token" value="' . $_SESSION ['newtoken'] . '">';
		$form_close .= '<table class="border" width="100%">';
		$form_close .= '<tr><td width="150"  align="left">' . $langs->trans("CloseAs") . '</td><td align="left">';
		$form_close .= '<input type="hidden" name="action" value="setstatut">';
		$form_close .= '<select id="statut" name="statut" class="flat">';
		$form_close .= '<option value="0">&nbsp;</option>';
		$form_close .= '<option value="2">' . $object->labelstatut [2] . '</option>';
		$form_close .= '<option value="3">' . $object->labelstatut [3] . '</option>';
		$form_close .= '</select>';
		$form_close .= '</td></tr>';
		$form_close .= '<tr><td width="150" align="left">' . $langs->trans('Note') . '</td><td align="left"><textarea cols="70" rows="' . ROWS_3 . '" wrap="soft" name="note">';
		$form_close .= $object->note;
		$form_close .= '</textarea></td></tr>';
		$form_close .= '<tr><td align="center" colspan="2">';
		$form_close .= '<input type="submit" class="button" name="validate" value="' . $langs->trans('Validate') . '">';
		$form_close .= ' &nbsp; <input type="submit" class="button" name="cancel" value="' . $langs->trans('Cancel') . '">';
		$form_close .= '<a name="close">&nbsp;</a>';
		$form_close .= '</td>';
		$form_close .= '</tr></table></form>';

		print $form_close;
	}

	/*
	 * Boutons Actions
	 */
	if ($action != 'presend') {
		print '<div class="tabsAction">';

		$parameters = array();
		$reshook = $hookmanager->executeHooks('addMoreActionsButtons', $parameters, $object, $action); // Note that $action and $object may have been
		                                                                                               // modified by hook
		if (empty($reshook))
		{
			if ($action != 'statut' && $action != 'editline')
			{
				// Validate
				if ($object->statut == 0 && $object->total_ttc >= 0 && count($object->lines) > 0 &&
			        ((empty($conf->global->MAIN_USE_ADVANCED_PERMS) && ! empty($user->rights->propal->creer))
       				|| (! empty($conf->global->MAIN_USE_ADVANCED_PERMS) && ! empty($user->rights->propal->propal_advance->validate)))
				) {
					if (count($object->lines) > 0)
						print '<div class="inline-block divButAction"><a class="butAction" href="' . $_SERVER["PHP_SELF"] . '?id=' . $object->id . '&amp;action=validate">' . $langs->trans('Validate') . '</a></div>';
					// else print '<a class="butActionRefused" href="#">'.$langs->trans('Validate').'</a>';
				}
				// Create event
				if ($conf->agenda->enabled && ! empty($conf->global->MAIN_ADD_EVENT_ON_ELEMENT_CARD)) 	// Add hidden condition because this is not a "workflow" action so should appears somewhere else on page.
				{
					print '<a class="butAction" href="' . DOL_URL_ROOT . '/comm/action/card.php?action=create&amp;origin=' . $object->element . '&amp;originid=' . $object->id . '&amp;socid=' . $object->socid . '">' . $langs->trans("AddAction") . '</a>';
				}
				// Edit
				if ($object->statut == 1 && $user->rights->propal->creer) {
					print '<div class="inline-block divButAction"><a class="butAction" href="' . $_SERVER["PHP_SELF"] . '?id=' . $object->id . '&amp;action=modif">' . $langs->trans('Modify') . '</a></div>';
				}

				// ReOpen
				if (($object->statut == 2 || $object->statut == 3 || $object->statut == 4) && $user->rights->propal->cloturer) {
					print '<div class="inline-block divButAction"><a class="butAction" href="' . $_SERVER["PHP_SELF"] . '?id=' . $object->id . '&amp;action=reopen' . (empty($conf->global->MAIN_JUMP_TAG) ? '' : '#reopen') . '"';
					print '>' . $langs->trans('ReOpen') . '</a></div>';
				}

				// Send
				if ($object->statut == 1 || $object->statut == 2) {
					if (empty($conf->global->MAIN_USE_ADVANCED_PERMS) || $user->rights->propal->propal_advance->send) {
						print '<div class="inline-block divButAction"><a class="butAction" href="' . $_SERVER["PHP_SELF"] . '?id=' . $object->id . '&amp;action=presend&amp;mode=init">' . $langs->trans('SendByMail') . '</a></div>';
					} else
						print '<div class="inline-block divButAction"><a class="butActionRefused" href="#">' . $langs->trans('SendByMail') . '</a></div>';
				}

				// Create an order
				if (! empty($conf->commande->enabled) && $object->statut == 2) {
					if ($user->rights->commande->creer) {
						print '<div class="inline-block divButAction"><a class="butAction" href="' . DOL_URL_ROOT . '/commande/card.php?action=create&amp;origin=' . $object->element . '&amp;originid=' . $object->id . '&amp;socid=' . $object->socid . '">' . $langs->trans("AddOrder") . '</a></div>';
					}
				}

				// Create contract
				if ($conf->contrat->enabled && $object->statut == 2) {
					$langs->load("contracts");

					if ($user->rights->contrat->creer) {
						print '<div class="inline-block divButAction"><a class="butAction" href="' . DOL_URL_ROOT . '/contrat/card.php?action=create&amp;origin=' . $object->element . '&amp;originid=' . $object->id . '&amp;socid=' . $object->socid . '">' . $langs->trans('AddContract') . '</a></div>';
					}
				}

				// Create an invoice and classify billed
				if ($object->statut == 2) {
					if (! empty($conf->facture->enabled) && $user->rights->facture->creer)
					{
						print '<div class="inline-block divButAction"><a class="butAction" href="' . DOL_URL_ROOT . '/compta/facture.php?action=create&amp;origin=' . $object->element . '&amp;originid=' . $object->id . '&amp;socid=' . $object->socid . '">' . $langs->trans("AddBill") . '</a></div>';
					}

					$arrayofinvoiceforpropal = $object->getInvoiceArrayList();
					if ((is_array($arrayofinvoiceforpropal) && count($arrayofinvoiceforpropal) > 0) || ! empty($conf->global->WORKFLOW_PROPAL_CAN_CLASSIFIED_BILLED_WITHOUT_INVOICES))
					{
						print '<div class="inline-block divButAction"><a class="butAction" href="' . $_SERVER["PHP_SELF"] . '?id=' . $object->id . '&amp;action=classifybilled&amp;socid=' . $object->socid . '">' . $langs->trans("ClassifyBilled") . '</a></div>';
					}
				}

				// Close
				if ($object->statut == 1 && $user->rights->propal->cloturer) {
					print '<div class="inline-block divButAction"><a class="butAction" href="' . $_SERVER["PHP_SELF"] . '?id=' . $object->id . '&amp;action=statut' . (empty($conf->global->MAIN_JUMP_TAG) ? '' : '#close') . '"';
					print '>' . $langs->trans('Close') . '</a></div>';
				}

				// Clone
				if ($user->rights->propal->creer) {
					print '<div class="inline-block divButAction"><a class="butAction" href="' . $_SERVER['PHP_SELF'] . '?id=' . $object->id . '&amp;socid=' . $object->socid . '&amp;action=clone&amp;object=' . $object->element . '">' . $langs->trans("ToClone") . '</a></div>';
				}

				// Delete
				if ($user->rights->propal->supprimer) {
					print '<div class="inline-block divButAction"><a class="butActionDelete" href="' . $_SERVER["PHP_SELF"] . '?id=' . $object->id . '&amp;action=delete"';
					print '>' . $langs->trans('Delete') . '</a></div>';
				}
			}
		}

		print '</div>';
	}
	print "<br>\n";

	if ($action != 'presend')
	{
		print '<div class="fichecenter"><div class="fichehalfleft">';
		// print '<table width="100%"><tr><td width="50%" valign="top">';
		// print '<a name="builddoc"></a>'; // ancre

		/*
		 * Documents generes
		 */
		$filename = dol_sanitizeFileName($object->ref);
		$filedir = $conf->propal->dir_output . "/" . dol_sanitizeFileName($object->ref);
		$urlsource = $_SERVER["PHP_SELF"] . "?id=" . $object->id;
		$genallowed = $user->rights->propal->creer;
		$delallowed = $user->rights->propal->supprimer;

		$var = true;

		$somethingshown = $formfile->show_documents('propal', $filename, $filedir, $urlsource, $genallowed, $delallowed, $object->modelpdf, 1, 0, 0, 28, 0, '', 0, '', $soc->default_lang);

		/*
		 * Linked object block
		*/
		$somethingshown = $object->showLinkedObjectBlock();

		print '</div><div class="fichehalfright"><div class="ficheaddleft">';
		// print '</td><td valign="top" width="50%">';

		// List of actions on element
		include_once DOL_DOCUMENT_ROOT . '/core/class/html.formactions.class.php';
		$formactions = new FormActions($db);
		$somethingshown = $formactions->showactions($object, 'propal', $socid);

		// print '</td></tr></table>';
		print '</div></div></div>';
	}

	/*
	 * Action presend
 	 */
	if ($action == 'presend')
	{
		$object->fetch_projet();

		$ref = dol_sanitizeFileName($object->ref);
		include_once DOL_DOCUMENT_ROOT . '/core/lib/files.lib.php';
		$fileparams = dol_most_recent_file($conf->propal->dir_output . '/' . $ref, preg_quote($ref, '/'));
		$file = $fileparams ['fullname'];

		// Define output language
		$outputlangs = $langs;
		$newlang = '';
		if ($conf->global->MAIN_MULTILANGS && empty($newlang) && ! empty($_REQUEST['lang_id']))
			$newlang = $_REQUEST['lang_id'];
		if ($conf->global->MAIN_MULTILANGS && empty($newlang))
			$newlang = $object->thirdparty->default_lang;

		if (!empty($newlang))
		{
			$outputlangs = new Translate('', $conf);
			$outputlangs->setDefaultLang($newlang);
			$outputlangs->load('commercial');
		}

		// Build document if it not exists
		if (! $file || ! is_readable($file)) {
			$result = $object->generateDocument(GETPOST('model') ? GETPOST('model') : $object->modelpdf, $outputlangs, $hidedetails, $hidedesc, $hideref);
			if ($result <= 0) {
				dol_print_error($db, $result);
				exit();
			}
			$fileparams = dol_most_recent_file($conf->propal->dir_output . '/' . $ref, preg_quote($ref, '/'));
			$file = $fileparams ['fullname'];
		}

		print '<br>';
		print_titre($langs->trans('SendPropalByMail'));

		// Create form object
		include_once DOL_DOCUMENT_ROOT . '/core/class/html.formmail.class.php';
		$formmail = new FormMail($db);
		$formmail->param['langsmodels']=(empty($newlang)?$langs->defaultlang:$newlang);
		$formmail->fromtype = 'user';
		$formmail->fromid = $user->id;
		$formmail->fromname = $user->getFullName($langs);
		$formmail->frommail = $user->email;
		$formmail->withfrom = 1;
		$liste = array();
		foreach ($object->thirdparty->thirdparty_and_contact_email_array(1) as $key => $value)
			$liste [$key] = $value;
		$formmail->withto = GETPOST("sendto") ? GETPOST("sendto") : $liste;
		$formmail->withtocc = $liste;
		$formmail->withtoccc = (! empty($conf->global->MAIN_EMAIL_USECCC) ? $conf->global->MAIN_EMAIL_USECCC : false);
		if (empty($object->ref_client)) {
			$formmail->withtopic = $outputlangs->trans('SendPropalRef', '__PROPREF__');
		} else if (! empty($object->ref_client)) {
			$formmail->withtopic = $outputlangs->trans('SendPropalRef', '__PROPREF__ (__REFCLIENT__)');
		}
		$formmail->withfile = 2;
		$formmail->withbody = 1;
		$formmail->withdeliveryreceipt = 1;
		$formmail->withcancel = 1;

		// Tableau des substitutions
		$formmail->substit['__PROPREF__'] = $object->ref;
		$formmail->substit['__SIGNATURE__'] = $user->signature;
		$formmail->substit['__REFCLIENT__'] = $object->ref_client;
		$formmail->substit['__THIRPARTY_NAME__'] = $object->thirdparty->name;
		$formmail->substit['__PROJECT_REF__'] = (is_object($object->projet)?$object->projet->ref:'');
		$formmail->substit['__PERSONALIZED__'] = '';
		$formmail->substit['__CONTACTCIVNAME__'] = '';

		// Find the good contact adress
		$custcontact = '';
		$contactarr = array();
		$contactarr = $object->liste_contact(- 1, 'external');

		if (is_array($contactarr) && count($contactarr) > 0) {
			foreach ($contactarr as $contact) {
				if ($contact ['libelle'] == $langs->trans('TypeContact_propal_external_CUSTOMER')) {	// TODO Use code and not label
					$contactstatic = new Contact($db);
					$contactstatic->fetch($contact ['id']);
					$custcontact = $contactstatic->getFullName($langs, 1);
				}
			}

			if (! empty($custcontact)) {
				$formmail->substit['__CONTACTCIVNAME__'] = $custcontact;
			}
		}

		// Tableau des parametres complementaires
		$formmail->param['action'] = 'send';
		$formmail->param['models'] = 'propal_send';
		$formmail->param['id'] = $object->id;
		$formmail->param['returnurl'] = $_SERVER["PHP_SELF"] . '?id=' . $object->id;
		// Init list of files
		if (GETPOST("mode") == 'init') {
			$formmail->clear_attached_files();
			$formmail->add_attached_files($file, basename($file), dol_mimetype($file));
		}

		print $formmail->get_form();

		print '<br>';
	}
}

// End of page
llxFooter();
$db->close();<|MERGE_RESOLUTION|>--- conflicted
+++ resolved
@@ -172,53 +172,50 @@
 		exit();
 	}
 
-<<<<<<< HEAD
-// Suppression de plusieurs services
-else if ($action == 'ask_multipledeleteline') {
-	// On retire les données de submit inutiles pour éviter les problèmes
-	$useless_submit_data_names = array(
-		'remise_percent',
-		'qty',
-		'price_ht',
-		'tva_tx',
-		'dp_desc',
-		'idprod',
-		'multiple_delete_select_all'
-	);
-	
-	foreach ($useless_submit_data_names as $useless) {
-		unset($_POST[$useless]);
-	}
-}
-else if ($action == 'confirm_multipledeleteline' AND $confirm == 'yes' AND $user->rights->propal->supprimer) {
-	$line_ids = isset($_GET['line_ids']) ? explode(',', $_GET['line_ids']) : array();
-	foreach ($line_ids as $line_id) {
-		$result = $object->deleteline($line_id);
-	}
-	
-	// reorder lines
-	$object->line_order(true);
-
-	if (empty($conf->global->MAIN_DISABLE_PDF_AUTOUPDATE)) {
-		// Define output language
-		$outputlangs = $langs;
-		if (! empty($conf->global->MAIN_MULTILANGS)) {
-			$outputlangs = new Translate("", $conf);
-			$newlang = (GETPOST('lang_id') ? GETPOST('lang_id') : $object->client->default_lang);
-			$outputlangs->setDefaultLang($newlang);
-		}
-		$ret = $object->fetch($id); // Reload to get new records
-		propale_pdf_create($db, $object, $object->modelpdf, $outputlangs, $hidedetails, $hidedesc, $hideref);
-	}
-	
-	header('Location: ' . $_SERVER ["PHP_SELF"] . '?id=' . $object->id);
-	exit();
-	
-}
-
-else if ($action == 'setdate' && $user->rights->propal->creer) {
-	$datep = dol_mktime(12, 0, 0, $_POST ['remonth'], $_POST ['reday'], $_POST ['reyear']);
-=======
+
+	// Removing some services
+	else if ($action == 'ask_multipledeleteline') {
+		// Removing useless submit datas in order to avoid problems
+		$useless_submit_data_names = array(
+			'remise_percent',
+			'qty',
+			'price_ht',
+			'tva_tx',
+			'dp_desc',
+			'idprod',
+			'multiple_delete_select_all'
+		);
+		
+		foreach ($useless_submit_data_names as $useless) {
+			unset($_POST[$useless]);
+		}
+	}
+	else if ($action == 'confirm_multipledeleteline' AND $confirm == 'yes' AND $user->rights->propal->supprimer) {
+		$line_ids = isset($_GET['line_ids']) ? explode(',', $_GET['line_ids']) : array();
+		foreach ($line_ids as $line_id) {
+			$result = $object->deleteline($line_id);
+		}
+		
+		// reorder lines
+		$object->line_order(true);
+
+		if (empty($conf->global->MAIN_DISABLE_PDF_AUTOUPDATE)) {
+			// Define output language
+			$outputlangs = $langs;
+			if (! empty($conf->global->MAIN_MULTILANGS)) {
+				$outputlangs = new Translate("", $conf);
+				$newlang = (GETPOST('lang_id') ? GETPOST('lang_id') : $object->client->default_lang);
+				$outputlangs->setDefaultLang($newlang);
+			}
+			$ret = $object->fetch($id); // Reload to get new records
+			propale_pdf_create($db, $object, $object->modelpdf, $outputlangs, $hidedetails, $hidedesc, $hideref);
+		}
+		
+		header('Location: ' . $_SERVER ["PHP_SELF"] . '?id=' . $object->id);
+		exit();
+		
+	}
+
 	// Validation
 	else if ($action == 'confirm_validate' && $confirm == 'yes' &&
         ((empty($conf->global->MAIN_USE_ADVANCED_PERMS) && ! empty($user->rights->propal->creer))
@@ -243,7 +240,6 @@
 					}
 					$model=$object->modelpdf;
 					$ret = $object->fetch($id); // Reload to get new records
->>>>>>> bc88917b
 
 					$object->generateDocument($model, $outputlangs, $hidedetails, $hidedesc, $hideref);
 				}
