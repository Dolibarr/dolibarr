<?php
/* Copyright (C) 2001-2007 Rodolphe Quiedeville  <rodolphe@quiedeville.org>
 * Copyright (C) 2004-2013 Laurent Destailleur   <eldy@users.sourceforge.net>
 * Copyright (C) 2004      Eric Seigne           <eric.seigne@ryxeo.com>
 * Copyright (C) 2005      Marc Barilley / Ocebo <marc@ocebo.com>
 * Copyright (C) 2005-2012 Regis Houssin         <regis.houssin@capnetworks.com>
 * Copyright (C) 2006      Andre Cianfarani      <acianfa@free.fr>
 * Copyright (C) 2010-2013 Juanjo Menent         <jmenent@2byte.es>
 * Copyright (C) 2010-2011 Philippe Grand        <philippe.grand@atoo-net.com>
 * Copyright (C) 2012-2013 Christophe Battarel   <christophe.battarel@altairis.fr>
 * Copyright (C) 2013-2014      Florian Henry		 <florian.henry@open-concept.pro>
 *
 * This program is free software; you can redistribute it and/or modify
 * it under the terms of the GNU General Public License as published by
 * the Free Software Foundation; either version 3 of the License, or
 * (at your option) any later version.
 *
 * This program is distributed in the hope that it will be useful,
 * but WITHOUT ANY WARRANTY; without even the implied warranty of
 * MERCHANTABILITY or FITNESS FOR A PARTICULAR PURPOSE.  See the
 * GNU General Public License for more details.
 *
 * You should have received a copy of the GNU General Public License
 * along with this program. If not, see <http://www.gnu.org/licenses/>.
 */

/**
 * \file htdocs/comm/propal.php
 * \ingroup propale
 * \brief Page of commercial proposals card and list
 */
require '../main.inc.php';
require_once DOL_DOCUMENT_ROOT . '/core/class/html.formother.class.php';
require_once DOL_DOCUMENT_ROOT . '/core/class/html.formfile.class.php';
require_once DOL_DOCUMENT_ROOT . '/core/class/html.formpropal.class.php';
require_once DOL_DOCUMENT_ROOT . '/comm/propal/class/propal.class.php';
require_once DOL_DOCUMENT_ROOT . '/comm/action/class/actioncomm.class.php';
require_once DOL_DOCUMENT_ROOT . '/core/modules/propale/modules_propale.php';
require_once DOL_DOCUMENT_ROOT . '/core/lib/propal.lib.php';
require_once DOL_DOCUMENT_ROOT . '/core/lib/functions2.lib.php';
require_once DOL_DOCUMENT_ROOT . '/core/class/extrafields.class.php';
if (! empty($conf->projet->enabled)) {
	require_once DOL_DOCUMENT_ROOT . '/projet/class/project.class.php';
	require_once DOL_DOCUMENT_ROOT . '/core/class/html.formprojet.class.php';
}

$langs->load('companies');
$langs->load('propal');
$langs->load('compta');
$langs->load('bills');
$langs->load('orders');
$langs->load('products');
$langs->load("deliveries");
if (! empty($conf->margin->enabled))
	$langs->load('margins');

$error = 0;

$id = GETPOST('id', 'int');
$ref = GETPOST('ref', 'alpha');
$socid = GETPOST('socid', 'int');
$action = GETPOST('action', 'alpha');
$origin = GETPOST('origin', 'alpha');
$originid = GETPOST('originid', 'int');
$confirm = GETPOST('confirm', 'alpha');
$lineid = GETPOST('lineid', 'int');

// PDF
$hidedetails = (GETPOST('hidedetails', 'int') ? GETPOST('hidedetails', 'int') : (! empty($conf->global->MAIN_GENERATE_DOCUMENTS_HIDE_DETAILS) ? 1 : 0));
$hidedesc = (GETPOST('hidedesc', 'int') ? GETPOST('hidedesc', 'int') : (! empty($conf->global->MAIN_GENERATE_DOCUMENTS_HIDE_DESC) ? 1 : 0));
$hideref = (GETPOST('hideref', 'int') ? GETPOST('hideref', 'int') : (! empty($conf->global->MAIN_GENERATE_DOCUMENTS_HIDE_REF) ? 1 : 0));

// Nombre de ligne pour choix de produit/service predefinis
$NBLINES = 4;

// Security check
if (! empty($user->societe_id))
	$socid = $user->societe_id;
$result = restrictedArea($user, 'propal', $id);

$object = new Propal($db);
$extrafields = new ExtraFields($db);

// fetch optionals attributes and labels
$extralabels = $extrafields->fetch_name_optionals_label($object->table_element);

// Load object
if ($id > 0 || ! empty($ref)) {
	$ret = $object->fetch($id, $ref);
	if ($ret > 0)
		$ret = $object->fetch_thirdparty();
	if ($ret < 0)
		dol_print_error('', $object->error);
}

// Initialize technical object to manage hooks of thirdparties. Note that conf->hooks_modules contains array array
$hookmanager->initHooks(array('propalcard'));

$permissionnote = $user->rights->propale->creer; // Used by the include of actions_setnotes.inc.php

/*
 * Actions
 */

$parameters = array('socid' => $socid);
$reshook = $hookmanager->executeHooks('doActions', $parameters, $object, $action); // Note that $action and $object may have been modified by some
                                                                                   // hooks

include DOL_DOCUMENT_ROOT . '/core/actions_setnotes.inc.php'; // Must be include, not includ_once

// Action clone object
if ($action == 'confirm_clone' && $confirm == 'yes') {
	if (1 == 0 && ! GETPOST('clone_content') && ! GETPOST('clone_receivers')) {
		setEventMessage($langs->trans("NoCloneOptionsSpecified"), 'errors');
	} else {
		if ($object->id > 0) {
			$result = $object->createFromClone($socid);
			if ($result > 0) {
				header("Location: " . $_SERVER ['PHP_SELF'] . '?id=' . $result);
				exit();
			} else {
				setEventMessage($object->error, 'errors');
				$action = '';
			}
		}
	}
}

// Delete proposal
else if ($action == 'confirm_delete' && $confirm == 'yes' && $user->rights->propal->supprimer) {
	$result = $object->delete($user);
	if ($result > 0) {
		header('Location: ' . DOL_URL_ROOT . '/comm/propal/list.php');
		exit();
	} else {
		$langs->load("errors");
		setEventMessage($langs->trans($object->error), 'errors');
	}
}

// Remove line
else if ($action == 'confirm_deleteline' && $confirm == 'yes' && $user->rights->propal->creer) {
	$result = $object->deleteline($lineid);
	// reorder lines
	if ($result)
		$object->line_order(true);

	if (empty($conf->global->MAIN_DISABLE_PDF_AUTOUPDATE)) {
		// Define output language
		$outputlangs = $langs;
		if (! empty($conf->global->MAIN_MULTILANGS)) {
			$outputlangs = new Translate("", $conf);
			$newlang = (GETPOST('lang_id') ? GETPOST('lang_id') : $object->client->default_lang);
			$outputlangs->setDefaultLang($newlang);
		}
		$ret = $object->fetch($id); // Reload to get new records
		propale_pdf_create($db, $object, $object->modelpdf, $outputlangs, $hidedetails, $hidedesc, $hideref);
	}

	header('Location: ' . $_SERVER ["PHP_SELF"] . '?id=' . $object->id);
	exit();
}

// Validation
else if ($action == 'confirm_validate' && $confirm == 'yes' && $user->rights->propal->valider) {
	$result = $object->valid($user);
	if ($result >= 0) {
		if (empty($conf->global->MAIN_DISABLE_PDF_AUTOUPDATE)) {
			// Define output language
			$outputlangs = $langs;
			if (! empty($conf->global->MAIN_MULTILANGS)) {
				$outputlangs = new Translate("", $conf);
				$newlang = (GETPOST('lang_id') ? GETPOST('lang_id') : $object->client->default_lang);
				$outputlangs->setDefaultLang($newlang);
			}
			$ret = $object->fetch($id); // Reload to get new records
			propale_pdf_create($db, $object, $object->modelpdf, $outputlangs, $hidedetails, $hidedesc, $hideref);
		}
	} else {
		$langs->load("errors");
		setEventMessage($langs->trans($object->error), 'errors');
	}
}

else if ($action == 'setdate' && $user->rights->propal->creer) {
	$datep = dol_mktime(12, 0, 0, $_POST ['remonth'], $_POST ['reday'], $_POST ['reyear']);

	if (empty($datep)) {
		$error ++;
		setEventMessage($langs->trans("ErrorFieldRequired", $langs->transnoentitiesnoconv("Date")), 'errors');
	}

	if (! $error) {
		$result = $object->set_date($user, $datep);
		if ($result < 0)
			dol_print_error($db, $object->error);
	}
} else if ($action == 'setecheance' && $user->rights->propal->creer) {
	$result = $object->set_echeance($user, dol_mktime(12, 0, 0, $_POST ['echmonth'], $_POST ['echday'], $_POST ['echyear']));
	if ($result < 0)
		dol_print_error($db, $object->error);
} else if ($action == 'setdate_livraison' && $user->rights->propal->creer) {
	$result = $object->set_date_livraison($user, dol_mktime(12, 0, 0, $_POST ['liv_month'], $_POST ['liv_day'], $_POST ['liv_year']));
	if ($result < 0)
		dol_print_error($db, $object->error);
}

// Positionne ref client
else if ($action == 'set_ref_client' && $user->rights->propal->creer) {
	$object->set_ref_client($user, $_POST ['ref_client']);
}

// Create proposal
else if ($action == 'add' && $user->rights->propal->creer) {
	$object->socid = $socid;
	$object->fetch_thirdparty();

	$datep = dol_mktime(12, 0, 0, GETPOST('remonth'), GETPOST('reday'), GETPOST('reyear'));
	$date_delivery = dol_mktime(12, 0, 0, GETPOST('liv_month'), GETPOST('liv_day'), GETPOST('liv_year'));
	$duration = GETPOST('duree_validite');

	if (empty($datep)) {
		setEventMessage($langs->trans("ErrorFieldRequired", $langs->transnoentitiesnoconv("Date")), 'errors');
		$action = 'create';
		$error ++;
	}
	if (empty($duration)) {
		setEventMessage($langs->trans("ErrorFieldRequired", $langs->transnoentitiesnoconv("ValidityDuration")), 'errors');
		$action = 'create';
		$error ++;
	}

	if ($socid < 1) {
		setEventMessage($langs->trans("ErrorFieldRequired", $langs->transnoentitiesnoconv("Customer")), 'errors');
		$action = 'create';
		$error ++;
	}

	if (! $error) {
		$db->begin();

		// Si on a selectionne une propal a copier, on realise la copie
		if (GETPOST('createmode') == 'copy' && GETPOST('copie_propal')) {
			if ($object->fetch(GETPOST('copie_propal')) > 0) {
				$object->ref = GETPOST('ref');
				$object->datep = $datep;
				$object->date_livraison = $date_delivery;
				$object->availability_id = GETPOST('availability_id');
				$object->demand_reason_id = GETPOST('demand_reason_id');
				$object->fk_delivery_address = GETPOST('fk_address');
				$object->duree_validite = $duration;
				$object->cond_reglement_id = GETPOST('cond_reglement_id');
				$object->mode_reglement_id = GETPOST('mode_reglement_id');
				$object->remise_percent = GETPOST('remise_percent');
				$object->remise_absolue = GETPOST('remise_absolue');
				$object->socid = GETPOST('socid');
				$object->contactid = GETPOST('contactidp');
				$object->fk_project = GETPOST('projectid');
				$object->modelpdf = GETPOST('model');
				$object->author = $user->id; // deprecated
				$object->note = GETPOST('note');
				$object->statut = 0;

				$id = $object->create_from($user);
			} else {
				setEventMessage($langs->trans("ErrorFailedToCopyProposal", GETPOST('copie_propal')), 'errors');
			}
		} else {
			$object->ref = GETPOST('ref');
			$object->ref_client = GETPOST('ref_client');
			$object->datep = $datep;
			$object->date_livraison = $date_delivery;
			$object->availability_id = GETPOST('availability_id');
			$object->demand_reason_id = GETPOST('demand_reason_id');
			$object->fk_delivery_address = GETPOST('fk_address');
			$object->duree_validite = GETPOST('duree_validite');
			$object->cond_reglement_id = GETPOST('cond_reglement_id');
			$object->mode_reglement_id = GETPOST('mode_reglement_id');

			$object->contactid = GETPOST('contactidp');
			$object->fk_project = GETPOST('projectid');
			$object->modelpdf = GETPOST('model');
			$object->author = $user->id; // deprecated
			$object->note = GETPOST('note');

			$object->origin = GETPOST('origin');
			$object->origin_id = GETPOST('originid');

			for($i = 1; $i <= $conf->global->PRODUCT_SHOW_WHEN_CREATE; $i ++) {
				if ($_POST ['idprod' . $i]) {
					$xid = 'idprod' . $i;
					$xqty = 'qty' . $i;
					$xremise = 'remise' . $i;
					$object->add_product($_POST [$xid], $_POST [$xqty], $_POST [$xremise]);
				}
			}

			// Fill array 'array_options' with data from add form
			$ret = $extrafields->setOptionalsFromPost($extralabels, $object);
			if ($ret < 0) {
				$error ++;
				$action = 'create';
			}
		}

		if (! $error) {
			$id = $object->create($user);

			if ($id > 0) {
				// Insertion contact par defaut si defini
				if (GETPOST('contactidp') > 0) {
					$result = $object->add_contact(GETPOST('contactidp'), 'CUSTOMER', 'external');
					if ($result < 0) {
						$error ++;
						setEventMessage($langs->trans("ErrorFailedToAddContact"), 'errors');
					}
				}

				if (! $error) {
					$db->commit();

					if (empty($conf->global->MAIN_DISABLE_PDF_AUTOUPDATE)) {
						// Define output language
						$outputlangs = $langs;
						if (! empty($conf->global->MAIN_MULTILANGS)) {
							$outputlangs = new Translate("", $conf);
							$newlang = (GETPOST('lang_id') ? GETPOST('lang_id') : $object->client->default_lang);
							$outputlangs->setDefaultLang($newlang);
						}
						$ret = $object->fetch($id); // Reload to get new records
						propale_pdf_create($db, $object, $object->modelpdf, $outputlangs, $hidedetails, $hidedesc, $hideref);
					}

					header('Location: ' . $_SERVER ["PHP_SELF"] . '?id=' . $id);
					exit();
				} else {
					$db->rollback();
				}
			} else {
				dol_print_error($db, $object->error);
				$db->rollback();
				exit();
			}
		}
	}
}

// Classify billed
else if ($action == 'classifybilled' && $user->rights->propal->cloturer) {
	$object->cloture($user, 4, '');
}

// Reopen proposal
else if ($action == 'confirm_reopen' && $user->rights->propal->cloturer && ! GETPOST('cancel')) {
	// prevent browser refresh from reopening proposal several times
	if ($object->statut == 2 || $object->statut == 3) {
		$object->reopen($user, 1);
	}
}

// Close proposal
else if ($action == 'setstatut' && $user->rights->propal->cloturer && ! GETPOST('cancel')) {
	if (! GETPOST('statut')) {
		setEventMessage($langs->trans("ErrorFieldRequired", $langs->transnoentities("CloseAs")), 'errors');
		$action = 'statut';
	} else {
		// prevent browser refresh from closing proposal several times
		if ($object->statut == 1) {
			$object->cloture($user, GETPOST('statut'), GETPOST('note'));
		}
	}
}

// Add file in email form
if (GETPOST('addfile')) {
	require_once DOL_DOCUMENT_ROOT . '/core/lib/files.lib.php';

	// Set tmp user directory TODO Use a dedicated directory for temp mails files
	$vardir = $conf->user->dir_output . "/" . $user->id;
	$upload_dir_tmp = $vardir . '/temp';

	dol_add_file_process($upload_dir_tmp, 0, 0);
	$action = 'presend';
}

// Remove file in email form
if (GETPOST('removedfile')) {
	require_once DOL_DOCUMENT_ROOT . '/core/lib/files.lib.php';

	// Set tmp user directory
	$vardir = $conf->user->dir_output . "/" . $user->id;
	$upload_dir_tmp = $vardir . '/temp';

	// TODO Delete only files that was uploaded from email form
	dol_remove_file_process($_POST ['removedfile'], 0);
	$action = 'presend';
}

/*
 * Send mail
 */
if ($action == 'send' && ! GETPOST('addfile') && ! GETPOST('removedfile') && ! GETPOST('cancel')) {
	$langs->load('mails');

	if ($object->id > 0) {
		if ($_POST ['sendto']) {
			// Le destinataire a ete fourni via le champ libre
			$sendto = $_POST ['sendto'];
			$sendtoid = 0;
		} elseif ($_POST ['receiver'] != '-1') {
			// Recipient was provided from combo list
			if ($_POST ['receiver'] == 'thirdparty') 			// Id of third party
			{
				$sendto = $object->client->email;
				$sendtoid = 0;
			} else 			// Id du contact
			{
				$sendto = $object->client->contact_get_property($_POST ['receiver'], 'email');
				$sendtoid = $_POST ['receiver'];
			}
		}

		if (dol_strlen($sendto)) {
			$langs->load("commercial");

			$from = $_POST ['fromname'] . ' <' . $_POST ['frommail'] . '>';
			$replyto = $_POST ['replytoname'] . ' <' . $_POST ['replytomail'] . '>';
			$message = $_POST ['message'];
			$sendtocc = $_POST ['sendtocc'];
			$deliveryreceipt = $_POST ['deliveryreceipt'];

			if (dol_strlen($_POST ['subject']))
				$subject = $_POST ['subject'];
			else
				$subject = $langs->transnoentities('Propal') . ' ' . $object->ref;
			$actiontypecode = 'AC_PROP';
			$actionmsg = $langs->transnoentities('MailSentBy') . ' ' . $from . ' ' . $langs->transnoentities('To') . ' ' . $sendto . ".\n";
			if ($message) {
				$actionmsg .= $langs->transnoentities('MailTopic') . ": " . $subject . "\n";
				$actionmsg .= $langs->transnoentities('TextUsedInTheMessageBody') . ":\n";
				$actionmsg .= $message;
			}
			$actionmsg2 = $langs->transnoentities('Action' . $actiontypecode);

			// Create form object
			include_once DOL_DOCUMENT_ROOT . '/core/class/html.formmail.class.php';
			$formmail = new FormMail($db);

			$attachedfiles = $formmail->get_attached_files();
			$filepath = $attachedfiles ['paths'];
			$filename = $attachedfiles ['names'];
			$mimetype = $attachedfiles ['mimes'];

			// Envoi de la propal
			require_once DOL_DOCUMENT_ROOT . '/core/class/CMailFile.class.php';
			$mailfile = new CMailFile($subject, $sendto, $from, $message, $filepath, $mimetype, $filename, $sendtocc, '', $deliveryreceipt, - 1);
			if ($mailfile->error) {
				setEventMessage($mailfile->error, 'errors');
			} else {
				$result = $mailfile->sendfile();
				if ($result) {
					// Initialisation donnees
					$object->sendtoid = $sendtoid;
					$object->actiontypecode = $actiontypecode;
					$object->actionmsg = $actionmsg;
					$object->actionmsg2 = $actionmsg2;
					$object->fk_element = $object->id;
					$object->elementtype = $object->element;

					// Appel des triggers
					include_once DOL_DOCUMENT_ROOT . '/core/class/interfaces.class.php';
					$interface = new Interfaces($db);
					$result = $interface->run_triggers('PROPAL_SENTBYMAIL', $object, $user, $langs, $conf);
					if ($result < 0) {
						$error ++;
						$this->errors = $interface->errors;
					}
					// Fin appel triggers

					if (! $error) {
						// Redirect here
						// This avoid sending mail twice if going out and then back to page
						$mesg = $langs->trans('MailSuccessfulySent', $mailfile->getValidAddress($from, 2), $mailfile->getValidAddress($sendto, 2));
						setEventMessage($mesg);
						header('Location: ' . $_SERVER ["PHP_SELF"] . '?id=' . $object->id);
						exit();
					} else {
						dol_print_error($db);
					}
				} else {
					$langs->load("other");
					if ($mailfile->error) {
						$mesg .= $langs->trans('ErrorFailedToSendMail', $from, $sendto);
						$mesg .= '<br>' . $mailfile->error;
					} else {
						$mesg .= 'No mail sent. Feature is disabled by option MAIN_DISABLE_ALL_MAILS';
					}
					setEventMessage($mesg, 'errors');
				}
			}
		} else {
			$langs->load("other");
			setEventMessage($langs->trans('ErrorMailRecipientIsEmpty') . '!', 'errors');
			dol_syslog($langs->trans('ErrorMailRecipientIsEmpty'));
		}
	} else {
		$langs->load("other");
		setEventMessage($langs->trans('ErrorFailedToReadEntity', $langs->trans("Proposal")), 'errors');
		dol_syslog($langs->trans('ErrorFailedToReadEntity', $langs->trans("Proposal")));
	}
}

// Go back to draft
if ($action == 'modif' && $user->rights->propal->creer) {
	$object->set_draft($user);

	if (empty($conf->global->MAIN_DISABLE_PDF_AUTOUPDATE)) {
		// Define output language
		$outputlangs = $langs;
		if (! empty($conf->global->MAIN_MULTILANGS)) {
			$outputlangs = new Translate("", $conf);
			$newlang = (GETPOST('lang_id') ? GETPOST('lang_id') : $object->client->default_lang);
			$outputlangs->setDefaultLang($newlang);
		}
		$ret = $object->fetch($id); // Reload to get new records
		propale_pdf_create($db, $object, $object->modelpdf, $outputlangs, $hidedetails, $hidedesc, $hideref);
	}
}

else if ($action == "setabsolutediscount" && $user->rights->propal->creer) {
	if ($_POST ["remise_id"]) {
		if ($object->id > 0) {
			$result = $object->insert_discount($_POST ["remise_id"]);
			if ($result < 0) {
				setEventMessage($object->error, 'errors');
			}
		}
	}
}

// Add line
else if (($action == 'addline' || $action == 'addline_predef') && $user->rights->propal->creer) {
	// Set if we used free entry or predefined product
	if (GETPOST('addline_libre')
			|| (GETPOST('dp_desc') && ! GETPOST('addline_libre') && ! GETPOST('idprod', 'int')>0)	// we push enter onto qty field
			)
	{
		$predef='';
		$idprod=0;
		$product_desc=(GETPOST('dp_desc')?GETPOST('dp_desc'):'');
		$price_ht = GETPOST('price_ht');
		$tva_tx = (GETPOST('tva_tx') ? GETPOST('tva_tx') : 0);
	}
	if (GETPOST('addline_predefined')
			|| (! GETPOST('dp_desc') && ! GETPOST('addline_predefined') && GETPOST('idprod', 'int')>0)	// we push enter onto qty field
			)
	{
		$predef=(($conf->global->MAIN_FEATURES_LEVEL < 2) ? '_predef' : '');
		$idprod=GETPOST('idprod', 'int');
		$product_desc = (GETPOST('product_desc')?GETPOST('product_desc'):(GETPOST('np_desc')?GETPOST('np_desc'):''));
		$price_ht = '';
		$tva_tx = '';
	}
	if (GETPOST('usenewaddlineform')) {
		$idprod = GETPOST('idprod', 'int');
		$product_desc = (GETPOST('product_desc') ? GETPOST('product_desc') : (GETPOST('np_desc') ? GETPOST('np_desc') : (GETPOST('dp_desc') ? GETPOST('dp_desc') : '')));
		$price_ht = GETPOST('price_ht');
		$tva_tx = (GETPOST('tva_tx') ? GETPOST('tva_tx') : 0);
	}
	$qty = GETPOST('qty' . $predef);
	$remise_percent = GETPOST('remise_percent' . $predef);

	// Extrafields
	$extrafieldsline = new ExtraFields($db);
	$extralabelsline = $extrafieldsline->fetch_name_optionals_label($object->table_element_line);
	$array_option = $extrafieldsline->getOptionalsFromPost($extralabelsline, $predef);
	// Unset extrafield
	if (is_array($extralabelsline)) {
		// Get extra fields
		foreach ($extralabelsline as $key => $value) {
			unset($_POST ["options_" . $key]);
		}
	}

	if (empty($idprod) && GETPOST('type') < 0) {
		setEventMessage($langs->trans("ErrorFieldRequired", $langs->transnoentitiesnoconv("Type")), 'errors');
		$error ++;
	}

	if ((empty($idprod) || GETPOST('usenewaddlineform')) && $price_ht == '') 	// Unit price can be 0 but not ''. Also price can be negative for
	                                                                         // proposal.
	{
		setEventMessage($langs->trans("ErrorFieldRequired", $langs->transnoentitiesnoconv("UnitPriceHT")), 'errors');
		$error ++;
	}
	if (empty($idprod) && empty($product_desc)) {
		setEventMessage($langs->trans("ErrorFieldRequired", $langs->transnoentitiesnoconv("Description")), 'errors');
		$error ++;
	}

	if (! $error && ($qty >= 0) && (! empty($product_desc) || ! empty($idprod))) {
		$pu_ht = 0;
		$pu_ttc = 0;
		$price_min = 0;
		$price_base_type = (GETPOST('price_base_type', 'alpha') ? GETPOST('price_base_type', 'alpha') : 'HT');

		$db->begin();

		// Ecrase $pu par celui du produit
		// Ecrase $desc par celui du produit
		// Ecrase $txtva par celui du produit
		if (! empty($idprod)) {
			$prod = new Product($db);
			$prod->fetch($idprod);

			$label = ((GETPOST('product_label') && GETPOST('product_label') != $prod->label) ? GETPOST('product_label') : '');

			// If prices fields are update
			if (GETPOST('usenewaddlineform')) {
				$pu_ht = price2num($price_ht, 'MU');
				$pu_ttc = price2num(GETPOST('price_ttc'), 'MU');
				$tva_npr = (preg_match('/\*/', $tva_tx) ? 1 : 0);
				$tva_tx = str_replace('*', '', $tva_tx);
				$desc = $product_desc;
			} else {
				$tva_tx = get_default_tva($mysoc, $object->client, $prod->id);
				$tva_npr = get_default_npr($mysoc, $object->client, $prod->id);

				// On defini prix unitaire
				if (! empty($conf->global->PRODUIT_MULTIPRICES) && $object->client->price_level) {
					$pu_ht = $prod->multiprices [$object->client->price_level];
					$pu_ttc = $prod->multiprices_ttc [$object->client->price_level];
					$price_min = $prod->multiprices_min [$object->client->price_level];
					$price_base_type = $prod->multiprices_base_type [$object->client->price_level];
				} elseif (! empty($conf->global->PRODUIT_CUSTOMER_PRICES)) {
					require_once DOL_DOCUMENT_ROOT . '/product/class/productcustomerprice.class.php';

					$prodcustprice = new Productcustomerprice($db);

					$filter = array('t.fk_product' => $prod->id,'t.fk_soc' => $object->client->id);

					$result = $prodcustprice->fetch_all('', '', 0, 0, $filter);
					if ($result) {
						if (count($prodcustprice->lines) > 0) {
							$found = true;
							$pu_ht = price($prodcustprice->lines [0]->price);
							$pu_ttc = price($prodcustprice->lines [0]->price_ttc);
							$price_base_type = $prodcustprice->lines [0]->price_base_type;
							$prod->tva_tx = $prodcustprice->lines [0]->tva_tx;
						}
					}
				} else {
					$pu_ht = $prod->price;
					$pu_ttc = $prod->price_ttc;
					$price_min = $prod->price_min;
					$price_base_type = $prod->price_base_type;
				}

				// if price ht is forced (ie: calculated by margin rate and cost price)
				if (! empty($price_ht)) {
					$pu_ht = price2num($price_ht, 'MU');
					$pu_ttc = price2num($pu_ht * (1 + ($tva_tx / 100)), 'MU');
				}

				// On reevalue prix selon taux tva car taux tva transaction peut etre different
				// de ceux du produit par defaut (par exemple si pays different entre vendeur et acheteur).
				elseif ($tva_tx != $prod->tva_tx) {
					if ($price_base_type != 'HT') {
						$pu_ht = price2num($pu_ttc / (1 + ($tva_tx / 100)), 'MU');
					} else {
						$pu_ttc = price2num($pu_ht * (1 + ($tva_tx / 100)), 'MU');
					}
				}

				$desc = '';

				// Define output language
				if (! empty($conf->global->MAIN_MULTILANGS) && ! empty($conf->global->PRODUIT_TEXTS_IN_THIRDPARTY_LANGUAGE)) {
					$outputlangs = $langs;
					$newlang = '';
					if (empty($newlang) && GETPOST('lang_id'))
						$newlang = GETPOST('lang_id');
					if (empty($newlang))
						$newlang = $object->client->default_lang;
					if (! empty($newlang)) {
						$outputlangs = new Translate("", $conf);
						$outputlangs->setDefaultLang($newlang);
					}

					$desc = (! empty($prod->multilangs [$outputlangs->defaultlang] ["description"])) ? $prod->multilangs [$outputlangs->defaultlang] ["description"] : $prod->description;
				} else {
					$desc = $prod->description;
				}

				$desc = dol_concatdesc($desc, $product_desc);

				// Add custom code and origin country into description
				if (empty($conf->global->MAIN_PRODUCT_DISABLE_CUSTOMCOUNTRYCODE) && (! empty($prod->customcode) || ! empty($prod->country_code))) {
					$tmptxt = '(';
					if (! empty($prod->customcode))
						$tmptxt .= $langs->transnoentitiesnoconv("CustomCode") . ': ' . $prod->customcode;
					if (! empty($prod->customcode) && ! empty($prod->country_code))
						$tmptxt .= ' - ';
					if (! empty($prod->country_code))
						$tmptxt .= $langs->transnoentitiesnoconv("CountryOrigin") . ': ' . getCountry($prod->country_code, 0, $db, $langs, 0);
					$tmptxt .= ')';
					$desc = dol_concatdesc($desc, $tmptxt);
				}
			}

			$type = $prod->type;
		} else {
			$pu_ht = price2num($price_ht, 'MU');
			$pu_ttc = price2num(GETPOST('price_ttc'), 'MU');
			$tva_npr = (preg_match('/\*/', $tva_tx) ? 1 : 0);
			$tva_tx = str_replace('*', '', $tva_tx);
			$label = (GETPOST('product_label') ? GETPOST('product_label') : '');
			$desc = $product_desc;
			$type = GETPOST('type');
		}

		// Margin
		$fournprice = (GETPOST('fournprice' . $predef) ? GETPOST('fournprice' . $predef) : '');
		$buyingprice = (GETPOST('buying_price' . $predef) ? GETPOST('buying_price' . $predef) : '');

		$date_start = dol_mktime(0, 0, 0, GETPOST('date_start' . $predef . 'month'), GETPOST('date_start' . $predef . 'day'), GETPOST('date_start' . $predef . 'year'));
		$date_end = dol_mktime(0, 0, 0, GETPOST('date_end' . $predef . 'month'), GETPOST('date_end' . $predef . 'day'), GETPOST('date_end' . $predef . 'year'));

		// Local Taxes
		$localtax1_tx = get_localtax($tva_tx, 1, $object->client);
		$localtax2_tx = get_localtax($tva_tx, 2, $object->client);

		$info_bits = 0;
		if ($tva_npr)
			$info_bits |= 0x01;

		if (! empty($price_min) && (price2num($pu_ht) * (1 - price2num($remise_percent) / 100) < price2num($price_min))) {
			$mesg = $langs->trans("CantBeLessThanMinPrice", price(price2num($price_min, 'MU'), 0, $langs, 0, 0, - 1, $conf->currency));
			setEventMessage($mesg, 'errors');
		} else {
			// Insert line
			$result = $object->addline($desc, $pu_ht, $qty, $tva_tx, $localtax1_tx, $localtax2_tx, $idprod, $remise_percent, $price_base_type, $pu_ttc, $info_bits, $type, - 1, 0, GETPOST('fk_parent_line'), $fournprice, $buyingprice, $label, $date_start, $date_end, $array_option);

			if ($result > 0) {
				$db->commit();

				if (empty($conf->global->MAIN_DISABLE_PDF_AUTOUPDATE)) {
					// Define output language
					$outputlangs = $langs;
					if (! empty($conf->global->MAIN_MULTILANGS)) {
						$outputlangs = new Translate("", $conf);
						$newlang = (GETPOST('lang_id') ? GETPOST('lang_id') : $object->client->default_lang);
						$outputlangs->setDefaultLang($newlang);
					}
					$ret = $object->fetch($id); // Reload to get new records
					propale_pdf_create($db, $object, $object->modelpdf, $outputlangs, $hidedetails, $hidedesc, $hideref);
				}

				unset($_POST ['qty']);
				unset($_POST ['type']);
				unset($_POST ['remise_percent']);
				unset($_POST ['price_ht']);
				unset($_POST ['price_ttc']);
				unset($_POST ['tva_tx']);
				unset($_POST ['product_ref']);
				unset($_POST ['product_label']);
				unset($_POST ['product_desc']);
				unset($_POST ['fournprice']);
				unset($_POST ['buying_price']);
				unset($_POST ['np_marginRate']);
				unset($_POST ['np_markRate']);
				unset($_POST ['dp_desc']);

				unset($_POST ['idprod']);
				unset($_POST ['qty_predef']);
				unset($_POST ['remise_percent_predef']);
				unset($_POST ['fournprice_predef']);
				unset($_POST ['buying_price_predef']);
				unset($_POST ['np_marginRate_predef']);
				unset($_POST ['np_markRate_predef']);
				unset($_POST ['np_desc']);
			} else {
				$db->rollback();

				setEventMessage($object->error, 'errors');
			}
		}
	}
}

// Mise a jour d'une ligne dans la propale
else if ($action == 'updateligne' && $user->rights->propal->creer && GETPOST('save') == $langs->trans("Save")) {
	// Define info_bits
	$info_bits = 0;
	if (preg_match('/\*/', GETPOST('tva_tx')))
		$info_bits |= 0x01;

		// Clean parameters
	$description = dol_htmlcleanlastbr(GETPOST('product_desc'));

	// Define vat_rate
	$vat_rate = (GETPOST('tva_tx') ? GETPOST('tva_tx') : 0);
	$vat_rate = str_replace('*', '', $vat_rate);
	$localtax1_rate = get_localtax($vat_rate, 1, $object->client);
	$localtax2_rate = get_localtax($vat_rate, 2, $object->client);
	$pu_ht = GETPOST('price_ht');

	// Add buying price
	$fournprice = (GETPOST('fournprice') ? GETPOST('fournprice') : '');
	$buyingprice = (GETPOST('buying_price') ? GETPOST('buying_price') : '');

	$date_start = dol_mktime(0, 0, 0, GETPOST('date_startmonth'), GETPOST('date_startday'), GETPOST('date_startyear'));
	$date_end = dol_mktime(0, 0, 0, GETPOST('date_endmonth'), GETPOST('date_endday'), GETPOST('date_endyear'));

	// Extrafields
	$extrafieldsline = new ExtraFields($db);
	$extralabelsline = $extrafieldsline->fetch_name_optionals_label($object->table_element_line);
	$array_option = $extrafieldsline->getOptionalsFromPost($extralabelsline);
	// Unset extrafield
	if (is_array($extralabelsline)) {
		// Get extra fields
		foreach ($extralabelsline as $key => $value) {
			unset($_POST ["options_" . $key]);
		}
	}

	// Define special_code for special lines
<<<<<<< HEAD
	$special_code = 0;
	if (! GETPOST('qty'))
		$special_code = 3;
=======
	$special_code=GETPOST('special_code');
	if (! GETPOST('qty')) $special_code=3;
>>>>>>> ba905659

		// Check minimum price
	$productid = GETPOST('productid', 'int');
	if (! empty($productid)) {
		$product = new Product($db);
		$res = $product->fetch($productid);

		$type = $product->type;

		$price_min = $product->price_min;
		if (! empty($conf->global->PRODUIT_MULTIPRICES) && ! empty($object->client->price_level))
			$price_min = $product->multiprices_min [$object->client->price_level];

		$label = ((GETPOST('update_label') && GETPOST('product_label')) ? GETPOST('product_label') : '');

		if ($price_min && (price2num($pu_ht) * (1 - price2num(GETPOST('remise_percent')) / 100) < price2num($price_min))) {
			setEventMessage($langs->trans("CantBeLessThanMinPrice", price(price2num($price_min, 'MU'), 0, $langs, 0, 0, - 1, $conf->currency)), 'errors');
			$error ++;
		}
	} else {
		$type = GETPOST('type');
		$label = (GETPOST('product_label') ? GETPOST('product_label') : '');

		// Check parameters
		if (GETPOST('type') < 0) {
			setEventMessage($langs->trans("ErrorFieldRequired", $langs->transnoentitiesnoconv("Type")), 'errors');
			$error ++;
		}
	}

	if (! $error) {
		$db->begin();

		$result = $object->updateline(GETPOST('lineid'), $pu_ht, GETPOST('qty'), GETPOST('remise_percent'), $vat_rate, $localtax1_rate, $localtax2_rate, $description, 'HT', $info_bits, $special_code, GETPOST('fk_parent_line'), 0, $fournprice, $buyingprice, $label, $type, $date_start, $date_end, $array_option);

		if ($result >= 0) {
			$db->commit();

			if (empty($conf->global->MAIN_DISABLE_PDF_AUTOUPDATE)) {
				// Define output language
				$outputlangs = $langs;
				if (! empty($conf->global->MAIN_MULTILANGS)) {
					$outputlangs = new Translate("", $conf);
					$newlang = (GETPOST('lang_id') ? GETPOST('lang_id') : $object->client->default_lang);
					$outputlangs->setDefaultLang($newlang);
				}
				$ret = $object->fetch($id); // Reload to get new records
				propale_pdf_create($db, $object, $object->modelpdf, $outputlangs, $hidedetails, $hidedesc, $hideref);
			}

			unset($_POST ['qty']);
			unset($_POST ['type']);
			unset($_POST ['productid']);
			unset($_POST ['remise_percent']);
			unset($_POST ['price_ht']);
			unset($_POST ['price_ttc']);
			unset($_POST ['tva_tx']);
			unset($_POST ['product_ref']);
			unset($_POST ['product_label']);
			unset($_POST ['product_desc']);
			unset($_POST ['fournprice']);
			unset($_POST ['buying_price']);
		} else {
			$db->rollback();

			setEventMessage($object->error, 'errors');
		}
	}
}

else if ($action == 'updateligne' && $user->rights->propal->creer && GETPOST('cancel') == $langs->trans('Cancel')) {
	header('Location: ' . $_SERVER ['PHP_SELF'] . '?id=' . $object->id); // Pour reaffichage de la fiche en cours d'edition
	exit();
}

// Generation doc (depuis lien ou depuis cartouche doc)
else if ($action == 'builddoc' && $user->rights->propal->creer) {
	if (GETPOST('model')) {
		$object->setDocModel($user, GETPOST('model'));
	}

	// Define output language
	$outputlangs = $langs;
	if (! empty($conf->global->MAIN_MULTILANGS)) {
		$outputlangs = new Translate("", $conf);
		$newlang = (GETPOST('lang_id') ? GETPOST('lang_id') : $object->client->default_lang);
		$outputlangs->setDefaultLang($newlang);
	}
	$ret = $object->fetch($id); // Reload to get new records
	$result = propale_pdf_create($db, $object, $object->modelpdf, $outputlangs, $hidedetails, $hidedesc, $hideref);

	if ($result <= 0) {
		dol_print_error($db, $result);
		exit();
	} else {
		header('Location: ' . $_SERVER ["PHP_SELF"] . '?id=' . $object->id . (empty($conf->global->MAIN_JUMP_TAG) ? '' : '#builddoc'));
		exit();
	}
}

// Remove file in doc form
else if ($action == 'remove_file' && $user->rights->propal->creer) {
	if ($object->id > 0) {
		require_once DOL_DOCUMENT_ROOT . '/core/lib/files.lib.php';

		$langs->load("other");
		$upload_dir = $conf->propal->dir_output;
		$file = $upload_dir . '/' . GETPOST('file');
		$ret = dol_delete_file($file, 0, 0, 0, $object);
		if ($ret)
			setEventMessage($langs->trans("FileWasRemoved", GETPOST('file')));
		else
			setEventMessage($langs->trans("ErrorFailToDeleteFile", GETPOST('file')), 'errors');
	}
}

// Set project
else if ($action == 'classin' && $user->rights->propal->creer) {
	$object->setProject($_POST ['projectid']);
}

// Delai de livraison
else if ($action == 'setavailability' && $user->rights->propal->creer) {
	$result = $object->availability($_POST ['availability_id']);
}

// Origine de la propale
else if ($action == 'setdemandreason' && $user->rights->propal->creer) {
	$result = $object->demand_reason($_POST ['demand_reason_id']);
}

// Conditions de reglement
else if ($action == 'setconditions' && $user->rights->propal->creer) {
	$result = $object->setPaymentTerms(GETPOST('cond_reglement_id', 'int'));
}

else if ($action == 'setremisepercent' && $user->rights->propal->creer) {
	$result = $object->set_remise_percent($user, $_POST ['remise_percent']);
}

else if ($action == 'setremiseabsolue' && $user->rights->propal->creer) {
	$result = $object->set_remise_absolue($user, $_POST ['remise_absolue']);
}

// Mode de reglement
else if ($action == 'setmode' && $user->rights->propal->creer) {
	$result = $object->setPaymentMethods(GETPOST('mode_reglement_id', 'int'));
}

/*
 * Ordonnancement des lignes
*/

else if ($action == 'up' && $user->rights->propal->creer) {
	$object->line_up(GETPOST('rowid'));

	if (empty($conf->global->MAIN_DISABLE_PDF_AUTOUPDATE)) {
		// Define output language
		$outputlangs = $langs;
		if (! empty($conf->global->MAIN_MULTILANGS)) {
			$outputlangs = new Translate("", $conf);
			$newlang = (GETPOST('lang_id') ? GETPOST('lang_id') : $object->client->default_lang);
			$outputlangs->setDefaultLang($newlang);
		}
		$ret = $object->fetch($id); // Reload to get new records
		propale_pdf_create($db, $object, $object->modelpdf, $outputlangs, $hidedetails, $hidedesc, $hideref);
	}

	header('Location: ' . $_SERVER ["PHP_SELF"] . '?id=' . $id . '#' . GETPOST('rowid'));
	exit();
}

else if ($action == 'down' && $user->rights->propal->creer) {
	$object->line_down(GETPOST('rowid'));

	if (empty($conf->global->MAIN_DISABLE_PDF_AUTOUPDATE)) {
		// Define output language
		$outputlangs = $langs;
		if (! empty($conf->global->MAIN_MULTILANGS)) {
			$outputlangs = new Translate("", $conf);
			$newlang = (GETPOST('lang_id') ? GETPOST('lang_id') : $object->client->default_lang);
			$outputlangs->setDefaultLang($newlang);
		}
		$ret = $object->fetch($id); // Reload to get new records
		propale_pdf_create($db, $object, $object->modelpdf, $outputlangs, $hidedetails, $hidedesc, $hideref);
	}

	header('Location: ' . $_SERVER ["PHP_SELF"] . '?id=' . $id . '#' . GETPOST('rowid'));
	exit();
} else if ($action == 'update_extras') {
	// Fill array 'array_options' with data from update form
	$extralabels = $extrafields->fetch_name_optionals_label($object->table_element);
	$ret = $extrafields->setOptionalsFromPost($extralabels, $object, GETPOST('attribute'));
	if ($ret < 0)
		$error ++;

	if (! $error) {
		// Actions on extra fields (by external module or standard code)
		// FIXME le hook fait double emploi avec le trigger !!
		$hookmanager->initHooks(array('propaldao'));
		$parameters = array('id' => $object->id);
		$reshook = $hookmanager->executeHooks('insertExtraFields', $parameters, $object, $action); // Note that $action and $object may have been
		                                                                                           // modified by
		                                                                                           // some hooks
		if (empty($reshook)) {
			$result = $object->insertExtraFields();
			if ($result < 0) {
				$error ++;
			}
		} else if ($reshook < 0)
			$error ++;
	}

	if ($error)
		$action = 'edit_extras';
}

if (! empty($conf->global->MAIN_DISABLE_CONTACTS_TAB) && $user->rights->propal->creer) {
	if ($action == 'addcontact') {
		if ($object->id > 0) {
			$contactid = (GETPOST('userid') ? GETPOST('userid') : GETPOST('contactid'));
			$result = $object->add_contact($contactid, $_POST ["type"], $_POST ["source"]);
		}

		if ($result >= 0) {
			header("Location: " . $_SERVER ['PHP_SELF'] . "?id=" . $object->id);
			exit();
		} else {
			if ($object->error == 'DB_ERROR_RECORD_ALREADY_EXISTS') {
				$langs->load("errors");
				setEventMessage($langs->trans("ErrorThisContactIsAlreadyDefinedAsThisType"), 'errors');
			} else {
				setEventMessage($object->error, 'errors');
			}
		}
	}

	// Bascule du statut d'un contact
	else if ($action == 'swapstatut') {
		if ($object->fetch($id) > 0) {
			$result = $object->swapContactStatus(GETPOST('ligne'));
		} else {
			dol_print_error($db);
		}
	}

	// Efface un contact
	else if ($action == 'deletecontact') {
		$object->fetch($id);
		$result = $object->delete_contact($lineid);

		if ($result >= 0) {
			header("Location: " . $_SERVER ['PHP_SELF'] . "?id=" . $object->id);
			exit();
		} else {
			dol_print_error($db);
		}
	}
}

/*
 * View
 */

llxHeader('', $langs->trans('Proposal'), 'EN:Commercial_Proposals|FR:Proposition_commerciale|ES:Presupuestos');

$form = new Form($db);
$formother = new FormOther($db);
$formfile = new FormFile($db);
$formpropal = new FormPropal($db);
$companystatic = new Societe($db);

$now = dol_now();

// Add new proposal
if ($action == 'create') {
	print_fiche_titre($langs->trans("NewProp"));

	$soc = new Societe($db);
	if ($socid > 0)
		$res = $soc->fetch($socid);

	$object = new Propal($db);

	print '<form name="addprop" action="' . $_SERVER ["PHP_SELF"] . '" method="POST">';
	print '<input type="hidden" name="token" value="' . $_SESSION ['newtoken'] . '">';
	print '<input type="hidden" name="action" value="add">';

	if ($origin != 'project' && $originid) {
		print '<input type="hidden" name="origin" value="' . $origin . '">';
		print '<input type="hidden" name="originid" value="' . $originid . '">';
	}

	print '<table class="border" width="100%">';

	// Reference
	print '<tr><td class="fieldrequired">' . $langs->trans('Ref') . '</td><td colspan="2">' . $langs->trans("Draft") . '</td></tr>';

	// Ref customer
	print '<tr><td>' . $langs->trans('RefCustomer') . '</td><td colspan="2">';
	print '<input type="text" name="ref_client" value=""></td>';
	print '</tr>';

	// Third party
	print '<tr>';
	print '<td class="fieldrequired">' . $langs->trans('Customer') . '</td>';
	if ($socid > 0) {
		print '<td colspan="2">';
		print $soc->getNomUrl(1);
		print '<input type="hidden" name="socid" value="' . $soc->id . '">';
		print '</td>';
	} else {
		print '<td colspan="2">';
		print $form->select_company('', 'socid', 's.client = 1 OR s.client = 2 OR s.client = 3', 1);
		print '</td>';
	}
	print '</tr>' . "\n";

	// Contacts
	if ($socid > 0) {
		print "<tr><td>" . $langs->trans("DefaultContact") . '</td><td colspan="2">';
		$form->select_contacts($soc->id, $setcontact, 'contactidp', 1, $srccontactslist);
		print '</td></tr>';

		// Ligne info remises tiers
		print '<tr><td>' . $langs->trans('Discounts') . '</td><td colspan="2">';
		if ($soc->remise_percent)
			print $langs->trans("CompanyHasRelativeDiscount", $soc->remise_percent);
		else
			print $langs->trans("CompanyHasNoRelativeDiscount");
		$absolute_discount = $soc->getAvailableDiscounts();
		print '. ';
		if ($absolute_discount)
			print $langs->trans("CompanyHasAbsoluteDiscount", price($absolute_discount), $langs->trans("Currency" . $conf->currency));
		else
			print $langs->trans("CompanyHasNoAbsoluteDiscount");
		print '.';
		print '</td></tr>';
	}

	// Date
	print '<tr><td class="fieldrequired">' . $langs->trans('Date') . '</td><td colspan="2">';
	$form->select_date('', '', '', '', '', "addprop");
	print '</td></tr>';

	// Validaty duration
	print '<tr><td class="fieldrequired">' . $langs->trans("ValidityDuration") . '</td><td colspan="2"><input name="duree_validite" size="5" value="' . $conf->global->PROPALE_VALIDITY_DURATION . '"> ' . $langs->trans("days") . '</td></tr>';

	// Terms of payment
	print '<tr><td class="nowrap fieldrequired">' . $langs->trans('PaymentConditionsShort') . '</td><td colspan="2">';
	$form->select_conditions_paiements($soc->cond_reglement_id, 'cond_reglement_id');
	print '</td></tr>';

	// Mode of payment
	print '<tr><td>' . $langs->trans('PaymentMode') . '</td><td colspan="2">';
	$form->select_types_paiements($soc->mode_reglement_id, 'mode_reglement_id');
	print '</td></tr>';

	// What trigger creation
	print '<tr><td>' . $langs->trans('Source') . '</td><td>';
	$form->select_demand_reason('', 'demand_reason_id', "SRC_PROP", 1);
	print '</td></tr>';

	// Delivery delay
	print '<tr><td>' . $langs->trans('AvailabilityPeriod') . '</td><td colspan="2">';
	$form->select_availability('', 'availability_id', '', 1);
	print '</td></tr>';

	// Delivery date (or manufacturing)
	print '<tr><td>' . $langs->trans("DeliveryDate") . '</td>';
	print '<td colspan="2">';
	if ($conf->global->DATE_LIVRAISON_WEEK_DELAY != "") {
		$tmpdte = time() + ((7 * $conf->global->DATE_LIVRAISON_WEEK_DELAY) * 24 * 60 * 60);
		$syear = date("Y", $tmpdte);
		$smonth = date("m", $tmpdte);
		$sday = date("d", $tmpdte);
		$form->select_date($syear . "-" . $smonth . "-" . $sday, 'liv_', '', '', '', "addprop");
	} else {
		$datepropal = empty($conf->global->MAIN_AUTOFILL_DATE) ? - 1 : 0;
		$form->select_date($datepropal, 'liv_', '', '', '', "addprop");
	}
	print '</td></tr>';

	// Model
	print '<tr>';
	print '<td>' . $langs->trans("DefaultModel") . '</td>';
	print '<td colspan="2">';
	$liste = ModelePDFPropales::liste_modeles($db);
	print $form->selectarray('model', $liste, ($conf->global->PROPALE_ADDON_PDF_ODT_DEFAULT ? $conf->global->PROPALE_ADDON_PDF_ODT_DEFAULT : $conf->global->PROPALE_ADDON_PDF));
	print "</td></tr>";

	// Project
	if (! empty($conf->projet->enabled) && $socid > 0) {

		$formproject = new FormProjets($db);

		$projectid = 0;
		if ($origin == 'project')
			$projectid = ($originid ? $originid : 0);

		print '<tr>';
		print '<td valign="top">' . $langs->trans("Project") . '</td><td colspan="2">';

		$numprojet = $formproject->select_projects($soc->id, $projectid);
		if ($numprojet == 0) {
			$langs->load("projects");
			print ' &nbsp; <a href="../projet/fiche.php?socid=' . $soc->id . '&action=create">' . $langs->trans("AddProject") . '</a>';
		}
		print '</td>';
		print '</tr>';
	}

	// Other attributes
	$parameters = array('colspan' => ' colspan="3"');
	$reshook = $hookmanager->executeHooks('formObjectOptions', $parameters, $object, $action); // Note that $action and $object may have been modified
	                                                                                           // by
	                                                                                           // hook
	if (empty($reshook) && ! empty($extrafields->attribute_label)) {
		print $object->showOptionals($extrafields, 'edit');
	}

	print "</table>";
	print '<br>';

	/*
	 * Combobox pour la fonction de copie
 	 */

	if (empty($conf->global->PROPAL_CLONE_ON_CREATE_PAGE)) {
		print '<input type="hidden" name="createmode" value="empty">';
	}

	print '<table>';
	if (! empty($conf->global->PROPAL_CLONE_ON_CREATE_PAGE)) {
		// For backward compatibility
		print '<tr>';
		print '<td><input type="radio" name="createmode" value="copy"></td>';
		print '<td>' . $langs->trans("CopyPropalFrom") . ' </td>';
		print '<td>';
		$liste_propal = array();
		$liste_propal [0] = '';

		$sql = "SELECT p.rowid as id, p.ref, s.nom";
		$sql .= " FROM " . MAIN_DB_PREFIX . "propal p";
		$sql .= ", " . MAIN_DB_PREFIX . "societe s";
		$sql .= " WHERE s.rowid = p.fk_soc";
		$sql .= " AND p.entity = " . $conf->entity;
		$sql .= " AND p.fk_statut <> 0";
		$sql .= " ORDER BY Id";

		$resql = $db->query($sql);
		if ($resql) {
			$num = $db->num_rows($resql);
			$i = 0;
			while ($i < $num) {
				$row = $db->fetch_row($resql);
				$propalRefAndSocName = $row [1] . " - " . $row [2];
				$liste_propal [$row [0]] = $propalRefAndSocName;
				$i ++;
			}
			print $form->selectarray("copie_propal", $liste_propal, 0);
		} else {
			dol_print_error($db);
		}
		print '</td></tr>';

		if (! empty($conf->global->PRODUCT_SHOW_WHEN_CREATE))
			print '<tr><td colspan="3">&nbsp;</td></tr>';

		print '<tr><td valign="top"><input type="radio" name="createmode" value="empty" checked="checked"></td>';
		print '<td valign="top" colspan="2">' . $langs->trans("CreateEmptyPropal") . '</td></tr>';
	}

	if (! empty($conf->global->PRODUCT_SHOW_WHEN_CREATE)) {
		print '<tr><td colspan="3">';
		if (! empty($conf->product->enabled) || ! empty($conf->service->enabled)) {
			$lib = $langs->trans("ProductsAndServices");

			print '<table class="border" width="100%">';
			print '<tr>';
			print '<td>' . $lib . '</td>';
			print '<td>' . $langs->trans("Qty") . '</td>';
			print '<td>' . $langs->trans("ReductionShort") . '</td>';
			print '</tr>';
			for($i = 1; $i <= $conf->global->PRODUCT_SHOW_WHEN_CREATE; $i ++) {
				print '<tr><td>';
				// multiprix
				if ($conf->global->PRODUIT_MULTIPRICES && $soc->price_level)
					$form->select_produits('', "idprod" . $i, '', $conf->product->limit_size, $soc->price_level);
				else
					$form->select_produits('', "idprod" . $i, '', $conf->product->limit_size);
				print '</td>';
				print '<td><input type="text" size="2" name="qty' . $i . '" value="1"></td>';
				print '<td><input type="text" size="2" name="remise' . $i . '" value="' . $soc->remise_percent . '">%</td>';
				print '</tr>';
			}

			print "</table>";
		}
		print '</td></tr>';
	}
	print '</table>';
	print '<br>';

	$langs->load("bills");
	print '<center>';
	print '<input type="submit" class="button" value="' . $langs->trans("CreateDraft") . '">';
	print '&nbsp;<input type="button" class="button" value="' . $langs->trans("Cancel") . '" onClick="javascript:history.go(-1)">';
	print '</center>';

	print "</form>";
} else {
	/*
	 * Show object in view mode
	 */

	$soc = new Societe($db);
	$soc->fetch($object->socid);

	$head = propal_prepare_head($object);
	dol_fiche_head($head, 'comm', $langs->trans('Proposal'), 0, 'propal');

	$formconfirm = '';

	// Clone confirmation
	if ($action == 'clone') {
		// Create an array for form
		$formquestion = array(
							// 'text' => $langs->trans("ConfirmClone"),
							// array('type' => 'checkbox', 'name' => 'clone_content', 'label' => $langs->trans("CloneMainAttributes"), 'value' => 1),
							// array('type' => 'checkbox', 'name' => 'update_prices', 'label' => $langs->trans("PuttingPricesUpToDate"), 'value' =>
							// 1),
							array('type' => 'other','name' => 'socid','label' => $langs->trans("SelectThirdParty"),'value' => $form->select_company(GETPOST('socid', 'int'), 'socid', '(s.client=1 OR s.client=2 OR s.client=3)')));
		// Paiement incomplet. On demande si motif = escompte ou autre
		$formconfirm = $form->formconfirm($_SERVER ["PHP_SELF"] . '?id=' . $object->id, $langs->trans('ClonePropal'), $langs->trans('ConfirmClonePropal', $object->ref), 'confirm_clone', $formquestion, 'yes', 1);
	}

	// Confirm delete
	else if ($action == 'delete') {
		$formconfirm = $form->formconfirm($_SERVER ["PHP_SELF"] . '?id=' . $object->id, $langs->trans('DeleteProp'), $langs->trans('ConfirmDeleteProp', $object->ref), 'confirm_delete', '', 0, 1);
	}

	// Confirm reopen
	else if ($action == 'reopen') {
		$formconfirm = $form->formconfirm($_SERVER ["PHP_SELF"] . '?id=' . $object->id, $langs->trans('ReOpen'), $langs->trans('ConfirmReOpenProp', $object->ref), 'confirm_reopen', '', 0, 1);
	}

	// Confirmation delete product/service line
	else if ($action == 'ask_deleteline') {
		$formconfirm = $form->formconfirm($_SERVER ["PHP_SELF"] . '?id=' . $object->id . '&lineid=' . $lineid, $langs->trans('DeleteProductLine'), $langs->trans('ConfirmDeleteProductLine'), 'confirm_deleteline', '', 0, 1);
	}

	// Confirm validate proposal
	else if ($action == 'validate') {
		$error = 0;

		// on verifie si l'objet est en numerotation provisoire
		$ref = substr($object->ref, 1, 4);
		if ($ref == 'PROV') {
			$numref = $object->getNextNumRef($soc);
			if (empty($numref)) {
				$error ++;
				dol_htmloutput_errors($object->error);
			}
		} else {
			$numref = $object->ref;
		}

		$text = $langs->trans('ConfirmValidateProp', $numref);
		if (! empty($conf->notification->enabled)) {
			require_once DOL_DOCUMENT_ROOT . '/core/class/notify.class.php';
			$notify = new Notify($db);
			$text .= '<br>';
			$text .= $notify->confirmMessage('PROPAL_VALIDATE', $object->socid);
		}

		if (! $error)
			$formconfirm = $form->formconfirm($_SERVER ["PHP_SELF"] . '?id=' . $object->id, $langs->trans('ValidateProp'), $text, 'confirm_validate', '', 0, 1);
	}

	if (! $formconfirm) {
		$parameters = array('lineid' => $lineid);
		$formconfirm = $hookmanager->executeHooks('formConfirm', $parameters, $object, $action); // Note that $action and $object may have been modified
			                                                                                         // by
			                                                                                         // hook
	}

	// Print form confirm
	print $formconfirm;

	print '<table class="border" width="100%">';

	$linkback = '<a href="' . DOL_URL_ROOT . '/comm/propal/list.php' . (! empty($socid) ? '?socid=' . $socid : '') . '">' . $langs->trans("BackToList") . '</a>';

	// Ref
	print '<tr><td>' . $langs->trans('Ref') . '</td><td colspan="5">';
	print $form->showrefnav($object, 'ref', $linkback, 1, 'ref', 'ref', '');
	print '</td></tr>';

	// Ref customer
	print '<tr><td>';
	print '<table class="nobordernopadding" width="100%"><tr><td class="nowrap">';
	print $langs->trans('RefCustomer') . '</td>';
	if ($action != 'refclient' && ! empty($object->brouillon))
		print '<td align="right"><a href="' . $_SERVER ['PHP_SELF'] . '?action=refclient&amp;id=' . $object->id . '">' . img_edit($langs->trans('Modify')) . '</a></td>';
	print '</td>';
	print '</tr></table>';
	print '</td><td colspan="5">';
	if ($user->rights->propal->creer && $action == 'refclient') {
		print '<form action="propal.php?id=' . $object->id . '" method="post">';
		print '<input type="hidden" name="token" value="' . $_SESSION ['newtoken'] . '">';
		print '<input type="hidden" name="action" value="set_ref_client">';
		print '<input type="text" class="flat" size="20" name="ref_client" value="' . $object->ref_client . '">';
		print ' <input type="submit" class="button" value="' . $langs->trans('Modify') . '">';
		print '</form>';
	} else {
		print $object->ref_client;
	}
	print '</td>';
	print '</tr>';

	// Company
	print '<tr><td>' . $langs->trans('Company') . '</td><td colspan="5">' . $soc->getNomUrl(1) . '</td>';
	print '</tr>';

	// Ligne info remises tiers
	print '<tr><td>' . $langs->trans('Discounts') . '</td><td colspan="5">';
	if ($soc->remise_percent)
		print $langs->trans("CompanyHasRelativeDiscount", $soc->remise_percent);
	else
		print $langs->trans("CompanyHasNoRelativeDiscount");
	print '. ';
	$absolute_discount = $soc->getAvailableDiscounts('', 'fk_facture_source IS NULL');
	$absolute_creditnote = $soc->getAvailableDiscounts('', 'fk_facture_source IS NOT NULL');
	$absolute_discount = price2num($absolute_discount, 'MT');
	$absolute_creditnote = price2num($absolute_creditnote, 'MT');
	if ($absolute_discount) {
		if ($object->statut > 0) {
			print $langs->trans("CompanyHasAbsoluteDiscount", price($absolute_discount), $langs->transnoentities("Currency" . $conf->currency));
		} else {
			// Remise dispo de type non avoir
			$filter = 'fk_facture_source IS NULL';
			print '<br>';
			$form->form_remise_dispo($_SERVER ["PHP_SELF"] . '?id=' . $object->id, 0, 'remise_id', $soc->id, $absolute_discount, $filter);
		}
	}
	if ($absolute_creditnote) {
		print $langs->trans("CompanyHasCreditNote", price($absolute_creditnote), $langs->transnoentities("Currency" . $conf->currency)) . '. ';
	}
	if (! $absolute_discount && ! $absolute_creditnote)
		print $langs->trans("CompanyHasNoAbsoluteDiscount") . '.';
	print '</td></tr>';

	// Date of proposal
	print '<tr>';
	print '<td>';
	print '<table class="nobordernopadding" width="100%"><tr><td>';
	print $langs->trans('Date');
	print '</td>';
	if ($action != 'editdate' && ! empty($object->brouillon))
		print '<td align="right"><a href="' . $_SERVER ["PHP_SELF"] . '?action=editdate&amp;id=' . $object->id . '">' . img_edit($langs->trans('SetDate'), 1) . '</a></td>';
	print '</tr></table>';
	print '</td><td colspan="3">';
	if (! empty($object->brouillon) && $action == 'editdate') {
		print '<form name="editdate" action="' . $_SERVER ["PHP_SELF"] . '?id=' . $object->id . '" method="post">';
		print '<input type="hidden" name="token" value="' . $_SESSION ['newtoken'] . '">';
		print '<input type="hidden" name="action" value="setdate">';
		$form->select_date($object->date, 're', '', '', 0, "editdate");
		print '<input type="submit" class="button" value="' . $langs->trans('Modify') . '">';
		print '</form>';
	} else {
		if ($object->date) {
			print dol_print_date($object->date, 'daytext');
		} else {
			print '&nbsp;';
		}
	}
	print '</td>';

	// Date end proposal
	print '<tr>';
	print '<td>';
	print '<table class="nobordernopadding" width="100%"><tr><td>';
	print $langs->trans('DateEndPropal');
	print '</td>';
	if ($action != 'editecheance' && ! empty($object->brouillon))
		print '<td align="right"><a href="' . $_SERVER ["PHP_SELF"] . '?action=editecheance&amp;id=' . $object->id . '">' . img_edit($langs->trans('SetConditions'), 1) . '</a></td>';
	print '</tr></table>';
	print '</td><td colspan="3">';
	if (! empty($object->brouillon) && $action == 'editecheance') {
		print '<form name="editecheance" action="' . $_SERVER ["PHP_SELF"] . '?id=' . $object->id . '" method="post">';
		print '<input type="hidden" name="token" value="' . $_SESSION ['newtoken'] . '">';
		print '<input type="hidden" name="action" value="setecheance">';
		$form->select_date($object->fin_validite, 'ech', '', '', '', "editecheance");
		print '<input type="submit" class="button" value="' . $langs->trans('Modify') . '">';
		print '</form>';
	} else {
		if (! empty($object->fin_validite)) {
			print dol_print_date($object->fin_validite, 'daytext');
			if ($object->statut == 1 && $object->fin_validite < ($now - $conf->propal->cloture->warning_delay))
				print img_warning($langs->trans("Late"));
		} else {
			print '&nbsp;';
		}
	}
	print '</td>';
	print '</tr>';

	// Payment term
	print '<tr><td>';
	print '<table class="nobordernopadding" width="100%"><tr><td>';
	print $langs->trans('PaymentConditionsShort');
	print '</td>';
	if ($action != 'editconditions' && ! empty($object->brouillon))
		print '<td align="right"><a href="' . $_SERVER ["PHP_SELF"] . '?action=editconditions&amp;id=' . $object->id . '">' . img_edit($langs->transnoentitiesnoconv('SetConditions'), 1) . '</a></td>';
	print '</tr></table>';
	print '</td><td colspan="3">';
	if ($action == 'editconditions') {
		$form->form_conditions_reglement($_SERVER ['PHP_SELF'] . '?id=' . $object->id, $object->cond_reglement_id, 'cond_reglement_id');
	} else {
		$form->form_conditions_reglement($_SERVER ['PHP_SELF'] . '?id=' . $object->id, $object->cond_reglement_id, 'none');
	}
	print '</td>';
	print '</tr>';

	// Delivery date
	$langs->load('deliveries');
	print '<tr><td>';
	print '<table class="nobordernopadding" width="100%"><tr><td>';
	print $langs->trans('DeliveryDate');
	print '</td>';
	if ($action != 'editdate_livraison' && ! empty($object->brouillon))
		print '<td align="right"><a href="' . $_SERVER ["PHP_SELF"] . '?action=editdate_livraison&amp;id=' . $object->id . '">' . img_edit($langs->transnoentitiesnoconv('SetDeliveryDate'), 1) . '</a></td>';
	print '</tr></table>';
	print '</td><td colspan="3">';
	if ($action == 'editdate_livraison') {
		print '<form name="editdate_livraison" action="' . $_SERVER ["PHP_SELF"] . '?id=' . $object->id . '" method="post">';
		print '<input type="hidden" name="token" value="' . $_SESSION ['newtoken'] . '">';
		print '<input type="hidden" name="action" value="setdate_livraison">';
		$form->select_date($object->date_livraison, 'liv_', '', '', '', "editdate_livraison");
		print '<input type="submit" class="button" value="' . $langs->trans('Modify') . '">';
		print '</form>';
	} else {
		print dol_print_date($object->date_livraison, 'daytext');
	}
	print '</td>';
	print '</tr>';

	// Delivery delay
	print '<tr><td>';
	print '<table class="nobordernopadding" width="100%"><tr><td>';
	print $langs->trans('AvailabilityPeriod');
	if (! empty($conf->commande->enabled))
		print ' (' . $langs->trans('AfterOrder') . ')';
	print '</td>';
	if ($action != 'editavailability' && ! empty($object->brouillon))
		print '<td align="right"><a href="' . $_SERVER ["PHP_SELF"] . '?action=editavailability&amp;id=' . $object->id . '">' . img_edit($langs->transnoentitiesnoconv('SetAvailability'), 1) . '</a></td>';
	print '</tr></table>';
	print '</td><td colspan="3">';
	if ($action == 'editavailability') {
		$form->form_availability($_SERVER ['PHP_SELF'] . '?id=' . $object->id, $object->availability_id, 'availability_id', 1);
	} else {
		$form->form_availability($_SERVER ['PHP_SELF'] . '?id=' . $object->id, $object->availability_id, 'none', 1);
	}

	print '</td>';
	print '</tr>';

	// Origin of demand
	print '<tr><td>';
	print '<table class="nobordernopadding" width="100%"><tr><td>';
	print $langs->trans('Source');
	print '</td>';
	if ($action != 'editdemandreason' && ! empty($object->brouillon))
		print '<td align="right"><a href="' . $_SERVER ["PHP_SELF"] . '?action=editdemandreason&amp;id=' . $object->id . '">' . img_edit($langs->transnoentitiesnoconv('SetDemandReason'), 1) . '</a></td>';
	print '</tr></table>';
	print '</td><td colspan="3">';
	// print $object->demand_reason_id;
	if ($action == 'editdemandreason') {
		$form->form_demand_reason($_SERVER ['PHP_SELF'] . '?id=' . $object->id, $object->demand_reason_id, 'demand_reason_id', 1);
	} else {
		$form->form_demand_reason($_SERVER ['PHP_SELF'] . '?id=' . $object->id, $object->demand_reason_id, 'none');
	}

	print '</td>';
	print '</tr>';

	// Payment mode
	print '<tr>';
	print '<td width="25%">';
	print '<table class="nobordernopadding" width="100%"><tr><td>';
	print $langs->trans('PaymentMode');
	print '</td>';
	if ($action != 'editmode' && ! empty($object->brouillon))
		print '<td align="right"><a href="' . $_SERVER ["PHP_SELF"] . '?action=editmode&amp;id=' . $object->id . '">' . img_edit($langs->transnoentitiesnoconv('SetMode'), 1) . '</a></td>';
	print '</tr></table>';
	print '</td><td colspan="3">';
	if ($action == 'editmode') {
		$form->form_modes_reglement($_SERVER ['PHP_SELF'] . '?id=' . $object->id, $object->mode_reglement_id, 'mode_reglement_id');
	} else {
		$form->form_modes_reglement($_SERVER ['PHP_SELF'] . '?id=' . $object->id, $object->mode_reglement_id, 'none');
	}
	print '</td></tr>';

	// Project
	if (! empty($conf->projet->enabled)) {
		$langs->load("projects");
		print '<tr><td>';
		print '<table class="nobordernopadding" width="100%"><tr><td>';
		print $langs->trans('Project') . '</td>';
		if ($user->rights->propal->creer) {
			if ($action != 'classify')
				print '<td align="right"><a href="' . $_SERVER ['PHP_SELF'] . '?action=classify&amp;id=' . $object->id . '">' . img_edit($langs->transnoentitiesnoconv('SetProject')) . '</a></td>';
			print '</tr></table>';
			print '</td><td colspan="3">';
			if ($action == 'classify') {
				$form->form_project($_SERVER ['PHP_SELF'] . '?id=' . $object->id, $object->socid, $object->fk_project, 'projectid');
			} else {
				$form->form_project($_SERVER ['PHP_SELF'] . '?id=' . $object->id, $object->socid, $object->fk_project, 'none');
			}
			print '</td></tr>';
		} else {
			print '</td></tr></table>';
			if (! empty($object->fk_project)) {
				print '<td colspan="3">';
				$proj = new Project($db);
				$proj->fetch($object->fk_project);
				print '<a href="../projet/fiche.php?id=' . $object->fk_project . '" title="' . $langs->trans('ShowProject') . '">';
				print $proj->ref;
				print '</a>';
				print '</td>';
			} else {
				print '<td colspan="3">&nbsp;</td>';
			}
		}
		print '</tr>';
	}

	if ($soc->outstanding_limit) {
		// Outstanding Bill
		print '<tr><td>';
		print $langs->trans('OutstandingBill');
		print '</td><td align=right colspan=3>';
		print price($soc->get_OutstandingBill()) . ' / ';
		print price($soc->outstanding_limit, 0, '', 1, - 1, - 1, $conf->currency);
		print '</td>';
		print '</tr>';
	}

	// Other attributes (TODO Move this into an include)
	$res = $object->fetch_optionals($object->id, $extralabels);
	$parameters = array('colspan' => ' colspan="3"');
	$reshook = $hookmanager->executeHooks('formObjectOptions', $parameters, $object, $action); // Note that $action and $object may have been modified
	                                                                                           // by
	                                                                                           // hook
	if (empty($reshook) && ! empty($extrafields->attribute_label)) {
		foreach ($extrafields->attribute_label as $key => $label) {
			if ($action == 'edit_extras') {
				$value = (isset($_POST ["options_" . $key]) ? $_POST ["options_" . $key] : $object->array_options ["options_" . $key]);
			} else {
				$value = $object->array_options ["options_" . $key];
			}
			if ($extrafields->attribute_type [$key] == 'separate') {
				print $extrafields->showSeparator($key);
			} else {
				print '<tr><td';
				if (! empty($extrafields->attribute_required [$key]))
					print ' class="fieldrequired"';
				print '>' . $label . '</td><td colspan="5">';
				// Convert date into timestamp format
				if (in_array($extrafields->attribute_type [$key], array('date','datetime'))) {
					$value = isset($_POST ["options_" . $key]) ? dol_mktime($_POST ["options_" . $key . "hour"], $_POST ["options_" . $key . "min"], 0, $_POST ["options_" . $key . "month"], $_POST ["options_" . $key . "day"], $_POST ["options_" . $key . "year"]) : $db->jdate($object->array_options ['options_' . $key]);
				}

				if ($action == 'edit_extras' && $user->rights->propal->creer && GETPOST('attribute') == $key) {
					print '<form enctype="multipart/form-data" action="' . $_SERVER ["PHP_SELF"] . '" method="post" name="formsoc">';
					print '<input type="hidden" name="action" value="update_extras">';
					print '<input type="hidden" name="attribute" value="' . $key . '">';
					print '<input type="hidden" name="token" value="' . $_SESSION ['newtoken'] . '">';
					print '<input type="hidden" name="id" value="' . $object->id . '">';

					print $extrafields->showInputField($key, $value);

					print '<input type="submit" class="button" value="' . $langs->trans('Modify') . '">';

					print '</form>';
				} else {
					print $extrafields->showOutputField($key, $value);
					if ($object->statut == 0 && $user->rights->propal->creer)
						print '<a href="' . $_SERVER ['PHP_SELF'] . '?id=' . $object->id . '&action=edit_extras&attribute=' . $key . '">' . img_picto('', 'edit') . ' ' . $langs->trans('Modify') . '</a>';
				}
				print '</td></tr>' . "\n";
			}
		}
	}

	// Amount HT
	print '<tr><td height="10" width="25%">' . $langs->trans('AmountHT') . '</td>';
	print '<td align="right" class="nowrap"><b>' . price($object->total_ht, '', $langs, 0, - 1, - 1, $conf->currency) . '</b></td>';
	print '<td></td>';

	// Margin Infos
	if (! empty($conf->margin->enabled)) {
		print '<td valign="top" width="50%" rowspan="4">';
		$object->displayMarginInfos();
		print '</td>';
	}
	print '</tr>';

	// Amount VAT
	print '<tr><td height="10">' . $langs->trans('AmountVAT') . '</td>';
	print '<td align="right" class="nowrap">' . price($object->total_tva, '', $langs, 0, - 1, - 1, $conf->currency) . '</td>';
	print '<td></td></tr>';

	// Amount Local Taxes
	if ($mysoc->localtax1_assuj == "1") 	// Localtax1
	{
		print '<tr><td height="10">' . $langs->transcountry("AmountLT1", $mysoc->country_code) . '</td>';
		print '<td align="right" class="nowrap">' . price($object->total_localtax1, '', $langs, 0, - 1, - 1, $conf->currency) . '</td>';
		print '<td></td></tr>';
	}
	if ($mysoc->localtax2_assuj == "1") 	// Localtax2
	{
		print '<tr><td height="10">' . $langs->transcountry("AmountLT2", $mysoc->country_code) . '</td>';
		print '<td align="right" class="nowrap">' . price($object->total_localtax2, '', $langs, 0, - 1, - 1, $conf->currency) . '</td>';
		print '<td></td></tr>';
	}

	// Amount TTC
	print '<tr><td height="10">' . $langs->trans('AmountTTC') . '</td>';
	print '<td align="right" class="nowrap">' . price($object->total_ttc, '', $langs, 0, - 1, - 1, $conf->currency) . '</td>';
	print '<td></td></tr>';

	// Statut
	print '<tr><td height="10">' . $langs->trans('Status') . '</td><td align="left" colspan="2">' . $object->getLibStatut(4) . '</td></tr>';

	print '</table><br>';

	if (! empty($conf->global->MAIN_DISABLE_CONTACTS_TAB)) {
		$blocname = 'contacts';
		$title = $langs->trans('ContactsAddresses');
		include DOL_DOCUMENT_ROOT . '/core/tpl/bloc_showhide.tpl.php';
	}

	if (! empty($conf->global->MAIN_DISABLE_NOTES_TAB)) {
		$blocname = 'notes';
		$title = $langs->trans('Notes');
		include DOL_DOCUMENT_ROOT . '/core/tpl/bloc_showhide.tpl.php';
	}

	/*
	 * Lines
	 */

	// Show object lines
	$result = $object->getLinesArray();

	print '	<form name="addproduct" id="addproduct" action="' . $_SERVER ["PHP_SELF"] . '?id=' . $object->id . (($action != 'editline') ? '#add' : '#line_' . GETPOST('lineid')) . '" method="POST">
	<input type="hidden" name="token" value="' . $_SESSION ['newtoken'] . '">
	<input type="hidden" name="action" value="' . (($action != 'editline') ? 'addline' : 'updateligne') . '">
	<input type="hidden" name="mode" value="">
	<input type="hidden" name="id" value="' . $object->id . '">
	';

	if (! empty($conf->use_javascript_ajax) && $object->statut == 0) {
		include DOL_DOCUMENT_ROOT . '/core/tpl/ajaxrow.tpl.php';
	}

	print '<table id="tablelines" class="noborder noshadow" width="100%">';

	if (! empty($object->lines))
		$ret = $object->printObjectLines($action, $mysoc, $soc, $lineid, 1);

		// Form to add new line
	if ($object->statut == 0 && $user->rights->propal->creer) {
		if ($action != 'editline') {
			$var = true;

			if ($conf->global->MAIN_FEATURES_LEVEL > 1) {
				// Add free or predefined products/services
				$object->formAddObjectLine(1, $mysoc, $soc);
			} else {
				// Add free products/services
				$object->formAddFreeProduct(1, $mysoc, $soc);

				// Add predefined products/services
				if (! empty($conf->product->enabled) || ! empty($conf->service->enabled)) {
					$var = ! $var;
					$object->formAddPredefinedProduct(1, $mysoc, $soc);
				}
			}

			$parameters = array();
			$reshook = $hookmanager->executeHooks('formAddObjectLine', $parameters, $object, $action); // Note that $action and $object may have been
				                                                                                           // modified
				                                                                                           // by hook
		}
	}

	print '</table>';

	print "</form>\n";

	dol_fiche_end();

	if ($action == 'statut') {
		/*
		 * Formulaire cloture (signe ou non)
		 */
		$form_close = '<form action="' . $_SERVER ["PHP_SELF"] . '?id=' . $object->id . '" method="post">';
		$form_close .= '<input type="hidden" name="token" value="' . $_SESSION ['newtoken'] . '">';
		$form_close .= '<table class="border" width="100%">';
		$form_close .= '<tr><td width="150"  align="left">' . $langs->trans("CloseAs") . '</td><td align="left">';
		$form_close .= '<input type="hidden" name="action" value="setstatut">';
		$form_close .= '<select id="statut" name="statut" class="flat">';
		$form_close .= '<option value="0">&nbsp;</option>';
		$form_close .= '<option value="2">' . $object->labelstatut [2] . '</option>';
		$form_close .= '<option value="3">' . $object->labelstatut [3] . '</option>';
		$form_close .= '</select>';
		$form_close .= '</td></tr>';
		$form_close .= '<tr><td width="150" align="left">' . $langs->trans('Note') . '</td><td align="left"><textarea cols="70" rows="' . ROWS_3 . '" wrap="soft" name="note">';
		$form_close .= $object->note;
		$form_close .= '</textarea></td></tr>';
		$form_close .= '<tr><td align="center" colspan="2">';
		$form_close .= '<input type="submit" class="button" name="validate" value="' . $langs->trans('Validate') . '">';
		$form_close .= ' &nbsp; <input type="submit" class="button" name="cancel" value="' . $langs->trans('Cancel') . '">';
		$form_close .= '<a name="close">&nbsp;</a>';
		$form_close .= '</td>';
		$form_close .= '</tr></table></form>';

		print $form_close;
	}

	/*
	 * Boutons Actions
	 */
	if ($action != 'presend') {
		print '<div class="tabsAction">';

		$parameters = array();
		$reshook = $hookmanager->executeHooks('addMoreActionsButtons', $parameters, $object, $action); // Note that $action and $object may have been
		                                                                                               // modified by hook
		if (empty($reshook)) {
			if ($action != 'statut' && $action != 'editline') {
				// Validate
				if ($object->statut == 0 && $object->total_ttc >= 0 && count($object->lines) > 0 && $user->rights->propal->valider) {
					if (count($object->lines) > 0)
						print '<div class="inline-block divButAction"><a class="butAction" href="' . $_SERVER ["PHP_SELF"] . '?id=' . $object->id . '&amp;action=validate">' . $langs->trans('Validate') . '</a></div>';
					// else print '<a class="butActionRefused" href="#">'.$langs->trans('Validate').'</a>';
				}
				// Create event
				if ($conf->agenda->enabled && ! empty($conf->global->MAIN_ADD_EVENT_ON_ELEMENT_CARD)) 				// Add hidden condition because this is not a
				                                                                                      // "workflow" action so should appears somewhere
				                                                                                      // else on
				                                                                                      // page.
				{
					print '<a class="butAction" href="' . DOL_URL_ROOT . '/comm/action/fiche.php?action=create&amp;origin=' . $object->element . '&amp;originid=' . $object->id . '&amp;socid=' . $object->socid . '">' . $langs->trans("AddAction") . '</a>';
				}
				// Edit
				if ($object->statut == 1 && $user->rights->propal->creer) {
					print '<div class="inline-block divButAction"><a class="butAction" href="' . $_SERVER ["PHP_SELF"] . '?id=' . $object->id . '&amp;action=modif">' . $langs->trans('Modify') . '</a></div>';
				}

				// ReOpen
				if (($object->statut == 2 || $object->statut == 3) && $user->rights->propal->cloturer) {
					print '<div class="inline-block divButAction"><a class="butAction" href="' . $_SERVER ["PHP_SELF"] . '?id=' . $object->id . '&amp;action=reopen' . (empty($conf->global->MAIN_JUMP_TAG) ? '' : '#reopen') . '"';
					print '>' . $langs->trans('ReOpen') . '</a></div>';
				}

				// Send
				if ($object->statut == 1 || $object->statut == 2) {
					if (empty($conf->global->MAIN_USE_ADVANCED_PERMS) || $user->rights->propal->propal_advance->send) {
						print '<div class="inline-block divButAction"><a class="butAction" href="' . $_SERVER ["PHP_SELF"] . '?id=' . $object->id . '&amp;action=presend&amp;mode=init">' . $langs->trans('SendByMail') . '</a></div>';
					} else
						print '<div class="inline-block divButAction"><a class="butActionRefused" href="#">' . $langs->trans('SendByMail') . '</a></div>';
				}

				// Create an order
				if (! empty($conf->commande->enabled) && $object->statut == 2) {
					if ($user->rights->commande->creer) {
						print '<div class="inline-block divButAction"><a class="butAction" href="' . DOL_URL_ROOT . '/commande/fiche.php?action=create&amp;origin=' . $object->element . '&amp;originid=' . $object->id . '&amp;socid=' . $object->socid . '">' . $langs->trans("AddOrder") . '</a></div>';
					}
				}

				// Create contract
				if ($conf->contrat->enabled && $object->statut == 2) {
					$langs->load("contracts");

					if ($user->rights->contrat->creer) {
						print '<div class="inline-block divButAction"><a class="butAction" href="' . DOL_URL_ROOT . '/contrat/fiche.php?action=create&amp;origin=' . $object->element . '&amp;originid=' . $object->id . '&amp;socid=' . $object->socid . '">' . $langs->trans('AddContract') . '</a></div>';
					}
				}

				// Create an invoice and classify billed
				if ($object->statut == 2) {
					if (! empty($conf->facture->enabled) && $user->rights->facture->creer) {
						print '<div class="inline-block divButAction"><a class="butAction" href="' . DOL_URL_ROOT . '/compta/facture.php?action=create&amp;origin=' . $object->element . '&amp;originid=' . $object->id . '&amp;socid=' . $object->socid . '">' . $langs->trans("AddBill") . '</a></div>';
					}

					$arraypropal = $object->getInvoiceArrayList();
					if (is_array($arraypropal) && count($arraypropal) > 0) {
						print '<div class="inline-block divButAction"><a class="butAction" href="' . $_SERVER ["PHP_SELF"] . '?id=' . $object->id . '&amp;action=classifybilled&amp;socid=' . $object->socid . '">' . $langs->trans("ClassifyBilled") . '</a></div>';
					}
				}

				// Close
				if ($object->statut == 1 && $user->rights->propal->cloturer) {
					print '<div class="inline-block divButAction"><a class="butAction" href="' . $_SERVER ["PHP_SELF"] . '?id=' . $object->id . '&amp;action=statut' . (empty($conf->global->MAIN_JUMP_TAG) ? '' : '#close') . '"';
					print '>' . $langs->trans('Close') . '</a></div>';
				}

				// Clone
				if ($user->rights->propal->creer) {
					print '<div class="inline-block divButAction"><a class="butAction" href="' . $_SERVER ['PHP_SELF'] . '?id=' . $object->id . '&amp;socid=' . $object->socid . '&amp;action=clone&amp;object=' . $object->element . '">' . $langs->trans("ToClone") . '</a></div>';
				}

				// Delete
				if ($user->rights->propal->supprimer) {
					print '<div class="inline-block divButAction"><a class="butActionDelete" href="' . $_SERVER ["PHP_SELF"] . '?id=' . $object->id . '&amp;action=delete"';
					print '>' . $langs->trans('Delete') . '</a></div>';
				}
			}
		}

		print '</div>';
	}
	print "<br>\n";

	if ($action != 'presend') {
		print '<div class="fichecenter"><div class="fichehalfleft">';
		// print '<table width="100%"><tr><td width="50%" valign="top">';
		// print '<a name="builddoc"></a>'; // ancre

		/*
		 * Documents generes
		 */
		$filename = dol_sanitizeFileName($object->ref);
		$filedir = $conf->propal->dir_output . "/" . dol_sanitizeFileName($object->ref);
		$urlsource = $_SERVER ["PHP_SELF"] . "?id=" . $object->id;
		$genallowed = $user->rights->propal->creer;
		$delallowed = $user->rights->propal->supprimer;

		$var = true;

		$somethingshown = $formfile->show_documents('propal', $filename, $filedir, $urlsource, $genallowed, $delallowed, $object->modelpdf, 1, 0, 0, 28, 0, '', 0, '', $soc->default_lang);

		/*
		 * Linked object block
		*/
		$somethingshown = $object->showLinkedObjectBlock();

		print '</div><div class="fichehalfright"><div class="ficheaddleft">';
		// print '</td><td valign="top" width="50%">';

		// List of actions on element
		include_once DOL_DOCUMENT_ROOT . '/core/class/html.formactions.class.php';
		$formactions = new FormActions($db);
		$somethingshown = $formactions->showactions($object, 'propal', $socid);

		// print '</td></tr></table>';
		print '</div></div></div>';
	}

	/*
	 * Action presend
	*
	*/
	if ($action == 'presend') {
		$ref = dol_sanitizeFileName($object->ref);
		include_once DOL_DOCUMENT_ROOT . '/core/lib/files.lib.php';
		$fileparams = dol_most_recent_file($conf->propal->dir_output . '/' . $ref, preg_quote($ref, '/'));
		$file = $fileparams ['fullname'];

		// Build document if it not exists
		if (! $file || ! is_readable($file)) {
			// Define output language
			$outputlangs = $langs;
			$newlang = '';
			if ($conf->global->MAIN_MULTILANGS && empty($newlang) && ! empty($_REQUEST ['lang_id']))
				$newlang = $_REQUEST ['lang_id'];
			if ($conf->global->MAIN_MULTILANGS && empty($newlang))
				$newlang = $object->client->default_lang;
			if (! empty($newlang)) {
				$outputlangs = new Translate("", $conf);
				$outputlangs->setDefaultLang($newlang);
			}

			$result = propale_pdf_create($db, $object, GETPOST('model') ? GETPOST('model') : $object->modelpdf, $outputlangs, $hidedetails, $hidedesc, $hideref);
			if ($result <= 0) {
				dol_print_error($db, $result);
				exit();
			}
			$fileparams = dol_most_recent_file($conf->propal->dir_output . '/' . $ref, preg_quote($ref, '/'));
			$file = $fileparams ['fullname'];
		}

		print '<br>';
		print_titre($langs->trans('SendPropalByMail'));

		// Create form object
		include_once DOL_DOCUMENT_ROOT . '/core/class/html.formmail.class.php';
		$formmail = new FormMail($db);
		$formmail->fromtype = 'user';
		$formmail->fromid = $user->id;
		$formmail->fromname = $user->getFullName($langs);
		$formmail->frommail = $user->email;
		$formmail->withfrom = 1;
		$liste = array();
		foreach ($object->thirdparty->thirdparty_and_contact_email_array(1) as $key => $value)
			$liste [$key] = $value;
		$formmail->withto = GETPOST("sendto") ? GETPOST("sendto") : $liste;
		$formmail->withtocc = $liste;
		$formmail->withtoccc = (! empty($conf->global->MAIN_EMAIL_USECCC) ? $conf->global->MAIN_EMAIL_USECCC : false);
		if (empty($object->ref_client)) {
			$formmail->withtopic = $langs->trans('SendPropalRef', '__PROPREF__');
		} else if (! empty($object->ref_client)) {
			$formmail->withtopic = $langs->trans('SendPropalRef', '__PROPREF__(__REFCLIENT__)');
		}
		$formmail->withfile = 2;
		$formmail->withbody = 1;
		$formmail->withdeliveryreceipt = 1;
		$formmail->withcancel = 1;

		// Tableau des substitutions
		$formmail->substit ['__PROPREF__'] = $object->ref;
		$formmail->substit ['__SIGNATURE__'] = $user->signature;
		$formmail->substit ['__REFCLIENT__'] = $object->ref_client;
		$formmail->substit ['__PERSONALIZED__'] = '';
		$formmail->substit ['__CONTACTCIVNAME__'] = '';

		// Find the good contact adress
		$custcontact = '';
		$contactarr = array();
		$contactarr = $object->liste_contact(- 1, 'external');

		if (is_array($contactarr) && count($contactarr) > 0) {
			foreach ($contactarr as $contact) {
				if ($contact ['libelle'] == $langs->trans('TypeContact_propal_external_CUSTOMER')) {
					$contactstatic = new Contact($db);
					$contactstatic->fetch($contact ['id']);
					$custcontact = $contactstatic->getFullName($langs, 1);
				}
			}

			if (! empty($custcontact)) {
				$formmail->substit ['__CONTACTCIVNAME__'] = $custcontact;
			}
		}

		// Tableau des parametres complementaires
		$formmail->param ['action'] = 'send';
		$formmail->param ['models'] = 'propal_send';
		$formmail->param ['id'] = $object->id;
		$formmail->param ['returnurl'] = $_SERVER ["PHP_SELF"] . '?id=' . $object->id;
		// Init list of files
		if (GETPOST("mode") == 'init') {
			$formmail->clear_attached_files();
			$formmail->add_attached_files($file, basename($file), dol_mimetype($file));
		}

		print $formmail->get_form();

		print '<br>';
	}
}

// End of page
llxFooter();
$db->close();
?><|MERGE_RESOLUTION|>--- conflicted
+++ resolved
@@ -825,16 +825,10 @@
 	}
 
 	// Define special_code for special lines
-<<<<<<< HEAD
-	$special_code = 0;
-	if (! GETPOST('qty'))
-		$special_code = 3;
-=======
 	$special_code=GETPOST('special_code');
 	if (! GETPOST('qty')) $special_code=3;
->>>>>>> ba905659
-
-		// Check minimum price
+
+	// Check minimum price
 	$productid = GETPOST('productid', 'int');
 	if (! empty($productid)) {
 		$product = new Product($db);
