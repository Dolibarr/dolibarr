<?php
/* Copyright (C) 2001-2007 Rodolphe Quiedeville  <rodolphe@quiedeville.org>
 * Copyright (C) 2004-2014 Laurent Destailleur   <eldy@users.sourceforge.net>
 * Copyright (C) 2004      Eric Seigne           <eric.seigne@ryxeo.com>
 * Copyright (C) 2005      Marc Barilley / Ocebo <marc@ocebo.com>
 * Copyright (C) 2005-2012 Regis Houssin         <regis.houssin@capnetworks.com>
 * Copyright (C) 2006      Andre Cianfarani      <acianfa@free.fr>
 * Copyright (C) 2010-2013 Juanjo Menent         <jmenent@2byte.es>
 * Copyright (C) 2010-2011 Philippe Grand        <philippe.grand@atoo-net.com>
 * Copyright (C) 2012-2013 Christophe Battarel   <christophe.battarel@altairis.fr>
 * Copyright (C) 2013-2014 Florian Henry		 <florian.henry@open-concept.pro>
 * Copyright (C) 2015      Marcos García         <marcosgdf@gmail.com>
 *
 * This program is free software; you can redistribute it and/or modify
 * it under the terms of the GNU General Public License as published by
 * the Free Software Foundation; either version 3 of the License, or
 * (at your option) any later version.
 *
 * This program is distributed in the hope that it will be useful,
 * but WITHOUT ANY WARRANTY; without even the implied warranty of
 * MERCHANTABILITY or FITNESS FOR A PARTICULAR PURPOSE.  See the
 * GNU General Public License for more details.
 *
 * You should have received a copy of the GNU General Public License
 * along with this program. If not, see <http://www.gnu.org/licenses/>.
 */

/**
 * \file htdocs/comm/propal.php
 * \ingroup propale
 * \brief Page of commercial proposals card and list
 */
require '../main.inc.php';
require_once DOL_DOCUMENT_ROOT . '/core/class/html.formother.class.php';
require_once DOL_DOCUMENT_ROOT . '/core/class/html.formfile.class.php';
require_once DOL_DOCUMENT_ROOT . '/core/class/html.formpropal.class.php';
require_once DOL_DOCUMENT_ROOT . '/comm/propal/class/propal.class.php';
require_once DOL_DOCUMENT_ROOT . '/comm/action/class/actioncomm.class.php';
require_once DOL_DOCUMENT_ROOT . '/core/modules/propale/modules_propale.php';
require_once DOL_DOCUMENT_ROOT . '/core/lib/propal.lib.php';
require_once DOL_DOCUMENT_ROOT . '/core/lib/functions2.lib.php';
require_once DOL_DOCUMENT_ROOT . '/core/class/extrafields.class.php';
if (! empty($conf->projet->enabled)) {
	require_once DOL_DOCUMENT_ROOT . '/projet/class/project.class.php';
	require_once DOL_DOCUMENT_ROOT . '/core/class/html.formprojet.class.php';
}

$langs->load('companies');
$langs->load('propal');
$langs->load('compta');
$langs->load('bills');
$langs->load('orders');
$langs->load('products');
$langs->load("deliveries");
if (! empty($conf->margin->enabled))
	$langs->load('margins');

$error = 0;

$id = GETPOST('id', 'int');
$ref = GETPOST('ref', 'alpha');
$socid = GETPOST('socid', 'int');
$action = GETPOST('action', 'alpha');
$origin = GETPOST('origin', 'alpha');
$originid = GETPOST('originid', 'int');
$confirm = GETPOST('confirm', 'alpha');
$lineid = GETPOST('lineid', 'int');

// PDF
$hidedetails = (GETPOST('hidedetails', 'int') ? GETPOST('hidedetails', 'int') : (! empty($conf->global->MAIN_GENERATE_DOCUMENTS_HIDE_DETAILS) ? 1 : 0));
$hidedesc = (GETPOST('hidedesc', 'int') ? GETPOST('hidedesc', 'int') : (! empty($conf->global->MAIN_GENERATE_DOCUMENTS_HIDE_DESC) ? 1 : 0));
$hideref = (GETPOST('hideref', 'int') ? GETPOST('hideref', 'int') : (! empty($conf->global->MAIN_GENERATE_DOCUMENTS_HIDE_REF) ? 1 : 0));

// Nombre de ligne pour choix de produit/service predefinis
$NBLINES = 4;

// Security check
if (! empty($user->societe_id))
	$socid = $user->societe_id;
$result = restrictedArea($user, 'propal', $id);

$object = new Propal($db);
$extrafields = new ExtraFields($db);

// fetch optionals attributes and labels
$extralabels = $extrafields->fetch_name_optionals_label($object->table_element);

// Load object
if ($id > 0 || ! empty($ref)) {
	$ret = $object->fetch($id, $ref);
	if ($ret > 0)
		$ret = $object->fetch_thirdparty();
	if ($ret < 0)
		dol_print_error('', $object->error);
}

// Initialize technical object to manage hooks of thirdparties. Note that conf->hooks_modules contains array array
$hookmanager->initHooks(array('propalcard'));

$permissionnote = $user->rights->propale->creer; // Used by the include of actions_setnotes.inc.php

/*
 * Actions
 */

$parameters = array('socid' => $socid);
$reshook = $hookmanager->executeHooks('doActions', $parameters, $object, $action); // Note that $action and $object may have been modified by some
                                                                                   // hooks

if (empty($reshook)) {
	include DOL_DOCUMENT_ROOT . '/core/actions_setnotes.inc.php'; // Must be include, not includ_once

	// Action clone object
	if ($action == 'confirm_clone' && $confirm == 'yes') {
		if (1 == 0 && ! GETPOST('clone_content') && ! GETPOST('clone_receivers')) {
			setEventMessage($langs->trans("NoCloneOptionsSpecified"), 'errors');
		} else {
			if ($object->id > 0) {
				$result = $object->createFromClone($socid);
				if ($result > 0) {
					header("Location: " . $_SERVER['PHP_SELF'] . '?id=' . $result);
					exit();
				} else {
					setEventMessage($object->error, 'errors');
					$action = '';
				}
			}
		}
	}

	// Delete proposal
	else if ($action == 'confirm_delete' && $confirm == 'yes' && $user->rights->propal->supprimer) {
		$result = $object->delete($user);
		if ($result > 0) {
			header('Location: ' . DOL_URL_ROOT . '/comm/propal/list.php');
			exit();
		} else {
			$langs->load("errors");
			setEventMessage($langs->trans($object->error), 'errors');
		}
	}

	// Remove line
	else if ($action == 'confirm_deleteline' && $confirm == 'yes' && $user->rights->propal->creer) {
		$result = $object->deleteline($lineid);
		// reorder lines
		if ($result)
			$object->line_order(true);

		if (empty($conf->global->MAIN_DISABLE_PDF_AUTOUPDATE)) {
			// Define output language
			$outputlangs = $langs;
			if (! empty($conf->global->MAIN_MULTILANGS)) {
				$outputlangs = new Translate("", $conf);
				$newlang = (GETPOST('lang_id') ? GETPOST('lang_id') : $object->client->default_lang);
				$outputlangs->setDefaultLang($newlang);
			}
			$ret = $object->fetch($id); // Reload to get new records
			propale_pdf_create($db, $object, $object->modelpdf, $outputlangs, $hidedetails, $hidedesc, $hideref);
		}

		header('Location: ' . $_SERVER["PHP_SELF"] . '?id=' . $object->id);
		exit();
	}

	// Validation
	else if ($action == 'confirm_validate' && $confirm == 'yes' && $user->rights->propal->valider) {
		$result = $object->valid($user);
		if ($result >= 0) {
			if (empty($conf->global->MAIN_DISABLE_PDF_AUTOUPDATE)) {
				// Define output language
				$outputlangs = $langs;
				if (! empty($conf->global->MAIN_MULTILANGS)) {
					$outputlangs = new Translate("", $conf);
					$newlang = (GETPOST('lang_id') ? GETPOST('lang_id') : $object->client->default_lang);
					$outputlangs->setDefaultLang($newlang);
				}
				$ret = $object->fetch($id); // Reload to get new records
				propale_pdf_create($db, $object, $object->modelpdf, $outputlangs, $hidedetails, $hidedesc, $hideref);
			}
		} else {
			$langs->load("errors");
			if (count($object->errors) > 0) setEventMessage($object->errors, 'errors');
			else setEventMessage($langs->trans($object->error), 'errors');
		}
	}

	else if ($action == 'setdate' && $user->rights->propal->creer) {
		$datep = dol_mktime(12, 0, 0, $_POST ['remonth'], $_POST ['reday'], $_POST ['reyear']);

		if (empty($datep)) {
			$error ++;
			setEventMessage($langs->trans("ErrorFieldRequired", $langs->transnoentitiesnoconv("Date")), 'errors');
		}

		if (! $error) {
			$result = $object->set_date($user, $datep);
			if ($result < 0)
				dol_print_error($db, $object->error);
		}
	} else if ($action == 'setecheance' && $user->rights->propal->creer) {
		$result = $object->set_echeance($user, dol_mktime(12, 0, 0, $_POST ['echmonth'], $_POST ['echday'], $_POST ['echyear']));
		if ($result < 0)
			dol_print_error($db, $object->error);
	} else if ($action == 'setdate_livraison' && $user->rights->propal->creer) {
		$result = $object->set_date_livraison($user, dol_mktime(12, 0, 0, $_POST ['liv_month'], $_POST ['liv_day'], $_POST ['liv_year']));
		if ($result < 0)
			dol_print_error($db, $object->error);
	}

	// Positionne ref client
	else if ($action == 'set_ref_client' && $user->rights->propal->creer) {
		$object->set_ref_client($user, $_POST ['ref_client']);
	}

	// Create proposal
	else if ($action == 'add' && $user->rights->propal->creer) {
		$object->socid = $socid;
		$object->fetch_thirdparty();

		$datep = dol_mktime(12, 0, 0, GETPOST('remonth'), GETPOST('reday'), GETPOST('reyear'));
		$date_delivery = dol_mktime(12, 0, 0, GETPOST('liv_month'), GETPOST('liv_day'), GETPOST('liv_year'));
		$duration = GETPOST('duree_validite');

		if (empty($datep)) {
			setEventMessage($langs->trans("ErrorFieldRequired", $langs->transnoentitiesnoconv("Date")), 'errors');
			$action = 'create';
			$error ++;
		}
		if (empty($duration)) {
			setEventMessage($langs->trans("ErrorFieldRequired", $langs->transnoentitiesnoconv("ValidityDuration")), 'errors');
			$action = 'create';
			$error ++;
		}

		if ($socid < 1) {
			setEventMessage($langs->trans("ErrorFieldRequired", $langs->transnoentitiesnoconv("Customer")), 'errors');
			$action = 'create';
			$error ++;
		}

		if (! $error) {
			$db->begin();

			// Si on a selectionne une propal a copier, on realise la copie
			if (GETPOST('createmode') == 'copy' && GETPOST('copie_propal')) {
				if ($object->fetch(GETPOST('copie_propal')) > 0) {
					$object->ref = GETPOST('ref');
					$object->datep = $datep;
					$object->date_livraison = $date_delivery;
					$object->availability_id = GETPOST('availability_id');
					$object->demand_reason_id = GETPOST('demand_reason_id');
					$object->fk_delivery_address = GETPOST('fk_address');
					$object->duree_validite = $duration;
					$object->cond_reglement_id = GETPOST('cond_reglement_id');
					$object->mode_reglement_id = GETPOST('mode_reglement_id');
					$object->remise_percent = GETPOST('remise_percent');
					$object->remise_absolue = GETPOST('remise_absolue');
					$object->socid = GETPOST('socid');
					$object->contactid = GETPOST('contactidp');
					$object->fk_project = GETPOST('projectid');
					$object->modelpdf = GETPOST('model');
					$object->author = $user->id; // deprecated
					$object->note = GETPOST('note');
					$object->statut = 0;

					$id = $object->create_from($user);
				} else {
					setEventMessage($langs->trans("ErrorFailedToCopyProposal", GETPOST('copie_propal')), 'errors');
				}
			} else {
				$object->ref = GETPOST('ref');
				$object->ref_client = GETPOST('ref_client');
				$object->datep = $datep;
				$object->date_livraison = $date_delivery;
				$object->availability_id = GETPOST('availability_id');
				$object->demand_reason_id = GETPOST('demand_reason_id');
				$object->fk_delivery_address = GETPOST('fk_address');
				$object->duree_validite = GETPOST('duree_validite');
				$object->cond_reglement_id = GETPOST('cond_reglement_id');
				$object->mode_reglement_id = GETPOST('mode_reglement_id');

				$object->contactid = GETPOST('contactidp');
				$object->fk_project = GETPOST('projectid');
				$object->modelpdf = GETPOST('model');
				$object->author = $user->id; // deprecated
				$object->note = GETPOST('note');

				$object->origin = GETPOST('origin');
				$object->origin_id = GETPOST('originid');

				for($i = 1; $i <= $conf->global->PRODUCT_SHOW_WHEN_CREATE; $i ++) {
					if ($_POST ['idprod' . $i]) {
						$xid = 'idprod' . $i;
						$xqty = 'qty' . $i;
						$xremise = 'remise' . $i;
						$object->add_product($_POST [$xid], $_POST [$xqty], $_POST [$xremise]);
					}
				}

				// Fill array 'array_options' with data from add form
				$ret = $extrafields->setOptionalsFromPost($extralabels, $object);
				if ($ret < 0) {
					$error ++;
					$action = 'create';
				}
			}

			if (! $error) {
				$id = $object->create($user);

				if ($id > 0) {
					// Insertion contact par defaut si defini
					if (GETPOST('contactidp') > 0) {
						$result = $object->add_contact(GETPOST('contactidp'), 'CUSTOMER', 'external');
						if ($result < 0) {
							$error ++;
							setEventMessage($langs->trans("ErrorFailedToAddContact"), 'errors');
						}
					}

					if (! $error) {
						$db->commit();

						if (empty($conf->global->MAIN_DISABLE_PDF_AUTOUPDATE)) {
							// Define output language
							$outputlangs = $langs;
							if (! empty($conf->global->MAIN_MULTILANGS)) {
								$outputlangs = new Translate("", $conf);
								$newlang = (GETPOST('lang_id') ? GETPOST('lang_id') : $object->client->default_lang);
								$outputlangs->setDefaultLang($newlang);
							}
							$ret = $object->fetch($id); // Reload to get new records
							propale_pdf_create($db, $object, $object->modelpdf, $outputlangs, $hidedetails, $hidedesc, $hideref);
						}

						header('Location: ' . $_SERVER["PHP_SELF"] . '?id=' . $id);
						exit();
					} else {
						$db->rollback();
					}
				} else {
					dol_print_error($db, $object->error);
					$db->rollback();
					exit();
				}
			}
		}
	}

	// Classify billed
	else if ($action == 'classifybilled' && $user->rights->propal->cloturer) {
		$object->cloture($user, 4, '');
	}

	// Reopen proposal
	else if ($action == 'confirm_reopen' && $user->rights->propal->cloturer && ! GETPOST('cancel')) {
		// prevent browser refresh from reopening proposal several times
		if ($object->statut == 2 || $object->statut == 3) {
			$object->reopen($user, 1);
		}
	}

	// Close proposal
	else if ($action == 'setstatut' && $user->rights->propal->cloturer && ! GETPOST('cancel')) {
		if (! GETPOST('statut')) {
			setEventMessage($langs->trans("ErrorFieldRequired", $langs->transnoentities("CloseAs")), 'errors');
			$action = 'statut';
		} else {
			// prevent browser refresh from closing proposal several times
			if ($object->statut == 1) {
				$object->cloture($user, GETPOST('statut'), GETPOST('note'));
			}
		}
	}

	// Add file in email form
	if (GETPOST('addfile')) {
		require_once DOL_DOCUMENT_ROOT . '/core/lib/files.lib.php';

		// Set tmp user directory TODO Use a dedicated directory for temp mails files
		$vardir = $conf->user->dir_output . "/" . $user->id;
		$upload_dir_tmp = $vardir . '/temp';

		dol_add_file_process($upload_dir_tmp, 0, 0);
		$action = 'presend';
	}

	// Remove file in email form
	if (GETPOST('removedfile')) {
		require_once DOL_DOCUMENT_ROOT . '/core/lib/files.lib.php';

		// Set tmp user directory
		$vardir = $conf->user->dir_output . "/" . $user->id;
		$upload_dir_tmp = $vardir . '/temp';

		// TODO Delete only files that was uploaded from email form
		dol_remove_file_process($_POST ['removedfile'], 0);
		$action = 'presend';
	}

	/*
	 * Send mail
	 */
	if ($action == 'send' && ! GETPOST('addfile') && ! GETPOST('removedfile') && ! GETPOST('cancel')) {
		$langs->load('mails');

<<<<<<< HEAD
/*
 * Send mail
 */
if ($action == 'send' && ! GETPOST('addfile') && ! GETPOST('removedfile') && ! GETPOST('cancel')) {
	$langs->load('mails');

	if ($object->id > 0) {

		$receiver = GETPOST('receiver');

		if ($_POST ['sendto']) {
			// Le destinataire a ete fourni via le champ libre
			$sendto = $_POST ['sendto'];
			$sendtoid = 0;
		} elseif ($receiver !== "") {
			// Recipient was provided from combo list
			if ($receiver == 'thirdparty') 			// Id of third party
			{
				$sendto = $object->client->email;
				$sendtoid = 0;
			} elseif ($receiver != '-1') 			// Id du contact
			{
				$sendto = $object->client->contact_get_property($receiver, 'email');
				$sendtoid = $receiver;
=======
		if ($object->id > 0) {
			if ($_POST ['sendto']) {
				// Le destinataire a ete fourni via le champ libre
				$sendto = $_POST ['sendto'];
				$sendtoid = 0;
			} elseif ($_POST ['receiver'] != '-1') {
				// Recipient was provided from combo list
				if ($_POST ['receiver'] == 'thirdparty') 			// Id of third party
				{
					$sendto = $object->client->email;
					$sendtoid = 0;
				} else 			// Id du contact
				{
					$sendto = $object->client->contact_get_property($_POST ['receiver'], 'email');
					$sendtoid = $_POST ['receiver'];
				}
>>>>>>> 7f59cf91
			}

			if (dol_strlen($sendto)) {
				$langs->load("commercial");

				$from = $_POST ['fromname'] . ' <' . $_POST ['frommail'] . '>';
				$replyto = $_POST ['replytoname'] . ' <' . $_POST ['replytomail'] . '>';
				$message = $_POST ['message'];
				$sendtocc = $_POST ['sendtocc'];
				$deliveryreceipt = $_POST ['deliveryreceipt'];

				if (dol_strlen($_POST ['subject']))
					$subject = $_POST ['subject'];
				else
					$subject = $langs->transnoentities('Propal') . ' ' . $object->ref;
				$actiontypecode = 'AC_PROP';
				$actionmsg = $langs->transnoentities('MailSentBy') . ' ' . $from . ' ' . $langs->transnoentities('To') . ' ' . $sendto . ".\n";
				if ($message) {
					$actionmsg .= $langs->transnoentities('MailTopic') . ": " . $subject . "\n";
					$actionmsg .= $langs->transnoentities('TextUsedInTheMessageBody') . ":\n";
					$actionmsg .= $message;
				}
				$actionmsg2 = $langs->transnoentities('Action' . $actiontypecode);

				// Create form object
				include_once DOL_DOCUMENT_ROOT . '/core/class/html.formmail.class.php';
				$formmail = new FormMail($db);

				$attachedfiles = $formmail->get_attached_files();
				$filepath = $attachedfiles ['paths'];
				$filename = $attachedfiles ['names'];
				$mimetype = $attachedfiles ['mimes'];

				// Envoi de la propal
				require_once DOL_DOCUMENT_ROOT . '/core/class/CMailFile.class.php';
				$mailfile = new CMailFile($subject, $sendto, $from, $message, $filepath, $mimetype, $filename, $sendtocc, '', $deliveryreceipt, - 1);
				if ($mailfile->error) {
					setEventMessage($mailfile->error, 'errors');
				} else {
					$result = $mailfile->sendfile();
					if ($result) {
						// Initialisation donnees
						$object->sendtoid = $sendtoid;
						$object->actiontypecode = $actiontypecode;
						$object->actionmsg = $actionmsg;
						$object->actionmsg2 = $actionmsg2;
						$object->fk_element = $object->id;
						$object->elementtype = $object->element;

						// Appel des triggers
						include_once DOL_DOCUMENT_ROOT . '/core/class/interfaces.class.php';
						$interface = new Interfaces($db);
						$result = $interface->run_triggers('PROPAL_SENTBYMAIL', $object, $user, $langs, $conf);
						if ($result < 0) {
							$error++;
							$object->errors = $interface->errors;
						}
						// Fin appel triggers

						if (! $error) {
							// Redirect here
							// This avoid sending mail twice if going out and then back to page
							$mesg = $langs->trans('MailSuccessfulySent', $mailfile->getValidAddress($from, 2), $mailfile->getValidAddress($sendto, 2));
							setEventMessage($mesg);
							header('Location: ' . $_SERVER["PHP_SELF"] . '?id=' . $object->id);
							exit();
						} else {
							dol_print_error($db);
						}
					} else {
						$langs->load("other");
						if ($mailfile->error) {
							$mesg .= $langs->trans('ErrorFailedToSendMail', $from, $sendto);
							$mesg .= '<br>' . $mailfile->error;
						} else {
							$mesg .= 'No mail sent. Feature is disabled by option MAIN_DISABLE_ALL_MAILS';
						}
						setEventMessage($mesg, 'errors');
					}
				}
			} else {
				$langs->load("other");
				setEventMessage($langs->trans('ErrorMailRecipientIsEmpty') . '!', 'errors');
				dol_syslog($langs->trans('ErrorMailRecipientIsEmpty'));
			}
		} else {
			$langs->load("other");
			setEventMessage($langs->trans('ErrorFailedToReadEntity', $langs->trans("Proposal")), 'errors');
			dol_syslog($langs->trans('ErrorFailedToReadEntity', $langs->trans("Proposal")));
		}
	}

	// Go back to draft
	if ($action == 'modif' && $user->rights->propal->creer) {
		$object->set_draft($user);

		if (empty($conf->global->MAIN_DISABLE_PDF_AUTOUPDATE)) {
			// Define output language
			$outputlangs = $langs;
			if (! empty($conf->global->MAIN_MULTILANGS)) {
				$outputlangs = new Translate("", $conf);
				$newlang = (GETPOST('lang_id') ? GETPOST('lang_id') : $object->client->default_lang);
				$outputlangs->setDefaultLang($newlang);
			}
			$ret = $object->fetch($id); // Reload to get new records
			propale_pdf_create($db, $object, $object->modelpdf, $outputlangs, $hidedetails, $hidedesc, $hideref);
		}
	}

	else if ($action == "setabsolutediscount" && $user->rights->propal->creer) {
		if ($_POST ["remise_id"]) {
			if ($object->id > 0) {
				$result = $object->insert_discount($_POST ["remise_id"]);
				if ($result < 0) {
					setEventMessage($object->error, 'errors');
				}
			}
		}
	}

	// Add line
	else if ($action == 'addline' && $user->rights->propal->creer) {

		// Set if we used free entry or predefined product
		$predef='';
		$product_desc=(GETPOST('dp_desc')?GETPOST('dp_desc'):'');
		$price_ht = GETPOST('price_ht');
		if (GETPOST('prod_entry_mode') == 'free')
		{
			$idprod=0;
			$tva_tx = (GETPOST('tva_tx') ? GETPOST('tva_tx') : 0);
		}
		else
		{
			$idprod=GETPOST('idprod', 'int');
			$tva_tx = '';
		}

		$qty = GETPOST('qty' . $predef);
		$remise_percent = GETPOST('remise_percent' . $predef);

		// Extrafields
		$extrafieldsline = new ExtraFields($db);
		$extralabelsline = $extrafieldsline->fetch_name_optionals_label($object->table_element_line);
		$array_option = $extrafieldsline->getOptionalsFromPost($extralabelsline, $predef);
		// Unset extrafield
		if (is_array($extralabelsline)) {
			// Get extra fields
			foreach ($extralabelsline as $key => $value) {
				unset($_POST ["options_" . $key]);
			}
		}

		if (GETPOST('prod_entry_mode') == 'free' && empty($idprod) && GETPOST('type') < 0) {
			setEventMessage($langs->trans("ErrorFieldRequired", $langs->transnoentitiesnoconv("Type")), 'errors');
			$error ++;
		}

		if (GETPOST('prod_entry_mode') == 'free' && empty($idprod) && $price_ht == '') 	// Unit price can be 0 but not ''. Also price can be negative for proposal.
		{
			setEventMessage($langs->trans("ErrorFieldRequired", $langs->transnoentitiesnoconv("UnitPriceHT")), 'errors');
			$error ++;
		}
		if (GETPOST('prod_entry_mode') == 'free' && empty($idprod) && empty($product_desc)) {
			setEventMessage($langs->trans("ErrorFieldRequired", $langs->transnoentitiesnoconv("Description")), 'errors');
			$error ++;
		}

		if (! $error && ($qty >= 0) && (! empty($product_desc) || ! empty($idprod))) {
			$pu_ht = 0;
			$pu_ttc = 0;
			$price_min = 0;
			$price_base_type = (GETPOST('price_base_type', 'alpha') ? GETPOST('price_base_type', 'alpha') : 'HT');

			$db->begin();

			// Ecrase $pu par celui du produit
			// Ecrase $desc par celui du produit
			// Ecrase $txtva par celui du produit
			if (! empty($idprod)) {
				$prod = new Product($db);
				$prod->fetch($idprod);

				$label = ((GETPOST('product_label') && GETPOST('product_label') != $prod->label) ? GETPOST('product_label') : '');

				// If prices fields are update
					$tva_tx = get_default_tva($mysoc, $object->client, $prod->id);
					$tva_npr = get_default_npr($mysoc, $object->client, $prod->id);

					// On defini prix unitaire
					if (! empty($conf->global->PRODUIT_MULTIPRICES) && $object->client->price_level)
					{
						$pu_ht = $prod->multiprices[$object->client->price_level];
						$pu_ttc = $prod->multiprices_ttc[$object->client->price_level];
						$price_min = $prod->multiprices_min[$object->client->price_level];
						$price_base_type = $prod->multiprices_base_type[$object->client->price_level];
						if (isset($prod->multiprices_tva_tx[$object->client->price_level])) $tva_tx=$prod->multiprices_tva_tx[$object->client->price_level];
						if (isset($prod->multiprices_recuperableonly[$object->client->price_level])) $tva_npr=$prod->multiprices_recuperableonly[$object->client->price_level];
					}
					elseif (! empty($conf->global->PRODUIT_CUSTOMER_PRICES))
					{
						require_once DOL_DOCUMENT_ROOT . '/product/class/productcustomerprice.class.php';

						$prodcustprice = new Productcustomerprice($db);

						$filter = array('t.fk_product' => $prod->id,'t.fk_soc' => $object->thirdparty->id);

						$result = $prodcustprice->fetch_all('', '', 0, 0, $filter);
						if ($result >= 0) {
							if (count($prodcustprice->lines) > 0) {
								$found = true;
								$pu_ht = price($prodcustprice->lines[0]->price);
								$pu_ttc = price($prodcustprice->lines[0]->price_ttc);
								$price_base_type = $prodcustprice->lines[0]->price_base_type;
								$prod->tva_tx = $prodcustprice->lines[0]->tva_tx;
							}else {
								$pu_ht = $prod->price;
								$pu_ttc = $prod->price_ttc;
								$price_min = $prod->price_min;
								$price_base_type = $prod->price_base_type;
							}
						}else {
							setEventMessage($prodcustprice->error,'errors');
						}
					}
					else
					{
						$pu_ht = $prod->price;
						$pu_ttc = $prod->price_ttc;
						$price_min = $prod->price_min;
						$price_base_type = $prod->price_base_type;
					}

					// if price ht is forced (ie: calculated by margin rate and cost price)
					if (! empty($price_ht)) {
						$pu_ht = price2num($price_ht, 'MU');
						$pu_ttc = price2num($pu_ht * (1 + ($tva_tx / 100)), 'MU');
					}

					// On reevalue prix selon taux tva car taux tva transaction peut etre different
					// de ceux du produit par defaut (par exemple si pays different entre vendeur et acheteur).
					elseif ($tva_tx != $prod->tva_tx) {
						if ($price_base_type != 'HT') {
							$pu_ht = price2num($pu_ttc / (1 + ($tva_tx / 100)), 'MU');
						} else {
							$pu_ttc = price2num($pu_ht * (1 + ($tva_tx / 100)), 'MU');
						}
					}

					$desc = '';

					// Define output language
					if (! empty($conf->global->MAIN_MULTILANGS) && ! empty($conf->global->PRODUIT_TEXTS_IN_THIRDPARTY_LANGUAGE)) {
						$outputlangs = $langs;
						$newlang = '';
						if (empty($newlang) && GETPOST('lang_id'))
							$newlang = GETPOST('lang_id');
						if (empty($newlang))
							$newlang = $object->client->default_lang;
						if (! empty($newlang)) {
							$outputlangs = new Translate("", $conf);
							$outputlangs->setDefaultLang($newlang);
						}

						$desc = (! empty($prod->multilangs [$outputlangs->defaultlang] ["description"])) ? $prod->multilangs [$outputlangs->defaultlang] ["description"] : $prod->description;
					} else {
						$desc = $prod->description;
					}

					$desc = dol_concatdesc($desc, $product_desc);

					// Add custom code and origin country into description
					if (empty($conf->global->MAIN_PRODUCT_DISABLE_CUSTOMCOUNTRYCODE) && (! empty($prod->customcode) || ! empty($prod->country_code))) {
						$tmptxt = '(';
						if (! empty($prod->customcode))
							$tmptxt .= $langs->transnoentitiesnoconv("CustomCode") . ': ' . $prod->customcode;
						if (! empty($prod->customcode) && ! empty($prod->country_code))
							$tmptxt .= ' - ';
						if (! empty($prod->country_code))
							$tmptxt .= $langs->transnoentitiesnoconv("CountryOrigin") . ': ' . getCountry($prod->country_code, 0, $db, $langs, 0);
						$tmptxt .= ')';
						$desc = dol_concatdesc($desc, $tmptxt);
					}

				$type = $prod->type;
			} else {
				$pu_ht = price2num($price_ht, 'MU');
				$pu_ttc = price2num(GETPOST('price_ttc'), 'MU');
				$tva_npr = (preg_match('/\*/', $tva_tx) ? 1 : 0);
				$tva_tx = str_replace('*', '', $tva_tx);
				$label = (GETPOST('product_label') ? GETPOST('product_label') : '');
				$desc = $product_desc;
				$type = GETPOST('type');
			}

			// Margin
			$fournprice = (GETPOST('fournprice' . $predef) ? GETPOST('fournprice' . $predef) : '');
			$buyingprice = (GETPOST('buying_price' . $predef) ? GETPOST('buying_price' . $predef) : '');

			$date_start = dol_mktime(0, 0, 0, GETPOST('date_start' . $predef . 'month'), GETPOST('date_start' . $predef . 'day'), GETPOST('date_start' . $predef . 'year'));
			$date_end = dol_mktime(0, 0, 0, GETPOST('date_end' . $predef . 'month'), GETPOST('date_end' . $predef . 'day'), GETPOST('date_end' . $predef . 'year'));

			// Local Taxes
			$localtax1_tx = get_localtax($tva_tx, 1, $object->client);
			$localtax2_tx = get_localtax($tva_tx, 2, $object->client);

			$info_bits = 0;
			if ($tva_npr)
				$info_bits |= 0x01;

			if (! empty($price_min) && (price2num($pu_ht) * (1 - price2num($remise_percent) / 100) < price2num($price_min))) {
				$mesg = $langs->trans("CantBeLessThanMinPrice", price(price2num($price_min, 'MU'), 0, $langs, 0, 0, - 1, $conf->currency));
				setEventMessage($mesg, 'errors');
			} else {
				// Insert line
				$result = $object->addline($desc, $pu_ht, $qty, $tva_tx, $localtax1_tx, $localtax2_tx, $idprod, $remise_percent, $price_base_type, $pu_ttc, $info_bits, $type, - 1, 0, GETPOST('fk_parent_line'), $fournprice, $buyingprice, $label, $date_start, $date_end, $array_option);

				if ($result > 0) {
					$db->commit();

					if (empty($conf->global->MAIN_DISABLE_PDF_AUTOUPDATE)) {
						// Define output language
						$outputlangs = $langs;
						if (! empty($conf->global->MAIN_MULTILANGS)) {
							$outputlangs = new Translate("", $conf);
							$newlang = (GETPOST('lang_id') ? GETPOST('lang_id') : $object->client->default_lang);
							$outputlangs->setDefaultLang($newlang);
						}
						$ret = $object->fetch($id); // Reload to get new records
						propale_pdf_create($db, $object, $object->modelpdf, $outputlangs, $hidedetails, $hidedesc, $hideref);
					}

					unset($_POST ['prod_entry_mode']);

					unset($_POST ['qty']);
					unset($_POST ['type']);
					unset($_POST ['remise_percent']);
					unset($_POST ['price_ht']);
					unset($_POST ['price_ttc']);
					unset($_POST ['tva_tx']);
					unset($_POST ['product_ref']);
					unset($_POST ['product_label']);
					unset($_POST ['product_desc']);
					unset($_POST ['fournprice']);
					unset($_POST ['buying_price']);
					unset($_POST ['np_marginRate']);
					unset($_POST ['np_markRate']);
					unset($_POST ['dp_desc']);
					unset($_POST ['idprod']);

			        unset($_POST['date_starthour']);
			        unset($_POST['date_startmin']);
			        unset($_POST['date_startsec']);
			        unset($_POST['date_startday']);
			        unset($_POST['date_startmonth']);
			        unset($_POST['date_startyear']);
			        unset($_POST['date_endhour']);
			        unset($_POST['date_endmin']);
			        unset($_POST['date_endsec']);
			        unset($_POST['date_endday']);
			        unset($_POST['date_endmonth']);
			        unset($_POST['date_endyear']);
				} else {
					$db->rollback();

					setEventMessage($object->error, 'errors');
				}
			}
		}
	}

	// Mise a jour d'une ligne dans la propale
	else if ($action == 'updateligne' && $user->rights->propal->creer && GETPOST('save') == $langs->trans("Save")) {
		// Define info_bits
		$info_bits = 0;
		if (preg_match('/\*/', GETPOST('tva_tx')))
			$info_bits |= 0x01;

			// Clean parameters
		$description = dol_htmlcleanlastbr(GETPOST('product_desc'));

		// Define vat_rate
		$vat_rate = (GETPOST('tva_tx') ? GETPOST('tva_tx') : 0);
		$vat_rate = str_replace('*', '', $vat_rate);
		$localtax1_rate = get_localtax($vat_rate, 1, $object->client);
		$localtax2_rate = get_localtax($vat_rate, 2, $object->client);
		$pu_ht = GETPOST('price_ht');

		// Add buying price
		$fournprice = (GETPOST('fournprice') ? GETPOST('fournprice') : '');
		$buyingprice = (GETPOST('buying_price') ? GETPOST('buying_price') : '');

		$date_start = dol_mktime(0, 0, 0, GETPOST('date_startmonth'), GETPOST('date_startday'), GETPOST('date_startyear'));
		$date_end = dol_mktime(0, 0, 0, GETPOST('date_endmonth'), GETPOST('date_endday'), GETPOST('date_endyear'));

		// Extrafields
		$extrafieldsline = new ExtraFields($db);
		$extralabelsline = $extrafieldsline->fetch_name_optionals_label($object->table_element_line);
		$array_option = $extrafieldsline->getOptionalsFromPost($extralabelsline);
		// Unset extrafield
		if (is_array($extralabelsline)) {
			// Get extra fields
			foreach ($extralabelsline as $key => $value) {
				unset($_POST ["options_" . $key]);
			}
		}

		// Define special_code for special lines
		$special_code=GETPOST('special_code');
		if (! GETPOST('qty')) $special_code=3;

		// Check minimum price
		$productid = GETPOST('productid', 'int');
		if (! empty($productid)) {
			$product = new Product($db);
			$res = $product->fetch($productid);

			$type = $product->type;

			$price_min = $product->price_min;
			if (! empty($conf->global->PRODUIT_MULTIPRICES) && ! empty($object->client->price_level))
				$price_min = $product->multiprices_min [$object->client->price_level];

			$label = ((GETPOST('update_label') && GETPOST('product_label')) ? GETPOST('product_label') : '');

			if ($price_min && (price2num($pu_ht) * (1 - price2num(GETPOST('remise_percent')) / 100) < price2num($price_min))) {
				setEventMessage($langs->trans("CantBeLessThanMinPrice", price(price2num($price_min, 'MU'), 0, $langs, 0, 0, - 1, $conf->currency)), 'errors');
				$error ++;
			}
		} else {
			$type = GETPOST('type');
			$label = (GETPOST('product_label') ? GETPOST('product_label') : '');

			// Check parameters
			if (GETPOST('type') < 0) {
				setEventMessage($langs->trans("ErrorFieldRequired", $langs->transnoentitiesnoconv("Type")), 'errors');
				$error ++;
			}
		}

		if (! $error) {
			$db->begin();

			$result = $object->updateline(GETPOST('lineid'), $pu_ht, GETPOST('qty'), GETPOST('remise_percent'), $vat_rate, $localtax1_rate, $localtax2_rate, $description, 'HT', $info_bits, $special_code, GETPOST('fk_parent_line'), 0, $fournprice, $buyingprice, $label, $type, $date_start, $date_end, $array_option);

			if ($result >= 0) {
				$db->commit();

				if (empty($conf->global->MAIN_DISABLE_PDF_AUTOUPDATE)) {
					// Define output language
					$outputlangs = $langs;
					if (! empty($conf->global->MAIN_MULTILANGS)) {
						$outputlangs = new Translate("", $conf);
						$newlang = (GETPOST('lang_id') ? GETPOST('lang_id') : $object->client->default_lang);
						$outputlangs->setDefaultLang($newlang);
					}
					$ret = $object->fetch($id); // Reload to get new records
					propale_pdf_create($db, $object, $object->modelpdf, $outputlangs, $hidedetails, $hidedesc, $hideref);
				}

				unset($_POST ['qty']);
				unset($_POST ['type']);
				unset($_POST ['productid']);
				unset($_POST ['remise_percent']);
				unset($_POST ['price_ht']);
				unset($_POST ['price_ttc']);
				unset($_POST ['tva_tx']);
				unset($_POST ['product_ref']);
				unset($_POST ['product_label']);
				unset($_POST ['product_desc']);
				unset($_POST ['fournprice']);
				unset($_POST ['buying_price']);
			} else {
				$db->rollback();

				setEventMessage($object->error, 'errors');
			}
		}
	}

	else if ($action == 'updateligne' && $user->rights->propal->creer && GETPOST('cancel') == $langs->trans('Cancel')) {
		header('Location: ' . $_SERVER['PHP_SELF'] . '?id=' . $object->id); // Pour reaffichage de la fiche en cours d'edition
		exit();
	}

	// Generation doc (depuis lien ou depuis cartouche doc)
	else if ($action == 'builddoc' && $user->rights->propal->creer) {
		if (GETPOST('model')) {
			$object->setDocModel($user, GETPOST('model'));
		}

		// Define output language
		$outputlangs = $langs;
		if (! empty($conf->global->MAIN_MULTILANGS)) {
			$outputlangs = new Translate("", $conf);
			$newlang = (GETPOST('lang_id') ? GETPOST('lang_id') : $object->client->default_lang);
			$outputlangs->setDefaultLang($newlang);
		}
		$ret = $object->fetch($id); // Reload to get new records
		$result = propale_pdf_create($db, $object, $object->modelpdf, $outputlangs, $hidedetails, $hidedesc, $hideref);

		if ($result <= 0) {
			dol_print_error($db, $result);
			exit();
		} else {
			header('Location: ' . $_SERVER["PHP_SELF"] . '?id=' . $object->id . (empty($conf->global->MAIN_JUMP_TAG) ? '' : '#builddoc'));
			exit();
		}
	}

	// Remove file in doc form
	else if ($action == 'remove_file' && $user->rights->propal->creer) {
		if ($object->id > 0) {
			require_once DOL_DOCUMENT_ROOT . '/core/lib/files.lib.php';

			$langs->load("other");
			$upload_dir = $conf->propal->dir_output;
			$file = $upload_dir . '/' . GETPOST('file');
			$ret = dol_delete_file($file, 0, 0, 0, $object);
			if ($ret)
				setEventMessage($langs->trans("FileWasRemoved", GETPOST('file')));
			else
				setEventMessage($langs->trans("ErrorFailToDeleteFile", GETPOST('file')), 'errors');
		}
	}

	// Set project
	else if ($action == 'classin' && $user->rights->propal->creer) {
		$object->setProject($_POST ['projectid']);
	}

	// Delai de livraison
	else if ($action == 'setavailability' && $user->rights->propal->creer) {
		$result = $object->availability($_POST ['availability_id']);
	}

	// Origine de la propale
	else if ($action == 'setdemandreason' && $user->rights->propal->creer) {
		$result = $object->demand_reason($_POST ['demand_reason_id']);
	}

	// Conditions de reglement
	else if ($action == 'setconditions' && $user->rights->propal->creer) {
		$result = $object->setPaymentTerms(GETPOST('cond_reglement_id', 'int'));
	}

	else if ($action == 'setremisepercent' && $user->rights->propal->creer) {
		$result = $object->set_remise_percent($user, $_POST ['remise_percent']);
	}

	else if ($action == 'setremiseabsolue' && $user->rights->propal->creer) {
		$result = $object->set_remise_absolue($user, $_POST ['remise_absolue']);
	}

	// Mode de reglement
	else if ($action == 'setmode' && $user->rights->propal->creer) {
		$result = $object->setPaymentMethods(GETPOST('mode_reglement_id', 'int'));
	}

	/*
	 * Ordonnancement des lignes
	*/

	else if ($action == 'up' && $user->rights->propal->creer) {
		$object->line_up(GETPOST('rowid'));

		if (empty($conf->global->MAIN_DISABLE_PDF_AUTOUPDATE)) {
			// Define output language
			$outputlangs = $langs;
			if (! empty($conf->global->MAIN_MULTILANGS)) {
				$outputlangs = new Translate("", $conf);
				$newlang = (GETPOST('lang_id') ? GETPOST('lang_id') : $object->client->default_lang);
				$outputlangs->setDefaultLang($newlang);
			}
			$ret = $object->fetch($id); // Reload to get new records
			propale_pdf_create($db, $object, $object->modelpdf, $outputlangs, $hidedetails, $hidedesc, $hideref);
		}

		header('Location: ' . $_SERVER["PHP_SELF"] . '?id=' . $id . '#' . GETPOST('rowid'));
		exit();
	}

	else if ($action == 'down' && $user->rights->propal->creer) {
		$object->line_down(GETPOST('rowid'));

		if (empty($conf->global->MAIN_DISABLE_PDF_AUTOUPDATE)) {
			// Define output language
			$outputlangs = $langs;
			if (! empty($conf->global->MAIN_MULTILANGS)) {
				$outputlangs = new Translate("", $conf);
				$newlang = (GETPOST('lang_id') ? GETPOST('lang_id') : $object->client->default_lang);
				$outputlangs->setDefaultLang($newlang);
			}
			$ret = $object->fetch($id); // Reload to get new records
			propale_pdf_create($db, $object, $object->modelpdf, $outputlangs, $hidedetails, $hidedesc, $hideref);
		}

		header('Location: ' . $_SERVER["PHP_SELF"] . '?id=' . $id . '#' . GETPOST('rowid'));
		exit();
	} else if ($action == 'update_extras') {
		// Fill array 'array_options' with data from update form
		$extralabels = $extrafields->fetch_name_optionals_label($object->table_element);
		$ret = $extrafields->setOptionalsFromPost($extralabels, $object, GETPOST('attribute'));
		if ($ret < 0)
			$error ++;

		if (! $error) {
			// Actions on extra fields (by external module or standard code)
			// FIXME le hook fait double emploi avec le trigger !!
			$hookmanager->initHooks(array('propaldao'));
			$parameters = array('id' => $object->id);
			$reshook = $hookmanager->executeHooks('insertExtraFields', $parameters, $object, $action); // Note that $action and $object may have been
			                                                                                           // modified by
			                                                                                           // some hooks
			if (empty($reshook)) {
				$result = $object->insertExtraFields();
				if ($result < 0) {
					$error ++;
				}
			} else if ($reshook < 0)
				$error ++;
		}

		if ($error)
			$action = 'edit_extras';
	}

	if (! empty($conf->global->MAIN_DISABLE_CONTACTS_TAB) && $user->rights->propal->creer) {
		if ($action == 'addcontact') {
			if ($object->id > 0) {
				$contactid = (GETPOST('userid') ? GETPOST('userid') : GETPOST('contactid'));
				$result = $object->add_contact($contactid, $_POST ["type"], $_POST ["source"]);
			}

			if ($result >= 0) {
				header("Location: " . $_SERVER['PHP_SELF'] . "?id=" . $object->id);
				exit();
			} else {
				if ($object->error == 'DB_ERROR_RECORD_ALREADY_EXISTS') {
					$langs->load("errors");
					setEventMessage($langs->trans("ErrorThisContactIsAlreadyDefinedAsThisType"), 'errors');
				} else {
					setEventMessage($object->error, 'errors');
				}
			}
		}

		// Bascule du statut d'un contact
		else if ($action == 'swapstatut') {
			if ($object->fetch($id) > 0) {
				$result = $object->swapContactStatus(GETPOST('ligne'));
			} else {
				dol_print_error($db);
			}
		}

		// Efface un contact
		else if ($action == 'deletecontact') {
			$object->fetch($id);
			$result = $object->delete_contact($lineid);

			if ($result >= 0) {
				header("Location: " . $_SERVER['PHP_SELF'] . "?id=" . $object->id);
				exit();
			} else {
				dol_print_error($db);
			}
		}
	}
}

/*
 * View
 */

llxHeader('', $langs->trans('Proposal'), 'EN:Commercial_Proposals|FR:Proposition_commerciale|ES:Presupuestos');

$form = new Form($db);
$formother = new FormOther($db);
$formfile = new FormFile($db);
$formpropal = new FormPropal($db);
$companystatic = new Societe($db);

$now = dol_now();

// Add new proposal
if ($action == 'create') {
	print_fiche_titre($langs->trans("NewProp"));

	$soc = new Societe($db);
	if ($socid > 0)
		$res = $soc->fetch($socid);

	$object = new Propal($db);

	print '<form name="addprop" action="' . $_SERVER["PHP_SELF"] . '" method="POST">';
	print '<input type="hidden" name="token" value="' . $_SESSION ['newtoken'] . '">';
	print '<input type="hidden" name="action" value="add">';

	if ($origin != 'project' && $originid) {
		print '<input type="hidden" name="origin" value="' . $origin . '">';
		print '<input type="hidden" name="originid" value="' . $originid . '">';
	}

	print '<table class="border" width="100%">';

	// Reference
	print '<tr><td class="fieldrequired">' . $langs->trans('Ref') . '</td><td colspan="2">' . $langs->trans("Draft") . '</td></tr>';

	// Ref customer
	print '<tr><td>' . $langs->trans('RefCustomer') . '</td><td colspan="2">';
	print '<input type="text" name="ref_client" value=""></td>';
	print '</tr>';

	// Third party
	print '<tr>';
	print '<td class="fieldrequired">' . $langs->trans('Customer') . '</td>';
	if ($socid > 0) {
		print '<td colspan="2">';
		print $soc->getNomUrl(1);
		print '<input type="hidden" name="socid" value="' . $soc->id . '">';
		print '</td>';
	} else {
		print '<td colspan="2">';
		print $form->select_company('', 'socid', 's.client = 1 OR s.client = 2 OR s.client = 3', 1);
		print '</td>';
	}
	print '</tr>' . "\n";

	// Contacts
	if ($socid > 0) {
		print "<tr><td>" . $langs->trans("DefaultContact") . '</td><td colspan="2">';
		$form->select_contacts($soc->id, $setcontact, 'contactidp', 1, $srccontactslist);
		print '</td></tr>';

		// Ligne info remises tiers
		print '<tr><td>' . $langs->trans('Discounts') . '</td><td colspan="2">';
		if ($soc->remise_percent)
			print $langs->trans("CompanyHasRelativeDiscount", $soc->remise_percent);
		else
			print $langs->trans("CompanyHasNoRelativeDiscount");
		$absolute_discount = $soc->getAvailableDiscounts();
		print '. ';
		if ($absolute_discount)
			print $langs->trans("CompanyHasAbsoluteDiscount", price($absolute_discount), $langs->trans("Currency" . $conf->currency));
		else
			print $langs->trans("CompanyHasNoAbsoluteDiscount");
		print '.';
		print '</td></tr>';
	}

	// Date
	print '<tr><td class="fieldrequired">' . $langs->trans('Date') . '</td><td colspan="2">';
	$form->select_date('', '', '', '', '', "addprop", 1, 1);
	print '</td></tr>';

	// Validaty duration
	print '<tr><td class="fieldrequired">' . $langs->trans("ValidityDuration") . '</td><td colspan="2"><input name="duree_validite" size="5" value="' . $conf->global->PROPALE_VALIDITY_DURATION . '"> ' . $langs->trans("days") . '</td></tr>';

	// Terms of payment
	print '<tr><td class="nowrap fieldrequired">' . $langs->trans('PaymentConditionsShort') . '</td><td colspan="2">';
	$form->select_conditions_paiements($soc->cond_reglement_id, 'cond_reglement_id');
	print '</td></tr>';

	// Mode of payment
	print '<tr><td>' . $langs->trans('PaymentMode') . '</td><td colspan="2">';
	$form->select_types_paiements($soc->mode_reglement_id, 'mode_reglement_id');
	print '</td></tr>';

	// What trigger creation
	print '<tr><td>' . $langs->trans('Source') . '</td><td>';
	$form->selectInputReason('', 'demand_reason_id', "SRC_PROP", 1);
	print '</td></tr>';

	// Delivery delay
	print '<tr><td>' . $langs->trans('AvailabilityPeriod') . '</td><td colspan="2">';
	$form->selectAvailabilityDelay('', 'availability_id', '', 1);
	print '</td></tr>';

	// Delivery date (or manufacturing)
	print '<tr><td>' . $langs->trans("DeliveryDate") . '</td>';
	print '<td colspan="2">';
	if ($conf->global->DATE_LIVRAISON_WEEK_DELAY != "") {
		$tmpdte = time() + ((7 * $conf->global->DATE_LIVRAISON_WEEK_DELAY) * 24 * 60 * 60);
		$syear = date("Y", $tmpdte);
		$smonth = date("m", $tmpdte);
		$sday = date("d", $tmpdte);
		$form->select_date($syear."-".$smonth."-".$sday, 'liv_', '', '', '', "addprop");
	} else {
		$form->select_date(-1, 'liv_', '', '', '', "addprop", 1, 1);
	}
	print '</td></tr>';

	// Model
	print '<tr>';
	print '<td>' . $langs->trans("DefaultModel") . '</td>';
	print '<td colspan="2">';
	$liste = ModelePDFPropales::liste_modeles($db);
	print $form->selectarray('model', $liste, ($conf->global->PROPALE_ADDON_PDF_ODT_DEFAULT ? $conf->global->PROPALE_ADDON_PDF_ODT_DEFAULT : $conf->global->PROPALE_ADDON_PDF));
	print "</td></tr>";

	// Project
	if (! empty($conf->projet->enabled) && $socid > 0) {

		$formproject = new FormProjets($db);

		$projectid = 0;
		if ($origin == 'project')
			$projectid = ($originid ? $originid : 0);

		print '<tr>';
		print '<td valign="top">' . $langs->trans("Project") . '</td><td colspan="2">';

		$numprojet = $formproject->select_projects($soc->id, $projectid);
		if ($numprojet == 0) {
			$langs->load("projects");
			print ' &nbsp; <a href="../projet/fiche.php?socid=' . $soc->id . '&action=create">' . $langs->trans("AddProject") . '</a>';
		}
		print '</td>';
		print '</tr>';
	}

	// Other attributes
	$parameters = array('colspan' => ' colspan="3"');
	$reshook = $hookmanager->executeHooks('formObjectOptions', $parameters, $object, $action); // Note that $action and $object may have been modified
	                                                                                           // by
	                                                                                           // hook
	if (empty($reshook) && ! empty($extrafields->attribute_label)) {
		print $object->showOptionals($extrafields, 'edit');
	}

	print "</table>";
	print '<br>';

	/*
	 * Combobox pour la fonction de copie
 	 */

	if (empty($conf->global->PROPAL_CLONE_ON_CREATE_PAGE)) {
		print '<input type="hidden" name="createmode" value="empty">';
	}

	if (! empty($conf->global->PROPAL_CLONE_ON_CREATE_PAGE) || ! empty($conf->global->PRODUCT_SHOW_WHEN_CREATE)) print '<table>';
	if (! empty($conf->global->PROPAL_CLONE_ON_CREATE_PAGE))
	{
		// For backward compatibility
		print '<tr>';
		print '<td><input type="radio" name="createmode" value="copy"></td>';
		print '<td>' . $langs->trans("CopyPropalFrom") . ' </td>';
		print '<td>';
		$liste_propal = array();
		$liste_propal [0] = '';

		$sql = "SELECT p.rowid as id, p.ref, s.nom";
		$sql .= " FROM " . MAIN_DB_PREFIX . "propal p";
		$sql .= ", " . MAIN_DB_PREFIX . "societe s";
		$sql .= " WHERE s.rowid = p.fk_soc";
		$sql .= " AND p.entity = " . $conf->entity;
		$sql .= " AND p.fk_statut <> 0";
		$sql .= " ORDER BY Id";

		$resql = $db->query($sql);
		if ($resql) {
			$num = $db->num_rows($resql);
			$i = 0;
			while ($i < $num) {
				$row = $db->fetch_row($resql);
				$propalRefAndSocName = $row [1] . " - " . $row [2];
				$liste_propal [$row [0]] = $propalRefAndSocName;
				$i ++;
			}
			print $form->selectarray("copie_propal", $liste_propal, 0);
		} else {
			dol_print_error($db);
		}
		print '</td></tr>';

		if (! empty($conf->global->PRODUCT_SHOW_WHEN_CREATE))
			print '<tr><td colspan="3">&nbsp;</td></tr>';

		print '<tr><td valign="top"><input type="radio" name="createmode" value="empty" checked="checked"></td>';
		print '<td valign="top" colspan="2">' . $langs->trans("CreateEmptyPropal") . '</td></tr>';
	}

	if (! empty($conf->global->PRODUCT_SHOW_WHEN_CREATE)) {
		print '<tr><td colspan="3">';
		if (! empty($conf->product->enabled) || ! empty($conf->service->enabled)) {
			$lib = $langs->trans("ProductsAndServices");

			print '<table class="border" width="100%">';
			print '<tr>';
			print '<td>' . $lib . '</td>';
			print '<td>' . $langs->trans("Qty") . '</td>';
			print '<td>' . $langs->trans("ReductionShort") . '</td>';
			print '</tr>';
			for($i = 1; $i <= $conf->global->PRODUCT_SHOW_WHEN_CREATE; $i ++) {
				print '<tr><td>';
				// multiprix
				if ($conf->global->PRODUIT_MULTIPRICES && $soc->price_level)
					$form->select_produits('', "idprod" . $i, '', $conf->product->limit_size, $soc->price_level);
				else
					$form->select_produits('', "idprod" . $i, '', $conf->product->limit_size);
				print '</td>';
				print '<td><input type="text" size="2" name="qty' . $i . '" value="1"></td>';
				print '<td><input type="text" size="2" name="remise' . $i . '" value="' . $soc->remise_percent . '">%</td>';
				print '</tr>';
			}
			print "</table>";
		}
		print '</td></tr>';
	}
	if (! empty($conf->global->PROPAL_CLONE_ON_CREATE_PAGE) || ! empty($conf->global->PRODUCT_SHOW_WHEN_CREATE)) print '</table><br>';

	$langs->load("bills");
	print '<center>';
	print '<input type="submit" class="button" value="' . $langs->trans("CreateDraft") . '">';
	print '&nbsp;<input type="button" class="button" value="' . $langs->trans("Cancel") . '" onClick="javascript:history.go(-1)">';
	print '</center>';

	print "</form>";
} else {
	/*
	 * Show object in view mode
	 */

	$soc = new Societe($db);
	$soc->fetch($object->socid);

	$head = propal_prepare_head($object);
	dol_fiche_head($head, 'comm', $langs->trans('Proposal'), 0, 'propal');

	$formconfirm = '';

	// Clone confirmation
	if ($action == 'clone') {
		// Create an array for form
		$formquestion = array(
							// 'text' => $langs->trans("ConfirmClone"),
							// array('type' => 'checkbox', 'name' => 'clone_content', 'label' => $langs->trans("CloneMainAttributes"), 'value' => 1),
							// array('type' => 'checkbox', 'name' => 'update_prices', 'label' => $langs->trans("PuttingPricesUpToDate"), 'value' =>
							// 1),
							array('type' => 'other','name' => 'socid','label' => $langs->trans("SelectThirdParty"),'value' => $form->select_company(GETPOST('socid', 'int'), 'socid', '(s.client=1 OR s.client=2 OR s.client=3)')));
		// Paiement incomplet. On demande si motif = escompte ou autre
		$formconfirm = $form->formconfirm($_SERVER["PHP_SELF"] . '?id=' . $object->id, $langs->trans('ClonePropal'), $langs->trans('ConfirmClonePropal', $object->ref), 'confirm_clone', $formquestion, 'yes', 1);
	}

	// Confirm delete
	else if ($action == 'delete') {
		$formconfirm = $form->formconfirm($_SERVER["PHP_SELF"] . '?id=' . $object->id, $langs->trans('DeleteProp'), $langs->trans('ConfirmDeleteProp', $object->ref), 'confirm_delete', '', 0, 1);
	}

	// Confirm reopen
	else if ($action == 'reopen') {
		$formconfirm = $form->formconfirm($_SERVER["PHP_SELF"] . '?id=' . $object->id, $langs->trans('ReOpen'), $langs->trans('ConfirmReOpenProp', $object->ref), 'confirm_reopen', '', 0, 1);
	}

	// Confirmation delete product/service line
	else if ($action == 'ask_deleteline') {
		$formconfirm = $form->formconfirm($_SERVER["PHP_SELF"] . '?id=' . $object->id . '&lineid=' . $lineid, $langs->trans('DeleteProductLine'), $langs->trans('ConfirmDeleteProductLine'), 'confirm_deleteline', '', 0, 1);
	}

	// Confirm validate proposal
	else if ($action == 'validate') {
		$error = 0;

		// on verifie si l'objet est en numerotation provisoire
		$ref = substr($object->ref, 1, 4);
		if ($ref == 'PROV') {
			$numref = $object->getNextNumRef($soc);
			if (empty($numref)) {
				$error ++;
				dol_htmloutput_errors($object->error);
			}
		} else {
			$numref = $object->ref;
		}

		$text = $langs->trans('ConfirmValidateProp', $numref);
		if (! empty($conf->notification->enabled)) {
			require_once DOL_DOCUMENT_ROOT . '/core/class/notify.class.php';
			$notify = new Notify($db);
			$text .= '<br>';
			$text .= $notify->confirmMessage('PROPAL_VALIDATE', $object->socid);
		}

		if (! $error)
			$formconfirm = $form->formconfirm($_SERVER["PHP_SELF"] . '?id=' . $object->id, $langs->trans('ValidateProp'), $text, 'confirm_validate', '', 0, 1);
	}

	if (! $formconfirm) {
		$parameters = array('lineid' => $lineid);
		$formconfirm = $hookmanager->executeHooks('formConfirm', $parameters, $object, $action); // Note that $action and $object may have been modified
			                                                                                         // by
			                                                                                         // hook
	}

	// Print form confirm
	print $formconfirm;

	print '<table class="border" width="100%">';

	$linkback = '<a href="' . DOL_URL_ROOT . '/comm/propal/list.php' . (! empty($socid) ? '?socid=' . $socid : '') . '">' . $langs->trans("BackToList") . '</a>';

	// Ref
	print '<tr><td>' . $langs->trans('Ref') . '</td><td colspan="5">';
	print $form->showrefnav($object, 'ref', $linkback, 1, 'ref', 'ref', '');
	print '</td></tr>';

	// Ref customer
	print '<tr><td>';
	print '<table class="nobordernopadding" width="100%"><tr><td class="nowrap">';
	print $langs->trans('RefCustomer') . '</td>';
	if ($action != 'refclient' && ! empty($object->brouillon))
		print '<td align="right"><a href="' . $_SERVER['PHP_SELF'] . '?action=refclient&amp;id=' . $object->id . '">' . img_edit($langs->trans('Modify')) . '</a></td>';
	print '</td>';
	print '</tr></table>';
	print '</td><td colspan="5">';
	if ($user->rights->propal->creer && $action == 'refclient') {
		print '<form action="propal.php?id=' . $object->id . '" method="post">';
		print '<input type="hidden" name="token" value="' . $_SESSION ['newtoken'] . '">';
		print '<input type="hidden" name="action" value="set_ref_client">';
		print '<input type="text" class="flat" size="20" name="ref_client" value="' . $object->ref_client . '">';
		print ' <input type="submit" class="button" value="' . $langs->trans('Modify') . '">';
		print '</form>';
	} else {
		print $object->ref_client;
	}
	print '</td>';
	print '</tr>';

	// Company
	print '<tr><td>' . $langs->trans('Company') . '</td><td colspan="5">' . $soc->getNomUrl(1) . '</td>';
	print '</tr>';

	// Ligne info remises tiers
	print '<tr><td>' . $langs->trans('Discounts') . '</td><td colspan="5">';
	if ($soc->remise_percent)
		print $langs->trans("CompanyHasRelativeDiscount", $soc->remise_percent);
	else
		print $langs->trans("CompanyHasNoRelativeDiscount");
	print '. ';
	$absolute_discount = $soc->getAvailableDiscounts('', 'fk_facture_source IS NULL');
	$absolute_creditnote = $soc->getAvailableDiscounts('', 'fk_facture_source IS NOT NULL');
	$absolute_discount = price2num($absolute_discount, 'MT');
	$absolute_creditnote = price2num($absolute_creditnote, 'MT');
	if ($absolute_discount) {
		if ($object->statut > 0) {
			print $langs->trans("CompanyHasAbsoluteDiscount", price($absolute_discount, 0, $langs, 0, 0, -1, $conf->currency));
		} else {
			// Remise dispo de type non avoir
			$filter = 'fk_facture_source IS NULL';
			print '<br>';
			$form->form_remise_dispo($_SERVER["PHP_SELF"] . '?id=' . $object->id, 0, 'remise_id', $soc->id, $absolute_discount, $filter);
		}
	}
	if ($absolute_creditnote) {
		print $langs->trans("CompanyHasCreditNote", price($absolute_creditnote, 0, $langs, 0, 0, -1, $conf->currency)) . '. ';
	}
	if (! $absolute_discount && ! $absolute_creditnote)
		print $langs->trans("CompanyHasNoAbsoluteDiscount") . '.';
	print '</td></tr>';

	// Date of proposal
	print '<tr>';
	print '<td>';
	print '<table class="nobordernopadding" width="100%"><tr><td>';
	print $langs->trans('Date');
	print '</td>';
	if ($action != 'editdate' && ! empty($object->brouillon))
		print '<td align="right"><a href="' . $_SERVER["PHP_SELF"] . '?action=editdate&amp;id=' . $object->id . '">' . img_edit($langs->trans('SetDate'), 1) . '</a></td>';
	print '</tr></table>';
	print '</td><td colspan="3">';
	if (! empty($object->brouillon) && $action == 'editdate') {
		print '<form name="editdate" action="' . $_SERVER["PHP_SELF"] . '?id=' . $object->id . '" method="post">';
		print '<input type="hidden" name="token" value="' . $_SESSION ['newtoken'] . '">';
		print '<input type="hidden" name="action" value="setdate">';
		$form->select_date($object->date, 're', '', '', 0, "editdate");
		print '<input type="submit" class="button" value="' . $langs->trans('Modify') . '">';
		print '</form>';
	} else {
		if ($object->date) {
			print dol_print_date($object->date, 'daytext');
		} else {
			print '&nbsp;';
		}
	}
	print '</td>';

	// Date end proposal
	print '<tr>';
	print '<td>';
	print '<table class="nobordernopadding" width="100%"><tr><td>';
	print $langs->trans('DateEndPropal');
	print '</td>';
	if ($action != 'editecheance' && ! empty($object->brouillon))
		print '<td align="right"><a href="' . $_SERVER["PHP_SELF"] . '?action=editecheance&amp;id=' . $object->id . '">' . img_edit($langs->trans('SetConditions'), 1) . '</a></td>';
	print '</tr></table>';
	print '</td><td colspan="3">';
	if (! empty($object->brouillon) && $action == 'editecheance') {
		print '<form name="editecheance" action="' . $_SERVER["PHP_SELF"] . '?id=' . $object->id . '" method="post">';
		print '<input type="hidden" name="token" value="' . $_SESSION ['newtoken'] . '">';
		print '<input type="hidden" name="action" value="setecheance">';
		$form->select_date($object->fin_validite, 'ech', '', '', '', "editecheance");
		print '<input type="submit" class="button" value="' . $langs->trans('Modify') . '">';
		print '</form>';
	} else {
		if (! empty($object->fin_validite)) {
			print dol_print_date($object->fin_validite, 'daytext');
			if ($object->statut == 1 && $object->fin_validite < ($now - $conf->propal->cloture->warning_delay))
				print img_warning($langs->trans("Late"));
		} else {
			print '&nbsp;';
		}
	}
	print '</td>';
	print '</tr>';

	// Payment term
	print '<tr><td>';
	print '<table class="nobordernopadding" width="100%"><tr><td>';
	print $langs->trans('PaymentConditionsShort');
	print '</td>';
	if ($action != 'editconditions' && ! empty($object->brouillon))
		print '<td align="right"><a href="' . $_SERVER["PHP_SELF"] . '?action=editconditions&amp;id=' . $object->id . '">' . img_edit($langs->transnoentitiesnoconv('SetConditions'), 1) . '</a></td>';
	print '</tr></table>';
	print '</td><td colspan="3">';
	if ($action == 'editconditions') {
		$form->form_conditions_reglement($_SERVER['PHP_SELF'] . '?id=' . $object->id, $object->cond_reglement_id, 'cond_reglement_id');
	} else {
		$form->form_conditions_reglement($_SERVER['PHP_SELF'] . '?id=' . $object->id, $object->cond_reglement_id, 'none');
	}
	print '</td>';
	print '</tr>';

	// Delivery date
	$langs->load('deliveries');
	print '<tr><td>';
	print '<table class="nobordernopadding" width="100%"><tr><td>';
	print $langs->trans('DeliveryDate');
	print '</td>';
	if ($action != 'editdate_livraison' && ! empty($object->brouillon))
		print '<td align="right"><a href="' . $_SERVER["PHP_SELF"] . '?action=editdate_livraison&amp;id=' . $object->id . '">' . img_edit($langs->transnoentitiesnoconv('SetDeliveryDate'), 1) . '</a></td>';
	print '</tr></table>';
	print '</td><td colspan="3">';
	if ($action == 'editdate_livraison') {
		print '<form name="editdate_livraison" action="' . $_SERVER["PHP_SELF"] . '?id=' . $object->id . '" method="post">';
		print '<input type="hidden" name="token" value="' . $_SESSION ['newtoken'] . '">';
		print '<input type="hidden" name="action" value="setdate_livraison">';
		$form->select_date($object->date_livraison, 'liv_', '', '', '', "editdate_livraison");
		print '<input type="submit" class="button" value="' . $langs->trans('Modify') . '">';
		print '</form>';
	} else {
		print dol_print_date($object->date_livraison, 'daytext');
	}
	print '</td>';
	print '</tr>';

	// Delivery delay
	print '<tr><td>';
	print '<table class="nobordernopadding" width="100%"><tr><td>';
	print $langs->trans('AvailabilityPeriod');
	if (! empty($conf->commande->enabled))
		print ' (' . $langs->trans('AfterOrder') . ')';
	print '</td>';
	if ($action != 'editavailability' && ! empty($object->brouillon))
		print '<td align="right"><a href="' . $_SERVER["PHP_SELF"] . '?action=editavailability&amp;id=' . $object->id . '">' . img_edit($langs->transnoentitiesnoconv('SetAvailability'), 1) . '</a></td>';
	print '</tr></table>';
	print '</td><td colspan="3">';
	if ($action == 'editavailability') {
		$form->form_availability($_SERVER['PHP_SELF'] . '?id=' . $object->id, $object->availability_id, 'availability_id', 1);
	} else {
		$form->form_availability($_SERVER['PHP_SELF'] . '?id=' . $object->id, $object->availability_id, 'none', 1);
	}

	print '</td>';
	print '</tr>';

	// Origin of demand
	print '<tr><td>';
	print '<table class="nobordernopadding" width="100%"><tr><td>';
	print $langs->trans('Source');
	print '</td>';
	if ($action != 'editdemandreason' && ! empty($object->brouillon))
		print '<td align="right"><a href="' . $_SERVER["PHP_SELF"] . '?action=editdemandreason&amp;id=' . $object->id . '">' . img_edit($langs->transnoentitiesnoconv('SetDemandReason'), 1) . '</a></td>';
	print '</tr></table>';
	print '</td><td colspan="3">';
	if ($action == 'editdemandreason') {
		$form->formInputReason($_SERVER['PHP_SELF'] . '?id=' . $object->id, $object->demand_reason_id, 'demand_reason_id', 1);
	} else {
		$form->formInputReason($_SERVER['PHP_SELF'] . '?id=' . $object->id, $object->demand_reason_id, 'none');
	}
	print '</td>';
	print '</tr>';

	// Payment mode
	print '<tr>';
	print '<td width="25%">';
	print '<table class="nobordernopadding" width="100%"><tr><td>';
	print $langs->trans('PaymentMode');
	print '</td>';
	if ($action != 'editmode' && ! empty($object->brouillon))
		print '<td align="right"><a href="' . $_SERVER["PHP_SELF"] . '?action=editmode&amp;id=' . $object->id . '">' . img_edit($langs->transnoentitiesnoconv('SetMode'), 1) . '</a></td>';
	print '</tr></table>';
	print '</td><td colspan="3">';
	if ($action == 'editmode') {
		$form->form_modes_reglement($_SERVER['PHP_SELF'] . '?id=' . $object->id, $object->mode_reglement_id, 'mode_reglement_id');
	} else {
		$form->form_modes_reglement($_SERVER['PHP_SELF'] . '?id=' . $object->id, $object->mode_reglement_id, 'none');
	}
	print '</td></tr>';

	// Project
	if (! empty($conf->projet->enabled)) {
		$langs->load("projects");
		print '<tr><td>';
		print '<table class="nobordernopadding" width="100%"><tr><td>';
		print $langs->trans('Project') . '</td>';
		if ($user->rights->propal->creer) {
			if ($action != 'classify')
				print '<td align="right"><a href="' . $_SERVER['PHP_SELF'] . '?action=classify&amp;id=' . $object->id . '">' . img_edit($langs->transnoentitiesnoconv('SetProject')) . '</a></td>';
			print '</tr></table>';
			print '</td><td colspan="3">';
			if ($action == 'classify') {
				$form->form_project($_SERVER['PHP_SELF'] . '?id=' . $object->id, $object->socid, $object->fk_project, 'projectid');
			} else {
				$form->form_project($_SERVER['PHP_SELF'] . '?id=' . $object->id, $object->socid, $object->fk_project, 'none');
			}
			print '</td></tr>';
		} else {
			print '</td></tr></table>';
			if (! empty($object->fk_project)) {
				print '<td colspan="3">';
				$proj = new Project($db);
				$proj->fetch($object->fk_project);
				print '<a href="../projet/fiche.php?id=' . $object->fk_project . '" title="' . $langs->trans('ShowProject') . '">';
				print $proj->ref;
				print '</a>';
				print '</td>';
			} else {
				print '<td colspan="3">&nbsp;</td>';
			}
		}
		print '</tr>';
	}

	if ($soc->outstanding_limit) {
		// Outstanding Bill
		print '<tr><td>';
		print $langs->trans('OutstandingBill');
		print '</td><td align=right colspan=3>';
		print price($soc->get_OutstandingBill()) . ' / ';
		print price($soc->outstanding_limit, 0, '', 1, - 1, - 1, $conf->currency);
		print '</td>';
		print '</tr>';
	}

	// Other attributes (TODO Move this into an include)
	$res = $object->fetch_optionals($object->id, $extralabels);
	$parameters = array('colspan' => ' colspan="3"');
	$reshook = $hookmanager->executeHooks('formObjectOptions', $parameters, $object, $action); // Note that $action and $object may have been modified
	                                                                                           // by
	                                                                                           // hook
	if (empty($reshook) && ! empty($extrafields->attribute_label)) {
		foreach ($extrafields->attribute_label as $key => $label) {
			if ($action == 'edit_extras') {
				$value = (isset($_POST ["options_" . $key]) ? $_POST ["options_" . $key] : $object->array_options ["options_" . $key]);
			} else {
				$value = $object->array_options ["options_" . $key];
			}
			if ($extrafields->attribute_type [$key] == 'separate') {
				print $extrafields->showSeparator($key);
			} else {
				print '<tr><td';
				if (! empty($extrafields->attribute_required [$key]))
					print ' class="fieldrequired"';
				print '>' . $label . '</td><td colspan="5">';
				// Convert date into timestamp format
				if (in_array($extrafields->attribute_type [$key], array('date','datetime'))) {
					$value = isset($_POST ["options_" . $key]) ? dol_mktime($_POST ["options_" . $key . "hour"], $_POST ["options_" . $key . "min"], 0, $_POST ["options_" . $key . "month"], $_POST ["options_" . $key . "day"], $_POST ["options_" . $key . "year"]) : $db->jdate($object->array_options ['options_' . $key]);
				}

				if ($action == 'edit_extras' && $user->rights->propal->creer && GETPOST('attribute') == $key) {
					print '<form enctype="multipart/form-data" action="' . $_SERVER["PHP_SELF"] . '" method="post" name="formsoc">';
					print '<input type="hidden" name="action" value="update_extras">';
					print '<input type="hidden" name="attribute" value="' . $key . '">';
					print '<input type="hidden" name="token" value="' . $_SESSION ['newtoken'] . '">';
					print '<input type="hidden" name="id" value="' . $object->id . '">';

					print $extrafields->showInputField($key, $value);

					print '<input type="submit" class="button" value="' . $langs->trans('Modify') . '">';

					print '</form>';
				} else {
					print $extrafields->showOutputField($key, $value);
					if ($object->statut == 0 && $user->rights->propal->creer)
						print '<a href="' . $_SERVER['PHP_SELF'] . '?id=' . $object->id . '&action=edit_extras&attribute=' . $key . '">' . img_picto('', 'edit') . ' ' . $langs->trans('Modify') . '</a>';
				}
				print '</td></tr>' . "\n";
			}
		}
	}

	// Amount HT
	print '<tr><td height="10" width="25%">' . $langs->trans('AmountHT') . '</td>';
	print '<td align="right" class="nowrap"><b>' . price($object->total_ht, '', $langs, 0, - 1, - 1, $conf->currency) . '</b></td>';
	print '<td></td>';

	// Margin Infos
	if (! empty($conf->margin->enabled)) {
		print '<td valign="top" width="50%" rowspan="4">';
		$object->displayMarginInfos();
		print '</td>';
	}
	print '</tr>';

	// Amount VAT
	print '<tr><td height="10">' . $langs->trans('AmountVAT') . '</td>';
	print '<td align="right" class="nowrap">' . price($object->total_tva, '', $langs, 0, - 1, - 1, $conf->currency) . '</td>';
	print '<td></td></tr>';

	// Amount Local Taxes
	if ($mysoc->localtax1_assuj == "1") 	// Localtax1
	{
		print '<tr><td height="10">' . $langs->transcountry("AmountLT1", $mysoc->country_code) . '</td>';
		print '<td align="right" class="nowrap">' . price($object->total_localtax1, '', $langs, 0, - 1, - 1, $conf->currency) . '</td>';
		print '<td></td></tr>';
	}
	if ($mysoc->localtax2_assuj == "1") 	// Localtax2
	{
		print '<tr><td height="10">' . $langs->transcountry("AmountLT2", $mysoc->country_code) . '</td>';
		print '<td align="right" class="nowrap">' . price($object->total_localtax2, '', $langs, 0, - 1, - 1, $conf->currency) . '</td>';
		print '<td></td></tr>';
	}

	// Amount TTC
	print '<tr><td height="10">' . $langs->trans('AmountTTC') . '</td>';
	print '<td align="right" class="nowrap">' . price($object->total_ttc, '', $langs, 0, - 1, - 1, $conf->currency) . '</td>';
	print '<td></td></tr>';

	// Statut
	print '<tr><td height="10">' . $langs->trans('Status') . '</td><td align="left" colspan="2">' . $object->getLibStatut(4) . '</td></tr>';

	print '</table><br>';

	if (! empty($conf->global->MAIN_DISABLE_CONTACTS_TAB)) {
		$blocname = 'contacts';
		$title = $langs->trans('ContactsAddresses');
		include DOL_DOCUMENT_ROOT . '/core/tpl/bloc_showhide.tpl.php';
	}

	if (! empty($conf->global->MAIN_DISABLE_NOTES_TAB)) {
		$blocname = 'notes';
		$title = $langs->trans('Notes');
		include DOL_DOCUMENT_ROOT . '/core/tpl/bloc_showhide.tpl.php';
	}

	/*
	 * Lines
	 */

	// Show object lines
	$result = $object->getLinesArray();

	print '	<form name="addproduct" id="addproduct" action="' . $_SERVER["PHP_SELF"] . '?id=' . $object->id . (($action != 'editline') ? '#add' : '#line_' . GETPOST('lineid')) . '" method="POST">
	<input type="hidden" name="token" value="' . $_SESSION ['newtoken'] . '">
	<input type="hidden" name="action" value="' . (($action != 'editline') ? 'addline' : 'updateligne') . '">
	<input type="hidden" name="mode" value="">
	<input type="hidden" name="id" value="' . $object->id . '">
	';

	if (! empty($conf->use_javascript_ajax) && $object->statut == 0) {
		include DOL_DOCUMENT_ROOT . '/core/tpl/ajaxrow.tpl.php';
	}

	print '<table id="tablelines" class="noborder noshadow" width="100%">';

	if (! empty($object->lines))
		$ret = $object->printObjectLines($action, $mysoc, $soc, $lineid, 1);

	// Form to add new line
	if ($object->statut == 0 && $user->rights->propal->creer)
	{
		if ($action != 'editline')
		{
			$var = true;

			// Add free products/services
			$object->formAddObjectLine(1, $mysoc, $soc);

			$parameters = array();
			$reshook = $hookmanager->executeHooks('formAddObjectLine', $parameters, $object, $action); // Note that $action and $object may have been modified by hook
		}
	}

	print '</table>';

	print "</form>\n";

	dol_fiche_end();

	if ($action == 'statut')
	{
		/*
		 * Form to close proposal (signed or not)
		 */
		$form_close = '<form action="' . $_SERVER["PHP_SELF"] . '?id=' . $object->id . '" method="post">';
		$form_close .= '<input type="hidden" name="token" value="' . $_SESSION ['newtoken'] . '">';
		$form_close .= '<table class="border" width="100%">';
		$form_close .= '<tr><td width="150"  align="left">' . $langs->trans("CloseAs") . '</td><td align="left">';
		$form_close .= '<input type="hidden" name="action" value="setstatut">';
		$form_close .= '<select id="statut" name="statut" class="flat">';
		$form_close .= '<option value="0">&nbsp;</option>';
		$form_close .= '<option value="2">' . $object->labelstatut [2] . '</option>';
		$form_close .= '<option value="3">' . $object->labelstatut [3] . '</option>';
		$form_close .= '</select>';
		$form_close .= '</td></tr>';
		$form_close .= '<tr><td width="150" align="left">' . $langs->trans('Note') . '</td><td align="left"><textarea cols="70" rows="' . ROWS_3 . '" wrap="soft" name="note">';
		$form_close .= $object->note;
		$form_close .= '</textarea></td></tr>';
		$form_close .= '<tr><td align="center" colspan="2">';
		$form_close .= '<input type="submit" class="button" name="validate" value="' . $langs->trans('Validate') . '">';
		$form_close .= ' &nbsp; <input type="submit" class="button" name="cancel" value="' . $langs->trans('Cancel') . '">';
		$form_close .= '<a name="close">&nbsp;</a>';
		$form_close .= '</td>';
		$form_close .= '</tr></table></form>';

		print $form_close;
	}

	/*
	 * Boutons Actions
	 */
	if ($action != 'presend') {
		print '<div class="tabsAction">';

		$parameters = array();
		$reshook = $hookmanager->executeHooks('addMoreActionsButtons', $parameters, $object, $action); // Note that $action and $object may have been
		                                                                                               // modified by hook
		if (empty($reshook)) {
			if ($action != 'statut' && $action != 'editline') {
				// Validate
				if ($object->statut == 0 && $object->total_ttc >= 0 && count($object->lines) > 0 && $user->rights->propal->valider) {
					if (count($object->lines) > 0)
						print '<div class="inline-block divButAction"><a class="butAction" href="' . $_SERVER["PHP_SELF"] . '?id=' . $object->id . '&amp;action=validate">' . $langs->trans('Validate') . '</a></div>';
					// else print '<a class="butActionRefused" href="#">'.$langs->trans('Validate').'</a>';
				}
				// Create event
				if ($conf->agenda->enabled && ! empty($conf->global->MAIN_ADD_EVENT_ON_ELEMENT_CARD)) 				// Add hidden condition because this is not a
				                                                                                      // "workflow" action so should appears somewhere
				                                                                                      // else on
				                                                                                      // page.
				{
					print '<a class="butAction" href="' . DOL_URL_ROOT . '/comm/action/fiche.php?action=create&amp;origin=' . $object->element . '&amp;originid=' . $object->id . '&amp;socid=' . $object->socid . '">' . $langs->trans("AddAction") . '</a>';
				}
				// Edit
				if ($object->statut == 1 && $user->rights->propal->creer) {
					print '<div class="inline-block divButAction"><a class="butAction" href="' . $_SERVER["PHP_SELF"] . '?id=' . $object->id . '&amp;action=modif">' . $langs->trans('Modify') . '</a></div>';
				}

				// ReOpen
				if (($object->statut == 2 || $object->statut == 3) && $user->rights->propal->cloturer) {
					print '<div class="inline-block divButAction"><a class="butAction" href="' . $_SERVER["PHP_SELF"] . '?id=' . $object->id . '&amp;action=reopen' . (empty($conf->global->MAIN_JUMP_TAG) ? '' : '#reopen') . '"';
					print '>' . $langs->trans('ReOpen') . '</a></div>';
				}

				// Send
				if ($object->statut == 1 || $object->statut == 2) {
					if (empty($conf->global->MAIN_USE_ADVANCED_PERMS) || $user->rights->propal->propal_advance->send) {
						print '<div class="inline-block divButAction"><a class="butAction" href="' . $_SERVER["PHP_SELF"] . '?id=' . $object->id . '&amp;action=presend&amp;mode=init">' . $langs->trans('SendByMail') . '</a></div>';
					} else
						print '<div class="inline-block divButAction"><a class="butActionRefused" href="#">' . $langs->trans('SendByMail') . '</a></div>';
				}

				// Create an order
				if (! empty($conf->commande->enabled) && $object->statut == 2) {
					if ($user->rights->commande->creer) {
						print '<div class="inline-block divButAction"><a class="butAction" href="' . DOL_URL_ROOT . '/commande/fiche.php?action=create&amp;origin=' . $object->element . '&amp;originid=' . $object->id . '&amp;socid=' . $object->socid . '">' . $langs->trans("AddOrder") . '</a></div>';
					}
				}

				// Create contract
				if ($conf->contrat->enabled && $object->statut == 2) {
					$langs->load("contracts");

					if ($user->rights->contrat->creer) {
						print '<div class="inline-block divButAction"><a class="butAction" href="' . DOL_URL_ROOT . '/contrat/fiche.php?action=create&amp;origin=' . $object->element . '&amp;originid=' . $object->id . '&amp;socid=' . $object->socid . '">' . $langs->trans('AddContract') . '</a></div>';
					}
				}

				// Create an invoice and classify billed
				if ($object->statut == 2) {
					if (! empty($conf->facture->enabled) && $user->rights->facture->creer) {
						print '<div class="inline-block divButAction"><a class="butAction" href="' . DOL_URL_ROOT . '/compta/facture.php?action=create&amp;origin=' . $object->element . '&amp;originid=' . $object->id . '&amp;socid=' . $object->socid . '">' . $langs->trans("AddBill") . '</a></div>';
					}

					$arraypropal = $object->getInvoiceArrayList();
					if (is_array($arraypropal) && count($arraypropal) > 0) {
						print '<div class="inline-block divButAction"><a class="butAction" href="' . $_SERVER["PHP_SELF"] . '?id=' . $object->id . '&amp;action=classifybilled&amp;socid=' . $object->socid . '">' . $langs->trans("ClassifyBilled") . '</a></div>';
					}
				}

				// Close
				if ($object->statut == 1 && $user->rights->propal->cloturer) {
					print '<div class="inline-block divButAction"><a class="butAction" href="' . $_SERVER["PHP_SELF"] . '?id=' . $object->id . '&amp;action=statut' . (empty($conf->global->MAIN_JUMP_TAG) ? '' : '#close') . '"';
					print '>' . $langs->trans('Close') . '</a></div>';
				}

				// Clone
				if ($user->rights->propal->creer) {
					print '<div class="inline-block divButAction"><a class="butAction" href="' . $_SERVER['PHP_SELF'] . '?id=' . $object->id . '&amp;socid=' . $object->socid . '&amp;action=clone&amp;object=' . $object->element . '">' . $langs->trans("ToClone") . '</a></div>';
				}

				// Delete
				if ($user->rights->propal->supprimer) {
					print '<div class="inline-block divButAction"><a class="butActionDelete" href="' . $_SERVER["PHP_SELF"] . '?id=' . $object->id . '&amp;action=delete"';
					print '>' . $langs->trans('Delete') . '</a></div>';
				}
			}
		}

		print '</div>';
	}
	print "<br>\n";

	if ($action != 'presend')
	{
		print '<div class="fichecenter"><div class="fichehalfleft">';
		// print '<table width="100%"><tr><td width="50%" valign="top">';
		// print '<a name="builddoc"></a>'; // ancre

		/*
		 * Documents generes
		 */
		$filename = dol_sanitizeFileName($object->ref);
		$filedir = $conf->propal->dir_output . "/" . dol_sanitizeFileName($object->ref);
		$urlsource = $_SERVER["PHP_SELF"] . "?id=" . $object->id;
		$genallowed = $user->rights->propal->creer;
		$delallowed = $user->rights->propal->supprimer;

		$var = true;

		$somethingshown = $formfile->show_documents('propal', $filename, $filedir, $urlsource, $genallowed, $delallowed, $object->modelpdf, 1, 0, 0, 28, 0, '', 0, '', $soc->default_lang);

		/*
		 * Linked object block
		*/
		$somethingshown = $object->showLinkedObjectBlock();

		print '</div><div class="fichehalfright"><div class="ficheaddleft">';
		// print '</td><td valign="top" width="50%">';

		// List of actions on element
		include_once DOL_DOCUMENT_ROOT . '/core/class/html.formactions.class.php';
		$formactions = new FormActions($db);
		$somethingshown = $formactions->showactions($object, 'propal', $socid);

		// print '</td></tr></table>';
		print '</div></div></div>';
	}

	/*
	 * Action presend
 	 */
	if ($action == 'presend')
	{
		$ref = dol_sanitizeFileName($object->ref);
		include_once DOL_DOCUMENT_ROOT . '/core/lib/files.lib.php';
		$fileparams = dol_most_recent_file($conf->propal->dir_output . '/' . $ref, preg_quote($ref, '/'));
		$file = $fileparams ['fullname'];

		// Build document if it not exists
		if (! $file || ! is_readable($file)) {
			// Define output language
			$outputlangs = $langs;
			$newlang = '';
			if ($conf->global->MAIN_MULTILANGS && empty($newlang) && ! empty($_REQUEST['lang_id']))
				$newlang = $_REQUEST['lang_id'];
			if ($conf->global->MAIN_MULTILANGS && empty($newlang))
				$newlang = $object->client->default_lang;
			if (! empty($newlang)) {
				$outputlangs = new Translate("", $conf);
				$outputlangs->setDefaultLang($newlang);
			}

			$result = propale_pdf_create($db, $object, GETPOST('model') ? GETPOST('model') : $object->modelpdf, $outputlangs, $hidedetails, $hidedesc, $hideref);
			if ($result <= 0) {
				dol_print_error($db, $result);
				exit();
			}
			$fileparams = dol_most_recent_file($conf->propal->dir_output . '/' . $ref, preg_quote($ref, '/'));
			$file = $fileparams ['fullname'];
		}

		print '<br>';
		print_titre($langs->trans('SendPropalByMail'));

		// Create form object
		include_once DOL_DOCUMENT_ROOT . '/core/class/html.formmail.class.php';
		$formmail = new FormMail($db);
		$formmail->fromtype = 'user';
		$formmail->fromid = $user->id;
		$formmail->fromname = $user->getFullName($langs);
		$formmail->frommail = $user->email;
		$formmail->withfrom = 1;
		$liste = array();
		foreach ($object->thirdparty->thirdparty_and_contact_email_array(1) as $key => $value)
			$liste [$key] = $value;
		$formmail->withto = GETPOST("sendto") ? GETPOST("sendto") : $liste;
		$formmail->withtocc = $liste;
		$formmail->withtoccc = (! empty($conf->global->MAIN_EMAIL_USECCC) ? $conf->global->MAIN_EMAIL_USECCC : false);
		if (empty($object->ref_client)) {
			$formmail->withtopic = $langs->trans('SendPropalRef', '__PROPREF__');
		} else if (! empty($object->ref_client)) {
			$formmail->withtopic = $langs->trans('SendPropalRef', '__PROPREF__(__REFCLIENT__)');
		}
		$formmail->withfile = 2;
		$formmail->withbody = 1;
		$formmail->withdeliveryreceipt = 1;
		$formmail->withcancel = 1;

		// Tableau des substitutions
		$formmail->substit ['__PROPREF__'] = $object->ref;
		$formmail->substit ['__SIGNATURE__'] = $user->signature;
		$formmail->substit ['__REFCLIENT__'] = $object->ref_client;
		$formmail->substit ['__PERSONALIZED__'] = '';
		$formmail->substit ['__CONTACTCIVNAME__'] = '';

		// Find the good contact adress
		$custcontact = '';
		$contactarr = array();
		$contactarr = $object->liste_contact(- 1, 'external');

		if (is_array($contactarr) && count($contactarr) > 0) {
			foreach ($contactarr as $contact) {
				if ($contact ['libelle'] == $langs->trans('TypeContact_propal_external_CUSTOMER')) {
					$contactstatic = new Contact($db);
					$contactstatic->fetch($contact ['id']);
					$custcontact = $contactstatic->getFullName($langs, 1);
				}
			}

			if (! empty($custcontact)) {
				$formmail->substit ['__CONTACTCIVNAME__'] = $custcontact;
			}
		}

		// Tableau des parametres complementaires
		$formmail->param ['action'] = 'send';
		$formmail->param ['models'] = 'propal_send';
		$formmail->param ['id'] = $object->id;
		$formmail->param ['returnurl'] = $_SERVER["PHP_SELF"] . '?id=' . $object->id;
		// Init list of files
		if (GETPOST("mode") == 'init') {
			$formmail->clear_attached_files();
			$formmail->add_attached_files($file, basename($file), dol_mimetype($file));
		}

		print $formmail->get_form();

		print '<br>';
	}
}

// End of page
llxFooter();
$db->close();<|MERGE_RESOLUTION|>--- conflicted
+++ resolved
@@ -402,55 +402,33 @@
 	/*
 	 * Send mail
 	 */
-	if ($action == 'send' && ! GETPOST('addfile') && ! GETPOST('removedfile') && ! GETPOST('cancel')) {
+	if ($action == 'send' && ! GETPOST('addfile') && ! GETPOST('removedfile') && ! GETPOST('cancel'))
+	{
 		$langs->load('mails');
 
-<<<<<<< HEAD
-/*
- * Send mail
- */
-if ($action == 'send' && ! GETPOST('addfile') && ! GETPOST('removedfile') && ! GETPOST('cancel')) {
-	$langs->load('mails');
-
-	if ($object->id > 0) {
-
-		$receiver = GETPOST('receiver');
-
-		if ($_POST ['sendto']) {
-			// Le destinataire a ete fourni via le champ libre
-			$sendto = $_POST ['sendto'];
-			$sendtoid = 0;
-		} elseif ($receiver !== "") {
-			// Recipient was provided from combo list
-			if ($receiver == 'thirdparty') 			// Id of third party
-			{
-				$sendto = $object->client->email;
-				$sendtoid = 0;
-			} elseif ($receiver != '-1') 			// Id du contact
-			{
-				$sendto = $object->client->contact_get_property($receiver, 'email');
-				$sendtoid = $receiver;
-=======
-		if ($object->id > 0) {
+		if ($object->id > 0)
+		{
+			$receiver = GETPOST('receiver');
+
 			if ($_POST ['sendto']) {
 				// Le destinataire a ete fourni via le champ libre
 				$sendto = $_POST ['sendto'];
 				$sendtoid = 0;
-			} elseif ($_POST ['receiver'] != '-1') {
+			} elseif ($receiver !== "") {
 				// Recipient was provided from combo list
-				if ($_POST ['receiver'] == 'thirdparty') 			// Id of third party
+				if ($receiver == 'thirdparty') 			// Id of third party
 				{
 					$sendto = $object->client->email;
 					$sendtoid = 0;
-				} else 			// Id du contact
+				} elseif ($receiver != '-1') 			// Id du contact
 				{
-					$sendto = $object->client->contact_get_property($_POST ['receiver'], 'email');
-					$sendtoid = $_POST ['receiver'];
-				}
->>>>>>> 7f59cf91
-			}
-
-			if (dol_strlen($sendto)) {
+					$sendto = $object->client->contact_get_property($receiver, 'email');
+					$sendtoid = $receiver;
+				}
+			}
+
+			if (dol_strlen($sendto))
+			{
 				$langs->load("commercial");
 
 				$from = $_POST ['fromname'] . ' <' . $_POST ['frommail'] . '>';
