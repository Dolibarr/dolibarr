--- conflicted
+++ resolved
@@ -26,11 +26,7 @@
  *	\file       	htdocs/comm/propal.php
  *	\ingroup    	propale
  *	\brief      	Page of commercial proposals card and list
-<<<<<<< HEAD
- *	\version		$Id: propal.php,v 1.615 2011/08/08 01:53:26 eldy Exp $
-=======
  *	\version		$Id: propal.php,v 1.623 2011/08/23 18:40:45 hregis Exp $
->>>>>>> 19bde3ab
  */
 
 require("../main.inc.php");
@@ -84,52 +80,18 @@
 if ($user->societe_id) $socid=$user->societe_id;
 $result = restrictedArea($user, $module, $objectid, $dbtable);
 
-<<<<<<< HEAD
-// Instantiate hooks of thirdparty module
-if (is_array($conf->hooks_modules) && ! empty($conf->hooks_modules))
-{
-	$object->callHooks('propalcard');
-}
-=======
 // Initialize technical object to manage hooks of thirdparties. Note that conf->hooks_modules contains array array
 include_once(DOL_DOCUMENT_ROOT.'/core/class/hookmanager.class.php');
 $hookmanager=new HookManager($db);
 $hookmanager->callHooks(array('propalcard'));
->>>>>>> 19bde3ab
 
 
 /******************************************************************************/
 /*                     Actions                                                */
 /******************************************************************************/
 
-<<<<<<< HEAD
-// Hook of actions
-if (! empty($object->hooks))
-{
-	foreach($object->hooks as $hook)
-	{
-		if (! empty($hook['modules']))
-		{
-			foreach($hook['modules'] as $module)
-			{
-				if (method_exists($module,'doActions'))
-				{
-					$reshook+=$module->doActions($object);
-			        if (! empty($module->error) || (! empty($module->errors) && sizeof($module->errors) > 0))
-			        {
-			            $mesg=$module->error; $mesgs[]=$module->errors;
-			            if ($action=='add')    $action='create';
-			            if ($action=='update') $action='edit';
-			        }
-				}
-			}
-		}
-	}
-}
-=======
 $parameters=array('socid'=>$socid);
 $reshook=$hookmanager->executeHooks('doActions',$parameters,$object,$action);    // Note that $action and $object may have been modified by some hooks
->>>>>>> 19bde3ab
 
 // Action clone object
 if ($action == 'confirm_clone' && $confirm == 'yes')
@@ -1111,29 +1073,10 @@
 		$formconfirm=$html->formconfirm($_SERVER["PHP_SELF"].'?id='.$object->id, $langs->trans('ValidateProp'), $text, 'confirm_validate','',0,1);
 	}
 
-<<<<<<< HEAD
-	// Hook for external modules
-	if (empty($formconfirm) && ! empty($object->hooks))
-	{
-		foreach($object->hooks as $hook)
-		{
-			if (! empty($hook['modules']))
-			{
-				foreach($hook['modules'] as $module)
-				{
-					if (empty($formconfirm) && method_exists($module,'formconfirm'))
-					{
-						$formconfirm = $module->formconfirm($action,$object,$lineid);
-					}
-				}
-			}
-		}
-=======
 	if (! $formconfirm)
 	{
 	    $parameters=array('lineid'=>$lineid);
 	    $formconfirm=$hookmanager->executeHooks('formconfirm',$parameters,$object,$action);    // Note that $action and $object may have been modified by hook
->>>>>>> 19bde3ab
 	}
 
 	// Print form confirm
@@ -1535,26 +1478,8 @@
 				$object->formAddPredefinedProduct(0,$mysoc,$soc,$hookmanager);
 			}
 
-<<<<<<< HEAD
-			// Hook for external modules
-			foreach($object->hooks as $hook)
-			{
-				if (! empty($hook['modules']))
-				{
-					foreach($hook['modules'] as $module)
-					{
-						if (method_exists($module,'formAddObject'))
-						{
-							$var=!$var;
-							$module->formAddObject($object);
-						}
-					}
-				}
-			}
-=======
 			$parameters=array();
 			$reshook=$hookmanager->executeHooks('formAddObject',$parameters,$object,$action);    // Note that $action and $object may have been modified by hook
->>>>>>> 19bde3ab
 		}
 	}
 
@@ -1699,11 +1624,7 @@
 
 		$var=true;
 
-<<<<<<< HEAD
-		$somethingshown=$formfile->show_documents('propal',$filename,$filedir,$urlsource,$genallowed,$delallowed,$object->modelpdf,1,0,0,28,0,'',0,'',$soc->default_lang,$object->hooks);
-=======
 		$somethingshown=$formfile->show_documents('propal',$filename,$filedir,$urlsource,$genallowed,$delallowed,$object->modelpdf,1,0,0,28,0,'',0,'',$soc->default_lang,$hookmanager);
->>>>>>> 19bde3ab
 
 
 		/*
@@ -2015,10 +1936,6 @@
 }
 $db->close();
 
-<<<<<<< HEAD
-llxFooter('$Date: 2011/08/08 01:53:26 $ - $Revision: 1.615 $');
-=======
 llxFooter('$Date: 2011/08/23 18:40:45 $ - $Revision: 1.623 $');
->>>>>>> 19bde3ab
 
 ?>