<?php
/* Copyright (C) 2001-2004 Rodolphe Quiedeville <rodolphe@quiedeville.org>
 * Copyright (C) 2004-2011 Laurent Destailleur  <eldy@users.sourceforge.net>
 * Copyright (C) 2005-2010 Regis Houssin        <regis@dolibarr.fr>
 * Copyright (C) 2006      Andre Cianfarani     <acianfa@free.fr>
 * Copyright (C) 2011      Philippe Grand       <philippe.grand@atoo-net.com>
 *
 * This program is free software; you can redistribute it and/or modify
 * it under the terms of the GNU General Public License as published by
 * the Free Software Foundation; either version 2 of the License, or
 * (at your option) any later version.
 *
 * This program is distributed in the hope that it will be useful,
 * but WITHOUT ANY WARRANTY; without even the implied warranty of
 * MERCHANTABILITY or FITNESS FOR A PARTICULAR PURPOSE.  See the
 * GNU General Public License for more details.
 *
 * You should have received a copy of the GNU General Public License
 * along with this program. If not, see <http://www.gnu.org/licenses/>.
 */

/**
 *	\file       htdocs/comm/addpropal.php
 *	\ingroup    propal
 *	\brief      Page to add a new commercial proposal
<<<<<<< HEAD
 *	\version    $Id: addpropal.php,v 1.131 2011/08/03 00:46:26 eldy Exp $
=======
 *	\version    $Id: addpropal.php,v 1.133 2011/08/23 15:23:19 hregis Exp $
>>>>>>> 19bde3ab
 */

require("../main.inc.php");
require_once(DOL_DOCUMENT_ROOT.'/comm/propal/class/propal.class.php');
require_once(DOL_DOCUMENT_ROOT.'/includes/modules/propale/modules_propale.php');
if ($conf->projet->enabled)
{
	require_once(DOL_DOCUMENT_ROOT."/projet/class/project.class.php");
	require_once(DOL_DOCUMENT_ROOT.'/lib/project.lib.php');
}

$langs->load("propal");
if ($conf->projet->enabled) $langs->load("projects");
$langs->load("companies");
$langs->load("bills");
$langs->load("orders");
$langs->load("deliveries");

// Initialize technical object to manage hooks of thirdparties. Note that conf->hooks_modules contains array array
include_once(DOL_DOCUMENT_ROOT.'/core/class/hookmanager.class.php');
$hookmanager=new HookManager($db);
$hookmanager->callHooks(array('propalcard'));

/*
 * Actions
 */

// None



/*
 * View
 */

llxHeader();

print_fiche_titre($langs->trans("NewProp"));

$html=new Form($db);


// Add new proposal
if ($_GET["action"] == 'create')
{
	$soc = new Societe($db);
	$result=$soc->fetch($_GET["socid"]);
	if ($result < 0)
	{
		dol_print_error($db,$soc->error);
		exit;
	}

	$propal = new Propal($db);

	$numpr='';
	$obj = $conf->global->PROPALE_ADDON;
	if ($obj)
	{
		if (! empty($conf->global->PROPALE_ADDON) && is_readable(DOL_DOCUMENT_ROOT ."/includes/modules/propale/".$conf->global->PROPALE_ADDON.".php"))
		{
			require_once(DOL_DOCUMENT_ROOT ."/includes/modules/propale/".$conf->global->PROPALE_ADDON.".php");
			$modPropale = new $obj;
			$numpr = $modPropale->getNextValue($soc,$propal);
		}
	}

	// Fix pour modele numerotation qui deconne
	// Si numero deja pris (ne devrait pas arriver), on incremente par .num+1
	$sql = "SELECT count(*) as nb";
	$sql.= " FROM ".MAIN_DB_PREFIX."propal";
	$sql.= " WHERE ref LIKE '".$numpr."%'";
	$sql.= " AND entity = ".$conf->entity;

	$resql=$db->query($sql);
	if ($resql)
	{
		$obj=$db->fetch_object($resql);
		$num = $obj->nb;
		$db->free($resql);
		if ($num > 0)
		{
			$numpr .= "." . ($num + 1);
		}
	}

	print '<form name="addprop" action="propal.php?socid='.$soc->id.'" method="POST">';
	print '<input type="hidden" name="token" value="'.$_SESSION['newtoken'].'">';
	print '<input type="hidden" name="action" value="add">';

	if (isset($_GET["origin"]) && $_GET["origin"] != 'project' && isset($_GET["originid"]))
	{
		print '<input type="hidden" name="origin" value="'.$_GET["origin"].'">';
		print '<input type="hidden" name="originid" value="'.$_GET["originid"].'">';
	}

	print '<table class="border" width="100%">';

	// Ref
	print '<tr><td class="fieldrequired">'.$langs->trans("Ref").'</td><td colspan="2"><input name="ref" value="'.$numpr.'"></td></tr>';

	// Ref customer
	print '<tr><td>'.$langs->trans('RefCustomer').'</td><td colspan="2">';
	print '<input type="text" name="ref_client" value=""></td>';
	print '</tr>';

	// Third party
	print '<tr><td class="fieldrequired">'.$langs->trans('Company').'</td><td colspan="2">'.$soc->getNomUrl(1);
	print '<input type="hidden" name="socid" value="'.$soc->id.'">';
	print '</td>';
	print '</tr>';

	// Contacts
	print "<tr><td>".$langs->trans("DefaultContact")."</td><td colspan=\"2\">\n";
	$html->select_contacts($soc->id,$setcontact,'contactidp',1);
	print '</td></tr>';

	// Ligne info remises tiers
	print '<tr><td>'.$langs->trans('Discounts').'</td><td colspan="2">';
	if ($soc->remise_client) print $langs->trans("CompanyHasRelativeDiscount",$soc->remise_client);
	else print $langs->trans("CompanyHasNoRelativeDiscount");
	$absolute_discount=$soc->getAvailableDiscounts();
	print '. ';
	if ($absolute_discount) print $langs->trans("CompanyHasAbsoluteDiscount",price($absolute_discount),$langs->trans("Currency".$conf->monnaie));
	else print $langs->trans("CompanyHasNoAbsoluteDiscount");
	print '.';
	print '</td></tr>';

	// Date
	print '<tr><td class="fieldrequired">'.$langs->trans('Date').'</td><td colspan="2">';
	$html->select_date('','','','','',"addprop");
	print '</td></tr>';

	// Validaty duration
	print '<tr><td class="fieldrequired">'.$langs->trans("ValidityDuration").'</td><td colspan="2"><input name="duree_validite" size="5" value="'.$conf->global->PROPALE_VALIDITY_DURATION.'"> '.$langs->trans("days").'</td></tr>';

	// Terms of payment
	print '<tr><td nowrap="nowrap" class="fieldrequired">'.$langs->trans('PaymentConditionsShort').'</td><td colspan="2">';
	$html->select_conditions_paiements($soc->cond_reglement,'cond_reglement_id');
	print '</td></tr>';

	// Mode of payment
	print '<tr><td>'.$langs->trans('PaymentMode').'</td><td colspan="2">';
	$html->select_types_paiements($soc->mode_reglement,'mode_reglement_id');
	print '</td></tr>';

	// What trigger creation
    print '<tr><td>'.$langs->trans('Source').'</td><td>';
    $html->select_demand_reason($propal->demand_reason,'demand_reason_id',"SRC_PROP",1);
    print '</td></tr>';

	// Delivery delay
    print '<tr><td>'.$langs->trans('AvailabilityPeriod').'</td><td colspan="2">';
    $html->select_availability($propal->availability,'availability_id','',1);
    print '</td></tr>';

	// Delivery date (or manufacturing)
	print '<tr><td>'.$langs->trans("DeliveryDate").'</td>';
	print '<td colspan="2">';
	if ($conf->global->DATE_LIVRAISON_WEEK_DELAY != "")
	{
		$tmpdte = time() + ((7 * $conf->global->DATE_LIVRAISON_WEEK_DELAY) * 24 * 60 * 60);
		$syear = date("Y", $tmpdte);
		$smonth = date("m", $tmpdte);
		$sday = date("d", $tmpdte);
		$html->select_date($syear."-".$smonth."-".$sday,'liv_','','','',"addprop");
	}
	else
	{
		$datepropal=empty($conf->global->MAIN_AUTOFILL_DATE)?-1:0;
		$html->select_date($datepropal,'liv_','','','',"addprop");
	}
	print '</td></tr>';

	// Delivery address
	if ($conf->global->PROPALE_ADD_DELIVERY_ADDRESS)
	{
		print '<tr><td>'.$langs->trans('DeliveryAddress').'</td>';
		print '<td colspan="3">';
		$numaddress = $html->select_address($soc->fk_delivery_address, $_GET['socid'],'fk_address',1);
		if ($numaddress==0)
		{
			print ' &nbsp; <a href=../comm/address.php?socid='.$soc->id.'&action=create>'.$langs->trans("AddAddress").'</a>';
		}
		print '</td></tr>';
	}

	// Model
	print '<tr>';
	print '<td>'.$langs->trans("DefaultModel").'</td>';
	print '<td colspan="2">';
	$model=new ModelePDFPropales();
	$liste=$model->liste_modeles($db);
	print $html->selectarray('model',$liste,$conf->global->PROPALE_ADDON_PDF);
	print "</td></tr>";

	// Project
	if ($conf->projet->enabled)
	{
		$projectid = 0;
		if (isset($_GET["origin"]) && $_GET["origin"] == 'project') $projectid = ($_GET["originid"]?$_GET["originid"]:0);

		print '<tr>';
		print '<td valign="top">'.$langs->trans("Project").'</td><td colspan="2">';

		$numprojet=select_projects($soc->id,$projectid);
		if ($numprojet==0)
		{
			print ' &nbsp; <a href="../projet/fiche.php?socid='.$soc->id.'&action=create">'.$langs->trans("AddProject").'</a>';
		}
		print '</td>';
		print '</tr>';
	}
	
	// Insert hooks
	$parameters=array();
	$reshook=$hookmanager->executeHooks('formObjectOptions',$parameters,$object,$action);    // Note that $action and $object may have been modified by hook

	print "</table>";
	print '<br>';

	/*
	 * Combobox pour la fonction de copie
	 */

	if (empty($conf->global->PROPAL_CLONE_ON_CREATE_PAGE))
	{
		print '<input type="hidden" name="createmode" value="empty">';
	}

	print '<table>';
	if (! empty($conf->global->PROPAL_CLONE_ON_CREATE_PAGE))
	{
		// For backward compatibility
		print '<tr>';
		print '<td><input type="radio" name="createmode" value="copy"></td>';
		print '<td>'.$langs->trans("CopyPropalFrom").' </td>';
		print '<td>';
		$liste_propal = array();
		$liste_propal[0] = '';

		$sql ="SELECT p.rowid as id, p.ref, s.nom";
		$sql.=" FROM ".MAIN_DB_PREFIX."propal p";
		$sql.= ", ".MAIN_DB_PREFIX."societe s";
		$sql.= " WHERE s.rowid = p.fk_soc";
		$sql.= " AND p.entity = ".$conf->entity;
		$sql.= " AND p.fk_statut <> 0";
		$sql.= " ORDER BY Id";

		$resql = $db->query($sql);
		if ($resql)
		{
			$num = $db->num_rows($resql);
			$i = 0;
			while ($i < $num)
			{
				$row = $db->fetch_row($resql);
				$propalRefAndSocName = $row[1]." - ".$row[2];
				$liste_propal[$row[0]]=$propalRefAndSocName;
				$i++;
			}
			print $html->selectarray("copie_propal",$liste_propal, 0);
		}
		else
		{
			dol_print_error($db);
		}
		print '</td></tr>';

		if ($conf->global->PRODUCT_SHOW_WHEN_CREATE) print '<tr><td colspan="3">&nbsp;</td></tr>';

		print '<tr><td valign="top"><input type="radio" name="createmode" value="empty" checked="true"></td>';
		print '<td valign="top" colspan="2">'.$langs->trans("CreateEmptyPropal").'</td></tr>';
	}

	if (! empty($conf->global->PRODUCT_SHOW_WHEN_CREATE))
	{
		print '<tr><td colspan="3">';
		if ($conf->product->enabled || $conf->service->enabled)
		{
			$lib=$langs->trans("ProductsAndServices");

			print '<table class="border" width="100%">';
			print '<tr>';
			print '<td>'.$lib.'</td>';
			print '<td>'.$langs->trans("Qty").'</td>';
			print '<td>'.$langs->trans("ReductionShort").'</td>';
			print '</tr>';
			for ($i = 1 ; $i <= $conf->global->PRODUCT_SHOW_WHEN_CREATE; $i++)
			{
				print '<tr><td>';
				// multiprix
				if($conf->global->PRODUIT_MULTIPRICES && $soc->price_level)
				$html->select_produits('',"idprod".$i,'',$conf->product->limit_size,$soc->price_level);
				else
				$html->select_produits('',"idprod".$i,'',$conf->product->limit_size);
				print '</td>';
				print '<td><input type="text" size="2" name="qty'.$i.'" value="1"></td>';
				print '<td><input type="text" size="2" name="remise'.$i.'" value="'.$soc->remise_client.'">%</td>';
				print '</tr>';
			}

			print "</table>";

		}
		print '</td></tr>';
	}
	print '</table>';
	print '<br>';

	$langs->load("bills");
	print '<center>';
	print '<input type="submit" class="button" value="'.$langs->trans("CreateDraft").'">';
	print '</center>';

	print "</form>";
}

$db->close();

<<<<<<< HEAD
llxFooter('$Date: 2011/08/03 00:46:26 $ - $Revision: 1.131 $');
=======
llxFooter('$Date: 2011/08/23 15:23:19 $ - $Revision: 1.133 $');
>>>>>>> 19bde3ab
?><|MERGE_RESOLUTION|>--- conflicted
+++ resolved
@@ -23,11 +23,7 @@
  *	\file       htdocs/comm/addpropal.php
  *	\ingroup    propal
  *	\brief      Page to add a new commercial proposal
-<<<<<<< HEAD
- *	\version    $Id: addpropal.php,v 1.131 2011/08/03 00:46:26 eldy Exp $
-=======
  *	\version    $Id: addpropal.php,v 1.133 2011/08/23 15:23:19 hregis Exp $
->>>>>>> 19bde3ab
  */
 
 require("../main.inc.php");
@@ -348,9 +344,5 @@
 
 $db->close();
 
-<<<<<<< HEAD
-llxFooter('$Date: 2011/08/03 00:46:26 $ - $Revision: 1.131 $');
-=======
 llxFooter('$Date: 2011/08/23 15:23:19 $ - $Revision: 1.133 $');
->>>>>>> 19bde3ab
 ?>