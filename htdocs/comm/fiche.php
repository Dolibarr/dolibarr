--- conflicted
+++ resolved
@@ -509,14 +509,6 @@
 				
 				print '<table class="noborder" width="100%">';
 
-<<<<<<< HEAD
-			    print '<tr class="liste_titre">';
-    			print '<td colspan="4"><table width="100%" class="nobordernopadding"><tr><td>'.$langs->trans("LastOrders",($num<=$MAXLIST?"":$MAXLIST)).'</td><td align="right"><a href="'.DOL_URL_ROOT.'/commande/liste.php?socid='.$object->id.'">'.$langs->trans("AllOrders").' ('.$num.')</a></td>';
-                print '<td width="20px" align="right"><a href="'.DOL_URL_ROOT.'/commande/stats/index.php?socid='.$object->id.'">'.img_picto($langs->trans("Statistics"),'stats').'</a></td>';
-                print '<td width="20px" align="right"><a href="'.DOL_URL_ROOT.'/commande/orderstoinvoice.php?socid='.$object->id.'">'.img_picto($langs->trans("CreateInvoiceForThisCustomer"),'object_bill').'</a></td>';
-    			print '</tr></table></td>';
-    			print '</tr>';
-=======
 				print '<tr class="liste_titre">';
 				print '<td colspan="4"><table width="100%" class="nobordernopadding"><tr><td>'.$langs->trans("LastOrders",($num<=$MAXLIST?"":$MAXLIST)).'</td><td align="right"><a href="'.DOL_URL_ROOT.'/commande/liste.php?socid='.$object->id.'">'.$langs->trans("AllOrders").' ('.$num.')</a></td>';
 				print '<td width="20px" align="right"><a href="'.DOL_URL_ROOT.'/commande/stats/index.php?socid='.$object->id.'">'.img_picto($langs->trans("Statistics"),'stats').'</a></td>';
@@ -524,7 +516,6 @@
 				else print '<td width="20px" align="right"><a href="#">'.img_picto($langs->trans("NoOrdersToInvoice"),'object_bill').'</a></td>';
 				print '</tr></table></td>';
 				print '</tr>';
->>>>>>> bdb7becb
 			}
 
 			$i = 0;
