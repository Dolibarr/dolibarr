--- conflicted
+++ resolved
@@ -535,7 +535,7 @@
     	print '<div class="underbanner clearboth"></div>';
     	print '<table class="border centpercent tableforfield">';
 
-	    // Level of prospect
+	    // Level of prospection
 	    print '<tr><td class="titlefield nowrap">';
 	    print '<table width="100%" class="nobordernopadding"><tr><td class="nowrap">';
 	    print $langs->trans('ProspectLevel');
@@ -552,24 +552,17 @@
         print "</td>";
         print '</tr>';
 
-        // Status
+        // Status of prospection
         $object->loadCacheOfProspStatus();
         print '<tr><td>'.$langs->trans("StatusProsp").'</td><td>'.$object->getLibProspCommStatut(4, $object->cacheprospectstatus[$object->stcomm_id]['label']);
         print ' &nbsp; &nbsp; ';
         print '<div class="floatright">';
         foreach ($object->cacheprospectstatus as $key => $val)
         {
-<<<<<<< HEAD
 			$titlealt = 'default';
 			if (!empty($val['code']) && !in_array($val['code'], array('ST_NO', 'ST_NEVER', 'ST_TODO', 'ST_PEND', 'ST_DONE'))) $titlealt = $val['label'];
-			if ($object->stcomm_id != $val['id']) print '<a class="pictosubstatus reposition" href="' . $_SERVER["PHP_SELF"] . '?socid=' . $object->id . '&stcomm=' . $val['code'] . '&action=setstcomm">' . img_action($titlealt, $val['code'], $val['picto']) . '</a>';
+			if ($object->stcomm_id != $val['id']) print '<a class="pictosubstatus reposition" href="'.$_SERVER["PHP_SELF"].'?socid='.$object->id.'&stcomm='.$val['code'].'&action=setstcomm">'.img_action($titlealt, $val['code'], $val['picto']).'</a>';
 		}
-=======
-            $titlealt = 'default';
-            if (!empty($val['code']) && !in_array($val['code'], array('ST_NO', 'ST_NEVER', 'ST_TODO', 'ST_PEND', 'ST_DONE'))) $titlealt = $val['label'];
-            if ($object->stcomm_id != $val['id']) print '<a class="pictosubstatus reposition" href="'.$_SERVER["PHP_SELF"].'?socid='.$object->id.'&stcomm='.$val['code'].'&action=setstcomm">'.img_action($titlealt, $val['code']).'</a>';
-        }
->>>>>>> c35a1036
         print '</div></td></tr>';
         print "</table>";
 	}
