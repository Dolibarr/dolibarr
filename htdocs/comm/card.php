--- conflicted
+++ resolved
@@ -1044,13 +1044,8 @@
 		$sql .= ', s.nom, s.rowid as socid';
 		$sql .= " FROM ".MAIN_DB_PREFIX."societe as s,".MAIN_DB_PREFIX."facture_rec as f";
 		$sql .= " WHERE f.fk_soc = s.rowid AND s.rowid = ".$object->id;
-<<<<<<< HEAD
-		$sql .= " AND f.entity = ".$conf->entity;
+		$sql .= " AND f.entity IN (".getEntity('invoice').")";
 		$sql .= ' GROUP BY f.rowid, f.titre, f.total, f.tva, f.total_ttc,';
-=======
-		$sql .= " AND f.entity IN (".getEntity('invoice').")";
-		$sql .= ' GROUP BY f.rowid, f.titre, f.amount, f.total, f.tva, f.total_ttc,';
->>>>>>> 8a955352
 		$sql .= ' f.date_last_gen, f.datec, f.frequency, f.unit_frequency,';
 		$sql .= ' f.suspended, f.date_when,';
 		$sql .= ' s.nom, s.rowid';
