--- conflicted
+++ resolved
@@ -7,11 +7,8 @@
  * Copyright (C) 2008      Raphael Bertrand (Resultic) <raphael.bertrand@resultic.fr>
  * Copyright (C) 2010-2014 Juanjo Menent               <jmenent@2byte.es>
  * Copyright (C) 2013      Alexandre Spangaro          <alexandre.spangaro@gmail.com>
-<<<<<<< HEAD
+ * Copyright (C) 2015      Frederic France             <frederic.france@free.fr>
  * Copyright (C) 2015      Marcos García               <marcosgdf@gmail.com>
-=======
- * Copyright (C) 2015      Frederic France             <frederic.france@free.fr>
->>>>>>> 63ec6feb
  *
  * This program is free software; you can redistribute it and/or modify
  * it under the terms of the GNU General Public License as published by
