<?php
/* Copyright (C) 2001-2005 Rodolphe Quiedeville        <rodolphe@quiedeville.org>
 * Copyright (C) 2004-2020 Laurent Destailleur         <eldy@users.sourceforge.net>
 * Copyright (C) 2004      Eric Seigne                 <eric.seigne@ryxeo.com>
 * Copyright (C) 2006      Andre Cianfarani            <acianfa@free.fr>
 * Copyright (C) 2005-2017 Regis Houssin               <regis.houssin@inodbox.com>
 * Copyright (C) 2008      Raphael Bertrand (Resultic) <raphael.bertrand@resultic.fr>
 * Copyright (C) 2010-2020 Juanjo Menent               <jmenent@2byte.es>
 * Copyright (C) 2013      Alexandre Spangaro          <aspangaro@open-dsi.fr>
 * Copyright (C) 2015-2021 Frédéric France             <frederic.france@netlogic.fr>
 * Copyright (C) 2015      Marcos García               <marcosgdf@gmail.com>
 * Copyright (C) 2020      Open-Dsi         		   <support@open-dsi.fr>
 * Copyright (C) 2022      Anthony Berton     			<anthony.berton@bb2a.fr>
 *
 * This program is free software; you can redistribute it and/or modify
 * it under the terms of the GNU General Public License as published by
 * the Free Software Foundation; either version 3 of the License, or
 * (at your option) any later version.
 *
 * This program is distributed in the hope that it will be useful,
 * but WITHOUT ANY WARRANTY; without even the implied warranty of
 * MERCHANTABILITY or FITNESS FOR A PARTICULAR PURPOSE.  See the
 * GNU General Public License for more details.
 *
 * You should have received a copy of the GNU General Public License
 * along with this program. If not, see <https://www.gnu.org/licenses/>.
 */

/**
 *       \file       htdocs/comm/card.php
 *       \ingroup    commercial compta
 *       \brief      Page to show customer card of a third party
 */

// Load Dolibarr environment
require '../main.inc.php';
require_once DOL_DOCUMENT_ROOT.'/core/lib/company.lib.php';
require_once DOL_DOCUMENT_ROOT.'/core/lib/date.lib.php';
require_once DOL_DOCUMENT_ROOT.'/societe/class/client.class.php';
require_once DOL_DOCUMENT_ROOT.'/contact/class/contact.class.php';
require_once DOL_DOCUMENT_ROOT.'/core/class/html.formcompany.class.php';
require_once DOL_DOCUMENT_ROOT.'/categories/class/categorie.class.php';
require_once DOL_DOCUMENT_ROOT.'/core/class/html.formfile.class.php';
if (isModEnabled('facture')) {
	require_once DOL_DOCUMENT_ROOT.'/compta/facture/class/facture.class.php';
	require_once DOL_DOCUMENT_ROOT.'/compta/facture/class/facture-rec.class.php';
}
if (isModEnabled("propal")) {
	require_once DOL_DOCUMENT_ROOT.'/comm/propal/class/propal.class.php';
}
if (isModEnabled('commande')) {
	require_once DOL_DOCUMENT_ROOT.'/commande/class/commande.class.php';
}
if (isModEnabled("expedition")) {
	require_once DOL_DOCUMENT_ROOT.'/expedition/class/expedition.class.php';
}
if (isModEnabled('contrat')) {
	require_once DOL_DOCUMENT_ROOT.'/contrat/class/contrat.class.php';
}
if (isModEnabled('adherent')) {
	require_once DOL_DOCUMENT_ROOT.'/adherents/class/adherent.class.php';
}
if (isModEnabled('ficheinter')) {
	require_once DOL_DOCUMENT_ROOT.'/fichinter/class/fichinter.class.php';
}

// Load translation files required by the page
$langs->loadLangs(array('companies', 'banks'));

if (isModEnabled('contrat')) {
	$langs->load("contracts");
}
if (isModEnabled('commande')) {
	$langs->load("orders");
}
if (isModEnabled("expedition")) {
	$langs->load("sendings");
}
if (isModEnabled('facture')) {
	$langs->load("bills");
}
if (isModEnabled('project')) {
	$langs->load("projects");
}
if (isModEnabled('ficheinter')) {
	$langs->load("interventions");
}
if (isModEnabled('notification')) {
	$langs->load("mails");
}

$action = GETPOST('action', 'aZ09');

$id = (GETPOST('socid', 'int') ? GETPOST('socid', 'int') : GETPOST('id', 'int'));

$limit = GETPOST('limit', 'int') ? GETPOST('limit', 'int') : $conf->liste_limit;
$sortfield = GETPOST('sortfield', 'aZ09comma');
$sortorder = GETPOST('sortorder', 'aZ09comma');
$page = GETPOSTISSET('pageplusone') ? (GETPOST('pageplusone') - 1) : GETPOST("page", 'int');
if (empty($page) || $page == -1) {
	$page = 0;
}     // If $page is not defined, or '' or -1
$offset = $limit * $page;
$pageprev = $page - 1;
$pagenext = $page + 1;
if (!$sortorder) {
	$sortorder = "ASC";
}
if (!$sortfield) {
	$sortfield = "nom";
}
$cancel = GETPOST('cancel', 'alpha');

$object = new Client($db);
$extrafields = new ExtraFields($db);
$formfile = new FormFile($db);

// fetch optionals attributes and labels
$extrafields->fetch_name_optionals_label($object->table_element);

// Initialize technical object to manage hooks of page. Note that conf->hooks_modules contains array of hook context
$hookmanager->initHooks(array('thirdpartycomm', 'globalcard'));

$now = dol_now();

if ($id > 0 && empty($object->id)) {
	// Load data of third party
	$res = $object->fetch($id);
	if ($object->id < 0) {
		dol_print_error($db, $object->error, $object->errors);
	}
}
if ($object->id > 0) {
	if (!($object->client > 0) || !$user->hasRight('societe', 'lire')) {
		accessforbidden();
	}
}

// Security check
if ($user->socid > 0) {
	$id = $user->socid;
}
$result = restrictedArea($user, 'societe', $object->id, '&societe', '', 'fk_soc', 'rowid', 0);


/*
 * Actions
 */

$parameters = array('id' => $id, 'socid' => $id);
$reshook = $hookmanager->executeHooks('doActions', $parameters, $object, $action); // Note that $action and $object may have been modified by some
if ($reshook < 0) {
	setEventMessages($hookmanager->error, $hookmanager->errors, 'errors');
}

if (empty($reshook)) {
	if ($cancel) {
		$action = "";
	}

	// Set accountancy code
	if ($action == 'setcustomeraccountancycode') {
		$result = $object->fetch($id);
		$object->code_compta_client = GETPOST("customeraccountancycode");
		$object->code_compta = $object->code_compta_client; // For Backward compatibility
		$result = $object->update($object->id, $user, 1, 1, 0);
		if ($result < 0) {
			setEventMessages($object->error, $object->errors, 'errors');
			$action = 'editcustomeraccountancycode';
		}
	}

	// Payment terms of the settlement
	if ($action == 'setconditions' && $user->hasRight('societe', 'creer')) {
		$object->fetch($id);
		$result = $object->setPaymentTerms(GETPOST('cond_reglement_id', 'int'), GETPOST('cond_reglement_id_deposit_percent', 'alpha'));
		if ($result < 0) {
			setEventMessages($object->error, $object->errors, 'errors');
		}
	}

	// Payment mode
	if ($action == 'setmode' && $user->hasRight('societe', 'creer')) {
		$object->fetch($id);
		$result = $object->setPaymentMethods(GETPOST('mode_reglement_id', 'int'));
		if ($result < 0) {
			setEventMessages($object->error, $object->errors, 'errors');
		}
	}

	// Transport mode
	if ($action == 'settransportmode' && $user->hasRight('societe', 'creer')) {
		$object->fetch($id);
		$result = $object->setTransportMode(GETPOST('transport_mode_id', 'alpha'));
		if ($result < 0) {
			setEventMessages($object->error, $object->errors, 'errors');
		}
	}

	// Bank account
	if ($action == 'setbankaccount' && $user->hasRight('societe', 'creer')) {
		$object->fetch($id);
		$result = $object->setBankAccount(GETPOST('fk_account', 'int'));
		if ($result < 0) {
			setEventMessages($object->error, $object->errors, 'errors');
		}
	}

	// customer preferred shipping method
	if ($action == 'setshippingmethod' && $user->hasRight('societe', 'creer')) {
		$object->fetch($id);
		$result = $object->setShippingMethod(GETPOST('shipping_method_id', 'int'));
		if ($result < 0) {
			setEventMessages($object->error, $object->errors, 'errors');
		}
	}

	// assujetissement a la TVA
	if ($action == 'setassujtva' && $user->hasRight('societe', 'creer')) {
		$object->fetch($id);
		$object->tva_assuj = GETPOST('assujtva_value');
		$result = $object->update($object->id);
		if ($result < 0) {
			setEventMessages($object->error, $object->errors, 'errors');
		}
	}

	// set prospect level
	if ($action == 'setprospectlevel' && $user->hasRight('societe', 'creer')) {
		$object->fetch($id);
		$object->fk_prospectlevel = GETPOST('prospect_level_id', 'alpha');
		$result = $object->update($object->id, $user);
		if ($result < 0) {
			setEventMessages($object->error, $object->errors, 'errors');
		}
	}

	// set communication status
	if ($action == 'setstcomm') {
		$object->fetch($id);
		$object->stcomm_id = dol_getIdFromCode($db, GETPOST('stcomm', 'alpha'), 'c_stcomm');
		$result = $object->update($object->id, $user);
		if ($result < 0) {
			setEventMessages($object->error, $object->errors, 'errors');
		} else {
			$result = $object->fetch($object->id);
		}
	}

	// update outstandng limit
	if ($action == 'setoutstanding_limit') {
		$object->fetch($id);
		$object->outstanding_limit = GETPOST('outstanding_limit');
		$result = $object->update($object->id, $user);
		if ($result < 0) {
			setEventMessages($object->error, $object->errors, 'errors');
		}
	}

	// update order min amount
	if ($action == 'setorder_min_amount') {
		$object->fetch($id);
		$object->order_min_amount = price2num(GETPOST('order_min_amount', 'alpha'));
		$result = $object->update($object->id, $user);
		if ($result < 0) {
			setEventMessages($object->error, $object->errors, 'errors');
		}
	}

	// Set sales representatives
	if ($action == 'set_salesrepresentatives' && $user->hasRight('societe', 'creer')) {
		$object->fetch($id);
		$result = $object->setSalesRep(GETPOST('commercial', 'array'));
	}

	if ($action == 'update_extras') {
		$object->fetch($id);

		$object->oldcopy = dol_clone($object, 2);

		// Fill array 'array_options' with data from update form
		$ret = $extrafields->setOptionalsFromPost(null, $object, GETPOST('attribute', 'restricthtml'));
		if ($ret < 0) {
			$error++;
		}
		if (!$error) {
			$result = $object->insertExtraFields('COMPANY_MODIFY');
			if ($result < 0) {
				setEventMessages($object->error, $object->errors, 'errors');
				$error++;
			}
		}
		if ($error) {
			$action = 'edit_extras';
		}
	}

	// warehouse
	if ($action == 'setwarehouse' && $user->hasRight('societe', 'creer')) {
		$result = $object->setWarehouse(GETPOST('fk_warehouse', 'int'));
	}
}


/*
 * View
 */

$contactstatic = new Contact($db);
$userstatic = new User($db);
$form = new Form($db);
$formcompany = new FormCompany($db);

$title = $langs->trans("ThirdParty")." - ".$langs->trans('Customer');
if (getDolGlobalString('MAIN_HTML_TITLE') && preg_match('/thirdpartynameonly/', $conf->global->MAIN_HTML_TITLE) && $object->name) {
	$title = $object->name." - ".$langs->trans('Customer');
}

$help_url = 'EN:Module_Third_Parties|FR:Module_Tiers|ES:Empresas|DE:Modul_Geschäftspartner';

llxHeader('', $title, $help_url);


if ($object->id > 0) {
	$head = societe_prepare_head($object);

	print dol_get_fiche_head($head, 'customer', $langs->trans("ThirdParty"), -1, 'company');

	$linkback = '<a href="'.DOL_URL_ROOT.'/societe/list.php?restore_lastsearch_values=1">'.$langs->trans("BackToList").'</a>';

	dol_banner_tab($object, 'socid', $linkback, ($user->socid ? 0 : 1), 'rowid', 'nom');

	print '<div class="fichecenter"><div class="fichehalfleft">';

	print '<div class="underbanner clearboth"></div>';
	print '<table class="border centpercent tableforfield">';

	// Type Prospect/Customer/Supplier
	print '<tr><td class="titlefield">'.$langs->trans('NatureOfThirdParty').'</td><td>';
	print $object->getTypeUrl(1);
	print '</td></tr>';

	// Prefix
	if (getDolGlobalString('SOCIETE_USEPREFIX')) {  // Old not used prefix field
		print '<tr><td>'.$langs->trans("Prefix").'</td><td>';
		print($object->prefix_comm ? $object->prefix_comm : '&nbsp;');
		print '</td></tr>';
	}

	if ($object->client) {
		$langs->load("compta");

		print '<tr><td>';
		print $langs->trans('CustomerCode').'</td><td>';
		print showValueWithClipboardCPButton(dol_escape_htmltag($object->code_client));
		$tmpcheck = $object->check_codeclient();
		if ($tmpcheck != 0 && $tmpcheck != -5) {
			print ' <span class="error">('.$langs->trans("WrongCustomerCode").')</span>';
		}
		print '</td></tr>';

		print '<tr>';
		print '<td>';
		print $form->editfieldkey("CustomerAccountancyCode", 'customeraccountancycode', $object->code_compta_client, $object, $user->hasRight('societe', 'creer'));
		print '</td><td>';
		print $form->editfieldval("CustomerAccountancyCode", 'customeraccountancycode', $object->code_compta_client, $object, $user->hasRight('societe', 'creer'));
		print '</td>';
		print '</tr>';
	}

	// This fields are used to know VAT to include in an invoice when the thirdparty is making a sale, so when it is a supplier.
	// We don't need them into customer profile.
	// Except for spain and localtax where localtax depends on buyer and not seller

	// VAT is used
	/*
	print '<tr>';
	print '<td class="nowrap">';
	print $form->textwithpicto($langs->trans('VATIsUsed'),$langs->trans('VATIsUsedWhenSelling'));
	print '</td>';
	print '<td>';
	print yn($object->tva_assuj);
	print '</td>';
	print '</tr>';
	*/

	if ($mysoc->country_code == 'ES') {
		// Local Taxes
		if ($mysoc->localtax1_assuj == "1") {
			print '<tr><td class="nowrap">'.$langs->transcountry("LocalTax1IsUsed", $mysoc->country_code).'</td><td>';
			print yn($object->localtax1_assuj);
			print '</td></tr>';
		}
		if ($mysoc->localtax1_assuj == "1") {
			print '<tr><td class="nowrap">'.$langs->transcountry("LocalTax2IsUsed", $mysoc->country_code).'</td><td>';
			print yn($object->localtax2_assuj);
			print '</td></tr>';
		}
	}

	// TVA Intra
	print '<tr><td class="nowrap">'.$langs->trans('VATIntra').'</td><td>';
	print showValueWithClipboardCPButton(dol_escape_htmltag($object->tva_intra));
	print '</td></tr>';

	// default terms of the settlement
	$langs->load('bills');
	print '<tr><td>';
	print '<table width="100%" class="nobordernopadding"><tr><td>';
	print $langs->trans('PaymentConditions');
	print '<td>';
	if (($action != 'editconditions') && $user->hasRight('societe', 'creer')) {
		print '<td class="right"><a class="editfielda" href="'.$_SERVER["PHP_SELF"].'?action=editconditions&token='.newToken().'&socid='.$object->id.'">'.img_edit($langs->trans('SetConditions'), 1).'</a></td>';
	}
	print '</tr></table>';
	print '</td><td>';
	if ($action == 'editconditions') {
		$form->form_conditions_reglement($_SERVER['PHP_SELF'].'?socid='.$object->id, $object->cond_reglement_id, 'cond_reglement_id', 1, '', 1, $object->deposit_percent);
	} else {
		$form->form_conditions_reglement($_SERVER['PHP_SELF'].'?socid='.$object->id, $object->cond_reglement_id, 'none', 0, '', 1, $object->deposit_percent);
	}
	print "</td>";
	print '</tr>';

	// Default payment mode
	print '<tr><td class="nowrap">';
	print '<table width="100%" class="nobordernopadding"><tr><td class="nowrap">';
	print $langs->trans('PaymentMode');
	print '<td>';
	if (($action != 'editmode') && $user->hasRight('societe', 'creer')) {
		print '<td class="right"><a class="editfielda" href="'.$_SERVER["PHP_SELF"].'?action=editmode&token='.newToken().'&socid='.$object->id.'">'.img_edit($langs->trans('SetMode'), 1).'</a></td>';
	}
	print '</tr></table>';
	print '</td><td>';
	if ($action == 'editmode') {
		$form->form_modes_reglement($_SERVER['PHP_SELF'].'?socid='.$object->id, $object->mode_reglement_id, 'mode_reglement_id', 'CRDT', 1, 1);
	} else {
		$form->form_modes_reglement($_SERVER['PHP_SELF'].'?socid='.$object->id, $object->mode_reglement_id, 'none');
	}
	print "</td>";
	print '</tr>';

	if (isModEnabled("banque")) {
		// Default bank account for payments
		print '<tr><td class="nowrap">';
		print '<table width="100%" class="nobordernopadding"><tr><td class="nowrap">';
		print $langs->trans('PaymentBankAccount');
		print '<td>';
		if (($action != 'editbankaccount') && $user->hasRight('societe', 'creer')) {
			print '<td class="right"><a class="editfielda" href="'.$_SERVER["PHP_SELF"].'?action=editbankaccount&token='.newToken().'&socid='.$object->id.'">'.img_edit($langs->trans('SetBankAccount'), 1).'</a></td>';
		}
		print '</tr></table>';
		print '</td><td>';
		if ($action == 'editbankaccount') {
			$form->formSelectAccount($_SERVER['PHP_SELF'].'?socid='.$object->id, $object->fk_account, 'fk_account', 1);
		} else {
			$form->formSelectAccount($_SERVER['PHP_SELF'].'?socid='.$object->id, $object->fk_account, 'none');
		}
		print "</td>";
		print '</tr>';
	}

	$isCustomer = ($object->client == 1 || $object->client == 3);

	// Relative discounts (Discounts-Drawbacks-Rebates)
	if ($isCustomer) {
		print '<tr><td class="nowrap">';
		print '<table width="100%" class="nobordernopadding"><tr><td class="nowrap">';
		print $langs->trans("CustomerRelativeDiscountShort");
		print '<td><td class="right">';
		if ($user->hasRight('societe', 'creer') && !$user->socid > 0) {
			print '<a class="editfielda" href="'.DOL_URL_ROOT.'/comm/remise.php?id='.$object->id.'&backtopage='.urlencode($_SERVER["PHP_SELF"].'?socid='.$object->id).'&action=create&token='.newToken().'">'.img_edit($langs->trans("Modify")).'</a>';
		}
		print '</td></tr></table>';
		print '</td><td>'.($object->remise_percent ? '<a href="'.DOL_URL_ROOT.'/comm/remise.php?id='.$object->id.'">'.$object->remise_percent.'%</a>' : '').'</td>';
		print '</tr>';

		// Absolute discounts (Discounts-Drawbacks-Rebates)
		print '<tr><td class="nowrap">';
		print '<table width="100%" class="nobordernopadding">';
		print '<tr><td class="nowrap">';
		print $langs->trans("CustomerAbsoluteDiscountShort");
		print '<td><td class="right">';
		if ($user->hasRight('societe', 'creer') && !$user->socid > 0) {
			print '<a class="editfielda" href="'.DOL_URL_ROOT.'/comm/remx.php?id='.$object->id.'&backtopage='.urlencode($_SERVER["PHP_SELF"].'?socid='.$object->id).'&action=create&token='.newToken().'">'.img_edit($langs->trans("Modify")).'</a>';
		}
		print '</td></tr></table>';
		print '</td>';
		print '<td>';
		$amount_discount = $object->getAvailableDiscounts();
		if ($amount_discount < 0) {
			dol_print_error($db, $object->error);
		}
		if ($amount_discount > 0) {
			print '<a href="'.DOL_URL_ROOT.'/comm/remx.php?id='.$object->id.'&backtopage='.urlencode($_SERVER["PHP_SELF"].'?socid='.$object->id).'&action=create&token='.newToken().'">'.price($amount_discount, 1, $langs, 1, -1, -1, $conf->currency).'</a>';
		}
		//else print $langs->trans("DiscountNone");
		print '</td>';
		print '</tr>';
	}

	// Max outstanding bill
	if ($object->client) {
		print '<tr class="nowrap">';
		print '<td>';
		print $form->editfieldkey("OutstandingBill", 'outstanding_limit', $object->outstanding_limit, $object, $user->hasRight('societe', 'creer'));
		print '</td><td>';
		$limit_field_type = (getDolGlobalString('MAIN_USE_JQUERY_JEDITABLE')) ? 'numeric' : 'amount';
		print $form->editfieldval("OutstandingBill", 'outstanding_limit', $object->outstanding_limit, $object, $user->hasRight('societe', 'creer'), $limit_field_type, ($object->outstanding_limit != '' ? price($object->outstanding_limit) : ''));
		print '</td>';
		print '</tr>';
	}

	if ($object->client) {
		if (isModEnabled('commande') && getDolGlobalString('ORDER_MANAGE_MIN_AMOUNT')) {
			print '<!-- Minimim amount for orders -->'."\n";
			print '<tr class="nowrap">';
			print '<td>';
			print $form->editfieldkey("OrderMinAmount", 'order_min_amount', $object->order_min_amount, $object, $user->hasRight('societe', 'creer'));
			print '</td><td>';
			print $form->editfieldval("OrderMinAmount", 'order_min_amount', $object->order_min_amount, $object, $user->hasRight('societe', 'creer'), $limit_field_type, ($object->order_min_amount != '' ? price($object->order_min_amount) : ''));
			print '</td>';
			print '</tr>';
		}
	}


	// Multiprice level
	if (getDolGlobalString('PRODUIT_MULTIPRICES') || getDolGlobalString('PRODUIT_CUSTOMER_PRICES_BY_QTY_MULTIPRICES')) {
		print '<tr><td class="nowrap">';
		print '<table width="100%" class="nobordernopadding"><tr><td class="nowrap">';
		print $langs->trans("PriceLevel");
		print '<td><td class="right">';
		if ($user->hasRight('societe', 'creer')) {
			print '<a class="editfielda" href="'.DOL_URL_ROOT.'/comm/multiprix.php?id='.$object->id.'">'.img_edit($langs->trans("Modify")).'</a>';
		}
		print '</td></tr></table>';
		print '</td><td>';
		print $object->price_level;
		$keyforlabel = 'PRODUIT_MULTIPRICES_LABEL'.$object->price_level;
		if (!empty($conf->global->$keyforlabel)) {
			print ' - '.$langs->trans($conf->global->$keyforlabel);
		}
		print "</td>";
		print '</tr>';
	}

	// Warehouse
	if (isModEnabled('stock') && getDolGlobalString('SOCIETE_ASK_FOR_WAREHOUSE')) {
		$langs->load('stocks');
		require_once DOL_DOCUMENT_ROOT.'/product/class/html.formproduct.class.php';
		$formproduct = new FormProduct($db);
		print '<tr class="nowrap">';
		print '<td>';
		print $form->editfieldkey("Warehouse", 'warehouse', '', $object, $user->hasRight('societe', 'creer'));
		print '</td><td>';
		if ($action == 'editwarehouse') {
			$formproduct->formSelectWarehouses($_SERVER['PHP_SELF'].'?id='.$object->id, $object->fk_warehouse, 'fk_warehouse', 1);
		} else {
			if ($object->fk_warehouse > 0) {
				print img_picto('', 'stock', 'class="paddingrightonly"');
			}
			$formproduct->formSelectWarehouses($_SERVER['PHP_SELF'].'?id='.$object->id, $object->fk_warehouse, 'none');
		}
		print '</td>';
		print '</tr>';
	}

	// Preferred shipping Method
	if (getDolGlobalString('SOCIETE_ASK_FOR_SHIPPING_METHOD')) {
		print '<tr><td class="nowrap">';
		print '<table width="100%" class="nobordernopadding"><tr><td class="nowrap">';
		print $langs->trans('SendingMethod');
		print '<td>';
		if (($action != 'editshipping') && $user->hasRight('societe', 'creer')) {
			print '<td class="right"><a class="editfielda" href="'.$_SERVER["PHP_SELF"].'?action=editshipping&token='.newToken().'&socid='.$object->id.'">'.img_edit($langs->trans('SetMode'), 1).'</a></td>';
		}
		print '</tr></table>';
		print '</td><td>';
		if ($action == 'editshipping') {
			$form->formSelectShippingMethod($_SERVER['PHP_SELF'].'?socid='.$object->id, $object->shipping_method_id, 'shipping_method_id', 1);
		} else {
			$form->formSelectShippingMethod($_SERVER['PHP_SELF'].'?socid='.$object->id, $object->shipping_method_id, 'none');
		}
		print "</td>";
		print '</tr>';
	}

	if (isModEnabled('intracommreport')) {
		// Transport mode by default
		print '<tr><td class="nowrap">';
		print '<table class="centpercent nobordernopadding"><tr><td class="nowrap">';
		print $langs->trans('IntracommReportTransportMode');
		print '<td>';
		if (($action != 'edittransportmode') && $user->hasRight('societe', 'creer')) {
			print '<td class="right"><a class="editfielda" href="'.$_SERVER["PHP_SELF"].'?action=edittransportmode&token='.newToken().'&socid='.$object->id.'">'.img_edit($langs->trans('SetMode'), 1).'</a></td>';
		}
		print '</tr></table>';
		print '</td><td>';
		if ($action == 'edittransportmode') {
			$form->formSelectTransportMode($_SERVER['PHP_SELF'].'?socid='.$object->id, (!empty($object->transport_mode_id) ? $object->transport_mode_id : ''), 'transport_mode_id', 1);
		} else {
			$form->formSelectTransportMode($_SERVER['PHP_SELF'].'?socid='.$object->id, (!empty($object->transport_mode_id) ? $object->transport_mode_id : ''), 'none');
		}
		print "</td>";
		print '</tr>';
	}

	// Categories
	if (isModEnabled('categorie') && $user->hasRight('categorie', 'lire')) {
		$langs->load("categories");
		print '<tr><td>'.$langs->trans("CustomersCategoriesShort").'</td>';
		print '<td>';
		print $form->showCategories($object->id, Categorie::TYPE_CUSTOMER, 1);
		print "</td></tr>";
	}

	// Other attributes
	$parameters = array('socid'=>$object->id);
	include DOL_DOCUMENT_ROOT.'/core/tpl/extrafields_view.tpl.php';

	// Sales representative
	include DOL_DOCUMENT_ROOT.'/societe/tpl/linesalesrepresentative.tpl.php';

	// Module Adherent
	if (isModEnabled('adherent')) {
		$langs->load("members");
		$langs->load("users");

		print '<tr><td class="titlefield">'.$langs->trans("LinkedToDolibarrMember").'</td>';
		print '<td>';
		$adh = new Adherent($db);
		$result = $adh->fetch('', '', $object->id);
		if ($result > 0) {
			$adh->ref = $adh->getFullName($langs);
			print $adh->getNomUrl(-1);
		} else {
			print '<span class="opacitymedium">'.$langs->trans("ThirdpartyNotLinkedToMember").'</span>';
		}
		print '</td>';
		print "</tr>\n";
	}

	print "</table>";

	print '</div><div class="fichehalfright">';

	// Prospection level and status
	if ($object->client == 2 || $object->client == 3) {
		print '<div class="underbanner clearboth"></div>';
		print '<table class="border centpercent tableforfield">';

		// Level of prospection
		print '<tr><td class="titlefield nowrap">';
		print '<table class="nobordernopadding centpercent"><tr><td class="nowrap">';
		print $langs->trans('ProspectLevel');
		print '<td>';
		if ($action != 'editlevel' && $user->hasRight('societe', 'creer')) {
			print '<td class="right"><a class="editfielda reposition" href="'.$_SERVER["PHP_SELF"].'?action=editlevel&token='.newToken().'&socid='.$object->id.'">'.img_edit($langs->trans('Modify'), 1).'</a></td>';
		}
		print '</tr></table>';
		print '</td><td>';
		if ($action == 'editlevel') {
			$formcompany->form_prospect_level($_SERVER['PHP_SELF'].'?socid='.$object->id, $object->fk_prospectlevel, 'prospect_level_id', 1);
		} else {
			print $object->getLibProspLevel();
		}
		print "</td>";
		print '</tr>';

		// Status of prospection
		$object->loadCacheOfProspStatus();
		print '<tr><td>'.$langs->trans("StatusProsp").'</td><td>'.$object->getLibProspCommStatut(4, $object->cacheprospectstatus[$object->stcomm_id]['label']);
		print ' &nbsp; &nbsp; ';
		print '<div class="floatright">';
		foreach ($object->cacheprospectstatus as $key => $val) {
			$titlealt = 'default';
			if (!empty($val['code']) && !in_array($val['code'], array('ST_NO', 'ST_NEVER', 'ST_TODO', 'ST_PEND', 'ST_DONE'))) {
				$titlealt = $val['label'];
			}
			if ($object->stcomm_id != $val['id']) {
				print '<a class="pictosubstatus reposition" href="'.$_SERVER["PHP_SELF"].'?socid='.$object->id.'&stcomm='.$val['code'].'&action=setstcomm&token='.newToken().'">'.img_action($titlealt, $val['code'], $val['picto']).'</a>';
			}
		}
		print '</div></td></tr>';
		print "</table>";

		print '<br>';
	} else {
		print '<div class="underbanner underbanner-before-box clearboth"></div><br>';
	}

	$boxstat = '';

	// Nbre max d'elements des petites listes
	$MAXLIST = $conf->global->MAIN_SIZE_SHORTLIST_LIMIT;

	// Lien recap
	$boxstat .= '<div class="box divboxtable box-halfright">';
	$boxstat .= '<table summary="'.dol_escape_htmltag($langs->trans("DolibarrStateBoard")).'" class="border boxtable boxtablenobottom boxtablenotop boxtablenomarginbottom centpercent">';
	$boxstat .= '<tr class="impair nohover"><td colspan="2" class="tdboxstats nohover">';

	if (isModEnabled("propal") && $user->hasRight('propal', 'lire')) {
		// Box proposals
		$tmp = $object->getOutstandingProposals();
		$outstandingOpened = $tmp['opened'];
		$outstandingTotal = $tmp['total_ht'];
		$outstandingTotalIncTax = $tmp['total_ttc'];
		$text = $langs->trans("OverAllProposals");
		$link = DOL_URL_ROOT.'/comm/propal/list.php?socid='.$object->id;
		$icon = 'bill';
		if ($link) {
			$boxstat .= '<a href="'.$link.'" class="boxstatsindicator thumbstat nobold nounderline">';
		}
		$boxstat .= '<div class="boxstats" title="'.dol_escape_htmltag($text).'">';
		$boxstat .= '<span class="boxstatstext">'.img_object("", $icon).' <span>'.$text.'</span></span><br>';
		$boxstat .= '<span class="boxstatsindicator">'.price($outstandingTotal, 1, $langs, 1, -1, -1, $conf->currency).'</span>';
		$boxstat .= '</div>';
		if ($link) {
			$boxstat .= '</a>';
		}
	}

	if (isModEnabled('commande') && $user->hasRight('commande', 'lire')) {
		// Box commandes
		$tmp = $object->getOutstandingOrders();
		$outstandingOpened = $tmp['opened'];
		$outstandingTotal = $tmp['total_ht'];
		$outstandingTotalIncTax = $tmp['total_ttc'];
		$text = $langs->trans("OverAllOrders");
		$link = DOL_URL_ROOT.'/commande/list.php?socid='.$object->id;
		$icon = 'bill';
		if ($link) {
			$boxstat .= '<a href="'.$link.'" class="boxstatsindicator thumbstat nobold nounderline">';
		}
		$boxstat .= '<div class="boxstats" title="'.dol_escape_htmltag($text).'">';
		$boxstat .= '<span class="boxstatstext">'.img_object("", $icon).' <span>'.$text.'</span></span><br>';
		$boxstat .= '<span class="boxstatsindicator">'.price($outstandingTotal, 1, $langs, 1, -1, -1, $conf->currency).'</span>';
		$boxstat .= '</div>';
		if ($link) {
			$boxstat .= '</a>';
		}
	}

	if (isModEnabled('facture') && $user->hasRight('facture', 'lire')) {
		// Box factures
		$tmp = $object->getOutstandingBills('customer', 0);
		$outstandingOpened = $tmp['opened'];
		$outstandingTotal = $tmp['total_ht'];
		$outstandingTotalIncTax = $tmp['total_ttc'];

		$text = $langs->trans("OverAllInvoices");
		$link = DOL_URL_ROOT.'/compta/facture/list.php?socid='.$object->id;
		$icon = 'bill';
		if ($link) {
			$boxstat .= '<a href="'.$link.'" class="boxstatsindicator thumbstat nobold nounderline">';
		}
		$boxstat .= '<div class="boxstats" title="'.dol_escape_htmltag($text).'">';
		$boxstat .= '<span class="boxstatstext">'.img_object("", $icon).' <span>'.$text.'</span></span><br>';
		$boxstat .= '<span class="boxstatsindicator">'.price($outstandingTotal, 1, $langs, 1, -1, -1, $conf->currency).'</span>';
		$boxstat .= '</div>';
		if ($link) {
			$boxstat .= '</a>';
		}

		// Box outstanding bill
		$warn = '';
		if ($object->outstanding_limit != '' && $object->outstanding_limit < $outstandingOpened) {
			$warn = ' '.img_warning($langs->trans("OutstandingBillReached"));
		}
		$text = $langs->trans("CurrentOutstandingBill");
		$link = DOL_URL_ROOT.'/compta/recap-compta.php?socid='.$object->id;
		$icon = 'bill';
		if ($link) {
			$boxstat .= '<a href="'.$link.'" class="boxstatsindicator thumbstat nobold nounderline">';
		}
		$boxstat .= '<div class="boxstats" title="'.dol_escape_htmltag($text).'">';
		$boxstat .= '<span class="boxstatstext">'.img_object("", $icon).' <span>'.$text.'</span></span><br>';
		$boxstat .= '<span class="boxstatsindicator'.($outstandingOpened > 0 ? ' amountremaintopay' : '').'">'.price($outstandingOpened, 1, $langs, 1, -1, -1, $conf->currency).$warn.'</span>';
		$boxstat .= '</div>';
		if ($link) {
			$boxstat .= '</a>';
		}

		$tmp = $object->getOutstandingBills('customer', 1);
		$outstandingOpenedLate = $tmp['opened'];
		if ($outstandingOpened != $outstandingOpenedLate && !empty($outstandingOpenedLate)) {
			$warn = '';
			if ($object->outstanding_limit != '' && $object->outstanding_limit < $outstandingOpenedLate) {
				$warn = ' '.img_warning($langs->trans("OutstandingBillReached"));
			}
			$text = $langs->trans("CurrentOutstandingBillLate");
			$link = DOL_URL_ROOT.'/compta/recap-compta.php?socid='.$object->id;
			$icon = 'bill';
			if ($link) {
				$boxstat .= '<a href="'.$link.'" class="boxstatsindicator thumbstat nobold nounderline">';
			}
			$boxstat .= '<div class="boxstats" title="'.dol_escape_htmltag($text).'">';
			$boxstat .= '<span class="boxstatstext">'.img_object("", $icon).' <span>'.$text.'</span></span><br>';
			$boxstat .= '<span class="boxstatsindicator'.($outstandingOpenedLate > 0 ? ' amountremaintopay' : '').'">'.price($outstandingOpenedLate, 1, $langs, 1, -1, -1, $conf->currency).$warn.'</span>';
			$boxstat .= '</div>';
			if ($link) {
				$boxstat .= '</a>';
			}
		}
	}

	$parameters = array();
	$reshook = $hookmanager->executeHooks('addMoreBoxStatsCustomer', $parameters, $object, $action);
	if (empty($reshook)) {
		$boxstat .= $hookmanager->resPrint;
	}

	$boxstat .= '</td></tr>';
	$boxstat .= '</table>';
	$boxstat .= '</div>';

	print $boxstat;


	/*
	 * Latest proposals
	 */
	if (isModEnabled("propal") && $user->hasRight('propal', 'lire')) {
		$langs->load("propal");

		$sql = "SELECT s.nom, s.rowid, p.rowid as propalid, p.fk_statut, p.total_ht";
		$sql .= ", p.total_tva";
		$sql .= ", p.total_ttc";
		$sql .= ", p.ref, p.ref_client, p.remise";
		$sql .= ", p.datep as dp, p.fin_validite as date_limit, p.entity";
		$sql .= " FROM ".MAIN_DB_PREFIX."societe as s, ".MAIN_DB_PREFIX."propal as p, ".MAIN_DB_PREFIX."c_propalst as c";
		$sql .= " WHERE p.fk_soc = s.rowid AND p.fk_statut = c.id";
		$sql .= " AND s.rowid = ".((int) $object->id);
		$sql .= " AND p.entity IN (".getEntity('propal').")";
		$sql .= " ORDER BY p.datep DESC";

		$resql = $db->query($sql);
		if ($resql) {
			$propal_static = new Propal($db);

			$num = $db->num_rows($resql);
			if ($num > 0) {
				print '<div class="div-table-responsive-no-min">';
				print '<table class="noborder centpercent lastrecordtable">';

				print '<tr class="liste_titre">';
				print '<td colspan="4"><table width="100%" class="nobordernopadding"><tr><td>'.$langs->trans("LastPropals", ($num <= $MAXLIST ? "" : $MAXLIST)).'</td><td class="right"><a class="notasortlink" href="'.DOL_URL_ROOT.'/comm/propal/list.php?socid='.$object->id.'">'.$langs->trans("AllPropals").'<span class="badge marginleftonlyshort">'.$num.'</span></a></td>';
				print '<td width="20px" class="right"><a href="'.DOL_URL_ROOT.'/comm/propal/stats/index.php?socid='.$object->id.'">'.img_picto($langs->trans("Statistics"), 'stats').'</a></td>';
				print '</tr></table></td>';
				print '</tr>';
			}

			$i = 0;
			while ($i < $num && $i < $MAXLIST) {
				$objp = $db->fetch_object($resql);

				print '<tr class="oddeven">';
				print '<td class="nowraponall">';
				$propal_static->id = $objp->propalid;
				$propal_static->ref = $objp->ref;
				$propal_static->ref_client = $objp->ref_client;
				$propal_static->total_ht = $objp->total_ht;
				$propal_static->total_tva = $objp->total_tva;
				$propal_static->total_ttc = $objp->total_ttc;
				print $propal_static->getNomUrl(1);

				// Preview
				$filedir = $conf->propal->multidir_output[$objp->entity].'/'.dol_sanitizeFileName($objp->ref);
				$file_list = null;
				if (!empty($filedir)) {
					$file_list = dol_dir_list($filedir, 'files', 0, '', '(\.meta|_preview.*.*\.png)$', 'date', SORT_DESC);
				}
				if (is_array($file_list)) {
					// Defined relative dir to DOL_DATA_ROOT
					$relativedir = '';
					if ($filedir) {
						$relativedir = preg_replace('/^'.preg_quote(DOL_DATA_ROOT, '/').'/', '', $filedir);
						$relativedir = preg_replace('/^[\\/]/', '', $relativedir);
					}
					// Get list of files stored into database for same relative directory
					if ($relativedir) {
						completeFileArrayWithDatabaseInfo($file_list, $relativedir);

						//var_dump($sortfield.' - '.$sortorder);
						if (!empty($sortfield) && !empty($sortorder)) {	// If $sortfield is for example 'position_name', we will sort on the property 'position_name' (that is concat of position+name)
							$file_list = dol_sort_array($file_list, $sortfield, $sortorder);
						}
					}
					$relativepath = dol_sanitizeFileName($objp->ref).'/'.dol_sanitizeFileName($objp->ref).'.pdf';
					print $formfile->showPreview($file_list, $propal_static->element, $relativepath, 0);
				}
				// $filename = dol_sanitizeFileName($objp->ref);
				// $filedir = $conf->propal->multidir_output[$objp->entity].'/'.dol_sanitizeFileName($objp->ref);
				// $urlsource = '/comm/propal/card.php?id='.$objp->cid;
				// print $formfile->getDocumentsLink($propal_static->element, $filename, $filedir);
				if (($db->jdate($objp->date_limit) < ($now - $conf->propal->cloture->warning_delay)) && $objp->fk_statut == $propal_static::STATUS_VALIDATED) {
					print " ".img_warning();
				}
				print '</td><td class="right" width="80px">'.dol_print_date($db->jdate($objp->dp), 'day')."</td>\n";
				print '<td class="right" style="min-width: 60px">'.price($objp->total_ht).'</td>';
				print '<td class="right" style="min-width: 60px" class="nowrap">'.$propal_static->LibStatut($objp->fk_statut, 5).'</td></tr>';
				$i++;
			}
			$db->free($resql);

			if ($num > 0) {
				print "</table>";
				print '</div>';
			}
		} else {
			dol_print_error($db);
		}
	}

	/*
	 * Latest orders
	 */
	if (isModEnabled('commande') && $user->hasRight('commande', 'lire')) {
		$param ="";

		$sql = "SELECT s.nom, s.rowid";
		$sql .= ", c.rowid as cid, c.entity, c.total_ht";
		$sql .= ", c.total_tva";
		$sql .= ", c.total_ttc";
		$sql .= ", c.ref, c.ref_client, c.fk_statut, c.facture";
		$sql .= ", c.date_commande as dc";
		$sql .= ", c.facture as billed";
		$sql .= " FROM ".MAIN_DB_PREFIX."societe as s, ".MAIN_DB_PREFIX."commande as c";
		$sql .= " WHERE c.fk_soc = s.rowid ";
		$sql .= " AND s.rowid = ".((int) $object->id);
		$sql .= " AND c.entity IN (".getEntity('commande').')';
		$sql .= " ORDER BY c.date_commande DESC";

		$resql = $db->query($sql);
		if ($resql) {
			$commande_static = new Commande($db);

			$num = $db->num_rows($resql);
			if ($num > 0) {
				// Check if there are orders billable
				$sql2 = 'SELECT s.nom, s.rowid as socid, s.client, c.rowid, c.ref, c.total_ht, c.ref_client,';
				$sql2 .= ' c.date_valid, c.date_commande, c.date_livraison, c.fk_statut, c.facture as billed';
				$sql2 .= ' FROM '.MAIN_DB_PREFIX.'societe as s';
				$sql2 .= ', '.MAIN_DB_PREFIX.'commande as c';
				$sql2 .= ' WHERE c.fk_soc = s.rowid';
				$sql2 .= ' AND s.rowid = '.((int) $object->id);
				// Show orders with status validated, shipping started and delivered (well any order we can bill)
				$sql2 .= " AND ((c.fk_statut IN (1,2)) OR (c.fk_statut = 3 AND c.facture = 0))";

				$resql2 = $db->query($sql2);
				$orders2invoice = $db->num_rows($resql2);
				$db->free($resql2);

				print '<div class="div-table-responsive-no-min">';
				print '<table class="noborder centpercent lastrecordtable">';

				print '<tr class="liste_titre">';
				print '<td colspan="4"><table width="100%" class="nobordernopadding"><tr><td>'.$langs->trans("LastCustomerOrders", ($num <= $MAXLIST ? "" : $MAXLIST)).'</td><td class="right"><a class="notasortlink" href="'.DOL_URL_ROOT.'/commande/list.php?socid='.$object->id.'">'.$langs->trans("AllOrders").'<span class="badge marginleftonlyshort">'.$num.'</span></a></td>';
				print '<td width="20px" class="right"><a href="'.DOL_URL_ROOT.'/commande/stats/index.php?socid='.$object->id.'">'.img_picto($langs->trans("Statistics"), 'stats').'</a></td>';
				print '</tr></table></td>';
				print '</tr>';
			}

			$i = 0;
			while ($i < $num && $i < $MAXLIST) {
				$objp = $db->fetch_object($resql);

				$commande_static->id = $objp->cid;
				$commande_static->ref = $objp->ref;
				$commande_static->ref_client = $objp->ref_client;
				$commande_static->total_ht = $objp->total_ht;
				$commande_static->total_tva = $objp->total_tva;
				$commande_static->total_ttc = $objp->total_ttc;
				$commande_static->billed = $objp->billed;

				print '<tr class="oddeven">';
				print '<td class="nowraponall">';
				print $commande_static->getNomUrl(1);
				// Preview
				$filedir = $conf->commande->multidir_output[$objp->entity].'/'.dol_sanitizeFileName($objp->ref);
				$file_list = null;
				if (!empty($filedir)) {
					$file_list = dol_dir_list($filedir, 'files', 0, '', '(\.meta|_preview.*.*\.png)$', 'date', SORT_DESC);
				}
				if (is_array($file_list)) {
					// Defined relative dir to DOL_DATA_ROOT
					$relativedir = '';
					if ($filedir) {
						$relativedir = preg_replace('/^'.preg_quote(DOL_DATA_ROOT, '/').'/', '', $filedir);
						$relativedir = preg_replace('/^[\\/]/', '', $relativedir);
					}
					// Get list of files stored into database for same relative directory
					if ($relativedir) {
						completeFileArrayWithDatabaseInfo($file_list, $relativedir);

						//var_dump($sortfield.' - '.$sortorder);
						if (!empty($sortfield) && !empty($sortorder)) {	// If $sortfield is for example 'position_name', we will sort on the property 'position_name' (that is concat of position+name)
							$file_list = dol_sort_array($file_list, $sortfield, $sortorder);
						}
					}
					$relativepath = dol_sanitizeFileName($objp->ref).'/'.dol_sanitizeFileName($objp->ref).'.pdf';
					print $formfile->showPreview($file_list, $commande_static->element, $relativepath, 0, $param);
				}
				// $filename = dol_sanitizeFileName($objp->ref);
				// $filedir = $conf->order->multidir_output[$objp->entity].'/'.dol_sanitizeFileName($objp->ref);
				// $urlsource = '/commande/card.php?id='.$objp->cid;
				// print $formfile->getDocumentsLink($commande_static->element, $filename, $filedir);
				print '</td>';

				print '<td class="right" width="80px">'.dol_print_date($db->jdate($objp->dc), 'day')."</td>\n";
				print '<td class="right" style="min-width: 60px">'.price($objp->total_ht).'</td>';
				print '<td class="right" style="min-width: 60px" class="nowrap">'.$commande_static->LibStatut($objp->fk_statut, $objp->facture, 5).'</td></tr>';
				$i++;
			}
			$db->free($resql);

			if ($num > 0) {
				print "</table>";
				print '</div>';
			}
		} else {
			dol_print_error($db);
		}
	}

	/*
	 *   Latest shipments
	 */
	if (isModEnabled("expedition") && $user->hasRight('expedition', 'lire')) {
		$sql = 'SELECT e.rowid as id';
		$sql .= ', e.ref, e.entity';
		$sql .= ', e.date_creation';
		$sql .= ', e.fk_statut as statut';
		$sql .= ', s.nom';
		$sql .= ', s.rowid as socid';
		$sql .= " FROM ".MAIN_DB_PREFIX."societe as s, ".MAIN_DB_PREFIX."expedition as e";
		$sql .= " WHERE e.fk_soc = s.rowid AND s.rowid = ".((int) $object->id);
		$sql .= " AND e.entity IN (".getEntity('expedition').")";
		$sql .= ' GROUP BY e.rowid';
		$sql .= ', e.ref, e.entity';
		$sql .= ', e.date_creation';
		$sql .= ', e.fk_statut';
		$sql .= ', s.nom';
		$sql .= ', s.rowid';
		$sql .= " ORDER BY e.date_creation DESC";

		$resql = $db->query($sql);
		if ($resql) {
			$sendingstatic = new Expedition($db);

			$num = $db->num_rows($resql);
			if ($num > 0) {
				print '<div class="div-table-responsive-no-min">';
				print '<table class="noborder centpercent lastrecordtable">';

				print '<tr class="liste_titre">';
				print '<td colspan="4"><table width="100%" class="nobordernopadding"><tr><td>'.$langs->trans("LastSendings", ($num <= $MAXLIST ? "" : $MAXLIST)).'</td><td class="right"><a class="notasortlink" href="'.DOL_URL_ROOT.'/expedition/list.php?socid='.$object->id.'">'.$langs->trans("AllSendings").'<span class="badge marginleftonlyshort">'.$num.'</span></a></td>';
				print '<td width="20px" class="right"><a href="'.DOL_URL_ROOT.'/expedition/stats/index.php?socid='.$object->id.'">'.img_picto($langs->trans("Statistics"), 'stats').'</a></td>';
				print '</tr></table></td>';
				print '</tr>';
			}

			$i = 0;
			while ($i < $num && $i < $MAXLIST) {
				$objp = $db->fetch_object($resql);

				$sendingstatic->id = $objp->id;
				$sendingstatic->ref = $objp->ref;

				print '<tr class="oddeven">';
				print '<td class="nowraponall">';
				print $sendingstatic->getNomUrl(1);
				// Preview
				$filedir = $conf->expedition->multidir_output[$objp->entity].'/'.dol_sanitizeFileName($objp->ref);
				$file_list = null;
				if (!empty($filedir)) {
					$file_list = dol_dir_list($filedir, 'files', 0, '', '(\.meta|_preview.*.*\.png)$', 'date', SORT_DESC);
				}
				if (is_array($file_list)) {
					// Defined relative dir to DOL_DATA_ROOT
					$relativedir = '';
					if ($filedir) {
						$relativedir = preg_replace('/^'.preg_quote(DOL_DATA_ROOT, '/').'/', '', $filedir);
						$relativedir = preg_replace('/^[\\/]/', '', $relativedir);
					}
					// Get list of files stored into database for same relative directory
					if ($relativedir) {
						completeFileArrayWithDatabaseInfo($file_list, $relativedir);

						//var_dump($sortfield.' - '.$sortorder);
						if (!empty($sortfield) && !empty($sortorder)) {	// If $sortfield is for example 'position_name', we will sort on the property 'position_name' (that is concat of position+name)
							$file_list = dol_sort_array($file_list, $sortfield, $sortorder);
						}
					}
					$relativepath = dol_sanitizeFileName($objp->ref).'/'.dol_sanitizeFileName($objp->ref).'.pdf';
					print $formfile->showPreview($file_list, $sendingstatic->table_element, $relativepath, 0, $param);
				}
				// $filename = dol_sanitizeFileName($objp->ref);
				// $filedir = $conf->expedition->multidir_output[$objp->entity].'/'.dol_sanitizeFileName($objp->ref);
				// $urlsource = '/expedition/card.php?id='.$objp->cid;
				// print $formfile->getDocumentsLink($sendingstatic->element, $filename, $filedir);
				print '</td>';
				if ($objp->date_creation > 0) {
					print '<td class="right" width="80px">'.dol_print_date($db->jdate($objp->date_creation), 'day').'</td>';
				} else {
					print '<td class="right"><b>!!!</b></td>';
				}

				print '<td class="nowrap right" width="100" >'.$sendingstatic->LibStatut($objp->statut, 5).'</td>';
				print "</tr>\n";
				$i++;
			}
			$db->free($resql);

			if ($num > 0) {
				print "</table>";
				print '</div>';
			}
		} else {
			dol_print_error($db);
		}
	}

	/*
	 * Latest contracts
	 */
	if (isModEnabled('contrat') && $user->hasRight('contrat', 'lire')) {
		$sql = "SELECT s.nom, s.rowid, c.rowid as id, c.ref as ref, c.statut as contract_status, c.datec as dc, c.date_contrat as dcon, c.ref_customer as refcus, c.ref_supplier as refsup, c.entity,";
		$sql .= " c.last_main_doc, c.model_pdf";
		$sql .= " FROM ".MAIN_DB_PREFIX."societe as s, ".MAIN_DB_PREFIX."contrat as c";
		$sql .= " WHERE c.fk_soc = s.rowid ";
		$sql .= " AND s.rowid = ".((int) $object->id);
		$sql .= " AND c.entity IN (".getEntity('contract').")";
		$sql .= " ORDER BY c.datec DESC";

		$resql = $db->query($sql);
		if ($resql) {
			$contrat = new Contrat($db);

			$num = $db->num_rows($resql);
			if ($num > 0) {
				print '<div class="div-table-responsive-no-min">';
				print '<table class="noborder centpercent lastrecordtable">';

				print '<tr class="liste_titre">';
				print '<td colspan="5"><table width="100%" class="nobordernopadding"><tr><td>'.$langs->trans("LastContracts", ($num <= $MAXLIST ? "" : $MAXLIST)).'</td>';
				print '<td class="right"><a class="notasortlink" href="'.DOL_URL_ROOT.'/contrat/list.php?socid='.$object->id.'">'.$langs->trans("AllContracts").'<span class="badge marginleftonlyshort">'.$num.'</span></a></td>';
				//print '<td width="20px" class="right"><a href="'.DOL_URL_ROOT.'/contract/stats/index.php?socid='.$object->id.'">'.img_picto($langs->trans("Statistics"),'stats').'</a></td>';
				print '</tr></table></td>';
				print '</tr>';
			}

			$i = 0;
			while ($i < $num && $i < $MAXLIST) {
				$objp = $db->fetch_object($resql);

				$contrat->id = $objp->id;
				$contrat->ref = $objp->ref ? $objp->ref : $objp->id;
				$contrat->ref_customer = $objp->refcus;
				$contrat->ref_supplier = $objp->refsup;
				$contrat->statut = $objp->contract_status;
				$contrat->last_main_doc = $objp->last_main_doc;
				$contrat->model_pdf = $objp->model_pdf;
				$contrat->fetch_lines();

				$late = '';
				foreach ($contrat->lines as $line) {
					if ($contrat->statut == Contrat::STATUS_VALIDATED && $line->statut == ContratLigne::STATUS_OPEN) {
						if (((!empty($line->date_end) ? $line->date_end : 0) + $conf->contrat->services->expires->warning_delay) < $now) {
							$late = img_warning($langs->trans("Late"));
						}
					}
				}

				print '<tr class="oddeven">';
				print '<td class="nowraponall">';
				print $contrat->getNomUrl(1, 12);
				if (!empty($contrat->model_pdf)) {
					// Preview
					$filedir = $conf->contrat->multidir_output[$objp->entity].'/'.dol_sanitizeFileName($objp->ref);
					$file_list = null;
					if (!empty($filedir)) {
						$file_list = dol_dir_list($filedir, 'files', 0, '', '(\.meta|_preview.*.*\.png)$', 'date', SORT_DESC);
					}
					if (is_array($file_list)) {
						// Defined relative dir to DOL_DATA_ROOT
						$relativedir = '';
						if ($filedir) {
							$relativedir = preg_replace('/^'.preg_quote(DOL_DATA_ROOT, '/').'/', '', $filedir);
							$relativedir = preg_replace('/^[\\/]/', '', $relativedir);
						}
						// Get list of files stored into database for same relative directory
						if ($relativedir) {
							completeFileArrayWithDatabaseInfo($file_list, $relativedir);

							//var_dump($sortfield.' - '.$sortorder);
							if (!empty($sortfield) && !empty($sortorder)) {	// If $sortfield is for example 'position_name', we will sort on the property 'position_name' (that is concat of position+name)
								$file_list = dol_sort_array($file_list, $sortfield, $sortorder);
							}
						}
						$relativepath = dol_sanitizeFileName($objp->ref).'/'.dol_sanitizeFileName($objp->ref).'.pdf';
						print $formfile->showPreview($file_list, $contrat->element, $relativepath, 0);
					}
				}
				// $filename = dol_sanitizeFileName($objp->ref);
				// $filedir = $conf->contrat->multidir_output[$objp->entity].'/'.dol_sanitizeFileName($objp->ref);
				// $urlsource = '/contrat/card.php?id='.$objp->cid;
				// print $formfile->getDocumentsLink($contrat->element, $filename, $filedir);
				print $late;
				print "</td>\n";
				print '<td class="nowrap">'.dol_trunc($objp->refsup, 12)."</td>\n";
				//print '<td class="right" width="80px"><span title="'.$langs->trans("DateCreation").'">'.dol_print_date($db->jdate($objp->dc), 'day')."</span></td>\n";
				print '<td class="right" width="80px"><span title="'.$langs->trans("DateContract").'">'.dol_print_date($db->jdate($objp->dcon), 'day')."</span></td>\n";
				print '<td width="20">&nbsp;</td>';
				print '<td class="nowraponall right">';
				print $contrat->getLibStatut(4);
				print "</td>\n";
				print '</tr>';
				$i++;
			}
			$db->free($resql);

			if ($num > 0) {
				print "</table>";
				print '</div>';
			}
		} else {
			dol_print_error($db);
		}
	}

	/*
	 * Latest interventions
	 */
	if (isModEnabled('ficheinter') && $user->hasRight('ficheinter', 'lire')) {
		$sql = "SELECT s.nom, s.rowid, f.rowid as id, f.ref, f.fk_statut, f.duree as duration, f.datei as startdate, f.entity";
		$sql .= " FROM ".MAIN_DB_PREFIX."societe as s, ".MAIN_DB_PREFIX."fichinter as f";
		$sql .= " WHERE f.fk_soc = s.rowid";
		$sql .= " AND s.rowid = ".((int) $object->id);
		$sql .= " AND f.entity IN (".getEntity('intervention').")";
		$sql .= " ORDER BY f.tms DESC";

		$resql = $db->query($sql);
		if ($resql) {
			$fichinter_static = new Fichinter($db);

			$num = $db->num_rows($resql);
			if ($num > 0) {
				print '<div class="div-table-responsive-no-min">';
				print '<table class="noborder centpercent lastrecordtable">';

				print '<tr class="liste_titre">';
				print '<td colspan="3"><table width="100%" class="nobordernopadding"><tr><td>'.$langs->trans("LastInterventions", ($num <= $MAXLIST ? "" : $MAXLIST)).'</td><td class="right"><a class="notasortlink" href="'.DOL_URL_ROOT.'/fichinter/list.php?socid='.$object->id.'">'.$langs->trans("AllInterventions").'<span class="badge marginleftonlyshort">'.$num.'</span></td>';
				print '<td width="20px" class="right"><a href="'.DOL_URL_ROOT.'/fichinter/stats/index.php?socid='.$object->id.'">'.img_picto($langs->trans("Statistics"), 'stats').'</a></td>';
				print '</tr></table></td>';
				print '</tr>';
			}

			$i = 0;
			while ($i < $num && $i < $MAXLIST) {
				$objp = $db->fetch_object($resql);

				$fichinter_static->id = $objp->id;
				$fichinter_static->ref = $objp->ref;
				$fichinter_static->statut = $objp->fk_statut;

				print '<tr class="oddeven">';
				print '<td class="nowraponall">';
				print $fichinter_static->getNomUrl(1);
				// Preview
				$filedir = $conf->ficheinter->multidir_output[$objp->entity].'/'.dol_sanitizeFileName($objp->ref);
				$file_list = null;
				if (!empty($filedir)) {
					$file_list = dol_dir_list($filedir, 'files', 0, '', '(\.meta|_preview.*.*\.png)$', 'date', SORT_DESC);
				}
				if (is_array($file_list)) {
					// Defined relative dir to DOL_DATA_ROOT
					$relativedir = '';
					if ($filedir) {
						$relativedir = preg_replace('/^'.preg_quote(DOL_DATA_ROOT, '/').'/', '', $filedir);
						$relativedir = preg_replace('/^[\\/]/', '', $relativedir);
					}
					// Get list of files stored into database for same relative directory
					if ($relativedir) {
						completeFileArrayWithDatabaseInfo($file_list, $relativedir);

						//var_dump($sortfield.' - '.$sortorder);
						if (!empty($sortfield) && !empty($sortorder)) {	// If $sortfield is for example 'position_name', we will sort on the property 'position_name' (that is concat of position+name)
							$file_list = dol_sort_array($file_list, $sortfield, $sortorder);
						}
					}
					$relativepath = dol_sanitizeFileName($objp->ref).'/'.dol_sanitizeFileName($objp->ref).'.pdf';
					print $formfile->showPreview($file_list, $fichinter_static->element, $relativepath, 0);
				}
				// $filename = dol_sanitizeFileName($objp->ref);
				// $filedir = getMultidirOutput($fichinter_static).'/'.dol_sanitizeFileName($objp->ref);
				// $urlsource = '/fichinter/card.php?id='.$objp->cid;
				// print $formfile->getDocumentsLink($fichinter_static->element, $filename, $filedir);
				print '</td>'."\n";
				//print '<td class="right" width="80px">'.dol_print_date($db->jdate($objp->startdate)).'</td>'."\n";
				print '<td class="right" style="min-width: 60px">'.convertSecondToTime($objp->duration).'</td>'."\n";
				print '<td class="nowrap right" style="min-width: 60px">'.$fichinter_static->getLibStatut(5).'</td>'."\n";
				print '</tr>';

				$i++;
			}
			$db->free($resql);

			if ($num > 0) {
				print "</table>";
				print '</div>';
			}
		} else {
			dol_print_error($db);
		}
	}

	/*
	 *   Latest invoices templates
	 */
	if (isModEnabled('facture') && $user->hasRight('facture', 'lire')) {
		$sql = 'SELECT f.rowid as id, f.titre as ref';
		$sql .= ', f.total_ht';
		$sql .= ', f.total_tva';
		$sql .= ', f.total_ttc';
		$sql .= ', f.datec as dc';
		$sql .= ', f.date_last_gen, f.date_when';
		$sql .= ', f.frequency';
		$sql .= ', f.unit_frequency';
		$sql .= ', f.suspended as suspended';
		$sql .= ', s.nom, s.rowid as socid';
		$sql .= " FROM ".MAIN_DB_PREFIX."societe as s,".MAIN_DB_PREFIX."facture_rec as f";
		$sql .= " WHERE f.fk_soc = s.rowid AND s.rowid = ".((int) $object->id);
		$sql .= " AND f.entity IN (".getEntity('invoice').")";
		$sql .= ' GROUP BY f.rowid, f.titre, f.total_ht, f.total_tva, f.total_ttc,';
		$sql .= ' f.date_last_gen, f.datec, f.frequency, f.unit_frequency,';
		$sql .= ' f.suspended, f.date_when,';
		$sql .= ' s.nom, s.rowid';
		$sql .= " ORDER BY f.date_last_gen, f.datec DESC";

		$resql = $db->query($sql);
		if ($resql) {
			$invoicetemplate = new FactureRec($db);

			$num = $db->num_rows($resql);
			if ($num > 0) {
				print '<div class="div-table-responsive-no-min">';
				print '<table class="noborder centpercent lastrecordtable">';

				print '<tr class="liste_titre">';
				print '<td colspan="4"><table width="100%" class="nobordernopadding"><tr><td>'.$langs->trans("LatestCustomerTemplateInvoices", ($num <= $MAXLIST ? "" : $MAXLIST)).'</td><td class="right"><a class="notasortlink" href="'.DOL_URL_ROOT.'/compta/facture/invoicetemplate_list.php?socid='.$object->id.'">'.$langs->trans("AllCustomerTemplateInvoices").'<span class="badge marginleftonlyshort">'.$num.'</span></a></td>';
				print '</tr></table></td>';
				print '</tr>';
			}

			$i = 0;
			while ($i < $num && $i < $MAXLIST) {
				$objp = $db->fetch_object($resql);

				$invoicetemplate->id = $objp->id;
				$invoicetemplate->ref = $objp->ref;
				$invoicetemplate->suspended = $objp->suspended;
				$invoicetemplate->frequency = $objp->frequency;
				$invoicetemplate->unit_frequency = $objp->unit_frequency;
				$invoicetemplate->total_ht = $objp->total_ht;
				$invoicetemplate->total_tva = $objp->total_tva;
				$invoicetemplate->total_ttc = $objp->total_ttc;
				$invoicetemplate->date_last_gen = $objp->date_last_gen;
				$invoicetemplate->date_when = $objp->date_when;

				print '<tr class="oddeven">';
				print '<td class="tdoverflowmax250">';
				print $invoicetemplate->getNomUrl(1);
				print '</td>';

				if ($objp->frequency && $objp->date_last_gen > 0) {
					print '<td class="right" width="80px">'.dol_print_date($db->jdate($objp->date_last_gen), 'day').'</td>';
				} else {
					if ($objp->dc > 0) {
						print '<td class="right" width="80px">'.dol_print_date($db->jdate($objp->dc), 'day').'</td>';
					} else {
						print '<td class="right"><b>!!!</b></td>';
					}
				}
				print '<td class="right" style="min-width: 60px">';
				print price($objp->total_ht);
				print '</td>';

				if (getDolGlobalString('MAIN_SHOW_PRICE_WITH_TAX_IN_SUMMARIES')) {
					print '<td class="right" style="min-width: 60px">';
					print price($objp->total_ttc);
					print '</td>';
				}

				print '<td class="nowrap right" style="min-width: 60px">';
				print $langs->trans('FrequencyPer_'.$invoicetemplate->unit_frequency, $invoicetemplate->frequency).' - ';
				print($invoicetemplate->LibStatut($invoicetemplate->frequency, $invoicetemplate->suspended, 5, 0));
				print '</td>';
				print "</tr>\n";
				$i++;
			}
			$db->free($resql);

			if ($num > 0) {
				print "</table>";
				print '</div>';
			}
		} else {
			dol_print_error($db);
		}
	}

	/*
	 *   Latest invoices
	 */
	if (isModEnabled('facture') && $user->hasRight('facture', 'lire')) {
		$sql = 'SELECT f.rowid as facid, f.ref, f.type';
		$sql .= ', f.total_ht';
		$sql .= ', f.total_tva';
		$sql .= ', f.total_ttc';
		$sql .= ', f.entity';
		$sql .= ', f.datef as df, f.date_lim_reglement as dl, f.datec as dc, f.paye as paye, f.fk_statut as status';
		$sql .= ', s.nom, s.rowid as socid';
		$sql .= ', SUM(pf.amount) as am';
		$sql .= " FROM ".MAIN_DB_PREFIX."societe as s,".MAIN_DB_PREFIX."facture as f";
		$sql .= ' LEFT JOIN '.MAIN_DB_PREFIX.'paiement_facture as pf ON f.rowid=pf.fk_facture';
		$sql .= " WHERE f.fk_soc = s.rowid AND s.rowid = ".((int) $object->id);
		$sql .= " AND f.entity IN (".getEntity('invoice').")";
		$sql .= ' GROUP BY f.rowid, f.ref, f.type, f.total_ht, f.total_tva, f.total_ttc,';
		$sql .= ' f.entity, f.datef, f.date_lim_reglement, f.datec, f.paye, f.fk_statut,';
		$sql .= ' s.nom, s.rowid';
		$sql .= " ORDER BY f.datef DESC, f.datec DESC";

		$resql = $db->query($sql);
		if ($resql) {
			$facturestatic = new Facture($db);

			$num = $db->num_rows($resql);
			if ($num > 0) {
				print '<div class="div-table-responsive-no-min">';
				print '<table class="noborder centpercent lastrecordtable">';

				print '<tr class="liste_titre">';
				print '<td colspan="5"><table class="centpercent nobordernopadding"><tr><td>'.$langs->trans("LastCustomersBills", ($num <= $MAXLIST ? "" : $MAXLIST)).'</td><td class="right"><a class="notasortlink" href="'.DOL_URL_ROOT.'/compta/facture/list.php?socid='.$object->id.'">'.$langs->trans("AllBills").'<span class="badge marginleftonlyshort">'.$num.'</span></a></td>';
				print '<td width="20px" class="right"><a href="'.DOL_URL_ROOT.'/compta/facture/stats/index.php?socid='.$object->id.'">'.img_picto($langs->trans("Statistics"), 'stats').'</a></td>';
				print '</tr></table></td>';
				print '</tr>';
			}

			$i = 0;
			while ($i < $num && $i < $MAXLIST) {
				$objp = $db->fetch_object($resql);

				$facturestatic->id = $objp->facid;
				$facturestatic->ref = $objp->ref;
				$facturestatic->type = $objp->type;
				$facturestatic->total_ht = $objp->total_ht;
				$facturestatic->total_tva = $objp->total_tva;
				$facturestatic->total_ttc = $objp->total_ttc;
				$facturestatic->statut = $objp->status;
				$facturestatic->status = $objp->status;
				$facturestatic->paye = $objp->paye;
				$facturestatic->alreadypaid = $objp->am;
				$facturestatic->date = $db->jdate($objp->df);
				$facturestatic->date_lim_reglement = $db->jdate($objp->dl);

				print '<tr class="oddeven">';
				print '<td class="nowraponall">';
				print $facturestatic->getNomUrl(1);
				// Preview
				$filedir = $conf->facture->multidir_output[$objp->entity].'/'.dol_sanitizeFileName($objp->ref);
				$file_list = null;
				if (!empty($filedir)) {
					$file_list = dol_dir_list($filedir, 'files', 0, '', '(\.meta|_preview.*.*\.png)$', 'date', SORT_DESC);
				}
				if (is_array($file_list)) {
					// Defined relative dir to DOL_DATA_ROOT
					$relativedir = '';
					if ($filedir) {
						$relativedir = preg_replace('/^'.preg_quote(DOL_DATA_ROOT, '/').'/', '', $filedir);
						$relativedir = preg_replace('/^[\\/]/', '', $relativedir);
					}
					// Get list of files stored into database for same relative directory
					if ($relativedir) {
						completeFileArrayWithDatabaseInfo($file_list, $relativedir);

						//var_dump($sortfield.' - '.$sortorder);
						if (!empty($sortfield) && !empty($sortorder)) {	// If $sortfield is for example 'position_name', we will sort on the property 'position_name' (that is concat of position+name)
							$file_list = dol_sort_array($file_list, $sortfield, $sortorder);
						}
					}
					$relativepath = dol_sanitizeFileName($objp->ref).'/'.dol_sanitizeFileName($objp->ref).'.pdf';
					print $formfile->showPreview($file_list, $facturestatic->element, $relativepath, 0);
				}
				// $filename = dol_sanitizeFileName($objp->ref);
				// $filedir = $conf->facture->multidir_output[$objp->entity].'/'.dol_sanitizeFileName($objp->ref);
				// $urlsource = '/compta/facture/card.php?id='.$objp->cid;
				//print $formfile->getDocumentsLink($facturestatic->element, $filename, $filedir);
				print '</td>';
				if ($objp->df > 0) {
					print '<td width="80px" title="'.dol_escape_htmltag($langs->trans('DateInvoice')).'">'.dol_print_date($db->jdate($objp->df), 'day').'</td>';
				} else {
					print '<td><b>!!!</b></td>';
				}
				if ($objp->dl > 0) {
					print '<td width="80px" title="'.dol_escape_htmltag($langs->trans('DateMaxPayment')).'">'.dol_print_date($db->jdate($objp->dl), 'day').'</td>';
				} else {
					print '<td><b>!!!</b></td>';
				}
				print '<td class="right" style="min-width: 60px">';
				print price($objp->total_ht);
				print '</td>';

				if (getDolGlobalString('MAIN_SHOW_PRICE_WITH_TAX_IN_SUMMARIES')) {
					print '<td class="right" style="min-width: 60px">';
					print price($objp->total_ttc);
					print '</td>';
				}

				print '<td class="nowrap right" style="min-width: 60px">'.($facturestatic->LibStatut($objp->paye, $objp->status, 5, $objp->am)).'</td>';
				print "</tr>\n";
				$i++;
			}
			$db->free($resql);

			if ($num > 0) {
				print "</table>";
				print '</div>';
			}
		} else {
			dol_print_error($db);
		}
	}

	// Allow external modules to add their own shortlist of recent objects
	$parameters = array();
	$reshook = $hookmanager->executeHooks('addMoreRecentObjects', $parameters, $object, $action);
	if ($reshook < 0) {
		setEventMessages($hookmanager->error, $hookmanager->errors, 'errors');
	} else {
		print $hookmanager->resPrint;
	}

	print '</div></div>';
	print '<div class="clearboth"></div>';

	print dol_get_fiche_end();


	/*
	 * Action bar
	 */
	print '<div class="tabsAction">';

	$parameters = array();
	$reshook = $hookmanager->executeHooks('addMoreActionsButtons', $parameters, $object, $action); // Note that $action and $object may have been

	if (empty($reshook)) {
		if ($object->status != 1) {
			print '<div class="inline-block divButAction"><a class="butActionRefused classfortooltip" title="'.dol_escape_js($langs->trans("ThirdPartyIsClosed")).'" href="#">'.$langs->trans("ThirdPartyIsClosed").'</a></div>';
		}

		if (isModEnabled("propal") && $user->hasRight('propal', 'creer') && $object->status == 1) {
			$langs->load("propal");
			print '<div class="inline-block divButAction"><a class="butAction" href="'.DOL_URL_ROOT.'/comm/propal/card.php?socid='.$object->id.'&amp;action=create">'.$langs->trans("AddProp").'</a></div>';
		}

		if (isModEnabled('commande') && $user->hasRight('commande', 'creer') && $object->status == 1) {
			$langs->load("orders");
			print '<div class="inline-block divButAction"><a class="butAction" href="'.DOL_URL_ROOT.'/commande/card.php?socid='.$object->id.'&amp;action=create">'.$langs->trans("AddOrder").'</a></div>';
		}

		if ($user->hasRight('contrat', 'creer') && $object->status == 1) {
			$langs->load("contracts");
			print '<div class="inline-block divButAction"><a class="butAction" href="'.DOL_URL_ROOT.'/contrat/card.php?socid='.$object->id.'&amp;action=create">'.$langs->trans("AddContract").'</a></div>';
		}

		if (isModEnabled('ficheinter') && $user->hasRight('ficheinter', 'creer') && $object->status == 1) {
			$langs->load("fichinter");
			print '<div class="inline-block divButAction"><a class="butAction" href="'.DOL_URL_ROOT.'/fichinter/card.php?socid='.$object->id.'&amp;action=create">'.$langs->trans("AddIntervention").'</a></div>';
		}

		// Add invoice
		if ($user->socid == 0) {
			if (isModEnabled('deplacement') && $object->status == 1) {
				$langs->load("trips");
				print '<div class="inline-block divButAction"><a class="butAction" href="'.DOL_URL_ROOT.'/compta/deplacement/card.php?socid='.$object->id.'&amp;action=create">'.$langs->trans("AddTrip").'</a></div>';
			}

			if (isModEnabled('facture') && $object->status == 1) {
				if (!$user->hasRight('facture', 'creer')) {
					$langs->load("bills");
					print '<div class="inline-block divButAction"><a class="butActionRefused classfortooltip" title="'.dol_escape_js($langs->trans("NotAllowed")).'" href="#">'.$langs->trans("AddBill").'</a></div>';
				} else {
					$langs->loadLangs(array("orders", "bills"));

					if (isModEnabled('commande')) {
						if ($object->client != 0 && $object->client != 2) {
							if (!empty($orders2invoice) && $orders2invoice > 0) {
								print '<div class="inline-block divButAction"><a class="butAction" href="'.DOL_URL_ROOT.'/commande/list.php?socid='.$object->id.'&search_billed=0&autoselectall=1">'.$langs->trans("CreateInvoiceForThisCustomer").'</a></div>';
							} else {
								print '<div class="inline-block divButAction"><a class="butActionRefused classfortooltip" title="'.dol_escape_js($langs->trans("NoOrdersToInvoice")).'" href="#">'.$langs->trans("CreateInvoiceForThisCustomer").'</a></div>';
							}
						} else {
							print '<div class="inline-block divButAction"><a class="butActionRefused classfortooltip" title="'.dol_escape_js($langs->trans("ThirdPartyMustBeEditAsCustomer")).'" href="#">'.$langs->trans("CreateInvoiceForThisCustomer").'</a></div>';
						}
					}

					if ($object->client != 0 && $object->client != 2) {
						print '<div class="inline-block divButAction"><a class="butAction" href="'.DOL_URL_ROOT.'/compta/facture/card.php?action=create&socid='.$object->id.'">'.$langs->trans("AddBill").'</a></div>';
					} else {
						print '<div class="inline-block divButAction"><a class="butActionRefused classfortooltip" title="'.dol_escape_js($langs->trans("ThirdPartyMustBeEditAsCustomer")).'" href="#">'.$langs->trans("AddBill").'</a></div>';
					}
				}
			}
		}

		// Add action
<<<<<<< HEAD
		if (isModEnabled('agenda') && !empty($conf->global->MAIN_REPEATTASKONEACHTAB) && $object->status == 1) {
=======
		if (isModEnabled('agenda') && getDolGlobalString('MAIN_REPEATTASKONEACHTAB') && $object->status == 1) {
>>>>>>> 729451fa
			if ($user->hasRight('agenda', 'myactions', 'create')) {
				print '<div class="inline-block divButAction"><a class="butAction" href="'.DOL_URL_ROOT.'/comm/action/card.php?action=create&socid='.$object->id.'">'.$langs->trans("AddAction").'</a></div>';
			} else {
				print '<div class="inline-block divButAction"><a class="butAction" title="'.dol_escape_js($langs->trans("NotAllowed")).'" href="#">'.$langs->trans("AddAction").'</a></div>';
			}
		}
	}

	print '</div>';

	if (getDolGlobalString('MAIN_DUPLICATE_CONTACTS_TAB_ON_CUSTOMER_CARD')) {
		// List of contacts
		show_contacts($conf, $langs, $db, $object, $_SERVER["PHP_SELF"].'?socid='.$object->id);
	}

	if (getDolGlobalString('MAIN_REPEATTASKONEACHTAB')) {
		print load_fiche_titre($langs->trans("ActionsOnCompany"), '', '');

		// List of todo actions
		show_actions_todo($conf, $langs, $db, $object);

		// List of done actions
		show_actions_done($conf, $langs, $db, $object);
	}
} else {
	$langs->load("errors");
	print $langs->trans('ErrorRecordNotFound');
}

// End of page
llxFooter();
$db->close();<|MERGE_RESOLUTION|>--- conflicted
+++ resolved
@@ -1617,11 +1617,7 @@
 		}
 
 		// Add action
-<<<<<<< HEAD
-		if (isModEnabled('agenda') && !empty($conf->global->MAIN_REPEATTASKONEACHTAB) && $object->status == 1) {
-=======
 		if (isModEnabled('agenda') && getDolGlobalString('MAIN_REPEATTASKONEACHTAB') && $object->status == 1) {
->>>>>>> 729451fa
 			if ($user->hasRight('agenda', 'myactions', 'create')) {
 				print '<div class="inline-block divButAction"><a class="butAction" href="'.DOL_URL_ROOT.'/comm/action/card.php?action=create&socid='.$object->id.'">'.$langs->trans("AddAction").'</a></div>';
 			} else {
