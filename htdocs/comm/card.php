<?php
/* Copyright (C) 2001-2005 Rodolphe Quiedeville        <rodolphe@quiedeville.org>
 * Copyright (C) 2004-2020 Laurent Destailleur         <eldy@users.sourceforge.net>
 * Copyright (C) 2004      Eric Seigne                 <eric.seigne@ryxeo.com>
 * Copyright (C) 2006      Andre Cianfarani            <acianfa@free.fr>
 * Copyright (C) 2005-2017 Regis Houssin               <regis.houssin@inodbox.com>
 * Copyright (C) 2008      Raphael Bertrand (Resultic) <raphael.bertrand@resultic.fr>
 * Copyright (C) 2010-2020 Juanjo Menent               <jmenent@2byte.es>
 * Copyright (C) 2013      Alexandre Spangaro          <aspangaro@open-dsi.fr>
 * Copyright (C) 2015-2021 Frédéric France             <frederic.france@netlogic.fr>
 * Copyright (C) 2015      Marcos García               <marcosgdf@gmail.com>
 * Copyright (C) 2020      Open-Dsi         		   <support@open-dsi.fr>
 * Copyright (C) 2022      Anthony Berton     			<anthony.berton@bb2a.fr>
 *
 * This program is free software; you can redistribute it and/or modify
 * it under the terms of the GNU General Public License as published by
 * the Free Software Foundation; either version 3 of the License, or
 * (at your option) any later version.
 *
 * This program is distributed in the hope that it will be useful,
 * but WITHOUT ANY WARRANTY; without even the implied warranty of
 * MERCHANTABILITY or FITNESS FOR A PARTICULAR PURPOSE.  See the
 * GNU General Public License for more details.
 *
 * You should have received a copy of the GNU General Public License
 * along with this program. If not, see <https://www.gnu.org/licenses/>.
 */

/**
 *       \file       htdocs/comm/card.php
 *       \ingroup    commercial compta
 *       \brief      Page to show customer card of a third party
 */

// Load Dolibarr environment
require '../main.inc.php';
require_once DOL_DOCUMENT_ROOT.'/core/lib/company.lib.php';
require_once DOL_DOCUMENT_ROOT.'/core/lib/date.lib.php';
require_once DOL_DOCUMENT_ROOT.'/societe/class/client.class.php';
require_once DOL_DOCUMENT_ROOT.'/contact/class/contact.class.php';
require_once DOL_DOCUMENT_ROOT.'/core/class/html.formcompany.class.php';
require_once DOL_DOCUMENT_ROOT.'/categories/class/categorie.class.php';
require_once DOL_DOCUMENT_ROOT.'/core/class/html.formfile.class.php';
if (isModEnabled('invoice')) {
	require_once DOL_DOCUMENT_ROOT.'/compta/facture/class/facture.class.php';
	require_once DOL_DOCUMENT_ROOT.'/compta/facture/class/facture-rec.class.php';
}
if (isModEnabled("propal")) {
	require_once DOL_DOCUMENT_ROOT.'/comm/propal/class/propal.class.php';
}
if (isModEnabled('order')) {
	require_once DOL_DOCUMENT_ROOT.'/commande/class/commande.class.php';
}
if (isModEnabled("delivery_note")) {
	require_once DOL_DOCUMENT_ROOT.'/expedition/class/expedition.class.php';
}
if (isModEnabled('contract')) {
	require_once DOL_DOCUMENT_ROOT.'/contrat/class/contrat.class.php';
}
if (isModEnabled('member')) {
	require_once DOL_DOCUMENT_ROOT.'/adherents/class/adherent.class.php';
}
if (isModEnabled('intervention')) {
	require_once DOL_DOCUMENT_ROOT.'/fichinter/class/fichinter.class.php';
}

// Load translation files required by the page
$langs->loadLangs(array('companies', 'banks'));

if (isModEnabled('contract')) {
	$langs->load("contracts");
}
if (isModEnabled('order')) {
	$langs->load("orders");
}
if (isModEnabled("delivery_note")) {
	$langs->load("sendings");
}
if (isModEnabled('invoice')) {
	$langs->load("bills");
}
if (isModEnabled('project')) {
	$langs->load("projects");
}
if (isModEnabled('intervention')) {
	$langs->load("interventions");
}
if (isModEnabled('notification')) {
	$langs->load("mails");
}

$action = GETPOST('action', 'aZ09');

$id = (GETPOSTINT('socid') ? GETPOSTINT('socid') : GETPOSTINT('id'));

$limit = GETPOSTINT('limit') ? GETPOSTINT('limit') : $conf->liste_limit;
$sortfield = GETPOST('sortfield', 'aZ09comma');
$sortorder = GETPOST('sortorder', 'aZ09comma');
$page = GETPOSTISSET('pageplusone') ? (GETPOSTINT('pageplusone') - 1) : GETPOSTINT("page");
if (empty($page) || $page == -1) {
	$page = 0;
}     // If $page is not defined, or '' or -1
$offset = $limit * $page;
$pageprev = $page - 1;
$pagenext = $page + 1;
if (!$sortorder) {
	$sortorder = "ASC";
}
if (!$sortfield) {
	$sortfield = "nom";
}
$cancel = GETPOST('cancel', 'alpha');

$object = new Client($db);
$extrafields = new ExtraFields($db);
$formfile = new FormFile($db);

// fetch optionals attributes and labels
$extrafields->fetch_name_optionals_label($object->table_element);

// Initialize technical object to manage hooks of page. Note that conf->hooks_modules contains array of hook context
$hookmanager->initHooks(array('thirdpartycomm', 'globalcard'));

$now = dol_now();

if ($id > 0 && empty($object->id)) {
	// Load data of third party
	$res = $object->fetch($id);
	if ($object->id < 0) {
		dol_print_error($db, $object->error, $object->errors);
	}
}
if ($object->id > 0) {
	if (!($object->client > 0) || !$user->hasRight('societe', 'lire')) {
		accessforbidden();
	}
}

// Security check
if ($user->socid > 0) {
	$id = $user->socid;
}
$result = restrictedArea($user, 'societe', $object->id, '&societe', '', 'fk_soc', 'rowid', 0);


/*
 * Actions
 */

$parameters = array('id' => $id, 'socid' => $id);
$reshook = $hookmanager->executeHooks('doActions', $parameters, $object, $action); // Note that $action and $object may have been modified by some
if ($reshook < 0) {
	setEventMessages($hookmanager->error, $hookmanager->errors, 'errors');
}

if (empty($reshook)) {
	if ($cancel) {
		$action = "";
	}

	// Set accountancy code
	if ($action == 'setcustomeraccountancycode') {
		$result = $object->fetch($id);
		$object->code_compta_client = GETPOST("customeraccountancycode");
		$object->code_compta = $object->code_compta_client; // For Backward compatibility
		$result = $object->update($object->id, $user, 1, 1, 0);
		if ($result < 0) {
			setEventMessages($object->error, $object->errors, 'errors');
			$action = 'editcustomeraccountancycode';
		}
	}

	// Payment terms of the settlement
	if ($action == 'setconditions' && $user->hasRight('societe', 'creer')) {
		$object->fetch($id);
		$result = $object->setPaymentTerms(GETPOSTINT('cond_reglement_id'), GETPOSTINT('cond_reglement_id_deposit_percent'));
		if ($result < 0) {
			setEventMessages($object->error, $object->errors, 'errors');
		}
	}

	// Payment mode
	if ($action == 'setmode' && $user->hasRight('societe', 'creer')) {
		$object->fetch($id);
		$result = $object->setPaymentMethods(GETPOSTINT('mode_reglement_id'));
		if ($result < 0) {
			setEventMessages($object->error, $object->errors, 'errors');
		}
	}

	// Transport mode
	if ($action == 'settransportmode' && $user->hasRight('societe', 'creer')) {
		$object->fetch($id);
		$result = $object->setTransportMode(GETPOST('transport_mode_id', 'alpha'));
		if ($result < 0) {
			setEventMessages($object->error, $object->errors, 'errors');
		}
	}

	// Bank account
	if ($action == 'setbankaccount' && $user->hasRight('societe', 'creer')) {
		$object->fetch($id);
		$result = $object->setBankAccount(GETPOSTINT('fk_account'));
		if ($result < 0) {
			setEventMessages($object->error, $object->errors, 'errors');
		}
	}

	// customer preferred shipping method
	if ($action == 'setshippingmethod' && $user->hasRight('societe', 'creer')) {
		$object->fetch($id);
		$result = $object->setShippingMethod(GETPOSTINT('shipping_method_id'));
		if ($result < 0) {
			setEventMessages($object->error, $object->errors, 'errors');
		}
	}

	// assujetissement a la TVA
	if ($action == 'setassujtva' && $user->hasRight('societe', 'creer')) {
		$object->fetch($id);
<<<<<<< HEAD
		$object->tva_assuj = GETPOSTINT('assujtva_value');
		$result = $object->update($object->id);
=======
		$object->tva_assuj = GETPOST('assujtva_value');
		$result = $object->update($object->id, $user);
>>>>>>> 1e00cf34
		if ($result < 0) {
			setEventMessages($object->error, $object->errors, 'errors');
		}
	}

	// set prospect level
	if ($action == 'setprospectlevel' && $user->hasRight('societe', 'creer')) {
		$object->fetch($id);
		$object->fk_prospectlevel = GETPOST('prospect_level_id', 'alpha');
		$result = $object->update($object->id, $user);
		if ($result < 0) {
			setEventMessages($object->error, $object->errors, 'errors');
		}
	}

	// set communication status
	if ($action == 'setstcomm') {
		$object->fetch($id);
		$object->stcomm_id = dol_getIdFromCode($db, GETPOST('stcomm', 'alpha'), 'c_stcomm');
		$result = $object->update($object->id, $user);
		if ($result < 0) {
			setEventMessages($object->error, $object->errors, 'errors');
		} else {
			$result = $object->fetch($object->id);
		}
	}

	// update outstandng limit
	if ($action == 'setoutstanding_limit') {
		$object->fetch($id);
		$object->outstanding_limit = GETPOST('outstanding_limit');
		$result = $object->update($object->id, $user);
		if ($result < 0) {
			setEventMessages($object->error, $object->errors, 'errors');
		}
	}

	// update order min amount
	if ($action == 'setorder_min_amount') {
		$object->fetch($id);
		$object->order_min_amount = price2num(GETPOST('order_min_amount', 'alpha'));
		$result = $object->update($object->id, $user);
		if ($result < 0) {
			setEventMessages($object->error, $object->errors, 'errors');
		}
	}

	// Set sales representatives
	if ($action == 'set_salesrepresentatives' && $user->hasRight('societe', 'creer')) {
		$object->fetch($id);
		$result = $object->setSalesRep(GETPOST('commercial', 'array'));
	}

	if ($action == 'update_extras') {
		$object->fetch($id);

		$object->oldcopy = dol_clone($object, 2);

		// Fill array 'array_options' with data from update form
		$ret = $extrafields->setOptionalsFromPost(null, $object, GETPOST('attribute', 'restricthtml'));
		if ($ret < 0) {
			$error++;
		}
		if (!$error) {
			$result = $object->insertExtraFields('COMPANY_MODIFY');
			if ($result < 0) {
				setEventMessages($object->error, $object->errors, 'errors');
				$error++;
			}
		}
		if ($error) {
			$action = 'edit_extras';
		}
	}

	// warehouse
	if ($action == 'setwarehouse' && $user->hasRight('societe', 'creer')) {
		$result = $object->setWarehouse(GETPOSTINT('fk_warehouse'));
	}
}


/*
 * View
 */

$contactstatic = new Contact($db);
$userstatic = new User($db);
$form = new Form($db);
$formcompany = new FormCompany($db);

$title = $langs->trans("ThirdParty")." - ".$langs->trans('Customer');
if (getDolGlobalString('MAIN_HTML_TITLE') && preg_match('/thirdpartynameonly/', $conf->global->MAIN_HTML_TITLE) && $object->name) {
	$title = $object->name." - ".$langs->trans('Customer');
}

$help_url = 'EN:Module_Third_Parties|FR:Module_Tiers|ES:Empresas|DE:Modul_Geschäftspartner';

llxHeader('', $title, $help_url);


if ($object->id > 0) {
	$head = societe_prepare_head($object);

	print dol_get_fiche_head($head, 'customer', $langs->trans("ThirdParty"), -1, 'company');

	$linkback = '<a href="'.DOL_URL_ROOT.'/societe/list.php?restore_lastsearch_values=1">'.$langs->trans("BackToList").'</a>';

	dol_banner_tab($object, 'socid', $linkback, ($user->socid ? 0 : 1), 'rowid', 'nom');

	print '<div class="fichecenter"><div class="fichehalfleft">';

	print '<div class="underbanner clearboth"></div>';
	print '<table class="border centpercent tableforfield">';

	// Type Prospect/Customer/Supplier
	print '<tr><td class="titlefield">'.$langs->trans('NatureOfThirdParty').'</td><td>';
	print $object->getTypeUrl(1);
	print '</td></tr>';

	// Prefix
	if (getDolGlobalString('SOCIETE_USEPREFIX')) {  // Old not used prefix field
		print '<tr><td>'.$langs->trans("Prefix").'</td><td>';
		print($object->prefix_comm ? $object->prefix_comm : '&nbsp;');
		print '</td></tr>';
	}

	if ($object->client) {
		$langs->load("compta");

		print '<tr><td>';
		print $langs->trans('CustomerCode').'</td><td>';
		print showValueWithClipboardCPButton(dol_escape_htmltag($object->code_client));
		$tmpcheck = $object->check_codeclient();
		if ($tmpcheck != 0 && $tmpcheck != -5) {
			print ' <span class="error">('.$langs->trans("WrongCustomerCode").')</span>';
		}
		print '</td></tr>';

		print '<tr>';
		print '<td>';
		print $form->editfieldkey("CustomerAccountancyCode", 'customeraccountancycode', $object->code_compta_client, $object, $user->hasRight('societe', 'creer'));
		print '</td><td>';
		print $form->editfieldval("CustomerAccountancyCode", 'customeraccountancycode', $object->code_compta_client, $object, $user->hasRight('societe', 'creer'));
		print '</td>';
		print '</tr>';
	}

	// This fields are used to know VAT to include in an invoice when the thirdparty is making a sale, so when it is a supplier.
	// We don't need them into customer profile.
	// Except for spain and localtax where localtax depends on buyer and not seller

	// VAT is used
	/*
	print '<tr>';
	print '<td class="nowrap">';
	print $form->textwithpicto($langs->trans('VATIsUsed'),$langs->trans('VATIsUsedWhenSelling'));
	print '</td>';
	print '<td>';
	print yn($object->tva_assuj);
	print '</td>';
	print '</tr>';
	*/

	if ($mysoc->country_code == 'ES') {
		// Local Taxes
		if ($mysoc->localtax1_assuj == "1") {
			print '<tr><td class="nowrap">'.$langs->transcountry("LocalTax1IsUsed", $mysoc->country_code).'</td><td>';
			print yn($object->localtax1_assuj);
			print '</td></tr>';
		}
		if ($mysoc->localtax1_assuj == "1") {
			print '<tr><td class="nowrap">'.$langs->transcountry("LocalTax2IsUsed", $mysoc->country_code).'</td><td>';
			print yn($object->localtax2_assuj);
			print '</td></tr>';
		}
	}

	// TVA Intra
	print '<tr><td class="nowrap">'.$langs->trans('VATIntra').'</td><td>';
	print showValueWithClipboardCPButton(dol_escape_htmltag($object->tva_intra));
	print '</td></tr>';

	// default terms of the settlement
	$langs->load('bills');
	print '<tr><td>';
	print '<table width="100%" class="nobordernopadding"><tr><td>';
	print $langs->trans('PaymentConditions');
	print '<td>';
	if (($action != 'editconditions') && $user->hasRight('societe', 'creer')) {
		print '<td class="right"><a class="editfielda" href="'.$_SERVER["PHP_SELF"].'?action=editconditions&token='.newToken().'&socid='.$object->id.'">'.img_edit($langs->trans('SetConditions'), 1).'</a></td>';
	}
	print '</tr></table>';
	print '</td><td>';
	if ($action == 'editconditions') {
		$form->form_conditions_reglement($_SERVER['PHP_SELF'].'?socid='.$object->id, $object->cond_reglement_id, 'cond_reglement_id', 1, '', 1, $object->deposit_percent);
	} else {
		$form->form_conditions_reglement($_SERVER['PHP_SELF'].'?socid='.$object->id, $object->cond_reglement_id, 'none', 0, '', 1, $object->deposit_percent);
	}
	print "</td>";
	print '</tr>';

	// Default payment mode
	print '<tr><td class="nowrap">';
	print '<table width="100%" class="nobordernopadding"><tr><td class="nowrap">';
	print $langs->trans('PaymentMode');
	print '<td>';
	if (($action != 'editmode') && $user->hasRight('societe', 'creer')) {
		print '<td class="right"><a class="editfielda" href="'.$_SERVER["PHP_SELF"].'?action=editmode&token='.newToken().'&socid='.$object->id.'">'.img_edit($langs->trans('SetMode'), 1).'</a></td>';
	}
	print '</tr></table>';
	print '</td><td>';
	if ($action == 'editmode') {
		$form->form_modes_reglement($_SERVER['PHP_SELF'].'?socid='.$object->id, $object->mode_reglement_id, 'mode_reglement_id', 'CRDT', 1, 1);
	} else {
		$form->form_modes_reglement($_SERVER['PHP_SELF'].'?socid='.$object->id, $object->mode_reglement_id, 'none');
	}
	print "</td>";
	print '</tr>';

	if (isModEnabled("bank")) {
		// Default bank account for payments
		print '<tr><td class="nowrap">';
		print '<table width="100%" class="nobordernopadding"><tr><td class="nowrap">';
		print $langs->trans('PaymentBankAccount');
		print '<td>';
		if (($action != 'editbankaccount') && $user->hasRight('societe', 'creer')) {
			print '<td class="right"><a class="editfielda" href="'.$_SERVER["PHP_SELF"].'?action=editbankaccount&token='.newToken().'&socid='.$object->id.'">'.img_edit($langs->trans('SetBankAccount'), 1).'</a></td>';
		}
		print '</tr></table>';
		print '</td><td>';
		if ($action == 'editbankaccount') {
			$form->formSelectAccount($_SERVER['PHP_SELF'].'?socid='.$object->id, $object->fk_account, 'fk_account', 1);
		} else {
			$form->formSelectAccount($_SERVER['PHP_SELF'].'?socid='.$object->id, $object->fk_account, 'none');
		}
		print "</td>";
		print '</tr>';
	}

	$isCustomer = ($object->client == 1 || $object->client == 3);

	// Relative discounts (Discounts-Drawbacks-Rebates)
	if ($isCustomer) {
		print '<tr><td class="nowrap">';
		print '<table width="100%" class="nobordernopadding"><tr><td class="nowrap">';
		print $langs->trans("CustomerRelativeDiscountShort");
		print '<td><td class="right">';
		if ($user->hasRight('societe', 'creer') && !$user->socid > 0) {
			print '<a class="editfielda" href="'.DOL_URL_ROOT.'/comm/remise.php?id='.$object->id.'&backtopage='.urlencode($_SERVER["PHP_SELF"].'?socid='.$object->id).'&action=create&token='.newToken().'">'.img_edit($langs->trans("Modify")).'</a>';
		}
		print '</td></tr></table>';
		print '</td><td>'.($object->remise_percent ? '<a href="'.DOL_URL_ROOT.'/comm/remise.php?id='.$object->id.'">'.$object->remise_percent.'%</a>' : '').'</td>';
		print '</tr>';

		// Absolute discounts (Discounts-Drawbacks-Rebates)
		print '<tr><td class="nowrap">';
		print '<table width="100%" class="nobordernopadding">';
		print '<tr><td class="nowrap">';
		print $langs->trans("CustomerAbsoluteDiscountShort");
		print '<td><td class="right">';
		if ($user->hasRight('societe', 'creer') && !$user->socid > 0) {
			print '<a class="editfielda" href="'.DOL_URL_ROOT.'/comm/remx.php?id='.$object->id.'&backtopage='.urlencode($_SERVER["PHP_SELF"].'?socid='.$object->id).'&action=create&token='.newToken().'">'.img_edit($langs->trans("Modify")).'</a>';
		}
		print '</td></tr></table>';
		print '</td>';
		print '<td>';
		$amount_discount = $object->getAvailableDiscounts();
		if ($amount_discount < 0) {
			dol_print_error($db, $object->error);
		}
		if ($amount_discount > 0) {
			print '<a href="'.DOL_URL_ROOT.'/comm/remx.php?id='.$object->id.'&backtopage='.urlencode($_SERVER["PHP_SELF"].'?socid='.$object->id).'&action=create&token='.newToken().'">'.price($amount_discount, 1, $langs, 1, -1, -1, $conf->currency).'</a>';
		}
		//else print $langs->trans("DiscountNone");
		print '</td>';
		print '</tr>';
	}

	// Max outstanding bill
	if ($object->client) {
		print '<tr class="nowrap">';
		print '<td>';
		print $form->editfieldkey("OutstandingBill", 'outstanding_limit', $object->outstanding_limit, $object, $user->hasRight('societe', 'creer'));
		print '</td><td>';
		$limit_field_type = (getDolGlobalString('MAIN_USE_JQUERY_JEDITABLE')) ? 'numeric' : 'amount';
		print $form->editfieldval("OutstandingBill", 'outstanding_limit', $object->outstanding_limit, $object, $user->hasRight('societe', 'creer'), $limit_field_type, ($object->outstanding_limit != '' ? price($object->outstanding_limit) : ''));
		print '</td>';
		print '</tr>';
	}

	if ($object->client) {
		if (isModEnabled('order') && getDolGlobalString('ORDER_MANAGE_MIN_AMOUNT')) {
			print '<!-- Minimum amount for orders -->'."\n";
			print '<tr class="nowrap">';
			print '<td>';
			print $form->editfieldkey("OrderMinAmount", 'order_min_amount', $object->order_min_amount, $object, $user->hasRight('societe', 'creer'));
			print '</td><td>';
			print $form->editfieldval("OrderMinAmount", 'order_min_amount', $object->order_min_amount, $object, $user->hasRight('societe', 'creer'), $limit_field_type, ($object->order_min_amount != '' ? price($object->order_min_amount) : ''));
			print '</td>';
			print '</tr>';
		}
	}


	// Multiprice level
	if (getDolGlobalString('PRODUIT_MULTIPRICES') || getDolGlobalString('PRODUIT_CUSTOMER_PRICES_BY_QTY_MULTIPRICES')) {
		print '<tr><td class="nowrap">';
		print '<table width="100%" class="nobordernopadding"><tr><td class="nowrap">';
		print $langs->trans("PriceLevel");
		print '<td><td class="right">';
		if ($user->hasRight('societe', 'creer')) {
			print '<a class="editfielda" href="'.DOL_URL_ROOT.'/comm/multiprix.php?id='.$object->id.'">'.img_edit($langs->trans("Modify")).'</a>';
		}
		print '</td></tr></table>';
		print '</td><td>';
		print $object->price_level;
		$keyforlabel = 'PRODUIT_MULTIPRICES_LABEL'.$object->price_level;
		if (getDolGlobalString($keyforlabel)) {
			print ' - '.$langs->trans(getDolGlobalString($keyforlabel));
		}
		print "</td>";
		print '</tr>';
	}

	// Warehouse
	if (isModEnabled('stock') && getDolGlobalString('SOCIETE_ASK_FOR_WAREHOUSE')) {
		$langs->load('stocks');
		require_once DOL_DOCUMENT_ROOT.'/product/class/html.formproduct.class.php';
		$formproduct = new FormProduct($db);
		print '<tr class="nowrap">';
		print '<td>';
		print $form->editfieldkey("Warehouse", 'warehouse', '', $object, $user->hasRight('societe', 'creer'));
		print '</td><td>';
		if ($action == 'editwarehouse') {
			$formproduct->formSelectWarehouses($_SERVER['PHP_SELF'].'?id='.$object->id, $object->fk_warehouse, 'fk_warehouse', 1);
		} else {
			if ($object->fk_warehouse > 0) {
				print img_picto('', 'stock', 'class="paddingrightonly"');
			}
			$formproduct->formSelectWarehouses($_SERVER['PHP_SELF'].'?id='.$object->id, $object->fk_warehouse, 'none');
		}
		print '</td>';
		print '</tr>';
	}

	// Preferred shipping Method
	if (getDolGlobalString('SOCIETE_ASK_FOR_SHIPPING_METHOD')) {
		print '<tr><td class="nowrap">';
		print '<table width="100%" class="nobordernopadding"><tr><td class="nowrap">';
		print $langs->trans('SendingMethod');
		print '<td>';
		if (($action != 'editshipping') && $user->hasRight('societe', 'creer')) {
			print '<td class="right"><a class="editfielda" href="'.$_SERVER["PHP_SELF"].'?action=editshipping&token='.newToken().'&socid='.$object->id.'">'.img_edit($langs->trans('SetMode'), 1).'</a></td>';
		}
		print '</tr></table>';
		print '</td><td>';
		if ($action == 'editshipping') {
			$form->formSelectShippingMethod($_SERVER['PHP_SELF'].'?socid='.$object->id, $object->shipping_method_id, 'shipping_method_id', 1);
		} else {
			$form->formSelectShippingMethod($_SERVER['PHP_SELF'].'?socid='.$object->id, $object->shipping_method_id, 'none');
		}
		print "</td>";
		print '</tr>';
	}

	if (isModEnabled('intracommreport')) {
		// Transport mode by default
		print '<tr><td class="nowrap">';
		print '<table class="centpercent nobordernopadding"><tr><td class="nowrap">';
		print $langs->trans('IntracommReportTransportMode');
		print '<td>';
		if (($action != 'edittransportmode') && $user->hasRight('societe', 'creer')) {
			print '<td class="right"><a class="editfielda" href="'.$_SERVER["PHP_SELF"].'?action=edittransportmode&token='.newToken().'&socid='.$object->id.'">'.img_edit($langs->trans('SetMode'), 1).'</a></td>';
		}
		print '</tr></table>';
		print '</td><td>';
		if ($action == 'edittransportmode') {
			$form->formSelectTransportMode($_SERVER['PHP_SELF'].'?socid='.$object->id, (!empty($object->transport_mode_id) ? $object->transport_mode_id : ''), 'transport_mode_id', 1);
		} else {
			$form->formSelectTransportMode($_SERVER['PHP_SELF'].'?socid='.$object->id, (!empty($object->transport_mode_id) ? $object->transport_mode_id : ''), 'none');
		}
		print "</td>";
		print '</tr>';
	}

	// Categories
	if (isModEnabled('category') && $user->hasRight('categorie', 'lire')) {
		$langs->load("categories");
		print '<tr><td>'.$langs->trans("CustomersCategoriesShort").'</td>';
		print '<td>';
		print $form->showCategories($object->id, Categorie::TYPE_CUSTOMER, 1);
		print "</td></tr>";
	}

	// Other attributes
	$parameters = array('socid'=>$object->id);
	include DOL_DOCUMENT_ROOT.'/core/tpl/extrafields_view.tpl.php';

	// Sales representative
	include DOL_DOCUMENT_ROOT.'/societe/tpl/linesalesrepresentative.tpl.php';

	// Module Adherent
	if (isModEnabled('member')) {
		$langs->load("members");
		$langs->load("users");

		print '<tr><td class="titlefield">'.$langs->trans("LinkedToDolibarrMember").'</td>';
		print '<td>';
		$adh = new Adherent($db);
		$result = $adh->fetch('', '', $object->id);
		if ($result > 0) {
			$adh->ref = $adh->getFullName($langs);
			print $adh->getNomUrl(-1);
		} else {
			print '<span class="opacitymedium">'.$langs->trans("ThirdpartyNotLinkedToMember").'</span>';
		}
		print '</td>';
		print "</tr>\n";
	}

	print "</table>";

	print '</div><div class="fichehalfright">';

	// Prospection level and status
	if ($object->client == 2 || $object->client == 3) {
		print '<div class="underbanner clearboth"></div>';
		print '<table class="border centpercent tableforfield">';

		// Level of prospection
		print '<tr><td class="titlefield nowrap">';
		print '<table class="nobordernopadding centpercent"><tr><td class="nowrap">';
		print $langs->trans('ProspectLevel');
		print '<td>';
		if ($action != 'editlevel' && $user->hasRight('societe', 'creer')) {
			print '<td class="right"><a class="editfielda reposition" href="'.$_SERVER["PHP_SELF"].'?action=editlevel&token='.newToken().'&socid='.$object->id.'">'.img_edit($langs->trans('Modify'), 1).'</a></td>';
		}
		print '</tr></table>';
		print '</td><td>';
		if ($action == 'editlevel') {
			$formcompany->form_prospect_level($_SERVER['PHP_SELF'].'?socid='.$object->id, $object->fk_prospectlevel, 'prospect_level_id', 1);
		} else {
			print $object->getLibProspLevel();
		}
		print "</td>";
		print '</tr>';

		// Status of prospection
		$object->loadCacheOfProspStatus();
		print '<tr><td>'.$langs->trans("StatusProsp").'</td><td>'.$object->getLibProspCommStatut(4, $object->cacheprospectstatus[$object->stcomm_id]['label']);
		print ' &nbsp; &nbsp; ';
		print '<div class="floatright">';
		foreach ($object->cacheprospectstatus as $key => $val) {
			$titlealt = 'default';
			if (!empty($val['code']) && !in_array($val['code'], array('ST_NO', 'ST_NEVER', 'ST_TODO', 'ST_PEND', 'ST_DONE'))) {
				$titlealt = $val['label'];
			}
			if ($object->stcomm_id != $val['id']) {
				print '<a class="pictosubstatus reposition" href="'.$_SERVER["PHP_SELF"].'?socid='.$object->id.'&stcomm='.$val['code'].'&action=setstcomm&token='.newToken().'">'.img_action($titlealt, $val['code'], $val['picto']).'</a>';
			}
		}
		print '</div></td></tr>';
		print "</table>";

		print '<br>';
	} else {
		print '<div class="underbanner underbanner-before-box clearboth"></div><br>';
	}

	$boxstat = '';

	// Nbre max d'elements des petites listes
	$MAXLIST = getDolGlobalString('MAIN_SIZE_SHORTLIST_LIMIT');

	// Lien recap
	$boxstat .= '<div class="box divboxtable box-halfright">';
	$boxstat .= '<table summary="'.dol_escape_htmltag($langs->trans("DolibarrStateBoard")).'" class="border boxtable boxtablenobottom boxtablenotop boxtablenomarginbottom centpercent">';
	$boxstat .= '<tr class="impair nohover"><td colspan="2" class="tdboxstats nohover">';

	if (isModEnabled("propal") && $user->hasRight('propal', 'lire')) {
		// Box proposals
		$tmp = $object->getOutstandingProposals();
		$outstandingOpened = $tmp['opened'];
		$outstandingTotal = $tmp['total_ht'];
		$outstandingTotalIncTax = $tmp['total_ttc'];
		$text = $langs->trans("OverAllProposals");
		$link = DOL_URL_ROOT.'/comm/propal/list.php?socid='.$object->id;
		$icon = 'bill';
		if ($link) {
			$boxstat .= '<a href="'.$link.'" class="boxstatsindicator thumbstat nobold nounderline">';
		}
		$boxstat .= '<div class="boxstats" title="'.dol_escape_htmltag($text).'">';
		$boxstat .= '<span class="boxstatstext">'.img_object("", $icon).' <span>'.$text.'</span></span><br>';
		$boxstat .= '<span class="boxstatsindicator">'.price($outstandingTotal, 1, $langs, 1, -1, -1, $conf->currency).'</span>';
		$boxstat .= '</div>';
		if ($link) {
			$boxstat .= '</a>';
		}
	}

	if (isModEnabled('order') && $user->hasRight('commande', 'lire')) {
		// Box commandes
		$tmp = $object->getOutstandingOrders();
		$outstandingOpened = $tmp['opened'];
		$outstandingTotal = $tmp['total_ht'];
		$outstandingTotalIncTax = $tmp['total_ttc'];
		$text = $langs->trans("OverAllOrders");
		$link = DOL_URL_ROOT.'/commande/list.php?socid='.$object->id;
		$icon = 'bill';
		if ($link) {
			$boxstat .= '<a href="'.$link.'" class="boxstatsindicator thumbstat nobold nounderline">';
		}
		$boxstat .= '<div class="boxstats" title="'.dol_escape_htmltag($text).'">';
		$boxstat .= '<span class="boxstatstext">'.img_object("", $icon).' <span>'.$text.'</span></span><br>';
		$boxstat .= '<span class="boxstatsindicator">'.price($outstandingTotal, 1, $langs, 1, -1, -1, $conf->currency).'</span>';
		$boxstat .= '</div>';
		if ($link) {
			$boxstat .= '</a>';
		}
	}

	if (isModEnabled('invoice') && $user->hasRight('facture', 'lire')) {
		// Box factures
		$tmp = $object->getOutstandingBills('customer', 0);
		$outstandingOpened = $tmp['opened'];
		$outstandingTotal = $tmp['total_ht'];
		$outstandingTotalIncTax = $tmp['total_ttc'];

		$text = $langs->trans("OverAllInvoices");
		$link = DOL_URL_ROOT.'/compta/facture/list.php?socid='.$object->id;
		$icon = 'bill';
		if ($link) {
			$boxstat .= '<a href="'.$link.'" class="boxstatsindicator thumbstat nobold nounderline">';
		}
		$boxstat .= '<div class="boxstats" title="'.dol_escape_htmltag($text).'">';
		$boxstat .= '<span class="boxstatstext">'.img_object("", $icon).' <span>'.$text.'</span></span><br>';
		$boxstat .= '<span class="boxstatsindicator">'.price($outstandingTotal, 1, $langs, 1, -1, -1, $conf->currency).'</span>';
		$boxstat .= '</div>';
		if ($link) {
			$boxstat .= '</a>';
		}

		// Box outstanding bill
		$warn = '';
		if ($object->outstanding_limit != '' && $object->outstanding_limit < $outstandingOpened) {
			$warn = ' '.img_warning($langs->trans("OutstandingBillReached"));
		}
		$text = $langs->trans("CurrentOutstandingBill");
		$link = DOL_URL_ROOT.'/compta/recap-compta.php?socid='.$object->id;
		$icon = 'bill';
		if ($link) {
			$boxstat .= '<a href="'.$link.'" class="boxstatsindicator thumbstat nobold nounderline">';
		}
		$boxstat .= '<div class="boxstats" title="'.dol_escape_htmltag($text).'">';
		$boxstat .= '<span class="boxstatstext">'.img_object("", $icon).' <span>'.$text.'</span></span><br>';
		$boxstat .= '<span class="boxstatsindicator'.($outstandingOpened > 0 ? ' amountremaintopay' : '').'">'.price($outstandingOpened, 1, $langs, 1, -1, -1, $conf->currency).$warn.'</span>';
		$boxstat .= '</div>';
		if ($link) {
			$boxstat .= '</a>';
		}

		$tmp = $object->getOutstandingBills('customer', 1);
		$outstandingOpenedLate = $tmp['opened'];
		if ($outstandingOpened != $outstandingOpenedLate && !empty($outstandingOpenedLate)) {
			$warn = '';
			if ($object->outstanding_limit != '' && $object->outstanding_limit < $outstandingOpenedLate) {
				$warn = ' '.img_warning($langs->trans("OutstandingBillReached"));
			}
			$text = $langs->trans("CurrentOutstandingBillLate");
			$link = DOL_URL_ROOT.'/compta/recap-compta.php?socid='.$object->id;
			$icon = 'bill';
			if ($link) {
				$boxstat .= '<a href="'.$link.'" class="boxstatsindicator thumbstat nobold nounderline">';
			}
			$boxstat .= '<div class="boxstats" title="'.dol_escape_htmltag($text).'">';
			$boxstat .= '<span class="boxstatstext">'.img_object("", $icon).' <span>'.$text.'</span></span><br>';
			$boxstat .= '<span class="boxstatsindicator'.($outstandingOpenedLate > 0 ? ' amountremaintopay' : '').'">'.price($outstandingOpenedLate, 1, $langs, 1, -1, -1, $conf->currency).$warn.'</span>';
			$boxstat .= '</div>';
			if ($link) {
				$boxstat .= '</a>';
			}
		}
	}

	$parameters = array();
	$reshook = $hookmanager->executeHooks('addMoreBoxStatsCustomer', $parameters, $object, $action);
	if (empty($reshook)) {
		$boxstat .= $hookmanager->resPrint;
	}

	$boxstat .= '</td></tr>';
	$boxstat .= '</table>';
	$boxstat .= '</div>';

	print $boxstat;


	/*
	 * Latest proposals
	 */
	if (isModEnabled("propal") && $user->hasRight('propal', 'lire')) {
		$langs->load("propal");

		$sql = "SELECT s.nom, s.rowid, p.rowid as propalid, p.fk_statut, p.total_ht";
		$sql .= ", p.total_tva";
		$sql .= ", p.total_ttc";
		$sql .= ", p.ref, p.ref_client, p.remise";
		$sql .= ", p.datep as dp, p.fin_validite as date_limit, p.entity";
		$sql .= " FROM ".MAIN_DB_PREFIX."societe as s, ".MAIN_DB_PREFIX."propal as p, ".MAIN_DB_PREFIX."c_propalst as c";
		$sql .= " WHERE p.fk_soc = s.rowid AND p.fk_statut = c.id";
		$sql .= " AND s.rowid = ".((int) $object->id);
		$sql .= " AND p.entity IN (".getEntity('propal').")";
		$sql .= " ORDER BY p.datep DESC";

		$resql = $db->query($sql);
		if ($resql) {
			$propal_static = new Propal($db);

			$num = $db->num_rows($resql);
			if ($num > 0) {
				print '<div class="div-table-responsive-no-min">';
				print '<table class="noborder centpercent lastrecordtable">';

				print '<tr class="liste_titre">';
				print '<td colspan="4"><table width="100%" class="nobordernopadding"><tr><td>'.$langs->trans("LastPropals", ($num <= $MAXLIST ? "" : $MAXLIST)).'</td><td class="right"><a class="notasortlink" href="'.DOL_URL_ROOT.'/comm/propal/list.php?socid='.$object->id.'"><span class="hideonsmartphone">'.$langs->trans("AllPropals").'</span><span class="badge marginleftonlyshort">'.$num.'</span></a></td>';
				print '<td width="20px" class="right"><a href="'.DOL_URL_ROOT.'/comm/propal/stats/index.php?socid='.$object->id.'">'.img_picto($langs->trans("Statistics"), 'stats').'</a></td>';
				print '</tr></table></td>';
				print '</tr>';
			}

			$i = 0;
			while ($i < $num && $i < $MAXLIST) {
				$objp = $db->fetch_object($resql);

				print '<tr class="oddeven">';
				print '<td class="nowraponall">';
				$propal_static->id = $objp->propalid;
				$propal_static->ref = $objp->ref;
				$propal_static->ref_client = $objp->ref_client;	// deprecated
				$propal_static->ref_customer = $objp->ref_client;
				$propal_static->total_ht = $objp->total_ht;
				$propal_static->total_tva = $objp->total_tva;
				$propal_static->total_ttc = $objp->total_ttc;
				print $propal_static->getNomUrl(1);

				// Preview
				$filedir = $conf->propal->multidir_output[$objp->entity].'/'.dol_sanitizeFileName($objp->ref);
				$file_list = null;
				if (!empty($filedir)) {
					$file_list = dol_dir_list($filedir, 'files', 0, '', '(\.meta|_preview.*.*\.png)$', 'date', SORT_DESC);
				}
				if (is_array($file_list)) {
					// Defined relative dir to DOL_DATA_ROOT
					$relativedir = '';
					if ($filedir) {
						$relativedir = preg_replace('/^'.preg_quote(DOL_DATA_ROOT, '/').'/', '', $filedir);
						$relativedir = preg_replace('/^[\\/]/', '', $relativedir);
					}
					// Get list of files stored into database for same relative directory
					if ($relativedir) {
						completeFileArrayWithDatabaseInfo($file_list, $relativedir);

						//var_dump($sortfield.' - '.$sortorder);
						if (!empty($sortfield) && !empty($sortorder)) {	// If $sortfield is for example 'position_name', we will sort on the property 'position_name' (that is concat of position+name)
							$file_list = dol_sort_array($file_list, $sortfield, $sortorder);
						}
					}
					$relativepath = dol_sanitizeFileName($objp->ref).'/'.dol_sanitizeFileName($objp->ref).'.pdf';
					print $formfile->showPreview($file_list, $propal_static->element, $relativepath, 0);
				}
				// $filename = dol_sanitizeFileName($objp->ref);
				// $filedir = $conf->propal->multidir_output[$objp->entity].'/'.dol_sanitizeFileName($objp->ref);
				// $urlsource = '/comm/propal/card.php?id='.$objp->cid;
				// print $formfile->getDocumentsLink($propal_static->element, $filename, $filedir);
				if (($db->jdate($objp->date_limit) < ($now - $conf->propal->cloture->warning_delay)) && $objp->fk_statut == $propal_static::STATUS_VALIDATED) {
					print " ".img_warning();
				}
				print '</td><td class="right" width="80px">'.dol_print_date($db->jdate($objp->dp), 'day')."</td>\n";
				print '<td class="right nowraponall">'.price($objp->total_ht).'</td>';
				print '<td class="right" style="min-width: 60px" class="nowrap">'.$propal_static->LibStatut($objp->fk_statut, 5).'</td></tr>';
				$i++;
			}
			$db->free($resql);

			if ($num > 0) {
				print "</table>";
				print '</div>';
			}
		} else {
			dol_print_error($db);
		}
	}

	/*
	 * Latest orders
	 */
	if (isModEnabled('order') && $user->hasRight('commande', 'lire')) {
		$param ="";

		$sql = "SELECT s.nom, s.rowid";
		$sql .= ", c.rowid as cid, c.entity, c.total_ht";
		$sql .= ", c.total_tva";
		$sql .= ", c.total_ttc";
		$sql .= ", c.ref, c.ref_client, c.fk_statut, c.facture";
		$sql .= ", c.date_commande as dc";
		$sql .= ", c.facture as billed";
		$sql .= " FROM ".MAIN_DB_PREFIX."societe as s, ".MAIN_DB_PREFIX."commande as c";
		$sql .= " WHERE c.fk_soc = s.rowid ";
		$sql .= " AND s.rowid = ".((int) $object->id);
		$sql .= " AND c.entity IN (".getEntity('commande').')';
		$sql .= " ORDER BY c.date_commande DESC";

		$resql = $db->query($sql);
		if ($resql) {
			$commande_static = new Commande($db);

			$num = $db->num_rows($resql);
			if ($num > 0) {
				// Check if there are orders billable
				$sql2 = 'SELECT s.nom, s.rowid as socid, s.client, c.rowid, c.ref, c.total_ht, c.ref_client,';
				$sql2 .= ' c.date_valid, c.date_commande, c.date_livraison, c.fk_statut, c.facture as billed';
				$sql2 .= ' FROM '.MAIN_DB_PREFIX.'societe as s';
				$sql2 .= ', '.MAIN_DB_PREFIX.'commande as c';
				$sql2 .= ' WHERE c.fk_soc = s.rowid';
				$sql2 .= ' AND s.rowid = '.((int) $object->id);
				// Show orders with status validated, shipping started and delivered (well any order we can bill)
				$sql2 .= " AND ((c.fk_statut IN (1,2)) OR (c.fk_statut = 3 AND c.facture = 0))";

				$resql2 = $db->query($sql2);
				$orders2invoice = $db->num_rows($resql2);
				$db->free($resql2);

				print '<div class="div-table-responsive-no-min">';
				print '<table class="noborder centpercent lastrecordtable">';

				print '<tr class="liste_titre">';
				print '<td colspan="4"><table width="100%" class="nobordernopadding"><tr><td>'.$langs->trans("LastCustomerOrders", ($num <= $MAXLIST ? "" : $MAXLIST)).'</td><td class="right"><a class="notasortlink" href="'.DOL_URL_ROOT.'/commande/list.php?socid='.$object->id.'"><span class="hideonsmartphone">'.$langs->trans("AllOrders").'</span><span class="badge marginleftonlyshort">'.$num.'</span></a></td>';
				print '<td width="20px" class="right"><a href="'.DOL_URL_ROOT.'/commande/stats/index.php?socid='.$object->id.'">'.img_picto($langs->trans("Statistics"), 'stats').'</a></td>';
				print '</tr></table></td>';
				print '</tr>';
			}

			$i = 0;
			while ($i < $num && $i < $MAXLIST) {
				$objp = $db->fetch_object($resql);

				$commande_static->id = $objp->cid;
				$commande_static->ref = $objp->ref;
				$commande_static->ref_client = $objp->ref_client;
				$commande_static->total_ht = $objp->total_ht;
				$commande_static->total_tva = $objp->total_tva;
				$commande_static->total_ttc = $objp->total_ttc;
				$commande_static->billed = $objp->billed;

				print '<tr class="oddeven">';
				print '<td class="nowraponall">';
				print $commande_static->getNomUrl(1);
				// Preview
				$filedir = $conf->commande->multidir_output[$objp->entity].'/'.dol_sanitizeFileName($objp->ref);
				$file_list = null;
				if (!empty($filedir)) {
					$file_list = dol_dir_list($filedir, 'files', 0, '', '(\.meta|_preview.*.*\.png)$', 'date', SORT_DESC);
				}
				if (is_array($file_list)) {
					// Defined relative dir to DOL_DATA_ROOT
					$relativedir = '';
					if ($filedir) {
						$relativedir = preg_replace('/^'.preg_quote(DOL_DATA_ROOT, '/').'/', '', $filedir);
						$relativedir = preg_replace('/^[\\/]/', '', $relativedir);
					}
					// Get list of files stored into database for same relative directory
					if ($relativedir) {
						completeFileArrayWithDatabaseInfo($file_list, $relativedir);

						//var_dump($sortfield.' - '.$sortorder);
						if (!empty($sortfield) && !empty($sortorder)) {	// If $sortfield is for example 'position_name', we will sort on the property 'position_name' (that is concat of position+name)
							$file_list = dol_sort_array($file_list, $sortfield, $sortorder);
						}
					}
					$relativepath = dol_sanitizeFileName($objp->ref).'/'.dol_sanitizeFileName($objp->ref).'.pdf';
					print $formfile->showPreview($file_list, $commande_static->element, $relativepath, 0, $param);
				}
				// $filename = dol_sanitizeFileName($objp->ref);
				// $filedir = $conf->order->multidir_output[$objp->entity].'/'.dol_sanitizeFileName($objp->ref);
				// $urlsource = '/commande/card.php?id='.$objp->cid;
				// print $formfile->getDocumentsLink($commande_static->element, $filename, $filedir);
				print '</td>';

				print '<td class="right" width="80px">'.dol_print_date($db->jdate($objp->dc), 'day')."</td>\n";
				print '<td class="right nowraponall">'.price($objp->total_ht).'</td>';
				print '<td class="right" style="min-width: 60px" class="nowrap">'.$commande_static->LibStatut($objp->fk_statut, $objp->facture, 5).'</td></tr>';
				$i++;
			}
			$db->free($resql);

			if ($num > 0) {
				print "</table>";
				print '</div>';
			}
		} else {
			dol_print_error($db);
		}
	}

	/*
	 *   Latest shipments
	 */
	if (isModEnabled("delivery_note") && $user->hasRight('expedition', 'lire')) {
		$sql = 'SELECT e.rowid as id';
		$sql .= ', e.ref, e.entity';
		$sql .= ', e.date_creation';
		$sql .= ', e.fk_statut as statut';
		$sql .= ', s.nom';
		$sql .= ', s.rowid as socid';
		$sql .= " FROM ".MAIN_DB_PREFIX."societe as s, ".MAIN_DB_PREFIX."expedition as e";
		$sql .= " WHERE e.fk_soc = s.rowid AND s.rowid = ".((int) $object->id);
		$sql .= " AND e.entity IN (".getEntity('expedition').")";
		$sql .= ' GROUP BY e.rowid';
		$sql .= ', e.ref, e.entity';
		$sql .= ', e.date_creation';
		$sql .= ', e.fk_statut';
		$sql .= ', s.nom';
		$sql .= ', s.rowid';
		$sql .= " ORDER BY e.date_creation DESC";

		$resql = $db->query($sql);
		if ($resql) {
			$sendingstatic = new Expedition($db);

			$num = $db->num_rows($resql);
			if ($num > 0) {
				print '<div class="div-table-responsive-no-min">';
				print '<table class="noborder centpercent lastrecordtable">';

				print '<tr class="liste_titre">';
				print '<td colspan="4"><table class="centpercent nobordernopadding"><tr><td>'.$langs->trans("LastSendings", ($num <= $MAXLIST ? "" : $MAXLIST)).'</td><td class="right"><a class="notasortlink" href="'.DOL_URL_ROOT.'/expedition/list.php?socid='.$object->id.'"><span class="hideonsmartphone">'.$langs->trans("AllSendings").'</span><span class="badge marginleftonlyshort">'.$num.'</span></a></td>';
				print '<td width="20px" class="right"><a href="'.DOL_URL_ROOT.'/expedition/stats/index.php?socid='.$object->id.'">'.img_picto($langs->trans("Statistics"), 'stats').'</a></td>';
				print '</tr></table></td>';
				print '</tr>';
			}

			$i = 0;
			while ($i < $num && $i < $MAXLIST) {
				$objp = $db->fetch_object($resql);

				$sendingstatic->id = $objp->id;
				$sendingstatic->ref = $objp->ref;

				print '<tr class="oddeven">';
				print '<td class="nowraponall">';
				print $sendingstatic->getNomUrl(1);
				// Preview
				$filedir = $conf->expedition->multidir_output[$objp->entity].'/'.dol_sanitizeFileName($objp->ref);
				$file_list = null;
				if (!empty($filedir)) {
					$file_list = dol_dir_list($filedir, 'files', 0, '', '(\.meta|_preview.*.*\.png)$', 'date', SORT_DESC);
				}
				if (is_array($file_list)) {
					// Defined relative dir to DOL_DATA_ROOT
					$relativedir = '';
					if ($filedir) {
						$relativedir = preg_replace('/^'.preg_quote(DOL_DATA_ROOT, '/').'/', '', $filedir);
						$relativedir = preg_replace('/^[\\/]/', '', $relativedir);
					}
					// Get list of files stored into database for same relative directory
					if ($relativedir) {
						completeFileArrayWithDatabaseInfo($file_list, $relativedir);

						//var_dump($sortfield.' - '.$sortorder);
						if (!empty($sortfield) && !empty($sortorder)) {	// If $sortfield is for example 'position_name', we will sort on the property 'position_name' (that is concat of position+name)
							$file_list = dol_sort_array($file_list, $sortfield, $sortorder);
						}
					}
					$relativepath = dol_sanitizeFileName($objp->ref).'/'.dol_sanitizeFileName($objp->ref).'.pdf';
					print $formfile->showPreview($file_list, $sendingstatic->table_element, $relativepath, 0, $param);
				}
				// $filename = dol_sanitizeFileName($objp->ref);
				// $filedir = $conf->expedition->multidir_output[$objp->entity].'/'.dol_sanitizeFileName($objp->ref);
				// $urlsource = '/expedition/card.php?id='.$objp->cid;
				// print $formfile->getDocumentsLink($sendingstatic->element, $filename, $filedir);
				print '</td>';
				if ($objp->date_creation > 0) {
					print '<td class="right" width="80px">'.dol_print_date($db->jdate($objp->date_creation), 'day').'</td>';
				} else {
					print '<td class="right"><b>!!!</b></td>';
				}

				print '<td class="nowrap right centpercent">'.$sendingstatic->LibStatut($objp->statut, 5).'</td>';
				print "</tr>\n";
				$i++;
			}
			$db->free($resql);

			if ($num > 0) {
				print "</table>";
				print '</div>';
			}
		} else {
			dol_print_error($db);
		}
	}

	/*
	 * Latest contracts
	 */
	if (isModEnabled('contract') && $user->hasRight('contrat', 'lire')) {
		$sql = "SELECT s.nom, s.rowid, c.rowid as id, c.ref as ref, c.statut as contract_status, c.datec as dc, c.date_contrat as dcon, c.ref_customer as refcus, c.ref_supplier as refsup, c.entity,";
		$sql .= " c.last_main_doc, c.model_pdf";
		$sql .= " FROM ".MAIN_DB_PREFIX."societe as s, ".MAIN_DB_PREFIX."contrat as c";
		$sql .= " WHERE c.fk_soc = s.rowid ";
		$sql .= " AND s.rowid = ".((int) $object->id);
		$sql .= " AND c.entity IN (".getEntity('contract').")";
		$sql .= " ORDER BY c.datec DESC";

		$resql = $db->query($sql);
		if ($resql) {
			$contrat = new Contrat($db);

			$num = $db->num_rows($resql);
			if ($num > 0) {
				print '<div class="div-table-responsive-no-min">';
				print '<table class="noborder centpercent lastrecordtable">';

				print '<tr class="liste_titre">';
				print '<td colspan="5"><table width="100%" class="nobordernopadding"><tr><td>'.$langs->trans("LastContracts", ($num <= $MAXLIST ? "" : $MAXLIST)).'</td>';
				print '<td class="right"><a class="notasortlink" href="'.DOL_URL_ROOT.'/contrat/list.php?socid='.$object->id.'">'.$langs->trans("AllContracts").'<span class="badge marginleftonlyshort">'.$num.'</span></a></td>';
				//print '<td width="20px" class="right"><a href="'.DOL_URL_ROOT.'/contract/stats/index.php?socid='.$object->id.'">'.img_picto($langs->trans("Statistics"),'stats').'</a></td>';
				print '</tr></table></td>';
				print '</tr>';
			}

			$i = 0;
			while ($i < $num && $i < $MAXLIST) {
				$objp = $db->fetch_object($resql);

				$contrat->id = $objp->id;
				$contrat->ref = $objp->ref ? $objp->ref : $objp->id;
				$contrat->ref_customer = $objp->refcus;
				$contrat->ref_supplier = $objp->refsup;
				$contrat->statut = $objp->contract_status;
				$contrat->last_main_doc = $objp->last_main_doc;
				$contrat->model_pdf = $objp->model_pdf;
				$contrat->fetch_lines();

				$late = '';
				foreach ($contrat->lines as $line) {
					if ($contrat->statut == Contrat::STATUS_VALIDATED && $line->statut == ContratLigne::STATUS_OPEN) {
						if (((!empty($line->date_end) ? $line->date_end : 0) + $conf->contrat->services->expires->warning_delay) < $now) {
							$late = img_warning($langs->trans("Late"));
						}
					}
				}

				print '<tr class="oddeven">';
				print '<td class="nowraponall">';
				print $contrat->getNomUrl(1, 12);
				if (!empty($contrat->model_pdf)) {
					// Preview
					$filedir = $conf->contrat->multidir_output[$objp->entity].'/'.dol_sanitizeFileName($objp->ref);
					$file_list = null;
					if (!empty($filedir)) {
						$file_list = dol_dir_list($filedir, 'files', 0, '', '(\.meta|_preview.*.*\.png)$', 'date', SORT_DESC);
					}
					if (is_array($file_list)) {
						// Defined relative dir to DOL_DATA_ROOT
						$relativedir = '';
						if ($filedir) {
							$relativedir = preg_replace('/^'.preg_quote(DOL_DATA_ROOT, '/').'/', '', $filedir);
							$relativedir = preg_replace('/^[\\/]/', '', $relativedir);
						}
						// Get list of files stored into database for same relative directory
						if ($relativedir) {
							completeFileArrayWithDatabaseInfo($file_list, $relativedir);

							//var_dump($sortfield.' - '.$sortorder);
							if (!empty($sortfield) && !empty($sortorder)) {	// If $sortfield is for example 'position_name', we will sort on the property 'position_name' (that is concat of position+name)
								$file_list = dol_sort_array($file_list, $sortfield, $sortorder);
							}
						}
						$relativepath = dol_sanitizeFileName($objp->ref).'/'.dol_sanitizeFileName($objp->ref).'.pdf';
						print $formfile->showPreview($file_list, $contrat->element, $relativepath, 0);
					}
				}
				// $filename = dol_sanitizeFileName($objp->ref);
				// $filedir = $conf->contrat->multidir_output[$objp->entity].'/'.dol_sanitizeFileName($objp->ref);
				// $urlsource = '/contrat/card.php?id='.$objp->cid;
				// print $formfile->getDocumentsLink($contrat->element, $filename, $filedir);
				print $late;
				print "</td>\n";
				print '<td class="nowrap">'.dol_trunc($objp->refsup, 12)."</td>\n";
				//print '<td class="right" width="80px"><span title="'.$langs->trans("DateCreation").'">'.dol_print_date($db->jdate($objp->dc), 'day')."</span></td>\n";
				print '<td class="right" width="80px"><span title="'.$langs->trans("DateContract").'">'.dol_print_date($db->jdate($objp->dcon), 'day')."</span></td>\n";
				print '<td width="20">&nbsp;</td>';
				print '<td class="nowraponall right">';
				print $contrat->getLibStatut(4);
				print "</td>\n";
				print '</tr>';
				$i++;
			}
			$db->free($resql);

			if ($num > 0) {
				print "</table>";
				print '</div>';
			}
		} else {
			dol_print_error($db);
		}
	}

	/*
	 * Latest interventions
	 */
	if (isModEnabled('intervention') && $user->hasRight('ficheinter', 'lire')) {
		$sql = "SELECT s.nom, s.rowid, f.rowid as id, f.ref, f.fk_statut, f.duree as duration, f.datei as startdate, f.entity";
		$sql .= " FROM ".MAIN_DB_PREFIX."societe as s, ".MAIN_DB_PREFIX."fichinter as f";
		$sql .= " WHERE f.fk_soc = s.rowid";
		$sql .= " AND s.rowid = ".((int) $object->id);
		$sql .= " AND f.entity IN (".getEntity('intervention').")";
		$sql .= " ORDER BY f.tms DESC";

		$resql = $db->query($sql);
		if ($resql) {
			$fichinter_static = new Fichinter($db);

			$num = $db->num_rows($resql);
			if ($num > 0) {
				print '<div class="div-table-responsive-no-min">';
				print '<table class="noborder centpercent lastrecordtable">';

				print '<tr class="liste_titre">';
				print '<td colspan="3"><table class="centpercent nobordernopadding"><tr><td>'.$langs->trans("LastInterventions", ($num <= $MAXLIST ? "" : $MAXLIST)).'</td><td class="right"><a class="notasortlink" href="'.DOL_URL_ROOT.'/fichinter/list.php?socid='.$object->id.'"><span class="hideonsmartphone">'.$langs->trans("AllInterventions").'</span><span class="badge marginleftonlyshort">'.$num.'</span></td>';
				print '<td width="20px" class="right"><a href="'.DOL_URL_ROOT.'/fichinter/stats/index.php?socid='.$object->id.'">'.img_picto($langs->trans("Statistics"), 'stats').'</a></td>';
				print '</tr></table></td>';
				print '</tr>';
			}

			$i = 0;
			while ($i < $num && $i < $MAXLIST) {
				$objp = $db->fetch_object($resql);

				$fichinter_static->id = $objp->id;
				$fichinter_static->ref = $objp->ref;
				$fichinter_static->statut = $objp->fk_statut;

				print '<tr class="oddeven">';
				print '<td class="nowraponall">';
				print $fichinter_static->getNomUrl(1);
				// Preview
				$filedir = $conf->ficheinter->multidir_output[$objp->entity].'/'.dol_sanitizeFileName($objp->ref);
				$file_list = null;
				if (!empty($filedir)) {
					$file_list = dol_dir_list($filedir, 'files', 0, '', '(\.meta|_preview.*.*\.png)$', 'date', SORT_DESC);
				}
				if (is_array($file_list)) {
					// Defined relative dir to DOL_DATA_ROOT
					$relativedir = '';
					if ($filedir) {
						$relativedir = preg_replace('/^'.preg_quote(DOL_DATA_ROOT, '/').'/', '', $filedir);
						$relativedir = preg_replace('/^[\\/]/', '', $relativedir);
					}
					// Get list of files stored into database for same relative directory
					if ($relativedir) {
						completeFileArrayWithDatabaseInfo($file_list, $relativedir);

						//var_dump($sortfield.' - '.$sortorder);
						if (!empty($sortfield) && !empty($sortorder)) {	// If $sortfield is for example 'position_name', we will sort on the property 'position_name' (that is concat of position+name)
							$file_list = dol_sort_array($file_list, $sortfield, $sortorder);
						}
					}
					$relativepath = dol_sanitizeFileName($objp->ref).'/'.dol_sanitizeFileName($objp->ref).'.pdf';
					print $formfile->showPreview($file_list, $fichinter_static->element, $relativepath, 0);
				}
				// $filename = dol_sanitizeFileName($objp->ref);
				// $filedir = getMultidirOutput($fichinter_static).'/'.dol_sanitizeFileName($objp->ref);
				// $urlsource = '/fichinter/card.php?id='.$objp->cid;
				// print $formfile->getDocumentsLink($fichinter_static->element, $filename, $filedir);
				print '</td>'."\n";
				//print '<td class="right" width="80px">'.dol_print_date($db->jdate($objp->startdate)).'</td>'."\n";
				print '<td class="right" style="min-width: 60px">'.convertSecondToTime($objp->duration).'</td>'."\n";
				print '<td class="nowrap right" style="min-width: 60px">'.$fichinter_static->getLibStatut(5).'</td>'."\n";
				print '</tr>';

				$i++;
			}
			$db->free($resql);

			if ($num > 0) {
				print "</table>";
				print '</div>';
			}
		} else {
			dol_print_error($db);
		}
	}

	/*
	 *   Latest invoices templates
	 */
	if (isModEnabled('invoice') && $user->hasRight('facture', 'lire')) {
		$sql = 'SELECT f.rowid as id, f.titre as ref';
		$sql .= ', f.total_ht';
		$sql .= ', f.total_tva';
		$sql .= ', f.total_ttc';
		$sql .= ', f.datec as dc';
		$sql .= ', f.date_last_gen, f.date_when';
		$sql .= ', f.frequency';
		$sql .= ', f.unit_frequency';
		$sql .= ', f.suspended as suspended';
		$sql .= ', s.nom, s.rowid as socid';
		$sql .= " FROM ".MAIN_DB_PREFIX."societe as s,".MAIN_DB_PREFIX."facture_rec as f";
		$sql .= " WHERE f.fk_soc = s.rowid AND s.rowid = ".((int) $object->id);
		$sql .= " AND f.entity IN (".getEntity('invoice').")";
		$sql .= ' GROUP BY f.rowid, f.titre, f.total_ht, f.total_tva, f.total_ttc,';
		$sql .= ' f.date_last_gen, f.datec, f.frequency, f.unit_frequency,';
		$sql .= ' f.suspended, f.date_when,';
		$sql .= ' s.nom, s.rowid';
		$sql .= " ORDER BY f.date_last_gen, f.datec DESC";

		$resql = $db->query($sql);
		if ($resql) {
			$invoicetemplate = new FactureRec($db);

			$num = $db->num_rows($resql);
			if ($num > 0) {
				print '<div class="div-table-responsive-no-min">';
				print '<table class="noborder centpercent lastrecordtable">';
				print '<tr class="liste_titre">';
				$colspan = 4;
				if (getDolGlobalString('MAIN_SHOW_PRICE_WITH_TAX_IN_SUMMARIES')) {
					$colspan++;
				}
				print '<td colspan="'.$colspan.'">';
				print '<table class="centpercent nobordernopadding"><tr>';
				print '<td>'.$langs->trans("LatestCustomerTemplateInvoices", ($num <= $MAXLIST ? "" : $MAXLIST)).'</td><td class="right"><a class="notasortlink" href="'.DOL_URL_ROOT.'/compta/facture/invoicetemplate_list.php?socid='.$object->id.'"><span class="hideonsmartphone">'.$langs->trans("AllCustomerTemplateInvoices").'</span><span class="badge marginleftonlyshort">'.$num.'</span></a></td>';
				print '</tr></table>';
				print '</td>';
				print '</tr>';
			}

			$i = 0;
			while ($i < $num && $i < $MAXLIST) {
				$objp = $db->fetch_object($resql);

				$invoicetemplate->id = $objp->id;
				$invoicetemplate->ref = $objp->ref;
				$invoicetemplate->suspended = $objp->suspended;
				$invoicetemplate->frequency = $objp->frequency;
				$invoicetemplate->unit_frequency = $objp->unit_frequency;
				$invoicetemplate->total_ht = $objp->total_ht;
				$invoicetemplate->total_tva = $objp->total_tva;
				$invoicetemplate->total_ttc = $objp->total_ttc;
				$invoicetemplate->date_last_gen = $objp->date_last_gen;
				$invoicetemplate->date_when = $objp->date_when;

				print '<tr class="oddeven">';
				print '<td class="tdoverflowmax250">';
				print $invoicetemplate->getNomUrl(1);
				print '</td>';

				if ($objp->frequency && $objp->date_last_gen > 0) {
					print '<td class="right" width="80px">'.dol_print_date($db->jdate($objp->date_last_gen), 'day').'</td>';
				} else {
					if ($objp->dc > 0) {
						print '<td class="right" width="80px">'.dol_print_date($db->jdate($objp->dc), 'day').'</td>';
					} else {
						print '<td class="right"><b>!!!</b></td>';
					}
				}
				print '<td class="right nowraponall">';
				print price($objp->total_ht);
				print '</td>';

				if (getDolGlobalString('MAIN_SHOW_PRICE_WITH_TAX_IN_SUMMARIES')) {
					print '<td class="right nowraponall">';
					print price($objp->total_ttc);
					print '</td>';
				}

				print '<td class="nowrap right" style="min-width: 60px">';
				print $langs->trans('FrequencyPer_'.$invoicetemplate->unit_frequency, $invoicetemplate->frequency).' - ';
				print($invoicetemplate->LibStatut($invoicetemplate->frequency, $invoicetemplate->suspended, 5, 0));
				print '</td>';
				print "</tr>\n";
				$i++;
			}
			$db->free($resql);

			if ($num > 0) {
				print "</table>";
				print '</div>';
			}
		} else {
			dol_print_error($db);
		}
	}

	/*
	 *   Latest invoices
	 */
	if (isModEnabled('invoice') && $user->hasRight('facture', 'lire')) {
		$sql = 'SELECT f.rowid as facid, f.ref, f.type';
		$sql .= ', f.total_ht';
		$sql .= ', f.total_tva';
		$sql .= ', f.total_ttc';
		$sql .= ', f.entity';
		$sql .= ', f.datef as df, f.date_lim_reglement as dl, f.datec as dc, f.paye as paye, f.fk_statut as status';
		$sql .= ', s.nom, s.rowid as socid';
		$sql .= ', SUM(pf.amount) as am';
		$sql .= " FROM ".MAIN_DB_PREFIX."societe as s,".MAIN_DB_PREFIX."facture as f";
		$sql .= ' LEFT JOIN '.MAIN_DB_PREFIX.'paiement_facture as pf ON f.rowid=pf.fk_facture';
		$sql .= " WHERE f.fk_soc = s.rowid AND s.rowid = ".((int) $object->id);
		$sql .= " AND f.entity IN (".getEntity('invoice').")";
		$sql .= ' GROUP BY f.rowid, f.ref, f.type, f.total_ht, f.total_tva, f.total_ttc,';
		$sql .= ' f.entity, f.datef, f.date_lim_reglement, f.datec, f.paye, f.fk_statut,';
		$sql .= ' s.nom, s.rowid';
		$sql .= " ORDER BY f.datef DESC, f.datec DESC";

		$resql = $db->query($sql);
		if ($resql) {
			$facturestatic = new Facture($db);

			$num = $db->num_rows($resql);
			if ($num > 0) {
				print '<div class="div-table-responsive-no-min">';
				print '<table class="noborder centpercent lastrecordtable">';
				print '<tr class="liste_titre">';
				$colspan = 5;
				if (getDolGlobalString('MAIN_SHOW_PRICE_WITH_TAX_IN_SUMMARIES')) {
					$colspan++;
				}
				print '<td colspan="'.$colspan.'">';
				print '<table class="centpercent nobordernopadding"><tr><td>'.$langs->trans("LastCustomersBills", ($num <= $MAXLIST ? "" : $MAXLIST)).'</td><td class="right"><a class="notasortlink" href="'.DOL_URL_ROOT.'/compta/facture/list.php?socid='.$object->id.'"><span class="hideonsmartphone">'.$langs->trans("AllBills").'</span><span class="badge marginleftonlyshort">'.$num.'</span></a></td>';
				print '<td width="20px" class="right"><a href="'.DOL_URL_ROOT.'/compta/facture/stats/index.php?socid='.$object->id.'">'.img_picto($langs->trans("Statistics"), 'stats').'</a></td>';
				print '</tr></table>';
				print '</td>';
				print '</tr>';
			}

			$i = 0;
			while ($i < $num && $i < $MAXLIST) {
				$objp = $db->fetch_object($resql);

				$facturestatic->id = $objp->facid;
				$facturestatic->ref = $objp->ref;
				$facturestatic->type = $objp->type;
				$facturestatic->total_ht = $objp->total_ht;
				$facturestatic->total_tva = $objp->total_tva;
				$facturestatic->total_ttc = $objp->total_ttc;
				$facturestatic->statut = $objp->status;
				$facturestatic->status = $objp->status;
				$facturestatic->paye = $objp->paye;
				$facturestatic->alreadypaid = $objp->am;
				$facturestatic->totalpaid = $objp->am;
				$facturestatic->date = $db->jdate($objp->df);
				$facturestatic->date_lim_reglement = $db->jdate($objp->dl);

				print '<tr class="oddeven">';
				print '<td class="nowraponall">';
				print $facturestatic->getNomUrl(1);
				// Preview
				$filedir = $conf->facture->multidir_output[$objp->entity].'/'.dol_sanitizeFileName($objp->ref);
				$file_list = null;
				if (!empty($filedir)) {
					$file_list = dol_dir_list($filedir, 'files', 0, '', '(\.meta|_preview.*.*\.png)$', 'date', SORT_DESC);
				}
				if (is_array($file_list)) {
					// Defined relative dir to DOL_DATA_ROOT
					$relativedir = '';
					if ($filedir) {
						$relativedir = preg_replace('/^'.preg_quote(DOL_DATA_ROOT, '/').'/', '', $filedir);
						$relativedir = preg_replace('/^[\\/]/', '', $relativedir);
					}
					// Get list of files stored into database for same relative directory
					if ($relativedir) {
						completeFileArrayWithDatabaseInfo($file_list, $relativedir);

						//var_dump($sortfield.' - '.$sortorder);
						if (!empty($sortfield) && !empty($sortorder)) {	// If $sortfield is for example 'position_name', we will sort on the property 'position_name' (that is concat of position+name)
							$file_list = dol_sort_array($file_list, $sortfield, $sortorder);
						}
					}
					$relativepath = dol_sanitizeFileName($objp->ref).'/'.dol_sanitizeFileName($objp->ref).'.pdf';
					print $formfile->showPreview($file_list, $facturestatic->element, $relativepath, 0);
				}
				// $filename = dol_sanitizeFileName($objp->ref);
				// $filedir = $conf->facture->multidir_output[$objp->entity].'/'.dol_sanitizeFileName($objp->ref);
				// $urlsource = '/compta/facture/card.php?id='.$objp->cid;
				//print $formfile->getDocumentsLink($facturestatic->element, $filename, $filedir);
				print '</td>';
				if ($objp->df > 0) {
					print '<td width="80px" title="'.dol_escape_htmltag($langs->trans('DateInvoice')).'">'.dol_print_date($db->jdate($objp->df), 'day').'</td>';
				} else {
					print '<td><b>!!!</b></td>';
				}
				if ($objp->dl > 0) {
					print '<td width="80px" title="'.dol_escape_htmltag($langs->trans('DateMaxPayment')).'">'.dol_print_date($db->jdate($objp->dl), 'day').'</td>';
				} else {
					print '<td><b>!!!</b></td>';
				}
				print '<td class="right nowraponall">';
				print price($objp->total_ht);
				print '</td>';

				if (getDolGlobalString('MAIN_SHOW_PRICE_WITH_TAX_IN_SUMMARIES')) {
					print '<td class="right nowraponall">';
					print price($objp->total_ttc);
					print '</td>';
				}

				print '<td class="nowrap right" style="min-width: 60px">'.($facturestatic->LibStatut($objp->paye, $objp->status, 5, $objp->am)).'</td>';
				print "</tr>\n";
				$i++;
			}
			$db->free($resql);

			if ($num > 0) {
				print "</table>";
				print '</div>';
			}
		} else {
			dol_print_error($db);
		}
	}

	// Allow external modules to add their own shortlist of recent objects
	$parameters = array();
	$reshook = $hookmanager->executeHooks('addMoreRecentObjects', $parameters, $object, $action);
	if ($reshook < 0) {
		setEventMessages($hookmanager->error, $hookmanager->errors, 'errors');
	} else {
		print $hookmanager->resPrint;
	}

	print '</div></div>';
	print '<div class="clearboth"></div>';

	print dol_get_fiche_end();


	/*
	 * Action bar
	 */
	print '<div class="tabsAction">';

	$parameters = array();
	$reshook = $hookmanager->executeHooks('addMoreActionsButtons', $parameters, $object, $action); // Note that $action and $object may have been

	if (empty($reshook)) {
		if ($object->status != 1) {
			print '<div class="inline-block divButAction"><a class="butActionRefused classfortooltip" title="'.dol_escape_js($langs->trans("ThirdPartyIsClosed")).'" href="#">'.$langs->trans("ThirdPartyIsClosed").'</a></div>';
		}

		if (isModEnabled("propal") && $user->hasRight('propal', 'creer') && $object->status == 1) {
			$langs->load("propal");
			print '<div class="inline-block divButAction"><a class="butAction" href="'.DOL_URL_ROOT.'/comm/propal/card.php?socid='.$object->id.'&amp;action=create">'.$langs->trans("AddProp").'</a></div>';
		}

		if (isModEnabled('order') && $user->hasRight('commande', 'creer') && $object->status == 1) {
			$langs->load("orders");
			print '<div class="inline-block divButAction"><a class="butAction" href="'.DOL_URL_ROOT.'/commande/card.php?socid='.$object->id.'&amp;action=create">'.$langs->trans("AddOrder").'</a></div>';
		}

		if ($user->hasRight('contrat', 'creer') && $object->status == 1) {
			$langs->load("contracts");
			print '<div class="inline-block divButAction"><a class="butAction" href="'.DOL_URL_ROOT.'/contrat/card.php?socid='.$object->id.'&amp;action=create">'.$langs->trans("AddContract").'</a></div>';
		}

		if (isModEnabled('intervention') && $user->hasRight('ficheinter', 'creer') && $object->status == 1) {
			$langs->load("fichinter");
			print '<div class="inline-block divButAction"><a class="butAction" href="'.DOL_URL_ROOT.'/fichinter/card.php?socid='.$object->id.'&amp;action=create">'.$langs->trans("AddIntervention").'</a></div>';
		}

		// Add invoice
		if ($user->socid == 0) {
			if (isModEnabled('deplacement') && $object->status == 1) {
				$langs->load("trips");
				print '<div class="inline-block divButAction"><a class="butAction" href="'.DOL_URL_ROOT.'/compta/deplacement/card.php?socid='.$object->id.'&amp;action=create">'.$langs->trans("AddTrip").'</a></div>';
			}

			if (isModEnabled('invoice') && $object->status == 1) {
				if (!$user->hasRight('facture', 'creer')) {
					$langs->load("bills");
					print '<div class="inline-block divButAction"><a class="butActionRefused classfortooltip" title="'.dol_escape_js($langs->trans("NotAllowed")).'" href="#">'.$langs->trans("AddBill").'</a></div>';
				} else {
					$langs->loadLangs(array("orders", "bills"));

					if (isModEnabled('order')) {
						if ($object->client != 0 && $object->client != 2) {
							if (!empty($orders2invoice) && $orders2invoice > 0) {
								print '<div class="inline-block divButAction"><a class="butAction" href="'.DOL_URL_ROOT.'/commande/list.php?socid='.$object->id.'&search_billed=0&autoselectall=1">'.$langs->trans("CreateInvoiceForThisCustomer").'</a></div>';
							} else {
								print '<div class="inline-block divButAction"><a class="butActionRefused classfortooltip" title="'.dol_escape_js($langs->trans("NoOrdersToInvoice")).'" href="#">'.$langs->trans("CreateInvoiceForThisCustomer").'</a></div>';
							}
						} else {
							print '<div class="inline-block divButAction"><a class="butActionRefused classfortooltip" title="'.dol_escape_js($langs->trans("ThirdPartyMustBeEditAsCustomer")).'" href="#">'.$langs->trans("CreateInvoiceForThisCustomer").'</a></div>';
						}
					}

					if ($object->client != 0 && $object->client != 2) {
						print '<div class="inline-block divButAction"><a class="butAction" href="'.DOL_URL_ROOT.'/compta/facture/card.php?action=create&socid='.$object->id.'">'.$langs->trans("AddBill").'</a></div>';
					} else {
						print '<div class="inline-block divButAction"><a class="butActionRefused classfortooltip" title="'.dol_escape_js($langs->trans("ThirdPartyMustBeEditAsCustomer")).'" href="#">'.$langs->trans("AddBill").'</a></div>';
					}
				}
			}
		}

		// Add action
		if (isModEnabled('agenda') && getDolGlobalString('MAIN_REPEATTASKONEACHTAB') && $object->status == 1) {
			if ($user->hasRight('agenda', 'myactions', 'create')) {
				print '<div class="inline-block divButAction"><a class="butAction" href="'.DOL_URL_ROOT.'/comm/action/card.php?action=create&socid='.$object->id.'">'.$langs->trans("AddAction").'</a></div>';
			} else {
				print '<div class="inline-block divButAction"><a class="butAction" title="'.dol_escape_js($langs->trans("NotAllowed")).'" href="#">'.$langs->trans("AddAction").'</a></div>';
			}
		}
	}

	print '</div>';

	if (getDolGlobalString('MAIN_DUPLICATE_CONTACTS_TAB_ON_CUSTOMER_CARD')) {
		// List of contacts
		show_contacts($conf, $langs, $db, $object, $_SERVER["PHP_SELF"].'?socid='.$object->id);
	}

	if (getDolGlobalString('MAIN_REPEATTASKONEACHTAB')) {
		print load_fiche_titre($langs->trans("ActionsOnCompany"), '', '');

		// List of todo actions
		show_actions_todo($conf, $langs, $db, $object);

		// List of done actions
		show_actions_done($conf, $langs, $db, $object);
	}
} else {
	$langs->load("errors");
	print $langs->trans('ErrorRecordNotFound');
}

// End of page
llxFooter();
$db->close();<|MERGE_RESOLUTION|>--- conflicted
+++ resolved
@@ -218,13 +218,8 @@
 	// assujetissement a la TVA
 	if ($action == 'setassujtva' && $user->hasRight('societe', 'creer')) {
 		$object->fetch($id);
-<<<<<<< HEAD
 		$object->tva_assuj = GETPOSTINT('assujtva_value');
-		$result = $object->update($object->id);
-=======
-		$object->tva_assuj = GETPOST('assujtva_value');
 		$result = $object->update($object->id, $user);
->>>>>>> 1e00cf34
 		if ($result < 0) {
 			setEventMessages($object->error, $object->errors, 'errors');
 		}
