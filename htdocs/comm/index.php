<?php
/* Copyright (C) 2001-2005	Rodolphe Quiedeville	<rodolphe@quiedeville.org>
 * Copyright (C) 2004-2015	Laurent Destailleur		<eldy@users.sourceforge.net>
 * Copyright (C) 2005-2012	Regis Houssin			<regis.houssin@inodbox.com>
 * Copyright (C) 2015		Jean-François Ferry		<jfefe@aternatik.fr>
 * Copyright (C) 2019		Nicolas ZABOURI			<info@inovea-conseil.com>
 * Copyright (C) 2020		Pierre Ardoin			<mapiolca@me.com>
 * Copyright (C) 2020		Tobias Sekan			<tobias.sekan@startmail.com>
 * Copyright (C) 2024		MDW							<mdeweerd@users.noreply.github.com>
 *
 * This program is free software; you can redistribute it and/or modify
 * it under the terms of the GNU General Public License as published by
 * the Free Software Foundation; either version 3 of the License, or
 * (at your option) any later version.
 *
 * This program is distributed in the hope that it will be useful,
 * but WITHOUT ANY WARRANTY; without even the implied warranty of
 * MERCHANTABILITY or FITNESS FOR A PARTICULAR PURPOSE.  See the
 * GNU General Public License for more details.
 *
 * You should have received a copy of the GNU General Public License
 * along with this program. If not, see <https://www.gnu.org/licenses/>.
 */

/**
 *	\file		htdocs/comm/index.php
 *	\ingroup	commercial
 *	\brief		Home page of commercial area
 */

// Load Dolibarr environment
require '../main.inc.php';
require_once DOL_DOCUMENT_ROOT.'/core/class/html.formfile.class.php';
require_once DOL_DOCUMENT_ROOT.'/core/lib/agenda.lib.php';
require_once DOL_DOCUMENT_ROOT.'/comm/action/class/actioncomm.class.php';
require_once DOL_DOCUMENT_ROOT.'/comm/propal/class/propal.class.php';
require_once DOL_DOCUMENT_ROOT.'/commande/class/commande.class.php';
require_once DOL_DOCUMENT_ROOT.'/fourn/class/fournisseur.commande.class.php';
require_once DOL_DOCUMENT_ROOT.'/societe/class/client.class.php';
require_once DOL_DOCUMENT_ROOT.'/supplier_proposal/class/supplier_proposal.class.php';
require_once DOL_DOCUMENT_ROOT.'/core/lib/propal.lib.php';
require_once DOL_DOCUMENT_ROOT.'/core/lib/order.lib.php';
if (isModEnabled('contract')) {
	require_once DOL_DOCUMENT_ROOT.'/contrat/class/contrat.class.php';
}
if (isModEnabled('intervention')) {
	require_once DOL_DOCUMENT_ROOT.'/fichinter/class/fichinter.class.php';
}

// Initialize a technical object to manage hooks. Note that conf->hooks_modules contains array
$hookmanager = new HookManager($db);
$hookmanager->initHooks(array('commercialindex'));

// Load translation files required by the page
$langs->loadLangs(array("boxes", "commercial", "contracts", "orders", "propal", "supplier_proposal"));

$action = GETPOST('action', 'aZ09');
$bid = GETPOSTINT('bid');

// Securite access client
$socid = GETPOSTINT('socid');
if (isset($user->socid) && $user->socid > 0) {
	$action = '';
	$socid = $user->socid;
}

<<<<<<< HEAD
=======
$total = 0;
>>>>>>> cc80841a

$max = getDolGlobalInt('MAIN_SIZE_SHORTLIST_LIMIT', 5);
$maxofloop = (!getDolGlobalString('MAIN_MAXLIST_OVERLOAD') ? 500 : $conf->global->MAIN_MAXLIST_OVERLOAD);
$now = dol_now();

//restrictedArea($user, 'societe', $socid, '&societe', '', 'fk_soc', 'rowid', 0);
if (!$user->hasRight('propal', 'read') && !$user->hasRight('supplier_proposal', 'read') && !$user->hasRight('commande', 'read') && !$user->hasRight('fournisseur', 'commande', 'read')
	&& !$user->hasRight('supplier_order', 'read') && !$user->hasRight('fichinter', 'read') && !$user->hasRight('contrat', 'read')) {
	accessforbidden();
}



/*
 * Actions
 */

// None


/*
 * View
 */

$form = new Form($db);
$formfile = new FormFile($db);
$companystatic = new Societe($db);
<<<<<<< HEAD
=======
$propalstatic = null;
$supplierproposalstatic = null;
$orderstatic = null;
$supplierorderstatic = null;
$fichinterstatic = null;
>>>>>>> cc80841a
if (isModEnabled("propal")) {
	$propalstatic = new Propal($db);
}
if (isModEnabled('supplier_proposal')) {
	$supplierproposalstatic = new SupplierProposal($db);
}
if (isModEnabled('order')) {
	$orderstatic = new Commande($db);
}
if (isModEnabled("supplier_order")) {
	$supplierorderstatic = new CommandeFournisseur($db);
}

if (isModEnabled('intervention')) {
	$fichinterstatic = new Fichinter($db);
}

llxHeader("", $langs->trans("CommercialArea"));

print load_fiche_titre($langs->trans("CommercialArea"), '', 'commercial');

print '<div class="fichecenter">';

print '<div class="twocolumns">';

print '<div class="firstcolumn fichehalfleft boxhalfleft" id="boxhalfleft">';


$tmp = getCustomerProposalPieChart($socid);
if ($tmp) {
	print $tmp;
}
$tmp = getCustomerOrderPieChart($socid);
if ($tmp) {
	print $tmp;
}

/*
 * Draft customer proposals
 */

<<<<<<< HEAD
if (isModEnabled("propal") && $user->hasRight("propal", "lire")) {
=======
if (isModEnabled("propal") && $user->hasRight("propal", "lire") && is_object($propalstatic)) {
>>>>>>> cc80841a
	$sql = "SELECT p.rowid, p.ref, p.ref_client, p.total_ht, p.total_tva, p.total_ttc, p.fk_statut as status";
	$sql .= ", s.rowid as socid, s.nom as name, s.name_alias";
	$sql .= ", s.code_client, s.code_compta as code_compta_client, s.client";
	$sql .= ", s.code_fournisseur, s.code_compta_fournisseur, s.fournisseur";
	$sql .= ", s.logo, s.email, s.entity";
	$sql .= ", s.canvas";
	$sql .= " FROM ".MAIN_DB_PREFIX."propal as p,";
	$sql .= " ".MAIN_DB_PREFIX."societe as s";
	if (!$user->hasRight('societe', 'client', 'voir')) {
		$sql .= ", ".MAIN_DB_PREFIX."societe_commerciaux as sc";
	}
	$sql .= " WHERE p.entity IN (".getEntity($propalstatic->element).")";
	$sql .= " AND p.fk_soc = s.rowid";
	$sql .= " AND p.fk_statut = ".Propal::STATUS_DRAFT;
	if (!$user->hasRight('societe', 'client', 'voir')) {
		$sql .= " AND s.rowid = sc.fk_soc AND sc.fk_user = ".((int) $user->id);
	}
	if ($socid) {
		$sql .= " AND s.rowid = ".((int) $socid);
	}

	$resql = $db->query($sql);
	if ($resql) {
		$total = 0;
		$num = $db->num_rows($resql);
		$nbofloop = min($num, $maxofloop);
		startSimpleTable("ProposalsDraft", "comm/propal/list.php", "search_status=".Propal::STATUS_DRAFT, 2, $num);

		if ($num > 0) {
			$i = 0;
			$othernb = 0;

			while ($i < $nbofloop) {
				$obj = $db->fetch_object($resql);

				if ($i >= $max) {
					$othernb++;
					$i++;
					$total += (getDolGlobalString('MAIN_DASHBOARD_USE_TOTAL_HT') ? $obj->total_ht : $obj->total_ttc);
					continue;
				}

				$propalstatic->id = $obj->rowid;
				$propalstatic->ref = $obj->ref;
				$propalstatic->ref_client = $obj->ref_client;
				$propalstatic->total_ht = $obj->total_ht;
				$propalstatic->total_tva = $obj->total_tva;
				$propalstatic->total_ttc = $obj->total_ttc;
				$propalstatic->statut = $obj->status;
				$propalstatic->statut = $obj->status;

				$companystatic->id = $obj->socid;
				$companystatic->name = $obj->name;
				$companystatic->name_alias = $obj->name_alias;
				$companystatic->code_client = $obj->code_client;
				$companystatic->code_compta = $obj->code_compta_client;
				$companystatic->code_compta_client = $obj->code_compta_client;
				$companystatic->client = $obj->client;
				$companystatic->code_fournisseur = $obj->code_fournisseur;
				$companystatic->code_compta_fournisseur = $obj->code_compta_fournisseur;
				$companystatic->fournisseur = $obj->fournisseur;
				$companystatic->logo = $obj->logo;
				$companystatic->email = $obj->email;
				$companystatic->entity = $obj->entity;
				$companystatic->canvas = $obj->canvas;

				print '<tr class="oddeven">';
				print '<td class="nowraponall tdoverflowmax125">'.$propalstatic->getNomUrl(1).'</td>';
				print '<td class="nowrap tdoverflowmax100">'.$companystatic->getNomUrl(1, 'customer').'</td>';
				print '<td class="nowrap right tdamount amount">'.price((getDolGlobalString('MAIN_DASHBOARD_USE_TOTAL_HT') ? $obj->total_ht : $obj->total_ttc)).'</td>';
				print '</tr>';

				$i++;
				$total += (getDolGlobalString('MAIN_DASHBOARD_USE_TOTAL_HT') ? $obj->total_ht : $obj->total_ttc);
			}

			if ($othernb) {
				print '<tr class="oddeven">';
				print '<td class="nowrap" colspan="5">';
				print '<span class="opacitymedium">'.$langs->trans("More").'...'.($othernb < $maxofloop ? ' ('.$othernb.')' : '').'</span>';
				print '</td>';
				print "</tr>\n";
			}
		}

		addSummaryTableLine(3, $num, $nbofloop, $total, "NoProposal");
		finishSimpleTable(true);

		$db->free($resql);
	} else {
		dol_print_error($db);
	}
}


/*
 * Draft supplier proposals
 */

<<<<<<< HEAD
if (isModEnabled('supplier_proposal') && $user->hasRight("supplier_proposal", "lire")) {
=======
if (isModEnabled('supplier_proposal') && $user->hasRight("supplier_proposal", "lire") && is_object($supplierproposalstatic)) {
>>>>>>> cc80841a
	$sql = "SELECT p.rowid, p.ref, p.total_ht, p.total_tva, p.total_ttc, p.fk_statut as status";
	$sql .= ", s.rowid as socid, s.nom as name, s.name_alias";
	$sql .= ", s.code_client, s.code_compta as code_compta_client, s.client";
	$sql .= ", s.code_fournisseur, s.code_compta_fournisseur, s.fournisseur";
	$sql .= ", s.logo, s.email, s.entity";
	$sql .= ", s.canvas";
	$sql .= " FROM ".MAIN_DB_PREFIX."supplier_proposal as p,";
	$sql .= " ".MAIN_DB_PREFIX."societe as s";
	if (!$user->hasRight('societe', 'client', 'voir')) {
		$sql .= ", ".MAIN_DB_PREFIX."societe_commerciaux as sc";
	}
	$sql .= " WHERE p.entity IN (".getEntity($supplierproposalstatic->element).")";
	$sql .= " AND p.fk_statut = ".SupplierProposal::STATUS_DRAFT;
	$sql .= " AND p.fk_soc = s.rowid";
	if (!$user->hasRight('societe', 'client', 'voir')) {
		$sql .= " AND s.rowid = sc.fk_soc AND sc.fk_user = ".((int) $user->id);
	}
	if ($socid) {
		$sql .= " AND s.rowid = ".((int) $socid);
	}

	$resql = $db->query($sql);
	if ($resql) {
		$total = 0;
		$num = $db->num_rows($resql);
		$nbofloop = min($num, $maxofloop);
		startSimpleTable("SupplierProposalsDraft", "supplier_proposal/list.php", "search_status=".SupplierProposal::STATUS_DRAFT, 2, $num);

		if ($num > 0) {
			$i = 0;
			$othernb = 0;

			while ($i < $nbofloop) {
				$obj = $db->fetch_object($resql);

				if ($i >= $max) {
					$othernb += 1;
					$i++;
					$total += (getDolGlobalString('MAIN_DASHBOARD_USE_TOTAL_HT') ? $obj->total_ht : $obj->total_ttc);
					continue;
				}

				$supplierproposalstatic->id = $obj->rowid;
				$supplierproposalstatic->ref = $obj->ref;
				$supplierproposalstatic->total_ht = $obj->total_ht;
				$supplierproposalstatic->total_tva = $obj->total_tva;
				$supplierproposalstatic->total_ttc = $obj->total_ttc;
				$supplierproposalstatic->statut = $obj->status;

				$companystatic->id = $obj->socid;
				$companystatic->name = $obj->name;
				$companystatic->name_alias = $obj->name_alias;
				$companystatic->code_client = $obj->code_client;
				$companystatic->code_compta = $obj->code_compta;
				$companystatic->code_compta_client = $obj->code_compta_client;
				$companystatic->client = $obj->client;
				$companystatic->code_fournisseur = $obj->code_fournisseur;
				$companystatic->code_compta_fournisseur = $obj->code_compta_fournisseur;
				$companystatic->fournisseur = $obj->fournisseur;
				$companystatic->logo = $obj->logo;
				$companystatic->email = $obj->email;
				$companystatic->entity = $obj->entity;
				$companystatic->canvas = $obj->canvas;

				print '<tr class="oddeven">';
				print '<td class="nowraponall tdoverflowmax125">'.$supplierproposalstatic->getNomUrl(1).'</td>';
				print '<td class="nowrap tdoverflowmax100">'.$companystatic->getNomUrl(1, 'supplier').'</td>';
				print '<td class="nowrap right tdamount amount">'.price(getDolGlobalString('MAIN_DASHBOARD_USE_TOTAL_HT') ? $obj->total_ht : $obj->total_ttc).'</td>';
				print '</tr>';

				$i++;
				$total += (getDolGlobalString('MAIN_DASHBOARD_USE_TOTAL_HT') ? $obj->total_ht : $obj->total_ttc);
			}

			if ($othernb) {
				print '<tr class="oddeven">';
				print '<td class="nowrap" colspan="5">';
				print '<span class="opacitymedium">'.$langs->trans("More").'...'.($othernb < $maxofloop ? ' ('.$othernb.')' : '').'</span>';
				print '</td>';
				print "</tr>\n";
			}
		}

		addSummaryTableLine(3, $num, $nbofloop, $total, "NoProposal");
		finishSimpleTable(true);

		$db->free($resql);
	} else {
		dol_print_error($db);
	}
}


/*
 * Draft sales orders
 */

<<<<<<< HEAD
if (isModEnabled('order') && $user->hasRight('commande', 'lire')) {
=======
if (isModEnabled('order') && $user->hasRight('commande', 'lire') && is_object($orderstatic)) {
>>>>>>> cc80841a
	$sql = "SELECT c.rowid, c.ref, c.ref_client, c.total_ht, c.total_tva, c.total_ttc, c.fk_statut as status";
	$sql .= ", s.rowid as socid, s.nom as name, s.name_alias";
	$sql .= ", s.code_client, s.code_compta as code_compta_client, s.client";
	$sql .= ", s.code_fournisseur, s.code_compta_fournisseur, s.fournisseur";
	$sql .= ", s.logo, s.email, s.entity";
	$sql .= ", s.canvas";
	$sql .= " FROM ".MAIN_DB_PREFIX."commande as c,";
	$sql .= " ".MAIN_DB_PREFIX."societe as s";
	if (!$user->hasRight('societe', 'client', 'voir')) {
		$sql .= ", ".MAIN_DB_PREFIX."societe_commerciaux as sc";
	}
	$sql .= " WHERE c.entity IN (".getEntity($orderstatic->element).")";
	$sql .= " AND c.fk_statut = ".Commande::STATUS_DRAFT;
	$sql .= " AND c.fk_soc = s.rowid";
	if (!$user->hasRight('societe', 'client', 'voir')) {
		$sql .= " AND s.rowid = sc.fk_soc AND sc.fk_user = ".((int) $user->id);
	}
	if ($socid) {
		$sql .= " AND c.fk_soc = ".((int) $socid);
	}

	$resql = $db->query($sql);
	if ($resql) {
		$total = 0;
		$num = $db->num_rows($resql);
		$nbofloop = min($num, $maxofloop);
		startSimpleTable("DraftOrders", "commande/list.php", "search_status=".Commande::STATUS_DRAFT, 2, $num);

		if ($num > 0) {
			$i = 0;
			$othernb = 0;

			while ($i < $nbofloop) {
				$obj = $db->fetch_object($resql);

				if ($i >= $max) {
					$othernb += 1;
					$i++;
					$total += (getDolGlobalString('MAIN_DASHBOARD_USE_TOTAL_HT') ? $obj->total_ht : $obj->total_ttc);
					continue;
				}

				$orderstatic->id = $obj->rowid;
				$orderstatic->ref = $obj->ref;
				$orderstatic->ref_client = $obj->ref_client;
				$orderstatic->total_ht = $obj->total_ht;
				$orderstatic->total_tva = $obj->total_tva;
				$orderstatic->total_ttc = $obj->total_ttc;
				$orderstatic->statut = $obj->status;

				$companystatic->id = $obj->socid;
				$companystatic->name = $obj->name;
				$companystatic->name_alias = $obj->name_alias;
				$companystatic->code_client = $obj->code_client;
				$companystatic->code_compta = $obj->code_compta_client;
				$companystatic->code_compta_client = $obj->code_compta_client;
				$companystatic->client = $obj->client;
				$companystatic->code_fournisseur = $obj->code_fournisseur;
				$companystatic->code_compta_fournisseur = $obj->code_compta_fournisseur;
				$companystatic->fournisseur = $obj->fournisseur;
				$companystatic->logo = $obj->logo;
				$companystatic->email = $obj->email;
				$companystatic->entity = $obj->entity;
				$companystatic->canvas = $obj->canvas;

				print '<tr class="oddeven">';
				print '<td class="nowraponall tdoverflowmax125">'.$orderstatic->getNomUrl(1).'</td>';
				print '<td class="nowrap tdoverflowmax100">'.$companystatic->getNomUrl(1, 'customer').'</td>';
				print '<td class="nowrap right tdamount amount">'.price(getDolGlobalString('MAIN_DASHBOARD_USE_TOTAL_HT') ? $obj->total_ht : $obj->total_ttc).'</td>';
				print '</tr>';

				$i++;
				$total += (getDolGlobalString('MAIN_DASHBOARD_USE_TOTAL_HT') ? $obj->total_ht : $obj->total_ttc);
			}

			if ($othernb) {
				print '<tr class="oddeven">';
				print '<td class="nowrap" colspan="5">';
				print '<span class="opacitymedium">'.$langs->trans("More").'...'.($othernb < $maxofloop ? ' ('.$othernb.')' : '').'</span>';
				print '</td>';
				print "</tr>\n";
			}
		}

		addSummaryTableLine(3, $num, $nbofloop, $total, "NoOrder");
		finishSimpleTable(true);

		$db->free($resql);
	} else {
		dol_print_error($db);
	}
}


/*
 * Draft purchase orders
 */

if ((isModEnabled("fournisseur") && !getDolGlobalString('MAIN_USE_NEW_SUPPLIERMOD') && $user->hasRight("fournisseur", "commande", "lire")) || (isModEnabled("supplier_order") && $user->hasRight("supplier_order", "lire"))) {
	$supplierorderstatic = new CommandeFournisseur($db);

	$sql = "SELECT cf.rowid, cf.ref, cf.ref_supplier, cf.total_ht, cf.total_tva, cf.total_ttc, cf.fk_statut as status";
	$sql .= ", s.rowid as socid, s.nom as name, s.name_alias";
	$sql .= ", s.code_client, s.code_compta, s.client";
	$sql .= ", s.code_fournisseur, s.code_compta_fournisseur, s.fournisseur";
	$sql .= ", s.logo, s.email, s.entity";
	$sql .= ", s.canvas";
	$sql .= " FROM ".MAIN_DB_PREFIX."commande_fournisseur as cf,";
	$sql .= " ".MAIN_DB_PREFIX."societe as s";
	if (!$user->hasRight('societe', 'client', 'voir')) {
		$sql .= ", ".MAIN_DB_PREFIX."societe_commerciaux as sc";
	}
	$sql .= " WHERE cf.entity IN (".getEntity($supplierorderstatic->element).")";
	$sql .= " AND cf.fk_statut = ".CommandeFournisseur::STATUS_DRAFT;
	$sql .= " AND cf.fk_soc = s.rowid";
	if (!$user->hasRight('societe', 'client', 'voir')) {
		$sql .= " AND s.rowid = sc.fk_soc AND sc.fk_user = ".((int) $user->id);
	}
	if ($socid) {
		$sql .= " AND cf.fk_soc = ".((int) $socid);
	}

	$resql = $db->query($sql);
	if ($resql) {
		$total = 0;
		$num = $db->num_rows($resql);
		$nbofloop = min($num, $maxofloop);
		startSimpleTable("DraftSuppliersOrders", "fourn/commande/list.php", "search_status=".CommandeFournisseur::STATUS_DRAFT, 2, $num);

		if ($num > 0) {
			$i = 0;
			$othernb = 0;

			while ($i < $nbofloop) {
				$obj = $db->fetch_object($resql);

				if ($i >= $max) {
					$othernb += 1;
					$i++;
					$total += (getDolGlobalString('MAIN_DASHBOARD_USE_TOTAL_HT') ? $obj->total_ht : $obj->total_ttc);
					continue;
				}

				$supplierorderstatic->id = $obj->rowid;
				$supplierorderstatic->ref = $obj->ref;
				$supplierorderstatic->ref_supplier = $obj->ref_supplier;
				$supplierorderstatic->total_ht = $obj->total_ht;
				$supplierorderstatic->total_tva = $obj->total_tva;
				$supplierorderstatic->total_ttc = $obj->total_ttc;
				$supplierorderstatic->statut = $obj->status;

				$companystatic->id = $obj->socid;
				$companystatic->name = $obj->name;
				$companystatic->name_alias = $obj->name_alias;
				$companystatic->code_client = $obj->code_client;
				$companystatic->code_compta = $obj->code_compta;
				$companystatic->code_compta_client = $obj->code_compta;
				$companystatic->client = $obj->client;
				$companystatic->code_fournisseur = $obj->code_fournisseur;
				$companystatic->code_compta_fournisseur = $obj->code_compta_fournisseur;
				$companystatic->fournisseur = $obj->fournisseur;
				$companystatic->logo = $obj->logo;
				$companystatic->email = $obj->email;
				$companystatic->entity = $obj->entity;
				$companystatic->canvas = $obj->canvas;

				print '<tr class="oddeven">';
				print '<td class="nowraponall tdoverflowmax125">'.$supplierorderstatic->getNomUrl(1).'</td>';
				print '<td class="nowrap tdoverflowmax100">'.$companystatic->getNomUrl(1, 'supplier').'</td>';
				print '<td class="nowrap right tdamount amount">'.price(getDolGlobalString('MAIN_DASHBOARD_USE_TOTAL_HT') ? $obj->total_ht : $obj->total_ttc).'</td>';
				print '</tr>';

				$i++;
				$total += (getDolGlobalString('MAIN_DASHBOARD_USE_TOTAL_HT') ? $obj->total_ht : $obj->total_ttc);
			}

			if ($othernb) {
				print '<tr class="oddeven">';
				print '<td class="nowrap" colspan="5">';
				print '<span class="opacitymedium">'.$langs->trans("More").'...'.($othernb < $maxofloop ? ' ('.$othernb.')' : '').'</span>';
				print '</td>';
				print "</tr>\n";
			}
		}

		addSummaryTableLine(3, $num, $nbofloop, $total, "NoOrder");
		finishSimpleTable(true);

		$db->free($resql);
	} else {
		dol_print_error($db);
	}
}


/*
 * Draft interventions
 */
<<<<<<< HEAD
if (isModEnabled('intervention')) {
	$sql = "SELECT f.rowid, f.ref, s.nom as name, f.fk_statut, f.duree as duration";
	$sql .= ", s.rowid as socid, s.nom as name, s.name_alias";
	$sql .= ", s.code_client, s.code_compta, s.client";
=======
if (isModEnabled('intervention') && is_object($fichinterstatic)) {
	$sql = "SELECT f.rowid, f.ref, s.nom as name, f.fk_statut, f.duree as duration";
	$sql .= ", s.rowid as socid, s.nom as name, s.name_alias";
	$sql .= ", s.code_client, s.code_compta as code_compta_client, s.client";
>>>>>>> cc80841a
	$sql .= ", s.code_fournisseur, s.code_compta_fournisseur, s.fournisseur";
	$sql .= ", s.logo, s.email, s.entity";
	$sql .= ", s.canvas";
	$sql .= " FROM ".MAIN_DB_PREFIX."fichinter as f";
	$sql .= ", ".MAIN_DB_PREFIX."societe as s";
	if (!$user->hasRight('societe', 'client', 'voir')) {
		$sql .= ", ".MAIN_DB_PREFIX."societe_commerciaux as sc";
	}
	$sql .= " WHERE f.entity IN (".getEntity('intervention').")";
	$sql .= " AND f.fk_soc = s.rowid";
	$sql .= " AND f.fk_statut = 0";
	if ($socid) {
		$sql .= " AND f.fk_soc = ".((int) $socid);
	}
	if (!$user->hasRight('societe', 'client', 'voir')) {
		$sql .= " AND s.rowid = sc.fk_soc AND sc.fk_user = ".((int) $user->id);
	}


	$resql = $db->query($sql);
	if ($resql) {
		$num = $db->num_rows($resql);
		$nbofloop = min($num, $maxofloop);
		startSimpleTable("DraftFichinter", "fichinter/list.php", "search_status=".Fichinter::STATUS_DRAFT, 2, $num);

		//print '<tr class="liste_titre">';
		//print '<th colspan="2">'.$langs->trans("DraftFichinter").'</th></tr>';

		if ($num > 0) {
			$i = 0;
			while ($i < $nbofloop) {
				$obj = $db->fetch_object($resql);

<<<<<<< HEAD
				$fichinterstatic->id=$obj->rowid;
				$fichinterstatic->ref=$obj->ref;
				$fichinterstatic->statut=$obj->fk_statut;
=======
				$fichinterstatic->id = $obj->rowid;
				$fichinterstatic->ref = $obj->ref;
				$fichinterstatic->statut = $obj->fk_statut;
>>>>>>> cc80841a

				$companystatic->id = $obj->socid;
				$companystatic->name = $obj->name;
				$companystatic->name_alias = $obj->name_alias;
				$companystatic->code_client = $obj->code_client;
<<<<<<< HEAD
				$companystatic->code_compta = $obj->code_compta;
=======
				$companystatic->code_compta = $obj->code_compta_client;
				$companystatic->code_compta_client = $obj->code_compta_client;
>>>>>>> cc80841a
				$companystatic->client = $obj->client;
				$companystatic->code_fournisseur = $obj->code_fournisseur;
				$companystatic->code_compta_fournisseur = $obj->code_compta_fournisseur;
				$companystatic->fournisseur = $obj->fournisseur;
				$companystatic->logo = $obj->logo;
				$companystatic->email = $obj->email;
				$companystatic->entity = $obj->entity;
				$companystatic->canvas = $obj->canvas;

				print '<tr class="oddeven">';
				print '<td class="tdoverflowmax125">';
				print $fichinterstatic->getNomUrl(1);
				print "</td>";
				print '<td class="tdoverflowmax100">';
				print $companystatic->getNomUrl(1, 'customer');
				print '</td>';
				print '<td class="nowraponall tdoverflowmax100 right">';
				print convertSecondToTime($obj->duration);
				print '</td>';
				print '</tr>';
				$i++;
			}
		}

		addSummaryTableLine(3, $num, $nbofloop, $total, "NoIntervention");
		finishSimpleTable(true);

		$db->free($resql);
	}
}


print '</div><div class="secondcolumn fichehalfright boxhalfright" id="boxhalfright">';


/*
 * Last modified customers or prospects
 */
if (isModEnabled("societe") && $user->hasRight('societe', 'lire')) {
	$sql = "SELECT s.rowid as socid, s.nom as name, s.name_alias";
	$sql .= ", s.code_client, s.code_compta as code_compta_client, s.client";
	$sql .= ", s.code_fournisseur, s.code_compta_fournisseur, s.fournisseur";
	$sql .= ", s.logo, s.email, s.entity";
	$sql .= ", s.canvas";
	$sql .= ", s.datec, s.tms";
	$sql .= " FROM ".MAIN_DB_PREFIX."societe as s";
	if (!$user->hasRight('societe', 'client', 'voir')) {
		$sql .= ", ".MAIN_DB_PREFIX."societe_commerciaux as sc";
	}
	$sql .= " WHERE s.entity IN (".getEntity($companystatic->element).")";
	$sql .= " AND s.client IN (".Societe::CUSTOMER.", ".Societe::PROSPECT.", ".Societe::CUSTOMER_AND_PROSPECT.")";
	if (!$user->hasRight('societe', 'client', 'voir')) {
		$sql .= " AND s.rowid = sc.fk_soc AND sc.fk_user = ".((int) $user->id);
	}
	// Add where from hooks
	$parameters = array('socid' => $socid);
	$reshook = $hookmanager->executeHooks('printFieldListWhere', $parameters, $companystatic); // Note that $action and $object may have been modified by hook
	if (empty($reshook)) {
		if ($socid > 0) {
			$sql .= " AND s.rowid = ".((int) $socid);
		}
	}
	$sql .= $hookmanager->resPrint;
	$sql .= " ORDER BY s.tms DESC";
	$sql .= $db->plimit($max, 0);

	$resql = $db->query($sql);
	if ($resql) {
		if (!getDolGlobalString('SOCIETE_DISABLE_PROSPECTS') && !getDolGlobalString('SOCIETE_DISABLE_CUSTOMERS')) {
			$header = "BoxTitleLastCustomersOrProspects";
		} elseif (getDolGlobalString('SOCIETE_DISABLE_CUSTOMERS')) {
			$header = "BoxTitleLastModifiedProspects";
		} else {
			$header = "BoxTitleLastModifiedCustomers";
		}

		$num = $db->num_rows($resql);
		startSimpleTable($langs->trans($header, min($max, $num)), "societe/list.php", "type=p,c&sortfield=s.tms&sortorder=DESC", 1, -1, 'company');

		if ($num) {
			$i = 0;

			while ($i < $num && $i < $max) {
				$objp = $db->fetch_object($resql);

				$companystatic->id = $objp->socid;
				$companystatic->name = $objp->name;
				$companystatic->name_alias = $objp->name_alias;
				$companystatic->code_client = $objp->code_client;
				$companystatic->code_compta = $objp->code_compta_client;
				$companystatic->code_compta_client = $objp->code_compta_client;
				$companystatic->client = $objp->client;
				$companystatic->code_fournisseur = $objp->code_fournisseur;
				$companystatic->code_compta_fournisseur = $objp->code_compta_fournisseur;
				$companystatic->fournisseur = $objp->fournisseur;
				$companystatic->logo = $objp->logo;
				$companystatic->email = $objp->email;
				$companystatic->entity = $objp->entity;
				$companystatic->canvas = $objp->canvas;

				print '<tr class="oddeven">';
				print '<td class="nowraponall tdoverflowmax100">'.$companystatic->getNomUrl(1, 'customer').'</td>';
				print '<td class="nowrap">';
				//print $companystatic->getLibCustProspStatut();

				$obj = $companystatic;
				$s = '';
				if (($obj->client == 2 || $obj->client == 3) && !getDolGlobalString('SOCIETE_DISABLE_PROSPECTS')) {
					$s .= '<a class="customer-back opacitymedium" title="'.$langs->trans("Prospect").'" href="'.DOL_URL_ROOT.'/comm/card.php?socid='.$companystatic->id.'">'.dol_substr($langs->trans("Prospect"), 0, 1).'</a>';
				}
				if (($obj->client == 1 || $obj->client == 3) && !getDolGlobalString('SOCIETE_DISABLE_CUSTOMERS')) {
					$s .= '<a class="customer-back" title="'.$langs->trans("Customer").'" href="'.DOL_URL_ROOT.'/comm/card.php?socid='.$companystatic->id.'">'.dol_substr($langs->trans("Customer"), 0, 1).'</a>';
				}
				/*
				if ((isModEnabled("supplier_order") || isModEnabled("supplier_invoice")) && $obj->fournisseur)
				{
					$s .= '<a class="vendor-back" title="'.$langs->trans("Supplier").'" href="'.DOL_URL_ROOT.'/fourn/card.php?socid='.$companystatic->id.'">'.dol_substr($langs->trans("Supplier"), 0, 1).'</a>';
				}*/
				print $s;

				print '</td>';

				$datem = $db->jdate($objp->tms);
				print '<td class="right nowrap tddate" title="'.dol_escape_htmltag($langs->trans("DateModification").': '.dol_print_date($datem, 'dayhour', 'tzuserrel')).'">';
				print dol_print_date($datem, 'day', 'tzuserrel');
				print '</td>';
				print '</tr>';

				$i++;
			}
		}

		addSummaryTableLine(3, $num);
		finishSimpleTable(true);

		$db->free($resql);
	} else {
		dol_print_error($db);
	}
}


/*
 * Last modified proposals
 */

<<<<<<< HEAD
if (isModEnabled('propal')) {
	$sql = "SELECT c.rowid, c.entity, c.ref, c.fk_statut as status, c.tms as datem,";
	$sql .= " s.nom as socname, s.rowid as socid, s.canvas, s.client, s.email, s.code_compta";
=======
if (isModEnabled('propal') && is_object($propalstatic)) {
	$sql = "SELECT c.rowid, c.entity, c.ref, c.fk_statut as status, c.tms as datem,";
	$sql .= " s.nom as socname, s.rowid as socid, s.canvas, s.client, s.email, s.code_compta as code_compta_client";
>>>>>>> cc80841a
	$sql .= " FROM ".MAIN_DB_PREFIX."propal as c,";
	$sql .= " ".MAIN_DB_PREFIX."societe as s";
	$sql .= " WHERE c.entity IN (".getEntity($propalstatic->element).")";
	$sql .= " AND c.fk_soc = s.rowid";
	// If the internal user must only see his customers, force searching by him
	$search_sale = 0;
	if (!$user->hasRight('societe', 'client', 'voir')) {
		$search_sale = $user->id;
	}
	// Search on sale representative
	if ($search_sale && $search_sale != '-1') {
		if ($search_sale == -2) {
			$sql .= " AND NOT EXISTS (SELECT sc.fk_soc FROM ".MAIN_DB_PREFIX."societe_commerciaux as sc WHERE sc.fk_soc = c.fk_soc)";
		} elseif ($search_sale > 0) {
			$sql .= " AND EXISTS (SELECT sc.fk_soc FROM ".MAIN_DB_PREFIX."societe_commerciaux as sc WHERE sc.fk_soc = c.fk_soc AND sc.fk_user = ".((int) $search_sale).")";
		}
	}
	// Search on socid
	if ($socid) {
		$sql .= " AND c.fk_soc = ".((int) $socid);
	}
	$sql .= " ORDER BY c.tms DESC";

	$sql .= $db->plimit($max, 0);

	$resql = $db->query($sql);
	if ($resql) {
		$num = $db->num_rows($resql);

		startSimpleTable($langs->trans("LastModifiedProposals", $max), "comm/propal/list.php", "sortfield=p.tms&sortorder=DESC", 2, -1, 'propal');

		if ($num) {
			$i = 0;
			while ($i < $num) {
				$obj = $db->fetch_object($resql);

				$propalstatic->id = $obj->rowid;
				$propalstatic->ref = $obj->ref;
				$propalstatic->status = $obj->status;

				$companystatic->id = $obj->socid;
				$companystatic->name = $obj->socname;
				$companystatic->client = $obj->client;
				$companystatic->canvas = $obj->canvas;
				$companystatic->email = $obj->email;
<<<<<<< HEAD
				$companystatic->code_compta = $obj->code_compta;
				$companystatic->code_compta_client = $obj->code_compta;
=======
				$companystatic->code_compta = $obj->code_compta_client;
				$companystatic->code_compta_client = $obj->code_compta_client;
>>>>>>> cc80841a

				$filename = dol_sanitizeFileName($obj->ref);
				$filedir = $conf->propal->multidir_output[$obj->entity].'/'.dol_sanitizeFileName($obj->ref);
				$urlsource = $_SERVER['PHP_SELF'].'?id='.$obj->rowid;

				print '<tr class="oddeven">';

				print '<td class="nowrap">';
				print '<table class="nobordernopadding">';
				print '<tr class="nocellnopadd">';
				print '<td width="96" class="nobordernopadding nowrap">'.$propalstatic->getNomUrl(1).'</td>';
				print '<td width="16" class="nobordernopadding nowrap"></td>';
				print '<td width="16" class="nobordernopadding right">'.$formfile->getDocumentsLink($propalstatic->element, $filename, $filedir).'</td>';
				print '</tr>';
				print '</table>';
				print '</td>';

				print '<td class="tdoverflowmax100">'.$companystatic->getNomUrl(1, 'customer').'</td>';

				$datem = $db->jdate($obj->datem);
				print '<td class="center" title="'.dol_escape_htmltag($langs->trans("DateModification").': '.dol_print_date($datem, 'dayhour', 'tzuserrel')).'">';
				print dol_print_date($datem, 'day', 'tzuserrel');
				print '</td>';

				print '<td class="right">'.$propalstatic->LibStatut($obj->status, 3).'</td>';

				print '</tr>';

				$i++;
			}
		}

		finishSimpleTable(true);
		$db->free($resql);
	} else {
		dol_print_error($db);
	}
}


/*
 * Latest modified orders
 */

if (isModEnabled('order')) {
	$commandestatic = new Commande($db);

	$sql = "SELECT c.rowid, c.entity, c.ref, c.fk_statut as status, c.facture, c.date_cloture as datec, c.tms as datem,";
	$sql .= " s.nom as name, s.rowid as socid";
	$sql .= ", s.client";
	$sql .= ", s.code_client";
	$sql .= ", s.canvas";
	$sql .= " FROM ".MAIN_DB_PREFIX."commande as c,";
	$sql .= " ".MAIN_DB_PREFIX."societe as s";
	if (!$user->hasRight('societe', 'client', 'voir')) {
		$sql .= ", ".MAIN_DB_PREFIX."societe_commerciaux as sc";
	}
	$sql .= " WHERE c.fk_soc = s.rowid";
	$sql .= " AND c.entity IN (".getEntity('commande').")";
	//$sql.= " AND c.fk_statut > 2";
	if ($socid) {
		$sql .= " AND c.fk_soc = ".((int) $socid);
	}
	if (!$user->hasRight('societe', 'client', 'voir')) {
		$sql .= " AND s.rowid = sc.fk_soc AND sc.fk_user = ".((int) $user->id);
	}
	$sql .= " ORDER BY c.tms DESC";
	$sql .= $db->plimit($max, 0);

	$resql = $db->query($sql);
	if ($resql) {
		$num = $db->num_rows($resql);

		startSimpleTable($langs->trans("LastModifiedOrders", $max), "commande/list.php", "sortfield=c.tms&sortorder=DESC", 2, -1, 'order');

		if ($num) {
			$i = 0;
			while ($i < $num) {
				$obj = $db->fetch_object($resql);

				print '<tr class="oddeven">';
				print '<td width="20%" class="nowrap">';

				$commandestatic->id = $obj->rowid;
				$commandestatic->ref = $obj->ref;

				$companystatic->id = $obj->socid;
				$companystatic->name = $obj->name;
				$companystatic->client = $obj->client;
				$companystatic->code_client = $obj->code_client;
				$companystatic->canvas = $obj->canvas;

				print '<table class="nobordernopadding"><tr class="nocellnopadd">';
				print '<td width="96" class="nobordernopadding nowrap">';
				print $commandestatic->getNomUrl(1);
				print '</td>';

				print '<td width="16" class="nobordernopadding nowrap">';
				print '&nbsp;';
				print '</td>';

				print '<td width="16" class="nobordernopadding hideonsmartphone right">';
				$filename = dol_sanitizeFileName($obj->ref);
				$filedir = $conf->commande->multidir_output[$obj->entity].'/'.dol_sanitizeFileName($obj->ref);
				$urlsource = $_SERVER['PHP_SELF'].'?id='.$obj->rowid;
				print $formfile->getDocumentsLink($commandestatic->element, $filename, $filedir);
				print '</td></tr></table>';

				print '</td>';

				print '<td class="nowrap">';
				print $companystatic->getNomUrl(1, 'company', 16);
				print '</td>';

				$datem = $db->jdate($obj->datem);
				print '<td class="center" title="'.dol_escape_htmltag($langs->trans("DateModification").': '.dol_print_date($datem, 'dayhour', 'tzuserrel')).'">';
				print dol_print_date($datem, 'day', 'tzuserrel');
				print '</td>';

				print '<td class="right">'.$commandestatic->LibStatut($obj->status, $obj->facture, 3).'</td>';
				print '</tr>';
				$i++;
			}
		}
		finishSimpleTable(true);
	} else {
		dol_print_error($db);
	}
}


/*
 * Last suppliers
 */
if ((isModEnabled("supplier_order") || isModEnabled("supplier_invoice")) && $user->hasRight('societe', 'lire')) {
	$sql = "SELECT s.rowid as socid, s.nom as name, s.name_alias";
	$sql .= ", s.code_client, s.code_compta as code_compta_client, s.client";
	$sql .= ", s.code_fournisseur, s.code_compta_fournisseur, s.fournisseur";
	$sql .= ", s.logo, s.email, s.entity";
	$sql .= ", s.canvas";
	$sql .= ", s.datec as dc, s.tms as dm";
	$sql .= " FROM ".MAIN_DB_PREFIX."societe as s";
	if (!$user->hasRight('societe', 'client', 'voir')) {
		$sql .= ", ".MAIN_DB_PREFIX."societe_commerciaux as sc";
	}
	$sql .= " WHERE s.entity IN (".getEntity($companystatic->element).")";
	$sql .= " AND s.fournisseur = ".Societe::SUPPLIER;
	if (!$user->hasRight('societe', 'client', 'voir')) {
		$sql .= " AND s.rowid = sc.fk_soc AND sc.fk_user = ".((int) $user->id);
	}
	// Add where from hooks
	$parameters = array('socid' => $socid);
	$reshook = $hookmanager->executeHooks('printFieldListWhere', $parameters, $companystatic); // Note that $action and $object may have been modified by hook
	if (empty($reshook)) {
		if ($socid > 0) {
			$sql .= " AND s.rowid = ".((int) $socid);
		}
	}
	$sql .= $hookmanager->resPrint;
	$sql .= " ORDER BY s.datec DESC";
	$sql .= $db->plimit($max, 0);

	$resql = $db->query($sql);
	if ($resql) {
		$num = $db->num_rows($resql);
		startSimpleTable($langs->trans("BoxTitleLastModifiedSuppliers", min($max, $num)), "societe/list.php", "type=f", 1, -1, 'company');

		if ($num) {
			$i = 0;
			while ($i < $num && $i < $max) {
				$objp = $db->fetch_object($resql);

				$companystatic->id = $objp->socid;
				$companystatic->name = $objp->name;
				$companystatic->name_alias = $objp->name_alias;
				$companystatic->code_client = $objp->code_client;
				$companystatic->code_compta = $objp->code_compta_client;
				$companystatic->code_compta_client = $objp->code_compta_client;
				$companystatic->client = $objp->client;
				$companystatic->code_fournisseur = $objp->code_fournisseur;
				$companystatic->code_compta_fournisseur = $objp->code_compta_fournisseur;
				$companystatic->fournisseur = $objp->fournisseur;
				$companystatic->logo = $objp->logo;
				$companystatic->email = $objp->email;
				$companystatic->entity = $objp->entity;
				$companystatic->canvas = $objp->canvas;

				print '<tr class="oddeven">';
				print '<td class="nowraponall tdoverflowmax100">'.$companystatic->getNomUrl(1, 'supplier').'</td>';
				print '<td>';

				$obj = $companystatic;
				$s = '';
				/*if (($obj->client == 2 || $obj->client == 3) && empty($conf->global->SOCIETE_DISABLE_PROSPECTS)) {
					$s .= '<a class="customer-back opacitymedium" title="'.$langs->trans("Prospect").'" href="'.DOL_URL_ROOT.'/comm/card.php?socid='.$companystatic->id.'">'.dol_substr($langs->trans("Prospect"), 0, 1).'</a>';
				}
				if (($obj->client == 1 || $obj->client == 3) && empty($conf->global->SOCIETE_DISABLE_CUSTOMERS))
				{
					$s .= '<a class="customer-back" title="'.$langs->trans("Customer").'" href="'.DOL_URL_ROOT.'/comm/card.php?socid='.$companystatic->id.'">'.dol_substr($langs->trans("Customer"), 0, 1).'</a>';
				}*/
				if ((isModEnabled("supplier_order") || isModEnabled("supplier_invoice")) && $obj->fournisseur) {
					$s .= '<a class="vendor-back" title="'.$langs->trans("Supplier").'" href="'.DOL_URL_ROOT.'/fourn/card.php?socid='.$companystatic->id.'">'.dol_substr($langs->trans("Supplier"), 0, 1).'</a>';
				}
				print $s;

				print '</td>';

				$datem = $db->jdate($objp->dm);
				print '<td class="right tddate" title="'.dol_escape_htmltag($langs->trans("DateModification").': '.dol_print_date($datem, 'dayhour', 'tzuserrel')).'">';
				print dol_print_date($datem, 'day', 'tzuserrel');
				print '</td>';
				print '</tr>';

				$i++;
			}
		}

		addSummaryTableLine(3, $num);
		finishSimpleTable(true);

		$db->free($resql);
	} else {
		dol_print_error($db);
	}
}


/*
 * Last actions
 */
/*if ($user->hasRight('agenda', 'myactions', 'read')) {
	show_array_last_actions_done($max);
}*/


/*
 * Actions to do
 */
/*if ($user->hasRight('agenda', 'myactions', 'read')) {
	show_array_actions_to_do($max);
}*/


/*
 * Latest contracts
 */
if (isModEnabled('contract') && $user->hasRight("contrat", "lire") && 0) { // TODO A REFAIRE DEPUIS NOUVEAU CONTRAT
	$staticcontrat = new Contrat($db);

	$sql = "SELECT s.rowid as socid, s.nom as name, s.name_alias";
	$sql .= ", s.code_client, s.code_compta as code_compta_client, s.client";
	$sql .= ", s.code_fournisseur, s.code_compta_fournisseur, s.fournisseur";
	$sql .= ", s.logo, s.email, s.entity";
	$sql .= ", s.canvas";
	$sql .= ", c.statut, c.rowid as contratid, p.ref, c.fin_validite as datefin, c.date_cloture as dateclo";
	$sql .= " FROM ".MAIN_DB_PREFIX."societe as s";
	$sql .= ", ".MAIN_DB_PREFIX."contrat as c";
	$sql .= ", ".MAIN_DB_PREFIX."product as p";
	if (!$user->hasRight('societe', 'client', 'voir')) {
		$sql .= ", ".MAIN_DB_PREFIX."societe_commerciaux as sc";
	}
	$sql .= " WHERE c.entity IN (".getEntity($staticcontrat->element).")";
	$sql .= " AND c.fk_soc = s.rowid";
	$sql .= " AND c.fk_product = p.rowid";
	if (!$user->hasRight('societe', 'client', 'voir')) {
		$sql .= " AND s.rowid = sc.fk_soc AND sc.fk_user = ".((int) $user->id);
	}
	if ($socid) {
		$sql .= " AND s.rowid = ".((int) $socid);
	}
	$sql .= " ORDER BY c.tms DESC";
	$sql .= $db->plimit($max + 1, 0);

	$resql = $db->query($sql);
	if ($resql) {
		$num = $db->num_rows($resql);
		startSimpleTable($langs->trans("LastContracts", $max), "", "", 2);

		if ($num > 0) {
			$i = 0;

			while ($i < $num) {
				$obj = $db->fetch_object($resql);

				$companystatic->id = $obj->socid;
				$companystatic->name = $obj->name;
				$companystatic->name_alias = $obj->name_alias;
				$companystatic->code_client = $obj->code_client;
				$companystatic->code_compta = $obj->code_compta_client;
				$companystatic->code_compta_client = $obj->code_compta_client;
				$companystatic->client = $obj->client;
				$companystatic->code_fournisseur = $obj->code_fournisseur;
				$companystatic->code_compta_fournisseur = $obj->code_compta_fournisseur;
				$companystatic->fournisseur = $obj->fournisseur;
				$companystatic->logo = $obj->logo;
				$companystatic->email = $obj->email;
				$companystatic->entity = $obj->entity;
				$companystatic->canvas = $obj->canvas;

				$staticcontrat->id = $obj->contratid;
				$staticcontrat->ref = $obj->ref;

				print '<tr class="oddeven">';
				print '<td class="nowraponall">'.$staticcontrat->getNomUrl(1).'</td>';
				print '<td class="tdoverflowmax150">'.$companystatic->getNomUrl(1, 'customer').'</td>';
				print '<td class="right">'.$staticcontrat->LibStatut($obj->statut, 3).'</td>';
				print '</tr>';

				$i++;
			}
		}

		addSummaryTableLine(2, $num);
		finishSimpleTable(true);

		$db->free($resql);
	} else {
		dol_print_error($db);
	}
}


/*
 * Opened (validated) proposals
 */
if (isModEnabled("propal") && $user->hasRight("propal", "lire")) {
	$sql = "SELECT p.rowid as propalid, p.entity, p.total_ttc, p.total_ht, p.total_tva, p.ref, p.ref_client, p.fk_statut, p.datep as dp, p.fin_validite as dfv";
	$sql .= ", s.rowid as socid, s.nom as name, s.name_alias";
	$sql .= ", s.code_client, s.code_compta as code_compta_client, s.client";
	$sql .= ", s.code_fournisseur, s.code_compta_fournisseur, s.fournisseur";
	$sql .= ", s.logo, s.email, s.entity";
	$sql .= ", s.canvas";
	$sql .= " FROM ".MAIN_DB_PREFIX."propal as p";
	$sql .= ", ".MAIN_DB_PREFIX."societe as s";
	if (!$user->hasRight('societe', 'client', 'voir')) {
		$sql .= ", ".MAIN_DB_PREFIX."societe_commerciaux as sc";
	}
	$sql .= " WHERE p.entity IN (".getEntity($propalstatic->element).")";
	$sql .= " AND p.fk_soc = s.rowid";
	$sql .= " AND p.fk_statut = ".Propal::STATUS_VALIDATED;
	if (!$user->hasRight('societe', 'client', 'voir')) {
		$sql .= " AND s.rowid = sc.fk_soc AND sc.fk_user = ".((int) $user->id);
	}
	if ($socid) {
		$sql .= " AND s.rowid = ".((int) $socid);
	}
	$sql .= " ORDER BY p.rowid DESC";

	$resql = $db->query($sql);
	if ($resql) {
		$total = $total_ttc = 0;
		$num = $db->num_rows($resql);
		$nbofloop = min($num, (!getDolGlobalString('MAIN_MAXLIST_OVERLOAD') ? 500 : $conf->global->MAIN_MAXLIST_OVERLOAD));
		startSimpleTable("ProposalsOpened", "comm/propal/list.php", "search_status=1", 4, $num);

		if ($num > 0) {
			$i = 0;
			$othernb = 0;

			while ($i < $nbofloop) {
				$obj = $db->fetch_object($resql);

				if ($i >= $max) {
					$othernb += 1;
					$i++;
					$total += $obj->total_ht;
					$total_ttc += $obj->total_ttc;
					continue;
				}

				$propalstatic->id = $obj->propalid;
				$propalstatic->ref = $obj->ref;
				$propalstatic->ref_client = $obj->ref_client;
				$propalstatic->total_ht = $obj->total_ht;
				$propalstatic->total_tva = $obj->total_tva;
				$propalstatic->total_ttc = $obj->total_ttc;

				$companystatic->id = $obj->socid;
				$companystatic->name = $obj->name;
				$companystatic->name_alias = $obj->name_alias;
				$companystatic->code_client = $obj->code_client;
				$companystatic->code_compta = $obj->code_compta_client;
				$companystatic->code_compta_client = $obj->code_compta_client;
				$companystatic->client = $obj->client;
				$companystatic->code_fournisseur = $obj->code_fournisseur;
				$companystatic->code_compta_fournisseur = $obj->code_compta_fournisseur;
				$companystatic->fournisseur = $obj->fournisseur;
				$companystatic->logo = $obj->logo;
				$companystatic->email = $obj->email;
				$companystatic->entity = $obj->entity;
				$companystatic->canvas = $obj->canvas;

				$filename = dol_sanitizeFileName($obj->ref);
				$filedir = $conf->propal->multidir_output[$obj->entity].'/'.dol_sanitizeFileName($obj->ref);
				//$urlsource = $_SERVER['PHP_SELF'].'?id='.$obj->propalid;
				$warning = ($db->jdate($obj->dfv) < ($now - $conf->propal->cloture->warning_delay)) ? img_warning($langs->trans("Late")) : '';

				print '<tr class="oddeven">';

				print '<td class="nowrap" width="140">';
				print '<table class="nobordernopadding"><tr class="nocellnopadd">';
				print '<td class="nobordernopadding nowraponall">'.$propalstatic->getNomUrl(1).'</td>';
				print '<td width="18" class="nobordernopadding nowrap">'.$warning.'</td>';
				print '<td width="16" align="center" class="nobordernopadding">'.$formfile->getDocumentsLink($propalstatic->element, $filename, $filedir).'</td>';
				print '</tr>';
				print '</table>';
				print '</td>';

				print '<td class="tdoverflowmax150">'.$companystatic->getNomUrl(1, 'customer').'</td>';
				$datem = $db->jdate($obj->dp);
				print '<td class="center tddate" title="'.dol_escape_htmltag($langs->trans("Date").': '.dol_print_date($datem, 'day', 'tzserver')).'">';
				print dol_print_date($datem, 'day', 'tzserver');
				print '</td>';
				print '<td class="right tdamount amount">'.price(getDolGlobalString('MAIN_DASHBOARD_USE_TOTAL_HT') ? $obj->total_ht : $obj->total_ttc).'</td>';
				print '<td align="center" width="14">'.$propalstatic->LibStatut($obj->fk_statut, 3).'</td>';

				print '</tr>';

				$i++;
				$total += $obj->total_ht;
				$total_ttc += $obj->total_ttc;
			}

			if ($othernb) {
				print '<tr class="oddeven">';
				print '<td class="nowrap" colspan="5">';
				print '<span class="opacitymedium">'.$langs->trans("More").'... ('.$othernb.')</span>';
				print '</td>';
				print "</tr>\n";
			}
		}

		addSummaryTableLine(5, $num, $nbofloop, !getDolGlobalString('MAIN_DASHBOARD_USE_TOTAL_HT') ? $total_ttc : $total, "NoProposal", true);
		finishSimpleTable(true);

		$db->free($resql);
	} else {
		dol_print_error($db);
	}
}


/*
 * Opened (validated) order
 */
<<<<<<< HEAD
if (isModEnabled('order') && $user->hasRight('commande', 'lire')) {
=======
if (isModEnabled('order') && $user->hasRight('commande', 'lire') && is_object($orderstatic)) {
>>>>>>> cc80841a
	$sql = "SELECT c.rowid as commandeid, c.total_ttc, c.total_ht, c.total_tva, c.ref, c.ref_client, c.fk_statut, c.date_valid as dv, c.facture as billed";
	$sql .= ", s.rowid as socid, s.nom as name, s.name_alias";
	$sql .= ", s.code_client, s.code_compta as code_compta_client, s.client";
	$sql .= ", s.code_fournisseur, s.code_compta_fournisseur, s.fournisseur";
	$sql .= ", s.logo, s.email, s.entity";
	$sql .= ", s.canvas";
	$sql .= " FROM ".MAIN_DB_PREFIX."commande as c";
	$sql .= ", ".MAIN_DB_PREFIX."societe as s";
	if (!$user->hasRight('societe', 'client', 'voir')) {
		$sql .= ", ".MAIN_DB_PREFIX."societe_commerciaux as sc";
	}
	$sql .= " WHERE c.entity IN (".getEntity($orderstatic->element).")";
	$sql .= " AND c.fk_soc = s.rowid";
	$sql .= " AND c.fk_statut IN (".Commande::STATUS_VALIDATED.", ".Commande::STATUS_SHIPMENTONPROCESS.")";
	if (!$user->hasRight('societe', 'client', 'voir')) {
		$sql .= " AND s.rowid = sc.fk_soc AND sc.fk_user = ".((int) $user->id);
	}
	if ($socid) {
		$sql .= " AND s.rowid = ".((int) $socid);
	}
	$sql .= " ORDER BY c.rowid DESC";

	$resql = $db->query($sql);
	if ($resql) {
		$total = $total_ttc = 0;
		$num = $db->num_rows($resql);
		$nbofloop = min($num, (!getDolGlobalString('MAIN_MAXLIST_OVERLOAD') ? 500 : $conf->global->MAIN_MAXLIST_OVERLOAD));
		startSimpleTable("OrdersOpened", "commande/list.php", "search_status=".Commande::STATUS_VALIDATED, 4, $num);

		if ($num > 0) {
			$i = 0;
			$othernb = 0;

			while ($i < $nbofloop) {
				$obj = $db->fetch_object($resql);

				if ($i >= $max) {
					$othernb += 1;
					$i++;
					$total += $obj->total_ht;
					$total_ttc += $obj->total_ttc;
					continue;
				}

				$orderstatic->id = $obj->commandeid;
				$orderstatic->ref = $obj->ref;
				$orderstatic->ref_client = $obj->ref_client;
				$orderstatic->statut = $obj->fk_statut;
				$orderstatic->total_ht = $obj->total_ht;
				$orderstatic->total_tva = $obj->total_tva;
				$orderstatic->total_ttc = $obj->total_ttc;

				$companystatic->id = $obj->socid;
				$companystatic->name = $obj->name;
				$companystatic->name_alias = $obj->name_alias;
				$companystatic->code_client = $obj->code_client;
				$companystatic->code_compta = $obj->code_compta_client;
				$companystatic->code_compta_client = $obj->code_compta_client;
				$companystatic->client = $obj->client;
				$companystatic->code_fournisseur = $obj->code_fournisseur;
				$companystatic->code_compta_fournisseur = $obj->code_compta_fournisseur;
				$companystatic->fournisseur = $obj->fournisseur;
				$companystatic->logo = $obj->logo;
				$companystatic->email = $obj->email;
				$companystatic->entity = $obj->entity;
				$companystatic->canvas = $obj->canvas;

				$filename = dol_sanitizeFileName($obj->ref);
				$filedir = $conf->commande->dir_output.'/'.dol_sanitizeFileName($obj->ref);
				//$urlsource = $_SERVER['PHP_SELF'].'?id='.$obj->propalid;
				//$warning = ($db->jdate($obj->dfv) < ($now - $conf->propal->cloture->warning_delay)) ? img_warning($langs->trans("Late")) : '';

				print '<tr class="oddeven">';

				print '<td class="nowrap" width="140">';
				print '<table class="nobordernopadding"><tr class="nocellnopadd">';
				print '<td class="nobordernopadding nowraponall">'.$orderstatic->getNomUrl(1).'</td>';
				print '<td width="18" class="nobordernopadding nowrap"></td>';
				print '<td width="16" align="center" class="nobordernopadding">'.$formfile->getDocumentsLink($orderstatic->element, $filename, $filedir).'</td>';
				print '</tr>';
				print '</table>';
				print '</td>';

				print '<td class="tdoverflowmax150">'.$companystatic->getNomUrl(1, 'customer').'</td>';
				$datem = $db->jdate($obj->dv);
				print '<td class="center tddate" title="'.dol_escape_htmltag($langs->trans("DateValue").': '.dol_print_date($datem, 'day', 'tzserver')).'">';
				print dol_print_date($datem, 'day', 'tzserver');
				print '</td>';

				print '<td class="right tdamount amount">'.price(getDolGlobalString('MAIN_DASHBOARD_USE_TOTAL_HT') ? $obj->total_ht : $obj->total_ttc).'</td>';
				print '<td align="center" width="14">'.$orderstatic->LibStatut($obj->fk_statut, $obj->billed, 3).'</td>';

				print '</tr>';

				$i++;
				$total += $obj->total_ht;
				$total_ttc += $obj->total_ttc;
			}

			if ($othernb) {
				print '<tr class="oddeven">';
				print '<td class="nowrap" colspan="5">';
				print '<span class="opacitymedium">'.$langs->trans("More").'... ('.$othernb.')</span>';
				print '</td>';
				print "</tr>\n";
			}
		}

		addSummaryTableLine(5, $num, $nbofloop, !getDolGlobalString('MAIN_DASHBOARD_USE_TOTAL_HT') ? $total_ttc : $total, "None", true);
		finishSimpleTable(true);

		$db->free($resql);
	} else {
		dol_print_error($db);
	}
}

print '</div>';
print '</div>';
print '</div>';

$parameters = array('user' => $user);
$reshook = $hookmanager->executeHooks('dashboardCommercials', $parameters, $object); // Note that $action and $object may have been modified by hook

// End of page
llxFooter();
$db->close();<|MERGE_RESOLUTION|>--- conflicted
+++ resolved
@@ -64,10 +64,7 @@
 	$socid = $user->socid;
 }
 
-<<<<<<< HEAD
-=======
 $total = 0;
->>>>>>> cc80841a
 
 $max = getDolGlobalInt('MAIN_SIZE_SHORTLIST_LIMIT', 5);
 $maxofloop = (!getDolGlobalString('MAIN_MAXLIST_OVERLOAD') ? 500 : $conf->global->MAIN_MAXLIST_OVERLOAD);
@@ -95,14 +92,11 @@
 $form = new Form($db);
 $formfile = new FormFile($db);
 $companystatic = new Societe($db);
-<<<<<<< HEAD
-=======
 $propalstatic = null;
 $supplierproposalstatic = null;
 $orderstatic = null;
 $supplierorderstatic = null;
 $fichinterstatic = null;
->>>>>>> cc80841a
 if (isModEnabled("propal")) {
 	$propalstatic = new Propal($db);
 }
@@ -144,11 +138,7 @@
  * Draft customer proposals
  */
 
-<<<<<<< HEAD
-if (isModEnabled("propal") && $user->hasRight("propal", "lire")) {
-=======
 if (isModEnabled("propal") && $user->hasRight("propal", "lire") && is_object($propalstatic)) {
->>>>>>> cc80841a
 	$sql = "SELECT p.rowid, p.ref, p.ref_client, p.total_ht, p.total_tva, p.total_ttc, p.fk_statut as status";
 	$sql .= ", s.rowid as socid, s.nom as name, s.name_alias";
 	$sql .= ", s.code_client, s.code_compta as code_compta_client, s.client";
@@ -248,11 +238,7 @@
  * Draft supplier proposals
  */
 
-<<<<<<< HEAD
-if (isModEnabled('supplier_proposal') && $user->hasRight("supplier_proposal", "lire")) {
-=======
 if (isModEnabled('supplier_proposal') && $user->hasRight("supplier_proposal", "lire") && is_object($supplierproposalstatic)) {
->>>>>>> cc80841a
 	$sql = "SELECT p.rowid, p.ref, p.total_ht, p.total_tva, p.total_ttc, p.fk_statut as status";
 	$sql .= ", s.rowid as socid, s.nom as name, s.name_alias";
 	$sql .= ", s.code_client, s.code_compta as code_compta_client, s.client";
@@ -350,11 +336,7 @@
  * Draft sales orders
  */
 
-<<<<<<< HEAD
-if (isModEnabled('order') && $user->hasRight('commande', 'lire')) {
-=======
 if (isModEnabled('order') && $user->hasRight('commande', 'lire') && is_object($orderstatic)) {
->>>>>>> cc80841a
 	$sql = "SELECT c.rowid, c.ref, c.ref_client, c.total_ht, c.total_tva, c.total_ttc, c.fk_statut as status";
 	$sql .= ", s.rowid as socid, s.nom as name, s.name_alias";
 	$sql .= ", s.code_client, s.code_compta as code_compta_client, s.client";
@@ -553,17 +535,10 @@
 /*
  * Draft interventions
  */
-<<<<<<< HEAD
-if (isModEnabled('intervention')) {
-	$sql = "SELECT f.rowid, f.ref, s.nom as name, f.fk_statut, f.duree as duration";
-	$sql .= ", s.rowid as socid, s.nom as name, s.name_alias";
-	$sql .= ", s.code_client, s.code_compta, s.client";
-=======
 if (isModEnabled('intervention') && is_object($fichinterstatic)) {
 	$sql = "SELECT f.rowid, f.ref, s.nom as name, f.fk_statut, f.duree as duration";
 	$sql .= ", s.rowid as socid, s.nom as name, s.name_alias";
 	$sql .= ", s.code_client, s.code_compta as code_compta_client, s.client";
->>>>>>> cc80841a
 	$sql .= ", s.code_fournisseur, s.code_compta_fournisseur, s.fournisseur";
 	$sql .= ", s.logo, s.email, s.entity";
 	$sql .= ", s.canvas";
@@ -597,26 +572,16 @@
 			while ($i < $nbofloop) {
 				$obj = $db->fetch_object($resql);
 
-<<<<<<< HEAD
-				$fichinterstatic->id=$obj->rowid;
-				$fichinterstatic->ref=$obj->ref;
-				$fichinterstatic->statut=$obj->fk_statut;
-=======
 				$fichinterstatic->id = $obj->rowid;
 				$fichinterstatic->ref = $obj->ref;
 				$fichinterstatic->statut = $obj->fk_statut;
->>>>>>> cc80841a
 
 				$companystatic->id = $obj->socid;
 				$companystatic->name = $obj->name;
 				$companystatic->name_alias = $obj->name_alias;
 				$companystatic->code_client = $obj->code_client;
-<<<<<<< HEAD
-				$companystatic->code_compta = $obj->code_compta;
-=======
 				$companystatic->code_compta = $obj->code_compta_client;
 				$companystatic->code_compta_client = $obj->code_compta_client;
->>>>>>> cc80841a
 				$companystatic->client = $obj->client;
 				$companystatic->code_fournisseur = $obj->code_fournisseur;
 				$companystatic->code_compta_fournisseur = $obj->code_compta_fournisseur;
@@ -763,15 +728,9 @@
  * Last modified proposals
  */
 
-<<<<<<< HEAD
-if (isModEnabled('propal')) {
-	$sql = "SELECT c.rowid, c.entity, c.ref, c.fk_statut as status, c.tms as datem,";
-	$sql .= " s.nom as socname, s.rowid as socid, s.canvas, s.client, s.email, s.code_compta";
-=======
 if (isModEnabled('propal') && is_object($propalstatic)) {
 	$sql = "SELECT c.rowid, c.entity, c.ref, c.fk_statut as status, c.tms as datem,";
 	$sql .= " s.nom as socname, s.rowid as socid, s.canvas, s.client, s.email, s.code_compta as code_compta_client";
->>>>>>> cc80841a
 	$sql .= " FROM ".MAIN_DB_PREFIX."propal as c,";
 	$sql .= " ".MAIN_DB_PREFIX."societe as s";
 	$sql .= " WHERE c.entity IN (".getEntity($propalstatic->element).")";
@@ -817,13 +776,8 @@
 				$companystatic->client = $obj->client;
 				$companystatic->canvas = $obj->canvas;
 				$companystatic->email = $obj->email;
-<<<<<<< HEAD
-				$companystatic->code_compta = $obj->code_compta;
-				$companystatic->code_compta_client = $obj->code_compta;
-=======
 				$companystatic->code_compta = $obj->code_compta_client;
 				$companystatic->code_compta_client = $obj->code_compta_client;
->>>>>>> cc80841a
 
 				$filename = dol_sanitizeFileName($obj->ref);
 				$filedir = $conf->propal->multidir_output[$obj->entity].'/'.dol_sanitizeFileName($obj->ref);
@@ -1269,11 +1223,7 @@
 /*
  * Opened (validated) order
  */
-<<<<<<< HEAD
-if (isModEnabled('order') && $user->hasRight('commande', 'lire')) {
-=======
 if (isModEnabled('order') && $user->hasRight('commande', 'lire') && is_object($orderstatic)) {
->>>>>>> cc80841a
 	$sql = "SELECT c.rowid as commandeid, c.total_ttc, c.total_ht, c.total_tva, c.ref, c.ref_client, c.fk_statut, c.date_valid as dv, c.facture as billed";
 	$sql .= ", s.rowid as socid, s.nom as name, s.name_alias";
 	$sql .= ", s.code_client, s.code_compta as code_compta_client, s.client";
