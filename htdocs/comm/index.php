--- conflicted
+++ resolved
@@ -61,30 +61,17 @@
 	$socid = $user->socid;
 }
 
-restrictedArea($user, 'societe', $socid, '&societe', '', 'fk_soc', 'rowid', 0);
 
 $max = $conf->global->MAIN_SIZE_SHORTLIST_LIMIT;
+$maxofloop = (empty($conf->global->MAIN_MAXLIST_OVERLOAD) ? 500 : $conf->global->MAIN_MAXLIST_OVERLOAD);
 $now = dol_now();
 
-<<<<<<< HEAD
-// Security check
-$socid = GETPOST("socid", 'int');
-if ($user->socid > 0) {
-	$action = '';
-	$id = $user->socid;
-} else {
-	$id = 0;
-}
-
-//restrictedArea($user, 'societe', $id, '&societe', '', 'fk_soc', 'rowid', 0);
+//restrictedArea($user, 'societe', $socid, '&societe', '', 'fk_soc', 'rowid', 0);
 if (!$user->hasRight('propal', 'read') && !$user->hasRight('supplier_proposal', 'read') && !$user->hasRight('commande', 'read') && !$user->hasRight('fournisseur', 'commande', 'read')
 	&& !$user->hasRight('supplier_order', 'read') && !$user->hasRight('fichinter', 'read')) {
 	accessforbidden();
 }
 
-=======
->>>>>>> 3dc8937a
-$maxofloop = (empty($conf->global->MAIN_MAXLIST_OVERLOAD) ? 500 : $conf->global->MAIN_MAXLIST_OVERLOAD);
 
 
 /*
