<?php
/* Copyright (C) 2001-2005 Rodolphe Quiedeville <rodolphe@quiedeville.org>
 * Copyright (C) 2004-2015 Laurent Destailleur  <eldy@users.sourceforge.net>
 * Copyright (C) 2005-2012 Regis Houssin        <regis.houssin@inodbox.com>
 * Copyright (C) 2015      Jean-François Ferry	<jfefe@aternatik.fr>
 * Copyright (C) 2019      Nicolas ZABOURI      <info@inovea-conseil.com>
 * Copyright (C) 2020      Pierre Ardoin        <mapiolca@me.com>
 *
 * This program is free software; you can redistribute it and/or modify
 * it under the terms of the GNU General Public License as published by
 * the Free Software Foundation; either version 3 of the License, or
 * (at your option) any later version.
 *
 * This program is distributed in the hope that it will be useful,
 * but WITHOUT ANY WARRANTY; without even the implied warranty of
 * MERCHANTABILITY or FITNESS FOR A PARTICULAR PURPOSE.  See the
 * GNU General Public License for more details.
 *
 * You should have received a copy of the GNU General Public License
 * along with this program. If not, see <https://www.gnu.org/licenses/>.
 */

/**
 *	\file       htdocs/comm/index.php
 *	\ingroup    commercial
 *	\brief      Home page of commercial area
 */

require '../main.inc.php';
require_once DOL_DOCUMENT_ROOT.'/core/class/html.formfile.class.php';
require_once DOL_DOCUMENT_ROOT.'/societe/class/client.class.php';
require_once DOL_DOCUMENT_ROOT.'/comm/action/class/actioncomm.class.php';
require_once DOL_DOCUMENT_ROOT.'/core/lib/agenda.lib.php';
if (!empty($conf->contrat->enabled)) require_once DOL_DOCUMENT_ROOT.'/contrat/class/contrat.class.php';
if (!empty($conf->propal->enabled))  require_once DOL_DOCUMENT_ROOT.'/comm/propal/class/propal.class.php';
if (!empty($conf->supplier_proposal->enabled))  require_once DOL_DOCUMENT_ROOT.'/supplier_proposal/class/supplier_proposal.class.php';
if (!empty($conf->commande->enabled))  require_once DOL_DOCUMENT_ROOT.'/commande/class/commande.class.php';
if (!empty($conf->fournisseur->enabled)) require_once DOL_DOCUMENT_ROOT.'/fourn/class/fournisseur.commande.class.php';

if (!$user->rights->societe->lire) accessforbidden();

$hookmanager = new HookManager($db);

// Initialize technical object to manage hooks. Note that conf->hooks_modules contains array
$hookmanager->initHooks(array('commercialindex'));

// Load translation files required by the page
$langs->loadLangs(array("commercial", "propal"));

$action = GETPOST('action', 'alpha');
$bid = GETPOST('bid', 'int');

// Securite acces client
$socid = GETPOST('socid', 'int');
if (isset($user->socid) && $user->socid > 0)
{
	$action = '';
	$socid = $user->socid;
}

$max = 3;
$now = dol_now();

/*
 * Actions
 */


/*
 * View
 */

$form = new Form($db);
$formfile = new FormFile($db);
$companystatic = new Societe($db);
if (!empty($conf->propal->enabled)) $propalstatic = new Propal($db);
if (!empty($conf->supplier_proposal->enabled)) $supplierproposalstatic = new SupplierProposal($db);
if (!empty($conf->commande->enabled)) $orderstatic = new Commande($db);
if (!empty($conf->fournisseur->enabled)) $supplierorderstatic = new CommandeFournisseur($db);

llxHeader("", $langs->trans("CommercialArea"));

print load_fiche_titre($langs->trans("CommercialArea"), '', 'commercial');

print '<div class="fichecenter"><div class="fichethirdleft">';

if (!empty($conf->global->MAIN_SEARCH_FORM_ON_HOME_AREAS))     // This is useless due to the global search combo
{
    // Search proposal
    if (!empty($conf->propal->enabled) && $user->rights->propal->lire)
    {
    	$listofsearchfields['search_proposal'] = array('text'=>'Proposal');
    }
    // Search customer order
    if (!empty($conf->commande->enabled) && $user->rights->commande->lire)
    {
    	$listofsearchfields['search_customer_order'] = array('text'=>'CustomerOrder');
    }
    // Search supplier proposal
    if (!empty($conf->supplier_proposal->enabled) && $user->rights->supplier_proposal->lire)
    {
        $listofsearchfields['search_supplier_proposal'] = array('text'=>'SupplierProposalShort');
    }
    // Search supplier order
    if (!empty($conf->fournisseur->enabled) && $user->rights->fournisseur->commande->lire)
    {
    	$listofsearchfields['search_supplier_order'] = array('text'=>'SupplierOrder');
    }
    // Search intervention
    if (!empty($conf->ficheinter->enabled) && $user->rights->ficheinter->lire)
    {
    	$listofsearchfields['search_intervention'] = array('text'=>'Intervention');
    }
    // Search contract
    if (!empty($conf->contrat->enabled) && $user->rights->contrat->lire)
    {
        $listofsearchfields['search_contract'] = array('text'=>'Contract');
    }

    if (count($listofsearchfields))
    {
    	print '<form method="post" action="'.DOL_URL_ROOT.'/core/search.php">';
    	print '<input type="hidden" name="token" value="'.newToken().'">';
        print '<div class="div-table-responsive-no-min">';
    	print '<table class="noborder nohover centpercent">';
    	$i = 0;
    	foreach ($listofsearchfields as $key => $value)
    	{
    		if ($i == 0) print '<tr class="liste_titre"><td colspan="3">'.$langs->trans("Search").'</td></tr>';
    		print '<tr '.$bc[false].'>';
    		print '<td class="nowrap"><label for="'.$key.'">'.$langs->trans($value["text"]).'</label></td><td><input type="text" class="flat inputsearch" name="'.$key.'" id="'.$key.'" size="18"></td>';
    		if ($i == 0) print '<td class="noborderbottom" rowspan="'.count($listofsearchfields).'"><input type="submit" value="'.$langs->trans("Search").'" class="button "></td>';
    		print '</tr>';
    		$i++;
    	}
    	print '</table>';
        print '</div>';
    	print '</form>';
    	print '<br>';
    }
}


/*
 * Draft proposals
 */
if (!empty($conf->propal->enabled) && $user->rights->propal->lire)
{
	$langs->load("propal");

	$sql = "SELECT p.rowid, p.ref, p.ref_client, p.total_ht, p.tva as total_tva, p.total as total_ttc, s.rowid as socid, s.nom as name, s.client, s.canvas";
    $sql .= ", s.code_client";
	$sql .= ", s.email";
    $sql .= ", s.entity";
    $sql .= ", s.code_compta";
	$sql .= " FROM ".MAIN_DB_PREFIX."propal as p";
	$sql .= ", ".MAIN_DB_PREFIX."societe as s";
	if (!$user->rights->societe->client->voir && !$socid) $sql .= ", ".MAIN_DB_PREFIX."societe_commerciaux as sc";
	$sql .= " WHERE p.fk_statut = 0";
	$sql .= " AND p.fk_soc = s.rowid";
	$sql .= " AND p.entity IN (".getEntity('propal').")";
	if (!$user->rights->societe->client->voir && !$socid) $sql .= " AND s.rowid = sc.fk_soc AND sc.fk_user = ".$user->id;
	if ($socid)	$sql .= " AND s.rowid = ".$socid;

	$resql = $db->query($sql);
	if ($resql)
	{
		$total = 0;
		$num = $db->num_rows($resql);

		print '<div class="div-table-responsive-no-min">';
		print '<table class="noborder centpercent">';
		print '<tr class="liste_titre">';
		print '<th colspan="3">'.$langs->trans("ProposalsDraft").' <a href="'.DOL_URL_ROOT.'/comm/propal/list.php?viewstatut=0"><span class="badge">'.$num.'</span></a></th></tr>';

		if ($num > 0)
		{
			$i = 0;
			$nbofloop = min($num, (empty($conf->global->MAIN_MAXLIST_OVERLOAD) ? 500 : $conf->global->MAIN_MAXLIST_OVERLOAD));
			while ($i < $nbofloop)
			{
				$obj = $db->fetch_object($resql);

				print '<tr class="oddeven"><td  class="nowrap">';
				$propalstatic->id = $obj->rowid;
				$propalstatic->ref = $obj->ref;
                $propalstatic->ref_client = $obj->ref_client;
                $propalstatic->total_ht = $obj->total_ht;
                $propalstatic->total_tva = $obj->total_tva;
                $propalstatic->total_ttc = $obj->total_ttc;
				print $propalstatic->getNomUrl(1);
				print '</td>';
				print '<td class="nowrap">';
				$companystatic->id = $obj->socid;
				$companystatic->name = $obj->name;
				$companystatic->client = $obj->client;
                $companystatic->code_client = $obj->code_client;
                $companystatic->code_fournisseur = $obj->code_fournisseur;
				$companystatic->canvas = $obj->canvas;
				$companystatic->entity = $obj->entity;
                $companystatic->email = $obj->email;
                $companystatic->code_compta = $obj->code_compta;
				print $companystatic->getNomUrl(1, 'customer', 16);
				print '</td>';
				print '<td class="nowrap right">'.price($obj->total_ht).'</td></tr>';
				$i++;
				$total += $obj->total_ht;
			}
			if ($num > $nbofloop)
			{
				print '<tr class="liste_total"><td colspan="3" class="right">'.$langs->trans("XMoreLines", ($num - $nbofloop))."</td></tr>";
			}
			elseif ($total > 0)
			{
				print '<tr class="liste_total"><td colspan="2" class="right">'.$langs->trans("Total").'</td><td class="right">'.price($total)."</td></tr>";
			}
		}
		else
		{
			print '<tr class="oddeven"><td colspan="3" class="opacitymedium">'.$langs->trans("NoProposal").'</td></tr>';
		}
		print "</table></div><br>";

		$db->free($resql);
	}
	else
	{
		dol_print_error($db);
	}
}



/*
 * Draft supplier proposals
 */
if (!empty($conf->supplier_proposal->enabled) && $user->rights->supplier_proposal->lire)
{
    $langs->load("supplier_proposal");

    $sql = "SELECT p.rowid, p.ref, p.total_ht, p.tva as total_tva, p.total as total_ttc, s.rowid as socid, s.nom as name, s.client, s.canvas";
    $sql .= ", s.code_client";
    $sql .= ", s.code_fournisseur";
	$sql .= ", s.entity";
    $sql .= ", s.email";
    $sql .= " FROM ".MAIN_DB_PREFIX."supplier_proposal as p";
    $sql .= ", ".MAIN_DB_PREFIX."societe as s";
    if (!$user->rights->societe->client->voir && !$socid) $sql .= ", ".MAIN_DB_PREFIX."societe_commerciaux as sc";
    $sql .= " WHERE p.fk_statut = 0";
    $sql .= " AND p.fk_soc = s.rowid";
    $sql .= " AND p.entity IN (".getEntity('supplier_proposal').")";
    if (!$user->rights->societe->client->voir && !$socid) $sql .= " AND s.rowid = sc.fk_soc AND sc.fk_user = ".$user->id;
    if ($socid)	$sql .= " AND s.rowid = ".$socid;

    $resql = $db->query($sql);
    if ($resql)
    {
        $total = 0;
        $num = $db->num_rows($resql);

        print '<div class="div-table-responsive-no-min">';
        print '<table class="noborder centpercent">';
        print '<tr class="liste_titre">';
        print '<th colspan="3">'.$langs->trans("SupplierProposalsDraft").($num ? '<span class="badge marginleftonlyshort">'.$num.'</span>' : '').'</th></tr>';

        if ($num > 0)
        {
            $i = 0;
			$nbofloop = min($num, (empty($conf->global->MAIN_MAXLIST_OVERLOAD) ? 500 : $conf->global->MAIN_MAXLIST_OVERLOAD));
			while ($i < $nbofloop)
            {
                $obj = $db->fetch_object($resql);

                print '<tr class="oddeven"><td  class="nowrap">';
                $supplierproposalstatic->id = $obj->rowid;
                $supplierproposalstatic->ref = $obj->ref;
                $supplierproposalstatic->total_ht = $obj->total_ht;
                $supplierproposalstatic->total_tva = $obj->total_tva;
                $supplierproposalstatic->total_ttc = $obj->total_ttc;
                print $supplierproposalstatic->getNomUrl(1);
                print '</td>';
                print '<td class="nowrap">';
                $companystatic->id = $obj->socid;
                $companystatic->name = $obj->name;
                $companystatic->client = $obj->client;
                $companystatic->code_client = $obj->code_client;
                $companystatic->code_fournisseur = $obj->code_fournisseur;
                $companystatic->canvas = $obj->canvas;
				$companystatic->entity = $obj->entity;
                $companystatic->email = $obj->email;
                print $companystatic->getNomUrl(1, 'supplier', 16);
                print '</td>';
                print '<td class="nowrap right">'.price($obj->total_ht).'</td></tr>';
                $i++;
                $total += $obj->total_ht;
            }
			if ($num > $nbofloop)
			{
				print '<tr class="liste_total"><td colspan="3" class="right">'.$langs->trans("XMoreLines", ($num - $nbofloop))."</td></tr>";
			}
			elseif ($total > 0)
            {
                print '<tr class="liste_total"><td class="right">'.$langs->trans("Total").'</td><td colspan="2" class="right">'.price($total)."</td></tr>";
            }
        }
        else
        {
            print '<tr class="oddeven"><td colspan="3" class="opacitymedium">'.$langs->trans("NoProposal").'</td></tr>';
        }
        print "</table></div><br>";

        $db->free($resql);
    }
    else
    {
        dol_print_error($db);
    }
}


/*
 * Draft orders
 */
if (!empty($conf->commande->enabled) && $user->rights->commande->lire)
{
	$langs->load("orders");

	$sql = "SELECT c.rowid, c.ref, c.ref_client, c.total_ht, c.tva as total_tva, c.total_ttc, s.rowid as socid, s.nom as name, s.client, s.canvas";
    $sql .= ", s.code_client";
	$sql .= ", s.email";
    $sql .= ", s.entity";
    $sql .= ", s.code_compta";
	$sql .= " FROM ".MAIN_DB_PREFIX."commande as c";
	$sql .= ", ".MAIN_DB_PREFIX."societe as s";
	if (!$user->rights->societe->client->voir && !$socid) $sql .= ", ".MAIN_DB_PREFIX."societe_commerciaux as sc";
	$sql .= " WHERE c.fk_soc = s.rowid";
	$sql .= " AND c.fk_statut = 0";
	$sql .= " AND c.entity IN (".getEntity('commande').")";
	if (!$user->rights->societe->client->voir && !$socid) $sql .= " AND s.rowid = sc.fk_soc AND sc.fk_user = ".$user->id;
	if ($socid)	$sql .= " AND c.fk_soc = ".$socid;

	$resql = $db->query($sql);
	if ($resql)
	{
		$total = 0;
		$num = $db->num_rows($resql);

		print '<div class="div-table-responsive-no-min">';
		print '<table class="noborder centpercent">';
		print '<tr class="liste_titre">';
		print '<th colspan="3">'.$langs->trans("DraftOrders").($num ? '<span class="badge marginleftonlyshort">'.$num.'</span>' : '').'</th></tr>';

		if ($num > 0)
		{
			$i = 0;
			$nbofloop = min($num, (empty($conf->global->MAIN_MAXLIST_OVERLOAD) ? 500 : $conf->global->MAIN_MAXLIST_OVERLOAD));
			while ($i < $nbofloop)
			{
				$obj = $db->fetch_object($resql);
				print '<tr class="oddeven"><td class="nowrap">';
                $orderstatic->id = $obj->rowid;
                $orderstatic->ref = $obj->ref;
                $orderstatic->ref_client = $obj->ref_client;
                $orderstatic->total_ht = $obj->total_ht;
                $orderstatic->total_tva = $obj->total_tva;
                $orderstatic->total_ttc = $obj->total_ttc;
                print $orderstatic->getNomUrl(1);
                print '</td>';
				print '<td class="nowrap">';
				$companystatic->id = $obj->socid;
				$companystatic->name = $obj->name;
				$companystatic->client = $obj->client;
                $companystatic->code_client = $obj->code_client;
                $companystatic->code_fournisseur = $obj->code_fournisseur;
                $companystatic->canvas = $obj->canvas;
                $companystatic->email = $obj->email;
                $companystatic->entity = $obj->entity;
				print $companystatic->getNomUrl(1, 'customer', 16);
				print '</td>';
				if (!empty($conf->global->MAIN_DASHBOARD_USE_TOTAL_HT)) {
					print '<td class="nowrap right">'.price($obj->total_ht).'</td></tr>';
				}
				else {
					print '<td class="nowrap right">'.price($obj->total_ttc).'</td></tr>';
				}
				$i++;
				$total += $obj->total_ttc;
			}
			if ($num > $nbofloop)
			{
				print '<tr class="liste_total"><td colspan="3" class="right">'.$langs->trans("XMoreLines", ($num - $nbofloop))."</td></tr>";
			}
			elseif ($total > 0)
            {
                print '<tr class="liste_total"><td class="right">'.$langs->trans("Total").'</td><td colspan="2" class="right">'.price($total)."</td></tr>";
			}
		}
		else
		{
			print '<tr class="oddeven"><td colspan="3" class="opacitymedium">'.$langs->trans("NoOrder").'</td></tr>';
		}
		print "</table>";
		print "</div><br>";

		$db->free($resql);
	}
	else
	{
		dol_print_error($db);
	}
}


/*
 * Draft suppliers orders
 */
if (!empty($conf->fournisseur->enabled) && $user->rights->fournisseur->commande->lire)
{
    $langs->load("orders");

    $sql = "SELECT cf.rowid, cf.ref, cf.ref_supplier, cf.total_ttc, s.rowid as socid, s.nom as name, s.client, s.canvas";
    $sql .= ", s.code_client";
    $sql .= ", s.code_fournisseur";
	$sql .= ", s.entity";
    $sql .= ", s.email";
    $sql .= " FROM ".MAIN_DB_PREFIX."commande_fournisseur as cf";
    $sql .= ", ".MAIN_DB_PREFIX."societe as s";
    if (!$user->rights->societe->client->voir && !$socid) $sql .= ", ".MAIN_DB_PREFIX."societe_commerciaux as sc";
    $sql .= " WHERE cf.fk_soc = s.rowid";
    $sql .= " AND cf.fk_statut = 0";
    $sql .= " AND cf.entity IN (".getEntity('supplier_order').")";
    if (!$user->rights->societe->client->voir && !$socid) $sql .= " AND s.rowid = sc.fk_soc AND sc.fk_user = ".$user->id;
    if ($socid)	$sql .= " AND cf.fk_soc = ".$socid;

    $resql = $db->query($sql);
    if ($resql)
    {
        $total = 0;
        $num = $db->num_rows($resql);

        print '<div class="div-table-responsive-no-min">';
        print '<table class="noborder centpercent">';
        print '<tr class="liste_titre">';
        print '<th colspan="3">'.$langs->trans("DraftSuppliersOrders").($num ? '<span class="badge marginleftonlyshort">'.$num.'</span>' : '').'</th></tr>';

        if ($num > 0)
        {
            $i = 0;
			$nbofloop = min($num, (empty($conf->global->MAIN_MAXLIST_OVERLOAD) ? 500 : $conf->global->MAIN_MAXLIST_OVERLOAD));
			while ($i < $nbofloop)
            {
                $obj = $db->fetch_object($resql);
                print '<tr class="oddeven"><td class="nowrap">';
                $supplierorderstatic->id = $obj->rowid;
                $supplierorderstatic->ref = $obj->ref;
                $supplierorderstatic->ref_supplier = $obj->ref_suppliert;
                $supplierorderstatic->total_ht = $obj->total_ht;
                $supplierorderstatic->total_tva = $obj->total_tva;
                $supplierorderstatic->total_ttc = $obj->total_ttc;
                print $supplierorderstatic->getNomUrl(1);
                print '</td>';
                print '<td class="nowrap">';
                $companystatic->id = $obj->socid;
                $companystatic->name = $obj->name;
                $companystatic->client = $obj->client;
                $companystatic->code_client = $obj->code_client;
                $companystatic->code_fournisseur = $obj->code_fournisseur;
                $companystatic->canvas = $obj->canvas;
				$companystatic->entity = $obj->entity;
                $companystatic->email = $obj->email;
                print $companystatic->getNomUrl(1, 'supplier', 16);
                print '</td>';
				if (!empty($conf->global->MAIN_DASHBOARD_USE_TOTAL_HT)) {
					print '<td class="nowrap right">'.price($obj->total_ht).'</td></tr>';
				}
				else {
					print '<td class="nowrap right">'.price($obj->total_ttc).'</td></tr>';
				}
                $i++;
                $total += $obj->total_ttc;
            }
 			if ($num > $nbofloop)
			{
				print '<tr class="liste_total"><td colspan="3" class="right">'.$langs->trans("XMoreLines", ($num - $nbofloop))."</td></tr>";
			}
			elseif ($total > 0)
            {
                print '<tr class="liste_total"><td class="right">'.$langs->trans("Total").'</td><td colspan="2" class="right">'.price($total)."</td></tr>";
            }
        }
        else
        {
            print '<tr class="oddeven"><td colspan="3" class="opacitymedium">'.$langs->trans("NoSupplierOrder").'</td></tr>';
        }
        print "</table>";
        print "</div><br>";

        $db->free($resql);
    } else {
        dol_print_error($db);
    }
}


print '</div><div class="fichetwothirdright"><div class="ficheaddleft">';


$max = 3;


/*
 * Last modified customers or prospects
 */
if (!empty($conf->societe->enabled) && $user->rights->societe->lire)
{
	$langs->load("boxes");

	$sql = "SELECT s.rowid, s.nom as name, s.client, s.datec, s.tms, s.canvas";
    $sql .= ", s.code_client";
	$sql .= ", s.code_compta";
    $sql .= ", s.entity";
    $sql .= ", s.email";
	$sql .= " FROM ".MAIN_DB_PREFIX."societe as s";
	if (!$user->rights->societe->client->voir && !$socid) $sql .= ", ".MAIN_DB_PREFIX."societe_commerciaux as sc";
	$sql .= " WHERE s.client IN (1, 2, 3)";
	$sql .= " AND s.entity IN (".getEntity($companystatic->element).")";
	if (!$user->rights->societe->client->voir && !$socid) $sql .= " AND s.rowid = sc.fk_soc AND sc.fk_user = ".$user->id;
	if ($socid)	$sql .= " AND s.rowid = $socid";
	$sql .= " ORDER BY s.tms DESC";
	$sql .= $db->plimit($max, 0);

	$resql = $db->query($sql);
	if ($resql)
	{
		$num = $db->num_rows($resql);
		$i = 0;

		print '<div class="div-table-responsive-no-min">';
		print '<table class="noborder centpercent">';
		print '<tr class="liste_titre">';
		print '<th colspan="2">';
		if (empty($conf->global->SOCIETE_DISABLE_PROSPECTS) && empty($conf->global->SOCIETE_DISABLE_CUSTOMERS)) print $langs->trans("BoxTitleLastCustomersOrProspects", $max);
        elseif (!empty($conf->global->SOCIETE_DISABLE_CUSTOMERS)) print $langs->trans("BoxTitleLastModifiedProspects", $max);
		else print $langs->trans("BoxTitleLastModifiedCustomers", $max);
		print '</th>';
		print '<th class="right"><a class="commonlink" href="'.DOL_URL_ROOT.'/societe/list.php?type=p,c">'.$langs->trans("FullList").'</a></th>';
		print '</tr>';
		if ($num)
		{
			while ($i < $num)
			{
				$objp = $db->fetch_object($resql);
				$companystatic->id = $objp->rowid;
				$companystatic->name = $objp->name;
				$companystatic->client = $objp->client;
                $companystatic->code_client = $objp->code_client;
                $companystatic->code_fournisseur = $objp->code_fournisseur;
                $companystatic->canvas = $objp->canvas;
				$companystatic->code_compta = $objp->code_compta;
                $companystatic->entity = $objp->entity;
                $companystatic->email = $objp->email;
				print '<tr class="oddeven">';
				print '<td class="nowrap">'.$companystatic->getNomUrl(1, 'customer', 48).'</td>';
				print '<td class="right" nowrap>';
				print $companystatic->getLibCustProspStatut();
				print "</td>";
				print '<td class="right" nowrap>'.dol_print_date($db->jdate($objp->tms), 'day')."</td>";
				print '</tr>';
				$i++;
			}

			$db->free($resql);
		}
		else
		{
			print '<tr class="oddeven"><td colspan="3" class="opacitymedium">'.$langs->trans("None").'</td></tr>';
		}
		print "</table>";
		print "</div><br>";
	}
}

// Last suppliers
if (!empty($conf->fournisseur->enabled) && $user->rights->societe->lire)
{
	$langs->load("boxes");

	$sql = "SELECT s.nom as name, s.rowid, s.datec as dc, s.canvas, s.tms as dm";
    $sql .= ", s.code_fournisseur";
	$sql .= ", s.entity";
    $sql .= ", s.email";
	$sql .= " FROM ".MAIN_DB_PREFIX."societe as s";
	if (!$user->rights->societe->client->voir && !$user->socid) $sql .= ", ".MAIN_DB_PREFIX."societe_commerciaux as sc";
	$sql .= " WHERE s.fournisseur = 1";
	$sql .= " AND s.entity IN (".getEntity($companystatic->element).")";
	if (!$user->rights->societe->client->voir && !$user->socid) $sql .= " AND s.rowid = sc.fk_soc AND sc.fk_user = ".$user->id;
	if ($socid)	$sql .= " AND s.rowid = ".$socid;
	$sql .= " ORDER BY s.datec DESC";
	$sql .= $db->plimit($max, 0);

	$result = $db->query($sql);
	if ($result)
	{
		$num = $db->num_rows($result);
		$i = 0;

		print '<div class="div-table-responsive-no-min">';
		print '<table class="noborder centpercent">';
		print '<tr class="liste_titre">';
		print '<th>'.$langs->trans("BoxTitleLastModifiedSuppliers", min($max, $num)).'</th>';
		print '<th class="right"><a class="commonlink" href="'.DOL_URL_ROOT.'/societe/list.php?type=f">'.$langs->trans("FullList").'</a></th>';
		print '</tr>';
		if ($num)
		{
			while ($i < $num && $i < $max)
			{
				$objp = $db->fetch_object($result);
				$companystatic->id = $objp->rowid;
                $companystatic->name = $objp->name;
                $companystatic->code_client = $objp->code_client;
                $companystatic->code_fournisseur = $objp->code_fournisseur;
                $companystatic->canvas = $objp->canvas;
				$companystatic->entity = $objp->entity;
                $companystatic->email = $objp->email;
                print '<tr class="oddeven">';
				print '<td class="nowrap">'.$companystatic->getNomUrl(1, 'supplier', 44).'</td>';
				print '<td class="right">'.dol_print_date($db->jdate($objp->dm), 'day').'</td>';
				print '</tr>';

				$i++;
			}
		}
		else
		{
			print '<tr class="oddeven"><td colspan="2" class="opacitymedium">'.$langs->trans("None").'</td></tr>';
		}
		print '</table>';
		print '</div><br>';
	}
}


/*
 * Last actions
 */
if ($user->rights->agenda->myactions->read)
{
	show_array_last_actions_done($max);
}


/*
 * Actions to do
 */
if ($user->rights->agenda->myactions->read)
{
	show_array_actions_to_do(10);
}


/*
 * Last contracts
 */
if (!empty($conf->contrat->enabled) && $user->rights->contrat->lire && 0) // TODO A REFAIRE DEPUIS NOUVEAU CONTRAT
{
	$langs->load("contracts");

	$sql = "SELECT s.nom as name, s.rowid, s.canvas, ";
    $sql .= ", s.code_client";
<<<<<<< HEAD
	$sql .= " c.statut, c.rowid as contratid, p.ref, c.fin_validite as datefin, c.date_cloture as dateclo";
=======
	$sql .= ", s.entity";
    $sql .= ", s.email";
	$sql .= " c.statut, c.rowid as contratid, p.ref, c.mise_en_service as datemes, c.fin_validite as datefin, c.date_cloture as dateclo";
>>>>>>> 2cfca2a4
	$sql .= " FROM ".MAIN_DB_PREFIX."societe as s";
	$sql .= ", ".MAIN_DB_PREFIX."contrat as c";
	$sql .= ", ".MAIN_DB_PREFIX."product as p";
	if (!$user->rights->societe->client->voir && !$socid) $sql .= ", ".MAIN_DB_PREFIX."societe_commerciaux as sc";
	$sql .= " WHERE c.fk_soc = s.rowid";
	$sql .= " AND c.entity IN (".getEntity('contract').")";
	$sql .= " AND c.fk_product = p.rowid";
	if (!$user->rights->societe->client->voir && !$socid)	$sql .= " AND s.rowid = sc.fk_soc AND sc.fk_user = ".$user->id;
	if ($socid) $sql .= " AND s.rowid = ".$socid;
	$sql .= " ORDER BY c.tms DESC";
	$sql .= $db->plimit(5, 0);

	$resql = $db->query($sql);
	if ($resql)
	{
		$num = $db->num_rows($resql);

		if ($num > 0)
		{
			print '<div class="div-table-responsive-no-min">';
			print '<table class="noborder centpercent">';
			print '<tr class="liste_titre"><th colspan="3">'.$langs->trans("LastContracts", 5).'</th></tr>';
			$i = 0;

			$staticcontrat = new Contrat($db);

			while ($i < $num)
			{
				$obj = $db->fetch_object($resql);
				print '<tr class="oddeven"><td><a href=\"../contrat/card.php?id=".$obj->contratid."\">".img_object($langs->trans("ShowContract","contract"), "contract")." ".$obj->ref."</a></td>';
				print '<td>';
                $companystatic->id = $objp->rowid;
                $companystatic->name = $objp->name;
                $companystatic->code_client = $objp->code_client;
                $companystatic->code_fournisseur = $objp->code_fournisseur;
                $companystatic->canvas = $objp->canvas;
				$companystatic->entity = $objp->entity;
                $companystatic->email = $objp->email;
                print $companystatic->getNomUrl(1, 'customer', 44);
				print '</td>'."\n";
				print "<td class=\"right\">".$staticcontrat->LibStatut($obj->statut, 3)."</td></tr>\n";

				$i++;
			}
			print "</table>";
			print "</div><br>";
		}
	}
	else
	{
		dol_print_error($db);
	}
}

/*
 * Opened proposals
 */
if (!empty($conf->propal->enabled) && $user->rights->propal->lire)
{
	$langs->load("propal");

	$sql = "SELECT s.nom as name, s.rowid, s.code_client";
	$sql .= ", s.entity";
    $sql .= ", s.email";
	$sql .= ", p.rowid as propalid, p.entity, p.total as total_ttc, p.total_ht, p.tva as total_tva, p.ref, p.ref_client, p.fk_statut, p.datep as dp, p.fin_validite as dfv";
	$sql .= " FROM ".MAIN_DB_PREFIX."societe as s";
	$sql .= ", ".MAIN_DB_PREFIX."propal as p";
	if (!$user->rights->societe->client->voir && !$socid) $sql .= ", ".MAIN_DB_PREFIX."societe_commerciaux as sc";
	$sql .= " WHERE p.fk_soc = s.rowid";
	$sql .= " AND p.entity IN (".getEntity('propal').")";
	$sql .= " AND p.fk_statut = 1";
	if (!$user->rights->societe->client->voir && !$socid) $sql .= " AND s.rowid = sc.fk_soc AND sc.fk_user = ".$user->id;
	if ($socid) $sql .= " AND s.rowid = ".$socid;
	$sql .= " ORDER BY p.rowid DESC";

	$result = $db->query($sql);
	if ($result)
	{
		$total = 0;
		$num = $db->num_rows($result);
		$i = 0;
		if ($num > 0)
		{
			print '<div class="div-table-responsive-no-min">';
			print '<table class="noborder centpercent">';
			print '<tr class="liste_titre"><th colspan="5">'.$langs->trans("ProposalsOpened").' <a href="'.DOL_URL_ROOT.'/comm/propal/list.php?viewstatut=1"><span class="badge">'.$num.'</span></th></tr>';

			$nbofloop = min($num, (empty($conf->global->MAIN_MAXLIST_OVERLOAD) ? 500 : $conf->global->MAIN_MAXLIST_OVERLOAD));
			while ($i < $nbofloop)
			{
				$obj = $db->fetch_object($result);

				print '<tr class="oddeven">';

				// Ref
				print '<td class="nowrap" width="140">';

				$propalstatic->id = $obj->propalid;
				$propalstatic->ref = $obj->ref;
                $propalstatic->ref_client = $obj->ref_client;
                $propalstatic->total_ht = $obj->total_ht;
                $propalstatic->total_tva = $obj->total_tva;
                $propalstatic->total_ttc = $obj->total_ttc;

				print '<table class="nobordernopadding"><tr class="nocellnopadd">';
				print '<td class="nobordernopadding nowrap">';
				print $propalstatic->getNomUrl(1);
				print '</td>';
				print '<td width="18" class="nobordernopadding nowrap">';
				if ($db->jdate($obj->dfv) < ($now - $conf->propal->cloture->warning_delay)) print img_warning($langs->trans("Late"));
				print '</td>';
				print '<td width="16" align="center" class="nobordernopadding">';
				$filename = dol_sanitizeFileName($obj->ref);
				$filedir = $conf->propal->multidir_output[$obj->entity].'/'.dol_sanitizeFileName($obj->ref);
				$urlsource = $_SERVER['PHP_SELF'].'?id='.$obj->propalid;
				print $formfile->getDocumentsLink($propalstatic->element, $filename, $filedir);
				print '</td></tr></table>';

				print "</td>";

                print '<td class="nowrap">';
                $companystatic->id = $obj->rowid;
                $companystatic->name = $obj->name;
                $companystatic->client = $obj->client;
                $companystatic->code_client = $obj->code_client;
                $companystatic->code_fournisseur = $obj->code_fournisseur;
                $companystatic->canvas = $obj->canvas;
				$companystatic->entity = $obj->entity;
                $companystatic->email = $obj->email;
                print $companystatic->getNomUrl(1, 'customer', 44);
                print '</td>';
				print '<td class="right">';
				print dol_print_date($db->jdate($obj->dp), 'day').'</td>'."\n";
				if (!empty($conf->global->MAIN_DASHBOARD_USE_TOTAL_HT)) {
					print '<td class="right">'.price($obj->total_ht).'</td>';
				}
				else {
					print '<td class="right">'.price($obj->total_ttc).'</td>';
				}
				print '<td align="center" width="14">'.$propalstatic->LibStatut($obj->fk_statut, 3).'</td>'."\n";
				print '</tr>'."\n";
				$i++;
				$total += $obj->total_ttc;
			}
			if ($num > $nbofloop)
			{
				print '<tr class="liste_total"><td colspan="5" class="right">'.$langs->trans("XMoreLines", ($num - $nbofloop))."</td></tr>";
			}
			elseif ($total > 0)
			{
				print '<tr class="liste_total"><td colspan="3" class="right">'.$langs->trans("Total")."</td><td class=\"right\">".price($total)."</td><td>&nbsp;</td></tr>";
			}
			print "</table>";
			print "</div><br>";
		}
	}
	else
	{
		dol_print_error($db);
	}
}

/*
 * Opened Order
 */
if (!empty($conf->commande->enabled) && $user->rights->commande->lire)
{
	$langs->load("orders");

	$sql = "SELECT s.nom as name, s.rowid, c.rowid as commandeid, c.total_ttc, c.total_ht, c.tva as total_tva, c.ref, c.ref_client, c.fk_statut, c.date_valid as dv, c.facture as billed";
    $sql .= ", s.code_client";
	$sql .= ", s.entity";
    $sql .= ", s.email";
	$sql .= " FROM ".MAIN_DB_PREFIX."societe as s";
	$sql .= ", ".MAIN_DB_PREFIX."commande as c";
	if (!$user->rights->societe->client->voir && !$socid) $sql .= ", ".MAIN_DB_PREFIX."societe_commerciaux as sc";
	$sql .= " WHERE c.fk_soc = s.rowid";
	$sql .= " AND c.entity IN (".getEntity('commande').")";
	$sql .= " AND (c.fk_statut = ".Commande::STATUS_VALIDATED." or c.fk_statut = ".Commande::STATUS_SHIPMENTONPROCESS.")";
	if (!$user->rights->societe->client->voir && !$socid) $sql .= " AND s.rowid = sc.fk_soc AND sc.fk_user = ".$user->id;
	if ($socid) $sql .= " AND s.rowid = ".$socid;
	$sql .= " ORDER BY c.rowid DESC";

	$result = $db->query($sql);
	if ($result)
	{
		$total = 0;
		$num = $db->num_rows($result);
		$i = 0;
		if ($num > 0)
		{
			print '<div class="div-table-responsive-no-min">';
			print '<table class="noborder centpercent">';
			print '<tr class="liste_titre"><th class="liste_titre" colspan="5">'.$langs->trans("OrdersOpened").' <a href="'.DOL_URL_ROOT.'/commande/list.php?viewstatut=1"><span class="badge">'.$num.'</span></th></tr>';

			$nbofloop = min($num, (empty($conf->global->MAIN_MAXLIST_OVERLOAD) ? 500 : $conf->global->MAIN_MAXLIST_OVERLOAD));
			while ($i < $nbofloop)
			{
				$obj = $db->fetch_object($result);

				print '<tr class="oddeven">';

				// Ref
				print '<td class="nowrap" width="140">';

				$orderstatic->id = $obj->commandeid;
				$orderstatic->ref = $obj->ref;
                $orderstatic->ref_client = $obj->ref_client;
                $orderstatic->total_ht = $obj->total_ht;
                $orderstatic->total_tva = $obj->total_tva;
                $orderstatic->total_ttc = $obj->total_ttc;

				print '<table class="nobordernopadding"><tr class="nocellnopadd">';
				print '<td class="nobordernopadding nowrap">';
				print $orderstatic->getNomUrl(1);
				print '</td>';
				print '<td width="18" class="nobordernopadding nowrap">';
				//if ($db->jdate($obj->dfv) < ($now - $conf->propal->cloture->warning_delay)) print img_warning($langs->trans("Late"));
				print '</td>';
				print '<td width="16" align="center" class="nobordernopadding">';
				$filename = dol_sanitizeFileName($obj->ref);
				$filedir = $conf->commande->dir_output.'/'.dol_sanitizeFileName($obj->ref);
				$urlsource = $_SERVER['PHP_SELF'].'?id='.$obj->propalid;
				print $formfile->getDocumentsLink($orderstatic->element, $filename, $filedir);
				print '</td></tr></table>';

				print "</td>";

                print '<td class="nowrap">';
                $companystatic->id = $obj->rowid;
                $companystatic->name = $obj->name;
                $companystatic->client = $obj->client;
                $companystatic->code_client = $obj->code_client;
                $companystatic->code_fournisseur = $obj->code_fournisseur;
                $companystatic->canvas = $obj->canvas;
				$companystatic->entity = $obj->entity;
                $companystatic->email = $obj->email;
                print $companystatic->getNomUrl(1, 'customer', 44);
                print '</td>';
				print '<td class="right">';
				print dol_print_date($db->jdate($obj->dp), 'day').'</td>'."\n";
				if (!empty($conf->global->MAIN_DASHBOARD_USE_TOTAL_HT)) {
					print '<td class="right">'.price($obj->total_ht).'</td>';
				}
				else {
					print '<td class="right">'.price($obj->total_ttc).'</td>';
				}
				print '<td align="center" width="14">'.$orderstatic->LibStatut($obj->fk_statut, $obj->billed, 3).'</td>'."\n";
				print '</tr>'."\n";
				$i++;
				$total += $obj->total_ttc;
			}
			if ($num > $nbofloop)
			{
				print '<tr class="liste_total"><td colspan="5" class="right">'.$langs->trans("XMoreLines", ($num - $nbofloop))."</td></tr>";
			}
			elseif ($total > 0)
			{
				print '<tr class="liste_total"><td colspan="3" class="right">'.$langs->trans("Total")."</td><td class=\"right\">".price($total)."</td><td>&nbsp;</td></tr>";
			}
			print "</table>";
			print "</div><br>";
		}
	}
	else
	{
		dol_print_error($db);
	}
}



print '</div></div></div>';

$parameters = array('user' => $user);
$reshook = $hookmanager->executeHooks('dashboardCommercials', $parameters, $object); // Note that $action and $object may have been modified by hook

// End of page
llxFooter();
$db->close();<|MERGE_RESOLUTION|>--- conflicted
+++ resolved
@@ -659,7 +659,7 @@
 
 
 /*
- * Last contracts
+ * Latest contracts
  */
 if (!empty($conf->contrat->enabled) && $user->rights->contrat->lire && 0) // TODO A REFAIRE DEPUIS NOUVEAU CONTRAT
 {
@@ -667,13 +667,9 @@
 
 	$sql = "SELECT s.nom as name, s.rowid, s.canvas, ";
     $sql .= ", s.code_client";
-<<<<<<< HEAD
-	$sql .= " c.statut, c.rowid as contratid, p.ref, c.fin_validite as datefin, c.date_cloture as dateclo";
-=======
-	$sql .= ", s.entity";
+    $sql .= ", s.entity";
     $sql .= ", s.email";
-	$sql .= " c.statut, c.rowid as contratid, p.ref, c.mise_en_service as datemes, c.fin_validite as datefin, c.date_cloture as dateclo";
->>>>>>> 2cfca2a4
+    $sql .= ", c.statut, c.rowid as contratid, p.ref, c.fin_validite as datefin, c.date_cloture as dateclo";
 	$sql .= " FROM ".MAIN_DB_PREFIX."societe as s";
 	$sql .= ", ".MAIN_DB_PREFIX."contrat as c";
 	$sql .= ", ".MAIN_DB_PREFIX."product as p";
