--- conflicted
+++ resolved
@@ -58,7 +58,6 @@
 $max = $conf->global->MAIN_SIZE_SHORTLIST_LIMIT;
 $now = dol_now();
 
-<<<<<<< HEAD
 // Security check
 $socid = GETPOST("socid", 'int');
 if ($user->socid > 0) {
@@ -66,11 +65,6 @@
 	$id = $user->socid;
 }
 restrictedArea($user, 'societe', $id, '&societe', '', 'fk_soc', 'rowid', 0);
-=======
-if (empty($user->rights->societe->lire)) {
-	accessforbidden();
-}
->>>>>>> 7f91713c
 
 
 /*
