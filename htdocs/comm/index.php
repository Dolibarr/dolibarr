--- conflicted
+++ resolved
@@ -3,11 +3,8 @@
  * Copyright (C) 2004-2015 Laurent Destailleur  <eldy@users.sourceforge.net>
  * Copyright (C) 2005-2012 Regis Houssin        <regis.houssin@inodbox.com>
  * Copyright (C) 2015      Jean-François Ferry	<jfefe@aternatik.fr>
-<<<<<<< HEAD
  * Copyright (C) 2019      Nicolas ZABOURI      <info@inovea-conseil.com>
-=======
  * Copyright (C) 2020      Pierre Ardoin        <mapiolca@me.com>
->>>>>>> 394c256c
  *
  * This program is free software; you can redistribute it and/or modify
  * it under the terms of the GNU General Public License as published by
@@ -152,8 +149,10 @@
 	$langs->load("propal");
 
 	$sql = "SELECT p.rowid, p.ref, p.ref_client, p.total_ht, p.tva as total_tva, p.total as total_ttc, s.rowid as socid, s.nom as name, s.client, s.canvas";
-<<<<<<< HEAD
     $sql .= ", s.code_client";
+	$sql .= ", s.email";
+    $sql .= ", s.entity";
+    $sql .= ", s.code_compta";
 	$sql .= " FROM ".MAIN_DB_PREFIX."propal as p";
 	$sql .= ", ".MAIN_DB_PREFIX."societe as s";
 	if (!$user->rights->societe->client->voir && !$socid) $sql .= ", ".MAIN_DB_PREFIX."societe_commerciaux as sc";
@@ -164,22 +163,6 @@
 	if ($socid)	$sql .= " AND s.rowid = ".$socid;
 
 	$resql = $db->query($sql);
-=======
-    $sql.= ", s.code_client";
-	$sql.= ", s.email";
-    $sql.= ", s.entity";
-    $sql.= ", s.code_compta";
-	$sql.= " FROM ".MAIN_DB_PREFIX."propal as p";
-	$sql.= ", ".MAIN_DB_PREFIX."societe as s";
-	if (! $user->rights->societe->client->voir && ! $socid) $sql.= ", ".MAIN_DB_PREFIX."societe_commerciaux as sc";
-	$sql.= " WHERE p.fk_statut = 0";
-	$sql.= " AND p.fk_soc = s.rowid";
-	$sql.= " AND p.entity IN (".getEntity('propal').")";
-	if (! $user->rights->societe->client->voir && ! $socid) $sql.= " AND s.rowid = sc.fk_soc AND sc.fk_user = " .$user->id;
-	if ($socid)	$sql.= " AND s.rowid = ".$socid;
-
-	$resql=$db->query($sql);
->>>>>>> 394c256c
 	if ($resql)
 	{
 		$total = 0;
@@ -213,14 +196,10 @@
 				$companystatic->client = $obj->client;
                 $companystatic->code_client = $obj->code_client;
                 $companystatic->code_fournisseur = $obj->code_fournisseur;
-<<<<<<< HEAD
 				$companystatic->canvas = $obj->canvas;
-=======
 				$companystatic->entity = $obj->entity;
                 $companystatic->email = $obj->email;
                 $companystatic->code_compta = $obj->code_compta;
-				$companystatic->canvas=$obj->canvas;
->>>>>>> 394c256c
 				print $companystatic->getNomUrl(1, 'customer', 16);
 				print '</td>';
 				print '<td class="nowrap right">'.price($obj->total_ht).'</td></tr>';
@@ -260,8 +239,10 @@
     $langs->load("supplier_proposal");
 
     $sql = "SELECT p.rowid, p.ref, p.total_ht, p.tva as total_tva, p.total as total_ttc, s.rowid as socid, s.nom as name, s.client, s.canvas";
-<<<<<<< HEAD
     $sql .= ", s.code_client";
+    $sql .= ", s.code_fournisseur";
+	$sql .= ", s.entity";
+    $sql .= ", s.email";
     $sql .= " FROM ".MAIN_DB_PREFIX."supplier_proposal as p";
     $sql .= ", ".MAIN_DB_PREFIX."societe as s";
     if (!$user->rights->societe->client->voir && !$socid) $sql .= ", ".MAIN_DB_PREFIX."societe_commerciaux as sc";
@@ -272,21 +253,6 @@
     if ($socid)	$sql .= " AND s.rowid = ".$socid;
 
     $resql = $db->query($sql);
-=======
-    $sql.= ", s.code_client";
-	$sql.= ", s.entity";
-    $sql.= ", s.email";
-    $sql.= " FROM ".MAIN_DB_PREFIX."supplier_proposal as p";
-    $sql.= ", ".MAIN_DB_PREFIX."societe as s";
-    if (! $user->rights->societe->client->voir && ! $socid) $sql.= ", ".MAIN_DB_PREFIX."societe_commerciaux as sc";
-    $sql.= " WHERE p.fk_statut = 0";
-    $sql.= " AND p.fk_soc = s.rowid";
-    $sql.= " AND p.entity IN (".getEntity('supplier_proposal').")";
-    if (! $user->rights->societe->client->voir && ! $socid) $sql.= " AND s.rowid = sc.fk_soc AND sc.fk_user = " .$user->id;
-    if ($socid)	$sql.= " AND s.rowid = ".$socid;
-
-    $resql=$db->query($sql);
->>>>>>> 394c256c
     if ($resql)
     {
         $total = 0;
@@ -319,13 +285,9 @@
                 $companystatic->client = $obj->client;
                 $companystatic->code_client = $obj->code_client;
                 $companystatic->code_fournisseur = $obj->code_fournisseur;
-<<<<<<< HEAD
                 $companystatic->canvas = $obj->canvas;
-=======
 				$companystatic->entity = $obj->entity;
                 $companystatic->email = $obj->email;
-                $companystatic->canvas=$obj->canvas;
->>>>>>> 394c256c
                 print $companystatic->getNomUrl(1, 'supplier', 16);
                 print '</td>';
                 print '<td class="nowrap right">'.price($obj->total_ht).'</td></tr>';
@@ -364,8 +326,10 @@
 	$langs->load("orders");
 
 	$sql = "SELECT c.rowid, c.ref, c.ref_client, c.total_ht, c.tva as total_tva, c.total_ttc, s.rowid as socid, s.nom as name, s.client, s.canvas";
-<<<<<<< HEAD
     $sql .= ", s.code_client";
+	$sql .= ", s.email";
+    $sql .= ", s.entity";
+    $sql .= ", s.code_compta";
 	$sql .= " FROM ".MAIN_DB_PREFIX."commande as c";
 	$sql .= ", ".MAIN_DB_PREFIX."societe as s";
 	if (!$user->rights->societe->client->voir && !$socid) $sql .= ", ".MAIN_DB_PREFIX."societe_commerciaux as sc";
@@ -374,20 +338,6 @@
 	$sql .= " AND c.entity IN (".getEntity('commande').")";
 	if (!$user->rights->societe->client->voir && !$socid) $sql .= " AND s.rowid = sc.fk_soc AND sc.fk_user = ".$user->id;
 	if ($socid)	$sql .= " AND c.fk_soc = ".$socid;
-=======
-    $sql.= ", s.code_client";
-	$sql.= ", s.email";
-    $sql.= ", s.entity";
-    $sql.= ", s.code_compta";
-	$sql.= " FROM ".MAIN_DB_PREFIX."commande as c";
-	$sql.= ", ".MAIN_DB_PREFIX."societe as s";
-	if (! $user->rights->societe->client->voir && ! $socid) $sql.= ", ".MAIN_DB_PREFIX."societe_commerciaux as sc";
-	$sql.= " WHERE c.fk_soc = s.rowid";
-	$sql.= " AND c.fk_statut = 0";
-	$sql.= " AND c.entity IN (".getEntity('commande').")";
-	if (! $user->rights->societe->client->voir && ! $socid) $sql.= " AND s.rowid = sc.fk_soc AND sc.fk_user = " .$user->id;
-	if ($socid)	$sql.= " AND c.fk_soc = ".$socid;
->>>>>>> 394c256c
 
 	$resql = $db->query($sql);
 	if ($resql)
@@ -422,14 +372,9 @@
 				$companystatic->client = $obj->client;
                 $companystatic->code_client = $obj->code_client;
                 $companystatic->code_fournisseur = $obj->code_fournisseur;
-<<<<<<< HEAD
                 $companystatic->canvas = $obj->canvas;
-=======
-				$companystatic->canvas=$obj->canvas;
-                $companystatic->email=$obj->email;
-                $companystatic->entity=$obj->entity;
-                $companystatic->canvas=$obj->canvas;
->>>>>>> 394c256c
+                $companystatic->email = $obj->email;
+                $companystatic->entity = $obj->entity;
 				print $companystatic->getNomUrl(1, 'customer', 16);
 				print '</td>';
 				if (!empty($conf->global->MAIN_DASHBOARD_USE_TOTAL_HT)) {
@@ -474,9 +419,10 @@
     $langs->load("orders");
 
     $sql = "SELECT cf.rowid, cf.ref, cf.ref_supplier, cf.total_ttc, s.rowid as socid, s.nom as name, s.client, s.canvas";
-<<<<<<< HEAD
     $sql .= ", s.code_client";
     $sql .= ", s.code_fournisseur";
+	$sql .= ", s.entity";
+    $sql .= ", s.email";
     $sql .= " FROM ".MAIN_DB_PREFIX."commande_fournisseur as cf";
     $sql .= ", ".MAIN_DB_PREFIX."societe as s";
     if (!$user->rights->societe->client->voir && !$socid) $sql .= ", ".MAIN_DB_PREFIX."societe_commerciaux as sc";
@@ -485,20 +431,6 @@
     $sql .= " AND cf.entity IN (".getEntity('supplier_order').")";
     if (!$user->rights->societe->client->voir && !$socid) $sql .= " AND s.rowid = sc.fk_soc AND sc.fk_user = ".$user->id;
     if ($socid)	$sql .= " AND cf.fk_soc = ".$socid;
-=======
-    $sql.= ", s.code_client";
-    $sql.= ", s.code_fournisseur";
-	$sql.= ", s.entity";
-    $sql.= ", s.email";
-    $sql.= " FROM ".MAIN_DB_PREFIX."commande_fournisseur as cf";
-    $sql.= ", ".MAIN_DB_PREFIX."societe as s";
-    if (!$user->rights->societe->client->voir && !$socid) $sql.= ", ".MAIN_DB_PREFIX."societe_commerciaux as sc";
-    $sql.= " WHERE cf.fk_soc = s.rowid";
-    $sql.= " AND cf.fk_statut = 0";
-    $sql.= " AND cf.entity IN (".getEntity('supplier_order').")";
-    if (!$user->rights->societe->client->voir && !$socid) $sql.= " AND s.rowid = sc.fk_soc AND sc.fk_user = " .$user->id;
-    if ($socid)	$sql.= " AND cf.fk_soc = ".$socid;
->>>>>>> 394c256c
 
     $resql = $db->query($sql);
     if ($resql)
@@ -533,13 +465,9 @@
                 $companystatic->client = $obj->client;
                 $companystatic->code_client = $obj->code_client;
                 $companystatic->code_fournisseur = $obj->code_fournisseur;
-<<<<<<< HEAD
                 $companystatic->canvas = $obj->canvas;
-=======
-				$companystatic->entity=$obj->entity;
-                $companystatic->email=$obj->email;
-                $companystatic->canvas=$obj->canvas;
->>>>>>> 394c256c
+				$companystatic->entity = $obj->entity;
+                $companystatic->email = $obj->email;
                 print $companystatic->getNomUrl(1, 'supplier', 16);
                 print '</td>';
 				if (!empty($conf->global->MAIN_DASHBOARD_USE_TOTAL_HT)) {
@@ -588,26 +516,16 @@
 	$langs->load("boxes");
 
 	$sql = "SELECT s.rowid, s.nom as name, s.client, s.datec, s.tms, s.canvas";
-<<<<<<< HEAD
     $sql .= ", s.code_client";
+	$sql .= ", s.code_compta";
+    $sql .= ", s.entity";
+    $sql .= ", s.email";
 	$sql .= " FROM ".MAIN_DB_PREFIX."societe as s";
 	if (!$user->rights->societe->client->voir && !$socid) $sql .= ", ".MAIN_DB_PREFIX."societe_commerciaux as sc";
 	$sql .= " WHERE s.client IN (1, 2, 3)";
 	$sql .= " AND s.entity IN (".getEntity($companystatic->element).")";
 	if (!$user->rights->societe->client->voir && !$socid) $sql .= " AND s.rowid = sc.fk_soc AND sc.fk_user = ".$user->id;
 	if ($socid)	$sql .= " AND s.rowid = $socid";
-=======
-    $sql.= ", s.code_client";
-	$sql.= ", s.code_compta";
-    $sql.= ", s.entity";
-    $sql.= ", s.email";
-	$sql.= " FROM ".MAIN_DB_PREFIX."societe as s";
-	if (! $user->rights->societe->client->voir && ! $socid) $sql.= ", ".MAIN_DB_PREFIX."societe_commerciaux as sc";
-	$sql.= " WHERE s.client IN (1, 2, 3)";
-	$sql.= " AND s.entity IN (".getEntity($companystatic->element).")";
-	if (! $user->rights->societe->client->voir && ! $socid) $sql.= " AND s.rowid = sc.fk_soc AND sc.fk_user = " .$user->id;
-	if ($socid)	$sql.= " AND s.rowid = $socid";
->>>>>>> 394c256c
 	$sql .= " ORDER BY s.tms DESC";
 	$sql .= $db->plimit($max, 0);
 
@@ -637,14 +555,10 @@
 				$companystatic->client = $objp->client;
                 $companystatic->code_client = $objp->code_client;
                 $companystatic->code_fournisseur = $objp->code_fournisseur;
-<<<<<<< HEAD
                 $companystatic->canvas = $objp->canvas;
-=======
 				$companystatic->code_compta = $objp->code_compta;
                 $companystatic->entity = $objp->entity;
                 $companystatic->email = $objp->email;
-                $companystatic->canvas=$objp->canvas;
->>>>>>> 394c256c
 				print '<tr class="oddeven">';
 				print '<td class="nowrap">'.$companystatic->getNomUrl(1, 'customer', 48).'</td>';
 				print '<td class="right" nowrap>';
@@ -672,8 +586,9 @@
 	$langs->load("boxes");
 
 	$sql = "SELECT s.nom as name, s.rowid, s.datec as dc, s.canvas, s.tms as dm";
-<<<<<<< HEAD
     $sql .= ", s.code_fournisseur";
+	$sql .= ", s.entity";
+    $sql .= ", s.email";
 	$sql .= " FROM ".MAIN_DB_PREFIX."societe as s";
 	if (!$user->rights->societe->client->voir && !$user->socid) $sql .= ", ".MAIN_DB_PREFIX."societe_commerciaux as sc";
 	$sql .= " WHERE s.fournisseur = 1";
@@ -682,19 +597,6 @@
 	if ($socid)	$sql .= " AND s.rowid = ".$socid;
 	$sql .= " ORDER BY s.datec DESC";
 	$sql .= $db->plimit($max, 0);
-=======
-    $sql.= ", s.code_fournisseur";
-	$sql.= ", s.entity";
-    $sql.= ", s.email";
-	$sql.= " FROM ".MAIN_DB_PREFIX."societe as s";
-	if (! $user->rights->societe->client->voir && ! $user->societe_id) $sql.= ", ".MAIN_DB_PREFIX."societe_commerciaux as sc";
-	$sql.= " WHERE s.fournisseur = 1";
-	$sql.= " AND s.entity IN (".getEntity($companystatic->element).")";
-	if (! $user->rights->societe->client->voir && ! $user->societe_id) $sql.= " AND s.rowid = sc.fk_soc AND sc.fk_user = " .$user->id;
-	if ($socid)	$sql.= " AND s.rowid = ".$socid;
-	$sql.= " ORDER BY s.datec DESC";
-	$sql.= $db->plimit($max, 0);
->>>>>>> 394c256c
 
 	$result = $db->query($sql);
 	if ($result)
@@ -717,13 +619,9 @@
                 $companystatic->name = $objp->name;
                 $companystatic->code_client = $objp->code_client;
                 $companystatic->code_fournisseur = $objp->code_fournisseur;
-<<<<<<< HEAD
                 $companystatic->canvas = $objp->canvas;
-=======
 				$companystatic->entity = $objp->entity;
                 $companystatic->email = $objp->email;
-                $companystatic->canvas=$objp->canvas;
->>>>>>> 394c256c
                 print '<tr class="oddeven">';
 				print '<td class="nowrap">'.$companystatic->getNomUrl(1, 'supplier', 44).'</td>';
 				print '<td class="right">'.dol_print_date($db->jdate($objp->dm), 'day').'</td>';
@@ -768,8 +666,9 @@
 	$langs->load("contracts");
 
 	$sql = "SELECT s.nom as name, s.rowid, s.canvas, ";
-<<<<<<< HEAD
     $sql .= ", s.code_client";
+	$sql .= ", s.entity";
+    $sql .= ", s.email";
 	$sql .= " c.statut, c.rowid as contratid, p.ref, c.mise_en_service as datemes, c.fin_validite as datefin, c.date_cloture as dateclo";
 	$sql .= " FROM ".MAIN_DB_PREFIX."societe as s";
 	$sql .= ", ".MAIN_DB_PREFIX."contrat as c";
@@ -784,25 +683,6 @@
 	$sql .= $db->plimit(5, 0);
 
 	$resql = $db->query($sql);
-=======
-    $sql.= ", s.code_client";
-	$sql.= ", s.entity";
-    $sql.= ", s.email";
-	$sql.= " c.statut, c.rowid as contratid, p.ref, c.mise_en_service as datemes, c.fin_validite as datefin, c.date_cloture as dateclo";
-	$sql.= " FROM ".MAIN_DB_PREFIX."societe as s";
-	$sql.= ", ".MAIN_DB_PREFIX."contrat as c";
-	$sql.= ", ".MAIN_DB_PREFIX."product as p";
-	if (! $user->rights->societe->client->voir && ! $socid) $sql.= ", ".MAIN_DB_PREFIX."societe_commerciaux as sc";
-	$sql.= " WHERE c.fk_soc = s.rowid";
-	$sql.= " AND c.entity IN (".getEntity('contract').")";
-	$sql.= " AND c.fk_product = p.rowid";
-	if (! $user->rights->societe->client->voir && ! $socid)	$sql.= " AND s.rowid = sc.fk_soc AND sc.fk_user = " .$user->id;
-	if ($socid) $sql.= " AND s.rowid = ".$socid;
-	$sql.= " ORDER BY c.tms DESC";
-	$sql.= $db->plimit(5, 0);
-
-	$resql=$db->query($sql);
->>>>>>> 394c256c
 	if ($resql)
 	{
 		$num = $db->num_rows($resql);
@@ -825,13 +705,9 @@
                 $companystatic->name = $objp->name;
                 $companystatic->code_client = $objp->code_client;
                 $companystatic->code_fournisseur = $objp->code_fournisseur;
-<<<<<<< HEAD
                 $companystatic->canvas = $objp->canvas;
-=======
 				$companystatic->entity = $objp->entity;
                 $companystatic->email = $objp->email;
-                $companystatic->canvas=$objp->canvas;
->>>>>>> 394c256c
                 print $companystatic->getNomUrl(1, 'customer', 44);
 				print '</td>'."\n";
 				print "<td class=\"right\">".$staticcontrat->LibStatut($obj->statut, 3)."</td></tr>\n";
@@ -856,7 +732,8 @@
 	$langs->load("propal");
 
 	$sql = "SELECT s.nom as name, s.rowid, s.code_client";
-<<<<<<< HEAD
+	$sql .= ", s.entity";
+    $sql .= ", s.email";
 	$sql .= ", p.rowid as propalid, p.entity, p.total as total_ttc, p.total_ht, p.tva as total_tva, p.ref, p.ref_client, p.fk_statut, p.datep as dp, p.fin_validite as dfv";
 	$sql .= " FROM ".MAIN_DB_PREFIX."societe as s";
 	$sql .= ", ".MAIN_DB_PREFIX."propal as p";
@@ -869,22 +746,6 @@
 	$sql .= " ORDER BY p.rowid DESC";
 
 	$result = $db->query($sql);
-=======
-	$sql.= ", s.entity";
-    $sql.= ", s.email";
-	$sql.= ", p.rowid as propalid, p.entity, p.total as total_ttc, p.total_ht, p.tva as total_tva, p.ref, p.ref_client, p.fk_statut, p.datep as dp, p.fin_validite as dfv";
-	$sql.= " FROM ".MAIN_DB_PREFIX."societe as s";
-	$sql.= ", ".MAIN_DB_PREFIX."propal as p";
-	if (! $user->rights->societe->client->voir && ! $socid) $sql.= ", ".MAIN_DB_PREFIX."societe_commerciaux as sc";
-	$sql.= " WHERE p.fk_soc = s.rowid";
-	$sql.= " AND p.entity IN (".getEntity('propal').")";
-	$sql.= " AND p.fk_statut = 1";
-	if (! $user->rights->societe->client->voir && ! $socid) $sql.= " AND s.rowid = sc.fk_soc AND sc.fk_user = " .$user->id;
-	if ($socid) $sql.= " AND s.rowid = ".$socid;
-	$sql.= " ORDER BY p.rowid DESC";
-
-	$result=$db->query($sql);
->>>>>>> 394c256c
 	if ($result)
 	{
 		$total = 0;
@@ -935,13 +796,9 @@
                 $companystatic->client = $obj->client;
                 $companystatic->code_client = $obj->code_client;
                 $companystatic->code_fournisseur = $obj->code_fournisseur;
-<<<<<<< HEAD
                 $companystatic->canvas = $obj->canvas;
-=======
 				$companystatic->entity = $obj->entity;
                 $companystatic->email = $obj->email;
-                $companystatic->canvas=$obj->canvas;
->>>>>>> 394c256c
                 print $companystatic->getNomUrl(1, 'customer', 44);
                 print '</td>';
 				print '<td class="right">';
@@ -983,8 +840,9 @@
 	$langs->load("orders");
 
 	$sql = "SELECT s.nom as name, s.rowid, c.rowid as commandeid, c.total_ttc, c.total_ht, c.tva as total_tva, c.ref, c.ref_client, c.fk_statut, c.date_valid as dv, c.facture as billed";
-<<<<<<< HEAD
     $sql .= ", s.code_client";
+	$sql .= ", s.entity";
+    $sql .= ", s.email";
 	$sql .= " FROM ".MAIN_DB_PREFIX."societe as s";
 	$sql .= ", ".MAIN_DB_PREFIX."commande as c";
 	if (!$user->rights->societe->client->voir && !$socid) $sql .= ", ".MAIN_DB_PREFIX."societe_commerciaux as sc";
@@ -996,22 +854,6 @@
 	$sql .= " ORDER BY c.rowid DESC";
 
 	$result = $db->query($sql);
-=======
-    $sql.= ", s.code_client";
-	$sql.= ", s.entity";
-    $sql.= ", s.email";
-	$sql.= " FROM ".MAIN_DB_PREFIX."societe as s";
-	$sql.= ", ".MAIN_DB_PREFIX."commande as c";
-	if (! $user->rights->societe->client->voir && ! $socid) $sql.= ", ".MAIN_DB_PREFIX."societe_commerciaux as sc";
-	$sql.= " WHERE c.fk_soc = s.rowid";
-	$sql.= " AND c.entity IN (".getEntity('commande').")";
-	$sql.= " AND (c.fk_statut = ".Commande::STATUS_VALIDATED." or c.fk_statut = ".Commande::STATUS_SHIPMENTONPROCESS.")";
-	if (! $user->rights->societe->client->voir && ! $socid) $sql.= " AND s.rowid = sc.fk_soc AND sc.fk_user = " .$user->id;
-	if ($socid) $sql.= " AND s.rowid = ".$socid;
-	$sql.= " ORDER BY c.rowid DESC";
-
-	$result=$db->query($sql);
->>>>>>> 394c256c
 	if ($result)
 	{
 		$total = 0;
@@ -1062,13 +904,9 @@
                 $companystatic->client = $obj->client;
                 $companystatic->code_client = $obj->code_client;
                 $companystatic->code_fournisseur = $obj->code_fournisseur;
-<<<<<<< HEAD
                 $companystatic->canvas = $obj->canvas;
-=======
 				$companystatic->entity = $obj->entity;
                 $companystatic->email = $obj->email;
-                $companystatic->canvas=$obj->canvas;
->>>>>>> 394c256c
                 print $companystatic->getNomUrl(1, 'customer', 44);
                 print '</td>';
 				print '<td class="right">';
