--- conflicted
+++ resolved
@@ -65,11 +65,6 @@
 if ($user->socid > 0) {
 	$action = '';
 	$id = $user->socid;
-<<<<<<< HEAD
-}
-restrictedArea($user, 'societe', $id, '&societe', '', 'fk_soc', 'rowid', 0);
-
-=======
 } else {
 	$id = 0;
 }
@@ -77,7 +72,6 @@
 
 $maxofloop = (empty($conf->global->MAIN_MAXLIST_OVERLOAD) ? 500 : $conf->global->MAIN_MAXLIST_OVERLOAD);
 
->>>>>>> 95dc2558
 
 /*
  * Actions
@@ -112,8 +106,6 @@
 
 print '<div class="fichecenter"><div class="fichethirdleft">';
 
-<<<<<<< HEAD
-=======
 $tmp = getCustomerProposalPieChart($socid);
 if ($tmp) {
 	print $tmp;
@@ -125,7 +117,6 @@
 	print '<br>';
 }
 
->>>>>>> 95dc2558
 /*
  * Draft customer proposals
  */
@@ -1049,11 +1040,7 @@
 
 				print '<td class="nowrap">'.$companystatic->getNomUrl(1, 'customer', 44).'</td>';
 				print '<td class="right tddate">'.dol_print_date($db->jdate($obj->dv), 'day').'</td>';
-<<<<<<< HEAD
-				print '<td class="right tdamount">'.price(!empty($conf->global->MAIN_DASHBOARD_USE_TOTAL_HT) ? $obj->total_ht : $obj->total_ttc).'</td>';
-=======
 				print '<td class="right tdamount amount">'.price(!empty($conf->global->MAIN_DASHBOARD_USE_TOTAL_HT) ? $obj->total_ht : $obj->total_ttc).'</td>';
->>>>>>> 95dc2558
 				print '<td align="center" width="14">'.$orderstatic->LibStatut($obj->fk_statut, $obj->billed, 3).'</td>';
 
 				print '</tr>';
