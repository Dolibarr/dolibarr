<?php
/* Copyright (C) 2014-2016  Alexandre Spangaro   <aspangaro@zendsi.com>
 * Copyright (C) 2015       Frederic France      <frederic.france@free.fr>
 *
 * This program is free software; you can redistribute it and/or modify
 * it under the terms of the GNU General Public License as published by
 * the Free Software Foundation; either version 3 of the License, or
 * (at your option) any later version.
 *
 * This program is distributed in the hope that it will be useful,
 * but WITHOUT ANY WARRANTY; without even the implied warranty of
 * MERCHANTABILITY or FITNESS FOR A PARTICULAR PURPOSE.  See the
 * GNU General Public License for more details.
 *
 * You should have received a copy of the GNU General Public License
 * along with this program. If not, see <http://www.gnu.org/licenses/>.
 */

/**
 *  \file       htdocs/loan/class/loan.class.php
 *  \ingroup    loan
 *  \brief      Class for loan module
 */
require_once DOL_DOCUMENT_ROOT.'/core/class/commonobject.class.php';


/**
 *  Loan
 */
class Loan extends CommonObject
{
	public $element='loan';
	public $table='loan';
	public $table_element='loan';

	public $picto = 'bill';

	public $rowid;
	public $datestart;
	public $dateend;
	public $label;
	public $capital;
	public $nbterm;
	public $rate;
	public $paid;
	public $account_capital;
	public $account_insurance;
	public $account_interest;
	public $date_creation;
	public $date_modification;
	public $date_validation;
	public $fk_bank;
	public $fk_user_creat;
	public $fk_user_modif;
	public $fk_project;


	/**
	 * Constructor
	 *
	 * @param	DoliDB		$db		Database handler
	 */
	function __construct($db)
	{
		$this->db = $db;
		return 1;
	}

	/**
	 *  Load object in memory from database
	 *
	 *  @param	int		$id		 id object
	 *  @return int				 <0 error , >=0 no error
	 */
	function fetch($id)
	{
		$sql = "SELECT l.rowid, l.label, l.capital, l.datestart, l.dateend, l.nbterm, l.rate, l.note_private, l.note_public,";
		$sql.= " l.paid, l.accountancy_account_capital, l.accountancy_account_insurance, l.accountancy_account_interest, l.fk_projet as fk_project";
		$sql.= " FROM ".MAIN_DB_PREFIX."loan as l";
		$sql.= " WHERE l.rowid = ".$id;

		dol_syslog(get_class($this)."::fetch", LOG_DEBUG);
		$resql=$this->db->query($sql);
		if ($resql)
		{
			if ($this->db->num_rows($resql))
			{
				$obj = $this->db->fetch_object($resql);

				$this->id					= $obj->rowid;
				$this->ref					= $obj->rowid;
				$this->datestart			= $this->db->jdate($obj->datestart);
				$this->dateend				= $this->db->jdate($obj->dateend);
				$this->label				= $obj->label;
				$this->capital				= $obj->capital;
				$this->nbterm				= $obj->nbterm;
				$this->rate					= $obj->rate;
				$this->note_private			= $obj->note_private;
				$this->note_public			= $obj->note_public;
				$this->paid					= $obj->paid;

				$this->account_capital		= $obj->accountancy_account_capital;
				$this->account_insurance	= $obj->accountancy_account_insurance;
				$this->account_interest		= $obj->accountancy_account_interest;
				$this->fk_project			= $obj->fk_project;

				$this->db->free($resql);
				return 1;
			}
			else
			{
				$this->db->free($resql);
				return 0;
			}
		}
		else
		{
			$this->error=$this->db->lasterror();
			return -1;
		}
	}


	/**
	 *  Create a loan into database
	 *
	 *  @param	User	$user	User making creation
	 *  @return int				<0 if KO, id if OK
	 */
	function create($user)
	{
		global $conf, $langs;

		$error=0;

		$now=dol_now();

		// clean parameters
		$newcapital=price2num($this->capital,'MT');
		if (isset($this->note_private)) $this->note_private = trim($this->note_private);
		if (isset($this->note_public)) $this->note_public = trim($this->note_public);
		if (isset($this->account_capital)) $this->account_capital = trim($this->account_capital);
		if (isset($this->account_insurance)) $this->account_insurance = trim($this->account_insurance);
		if (isset($this->account_interest)) $this->account_interest = trim($this->account_interest);
		if (isset($this->fk_bank)) $this->fk_bank=trim($this->fk_bank);
		if (isset($this->fk_user_creat)) $this->fk_user_creat=trim($this->fk_user_creat);
		if (isset($this->fk_user_modif)) $this->fk_user_modif=trim($this->fk_user_modif);
		if (isset($this->fk_project)) $this->fk_project=trim($this->fk_project);

		// Check parameters
		if (! $newcapital > 0 || empty($this->datestart) || empty($this->dateend))
		{
			$this->error="ErrorBadParameter";
			return -2;
		}
		if (($conf->accounting->enabled) && empty($this->account_capital))
		{
			$this->error=$langs->trans("ErrorFieldRequired", $langs->transnoentitiesnoconv("LoanAccountancyCapitalCode"));
			return -2;
		}
		if (($conf->accounting->enabled) && empty($this->account_insurance))
		{
			$this->error=$langs->trans("ErrorFieldRequired", $langs->transnoentitiesnoconv("LoanAccountancyInsuranceCode"));
			return -2;
		}
		if (($conf->accounting->enabled) && empty($this->account_interest))
		{
			$this->error=$langs->trans("ErrorFieldRequired", $langs->transnoentitiesnoconv("LoanAccountancyInterestCode"));
			return -2;
		}

		$this->db->begin();

		$sql = "INSERT INTO ".MAIN_DB_PREFIX."loan (label, fk_bank, capital, datestart, dateend, nbterm, rate, note_private, note_public,";
		$sql.= " accountancy_account_capital, accountancy_account_insurance, accountancy_account_interest, entity,";
		$sql.= " datec, fk_projet, fk_user_author)";
		$sql.= " VALUES ('".$this->db->escape($this->label)."',";
		$sql.= " '".$this->db->escape($this->fk_bank)."',";
		$sql.= " '".price2num($newcapital)."',";
		$sql.= " '".$this->db->idate($this->datestart)."',";
		$sql.= " '".$this->db->idate($this->dateend)."',";
		$sql.= " '".$this->db->escape($this->nbterm)."',";
		$sql.= " '".$this->db->escape($this->rate)."',";
		$sql.= " '".$this->db->escape($this->note_private)."',";
		$sql.= " '".$this->db->escape($this->note_public)."',";
		$sql.= " '".$this->db->escape($this->account_capital)."',";
		$sql.= " '".$this->db->escape($this->account_insurance)."',";
		$sql.= " '".$this->db->escape($this->account_interest)."',";
		$sql.= " ".$conf->entity.",";
		$sql.= " '".$this->db->idate($now)."',";
		$sql.= " ".(empty($this->fk_project)?'NULL':$this->fk_project).",";
		$sql.= " ".$user->id;
		$sql.= ")";

		dol_syslog(get_class($this)."::create", LOG_DEBUG);
		$resql=$this->db->query($sql);
		if ($resql)
		{
			$this->id=$this->db->last_insert_id(MAIN_DB_PREFIX."loan");

			//dol_syslog("Loans::create this->id=".$this->id);
			$this->db->commit();
			return $this->id;
		}
		else
		{
			$this->error=$this->db->error();
			$this->db->rollback();
			return -1;
		}
	}


	/**
	 *  Delete a loan
	 *
	 *  @param	User	$user	Object user making delete
	 *  @return int 			<0 if KO, >0 if OK
	 */
	function delete($user)
	{
		$error=0;

		$this->db->begin();

		// Get bank transaction lines for this loan
		include_once DOL_DOCUMENT_ROOT.'/compta/bank/class/account.class.php';
		$account=new Account($this->db);
		$lines_url=$account->get_url('',$this->id,'loan');

		// Delete bank urls
		foreach ($lines_url as $line_url)
		{
			if (! $error)
			{
				$accountline=new AccountLine($this->db);
				$accountline->fetch($line_url['fk_bank']);
				$result=$accountline->delete_urls($user);
				if ($result < 0)
				{
					$error++;
				}
			}
		}

		// Delete payments
		if (! $error)
		{
			$sql = "DELETE FROM ".MAIN_DB_PREFIX."payment_loan where fk_loan=".$this->id;
			dol_syslog(get_class($this)."::delete", LOG_DEBUG);
			$resql=$this->db->query($sql);
			if (! $resql)
			{
				$error++;
				$this->error=$this->db->lasterror();
			}
		}

		if (! $error)
		{
			$sql = "DELETE FROM ".MAIN_DB_PREFIX."loan where rowid=".$this->id;
			dol_syslog(get_class($this)."::delete", LOG_DEBUG);
			$resql=$this->db->query($sql);
			if (! $resql)
			{
				$error++;
				$this->error=$this->db->lasterror();
			}
		}

		if (! $error)
		{
			$this->db->commit();
			return 1;
		}
		else
		{
			$this->db->rollback();
			return -1;
		}

	}


	/**
	 *  Update loan
	 *
	 *  @param	User	$user	User who modified
	 *  @return int				<0 if error, >0 if ok
	 */
	function update($user)
	{
		$this->db->begin();

		$sql = "UPDATE ".MAIN_DB_PREFIX."loan";
		$sql.= " SET label='".$this->db->escape($this->label)."',";
		$sql.= " capital='".price2num($this->db->escape($this->capital))."',";
		$sql.= " datestart='".$this->db->idate($this->datestart)."',";
		$sql.= " dateend='".$this->db->idate($this->dateend)."',";
		$sql.= " fk_projet=".(empty($this->fk_project)?'NULL':$this->fk_project).",";
		$sql.= " fk_user_modif = ".$user->id;
		$sql.= " WHERE rowid=".$this->id;

		dol_syslog(get_class($this)."::update", LOG_DEBUG);
		$resql=$this->db->query($sql);
		if ($resql)
		{
			$this->db->commit();
			return 1;
		}
		else
		{
			$this->error=$this->db->error();
			$this->db->rollback();
			return -1;
		}
	}

	/**
	 *  Tag loan as payed completely
	 *
	 *  @param	User	$user	Object user making change
	 *  @return	int				<0 if KO, >0 if OK
	 */
	function set_paid($user)
	{
		$sql = "UPDATE ".MAIN_DB_PREFIX."loan SET";
		$sql.= " paid = 1";
		$sql.= " WHERE rowid = ".$this->id;
		$return = $this->db->query($sql);
		if ($return) {
			return 1;
		} else {
			$this->error=$this->db->lasterror();
			return -1;
		}
	}

	/**
	 *  Return label of loan status (unpaid, paid)
	 *
	 *  @param  int		$mode			0=label, 1=short label, 2=Picto + Short label, 3=Picto, 4=Picto + Label
	 *  @param  integer	$alreadypaid	0=No payment already done, >0=Some payments were already done (we recommand to put here amount payed if you have it, 1 otherwise)
	 *  @return string					Label
	 */
	function getLibStatut($mode=0,$alreadypaid=-1)
	{
		return $this->LibStatut($this->paid,$mode,$alreadypaid);
	}

	/**
	 *  Return label for given status
	 *
	 *  @param  int		$statut			Id statut
	 *  @param  int		$mode			0=Label, 1=Short label, 2=Picto + Short label, 3=Picto, 4=Picto + Label, 5=Short label + Picto
	 *  @param  integer	$alreadypaid	0=No payment already done, >0=Some payments were already done (we recommand to put here amount payed if you have it, 1 otherwise)
<<<<<<< HEAD
     *  @return string        			Label
     */
    function LibStatut($statut,$mode=0,$alreadypaid=-1)
    {
        global $langs;
        $langs->load('customers');
        $langs->load('bills');

        if ($mode == 0)
        {
            if ($statut ==  0) return $langs->trans("Unpaid");
            if ($statut ==  1) return $langs->trans("Paid");
        }
        if ($mode == 1)
        {
            if ($statut ==  0) return $langs->trans("Unpaid");
            if ($statut ==  1) return $langs->trans("Paid");
        }
        if ($mode == 2)
        {
            if ($statut ==  0 && $alreadypaid <= 0) return img_picto($langs->trans("Unpaid"), 'statut1').' '.$langs->trans("Unpaid");
            if ($statut ==  0 && $alreadypaid > 0) return img_picto($langs->trans("BillStatusStarted"), 'statut3').' '.$langs->trans("BillStatusStarted");
            if ($statut ==  1) return img_picto($langs->trans("Paid"), 'statut6').' '.$langs->trans("Paid");
        }
        if ($mode == 3)
        {
            if ($statut ==  0 && $alreadypaid <= 0) return img_picto($langs->trans("Unpaid"), 'statut1');
            if ($statut ==  0 && $alreadypaid > 0) return img_picto($langs->trans("BillStatusStarted"), 'statut3');
            if ($statut ==  1) return img_picto($langs->trans("Paid"), 'statut6');
        }
        if ($mode == 4)
        {
            if ($statut ==  0 && $alreadypaid <= 0) return img_picto($langs->trans("Unpaid"), 'statut1').' '.$langs->trans("Unpaid");
            if ($statut ==  0 && $alreadypaid > 0) return img_picto($langs->trans("BillStatusStarted"), 'statut3').' '.$langs->trans("BillStatusStarted");
            if ($statut ==  1) return img_picto($langs->trans("Paid"), 'statut6').' '.$langs->trans("Paid");
        }
        if ($mode == 5)
        {
            if ($statut ==  0 && $alreadypaid <= 0) return $langs->trans("Unpaid").' '.img_picto($langs->trans("Unpaid"), 'statut1');
            if ($statut ==  0 && $alreadypaid > 0) return $langs->trans("BillStatusStarted").' '.img_picto($langs->trans("BillStatusStarted"), 'statut3');
            if ($statut ==  1) return $langs->trans("Paid").' '.img_picto($langs->trans("Paid"), 'statut6');
        }
        if ($mode == 6)
        {
            if ($statut ==  0 && $alreadypaid <= 0) return $langs->trans("Unpaid").' '.img_picto($langs->trans("Unpaid"), 'statut1');
            if ($statut ==  0 && $alreadypaid > 0) return $langs->trans("BillStatusStarted").' '.img_picto($langs->trans("BillStatusStarted"), 'statut3');
            if ($statut ==  1) return $langs->trans("Paid").' '.img_picto($langs->trans("Paid"), 'statut6');
        }

        return "Error, mode/status not found";
    }


    /**
     *  Return clicable name (with eventually the picto)
     *
     *	@param	int		$withpicto		0=No picto, 1=Include picto into link, 2=Only picto
     * 	@param	int		$maxlen			Label max length
     *	@return	string					Chaine with URL
     */
    function getNomUrl($withpicto=0,$maxlen=0)
    {
        global $langs;

        $result='';

        $tooltip = '<u>' . $langs->trans("ShowLoan") . '</u>';
        if (! empty($this->ref))
            $tooltip .= '<br><b>' . $langs->trans('Ref') . ':</b> ' . $this->ref;
        if (! empty($this->label))
            $tooltip .= '<br><b>' . $langs->trans('Label') . ':</b> ' . $this->label;

        $linkstart = '<a href="'.DOL_URL_ROOT.'/loan/card.php?id='.$this->id.'" title="'.str_replace('\n', '', dol_escape_htmltag($tooltip, 1)).'" class="classfortooltip">';
        $linkend = '</a>';

        $result .= $linkstart;
        if ($withpicto) $result.=img_object(($notooltip?'':$label), ($this->picto?$this->picto:'generic'), ($notooltip?(($withpicto != 2) ? 'class="paddingright"' : ''):'class="'.(($withpicto != 2) ? 'paddingright ' : '').'classfortooltip"'), 0, 0, $notooltip?0:1);
        if ($withpicto != 2) $result.= ($maxlen?dol_trunc($this->ref,$maxlen):$this->ref);
        $result .= $linkend;

        return $result;
    }

    /**
     * 	Return amount of payments already done
     *
     *	@return		int		Amount of payment already done, <0 if KO
     */
    function getSumPayment()
    {
        $table='payment_loan';
        $field='fk_loan';

        $sql = 'SELECT sum(amount) as amount';
        $sql.= ' FROM '.MAIN_DB_PREFIX.$table;
        $sql.= ' WHERE '.$field.' = '.$this->id;

        dol_syslog(get_class($this)."::getSumPayment", LOG_DEBUG);
        $resql=$this->db->query($sql);
        if ($resql)
        {
            $amount=0;

            $obj = $this->db->fetch_object($resql);
            if ($obj) $amount=$obj->amount?$obj->amount:0;

            $this->db->free($resql);
            return $amount;
        }
        else
        {
            $this->error=$this->db->lasterror();
=======
	 *  @return string					Label
	 */
	function LibStatut($statut,$mode=0,$alreadypaid=-1)
	{
		global $langs;
		$langs->load('customers');
		$langs->load('bills');

		if ($mode == 0)
		{
			if ($statut ==  0) return $langs->trans("Unpaid");
			if ($statut ==  1) return $langs->trans("Paid");
		}
		if ($mode == 1)
		{
			if ($statut ==  0) return $langs->trans("Unpaid");
			if ($statut ==  1) return $langs->trans("Paid");
		}
		if ($mode == 2)
		{
			if ($statut ==  0 && $alreadypaid <= 0) return img_picto($langs->trans("Unpaid"), 'statut1').' '.$langs->trans("Unpaid");
			if ($statut ==  0 && $alreadypaid > 0) return img_picto($langs->trans("BillStatusStarted"), 'statut3').' '.$langs->trans("BillStatusStarted");
			if ($statut ==  1) return img_picto($langs->trans("Paid"), 'statut6').' '.$langs->trans("Paid");
		}
		if ($mode == 3)
		{
			if ($statut ==  0 && $alreadypaid <= 0) return img_picto($langs->trans("Unpaid"), 'statut1');
			if ($statut ==  0 && $alreadypaid > 0) return img_picto($langs->trans("BillStatusStarted"), 'statut3');
			if ($statut ==  1) return img_picto($langs->trans("Paid"), 'statut6');
		}
		if ($mode == 4)
		{
			if ($statut ==  0 && $alreadypaid <= 0) return img_picto($langs->trans("Unpaid"), 'statut1').' '.$langs->trans("Unpaid");
			if ($statut ==  0 && $alreadypaid > 0) return img_picto($langs->trans("BillStatusStarted"), 'statut3').' '.$langs->trans("BillStatusStarted");
			if ($statut ==  1) return img_picto($langs->trans("Paid"), 'statut6').' '.$langs->trans("Paid");
		}
		if ($mode == 5)
		{
			if ($statut ==  0 && $alreadypaid <= 0) return $langs->trans("Unpaid").' '.img_picto($langs->trans("Unpaid"), 'statut1');
			if ($statut ==  0 && $alreadypaid > 0) return $langs->trans("BillStatusStarted").' '.img_picto($langs->trans("BillStatusStarted"), 'statut3');
			if ($statut ==  1) return $langs->trans("Paid").' '.img_picto($langs->trans("Paid"), 'statut6');
		}
		if ($mode == 6)
		{
			if ($statut ==  0 && $alreadypaid <= 0) return $langs->trans("Unpaid").' '.img_picto($langs->trans("Unpaid"), 'statut1');
			if ($statut ==  0 && $alreadypaid > 0) return $langs->trans("BillStatusStarted").' '.img_picto($langs->trans("BillStatusStarted"), 'statut3');
			if ($statut ==  1) return $langs->trans("Paid").' '.img_picto($langs->trans("Paid"), 'statut6');
		}

		return "Error, mode/status not found";
	}


	/**
	 *  Return clicable name (with eventually the picto)
	 *
	 *  @param	int		$withpicto		0=No picto, 1=Include picto into link, 2=Only picto
	 *  @param	int		$maxlen			Label max length
	 *  @return	string					Chaine with URL
	 */
	function getNomUrl($withpicto=0,$maxlen=0)
	{
		global $langs;

		$result='';

		$tooltip = '<u>' . $langs->trans("ShowLoan") . '</u>';
		if (! empty($this->ref))
			$tooltip .= '<br><b>' . $langs->trans('Ref') . ':</b> ' . $this->ref;
		if (! empty($this->label))
			$tooltip .= '<br><b>' . $langs->trans('Label') . ':</b> ' . $this->label;
		$link = '<a href="'.DOL_URL_ROOT.'/loan/card.php?id='.$this->id.'"';
		$linkclose = '" title="'.str_replace('\n', '', dol_escape_htmltag($tooltip, 1)).'" class="classfortooltip">';
		$linkend = '</a>';

		if ($withpicto) $result.=($link.$linkclose.img_object($langs->trans("ShowLoan").': '.$this->label,'bill', 'class="classfortooltip"').$linkend.' ');
		if ($withpicto && $withpicto != 2) $result.=' ';
		if ($withpicto != 2) $result.=$link.$linkclose.($maxlen?dol_trunc($this->label,$maxlen):$this->label).$linkend;
		return $result;
	}

	/**
	 *  Return amount of payments already done
	 *
	 *  @return		int		Amount of payment already done, <0 if KO
	 */
	function getSumPayment()
	{
		$table='payment_loan';
		$field='fk_loan';

		$sql = 'SELECT sum(amount) as amount';
		$sql.= ' FROM '.MAIN_DB_PREFIX.$table;
		$sql.= ' WHERE '.$field.' = '.$this->id;

		dol_syslog(get_class($this)."::getSumPayment", LOG_DEBUG);
		$resql=$this->db->query($sql);
		if ($resql)
		{
			$amount=0;

			$obj = $this->db->fetch_object($resql);
			if ($obj) $amount=$obj->amount?$obj->amount:0;

			$this->db->free($resql);
			return $amount;
		}
		else
		{
			$this->error=$this->db->lasterror();
>>>>>>> d3150ede
			return -1;
		}
	}

	/**
	 *  Information on record
	 *
	 *  @param	int			$id		Id of record
	 *  @return	integer|null
	 */
	function info($id)
	{
		$sql = 'SELECT l.rowid, l.datec, l.fk_user_author, l.fk_user_modif,';
		$sql.= ' l.tms';
		$sql.= ' FROM '.MAIN_DB_PREFIX.'loan as l';
		$sql.= ' WHERE l.rowid = '.$id;

		dol_syslog(get_class($this).'::info', LOG_DEBUG);
		$result = $this->db->query($sql);

		if ($result)
		{
			if ($this->db->num_rows($result))
			{
				$obj = $this->db->fetch_object($result);
				$this->id = $obj->rowid;
				if ($obj->fk_user_author)
				{
					$cuser = new User($this->db);
					$cuser->fetch($obj->fk_user_author);
					$this->user_creation = $cuser;
				}
				if ($obj->fk_user_modif)
				{
					$muser = new User($this->db);
					$muser->fetch($obj->fk_user_modif);
					$this->user_modification = $muser;
				}
				$this->date_creation	 = $this->db->jdate($obj->datec);
				if (empty($obj->fk_user_modif)) $obj->tms = "";
				$this->date_modification = $this->db->jdate($obj->tms);

				$this->db->free($result);
				return 1;
			}
			else
			{
				$this->db->free($result);
				return 0;
			}
		}
		else
		{
			$this->error=$this->db->lasterror();
			return -1;
		}
	}
}<|MERGE_RESOLUTION|>--- conflicted
+++ resolved
@@ -334,7 +334,7 @@
 			$this->error=$this->db->lasterror();
 			return -1;
 		}
-	}
+    }
 
 	/**
 	 *  Return label of loan status (unpaid, paid)
@@ -354,120 +354,6 @@
 	 *  @param  int		$statut			Id statut
 	 *  @param  int		$mode			0=Label, 1=Short label, 2=Picto + Short label, 3=Picto, 4=Picto + Label, 5=Short label + Picto
 	 *  @param  integer	$alreadypaid	0=No payment already done, >0=Some payments were already done (we recommand to put here amount payed if you have it, 1 otherwise)
-<<<<<<< HEAD
-     *  @return string        			Label
-     */
-    function LibStatut($statut,$mode=0,$alreadypaid=-1)
-    {
-        global $langs;
-        $langs->load('customers');
-        $langs->load('bills');
-
-        if ($mode == 0)
-        {
-            if ($statut ==  0) return $langs->trans("Unpaid");
-            if ($statut ==  1) return $langs->trans("Paid");
-        }
-        if ($mode == 1)
-        {
-            if ($statut ==  0) return $langs->trans("Unpaid");
-            if ($statut ==  1) return $langs->trans("Paid");
-        }
-        if ($mode == 2)
-        {
-            if ($statut ==  0 && $alreadypaid <= 0) return img_picto($langs->trans("Unpaid"), 'statut1').' '.$langs->trans("Unpaid");
-            if ($statut ==  0 && $alreadypaid > 0) return img_picto($langs->trans("BillStatusStarted"), 'statut3').' '.$langs->trans("BillStatusStarted");
-            if ($statut ==  1) return img_picto($langs->trans("Paid"), 'statut6').' '.$langs->trans("Paid");
-        }
-        if ($mode == 3)
-        {
-            if ($statut ==  0 && $alreadypaid <= 0) return img_picto($langs->trans("Unpaid"), 'statut1');
-            if ($statut ==  0 && $alreadypaid > 0) return img_picto($langs->trans("BillStatusStarted"), 'statut3');
-            if ($statut ==  1) return img_picto($langs->trans("Paid"), 'statut6');
-        }
-        if ($mode == 4)
-        {
-            if ($statut ==  0 && $alreadypaid <= 0) return img_picto($langs->trans("Unpaid"), 'statut1').' '.$langs->trans("Unpaid");
-            if ($statut ==  0 && $alreadypaid > 0) return img_picto($langs->trans("BillStatusStarted"), 'statut3').' '.$langs->trans("BillStatusStarted");
-            if ($statut ==  1) return img_picto($langs->trans("Paid"), 'statut6').' '.$langs->trans("Paid");
-        }
-        if ($mode == 5)
-        {
-            if ($statut ==  0 && $alreadypaid <= 0) return $langs->trans("Unpaid").' '.img_picto($langs->trans("Unpaid"), 'statut1');
-            if ($statut ==  0 && $alreadypaid > 0) return $langs->trans("BillStatusStarted").' '.img_picto($langs->trans("BillStatusStarted"), 'statut3');
-            if ($statut ==  1) return $langs->trans("Paid").' '.img_picto($langs->trans("Paid"), 'statut6');
-        }
-        if ($mode == 6)
-        {
-            if ($statut ==  0 && $alreadypaid <= 0) return $langs->trans("Unpaid").' '.img_picto($langs->trans("Unpaid"), 'statut1');
-            if ($statut ==  0 && $alreadypaid > 0) return $langs->trans("BillStatusStarted").' '.img_picto($langs->trans("BillStatusStarted"), 'statut3');
-            if ($statut ==  1) return $langs->trans("Paid").' '.img_picto($langs->trans("Paid"), 'statut6');
-        }
-
-        return "Error, mode/status not found";
-    }
-
-
-    /**
-     *  Return clicable name (with eventually the picto)
-     *
-     *	@param	int		$withpicto		0=No picto, 1=Include picto into link, 2=Only picto
-     * 	@param	int		$maxlen			Label max length
-     *	@return	string					Chaine with URL
-     */
-    function getNomUrl($withpicto=0,$maxlen=0)
-    {
-        global $langs;
-
-        $result='';
-
-        $tooltip = '<u>' . $langs->trans("ShowLoan") . '</u>';
-        if (! empty($this->ref))
-            $tooltip .= '<br><b>' . $langs->trans('Ref') . ':</b> ' . $this->ref;
-        if (! empty($this->label))
-            $tooltip .= '<br><b>' . $langs->trans('Label') . ':</b> ' . $this->label;
-
-        $linkstart = '<a href="'.DOL_URL_ROOT.'/loan/card.php?id='.$this->id.'" title="'.str_replace('\n', '', dol_escape_htmltag($tooltip, 1)).'" class="classfortooltip">';
-        $linkend = '</a>';
-
-        $result .= $linkstart;
-        if ($withpicto) $result.=img_object(($notooltip?'':$label), ($this->picto?$this->picto:'generic'), ($notooltip?(($withpicto != 2) ? 'class="paddingright"' : ''):'class="'.(($withpicto != 2) ? 'paddingright ' : '').'classfortooltip"'), 0, 0, $notooltip?0:1);
-        if ($withpicto != 2) $result.= ($maxlen?dol_trunc($this->ref,$maxlen):$this->ref);
-        $result .= $linkend;
-
-        return $result;
-    }
-
-    /**
-     * 	Return amount of payments already done
-     *
-     *	@return		int		Amount of payment already done, <0 if KO
-     */
-    function getSumPayment()
-    {
-        $table='payment_loan';
-        $field='fk_loan';
-
-        $sql = 'SELECT sum(amount) as amount';
-        $sql.= ' FROM '.MAIN_DB_PREFIX.$table;
-        $sql.= ' WHERE '.$field.' = '.$this->id;
-
-        dol_syslog(get_class($this)."::getSumPayment", LOG_DEBUG);
-        $resql=$this->db->query($sql);
-        if ($resql)
-        {
-            $amount=0;
-
-            $obj = $this->db->fetch_object($resql);
-            if ($obj) $amount=$obj->amount?$obj->amount:0;
-
-            $this->db->free($resql);
-            return $amount;
-        }
-        else
-        {
-            $this->error=$this->db->lasterror();
-=======
 	 *  @return string					Label
 	 */
 	function LibStatut($statut,$mode=0,$alreadypaid=-1)
@@ -539,13 +425,15 @@
 			$tooltip .= '<br><b>' . $langs->trans('Ref') . ':</b> ' . $this->ref;
 		if (! empty($this->label))
 			$tooltip .= '<br><b>' . $langs->trans('Label') . ':</b> ' . $this->label;
-		$link = '<a href="'.DOL_URL_ROOT.'/loan/card.php?id='.$this->id.'"';
-		$linkclose = '" title="'.str_replace('\n', '', dol_escape_htmltag($tooltip, 1)).'" class="classfortooltip">';
+
+		$linkstart = '<a href="'.DOL_URL_ROOT.'/loan/card.php?id='.$this->id.'" title="'.str_replace('\n', '', dol_escape_htmltag($tooltip, 1)).'" class="classfortooltip">';
 		$linkend = '</a>';
-
-		if ($withpicto) $result.=($link.$linkclose.img_object($langs->trans("ShowLoan").': '.$this->label,'bill', 'class="classfortooltip"').$linkend.' ');
-		if ($withpicto && $withpicto != 2) $result.=' ';
-		if ($withpicto != 2) $result.=$link.$linkclose.($maxlen?dol_trunc($this->label,$maxlen):$this->label).$linkend;
+			
+		$result .= $linkstart;
+		if ($withpicto) $result.=img_object(($notooltip?'':$label), ($this->picto?$this->picto:'generic'), ($notooltip?(($withpicto != 2) ? 'class="paddingright"' : ''):'class="'.(($withpicto != 2) ? 'paddingright ' : '').'classfortooltip"'), 0, 0, $notooltip?0:1);
+		if ($withpicto != 2) $result.= ($maxlen?dol_trunc($this->ref,$maxlen):$this->ref);
+		$result .= $linkend;
+			
 		return $result;
 	}
 
@@ -578,7 +466,6 @@
 		else
 		{
 			$this->error=$this->db->lasterror();
->>>>>>> d3150ede
 			return -1;
 		}
 	}
