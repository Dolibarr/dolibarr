<?php
/* Copyright (C) 2014-2016  Alexandre Spangaro   <aspangaro@zendsi.com>
 * Copyright (C) 2015       Frederic France      <frederic.france@free.fr>
 *
 * This program is free software; you can redistribute it and/or modify
 * it under the terms of the GNU General Public License as published by
 * the Free Software Foundation; either version 3 of the License, or
 * (at your option) any later version.
 *
 * This program is distributed in the hope that it will be useful,
 * but WITHOUT ANY WARRANTY; without even the implied warranty of
 * MERCHANTABILITY or FITNESS FOR A PARTICULAR PURPOSE.  See the
 * GNU General Public License for more details.
 *
 * You should have received a copy of the GNU General Public License
 * along with this program. If not, see <http://www.gnu.org/licenses/>.
 */

/**
 *      \file       htdocs/loan/class/loan.class.php
 *		\ingroup    loan
 *		\brief      Class for loan module
 */
require_once DOL_DOCUMENT_ROOT.'/core/class/commonobject.class.php';


/**     \class      Loan
 *		\brief      Class to manage loan
 */
class Loan extends CommonObject
{
    public $element='loan';
    public $table='loan';
    public $table_element='loan';
<<<<<<< HEAD
    public $picto = 'bill';

    public $rowid;
    public $datestart;
    public $dateend;
    public $label;
    public $capital;
    public $nbterm;
    public $rate;
    public $paid;
    public $account_capital;
    public $account_insurance;
    public $account_interest;
    public $date_creation;
    public $date_modification;
    public $date_validation;
    public $fk_bank;
    public $fk_user_creat;
    public $fk_user_modif;
=======

	var $rowid;
    var $datestart;
	var $dateend;
    var $label;
    var $capital;
	var $nbterm;
	var $rate;
	var $paid;
	var $account_capital;
	var $account_insurance;
	var $account_interest;
    var $date_creation;
    var $date_modification;
    var $date_validation;
	var $fk_bank;
	var $fk_user_creat;
	var $fk_user_modif;
	var $fk_project;
>>>>>>> 44aa6018


    /**
     * Constructor
     *
     * @param	DoliDB		$db		Database handler
     */
    function __construct($db)
    {
        $this->db = $db;
        return 1;
    }

    /**
     *  Load object in memory from database
     *
	 *  @param	int		$id         id object
     *  @return int                 <0 error , >=0 no error
     */
    function fetch($id)
    {
        $sql = "SELECT l.rowid, l.label, l.capital, l.datestart, l.dateend, l.nbterm, l.rate, l.note_private, l.note_public,";
		$sql.= " l.paid, l.accountancy_account_capital, l.accountancy_account_insurance, l.accountancy_account_interest,l.fk_project";
        $sql.= " FROM ".MAIN_DB_PREFIX."loan as l";
        $sql.= " WHERE l.rowid = ".$id;

        dol_syslog(get_class($this)."::fetch", LOG_DEBUG);
        $resql=$this->db->query($sql);
        if ($resql)
        {
            if ($this->db->num_rows($resql))
            {
                $obj = $this->db->fetch_object($resql);

                $this->id             		= $obj->rowid;
				$this->ref            		= $obj->rowid;
                $this->datestart      		= $this->db->jdate($obj->datestart);
				$this->dateend	      		= $this->db->jdate($obj->dateend);
                $this->label          		= $obj->label;
                $this->capital        		= $obj->capital;
				$this->nbterm		  		= $obj->nbterm;
				$this->rate           		= $obj->rate;
                $this->note_private   		= $obj->note_private;
                $this->note_public    		= $obj->note_public;
				$this->paid           		= $obj->paid;

				$this->account_capital		= $obj->accountancy_account_capital;
				$this->account_insurance	= $obj->accountancy_account_insurance;
				$this->account_interest		= $obj->accountancy_account_interest;
				$this->fk_project			= $obj->fk_project;

                $this->db->free($resql);
				return 1;
            }
            else
            {
                $this->db->free($resql);
                return 0;
            }
        }
        else
        {
            $this->error=$this->db->lasterror();
            return -1;
        }
    }


    /**
     *      Create a loan into database
     *
     *      @param	User	$user   User making creation
     *      @return int     		<0 if KO, id if OK
     */
    function create($user)
    {
    	global $conf;

		$error=0;

        $now=dol_now();

        // clean parameters
        $newcapital=price2num($this->capital,'MT');
        if (isset($this->note_private)) $this->note_private = trim($this->note_private);
        if (isset($this->note_public)) $this->note_public = trim($this->note_public);
		if (isset($this->account_capital)) $this->account_capital = trim($this->account_capital);
		if (isset($this->account_insurance)) $this->account_insurance = trim($this->account_insurance);
		if (isset($this->account_interest)) $this->account_interest = trim($this->account_interest);
		if (isset($this->fk_bank)) $this->fk_bank=trim($this->fk_bank);
		if (isset($this->fk_user_creat)) $this->fk_user_creat=trim($this->fk_user_creat);
		if (isset($this->fk_user_modif)) $this->fk_user_modif=trim($this->fk_user_modif);
		if (isset($this->fk_project)) $this->fk_project=trim($this->fk_project);

        // Check parameters
        if (! $newcapital > 0 || empty($this->datestart) || empty($this->dateend))
        {
            $this->error="ErrorBadParameter";
            return -2;
        }
		if (($conf->accounting->enabled) && empty($this->account_capital) && empty($this->account_insurance) && empty($this->account_interest))
		{
            $this->error="ErrorAccountingParameter";
            return -2;
		}

        $this->db->begin();

        $sql = "INSERT INTO ".MAIN_DB_PREFIX."loan (label, fk_bank, capital, datestart, dateend, nbterm, rate, note_private, note_public";
		$sql.= " ,accountancy_account_capital, accountancy_account_insurance, accountancy_account_interest, entity";
		$sql.= " ,datec,fk_project,fk_user_author)";
		$sql.= " VALUES ('".$this->db->escape($this->label)."',";
		$sql.= " '".$this->db->escape($this->fk_bank)."',";
        $sql.= " '".price2num($newcapital)."',";
		$sql.= " '".$this->db->idate($this->datestart)."',";
		$sql.= " '".$this->db->idate($this->dateend)."',";
        $sql.= " '".$this->db->escape($this->nbterm)."',";
		$sql.= " '".$this->db->escape($this->rate)."',";
		$sql.= " '".$this->db->escape($this->note_private)."',";
		$sql.= " '".$this->db->escape($this->note_public)."',";
		$sql.= " '".$this->db->escape($this->account_capital)."',";
		$sql.= " '".$this->db->escape($this->account_insurance)."',";
		$sql.= " '".$this->db->escape($this->account_interest)."',";
        $sql.= " ".$conf->entity.",";
		$sql.= " '".$this->db->idate($now)."',";
		$sql.= " ".(empty($this->fk_project)?'NULL':$this->fk_project).",";
		$sql.= " ".$user->id;
        $sql.= ")";

        dol_syslog(get_class($this)."::create", LOG_DEBUG);
        $resql=$this->db->query($sql);
        if ($resql)
        {
            $this->id=$this->db->last_insert_id(MAIN_DB_PREFIX."loan");

            //dol_syslog("Loans::create this->id=".$this->id);
            $this->db->commit();
            return $this->id;
        }
        else
        {
            $this->error=$this->db->error();
            $this->db->rollback();
            return -1;
        }
    }


    /**
     *      Delete a loan
     *
     *      @param		User    $user   Object user making delete
     *      @return     		int 	<0 if KO, >0 if OK
     */
    function delete($user)
    {
        $error=0;

        $this->db->begin();

        // Get bank transaction lines for this loan
        include_once DOL_DOCUMENT_ROOT.'/compta/bank/class/account.class.php';
        $account=new Account($this->db);
        $lines_url=$account->get_url('',$this->id,'loan');

        // Delete bank urls
        foreach ($lines_url as $line_url)
        {
            if (! $error)
            {
                $accountline=new AccountLine($this->db);
                $accountline->fetch($line_url['fk_bank']);
                $result=$accountline->delete_urls($user);
                if ($result < 0)
                {
                    $error++;
                }
            }
        }

        // Delete payments
        if (! $error)
        {
            $sql = "DELETE FROM ".MAIN_DB_PREFIX."payment_loan where fk_loan='".$this->id."'";
            dol_syslog(get_class($this)."::delete", LOG_DEBUG);
            $resql=$this->db->query($sql);
            if (! $resql)
            {
                $error++;
                $this->error=$this->db->lasterror();
            }
        }

        if (! $error)
        {
            $sql = "DELETE FROM ".MAIN_DB_PREFIX."loan where rowid='".$this->id."'";
            dol_syslog(get_class($this)."::delete", LOG_DEBUG);
            $resql=$this->db->query($sql);
            if (! $resql)
            {
                $error++;
                $this->error=$this->db->lasterror();
            }
        }

        if (! $error)
        {
            $this->db->commit();
            return 1;
        }
        else
        {
            $this->db->rollback();
            return -1;
        }

    }


    /**
     *      Update loan
     *
     *      @param	User	$user   User who modified
     *      @return int     		<0 if error, >0 if ok
     */
    function update($user)
    {
        $this->db->begin();

        $sql = "UPDATE ".MAIN_DB_PREFIX."loan";
        $sql.= " SET label='".$this->db->escape($this->label)."',";
		$sql.= " capital='".price2num($this->db->escape($this->capital))."',";
        $sql.= " datestart='".$this->db->idate($this->datestart)."',";
        $sql.= " dateend='".$this->db->idate($this->dateend)."',";
        $sql.= " fk_project=".(empty($this->fk_project)?'NULL':$this->fk_project).",";
		$sql.= " fk_user_modif = ".$user->id;
        $sql.= " WHERE rowid=".$this->id;

        dol_syslog(get_class($this)."::update", LOG_DEBUG);
        $resql=$this->db->query($sql);
        if ($resql)
        {
            $this->db->commit();
            return 1;
        }
        else
        {
            $this->error=$this->db->error();
            $this->db->rollback();
            return -1;
        }
    }

    /**
     *    Tag loan as payed completely
     *
     *    @param	User	$user       Object user making change
     *    @return	int					<0 if KO, >0 if OK
     */
    function set_paid($user)
    {
        $sql = "UPDATE ".MAIN_DB_PREFIX."loan SET";
        $sql.= " paid = 1";
        $sql.= " WHERE rowid = ".$this->id;
        $return = $this->db->query($sql);
		if ($return) {
			return 1;
		} else {
			$this->error=$this->db->lasterror();
			return -1;
		}
    }

    /**
     *  Return label of loan status (unpaid, paid)
     *
     *  @param	int		$mode       	0=label, 1=short label, 2=Picto + Short label, 3=Picto, 4=Picto + Label
	 *  @param  integer	$alreadypaid	0=No payment already done, >0=Some payments were already done (we recommand to put here amount payed if you have it, 1 otherwise)
     *  @return	string        			Label
     */
    function getLibStatut($mode=0,$alreadypaid=-1)
    {
        return $this->LibStatut($this->paid,$mode,$alreadypaid);
    }

    /**
     *  Return label for given status
     *
     *  @param	int		$statut        	Id statut
     *  @param  int		$mode          	0=Label, 1=Short label, 2=Picto + Short label, 3=Picto, 4=Picto + Label, 5=Short label + Picto
	 *  @param  integer	$alreadypaid	0=No payment already done, >0=Some payments were already done (we recommand to put here amount payed if you have it, 1 otherwise)
     *  @return string        			Label
     */
    function LibStatut($statut,$mode=0,$alreadypaid=-1)
    {
        global $langs;
        $langs->load('customers');
        $langs->load('bills');

        if ($mode == 0)
        {
            if ($statut ==  0) return $langs->trans("Unpaid");
            if ($statut ==  1) return $langs->trans("Paid");
        }
        if ($mode == 1)
        {
            if ($statut ==  0) return $langs->trans("Unpaid");
            if ($statut ==  1) return $langs->trans("Paid");
        }
        if ($mode == 2)
        {
            if ($statut ==  0 && $alreadypaid <= 0) return img_picto($langs->trans("Unpaid"), 'statut1').' '.$langs->trans("Unpaid");
            if ($statut ==  0 && $alreadypaid > 0) return img_picto($langs->trans("BillStatusStarted"), 'statut3').' '.$langs->trans("BillStatusStarted");
            if ($statut ==  1) return img_picto($langs->trans("Paid"), 'statut6').' '.$langs->trans("Paid");
        }
        if ($mode == 3)
        {
            if ($statut ==  0 && $alreadypaid <= 0) return img_picto($langs->trans("Unpaid"), 'statut1');
            if ($statut ==  0 && $alreadypaid > 0) return img_picto($langs->trans("BillStatusStarted"), 'statut3');
            if ($statut ==  1) return img_picto($langs->trans("Paid"), 'statut6');
        }
        if ($mode == 4)
        {
            if ($statut ==  0 && $alreadypaid <= 0) return img_picto($langs->trans("Unpaid"), 'statut1').' '.$langs->trans("Unpaid");
            if ($statut ==  0 && $alreadypaid > 0) return img_picto($langs->trans("BillStatusStarted"), 'statut3').' '.$langs->trans("BillStatusStarted");
            if ($statut ==  1) return img_picto($langs->trans("Paid"), 'statut6').' '.$langs->trans("Paid");
        }
        if ($mode == 5)
        {
            if ($statut ==  0 && $alreadypaid <= 0) return $langs->trans("Unpaid").' '.img_picto($langs->trans("Unpaid"), 'statut1');
            if ($statut ==  0 && $alreadypaid > 0) return $langs->trans("BillStatusStarted").' '.img_picto($langs->trans("BillStatusStarted"), 'statut3');
            if ($statut ==  1) return $langs->trans("Paid").' '.img_picto($langs->trans("Paid"), 'statut6');
        }
        if ($mode == 6)
        {
            if ($statut ==  0 && $alreadypaid <= 0) return $langs->trans("Unpaid").' '.img_picto($langs->trans("Unpaid"), 'statut1');
            if ($statut ==  0 && $alreadypaid > 0) return $langs->trans("BillStatusStarted").' '.img_picto($langs->trans("BillStatusStarted"), 'statut3');
            if ($statut ==  1) return $langs->trans("Paid").' '.img_picto($langs->trans("Paid"), 'statut6');
        }

        return "Error, mode/status not found";
    }


    /**
     *  Return clicable name (with eventually the picto)
     *
     *	@param	int		$withpicto		0=No picto, 1=Include picto into link, 2=Only picto
     * 	@param	int		$maxlen			Label max length
     *	@return	string					Chaine with URL
     */
    function getLinkUrl($withpicto=0,$maxlen=0)
    {
        global $langs;

        $result='';

        $tooltip = '<u>' . $langs->trans("ShowLoan") . '</u>';
        if (! empty($this->ref))
            $tooltip .= '<br><b>' . $langs->trans('Ref') . ':</b> ' . $this->ref;
        if (! empty($this->label))
            $tooltip .= '<br><b>' . $langs->trans('Label') . ':</b> ' . $this->label;
        $link = '<a href="'.DOL_URL_ROOT.'/loan/card.php?id='.$this->id.'"';
        $linkclose = '" title="'.str_replace('\n', '', dol_escape_htmltag($tooltip, 1)).'" class="classfortooltip">';
        $linkend = '</a>';

        if ($withpicto) $result.=($link.$linkclose.img_object($langs->trans("ShowLoan").': '.$this->label,'bill', 'class="classfortooltip"').$linkend.' ');
        if ($withpicto && $withpicto != 2) $result.=' ';
        if ($withpicto != 2) $result.=$link.$linkclose.($maxlen?dol_trunc($this->label,$maxlen):$this->label).$linkend;
        return $result;
    }

    /**
     * 	Return amount of payments already done
     *
     *	@return		int		Amount of payment already done, <0 if KO
     */
    function getSumPayment()
    {
        $table='payment_loan';
        $field='fk_loan';

        $sql = 'SELECT sum(amount) as amount';
        $sql.= ' FROM '.MAIN_DB_PREFIX.$table;
        $sql.= ' WHERE '.$field.' = '.$this->id;

        dol_syslog(get_class($this)."::getSumPayment", LOG_DEBUG);
        $resql=$this->db->query($sql);
        if ($resql)
        {
            $amount=0;

            $obj = $this->db->fetch_object($resql);
            if ($obj) $amount=$obj->amount?$obj->amount:0;

            $this->db->free($resql);
            return $amount;
        }
        else
        {
            $this->error=$this->db->lasterror();
			return -1;
        }
    }

	/**
	 * Information on record
	 *
	 * @param	int		$id      Id of record
	 * @return	integer|null
	 */
	function info($id)
	{
		$sql = 'SELECT l.rowid, l.datec, l.fk_user_author, l.fk_user_modif,';
		$sql.= ' l.tms';
		$sql.= ' FROM '.MAIN_DB_PREFIX.'loan as l';
		$sql.= ' WHERE l.rowid = '.$id;

		dol_syslog(get_class($this).'::info', LOG_DEBUG);
		$result = $this->db->query($sql);

		if ($result)
		{
			if ($this->db->num_rows($result))
			{
				$obj = $this->db->fetch_object($result);
				$this->id = $obj->rowid;
				if ($obj->fk_user_author)
				{
					$cuser = new User($this->db);
					$cuser->fetch($obj->fk_user_author);
					$this->user_creation = $cuser;
				}
				if ($obj->fk_user_modif)
				{
					$muser = new User($this->db);
					$muser->fetch($obj->fk_user_modif);
					$this->user_modification = $muser;
				}
				$this->date_creation     = $this->db->jdate($obj->datec);
				if (empty($obj->fk_user_modif)) $obj->tms = "";
				$this->date_modification = $this->db->jdate($obj->tms);

			    $this->db->free($result);
				return 1;
			}
			else
			{
			    $this->db->free($result);
			    return 0;
			}
		}
		else
		{
			$this->error=$this->db->lasterror();
			return -1;
		}
	}
}<|MERGE_RESOLUTION|>--- conflicted
+++ resolved
@@ -32,7 +32,7 @@
     public $element='loan';
     public $table='loan';
     public $table_element='loan';
-<<<<<<< HEAD
+
     public $picto = 'bill';
 
     public $rowid;
@@ -52,27 +52,7 @@
     public $fk_bank;
     public $fk_user_creat;
     public $fk_user_modif;
-=======
-
-	var $rowid;
-    var $datestart;
-	var $dateend;
-    var $label;
-    var $capital;
-	var $nbterm;
-	var $rate;
-	var $paid;
-	var $account_capital;
-	var $account_insurance;
-	var $account_interest;
-    var $date_creation;
-    var $date_modification;
-    var $date_validation;
-	var $fk_bank;
-	var $fk_user_creat;
-	var $fk_user_modif;
-	var $fk_project;
->>>>>>> 44aa6018
+    public $fk_project;
 
 
     /**
@@ -95,7 +75,7 @@
     function fetch($id)
     {
         $sql = "SELECT l.rowid, l.label, l.capital, l.datestart, l.dateend, l.nbterm, l.rate, l.note_private, l.note_public,";
-		$sql.= " l.paid, l.accountancy_account_capital, l.accountancy_account_insurance, l.accountancy_account_interest,l.fk_project";
+		$sql.= " l.paid, l.accountancy_account_capital, l.accountancy_account_insurance, l.accountancy_account_interest, l.fk_projet as fk_project";
         $sql.= " FROM ".MAIN_DB_PREFIX."loan as l";
         $sql.= " WHERE l.rowid = ".$id;
 
@@ -181,9 +161,9 @@
 
         $this->db->begin();
 
-        $sql = "INSERT INTO ".MAIN_DB_PREFIX."loan (label, fk_bank, capital, datestart, dateend, nbterm, rate, note_private, note_public";
-		$sql.= " ,accountancy_account_capital, accountancy_account_insurance, accountancy_account_interest, entity";
-		$sql.= " ,datec,fk_project,fk_user_author)";
+        $sql = "INSERT INTO ".MAIN_DB_PREFIX."loan (label, fk_bank, capital, datestart, dateend, nbterm, rate, note_private, note_public,";
+		$sql.= " accountancy_account_capital, accountancy_account_insurance, accountancy_account_interest, entity,";
+		$sql.= " datec, fk_projet, fk_user_author)";
 		$sql.= " VALUES ('".$this->db->escape($this->label)."',";
 		$sql.= " '".$this->db->escape($this->fk_bank)."',";
         $sql.= " '".price2num($newcapital)."',";
@@ -307,7 +287,7 @@
 		$sql.= " capital='".price2num($this->db->escape($this->capital))."',";
         $sql.= " datestart='".$this->db->idate($this->datestart)."',";
         $sql.= " dateend='".$this->db->idate($this->dateend)."',";
-        $sql.= " fk_project=".(empty($this->fk_project)?'NULL':$this->fk_project).",";
+        $sql.= " fk_projet=".(empty($this->fk_project)?'NULL':$this->fk_project).",";
 		$sql.= " fk_user_modif = ".$user->id;
         $sql.= " WHERE rowid=".$this->id;
 
