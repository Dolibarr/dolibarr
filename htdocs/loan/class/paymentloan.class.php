<?php
/* Copyright (C) 2014-2016	Alexandre Spangaro   <aspangaro.dolibarr@gmail.com>
 * Copyright (C) 2015       Frederic France      <frederic.france@free.fr>
 *
 * This program is free software; you can redistribute it and/or modify
 * it under the terms of the GNU General Public License as published by
 * the Free Software Foundation; either version 3 of the License, or
 * (at your option) any later version.
 *
 * This program is distributed in the hope that it will be useful,
 * but WITHOUT ANY WARRANTY; without even the implied warranty of
 * MERCHANTABILITY or FITNESS FOR A PARTICULAR PURPOSE.  See the
 * GNU General Public License for more details.
 *
 * You should have received a copy of the GNU General Public License
 * along with this program. If not, see <http://www.gnu.org/licenses/>.
 */

/**
 *      \file       htdocs/loan/class/paymentloan.class.php
 *		\ingroup    facture
 *		\brief      File of class to manage payment of loans
 */

require_once DOL_DOCUMENT_ROOT.'/core/class/commonobject.class.php';


/**     \class      PaymentLoan
 *		\brief      Class to manage payments of loans
 */
class PaymentLoan extends CommonObject
{
	public $element='payment_loan';			//!< Id that identify managed objects
	public $table_element='payment_loan';	//!< Name of table without prefix where object is stored

	var $fk_loan;
	var $datec='';
	var $tms='';
	var $datep='';
    var $amounts=array();   // Array of amounts
    var $amount_capital;    // Total amount of payment
	var $amount_insurance;
	var $amount_interest;
	var $fk_typepayment;
	var $num_payment;
	var $fk_bank;
	var $fk_user_creat;
	var $fk_user_modif;

	/**
	 * @deprecated
	 * @see amount, amounts
	 */
	var $total;

	/**
	 *	Constructor
	 *
	 *  @param		DoliDB		$db      Database handler
	 */
	function __construct($db)
	{
		$this->db = $db;
	}

	/**
	 *  Create payment of loan into database.
     *  Use this->amounts to have list of lines for the payment
     *
	 *  @param      User		$user   User making payment
	 *  @return     int     			<0 if KO, id of payment if OK
	 */
	function create($user)
	{
		global $conf, $langs;

		$error=0;

        $now=dol_now();

        // Validate parameters
		if (! $this->datepaid)
		{
			$this->error='ErrorBadValueForParameter';
			return -1;
		}

		// Clean parameters
		if (isset($this->fk_loan)) 			$this->fk_loan = trim($this->fk_loan);
		if (isset($this->amount_capital))	$this->amount_capital = price2num($this->amount_capital?$this->amount_capital:0);
		if (isset($this->amount_insurance))	$this->amount_insurance = price2num($this->amount_insurance?$this->amount_insurance:0);
		if (isset($this->amount_interest))	$this->amount_interest = price2num($this->amount_interest?$this->amount_interest:0);
		if (isset($this->fk_typepayment))	$this->fk_typepayment = trim($this->fk_typepayment);
		if (isset($this->num_payment))		$this->num_payment = trim($this->num_payment);
		if (isset($this->note_private))     $this->note_private = trim($this->note_private);
		if (isset($this->note_public))      $this->note_public = trim($this->note_public);
		if (isset($this->fk_bank))			$this->fk_bank = trim($this->fk_bank);
		if (isset($this->fk_user_creat))	$this->fk_user_creat = trim($this->fk_user_creat);
		if (isset($this->fk_user_modif))	$this->fk_user_modif = trim($this->fk_user_modif);

        $totalamount = $this->amount_capital + $this->amount_insurance + $this->amount_interest;
        $totalamount = price2num($totalamount);

        // Check parameters
        if ($totalamount == 0) return -1; // Negative amounts are accepted for reject prelevement but not null


		$this->db->begin();

		if ($totalamount != 0)
		{
			$sql = "INSERT INTO ".MAIN_DB_PREFIX."payment_loan (fk_loan, datec, datep, amount_capital, amount_insurance, amount_interest,";
			$sql.= " fk_typepayment, num_payment, note_private, note_public, fk_user_creat, fk_bank)";
			$sql.= " VALUES (".$this->chid.", '".$this->db->idate($now)."',";
			$sql.= " '".$this->db->idate($this->datepaid)."',";
			$sql.= " ".$this->amount_capital.",";
			$sql.= " ".$this->amount_insurance.",";
			$sql.= " ".$this->amount_interest.",";
			$sql.= " ".$this->paymenttype.", '".$this->db->escape($this->num_payment)."', '".$this->db->escape($this->note_private)."', '".$this->db->escape($this->note_public)."', ".$user->id.",";
			$sql.= " 0)";

			dol_syslog(get_class($this)."::create", LOG_DEBUG);
			$resql=$this->db->query($sql);
			if ($resql)
			{
				$this->id = $this->db->last_insert_id(MAIN_DB_PREFIX."payment_loan");
			}
			else
			{
                $this->error=$this->db->lasterror();
				$error++;
			}

		}

		if ($totalamount != 0 && ! $error)
		{
		    $this->amount_capital=$totalamount;
            $this->total=$totalamount;    // deprecated
		    $this->db->commit();
			return $this->id;
		}
		else
		{
			$this->error=$this->db->lasterror();
			$this->db->rollback();
			return -1;
		}
	}

	/**
	 *  Load object in memory from database
	 *
	 *  @param	int		$id         Id object
	 *  @return int         		<0 if KO, >0 if OK
	 */
	function fetch($id)
	{
		global $langs;
		$sql = "SELECT";
		$sql.= " t.rowid,";
		$sql.= " t.fk_loan,";
		$sql.= " t.datec,";
		$sql.= " t.tms,";
		$sql.= " t.datep,";
		$sql.= " t.amount_capital,";
		$sql.= " t.amount_insurance,";
		$sql.= " t.amount_interest,";
		$sql.= " t.fk_typepayment,";
		$sql.= " t.num_payment,";
        $sql.= " t.note_private,";
        $sql.= " t.note_public,";
		$sql.= " t.fk_bank,";
		$sql.= " t.fk_user_creat,";
		$sql.= " t.fk_user_modif,";
		$sql.= " pt.code as type_code, pt.libelle as type_libelle,";
		$sql.= ' b.fk_account';
		$sql.= " FROM (".MAIN_DB_PREFIX."c_paiement as pt, ".MAIN_DB_PREFIX."payment_loan as t)";
		$sql.= ' LEFT JOIN '.MAIN_DB_PREFIX.'bank as b ON t.fk_bank = b.rowid';
		$sql.= " WHERE t.rowid = ".$id." AND t.fk_typepayment = pt.id";

		dol_syslog(get_class($this)."::fetch", LOG_DEBUG);
		$resql=$this->db->query($sql);
		if ($resql)
		{
			if ($this->db->num_rows($resql))
			{
				$obj = $this->db->fetch_object($resql);

				$this->id = $obj->rowid;
				$this->ref = $obj->rowid;

				$this->fk_loan = $obj->fk_loan;
				$this->datec = $this->db->jdate($obj->datec);
				$this->tms = $this->db->jdate($obj->tms);
				$this->datep = $this->db->jdate($obj->datep);
				$this->amount_capital = $obj->amount_capital;
				$this->amount_insurance = $obj->amount_insurance;
				$this->amount_interest = $obj->amount_interest;
				$this->fk_typepayment = $obj->fk_typepayment;
				$this->num_payment = $obj->num_payment;
				$this->note_private = $obj->note_private;
				$this->note_public = $obj->note_public;
				$this->fk_bank = $obj->fk_bank;
				$this->fk_user_creat = $obj->fk_user_creat;
				$this->fk_user_modif = $obj->fk_user_modif;

				$this->type_code = $obj->type_code;
				$this->type_libelle = $obj->type_libelle;

				$this->bank_account   = $obj->fk_account;
				$this->bank_line      = $obj->fk_bank;
			}
			$this->db->free($resql);

			return 1;
		}
		else
		{
			$this->error="Error ".$this->db->lasterror();
			return -1;
		}
	}


	/**
	 *  Update database
	 *
	 *  @param	User	$user        	User that modify
	 *  @param  int		$notrigger	    0=launch triggers after, 1=disable triggers
	 *  @return int         			<0 if KO, >0 if OK
	 */
	function update($user=0, $notrigger=0)
	{
		global $conf, $langs;
		$error=0;

		// Clean parameters
		if (isset($this->fk_loan)) $this->fk_loan=trim($this->fk_loan);
		if (isset($this->amount_capital)) $this->amount_capital=trim($this->amount_capital);
		if (isset($this->amount_insurance)) $this->amount_insurance=trim($this->amount_insurance);
		if (isset($this->amount_interest)) $this->amount_interest=trim($this->amount_interest);
		if (isset($this->fk_typepayment)) $this->fk_typepayment=trim($this->fk_typepayment);
		if (isset($this->num_payment)) $this->num_payment=trim($this->num_payment);
		if (isset($this->note_private)) $this->note=trim($this->note_private);
		if (isset($this->note_public)) $this->note=trim($this->note_public);
		if (isset($this->fk_bank)) $this->fk_bank=trim($this->fk_bank);
		if (isset($this->fk_user_creat)) $this->fk_user_creat=trim($this->fk_user_creat);
		if (isset($this->fk_user_modif)) $this->fk_user_modif=trim($this->fk_user_modif);

		// Check parameters
		// Put here code to add control on parameters values

		// Update request
		$sql = "UPDATE ".MAIN_DB_PREFIX."payment_loan SET";

		$sql.= " fk_loan=".(isset($this->fk_loan)?$this->fk_loan:"null").",";
		$sql.= " datec=".(dol_strlen($this->datec)!=0 ? "'".$this->db->idate($this->datec)."'" : 'null').",";
		$sql.= " tms=".(dol_strlen($this->tms)!=0 ? "'".$this->db->idate($this->tms)."'" : 'null').",";
		$sql.= " datep=".(dol_strlen($this->datep)!=0 ? "'".$this->db->idate($this->datep)."'" : 'null').",";
		$sql.= " amount_capital=".(isset($this->amount_capital)?$this->amount_capital:"null").",";
		$sql.= " amount_insurance=".(isset($this->amount_insurance)?$this->amount_insurance:"null").",";
		$sql.= " amount_interest=".(isset($this->amount_interest)?$this->amount_interest:"null").",";
		$sql.= " fk_typepayment=".(isset($this->fk_typepayment)?$this->fk_typepayment:"null").",";
		$sql.= " num_payment=".(isset($this->num_payment)?"'".$this->db->escape($this->num_payment)."'":"null").",";
		$sql.= " note_private=".(isset($this->note_private)?"'".$this->db->escape($this->note_private)."'":"null").",";
		$sql.= " note_public=".(isset($this->note_public)?"'".$this->db->escape($this->note_public)."'":"null").",";
		$sql.= " fk_bank=".(isset($this->fk_bank)?$this->fk_bank:"null").",";
		$sql.= " fk_user_creat=".(isset($this->fk_user_creat)?$this->fk_user_creat:"null").",";
		$sql.= " fk_user_modif=".(isset($this->fk_user_modif)?$this->fk_user_modif:"null")."";

		$sql.= " WHERE rowid=".$this->id;

		$this->db->begin();

		dol_syslog(get_class($this)."::update", LOG_DEBUG);
		$resql = $this->db->query($sql);
		if (! $resql) { $error++; $this->errors[]="Error ".$this->db->lasterror(); }

		if (! $error)
		{
			if (! $notrigger)
			{
				// Uncomment this and change MYOBJECT to your own tag if you
				// want this action call a trigger.

				//// Call triggers
				//include_once DOL_DOCUMENT_ROOT . '/core/class/interfaces.class.php';
				//$interface=new Interfaces($this->db);
				//$result=$interface->run_triggers('MYOBJECT_MODIFY',$this,$user,$langs,$conf);
				//if ($result < 0) { $error++; $this->errors=$interface->errors; }
				//// End call triggers
			}
		}

		// Commit or rollback
		if ($error)
		{
			foreach($this->errors as $errmsg)
			{
				dol_syslog(get_class($this)."::update ".$errmsg, LOG_ERR);
				$this->error.=($this->error?', '.$errmsg:$errmsg);
			}
			$this->db->rollback();
			return -1*$error;
		}
		else
		{
			$this->db->commit();
			return 1;
		}
	}


	/**
	 *  Delete object in database
	 *
	 *  @param	User	$user        	User that delete
	 *  @param  int		$notrigger		0=launch triggers after, 1=disable triggers
	 *  @return int						<0 if KO, >0 if OK
	 */
	function delete($user, $notrigger=0)
	{
		global $conf, $langs;
		$error=0;

		$this->db->begin();

	    if (! $error)
        {
            $sql = "DELETE FROM ".MAIN_DB_PREFIX."bank_url";
            $sql.= " WHERE type='payment_loan' AND url_id=".$this->id;

            dol_syslog(get_class($this)."::delete", LOG_DEBUG);
            $resql = $this->db->query($sql);
            if (! $resql) { $error++; $this->errors[]="Error ".$this->db->lasterror(); }
        }

		if (! $error)
		{
			$sql = "DELETE FROM ".MAIN_DB_PREFIX."payment_loan";
			$sql.= " WHERE rowid=".$this->id;

			dol_syslog(get_class($this)."::delete", LOG_DEBUG);
			$resql = $this->db->query($sql);
			if (! $resql) { $error++; $this->errors[]="Error ".$this->db->lasterror(); }
		}

		if (! $error)
		{
			if (! $notrigger)
			{
				// Uncomment this and change MYOBJECT to your own tag if you
				// want this action call a trigger.

				//// Call triggers
				//include_once DOL_DOCUMENT_ROOT . '/core/class/interfaces.class.php';
				//$interface=new Interfaces($this->db);
				//$result=$interface->run_triggers('MYOBJECT_DELETE',$this,$user,$langs,$conf);
				//if ($result < 0) { $error++; $this->errors=$interface->errors; }
				//// End call triggers
			}
		}

		// Commit or rollback
		if ($error)
		{
			foreach($this->errors as $errmsg)
			{
				dol_syslog(get_class($this)."::delete ".$errmsg, LOG_ERR);
				$this->error.=($this->error?', '.$errmsg:$errmsg);
			}
			$this->db->rollback();
			return -1*$error;
		}
		else
		{
			$this->db->commit();
			return 1;
		}
	}

    /**
     *      Add record into bank for payment with links between this bank record and invoices of payment.
     *      All payment properties must have been set first like after a call to create().
     *
     *      @param	User	$user               Object of user making payment
     *      @param  int		$fk_loan            Id of fk_loan to do link with this payment
     *      @param  string	$mode               'payment_loan'
     *      @param  string	$label              Label to use in bank record
     *      @param  int		$accountid          Id of bank account to do link with
     *      @param  string	$emetteur_nom       Name of transmitter
     *      @param  string	$emetteur_banque    Name of bank
     *      @return int                 		<0 if KO, >0 if OK
     */
    function addPaymentToBank($user, $fk_loan, $mode, $label, $accountid, $emetteur_nom, $emetteur_banque)
    {
        global $conf;

        $error=0;

        if (! empty($conf->banque->enabled))
        {
            require_once DOL_DOCUMENT_ROOT.'/compta/bank/class/account.class.php';

            $acc = new Account($this->db);
            $acc->fetch($accountid);

            $total=$this->total;
            if ($mode == 'payment_loan') $total=-$total;

            // Insert payment into llx_bank
            $bank_line_id = $acc->addline(
                $this->datepaid,
                $this->paymenttype,  // Payment mode id or code ("CHQ or VIR for example")
                $label,
                $total,
                $this->num_payment,
                '',
                $user,
                $emetteur_nom,
                $emetteur_banque
            );

            // Update fk_bank into llx_paiement.
            // We know the payment who generated the account write
            if ($bank_line_id > 0)
            {
                $result=$this->update_fk_bank($bank_line_id);
                if ($result <= 0)
                {
                    $error++;
                    dol_print_error($this->db);
                }

                $accline = new AccountLine($this->db);

                // Add link 'payment_loan' in bank_url between payment and bank transaction
                $url='';
                if ($mode == 'payment_loan') $url=DOL_URL_ROOT.'/loan/payment/card.php?id=';
                if ($url)
                {
                    $result=$accline->addUrl($this->id, $url, '(payment)', $mode);
                    if ($result <= 0)
                    {
                        $error++;
                        dol_print_error($this->db);
                    }
                }

                // Add link 'loan' in bank_url between invoice and bank transaction (for each invoice concerned by payment)
                if ($mode == 'payment_loan')
                {
<<<<<<< HEAD
                    $result=$accline->addUrl($this->id, DOL_URL_ROOT.'/loan/card.php?id=', ($this->label?$this->label:''),'loan');
=======
                    $result=$acc->add_url_line($bank_line_id, $fk_loan, DOL_URL_ROOT.'/loan/card.php?id=', ($this->label?$this->label:''),'loan');
>>>>>>> 46a80411
                    if ($result <= 0) dol_print_error($this->db);
                }
            }
            else
            {
                $this->error=$acc->error;
                $error++;
            }
        }

        if (! $error)
        {
            return 1;
        }
        else
        {
            return -1;
        }
    }


	/**
	 *  Update link between loan's payment and the line generate in llx_bank
	 *
	 *  @param	int		$id_bank         Id if bank
	 *  @return	int			             >0 if OK, <=0 if KO
	 */
	function update_fk_bank($id_bank)
	{
		$sql = "UPDATE ".MAIN_DB_PREFIX."payment_loan SET fk_bank = ".$id_bank." WHERE rowid = ".$this->id;

		dol_syslog(get_class($this)."::update_fk_bank", LOG_DEBUG);
		$result = $this->db->query($sql);
		if ($result)
		{
			return 1;
		}
		else
		{
			$this->error=$this->db->error();
			return 0;
		}
	}

	/**
	 *  Return clicable name (with eventually a picto)
	 *
	 *	@param	int		$withpicto		0=No picto, 1=Include picto into link, 2=No picto
	 * 	@param	int		$maxlen			Max length label
	 *	@return	string					Chaine with URL
	 */
	function getNomUrl($withpicto=0,$maxlen=0)
	{
		global $langs;

		$result='';

		if (empty($this->ref)) $this->ref=$this->lib;

		if (!empty($this->id))
		{
			$link = '<a href="'.DOL_URL_ROOT.'/compta/payment/card.php?id='.$this->id.'">';
			$linkend='</a>';

			if ($withpicto) $result.=($link.img_object($langs->trans("ShowPayment").': '.$this->ref,'payment').$linkend.' ');
			if ($withpicto && $withpicto != 2) $result.=' ';
			if ($withpicto != 2) $result.=$link.($maxlen?dol_trunc($this->ref,$maxlen):$this->ref).$linkend;
		}

		return $result;
	}
}<|MERGE_RESOLUTION|>--- conflicted
+++ resolved
@@ -451,11 +451,7 @@
                 // Add link 'loan' in bank_url between invoice and bank transaction (for each invoice concerned by payment)
                 if ($mode == 'payment_loan')
                 {
-<<<<<<< HEAD
-                    $result=$accline->addUrl($this->id, DOL_URL_ROOT.'/loan/card.php?id=', ($this->label?$this->label:''),'loan');
-=======
-                    $result=$acc->add_url_line($bank_line_id, $fk_loan, DOL_URL_ROOT.'/loan/card.php?id=', ($this->label?$this->label:''),'loan');
->>>>>>> 46a80411
+                    $result=$accline->addUrl($fk_loan, DOL_URL_ROOT.'/loan/card.php?id=', ($this->label?$this->label:''),'loan');
                     if ($result <= 0) dol_print_error($this->db);
                 }
             }
