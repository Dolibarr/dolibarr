--- conflicted
+++ resolved
@@ -346,10 +346,6 @@
 		$sql .= " fk_bank=".(isset($this->fk_bank) ? $this->fk_bank : "null").",";
 		$sql .= " fk_user_creat=".(isset($this->fk_user_creat) ? $this->fk_user_creat : "null").",";
 		$sql .= " fk_user_modif=".(isset($this->fk_user_modif) ? $this->fk_user_modif : "null")."";
-<<<<<<< HEAD
-
-=======
->>>>>>> 95dc2558
 		$sql .= " WHERE rowid=".((int) $this->id);
 
 		$this->db->begin();
