<?php
/* Copyright (C) 2014-2018  Alexandre Spangaro  <aspangaro@open-dsi.fr>
 * Copyright (C) 2017       Ferran Marcet       <fmarcet@2byte.es>
 *
 * This program is free software; you can redistribute it and/or modify
 * it under the terms of the GNU General Public License as published by
 * the Free Software Foundation; either version 3 of the License, or
 * (at your option) any later version.
 *
 * This program is distributed in the hope that it will be useful,
 * but WITHOUT ANY WARRANTY; without even the implied warranty of
 * MERCHANTABILITY or FITNESS FOR A PARTICULAR PURPOSE.  See the
 * GNU General Public License for more details.
 *
 * You should have received a copy of the GNU General Public License
 * along with this program. If not, see <https://www.gnu.org/licenses/>.
 */

/**
 *       \file       htdocs/loan/document.php
 *       \ingroup    loan
 *       \brief      Page with attached files on loan
 */

require '../main.inc.php';
require_once DOL_DOCUMENT_ROOT.'/loan/class/loan.class.php';
require_once DOL_DOCUMENT_ROOT.'/core/lib/files.lib.php';
require_once DOL_DOCUMENT_ROOT.'/core/lib/images.lib.php';
require_once DOL_DOCUMENT_ROOT.'/core/lib/loan.lib.php';
require_once DOL_DOCUMENT_ROOT.'/core/class/html.formfile.class.php';
if (! empty($conf->projet->enabled)) {
	require_once DOL_DOCUMENT_ROOT . '/projet/class/project.class.php';
}

// Load translation files required by the page
$langs->loadLangs(array("other","companies","compta","bills","loan"));

$id = GETPOST('id', 'int');
$action = GETPOST('action', 'aZ09');
$confirm = GETPOST('confirm', 'alpha');

// Security check
<<<<<<< HEAD
if ($user->socid) $socid=$user->socid;
=======
if ($user->societe_id) $socid=$user->societe_id;
>>>>>>> 5e3698b0
$result = restrictedArea($user, 'loan', $id, '', '');

// Get parameters
$sortfield = GETPOST("sortfield", 'alpha');
$sortorder = GETPOST("sortorder", 'alpha');
$page = GETPOST("page", 'int');
if (empty($page) || $page == -1) {
    $page = 0;
}
$offset = $conf->liste_limit * $page;
$pageprev = $page - 1;
$pagenext = $page + 1;
if (!$sortorder) $sortorder = "ASC";
if (!$sortfield) $sortfield = "name";

$object = new Loan($db);
if ($id > 0) $object->fetch($id);

$upload_dir = $conf->loan->dir_output.'/'.dol_sanitizeFileName($object->ref);
$modulepart = 'loan';


/*
 * Actions
 */

include_once DOL_DOCUMENT_ROOT.'/core/actions_linkedfiles.inc.php';


/*
 * View
 */

$form = new Form($db);

$title = $langs->trans("Loan").' - '.$langs->trans("Documents");
$help_url = 'EN:Module_Loan|FR:Module_Emprunt';
llxHeader("", $title, $help_url);

if ($object->id)
{
	$totalpaid = $object->getSumPayment();

    $head = loan_prepare_head($object);

    dol_fiche_head($head, 'documents', $langs->trans("Loan"), -1, 'bill');

	$morehtmlref = '<div class="refidno">';
	// Ref loan
	$morehtmlref .= $form->editfieldkey("Label", 'label', $object->label, $object, 0, 'string', '', 0, 1);
	$morehtmlref .= $form->editfieldval("Label", 'label', $object->label, $object, 0, 'string', '', null, null, '', 1);
	// Project
	if (!empty($conf->projet->enabled)) {
		$langs->load("projects");
		$morehtmlref .= '<br>'.$langs->trans('Project').' : ';
		if ($user->rights->loan->write) {
			//if ($action != 'classify')
			//	$morehtmlref .= '<a class="editfielda" href="' . $_SERVER['PHP_SELF'] . '?action=classify&amp;id=' . $object->id . '">' . img_edit($langs->transnoentitiesnoconv('SetProject')) . '</a> : ';
			if ($action == 'classify') {
				// $morehtmlref.=$form->form_project($_SERVER['PHP_SELF'] . '?id=' . $object->id, $object->socid, $object->fk_project, 'projectid', 0, 0, 1, 1);
				$morehtmlref .= '<form method="post" action="'.$_SERVER['PHP_SELF'].'?id='.$object->id.'">';
				$morehtmlref .= '<input type="hidden" name="action" value="classin">';
				$morehtmlref .= '<input type="hidden" name="token" value="'.$_SESSION['newtoken'].'">';
				$morehtmlref .= $formproject->select_projects($object->socid, $object->fk_project, 'projectid', $maxlength, 0, 1, 0, 1, 0, 0, '', 1);
				$morehtmlref .= '<input type="submit" class="button valignmiddle" value="'.$langs->trans("Modify").'">';
				$morehtmlref .= '</form>';
			} else {
				$morehtmlref .= $form->form_project($_SERVER['PHP_SELF'].'?id='.$object->id, $object->socid, $object->fk_project, 'none', 0, 0, 0, 1);
			}
		} else {
			if (!empty($object->fk_project)) {
				$proj = new Project($db);
				$proj->fetch($object->fk_project);
				$morehtmlref .= '<a href="'.DOL_URL_ROOT.'/projet/card.php?id='.$object->fk_project.'" title="'.$langs->trans('ShowProject').'">';
				$morehtmlref .= $proj->ref;
				$morehtmlref .= '</a>';
			} else {
				$morehtmlref .= '';
			}
		}
	}
	$morehtmlref .= '</div>';

<<<<<<< HEAD
	$linkback = '<a href="'.DOL_URL_ROOT.'/loan/list.php">'.$langs->trans("BackToList").'</a>';
=======
	$linkback = '<a href="' . DOL_URL_ROOT . '/loan/list.php?restore_lastsearch_values=1">' . $langs->trans("BackToList") . '</a>';
>>>>>>> 5e3698b0

	$object->totalpaid = $totalpaid; // To give a chance to dol_banner_tab to use already paid amount to show correct status

	dol_banner_tab($object, 'id', $linkback, 1, 'rowid', 'ref', $morehtmlref, '', 0, '', $morehtmlright);

	print '<div class="fichecenter">';
	print '<div class="underbanner clearboth"></div>';


    // Build file list
<<<<<<< HEAD
    $filearray = dol_dir_list($upload_dir, "files", 0, '', '(\.meta|_preview.*\.png)$', $sortfield, (strtolower($sortorder) == 'desc' ?SORT_DESC:SORT_ASC), 1);
    $totalsize = 0;
    foreach ($filearray as $key => $file)
=======
    $filearray=dol_dir_list($upload_dir, "files", 0, '', '(\.meta|_preview.*\.png)$', $sortfield, (strtolower($sortorder)=='desc'?SORT_DESC:SORT_ASC), 1);
    $totalsize=0;
    foreach($filearray as $key => $file)
>>>>>>> 5e3698b0
    {
        $totalsize += $file['size'];
    }


    print '<table class="border tableforfield centpercent">';
    print '<tr><td class="titlefield">'.$langs->trans("NbOfAttachedFiles").'</td><td>'.count($filearray).'</td></tr>';
    print '<tr><td>'.$langs->trans("TotalSizeOfAttachedFiles").'</td><td>'.dol_print_size($totalsize, 1, 1).'</td></tr>';
    print "</table>\n";

    print "</div>\n";

    dol_fiche_end();

    $modulepart = 'loan';
    $permission = $user->rights->loan->write;
    $permtoedit = $user->rights->loan->write;
    $param = '&id='.$object->id;
    include_once DOL_DOCUMENT_ROOT.'/core/tpl/document_actions_post_headers.tpl.php';
}
else
{
    print $langs->trans("ErrorUnknown");
}

// End of page
llxFooter();
$db->close();<|MERGE_RESOLUTION|>--- conflicted
+++ resolved
@@ -40,11 +40,7 @@
 $confirm = GETPOST('confirm', 'alpha');
 
 // Security check
-<<<<<<< HEAD
 if ($user->socid) $socid=$user->socid;
-=======
-if ($user->societe_id) $socid=$user->societe_id;
->>>>>>> 5e3698b0
 $result = restrictedArea($user, 'loan', $id, '', '');
 
 // Get parameters
@@ -128,11 +124,7 @@
 	}
 	$morehtmlref .= '</div>';
 
-<<<<<<< HEAD
-	$linkback = '<a href="'.DOL_URL_ROOT.'/loan/list.php">'.$langs->trans("BackToList").'</a>';
-=======
-	$linkback = '<a href="' . DOL_URL_ROOT . '/loan/list.php?restore_lastsearch_values=1">' . $langs->trans("BackToList") . '</a>';
->>>>>>> 5e3698b0
+	$linkback = '<a href="'.DOL_URL_ROOT.'/loan/list.php?restore_lastsearch_values=1">'.$langs->trans("BackToList").'</a>';
 
 	$object->totalpaid = $totalpaid; // To give a chance to dol_banner_tab to use already paid amount to show correct status
 
@@ -143,15 +135,9 @@
 
 
     // Build file list
-<<<<<<< HEAD
     $filearray = dol_dir_list($upload_dir, "files", 0, '', '(\.meta|_preview.*\.png)$', $sortfield, (strtolower($sortorder) == 'desc' ?SORT_DESC:SORT_ASC), 1);
     $totalsize = 0;
     foreach ($filearray as $key => $file)
-=======
-    $filearray=dol_dir_list($upload_dir, "files", 0, '', '(\.meta|_preview.*\.png)$', $sortfield, (strtolower($sortorder)=='desc'?SORT_DESC:SORT_ASC), 1);
-    $totalsize=0;
-    foreach($filearray as $key => $file)
->>>>>>> 5e3698b0
     {
         $totalsize += $file['size'];
     }
