<?php
/* Copyright (C) 2014-2018  Alexandre Spangaro  <aspangaro@open-dsi.fr>
 * Copyright (C) 2017       Ferran Marcet       <fmarcet@2byte.es>
 *
 * This program is free software; you can redistribute it and/or modify
 * it under the terms of the GNU General Public License as published by
 * the Free Software Foundation; either version 3 of the License, or
 * (at your option) any later version.
 *
 * This program is distributed in the hope that it will be useful,
 * but WITHOUT ANY WARRANTY; without even the implied warranty of
 * MERCHANTABILITY or FITNESS FOR A PARTICULAR PURPOSE.  See the
 * GNU General Public License for more details.
 *
 * You should have received a copy of the GNU General Public License
 * along with this program. If not, see <http://www.gnu.org/licenses/>.
 */

/**
 *       \file       htdocs/loan/document.php
 *       \ingroup    loan
 *       \brief      Page with attached files on loan
 */

require '../main.inc.php';
require_once DOL_DOCUMENT_ROOT.'/loan/class/loan.class.php';
require_once DOL_DOCUMENT_ROOT.'/core/lib/files.lib.php';
require_once DOL_DOCUMENT_ROOT.'/core/lib/images.lib.php';
require_once DOL_DOCUMENT_ROOT.'/core/lib/loan.lib.php';
require_once DOL_DOCUMENT_ROOT.'/core/class/html.formfile.class.php';
if (! empty($conf->projet->enabled)) {
	require_once DOL_DOCUMENT_ROOT . '/projet/class/project.class.php';
}

// Load translation files required by the page
$langs->loadLangs(array("other","companies","compta","bills","loan"));

$id = GETPOST('id', 'int');
$action = GETPOST('action', 'aZ09');
$confirm = GETPOST('confirm', 'alpha');

// Security check
if ($user->societe_id) $socid=$user->societe_id;
$result = restrictedArea($user, 'loan', $id, '', '');

// Get parameters
<<<<<<< HEAD
$sortfield = GETPOST("sortfield", 'alpha');
$sortorder = GETPOST("sortorder", 'alpha');
$page = GETPOST("page", 'int');
if ($page == -1) {
=======
$sortfield = GETPOST("sortfield",'alpha');
$sortorder = GETPOST("sortorder",'alpha');
$page = GETPOST("page",'int');
if (empty($page) || $page == -1) {
>>>>>>> ba68e3d7
    $page = 0;
}
$offset = $conf->liste_limit * $page;
$pageprev = $page - 1;
$pagenext = $page + 1;
if (! $sortorder) $sortorder="ASC";
if (! $sortfield) $sortfield="name";

$object = new Loan($db);
if ($id > 0) $object->fetch($id);

$upload_dir = $conf->loan->dir_output.'/'.dol_sanitizeFileName($object->ref);
$modulepart='loan';


/*
 * Actions
 */

include_once DOL_DOCUMENT_ROOT . '/core/actions_linkedfiles.inc.php';


/*
 * View
 */

$form = new Form($db);

$title = $langs->trans("Loan") . ' - ' . $langs->trans("Documents");
$help_url = 'EN:Module_Loan|FR:Module_Emprunt';
llxHeader("", $title, $help_url);

if ($object->id)
{
	$totalpaid=$object->getSumPayment();

    $head = loan_prepare_head($object);

    dol_fiche_head($head, 'documents', $langs->trans("Loan"), -1, 'bill');

	$morehtmlref='<div class="refidno">';
	// Ref loan
	$morehtmlref.=$form->editfieldkey("Label", 'label', $object->label, $object, 0, 'string', '', 0, 1);
	$morehtmlref.=$form->editfieldval("Label", 'label', $object->label, $object, 0, 'string', '', null, null, '', 1);
	// Project
	if (! empty($conf->projet->enabled)) {
		$langs->load("projects");
		$morehtmlref .= '<br>' . $langs->trans('Project') . ' : ';
		if ($user->rights->loan->write) {
			//if ($action != 'classify')
			//	$morehtmlref .= '<a href="' . $_SERVER['PHP_SELF'] . '?action=classify&amp;id=' . $object->id . '">' . img_edit($langs->transnoentitiesnoconv('SetProject')) . '</a> : ';
			if ($action == 'classify') {
				// $morehtmlref.=$form->form_project($_SERVER['PHP_SELF'] . '?id=' . $object->id, $object->socid, $object->fk_project, 'projectid', 0, 0, 1, 1);
				$morehtmlref .= '<form method="post" action="' . $_SERVER['PHP_SELF'] . '?id=' . $object->id . '">';
				$morehtmlref .= '<input type="hidden" name="action" value="classin">';
				$morehtmlref .= '<input type="hidden" name="token" value="' . $_SESSION['newtoken'] . '">';
				$morehtmlref .= $formproject->select_projects($object->socid, $object->fk_project, 'projectid', $maxlength, 0, 1, 0, 1, 0, 0, '', 1);
				$morehtmlref .= '<input type="submit" class="button valignmiddle" value="' . $langs->trans("Modify") . '">';
				$morehtmlref .= '</form>';
			} else {
				$morehtmlref .= $form->form_project($_SERVER['PHP_SELF'] . '?id=' . $object->id, $object->socid, $object->fk_project, 'none', 0, 0, 0, 1);
			}
		} else {
			if (! empty($object->fk_project)) {
				$proj = new Project($db);
				$proj->fetch($object->fk_project);
				$morehtmlref .= '<a href="' . DOL_URL_ROOT . '/projet/card.php?id=' . $object->fk_project . '" title="' . $langs->trans('ShowProject') . '">';
				$morehtmlref .= $proj->ref;
				$morehtmlref .= '</a>';
			} else {
				$morehtmlref .= '';
			}
		}
	}
	$morehtmlref.='</div>';

	$linkback = '<a href="' . DOL_URL_ROOT . '/loan/list.php">' . $langs->trans("BackToList") . '</a>';

	$object->totalpaid = $totalpaid;   // To give a chance to dol_banner_tab to use already paid amount to show correct status

	dol_banner_tab($object, 'id', $linkback, 1, 'rowid', 'ref', $morehtmlref, '', 0, '', $morehtmlright);

	print '<div class="fichecenter">';
	print '<div class="underbanner clearboth"></div>';


    // Build file list
    $filearray=dol_dir_list($upload_dir, "files", 0, '', '(\.meta|_preview.*\.png)$', $sortfield, (strtolower($sortorder)=='desc'?SORT_DESC:SORT_ASC), 1);
    $totalsize=0;
    foreach($filearray as $key => $file)
    {
        $totalsize+=$file['size'];
    }


    print '<table class="border tableforfield centpercent">';
    print '<tr><td class="titlefield">'.$langs->trans("NbOfAttachedFiles").'</td><td>'.count($filearray).'</td></tr>';
    print '<tr><td>'.$langs->trans("TotalSizeOfAttachedFiles").'</td><td>'.dol_print_size($totalsize, 1, 1).'</td></tr>';
    print "</table>\n";

    print "</div>\n";

    dol_fiche_end();

    $modulepart = 'loan';
    $permission = $user->rights->loan->write;
    $permtoedit = $user->rights->loan->write;
    $param = '&id=' . $object->id;
    include_once DOL_DOCUMENT_ROOT . '/core/tpl/document_actions_post_headers.tpl.php';
}
else
{
    print $langs->trans("ErrorUnknown");
}

// End of page
llxFooter();
$db->close();<|MERGE_RESOLUTION|>--- conflicted
+++ resolved
@@ -44,17 +44,10 @@
 $result = restrictedArea($user, 'loan', $id, '', '');
 
 // Get parameters
-<<<<<<< HEAD
 $sortfield = GETPOST("sortfield", 'alpha');
 $sortorder = GETPOST("sortorder", 'alpha');
 $page = GETPOST("page", 'int');
-if ($page == -1) {
-=======
-$sortfield = GETPOST("sortfield",'alpha');
-$sortorder = GETPOST("sortorder",'alpha');
-$page = GETPOST("page",'int');
 if (empty($page) || $page == -1) {
->>>>>>> ba68e3d7
     $page = 0;
 }
 $offset = $conf->liste_limit * $page;
