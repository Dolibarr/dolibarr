--- conflicted
+++ resolved
@@ -101,11 +101,7 @@
 		}
 		elseif (! $_POST["capital"])
 		{
-<<<<<<< HEAD
-			setEventMessages($langs->trans("ErrorFieldRequired", $langs->transnoentities("Capital")), null, 'errors');
-=======
 			setEventMessages($langs->trans("ErrorFieldRequired", $langs->transnoentities("LoanCapital")), null, 'errors');
->>>>>>> 3f5d67d4
 			$action = 'create';
 		}
 		else
@@ -194,11 +190,7 @@
 	//WYSIWYG Editor
     require_once DOL_DOCUMENT_ROOT.'/core/class/doleditor.class.php';
 
-<<<<<<< HEAD
-    print load_fiche_titre($langs->trans("NewLoan"));
-=======
     print load_fiche_titre($langs->trans("NewLoan"), '', 'title_accountancy.png');
->>>>>>> 3f5d67d4
 
     $datec = dol_mktime(12, 0, 0, GETPOST('remonth','int'), GETPOST('reday','int'), GETPOST('reyear','int'));
 
