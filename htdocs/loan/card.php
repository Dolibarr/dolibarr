<?php
<<<<<<< HEAD
/* Copyright (C) 2014-2023  Alexandre Spangaro   <aspangaro@easya.solutions>
 * Copyright (C) 2015       Frederic France      <frederic.france@free.fr>
 * Copyright (C) 2017       Laurent Destailleur  <eldy@users.sourceforge.net>
 * Copyright (C) 2020       Maxime DEMAREST      <maxime@indelog.fr>
=======
/* Copyright (C) 2014-2024	Alexandre Spangaro			<alexandre@inovea-conseil.com>
 * Copyright (C) 2015		Frederic France				<frederic.france@free.fr>
 * Copyright (C) 2017		Laurent Destailleur			<eldy@users.sourceforge.net>
 * Copyright (C) 2020		Maxime DEMAREST				<maxime@indelog.fr>
>>>>>>> cc80841a
 *
 * This program is free software; you can redistribute it and/or modify
 * it under the terms of the GNU General Public License as published by
 * the Free Software Foundation; either version 3 of the License, or
 * (at your option) any later version.
 *
 * This program is distributed in the hope that it will be useful,
 * but WITHOUT ANY WARRANTY; without even the implied warranty of
 * MERCHANTABILITY or FITNESS FOR A PARTICULAR PURPOSE.  See the
 * GNU General Public License for more details.
 *
 * You should have received a copy of the GNU General Public License
 * along with this program. If not, see <https://www.gnu.org/licenses/>.
 */

/**
 *   \file       htdocs/loan/card.php
 *   \ingroup    loan
 *   \brief      Loan card
 */

// Load Dolibarr environment
require '../main.inc.php';
require_once DOL_DOCUMENT_ROOT.'/compta/bank/class/account.class.php';
require_once DOL_DOCUMENT_ROOT.'/core/class/html.formprojet.class.php';
require_once DOL_DOCUMENT_ROOT.'/core/lib/date.lib.php';
require_once DOL_DOCUMENT_ROOT.'/core/lib/files.lib.php';
require_once DOL_DOCUMENT_ROOT.'/core/lib/loan.lib.php';
require_once DOL_DOCUMENT_ROOT.'/loan/class/loan.class.php';

if (isModEnabled('accounting')) {
	require_once DOL_DOCUMENT_ROOT.'/core/class/html.formaccounting.class.php';
	require_once DOL_DOCUMENT_ROOT.'/accountancy/class/accountingaccount.class.php';
}

if (isModEnabled('project')) {
	require_once DOL_DOCUMENT_ROOT.'/projet/class/project.class.php';
}


// Load translation files required by the page
$langs->loadLangs(array("bills", "compta", "loan"));

$id = GETPOSTINT('id');
$action = GETPOST('action', 'aZ09');
$confirm = GETPOST('confirm');
$cancel = GETPOST('cancel', 'alpha');

$projectid = GETPOSTINT('projectid');

// Security check
$socid = GETPOSTINT('socid');
if ($user->socid) {
	$socid = $user->socid;
}
$hookmanager->initHooks(array('loancard', 'globalcard'));
$result = restrictedArea($user, 'loan', $id, '', '');

$object = new Loan($db);

$permissiontoadd = $user->hasRight('loan', 'write');

$error = 0;


/*
 * Actions
 */

$parameters = array();
$reshook = $hookmanager->executeHooks('doActions', $parameters, $object, $action); // Note that $action and $object may have been modified by some hooks
if ($reshook < 0) {
	setEventMessages($hookmanager->error, $hookmanager->errors, 'errors');
}
if (empty($reshook)) {
	// Classify paid
<<<<<<< HEAD
	if ($action == 'confirm_paid' && $confirm == 'yes' && $user->hasRight('loan', 'write')) {
=======
	if ($action == 'confirm_paid' && $confirm == 'yes' && $permissiontoadd) {
>>>>>>> cc80841a
		$object->fetch($id);
		$result = $object->setPaid($user);
		if ($result > 0) {
			setEventMessages($langs->trans('LoanPaid'), null, 'mesgs');
		} else {
			setEventMessages($loan->error, null, 'errors');
		}
	}

	// Delete loan
<<<<<<< HEAD
	if ($action == 'confirm_delete' && $confirm == 'yes' && $user->hasRight('loan', 'write')) {
=======
	if ($action == 'confirm_delete' && $confirm == 'yes' && $permissiontoadd) {
>>>>>>> cc80841a
		$object->fetch($id);
		$result = $object->delete($user);
		if ($result > 0) {
			setEventMessages($langs->trans('LoanDeleted'), null, 'mesgs');
			header("Location: list.php");
			exit;
		} else {
			setEventMessages($loan->error, null, 'errors');
		}
	}

	// Add loan
<<<<<<< HEAD
	if ($action == 'add' && $user->hasRight('loan', 'write')) {
=======
	if ($action == 'add' && $permissiontoadd) {
>>>>>>> cc80841a
		if (!$cancel) {
			$datestart = dol_mktime(12, 0, 0, GETPOSTINT('startmonth'), GETPOSTINT('startday'), GETPOSTINT('startyear'));
			$dateend = dol_mktime(12, 0, 0, GETPOSTINT('endmonth'), GETPOSTINT('endday'), GETPOSTINT('endyear'));
			$capital = price2num(GETPOST('capital'));
			$rate = price2num(GETPOST('rate'));

			if (!$capital) {
				$error++;
				$action = 'create';
				setEventMessages($langs->trans("ErrorFieldRequired", $langs->transnoentities("LoanCapital")), null, 'errors');
			}
			if (!$datestart) {
				$error++;
				$action = 'create';
				setEventMessages($langs->trans("ErrorFieldRequired", $langs->transnoentities("DateStart")), null, 'errors');
			}
			if (!$dateend) {
				$error++;
				$action = 'create';
				setEventMessages($langs->trans("ErrorFieldRequired", $langs->transnoentities("DateEnd")), null, 'errors');
			}
			if ($rate == '') {
				$error++;
				$action = 'create';
				setEventMessages($langs->trans("ErrorFieldRequired", $langs->transnoentities("Rate")), null, 'errors');
			}

			if (!$error) {
				$object->label = GETPOST('label');
				$object->fk_bank = GETPOSTINT('accountid');
				$object->capital = $capital;
				$object->datestart = $datestart;
				$object->dateend = $dateend;
				$object->nbterm = GETPOST('nbterm');
				$object->rate = $rate;
				$object->note_private = GETPOST('note_private', 'restricthtml');
				$object->note_public = GETPOST('note_public', 'restricthtml');
				$object->fk_project = GETPOSTINT('projectid');
				$object->insurance_amount = GETPOSTINT('insurance_amount');

				$accountancy_account_capital = GETPOST('accountancy_account_capital');
				$accountancy_account_insurance = GETPOST('accountancy_account_insurance');
				$accountancy_account_interest = GETPOST('accountancy_account_interest');

				if ($accountancy_account_capital <= 0) {
					$object->account_capital = '';
				} else {
					$object->account_capital = $accountancy_account_capital;
				}
				if ($accountancy_account_insurance <= 0) {
					$object->account_insurance = '';
				} else {
					$object->account_insurance = $accountancy_account_insurance;
				}
				if ($accountancy_account_interest <= 0) {
					$object->account_interest = '';
				} else {
					$object->account_interest = $accountancy_account_interest;
				}

				$id = $object->create($user);
				if ($id <= 0) {
					$error++;
					setEventMessages($object->error, $object->errors, 'errors');
					$action = 'create';
				}
			}
		} else {
			header("Location: list.php");
			exit();
		}
<<<<<<< HEAD
	} elseif ($action == 'update' && $user->hasRight('loan', 'write')) {
=======
	} elseif ($action == 'update' && $permissiontoadd) {
>>>>>>> cc80841a
		// Update record
		if (!$cancel) {
			$result = $object->fetch($id);

			$datestart = dol_mktime(12, 0, 0, GETPOSTINT('startmonth'), GETPOSTINT('startday'), GETPOSTINT('startyear'));
			$dateend = dol_mktime(12, 0, 0, GETPOSTINT('endmonth'), GETPOSTINT('endday'), GETPOSTINT('endyear'));
			$capital = price2num(GETPOST('capital'));

			if (!$capital) {
				setEventMessages($langs->trans("ErrorFieldRequired", $langs->transnoentities("LoanCapital")), null, 'errors');
				$action = 'edit';
			} else {
				$object->datestart = $datestart;
				$object->dateend = $dateend;
				$object->capital = $capital;
				$object->nbterm = GETPOSTINT("nbterm");
				$object->rate = price2num(GETPOST("rate", 'alpha'));
				$object->insurance_amount = price2num(GETPOSTINT('insurance_amount'));

				$accountancy_account_capital = GETPOST('accountancy_account_capital');
				$accountancy_account_insurance = GETPOST('accountancy_account_insurance');
				$accountancy_account_interest = GETPOST('accountancy_account_interest');

				if ($accountancy_account_capital <= 0) {
					$object->account_capital = '';
				} else {
					$object->account_capital = $accountancy_account_capital;
				}
				if ($accountancy_account_insurance <= 0) {
					$object->account_insurance = '';
				} else {
					$object->account_insurance = $accountancy_account_insurance;
				}
				if ($accountancy_account_interest <= 0) {
					$object->account_interest = '';
				} else {
					$object->account_interest = $accountancy_account_interest;
				}
			}

			$result = $object->update($user);

			if ($result > 0) {
				header("Location: ".$_SERVER["PHP_SELF"]."?id=".$id);
				exit;
			} else {
				$error++;
				setEventMessages($object->error, $object->errors, 'errors');
			}
		} else {
			header("Location: ".$_SERVER["PHP_SELF"]."?id=".$id);
			exit;
		}
	}

	// Link to a project
<<<<<<< HEAD
	if ($action == 'classin' && $user->hasRight('loan', 'write')) {
=======
	if ($action == 'classin' && $permissiontoadd) {
>>>>>>> cc80841a
		$object->fetch($id);
		$result = $object->setProject($projectid);
		if ($result < 0) {
			setEventMessages($object->error, $object->errors, 'errors');
		}
	}

<<<<<<< HEAD
	if ($action == 'setlabel' && $user->hasRight('loan', 'write')) {
=======
	if ($action == 'setlabel' && $permissiontoadd) {
>>>>>>> cc80841a
		$object->fetch($id);
		$result = $object->setValueFrom('label', GETPOST('label'), '', '', 'text', '', $user, 'LOAN_MODIFY');
		if ($result < 0) {
			setEventMessages($object->error, $object->errors, 'errors');
		}
	}

	// Actions to build doc
	include DOL_DOCUMENT_ROOT.'/core/actions_builddoc.inc.php';
}


/*
 * View
 */

$form = new Form($db);
$formproject = new FormProjets($db);
$morehtmlstatus = '';
$outputlangs = $langs;
if (isModEnabled('accounting')) {
	$formaccounting = new FormAccounting($db);
}

$title = $langs->trans("Loan").' - '.$langs->trans("Card");
$help_url = 'EN:Module_Loan|FR:Module_Emprunt';

llxHeader("", $title, $help_url, '', 0, 0, '', '', '', 'mod-loan page-card');


// Create mode
if ($action == 'create') {
	//WYSIWYG Editor
	require_once DOL_DOCUMENT_ROOT.'/core/class/doleditor.class.php';

	print load_fiche_titre($langs->trans("NewLoan"), '', 'money-bill-alt');

	$datec = dol_mktime(12, 0, 0, GETPOSTINT('remonth'), GETPOSTINT('reday'), GETPOSTINT('reyear'));

	print '<form name="loan" method="POST" action="'.$_SERVER["PHP_SELF"].'">'."\n";
	print '<input type="hidden" name="token" value="'.newToken().'">';
	print '<input type="hidden" name="action" value="add">';

	print dol_get_fiche_head();

	print '<table class="border centpercent">';

	// Label
	print '<tr><td class="fieldrequired titlefieldcreate">'.$langs->trans("Label").'</td><td><input name="label" class="minwidth300" maxlength="255" value="'.dol_escape_htmltag(GETPOST('label')).'" autofocus="autofocus"></td></tr>';

	// Bank account
	if (isModEnabled("bank")) {
		print '<tr><td class="fieldrequired">'.$langs->trans("BankAccount").'</td><td>';
		$form->select_comptes(GETPOST("accountid"), "accountid", 0, "courant=1", 1); // Show list of bank account with courant
		print '</td></tr>';
	} else {
		print '<tr><td>'.$langs->trans("BankAccount").'</td><td>';
		print $langs->trans("NoBankAccountDefined");
		print '</td></tr>';
	}

	// Capital
	print '<tr><td class="fieldrequired">'.$langs->trans("LoanCapital").'</td><td><input name="capital" size="10" value="'.dol_escape_htmltag(GETPOST("capital")).'"></td></tr>';

	// Date Start
	print "<tr>";
	print '<td class="fieldrequired">'.$langs->trans("DateStart").'</td><td>';
	print $form->selectDate(!empty($datestart) ? $datestart : -1, 'start', 0, 0, 0, 'add', 1, 1);
	print '</td></tr>';

	// Date End
	print "<tr>";
	print '<td class="fieldrequired">'.$langs->trans("DateEnd").'</td><td>';
	print $form->selectDate(!empty($dateend) ? $dateend : -1, 'end', 0, 0, 0, 'add', 1, 1);
	print '</td></tr>';

	// Number of terms
	print '<tr><td class="fieldrequired">'.$langs->trans("Nbterms").'</td><td><input name="nbterm" size="5" value="'.dol_escape_htmltag(GETPOST('nbterm')).'"></td></tr>';

	// Rate
	print '<tr><td class="fieldrequired">'.$langs->trans("Rate").'</td><td><input name="rate" size="5" value="'.dol_escape_htmltag(GETPOST("rate")).'"> %</td></tr>';

	// Insurance amount
	print '<tr><td>'.$langs->trans("Insurance").'</td><td><input name="insurance_amount" size="10" value="'.dol_escape_htmltag(GETPOST("insurance_amount")).'" placeholder="'.$langs->trans('Amount').'"></td></tr>';

	// Project
	if (isModEnabled('project')) {
		$formproject = new FormProjets($db);

		// Projet associe
		$langs->loadLangs(array("projects"));

		print '<tr><td>'.$langs->trans("Project").'</td><td>';

		$numproject = $formproject->select_projects(-1, $projectid, 'projectid', 16, 0, 1, 1);

		print '</td></tr>';
	}

	// Note Private
	print '<tr>';
	print '<td class="tdtop">'.$langs->trans('NotePrivate').'</td>';
	print '<td>';

	$doleditor = new DolEditor('note_private', GETPOST('note_private', 'alpha'), '', 160, 'dolibarr_notes', 'In', false, true, !getDolGlobalString('FCKEDITOR_ENABLE_NOTE_PUBLIC') ? 0 : 1, ROWS_6, '90%');
	print $doleditor->Create(1);

	print '</td></tr>';

	// Note Public
	print '<tr>';
	print '<td class="tdtop">'.$langs->trans('NotePublic').'</td>';
	print '<td>';
	$doleditor = new DolEditor('note_public', GETPOST('note_public', 'alpha'), '', 160, 'dolibarr_notes', 'In', false, true, !getDolGlobalString('FCKEDITOR_ENABLE_NOTE_PRIVATE') ? 0 : 1, ROWS_6, '90%');
	print $doleditor->Create(1);
	print '</td></tr>';

	// Accountancy
	if (isModEnabled('accounting')) {
		// Accountancy_account_capital
		print '<tr><td class="titlefieldcreate fieldrequired">'.$langs->trans("LoanAccountancyCapitalCode").'</td>';
		print '<td>';
		print $formaccounting->select_account(GETPOST('accountancy_account_capital') ? GETPOST('accountancy_account_capital') : getDolGlobalString('LOAN_ACCOUNTING_ACCOUNT_CAPITAL'), 'accountancy_account_capital', 1, '', 1, 1);
		print '</td></tr>';

		// Accountancy_account_insurance
		print '<tr><td class="fieldrequired">'.$langs->trans("LoanAccountancyInsuranceCode").'</td>';
		print '<td>';
		print $formaccounting->select_account(GETPOST('accountancy_account_insurance') ? GETPOST('accountancy_account_insurance') : getDolGlobalString('LOAN_ACCOUNTING_ACCOUNT_INSURANCE'), 'accountancy_account_insurance', 1, '', 1, 1);
		print '</td></tr>';

		// Accountancy_account_interest
		print '<tr><td class="fieldrequired">'.$langs->trans("LoanAccountancyInterestCode").'</td>';
		print '<td>';
		print $formaccounting->select_account(GETPOST('accountancy_account_interest') ? GETPOST('accountancy_account_interest') : getDolGlobalString('LOAN_ACCOUNTING_ACCOUNT_INTEREST'), 'accountancy_account_interest', 1, '', 1, 1);
		print '</td></tr>';
	} else {
		// For external software
		// Accountancy_account_capital
		print '<tr><td class="titlefieldcreate">'.$langs->trans("LoanAccountancyCapitalCode").'</td>';
		print '<td><input name="accountancy_account_capital" size="16" value="'.$object->accountancy_account_capital.'">';
		print '</td></tr>';

		// Accountancy_account_insurance
		print '<tr><td>'.$langs->trans("LoanAccountancyInsuranceCode").'</td>';
		print '<td><input name="accountancy_account_insurance" size="16" value="'.$object->accountancy_account_insurance.'">';
		print '</td></tr>';

		// Accountancy_account_interest
		print '<tr><td>'.$langs->trans("LoanAccountancyInterestCode").'</td>';
		print '<td><input name="accountancy_account_interest" size="16" value="'.$object->accountancy_account_interest.'">';
		print '</td></tr>';
	}
	print '</table>';

	print dol_get_fiche_end();

	print $form->buttonsSaveCancel("Add");

	print '</form>';
}

// View
if ($id > 0) {
	$object = new Loan($db);
	$result = $object->fetch($id);

	if ($result > 0) {
		$head = loan_prepare_head($object);

		$totalpaid = $object->getSumPayment();

		// Confirm for loan
		if ($action == 'paid') {
			$text = $langs->trans('ConfirmPayLoan');
			print $form->formconfirm($_SERVER["PHP_SELF"]."?id=".$object->id, $langs->trans('PayLoan'), $text, "confirm_paid", '', '', 2);
		}

		if ($action == 'delete') {
			$text = $langs->trans('ConfirmDeleteLoan');
			print $form->formconfirm($_SERVER['PHP_SELF'].'?id='.$object->id, $langs->trans('DeleteLoan'), $text, 'confirm_delete', '', '', 2);
		}

		if ($action == 'edit') {
			print '<form name="update" action="'.$_SERVER["PHP_SELF"].'" method="POST">'."\n";
			print '<input type="hidden" name="token" value="'.newToken().'">';
			print '<input type="hidden" name="action" value="update">';
			print '<input type="hidden" name="id" value="'.$id.'">';
		}

		print dol_get_fiche_head($head, 'card', $langs->trans("Loan"), -1, 'money-bill-alt', 0, '', '', 0, '', 1);

		// Loan card
		$linkback = '<a href="'.DOL_URL_ROOT.'/loan/list.php?restore_lastsearch_values=1">'.$langs->trans("BackToList").'</a>';

		$morehtmlref = '<div class="refidno">';
		// Ref loan
		$morehtmlref .= $form->editfieldkey("Label", 'label', $object->label, $object, $user->hasRight('loan', 'write'), 'string', '', 0, 1);
		$morehtmlref .= $form->editfieldval("Label", 'label', $object->label, $object, $user->hasRight('loan', 'write'), 'string', '', null, null, '', 1);
		// Project
		if (isModEnabled('project')) {
			$langs->loadLangs(array("projects"));
			$morehtmlref .= '<br>'.$langs->trans('Project').' ';
			if ($user->hasRight('loan', 'write')) {
				if ($action != 'classify') {
					$morehtmlref .= '<a class="editfielda" href="'.$_SERVER['PHP_SELF'].'?action=classify&token='.newToken().'&id='.$object->id.'">'.img_edit($langs->transnoentitiesnoconv('SetProject')).'</a> : ';
				}
				if ($action == 'classify') {
					//$morehtmlref.=$form->form_project($_SERVER['PHP_SELF'] . '?id=' . $object->id, $object->socid, $object->fk_project, 'projectid', 0, 0, 1, 1);
					$morehtmlref .= '<form method="post" action="'.$_SERVER['PHP_SELF'].'?id='.$object->id.'">';
					$morehtmlref .= '<input type="hidden" name="action" value="classin">';
					$morehtmlref .= '<input type="hidden" name="token" value="'.newToken().'">';
					$morehtmlref .= $formproject->select_projects(-1, $object->fk_project, 'projectid', $maxlength, 0, 1, 0, 1, 0, 0, '', 1);
					$morehtmlref .= '<input type="submit" class="button valignmiddle" value="'.$langs->trans("Modify").'">';
					$morehtmlref .= '</form>';
				} else {
					$morehtmlref .= $form->form_project($_SERVER['PHP_SELF'].'?id='.$object->id, -1, $object->fk_project, 'none', 0, 0, 0, 1, '', 'maxwidth300');
				}
			} else {
				if (!empty($object->fk_project)) {
					$proj = new Project($db);
					$proj->fetch($object->fk_project);
					$morehtmlref .= ' : '.$proj->getNomUrl(1);
					if ($proj->title) {
						$morehtmlref .= ' - '.$proj->title;
					}
				} else {
					$morehtmlref .= '';
				}
			}
		}
		$morehtmlref .= '</div>';

		$object->totalpaid = $totalpaid; // To give a chance to dol_banner_tab to use already paid amount to show correct status

		dol_banner_tab($object, 'id', $linkback, 1, 'rowid', 'ref', $morehtmlref, '', 0, '', $morehtmlstatus);

		print '<div class="fichecenter">';
		print '<div class="fichehalfleft">';
		print '<div class="underbanner clearboth"></div>';

		print '<table class="border centpercent tableforfield">';

		// Capital
		if ($action == 'edit') {
			print '<tr><td class="fieldrequired titlefield">'.$langs->trans("LoanCapital").'</td><td>';
			print '<input name="capital" size="10" value="'.$object->capital.'"></td></tr>';
			print '</td></tr>';
		} else {
			print '<tr><td class="titlefield">'.$langs->trans("LoanCapital").'</td><td><span class="amount">'.price($object->capital, 0, $outputlangs, 1, -1, -1, $conf->currency).'</span></td></tr>';
		}

		// Insurance
		if ($action == 'edit') {
			print '<tr><td class="titlefield">'.$langs->trans("Insurance").'</td><td>';
			print '<input name="insurance_amount" size="10" value="'.$object->insurance_amount.'"></td></tr>';
			print '</td></tr>';
		} else {
			print '<tr><td class="titlefield">'.$langs->trans("Insurance").'</td><td><span class="amount">'.price($object->insurance_amount, 0, $outputlangs, 1, -1, -1, $conf->currency).'</span></td></tr>';
		}

		// Date start
		print '<tr><td>'.$langs->trans("DateStart")."</td>";
		print "<td>";
		if ($action == 'edit') {
			print $form->selectDate($object->datestart, 'start', 0, 0, 0, 'update', 1, 0);
		} else {
			print dol_print_date($object->datestart, "day");
		}
		print "</td></tr>";

		// Date end
		print '<tr><td>'.$langs->trans("DateEnd")."</td>";
		print "<td>";
		if ($action == 'edit') {
			print $form->selectDate($object->dateend, 'end', 0, 0, 0, 'update', 1, 0);
		} else {
			print dol_print_date($object->dateend, "day");
		}
		print "</td></tr>";

		// Nbterms
		print '<tr><td>'.$langs->trans("Nbterms").'</td>';
		print '<td>';
		if ($action == 'edit') {
			print '<input name="nbterm" size="4" value="'.$object->nbterm.'">';
		} else {
			print $object->nbterm;
		}
		print '</td></tr>';

		// Rate
		print '<tr><td>'.$langs->trans("Rate").'</td>';
		print '<td>';
		if ($action == 'edit') {
			print '<input name="rate" size="4" value="'.$object->rate.'">%';
		} else {
			print price($object->rate).'%';
		}
		print '</td></tr>';

		// Accountancy account capital
		print '<tr>';
		if ($action == 'edit') {
			print '<td class="nowrap fieldrequired">';
			print $langs->trans("LoanAccountancyCapitalCode");
			print '</td><td>';

			if (isModEnabled('accounting')) {
				print $formaccounting->select_account($object->account_capital, 'accountancy_account_capital', 1, '', 1, 1);
			} else {
				print '<input name="accountancy_account_capital" size="16" value="'.$object->account_capital.'">';
			}
			print '</td>';
		} else {
			print '<td class="nowrap">';
			print $langs->trans("LoanAccountancyCapitalCode");
			print '</td><td>';

			if (isModEnabled('accounting')) {
				$accountingaccount = new AccountingAccount($db);
				$accountingaccount->fetch('', $object->account_capital, 1);

				print $accountingaccount->getNomUrl(0, 1, 1, '', 1);
			} else {
				print $object->account_capital;
			}

			print '</td>';
		}
		print '</tr>';

		// Accountancy account insurance
		print '<tr>';
		if ($action == 'edit') {
			print '<td class="nowrap fieldrequired">';
			print $langs->trans("LoanAccountancyInsuranceCode");
			print '</td><td>';

			if (isModEnabled('accounting')) {
				print $formaccounting->select_account($object->account_insurance, 'accountancy_account_insurance', 1, '', 1, 1);
			} else {
				print '<input name="accountancy_account_insurance" size="16" value="'.$object->account_insurance.'">';
			}
			print '</td>';
		} else {
			print '<td class="nowrap">';
			print $langs->trans("LoanAccountancyInsuranceCode");
			print '</td><td>';

			if (isModEnabled('accounting')) {
				$accountingaccount = new AccountingAccount($db);
				$accountingaccount->fetch('', $object->account_insurance, 1);

				print $accountingaccount->getNomUrl(0, 1, 1, '', 1);
			} else {
				print $object->account_insurance;
			}

			print '</td>';
		}
		print '</tr>';

		// Accountancy account interest
		print '<tr>';
		if ($action == 'edit') {
			print '<td class="nowrap fieldrequired">';
			print $langs->trans("LoanAccountancyInterestCode");
			print '</td><td>';

			if (isModEnabled('accounting')) {
				print $formaccounting->select_account($object->account_interest, 'accountancy_account_interest', 1, '', 1, 1);
			} else {
				print '<input name="accountancy_account_interest" size="16" value="'.$object->account_interest.'">';
			}
			print '</td>';
		} else {
			print '<td class="nowrap">';
			print $langs->trans("LoanAccountancyInterestCode");
			print '</td><td>';

			if (isModEnabled('accounting')) {
				$accountingaccount = new AccountingAccount($db);
				$accountingaccount->fetch('', $object->account_interest, 1);

				print $accountingaccount->getNomUrl(0, 1, 1, '', 1);
			} else {
				print $object->account_interest;
			}

			print '</td>';
		}
		print '</tr>';

		// Other attributes
		$parameters = array();
		$reshook = $hookmanager->executeHooks('formObjectOptions', $parameters, $object, $action); // Note that $action and $object may have been modified by hook
		print $hookmanager->resPrint;

		print '</table>';

		print '</div>';
		print '<div class="fichehalfright">';

		/*
		 * Payments
		 */
		$sql = "SELECT p.rowid, p.num_payment, p.datep as dp,";
		$sql .= " p.amount_capital, p.amount_insurance, p.amount_interest,";
		$sql .= " b.fk_account,";
		$sql .= " c.libelle as paiement_type";
		$sql .= " FROM ".MAIN_DB_PREFIX."payment_loan as p";
		$sql .= " LEFT JOIN ".MAIN_DB_PREFIX."bank as b ON p.fk_bank = b.rowid";
		$sql .= " LEFT JOIN ".MAIN_DB_PREFIX."c_paiement as c ON p.fk_typepayment = c.id,";
		$sql .= " ".MAIN_DB_PREFIX."loan as l";
		$sql .= " WHERE p.fk_loan = ".((int) $id);
		$sql .= " AND p.fk_loan = l.rowid";
		$sql .= " AND l.entity IN ( ".getEntity('loan').")";
		$sql .= " ORDER BY dp DESC";

		//print $sql;
		$resql = $db->query($sql);
		if ($resql) {
			$num = $db->num_rows($resql);
			$i = 0;
			$total_insurance = 0;
			$total_interest = 0;
			$total_capital = 0;

			print '<div class="div-table-responsive-no-min">'; // You can use div-table-responsive-no-min if you don't need reserved height for your table
			print '<table class="noborder paymenttable">';
			print '<tr class="liste_titre">';
			print '<td>'.$langs->trans("RefPayment").'</td>';
			print '<td>'.$langs->trans("Date").'</td>';
			print '<td>'.$langs->trans("Type").'</td>';
			print '<td>'.$langs->trans("BankAccount").'</td>';
			print '<td class="right">'.$langs->trans("Insurance").'</td>';
			print '<td class="right">'.$langs->trans("Interest").'</td>';
			print '<td class="right">'.$langs->trans("LoanCapital").'</td>';
			print '</tr>';

			$conf->cache['bankaccount'] = array();

			while ($i < $num) {
				$objp = $db->fetch_object($resql);

				print '<tr class="oddeven">';
				print '<td><a href="'.DOL_URL_ROOT.'/loan/payment/card.php?id='.$objp->rowid.'">'.img_object($langs->trans("Payment"), "payment").' '.$objp->rowid.'</a></td>';
				print '<td>'.dol_print_date($db->jdate($objp->dp), 'day')."</td>\n";
				print "<td>".$objp->paiement_type.' '.$objp->num_payment."</td>\n";
				print "<td>";
				if (!empty($conf->cache['bankaccount'][$objp->fk_account])) {
					$tmpbank = $conf->cache['bankaccount'][$objp->fk_account];
				} else {
					$tmpbank = new Account($db);
					$tmpbank->fetch($objp->fk_account);
					$conf->cache['bankaccount'][$objp->fk_account] = $tmpbank;
				}
				print $tmpbank->getNomUrl(1);
				print "</td>\n";
				print '<td class="nowrap right"><span class="amount">'.price($objp->amount_insurance, 0, $outputlangs, 1, -1, -1, $conf->currency)."</span></td>\n";
				print '<td class="nowrap right"><span class="amount">'.price($objp->amount_interest, 0, $outputlangs, 1, -1, -1, $conf->currency)."</span></td>\n";
				print '<td class="nowrap right"><span class="amount">'.price($objp->amount_capital, 0, $outputlangs, 1, -1, -1, $conf->currency)."</span></td>\n";
				print "</tr>";
				$total_capital += $objp->amount_capital;
				$i++;
			}

			$totalpaid = $total_capital;

			if ($object->paid == 0 || $object->paid == 2) {
				print '<tr><td colspan="6" class="right">'.$langs->trans("AlreadyPaid").' :</td><td class="nowrap right">'.price($totalpaid, 0, $langs, 0, -1, -1, $conf->currency).'</td></tr>';
				print '<tr><td colspan="6" class="right">'.$langs->trans("AmountExpected").' :</td><td class="nowrap right">'.price($object->capital, 0, $outputlangs, 1, -1, -1, $conf->currency).'</td></tr>';

				$staytopay = $object->capital - $totalpaid;

				print '<tr><td colspan="6" class="right">'.$langs->trans("RemainderToPay").' :</td>';
				print '<td class="nowrap right'.($staytopay ? ' amountremaintopay' : ' amountpaymentcomplete').'">';
				print price($staytopay, 0, $langs, 0, -1, -1, $conf->currency);
				print '</td></tr>';
			}
			print "</table>";
			print '</div>';

			$db->free($resql);
		} else {
			dol_print_error($db);
		}

		print '</div>';
		print '</div>';

		print '<div class="clearboth"></div>';

		print dol_get_fiche_end();

		if ($action == 'edit') {
			print $form->buttonsSaveCancel();

			print '</form>';
		}

		/*
		 *  Buttons actions
		 */
		if ($action != 'edit') {
			$reshook = $hookmanager->executeHooks('addMoreActionsButtons', $parameters, $object, $action); // Note that $action and $object may have been modified by hook
			if (empty($reshook)) {
				print '<div class="tabsAction">';

				// Edit
				if (($object->paid == 0 || $object->paid == 2) && $user->hasRight('loan', 'write')) {
					print '<div class="inline-block divButAction"><a class="butAction" href="'.DOL_URL_ROOT.'/loan/card.php?id='.$object->id.'&action=edit&token='.newToken().'">'.$langs->trans("Modify").'</a></div>';
				}

				// Emit payment
				if (($object->paid == 0 || $object->paid == 2) && ((price2num($object->capital) > 0 && round($staytopay) < 0) || (price2num($object->capital) > 0 && round($staytopay) > 0)) && $user->hasRight('loan', 'write')) {
					print '<div class="inline-block divButAction"><a class="butAction" href="'.DOL_URL_ROOT.'/loan/payment/payment.php?id='.$object->id.'&action=create&token='.newToken().'">'.$langs->trans("DoPayment").'</a></div>';
				}

				// Classify 'paid'
				if (($object->paid == 0 || $object->paid == 2) && round($staytopay) <= 0 && $user->hasRight('loan', 'write')) {
					print '<div class="inline-block divButAction"><a class="butAction" href="'.DOL_URL_ROOT.'/loan/card.php?id='.$object->id.'&action=paid&token='.newToken().'">'.$langs->trans("ClassifyPaid").'</a></div>';
				}

				// Delete
				if (($object->paid == 0 || $object->paid == 2) && $user->hasRight('loan', 'delete')) {
					print '<div class="inline-block divButAction"><a class="butActionDelete" href="'.DOL_URL_ROOT.'/loan/card.php?id='.$object->id.'&action=delete&token='.newToken().'">'.$langs->trans("Delete").'</a></div>';
				}

				print "</div>";
			}
		}
	} else {
		// Loan not found
		dol_print_error(null, $object->error);
	}
}

// End of page
llxFooter();
$db->close();<|MERGE_RESOLUTION|>--- conflicted
+++ resolved
@@ -1,15 +1,8 @@
 <?php
-<<<<<<< HEAD
-/* Copyright (C) 2014-2023  Alexandre Spangaro   <aspangaro@easya.solutions>
- * Copyright (C) 2015       Frederic France      <frederic.france@free.fr>
- * Copyright (C) 2017       Laurent Destailleur  <eldy@users.sourceforge.net>
- * Copyright (C) 2020       Maxime DEMAREST      <maxime@indelog.fr>
-=======
 /* Copyright (C) 2014-2024	Alexandre Spangaro			<alexandre@inovea-conseil.com>
  * Copyright (C) 2015		Frederic France				<frederic.france@free.fr>
  * Copyright (C) 2017		Laurent Destailleur			<eldy@users.sourceforge.net>
  * Copyright (C) 2020		Maxime DEMAREST				<maxime@indelog.fr>
->>>>>>> cc80841a
  *
  * This program is free software; you can redistribute it and/or modify
  * it under the terms of the GNU General Public License as published by
@@ -86,11 +79,7 @@
 }
 if (empty($reshook)) {
 	// Classify paid
-<<<<<<< HEAD
-	if ($action == 'confirm_paid' && $confirm == 'yes' && $user->hasRight('loan', 'write')) {
-=======
 	if ($action == 'confirm_paid' && $confirm == 'yes' && $permissiontoadd) {
->>>>>>> cc80841a
 		$object->fetch($id);
 		$result = $object->setPaid($user);
 		if ($result > 0) {
@@ -101,11 +90,7 @@
 	}
 
 	// Delete loan
-<<<<<<< HEAD
-	if ($action == 'confirm_delete' && $confirm == 'yes' && $user->hasRight('loan', 'write')) {
-=======
 	if ($action == 'confirm_delete' && $confirm == 'yes' && $permissiontoadd) {
->>>>>>> cc80841a
 		$object->fetch($id);
 		$result = $object->delete($user);
 		if ($result > 0) {
@@ -118,11 +103,7 @@
 	}
 
 	// Add loan
-<<<<<<< HEAD
-	if ($action == 'add' && $user->hasRight('loan', 'write')) {
-=======
 	if ($action == 'add' && $permissiontoadd) {
->>>>>>> cc80841a
 		if (!$cancel) {
 			$datestart = dol_mktime(12, 0, 0, GETPOSTINT('startmonth'), GETPOSTINT('startday'), GETPOSTINT('startyear'));
 			$dateend = dol_mktime(12, 0, 0, GETPOSTINT('endmonth'), GETPOSTINT('endday'), GETPOSTINT('endyear'));
@@ -194,11 +175,7 @@
 			header("Location: list.php");
 			exit();
 		}
-<<<<<<< HEAD
-	} elseif ($action == 'update' && $user->hasRight('loan', 'write')) {
-=======
 	} elseif ($action == 'update' && $permissiontoadd) {
->>>>>>> cc80841a
 		// Update record
 		if (!$cancel) {
 			$result = $object->fetch($id);
@@ -255,11 +232,7 @@
 	}
 
 	// Link to a project
-<<<<<<< HEAD
-	if ($action == 'classin' && $user->hasRight('loan', 'write')) {
-=======
 	if ($action == 'classin' && $permissiontoadd) {
->>>>>>> cc80841a
 		$object->fetch($id);
 		$result = $object->setProject($projectid);
 		if ($result < 0) {
@@ -267,11 +240,7 @@
 		}
 	}
 
-<<<<<<< HEAD
-	if ($action == 'setlabel' && $user->hasRight('loan', 'write')) {
-=======
 	if ($action == 'setlabel' && $permissiontoadd) {
->>>>>>> cc80841a
 		$object->fetch($id);
 		$result = $object->setValueFrom('label', GETPOST('label'), '', '', 'text', '', $user, 'LOAN_MODIFY');
 		if ($result < 0) {
