--- conflicted
+++ resolved
@@ -44,11 +44,7 @@
 
 // Security check
 $socid = GETPOST('socid', 'int');
-<<<<<<< HEAD
 if ($user->socid) $socid=$user->socid;
-=======
-if ($user->societe_id) $socid=$user->societe_id;
->>>>>>> 5e3698b0
 $result = restrictedArea($user, 'loan', $id, '', '');
 
 $object = new Loan($db);
@@ -101,15 +97,9 @@
 	{
 		if (!$cancel)
 		{
-<<<<<<< HEAD
 			$datestart = dol_mktime(12, 0, 0, GETPOST('startmonth', 'int'), GETPOST('startday', 'int'), GETPOST('startyear', 'int'));
 			$dateend	= dol_mktime(12, 0, 0, GETPOST('endmonth', 'int'), GETPOST('endday', 'int'), GETPOST('endyear', 'int'));
 			$capital = price2num(GETPOST('capital'));
-=======
-			$datestart	= dol_mktime(12, 0, 0, GETPOST('startmonth', 'int'), GETPOST('startday', 'int'), GETPOST('startyear', 'int'));
-			$dateend	= dol_mktime(12, 0, 0, GETPOST('endmonth', 'int'), GETPOST('endday', 'int'), GETPOST('endyear', 'int'));
-			$capital 	= price2num(GETPOST('capital'));
->>>>>>> 5e3698b0
 			$rate	   = GETPOST('rate');
 
 			if (!$capital)
@@ -141,19 +131,11 @@
 				$object->datestart = $datestart;
 				$object->dateend				= $dateend;
 				$object->nbterm					= GETPOST('nbterm');
-<<<<<<< HEAD
 				$object->rate = $rate;
 				$object->note_private = GETPOST('note_private', 'none');
 				$object->note_public = GETPOST('note_public', 'none');
 				$object->fk_project = GETPOST('projectid', 'int');
 				$object->insurance_amount = GETPOST('insurance_amount', 'int');
-=======
-				$object->rate					= $rate;
-				$object->note_private 			= GETPOST('note_private', 'none');
-				$object->note_public 			= GETPOST('note_public', 'none');
-				$object->fk_project 			= GETPOST('projectid', 'int');
-				$object->insurance_amount       = GETPOST('insurance_amount', 'int');
->>>>>>> 5e3698b0
 
 				$accountancy_account_capital = GETPOST('accountancy_account_capital');
 				$accountancy_account_insurance = GETPOST('accountancy_account_insurance');
@@ -186,11 +168,7 @@
 		{
 			$result = $object->fetch($id);
 
-<<<<<<< HEAD
 			$datestart = dol_mktime(12, 0, 0, GETPOST('startmonth', 'int'), GETPOST('startday', 'int'), GETPOST('startyear', 'int'));
-=======
-			$datestart	= dol_mktime(12, 0, 0, GETPOST('startmonth', 'int'), GETPOST('startday', 'int'), GETPOST('startyear', 'int'));
->>>>>>> 5e3698b0
 			$dateend	= dol_mktime(12, 0, 0, GETPOST('endmonth', 'int'), GETPOST('endday', 'int'), GETPOST('endyear', 'int'));
 			$capital	= price2num(GETPOST('capital'));
 
@@ -201,21 +179,12 @@
 			}
 			else
 			{
-<<<<<<< HEAD
 				$object->datestart = $datestart;
 				$object->dateend	        = $dateend;
 				$object->capital	        = $capital;
 				$object->nbterm		        = GETPOST("nbterm", 'int');
 				$object->rate = price2num(GETPOST("rate", 'alpha'));
                 $object->insurance_amount = price2num(GETPOST('insurance_amount', 'int'));
-=======
-				$object->datestart	        = $datestart;
-				$object->dateend	        = $dateend;
-				$object->capital	        = $capital;
-				$object->nbterm		        = GETPOST("nbterm", 'int');
-				$object->rate		        = price2num(GETPOST("rate", 'alpha'));
-                $object->insurance_amount   = price2num(GETPOST('insurance_amount', 'int'));
->>>>>>> 5e3698b0
 
 				$accountancy_account_capital = GETPOST('accountancy_account_capital');
 				$accountancy_account_insurance = GETPOST('accountancy_account_insurance');
@@ -303,11 +272,7 @@
 	if (!empty($conf->banque->enabled))
 	{
 		print '<tr><td class="fieldrequired">'.$langs->trans("Account").'</td><td>';
-<<<<<<< HEAD
 		$form->select_comptes(GETPOST("accountid"), "accountid", 0, "courant=1", 1); // Show list of bank account with courant
-=======
-		$form->select_comptes(GETPOST("accountid"), "accountid", 0, "courant=1", 1);  // Show list of bank account with courant
->>>>>>> 5e3698b0
 		print '</td></tr>';
 	}
 	else
@@ -323,21 +288,13 @@
 	// Date Start
 	print "<tr>";
 	print '<td class="fieldrequired">'.$langs->trans("DateStart").'</td><td>';
-<<<<<<< HEAD
 	print $form->selectDate($datestart ? $datestart : -1, 'start', '', '', '', 'add', 1, 1);
-=======
-	print $form->selectDate($datestart?$datestart:-1, 'start', '', '', '', 'add', 1, 1);
->>>>>>> 5e3698b0
 	print '</td></tr>';
 
 	// Date End
 	print "<tr>";
 	print '<td class="fieldrequired">'.$langs->trans("DateEnd").'</td><td>';
-<<<<<<< HEAD
 	print $form->selectDate($dateend ? $dateend : -1, 'end', '', '', '', 'add', 1, 1);
-=======
-	print $form->selectDate($dateend?$dateend:-1, 'end', '', '', '', 'add', 1, 1);
->>>>>>> 5e3698b0
 	print '</td></tr>';
 
 	// Number of terms
@@ -348,9 +305,6 @@
 
 	// Insurance amount
 	print '<tr><td>'.$langs->trans("Insurance").'</td><td><input name="insurance_amount" size="10" value="'.dol_escape_htmltag(GETPOST("insurance_amount")).'" placeholder="'.$langs->trans('Amount').'"></td></tr>';
-
-	// Insurance amount
-	print '<tr><td>'.$langs->trans("Insurance").'</td><td><input name="insurance_amount" size="10" value="' . dol_escape_htmltag(GETPOST("insurance_amount")) . '" placeholder="'.$langs->trans('Amount').'"></td></tr>';
 
 	// Project
 	if (!empty($conf->projet->enabled))
@@ -451,21 +405,13 @@
 		// Confirm for loan
 		if ($action == 'paid')
 		{
-<<<<<<< HEAD
 			$text = $langs->trans('ConfirmPayLoan');
-=======
-			$text=$langs->trans('ConfirmPayLoan');
->>>>>>> 5e3698b0
 			print $form->formconfirm($_SERVER["PHP_SELF"]."?id=".$object->id, $langs->trans('PayLoan'), $text, "confirm_paid", '', '', 2);
 		}
 
 		if ($action == 'delete')
 		{
-<<<<<<< HEAD
 			$text = $langs->trans('ConfirmDeleteLoan');
-=======
-			$text=$langs->trans('ConfirmDeleteLoan');
->>>>>>> 5e3698b0
 			print $form->formconfirm($_SERVER['PHP_SELF'].'?id='.$object->id, $langs->trans('DeleteLoan'), $text, 'confirm_delete', '', '', 2);
 		}
 
@@ -493,11 +439,7 @@
 
 		// Loan card
 
-<<<<<<< HEAD
-		$linkback = '<a href="'.DOL_URL_ROOT.'/loan/list.php">'.$langs->trans("BackToList").'</a>';
-=======
-		$linkback = '<a href="' . DOL_URL_ROOT . '/loan/list.php?restore_lastsearch_values=1">' . $langs->trans("BackToList") . '</a>';
->>>>>>> 5e3698b0
+		$linkback = '<a href="'.DOL_URL_ROOT.'/loan/list.php?restore_lastsearch_values=1">'.$langs->trans("BackToList").'</a>';
 
 		$morehtmlref = '<div class="refidno">';
 		// Ref loan
@@ -563,11 +505,7 @@
 		if ($action == 'edit')
 		{
 		    print '<tr><td class="titlefield">'.$langs->trans("Insurance").'</td><td>';
-<<<<<<< HEAD
 		    print '<input name="insurance_amount" size="10" value="'.$object->insurance_amount.'"></td></tr>';
-=======
-		    print '<input name="insurance_amount" size="10" value="' . $object->insurance_amount . '"></td></tr>';
->>>>>>> 5e3698b0
 		    print '</td></tr>';
 		}
 		else
@@ -771,11 +709,7 @@
 			$total_interest = 0;
 			$total_capital = 0;
 
-<<<<<<< HEAD
 			print '<div class="div-table-responsive-no-min">'; // You can use div-table-responsive-no-min if you dont need reserved height for your table
-=======
-			print '<div class="div-table-responsive-no-min">';		// You can use div-table-responsive-no-min if you dont need reserved height for your table
->>>>>>> 5e3698b0
 			print '<table class="noborder paymenttable">';
 			print '<tr class="liste_titre">';
 			print '<td>'.$langs->trans("RefPayment").'</td>';
@@ -812,11 +746,7 @@
 				$staytopay = $object->capital - $totalpaid;
 
 				print '<tr><td colspan="5" class="right">'.$langs->trans("RemainderToPay").' :</td>';
-<<<<<<< HEAD
 				print '<td class="right'.($staytopay ? ' amountremaintopay' : ' amountpaymentcomplete').'">';
-=======
-				print '<td class="right'.($staytopay?' amountremaintopay':' amountpaymentcomplete').'">';
->>>>>>> 5e3698b0
 				print price($staytopay, 0, $langs, 0, 0, -1, $conf->currency);
 				print '</td></tr>';
 			}
