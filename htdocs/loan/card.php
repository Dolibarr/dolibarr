--- conflicted
+++ resolved
@@ -561,11 +561,7 @@
 		}
 		else
 		{
-<<<<<<< HEAD
-			print $object->rate.'%';
-=======
-			print price($object->rate) . '%';
->>>>>>> 00e901ad
+			print price($object->rate).'%';
 		}
 		print '</td></tr>';
 
