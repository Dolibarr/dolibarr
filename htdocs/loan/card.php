<?php
/* Copyright (C) 2014-2017  Alexandre Spangaro   <aspangaro@zendsi.com>
 * Copyright (C) 2015       Frederic France      <frederic.france@free.fr>
 * Copyright (C) 2017       Laurent Destailleur  <eldy@users.sourceforge.net>
 *
 * This program is free software; you can redistribute it and/or modify
 * it under the terms of the GNU General Public License as published by
 * the Free Software Foundation; either version 3 of the License, or
 * (at your option) any later version.
 *
 * This program is distributed in the hope that it will be useful,
 * but WITHOUT ANY WARRANTY; without even the implied warranty of
 * MERCHANTABILITY or FITNESS FOR A PARTICULAR PURPOSE.  See the
 * GNU General Public License for more details.
 *
 * You should have received a copy of the GNU General Public License
 * along with this program. If not, see <http://www.gnu.org/licenses/>.
 */

/**
 *  \file       htdocs/loan/card.php
 *  \ingroup    loan
 *  \brief      Loan card
 */

require '../main.inc.php';
require_once DOL_DOCUMENT_ROOT.'/loan/class/loan.class.php';
require_once DOL_DOCUMENT_ROOT.'/core/lib/loan.lib.php';
require_once DOL_DOCUMENT_ROOT.'/core/lib/date.lib.php';
if (! empty($conf->accounting->enabled)) require_once DOL_DOCUMENT_ROOT.'/core/lib/accounting.lib.php';
if (! empty($conf->accounting->enabled)) require_once DOL_DOCUMENT_ROOT.'/core/class/html.formaccounting.class.php';
require_once DOL_DOCUMENT_ROOT.'/projet/class/project.class.php';
require_once DOL_DOCUMENT_ROOT.'/core/class/html.formprojet.class.php';

$langs->load("compta");
$langs->load("bills");
$langs->load("loan");

$id=GETPOST('id','int');
$action=GETPOST('action','aZ09');
$confirm=GETPOST('confirm');
$cancel=GETPOST('cancel','alpha');

$projectid = GETPOST('projectid','int');

// Security check
$socid = GETPOST('socid','int');
if ($user->societe_id) $socid=$user->societe_id;
$result = restrictedArea($user, 'loan', $id, '','');

$object = new Loan($db);

$hookmanager->initHooks(array('loancard','globalcard'));


/*
 * Actions
 */

$reshook = $hookmanager->executeHooks('doActions', $parameters, $object, $action); // Note that $action and $object may have been modified by some hooks
if ($reshook < 0) setEventMessages($hookmanager->error, $hookmanager->errors, 'errors');
if (empty($reshook))
{
<<<<<<< HEAD
    // Classify paid
    if ($action == 'confirm_paid' && $confirm == 'yes')
    {
    	$object->fetch($id);
    	$result = $object->set_paid($user);
        if ($result > 0)
        {
            setEventMessages($langs->trans('LoanPaid'), null, 'mesgs');
        }
        else
        {
            setEventMessages($loan->error, null, 'errors');
        }
    }

    // Delete loan
    if ($action == 'confirm_delete' && $confirm == 'yes')
    {
    	$object->fetch($id);
    	$result=$object->delete($user);
    	if ($result > 0)
    	{
    		setEventMessages($langs->trans('LoanDeleted'), null, 'mesgs');
    		header("Location: index.php");
    		exit;
    	}
    	else
    	{
    		setEventMessages($loan->error, null, 'errors');
    	}
    }

    // Add loan
    if ($action == 'add' && $user->rights->loan->write)
    {
    	if (! $cancel)
    	{
    		$datestart	= dol_mktime(12, 0, 0, GETPOST('startmonth','int'), GETPOST('startday','int'), GETPOST('startyear','int'));
    		$dateend	= dol_mktime(12, 0, 0, GETPOST('endmonth','int'), GETPOST('endday','int'), GETPOST('endyear','int'));
    		$capital 	= price2num(GETPOST('capital'));
            $rate       = GETPOST('rate');

    		if (! $capital)
    		{
    		    $error++; $action = 'create';
    			setEventMessages($langs->trans("ErrorFieldRequired", $langs->transnoentities("LoanCapital")), null, 'errors');
    		}
    		if (! $datestart)
    		{
    		    $error++; $action = 'create';
    		    setEventMessages($langs->trans("ErrorFieldRequired", $langs->transnoentities("DateStart")), null, 'errors');
    		}
    		if (! $dateend)
    		{
    		    $error++; $action = 'create';
    		    setEventMessages($langs->trans("ErrorFieldRequired", $langs->transnoentities("DateEnd")), null, 'errors');
    		}
    		if ($rate == '')
    		{
    		    $error++; $action = 'create';
    		    setEventMessages($langs->trans("ErrorFieldRequired", $langs->transnoentities("Rate")), null, 'errors');
    		}

    		if (! $error)
    		{
    			$object->label					= GETPOST('label');
    			$object->fk_bank				= GETPOST('accountid');
    			$object->capital				= $capital;
    			$object->datestart				= $datestart;
    			$object->dateend				= $dateend;
    			$object->nbterm					= GETPOST('nbterm');
    			$object->rate					= $rate;
    			$object->note_private 			= GETPOST('note_private','none');
    			$object->note_public 			= GETPOST('note_public','none');
    			$object->fk_project 			= GETPOST('projectid','int');

    			$accountancy_account_capital	= GETPOST('accountancy_account_capital');
    			$accountancy_account_insurance	= GETPOST('accountancy_account_insurance');
    			$accountancy_account_interest	= GETPOST('accountancy_account_interest');

    			if ($accountancy_account_capital <= 0) { $object->account_capital = ''; } else { $object->account_capital = $accountancy_account_capital; }
    			if ($accountancy_account_insurance <= 0) { $object->account_insurance = ''; } else { $object->account_insurance = $accountancy_account_insurance; }
    			if ($accountancy_account_interest <= 0) { $object->account_interest = ''; } else { $object->account_interest = $accountancy_account_interest; }

    			$id=$object->create($user);
    			if ($id <= 0)
    			{
    			    $error++;
    				setEventMessages($object->error, $object->errors, 'errors');
    				$action = 'create';
    			}
    		}
    	}
    	else
    	{
    		header("Location: index.php");
    		exit();
    	}
    }

    // Update record
    else if ($action == 'update' && $user->rights->loan->write)
    {
    	if (! $cancel)
    	{
    		$result = $object->fetch($id);

    		$datestart	= dol_mktime(12, 0, 0, GETPOST('startmonth','int'), GETPOST('startday','int'), GETPOST('startyear','int'));
    		$dateend	= dol_mktime(12, 0, 0, GETPOST('endmonth','int'), GETPOST('endday','int'), GETPOST('endyear','int'));
    		$capital 	= price2num(GETPOST('capital'));

    		if (! $capital)
    		{
    			setEventMessages($langs->trans("ErrorFieldRequired", $langs->transnoentities("LoanCapital")), null, 'errors');
    			$action = 'edit';
    		}
    		else
    		{
=======
	// Classify paid
	if ($action == 'confirm_paid' && $confirm == 'yes')
	{
		$object->fetch($id);
		$result = $object->set_paid($user);
		if ($result > 0)
		{
			setEventMessages($langs->trans('LoanPaid'), null, 'mesgs');
		}
		else
		{
			setEventMessages($loan->error, null, 'errors');
		}
	}

	// Delete loan
	if ($action == 'confirm_delete' && $confirm == 'yes')
	{
		$object->fetch($id);
		$result=$object->delete($user);
		if ($result > 0)
		{
			setEventMessages($langs->trans('LoanDeleted'), null, 'mesgs');
			header("Location: index.php");
			exit;
		}
		else
		{
			setEventMessages($loan->error, null, 'errors');
		}
	}

	// Add loan
	if ($action == 'add' && $user->rights->loan->write)
	{
		if (! $cancel)
		{
			$datestart	= dol_mktime(12, 0, 0, GETPOST('startmonth','int'), GETPOST('startday','int'), GETPOST('startyear','int'));
			$dateend	= dol_mktime(12, 0, 0, GETPOST('endmonth','int'), GETPOST('endday','int'), GETPOST('endyear','int'));
			$capital 	= price2num(GETPOST('capital'));
			$rate	   = GETPOST('rate');

			if (! $capital)
			{
				$error++; $action = 'create';
				setEventMessages($langs->trans("ErrorFieldRequired", $langs->transnoentities("LoanCapital")), null, 'errors');
			}
			if (! $datestart)
			{
				$error++; $action = 'create';
				setEventMessages($langs->trans("ErrorFieldRequired", $langs->transnoentities("DateStart")), null, 'errors');
			}
			if (! $dateend)
			{
				$error++; $action = 'create';
				setEventMessages($langs->trans("ErrorFieldRequired", $langs->transnoentities("DateEnd")), null, 'errors');
			}
			if ($rate == '')
			{
				$error++; $action = 'create';
				setEventMessages($langs->trans("ErrorFieldRequired", $langs->transnoentities("Rate")), null, 'errors');
			}

			if (! $error)
			{
				$object->label					= GETPOST('label');
				$object->fk_bank				= GETPOST('accountid');
				$object->capital				= $capital;
				$object->datestart				= $datestart;
				$object->dateend				= $dateend;
				$object->nbterm					= GETPOST('nbterm');
				$object->rate					= $rate;
				$object->note_private 			= GETPOST('note_private');
				$object->note_public 			= GETPOST('note_public');
				$object->fk_project 			= GETPOST('projectid','int');

				$accountancy_account_capital	= GETPOST('accountancy_account_capital');
				$accountancy_account_insurance	= GETPOST('accountancy_account_insurance');
				$accountancy_account_interest	= GETPOST('accountancy_account_interest');

				if ($accountancy_account_capital <= 0) { $object->account_capital = ''; } else { $object->account_capital = $accountancy_account_capital; }
				if ($accountancy_account_insurance <= 0) { $object->account_insurance = ''; } else { $object->account_insurance = $accountancy_account_insurance; }
				if ($accountancy_account_interest <= 0) { $object->account_interest = ''; } else { $object->account_interest = $accountancy_account_interest; }

				$id=$object->create($user);
				if ($id <= 0)
				{
					$error++;
					setEventMessages($object->error, $object->errors, 'errors');
					$action = 'create';
				}
			}
		}
		else
		{
			header("Location: index.php");
			exit();
		}
	}

	// Update record
	else if ($action == 'update' && $user->rights->loan->write)
	{
		if (! $cancel)
		{
			$result = $object->fetch($id);

			$datestart	= dol_mktime(12, 0, 0, GETPOST('startmonth','int'), GETPOST('startday','int'), GETPOST('startyear','int'));
			$dateend	= dol_mktime(12, 0, 0, GETPOST('endmonth','int'), GETPOST('endday','int'), GETPOST('endyear','int'));
			$capital	= price2num(GETPOST('capital'));

			if (! $capital)
			{
				setEventMessages($langs->trans("ErrorFieldRequired", $langs->transnoentities("LoanCapital")), null, 'errors');
				$action = 'edit';
			}
			else
			{
>>>>>>> d3150ede
				$object->datestart	= $datestart;
				$object->dateend	= $dateend;
				$object->capital	= $capital;
				$object->nbterm		= GETPOST("nbterm");
				$object->rate		= GETPOST("rate");

				$accountancy_account_capital	= GETPOST('accountancy_account_capital');
				$accountancy_account_insurance	= GETPOST('accountancy_account_insurance');
				$accountancy_account_interest	= GETPOST('accountancy_account_interest');

				if ($accountancy_account_capital <= 0) { $object->account_capital = ''; } else { $object->account_capital = $accountancy_account_capital; }
				if ($accountancy_account_insurance <= 0) { $object->account_insurance = ''; } else { $object->account_insurance = $accountancy_account_insurance; }
				if ($accountancy_account_interest <= 0) { $object->account_interest = ''; } else { $object->account_interest = $accountancy_account_interest; }
			}

			$result = $object->update($user);

			if ($result > 0)
			{
				header("Location: " . $_SERVER["PHP_SELF"] . "?id=" . $id);
				exit;
			}
			else
			{
				setEventMessages($object->error, $object->errors, 'errors');
			}
		}
		else
		{
			header("Location: " . $_SERVER["PHP_SELF"] . "?id=" . $id);
			exit;
		}
	}

	// Link to a project
	if ($action == 'classin' && $user->rights->loan->write)
	{
		$object->fetch($id);
		$result = $object->setProject($projectid);
		if ($result < 0)
			setEventMessages($object->error, $object->errors, 'errors');
	}

	if ($action == 'setlabel' && $user->rights->loan->write)
	{
		$object->fetch($id);
		$result = $object->setValueFrom('label', GETPOST('label'), '', '', 'text', '', $user, 'LOAN_MODIFY');
		if ($result < 0)
		setEventMessages($object->error, $object->errors, 'errors');
	}
}


/*
 * View
 */

$form = new Form($db);
$formproject = new FormProjets($db);
if (! empty($conf->accounting->enabled)) $formaccounting = New FormAccounting($db);

$title = $langs->trans("Loan") . ' - ' . $langs->trans("Card");
$help_url = 'EN:Module_Loan|FR:Module_Emprunt';
llxHeader("",$title,$help_url);


// Create mode
if ($action == 'create')
{
	//WYSIWYG Editor
	require_once DOL_DOCUMENT_ROOT.'/core/class/doleditor.class.php';

	print load_fiche_titre($langs->trans("NewLoan"), '', 'title_accountancy.png');

	$datec = dol_mktime(12, 0, 0, GETPOST('remonth','int'), GETPOST('reday','int'), GETPOST('reyear','int'));

	print '<form name="loan" action="' . $_SERVER["PHP_SELF"] . '" method="POST">' . "\n";
	print '<input type="hidden" name="token" value="'.$_SESSION['newtoken'].'">';
	print '<input type="hidden" name="action" value="add">';

	dol_fiche_head();

	print '<table class="border" width="100%">';

	// Label
	print '<tr><td class="fieldrequired titlefieldcreate">'.$langs->trans("Label").'</td><td><input name="label" size="40" maxlength="255" value="'.dol_escape_htmltag(GETPOST('label')).'"></td></tr>';

	// Bank account
	if (! empty($conf->banque->enabled))
	{
		print '<tr><td class="fieldrequired">'.$langs->trans("Account").'</td><td>';
		$form->select_comptes(GETPOST("accountid"),"accountid",0,"courant=1",1);  // Show list of bank account with courant
		print '</td></tr>';
	}
	else
	{
		print '<tr><td>'.$langs->trans("Account").'</td><td>';
		print $langs->trans("NoBankAccountDefined");
		print '</td></tr>';
	}

	// Capital
	print '<tr><td class="fieldrequired">'.$langs->trans("LoanCapital").'</td><td><input name="capital" size="10" value="' . dol_escape_htmltag(GETPOST("capital")) . '"></td></tr>';

	// Date Start
	print "<tr>";
	print '<td class="fieldrequired">'.$langs->trans("DateStart").'</td><td>';
	print $form->select_date($datestart?$datestart:-1,'start','','','','add',1,1,1);
	print '</td></tr>';

	// Date End
	print "<tr>";
	print '<td class="fieldrequired">'.$langs->trans("DateEnd").'</td><td>';
	print $form->select_date($dateend?$dateend:-1,'end','','','','add',1,1,1);
	print '</td></tr>';

	// Number of terms
	print '<tr><td class="fieldrequired">'.$langs->trans("Nbterms").'</td><td><input name="nbterm" size="5" value="' . dol_escape_htmltag(GETPOST('nbterm')) . '"></td></tr>';

	// Rate
	print '<tr><td class="fieldrequired">'.$langs->trans("Rate").'</td><td><input name="rate" size="5" value="' . dol_escape_htmltag(GETPOST("rate")) . '"> %</td></tr>';

	// Project
	if (! empty($conf->projet->enabled))
	{
		$formproject=new FormProjets($db);

		// Projet associe
		$langs->load("projects");

		print '<tr><td>'.$langs->trans("Project").'</td><td>';

		$numproject=$formproject->select_projects(-1, $projectid, 'projectid', 16, 0, 1, 1);

		print '</td></tr>';
	}

	// Note Private
	print '<tr>';
	print '<td class="tdtop">'.$langs->trans('NotePrivate').'</td>';
	print '<td>';

	$doleditor = new DolEditor('note_private', GETPOST('note_private', 'alpha'), '', 160, 'dolibarr_notes', 'In', false, true, true, ROWS_6, '90%');
	print $doleditor->Create(1);

	print '</td></tr>';

	// Note Public
	print '<tr>';
	print '<td class="tdtop">'.$langs->trans('NotePublic').'</td>';
	print '<td>';
	$doleditor = new DolEditor('note_public', GETPOST('note_public', 'alpha'), '', 160, 'dolibarr_notes', 'In', false, true, true, ROWS_6, '90%');
	print $doleditor->Create(1);
	print '</td></tr>';

	// Accountancy
	if (! empty($conf->accounting->enabled))
	{
		// Accountancy_account_capital
		print '<tr><td class="titlefieldcreate fieldrequired">'.$langs->trans("LoanAccountancyCapitalCode").'</td>';
		print '<td>';
		print $formaccounting->select_account($object->accountancy_account_capital, 'accountancy_account_capital', 1, '', 0, 1);
		print '</td></tr>';

		// Accountancy_account_insurance
		print '<tr><td class="fieldrequired">'.$langs->trans("LoanAccountancyInsuranceCode").'</td>';
		print '<td>';
		print $formaccounting->select_account($object->accountancy_account_insurance, 'accountancy_account_insurance', 1, '', 0, 1);
		print '</td></tr>';

		// Accountancy_account_interest
		print '<tr><td class="fieldrequired">'.$langs->trans("LoanAccountancyInterestCode").'</td>';
		print '<td>';
		print $formaccounting->select_account($object->accountancy_account_interest, 'accountancy_account_interest', 1, '', 0, 1);
		print '</td></tr>';
	}
	else // For external software
	{
		// Accountancy_account_capital
		print '<tr><td class="titlefieldcreate">'.$langs->trans("LoanAccountancyCapitalCode").'</td>';
		print '<td><input name="accountancy_account_capital" size="16" value="'.$object->accountancy_account_capital.'">';
		print '</td></tr>';

		// Accountancy_account_insurance
		print '<tr><td>'.$langs->trans("LoanAccountancyInsuranceCode").'</td>';
		print '<td><input name="accountancy_account_insurance" size="16" value="'.$object->accountancy_account_insurance.'">';
		print '</td></tr>';

		// Accountancy_account_interest
		print '<tr><td>'.$langs->trans("LoanAccountancyInterestCode").'</td>';
		print '<td><input name="accountancy_account_interest" size="16" value="'.$object->accountancy_account_interest.'">';
		print '</td></tr>';
	}
	print '</table>';

	dol_fiche_end();

	print '<div class="center">';
	print '<input type="submit" class="button" value="'.$langs->trans("Add").'">';
	print '&nbsp;&nbsp;&nbsp;&nbsp;&nbsp;';
	print '<input type="button" class="button" value="' . $langs->trans("Cancel") . '" onClick="javascript:history.go(-1)">';
	print '</div>';

	print '</form>';
}

// View
if ($id > 0)
{
	$object = new Loan($db);
	$result = $object->fetch($id);

	if ($result > 0)
	{
		$head=loan_prepare_head($object);

		$totalpaid = $object->getSumPayment();

		// Confirm for loan
		if ($action == 'paid')
		{
			$text=$langs->trans('ConfirmPayLoan');
			print $form->formconfirm($_SERVER["PHP_SELF"]."?id=".$object->id,$langs->trans('PayLoan'),$text,"confirm_paid",'','',2);
		}

		if ($action == 'delete')
		{
			$text=$langs->trans('ConfirmDeleteLoan');
			print $form->formconfirm($_SERVER['PHP_SELF'].'?id='.$object->id,$langs->trans('DeleteLoan'),$text,'confirm_delete','','',2);
		}

		if ($action == 'edit')
		{
			print '<form name="update" action="' . $_SERVER["PHP_SELF"] . '" method="POST">' . "\n";
			print '<input type="hidden" name="token" value="'.$_SESSION['newtoken'].'">';
			print '<input type="hidden" name="action" value="update">';
			print '<input type="hidden" name="id" value="'.$id.'">';
		}

		dol_fiche_head($head, 'card', $langs->trans("Loan"), -1, 'bill');

		print '<script type="text/javascript">' . "\n";
		print '  	function popEcheancier() {' . "\n";
		print '  		$div = $(\'<div id="popCalendar"><iframe width="100%" height="100%" frameborder="0" src="createschedule.php?loanid=' . $object->id . '"></iframe></div>\');' . "\n";
		print '  		$div.dialog({' . "\n";
		print '  			modal:true' . "\n";
		print '  			,width:"90%"' . "\n";
		print '  			,height:$(window).height() - 150' . "\n";
		print '  		});' . "\n";
		print '  	}' . "\n";
		print '</script>';


		// Loan card

		$linkback = '<a href="' . DOL_URL_ROOT . '/loan/index.php">' . $langs->trans("BackToList") . '</a>';

		$morehtmlref='<div class="refidno">';
		// Ref loan
		$morehtmlref.=$form->editfieldkey("Label", 'label', $object->label, $object, $user->rights->loan->write, 'string', '', 0, 1);
		$morehtmlref.=$form->editfieldval("Label", 'label', $object->label, $object, $user->rights->loan->write, 'string', '', null, null, '', 1);
		// Project
		if (! empty($conf->projet->enabled))
		{
			$langs->load("projects");
			$morehtmlref.='<br>'.$langs->trans('Project') . ' ';
			if ($user->rights->loan->write)
			{
				if ($action != 'classify')
					$morehtmlref.='<a href="' . $_SERVER['PHP_SELF'] . '?action=classify&amp;id=' . $object->id . '">' . img_edit($langs->transnoentitiesnoconv('SetProject')) . '</a> : ';
				if ($action == 'classify') {
					//$morehtmlref.=$form->form_project($_SERVER['PHP_SELF'] . '?id=' . $object->id, $object->socid, $object->fk_project, 'projectid', 0, 0, 1, 1);
					$morehtmlref.='<form method="post" action="'.$_SERVER['PHP_SELF'].'?id='.$object->id.'">';
					$morehtmlref.='<input type="hidden" name="action" value="classin">';
					$morehtmlref.='<input type="hidden" name="token" value="'.$_SESSION['newtoken'].'">';
					$morehtmlref.=$formproject->select_projects($object->socid, $object->fk_project, 'projectid', $maxlength, 0, 1, 0, 1, 0, 0, '', 1);
					$morehtmlref.='<input type="submit" class="button valignmiddle" value="'.$langs->trans("Modify").'">';
					$morehtmlref.='</form>';
				} else {
					$morehtmlref.=$form->form_project($_SERVER['PHP_SELF'] . '?id=' . $object->id, $object->socid, $object->fk_project, 'none', 0, 0, 0, 1);
				}
			} else {
				if (! empty($object->fk_project)) {
					$proj = new Project($db);
					$proj->fetch($object->fk_project);
					$morehtmlref.='<a href="'.DOL_URL_ROOT.'/projet/card.php?id=' . $object->fk_project . '" title="' . $langs->trans('ShowProject') . '">';
					$morehtmlref.=$proj->ref;
					$morehtmlref.='</a>';
				} else {
					$morehtmlref.='';
				}
			}
		}
		$morehtmlref.='</div>';

		$object->totalpaid = $totalpaid;  // To give a chance to dol_banner_tab to use already paid amount to show correct status

		dol_banner_tab($object, 'id', $linkback, 1, 'rowid', 'ref', $morehtmlref, '', 0, '', $morehtmlright);

		print '<div class="fichecenter">';
		print '<div class="fichehalfleft">';
		print '<div class="underbanner clearboth"></div>';

		print '<table class="border" width="100%">';

		// Capital
		if ($action == 'edit')
		{
			print '<tr><td class="fieldrequired titlefield">'.$langs->trans("LoanCapital").'</td><td>';
			print '<input name="capital" size="10" value="' . $object->capital . '"></td></tr>';
			print '</td></tr>';
		}
		else
		{
			print '<tr><td class="titlefield">'.$langs->trans("LoanCapital").'</td><td>'.price($object->capital,0,$outputlangs,1,-1,-1,$conf->currency).'</td></tr>';
		}

		// Date start
		print '<tr><td>'.$langs->trans("DateStart")."</td>";
		print "<td>";
		if ($action == 'edit')
		{
			print $form->select_date($object->datestart, 'start', 0, 0, 0, 'update', 1, 0, 1);
		}
		else
		{
			print dol_print_date($object->datestart,"day");
		}
		print "</td></tr>";

		// Date end
		print '<tr><td>'.$langs->trans("DateEnd")."</td>";
		print "<td>";
		if ($action == 'edit')
		{
			print $form->select_date($object->dateend, 'end', 0, 0, 0, 'update', 1, 0, 1);
		}
		else
		{
			print dol_print_date($object->dateend,"day");
		}
		print "</td></tr>";

		// Nbterms
		print '<tr><td>'.$langs->trans("Nbterms").'</td>';
		print '<td>';
		if ($action == 'edit')
		{
			print '<input name="nbterm" size="4" value="' . $object->nbterm . '">';
		}
		else
		{
			print $object->nbterm;
		}
		print '</td></tr>';

		// Rate
		print '<tr><td>'.$langs->trans("Rate").'</td>';
		print '<td>';
		if ($action == 'edit')
		{
			print '<input name="rate" size="4" value="' . $object->rate . '">%';
		}
		else
		{
			print $object->rate . '%';
		}
		print '</td></tr>';

		// Accountancy account capital
		print '<tr><td class="nowrap">';
		print $langs->trans("LoanAccountancyCapitalCode");
		print '</td><td>';
		if ($action == 'edit')
		{
			if (! empty($conf->accounting->enabled))
			{
				print $formaccounting->select_account($object->account_capital, 'accountancy_account_capital', 1, '', 1, 1);
			}
			else
			{
				print '<input name="accountancy_account_capital" size="16" value="'.$object->account_capital.'">';
			}
		}
		else
		{
			if (! empty($conf->accounting->enabled)) {
				print length_accountg($object->account_capital);
			} else {
				print $object->account_capital;
			}
		}
		print '</td></tr>';

		// Accountancy account insurance
		print '<tr><td class="nowrap">';
		print $langs->trans("LoanAccountancyInsuranceCode");
		print '</td><td>';
		if ($action == 'edit')
		{
			if (! empty($conf->accounting->enabled))
			{
				print $formaccounting->select_account($object->account_insurance, 'accountancy_account_insurance', 1, '', 1, 1);
			}
			else
			{
				print '<input name="accountancy_account_insurance" size="16" value="'.$object->account_insurance.'">';
			}
		}
		else
		{
			if (! empty($conf->accounting->enabled)) {
				print length_accountg($object->account_insurance);
			} else {
				print $object->account_insurance;
			}
		}
		print '</td></tr>';

		// Accountancy account interest
		print '<tr><td class="nowrap">';
		print $langs->trans("LoanAccountancyInterestCode");
		print '</td><td>';
		if ($action == 'edit')
		{
			if (! empty($conf->accounting->enabled))
			{
				print $formaccounting->select_account($object->account_interest, 'accountancy_account_interest', 1, '', 1, 1);
			}
			else
			{
				print '<input name="accountancy_account_interest" size="16" value="'.$object->account_interest.'">';
			}
		}
		else
		{
			if (! empty($conf->accounting->enabled)) {
				print length_accountg($object->account_interest);
			} else {
				print $object->account_interest;
			}
		}
		print '</td></tr>';

		print '</table>';

		print '</div>';
		print '<div class="fichehalfright">';
		print '<div class="ficheaddleft">';

		/*
		 * Payments
		 */
		$sql = "SELECT p.rowid, p.num_payment, datep as dp,";
		$sql.= " p.amount_capital, p.amount_insurance, p.amount_interest,";
		$sql.= " c.libelle as paiement_type";
		$sql.= " FROM ".MAIN_DB_PREFIX."payment_loan as p";
		$sql.= " LEFT JOIN ".MAIN_DB_PREFIX."c_paiement as c ON p.fk_typepayment = c.id AND c.entity IN (".getEntity('c_paiement').")";
		$sql.= ", ".MAIN_DB_PREFIX."loan as l";
		$sql.= " WHERE p.fk_loan = ".$id;
		$sql.= " AND p.fk_loan = l.rowid";
		$sql.= " AND l.entity IN ( ".getEntity('loan').")";
		$sql.= " ORDER BY dp DESC";

		//print $sql;
		$resql = $db->query($sql);
		if ($resql)
		{
			$num = $db->num_rows($resql);
			$i = 0;
			$total_insurance = 0;
			$total_interest = 0;
			$total_capital = 0;
			print '<table class="noborder paymenttable">';
			print '<tr class="liste_titre">';
			print '<td>'.$langs->trans("RefPayment").'</td>';
			print '<td>'.$langs->trans("Date").'</td>';
			print '<td>'.$langs->trans("Type").'</td>';
			print '<td align="right">'.$langs->trans("Insurance").'</td>';
			print '<td align="right">'.$langs->trans("Interest").'</td>';
	  		print '<td align="right">'.$langs->trans("LoanCapital").'</td>';
	  		print '</tr>';

			$var=True;
			while ($i < $num)
			{
				$objp = $db->fetch_object($resql);

				print '<tr class="oddeven">';
				print '<td><a href="'.DOL_URL_ROOT.'/loan/payment/card.php?id='.$objp->rowid.'">'.img_object($langs->trans("Payment"),"payment").' '.$objp->rowid.'</a></td>';
				print '<td>'.dol_print_date($db->jdate($objp->dp),'day')."</td>\n";
				print "<td>".$objp->paiement_type.' '.$objp->num_payment."</td>\n";
				print '<td align="right">'.price($objp->amount_insurance, 0, $langs, 0, 0, -1, $conf->currency)."</td>\n";
				print '<td align="right">'.price($objp->amount_interest, 0, $langs, 0, 0, -1, $conf->currency)."</td>\n";
				print '<td align="right">'.price($objp->amount_capital, 0, $langs, 0, 0, -1, $conf->currency)."</td>\n";
				print "</tr>";
				$total_capital += $objp->amount_capital;
				$i++;
			}

			$totalpaid = $total_capital;

			if ($object->paid == 0)
			{
				print '<tr><td colspan="5" align="right">'.$langs->trans("AlreadyPaid").' :</td><td align="right">'.price($totalpaid, 0, $langs, 0, 0, -1, $conf->currency).'</td></tr>';
				print '<tr><td colspan="5" align="right">'.$langs->trans("AmountExpected").' :</td><td align="right">'.price($object->capital,0,$outputlangs,1,-1,-1,$conf->currency).'</td></tr>';

				$staytopay = $object->capital - $totalpaid;

				print '<tr><td colspan="5" align="right">'.$langs->trans("RemainderToPay").' :</td>';
				print '<td align="right"><b>'.price($staytopay, 0, $langs, 0, 0, -1, $conf->currency).'</b></td></tr>';
			}
			print "</table>";
			$db->free($resql);
		}
		else
		{
			dol_print_error($db);
		}

		print '</div>';
		print '</div>';
		print '</div>';

		print '<div class="clearboth"></div>';

		dol_fiche_end();

		if ($action == 'edit')
		{
			print '<div class="center">';
			print '<input type="submit" class="button" name="save" value="'.$langs->trans("Save").'">';
			print '&nbsp;&nbsp;&nbsp;&nbsp;&nbsp;';
			print '<input type="submit" class="button" name="cancel" value="'.$langs->trans("Cancel").'">';
			print '</div>';

			print '</form>';
		}

		/*
		 *  Buttons actions
		 */
		if ($action != 'edit')
		{
			$reshook = $hookmanager->executeHooks('addMoreActionsButtons', $parameters, $object, $action); // Note that $action and $object may have been modified by hook
 			if (empty($reshook))
			{
				print '<div class="tabsAction">';

				// Edit
				if ($user->rights->loan->write)
				{
					print '<a href="javascript:popEcheancier()" class="butAction">'.$langs->trans('CreateCalcSchedule').'</a>';

					print '<a class="butAction" href="'.DOL_URL_ROOT.'/loan/card.php?id='.$object->id.'&amp;action=edit">'.$langs->trans("Modify").'</a>';
				}

				// Emit payment
				if ($object->paid == 0 && ((price2num($object->capital) > 0 && round($staytopay) < 0) || (price2num($object->capital) > 0 && round($staytopay) > 0)) && $user->rights->loan->write)
				{
					print '<a class="butAction" href="'.DOL_URL_ROOT.'/loan/payment/payment.php?id='.$object->id.'&amp;action=create">'.$langs->trans("DoPayment").'</a>';
				}

				// Classify 'paid'
				if ($object->paid == 0 && round($staytopay) <=0 && $user->rights->loan->write)
				{
					print '<a class="butAction" href="'.DOL_URL_ROOT.'/loan/card.php?id='.$object->id.'&amp;action=paid">'.$langs->trans("ClassifyPaid").'</a>';
				}

				// Delete
				if ($user->rights->loan->delete)
				{
					print '<a class="butActionDelete" href="'.DOL_URL_ROOT.'/loan/card.php?id='.$object->id.'&amp;action=delete">'.$langs->trans("Delete").'</a>';
				}

				print "</div>";
			}
		}
	}
	else
	{
		// Loan not found
		dol_print_error('',$object->error);
	}
}

llxFooter();

$db->close();<|MERGE_RESOLUTION|>--- conflicted
+++ resolved
@@ -61,69 +61,68 @@
 if ($reshook < 0) setEventMessages($hookmanager->error, $hookmanager->errors, 'errors');
 if (empty($reshook))
 {
-<<<<<<< HEAD
-    // Classify paid
-    if ($action == 'confirm_paid' && $confirm == 'yes')
-    {
-    	$object->fetch($id);
-    	$result = $object->set_paid($user);
-        if ($result > 0)
-        {
-            setEventMessages($langs->trans('LoanPaid'), null, 'mesgs');
-        }
-        else
-        {
-            setEventMessages($loan->error, null, 'errors');
-        }
-    }
-
-    // Delete loan
-    if ($action == 'confirm_delete' && $confirm == 'yes')
-    {
-    	$object->fetch($id);
-    	$result=$object->delete($user);
-    	if ($result > 0)
-    	{
-    		setEventMessages($langs->trans('LoanDeleted'), null, 'mesgs');
-    		header("Location: index.php");
-    		exit;
-    	}
-    	else
-    	{
-    		setEventMessages($loan->error, null, 'errors');
-    	}
-    }
-
-    // Add loan
-    if ($action == 'add' && $user->rights->loan->write)
-    {
-    	if (! $cancel)
-    	{
-    		$datestart	= dol_mktime(12, 0, 0, GETPOST('startmonth','int'), GETPOST('startday','int'), GETPOST('startyear','int'));
-    		$dateend	= dol_mktime(12, 0, 0, GETPOST('endmonth','int'), GETPOST('endday','int'), GETPOST('endyear','int'));
-    		$capital 	= price2num(GETPOST('capital'));
-            $rate       = GETPOST('rate');
-
-    		if (! $capital)
-    		{
-    		    $error++; $action = 'create';
-    			setEventMessages($langs->trans("ErrorFieldRequired", $langs->transnoentities("LoanCapital")), null, 'errors');
-    		}
-    		if (! $datestart)
-    		{
-    		    $error++; $action = 'create';
-    		    setEventMessages($langs->trans("ErrorFieldRequired", $langs->transnoentities("DateStart")), null, 'errors');
-    		}
-    		if (! $dateend)
-    		{
-    		    $error++; $action = 'create';
-    		    setEventMessages($langs->trans("ErrorFieldRequired", $langs->transnoentities("DateEnd")), null, 'errors');
-    		}
-    		if ($rate == '')
-    		{
-    		    $error++; $action = 'create';
-    		    setEventMessages($langs->trans("ErrorFieldRequired", $langs->transnoentities("Rate")), null, 'errors');
-    		}
+	// Classify paid
+	if ($action == 'confirm_paid' && $confirm == 'yes')
+	{
+		$object->fetch($id);
+		$result = $object->set_paid($user);
+		if ($result > 0)
+		{
+			setEventMessages($langs->trans('LoanPaid'), null, 'mesgs');
+		}
+		else
+		{
+			setEventMessages($loan->error, null, 'errors');
+		}
+	}
+
+	// Delete loan
+	if ($action == 'confirm_delete' && $confirm == 'yes')
+	{
+		$object->fetch($id);
+		$result=$object->delete($user);
+		if ($result > 0)
+		{
+			setEventMessages($langs->trans('LoanDeleted'), null, 'mesgs');
+			header("Location: index.php");
+			exit;
+		}
+		else
+		{
+			setEventMessages($loan->error, null, 'errors');
+		}
+	}
+
+	// Add loan
+	if ($action == 'add' && $user->rights->loan->write)
+	{
+		if (! $cancel)
+		{
+			$datestart	= dol_mktime(12, 0, 0, GETPOST('startmonth','int'), GETPOST('startday','int'), GETPOST('startyear','int'));
+			$dateend	= dol_mktime(12, 0, 0, GETPOST('endmonth','int'), GETPOST('endday','int'), GETPOST('endyear','int'));
+			$capital 	= price2num(GETPOST('capital'));
+			$rate	   = GETPOST('rate');
+
+			if (! $capital)
+			{
+				$error++; $action = 'create';
+				setEventMessages($langs->trans("ErrorFieldRequired", $langs->transnoentities("LoanCapital")), null, 'errors');
+			}
+			if (! $datestart)
+			{
+				$error++; $action = 'create';
+				setEventMessages($langs->trans("ErrorFieldRequired", $langs->transnoentities("DateStart")), null, 'errors');
+			}
+			if (! $dateend)
+			{
+				$error++; $action = 'create';
+				setEventMessages($langs->trans("ErrorFieldRequired", $langs->transnoentities("DateEnd")), null, 'errors');
+			}
+			if ($rate == '')
+			{
+				$error++; $action = 'create';
+				setEventMessages($langs->trans("ErrorFieldRequired", $langs->transnoentities("Rate")), null, 'errors');
+			}
 
     		if (! $error)
     		{
@@ -162,125 +161,6 @@
     	}
     }
 
-    // Update record
-    else if ($action == 'update' && $user->rights->loan->write)
-    {
-    	if (! $cancel)
-    	{
-    		$result = $object->fetch($id);
-
-    		$datestart	= dol_mktime(12, 0, 0, GETPOST('startmonth','int'), GETPOST('startday','int'), GETPOST('startyear','int'));
-    		$dateend	= dol_mktime(12, 0, 0, GETPOST('endmonth','int'), GETPOST('endday','int'), GETPOST('endyear','int'));
-    		$capital 	= price2num(GETPOST('capital'));
-
-    		if (! $capital)
-    		{
-    			setEventMessages($langs->trans("ErrorFieldRequired", $langs->transnoentities("LoanCapital")), null, 'errors');
-    			$action = 'edit';
-    		}
-    		else
-    		{
-=======
-	// Classify paid
-	if ($action == 'confirm_paid' && $confirm == 'yes')
-	{
-		$object->fetch($id);
-		$result = $object->set_paid($user);
-		if ($result > 0)
-		{
-			setEventMessages($langs->trans('LoanPaid'), null, 'mesgs');
-		}
-		else
-		{
-			setEventMessages($loan->error, null, 'errors');
-		}
-	}
-
-	// Delete loan
-	if ($action == 'confirm_delete' && $confirm == 'yes')
-	{
-		$object->fetch($id);
-		$result=$object->delete($user);
-		if ($result > 0)
-		{
-			setEventMessages($langs->trans('LoanDeleted'), null, 'mesgs');
-			header("Location: index.php");
-			exit;
-		}
-		else
-		{
-			setEventMessages($loan->error, null, 'errors');
-		}
-	}
-
-	// Add loan
-	if ($action == 'add' && $user->rights->loan->write)
-	{
-		if (! $cancel)
-		{
-			$datestart	= dol_mktime(12, 0, 0, GETPOST('startmonth','int'), GETPOST('startday','int'), GETPOST('startyear','int'));
-			$dateend	= dol_mktime(12, 0, 0, GETPOST('endmonth','int'), GETPOST('endday','int'), GETPOST('endyear','int'));
-			$capital 	= price2num(GETPOST('capital'));
-			$rate	   = GETPOST('rate');
-
-			if (! $capital)
-			{
-				$error++; $action = 'create';
-				setEventMessages($langs->trans("ErrorFieldRequired", $langs->transnoentities("LoanCapital")), null, 'errors');
-			}
-			if (! $datestart)
-			{
-				$error++; $action = 'create';
-				setEventMessages($langs->trans("ErrorFieldRequired", $langs->transnoentities("DateStart")), null, 'errors');
-			}
-			if (! $dateend)
-			{
-				$error++; $action = 'create';
-				setEventMessages($langs->trans("ErrorFieldRequired", $langs->transnoentities("DateEnd")), null, 'errors');
-			}
-			if ($rate == '')
-			{
-				$error++; $action = 'create';
-				setEventMessages($langs->trans("ErrorFieldRequired", $langs->transnoentities("Rate")), null, 'errors');
-			}
-
-			if (! $error)
-			{
-				$object->label					= GETPOST('label');
-				$object->fk_bank				= GETPOST('accountid');
-				$object->capital				= $capital;
-				$object->datestart				= $datestart;
-				$object->dateend				= $dateend;
-				$object->nbterm					= GETPOST('nbterm');
-				$object->rate					= $rate;
-				$object->note_private 			= GETPOST('note_private');
-				$object->note_public 			= GETPOST('note_public');
-				$object->fk_project 			= GETPOST('projectid','int');
-
-				$accountancy_account_capital	= GETPOST('accountancy_account_capital');
-				$accountancy_account_insurance	= GETPOST('accountancy_account_insurance');
-				$accountancy_account_interest	= GETPOST('accountancy_account_interest');
-
-				if ($accountancy_account_capital <= 0) { $object->account_capital = ''; } else { $object->account_capital = $accountancy_account_capital; }
-				if ($accountancy_account_insurance <= 0) { $object->account_insurance = ''; } else { $object->account_insurance = $accountancy_account_insurance; }
-				if ($accountancy_account_interest <= 0) { $object->account_interest = ''; } else { $object->account_interest = $accountancy_account_interest; }
-
-				$id=$object->create($user);
-				if ($id <= 0)
-				{
-					$error++;
-					setEventMessages($object->error, $object->errors, 'errors');
-					$action = 'create';
-				}
-			}
-		}
-		else
-		{
-			header("Location: index.php");
-			exit();
-		}
-	}
-
 	// Update record
 	else if ($action == 'update' && $user->rights->loan->write)
 	{
@@ -299,7 +179,6 @@
 			}
 			else
 			{
->>>>>>> d3150ede
 				$object->datestart	= $datestart;
 				$object->dateend	= $dateend;
 				$object->capital	= $capital;
@@ -324,6 +203,7 @@
 			}
 			else
 			{
+				$error++;
 				setEventMessages($object->error, $object->errors, 'errors');
 			}
 		}
