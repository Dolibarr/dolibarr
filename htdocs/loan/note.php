<?php
/* Copyright (C) 2004       Rodolphe Quiedeville    <rodolphe@quiedeville.org>
 * Copyright (C) 2004-2007  Laurent Destailleur     <eldy@users.sourceforge.net>
 * Copyright (C) 2005-2012  Regis Houssin           <regis.houssin@inodbox.com>
 * Copyright (C) 2013       Florian Henry           <florian.henry@open-concept.pro>
 * Copyright (C) 2015       Frederic France         <frederic.france@free.fr>
 * Copyright (C) 2016-2018  Alexandre Spangaro      <aspangaro@open-dsi.fr>
 * Copyright (C) 2017       Ferran Marcet       	 <fmarcet@2byte.es>
 *
 * This program is free software; you can redistribute it and/or modify
 * it under the terms of the GNU General Public License as published by
 * the Free Software Foundation; either version 3 of the License, or
 * (at your option) any later version.
 *
 * This program is distributed in the hope that it will be useful,
 * but WITHOUT ANY WARRANTY; without even the implied warranty of
 * MERCHANTABILITY or FITNESS FOR A PARTICULAR PURPOSE.  See the
 * GNU General Public License for more details.
 *
 * You should have received a copy of the GNU General Public License
 * along with this program. If not, see <https://www.gnu.org/licenses/>.
 */

/**
 *   \file       htdocs/loan/note.php
 *   \ingroup    loan
 *   \brief      Tab for notes on loan
 */

require '../main.inc.php';
require_once DOL_DOCUMENT_ROOT.'/loan/class/loan.class.php';
require_once DOL_DOCUMENT_ROOT.'/core/lib/loan.lib.php';
if (!empty($conf->projet->enabled)) {
	require_once DOL_DOCUMENT_ROOT.'/projet/class/project.class.php';
}

$action = GETPOST('action', 'aZ09');

// Load translation files required by the page
$langs->loadLangs(array("loan"));

// Security check
$id = GETPOST('id', 'int');
$result = restrictedArea($user, 'loan', $id, '&loan');

$object = new Loan($db);
if ($id > 0) $object->fetch($id);

$permissionnote = $user->rights->loan->write; // Used by the include of actions_setnotes.inc.php


/*
 *  Actions
 */

include DOL_DOCUMENT_ROOT.'/core/actions_setnotes.inc.php'; // Must be include, not include_once


/*
 *  View
 */

$form = new Form($db);

$title = $langs->trans("Loan").' - '.$langs->trans("Notes");
$help_url = 'EN:Module_Loan|FR:Module_Emprunt';
llxHeader("", $title, $help_url);

if ($id > 0)
{
    /*
     * Affichage onglets
     */
	$totalpaid = $object->getSumPayment();

    $head = loan_prepare_head($object);

    dol_fiche_head($head, 'note', $langs->trans("Loan"), -1, 'bill');

	$morehtmlref = '<div class="refidno">';
	// Ref loan
	$morehtmlref .= $form->editfieldkey("Label", 'label', $object->label, $object, 0, 'string', '', 0, 1);
	$morehtmlref .= $form->editfieldval("Label", 'label', $object->label, $object, 0, 'string', '', null, null, '', 1);
	// Project
	if (!empty($conf->projet->enabled)) {
		$langs->loadLangs(array("projects"));
		$morehtmlref .= '<br>'.$langs->trans('Project').' : ';
		if ($user->rights->loan->write) {
			//if ($action != 'classify')
			//	$morehtmlref .= '<a class="editfielda" href="' . $_SERVER['PHP_SELF'] . '?action=classify&amp;id=' . $object->id . '">' . img_edit($langs->transnoentitiesnoconv('SetProject')) . '</a> : ';
			if ($action == 'classify') {
				// $morehtmlref.=$form->form_project($_SERVER['PHP_SELF'] . '?id=' . $object->id, $object->socid, $object->fk_project, 'projectid', 0, 0, 1, 1);
				$morehtmlref .= '<form method="post" action="'.$_SERVER['PHP_SELF'].'?id='.$object->id.'">';
				$morehtmlref .= '<input type="hidden" name="action" value="classin">';
				$morehtmlref .= '<input type="hidden" name="token" value="'.$_SESSION['newtoken'].'">';
				$morehtmlref .= $formproject->select_projects($object->socid, $object->fk_project, 'projectid', $maxlength, 0, 1, 0, 1, 0, 0, '', 1);
				$morehtmlref .= '<input type="submit" class="button valignmiddle" value="'.$langs->trans("Modify").'">';
				$morehtmlref .= '</form>';
			} else {
				$morehtmlref .= $form->form_project($_SERVER['PHP_SELF'].'?id='.$object->id, $object->socid, $object->fk_project, 'none', 0, 0, 0, 1);
			}
		} else {
			if (!empty($object->fk_project)) {
				$proj = new Project($db);
				$proj->fetch($object->fk_project);
				$morehtmlref .= '<a href="'.DOL_URL_ROOT.'/projet/card.php?id='.$object->fk_project.'" title="'.$langs->trans('ShowProject').'">';
				$morehtmlref .= $proj->ref;
				$morehtmlref .= '</a>';
			} else {
				$morehtmlref .= '';
			}
		}
	}
	$morehtmlref .= '</div>';

<<<<<<< HEAD
	$linkback = '<a href="'.DOL_URL_ROOT.'/loan/list.php">'.$langs->trans("BackToList").'</a>';
=======
	$linkback = '<a href="' . DOL_URL_ROOT . '/loan/list.php?restore_lastsearch_values=1">' . $langs->trans("BackToList") . '</a>';
>>>>>>> 5e3698b0

	$object->totalpaid = $totalpaid; // To give a chance to dol_banner_tab to use already paid amount to show correct status

	dol_banner_tab($object, 'id', $linkback, 1, 'rowid', 'ref', $morehtmlref, '', 0, '', $morehtmlright);

	print '<div class="fichecenter">';
	print '<div class="underbanner clearboth"></div>';

    $cssclass = 'titlefield';
    $permission = $user->rights->loan->write; // Used by the include of notes.tpl.php
    include DOL_DOCUMENT_ROOT.'/core/tpl/notes.tpl.php';

    dol_fiche_end();
}

// End of page
llxFooter();
$db->close();<|MERGE_RESOLUTION|>--- conflicted
+++ resolved
@@ -113,11 +113,7 @@
 	}
 	$morehtmlref .= '</div>';
 
-<<<<<<< HEAD
-	$linkback = '<a href="'.DOL_URL_ROOT.'/loan/list.php">'.$langs->trans("BackToList").'</a>';
-=======
-	$linkback = '<a href="' . DOL_URL_ROOT . '/loan/list.php?restore_lastsearch_values=1">' . $langs->trans("BackToList") . '</a>';
->>>>>>> 5e3698b0
+	$linkback = '<a href="'.DOL_URL_ROOT.'/loan/list.php?restore_lastsearch_values=1">'.$langs->trans("BackToList").'</a>';
 
 	$object->totalpaid = $totalpaid; // To give a chance to dol_banner_tab to use already paid amount to show correct status
 
