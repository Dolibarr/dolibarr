<?php
<<<<<<< HEAD
/* Copyright (C) 2017      Franck Moreau        <franck.moreau@theobald.com>
 * Copyright (C) 2018-2023 Alexandre Spangaro   <aspangaro@easya.solutions>
 * Copyright (C) 2020      Maxime DEMAREST      <maxime@indelog.fr>
=======
/* Copyright (C) 2017		Franck Moreau				<franck.moreau@theobald.com>
 * Copyright (C) 2018-2024	Alexandre Spangaro			<alexandre@inovea-conseil.com>
 * Copyright (C) 2020		Maxime DEMAREST				<maxime@indelog.fr>
>>>>>>> cc80841a
 * Copyright (C) 2024		MDW							<mdeweerd@users.noreply.github.com>
 *
 * This program is free software; you can redistribute it and/or modify
 * it under the terms of the GNU General Public License as published by
 * the Free Software Foundation; either version 3 of the License, or
 * (at your option) any later version.
 *
 * This program is distributed in the hope that it will be useful,
 * but WITHOUT ANY WARRANTY; without even the implied warranty of
 * MERCHANTABILITY or FITNESS FOR A PARTICULAR PURPOSE.  See the
 * GNU General Public License for more details.
 *
 * You should have received a copy of the GNU General Public License
 * along with this program. If not, see <https://www.gnu.org/licenses/>.
 */

/**
 *  \file       htdocs/loan/schedule.php
 *  \ingroup    loan
 *  \brief      Schedule card
 */

// Load Dolibarr environment
require '../main.inc.php';
require_once DOL_DOCUMENT_ROOT.'/loan/class/loan.class.php';
require_once DOL_DOCUMENT_ROOT.'/core/lib/loan.lib.php';
require_once DOL_DOCUMENT_ROOT.'/core/lib/date.lib.php';
require_once DOL_DOCUMENT_ROOT.'/loan/class/loanschedule.class.php';
require_once DOL_DOCUMENT_ROOT.'/loan/class/paymentloan.class.php';
require_once DOL_DOCUMENT_ROOT.'/core/class/html.formprojet.class.php';
if (isModEnabled('project')) {
	require_once DOL_DOCUMENT_ROOT.'/projet/class/project.class.php';
}

$loanid = GETPOSTINT('loanid');
$action = GETPOST('action', 'aZ09');

// Security check
$socid = 0;
if (GETPOSTISSET('socid')) {
	$socid = GETPOSTINT('socid');
}
if ($user->socid) {
	$socid = $user->socid;
}
if (!$user->hasRight('loan', 'calc')) {
	accessforbidden();
}

// Load translation files required by the page
$langs->loadLangs(array("compta", "bills", "loan"));

$object = new Loan($db);
$object->fetch($loanid);

$echeances = new LoanSchedule($db);
$echeances->fetchAll($object->id);

if ($object->paid > 0 && count($echeances->lines) == 0) {
	$pay_without_schedule = 1;
} else {
	$pay_without_schedule = 0;
}

$permissiontoadd = $user->hasRight('loan', 'write');


/*
 * Actions
 */

if ($action == 'createecheancier' && empty($pay_without_schedule) && $permissiontoadd) {
	$db->begin();
	$i = 1;
	while ($i < $object->nbterm + 1) {
		$date = GETPOSTINT('hi_date'.$i);
		$mens = price2num(GETPOST('mens'.$i));
		$int = price2num(GETPOST('hi_interets'.$i));
		$insurance = price2num(GETPOST('hi_insurance'.$i));

		$new_echeance = new LoanSchedule($db);

		$new_echeance->fk_loan = $object->id;
		$new_echeance->datec = dol_now();
		$new_echeance->tms = dol_now();
		$new_echeance->datep = $date;
<<<<<<< HEAD
		$new_echeance->amount_capital = $mens - (float) $int;
=======
		$new_echeance->amount_capital = (float) $mens - (float) $int;
>>>>>>> cc80841a
		$new_echeance->amount_insurance = $insurance;
		$new_echeance->amount_interest = $int;
		$new_echeance->fk_typepayment = 3;
		$new_echeance->fk_bank = 0;
		$new_echeance->fk_user_creat = $user->id;
		$new_echeance->fk_user_modif = $user->id;
		$result = $new_echeance->create($user);
		if ($result < 0) {
			setEventMessages($new_echeance->error, $new_echeance->errors, 'errors');
			$db->rollback();
			$echeances->lines = [];
			break;
		}
		$echeances->lines[] = $new_echeance;
		$i++;
	}
	if ($result > 0) {
		$db->commit();
	}
}

if ($action == 'updateecheancier' && empty($pay_without_schedule) && $permissiontoadd) {
	$db->begin();
	$i = 1;
	while ($i < $object->nbterm + 1) {
		$mens = price2num(GETPOST('mens'.$i));
		$int = price2num(GETPOST('hi_interets'.$i));
		$id = GETPOST('hi_rowid'.$i);
		$insurance = price2num(GETPOST('hi_insurance'.$i));

		$new_echeance = new LoanSchedule($db);
		$new_echeance->fetch($id);
		$new_echeance->tms = dol_now();
<<<<<<< HEAD
		$new_echeance->amount_capital = $mens - (float) $int;
=======
		$new_echeance->amount_capital = (float) $mens - (float) $int;
>>>>>>> cc80841a
		$new_echeance->amount_insurance = $insurance;
		$new_echeance->amount_interest = $int;
		$new_echeance->fk_user_modif = $user->id;
		$result = $new_echeance->update($user, 0);
		if ($result < 0) {
			setEventMessages(null, $new_echeance->errors, 'errors');
			$db->rollback();
			$echeances->fetchAll($object->id);
			break;
		}

		$echeances->lines[$i - 1] = $new_echeance;
		$i++;
	}
	if ($result > 0) {
		$db->commit();
	}
}


/*
 * View
 */

$form = new Form($db);
$formproject = new FormProjets($db);

$title = $langs->trans("Loan").' - '.$langs->trans("Card");
$help_url = 'EN:Module_Loan|FR:Module_Emprunt';

llxHeader("", $title, $help_url, '', 0, 0, '', '', '', 'mod-loan page-card_schedule');

$head = loan_prepare_head($object);
print dol_get_fiche_head($head, 'FinancialCommitment', $langs->trans("Loan"), -1, 'money-bill-alt');

$linkback = '<a href="'.DOL_URL_ROOT.'/loan/list.php?restore_lastsearch_values=1">'.$langs->trans("BackToList").'</a>';

$morehtmlref = '<div class="refidno">';
// Ref loan
$morehtmlref .= $form->editfieldkey("Label", 'label', $object->label, $object, 0, 'string', '', 0, 1);
$morehtmlref .= $form->editfieldval("Label", 'label', $object->label, $object, 0, 'string', '', null, null, '', 1);
// Project
if (isModEnabled('project')) {
	$langs->loadLangs(array("projects"));
	$morehtmlref .= '<br>'.$langs->trans('Project').' : ';
	if ($user->hasRight('loan', 'write')) {
		if ($action != 'classify') {
			//$morehtmlref .= '<a class="editfielda" href="'.$_SERVER['PHP_SELF'].'?action=classify&token='.newToken().'&id='.$object->id.'">'.img_edit($langs->transnoentitiesnoconv('SetProject')).'</a> : ';
			if ($action == 'classify') {
				//$morehtmlref.=$form->form_project($_SERVER['PHP_SELF'] . '?id=' . $object->id, $object->socid, $object->fk_project, 'projectid', 0, 0, 1, 1);
				$morehtmlref .= '<form method="post" action="'.$_SERVER['PHP_SELF'].'?id='.$object->id.'">';
				$morehtmlref .= '<input type="hidden" name="action" value="classin">';
				$morehtmlref .= '<input type="hidden" name="token" value="'.newToken().'">';
				$morehtmlref .= $formproject->select_projects(-1, $object->fk_project, 'projectid', $maxlength, 0, 1, 0, 1, 0, 0, '', 1);
				$morehtmlref .= '<input type="submit" class="button valignmiddle" value="'.$langs->trans("Modify").'">';
				$morehtmlref .= '</form>';
			} else {
				$morehtmlref .= $form->form_project($_SERVER['PHP_SELF'].'?id='.$object->id, -1, $object->fk_project, 'none', 0, 0, 0, 1, '', 'maxwidth300');
			}
		}
	} else {
		if (!empty($object->fk_project)) {
			$proj = new Project($db);
			$proj->fetch($object->fk_project);
			$morehtmlref .= ' : '.$proj->getNomUrl(1);
			if ($proj->title) {
				$morehtmlref .= ' - '.$proj->title;
			}
		} else {
			$morehtmlref .= '';
		}
	}
}
$morehtmlref .= '</div>';

$morehtmlstatus = '';

dol_banner_tab($object, 'loanid', $linkback, 1, 'rowid', 'ref', $morehtmlref, '', 0, '', $morehtmlstatus);

?>
<script type="text/javascript">
$(document).ready(function() {
	$('[name^="mens"]').focusout(function() {
		var echeance=$(this).attr('ech');
		var mens=price2numjs($(this).val());
		var idcap=echeance-1;
		idcap = '#hi_capital'+idcap;
		var capital=price2numjs($(idcap).val());
		console.log("Change monthly amount echeance="+echeance+" idcap="+idcap+" capital="+capital);
		$.ajax({
			  method: "GET",
			  dataType: 'json',
			  url: 'calcmens.php',
			  data: { echeance: echeance, mens: mens, capital:capital, rate:<?php echo $object->rate / 100; ?>, nbterm: <?php echo $object->nbterm; ?>, token: '<?php echo currentToken(); ?>' },
			  success: function(data) {
				$.each(data, function(index, element) {
					var idcap_res='#hi_capital'+index;
					var idcap_res_srt='#capital'+index;
					var interet_res='#hi_interets'+index;
					var interet_res_str='#interets'+index;
					var men_res='#mens'+index;
					$(idcap_res).val(element.cap_rest);
					$(idcap_res_srt).text(element.cap_rest_str);
					$(interet_res).val(element.interet);
					$(interet_res_str).text(element.interet_str);
					$(men_res).val(element.mens);
				});
			}
		});
	});
});
</script>
<?php

if ($pay_without_schedule == 1) {
	print '<div class="warning">'.$langs->trans('CantUseScheduleWithLoanStartedToPaid').'</div>'."\n";
}

print '<form name="createecheancier" action="'.$_SERVER["PHP_SELF"].'" method="POST">';
print '<input type="hidden" name="token" value="'.newToken().'">';
print '<input type="hidden" name="loanid" value="'.$loanid.'">';
if (count($echeances->lines) > 0) {
	print '<input type="hidden" name="action" value="updateecheancier">';
} else {
	print '<input type="hidden" name="action" value="createecheancier">';
}

//print_fiche_titre($langs->trans("FinancialCommitment"));
print '<br>';

print '<div class="div-table-responsive-no-min">';
print '<table class="border centpercent">';

$colspan = 6;
if (count($echeances->lines) > 0) {
	$colspan++;
}

print '<tr class="liste_titre">';
print '<th class="center">'.$langs->trans("Term").'</th>';
print '<th class="center">'.$langs->trans("Date").'</th>';
print '<th class="center">'.$langs->trans("Insurance");
print '<th class="center">'.$langs->trans("InterestAmount").'</th>';
print '<th class="center">'.$langs->trans("Amount").'</th>';
print '<th class="center">'.$langs->trans("CapitalRemain");
print '<br>('.price($object->capital, 0, '', 1, -1, -1, $conf->currency).')';
print '<input type="hidden" name="hi_capital0" id ="hi_capital0" value="'.$object->capital.'">';
print '</th>';
if (count($echeances->lines) > 0) {
	print '<th class="center">'.$langs->trans('DoPayment').'</th>';
}
print '</tr>'."\n";

if ($object->nbterm > 0 && count($echeances->lines) == 0) {
	$i = 1;
	$capital = $object->capital;
	$insurance = (float) $object->insurance_amount / $object->nbterm;
	$insurance = price2num($insurance, 'MT');
	$regulInsurance = price2num((float) $object->insurance_amount - ((float) $insurance * $object->nbterm));
	while ($i < $object->nbterm + 1) {
		$mens = price2num($echeances->calcMonthlyPayments($capital, $object->rate / 100, $object->nbterm - $i + 1), 'MT');
		$int = ($capital * ($object->rate / 12)) / 100;
		$int = price2num($int, 'MT');
		$insu = ((float) $insurance + (($i == 1) ? (float) $regulInsurance : 0));
		$cap_rest = price2num((float) $capital - ((float) $mens - (float) $int), 'MT');
		print '<tr>';
		print '<td class="center" id="n'.$i.'">'.$i.'</td>';
		print '<td class="center" id ="date'.$i.'"><input type="hidden" name="hi_date'.$i.'" id ="hi_date'.$i.'" value="'.dol_time_plus_duree($object->datestart, $i - 1, 'm').'">'.dol_print_date(dol_time_plus_duree($object->datestart, $i - 1, 'm'), 'day').'</td>';
		print '<td class="center amount" id="insurance'.$i.'">'.price($insu, 0, '', 1, -1, -1, $conf->currency).'</td><input type="hidden" name="hi_insurance'.$i.'" id ="hi_insurance'.$i.'" value="'.$insu.'">';
		print '<td class="center amount" id="interets'.$i.'">'.price($int, 0, '', 1, -1, -1, $conf->currency).'</td><input type="hidden" name="hi_interets'.$i.'" id ="hi_interets'.$i.'" value="'.$int.'">';
		print '<td class="center"><input class="width75 right" name="mens'.$i.'" id="mens'.$i.'" value="'.$mens.'" ech="'.$i.'"></td>';
		print '<td class="center amount" id="capital'.$i.'">'.price($cap_rest).'</td><input type="hidden" name="hi_capital'.$i.'" id ="hi_capital'.$i.'" value="'.$cap_rest.'">';
		print '</tr>'."\n";
		$i++;
		$capital = $cap_rest;
	}
} elseif (count($echeances->lines) > 0) {
	$i = 1;
	$capital = $object->capital;
	$insurance = (float) $object->insurance_amount / $object->nbterm;
	$insurance = price2num($insurance, 'MT');
	$regulInsurance = price2num((float) $object->insurance_amount - ((float) $insurance * $object->nbterm));
	$printed = false;
	foreach ($echeances->lines as $line) {
		$mens = $line->amount_capital + $line->amount_interest;
		$int = $line->amount_interest;
		$insu = ((float) $insurance + (($i == 1) ? (float) $regulInsurance : 0));
		$cap_rest = price2num($capital - ($mens - $int), 'MT');

		print '<tr>';
		print '<td class="center" id="n'.$i.'"><input type="hidden" name="hi_rowid'.$i.'" id ="hi_rowid'.$i.'" value="'.$line->id.'">'.$i.'</td>';
		print '<td class="center" id ="date'.$i.'"><input type="hidden" name="hi_date'.$i.'" id ="hi_date'.$i.'" value="'.$line->datep.'">'.dol_print_date($line->datep, 'day').'</td>';
		print '<td class="center amount" id="insurance'.$i.'">'.price($insu, 0, '', 1, -1, -1, $conf->currency).'</td><input type="hidden" name="hi_insurance'.$i.'" id ="hi_insurance'.$i.'" value="'.$insu.'">';
		print '<td class="center amount" id="interets'.$i.'">'.price($int, 0, '', 1, -1, -1, $conf->currency).'</td><input type="hidden" name="hi_interets'.$i.'" id ="hi_interets'.$i.'" value="'.$int.'">';
		if (empty($line->fk_bank)) {
			print '<td class="center"><input class="right width75" name="mens'.$i.'" id="mens'.$i.'" value="'.$mens.'" ech="'.$i.'"></td>';
		} else {
			print '<td class="center amount">'.price($mens, 0, '', 1, -1, -1, $conf->currency).'</td><input type="hidden" name="mens'.$i.'" id ="mens'.$i.'" value="'.$mens.'">';
		}

		print '<td class="center amount" id="capital'.$i.'">'.price($cap_rest, 0, '', 1, -1, -1, $conf->currency).'</td><input type="hidden" name="hi_capital'.$i.'" id ="hi_capital'.$i.'" value="'.$cap_rest.'">';
		print '<td class="center">';
		if (!empty($line->fk_bank)) {
			print $langs->trans('Paid');
			if (!empty($line->fk_payment_loan)) {
				print '&nbsp;<a href="'.DOL_URL_ROOT.'/loan/payment/card.php?id='.$line->fk_payment_loan.'">('.img_object($langs->trans("Payment"), "payment").' '.$line->fk_payment_loan.')</a>';
			}
		} elseif (!$printed) {
			print '<a class="butAction smallpaddingimp" href="'.DOL_URL_ROOT.'/loan/payment/payment.php?id='.$object->id.'&action=create">'.$langs->trans('DoPayment').'</a>';
			$printed = true;
		}
		print '</td>';
		print '</tr>'."\n";
		$i++;
		$capital = $cap_rest;
	}
}

print '</table>';
print '</div>';

print '</br>';

if (count($echeances->lines) == 0) {
	$label = $langs->trans("Create");
} else {
	$label = $langs->trans("Save");
}
print '<div class="center"><input type="submit" class="button button-add" value="'.$label.'" '.(($pay_without_schedule == 1) ? 'disabled title="'.$langs->trans('CantUseScheduleWithLoanStartedToPaid').'"' : '').'title=""></div>';
print '</form>';

// End of page
llxFooter();
$db->close();<|MERGE_RESOLUTION|>--- conflicted
+++ resolved
@@ -1,13 +1,7 @@
 <?php
-<<<<<<< HEAD
-/* Copyright (C) 2017      Franck Moreau        <franck.moreau@theobald.com>
- * Copyright (C) 2018-2023 Alexandre Spangaro   <aspangaro@easya.solutions>
- * Copyright (C) 2020      Maxime DEMAREST      <maxime@indelog.fr>
-=======
 /* Copyright (C) 2017		Franck Moreau				<franck.moreau@theobald.com>
  * Copyright (C) 2018-2024	Alexandre Spangaro			<alexandre@inovea-conseil.com>
  * Copyright (C) 2020		Maxime DEMAREST				<maxime@indelog.fr>
->>>>>>> cc80841a
  * Copyright (C) 2024		MDW							<mdeweerd@users.noreply.github.com>
  *
  * This program is free software; you can redistribute it and/or modify
@@ -94,11 +88,7 @@
 		$new_echeance->datec = dol_now();
 		$new_echeance->tms = dol_now();
 		$new_echeance->datep = $date;
-<<<<<<< HEAD
-		$new_echeance->amount_capital = $mens - (float) $int;
-=======
 		$new_echeance->amount_capital = (float) $mens - (float) $int;
->>>>>>> cc80841a
 		$new_echeance->amount_insurance = $insurance;
 		$new_echeance->amount_interest = $int;
 		$new_echeance->fk_typepayment = 3;
@@ -132,11 +122,7 @@
 		$new_echeance = new LoanSchedule($db);
 		$new_echeance->fetch($id);
 		$new_echeance->tms = dol_now();
-<<<<<<< HEAD
-		$new_echeance->amount_capital = $mens - (float) $int;
-=======
 		$new_echeance->amount_capital = (float) $mens - (float) $int;
->>>>>>> cc80841a
 		$new_echeance->amount_insurance = $insurance;
 		$new_echeance->amount_interest = $int;
 		$new_echeance->fk_user_modif = $user->id;
