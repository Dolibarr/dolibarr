--- conflicted
+++ resolved
@@ -1,11 +1,6 @@
 <?php
-<<<<<<< HEAD
-/* Copyright (C) 2014-2018  Alexandre Spangaro   <aspangaro@zendsi.com>
- * Copyright (C) 2015       Frederic France      <frederic.france@free.fr>
-=======
 /* Copyright (C) 2014-2018  Alexandre Spangaro      <aspangaro@zendsi.com>
  * Copyright (C) 2015-2018  Frédéric France         <frederic.france@netlogic.fr>
->>>>>>> d9b8a8c8
  *
  * This program is free software; you can redistribute it and/or modify
  * it under the terms of the GNU General Public License as published by
