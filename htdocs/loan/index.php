<?php
/* Copyright (C) 2014       Alexandre Spangaro   <aspangaro.dolibarr@gmail.com>
 * Copyright (C) 2015       Frederic France      <frederic.france@free.fr>
 * Copyright (C) 2015		Juanjo Menent		 <jmenent@2byte.es>
 * Copyright (C) 2016		Laurent Destailleur  <eldy@users.sourceforge.net>
 *
 * This program is free software; you can redistribute it and/or modify
 * it under the terms of the GNU General Public License as published by
 * the Free Software Foundation; either version 3 of the License, or
 * (at your option) any later version.
 *
 * This program is distributed in the hope that it will be useful,
 * but WITHOUT ANY WARRANTY; without even the implied warranty of
 * MERCHANTABILITY or FITNESS FOR A PARTICULAR PURPOSE.  See the
 * GNU General Public License for more details.
 *
 * You should have received a copy of the GNU General Public License
 * along with this program. If not, see <http://www.gnu.org/licenses/>.
 */

/**
 *   	\file       htdocs/loan/index.php
 *		\ingroup    loan
 *		\brief      Page to list all loans
 */

require '../main.inc.php';
require_once DOL_DOCUMENT_ROOT.'/loan/class/loan.class.php';

$langs->load("loan");
$langs->load("compta");
$langs->load("banks");
$langs->load("bills");

// Security check
$socid = GETPOST('socid', 'int');
if ($user->societe_id) $socid=$user->societe_id;
$result = restrictedArea($user, 'loan', '', '', '');

$limit = GETPOST('limit')?GETPOST('limit','int'):$conf->liste_limit;
$sortfield = GETPOST("sortfield",'alpha');
$sortorder = GETPOST("sortorder",'alpha');
$page = GETPOST("page",'int');
if ($page == -1) { $page = 0; }
$offset = $limit * $page;
$pageprev = $page - 1;
$pagenext = $page + 1;
if (! $sortfield) $sortfield="l.rowid";
if (! $sortorder) $sortorder="DESC";
<<<<<<< HEAD
$limit = GETPOST('limit')?GETPOST('limit','int'):$conf->liste_limit;
=======
>>>>>>> 3f5d67d4

$search_ref=GETPOST('search_ref','int');
$search_label=GETPOST('search_label','alpha');
$search_amount=GETPOST('search_amount','alpha');
$filtre=GETPOST("filtre");
$optioncss = GETPOST('optioncss','alpha');

// Purge search criteria
if (GETPOST("button_removefilter_x") || GETPOST("button_removefilter")) // Both test are required to be compatible with all browsers
{
    $search_ref="";
	$search_label="";
	$search_amount="";
}


/*
 *	View
 */

$loan_static = new Loan($db);

llxHeader();

$sql = "SELECT l.rowid, l.label, l.capital, l.datestart, l.dateend,";
$sql.= " SUM(pl.amount_capital) as alreadypayed";
$sql.= " FROM ".MAIN_DB_PREFIX."loan as l LEFT JOIN ".MAIN_DB_PREFIX."payment_loan AS pl";
$sql.= " ON l.rowid = pl.fk_loan";
$sql.= " WHERE l.entity = ".$conf->entity;
if ($search_amount)	$sql.=" AND l.capital='".$db->escape(price2num(trim($search_amount)))."'";
if ($search_ref) 	$sql.=" AND l.rowid = ".$db->escape($search_ref);
if ($search_label)	$sql.=" AND l.label LIKE '%".$db->escape($search_label)."%'";
if ($filtre) {
    $filtre=str_replace(":","=",$filtre);
    $sql .= " AND ".$filtre;
}
$sql.= " GROUP BY l.rowid, l.label, l.capital, l.datestart, l.dateend";
$sql.= $db->order($sortfield,$sortorder);
<<<<<<< HEAD
$numall = 0;
if (empty($conf->global->MAIN_DISABLE_FULL_SCANLIST))
{
    $result = $db->query($sql);
    $numall = $db->num_rows($result);
}
=======

$nbtotalofrecords = 0;
if (empty($conf->global->MAIN_DISABLE_FULL_SCANLIST))
{
    $result = $db->query($sql);
    $nbtotalofrecords = $db->num_rows($result);
}

>>>>>>> 3f5d67d4
$sql.= $db->plimit($limit+1, $offset);

//print $sql;
$resql=$db->query($sql);
if ($resql)
{
	$num = $db->num_rows($resql);
	$i = 0;
	$var=true;

<<<<<<< HEAD
    $param="";
=======
    $param='';
    if (! empty($contextpage) && $contextpage != $_SERVER["PHP_SELF"]) $param.='&contextpage='.$contextpage;
    if ($limit > 0 && $limit != $conf->liste_limit) $param.='&limit='.$limit;
>>>>>>> 3f5d67d4
    if ($search_ref) $param.="&amp;search_ref=".$search_ref;
    if ($search_label) $param.="&amp;search_label=".$search_user;
    if ($search_amount) $param.="&amp;search_amount=".$search_amount_ht;
    if ($optioncss != '') $param.='&amp;optioncss='.$optioncss;
<<<<<<< HEAD

    print '<form method="GET" action="'.$_SERVER["PHP_SELF"].'">'."\n";
    if ($optioncss != '') print '<input type="hidden" name="optioncss" value="'.$optioncss.'">';
    print_barre_liste($langs->trans("Loans"), $page, $_SERVER["PHP_SELF"], $param, $sortfield, $sortorder, '', $num, $numall,'title_generic.png');

=======

    print '<form method="POST" action="'.$_SERVER["PHP_SELF"].'">'."\n";
    if ($optioncss != '') print '<input type="hidden" name="optioncss" value="'.$optioncss.'">';
	print '<input type="hidden" name="token" value="'.$_SESSION['newtoken'].'">';
	print '<input type="hidden" name="action" value="list">';
	print '<input type="hidden" name="sortfield" value="'.$sortfield.'">';
	print '<input type="hidden" name="sortorder" value="'.$sortorder.'">';
	print '<input type="hidden" name="viewstatut" value="'.$viewstatut.'">';
    
    print_barre_liste($langs->trans("Loans"), $page, $_SERVER["PHP_SELF"], $param, $sortfield, $sortorder, '', $num, $nbtotalofrecords, 'title_accountancy.png', 0, '', '', $limit);

>>>>>>> 3f5d67d4
    print '<table class="noborder" width="100%">';
	print '<tr class="liste_titre">';
	print_liste_field_titre($langs->trans("Ref"),$_SERVER["PHP_SELF"],"l.rowid","",$param,"",$sortfield,$sortorder);
	print_liste_field_titre($langs->trans("Label"),$_SERVER["PHP_SELF"],"l.label","",$param,'align="left"',$sortfield,$sortorder);
	print_liste_field_titre($langs->trans("LoanCapital"),$_SERVER["PHP_SELF"],"l.capital","",$param,'align="right"',$sortfield,$sortorder);
	print_liste_field_titre($langs->trans("DateStart"),$_SERVER["PHP_SELF"],"l.datestart","",$param,'align="center"',$sortfield,$sortorder);
	print_liste_field_titre($langs->trans("Status"),$_SERVER["PHP_SELF"],"l.paid","",$param,'align="right"',$sortfield,$sortorder);
	print_liste_field_titre('');
    print "</tr>\n";

	// Filters lines
	print '<tr class="liste_titre">';
	print '<td class="liste_titre"><input class="flat" size="4" type="text" name="search_ref" value="'.$search_ref.'"></td>';
	print '<td class="liste_titre"><input class="flat" size="12" type="text" name="search_label" value="'.$search_label.'"></td>';
	print '<td class="liste_titre" align="right" ><input class="flat" size="8" type="text" name="search_amount" value="'.$search_amount.'"></td>';
	print '<td class="liste_titre">&nbsp;</td>';
	print '<td></td>';
	print '<td align="right" class="liste_titre">';
	print '<input type="image" class="liste_titre" src="'.img_picto($langs->trans("Search"),'search.png','','',1).'" name="button_search" value="'.dol_escape_htmltag($langs->trans("Search")).'" title="'.dol_escape_htmltag($langs->trans("Search")).'">';
	print '<input type="image" class="liste_titre" src="'.img_picto($langs->trans("Search"),'searchclear.png','','',1).'" name="button_removefilter" value="'.dol_escape_htmltag($langs->trans("RemoveFilter")).'" title="'.dol_escape_htmltag($langs->trans("RemoveFilter")).'">';
	print '</td>';
	print '</tr>';

	while ($i < min($num,$limit))
	{
		$obj = $db->fetch_object($resql);
        $loan_static->id = $obj->rowid;
        $loan_static->ref = $obj->rowid;
        $loan_static->label = $obj->label;

		$var = !$var;
		print "<tr ".$bc[$var].">";

		// Ref
		print '<td>'.$loan_static->getLinkUrl(1, 42).'</td>';

		// Label
		print '<td>'.dol_trunc($obj->label,42).'</td>';

		// Capital
		print '<td align="right" width="100">'.price($obj->capital).'</td>';

		// Date start
		print '<td width="110" align="center">'.dol_print_date($db->jdate($obj->datestart), 'day').'</td>';

		print '<td align="right" class="nowrap">'.$loan_static->LibStatut($obj->paid,5,$obj->alreadypayed).'</a></td>';

		print '<td></td>';
		
        print "</tr>\n";

		$i++;
	}

    print "</table>";
    print "</form>\n";
    $db->free($resql);
}
else
{
    dol_print_error($db);
}

llxFooter();

$db->close();<|MERGE_RESOLUTION|>--- conflicted
+++ resolved
@@ -47,10 +47,6 @@
 $pagenext = $page + 1;
 if (! $sortfield) $sortfield="l.rowid";
 if (! $sortorder) $sortorder="DESC";
-<<<<<<< HEAD
-$limit = GETPOST('limit')?GETPOST('limit','int'):$conf->liste_limit;
-=======
->>>>>>> 3f5d67d4
 
 $search_ref=GETPOST('search_ref','int');
 $search_label=GETPOST('search_label','alpha');
@@ -89,14 +85,6 @@
 }
 $sql.= " GROUP BY l.rowid, l.label, l.capital, l.datestart, l.dateend";
 $sql.= $db->order($sortfield,$sortorder);
-<<<<<<< HEAD
-$numall = 0;
-if (empty($conf->global->MAIN_DISABLE_FULL_SCANLIST))
-{
-    $result = $db->query($sql);
-    $numall = $db->num_rows($result);
-}
-=======
 
 $nbtotalofrecords = 0;
 if (empty($conf->global->MAIN_DISABLE_FULL_SCANLIST))
@@ -105,7 +93,6 @@
     $nbtotalofrecords = $db->num_rows($result);
 }
 
->>>>>>> 3f5d67d4
 $sql.= $db->plimit($limit+1, $offset);
 
 //print $sql;
@@ -116,24 +103,13 @@
 	$i = 0;
 	$var=true;
 
-<<<<<<< HEAD
-    $param="";
-=======
     $param='';
     if (! empty($contextpage) && $contextpage != $_SERVER["PHP_SELF"]) $param.='&contextpage='.$contextpage;
     if ($limit > 0 && $limit != $conf->liste_limit) $param.='&limit='.$limit;
->>>>>>> 3f5d67d4
     if ($search_ref) $param.="&amp;search_ref=".$search_ref;
     if ($search_label) $param.="&amp;search_label=".$search_user;
     if ($search_amount) $param.="&amp;search_amount=".$search_amount_ht;
     if ($optioncss != '') $param.='&amp;optioncss='.$optioncss;
-<<<<<<< HEAD
-
-    print '<form method="GET" action="'.$_SERVER["PHP_SELF"].'">'."\n";
-    if ($optioncss != '') print '<input type="hidden" name="optioncss" value="'.$optioncss.'">';
-    print_barre_liste($langs->trans("Loans"), $page, $_SERVER["PHP_SELF"], $param, $sortfield, $sortorder, '', $num, $numall,'title_generic.png');
-
-=======
 
     print '<form method="POST" action="'.$_SERVER["PHP_SELF"].'">'."\n";
     if ($optioncss != '') print '<input type="hidden" name="optioncss" value="'.$optioncss.'">';
@@ -145,7 +121,6 @@
     
     print_barre_liste($langs->trans("Loans"), $page, $_SERVER["PHP_SELF"], $param, $sortfield, $sortorder, '', $num, $nbtotalofrecords, 'title_accountancy.png', 0, '', '', $limit);
 
->>>>>>> 3f5d67d4
     print '<table class="noborder" width="100%">';
 	print '<tr class="liste_titre">';
 	print_liste_field_titre($langs->trans("Ref"),$_SERVER["PHP_SELF"],"l.rowid","",$param,"",$sortfield,$sortorder);
