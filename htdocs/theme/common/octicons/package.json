--- conflicted
+++ resolved
@@ -1,8 +1,4 @@
 {
-<<<<<<< HEAD
-  "version": "7.2.0",
-=======
->>>>>>> d9b8a8c8
   "name": "octicons",
   "version": "8.1.0",
   "description": "A scalable set of icons handcrafted with <3 by GitHub.",
