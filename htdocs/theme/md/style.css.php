<?php
/* Copyright (C) 2004-2017	Laurent Destailleur		<eldy@users.sourceforge.net>
 * Copyright (C) 2006		Rodolphe Quiedeville	<rodolphe@quiedeville.org>
 * Copyright (C) 2007-2017	Regis Houssin			<regis.houssin@inodbox.com>
 * Copyright (C) 2011		Philippe Grand			<philippe.grand@atoo-net.com>
 * Copyright (C) 2012		Juanjo Menent			<jmenent@2byte.es>
 * Copyright (C) 2015		Alexandre Spangaro      <aspangaro@open-dsi.fr>
 * Copyright (C) 2018       Ferran Marcet           <fmarcet@2byte.es>
 * Copyright (C) 2021       Anthony Berton          <bertonanthony@gmail.com>
 *
 * This program is free software; you can redistribute it and/or modify
 * it under the terms of the GNU General Public License as published by
 * the Free Software Foundation; either version 3 of the License, or
 * (at your option) any later version.
 *
 * This program is distributed in the hope that it will be useful,
 * but WITHOUT ANY WARRANTY; without even the implied warranty of
 * MERCHANTABILITY or FITNESS FOR A PARTICULAR PURPOSE.  See the
 * GNU General Public License for more details.
 *
 * You should have received a copy of the GNU General Public License
 * along with this program. If not, see <https://www.gnu.org/licenses/>.
 */

/**
 *		\file       htdocs/theme/md/style.css.php
 *		\brief      File for CSS style sheet Md (Material Design)
 */

//if (! defined('NOREQUIREUSER')) define('NOREQUIREUSER','1');	// Not disabled because need to load personalized language
//if (! defined('NOREQUIREDB'))   define('NOREQUIREDB','1');	// Not disabled to increase speed. Language code is found on url.
if (!defined('NOREQUIRESOC')) {
	define('NOREQUIRESOC', '1');
}
//if (! defined('NOREQUIRETRAN')) define('NOREQUIRETRAN','1');	// Not disabled because need to do translations
if (!defined('NOCSRFCHECK')) {
	define('NOCSRFCHECK', 1);
}
if (!defined('NOTOKENRENEWAL')) {
	define('NOTOKENRENEWAL', 1);
}
if (!defined('NOLOGIN')) {
	define('NOLOGIN', 1); // File must be accessed by logon page so without login
}
//if (! defined('NOREQUIREMENU'))   define('NOREQUIREMENU',1);  // We need top menu content
if (!defined('NOREQUIREHTML')) {
	define('NOREQUIREHTML', 1);
}
if (!defined('NOREQUIREAJAX')) {
	define('NOREQUIREAJAX', '1');
}


define('ISLOADEDBYSTEELSHEET', '1');


require __DIR__.'/theme_vars.inc.php';
if (defined('THEME_ONLY_CONSTANT')) {
	return;
}

session_cache_limiter('public');


require_once __DIR__.'/../../main.inc.php'; // __DIR__ allow this script to be included in custom themes
require_once DOL_DOCUMENT_ROOT.'/core/lib/functions2.lib.php';

// Load user to have $user->conf loaded (not done into main because of NOLOGIN constant defined)
// and permission, so we can later calculate number of top menu ($nbtopmenuentries) according to user profile.
if (empty($user->id) && !empty($_SESSION['dol_login'])) {
	$user->fetch('', $_SESSION['dol_login'], '', 1);
	$user->getrights();

	// Reload menu now we have the good user (and we need the good menu to have ->showmenu('topnb') correct.
	$menumanager = new MenuManager($db, empty($user->socid) ? 0 : 1);
	$menumanager->loadMenu();
}


// Define css type
top_httphead('text/css');
// Important: Following code is to avoid page request by browser and PHP CPU at each Dolibarr page access.
if (empty($dolibarr_nocache)) {
	header('Cache-Control: max-age=10800, public, must-revalidate');
} else {
	header('Cache-Control: no-cache');
}

if (GETPOST('theme', 'aZ09')) {
	$conf->theme = GETPOST('theme', 'aZ09'); // If theme was forced on URL
}
if (GETPOST('lang', 'aZ09')) {
	$langs->setDefaultLang(GETPOST('lang', 'aZ09')); // If language was forced on URL
}

$langs->load("main", 0, 1);
$right = ($langs->trans("DIRECTION") == 'rtl' ? 'left' : 'right');
$left = ($langs->trans("DIRECTION") == 'rtl' ? 'right' : 'left');

$path = ''; // This value may be used in future for external module to overwrite theme
$theme = 'md'; // Value of theme
if (!empty($conf->global->MAIN_OVERWRITE_THEME_RES)) {
	$path = '/'.$conf->global->MAIN_OVERWRITE_THEME_RES; $theme = $conf->global->MAIN_OVERWRITE_THEME_RES;
}

// Define image path files and other constants
$fontlist = 'roboto,arial,tahoma,verdana,helvetica'; //$fontlist='verdana,helvetica,arial,sans-serif';
$img_head = '';
$img_button = dol_buildpath($path.'/theme/'.$theme.'/img/button_bg.png', 1);
$dol_hide_topmenu = $conf->dol_hide_topmenu;
$dol_hide_leftmenu = $conf->dol_hide_leftmenu;
$dol_optimize_smallscreen = $conf->dol_optimize_smallscreen;
$dol_no_mouse_hover = $conf->dol_no_mouse_hover;


//$conf->global->THEME_ELDY_ENABLE_PERSONALIZED=0;
//$user->conf->THEME_ELDY_ENABLE_PERSONALIZED=0;
//var_dump($user->conf->THEME_ELDY_RGB);

$useboldtitle = (isset($conf->global->THEME_ELDY_USEBOLDTITLE) ? $conf->global->THEME_ELDY_USEBOLDTITLE : 0);
$borderwidth = 2;
$userborderontable = getDolGlobalInt('THEME_ELDY_USEBORDERONTABLE');

// Case of option always editable
if (!isset($conf->global->THEME_ELDY_BACKBODY)) {
	$conf->global->THEME_ELDY_BACKBODY = $colorbackbody;
}
if (!isset($conf->global->THEME_ELDY_TOPMENU_BACK1)) {
	$conf->global->THEME_ELDY_TOPMENU_BACK1 = $colorbackhmenu1;
}
if (!isset($conf->global->THEME_ELDY_VERMENU_BACK1)) {
	$conf->global->THEME_ELDY_VERMENU_BACK1 = $colorbackvmenu1;
}
if (!isset($conf->global->THEME_ELDY_BACKTITLE1)) {
	$conf->global->THEME_ELDY_BACKTITLE1 = $colorbacktitle1;
}
if (!isset($conf->global->THEME_ELDY_USE_HOVER)) {
	$conf->global->THEME_ELDY_USE_HOVER = $colorbacklinepairhover;
}
if (!isset($conf->global->THEME_ELDY_USE_CHECKED)) {
	$conf->global->THEME_ELDY_USE_CHECKED = $colorbacklinepairchecked;
}
if (!isset($conf->global->THEME_ELDY_LINEBREAK)) {
	$conf->global->THEME_ELDY_LINEBREAK = $colorbacklinebreak;
}
if (!isset($conf->global->THEME_ELDY_TEXTTITLENOTAB)) {
	$conf->global->THEME_ELDY_TEXTTITLENOTAB = $colortexttitlenotab;
}
if (!isset($conf->global->THEME_ELDY_TEXTLINK)) {
	$conf->global->THEME_ELDY_TEXTLINK = $colortextlink;
}
if (!isset($conf->global->THEME_ELDY_BTNACTION)) {
	$conf->global->THEME_ELDY_BTNACTION = $butactionbg;
}
if (!isset($conf->global->THEME_ELDY_TEXTBTNACTION)) {
	$conf->global->THEME_ELDY_TEXTBTNACTION = $textbutaction;
}

// Case of option editable only if option THEME_ELDY_ENABLE_PERSONALIZED is on
if (empty($conf->global->THEME_ELDY_ENABLE_PERSONALIZED)) {
	// 90A4AE, 607D8B, 455A64, 37474F
	$conf->global->THEME_ELDY_BACKTABCARD1 = '255,255,255'; // card
	$conf->global->THEME_ELDY_BACKTABACTIVE = '234,234,234';
	$conf->global->THEME_ELDY_TEXT = '0,0,0';
	$conf->global->THEME_ELDY_FONT_SIZE1 = $fontsize;
	$conf->global->THEME_ELDY_FONT_SIZE2 = '11';
}

// Case of option availables only if THEME_ELDY_ENABLE_PERSONALIZED is on
$colorbackhmenu1     = empty($user->conf->THEME_ELDY_ENABLE_PERSONALIZED) ? (empty($conf->global->THEME_ELDY_TOPMENU_BACK1) ? $colorbackhmenu1 : $conf->global->THEME_ELDY_TOPMENU_BACK1) : (empty($user->conf->THEME_ELDY_TOPMENU_BACK1) ? $colorbackhmenu1 : $user->conf->THEME_ELDY_TOPMENU_BACK1);
$colorbackvmenu1     = empty($user->conf->THEME_ELDY_ENABLE_PERSONALIZED) ? (empty($conf->global->THEME_ELDY_VERMENU_BACK1) ? $colorbackvmenu1 : $conf->global->THEME_ELDY_VERMENU_BACK1) : (empty($user->conf->THEME_ELDY_VERMENU_BACK1) ? $colorbackvmenu1 : $user->conf->THEME_ELDY_VERMENU_BACK1);
$colortopbordertitle1 = empty($user->conf->THEME_ELDY_ENABLE_PERSONALIZED) ? (empty($conf->global->THEME_ELDY_TOPBORDER_TITLE1) ? $colortopbordertitle1 : $conf->global->THEME_ELDY_TOPBORDER_TITLE1) : (empty($user->conf->THEME_ELDY_TOPBORDER_TITLE1) ? $colortopbordertitle1 : $user->conf->THEME_ELDY_TOPBORDER_TITLE1);
$colorbacktitle1     = empty($user->conf->THEME_ELDY_ENABLE_PERSONALIZED) ? (empty($conf->global->THEME_ELDY_BACKTITLE1) ? $colorbacktitle1 : $conf->global->THEME_ELDY_BACKTITLE1) : (empty($user->conf->THEME_ELDY_BACKTITLE1) ? $colorbacktitle1 : $user->conf->THEME_ELDY_BACKTITLE1);
$colorbacktabcard1   = empty($user->conf->THEME_ELDY_ENABLE_PERSONALIZED) ? (empty($conf->global->THEME_ELDY_BACKTABCARD1) ? $colorbacktabcard1 : $conf->global->THEME_ELDY_BACKTABCARD1) : (empty($user->conf->THEME_ELDY_BACKTABCARD1) ? $colorbacktabcard1 : $user->conf->THEME_ELDY_BACKTABCARD1);
$colorbacktabactive  = empty($user->conf->THEME_ELDY_ENABLE_PERSONALIZED) ? (empty($conf->global->THEME_ELDY_BACKTABACTIVE) ? $colorbacktabactive : $conf->global->THEME_ELDY_BACKTABACTIVE) : (empty($user->conf->THEME_ELDY_BACKTABACTIVE) ? $colorbacktabactive : $user->conf->THEME_ELDY_BACKTABACTIVE);
$colorbacklineimpair1 = empty($user->conf->THEME_ELDY_ENABLE_PERSONALIZED) ? (empty($conf->global->THEME_ELDY_LINEIMPAIR1) ? $colorbacklineimpair1 : $conf->global->THEME_ELDY_LINEIMPAIR1) : (empty($user->conf->THEME_ELDY_LINEIMPAIR1) ? $colorbacklineimpair1 : $user->conf->THEME_ELDY_LINEIMPAIR1);
$colorbacklineimpair2 = empty($user->conf->THEME_ELDY_ENABLE_PERSONALIZED) ? (empty($conf->global->THEME_ELDY_LINEIMPAIR2) ? $colorbacklineimpair2 : $conf->global->THEME_ELDY_LINEIMPAIR2) : (empty($user->conf->THEME_ELDY_LINEIMPAIR2) ? $colorbacklineimpair2 : $user->conf->THEME_ELDY_LINEIMPAIR2);
$colorbacklinepair1  = empty($user->conf->THEME_ELDY_ENABLE_PERSONALIZED) ? (empty($conf->global->THEME_ELDY_LINEPAIR1) ? $colorbacklinepair1 : $conf->global->THEME_ELDY_LINEPAIR1) : (empty($user->conf->THEME_ELDY_LINEPAIR1) ? $colorbacklinepair1 : $user->conf->THEME_ELDY_LINEPAIR1);
$colorbacklinepair2  = empty($user->conf->THEME_ELDY_ENABLE_PERSONALIZED) ? (empty($conf->global->THEME_ELDY_LINEPAIR2) ? $colorbacklinepair2 : $conf->global->THEME_ELDY_LINEPAIR2) : (empty($user->conf->THEME_ELDY_LINEPAIR2) ? $colorbacklinepair2 : $user->conf->THEME_ELDY_LINEPAIR2);
$colorbacklinebreak  = empty($user->conf->THEME_ELDY_ENABLE_PERSONALIZED) ? (empty($conf->global->THEME_ELDY_LINEBREAK) ? $colorbacklinebreak : $conf->global->THEME_ELDY_LINEBREAK) : (empty($user->conf->THEME_ELDY_LINEBREAK) ? $colorbacklinebreak : $user->conf->THEME_ELDY_LINEBREAK);
$colorbackbody       = empty($user->conf->THEME_ELDY_ENABLE_PERSONALIZED) ? (empty($conf->global->THEME_ELDY_BACKBODY) ? $colorbackbody : $conf->global->THEME_ELDY_BACKBODY) : (empty($user->conf->THEME_ELDY_BACKBODY) ? $colorbackbody : $user->conf->THEME_ELDY_BACKBODY);
$colortexttitlenotab = empty($user->conf->THEME_ELDY_ENABLE_PERSONALIZED) ? (empty($conf->global->THEME_ELDY_TEXTTITLENOTAB) ? $colortexttitlenotab : $conf->global->THEME_ELDY_TEXTTITLENOTAB) : (empty($user->conf->THEME_ELDY_TEXTTITLENOTAB) ? $colortexttitlenotab : $user->conf->THEME_ELDY_TEXTTITLENOTAB);
$colortexttitle      = empty($user->conf->THEME_ELDY_ENABLE_PERSONALIZED) ? (empty($conf->global->THEME_ELDY_TEXTTITLE) ? $colortext : $conf->global->THEME_ELDY_TEXTTITLE) : (empty($user->conf->THEME_ELDY_TEXTTITLE) ? $colortexttitle : $user->conf->THEME_ELDY_TEXTTITLE);
$colortexttitlelink  = empty($user->conf->THEME_ELDY_ENABLE_PERSONALIZED) ? (empty($conf->global->THEME_ELDY_TEXTTITLELINK) ? $colortexttitlelink : $conf->global->THEME_ELDY_TEXTTITLELINK) : (empty($user->conf->THEME_ELDY_TEXTTITLELINK) ? $colortexttitlelink : $user->conf->THEME_ELDY_TEXTTITLELINK);
$colortext           = empty($user->conf->THEME_ELDY_ENABLE_PERSONALIZED) ? (empty($conf->global->THEME_ELDY_TEXT) ? $colortext : $conf->global->THEME_ELDY_TEXT) : (empty($user->conf->THEME_ELDY_TEXT) ? $colortext : $user->conf->THEME_ELDY_TEXT);
$colortextlink       = empty($user->conf->THEME_ELDY_ENABLE_PERSONALIZED) ? (empty($conf->global->THEME_ELDY_TEXTLINK) ? $colortext : $conf->global->THEME_ELDY_TEXTLINK) : (empty($user->conf->THEME_ELDY_TEXTLINK) ? $colortextlink : $user->conf->THEME_ELDY_TEXTLINK);
$butactionbg       	 = empty($user->conf->THEME_ELDY_ENABLE_PERSONALIZED) ? (empty($conf->global->THEME_ELDY_BTNACTION) ? $butactionbg : $conf->global->THEME_ELDY_BTNACTION) : (empty($user->conf->THEME_ELDY_BTNACTION) ? $butactionbg : $user->conf->THEME_ELDY_BTNACTION);
$textbutaction     = empty($user->conf->THEME_ELDY_ENABLE_PERSONALIZED) ? (empty($conf->global->THEME_ELDY_TEXTBTNACTION) ? $textbutaction : $conf->global->THEME_ELDY_TEXTBTNACTION) : (empty($user->conf->THEME_ELDY_TEXTBTNACTION) ? $textbutaction : $user->conf->THEME_ELDY_TEXTBTNACTION);
$fontsize            = empty($user->conf->THEME_ELDY_ENABLE_PERSONALIZED) ? (empty($conf->global->THEME_ELDY_FONT_SIZE1) ? $fontsize : $conf->global->THEME_ELDY_FONT_SIZE1) : (empty($user->conf->THEME_ELDY_FONT_SIZE1) ? $fontsize : $user->conf->THEME_ELDY_FONT_SIZE1);
$fontsizesmaller     = empty($user->conf->THEME_ELDY_ENABLE_PERSONALIZED) ? (empty($conf->global->THEME_ELDY_FONT_SIZE2) ? $fontsize : $conf->global->THEME_ELDY_FONT_SIZE2) : (empty($user->conf->THEME_ELDY_FONT_SIZE2) ? $fontsize : $user->conf->THEME_ELDY_FONT_SIZE2);

// Hover color
$colorbacklinepairhover = ((!isset($conf->global->THEME_ELDY_USE_HOVER) || (string) $conf->global->THEME_ELDY_USE_HOVER === '255,255,255') ? '' : ($conf->global->THEME_ELDY_USE_HOVER === '1' ? 'edf4fb' : $conf->global->THEME_ELDY_USE_HOVER));
$colorbacklinepairchecked = ((!isset($conf->global->THEME_ELDY_USE_CHECKED) || (string) $conf->global->THEME_ELDY_USE_CHECKED === '255,255,255') ? '' : ($conf->global->THEME_ELDY_USE_CHECKED === '1' ? 'edf4fb' : $conf->global->THEME_ELDY_USE_CHECKED));
if (!empty($user->conf->THEME_ELDY_ENABLE_PERSONALIZED)) {
	$colorbacklinepairhover = ((!isset($user->conf->THEME_ELDY_USE_HOVER) || $user->conf->THEME_ELDY_USE_HOVER === '255,255,255') ? '' : ($user->conf->THEME_ELDY_USE_HOVER === '1' ? 'edf4fb' : $user->conf->THEME_ELDY_USE_HOVER));
	$colorbacklinepairchecked = ((!isset($user->conf->THEME_ELDY_USE_CHECKED) || $user->conf->THEME_ELDY_USE_CHECKED === '255,255,255') ? '' : ($user->conf->THEME_ELDY_USE_CHECKED === '1' ? 'edf4fb' : $user->conf->THEME_ELDY_USE_CHECKED));
}

if (empty($colortopbordertitle1)) {
	$colortopbordertitle1 = $colorbackhmenu1;
}

// Set text color to black or white
$colorbackhmenu1 = join(',', colorStringToArray($colorbackhmenu1)); // Normalize value to 'x,y,z'
$tmppart = explode(',', $colorbackhmenu1);
$tmpval = (!empty($tmppart[0]) ? $tmppart[0] : 0) + (!empty($tmppart[1]) ? $tmppart[1] : 0) + (!empty($tmppart[2]) ? $tmppart[2] : 0);
if ($tmpval <= 460) {
	$colortextbackhmenu = 'FFFFFF';
} else {
	$colortextbackhmenu = '000000';
}

$colorbackvmenu1 = join(',', colorStringToArray($colorbackvmenu1)); // Normalize value to 'x,y,z'
$tmppart = explode(',', $colorbackvmenu1);
$tmpval = (!empty($tmppart[0]) ? $tmppart[0] : 0) + (!empty($tmppart[1]) ? $tmppart[1] : 0) + (!empty($tmppart[2]) ? $tmppart[2] : 0);
if ($tmpval <= 460) {
	$colortextbackvmenu = 'FFFFFF';
} else {
	$colortextbackvmenu = '000000';
}

$colortopbordertitle1 = join(',', colorStringToArray($colortopbordertitle1)); // Normalize value to 'x,y,z'

$colorbacktitle1 = join(',', colorStringToArray($colorbacktitle1)); // Normalize value to 'x,y,z'
$tmppart = explode(',', $colorbacktitle1);
if ($colortexttitle == '') {
	$tmpval = (!empty($tmppart[0]) ? $tmppart[0] : 0) + (!empty($tmppart[1]) ? $tmppart[1] : 0) + (!empty($tmppart[2]) ? $tmppart[2] : 0);
	if ($tmpval <= 460) {
		$colortexttitle = 'FFFFFF'; $colorshadowtitle = '888888';
	} else {
		$colortexttitle = '101010'; $colorshadowtitle = 'FFFFFF';
	}
} else {
	$colorshadowtitle = '888888';
}

$colorbacktabcard1 = join(',', colorStringToArray($colorbacktabcard1)); // Normalize value to 'x,y,z'
$tmppart = explode(',', $colorbacktabcard1);
$tmpval = (!empty($tmppart[0]) ? $tmppart[0] : 0) + (!empty($tmppart[1]) ? $tmppart[1] : 0) + (!empty($tmppart[2]) ? $tmppart[2] : 0);
if ($tmpval <= 460) {
	$colortextbacktab = 'FFFFFF';
} else {
	$colortextbacktab = '111111';
}

// Format color value to match expected format (may be 'FFFFFF' or '255,255,255')
$colorbackhmenu1 = join(',', colorStringToArray($colorbackhmenu1));
$colorbackvmenu1 = join(',', colorStringToArray($colorbackvmenu1));
$colorbacktitle1 = join(',', colorStringToArray($colorbacktitle1));
$colorbacktabcard1 = join(',', colorStringToArray($colorbacktabcard1));
$colorbacktabactive = join(',', colorStringToArray($colorbacktabactive));
$colorbacklineimpair1 = join(',', colorStringToArray($colorbacklineimpair1));
$colorbacklineimpair2 = join(',', colorStringToArray($colorbacklineimpair2));
$colorbacklinepair1 = join(',', colorStringToArray($colorbacklinepair1));
$colorbacklinepair2 = join(',', colorStringToArray($colorbacklinepair2));
if ($colorbacklinepairhover != '') {
	$colorbacklinepairhover = join(',', colorStringToArray($colorbacklinepairhover));
}
if ($colorbacklinepairchecked != '') {
	$colorbacklinepairchecked = join(',', colorStringToArray($colorbacklinepairchecked));
}
$colorbackbody = join(',', colorStringToArray($colorbackbody));
$colortexttitlenotab = join(',', colorStringToArray($colortexttitlenotab));
$colortexttitle = join(',', colorStringToArray($colortexttitle));
$colortext = join(',', colorStringToArray($colortext));
$colortextlink = join(',', colorStringToArray($colortextlink));

$nbtopmenuentries = $menumanager->showmenu('topnb');
if ($conf->browser->layout == 'phone') {
	$nbtopmenuentries = max($nbtopmenuentries, 10);
}

print '/*'."\n";
print 'colorbackbody='.$colorbackbody."\n";
print 'colorbackvmenu1='.$colorbackvmenu1."\n";
print 'colorbackhmenu1='.$colorbackhmenu1."\n";
print 'colorbacktitle1='.$colorbacktitle1."\n";
print 'colorbacklineimpair1='.$colorbacklineimpair1."\n";
print 'colorbacklineimpair2='.$colorbacklineimpair2."\n";
print 'colorbacklinepair1='.$colorbacklinepair1."\n";
print 'colorbacklinepair2='.$colorbacklinepair2."\n";
print 'colorbacklinepairhover='.$colorbacklinepairhover."\n";
print 'colorbacklinepairchecked='.$colorbacklinepairchecked."\n";
print 'colortexttitlenotab='.$colortexttitlenotab."\n";
print 'colortexttitle='.$colortexttitle."\n";
print 'colortext='.$colortext."\n";
print 'colortextlink='.$colortextlink."\n";
print 'colortexttitlelink='.$colortexttitlelink."\n";
print 'colortextbackhmenu='.$colortextbackhmenu."\n";
print 'colortextbackvmenu='.$colortextbackvmenu."\n";
print 'dol_hide_topmenu='.$dol_hide_topmenu."\n";
print 'dol_hide_leftmenu='.$dol_hide_leftmenu."\n";
print 'dol_optimize_smallscreen='.$dol_optimize_smallscreen."\n";
print 'dol_no_mouse_hover='.$dol_no_mouse_hover."\n";
print 'dol_screenwidth='.$_SESSION['dol_screenwidth']."\n";
print 'dol_screenheight='.$_SESSION['dol_screenheight']."\n";
print 'fontsize='.$fontsize."\n";
print 'nbtopmenuentries='.$nbtopmenuentries."\n";
print '*/'."\n";

?>

/* ============================================================================== */
/* Default styles                                                                 */
/* ============================================================================== */

:root {
	--colorbackhmenu1: rgb(<?php print $colorbackhmenu1; ?>);
	--colorbackvmenu1: rgb(<?php print $colorbackvmenu1; ?>);
	--colorbacktitle1: rgb(<?php print $colorbacktitle1; ?>);
	--colorbacktabcard1: rgb(<?php print $colorbacktabcard1; ?>);
	--colorbacktabactive: rgb(<?php print $colorbacktabactive; ?>);
	--colorbacklineimpair1: rgb(<?php print $colorbacklineimpair1; ?>);
	--colorbacklineimpair2: rgb(<?php print $colorbacklineimpair2; ?>);
	--colorbacklinepair1: rgb(<?php print $colorbacklinepair1; ?>);
	--colorbacklinepair2: rgb(<?php print $colorbacklinepair2; ?>);
	--colorbacklinepairhover: rgb(<?php print $colorbacklinepairhover; ?>);
	--colorbacklinepairchecked: rgb(<?php print $colorbacklinepairchecked; ?>);
	--colorbacklinebreak: rgb(<?php print $colorbacklinebreak; ?>);
	--colorbackbody: rgb(<?php print $colorbackbody; ?>);
	--colorbackmobilemenu: #f8f8f8;
	--colortexttitlenotab: rgb(<?php print $colortexttitlenotab; ?>);
	--colortexttitle: rgb(<?php print $colortexttitle; ?>);
	--colortexttitlelink: rgba(<?php print $colortexttitlelink; ?>, 0.9);
	--colortext: rgb(<?php print $colortext; ?>);
	--colortextlink: rgb(<?php print $colortextlink; ?>);
	--colortextbackhmenu: #<?php print $colortextbackhmenu; ?>;
	--colortextbackvmenu: #<?php print $colortextbackvmenu; ?>;
	--colortopbordertitle1: rgb(<?php print $colortopbordertitle1; ?>);
	--listetotal: #551188;
	--inputbackgroundcolor: #FFF;
	--inputbordercolor: rgba(0,0,0,.2);
	--tooltipbgcolor: <?php print $toolTipBgColor; ?>;
	--tooltipfontcolor : <?php print $toolTipFontColor; ?>;
	--oddevencolor: #202020;
	--colorboxstatsborder: #ddd;
	--dolgraphbg: rgba(255,255,255,0);
	--fieldrequiredcolor: #000055;
	--colortextbacktab: #<?php print $colortextbacktab; ?>;
	--colorboxiconbg: #eee;
	--refidnocolor:#444;
	--tableforfieldcolor:#666;
	--amountremaintopaycolor:#880000;
	--amountpaymentcomplete:#008800;
	--amountremaintopaybackcolor:none;
	--productlinestockod: #002200;
	--productlinestocktoolow: #884400;
	--infoboxmoduleenabledbgcolor : linear-gradient(0.4turn, #fff, #fff, #fff, #e4efe8);
	--butactionbg : #<?php print $butactionbg; ?>;
	--textbutaction : #<?php print $textbutaction; ?>;
}

body {
<?php if (GETPOST('optioncss', 'aZ09') == 'print') {  ?>
	background-color: #FFFFFF;
<?php } else { ?>
	background: var(--colorbackbody);
<?php } ?>
	color: rgb(<?php echo $colortext; ?>);
	font-size: <?php print is_numeric($fontsize) ? $fontsize.'px' : $fontsize; ?>;
	line-height: 1.4;
	font-family: <?php print $fontlist ?>;
	margin-top: 0;
	margin-bottom: 0;
	margin-right: 0;
	margin-left: 0;
	<?php print 'direction: '.$langs->trans("DIRECTION").";\n"; ?>
}

.sensiblehtmlcontent * {
	position: static !important;
}

.thumbstat { font-weight: bold !important; }
th a { font-weight: <?php echo ($useboldtitle ? 'bold' : 'normal'); ?> !important; }
a.tab { font-weight: 500 !important; }

a:link, a:visited, a:hover, a:active { font-family: <?php print $fontlist ?>; font-weight: normal; color: rgb(<?php print $colortextlink; ?>); text-decoration: none;  }
a:hover { text-decoration: underline; color: rgb(<?php print $colortextlink; ?>); }
a.commonlink { color: rgb(<?php print $colortextlink; ?>) !important; text-decoration: none; }

input {
	font-size: unset;
}
input, input.flat, textarea, textarea.flat, form.flat select, select, select.flat, .dataTables_length label select {
	background-color: #FDFDFD;
}
select.vmenusearchselectcombo {
	background-color: unset;
}

textarea:focus {
	/* v6 box-shadow: 0 0 4px #8091BF; */
	border: 1px solid #aaa !important;
}
input:focus, textarea:focus, button:focus, select:focus {
	border-bottom: 1px solid #666;
}

textarea.cke_source:focus
{
	box-shadow: none;
}

th.wrapcolumntitle.liste_titre:not(.maxwidthsearch), td.wrapcolumntitle.liste_titre:not(.maxwidthsearch),
th.wrapcolumntitle.liste_titre_sel:not(.maxwidthsearch), td.wrapcolumntitle.liste_titre_sel:not(.maxwidthsearch) {
	overflow: hidden;
	white-space: nowrap;
	max-width: 120px;
	text-overflow: ellipsis;
}
.liste_titre input[name=month_date_when], .liste_titre input[name=monthvalid], .liste_titre input[name=search_ordermonth], .liste_titre input[name=search_deliverymonth],
.liste_titre input[name=search_smonth], .liste_titre input[name=search_month], .liste_titre input[name=search_emonth], .liste_titre input[name=smonth], .liste_titre input[name=month],
.liste_titre input[name=month_lim], .liste_titre input[name=month_start], .liste_titre input[name=month_end], .liste_titre input[name=month_create],
.liste_titre input[name=search_month_lim], .liste_titre input[name=search_month_start], .liste_titre input[name=search_month_end], .liste_titre input[name=search_month_create],
.liste_titre input[name=search_month_create], .liste_titre input[name=search_month_start], .liste_titre input[name=search_month_end],
.liste_titre input[name=day_date_when], .liste_titre input[name=dayvalid], .liste_titre input[name=search_orderday], .liste_titre input[name=search_deliveryday],
.liste_titre input[name=search_sday], .liste_titre input[name=search_day], .liste_titre input[name=search_eday], .liste_titre input[name=sday], .liste_titre input[name=day], .liste_titre select[name=day],
.liste_titre input[name=day_lim], .liste_titre input[name=day_start], .liste_titre input[name=day_end], .liste_titre input[name=day_create],
.liste_titre input[name=search_day_lim], .liste_titre input[name=search_day_start], .liste_titre input[name=search_day_end], .liste_titre input[name=search_day_create],
.liste_titre input[name=search_day_create], .liste_titre input[name=search_day_start], .liste_titre input[name=search_day_end],
.liste_titre input[name=search_day_date_when], .liste_titre input[name=search_month_date_when], .liste_titre input[name=search_year_date_when],
.liste_titre input[name=search_dtstartday], .liste_titre input[name=search_dtendday], .liste_titre input[name=search_dtstartmonth], .liste_titre input[name=search_dtendmonth],
select#date_startday, select#date_startmonth, select#date_endday, select#date_endmonth, select#reday, select#remonth
{
	margin-right: 4px;
}
input, input.flat, textarea, textarea.flat, form.flat select, select, select.flat, .dataTables_length label select {
	font-family: <?php print $fontlist ?>;
	border: none;
	border<?php echo empty($conf->global->THEME_SHOW_BORDER_ON_INPUT) ? '-bottom' : ''; ?>: solid 1px var(--inputbordercolor);
	outline: none;
	margin: 0px 0px 0px 0px;
}

input {
	line-height: 17px;
	padding: 4px;
	padding-left: 5px;
}
select {
	padding-top: 4px;
	padding-right: 4px;
	padding-bottom: 4px;
	padding-left: 2px;
}
input, select {
	margin-left:0px;
	margin-bottom:1px;
	margin-top:1px;
}
#mainbody input.button:not(.buttongen):not(.bordertransp), #mainbody a.button:not(.buttongen):not(.bordertransp) {
	background: var(--butactionbg);
	color: var(--textbutaction)!important;
	border-radius: 3px;
	border-collapse: collapse;
	border: none;
	text-shadow: none;
	text-transform: uppercase;
	font-weight: bold;
	margin: 0em 0.9em;
	padding: 0.6em 0.7em;
	line-height: 17px;
}
#mainbody input.button:not(.buttongen):not(.bordertransp):hover, #mainbody a.button:not(.buttongen):not(.bordertransp):hover {
	-webkit-box-shadow: 0px 0px 6px 1px rgb(50 50 50 / 40%), 0px 0px 0px rgb(60 60 60 / 10%);
	box-shadow: 0px 0px 6px 1px rgb(50 50 50 / 40%), 0px 0px 0px rgb(60 60 60 / 10%);
}
#mainbody input.buttongen, #mainbody button.buttongen {
	padding: 3px 4px;
}

input.button.massactionconfirmed {
	margin: 4px;
}
input.short {
	width: 40px;
}

input:invalid, select:invalid, input.--error , select.--error {
	border-color: #ea1212;
}

section.setupsection {
	padding: 20px;
	background-color: var(--colorbacktitle1);
	border-radius: 5px;
}

.field-error-icon { color: #ea1212 !important; }

textarea {
	border-radius: 0;
	border-top:solid 1px var(--inputbordercolor);
	border-left:solid 1px var(--inputbordercolor);
	border-right:solid 1px var(--inputbordercolor);
	border-bottom:solid 1px var(--inputbordercolor);

	background-color: #FFF;
	padding:4px;
	margin-left:1px;
	margin-bottom:1px;
	margin-top:1px;
	}
input.removedassigned  {
	padding: 2px !important;
	vertical-align: text-bottom;
	margin-bottom: -3px;
}
input.smallpadd {	/* Used for timesheet input */
	padding-left: 1px !important;
	padding-right: 1px !important;
}
input.buttongen {
	vertical-align: middle;
}
input.buttonpayment, button.buttonpayment, div.buttonpayment {
	min-width: 290px;
	margin-bottom: 15px;
	margin-top: 15px;
	margin-left: 5px;
	margin-right: 5px;
	background-image: none;
	line-height: 24px;
	padding: 8px;
	background: none;
	text-align: center;
	border: 2px solid #ccc;
	background-color: #eee;
	white-space: normal;
	color: #888 !important;
}
.nofocusvisible:focus-visible {
	outline: none;
}

div.buttonpayment input {
	background-color: unset;
	border-bottom: unset;
	font-weight: bold;
	text-transform: uppercase;
	color: #333;
	cursor: pointer;
}
div.buttonpayment input:focus {
	color: #008;
}
input.buttonpaymentcb {
	background-image: url(<?php echo dol_buildpath($path.'/theme/common/credit_card.png', 1) ?>);
	background-size: 26px;
	background-repeat: no-repeat;
	background-position: 5px 5px;
}
input.buttonpaymentcheque {
	background-image: url(<?php echo dol_buildpath($path.'/theme/common/cheque.png', 1) ?>);
	background-repeat: no-repeat;
	background-position: 8px 7px;
}
input.buttonpaymentcb {
	background-image: url(<?php echo dol_buildpath($path.'/theme/common/credit_card.png', 1) ?>);
	background-size: 24px;
	background-repeat: no-repeat;
	background-position: 5px 4px;
}
input.buttonpaymentcheque {
	background-image: url(<?php echo dol_buildpath($path.'/paypal/img/object_paypal.png', 1) ?>);
	background-repeat: no-repeat;
	background-position: 5px 4px;
}
input.buttonpaymentpaypal {
	background-image: url(<?php echo dol_buildpath($path.'/paypal/img/object_paypal.png', 1) ?>);
	background-repeat: no-repeat;
	background-position: 8px 7px;
}
input.buttonpaymentpaybox {
	background-image: url(<?php echo dol_buildpath($path.'/paybox/img/object_paybox.png', 1) ?>);
	background-repeat: no-repeat;
	background-position: 8px 7px;
}
input.buttonpaymentstripe {
	background-image: url(<?php echo dol_buildpath($path.'/stripe/img/object_stripe.png', 1) ?>);
	background-repeat: no-repeat;
	background-position: 8px 7px;
}
.logopublicpayment #dolpaymentlogo {
	max-height: 100px;
	image-rendering: -webkit-optimize-contrast;		/* better rendering on public page header */
}
a.butStatus {
	padding-left: 5px;
	padding-right: 5px;
	background-color: transparent;
	color: var(--colortext) !important;
	border: 2px solid var( --butactionbg);
	margin: 0 0.45em !important;
}

span.userimg.notfirst {
	margin-left: -5px;
}

/* Used by timesheets */
span.timesheetalreadyrecorded input {
	border: none;
	border-bottom: solid 1px rgba(0,0,0,0.1);
	margin-right: 1px !important;
}
td.onholidaymorning, td.onholidayafternoon {
	background-color: #fdf6f2;
}
td.onholidayallday {
	background-color: #f4eede;
}
td.leftborder, td.hide0 {
	border-left: 1px solid #ccc;
}
td.leftborder, td.hide6 {
	border-right: 1px solid #ccc;
}
td.rightborder {
	border-right: 1px solid #ccc;
}

td.amount, span.amount, div.amount, b.amount {
	color: #006666;
}
td.actionbuttons a {
	padding-left: 6px;
}
select.flat, form.flat select, .pageplusone, .divadvancedsearchfieldcompinput, {
	font-weight: normal;
	font-size: unset;
	height: 2em;
}
input.pageplusone, .divadvancedsearchfieldcompinput, {
	padding-bottom: 4px;
	padding-top: 4px;
}

.saturatemedium {
	filter: saturate(0.8);
}

.optionblue {
	color: var(--colortextlink);
}
.optiongrey, .opacitymedium {
	opacity: 0.5;
}
.opacitymediumbycolor {
	color: rgba(0, 0, 0, 0.4);
}
.opacitylow {
	opacity: 0.6;
}
.opacityhigh {
	opacity: 0.24;
}
.opacitytransp {
	opacity: 0;
}
.colorwhite {
	color: #fff;
}
.colorblack {
	color: #000;
}
.fontsizeunset {
	font-size: unset !important;
}

.vmirror {
	transform: scale(1, -1);
}
.hmirror {
	transform: scale(-1, 1);
}

select:invalid {
	color: gray;
}
input:disabled, textarea:disabled, select[disabled='disabled']
{
	background:#eee;
}

input.liste_titre {
	box-shadow: none !important;
}
.listactionlargetitle .liste_titre {
	line-height: 24px;
}
input.removedfile {
	padding: 0px !important;
	border: 0px !important;
	vertical-align: text-bottom;
}

input[type=file ]    { background-color: transparent; border-top: none; border-left: none; border-right: none; box-shadow: none; }
input[type=checkbox] { background-color: transparent; border: none; box-shadow: none; vertical-align: middle; }
input[type=radio]    { background-color: transparent; border: none; box-shadow: none; vertical-align: middle; }
input[type=image]    { background-color: transparent; border: none; box-shadow: none; }
input:-webkit-autofill {
	background-color: #FBFFEA !important;
	background-image:none !important;
	-webkit-box-shadow: 0 0 0 50px #FBFFEA inset;
}

input[type=checkbox], input[type=radio] {
	margin: 0 3px 0 3px;
}

/* CSS for placeholder */
.placeholder { color: #ccc; }
::-webkit-input-placeholder { color:#ccc; }
:-moz-placeholder { color:#bbb; } 			/* firefox 18- */
::-moz-placeholder { color:#bbb; } 			/* firefox 19+ */
:-ms-input-placeholder { color:#ccc; } 		/* ie */
input:-moz-placeholder { color:#ccc; }

input[name=price], input[name=weight], input[name=volume], input[name=surface], input[name=sizeheight], input[name=net_measure], select[name=incoterm_id] { margin-right: 6px; }
fieldset {
	border: 1px solid #AAAAAA !important;
	padding-inline-start: 2em;
	padding-inline-end: 2em;
}
.legendforfieldsetstep { padding-bottom: 10px; }
input#onlinepaymenturl, input#directdownloadlink {
	opacity: 0.7;
}

div#moretabsList, div#moretabsListaction {
	z-index: 5;
}

hr { border: 0; border-top: 1px solid #ccc; }
.tabBar hr { margin-top: 20px; margin-bottom: 17px; }


table.tableforfield .button:not(.bordertransp):not(.buttonpayment),
table.tableforfield .buttonDelete:not(.bordertransp):not(.buttonpayment) {
	margin-bottom: 2px;
	margin-top: 2px;
}

.button:not(.bordertransp):not(.buttonpayment), .buttonDelete:not(.bordertransp):not(.buttonpayment) {
	border-color: #c5c5c5;
	border-color: rgba(0, 0, 0, 0.15) rgba(0, 0, 0, 0.15) rgba(0, 0, 0, 0.25);
	display: inline-block;
	padding: 4px 14px;
	margin-bottom: 0;
	margin-top: 0;
	font-family: <?php print $fontlist ?>;
	text-align: center;
	cursor: pointer;
	color: #333333 !important;
	text-decoration: none !important;
	text-shadow: 0 1px 1px rgba(255, 255, 255, 0.75);
	background-color: #f5f5f5;
	background-image: -moz-linear-gradient(top, #ffffff, #e6e6e6);
	background-image: -webkit-gradient(linear, 0 0, 0 100%, from(#ffffff), to(#e6e6e6));
	background-image: -webkit-linear-gradient(top, #ffffff, #e6e6e6);
	background-image: -o-linear-gradient(top, #ffffff, #e6e6e6);
	background-image: linear-gradient(to bottom, #ffffff, #e6e6e6);
	background-repeat: repeat-x;
	border-color: #e6e6e6 #e6e6e6 #bfbfbf;
	border-color: rgba(0, 0, 0, 0.1) rgba(0, 0, 0, 0.1) rgba(0, 0, 0, 0.25);
	border: 1px solid #bbbbbb;
	border-bottom-color: #a2a2a2;
	-webkit-border-radius: 2px;
	border-radius: 2px;
	-webkit-box-shadow: inset 0 1px 0 rgba(255, 255, 255, 0.2), 0 1px 2px rgba(0, 0, 0, 0.05);
	box-shadow: inset 0 1px 0 rgba(255, 255, 255, 0.2), 0 1px 2px rgba(0, 0, 0, 0.05);
}
.button:focus, .buttonDelete:focus  {
	-webkit-box-shadow: 0px 0px 6px 1px rgba(0, 0, 60, 0.2), 0px 0px 0px rgba(60,60,60,0.1);
	box-shadow: 0px 0px 6px 1px rgba(0, 0, 60, 0.2), 0px 0px 0px rgba(60,60,60,0.1);
}
.button:hover, .buttonDelete:hover   {
	-webkit-box-shadow: 0px 0px 6px 1px rgba(0, 0, 0, 0.2), 0px 0px 0px rgba(60,60,60,0.1);
	box-shadow: 0px 0px 6px 1px rgba(0, 0, 0, 0.2), 0px 0px 0px rgba(60,60,60,0.1);
}
.button:disabled, .buttonDelete:disabled, .button.disabled, .buttonDelete.disabled {
	opacity: 0.4;
	box-shadow: none;
	-webkit-box-shadow: none;
	cursor: auto;
}
.buttonRefused {
	pointer-events: none;
	   cursor: default;
	opacity: 0.4;
	box-shadow: none;
	-webkit-box-shadow: none;
}
.button_search, .button_removefilter {
	border: unset;
	background: unset;
}
.button_search:hover, .button_removefilter:hover {
	cursor: pointer;
}
form {
	padding:0px;
	margin:0px;
}
div.float, span.floatleft
{
	float:<?php print $left; ?>;
}
div.floatright
{
	float:<?php print $right; ?>;
}
.block
{
	display:block;
}
.inline-block
{
	display:inline-block;
}
.largenumber {
	font-size: 1.4em;
}
button:focus {
	outline: none;
}
.line-height-large {
	line-height: 1.8em;
}

th .button {
	-webkit-box-shadow: none !important;
	box-shadow: none !important;
	-webkit-border-radius:0px !important;
	border-radius:0px !important;
}
.maxwidthsearch {		/* Max width of column with the search picto */
	width: 54px;
	min-width: 54px;
}

.valigntop {
	vertical-align: top;
}
.valignmiddle {
	vertical-align: middle;
}
.valignbottom {
	vertical-align: bottom;
}
.valigntextbottom {
	vertical-align: text-bottom;
}
.centpercent {
	width: 100%;
}
.quatrevingtpercent, .inputsearch {
	width: 80%;
}
.soixantepercent {
	width: 60%;
}
.quatrevingtquinzepercent {
	width: 95%;
}
textarea.centpercent {
	width: 96%;
}
.quatrevingtpercentminusx {
	width: calc(80% - 52px);
}
.small, small {
	font-size: 85%;
}
.large {
	font-size: 125%;
}

.h1 .small, .h1 small, .h2 .small, .h2 small, .h3 .small, .h3 small, h1 .small, h1 small, h2 .small, h2 small, h3 .small, h3 small {
	font-size: 65%;
}
.h1 .small, .h1 small, .h2 .small, .h2 small, .h3 .small, .h3 small, .h4 .small, .h4 small, .h5 .small, .h5 small, .h6 .small, .h6 small, h1 .small, h1 small, h2 .small, h2 small, h3 .small, h3 small, h4 .small, h4 small, h5 .small, h5 small, h6 .small, h6 small {
	font-weight: 400;
	line-height: 1;
	color: #777;
}

.flip {
	transform: scaleX(-1) translate(<?php print ($left == 'left' ? '' : '-'); ?>2px, 0);
}
.rotate90 {
	transform: rotate(90deg) translate(0, <?php print ($left == 'left' ? '' : '-'); ?>2px);
}
.center {
	text-align: center;
	margin: 0px auto;
}
.centerimp {
	text-align: center !important;
}
.alignstart {
	text-align: start;
}
.start {
	text-align: start;
}
.end {
	text-align: end;
}
.left {
	text-align: <?php print $left; ?>;
}
.right {
	text-align: <?php print $right; ?>;
}
.justify {
	text-align: justify;
}
.pull-left {
	float: left!important;
}
.pull-right {
	float: right!important;
}
.nowrap {
	white-space: <?php print ($dol_optimize_smallscreen ? 'normal' : 'nowrap'); ?>;
}
.nowraponsmartphone {
	white-space: <?php print ($dol_optimize_smallscreen ? 'nowrap' : 'normal'); ?>;
}
.wraponsmartphone {
	white-space: <?php print ($dol_optimize_smallscreen ? 'normal' : 'nowrap'); ?>;
}
.liste_titre .nowrap {
	white-space: nowrap;
}
.nowraponall {	/* no wrap on all devices */
	white-space: nowrap;
}
.wrapimp {
	white-space: normal !important;
}
.wordwrap {
	word-wrap: break-word;
}
.wordbreakimp {
	word-break: break-word;
}
.wordbreak {
	word-break: break-all;
}
.bold {
	font-weight: bold !important;
}
.nobold {
	font-weight: normal !important;
}
.nounderline {
	text-decoration: none;
}
.nopadding {
	padding: 0;
}
.nopaddingleft {
	padding-left: 0;
}
.nopaddingright {
	padding-right: 0;
}
.nopaddingleftimp {
	padding-left: 0 !important;
}
.nopaddingrightimp {
	padding-right: 0 !important;
}
.paddingleft {
	padding-<?php print $left; ?>: 4px;
}
.paddingleft2 {
	padding-<?php print $left; ?>: 2px;
}
.paddingleft2imp {
	padding-<?php print $left; ?>: 2px !important;
}
.paddingright {
	padding-<?php print $right; ?>: 4px;
}
.paddingright2 {
	padding-<?php print $right; ?>: 2px;
}
.paddingright2imp {
	padding-<?php print $right; ?>: 2px !important;
}
.marginleft2 {
	margin-<?php print $left; ?>: 2px;
}
.marginright2 {
	margin-<?php print $right; ?>: 2px;
}
.paddingtop {
	padding-top: 4px;
}
.paddingtop2 {
	padding-top: 2px;
}
.paddingbottom {
	padding-bottom: 4px;
}
.paddingbottom2 {
	padding-bottom: 2px;
}

.cursordefault {
	cursor: default;
}
.cursorpointer {
	cursor: pointer;
}
.cursormove {
	cursor: move;
}
.cursornotallowed {
	cursor: not-allowed;
}
.backgroundblank {
	background-color: #fff;
}
.nobackground, .nobackground tr {
	background: unset !important;
}
.checkboxattachfilelabel {
	font-size: 0.85em;
	opacity: 0.7;
}
.longmessagecut {
	max-height: 250px;
	max-width: 100%;
	overflow-y: auto;
}
div.urllink {
	padding: 5px;
	margin-top: 5px;
	margin-bottom: 5px;
	/* border: 1px solid #ccc; */
	border-radius: 5px;
	/* width: fit-content; */
	background-color: #e0e0e8;
	opacity: 0.8;
}
div.urllink, div.urllink a {
	color: #339 !important;
}

.fa-info-circle {
	padding-<?php echo $left; ?>: 3px;
}
i.fa-mars::before, i.fa-venus::before, i.fa-genderless::before, i.fa-transgender::before  {
	color: #888 !important;
	opacity: 0.4;
	padding-<?php echo $left; ?>: 3px;
}
.stockmovemententry {
	color: #080;
	transform: rotate(0.25turn);
	font-size: 1.2em;
}
.stockmovementexit {
	color: #968822;
	transform: rotate(0.3turn);
	font-size: 1.2em;
}
.stockmovement {
	font-size: 1.4em;
}

.text-warning{
	color : <?php print $textWarning; ?>
}
body[class*="colorblind-"] .text-warning{
	color : <?php print $colorblind_deuteranopes_textWarning; ?>
}
.text-success{
	color : <?php print $textSuccess; ?>
}
body[class*="colorblind-"] .text-success{
	color : <?php print $colorblind_deuteranopes_textSuccess; ?>
}

.text-danger{
	color : <?php print $textDanger; ?>
}

.editfielda span.fa-pencil-alt, .editfielda span.fa-trash {
	color: #ccc !important;
}
.editfielda span.fa-pencil-alt:hover, .editfielda span.fa-trash:hover {
	color: var(--colortexttitle) !important;
}
a.editfielda.nohover *:hover:before {
	color: #ccc !important;
}

.size15x { font-size: 1.5em !important; }
.fa-toggle-on, .fa-toggle-off, .size2x { font-size: 2em; }
.websiteselectionsection .fa-toggle-on, .websiteselectionsection .fa-toggle-off,
.asetresetmodule .fa-toggle-on, .asetresetmodule .fa-toggle-off {
	font-size: 1.5em; vertical-align: text-bottom;
}

.fawidth30 {
	width: 20px;
}
.floatnone {
	float: none !important;
}


/* Themes for badges */
<?php include dol_buildpath($path.'/theme/'.$theme.'/badges.inc.php', 0); ?>

.borderrightlight
{
	border-right: 1px solid #f4f4f4;
}
.borderleftlight
{
	border-left: 1px solid #f4f4f4;
}

#formuserfile {
	margin-top: 4px;
}
#formuserfile_link {
	margin-left: 1px;
}
.listofinvoicetype {
	height: 28px;
	vertical-align: middle;
}
.divsocialnetwork:not(:last-child) {
	padding-<?php print $right; ?>: 20px;
}
.divfilteralone {
	background-color: rgba(0, 0, 0, 0.08);
	border-radius: 5px;
	padding-left: 5px;
}
div.divsearchfield {
	/* float: <?php print $left; ?>; */
	display: inline-block;
	margin-<?php print $right; ?>: 12px;
	margin-<?php print $left; ?>: 2px;
	margin-top: 4px;
	margin-bottom: 4px;
	padding-left: 2px;
}
.divsearchfieldfilter {
	text-overflow: clip;
	overflow: auto;
	white-space: nowrap;
	padding-bottom: 5px;
	opacity: 0.6;
}
.divadvancedsearchfield:first-child {
	margin-top: 3px;
}
.divadvancedsearchfield {
	float: left;
	padding-left: 15px;
	padding-right: 15px;
	padding-bottom: 2px;
	padding-top: 2px;
}
.divadvancedsearchfield span.select2.select2-container.select2-container--default {
	padding-bottom: 4px;
}
.divadvancedsearchfieldcompinput {
	background: #fff;
	border-bottom: solid 1px var(--inputbordercolor);
}

.search_component_params {
	/*display: flex; */
	-webkit-flex-flow: row wrap;
	flex-flow: row wrap;
	background: #fff;
	padding-top: 3px;
	padding-bottom: 3px;
	padding-<?php echo $left; ?>: 0;
	padding-<?php echo $right; ?>: 0;
	border-bottom: solid 1px var(--inputbordercolor);
	height: 24px;
}
.search_component_searchtext {
	padding-top: 2px;
}
.search_component_params_text, .search_component_params_text:focus {
	border-bottom: none;
	width: auto;
	margin: 0 !important;
	padding: 3px;
}
.tagsearch {
	padding: 2px;
	padding-right: 4px;
	padding-bottom: 3px;
	background: #ddd;
	border-radius: 4px;
}
.tagsearchdelete {
	color: #999;
	cursor: pointer;
	display: inline-block;
	font-weight: bold;
	margin-right: 2px;
	padding-left: 4px;
}

.caretleftaxis {
	margin-left: -13px;
	margin-top: -1px;
	position: absolute;
}
.caretdownaxis {
	margin-left: -12px;
	margin-top: 0;
	position: absolute;
}

<?php
// Add a nowrap on smartphone, so long list of field used for filter are overflowed with clip
if ($conf->browser->layout == 'phone') {
	?>
.divsearchfieldfilter {
	   white-space: nowrap;
}
<?php } ?>


.a-filter, .a-mesure {
	border-radius: 50px;
	background: var(--colortexttitlenotab);
	color: #fff;
	padding: 8px 10px 8px 6px;
}
.a-filter:before {
	content: "\f0b0";
}
.a-mesure:before {
	content: "\f080";
}
.a-filter:before, .a-mesure:before {
	font-family: "Font Awesome 5 Free";
	font-weight: 600;
	padding-right: 5px;
	padding-left: 5px;
}
.a-filter-disabled, .a-mesure-disabled {
	border-radius: 50px;
	background: var(--colorbacktitle1);
	padding: 8px;
	opacity: 0.6;
}


/* ============================================================================== */
/* Styles for scan tool                                                           */
/* ============================================================================== */

div.div-for-modal {
	/* display: none; */
	position:absolute;
	top:calc(50% - 200px);
	left:calc(50% - 250px);
	width:500px;  /* adjust as per your needs */
	height:400px;   /* adjust as per your needs */
	background: #fff;
	border: 1px solid #bbb;
	box-shadow: 2px 2px 20px #ddd;
	z-index: 100;
}

#scantoolmessage {
	height: 3em;
	border: none;
	overflow-y: auto;
}

div.div-for-modal-topright {
	/* display: none; */
	position: fixed;
	top: 0;
	right: 0;
	width:50%;  /* adjust as per your needs */
	height:300px;   /* adjust as per your needs */
	background: #fff;
	border: 1px solid #bbb;
	box-shadow: 2px 2px 20px #ddd;
	z-index: 1100;
}



div.confirmmessage {
	padding-top: 6px;
}
ul.attendees {
	padding-top: 0;
	padding-bottom: 0;
	padding-left: 0;
	margin-top: 0;
	margin-bottom: 0;
}
ul.attendees li {
	list-style-type: none;
}
input > ul.attendees {
	margin-top: 6px;
}
.googlerefreshcal {
	padding-top: 4px;
	padding-bottom: 4px;
}
.paddingtopbottom {
	padding-top: 10px;
	padding-bottom: 10px;
}
.checkallactions {
	margin-left: 2px;		/* left must be same than right to keep checkbox centered */
	margin-right: 2px;		/* left must be same than right to keep checkbox centered */
	vertical-align: middle;
}
select.flat.selectlimit {
	max-width: 62px;
}
.selectlimit, .marginrightonly {
	margin-<?php echo $right; ?>: 10px !important;
}
.marginleftonly {
	margin-<?php echo $left; ?>: 10px !important;
}
.marginleftonlyshort {
	margin-<?php echo $left; ?>: 4px !important;
}
.nomarginleft {
	margin-<?php echo $left; ?>: 0px !important;
}
.margintoponly {
	margin-top: 10px !important;
}
.marginbottomonly {
	margin-bottom: 10px !important;
}
.nomargintop {
	margin-top: 0 !important;
}
.nomarginbottom {
	margin-bottom: 0 !important;
}

.selectlimit, .selectlimit:focus {
	border-left: none !important;
	border-top: none !important;
	border-right: none !important;
	outline: none;
}
.strikefordisabled {
	text-decoration: line-through;
}
.widthdate {
	width: 130px;
}
/* using a tdoverflowxxx make the min-width not working */
.tdoverflow {
	max-width: 0;
	overflow: hidden;
	text-overflow: ellipsis;
	white-space: nowrap;
}
.tdoverflowmax50 {			/* For tdoverflow, the max-midth become a minimum ! */
	max-width: 50px;
	overflow: hidden;
	text-overflow: ellipsis;
	white-space: nowrap;
}
.tdoverflowmax60 {			/* For tdoverflow, the max-midth become a minimum ! */
	max-width: 60px;
	overflow: hidden;
	text-overflow: ellipsis;
	white-space: nowrap;
}
.tdoverflowmax80 {			/* For tdoverflow, the max-midth become a minimum ! */
	max-width: 80px;
	overflow: hidden;
	text-overflow: ellipsis;
	white-space: nowrap;
}
.tdoverflowmax100 {			/* For tdoverflow, the max-midth become a minimum ! */
	max-width: 100px;
	overflow: hidden;
	text-overflow: ellipsis;
	white-space: nowrap;
}
.tdoverflowmax100imp {			/* For tdoverflow, the max-midth become a minimum ! */
	max-width: 100px !important;
	overflow: hidden;
	text-overflow: ellipsis;
	white-space: nowrap;
}
.tdoverflowmax125 {			/* For tdoverflow, the max-midth become a minimum ! */
	max-width: 125px;
	overflow: hidden;
	text-overflow: ellipsis;
	white-space: nowrap;
}
.tdoverflowmax150 {			/* For tdoverflow, the max-midth become a minimum ! */
	max-width: 150px;
	overflow: hidden;
	text-overflow: ellipsis;
	white-space: nowrap;
}
.tdoverflowmax200 {			/* For tdoverflow, the max-midth become a minimum ! */
	max-width: 200px;
	overflow: hidden;
	text-overflow: ellipsis;
	white-space: nowrap;
}
.tdoverflowmax250 {			/* For tdoverflow, the max-midth become a minimum ! */
	max-width: 250px;
	overflow: hidden;
	text-overflow: ellipsis;
	white-space: nowrap;
}
.tdoverflowmax300 {			/* For tdoverflow, the max-midth become a minimum ! */
	max-width: 300px;
	overflow: hidden;
	text-overflow: ellipsis;
	white-space: nowrap;
}
.tdoverflowmax400 {			/* For tdoverflow, the max-midth become a minimum ! */
	max-width: 400px;
	overflow: hidden;
	text-overflow: ellipsis;
	white-space: nowrap;
}
.tdoverflowmax500 {			/* For tdoverflow, the max-midth become a minimum ! */
	max-width: 500px;
	overflow: hidden;
	text-overflow: ellipsis;
	white-space: nowrap;
}
.tdoverflowauto {
	max-width: 0;
	overflow: auto;
}
.divintodwithtwolinesmax {
	width: 75px;
	display: -webkit-box;
	-webkit-box-orient: vertical;
	-webkit-line-clamp: 2;
	overflow: hidden;
}
.twolinesmax {
	display: -webkit-box;
	-webkit-box-orient: vertical;
	-webkit-line-clamp: 2;
	overflow: hidden;
}

.tablelistofcalendars {
	margin-top: 25px !important;
}
.amountalreadypaid {
}
.amountpaymentcomplete {
	color: #008800;
	font-weight: bold;
}
.amountremaintopay {
	color: #880000;
	font-weight: bold;
}
.amountremaintopayback {
	font-weight: bold;
}
.amountpaymentneutral {
	font-weight: bold;
	font-size: 1.4em;
}
.savingdocmask {
	margin-top: 6px;
	margin-bottom: 12px;
}
#builddoc_form ~ .showlinkedobjectblock {
	margin-top: 20px;
}

/* For the long description of module */
.moduledesclong p img,.moduledesclong p a img {
	max-width: 90% !important;
	height: auto !important;
}
.imgdoc {
	margin: 18px;
	border: 1px solid #ccc;
	box-shadow: 1px 1px 25px #aaa;
	max-width: calc(100% - 56px);
}
.fa-file-text-o, .fa-file-code-o, .fa-file-powerpoint-o, .fa-file-excel-o, .fa-file-word-o, .fa-file-o, .fa-file-image-o, .fa-file-video-o, .fa-file-audio-o, .fa-file-archive-o, .fa-file-pdf-o {
	color: #505;
}

.fa-15 {
	font-size: 1.5em;
}

/* DOL_XXX for future usage (when left menu has been removed). If we do not use datatable */
/*.table-responsive {
	width: calc(100% - 330px);
	margin-bottom: 15px;
	overflow-y: hidden;
	-ms-overflow-style: -ms-autohiding-scrollbar;
}*/
/* Style used for most tables */
div.fiche>div.tabBar>form>div.div-table-responsive {
	min-height: 392px;
}
.div-table-responsive, .div-table-responsive-no-min {
	overflow-x: auto;
	min-height: 0.01%;
}
.div-table-responsive {
	line-height: 120%;
}
/* Style used for full page tables with field selector and no content after table (priority before previous for such tables) */
div.fiche>form>div.div-table-responsive, div.fiche>form>div.div-table-responsive-no-min {
	overflow-x: auto;
}
div.fiche>form>div.div-table-responsive {
	min-height: 392px;
}

.flexcontainer {
	<?php if (in_array($conf->browser->name, array('chrome', 'firefox'))) {
		echo 'display: inline-flex;';
	} ?>
	flex-flow: row wrap;
	justify-content: flex-start;
}
.thumbstat {
	flex: 1 1 116px;
}
.thumbstat150 {
	flex: 1 1 150px;
}
.thumbstat, .thumbstat150 {
	flex-grow: 1;
	flex-shrink: 1;
	/* flex-basis: 140px; */
	/* min-width: 150px; */
	width: 158px;
	justify-content: flex-start;
	align-self: flex-start;
}

select.selectarrowonleft {
	direction: rtl;
}
select.selectarrowonleft option {
	direction: ltr;
}

table[summary="list_of_modules"] .fa-cog {
	font-size: 1.5em;
}

.linkedcol-element {
	min-width: 100px;
}

.linkedcol-date {
	text-align: center;
}

.img-skinthumb {
	width: 160px;
	height: 100px;
}

tr.nobottom td {
	border-bottom: 0px !important;
}


/* ============================================================================== */
/* Styles to hide objects                                                         */
/* ============================================================================== */

.clearboth  { clear:both; }
.hideobject { display: none; }
.minwidth50  { min-width: 50px; }
.minwidth75  { min-width: 75px; }
/* rule for not too small screen only */
@media only screen and (min-width: <?php echo round($nbtopmenuentries * $fontsize * 3.4, 0) + 7; ?>px)
{
	.width20  { width: 20px; }
	.width25  { width: 25px; }
	.width50  { width: 50px; }
	.width75  { width: 75px; }
	.width100 { width: 100px; }
	.width200 { width: 200px; }
	.minwidth100 { min-width: 100px; }
	.minwidth150 { min-width: 150px; }
	.minwidth200 { min-width: 200px; }
	.minwidth300 { min-width: 300px; }
	.minwidth400 { min-width: 400px; }
	.minwidth500 { min-width: 500px; }
	.minwidth50imp  { min-width: 50px !important; }
	.minwidth75imp  { min-width: 75px !important; }
	.minwidth100imp { min-width: 100px !important; }
	.minwidth125imp { min-width: 125px !important; }
	.minwidth200imp { min-width: 200px !important; }
	.minwidth250imp { min-width: 250px !important; }
	.minwidth300imp { min-width: 300px !important; }
	.minwidth400imp { min-width: 400px !important; }
	.minwidth500imp { min-width: 500px !important; }
}
.widthauto { width: auto; }
.width20  { width: 20px; }
.width25  { width: 25px; }
.width50  { width: 50px; }
.width75  { width: 75px; }
.width100 { width: 100px; }
.width125 { width: 125px; }
.width150 { width: 150px; }
.width200 { width: 200px; }
.width300 { width: 300px; }
.width400 { width: 400px; }
.width500 { width: 500px; }
.maxwidth25  { max-width: 25px; }
.maxwidth40  { max-width: 40px; }
.maxwidth50  { max-width: 50px; }
.maxwidth75  { max-width: 75px; }
.maxwidth100 { max-width: 100px; }
.maxwidth125 { max-width: 125px; }
.maxwidth150 { max-width: 150px; }
.maxwidth200 { max-width: 200px; }
.maxwidth250 { max-width: 250px; }
.maxwidth300 { max-width: 300px; }
.maxwidth400 { max-width: 400px; }
.maxwidth500 { max-width: 500px; }
.maxwidth50imp  { max-width: 50px !important; }
.maxwidth75imp  { max-width: 75px !important; }

.minwidth100onall { min-width: 100px !important; }
.minwidth200onall { min-width: 200px !important; }
.minwidth250onall { min-width: 250px !important; }

.minheight20 { min-height: 20px; }
.minheight30 { min-height: 30px; }
.minheight40 { min-height: 40px; }
.titlefieldcreate { width: 20%; }
.titlefield       { /* width: 25%; */ min-width: 250px; width: 25%; }
.titlefieldmiddle { width: 50%; }
.imgmaxwidth180 { max-width: 180px; }
.imgmaxheight50 { max-height: 50px; }

.width20p { width:20%; }
.width25p { width:25%; }
.width40p { width:40%; }
.width50p { width:50%; }
.width60p { width:60%; }
.width75p { width:75%; }
.width80p { width:80%; }
.width100p { width:100%; }


/* Force values for small screen 1400 */
@media only screen and (max-width: 1400px)
{
	.titlefield { /* width: 30% !important; */ }
	.titlefieldcreate { width: 30% !important; }
	.minwidth50imp  { min-width: 50px !important; }
	.minwidth75imp  { min-width: 75px !important; }
	.minwidth100imp { min-width: 100px !important; }
	.minwidth125imp { min-width: 125px !important; }
	.minwidth150imp { min-width: 150px !important; }
	.minwidth200imp { min-width: 200px !important; }
	.minwidth250imp { min-width: 250px !important; }
	.minwidth300imp { min-width: 300px !important; }
	.minwidth400imp { min-width: 300px !important; }
	.minwidth500imp { min-width: 300px !important; }

	.linkedcol-element {
		min-width: unset;
	}
}

/* Force values for small screen 1000 */
@media only screen and (max-width: 1000px)
{
	.maxwidthonsmartphone { max-width: 100px; }
	.minwidth50imp  { min-width: 50px !important; }
	.minwidth75imp  { min-width: 70px !important; }
	.minwidth100imp { min-width: 100px !important; }
	.minwidth125imp { min-width: 125px !important; }
	.minwidth150imp { min-width: 110px !important; }
	.minwidth200imp { min-width: 110px !important; }
	.minwidth250imp { min-width: 115px !important; }
	.minwidth300imp { min-width: 120px !important; }
	.minwidth400imp { min-width: 150px !important; }
	.minwidth500imp { min-width: 250px !important; }
}

/* Set a width. Note: add also a max-width, for example maxwidth500, that will be used in priority */
select.widthcentpercentminusx, span.widthcentpercentminusx:not(.select2-selection), input.widthcentpercentminusx {
	width: calc(100% - 50px) !important;
	display: inline-block;
}
select.widthcentpercentminusxx, span.widthcentpercentminusxx:not(.select2-selection), input.widthcentpercentminusxx {
	width: calc(100% - 70px) !important;
	display: inline-block;
}

/* Force values for small screen 767 */
@media only screen and (max-width: 767px)
{
	body {
		font-size: <?php print is_numeric($fontsize) ? ($fontsize).'px' : $fontsize; ?>;
	}
	div.refidno {
		font-size: <?php print is_numeric($fontsize) ? ($fontsize).'px' : $fontsize; ?> !important;
	}

	div.divphotoref {
		padding-right: 10px !important;
	}

	.hideonsmartphone { display: none; }
	.hideonsmartphoneimp { display: none !important; }

	select.minwidth100imp, select.minwidth100, select.minwidth200, select.minwidth200imp, select.minwidth300 {
		width: calc(100% - 40px) !important;
		display: inline-block;
	}
	select.widthcentpercentminusxx, span.widthcentpercentminusxx:not(.select2-selection), input.widthcentpercentminusxx {
		width: calc(100% - 70px) !important;
		display: inline-block;
	}

	input.maxwidthinputfileonsmartphone {
		width: 175px;
	}

	input.buttonpayment, button.buttonpayment, div.buttonpayment {
		min-width: 270px;
	}

	.smallonsmartphone {
		font-size: 0.8em;
	}
}

/* Force values for small screen 570 */
@media only screen and (max-width: 570px)
{
	body {
		font-size: <?php print is_numeric($fontsize) ? ($fontsize).'px' : $fontsize; ?>;
	}

	div.refidno {
		font-size: <?php print is_numeric($fontsize) ? ($fontsize).'px' : $fontsize; ?> !important;
	}

	.login_vertical_align {
		padding-left: 0;
	}
	.login_table input#username, .login_table input#password, .login_table input#securitycode {
		margin-left: 5px !important;
	}
	div#login_left, div#login_right {
		min-width: 150px !important;
		padding-left: 5px !important;
		padding-right: 5px !important;
	}
	.login_table div#login_right .tdinputlogin, .login_table div#login_right .tdinputlogin input {
		min-width: 150px !important;
	}

	.divmainbodylarge { margin-left: 10px; margin-right: 10px; }

	.tdoverflowonsmartphone {
		max-width: 0;
		overflow: hidden;
		text-overflow: ellipsis;
		white-space: nowrap;
	}
	.tdoverflowmax100onsmartphone {			/* For tdoverflow, the max-midth become a minimum ! */
		max-width: 100px;
		overflow: hidden;
		text-overflow: ellipsis;
		white-space: nowrap;
	}
	.tdoverflowmax150onsmartphone {			/* For tdoverflow, the max-midth become a minimum ! */
		max-width: 100px;
		overflow: hidden;
		text-overflow: ellipsis;
		white-space: nowrap;
	}

	div.fiche {
			margin-top: <?php print ($dol_hide_topmenu ? '12' : '6'); ?>px !important;
	}
	.border tbody tr, .border tbody tr td, div.tabBar table.border tr, div.tabBar table.border tr td, div.tabBar div.border .table-border-row, div.tabBar div.border .table-key-border-col, div.tabBar div.border .table-val-border-col {
		height: 40px !important;
	}

	.quatrevingtpercent, .inputsearch {
		width: 95%;
	}

	div.tabs div.tab a.tab  {
		max-width: 200px;
		overflow: hidden;
		text-overflow: ellipsis;
		white-space: nowrap;
	}

	select {
		padding-top: 4px;
		padding-bottom: 5px;
	}

	.login_table .tdinputlogin {
		min-width: unset !important;
	}
	input, input[type=text], input[type=password], select, textarea     {
		min-width: 20px;
		min-height: 1.4em;
		line-height: 1.4em;
	 }

	.noenlargeonsmartphone { width : 50px !important; display: inline !important; }
	.maxwidthonsmartphone, #search_newcompany.ui-autocomplete-input { max-width: 100px; }
	.maxwidth50onsmartphone { max-width: 40px; }
	.maxwidth75onsmartphone { max-width: 50px; }
	.maxwidth100onsmartphone { max-width: 70px; }
	.maxwidth125onsmartphone { max-width: 100px; }
	.maxwidth150onsmartphone { max-width: 120px; }
	.maxwidth150onsmartphoneimp { max-width: 120px !important; }
	.maxwidth200onsmartphone { max-width: 200px; }
	.maxwidth250onsmartphone { max-width: 250px; }
	.maxwidth300onsmartphone { max-width: 300px; }
	.maxwidth400onsmartphone { max-width: 400px; }
	.minwidth50imp  { min-width: 50px !important; }
	.minwidth75imp  { min-width: 75px !important; }
	.minwidth100imp { min-width: 100px !important; }
	.minwidth125imp { min-width: 125px !important; }
	.minwidth150imp { min-width: 110px !important; }
	.minwidth200imp { min-width: 110px !important; }
	.minwidth250imp { min-width: 115px !important; }
	.minwidth300imp { min-width: 120px !important; }
	.minwidth400imp { min-width: 150px !important; }
	.minwidth500imp { min-width: 250px !important; }
	.titlefield { width: auto; min-width: unset; }
	.titlefieldcreate { width: auto; }

	#tooltip {
		position: absolute;
		width: <?php print dol_size(300, 'width'); ?>px;
	}

	/* intput, input[type=text], */
	select {
		width: 98%;
		min-width: 40px;
	}

	div.divphotoref {
		padding-<?php echo $right; ?>: 5px;
		padding-bottom: 5px;
	}
	img.photoref, div.photoref {
		border: none;
		-webkit-box-shadow: none;
		box-shadow: none;
		padding: 4px;
		height: 20px;
		width: 20px;
		object-fit: contain;
	}

	div.statusref {
		padding-right: 10px;
		max-width: 55%;
	   }
	div.statusref img {
		padding-right: 3px !important;
	   }
	div.statusrefbis {
		padding-right: 3px !important;
	   }

	   input.buttonpayment {
		min-width: 300px;
	   }
}
.linkobject { cursor: pointer; }

table.tableforfield tr:not(.liste_titre)>td:first-of-type, tr.trforfield:not(.liste_titre)>td:first-of-type, div.tableforfield div.tagtr:not(.liste_titre)>div.tagtd:first-of-type {
	color: #666;
}

<?php if (GETPOST('optioncss', 'aZ09') == 'print') { ?>
.hideonprint { display: none !important; }
<?php } ?>



/* ============================================================================== */
/* Styles for dragging lines                                                      */
/* ============================================================================== */

.dragClass {
	color: #002255;
}
td.showDragHandle {
	cursor: move;
}
.tdlineupdown {
	white-space: nowrap;
	min-width: 10px;
}


/* ============================================================================== */
/* Styles de positionnement des zones                                             */
/* ============================================================================== */

#id-container {
	margin-top: 0px;
	margin-bottom: 0px;
	display: table;
	table-layout: fixed;
	width: 100%;
}
#id-right, #id-left {
	display: table-cell;
	float: none;
	vertical-align: top;
}
#id-top {
}
#id-left {
	min-height: 100%;
	position: relative;
	width: 213px;
	padding-top: 20px;
}
#id-right {	/* This must stay id-right and not be replaced with echo $right */
	width: 100%;
	padding-bottom: 20px;
<?php if (GETPOST('optioncss', 'aZ09') != 'print') { ?>
	padding-<?php print $left; ?>: 229px;
	padding-top: 16px;
<?php } ?>
}
.bodyforlist #id-right {
	padding-bottom: 4px;
}

/* DOL_XXX For having horizontal scroll into array (like with smartphone) */

.classforhorizontalscrolloftabs #id-container {
	width: 100%;
}
.classforhorizontalscrolloftabs .side-nav {
	display: block;
	float: left;
}
.classforhorizontalscrolloftabs #id-right {
	width:calc(100% - 210px);
	display: inline-block;
}



.side-nav {
<?php if (GETPOST('optioncss', 'aZ09') == 'print') { ?>
	display: none;
<?php } else { ?>
	background: var(--colorbackvmenu1);
	border-<?php echo $right; ?>: 1px solid rgba(0,0,0,0.2);
	box-shadow: 3px 0 6px -2px #eee;
	bottom: 0;
	color: #333;
	display: block;
	font-family: "RobotoDraft","Roboto",sans-serif;
	<?php echo $left; ?>: 0;
	<?php
	if (in_array($conf->browser->layout, array('phone', 'tablet')) && empty($conf->global->MAIN_OPTIMIZEFORTEXTBROWSER)) {
	} else { ?>
	position: fixed;
	top: 50px;
	<?php } ?>
	z-index: 90;
	-webkit-transform: translateZ(0);
	-moz-transform: translateZ(0);
	-ms-transform: translateZ(0);
	-o-transform: translateZ(0);
	transform: translateZ(0);
	-webkit-transform-style: preserve-3d;
	-moz-transform-style: preserve-3d;
	-ms-transform-style: preserve-3d;
	-o-transform-style: preserve-3d;
	transform-style: preserve-3d;
	-webkit-transition-delay: 0.1s;
	-moz-transition-delay: 0.1s;
	transition-delay: 0.1s;
	-webkit-transition-duration: 0.2s;
	-moz-transition-duration: 0.2s;
	transition-duration: 0.2s;
	-webkit-transition-property: -webkit-transform;
	-moz-transition-property: -moz-transform;
	transition-property: transform;
	-webkit-transition-timing-function: cubic-bezier(0.4, 0, 0.2, 1);
	-moz-transition-timing-function: cubic-bezier(0.4, 0, 0.2, 1);
	transition-timing-function: cubic-bezier(0.4, 0, 0.2, 1);
	-webkit-overflow-scrolling: touch;
	<?php
	if (in_array($conf->browser->layout, array('phone', 'tablet')) && empty($conf->global->MAIN_OPTIMIZEFORTEXTBROWSER)) {
	} else { ?>
	overflow-x: hidden;
	overflow-y: auto;
	<?php }
}
?>
}


/**
 *	Slide animation
 */
.side-nav-vert, #id-right {
	transition: padding-left 0.5s ease, margin-left 0.5s ease;
}

.side-nav, .login_block {
	transition: left 0.5s ease;
}

body.sidebar-collapse .side-nav-vert, body.sidebar-collapse #id-right {
	margin-left: 0;
	padding-left:0
}


.side-nav-vert {
	margin-<?php echo $left; ?>: 228px;
}

/* body.sidebar-collapse .side-nav, body.sidebar-collapse .login_block_other, body.sidebar-collapse #topmenu-login-dropdown */
body.sidebar-collapse .side-nav, body.sidebar-collapse .login_block
{
	display: none;
}
<?php if (empty($conf->global->THEME_DISABLE_STICKY_TOPMENU)) {  ?>
.side-nav-vert {
	position: sticky;
	top: 0px;
	z-index: 1001;
}
<?php } ?>


/* For smartphone (testmenuhider is on) */
<?php if (in_array($conf->browser->layout, array('phone', 'tablet')) && empty($conf->global->MAIN_OPTIMIZEFORTEXTBROWSER)) { ?>
#id-container {
	width: 100%;
}
.side-nav-vert {
	margin-left: 0;
}

.side-nav {
	<?php
	if (in_array($conf->browser->layout, array('phone', 'tablet')) && empty($conf->global->MAIN_OPTIMIZEFORTEXTBROWSER)) {
	} else { ?>
	overflow-x: initial !important;
	overflow-y: scroll;
	<?php } ?>
	display: block;

	position: relative;
}



div.backgroundsemitransparent {
	background:rgba(255, 255, 255, 0.7);
	padding-left: 10px;
	padding-right: 10px;
}



/* Login */

.login_block_getinfo {
	text-align: center;
}
.login_block_getinfo div.login_block_user {
	display: block;
}
.login_block_getinfo .atoplogin, .login_block_getinfo .atoplogin:hover {
	color: #333 !important;
}
.login_block_elem a span.atoplogin, .login_block_elem span.atoplogin {
	vertical-align: middle;
}



#id-right {
	padding-<?php print $left; ?>: 0 ! important;
}
#id-left {
	z-index: 91;
	background: var(--colorbackvmenu1);
	border-right: 1px solid rgba(0,0,0,0.3);
	padding-top: 20px;
	<?php
	if (in_array($conf->browser->layout, array('phone', 'tablet')) && empty($conf->global->MAIN_OPTIMIZEFORTEXTBROWSER)) { ?>
	top: 66px ! important;
	<?php } else { ?>
	top: 60px ! important;
	<?php } ?>
}
div.fiche {
	margin-<?php print $left; ?>: 6px !important;
	margin-<?php print $right; ?>: 6px !important;
}
<?php } ?>

div.fiche {
	margin-<?php print $left; ?>: <?php print (GETPOST('optioncss', 'aZ09') == 'print' ? 6 : (empty($conf->dol_optimize_smallscreen) ? '30' : '6')); ?>px;
	margin-<?php print $right; ?>: <?php print (GETPOST('optioncss', 'aZ09') == 'print' ? 6 : (empty($conf->dol_optimize_smallscreen) ? '28' : '6')); ?>px;
	<?php if (!empty($dol_hide_leftmenu) && !empty($dol_hide_topmenu)) {
		print 'margin-top: 12px;';
	} ?>
	margin-bottom: 15px;
}
body.onlinepaymentbody div.fiche {	/* For online payment page */
	margin: 20px !important;
}
div.fiche>table:first-child {
	margin-bottom: 15px !important;
}
div.fichecenter {
	width: 100%;
	clear: both;	/* This is to have div fichecenter that are true rectangles */
}
div.fichecenterbis {
	margin-top: 8px;
}
div.fichethirdleft {
	<?php if ($conf->browser->layout != 'phone') {
		print "float: ".$left.";\n";
	} ?>
	<?php if ($conf->browser->layout != 'phone') {
		print "width: calc(50% - 14px);\n";
	} ?>
	<?php if ($conf->browser->layout == 'phone') {
		print "padding-bottom: 6px;\n";
	} ?>
}
div.fichetwothirdright {
	<?php if ($conf->browser->layout != 'phone') {
		print "float: ".$right.";\n";
	} ?>
	<?php if ($conf->browser->layout != 'phone') {
		print "width: calc(50% - 14px);\n";
	} ?>
	<?php if ($conf->browser->layout == 'phone') {
		print "padding-bottom: 6px\n";
	} ?>
}
div.fichehalfleft {
	<?php if ($conf->browser->layout != 'phone') {
		print "float: ".$left.";\n";
	} ?>
	<?php if ($conf->browser->layout != 'phone') {
		print "width: calc(50% - 14px);\n";
	} ?>
}
div.fichehalfright {
	<?php if ($conf->browser->layout != 'phone') {
		print "float: ".$right.";\n";
	} ?>
	<?php if ($conf->browser->layout != 'phone') {
		print "width: calc(50% - 14px);\n";
	} ?>
}
div.fichehalfright {
	<?php if ($conf->browser->layout == 'phone') {
		print "margin-top: 10px;\n";
	} ?>
}

/*div.firstcolumn div.box {
	padding-right: 10px;
}
div.secondcolumn div.box {
	padding-left: 10px;
}*/

/* Force values on one colum for small screen */
@media only screen and (max-width: 900px)
{
	div.fiche {
		margin-<?php print $left; ?>: <?php print (GETPOST('optioncss', 'aZ09') == 'print' ? 6 : ($dol_hide_leftmenu ? '4' : '20')); ?>px;
		margin-<?php print $right; ?>: <?php print (GETPOST('optioncss', 'aZ09') == 'print' ? 8 : 16); ?>px;
		<?php if (!empty($conf->dol_hide_leftmenu) && !empty($conf->dol_hide_topmenu)) {
			print 'margin-top: 4px;';
		} ?>
		margin-bottom: 15px;
	}
	div.fichecenter {
		width: 100%;
		clear: both;	/* This is to have div fichecenter that are true rectangles */
	}
	div.fichecenterbis {
		margin-top: 8px;
	}
	div.fichethirdleft {
		float: none;
		width: auto;
		padding-bottom: 6px;
	}
	div.fichetwothirdright {
		float: none;
		width: auto;
		padding-bottom: 6px;
	}
	div.fichehalfleft {
		float: none;
		width: auto;
	}
	div.fichehalfright {
		float: none;
		width: auto;
	}
	div.fichehalfright {
		margin-top: 10px;
	}
	div.firstcolumn div.box {
		padding-right: 0px;
	}
	div.secondcolumn div.box {
		padding-left: 0px;
	}
}

/* For table into table into card */
div.fichehalfright tr.liste_titre:first-child td table.nobordernopadding td {
	padding: 0 0 0 0;
}
div.nopadding {
	padding: 0 !important;
}

.containercenter {
	display : table;
	margin : 0px auto;
}

td.nobordernopadding.widthpictotitle.col-picto {
	color: #bbb;
	opacity: 0.9;
}
.pictotitle {
	margin-<?php echo $right; ?>: 8px;
	margin-bottom: 4px;
}
.pictoobjectwidth {
	width: 14px;
}
span.widthpictotitle {
	font-size: 1.3em;
}
.table-list-of-attached-files .col-picto, .table-list-of-links .col-picto {
	opacity: 0.7 !important;
	font-size: 1em;
	width: 20px;
}
.table-list-of-attached-files .col-picto .widthpictotitle, .table-list-of-links .col-picto .widthpictotitle {
	width: unset;
	color: #999;
}
.pictosubstatus {
	padding-left: 2px;
	padding-right: 2px;
}
.pictostatus {
	width: 15px;
	vertical-align: middle;
	margin-top: -3px
}
.pictowarning, .pictoerror, .pictopreview, .pictonopreview {
	padding-<?php echo $left; ?>: 3px;
}
.pictowarning {
	/* vertical-align: text-bottom; */
	color: <?php echo $badgeWarning; ?>;
}
.pictoerror {
	color: <?php echo $badgeDanger ?>;
}
.pictomodule {
	width: 14px;
}
.fiche .arearef img.pictoedit, .fiche .arearef span.pictoedit,
.fiche .fichecenter img.pictoedit, .fiche .fichecenter span.pictoedit,
.tagtdnote span.pictoedit {
	opacity: 0.6;
}
img.hideonsmartphone.pictoactionview {
	vertical-align: bottom;
}

.pictofixedwidth {
	text-align: <?php echo $left; ?>;
	width: 20px;
	padding-right: 0;
}

.colorthumb {
	padding-left: 1px !important;
	padding-right: 1px;
	padding-top: 1px;
	padding-bottom: 1px;
	width: 50px;
	text-align:center;
}
div.attacharea {
	padding-top: 18px;
	padding-bottom: 10px;
}
div.attachareaformuserfileecm {
	padding-top: 0;
	padding-bottom: 0;
}
div.arearef {
	padding-top: 2px;
	padding-bottom: 5px;
	margin-bottom: 10px;
}
div.arearefnobottom {
	padding-top: 2px;
	padding-bottom: 4px;
}
div.heightref {
	min-height: 80px;
}
div.divphotoref:last-child {
	padding-<?php echo $right; ?>: 20px;
}
div.paginationref {
	padding-bottom: 10px;
}
div.statusref {
	float: right;
	padding-left: 12px;
	margin-top: 8px;
	margin-bottom: 10px;
	clear: both;
}
div.statusref img {
	padding-left: 8px;
	padding-right: 9px;
	vertical-align: text-bottom;
	width: 18px;
}
div.statusrefbis {
	padding-left: 8px;
	   padding-right: 9px;
	   vertical-align: text-bottom;
}
img.photoref, div.photoref {
	border: 1px solid #CCC;
	-webkit-box-shadow: 3px 3px 4px #DDD;
	box-shadow: 3px 3px 4px #DDD;
	padding: 4px;
	height: 80px;
	width: 80px;
	object-fit: contain;
}

div.photoref .fa, div.photoref .fas, div.photoref .far {
	font-size: 2.5em;
}

img.fitcontain {
	object-fit: contain;
}
div.photoref {
	display:table-cell;
	vertical-align:middle;
	text-align:center;
}
img.photorefnoborder {
	padding: 2px;
	height: 48px;
	width: 48px;
	object-fit: contain;
	border: 1px solid #AAA;
	border-radius: 100px;
}
.underrefbanner {
}
.underbanner {
	border-bottom: <?php echo $borderwidth ?>px solid var(--colortopbordertitle1);
}

.trextrafieldseparator td, .trextrafields_collapse_last td {
	border-bottom: 1px solid var(--colortopbordertitle1) !important;
}
.tdhrthin {
	margin: 0;
	padding-bottom: 0 !important;
}
/* Payment Screen : Pointer cursor in the autofill image */
.AutoFillAmount {
	cursor:pointer;
}


/* ============================================================================== */
/* Menu top et 1ere ligne tableau                                                 */
/* ============================================================================== */

<?php
$minwidthtmenu = 66; /* minimum width for one top menu entry */
$heightmenu = 48; /* height of top menu, part with image */
$heightmenu2 = 48; /* height of top menu, ârt with login  */
$disableimages = 0;
$maxwidthloginblock = 110;
if (getDolGlobalInt('THEME_TOPMENU_DISABLE_IMAGE') == 1) {
	$heightmenu = 30; $disableimages = 1; $maxwidthloginblock = 180; $minwidthtmenu = 0;
}
?>

div#tmenu_tooltip {
<?php if (GETPOST('optioncss', 'aZ09') == 'print') {  ?>
	display:none;
<?php } else { ?>
	background: var(--colorbackhmenu1);
	/*
	background-image: linear-gradient(to top, rgba(255,255,255,.3) 0%, rgba(128,128,128,.3) 100%);
	background-image: -o-linear-gradient(top, rgba(255,255,255,.3) 0%, rgba(128,128,128,.3) 100%);
	background-image: -moz-linear-gradient(top, rgba(255,255,255,.3) 0%, rgba(128,128,128,.3) 100%);
	background-image: -webkit-linear-gradient(top, rgba(255,255,255,.3) 0%, rgba(128,128,128,.3) 100%);
	background-image: -webkit-gradient( linear, left top, left bottom, color-stop(0, rgba(255,255,255,.3)), color-stop(1, rgba(128,128,128,.3)) );
	*/
<?php } ?>
}

div#tmenu_tooltip {
<?php if (GETPOST('optioncss', 'aZ09') == 'print') {  ?>
	display:none;
<?php } else { ?>
	/* padding-<?php echo $right; ?>: <?php echo ($maxwidthloginblock - 10); ?>px; */
<?php } ?>
}

li.tmenusel::after, li.tmenu:hover::after {
	content: "";
	position: absolute;
	bottom: 0px;
	left: 50%;
	left: calc(50% - 6px);
	width: 0;
	height: 0;
	border-style: solid;
	border-width: 0px 6px 5px 6px;
	border-color: transparent transparent #ffffff transparent;
}

div.tmenusep {
<?php if ($disableimages) { ?>
	display: none;
<?php } ?>
}

div.tmenudiv {
<?php if (GETPOST('optioncss', 'aZ09') == 'print') {  ?>
	display:none;
<?php } else { ?>
	position: relative;
	display: block;
	white-space: nowrap;
	border-top: 0px;
	border-<?php print $left; ?>: 0px;
	border-<?php print $right; ?>: 0px;
	padding: 0px 0px 0px 0px;	/* t r b l */
	margin: 0px 0px 0px 0px;	/* t r b l */
	font-size: 13px;
	font-weight: normal;
	color: #000000;
	text-decoration: none;
<?php } ?>
}
div.tmenudisabled, a.tmenudisabled {
	opacity: 0.6;
}
a.tmenudisabled:link, a.tmenudisabled:visited, a.tmenudisabled:hover, a.tmenudisabled:active {
	font-weight: normal;
	padding: 0px 5px 0px 5px;
	white-space: nowrap;
	color: #<?php echo $colortextbackhmenu; ?>;
	text-decoration: none;
	cursor: not-allowed;
}

a.tmenu:link, a.tmenu:visited, a.tmenu:hover, a.tmenu:active {
	font-weight: normal;
	padding: 0px 5px 0px 5px;
	white-space: nowrap;
	/*	text-shadow: 1px 1px 1px #000000; */
	color: #<?php echo $colortextbackhmenu; ?>;
	text-decoration: none;
}
a.tmenusel:link, a.tmenusel:visited, a.tmenusel:hover, a.tmenusel:active {
	font-weight: normal;
	padding: 0px 5px 0px 5px;
	margin: 0px 0px 0px 0px;
	white-space: nowrap;
	color: #<?php echo $colortextbackhmenu; ?>;
	text-decoration: none !important;
}


ul.tmenu {	/* t r b l */
	padding: 0px 0px 0px 0px;
	margin: 0px 0px 0px 0px;
	list-style: none;
	display: table;
	margin-right: 65px;		/* to keep space for bookmark */
	padding-left: 5px;
}
ul.tmenu li {
	background: var(--colorbackhmenu1);
	/*
	background-image: linear-gradient(to top, rgba(255,255,255,.3) 0%, rgba(0,0,0,.3) 100%);
	background-image: -o-linear-gradient(top, rgba(255,255,255,.3) 0%, rgba(0,0,0,.3) 100%);
	background-image: -moz-linear-gradient(top, rgba(255,255,255,.3) 0%, rgba(0,0,0,.3) 100%);
	background-image: -webkit-linear-gradient(top, rgba(255,255,255,.3) 0%, rgba(0,0,0,.3) 100%);
	background-image: -webkit-gradient( linear, left top, left bottom, color-stop(0, rgba(255,255,255,.3)), color-stop(1, rgba(0,0,0,.3)) );
	*/
}
li.tmenu, li.tmenusel {
	<?php print $minwidthtmenu ? 'min-width: '.$minwidthtmenu.'px;' : ''; ?>
	text-align: center;
	vertical-align: bottom;
	<?php if (empty($conf->global->MAIN_MENU_INVERT)) { ?>
	float: <?php print $left; ?>;
		<?php if (!$disableimages) { ?>
	height: <?php print $heightmenu; ?>px;
	padding: 0px 0px 2px 0px;
		<?php } else { ?>
	padding: 0px 0px 0px 0px;
		<?php }
	} ?>
	position:relative;
	display: block;
	margin: 0px 0px 0px 0px;
	font-weight: normal;
}
li.tmenu:hover {
	opacity: .50; /* show only a slight shadow */
}

.tmenuend .tmenuleft { width: 0px; }
.tmenuend { display: none; }

div.tmenuleft
{
	float: <?php print $left; ?>;
	margin-top: 0px;
	<?php if (empty($conf->dol_optimize_smallscreen)) { ?>
	width: 5px;
		<?php if (!$disableimages) { ?>
	height: <?php print $heightmenu + 4; ?>px;
		<?php } ?>
	<?php } ?>
}
div.tmenucenter
{
	padding-left: 0px;
	padding-right: 0px;
	<?php if ($disableimages) { ?>
	padding-top: 10px;
	height: 26px;
	<?php } else { ?>
	padding-top: 2px;
	height: <?php print $heightmenu; ?>px;
	<?php } ?>
	width: 100%;
}
div.menu_titre {
	padding-bottom: 5px;
	overflow: hidden;
	text-overflow: ellipsis;
}
.mainmenuaspan
{
	padding-<?php print $left; ?>: 2px;
	padding-<?php print $right; ?>: 2px;
}

div.mainmenu {
	position : relative;
	background-repeat:no-repeat;
	background-position:center top;
	height: <?php echo ($heightmenu - 22); ?>px;
	margin-left: 0px;
	min-width: 40px;
}
a.tmenuimage:focus, .mainmenu.topmenuimage:focus {
	outline: none;
}


div.mainmenu.home{
	background-position-x: center;
}

div.mainmenu.menu {
	top: 10px;
	left: 1px;
}



/* Do not load menu img if hidden to save bandwidth */
<?php if (empty($dol_hide_topmenu)) { ?>
	<?php include dol_buildpath($path.'/theme/'.$theme.'/main_menu_fa_icons.inc.php', 0); ?>

	<?php
	// Add here more div for other menu entries. moduletomainmenu=array('module name'=>'name of class for div')

	$moduletomainmenu = array(
		'user'=>'', 'syslog'=>'', 'societe'=>'companies', 'projet'=>'project', 'propale'=>'commercial', 'commande'=>'commercial',
		'produit'=>'products', 'service'=>'products', 'stock'=>'products',
		'don'=>'accountancy', 'tax'=>'accountancy', 'banque'=>'accountancy', 'facture'=>'accountancy', 'compta'=>'accountancy', 'accounting'=>'accountancy', 'adherent'=>'members', 'import'=>'tools', 'export'=>'tools', 'mailing'=>'tools',
		'contrat'=>'commercial', 'ficheinter'=>'commercial', 'ticket'=>'ticket', 'deplacement'=>'commercial',
		'fournisseur'=>'companies',
		'barcode'=>'', 'fckeditor'=>'', 'categorie'=>'',
	);
	$mainmenuused = 'home';
	foreach ($conf->modules as $val) {
		$mainmenuused .= ','.(isset($moduletomainmenu[$val]) ? $moduletomainmenu[$val] : $val);
	}
	$mainmenuusedarray = array_unique(explode(',', $mainmenuused));

	$generic = 1;
	// Put here list of menu entries when the div.mainmenu.menuentry was previously defined
	$divalreadydefined = array('home', 'companies', 'products', 'mrp', 'commercial', 'externalsite', 'accountancy', 'project', 'tools', 'members', 'agenda', 'ftp', 'holiday', 'hrm', 'bookmark', 'cashdesk', 'takepos', 'ecm', 'geoipmaxmind', 'gravatar', 'clicktodial', 'paypal', 'stripe', 'webservices', 'website');
	// Put here list of menu entries we are sure we don't want
	$divnotrequired = array('multicurrency', 'salaries', 'ticket', 'margin', 'opensurvey', 'paybox', 'expensereport', 'incoterm', 'prelevement', 'propal', 'workflow', 'notification', 'supplier_proposal', 'cron', 'product', 'productbatch', 'expedition');
	foreach ($mainmenuusedarray as $val) {
		if (empty($val) || in_array($val, $divalreadydefined)) {
			continue;
		}
		if (in_array($val, $divnotrequired)) {
			continue;
		}
		//print "XXX".$val;

		// Search img file in module dir
		$found = 0; $url = '';
		foreach ($conf->file->dol_document_root as $dirroot) {
			if (file_exists($dirroot."/".$val."/img/".$val.".png")) {
				$url = dol_buildpath('/'.$val.'/img/'.$val.'.png', 1);
				$found = 1;
				break;
			}
		}
		// Img file not found
		if (!$found) {
			if (!defined('DISABLE_FONT_AWSOME')) {
				print "/* A mainmenu entry was found but img file ".$val.".png not found (check /".$val."/img/".$val.".png), so we use a generic one */\n";
				print 'div.mainmenu.'.$val.'::before {
	                    content: "\f249";
	                }';
			} else {
				print "/* A mainmenu entry was found but img file ".$val.".png not found (check /".$val."/img/".$val.".png), so we use a generic one. */\n";
				print "/* Overwrite this definition in your own css with a different content to use your own font awesome icon. */\n";
				$url = dol_buildpath($path.'/theme/'.$theme.'/img/menus/generic'.(min($generic, 4))."_over.png", 1);
				print "div.mainmenu.".$val." {\n";
				print "	background-image: url(".$url.");\n";
				print "}\n";
			}
			$generic++;
		} else {
			print "div.mainmenu.".$val." {\n";
			print "	background-image: url(".$url.");\n";
			print "}\n";
		}
	}
	// End of part to add more div class css
}	// End test if $dol_hide_topmenu ?>


.tmenuimage {
	padding:0 0 0 0 !important;
	margin:0 0px 0 0 !important;
	<?php if ($disableimages) { ?>
		display: none;
	<?php } ?>
}
.topmenuimage {
	<?php if ($disableimages) { ?>
		display: none;
	<?php } ?>
}
a.tmenuimage:hover {
	text-decoration: none;
}
a.tmenuimage {
	display: block;
}
a.tmenuimage:focus {
	outline: none;
}


/* Login */

.bodylogin
{
	background: #f0f0f0;
	display: table;
	position: absolute;
	height: 100%;
	width: 100%;
}
.login_center {
	display: table-cell;
	vertical-align: middle;
}
.login_vertical_align {
	padding: 10px;
	padding-bottom: 80px;
}
form#login {
	padding-bottom: 30px;
	font-size: 1.2em;
	vertical-align: middle;
}
.login_table_title {
	max-width: 530px;
	color: #aaa !important;
	padding-bottom: 20px;
	/* text-shadow: 1px 1px 1px #FFF; */
}
.login_table label {
	text-shadow: 1px 1px 1px #FFF;
}
.login_table {
	margin: 0px auto;  /* Center */
	padding-left:6px;
	padding-right:6px;
	padding-top:16px;
	padding-bottom:12px;
	max-width: 560px;

	background-color: #FFFFFF;

	-webkit-box-shadow: 0 4px 23px 5px rgba(0, 0, 0, 0.2), 0 2px 6px rgba(60,60,60,0.15);
	box-shadow: 0 4px 23px 5px rgba(0, 0, 0, 0.2), 0 2px 6px rgba(60,60,60,0.15);

	border-radius: 4px;
	border:solid 1px rgba(80,80,80,.4);

	border-top:solid 1px #f8f8f8;
}
.login_table input#username, .login_table input#password, .login_table input#securitycode{
	border: none;
	/* border-bottom: solid 1px rgba(180,180,180,.4); */
	padding: 5px;
	margin-left: 5px;
	margin-top: 5px;
	margin-bottom: 5px;
}
.login_table input#username:focus, .login_table input#password:focus, .login_table input#securitycode:focus {
	outline: none !important;
}
.login_table .trinputlogin {
	margin: 8px;
}
.login_table .tdinputlogin {
	background-color: #fff;
	min-width: 220px;
	border-radius: 2px;
}
.login_table .tdinputlogin {
	border-bottom: 1px solid #ccc;
}
.login_table .tdinputlogin .fa {
	padding-left: 10px;
	width: 14px;
}

.login_main_home {
	word-break: break-word;
}
.login_main_message {
	text-align: center;
	max-width: 570px;
	margin-bottom: 10px;
}
.login_main_message .error {
	border: 1px solid #caa;
	padding: 10px;
}
div#login_left, div#login_right {
	display: inline-block;
	min-width: 245px;
	padding-top: 10px;
	padding-left: 16px;
	padding-right: 16px;
	text-align: center;
	vertical-align: middle;
}
div#login_right select#entity {
	margin-top: 10px;
}
table.login_table tr td table.none tr td {
	padding: 2px;
}
table.login_table_securitycode {
	border-spacing: 0px;
}
table.login_table_securitycode tr td {
	padding-left: 0px;
	padding-right: 4px;
}
#securitycode {
	min-width: 60px;
}
#img_securitycode {
	border: 1px solid #f4f4f4;
}
#img_logo, .img_logo {
	max-width: 170px;
	max-height: 90px;
}


.atoplogin.dropdown .dropdown-menu {
	display: none;
}

div.login_block {
	top: 0;
	padding-top: 3px;
	padding-bottom: 3px;
	<?php print $left; ?>: 0;
<?php if (in_array($conf->browser->layout, array('phone', 'tablet')) && empty($conf->global->MAIN_OPTIMIZEFORTEXTBROWSER)) { ?>
	position: absolute;
<?php } else { ?>
	position: fixed;
<?php } ?>
	z-index: 10;
	text-align: center;
	vertical-align: middle;
	background: var(--colorbackvmenu1);
	width: 228px;
	height: 70px;
	<?php if (GETPOST('optioncss', 'aZ09') == 'print') { ?>
	display: none;
	<?php } ?>
}
div.login_block table {
	display: inline;
}
div.login {
	white-space:nowrap;
	font-weight: bold;
	float: right;
}
div.login a {
	color: #<?php echo $colortextbackvmenu; ?>;
}
div.login a:hover {
	color: #<?php echo $colortextbackvmenu; ?>;
	text-decoration:underline;
}
div.login_block_user, div.login_block_other { clear: both; }
div.login_block_other { padding-top: 15px; }

.topnav div.login_block_user {
	display: inline-block;
	vertical-align: middle;
	line-height: <?php echo $disableimages ? '25' : '70'; ?>px;
	height: <?php echo $disableimages ? '25' : '70'; ?>px;
}
.topnav div.login_block_other {
	display: inline-block;
	vertical-align: middle;
	clear: <?php echo $disableimages ? 'none' : 'both'; ?>;
	padding-top: 0;
	text-align: right;
	margin-right: 8px;
	max-width: 200px;
}

.login_block_elem {
	float: right;
	vertical-align: top;
	padding: 0px 0px 0px 2px !important;
	height: 18px;
}
.login_block_elem_name {
	margin-top: 1px;
}
a.aversion {
	white-space: nowrap;
	width: 48px;
	overflow: hidden;
	text-overflow: ellipsis;
	display: block;
}

.atoplogin, .atoplogin:hover {
	color: #<?php echo $colortextbackvmenu; ?> !important;
}
.alogin, .alogin:hover {
	color: #888 !important;
	font-weight: normal !important;
	font-size: <?php echo $fontsizesmaller; ?>px !important;
}
.alogin:hover, .atoplogin:hover {
	text-decoration:underline !important;
}
span.fa.atoplogin, span.fa.atoplogin:hover {
	font-size: 16px;
	text-decoration: none !important;
}
img.login, img.printer, img.entity {
	/* padding: 0px 0px 0px 4px; */
	/* margin: 0px 0px 0px 8px; */
	text-decoration: none;
	color: white;
	font-weight: bold;
}
.userimg.atoplogin img.userphoto, .userimgatoplogin img.userphoto {		/* size for user photo in login bar */
	/* border-radius: 8px; */
	width: 20px;
	height: 20px;
	background-size: contain;
	vertical-align: text-bottom;
	background-color: #FFF;
}
img.userphoto {			/* size for user photo in lists */
	border-radius: 0.75em;
	width: 1.5em;
	height: 1.5em;
	background-size: contain;
	vertical-align: middle;
}
img.userphotosmall {			/* size for user photo in lists */
	border-radius: 0.6em;
	width: 1.2em;
	height: 1.2em;
	background-size: contain;
	vertical-align: middle;
}
img.userphoto[alt="Gravatar avatar"] {
	background: #fff;
}
form[name="addtime"] img.userphoto {
	border: 1px solid #444;
}
.span-icon-user {
	background-image: url(<?php echo dol_buildpath($path.'/theme/'.$theme.'/img/object_user.png', 1); ?>);
	background-repeat: no-repeat;
}
.span-icon-password {
	background-image: url(<?php echo dol_buildpath($path.'/theme/'.$theme.'/img/lock.png', 1); ?>);
	background-repeat: no-repeat;
}

/* ============================================================================== */
/* Menu gauche                                                                    */
/* ============================================================================== */

div.vmenu, td.vmenu {
	margin-<?php print $right; ?>: 2px;
	position: relative;
	float: <?php print $left; ?>;
	padding: 0px;
	padding-bottom: 0px;
	padding-top: 0px;
	width: 222px;
}

.vmenu {
	margin-<?php print $left; ?>: 4px;
	<?php if (GETPOST('optioncss', 'aZ09') == 'print') { ?>
	display: none;
	<?php } ?>
}

.vmenusearchselectcombo {
	width: 202px;
}

.menu_contenu {
	padding-top: 4px;
	padding-bottom: 3px;
	overflow: hidden;
	text-overflow: ellipsis;
}
#menu_contenu_logo { padding-right: 4px; }
.companylogo { padding-top: 4px; }
.searchform { padding-top: 10px; }
.searchform .bordertransp { border: 0; }

a.vmenu:link, a.vmenu:visited, a.vmenu:hover, a.vmenu:active, span.vmenu, span.vsmenu {
	white-space: nowrap; font-size:<?php print $fontsize ?>px; font-family: <?php print $fontlist ?>; text-align: <?php print $left; ?>; font-weight: bold;
}
span.vmenudisabled, font.vmenudisabled  { font-size:<?php print $fontsize ?>px; font-family: <?php print $fontlist ?>; text-align: <?php print $left; ?>; font-weight: bold; color: #aaa; margin-left: 4px; white-space: nowrap; }
a.vmenu:link, a.vmenu:visited {
	color: var(--colortextbackvmenu);
}

a.vsmenu:link, a.vsmenu:visited, a.vsmenu:hover, a.vsmenu:active, span.vsmenu { font-size:<?php print $fontsize ?>px; font-family: <?php print $fontlist ?>; text-align: <?php print $left; ?>; font-weight: normal; color: #202020; margin: 1px 1px 1px 8px; }
span.vsmenudisabled:not(.spanlilevel0), font.vsmenudisabled:not(.spanlilevel0) {
	font-size:<?php print $fontsize ?>px;
}
span.vsmenudisabled, font.vsmenudisabled {
	font-family: <?php print $fontlist ?>;
	text-align: <?php print $left; ?>;
	font-weight: normal;
	color: #aaa;
}
a.vsmenu:link, a.vsmenu:visited {
	color: var(--colortextbackvmenu);
	white-space: nowrap;
}
span.vsmenudisabledmargin, font.vsmenudisabledmargin { margin: 1px 1px 1px 8px; }

a.help:link, a.help:visited, a.help:hover, a.help:active, span.help {
	text-align: <?php print $left; ?>; font-weight: normal; color: #999; text-decoration: none;
}

.helppresentcircle {
	/*
	color: var(--colorbackhmenu1);
	filter: invert(0.5);
	*/
	color: var(--colortextbackhmenu);
	margin-left: -4px;
	display: inline-block;
	font-size: x-small;
	vertical-align: super;
	opacity: 0.95;
	transform: rotate(<?php echo ($left == 'left' ? '55deg' : '305deg'); ?>);
}

div.blockvmenulogo
{
	border-bottom: 0 !important;
}
.menulogocontainer {
	margin: <?php echo $disableimages ? '-1' : '6'; ?>px;
	margin-left: 12px;
	margin-right: 6px;
	padding: 0;
	height: <?php echo $disableimages ? '18' : '32'; ?>px;
	/* width: 100px; */
	max-width: 100px;
	vertical-align: middle;
}
.backgroundforcompanylogo {
	background-color: rgba(255,255,255,0.7);
	border-radius: 5px;
}
.menulogocontainer img.mycompany {
	object-fit: contain;
	width: inherit;
	height: inherit;
	image-rendering: -webkit-optimize-contrast;
}
#mainmenutd_companylogo::after {
	content: unset;
}
li#mainmenutd_companylogo .tmenucenter {
	width: unset;
}
li#mainmenutd_companylogo {
	min-width: unset !important;
}
<?php if ($disableimages) { ?>
	li#mainmenutd_home {
		min-width: unset !important;
	}
	li#mainmenutd_home .tmenucenter {
		width: unset;
	}
<?php } ?>

div.blockvmenupair, div.blockvmenuimpair
{
	font-family: <?php print $fontlist ?>;
	color: #000000;
	text-align: <?php print $left; ?>;
	text-decoration: none;
	padding-left: 5px;
	padding-right: 1px;
	padding-top: 3px;
	padding-bottom: 3px;
	margin: 1px 0px 8px 0px;

	padding-bottom: 10px;
	border-bottom: 1px solid #e0e0e0;
}
div.blockvmenubookmarks
{
	padding-bottom: 16px !important;
}
div.blockvmenuend {
	border: none !important;
	padding-left: 0 !important;
}
a.vsmenu.addbookmarkpicto {
	padding-right: 10px;
}
div.blockvmenufirst {
	padding-top: 10px;
/*	border-top: 1px solid #e0e0e0; */
}
div.blockvmenusearch, div.blockvmenubookmarks
{
	font-family: <?php print $fontlist ?>;
	color: #000000;
	text-align: <?php print $left; ?>;
	text-decoration: none;
	padding-left: 5px;
	padding-right: 1px;
	padding-top: 3px;
	padding-bottom: 3px;
	margin: 1px 0px 2px 0px;

	padding-bottom: 10px;
	/* border-bottom: 1px solid #f4f4f4; */
}
div.blockvmenusearchphone
{
	border-bottom: none;
	margin-bottom: 0px;
}

div.blockvmenuhelp
{
<?php if (empty($conf->dol_optimize_smallscreen)) { ?>
	font-family: <?php print $fontlist ?>;
	color: #000000;
	text-align: center;
	text-decoration: none;
	padding-left: 0px;
	padding-right: 8px;
	padding-top: 3px;
	padding-bottom: 3px;
	margin: 4px 0px 0px 0px;
<?php } else { ?>
	display: none;
<?php } ?>
}


td.barre {
	border-right: 1px solid #000000;
	border-bottom: 1px solid #000000;
	background: #b3c5cc;
	font-family: <?php print $fontlist ?>;
	color: #000000;
	text-align: <?php print $left; ?>;
	text-decoration: none;
}

td.barre_select {
	background: #b3c5cc;
	color: #000000;
}

td.photo {
	background: #F4F4F4;
	color: #000000;
	border: 1px solid #bbb;
}

/* ============================================================================== */
/* Panes for Main                                                   */
/* ============================================================================== */

/*
 *  PANES and CONTENT-DIVs
 */

#mainContent, #leftContent .ui-layout-pane {
	padding:    0px;
	overflow:	auto;
}

#mainContent, #leftContent .ui-layout-center {
	padding:    0px;
	position:   relative; /* contain floated or positioned elements */
	overflow:   auto;  /* add scrolling to content-div */
}


/* ============================================================================== */
/* Toolbar for ECM or Filemanager                                                 */
/* ============================================================================== */

td.ecmroot {
	padding-bottom: 0 !important;
}

.largebutton {
	/* border-top: 1px solid #CCC !important; */
	padding: 0px 4px 14px 4px !important;
	min-height: 32px;
}


a.toolbarbutton {
	margin-top: 0px;
	margin-left: 4px;
	margin-right: 4px;
	height: 30px;
}
img.toolbarbutton {
	margin-top: 1px;
	height: 30px;
}

li.expanded > a.fmdirlia.jqft.ecmjqft {
	font-weight: bold !important;
}


/* ============================================================================== */
/* Onglets                                                                        */
/* ============================================================================== */
div.tabs {
	text-align: <?php print $left; ?>;
	margin-left: 6px !important;
	margin-right: 6px !important;
	clear:both;
	height:100%;
}
div.tabsElem {
	margin-top: 6px;
}		/* To avoid overlap of tabs when not browser */
div.tabsElem a {
	font-weight: normal !important;
}
div.tabBar {
	color: #<?php echo $colortextbacktab; ?>;
	padding-top: 23px;
	padding-left: 24px;
	padding-right: 24px;
	padding-bottom: 23px;
	margin: 0px 0px 18px 0px;
	-webkit-border-radius: 3px;
	border-radius: 3px;
	border-right: 1px solid #CCC;
	border-left: 1px solid #CCC;
	border-top: 1px solid #CCC;
	border-bottom: 1px solid #CCC;
	width: auto;
	background: var(--colorbacktabcard1);
}

div.tabBar tr.titre td {
	padding-top: 10px;
}

/*
div.tabBar.tabBarNoTop {
	padding-top: 0;
	border-top: 0;
}
*/

/* tabBar used for creation/update/send forms */
div.tabBarWithBottom {
	padding-bottom: 18px;
	border-bottom: 1px solid #aaa;
}
div.tabBar table.tableforservicepart2:last-child {
	border-bottom: 1px solid #aaa;
}
.tableforservicepart1 .tdhrthin {
	height: unset;
}
/* Payment Screen : Pointer cursor in the autofill image */
.AutoFillAmount {
	cursor:pointer;
}

/* ============================================================================== */
/* Buttons for actions                                                            */
/* ============================================================================== */

div.divButAction {
	margin-bottom: 1.4em;
}
div.tabsAction {
	margin: 20px 0em 20px 0em;
	padding: 0em 0em;
	text-align: right;
}
div.tabsActionNoBottom {
	margin-bottom: 0px;
}
div.tabsAction > a {
	margin-bottom: 16px !important;
}

div.popuptabset {
	padding: 6px;
	background: #fff;
	border: 1px solid #888;
}
div.popuptab {
	padding-top: 5px;
	padding-bottom: 5px;
	padding-left: 5px;
	padding-right: 5px;
}

a.tabTitle {
	color:rgba(0,0,0,.5);
	margin-<?php print $right; ?>: 10px;
	text-shadow:1px 1px 1px #ffffff;
	font-family: <?php print $fontlist ?>;
	font-weight: normal;
	padding: 4px 6px 2px 6px;
	margin: 0px 6px;
	text-decoration: none;
	white-space: nowrap;
}
.tabTitleText {
	display: none;
}
.imgTabTitle {
	max-height: 14px;
}
div.tabs div.tabsElem:first-of-type a.tab {
	margin-left: 0px !important;
}

a.tab:link, a.tab:visited, a.tab:hover, a.tab#active {
	font-family: <?php print $fontlist ?>;
	padding: 12px 13px 12px;
	margin: 0em 0.2em;
	text-decoration: none;
	white-space: nowrap;
	background-image: none !important;
}

.tabactive, a.tab#active {
	color: var(--colortextbacktab) !important;
	background: var(--colorbacktabcard1) !important;

	border-right: 1px solid #AAA !important;
	border-left: 1px solid #AAA !important;
	border-top: 2px solid #111 !important;
}
.tabunactive, a.tab#unactive {
	border-right: 1px solid transparent;
	border-left: 1px solid transparent;
	border-top: 1px solid transparent;
	border-bottom: 0px !important;
}

a.tab:hover
{
	/*
	background: var(--colorbacktabcard1) url(<?php echo dol_buildpath($path.'/theme/'.$theme.'/img/nav-overlay3.png', 1); ?>) 50% 0 repeat-x;
	color: var(--colortextbacktab);
	*/
	text-decoration: underline;
}
a.tabimage {
	color: #434956;
	font-family: <?php print $fontlist ?>;
	text-decoration: none;
	white-space: nowrap;
}

td.tab {
	background: #dee7ec;
}

span.tabspan {
	background: #dee7ec;
	color: #434956;
	font-family: <?php print $fontlist ?>;
	padding: 0px 6px;
	margin: 0em 0.2em;
	text-decoration: none;
	white-space: nowrap;
	-webkit-border-radius:3px 3px 0px 0px;
	border-radius:3px 3px 0px 0px;

	border-<?php print $right; ?>: 1px solid #555555;
	border-<?php print $left; ?>: 1px solid #D8D8D8;
	border-top: 1px solid #D8D8D8;
}

/* ============================================================================== */
/* Buttons for actions                                                            */
/* ============================================================================== */
<?php include dol_buildpath($path.'/theme/'.$theme.'/btn.inc.php', 0); ?>



/* ============================================================================== */
/* Tables                                                                         */
/* ============================================================================== */

.allwidth {
	width: 100%;
}

#undertopmenu {
	background-repeat: repeat-x;
	margin-top: <?php echo ($dol_hide_topmenu ? '6' : '0'); ?>px;
}

.paddingrightonly {
	border-collapse: collapse;
	border: 0px;
	margin-left: 0px;
	padding-<?php print $left; ?>: 0px !important;
	padding-<?php print $right; ?>: 4px !important;
}
.nocellnopadd {
	list-style-type:none;
	margin: 0px !important;
	padding: 0px !important;
}
.noborderspacing {
	border-spacing: 0;
}
tr.nocellnopadd td.nobordernopadding, tr.nocellnopadd td.nocellnopadd
{
	border: 0px;
}

.unsetcolor {
	color: unset !important;
}

.smallpaddingimp {
	padding: 4px !important;
}
input.buttonreset {
	margin-top: 3px;
	margin-bottom: 3px;
	padding: 8px 15px;
	text-decoration: underline;
	color: var(--colortextlink);
	background-color: transparent;
	cursor: pointer;
}

.notopnoleft {
	border-collapse: collapse;
	border: 0px;
	padding-top: 0px;
	padding-<?php print $left; ?>: 0px;
	padding-<?php print $right; ?>: 16px;
	padding-bottom: 4px;
	margin-right: 0px;
}
.notopnoleftnoright {
	border-collapse: collapse;
	border: 0px;
	padding-top: 0px;
	padding-left: 0px;
	padding-right: 0px;
	padding-bottom: 4px;
	margin: 0px 0px 0px 0px;
}

table.tableforemailform tr td {
	padding-top: 3px;
	padding-bottom: 3px;
}

table.border, table.bordernooddeven, table.dataTable, .table-border, .table-border-col, .table-key-border-col, .table-val-border-col, div.border {
	border: 1px solid #f4f4f4;
	border-collapse: collapse !important;
	padding: 1px 2px 1px 3px;			/* t r b l */
}
table.borderplus {
	border: 1px solid #BBB;
}

.border tbody tr, .bordernooddeven tbody tr, .border tbody tr td, .bordernooddeven tbody tr td,
div.tabBar table.border tr, div.tabBar table.border tr td, div.tabBar div.border .table-border-row, div.tabBar div.border .table-key-border-col, div.tabBar div.border .table-val-border-col,
tr.liste_titre.box_titre td table td, .bordernooddeven tr td {
	height: 28px;
}

table.border td, table.bordernooddeven td, div.border div div.tagtd {
	padding: 3px 4px 3px 4px;
	border: 1px solid #f0f0f0;
	border-collapse: collapse;
}

td.border, div.tagtable div div.border {
	border-top: 1px solid #000000;
	border-right: 1px solid #000000;
	border-bottom: 1px solid #000000;
	border-left: 1px solid #000000;
}

.table-key-border-col {
	/* width: 25%; */
	vertical-align:top;
}
.table-val-border-col {
	width:auto;
}


.thsticky, .tdsticky {
	position: sticky;
	left: 0px;
}
.thstickyright, .tdstickyright {
	position: sticky;
	right: 0px;
}
.thstickygray, .tdstickygray {
	background-color: lightgray;
}
.thstickyghostwhite, .tdstickyghostwhite {
	background-color: ghostwhite;
}
.thstickyinherit, .tdstickyinherit {
	background-color: inherit;
}

<?php if (!empty($conf->global->THEME_ENABLE_STICKY_COLUMN_REF)) { ?>
/* To have left column sticky */
.tagtable td[data-key="ref"], .tagtable th[data-key="ref"] {
	position: sticky;
	left: 0;
	top: 0;
	max-width: 150px !important;
	/*background-color: inherit;*/
	background-color: gainsboro;
	z-index: 2;
}
<?php } ?>

<?php if (!empty($conf->global->THEME_ENABLE_STICKY_COLUMN_ACTION)) { ?>
/* To have right column sticky */
.tagtable td.actioncolumn, .tagtable th.actioncolumn {
	position: sticky;
	right: 0;
	top: 0;
	max-width: 150px !important;
	/*background-color: inherit;*/
	background-color: gainsboro;
	z-index: 2;
}
<?php } ?>



/* Main boxes */
.nobordertop, .nobordertop tr:first-of-type td {
	border-top: none !important;
}
.noborderbottom, .noborderbottom tr:last-of-type td {
	border-bottom: none !important;
}
.bordertop {
	border-top: 1px solid var(--colortopbordertitle1);
}
.borderbottom {
	border-bottom: 1px solid var(--colortopbordertitle1);
}

.fichehalfright table.noborder {
	margin: 0px 0px 0px 0px;
}
div.colorback
{
	background: var(--colorbacktitle1);
	padding: 10px;
	margin-top: 5px;
}
.liste_titre_bydiv {
	<?php if ($userborderontable) { ?>
	border-right: 1px solid #ccc;
	border-left: 1px solid #ccc;
	<?php } ?>
}
table.liste, table.noborder:not(.paymenttable):not(.margintable):not(.tableforcontact), table.formdoc, div.noborder:not(.paymenttable):not(.margintable):not(.tableforcontact) {
	<?php
	if ($userborderontable) { ?>
	border-left: 1px solid #BBB;
	border-right: 1px solid #BBB;
	<?php } ?>
}
table.liste, table.noborder.paymenttable, table.noborder.margintable, table.noborder.tableforcontact, table.formdoc, div.noborder.paymenttable, div.noborder.margintable, div.noborder.tableforcontact {
	border-left: 1px solid #f0f0f0;
	border-right: 1px solid #f0f0f0;
}
table.liste, table.noborder, table.formdoc, div.noborder {
	width: calc(100% - 2px);	/* -2 to fix a bug. Without, a scroll appears due to overflow-x: auto; of div-table-responsive */

	border-collapse: separate !important;
	border-spacing: 0px;

	border-top-width: <?php echo $borderwidth ?>px;
	border-top-color: var(--colortopbordertitle1);
	border-top-style: solid;

	border-bottom-width: 1px;
	border-bottom-color:  #BBB;
	border-bottom-style: solid;

	margin: 0px 0px 20px 0px;

	-webkit-border-radius: 0.1em;
	border-radius: 0.1em;
}
table.noborder tr, div.noborder form {
	border-top-color: #FEFEFE;

	border-right-width: 1px;
	border-right-color: #BBBBBB;
	border-right-style: solid;

	border-left-width: 1px;
	border-left-color: #BBBBBB;
	border-left-style: solid;
	min-height: 26px;
}
table.paddingtopbottomonly tr td {
	padding-top: 1px;
	padding-bottom: 2px;
}

.liste_titre_filter {
	background: var(--colorbacktitle1) !important;
}
tr.liste_titre_filter td.liste_titre {
	padding-top: 4px;
	padding-bottom: 3px;
}
.liste_titre_create td, .liste_titre_create th, .liste_titre_create .tagtd
{
	border-top-width: 1px;
	border-top-color: var(--colortopbordertitle1);
	border-top-style: solid;
}
.liste_titre_add td, .liste_titre_add th, .liste_titre_add .tagtd
{
	border-top-width: 2px;
	border-top-color: var(--colortopbordertitle1);
	border-top-style: solid;
}
.liste_titre_add td, .liste_titre_add .tagtd
{
	border-top-width: 1px;
	border-top-color: var(--colortopbordertitle1);
	border-top-style: solid;
}

table.liste th, table.noborder th, table.noborder tr.liste_titre td {
	padding: 8px 6px 8px 6px;			/* t r b l */
}

table.liste td, table.noborder td, div.noborder form div, table.tableforservicepart1 td, table.tableforservicepart2 td {
	padding: 4px 6px 4px 6px;			/* t r b l */
	height: 22px;
}
form.tagtable {
	padding: unset !important;
	border: unset !important;
}

table.liste td, table.noborder td, div.noborder form div {
	padding: 8px 6px 8px 6px;			/* t r b l */
}
div.liste_titre_bydiv .divsearchfield {
	padding: 2px 1px 2px 6px;			/* t r b l */
}

table.nobordernopadding {
	border-collapse: collapse !important;
	border: 0;
}
table.nobordernopadding tr {
	border: 0 !important;
	padding: 0 0 !important;
}
table.nobordernopadding tr td {
	border: 0 !important;
	padding: 0 3px 0 0;
}
table.border tr td table.nobordernopadding tr td {
	padding-top: 0;
	padding-bottom: 0;
}
td.borderright {
	border: none;	/* to erase value for table.nobordernopadding td */
	border-right-width: 1px !important;
	border-right-color: #BBB !important;
	border-right-style: solid !important;
}
td.borderleft {
	border: none;	/* to erase value for table.nobordernopadding td */
	border-left-width: 1px !important;
	border-left-color: #BBB !important;
	border-left-style: solid !important;
}

/* For table with no filter before */
table.listwithfilterbefore {
	border-top: none !important;
}

.tagtable, .table-border { display: table; }
.tagtr, .table-border-row  { display: table-row; }
.tagtd, .table-border-col, .table-key-border-col, .table-val-border-col { display: table-cell; }
.confirmquestions .tagtr .tagtd:not(:first-child)  { padding-left: 10px; }


/* Pagination */
div.refidpadding  {
	padding-top: 3px;
}
div.refid  {
	font-weight: bold;
	color: var(--colortexttitlenotab);
	font-size: 160%;
}
a.refid {
	color: var(--colortexttitlenotab) !important;
}
div.refidno  {
	padding-top: 8px;
	font-weight: normal;
	color: #444;
	font-size: <?php print $fontsize ?>px;
	line-height: 21px;
}
div.refidno form {
	display: inline-block;
}

div.pagination {
	float: right;
}
div.pagination a {
	font-weight: normal;
}
div.pagination ul
{
  list-style: none;
  display: inline-block;
  padding-left: 0px;
  padding-right: 0px;
  margin: 0;
}
div.pagination li {
  display: inline-block;
  padding-left: 0px;
  padding-right: 0px;
  padding-top: 6px;
  padding-bottom: 5px;
}
.pagination {
  display: inline-block;
  padding-left: 0;
  border-radius: 4px;
}

div.pagination li.pagination a,
div.pagination li.pagination span {
  padding: 6px 12px;
  padding-top: 8px;
  line-height: 1.42857143;
  color: #000;
  text-decoration: none;
}
div.pagination li.pagination span.inactive {
  cursor: default;
  color: #ccc;
}

div.pagination li.litext a {
border: none;
  padding-right: 10px;
  padding-left: 4px;
  font-weight: bold;
}
div.pagination li.noborder a:hover {
  border: none;
  background-color: transparent;
}
div.pagination li:first-child a,
div.pagination li:first-child span {
  margin-left: 0;
  border-top-left-radius: 4px;
  border-bottom-left-radius: 4px;
}
div.pagination li:last-child a,
div.pagination li:last-child span {
  border-top-right-radius: 4px;
  border-bottom-right-radius: 4px;
}
div.pagination li a:hover,
div.pagination li span:hover,
div.pagination li a:focus,
div.pagination li span:focus {
	color: #000;
	background-color: #eee;
	border-color: #ddd;
	  /* padding-top: 8px; */
}
div.pagination li .active a,
div.pagination li .active span,
div.pagination li .active a:hover,
div.pagination li .active span:hover,
div.pagination li .active a:focus,
div.pagination li .active span:focus {
  z-index: 2;
  color: #fff;
  cursor: default;
  background-color: var(--colorbackhmenu1);
  border-color: #337ab7;
}
div.pagination .disabled span,
div.pagination .disabled span:hover,
div.pagination .disabled span:focus,
div.pagination .disabled a,
div.pagination .disabled a:hover,
div.pagination .disabled a:focus {
  color: #777;
  cursor: not-allowed;
  background-color: #fff;
  border-color: #ddd;
}
div.pagination li.pagination .active {
  text-decoration: underline;
  box-shadow: none;
}
.paginationafterarrows .nohover {
  box-shadow: none !important;
}
div.pagination li.paginationafterarrows {
	margin-left: 10px;
}
.paginationatbottom {
	margin-top: 9px;
}
table.hidepaginationprevious .paginationprevious {
	display: none;
}
table.hidepaginationnext .paginationnext {
	display: none;
}
.paginationafterarrows a.btnTitlePlus {
	border: 1px solid var(--btncolorborder);
}
.paginationafterarrows a.btnTitlePlus:hover span:before {
	/* text-shadow: 0px 0px 5px #ccc; */
	/* filter: invert(0.3); */
	font-size: 1.03em;
}


/* Prepare to remove class pair - impair
.noborder > tbody > tr:nth-child(even) td {
	background: linear-gradient(to bottom, var(--colorbacklineimpai2) 85%, var(--colorbacklineimpair2) 100%);
	background: -o-linear-gradient(bottom, var(--colorbacklineimpair2) 85%, var(--colorbacklineimpair2) 100%);
	background: -moz-linear-gradient(bottom, var(--colorbacklineimpair2) 85%, var(--colorbacklineimpair2) 100%);
	background: -webkit-linear-gradient(bottom, var(--colorbacklineimpair2) 85%, var(--colorbacklineimpair2) 100%);
	font-family: <?php print $fontlist ?>;
	border: 0px;
	margin-bottom: 1px;
	color: #202020;
	min-height: 18px;
}

.noborder > tbody > tr:nth-child(odd) td {
	background: linear-gradient(to bottom, var(--colorbacklinepair2) 85%, var(--colorbacklinepair2) 100%);
	background: -o-linear-gradient(bottom, var(--colorbacklinepair2) 85%, var(--colorbacklinepair2) 100%);
	background: -moz-linear-gradient(bottom, var(--colorbacklinepair2) 85%, var(--colorbacklinepair2) 100%);
	background: -webkit-linear-gradient(bottom, var(--colorbacklinepair2) 85%, var(--colorbacklinepair2) 100%);
	font-family: <?php print $fontlist ?>;
	border: 0px;
	margin-bottom: 1px;
	color: #202020;
}
*/

ul.noborder li:nth-child(odd):not(.liste_titre) {
	background-color: var(--colorbacklinepair2) !important;
}


/* Set the color for hover lines */

.tmenucompanylogo.nohover, .tmenucompanylogo.nohover:hover {
	opacity: unset !important;
}
.nohoverborder:hover {
	border: unset;
	box-shadow: unset;
	-webkit-box-shadow: unset;
}

.oddeven:hover, .evenodd:hover, .oddevenimport:hover, .evenoddimport:hover, .impair:hover, .pair:hover
{
	background: rgb(<?php echo $colorbacklinepairhover; ?>) !important;
}
.tredited {
	background: rgb(<?php echo $colorbacklinepairchecked; ?>) !important;   /* Must be background to be stronger than background of odd or even */
}
<?php if ($colorbacklinepairchecked) { ?>
.highlight {
	background: rgb(<?php echo $colorbacklinepairchecked; ?>) !important; /* Must be background to be stronger than background of odd or even */
}
<?php } ?>

.nohover:hover {
	background: unset !important;
}
.nohoverborder:hover {
	border: unset;
	box-shadow: unset;
	-webkit-box-shadow: unset;
}

.oddeven, .evenodd, .impair, .nohover .impair:hover, tr.impair td.nohover, .tagtr.oddeven
{
	font-family: <?php print $fontlist ?>;
	border: 0px;
	margin-bottom: 1px;
	color: #202020;
}
.impair, .nohover .impair:hover, tr.impair td.nohover
{
	background: var(--colorbacklineimpair2);
}
#GanttChartDIV {
	background-color: var(--colorbacklineimpair2);
}

.oddeven, .evenodd, .pair, .nohover .pair:hover, tr.pair td.nohover, .tagtr.oddeven {
	font-family: <?php print $fontlist ?>;
	margin-bottom: 1px;
	color: #202020;
}
.pair, .nohover .pair:hover, tr.pair td.nohover {
	background-color: var(--colorbacklinepair1);
}

table.dataTable tr.oddeven {
	background-color: var(--colorbacklinepair1) !important;
}

/* For no hover style */
td.oddeven, table.nohover tr.impair, table.nohover tr.pair, table.nohover tr.impair td, table.nohover tr.pair td, tr.nohover td, form.nohover, form.nohover:hover {
<<<<<<< HEAD
	background-color: var(--colorbacklineimpair2) !important;
	background: var(--colorbacklineimpair2) !important;
}
td.evenodd, tr.nohoverpair td, #trlinefordates td {
	background-color: var(--colorbacklinepair2) !important;
	background: var(--colorbacklinepair2) !important;
=======
	background-color: var(--colorbacklineimpair1) !important;
	background: var(--colorbacklineimpair1) !important;
}
td.evenodd, tr.nohoverpair td, #trlinefordates td {
	background-color: var(--colorbacklinepair1) !important;
	background: var(--colorbacklinepair1) !important;
>>>>>>> 169ebdef
}
.trforbreak td {
	font-weight: bold;
	border-bottom: 1pt solid black !important;
	background-color: var(--colorbacklinebreak) !important;
}

table.dataTable td {
	padding: 5px 2px 5px 3px !important;
}
tr.pair td, tr.impair td, form.impair div.tagtd, form.pair div.tagtd, div.impair div.tagtd, div.pair div.tagtd, div.liste_titre div.tagtd {
	padding: 5px 2px 5px 3px;
	border-bottom: 1px solid #eee;
}
form.pair, form.impair {
	font-weight: normal;
}
tr.pair:last-of-type td, tr.impair:last-of-type td {
	border-bottom: 0px !important;
}
tr.pair td .nobordernopadding tr td, tr.impair td .nobordernopadding tr td {
	border-bottom: 0px !important;
}
/*
table.nobottomiftotal tr.liste_total td {
	background-color: #fff;
	<?php if (!$userborderontable) { ?>
	border-bottom: 0px !important;
	<?php } ?>
}
*/
div.liste_titre .tagtd {
	vertical-align: middle;
}
div.liste_titre {
	min-height: 26px !important;	/* We cant use height because it's a div and it should be higher if content is more. but min-height doe not work either for div */

	padding-top: 2px;
	padding-bottom: 2px;

	/*border-right-width: 1px;
	border-right-color: #BBB;
	border-right-style: solid;

	border-left-width: 1px;
	border-left-color: #BBB;
	border-left-style: solid;*/

	border-top-width: 1px;
	border-top-color: #BBB;
	border-top-style: solid;
}
div.liste_titre_bydiv {
	<?php if ($userborderontable) { ?>
	border-top-width: <?php echo $borderwidth ?>px;
	border-top-color: var(--colortopbordertitle1);
	border-top-style: solid;
	<?php } ?>
	border-collapse: collapse;
	display: table;
	padding: 2px 0px 2px 0;
	box-shadow: none;
	width: calc(100% - 2px);	/* -3px because the width for table class="tagtable" under this is cal(100% - 2px) so it is aligned. */
}
tr.liste_titre, tr.liste_titre_sel, form.liste_titre, form.liste_titre_sel, table.dataTable.tr, tagtr.liste_titre
{
	height: 26px !important;
}
div.liste_titre_bydiv, .liste_titre div.tagtr, tr.liste_titre, tr.liste_titre_sel, .tagtr.liste_titre, .tagtr.liste_titre_sel, form.liste_titre, form.liste_titre_sel, table.dataTable thead tr
{
	background: var(--colorbacktitle1);
	font-weight: <?php echo $useboldtitle ? 'bold' : 'normal'; ?>;
	/* border-bottom: 1px solid #FDFFFF; */

	color: var(--colortexttitle);
	font-family: <?php print $fontlist ?>;
	text-align: <?php echo $left; ?>;
}
tr.liste_titre th, tr.liste_titre td, th.liste_titre
{
	border-bottom: 1px solid #aaa;
}
/* TODO Once title line is moved under title search, make border bottom of all th black and force to whit when it's first tr */
tr:first-child th.liste_titre, tr:first-child th.liste_titre_sel {
	border-bottom: 1px solid #FFF ! important;
}
tr.liste_titre th, th.liste_titre, tr.liste_titre td, td.liste_titre, form.liste_titre div, div.liste_titre
{
	font-family: <?php print $fontlist ?>;
	font-weight: <?php echo $useboldtitle ? 'bold' : 'normal'; ?>;
	vertical-align: middle;
	height: 28px;
}
tr.liste_titre th a, th.liste_titre a, tr.liste_titre td a, td.liste_titre a, form.liste_titre div a, div.liste_titre a {
	text-shadow: none !important;
	color: var(--colortexttitlelink);
}
tr.liste_titre_topborder td {
	border-top-width: <?php echo $borderwidth; ?>px;
	border-top-color: var(--colortopbordertitle1);
	border-top-style: solid;
}
.liste_titre td a {
	text-shadow: none !important;
	color: var(--colortexttitle);
}
.liste_titre td a.notasortlink {
	color: var(--colortextlink);
}
.liste_titre td a.notasortlink:hover {
	background: transparent;
}
tr.liste_titre:last-child th.liste_titre, tr.liste_titre:last-child th.liste_titre_sel, tr.liste_titre td.liste_titre, tr.liste_titre td.liste_titre_sel, form.liste_titre div.tagtd {				/* For last line of table headers only */
	border-bottom: 1px solid var(--colortopbordertitle1);
}

div.liste_titre {
	padding-left: 3px;
}
tr.liste_titre_sel th, th.liste_titre_sel, tr.liste_titre_sel td, td.liste_titre_sel, form.liste_titre_sel div
{
	font-family: <?php print $fontlist ?>;
	font-weight: normal;
	border-bottom: 1px solid #FDFFFF;
	/* text-decoration: underline; */
}
input.liste_titre {
	background: transparent;
	border: 0px;
}

.noborder tr.liste_total td, tr.liste_total td, form.liste_total div, .noborder tr.liste_total_wrap td, tr.liste_total_wrap td, form.liste_total_wrap div {
	color: #332266;
	/* padding: 4px; */
}
.noborder tr.liste_total td, tr.liste_total td, form.liste_total div {
	white-space: nowrap;
	line-height: 1.5em;
}
<<<<<<< HEAD
=======

>>>>>>> 169ebdef
.noborder tr.liste_total_wrap td, tr.liste_total_wrap td, form.liste_total_wrap div {
	white-space: normal;
}

tr.liste_sub_total, tr.liste_sub_total td {
	border-bottom: 2px solid #aaa;
}

.tableforservicepart1 .impair, .tableforservicepart1 .pair, .tableforservicepart2 .impair, .tableforservicepart2 .pair {
	background: #FFF;
}
.tableforservicepart1 tbody tr td, .tableforservicepart2 tbody tr td {
	border-bottom: none;
}

.paymenttable, .margintable {
	margin: 0px 0px 0px 0px !important;
}
.paymenttable, .margintable:not(.margintablenotop) {
	border-top-width: <?php echo $borderwidth ?>px !important;
	border-top-color: var(--colortopbordertitle1) !important;
	border-top-style: solid !important;
}
.margintable.margintablenotop {
	border-top-width: 0;
}
.paymenttable tr td:first-child, .margintable tr td:first-child
{
	/*padding-left: 2px;*/
}
.paymenttable, .margintable tr td {
	height: 22px;
}

/* Disable shadows */
.noshadow {
	-webkit-box-shadow: 0px 0px 0px #f4f4f4 !important;
	box-shadow: 0px 0px 0px #f4f4f4 !important;
}
.shadow {
	-webkit-box-shadow: 2px 2px 5px #CCC !important;
	box-shadow: 2px 2px 5px #CCC !important;
}

.boxshadow {
	-webkit-box-shadow: 0px 0px 5px #888;
	box-shadow: 0px 0px 5px #888;
}

div.tabBar .noborder {
	-webkit-box-shadow: 0px 0px 0px #f4f4f4 !important;
	box-shadow: 0px 0px 0px #f4f4f4 !important;
}
div .tdtop:not(.tagtdnote) {
	vertical-align: top !important;
	padding-top: 8px !important;
	padding-bottom: 0px !important;
}

#tablelines tr.liste_titre td, .paymenttable tr.liste_titre td, .margintable tr.liste_titre td, .tableforservicepart1 tr.liste_titre td {
	border-bottom: 1px solid #AAA !important;
}
#tablelines tr td {
	height: unset;
}


/* Prepare to remove class pair - impair */

.noborder > tbody > tr:nth-child(even):not(.liste_titre), .liste > tbody > tr:nth-child(even):not(.liste_titre),
div:not(.fichecenter):not(.fichehalfleft):not(.fichehalfright) > .border > tbody > tr:nth-of-type(even):not(.liste_titre), .liste > tbody > tr:nth-of-type(even):not(.liste_titre),
div:not(.fichecenter):not(.fichehalfleft):not(.fichehalfright) .oddeven.tagtr:nth-of-type(even):not(.liste_titre)
{
	background: linear-gradient(to bottom, var(--colorbacklineimpair2) 0%, var(--colorbacklineimpair2) 100%);
	background: -o-linear-gradient(bottom, var(--colorbacklineimpair2) 0%, var(--colorbacklineimpair2) 100%);
	background: -moz-linear-gradient(bottom, var(--colorbacklineimpair2) 0%, var(--colorbacklineimpair2) 100%);
	background: -webkit-linear-gradient(bottom, var(--colorbacklineimpair2) 0%, var(--colorbacklineimpair2) 100%);
}
.noborder > tbody > tr:nth-child(even):not(:last-of-type) td:not(.liste_titre), .liste > tbody > tr:nth-child(even):not(:last-of-type) td:not(.liste_titre),
.noborder .tagtr:nth-child(even):not(:last-of-type) .oddeven.tagtd:not(.liste_titre)
{
	border-bottom: 1px solid #ddd;
}

.noborder > tbody > tr:nth-child(odd):not(.liste_titre), .liste > tbody > tr:nth-child(odd):not(.liste_titre),
div:not(.fichecenter):not(.fichehalfleft):not(.fichehalfright) > .border > tbody > tr:nth-of-type(odd):not(.liste_titre), .liste > tbody > tr:nth-of-type(odd):not(.liste_titre),
div:not(.fichecenter):not(.fichehalfleft):not(.fichehalfright) .oddeven.tagtr:nth-of-type(odd):not(.liste_titre)
{
	background: linear-gradient(to bottom, var(--colorbacklinepair1) 0%, var(--colorbacklinepair2) 100%);
	background: -o-linear-gradient(bottom, var(--colorbacklinepair1) 0%, var(--colorbacklinepair2) 100%);
	background: -moz-linear-gradient(bottom, var(--colorbacklinepair1) 0%, var(--colorbacklinepair2) 100%);
	background: -webkit-linear-gradient(bottom, var(--colorbacklinepair1) 0%, var(--colorbacklinepair2) 100%);
}
.noborder > tbody > tr:nth-child(odd):not(:last-child) td:not(.liste_titre), .liste > tbody > tr:nth-child(odd):not(:last-child) td:not(.liste_titre),
.noborder .tagtr:nth-child(odd):not(:last-child) .oddeven.tagtd:not(.liste_titre)
{
	border-bottom: 1px solid #ddd;
}

ul.noborder li:nth-child(even):not(.liste_titre) {
	background-color: var(--colorbacklinepair2) !important;
}


/*
 *  Boxes
 */

.box {
	overflow-x: auto;
	min-height: 40px;
	padding-right: 0px;
	padding-left: 0px;
	padding-bottom: 12px;
}
.boxstatsborder {
	/* border: 1px solid #CCC !important; */
}
.boxstats, .boxstats130 {
	display: inline-block;
	margin: 8px;
	/* border: 1px solid #CCC; */
	text-align: center;
	border-radius: 2px;
	background: #eee;
}
.boxstats, .boxstats130, .boxstatscontent {
	white-space: nowrap;
	overflow: hidden;
	text-overflow: ellipsis;
}
.boxstats {
	padding: 3px;
	width: 100px;
	min-height: 40px;
}
.boxstats130 {
	width: 135px;
	height: 54px;
	padding: 3px;
}
@media only screen and (max-width: 767px)
{
	.tabBar .arearef .pagination.paginationref {
		max-width: calc(50%);
	}

	.clearbothonsmartphone {
		clear: both;
		display: block !important;
	}

	div.tabs {
		padding-left: 0 !important;
		margin-left: 0 !important;
		margin-right: 0 !important;
	}

	.boxstats, .boxstats130 {
		margin: 3px;
		border: 1px solid #ddd;
		box-shadow: none;
		background: #eee;
	}
	.thumbstat {
		flex: 1 1 110px;
	}
	.thumbstat150 {
		flex: 1 1 110px;
	}
	.dashboardlineindicator {
		float: left;
		padding-left: 5px;
	}
	.boxstats130 {
		width: 148px;
	}
	.boxstats {
		width: 100px;
	}
}
.boxstats:hover {
	box-shadow: 0px 0px 8px 0px rgba(0,0,0,0.20);
}
span.boxstatstext {
	/* opacity: 0.7; */		/* a bug if browser make z-index infintie when opacity is set so we disable it */
	line-height: 18px;
	color: #000;
}
.boxstatsindicator.thumbstat150 {	/* If we remove this, box position is ko on ipad */
	display: inline-flex;
}
span.boxstatsindicator {
	font-size: 110%;
	font-weight: normal;
	color: rgb(<?php print $colortextlink; ?>);
}
span.dashboardlineindicator, span.dashboardlineindicatorlate {
	font-size: 120%;
	font-weight: normal;
}
a.dashboardlineindicatorlate:hover {
	text-decoration: none;
}
.dashboardlineindicatorlate img {
	width: 16px;
}
span.dashboardlineok {
	color: #008800;
}
span.dashboardlineko {
	color: #FFF;
	font-size: 80%;
}
.dashboardlinelatecoin {
	float: right;
	position: relative;
	text-align: right;
	top: -24px;
	padding: 1px 6px 1px 6px;
	background-color: #8c4446;
	color: #FFFFFF ! important;
	border-radius: .25em;
}
.boxtable {
	margin-bottom: 20px !important;
	border-bottom-width: 1px;
}
.boxtablenotop {
	/* border-top-width: 0 !important; */
}
.boxtablenobottom {
	/* border-bottom-width: 0 !important; */
}
.boxtable .fichehalfright, .boxtable .fichehalfleft {
	min-width: 275px;
}
.tdboxstats {
	text-align: center;
}
.boxworkingboard .tdboxstats {
	padding-left: 1px !important;
	padding-right: 1px !important;
}
a.valignmiddle.dashboardlineindicator {
	line-height: 30px;
}
.height30 {
	height: 30px !important;
}

tr.box_titre {
	height: 26px !important;

	/* TO MATCH BOOTSTRAP */
	/*background: #ddd;
	color: #000 !important; */

	/* TO MATCH ELDY */
	background: rgb(<?php echo $colorbacktitle1; ?>);

	background-repeat: repeat-x;
	color: rgb(<?php echo $colortexttitle; ?>);
	font-family: <?php print $fontlist ?>, sans-serif;
	font-weight: <?php echo $useboldtitle ? 'bold' : 'normal'; ?>;
	border-bottom: 1px solid #FDFFFF;
	white-space: nowrap;
}

tr.box_titre td.boxclose {
	width: 30px;
}
img.boxhandle, img.boxclose {
	padding-left: 5px;
}

.formboxfilter {
	vertical-align: middle;
	margin-bottom: 6px;
}
.formboxfilter input[type=image]
{
	top: 5px;
	position: relative;
}
.boxfilter {
	margin-bottom: 2px;
	margin-right: 1px;
}

.prod_entry_mode_free, .prod_entry_mode_predef {
	height: 26px !important;
	vertical-align: middle;
}

.modulebuilderbox {
	border: 1px solid #888;
	padding: 16px;
}



/*
 *   Ok, Warning, Error
 */
.ok      { color: #114466; }
.warning { color: #887711 !important; }
.error   { color: #550000 !important; font-weight: bold; }
.green   { color: #118822 !important; }

div.ok {
  color: #114466;
}

/* Info admin */
div.info {
	border-<?php print $left; ?>: solid 5px #87cfd2;
	padding-top: 8px;
	padding-left: 10px;
	padding-right: 4px;
	padding-bottom: 8px;
	margin: 0.5em 0em 0.5em 0em;
	background: #eff8fc;
}

/* Warning message */
div.warning {
	border-<?php print $left; ?>: solid 5px #f2cf87;
	padding-top: 8px;
	padding-left: 10px;
	padding-right: 4px;
	padding-bottom: 8px;
	margin: 0.5em 0em 0.5em 0em;
	background: #fcf8e3;
}
div.warning a, div.info a, div.error a {
	color: rgb(<?php echo $colortextlink; ?>);
}

/* Error message */
div.error {
	border-<?php print $left; ?>: solid 5px #f28787;
	padding-top: 8px;
	padding-left: 10px;
	padding-right: 4px;
	padding-bottom: 8px;
	margin: 0.5em 0em 0.5em 0em;
  background: #EFCFCF;
}


/*
 *   Liens Payes/Non payes
 */

a.normal:link { font-weight: normal }
a.normal:visited { font-weight: normal }
a.normal:active { font-weight: normal }
a.normal:hover { font-weight: normal }

a.impayee:link { font-weight: bold; color: #550000; }
a.impayee:visited { font-weight: bold; color: #550000; }
a.impayee:active { font-weight: bold; color: #550000; }
a.impayee:hover { font-weight: bold; color: #550000; }



/*
 *  External web site
 */

.framecontent {
	width: 100%;
	height: 100%;
}

.framecontent iframe {
	width: 100%;
	height: 100%;
}



/*
 *  Other
 */

.opened-dash-board-wrap {
	margin-bottom: 25px;
}

div.boximport {
	min-height: unset;
}

.product_line_stock_ok { color: #002200; }
.product_line_stock_too_low { color: #884400; }

.fieldrequired { font-weight: bold; color: #000055; }

td.widthpictotitle, .table-fiche-title img.widthpictotitle { width: 32px; font-size: 1.4em; text-align: <?php echo $left; ?>; }
table.titlemodulehelp tr td img.widthpictotitle { width: 80px; }

.dolgraphtitle { margin-top: 6px; margin-bottom: 4px; }
.dolgraphtitlecssboxes { /* margin: 0px; */ }
.dolgraphchart canvas {
	/* width: calc(100% - 20px) !important; */
}
.legendColorBox, .legendLabel { border: none !important; }
div.dolgraph div.legend, div.dolgraph div.legend div { background-color: rgba(255,255,255,0) !important; }
div.dolgraph div.legend table tbody tr { height: auto; }
td.legendColorBox { padding: 2px 2px 2px 0 !important; }
td.legendLabel { padding: 2px 2px 2px 0 !important; }
td.legendLabel {
	text-align: <?php echo $left; ?>;
}

label.radioprivate {
	white-space: nowrap;
}

.photo {
	border: 0px;
}
.photowithmargin {
/*	margin-bottom: 2px;
	margin-top: 2px; */
}
div.divphotoref > img.photowithmargin, div.divphotoref > a > .photowithmargin {		/* Margin right for photo not inside a div.photoref frame only */
	margin-right: 15px;
}
.photowithborder {
	border: 1px solid #f0f0f0;
}
.photointooltip {
	margin-top: 8px;
	margin-bottom: 6px;
	text-align: center !important;
}
.photodelete {
	margin-top: 6px !important;
}

.logo_setup
{
	content:url(<?php echo dol_buildpath($path.'/theme/'.$theme.'/img/logo_setup.svg', 1) ?>);	/* content is used to best fit the container */
	display: inline-block;
}
.nographyet
{
	content:url(<?php echo dol_buildpath($path.'/theme/'.$theme.'/img/nographyet.svg', 1) ?>);
	display: inline-block;
	opacity: 0.1;
	background-repeat: no-repeat;
}
.nographyettext
{
	opacity: 0.5;
}

div.titre {
	font-size: 14px;
	text-decoration: none;
	padding-top: 5px;
	padding-bottom: 5px;
	text-transform: uppercase;
	/* text-shadow: 1px 1px 2px #FFFFFF; */
}
div.titre.small {
	font-size: 1em;
}
div.titre {
	color: var(--colortexttitlenotab);
}
.secondary {
	color: var(--colortexttitlenotab);
}
.tertiary {
	color: var(--colortexttitlenotab);
}

table.centpercent.notopnoleftnoright.table-fiche-title {
	margin-bottom: 10px !important;
}
table.table-fiche-title .col-title div.titre{
	line-height: 40px;
}

div.backgreypublicpayment { background-color: #f0f0f0; padding: 20px; border-bottom: 1px solid #ddd; }
.backgreypublicpayment a { color: #222 !important; }
.poweredbypublicpayment {
	float: right;
	top: 8px;
	right: 8px;
	position: absolute;
	font-size: 0.8em;
	color: #222;
	opacity: 0.3;
}
span.buttonpaymentsmall {
	text-shadow: none;
}

#dolpublictable {
	min-width: 300px; font-size: 16px;
	padding: 6px;
}
#dolpaymenttable {
	min-width: 320px; font-size: 16px;
}	/* Width must have min to make stripe input area visible. Lower than 320 makes input area crazy for credit card that need zip code */

#tablepublicpayment { border: 1px solid #CCCCCC !important; width: 100%; padding: 20px; }
#tablepublicpayment .CTableRow1  { background-color: #F0F0F0 !important; }
#tablepublicpayment tr.liste_total { border-bottom: 1px solid #CCCCCC !important; }
#tablepublicpayment tr.liste_total td { border-top: none; }

.divmainbodylarge { margin-left: 40px; margin-right: 40px; }
#divsubscribe { max-width: 900px; }
#tablesubscribe { width: 100%; }

div#card-element {
	border: 1px solid #ccc;
}
div#card-errors {
	color: #fa755a;
	text-align: center;
	padding-top: 3px;
	max-width: 320px;
}



/*
 * Effect Postit
 */

.effectpostit
{
  position: relative;
}
.effectpostit:before, .effectpostit:after
{
  z-index: -1;
  position: absolute;
  content: "";
  bottom: 15px;
  left: 10px;
  width: 50%;
  top: 80%;
  max-width:300px;
  background: #777;
  -webkit-box-shadow: 0 15px 10px #777;
  box-shadow: 0 15px 10px #777;
  -webkit-transform: rotate(-3deg);
  -moz-transform: rotate(-3deg);
  -o-transform: rotate(-3deg);
  -ms-transform: rotate(-3deg);
  transform: rotate(-3deg);
}
.effectpostit:after
{
  -webkit-transform: rotate(3deg);
  -moz-transform: rotate(3deg);
  -o-transform: rotate(3deg);
  -ms-transform: rotate(3deg);
  transform: rotate(3deg);
  right: 10px;
  left: auto;
}



/* ============================================================================== */
/* Formulaire confirmation (When Ajax JQuery is used)                             */
/* ============================================================================== */

.ui-dialog-titlebar {
}
.ui-dialog-content {
	font-size: <?php print $fontsize; ?>px !important;
}

.ui-dialog.ui-corner-all.ui-widget.ui-widget-content.ui-front.ui-dialog-buttons.ui-draggable {
	z-index: 1002 !important;		/* Default 101 with jquery, top menu have a z-index of 1000 */
}

div#dialogforpopup {
	background-color: #f8f8f8 !important;
}


/* ============================================================================== */
/* For content of image preview                                                   */
/* ============================================================================== */

/*
.ui-dialog-content.ui-widget-content > object {
	 max-height: none;
	 width: auto; margin-left: auto; margin-right: auto; display: block;
}
*/


/* ============================================================================== */
/* Formulaire confirmation (When HTML is used)                                    */
/* ============================================================================== */

table.valid {
	/* border-top: solid 1px #E6E6E6; */
	border-<?php print $left; ?>: solid 5px #f2cf87;
	/* border-<?php print $right; ?>: solid 1px #444444;
	border-bottom: solid 1px #555555; */
	padding-top: 8px;
	padding-left: 10px;
	padding-right: 4px;
	padding-bottom: 4px;
	margin: 0px 0px;
	background: #fcf8e3;
}

.validtitre {
	font-weight: bold;
}


/* ============================================================================== */
/* Tooltips                                                                       */
/* ============================================================================== */

/* For tooltip using dialog */
.ui-dialog.highlight.ui-widget.ui-widget-content.ui-front {
	z-index: 3000;
}

div.ui-tooltip {
	max-width: <?php print dol_size(600, 'width'); ?>px !important;
}

div.ui-tooltip.mytooltip {
	width: <?php print dol_size(450, 'width'); ?>px;
	border-top: solid 1px #BBBBBB;
	border-<?php print $left; ?>: solid 1px #BBBBBB;
	border-<?php print $right; ?>: solid 1px #444444;
	border-bottom: solid 1px #444444;
	padding: 10px 20px;
	border-radius: 0;
	box-shadow: 0 0 4px grey;
	margin: 2px;
	font-stretch: condensed;
	/*background: var(--tooltipbgcolor) !important;
	color : var(--tooltipfontcolor);*/
	line-height: 1.6em;
	min-width: 550px;
}
@media only screen and (max-width: 768px)
{
	div.ui-tooltip.mytooltip {
		max-width: 400px;
	}
}
@media only screen and (max-width: 480px)
{
	div.ui-tooltip.mytooltip {
		max-width: 300px;
	}
}
@media only screen and (max-width: 320px)
{
	div.ui-tooltip.mytooltip {
		max-width: 230px;
	}
}


/* ============================================================================== */
/* Calendar                                                                       */
/* ============================================================================== */

.ui-datepicker-calendar .ui-state-default, .ui-datepicker-calendar .ui-widget-content .ui-state-default,
.ui-datepicker-calendar .ui-widget-header .ui-state-default, .ui-datepicker-calendar .ui-button,
html .ui-datepicker-calendar .ui-button.ui-state-disabled:hover, html .ui-button.ui-state-disabled:active
{
	border: unset;
}

img.datecallink { padding-left: 2px !important; padding-right: 2px !important; }

.ui-datepicker-trigger {
	vertical-align: middle;
	cursor: pointer;
	padding-left: 2px;
	padding-right: 2px;
}

.bodyline {
	-webkit-border-radius: 4px;
	border-radius: 4px;
	border: 1px #E4ECEC outset;
	padding: 0px;
	margin-bottom: 5px;
}
table.dp {
	width: 180px;
	background-color: #FFFFFF;
	/*border-top: solid 2px #f4f4f4;
	border-<?php print $left; ?>: solid 2px #f4f4f4;
	border-<?php print $right; ?>: solid 1px #222222;
	border-bottom: solid 1px #222222; */
	padding: 0px;
	border-spacing: 0px;
	border-collapse: collapse;
}
.dp td, .tpHour td, .tpMinute td{padding:2px; font-size:10px;}
/* Barre titre */
.dpHead,.tpHead,.tpHour td:Hover .tpHead{
	font-weight:bold;
	background-color: #888;
	color:white;
	font-size:11px;
	cursor:auto;
}
/* Barre navigation */
.dpButtons,.tpButtons {
	text-align:center;
	background-color: #888;
	color:#FFFFFF;
	font-weight:bold;
	cursor:pointer;
}
.dpButtons:Active,.tpButtons:Active{border: 1px outset black;}
.dpDayNames td,.dpExplanation {background-color:#D9DBE1; font-weight:bold; text-align:center; font-size:11px;}
.dpExplanation{ font-weight:normal; font-size:11px;}
.dpWeek td{text-align:center}

.dpToday,.dpReg,.dpSelected{
	cursor:pointer;
}
.dpToday{font-weight:bold; color:black; background-color:#f4f4f4;}
.dpReg:Hover,.dpToday:Hover{background-color:black;color:white}

/* Jour courant */
.dpSelected{background-color:#0B63A2;color:white;font-weight:bold; }

.tpHour{border-top:1px solid #f4f4f4; border-right:1px solid #f4f4f4;}
.tpHour td {border-left:1px solid #f4f4f4; border-bottom:1px solid #f4f4f4; cursor:pointer;}
.tpHour td:Hover {background-color:black;color:white;}

.tpMinute {margin-top:5px;}
.tpMinute td:Hover {background-color:black; color:white; }
.tpMinute td {background-color:#D9DBE1; text-align:center; cursor:pointer;}

/* Bouton X fermer */
.dpInvisibleButtons
{
	border-style:none;
	background-color:transparent;
	padding:0px;
	font-size: 0.85em;
	border-width:0px;
	color: #eee;
	vertical-align:middle;
	cursor: pointer;
}
.datenowlink {
	color: rgb(<?php print $colortextlink; ?>);
	font-size: 0.8em;
	opacity: 0.7;
}

.categtextwhite, .treeview .categtextwhite.hover {
	color: #fff !important;
}
.categtextblack {
	color: #000 !important;
}


/* ============================================================================== */
/*  Show/Hide                                                                     */
/* ============================================================================== */

div.visible {
	display: block;
}

div.hidden, header.hidden, td.hidden, img.hidden, span.hidden, div.showifmore {
	display: none;
}

.unvisible {
	visibility: hidden;
}

tr.visible {
	display: block;
}


/* ============================================================================== */
/*  Module website                                                                */
/* ============================================================================== */

.websiteformtoolbar {
	position: sticky;
	top: <?php echo empty($dol_hide_topmenu) ? ($disableimages ? '36px' : '50px') : '0'; ?>;
}

.exampleapachesetup {
	overflow-y: auto;
	max-height: 100px;
	font-size: 0.8em;
	border: 1px solid #aaa;
}

span[phptag] {
	background: #ddd; border: 1px solid #ccc; border-radius: 4px;
}

.nobordertransp {
	border: 0px;
	background-color: transparent;
	background-image: none;
	color: #000 !important;
	text-shadow: none;
}
.bordertransp {
	background-color: transparent;
	background-image: none;
	border: 1px solid #aaa;
	font-weight: normal;
	color: #444 !important;
}
.websitebar {
	border-bottom: 1px solid #ccc;
	background: #eee;
	display: inline-block;
	padding: 5px 5px 5px 5px;
}
.centpercent.websitebar {
	width: calc(100% - 10px);
}
.websitebar .buttonDelete, .websitebar .button {
	text-shadow: none;
}
.websitebar .button, .websitebar .buttonDelete
{
	padding: 2px 4px 2px 4px !important;
	margin: 2px 4px 2px 4px  !important;
	line-height: normal;
}
.websitebar input.button.bordertransp, .websitebar input.buttonDelete.bordertransp {
	color: #444 !important;
	text-shadow: none;
}
.websiteselection {
	/* display: inline-block; */
	padding-<?php echo $right; ?>: 10px;
	vertical-align: middle;
}
.websitetools {
	float: right;
}
.websiteselection, .websitetools {
	/* margin-top: 3px;
	padding-top: 3px;
	padding-bottom: 3px; */
}
.websiteinputurl {
	display: inline-block;
	vertical-align: top;
	line-height: 28px;
}
.websiteiframenoborder {
	border: 0px;
}
span.websitebuttonsitepreview, a.websitebuttonsitepreview {
	vertical-align: middle;
}
span.websitebuttonsitepreview img, a.websitebuttonsitepreview img {
	width: 26px;
	display: inline-block;
}
span.websitebuttonsitepreviewdisabled img, a.websitebuttonsitepreviewdisabled img {
	opacity: 0.2;
}
.websiteiframenoborder {
	border: 0px;
}
.websitehelp {
	vertical-align: middle;
	float: right;
	padding-top: 8px;
}
.websiteselectionsection {
	border-left: 1px solid #bbb;
	border-right: 1px solid #bbb;
	margin-left: 0px;
	padding-left: 8px;
	margin-right: 5px;
}
.websitebar input#previewpageurl {
	line-height: 1em;
}

#divbodywebsite section p {
	margin: unset;
}


/* ============================================================================== */
/*  Module agenda                                                                 */
/* ============================================================================== */

.dayevent .tagtr:first-of-type {
	height: 24px;
}
.agendacell { height: 60px; }
table.cal_month    { border-spacing: 0px; }
table.cal_month td:first-child  { border-left: 0px; }
table.cal_month td:last-child   { border-right: 0px; }
.cal_current_month { border-top: 0; border-left: solid 1px #E0E0E0; border-right: 0; border-bottom: solid 1px #E0E0E0; }
.cal_current_month_peruserleft { border-top: 0; border-left: solid 2px #6C7C7B; border-right: 0; border-bottom: solid 1px #E0E0E0; }
.cal_current_month_oneday { border-right: solid 1px #E0E0E0; }
.cal_other_month   { border-top: 0; border-left: solid 1px #C0C0C0; border-right: 0; border-bottom: solid 1px #C0C0C0; }
.cal_other_month_peruserleft { border-top: 0; border-left: solid 2px #6C7C7B !important; border-right: 0; }
.cal_current_month_right { border-right: solid 1px #E0E0E0; }
.cal_other_month_right   { border-right: solid 1px #C0C0C0; }
.cal_other_month   { /* opacity: 0.6; */ background: #EAEAEA; padding-<?php print $left; ?>: 2px; padding-<?php print $right; ?>: 1px; padding-top: 0px; padding-bottom: 0px; }
.cal_past_month    { /* opacity: 0.6; */ background: #EEEEEE; padding-<?php print $left; ?>: 2px; padding-<?php print $right; ?>: 1px; padding-top: 0px; padding-bottom: 0px; }
.cal_current_month { background: #FFFFFF; border-left: solid 1px #E0E0E0; padding-<?php print $left; ?>: 2px; padding-<?php print $right; ?>: 1px; padding-top: 0px; padding-bottom: 0px; }
.cal_current_month_peruserleft { background: #FFFFFF; border-left: solid 2px #6C7C7B; padding-<?php print $left; ?>: 2px; padding-<?php print $right; ?>: 1px; padding-top: 0px; padding-bottom: 0px; }
.cal_today         { background: #FDFDF0; border-left: solid 1px #E0E0E0; border-bottom: solid 1px #E0E0E0; padding-<?php print $left; ?>: 2px; padding-<?php print $right; ?>: 1px; padding-top: 0px; padding-bottom: 0px; }
.cal_today_peruser { background: #FDFDF0; border-right: solid 1px #E0E0E0; border-bottom: solid 1px #E0E0E0; padding-<?php print $left; ?>: 2px; padding-<?php print $right; ?>: 1px; padding-top: 0px; padding-bottom: 0px; }
.cal_today_peruser_peruserleft { background: #FDFDF0; border-left: solid 2px #6C7C7B; border-right: solid 1px #E0E0E0; border-bottom: solid 1px #E0E0E0; padding-<?php print $left; ?>: 2px; padding-<?php print $right; ?>: 1px; padding-top: 0px; padding-bottom: 0px; }
.cal_past          { }
.cal_peruser       { padding: 0px; }
.cal_impair        { background: #F8F8F8; }
.cal_today_peruser_impair { background: #F8F8F0; }
.peruser_busy      { background: #CC8888; }
.peruser_notbusy   { background: #EEDDDD; opacity: 0.5; }
div.event { margin: 8px; border-radius: 4px; box-shadow: 2px 2px 5px rgba(100, 100, 100, 0.2); }
table.cal_event    { border: none; border-collapse: collapse; margin-bottom: 1px; -webkit-border-radius: 3px; border-radius: 3px; min-height: 20px;	}
table.cal_event td { border: none; padding-<?php print $left; ?>: 2px; padding-<?php print $right; ?>: 2px; padding-top: 0px; padding-bottom: 0px; }
table.cal_event td.cal_event { padding: 4px 4px !important; padding-bottom: 2px !important; padding-top: 2px !important; }
table.cal_event td.cal_event_right { padding: 4px 4px !important; }
.cal_event              { font-size: 1em; }
.cal_event a:link       { color: #111111; font-weight: normal !important; }
.cal_event a:visited    { color: #111111; font-weight: normal !important; }
.cal_event a:active     { color: #111111; font-weight: normal !important; }
.cal_event_busy a:hover { color: #111111; font-weight: normal !important; color:rgba(255,255,255,.75); }
.cal_event_busy      { }
.cal_peruserviewname { max-width: 140px; height: 22px; }

.calendarviewcontainertr { height: 100px; }

.topmenuimage {
	background-size: 24px auto;
}

td.cal_other_month {
	opacity: 0.8;
}


/* ============================================================================== */
/*  Ajax - Liste deroulante de l'autocompletion                                   */
/* ============================================================================== */

.ui-widget-content { border: solid 1px rgba(0,0,0,.3); background: #fff !important; }

.ui-autocomplete-loading { background: white url(<?php echo dol_buildpath($path.'/theme/'.$theme.'/img/working.gif', 1) ?>) right center no-repeat; }
.ui-autocomplete {
		   position:absolute;
		   width:auto;
		   font-size: 1.0em;
		   background-color:white;
		   border:1px solid #888;
		   margin:0px;
/*	       padding:0px; This make combo crazy */
		 }
.ui-autocomplete ul {
		   list-style-type:none;
		   margin:0px;
		   padding:0px;
		 }
.ui-autocomplete ul li.selected { background-color: #D3E5EC;}
.ui-autocomplete ul li {
		   list-style-type:none;
		   display:block;
		   margin:0;
		   padding:2px;
		   height:18px;
		   cursor:pointer;
		 }


/* ============================================================================== */
/* Gantt
/* ============================================================================== */

td.gtaskname {
	overflow: hidden;
	text-overflow: ellipsis;
}


/* ============================================================================== */
/*  jQuery - jeditable for inline edit                                            */
/* ============================================================================== */

.editkey_textarea, .editkey_ckeditor, .editkey_string, .editkey_email, .editkey_numeric, .editkey_select, .editkey_autocomplete {
	background: url(<?php echo dol_buildpath($path.'/theme/'.$theme.'/img/edit.png', 1) ?>) right top no-repeat;
	cursor: pointer;
	margin-right: 3px;
	margin-top: 3px;
}

.editkey_datepicker {
	background: url(<?php echo dol_buildpath($path.'/theme/'.$theme.'/img/calendar.png', 1) ?>) right center no-repeat;
	cursor: pointer;
	margin-right: 3px;
	margin-top: 3px;
}

.editval_textarea.active:hover, .editval_ckeditor.active:hover, .editval_string.active:hover, .editval_email.active:hover, .editval_numeric.active:hover, .editval_select.active:hover, .editval_autocomplete.active:hover, .editval_datepicker.active:hover {
	background: white;
	cursor: pointer;
}

.viewval_textarea.active:hover, .viewval_ckeditor.active:hover, .viewval_string.active:hover, .viewval_email.active:hover, .viewval_numeric.active:hover, .viewval_select.active:hover, .viewval_autocomplete.active:hover, .viewval_datepicker.active:hover {
	background: white;
	cursor: pointer;
}

.viewval_hover {
	background: white;
}


/* ============================================================================== */
/* Admin Menu                                                                     */
/* ============================================================================== */

/* CSS for treeview */
.treeview ul { background-color: transparent !important; margin-bottom: 4px !important; margin-top: 0 !important; padding-top: 8px !important; }
.treeview li { background-color: transparent !important; padding: 0 0 0 16px !important; min-height: 30px; }
.treeview li table { min-height: 30px; }
.treeview .hover { color: var(--colortextlink) !important; text-decoration: underline !important; }
.treeview .hitarea { margin-top: 3px; }



/* ============================================================================== */
/*  Show Excel tabs                                                               */
/* ============================================================================== */

.table_data
{
	border-style:ridge;
	border:1px solid;
}
.tab_base
{
	background:#C5D0DD;
	font-weight:bold;
	border-style:ridge;
	border: 1px solid;
	cursor:pointer;
}
.table_sub_heading
{
	background:#CCCCCC;
	font-weight:bold;
	border-style:ridge;
	border: 1px solid;
}
.table_body
{
	background:#F0F0F0;
	font-weight:normal;
	font-family:sans-serif;
	border-style:ridge;
	border: 1px solid;
	border-spacing: 0px;
	border-collapse: collapse;
}
.tab_loaded
{
	background:#222222;
	color:white;
	font-weight:bold;
	border-style:groove;
	border: 1px solid;
	cursor:pointer;
}


/* ============================================================================== */
/*  CSS for color picker                                                          */
/* ============================================================================== */

A.color, A.color:active, A.color:visited {
 position : relative;
 display : block;
 text-decoration : none;
 width : 10px;
 height : 10px;
 line-height : 10px;
 margin : 0px;
 padding : 0px;
 border : 1px inset white;
}
A.color:hover {
 border : 1px outset white;
}
A.none, A.none:active, A.none:visited, A.none:hover {
 position : relative;
 display : block;
 text-decoration : none;
 width : 10px;
 height : 10px;
 line-height : 10px;
 margin : 0px;
 padding : 0px;
 cursor : default;
 border : 1px solid #b3c5cc;
}
.tblColor {
 display : none;
}
.tdColor {
 padding : 1px;
}
.tblContainer {
 background-color : #b3c5cc;
}
.tblGlobal {
 position : absolute;
 top : 0px;
 left : 0px;
 display : none;
 background-color : #b3c5cc;
 border : 2px outset;
}
.tdContainer {
 padding : 5px;
}
.tdDisplay {
 width : 50%;
 height : 20px;
 line-height : 20px;
 border : 1px outset white;
}
.tdDisplayTxt {
 width : 50%;
 height : 24px;
 line-height : 12px;
 font-family : <?php print $fontlist ?>;
 font-size : 8pt;
 color : black;
 text-align : center;
}
.btnColor {
 width : 100%;
 font-family : <?php print $fontlist ?>;
 font-size : 10pt;
 padding : 0px;
 margin : 0px;
}
.btnPalette {
 width : 100%;
 font-family : <?php print $fontlist ?>;
 font-size : 8pt;
 padding : 0px;
 margin : 0px;
}


/* Style to overwrites JQuery styles */
.ui-state-highlight, .ui-widget-content .ui-state-highlight, .ui-widget-header .ui-state-highlight {
	border: 1px solid #888;
	background: rgb(<?php echo $colorbacktitle1; ?>);
	color: unset;
}

.ui-menu .ui-menu-item a {
	text-decoration:none;
	display:block;
	padding:.2em .4em;
	line-height:1.5;
	font-weight: normal;
	font-family:<?php echo $fontlist; ?>;
	font-size:1em;
}
.ui-widget {
	font-family:<?php echo $fontlist; ?>;
}
.ui-button { margin-left: -2px; <?php print (preg_match('/chrome/', $conf->browser->name) ? 'padding-top: 1px;' : ''); ?> }
.ui-button-icon-only .ui-button-text { height: 8px; }
.ui-button-icon-only .ui-button-text, .ui-button-icons-only .ui-button-text { padding: 2px 0px 6px 0px; }
.ui-button-text
{
	line-height: 1em !important;
}
.ui-autocomplete-input { margin: 0; padding: 4px; }


/* ============================================================================== */
/*  CKEditor                                                                      */
/* ============================================================================== */

body.cke_show_borders {
	margin: 5px !important;
}

.cke_dialog {
	border: 1px #bbb solid ! important;
}
/*.cke_editor table, .cke_editor tr, .cke_editor td
{
	border: 0px solid #FF0000 !important;
}
span.cke_skin_kama { padding: 0 !important; }*/
.cke_wrapper { padding: 4px !important; }
a.cke_dialog_ui_button
{
	font-family: <?php print $fontlist ?> !important;
	background-image: url(<?php echo $img_button ?>) !important;
	background-position: bottom !important;
	border: 1px solid #C0C0C0 !important;
	-webkit-border-radius:0px 2px 0px 2px !important;
	border-radius:0px 2px 0px 2px !important;
	-webkit-box-shadow: 3px 3px 4px #f4f4f4 !important;
	box-shadow: 3px 3px 4px #f4f4f4 !important;
}
.cke_dialog_ui_hbox_last
{
	vertical-align: bottom ! important;
}
/*
.cke_editable
{
	line-height: 1.4 !important;
	margin: 6px !important;
}
*/
a.cke_dialog_ui_button_ok span {
	text-shadow: none !important;
	color: #333 !important;
}


/* ============================================================================== */
/*  ACE editor                                                                    */
/* ============================================================================== */
.ace_editor {
	border: 1px solid #ddd;
	margin: 0;
}
.aceeditorstatusbar {
		margin: 0;
		padding: 0;
		padding-<?php echo $left; ?>: 10px;
		left: 0;
		right: 0;
		bottom: 0;
		color: #666;
		height: 28px;
		line-height: 2.2em;
}
.ace_status-indicator {
		color: gray;
		position: relative;
		right: 0;
		border-left: 1px solid;
}
pre#editfilecontentaceeditorid {
	margin-top: 5px;
}


/* ============================================================================== */
/*  File upload                                                                   */
/* ============================================================================== */

.template-upload {
	height: 72px !important;
}


/* ============================================================================== */
/*  Custom reports                                                                */
/* ============================================================================== */

.customreportsoutput, .customreportsoutputnotdata {
	padding-top: 20px;
}
.customreportsoutputnotdata {
	text-align: center;
}


/* ============================================================================== */
/*  Holiday                                                                       */
/* ============================================================================== */

#types .btn {
	cursor: pointer;
}

#types .btn-primary {
	font-weight: bold;
}

#types form {
	padding: 20px;
}

#types label {
	display:inline-block;
	width:100px;
	margin-right: 20px;
	padding: 4px;
	text-align: right;
	vertical-align: top;
}

#types input.text, #types textarea {
	width: 400px;
}

#types textarea {
	height: 100px;
}


/* ============================================================================== */
/*  Comments                                                                   	  */
/* ============================================================================== */

#comment div {
	box-sizing:border-box;
}
#comment .comment {
	border-radius:7px;
	margin-bottom:10px;
	overflow:hidden;
}
#comment .comment-table {
	display:table;
	height:100%;
}
#comment .comment-cell {
	display:table-cell;
}
#comment .comment-info {
	font-size:0.8em;
	border-right:1px solid #dedede;
	margin-right:10px;
	width:160px;
	text-align:center;
	background:rgba(255,255,255,0.5);
	vertical-align:middle;
	padding:10px 2px;
}
#comment .comment-info a {
	color:inherit;
}
#comment .comment-right {
	vertical-align:top;
}
#comment .comment-description {
	padding:10px;
	vertical-align:top;
}
#comment .comment-delete {
	width: 100px;
	text-align:center;
	vertical-align:middle;
}
#comment .comment-delete:hover {
	background:rgba(250,20,20,0.8);
}
#comment .comment-edit {
	width: 100px;
	text-align:center;
	vertical-align:middle;
}
#comment .comment-edit:hover {
	background:rgba(0,184,148,0.8);
}
#comment textarea {
	width: 100%;
}


/* ============================================================================== */
/*  JSGantt                                                                       */
/* ============================================================================== */

div.scroll2 {
	width: <?php print isset($_SESSION['dol_screenwidth']) ?max($_SESSION['dol_screenwidth'] - 830, 450) : '450'; ?>px !important;
}

div#GanttChartDIVglisthead, div#GanttChartDIVgcharthead {
	line-height: 2;
}

.gtaskname div, .gtaskname, .gstartdate div, .gstartdate, .genddate div, .genddate {
	font-size: unset !important;
}

div.gantt, .gtaskheading, .gmajorheading, .gminorheading, .gminorheadingwkend {
	font-size: unset !important;
	font-weight: normal !important;
	color: #000 !important;
}
div.gTaskInfo {
	background: #f0f0f0 !important;
}
.gtaskblue {
	background: rgb(108,152,185) !important;
}
.gtaskgreen {
	background: rgb(160,173,58) !important;
}
td.gtaskname {
	overflow: hidden;
	text-overflow: ellipsis;
}
td.gminorheadingwkend {
	color: #888 !important;
}
td.gminorheading {
	color: #666 !important;
}
.glistlbl, .glistgrid {
	width: 582px !important;
}
.gtaskname div, .gtaskname {
	min-width: 250px !important;
	max-width: 250px !important;
	width: 250px !important;
}
.gpccomplete div, .gpccomplete {
	min-width: 40px !important;
	max-width: 40px !important;
	width: 40px !important;
}
td.gtaskheading.gstartdate, td.gtaskheading.genddate {
	white-space: break-spaces;
}
.gtasktableh tr:nth-child(2) td:nth-child(2), .gtasktableh tr:nth-child(2) td:nth-child(3), .gtasktableh tr:nth-child(2) td:nth-child(4), .gtasktableh tr:nth-child(2) td:nth-child(5), .gtasktableh tr:nth-child(2) td:nth-child(6), .gtasktableh tr:nth-child(2) td:nth-child(7) {
	color: transparent !important;
	border-left: none;
	border-right: none;
	border-top: none;
}


/* ============================================================================== */
/*  jFileTree                                                                     */
/* ============================================================================== */

.ecmfiletree {
	width: 99%;
	height: 99%;
	padding-left: 2px;
	font-weight: normal;
}

.fileview {
	width: 99%;
	height: 99%;
	background: #FFF;
	padding-left: 2px;
	padding-top: 4px;
	font-weight: normal;
}

div.filedirelem {
	position: relative;
	display: block;
	text-decoration: none;
}

ul.filedirelem {
	padding: 2px;
	margin: 0 5px 5px 5px;
}
ul.filedirelem li {
	list-style: none;
	padding: 2px;
	margin: 0 10px 20px 10px;
	width: 160px;
	height: 120px;
	text-align: center;
	display: block;
	float: <?php print $left; ?>;
	border: solid 1px #f4f4f4;
}

ul.ecmjqft {
	line-height: 16px;
	padding: 0px;
	margin: 0px;
	font-weight: normal;
}

ul.ecmjqft li {
	list-style: none;
	padding: 0px;
	padding-left: 20px;
	margin: 0px;
	display: block;
}

ul.ecmjqft a {
	line-height: 24px;
	vertical-align: middle;
	color: #333;
	padding: 0px 0px;
	font-weight:normal;
	display: inline-block !important;
}
ul.ecmjqft a:active {
	font-weight: bold !important;
}
ul.ecmjqft a:hover {
	text-decoration: underline;
}

div.ecmjqft {
	vertical-align: middle;
	display: inline-block !important;
	text-align: right;
	float: right;
	right:4px;
	clear: both;
}
div#ecm-layout-west {
	width: 380px;
	vertical-align: top;
}
div#ecm-layout-center {
	width: calc(100% - 390px);
	vertical-align: top;
	float: right;
}

.ecmjqft LI.directory { font-weight:normal; background: url(<?php echo dol_buildpath($path.'/theme/common/treemenu/folder2.png', 1); ?>) left top no-repeat; }
.ecmjqft LI.expanded { font-weight:normal; background: url(<?php echo dol_buildpath($path.'/theme/common/treemenu/folder2-expanded.png', 1); ?>) left top no-repeat; }
.ecmjqft LI.wait { font-weight:normal; background: url(<?php echo dol_buildpath('/theme/'.$theme.'/img/working.gif', 1); ?>) left top no-repeat; }


/* ============================================================================== */
/*  jNotify                                                                       */
/* ============================================================================== */

.jnotify-container {
	position: fixed !important;
<?php if (!empty($conf->global->MAIN_JQUERY_JNOTIFY_BOTTOM)) { ?>
	top: auto !important;
	bottom: 4px !important;
<?php } ?>
	text-align: center;
	min-width: <?php echo $dol_optimize_smallscreen ? '200' : '480'; ?>px;
	width: auto;
	max-width: 1024px;
	padding-left: 10px !important;
	padding-right: 10px !important;
	word-wrap: break-word;
}
.jnotify-container .jnotify-notification .jnotify-message {
	font-weight: normal;
	text-align: start;
	word-break: break-word;
}
.jnotify-container .jnotify-notification-warning .jnotify-close, .jnotify-container .jnotify-notification-warning .jnotify-message {
	color: #a28918 !important;
}

/* use or not ? */
div.jnotify-background {
	opacity : 0.95 !important;
	-webkit-box-shadow: 2px 2px 4px #888 !important;
	box-shadow: 2px 2px 4px #888 !important;
}

/* ============================================================================== */
/*  blockUI                                                                      */
/* ============================================================================== */

/*div.growlUI { background: url(check48.png) no-repeat 10px 10px }*/
div.dolEventValid h1, div.dolEventValid h2 {
	color: #567b1b;
	background-color: #e3f0db;
	padding: 5px 5px 5px 5px;
	text-align: left;
}
div.dolEventError h1, div.dolEventError h2 {
	color: #a72947;
	background-color: #d79eac;
	padding: 5px 5px 5px 5px;
	text-align: left;
}

/* ============================================================================== */
/*  Maps                                                                          */
/* ============================================================================== */

.divmap, #google-visualization-geomap-embed-0, #google-visualization-geomap-embed-1, #google-visualization-geomap-embed-2 {
}


/* ============================================================================== */
/*  Datatable                                                                     */
/* ============================================================================== */

table.dataTable tr.odd td.sorting_1, table.dataTable tr.even td.sorting_1 {
  background: none !important;
}
.sorting_asc  { background: url('<?php echo dol_buildpath('/theme/'.$theme.'/img/sort_asc.png', 1); ?>') no-repeat center right !important; }
.sorting_desc { background: url('<?php echo dol_buildpath('/theme/'.$theme.'/img/sort_desc.png', 1); ?>') no-repeat center right !important; }
.sorting_asc_disabled  { background: url('<?php echo dol_buildpath('/theme/'.$theme.'/img/sort_asc_disabled.png', 1); ?>') no-repeat center right !important; }
.sorting_desc_disabled { background: url('<?php echo dol_buildpath('/theme/'.$theme.'/img/sort_desc_disabled.png', 1); ?>') no-repeat center right !important; }
.dataTables_paginate {
	margin-top: 8px;
}
.paginate_button_disabled {
  opacity: 1 !important;
  color: #888 !important;
  cursor: default !important;
}
.paginate_disabled_previous:hover, .paginate_enabled_previous:hover, .paginate_disabled_next:hover, .paginate_enabled_next:hover
{
	font-weight: normal;
}
.paginate_enabled_previous:hover, .paginate_enabled_next:hover
{
	text-decoration: underline !important;
}
.paginate_active
{
	text-decoration: underline !important;
}
.paginate_button
{
	font-weight: normal !important;
	text-decoration: none !important;
}
.paging_full_numbers {
	height: inherit !important;
}
.paging_full_numbers a.paginate_active:hover, .paging_full_numbers a.paginate_button:hover {
	background-color: #DDD !important;
}
.paging_full_numbers, .paging_full_numbers a.paginate_active, .paging_full_numbers a.paginate_button {
	background-color: #FFF !important;
	border-radius: inherit !important;
}
.paging_full_numbers a.paginate_button_disabled:hover, .paging_full_numbers a.disabled:hover {
	background-color: #FFF !important;
}
.paginate_button, .paginate_active {
  border: 1px solid #ddd !important;
  padding: 6px 12px !important;
  margin-left: -1px !important;
  line-height: 1.42857143 !important;
  margin: 0 0 !important;
}

/* For jquery plugin combobox */
/* Disable this. It breaks wrapping of boxes
.ui-corner-all { white-space: nowrap; } */

.ui-state-disabled, .ui-widget-content .ui-state-disabled, .ui-widget-header .ui-state-disabled, .paginate_button_disabled {
	opacity: .35;
	background-image: none;
}

div.dataTables_length {
	float: right !important;
	padding-left: 8px;
}
div.dataTables_length select {
	background: #fff;
}
.dataTables_wrapper .dataTables_paginate {
	padding-top: 0px !important;
}


/* ============================================================================== */
/*  Select2                                                                       */
/* ============================================================================== */

span#select2-taskid-container[title^='--'] {
	opacity: 0.3;
}

input.select2-input {
	border-bottom: none ! important;
}
.select2-choice {
	border: none;
	border-bottom: 1px solid #ccc !important;
}
.select2-results .select2-highlighted.optionblue {
	color: #FFF !important;
}

.select2-container .select2-selection--multiple {
	min-height: 28px !important;
}

.select2-container--default .select2-selection--multiple .select2-selection__choice {
	border: 1px solid #e4e4e4;
}

.blockvmenusearch .select2-container--default .select2-selection--single,
.blockvmenubookmarks .select2-container--default .select2-selection--single
{
	background-color: unset;
}
.select2-container--default .select2-selection--single .select2-selection__rendered {
	color: unset;
}
.select2-container .select2-choice {
	border-bottom: 1px solid #ccc;
}
.select2-container .select2-choice > .select2-chosen {
	margin-right: 23px;
}
.select2-container .select2-choice .select2-arrow {
	border-radius: 0;
}
.select2-container-multi .select2-choices {
	background-image: none;
}
.select2-container .select2-choice {
	color: #000;
	border-radius: 0;
}
.selectoptiondisabledwhite {
	background: #FFFFFF !important;
}

.select2-arrow {
	border: none;
	border-left: none !important;
	background: none !important;
}
.select2-choice
{
	border-top: none !important;
	border-left: none !important;
	border-right: none !important;
	border-bottom: 1px solid #ccc;
}
.select2-drop.select2-drop-above {
	box-shadow: none !important;
}
.select2-container--open .select2-dropdown--above {
	border-bottom: solid 1px rgba(0,0,0,.2);
}
.select2-drop.select2-drop-above.select2-drop-active {
	border-top: 1px solid #ccc;
	border-bottom: 1px solid #ccc;
}
.select2-container--default .select2-selection--single
{
	outline: none;
	border-top: none;
	border-left: none;
	border-right: none;
	border-bottom: solid 1px rgba(0,0,0,.2);
	-webkit-box-shadow: none !important;
	box-shadow: none !important;
	border-radius: 0 !important;
}
.select2-container--default.select2-container--focus .select2-selection--multiple {
	border-top: none;
	border-left: none;
	border-right: none;
}
.select2-container--default .select2-selection--multiple {
	border-bottom: solid 1px rgba(0,0,0,.2);
	border-top: none;
	border-left: none;
	border-right: none;
	border-radius: 0 !important;
}
.select2-selection--multiple input.select2-search__field {
	border-bottom: none !important;
}
.select2-search__field
{
	outline: none;
	border-top: none !important;
	border-left: none !important;
	border-right: none !important;
	border-bottom: solid 1px rgba(0,0,0,.2) !important;
	-webkit-box-shadow: none !important;
	box-shadow: none !important;
	border-radius: 0 !important;
}
.select2-container-active .select2-choice, .select2-container-active .select2-choices
{
	outline: none;
	border-top: none;
	border-left: none;
	border-bottom: none;
	-webkit-box-shadow: none !important;
	box-shadow: none !important;
}
.select2-dropdown-open {
	background-color: #fff;
}
.select2-dropdown-open .select2-choice, .select2-dropdown-open .select2-choices
{
	outline: none;
	border-top: none;
	border-left: none;
	border-bottom: none;
	-webkit-box-shadow: none !important;
	box-shadow: none !important;
	background-color: #fff;
}
.select2-disabled
{
	color: #888;
}
.select2-drop.select2-drop-above.select2-drop-active, .select2-drop {
	border-radius: 0;
}
.select2-drop.select2-drop-above {
	border-radius:  0;
}
.select2-dropdown-open.select2-drop-above .select2-choice, .select2-dropdown-open.select2-drop-above .select2-choices {
	background-image: none;
	border-radius: 0 !important;
}
div.select2-drop-above
{
	background: #fff;
	-webkit-box-shadow: none !important;
	box-shadow: none !important;
}
.select2-drop-active
{
	border: 1px solid #ccc;
	padding-top: 4px;
}
.select2-search input {
	border: none;
}
a span.select2-chosen
{
	font-weight: normal !important;
}
.select2-container .select2-choice {
	background-image: none;
	line-height: 24px;
}
.select2-results .select2-no-results, .select2-results .select2-searching, .select2-results .select2-ajax-error, .select2-results .select2-selection-limit
{
	background: #FFFFFF;
}
.select2-results {
	max-height:	400px;
}
.select2-results__option {
	word-break: break-word;
	text-align: <?php echo $left; ?>;
}
.select2-container.select2-container-disabled .select2-choice, .select2-container-multi.select2-container-disabled .select2-choices {
	background-color: #FFFFFF;
	background-image: none;
	border: none;
	cursor: default;
}
.select2-container-disabled .select2-choice .select2-arrow b {
	opacity: 0.5;
}
.select2-container-multi .select2-choices .select2-search-choice {
  margin-bottom: 3px;
}
.select2-dropdown-open.select2-drop-above .select2-choice, .select2-dropdown-open.select2-drop-above .select2-choices, .select2-container-multi .select2-choices,
.select2-container-multi.select2-container-active .select2-choices
{
	border-bottom: 1px solid #ccc;
	border-right: none;
	border-top: none;
	border-left: 1px solid #ddd;
}
.select2-container--default .select2-results>.select2-results__options{
	max-height: 400px;
}

/* Special case for the select2 add widget */
#addbox .select2-container .select2-choice > .select2-chosen, #actionbookmark .select2-container .select2-choice > .select2-chosen {
	text-align: <?php echo $left; ?>;
	opacity: 0.3;
}
.select2-container--default .select2-selection--single .select2-selection__placeholder {
	color: unset;
	opacity: 0.5;
}
span#select2-boxbookmark-container, span#select2-boxcombo-container {
	text-align: <?php echo $left; ?>;
	opacity: 0.5;
}
.select2-container .select2-selection--single .select2-selection__rendered {
	padding-left: 6px;
}
/* Style used before the select2 js is executed on boxcombo */
#boxbookmark.boxcombo, #boxcombo.boxcombo {
	text-align: left;
	opacity: 0.3;
	border-bottom: solid 1px rgba(0,0,0,.4) !important;
	height: 26px;
	line-height: 24px;
	padding: 0 0 5px 5px;
	vertical-align: top;
}

/* To emulate select 2 style */
.select2-container-multi-dolibarr .select2-choices-dolibarr .select2-search-choice-dolibarr {
  padding: 3px 5px 2px 5px;
  margin: 0 0 2px 3px;
  position: relative;
  line-height: 13px;
  color: #444;
  cursor: default;
  border: 1px solid #ddd;
  border-radius: 3px;
  -webkit-box-shadow: 0 0 2px #fff inset, 0 1px 0 rgba(0, 0, 0, 0.05);
  box-shadow: 0 0 2px #fff inset, 0 1px 0 rgba(0, 0, 0, 0.05);
  background-clip: padding-box;
  -webkit-touch-callout: none;
  -webkit-user-select: none;
  -moz-user-select: none;
  -ms-user-select: none;
  user-select: none;
  background-color: #e4e4e4;
  background-image: -webkit-gradient(linear, 0% 0%, 0% 100%, color-stop(20%, #f4f4f4), color-stop(50%, #f0f0f0), color-stop(52%, #e8e8e8), color-stop(100%, #eee));
  background-image: -webkit-linear-gradient(top, #f4f4f4 20%, #f0f0f0 50%, #e8e8e8 52%, #eee 100%);
  background-image: -moz-linear-gradient(top, #f4f4f4 20%, #f0f0f0 50%, #e8e8e8 52%, #eee 100%);
  background-image: linear-gradient(to bottom, #f4f4f4 20%, #f0f0f0 50%, #e8e8e8 52%, #eee 100%);
}
.select2-container-multi-dolibarr .select2-choices-dolibarr .select2-search-choice-dolibarr a {
	font-weight: normal;
}
.select2-container-multi-dolibarr .select2-choices-dolibarr li {
  float: left;
  list-style: none;
}
.select2-container-multi-dolibarr .select2-choices-dolibarr {
  height: auto !important;
  height: 1%;
  margin: 0;
  padding: 0 5px 0 0;
  position: relative;
  cursor: text;
  overflow: hidden;
}

span.select2.select2-container.select2-container--default {
	text-align: initial;
}

ul.select2-results__options li {
	font-size: 0.95em;
}


/* ============================================================================== */
/*  For categories                                                                */
/* ============================================================================== */

.noborderoncategories {
	border: none !important;
	border-radius: 5px !important;
	box-shadow: none;
	-webkit-box-shadow: none !important;
	box-shadow: none !important;
	margin-bottom: 0 !important;
}
span.noborderoncategories a, li.noborderoncategories a {
	line-height: normal;
}
span.noborderoncategories {
	padding: 3px 5px 3px 5px;
}
.categtextwhite, .treeview .categtextwhite.hover {
	color: #fff !important;
}
.categtextblack {
	color: #000 !important;
}


/* ============================================================================== */
/*  External lib multiselect with checkbox                                        */
/* ============================================================================== */

.multi-select-menu {
	z-index: 10;
}

.multi-select-container {
  display: inline-block;
  position: relative;
}

.multi-select-menu {
  position: absolute;
  left: 0;
  top: 0.8em;
  float: left;
  min-width: 100%;
  background: #fff;
  margin: 1em 0;
  padding: 0.4em 0;
  border: 1px solid #aaa;
  box-shadow: 0 1px 3px rgba(0, 0, 0, 0.2);
  display: none;
}

.multi-select-menu input {
  margin-right: 0.3em;
  vertical-align: 0.1em;
}

.multi-select-button {
  display: inline-block;
  max-width: 20em;
  white-space: nowrap;
  overflow: hidden;
  text-overflow: ellipsis;
  vertical-align: middle;
  background-color: #fff;
  cursor: default;

  border: none;
  border-bottom: solid 1px rgba(0,0,0,.2);
  padding: 5px;
  padding-left: 2px;
  height: 17px;
}
.multi-select-button:focus {
  outline: none;
  border-bottom: 1px solid #666;
}

.multi-select-button:after {
  content: "";
  display: inline-block;
  width: 0;
  height: 0;
  border-style: solid;
  border-width: 0.5em 0.23em 0em 0.23em;
  border-color: #444 transparent transparent transparent;
  margin-left: 0.4em;
}

.multi-select-container--open .multi-select-menu { display: block; }

.multi-select-container--open .multi-select-button:after {
  border-width: 0 0.4em 0.4em 0.4em;
  border-color: transparent transparent #999 transparent;
}

.multi-select-menuitem {
	clear: both;
	float: left;
	padding-left: 5px
}
label.multi-select-menuitem {
	line-height: 24px;
}


/* ============================================================================== */
/*  Native multiselect with checkbox                                              */
/* ============================================================================== */

ul.ulselectedfields {
	z-index: 90;			/* To have the select box appears on first plan even when near buttons are decorated by jmobile */
}
dl.dropdown {
	margin:0px;
	padding:0px;
	margin-left: 2px;
	margin-right: 2px;
	vertical-align: middle;
	display: inline-block;
}
.dropdown dd, .dropdown dt {
	margin:0px;
	padding:0px;
}
.dropdown ul {
	margin: -1px 0 0 0;
	text-align: <?php echo $left; ?>;
}
.dropdown dd {
	position:relative;
}
.dropdown dt a {
	display:block;
	overflow: hidden;
	border:0;
}
.dropdown dt a span, .multiSel span {
	cursor:pointer;
	display:inline-block;
	padding: 0 3px 2px 0;
}
.maxwidthsearch .dropdown dt a span, .multiSel span {
	padding: 0 3px 2px 3px;
}
.dropdown span.value {
	display:none;
}
.dropdown dd ul {
	background-color: #FFF;
	box-shadow: 1px 1px 10px #aaa;
	display:none;
	<?php echo $right; ?>:0px;						/* pop is align on right */
	padding: 0 0 0 0;
	position:absolute;
	top:2px;
	list-style:none;
	max-height: 264px;
	overflow: auto;
}
.dropdown dd ul.selectedfieldsleft {
	right: auto;
}
.dropdown dd ul li {
	white-space: nowrap;
	font-weight: normal;
	padding: 7px 8px 7px 8px;
	/* color: rgb(<?php print $colortext; ?>); */
	color: #000;
}
.dropdown dd ul li:hover {
	background: #eee;
}
.dropdown dd ul li input[type="checkbox"] {
	margin-<?php echo $right; ?>: 3px;
}
.dropdown dd ul li a, .dropdown dd ul li span {
	padding: 3px;
	display: block;
}
.dropdown dd ul li span {
	color: #888;
}
.dropdown dd ul li a:hover {
	background-color: #eee;
}

dd.dropdowndd ul li {
	text-overflow: ellipsis;
	overflow: hidden;
	white-space: nowrap;
}


/* ============================================================================== */
/* Kanban                                                                         */
/* ============================================================================== */

.info-box-label {
	max-width: 180px;
	overflow: hidden;
	text-overflow: ellipsis;
	white-space: nowrap;
}


/* ============================================================================== */
/*  Markdown rendering                                                             */
/* ============================================================================== */

.imgmd {
	width: 90%;
}
.moduledesclong h1 {
	padding-top: 10px;
	padding-bottom: 20px;
}


/* ============================================================================== */
/*  JMobile - Android                                                             */
/* ============================================================================== */

.searchpage .tagtr .tagtd {
	padding-bottom: 3px;
}
.searchpage .tagtr .tagtd .button {
	background: unset;
	border: unset;
}

li.ui-li-divider .ui-link {
	color: #FFF !important;
}
.ui-btn {
	margin: 0.1em 2px
}
a.ui-link, a.ui-link:hover, .ui-btn:hover, span.ui-btn-text:hover, span.ui-btn-inner:hover {
	text-decoration: none !important;
}
.ui-body-c {
	background: #fff;
}

.ui-btn-inner {
	min-width: .4em;
	padding-left: 6px;
	padding-right: 6px;
	font-size: <?php print is_numeric($fontsize) ? $fontsize.'px' : $fontsize; ?>;
	/* white-space: normal; */		/* Warning, enable this break the truncate feature */
}
.ui-btn-icon-right .ui-btn-inner {
	padding-right: 30px;
}
.ui-btn-icon-left .ui-btn-inner {
	padding-left: 30px;
}
.ui-select .ui-btn-icon-right .ui-btn-inner {
	padding-right: 30px;
}
.ui-select .ui-btn-icon-left .ui-btn-inner {
	padding-left: 30px;
}
.ui-select .ui-btn-icon-right .ui-icon {
	right: 8px;
}
.ui-btn-icon-left > .ui-btn-inner > .ui-icon, .ui-btn-icon-right > .ui-btn-inner > .ui-icon {
	margin-top: -10px;
}
select {
	/* display: inline-block; */	/* We can't set this. This disable ability to make */
	overflow:hidden;
	white-space: nowrap;			/* Enabling this make behaviour strange when selecting the empty value if this empty value is '' instead of '&nbsp;' */
	text-overflow: ellipsis;
}
.fiche .ui-controlgroup {
	margin: 0px;
	padding-bottom: 0px;
}
div.ui-controlgroup-controls div.tabsElem
{
	margin-top: 2px;
}
div.ui-controlgroup-controls div.tabsElem a
{
	-webkit-box-shadow: 0 -3px 6px rgba(0,0,0,.2);
	box-shadow: 0 -3px 6px rgba(0,0,0,.2);
}
div.ui-controlgroup-controls div.tabsElem a#active {
	-webkit-box-shadow: 0 -3px 6px rgba(0,0,0,.3);
	box-shadow: 0 -3px 6px rgba(0,0,0,.3);
}

a.tab span.ui-btn-inner
{
	border: none;
	padding: 0;
}

.ui-link {
	color: rgb(<?php print $colortext; ?>);
}
.liste_titre .ui-link {
	color: rgb(<?php print $colortexttitle; ?>) !important;
}

a.ui-link {
	word-wrap: break-word;
}

/* force wrap possible onto field overflow does not works */
.formdoc .ui-btn-inner
{
	white-space: normal;
	overflow: hidden;
	text-overflow: clip; /* "hidden" : do not exists as a text-overflow value (https://developer.mozilla.org/fr/docs/Web/CSS/text-overflow) */
}

/* Warning: setting this may make screen not beeing refreshed after a combo selection */
/*.ui-body-c {
	background: #fff;
}*/

div.ui-radio, div.ui-checkbox
{
	display: inline-block;
	border-bottom: 0px !important;
}
.ui-checkbox input, .ui-radio input {
	height: auto;
	width: auto;
	margin: 4px;
	position: static;
}
div.ui-checkbox label+input, div.ui-radio label+input {
	position: absolute;
}
.ui-mobile fieldset
{
	padding-bottom: 10px; margin-bottom: 4px; border-bottom: 1px solid #AAAAAA !important;
}

ul.ulmenu {
	border-radius: 0;
	-webkit-border-radius: 0;
}

.ui-field-contain label.ui-input-text {
	vertical-align: middle !important;
}
.ui-mobile fieldset {
	border-bottom: none !important;
}

/* Style for first level menu with jmobile */
.ui-li .ui-btn-inner a.ui-link-inherit, .ui-li-static.ui-li {
	padding: 1em 15px;
	display: block;
}
.ui-btn-up-c {
	font-weight: normal;
}
.ui-focus, .ui-btn:focus {
	-webkit-box-shadow: none;
	box-shadow: none;
}
.ui-bar-b {
	/*border: 1px solid #888;*/
	border: none;
	background: none;
	text-shadow: none;
	color: rgb(<?php print $colortexttitlenotab; ?>) !important;
}
.ui-bar-b, .lilevel0 {
	background-repeat: repeat-x;
	border: none;
	background: none;
	text-shadow: none;
	color: rgb(<?php print $colortexttitlenotab; ?>) !important;
}
.alilevel0 {
	font-weight: normal !important;
}

.ui-li.ui-last-child, .ui-li.ui-field-contain.ui-last-child {
	border-bottom-width: 0px !important;
}
.alilevel0 {
	color: rgb(<?php echo $colortexttitle; ?>) !important;
}
.ulmenu {
	box-shadow: none !important;
	border-bottom: 1px solid #ccc;
}
.ui-btn-icon-right {
	border-right: 1px solid #ccc !important;
}
.ui-body-c {
	border: 1px solid #ccc;
	text-shadow: none;
}
.ui-btn-up-c, .ui-btn-hover-c {
	/* border: 1px solid #ccc; */
	text-shadow: none;
}
.ui-body-c .ui-link, .ui-body-c .ui-link:visited, .ui-body-c .ui-link:hover {
	color: rgb(<?php print $colortextlink; ?>);
}
.ui-btn-up-c .vsmenudisabled {
	color: #<?php echo $colorshadowtitle; ?> !important;
	text-shadow: none !important;
}
/*
.ui-btn-up-c {
	background: transparent;
}
*/
div.tabsElem a.tab {
	background: transparent;
}

/*.ui-controlgroup-horizontal .ui-btn.ui-first-child {
-webkit-border-top-left-radius: 6px;
border-top-left-radius: 6px;
}
.ui-controlgroup-horizontal .ui-btn.ui-last-child {
-webkit-border-top-right-radius: 6px;
border-top-right-radius: 6px;
}*/

.alilevel1 {
	color: rgb(<?php print $colortexttitlenotab; ?>) !important;
}
.lilevel1 {
	border-top: 2px solid #444;
	background: #fff ! important;
}
.lilevel1 div div a {
	font-weight: bold !important;
}
.lilevel2
{
	padding-left: 22px;
	background: #fff ! important;
}
.lilevel3
{
	padding-left: 44px;
	background: #fff ! important;
}
.lilevel4
{
	padding-left: 66px;
	background: #fff ! important;
}
.lilevel5
{
	padding-left: 88px;
	background: #fff ! important;
}



/* ============================================================================== */
/*  POS                                                                           */
/* ============================================================================== */

.menu_choix1 a {
	background: url('<?php echo dol_buildpath($path.'/theme/'.$theme.'/img/menus/money.png', 1) ?>') top left no-repeat;
	background-position-y: 15px;
}

.menu_choix2 a {
	background: url('<?php echo dol_buildpath($path.'/theme/'.$theme.'/img/menus/home.png', 1) ?>') top left no-repeat;
	background-position-y: 15px;
}
.menu_choix1,.menu_choix2 {
	font-size: 1.4em;
	text-align: left;
	border: 1px solid #666;
	margin-right: 20px;
}
.menu_choix1 a, .menu_choix2 a {
	display: block;
	color: #fff;
	text-decoration: none;
	padding-top: 18px;
	padding-left: 54px;
	font-size: 14px;
	height: 40px;
}
.menu_choix1 a:hover,.menu_choix2 a:hover {
	color: #6d3f6d;
}
.menu li.menu_choix1 {
	padding-top: 6px;
	padding-right: 10px;
	padding-bottom: 2px;
}
.menu li.menu_choix2 {
	padding-top: 6px;
	padding-right: 10px;
	padding-bottom: 2px;
}
@media only screen and (max-width: 767px)
{
	.menu_choix1 a, .menu_choix2 a {
		background-size: 36px 36px;
		background-position-y: 6px;
		padding-left: 40px;
	}
	.menu li.menu_choix1, .menu li.menu_choix2 {
		padding-left: 4px;
		padding-right: 0;
	}
	.liste_articles {
		margin-right: 0 !important;
	}
}


/* ============================================================================== */
/*  Public                                                                        */
/* ============================================================================== */

/* The theme for public pages */
.public_body {
	margin: 20px;
}
.public_border {
	border: 1px solid #888;
}


/* ============================================================================== */
/* Ticket module                                                                  */
/* ============================================================================== */

.ticketpublicarea {
	margin-left: 15%;
	margin-right: 15%;
}
.publicnewticketform {
	/* margin-top: 25px !important; */
}
.ticketlargemargin {
	padding-left: 50px;
	padding-right: 50px;
	padding-top: 10px;
}
@media only screen and (max-width: 767px)
{
	.ticketlargemargin {
		padding-left: 5px; padding-right: 5px;
	}
	.ticketpublicarea {
		margin-left: 10px;
		margin-right: 10px;
	}
}

#cd-timeline {
  position: relative;
  padding: 2em 0;
  margin-bottom: 2em;
}
#cd-timeline::before {
  /* this is the vertical line */
  content: '';
  position: absolute;
  top: 0;
  left: 18px;
  height: 100%;
  width: 4px;
  background: #d7e4ed;
}
@media only screen and (min-width: 1170px) {
  #cd-timeline {
	margin-bottom: 3em;
  }
  #cd-timeline::before {
	left: 50%;
	margin-left: -2px;
  }
}

.cd-timeline-block {
  position: relative;
  margin: 2em 0;
}
.cd-timeline-block:after {
  content: "";
  display: table;
  clear: both;
}
.cd-timeline-block:first-child {
  margin-top: 0;
}
.cd-timeline-block:last-child {
  margin-bottom: 0;
}
@media only screen and (min-width: 1170px) {
  .cd-timeline-block {
	margin: 4em 0;
  }
  .cd-timeline-block:first-child {
	margin-top: 0;
  }
  .cd-timeline-block:last-child {
	margin-bottom: 0;
  }
}

.cd-timeline-img {
  position: absolute;
  top: 0;
  left: 0;
  width: 40px;
  height: 40px;
  border-radius: 50%;
  box-shadow: 0 0 0 4px white, inset 0 2px 0 rgba(0, 0, 0, 0.08), 0 3px 0 4px rgba(0, 0, 0, 0.05);
  background: #d7e4ed;
}
.cd-timeline-img img {
  display: block;
  width: 24px;
  height: 24px;
  position: relative;
  left: 50%;
  top: 50%;
  margin-left: -12px;
  margin-top: -12px;
}
.cd-timeline-img.cd-picture {
  background: #75ce66;
}
.cd-timeline-img.cd-movie {
  background: #c03b44;
}
.cd-timeline-img.cd-location {
  background: #f0ca45;
}
@media only screen and (min-width: 1170px) {
  .cd-timeline-img {
	width: 60px;
	height: 60px;
	left: 50%;
	margin-left: -30px;
	/* Force Hardware Acceleration in WebKit */
	-webkit-transform: translateZ(0);
	-webkit-backface-visibility: hidden;
  }
  .cssanimations .cd-timeline-img.is-hidden {
	visibility: hidden;
  }
  .cssanimations .cd-timeline-img.bounce-in {
	visibility: visible;
	-webkit-animation: cd-bounce-1 0.6s;
	-moz-animation: cd-bounce-1 0.6s;
	animation: cd-bounce-1 0.6s;
  }
}

@-webkit-keyframes cd-bounce-1 {
  0% {
	opacity: 0;
	-webkit-transform: scale(0.5);
  }

  60% {
	opacity: 1;
	-webkit-transform: scale(1.2);
  }

  100% {
	-webkit-transform: scale(1);
  }
}
@-moz-keyframes cd-bounce-1 {
  0% {
	opacity: 0;
	-moz-transform: scale(0.5);
  }

  60% {
	opacity: 1;
	-moz-transform: scale(1.2);
  }

  100% {
	-moz-transform: scale(1);
  }
}
@keyframes cd-bounce-1 {
  0% {
	opacity: 0;
	-webkit-transform: scale(0.5);
	-moz-transform: scale(0.5);
	-ms-transform: scale(0.5);
	-o-transform: scale(0.5);
	transform: scale(0.5);
  }

  60% {
	opacity: 1;
	-webkit-transform: scale(1.2);
	-moz-transform: scale(1.2);
	-ms-transform: scale(1.2);
	-o-transform: scale(1.2);
	transform: scale(1.2);
  }

  100% {
	-webkit-transform: scale(1);
	-moz-transform: scale(1);
	-ms-transform: scale(1);
	-o-transform: scale(1);
	transform: scale(1);
  }
}
.cd-timeline-content {
  position: relative;
  margin-left: 60px;
  background: white;
  border-radius: 0.25em;
  padding: 1em;
  background-image: -o-linear-gradient(bottom, rgba(0,0,0,0.1) 0%, rgba(230,230,230,0.4) 100%);
  background-image: -moz-linear-gradient(bottom, rgba(0,0,0,0.1) 0%, rgba(230,230,230,0.4) 100%);
  background-image: -webkit-linear-gradient(bottom, rgba(0,0,0,0.1) 0%, rgba(230,230,230,0.4) 100%);
  background-image: linear-gradient(bottom, rgba(0,0,0,0.1) 0%, rgba(230,230,230,0.4) 100%);
}
.cd-timeline-content:after {
  content: "";
  display: table;
  clear: both;
}
.cd-timeline-content h2 {
  color: #303e49;
}
.cd-timeline-content .cd-date {
  font-size: 13px;
  font-size: 0.8125rem;
}
.cd-timeline-content .cd-date {
  display: inline-block;
}
.cd-timeline-content p {
  margin: 1em 0;
  line-height: 1.6;
}

.cd-timeline-content .cd-date {
  float: left;
  padding: .2em 0;
  opacity: .7;
}
.cd-timeline-content::before {
  content: '';
  position: absolute;
  top: 16px;
  right: 100%;
  height: 0;
  width: 0;
  border: 7px solid transparent;
  border-right: 7px solid white;
}
@media only screen and (min-width: 768px) {
  .cd-timeline-content h2 {
	font-size: 20px;
	font-size: 1.25rem;
  }
  .cd-timeline-content {
	font-size: 16px;
	font-size: 1rem;
  }
  .cd-timeline-content .cd-read-more, .cd-timeline-content .cd-date {
	font-size: 14px;
	font-size: 0.875rem;
  }
}
@media only screen and (min-width: 1170px) {
  .cd-timeline-content {
	margin-left: 0;
	padding: 1.6em;
	width: 43%;
  }
  .cd-timeline-content::before {
	top: 24px;
	left: 100%;
	border-color: transparent;
	border-left-color: white;
  }
  .cd-timeline-content .cd-read-more {
	float: left;
  }
  .cd-timeline-content .cd-date {
	position: absolute;
	width: 55%;
	left: 115%;
	top: 6px;
	font-size: 16px;
	font-size: 1rem;
  }
  .cd-timeline-block:nth-child(even) .cd-timeline-content {
	float: right;
  }
  .cd-timeline-block:nth-child(even) .cd-timeline-content::before {
	top: 24px;
	left: auto;
	right: 100%;
	border-color: transparent;
	border-right-color: white;
  }
  .cd-timeline-block:nth-child(even) .cd-timeline-content .cd-read-more {
	float: right;
  }
  .cd-timeline-block:nth-child(even) .cd-timeline-content .cd-date {
	left: auto;
	right: 115%;
	text-align: right;
  }

}


/* ============================================================================== */
/* CSS style for debugbar                                                         */
/* ============================================================================== */

span.phpdebugbar-tooltip.phpdebugbar-tooltip-extra-wide, span.phpdebugbar-tooltip.phpdebugbar-tooltip-wide {
	width: 250px !important;
}
.phpdebugbar-indicator span.phpdebugbar-tooltip {
	opacity: .95 !important;
}
a.phpdebugbar-tab.phpdebugbar-active {
	background-image: unset !important;
}
.phpdebugbar-indicator .fa {
	font-family: "Font Awesome 5 Free";
	font-weight: 600;
}
div.phpdebugbar-widgets-messages li.phpdebugbar-widgets-list-item span.phpdebugbar-widgets-value.phpdebugbar-widgets-warning:before,
div.phpdebugbar-widgets-messages li.phpdebugbar-widgets-list-item span.phpdebugbar-widgets-value.phpdebugbar-widgets-error:before,
div.phpdebugbar-widgets-exceptions a.phpdebugbar-widgets-editor-link:before,
div.phpdebugbar-widgets-sqlqueries span.phpdebugbar-widgets-database:before,
div.phpdebugbar-widgets-sqlqueries span.phpdebugbar-widgets-duration:before,
div.phpdebugbar-widgets-sqlqueries span.phpdebugbar-widgets-memory:before,
div.phpdebugbar-widgets-sqlqueries span.phpdebugbar-widgets-row-count:before,
div.phpdebugbar-widgets-sqlqueries span.phpdebugbar-widgets-copy-clipboard:before,
div.phpdebugbar-widgets-sqlqueries span.phpdebugbar-widgets-stmt-id:before,
div.phpdebugbar-widgets-templates span.phpdebugbar-widgets-render-time:before,
div.phpdebugbar-widgets-templates span.phpdebugbar-widgets-memory:before,
div.phpdebugbar-widgets-templates span.phpdebugbar-widgets-param-count:before,
div.phpdebugbar-widgets-templates span.phpdebugbar-widgets-type:before,
div.phpdebugbar-widgets-templates a.phpdebugbar-widgets-editor-link:before
{
	font-family: "Font Awesome 5 Free" !important;
}


/* ============================================================================== */
/* CSS style used for jCrop                                                       */
/* ============================================================================== */

.jcrop-holder { background: unset !important; }


/* ============================================================================== */
/* CSS style used for jFlot                                                       */
/* ============================================================================== */

.dol-xaxis-vertical .flot-x-axis .flot-tick-label.tickLabel {
	text-orientation: sideways;
	font-weight: 400;
	writing-mode: vertical-rl;
	white-space: nowrap;
}


/* ============================================================================== */
/* For copy-paste feature                                                         */
/* ============================================================================== */

span.clipboardCPValueToPrint, div.clipboardCPValueToPrint {
	display: inline-block;
}
span.clipboardCPValue.hidewithsize {
	width: 0 !important;
	display: inline-block;
	color: transparent;
	white-space: nowrap;
}
div.clipboardCPValue.hidewithsize {
	width: 0 !important;
	display: none;
	color: transparent;
	white-space: nowrap;
}

.clipboardCPShowOnHover .clipboardCPButton {
	display: none;
}

/* To make a div popup, we must use a position aboluste inside a position relative */

.clipboardCPText {
	position: relative;
}
.clipboardCPTextDivInside {
	position: absolute;
	background: #EEE;
	color: #888;
	border: 1px solid #DDD;
	opacity: 1;
	z-index: 20;
	padding: 2px;
	padding-left: 4px;
	padding-right: 4px;
	top: -5px;
	left: 0px;
	border-radius: 5px;
	white-space: nowrap;
	font-size: 0.95em;
	box-shadow: 1px 1px 6px #ddd;
}


/* ============================================================================== */
/* CSS style used for hrm skill/rank (may be we can remove this)                  */
/* ============================================================================== */

.radio_js_bloc_number {
	display:inline-block;
	padding:5px 7px;
	min-width:20px;
	border-radius:3px;
	border:1px solid #ccc;
	background:#eee;
	color:#555;
	cursor:pointer;
	margin:2px;
	text-align:center;
}
.radio_js_bloc_number.selected {
	transition:0.2s ease background;
	background:#888;
	color:#fff;
	border-color:#555;
}


/* ============================================================================== */
/* CSS style used for small screen                                                */
/* ============================================================================== */

.imgopensurveywizard
{
	padding: 0 4px 0 4px;
}
@media only screen and (max-width: 767px)
{
	.imgopensurveywizard, .imgautosize { width:95%; height: auto; }

	#tooltip {
		position: absolute;
		width: <?php print dol_size(350, 'width'); ?>px;
	}

	div.tabBar {
		padding-left: 8px;
		padding-right: 8px;
		-webkit-border-radius: 0;
		border-radius: 0px;
		border-right: none;
		border-left: none;
	}

	.box-flex-container {
		margin: 0 0 0 -8px !important;
	}

	.logopublicpayment #dolpaymentlogo {
		max-width: 260px;
	}
	#tablepublicpayment {
		width:	auto !important;
		border: none !important;
	}
	.poweredbypublicpayment {
		float: unset !important;
		top: unset !important;
		/* bottom: 8px; */
		right: -10px !important;
		position: relative !important;
	}
	.poweredbyimg {
		width: 48px;
	}
}

@media only screen and (max-width: 1024px)
{
	div#ecm-layout-west {
		width: 100%;
		clear: both;
	}
	div#ecm-layout-center {
		width: 100%;
	}
}

.menuhider {
	width: <?php echo $disableimages ? 'auto' : '44'; ?>px;
}

/* nboftopmenuentries = <?php echo $nbtopmenuentries ?>, fontsize=<?php echo $fontsize ?> */
/* disableimages = <?php echo $disableimages; ?> */
/* rule to reduce top menu - 1st reduction */
@media only screen and (max-width:  <?php echo round($nbtopmenuentries * $fontsize * 7, 0) + 300; ?>px)
{
	div.tmenucenter {
		max-width: <?php echo round($fontsize * 4); ?>px;	/* size of viewport */
		white-space: nowrap;
		  overflow: hidden;
		  text-overflow: ellipsis;
		  color: #<?php echo $colortextbackhmenu; ?>;
	}
	.mainmenuaspan {
		  font-size: 0.9em;
		  /* font-weight: 300; */
	}
	.topmenuimage {
		background-size: 24px auto;
		margin-top: 0px;
	}
	li.tmenu, li.tmenusel {
		min-width: 34px;
	}
	div.mainmenu {
		min-width: auto;
	}
	div.tmenuleft {
		display: none;
	}
}
/* rule to reduce top menu - 2nd reduction */
@media only screen and (max-width: <?php echo round($nbtopmenuentries * $fontsize * 4.5, 0) + 300; ?>px)
{
	li.tmenucompanylogo {
		display: none;
	}

	div.tmenucenter {
		max-width: <?php echo round($fontsize * 2); ?>px;	/* size of viewport */
		  text-overflow: clip;
	}
	.mainmenuaspan {
		  font-size: 10px;
		  padding-left: 0;
		  padding-right: 0;
	}
	.topmenuimage {
		background-size: 20px auto;
		margin-top: 2px;
	}
}
/* rule to reduce top menu - 3rd reduction */
@media only screen and (max-width: 570px)
{
	div.login_block {
		border-right: 1px solid rgba(0,0,0,0.3);
		top: auto;
	}

	div#tmenu_tooltip {
	<?php if (GETPOST('optioncss', 'aZ09') == 'print') {  ?>
		display:none;
	<?php } else { ?>
		/* padding-<?php echo $right; ?>: 78px; */
	<?php } ?>
	}
	li.tmenu, li.tmenusel {
		min-width: 30px;
	}

	div.login_block {
		border-right: 1px solid rgba(0,0,0,0.3);
	}

	div.tmenucenter {
		  text-overflow: clip;
	}
	.topmenuimage {
		background-size: 20px auto;
		margin-top: 2px !important;
	}
	div.mainmenu {
		min-width: 20px;
	}

	#tooltip {
		position: absolute;
		width: <?php print dol_size(300, 'width'); ?>px;
	}
	select {
		width: 98%;
		min-width: 0 !important;
	}
	div.divphotoref {
		padding-right: 5px;
	}
	img.photoref, div.photoref {
		border: 1px solid rgba(0, 0, 0, 0.2);
		-webkit-box-shadow: none;
		box-shadow: none;
		padding: 4px;
		object-fit: contain;
	}

	.titlefield {
		width: auto !important;		/* We want to ignore the 30%, try to use more if you can */
		min-width: unset;
	}
	.tableforfield>tr>td:first-child, .tableforfield>tbody>tr>td:first-child, div.tableforfield div.tagtr>div.tagtd:first-of-type {
		/* max-width: 100px; */			/* but no more than 100px */
	}
	.tableforfield>tr>td:nth-child(2), .tableforfield>tbody>tr>td:nth-child(2), div.tableforfield div.tagtr>div.tagtd:nth-child(2) {
		word-break: break-word;
	}

	table.table-fiche-title .col-title div.titre{
		line-height: unset;
	}

	input#addedfile {
		width: 95%;
	}

	#divbodywebsite {
		word-break: break-word;
	}

	.websiteselectionsection {
		border-left: unset;
		border-right: unset;
		padding-left: 5px;
	}

	.a-mesure, .a-mesure-disabled {
		display: block;
		margin-bottom: 6px;
		padding-left: 12px;
		padding-right: 12px;
	}

	.a-mesure, .a-mesure-disabled {
		text-align: center;
	}
	
		
	.underbanner.underbanner-before-box {
		border-bottom: none;
	}
	
	div.divButAction {
		margin-bottom: 0.5em;
	}
}


<?php
include dol_buildpath($path.'/theme/'.$theme.'/dropdown.inc.php', 0);
include dol_buildpath($path.'/theme/'.$theme.'/info-box.inc.php', 0);
include dol_buildpath($path.'/theme/'.$theme.'/progress.inc.php', 0);
include dol_buildpath($path.'/theme/eldy/timeline.inc.php', 0); // actually md use same style as eldy theme

if (!empty($conf->global->THEME_CUSTOM_CSS)) {
	print $conf->global->THEME_CUSTOM_CSS;
}

if (is_object($db)) {
	$db->close();
}
?>

/* This must be at end */
::-webkit-scrollbar {
	width: 12px;
}
/*::-webkit-scrollbar-button {
	background: #bbb;
}*/
::-webkit-scrollbar-track-piece {
	background: #f4f4f4;
}
::-webkit-scrollbar-thumb {
	background: #ddd;
}​



/* Must be at end */
div.flot-text .flot-tick-label .tickLabel, .fa-color-unset {
	color: unset;
}
<|MERGE_RESOLUTION|>--- conflicted
+++ resolved
@@ -3991,21 +3991,12 @@
 
 /* For no hover style */
 td.oddeven, table.nohover tr.impair, table.nohover tr.pair, table.nohover tr.impair td, table.nohover tr.pair td, tr.nohover td, form.nohover, form.nohover:hover {
-<<<<<<< HEAD
 	background-color: var(--colorbacklineimpair2) !important;
 	background: var(--colorbacklineimpair2) !important;
 }
 td.evenodd, tr.nohoverpair td, #trlinefordates td {
 	background-color: var(--colorbacklinepair2) !important;
 	background: var(--colorbacklinepair2) !important;
-=======
-	background-color: var(--colorbacklineimpair1) !important;
-	background: var(--colorbacklineimpair1) !important;
-}
-td.evenodd, tr.nohoverpair td, #trlinefordates td {
-	background-color: var(--colorbacklinepair1) !important;
-	background: var(--colorbacklinepair1) !important;
->>>>>>> 169ebdef
 }
 .trforbreak td {
 	font-weight: bold;
@@ -4145,10 +4136,6 @@
 	white-space: nowrap;
 	line-height: 1.5em;
 }
-<<<<<<< HEAD
-=======
-
->>>>>>> 169ebdef
 .noborder tr.liste_total_wrap td, tr.liste_total_wrap td, form.liste_total_wrap div {
 	white-space: normal;
 }
