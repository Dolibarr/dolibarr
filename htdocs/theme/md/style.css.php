--- conflicted
+++ resolved
@@ -617,11 +617,7 @@
 	border-right: 1px solid #ccc;
 }
 
-<<<<<<< HEAD
-td.amount, span.amount, div.amount {
-=======
 td.amount, span.amount, div.amount, b.amount {
->>>>>>> 95dc2558
 	color: #006666;
 }
 td.actionbuttons a {
@@ -1259,13 +1255,10 @@
 }
 
 
-<<<<<<< HEAD
-=======
 /* ============================================================================== */
 /* Styles for scan tool                                                           */
 /* ============================================================================== */
 
->>>>>>> 95dc2558
 div.div-for-modal {
 	/* display: none; */
 	position:absolute;
@@ -1279,26 +1272,19 @@
 	z-index: 100;
 }
 
-<<<<<<< HEAD
-=======
 #scantoolmessage {
 	height: 3em;
 	border: none;
 	overflow-y: auto;
 }
 
->>>>>>> 95dc2558
 div.div-for-modal-topright {
 	/* display: none; */
 	position: fixed;
 	top: 0;
 	right: 0;
 	width:50%;  /* adjust as per your needs */
-<<<<<<< HEAD
-	height:250px;   /* adjust as per your needs */
-=======
 	height:300px;   /* adjust as per your needs */
->>>>>>> 95dc2558
 	background: #fff;
 	border: 1px solid #bbb;
 	box-shadow: 2px 2px 20px #ddd;
@@ -1306,10 +1292,7 @@
 }
 
 
-<<<<<<< HEAD
-=======
-
->>>>>>> 95dc2558
+
 div.confirmmessage {
 	padding-top: 6px;
 }
@@ -1973,11 +1956,7 @@
 	width: 100%;
 	padding-bottom: 20px;
 <?php if (GETPOST('optioncss', 'aZ09') != 'print') { ?>
-<<<<<<< HEAD
-	padding-left: 229px;
-=======
 	padding-<?php print $left; ?>: 229px;
->>>>>>> 95dc2558
 	padding-top: 16px;
 <?php } ?>
 }
@@ -2588,13 +2567,7 @@
 li.tmenu:hover {
 	opacity: .50; /* show only a slight shadow */
 }
-<<<<<<< HEAD
-li.tmenusel a.tmenusel {
-	text-decoration: underline !important;
-}
-=======
-
->>>>>>> 95dc2558
+
 .tmenuend .tmenuleft { width: 0px; }
 .tmenuend { display: none; }
 
@@ -2955,11 +2928,7 @@
 }
 
 div.login_block {
-<<<<<<< HEAD
-	/* border-right: 1px solid rgba(0,0,0,0.3); */
-=======
 	top: 0;
->>>>>>> 95dc2558
 	padding-top: 3px;
 	padding-bottom: 3px;
 	<?php print $left; ?>: 0;
@@ -3481,11 +3450,7 @@
 	border-right: 1px solid transparent;
 	border-left: 1px solid transparent;
 	border-top: 1px solid transparent;
-<<<<<<< HEAD
-	border-bottom: 0px !important;*/
-=======
 	border-bottom: 0px !important;
->>>>>>> 95dc2558
 }
 
 a.tab:hover
