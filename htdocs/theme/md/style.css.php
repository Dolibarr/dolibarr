<?php
/* Copyright (C) 2004-2017	Laurent Destailleur		<eldy@users.sourceforge.net>
 * Copyright (C) 2006		Rodolphe Quiedeville	<rodolphe@quiedeville.org>
 * Copyright (C) 2007-2017	Regis Houssin			<regis.houssin@inodbox.com>
 * Copyright (C) 2011		Philippe Grand			<philippe.grand@atoo-net.com>
 * Copyright (C) 2012		Juanjo Menent			<jmenent@2byte.es>
 * Copyright (C) 2015		Alexandre Spangaro      <aspangaro@open-dsi.fr>
 * Copyright (C) 2018       Ferran Marcet           <fmarcet@2byte.es>
 * Copyright (C) 2021-2023  Anthony Berton          <anthony.berton@bb2a.fr>
 * Copyright (C) 2024		MDW							<mdeweerd@users.noreply.github.com>
 * Copyright (C) 2024		Frédéric France				<frederic.france@free.fr>
 *
 * This program is free software; you can redistribute it and/or modify
 * it under the terms of the GNU General Public License as published by
 * the Free Software Foundation; either version 3 of the License, or
 * (at your option) any later version.
 *
 * This program is distributed in the hope that it will be useful,
 * but WITHOUT ANY WARRANTY; without even the implied warranty of
 * MERCHANTABILITY or FITNESS FOR A PARTICULAR PURPOSE.  See the
 * GNU General Public License for more details.
 *
 * You should have received a copy of the GNU General Public License
 * along with this program. If not, see <https://www.gnu.org/licenses/>.
 */

/**
 *		\file       htdocs/theme/md/style.css.php
 *		\brief      File for CSS style sheet Md (Material Design)
 */

//if (! defined('NOREQUIREUSER')) define('NOREQUIREUSER','1');	// Not disabled because need to load personalized language
//if (! defined('NOREQUIREDB'))   define('NOREQUIREDB','1');	// Not disabled to increase speed. Language code is found on url.
if (!defined('NOREQUIRESOC')) {
	define('NOREQUIRESOC', '1');
}
//if (! defined('NOREQUIRETRAN')) define('NOREQUIRETRAN','1');	// Not disabled because need to do translations
if (!defined('NOCSRFCHECK')) {
	define('NOCSRFCHECK', 1);
}
if (!defined('NOTOKENRENEWAL')) {
	define('NOTOKENRENEWAL', 1);
}
if (!defined('NOLOGIN')) {
	define('NOLOGIN', 1); // File must be accessed by logon page so without login
}
//if (! defined('NOREQUIREMENU'))   define('NOREQUIREMENU',1);  // We need top menu content
if (!defined('NOREQUIREHTML')) {
	define('NOREQUIREHTML', 1);
}
if (!defined('NOREQUIREAJAX')) {
	define('NOREQUIREAJAX', '1');
}


define('ISLOADEDBYSTEELSHEET', '1');


require __DIR__.'/theme_vars.inc.php';
if (defined('THEME_ONLY_CONSTANT')) {
	return;
}
// Types from theme_vars
'
@phan-var-force string $badgeDanger
@phan-var-force string $badgeWarning
@phan-var-force string $butactionbg
@phan-var-force string $colorbackbody
@phan-var-force string $colorbackhmenu1
@phan-var-force string $colorbacklinebreak
@phan-var-force string $colorbacklineimpair1
@phan-var-force string $colorbacklineimpair2
@phan-var-force string $colorbacklinepair1
@phan-var-force string $colorbacklinepair2
@phan-var-force string $colorbacklinepairchecked
@phan-var-force string $colorbacklinepairhover
@phan-var-force string $colorbacktabactive
@phan-var-force string $colorbacktabcard1
@phan-var-force string $colorbacktitle1
@phan-var-force string $colorbackvmenu1
@phan-var-force string $colorblind_deuteranopes_textSuccess
@phan-var-force string $colorblind_deuteranopes_textWarning
@phan-var-force string $colortext
@phan-var-force string $colortextlink
@phan-var-force string $colortexttitle
@phan-var-force string $colortexttitlelink
@phan-var-force string $colortexttitlenotab
@phan-var-force string $colortexttitlenotab2
@phan-var-force string $colortopbordertitle1
@phan-var-force string $fontsize
@phan-var-force string $textDanger
@phan-var-force string $textSuccess
@phan-var-force string $textWarning
@phan-var-force string $textbutaction
@phan-var-force string $toolTipBgColor
@phan-var-force string $toolTipFontColor
';

session_cache_limiter('public');


require_once __DIR__.'/../../main.inc.php'; // __DIR__ allow this script to be included in custom themes
require_once DOL_DOCUMENT_ROOT.'/core/lib/functions2.lib.php';

// Load user to have $user->conf loaded (not done into main because of NOLOGIN constant defined)
// and permission, so we can later calculate number of top menu ($nbtopmenuentries) according to user profile.
if (empty($user->id) && !empty($_SESSION['dol_login'])) {
<<<<<<< HEAD
	$user->fetch('', $_SESSION['dol_login'], '', 1);
	$user->getrights();
=======
	$user->fetch(0, $_SESSION['dol_login'], '', 1);
	$user->loadRights();
>>>>>>> cc80841a
	//$user->loadPersonalConf();

	// Reload menu now we have the good user (and we need the good menu to have ->showmenu('topnb') correct.
	// @phan-suppress-next-line PhanRedefinedClassReference
	$menumanager = new MenuManager($db, empty($user->socid) ? 0 : 1);
	// @phan-suppress-next-line PhanRedefinedClassReference
	$menumanager->loadMenu();
}


// Define css type
top_httphead('text/css');
// Important: Following code is to avoid page request by browser and PHP CPU at each Dolibarr page access.
if (empty($dolibarr_nocache)) {
	header('Cache-Control: max-age=10800, public, must-revalidate');
} else {
	header('Cache-Control: no-cache');
}

if (GETPOST('theme', 'aZ09')) {
	$conf->theme = GETPOST('theme', 'aZ09'); // If theme was forced on URL
}
if (GETPOST('lang', 'aZ09')) {
	$langs->setDefaultLang(GETPOST('lang', 'aZ09')); // If language was forced on URL
}

if (GETPOSTISSET('THEME_DARKMODEENABLED')) {
	$conf->global->THEME_DARKMODEENABLED = GETPOSTINT('THEME_DARKMODEENABLED'); // If darkmode was forced on URL
}

$langs->load("main", 0, 1);
$right = ($langs->trans("DIRECTION") == 'rtl' ? 'left' : 'right');
$left = ($langs->trans("DIRECTION") == 'rtl' ? 'right' : 'left');

$path = ''; // This value may be used in future for external module to overwrite theme
$theme = 'md'; // Value of theme
if (getDolGlobalString('MAIN_OVERWRITE_THEME_RES')) {
	$path = '/' . getDolGlobalString('MAIN_OVERWRITE_THEME_RES');
	$theme = getDolGlobalString('MAIN_OVERWRITE_THEME_RES');
}

// Define image path files and other constants
$fontlist = 'roboto,arial,tahoma,verdana,helvetica'; //$fontlist='verdana,helvetica,arial,sans-serif';
if (getDolGlobalString('THEME_FONT_FAMILY')) {
	$fontlist = getDolGlobalString('THEME_FONT_FAMILY').', '.$fontlist;
}

$img_head = '';
$img_button = dol_buildpath($path.'/theme/'.$theme.'/img/button_bg.png', 1);
$dol_hide_topmenu = $conf->dol_hide_topmenu;
$dol_hide_leftmenu = $conf->dol_hide_leftmenu;
$dol_optimize_smallscreen = $conf->dol_optimize_smallscreen;
$dol_no_mouse_hover = $conf->dol_no_mouse_hover;


//$conf->global->THEME_ELDY_ENABLE_PERSONALIZED=0;
//$user->conf->THEME_ELDY_ENABLE_PERSONALIZED=0;
//var_dump($user->conf->THEME_ELDY_RGB);

$useboldtitle = (isset($conf->global->THEME_ELDY_USEBOLDTITLE) ? $conf->global->THEME_ELDY_USEBOLDTITLE : 0);
$borderwidth = 2;
$userborderontable = getDolGlobalInt('THEME_ELDY_USEBORDERONTABLE');

// Case of option always editable
if (!isset($conf->global->THEME_ELDY_BACKBODY)) {
	$conf->global->THEME_ELDY_BACKBODY = $colorbackbody;
}
if (!isset($conf->global->THEME_ELDY_TOPMENU_BACK1)) {
	$conf->global->THEME_ELDY_TOPMENU_BACK1 = $colorbackhmenu1;
}
if (!isset($conf->global->THEME_ELDY_VERMENU_BACK1)) {
	$conf->global->THEME_ELDY_VERMENU_BACK1 = $colorbackvmenu1;
}
if (!isset($conf->global->THEME_ELDY_BACKTITLE1)) {
	$conf->global->THEME_ELDY_BACKTITLE1 = $colorbacktitle1;
}
if (!isset($conf->global->THEME_ELDY_USE_HOVER)) {
	$conf->global->THEME_ELDY_USE_HOVER = $colorbacklinepairhover;
}
if (!isset($conf->global->THEME_ELDY_USE_CHECKED)) {
	$conf->global->THEME_ELDY_USE_CHECKED = $colorbacklinepairchecked;
}
if (!isset($conf->global->THEME_ELDY_LINEBREAK)) {
	$conf->global->THEME_ELDY_LINEBREAK = $colorbacklinebreak;
}
if (!isset($conf->global->THEME_ELDY_TEXTTITLENOTAB)) {
	$conf->global->THEME_ELDY_TEXTTITLENOTAB = $colortexttitlenotab;
}
if (!isset($conf->global->THEME_ELDY_TEXTLINK)) {
	$conf->global->THEME_ELDY_TEXTLINK = $colortextlink;
}
if (!isset($conf->global->THEME_ELDY_BTNACTION)) {
	$conf->global->THEME_ELDY_BTNACTION = $butactionbg;
}
if (!isset($conf->global->THEME_ELDY_TEXTBTNACTION)) {
	$conf->global->THEME_ELDY_TEXTBTNACTION = $textbutaction;
}

// Case of option editable only if option THEME_ELDY_ENABLE_PERSONALIZED is on
if (!getDolGlobalString('THEME_ELDY_ENABLE_PERSONALIZED')) {
	// 90A4AE, 607D8B, 455A64, 37474F
	$conf->global->THEME_ELDY_BACKTABCARD1 = '255,255,255'; // card
	$conf->global->THEME_ELDY_BACKTABACTIVE = '234,234,234';
	$conf->global->THEME_ELDY_TEXT = '0,0,0';
	$conf->global->THEME_ELDY_FONT_SIZE1 = $fontsize;
	$conf->global->THEME_ELDY_FONT_SIZE2 = '11';
}

// Case of option availables only if THEME_ELDY_ENABLE_PERSONALIZED is on
$colorbackhmenu1     = empty($user->conf->THEME_ELDY_ENABLE_PERSONALIZED) ? (!getDolGlobalString('THEME_ELDY_TOPMENU_BACK1') ? $colorbackhmenu1 : $conf->global->THEME_ELDY_TOPMENU_BACK1) : (empty($user->conf->THEME_ELDY_TOPMENU_BACK1) ? $colorbackhmenu1 : $user->conf->THEME_ELDY_TOPMENU_BACK1);
$colorbackvmenu1     = empty($user->conf->THEME_ELDY_ENABLE_PERSONALIZED) ? (!getDolGlobalString('THEME_ELDY_VERMENU_BACK1') ? $colorbackvmenu1 : $conf->global->THEME_ELDY_VERMENU_BACK1) : (empty($user->conf->THEME_ELDY_VERMENU_BACK1) ? $colorbackvmenu1 : $user->conf->THEME_ELDY_VERMENU_BACK1);
$colortopbordertitle1 = empty($user->conf->THEME_ELDY_ENABLE_PERSONALIZED) ? (!getDolGlobalString('THEME_ELDY_TOPBORDER_TITLE1') ? $colortopbordertitle1 : $conf->global->THEME_ELDY_TOPBORDER_TITLE1) : (empty($user->conf->THEME_ELDY_TOPBORDER_TITLE1) ? $colortopbordertitle1 : $user->conf->THEME_ELDY_TOPBORDER_TITLE1);
$colorbacktitle1     = empty($user->conf->THEME_ELDY_ENABLE_PERSONALIZED) ? (!getDolGlobalString('THEME_ELDY_BACKTITLE1') ? $colorbacktitle1 : $conf->global->THEME_ELDY_BACKTITLE1) : (empty($user->conf->THEME_ELDY_BACKTITLE1) ? $colorbacktitle1 : $user->conf->THEME_ELDY_BACKTITLE1);
$colorbacktabcard1   = empty($user->conf->THEME_ELDY_ENABLE_PERSONALIZED) ? (!getDolGlobalString('THEME_ELDY_BACKTABCARD1') ? $colorbacktabcard1 : $conf->global->THEME_ELDY_BACKTABCARD1) : (empty($user->conf->THEME_ELDY_BACKTABCARD1) ? $colorbacktabcard1 : $user->conf->THEME_ELDY_BACKTABCARD1);
$colorbacktabactive  = empty($user->conf->THEME_ELDY_ENABLE_PERSONALIZED) ? (!getDolGlobalString('THEME_ELDY_BACKTABACTIVE') ? $colorbacktabactive : $conf->global->THEME_ELDY_BACKTABACTIVE) : (empty($user->conf->THEME_ELDY_BACKTABACTIVE) ? $colorbacktabactive : $user->conf->THEME_ELDY_BACKTABACTIVE);
$colorbacklineimpair1 = empty($user->conf->THEME_ELDY_ENABLE_PERSONALIZED) ? (!getDolGlobalString('THEME_ELDY_LINEIMPAIR1') ? $colorbacklineimpair1 : $conf->global->THEME_ELDY_LINEIMPAIR1) : (empty($user->conf->THEME_ELDY_LINEIMPAIR1) ? $colorbacklineimpair1 : $user->conf->THEME_ELDY_LINEIMPAIR1);
$colorbacklineimpair2 = empty($user->conf->THEME_ELDY_ENABLE_PERSONALIZED) ? (!getDolGlobalString('THEME_ELDY_LINEIMPAIR2') ? $colorbacklineimpair2 : $conf->global->THEME_ELDY_LINEIMPAIR2) : (empty($user->conf->THEME_ELDY_LINEIMPAIR2) ? $colorbacklineimpair2 : $user->conf->THEME_ELDY_LINEIMPAIR2);
$colorbacklinepair1  = empty($user->conf->THEME_ELDY_ENABLE_PERSONALIZED) ? (!getDolGlobalString('THEME_ELDY_LINEPAIR1') ? $colorbacklinepair1 : $conf->global->THEME_ELDY_LINEPAIR1) : (empty($user->conf->THEME_ELDY_LINEPAIR1) ? $colorbacklinepair1 : $user->conf->THEME_ELDY_LINEPAIR1);
$colorbacklinepair2  = empty($user->conf->THEME_ELDY_ENABLE_PERSONALIZED) ? (!getDolGlobalString('THEME_ELDY_LINEPAIR2') ? $colorbacklinepair2 : $conf->global->THEME_ELDY_LINEPAIR2) : (empty($user->conf->THEME_ELDY_LINEPAIR2) ? $colorbacklinepair2 : $user->conf->THEME_ELDY_LINEPAIR2);
$colorbacklinebreak  = empty($user->conf->THEME_ELDY_ENABLE_PERSONALIZED) ? (!getDolGlobalString('THEME_ELDY_LINEBREAK') ? $colorbacklinebreak : $conf->global->THEME_ELDY_LINEBREAK) : (empty($user->conf->THEME_ELDY_LINEBREAK) ? $colorbacklinebreak : $user->conf->THEME_ELDY_LINEBREAK);
$colorbackbody       = empty($user->conf->THEME_ELDY_ENABLE_PERSONALIZED) ? (!getDolGlobalString('THEME_ELDY_BACKBODY') ? $colorbackbody : $conf->global->THEME_ELDY_BACKBODY) : (empty($user->conf->THEME_ELDY_BACKBODY) ? $colorbackbody : $user->conf->THEME_ELDY_BACKBODY);
$colortexttitlenotab = empty($user->conf->THEME_ELDY_ENABLE_PERSONALIZED) ? (!getDolGlobalString('THEME_ELDY_TEXTTITLENOTAB') ? $colortexttitlenotab : $conf->global->THEME_ELDY_TEXTTITLENOTAB) : (empty($user->conf->THEME_ELDY_TEXTTITLENOTAB) ? $colortexttitlenotab : $user->conf->THEME_ELDY_TEXTTITLENOTAB);
$colortexttitle      = empty($user->conf->THEME_ELDY_ENABLE_PERSONALIZED) ? (!getDolGlobalString('THEME_ELDY_TEXTTITLE') ? $colortext : $conf->global->THEME_ELDY_TEXTTITLE) : (empty($user->conf->THEME_ELDY_TEXTTITLE) ? $colortexttitle : $user->conf->THEME_ELDY_TEXTTITLE);
$colortexttitlelink  = empty($user->conf->THEME_ELDY_ENABLE_PERSONALIZED) ? (!getDolGlobalString('THEME_ELDY_TEXTTITLELINK') ? $colortexttitlelink : $conf->global->THEME_ELDY_TEXTTITLELINK) : (empty($user->conf->THEME_ELDY_TEXTTITLELINK) ? $colortexttitlelink : $user->conf->THEME_ELDY_TEXTTITLELINK);
$colortext           = empty($user->conf->THEME_ELDY_ENABLE_PERSONALIZED) ? (!getDolGlobalString('THEME_ELDY_TEXT') ? $colortext : $conf->global->THEME_ELDY_TEXT) : (empty($user->conf->THEME_ELDY_TEXT) ? $colortext : $user->conf->THEME_ELDY_TEXT);
$colortextlink       = empty($user->conf->THEME_ELDY_ENABLE_PERSONALIZED) ? (!getDolGlobalString('THEME_ELDY_TEXTLINK') ? $colortext : $conf->global->THEME_ELDY_TEXTLINK) : (empty($user->conf->THEME_ELDY_TEXTLINK) ? $colortextlink : $user->conf->THEME_ELDY_TEXTLINK);
<<<<<<< HEAD
=======
$colortextlinkHsla    = colorHexToHsl($colortextlink, false, true);
>>>>>>> cc80841a
$butactionbg       	 = empty($user->conf->THEME_ELDY_ENABLE_PERSONALIZED) ? (!getDolGlobalString('THEME_ELDY_BTNACTION') ? $butactionbg : $conf->global->THEME_ELDY_BTNACTION) : (empty($user->conf->THEME_ELDY_BTNACTION) ? $butactionbg : $user->conf->THEME_ELDY_BTNACTION);
$textbutaction     = empty($user->conf->THEME_ELDY_ENABLE_PERSONALIZED) ? (!getDolGlobalString('THEME_ELDY_TEXTBTNACTION') ? $textbutaction : $conf->global->THEME_ELDY_TEXTBTNACTION) : (empty($user->conf->THEME_ELDY_TEXTBTNACTION) ? $textbutaction : $user->conf->THEME_ELDY_TEXTBTNACTION);
$fontsize            = empty($user->conf->THEME_ELDY_ENABLE_PERSONALIZED) ? (!getDolGlobalString('THEME_ELDY_FONT_SIZE1') ? $fontsize : $conf->global->THEME_ELDY_FONT_SIZE1) : (empty($user->conf->THEME_ELDY_FONT_SIZE1) ? $fontsize : $user->conf->THEME_ELDY_FONT_SIZE1);
$fontsizesmaller     = empty($user->conf->THEME_ELDY_ENABLE_PERSONALIZED) ? (!getDolGlobalString('THEME_ELDY_FONT_SIZE2') ? $fontsize : $conf->global->THEME_ELDY_FONT_SIZE2) : (empty($user->conf->THEME_ELDY_FONT_SIZE2) ? $fontsize : $user->conf->THEME_ELDY_FONT_SIZE2);
$heightrow			 = empty($user->conf->THEME_ELDY_ENABLE_PERSONALIZED) ? (!getDolGlobalString('THEME_ELDY_USECOMOACTROW') ? '155%' : '300%') : (empty($user->conf->THEME_ELDY_USECOMOACTROW) ? '155%' : '300%');

// Hover color
$colorbacklinepairhover = ((!isset($conf->global->THEME_ELDY_USE_HOVER) || (string) $conf->global->THEME_ELDY_USE_HOVER === '255,255,255') ? '' : ($conf->global->THEME_ELDY_USE_HOVER === '1' ? 'edf4fb' : $conf->global->THEME_ELDY_USE_HOVER));
$colorbacklinepairchecked = ((!isset($conf->global->THEME_ELDY_USE_CHECKED) || (string) $conf->global->THEME_ELDY_USE_CHECKED === '255,255,255') ? '' : ($conf->global->THEME_ELDY_USE_CHECKED === '1' ? 'edf4fb' : $conf->global->THEME_ELDY_USE_CHECKED));
if (!empty($user->conf->THEME_ELDY_ENABLE_PERSONALIZED)) {
	$colorbacklinepairhover = ((!isset($user->conf->THEME_ELDY_USE_HOVER) || $user->conf->THEME_ELDY_USE_HOVER === '255,255,255') ? '' : ($user->conf->THEME_ELDY_USE_HOVER === '1' ? 'edf4fb' : $user->conf->THEME_ELDY_USE_HOVER));
	$colorbacklinepairchecked = ((!isset($user->conf->THEME_ELDY_USE_CHECKED) || $user->conf->THEME_ELDY_USE_CHECKED === '255,255,255') ? '' : ($user->conf->THEME_ELDY_USE_CHECKED === '1' ? 'edf4fb' : $user->conf->THEME_ELDY_USE_CHECKED));
}

if (empty($colortopbordertitle1)) {
	$colortopbordertitle1 = $colorbackhmenu1;
}

// Set text color to black or white
$colorbackhmenu1 = implode(',', colorStringToArray($colorbackhmenu1)); // Normalize value to 'x,y,z'
$tmppart = explode(',', $colorbackhmenu1);
$tmpval = (!empty($tmppart[0]) ? $tmppart[0] : 0) + (!empty($tmppart[1]) ? $tmppart[1] : 0) + (!empty($tmppart[2]) ? $tmppart[2] : 0);
if ($tmpval <= 460) {
	$colortextbackhmenu = 'FFFFFF';
} else {
	$colortextbackhmenu = '000000';
}

$colorbackvmenu1 = implode(',', colorStringToArray($colorbackvmenu1)); // Normalize value to 'x,y,z'
$tmppart = explode(',', $colorbackvmenu1);
$tmpval = (!empty($tmppart[0]) ? $tmppart[0] : 0) + (!empty($tmppart[1]) ? $tmppart[1] : 0) + (!empty($tmppart[2]) ? $tmppart[2] : 0);
if ($tmpval <= 460) {
	$colortextbackvmenu = 'FFFFFF';
} else {
	$colortextbackvmenu = '222222';
}

$colortopbordertitle1 = implode(',', colorStringToArray($colortopbordertitle1)); // Normalize value to 'x,y,z'

$colorbacktitle1 = implode(',', colorStringToArray($colorbacktitle1)); // Normalize value to 'x,y,z'
$tmppart = explode(',', $colorbacktitle1);
if ($colortexttitle == '') {
	$tmpval = (!empty($tmppart[0]) ? $tmppart[0] : 0) + (!empty($tmppart[1]) ? $tmppart[1] : 0) + (!empty($tmppart[2]) ? $tmppart[2] : 0);
	if ($tmpval <= 460) {
		$colortexttitle = 'FFFFFF';
		$colorshadowtitle = '888888';
	} else {
		$colortexttitle = '101010';
		$colorshadowtitle = 'FFFFFF';
	}
} else {
	$colorshadowtitle = '888888';
}

$colorbacktabcard1 = implode(',', colorStringToArray($colorbacktabcard1)); // Normalize value to 'x,y,z'
$tmppart = explode(',', $colorbacktabcard1);
$tmpval = (!empty($tmppart[0]) ? $tmppart[0] : 0) + (!empty($tmppart[1]) ? $tmppart[1] : 0) + (!empty($tmppart[2]) ? $tmppart[2] : 0);
if ($tmpval <= 460) {
	$colortextbacktab = 'FFFFFF';
} else {
	$colortextbacktab = '111111';
}

// Format color value to match expected format (may be 'FFFFFF' or '255,255,255')
$colorbackhmenu1 = implode(',', colorStringToArray($colorbackhmenu1));
$colorbackvmenu1 = implode(',', colorStringToArray($colorbackvmenu1));
$colorbacktitle1 = implode(',', colorStringToArray($colorbacktitle1));
$colorbacktabcard1 = implode(',', colorStringToArray($colorbacktabcard1));
$colorbacktabactive = implode(',', colorStringToArray($colorbacktabactive));
$colorbacklineimpair1 = implode(',', colorStringToArray($colorbacklineimpair1));
$colorbacklineimpair2 = implode(',', colorStringToArray($colorbacklineimpair2));
$colorbacklinepair1 = implode(',', colorStringToArray($colorbacklinepair1));
$colorbacklinepair2 = implode(',', colorStringToArray($colorbacklinepair2));
if ($colorbacklinepairhover != '') {
	$colorbacklinepairhover = implode(',', colorStringToArray($colorbacklinepairhover));
}
if ($colorbacklinepairchecked != '') {
	$colorbacklinepairchecked = implode(',', colorStringToArray($colorbacklinepairchecked));
}
$colorbackbody = implode(',', colorStringToArray($colorbackbody));
$colortexttitlenotab = implode(',', colorStringToArray($colortexttitlenotab));
$colortexttitle = implode(',', colorStringToArray($colortexttitle));
$colortext = implode(',', colorStringToArray($colortext));
$colortextlink = implode(',', colorStringToArray($colortextlink));

// @phan-suppress-next-line PhanRedefinedClassReference
$nbtopmenuentries = $menumanager->showmenu('topnb');
$nbtopmenuentriesreal = $nbtopmenuentries;
if ($conf->browser->layout == 'phone') {
	$nbtopmenuentries = max($nbtopmenuentries, 10);
}

print '/*'."\n";
print 'colorbackbody='.$colorbackbody."\n";
print 'colorbackvmenu1='.$colorbackvmenu1."\n";
print 'colorbackhmenu1='.$colorbackhmenu1."\n";
print 'colorbacktitle1='.$colorbacktitle1."\n";
print 'colorbacklineimpair1='.$colorbacklineimpair1."\n";
print 'colorbacklineimpair2='.$colorbacklineimpair2."\n";
print 'colorbacklinepair1='.$colorbacklinepair1."\n";
print 'colorbacklinepair2='.$colorbacklinepair2."\n";
print 'colorbacklinepairhover='.$colorbacklinepairhover."\n";
print 'colorbacklinepairchecked='.$colorbacklinepairchecked."\n";
print 'colortexttitlenotab='.$colortexttitlenotab."\n";
print 'colortexttitle='.$colortexttitle."\n";
print 'colortext='.$colortext."\n";
print 'colortextlink='.$colortextlink."\n";
print 'colortexttitlelink='.$colortexttitlelink."\n";
print 'colortextbackhmenu='.$colortextbackhmenu."\n";
print 'colortextbackvmenu='.$colortextbackvmenu."\n";
print 'dol_hide_topmenu='.$dol_hide_topmenu."\n";
print 'dol_hide_leftmenu='.$dol_hide_leftmenu."\n";
print 'dol_optimize_smallscreen='.$dol_optimize_smallscreen."\n";
print 'dol_no_mouse_hover='.$dol_no_mouse_hover."\n";
print 'dol_screenwidth='.$_SESSION['dol_screenwidth']."\n";
print 'dol_screenheight='.$_SESSION['dol_screenheight']."\n";
print 'fontsize='.$fontsize."\n";
print 'nbtopmenuentries='.$nbtopmenuentries."\n";
print '*/'."\n";

$leftmenuwidth = 242;

?>
/* <style type="text/css" > */


/* ============================================================================== */
/* Default styles                                                                 */
/* ============================================================================== */

:root {
	--colorbackhmenu1: rgb(<?php print $colorbackhmenu1; ?>);
	--colorbackvmenu1: rgb(<?php print $colorbackvmenu1; ?>);
	--colorbacktitle1: rgb(<?php print $colorbacktitle1; ?>);
	--colorbacktabcard1: rgb(<?php print $colorbacktabcard1; ?>);
	--colorbacktabactive: rgb(<?php print $colorbacktabactive; ?>);
	--colorbacklineimpair1: rgb(<?php print $colorbacklineimpair1; ?>);
	--colorbacklineimpair2: rgb(<?php print $colorbacklineimpair2; ?>);
	--colorbacklinepair1: rgb(<?php print $colorbacklinepair1; ?>);
	--colorbacklinepair2: rgb(<?php print $colorbacklinepair2; ?>);
	--colorbacklinepairhover: rgb(<?php print $colorbacklinepairhover; ?>);
	--colorbacklinepairchecked: rgb(<?php print $colorbacklinepairchecked; ?>);
	--colorbacklinebreak: rgb(<?php print $colorbacklinebreak; ?>);
	--colorbackbody: rgb(<?php print $colorbackbody; ?>);
	--colorbackmobilemenu: #f8f8f8;
	--colorbackgrey: #f0f0f0;
	--colortexttitlenotab: rgb(<?php print $colortexttitlenotab; ?>);
	--colortexttitlenotab2: rgb(<?php print $colortexttitlenotab2; ?>);
	--colortexttitle: rgb(<?php print $colortexttitle; ?>);
	--colortexttitlelink: rgba(<?php print $colortexttitlelink; ?>, 0.9);
	--colortext: rgb(<?php print $colortext; ?>);
	--colortextlink: rgb(<?php print $colortextlink; ?>);
<<<<<<< HEAD
=======
	--colortextlink: rgb(<?php print $colortextlink; ?>);
	--colortextlink-h: <?php print $colortextlinkHsla['h']; ?>;
	--colortextlink-l: <?php print $colortextlinkHsla['l']; ?>%;
	--colortextlink-s: <?php print $colortextlinkHsla['s']; ?>%;
	--colortextlink-a: 1;
>>>>>>> cc80841a
	--colortextbackhmenu: #<?php print $colortextbackhmenu; ?>;
	--colortextbackvmenu: #<?php print $colortextbackvmenu; ?>;
	--colortopbordertitle1: rgb(<?php print $colortopbordertitle1; ?>);
	--listetotal: #551188;
	--inputbackgroundcolor: #FFF;
	--inputbackgroundcolordisabled: #eee;
	--inputcolordisabled: rgb(80, 80, 80);
	--inputbordercolor: rgba(0,0,0,.2);
	--tooltipbgcolor: <?php print $toolTipBgColor; ?>;
	--tooltipfontcolor : <?php print $toolTipFontColor; ?>;
	--oddevencolor: #202020;
	--colorboxstatsborder: #ddd;
	--dolgraphbg: rgba(255,255,255,0);
	--fieldrequiredcolor: #000055;
	--colortextbacktab: #<?php print $colortextbacktab; ?>;
	--colorboxiconbg: #eee;
	--refidnocolor:#444;
	--tableforfieldcolor:#666;
	--amountremaintopaycolor:#880000;
	--amountpaymentcomplete:#008855;
	--amountremaintopaybackcolor:none;
	--productlinestockod: #002200;
	--productlinestocktoolow: #884400;
	--infoboxmoduleenabledbgcolor : linear-gradient(0.4turn, #fff, #fff, #fff, #e4efe8);
	--tablevalidbgcolor: rgb(252, 248, 227);
	--butactionbg : #<?php print $butactionbg; ?>;
	--textbutaction : #<?php print $textbutaction; ?>;
	--colorblack: #000;
	--colorwhite: #fff;
	--heightrow: <?php print $heightrow; ?>;
}

<?php
if (getDolGlobalString('THEME_DARKMODEENABLED')) {
	print "/* For dark mode */\n";
	if (getDolGlobalInt('THEME_DARKMODEENABLED') != 2) {
		print "@media (prefers-color-scheme: dark) {";	// To test, click on the 3 dots menu, then Other options then Display then emulate prefer-color-schemes
	} else {
		print "@media not print {";
	}
	print ":root {
	            --colorbackhmenu1: #3d3e40;
	            --colorbackvmenu1: #2b2c2e;
	            --colorbacktitle1: #2b2d2f;
	            --colorbacktabcard1: #1d1e20;				/* Must be same than colorbackbody */
	            --colorbacktabactive: rgb(220,220,220);
	            --colorbacklineimpair1: #38393d;
	            --colorbacklineimpair2: #2b2d2f;
	            --colorbacklinepair1: #38393d;
	            --colorbacklinepair2: #2b2d2f;
	            --colorbacklinepairhover: #2b2d2f;
	            --colorbacklinepairchecked: #0e5ccd;
	            --colorbackbody: #1d1e20;
				--colorbackmobilemenu: #080808;
				--colorbackgrey: #0f0f0f;
	            --tooltipbgcolor: #2b2d2f;
	            --colortexttitlenotab: rgb(220,220,220);
	            --colortexttitlenotab2: rgb(220,220,220);
	            --colortexttitle: rgb(220,220,220);
	            --colortext: rgb(220,220,220);
	            --colortextlink: #4390dc;
	            --colortexttitlelink: #4390dc;
	            --colortextbackhmenu: rgb(220,220,220);
	            --colortextbackvmenu: rgb(220,220,220);
				--tooltipfontcolor : rgb(220,220,220);
	            --listetotal: rgb(245, 83, 158);
	            --inputbackgroundcolor: rgb(70, 70, 70);
				--inputbackgroundcolordisabled: rgb(60, 60, 60);
				--inputcolordisabled: rgb(140, 140, 140);
	            --inputbordercolor: rgb(220,220,220);
	            --oddevencolor: rgb(220,220,220);
	            --colorboxstatsborder: rgb(65,100,138);
	            --dolgraphbg: #1d1e20;
	            --fieldrequiredcolor: rgb(250,183,59);
	            --colortextbacktab: rgb(220,220,220);
	            --colorboxiconbg: rgb(36,38,39);
	            --refidnocolor: rgb(220,220,220);
	            --tableforfieldcolor:rgb(220,220,220);
	            --amountremaintopaycolor:rgb(252,84,91);
	            --amountpaymentcomplete:rgb(101,184,77);
	            --amountremaintopaybackcolor:rbg(245,130,46);
				--infoboxmoduleenabledbgcolor : linear-gradient(0.4turn, #000, #000, #000, #274231);
				--tablevalidbgcolor: rgb(80, 64, 33);
				--colorblack: #fff;
				--colorwhite: #000;
	      }

		body, button {
			color: #bbb;
		}\n
	}\n";
}
?>

body {
<?php if (GETPOST('optioncss', 'aZ09') == 'print') {  ?>
	background-color: #FFFFFF;
<?php } ?>
	font-size: <?php print is_numeric($fontsize) ? $fontsize.'px' : $fontsize; ?>;
	line-height: 1.4;
	font-family: <?php print $fontlist ?>;
	margin-top: 0;
	margin-bottom: 0;
	margin-right: 0;
	margin-left: 0;
	font-weight: 400;
	background-color: var(--colorbackbody);
	<?php print 'direction: '.$langs->trans("DIRECTION").";\n"; ?>
}

/* Style used to protect html content in output to avoid attack by replacing full page with js content */
.sensiblehtmlcontent * {
	position: static !important;
}

.thumbstat { font-weight: bold !important; }
th a { font-weight: <?php echo($useboldtitle ? 'bold' : 'normal'); ?> !important; }
a.tab { font-weight: 500 !important; }

a:link, a:visited, a:hover, a:active, .classlink { font-family: <?php print $fontlist ?>; font-weight: normal; color: var(--colortextlink); text-decoration: none;  }
a:hover { text-decoration: underline; color: var(--colortextlink); }
a.commonlink { color: var(--colortextlink) !important; text-decoration: none; }

input {
	font-size: unset;
}
.tableforfield input, .refidno input {
	padding: 2px;
}

/*
input, input.flat, textarea, textarea.flat, form.flat select, select, select.flat, .dataTables_length label select {
	background-color: #FDFDFD;
}
*/
select.vmenusearchselectcombo {
	background-color: unset;
}

textarea:focus {
	/* v6 box-shadow: 0 0 4px #8091BF; */
	border: 1px solid #aaa !important;
	padding-left: 3px;
	padding-right: 3px;
	padding-top: 3px;
}
input:focus, textarea:focus,
button:focus:not(.button_search_x):not(.button_search):not(.button_removefilter), select:focus,
.select2-container--focus span.selection span.select2-selection {
	border-bottom: 1px solid #666;
}

textarea.cke_source:focus
{
	box-shadow: none;
}

th.wrapcolumntitle.liste_titre:not(.maxwidthsearch), td.wrapcolumntitle.liste_titre:not(.maxwidthsearch),
th.wrapcolumntitle.liste_titre_sel:not(.maxwidthsearch), td.wrapcolumntitle.liste_titre_sel:not(.maxwidthsearch) {
	overflow: hidden;
	white-space: nowrap;
	max-width: 120px;
	text-overflow: ellipsis;
}
th.wrapcolumntitle dl dt a span.fas.fa-list {
	padding-top: 1px;
	vertical-align: middle;
	padding-bottom: 1px;
}

/*.liste_titre input[name=month_date_when], .liste_titre input[name=monthvalid], .liste_titre input[name=search_ordermonth], .liste_titre input[name=search_deliverymonth],
.liste_titre input[name=search_smonth], .liste_titre input[name=search_month], .liste_titre input[name=search_emonth], .liste_titre input[name=smonth], .liste_titre input[name=month],
.liste_titre input[name=month_lim], .liste_titre input[name=month_start], .liste_titre input[name=month_end], .liste_titre input[name=month_create],
.liste_titre input[name=search_month_lim], .liste_titre input[name=search_month_start], .liste_titre input[name=search_month_end], .liste_titre input[name=search_month_create],
.liste_titre input[name=search_month_create], .liste_titre input[name=search_month_start], .liste_titre input[name=search_month_end],
.liste_titre input[name=day_date_when], .liste_titre input[name=dayvalid], .liste_titre input[name=search_orderday], .liste_titre input[name=search_deliveryday],
.liste_titre input[name=search_sday], .liste_titre input[name=search_day], .liste_titre input[name=search_eday], .liste_titre input[name=sday], .liste_titre input[name=day], .liste_titre select[name=day],
.liste_titre input[name=day_lim], .liste_titre input[name=day_start], .liste_titre input[name=day_end], .liste_titre input[name=day_create],
.liste_titre input[name=search_day_lim], .liste_titre input[name=search_day_start], .liste_titre input[name=search_day_end], .liste_titre input[name=search_day_create],
.liste_titre input[name=search_day_create], .liste_titre input[name=search_day_start], .liste_titre input[name=search_day_end],
.liste_titre input[name=search_day_date_when], .liste_titre input[name=search_month_date_when], .liste_titre input[name=search_year_date_when],
.liste_titre input[name=search_dtstartday], .liste_titre input[name=search_dtendday], .liste_titre input[name=search_dtstartmonth], .liste_titre input[name=search_dtendmonth],
*/
.liste_titre input[name=search_month], .liste_titre input[name=search_month_start], .liste_titre input[name=search_month_end] {
	margin-right: 4px;
}
select#date_startday, select#date_startmonth, select#date_endday, select#date_endmonth, select#reday, select#remonth
{
	margin-right: 4px;
}

input, input.flat, textarea, textarea.flat, form.flat select, select, select.flat, .dataTables_length label select {
	color: var(--colortext);
	border: none;
	border<?php echo !getDolGlobalString('THEME_SHOW_BORDER_ON_INPUT') ? '-bottom' : ''; ?>: solid 1px var(--inputbordercolor);
	font-family: <?php print $fontlist ?>;
	outline: none;
	margin: 0px 0px 0px 0px;
	background-color: var(--inputbackgroundcolor);
	<?php if (!getDolGlobalString('THEME_ADD_BACKGROUND_ON_INPUT')) { ?>
		border<?php echo !getDolGlobalString('THEME_SHOW_BORDER_ON_INPUT') ? '-bottom' : ''; ?>: solid 1px var(--inputbordercolor);
	<?php } ?>
}

input {
	line-height: 1.3em;
	padding: 5px;
	padding-left: 5px;
}
select {
	padding-top: 4px;
	padding-right: 4px;
	padding-bottom: 4px;
	padding-left: 2px;
}
input, select {
	margin-left:0px;
	margin-bottom:1px;
	margin-top:1px;
}
#mainbody input.button:not(.buttongen):not(.bordertransp), #mainbody a.button:not(.buttongen):not(.bordertransp) {
	background: var(--butactionbg);
	color: var(--textbutaction) !important;
	border-radius: 3px;
	border-collapse: collapse;
	border: none;
	text-shadow: none;
	text-transform: uppercase;
	/* font-weight: bold; */
	margin: 0em 0.8em;
	padding: 0.6em 0.7em;
	line-height: 17px;
}
#mainbody input.button:not(.buttongen):not(.bordertransp):hover, #mainbody a.button:not(.buttongen):not(.bordertransp):hover {
	-webkit-box-shadow: 0px 0px 6px 1px rgb(50 50 50 / 40%), 0px 0px 0px rgb(60 60 60 / 10%);
	box-shadow: 0px 0px 6px 1px rgb(50 50 50 / 40%), 0px 0px 0px rgb(60 60 60 / 10%);
}
#mainbody input.buttongen, #mainbody button.buttongen {
	padding: 3px 4px;
}

input.button.massactionconfirmed {
	margin: 4px;
}
input.short {
	width: 40px;
}

input:invalid, select:invalid, input.--error , select.--error {
	border-color: #ea1212;
}

section.setupsection {
	padding: 20px;
	background-color: var(--colorbacktitle1);
	border-radius: 5px;
}

.field-error-icon { color: #ea1212 !important; }

textarea {
	border-radius: 0;
	border-top:solid 1px var(--inputbordercolor);
	border-left:solid 1px var(--inputbordercolor);
	border-right:solid 1px var(--inputbordercolor);
	border-bottom:solid 1px var(--inputbordercolor);

	background-color: #FFF;
	padding:4px;
	margin-left:1px;
	margin-bottom:1px;
	margin-top:1px;
	}
input.removedassigned  {
	padding: 2px !important;
	vertical-align: text-bottom;
	margin-bottom: -3px;
}
input.smallpadd {	/* Used for timesheet input */
	padding-left: 1px !important;
	padding-right: 1px !important;
}
input.buttongen {
	vertical-align: middle;
}
input.buttonpayment, button.buttonpayment, div.buttonpayment {
	min-width: 290px;
	margin-bottom: 15px;
	margin-top: 15px;
	margin-left: 5px;
	margin-right: 5px;
	background-image: none;
	line-height: 24px;
	padding: 8px;
	background: none;
	text-align: center;
	border: 2px solid #ccc;
	background-color: #eee;
	white-space: normal;
	color: #888 !important;
	height: 60px;
}
.nofocusvisible:focus-visible {
	outline: none;
}

div.buttonpayment input {
	background-color: unset;
	border-bottom: unset;
	font-weight: bold;
	text-transform: uppercase;
	color: #333;
	cursor: pointer;
}
div.buttonpayment input:focus {
	color: #008;
}
input.buttonpaymentcb {
	background-image: url(<?php echo dol_buildpath($path.'/theme/common/credit_card.png', 1) ?>);
	background-size: 26px;
	background-repeat: no-repeat;
	background-position: 5px 5px;
}
input.buttonpaymentcheque {
	background-image: url(<?php echo dol_buildpath($path.'/theme/common/cheque.png', 1) ?>);
	background-repeat: no-repeat;
	background-position: 8px 7px;
}
input.buttonpaymentcb {
	background-image: url(<?php echo dol_buildpath($path.'/theme/common/credit_card.png', 1) ?>);
	background-size: 24px;
	background-repeat: no-repeat;
	background-position: 5px 4px;
}
input.buttonpaymentpaypal {
	background-image: url(<?php echo dol_buildpath($path.'/paypal/img/object_paypal.png', 1) ?>);
	background-repeat: no-repeat;
	background-position: 8px 7px;
}
input.buttonpaymentpaybox {
	background-image: url(<?php echo dol_buildpath($path.'/paybox/img/object_paybox.png', 1) ?>);
	background-repeat: no-repeat;
	background-position: 8px 7px;
}
input.buttonpaymentstripe {
	background-image: url(<?php echo dol_buildpath($path.'/stripe/img/object_stripe.png', 1) ?>);
	background-repeat: no-repeat;
	background-position: 8px 7px;
}
.logopublicpayment #dolpaymentlogo {
	max-height: 80px;
	max-width: 300px;
	image-rendering: -webkit-optimize-contrast;		/* better rendering on public page header */
}
a.butStatus {
	padding-left: 5px;
	padding-right: 5px;
	background-color: transparent;
	color: var(--colortext) !important;
	border: 1px solid #888;
	margin: 0 0.45em !important;
}

span.userimg.notfirst, div.userimg.notfirst {
	margin-left: -5px;
}
div.userimg.notfirst {
	display: block-inline;
}

/* Used by timesheets */
span.timesheetalreadyrecorded input {
	border: none;
	border-bottom: solid 1px rgba(0,0,0,0.1);
	margin-right: 1px !important;
}
td.onholidaymorning, td.onholidayafternoon {
	background-color: #fdf6f2;
}
td.onholidayallday {
	background-color: #f4eede;
}
td.onholidayallday:not(.weekend) input {
	background-color: #f8f7f0;
}
td.weekend {	/* must be after td.onholidayallday */
	background-color: #eee;
}
td.weekend input {
	/* background-color: #f8f8f8; */
}
td.leftborder, td.hide0 {
	border-left: 1px solid #ccc;
}
td.leftborder, td.hide6 {
	border-right: 1px solid #ccc;
}
td.rightborder {
	border-right: 1px solid #ccc;
}

td.linecoldescription.bomline {
	width: 400px;
}

td.amount, span.amount, div.amount, b.amount {
	color: #006666;
	white-space: nowrap;
}
span.amount {
	white-space: nowrap;
}
td.actionbuttons a {
	padding-left: 6px;
}
select.flat, form.flat select, .pageplusone {
	font-weight: normal;
	font-size: unset;
}
select.flat, form.flat select, .divadvancedsearchfieldcompinput {
	height: 2em;
}
input.pageplusone, .divadvancedsearchfieldcompinput {
	padding-bottom: 4px;
	padding-top: 4px;
	margin-right: 4px;
	margin-left: 3px;
}

.saturatemedium {
	filter: saturate(0.8);
}

.optionblue {
	color: var(--colortextlink);
}
.optiongrey, .opacitymedium {
	opacity: 0.5;
}
.opacitymediumbycolor {
	color: rgba(0, 0, 0, 0.4);
}
.opacitylow {
	opacity: 0.6;
}
.opacityhigh {
	opacity: 0.24;
}
.opacitytransp {
	opacity: 0;
}
.colorwhite {
	color: var(--colorwhite);
}
.colorgrey {
	color: #888 !important;
}
.colorblack {
	color: var(--colorblack);
}
.colorblack.totalnboflines {
	font-size: 95%;
	opacity: 0.5;
}
.fontsizeunset {
	font-size: unset !important;
}

.vmirror {
	transform: scale(1, -1);
}
.hmirror {
	transform: scale(-1, 1);
}

select:invalid, select.--error {
	color: gray;
}
input:disabled, textarea:disabled, select[disabled='disabled']
{
	background: var(--inputbackgroundcolordisabled);
	color: var(--inputcolordisabled);
}

input.liste_titre {
	box-shadow: none !important;
}
.listactionlargetitle .liste_titre {
	line-height: 24px;
}
input.removedfile {
	padding: 0px !important;
	border: 0px !important;
	vertical-align: text-bottom;
}

input[type=file]     { background-color: transparent; border-top: none; border-left: none; border-right: none; box-shadow: none; }
input[type=checkbox] { background-color: transparent; border: none; box-shadow: none; vertical-align: middle; }
input[type=radio]    { background-color: transparent; border: none; box-shadow: none; vertical-align: middle; }
input[type=image]    { background-color: transparent; border: none; box-shadow: none; }
input:-webkit-autofill {
	background-color: #FBFFEA !important;
	background-image:none !important;
	-webkit-box-shadow: 0 0 0 50px #FBFFEA inset;
}

input[type=checkbox], input[type=radio] {
	margin: 0 3px 0 1px;
}
.kanban input.checkforselect {
	margin-right: 0px;
	margin-top: 5px;
}

/* CSS for placeholder */
.placeholder { color: #ccc; }
::-webkit-input-placeholder { color:#ccc; }
:-moz-placeholder { color:#bbb; } 			/* firefox 18- */
::-moz-placeholder { color:#bbb; } 			/* firefox 19+ */
:-ms-input-placeholder { color:#ccc; } 		/* ie */
input:-moz-placeholder { color:#ccc; }

input[name=price], input[name=weight], input[name=volume], input[name=surface], input[name=sizeheight], input[name=net_measure], select[name=incoterm_id] { margin-right: 6px; }
fieldset {
	border: 1px solid #AAAAAA !important;
	padding-inline-start: 2em;
	padding-inline-end: 2em;
	min-inline-size: auto;
}
.legendforfieldsetstep { padding-bottom: 10px; }
input#onlinepaymenturl, input#directdownloadlink {
	opacity: 0.7;
}

.formconsumeproduce {
	background: #f3f3f3;
	padding: 20px 0px 0px 0px;
	border-radius: 8px;
}

div#moretabsList, div#moretabsListaction {
	z-index: 5;
}

hr { border: 0; border-top: 1px solid #ccc; }
.tabBar hr { margin-top: 20px; margin-bottom: 17px; }


table.tableforfield .button:not(.bordertransp):not(.buttonpayment),
table.tableforfield .buttonDelete:not(.bordertransp):not(.buttonpayment) {
	margin-bottom: 2px;
	margin-top: 2px;
}

.button:not(.bordertransp):not(.buttonpayment), .buttonDelete:not(.bordertransp):not(.buttonpayment) {
	border-color: #c5c5c5;
	border-color: rgba(0, 0, 0, 0.15) rgba(0, 0, 0, 0.15) rgba(0, 0, 0, 0.25);
	display: inline-block;
	padding: 4px 14px;
	margin-bottom: 0;
	margin-top: 0;
	font-family: <?php print $fontlist ?>;
	text-align: center;
	cursor: pointer;
	color: #333333 !important;
	text-decoration: none !important;
	text-shadow: 0 1px 1px rgba(255, 255, 255, 0.75);
	background-color: #f5f5f5;
	background-image: -moz-linear-gradient(top, #ffffff, #e6e6e6);
	background-image: -webkit-gradient(linear, 0 0, 0 100%, from(#ffffff), to(#e6e6e6));
	background-image: -webkit-linear-gradient(top, #ffffff, #e6e6e6);
	background-image: -o-linear-gradient(top, #ffffff, #e6e6e6);
	background-image: linear-gradient(to bottom, #ffffff, #e6e6e6);
	background-repeat: repeat-x;
	border-color: #e6e6e6 #e6e6e6 #bfbfbf;
	border-color: rgba(0, 0, 0, 0.1) rgba(0, 0, 0, 0.1) rgba(0, 0, 0, 0.25);
	border: 1px solid #bbbbbb;
	border-bottom-color: #a2a2a2;
	-webkit-border-radius: 2px;
	border-radius: 2px;
	-webkit-box-shadow: inset 0 1px 0 rgba(255, 255, 255, 0.2), 0 1px 2px rgba(0, 0, 0, 0.05);
	box-shadow: inset 0 1px 0 rgba(255, 255, 255, 0.2), 0 1px 2px rgba(0, 0, 0, 0.05);
}
.refidno .button.smallpaddingimp {
	font-size: 0.85em !important;
}
.button:focus, .buttonDelete:focus  {
	-webkit-box-shadow: 0px 0px 6px 1px rgba(0, 0, 60, 0.2), 0px 0px 0px rgba(60,60,60,0.1);
	box-shadow: 0px 0px 6px 1px rgba(0, 0, 60, 0.2), 0px 0px 0px rgba(60,60,60,0.1);
}
.button:hover:not(.nohover), .buttonDelete:hover:not(.nohover)   {
	-webkit-box-shadow: 0px 0px 6px 1px rgba(0, 0, 0, 0.2), 0px 0px 0px rgba(60,60,60,0.1);
	box-shadow: 0px 0px 6px 1px rgba(0, 0, 0, 0.2), 0px 0px 0px rgba(60,60,60,0.1);
}
.button:disabled, .buttonDelete:disabled, .button.disabled, .buttonDelete.disabled {
	opacity: 0.4;
	box-shadow: none;
	-webkit-box-shadow: none;
	cursor: auto;
}
.buttonRefused {
	pointer-events: none;
	   cursor: default;
	opacity: 0.4;
	box-shadow: none;
	-webkit-box-shadow: none;
}
.button_search, .button_removefilter {
	border: unset;
	background-color: unset;
}
.button_search:hover, .button_removefilter:hover {
	cursor: pointer;
}
form {
	padding:0px;
	margin:0px;
}
form#addproduct {
	padding-top: 20px;
}
div.float, span.floatleft
{
	float:<?php print $left; ?>;
}
div.floatright
{
	float:<?php print $right; ?>;
}
.block
{
	display:block;
}
.inline
{
	display:inline;
}
.inline-block
{
	display:inline-block;
}
.inline-blockimp
{
	display:inline-block !important;
}
.largenumber {
	font-size: 1.4em;
}
button:focus {
	outline: none;
}
.fa-info-circle {
	padding-<?php echo $left; ?>: 3px;
}
.line-height-large {
	line-height: 1.8em;
}

th .button {
	-webkit-box-shadow: none !important;
	box-shadow: none !important;
	-webkit-border-radius:0px !important;
	border-radius:0px !important;
}
.maxwidthsearch {		/* Max width of column with the search picto */
	width: 54px;
	min-width: 54px;
}

.valigntop {
	vertical-align: top;
}
.valignmiddle {
	vertical-align: middle;
}
.valignbottom {
	vertical-align: bottom;
}
.valigntextbottom {
	vertical-align: text-bottom;
}
.centpercent {
	width: 100%;
}
.centpercentimp {
	width: 100% !important;
}
.centpercentwithout1imp {
	width: calc(100% - 1px) !important;
}
.centpercentwithoutmenu {
	width: calc(100% - 200px);
}
.quatrevingtpercent, .inputsearch {
	width: 80%;
}
.maxquatrevingtpercent {
	max-width: 80%;
}
.soixantepercent {
	width: 60%;
}
.quatrevingtquinzepercent {
	width: 95%;
}
.quatrevingtpercentminusx {
	width: calc(80% - 52px);
}
.centpercentminusx {
	width: calc(100% - 52px);
}
textarea.centpercent {
	width: 96%;
}
.small, small {
	font-size: 85%;
}
.large {
	font-size: 125%;
}
.double {
	font-size: 2em;
}

.h1 .small, .h1 small, .h2 .small, .h2 small, .h3 .small, .h3 small, h1 .small, h1 small, h2 .small, h2 small, h3 .small, h3 small {
	font-size: 65%;
}
.h1 .small, .h1 small, .h2 .small, .h2 small, .h3 .small, .h3 small, .h4 .small, .h4 small, .h5 .small, .h5 small, .h6 .small, .h6 small, h1 .small, h1 small, h2 .small, h2 small, h3 .small, h3 small, h4 .small, h4 small, h5 .small, h5 small, h6 .small, h6 small {
	font-weight: 400;
	line-height: 1;
	/* color: #777; */
}

.flip {
	transform: scaleX(-1) translate(<?php print($left == 'left' ? '' : '-'); ?>2px, 0);
}
.rotate90 {
	transform: rotate(90deg) translate(0, <?php print($left == 'left' ? '' : '-'); ?>2px);
}
.center {
	text-align: center;
	margin: 0px auto;
}
.centerimp {
	text-align: center !important;
}
.alignstart {
	text-align: start;
}
.start {
	text-align: start;
}
.end {
	text-align: end;
}
.left {
	text-align: <?php print $left; ?>;
}
.right {
	text-align: <?php print $right; ?>;
}
.justify {
	text-align: justify;
}
.pull-left {
	float: left!important;
}
.pull-right {
	float: right!important;
}
.nowrap {
	white-space: <?php print($dol_optimize_smallscreen ? 'normal' : 'nowrap'); ?>;
}
.nowraponsmartphone {
	white-space: <?php print($dol_optimize_smallscreen ? 'nowrap' : 'normal'); ?>;
}
.wraponsmartphone {
	white-space: <?php print($dol_optimize_smallscreen ? 'normal' : 'nowrap'); ?>;
}
.liste_titre .nowrap {
	white-space: nowrap;
}
.nowraponall {	/* no wrap on all devices */
	white-space: nowrap;
}
.nowrapfordate {	/* no wrap on all devices for dates */
	white-space: nowrap;
	display: inline-block;
}
.wrapimp, .wrapimp pre {
	white-space: normal !important;
}
.wordwrap {
	word-wrap: break-word;
}
.wordbreakimp {
	word-break: break-word !important;
}
.wordbreak {
	word-break: break-word;	/* cut fist between word, inside word if not possible */
}
.wordbreakall {
	word-break: break-all;
}
td.wordbreak img, td.wordbreakimp img {
	max-width: 100%;
}
.bold {
	font-weight: bold !important;
}
.nobold {
	font-weight: normal !important;
}
.uppercase {
	text-transform: uppercase;
}
<<<<<<< HEAD
=======
.marginpopup {
	margin: 20px;
}
>>>>>>> cc80841a
.nounderline {
	text-decoration: none;
}
.nounderlineimp {
	text-decoration: none !important;
}
.nopadding {
	padding: 0;
}
.nopaddingleft {
	padding-<?php print $left; ?>: 0;
}
.nopaddingright {
	padding-<?php print $right; ?>: 0;
}
.nopaddingleftimp {
	padding-<?php print $left; ?>: 0 !important;
}
.nopaddingrightimp {
	padding-<?php print $right; ?>: 0 !important;
}
.paddingleft {
	padding-<?php print $left; ?>: 4px;
}
.paddingleftimp {
	padding-<?php print $left; ?>: 4px !important;
}
.paddingleft2 {
	padding-<?php print $left; ?>: 2px;
}
.paddingleft2imp {
	padding-<?php print $left; ?>: 2px !important;
}
.paddingright {
	padding-<?php print $right; ?>: 4px;
}
.paddingrightimp {
	padding-<?php print $right; ?>: 4px !important;
}
.paddingright2 {
	padding-<?php print $right; ?>: 2px;
}
.paddingright2imp {
	padding-<?php print $right; ?>: 2px !important;
}
.paddingtop {
	padding-top: 4px;
}
.paddingtop2 {
	padding-top: 2px;
}
.paddingbottom {
	padding-bottom: 4px;
}
.paddingbottom2 {
	padding-bottom: 2px;
}
.marginleft2 {
	margin-<?php print $left; ?>: 2px;
}
.marginright2 {
	margin-<?php print $right; ?>: 2px;
}
<<<<<<< HEAD
=======
.paddinglarge {
	padding: 6px !important;
}
>>>>>>> cc80841a
.nowidthimp {
	width: unset !important;
}

.cursordefault {
	cursor: default;
}
.cursorpointer {
	cursor: pointer;
}
.classfortooltiponclick .fa-question-circle {
	cursor: pointer;
}
.cursormove {
	cursor: move;
}
.cursornotallowed {
	cursor: not-allowed;
}
.cursorwait {
	cursor: wait;
}
.backgroundblank {
	background-color: #fff;
}
.nobackground, .nobackground tr {
	background: unset !important;
}
.checkboxattachfilelabel {
	font-size: 0.85em;
	opacity: 0.7;
}
.borderimp {
	border: 1px solid #888 !important;
}
.text-warning{
	color : <?php print $textWarning; ?>
}
/* CSS used for extrafield text */
.shortmessagecut {
	max-height: <?php print getDolGlobalInt('MAIN_CSS_SHORTMESSSAGECUT', 125); ?>px;
	max-width: 100%;
	overflow-y: auto;
}
.longmessagecut {
	max-height: <?php print getDolGlobalInt('MAIN_CSS_LONGMESSSAGECUT', 250); ?>px;
	max-width: 100%;
	overflow-y: auto;
}
div.urllink {
	padding: 5px;
	margin-top: 5px;
	margin-bottom: 5px;
	/* border: 1px solid #ccc; */
	border-radius: 5px;
	/* width: fit-content; */
	background-color: #e0e0e8;
	opacity: 0.8;
}
div.urllink, div.urllink a {
	color: #339 !important;
}
.divsection {
	padding: 10px;
	border: 1px solid #DFDFDF;
	border-radius: 10px;
	margin-top: 5px;
	margin-bottom: 20px;
	/* background-color: rgba(0, 0, 0, 0.02); */
}

i.fa-mars::before, i.fa-venus::before, i.fa-genderless::before, i.fa-transgender::before  {
	color: #888 !important;
	opacity: 0.4;
	padding-<?php echo $left; ?>: 3px;
}
.stockmovemententry {
	color: #080;
	transform: rotate(0.25turn);
	font-size: 1.2em;
}
.stockmovementexit {
	color: #968822;
	transform: rotate(0.3turn);
	font-size: 1.2em;
}
.stockmovement {
	font-size: 1.4em;
}
.publisherlogoinline {
	vertical-align: middle;
	height: 14px;
	width: 14px;
	margin-left: 5px;
}


.linecolht {
	white-space: nowrap;
}

.text-warning{
	color : <?php print $textWarning; ?>
}
body[class*="colorblind-"] .text-warning{
	color : <?php print $colorblind_deuteranopes_textWarning; ?>
}
.text-success{
	color : <?php print $textSuccess; ?>
}
body[class*="colorblind-"] .text-success{
	color : <?php print $colorblind_deuteranopes_textSuccess; ?>
}

.text-danger{
	color : <?php print $textDanger; ?>
}

.editfielda span.fa-pencil-alt, .editfielda span.fa-pencil-ruler, .editfielda span.fa-trash, .editfielda span.fa-crop, .editfielda span.fa-eye,
.editfieldlang {
	color: #ccc !important;
}
.editfielda span.fa-pencil-alt:hover, .editfielda span.fa-pencil-ruler:hover, .editfielda span.fa-trash:hover, .editfielda span.fa-crop:hover,
.editfieldlang:hover {
	color: var(--colortexttitle) !important;
}
a.editfielda.nohover *:hover:before {
	color: #ccc !important;
}

.fawidth30 {
	width: 20px;
}
.floatnone {
	float: none !important;
<<<<<<< HEAD
}

span.fa.fa-plus-circle.paddingleft {
	padding-right: 4px;
	padding-top: 3px;
	padding-bottom: 2px;
}

=======
}

span.fa.fa-plus-circle.paddingleft {
	padding-right: 4px;
	padding-top: 3px;
	padding-bottom: 2px;
}

>>>>>>> cc80841a
.size12x { font-size: 1.2em !important; }
.size15x { font-size: 1.5em !important; }
.fa-toggle-on, .fa-toggle-off, .size2x { font-size: 2em; }
.websiteselectionsection .fa-toggle-on, .websiteselectionsection .fa-toggle-off,
.asetresetmodule .fa-toggle-on, .asetresetmodule .fa-toggle-off,
.tdwebsitesearchresult .fa-toggle-on, .tdwebsitesearchresult .fa-toggle-off {
	font-size: 1.5em; vertical-align: text-bottom;
}

.divoverflow {
	overflow: hidden;
	white-space: nowrap;
	vertical-align: middle;
	text-overflow: ellipsis;
}


/* Themes for badges */
<?php include dol_buildpath($path.'/theme/'.$theme.'/badges.inc.php', 0); ?>
<?php include dol_buildpath($path.'/theme/'.$theme.'/flags-sprite.inc.php', 0); ?>

.borderrightlight
{
	border-right: 1px solid #f4f4f4;
}
.borderleftlight
{
	border-left: 1px solid #f4f4f4;
}

#formuserfile {
	margin-top: 4px;
}
#formuserfile_link {
	margin-left: 1px;
}
.listofinvoicetype {
	height: 28px;
	vertical-align: middle;
}
.divsocialnetwork:not(:last-child) {
	padding-<?php print $right; ?>: 20px;
}
.divfilteralone {
	background-color: rgba(0, 0, 0, 0.08);
	border-radius: 5px;
	padding-left: 5px;
}
div.divsearchfield {
	/* float: <?php print $left; ?>; */
	display: inline-block;
	margin-<?php print $right; ?>: 12px;
	margin-<?php print $left; ?>: 2px;
	margin-top: 4px;
	margin-bottom: 4px;
	padding-left: 2px;
}
.divsearchfieldfilter {
	text-overflow: clip;
	overflow: auto;
	white-space: nowrap;
	padding-bottom: 5px;
	opacity: 0.6;
	font-size: small;
}
.divadvancedsearchfield:first-child {
	margin-top: 3px;
}
.divadvancedsearchfield {
	float: left;
	padding-left: 15px;
	padding-right: 15px;
	padding-bottom: 2px;
	padding-top: 2px;
}
.divadvancedsearchfield span.select2.select2-container.select2-container--default {
	padding-bottom: 4px;
}
.divadvancedsearchfieldcompinput {
	background: #fff;
	border-bottom: solid 1px var(--inputbordercolor);
}

.search_component_params {
	/*display: flex; */
	-webkit-flex-flow: row wrap;
	flex-flow: row wrap;
	background: #fff;
	padding-top: 3px;
	padding-bottom: 3px;
	padding-<?php echo $left; ?>: 0;
	padding-<?php echo $right; ?>: 0;
	border-bottom: solid 1px var(--inputbordercolor);
	line-height: 24px;
}
.search_component_searchtext {
	padding-top: 2px;
}
.search_component_params_text, .search_component_params_text:focus {
	border-bottom: none;
	width: auto;
	margin: 0 !important;
	padding: 3px;
}
.tagsearch {
	padding: 2px;
	padding-right: 4px;
	padding-bottom: 3px;
	background: #ddd;
	border-radius: 4px;
	display: inline-block;
}
.tagsearchdelete {
	color: #999;
	cursor: pointer;
	display: inline-block;
	font-weight: bold;
	margin-right: 2px;
	padding-left: 4px;
}

.caretleftaxis {
	margin-left: -13px;
	margin-top: -1px;
	position: absolute;
}
.caretdownaxis {
	margin-left: -12px;
	margin-top: 0;
	position: absolute;
}

<?php
// Add a nowrap on smartphone, so long list of field used for filter are overflowed with clip
if ($conf->browser->layout == 'phone') {
	?>
.divsearchfieldfilter {
	   white-space: nowrap;
}
	<?php
} ?>


.a-filter, .a-mesure {
	border-radius: 50px;
	background: var(--colortexttitlenotab);
	color: #fff;
	padding: 8px 10px 8px 6px;
}
.a-filter:before {
	content: "\f0b0";
}
.a-mesure:before {
	content: "\f080";
}
.a-filter:before, .a-mesure:before {
	font-family: "<?php echo getDolGlobalString('MAIN_FONTAWESOME_FAMILY', 'Font Awesome 5 Free'); ?>";
	font-weight: 600;
	padding-right: 5px;
	padding-left: 5px;
}
.a-filter-disabled, .a-mesure-disabled {
	border-radius: 50px;
	background: var(--colorbacktitle1);
	padding: 8px;
	opacity: 0.6;
}


/* ============================================================================== */
/* Styles for scan tool                                                           */
/* ============================================================================== */

div.div-for-modal {
	/* display: none; */
	position:absolute;
	top:calc(50% - 200px);
	left:calc(50% - 250px);
	width:500px;  /* adjust as per your needs */
	height:400px;   /* adjust as per your needs */
	background: #fff;
	border: 1px solid #bbb;
	box-shadow: 2px 2px 20px #ddd;
	z-index: 100;
}

#scantoolmessage {
	height: 3em;
	border: none;
	overflow-y: auto;
}

div.div-for-modal-topright {
	/* display: none; */
	position: fixed;
	top: 0;
	right: 0;
	width:50%;  /* adjust as per your needs */
	height:300px;   /* adjust as per your needs */
	background: #fff;
	border: 1px solid #bbb;
	box-shadow: 2px 2px 20px #ddd;
	z-index: 1100;
}



div.confirmmessage {
	padding-top: 6px;
}
ul.attendees {
	padding-top: 0;
	padding-bottom: 0;
	padding-left: 0;
	margin-top: 0;
	margin-bottom: 0;
}
ul.attendees li {
	list-style-type: none;
}
input > ul.attendees {
	margin-top: 6px;
}
.googlerefreshcal {
	padding-top: 4px;
	padding-bottom: 4px;
}
.paddingtopbottom {
	padding-top: 10px;
	padding-bottom: 10px;
}
.checkallactions {
	margin-left: 2px;		/* left must be same than right to keep checkbox centered */
	margin-right: 2px;		/* left must be same than right to keep checkbox centered */
	vertical-align: middle;
}
select.flat.selectlimit {
	max-width: 75px;
}
.marginrightonly {
	margin-<?php echo $right; ?>: 10px !important;
}
.marginleftonly {
	margin-<?php echo $left; ?>: 10px !important;
}
.marginleftonlyshort {
	margin-<?php echo $left; ?>: 4px !important;
}
.nomarginleft {
	margin-<?php echo $left; ?>: 0px !important;
}
.nomarginright {
	margin-<?php echo $right; ?>: 0px !important;
}
.marginrightonly {
	margin-<?php echo $right; ?>: 10px !important;
}
.marginrightonlyshort {
	margin-<?php echo $right; ?>: 4px !important;
}
.marginrightonlylarge {
	margin-<?php echo $right; ?>: 20px !important;
}
.margintoponly {
	margin-top: 10px !important;
}
.margintoponlyshort {
	margin-top: 3px !important;
}
.marginbottomonly {
	margin-bottom: 10px !important;
}
.marginbottomonlyshort {
	margin-bottom: 3px !important;
}
.nomargintop {
	margin-top: 0 !important;
}
.nomarginbottom {
	margin-bottom: 0 !important;
}

.selectlimit, .selectlimit:focus {
	border-left: none !important;
	border-top: none !important;
	border-right: none !important;
	outline: none;
}
.strikefordisabled {
	text-decoration: line-through;
}
.widthdate {
	width: 130px;
}
/* using a tdoverflowxxx make the min-width not working */
.tdnooverflowimp {
   text-overflow: unset;
}
.tdoverflow {
	max-width: 0;
	overflow: hidden;
	text-overflow: ellipsis;
	white-space: nowrap;
}
.spanoverflow {
	overflow-x: clip;
	text-overflow: ellipsis;
}
.tdoverflowmax50 {			/* For tdoverflow, the max-midth become a minimum ! */
	max-width: 50px;
	overflow: hidden;
	text-overflow: ellipsis;
	white-space: nowrap;
}
.tdoverflowmax60 {			/* For tdoverflow, the max-midth become a minimum ! */
	max-width: 60px;
	overflow: hidden;
	text-overflow: ellipsis;
	white-space: nowrap;
}
.tdoverflowmax80 {			/* For tdoverflow, the max-midth become a minimum ! */
	max-width: 80px;
	overflow: hidden;
	text-overflow: ellipsis;
	white-space: nowrap;
}
.tdoverflowmax80imp {			/* For tdoverflow, the max-midth become a minimum ! */
	max-width: 80px !important;
	overflow: hidden;
	text-overflow: ellipsis;
	white-space: nowrap;
}
.tdoverflowmax100 {			/* For tdoverflow, the max-midth become a minimum ! */
	max-width: 100px;
	overflow: hidden;
	text-overflow: ellipsis;
	white-space: nowrap;
}
.tdoverflowmax100imp {			/* For tdoverflow, the max-midth become a minimum ! */
	max-width: 100px !important;
	overflow: hidden;
	text-overflow: ellipsis;
	white-space: nowrap;
}
.tdoverflowmax125 {			/* For tdoverflow, the max-midth become a minimum ! */
	max-width: 125px;
	overflow: hidden;
	text-overflow: ellipsis;
	white-space: nowrap;
}
.tdoverflowmax150 {			/* For tdoverflow, the max-midth become a minimum ! */
	max-width: 150px;
	overflow: hidden;
	text-overflow: ellipsis;
	white-space: nowrap;
}
.tdoverflowmax200 {			/* For tdoverflow, the max-midth become a minimum ! */
	max-width: 200px;
	overflow: hidden;
	text-overflow: ellipsis;
	white-space: nowrap;
}
.tdoverflowmax250 {			/* For tdoverflow, the max-midth become a minimum ! */
	max-width: 250px;
	overflow: hidden;
	text-overflow: ellipsis;
	white-space: nowrap;
}
.tdoverflowmax300 {			/* For tdoverflow, the max-midth become a minimum ! */
	max-width: 300px;
	overflow: hidden;
	text-overflow: ellipsis;
	white-space: nowrap;
}
.tdoverflowmax350 {			/* For tdoverflow, the max-midth become a minimum ! */
	max-width: 350px;
	overflow: hidden;
	text-overflow: ellipsis;
	white-space: nowrap;
}
.tdoverflowmax400 {			/* For tdoverflow, the max-midth become a minimum ! */
	max-width: 400px;
	overflow: hidden;
	text-overflow: ellipsis;
	white-space: nowrap;
}
.tdoverflowmax500 {			/* For tdoverflow, the max-midth become a minimum ! */
	max-width: 500px;
	overflow: hidden;
	text-overflow: ellipsis;
	white-space: nowrap;
}
.tdoverflowauto {
	max-width: 0;
	overflow: auto;
}
.divintowithtwolinesmax {
	width: 75px;
	display: -webkit-box;
	-webkit-box-orient: vertical;
	-webkit-line-clamp: 2;
	overflow: hidden;
}
.twolinesmax {
	display: -webkit-box;
	-webkit-box-orient: vertical;
	-webkit-line-clamp: 2;
	overflow: hidden;
	height: auto !important;
	word-break: break-word;
}
.tenlinesmax {
	display: -webkit-box;
	-webkit-box-orient: vertical;
	-webkit-line-clamp: 10;
	overflow: hidden;
}

.tablelistofcalendars {
	margin-top: 25px !important;
}
.amountalreadypaid {
	white-space: nowrap;
}
.amountpaymentcomplete {
	color: var(--amountpaymentcomplete);
	font-weight: bold;
	white-space: nowrap;
}
.amountremaintopay {
	color: var(--amountremaintopaycolor);
	font-weight: bold;
	white-space: nowrap;
}
.amountremaintopayback {
	font-weight: bold;
	white-space: nowrap;
}
.amountpaymentneutral {
	color: var(--amountremaintopaybackcolor);
	font-weight: bold;
	font-size: 1.4em;
	white-space: nowrap;
<<<<<<< HEAD
}

.onlinepaymentbody .amountpaymentcomplete {
	background-color: var(--amountpaymentcomplete);
	color: #fff;
	padding: 5px;
	border-radius: 5px;
}

=======
}

.onlinepaymentbody .amountpaymentcomplete {
	background-color: var(--amountpaymentcomplete);
	color: #fff;
	padding: 5px;
	border-radius: 5px;
}

>>>>>>> cc80841a
.savingdocmask {
	margin-top: 6px;
	margin-bottom: 12px;
}
#builddoc_form ~ .showlinkedobjectblock {
	margin-top: 20px;
}

/* For the long description of module */
.moduledesclong p img,.moduledesclong p a img {
	max-width: 90% !important;
	height: auto !important;
}
.imgdoc {
	margin: 18px;
	border: 1px solid #ccc;
	box-shadow: 1px 1px 25px #aaa;
	max-width: calc(100% - 56px);
}
.fa-file-text-o, .fa-file-code-o, .fa-file-powerpoint-o, .fa-file-excel-o, .fa-file-word-o, .fa-file-o, .fa-file-image-o, .fa-file-video-o, .fa-file-audio-o, .fa-file-archive-o, .fa-file-pdf-o {
	color: #505;
}

.fa-15 {
	font-size: 1.5em;
}

.fa-map-marked-alt:before {
	font-size: 0.85em;
}

.text-security {
	-webkit-text-security: disc;
}

/* DOL_XXX for future usage (when left menu has been removed). If we do not use datatable */
/*.table-responsive {
	width: calc(100% - 330px);
	margin-bottom: 15px;
	overflow-y: hidden;
	-ms-overflow-style: -ms-autohiding-scrollbar;
}*/

/* Style used for most tables */
div.fiche>div.tabBar>form>div.div-table-responsive {
	min-height: 392px;
}
.div-table-responsive, .div-table-responsive-no-min {
	overflow-x: auto;
	min-height: 0.01%;
}
.div-table-responsive {
	line-height: var(--heightrow);
}

/* Style used for full page tables with field selector and no content after table (priority before previous for such tables) */
div.fiche>form>div.div-table-responsive {
	min-height: 392px;
}
div.fiche>form>div.div-table-responsive, div.fiche>form>div.div-table-responsive-no-min {
	overflow-x: auto;
}

/* Style used for table in public ticket */
div.ticketpublicarealist>form>div.div-table-responsive {
	min-height: 392px;
}


.display-flex {
	display: flex;
	flex-wrap: wrap;
	  justify-content: space-between;
}
.flex-item {
	flex:1;
}

.flexcontainer {
	<?php if (in_array($conf->browser->name, array('chrome', 'firefox'))) {
		echo 'display: inline-flex;'."\n";
	} ?>
	flex-flow: row wrap;
	justify-content: flex-start;
}
.thumbstat {
	flex: 1 1 116px;
}
.thumbstat150 {
	flex: 1 1 150px;
}
.thumbstat, .thumbstat150 {
	flex-grow: 1;
	flex-shrink: 1;
	/* flex-basis: 140px; */
	/* min-width: 150px; */
	width: 158px;
	justify-content: flex-start;
	align-self: flex-start;
}

select.selectarrowonleft {
	direction: rtl;
}
select.selectarrowonleft option {
	direction: ltr;
}

table[summary="list_of_modules"] .fa-cog {
	font-size: 1.5em;
}

.linkedcol-element {
	min-width: 100px;
}
.linkedcol-amount {
	white-space: nowrap;
}
.linkedcol-date {
	text-align: center;
}

.img-skinthumb {
	width: 160px;
	height: 100px;
}

.maxscreenheightless200 {
	max-height: <?php echo isset($_SESSION['dol_screenheight']) ? max(500, (int) $_SESSION['dol_screenheight'] - 200) : 700; ?>px;	/* we guarantee height of 500 */
}
.maxscreenheightless300 {
	max-height: <?php echo isset($_SESSION['dol_screenheight']) ? max(400, (int) $_SESSION['dol_screenheight'] - 300) : 700; ?>px;	/* we guarantee height of 500 */
}

tr.nobottom td {
	border-bottom: 0px !important;
}


/* ============================================================================== */
/* Styles to hide objects                                                         */
/* ============================================================================== */

.clearboth  { clear:both; }

.hideobject { display: none; }
.showonsmartphone { display: none; }

.minwidth25  { min-width: 25px; }
.minwidth50  { min-width: 50px; }
.minwidth75  { min-width: 75px; }
.nominwidth { min-width: fit-content !important; }
/* rule for not too small screen only */
@media only screen and (min-width: <?php echo getDolGlobalString('THEME_ELDY_WITDHOFFSET_FOR_REDUC3', round($nbtopmenuentries * 47, 0) + 130); ?>px)
{
	.width20  { width: 20px; }
	.width25  { width: 25px; }
	.width50  { width: 50px; }
	.width75  { width: 75px; }
	.width100 { width: 100px; }
	.width200 { width: 200px; }
	.minwidth100 { min-width: 100px; }
	.minwidth150 { min-width: 150px; }
	.minwidth200 { min-width: 200px; }
	.minwidth250 { min-width: 250px; }
	.minwidth300 { min-width: 300px; }
	.minwidth400 { min-width: 400px; }
	.minwidth500 { min-width: 500px; }
	.minwidth50imp  { min-width: 50px !important; }
	.minwidth75imp  { min-width: 75px !important; }
	.minwidth100imp { min-width: 100px !important; }
	.minwidth125imp { min-width: 125px !important; }
	.minwidth200imp { min-width: 200px !important; }
	.minwidth250imp { min-width: 250px !important; }
	.minwidth300imp { min-width: 300px !important; }
	.minwidth400imp { min-width: 400px !important; }
	.minwidth500imp { min-width: 500px !important; }
}
.widthauto { width: auto; }
.width20  { width: 20px; }
.width25  { width: 25px; }
.width40  { width: 40px; }
.width50  { width: 50px; }
.width75  { width: 75px; }
.width100 { width: 100px; }
.width125 { width: 125px; }
.width150 { width: 150px; }
.width200 { width: 200px; }
.width250 { width: 250px; }
.width300 { width: 300px; }
.width400 { width: 400px; }
.width500 { width: 500px; }
.maxwidth25  { max-width: 25px; }
.maxwidth40  { max-width: 40px; }
.maxwidth50  { max-width: 50px; }
.maxwidth75  { max-width: 75px; }
.maxwidthdate  { max-width: 85px; }
.maxwidth100 { max-width: 100px; }
.maxwidth125 { max-width: 125px; }
.maxwidth150 { max-width: 150px; }
.maxwidth200 { max-width: 200px; }
.maxwidth250 { max-width: 250px; }
.maxwidth300 { max-width: 300px; }
.maxwidth400 { max-width: 400px; }
.maxwidth500 { max-width: 500px; }
.maxwidth750 { max-width: 750px; }
.maxwidth1000 { max-width: 1000px; }
.maxwidth50imp  { max-width: 50px !important; }
.maxwidth75imp  { max-width: 75px !important; }

.minwidth100onall { min-width: 100px !important; }
.minwidth200onall { min-width: 200px !important; }
.minwidth250onall { min-width: 250px !important; }

.minheight20 { min-height: 20px; }
.minheight30 { min-height: 30px; }
.minheight40 { min-height: 40px; }
.titlefieldcreate { width: 20%; }
.titlefield       { /* width: 25%; */ min-width: 150px; width: 25%; }
.titlefieldmiddle { width: 50%; }
.imgmaxwidth180 { max-width: 180px; }
.imgmaxheight50 { max-height: 50px; }

.width20p { width:20%; }
.width25p { width:25%; }
.width40p { width:40%; }
.width50p { width:50%; }
.width60p { width:60%; }
.width75p { width:75%; }
.width80p { width:80%; }
.width100p { width:100%; }


/* Force values for small screen 1400 */
@media only screen and (max-width: 1400px)
{
	.titlefield { /* width: 30% !important; */ }
	.titlefieldcreate { width: 30% !important; }
	.minwidth50imp  { min-width: 50px !important; }
	.minwidth75imp  { min-width: 75px !important; }
	.minwidth100imp { min-width: 100px !important; }
	.minwidth125imp { min-width: 125px !important; }
	.minwidth150imp { min-width: 150px !important; }
	.minwidth200imp { min-width: 200px !important; }
	.minwidth250imp { min-width: 250px !important; }
	.minwidth300imp { min-width: 300px !important; }
	.minwidth400imp { min-width: 300px !important; }
	.minwidth500imp { min-width: 300px !important; }

	.linkedcol-element {
		min-width: unset;
	}
}

/* Force values for small screen 1000 */
@media only screen and (max-width: 1000px)
{
	.maxwidthonsmartphone { max-width: 100px; }
	.minwidth50imp  { min-width: 50px !important; }
	.minwidth75imp  { min-width: 70px !important; }
	.minwidth100imp { min-width: 100px !important; }
	.minwidth125imp { min-width: 125px !important; }
	.minwidth150imp { min-width: 110px !important; }
	.minwidth200imp { min-width: 110px !important; }
	.minwidth250imp { min-width: 115px !important; }
	.minwidth300imp { min-width: 120px !important; }
	.minwidth400imp { min-width: 150px !important; }
	.minwidth500imp { min-width: 250px !important; }
}

/* Set a width. Note: add also a max-width, for example maxwidth500, that will be used in priority */
select.widthcentpercentminusx, span.widthcentpercentminusx:not(.select2-selection), input.widthcentpercentminusx {
	width: calc(100% - 50px) !important;
	display: inline-block;
	min-width: 100px;
}
select.widthcentpercentminusxx, span.widthcentpercentminusxx:not(.select2-selection), input.widthcentpercentminusxx {
	width: calc(100% - 70px) !important;
	display: inline-block;
	min-width: 100px;
}

/* Force values for small screen 768 */
@media only screen and (max-width: 768px)
{
	body {
		font-size: <?php print is_numeric($fontsize) ? ($fontsize).'px' : $fontsize; ?>;
	}
	div.refidno {
		font-size: <?php print is_numeric($fontsize) ? ($fontsize).'px' : $fontsize; ?> !important;
	}
	.divadvancedsearchfield {
		padding-left: 5px;
		padding-right: 5px;
	}

	div.divphotoref {
		padding-<?php echo $right; ?>: 10px !important;
	}

	table.liste tr.trkanban td {
		padding: 10px 6px 10px 6px;			/* t r b l */
	}

	.hideonsmartphone { display: none; }
	.hideonsmartphoneimp { display: none !important; }
	.showonsmartphone { display: block !important; }

	.margintoponsmartphone { margin-top: 6px; }

	select.minwidth100imp, select.minwidth100, select.minwidth200, select.minwidth200imp, select.minwidth300 {
		width: calc(100% - 40px) !important;
		display: inline-block;
	}
	select.widthcentpercentminusxx, span.widthcentpercentminusxx:not(.select2-selection), input.widthcentpercentminusxx {
		width: calc(100% - 70px) !important;
		display: inline-block;
		min-width: 100px;
	}

	input.maxwidthinputfileonsmartphone {
		width: 175px;
	}

	input.buttonpayment, button.buttonpayment, div.buttonpayment {
		min-width: 270px;
	}

	.smallonsmartphone {
		font-size: 0.8em;
	}

	.nopaddingtoponsmartphone {
		padding-top: 0 !important;
	}
	.nopaddingbottomonsmartphone {
		padding-bottom: 0 !important;
	}
}

/* Force values for small screen 570 */
@media only screen and (max-width: 570px)
{
	body {
		font-size: <?php print is_numeric($fontsize) ? ($fontsize).'px' : $fontsize; ?>;
	}

	div.refidno {
		font-size: <?php print is_numeric($fontsize) ? ($fontsize).'px' : $fontsize; ?> !important;
	}

	.login_vertical_align {
		padding-left: 0;
	}
	.login_table input#username, .login_table input#password, .login_table input#securitycode {
		margin-left: 5px !important;
	}
	div#login_left, div#login_right {
		min-width: 150px !important;
		padding-left: 5px !important;
		padding-right: 5px !important;
	}
	.login_table div#login_right .tdinputlogin, .login_table div#login_right .tdinputlogin input {
		min-width: 150px !important;
	}

	.divmainbodylarge { margin-left: 10px; margin-right: 10px; }

	.tdoverflowmax100onsmartphone {			/* For tdoverflow, the max-midth become a minimum ! */
		max-width: 100px;
		overflow: hidden;
		text-overflow: ellipsis;
		white-space: nowrap;
	}
	.tdoverflowmax150onsmartphone {			/* For tdoverflow, the max-midth become a minimum ! */
		max-width: 100px;
		overflow: hidden;
		text-overflow: ellipsis;
		white-space: nowrap;
	}

	div.fiche {
		margin-top: <?php print($dol_hide_topmenu ? '12' : '6'); ?>px !important;
	}
	.border tbody tr, .border tbody tr td, div.tabBar table.border tr, div.tabBar table.border tr td, div.tabBar div.border .table-border-row, div.tabBar div.border .table-key-border-col, div.tabBar div.border .table-val-border-col {
		height: 40px !important;
	}
	div.tabBar .listofinvoicetype table tr, div.tabBar .listofinvoicetype table tr td {
		height: 28px !important;
	}

	div.tabs div.tab a.tab  {
		max-width: 200px;
		overflow: hidden;
		text-overflow: ellipsis;
		white-space: nowrap;
	}

	.quatrevingtpercent, .inputsearch {
		width: 95%;
	}

	select {
		padding-top: 4px;
		padding-bottom: 5px;
	}

	.login_table .tdinputlogin {
		min-width: unset !important;
	}
	input, input[type=text], input[type=password], select, textarea     {
		min-width: 20px;
		min-height: 1.4em;
		line-height: 1.4em;
	 }

	.noenlargeonsmartphone { width : 50px !important; display: inline !important; }
	.maxwidthonsmartphone, #search_newcompany.ui-autocomplete-input { max-width: 100px; }
	.maxwidth50onsmartphone { max-width: 40px; }
	.maxwidth75onsmartphone { max-width: 50px; }
	.maxwidth100onsmartphone { max-width: 70px; }
	.maxwidth125onsmartphone { max-width: 100px; }
	.maxwidth150onsmartphone { max-width: 120px; }
	.maxwidth150onsmartphoneimp { max-width: 120px !important; }
	.maxwidth200onsmartphone { max-width: 200px; }
	.maxwidth250onsmartphone { max-width: 250px; }
	.maxwidth300onsmartphone { max-width: 300px; }
	.maxwidth400onsmartphone { max-width: 400px; }
	.minwidth50imp  { min-width: 50px !important; }
	.minwidth75imp  { min-width: 75px !important; }
	.minwidth100imp { min-width: 100px !important; }
	.minwidth125imp { min-width: 125px !important; }
	.minwidth150imp { min-width: 110px !important; }
	.minwidth200imp { min-width: 110px !important; }
	.minwidth250imp { min-width: 115px !important; }
	.minwidth300imp { min-width: 120px !important; }
	.minwidth400imp { min-width: 150px !important; }
	.minwidth500imp { min-width: 250px !important; }
	.titlefield { width: auto; min-width: unset; }
	.titlefieldcreate { min-width: 125px; /* width: auto !important; */ }

	#tooltip {
		position: absolute;
		width: <?php print dol_size(300, 'width'); ?>px;
	}

	/* input, input[type=text], */
	select {
		width: 98%;
		min-width: 40px;
	}

	div.divphotoref {
		padding-<?php echo $right; ?>: 5px;
		padding-bottom: 5px;
	}
	img.photoref, div.photoref {
		border: none;
		-webkit-box-shadow: none;
		box-shadow: none;
		padding: 4px;
		height: 20px;
		width: 20px;
		object-fit: contain;
	}

	div.statusref {
		padding-<?php echo $right; ?>: 10px;
		max-width: 55%;
	   }
	div.statusref img, div.statusrefbis {
		padding-<?php echo $right; ?>: 3px !important;
	}

	input.buttonpayment {
		min-width: 300px;
	}
}

/* Force values for small screen 320 */
@media only screen and (max-width: 320px)
{
	.maxwidth300 { max-width: 260px; }
}

.linkobject { cursor: pointer; }

table.tableforfield tr:not(.liste_titre)>td:first-of-type, tr.trforfield:not(.liste_titre)>td:first-of-type, div.tableforfield div.tagtr:not(.liste_titre)>div.tagtd:first-of-type {
	color: var(--tableforfieldcolor);
}

<?php if (GETPOST('optioncss', 'aZ09') == 'print') { ?>
.hideonprint { display: none !important; }
<?php } ?>



/* ============================================================================== */
/* Styles for dragging lines                                                      */
/* ============================================================================== */

.dragClass {
	color: #002255;
}
td.showDragHandle {
	cursor: move;
}
.tdlineupdown {
	white-space: nowrap;
	min-width: 10px;
}


/* ============================================================================== */
/* Styles de positionnement des zones                                             */
/* ============================================================================== */

#id-container {
	margin-top: 0px;
	margin-bottom: 0px;
	display: table;
	table-layout: fixed;
	width: 100%;
}
#id-right, #id-left {
	display: table-cell;
	float: none;
	vertical-align: top;
}
#id-top {
<?php if (GETPOST('optioncss', 'aZ09') == 'print') {  ?>
	display:none;
<?php } else { ?>
	<?php if ($colorbackhmenu1 == '255,255,255') { ?>
	border-bottom: 1px solid rgba(0,0,0,0.2);	/* must be same than border-right of .side-nav */
	<?php } ?>
<?php } ?>
}
#id-left {
	min-height: 100%;
	position: relative;
	width: 213px;
	padding-top: 20px;
}
#id-right {	/* This must stay id-right and not be replaced with echo $right */
	width: 100%;
	padding-bottom: 20px;
<?php if (GETPOST('optioncss', 'aZ09') != 'print') { ?>
	padding-<?php print $left; ?>: <?php echo $leftmenuwidth + 9; ?>px;
<<<<<<< HEAD
	padding-top: 16px;
=======
	padding-top: 28px;
>>>>>>> cc80841a
<?php } ?>
}
.bodyforlist #id-right {
	padding-bottom: 4px;
}

/* DOL_XXX For having horizontal scroll into array (like with smartphone) */

.classforhorizontalscrolloftabs #id-container {
	width: 100%;
}
.classforhorizontalscrolloftabs .side-nav {
	display: block;
	float: left;
}
.classforhorizontalscrolloftabs #id-right {
	width:calc(100% - 252px);
	display: inline-block;
}



.side-nav {
<?php if (GETPOST('optioncss', 'aZ09') == 'print') { ?>
	display: none;
<?php } else { ?>
	background: var(--colorbackvmenu1);
	/* border-<?php echo $right; ?>: 1px solid rgba(0,0,0,0.2); */
	box-shadow: 3px 0 6px -2px #eee;
	bottom: 0;
	color: #333;
	display: block;
	font-family: "RobotoDraft","Roboto",sans-serif;
	<?php echo $left; ?>: 0;
	<?php
	if (in_array($conf->browser->layout, array('phone', 'tablet')) && !getDolGlobalString('MAIN_OPTIMIZEFORTEXTBROWSER')) {
	} else { ?>
	position: fixed;
	top: 45px;
	<?php } ?>
	z-index: 90;
	-webkit-transform: translateZ(0);
	-moz-transform: translateZ(0);
	-ms-transform: translateZ(0);
	-o-transform: translateZ(0);
	transform: translateZ(0);
	-webkit-transform-style: preserve-3d;
	-moz-transform-style: preserve-3d;
	-ms-transform-style: preserve-3d;
	-o-transform-style: preserve-3d;
	transform-style: preserve-3d;
	-webkit-transition-delay: 0.1s;
	-moz-transition-delay: 0.1s;
	transition-delay: 0.1s;
	-webkit-transition-duration: 0.2s;
	-moz-transition-duration: 0.2s;
	transition-duration: 0.2s;
	-webkit-transition-property: -webkit-transform;
	-moz-transition-property: -moz-transform;
	transition-property: transform;
	-webkit-transition-timing-function: cubic-bezier(0.4, 0, 0.2, 1);
	-moz-transition-timing-function: cubic-bezier(0.4, 0, 0.2, 1);
	transition-timing-function: cubic-bezier(0.4, 0, 0.2, 1);
	-webkit-overflow-scrolling: touch;
	<?php
	if (in_array($conf->browser->layout, array('phone', 'tablet')) && !getDolGlobalString('MAIN_OPTIMIZEFORTEXTBROWSER')) {
	} else { ?>
	overflow-x: hidden;
	overflow-y: auto;
	<?php }
}
?>
}


/**
 *	Slide animation
 */
.side-nav-vert, #id-right {
	transition: padding-left 0.5s ease, margin-left 0.5s ease;
}

.side-nav, .login_block {
	transition: left 0.5s ease;
}

body.sidebar-collapse .side-nav-vert, body.sidebar-collapse #id-right {
	margin-left: 0;
	padding-left:0
}


.side-nav-vert {
	margin-<?php echo $left; ?>: <?php echo $leftmenuwidth + 6; ?>px;
}

/* body.sidebar-collapse .side-nav, body.sidebar-collapse .login_block_other, body.sidebar-collapse #topmenu-login-dropdown */
body.sidebar-collapse .side-nav, body.sidebar-collapse .login_block_other
{
	display: none;
}
<<<<<<< HEAD
<?php if (!getDolGlobalString('THEME_DISABLE_STICKY_TOPMENU')) {  ?>
=======
<?php if (getDolGlobalString('THEME_STICKY_TOPMENU') != 'disabled') {  ?>
>>>>>>> cc80841a
.side-nav-vert {
	position: sticky;
	top: 0px;
	z-index: 1005;
}
<?php } ?>


/* For smartphone (testmenuhider is on) */
<?php if (in_array($conf->browser->layout, array('phone', 'tablet')) && !getDolGlobalString('MAIN_OPTIMIZEFORTEXTBROWSER')) { ?>
#id-container {
	width: 100%;
}
.side-nav-vert {
	margin-left: 0;
}

.side-nav {
	<?php
	if (in_array($conf->browser->layout, array('phone', 'tablet')) && !getDolGlobalString('MAIN_OPTIMIZEFORTEXTBROWSER')) {
	} else { ?>
	overflow-x: initial !important;
	overflow-y: scroll;
	<?php } ?>
	display: block;

	position: relative;
}



div.backgroundsemitransparent {
	background:rgba(255, 255, 255, 0.7);
	padding-left: 10px;
	padding-right: 10px;
}



/* Login */

.login_block_getinfo {
	text-align: center;
}
.login_block_getinfo div.login_block_user {
	display: block;
}
.login_block_getinfo .atoplogin, .login_block_getinfo .atoplogin:hover {
	color: #333 !important;
}
.login_block_elem a span.atoplogin, .login_block_elem span.atoplogin {
	vertical-align: middle;
}


#id-right {
	padding-<?php print $left; ?>: 0 ! important;
}
#id-left {
	z-index: 91;
	background: var(--colorbackvmenu1);
	border-right: 1px solid rgba(0,0,0,0.3);
	/* padding-top: 20px; */
	<?php
	if (in_array($conf->browser->layout, array('phone', 'tablet')) && !getDolGlobalString('MAIN_OPTIMIZEFORTEXTBROWSER')) { ?>
	top: 66px ! important;
	<?php } else { ?>
	top: 60px ! important;
	<?php } ?>
}
div.fiche {
	margin-<?php print $left; ?>: 6px !important;
	margin-<?php print $right; ?>: 6px !important;
}
<?php } ?>

div.fiche {
	margin-<?php print $left; ?>: <?php print(GETPOST('optioncss', 'aZ09') == 'print' ? 6 : (empty($conf->dol_optimize_smallscreen) ? '35' : '6')); ?>px;
	margin-<?php print $right; ?>: <?php print(GETPOST('optioncss', 'aZ09') == 'print' ? 6 : (empty($conf->dol_optimize_smallscreen) ? '33' : '6')); ?>px;
	<?php if (!empty($dol_hide_leftmenu) && !empty($dol_hide_topmenu)) {
		print 'margin-top: 12px;';
	} ?>
	margin-bottom: 15px;
}
body.onlinepaymentbody div.fiche {	/* For online payment page */
	margin: 20px !important;
}
div.fiche>table:first-child {
	margin-bottom: 15px !important;
}
div.fichecenter {
	width: 100%;
	clear: both;	/* This is to have div fichecenter that are true rectangles */
}
div.fichecenterbis {
	margin-top: 8px;
}
div.fichethirdleft {
	<?php if ($conf->browser->layout != 'phone') {
		print "float: ".$left.";\n";
	} ?>
	<?php if ($conf->browser->layout != 'phone') {
		print "width: calc(50% - 16px);\n";
	} ?>
	<?php if ($conf->browser->layout == 'phone') {
		print "padding-bottom: 6px;\n";
	} ?>
}
div.fichetwothirdright {
	<?php if ($conf->browser->layout != 'phone') {
		print "float: ".$right.";\n";
	} ?>
	<?php if ($conf->browser->layout != 'phone') {
		print "width: calc(50% - 16px);\n";
	} ?>
	<?php if ($conf->browser->layout == 'phone') {
		print "padding-bottom: 6px\n";
	} ?>
}
div.fichehalfleft {
	<?php if ($conf->browser->layout != 'phone') {
		print "float: ".$left.";\n";
	} ?>
	<?php if ($conf->browser->layout != 'phone') {
		print "width: calc(50% - 16px);\n";
	} ?>
}
div.fichehalfright {
	<?php if ($conf->browser->layout != 'phone') {
		print "float: ".$right.";\n";
	} ?>
	<?php if ($conf->browser->layout != 'phone') {
		print "width: calc(50% - 16px);\n";
	} ?>
}
div.fichehalfright {
	<?php if ($conf->browser->layout == 'phone') {
		print "margin-top: 10px;\n";
	} ?>
}

/* Force values on one column for small screen */
@media only screen and (max-width: 1499px)
{
	div.fichehalfleft-lg {
		float: none;
		width: auto;
	}
	div.fichehalfright-lg {
		float: none;
		width: auto;
	}

	.fichehalfright-lg .fichehalfright {
		padding-left:0;
	}
}

/*div.firstcolumn div.box {
	padding-right: 10px;
}
div.secondcolumn div.box {
	padding-left: 10px;
}*/

/* Force values on one column for small screen */
@media only screen and (max-width: 900px)
{
	div.fiche {
		margin-<?php print $left; ?>: <?php print(GETPOST('optioncss', 'aZ09') == 'print' ? 6 : ($dol_hide_leftmenu ? '4' : '20')); ?>px;
		margin-<?php print $right; ?>: <?php print(GETPOST('optioncss', 'aZ09') == 'print' ? 8 : 16); ?>px;
		<?php if (!empty($conf->dol_hide_leftmenu) && !empty($conf->dol_hide_topmenu)) {
			print 'margin-top: 4px;';
		} ?>
		margin-bottom: 15px;
	}
	div.fichecenter {
		width: 100%;
		clear: both;	/* This is to have div fichecenter that are true rectangles */
	}
	div.fichecenterbis {
		margin-top: 8px;
	}
	div.fichethirdleft {
		float: none;
		width: auto;
		padding-bottom: 6px;
	}
	div.fichetwothirdright {
		float: none;
		width: auto;
		padding-bottom: 6px;
	}
	div.fichehalfleft {
		float: none;
		width: auto;
	}
	div.fichehalfright {
		float: none;
		width: auto;
	}
	div.fichehalfright {
		margin-top: 10px;
	}
	div.firstcolumn div.box {
		padding-right: 0px;
	}
	div.secondcolumn div.box {
		padding-left: 0px;
	}
}

/* For table into table into card */
div.fichehalfright tr.liste_titre:first-child td table.nobordernopadding td {
	padding: 0 0 0 0;
}
div.nopadding {
	padding: 0 !important;
}

.containercenter {
	display : table;
	margin : 0px auto;
}

td.nobordernopadding.widthpictotitle.col-picto {
	color: #bbb;
	opacity: 0.9;
}
.pictotitle {
	margin-<?php echo $right; ?>: 8px;
	margin-bottom: 4px;
}
.pictoobjectwidth {
	width: 14px;
}
span.widthpictotitle {
	font-size: 1.3em;
}
.table-list-of-attached-files .col-picto, .table-list-of-links .col-picto {
	opacity: 0.7 !important;
	font-size: 1em;
	width: 20px;
}
.table-list-of-attached-files .col-picto .widthpictotitle, .table-list-of-links .col-picto .widthpictotitle {
	width: unset;
	color: #999;
}
.pictosubstatus {
	padding-left: 2px;
	padding-right: 2px;
}
.pictostatus {
	width: 15px;
	vertical-align: middle;
	margin-top: -3px
}
.pictowarning, .pictoerror, .pictopreview, .pictonopreview {
	padding-<?php echo $left; ?>: 3px;
}
.pictowarning {
	/* vertical-align: text-bottom; */
	color: <?php echo $badgeWarning; ?>;
}
.pictoerror {
	color: <?php echo $badgeDanger ?>;
}
.pictomodule {
	width: 14px;
}
.fiche .arearef img.pictoedit, .fiche .arearef span.pictoedit,
.fiche .fichecenter img.pictoedit, .fiche .fichecenter span.pictoedit,
.tagtdnote span.pictoedit {
	opacity: 0.6;
}
img.hideonsmartphone.pictoactionview {
	vertical-align: bottom;
}

.pictofixedwidth {
	text-align: start;
	width: 20px;
	/* padding-right: 0; */
<<<<<<< HEAD
=======
}
img.pictofixedwidth {
	width: 18px;
	padding-right: 2px;
>>>>>>> cc80841a
}

.colorthumb {
	padding-left: 1px !important;
	padding-right: 1px;
	padding-top: 1px;
	padding-bottom: 1px;
	width: 50px;
	text-align:center;
}
div.attacharea {
	padding-top: 18px;
	padding-bottom: 10px;
}
div.attachareaformuserfileecm {
	padding-top: 0;
	padding-bottom: 0;
}
div.arearef {
	padding-top: 2px;
	padding-bottom: 5px;
	margin-bottom: 10px;
}
div.arearefnobottom {
	padding-top: 2px;
	padding-bottom: 4px;
}
div.heightref {
	min-height: 80px;
}
div.divphotoref:last-child {
	padding-<?php echo $right; ?>: 20px;
}
div.paginationref {
	padding-bottom: 10px;
}
div.statusref {
	float: <?php echo $right; ?>;
	padding-<?php echo $left; ?>: 12px;
	margin-top: 8px;
	margin-bottom: 10px;
	clear: both;
}
div.statusref img {
	padding-left: 8px;
	padding-right: 9px;
	vertical-align: text-bottom;
	width: 18px;
}
div.statusrefbis {
	padding-left: 8px;
	padding-right: 9px;
	vertical-align: text-bottom;
}
img.photoref, div.photoref {
	border: 1px solid #CCC;
	-webkit-box-shadow: 3px 3px 4px #DDD;
	box-shadow: 3px 3px 4px #DDD;
	padding: 4px;
	height: 80px;
	width: 80px;
	object-fit: contain;
}
img.photokanban, div.photokanban {
	padding: 0;
	border: none;
	box-shadow: none;
	vertical-align: middle;
}

div.photoref .fa, div.photoref .fas, div.photoref .far {
	font-size: 2.5em;
}

img.fitcontain {
	object-fit: contain;
}
div.photoref {
	display:table-cell;
	vertical-align:middle;
	text-align:center;
}
.difforspanimgright {
	display: table-cell;
	padding-right: 10px;
}
img.photorefnoborder {
	padding: 2px;
	height: 48px;
	width: 48px;
	object-fit: contain;
	border: 1px solid #AAA;
	border-radius: 100px;
}
.underrefbanner {
}
.underbanner {
	border-bottom: <?php echo $borderwidth ?>px solid var(--colortopbordertitle1);
}

.trextrafieldseparator td, .trextrafields_collapse_last td {
	border-bottom: 1px solid var(--colortopbordertitle1) !important;
}
.tdhrthin {
	margin: 0 !important;
	padding-bottom: 0 !important;
}
/* Payment Screen : Pointer cursor in the autofill image */
.AutoFillAmount {
	cursor:pointer;
}


/* ============================================================================== */
/* Menu top et 1ere ligne tableau                                                 */
/* ============================================================================== */

<?php
$minwidthtmenu = 66; /* minimum width for one top menu entry */
$heightmenu = 48; /* height of top menu, part with image */
$heightmenu2 = 48; /* height of top menu, ârt with login  */
$disableimages = 0;
$maxwidthloginblock = 110;
if (getDolGlobalInt('THEME_TOPMENU_DISABLE_IMAGE') == 1 || !empty($user->conf->MAIN_OPTIMIZEFORTEXTBROWSER)) {
	$heightmenu = 30;
	$disableimages = 1;
	$maxwidthloginblock = 180;
	$minwidthtmenu = 0;
}
?>

div#tmenu_tooltip {
<?php if (GETPOST('optioncss', 'aZ09') == 'print') {  ?>
	display:none;
<?php } else { ?>
	background: var(--colorbackhmenu1);
	/*
	background-image: linear-gradient(to top, rgba(255,255,255,.3) 0%, rgba(128,128,128,.3) 100%);
	background-image: -o-linear-gradient(top, rgba(255,255,255,.3) 0%, rgba(128,128,128,.3) 100%);
	background-image: -moz-linear-gradient(top, rgba(255,255,255,.3) 0%, rgba(128,128,128,.3) 100%);
	background-image: -webkit-linear-gradient(top, rgba(255,255,255,.3) 0%, rgba(128,128,128,.3) 100%);
	background-image: -webkit-gradient( linear, left top, left bottom, color-stop(0, rgba(255,255,255,.3)), color-stop(1, rgba(128,128,128,.3)) );
	*/
<?php } ?>
}

div#tmenu_tooltip {
<?php if (GETPOST('optioncss', 'aZ09') == 'print') {  ?>
	display:none;
<?php } else { ?>
	/* padding-<?php echo $right; ?>: <?php echo($maxwidthloginblock - 10); ?>px; */
<?php } ?>
}

li#mainmenutd_home {
	margin-left: 5px;
}
li.tmenusel::after, li.tmenusel:hover::after {
	content: "";
	position: absolute;
	bottom: 0px;
	left: 50%;
	left: calc(50% - 6px);
	width: 0;
	height: 0;
	border-style: solid;
	border-width: 0px 6px 5px 6px;
	border-color: transparent transparent #ffffff transparent;
}

div.tmenusep {
<?php if ($disableimages) { ?>
	display: none;
<?php } ?>
}

div.tmenudiv {
<?php if (GETPOST('optioncss', 'aZ09') == 'print') {  ?>
	display:none;
<?php } else { ?>
	position: relative;
	display: block;
	white-space: nowrap;
	border-top: 0px;
	border-<?php print $left; ?>: 0px;
	border-<?php print $right; ?>: 0px;
	padding: 0px 0px 0px 0px;	/* t r b l */
	margin: 0px 0px 0px 0px;	/* t r b l */
	font-size: 13px;
	font-weight: normal;
	color: #000000;
	text-decoration: none;
<?php } ?>
}
div.tmenudisabled, a.tmenudisabled {
	opacity: 0.6;
}
a.tmenudisabled:link, a.tmenudisabled:visited, a.tmenudisabled:hover, a.tmenudisabled:active {
	font-weight: normal;
	padding: 0px 5px 0px 5px;
	white-space: nowrap;
	color: var(--colortextbackhmenu);
	text-decoration: none;
	cursor: not-allowed;
}
span.mainmenuaspan.tmenudisabled {
	color: var(--colortextbackhmenu);
	opacity: 0.5;
	cursor: not-allowed;
}

a.disabled, span.tmenu {
	color: #aaa;
	text-decoration: none !important;
	cursor: default;
}

a.tmenu:link, a.tmenu:visited, a.tmenu:hover, a.tmenu:active {
	font-weight: normal;
	padding: 0px 5px 0px 5px;
	white-space: nowrap;
	/*	text-shadow: 1px 1px 1px #000000; */
	color: var(--colortextbackhmenu);
	text-decoration: none;
}
a.tmenusel:link, a.tmenusel:visited, a.tmenusel:hover, a.tmenusel:active {
	font-weight: normal;
	padding: 0px 5px 0px 5px;
	margin: 0px 0px 0px 0px;
	white-space: nowrap;
	color: var(--colortextbackhmenu);
	text-decoration: none !important;
}


ul.tmenu {	/* t r b l */
	padding: 0px 0px 0px 0px;
	margin: 0px 0px 0px 0px;
	list-style: none;
	display: table;
	margin-right: 65px;		/* to keep space for bookmark */
	padding-left: 5px;
}
ul.tmenu li {
	background: var(--colorbackhmenu1);
	/*
	background-image: linear-gradient(to top, rgba(255,255,255,.3) 0%, rgba(0,0,0,.3) 100%);
	background-image: -o-linear-gradient(top, rgba(255,255,255,.3) 0%, rgba(0,0,0,.3) 100%);
	background-image: -moz-linear-gradient(top, rgba(255,255,255,.3) 0%, rgba(0,0,0,.3) 100%);
	background-image: -webkit-linear-gradient(top, rgba(255,255,255,.3) 0%, rgba(0,0,0,.3) 100%);
	background-image: -webkit-gradient( linear, left top, left bottom, color-stop(0, rgba(255,255,255,.3)), color-stop(1, rgba(0,0,0,.3)) );
	*/
}
li.tmenu, li.tmenusel {
	<?php print $minwidthtmenu ? 'min-width: '.$minwidthtmenu.'px;' : ''; ?>
	text-align: center;
	vertical-align: bottom;
	<?php if (!getDolGlobalString('MAIN_MENU_INVERT')) { ?>
	float: <?php print $left; ?>;
		<?php if (!$disableimages) { ?>
	height: <?php print $heightmenu; ?>px;
	padding: 0px 0px 2px 0px;
		<?php } else { ?>
	padding: 0px 0px 0px 0px;
		<?php }
	} ?>
	position:relative;
	display: block;
	margin: 0px 0px 0px 0px;
	font-weight: normal;
}
li.tmenu:hover {
	opacity: .50; /* show only a slight shadow */
}

.tmenuend .tmenuleft { width: 0px; }
.tmenuend { display: none; }

div.tmenuleft
{
	float: <?php print $left; ?>;
	margin-top: 0px;
	<?php if (empty($conf->dol_optimize_smallscreen)) { ?>
	width: 5px;
		<?php if (!$disableimages) { ?>
	height: <?php print $heightmenu + 4; ?>px;
		<?php } ?>
	<?php } ?>
}
div.tmenucenter
{
	padding-left: 0px;
	padding-right: 0px;
	<?php if ($disableimages) { ?>
	padding-top: 10px;
	height: 26px;
	<?php } else { ?>
	padding-top: 2px;
	height: <?php print $heightmenu; ?>px;
	<?php } ?>
	width: 100%;
}
div.menu_titre {
	padding-bottom: 5px;
	overflow: hidden;
	text-overflow: ellipsis;
}
.mainmenuaspan
{
	padding-<?php print $left; ?>: 2px;
	padding-<?php print $right; ?>: 2px;
	font-family: Roboto,<?php echo $fontlist; ?>;
	font-weight: 400;
	opacity: 0.9;
}

div.mainmenu {
	position : relative;
	background-repeat:no-repeat;
	background-position:center top;
	height: <?php echo($heightmenu - 22); ?>px;
	margin-left: 0px;
	min-width: 40px;
}
a.tmenuimage:focus, .mainmenu.topmenuimage:focus {
	outline: none;
}

div.mainmenu.home{
	background-position-x: center;
}

div.mainmenu.menu {
	top: 10px;
	left: 1px;
}


/* To show text of top menu according to option THEME_TOPMENU_DISABLE_IMAGE */

/* Text hidden by default */
<?php if (in_array(getDolGlobalInt('THEME_TOPMENU_DISABLE_IMAGE'), array(2, 3, 4))) { ?>
.tmenulabel:not(.menuhider), .tmenulabel:not(.menuhider)::before {
	 display: none;
	 /* opacity: 0; To show text after transition */
}
a.tmenuimage:not(.menuhider), a.tmenuimage:not(.menuhider)::before,
div.tmenuimage:not(.menuhider), div.tmenuimage:not(.menuhider)::before,
span.tmenuimage:not(.menuhider), span.tmenuimage:not(.menuhider)::before {
	font-size: 1.3em;
	margin-top: 8px !important;
}
<?php } ?>

/* Test of picto visible on hover, for all picto */
<?php if (getDolGlobalInt('THEME_TOPMENU_DISABLE_IMAGE') == 2) { ?>
ul.tmenu:hover .tmenulabel:not(.menuhider), ul.tmenu:hover .tmenulabel:not(.menuhider)::before {
	display: block;
	position: relative;
	overflow: hidden;
	text-overflow: ellipsis;
	/* For transition transition-delay: 1000ms;
	transition-property: all; */
	opacity: 1;
	display: initial !important;
	line-height: 0.6em !important;
	height: 1em !important;
	overflow: hidden;
	text-overflow: ellipsis;
	color: var(--colortextbackhmenu);
	top: 0px;
}
ul.tmenu:hover .tmenuimage:not(.menuhider), ul.tmenu:hover .tmenuimage:not(.menuhider)::before {
	/* For transition transition-delay: 1000ms;
	transition-property: all; */
	margin-top: 0px !important;
}
<?php } ?>

/* Text of picto visible on hover, for the picto only */
<?php if (getDolGlobalInt('THEME_TOPMENU_DISABLE_IMAGE') == 3) { ?>
li.tmenu:hover .tmenulabel:not(.menuhider), li.tmenu:hover .tmenulabel:not(.menuhider)::before {
	display: initial !important;
}
li.tmenu:hover .tmenuimage:not(.menuhider), li.tmenu:hover .tmenuimage:not(.menuhider):before {
	font-size: 1.1em !important;
	margin-top: 0px !important;
}
<?php } ?>


/* Do not load menu img if hidden to save bandwidth */
<?php if (empty($dol_hide_topmenu)) { ?>
	<?php include dol_buildpath($path.'/theme/'.$theme.'/main_menu_fa_icons.inc.php', 0); ?>

	<?php
<<<<<<< HEAD
			// Add here more div for other menu entries. moduletomainmenu=array('module name'=>'name of class for div')

			$moduletomainmenu = array(
				'user' => '', 'syslog' => '', 'societe' => 'companies', 'projet' => 'project', 'propale' => 'commercial', 'commande' => 'commercial',
				'produit' => 'products', 'service' => 'products', 'stock' => 'products',
				'don' => 'accountancy', 'tax' => 'accountancy', 'banque' => 'accountancy', 'facture' => 'accountancy', 'compta' => 'accountancy', 'accounting' => 'accountancy', 'adherent' => 'members', 'import' => 'tools', 'export' => 'tools', 'mailing' => 'tools',
				'contrat' => 'commercial', 'ficheinter' => 'commercial', 'ticket' => 'ticket', 'deplacement' => 'commercial',
				'fournisseur' => 'companies',
				'barcode' => '', 'fckeditor' => '', 'categorie' => '',
			);
			$mainmenuused = 'home';
			foreach ($conf->modules as $val) {
				$mainmenuused .= ','.(isset($moduletomainmenu[$val]) ? $moduletomainmenu[$val] : $val);
			}
			$mainmenuusedarray = array_unique(explode(',', $mainmenuused));

			$generic = 1;
			// Put here list of menu entries when the div.mainmenu.menuentry was previously defined
			$divalreadydefined = array('home', 'companies', 'products', 'mrp', 'commercial', 'externalsite', 'accountancy', 'project', 'tools', 'members', 'agenda', 'ftp', 'holiday', 'hrm', 'bookmark', 'cashdesk', 'takepos', 'ecm', 'geoipmaxmind', 'gravatar', 'clicktodial', 'paypal', 'stripe', 'webservices', 'website');
			// Put here list of menu entries we are sure we don't want
			$divnotrequired = array('multicurrency', 'salaries', 'ticket', 'margin', 'opensurvey', 'paybox', 'expensereport', 'incoterm', 'prelevement', 'propal', 'workflow', 'notification', 'supplier_proposal', 'cron', 'product', 'productbatch', 'expedition');
			foreach ($mainmenuusedarray as $val) {
				if (empty($val) || in_array($val, $divalreadydefined)) {
					continue;
				}
				if (in_array($val, $divnotrequired)) {
					continue;
				}
				//print "XXX".$val;

				$found = 0;
				$url = '';
				$constformoduleicon = 'MAIN_MODULE_'.strtoupper($val).'_ICON';
				$iconformodule = getDolGlobalString($constformoduleicon);
				if ($iconformodule) {
					if (preg_match('/^fa\-/', $iconformodule)) {
						// This is a fa icon
					} else {
						$url = 	dol_buildpath('/'.$val.'/img/'.$iconformodule.'.png', 1);
					}
					$found = 1;
				} else {
					// Search img file in module dir
					foreach ($conf->file->dol_document_root as $dirroot) {
						if (file_exists($dirroot."/".$val."/img/".$val.".png")) {
							$url = dol_buildpath('/'.$val.'/img/'.$val.'.png', 1);
							$found = 1;
							break;
						}
					}
				}

				// Output entry for menu icon in CSS
				if (!$found) {
					print "/* A mainmenu entry was found but img file ".$val.".png not found (check /".$val."/img/".$val.".png), so we use a generic one */\n";
					print 'div.mainmenu.'.$val.' span::before {'."\n";
					print 'content: "\f249";'."\n";
					print '}'."\n";
					$generic++;
				} else {
					if ($url) {
						print "div.mainmenu.".$val." {\n";
						print "	background-image: url(".$url.");\n";
						print " background-position-y: 3px;\n";
						print " filter: saturate(0);\n";
						print "}\n";
					} else {
						print '/* icon for module '.$val.' is a fa icon */'."\n";
					}
				}
			}
			// End of part to add more div class css
=======
										// Add here more div for other menu entries. moduletomainmenu=array('module name'=>'name of class for div')

										$moduletomainmenu = array(
											'user' => '', 'syslog' => '', 'societe' => 'companies', 'projet' => 'project', 'propale' => 'commercial', 'commande' => 'commercial',
											'produit' => 'products', 'service' => 'products', 'stock' => 'products',
											'don' => 'accountancy', 'tax' => 'accountancy', 'banque' => 'accountancy', 'facture' => 'accountancy', 'compta' => 'accountancy', 'accounting' => 'accountancy', 'adherent' => 'members', 'import' => 'tools', 'export' => 'tools', 'mailing' => 'tools',
											'contrat' => 'commercial', 'ficheinter' => 'commercial', 'ticket' => 'ticket', 'deplacement' => 'commercial',
											'fournisseur' => 'companies',
											'barcode' => '', 'fckeditor' => '', 'categorie' => '',
										);
										$mainmenuused = 'home';
										foreach ($conf->modules as $val) {
											$mainmenuused .= ','.(isset($moduletomainmenu[$val]) ? $moduletomainmenu[$val] : $val);
										}
										$mainmenuusedarray = array_unique(explode(',', $mainmenuused));

										$generic = 1;
										// Put here list of menu entries when the div.mainmenu.menuentry was previously defined
										$divalreadydefined = array('home', 'companies', 'products', 'mrp', 'commercial', 'externalsite', 'accountancy', 'project', 'tools', 'members', 'agenda', 'ftp', 'holiday', 'hrm', 'bookmark', 'cashdesk', 'takepos', 'ecm', 'geoipmaxmind', 'gravatar', 'clicktodial', 'paypal', 'stripe', 'webservices', 'website');
										// Put here list of menu entries we are sure we don't want
										$divnotrequired = array('multicurrency', 'salaries', 'ticket', 'margin', 'opensurvey', 'paybox', 'expensereport', 'incoterm', 'prelevement', 'propal', 'workflow', 'notification', 'supplier_proposal', 'cron', 'product', 'productbatch', 'expedition');
										foreach ($mainmenuusedarray as $val) {
											if (empty($val) || in_array($val, $divalreadydefined)) {
												continue;
											}
											if (in_array($val, $divnotrequired)) {
												continue;
											}
											//print "XXX".$val;

											$found = 0;
											$url = '';
											$constformoduleicon = 'MAIN_MODULE_'.strtoupper($val).'_ICON';
											$iconformodule = getDolGlobalString($constformoduleicon);
											if ($iconformodule) {
												if (preg_match('/^fa\-/', $iconformodule)) {
													// This is a fa icon
												} else {
													$url = 	dol_buildpath('/'.$val.'/img/'.$iconformodule.'.png', 1);
												}
												$found = 1;
											} else {
												// Search img file in module dir
												foreach ($conf->file->dol_document_root as $dirroot) {
													if (file_exists($dirroot."/".$val."/img/".$val.".png")) {
														$url = dol_buildpath('/'.$val.'/img/'.$val.'.png', 1);
														$found = 1;
														break;
													}
												}
											}

											// Output entry for menu icon in CSS
											if (!$found) {
												print "/* A mainmenu entry was found but img file ".$val.".png not found (check /".$val."/img/".$val.".png), so we use a generic one */\n";
												print 'div.mainmenu.'.$val.' span::before {'."\n";
												print 'content: "\f249";'."\n";
												print '}'."\n";
												$generic++;
											} else {
												if ($url) {
													print "div.mainmenu.".$val." {\n";
													print "	background-image: url(".$url.");\n";
													print " background-position-y: 3px;\n";
													print " filter: saturate(0);\n";
													print "}\n";
												} else {
													print '/* icon for module '.$val.' is a fa icon */'."\n";
												}
											}
										}
										// End of part to add more div class css
>>>>>>> cc80841a
}	// End test if $dol_hide_topmenu?>


.tmenuimage {
	padding:0 0 0 0 !important;
	margin:0 0px 0 0 !important;
	<?php if ($disableimages) { ?>
		display: none;
	<?php } ?>
}
.topmenuimage {
	<?php if ($disableimages) { ?>
		display: none;
	<?php } ?>
}
a.tmenuimage:hover {
	text-decoration: none;
}
a.tmenuimage {
	display: block;
}
a.tmenuimage:focus {
	outline: none;
}


/* Login */

.bodylogin
{
	background: #f0f0f0;
	display: table;
	position: absolute;
	height: 100%;
	width: 100%;
}
.login_center {
	display: table-cell;
	vertical-align: middle;
}
.login_vertical_align {
	padding: 10px;
	padding-bottom: 80px;
}
form#login {
	padding-bottom: 30px;
	font-size: 1.2em;
	vertical-align: middle;
}
.login_table_title {
	max-width: 530px;
	color: #aaa !important;
	padding-bottom: 20px;
	/* text-shadow: 1px 1px 1px #FFF; */
}
.login_table label {
	text-shadow: 1px 1px 1px #FFF;
}
.login_table {
	margin: 0px auto;  /* Center */
	padding-left:6px;
	padding-right:6px;
	padding-top:16px;
	padding-bottom:12px;
	max-width: 560px;

	background-color: #FFFFFF;

	-webkit-box-shadow: 0 4px 23px 5px rgba(0, 0, 0, 0.2), 0 2px 6px rgba(60,60,60,0.15);
	box-shadow: 0 4px 23px 5px rgba(0, 0, 0, 0.2), 0 2px 6px rgba(60,60,60,0.15);

	border-radius: 4px;
	border:solid 1px rgba(80,80,80,.4);

	border-top:solid 1px #f8f8f8;
}
.login_table input#username, .login_table input#password, .login_table input#securitycode{
	border: none;
	/* border-bottom: solid 1px rgba(180,180,180,.4); */
	padding: 5px;
	margin-left: 5px;
	margin-top: 5px;
	margin-bottom: 5px;
}
.login_table input#username:focus, .login_table input#password:focus, .login_table input#securitycode:focus {
	outline: none !important;
}
.login_table .trinputlogin {
	margin: 8px;
}
.login_table .tdinputlogin {
	background-color: #fff;
	min-width: 220px;
	border-radius: 2px;
}
.login_table .tdinputlogin {
	border-bottom: 1px solid #ccc;
}
.login_table .tdinputlogin .fa {
	padding-left: 10px;
	width: 14px;
}

.login_main_home {
	word-break: break-word;
	width: fit-content;
}
.login_main_message {
	text-align: center;
	max-width: 570px;
	margin-bottom: 10px;
}
.login_main_message .error {
	border: 1px solid #caa;
	padding: 10px;
}
div#login_left, div#login_right {
	display: inline-block;
	min-width: 245px;
	padding-top: 10px;
	padding-left: 16px;
	padding-right: 16px;
	text-align: center;
	vertical-align: middle;
}
div#login_right select#entity {
	margin-top: 10px;
}
table.login_table tr td table.none tr td {
	padding: 2px;
}
table.login_table_securitycode {
	border-spacing: 0px;
}
table.login_table_securitycode tr td {
	padding-left: 0px;
	padding-right: 4px;
}
#securitycode {
	min-width: 60px;
}
#img_securitycode {
	border: 1px solid #f4f4f4;
}
#img_logo, .img_logo {
	max-width: 170px;
	max-height: 90px;
}
.loginbuttonexternal {
	width: 300px;
	margin: auto;
	border: 1px solid #ccc;
	padding: 10px;
	border-radius: 5px;
}


.atoplogin.dropdown .dropdown-menu {
	display: none;
}

div.login_block {
	top: 0;
	padding-top: 3px;
	padding-bottom: 3px;
	/* border-right: 1px solid rgba(0,0,0,0.2); */
	<?php print $left; ?>: 0;
<?php if (in_array($conf->browser->layout, array('phone', 'tablet')) && !getDolGlobalString('MAIN_OPTIMIZEFORTEXTBROWSER')) { ?>
	position: absolute;
<?php } else { ?>
	position: fixed;
<?php } ?>
	z-index: 10;
	text-align: center;
	vertical-align: middle;
	background: var(--colorbackvmenu1);
	width: <?php echo $leftmenuwidth + 6; ?>px;
	height: 68px;
	<?php if (GETPOST('optioncss', 'aZ09') == 'print') { ?>
	display: none;
	<?php } ?>
}
.sidebar-collapse div.login_block {
	top: -1000px;
}
div.login_block a {
	color: var(--colortextbackvmenu);
	display: inline-block;
}
div.login_block a .atoploginusername {
	color: var(--colortextbackhmenu);
	display: inline-block;
	overflow: hidden;
	max-width: 50px;
	text-overflow: ellipsis;
}
div.login_block span.aversion {
	color: var(--colortextbackvmenu);
	filter: contrast(0.7);
}
div.login_block table {
	display: inline;
}
div.login {
	white-space:nowrap;
	font-weight: bold;
	float: <?php echo $right; ?>;
}
div.login a {
	color: var(--colortextvmenu);
}
div.login a:hover {
	color: var(--colortextvmenu);
	text-decoration:underline;
}
div.login_block_user, div.login_block_other { clear: both; }
div.login_block_other { padding-top: 15px; }

.topnav div.login_block_user {
	display: inline-block;
	vertical-align: middle;
	line-height: <?php echo $disableimages ? '25' : '70'; ?>px;
	height: <?php echo $disableimages ? '25' : '70'; ?>px;
}
.topnav div.login_block_other {
	display: inline-block;
	vertical-align: middle;
	clear: <?php echo $disableimages ? 'none' : 'both'; ?>;
	padding-top: 0;
	text-align: <?php echo $right; ?>;
	margin-<?php echo $right; ?>: 8px;
	max-width: 200px;
}

.login_block_other .login_block_elem {
	height: 25px;
	line-height: 25px;
}
.login_block_elem {
	float: <?php echo $right; ?>;
	vertical-align: middle;
	padding: 0px 3px 0px 3px !important;
	height: 18px;
}
.login_block_elem_name {
	margin-top: 1px;
}
a.aversion {
	white-space: nowrap;
	width: 48px;
	overflow: hidden;
	text-overflow: ellipsis;
	display: block;
}

.atoplogin, .atoplogin:hover {
	color: var(--colortextbackvmenu) !important;
}
.alogin, .alogin:hover {
	color: #888 !important;
	font-weight: normal !important;
	font-size: <?php echo is_numeric($fontsizesmaller) ? $fontsizesmaller.'px' : $fontsizesmaller; ?> !important;
}
.alogin:hover, .atoplogin:hover {
	text-decoration:underline !important;
}
span.fa.atoplogin, span.fa.atoplogin:hover {
	font-size: 16px;
	text-decoration: none !important;
}
img.login, img.printer, img.entity {
	/* padding: 0px 0px 0px 4px; */
	/* margin: 0px 0px 0px 8px; */
	text-decoration: none;
	color: white;
	font-weight: bold;
}
.userimg.atoplogin img.userphoto, .userimgatoplogin img.userphoto {		/* size for user photo in login bar */
	/* border-radius: 8px; */
	width: 20px;
	height: 20px;
	background-size: contain;
	vertical-align: text-bottom;
	background-color: #FFF;
}
img.userphoto {			/* size for user photo in lists */
	border-radius: 0.75em;
	width: 1.5em;
	height: 1.5em;
	background-size: contain;
	vertical-align: middle;
}
span.userimg div.userphoto {
	background-color: #eee;
	border-radius: 0.72em;
	width: 1.4em;
	height: 1.4em;
	padding-top: 1px;
	display: inline-block;
}
img.userphotosmall {			/* size for user photo in lists */
	border-radius: 0.6em;
	width: 1.2em;
	height: 1.2em;
	background-size: contain;
	vertical-align: middle;
}
img.userphoto[alt="Gravatar avatar"], img.photouserphoto.dropdown-user-image[alt="Gravatar avatar"] {
	background: #fff;
}
img.userphotopublicvcard {
	width: 60px;
	height: 60px;
	border-radius: 50%;
	background-size: contain;
	border: 1px solid;
	border-color: rgba(128, 128, 128, 0.5);
	position: relative;
	top: 25px;
	left: -110px;
}
form[name="addtime"] img.userphoto {
	border: 1px solid #444;
}
.span-icon-user {
	background-image: url(<?php echo dol_buildpath($path.'/theme/'.$theme.'/img/object_user.png', 1); ?>);
	background-repeat: no-repeat;
}
.span-icon-password {
	background-image: url(<?php echo dol_buildpath($path.'/theme/'.$theme.'/img/lock.png', 1); ?>);
	background-repeat: no-repeat;
}

/* ============================================================================== */
/* Menu gauche                                                                    */
/* ============================================================================== */

div.vmenu, td.vmenu {
	margin-<?php print $right; ?>: 2px;
	position: relative;
	float: <?php print $left; ?>;
	padding: 0px;
	padding-bottom: 0px;
	padding-top: 0px;
	width: <?php echo $leftmenuwidth; ?>px;
}

.vmenu {
	margin-<?php print $left; ?>: 4px;
	<?php if (GETPOST('optioncss', 'aZ09') == 'print') { ?>
	display: none;
	<?php } ?>
}

.vmenusearchselectcombo {
	width: <?php echo $leftmenuwidth - 20; ?>px;
}

.menu_contenu {
	padding-top: 4px;
	padding-bottom: 3px;
	overflow: hidden;
	text-overflow: ellipsis;
}
#menu_contenu_logo { padding-right: 4px; }
.companylogo { padding-top: 4px; }
.searchform { padding-top: 10px; }
.searchform .bordertransp { border: 0; }
#divsearchforms2 form.searchform .button { border: none !important; }

a.vmenu:link, a.vmenu:visited, a.vmenu:hover, a.vmenu:active, span.vmenu, span.vsmenu {
	white-space: nowrap; font-size:<?php print is_numeric($fontsize) ? $fontsize.'px' : $fontsize ?>; font-family: <?php print $fontlist ?>; text-align: <?php print $left; ?>; font-weight: bold;
}
span.vmenudisabled { font-size:<?php print is_numeric($fontsize) ? $fontsize.'px' : $fontsize ?>; font-family: <?php print $fontlist ?>; text-align: <?php print $left; ?>; font-weight: bold; color: #aaa; margin-left: 4px; white-space: nowrap; }
a.vmenu:link, a.vmenu:visited {
	color: var(--colortextbackvmenu);
}

a.vsmenu:link, a.vsmenu:visited, a.vsmenu:hover, a.vsmenu:active, span.vmenu, span.vsmenu {
	font-size:<?php print is_numeric($fontsize) ? $fontsize.'px' : $fontsize ?>; font-family: <?php print $fontlist ?>; text-align: <?php print $left; ?>; font-weight: normal;
	color: var(--colortextbackvmenu);
	margin: 1px 1px 1px 8px;
}
span.vsmenudisabled:not(.spanlilevel0), font.vsmenudisabled:not(.spanlilevel0) {
	font-size:<?php print is_numeric($fontsize) ? $fontsize.'px' : $fontsize ?>;
}
span.vsmenudisabled, font.vsmenudisabled {
	font-family: <?php print $fontlist ?>;
	text-align: <?php print $left; ?>;
	font-weight: normal;
	color: var(--colortextbackvmenu);
	white-space: nowrap;
}
a.vsmenu:link, a.vsmenu:visited {
	color: var(--colortextbackvmenu);
	white-space: nowrap;
}
span.vsmenudisabledmargin, font.vsmenudisabledmargin { margin: 1px 1px 1px 8px; }

a.help:link, a.help:visited, a.help:hover, a.help:active, span.help {
	text-align: <?php print $left; ?>; font-weight: normal; color: #999; text-decoration: none;
}

.helppresentcircle {
	/*
	color: var(--colorbackhmenu1);
	filter: invert(0.5);
	*/
	color: var(--colortextbackhmenu);
	margin-left: -4px;
	display: inline-block;
	font-size: x-small;
	vertical-align: super;
	opacity: 0.95;
	transform: rotate(<?php echo($left == 'left' ? '55deg' : '305deg'); ?>);
}

div.blockvmenulogo
{
	border-bottom: 0 !important;
}
.menulogocontainer {
	margin: <?php echo $disableimages ? '-1' : '6'; ?>px;
	margin-left: 12px;
	margin-right: 6px;
	padding: 0;
	height: <?php echo $disableimages ? '18' : '32'; ?>px;
	/* width: 100px; */
	max-width: 100px;
	vertical-align: middle;
}
.backgroundforcompanylogo {
	background-color: rgba(255,255,255,0.7);
	border-radius: 5px;
}
.menulogocontainer img.mycompany {
	object-fit: contain;
	width: inherit;
	height: inherit;
	image-rendering: -webkit-optimize-contrast;
}
#mainmenutd_companylogo::after {
	content: unset;
}
li#mainmenutd_companylogo .tmenucenter {
	width: unset;
}
li#mainmenutd_companylogo {
	min-width: unset !important;
}
<?php if ($disableimages) { ?>
	li#mainmenutd_home {
		min-width: unset !important;
	}
	li#mainmenutd_home .tmenucenter {
		width: unset;
	}
<?php } ?>

div.blockvmenupair, div.blockvmenuimpair
{
	font-family: <?php print $fontlist ?>;
	text-align: <?php print $left; ?>;
	text-decoration: none;
	padding-left: 5px;
	padding-right: 1px;
	padding-top: 3px;
	padding-bottom: 3px;
	margin: 1px 0px 8px 0px;

	color: var(--colortext);
	background: var(--colorbackvmenu1);

	padding-bottom: 10px;
	border-bottom: 1px solid #e8e8e8;
}
div.blockvmenubookmarks
{
	padding-bottom: 16px !important;
}
div.blockvmenuend {
	border: none !important;
	padding-left: 0 !important;
}
a.vsmenu.addbookmarkpicto {
	padding-right: 10px;
}
div.blockvmenufirst {
	padding-top: 10px;
	<?php if (getDolGlobalString('MAIN_USE_TOP_MENU_SEARCH_DROPDOWN')) { ?>
	border-top: 1px solid #e0e0e0;
	<?php } ?>
}
div.blockvmenusearch, div.blockvmenubookmarks
{
	font-family: <?php print $fontlist ?>;
	color: #000000;
	text-align: <?php print $left; ?>;
	text-decoration: none;
	padding-left: 5px;
	padding-right: 1px;
	padding-top: 3px;
	padding-bottom: 3px;
	margin: 1px 0px 2px 0px;
	background: var(--colorbackvmenu1);

	padding-bottom: 10px;
	/* border-bottom: 1px solid #f4f4f4; */
}
div.blockvmenusearchphone
{
	border-bottom: none;
	margin-bottom: 0px;
}

div.blockvmenuhelp
{
<?php if (empty($conf->dol_optimize_smallscreen)) { ?>
	font-family: <?php print $fontlist ?>;
	color: #000000;
	text-align: center;
	text-decoration: none;
	padding-left: 0px;
	padding-right: 8px;
	padding-top: 3px;
	padding-bottom: 3px;
	margin: 4px 0px 0px 0px;
<?php } else { ?>
	display: none;
<?php } ?>
}


td.barre {
	border-right: 1px solid #000000;
	border-bottom: 1px solid #000000;
	background: #b3c5cc;
	font-family: <?php print $fontlist ?>;
	color: #000000;
	text-align: <?php print $left; ?>;
	text-decoration: none;
}

td.barre_select {
	background: #b3c5cc;
	color: #000000;
}

td.photo {
	background: #F4F4F4;
	color: #000000;
	border: 1px solid #bbb;
}

/* ============================================================================== */
/* Panes for Main                                                   */
/* ============================================================================== */

/*
 *  PANES and CONTENT-DIVs
 */

#mainContent, #leftContent .ui-layout-pane {
	padding:    0px;
	overflow:	auto;
}

#mainContent, #leftContent .ui-layout-center {
	padding:    0px;
	position:   relative; /* contain floated or positioned elements */
	overflow:   auto;  /* add scrolling to content-div */
}


/* ============================================================================== */
/* Toolbar for ECM or Filemanager                                                 */
/* ============================================================================== */

td.ecmroot {
	padding-bottom: 0 !important;
}

.largebutton {
	/* border-top: 1px solid #CCC !important; */
	padding: 0px 4px 14px 4px !important;
	min-height: 32px;
}


a.toolbarbutton {
	margin-top: 0px;
	margin-left: 4px;
	margin-right: 4px;
	height: 30px;
}
img.toolbarbutton {
	margin-top: 1px;
	height: 30px;
}

li.expanded > a.fmdirlia.jqft.ecmjqft {
	font-weight: bold !important;
}

.divfmdirlia {
	width: calc(100% - 100px);
}

a.fmdirlia {
	white-space: break-spaces;
	word-break: break-all;
}


/* ============================================================================== */
/* Onglets                                                                        */
/* ============================================================================== */
div.tabs {
	text-align: <?php print $left; ?>;
	/*margin-left: 6px !important;
	margin-right: 6px !important;*/
	clear:both;
	height:100%;
}
div.tabsElem {
	margin-top: 6px;
}		/* To avoid overlap of tabs when not browser */
div.tabsElem a {
	font-weight: normal !important;
}
div.tabBar {
	color: var(--colortextbacktab);
	padding-top: 23px;
	padding-left: 24px;
	padding-right: 24px;
	padding-bottom: 23px;
	margin: 0px 0px 20px 0px;
	-webkit-border-radius: 3px;
	border-radius: 3px;
	border-right: 1px solid #CCC;
	border-left: 1px solid #CCC;
	border-top: 1px solid #CCC;
	border-bottom: 1px solid #CCC;
	width: auto;
	background: var(--colorbacktabcard1);
}
div.tabBar tr.titre td {
	padding-top: 20px;
}
div.fiche table:not(.table-fiche-title) tr.titre td {
	padding-top: 10px;
}

/*
div.tabBar.tabBarNoTop {
	padding-top: 0;
	border-top: 0;
}
*/

/* tabBar used for creation/update/send forms */
div.tabBarWithBottom {
	padding-bottom: 18px;
	border-bottom: 1px solid #aaa;
}
div.tabBar table.tableforservicepart2:last-child {
	border-bottom: 1px solid #aaa;
}
.tableforservicepart1 .tdhrthin {
	height: unset;
}
/* Payment Screen : Pointer cursor in the autofill image */
.AutoFillAmount {
	cursor:pointer;
}

/* ============================================================================== */
/* Buttons for actions                                                            */
/* ============================================================================== */

div.divButAction {
	margin-bottom: 1.4em;
}
div.tabsAction {
	margin: 20px 0em 20px 0em;
	padding: 0em 0em;
	text-align: right;
}
div.tabsActionNoBottom {
	margin-bottom: 0px;
}
div.tabsAction > a {
	margin-bottom: 16px !important;
}

div.popuptabset {
	padding: 6px;
	background: #fff;
	border: 1px solid #888;
}
div.popuptab {
	padding-top: 5px;
	padding-bottom: 5px;
	padding-left: 5px;
	padding-right: 5px;
}

a.tabTitle {
	color:rgba(0,0,0,.5);
	margin-<?php print $right; ?>: 10px;
	text-shadow:1px 1px 1px #ffffff;
	font-family: <?php print $fontlist ?>;
	font-weight: normal;
	padding: 4px 6px 2px 6px;
	margin: 0px 6px;
	text-decoration: none;
	white-space: nowrap;
}
.tabTitleText {
	display: none;
}
.imgTabTitle {
	max-height: 14px;
}
div.tabs div.tabsElem:first-of-type a.tab {
	margin-left: 0px !important;
}

a.tabunactive {
	color: var(--colortextlink) !important;
}
a.tab:link, a.tab:visited, a.tab:hover, a.tab#active {
	font-family: <?php print $fontlist ?>;
	padding: 12px 13px 12px;
	margin: 0em 0.2em;
	text-decoration: none;
	white-space: nowrap;
	background-image: none !important;
}

.tabactive, a.tab#active {
	color: var(--colortextbacktab) !important;
	background: var(--colorbacktabcard1) !important;

	border-right: 1px solid #AAA !important;
	border-left: 1px solid #AAA !important;
	border-top: 2px solid #111 !important;
}
.tabunactive, a.tab#unactive {
	border-right: 1px solid transparent;
	border-left: 1px solid transparent;
	border-top: 1px solid transparent;
	border-bottom: 0px !important;
}

a.tab:hover
{
	/*
	background: var(--colorbacktabcard1) url(<?php echo dol_buildpath($path.'/theme/'.$theme.'/img/nav-overlay3.png', 1); ?>) 50% 0 repeat-x;
	color: var(--colortextbacktab);
	*/
	text-decoration: underline;
}
a.tabimage {
	color: #434956;
	font-family: <?php print $fontlist ?>;
	text-decoration: none;
	white-space: nowrap;
}

td.tab {
	background: #dee7ec;
}

span.tabspan {
	background: #dee7ec;
	color: #434956;
	font-family: <?php print $fontlist ?>;
	padding: 0px 6px;
	margin: 0em 0.2em;
	text-decoration: none;
	white-space: nowrap;
	-webkit-border-radius:3px 3px 0px 0px;
	border-radius:3px 3px 0px 0px;

	border-<?php print $right; ?>: 1px solid #555555;
	border-<?php print $left; ?>: 1px solid #D8D8D8;
	border-top: 1px solid #D8D8D8;
}

/* ============================================================================== */
/* Buttons for actions                                                            */
/* ============================================================================== */
<?php include dol_buildpath($path.'/theme/'.$theme.'/btn.inc.php', 0); ?>



/* ============================================================================== */
/* Tables                                                                         */
/* ============================================================================== */

.allwidth {
	width: 100%;
}

#undertopmenu {
	background-repeat: repeat-x;
	margin-top: <?php echo($dol_hide_topmenu ? '6' : '0'); ?>px;
}

.paddingrightonly {
	border-collapse: collapse;
	border: 0px;
	margin-left: 0px;
	padding-<?php print $left; ?>: 0px !important;
	padding-<?php print $right; ?>: 4px !important;
}
.nocellnopadd {
	list-style-type:none;
	margin: 0px !important;
	padding: 0px !important;
}
.noborderspacing {
	border-spacing: 0;
}
tr.nocellnopadd td.nobordernopadding, tr.nocellnopadd td.nocellnopadd
{
	border: 0px;
}

.unsetcolor {
	color: unset !important;
}

.smallpaddingimp {
	padding: 4px !important;
}
input.buttonlink {
	color: var(--colortextlink);
	background-color: transparent;
	cursor: pointer;
}
input.buttonlink:hover {
	text-decoration: underline;
}
input.buttonreset {
	margin-top: 3px;
	margin-bottom: 3px;
	padding: 8px 15px;
	text-decoration: underline;
	color: var(--colortextlink);
	background-color: transparent;
	cursor: pointer;
}

.notopnoleft {
	border-collapse: collapse;
	border: 0px;
	padding-top: 0px;
	padding-<?php print $left; ?>: 0px;
	padding-<?php print $right; ?>: 16px;
	padding-bottom: 4px;
	margin-right: 0px;
}
.notopnoleftnoright {
	border-collapse: collapse;
	border: 0px;
	padding-top: 0px;
	padding-left: 0px;
	padding-right: 0px;
	padding-bottom: 4px;
	margin: 0px 0px 0px 0px;
}

table.tableforemailform tr td {
	padding-top: 3px;
	padding-bottom: 3px;
}

table.border, table.bordernooddeven, table.dataTable, .table-border, .table-border-col, .table-key-border-col, .table-val-border-col, div.border {
	/* border: 1px solid #f4f4f4; */
	border-collapse: collapse !important;
	padding: 1px 2px 1px 3px;			/* t r b l */
}
table.borderplus {
	border: 1px solid #BBB;
}

.border tbody tr, .bordernooddeven tbody tr, .border tbody tr td, .bordernooddeven tbody tr td,
div.tabBar table.border tr, div.tabBar table.border tr td, div.tabBar div.border .table-border-row, div.tabBar div.border .table-key-border-col, div.tabBar div.border .table-val-border-col,
tr.liste_titre.box_titre td table td, .bordernooddeven tr td {
	height: 28px;
}

table.border td, table.bordernooddeven td, div.border div div.tagtd {
	padding: 3px 4px 3px 4px;
	/* border: 1px solid #f0f0f0; */
	border-collapse: collapse;
}

td.border, div.tagtable div div.border {
	border-top: 1px solid #000000;
	border-right: 1px solid #000000;
	border-bottom: 1px solid #000000;
	border-left: 1px solid #000000;
}

.table-key-border-col {
	/* width: 25%; */
	vertical-align:top;
}
.table-val-border-col {
	width:auto;
}


.thsticky, .tdsticky {
	position: sticky;
	left: 0px;
}
.thstickyright, .tdstickyright {
	position: sticky;
	right: 0px;
}
.thstickygray, .tdstickygray {
	background-color: lightgray;
}
.thstickyghostwhite, .tdstickyghostwhite {
	background-color: ghostwhite;
}
.thstickyinherit, .tdstickyinherit {
	background-color: inherit;
}

<?php if (getDolGlobalString('THEME_ENABLE_STICKY_COLUMN_REF')) { ?>
/* To have left column sticky */
.tagtable td[data-key="ref"], .tagtable th[data-key="ref"] {
	position: sticky;
	left: 0;
	top: 0;
	max-width: 150px !important;
	/*background-color: inherit;*/
	background-color: gainsboro;
	z-index: 2;
}
<?php } ?>

<?php if (getDolGlobalString('THEME_ENABLE_STICKY_COLUMN_ACTION')) { ?>
/* To have right column sticky */
.tagtable td.actioncolumn, .tagtable th.actioncolumn {
	position: sticky;
	right: 0;
	top: 0;
	max-width: 150px !important;
	/*background-color: inherit;*/
	background-color: gainsboro;
	z-index: 2;
}
<?php } ?>



/* Main boxes */
.nobordertop, .nobordertop tr:first-of-type td {
	border-top: none !important;
}
.noborderbottom, .noborderbottom tr:last-of-type td {
	border-bottom: none !important;
}
.bordertop {
	border-top: 1px solid var(--colortopbordertitle1);
}
.borderbottom {
	border-bottom: 1px solid var(--colortopbordertitle1);
}

.fichehalfright table.noborder {
	margin: 0px 0px 0px 0px;
}
div.colorback
{
	background: var(--colorbacktitle1);
	padding: 10px;
	margin-top: 5px;
}
.liste_titre_bydiv {
	<?php if ($userborderontable) { ?>
	border-right: 1px solid #ccc;
	border-left: 1px solid #ccc;
	<?php } ?>
}
table.liste, table.noborder:not(.paymenttable):not(.margintable):not(.tableforcontact), table.formdoc, div.noborder:not(.paymenttable):not(.margintable):not(.tableforcontact) {
	<?php
	if ($userborderontable) { ?>
	/* border-left: 1px solid var(--colortopbordertitle1);
	border-right: 1px solid var(--colortopbordertitle1); */
	border-left: 1px solid #ccc;
	border-right: 1px solid #ccc;
	<?php } else { ?>
	border-left: 1px solid #f0f0f0;
	border-right: 1px solid #f0f0f0;
	<?php } ?>
}
table.liste, table.noborder, table.formdoc, div.noborder {
	width: calc(100% - 2px);	/* -2 to fix a bug. Without, a scroll appears due to overflow-x: auto; of div-table-responsive */

	border-collapse: separate !important;
	border-spacing: 0px;

	border-top-width: <?php echo $borderwidth ?>px;
	border-top-color: var(--colortopbordertitle1);
	border-top-style: solid;

	border-bottom-width: 1px;
	border-bottom-color:  #BBB;
	border-bottom-style: solid;

	margin: 0px 0px 20px 0px;

	-webkit-border-radius: 0.1em;
	border-radius: 0.1em;
}
table.noborder tr, div.noborder form {
	border-top-color: #FEFEFE;

	border-right-width: 1px;
	border-right-color: #BBBBBB;
	border-right-style: solid;

	border-left-width: 1px;
	border-left-color: #BBBBBB;
	border-left-style: solid;
	min-height: 26px;
}
table.paddingtopbottomonly tr td {
	padding-top: 1px;
	padding-bottom: 2px;
}
/* CSS to remove the interline border */
table.nointerlines tr:not(:last-child) td {
	border-bottom: unset !important;
	border-top: unset !important;
}

.liste_titre_filter {
	background: var(--colorbacktitle1) !important;
}
tr.liste_titre_filter td.liste_titre {
	padding-top: 4px;
	padding-bottom: 3px;
}
.liste_titre_create td, .liste_titre_create th, .liste_titre_create .tagtd
{
	border-top-width: 1px;
	border-top-color: var(--colortopbordertitle1);
	border-top-style: solid;
}
tr#trlinefordates td {
	border-bottom: 0px !important;
}
.liste_titre_add td, .liste_titre_add th, .liste_titre_add .tagtd
{
	border-top-width: 2px;
	border-top-color: var(--colortopbordertitle1);
	border-top-style: solid;
}
.liste_titre_add td, .liste_titre_add .tagtd
{
	border-top-width: 1px;
	border-top-color: var(--colortopbordertitle1);
	border-top-style: solid;
}

table.liste th, table.noborder th, table.noborder tr.liste_titre td, table.noborder tr.box_titre td {
	padding: 8px 8px 8px 10px;			/* t r b l */
}

table.liste td, table.noborder td, div.noborder form div, table.tableforservicepart1 td, table.tableforservicepart2 td {
	padding: 4px 8px 4px 10px;			/* t r b l */
	height: 22px;
}
table.liste tr.trkanban td {
	padding: 12px 15px 12px 15px;			/* t r b l */
}

form.tagtable {
	padding: unset !important;
	border: unset !important;
}

table.liste td, table.noborder td, div.noborder form div {
	padding: 8px 6px 8px 6px;			/* t r b l */
}
div.liste_titre_bydiv .divsearchfield {
	padding: 2px 1px 2px 6px;			/* t r b l */
}

table.nobordernopadding {
	border-collapse: collapse !important;
	border: 0;
}
table.nobordernopadding tr {
	border: 0 !important;
	padding: 0 0 !important;
}
table.nobordernopadding tr td {
	border: 0 !important;
	padding: 0 3px 0 0;
}
table.border tr td table.nobordernopadding tr td {
	padding-top: 0;
	padding-bottom: 0;
}
td.borderright {
	border: none;	/* to erase value for table.nobordernopadding td */
	border-right-width: 1px !important;
	border-right-color: #BBB !important;
	border-right-style: solid !important;
}
td.borderleft {
	border: none;	/* to erase value for table.nobordernopadding td */
	border-left-width: 1px !important;
	border-left-color: #BBB !important;
	border-left-style: solid !important;
}

/* For table with no filter before */
table.listwithfilterbefore {
	border-top: none !important;
}

.tagtable, .table-border { display: table; }
.tagtr, .table-border-row  { display: table-row; }
.tagtd, .table-border-col, .table-key-border-col, .table-val-border-col { display: table-cell; }
.confirmquestions .tagtr .tagtd:not(:first-child)  { padding-left: 10px; }
.confirmquestions { margin-top: 5px; }


/* Pagination */
div.refidpadding  {
	padding-top: 3px;
}
div.refid  {
	font-weight: bold;
	color: var(--colortexttitlenotab);
	font-size: 120%;
}
a.refid {
	color: var(--colortexttitlenotab) !important;
}
div.refidno  {
	padding-top: 8px;
	font-weight: normal;
	color: var(--refidnocolor);
	font-size: 92%;
	line-height: 1.3em;
}
div.refidno form {
	display: inline-block;
}
div.refaddress div.address {
	line-height: 1.2em;
	font-size: 0.9em;
}

div.pagination {
	float:<?php echo $right; ?>
}
div.pagination a {
	font-weight: normal;
}
div.pagination ul
{
  list-style: none;
  display: inline-block;
  padding-left: 0px;
  padding-right: 0px;
  margin: 0;
}
div.pagination li {
  display: inline-block;
  padding-left: 0px;
  padding-right: 0px;
  /* padding-top: 6px;
  padding-bottom: 5px; */
}
.pagination {
  display: inline-block;
  padding-left: 0;
  border-radius: 4px;
}

div.pagination li.pagination a,
div.pagination li.pagination span {
  padding: 6px 12px;
  padding-top: 8px;
  line-height: 1.42857143;
  color: var(--color-black);
  text-decoration: none;
}
div.pagination li.pagination span.inactive {
  cursor: default;
  color: #ccc;
}

div.pagination li.litext a {
border: none;
  padding-right: 10px;
  padding-left: 4px;
  font-weight: bold;
}
div.pagination li.noborder a:hover {
  border: none;
  background-color: transparent;
}
div.pagination li:first-child a,
div.pagination li:first-child span {
  margin-left: 0;
  border-top-left-radius: 4px;
  border-bottom-left-radius: 4px;
}
div.pagination li:last-child a,
div.pagination li:last-child span {
  border-top-right-radius: 4px;
  border-bottom-right-radius: 4px;
}
div.pagination li a:hover,
div.pagination li span:hover,
div.pagination li a:focus,
div.pagination li span:focus {
	color: #000;
	background-color: #eee;
	border-color: #ddd;
	  /* padding-top: 8px; */
}
div.pagination li .active a,
div.pagination li .active span,
div.pagination li .active a:hover,
div.pagination li .active span:hover,
div.pagination li .active a:focus,
div.pagination li .active span:focus {
  z-index: 2;
  color: #fff;
  cursor: default;
  background-color: var(--colorbackhmenu1);
  border-color: #337ab7;
}
div.pagination .disabled span,
div.pagination .disabled span:hover,
div.pagination .disabled span:focus,
div.pagination .disabled a,
div.pagination .disabled a:hover,
div.pagination .disabled a:focus {
  color: #777;
  cursor: not-allowed;
  background-color: #fff;
  border-color: #ddd;
}
div.pagination li.pagination .active {
  text-decoration: underline;
  box-shadow: none;
}
.paginationafterarrows .nohover {
  box-shadow: none !important;
}
div.pagination li.paginationafterarrows {
	margin-left: 10px;
}
.paginationatbottom {
	margin-top: 9px;
}
table.hidepaginationprevious .paginationprevious {
	display: none;
}
table.hidepaginationnext .paginationnext {
	display: none;
}
.paginationafterarrows a.btnTitlePlus:hover span:before {
	/* text-shadow: 0px 0px 5px #ccc; */
	/* filter: invert(0.3); */
	font-size: 1.03em;
}


/* Prepare to remove class pair - impair
.noborder > tbody > tr:nth-child(even) td {
	background: linear-gradient(to bottom, var(--colorbacklineimpai2) 85%, var(--colorbacklineimpair2) 100%);
	background: -o-linear-gradient(bottom, var(--colorbacklineimpair2) 85%, var(--colorbacklineimpair2) 100%);
	background: -moz-linear-gradient(bottom, var(--colorbacklineimpair2) 85%, var(--colorbacklineimpair2) 100%);
	background: -webkit-linear-gradient(bottom, var(--colorbacklineimpair2) 85%, var(--colorbacklineimpair2) 100%);
	font-family: <?php print $fontlist ?>;
	border: 0px;
	margin-bottom: 1px;
	color: #202020;
	min-height: 18px;
}

.noborder > tbody > tr:nth-child(odd) td {
	background: linear-gradient(to bottom, var(--colorbacklinepair2) 85%, var(--colorbacklinepair2) 100%);
	background: -o-linear-gradient(bottom, var(--colorbacklinepair2) 85%, var(--colorbacklinepair2) 100%);
	background: -moz-linear-gradient(bottom, var(--colorbacklinepair2) 85%, var(--colorbacklinepair2) 100%);
	background: -webkit-linear-gradient(bottom, var(--colorbacklinepair2) 85%, var(--colorbacklinepair2) 100%);
	font-family: <?php print $fontlist ?>;
	border: 0px;
	margin-bottom: 1px;
	color: #202020;
}
*/

ul.noborder li:nth-child(odd):not(.liste_titre) {
	background-color: var(--colorbacklinepair2) !important;
}


/* Set the color for hover lines */

.tmenucompanylogo.nohover, .tmenucompanylogo.nohover:hover {
	opacity: unset !important;
}
.nohoverborder:hover {
	border: unset;
	box-shadow: unset;
	-webkit-box-shadow: unset;
}

.oddeven:hover, .evenodd:hover, .oddevenimport:hover, .evenoddimport:hover, .impair:hover, .pair:hover
{
	background: rgb(<?php echo $colorbacklinepairhover; ?>) !important;
}
.tredited {
	background: rgb(<?php echo $colorbacklinepairchecked; ?>) !important;   /* Must be background to be stronger than background of odd or even */
}
<?php if ($colorbacklinepairchecked) { ?>
.highlight {
	background: rgb(<?php echo $colorbacklinepairchecked; ?>) !important; /* Must be background to be stronger than background of odd or even */
}
<?php } ?>

.nohover:hover {
	background: unset !important;
}
.nohoverborder:hover {
	border: unset;
	box-shadow: unset;
	-webkit-box-shadow: unset;
}

.oddeven, .evenodd, .impair, .pair, .nohover .impair:hover, tr.impair td.nohover, tr.pair td.nohover, .tagtr.oddeven
{
	font-family: <?php print $fontlist ?>;
	border: 0px;
	margin-bottom: 1px;
	color: var(--oddevencolor);
}
.impair, .nohover .impair:hover, tr.impair td.nohover
{
	background: var(--colorbacklineimpair2);
}
.pair, .nohover .pair:hover, tr.pair td.nohover {
	background-color: var(--colorbacklinepair1);
}
tr.oddeven.oddevendouble {
	height: 60px !important;
}

#GanttChartDIV {
	background-color: var(--colorbacklineimpair2);
}
table.dataTable tr.oddeven {
	background-color: var(--colorbacklinepair1) !important;
}

/* For no hover style */
td.oddeven, table.nohover tr.impair, table.nohover tr.pair, table.nohover tr.impair td, table.nohover tr.pair td, tr.nohover td, form.nohover, form.nohover:hover {
	background-color: var(--colorbacklineimpair2) !important;
	background: var(--colorbacklineimpair2) !important;
}
td.evenodd, tr.nohoverpair td, #trlinefordates td {
	background-color: var(--colorbacklinepair2) !important;
	background: var(--colorbacklinepair2) !important;
}
.trforbreak td {
	font-weight: bold;
	border-bottom: 1pt solid black !important;
	background-color: var(--colorbacklinebreak) !important;
}
.trforbreak.nobold td a, .trforbreak.nobold span.secondary {
	font-weight: normal !important;
}

table.dataTable td {
	padding: 5px 2px 5px 3px !important;
}
tr.pair td, tr.impair td, form.impair div.tagtd, form.pair div.tagtd, div.impair div.tagtd, div.pair div.tagtd, div.liste_titre div.tagtd {
	padding: 5px 2px 5px 3px;
	border-bottom: 1px solid #eee;
}
form.pair, form.impair {
	font-weight: normal;
}
tr.pair:last-of-type td, tr.impair:last-of-type td {
	border-bottom: 0px !important;
}
tr.pair td .nobordernopadding tr td, tr.impair td .nobordernopadding tr td {
	border-bottom: 0px !important;
}
/*
table.nobottomiftotal tr.liste_total td {
	background-color: var(--inputbackgroundcolor);
	<?php if (!$userborderontable) { ?>
	border-bottom: 0px !important;
	<?php } ?>
}
*/
div.liste_titre .tagtd {
	vertical-align: middle;
}
div.liste_titre {
	min-height: 26px !important;	/* We can't use height because it's a div and it should be higher if content is more. but min-height doe not work either for div */

	padding-top: 2px;
	padding-bottom: 2px;

	/*border-right-width: 1px;
	border-right-color: #BBB;
	border-right-style: solid;

	border-left-width: 1px;
	border-left-color: #BBB;
	border-left-style: solid;*/

	border-top-width: 1px;
	border-top-color: #BBB;
	border-top-style: solid;
}
div.liste_titre_bydiv {
	<?php if ($userborderontable) { ?>
	border-top-width: <?php echo $borderwidth ?>px;
	border-top-color: var(--colortopbordertitle1);
	border-top-style: solid;
	<?php } ?>
	border-collapse: collapse;
	display: table;
	padding: 2px 0px 2px 0;
	box-shadow: none;
	width: calc(100% - 2px);	/* -2px because the width for table class="tagtable" under this is cal(100% - 2px) so it is aligned. */
}
/*
div.liste_titre_bydiv_inlineblock {
	display: inline-block;
	width: 100%;
}
*/

tr.liste_titre, tr.liste_titre_sel, form.liste_titre, form.liste_titre_sel, table.dataTable.tr, tagtr.liste_titre
{
	height: 26px !important;
}
div.liste_titre_bydiv, .liste_titre div.tagtr, tr.liste_titre, tr.liste_titre_sel, .tagtr.liste_titre, .tagtr.liste_titre_sel, form.liste_titre, form.liste_titre_sel, table.dataTable thead tr
{
	background: var(--colorbacktitle1);
	font-weight: <?php echo $useboldtitle ? 'bold' : 'normal'; ?>;
	/* border-bottom: 1px solid #FDFFFF; */

	color: var(--colortexttitle);
	font-family: <?php print $fontlist ?>;
	text-align: <?php echo $left; ?>;
}
tr.liste_titre th, tr.liste_titre td, th.liste_titre
{
	border-bottom: 1px solid #aaa;
}
/* TODO Once the title line is moved under title search, make th border bottoms black and force to white when it's the first tr */
tr:first-child th.liste_titre, tr:first-child th.liste_titre_sel {
	border-bottom: 1px solid #FFF ! important;
}
tr.liste_titre th, th.liste_titre, tr.liste_titre td, td.liste_titre, form.liste_titre div, div.liste_titre
{
	font-family: <?php print $fontlist ?>;
	font-weight: <?php echo $useboldtitle ? 'bold' : 'normal'; ?>;
	vertical-align: middle;
	height: 28px;
}
tr.liste_titre th a, th.liste_titre a, tr.liste_titre td a, td.liste_titre a, form.liste_titre div a, div.liste_titre a {
	text-shadow: none !important;
	color: var(--colortexttitlelink);
}
tr.liste_titre_topborder td {
	border-top-width: <?php echo $borderwidth; ?>px;
	border-top-color: var(--colortopbordertitle1);
	border-top-style: solid;
}
.liste_titre td a {
	text-shadow: none !important;
	color: var(--colortexttitle);
}
.liste_titre td a.notasortlink {
	color: var(--colortextlink);
}
.liste_titre td a.notasortlink:hover {
	background: transparent;
}
tr.liste_titre:last-child th.liste_titre, tr.liste_titre:last-child th.liste_titre_sel, tr.liste_titre td.liste_titre, tr.liste_titre td.liste_titre_sel, form.liste_titre div.tagtd {				/* For last line of table headers only */
	/* border-bottom: 1px solid var(--colortopbordertitle1); */
	border-bottom: none;
}
tr.liste_titre_filter th.liste_titre { text-align: unset; }

div.liste_titre {
	padding-left: 3px;
}
tr.liste_titre_sel th, th.liste_titre_sel, tr.liste_titre_sel td, td.liste_titre_sel, form.liste_titre_sel div
{
	font-family: <?php print $fontlist ?>;
	font-weight: normal;
	border-bottom: 1px solid #FDFFFF;
	/* text-decoration: underline; */
}
input.liste_titre {
	background: transparent;
	border: 0px;
}

.noborder tr.liste_total td, tr.liste_total td, form.liste_total div, .noborder tr.liste_total_wrap td, tr.liste_total_wrap td, form.liste_total_wrap div {
	color: #332266;
	/* padding: 4px; */
}
.noborder tr.liste_total td, tr.liste_total td, form.liste_total div {
	white-space: nowrap;
	line-height: 1.5em;
}
.noborder tr.liste_total_wrap td, tr.liste_total_wrap td, form.liste_total_wrap div {
	white-space: normal;
}

tr.liste_sub_total, tr.liste_sub_total td {
	border-bottom: 2px solid #aaa;
}

.tableforservicepart1 .impair, .tableforservicepart1 .pair, .tableforservicepart2 .impair, .tableforservicepart2 .pair {
	background: #FFF;
}
.tableforservicepart1 tbody tr td, .tableforservicepart2 tbody tr td {
	border-bottom: none;
}

.paymenttable, .margintable {
	margin: 0px 0px 0px 0px !important;
}
.paymenttable, .margintable:not(.margintablenotop) {
	border-top-width: <?php echo $borderwidth ?>px !important;
	border-top-color: var(--colortopbordertitle1) !important;
	border-top-style: solid !important;
}
.margintable.margintablenotop {
	border-top-width: 0;
}
.paymenttable tr td:first-child, .margintable tr td:first-child
{
	/*padding-left: 2px;*/
}
.paymenttable, .margintable tr td {
	height: 22px;
}

/* Disable shadows */
.noshadow {
	-webkit-box-shadow: 0px 0px 0px #f4f4f4 !important;
	box-shadow: 0px 0px 0px #f4f4f4 !important;
}
.shadow {
	-webkit-box-shadow: 2px 2px 5px #CCC !important;
	box-shadow: 2px 2px 5px #CCC !important;
}

.boxshadow {
	-webkit-box-shadow: 0px 0px 5px #888;
	box-shadow: 0px 0px 5px #888;
}

div.tabBar .noborder {
	-webkit-box-shadow: 0px 0px 0px #f4f4f4 !important;
	box-shadow: 0px 0px 0px #f4f4f4 !important;
}
div .tdtop:not(.tagtdnote) {
	vertical-align: top !important;
	padding-top: 8px !important;
	padding-bottom: 0px !important;
}

#tablelines tr.liste_titre td, #tablelinesservice tr.liste_titre td, .paymenttable tr.liste_titre td, .margintable tr.liste_titre td, .tableforservicepart1 tr.liste_titre td {
	border-bottom: 1px solid #AAA !important;
}
#tablelines tr td, #tablelinesservice tr td {
	height: unset;
}


/* Prepare to remove class pair - impair */

.noborder > tbody > tr:nth-child(even):not(.liste_titre):not(.nooddeven),
.liste > tbody > tr:nth-child(even):not(.liste_titre):not(.nooddeven),
div:not(.fichecenter):not(.fichehalfleft):not(.fichehalfright) > .border > tbody > table:not(.tableforfieldedit) > tr:nth-of-type(even):not(.liste_titre):not(.nooddeven),
.liste > tbody > tr:nth-of-type(even):not(.liste_titre):not(.nooddeven),
div:not(.fichecenter):not(.fichehalfleft):not(.fichehalfright) .oddeven.tagtr:nth-of-type(even):not(.liste_titre):not(.nooddeven)
{
	background: linear-gradient(to bottom, var(--colorbacklineimpair2) 0%, var(--colorbacklineimpair2) 100%);
	background: -o-linear-gradient(bottom, var(--colorbacklineimpair2) 0%, var(--colorbacklineimpair2) 100%);
	background: -moz-linear-gradient(bottom, var(--colorbacklineimpair2) 0%, var(--colorbacklineimpair2) 100%);
	background: -webkit-linear-gradient(bottom, var(--colorbacklineimpair2) 0%, var(--colorbacklineimpair2) 100%);
}
.noborder > tbody > tr:nth-child(even):not(:last-of-type) td:not(.liste_titre),
.liste > tbody > tr:nth-child(even):not(:last-of-type) td:not(.liste_titre),
.noborder .tagtr:nth-child(even):not(:last-of-type) .oddeven.tagtd:not(.liste_titre)
{
	border-bottom: 1px solid #e8e8e8;
}

.noborder > tbody > tr:nth-child(odd):not(.liste_titre):not(.nooddeven),
.liste > tbody > tr:nth-child(odd):not(.liste_titre):not(.nooddeven),
div:not(.fichecenter):not(.fichehalfleft):not(.fichehalfright) > .border > tbody > table:not(.tableforfieldedit) > tr:nth-of-type(odd):not(.liste_titre):not(.nooddeven),
.liste > tbody > tr:nth-of-type(odd):not(.liste_titre):not(.nooddeven),
div:not(.fichecenter):not(.fichehalfleft):not(.fichehalfright) .oddeven.tagtr:nth-of-type(odd):not(.liste_titre):not(.nooddeven)
{
	background: linear-gradient(to bottom, var(--colorbacklinepair1) 0%, var(--colorbacklinepair2) 100%);
	background: -o-linear-gradient(bottom, var(--colorbacklinepair1) 0%, var(--colorbacklinepair2) 100%);
	background: -moz-linear-gradient(bottom, var(--colorbacklinepair1) 0%, var(--colorbacklinepair2) 100%);
	background: -webkit-linear-gradient(bottom, var(--colorbacklinepair1) 0%, var(--colorbacklinepair2) 100%);
}
.noborder > tbody > tr:nth-child(odd):not(:last-child) td:not(.liste_titre),
.liste > tbody > tr:nth-child(odd):not(:last-child) td:not(.liste_titre),
.noborder .tagtr:nth-child(odd):not(:last-child) .oddeven.tagtd:not(.liste_titre)
{
	border-bottom: 1px solid #e8e8e8;
}

ul.noborder li:nth-child(even):not(.liste_titre) {
	background-color: var(--colorbacklinepair2) !important;
}


/*
 *  Boxes
 */

.box {
	overflow-x: auto;
	min-height: 40px;
	padding-right: 0px;
	padding-left: 0px;
	padding-bottom: 12px;
}
.boxstatsborder {
	/* border: 1px solid #CCC !important; */
}
.boxstats, .boxstats130 {
	display: inline-block;
	margin: 8px;
	/* border: 1px solid #CCC; */
	text-align: center;
	border-radius: 2px;
	background: #eee;
}
.boxstats, .boxstats130, .boxstatscontent {
	white-space: nowrap;
	overflow: hidden;
	text-overflow: ellipsis;
}
.boxstats {
	padding: 3px;
	width: 100px;
	min-height: 40px;
}
.boxstats130 {
	width: 135px;
	height: 54px;
	padding: 3px;
}
@media only screen and (max-width: 768px)
{
	.tabBar .arearef .pagination.paginationref {
		max-width: calc(50%);
	}

	div.pagination ul li {
		margin-top: 3px;
		margin-bottom: 3px;
	}
	div.pagination .button-title-separator {
		display: none;
	}

	.clearbothonsmartphone {
		clear: both;
		display: block !important;
	}

	div.tabs {
		padding-left: 0 !important;
		margin-left: 0 !important;
		margin-right: 0 !important;
	}

	td.tdwidgetstate {
		text-align: center;
	}

	.boxstats, .boxstats130 {
		margin: 3px;
		border: 1px solid #ddd;
		box-shadow: none;
		background: #eee;
	}
	.thumbstat {
		flex: 1 1 110px;
	}
	.thumbstat150 {
		flex: 1 1 110px;
	}
	.dashboardlineindicator {
		float: left;
		padding-left: 5px;
	}
	.boxstats130 {
		width: 148px;
	}
	.boxstats {
		width: 100px;
	}
}
.boxstats:hover {
	box-shadow: 0px 0px 8px 0px rgba(0,0,0,0.20);
}
span.boxstatstext {
	/* opacity: 0.7; */		/* a bug if browser make z-index infintie when opacity is set so we disable it */
	line-height: 18px;
	color: #000;
}
.boxstatsindicator.thumbstat150 {	/* If we remove this, box position is ko on ipad */
	display: inline-flex;
}
span.boxstatsindicator {
	font-size: 110%;
	font-weight: normal;
	color: rgb(<?php print $colortextlink; ?>);
}
span.dashboardlineindicator, span.dashboardlineindicatorlate {
	font-size: 120%;
	font-weight: normal;
}
a.dashboardlineindicatorlate:hover {
	text-decoration: none;
}
.dashboardlineindicatorlate img {
	width: 16px;
}
span.dashboardlineok {
	color: #008800;
}
span.dashboardlineko {
	color: #FFF;
	font-size: 80%;
}
.dashboardlinelatecoin {
	float: right;
	position: relative;
	text-align: right;
	top: -24px;
	padding: 1px 6px 1px 6px;
	background-color: #8c4446;
	color: #FFFFFF ! important;
	border-radius: .25em;
}
.divboxtable {
	margin-bottom: 20px !important;
}
.boxtable {
	border-bottom-width: 1px;
}
.boxtablenotop {
	/* border-top-width: 0 !important; */
}
.boxtablenobottom {
	/* border-bottom-width: 0 !important; */
}
.boxtablenomarginbottom {
	margin-bottom: 0 !important;
}
.boxtable .fichehalfright, .boxtable .fichehalfleft {
	min-width: 275px;
}
.tdboxstats {
	text-align: center;
}
.boxworkingboard .tdboxstats {
	padding-left: 1px !important;
	padding-right: 1px !important;
}
a.valignmiddle.dashboardlineindicator {
	line-height: 30px;
}
.height30 {
	height: 30px !important;
}
<<<<<<< HEAD
=======
.height50 {
	height: 50px !important;
}
>>>>>>> cc80841a

tr.box_titre {
	height: 26px !important;

	/* TO MATCH BOOTSTRAP */
	/*background: #ddd;
	color: #000 !important; */

	/* TO MATCH ELDY */
	background: var(--colorbacktitle1);
	color: var(--colortexttitle);
	font-family: <?php print $fontlist ?>, sans-serif;
	font-weight: <?php echo $useboldtitle ? 'bold' : 'normal'; ?>;
	border-bottom: 1px solid #FDFFFF;
	white-space: nowrap;
}

tr.box_titre td.boxclose {
	width: 30px;
}
img.boxhandle, img.boxclose {
	padding-left: 5px;
}

.formboxfilter {
	vertical-align: middle;
	margin-bottom: 6px;
}
.formboxfilter input[type=image]
{
	top: 5px;
	position: relative;
}
.boxfilter {
	margin-bottom: 2px;
	margin-right: 1px;
}

.prod_entry_mode_free, .prod_entry_mode_predef {
	height: 26px !important;
	vertical-align: middle;
}

.modulebuilderbox {
	border: 1px solid #888;
	padding: 16px;
}



/*
 *   Ok, Warning, Error
 */
.ok      { color: #114466; }
.warning { color: #887711 !important; }
.error   { color: #550000 !important; font-weight: bold; }
.green   { color: #118822 !important; }

div.ok {
  color: #114466;
}

/* Info admin */
div.info {
	border-<?php print $left; ?>: solid 5px #87cfd2;
	padding-top: 8px;
	padding-left: 10px;
	padding-right: 4px;
	padding-bottom: 8px;
	margin: 0.5em 0em 0.5em 0em;
	background: #eff8fc;
	border-radius: 3px;
}

/* Warning message */
div.warning, div.warningborder {
	border-<?php print $left; ?>: solid 5px #f2cf87;
}
div.warning {
	padding-top: 8px;
	padding-left: 10px;
	padding-right: 4px;
	padding-bottom: 8px;
	margin: 0.5em 0em 0.5em 0em;
	background: #fcf8e3;
	border-radius: 3px;
}
div.warning a, div.info a, div.error a {
	color: rgb(<?php echo $colortextlink; ?>);
}

/* Error message */
div.error {
	border-<?php print $left; ?>: solid 5px #f28787;
	padding-top: 8px;
	padding-left: 10px;
	padding-right: 4px;
	padding-bottom: 8px;
	margin: 0.5em 0em 0.5em 0em;
	background: #EFCFCF;
	border-radius: 3px;
}


/*
 * Paid/Unpaid Links
 */

a.normal:link { font-weight: normal }
a.normal:visited { font-weight: normal }
a.normal:active { font-weight: normal }
a.normal:hover { font-weight: normal }

a.impayee:link { font-weight: bold; color: #550000; }
a.impayee:visited { font-weight: bold; color: #550000; }
a.impayee:active { font-weight: bold; color: #550000; }
a.impayee:hover { font-weight: bold; color: #550000; }



/*
 *  External web site
 */

.framecontent {
	width: 100%;
	height: 100%;
}

.framecontent iframe {
	width: 100%;
	height: 100%;
}



/*
 *  Other
 */

.opened-dash-board-wrap {
	margin-bottom: 25px;
}

div.boximport {
	min-height: unset;
}

.product_line_stock_ok { color: #002200; }
.product_line_stock_too_low { color: #884400; }

.fieldrequired { font-weight: bold; color: #000055; }

td.widthpictotitle, .table-fiche-title img.widthpictotitle { width: 32px; font-size: 1.4em; text-align: <?php echo $left; ?>; }
table.titlemodulehelp tr td img.widthpictotitle { width: 80px; }

.dolgraphtitle { margin-top: 6px; margin-bottom: 4px; }
.dolgraphtitlecssboxes { /* margin: 0px; */ }
.dolgraphchart canvas {
	/* width: calc(100% - 20px) !important; */
}
.legendColorBox, .legendLabel { border: none !important; }
div.dolgraph div.legend, div.dolgraph div.legend div { background-color: rgba(255,255,255,0) !important; }
div.dolgraph div.legend table tbody tr { height: auto; }
td.legendColorBox { padding: 2px 2px 2px 0 !important; }
td.legendLabel { padding: 2px 2px 2px 0 !important; }
td.legendLabel {
	text-align: <?php echo $left; ?>;
}

label.radioprivate {
	white-space: nowrap;
}

.photo {
	border: 0px;
}
.photowithmargin {
/*	margin-bottom: 2px;
	margin-top: 2px; */
}
div.divphotoref > div > .photowithmargin, div.divphotoref > img.photowithmargin, div.divphotoref > a > .photowithmargin {		/* Margin right for photo not inside a div.photoref frame only */
	margin-<?php echo $right; ?>: 15px;
}
.photowithborder {
	border: 1px solid #f0f0f0;
}
.photointooltip {
	margin-top: 8px;
	margin-bottom: 6px;
	text-align: center !important;
}
.photodelete {
	margin-top: 6px !important;
}

.logo_setup
{
	content:url(<?php echo dol_buildpath($path.'/theme/'.$theme.'/img/logo_setup.svg', 1) ?>);	/* content is used to best fit the container */
	display: inline-block;
	opacity: 0.2;
}
.nographyet
{
	content:url(<?php echo dol_buildpath($path.'/theme/'.$theme.'/img/nographyet.svg', 1) ?>);
	display: inline-block;
	opacity: 0.1;
	background-repeat: no-repeat;
}
.nographyettext
{
	opacity: 0.5;
}

div.titre {
	font-size: 14px;
	text-decoration: none;
	padding-top: 5px;
	padding-bottom: 5px;
	text-transform: uppercase;
	/* text-shadow: 1px 1px 2px #FFFFFF; */
}
div.titre.small {
	font-size: 1em;
}
div.titre {
	color: var(--colortexttitlenotab);
}
.secondary {
	color: var(--colortexttitlenotab);
}
.tertiary {
	color: var(--colortexttitlenotab2);
}

table.notopnoleftnoright.table-fiche-title {
	margin-bottom: 14px;
}
.fichehalfleft table.table-fiche-title, .fichehalfright table.table-fiche-title {
	margin-bottom: 8px;
}


table.table-fiche-title .col-title div.titre, .col-center .btnTitle-icon, .col-right .btnTitle-icon {
	line-height: 40px;
}

div.backgreypublicpayment {
	background-color: #f0f0f0;
	padding: 20px;
	border-bottom: 1px solid #ddd;
	text-align: center;
	position: sticky;
	top: 0;
	z-index: 1005;
}
.backgreypublicpayment a { color: #222 !important; }
.poweredbypublicpayment {
	float: right;
	top: 8px;
	right: 8px;
	position: absolute;
	font-size: 0.8em;
	color: #222;
	opacity: 0.3;
}
span.buttonpaymentsmall {
	text-shadow: none;
}

#dolpublictable {
	min-width: 300px; font-size: 16px;
	padding: 6px;
}
#dolpaymenttable {
	min-width: 320px; font-size: 16px;
}	/* Width must have min to make stripe input area visible. Lower than 320 makes input area crazy for credit card that need zip code */

#tablepublicpayment { border: 1px solid #CCCCCC !important; width: 100%; padding: 20px; margin-bottom: 20px; }
#tablepublicpayment .CTableRow1  { background-color: #F0F0F0 !important; }
#tablepublicpayment tr.liste_total { border-bottom: 1px solid #CCCCCC !important; }
#tablepublicpayment tr.liste_total td { border-top: none; }

.divmainbodylarge { margin-left: 40px; margin-right: 40px; }
.publicnewmemberform div.titre { font-size: 2em; }
#divsubscribe { max-width: 900px; }
#divsubscribe .eventlabel { font-size: 1.5em; }
#tablesubscribe { width: 100%; }
#tablesubscribe tr td { font-size: 1.15em; }
#tablesubscribe .price-registration { font-size: 1.5em; }


div#card-element {
	border: 1px solid #ccc;
}
div#card-errors {
	color: #fa755a;
	text-align: center;
	padding-top: 3px;
	/* max-width: 320px; */
}


/*
 * Effect Postit
 */

.effectpostit
{
  position: relative;
}
.effectpostit:before, .effectpostit:after
{
  z-index: -1;
  position: absolute;
  content: "";
  bottom: 15px;
  left: 10px;
  width: 50%;
  top: 80%;
  max-width:300px;
  background: #777;
  -webkit-box-shadow: 0 15px 10px #777;
  box-shadow: 0 15px 10px #777;
  -webkit-transform: rotate(-3deg);
  -moz-transform: rotate(-3deg);
  -o-transform: rotate(-3deg);
  -ms-transform: rotate(-3deg);
  transform: rotate(-3deg);
}
.effectpostit:after
{
  -webkit-transform: rotate(3deg);
  -moz-transform: rotate(3deg);
  -o-transform: rotate(3deg);
  -ms-transform: rotate(3deg);
  transform: rotate(3deg);
  right: 10px;
  left: auto;
}



/* ============================================================================== */
/* Form confirmation (When Ajax JQuery is used) and Dialog popups                 */
/* ============================================================================== */

.ui-dialog-titlebar {
}
.ui-dialog-content {
	font-size: <?php print is_numeric($fontsize) ? $fontsize.'px' : $fontsize; ?> !important;
}
.ui-dialog.ui-corner-all.ui-widget.ui-widget-content.ui-front.ui-draggable {
	z-index: 1005 !important;		/* Default 101 with ui-jquery, top menu have a z-index of 1000 */
}
.ui-menu.ui-widget.ui-widget-content.ui-autocomplete.ui-front {
	z-index:1006 !important; 		/* To always be over the dialog box */
}

.ui-dialog.ui-widget.ui-widget-content {
	border: 1px solid #e0e0e0;
	border-radius: 6px;
}

div#dialogforpopup {
	background-color: #f8f8f8 !important;
}


/* ============================================================================== */
/* For content of image preview                                                   */
/* ============================================================================== */

/*
.ui-dialog-content.ui-widget-content > object {
	 max-height: none;
	 width: auto; margin-left: auto; margin-right: auto; display: block;
}
*/


/* ============================================================================== */
/* Formulaire confirmation (When HTML is used)                                    */
/* ============================================================================== */

table.valid {
	/* border-top: solid 1px #E6E6E6; */
	border-<?php print $left; ?>: solid 5px #f2cf87;
	/* border-<?php print $right; ?>: solid 1px #444444;
	border-bottom: solid 1px #555555; */
	padding-top: 8px;
	padding-left: 10px;
	padding-right: 4px;
	padding-bottom: 4px;
	margin: 0px 0px;
	background: #fcf8e3;
}

.validtitre {
	font-weight: bold;
}


/* ============================================================================== */
/* Tooltips                                                                       */
/* ============================================================================== */

/* For tooltip using dialog */
.ui-dialog.highlight.ui-widget.ui-widget-content.ui-front {
	z-index: 3000;
}

div.ui-tooltip {
	max-width: <?php print dol_size(700, 'width'); ?>px !important;
}

div.ui-tooltip.mytooltip {
	border-top: solid 1px #BBBBBB;
	border-<?php print $left; ?>: solid 1px #BBBBBB;
	border-<?php print $right; ?>: solid 1px #444444;
	border-bottom: solid 1px #444444;
	padding: 10px 20px;
	border-radius: 0;
	box-shadow: 0 0 4px grey;
	margin: 2px;
	font-stretch: condensed;
	/*background: var(--tooltipbgcolor) !important;
	color : var(--tooltipfontcolor);*/
	line-height: 1.6em;
	min-width: 550px;
}
@media only screen and (max-width: 768px)
{
	div.ui-tooltip.mytooltip {
		max-width: 400px;
	}
}
@media only screen and (max-width: 480px)
{
	div.ui-tooltip.mytooltip {
		max-width: 300px;
	}
}
@media only screen and (max-width: 320px)
{
	div.ui-tooltip.mytooltip {
		max-width: 230px;
	}
}


/* ============================================================================== */
/* Calendar date picker                                                                */
/* ============================================================================== */

.ui-datepicker-calendar .ui-state-default, .ui-datepicker-calendar .ui-widget-content .ui-state-default,
.ui-datepicker-calendar .ui-widget-header .ui-state-default, .ui-datepicker-calendar .ui-button,
html .ui-datepicker-calendar .ui-button.ui-state-disabled:hover, html .ui-button.ui-state-disabled:active
{
	border: unset;
}

div#ui-datepicker-div {
	width: 300px;
	box-shadow: 2px 5px 15px #aaa;
	border: unset;
	padding-left: 5px;
	padding-right: 5px;
	padding-top: 5px;
}
.ui-datepicker .ui-datepicker table {
	font-size: unset;
}
.ui-datepicker .ui-widget-header {
	border: unset;
	background: unset;
}

img.datecallink { padding-left: 2px !important; padding-right: 2px !important; }

select.ui-datepicker-year {
	margin-left: 2px !important;
}
.ui-datepicker-trigger {
	vertical-align: middle;
	cursor: pointer;
	padding-left: 2px;
	padding-right: 2px;
}

.bodyline {
	-webkit-border-radius: 4px;
	border-radius: 4px;
	border: 1px #E4ECEC outset;
	padding: 0px;
	margin-bottom: 5px;
}
table.dp {
	width: 180px;
	background-color: #FFFFFF;
	/*border-top: solid 2px #f4f4f4;
	border-<?php print $left; ?>: solid 2px #f4f4f4;
	border-<?php print $right; ?>: solid 1px #222222;
	border-bottom: solid 1px #222222; */
	padding: 0px;
	border-spacing: 0px;
	border-collapse: collapse;
}
.dp td, .tpHour td, .tpMinute td{padding:2px; font-size:10px;}
/* Barre titre */
.dpHead,.tpHead,.tpHour td:Hover .tpHead{
	font-weight:bold;
	background-color: #888;
	color:white;
	font-size:11px;
	cursor:auto;
}
/* Barre navigation */
.dpButtons,.tpButtons {
	text-align:center;
	background-color: #888;
	color:#FFFFFF;
	font-weight:bold;
	cursor:pointer;
}
.dpButtons:Active,.tpButtons:Active{border: 1px outset black;}
.dpDayNames td,.dpExplanation {background-color:#D9DBE1; font-weight:bold; text-align:center; font-size:11px;}
.dpExplanation{ font-weight:normal; font-size:11px;}
.dpWeek td{text-align:center}

.dpToday,.dpReg,.dpSelected{
	cursor:pointer;
}
.dpToday{font-weight:bold; color:black; background-color:#f4f4f4;}
.dpReg:Hover,.dpToday:Hover{background-color:black;color:white}

/* Jour courant */
.dpSelected{background-color:#0B63A2;color:white;font-weight:bold; }

.tpHour{border-top:1px solid #f4f4f4; border-right:1px solid #f4f4f4;}
.tpHour td {border-left:1px solid #f4f4f4; border-bottom:1px solid #f4f4f4; cursor:pointer;}
.tpHour td:Hover {background-color:black;color:white;}

.tpMinute {margin-top:5px;}
.tpMinute td:Hover {background-color:black; color:white; }
.tpMinute td {background-color:#D9DBE1; text-align:center; cursor:pointer;}

/* Bouton X fermer */
.dpInvisibleButtons
{
	border-style:none;
	background-color:transparent;
	padding:0px;
	font-size: 0.85em;
	border-width:0px;
	color: #eee;
	vertical-align:middle;
	cursor: pointer;
}
.datenowlink {
	color: rgb(<?php print $colortextlink; ?>);
	font-size: 0.8em;
	opacity: 0.7;
}

.categtextwhite, .treeview .categtextwhite.hover {
	color: #fff !important;
}
.categtextblack {
	color: #000 !important;
}


/* ============================================================================== */
/*  Show/Hide                                                                     */
/* ============================================================================== */

div.visible {
	display: block;
}

div.hidden, div.hiddenforpopup, header.hidden, tr.hidden, td.hidden,
img.hidden, span.hidden, br.hidden, div.showifmore {
	display: none;
}

.unvisible {
	visibility: hidden;
}

tr.visible {
	display: block;
}


/* ============================================================================== */
/*  Module website                                                                */
/* ============================================================================== */


.previewnotyetavailable {
	opacity: 0.5;
}

.websiteformtoolbar {
	position: sticky;
	top: <?php echo empty($dol_hide_topmenu) ? ($disableimages ? '36px' : '50px') : '0'; ?>;
	z-index: 1002;	/* Dolibarr menu is 1001, Website menu is 1002 */
}

.exampleapachesetup {
	overflow-y: auto;
	max-height: 100px;
	font-size: 0.8em;
	border: 1px solid #aaa;
}

span[phptag] {
	background: #ddd; border: 1px solid #ccc; border-radius: 4px;
}

.nobordertransp {
	border: 0px;
	background-color: transparent;
	background-image: none;
	color: #000 !important;
	text-shadow: none;
}
.bordertransp:not(.nobordertransp) {
	background-color: transparent;
	background-image: none;
	border: 1px solid #aaa;
	font-weight: normal;
	color: #444 !important;
}
.websitebar .button.bordertransp {
	color: unset;
	text-decoration: unset !important;
	/* margin: 0px 4px 0px 4px  !important */
}

.websitebar {
	border-bottom: 1px solid #ccc;
	background: #eee;
	display: inline-block;
}
.centpercent.websitebar {
	width: calc(100% - 10px);
	padding: 5px 5px 5px 5px;
	font-size: 0.94em;
}
.websitebar .buttonDelete, .websitebar .button {
	text-shadow: none;
}
.websitebar .button, .websitebar .buttonDelete
{
	padding: 2px 4px 2px 4px !important;
	margin: 2px 4px 2px 4px  !important;
	line-height: normal;
}
.websitebar input.button.bordertransp, .websitebar input.buttonDelete.bordertransp {
	color: #444 !important;
	text-shadow: none;
}
.websiteselection {
	/* display: inline-block; */
	padding-<?php echo $right; ?>: 10px;
	vertical-align: middle;
}
.websitetools {
	float: right;
}
.websiteselection, .websitetools {
	/* margin-top: 3px;
	padding-top: 3px;
	padding-bottom: 3px; */
}
.websiteinputurl {
	display: inline-block;
	vertical-align: top;
	line-height: 26px;
}
.websiteiframenoborder {
	border: 0px;
}
span.websitebuttonsitepreview, a.websitebuttonsitepreview {
	vertical-align: middle;
}
span.websitebuttonsitepreview img, a.websitebuttonsitepreview img {
	width: 26px;
	display: inline-block;
}
span.websitebuttonsitepreviewdisabled img, a.websitebuttonsitepreviewdisabled img {
	opacity: 0.2;
}
.websiteiframenoborder {
	border: 0px;
}
.websitehelp {
	vertical-align: middle;
	float: right;
	padding-top: 5px;
}
.websiteselectionsection {
	border-left: 1px solid #bbb;
	border-right: 1px solid #bbb;
	margin-left: 0px;
	padding-left: 8px;
	margin-right: 5px;
}
.websitebar input#previewpageurl {
	line-height: 1em;
}

#divbodywebsite section p {
	margin: unset;
}


/* ============================================================================== */
/*  Module agenda                                                                 */
/* ============================================================================== */

.dayevent .tagtr:first-of-type {
	height: 24px;
}
.agendacell { height: 60px; }
table.cal_month    { border-spacing: 0px; }
table.cal_month td:first-child  { border-left: 0px; }
table.cal_month td:last-child   { border-right: 0px; }
.cal_current_month { border-top: 0; border-left: solid 1px #E0E0E0; border-right: 0; border-bottom: solid 1px #E0E0E0; }
.cal_current_month_peruserleft { border-top: 0; border-left: solid 2px #6C7C7B; border-right: 0; border-bottom: solid 1px #E0E0E0; }
.cal_current_month_oneday { border-right: solid 1px #E0E0E0; }
.cal_other_month   { border-top: 0; border-left: solid 1px #C0C0C0; border-right: 0; border-bottom: solid 1px #C0C0C0; }
.cal_other_month_peruserleft { border-top: 0; border-left: solid 2px #6C7C7B !important; border-right: 0; }
.cal_current_month_right { border-right: solid 1px #E0E0E0; }
.cal_other_month_right   { border-right: solid 1px #C0C0C0; }
.cal_other_month   { /* opacity: 0.6; */ background: #FAFAFA; padding-<?php print $left; ?>: 2px; padding-<?php print $right; ?>: 1px; padding-top: 0px; padding-bottom: 0px; }
.cal_past_month    { /* opacity: 0.6; */ background: #EEEEEE; padding-<?php print $left; ?>: 2px; padding-<?php print $right; ?>: 1px; padding-top: 0px; padding-bottom: 0px; }
.cal_current_month { background: #FFFFFF; border-left: solid 1px #E0E0E0; padding-<?php print $left; ?>: 2px; padding-<?php print $right; ?>: 1px; padding-top: 0px; padding-bottom: 0px; }
.cal_current_month_peruserleft { background: #FFFFFF; border-left: solid 2px #6C7C7B; padding-<?php print $left; ?>: 2px; padding-<?php print $right; ?>: 1px; padding-top: 0px; padding-bottom: 0px; }
.cal_today         { background: #FDFDF0; border-left: solid 1px #E0E0E0; border-bottom: solid 1px #E0E0E0; padding-<?php print $left; ?>: 2px; padding-<?php print $right; ?>: 1px; padding-top: 0px; padding-bottom: 0px; }
.cal_today_peruser { background: #FDFDF0; border-right: solid 1px #E0E0E0; border-bottom: solid 1px #E0E0E0; padding-<?php print $left; ?>: 2px; padding-<?php print $right; ?>: 1px; padding-top: 0px; padding-bottom: 0px; }
.cal_today_peruser_peruserleft { background: #FDFDF0; border-left: solid 2px #6C7C7B; border-right: solid 1px #E0E0E0; border-bottom: solid 1px #E0E0E0; padding-<?php print $left; ?>: 2px; padding-<?php print $right; ?>: 1px; padding-top: 0px; padding-bottom: 0px; }
.cal_past          { }
.cal_peruser       { padding: 0px; }
.cal_impair        { background: #F8F8F8; }
.cal_today_peruser_impair { background: #F8F8F0; }
.peruser_busy      { background: #CC8888; }
.peruser_notbusy   { background: #EEDDDD; opacity: 0.5; }
div.event { margin-top: 4px; margin-bottom: 4px; margin-left: 2px; margin-right: 2px; border-radius: 4px; box-shadow: 2px 2px 5px rgba(100, 100, 100, 0.2); }
table.cal_event    { border: none; border-collapse: collapse; margin-bottom: 1px; -webkit-border-radius: 3px; border-radius: 3px; min-height: 20px;	}
table.cal_event td { border: none; padding-<?php print $left; ?>: 2px; padding-<?php print $right; ?>: 2px; padding-top: 0px; padding-bottom: 0px; }
table.cal_event td.cal_event { padding: 4px 4px !important; padding-bottom: 2px !important; padding-top: 2px !important; }
table.cal_event td.cal_event_right { padding: 4px 4px !important; }
.cal_event              { font-size: 1em; }
.cal_event a:link       { color: #111111; font-weight: normal !important; }
.cal_event a:visited    { color: #111111; font-weight: normal !important; }
.cal_event a:active     { color: #111111; font-weight: normal !important; }
.cal_event_busy a:hover { color: #111111; font-weight: normal !important; color:rgba(255,255,255,.75); }
.cal_event_busy      { }
.cal_peruserviewname { max-width: 140px; height: 22px; }
a.dayevent-aday {
	margin-left: 8px;
}
td.small.cal_event {
	font-size: 0.9em;
}

.calendarviewcontainertr { height: 100px; }

.topmenuimage {
	background-size: 24px auto;
}

td.cal_other_month {
	opacity: 0.7;
}

.cal_available { background: #0060d450; }
.cal_chosen { background: #0060d4; }

/* ============================================================================== */
/*  Ajax - Combo list for autocompletion                                          */
/* ============================================================================== */

.ui-widget-content {
	border: solid 1px rgba(0,0,0,.3);
	background: var(--colorbackbody) !important;
	color: var(--colortext) !important;
}

.ui-autocomplete-loading { background: white url(<?php echo dol_buildpath($path.'/theme/'.$theme.'/img/working.gif', 1) ?>) right center no-repeat; }
.ui-autocomplete {
		   position:absolute;
		   width:auto;
		   font-size: 1.0em;
		   background-color:white;
		   border:1px solid #888;
		   margin:0px;
/*	       padding:0px; This make combo crazy */
		 }
.ui-autocomplete ul {
		   list-style-type:none;
		   margin:0px;
		   padding:0px;
		 }
.ui-autocomplete ul li.selected { background-color: #D3E5EC;}
.ui-autocomplete ul li {
		   list-style-type:none;
		   display:block;
		   margin:0;
		   padding:2px;
		   height:18px;
		   cursor:pointer;
		 }


/* ============================================================================== */
/* Gantt
/* ============================================================================== */

td.gtaskname {
	overflow: hidden;
	text-overflow: ellipsis;
}


/* ============================================================================== */
/*  jQuery - jeditable for inline edit                                            */
/* ============================================================================== */

.editkey_textarea, .editkey_ckeditor, .editkey_string, .editkey_email, .editkey_numeric, .editkey_select, .editkey_autocomplete {
	background: url(<?php echo dol_buildpath($path.'/theme/'.$theme.'/img/edit.png', 1) ?>) right top no-repeat;
	cursor: pointer;
	margin-right: 3px;
	margin-top: 3px;
}

.editkey_datepicker {
	background: url(<?php echo dol_buildpath($path.'/theme/'.$theme.'/img/calendar.png', 1) ?>) right center no-repeat;
	cursor: pointer;
	margin-right: 3px;
	margin-top: 3px;
}

.editval_textarea.active:hover, .editval_ckeditor.active:hover, .editval_string.active:hover, .editval_email.active:hover, .editval_numeric.active:hover, .editval_select.active:hover, .editval_autocomplete.active:hover, .editval_datepicker.active:hover {
	background: white;
	cursor: pointer;
}

.viewval_textarea.active:hover, .viewval_ckeditor.active:hover, .viewval_string.active:hover, .viewval_email.active:hover, .viewval_numeric.active:hover, .viewval_select.active:hover, .viewval_autocomplete.active:hover, .viewval_datepicker.active:hover {
	background: white;
	cursor: pointer;
}

.viewval_hover {
	background: white;
}


/* ============================================================================== */
/* Admin Menu                                                                     */
/* ============================================================================== */

/* CSS for treeview */
.treeview ul { background-color: transparent !important; margin-top: 0 !important; /* margin-bottom: 4px !important; padding-top: 2px !important; */ }
.treeview li { background-color: transparent !important; padding: 0 0 0 20px !important; min-height: 30px; }
.treeview .hitarea { width: 20px !important; margin-left: -20px !important; margin-top: 3px; }
.treeview li table { min-height: 30px; }
.treeview .hover { color: var(--colortextlink) !important; text-decoration: underline !important; }



/* ============================================================================== */
/*  Show Excel tabs                                                               */
/* ============================================================================== */

.table_data
{
	border-style:ridge;
	border:1px solid;
}
.tab_base
{
	background:#C5D0DD;
	font-weight:bold;
	border-style:ridge;
	border: 1px solid;
	cursor:pointer;
}
.table_sub_heading
{
	background:#CCCCCC;
	font-weight:bold;
	border-style:ridge;
	border: 1px solid;
}
.table_body
{
	background:#F0F0F0;
	font-weight:normal;
	font-family:sans-serif;
	border-style:ridge;
	border: 1px solid;
	border-spacing: 0px;
	border-collapse: collapse;
}
.tab_loaded
{
	background:#222222;
	color:white;
	font-weight:bold;
	border-style:groove;
	border: 1px solid;
	cursor:pointer;
}


/* ============================================================================== */
/*  CSS for color picker                                                          */
/* ============================================================================== */

div.jPicker table.jPicker {
	padding-bottom: 20px;
	padding-right: 20px;
	padding-left: 20px;
}
table.jPicker tr:first-of-type td {
	height: 2px !important;
	line-height: 2px;
}
.jPicker .Move {
	background: unset !important;
	border: unset !important;
}
.jPicker .Preview div span {
	border: unset !important;
	width: unset !important;
	height: 50% !important;
}
table.jPicker {
	border-radius: 5px;
	border: 1px solid #bbb !important;
	background-color: #f4f4f4 !important;
	box-shadow: 0px 0px 10px #ccc;
}
.jPicker .Grid {
	background-image: unset !important;
}
.jPicker .Grid span.QuickColor {
	border: unset !important;
}
.jPicker td.Radio {
	min-width: 34px;
}
.jPicker td.Text {
	white-space: nowrap;
}
.jPicker td.Text input {
	height: 1em !important;
}
.jPicker .Preview div {
	height: 36px !important;
}

A.color, A.color:active, A.color:visited {
 position : relative;
 display : block;
 text-decoration : none;
 width : 10px;
 height : 10px;
 line-height : 10px;
 margin : 0px;
 padding : 0px;
 border : 1px inset white;
}
A.color:hover {
 border : 1px outset white;
}
A.none, A.none:active, A.none:visited, A.none:hover {
 position : relative;
 display : block;
 text-decoration : none;
 width : 10px;
 height : 10px;
 line-height : 10px;
 margin : 0px;
 padding : 0px;
 cursor : default;
 border : 1px solid #b3c5cc;
}
.tblColor {
 display : none;
}
.tdColor {
 padding : 1px;
}
.tblContainer {
 background-color : #b3c5cc;
}
.tblGlobal {
 position : absolute;
 top : 0px;
 left : 0px;
 display : none;
 background-color : #b3c5cc;
 border : 2px outset;
}
.tdContainer {
 padding : 5px;
}
.tdDisplay {
 width : 50%;
 height : 20px;
 line-height : 20px;
 border : 1px outset white;
}
.tdDisplayTxt {
 width : 50%;
 height : 24px;
 line-height : 12px;
 font-family : <?php print $fontlist ?>;
 font-size : 8pt;
 color : black;
 text-align : center;
}
.btnColor {
 width : 100%;
 font-family : <?php print $fontlist ?>;
 font-size : 10pt;
 padding : 0px;
 margin : 0px;
}
.btnPalette {
 width : 100%;
 font-family : <?php print $fontlist ?>;
 font-size : 8pt;
 padding : 0px;
 margin : 0px;
}
.colorselector {
	border: solid 1px #ddd !important;
}


/* Style to overwrites JQuery styles */
.ui-state-highlight, .ui-widget-content .ui-state-highlight, .ui-widget-header .ui-state-highlight {
	/* border: 1px solid #888; */
	background: rgb(<?php echo $colorbacktitle1; ?>);
	color: unset;
	font-weight: bold;
}
.ui-state-active, .ui-widget-content .ui-state-active, .ui-widget-header .ui-state-active, a.ui-button:active, .ui-button:active, .ui-button.ui-state-active:hover {
	background: #007fff !important;
	color: #ffffff !important;
}

.ui-menu .ui-menu-item a {
	text-decoration:none;
	display:block;
	padding:.2em .4em;
	line-height:1.5;
	font-weight: normal;
	font-family:<?php echo $fontlist; ?>;
	font-size:1em;
}
.ui-widget {
	font-family:<?php echo $fontlist; ?>;
}
.ui-button { margin-left: -2px; <?php print(preg_match('/chrome/', $conf->browser->name) ? 'padding-top: 1px;' : ''); ?> }
.ui-button-icon-only .ui-button-text { height: 8px; }
.ui-button-icon-only .ui-button-text, .ui-button-icons-only .ui-button-text { padding: 2px 0px 6px 0px; }
.ui-button-text
{
	line-height: 1em !important;
}
.ui-autocomplete-input { margin: 0; padding: 4px; }


/* ============================================================================== */
/*  CKEditor                                                                      */
/* ============================================================================== */

body.cke_show_borders {
	margin: 5px !important;
}

.cke_dialog {
	border: 1px #bbb solid ! important;
}
/*.cke_editor table, .cke_editor tr, .cke_editor td
{
	border: 0px solid #FF0000 !important;
}
span.cke_skin_kama { padding: 0 !important; }*/
.cke_wrapper { padding: 4px !important; }
a.cke_dialog_ui_button
{
	font-family: <?php print $fontlist ?> !important;
	background-image: url(<?php echo $img_button ?>) !important;
	background-position: bottom !important;
	border: 1px solid #C0C0C0 !important;
	-webkit-border-radius:0px 2px 0px 2px !important;
	border-radius:0px 2px 0px 2px !important;
	-webkit-box-shadow: 3px 3px 4px #f4f4f4 !important;
	box-shadow: 3px 3px 4px #f4f4f4 !important;
}
.cke_dialog_ui_hbox_last
{
	vertical-align: bottom !important;
}
.cke_dialog_ui_hbox_last
{
	vertical-align: bottom !important;
}
.cke_combo_text {
	width: 40px !important;
}
/*
.cke_editable
{
	line-height: 1.4 !important;
	margin: 6px !important;
}
*/
a.cke_dialog_ui_button_ok span {
	text-shadow: none !important;
	color: #333 !important;
}
a.cke_button, a.cke_combo_button {
	height: 18px !important;
}
<<<<<<< HEAD
=======
div.cke_notifications_area .cke_notification_warning {
	visibility: hidden;
}
>>>>>>> cc80841a


/* ============================================================================== */
/*  ACE editor                                                                    */
/* ============================================================================== */
.ace_editor {
	border: 1px solid #ddd;
	margin: 0;
}
.aceeditorstatusbar {
		margin: 0;
		padding: 0;
		padding-<?php echo $left; ?>: 10px;
		left: 0;
		right: 0;
		bottom: 0;
		color: #666;
		height: 28px;
		line-height: 2.2em;
}
.ace_status-indicator {
		color: gray;
		position: relative;
		right: 0;
		border-left: 1px solid;
}
pre#editfilecontentaceeditorid {
	margin-top: 5px;
}


/* ============================================================================== */
/*  File upload                                                                   */
/* ============================================================================== */

.template-upload {
	height: 72px !important;
}


/* ============================================================================== */
/*  Custom reports                                                                */
/* ============================================================================== */

.customreportsoutput, .customreportsoutputnotdata {
	padding-top: 20px;
}
.customreportsoutputnotdata {
	text-align: center;
}


/* ============================================================================== */
/*  Holiday                                                                       */
/* ============================================================================== */

#types .btn {
	cursor: pointer;
}

#types .btn-primary {
	font-weight: bold;
}

#types form {
	padding: 20px;
}

#types label {
	display:inline-block;
	width:100px;
	margin-right: 20px;
	padding: 4px;
	text-align: right;
	vertical-align: top;
}

#types input.text, #types textarea {
	width: 400px;
}

#types textarea {
	height: 100px;
}


/* ============================================================================== */
/*  Comments                                                                   	  */
/* ============================================================================== */

#comment div {
	box-sizing:border-box;
}
#comment .comment {
	border-radius:7px;
	margin-bottom:10px;
	overflow:hidden;
}
#comment .comment-table {
	display:table;
	height:100%;
}
#comment .comment-cell {
	display:table-cell;
}
#comment .comment-info {
	font-size:0.8em;
	border-right:1px solid #dedede;
	margin-right:10px;
	width:160px;
	text-align:center;
	background:rgba(255,255,255,0.5);
	vertical-align:middle;
	padding:10px 2px;
}
#comment .comment-info a {
	color:inherit;
}
#comment .comment-right {
	vertical-align:top;
}
#comment .comment-description {
	padding:10px;
	vertical-align:top;
}
#comment .comment-delete {
	width: 100px;
	text-align:center;
	vertical-align:middle;
}
#comment .comment-delete:hover {
	background:rgba(250,20,20,0.8);
}
#comment .comment-edit {
	width: 100px;
	text-align:center;
	vertical-align:middle;
}
#comment .comment-edit:hover {
	background:rgba(0,184,148,0.8);
}
#comment textarea {
	width: 100%;
}


/* ============================================================================== */
/*  JSGantt                                                                       */
/* ============================================================================== */

div.scroll2 {
	width: <?php print isset($_SESSION['dol_screenwidth']) ? max((int) $_SESSION['dol_screenwidth'] - 830, 450) : '450'; ?>px !important;
}

div#GanttChartDIVglisthead, div#GanttChartDIVgcharthead {
	line-height: 2;
}

.gtaskname div, .gtaskname, .gstartdate div, .gstartdate, .genddate div, .genddate {
	font-size: unset !important;
}

div.gantt, .gtaskheading, .gmajorheading, .gminorheading, .gminorheadingwkend {
	font-size: unset !important;
	font-weight: normal !important;
	color: #000 !important;
}
div.gTaskInfo {
	background: #f0f0f0 !important;
}
.gtaskblue {
	background: rgb(108,152,185) !important;
}
.gtaskgreen {
	background: rgb(160,173,58) !important;
}
td.gtaskname {
	overflow: hidden;
	text-overflow: ellipsis;
}
td.gminorheadingwkend {
	color: #888 !important;
}
td.gminorheading {
	color: #666 !important;
}
.glistlbl, .glistgrid {
	width: 582px !important;
}
.gtaskname div, .gtaskname {
	min-width: 250px !important;
	max-width: 250px !important;
	width: 250px !important;
}
.gpccomplete div, .gpccomplete {
	min-width: 40px !important;
	max-width: 40px !important;
	width: 40px !important;
}
td.gtaskheading.gstartdate, td.gtaskheading.genddate {
	white-space: break-spaces;
}
.gtasktableh tr:nth-child(2) td:nth-child(2), .gtasktableh tr:nth-child(2) td:nth-child(3), .gtasktableh tr:nth-child(2) td:nth-child(4), .gtasktableh tr:nth-child(2) td:nth-child(5), .gtasktableh tr:nth-child(2) td:nth-child(6), .gtasktableh tr:nth-child(2) td:nth-child(7) {
	color: transparent !important;
	border-left: none;
	border-right: none;
	border-top: none;
}


/* ============================================================================== */
/*  jFileTree                                                                     */
/* ============================================================================== */

.ecmfiletree {
	width: 99%;
	height: 99%;
	padding-left: 2px;
	font-weight: normal;
}

.fileview {
	width: 99%;
	height: 99%;
	background: #FFF;
	padding-left: 2px;
	padding-top: 4px;
	font-weight: normal;
}

div.filedirelem {
	position: relative;
	display: block;
	text-decoration: none;
}

ul.filedirelem {
	padding: 2px;
	margin: 0 5px 5px 5px;
}
ul.filedirelem li {
	list-style: none;
	padding: 2px;
	margin: 0 10px 20px 10px;
	width: 160px;
	height: 120px;
	text-align: center;
	display: block;
	float: <?php print $left; ?>;
	border: solid 1px #f4f4f4;
}

ul.ecmjqft {
	line-height: 16px;
	padding: 0px;
	margin: 0px;
	font-weight: normal;
}

ul.ecmjqft li {
	list-style: none;
	padding: 0px;
	padding-left: 20px;
	margin: 0px;
	display: block;
}

ul.ecmjqft a {
	line-height: 24px;
	vertical-align: middle;
	color: #333;
	padding: 0px 0px;
	font-weight:normal;
	display: inline-block !important;
}
ul.ecmjqft > a {
	width: calc(100% - 100px);
	overflow: hidden;
	white-space: break-spaces;
	word-break: break-all;
}
ul.ecmjqft a:active {
	font-weight: bold !important;
}
ul.ecmjqft a:hover {
	text-decoration: underline;
}

div.ecmjqft {
	vertical-align: middle;
	display: inline-block !important;
	text-align: <?php echo $right; ?>;
	float: <?php echo $right; ?>;
	right:4px;
	clear: both;
}
div#ecm-layout-west {
	width: 380px;
	vertical-align: top;
}
div#ecm-layout-center {
	width: calc(100% - 405px);
	vertical-align: top;
	float: <?php echo $right; ?>;
}

.ecmjqft LI.directory { font-weight:normal; background: url(<?php echo dol_buildpath($path.'/theme/common/treemenu/folder2.png', 1); ?>) left top no-repeat; }
.ecmjqft LI.expanded { font-weight:normal; background: url(<?php echo dol_buildpath($path.'/theme/common/treemenu/folder2-expanded.png', 1); ?>) left top no-repeat; }
.ecmjqft LI.wait { font-weight:normal; background: url(<?php echo dol_buildpath('/theme/'.$theme.'/img/working.gif', 1); ?>) left top no-repeat; }


/* ============================================================================== */
/*  jNotify                                                                       */
/* ============================================================================== */

.jnotify-container {
	position: fixed !important;
<?php if (getDolGlobalString('MAIN_JQUERY_JNOTIFY_BOTTOM')) { ?>
	top: auto !important;
	bottom: 4px !important;
<?php } ?>
	text-align: center;
	min-width: <?php echo $dol_optimize_smallscreen ? '200' : '480'; ?>px;
	width: auto;
	max-width: 1024px;
	padding-left: 10px !important;
	padding-right: 10px !important;
	padding-top: 10px !important;
	word-wrap: break-word;
}
.jnotify-container .jnotify-notification .jnotify-message {
	font-weight: normal;
	text-align: start;
	word-break: break-word;
}
.jnotify-container .jnotify-notification-warning .jnotify-close, .jnotify-container .jnotify-notification-warning .jnotify-message {
	color: #a28918 !important;
}
.jnotify-container .jnotify-close {
	top: 4px !important;
	font-size: 1.6em !important;
}

/* use or not ? */
div.jnotify-background {
	opacity : 0.95 !important;
	-webkit-box-shadow: 2px 2px 4px #8888 !important;
	box-shadow: 2px 2px 4px #8888 !important;
}

/* jnotify for the login page */
.bodylogin .jnotify-container {
	position: fixed;
	top: 0;
	left: 0;
	width: 100%;
	z-index: 100000;
	max-width: unset;
	padding-left: unset !important;
	padding-right: unset !important;
	padding-top: unset !important;
}
.bodylogin .jnotify-container .jnotify-notification {
	margin: unset !important;
}
.bodylogin .jnotify-container .jnotify-notification .jnotify-background {
	border-radius: unset !important;
}
.bodylogin .jnotify-container .jnotify-notification .jnotify-message {
	text-align: center;
	font-size: 1.1em;
	font-weight: bold;
}


/* ============================================================================== */
/*  blockUI                                                                      */
/* ============================================================================== */

/*div.growlUI { background: url(check48.png) no-repeat 10px 10px }*/
div.dolEventValid h1, div.dolEventValid h2 {
	color: #567b1b;
	background-color: #e3f0db;
	padding: 5px 5px 5px 5px;
	text-align: left;
}
div.dolEventError h1, div.dolEventError h2 {
	color: #a72947;
	background-color: #d79eac;
	padding: 5px 5px 5px 5px;
	text-align: left;
}

/* ============================================================================== */
/*  Maps                                                                          */
/* ============================================================================== */

.divmap, #google-visualization-geomap-embed-0, #google-visualization-geomap-embed-1, #google-visualization-geomap-embed-2 {
}


/* ============================================================================== */
/*  Datatable                                                                     */
/* ============================================================================== */

table.dataTable tr.odd td.sorting_1, table.dataTable tr.even td.sorting_1 {
  background: none !important;
}
.sorting_asc  { background: url('<?php echo dol_buildpath('/theme/'.$theme.'/img/sort_asc.png', 1); ?>') no-repeat center right !important; }
.sorting_desc { background: url('<?php echo dol_buildpath('/theme/'.$theme.'/img/sort_desc.png', 1); ?>') no-repeat center right !important; }
.sorting_asc_disabled  { background: url('<?php echo dol_buildpath('/theme/'.$theme.'/img/sort_asc_disabled.png', 1); ?>') no-repeat center right !important; }
.sorting_desc_disabled { background: url('<?php echo dol_buildpath('/theme/'.$theme.'/img/sort_desc_disabled.png', 1); ?>') no-repeat center right !important; }
.dataTables_paginate {
	margin-top: 8px;
}
.paginate_button_disabled {
  opacity: 1 !important;
  color: #888 !important;
  cursor: default !important;
}
.paginate_disabled_previous:hover, .paginate_enabled_previous:hover, .paginate_disabled_next:hover, .paginate_enabled_next:hover
{
	font-weight: normal;
}
.paginate_enabled_previous:hover, .paginate_enabled_next:hover
{
	text-decoration: underline !important;
}
.paginate_active
{
	text-decoration: underline !important;
}
.paginate_button
{
	font-weight: normal !important;
	text-decoration: none !important;
}
.paging_full_numbers {
	height: inherit !important;
}
.paging_full_numbers a.paginate_active:hover, .paging_full_numbers a.paginate_button:hover {
	background-color: #DDD !important;
}
.paging_full_numbers, .paging_full_numbers a.paginate_active, .paging_full_numbers a.paginate_button {
	background-color: #FFF !important;
	border-radius: inherit !important;
}
.paging_full_numbers a.paginate_button_disabled:hover, .paging_full_numbers a.disabled:hover {
	background-color: #FFF !important;
}
.paginate_button, .paginate_active {
  border: 1px solid #ddd !important;
  padding: 6px 12px !important;
  margin-left: -1px !important;
  line-height: 1.42857143 !important;
  margin: 0 0 !important;
}

/* For jquery plugin combobox */
/* Disable this. It breaks wrapping of boxes
.ui-corner-all { white-space: nowrap; } */

.ui-state-disabled, .ui-widget-content .ui-state-disabled, .ui-widget-header .ui-state-disabled, .paginate_button_disabled {
	opacity: .35;
	background-image: none;
}

div.dataTables_length {
	float: right !important;
	padding-left: 8px;
}
div.dataTables_length select {
	background: #fff;
}
.dataTables_wrapper .dataTables_paginate {
	padding-top: 0px !important;
}


/* ============================================================================== */
/*  Select2                                                                       */
/* ============================================================================== */

input.select2-input {
	border-bottom: none ! important;
}
.select2-choice {
	border: none;
	border-bottom: 1px solid #ccc !important;
}
.select2-results .select2-highlighted.optionblue {
	color: #FFF !important;
}

.select2-container .select2-selection--multiple {
	min-height: 28px !important;
}

.select2-container--default .select2-selection--multiple .select2-selection__choice {
	/* border: 1px solid #e4e4e4; */
	border: none;
}

.blockvmenusearch .select2-container--default .select2-selection--single,
.blockvmenubookmarks .select2-container--default .select2-selection--single
{
	background-color: unset;
}
#blockvmenusearch .select2-container--default .select2-selection--single .select2-selection__placeholder {
	color: var(--colortextbackvmenu);
}
.select2-container--default .select2-selection--single .select2-selection__rendered {
	color: unset;
}
.select2-container .select2-choice {
	border-bottom: 1px solid #ccc;
}
.select2-container .select2-choice > .select2-chosen {
	margin-right: 23px;
}
.select2-container .select2-choice .select2-arrow {
	border-radius: 0;
}
.select2-container-multi .select2-choices {
	background-image: none;
}
.select2-container .select2-choice {
	color: #000;
	border-radius: 0;
}
.selectoptiondisabledwhite {
	background: #FFFFFF !important;
}

.select2-arrow {
	border: none;
	border-left: none !important;
	background: none !important;
}
.select2-choice
{
	border-top: none !important;
	border-left: none !important;
	border-right: none !important;
	border-bottom: 1px solid #ccc;
}
.select2-drop.select2-drop-above {
	box-shadow: none !important;
}
.select2-container--open .select2-dropdown--above {
	border-bottom: solid 1px rgba(0,0,0,.2);
}
.select2-drop.select2-drop-above.select2-drop-active {
	border-top: 1px solid #ccc;
	border-bottom: 1px solid #ccc;
}
.select2-container--default .select2-selection--single
{
	outline: none;
	border-top: none;
	border-left: none;
	border-right: none;
	border-bottom: solid 1px rgba(0,0,0,.2);
	-webkit-box-shadow: none !important;
	box-shadow: none !important;
	border-radius: 0 !important;
}
.select2-container--default.select2-container--focus .select2-selection--multiple {
	border-top: none;
	border-left: none;
	border-right: none;
}
.select2-container--default .select2-selection--multiple {
	border-bottom: solid 1px rgba(0,0,0,.2);
	border-top: none;
	border-left: none;
	border-right: none;
	border-radius: 0 !important;
	line-height: normal;
}
.select2-container--default .select2-selection--multiple .select2-selection__rendered {
	line-height: 1.4em;
}
.select2-container--default .select2-selection--multiple .select2-selection__choice {
	margin-top: 4px !important;
}
.select2-selection--multiple input.select2-search__field {
	border-bottom: none !important;
}
.select2-search__field
{
	outline: none;
	border-top: none !important;
	border-left: none !important;
	border-right: none !important;
	border-bottom: solid 1px rgba(0,0,0,.2) !important;
	-webkit-box-shadow: none !important;
	box-shadow: none !important;
	border-radius: 0 !important;
}
.select2-container-active .select2-choice, .select2-container-active .select2-choices
{
	outline: none;
	border-top: none;
	border-left: none;
	border-bottom: none;
	-webkit-box-shadow: none !important;
	box-shadow: none !important;
}
.select2-dropdown-open {
	background-color: #fff;
}
.select2-dropdown-open .select2-choice, .select2-dropdown-open .select2-choices
{
	outline: none;
	border-top: none;
	border-left: none;
	border-bottom: none;
	-webkit-box-shadow: none !important;
	box-shadow: none !important;
	background-color: #fff;
}
.select2-disabled
{
	color: #888;
}
.select2-drop.select2-drop-above.select2-drop-active, .select2-drop {
	border-radius: 0;
}
.select2-drop.select2-drop-above {
	border-radius:  0;
}
.select2-dropdown-open.select2-drop-above .select2-choice, .select2-dropdown-open.select2-drop-above .select2-choices {
	background-image: none;
	border-radius: 0 !important;
}
div.select2-drop-above
{
	background: #fff;
	-webkit-box-shadow: none !important;
	box-shadow: none !important;
}
.select2-drop-active
{
	border: 1px solid #ccc;
	padding-top: 4px;
}
.select2-search input {
	border: none;
}
a span.select2-chosen
{
	font-weight: normal !important;
}
.select2-container .select2-choice {
	background-image: none;
	line-height: 24px;
}
.select2-results .select2-no-results, .select2-results .select2-searching, .select2-results .select2-ajax-error, .select2-results .select2-selection-limit
{
	background: #FFFFFF;
}
.select2-results {
	max-height:	400px;
}
.select2-results__option {
	word-break: break-word;
	text-align: <?php echo $left; ?>;
}
.select2-container.select2-container-disabled .select2-choice, .select2-container-multi.select2-container-disabled .select2-choices {
	background-color: #FFFFFF;
	background-image: none;
	border: none;
	cursor: default;
}
.select2-container-disabled .select2-choice .select2-arrow b {
	opacity: 0.5;
}
.select2-container-multi .select2-choices .select2-search-choice {
  margin-bottom: 3px;
}
.select2-dropdown-open.select2-drop-above .select2-choice, .select2-dropdown-open.select2-drop-above .select2-choices, .select2-container-multi .select2-choices,
.select2-container-multi.select2-container-active .select2-choices
{
	border-bottom: 1px solid #ccc;
	border-right: none;
	border-top: none;
	border-left: 1px solid #ddd;
}
.select2-container--default .select2-results>.select2-results__options{
	max-height: 400px;
}

/* special case for some select2 component */

.selecttype span.select2-dropdown.ui-dialog {
	min-width: 200px;
}
span#select2-taskid-container[title^='--'] {
	opacity: 0.3;
}

/* Special case for the select2 add widget */

#addbox .select2-container .select2-choice > .select2-chosen, #actionbookmark .select2-container .select2-choice > .select2-chosen {
	text-align: <?php echo $left; ?>;
	opacity: 0.3;
}
.select2-container--default .select2-selection--single .select2-selection__placeholder {
	color: unset;
	opacity: 0.5;
}
span#select2-boxbookmark-container, span#select2-boxcombo-container {
	text-align: <?php echo $left; ?>;
	opacity: 0.5;
}
.select2-container .select2-selection--single .select2-selection__rendered {
	padding-left: 6px;
}

/* Style used before the select2 js is executed on boxcombo */

#boxbookmark.boxcombo, #boxcombo.boxcombo {
	text-align: left;
	opacity: 0.3;
	border-bottom: solid 1px rgba(0,0,0,.4) !important;
	height: 26px;
	line-height: 24px;
	padding: 0 0 5px 5px;
	vertical-align: top;
}

/* To emulate select 2 style */
.select2-container-multi-dolibarr .select2-choices-dolibarr .select2-search-choice-dolibarr {
  padding: 3px 5px 2px 5px;
  margin: 0 0 2px 3px;
  position: relative;
  line-height: 13px;
  color: #444;
  cursor: default;
  border: 1px solid #ddd;
  border-radius: 3px;
  -webkit-box-shadow: 0 0 2px #fff inset, 0 1px 0 rgba(0, 0, 0, 0.05);
  box-shadow: 0 0 2px #fff inset, 0 1px 0 rgba(0, 0, 0, 0.05);
  background-clip: padding-box;
  -webkit-touch-callout: none;
  -webkit-user-select: none;
  -moz-user-select: none;
  -ms-user-select: none;
  user-select: none;
  background-color: #e4e4e4;
  background-image: -webkit-gradient(linear, 0% 0%, 0% 100%, color-stop(20%, #f4f4f4), color-stop(50%, #f0f0f0), color-stop(52%, #e8e8e8), color-stop(100%, #eee));
  background-image: -webkit-linear-gradient(top, #f4f4f4 20%, #f0f0f0 50%, #e8e8e8 52%, #eee 100%);
  background-image: -moz-linear-gradient(top, #f4f4f4 20%, #f0f0f0 50%, #e8e8e8 52%, #eee 100%);
  background-image: linear-gradient(to bottom, #f4f4f4 20%, #f0f0f0 50%, #e8e8e8 52%, #eee 100%);
}
.select2-container-multi-dolibarr .select2-choices-dolibarr .select2-search-choice-dolibarr a {
	font-weight: normal;
}
.select2-container-multi-dolibarr .select2-choices-dolibarr li {
  float: <?php echo $left; ?>;
  list-style: none;
}
.select2-container-multi-dolibarr .select2-choices-dolibarr {
  height: auto !important;
  height: 1%;
  margin: 0;
  padding: 0 5px 0 0;
  position: relative;
  cursor: text;
  overflow: hidden;
}

span.select2.select2-container.select2-container--default {
	text-align: initial;
}

ul.select2-results__options li {
	font-size: 0.95em;
}

select.multiselectononeline {
	padding: 0;
	vertical-align: middle;
	min-height: unset;
	height: 28px !important;
	opacity: 0;
	/* width: 1px !important; */
}

@media only screen and (min-width: 767px)
{
	/* CSS to have the dropdown boxes larger that the input search area */
<<<<<<< HEAD
	.select2-container.select2-container--open:not(.graphtype) .select2-dropdown.ui-dialog {
		min-width: 240px !important;
	}
	.select2-container.select2-container--open:not(.graphtype) .select2-dropdown--below:not(.onrightofpage),
	.select2-container.select2-container--open:not(.graphtype) .select2-dropdown--above:not(.onrightofpage) {
=======
	.select2-container.select2-container--open:not(.graphtype):not(.yesno) .select2-dropdown.ui-dialog {
		min-width: 240px !important;
	}
	.select2-container.select2-container--open:not(.graphtype):not(.yesno) .select2-dropdown--below:not(.onrightofpage),
	.select2-container.select2-container--open:not(.graphtype):not(.yesno) .select2-dropdown--above:not(.onrightofpage) {
>>>>>>> cc80841a
		min-width: 240px !important;
	}
	.onrightofpage span.select2-dropdown.ui-dialog.select2-dropdown--below,
	.onrightofpage span.select2-dropdown.ui-dialog.select2-dropdown--above {
		min-width: 140px !important;
	}

	.select2-container--open .select2-dropdown--below {
		border-top: 1px solid var(--inputbordercolor);
		/* border-top: 1px solid #aaaaaa; */
	}
}

/* must be after the other .select2-container.select2-container--open .select2-dropdown.ui-dialog */
.limit.select2-container.select2-container--open .select2-dropdown.ui-dialog {
	min-width: 100px !important;
}

.parentonrightofpage {
  direction: rtl;
}


/* ============================================================================== */
/*  For categories                                                                */
/* ============================================================================== */

.noborderoncategories {
	border: none !important;
	border-radius: 5px !important;
	box-shadow: none;
	-webkit-box-shadow: none !important;
	box-shadow: none !important;
	margin-bottom: 0 !important;
}
span.noborderoncategories a, li.noborderoncategories a {
	line-height: normal;
}
span.noborderoncategories {
	padding: 3px 5px 3px 5px;
}
.categtextwhite, .treeview .categtextwhite.hover {
	color: #fff !important;
}
.categtextblack {
	color: #000 !important;
}


/* ============================================================================== */
/*  External lib multiselect with checkbox                                        */
/* ============================================================================== */

.multi-select-menu {
	z-index: 10;
}

.multi-select-container {
  display: inline-block;
  position: relative;
}

.multi-select-menu {
  position: absolute;
  left: 0;
  top: 0.8em;
  float: left;
  min-width: 100%;
  background: #fff;
  margin: 1em 0;
  padding: 0.4em 0;
  border: 1px solid #aaa;
  box-shadow: 0 1px 3px rgba(0, 0, 0, 0.2);
  display: none;
}

div.multi-select-menu[role="menu"] {
	min-width: 220px !important;
}

.multi-select-menu input {
  margin-right: 0.3em;
  vertical-align: 0.1em;
}

.multi-select-button {
  display: inline-block;
  max-width: 20em;
  white-space: nowrap;
  overflow: hidden;
  text-overflow: ellipsis;
  vertical-align: middle;
  background-color: #fff;
  cursor: default;

  border: none;
  border-bottom: solid 1px rgba(0,0,0,.2);
  padding: 5px;
  padding-left: 2px;
  height: 17px;
}
.multi-select-button:focus {
  outline: none;
  border-bottom: 1px solid #666;
}

.multi-select-button:after {
  content: "";
  display: inline-block;
  width: 0;
  height: 0;
  border-style: solid;
  border-width: 0.5em 0.23em 0em 0.23em;
  border-color: #888 transparent transparent transparent;
  margin-left: 0.4em;
}

.multi-select-container--open .multi-select-menu { display: block; }

.multi-select-container--open .multi-select-button:after {
  border-width: 0 0.4em 0.4em 0.4em;
  border-color: transparent transparent #888 transparent;
}

.multi-select-menuitem {
	clear: both;
	float: left;
	padding-left: 5px
}
label.multi-select-menuitem {
	line-height: 24px;
	text-align: start;
}


/* ============================================================================== */
/*  Native multiselect with checkbox                                              */
/* ============================================================================== */

ul.ulselectedfields {
	z-index: 90;			/* To have the select box appears on first plan even when near buttons are decorated by jmobile */
}
dl.dropdown {
	margin:0px;
	padding:0px;
	margin-left: 2px;
	margin-right: 2px;
	vertical-align: middle;
	display: inline-block;
}
.dropdown dd, .dropdown dt {
	margin:0px;
	padding:0px;
}
.dropdown ul {
	margin: -1px 0 0 0;
	text-align: <?php echo $left; ?>;
}
.dropdown dd {
	position:relative;
}
.dropdown dt a {
	display:block;
	overflow: hidden;
	border:0;
}
.dropdown dt a span, .multiSel span {
	cursor:pointer;
	display:inline-block;
	padding: 0 3px 2px 0;
}
.maxwidthsearch .dropdown dt a span, .multiSel span {
	padding: 0 3px 2px 3px;
}
.dropdown span.value {
	display:none;
}
.dropdown dd ul {
	background-color: #FFF;
	box-shadow: 1px 1px 10px #aaa;
	display:none;
	<?php echo $right; ?>:0px;						/* pop is align on right */
	padding: 0 0 0 0;
	position:absolute;
	top:2px;
	list-style:none;
	max-height: 264px;
	overflow: auto;
	z-index: 1;
}
.dropdown dd ul.selectedfieldsleft {
	<?php echo $right; ?>: auto;
}
.dropdown dd ul li {
	white-space: nowrap;
	font-weight: normal;
	padding: 7px 8px 7px 8px;
	/* color: rgb(<?php print $colortext; ?>); */
	color: #000;
}
.dropdown dd ul li:hover {
	background: #eee;
}
.dropdown dd ul li input[type="checkbox"] {
	margin-<?php echo $right; ?>: 3px;
}
.dropdown dd ul li a, .dropdown dd ul li span {
	padding: 3px;
	display: block;
}
.dropdown dd ul li span {
	color: #888;
}
.dropdown dd ul li a:hover {
	background-color: #eee;
}

dd.dropdowndd ul li {
	text-overflow: ellipsis;
	overflow: hidden;
	white-space: nowrap;
}


/* ============================================================================== */
/* Kanban                                                                         */
/* ============================================================================== */

.info-box-label {
	max-width: 180px;
	overflow: hidden;
	text-overflow: ellipsis;
	white-space: nowrap;
}


/* ============================================================================== */
/*  Markdown rendering                                                             */
/* ============================================================================== */

.imgmd {
	width: 90%;
}
.moduledesclong h1 {
	padding-top: 10px;
	padding-bottom: 20px;
}


/* ============================================================================== */
/*  JMobile - Android                                                             */
/* ============================================================================== */

.searchpage .tagtr .tagtd {
	padding-top: 2px;
	padding-bottom: 2px;
}
.searchpage .tagtr .tagtd .button {
	background: unset;
	border: unset;
}
.searchpage .searchform input {
	font-size: 1.15em;
}

li.ui-li-divider .ui-link {
	color: #FFF !important;
}
.ui-btn {
	margin: 0.1em 2px
}
a.ui-link, a.ui-link:hover, .ui-btn:hover, span.ui-btn-text:hover, span.ui-btn-inner:hover {
	text-decoration: none !important;
}
.ui-body-c {
	background: #fff;
}

.ui-btn-inner {
	min-width: .4em;
	padding-left: 6px;
	padding-right: 6px;
	font-size: <?php print is_numeric($fontsize) ? $fontsize.'px' : $fontsize; ?>;
	/* white-space: normal; */		/* Warning, enable this break the truncate feature */
}
.ui-btn-icon-right .ui-btn-inner {
	padding-right: 30px;
}
.ui-btn-icon-left .ui-btn-inner {
	padding-left: 30px;
}
.ui-select .ui-btn-icon-right .ui-btn-inner {
	padding-right: 30px;
}
.ui-select .ui-btn-icon-left .ui-btn-inner {
	padding-left: 30px;
}
.ui-select .ui-btn-icon-right .ui-icon {
	right: 8px;
}
.ui-btn-icon-left > .ui-btn-inner > .ui-icon, .ui-btn-icon-right > .ui-btn-inner > .ui-icon {
	margin-top: -10px;
}
select {
	/* display: inline-block; */	/* We can't set this. This disable ability to make */
	overflow:hidden;
	white-space: nowrap;			/* Enabling this make behaviour strange when selecting the empty value if this empty value is '' instead of '&nbsp;' */
	text-overflow: ellipsis;
}
.fiche .ui-controlgroup {
	margin: 0px;
	padding-bottom: 0px;
}
div.ui-controlgroup-controls div.tabsElem
{
	margin-top: 2px;
}
div.ui-controlgroup-controls div.tabsElem a
{
	-webkit-box-shadow: 0 -3px 6px rgba(0,0,0,.2);
	box-shadow: 0 -3px 6px rgba(0,0,0,.2);
}
div.ui-controlgroup-controls div.tabsElem a#active {
	-webkit-box-shadow: 0 -3px 6px rgba(0,0,0,.3);
	box-shadow: 0 -3px 6px rgba(0,0,0,.3);
}

a.tab span.ui-btn-inner
{
	border: none;
	padding: 0;
}

.ui-link {
	color: rgb(<?php print $colortext; ?>);
}
.liste_titre .ui-link {
	color: rgb(<?php print $colortexttitle; ?>) !important;
}

a.ui-link {
	word-wrap: break-word;
}

/* force wrap possible onto field overflow does not works */
.formdoc .ui-btn-inner
{
	white-space: normal;
	overflow: hidden;
	text-overflow: clip; /* "hidden" : do not exists as a text-overflow value (https://developer.mozilla.org/fr/docs/Web/CSS/text-overflow) */
}

/* Warning: setting this may make screen not being refreshed after a combo selection */
/*.ui-body-c {
	background: #fff;
}*/

div.ui-radio, div.ui-checkbox
{
	display: inline-block;
	border-bottom: 0px !important;
}
.ui-checkbox input, .ui-radio input {
	height: auto;
	width: auto;
	margin: 4px;
	position: static;
}
div.ui-checkbox label+input, div.ui-radio label+input {
	position: absolute;
}
.ui-mobile fieldset
{
	padding-bottom: 10px; margin-bottom: 4px; border-bottom: 1px solid #AAAAAA !important;
}

ul.ulmenu {
	border-radius: 0;
	-webkit-border-radius: 0;
}

.ui-field-contain label.ui-input-text {
	vertical-align: middle !important;
}
.ui-mobile fieldset {
	border-bottom: none !important;
}

/* Style for first level menu with jmobile */
.ui-li .ui-btn-inner a.ui-link-inherit, .ui-li-static.ui-li {
	padding: 1em 15px;
	display: block;
}
.ui-btn-up-c {
	font-weight: normal;
}
.ui-focus, .ui-btn:focus {
	-webkit-box-shadow: none;
	box-shadow: none;
}
.ui-bar-b {
	/*border: 1px solid #888;*/
	border: none;
	background: none;
	text-shadow: none;
	color: rgb(<?php print $colortexttitlenotab; ?>) !important;
}
.ui-bar-b, .lilevel0 {
	background-repeat: repeat-x;
	border: none;
	background: none;
	text-shadow: none;
	color: rgb(<?php print $colortexttitlenotab; ?>) !important;
}
.alilevel0 {
	font-weight: normal !important;
}

.ui-li.ui-last-child, .ui-li.ui-field-contain.ui-last-child {
	border-bottom-width: 0px !important;
}
.alilevel0 {
	color: rgb(<?php echo $colortexttitle; ?>) !important;
}
.ulmenu {
	box-shadow: none !important;
	border-bottom: 1px solid #ccc;
}
.ui-btn-icon-right {
	border-right: 1px solid #ccc !important;
}
.ui-body-c {
	border: 1px solid #ccc;
	text-shadow: none;
}
.ui-btn-up-c, .ui-btn-hover-c {
	/* border: 1px solid #ccc; */
	text-shadow: none;
}
.ui-body-c .ui-link, .ui-body-c .ui-link:visited, .ui-body-c .ui-link:hover {
	color: rgb(<?php print $colortextlink; ?>);
}
.ui-btn-up-c .vsmenudisabled {
	color: #<?php echo $colorshadowtitle; ?> !important;
	text-shadow: none !important;
}
/*
.ui-btn-up-c {
	background: transparent;
}
*/
div.tabsElem a.tab {
	background: transparent;
}

/*.ui-controlgroup-horizontal .ui-btn.ui-first-child {
-webkit-border-top-left-radius: 6px;
border-top-left-radius: 6px;
}
.ui-controlgroup-horizontal .ui-btn.ui-last-child {
-webkit-border-top-right-radius: 6px;
border-top-right-radius: 6px;
}*/

.alilevel1 {
	color: rgb(<?php print $colortexttitlenotab; ?>) !important;
}
.lilevel1 {
	border-top: 2px solid #444;
	background: #fff ! important;
}
.lilevel1 div div a {
	font-weight: bold !important;
}
.lilevel2
{
	padding-left: 22px;
	background: #fff ! important;
}
.lilevel3
{
	padding-left: 44px;
	background: #fff ! important;
}
.lilevel4
{
	padding-left: 66px;
	background: #fff ! important;
}
.lilevel5
{
	padding-left: 88px;
	background: #fff ! important;
}



/* ============================================================================== */
/*  POS                                                                           */
/* ============================================================================== */

.menu_choix1 a {
	background: url('<?php echo dol_buildpath($path.'/theme/'.$theme.'/img/menus/money.png', 1) ?>') top left no-repeat;
	background-position-y: 15px;
}

.menu_choix2 a {
	background: url('<?php echo dol_buildpath($path.'/theme/'.$theme.'/img/menus/home.png', 1) ?>') top left no-repeat;
	background-position-y: 15px;
}
.menu_choix1,.menu_choix2 {
	font-size: 1.4em;
	text-align: left;
	border: 1px solid #666;
	margin-right: 20px;
}
.menu_choix1 a, .menu_choix2 a {
	display: block;
	color: #fff;
	text-decoration: none;
	padding-top: 18px;
	padding-left: 54px;
	font-size: 14px;
	height: 40px;
}
.menu_choix1 a:hover,.menu_choix2 a:hover {
	color: #6d3f6d;
}
.menu li.menu_choix1 {
	padding-top: 6px;
	padding-right: 10px;
	padding-bottom: 2px;
}
.menu li.menu_choix2 {
	padding-top: 6px;
	padding-right: 10px;
	padding-bottom: 2px;
}
@media only screen and (max-width: 767px)
{
	.menu_choix1 a, .menu_choix2 a {
		background-size: 36px 36px;
		background-position-y: 6px;
		padding-left: 40px;
	}
	.menu li.menu_choix1, .menu li.menu_choix2 {
		padding-left: 4px;
		padding-right: 0;
	}
	.liste_articles {
		margin-right: 0 !important;
	}
}


/* ============================================================================== */
/*  Public                                                                        */
/* ============================================================================== */

/* The theme for public pages */
.public_body {
	margin: 20px;
}
.public_border {
	border: 1px solid #888;
}
.publicnewmemberform div.tabBarWithBottom {
	border: 1px solid #e8e8e8;
	padding: 30px;
	border-radius: 8px;
	background-color: #f8f8f8;
	/*box-shadow: 2px 2px 10px #ddd;*/
}

.publicnewmemberform #tablesubscribe {
	color: #666;
}


/* ============================================================================== */
/* Ticket module                                                                  */
/* ============================================================================== */

.ticketpublicarea {
	margin-left: 15%;
	margin-right: 15%;
}
.publicnewticketform {
	/* margin-top: 25px !important; */
}
.ticketlargemargin {
	padding-left: 50px;
	padding-right: 50px;
	padding-top: 10px;
}
@media only screen and (max-width: 767px)
{
	.ticketlargemargin {
		padding-left: 5px; padding-right: 5px;
	}
	.ticketpublicarea {
		margin-left: 10px;
		margin-right: 10px;
	}
}

#cd-timeline {
  position: relative;
  padding: 2em 0;
  margin-bottom: 2em;
}
#cd-timeline::before {
  /* this is the vertical line */
  content: '';
  position: absolute;
  top: 0;
  left: 18px;
  height: 100%;
  width: 4px;
  background: #d7e4ed;
}
@media only screen and (min-width: 1170px) {
  #cd-timeline {
	margin-bottom: 3em;
  }
  #cd-timeline::before {
	left: 50%;
	margin-left: -2px;
  }
}

.cd-timeline-block {
  position: relative;
  margin: 2em 0;
}
.cd-timeline-block:after {
  content: "";
  display: table;
  clear: both;
}
.cd-timeline-block:first-child {
  margin-top: 0;
}
.cd-timeline-block:last-child {
  margin-bottom: 0;
}
@media only screen and (min-width: 1170px) {
  .cd-timeline-block {
	margin: 4em 0;
  }
  .cd-timeline-block:first-child {
	margin-top: 0;
  }
  .cd-timeline-block:last-child {
	margin-bottom: 0;
  }
}

.cd-timeline-img {
  position: absolute;
  top: 0;
  left: 0;
  width: 40px;
  height: 40px;
  border-radius: 50%;
  box-shadow: 0 0 0 4px white, inset 0 2px 0 rgba(0, 0, 0, 0.08), 0 3px 0 4px rgba(0, 0, 0, 0.05);
  background: #d7e4ed;
}
.cd-timeline-img img {
  display: block;
  width: 24px;
  height: 24px;
  position: relative;
  left: 50%;
  top: 50%;
  margin-left: -12px;
  margin-top: -12px;
}
.cd-timeline-img.cd-picture {
  background: #75ce66;
}
.cd-timeline-img.cd-movie {
  background: #c03b44;
}
.cd-timeline-img.cd-location {
  background: #f0ca45;
}
@media only screen and (min-width: 1170px) {
  .cd-timeline-img {
	width: 60px;
	height: 60px;
	left: 50%;
	margin-left: -30px;
	/* Force Hardware Acceleration in WebKit */
	-webkit-transform: translateZ(0);
	-webkit-backface-visibility: hidden;
  }
  .cssanimations .cd-timeline-img.is-hidden {
	visibility: hidden;
  }
  .cssanimations .cd-timeline-img.bounce-in {
	visibility: visible;
	-webkit-animation: cd-bounce-1 0.6s;
	-moz-animation: cd-bounce-1 0.6s;
	animation: cd-bounce-1 0.6s;
  }
}

@-webkit-keyframes cd-bounce-1 {
  0% {
	opacity: 0;
	-webkit-transform: scale(0.5);
  }

  60% {
	opacity: 1;
	-webkit-transform: scale(1.2);
  }

  100% {
	-webkit-transform: scale(1);
  }
}
@-moz-keyframes cd-bounce-1 {
  0% {
	opacity: 0;
	-moz-transform: scale(0.5);
  }

  60% {
	opacity: 1;
	-moz-transform: scale(1.2);
  }

  100% {
	-moz-transform: scale(1);
  }
}
@keyframes cd-bounce-1 {
  0% {
	opacity: 0;
	-webkit-transform: scale(0.5);
	-moz-transform: scale(0.5);
	-ms-transform: scale(0.5);
	-o-transform: scale(0.5);
	transform: scale(0.5);
  }

  60% {
	opacity: 1;
	-webkit-transform: scale(1.2);
	-moz-transform: scale(1.2);
	-ms-transform: scale(1.2);
	-o-transform: scale(1.2);
	transform: scale(1.2);
  }

  100% {
	-webkit-transform: scale(1);
	-moz-transform: scale(1);
	-ms-transform: scale(1);
	-o-transform: scale(1);
	transform: scale(1);
  }
}
.cd-timeline-content {
  position: relative;
  margin-left: 60px;
  background: white;
  border-radius: 0.25em;
  padding: 1em;
  background-image: -o-linear-gradient(bottom, rgba(0,0,0,0.1) 0%, rgba(230,230,230,0.4) 100%);
  background-image: -moz-linear-gradient(bottom, rgba(0,0,0,0.1) 0%, rgba(230,230,230,0.4) 100%);
  background-image: -webkit-linear-gradient(bottom, rgba(0,0,0,0.1) 0%, rgba(230,230,230,0.4) 100%);
  background-image: linear-gradient(bottom, rgba(0,0,0,0.1) 0%, rgba(230,230,230,0.4) 100%);
}
.cd-timeline-content:after {
  content: "";
  display: table;
  clear: both;
}
.cd-timeline-content h2 {
  color: #303e49;
}
.cd-timeline-content .cd-date {
  font-size: 13px;
  font-size: 0.8125rem;
}
.cd-timeline-content .cd-date {
  display: inline-block;
}
.cd-timeline-content p {
  margin: 1em 0;
  line-height: 1.6;
}

.cd-timeline-content .cd-date {
  float: left;
  padding: .2em 0;
  opacity: .7;
}
.cd-timeline-content::before {
  content: '';
  position: absolute;
  top: 16px;
  right: 100%;
  height: 0;
  width: 0;
  border: 7px solid transparent;
  border-right: 7px solid white;
}
@media only screen and (min-width: 768px) {
  .cd-timeline-content h2 {
	font-size: 20px;
	font-size: 1.25rem;
  }
  .cd-timeline-content {
	font-size: 16px;
	font-size: 1rem;
  }
  .cd-timeline-content .cd-read-more, .cd-timeline-content .cd-date {
	font-size: 14px;
	font-size: 0.875rem;
  }
}
@media only screen and (min-width: 1170px) {
  .cd-timeline-content {
	margin-left: 0;
	padding: 1.6em;
	width: 43%;
  }
  .cd-timeline-content::before {
	top: 24px;
	left: 100%;
	border-color: transparent;
	border-left-color: white;
  }
  .cd-timeline-content .cd-read-more {
	float: left;
  }
  .cd-timeline-content .cd-date {
	position: absolute;
	width: 55%;
	left: 115%;
	top: 6px;
	font-size: 16px;
	font-size: 1rem;
  }
  .cd-timeline-block:nth-child(even) .cd-timeline-content {
	float: right;
  }
  .cd-timeline-block:nth-child(even) .cd-timeline-content::before {
	top: 24px;
	left: auto;
	right: 100%;
	border-color: transparent;
	border-right-color: white;
  }
  .cd-timeline-block:nth-child(even) .cd-timeline-content .cd-read-more {
	float: right;
  }
  .cd-timeline-block:nth-child(even) .cd-timeline-content .cd-date {
	left: auto;
	right: 115%;
	text-align: right;
  }

}


/* ============================================================================== */
/* CSS style for debugbar                                                         */
/* ============================================================================== */

span.phpdebugbar-tooltip.phpdebugbar-tooltip-extra-wide, span.phpdebugbar-tooltip.phpdebugbar-tooltip-wide {
	width: 250px !important;
}
.phpdebugbar-indicator span.phpdebugbar-tooltip {
	opacity: .95 !important;
}
a.phpdebugbar-tab.phpdebugbar-active {
	background-image: unset !important;
}
.phpdebugbar-indicator .fa {
	font-family: "<?php echo getDolGlobalString('MAIN_FONTAWESOME_FAMILY', 'Font Awesome 5 Free'); ?>";
	font-weight: 600;
}
div.phpdebugbar-widgets-messages li.phpdebugbar-widgets-list-item span.phpdebugbar-widgets-value.phpdebugbar-widgets-warning:before,
div.phpdebugbar-widgets-messages li.phpdebugbar-widgets-list-item span.phpdebugbar-widgets-value.phpdebugbar-widgets-error:before,
div.phpdebugbar-widgets-exceptions a.phpdebugbar-widgets-editor-link:before,
div.phpdebugbar-widgets-sqlqueries span.phpdebugbar-widgets-database:before,
div.phpdebugbar-widgets-sqlqueries span.phpdebugbar-widgets-duration:before,
div.phpdebugbar-widgets-sqlqueries span.phpdebugbar-widgets-memory:before,
div.phpdebugbar-widgets-sqlqueries span.phpdebugbar-widgets-row-count:before,
div.phpdebugbar-widgets-sqlqueries span.phpdebugbar-widgets-copy-clipboard:before,
div.phpdebugbar-widgets-sqlqueries span.phpdebugbar-widgets-stmt-id:before,
div.phpdebugbar-widgets-templates span.phpdebugbar-widgets-render-time:before,
div.phpdebugbar-widgets-templates span.phpdebugbar-widgets-memory:before,
div.phpdebugbar-widgets-templates span.phpdebugbar-widgets-param-count:before,
div.phpdebugbar-widgets-templates span.phpdebugbar-widgets-type:before,
div.phpdebugbar-widgets-templates a.phpdebugbar-widgets-editor-link:before
{
	font-family: "<?php echo getDolGlobalString('MAIN_FONTAWESOME_FAMILY', 'Font Awesome 5 Free'); ?>" !important;
}


/* ============================================================================== */
/* CSS style used for jCrop                                                       */
/* ============================================================================== */

.jcrop-holder { background: unset !important; }


/* ============================================================================== */
/* CSS style used for jFlot                                                       */
/* ============================================================================== */

.dol-xaxis-vertical .flot-x-axis .flot-tick-label.tickLabel {
	text-orientation: sideways;
	font-weight: 400;
	writing-mode: vertical-rl;
	white-space: nowrap;
}


/* ============================================================================== */
/* For copy-paste feature                                                         */
/* ============================================================================== */

span.clipboardCPValueToPrint, div.clipboardCPValueToPrint {
	display: inline-block;
}
span.clipboardCPValue.hidewithsize {
	width: 0 !important;
	display: inline-block;	/* this will be modify on the fly by the copy-paste js code in lib_foot.js.php to have copy feature working */
	color: transparent;
	white-space: nowrap;
	overflow-x: hidden;
	vertical-align: middle;
}
div.clipboardCPValue.hidewithsize {
	width: 0 !important;
	display: none;
	color: transparent;
	white-space: nowrap;
}

.clipboardCPShowOnHover .clipboardCPButton {
	display: none;
}

/* To make a div popup, we must use a position absolute inside a position relative */

.clipboardCPText {
	position: relative;
}
.clipboardCPTextDivInside {
	position: absolute;
	background: #EEE;
	color: #888;
	border: 1px solid #DDD;
	opacity: 1;
	z-index: 20;
	padding: 2px;
	padding-left: 4px;
	padding-right: 4px;
	top: -5px;
	left: 0px;
	border-radius: 5px;
	white-space: nowrap;
	font-size: 0.95em;
	box-shadow: 1px 1px 6px #ddd;
}


/* ============================================================================== */
/* CSS style used for hrm skill/rank (may be we can remove this)                  */
/* ============================================================================== */

.radio_js_bloc_number {
	display:inline-block;
	padding:5px 7px;
	min-width:20px;
	border-radius:3px;
	border:1px solid #ccc;
	background:#eee;
	color:#555;
	cursor:pointer;
	margin:2px;
	text-align:center;
}
.radio_js_bloc_number.selected {
	transition:0.2s ease background;
	background:#888;
	color:#fff;
	border-color:#555;
}


/* ============================================================================== */
/* Virtual business card                                                          */
/* ============================================================================== */

.virtualcard-div {
	overflow: hidden;
	vertical-align: top;
	/* background: #aaa; */
}

#virtualcard-iframe {
	border: 40px solid #aaa;
	vertical-align: top;
	width: 10%;
	min-width: 100px;
	border-radius: 10px;
	aspect-ratio: 0.6;
}
.nopointervent {
	pointer-events: none;
}
.scalepreview {
	/* transform: scale(0.5); */
	zoom: 0.20;
}

/* ============================================================================== */
/* For drag and drop file feature                                                 */
/* ============================================================================== */

.cssDragDropArea{
	position: relative;
}
.highlightDragDropArea{
	border: 2px #000 dashed !important;
	background-color: #eee !important;
}
.highlightDragDropArea * :not(.dragDropAreaMessage *){
	opacity:0.8;
	filter: blur(1px) grayscale(90%);
}
.dragDropAreaMessage {
	position: absolute;
	left:50%;
	top:50%;
	transform: translate(-50%, -50%);
	text-align:center;
	font-size: 2em;
}

/* ============================================================================== */
/* CSS style used for color jPicker                                               */
/* ============================================================================== */

table.jPicker {
	border: 1px solid #bbb !important;
}

/* ============================================================================== */
/* CSS style used for survey                                                      */
/* ============================================================================== */

.opensurveydescription * {
	width: 100%;
}
.imgopensurveywizard
{
	padding: 0 4px 0 4px;
}
.survey_borders {
	margin-left: 100px;
	margin-right: 100px;
	text-align: start;
}
.survey_intro {
	background-color: #f0f0f0;
	padding: 15px;
	border-radius: 8px;
}
.survey_borders .resultats .nom {
	text-align: <?php echo $left; ?>
}
.survey_borders .resultats .sujet {
	min-width: 100px;
}


/* ============================================================================== */
/* CSS style used for BookCal                                                     */
/* ============================================================================== */

.center.bookingtab {
	margin-left: 20px;
}
#bookinghoursection {
	width: 145px;
	height: 320px;
	overflow-y: auto;
	overflow-x: hidden;
	text-align: left;
}
.bookcalform {
	border: 1px solid #000;
	padding: 15px;
	border-radius: 5px;
	margin-bottom: 15px;
}


/* ============================================================================== */
/* CSS style used for small screen                                                */
/* ============================================================================== */

@media only screen and (max-width: 767px)
{
	.imgopensurveywizard, .imgautosize { width:95%; height: auto; }

	#tooltip {
		position: absolute;
		width: <?php print dol_size(350, 'width'); ?>px;
	}

	div.tabBar {
		padding-left: 8px;
		padding-right: 8px;
		-webkit-border-radius: 0;
		border-radius: 0px;
		border-right: none;
		border-left: none;
	}

	td.widthpictotitle { width: 30px; }

	.logopublicpayment #dolpaymentlogo {
		max-width: 260px;
	}
	#tablepublicpayment {
		width:	auto !important;
		border: none !important;
	}
	.poweredbypublicpayment {
		float: unset !important;
		top: unset !important;
		/* bottom: 8px; */
		right: -10px !important;
		position: relative !important;
	}
	.poweredbyimg {
		width: 48px;
	}

	.survey_borders {
		margin-left: 10px;
		margin-right: 10px;
		text-align: start;
	}

	.bookcalform.boxtable .minwidth75 {
		min-width: auto;
	}
	.center.bookingtab {
		margin-left: 6px;
	}
	#bookinghoursection {
		font-size: small;
		width: 122px;
	}
}

@media only screen and (max-width: 1024px)
{
	div#ecm-layout-west {
		width: 100%;
		clear: both;
	}
	div#ecm-layout-center {
		width: 100%;
	}
}

.menuhider {
	width: <?php echo $disableimages ? 'auto' : '44'; ?>px;
}

/* nboftopmenuentries = <?php echo $nbtopmenuentries ?>, fontsize=<?php echo is_numeric($fontsize) ? $fontsize.'px' : $fontsize ?> */
/* rule to reduce top menu - 1st reduction: Reduce width of top menu icons */
@media only screen and (max-width: <?php echo getDolGlobalString('THEME_ELDY_WITDHOFFSET_FOR_REDUC1', round($nbtopmenuentries * 90, 0) + 340); ?>px)	/* reduction 1 */
{
	div.tmenucenter {
		max-width: 56px;	/* size of viewport */
		width: 52px;
		white-space: nowrap;
		  overflow: hidden;
		  text-overflow: ellipsis;
		  color: #<?php echo $colortextbackhmenu; ?>;
	}
	.mainmenuaspan {
		  font-size: 0.9em;
		  /* font-weight: 300; */
	}
	.topmenuimage {
		background-size: 24px auto;
		margin-top: 0px;
	}
	li.tmenu, li.tmenusel {
		min-width: 34px;
	}
	div.mainmenu {
		min-width: auto;
	}
	div.tmenuleft {
		display: none;
	}
}
/* rule to reduce top menu - 2nd reduction: Reduce width of top menu icons again */
@media only screen and (max-width: <?php echo getDolGlobalString('THEME_ELDY_WITDHOFFSET_FOR_REDUC2', round($nbtopmenuentries * 69, 0) + 130); ?>px)	/* reduction 2 */
{
	li.tmenucompanylogo {
		display: none;
	}

	div.tmenucenter {
		max-width: <?php echo max(24, ceil(300 / ($nbtopmenuentriesreal + 2))); ?>px;	/* size of viewport */
		text-overflow: clip;
	}
	.menuhider div.tmenucenter {
		max-width: 28px;
	}
	.mainmenuaspan {
		  font-size: 10px;
		  padding-left: 0;
		  padding-right: 0;
	}
	.topmenuimage {
		background-size: 20px auto;
		margin-top: 2px;
	}
}
/* rule to reduce top menu - 3rd reduction */
@media only screen and (max-width: 570px)
{
	div.login_block {
		border-right: 1px solid rgba(0,0,0,0.3);
		top: auto;
	}

	div#tmenu_tooltip {
	<?php if (GETPOST('optioncss', 'aZ09') == 'print') {  ?>
		display:none;
	<?php } else { ?>
		/* padding-<?php echo $right; ?>: 78px; */
	<?php } ?>
	}
	li.tmenu, li.tmenusel {
		min-width: 30px;
	}
	a.tmenu:link, a.tmenu:visited, a.tmenu:hover, a.tmenu:active,
	a.tmenusel:link, a.tmenusel:visited, a.tmenusel:hover, a.tmenusel:active {
		padding-left: 1px;
		padding-right: 1px;
	}

	div.login_block {
		border-right: 1px solid rgba(0,0,0,0.3);
	}
	.loginbuttonexternal {
		width: 260px;
	}

	div.tmenucenter {
		  text-overflow: clip;
	}
	.topmenuimage {
		background-size: 20px auto;
		margin-top: 2px !important;
	}
	div.mainmenu {
		min-width: 20px;
	}

	#tooltip {
		position: absolute;
		width: <?php print dol_size(300, 'width'); ?>px;
	}
	select {
		width: 98%;
		min-width: 0 !important;
	}
	div.divphotoref {
		padding-<?php echo $right; ?>: 5px;
	}
	img.photoref, div.photoref {
		border: 1px solid rgba(0, 0, 0, 0.2);
		-webkit-box-shadow: none;
		box-shadow: none;
		padding: 4px;
		object-fit: contain;
	}

	.titlefield {
		width: auto !important;		/* We want to ignore the 30%, try to use more if you can */
		min-width: unset;
	}
	.tableforfield>tr>td:first-child, .tableforfield>tbody>tr>td:first-child, div.tableforfield div.tagtr>div.tagtd:first-of-type {
		/* max-width: 100px; */			/* but no more than 100px */
	}
	.tableforfield>tr>td:nth-child(2), .tableforfield>tbody>tr>td:nth-child(2), div.tableforfield div.tagtr>div.tagtd:nth-child(2) {
		word-break: break-word;
	}

	table.table-fiche-title .col-title div.titre{
		line-height: unset;
	}

	input#addedfile {
		width: 95%;
	}

	#divbodywebsite {
		word-break: break-word;
	}

	.websiteselectionsection {
		border-left: unset;
		border-right: unset;
		padding-left: 5px;
	}

	.a-mesure, .a-mesure-disabled {
		display: block;
		margin-bottom: 6px;
		padding-left: 12px;
		padding-right: 12px;
	}

	.a-mesure, .a-mesure-disabled {
		text-align: center;
	}


	.underbanner.underbanner-before-box {
		border-bottom: none;
	}

	div.divButAction {
		margin-bottom: 0.5em;
	}

	div#card-errors {
		max-width: unset;
	}

	#dolpaymenttable {
		padding: 5px;
	}

	.lilevel1 span.paddingright {
		padding-right: 3px;
	}

	img.userphotopublicvcard {
		left: unset;
		top: unset;
		margin-top: 30px;
	}
}

<?php
if (getDolUserString('MAIN_OPTIMIZEFORTEXTBROWSER')) {
	// Set a max height on multiselect when using multiselect
	?>
	select[multiple] {
		height: 42px;
	}
	<?php
}

include dol_buildpath($path.'/theme/'.$theme.'/dropdown.inc.php', 0);
include dol_buildpath($path.'/theme/eldy/emaillayout.inc.php', 0); // actually md use same style as eldy theme
include dol_buildpath($path.'/theme/'.$theme.'/info-box.inc.php', 0);
include dol_buildpath($path.'/theme/'.$theme.'/progress.inc.php', 0);
include dol_buildpath($path.'/theme/eldy/timeline.inc.php', 0); // actually md use same style as eldy theme

if (getDolGlobalString('THEME_CUSTOM_CSS')) {
	print $conf->global->THEME_CUSTOM_CSS;
}

if (is_object($db)) {
	$db->close();
}
?>

/* This must be at end */
::-webkit-scrollbar {
	width: 12px;
}
/*::-webkit-scrollbar-button {
	background: #bbb;
}*/
::-webkit-scrollbar-track-piece {
	background: #f4f4f4;
}
::-webkit-scrollbar-thumb {
	background: #ddd;
}​



/* Must be at end */
div.flot-text .flot-tick-label .tickLabel, .fa-color-unset {
	color: unset;
}<|MERGE_RESOLUTION|>--- conflicted
+++ resolved
@@ -105,13 +105,8 @@
 // Load user to have $user->conf loaded (not done into main because of NOLOGIN constant defined)
 // and permission, so we can later calculate number of top menu ($nbtopmenuentries) according to user profile.
 if (empty($user->id) && !empty($_SESSION['dol_login'])) {
-<<<<<<< HEAD
-	$user->fetch('', $_SESSION['dol_login'], '', 1);
-	$user->getrights();
-=======
 	$user->fetch(0, $_SESSION['dol_login'], '', 1);
 	$user->loadRights();
->>>>>>> cc80841a
 	//$user->loadPersonalConf();
 
 	// Reload menu now we have the good user (and we need the good menu to have ->showmenu('topnb') correct.
@@ -238,10 +233,7 @@
 $colortexttitlelink  = empty($user->conf->THEME_ELDY_ENABLE_PERSONALIZED) ? (!getDolGlobalString('THEME_ELDY_TEXTTITLELINK') ? $colortexttitlelink : $conf->global->THEME_ELDY_TEXTTITLELINK) : (empty($user->conf->THEME_ELDY_TEXTTITLELINK) ? $colortexttitlelink : $user->conf->THEME_ELDY_TEXTTITLELINK);
 $colortext           = empty($user->conf->THEME_ELDY_ENABLE_PERSONALIZED) ? (!getDolGlobalString('THEME_ELDY_TEXT') ? $colortext : $conf->global->THEME_ELDY_TEXT) : (empty($user->conf->THEME_ELDY_TEXT) ? $colortext : $user->conf->THEME_ELDY_TEXT);
 $colortextlink       = empty($user->conf->THEME_ELDY_ENABLE_PERSONALIZED) ? (!getDolGlobalString('THEME_ELDY_TEXTLINK') ? $colortext : $conf->global->THEME_ELDY_TEXTLINK) : (empty($user->conf->THEME_ELDY_TEXTLINK) ? $colortextlink : $user->conf->THEME_ELDY_TEXTLINK);
-<<<<<<< HEAD
-=======
 $colortextlinkHsla    = colorHexToHsl($colortextlink, false, true);
->>>>>>> cc80841a
 $butactionbg       	 = empty($user->conf->THEME_ELDY_ENABLE_PERSONALIZED) ? (!getDolGlobalString('THEME_ELDY_BTNACTION') ? $butactionbg : $conf->global->THEME_ELDY_BTNACTION) : (empty($user->conf->THEME_ELDY_BTNACTION) ? $butactionbg : $user->conf->THEME_ELDY_BTNACTION);
 $textbutaction     = empty($user->conf->THEME_ELDY_ENABLE_PERSONALIZED) ? (!getDolGlobalString('THEME_ELDY_TEXTBTNACTION') ? $textbutaction : $conf->global->THEME_ELDY_TEXTBTNACTION) : (empty($user->conf->THEME_ELDY_TEXTBTNACTION) ? $textbutaction : $user->conf->THEME_ELDY_TEXTBTNACTION);
 $fontsize            = empty($user->conf->THEME_ELDY_ENABLE_PERSONALIZED) ? (!getDolGlobalString('THEME_ELDY_FONT_SIZE1') ? $fontsize : $conf->global->THEME_ELDY_FONT_SIZE1) : (empty($user->conf->THEME_ELDY_FONT_SIZE1) ? $fontsize : $user->conf->THEME_ELDY_FONT_SIZE1);
@@ -394,14 +386,11 @@
 	--colortexttitlelink: rgba(<?php print $colortexttitlelink; ?>, 0.9);
 	--colortext: rgb(<?php print $colortext; ?>);
 	--colortextlink: rgb(<?php print $colortextlink; ?>);
-<<<<<<< HEAD
-=======
 	--colortextlink: rgb(<?php print $colortextlink; ?>);
 	--colortextlink-h: <?php print $colortextlinkHsla['h']; ?>;
 	--colortextlink-l: <?php print $colortextlinkHsla['l']; ?>%;
 	--colortextlink-s: <?php print $colortextlinkHsla['s']; ?>%;
 	--colortextlink-a: 1;
->>>>>>> cc80841a
 	--colortextbackhmenu: #<?php print $colortextbackhmenu; ?>;
 	--colortextbackvmenu: #<?php print $colortextbackvmenu; ?>;
 	--colortopbordertitle1: rgb(<?php print $colortopbordertitle1; ?>);
@@ -1218,12 +1207,9 @@
 .uppercase {
 	text-transform: uppercase;
 }
-<<<<<<< HEAD
-=======
 .marginpopup {
 	margin: 20px;
 }
->>>>>>> cc80841a
 .nounderline {
 	text-decoration: none;
 }
@@ -1287,12 +1273,9 @@
 .marginright2 {
 	margin-<?php print $right; ?>: 2px;
 }
-<<<<<<< HEAD
-=======
 .paddinglarge {
 	padding: 6px !important;
 }
->>>>>>> cc80841a
 .nowidthimp {
 	width: unset !important;
 }
@@ -1428,7 +1411,6 @@
 }
 .floatnone {
 	float: none !important;
-<<<<<<< HEAD
 }
 
 span.fa.fa-plus-circle.paddingleft {
@@ -1437,16 +1419,6 @@
 	padding-bottom: 2px;
 }
 
-=======
-}
-
-span.fa.fa-plus-circle.paddingleft {
-	padding-right: 4px;
-	padding-top: 3px;
-	padding-bottom: 2px;
-}
-
->>>>>>> cc80841a
 .size12x { font-size: 1.2em !important; }
 .size15x { font-size: 1.5em !important; }
 .fa-toggle-on, .fa-toggle-off, .size2x { font-size: 2em; }
@@ -1890,7 +1862,6 @@
 	font-weight: bold;
 	font-size: 1.4em;
 	white-space: nowrap;
-<<<<<<< HEAD
 }
 
 .onlinepaymentbody .amountpaymentcomplete {
@@ -1900,17 +1871,6 @@
 	border-radius: 5px;
 }
 
-=======
-}
-
-.onlinepaymentbody .amountpaymentcomplete {
-	background-color: var(--amountpaymentcomplete);
-	color: #fff;
-	padding: 5px;
-	border-radius: 5px;
-}
-
->>>>>>> cc80841a
 .savingdocmask {
 	margin-top: 6px;
 	margin-bottom: 12px;
@@ -2460,11 +2420,7 @@
 	padding-bottom: 20px;
 <?php if (GETPOST('optioncss', 'aZ09') != 'print') { ?>
 	padding-<?php print $left; ?>: <?php echo $leftmenuwidth + 9; ?>px;
-<<<<<<< HEAD
-	padding-top: 16px;
-=======
 	padding-top: 28px;
->>>>>>> cc80841a
 <?php } ?>
 }
 .bodyforlist #id-right {
@@ -2566,11 +2522,7 @@
 {
 	display: none;
 }
-<<<<<<< HEAD
-<?php if (!getDolGlobalString('THEME_DISABLE_STICKY_TOPMENU')) {  ?>
-=======
 <?php if (getDolGlobalString('THEME_STICKY_TOPMENU') != 'disabled') {  ?>
->>>>>>> cc80841a
 .side-nav-vert {
 	position: sticky;
 	top: 0px;
@@ -2854,13 +2806,10 @@
 	text-align: start;
 	width: 20px;
 	/* padding-right: 0; */
-<<<<<<< HEAD
-=======
 }
 img.pictofixedwidth {
 	width: 18px;
 	padding-right: 2px;
->>>>>>> cc80841a
 }
 
 .colorthumb {
@@ -3257,80 +3206,6 @@
 	<?php include dol_buildpath($path.'/theme/'.$theme.'/main_menu_fa_icons.inc.php', 0); ?>
 
 	<?php
-<<<<<<< HEAD
-			// Add here more div for other menu entries. moduletomainmenu=array('module name'=>'name of class for div')
-
-			$moduletomainmenu = array(
-				'user' => '', 'syslog' => '', 'societe' => 'companies', 'projet' => 'project', 'propale' => 'commercial', 'commande' => 'commercial',
-				'produit' => 'products', 'service' => 'products', 'stock' => 'products',
-				'don' => 'accountancy', 'tax' => 'accountancy', 'banque' => 'accountancy', 'facture' => 'accountancy', 'compta' => 'accountancy', 'accounting' => 'accountancy', 'adherent' => 'members', 'import' => 'tools', 'export' => 'tools', 'mailing' => 'tools',
-				'contrat' => 'commercial', 'ficheinter' => 'commercial', 'ticket' => 'ticket', 'deplacement' => 'commercial',
-				'fournisseur' => 'companies',
-				'barcode' => '', 'fckeditor' => '', 'categorie' => '',
-			);
-			$mainmenuused = 'home';
-			foreach ($conf->modules as $val) {
-				$mainmenuused .= ','.(isset($moduletomainmenu[$val]) ? $moduletomainmenu[$val] : $val);
-			}
-			$mainmenuusedarray = array_unique(explode(',', $mainmenuused));
-
-			$generic = 1;
-			// Put here list of menu entries when the div.mainmenu.menuentry was previously defined
-			$divalreadydefined = array('home', 'companies', 'products', 'mrp', 'commercial', 'externalsite', 'accountancy', 'project', 'tools', 'members', 'agenda', 'ftp', 'holiday', 'hrm', 'bookmark', 'cashdesk', 'takepos', 'ecm', 'geoipmaxmind', 'gravatar', 'clicktodial', 'paypal', 'stripe', 'webservices', 'website');
-			// Put here list of menu entries we are sure we don't want
-			$divnotrequired = array('multicurrency', 'salaries', 'ticket', 'margin', 'opensurvey', 'paybox', 'expensereport', 'incoterm', 'prelevement', 'propal', 'workflow', 'notification', 'supplier_proposal', 'cron', 'product', 'productbatch', 'expedition');
-			foreach ($mainmenuusedarray as $val) {
-				if (empty($val) || in_array($val, $divalreadydefined)) {
-					continue;
-				}
-				if (in_array($val, $divnotrequired)) {
-					continue;
-				}
-				//print "XXX".$val;
-
-				$found = 0;
-				$url = '';
-				$constformoduleicon = 'MAIN_MODULE_'.strtoupper($val).'_ICON';
-				$iconformodule = getDolGlobalString($constformoduleicon);
-				if ($iconformodule) {
-					if (preg_match('/^fa\-/', $iconformodule)) {
-						// This is a fa icon
-					} else {
-						$url = 	dol_buildpath('/'.$val.'/img/'.$iconformodule.'.png', 1);
-					}
-					$found = 1;
-				} else {
-					// Search img file in module dir
-					foreach ($conf->file->dol_document_root as $dirroot) {
-						if (file_exists($dirroot."/".$val."/img/".$val.".png")) {
-							$url = dol_buildpath('/'.$val.'/img/'.$val.'.png', 1);
-							$found = 1;
-							break;
-						}
-					}
-				}
-
-				// Output entry for menu icon in CSS
-				if (!$found) {
-					print "/* A mainmenu entry was found but img file ".$val.".png not found (check /".$val."/img/".$val.".png), so we use a generic one */\n";
-					print 'div.mainmenu.'.$val.' span::before {'."\n";
-					print 'content: "\f249";'."\n";
-					print '}'."\n";
-					$generic++;
-				} else {
-					if ($url) {
-						print "div.mainmenu.".$val." {\n";
-						print "	background-image: url(".$url.");\n";
-						print " background-position-y: 3px;\n";
-						print " filter: saturate(0);\n";
-						print "}\n";
-					} else {
-						print '/* icon for module '.$val.' is a fa icon */'."\n";
-					}
-				}
-			}
-			// End of part to add more div class css
-=======
 										// Add here more div for other menu entries. moduletomainmenu=array('module name'=>'name of class for div')
 
 										$moduletomainmenu = array(
@@ -3403,7 +3278,6 @@
 											}
 										}
 										// End of part to add more div class css
->>>>>>> cc80841a
 }	// End test if $dol_hide_topmenu?>
 
 
@@ -5208,12 +5082,9 @@
 .height30 {
 	height: 30px !important;
 }
-<<<<<<< HEAD
-=======
 .height50 {
 	height: 50px !important;
 }
->>>>>>> cc80841a
 
 tr.box_titre {
 	height: 26px !important;
@@ -6347,12 +6218,9 @@
 a.cke_button, a.cke_combo_button {
 	height: 18px !important;
 }
-<<<<<<< HEAD
-=======
 div.cke_notifications_area .cke_notification_warning {
 	visibility: hidden;
 }
->>>>>>> cc80841a
 
 
 /* ============================================================================== */
@@ -7146,19 +7014,11 @@
 @media only screen and (min-width: 767px)
 {
 	/* CSS to have the dropdown boxes larger that the input search area */
-<<<<<<< HEAD
-	.select2-container.select2-container--open:not(.graphtype) .select2-dropdown.ui-dialog {
-		min-width: 240px !important;
-	}
-	.select2-container.select2-container--open:not(.graphtype) .select2-dropdown--below:not(.onrightofpage),
-	.select2-container.select2-container--open:not(.graphtype) .select2-dropdown--above:not(.onrightofpage) {
-=======
 	.select2-container.select2-container--open:not(.graphtype):not(.yesno) .select2-dropdown.ui-dialog {
 		min-width: 240px !important;
 	}
 	.select2-container.select2-container--open:not(.graphtype):not(.yesno) .select2-dropdown--below:not(.onrightofpage),
 	.select2-container.select2-container--open:not(.graphtype):not(.yesno) .select2-dropdown--above:not(.onrightofpage) {
->>>>>>> cc80841a
 		min-width: 240px !important;
 	}
 	.onrightofpage span.select2-dropdown.ui-dialog.select2-dropdown--below,
