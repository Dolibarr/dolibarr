<?php
/* Copyright (C) 2004-2015	Laurent Destailleur		<eldy@users.sourceforge.net>
 * Copyright (C) 2006		Rodolphe Quiedeville	<rodolphe@quiedeville.org>
 * Copyright (C) 2007-2017	Regis Houssin			<regis.houssin@capnetworks.com>
 * Copyright (C) 2011		Philippe Grand			<philippe.grand@atoo-net.com>
 * Copyright (C) 2012		Juanjo Menent			<jmenent@2byte.es>
 * Copyright (C) 2015		Alexandre Spangaro      <aspangaro.dolibarr@gmail.com>
 *
 * This program is free software; you can redistribute it and/or modify
 * it under the terms of the GNU General Public License as published by
 * the Free Software Foundation; either version 3 of the License, or
 * (at your option) any later version.
 *
 * This program is distributed in the hope that it will be useful,
 * but WITHOUT ANY WARRANTY; without even the implied warranty of
 * MERCHANTABILITY or FITNESS FOR A PARTICULAR PURPOSE.  See the
 * GNU General Public License for more details.
 *
 * You should have received a copy of the GNU General Public License
 * along with this program. If not, see <http://www.gnu.org/licenses/>.
 */

/**
 *		\file       htdocs/theme/md/style.css.php
 *		\brief      File for CSS style sheet Md (Material Design)
 */

//if (! defined('NOREQUIREUSER')) define('NOREQUIREUSER','1');	// Not disabled because need to load personalized language
//if (! defined('NOREQUIREDB'))   define('NOREQUIREDB','1');	// Not disabled to increase speed. Language code is found on url.
if (! defined('NOREQUIRESOC'))    define('NOREQUIRESOC','1');
//if (! defined('NOREQUIRETRAN')) define('NOREQUIRETRAN','1');	// Not disabled because need to do translations
if (! defined('NOCSRFCHECK'))     define('NOCSRFCHECK',1);
if (! defined('NOTOKENRENEWAL'))  define('NOTOKENRENEWAL',1);
if (! defined('NOLOGIN'))         define('NOLOGIN',1);          // File must be accessed by logon page so without login
//if (! defined('NOREQUIREMENU'))   define('NOREQUIREMENU',1);  // We need top menu content
if (! defined('NOREQUIREHTML'))   define('NOREQUIREHTML',1);
if (! defined('NOREQUIREAJAX'))   define('NOREQUIREAJAX','1');

session_cache_limiter(FALSE);

require_once '../../main.inc.php';
require_once DOL_DOCUMENT_ROOT.'/core/lib/functions2.lib.php';

// Load user to have $user->conf loaded (not done into main because of NOLOGIN constant defined)
if (empty($user->id) && ! empty($_SESSION['dol_login'])) $user->fetch('',$_SESSION['dol_login']);


// Define css type
header('Content-type: text/css');
// Important: Following code is to avoid page request by browser and PHP CPU at each Dolibarr page access.
if (empty($dolibarr_nocache)) header('Cache-Control: max-age=3600, public, must-revalidate');
else header('Cache-Control: no-cache');

// On the fly GZIP compression for all pages (if browser support it). Must set the bit 3 of constant to 1.
if (isset($conf->global->MAIN_OPTIMIZE_SPEED) && ($conf->global->MAIN_OPTIMIZE_SPEED & 0x04)) { ob_start("ob_gzhandler"); }

if (GETPOST('lang')) $langs->setDefaultLang(GETPOST('lang'));	// If language was forced on URL
if (GETPOST('theme')) $conf->theme=GETPOST('theme');  // If theme was forced on URL
$langs->load("main",0,1);
$right=($langs->trans("DIRECTION")=='rtl'?'left':'right');
$left=($langs->trans("DIRECTION")=='rtl'?'right':'left');

$path='';    	// This value may be used in future for external module to overwrite theme
$theme='md';	// Value of theme
if (! empty($conf->global->MAIN_OVERWRITE_THEME_RES)) { $path='/'.$conf->global->MAIN_OVERWRITE_THEME_RES; $theme=$conf->global->MAIN_OVERWRITE_THEME_RES; }

// Define image path files and other constants
$fontlist='roboto,arial,tahoma,verdana,helvetica';    //$fontlist='verdana,helvetica,arial,sans-serif';
$img_head='';
$img_button=dol_buildpath($path.'/theme/'.$theme.'/img/button_bg.png',1);
$dol_hide_topmenu=$conf->dol_hide_topmenu;
$dol_hide_leftmenu=$conf->dol_hide_leftmenu;
$dol_optimize_smallscreen=$conf->dol_optimize_smallscreen;
$dol_no_mouse_hover=$conf->dol_no_mouse_hover;


//$conf->global->THEME_ELDY_ENABLE_PERSONALIZED=0;
//$user->conf->THEME_ELDY_ENABLE_PERSONALIZED=0;
//var_dump($user->conf->THEME_ELDY_RGB);

// Colors
$colorbackhmenu1='90,50,120';      // topmenu
$colorbackvmenu1='255,255,255';      // vmenu
$colortopbordertitle1='';           // top border of tables-lists title. not defined = default to colorbackhmenu1
$colorbacktitle1='230,230,230';      // title of tables-lists
$colorbacktabcard1='255,255,255';  // card
$colorbacktabactive='234,234,234';
$colorbacklineimpair1='255,255,255';    // line impair
$colorbacklineimpair2='255,255,255';    // line impair
$colorbacklinepair1='250,250,250';    // line pair
$colorbacklinepair2='248,248,248';    // line pair
$colorbacklinepairhover='244,244,244';    // line pair
$colorbackbody='248,248,248';
$colortexttitlenotab='90,90,90';
$colortexttitle='20,20,20';
$colortext='0,0,0';
$colortextlink='0,0,120';
$fontsize='13';
$fontsizesmaller='11';
$usegradient=0;
$useboldtitle=(isset($conf->global->THEME_ELDY_USEBOLDTITLE)?$conf->global->THEME_ELDY_USEBOLDTITLE:1);
$borderwith=2;

// Case of option always editable
if (! isset($conf->global->THEME_ELDY_BACKBODY)) $conf->global->THEME_ELDY_BACKBODY=$colorbackbody;
if (! isset($conf->global->THEME_ELDY_TOPMENU_BACK1)) $conf->global->THEME_ELDY_TOPMENU_BACK1='90,50,120';
if (! isset($conf->global->THEME_ELDY_BACKTITLE1)) $conf->global->THEME_ELDY_BACKTITLE1=$colorbacktitle1;
if (! isset($conf->global->THEME_ELDY_USE_HOVER)) $conf->global->THEME_ELDY_USE_HOVER=='238,246,252';
if (! isset($conf->global->THEME_ELDY_TEXTTITLENOTAB)) $conf->global->THEME_ELDY_TEXTTITLENOTAB=$colortexttitlenotab;
if (! isset($conf->global->THEME_ELDY_TEXTLINK)) $conf->global->THEME_ELDY_TEXTLINK=$colortextlink;

// Case of option editable only if option THEME_ELDY_ENABLE_PERSONALIZED is on
if (empty($conf->global->THEME_ELDY_ENABLE_PERSONALIZED))
{
    // 90A4AE, 607D8B, 455A64, 37474F
	$conf->global->THEME_ELDY_VERMENU_BACK1='255,255,255';    // vmenu
    $conf->global->THEME_ELDY_BACKTABCARD1='255,255,255';     // card
    $conf->global->THEME_ELDY_BACKTABACTIVE='234,234,234';
    $conf->global->THEME_ELDY_LINEIMPAIR1='255,255,255';
    $conf->global->THEME_ELDY_LINEIMPAIR2='255,255,255';
    $conf->global->THEME_ELDY_LINEPAIR1='250,250,250';
    $conf->global->THEME_ELDY_LINEPAIR2='248,248,248';
    $conf->global->THEME_ELDY_LINEPAIRHOVER='238,246,252';
    $conf->global->THEME_ELDY_USE_HOVER='238,246,252';
    $conf->global->THEME_ELDY_TEXT='0,0,0';
    $conf->global->THEME_ELDY_FONT_SIZE1='13';
    $conf->global->THEME_ELDY_FONT_SIZE2='11';
}


// Case of option availables only if THEME_ELDY_ENABLE_PERSONALIZED is on
$colorbackhmenu1     =empty($user->conf->THEME_ELDY_ENABLE_PERSONALIZED)?(empty($conf->global->THEME_ELDY_TOPMENU_BACK1)?$colorbackhmenu1:$conf->global->THEME_ELDY_TOPMENU_BACK1)   :(empty($user->conf->THEME_ELDY_TOPMENU_BACK1)?$colorbackhmenu1:$user->conf->THEME_ELDY_TOPMENU_BACK1);
$colorbackvmenu1     =empty($user->conf->THEME_ELDY_ENABLE_PERSONALIZED)?(empty($conf->global->THEME_ELDY_VERMENU_BACK1)?$colorbackvmenu1:$conf->global->THEME_ELDY_VERMENU_BACK1)   :(empty($user->conf->THEME_ELDY_VERMENU_BACK1)?$colorbackvmenu1:$user->conf->THEME_ELDY_VERMENU_BACK1);
$colortopbordertitle1=empty($user->conf->THEME_ELDY_ENABLE_PERSONALIZED)?(empty($conf->global->THEME_ELDY_TOPBORDER_TITLE1)?$colortopbordertitle1:$conf->global->THEME_ELDY_TOPBORDER_TITLE1)   :(empty($user->conf->THEME_ELDY_TOPBORDER_TITLE1)?$colortopbordertitle1:$user->conf->THEME_ELDY_TOPBORDER_TITLE1);
$colorbacktitle1     =empty($user->conf->THEME_ELDY_ENABLE_PERSONALIZED)?(empty($conf->global->THEME_ELDY_BACKTITLE1)   ?$colorbacktitle1:$conf->global->THEME_ELDY_BACKTITLE1)      :(empty($user->conf->THEME_ELDY_BACKTITLE1)?$colorbacktitle1:$user->conf->THEME_ELDY_BACKTITLE1);
$colorbacktabcard1   =empty($user->conf->THEME_ELDY_ENABLE_PERSONALIZED)?(empty($conf->global->THEME_ELDY_BACKTABCARD1) ?$colorbacktabcard1:$conf->global->THEME_ELDY_BACKTABCARD1)  :(empty($user->conf->THEME_ELDY_BACKTABCARD1)?$colorbacktabcard1:$user->conf->THEME_ELDY_BACKTABCARD1);
$colorbacktabactive  =empty($user->conf->THEME_ELDY_ENABLE_PERSONALIZED)?(empty($conf->global->THEME_ELDY_BACKTABACTIVE)?$colorbacktabactive:$conf->global->THEME_ELDY_BACKTABACTIVE):(empty($user->conf->THEME_ELDY_BACKTABACTIVE)?$colorbacktabactive:$user->conf->THEME_ELDY_BACKTABACTIVE);
$colorbacklineimpair1=empty($user->conf->THEME_ELDY_ENABLE_PERSONALIZED)?(empty($conf->global->THEME_ELDY_LINEIMPAIR1)  ?$colorbacklineimpair1:$conf->global->THEME_ELDY_LINEIMPAIR1):(empty($user->conf->THEME_ELDY_LINEIMPAIR1)?$colorbacklineimpair1:$user->conf->THEME_ELDY_LINEIMPAIR1);
$colorbacklineimpair2=empty($user->conf->THEME_ELDY_ENABLE_PERSONALIZED)?(empty($conf->global->THEME_ELDY_LINEIMPAIR2)  ?$colorbacklineimpair2:$conf->global->THEME_ELDY_LINEIMPAIR2):(empty($user->conf->THEME_ELDY_LINEIMPAIR2)?$colorbacklineimpair2:$user->conf->THEME_ELDY_LINEIMPAIR2);
$colorbacklinepair1  =empty($user->conf->THEME_ELDY_ENABLE_PERSONALIZED)?(empty($conf->global->THEME_ELDY_LINEPAIR1)    ?$colorbacklinepair1:$conf->global->THEME_ELDY_LINEPAIR1)    :(empty($user->conf->THEME_ELDY_LINEPAIR1)?$colorbacklinepair1:$user->conf->THEME_ELDY_LINEPAIR1);
$colorbacklinepair2  =empty($user->conf->THEME_ELDY_ENABLE_PERSONALIZED)?(empty($conf->global->THEME_ELDY_LINEPAIR2)    ?$colorbacklinepair2:$conf->global->THEME_ELDY_LINEPAIR2)    :(empty($user->conf->THEME_ELDY_LINEPAIR2)?$colorbacklinepair2:$user->conf->THEME_ELDY_LINEPAIR2);
$colorbacklinepairhover  =empty($user->conf->THEME_ELDY_ENABLE_PERSONALIZED)?(empty($conf->global->THEME_ELDY_LINEPAIRHOVER)    ?$colorbacklinepairhover:$conf->global->THEME_ELDY_LINEPAIRHOVER)    :(empty($user->conf->THEME_ELDY_LINEPAIRHOVER)?$colorbacklinepairhover:$user->conf->THEME_ELDY_LINEPAIRHOVER);
$colorbackbody       =empty($user->conf->THEME_ELDY_ENABLE_PERSONALIZED)?(empty($conf->global->THEME_ELDY_BACKBODY)     ?$colorbackbody:$conf->global->THEME_ELDY_BACKBODY)          :(empty($user->conf->THEME_ELDY_BACKBODY)?$colorbackbody:$user->conf->THEME_ELDY_BACKBODY);
$colortexttitlenotab =empty($user->conf->THEME_ELDY_ENABLE_PERSONALIZED)?(empty($conf->global->THEME_ELDY_TEXTTITLENOTAB)?$colortexttitlenotab:$conf->global->THEME_ELDY_TEXTTITLENOTAB)             :(empty($user->conf->THEME_ELDY_TEXTTITLENOTAB)?$colortexttitlenotab:$user->conf->THEME_ELDY_TEXTTITLENOTAB);
$colortexttitle      =empty($user->conf->THEME_ELDY_ENABLE_PERSONALIZED)?(empty($conf->global->THEME_ELDY_TEXTTITLE)    ?$colortext:$conf->global->THEME_ELDY_TEXTTITLE)             :(empty($user->conf->THEME_ELDY_TEXTTITLE)?$colortexttitle:$user->conf->THEME_ELDY_TEXTTITLE);
$colortext           =empty($user->conf->THEME_ELDY_ENABLE_PERSONALIZED)?(empty($conf->global->THEME_ELDY_TEXT)         ?$colortext:$conf->global->THEME_ELDY_TEXT)                  :(empty($user->conf->THEME_ELDY_TEXT)?$colortext:$user->conf->THEME_ELDY_TEXT);
$colortextlink       =empty($user->conf->THEME_ELDY_ENABLE_PERSONALIZED)?(empty($conf->global->THEME_ELDY_TEXTLINK)     ?$colortext:$conf->global->THEME_ELDY_TEXTLINK)              :(empty($user->conf->THEME_ELDY_TEXTLINK)?$colortextlink:$user->conf->THEME_ELDY_TEXTLINK);
$fontsize            =empty($user->conf->THEME_ELDY_ENABLE_PERSONALIZED)?(empty($conf->global->THEME_ELDY_FONT_SIZE1)   ?$fontsize:$conf->global->THEME_ELDY_FONT_SIZE1)             :(empty($user->conf->THEME_ELDY_FONT_SIZE1)?$fontsize:$user->conf->THEME_ELDY_FONT_SIZE1);
$fontsizesmaller     =empty($user->conf->THEME_ELDY_ENABLE_PERSONALIZED)?(empty($conf->global->THEME_ELDY_FONT_SIZE2)   ?$fontsize:$conf->global->THEME_ELDY_FONT_SIZE2)             :(empty($user->conf->THEME_ELDY_FONT_SIZE2)?$fontsize:$user->conf->THEME_ELDY_FONT_SIZE2);
// Hover color
$colorbacklinepairhover=((! isset($conf->global->THEME_ELDY_USE_HOVER) || (string) $conf->global->THEME_ELDY_USE_HOVER === '0')?'':($conf->global->THEME_ELDY_USE_HOVER === '1'?'edf4fb':$conf->global->THEME_ELDY_USE_HOVER));
if (! empty($user->conf->THEME_ELDY_ENABLE_PERSONALIZED))
{
    $colorbacklinepairhover=((! isset($user->conf->THEME_ELDY_USE_HOVER) || $user->conf->THEME_ELDY_USE_HOVER === '0')?'':($user->conf->THEME_ELDY_USE_HOVER === '1'?'edf4fb':$user->conf->THEME_ELDY_USE_HOVER));
}

if (empty($colortopbordertitle1)) $colortopbordertitle1=$colorbackhmenu1;


// Set text color to black or white
$tmppart=explode(',',$colorbackhmenu1);
$tmpval=(! empty($tmppart[0]) ? $tmppart[0] : '')+(! empty($tmppart[1]) ? $tmppart[1] : '')+(! empty($tmppart[2]) ? $tmppart[2] : '');
if ($tmpval <= 460) $colortextbackhmenu='FFFFFF';
else $colortextbackhmenu='000000';

$tmppart=explode(',',$colorbackvmenu1);
$tmpval=(! empty($tmppart[0]) ? $tmppart[0] : '')+(! empty($tmppart[1]) ? $tmppart[1] : '')+(! empty($tmppart[2]) ? $tmppart[2] : '');
if ($tmpval <= 460) { $colortextbackvmenu='FFFFFF'; }
else { $colortextbackvmenu='000000'; }

$tmppart=explode(',',$colorbacktitle1);
if ($colortexttitle == '')
{
	$tmpval=(! empty($tmppart[0]) ? $tmppart[0] : '')+(! empty($tmppart[1]) ? $tmppart[1] : '')+(! empty($tmppart[2]) ? $tmppart[2] : '');
	if ($tmpval <= 460) { $colortexttitle='FFFFFF'; $colorshadowtitle='888888'; }
	else { $colortexttitle='101010'; $colorshadowtitle='FFFFFF'; }
}

$tmppart=explode(',',$colorbacktabcard1);
$tmpval=(! empty($tmppart[0]) ? $tmppart[0] : '')+(! empty($tmppart[1]) ? $tmppart[1] : '')+(! empty($tmppart[2]) ? $tmppart[2] : '');
if ($tmpval <= 460) { $colortextbacktab='FFFFFF'; }
else { $colortextbacktab='111111'; }

// Format color value to match expected format (may be 'FFFFFF' or '255,255,255')
$colorbackhmenu1=join(',',colorStringToArray($colorbackhmenu1));
$colorbackvmenu1=join(',',colorStringToArray($colorbackvmenu1));
$colorbacktitle1=join(',',colorStringToArray($colorbacktitle1));
$colorbacktabcard1=join(',',colorStringToArray($colorbacktabcard1));
$colorbacktabactive=join(',',colorStringToArray($colorbacktabactive));
$colorbacklineimpair1=join(',',colorStringToArray($colorbacklineimpair1));
$colorbacklineimpair2=join(',',colorStringToArray($colorbacklineimpair2));
$colorbacklinepair1=join(',',colorStringToArray($colorbacklinepair1));
$colorbacklinepair2=join(',',colorStringToArray($colorbacklinepair2));
if ($colorbacklinepairhover != '') $colorbacklinepairhover=join(',',colorStringToArray($colorbacklinepairhover));
$colorbackbody=join(',',colorStringToArray($colorbackbody));
$colortexttitlenotab=join(',',colorStringToArray($colortexttitlenotab));
$colortexttitle=join(',',colorStringToArray($colortexttitle));
$colortext=join(',',colorStringToArray($colortext));
$colortextlink=join(',',colorStringToArray($colortextlink));

$nbtopmenuentries=$menumanager->showmenu('topnb');

print '/*'."\n";
print 'colorbackbody='.$colorbackbody."\n";
print 'colorbackvmenu1='.$colorbackvmenu1."\n";
print 'colorbackhmenu1='.$colorbackhmenu1."\n";
print 'colorbacktitle1='.$colorbacktitle1."\n";
print 'colorbacklineimpair1='.$colorbacklineimpair1."\n";
print 'colorbacklineimpair2='.$colorbacklineimpair2."\n";
print 'colorbacklinepair1='.$colorbacklinepair1."\n";
print 'colorbacklinepair2='.$colorbacklinepair2."\n";
print 'colorbacklinepairhover='.$colorbacklinepairhover."\n";
print '$colortexttitlenotab='.$colortexttitlenotab."\n";
print '$colortexttitle='.$colortexttitle."\n";
print '$colortext='.$colortext."\n";
print '$colortextlink='.$colortextlink."\n";
print '$colortextbackhmenu='.$colortextbackhmenu."\n";
print '$colortextbackvmenu='.$colortextbackvmenu."\n";
print 'dol_hide_topmenu='.$dol_hide_topmenu."\n";
print 'dol_hide_leftmenu='.$dol_hide_leftmenu."\n";
print 'dol_optimize_smallscreen='.$dol_optimize_smallscreen."\n";
print 'dol_no_mouse_hover='.$dol_no_mouse_hover."\n";
print 'dol_screenwidth='.$_SESSION['dol_screenwidth']."\n";
print 'dol_screenheight='.$_SESSION['dol_screenheight']."\n";
print 'fontsize='.$fontsize."\n";
print 'nbtopmenuentries='.$nbtopmenuentries."\n";
print '*/'."\n";

?>

/* ============================================================================== */
/* Default styles                                                                 */
/* ============================================================================== */


body {
<?php if (GETPOST("optioncss") == 'print') {  ?>
	background-color: #FFFFFF;
<?php } else { ?>
	background: rgb(<?php print $colorbackbody; ?>);
<?php } ?>
	color: rgb(<?php echo $colortext; ?>);
	font-size: <?php print $fontsize ?>px;
	line-height: 130%;
	font-family: <?php print $fontlist ?>;
    margin-top: 0;
    margin-bottom: 0;
    margin-right: 0;
    margin-left: 0;
    <?php print 'direction: '.$langs->trans("DIRECTION").";\n"; ?>
}

th a, .thumbstat, a.tab { color: rgb(<?php print $colortexttitle; ?>) !important; font-weight: bold !important; }
a.tab { font-weight: bold !important; }

a:link, a:visited, a:hover, a:active { font-family: <?php print $fontlist ?>; font-weight: normal; color: rgb(<?php print $colortextlink; ?>); text-decoration: none;  }
a:hover { text-decoration: underline; color: rgb(<?php print $colortextlink; ?>); }
a.commonlink { color: rgb(<?php print $colortextlink; ?>) !important; text-decoration: none; }

input, input.flat, textarea, textarea.flat, form.flat select, select, select.flat, .dataTables_length label select {
    background-color: #FDFDFD;
}

textarea:focus, button:focus {
    /* v6 box-shadow: 0 0 4px #8091BF; */
	border: 1px solid #aaa !important;
}
input:focus, textarea:focus, button:focus, select:focus {
	border-bottom: 1px solid #666;
}
input.select2-input {
	border-bottom: none ! important;
}
.select2-choice {
	border: none;
	border-bottom: 1px solid #ccc !important;
}

textarea.cke_source:focus
{
	box-shadow: none;
}

.liste_titre input[name=month], .liste_titre input[name=month_lim] {
	margin-right: 4px;
}
input, input.flat, textarea, textarea.flat, form.flat select, select, select.flat, .dataTables_length label select {
    font-size: <?php print $fontsize ?>px;
	font-family: <?php print $fontlist ?>;
    border: none;
    border-bottom: solid 1px rgba(0,0,0,.1);
    outline: none;
    margin: 0px 0px 0px 0px;
}

input {
    line-height: 17px;
	padding: 4px;
	padding-left: 5px;
}
select {
	padding: 4px;
	padding-left: 2px;
}
input, select {
	margin-left:0px;
	margin-bottom:1px;
	margin-top:1px;
}

input, select {
	border-bottom: solid 1px rgba(0,0,0,.1);
}

textarea {
	border-radius: 0;
	border-top:solid 1px rgba(0,0,0,.1);
	border-left:solid 1px rgba(0,0,0,.1);
	border-right:solid 1px rgba(0,0,0,.1);
	border-bottom:solid 1px rgba(0,0,0,.2);
		
	background-color: #FFF;
	padding:4px;
	margin-left:1px;
	margin-bottom:1px;
	margin-top:1px;
	}
input.removedassigned  {
	padding: 2px !important;
	vertical-align: text-bottom;
	margin-bottom: -3px;
}
input.smallpadd {	/* Used for timesheet input */
	padding-left: 1px !important;
	padding-right: 1px !important;
}
input.buttongen {
	vertical-align: middle;
}
span.timesheetalreadyrecorded input {
    /*font-size: smaller;*/
    border: none;
    /*background:	transparent;*/
}

select.flat, form.flat select {
	font-weight: normal;
}
.optiongrey, .opacitymedium {
	opacity: 0.5;
}
.opacityhigh {
	opacity: 0.2;
}
.opacitytransp {
	opacity: 0;
}
select:invalid { color: gray; }
input:disabled {
	background:#f4f4f4;
}

input.liste_titre {
	box-shadow: none !important;
}
.listactionlargetitle .liste_titre {
	line-height: 24px;
}
input.removedfile {
	padding: 0px !important;
	border: 0px !important;
	vertical-align: text-bottom;
}
textarea:disabled {
	background:#f4f4f4;
}
input[type=file ]    { background-color: transparent; border-top: none; border-left: none; border-right: none; box-shadow: none; }
input[type=checkbox] { background-color: transparent; border: none; box-shadow: none; }
input[type=radio]    { background-color: transparent; border: none; box-shadow: none; }
input[type=image]    { background-color: transparent; border: none; box-shadow: none; }
input[type=text]     { min-width: 20px; }
input:-webkit-autofill {
	background-color: #FBFFEA !important;
	background-image:none !important;
	-webkit-box-shadow: 0 0 0 50px #FBFFEA inset;
}
::-webkit-input-placeholder { color:#ccc; }
:-moz-placeholder { color:#bbb; } 			/* firefox 18- */
::-moz-placeholder { color:#bbb; } 			/* firefox 19+ */
:-ms-input-placeholder { color:#ccc; } 		/* ie */
input:-moz-placeholder { color:#ccc; }

fieldset { border: 1px solid #AAAAAA !important; }
.legendforfieldsetstep { padding-bottom: 10px; }


.button, .buttonDelete, input[name="sbmtConnexion"] {
    font-family: <?php print $fontlist ?>;
	border-color: #c5c5c5;
	border-color: rgba(0, 0, 0, 0.15) rgba(0, 0, 0, 0.15) rgba(0, 0, 0, 0.25);
	display: inline-block;
	padding: 4px 14px;
	margin-bottom: 0;
	margin-top: 0;
	text-align: center;
	cursor: pointer;
	color: #333333 !important;
	text-decoration: none !important;
	text-shadow: 0 1px 1px rgba(255, 255, 255, 0.75);
	background-color: #f5f5f5;
	background-image: -moz-linear-gradient(top, #ffffff, #e6e6e6);
	background-image: -webkit-gradient(linear, 0 0, 0 100%, from(#ffffff), to(#e6e6e6));
	background-image: -webkit-linear-gradient(top, #ffffff, #e6e6e6);
	background-image: -o-linear-gradient(top, #ffffff, #e6e6e6);
	background-image: linear-gradient(to bottom, #ffffff, #e6e6e6);
	background-repeat: repeat-x;
	filter: progid:DXImageTransform.Microsoft.gradient(startColorstr='#ffffffff', endColorstr='#ffe6e6e6', GradientType=0);
	border-color: #e6e6e6 #e6e6e6 #bfbfbf;
	border-color: rgba(0, 0, 0, 0.1) rgba(0, 0, 0, 0.1) rgba(0, 0, 0, 0.25);
	filter: progid:DXImageTransform.Microsoft.gradient(enabled = false);
	border: 1px solid #bbbbbb;
	border-bottom-color: #a2a2a2;
	-webkit-border-radius: 2px;
	-moz-border-radius: 2px;
	border-radius: 2px;
	-webkit-box-shadow: inset 0 1px 0 rgba(255, 255, 255, 0.2), 0 1px 2px rgba(0, 0, 0, 0.05);
	-moz-box-shadow: inset 0 1px 0 rgba(255, 255, 255, 0.2), 0 1px 2px rgba(0, 0, 0, 0.05);
	box-shadow: inset 0 1px 0 rgba(255, 255, 255, 0.2), 0 1px 2px rgba(0, 0, 0, 0.05);
}
.button:focus, .buttonDelete:focus  {
	-moz-box-shadow: 0px 0px 6px 1px rgba(0, 0, 60, 0.2), 0px 0px 0px rgba(60,60,60,0.1);
	-webkit-box-shadow: 0px 0px 6px 1px rgba(0, 0, 60, 0.2), 0px 0px 0px rgba(60,60,60,0.1);
	box-shadow: 0px 0px 6px 1px rgba(0, 0, 60, 0.2), 0px 0px 0px rgba(60,60,60,0.1);
}
.button:hover, .buttonDelete:hover   {
	-moz-box-shadow: 0px 0px 6px 1px rgba(0, 0, 0, 0.2), 0px 0px 0px rgba(60,60,60,0.1);
	-webkit-box-shadow: 0px 0px 6px 1px rgba(0, 0, 0, 0.2), 0px 0px 0px rgba(60,60,60,0.1);
	box-shadow: 0px 0px 6px 1px rgba(0, 0, 0, 0.2), 0px 0px 0px rgba(60,60,60,0.1);
}
.button:disabled, .buttonDelete:disabled {
	opacity: 0.4;
    filter: alpha(opacity=40); /* For IE8 and earlier */
    box-shadow: none;
    -webkit-box-shadow: none;
    -moz-box-shadow: none;
    cursor: auto;
}
.buttonRefused {
	pointer-events: none;
   	cursor: default;
	opacity: 0.4;
    filter: alpha(opacity=40); /* For IE8 and earlier */
    box-shadow: none;
    -webkit-box-shadow: none;
    -moz-box-shadow: none;
}
form {
    padding:0px;
    margin:0px;
}
div.float
{
    float:<?php print $left; ?>;
}
div.floatright
{
    float:<?php print $right; ?>;
}
.inline-block
{
	display:inline-block;
}

th .button {
    -moz-box-shadow: none !important;
    -webkit-box-shadow: none !important;
    box-shadow: none !important;
	-moz-border-radius:0px !important;
	-webkit-border-radius:0px !important;
	border-radius:0px !important;
}
.maxwidthsearch {		/* Max width of column with the search picto */
	width: 54px;
}

.valigntop {
	vertical-align: top;
}
.valignmiddle {
	vertical-align: middle;
}
.valignbottom {
	vertical-align: bottom;
}
.valigntextbottom {
	vertical-align: text-bottom;
}
.centpercent {
	width: 100%;
}
.quatrevingtpercent, .inputsearch {
	width: 80%;
}
.soixantepercent {
	width: 60%;
}
textarea.centpercent {
	width: 96%;
}
.center {
    text-align: center;
    margin: 0px auto;
}
.left {
	text-align: <?php print $left; ?>;
}
.right {
	text-align: <?php print $right; ?>;
}
.nowrap {
	white-space: <?php print ($dol_optimize_smallscreen?'normal':'nowrap'); ?>;
}
.nobold {
	font-weight: normal !important;
}
.nounderline {
    text-decoration: none;
}
.paddingleft {
	padding-<?php print $left; ?>: 4px;
}
.paddingright {
	padding-<?php print $right; ?>: 4px;
}
.cursorpointer {
	cursor: pointer;
}
.badge {
	display: inline-block;
	min-width: 10px;
	padding: 2px 5px;
	font-size: 10px;
	font-weight: 700;
	line-height: 0.9em;
	color: #fff;
	text-align: center;
	white-space: nowrap;
	vertical-align: baseline;
	background-color: #777;
	border-radius: 10px;
}
.movable {
	cursor: move;
}

.borderrightlight
{
	border-right: 1px solid #f4f4f4;
}
#formuserfile {
	margin-top: 4px;
}
#formuserfile_link {
	margin-left: 1px;
}
.listofinvoicetype {
	height: 28px;
	vertical-align: middle;
}
div.divsearchfield {
	float: <?php print $left; ?>;
	margin-<?php print $right; ?>: 12px;
	margin-<?php print $left; ?>: 2px;
	margin-top: 4px;
    margin-bottom: 4px;
  	padding-left: 2px;
}
div.confirmmessage {
	padding-top: 6px;
}
div.myavailability {
	padding-top: 6px;
}
.googlerefreshcal {
	padding-top: 4px;
	padding-bottom: 4px;
}
.checkallactions {
	vertical-align: top;
    margin-top: 6px;
    margin-left: 4px;
}
.selectlimit, .marginrightonly {
	margin-right: 10px !important;
}
.selectlimit, .selectlimit:focus {
    border-left: none !important;
    border-top: none !important;
    border-right: none !important;
    outline: none;
}
.strikefordisabled {
	text-decoration: line-through;
}
/* using a tdoverflowxxx make the min-width not working */
.tdoverflow {
    max-width: 0;
    overflow: hidden;
    text-overflow: ellipsis;
    white-space: nowrap;
}
.tdoverflowmax100 {
    max-width: 100px;
    overflow: hidden;
    text-overflow: ellipsis;
    white-space: nowrap;
}
.tdoverflowmax300 {
    max-width: 300px;
    overflow: hidden;
    text-overflow: ellipsis;
    white-space: nowrap;
}
.tdoverflowauto {
    max-width: 0;
    overflow: auto;
}
.tablelistofcalendars {
	margin-top: 25px !important;
}
.amountalreadypaid {
}
.amountpaymentcomplete {
	color: #008800;
	font-weight: bold;
}
.amountremaintopay {
	color: #880000;
	font-weight: bold;
}
.amountremaintopayback {
	font-weight: bold;
}
.savingdocmask {
	margin-top: 6px;
	margin-bottom: 12px;
}

/* For the long description of module */
.moduledesclong p img,.moduledesclong p a img {
    max-width: 90% !important;
    height: auto !important;
}


/* DOL_XXX for future usage (when left menu has been removed). If we do not use datatable */
/*.table-responsive {
    width: calc(100% - 330px);
    margin-bottom: 15px;
    overflow-y: hidden;
    -ms-overflow-style: -ms-autohiding-scrollbar;
}*/
/* Style used for most tables */
.div-table-responsive, .div-table-responsive-no-min {
    overflow-x: auto;
    min-height: 0.01%;
}
.div-table-responsive {
    line-height: 100%;
}
/* Style used for full page tables with field selector and no content after table (priority before previous for such tables) */
div.fiche>form>div.div-table-responsive, div.fiche>form>div.div-table-responsive-no-min {
    overflow-x: auto;
}
div.fiche>form>div.div-table-responsive {
    min-height: 350px;
}

.flexcontainer {
    display: inline-flex;
    flex-flow: row wrap;
    justify-content: flex-start;
}
.thumbstat {
	flex: 1 1 120px;
    /* flex-grow: 1; */
    /* flex-shrink: 1; */
    /* flex-basis: 140px; */
    width: 100%;
    justify-content: flex-start;
    align-self: flex-start;
}


/* ============================================================================== */
/* Styles to hide objects                                                         */
/* ============================================================================== */

.clearboth  { clear:both; }
.hideobject { display: none; }
.minwidth50  { min-width: 50px; }
/* rule for not too small screen only */
@media only screen and (min-width: <?php echo round($nbtopmenuentries * $fontsize * 3.4, 0) + 7; ?>px)
{
	.minwidth100 { min-width: 100px; }
	.minwidth200 { min-width: 200px; }
	.minwidth300 { min-width: 300px; }
	.minwidth400 { min-width: 400px; }
	.minwidth500 { min-width: 500px; }
	.minwidth50imp  { min-width: 50px !important; }
    .minwidth75imp  { min-width: 75px !important; }
	.minwidth100imp { min-width: 100px !important; }
	.minwidth200imp { min-width: 200px !important; }
	.minwidth300imp { min-width: 300px !important; }
	.minwidth400imp { min-width: 400px !important; }
	.minwidth500imp { min-width: 500px !important; }
}
.maxwidth25  { max-width: 25px; }
.maxwidth50  { max-width: 50px; }
.maxwidth75  { max-width: 75px; }
.maxwidth100 { max-width: 100px; }
.maxwidth150 { max-width: 150px; }
.maxwidth200 { max-width: 200px; }
.maxwidth300 { max-width: 300px; }
.maxwidth400 { max-width: 400px; }
.maxwidth500 { max-width: 500px; }
.maxwidth50imp  { max-width: 50px !important; }
.maxwidth75imp  { max-width: 75px !important; }
.minheight20 { min-height: 20px; }
.minheight40 { min-height: 40px; }
.titlefieldcreate { width: 20%; }
.titlefield       { width: 25%; }
.titlefieldmiddle { width: 50%; }
.imgmaxwidth180 { max-width: 180px; }


/* Force values for small screen 1400 */
@media only screen and (max-width: 1400px)
{
	.titlefield { width: 30% !important; }
	.titlefieldcreate { width: 30% !important; }
	.minwidth50imp  { min-width: 50px !important; }
    .minwidth75imp  { min-width: 75px !important; }
    .minwidth100imp { min-width: 100px !important; }
    .minwidth200imp { min-width: 200px !important; }
    .minwidth300imp { min-width: 300px !important; }
    .minwidth400imp { min-width: 300px !important; }
    .minwidth500imp { min-width: 300px !important; }
}

/* Force values for small screen 1000 */
@media only screen and (max-width: 1000px)
{
    .maxwidthonsmartphone { max-width: 100px; }
	.minwidth50imp  { min-width: 50px !important; }
    .minwidth75imp  { min-width: 70px !important; }
    .minwidth100imp { min-width: 80px !important; }
    .minwidth200imp { min-width: 100px !important; }
    .minwidth300imp { min-width: 100px !important; }
    .minwidth400imp { min-width: 100px !important; }
    .minwidth500imp { min-width: 100px !important; }
}

/* Force values for small screen 570 */
@media only screen and (max-width: 570px)
{
    .tdoverflowonsmartphone {
        max-width: 0;
        overflow: hidden;
        text-overflow: ellipsis;
        white-space: nowrap;
    }
	div.fiche {
		    margin-top: <?php print ($dol_hide_topmenu?'12':'6'); ?>px !important;
	}
	div.titre {
		line-height: 2em;
	}
    .border tbody tr, .border tbody tr td, div.tabBar table.border tr {
    	height: 40px !important;
    }

    .quatrevingtpercent, .inputsearch {
    	width: 95%;
    }

	input, input[type=text], input[type=password], select, textarea     {
		min-width: 20px;
    	min-height: 1.4em;
    	line-height: 1.4em;
    	/* padding: .4em .1em; */
    	/* border-bottom: 1px solid #BBB; */
    	/* max-width: inherit; why this */
     }

    .hideonsmartphone { display: none; }
    .noenlargeonsmartphone { width : 50px !important; display: inline !important; }
    .maxwidthonsmartphone, #search_newcompany.ui-autocomplete-input { max-width: 100px; }
    .maxwidth50onsmartphone { max-width: 40px; }
    .maxwidth75onsmartphone { max-width: 50px; }
    .maxwidth100onsmartphone { max-width: 70px; }
    .maxwidth150onsmartphone { max-width: 120px; }
    .maxwidth200onsmartphone { max-width: 200px; }
    .maxwidth300onsmartphone { max-width: 300px; }
    .maxwidth400onsmartphone { max-width: 400px; }
	.minwidth50imp  { min-width: 50px !important; }
	.minwidth75imp  { min-width: 60px !important; }
    .minwidth100imp { min-width: 60px !important; }
    .minwidth200imp { min-width: 60px !important; }
    .minwidth300imp { min-width: 60px !important; }
    .minwidth400imp { min-width: 60px !important; }
    .minwidth500imp { min-width: 60px !important; }
    .titlefield { width: auto; }
    .titlefieldcreate { width: auto; }

	#tooltip {
		position: absolute;
		width: <?php print dol_size(300,'width'); ?>px;
	}

	/* intput, input[type=text], */
	select {
		width: 98%;
		min-width: 40px;
	}

	div.divphotoref {
		padding-right: 5px;
	}
    img.photoref, div.photoref {
    	border: none;
    	-moz-box-shadow: none;
        -webkit-box-shadow: none;
        box-shadow: none;
        padding: 4px;
    	height: 20px;
    	width: 20px;
        object-fit: contain;
    }
    
	div.statusref {
    	padding-right: 10px;
   	}    
}
.linkobject { cursor: pointer; }
<?php if (GETPOST("optioncss") == 'print') { ?>
.hideonprint { display: none; }
<?php } ?>


/* ============================================================================== */
/* Styles for dragging lines                                                      */
/* ============================================================================== */

.dragClass {
	color: #002255;
}
td.showDragHandle {
	cursor: move;
}
.tdlineupdown {
	white-space: nowrap;
	min-width: 10px;
}


/* ============================================================================== */
/* Styles de positionnement des zones                                             */
/* ============================================================================== */

#id-container {
	margin-top: 0px;
	margin-bottom: 0px;
	display: table;
	table-layout: fixed;
	width: 100%;
}
#id-right, #id-left {
	display: table-cell;
	float: none;
	vertical-align: top;
}
#id-top {
}
#id-left {
	min-height: 100%;
	position: relative;
	width: 213px;
}
#id-right {	/* This must stay id-right and not be replaced with echo $right */
	width: 100%;
	padding-bottom: 10px;
<?php if (GETPOST("optioncss") != 'print') { ?>
	padding-left: 229px;
	padding-top: 12px;
<?php } ?>
}

.side-nav {
<?php if (GETPOST("optioncss") == 'print') { ?>
	display: none;
<?php } else { ?>
	background: #FFF;
	border-right: 1px solid rgba(0,0,0,0.2);
	box-shadow: 3px 0 6px -2px #eee;
	bottom: 0;
	color: #333;
	display: block;
	font-family: "RobotoDraft","Roboto",sans-serif;
	left: 0;
<?php if ((GETPOST('testmenuhider') || ! empty($conf->global->MAIN_TESTMENUHIDER)) && empty($conf->global->MAIN_OPTIMIZEFORTEXTBROWSER)) { ?>
<?php } else { ?>
	position: fixed;
	top: 50px;
<?php } ?>
	z-index: 200;
	-webkit-transform: translateZ(0);
	-moz-transform: translateZ(0);
	-ms-transform: translateZ(0);
	-o-transform: translateZ(0);
	transform: translateZ(0);
	-webkit-transform-style: preserve-3d;
	-moz-transform-style: preserve-3d;
	-ms-transform-style: preserve-3d;
	-o-transform-style: preserve-3d;
	transform-style: preserve-3d;
	-webkit-transition-delay: 0.1s;
	-moz-transition-delay: 0.1s;
	transition-delay: 0.1s;
	-webkit-transition-duration: 0.2s;
	-moz-transition-duration: 0.2s;
	transition-duration: 0.2s;
	-webkit-transition-property: -webkit-transform;
	-moz-transition-property: -moz-transform;
	transition-property: transform;
	-webkit-transition-timing-function: cubic-bezier(0.4, 0, 0.2, 1);
	-moz-transition-timing-function: cubic-bezier(0.4, 0, 0.2, 1);
	transition-timing-function: cubic-bezier(0.4, 0, 0.2, 1);
	-webkit-overflow-scrolling: touch;
<?php if ((GETPOST('testmenuhider') || ! empty($conf->global->MAIN_TESTMENUHIDER)) && empty($conf->global->MAIN_OPTIMIZEFORTEXTBROWSER)) { ?>
<?php } else { ?>
	overflow-x: hidden;
	overflow-y: auto;
<?php } ?>
<?php } ?>
}
.side-nav-vert {
	margin-left: 228px;
}

/* For smartphone (testmenuhider is on) */
<?php if ((GETPOST('testmenuhider') || ! empty($conf->global->MAIN_TESTMENUHIDER)) && empty($conf->global->MAIN_OPTIMIZEFORTEXTBROWSER)) { ?>
#id-container {
	width: 100%;
}
.side-nav-vert {
	margin-left: 0;
}
div.login_block {
	/* border-right: none ! important; */
	top: inherit !important;
}
.side-nav {
<?php if ((GETPOST('testmenuhider') || ! empty($conf->global->MAIN_TESTMENUHIDER)) && empty($conf->global->MAIN_OPTIMIZEFORTEXTBROWSER)) { ?>
<?php } else { ?>
	overflow-x: initial !important;
	overflow-y: scroll;
<?php } ?>
	display: none;

	position: auto;
	top: auto;
	z-index: 200;
}
div.login_block {
	/* position: initial !important;*/
	display: none;
}
#id-right {
	padding-left: 0 ! important;
}
#id-left {
	z-index: 201;
	background: #FFF;
	border-right: 1px solid rgba(0,0,0,0.3);
<?php if ((GETPOST('testmenuhider') || ! empty($conf->global->MAIN_TESTMENUHIDER)) && empty($conf->global->MAIN_OPTIMIZEFORTEXTBROWSER)) { ?>
	top: 50px ! important;
<?php } else { ?>
	top: 60px ! important;
<?php } ?>
}
div.fiche {
	margin-<?php print $left; ?>: 6px !important;
	margin-<?php print $right; ?>: 6px !important;
}
<?php } ?>

div.fiche {
	margin-<?php print $left; ?>: <?php print (GETPOST("optioncss") == 'print'?6:($dol_hide_leftmenu?'4':'20')); ?>px;
	margin-<?php print $right; ?>: <?php print (GETPOST("optioncss") == 'print'?8:(empty($conf->dol_optimize_smallscreen)?'16':'4')); ?>px;
	<?php if (! empty($conf->dol_hide_leftmenu) && ! empty($conf->dol_hide_topmenu)) print 'margin-top: 4px;'; ?>
	margin-bottom: 15px;
}
div.fichecenter {
	width: 100%;
	clear: both;	/* This is to have div fichecenter that are true rectangles */
}
div.fichecenterbis {
	margin-top: 8px;
}
div.fichethirdleft {
	<?php if ($conf->browser->layout != 'phone')   { print "float: ".$left.";\n"; } ?>
	<?php if ($conf->browser->layout != 'phone')   { print "width: 50%;\n"; } ?>
	<?php if ($conf->browser->layout == 'phone') { print "padding-bottom: 6px;\n"; } ?>
}
div.fichetwothirdright {
	<?php if ($conf->browser->layout != 'phone')   { print "float: ".$right.";\n"; } ?>
	<?php if ($conf->browser->layout != 'phone')   { print "width: 50%;\n"; } ?>
	<?php if ($conf->browser->layout == 'phone') { print "padding-bottom: 6px\n"; } ?>
}
div.fichehalfleft {
	<?php if ($conf->browser->layout != 'phone')   { print "float: ".$left.";\n"; } ?>
	<?php if ($conf->browser->layout != 'phone')   { print "width: 50%;\n"; } ?>
}
div.fichehalfright {
	<?php if ($conf->browser->layout != 'phone')   { print "float: ".$right.";\n"; } ?>
	<?php if ($conf->browser->layout != 'phone')   { print "width: 50%;\n"; } ?>
}
div.ficheaddleft {
	<?php if ($conf->browser->layout != 'phone')   { print "padding-".$left.": 16px;\n"; }
	else print "margin-top: 10px;\n"; ?>
}
/* Force values on one colum for small screen */
@media only screen and (max-width: 900px)
{
    div.fiche {
    	margin-<?php print $left; ?>: <?php print (GETPOST("optioncss") == 'print'?6:($dol_hide_leftmenu?'4':'20')); ?>px;
    	margin-<?php print $right; ?>: <?php print (GETPOST("optioncss") == 'print'?8:16); ?>px;
    	<?php if (! empty($conf->dol_hide_leftmenu) && ! empty($conf->dol_hide_topmenu)) print 'margin-top: 4px;'; ?>
    	margin-bottom: 15px;
    }
    div.fichecenter {
    	width: 100%;
    	clear: both;	/* This is to have div fichecenter that are true rectangles */
    }
    div.fichecenterbis {
    	margin-top: 8px;
    }
    div.fichethirdleft {
    	float: none;
    	width: auto;
    	padding-bottom: 6px;
    }
    div.fichetwothirdright {
    	float: none;
    	width: auto;
    	padding-bottom: 6px;
    }
    div.fichehalfleft {
    	float: none;
    	width: auto;
    }
    div.fichehalfright {
    	float: none;
    	width: auto;
    }
    div.ficheaddleft {
    	<?php print "padding-".$left.": 0px;\n"; ?>
    	margin-top: 10px;
    }
}

/* For table into table into card */
div.ficheaddleft tr.liste_titre:first-child td table.nobordernopadding td, div.nopadding {
    padding: 0 0 0 0;
}
div.nopadding {
	padding: 0 !important;
}

table.noborder tr.liste_titre td {
	padding: 3px !important;
}

.containercenter {
	display : table;
	margin : 0px auto;
}

#pictotitle {
	margin-<?php echo $right; ?>: 8px;
	margin-bottom: 4px;
}
.pictosubstatus {
    padding-left: 2px;
    padding-right: 2px;
}
.pictostatus {
	width: 15px;
	vertical-align: middle;
	margin-top: -3px
}
.pictowarning, .pictopreview {
    padding-<?php echo $left; ?>: 3px;
}
.colorthumb {
	padding-left: 1px !important;
	padding-right: 1px;
	padding-top: 1px;
	padding-bottom: 1px;
	width: 44px;
}
div.attacharea {
	padding-top: 10px;
	padding-bottom: 10px;
}
div.arearef {
	padding-top: 2px;
	padding-bottom: 5px;
	margin-bottom: 10px;
}
div.arearefnobottom {
	padding-top: 2px;
	padding-bottom: 4px;
}
div.heightref {
	min-height: 80px;
}
div.divphotoref {
	padding-right: 20px;
}
div.statusref {
	float: right;
	padding-left: 12px;
	margin-top: 8px;
	margin-bottom: 10px;
	clear: both;
}
img.photoref, div.photoref {
	border: 1px solid #CCC;
	-moz-box-shadow: 3px 3px 4px #DDD;
    -webkit-box-shadow: 3px 3px 4px #DDD;
    box-shadow: 3px 3px 4px #DDD;
    padding: 4px;
	height: 80px;
	width: 80px;
    object-fit: contain;
}
img.fitcontain {
    object-fit: contain;
}
div.photoref {
	display:table-cell;
	vertical-align:middle;
	text-align:center;
}
img.photorefnoborder {
    padding: 2px;
	height: 48px;
	width: 48px;
    object-fit: contain;
    border: 1px solid #AAA;
    border-radius: 100px;
}
.underrefbanner {
}
.underbanner {
	border-bottom: <?php echo $borderwith; ?>px solid rgb(<?php echo $colortopbordertitle1 ?>);
}
.tdhrthin {
	margin: 0;
	padding-bottom: 0 !important;
}


/* ============================================================================== */
/* Menu top et 1ere ligne tableau                                                 */
/* ============================================================================== */

<?php
$minwidthtmenu=66;      /* minimum width for one top menu entry */
$heightmenu=48;			/* height of top menu, part with image */
$heightmenu2=48;        /* height of top menu, ârt with login  */
$disableimages = 0;
$maxwidthloginblock = 110;
if (! empty($conf->global->THEME_TOPMENU_DISABLE_IMAGE)) { $heightmenu = 30; $disableimages = 1; $maxwidthloginblock = 180; $minwidthtmenu=0; }
?>

div#tmenu_tooltip {
<?php if (GETPOST("optioncss") == 'print') {  ?>
	display:none;
<?php } else { ?>
	background: rgb(<?php echo $colorbackhmenu1 ?>);
	/*
	background-image: linear-gradient(top, rgba(255,255,255,.3) 0%, rgba(128,128,128,.3) 100%);
	background-image: -o-linear-gradient(top, rgba(255,255,255,.3) 0%, rgba(128,128,128,.3) 100%);
	background-image: -moz-linear-gradient(top, rgba(255,255,255,.3) 0%, rgba(128,128,128,.3) 100%);
	background-image: -webkit-linear-gradient(top, rgba(255,255,255,.3) 0%, rgba(128,128,128,.3) 100%);
	background-image: -ms-linear-gradient(top, rgba(255,255,255,.3) 0%, rgba(128,128,128,.3) 100%);
	background-image: -webkit-gradient( linear, left top, left bottom, color-stop(0, rgba(255,255,255,.3)), color-stop(1, rgba(128,128,128,.3)) );
	*/
<?php } ?>
}

div#tmenu_tooltip {
<?php if (GETPOST("optioncss") == 'print') {  ?>
	display:none;
<?php } else { ?>
	/* padding-<?php echo $right; ?>: <?php echo ($maxwidthloginblock - 10); ?>px; */
<?php } ?>
}

div.tmenusep {
<?php if ($disableimages) { ?>
	display: none;
<?php } ?>
}

div.tmenudiv {
<?php if (GETPOST("optioncss") == 'print') {  ?>
	display:none;
<?php } else { ?>
    position: relative;
    display: block;
    white-space: nowrap;
    border-top: 0px;
    border-<?php print $left; ?>: 0px;
    border-<?php print $right; ?>: 0px;
    padding: 0px 0px 0px 0px;	/* t r b l */
    margin: 0px 0px 0px 0px;	/* t r b l */
	font-size: 13px;
    font-weight: normal;
	color: #000000;
    text-decoration: none;
<?php } ?>
}
div.tmenudisabled, a.tmenudisabled {
	opacity: 0.6;
}
a.tmenudisabled:link, a.tmenudisabled:visited, a.tmenudisabled:hover, a.tmenudisabled:active {
    font-weight: normal;
	padding: 0px 5px 0px 5px;
	white-space: nowrap;
	color: #<?php echo $colortextbackhmenu; ?>;
	text-decoration: none;
	cursor: not-allowed;
}

a.tmenu:link, a.tmenu:visited, a.tmenu:hover, a.tmenu:active {
    font-weight: normal;
	padding: 0px 5px 0px 5px;
	white-space: nowrap;
	/*	text-shadow: 1px 1px 1px #000000; */
	color: #<?php echo $colortextbackhmenu; ?>;
    text-decoration: none;
}
a.tmenusel:link, a.tmenusel:visited, a.tmenusel:hover, a.tmenusel:active {
	font-weight: normal;
	padding: 0px 5px 0px 5px;
	margin: 0px 0px 0px 0px;
	white-space: nowrap;
	color: #<?php echo $colortextbackhmenu; ?>;
	text-decoration: none !important;
}


ul.tmenu {	/* t r b l */
    padding: 0px 0px 0px 0px;
    margin: 0px 0px 0px 0px;
	list-style: none;
	display: table;
}
ul.tmenu li {
	background: rgb(<?php echo $colorbackhmenu1 ?>);
	/*
	background-image: linear-gradient(top, rgba(255,255,255,.3) 0%, rgba(0,0,0,.3) 100%);
	background-image: -o-linear-gradient(top, rgba(255,255,255,.3) 0%, rgba(0,0,0,.3) 100%);
	background-image: -moz-linear-gradient(top, rgba(255,255,255,.3) 0%, rgba(0,0,0,.3) 100%);
	background-image: -webkit-linear-gradient(top, rgba(255,255,255,.3) 0%, rgba(0,0,0,.3) 100%);
	background-image: -ms-linear-gradient(top, rgba(255,255,255,.3) 0%, rgba(0,0,0,.3) 100%);
	background-image: -webkit-gradient( linear, left top, left bottom, color-stop(0, rgba(255,255,255,.3)), color-stop(1, rgba(0,0,0,.3)) );
	*/
}
li.tmenu, li.tmenusel {
	<?php print $minwidthtmenu?'min-width: '.$minwidthtmenu.'px;':''; ?>
	text-align: center;
	vertical-align: bottom;
	<?php if (empty($conf->global->MAIN_MENU_INVERT)) { ?>
	float: <?php print $left; ?>;
    <?php if (! $disableimages) { ?>
    height: <?php print $heightmenu; ?>px;
	padding: 0px 0px 2px 0px;
    <?php } else { ?>
    padding: 0px 0px 0px 0px;
    <?php } } ?>
	position:relative;
	display: block;
	margin: 0px 0px 0px 0px;
	font-weight: normal;
}
li.tmenusel, li.tmenu:hover {
/*
    background-image: -o-linear-gradient(bottom, rgba(250,250,250,0.3) 0%, rgba(0,0,0,0.3) 100%) !important;
    background-image: -moz-linear-gradient(bottom, rgba(0,0,0,0.5) 0%, rgba(250,250,250,0) 100%) !important;
    background-image: -webkit-linear-gradient(bottom, rgba(0,0,0,0.3) 0%, rgba(250,250,250,0) 100%) !important;
    background-image: -ms-linear-gradient(bottom, rgba(250,250,250,0.3) 0%, rgba(0,0,0,0.3) 100%) !important;
    background-image: linear-gradient(bottom, rgba(250,250,250,0.3) 0%, rgba(0,0,0,0.3) 100%) !important;
	background: rgb(<?php echo $colorbackhmenu1 ?>);
*/
	/* background: url(<?php echo dol_buildpath($path.'/theme/'.$theme.'/img/nav-overlay3.png',1); ?>) 50% 0 repeat-x !important; Nicer but problem when menu wrap on 2 lines */
}
li.tmenusel, li.tmenu:hover {
	opacity: .50; /* show only a slight shadow */
}
.tmenuend .tmenuleft { width: 0px; }
.tmenuend { display: none; }

div.tmenuleft
{
	float: <?php print $left; ?>;
	margin-top: 0px;
	<?php if (empty($conf->dol_optimize_smallscreen)) { ?>
	width: 5px;
	<?php if (! $disableimages) { ?>
	height: <?php print $heightmenu+4; ?>px;
	<?php } ?>
	/* background: url(<?php echo dol_buildpath($path.'/theme/'.$theme.'/img/menutab-r.png',1); ?>) 0 -6px no-repeat; */
	<?php } ?>
}
div.tmenucenter
{
	padding-left: 0px;
	padding-right: 0px;
	<?php if ($disableimages) { ?>
	padding-top: 10px;
	height: 26px;
	<?php } else { ?>
	padding-top: 2px;
    height: <?php print $heightmenu; ?>px;
	<?php } ?>
    width: 100%;
}
div.menu_titre {
	padding-bottom: 2px;
	overflow: hidden;
    text-overflow: ellipsis;
}
.mainmenuaspan
{
<?php if ($disableimages) { ?>
	padding-<?php print $left; ?>: 4px;
	padding-<?php print $right; ?>: 2px;
<?php } else { ?>
	padding-<?php print $right; ?>: 4px;
<?php } ?>
}

div.mainmenu {
	position : relative;
	background-repeat:no-repeat;
	background-position:center top;
	height: <?php echo ($heightmenu-19); ?>px;
	margin-left: 0px;
	min-width: 40px;
}

/* Do not load menu img if hidden to save bandwidth */
<?php if (empty($dol_hide_topmenu)) { ?>

div.mainmenu.home{
	background-image: url(<?php echo dol_buildpath($path.'/theme/'.$theme.'/img/menus/home.png',1) ?>);
	background-position-x: center;
}

div.mainmenu.accountancy {
	background-image: url(<?php echo dol_buildpath($path.'/theme/'.$theme.'/img/menus/money.png',1) ?>);
}

div.mainmenu.agenda {
	background-image: url(<?php echo dol_buildpath($path.'/theme/'.$theme.'/img/menus/agenda.png',1) ?>);
}

div.mainmenu.bank {
    background-image: url(<?php echo dol_buildpath($path.'/theme/'.$theme.'/img/menus/bank.png',1) ?>);
}

div.mainmenu.cashdesk {
	background-image: url(<?php echo dol_buildpath($path.'/theme/'.$theme.'/img/menus/pointofsale.png',1) ?>);
}

div.mainmenu.companies {
	background-image: url(<?php echo dol_buildpath($path.'/theme/'.$theme.'/img/menus/company.png',1) ?>);
}

div.mainmenu.commercial {
	background-image: url(<?php echo dol_buildpath($path.'/theme/'.$theme.'/img/menus/commercial.png',1) ?>);
}

div.mainmenu.ecm {
	background-image: url(<?php echo dol_buildpath($path.'/theme/'.$theme.'/img/menus/ecm.png',1) ?>);
}

div.mainmenu.externalsite {
	background-image: url(<?php echo dol_buildpath($path.'/theme/'.$theme.'/img/menus/externalsite.png',1) ?>);
}

div.mainmenu.ftp {
    background-image: url(<?php echo dol_buildpath($path.'/theme/'.$theme.'/img/menus/tools.png',1) ?>);
}

div.mainmenu.hrm {
	background-image: url(<?php echo dol_buildpath($path.'/theme/'.$theme.'/img/menus/holiday.png',1) ?>);
}

div.mainmenu.members {
	background-image: url(<?php echo dol_buildpath($path.'/theme/'.$theme.'/img/menus/members.png',1) ?>);
}

div.mainmenu.menu {
	background-image: url(<?php echo dol_buildpath($path.'/theme/'.$theme.'/img/menus/menu.png',1) ?>);
	top: 7px;
}

div.mainmenu.products {
	background-image: url(<?php echo dol_buildpath($path.'/theme/'.$theme.'/img/menus/products.png',1) ?>);
}

div.mainmenu.project {
	background-image: url(<?php echo dol_buildpath($path.'/theme/'.$theme.'/img/menus/project.png',1) ?>);
}

div.mainmenu.tools {
	background-image: url(<?php echo dol_buildpath($path.'/theme/'.$theme.'/img/menus/tools.png',1) ?>);
}

div.mainmenu.websites {
	background-image: url(<?php echo dol_buildpath($path.'/theme/'.$theme.'/img/menus/externalsite.png',1) ?>);
}

<?php
// Add here more div for other menu entries. moduletomainmenu=array('module name'=>'name of class for div')

$moduletomainmenu=array('user'=>'','syslog'=>'','societe'=>'companies','projet'=>'project','propale'=>'commercial','commande'=>'commercial',
	'produit'=>'products','service'=>'products','stock'=>'products',
	'don'=>'accountancy','tax'=>'accountancy','banque'=>'accountancy','facture'=>'accountancy','compta'=>'accountancy','accounting'=>'accountancy','adherent'=>'members','import'=>'tools','export'=>'tools','mailing'=>'tools',
	'contrat'=>'commercial','ficheinter'=>'commercial','deplacement'=>'commercial',
	'fournisseur'=>'companies',
	'barcode'=>'','fckeditor'=>'','categorie'=>'',
);
$mainmenuused='home';
foreach($conf->modules as $val)
{
	$mainmenuused.=','.(isset($moduletomainmenu[$val])?$moduletomainmenu[$val]:$val);
}
//var_dump($mainmenuused);
$mainmenuusedarray=array_unique(explode(',',$mainmenuused));

$generic=1;
// Put here list of menu entries when the div.mainmenu.menuentry was previously defined
$divalreadydefined=array('home','companies','products','commercial','externalsite','accountancy','project','tools','members','agenda','ftp','holiday','hrm','bookmark','cashdesk','ecm','geoipmaxmind','gravatar','clicktodial','paypal','webservices','websites');
// Put here list of menu entries we are sure we don't want
$divnotrequired=array('multicurrency','salaries','margin','opensurvey','paybox','expensereport','incoterm','prelevement','propal','workflow','notification','supplier_proposal','cron','product','productbatch','expedition');
foreach($mainmenuusedarray as $val)
{
	if (empty($val) || in_array($val,$divalreadydefined)) continue;
	if (in_array($val,$divnotrequired)) continue;
	//print "XXX".$val;

	// Search img file in module dir
	$found=0; $url='';
	foreach($conf->file->dol_document_root as $dirroot)
	{
		if (file_exists($dirroot."/".$val."/img/".$val.".png"))
		{
			$url=dol_buildpath('/'.$val.'/img/'.$val.'.png', 1);
			$found=1;
			break;
		}
	}
	// Img file not found
	if (! $found)
	{
		$url=dol_buildpath($path.'/theme/'.$theme.'/img/menus/generic'.$generic.".png",1);
		$found=1;
		if ($generic < 4) $generic++;
		print "/* A mainmenu entry was found but img file ".$val.".png not found (check /".$val."/img/".$val.".png), so we use a generic one */\n";
	}
	if ($found)
	{
		print "div.mainmenu.".$val." {\n";
		print "	background-image: url(".$url.");\n";
		print "}\n";
	}
}
// End of part to add more div class css
?>

<?php
}	// End test if $dol_hide_topmenu
?>

.tmenuimage {
    padding:0 0 0 0 !important;
    margin:0 0px 0 0 !important;
    <?php if ($disableimages) { ?>
    	display: none;
    <?php } ?>
}



/* Login */

.bodylogin
{
	background: #f0f0f0;
}
.login_vertical_align {
	padding: 10px;
}
form#login {
	margin-top: <?php echo $dol_optimize_smallscreen?'30':'60' ?>px;
	margin-bottom: 30px;
	font-size: 13px;
	vertical-align: middle;
}
.login_table_title {
	max-width: 530px;
	color: #888888 !important;
	text-shadow: 1px 1px 1px #FFF;
}
.login_table label {
	text-shadow: 1px 1px 1px #FFF;
}
.login_table {
	margin: 0px auto;  /* Center */
	padding-left:6px;
	padding-right:6px;
	padding-top:16px;
	padding-bottom:12px;
	max-width: 560px;

	background-color: #FFFFFF;

	-moz-box-shadow: 0 4px 23px 5px rgba(0, 0, 0, 0.2), 0 2px 6px rgba(60,60,60,0.15);
	-webkit-box-shadow: 0 4px 23px 5px rgba(0, 0, 0, 0.2), 0 2px 6px rgba(60,60,60,0.15);
	box-shadow: 0 4px 23px 5px rgba(0, 0, 0, 0.2), 0 2px 6px rgba(60,60,60,0.15);

	border-radius: 4px;
	border:solid 1px rgba(80,80,80,.4);

	border-top:solid 1px f8f8f8;
}
.login_table input#username, .login_table input#password, .login_table input#securitycode{
	border: none;
	border-bottom: solid 1px rgba(180,180,180,.4);
	padding: 5px;
	margin-left: 18px;
	margin-top: 5px;
}
.login_table input#username:focus, .login_table input#password:focus, .login_table input#securitycode:focus {
	outline: none !important;
	/* box-shadow: none;
	-webkit-box-shadow: 0 0 0 50px #FFF inset;
	box-shadow: 0 0 0 50px #FFF inset;*/
}
.login_main_message {
	text-align: center;
	max-width: 570px;
	margin-bottom: 10px;
}
.login_main_message .error {
	border: 1px solid #caa;
	padding: 10px;
}
div#login_left, div#login_right {
	display: inline-block;
	min-width: 245px;
	padding-top: 10px;
	padding-left: 16px;
	padding-right: 16px;
	text-align: center;
	vertical-align: middle;
}
div#login_right select#entity {
    margin-top: 10px;
}
table.login_table tr td table.none tr td {
	padding: 2px;
}
table.login_table_securitycode {
	border-spacing: 0px;
}
table.login_table_securitycode tr td {
	padding-left: 0px;
	padding-right: 4px;
}
#securitycode {
	min-width: 60px;
}
#img_securitycode {
	border: 1px solid #f4f4f4;
}
#img_logo, .img-logo {
	max-width: 170px;
	max-height: 90px;
}

div.login_block {
	border-right: 1px solid rgba(0,0,0,0.3);
    padding-top: 5px;
    padding-bottom: 3px;
	<?php print $left; ?>: 0;
	top: 0px;
<?php if ((GETPOST('testmenuhider') || ! empty($conf->global->MAIN_TESTMENUHIDER)) && empty($conf->global->MAIN_OPTIMIZEFORTEXTBROWSER)) { ?>
	position: absolute;
<?php } else { ?>
	position: fixed;
<?php } ?>
	font-weight: bold;
	z-index: 10;
	text-align: center;
	vertical-align: middle;
	background: #FFF;
	width: 228px;
	height: 42px;
	<?php if (GETPOST("optioncss") == 'print') { ?>
	display: none;
	<?php } ?>
}
div.login_block table {
	display: inline;
}
div.login {
	white-space:nowrap;
	font-weight: bold;
	float: right;
}
div.login a {
	color: #<?php echo $colortextbackvmenu; ?>;
}
div.login a:hover {
	color: #<?php echo $colortextbackvmenu; ?>;
	text-decoration:underline;
}
div.login_block_user, div.login_block_other { clear: both; }
div.login_block_other { padding-top: 3px; }
.login_block_elem {
	float: right;
	vertical-align: top;
	padding: 0px 0px 0px 4px !important;
	height: 16px;
}
.login_block_elem_name {
	margin-top: 5px;
}
.atoplogin, .atoplogin:hover {
	color: #<?php echo $colortextbackvmenu; ?> !important;
	font-weight: normal !important;
}
.alogin, .alogin:hover {
	color: #888 !important;
	font-weight: normal !important;
	font-size: <?php echo $fontsizesmaller; ?>px !important;
}
.alogin:hover, .atoplogin:hover {
	text-decoration:underline !important;
}
img.login, img.printer, img.entity {
	/* padding: 0px 0px 0px 4px; */
	/* margin: 0px 0px 0px 8px; */
	text-decoration: none;
	color: white;
	font-weight: bold;
}
.userimgatoplogin img.userphoto {		/* size for user photo in login bar */
	border-radius: 5px;
	width: 16px;
	height: 16px;
	vertical-align: text-bottom;
}
img.userphoto {			/* size for user photo in lists */
    width: 18px;
    height: 18px;
    vertical-align: middle;
}
.span-icon-user {
	background-image: url(<?php echo dol_buildpath($path.'/theme/'.$theme.'/img/object_user.png',1); ?>);
	background-repeat: no-repeat;
}
.span-icon-password {
	background-image: url(<?php echo dol_buildpath($path.'/theme/'.$theme.'/img/lock.png',1); ?>);
	background-repeat: no-repeat;
}
/*
.span-icon-user input, .span-icon-password input {
	margin-right: 30px;
}
*/

/* ============================================================================== */
/* Menu gauche                                                                    */
/* ============================================================================== */

div.vmenu, td.vmenu {
    margin-<?php print $right; ?>: 2px;
    position: relative;
    float: left;
    padding: 0px;
    padding-bottom: 0px;
    padding-top: 0px;
    width: 222px;
}

.vmenu {
	margin-left: 4px;
	<?php if (GETPOST("optioncss") == 'print') { ?>
    display: none;
	<?php } ?>
}

.vmenusearchselectcombo {
	width: 202px;
}

.menu_contenu {
	padding-top: 4px;
	padding-bottom: 3px;
	overflow: hidden;
    text-overflow: ellipsis;
}
#menu_contenu_logo { padding-right: 4px; }
.companylogo { padding-top: 4px; }
.searchform { padding-top: 8px; }

a.vmenu:link, a.vmenu:visited, a.vmenu:hover, a.vmenu:active { white-space: nowrap; font-size:<?php print $fontsize ?>px; font-family: <?php print $fontlist ?>; text-align: <?php print $left; ?>; font-weight: bold; }
font.vmenudisabled  { font-size:<?php print $fontsize ?>px; font-family: <?php print $fontlist ?>; text-align: <?php print $left; ?>; font-weight: bold; color: #aaa; margin-left: 4px; }
a.vmenu:link, a.vmenu:visited { color: #<?php echo $colortextbackvmenu; ?>; }

a.vsmenu:link, a.vsmenu:visited, a.vsmenu:hover, a.vsmenu:active, span.vsmenu { font-size:<?php print $fontsize ?>px; font-family: <?php print $fontlist ?>; text-align: <?php print $left; ?>; font-weight: normal; color: #202020; margin: 1px 1px 1px 8px; }
font.vsmenudisabled { font-size:<?php print $fontsize ?>px; font-family: <?php print $fontlist ?>; text-align: <?php print $left; ?>; font-weight: normal; color: #aaa; }
a.vsmenu:link, a.vsmenu:visited { color: #<?php echo $colortextbackvmenu; ?>; white-space: nowrap; }
font.vsmenudisabledmargin { margin: 1px 1px 1px 8px; }

a.help:link, a.help:visited, a.help:hover, a.help:active, span.help { font-size:<?php print $fontsizesmaller ?>px; font-family: <?php print $fontlist ?>; text-align: <?php print $left; ?>; font-weight: normal; color: #666666; text-decoration: none; }


div.blockvmenupair, div.blockvmenuimpair, div.blockvmenubookmarks
{
	font-family: <?php print $fontlist ?>;
	color: #000000;
	text-align: <?php print $left; ?>;
	text-decoration: none;
    padding-left: 5px;
    padding-right: 1px;
    padding-top: 3px;
    padding-bottom: 3px;
    margin: 1px 0px 8px 0px;

    padding-bottom: 10px;
    border-bottom: 1px solid #e0e0e0;
}
a.vsmenu.addbookmarkpicto {
    padding-right: 10px;
}

div.blockvmenusearch
{
	font-family: <?php print $fontlist ?>;
	color: #000000;
	text-align: <?php print $left; ?>;
	text-decoration: none;
    padding-left: 5px;
    padding-right: 1px;
    padding-top: 3px;
    padding-bottom: 3px;
    margin: 1px 0px 12px 0px;

    padding-bottom: 10px;
    /* border-bottom: 1px solid #f4f4f4; */
}
div.blockvmenusearchphone
{
	border-bottom: none;
	margin-bottom: 0px;
}

div.blockvmenuhelp
{
<?php if (empty($conf->dol_optimize_smallscreen)) { ?>
	font-family: <?php print $fontlist ?>;
	color: #000000;
	text-align: center;
	text-decoration: none;
    padding-left: 0px;
    padding-right: 8px;
    padding-top: 3px;
    padding-bottom: 3px;
    margin: 4px 0px 0px 0px;
<?php } else { ?>
    display: none;
<?php } ?>
}


td.barre {
	border-right: 1px solid #000000;
	border-bottom: 1px solid #000000;
	background: #b3c5cc;
	font-family: <?php print $fontlist ?>;
	color: #000000;
	text-align: <?php print $left; ?>;
	text-decoration: none;
}

td.barre_select {
	background: #b3c5cc;
	color: #000000;
}

td.photo {
	background: #F4F4F4;
	color: #000000;
    border: 1px solid #bbb;
}

/* ============================================================================== */
/* Panes for Main                                                   */
/* ============================================================================== */

/*
 *  PANES and CONTENT-DIVs
 */

#mainContent, #leftContent .ui-layout-pane {
    padding:    0px;
    overflow:	auto;
}

#mainContent, #leftContent .ui-layout-center {
	padding:    0px;
	position:   relative; /* contain floated or positioned elements */
    overflow:   auto;  /* add scrolling to content-div */
}


/* ============================================================================== */
/* Toolbar for ECM or Filemanager                                                 */
/* ============================================================================== */

td.ecmroot {
    padding-bottom: 0 !important;
}

.largebutton {
    /*background-image: -o-linear-gradient(bottom, rgba(200,200,200,0.1) 0%, rgba(255,255,255,0.3) 120%) !important;
    background-image: -moz-linear-gradient(bottom, rgba(200,200,200,0.1) 0%, rgba(255,255,255,0.3) 120%) !important;
    background-image: -webkit-linear-gradient(bottom, rgba(200,200,200,0.1) 0%, rgba(255,255,255,0.3) 120%) !important;
    background-image: -ms-linear-gradient(bottom, rgba(200,200,200,0.1) 0%, rgba(255,255,255,0.3) 120%) !important;
    background-image: linear-gradient(bottom, rgba(200,200,200,0.1) 0%, rgba(255,255,255,0.3) 120%) !important;

    background: #FFF;
    background-repeat: repeat-x !important;
    */
	border-top: 1px solid #CCC !important;

    /*-moz-border-radius: 2px 2px 2px 2px !important;
	-webkit-border-radius: 2px 2px 2px 2px !important;
	border-radius: 2px 2px 2px 2px !important;
    -moz-box-shadow: 2px 2px 4px #f4f4f4;
    -webkit-box-shadow: 2px 2px 4px #f4f4f4;
    box-shadow: 2px 2px 4px #f4f4f4;*/

    padding: 10px 4px 14px 4px !important;
    min-height: 32px;
}


a.toolbarbutton {
    margin-top: 0px;
    margin-left: 4px;
    margin-right: 4px;
    height: 30px;
}
img.toolbarbutton {
	margin-top: 1px;
    height: 30px;
}



/* ============================================================================== */
/* Onglets                                                                        */
/* ============================================================================== */
div.tabs {
    text-align: <?php print $left; ?>;
    margin-left: 6px !important;
    margin-right: 6px !important;
    clear:both;
	height:100%;
}
div.tabsElem { margin-top: 6px; }		/* To avoid overlap of tabs when not browser */

div.tabBar {
    color: #<?php echo $colortextbacktab; ?>;
    padding-top: <?php echo ($dol_optimize_smallscreen?'4':'16'); ?>px;
    padding-left: <?php echo ($dol_optimize_smallscreen?'4':'16'); ?>px;
    padding-right: <?php echo ($dol_optimize_smallscreen?'4':'16'); ?>px;
    padding-bottom: <?php echo ($dol_optimize_smallscreen?'2':'2'); ?>px;
    margin: 0px 0px 16px 0px;
    -moz-border-radius:3px;
    -webkit-border-radius: 3px;
	border-radius: 3px;
    border-right: 1px solid #BBB;
    /* border-bottom: 1px solid #BBB; */
    border-left: 1px solid #BBB;
    border-top: 1px solid #CCC;
	width: auto;
	background: rgb(<?php echo $colorbacktabcard1; ?>);
}
div.tabBarWithBottom {
	padding-bottom: 18px;
	border-bottom: 1px solid #aaa; 
}
div.tabBar table.tableforservicepart2:last-child {
    border-bottom: 1px solid #aaa;
}

div.tabsAction {
    margin: 20px 0em 25px 0em;
    padding: 0em 0em;
    text-align: right;
}
div.tabsAction > a {
	margin-bottom: 16px !important;
}

div.popuptabset {
	padding: 6px;
	background: #fff;
	border: 1px solid #888;
}
div.popuptab {
	padding-top: 3px;
	padding-bottom: 3px;
	padding-left: 5px;
	padding-right: 5px;
}

a.tabTitle {
/*    background: #657090;
    color: white;*/
    color:rgba(0,0,0,.5);
    margin-<?php print $right; ?>: 10px;
    text-shadow:1px 1px 1px #ffffff;
	font-family: <?php print $fontlist ?>;
	font-weight: normal;
    padding: 4px 6px 2px 6px;
    margin: 0px 6px;
    text-decoration: none;
    white-space: nowrap;
}

a.tab:link, a.tab:visited, a.tab:hover, a.tab#active {
	font-family: <?php print $fontlist ?>;
	padding: 7px 9px 7px;
    margin: 0em 0.2em;
    text-decoration: none;
    white-space: nowrap;

    /*-moz-border-radius:3px 3px 0px 0px;
	-webkit-border-radius:3px 3px 0px 0px;
	border-radius:3px 3px 0px 0px;

	-moz-box-shadow: 0 -1px 4px rgba(0,0,0,.1);
	-webkit-box-shadow: 0 -1px 4px rgba(0,0,0,.1);
	box-shadow: 0 -1px 4px rgba(0,0,0,.1);

	border-bottom: none;
	border-right: 1px solid #CCCCCC;
	border-left: 1px solid #f4f4f4;
	border-top: 1px solid #D8D8D8;
    */

	background-image: none !important;
}


.tabunactive {	/* We add some border on tabunactive to avoid change of position of title when switching tabs (border of tabunactive = border of tabactive) */
    border-right: 1px solid rgb(<?php echo $colorbackbody; ?>);
    border-left: 1px solid rgb(<?php echo $colorbackbody; ?>);
}

.tabactive, a.tab#active {
	color: #<?php echo $colortextbacktab; ?> !important;
	background: rgb(<?php echo $colorbacktabcard1; ?>) !important;

	border-right: 1px solid #AAA !important;
	border-left: 1px solid #AAA !important;
	border-top: 2px solid #111 !important;
	/*
	-moz-box-shadow: 0 -1px 4px rgba(0,0,0,.1);
	-webkit-box-shadow: 0 -1px 4px rgba(0,0,0,.1);
	box-shadow: 0 -1px 4px rgba(0,0,0,.1);

	-moz-border-radius:3px 3px 0px 0px;
	-webkit-border-radius:3px 3px 0px 0px;
	border-radius:3px 3px 0px 0px;
	*/
}
a.tab:hover
{
	/*
	background: rgba(<?php echo $colorbacktabcard1; ?>, 0.5)  url(<?php echo dol_buildpath($path.'/theme/'.$theme.'/img/nav-overlay3.png',1); ?>) 50% 0 repeat-x;
	color: #<?php echo $colortextbacktab; ?>;
	*/
	text-decoration: underline;
}
a.tabimage {
    color: #434956;
	font-family: <?php print $fontlist ?>;
    text-decoration: none;
    white-space: nowrap;
}

td.tab {
    background: #dee7ec;
}

span.tabspan {
    background: #dee7ec;
    color: #434956;
	font-family: <?php print $fontlist ?>;
    padding: 0px 6px;
    margin: 0em 0.2em;
    text-decoration: none;
    white-space: nowrap;
    -moz-border-radius:3px 3px 0px 0px;
	-webkit-border-radius:3px 3px 0px 0px;
	border-radius:3px 3px 0px 0px;

    border-<?php print $right; ?>: 1px solid #555555;
    border-<?php print $left; ?>: 1px solid #D8D8D8;
    border-top: 1px solid #D8D8D8;
}

/* ============================================================================== */
/* Boutons actions                                                                */
/* ============================================================================== */

div.divButAction {
	margin-bottom: 1.4em;
	vertical-align: top;
}

span.butAction, span.butActionDelete {
	cursor: pointer;
}


/* Prepare for bootstrap look */
.button, .butAction, .butActionDelete, .butActionRefused {
	border-color: #c5c5c5;
	border-color: rgba(0, 0, 0, 0.15) rgba(0, 0, 0, 0.15) rgba(0, 0, 0, 0.25);
	display: inline-block;
    padding: 0.4em <?php echo ($dol_optimize_smallscreen?'0.4':'0.7'); ?>em;
    margin: 0em <?php echo ($dol_optimize_smallscreen?'0.7':'0.9'); ?>em;
	line-height: 20px;
	text-align: center;
	vertical-align: middle;
	cursor: pointer;
	color: #333333 !important;
	text-decoration: none !important;
	text-shadow: 0 1px 1px rgba(255, 255, 255, 0.75);
	background-color: #f5f5f5;
	background-image: -moz-linear-gradient(top, #ffffff, #e6e6e6);
	background-image: -webkit-gradient(linear, 0 0, 0 100%, from(#ffffff), to(#e6e6e6));
	background-image: -webkit-linear-gradient(top, #ffffff, #e6e6e6);
	background-image: -o-linear-gradient(top, #ffffff, #e6e6e6);
	background-image: linear-gradient(to bottom, #ffffff, #e6e6e6);
	background-repeat: repeat-x;
	filter: progid:DXImageTransform.Microsoft.gradient(startColorstr='#ffffffff', endColorstr='#ffe6e6e6', GradientType=0);
	border-color: #e6e6e6 #e6e6e6 #bfbfbf;
	border-color: rgba(0, 0, 0, 0.1) rgba(0, 0, 0, 0.1) rgba(0, 0, 0, 0.25);
	filter: progid:DXImageTransform.Microsoft.gradient(enabled = false);
	border: 1px solid #bbbbbb;
	border-bottom-color: #a2a2a2;
	-webkit-border-radius: 2px;
	-moz-border-radius: 2px;
	border-radius: 2px;
	-webkit-box-shadow: inset 0 1px 0 rgba(255, 255, 255, 0.2), 0 1px 2px rgba(0, 0, 0, 0.05);
	-moz-box-shadow: inset 0 1px 0 rgba(255, 255, 255, 0.2), 0 1px 2px rgba(0, 0, 0, 0.05);
	box-shadow: inset 0 1px 0 rgba(255, 255, 255, 0.2), 0 1px 2px rgba(0, 0, 0, 0.05);
}

.button, .butAction {
	color: #ffffff !important;
	text-shadow: 0 -1px 0 rgba(0, 0, 0, 0.25);
	background-color: #006dcc;
	background-image: -moz-linear-gradient(top, #0088cc, #0044cc);
	background-image: -webkit-gradient(linear, 0 0, 0 100%, from(#0088cc), to(#0044cc));
	background-image: -webkit-linear-gradient(top, #0088cc, #0044cc);
	background-image: -o-linear-gradient(top, #0088cc, #0044cc);
	background-image: linear-gradient(to bottom, #0088cc, #0044cc);
	background-repeat: repeat-x;
	filter: progid:DXImageTransform.Microsoft.gradient(startColorstr='#ff0088cc', endColorstr='#ff0044cc', GradientType=0);
	border-color: #0044cc #0044cc #002a80;
	border-color: rgba(0, 0, 0, 0.1) rgba(0, 0, 0, 0.1) rgba(0, 0, 0, 0.25);
	filter: progid:DXImageTransform.Microsoft.gradient(enabled = false);
}
.button:disabled, .butAction:disabled {
    color: #666 !important;
    text-shadow: none;
    border-color: #555;
    cursor: not-allowed;

    background-color: #f5f5f5;
    background-image: -moz-linear-gradient(top, #ffffff, #e6e6e6);
    background-image: -webkit-gradient(linear, 0 0, 0 100%, from(#ffffff), to(#e6e6e6));
    background-image: -webkit-linear-gradient(top, #ffffff, #e6e6e6);
    background-image: -o-linear-gradient(top, #ffffff, #e6e6e6);
    background-image: linear-gradient(to bottom, #ffffff, #e6e6e6);
    background-repeat: repeat-x
}

.butActionDelete, .buttonDelete {
	color: #ffffff !important;
	text-shadow: 0 -1px 0 rgba(0, 0, 0, 0.25);
	background-color: #cc6d00;
	background-image: -moz-linear-gradient(top, #cc8800, #cc4400);
	background-image: -webkit-gradient(linear, 0 0, 0 100%, from(#cc8800), to(#cc4400));
	background-image: -webkit-linear-gradient(top, #cc8800, #cc4400);
	background-image: -o-linear-gradient(top, #cc8800, #cc4400);
	background-image: linear-gradient(to bottom, #cc8800, #cc4400);
	background-repeat: repeat-x;
	filter: progid:DXImageTransform.Microsoft.gradient(startColorstr='#ffcc8800', endColorstr='#ffcc4400', GradientType=0);
	border-color: #cc4400 #cc4400 #802a00;
	border-color: rgba(0, 0, 0, 0.1) rgba(0, 0, 0, 0.1) rgba(0, 0, 0, 0.25);
	filter: progid:DXImageTransform.Microsoft.gradient(enabled = false);
}
a.butAction:link, a.butAction:visited, a.butAction:hover, a.butAction:active {
	color: #FFFFFF;
}

.butActionRefused {
	color: #AAAAAA !important;
	cursor: not-allowed !important;
}

a.butAction:hover, a.butActionDelete:hover, a.butActionRefused:hover {
    text-decoration: none;
}
a.butAction:hover, a.butActionDelete:hover {
	opacity: 0.9;
}

/* End bootstrap */

<?php if (! empty($conf->global->MAIN_BUTTON_HIDE_UNAUTHORIZED)) { ?>
.butActionRefused {
	display: none;
}
<?php } ?>



/* ============================================================================== */
/* Tables                                                                         */
/* ============================================================================== */

.allwidth {
	width: 100%;
}

#undertopmenu {
	background-repeat: repeat-x;
	margin-top: <?php echo ($dol_hide_topmenu?'6':'0'); ?>px;
}


.paddingrightonly {
	border-collapse: collapse;
	border: 0px;
	margin-left: 0px;
	padding-<?php print $left; ?>: 0px !important;
	padding-<?php print $right; ?>: 4px !important;
}
.nocellnopadd {
	list-style-type:none;
	margin: 0px !important;
	padding: 0px !important;
}
tr.nocellnopadd td.nobordernopadding, tr.nocellnopadd td.nocellnopadd
{
	border: 0px;
}

.notopnoleft {
	border-collapse: collapse;
	border: 0px;
	padding-top: 0px;
	padding-<?php print $left; ?>: 0px;
	padding-<?php print $right; ?>: 16px;
	padding-bottom: 4px;
	margin-right: 0px 0px;
}
.notopnoleftnoright {
	border-collapse: collapse;
	border: 0px;
	padding-top: 0px;
	padding-left: 0px;
	padding-right: 0px;
	padding-bottom: 4px;
	margin: 0px 0px 0px 0px;
}


table.border, table.dataTable, .table-border, .table-border-col, .table-key-border-col, .table-val-border-col, div.border {
	border: 1px solid #f4f4f4;
	border-collapse: collapse !important;
	padding: 1px 2px 1px 3px;			/* t r b l */
}
table.borderplus {
	border: 1px solid #BBB;
}

.border tbody tr, .border tbody tr td, div.tabBar table.border tr {
	height: 20px;
}

table.border td, div.border div div.tagtd {
	padding: 2px 2px 2px 2px;
	border: 1px solid #f0f0f0;
	border-collapse: collapse;
}

td.border, div.tagtable div div.border {
	border-top: 1px solid #000000;
	border-right: 1px solid #000000;
	border-bottom: 1px solid #000000;
	border-left: 1px solid #000000;
}

.table-key-border-col {
	/* width: 25%; */
	vertical-align:top;
}
.table-val-border-col {
	width:auto;
}


/* Main boxes */
.noborderbottom {
    border-bottom: none !important;
}
.ficheaddleft table.noborder {
	margin: 0px 0px 0px 0px;
}
table.liste, table.noborder, table.formdoc, div.noborder {
	width: 100%;

	border-collapse: separate !important;
	border-spacing: 0px;

	border-top-width: <?php echo $borderwith ?>px;
	border-top-color: rgb(<?php echo $colortopbordertitle1 ?>);
	border-top-style: solid;

	border-bottom-width: 1px;
	border-bottom-color: #BBB;
	border-bottom-style: solid;

	margin: 0px 0px 8px 0px;

	-moz-border-radius: 0.1em;
	-webkit-border-radius: 0.1em;
	border-radius: 0.1em;
}
table.noborder tr, div.noborder form {
	border-top-color: #FEFEFE;

	border-right-width: 1px;
	border-right-color: #BBBBBB;
	border-right-style: solid;

	border-left-width: 1px;
	border-left-color: #BBBBBB;
	border-left-style: solid;
	min-height: 26px;
}
table.paddingtopbottomonly tr td {
	padding-top: 1px;
	padding-bottom: 2px;
}

.liste_titre_add td, .liste_titre_add th, .liste_titre_add .tagtd
{
    border-top-width: 2px;
    border-top-color: rgb(<?php echo $colortopbordertitle1 ?>);
    border-top-style: solid;
}
.liste_titre_add td, .liste_titre_add .tagtd
{
    border-top-width: 1px;
    border-top-color: rgb(<?php echo $colortopbordertitle1 ?>);
    border-top-style: solid;
}

table.liste th, table.noborder th, table.noborder tr.liste_titre td {
	padding: 8px 2px 8px 3px;			/* t r b l */
}
table.noborder td, div.noborder form, div.noborder form div {
	padding: 4px 2px 4px 3px;			/* t r b l */
}

table.liste td, table.noborder td, div.noborder form div {
	padding: 8px 2px 8px 3px;			/* t r b l */
}
div.liste_titre_bydiv .divsearchfield {
	padding: 2px 1px 2px 0px;			/* t r b l */
}

table.nobordernopadding {
	border-collapse: collapse !important;
	border: 0;
}
table.nobordernopadding tr {
	border: 0 !important;
	padding: 0 0 !important;
}
table.nobordernopadding tr td {
	border: 0 !important;
	padding: 0 3px 0 0;
}
table.border tr td table.nobordernopadding tr td {
	padding-top: 0;
	padding-bottom: 0;
}
td.borderright {
    border: none;	/* to erase value for table.nobordernopadding td */
	border-right-width: 1px !important;
	border-right-color: #BBB !important;
	border-right-style: solid !important;
}

/* For table with no filter before */
table.listwithfilterbefore {
	border-top: none !important;
}

.tagtable, .table-border { display: table; }
.tagtr, .table-border-row  { display: table-row; }
.tagtd, .table-border-col, .table-key-border-col, .table-val-border-col { display: table-cell; }

/* Pagination */
div.refidpadding  {
	padding-top: 3px;
}
div.refid  {
	font-weight: bold;
  	color: #766;
  	font-size: 160%;
}
div.refidno  {
	padding-top: 2px;
	font-weight: normal;
  	color: #444;
  	font-size: <?php print $fontsize ?>px;
  	line-height: 21px;
}
div.refidno form {
    display: inline-block;
}

div.pagination {
	float: right;
}
div.pagination a {
	font-weight: normal;
}
div.pagination ul
{
  list-style: none;
  display: inline-block;
  padding-left: 0px;
  padding-right: 0px;
  margin: 0;
}
div.pagination li {
  display: inline-block;
  padding-left: 0px;
  padding-right: 0px;
  padding-top: 6px;
  padding-bottom: 5px;
}
.pagination {
  display: inline-block;
  padding-left: 0;
  border-radius: 4px;
}

div.pagination li.pagination a,
div.pagination li.pagination span {
  padding: 6px 12px;
  margin-left: -1px;
  line-height: 1.42857143;
  color: #000;
  text-decoration: none;
}
div.pagination li.pagination span.inactive {
  cursor: default;
  color: #ccc;
}

div.pagination li.litext a {
border: none;
  padding-right: 10px;
  padding-left: 4px;
  font-weight: bold;
}
div.pagination li.noborder a:hover {
  border: none;
  background-color: transparent;
}
div.pagination li a,
div.pagination li span {
  background-color: #fff;
  border: 1px solid #ddd;
}
div.pagination li:first-child a,
div.pagination li:first-child span {
  margin-left: 0;
  border-top-left-radius: 4px;
  border-bottom-left-radius: 4px;
}
div.pagination li:last-child a,
div.pagination li:last-child span {
  border-top-right-radius: 4px;
  border-bottom-right-radius: 4px;
}
div.pagination li a:hover,
div.pagination li span:hover,
div.pagination li a:focus,
div.pagination li span:focus {
  color: #000;
  background-color: #eee;
  border-color: #ddd;
}
div.pagination li .active a,
div.pagination li .active span,
div.pagination li .active a:hover,
div.pagination li .active span:hover,
div.pagination li .active a:focus,
div.pagination li .active span:focus {
  z-index: 2;
  color: #fff;
  cursor: default;
  background-color: <?php $colorbackhmenu1 ?>;
  border-color: #337ab7;
}
div.pagination .disabled span,
div.pagination .disabled span:hover,
div.pagination .disabled span:focus,
div.pagination .disabled a,
div.pagination .disabled a:hover,
div.pagination .disabled a:focus {
  color: #777;
  cursor: not-allowed;
  background-color: #fff;
  border-color: #ddd;
}
div.pagination li.pagination .active {
  text-decoration: underline;
}
div.pagination li.paginationafterarrows {
	margin-left: 10px;
}
.paginationatbottom {
	margin-top: 9px;
}

/* Prepare to remove class pair - impair
.noborder > tbody > tr:nth-child(even) td {
	background: linear-gradient(bottom, rgb(<?php echo $colorbacklineimpair1; ?>) 85%, rgb(<?php echo $colorbacklineimpair2; ?>) 100%);
	background: -o-linear-gradient(bottom, rgb(<?php echo $colorbacklineimpair1; ?>) 85%, rgb(<?php echo $colorbacklineimpair2; ?>) 100%);
	background: -moz-linear-gradient(bottom, rgb(<?php echo $colorbacklineimpair1; ?>) 85%, rgb(<?php echo $colorbacklineimpair2; ?>) 100%);
	background: -webkit-linear-gradient(bottom, rgb(<?php echo $colorbacklineimpair1; ?>) 85%, rgb(<?php echo $colorbacklineimpair2; ?>) 100%);
	background: -ms-linear-gradient(bottom, rgb(<?php echo $colorbacklineimpair1; ?>) 85%, rgb(<?php echo $colorbacklineimpair2; ?>) 100%);
	font-family: <?php print $fontlist ?>;
	border: 0px;
	margin-bottom: 1px;
	color: #202020;
	min-height: 18px;
}

.noborder > tbody > tr:nth-child(odd) td {
	background: linear-gradient(bottom, rgb(<?php echo $colorbacklinepair1; ?>) 85%, rgb(<?php echo $colorbacklinepair2; ?>) 100%);
	background: -o-linear-gradient(bottom, rgb(<?php echo $colorbacklinepair1; ?>) 85%, rgb(<?php echo $colorbacklinepair2; ?>) 100%);
	background: -moz-linear-gradient(bottom, rgb(<?php echo $colorbacklinepair1; ?>) 85%, rgb(<?php echo $colorbacklinepair2; ?>) 100%);
	background: -webkit-linear-gradient(bottom, rgb(<?php echo $colorbacklinepair1; ?>) 85%, rgb(<?php echo $colorbacklinepair2; ?>) 100%);
	background: -ms-linear-gradient(bottom, rgb(<?php echo $colorbacklinepair1; ?>) 85%, rgb(<?php echo $colorbacklinepair2; ?>) 100%);
	font-family: <?php print $fontlist ?>;
	border: 0px;
	margin-bottom: 1px;
	color: #202020;
}
*/

/* Set the color for hover lines */
.oddeven:hover, .odd:hover, .impair:hover, .even:hover, .pair:hover, .even:hover, .pair:hover, table.dataTable tr.even:hover, table.dataTable tr.odd:hover
{
<?php if ($colorbacklinepairhover) { ?>
	background: rgb(<?php echo $colorbacklinepairhover; ?>) !important;
<?php } ?>
}

.oddeven, .odd, .impair, .nohover .odd:hover, .nohover .impair:hover, tr.odd td.nohover, tr.impair td.nohover
{
	font-family: <?php print $fontlist ?>;
	border: 0px;
	margin-bottom: 1px;
	color: #202020;
}
.odd, .impair, .nohover .odd:hover, .nohover .impair:hover, tr.odd td.nohover, tr.impair td.nohover
{
	background: #<?php echo colorArrayToHex(colorStringToArray($colorbacklineimpair1)); ?>;
}
#GanttChartDIV {
	background: #<?php echo colorArrayToHex(colorStringToArray($colorbacklineimpair1)); ?>;
}

.oddeven, .even, .pair, .nohover .even:hover, .nohover .pair:hover, tr.even td.nohover, tr.pair td.nohover {
	font-family: <?php print $fontlist ?>;
	margin-bottom: 1px;
	color: #202020;
}
.even, .pair, .nohover .even:hover, .nohover .pair:hover, tr.even td.nohover, tr.pair td.nohover {
	background-color: #<?php echo colorArrayToHex(colorStringToArray($colorbacklinepair1)); ?>;
}
table.dataTable tr.odd, table.dataTable tr.oddeven {
	background-color: #<?php echo colorArrayToHex(colorStringToArray($colorbacklinepair1)); ?> !important;
}

/* For no hover style */
td.oddeven, table.nohover tr.impair, table.nohover tr.pair, table.nohover tr.impair td, table.nohover tr.pair td, tr.nohover td, form.nohover, form.nohover:hover {
	background-color: #<?php echo colorArrayToHex(colorStringToArray($colorbacklineimpair1)); ?> !important;
	background: #<?php echo colorArrayToHex(colorStringToArray($colorbacklineimpair1)); ?> !important;
}
tr.nohoverpair td {
	background-color: #<?php echo colorArrayToHex(colorStringToArray($colorbacklinepair1)); ?> !important;
	background: #<?php echo colorArrayToHex(colorStringToArray($colorbacklinepair1)); ?> !important;
}

table.dataTable td {
    padding: 5px 2px 5px 3px !important;
}
tr.even td, tr.pair td, tr.odd td, tr.impair td, form.odd div.tagtd, form.impair div.tagtd, form.pair div.tagtd, div.impair div.tagtd, div.pair div.tagtd, div.liste_titre div.tagtd {
    padding: 5px 2px 5px 3px;
    border-bottom: 1px solid #eee;
}
form.pair, form.impair {
	font-weight: normal;
}
tr.even:last-of-type td, tr.pair:last-of-type td, tr.odd:last-of-type td, tr.impair:last-of-type td {
    border-bottom: 0px !important;
}
tr.even td .nobordernopadding tr td, tr.pair td .nobordernopadding tr td, tr.impair td .nobordernopadding tr td, tr.odd td .nobordernopadding tr td {
    border-bottom: 0px !important;
}
td.nobottom, td.nobottom {
    border-bottom: 0px !important;
}
div.liste_titre .tagtd {
	vertical-align: middle;
}
div.liste_titre {
	min-height: 26px !important;	/* We cant use height because it's a div and it should be higher if content is more. but min-height doe not work either for div */

	padding-top: 2px;
	padding-bottom: 2px;

	/*border-right-width: 1px;
	border-right-color: #BBB;
	border-right-style: solid;

	border-left-width: 1px;
	border-left-color: #BBB;
	border-left-style: solid;*/

	border-top-width: 1px;
	border-top-color: #BBB;
	border-top-style: solid;
}
div.liste_titre_bydiv {
	border-top-width: <?php echo $borderwith ?>px;
    border-top-color: rgb(<?php echo $colortopbordertitle1 ?>);
    border-top-style: solid;

	box-shadow: none;
	border-collapse: collapse;
	display: table;
	padding: 2px 0px 2px 0;
	width: 100%;
}
tr.liste_titre, tr.liste_titre_sel, form.liste_titre, form.liste_titre_sel, table.dataTable.tr
{
	height: 26px !important;
}
div.liste_titre, tr.liste_titre, tr.liste_titre_sel, form.liste_titre, form.liste_titre_sel, table.dataTable thead tr
{
	<?php if ($usegradient) { ?>
	background-image: -o-linear-gradient(bottom, rgba(0,0,0,0.1) 0%, rgba(250,250,250,0.3) 100%);
	background-image: -moz-linear-gradient(bottom, rgba(0,0,0,0.1) 0%, rgba(250,250,250,0.3) 100%);
	background-image: -webkit-linear-gradient(bottom, rgba(0,0,0,0.1) 0%, rgba(250,250,250,0.3) 100%);
	background-image: -ms-linear-gradient(bottom, rgba(0,0,0,0.1) 0%, rgba(250,250,250,0.3) 100%);
	background-image: linear-gradient(bottom, rgba(0,0,0,0.1) 0%, rgba(250,250,250,0.3) 100%);
	<?php } else { ?>
	background: rgb(<?php echo $colorbacktitle1; ?>);
	<?php } ?>
	font-weight: <?php echo $useboldtitle?'bold':'normal'; ?>;

    color: rgb(<?php echo $colortexttitle; ?>);
    font-family: <?php print $fontlist ?>;
    border-bottom: 1px solid #FDFFFF;
    text-align: <?php echo $left; ?>;
}
tr.liste_titre th, tr.liste_titre td, th.liste_titre, form.liste_titre div, div.liste_titre
{
	border-bottom: 1px solid #<?php echo ($colorbacktitle1 == '255,255,255'?'BBBBBB':'FDFFFF'); ?>;
}
/* TODO Once title line is moved under title search, make border bottom of all th black and force to whit when it's first tr */ 
tr:first-child th.liste_titre {
    border-bottom: 1px solid #FFF ! important;
}
tr.liste_titre th, th.liste_titre, tr.liste_titre td, td.liste_titre, form.liste_titre div, div.liste_titre
{
    font-family: <?php print $fontlist ?>;
    font-weight: <?php echo $useboldtitle?'bold':'normal'; ?>;
    vertical-align: middle;
}
tr.liste_titre th a, th.liste_titre a, tr.liste_titre td a, td.liste_titre a, form.liste_titre div a, div.liste_titre a {
	text-shadow: none !important;
}
tr.liste_titre_topborder td {
	border-top-width: <?php echo $borderwith; ?>px;
    border-top-color: rgb(<?php echo $colortopbordertitle1 ?>);
    border-top-style: solid;
}
.liste_titre td a {
	text-shadow: none !important;
	color: rgb(<?php echo $colortexttitle; ?>);
}
.liste_titre td a.notasortlink {
	color: rgb(<?php echo $colortextlink; ?>);
}
.liste_titre td a.notasortlink:hover {
	background: transparent;
}
tr.liste_titre:last-child th.liste_titre, tr.liste_titre td.liste_titre, tr.liste_titre td.liste_titre_sel, form.liste_titre div.tagtd {				/* For last line of table headers only */
    border-bottom: 1px solid rgb(<?php echo $colortopbordertitle1 ?>);
}

div.liste_titre {
	padding-left: 3px;
}
tr.liste_titre_sel th, th.liste_titre_sel, tr.liste_titre_sel td, td.liste_titre_sel, form.liste_titre_sel div
{
    font-family: <?php print $fontlist ?>;
    font-weight: normal;
    border-bottom: 1px solid #FDFFFF;
    text-decoration: underline;
}
input.liste_titre {
    background: transparent;
    border: 0px;
}

.noborder tr.liste_total, .noborder tr.liste_total td, tr.liste_total, form.liste_total {
	/* background: #F0F0F0; */
}
.noborder tr.liste_total td, tr.liste_total td, form.liste_total div {
    /* border-top: 1px solid #f4f4f4; */
    color: #332266;
    font-weight: normal;
    white-space: nowrap;
    padding: 4px;
    height: 20px;
}
tr.liste_sub_total, tr.liste_sub_total td {
	border-bottom: 2px solid #aaa;
}

.tableforservicepart1 .impair, .tableforservicepart1 .pair, .tableforservicepart2 .impair, .tableforservicepart2 .pair {
	background: #FFF;
}
.tableforservicepart1 tbody tr td, .tableforservicepart2 tbody tr td {
	border-bottom: none;
}

.paymenttable, .margintable {
	border-top-width: <?php echo $borderwith ?>px !important;
	border-top-color: rgb(<?php echo $colortopbordertitle1 ?>) !important;
	border-top-style: solid !important;
	margin: 0px 0px 0px 0px !important;
}
.paymenttable tr td:first-child, .margintable tr td:first-child
{
	padding-left: 2px;
}
.margintable td {
	border: 0px !important;
}

/* Disable shadows */
.noshadow {
	-moz-box-shadow: 0px 0px 0px #f4f4f4 !important;
	-webkit-box-shadow: 0px 0px 0px #f4f4f4 !important;
	box-shadow: 0px 0px 0px #f4f4f4 !important;
}

div.tabBar .noborder {
	-moz-box-shadow: 0px 0px 0px #f4f4f4 !important;
	-webkit-box-shadow: 0px 0px 0px #f4f4f4 !important;
	box-shadow: 0px 0px 0px #f4f4f4 !important;
}
div .tdtop {
    vertical-align: top !important;
	padding-top: 5px !important;
	padding-bottom: 0px;
}

#tablelines tr.liste_titre td, .paymenttable tr.liste_titre td, .margintable tr.liste_titre td, .tableforservicepart1 tr.liste_titre td {
	border-bottom: 1px solid #AAA !important;
}


/* Prepare to remove class pair - impair */

.noborder > tbody > tr:nth-child(even):not(.liste_titre), .liste > tbody > tr:nth-child(even):not(.liste_titre) { 
	background: linear-gradient(bottom, rgb(<?php echo $colorbacklineimpair1; ?>) 85%, rgb(<?php echo $colorbacklineimpair2; ?>) 100%);
	background: -o-linear-gradient(bottom, rgb(<?php echo $colorbacklineimpair1; ?>) 85%, rgb(<?php echo $colorbacklineimpair2; ?>) 100%);
	background: -moz-linear-gradient(bottom, rgb(<?php echo $colorbacklineimpair1; ?>) 85%, rgb(<?php echo $colorbacklineimpair2; ?>) 100%);
	background: -webkit-linear-gradient(bottom, rgb(<?php echo $colorbacklineimpair1; ?>) 85%, rgb(<?php echo $colorbacklineimpair2; ?>) 100%);
	background: -ms-linear-gradient(bottom, rgb(<?php echo $colorbacklineimpair1; ?>) 85%, rgb(<?php echo $colorbacklineimpair2; ?>) 100%);
}
.noborder > tbody > tr:nth-child(even):not(:last-child) td:not(.liste_titre), .liste > tbody > tr:nth-child(even):not(:last-child) td:not(.liste_titre) {
	border-bottom: 1px solid #ddd;
}

.noborder > tbody > tr:nth-child(odd):not(.liste_titre), .liste > tbody > tr:nth-child(odd):not(.liste_titre) {
	background: linear-gradient(bottom, rgb(<?php echo $colorbacklinepair1; ?>) 85%, rgb(<?php echo $colorbacklinepair2; ?>) 100%);
	background: -o-linear-gradient(bottom, rgb(<?php echo $colorbacklinepair1; ?>) 85%, rgb(<?php echo $colorbacklinepair2; ?>) 100%);
	background: -moz-linear-gradient(bottom, rgb(<?php echo $colorbacklinepair1; ?>) 85%, rgb(<?php echo $colorbacklinepair2; ?>) 100%);
	background: -webkit-linear-gradient(bottom, rgb(<?php echo $colorbacklinepair1; ?>) 85%, rgb(<?php echo $colorbacklinepair2; ?>) 100%);
	background: -ms-linear-gradient(bottom, rgb(<?php echo $colorbacklinepair1; ?>) 85%, rgb(<?php echo $colorbacklinepair2; ?>) 100%);
}
.noborder > tbody > tr:nth-child(odd):not(:last-child) td:not(.liste_titre), .liste > tbody > tr:nth-child(odd):not(:last-child) td:not(.liste_titre) {
	border-bottom: 1px solid #ddd;
}


/*
 *  Boxes
 */
 
.ficheaddleft div.boxstats {
    border: none;
}
.boxstats {
    display: inline-block;
    margin: 3px;
    padding: 3px;
	/*-moz-box-shadow: 3px 3px 4px #f4f4f4;
    -webkit-box-shadow: 3px 3px 4px #f4f4f4;
    box-shadow: 3px 3px 4px #f4f4f4;
    margin-bottom: 8px !important;*/
    border: 1px solid #CCC;
    text-align: center;
    border-radius: 2px;
    min-height: 38px;
    
	white-space: nowrap;
	overflow: hidden;
    text-overflow: ellipsis;
<<<<<<< HEAD
    width: 105px;    
=======
    width: 115px;    
}
@media only screen and (max-width: 767px)
{
    .boxstats {
        width: 100px;    
    }
>>>>>>> 7df9c25e
}
.boxstats:hover {
	box-shadow: 0px 0px 8px 0px rgba(0,0,0,0.20);
}
span.boxstatstext {
	/* opacity: 0.9;  Disabled. This make text on top of left menu in smartphone size */
    line-height: 18px;
}
span.boxstatsindicator {
	font-size: 110%;
	font-weight: normal;
}
span.dashboardlineindicator, span.dashboardlineindicatorlate {
	font-size: 120%;
	font-weight: bold;
}
span.dashboardlineok {
	color: #008800;
}
span.dashboardlineko {
	color: #880000;
	font-weight: bold;
}
.boxtable {
    margin-bottom: 8px !important;
    border-bottom-width: 1px;
}
.boxtablenobottom {
    border-bottom-width: 0 !important;
}
.tdboxstats {
	text-align: center;
}

.box {
    padding-right: 0px;
    padding-left: 0px;
    padding-bottom: 12px;
}

tr.box_titre {
    height: 26px !important;

    /* TO MATCH BOOTSTRAP */
	/*background: #ddd;
	color: #000 !important; */

	/* TO MATCH ELDY */
	<?php if ($usegradient) { ?>
	background-image: -o-linear-gradient(bottom, rgba(0,0,0,0.1) 0%, rgba(250,250,250,0.3) 100%);
	background-image: -moz-linear-gradient(bottom, rgba(0,0,0,0.1) 0%, rgba(250,250,250,0.3) 100%);
	background-image: -webkit-linear-gradient(bottom, rgba(0,0,0,0.1) 0%, rgba(250,250,250,0.3) 100%);
	background-image: -ms-linear-gradient(bottom, rgba(0,0,0,0.1) 0%, rgba(250,250,250,0.3) 100%);
	background-image: linear-gradient(bottom, rgba(0,0,0,0.1) 0%, rgba(250,250,250,0.3) 100%);
	<?php } else { ?>
	background: rgb(<?php echo $colorbacktitle1; ?>);
	<?php } ?>

    background-repeat: repeat-x;
    color: rgb(<?php echo $colortexttitle; ?>);
    font-family: <?php print $fontlist ?>, sans-serif;
    font-weight: <?php echo $useboldtitle?'bold':'normal'; ?>;
    border-bottom: 1px solid #FDFFFF;
    white-space: nowrap;
}

tr.box_titre td.boxclose {
	width: 30px;
}

.noborderbottom {
	border-bottom: none !important;
}

.formboxfilter {
	vertical-align: middle;
	margin-bottom: 6px;
}
.formboxfilter input[type=image]
{
	top: 5px;
	position: relative;
}
.boxfilter {
	margin-bottom: 2px;
	margin-right: 1px;
}

.prod_entry_mode_free, .prod_entry_mode_predef {
    height: 26px !important;
    vertical-align: middle;
}





/*
 *   Ok, Warning, Error
 */
.ok      { color: #114466; }
.warning { color: #887711; }
.error   { color: #550000 !important; font-weight: bold; }

div.ok {
  color: #114466;
}

/* Warning message */
div.warning {
  color: #302020;
  padding: 0.3em 0.3em 0.3em 0.3em;
  margin: 0.5em 0em 0.5em 0em;
  border: 1px solid #e0d0b0;
  -moz-border-radius:3px;
  -webkit-border-radius: 3px;
  border-radius: 3px;
  background: #EFDF9A;
  text-shadow: 0 1px 0 rgba(255, 255, 255, 0.5);
}

/* Error message */
div.error {
  color: #550000; font-weight: bold;
  padding: 0.3em 0.3em 0.3em 0.3em;
  margin: 0.5em 0em 0.5em 0em;
  border: 1px solid #DC9CAB;
  -moz-border-radius:3px;
  -webkit-border-radius: 3px;
  border-radius: 3px;
  background: #EFCFCF;
}

/* Info admin */
div.info {
  color: #303035;
  padding: 0.4em 0.4em 0.4em 0.4em;
  margin: 0.5em 0em 0.5em 0em;
  border: 1px solid #e0e0e0;
  -moz-border-radius: 4px;
  -webkit-border-radius: 4px;
  border-radius: 4px;
  background: #EaE4Ea;
  text-shadow: 0 1px 0 rgba(255, 255, 255, 0.5);
}

div.warning a, div.info a, div.error a {
	color: rgb(<?php echo $colortext; ?>);
}

/*
 *   Liens Payes/Non payes
 */

a.normal:link { font-weight: normal }
a.normal:visited { font-weight: normal }
a.normal:active { font-weight: normal }
a.normal:hover { font-weight: normal }

a.impayee:link { font-weight: bold; color: #550000; }
a.impayee:visited { font-weight: bold; color: #550000; }
a.impayee:active { font-weight: bold; color: #550000; }
a.impayee:hover { font-weight: bold; color: #550000; }



/*
 *  Other
 */

.product_line_stock_ok { color: #002200; }
.product_line_stock_too_low { color: #664400; }

.fieldrequired { font-weight: bold; color: #000055; }

.widthpictotitle { width: 40px; text-align: <?php echo $left; ?>; }

.dolgraphtitle { margin-top: 6px; margin-bottom: 4px; }
.dolgraphtitlecssboxes { margin: 0px; }
.legendColorBox, .legendLabel { border: none !important; }
div.dolgraph div.legend, div.dolgraph div.legend div { background-color: rgba(255,255,255,0) !important; }
div.dolgraph div.legend table tbody tr { height: auto; }
td.legendColorBox { padding: 2px 2px 2px 0 !important; }
td.legendLabel { padding: 2px 2px 2px 0 !important; }

.photo {
	border: 0px;
}
.photowithmargin {
	margin-bottom: 2px;
	margin-top: 2px;
}
.photowithmargin {
/*	-webkit-box-shadow: 0px 0px 3px #777;
	-moz-box-shadow: 0px 0px 3px #777;
	box-shadow: 0px 0px 3px #777;*/
}
.photointoolitp {
	margin-top: 8px;
	float: left;
	/*text-align: center; */
}
.photodelete {
	margin-top: 6px !important;
}

.logo_setup
{
	content:url(<?php echo dol_buildpath($path.'/theme/'.$theme.'/img/logo_setup.svg',1) ?>);	/* content is used to best fit the container */
	display: inline-block;
}
.nographyet
{
	content:url(<?php echo dol_buildpath($path.'/theme/'.$theme.'/img/nographyet.svg',1) ?>);
	display: inline-block;
    opacity: 0.1;
    background-repeat: no-repeat;
}
.nographyettext
{
    opacity: 0.5;
}

div.titre {
	font-family: <?php print $fontlist ?>;
	font-weight: bold;
	color: rgb(<?php print $colortexttitlenotab; ?>);
	text-decoration: none;
	/* text-shadow: 1px 1px 2px #FFFFFF; */
	<?php print (empty($conf->dol_optimize_smallscreen)?'':'margin-top: 4px;'); ?>
}

#dolpaymenttable { width: 600px; font-size: 13px; }
#tablepublicpayment { border: 1px solid #CCCCCC !important; width: 100%; }
#tablepublicpayment .CTableRow1  { background-color: #F0F0F0 !important; }
#tablepublicpayment tr.liste_total { border-bottom: 1px solid #CCCCCC !important; }
#tablepublicpayment tr.liste_total td { border-top: none; }

#divsubscribe { width: 700px; }
#tablesubscribe { width: 100%; }


/*
 * Effect Postit
 */
.effectpostit
{
  position: relative;
}
.effectpostit:before, .effectpostit:after
{
  z-index: -1;
  position: absolute;
  content: "";
  bottom: 15px;
  left: 10px;
  width: 50%;
  top: 80%;
  max-width:300px;
  background: #777;
  -webkit-box-shadow: 0 15px 10px #777;
  -moz-box-shadow: 0 15px 10px #777;
  box-shadow: 0 15px 10px #777;
  -webkit-transform: rotate(-3deg);
  -moz-transform: rotate(-3deg);
  -o-transform: rotate(-3deg);
  -ms-transform: rotate(-3deg);
  transform: rotate(-3deg);
}
.effectpostit:after
{
  -webkit-transform: rotate(3deg);
  -moz-transform: rotate(3deg);
  -o-transform: rotate(3deg);
  -ms-transform: rotate(3deg);
  transform: rotate(3deg);
  right: 10px;
  left: auto;
}



/* ============================================================================== */
/* Formulaire confirmation (When Ajax JQuery is used)                             */
/* ============================================================================== */

.ui-dialog-titlebar {
}
.ui-dialog-content {
    font-size: <?php print $fontsize; ?>px !important;
}

/* ============================================================================== */
/* Formulaire confirmation (When HTML is used)                                    */
/* ============================================================================== */

table.valid {
    border-top: solid 1px #E6E6E6;
    border-<?php print $left; ?>: solid 1px #E6E6E6;
    border-<?php print $right; ?>: solid 1px #444444;
    border-bottom: solid 1px #555555;
	padding-top: 0px;
	padding-left: 0px;
	padding-right: 0px;
	padding-bottom: 0px;
	margin: 0px 0px;
    background: #D5BAA8;
}

.validtitre {
    background: #D5BAA8;
	font-weight: bold;
}


/* ============================================================================== */
/* Tooltips                                                                       */
/* ============================================================================== */

#tooltip {
position: absolute;
width: <?php print dol_size(450,'width'); ?>px;
border-top: solid 1px #BBBBBB;
border-<?php print $left; ?>: solid 1px #BBBBBB;
border-<?php print $right; ?>: solid 1px #444444;
border-bottom: solid 1px #444444;
padding: 2px;
z-index: 3000;
background-color: #EFCFAA;
opacity: 1;
-moz-border-radius:0px;
-webkit-border-radius: 0px;
border-radius: 0px;
}

#tiptip_content {
-moz-border-radius:0px;
-webkit-border-radius: 0px;
border-radius: 0px;
background-color: rgb(255,255,255);
/*    background-color: rgb(252,248,246);
	background-color: rgba(252,248,246,0.95);*/
	line-height: 1.4em;
	min-width: 200px;
}

/* ============================================================================== */
/* Calendar                                                                       */
/* ============================================================================== */

img.datecallink { padding-left: 2px !important; padding-right: 2px !important; }

.ui-datepicker-trigger {
	vertical-align: middle;
	cursor: pointer;
}

.bodyline {
	-moz-border-radius: 4px;
	-webkit-border-radius: 4px;
	border-radius: 4px;
	border: 1px #E4ECEC outset;
	padding: 0px;
	margin-bottom: 5px;
}
table.dp {
    width: 180px;
    background-color: #FFFFFF;
    /*border-top: solid 2px #f4f4f4;
    border-<?php print $left; ?>: solid 2px #f4f4f4;
    border-<?php print $right; ?>: solid 1px #222222;
    border-bottom: solid 1px #222222; */
    padding: 0px;
	border-spacing: 0px;
	border-collapse: collapse;
}
.dp td, .tpHour td, .tpMinute td{padding:2px; font-size:10px;}
/* Barre titre */
.dpHead,.tpHead,.tpHour td:Hover .tpHead{
	font-weight:bold;
	background-color: #888;
	color:white;
	font-size:11px;
	cursor:auto;
}
/* Barre navigation */
.dpButtons,.tpButtons {
	text-align:center;
	background-color: #888;
	color:#FFFFFF;
	font-weight:bold;
	cursor:pointer;
}
.dpButtons:Active,.tpButtons:Active{border: 1px outset black;}
.dpDayNames td,.dpExplanation {background-color:#D9DBE1; font-weight:bold; text-align:center; font-size:11px;}
.dpExplanation{ font-weight:normal; font-size:11px;}
.dpWeek td{text-align:center}

.dpToday,.dpReg,.dpSelected{
	cursor:pointer;
}
.dpToday{font-weight:bold; color:black; background-color:#f4f4f4;}
.dpReg:Hover,.dpToday:Hover{background-color:black;color:white}

/* Jour courant */
.dpSelected{background-color:#0B63A2;color:white;font-weight:bold; }

.tpHour{border-top:1px solid #f4f4f4; border-right:1px solid #f4f4f4;}
.tpHour td {border-left:1px solid #f4f4f4; border-bottom:1px solid #f4f4f4; cursor:pointer;}
.tpHour td:Hover {background-color:black;color:white;}

.tpMinute {margin-top:5px;}
.tpMinute td:Hover {background-color:black; color:white; }
.tpMinute td {background-color:#D9DBE1; text-align:center; cursor:pointer;}

/* Bouton X fermer */
.dpInvisibleButtons
{
    border-style:none;
    background-color:transparent;
    padding:0px;
    font-size:9px;
    border-width:0px;
    color: #eee;
    vertical-align:middle;
    cursor: pointer;
}
.datenowlink
{
	color: rgb(<?php print $colortextlink; ?>);
}

.categtextwhite, .treeview .categtextwhite.hover {
	color: #fff !important;
}
.categtextblack {
	color: #000 !important;
}


/* ============================================================================== */
/*  Afficher/cacher                                                               */
/* ============================================================================== */

div.visible {
    display: block;
}

div.hidden {
    display: none;
}

tr.visible {
    display: block;
}

td.hidden {
    display: none;
}


/* ============================================================================== */
/*  Module website                                                                */
/* ============================================================================== */

.websitebar {
	border-bottom: 1px solid #888;
	background: #eee;
}
.websitebar .button, .websitebar .buttonDelete
{
	padding: 2px 4px 2px 4px !important;
	margin: 2px 4px 2px 4px  !important;
    line-height: normal;
}
.websiteselection {
	display: inline-block;
	padding-left: 10px;
	vertical-align: middle;
	line-height: 29px;
}
.websitetools {
	float: right;
	height: 28px;
}
.websiteinputurl {
    display: inline-block;
    vertical-align: top;
}
.websiteiframenoborder {
	border: 0px;
}
a.websitebuttonsitepreview img {
	width: 26px;
	display: inline-block;
}
.websiteiframenoborder {
	border: 0px;
}


/* ============================================================================== */
/*  Module agenda                                                                 */
/* ============================================================================== */

table.cal_month    { border-spacing: 0px; }
table.cal_month td:first-child  { border-left: 0px; }
table.cal_month td:last-child   { border-right: 0px; }
.cal_current_month { border-top: 0; border-left: solid 1px #E0E0E0; border-right: 0; border-bottom: solid 1px #E0E0E0; }
.cal_current_month_peruserleft { border-top: 0; border-left: solid 2px #6C7C7B; border-right: 0; border-bottom: solid 1px #E0E0E0; }
.cal_current_month_oneday { border-right: solid 1px #E0E0E0; }
.cal_other_month   { border-top: 0; border-left: solid 1px #C0C0C0; border-right: 0; border-bottom: solid 1px #C0C0C0; }
.cal_other_month_peruserleft { border-top: 0; border-left: solid 2px #6C7C7B !important; border-right: 0; }
.cal_current_month_right { border-right: solid 1px #E0E0E0; }
.cal_other_month_right   { border-right: solid 1px #C0C0C0; }
.cal_other_month   { opacity: 0.6; background: #EAEAEA; padding-<?php print $left; ?>: 2px; padding-<?php print $right; ?>: 1px; padding-top: 0px; padding-bottom: 0px; }
.cal_past_month    { opacity: 0.6; background: #EEEEEE; padding-<?php print $left; ?>: 2px; padding-<?php print $right; ?>: 1px; padding-top: 0px; padding-bottom: 0px; }
.cal_current_month { background: #FFFFFF; border-left: solid 1px #E0E0E0; padding-<?php print $left; ?>: 2px; padding-<?php print $right; ?>: 1px; padding-top: 0px; padding-bottom: 0px; }
.cal_current_month_peruserleft { background: #FFFFFF; border-left: solid 2px #6C7C7B; padding-<?php print $left; ?>: 2px; padding-<?php print $right; ?>: 1px; padding-top: 0px; padding-bottom: 0px; }
.cal_today         { background: #FDFDF0; border-left: solid 1px #E0E0E0; border-bottom: solid 1px #E0E0E0; padding-<?php print $left; ?>: 2px; padding-<?php print $right; ?>: 1px; padding-top: 0px; padding-bottom: 0px; }
.cal_today_peruser { background: #FDFDF0; border-right: solid 1px #E0E0E0; border-bottom: solid 1px #E0E0E0; padding-<?php print $left; ?>: 2px; padding-<?php print $right; ?>: 1px; padding-top: 0px; padding-bottom: 0px; }
.cal_today_peruser_peruserleft { background: #FDFDF0; border-left: solid 2px #6C7C7B; border-right: solid 1px #E0E0E0; border-bottom: solid 1px #E0E0E0; padding-<?php print $left; ?>: 2px; padding-<?php print $right; ?>: 1px; padding-top: 0px; padding-bottom: 0px; }
.cal_past          { }
.cal_peruser       { padding: 0px; }
.cal_impair        { background: #F8F8F8; }
.cal_today_peruser_impair { background: #F8F8F0; }
.peruser_busy      { background: #CC8888; }
.peruser_notbusy   { background: #EEDDDD; opacity: 0.5; }
table.cal_event    { border: none; border-collapse: collapse; margin-bottom: 1px; -webkit-border-radius: 3px; border-radius: 3px;
						-webkit-box-shadow: inset 0 1px 0 rgba(255, 255, 255, 0.25), 0 1px 2px rgba(0, 0, 0, 0.25);
						moz-box-shadow: inset 0 1px 0 rgba(255, 255, 255, 0.25), 0 1px 2px rgba(0, 0, 0, 0.25);
						box-shadow: inset 0 1px 0 rgba(255, 255, 255, 0.25), 0 1px 2px rgba(0, 0, 0, 0.25);
						background: -webkit-gradient(linear, left top, left bottom, from(#006aac), to(#00438d));
						min-height: 20px;
						}
table.cal_event td { border: none; padding-<?php print $left; ?>: 2px; padding-<?php print $right; ?>: 2px; padding-top: 0px; padding-bottom: 0px; }
table.cal_event td.cal_event { padding: 4px 4px !important; }
table.cal_event td.cal_event_right { padding: 4px 4px !important; }
ul.cal_event       { padding-right: 2px; padding-top: 1px; border: none; list-style-type: none; margin: 0 auto; padding-left: 0px; padding-start: 0px; -khtml-padding-start: 0px; -o-padding-start: 0px; -moz-padding-start: 0px; -webkit-padding-start: 0px; }
li.cal_event       { border: none; list-style-type: none; }
.cal_event a:link    { color: #111111; font-size: 11px; font-weight: normal !important; }
.cal_event a:visited { color: #111111; font-size: 11px; font-weight: normal !important; }
.cal_event a:active  { color: #111111; font-size: 11px; font-weight: normal !important; }
.cal_event a:hover   { color: #111111; font-size: 11px; font-weight: normal !important; color:rgba(255,255,255,.75); }
.cal_event_busy      { }
.cal_peruserviewname { max-width: 100px; height: 22px; }

.topmenuimage {
	background-size: 28px auto;
}

/* ============================================================================== */
/*  Ajax - Liste deroulante de l'autocompletion                                   */
/* ============================================================================== */

.ui-widget-content { border: solid 1px rgba(0,0,0,.3); background: #fff !important; }

.ui-autocomplete-loading { background: white url(<?php echo dol_buildpath($path.'/theme/'.$theme.'/img/working.gif',1) ?>) right center no-repeat; }
.ui-autocomplete {
	       position:absolute;
	       width:auto;
	       font-size: 1.0em;
	       background-color:white;
	       border:1px solid #888;
	       margin:0px;
/*	       padding:0px; This make combo crazy */
	     }
.ui-autocomplete ul {
	       list-style-type:none;
	       margin:0px;
	       padding:0px;
	     }
.ui-autocomplete ul li.selected { background-color: #D3E5EC;}
.ui-autocomplete ul li {
	       list-style-type:none;
	       display:block;
	       margin:0;
	       padding:2px;
	       height:18px;
	       cursor:pointer;
	     }

/* ============================================================================== */
/*  jQuery - jeditable                                                            */
/* ============================================================================== */

.editkey_textarea, .editkey_ckeditor, .editkey_string, .editkey_email, .editkey_numeric, .editkey_select, .editkey_autocomplete {
	background: url(<?php echo dol_buildpath($path.'/theme/'.$theme.'/img/edit.png',1) ?>) right top no-repeat;
	cursor: pointer;
}

.editkey_datepicker {
	background: url(<?php echo dol_buildpath($path.'/theme/'.$theme.'/img/calendar.png',1) ?>) right center no-repeat;
	cursor: pointer;
}

.editval_textarea.active:hover, .editval_ckeditor.active:hover, .editval_string.active:hover, .editval_email.active:hover, .editval_numeric.active:hover, .editval_select.active:hover, .editval_autocomplete.active:hover, .editval_datepicker.active:hover {
	background: white;
	cursor: pointer;
}

.viewval_textarea.active:hover, .viewval_ckeditor.active:hover, .viewval_string.active:hover, .viewval_email.active:hover, .viewval_numeric.active:hover, .viewval_select.active:hover, .viewval_autocomplete.active:hover, .viewval_datepicker.active:hover {
	background: white;
	cursor: pointer;
}

.viewval_hover {
	background: white;
}


/* ============================================================================== */
/* Admin Menu                                                                     */
/* ============================================================================== */

/* CSS for treeview */
.treeview ul { background-color: transparent !important; margin-top: 0; }
.treeview li { background-color: transparent !important; padding: 0 0 0 16px !important; min-height: 20px; }
.treeview .hover { color: rgb(<?php print $colortextlink; ?>) !important; text-decoration: underline !important; }



/* ============================================================================== */
/*  Show Excel tabs                                                               */
/* ============================================================================== */

.table_data
{
	border-style:ridge;
	border:1px solid;
}
.tab_base
{
	background:#C5D0DD;
	font-weight:bold;
	border-style:ridge;
	border: 1px solid;
	cursor:pointer;
}
.table_sub_heading
{
	background:#CCCCCC;
	font-weight:bold;
	border-style:ridge;
	border: 1px solid;
}
.table_body
{
	background:#F0F0F0;
	font-weight:normal;
	font-family:sans-serif;
	border-style:ridge;
	border: 1px solid;
	border-spacing: 0px;
	border-collapse: collapse;
}
.tab_loaded
{
	background:#222222;
	color:white;
	font-weight:bold;
	border-style:groove;
	border: 1px solid;
	cursor:pointer;
}


/* ============================================================================== */
/*  CSS for color picker                                                          */
/* ============================================================================== */

A.color, A.color:active, A.color:visited {
 position : relative;
 display : block;
 text-decoration : none;
 width : 10px;
 height : 10px;
 line-height : 10px;
 margin : 0px;
 padding : 0px;
 border : 1px inset white;
}
A.color:hover {
 border : 1px outset white;
}
A.none, A.none:active, A.none:visited, A.none:hover {
 position : relative;
 display : block;
 text-decoration : none;
 width : 10px;
 height : 10px;
 line-height : 10px;
 margin : 0px;
 padding : 0px;
 cursor : default;
 border : 1px solid #b3c5cc;
}
.tblColor {
 display : none;
}
.tdColor {
 padding : 1px;
}
.tblContainer {
 background-color : #b3c5cc;
}
.tblGlobal {
 position : absolute;
 top : 0px;
 left : 0px;
 display : none;
 background-color : #b3c5cc;
 border : 2px outset;
}
.tdContainer {
 padding : 5px;
}
.tdDisplay {
 width : 50%;
 height : 20px;
 line-height : 20px;
 border : 1px outset white;
}
.tdDisplayTxt {
 width : 50%;
 height : 24px;
 line-height : 12px;
 font-family : <?php print $fontlist ?>;
 font-size : 8pt;
 color : black;
 text-align : center;
}
.btnColor {
 width : 100%;
 font-family : <?php print $fontlist ?>;
 font-size : 10pt;
 padding : 0px;
 margin : 0px;
}
.btnPalette {
 width : 100%;
 font-family : <?php print $fontlist ?>;
 font-size : 8pt;
 padding : 0px;
 margin : 0px;
}


/* Style to overwrites JQuery styles */
.ui-menu .ui-menu-item a {
    text-decoration:none;
    display:block;
    padding:.2em .4em;
    line-height:1.5;
    zoom:1;
    font-weight: normal;
    font-family:<?php echo $fontlist; ?>;
    font-size:1em;
}
.ui-widget {
    font-family:<?php echo $fontlist; ?>;
    font-size:<?php echo $fontsize; ?>px;
}
.ui-button { margin-left: -2px; <?php print (preg_match('/chrome/',$conf->browser->name)?'padding-top: 1px;':''); ?> }
.ui-button-icon-only .ui-button-text { height: 8px; }
.ui-button-icon-only .ui-button-text, .ui-button-icons-only .ui-button-text { padding: 2px 0px 6px 0px; }
.ui-button-text
{
    line-height: 1em !important;
}
.ui-autocomplete-input { margin: 0; padding: 4px; }


/* ============================================================================== */
/*  CKEditor                                                                      */
/* ============================================================================== */

.cke_dialog {
    border: 1px #bbb solid ! important;
}
.cke_editable
{
	margin: 5px !important;
}
/*.cke_editor table, .cke_editor tr, .cke_editor td
{
    border: 0px solid #FF0000 !important;
}
span.cke_skin_kama { padding: 0 !important; }*/
.cke_wrapper { padding: 4px !important; }
a.cke_dialog_ui_button
{
    font-family: <?php print $fontlist ?> !important;
	background-image: url(<?php echo $img_button ?>) !important;
	background-position: bottom !important;
    border: 1px solid #C0C0C0 !important;
    -moz-border-radius:0px 2px 0px 2px !important;
	-webkit-border-radius:0px 2px 0px 2px !important;
	border-radius:0px 2px 0px 2px !important;
    -moz-box-shadow: 3px 3px 4px #f4f4f4 !important;
    -webkit-box-shadow: 3px 3px 4px #f4f4f4 !important;
    box-shadow: 3px 3px 4px #f4f4f4 !important;
}
.cke_dialog_ui_hbox_last
{
	vertical-align: bottom ! important;
}
.cke_editable
{
	line-height: 1.4 !important;
	margin: 6px !important;
}
a.cke_dialog_ui_button_ok span {
    text-shadow: none !important;
    color: #333 !important;
}


/* ============================================================================== */
/*  File upload                                                                   */
/* ============================================================================== */

.template-upload {
    height: 72px !important;
}


/* ============================================================================== */
/*  Holiday                                                                       */
/* ============================================================================== */

#types .btn {
    cursor: pointer;
}

#types .btn-primary {
    font-weight: bold;
}

#types form {
    padding: 20px;
}

#types label {
    display:inline-block;
    width:100px;
    margin-right: 20px;
    padding: 4px;
    text-align: right;
    vertical-align: top;
}

#types input.text, #types textarea {
    width: 400px;
}

#types textarea {
    height: 100px;
}



/* ============================================================================== */
/*  JSGantt                                                                       */
/* ============================================================================== */

div.scroll2 {
	width: <?php print isset($_SESSION['dol_screenwidth'])?max($_SESSION['dol_screenwidth']-830,450):'450'; ?>px !important;
}


/* ============================================================================== */
/*  jFileTree                                                                     */
/* ============================================================================== */

.ecmfiletree {
	width: 99%;
	height: 99%;
	padding-left: 2px;
	font-weight: normal;
}

.fileview {
	width: 99%;
	height: 99%;
	background: #FFF;
	padding-left: 2px;
	padding-top: 4px;
	font-weight: normal;
}

div.filedirelem {
    position: relative;
    display: block;
    text-decoration: none;
}

ul.filedirelem {
    padding: 2px;
    margin: 0 5px 5px 5px;
}
ul.filedirelem li {
    list-style: none;
    padding: 2px;
    margin: 0 10px 20px 10px;
    width: 160px;
    height: 120px;
    text-align: center;
    display: block;
    float: <?php print $left; ?>;
    border: solid 1px #f4f4f4;
}

.ui-layout-north {

}

ul.ecmjqft {
	line-height: 16px;
	padding: 0px;
	margin: 0px;
	font-weight: normal;
}

ul.ecmjqft li {
	list-style: none;
	padding: 0px;
	padding-left: 20px;
	margin: 0px;
	white-space: nowrap;
	display: block;
}

ul.ecmjqft a {
	line-height: 24px;
	vertical-align: middle;
	color: #333;
	padding: 0px 0px;
	font-weight:normal;
	display: inline-block !important;
}
ul.ecmjqft a:active {
	font-weight: bold !important;
}
ul.ecmjqft a:hover {
    text-decoration: underline;
}

div.ecmjqft {
	vertical-align: middle;
	display: inline-block !important;
	text-align: right;
	float: right;
	right:4px;
	clear: both;
}
div#ecm-layout-west {
    width: 380px;
    vertical-align: top;
}
div#ecm-layout-center {
    width: calc(100% - 390px);
    vertical-align: top;
    float: right;
}

.ecmjqft LI.directory { font-weight:normal; background: url(<?php echo dol_buildpath($path.'/theme/common/treemenu/folder2.png',1); ?>) left top no-repeat; }
.ecmjqft LI.expanded { font-weight:normal; background: url(<?php echo dol_buildpath($path.'/theme/common/treemenu/folder2-expanded.png',1); ?>) left top no-repeat; }
.ecmjqft LI.wait { font-weight:normal; background: url(<?php echo dol_buildpath('/theme/'.$theme.'/img/working.gif',1); ?>) left top no-repeat; }


/* ============================================================================== */
/*  jNotify                                                                       */
/* ============================================================================== */

.jnotify-container {
	position: fixed !important;
<?php if (! empty($conf->global->MAIN_JQUERY_JNOTIFY_BOTTOM)) { ?>
	top: auto !important;
	bottom: 4px !important;
<?php } ?>
	text-align: center;
	min-width: <?php echo $dol_optimize_smallscreen?'200':'480'; ?>px;
	width: auto;
	max-width: 1024px;
	padding-left: 10px !important;
	padding-right: 10px !important;
}

/* use or not ? */
div.jnotify-background {
	opacity : 0.95 !important;
    -moz-box-shadow: 2px 2px 4px #888 !important;
    -webkit-box-shadow: 2px 2px 4px #888 !important;
    box-shadow: 2px 2px 4px #888 !important;
}

/* ============================================================================== */
/*  blockUI                                                                      */
/* ============================================================================== */

/*div.growlUI { background: url(check48.png) no-repeat 10px 10px }*/
div.dolEventValid h1, div.dolEventValid h2 {
	color: #567b1b;
	background-color: #e3f0db;
	padding: 5px 5px 5px 5px;
	text-align: left;
}
div.dolEventError h1, div.dolEventError h2 {
	color: #a72947;
	background-color: #d79eac;
	padding: 5px 5px 5px 5px;
	text-align: left;
}

/* ============================================================================== */
/*  Maps                                                                          */
/* ============================================================================== */

.divmap, #google-visualization-geomap-embed-0, #google-visualization-geomap-embed-1, google-visualization-geomap-embed-2 {
/*    -moz-box-shadow: 0px 0px 10px #AAA;
    -webkit-box-shadow: 0px 0px 10px #AAA;
    box-shadow: 0px 0px 10px #AAA; */
}


/* ============================================================================== */
/*  Datatable                                                                     */
/* ============================================================================== */

table.dataTable tr.odd td.sorting_1, table.dataTable tr.even td.sorting_1 {
  background: none !important;
}
.sorting_asc  { background: url('<?php echo dol_buildpath('/theme/'.$theme.'/img/sort_asc.png',1); ?>') no-repeat center right !important; }
.sorting_desc { background: url('<?php echo dol_buildpath('/theme/'.$theme.'/img/sort_desc.png',1); ?>') no-repeat center right !important; }
.sorting_asc_disabled  { background: url('<?php echo dol_buildpath('/theme/'.$theme.'/img/sort_asc_disabled.png',1); ?>') no-repeat center right !important; }
.sorting_desc_disabled { background: url('<?php echo dol_buildpath('/theme/'.$theme.'/img/sort_desc_disabled.png',1); ?>') no-repeat center right !important; }
.dataTables_paginate {
	margin-top: 8px;
}
.paginate_button_disabled {
  opacity: 1 !important;
  color: #888 !important;
  cursor: default !important;
}
.paginate_disabled_previous:hover, .paginate_enabled_previous:hover, .paginate_disabled_next:hover, .paginate_enabled_next:hover
{
	font-weight: normal;
}
.paginate_enabled_previous:hover, .paginate_enabled_next:hover
{
	text-decoration: underline !important;
}
.paginate_active
{
	text-decoration: underline !important;
}
.paginate_button
{
	font-weight: normal !important;
    text-decoration: none !important;
}
.paging_full_numbers {
	height: inherit !important;
}
.paging_full_numbers a.paginate_active:hover, .paging_full_numbers a.paginate_button:hover {
	background-color: #DDD !important;
}
.paging_full_numbers, .paging_full_numbers a.paginate_active, .paging_full_numbers a.paginate_button {
	background-color: #FFF !important;
	border-radius: inherit !important;
}
.paging_full_numbers a.paginate_button_disabled:hover, .paging_full_numbers a.disabled:hover {
    background-color: #FFF !important;
}
.paginate_button, .paginate_active {
  border: 1px solid #ddd !important;
  padding: 6px 12px !important;
  margin-left: -1px !important;
  line-height: 1.42857143 !important;
  margin: 0 0 !important;
}

/* For jquery plugin combobox */
/* Disable this. It breaks wrapping of boxes
.ui-corner-all { white-space: nowrap; } */

.ui-state-disabled, .ui-widget-content .ui-state-disabled, .ui-widget-header .ui-state-disabled, .paginate_button_disabled {
	opacity: .35;
	filter: Alpha(Opacity=35);
	background-image: none;
}

div.dataTables_length {
	float: right !important;
	padding-left: 8px;
}
div.dataTables_length select {
	background: #fff;
}
.dataTables_wrapper .dataTables_paginate {
	padding-top: 0px !important;
}


/* ============================================================================== */
/*  Select2                                                                       */
/* ============================================================================== */

.select2-container .select2-choice {
	border-bottom: 1px solid #ccc;
}
.select2-container .select2-choice > .select2-chosen {
    margin-right: 23px;
}
.select2-container .select2-choice .select2-arrow {
	border-radius: 0;
}
.select2-container-multi .select2-choices {
	background-image: none;
}
.select2-container .select2-choice {
	color: #000;
	border-radius: 0;
}
.selectoptiondisabledwhite {
	background: #FFFFFF !important;
}

.select2-arrow {
	border: none;
	border-left: none !important;
	background: none !important;
}
.select2-choice
{
	border-top: none !important;
	border-left: none !important;
	border-right: none !important;
	border-bottom: 1px solid #ccc;
}
.select2-drop.select2-drop-above {
	box-shadow: none !important;
}
.select2-drop.select2-drop-above.select2-drop-active {
	border-top: 1px solid #ccc;
	border-bottom: 1px solid #ccc;
}
.select2-container-active .select2-choice, .select2-container-active .select2-choices 
{
	outline: none;
	border-top: none;
	border-left: none;
	border-bottom: none;
	-webkit-box-shadow: none !important;
	box-shadow: none !important;
}
.select2-dropdown-open {
	background-color: #fff;
}
.select2-dropdown-open .select2-choice, .select2-dropdown-open .select2-choices
{
	outline: none;
	border-top: none;
	border-left: none;
	border-bottom: none;
	-webkit-box-shadow: none !important;
	box-shadow: none !important;
	background-color: #fff;
}
.select2-disabled
{
	color: #888;
}
.select2-drop.select2-drop-above.select2-drop-active, .select2-drop {
	border-radius: 0;
}
.select2-drop.select2-drop-above {
	border-radius:  0;
}
.select2-dropdown-open.select2-drop-above .select2-choice, .select2-dropdown-open.select2-drop-above .select2-choices {
	background-image: none;
	border-radius: 0 !important;
}
div.select2-drop-above
{
	background: #fff;
	-webkit-box-shadow: none !important;
	box-shadow: none !important;
}
.select2-drop-active
{
	border: 1px solid #ccc;
	padding-top: 4px;
}
.select2-search input {
	border: none;
}
a span.select2-chosen
{
	font-weight: normal !important;
}
.select2-container .select2-choice {
	background-image: none;
	line-height: 24px;
}
.select2-results .select2-no-results, .select2-results .select2-searching, .select2-results .select2-ajax-error, .select2-results .select2-selection-limit
{
	background: #FFFFFF;
}
.select2-results {
	max-height:	400px;
}
.css-searchselectcombo ul.select2-results {
	max-height:	none;
}
.select2-container-multi.select2-container-disabled .select2-choices {
	background-color: #FFFFFF;
	background-image: none;
	border: none;
	cursor: default;
}
.select2-container-multi .select2-choices .select2-search-choice {
  margin-bottom: 3px;
}
.select2-dropdown-open.select2-drop-above .select2-choice, .select2-dropdown-open.select2-drop-above .select2-choices, .select2-container-multi .select2-choices,
.select2-container-multi.select2-container-active .select2-choices
{
	border-bottom: 1px solid #ccc;
	border-right: none;
	border-top: none;
	border-left: 1px solid #ddd;
}



/* Special case for the select2 add widget */
#addbox .select2-container .select2-choice > .select2-chosen {
    text-align: left;
    opacity: 0.2;
}
/* Style used before the select2 js is executed on boxcombo */
#boxcombo.boxcombo {
    text-align: left;
    opacity: 0.2;
    border-bottom: 1px solid #000;
    height: 26px;
    line-height: 24px;
    padding: 0 0 5px 5px;
    vertical-align: top;
}

/* To emulate select 2 style */
.select2-container-multi-dolibarr .select2-choices-dolibarr .select2-search-choice-dolibarr {
  padding: 2px 5px 1px 5px;
  margin: 0 0 2px 3px;
  position: relative;
  line-height: 13px;
  color: #333;
  cursor: default;
  border: 1px solid #ddd;
  border-radius: 3px;
  -webkit-box-shadow: 0 0 2px #fff inset, 0 1px 0 rgba(0, 0, 0, 0.05);
  box-shadow: 0 0 2px #fff inset, 0 1px 0 rgba(0, 0, 0, 0.05);
  background-clip: padding-box;
  -webkit-touch-callout: none;
  -webkit-user-select: none;
  -moz-user-select: none;
  -ms-user-select: none;
  user-select: none;
  background-color: #e4e4e4;
  filter: progid:DXImageTransform.Microsoft.gradient(startColorstr='#eeeeee', endColorstr='#f4f4f4', GradientType=0);
  background-image: -webkit-gradient(linear, 0% 0%, 0% 100%, color-stop(20%, #f4f4f4), color-stop(50%, #f0f0f0), color-stop(52%, #e8e8e8), color-stop(100%, #eee));
  background-image: -webkit-linear-gradient(top, #f4f4f4 20%, #f0f0f0 50%, #e8e8e8 52%, #eee 100%);
  background-image: -moz-linear-gradient(top, #f4f4f4 20%, #f0f0f0 50%, #e8e8e8 52%, #eee 100%);
  background-image: linear-gradient(to bottom, #f4f4f4 20%, #f0f0f0 50%, #e8e8e8 52%, #eee 100%);
}
.select2-container-multi-dolibarr .select2-choices-dolibarr .select2-search-choice-dolibarr a {
	font-weight: normal;
}
.select2-container-multi-dolibarr .select2-choices-dolibarr li {
  float: left;
  list-style: none;
}
.select2-container-multi-dolibarr .select2-choices-dolibarr {
  height: auto !important;
  height: 1%;
  margin: 0;
  padding: 0 5px 0 0;
  position: relative;
  cursor: text;
  overflow: hidden;
}


/* ============================================================================== */
/*  For categories                                                                */
/* ============================================================================== */

.noborderoncategories {
	border: none !important;
	border-radius: 5px !important;
	box-shadow: none;
	-webkit-box-shadow: none !important;
    box-shadow: none !important;
}
span.noborderoncategories a, li.noborderoncategories a {
	line-height: normal;
}
span.noborderoncategories {
	padding: 3px 5px 0px 5px;
}
.categtextwhite, .treeview .categtextwhite.hover {
	color: #fff !important;
}
.categtextblack {
	color: #000 !important;
}


/* ============================================================================== */
/*  Multiselect with checkbox                                                     */
/* ============================================================================== */

ul.ulselectedfields {
    z-index: 100;			/* To have the select box appears on first plan even when near buttons are decorated by jmobile */
}
dl.dropdown {
    margin:0px;
    padding:0px;
    vertical-align: middle;
    display: inline-block;
}
.dropdown dd, .dropdown dt {
    margin:0px;
    padding:0px;
}
.dropdown ul {
    margin: -1px 0 0 0;
    text-align: left;
}
.dropdown dd {
    position:relative;
}
.dropdown dt a {
    display:block;
    overflow: hidden;
    border:0;
}
.dropdown dt a span, .multiSel span {
    cursor:pointer;
    display:inline-block;
    padding: 0 3px 2px 0;
}
.dropdown dd ul {
    background-color: #FFF;
    border: 1px solid #888;
    display:none;
    right:0px;						/* pop is align on right */
    padding: 2px 15px 2px 5px;
    position:absolute;
    top:2px;
    list-style:none;
    max-height: 300px;
    overflow: auto;
}
.dropdown span.value {
    display:none;
}
.dropdown dd ul li {
	white-space: nowrap;
	font-weight: normal;
	padding: 2px;
}
.dropdown dd ul li input[type="checkbox"] {
    margin-right: 3px;
}
.dropdown dd ul li a, .dropdown dd ul li span {
    padding: 3px;
    display: block;
}
.dropdown dd ul li span {
	color: #888;
}
.dropdown dd ul li a:hover {
    background-color:#fff;
}


/* ============================================================================== */
/*  JMobile                                                                       */
/* ============================================================================== */

li.ui-li-divider .ui-link {
	color: #FFF !important;
}
.ui-btn {
	margin: 0.1em 2px
}
a.ui-link, a.ui-link:hover, .ui-btn:hover, span.ui-btn-text:hover, span.ui-btn-inner:hover {
	text-decoration: none !important;
}
.ui-body-c {
	background: #fff;
}

.ui-btn-inner {
	min-width: .4em;
	padding-left: 6px;
	padding-right: 6px;
	font-size: <?php print $fontsize ?>px;
	/* white-space: normal; */		/* Warning, enable this break the truncate feature */
}
.ui-btn-icon-right .ui-btn-inner {
	padding-right: 30px;
}
.ui-btn-icon-left .ui-btn-inner {
	padding-left: 30px;
}
.ui-select .ui-btn-icon-right .ui-btn-inner {
	padding-right: 30px;
}
.ui-select .ui-btn-icon-left .ui-btn-inner {
	padding-left: 30px;
}
.ui-select .ui-btn-icon-right .ui-icon {
    right: 8px;
}
.ui-btn-icon-left > .ui-btn-inner > .ui-icon, .ui-btn-icon-right > .ui-btn-inner > .ui-icon {
    margin-top: -10px;
}
select {
    /* display: inline-block; */	/* We can't set this. This disable ability to make */
    overflow:hidden;
    white-space: nowrap;			/* Enabling this make behaviour strange when selecting the empty value if this empty value is '' instead of '&nbsp;' */
    text-overflow: ellipsis;
}
.fiche .ui-controlgroup {
	margin: 0px;
	padding-bottom: 0px;
}
div.ui-controlgroup-controls div.tabsElem
{
	margin-top: 2px;
}
div.ui-controlgroup-controls div.tabsElem a
{
	-moz-box-shadow: 0 -3px 6px rgba(0,0,0,.2);
	-webkit-box-shadow: 0 -3px 6px rgba(0,0,0,.2);
	box-shadow: 0 -3px 6px rgba(0,0,0,.2);
}
div.ui-controlgroup-controls div.tabsElem a#active {
	-moz-box-shadow: 0 -3px 6px rgba(0,0,0,.3);
	-webkit-box-shadow: 0 -3px 6px rgba(0,0,0,.3);
	box-shadow: 0 -3px 6px rgba(0,0,0,.3);
}

a.tab span.ui-btn-inner
{
	border: none;
	padding: 0;
}

.ui-link {
	color: rgb(<?php print $colortext; ?>);
}
.liste_titre .ui-link {
	color: rgb(<?php print $colortexttitle; ?>) !important;
}

a.ui-link {
	word-wrap: break-word;
}

/* force wrap possible onto field overflow does not works */
.formdoc .ui-btn-inner
{
	white-space: normal;
	overflow: hidden;
	text-overflow: clip; /* "hidden" : do not exists as a text-overflow value (https://developer.mozilla.org/fr/docs/Web/CSS/text-overflow) */
}

/* Warning: setting this may make screen not beeing refreshed after a combo selection */
/*.ui-body-c {
	background: #fff;
}*/

div.ui-radio, div.ui-checkbox
{
	display: inline-block;
	border-bottom: 0px !important;
}
.ui-checkbox input, .ui-radio input {
	height: auto;
	width: auto;
	margin: 4px;
	position: static;
}
div.ui-checkbox label+input, div.ui-radio label+input {
	position: absolute;
}
.ui-mobile fieldset
{
	padding-bottom: 10px; margin-bottom: 4px; border-bottom: 1px solid #AAAAAA !important;
}

ul.ulmenu {
	border-radius: 0;
	-webkit-border-radius: 0;
}

.ui-field-contain label.ui-input-text {
	vertical-align: middle !important;
}
.ui-mobile fieldset {
	border-bottom: none !important;
}

/* Style for first level menu with jmobile */
.ui-li .ui-btn-inner a.ui-link-inherit, .ui-li-static.ui-li {
    padding: 1em 15px;
    display: block;
}
.ui-btn-up-c {
	font-weight: normal;
}
.ui-focus, .ui-btn:focus {
    -moz-box-shadow: none;
    -webkit-box-shadow: none;
    box-shadow: none;
}
.ui-bar-b {
    /*border: 1px solid #888;*/
    border: none;
    background: none;
    text-shadow: none;
    color: rgb(<?php print $colortexttitlenotab; ?>) !important;
}
.ui-bar-b, .lilevel0 {
    background-repeat: repeat-x;
    border: none;
    background: none;
    text-shadow: none;
    color: rgb(<?php print $colortexttitlenotab; ?>) !important;
}
.alilevel0 {
	font-weight: normal !important;
}

.ui-li.ui-last-child, .ui-li.ui-field-contain.ui-last-child {
    border-bottom-width: 0px !important;
}
.alilevel0 {
    color: rgb(<?php echo $colortexttitle; ?>) !important;
}
.ulmenu {
	box-shadow: none !important;
	border-bottom: 1px solid #ccc;
}
.ui-btn-icon-right {
	border-right: 1px solid #ccc !important;
}
.ui-body-c {
	border: 1px solid #ccc;
	text-shadow: none;
}
.ui-btn-up-c, .ui-btn-hover-c {
	/* border: 1px solid #ccc; */
	text-shadow: none;
}
.ui-body-c .ui-link, .ui-body-c .ui-link:visited, .ui-body-c .ui-link:hover {
	color: rgb(<?php print $colortextlink; ?>);
}
.ui-btn-up-c .vsmenudisabled {
	color: #<?php echo $colorshadowtitle; ?> !important;
	text-shadow: none !important;
}
/*
.ui-btn-up-c {
	background: transparent;
}
*/
div.tabsElem a.tab {
	background: transparent;
}

/*.ui-controlgroup-horizontal .ui-btn.ui-first-child {
-webkit-border-top-left-radius: 6px;
border-top-left-radius: 6px;
}
.ui-controlgroup-horizontal .ui-btn.ui-last-child {
-webkit-border-top-right-radius: 6px;
border-top-right-radius: 6px;
}*/

.alilevel1 {
    color: rgb(<?php print $colortexttitlenotab; ?>) !important;
}
.lilevel1 {
    border-top: 2px solid #444;
    background: #fff ! important;
}
.lilevel1 div div a {
	font-weight: bold !important;
}
.lilevel2
{
	padding-left: 22px;
    background: #fff ! important;
}
.lilevel3
{
	padding-left: 54px;
    background: #fff ! important;
}



/* ============================================================================== */
/*  POS                                                                           */
/* ============================================================================== */

.menu_choix1 a {
	background: url('<?php echo dol_buildpath($path.'/theme/'.$theme.'/img/menus/money.png',1) ?>') top left no-repeat;
	background-position-y: 15px;
}

.menu_choix2 a {
	background: url('<?php echo dol_buildpath($path.'/theme/'.$theme.'/img/menus/home.png',1) ?>') top left no-repeat;
	background-position-y: 15px;
}
.menu_choix1,.menu_choix2 {
	font-size: 1.4em;
	text-align: left;
	border: 1px solid #666;
	margin-right: 20px;
}
.menu_choix1 a, .menu_choix2 a {
	display: block;
	color: #fff;
	text-decoration: none;
	padding-top: 18px;
	padding-left: 54px;
	font-size: 14px;
	height: 40px;
}
.menu_choix1 a:hover,.menu_choix2 a:hover {
	color: #6d3f6d;
}
.menu li.menu_choix1 {
    padding-top: 6px;
    padding-right: 10px;
    padding-bottom: 2px;
}
.menu li.menu_choix2 {
    padding-top: 6px;
    padding-right: 10px;
    padding-bottom: 2px;
}
@media only screen and (max-width: 767px)
{
	.menu_choix1 a, .menu_choix2 a {
		background-size: 36px 36px;
		background-position-y: 6px;
		padding-left: 40px;
	}
    .menu li.menu_choix1, .menu li.menu_choix2 {
        padding-left: 4px;
        padding-right: 0;
    }
    .liste_articles {
    	margin-right: 0 !important;
    }
}



/* ============================================================================== */
/*  Public                                                                        */
/* ============================================================================== */

/* The theme for public pages */
.public_body {
	margin: 20px;
}
.public_border {
	border: 1px solid #888;
}



::-webkit-scrollbar {
    width: 12px;
}
::-webkit-scrollbar-button {
    background: #aaa
}
::-webkit-scrollbar-track-piece {
    background: #fff
}
::-webkit-scrollbar-thumb {
    background: #ddd
}​




/* ============================================================================== */
/* CSS style used for small screen                                                */
/* ============================================================================== */

.imgopensurveywizard
{
	padding: 0 4px 0 4px;
}
@media only screen and (max-width: 767px)
{
	.imgopensurveywizard, .imgautosize { width:95%; height: auto; }

	#tooltip {
		position: absolute;
		width: <?php print dol_size(350,'width'); ?>px;
	}

    div.tabBar {
        padding-left: 0px;
        padding-right: 0px;
        -moz-border-radius: 0;
        -webkit-border-radius: 0;
    	border-radius: 0px;
        border-right: none;
        border-left: none;
    }

}

@media only screen and (max-width: 1024px)
{
	div#ecm-layout-west {
		width: 100%;
		clear: both;
	}
	div#ecm-layout-center {
		width: 100%;
	}
}

/* nboftopmenuentries = <?php echo $nbtopmenuentries ?>, fontsize=<?php echo $fontsize ?> */
/* disableimages = <?php echo $disableimages; ?> */
/* rule to reduce top menu - 1st reduction */
@media only screen and (max-width:  <?php echo round($nbtopmenuentries * $fontsize * 7, 0) + 200; ?>px)
{
	div.tmenucenter {
	    max-width: <?php echo round($fontsize * 4); ?>px;	/* size of viewport */
    	white-space: nowrap;
  		overflow: hidden;
  		text-overflow: ellipsis;
  		color: #<?php echo $colortextbackhmenu; ?>;
	}
	.mainmenuaspan {
    	/*display: none;*/
  		font-size: 10px;
    }
    .topmenuimage {
    	background-size: 26px auto;
    	margin-top: 0px;
	}
    li.tmenu, li.tmenusel {
    	min-width: 32px;
    }
    div.mainmenu {
    	min-width: auto;
    }
	div.tmenuleft {
		display: none;
	}
}
/* rule to reduce top menu - 2nd reduction */
@media only screen and (max-width: <?php echo round($nbtopmenuentries * $fontsize * 4.5, 0) + 200; ?>px)
{
	div.tmenucenter {
	    max-width: <?php echo round($fontsize * 2); ?>px;	/* size of viewport */
  		text-overflow: clip;
	}
	.mainmenuaspan {
    	/*display: none;*/
  		font-size: 10px;
    }
    .topmenuimage {
    	background-size: 20px auto;
    	margin-top: 2px;
	}
}
/* rule to reduce top menu - 3rd reduction */
@media only screen and (max-width: 570px)
{
	div#tmenu_tooltip {
	<?php if (GETPOST("optioncss") == 'print') {  ?>
		display:none;
	<?php } else { ?>
		/* padding-<?php echo $right; ?>: 78px; */
	<?php } ?>
	}
    li.tmenu, li.tmenusel {
        min-width: 30px;
    }

	div.tmenucenter {
  		text-overflow: clip;
	}
    .topmenuimage {
    	background-size: 20px auto;
    	margin-top: 2px !important;
	}
	div.mainmenu {
    	min-width: 20px;
    }

	#tooltip {
		position: absolute;
		width: <?php print dol_size(300,'width'); ?>px;
	}
	select {
		width: 98%;
		min-width: 0 !important;
	}
	div.divphotoref {
		padding-right: 5px;
	}
    img.photoref, div.photoref {
    	border: none;
    	-moz-box-shadow: none;
        -webkit-box-shadow: none;
        box-shadow: none;
        padding: 4px;
    	height: 20px;
    	width: 20px;
        object-fit: contain;
    }

}



<?php
if (is_object($db)) $db->close();<|MERGE_RESOLUTION|>--- conflicted
+++ resolved
@@ -2783,9 +2783,6 @@
 	white-space: nowrap;
 	overflow: hidden;
     text-overflow: ellipsis;
-<<<<<<< HEAD
-    width: 105px;    
-=======
     width: 115px;    
 }
 @media only screen and (max-width: 767px)
@@ -2793,7 +2790,6 @@
     .boxstats {
         width: 100px;    
     }
->>>>>>> 7df9c25e
 }
 .boxstats:hover {
 	box-shadow: 0px 0px 8px 0px rgba(0,0,0,0.20);
