<?php
/* Copyright (C) 2004-2017	Laurent Destailleur		<eldy@users.sourceforge.net>
 * Copyright (C) 2006		Rodolphe Quiedeville	<rodolphe@quiedeville.org>
 * Copyright (C) 2007-2017	Regis Houssin			<regis.houssin@capnetworks.com>
 * Copyright (C) 2011		Philippe Grand			<philippe.grand@atoo-net.com>
 * Copyright (C) 2012		Juanjo Menent			<jmenent@2byte.es>
 * Copyright (C) 2015		Alexandre Spangaro      <aspangaro.dolibarr@gmail.com>
 *
 * This program is free software; you can redistribute it and/or modify
 * it under the terms of the GNU General Public License as published by
 * the Free Software Foundation; either version 3 of the License, or
 * (at your option) any later version.
 *
 * This program is distributed in the hope that it will be useful,
 * but WITHOUT ANY WARRANTY; without even the implied warranty of
 * MERCHANTABILITY or FITNESS FOR A PARTICULAR PURPOSE.  See the
 * GNU General Public License for more details.
 *
 * You should have received a copy of the GNU General Public License
 * along with this program. If not, see <http://www.gnu.org/licenses/>.
 */

/**
 *		\file       htdocs/theme/md/style.css.php
 *		\brief      File for CSS style sheet Md (Material Design)
 */

//if (! defined('NOREQUIREUSER')) define('NOREQUIREUSER','1');	// Not disabled because need to load personalized language
//if (! defined('NOREQUIREDB'))   define('NOREQUIREDB','1');	// Not disabled to increase speed. Language code is found on url.
if (! defined('NOREQUIRESOC'))    define('NOREQUIRESOC','1');
//if (! defined('NOREQUIRETRAN')) define('NOREQUIRETRAN','1');	// Not disabled because need to do translations
if (! defined('NOCSRFCHECK'))     define('NOCSRFCHECK',1);
if (! defined('NOTOKENRENEWAL'))  define('NOTOKENRENEWAL',1);
if (! defined('NOLOGIN'))         define('NOLOGIN',1);          // File must be accessed by logon page so without login
//if (! defined('NOREQUIREMENU'))   define('NOREQUIREMENU',1);  // We need top menu content
if (! defined('NOREQUIREHTML'))   define('NOREQUIREHTML',1);
if (! defined('NOREQUIREAJAX'))   define('NOREQUIREAJAX','1');

// Colors
$colorbackhmenu1='90,50,120';      // topmenu
$colorbackvmenu1='255,255,255';      // vmenu
$colortopbordertitle1='';           // top border of tables-lists title. not defined = default to colorbackhmenu1
$colorbacktitle1='240,240,240';      // title of tables-lists
$colorbacktabcard1='255,255,255';  // card
$colorbacktabactive='234,234,234';
$colorbacklineimpair1='255,255,255';    // line impair
$colorbacklineimpair2='255,255,255';    // line impair
$colorbacklinepair1='248,248,248';    // line pair
$colorbacklinepair2='246,246,246';    // line pair
$colorbacklinepairhover='244,244,244';    // line pair
$colorbacklinebreak='214,218,220';
$colorbackbody='248,248,248';
$colortexttitlenotab='90,90,90';
$colortexttitle='20,20,20';
$colortext='0,0,0';
$colortextlink='0,0,120';
$fontsize='13';
$fontsizesmaller='11';

if (defined('THEME_ONLY_CONSTANT')) return;

session_cache_limiter(false);

require_once '../../main.inc.php';
require_once DOL_DOCUMENT_ROOT.'/core/lib/functions2.lib.php';

// Load user to have $user->conf loaded (not done into main because of NOLOGIN constant defined)
if (empty($user->id) && ! empty($_SESSION['dol_login'])) $user->fetch('',$_SESSION['dol_login'],'',1);


// Define css type
top_httphead('text/css');
// Important: Following code is to avoid page request by browser and PHP CPU at each Dolibarr page access.
if (empty($dolibarr_nocache)) header('Cache-Control: max-age=3600, public, must-revalidate');
else header('Cache-Control: no-cache');

if (GETPOST('theme','alpha')) $conf->theme=GETPOST('theme','alpha');  // If theme was forced on URL
if (GETPOST('lang', 'aZ09')) $langs->setDefaultLang(GETPOST('lang', 'aZ09'));	// If language was forced on URL

$langs->load("main",0,1);
$right=($langs->trans("DIRECTION")=='rtl'?'left':'right');
$left=($langs->trans("DIRECTION")=='rtl'?'right':'left');

$path='';    	// This value may be used in future for external module to overwrite theme
$theme='md';	// Value of theme
if (! empty($conf->global->MAIN_OVERWRITE_THEME_RES)) { $path='/'.$conf->global->MAIN_OVERWRITE_THEME_RES; $theme=$conf->global->MAIN_OVERWRITE_THEME_RES; }

// Define image path files and other constants
$fontlist='roboto,arial,tahoma,verdana,helvetica';    //$fontlist='verdana,helvetica,arial,sans-serif';
$img_head='';
$img_button=dol_buildpath($path.'/theme/'.$theme.'/img/button_bg.png',1);
$dol_hide_topmenu=$conf->dol_hide_topmenu;
$dol_hide_leftmenu=$conf->dol_hide_leftmenu;
$dol_optimize_smallscreen=$conf->dol_optimize_smallscreen;
$dol_no_mouse_hover=$conf->dol_no_mouse_hover;


//$conf->global->THEME_ELDY_ENABLE_PERSONALIZED=0;
//$user->conf->THEME_ELDY_ENABLE_PERSONALIZED=0;
//var_dump($user->conf->THEME_ELDY_RGB);

$useboldtitle=(isset($conf->global->THEME_ELDY_USEBOLDTITLE)?$conf->global->THEME_ELDY_USEBOLDTITLE:1);
$borderwidth=2;

// Case of option always editable
if (! isset($conf->global->THEME_ELDY_BACKBODY)) $conf->global->THEME_ELDY_BACKBODY=$colorbackbody;
if (! isset($conf->global->THEME_ELDY_TOPMENU_BACK1)) $conf->global->THEME_ELDY_TOPMENU_BACK1=$colorbackhmenu1;
if (! isset($conf->global->THEME_ELDY_VERMENU_BACK1)) $conf->global->THEME_ELDY_VERMENU_BACK1=$colorbackvmenu1;
if (! isset($conf->global->THEME_ELDY_BACKTITLE1)) $conf->global->THEME_ELDY_BACKTITLE1=$colorbacktitle1;
if (! isset($conf->global->THEME_ELDY_USE_HOVER)) $conf->global->THEME_ELDY_USE_HOVER==$colorbacklinepairhover;
if (! isset($conf->global->THEME_ELDY_LINEBREAK)) $conf->global->THEME_ELDY_LINEBREAK=$colorbacklinebreak;
if (! isset($conf->global->THEME_ELDY_TEXTTITLENOTAB)) $conf->global->THEME_ELDY_TEXTTITLENOTAB=$colortexttitlenotab;
if (! isset($conf->global->THEME_ELDY_TEXTLINK)) $conf->global->THEME_ELDY_TEXTLINK=$colortextlink;

// Case of option editable only if option THEME_ELDY_ENABLE_PERSONALIZED is on
if (empty($conf->global->THEME_ELDY_ENABLE_PERSONALIZED))
{
    // 90A4AE, 607D8B, 455A64, 37474F
    $conf->global->THEME_ELDY_BACKTABCARD1='255,255,255';     // card
    $conf->global->THEME_ELDY_BACKTABACTIVE='234,234,234';
    $conf->global->THEME_ELDY_TEXT='0,0,0';
    $conf->global->THEME_ELDY_FONT_SIZE1='13';
    $conf->global->THEME_ELDY_FONT_SIZE2='11';
}

// Case of option availables only if THEME_ELDY_ENABLE_PERSONALIZED is on
$colorbackhmenu1     =empty($user->conf->THEME_ELDY_ENABLE_PERSONALIZED)?(empty($conf->global->THEME_ELDY_TOPMENU_BACK1)?$colorbackhmenu1:$conf->global->THEME_ELDY_TOPMENU_BACK1)   :(empty($user->conf->THEME_ELDY_TOPMENU_BACK1)?$colorbackhmenu1:$user->conf->THEME_ELDY_TOPMENU_BACK1);
$colorbackvmenu1     =empty($user->conf->THEME_ELDY_ENABLE_PERSONALIZED)?(empty($conf->global->THEME_ELDY_VERMENU_BACK1)?$colorbackvmenu1:$conf->global->THEME_ELDY_VERMENU_BACK1)   :(empty($user->conf->THEME_ELDY_VERMENU_BACK1)?$colorbackvmenu1:$user->conf->THEME_ELDY_VERMENU_BACK1);
$colortopbordertitle1=empty($user->conf->THEME_ELDY_ENABLE_PERSONALIZED)?(empty($conf->global->THEME_ELDY_TOPBORDER_TITLE1)?$colortopbordertitle1:$conf->global->THEME_ELDY_TOPBORDER_TITLE1)   :(empty($user->conf->THEME_ELDY_TOPBORDER_TITLE1)?$colortopbordertitle1:$user->conf->THEME_ELDY_TOPBORDER_TITLE1);
$colorbacktitle1     =empty($user->conf->THEME_ELDY_ENABLE_PERSONALIZED)?(empty($conf->global->THEME_ELDY_BACKTITLE1)   ?$colorbacktitle1:$conf->global->THEME_ELDY_BACKTITLE1)      :(empty($user->conf->THEME_ELDY_BACKTITLE1)?$colorbacktitle1:$user->conf->THEME_ELDY_BACKTITLE1);
$colorbacktabcard1   =empty($user->conf->THEME_ELDY_ENABLE_PERSONALIZED)?(empty($conf->global->THEME_ELDY_BACKTABCARD1) ?$colorbacktabcard1:$conf->global->THEME_ELDY_BACKTABCARD1)  :(empty($user->conf->THEME_ELDY_BACKTABCARD1)?$colorbacktabcard1:$user->conf->THEME_ELDY_BACKTABCARD1);
$colorbacktabactive  =empty($user->conf->THEME_ELDY_ENABLE_PERSONALIZED)?(empty($conf->global->THEME_ELDY_BACKTABACTIVE)?$colorbacktabactive:$conf->global->THEME_ELDY_BACKTABACTIVE):(empty($user->conf->THEME_ELDY_BACKTABACTIVE)?$colorbacktabactive:$user->conf->THEME_ELDY_BACKTABACTIVE);
$colorbacklineimpair1=empty($user->conf->THEME_ELDY_ENABLE_PERSONALIZED)?(empty($conf->global->THEME_ELDY_LINEIMPAIR1)  ?$colorbacklineimpair1:$conf->global->THEME_ELDY_LINEIMPAIR1):(empty($user->conf->THEME_ELDY_LINEIMPAIR1)?$colorbacklineimpair1:$user->conf->THEME_ELDY_LINEIMPAIR1);
$colorbacklineimpair2=empty($user->conf->THEME_ELDY_ENABLE_PERSONALIZED)?(empty($conf->global->THEME_ELDY_LINEIMPAIR2)  ?$colorbacklineimpair2:$conf->global->THEME_ELDY_LINEIMPAIR2):(empty($user->conf->THEME_ELDY_LINEIMPAIR2)?$colorbacklineimpair2:$user->conf->THEME_ELDY_LINEIMPAIR2);
$colorbacklinepair1  =empty($user->conf->THEME_ELDY_ENABLE_PERSONALIZED)?(empty($conf->global->THEME_ELDY_LINEPAIR1)    ?$colorbacklinepair1:$conf->global->THEME_ELDY_LINEPAIR1)    :(empty($user->conf->THEME_ELDY_LINEPAIR1)?$colorbacklinepair1:$user->conf->THEME_ELDY_LINEPAIR1);
$colorbacklinepair2  =empty($user->conf->THEME_ELDY_ENABLE_PERSONALIZED)?(empty($conf->global->THEME_ELDY_LINEPAIR2)    ?$colorbacklinepair2:$conf->global->THEME_ELDY_LINEPAIR2)    :(empty($user->conf->THEME_ELDY_LINEPAIR2)?$colorbacklinepair2:$user->conf->THEME_ELDY_LINEPAIR2);
$colorbacklinebreak  =empty($user->conf->THEME_ELDY_ENABLE_PERSONALIZED)?(empty($conf->global->THEME_ELDY_LINEBREAK)    ?$colorbacklinebreak:$conf->global->THEME_ELDY_LINEBREAK)    :(empty($user->conf->THEME_ELDY_LINEBREAK)?$colorbacklinebreak:$user->conf->THEME_ELDY_LINEBREAK);
$colorbackbody       =empty($user->conf->THEME_ELDY_ENABLE_PERSONALIZED)?(empty($conf->global->THEME_ELDY_BACKBODY)     ?$colorbackbody:$conf->global->THEME_ELDY_BACKBODY)          :(empty($user->conf->THEME_ELDY_BACKBODY)?$colorbackbody:$user->conf->THEME_ELDY_BACKBODY);
$colortexttitlenotab =empty($user->conf->THEME_ELDY_ENABLE_PERSONALIZED)?(empty($conf->global->THEME_ELDY_TEXTTITLENOTAB)?$colortexttitlenotab:$conf->global->THEME_ELDY_TEXTTITLENOTAB)             :(empty($user->conf->THEME_ELDY_TEXTTITLENOTAB)?$colortexttitlenotab:$user->conf->THEME_ELDY_TEXTTITLENOTAB);
$colortexttitle      =empty($user->conf->THEME_ELDY_ENABLE_PERSONALIZED)?(empty($conf->global->THEME_ELDY_TEXTTITLE)    ?$colortext:$conf->global->THEME_ELDY_TEXTTITLE)             :(empty($user->conf->THEME_ELDY_TEXTTITLE)?$colortexttitle:$user->conf->THEME_ELDY_TEXTTITLE);
$colortext           =empty($user->conf->THEME_ELDY_ENABLE_PERSONALIZED)?(empty($conf->global->THEME_ELDY_TEXT)         ?$colortext:$conf->global->THEME_ELDY_TEXT)                  :(empty($user->conf->THEME_ELDY_TEXT)?$colortext:$user->conf->THEME_ELDY_TEXT);
$colortextlink       =empty($user->conf->THEME_ELDY_ENABLE_PERSONALIZED)?(empty($conf->global->THEME_ELDY_TEXTLINK)     ?$colortext:$conf->global->THEME_ELDY_TEXTLINK)              :(empty($user->conf->THEME_ELDY_TEXTLINK)?$colortextlink:$user->conf->THEME_ELDY_TEXTLINK);
$fontsize            =empty($user->conf->THEME_ELDY_ENABLE_PERSONALIZED)?(empty($conf->global->THEME_ELDY_FONT_SIZE1)   ?$fontsize:$conf->global->THEME_ELDY_FONT_SIZE1)             :(empty($user->conf->THEME_ELDY_FONT_SIZE1)?$fontsize:$user->conf->THEME_ELDY_FONT_SIZE1);
$fontsizesmaller     =empty($user->conf->THEME_ELDY_ENABLE_PERSONALIZED)?(empty($conf->global->THEME_ELDY_FONT_SIZE2)   ?$fontsize:$conf->global->THEME_ELDY_FONT_SIZE2)             :(empty($user->conf->THEME_ELDY_FONT_SIZE2)?$fontsize:$user->conf->THEME_ELDY_FONT_SIZE2);

// Hover color
$colorbacklinepairhover=((! isset($conf->global->THEME_ELDY_USE_HOVER) || (string) $conf->global->THEME_ELDY_USE_HOVER === '0')?'':($conf->global->THEME_ELDY_USE_HOVER === '1'?'edf4fb':$conf->global->THEME_ELDY_USE_HOVER));
if (! empty($user->conf->THEME_ELDY_ENABLE_PERSONALIZED))
{
    $colorbacklinepairhover=((! isset($user->conf->THEME_ELDY_USE_HOVER) || $user->conf->THEME_ELDY_USE_HOVER === '0')?'':($user->conf->THEME_ELDY_USE_HOVER === '1'?'edf4fb':$user->conf->THEME_ELDY_USE_HOVER));
}

if (empty($colortopbordertitle1)) $colortopbordertitle1=$colorbackhmenu1;


// Set text color to black or white
$colorbackhmenu1=join(',',colorStringToArray($colorbackhmenu1));    // Normalize value to 'x,y,z'
$tmppart=explode(',',$colorbackhmenu1);
$tmpval=(! empty($tmppart[0]) ? $tmppart[0] : 0)+(! empty($tmppart[1]) ? $tmppart[1] : 0)+(! empty($tmppart[2]) ? $tmppart[2] : 0);
if ($tmpval <= 460) $colortextbackhmenu='FFFFFF';
else $colortextbackhmenu='000000';

$colorbackvmenu1=join(',',colorStringToArray($colorbackvmenu1));    // Normalize value to 'x,y,z'
$tmppart=explode(',',$colorbackvmenu1);
$tmpval=(! empty($tmppart[0]) ? $tmppart[0] : 0)+(! empty($tmppart[1]) ? $tmppart[1] : 0)+(! empty($tmppart[2]) ? $tmppart[2] : 0);
if ($tmpval <= 460) { $colortextbackvmenu='FFFFFF'; }
else { $colortextbackvmenu='000000'; }

$colorbacktitle1=join(',',colorStringToArray($colorbacktitle1));    // Normalize value to 'x,y,z'
$tmppart=explode(',',$colorbacktitle1);
if ($colortexttitle == '')
{
	$tmpval=(! empty($tmppart[0]) ? $tmppart[0] : 0)+(! empty($tmppart[1]) ? $tmppart[1] : 0)+(! empty($tmppart[2]) ? $tmppart[2] : 0);
	if ($tmpval <= 460) { $colortexttitle='FFFFFF'; $colorshadowtitle='888888'; }
	else { $colortexttitle='101010'; $colorshadowtitle='FFFFFF'; }
}
else $colorshadowtitle='888888';

$colorbacktabcard1=join(',',colorStringToArray($colorbacktabcard1));    // Normalize value to 'x,y,z'
$tmppart=explode(',',$colorbacktabcard1);
$tmpval=(! empty($tmppart[0]) ? $tmppart[0] : 0)+(! empty($tmppart[1]) ? $tmppart[1] : 0)+(! empty($tmppart[2]) ? $tmppart[2] : 0);
if ($tmpval <= 460) { $colortextbacktab='FFFFFF'; }
else { $colortextbacktab='111111'; }

// Format color value to match expected format (may be 'FFFFFF' or '255,255,255')
$colorbackhmenu1=join(',',colorStringToArray($colorbackhmenu1));
$colorbackvmenu1=join(',',colorStringToArray($colorbackvmenu1));
$colorbacktitle1=join(',',colorStringToArray($colorbacktitle1));
$colorbacktabcard1=join(',',colorStringToArray($colorbacktabcard1));
$colorbacktabactive=join(',',colorStringToArray($colorbacktabactive));
$colorbacklineimpair1=join(',',colorStringToArray($colorbacklineimpair1));
$colorbacklineimpair2=join(',',colorStringToArray($colorbacklineimpair2));
$colorbacklinepair1=join(',',colorStringToArray($colorbacklinepair1));
$colorbacklinepair2=join(',',colorStringToArray($colorbacklinepair2));
if ($colorbacklinepairhover != '') $colorbacklinepairhover=join(',',colorStringToArray($colorbacklinepairhover));
$colorbackbody=join(',',colorStringToArray($colorbackbody));
$colortexttitlenotab=join(',',colorStringToArray($colortexttitlenotab));
$colortexttitle=join(',',colorStringToArray($colortexttitle));
$colortext=join(',',colorStringToArray($colortext));
$colortextlink=join(',',colorStringToArray($colortextlink));

$nbtopmenuentries=$menumanager->showmenu('topnb');

print '/*'."\n";
print 'colorbackbody='.$colorbackbody."\n";
print 'colorbackvmenu1='.$colorbackvmenu1."\n";
print 'colorbackhmenu1='.$colorbackhmenu1."\n";
print 'colorbacktitle1='.$colorbacktitle1."\n";
print 'colorbacklineimpair1='.$colorbacklineimpair1."\n";
print 'colorbacklineimpair2='.$colorbacklineimpair2."\n";
print 'colorbacklinepair1='.$colorbacklinepair1."\n";
print 'colorbacklinepair2='.$colorbacklinepair2."\n";
print 'colorbacklinepairhover='.$colorbacklinepairhover."\n";
print '$colortexttitlenotab='.$colortexttitlenotab."\n";
print '$colortexttitle='.$colortexttitle."\n";
print '$colortext='.$colortext."\n";
print '$colortextlink='.$colortextlink."\n";
print '$colortextbackhmenu='.$colortextbackhmenu."\n";
print '$colortextbackvmenu='.$colortextbackvmenu."\n";
print 'dol_hide_topmenu='.$dol_hide_topmenu."\n";
print 'dol_hide_leftmenu='.$dol_hide_leftmenu."\n";
print 'dol_optimize_smallscreen='.$dol_optimize_smallscreen."\n";
print 'dol_no_mouse_hover='.$dol_no_mouse_hover."\n";
print 'dol_screenwidth='.$_SESSION['dol_screenwidth']."\n";
print 'dol_screenheight='.$_SESSION['dol_screenheight']."\n";
print 'fontsize='.$fontsize."\n";
print 'nbtopmenuentries='.$nbtopmenuentries."\n";
print '*/'."\n";

?>

/* ============================================================================== */
/* Default styles                                                                 */
/* ============================================================================== */


body {
<?php if (GETPOST('optioncss','aZ09') == 'print') {  ?>
	background-color: #FFFFFF;
<?php } else { ?>
	background: rgb(<?php print $colorbackbody; ?>);
<?php } ?>
	color: rgb(<?php echo $colortext; ?>);
	font-size: <?php print $fontsize ?>px;
	line-height: 1.3;
	font-family: <?php print $fontlist ?>;
    margin-top: 0;
    margin-bottom: 0;
    margin-right: 0;
    margin-left: 0;
    <?php print 'direction: '.$langs->trans("DIRECTION").";\n"; ?>
}

th a, .thumbstat, a.tab { font-weight: bold !important; }
a.tab { font-weight: bold !important; }

a:link, a:visited, a:hover, a:active { font-family: <?php print $fontlist ?>; font-weight: normal; color: rgb(<?php print $colortextlink; ?>); text-decoration: none;  }
a:hover { text-decoration: underline; color: rgb(<?php print $colortextlink; ?>); }
a.commonlink { color: rgb(<?php print $colortextlink; ?>) !important; text-decoration: none; }

input, input.flat, textarea, textarea.flat, form.flat select, select, select.flat, .dataTables_length label select {
    background-color: #FDFDFD;
}
select.vmenusearchselectcombo {
	background-color: unset;
}

textarea:focus, button:focus {
    /* v6 box-shadow: 0 0 4px #8091BF; */
	border: 1px solid #aaa !important;
}
input:focus, textarea:focus, button:focus, select:focus {
	border-bottom: 1px solid #666;
}
input.select2-input {
	border-bottom: none ! important;
}
.select2-choice {
	border: none;
	border-bottom: 1px solid #ccc !important;
}

textarea.cke_source:focus
{
	box-shadow: none;
}

.liste_titre input[name=month_date_when], .liste_titre input[name=monthvalid], .liste_titre input[name=search_ordermonth], .liste_titre input[name=search_deliverymonth],
.liste_titre input[name=search_smonth], .liste_titre input[name=search_month], .liste_titre input[name=search_emonth], .liste_titre input[name=smonth], .liste_titre input[name=month],
.liste_titre input[name=month_lim], .liste_titre input[name=month_start], .liste_titre input[name=month_end], .liste_titre input[name=month_create],
.liste_titre input[name=search_month_lim], .liste_titre input[name=search_month_start], .liste_titre input[name=search_month_end], .liste_titre input[name=search_month_create],
.liste_titre input[name=search_month_create], .liste_titre input[name=search_month_start], .liste_titre input[name=search_month_end],
.liste_titre input[name=day_date_when], .liste_titre input[name=dayvalid], .liste_titre input[name=search_orderday], .liste_titre input[name=search_deliveryday],
.liste_titre input[name=search_sday], .liste_titre input[name=search_day], .liste_titre input[name=search_eday], .liste_titre input[name=sday], .liste_titre input[name=day], .liste_titre select[name=day],
.liste_titre input[name=day_lim], .liste_titre input[name=day_start], .liste_titre input[name=day_end], .liste_titre input[name=day_create],
.liste_titre input[name=search_day_lim], .liste_titre input[name=search_day_start], .liste_titre input[name=search_day_end], .liste_titre input[name=search_day_create],
.liste_titre input[name=search_day_create], .liste_titre input[name=search_day_start], .liste_titre input[name=search_day_end],
.liste_titre input[name=search_day_date_when], .liste_titre input[name=search_month_date_when], .liste_titre input[name=search_year_date_when],
.liste_titre input[name=search_dtstartday], .liste_titre input[name=search_dtendday], .liste_titre input[name=search_dtstartmonth], .liste_titre input[name=search_dtendmonth]
{
	margin-right: 4px;
}
input, input.flat, textarea, textarea.flat, form.flat select, select, select.flat, .dataTables_length label select {
    font-size: <?php print $fontsize ?>px;
	font-family: <?php print $fontlist ?>;
    border: none;
    border<?php echo empty($conf->global->THEME_HIDE_BORDER_ON_INPUT)?'-bottom':''; ?>: solid 1px rgba(0,0,0,.2);
    outline: none;
    margin: 0px 0px 0px 0px;
}

input {
    line-height: 17px;
	padding: 4px;
	padding-left: 5px;
}
select {
	padding: 4px;
	padding-left: 2px;
}
input, select {
	margin-left:0px;
	margin-bottom:1px;
	margin-top:1px;
}


textarea {
	border-radius: 0;
	border-top:solid 1px rgba(0,0,0,.1);
	border-left:solid 1px rgba(0,0,0,.1);
	border-right:solid 1px rgba(0,0,0,.1);
	border-bottom:solid 1px rgba(0,0,0,.2);

	background-color: #FFF;
	padding:4px;
	margin-left:1px;
	margin-bottom:1px;
	margin-top:1px;
	}
input.removedassigned  {
	padding: 2px !important;
	vertical-align: text-bottom;
	margin-bottom: -3px;
}
input.smallpadd {	/* Used for timesheet input */
	padding-left: 1px !important;
	padding-right: 1px !important;
}
input.buttongen {
	vertical-align: middle;
}
input.buttonpayment {
	min-width: 320px;
	margin-bottom: 15px;
	background-image: none;
	line-height: 24px;
	padding: 8px;
	background: none;
	padding-left: 30px;
	text-align: <?php echo $left; ?>;
	border: 2px solid #ccc;
	background-color: #eee;
	white-space: normal;
}
input.buttonpaymentcb {
	background-image: url(<?php echo dol_buildpath($path.'/theme/common/credit_card.png',1) ?>);
	background-size: 26px;
	background-repeat: no-repeat;
	background-position: 5px 5px;
}
input.buttonpaymentcheque {
	background-image: url(<?php echo dol_buildpath($path.'/theme/common/cheque.png',1) ?>);
	background-repeat: no-repeat;
	background-position: 8px 7px;
}
input.buttonpaymentcb {
	background-image: url(<?php echo dol_buildpath($path.'/theme/common/credit_card.png',1) ?>);
	background-size: 24px;
	background-repeat: no-repeat;
	background-position: 5px 4px;
}
input.buttonpaymentcheque {
	background-image: url(<?php echo dol_buildpath($path.'/paypal/img/object_paypal.png',1) ?>);
	background-repeat: no-repeat;
	background-position: 5px 4px;
}
input.buttonpaymentpaypal {
	background-image: url(<?php echo dol_buildpath($path.'/paypal/img/object_paypal.png',1) ?>);
	background-repeat: no-repeat;
	background-position: 8px 7px;
}
input.buttonpaymentpaybox {
	background-image: url(<?php echo dol_buildpath($path.'/paybox/img/object_paybox.png',1) ?>);
	background-repeat: no-repeat;
	background-position: 8px 7px;
}
input.buttonpaymentstripe {
	background-image: url(<?php echo dol_buildpath($path.'/stripe/img/object_stripe.png',1) ?>);
	background-repeat: no-repeat;
	background-position: 8px 7px;
}
/* Used for timesheets */
span.timesheetalreadyrecorded input {
    border: none;
    border-bottom: solid 1px rgba(0,0,0,0.1);
    margin-right: 1px !important;
}
td.onholidaymorning, td.onholidayafternoon {
	background-color: #fdf6f2;
}
td.onholidayallday {
	background-color: #f4eede;
}
td.actionbuttons a {
    padding-left: 6px;
}
td.leftborder, td.hide0 {
	border-left: 1px solid #ccc;
}
td.leftborder, td.hide6 {
	border-right: 1px solid #ccc;
}
td.rightborder {
	border-right: 1px solid #ccc;
}

select.flat, form.flat select {
	font-weight: normal;
	font-size: unset;
	height: 2em;
}
.optionblue {
	color: rgb(<?php echo $colortextlink; ?>);
}
.select2-results .select2-highlighted.optionblue {
	color: #FFF !important;
}
.optiongrey, .opacitymedium {
	opacity: 0.5;
}
.opacityhigh {
	opacity: 0.2;
}
.opacitytransp {
	opacity: 0;
}
select:invalid { color: gray; }
input:disabled {
	background:#f4f4f4;
}

input.liste_titre {
	box-shadow: none !important;
}
.listactionlargetitle .liste_titre {
	line-height: 24px;
}
input.removedfile {
	padding: 0px !important;
	border: 0px !important;
	vertical-align: text-bottom;
}
textarea:disabled {
	background:#f4f4f4;
}
input[type=file ]    { background-color: transparent; border-top: none; border-left: none; border-right: none; box-shadow: none; }
input[type=checkbox] { background-color: transparent; border: none; box-shadow: none; }
input[type=radio]    { background-color: transparent; border: none; box-shadow: none; }
input[type=image]    { background-color: transparent; border: none; box-shadow: none; }
input:-webkit-autofill {
	background-color: #FBFFEA !important;
	background-image:none !important;
	-webkit-box-shadow: 0 0 0 50px #FBFFEA inset;
}
::-webkit-input-placeholder { color:#ccc; }
:-moz-placeholder { color:#bbb; } 			/* firefox 18- */
::-moz-placeholder { color:#bbb; } 			/* firefox 19+ */
:-ms-input-placeholder { color:#ccc; } 		/* ie */
input:-moz-placeholder { color:#ccc; }
input[name=weight], input[name=volume], input[name=surface], input[name=sizeheight], select[name=incoterm_id] { margin-right: 6px; }
input[name=surface] { margin-right: 4px; }
fieldset { border: 1px solid #AAAAAA !important; }
.legendforfieldsetstep { padding-bottom: 10px; }

hr { border: 0; border-top: 1px solid #ccc; }

.button, .buttonDelete, input[name="sbmtConnexion"] {
    font-family: <?php print $fontlist ?>;
	border-color: #c5c5c5;
	border-color: rgba(0, 0, 0, 0.15) rgba(0, 0, 0, 0.15) rgba(0, 0, 0, 0.25);
	display: inline-block;
	padding: 4px 14px;
	margin-bottom: 0;
	margin-top: 0;
	text-align: center;
	cursor: pointer;
	color: #333333 !important;
	text-decoration: none !important;
	text-shadow: 0 1px 1px rgba(255, 255, 255, 0.75);
	background-color: #f5f5f5;
	background-image: -moz-linear-gradient(top, #ffffff, #e6e6e6);
	background-image: -webkit-gradient(linear, 0 0, 0 100%, from(#ffffff), to(#e6e6e6));
	background-image: -webkit-linear-gradient(top, #ffffff, #e6e6e6);
	background-image: -o-linear-gradient(top, #ffffff, #e6e6e6);
	background-image: linear-gradient(to bottom, #ffffff, #e6e6e6);
	background-repeat: repeat-x;
	border-color: #e6e6e6 #e6e6e6 #bfbfbf;
	border-color: rgba(0, 0, 0, 0.1) rgba(0, 0, 0, 0.1) rgba(0, 0, 0, 0.25);
	border: 1px solid #bbbbbb;
	border-bottom-color: #a2a2a2;
	-webkit-border-radius: 2px;
	border-radius: 2px;
	-webkit-box-shadow: inset 0 1px 0 rgba(255, 255, 255, 0.2), 0 1px 2px rgba(0, 0, 0, 0.05);
	box-shadow: inset 0 1px 0 rgba(255, 255, 255, 0.2), 0 1px 2px rgba(0, 0, 0, 0.05);
}
.button:focus, .buttonDelete:focus  {
	-webkit-box-shadow: 0px 0px 6px 1px rgba(0, 0, 60, 0.2), 0px 0px 0px rgba(60,60,60,0.1);
	box-shadow: 0px 0px 6px 1px rgba(0, 0, 60, 0.2), 0px 0px 0px rgba(60,60,60,0.1);
}
.button:hover, .buttonDelete:hover   {
	-webkit-box-shadow: 0px 0px 6px 1px rgba(0, 0, 0, 0.2), 0px 0px 0px rgba(60,60,60,0.1);
	box-shadow: 0px 0px 6px 1px rgba(0, 0, 0, 0.2), 0px 0px 0px rgba(60,60,60,0.1);
}
.button:disabled, .buttonDelete:disabled {
	opacity: 0.4;
    box-shadow: none;
    -webkit-box-shadow: none;
    cursor: auto;
}
.buttonRefused {
	pointer-events: none;
   	cursor: default;
	opacity: 0.4;
    box-shadow: none;
    -webkit-box-shadow: none;
}
form {
    padding:0px;
    margin:0px;
}
div.float
{
    float:<?php print $left; ?>;
}
div.floatright
{
    float:<?php print $right; ?>;
}
.inline-block
{
	display:inline-block;
}

th .button {
    -webkit-box-shadow: none !important;
    box-shadow: none !important;
	-webkit-border-radius:0px !important;
	border-radius:0px !important;
}
.maxwidthsearch {		/* Max width of column with the search picto */
	width: 54px;
}

.valigntop {
	vertical-align: top;
}
.valignmiddle {
	vertical-align: middle;
}
.valignbottom {
	vertical-align: bottom;
}
.valigntextbottom {
	vertical-align: text-bottom;
}
.centpercent {
	width: 100%;
}
.quatrevingtpercent, .inputsearch {
	width: 80%;
}
.soixantepercent {
	width: 60%;
}
.quatrevingtquinzepercent {
	width: 95%;
}
textarea.centpercent {
	width: 96%;
}
.center {
    text-align: center;
    margin: 0px auto;
}
.left {
	text-align: <?php print $left; ?>;
}
.right {
	text-align: <?php print $right; ?>;
}
.justify {
	text-align: justify;
}
.nowrap {
	white-space: <?php print ($dol_optimize_smallscreen?'normal':'nowrap'); ?>;
}
.liste_titre .nowrap {
	white-space: nowrap;
}
.nowraponall {	/* no wrap on all devices */
	white-space: nowrap;
}
.wrapimp {
	white-space: normal !important;
}
.wordwrap {
	word-wrap: break-word;
}
.wordbreak {
	word-break: break-all;
}
.bold {
	font-weight: bold !important;
}
.nobold {
	font-weight: normal !important;
}
.nounderline {
    text-decoration: none;
}
.paddingleft {
	padding-<?php print $left; ?>: 4px;
}
.paddingleft2 {
	padding-<?php print $left; ?>: 2px;
}
.paddingright {
	padding-<?php print $right; ?>: 4px;
}
.paddingright2 {
	padding-<?php print $right; ?>: 2px;
}
.cursordefault {
	cursor: default;
}
.cursorpointer {
	cursor: pointer;
}
.cursormove {
	cursor: move;
}
.cursornotallowed {
	cursor: not-allowed;
}
.badge {
	display: inline-block;
	min-width: 10px;
	padding: 2px 5px;
	font-size: 10px;
	font-weight: 700;
	line-height: 1em;
	color: #fff;
	text-align: center;
	white-space: nowrap;
	vertical-align: baseline;
	background-color: #777;
	border-radius: 10px;
}

.borderrightlight
{
	border-right: 1px solid #f4f4f4;
}
#formuserfile {
	margin-top: 4px;
}
#formuserfile_link {
	margin-left: 1px;
}
.listofinvoicetype {
	height: 28px;
	vertical-align: middle;
}
div.divsearchfield {
	float: <?php print $left; ?>;
	margin-<?php print $right; ?>: 12px;
	margin-<?php print $left; ?>: 2px;
	margin-top: 4px;
    margin-bottom: 4px;
  	padding-left: 2px;
}
.divsearchfieldfilter {
    text-overflow: clip;
    overflow: auto;
    white-space: nowrap;
    padding-bottom: 5px;
    opacity: 0.6;
}
div.confirmmessage {
	padding-top: 6px;
}
ul.attendees {
	padding-top: 0;
	padding-bottom: 0;
	padding-left: 0;
	margin-top: 0;
	margin-bottom: 0;
}
ul.attendees li {
	list-style-type: none;
}
input > ul.attendees {
	margin-top: 6px;
}
.googlerefreshcal {
	padding-top: 4px;
	padding-bottom: 4px;
}
.paddingtopbottom {
	padding-top: 10px;
	padding-bottom: 10px;
}
.checkallactions {
    margin-left: 2px;		/* left must be same than right to keep checkbox centered */
    margin-right: 2px;		/* left must be same than right to keep checkbox centered */
    vertical-align: middle;
}
select.flat.selectlimit {
    max-width: 62px;
}
.selectlimit, .marginrightonly {
	margin-right: 10px !important;
}
.marginleftonly {
	margin-left: 10px !important;
}
.nomarginleft {
	margin-left: 0px !important;
}
.selectlimit, .selectlimit:focus {
    border-left: none !important;
    border-top: none !important;
    border-right: none !important;
    outline: none;
}
.strikefordisabled {
	text-decoration: line-through;
}
.widthdate {
	width: 130px;
}
/* using a tdoverflowxxx make the min-width not working */
.tdoverflow {
    max-width: 0;
    overflow: hidden;
    text-overflow: ellipsis;
    white-space: nowrap;
}
.tdoverflowmax50 {			/* For tdoverflow, the max-midth become a minimum ! */
    max-width: 50px;
    overflow: hidden;
    text-overflow: ellipsis;
    white-space: nowrap;
}
.tdoverflowmax100 {			/* For tdoverflow, the max-midth become a minimum ! */
    max-width: 100px;
    overflow: hidden;
    text-overflow: ellipsis;
    white-space: nowrap;
}
.tdoverflowmax150 {			/* For tdoverflow, the max-midth become a minimum ! */
    max-width: 150px;
    overflow: hidden;
    text-overflow: ellipsis;
    white-space: nowrap;
}
.tdoverflowmax200 {			/* For tdoverflow, the max-midth become a minimum ! */
    max-width: 200px;
    overflow: hidden;
    text-overflow: ellipsis;
    white-space: nowrap;
}
.tdoverflowmax300 {			/* For tdoverflow, the max-midth become a minimum ! */
    max-width: 300px;
    overflow: hidden;
    text-overflow: ellipsis;
    white-space: nowrap;
}
.tdoverflowauto {
    max-width: 0;
    overflow: auto;
}
.tablelistofcalendars {
	margin-top: 25px !important;
}
.amountalreadypaid {
}
.amountpaymentcomplete {
	color: #008800;
	font-weight: bold;
}
.amountremaintopay {
	color: #880000;
	font-weight: bold;
}
.amountremaintopayback {
	font-weight: bold;
}
.amountpaymentneutral {
	font-weight: bold;
	font-size: 1.4em;
}
.savingdocmask {
	margin-top: 6px;
	margin-bottom: 12px;
}
#builddoc_form ~ .showlinkedobjectblock {
    margin-top: 20px;
}

/* For the long description of module */
.moduledesclong p img,.moduledesclong p a img {
    max-width: 90% !important;
    height: auto !important;
}
.imgdoc {
    margin: 18px;
    border: 1px solid #ccc;
    box-shadow: 1px 1px 25px #aaa;
    max-width: calc(100% - 56px);
}
.fa-file-text-o, .fa-file-code-o, .fa-file-powerpoint-o, .fa-file-excel-o, .fa-file-word-o, .fa-file-o, .fa-file-image-o, .fa-file-video-o, .fa-file-audio-o, .fa-file-archive-o, .fa-file-pdf-o {
	color: #505;
}
.fa-trash, .fa-crop, .fa-pencil {
	font-size: 1.4em;
}

/* DOL_XXX for future usage (when left menu has been removed). If we do not use datatable */
/*.table-responsive {
    width: calc(100% - 330px);
    margin-bottom: 15px;
    overflow-y: hidden;
    -ms-overflow-style: -ms-autohiding-scrollbar;
}*/
/* Style used for most tables */
.div-table-responsive, .div-table-responsive-no-min {
    overflow-x: auto;
    min-height: 0.01%;
}
.div-table-responsive {
    line-height: 120%;
}
/* Style used for full page tables with field selector and no content after table (priority before previous for such tables) */
div.fiche>form>div.div-table-responsive, div.fiche>form>div.div-table-responsive-no-min {
    overflow-x: auto;
}
div.fiche>form>div.div-table-responsive {
    min-height: 392px;
}

.flexcontainer {
    <?php if (in_array($conf->browser->browsername, array('chrome','firefox'))) echo 'display: inline-flex;' ?>
    flex-flow: row wrap;
    justify-content: flex-start;
}
.thumbstat {
	flex: 1 1 116px;
}
.thumbstat150 {
	flex: 1 1 150px;
}
.thumbstat, .thumbstat150 {
    flex-grow: 1;
    flex-shrink: 1;
    /* flex-basis: 140px; */
    min-width: 150px;
    justify-content: flex-start;
    align-self: flex-start;
}

select.selectarrowonleft {
	direction: rtl;
}
select.selectarrowonleft option {
	direction: ltr;
}


/* ============================================================================== */
/* Styles to hide objects                                                         */
/* ============================================================================== */

.clearboth  { clear:both; }
.hideobject { display: none; }
.minwidth50  { min-width: 50px; }
/* rule for not too small screen only */
@media only screen and (min-width: <?php echo round($nbtopmenuentries * $fontsize * 3.4, 0) + 7; ?>px)
{
	.width25  { width: 25px; }
    .width50  { width: 50px; }
    .width75  { width: 75px; }
    .width100 { width: 100px; }
    .width200 { width: 200px; }
	.minwidth100 { min-width: 100px; }
	.minwidth200 { min-width: 200px; }
	.minwidth300 { min-width: 300px; }
	.minwidth400 { min-width: 400px; }
	.minwidth500 { min-width: 500px; }
	.minwidth50imp  { min-width: 50px !important; }
    .minwidth75imp  { min-width: 75px !important; }
	.minwidth100imp { min-width: 100px !important; }
	.minwidth200imp { min-width: 200px !important; }
	.minwidth300imp { min-width: 300px !important; }
	.minwidth400imp { min-width: 400px !important; }
	.minwidth500imp { min-width: 500px !important; }
}
.widthauto { width: auto; }
.width25  { width: 25px; }
.width75  { width: 75px; }
.width50  { width: 50px; }
.width75  { width: 75px; }
.width100 { width: 100px; }
.width200 { width: 200px; }
.maxwidth25  { max-width: 25px; }
.maxwidth50  { max-width: 50px; }
.maxwidth75  { max-width: 75px; }
.maxwidth100 { max-width: 100px; }
.maxwidth125 { max-width: 125px; }
.maxwidth150 { max-width: 150px; }
.maxwidth200 { max-width: 200px; }
.maxwidth300 { max-width: 300px; }
.maxwidth400 { max-width: 400px; }
.maxwidth500 { max-width: 500px; }
.maxwidth50imp  { max-width: 50px !important; }
.maxwidth75imp  { max-width: 75px !important; }
.minheight20 { min-height: 20px; }
.minheight40 { min-height: 40px; }
.titlefieldcreate { width: 20%; }
.titlefield       { width: 25%; }
.titlefieldmiddle { width: 50%; }
.imgmaxwidth180 { max-width: 180px; }


/* Force values for small screen 1400 */
@media only screen and (max-width: 1400px)
{
	.titlefield { width: 30% !important; }
	.titlefieldcreate { width: 30% !important; }
	.minwidth50imp  { min-width: 50px !important; }
    .minwidth75imp  { min-width: 75px !important; }
    .minwidth100imp { min-width: 100px !important; }
    .minwidth200imp { min-width: 200px !important; }
    .minwidth300imp { min-width: 300px !important; }
    .minwidth400imp { min-width: 300px !important; }
    .minwidth500imp { min-width: 300px !important; }
}

/* Force values for small screen 1000 */
@media only screen and (max-width: 1000px)
{
    .maxwidthonsmartphone { max-width: 100px; }
	.minwidth50imp  { min-width: 50px !important; }
    .minwidth75imp  { min-width: 70px !important; }
    .minwidth100imp { min-width: 80px !important; }
    .minwidth200imp { min-width: 100px !important; }
    .minwidth300imp { min-width: 100px !important; }
    .minwidth400imp { min-width: 100px !important; }
    .minwidth500imp { min-width: 100px !important; }
}

/* Force values for small screen 767 */
@media only screen and (max-width: 767px)
{
	body {
		font-size: <?php print $fontsize+3; ?>px;
	}
	div.refidno {
		font-size: <?php print $fontsize+3; ?>px !important;
	}
}

/* Force values for small screen 570 */
@media only screen and (max-width: 570px)
{
	body {
		font-size: <?php print $fontsize+3; ?>px;
	}
	div.refidno {
		font-size: <?php print $fontsize+3; ?>px !important;
	}

	.divmainbodylarge { margin-left: 20px; margin-right: 20px; }

    .tdoverflowonsmartphone {
        max-width: 0;
        overflow: hidden;
        text-overflow: ellipsis;
        white-space: nowrap;
    }
	div.fiche {
		    margin-top: <?php print ($dol_hide_topmenu?'12':'6'); ?>px !important;
	}
	div.titre {
		/* margin-top: 12px; */
		/* line-height: 2em; */
	}
    .border tbody tr, .border tbody tr td, div.tabBar table.border tr {
    	height: 40px !important;
    }

    .quatrevingtpercent, .inputsearch {
    	width: 95%;
    }

	select {
		padding-top: 4px;
		padding-bottom: 5px;
	}
	input, input[type=text], input[type=password], select, textarea     {
		min-width: 20px;
    	min-height: 1.4em;
    	line-height: 1.4em;
		font-size: <?php print $fontsize+3; ?>px;
    	/* padding: .4em .1em; */
    	/* border-bottom: 1px solid #BBB; */
    	/* max-width: inherit; why this */
     }

    .hideonsmartphone { display: none; }
    .noenlargeonsmartphone { width : 50px !important; display: inline !important; }
    .maxwidthonsmartphone, #search_newcompany.ui-autocomplete-input { max-width: 100px; }
    .maxwidth50onsmartphone { max-width: 40px; }
    .maxwidth75onsmartphone { max-width: 50px; }
    .maxwidth100onsmartphone { max-width: 70px; }
    .maxwidth150onsmartphone { max-width: 120px; }
    .maxwidth200onsmartphone { max-width: 200px; }
    .maxwidth300onsmartphone { max-width: 300px; }
    .maxwidth400onsmartphone { max-width: 400px; }
	.minwidth50imp  { min-width: 50px !important; }
	.minwidth75imp  { min-width: 60px !important; }
    .minwidth100imp { min-width: 60px !important; }
    .minwidth200imp { min-width: 60px !important; }
    .minwidth300imp { min-width: 60px !important; }
    .minwidth400imp { min-width: 60px !important; }
    .minwidth500imp { min-width: 60px !important; }
    .titlefield { width: auto; }
    .titlefieldcreate { width: auto; }

	#tooltip {
		position: absolute;
		width: <?php print dol_size(300,'width'); ?>px;
	}

	/* intput, input[type=text], */
	select {
		width: 98%;
		min-width: 40px;
	}

	div.divphotoref {
		padding-right: 5px;
	    padding-bottom: 5px;
	}
    img.photoref, div.photoref {
    	border: none;
        -webkit-box-shadow: none;
        box-shadow: none;
        padding: 4px;
    	height: 20px;
    	width: 20px;
        object-fit: contain;
    }

	div.statusref {
    	padding-right: 10px;
   	}
	div.statusref img {
    	padding-right: 3px !important;
   	}
	div.statusrefbis {
    	padding-right: 3px !important;
   	}

   	input.buttonpayment {
		min-width: 300px;
   	}
}
.linkobject { cursor: pointer; }
<?php if (GETPOST('optioncss','aZ09') == 'print') { ?>
.hideonprint { display: none; }
<?php } ?>


/* ============================================================================== */
/* Styles for dragging lines                                                      */
/* ============================================================================== */

.dragClass {
	color: #002255;
}
td.showDragHandle {
	cursor: move;
}
.tdlineupdown {
	white-space: nowrap;
	min-width: 10px;
}


/* ============================================================================== */
/* Styles de positionnement des zones                                             */
/* ============================================================================== */

#id-container {
	margin-top: 0px;
	margin-bottom: 0px;
	display: table;
	table-layout: fixed;
	width: 100%;
}
#id-right, #id-left {
	display: table-cell;
	float: none;
	vertical-align: top;
}
#id-top {
}
#id-left {
	min-height: 100%;
	position: relative;
	width: 213px;
}
#id-right {	/* This must stay id-right and not be replaced with echo $right */
	width: 100%;
	padding-bottom: 10px;
<?php if (GETPOST('optioncss','aZ09') != 'print') { ?>
	padding-left: 229px;
	padding-top: 12px;
<?php } ?>
}

.side-nav {
<?php if (GETPOST('optioncss','aZ09') == 'print') { ?>
	display: none;
<?php } else { ?>
	background: rgb(<?php echo $colorbackvmenu1; ?>);
	border-right: 1px solid rgba(0,0,0,0.2);
	box-shadow: 3px 0 6px -2px #eee;
	bottom: 0;
	color: #333;
	display: block;
	font-family: "RobotoDraft","Roboto",sans-serif;
	left: 0;
<?php if (in_array($conf->browser->layout, array('phone','tablet')) && ((GETPOST('testmenuhider') || ! empty($conf->global->MAIN_TESTMENUHIDER)) && empty($conf->global->MAIN_OPTIMIZEFORTEXTBROWSER))) { ?>
<?php } else { ?>
	position: fixed;
	top: 50px;
<?php } ?>
	z-index: 90;
	-webkit-transform: translateZ(0);
	-moz-transform: translateZ(0);
	-ms-transform: translateZ(0);
	-o-transform: translateZ(0);
	transform: translateZ(0);
	-webkit-transform-style: preserve-3d;
	-moz-transform-style: preserve-3d;
	-ms-transform-style: preserve-3d;
	-o-transform-style: preserve-3d;
	transform-style: preserve-3d;
	-webkit-transition-delay: 0.1s;
	-moz-transition-delay: 0.1s;
	transition-delay: 0.1s;
	-webkit-transition-duration: 0.2s;
	-moz-transition-duration: 0.2s;
	transition-duration: 0.2s;
	-webkit-transition-property: -webkit-transform;
	-moz-transition-property: -moz-transform;
	transition-property: transform;
	-webkit-transition-timing-function: cubic-bezier(0.4, 0, 0.2, 1);
	-moz-transition-timing-function: cubic-bezier(0.4, 0, 0.2, 1);
	transition-timing-function: cubic-bezier(0.4, 0, 0.2, 1);
	-webkit-overflow-scrolling: touch;
<?php if (in_array($conf->browser->layout, array('phone','tablet')) && ((GETPOST('testmenuhider') || ! empty($conf->global->MAIN_TESTMENUHIDER)) && empty($conf->global->MAIN_OPTIMIZEFORTEXTBROWSER))) { ?>
<?php } else { ?>
	overflow-x: hidden;
	overflow-y: auto;
<?php } ?>
<?php } ?>
}
.side-nav-vert {
	margin-left: 228px;
}

/* For smartphone (testmenuhider is on) */
<?php if (in_array($conf->browser->layout, array('phone','tablet')) && ((GETPOST('testmenuhider') || ! empty($conf->global->MAIN_TESTMENUHIDER)) && empty($conf->global->MAIN_OPTIMIZEFORTEXTBROWSER))) { ?>
#id-container {
	width: 100%;
}
.side-nav-vert {
	margin-left: 0;
}
div.login_block {
	/* border-right: none ! important; */
	top: inherit !important;
}
.side-nav {
<?php if (in_array($conf->browser->layout, array('phone','tablet')) && ((GETPOST('testmenuhider') || ! empty($conf->global->MAIN_TESTMENUHIDER)) && empty($conf->global->MAIN_OPTIMIZEFORTEXTBROWSER))) { ?>
<?php } else { ?>
	overflow-x: initial !important;
	overflow-y: scroll;
<?php } ?>
	display: none;

	position: auto;
	top: auto;
	z-index: 90;
}

div.backgroundsemitransparent {
	background:rgba(255,255,255,0.6);
	padding-left: 10px;
	padding-right: 10px;
}
div.login_block {
	/* position: initial !important;*/
	display: none;
}
.login_block_getinfo {
	text-align: center;
}
.login_block_getinfo div.login_block_user {
	display: block;
}
.login_block_getinfo .atoplogin, .login_block_getinfo .atoplogin:hover {
	color: #333 !important;
	font-weight: normal !important;
}
#id-right {
	padding-left: 0 ! important;
}
#id-left {
	z-index: 91;
	background: rgb(<?php echo $colorbackvmenu1; ?>);
	border-right: 1px solid rgba(0,0,0,0.3);
<?php if (in_array($conf->browser->layout, array('phone','tablet')) && ((GETPOST('testmenuhider') || ! empty($conf->global->MAIN_TESTMENUHIDER)) && empty($conf->global->MAIN_OPTIMIZEFORTEXTBROWSER))) { ?>
	top: 50px ! important;
<?php } else { ?>
	top: 60px ! important;
<?php } ?>
}
div.fiche {
	margin-<?php print $left; ?>: 6px !important;
	margin-<?php print $right; ?>: 6px !important;
}
<?php } ?>

div.fiche {
	margin-<?php print $left; ?>: <?php print (GETPOST('optioncss','aZ09') == 'print'?6:(empty($conf->dol_optimize_smallscreen)?'24':'6')); ?>px;
	margin-<?php print $right; ?>: <?php print (GETPOST('optioncss','aZ09') == 'print'?6:(empty($conf->dol_optimize_smallscreen)?'22':'6')); ?>px;
	<?php if (! empty($dol_hide_leftmenu) && ! empty($dol_hide_topmenu)) print 'margin-top: 12px;'; ?>
	margin-bottom: 15px;
}
body.onlinepaymentbody div.fiche {	/* For online payment page */
	margin: 20px !important;
}
div.fichecenter {
	width: 100%;
	clear: both;	/* This is to have div fichecenter that are true rectangles */
}
div.fichecenterbis {
	margin-top: 8px;
}
div.fichethirdleft {
	<?php if ($conf->browser->layout != 'phone')   { print "float: ".$left.";\n"; } ?>
	<?php if ($conf->browser->layout != 'phone')   { print "width: 50%;\n"; } ?>
	<?php if ($conf->browser->layout == 'phone') { print "padding-bottom: 6px;\n"; } ?>
}
div.fichetwothirdright {
	<?php if ($conf->browser->layout != 'phone')   { print "float: ".$right.";\n"; } ?>
	<?php if ($conf->browser->layout != 'phone')   { print "width: 50%;\n"; } ?>
	<?php if ($conf->browser->layout == 'phone') { print "padding-bottom: 6px\n"; } ?>
}
div.fichehalfleft {
	<?php if ($conf->browser->layout != 'phone')   { print "float: ".$left.";\n"; } ?>
	<?php if ($conf->browser->layout != 'phone')   { print "width: 50%;\n"; } ?>
}
div.fichehalfright {
	<?php if ($conf->browser->layout != 'phone')   { print "float: ".$right.";\n"; } ?>
	<?php if ($conf->browser->layout != 'phone')   { print "width: 50%;\n"; } ?>
}
div.ficheaddleft {
	<?php if ($conf->browser->layout != 'phone')   { print "padding-".$left.": 16px;\n"; }
	else print "margin-top: 10px;\n"; ?>
}
div.firstcolumn div.box {
	padding-right: 10px;
}
div.secondcolumn div.box {
	padding-left: 10px;
}
/* Force values on one colum for small screen */
@media only screen and (max-width: 900px)
{
    div.fiche {
    	margin-<?php print $left; ?>: <?php print (GETPOST('optioncss','aZ09') == 'print'?6:($dol_hide_leftmenu?'4':'20')); ?>px;
    	margin-<?php print $right; ?>: <?php print (GETPOST('optioncss','aZ09') == 'print'?8:16); ?>px;
    	<?php if (! empty($conf->dol_hide_leftmenu) && ! empty($conf->dol_hide_topmenu)) print 'margin-top: 4px;'; ?>
    	margin-bottom: 15px;
    }
    div.fichecenter {
    	width: 100%;
    	clear: both;	/* This is to have div fichecenter that are true rectangles */
    }
    div.fichecenterbis {
    	margin-top: 8px;
    }
    div.fichethirdleft {
    	float: none;
    	width: auto;
    	padding-bottom: 6px;
    }
    div.fichetwothirdright {
    	float: none;
    	width: auto;
    	padding-bottom: 6px;
    }
    div.fichehalfleft {
    	float: none;
    	width: auto;
    }
    div.fichehalfright {
    	float: none;
    	width: auto;
    }
    div.ficheaddleft {
    	<?php print "padding-".$left.": 0px;\n"; ?>
    	margin-top: 10px;
    }
    div.firstcolumn div.box {
		padding-right: 0px;
	}
	div.secondcolumn div.box {
		padding-left: 0px;
	}
}

/* For table into table into card */
div.ficheaddleft tr.liste_titre:first-child td table.nobordernopadding td, div.nopadding {
    padding: 0 0 0 0;
}
div.nopadding {
	padding: 0 !important;
}

table.noborder tr.liste_titre td {
	padding: 3px !important;
}

.containercenter {
	display : table;
	margin : 0px auto;
}

.pictotitle {
	margin-<?php echo $right; ?>: 8px;
	margin-bottom: 4px;
}
.pictoobjectwidth {
	width: 14px;
}
.pictosubstatus {
    padding-left: 2px;
    padding-right: 2px;
}
.pictostatus {
	width: 15px;
	vertical-align: middle;
	margin-top: -3px
}
.pictowarning, .pictopreview {
    padding-<?php echo $left; ?>: 3px;
}
.pictowarning {
    vertical-align: text-bottom;
}
.fiche .arearef img.pictoedit, .fiche .arearef span.pictoedit,
.fiche .fichecenter img.pictoedit, .fiche .fichecenter span.pictoedit,
.tagtdnote span.pictoedit {
    opacity: 0.6;
}
img.hideonsmartphone.pictoactionview {
    vertical-align: bottom;
}
.colorthumb {
	padding-left: 1px !important;
	padding-right: 1px;
	padding-top: 1px;
	padding-bottom: 1px;
	width: 44px;
	text-align:center;
}
div.attacharea {
	padding-top: 18px;
	padding-bottom: 10px;
}
div.attachareaformuserfileecm {
	padding-top: 0;
	padding-bottom: 0;
}
div.arearef {
	padding-top: 2px;
	padding-bottom: 5px;
	margin-bottom: 10px;
}
div.arearefnobottom {
	padding-top: 2px;
	padding-bottom: 4px;
}
div.heightref {
	min-height: 80px;
}
div.divphotoref {
	padding-right: 20px;
}
div.paginationref {
	padding-bottom: 10px;
}
div.statusref {
	float: right;
	padding-left: 12px;
	margin-top: 8px;
	margin-bottom: 10px;
	clear: both;
}
div.statusref img {
    padding-left: 8px;
    padding-right: 9px;
    vertical-align: text-bottom;
    width: 18px;
}
div.statusrefbis {
    padding-left: 8px;
   	padding-right: 9px;
   	vertical-align: text-bottom;
}
img.photoref, div.photoref {
	border: 1px solid #CCC;
    -webkit-box-shadow: 3px 3px 4px #DDD;
    box-shadow: 3px 3px 4px #DDD;
    padding: 4px;
	height: 80px;
	width: 80px;
    object-fit: contain;
}
img.fitcontain {
    object-fit: contain;
}
div.photoref {
	display:table-cell;
	vertical-align:middle;
	text-align:center;
}
img.photorefnoborder {
    padding: 2px;
	height: 48px;
	width: 48px;
    object-fit: contain;
    border: 1px solid #AAA;
    border-radius: 100px;
}
.underrefbanner {
}
.underbanner {
	border-bottom: <?php echo $borderwidth; ?>px solid rgb(<?php echo $colortopbordertitle1 ?>);
}
.tdhrthin {
	margin: 0;
	padding-bottom: 0 !important;
}


/* ============================================================================== */
/* Menu top et 1ere ligne tableau                                                 */
/* ============================================================================== */

<?php
$minwidthtmenu=66;      /* minimum width for one top menu entry */
$heightmenu=48;			/* height of top menu, part with image */
$heightmenu2=48;        /* height of top menu, ârt with login  */
$disableimages = 0;
$maxwidthloginblock = 110;
if (! empty($conf->global->THEME_TOPMENU_DISABLE_IMAGE)) { $heightmenu = 30; $disableimages = 1; $maxwidthloginblock = 180; $minwidthtmenu=0; }
?>

div#tmenu_tooltip {
<?php if (GETPOST('optioncss','aZ09') == 'print') {  ?>
	display:none;
<?php } else { ?>
	background: rgb(<?php echo $colorbackhmenu1 ?>);
	/*
	background-image: linear-gradient(to top, rgba(255,255,255,.3) 0%, rgba(128,128,128,.3) 100%);
	background-image: -o-linear-gradient(top, rgba(255,255,255,.3) 0%, rgba(128,128,128,.3) 100%);
	background-image: -moz-linear-gradient(top, rgba(255,255,255,.3) 0%, rgba(128,128,128,.3) 100%);
	background-image: -webkit-linear-gradient(top, rgba(255,255,255,.3) 0%, rgba(128,128,128,.3) 100%);
	background-image: -ms-linear-gradient(top, rgba(255,255,255,.3) 0%, rgba(128,128,128,.3) 100%);
	background-image: -webkit-gradient( linear, left top, left bottom, color-stop(0, rgba(255,255,255,.3)), color-stop(1, rgba(128,128,128,.3)) );
	*/
<?php } ?>
}

div#tmenu_tooltip {
<?php if (GETPOST('optioncss','aZ09') == 'print') {  ?>
	display:none;
<?php } else { ?>
	/* padding-<?php echo $right; ?>: <?php echo ($maxwidthloginblock - 10); ?>px; */
<?php } ?>
}

div.tmenusep {
<?php if ($disableimages) { ?>
	display: none;
<?php } ?>
}

div.tmenudiv {
<?php if (GETPOST('optioncss','aZ09') == 'print') {  ?>
	display:none;
<?php } else { ?>
    position: relative;
    display: block;
    white-space: nowrap;
    border-top: 0px;
    border-<?php print $left; ?>: 0px;
    border-<?php print $right; ?>: 0px;
    padding: 0px 0px 0px 0px;	/* t r b l */
    margin: 0px 0px 0px 0px;	/* t r b l */
	font-size: 13px;
    font-weight: normal;
	color: #000000;
    text-decoration: none;
<?php } ?>
}
div.tmenudisabled, a.tmenudisabled {
	opacity: 0.6;
}
a.tmenudisabled:link, a.tmenudisabled:visited, a.tmenudisabled:hover, a.tmenudisabled:active {
    font-weight: normal;
	padding: 0px 5px 0px 5px;
	white-space: nowrap;
	color: #<?php echo $colortextbackhmenu; ?>;
	text-decoration: none;
	cursor: not-allowed;
}

a.tmenu:link, a.tmenu:visited, a.tmenu:hover, a.tmenu:active {
    font-weight: normal;
	padding: 0px 5px 0px 5px;
	white-space: nowrap;
	/*	text-shadow: 1px 1px 1px #000000; */
	color: #<?php echo $colortextbackhmenu; ?>;
    text-decoration: none;
}
a.tmenusel:link, a.tmenusel:visited, a.tmenusel:hover, a.tmenusel:active {
	font-weight: normal;
	padding: 0px 5px 0px 5px;
	margin: 0px 0px 0px 0px;
	white-space: nowrap;
	color: #<?php echo $colortextbackhmenu; ?>;
	text-decoration: none !important;
}


ul.tmenu {	/* t r b l */
    padding: 0px 0px 0px 0px;
    margin: 0px 0px 0px 0px;
	list-style: none;
	display: table;
}
ul.tmenu li {
	background: rgb(<?php echo $colorbackhmenu1 ?>);
	/*
	background-image: linear-gradient(to top, rgba(255,255,255,.3) 0%, rgba(0,0,0,.3) 100%);
	background-image: -o-linear-gradient(top, rgba(255,255,255,.3) 0%, rgba(0,0,0,.3) 100%);
	background-image: -moz-linear-gradient(top, rgba(255,255,255,.3) 0%, rgba(0,0,0,.3) 100%);
	background-image: -webkit-linear-gradient(top, rgba(255,255,255,.3) 0%, rgba(0,0,0,.3) 100%);
	background-image: -ms-linear-gradient(top, rgba(255,255,255,.3) 0%, rgba(0,0,0,.3) 100%);
	background-image: -webkit-gradient( linear, left top, left bottom, color-stop(0, rgba(255,255,255,.3)), color-stop(1, rgba(0,0,0,.3)) );
	*/
}
li.tmenu, li.tmenusel {
	<?php print $minwidthtmenu?'min-width: '.$minwidthtmenu.'px;':''; ?>
	text-align: center;
	vertical-align: bottom;
	<?php if (empty($conf->global->MAIN_MENU_INVERT)) { ?>
	float: <?php print $left; ?>;
    <?php if (! $disableimages) { ?>
    height: <?php print $heightmenu; ?>px;
	padding: 0px 0px 2px 0px;
    <?php } else { ?>
    padding: 0px 0px 0px 0px;
    <?php } } ?>
	position:relative;
	display: block;
	margin: 0px 0px 0px 0px;
	font-weight: normal;
}
<<<<<<< HEAD
li.tmenu:hover {
=======
li.tmenusel, li.tmenu:hover {
/*
    background-image: -o-linear-gradient(bottom, rgba(250,250,250,0.3) 0%, rgba(0,0,0,0.3) 100%) !important;
    background-image: -moz-linear-gradient(bottom, rgba(0,0,0,0.5) 0%, rgba(250,250,250,0) 100%) !important;
    background-image: -webkit-linear-gradient(bottom, rgba(0,0,0,0.3) 0%, rgba(250,250,250,0) 100%) !important;
    background-image: -ms-linear-gradient(bottom, rgba(250,250,250,0.3) 0%, rgba(0,0,0,0.3) 100%) !important;
    background-image: linear-gradient(to bottom, rgba(250,250,250,0.3) 0%, rgba(0,0,0,0.3) 100%) !important;
	background: rgb(<?php echo $colorbackhmenu1 ?>);
*/
	/* background: url(<?php echo dol_buildpath($path.'/theme/'.$theme.'/img/nav-overlay3.png',1); ?>) 50% 0 repeat-x !important; Nicer but problem when menu wrap on 2 lines */
}
li.tmenusel, li.tmenu:hover {
>>>>>>> 919c4fc5
	opacity: .50; /* show only a slight shadow */
}
li.tmenusel {
	text-decoration: underline;
}
.tmenuend .tmenuleft { width: 0px; }
.tmenuend { display: none; }

div.tmenuleft
{
	float: <?php print $left; ?>;
	margin-top: 0px;
	<?php if (empty($conf->dol_optimize_smallscreen)) { ?>
	width: 5px;
	<?php if (! $disableimages) { ?>
	height: <?php print $heightmenu+4; ?>px;
	<?php } ?>
	<?php } ?>
}
div.tmenucenter
{
	padding-left: 0px;
	padding-right: 0px;
	<?php if ($disableimages) { ?>
	padding-top: 10px;
	height: 26px;
	<?php } else { ?>
	padding-top: 2px;
    height: <?php print $heightmenu; ?>px;
	<?php } ?>
    width: 100%;
}
div.menu_titre {
	padding-bottom: 2px;
	overflow: hidden;
    text-overflow: ellipsis;
}
.mainmenuaspan
{
	padding-<?php print $left; ?>: 2px;
	padding-<?php print $right; ?>: 2px;
}

div.mainmenu {
	position : relative;
	background-repeat:no-repeat;
	background-position:center top;
	height: <?php echo ($heightmenu-19); ?>px;
	margin-left: 0px;
	min-width: 40px;
}

/* Do not load menu img if hidden to save bandwidth */
<?php if (empty($dol_hide_topmenu)) { ?>

div.mainmenu.home{
	background-image: url(<?php echo dol_buildpath($path.'/theme/'.$theme.'/img/menus/home.png',1) ?>);
	background-position-x: center;
}

div.mainmenu.billing {
	background-image: url(<?php echo dol_buildpath($path.'/theme/'.$theme.'/img/menus/money.png',1) ?>);
}

div.mainmenu.accountancy {
	background-image: url(<?php echo dol_buildpath($path.'/theme/'.$theme.'/img/menus/money.png',1) ?>);
}

div.mainmenu.agenda {
	background-image: url(<?php echo dol_buildpath($path.'/theme/'.$theme.'/img/menus/agenda.png',1) ?>);
}

div.mainmenu.bank {
    background-image: url(<?php echo dol_buildpath($path.'/theme/'.$theme.'/img/menus/bank.png',1) ?>);
}

div.mainmenu.cashdesk {
	background-image: url(<?php echo dol_buildpath($path.'/theme/'.$theme.'/img/menus/pointofsale.png',1) ?>);
}

div.mainmenu.companies {
	background-image: url(<?php echo dol_buildpath($path.'/theme/'.$theme.'/img/menus/company.png',1) ?>);
}

div.mainmenu.commercial {
	background-image: url(<?php echo dol_buildpath($path.'/theme/'.$theme.'/img/menus/commercial.png',1) ?>);
}

div.mainmenu.ecm {
	background-image: url(<?php echo dol_buildpath($path.'/theme/'.$theme.'/img/menus/ecm.png',1) ?>);
}

div.mainmenu.externalsite {
	background-image: url(<?php echo dol_buildpath($path.'/theme/'.$theme.'/img/menus/externalsite.png',1) ?>);
}

div.mainmenu.ftp {
    background-image: url(<?php echo dol_buildpath($path.'/theme/'.$theme.'/img/menus/tools.png',1) ?>);
}

div.mainmenu.hrm {
	background-image: url(<?php echo dol_buildpath($path.'/theme/'.$theme.'/img/menus/holiday.png',1) ?>);
}

div.mainmenu.members {
	background-image: url(<?php echo dol_buildpath($path.'/theme/'.$theme.'/img/menus/members.png',1) ?>);
}

div.mainmenu.menu {
	background-image: url(<?php echo dol_buildpath($path.'/theme/'.$theme.'/img/menus/menu.png',1) ?>);
	top: 7px;
}

div.mainmenu.products {
	background-image: url(<?php echo dol_buildpath($path.'/theme/'.$theme.'/img/menus/products.png',1) ?>);
}

div.mainmenu.project {
	background-image: url(<?php echo dol_buildpath($path.'/theme/'.$theme.'/img/menus/project.png',1) ?>);
}

div.mainmenu.ticket {
	background-image: url(<?php echo dol_buildpath($path.'/theme/'.$theme.'/img/menus/ticket.png',1) ?>);
}

div.mainmenu.tools {
	background-image: url(<?php echo dol_buildpath($path.'/theme/'.$theme.'/img/menus/tools.png',1) ?>);
}

div.mainmenu.website {
	background-image: url(<?php echo dol_buildpath($path.'/theme/'.$theme.'/img/menus/externalsite.png',1) ?>);
}

<?php
// Add here more div for other menu entries. moduletomainmenu=array('module name'=>'name of class for div')

$moduletomainmenu=array('user'=>'','syslog'=>'','societe'=>'companies','projet'=>'project','propale'=>'commercial','commande'=>'commercial',
	'produit'=>'products','service'=>'products','stock'=>'products',
	'don'=>'accountancy','tax'=>'accountancy','banque'=>'accountancy','facture'=>'accountancy','compta'=>'accountancy','accounting'=>'accountancy','adherent'=>'members','import'=>'tools','export'=>'tools','mailing'=>'tools',
	'contrat'=>'commercial','ficheinter'=>'commercial','ticket'=>'ticket','deplacement'=>'commercial',
	'fournisseur'=>'companies',
	'barcode'=>'','fckeditor'=>'','categorie'=>'',
);
$mainmenuused='home';
foreach($conf->modules as $val)
{
	$mainmenuused.=','.(isset($moduletomainmenu[$val])?$moduletomainmenu[$val]:$val);
}
//var_dump($mainmenuused);
$mainmenuusedarray=array_unique(explode(',',$mainmenuused));

$generic=1;
// Put here list of menu entries when the div.mainmenu.menuentry was previously defined
$divalreadydefined=array('home','companies','products','commercial','externalsite','accountancy','project','tools','members','agenda','ftp','holiday','hrm','bookmark','cashdesk','ecm','geoipmaxmind','gravatar','clicktodial','paypal','stripe','webservices','website');
// Put here list of menu entries we are sure we don't want
$divnotrequired=array('multicurrency','salaries','ticket','margin','opensurvey','paybox','expensereport','incoterm','prelevement','propal','workflow','notification','supplier_proposal','cron','product','productbatch','expedition');
foreach($mainmenuusedarray as $val)
{
	if (empty($val) || in_array($val,$divalreadydefined)) continue;
	if (in_array($val,$divnotrequired)) continue;
	//print "XXX".$val;

	// Search img file in module dir
	$found=0; $url='';
	foreach($conf->file->dol_document_root as $dirroot)
	{
		if (file_exists($dirroot."/".$val."/img/".$val.".png"))
		{
			$url=dol_buildpath('/'.$val.'/img/'.$val.'.png', 1);
			$found=1;
			break;
		}
	}
	// Img file not found
	if (! $found)
	{
		$url=dol_buildpath($path.'/theme/'.$theme.'/img/menus/generic'.$generic.".png",1);
		$found=1;
		if ($generic < 4) $generic++;
		print "/* A mainmenu entry was found but img file ".$val.".png not found (check /".$val."/img/".$val.".png), so we use a generic one */\n";
	}
	if ($found)
	{
		print "div.mainmenu.".$val." {\n";
		print "	background-image: url(".$url.");\n";
		print "}\n";
	}
}
// End of part to add more div class css
?>

<?php
}	// End test if $dol_hide_topmenu
?>

.tmenuimage {
    padding:0 0 0 0 !important;
    margin:0 0px 0 0 !important;
    <?php if ($disableimages) { ?>
    	display: none;
    <?php } ?>
}



/* Login */

.bodylogin
{
	background: #f0f0f0;
	display: table;
    position: absolute;
    height: 100%;
    width: 100%;
}
.login_center {
	display: table-cell;
    vertical-align: middle;
}
.login_vertical_align {
	padding: 10px;
	padding-bottom: 80px;
}
form#login {
	padding-bottom: 30px;
	font-size: 13px;
	vertical-align: middle;
}
.login_table_title {
	max-width: 530px;
	color: #aaa !important;
	padding-bottom: 20px;
	/* text-shadow: 1px 1px 1px #FFF; */
}
.login_table label {
	text-shadow: 1px 1px 1px #FFF;
}
.login_table {
	margin: 0px auto;  /* Center */
	padding-left:6px;
	padding-right:6px;
	padding-top:16px;
	padding-bottom:12px;
	max-width: 560px;

	background-color: #FFFFFF;

	-webkit-box-shadow: 0 4px 23px 5px rgba(0, 0, 0, 0.2), 0 2px 6px rgba(60,60,60,0.15);
	box-shadow: 0 4px 23px 5px rgba(0, 0, 0, 0.2), 0 2px 6px rgba(60,60,60,0.15);

	border-radius: 4px;
	border:solid 1px rgba(80,80,80,.4);

	border-top:solid 1px f8f8f8;
}
.login_table input#username, .login_table input#password, .login_table input#securitycode{
	border: none;
	border-bottom: solid 1px rgba(180,180,180,.4);
	padding: 5px;
	margin-left: 18px;
	margin-top: 5px;
}
.login_table input#username:focus, .login_table input#password:focus, .login_table input#securitycode:focus {
	outline: none !important;
	/* box-shadow: none;
	-webkit-box-shadow: 0 0 0 50px #FFF inset;
	box-shadow: 0 0 0 50px #FFF inset;*/
}
.login_main_message {
	text-align: center;
	max-width: 570px;
	margin-bottom: 10px;
}
.login_main_message .error {
	border: 1px solid #caa;
	padding: 10px;
}
div#login_left, div#login_right {
	display: inline-block;
	min-width: 245px;
	padding-top: 10px;
	padding-left: 16px;
	padding-right: 16px;
	text-align: center;
	vertical-align: middle;
}
div#login_right select#entity {
    margin-top: 10px;
}
table.login_table tr td table.none tr td {
	padding: 2px;
}
table.login_table_securitycode {
	border-spacing: 0px;
}
table.login_table_securitycode tr td {
	padding-left: 0px;
	padding-right: 4px;
}
#securitycode {
	min-width: 60px;
}
#img_securitycode {
	border: 1px solid #f4f4f4;
}
#img_logo, .img_logo {
	max-width: 170px;
	max-height: 90px;
}


div.login_block {
	border-right: 1px solid rgba(0,0,0,0.3);
    padding-top: 5px;
    padding-bottom: 3px;
	<?php print $left; ?>: 0;
	top: 0px;
<?php if (in_array($conf->browser->layout, array('phone','tablet')) && ((GETPOST('testmenuhider') || ! empty($conf->global->MAIN_TESTMENUHIDER)) && empty($conf->global->MAIN_OPTIMIZEFORTEXTBROWSER))) { ?>
	position: absolute;
<?php } else { ?>
	position: fixed;
<?php } ?>
	font-weight: bold;
	z-index: 10;
	text-align: center;
	vertical-align: middle;
	background: rgb(<?php echo $colorbackvmenu1; ?>);
	width: 228px;
	height: 43px;
	<?php if (GETPOST('optioncss','aZ09') == 'print') { ?>
	display: none;
	<?php } ?>
}
div.login_block table {
	display: inline;
}
div.login {
	white-space:nowrap;
	font-weight: bold;
	float: right;
}
div.login a {
	color: #<?php echo $colortextbackvmenu; ?>;
}
div.login a:hover {
	color: #<?php echo $colortextbackvmenu; ?>;
	text-decoration:underline;
}
div.login_block_user, div.login_block_other { clear: both; }
div.login_block_other { padding-top: 3px; }
.login_block_elem {
	float: right;
	vertical-align: top;
	padding: 0px 0px 0px 4px !important;
	height: 16px;
}
.login_block_elem_name {
	margin-top: 1px;
}
.atoplogin, .atoplogin:hover {
	color: #<?php echo $colortextbackvmenu; ?> !important;
	font-weight: normal !important;
}
.alogin, .alogin:hover {
	color: #888 !important;
	font-weight: normal !important;
	font-size: <?php echo $fontsizesmaller; ?>px !important;
}
.alogin:hover, .atoplogin:hover {
	text-decoration:underline !important;
}
span.fa.atoplogin, span.fa.atoplogin:hover {
    font-size: 16px;
    text-decoration: none !important;
}
img.login, img.printer, img.entity {
	/* padding: 0px 0px 0px 4px; */
	/* margin: 0px 0px 0px 8px; */
	text-decoration: none;
	color: white;
	font-weight: bold;
}
.userimg.atoplogin img.userphoto, .userimgatoplogin img.userphoto {		/* size for user photo in login bar */
	border-radius: 8px;
	width: 16px;
	height: 16px;
    background-size: contain;
	vertical-align: text-bottom;
	background-color: #FFF;
}
img.userphoto {			/* size for user photo in lists */
    border-radius: 9px;
    width: 18px;
    height: 18px;
    background-size: contain;
    vertical-align: middle;
}
img.userphotosmall {			/* size for user photo in lists */
	border-radius: 6px;
	width: 12px;
    height: 12px;
    background-size: contain;
    vertical-align: middle;
}
.span-icon-user {
	background-image: url(<?php echo dol_buildpath($path.'/theme/'.$theme.'/img/object_user.png',1); ?>);
	background-repeat: no-repeat;
}
.span-icon-password {
	background-image: url(<?php echo dol_buildpath($path.'/theme/'.$theme.'/img/lock.png',1); ?>);
	background-repeat: no-repeat;
}

/* ============================================================================== */
/* Menu gauche                                                                    */
/* ============================================================================== */

div.vmenu, td.vmenu {
    margin-<?php print $right; ?>: 2px;
    position: relative;
    float: left;
    padding: 0px;
    padding-bottom: 0px;
    padding-top: 0px;
    width: 222px;
}

.vmenu {
	margin-left: 4px;
	<?php if (GETPOST('optioncss','aZ09') == 'print') { ?>
    display: none;
	<?php } ?>
}

.vmenusearchselectcombo {
	width: 202px;
}

.menu_contenu {
	padding-top: 4px;
	padding-bottom: 3px;
	overflow: hidden;
    text-overflow: ellipsis;
}
#menu_contenu_logo { padding-right: 4px; }
.companylogo { padding-top: 4px; }
.searchform { padding-top: 10px; }

a.vmenu:link, a.vmenu:visited, a.vmenu:hover, a.vmenu:active, span.vmenu { white-space: nowrap; font-size:<?php print $fontsize ?>px; font-family: <?php print $fontlist ?>; text-align: <?php print $left; ?>; font-weight: bold; }
font.vmenudisabled  { font-size:<?php print $fontsize ?>px; font-family: <?php print $fontlist ?>; text-align: <?php print $left; ?>; font-weight: bold; color: #aaa; margin-left: 4px; }
a.vmenu:link, a.vmenu:visited { color: #<?php echo $colortextbackvmenu; ?>; }

a.vsmenu:link, a.vsmenu:visited, a.vsmenu:hover, a.vsmenu:active, span.vsmenu { font-size:<?php print $fontsize ?>px; font-family: <?php print $fontlist ?>; text-align: <?php print $left; ?>; font-weight: normal; color: #202020; margin: 1px 1px 1px 8px; }
font.vsmenudisabled { font-size:<?php print $fontsize ?>px; font-family: <?php print $fontlist ?>; text-align: <?php print $left; ?>; font-weight: normal; color: #aaa; }
a.vsmenu:link, a.vsmenu:visited { color: #<?php echo $colortextbackvmenu; ?>; white-space: nowrap; }
font.vsmenudisabledmargin { margin: 1px 1px 1px 8px; }

a.help:link, a.help:visited, a.help:hover, a.help:active, span.help { font-size:<?php print $fontsizesmaller ?>px; font-family: <?php print $fontlist ?>; text-align: <?php print $left; ?>; font-weight: normal; color: #999; text-decoration: none; }

div.blockvmenulogo
{
	border-bottom: 0 !important;
}
div.blockvmenupair, div.blockvmenuimpair
{
	font-family: <?php print $fontlist ?>;
	color: #000000;
	text-align: <?php print $left; ?>;
	text-decoration: none;
    padding-left: 5px;
    padding-right: 1px;
    padding-top: 3px;
    padding-bottom: 3px;
    margin: 1px 0px 8px 0px;

    padding-bottom: 10px;
    border-bottom: 1px solid #e0e0e0;
}
div.blockvmenubookmarks
{
	padding-bottom: 16px !important;
}
div.blockvmenuend {
	border: none !important;
	padding-left: 0 !important;
}
a.vsmenu.addbookmarkpicto {
    padding-right: 10px;
}
div.blockvmenufirst {
	padding-top: 10px;
}
div.blockvmenusearch, div.blockvmenubookmarks
{
	font-family: <?php print $fontlist ?>;
	color: #000000;
	text-align: <?php print $left; ?>;
	text-decoration: none;
    padding-left: 5px;
    padding-right: 1px;
    padding-top: 3px;
    padding-bottom: 3px;
    margin: 1px 0px 2px 0px;

    padding-bottom: 10px;
    /* border-bottom: 1px solid #f4f4f4; */
}
div.blockvmenusearchphone
{
	border-bottom: none;
	margin-bottom: 0px;
}

div.blockvmenuhelp
{
<?php if (empty($conf->dol_optimize_smallscreen)) { ?>
	font-family: <?php print $fontlist ?>;
	color: #000000;
	text-align: center;
	text-decoration: none;
    padding-left: 0px;
    padding-right: 8px;
    padding-top: 3px;
    padding-bottom: 3px;
    margin: 4px 0px 0px 0px;
<?php } else { ?>
    display: none;
<?php } ?>
}


td.barre {
	border-right: 1px solid #000000;
	border-bottom: 1px solid #000000;
	background: #b3c5cc;
	font-family: <?php print $fontlist ?>;
	color: #000000;
	text-align: <?php print $left; ?>;
	text-decoration: none;
}

td.barre_select {
	background: #b3c5cc;
	color: #000000;
}

td.photo {
	background: #F4F4F4;
	color: #000000;
    border: 1px solid #bbb;
}

/* ============================================================================== */
/* Panes for Main                                                   */
/* ============================================================================== */

/*
 *  PANES and CONTENT-DIVs
 */

#mainContent, #leftContent .ui-layout-pane {
    padding:    0px;
    overflow:	auto;
}

#mainContent, #leftContent .ui-layout-center {
	padding:    0px;
	position:   relative; /* contain floated or positioned elements */
    overflow:   auto;  /* add scrolling to content-div */
}


/* ============================================================================== */
/* Toolbar for ECM or Filemanager                                                 */
/* ============================================================================== */

td.ecmroot {
    padding-bottom: 0 !important;
}

.largebutton {
	/* border-top: 1px solid #CCC !important; */
    padding: 0px 4px 14px 4px !important;
    min-height: 32px;
}


a.toolbarbutton {
    margin-top: 0px;
    margin-left: 4px;
    margin-right: 4px;
    height: 30px;
}
img.toolbarbutton {
	margin-top: 1px;
    height: 30px;
}



/* ============================================================================== */
/* Onglets                                                                        */
/* ============================================================================== */
div.tabs {
    text-align: <?php print $left; ?>;
    margin-left: 6px !important;
    margin-right: 6px !important;
    clear:both;
	height:100%;
}
div.tabsElem {
	margin-top: 6px;
}		/* To avoid overlap of tabs when not browser */
div.tabsElem a {
    font-weight: normal !important;
}
div.tabBar {
    color: #<?php echo $colortextbacktab; ?>;
    padding-top: 16px;
    padding-left: 16px;
    padding-right: 16px;
	padding-bottom: 16px;
    margin: 0px 0px 16px 0px;
    -webkit-border-radius: 3px;
	border-radius: 3px;
    border-right: 1px solid #BBB;
    border-left: 1px solid #BBB;
    border-top: 1px solid #CCC;
	width: auto;
	background: rgb(<?php echo $colorbacktabcard1; ?>);
	border-bottom: 1px solid #aaa;
}
div.tabBar div.titre {
	padding-top: 10px;
}
div.tabBarWithBottom {
	padding-bottom: 18px;
	border-bottom: 1px solid #aaa;
}
div.tabBar table.tableforservicepart2:last-child {
    border-bottom: 1px solid #aaa;
}
.tableforservicepart1 .tdhrthin {
	height: unset;
}

/* ============================================================================== */
/* Boutons actions                                                                */
/* ============================================================================== */

div.divButAction {
	margin-bottom: 1.4em;
}
div.tabsAction {
    margin: 20px 0em 20px 0em;
    padding: 0em 0em;
    text-align: right;
}
div.tabsActionNoBottom {
    margin-bottom: 0px;
}
div.tabsAction > a {
	margin-bottom: 16px !important;
}

div.popuptabset {
	padding: 6px;
	background: #fff;
	border: 1px solid #888;
}
div.popuptab {
	padding-top: 3px;
	padding-bottom: 3px;
	padding-left: 5px;
	padding-right: 5px;
}

a.tabTitle {
/*    background: #657090;
    color: white;*/
    color:rgba(0,0,0,.5);
    margin-<?php print $right; ?>: 10px;
    text-shadow:1px 1px 1px #ffffff;
	font-family: <?php print $fontlist ?>;
	font-weight: normal;
    padding: 4px 6px 2px 6px;
    margin: 0px 6px;
    text-decoration: none;
    white-space: nowrap;
}

a.tab:link, a.tab:visited, a.tab:hover, a.tab#active {
	font-family: <?php print $fontlist ?>;
	padding: 12px 9px 12px;
    margin: 0em 0.2em;
    text-decoration: none;
    white-space: nowrap;
	background-image: none !important;
}


.tabunactive {	/* We add some border on tabunactive to avoid change of position of title when switching tabs (border of tabunactive = border of tabactive) */
    border-right: 1px solid rgb(<?php echo $colorbackbody; ?>);
    border-left: 1px solid rgb(<?php echo $colorbackbody; ?>);
}

.tabactive, a.tab#active {
	color: #<?php echo $colortextbacktab; ?> !important;
	background: rgb(<?php echo $colorbacktabcard1; ?>) !important;

	border-right: 1px solid #AAA !important;
	border-left: 1px solid #AAA !important;
	border-top: 2px solid #111 !important;
}
a.tab:hover
{
	/*
	background: rgba(<?php echo $colorbacktabcard1; ?>, 0.5)  url(<?php echo dol_buildpath($path.'/theme/'.$theme.'/img/nav-overlay3.png',1); ?>) 50% 0 repeat-x;
	color: #<?php echo $colortextbacktab; ?>;
	*/
	text-decoration: underline;
}
a.tabimage {
    color: #434956;
	font-family: <?php print $fontlist ?>;
    text-decoration: none;
    white-space: nowrap;
}

td.tab {
    background: #dee7ec;
}

span.tabspan {
    background: #dee7ec;
    color: #434956;
	font-family: <?php print $fontlist ?>;
    padding: 0px 6px;
    margin: 0em 0.2em;
    text-decoration: none;
    white-space: nowrap;
	-webkit-border-radius:3px 3px 0px 0px;
	border-radius:3px 3px 0px 0px;

    border-<?php print $right; ?>: 1px solid #555555;
    border-<?php print $left; ?>: 1px solid #D8D8D8;
    border-top: 1px solid #D8D8D8;
}

/* ============================================================================== */
/* Boutons actions                                                                */
/* ============================================================================== */

div.divButAction {
	margin-bottom: 1.4em;
	vertical-align: top;
}
div.tabsAction > a.butAction, div.tabsAction > a.butActionRefused {
	margin-bottom: 1.4em !important;
}

span.butAction, span.butActionDelete {
	cursor: pointer;
}


.button, .butAction, .butActionDelete, .butActionRefused, .butActionNewRefused {
	border-color: rgba(0, 0, 0, 0.15) rgba(0, 0, 0, 0.15) rgba(0, 0, 0, 0.25);
	display: inline-block;
    padding: 0.4em <?php echo ($dol_optimize_smallscreen?'0.4':'0.7'); ?>em;
    margin: 0em <?php echo ($dol_optimize_smallscreen?'0.7':'0.9'); ?>em;
	line-height: 20px;
	text-align: center;
	vertical-align: middle;
	cursor: pointer;
	color: #333333 !important;
	text-decoration: none !important;
	text-shadow: 0 1px 1px rgba(255, 255, 255, 0.75);
	background-color: #f5f5f5;
	background-image: -moz-linear-gradient(top, #ffffff, #e6e6e6);
	background-image: -webkit-gradient(linear, 0 0, 0 100%, from(#ffffff), to(#e6e6e6));
	background-image: -webkit-linear-gradient(top, #ffffff, #e6e6e6);
	background-image: -o-linear-gradient(top, #ffffff, #e6e6e6);
	background-image: linear-gradient(to bottom, #ffffff, #e6e6e6);
	background-repeat: repeat-x;
	border-color: #e6e6e6 #e6e6e6 #bfbfbf;
	border-color: rgba(0, 0, 0, 0.1) rgba(0, 0, 0, 0.1) rgba(0, 0, 0, 0.25);
	border: 1px solid #bbbbbb;
	border-bottom-color: #a2a2a2;
	-webkit-border-radius: 2px;
	border-radius: 2px;
	-webkit-box-shadow: inset 0 1px 0 rgba(255, 255, 255, 0.2), 0 1px 2px rgba(0, 0, 0, 0.05);
	box-shadow: inset 0 1px 0 rgba(255, 255, 255, 0.2), 0 1px 2px rgba(0, 0, 0, 0.05);
}
.butActionNew, .butActionNewRefused, .butActionNew:link, .butActionNew:visited, .butActionNew:hover, .butActionNew:active {
	text-decoration: none;
	/* border-color: rgba(0, 0, 0, 0.15) rgba(0, 0, 0, 0.15) rgba(0, 0, 0, 0.25); */
	display: inline-block;
    padding: 0.2em <?php echo ($dol_optimize_smallscreen?'0.4':'0.7'); ?>em;
    margin: 0em <?php echo ($dol_optimize_smallscreen?'0.7':'0.9'); ?>em;
	line-height: 20px;
	/* text-align: center;  New button are on right of screen */
	vertical-align: middle;
	cursor: pointer;
	/* color: #ffffff !important; */
	/* text-shadow: 0 -1px 0 rgba(0, 0, 0, 0.25); */
	-webkit-border-radius: 2px;
	border-radius: 2px;
	/* -webkit-box-shadow: inset 0 1px 0 rgba(255, 255, 255, 0.2), 0 1px 2px rgba(0, 0, 0, 0.05);
	box-shadow: inset 0 1px 0 rgba(255, 255, 255, 0.2), 0 1px 2px rgba(0, 0, 0, 0.05); */
	/* background-color: #006dcc;
	background-image: -moz-linear-gradient(top, #0088cc, #0044cc);
	background-image: -webkit-gradient(linear, 0 0, 0 100%, from(#0088cc), to(#0044cc));
	background-image: -webkit-linear-gradient(top, #0088cc, #0044cc);
	background-image: -o-linear-gradient(top, #0088cc, #0044cc);
	background-image: linear-gradient(to bottom, #0088cc, #0044cc);
	background-repeat: repeat-x; */
}
a.butActionNew>span.fa-plus-circle { padding-left: 6px; font-size: 1.5em; }
a.butActionNewRefused>span.fa-plus-circle { padding-left: 6px; font-size: 1.5em; }

.button, .butAction {
	color: #ffffff !important;
	text-shadow: 0 -1px 0 rgba(0, 0, 0, 0.25);
	background-color: #006dcc;
	background-image: -moz-linear-gradient(top, #0088cc, #0044cc);
	background-image: -webkit-gradient(linear, 0 0, 0 100%, from(#0088cc), to(#0044cc));
	background-image: -webkit-linear-gradient(top, #0088cc, #0044cc);
	background-image: -o-linear-gradient(top, #0088cc, #0044cc);
	background-image: linear-gradient(to bottom, #0088cc, #0044cc);
	background-repeat: repeat-x;
	border-color: #0044cc #0044cc #002a80;
	border-color: rgba(0, 0, 0, 0.1) rgba(0, 0, 0, 0.1) rgba(0, 0, 0, 0.25);
}
.button:disabled, .butAction:disabled {
    color: #666 !important;
    text-shadow: none;
    border-color: #555;
    cursor: not-allowed;

    background-color: #f5f5f5;
    background-image: -moz-linear-gradient(top, #ffffff, #e6e6e6);
    background-image: -webkit-gradient(linear, 0 0, 0 100%, from(#ffffff), to(#e6e6e6));
    background-image: -webkit-linear-gradient(top, #ffffff, #e6e6e6);
    background-image: -o-linear-gradient(top, #ffffff, #e6e6e6);
    background-image: linear-gradient(to bottom, #ffffff, #e6e6e6);
    background-repeat: repeat-x
}

.butActionDelete, .buttonDelete {
	color: #ffffff !important;
	text-shadow: 0 -1px 0 rgba(0, 0, 0, 0.25);
	background-color: #cc6d00;
	background-image: -moz-linear-gradient(top, #cc8800, #cc4400);
	background-image: -webkit-gradient(linear, 0 0, 0 100%, from(#cc8800), to(#cc4400));
	background-image: -webkit-linear-gradient(top, #cc8800, #cc4400);
	background-image: -o-linear-gradient(top, #cc8800, #cc4400);
	background-image: linear-gradient(to bottom, #cc8800, #cc4400);
	background-repeat: repeat-x;
	border-color: #cc4400 #cc4400 #802a00;
	border-color: rgba(0, 0, 0, 0.1) rgba(0, 0, 0, 0.1) rgba(0, 0, 0, 0.25);
}
a.butAction:link, a.butAction:visited, a.butAction:hover, a.butAction:active {
	color: #FFFFFF;
}

.butActionRefused, .butActionNewRefused {
	color: #AAAAAA !important;
	cursor: not-allowed !important;
}

a.butAction:hover, a.butActionDelete:hover, a.butActionRefused:hover {
    text-decoration: none;
}
a.butActionNewRefused:hover {
	border-color: unset !important;
	border: 1px solid #bbbbbb;
}
a.butAction:hover, a.butActionNew:hover, a.butActionDelete:hover {
	opacity: 0.9;
}

.butActionTransparent {
	color: #222 ! important;
	background-color: transparent ! important;
}

<?php if (! empty($conf->global->MAIN_BUTTON_HIDE_UNAUTHORIZED)) { ?>
.butActionRefused, .butActionNewRefused {
	display: none;
}
<?php } ?>



/* ============================================================================== */
/* Tables                                                                         */
/* ============================================================================== */

.allwidth {
	width: 100%;
}

#undertopmenu {
	background-repeat: repeat-x;
	margin-top: <?php echo ($dol_hide_topmenu?'6':'0'); ?>px;
}


.paddingrightonly {
	border-collapse: collapse;
	border: 0px;
	margin-left: 0px;
	padding-<?php print $left; ?>: 0px !important;
	padding-<?php print $right; ?>: 4px !important;
}
.nocellnopadd {
	list-style-type:none;
	margin: 0px !important;
	padding: 0px !important;
}
tr.nocellnopadd td.nobordernopadding, tr.nocellnopadd td.nocellnopadd
{
	border: 0px;
}

.notopnoleft {
	border-collapse: collapse;
	border: 0px;
	padding-top: 0px;
	padding-<?php print $left; ?>: 0px;
	padding-<?php print $right; ?>: 16px;
	padding-bottom: 4px;
	margin-right: 0px 0px;
}
.notopnoleftnoright {
	border-collapse: collapse;
	border: 0px;
	padding-top: 0px;
	padding-left: 0px;
	padding-right: 0px;
	padding-bottom: 4px;
	margin: 0px 0px 0px 0px;
}


table.border, table.bordernooddeven, table.dataTable, .table-border, .table-border-col, .table-key-border-col, .table-val-border-col, div.border {
	border: 1px solid #f4f4f4;
	border-collapse: collapse !important;
	padding: 1px 2px 1px 3px;			/* t r b l */
}
table.borderplus {
	border: 1px solid #BBB;
}

.border tbody tr, .border tbody tr td, div.tabBar table.border tr, div.tabBar table.border tr td, div.tabBar div.border .table-border-row, div.tabBar div.border .table-key-border-col, div.tabBar div.border .table-val-border-col {
	height: 26px;
}
tr.liste_titre.box_titre td table td, .bordernooddeven tr td {
    height: 26px;
}

table.border td, table.bordernooddeven td, div.border div div.tagtd {
	padding: 2px 4px 2px 4px;
	border: 1px solid #f0f0f0;
	border-collapse: collapse;
}

td.border, div.tagtable div div.border {
	border-top: 1px solid #000000;
	border-right: 1px solid #000000;
	border-bottom: 1px solid #000000;
	border-left: 1px solid #000000;
}

.table-key-border-col {
	/* width: 25%; */
	vertical-align:top;
}
.table-val-border-col {
	width:auto;
}


/* Main boxes */
.nobordertop, .nobordertop tr:first-of-type td {
    border-top: none !important;
}
.noborderbottom, .noborderbottom tr:last-of-type td {
    border-bottom: none !important;
}
.bordertop {
	border-top: 1px solid rgb(<?php echo $colortopbordertitle1 ?>);
}
.borderbottom {
	border-bottom: 1px solid rgb(<?php echo $colortopbordertitle1 ?>);
}

.ficheaddleft table.noborder {
	margin: 0px 0px 0px 0px;
}
div.colorback
{
	background: rgb(<?php echo $colorbacktitle1; ?>);
	padding: 10px;
	margin-top: 5px;
}
.liste_titre_bydiv {
    border-right: 1px solid #ccc;
    border-left: 1px solid #ccc;
}
table.liste, table.noborder, table.formdoc, div.noborder {
	width: 100%;

	border-collapse: separate !important;
	border-spacing: 0px;

	border-top-width: <?php echo $borderwidth ?>px;
	border-top-color: rgb(<?php echo $colortopbordertitle1 ?>);
	border-top-style: solid;

	border-bottom-width: 1px;
	border-bottom-color: #BBB;
	border-bottom-style: solid;

    border-right: 1px solid #ccc;
    border-left: 1px solid #ccc;

	margin: 0px 0px 8px 0px;

	-webkit-border-radius: 0.1em;
	border-radius: 0.1em;
}
table.noborder tr, div.noborder form {
	border-top-color: #FEFEFE;

	border-right-width: 1px;
	border-right-color: #BBBBBB;
	border-right-style: solid;

	border-left-width: 1px;
	border-left-color: #BBBBBB;
	border-left-style: solid;
	min-height: 26px;
}
table.paddingtopbottomonly tr td {
	padding-top: 1px;
	padding-bottom: 2px;
}

.liste_titre_filter {
	background: rgb(<?php echo $colorbacktitle1; ?>) !important;
}
tr.liste_titre_filter td.liste_titre {
    border-bottom: 1px solid #FDFFFF;
}
.liste_titre_create td, .liste_titre_create th, .liste_titre_create .tagtd
{
    /*border-top-width: 1px;
    border-top-color: rgb(<?php echo $colortopbordertitle1 ?>);
    border-top-style: solid;*/
}
.liste_titre_add td, .liste_titre_add th, .liste_titre_add .tagtd
{
    border-top-width: 2px;
    border-top-color: rgb(<?php echo $colortopbordertitle1 ?>);
    border-top-style: solid;
}
.liste_titre_add td, .liste_titre_add .tagtd
{
    border-top-width: 1px;
    border-top-color: rgb(<?php echo $colortopbordertitle1 ?>);
    border-top-style: solid;
}

table.liste th, table.noborder th, table.noborder tr.liste_titre td {
	padding: 8px 6px 8px 6px;			/* t r b l */
}
table.noborder td, div.noborder form, div.noborder form div, table.tableforservicepart1 td, table.tableforservicepart2 td {
	padding: 4px 6px 4px 6px;			/* t r b l */
}

table.liste td, table.noborder td, div.noborder form div {
	padding: 8px 6px 8px 6px;			/* t r b l */
}
div.liste_titre_bydiv .divsearchfield {
	padding: 2px 1px 2px 0px;			/* t r b l */
}

table.nobordernopadding {
	border-collapse: collapse !important;
	border: 0;
}
table.nobordernopadding tr {
	border: 0 !important;
	padding: 0 0 !important;
}
table.nobordernopadding tr td {
	border: 0 !important;
	padding: 0 3px 0 0;
}
table.border tr td table.nobordernopadding tr td {
	padding-top: 0;
	padding-bottom: 0;
}
td.borderright {
    border: none;	/* to erase value for table.nobordernopadding td */
	border-right-width: 1px !important;
	border-right-color: #BBB !important;
	border-right-style: solid !important;
}

/* For table with no filter before */
table.listwithfilterbefore {
	border-top: none !important;
}

.tagtable, .table-border { display: table; }
.tagtr, .table-border-row  { display: table-row; }
.tagtd, .table-border-col, .table-key-border-col, .table-val-border-col { display: table-cell; }

/* Pagination */
div.refidpadding  {
	padding-top: 3px;
}
div.refid  {
	font-weight: bold;
	color: rgb(<?php print $colortexttitlenotab; ?>);
  	font-size: 160%;
}
div.refidno  {
	padding-top: 8px;
	font-weight: normal;
  	color: #444;
  	font-size: <?php print $fontsize ?>px;
  	line-height: 21px;
}
div.refidno form {
    display: inline-block;
}

div.pagination {
	float: right;
}
div.pagination a {
	font-weight: normal;
}
div.pagination ul
{
  list-style: none;
  display: inline-block;
  padding-left: 0px;
  padding-right: 0px;
  margin: 0;
}
div.pagination li {
  display: inline-block;
  padding-left: 0px;
  padding-right: 0px;
  padding-top: 6px;
  padding-bottom: 5px;
}
.pagination {
  display: inline-block;
  padding-left: 0;
  border-radius: 4px;
}

div.pagination li.pagination a,
div.pagination li.pagination span {
  padding: 6px 12px;
  padding-top: 8px;
  line-height: 1.42857143;
  color: #000;
  text-decoration: none;
}
div.pagination li.pagination span.inactive {
  cursor: default;
  color: #ccc;
}

div.pagination li.litext a {
border: none;
  padding-right: 10px;
  padding-left: 4px;
  font-weight: bold;
}
div.pagination li.noborder a:hover {
  border: none;
  background-color: transparent;
}
div.pagination li:first-child a,
div.pagination li:first-child span {
  margin-left: 0;
  border-top-left-radius: 4px;
  border-bottom-left-radius: 4px;
}
div.pagination li:last-child a,
div.pagination li:last-child span {
  border-top-right-radius: 4px;
  border-bottom-right-radius: 4px;
}
div.pagination li a:hover,
div.pagination li span:hover,
div.pagination li a:focus,
div.pagination li span:focus {
    color: #000;
    background-color: #eee;
    border-color: #ddd;
  	/* padding-top: 8px; */
}
div.pagination li .active a,
div.pagination li .active span,
div.pagination li .active a:hover,
div.pagination li .active span:hover,
div.pagination li .active a:focus,
div.pagination li .active span:focus {
  z-index: 2;
  color: #fff;
  cursor: default;
  background-color: rgb(<?php echo $colorbackhmenu1 ?>);
  border-color: #337ab7;
}
div.pagination .disabled span,
div.pagination .disabled span:hover,
div.pagination .disabled span:focus,
div.pagination .disabled a,
div.pagination .disabled a:hover,
div.pagination .disabled a:focus {
  color: #777;
  cursor: not-allowed;
  background-color: #fff;
  border-color: #ddd;
}
div.pagination li.pagination .active {
  text-decoration: underline;
  box-shadow: none;
}
.paginationafterarrows .nohover {
  box-shadow: none !important;
}
div.pagination li.paginationafterarrows {
	margin-left: 10px;
}
.paginationatbottom {
	margin-top: 9px;
}

/* Prepare to remove class pair - impair
.noborder > tbody > tr:nth-child(even) td {
	background: linear-gradient(to bottom, rgb(<?php echo $colorbacklineimpair1; ?>) 85%, rgb(<?php echo $colorbacklineimpair2; ?>) 100%);
	background: -o-linear-gradient(bottom, rgb(<?php echo $colorbacklineimpair1; ?>) 85%, rgb(<?php echo $colorbacklineimpair2; ?>) 100%);
	background: -moz-linear-gradient(bottom, rgb(<?php echo $colorbacklineimpair1; ?>) 85%, rgb(<?php echo $colorbacklineimpair2; ?>) 100%);
	background: -webkit-linear-gradient(bottom, rgb(<?php echo $colorbacklineimpair1; ?>) 85%, rgb(<?php echo $colorbacklineimpair2; ?>) 100%);
	background: -ms-linear-gradient(bottom, rgb(<?php echo $colorbacklineimpair1; ?>) 85%, rgb(<?php echo $colorbacklineimpair2; ?>) 100%);
	font-family: <?php print $fontlist ?>;
	border: 0px;
	margin-bottom: 1px;
	color: #202020;
	min-height: 18px;
}

.noborder > tbody > tr:nth-child(odd) td {
	background: linear-gradient(to bottom, rgb(<?php echo $colorbacklinepair1; ?>) 85%, rgb(<?php echo $colorbacklinepair2; ?>) 100%);
	background: -o-linear-gradient(bottom, rgb(<?php echo $colorbacklinepair1; ?>) 85%, rgb(<?php echo $colorbacklinepair2; ?>) 100%);
	background: -moz-linear-gradient(bottom, rgb(<?php echo $colorbacklinepair1; ?>) 85%, rgb(<?php echo $colorbacklinepair2; ?>) 100%);
	background: -webkit-linear-gradient(bottom, rgb(<?php echo $colorbacklinepair1; ?>) 85%, rgb(<?php echo $colorbacklinepair2; ?>) 100%);
	background: -ms-linear-gradient(bottom, rgb(<?php echo $colorbacklinepair1; ?>) 85%, rgb(<?php echo $colorbacklinepair2; ?>) 100%);
	font-family: <?php print $fontlist ?>;
	border: 0px;
	margin-bottom: 1px;
	color: #202020;
}
*/

ul.noborder li:nth-child(odd):not(.liste_titre) {
	background-color: rgb(<?php echo $colorbacklinepair2; ?>) !important;
	background-color: rgb(<?php echo $colorbacklinepair2; ?>) !important;
	background-color: rgb(<?php echo $colorbacklinepair2; ?>) !important;
	background-color: rgb(<?php echo $colorbacklinepair2; ?>) !important;
	background-color: rgb(<?php echo $colorbacklinepair2; ?>) !important;
}


/* Set the color for hover lines */
.oddeven:hover, .evenodd:hover, .impair:hover, .pair:hover
{
<?php if ($colorbacklinepairhover) { ?>
	background: rgb(<?php echo $colorbacklinepairhover; ?>) !important;
<?php } ?>
}

.oddeven, .evenodd, .impair, .nohover .impair:hover, tr.impair td.nohover
{
	font-family: <?php print $fontlist ?>;
	border: 0px;
	margin-bottom: 1px;
	color: #202020;
}
.impair, .nohover .impair:hover, tr.impair td.nohover
{
	background: #<?php echo colorArrayToHex(colorStringToArray($colorbacklineimpair1)); ?>;
}
#GanttChartDIV {
	background: #<?php echo colorArrayToHex(colorStringToArray($colorbacklineimpair1)); ?>;
}

.oddeven, .evenodd, .pair, .nohover .pair:hover, tr.pair td.nohover {
	font-family: <?php print $fontlist ?>;
	margin-bottom: 1px;
	color: #202020;
}
.pair, .nohover .pair:hover, tr.pair td.nohover {
	background-color: #<?php echo colorArrayToHex(colorStringToArray($colorbacklinepair1)); ?>;
}
table.dataTable tr.oddeven {
	background-color: #<?php echo colorArrayToHex(colorStringToArray($colorbacklinepair1)); ?> !important;
}

/* For no hover style */
td.oddeven, table.nohover tr.impair, table.nohover tr.pair, table.nohover tr.impair td, table.nohover tr.pair td, tr.nohover td, form.nohover, form.nohover:hover {
	background-color: #<?php echo colorArrayToHex(colorStringToArray($colorbacklineimpair1)); ?> !important;
	background: #<?php echo colorArrayToHex(colorStringToArray($colorbacklineimpair1)); ?> !important;
}
td.evenodd, tr.nohoverpair td {
	background-color: #<?php echo colorArrayToHex(colorStringToArray($colorbacklinepair1)); ?> !important;
	background: #<?php echo colorArrayToHex(colorStringToArray($colorbacklinepair1)); ?> !important;
}
.trforbreak td {
	background-color: #<?php echo colorArrayToHex(colorStringToArray($colorbacklinebreak)); ?> !important;
}

table.dataTable td {
    padding: 5px 2px 5px 3px !important;
}
tr.pair td, tr.impair td, form.impair div.tagtd, form.pair div.tagtd, div.impair div.tagtd, div.pair div.tagtd, div.liste_titre div.tagtd {
    padding: 5px 2px 5px 3px;
    border-bottom: 1px solid #eee;
}
form.pair, form.impair {
	font-weight: normal;
}
tr.pair:last-of-type td, tr.impair:last-of-type td {
    border-bottom: 0px !important;
}
tr.pair td .nobordernopadding tr td, tr.impair td .nobordernopadding tr td {
    border-bottom: 0px !important;
}
tr.nobottom td, tr.nobottom , td.nobottom {
    border-bottom: 0px !important;
}
div.liste_titre .tagtd {
	vertical-align: middle;
}
div.liste_titre {
	min-height: 26px !important;	/* We cant use height because it's a div and it should be higher if content is more. but min-height doe not work either for div */

	padding-top: 2px;
	padding-bottom: 2px;

	/*border-right-width: 1px;
	border-right-color: #BBB;
	border-right-style: solid;

	border-left-width: 1px;
	border-left-color: #BBB;
	border-left-style: solid;*/

	border-top-width: 1px;
	border-top-color: #BBB;
	border-top-style: solid;
}
div.liste_titre_bydiv {
	border-top-width: <?php echo $borderwidth ?>px;
    border-top-color: rgb(<?php echo $colortopbordertitle1 ?>);
    border-top-style: solid;

	box-shadow: none;
	border-collapse: collapse;
	display: table;
	padding: 2px 0px 2px 0;
	width: calc(100% - 1px);
}
tr.liste_titre, tr.liste_titre_sel, form.liste_titre, form.liste_titre_sel, table.dataTable.tr
{
	height: 26px !important;
}
div.liste_titre_bydiv, .liste_titre div.tagtr, tr.liste_titre, tr.liste_titre_sel, form.liste_titre, form.liste_titre_sel, table.dataTable thead tr
{
	background: rgb(<?php echo $colorbacktitle1; ?>);
	font-weight: <?php echo $useboldtitle?'bold':'normal'; ?>;
    border-bottom: 1px solid #FDFFFF;

    color: rgb(<?php echo $colortexttitle; ?>);
    font-family: <?php print $fontlist ?>;
    text-align: <?php echo $left; ?>;
}
tr.liste_titre th, tr.liste_titre td, th.liste_titre
{
	border-bottom: 1px solid #aaa;
}
/* TODO Once title line is moved under title search, make border bottom of all th black and force to whit when it's first tr */
tr:first-child th.liste_titre, tr:first-child th.liste_titre_sel {
    border-bottom: 1px solid #FFF ! important;
}
tr.liste_titre th, th.liste_titre, tr.liste_titre td, td.liste_titre, form.liste_titre div, div.liste_titre
{
    font-family: <?php print $fontlist ?>;
    font-weight: <?php echo $useboldtitle?'bold':'normal'; ?>;
    vertical-align: middle;
    height: 24px;
}
tr.liste_titre th a, th.liste_titre a, tr.liste_titre td a, td.liste_titre a, form.liste_titre div a, div.liste_titre a {
	text-shadow: none !important;
}
tr.liste_titre_topborder td {
	border-top-width: <?php echo $borderwidth; ?>px;
    border-top-color: rgb(<?php echo $colortopbordertitle1 ?>);
    border-top-style: solid;
}
.liste_titre td a {
	text-shadow: none !important;
	color: rgb(<?php echo $colortexttitle; ?>);
}
.liste_titre td a.notasortlink {
	color: rgb(<?php echo $colortextlink; ?>);
}
.liste_titre td a.notasortlink:hover {
	background: transparent;
}
tr.liste_titre:last-child th.liste_titre, tr.liste_titre:last-child th.liste_titre_sel, tr.liste_titre td.liste_titre, tr.liste_titre td.liste_titre_sel, form.liste_titre div.tagtd {				/* For last line of table headers only */
    border-bottom: 1px solid rgb(<?php echo $colortopbordertitle1 ?>);
}

div.liste_titre {
	padding-left: 3px;
}
tr.liste_titre_sel th, th.liste_titre_sel, tr.liste_titre_sel td, td.liste_titre_sel, form.liste_titre_sel div
{
    font-family: <?php print $fontlist ?>;
    font-weight: normal;
    border-bottom: 1px solid #FDFFFF;
    text-decoration: underline;
}
input.liste_titre {
    background: transparent;
    border: 0px;
}

.noborder tr.liste_total td, tr.liste_total td, form.liste_total div, .noborder tr.liste_total_wrap td, tr.liste_total_wrap td, form.liste_total_wrap div {
    color: #332266;
    font-weight: normal;
    padding: 4px;
}
.noborder tr.liste_total td, tr.liste_total td, form.liste_total div {
    white-space: nowrap;
    line-height: 1.5em;
}
}
.noborder tr.liste_total_wrap td, tr.liste_total_wrap td, form.liste_total_wrap div {
	white-space: normal;
}


tr.liste_sub_total, tr.liste_sub_total td {
	border-bottom: 2px solid #aaa;
}

.tableforservicepart1 .impair, .tableforservicepart1 .pair, .tableforservicepart2 .impair, .tableforservicepart2 .pair {
	background: #FFF;
}
.tableforservicepart1 tbody tr td, .tableforservicepart2 tbody tr td {
	border-bottom: none;
}

.paymenttable, .margintable {
	border-top-width: <?php echo $borderwidth ?>px !important;
	border-top-color: rgb(<?php echo $colortopbordertitle1 ?>) !important;
	border-top-style: solid !important;
	margin: 0px 0px 0px 0px !important;
}
.paymenttable tr td:first-child, .margintable tr td:first-child
{
	padding-left: 2px;
}
.paymenttable, .margintable tr td {
	height: 22px;
}

/* Disable shadows */
.noshadow {
	-webkit-box-shadow: 0px 0px 0px #f4f4f4 !important;
	box-shadow: 0px 0px 0px #f4f4f4 !important;
}

div.tabBar .noborder {
	-webkit-box-shadow: 0px 0px 0px #f4f4f4 !important;
	box-shadow: 0px 0px 0px #f4f4f4 !important;
}
div .tdtop {
    vertical-align: top !important;
	padding-top: 5px !important;
	padding-bottom: 0px !important;
}

#tablelines tr.liste_titre td, .paymenttable tr.liste_titre td, .margintable tr.liste_titre td, .tableforservicepart1 tr.liste_titre td {
	border-bottom: 1px solid #AAA !important;
}
#tablelines tr td {
    height: unset;
}


/* Prepare to remove class pair - impair */

.noborder > tbody > tr:nth-child(even):not(.liste_titre), .liste > tbody > tr:nth-child(even):not(.liste_titre) {
	background: linear-gradient(to bottom, rgb(<?php echo $colorbacklineimpair1; ?>) 85%, rgb(<?php echo $colorbacklineimpair2; ?>) 100%);
	background: -o-linear-gradient(bottom, rgb(<?php echo $colorbacklineimpair1; ?>) 85%, rgb(<?php echo $colorbacklineimpair2; ?>) 100%);
	background: -moz-linear-gradient(bottom, rgb(<?php echo $colorbacklineimpair1; ?>) 85%, rgb(<?php echo $colorbacklineimpair2; ?>) 100%);
	background: -webkit-linear-gradient(bottom, rgb(<?php echo $colorbacklineimpair1; ?>) 85%, rgb(<?php echo $colorbacklineimpair2; ?>) 100%);
	background: -ms-linear-gradient(bottom, rgb(<?php echo $colorbacklineimpair1; ?>) 85%, rgb(<?php echo $colorbacklineimpair2; ?>) 100%);
}
.noborder > tbody > tr:nth-child(even):not(:last-child) td:not(.liste_titre), .liste > tbody > tr:nth-child(even):not(:last-child) td:not(.liste_titre) {
	border-bottom: 1px solid #ddd;
}

.noborder > tbody > tr:nth-child(odd):not(.liste_titre), .liste > tbody > tr:nth-child(odd):not(.liste_titre) {
	background: linear-gradient(to bottom, rgb(<?php echo $colorbacklinepair1; ?>) 85%, rgb(<?php echo $colorbacklinepair2; ?>) 100%);
	background: -o-linear-gradient(bottom, rgb(<?php echo $colorbacklinepair1; ?>) 85%, rgb(<?php echo $colorbacklinepair2; ?>) 100%);
	background: -moz-linear-gradient(bottom, rgb(<?php echo $colorbacklinepair1; ?>) 85%, rgb(<?php echo $colorbacklinepair2; ?>) 100%);
	background: -webkit-linear-gradient(bottom, rgb(<?php echo $colorbacklinepair1; ?>) 85%, rgb(<?php echo $colorbacklinepair2; ?>) 100%);
	background: -ms-linear-gradient(bottom, rgb(<?php echo $colorbacklinepair1; ?>) 85%, rgb(<?php echo $colorbacklinepair2; ?>) 100%);
}
.noborder > tbody > tr:nth-child(odd):not(:last-child) td:not(.liste_titre), .liste > tbody > tr:nth-child(odd):not(:last-child) td:not(.liste_titre) {
	border-bottom: 1px solid #ddd;
}


/*
 *  Boxes
 */

.box {
    overflow-x: auto;
    min-height: 40px;
}
/*.ficheaddleft div.boxstats, .ficheaddright div.boxstats {
    border: none;
}*/
.boxstatsborder {
    /* border: 1px solid #CCC !important; */
}
.boxstats, .boxstats130 {
    display: inline-block;
    margin: 8px;
    /* border: 1px solid #CCC; */
    text-align: center;
    border-radius: 2px;
    background: #eee;
}
.boxstats, .boxstats130, .boxstatscontent {
	white-space: nowrap;
	overflow: hidden;
    text-overflow: ellipsis;
}
.boxstats {
    padding: 3px;
    width: 100px;
    min-height: 40px;
}
.boxstats130 {
    width: 135px;
    height: 48px;
    padding: 3px;
}
@media only screen and (max-width: 767px)
{
	.boxstats, .boxstats130 {
		margin: 3px;
	    border: 1px solid #ddd;
    	box-shadow: none;
    	background: #ddd;
    }
	.thumbstat {
		flex: 1 1 110px;
	}
	.thumbstat150 {
		flex: 1 1 110px;
	}
    .dashboardlineindicator {
        float: left;
    	padding-left: 5px;
    }
    .boxstats130 {
    	width: 148px;
    }
    .boxstats {
        width: 100px;
    }
}
.boxstats:hover {
	box-shadow: 0px 0px 8px 0px rgba(0,0,0,0.20);
}
span.boxstatstext {
    line-height: 18px;
    color: #000;
    /* opacity: 0.7; */		/* a bug if browser make z-index infintie when opacity is set so we disable it */
}
.boxstatsindicator.thumbstat150 {	/* If we remove this, box position is ko on ipad */
	display: inline-flex;
}
span.boxstatsindicator {
	font-size: 110%;
	font-weight: normal;
	font-color: rgb(<?php print $colortextlink; ?>);
}
span.dashboardlineindicator, span.dashboardlineindicatorlate {
	font-size: 120%;
	font-weight: normal;
}
.dashboardlineindicatorlate img {
	width: 16px;
}
span.dashboardlineok {
	color: #008800;
}
span.dashboardlineko {
	color: #FFF;
	font-size: 80%;
}
.dashboardlinelatecoin {
	float: right;
	position: relative;
    text-align: right;
    top: -24px;
    padding: 1px 6px 1px 6px;
    background-color: #8c4446;
    color: #FFFFFF ! important;
    border-radius: .25em;
}
.boxtable {
    margin-bottom: 8px !important;
    border-bottom-width: 1px;
}
.boxtable {
    margin-bottom: 8px !important;
    border-bottom-width: 1px;
}
.boxtablenotop {
    /* border-top-width: 0 !important; */
}
.boxtablenobottom {
    /* border-bottom-width: 0 !important; */
}
.boxtable .fichehalfright, .boxtable .fichehalfleft {
    min-width: 300px;
}
.tdboxstats {
	text-align: center;
}
.boxworkingboard .tdboxstats {
	padding-left: 1px !important;
	padding-right: 1px !important;
}
a.valignmiddle.dashboardlineindicator {
    line-height: 30px;
}

.box {
    padding-right: 0px;
    padding-left: 0px;
    padding-bottom: 12px;
}

tr.box_titre {
    height: 26px !important;

    /* TO MATCH BOOTSTRAP */
	/*background: #ddd;
	color: #000 !important; */

	/* TO MATCH ELDY */
	background: rgb(<?php echo $colorbacktitle1; ?>);

    background-repeat: repeat-x;
    color: rgb(<?php echo $colortexttitle; ?>);
    font-family: <?php print $fontlist ?>, sans-serif;
    font-weight: <?php echo $useboldtitle?'bold':'normal'; ?>;
    border-bottom: 1px solid #FDFFFF;
    white-space: nowrap;
}

tr.box_titre td.boxclose {
	width: 30px;
}
img.boxhandle, img.boxclose {
	padding-left: 5px;
}

.formboxfilter {
	vertical-align: middle;
	margin-bottom: 6px;
}
.formboxfilter input[type=image]
{
	top: 5px;
	position: relative;
}
.boxfilter {
	margin-bottom: 2px;
	margin-right: 1px;
}

.prod_entry_mode_free, .prod_entry_mode_predef {
    height: 26px !important;
    vertical-align: middle;
}





/*
 *   Ok, Warning, Error
 */
.ok      { color: #114466; }
.warning { color: #887711; }
.error   { color: #550000 !important; font-weight: bold; }

div.ok {
  color: #114466;
}

/* Info admin */
div.info {
	border-<?php print $left; ?>: solid 5px #87cfd2;
    padding-top: 8px;
    padding-left: 10px;
    padding-right: 4px;
    padding-bottom: 8px;
    margin: 0.5em 0em 0.5em 0em;
    background: #eff8fc;
}

/* Warning message */
div.warning {
    border-<?php print $left; ?>: solid 5px #f2cf87;
	padding-top: 8px;
	padding-left: 10px;
	padding-right: 4px;
	padding-bottom: 8px;
	margin: 0.5em 0em 0.5em 0em;
    background: #fcf8e3;
}
div.warning a, div.info a, div.error a {
	color: rgb(<?php echo $colortext; ?>);
}

/* Error message */
div.error {
    border-<?php print $left; ?>: solid 5px #f28787;
	padding-top: 8px;
	padding-left: 10px;
	padding-right: 4px;
	padding-bottom: 8px;
	margin: 0.5em 0em 0.5em 0em;
  background: #EFCFCF;
}


/*
 *   Liens Payes/Non payes
 */

a.normal:link { font-weight: normal }
a.normal:visited { font-weight: normal }
a.normal:active { font-weight: normal }
a.normal:hover { font-weight: normal }

a.impayee:link { font-weight: bold; color: #550000; }
a.impayee:visited { font-weight: bold; color: #550000; }
a.impayee:active { font-weight: bold; color: #550000; }
a.impayee:hover { font-weight: bold; color: #550000; }



/*
 *  External web site
 */

.framecontent {
    width: 100%;
    height: 100%;
}

.framecontent iframe {
    width: 100%;
    height: 100%;
}



/*
 *  Other
 */

div.boximport {
    min-height: unset;
}

.product_line_stock_ok { color: #002200; }
.product_line_stock_too_low { color: #884400; }

.fieldrequired { font-weight: bold; color: #000055; }

.widthpictotitle { width: 40px; text-align: <?php echo $left; ?>; }

.dolgraphtitle { margin-top: 6px; margin-bottom: 4px; }
.dolgraphtitlecssboxes { margin: 0px; }
.legendColorBox, .legendLabel { border: none !important; }
div.dolgraph div.legend, div.dolgraph div.legend div { background-color: rgba(255,255,255,0) !important; }
div.dolgraph div.legend table tbody tr { height: auto; }
td.legendColorBox { padding: 2px 2px 2px 0 !important; }
td.legendLabel { padding: 2px 2px 2px 0 !important; }

label.radioprivate {
    white-space: nowrap;
}

.photo {
	border: 0px;
}
.photowithmargin {
	margin-bottom: 2px;
	margin-top: 2px;
}
.photowithborder {
	border: 1px solid #f0f0f0;
}
.photointoolitp {
	margin-top: 8px;
	margin-bottom: 6px;
	text-align: center;
}
.photodelete {
	margin-top: 6px !important;
}

.logo_setup
{
	content:url(<?php echo dol_buildpath($path.'/theme/'.$theme.'/img/logo_setup.svg',1) ?>);	/* content is used to best fit the container */
	display: inline-block;
}
.nographyet
{
	content:url(<?php echo dol_buildpath($path.'/theme/'.$theme.'/img/nographyet.svg',1) ?>);
	display: inline-block;
    opacity: 0.1;
    background-repeat: no-repeat;
}
.nographyettext
{
    opacity: 0.5;
}

div.titre {
	font-family: <?php print $fontlist ?>;
	font-size: 14px;
	/* font-weight: bold; */
	color: rgb(<?php print $colortexttitlenotab; ?>);
	text-decoration: none;
	padding-top: 5px;
    padding-bottom: 5px;
	/* text-shadow: 1px 1px 2px #FFFFFF; */
	<?php print (empty($conf->dol_optimize_smallscreen)?'':'margin-top: 4px;'); ?>
}

#dolpaymenttable { min-width: 320px; font-size: 16px; }	/* Width must have min to make stripe input area visible. Lower than 320 makes input area crazy for credit card that need zip code */
#tablepublicpayment { border: 1px solid #CCCCCC !important; width: 100%; padding: 20px; }
#tablepublicpayment .CTableRow1  { background-color: #F0F0F0 !important; }
#tablepublicpayment tr.liste_total { border-bottom: 1px solid #CCCCCC !important; }
#tablepublicpayment tr.liste_total td { border-top: none; }

.divmainbodylarge { margin-left: 40px; margin-right: 40px; }
#divsubscribe { max-width: 900px; }
#tablesubscribe { width: 100%; }

div#card-element {
    border: 1px solid #ccc;
}
div#card-errors {
	color: #fa755a;
    text-align: center;
    padding-top: 3px;
}



/*
 * Effect Postit
 */

.effectpostit
{
  position: relative;
}
.effectpostit:before, .effectpostit:after
{
  z-index: -1;
  position: absolute;
  content: "";
  bottom: 15px;
  left: 10px;
  width: 50%;
  top: 80%;
  max-width:300px;
  background: #777;
  -webkit-box-shadow: 0 15px 10px #777;
  box-shadow: 0 15px 10px #777;
  -webkit-transform: rotate(-3deg);
  -moz-transform: rotate(-3deg);
  -o-transform: rotate(-3deg);
  -ms-transform: rotate(-3deg);
  transform: rotate(-3deg);
}
.effectpostit:after
{
  -webkit-transform: rotate(3deg);
  -moz-transform: rotate(3deg);
  -o-transform: rotate(3deg);
  -ms-transform: rotate(3deg);
  transform: rotate(3deg);
  right: 10px;
  left: auto;
}



/* ============================================================================== */
/* Formulaire confirmation (When Ajax JQuery is used)                             */
/* ============================================================================== */

.ui-dialog-titlebar {
}
.ui-dialog-content {
    font-size: <?php print $fontsize; ?>px !important;
}

/* ============================================================================== */
/* Formulaire confirmation (When HTML is used)                                    */
/* ============================================================================== */

table.valid {
    /* border-top: solid 1px #E6E6E6; */
    border-<?php print $left; ?>: solid 5px #f2cf87;
    /* border-<?php print $right; ?>: solid 1px #444444;
    border-bottom: solid 1px #555555; */
	padding-top: 8px;
	padding-left: 10px;
	padding-right: 4px;
	padding-bottom: 4px;
	margin: 0px 0px;
    background: #fcf8e3;
}

.validtitre {
	font-weight: bold;
}


/* ============================================================================== */
/* Tooltips                                                                       */
/* ============================================================================== */

/* For tooltip using dialog */
.ui-dialog.highlight.ui-widget.ui-widget-content.ui-front {
    z-index: 3000;
}

div.ui-tooltip {
	max-width: <?php print dol_size(600,'width'); ?>px !important;
}

.mytooltip {
	width: <?php print dol_size(450,'width'); ?>px;
	border-top: solid 1px #BBBBBB;
	border-<?php print $left; ?>: solid 1px #BBBBBB;
	border-<?php print $right; ?>: solid 1px #444444;
	border-bottom: solid 1px #444444;
	padding: 5px 20px;
	border-radius: 0;
	box-shadow: 0 0 4px grey;
	margin: 2px;
	font-stretch: condensed;
}


/* ============================================================================== */
/* Calendar                                                                       */
/* ============================================================================== */

.ui-datepicker-calendar .ui-state-default, .ui-datepicker-calendar .ui-widget-content .ui-state-default,
.ui-datepicker-calendar .ui-widget-header .ui-state-default, .ui-datepicker-calendar .ui-button,
html .ui-datepicker-calendar .ui-button.ui-state-disabled:hover, html .ui-button.ui-state-disabled:active
{
    border: unset;
}

img.datecallink { padding-left: 2px !important; padding-right: 2px !important; }

.ui-datepicker-trigger {
	vertical-align: middle;
	cursor: pointer;
	padding-left: 2px;
	padding-right: 2px;
}

.bodyline {
	-webkit-border-radius: 4px;
	border-radius: 4px;
	border: 1px #E4ECEC outset;
	padding: 0px;
	margin-bottom: 5px;
}
table.dp {
    width: 180px;
    background-color: #FFFFFF;
    /*border-top: solid 2px #f4f4f4;
    border-<?php print $left; ?>: solid 2px #f4f4f4;
    border-<?php print $right; ?>: solid 1px #222222;
    border-bottom: solid 1px #222222; */
    padding: 0px;
	border-spacing: 0px;
	border-collapse: collapse;
}
.dp td, .tpHour td, .tpMinute td{padding:2px; font-size:10px;}
/* Barre titre */
.dpHead,.tpHead,.tpHour td:Hover .tpHead{
	font-weight:bold;
	background-color: #888;
	color:white;
	font-size:11px;
	cursor:auto;
}
/* Barre navigation */
.dpButtons,.tpButtons {
	text-align:center;
	background-color: #888;
	color:#FFFFFF;
	font-weight:bold;
	cursor:pointer;
}
.dpButtons:Active,.tpButtons:Active{border: 1px outset black;}
.dpDayNames td,.dpExplanation {background-color:#D9DBE1; font-weight:bold; text-align:center; font-size:11px;}
.dpExplanation{ font-weight:normal; font-size:11px;}
.dpWeek td{text-align:center}

.dpToday,.dpReg,.dpSelected{
	cursor:pointer;
}
.dpToday{font-weight:bold; color:black; background-color:#f4f4f4;}
.dpReg:Hover,.dpToday:Hover{background-color:black;color:white}

/* Jour courant */
.dpSelected{background-color:#0B63A2;color:white;font-weight:bold; }

.tpHour{border-top:1px solid #f4f4f4; border-right:1px solid #f4f4f4;}
.tpHour td {border-left:1px solid #f4f4f4; border-bottom:1px solid #f4f4f4; cursor:pointer;}
.tpHour td:Hover {background-color:black;color:white;}

.tpMinute {margin-top:5px;}
.tpMinute td:Hover {background-color:black; color:white; }
.tpMinute td {background-color:#D9DBE1; text-align:center; cursor:pointer;}

/* Bouton X fermer */
.dpInvisibleButtons
{
    border-style:none;
    background-color:transparent;
    padding:0px;
    font-size: 0.85em;
    border-width:0px;
    color: #eee;
    vertical-align:middle;
    cursor: pointer;
}
.datenowlink
{
	color: rgb(<?php print $colortextlink; ?>);
}

.categtextwhite, .treeview .categtextwhite.hover {
	color: #fff !important;
}
.categtextblack {
	color: #000 !important;
}


/* ============================================================================== */
/*  Afficher/cacher                                                               */
/* ============================================================================== */

div.visible {
    display: block;
}

div.hidden, td.hidden, img.hidden {
    display: none;
}

tr.visible {
    display: block;
}


/* ============================================================================== */
/*  Module website                                                                */
/* ============================================================================== */

.phptag {
	background: #ddd; border: 1px solid #ccc; border-radius: 4px;
}

.nobordertransp {
    border: 0px;
    background-color: transparent;
    background-image: none;
    color: #000 !important;
    text-shadow: none;
}
.websitebar {
	border-bottom: 1px solid #ccc;
	background: #eee;
}
.websitebar .button, .websitebar .buttonDelete
{
	padding: 2px 4px 2px 4px !important;
	margin: 2px 4px 2px 4px  !important;
    line-height: normal;
}
.websiteselection {
	display: inline-block;
	padding-left: 10px;
	vertical-align: middle;
}
.websitetools {
	float: right;
}
.websiteselection, .websitetools {
	margin-top: 3px;
	padding-top: 3px;
	padding-bottom: 3px;
}

.websiteinputurl {
    display: inline-block;
    vertical-align: top;
}
.websiteiframenoborder {
	border: 0px;
}
span.websitebuttonsitepreview img, a.websitebuttonsitepreview img {
	width: 26px;
	display: inline-block;
}
span.websitebuttonsitepreviewdisabled img, a.websitebuttonsitepreviewdisabled img {
	opacity: 0.2;
}
.websiteiframenoborder {
	border: 0px;
}
.websitehelp {
    vertical-align: middle;
    float: right;
    padding-top: 8px;
}

/* ============================================================================== */
/*  Module agenda                                                                 */
/* ============================================================================== */

.dayevent .tagtr:first-of-type {
    height: 24px;
}
.agendacell { height: 60px; }
table.cal_month    { border-spacing: 0px; }
table.cal_month td:first-child  { border-left: 0px; }
table.cal_month td:last-child   { border-right: 0px; }
.cal_current_month { border-top: 0; border-left: solid 1px #E0E0E0; border-right: 0; border-bottom: solid 1px #E0E0E0; }
.cal_current_month_peruserleft { border-top: 0; border-left: solid 2px #6C7C7B; border-right: 0; border-bottom: solid 1px #E0E0E0; }
.cal_current_month_oneday { border-right: solid 1px #E0E0E0; }
.cal_other_month   { border-top: 0; border-left: solid 1px #C0C0C0; border-right: 0; border-bottom: solid 1px #C0C0C0; }
.cal_other_month_peruserleft { border-top: 0; border-left: solid 2px #6C7C7B !important; border-right: 0; }
.cal_current_month_right { border-right: solid 1px #E0E0E0; }
.cal_other_month_right   { border-right: solid 1px #C0C0C0; }
.cal_other_month   { /* opacity: 0.6; */ background: #EAEAEA; padding-<?php print $left; ?>: 2px; padding-<?php print $right; ?>: 1px; padding-top: 0px; padding-bottom: 0px; }
.cal_past_month    { /* opacity: 0.6; */ background: #EEEEEE; padding-<?php print $left; ?>: 2px; padding-<?php print $right; ?>: 1px; padding-top: 0px; padding-bottom: 0px; }
.cal_current_month { background: #FFFFFF; border-left: solid 1px #E0E0E0; padding-<?php print $left; ?>: 2px; padding-<?php print $right; ?>: 1px; padding-top: 0px; padding-bottom: 0px; }
.cal_current_month_peruserleft { background: #FFFFFF; border-left: solid 2px #6C7C7B; padding-<?php print $left; ?>: 2px; padding-<?php print $right; ?>: 1px; padding-top: 0px; padding-bottom: 0px; }
.cal_today         { background: #FDFDF0; border-left: solid 1px #E0E0E0; border-bottom: solid 1px #E0E0E0; padding-<?php print $left; ?>: 2px; padding-<?php print $right; ?>: 1px; padding-top: 0px; padding-bottom: 0px; }
.cal_today_peruser { background: #FDFDF0; border-right: solid 1px #E0E0E0; border-bottom: solid 1px #E0E0E0; padding-<?php print $left; ?>: 2px; padding-<?php print $right; ?>: 1px; padding-top: 0px; padding-bottom: 0px; }
.cal_today_peruser_peruserleft { background: #FDFDF0; border-left: solid 2px #6C7C7B; border-right: solid 1px #E0E0E0; border-bottom: solid 1px #E0E0E0; padding-<?php print $left; ?>: 2px; padding-<?php print $right; ?>: 1px; padding-top: 0px; padding-bottom: 0px; }
.cal_past          { }
.cal_peruser       { padding: 0px; }
.cal_impair        { background: #F8F8F8; }
.cal_today_peruser_impair { background: #F8F8F0; }
.peruser_busy      { background: #CC8888; }
.peruser_notbusy   { background: #EEDDDD; opacity: 0.5; }
table.cal_event    { border: none; border-collapse: collapse; margin-bottom: 1px; -webkit-border-radius: 3px; border-radius: 3px; min-height: 20px;	}
table.cal_event td { border: none; padding-<?php print $left; ?>: 2px; padding-<?php print $right; ?>: 2px; padding-top: 0px; padding-bottom: 0px; }
table.cal_event td.cal_event { padding: 4px 4px !important; }
table.cal_event td.cal_event_right { padding: 4px 4px !important; }
.cal_event              { font-size: 1em; }
.cal_event a:link       { color: #111111; font-weight: normal !important; }
.cal_event a:visited    { color: #111111; font-weight: normal !important; }
.cal_event a:active     { color: #111111; font-weight: normal !important; }
.cal_event_busy a:hover { color: #111111; font-weight: normal !important; color:rgba(255,255,255,.75); }
.cal_event_busy      { }
.cal_peruserviewname { max-width: 140px; height: 22px; }

.topmenuimage {
	background-size: 28px auto;
}

/* ============================================================================== */
/*  Ajax - Liste deroulante de l'autocompletion                                   */
/* ============================================================================== */

.ui-widget-content { border: solid 1px rgba(0,0,0,.3); background: #fff !important; }

.ui-autocomplete-loading { background: white url(<?php echo dol_buildpath($path.'/theme/'.$theme.'/img/working.gif',1) ?>) right center no-repeat; }
.ui-autocomplete {
	       position:absolute;
	       width:auto;
	       font-size: 1.0em;
	       background-color:white;
	       border:1px solid #888;
	       margin:0px;
/*	       padding:0px; This make combo crazy */
	     }
.ui-autocomplete ul {
	       list-style-type:none;
	       margin:0px;
	       padding:0px;
	     }
.ui-autocomplete ul li.selected { background-color: #D3E5EC;}
.ui-autocomplete ul li {
	       list-style-type:none;
	       display:block;
	       margin:0;
	       padding:2px;
	       height:18px;
	       cursor:pointer;
	     }


/* ============================================================================== */
/* Gantt
/* ============================================================================== */

td.gtaskname {
    overflow: hidden;
    text-overflow: ellipsis;
}


/* ============================================================================== */
/*  jQuery - jeditable for inline edit                                            */
/* ============================================================================== */

.editkey_textarea, .editkey_ckeditor, .editkey_string, .editkey_email, .editkey_numeric, .editkey_select, .editkey_autocomplete {
	background: url(<?php echo dol_buildpath($path.'/theme/'.$theme.'/img/edit.png',1) ?>) right top no-repeat;
	cursor: pointer;
	margin-right: 3px;
	margin-top: 3px;
}

.editkey_datepicker {
	background: url(<?php echo dol_buildpath($path.'/theme/'.$theme.'/img/calendar.png',1) ?>) right center no-repeat;
	cursor: pointer;
	margin-right: 3px;
	margin-top: 3px;
}

.editval_textarea.active:hover, .editval_ckeditor.active:hover, .editval_string.active:hover, .editval_email.active:hover, .editval_numeric.active:hover, .editval_select.active:hover, .editval_autocomplete.active:hover, .editval_datepicker.active:hover {
	background: white;
	cursor: pointer;
}

.viewval_textarea.active:hover, .viewval_ckeditor.active:hover, .viewval_string.active:hover, .viewval_email.active:hover, .viewval_numeric.active:hover, .viewval_select.active:hover, .viewval_autocomplete.active:hover, .viewval_datepicker.active:hover {
	background: white;
	cursor: pointer;
}

.viewval_hover {
	background: white;
}


/* ============================================================================== */
/* Admin Menu                                                                     */
/* ============================================================================== */

/* CSS for treeview */
.treeview ul { background-color: transparent !important; margin-top: 0; }
.treeview li { background-color: transparent !important; padding: 0 0 0 16px !important; min-height: 20px; }
.treeview .hover { color: rgb(<?php print $colortextlink; ?>) !important; text-decoration: underline !important; }



/* ============================================================================== */
/*  Show Excel tabs                                                               */
/* ============================================================================== */

.table_data
{
	border-style:ridge;
	border:1px solid;
}
.tab_base
{
	background:#C5D0DD;
	font-weight:bold;
	border-style:ridge;
	border: 1px solid;
	cursor:pointer;
}
.table_sub_heading
{
	background:#CCCCCC;
	font-weight:bold;
	border-style:ridge;
	border: 1px solid;
}
.table_body
{
	background:#F0F0F0;
	font-weight:normal;
	font-family:sans-serif;
	border-style:ridge;
	border: 1px solid;
	border-spacing: 0px;
	border-collapse: collapse;
}
.tab_loaded
{
	background:#222222;
	color:white;
	font-weight:bold;
	border-style:groove;
	border: 1px solid;
	cursor:pointer;
}


/* ============================================================================== */
/*  CSS for color picker                                                          */
/* ============================================================================== */

A.color, A.color:active, A.color:visited {
 position : relative;
 display : block;
 text-decoration : none;
 width : 10px;
 height : 10px;
 line-height : 10px;
 margin : 0px;
 padding : 0px;
 border : 1px inset white;
}
A.color:hover {
 border : 1px outset white;
}
A.none, A.none:active, A.none:visited, A.none:hover {
 position : relative;
 display : block;
 text-decoration : none;
 width : 10px;
 height : 10px;
 line-height : 10px;
 margin : 0px;
 padding : 0px;
 cursor : default;
 border : 1px solid #b3c5cc;
}
.tblColor {
 display : none;
}
.tdColor {
 padding : 1px;
}
.tblContainer {
 background-color : #b3c5cc;
}
.tblGlobal {
 position : absolute;
 top : 0px;
 left : 0px;
 display : none;
 background-color : #b3c5cc;
 border : 2px outset;
}
.tdContainer {
 padding : 5px;
}
.tdDisplay {
 width : 50%;
 height : 20px;
 line-height : 20px;
 border : 1px outset white;
}
.tdDisplayTxt {
 width : 50%;
 height : 24px;
 line-height : 12px;
 font-family : <?php print $fontlist ?>;
 font-size : 8pt;
 color : black;
 text-align : center;
}
.btnColor {
 width : 100%;
 font-family : <?php print $fontlist ?>;
 font-size : 10pt;
 padding : 0px;
 margin : 0px;
}
.btnPalette {
 width : 100%;
 font-family : <?php print $fontlist ?>;
 font-size : 8pt;
 padding : 0px;
 margin : 0px;
}


/* Style to overwrites JQuery styles */
.ui-state-highlight, .ui-widget-content .ui-state-highlight, .ui-widget-header .ui-state-highlight {
    border: 1px solid #888;
    background: rgb(<?php echo $colorbacktitle1; ?>);
    color: unset;
}

.ui-menu .ui-menu-item a {
    text-decoration:none;
    display:block;
    padding:.2em .4em;
    line-height:1.5;
    font-weight: normal;
    font-family:<?php echo $fontlist; ?>;
    font-size:1em;
}
.ui-widget {
    font-family:<?php echo $fontlist; ?>;
    font-size:<?php echo $fontsize; ?>px;
}
.ui-button { margin-left: -2px; <?php print (preg_match('/chrome/',$conf->browser->name)?'padding-top: 1px;':''); ?> }
.ui-button-icon-only .ui-button-text { height: 8px; }
.ui-button-icon-only .ui-button-text, .ui-button-icons-only .ui-button-text { padding: 2px 0px 6px 0px; }
.ui-button-text
{
    line-height: 1em !important;
}
.ui-autocomplete-input { margin: 0; padding: 4px; }


/* ============================================================================== */
/*  CKEditor                                                                      */
/* ============================================================================== */

.cke_dialog {
    border: 1px #bbb solid ! important;
}
/*.cke_editor table, .cke_editor tr, .cke_editor td
{
    border: 0px solid #FF0000 !important;
}
span.cke_skin_kama { padding: 0 !important; }*/
.cke_wrapper { padding: 4px !important; }
a.cke_dialog_ui_button
{
    font-family: <?php print $fontlist ?> !important;
	background-image: url(<?php echo $img_button ?>) !important;
	background-position: bottom !important;
    border: 1px solid #C0C0C0 !important;
	-webkit-border-radius:0px 2px 0px 2px !important;
	border-radius:0px 2px 0px 2px !important;
    -webkit-box-shadow: 3px 3px 4px #f4f4f4 !important;
    box-shadow: 3px 3px 4px #f4f4f4 !important;
}
.cke_dialog_ui_hbox_last
{
	vertical-align: bottom ! important;
}
/*
.cke_editable
{
	line-height: 1.4 !important;
	margin: 6px !important;
}
*/
a.cke_dialog_ui_button_ok span {
    text-shadow: none !important;
    color: #333 !important;
}


/* ============================================================================== */
/*  ACE editor                                                                    */
/* ============================================================================== */
.ace_editor {
    border: 1px solid #ddd;
	margin: 0;
}
.aceeditorstatusbar {
        margin: 0;
        padding: 0;
        padding-<?php echo $left; ?>: 10px;
        left: 0;
        right: 0;
        bottom: 0;
        color: #666;
        height: 28px;
        line-height: 2.2em;
}
.ace_status-indicator {
        color: gray;
        position: relative;
        right: 0;
        border-left: 1px solid;
}
pre#editfilecontentaceeditorid {
    margin-top: 5px;
}


/* ============================================================================== */
/*  File upload                                                                   */
/* ============================================================================== */

.template-upload {
    height: 72px !important;
}


/* ============================================================================== */
/*  Holiday                                                                       */
/* ============================================================================== */

#types .btn {
    cursor: pointer;
}

#types .btn-primary {
    font-weight: bold;
}

#types form {
    padding: 20px;
}

#types label {
    display:inline-block;
    width:100px;
    margin-right: 20px;
    padding: 4px;
    text-align: right;
    vertical-align: top;
}

#types input.text, #types textarea {
    width: 400px;
}

#types textarea {
    height: 100px;
}



/* ============================================================================== */
/*  JSGantt                                                                       */
/* ============================================================================== */

div.scroll2 {
	width: <?php print isset($_SESSION['dol_screenwidth'])?max($_SESSION['dol_screenwidth']-830,450):'450'; ?>px !important;
}

.gtaskname div, .gtaskname {
	font-size: unset !important;
}
div.gantt, .gtaskheading, .gmajorheading, .gminorheading, .gminorheadingwkend {
	font-size: unset !important;
	font-weight: normal !important;
	color: #000 !important;
}
div.gTaskInfo {
    background: #f0f0f0 !important;
}
.gtaskblue {
	background: rgb(108,152,185) !important;
}
.gtaskgreen {
    background: rgb(160,173,58) !important;
}
td.gtaskname {
    overflow: hidden;
    text-overflow: ellipsis;
}
td.gminorheadingwkend {
    color: #888 !important;
}
td.gminorheading {
    color: #666 !important;
}
.glistlbl, .glistgrid {
	width: 582px !important;
}
.gtaskname div, .gtaskname {
    min-width: 250px !important;
    max-width: 250px !important;
    width: 250px !important;
}
.gpccomplete div, .gpccomplete {
    min-width: 40px !important;
    max-width: 40px !important;
    width: 40px !important;
}



/* ============================================================================== */
/*  jFileTree                                                                     */
/* ============================================================================== */

.ecmfiletree {
	width: 99%;
	height: 99%;
	padding-left: 2px;
	font-weight: normal;
}

.fileview {
	width: 99%;
	height: 99%;
	background: #FFF;
	padding-left: 2px;
	padding-top: 4px;
	font-weight: normal;
}

div.filedirelem {
    position: relative;
    display: block;
    text-decoration: none;
}

ul.filedirelem {
    padding: 2px;
    margin: 0 5px 5px 5px;
}
ul.filedirelem li {
    list-style: none;
    padding: 2px;
    margin: 0 10px 20px 10px;
    width: 160px;
    height: 120px;
    text-align: center;
    display: block;
    float: <?php print $left; ?>;
    border: solid 1px #f4f4f4;
}

.ui-layout-north {

}

ul.ecmjqft {
	line-height: 16px;
	padding: 0px;
	margin: 0px;
	font-weight: normal;
}

ul.ecmjqft li {
	list-style: none;
	padding: 0px;
	padding-left: 20px;
	margin: 0px;
	display: block;
}

ul.ecmjqft a {
	line-height: 24px;
	vertical-align: middle;
	color: #333;
	padding: 0px 0px;
	font-weight:normal;
	display: inline-block !important;
}
ul.ecmjqft a:active {
	font-weight: bold !important;
}
ul.ecmjqft a:hover {
    text-decoration: underline;
}

div.ecmjqft {
	vertical-align: middle;
	display: inline-block !important;
	text-align: right;
	float: right;
	right:4px;
	clear: both;
}
div#ecm-layout-west {
    width: 380px;
    vertical-align: top;
}
div#ecm-layout-center {
    width: calc(100% - 390px);
    vertical-align: top;
    float: right;
}

.ecmjqft LI.directory { font-weight:normal; background: url(<?php echo dol_buildpath($path.'/theme/common/treemenu/folder2.png',1); ?>) left top no-repeat; }
.ecmjqft LI.expanded { font-weight:normal; background: url(<?php echo dol_buildpath($path.'/theme/common/treemenu/folder2-expanded.png',1); ?>) left top no-repeat; }
.ecmjqft LI.wait { font-weight:normal; background: url(<?php echo dol_buildpath('/theme/'.$theme.'/img/working.gif',1); ?>) left top no-repeat; }


/* ============================================================================== */
/*  jNotify                                                                       */
/* ============================================================================== */

.jnotify-container {
	position: fixed !important;
<?php if (! empty($conf->global->MAIN_JQUERY_JNOTIFY_BOTTOM)) { ?>
	top: auto !important;
	bottom: 4px !important;
<?php } ?>
	text-align: center;
	min-width: <?php echo $dol_optimize_smallscreen?'200':'480'; ?>px;
	width: auto;
	max-width: 1024px;
	padding-left: 10px !important;
	padding-right: 10px !important;
}
.jnotify-container .jnotify-notification .jnotify-message {
	font-weight: normal;
}
.jnotify-container .jnotify-notification-warning .jnotify-close, .jnotify-container .jnotify-notification-warning .jnotify-message {
    color: #a28918 !important;
}

/* use or not ? */
div.jnotify-background {
	opacity : 0.95 !important;
    -webkit-box-shadow: 2px 2px 4px #888 !important;
    box-shadow: 2px 2px 4px #888 !important;
}

/* ============================================================================== */
/*  blockUI                                                                      */
/* ============================================================================== */

/*div.growlUI { background: url(check48.png) no-repeat 10px 10px }*/
div.dolEventValid h1, div.dolEventValid h2 {
	color: #567b1b;
	background-color: #e3f0db;
	padding: 5px 5px 5px 5px;
	text-align: left;
}
div.dolEventError h1, div.dolEventError h2 {
	color: #a72947;
	background-color: #d79eac;
	padding: 5px 5px 5px 5px;
	text-align: left;
}

/* ============================================================================== */
/*  Maps                                                                          */
/* ============================================================================== */

.divmap, #google-visualization-geomap-embed-0, #google-visualization-geomap-embed-1, google-visualization-geomap-embed-2 {
}


/* ============================================================================== */
/*  Datatable                                                                     */
/* ============================================================================== */

table.dataTable tr.odd td.sorting_1, table.dataTable tr.even td.sorting_1 {
  background: none !important;
}
.sorting_asc  { background: url('<?php echo dol_buildpath('/theme/'.$theme.'/img/sort_asc.png',1); ?>') no-repeat center right !important; }
.sorting_desc { background: url('<?php echo dol_buildpath('/theme/'.$theme.'/img/sort_desc.png',1); ?>') no-repeat center right !important; }
.sorting_asc_disabled  { background: url('<?php echo dol_buildpath('/theme/'.$theme.'/img/sort_asc_disabled.png',1); ?>') no-repeat center right !important; }
.sorting_desc_disabled { background: url('<?php echo dol_buildpath('/theme/'.$theme.'/img/sort_desc_disabled.png',1); ?>') no-repeat center right !important; }
.dataTables_paginate {
	margin-top: 8px;
}
.paginate_button_disabled {
  opacity: 1 !important;
  color: #888 !important;
  cursor: default !important;
}
.paginate_disabled_previous:hover, .paginate_enabled_previous:hover, .paginate_disabled_next:hover, .paginate_enabled_next:hover
{
	font-weight: normal;
}
.paginate_enabled_previous:hover, .paginate_enabled_next:hover
{
	text-decoration: underline !important;
}
.paginate_active
{
	text-decoration: underline !important;
}
.paginate_button
{
	font-weight: normal !important;
    text-decoration: none !important;
}
.paging_full_numbers {
	height: inherit !important;
}
.paging_full_numbers a.paginate_active:hover, .paging_full_numbers a.paginate_button:hover {
	background-color: #DDD !important;
}
.paging_full_numbers, .paging_full_numbers a.paginate_active, .paging_full_numbers a.paginate_button {
	background-color: #FFF !important;
	border-radius: inherit !important;
}
.paging_full_numbers a.paginate_button_disabled:hover, .paging_full_numbers a.disabled:hover {
    background-color: #FFF !important;
}
.paginate_button, .paginate_active {
  border: 1px solid #ddd !important;
  padding: 6px 12px !important;
  margin-left: -1px !important;
  line-height: 1.42857143 !important;
  margin: 0 0 !important;
}

/* For jquery plugin combobox */
/* Disable this. It breaks wrapping of boxes
.ui-corner-all { white-space: nowrap; } */

.ui-state-disabled, .ui-widget-content .ui-state-disabled, .ui-widget-header .ui-state-disabled, .paginate_button_disabled {
	opacity: .35;
	background-image: none;
}

div.dataTables_length {
	float: right !important;
	padding-left: 8px;
}
div.dataTables_length select {
	background: #fff;
}
.dataTables_wrapper .dataTables_paginate {
	padding-top: 0px !important;
}


/* ============================================================================== */
/*  Select2                                                                       */
/* ============================================================================== */

.blockvmenusearch .select2-container--default .select2-selection--single,
.blockvmenubookmarks .select2-container--default .select2-selection--single
{
    background-color: unset;
}
.select2-container--default .select2-selection--single .select2-selection__rendered {
    color: unset;
}
.select2-container .select2-choice {
	border-bottom: 1px solid #ccc;
}
.select2-container .select2-choice > .select2-chosen {
    margin-right: 23px;
}
.select2-container .select2-choice .select2-arrow {
	border-radius: 0;
}
.select2-container-multi .select2-choices {
	background-image: none;
}
.select2-container .select2-choice {
	color: #000;
	border-radius: 0;
}
.selectoptiondisabledwhite {
	background: #FFFFFF !important;
}

.select2-arrow {
	border: none;
	border-left: none !important;
	background: none !important;
}
.select2-choice
{
	border-top: none !important;
	border-left: none !important;
	border-right: none !important;
	border-bottom: 1px solid #ccc;
}
.select2-drop.select2-drop-above {
	box-shadow: none !important;
}
.select2-container--open .select2-dropdown--above {
    border-bottom: solid 1px rgba(0,0,0,.2);
}
.select2-drop.select2-drop-above.select2-drop-active {
	border-top: 1px solid #ccc;
	border-bottom: 1px solid #ccc;
}
.select2-container--default .select2-selection--single
{
	outline: none;
	border-top: none;
	border-left: none;
	border-right: none;
	border-bottom: solid 1px rgba(0,0,0,.2);
	-webkit-box-shadow: none !important;
	box-shadow: none !important;
	border-radius: 0 !important;
}
.select2-container--default .select2-selection--multiple {
	border: solid 1px rgba(0,0,0,.2);
	border-radius: 0 !important;
}
.select2-search__field
{
	outline: none;
	border-top: none !important;
	border-left: none !important;
	border-right: none !important;
	border-bottom: solid 1px rgba(0,0,0,.2) !important;
	-webkit-box-shadow: none !important;
	box-shadow: none !important;
	border-radius: 0 !important;
}
.select2-container-active .select2-choice, .select2-container-active .select2-choices
{
	outline: none;
	border-top: none;
	border-left: none;
	border-bottom: none;
	-webkit-box-shadow: none !important;
	box-shadow: none !important;
}
.select2-dropdown-open {
	background-color: #fff;
}
.select2-dropdown-open .select2-choice, .select2-dropdown-open .select2-choices
{
	outline: none;
	border-top: none;
	border-left: none;
	border-bottom: none;
	-webkit-box-shadow: none !important;
	box-shadow: none !important;
	background-color: #fff;
}
.select2-disabled
{
	color: #888;
}
.select2-drop.select2-drop-above.select2-drop-active, .select2-drop {
	border-radius: 0;
}
.select2-drop.select2-drop-above {
	border-radius:  0;
}
.select2-dropdown-open.select2-drop-above .select2-choice, .select2-dropdown-open.select2-drop-above .select2-choices {
	background-image: none;
	border-radius: 0 !important;
}
div.select2-drop-above
{
	background: #fff;
	-webkit-box-shadow: none !important;
	box-shadow: none !important;
}
.select2-drop-active
{
	border: 1px solid #ccc;
	padding-top: 4px;
}
.select2-search input {
	border: none;
}
a span.select2-chosen
{
	font-weight: normal !important;
}
.select2-container .select2-choice {
	background-image: none;
	line-height: 24px;
}
.select2-results .select2-no-results, .select2-results .select2-searching, .select2-results .select2-ajax-error, .select2-results .select2-selection-limit
{
	background: #FFFFFF;
}
.select2-results {
	max-height:	400px;
}
.select2-container.select2-container-disabled .select2-choice, .select2-container-multi.select2-container-disabled .select2-choices {
	background-color: #FFFFFF;
	background-image: none;
	border: none;
	cursor: default;
}
.select2-container-disabled .select2-choice .select2-arrow b {
	opacity: 0.5;
}
.select2-container-multi .select2-choices .select2-search-choice {
  margin-bottom: 3px;
}
.select2-dropdown-open.select2-drop-above .select2-choice, .select2-dropdown-open.select2-drop-above .select2-choices, .select2-container-multi .select2-choices,
.select2-container-multi.select2-container-active .select2-choices
{
	border-bottom: 1px solid #ccc;
	border-right: none;
	border-top: none;
	border-left: 1px solid #ddd;
}
.select2-container--default .select2-results>.select2-results__options{
    max-height: 400px;
}

/* Special case for the select2 add widget */
#addbox .select2-container .select2-choice > .select2-chosen, #actionbookmark .select2-container .select2-choice > .select2-chosen {
    text-align: <?php echo $left; ?>;;
    opacity: 0.3;
}
.select2-container--default .select2-selection--single .select2-selection__placeholder {
	color: unset;
	opacity: 0.5;
}
span#select2-boxbookmark-container, span#select2-boxcombo-container {
    text-align: <?php echo $left; ?>;
    opacity: 0.5;
}
.select2-container .select2-selection--single .select2-selection__rendered {
	padding-left: 6px;
}
/* Style used before the select2 js is executed on boxcombo */
#boxbookmark.boxcombo, #boxcombo.boxcombo {
    text-align: left;
    opacity: 0.3;
    border-bottom: solid 1px rgba(0,0,0,.4) !important;
    height: 26px;
    line-height: 24px;
    padding: 0 0 5px 5px;
    vertical-align: top;
}

/* To emulate select 2 style */
.select2-container-multi-dolibarr .select2-choices-dolibarr .select2-search-choice-dolibarr {
  padding: 2px 5px 1px 5px;
  margin: 0 0 2px 3px;
  position: relative;
  line-height: 13px;
  color: #444;
  cursor: default;
  border: 1px solid #ddd;
  border-radius: 3px;
  -webkit-box-shadow: 0 0 2px #fff inset, 0 1px 0 rgba(0, 0, 0, 0.05);
  box-shadow: 0 0 2px #fff inset, 0 1px 0 rgba(0, 0, 0, 0.05);
  background-clip: padding-box;
  -webkit-touch-callout: none;
  -webkit-user-select: none;
  -moz-user-select: none;
  -ms-user-select: none;
  user-select: none;
  background-color: #e4e4e4;
  background-image: -webkit-gradient(linear, 0% 0%, 0% 100%, color-stop(20%, #f4f4f4), color-stop(50%, #f0f0f0), color-stop(52%, #e8e8e8), color-stop(100%, #eee));
  background-image: -webkit-linear-gradient(top, #f4f4f4 20%, #f0f0f0 50%, #e8e8e8 52%, #eee 100%);
  background-image: -moz-linear-gradient(top, #f4f4f4 20%, #f0f0f0 50%, #e8e8e8 52%, #eee 100%);
  background-image: linear-gradient(to bottom, #f4f4f4 20%, #f0f0f0 50%, #e8e8e8 52%, #eee 100%);
}
.select2-container-multi-dolibarr .select2-choices-dolibarr .select2-search-choice-dolibarr a {
	font-weight: normal;
}
.select2-container-multi-dolibarr .select2-choices-dolibarr li {
  float: left;
  list-style: none;
}
.select2-container-multi-dolibarr .select2-choices-dolibarr {
  height: auto !important;
  height: 1%;
  margin: 0;
  padding: 0 5px 0 0;
  position: relative;
  cursor: text;
  overflow: hidden;
}


/* ============================================================================== */
/*  For categories                                                                */
/* ============================================================================== */

.noborderoncategories {
	border: none !important;
	border-radius: 5px !important;
	box-shadow: none;
	-webkit-box-shadow: none !important;
    box-shadow: none !important;
}
span.noborderoncategories a, li.noborderoncategories a {
	line-height: normal;
}
span.noborderoncategories {
	padding: 3px 5px 0px 5px;
}
.categtextwhite, .treeview .categtextwhite.hover {
	color: #fff !important;
}
.categtextblack {
	color: #000 !important;
}


/* ============================================================================== */
/*  Multiselect with checkbox                                                     */
/* ============================================================================== */

ul.ulselectedfields {
    z-index: 90;			/* To have the select box appears on first plan even when near buttons are decorated by jmobile */
}
dl.dropdown {
    margin:0px;
    padding:0px;
	margin-left: 2px;
    margin-right: 2px;
    vertical-align: text-bottom;
    display: inline-block;
}
.dropdown dd, .dropdown dt {
    margin:0px;
    padding:0px;
}
.dropdown ul {
    margin: -1px 0 0 0;
    text-align: left;
}
.dropdown dd {
    position:relative;
}
.dropdown dt a {
    display:block;
    overflow: hidden;
    border:0;
}
.dropdown dt a span, .multiSel span {
    cursor:pointer;
    display:inline-block;
    padding: 0 3px 2px 0;
}
.dropdown span.value {
    display:none;
}
.dropdown dd ul {
    background-color: #FFF;
    border: 1px solid #888;
    display:none;
    right:0px;						/* pop is align on right */
    padding: 2px 15px 2px 5px;
    position:absolute;
    top:2px;
    list-style:none;
    max-height: 264px;
    overflow: auto;
}
.dropdown dd ul li {
	white-space: nowrap;
	font-weight: normal;
	padding: 2px;
	color: #000;
}
.dropdown dd ul li input[type="checkbox"] {
    margin-right: 3px;
}
.dropdown dd ul li a, .dropdown dd ul li span {
    padding: 3px;
    display: block;
}
.dropdown dd ul li span {
	color: #888;
}
.dropdown dd ul li a:hover {
    background-color:#fff;
}



/* ============================================================================== */
/*  Markdown rendering                                                             */
/* ============================================================================== */

.imgmd {
	width: 90%;
}
.moduledesclong h1 {
	padding-top: 10px;
	padding-bottom: 20px;
}


/* ============================================================================== */
/*  JMobile                                                                       */
/* ============================================================================== */

li.ui-li-divider .ui-link {
	color: #FFF !important;
}
.ui-btn {
	margin: 0.1em 2px
}
a.ui-link, a.ui-link:hover, .ui-btn:hover, span.ui-btn-text:hover, span.ui-btn-inner:hover {
	text-decoration: none !important;
}
.ui-body-c {
	background: #fff;
}

.ui-btn-inner {
	min-width: .4em;
	padding-left: 6px;
	padding-right: 6px;
	font-size: <?php print $fontsize ?>px;
	/* white-space: normal; */		/* Warning, enable this break the truncate feature */
}
.ui-btn-icon-right .ui-btn-inner {
	padding-right: 30px;
}
.ui-btn-icon-left .ui-btn-inner {
	padding-left: 30px;
}
.ui-select .ui-btn-icon-right .ui-btn-inner {
	padding-right: 30px;
}
.ui-select .ui-btn-icon-left .ui-btn-inner {
	padding-left: 30px;
}
.ui-select .ui-btn-icon-right .ui-icon {
    right: 8px;
}
.ui-btn-icon-left > .ui-btn-inner > .ui-icon, .ui-btn-icon-right > .ui-btn-inner > .ui-icon {
    margin-top: -10px;
}
select {
    /* display: inline-block; */	/* We can't set this. This disable ability to make */
    overflow:hidden;
    white-space: nowrap;			/* Enabling this make behaviour strange when selecting the empty value if this empty value is '' instead of '&nbsp;' */
    text-overflow: ellipsis;
}
.fiche .ui-controlgroup {
	margin: 0px;
	padding-bottom: 0px;
}
div.ui-controlgroup-controls div.tabsElem
{
	margin-top: 2px;
}
div.ui-controlgroup-controls div.tabsElem a
{
	-webkit-box-shadow: 0 -3px 6px rgba(0,0,0,.2);
	box-shadow: 0 -3px 6px rgba(0,0,0,.2);
}
div.ui-controlgroup-controls div.tabsElem a#active {
	-webkit-box-shadow: 0 -3px 6px rgba(0,0,0,.3);
	box-shadow: 0 -3px 6px rgba(0,0,0,.3);
}

a.tab span.ui-btn-inner
{
	border: none;
	padding: 0;
}

.ui-link {
	color: rgb(<?php print $colortext; ?>);
}
.liste_titre .ui-link {
	color: rgb(<?php print $colortexttitle; ?>) !important;
}

a.ui-link {
	word-wrap: break-word;
}

/* force wrap possible onto field overflow does not works */
.formdoc .ui-btn-inner
{
	white-space: normal;
	overflow: hidden;
	text-overflow: clip; /* "hidden" : do not exists as a text-overflow value (https://developer.mozilla.org/fr/docs/Web/CSS/text-overflow) */
}

/* Warning: setting this may make screen not beeing refreshed after a combo selection */
/*.ui-body-c {
	background: #fff;
}*/

div.ui-radio, div.ui-checkbox
{
	display: inline-block;
	border-bottom: 0px !important;
}
.ui-checkbox input, .ui-radio input {
	height: auto;
	width: auto;
	margin: 4px;
	position: static;
}
div.ui-checkbox label+input, div.ui-radio label+input {
	position: absolute;
}
.ui-mobile fieldset
{
	padding-bottom: 10px; margin-bottom: 4px; border-bottom: 1px solid #AAAAAA !important;
}

ul.ulmenu {
	border-radius: 0;
	-webkit-border-radius: 0;
}

.ui-field-contain label.ui-input-text {
	vertical-align: middle !important;
}
.ui-mobile fieldset {
	border-bottom: none !important;
}

/* Style for first level menu with jmobile */
.ui-li .ui-btn-inner a.ui-link-inherit, .ui-li-static.ui-li {
    padding: 1em 15px;
    display: block;
}
.ui-btn-up-c {
	font-weight: normal;
}
.ui-focus, .ui-btn:focus {
    -webkit-box-shadow: none;
    box-shadow: none;
}
.ui-bar-b {
    /*border: 1px solid #888;*/
    border: none;
    background: none;
    text-shadow: none;
    color: rgb(<?php print $colortexttitlenotab; ?>) !important;
}
.ui-bar-b, .lilevel0 {
    background-repeat: repeat-x;
    border: none;
    background: none;
    text-shadow: none;
    color: rgb(<?php print $colortexttitlenotab; ?>) !important;
}
.alilevel0 {
	font-weight: normal !important;
}

.ui-li.ui-last-child, .ui-li.ui-field-contain.ui-last-child {
    border-bottom-width: 0px !important;
}
.alilevel0 {
    color: rgb(<?php echo $colortexttitle; ?>) !important;
}
.ulmenu {
	box-shadow: none !important;
	border-bottom: 1px solid #ccc;
}
.ui-btn-icon-right {
	border-right: 1px solid #ccc !important;
}
.ui-body-c {
	border: 1px solid #ccc;
	text-shadow: none;
}
.ui-btn-up-c, .ui-btn-hover-c {
	/* border: 1px solid #ccc; */
	text-shadow: none;
}
.ui-body-c .ui-link, .ui-body-c .ui-link:visited, .ui-body-c .ui-link:hover {
	color: rgb(<?php print $colortextlink; ?>);
}
.ui-btn-up-c .vsmenudisabled {
	color: #<?php echo $colorshadowtitle; ?> !important;
	text-shadow: none !important;
}
/*
.ui-btn-up-c {
	background: transparent;
}
*/
div.tabsElem a.tab {
	background: transparent;
}

/*.ui-controlgroup-horizontal .ui-btn.ui-first-child {
-webkit-border-top-left-radius: 6px;
border-top-left-radius: 6px;
}
.ui-controlgroup-horizontal .ui-btn.ui-last-child {
-webkit-border-top-right-radius: 6px;
border-top-right-radius: 6px;
}*/

.alilevel1 {
    color: rgb(<?php print $colortexttitlenotab; ?>) !important;
}
.lilevel1 {
    border-top: 2px solid #444;
    background: #fff ! important;
}
.lilevel1 div div a {
	font-weight: bold !important;
}
.lilevel2
{
	padding-left: 22px;
    background: #fff ! important;
}
.lilevel3
{
	padding-left: 44px;
    background: #fff ! important;
}
.lilevel4
{
	padding-left: 66px;
    background: #fff ! important;
}
.lilevel5
{
	padding-left: 88px;
    background: #fff ! important;
}



/* ============================================================================== */
/*  POS                                                                           */
/* ============================================================================== */

.menu_choix1 a {
	background: url('<?php echo dol_buildpath($path.'/theme/'.$theme.'/img/menus/money.png',1) ?>') top left no-repeat;
	background-position-y: 15px;
}

.menu_choix2 a {
	background: url('<?php echo dol_buildpath($path.'/theme/'.$theme.'/img/menus/home.png',1) ?>') top left no-repeat;
	background-position-y: 15px;
}
.menu_choix1,.menu_choix2 {
	font-size: 1.4em;
	text-align: left;
	border: 1px solid #666;
	margin-right: 20px;
}
.menu_choix1 a, .menu_choix2 a {
	display: block;
	color: #fff;
	text-decoration: none;
	padding-top: 18px;
	padding-left: 54px;
	font-size: 14px;
	height: 40px;
}
.menu_choix1 a:hover,.menu_choix2 a:hover {
	color: #6d3f6d;
}
.menu li.menu_choix1 {
    padding-top: 6px;
    padding-right: 10px;
    padding-bottom: 2px;
}
.menu li.menu_choix2 {
    padding-top: 6px;
    padding-right: 10px;
    padding-bottom: 2px;
}
@media only screen and (max-width: 767px)
{
	.menu_choix1 a, .menu_choix2 a {
		background-size: 36px 36px;
		background-position-y: 6px;
		padding-left: 40px;
	}
    .menu li.menu_choix1, .menu li.menu_choix2 {
        padding-left: 4px;
        padding-right: 0;
    }
    .liste_articles {
    	margin-right: 0 !important;
    }
}



/* ============================================================================== */
/*  Public                                                                        */
/* ============================================================================== */

/* The theme for public pages */
.public_body {
	margin: 20px;
}
.public_border {
	border: 1px solid #888;
}



::-webkit-scrollbar {
    width: 12px;
}
::-webkit-scrollbar-button {
    background: #aaa
}
::-webkit-scrollbar-track-piece {
    background: #fff
}
::-webkit-scrollbar-thumb {
    background: #ddd
}​



/* ============================================================================== */
/* Ticket module                                                                  */
/* ============================================================================== */

#cd-timeline {
  position: relative;
  padding: 2em 0;
  margin-bottom: 2em;
}
#cd-timeline::before {
  /* this is the vertical line */
  content: '';
  position: absolute;
  top: 0;
  left: 18px;
  height: 100%;
  width: 4px;
  background: #d7e4ed;
}
@media only screen and (min-width: 1170px) {
  #cd-timeline {
    margin-bottom: 3em;
  }
  #cd-timeline::before {
    left: 50%;
    margin-left: -2px;
  }
}

.cd-timeline-block {
  position: relative;
  margin: 2em 0;
}
.cd-timeline-block:after {
  content: "";
  display: table;
  clear: both;
}
.cd-timeline-block:first-child {
  margin-top: 0;
}
.cd-timeline-block:last-child {
  margin-bottom: 0;
}
@media only screen and (min-width: 1170px) {
  .cd-timeline-block {
    margin: 4em 0;
  }
  .cd-timeline-block:first-child {
    margin-top: 0;
  }
  .cd-timeline-block:last-child {
    margin-bottom: 0;
  }
}

.cd-timeline-img {
  position: absolute;
  top: 0;
  left: 0;
  width: 40px;
  height: 40px;
  border-radius: 50%;
  box-shadow: 0 0 0 4px white, inset 0 2px 0 rgba(0, 0, 0, 0.08), 0 3px 0 4px rgba(0, 0, 0, 0.05);
  background: #d7e4ed;
}
.cd-timeline-img img {
  display: block;
  width: 24px;
  height: 24px;
  position: relative;
  left: 50%;
  top: 50%;
  margin-left: -12px;
  margin-top: -12px;
}
.cd-timeline-img.cd-picture {
  background: #75ce66;
}
.cd-timeline-img.cd-movie {
  background: #c03b44;
}
.cd-timeline-img.cd-location {
  background: #f0ca45;
}
@media only screen and (min-width: 1170px) {
  .cd-timeline-img {
    width: 60px;
    height: 60px;
    left: 50%;
    margin-left: -30px;
    /* Force Hardware Acceleration in WebKit */
    -webkit-transform: translateZ(0);
    -webkit-backface-visibility: hidden;
  }
  .cssanimations .cd-timeline-img.is-hidden {
    visibility: hidden;
  }
  .cssanimations .cd-timeline-img.bounce-in {
    visibility: visible;
    -webkit-animation: cd-bounce-1 0.6s;
    -moz-animation: cd-bounce-1 0.6s;
    animation: cd-bounce-1 0.6s;
  }
}

@-webkit-keyframes cd-bounce-1 {
  0% {
    opacity: 0;
    -webkit-transform: scale(0.5);
  }

  60% {
    opacity: 1;
    -webkit-transform: scale(1.2);
  }

  100% {
    -webkit-transform: scale(1);
  }
}
@-moz-keyframes cd-bounce-1 {
  0% {
    opacity: 0;
    -moz-transform: scale(0.5);
  }

  60% {
    opacity: 1;
    -moz-transform: scale(1.2);
  }

  100% {
    -moz-transform: scale(1);
  }
}
@keyframes cd-bounce-1 {
  0% {
    opacity: 0;
    -webkit-transform: scale(0.5);
    -moz-transform: scale(0.5);
    -ms-transform: scale(0.5);
    -o-transform: scale(0.5);
    transform: scale(0.5);
  }

  60% {
    opacity: 1;
    -webkit-transform: scale(1.2);
    -moz-transform: scale(1.2);
    -ms-transform: scale(1.2);
    -o-transform: scale(1.2);
    transform: scale(1.2);
  }

  100% {
    -webkit-transform: scale(1);
    -moz-transform: scale(1);
    -ms-transform: scale(1);
    -o-transform: scale(1);
    transform: scale(1);
  }
}
.cd-timeline-content {
  position: relative;
  margin-left: 60px;
  background: white;
  border-radius: 0.25em;
  padding: 1em;
  background-image: -o-linear-gradient(bottom, rgba(0,0,0,0.1) 0%, rgba(230,230,230,0.4) 100%);
  background-image: -moz-linear-gradient(bottom, rgba(0,0,0,0.1) 0%, rgba(230,230,230,0.4) 100%);
  background-image: -webkit-linear-gradient(bottom, rgba(0,0,0,0.1) 0%, rgba(230,230,230,0.4) 100%);
  background-image: -ms-linear-gradient(bottom, rgba(0,0,0,0.1) 0%, rgba(230,230,230,0.4) 100%);
  background-image: linear-gradient(bottom, rgba(0,0,0,0.1) 0%, rgba(230,230,230,0.4) 100%);
}
.cd-timeline-content:after {
  content: "";
  display: table;
  clear: both;
}
.cd-timeline-content h2 {
  color: #303e49;
}
.cd-timeline-content .cd-date {
  font-size: 13px;
  font-size: 0.8125rem;
}
.cd-timeline-content .cd-date {
  display: inline-block;
}
.cd-timeline-content p {
  margin: 1em 0;
  line-height: 1.6;
}

.cd-timeline-content .cd-date {
  float: left;
  padding: .2em 0;
  opacity: .7;
}
.cd-timeline-content::before {
  content: '';
  position: absolute;
  top: 16px;
  right: 100%;
  height: 0;
  width: 0;
  border: 7px solid transparent;
  border-right: 7px solid white;
}
@media only screen and (min-width: 768px) {
  .cd-timeline-content h2 {
    font-size: 20px;
    font-size: 1.25rem;
  }
  .cd-timeline-content {
    font-size: 16px;
    font-size: 1rem;
  }
  .cd-timeline-content .cd-read-more, .cd-timeline-content .cd-date {
    font-size: 14px;
    font-size: 0.875rem;
  }
}
@media only screen and (min-width: 1170px) {
  .cd-timeline-content {
    margin-left: 0;
    padding: 1.6em;
    width: 43%;
  }
  .cd-timeline-content::before {
    top: 24px;
    left: 100%;
    border-color: transparent;
    border-left-color: white;
  }
  .cd-timeline-content .cd-read-more {
    float: left;
  }
  .cd-timeline-content .cd-date {
    position: absolute;
    width: 55%;
    left: 115%;
    top: 6px;
    font-size: 16px;
    font-size: 1rem;
  }
  .cd-timeline-block:nth-child(even) .cd-timeline-content {
    float: right;
  }
  .cd-timeline-block:nth-child(even) .cd-timeline-content::before {
    top: 24px;
    left: auto;
    right: 100%;
    border-color: transparent;
    border-right-color: white;
  }
  .cd-timeline-block:nth-child(even) .cd-timeline-content .cd-read-more {
    float: right;
  }
  .cd-timeline-block:nth-child(even) .cd-timeline-content .cd-date {
    left: auto;
    right: 115%;
    text-align: right;
  }

}



/* ============================================================================== */
/* CSS style used for small screen                                                */
/* ============================================================================== */

.imgopensurveywizard
{
	padding: 0 4px 0 4px;
}
@media only screen and (max-width: 767px)
{
	.imgopensurveywizard, .imgautosize { width:95%; height: auto; }

	#tooltip {
		position: absolute;
		width: <?php print dol_size(350,'width'); ?>px;
	}

    div.tabBar {
        padding-left: 8px;
        padding-right: 8px;
        -webkit-border-radius: 0;
    	border-radius: 0px;
        border-right: none;
        border-left: none;
    }

}

@media only screen and (max-width: 1024px)
{
	div#ecm-layout-west {
		width: 100%;
		clear: both;
	}
	div#ecm-layout-center {
		width: 100%;
	}
}

/* nboftopmenuentries = <?php echo $nbtopmenuentries ?>, fontsize=<?php echo $fontsize ?> */
/* disableimages = <?php echo $disableimages; ?> */
/* rule to reduce top menu - 1st reduction */
@media only screen and (max-width:  <?php echo round($nbtopmenuentries * $fontsize * 7, 0) + 200; ?>px)
{
	div.tmenucenter {
	    max-width: <?php echo round($fontsize * 4); ?>px;	/* size of viewport */
    	white-space: nowrap;
  		overflow: hidden;
  		text-overflow: ellipsis;
  		color: #<?php echo $colortextbackhmenu; ?>;
	}
	.mainmenuaspan {
  		font-size: 12px;
    }
    .topmenuimage {
    	background-size: 26px auto;
    	margin-top: 0px;
	}
    li.tmenu, li.tmenusel {
    	min-width: 32px;
    }
    div.mainmenu {
    	min-width: auto;
    }
	div.tmenuleft {
		display: none;
	}
}
/* rule to reduce top menu - 2nd reduction */
@media only screen and (max-width: <?php echo round($nbtopmenuentries * $fontsize * 4.5, 0) + 200; ?>px)
{
	div.tmenucenter {
	    max-width: <?php echo round($fontsize * 2); ?>px;	/* size of viewport */
  		text-overflow: clip;
	}
	.mainmenuaspan {
  		font-size: 10px;
  		padding-left: 0;
  		padding-right: 0;
    }
    .topmenuimage {
    	background-size: 20px auto;
    	margin-top: 2px;
	}
}
/* rule to reduce top menu - 3rd reduction */
@media only screen and (max-width: 570px)
{
	div#tmenu_tooltip {
	<?php if (GETPOST('optioncss','aZ09') == 'print') {  ?>
		display:none;
	<?php } else { ?>
		/* padding-<?php echo $right; ?>: 78px; */
	<?php } ?>
	}
    li.tmenu, li.tmenusel {
        min-width: 30px;
    }

	div.tmenucenter {
  		text-overflow: clip;
	}
    .topmenuimage {
    	background-size: 20px auto;
    	margin-top: 2px !important;
	}
	div.mainmenu {
    	min-width: 20px;
    }

	#tooltip {
		position: absolute;
		width: <?php print dol_size(300,'width'); ?>px;
	}
	select {
		width: 98%;
		min-width: 0 !important;
	}
	div.divphotoref {
		padding-right: 5px;
	}
    img.photoref, div.photoref {
    	border: none;
    	-webkit-box-shadow: none;
        box-shadow: none;
        padding: 4px;
    	height: 20px;
    	width: 20px;
        object-fit: contain;
    }

	.titlefield {
		width: auto !important;		/* We want to ignor the 30%, try to use more if you can */
	}
	.tableforfield>tr>td:first-child {
		max-width: 100px;			/* but no more than 100px */
	}
}



<?php
if (is_object($db)) $db->close();<|MERGE_RESOLUTION|>--- conflicted
+++ resolved
@@ -1606,22 +1606,7 @@
 	margin: 0px 0px 0px 0px;
 	font-weight: normal;
 }
-<<<<<<< HEAD
 li.tmenu:hover {
-=======
-li.tmenusel, li.tmenu:hover {
-/*
-    background-image: -o-linear-gradient(bottom, rgba(250,250,250,0.3) 0%, rgba(0,0,0,0.3) 100%) !important;
-    background-image: -moz-linear-gradient(bottom, rgba(0,0,0,0.5) 0%, rgba(250,250,250,0) 100%) !important;
-    background-image: -webkit-linear-gradient(bottom, rgba(0,0,0,0.3) 0%, rgba(250,250,250,0) 100%) !important;
-    background-image: -ms-linear-gradient(bottom, rgba(250,250,250,0.3) 0%, rgba(0,0,0,0.3) 100%) !important;
-    background-image: linear-gradient(to bottom, rgba(250,250,250,0.3) 0%, rgba(0,0,0,0.3) 100%) !important;
-	background: rgb(<?php echo $colorbackhmenu1 ?>);
-*/
-	/* background: url(<?php echo dol_buildpath($path.'/theme/'.$theme.'/img/nav-overlay3.png',1); ?>) 50% 0 repeat-x !important; Nicer but problem when menu wrap on 2 lines */
-}
-li.tmenusel, li.tmenu:hover {
->>>>>>> 919c4fc5
 	opacity: .50; /* show only a slight shadow */
 }
 li.tmenusel {
