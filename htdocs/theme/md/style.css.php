--- conflicted
+++ resolved
@@ -119,11 +119,7 @@
 
 $useboldtitle = (isset($conf->global->THEME_ELDY_USEBOLDTITLE) ? $conf->global->THEME_ELDY_USEBOLDTITLE : 0);
 $borderwidth = 2;
-<<<<<<< HEAD
-$userborderontable = 1;
-=======
 $userborderontable = getDolGlobalInt('THEME_ELDY_USEBORDERONTABLE');
->>>>>>> 503d1a04
 
 // Case of option always editable
 if (!isset($conf->global->THEME_ELDY_BACKBODY)) {
@@ -351,11 +347,8 @@
 	--productlinestockod: #002200;
 	--productlinestocktoolow: #884400;
 	--infoboxmoduleenabledbgcolor : linear-gradient(0.4turn, #fff, #fff, #fff, #e4efe8);
-<<<<<<< HEAD
-=======
 	--butactionbg : #<?php print $butactionbg; ?>;
 	--textbutaction : #<?php print $textbutaction; ?>;
->>>>>>> 503d1a04
 }
 
 body {
@@ -459,11 +452,7 @@
 }
 #mainbody input.button:not(.buttongen):not(.bordertransp), #mainbody a.button:not(.buttongen):not(.bordertransp) {
 	background: var(--butactionbg);
-<<<<<<< HEAD
-	color: #FFF !important;
-=======
 	color: var(--textbutaction)!important;
->>>>>>> 503d1a04
 	border-radius: 3px;
 	border-collapse: collapse;
 	border: none;
@@ -478,12 +467,9 @@
 	-webkit-box-shadow: 0px 0px 6px 1px rgb(50 50 50 / 40%), 0px 0px 0px rgb(60 60 60 / 10%);
 	box-shadow: 0px 0px 6px 1px rgb(50 50 50 / 40%), 0px 0px 0px rgb(60 60 60 / 10%);
 }
-<<<<<<< HEAD
-=======
 #mainbody input.buttongen, #mainbody button.buttongen {
 	padding: 3px 4px;
 }
->>>>>>> 503d1a04
 
 input.button.massactionconfirmed {
 	margin: 4px;
@@ -3538,11 +3524,7 @@
 }
 
 table.border td, table.bordernooddeven td, div.border div div.tagtd {
-<<<<<<< HEAD
-	padding: 4px 4px 4px 4px;
-=======
 	padding: 3px 4px 3px 4px;
->>>>>>> 503d1a04
 	border: 1px solid #f0f0f0;
 	border-collapse: collapse;
 }
@@ -3561,33 +3543,6 @@
 .table-val-border-col {
 	width:auto;
 }
-
-<?php if (!empty($conf->global->THEME_ENABLE_STICKY_COLUMN_REF)) { ?>
-/* To have left column sticky */
-.tagtable td[data-key="ref"], .tagtable th[data-key="ref"] {
-	position: sticky;
-	left: 0;
-	top: 0;
-	max-width: 150px !important;
-	//background-color: inherit;
-	background-color: gainsboro;
-	z-index: 2;
-}
-<?php } ?>
-
-<?php if (!empty($conf->global->THEME_ENABLE_STICKY_COLUMN_ACTION)) { ?>
-/* To have right column sticky */
-.tagtable td.actioncolumn, .tagtable th.actioncolumn {
-	position: sticky;
-	right: 0;
-	top: 0;
-	max-width: 150px !important;
-	//background-color: inherit;
-	background-color: gainsboro;
-	z-index: 2;
-}
-<?php } ?>
-
 
 
 .thsticky, .tdsticky {
@@ -3690,12 +3645,6 @@
 	border-bottom-color:  #BBB;
 	border-bottom-style: solid;
 
-<<<<<<< HEAD
-	border-right: 1px solid #ccc;
-	border-left: 1px solid #ccc;
-
-=======
->>>>>>> 503d1a04
 	margin: 0px 0px 20px 0px;
 
 	-webkit-border-radius: 0.1em;
@@ -3951,17 +3900,10 @@
 
 /* Prepare to remove class pair - impair
 .noborder > tbody > tr:nth-child(even) td {
-<<<<<<< HEAD
-	background: linear-gradient(to bottom, var(--colorbacklineimpair1) 85%, var(--colorbacklineimpair2) 100%);
-	background: -o-linear-gradient(bottom, var(--colorbacklineimpair1) 85%, var(--colorbacklineimpair2) 100%);
-	background: -moz-linear-gradient(bottom, var(--colorbacklineimpair1) 85%, var(--colorbacklineimpair2) 100%);
-	background: -webkit-linear-gradient(bottom, var(--colorbacklineimpair1) 85%, var(--colorbacklineimpair2) 100%);
-=======
 	background: linear-gradient(to bottom, var(--colorbacklineimpai2) 85%, var(--colorbacklineimpair2) 100%);
 	background: -o-linear-gradient(bottom, var(--colorbacklineimpair2) 85%, var(--colorbacklineimpair2) 100%);
 	background: -moz-linear-gradient(bottom, var(--colorbacklineimpair2) 85%, var(--colorbacklineimpair2) 100%);
 	background: -webkit-linear-gradient(bottom, var(--colorbacklineimpair2) 85%, var(--colorbacklineimpair2) 100%);
->>>>>>> 503d1a04
 	font-family: <?php print $fontlist ?>;
 	border: 0px;
 	margin-bottom: 1px;
@@ -3970,17 +3912,10 @@
 }
 
 .noborder > tbody > tr:nth-child(odd) td {
-<<<<<<< HEAD
-	background: linear-gradient(to bottom, var(--colorbacklinepair1) 85%, var(--colorbacklinepair2) 100%);
-	background: -o-linear-gradient(bottom, var(--colorbacklinepair1) 85%, var(--colorbacklinepair2) 100%);
-	background: -moz-linear-gradient(bottom, var(--colorbacklinepair1) 85%, var(--colorbacklinepair2) 100%);
-	background: -webkit-linear-gradient(bottom, var(--colorbacklinepair1) 85%, var(--colorbacklinepair2) 100%);
-=======
 	background: linear-gradient(to bottom, var(--colorbacklinepair2) 85%, var(--colorbacklinepair2) 100%);
 	background: -o-linear-gradient(bottom, var(--colorbacklinepair2) 85%, var(--colorbacklinepair2) 100%);
 	background: -moz-linear-gradient(bottom, var(--colorbacklinepair2) 85%, var(--colorbacklinepair2) 100%);
 	background: -webkit-linear-gradient(bottom, var(--colorbacklinepair2) 85%, var(--colorbacklinepair2) 100%);
->>>>>>> 503d1a04
 	font-family: <?php print $fontlist ?>;
 	border: 0px;
 	margin-bottom: 1px;
@@ -4056,21 +3991,12 @@
 
 /* For no hover style */
 td.oddeven, table.nohover tr.impair, table.nohover tr.pair, table.nohover tr.impair td, table.nohover tr.pair td, tr.nohover td, form.nohover, form.nohover:hover {
-<<<<<<< HEAD
-	background-color: var(--colorbacklineimpair1) !important;
-	background: var(--colorbacklineimpair1) !important;
-}
-td.evenodd, tr.nohoverpair td, #trlinefordates td {
-	background-color: var(--colorbacklinepair1) !important;
-	background: var(--colorbacklinepair1) !important;
-=======
 	background-color: var(--colorbacklineimpair2) !important;
 	background: var(--colorbacklineimpair2) !important;
 }
 td.evenodd, tr.nohoverpair td, #trlinefordates td {
 	background-color: var(--colorbacklinepair2) !important;
 	background: var(--colorbacklinepair2) !important;
->>>>>>> 503d1a04
 }
 .trforbreak td {
 	font-weight: bold;
@@ -4128,11 +4054,7 @@
 	border-top-width: <?php echo $borderwidth ?>px;
 	border-top-color: var(--colortopbordertitle1);
 	border-top-style: solid;
-<<<<<<< HEAD
-
-=======
 	<?php } ?>
->>>>>>> 503d1a04
 	border-collapse: collapse;
 	display: table;
 	padding: 2px 0px 2px 0;
@@ -4214,10 +4136,6 @@
 	white-space: nowrap;
 	line-height: 1.5em;
 }
-<<<<<<< HEAD
-
-=======
->>>>>>> 503d1a04
 .noborder tr.liste_total_wrap td, tr.liste_total_wrap td, form.liste_total_wrap div {
 	white-space: normal;
 }
@@ -4291,15 +4209,6 @@
 div:not(.fichecenter):not(.fichehalfleft):not(.fichehalfright) > .border > tbody > tr:nth-of-type(even):not(.liste_titre), .liste > tbody > tr:nth-of-type(even):not(.liste_titre),
 div:not(.fichecenter):not(.fichehalfleft):not(.fichehalfright) .oddeven.tagtr:nth-of-type(even):not(.liste_titre)
 {
-<<<<<<< HEAD
-	background: linear-gradient(to bottom, var(--colorbacklineimpair1) 0%, var(--colorbacklineimpair2) 100%);
-	background: -o-linear-gradient(bottom, var(--colorbacklineimpair1) 0%, var(--colorbacklineimpair2) 100%);
-	background: -moz-linear-gradient(bottom, var(--colorbacklineimpair1) 0%, var(--colorbacklineimpair2) 100%);
-	background: -webkit-linear-gradient(bottom, var(--colorbacklineimpair1) 0%, var(--colorbacklineimpair2) 100%);
-}
-.noborder > tbody > tr:nth-child(even):not(:last-child) td:not(.liste_titre), .liste > tbody > tr:nth-child(even):not(:last-child) td:not(.liste_titre),
-.noborder .tagtr:nth-child(even):not(:last-child) .oddeven.tagtd:not(.liste_titre)
-=======
 	background: linear-gradient(to bottom, var(--colorbacklineimpair2) 0%, var(--colorbacklineimpair2) 100%);
 	background: -o-linear-gradient(bottom, var(--colorbacklineimpair2) 0%, var(--colorbacklineimpair2) 100%);
 	background: -moz-linear-gradient(bottom, var(--colorbacklineimpair2) 0%, var(--colorbacklineimpair2) 100%);
@@ -4307,7 +4216,6 @@
 }
 .noborder > tbody > tr:nth-child(even):not(:last-of-type) td:not(.liste_titre), .liste > tbody > tr:nth-child(even):not(:last-of-type) td:not(.liste_titre),
 .noborder .tagtr:nth-child(even):not(:last-of-type) .oddeven.tagtd:not(.liste_titre)
->>>>>>> 503d1a04
 {
 	border-bottom: 1px solid #ddd;
 }
@@ -5940,13 +5848,10 @@
 	color: #FFF !important;
 }
 
-<<<<<<< HEAD
-=======
 .select2-container .select2-selection--multiple {
 	min-height: 28px !important;
 }
 
->>>>>>> 503d1a04
 .select2-container--default .select2-selection--multiple .select2-selection__choice {
 	border: 1px solid #e4e4e4;
 }
@@ -6203,13 +6108,10 @@
 	text-align: initial;
 }
 
-<<<<<<< HEAD
-=======
 ul.select2-results__options li {
 	font-size: 0.95em;
 }
 
->>>>>>> 503d1a04
 
 /* ============================================================================== */
 /*  For categories                                                                */
@@ -7371,8 +7273,6 @@
 	.a-mesure, .a-mesure-disabled {
 		text-align: center;
 	}
-<<<<<<< HEAD
-=======
 	
 		
 	.underbanner.underbanner-before-box {
@@ -7382,7 +7282,6 @@
 	div.divButAction {
 		margin-bottom: 0.5em;
 	}
->>>>>>> 503d1a04
 }
 
 
@@ -7415,14 +7314,7 @@
 	background: #ddd;
 }​
 
-<<<<<<< HEAD
-div#topmenu-bookmark-dropdown {
-	position: fixed;
-	right: 20px;
-}
-=======
-
->>>>>>> 503d1a04
+
 
 /* Must be at end */
 div.flot-text .flot-tick-label .tickLabel, .fa-color-unset {
