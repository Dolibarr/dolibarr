<?php
/* Copyright (C) 2004-2017	Laurent Destailleur		<eldy@users.sourceforge.net>
 * Copyright (C) 2006		Rodolphe Quiedeville	<rodolphe@quiedeville.org>
 * Copyright (C) 2007-2017	Regis Houssin			<regis.houssin@capnetworks.com>
 * Copyright (C) 2011		Philippe Grand			<philippe.grand@atoo-net.com>
 * Copyright (C) 2012		Juanjo Menent			<jmenent@2byte.es>
 * Copyright (C) 2015		Alexandre Spangaro      <aspangaro.dolibarr@gmail.com>
 *
 * This program is free software; you can redistribute it and/or modify
 * it under the terms of the GNU General Public License as published by
 * the Free Software Foundation; either version 3 of the License, or
 * (at your option) any later version.
 *
 * This program is distributed in the hope that it will be useful,
 * but WITHOUT ANY WARRANTY; without even the implied warranty of
 * MERCHANTABILITY or FITNESS FOR A PARTICULAR PURPOSE.  See the
 * GNU General Public License for more details.
 *
 * You should have received a copy of the GNU General Public License
 * along with this program. If not, see <http://www.gnu.org/licenses/>.
 */

/**
 *		\file       htdocs/theme/md/style.css.php
 *		\brief      File for CSS style sheet Md (Material Design)
 */

//if (! defined('NOREQUIREUSER')) define('NOREQUIREUSER','1');	// Not disabled because need to load personalized language
//if (! defined('NOREQUIREDB'))   define('NOREQUIREDB','1');	// Not disabled to increase speed. Language code is found on url.
if (! defined('NOREQUIRESOC'))    define('NOREQUIRESOC','1');
//if (! defined('NOREQUIRETRAN')) define('NOREQUIRETRAN','1');	// Not disabled because need to do translations
if (! defined('NOCSRFCHECK'))     define('NOCSRFCHECK',1);
if (! defined('NOTOKENRENEWAL'))  define('NOTOKENRENEWAL',1);
if (! defined('NOLOGIN'))         define('NOLOGIN',1);          // File must be accessed by logon page so without login
//if (! defined('NOREQUIREMENU'))   define('NOREQUIREMENU',1);  // We need top menu content
if (! defined('NOREQUIREHTML'))   define('NOREQUIREHTML',1);
if (! defined('NOREQUIREAJAX'))   define('NOREQUIREAJAX','1');

// Colors
$colorbackhmenu1='90,50,120';      // topmenu
$colorbackvmenu1='255,255,255';      // vmenu
$colortopbordertitle1='';           // top border of tables-lists title. not defined = default to colorbackhmenu1
$colorbacktitle1='240,240,240';      // title of tables-lists
$colorbacktabcard1='255,255,255';  // card
$colorbacktabactive='234,234,234';
$colorbacklineimpair1='255,255,255';    // line impair
$colorbacklineimpair2='255,255,255';    // line impair
$colorbacklinepair1='250,250,250';    // line pair
$colorbacklinepair2='248,248,248';    // line pair
$colorbacklinepairhover='244,244,244';    // line pair
$colorbackbody='240,240,240';
$colortexttitlenotab='90,90,90';
$colortexttitle='20,20,20';
$colortext='0,0,0';
$colortextlink='0,0,120';
$fontsize='13';
$fontsizesmaller='11';

if (defined('THEME_ONLY_CONSTANT')) return;

session_cache_limiter(FALSE);

require_once '../../main.inc.php';
require_once DOL_DOCUMENT_ROOT.'/core/lib/functions2.lib.php';

// Load user to have $user->conf loaded (not done into main because of NOLOGIN constant defined)
if (empty($user->id) && ! empty($_SESSION['dol_login'])) $user->fetch('',$_SESSION['dol_login']);


// Define css type
top_httphead('text/css');
// Important: Following code is to avoid page request by browser and PHP CPU at each Dolibarr page access.
if (empty($dolibarr_nocache)) header('Cache-Control: max-age=3600, public, must-revalidate');
else header('Cache-Control: no-cache');

// On the fly GZIP compression for all pages (if browser support it). Must set the bit 3 of constant to 1.
if (isset($conf->global->MAIN_OPTIMIZE_SPEED) && ($conf->global->MAIN_OPTIMIZE_SPEED & 0x04)) { ob_start("ob_gzhandler"); }

if (GETPOST('theme','alpha')) $conf->theme=GETPOST('theme','alpha');  // If theme was forced on URL
$langs->load("main",0,1);
$right=($langs->trans("DIRECTION")=='rtl'?'left':'right');
$left=($langs->trans("DIRECTION")=='rtl'?'right':'left');

$path='';    	// This value may be used in future for external module to overwrite theme
$theme='md';	// Value of theme
if (! empty($conf->global->MAIN_OVERWRITE_THEME_RES)) { $path='/'.$conf->global->MAIN_OVERWRITE_THEME_RES; $theme=$conf->global->MAIN_OVERWRITE_THEME_RES; }

// Define image path files and other constants
$fontlist='roboto,arial,tahoma,verdana,helvetica';    //$fontlist='verdana,helvetica,arial,sans-serif';
$img_head='';
$img_button=dol_buildpath($path.'/theme/'.$theme.'/img/button_bg.png',1);
$dol_hide_topmenu=$conf->dol_hide_topmenu;
$dol_hide_leftmenu=$conf->dol_hide_leftmenu;
$dol_optimize_smallscreen=$conf->dol_optimize_smallscreen;
$dol_no_mouse_hover=$conf->dol_no_mouse_hover;


//$conf->global->THEME_ELDY_ENABLE_PERSONALIZED=0;
//$user->conf->THEME_ELDY_ENABLE_PERSONALIZED=0;
//var_dump($user->conf->THEME_ELDY_RGB);

$useboldtitle=(isset($conf->global->THEME_ELDY_USEBOLDTITLE)?$conf->global->THEME_ELDY_USEBOLDTITLE:1);
$borderwith=2;

// Case of option always editable
if (! isset($conf->global->THEME_ELDY_BACKBODY)) $conf->global->THEME_ELDY_BACKBODY=$colorbackbody;
if (! isset($conf->global->THEME_ELDY_TOPMENU_BACK1)) $conf->global->THEME_ELDY_TOPMENU_BACK1=$colorbackhmenu1;
if (! isset($conf->global->THEME_ELDY_BACKTITLE1)) $conf->global->THEME_ELDY_BACKTITLE1=$colorbacktitle1;
if (! isset($conf->global->THEME_ELDY_USE_HOVER)) $conf->global->THEME_ELDY_USE_HOVER==$colorbacklinepairhover;
if (! isset($conf->global->THEME_ELDY_TEXTTITLENOTAB)) $conf->global->THEME_ELDY_TEXTTITLENOTAB=$colortexttitlenotab;
if (! isset($conf->global->THEME_ELDY_TEXTLINK)) $conf->global->THEME_ELDY_TEXTLINK=$colortextlink;

// Case of option editable only if option THEME_ELDY_ENABLE_PERSONALIZED is on
if (empty($conf->global->THEME_ELDY_ENABLE_PERSONALIZED))
{
    // 90A4AE, 607D8B, 455A64, 37474F
	$conf->global->THEME_ELDY_VERMENU_BACK1='255,255,255';    // vmenu
    $conf->global->THEME_ELDY_BACKTABCARD1='255,255,255';     // card
    $conf->global->THEME_ELDY_BACKTABACTIVE='234,234,234';
    $conf->global->THEME_ELDY_TEXT='0,0,0';
    $conf->global->THEME_ELDY_FONT_SIZE1='13';
    $conf->global->THEME_ELDY_FONT_SIZE2='11';
}


// Case of option availables only if THEME_ELDY_ENABLE_PERSONALIZED is on
$colorbackhmenu1     =empty($user->conf->THEME_ELDY_ENABLE_PERSONALIZED)?(empty($conf->global->THEME_ELDY_TOPMENU_BACK1)?$colorbackhmenu1:$conf->global->THEME_ELDY_TOPMENU_BACK1)   :(empty($user->conf->THEME_ELDY_TOPMENU_BACK1)?$colorbackhmenu1:$user->conf->THEME_ELDY_TOPMENU_BACK1);
$colorbackvmenu1     =empty($user->conf->THEME_ELDY_ENABLE_PERSONALIZED)?(empty($conf->global->THEME_ELDY_VERMENU_BACK1)?$colorbackvmenu1:$conf->global->THEME_ELDY_VERMENU_BACK1)   :(empty($user->conf->THEME_ELDY_VERMENU_BACK1)?$colorbackvmenu1:$user->conf->THEME_ELDY_VERMENU_BACK1);
$colortopbordertitle1=empty($user->conf->THEME_ELDY_ENABLE_PERSONALIZED)?(empty($conf->global->THEME_ELDY_TOPBORDER_TITLE1)?$colortopbordertitle1:$conf->global->THEME_ELDY_TOPBORDER_TITLE1)   :(empty($user->conf->THEME_ELDY_TOPBORDER_TITLE1)?$colortopbordertitle1:$user->conf->THEME_ELDY_TOPBORDER_TITLE1);
$colorbacktitle1     =empty($user->conf->THEME_ELDY_ENABLE_PERSONALIZED)?(empty($conf->global->THEME_ELDY_BACKTITLE1)   ?$colorbacktitle1:$conf->global->THEME_ELDY_BACKTITLE1)      :(empty($user->conf->THEME_ELDY_BACKTITLE1)?$colorbacktitle1:$user->conf->THEME_ELDY_BACKTITLE1);
$colorbacktabcard1   =empty($user->conf->THEME_ELDY_ENABLE_PERSONALIZED)?(empty($conf->global->THEME_ELDY_BACKTABCARD1) ?$colorbacktabcard1:$conf->global->THEME_ELDY_BACKTABCARD1)  :(empty($user->conf->THEME_ELDY_BACKTABCARD1)?$colorbacktabcard1:$user->conf->THEME_ELDY_BACKTABCARD1);
$colorbacktabactive  =empty($user->conf->THEME_ELDY_ENABLE_PERSONALIZED)?(empty($conf->global->THEME_ELDY_BACKTABACTIVE)?$colorbacktabactive:$conf->global->THEME_ELDY_BACKTABACTIVE):(empty($user->conf->THEME_ELDY_BACKTABACTIVE)?$colorbacktabactive:$user->conf->THEME_ELDY_BACKTABACTIVE);
$colorbacklineimpair1=empty($user->conf->THEME_ELDY_ENABLE_PERSONALIZED)?(empty($conf->global->THEME_ELDY_LINEIMPAIR1)  ?$colorbacklineimpair1:$conf->global->THEME_ELDY_LINEIMPAIR1):(empty($user->conf->THEME_ELDY_LINEIMPAIR1)?$colorbacklineimpair1:$user->conf->THEME_ELDY_LINEIMPAIR1);
$colorbacklineimpair2=empty($user->conf->THEME_ELDY_ENABLE_PERSONALIZED)?(empty($conf->global->THEME_ELDY_LINEIMPAIR2)  ?$colorbacklineimpair2:$conf->global->THEME_ELDY_LINEIMPAIR2):(empty($user->conf->THEME_ELDY_LINEIMPAIR2)?$colorbacklineimpair2:$user->conf->THEME_ELDY_LINEIMPAIR2);
$colorbacklinepair1  =empty($user->conf->THEME_ELDY_ENABLE_PERSONALIZED)?(empty($conf->global->THEME_ELDY_LINEPAIR1)    ?$colorbacklinepair1:$conf->global->THEME_ELDY_LINEPAIR1)    :(empty($user->conf->THEME_ELDY_LINEPAIR1)?$colorbacklinepair1:$user->conf->THEME_ELDY_LINEPAIR1);
$colorbacklinepair2  =empty($user->conf->THEME_ELDY_ENABLE_PERSONALIZED)?(empty($conf->global->THEME_ELDY_LINEPAIR2)    ?$colorbacklinepair2:$conf->global->THEME_ELDY_LINEPAIR2)    :(empty($user->conf->THEME_ELDY_LINEPAIR2)?$colorbacklinepair2:$user->conf->THEME_ELDY_LINEPAIR2);
$colorbackbody       =empty($user->conf->THEME_ELDY_ENABLE_PERSONALIZED)?(empty($conf->global->THEME_ELDY_BACKBODY)     ?$colorbackbody:$conf->global->THEME_ELDY_BACKBODY)          :(empty($user->conf->THEME_ELDY_BACKBODY)?$colorbackbody:$user->conf->THEME_ELDY_BACKBODY);
$colortexttitlenotab =empty($user->conf->THEME_ELDY_ENABLE_PERSONALIZED)?(empty($conf->global->THEME_ELDY_TEXTTITLENOTAB)?$colortexttitlenotab:$conf->global->THEME_ELDY_TEXTTITLENOTAB)             :(empty($user->conf->THEME_ELDY_TEXTTITLENOTAB)?$colortexttitlenotab:$user->conf->THEME_ELDY_TEXTTITLENOTAB);
$colortexttitle      =empty($user->conf->THEME_ELDY_ENABLE_PERSONALIZED)?(empty($conf->global->THEME_ELDY_TEXTTITLE)    ?$colortext:$conf->global->THEME_ELDY_TEXTTITLE)             :(empty($user->conf->THEME_ELDY_TEXTTITLE)?$colortexttitle:$user->conf->THEME_ELDY_TEXTTITLE);
$colortext           =empty($user->conf->THEME_ELDY_ENABLE_PERSONALIZED)?(empty($conf->global->THEME_ELDY_TEXT)         ?$colortext:$conf->global->THEME_ELDY_TEXT)                  :(empty($user->conf->THEME_ELDY_TEXT)?$colortext:$user->conf->THEME_ELDY_TEXT);
$colortextlink       =empty($user->conf->THEME_ELDY_ENABLE_PERSONALIZED)?(empty($conf->global->THEME_ELDY_TEXTLINK)     ?$colortext:$conf->global->THEME_ELDY_TEXTLINK)              :(empty($user->conf->THEME_ELDY_TEXTLINK)?$colortextlink:$user->conf->THEME_ELDY_TEXTLINK);
$fontsize            =empty($user->conf->THEME_ELDY_ENABLE_PERSONALIZED)?(empty($conf->global->THEME_ELDY_FONT_SIZE1)   ?$fontsize:$conf->global->THEME_ELDY_FONT_SIZE1)             :(empty($user->conf->THEME_ELDY_FONT_SIZE1)?$fontsize:$user->conf->THEME_ELDY_FONT_SIZE1);
$fontsizesmaller     =empty($user->conf->THEME_ELDY_ENABLE_PERSONALIZED)?(empty($conf->global->THEME_ELDY_FONT_SIZE2)   ?$fontsize:$conf->global->THEME_ELDY_FONT_SIZE2)             :(empty($user->conf->THEME_ELDY_FONT_SIZE2)?$fontsize:$user->conf->THEME_ELDY_FONT_SIZE2);

// Hover color
$colorbacklinepairhover=((! isset($conf->global->THEME_ELDY_USE_HOVER) || (string) $conf->global->THEME_ELDY_USE_HOVER === '0')?'':($conf->global->THEME_ELDY_USE_HOVER === '1'?'edf4fb':$conf->global->THEME_ELDY_USE_HOVER));
if (! empty($user->conf->THEME_ELDY_ENABLE_PERSONALIZED))
{
    $colorbacklinepairhover=((! isset($user->conf->THEME_ELDY_USE_HOVER) || $user->conf->THEME_ELDY_USE_HOVER === '0')?'':($user->conf->THEME_ELDY_USE_HOVER === '1'?'edf4fb':$user->conf->THEME_ELDY_USE_HOVER));
}

//if (empty($colortopbordertitle1)) $colortopbordertitle1=$colorbackhmenu1;


// Set text color to black or white
$colorbackhmenu1=join(',',colorStringToArray($colorbackhmenu1));    // Normalize value to 'x,y,z'
$tmppart=explode(',',$colorbackhmenu1);
$tmpval=(! empty($tmppart[0]) ? $tmppart[0] : 0)+(! empty($tmppart[1]) ? $tmppart[1] : 0)+(! empty($tmppart[2]) ? $tmppart[2] : 0);
if ($tmpval <= 460) $colortextbackhmenu='FFFFFF';
else $colortextbackhmenu='000000';

$colorbackvmenu1=join(',',colorStringToArray($colorbackvmenu1));    // Normalize value to 'x,y,z'
$tmppart=explode(',',$colorbackvmenu1);
$tmpval=(! empty($tmppart[0]) ? $tmppart[0] : 0)+(! empty($tmppart[1]) ? $tmppart[1] : 0)+(! empty($tmppart[2]) ? $tmppart[2] : 0);
if ($tmpval <= 460) { $colortextbackvmenu='FFFFFF'; }
else { $colortextbackvmenu='000000'; }

$colorbacktitle1=join(',',colorStringToArray($colorbacktitle1));    // Normalize value to 'x,y,z'
$tmppart=explode(',',$colorbacktitle1);
if ($colortexttitle == '')
{
	$tmpval=(! empty($tmppart[0]) ? $tmppart[0] : 0)+(! empty($tmppart[1]) ? $tmppart[1] : 0)+(! empty($tmppart[2]) ? $tmppart[2] : 0);
	if ($tmpval <= 460) { $colortexttitle='FFFFFF'; $colorshadowtitle='888888'; }
	else { $colortexttitle='101010'; $colorshadowtitle='FFFFFF'; }
}

$colorbacktabcard1=join(',',colorStringToArray($colorbacktabcard1));    // Normalize value to 'x,y,z'
$tmppart=explode(',',$colorbacktabcard1);
$tmpval=(! empty($tmppart[0]) ? $tmppart[0] : 0)+(! empty($tmppart[1]) ? $tmppart[1] : 0)+(! empty($tmppart[2]) ? $tmppart[2] : 0);
if ($tmpval <= 460) { $colortextbacktab='FFFFFF'; }
else { $colortextbacktab='111111'; }

// Format color value to match expected format (may be 'FFFFFF' or '255,255,255')
$colorbackhmenu1=join(',',colorStringToArray($colorbackhmenu1));
$colorbackvmenu1=join(',',colorStringToArray($colorbackvmenu1));
$colorbacktitle1=join(',',colorStringToArray($colorbacktitle1));
$colorbacktabcard1=join(',',colorStringToArray($colorbacktabcard1));
$colorbacktabactive=join(',',colorStringToArray($colorbacktabactive));
$colorbacklineimpair1=join(',',colorStringToArray($colorbacklineimpair1));
$colorbacklineimpair2=join(',',colorStringToArray($colorbacklineimpair2));
$colorbacklinepair1=join(',',colorStringToArray($colorbacklinepair1));
$colorbacklinepair2=join(',',colorStringToArray($colorbacklinepair2));
if ($colorbacklinepairhover != '') $colorbacklinepairhover=join(',',colorStringToArray($colorbacklinepairhover));
$colorbackbody=join(',',colorStringToArray($colorbackbody));
$colortexttitlenotab=join(',',colorStringToArray($colortexttitlenotab));
$colortexttitle=join(',',colorStringToArray($colortexttitle));
$colortext=join(',',colorStringToArray($colortext));
$colortextlink=join(',',colorStringToArray($colortextlink));

$nbtopmenuentries=$menumanager->showmenu('topnb');

print '/*'."\n";
print 'colorbackbody='.$colorbackbody."\n";
print 'colorbackvmenu1='.$colorbackvmenu1."\n";
print 'colorbackhmenu1='.$colorbackhmenu1."\n";
print 'colorbacktitle1='.$colorbacktitle1."\n";
print 'colorbacklineimpair1='.$colorbacklineimpair1."\n";
print 'colorbacklineimpair2='.$colorbacklineimpair2."\n";
print 'colorbacklinepair1='.$colorbacklinepair1."\n";
print 'colorbacklinepair2='.$colorbacklinepair2."\n";
print 'colorbacklinepairhover='.$colorbacklinepairhover."\n";
print '$colortexttitlenotab='.$colortexttitlenotab."\n";
print '$colortexttitle='.$colortexttitle."\n";
print '$colortext='.$colortext."\n";
print '$colortextlink='.$colortextlink."\n";
print '$colortextbackhmenu='.$colortextbackhmenu."\n";
print '$colortextbackvmenu='.$colortextbackvmenu."\n";
print 'dol_hide_topmenu='.$dol_hide_topmenu."\n";
print 'dol_hide_leftmenu='.$dol_hide_leftmenu."\n";
print 'dol_optimize_smallscreen='.$dol_optimize_smallscreen."\n";
print 'dol_no_mouse_hover='.$dol_no_mouse_hover."\n";
print 'dol_screenwidth='.$_SESSION['dol_screenwidth']."\n";
print 'dol_screenheight='.$_SESSION['dol_screenheight']."\n";
print 'fontsize='.$fontsize."\n";
print 'nbtopmenuentries='.$nbtopmenuentries."\n";
print '*/'."\n";

?>

/* ============================================================================== */
/* Default styles                                                                 */
/* ============================================================================== */


body {
<?php if (GETPOST('optioncss','aZ09') == 'print') {  ?>
	background-color: #FFFFFF;
<?php } else { ?>
	background: rgb(<?php print $colorbackbody; ?>);
<?php } ?>
	color: rgb(<?php echo $colortext; ?>);
	font-size: <?php print $fontsize ?>px;
	line-height: 1.3;
	font-family: <?php print $fontlist ?>;
    margin-top: 0;
    margin-bottom: 0;
    margin-right: 0;
    margin-left: 0;
    <?php print 'direction: '.$langs->trans("DIRECTION").";\n"; ?>
}

th a, .thumbstat, a.tab { color: rgb(<?php print $colortexttitle; ?>) !important; font-weight: bold !important; }
a.tab { font-weight: bold !important; }

a:link, a:visited, a:hover, a:active { font-family: <?php print $fontlist ?>; font-weight: normal; color: rgb(<?php print $colortextlink; ?>); text-decoration: none;  }
a:hover { text-decoration: underline; color: rgb(<?php print $colortextlink; ?>); }
a.commonlink { color: rgb(<?php print $colortextlink; ?>) !important; text-decoration: none; }

input, input.flat, textarea, textarea.flat, form.flat select, select, select.flat, .dataTables_length label select {
    background-color: #FDFDFD;
}

textarea:focus, button:focus {
    /* v6 box-shadow: 0 0 4px #8091BF; */
	border: 1px solid #aaa !important;
}
input:focus, textarea:focus, button:focus, select:focus {
	border-bottom: 1px solid #666;
}
input.select2-input {
	border-bottom: none ! important;
}
.select2-choice {
	border: none;
	border-bottom: 1px solid #ccc !important;
}

textarea.cke_source:focus
{
	box-shadow: none;
}

.liste_titre input[name=monthvalid], .liste_titre input[name=search_smonth], .liste_titre input[name=search_emonth], .liste_titre input[name=smonth], .liste_titre input[name=month], .liste_titre input[name=month_lim] {
	margin-right: 4px;
}
input, input.flat, textarea, textarea.flat, form.flat select, select, select.flat, .dataTables_length label select {
    font-size: <?php print $fontsize ?>px;
	font-family: <?php print $fontlist ?>;
    border: none;
    border-bottom: solid 1px rgba(0,0,0,.1);
    outline: none;
    margin: 0px 0px 0px 0px;
}

input {
    line-height: 17px;
	padding: 4px;
	padding-left: 5px;
}
select {
	padding: 4px;
	padding-left: 2px;
}
input, select {
	margin-left:0px;
	margin-bottom:1px;
	margin-top:1px;
}

input, select {
	border-bottom: solid 1px rgba(0,0,0,.1);
}

textarea {
	border-radius: 0;
	border-top:solid 1px rgba(0,0,0,.1);
	border-left:solid 1px rgba(0,0,0,.1);
	border-right:solid 1px rgba(0,0,0,.1);
	border-bottom:solid 1px rgba(0,0,0,.2);

	background-color: #FFF;
	padding:4px;
	margin-left:1px;
	margin-bottom:1px;
	margin-top:1px;
	}
input.removedassigned  {
	padding: 2px !important;
	vertical-align: text-bottom;
	margin-bottom: -3px;
}
input.smallpadd {	/* Used for timesheet input */
	padding-left: 1px !important;
	padding-right: 1px !important;
}
input.buttongen {
	vertical-align: middle;
}
span.timesheetalreadyrecorded input {
    border: none;
    border-bottom: solid 1px rgba(0,0,0,0.1);
    margin-right: 1px !important;
}

select.flat, form.flat select {
	font-weight: normal;
}
.optionblue {
	color: rgb(<?php echo $colortextlink; ?>) !important;
}
.select2-results .select2-highlighted.optionblue {
	color: #FFF !important;
}
.optiongrey, .opacitymedium {
	opacity: 0.5;
}
.opacityhigh {
	opacity: 0.2;
}
.opacitytransp {
	opacity: 0;
}
select:invalid { color: gray; }
input:disabled {
	background:#f4f4f4;
}

input.liste_titre {
	box-shadow: none !important;
}
.listactionlargetitle .liste_titre {
	line-height: 24px;
}
input.removedfile {
	padding: 0px !important;
	border: 0px !important;
	vertical-align: text-bottom;
}
textarea:disabled {
	background:#f4f4f4;
}
input[type=file ]    { background-color: transparent; border-top: none; border-left: none; border-right: none; box-shadow: none; }
input[type=checkbox] { background-color: transparent; border: none; box-shadow: none; }
input[type=radio]    { background-color: transparent; border: none; box-shadow: none; }
input[type=image]    { background-color: transparent; border: none; box-shadow: none; }
input[type=text]     { min-width: 20px; }
input:-webkit-autofill {
	background-color: #FBFFEA !important;
	background-image:none !important;
	-webkit-box-shadow: 0 0 0 50px #FBFFEA inset;
}
::-webkit-input-placeholder { color:#ccc; }
:-moz-placeholder { color:#bbb; } 			/* firefox 18- */
::-moz-placeholder { color:#bbb; } 			/* firefox 19+ */
:-ms-input-placeholder { color:#ccc; } 		/* ie */
input:-moz-placeholder { color:#ccc; }

fieldset { border: 1px solid #AAAAAA !important; }
.legendforfieldsetstep { padding-bottom: 10px; }

hr { border: 0; border-top: 1px solid #ccc; }

.button, .buttonDelete, input[name="sbmtConnexion"] {
    font-family: <?php print $fontlist ?>;
	border-color: #c5c5c5;
	border-color: rgba(0, 0, 0, 0.15) rgba(0, 0, 0, 0.15) rgba(0, 0, 0, 0.25);
	display: inline-block;
	padding: 4px 14px;
	margin-bottom: 0;
	margin-top: 0;
	text-align: center;
	cursor: pointer;
	color: #333333 !important;
	text-decoration: none !important;
	text-shadow: 0 1px 1px rgba(255, 255, 255, 0.75);
	background-color: #f5f5f5;
	background-image: -moz-linear-gradient(top, #ffffff, #e6e6e6);
	background-image: -webkit-gradient(linear, 0 0, 0 100%, from(#ffffff), to(#e6e6e6));
	background-image: -webkit-linear-gradient(top, #ffffff, #e6e6e6);
	background-image: -o-linear-gradient(top, #ffffff, #e6e6e6);
	background-image: linear-gradient(to bottom, #ffffff, #e6e6e6);
	background-repeat: repeat-x;
	filter: progid:DXImageTransform.Microsoft.gradient(startColorstr='#ffffffff', endColorstr='#ffe6e6e6', GradientType=0);
	border-color: #e6e6e6 #e6e6e6 #bfbfbf;
	border-color: rgba(0, 0, 0, 0.1) rgba(0, 0, 0, 0.1) rgba(0, 0, 0, 0.25);
	filter: progid:DXImageTransform.Microsoft.gradient(enabled = false);
	border: 1px solid #bbbbbb;
	border-bottom-color: #a2a2a2;
	-webkit-border-radius: 2px;
	-moz-border-radius: 2px;
	border-radius: 2px;
	-webkit-box-shadow: inset 0 1px 0 rgba(255, 255, 255, 0.2), 0 1px 2px rgba(0, 0, 0, 0.05);
	-moz-box-shadow: inset 0 1px 0 rgba(255, 255, 255, 0.2), 0 1px 2px rgba(0, 0, 0, 0.05);
	box-shadow: inset 0 1px 0 rgba(255, 255, 255, 0.2), 0 1px 2px rgba(0, 0, 0, 0.05);
}
.button:focus, .buttonDelete:focus  {
	-moz-box-shadow: 0px 0px 6px 1px rgba(0, 0, 60, 0.2), 0px 0px 0px rgba(60,60,60,0.1);
	-webkit-box-shadow: 0px 0px 6px 1px rgba(0, 0, 60, 0.2), 0px 0px 0px rgba(60,60,60,0.1);
	box-shadow: 0px 0px 6px 1px rgba(0, 0, 60, 0.2), 0px 0px 0px rgba(60,60,60,0.1);
}
.button:hover, .buttonDelete:hover   {
	-moz-box-shadow: 0px 0px 6px 1px rgba(0, 0, 0, 0.2), 0px 0px 0px rgba(60,60,60,0.1);
	-webkit-box-shadow: 0px 0px 6px 1px rgba(0, 0, 0, 0.2), 0px 0px 0px rgba(60,60,60,0.1);
	box-shadow: 0px 0px 6px 1px rgba(0, 0, 0, 0.2), 0px 0px 0px rgba(60,60,60,0.1);
}
.button:disabled, .buttonDelete:disabled {
	opacity: 0.4;
    filter: alpha(opacity=40); /* For IE8 and earlier */
    box-shadow: none;
    -webkit-box-shadow: none;
    -moz-box-shadow: none;
    cursor: auto;
}
.buttonRefused {
	pointer-events: none;
   	cursor: default;
	opacity: 0.4;
    filter: alpha(opacity=40); /* For IE8 and earlier */
    box-shadow: none;
    -webkit-box-shadow: none;
    -moz-box-shadow: none;
}
form {
    padding:0px;
    margin:0px;
}
div.float
{
    float:<?php print $left; ?>;
}
div.floatright
{
    float:<?php print $right; ?>;
}
.inline-block
{
	display:inline-block;
}

th .button {
    -moz-box-shadow: none !important;
    -webkit-box-shadow: none !important;
    box-shadow: none !important;
	-moz-border-radius:0px !important;
	-webkit-border-radius:0px !important;
	border-radius:0px !important;
}
.maxwidthsearch {		/* Max width of column with the search picto */
	width: 54px;
}

.valigntop {
	vertical-align: top;
}
.valignmiddle {
	vertical-align: middle;
}
.valignbottom {
	vertical-align: bottom;
}
.valigntextbottom {
	vertical-align: text-bottom;
}
.centpercent {
	width: 100%;
}
.quatrevingtpercent, .inputsearch {
	width: 80%;
}
.soixantepercent {
	width: 60%;
}
textarea.centpercent {
	width: 96%;
}
.center {
    text-align: center;
    margin: 0px auto;
}
.left {
	text-align: <?php print $left; ?>;
}
.right {
	text-align: <?php print $right; ?>;
}
.nowrap {
	white-space: <?php print ($dol_optimize_smallscreen?'normal':'nowrap'); ?>;
}
.nowraponall {
	white-space: nowrap;
}
.nobold {
	font-weight: normal !important;
}
.nounderline {
    text-decoration: none;
}
.paddingleft {
	padding-<?php print $left; ?>: 4px;
}
.paddingright {
	padding-<?php print $right; ?>: 4px;
}
.cursorpointer {
	cursor: pointer;
}
.cursormove {
	cursor: move;
}
.badge {
	display: inline-block;
	min-width: 10px;
	padding: 2px 5px;
	font-size: 10px;
	font-weight: 700;
	line-height: 0.9em;
	color: #fff;
	text-align: center;
	white-space: nowrap;
	vertical-align: baseline;
	background-color: #777;
	border-radius: 10px;
}

.borderrightlight
{
	border-right: 1px solid #f4f4f4;
}
#formuserfile {
	margin-top: 4px;
}
#formuserfile_link {
	margin-left: 1px;
}
.listofinvoicetype {
	height: 28px;
	vertical-align: middle;
}
div.divsearchfield {
	float: <?php print $left; ?>;
	margin-<?php print $right; ?>: 12px;
	margin-<?php print $left; ?>: 2px;
	margin-top: 4px;
    margin-bottom: 4px;
  	padding-left: 2px;
}
div.confirmmessage {
	padding-top: 6px;
}
div.myavailability {
	padding-top: 6px;
}
.googlerefreshcal {
	padding-top: 4px;
	padding-bottom: 4px;
}
.checkallactions {
	/*vertical-align: text-bottom;
    margin-top: 6px;*/
    margin-left: 2px;		/* left must be same than right to keep checkbox centered */
    margin-right: 2px;		/* left must be same than right to keep checkbox centered */
}
.selectlimit, .marginrightonly {
	margin-right: 10px !important;
}
.selectlimit, .selectlimit:focus {
    border-left: none !important;
    border-top: none !important;
    border-right: none !important;
    outline: none;
}
.strikefordisabled {
	text-decoration: line-through;
}
.widthdate {
	width: 130px;
}
/* using a tdoverflowxxx make the min-width not working */
.tdoverflow {
    max-width: 0;
    overflow: hidden;
    text-overflow: ellipsis;
    white-space: nowrap;
}
.tdoverflowmax100 {
    max-width: 100px;
    overflow: hidden;
    text-overflow: ellipsis;
    white-space: nowrap;
}
.tdoverflowmax200 {			/* For tdoverflow, the max-midth become a minimum ! */
    max-width: 200px;
    overflow: hidden;
    text-overflow: ellipsis;
    white-space: nowrap;
}
.tdoverflowmax300 {
    max-width: 300px;
    overflow: hidden;
    text-overflow: ellipsis;
    white-space: nowrap;
}
.tdoverflowauto {
    max-width: 0;
    overflow: auto;
}
.tablelistofcalendars {
	margin-top: 25px !important;
}
.amountalreadypaid {
}
.amountpaymentcomplete {
	color: #008800;
	font-weight: bold;
}
.amountremaintopay {
	color: #880000;
	font-weight: bold;
}
.amountremaintopayback {
	font-weight: bold;
}
.savingdocmask {
	margin-top: 6px;
	margin-bottom: 12px;
}

/* For the long description of module */
.moduledesclong p img,.moduledesclong p a img {
    max-width: 90% !important;
    height: auto !important;
}


/* DOL_XXX for future usage (when left menu has been removed). If we do not use datatable */
/*.table-responsive {
    width: calc(100% - 330px);
    margin-bottom: 15px;
    overflow-y: hidden;
    -ms-overflow-style: -ms-autohiding-scrollbar;
}*/
/* Style used for most tables */
.div-table-responsive, .div-table-responsive-no-min {
    overflow-x: auto;
    min-height: 0.01%;
}
.div-table-responsive {
    line-height: 100%;
}
/* Style used for full page tables with field selector and no content after table (priority before previous for such tables) */
div.fiche>form>div.div-table-responsive, div.fiche>form>div.div-table-responsive-no-min {
    overflow-x: auto;
}
div.fiche>form>div.div-table-responsive {
    min-height: 392px;
}

.flexcontainer {
    display: inline-flex;
    flex-flow: row wrap;
    justify-content: flex-start;
}
.thumbstat {
	flex: 1 1 116px;
}
.thumbstat150 {
	flex: 1 1 150px;
}
.thumbstat, thumbstat150 {
    /* flex-grow: 1; */
    /* flex-shrink: 1; */
    /* flex-basis: 140px; */
    width: 100%;
    justify-content: flex-start;
    align-self: flex-start;
}


/* ============================================================================== */
/* Styles to hide objects                                                         */
/* ============================================================================== */

.clearboth  { clear:both; }
.hideobject { display: none; }
.minwidth50  { min-width: 50px; }
/* rule for not too small screen only */
@media only screen and (min-width: <?php echo round($nbtopmenuentries * $fontsize * 3.4, 0) + 7; ?>px)
{
    .width50  { width: 50px; }
    .width100 { width: 100px; }
    .width200 { width: 200px; }
	.minwidth100 { min-width: 100px; }
	.minwidth200 { min-width: 200px; }
	.minwidth300 { min-width: 300px; }
	.minwidth400 { min-width: 400px; }
	.minwidth500 { min-width: 500px; }
	.minwidth50imp  { min-width: 50px !important; }
    .minwidth75imp  { min-width: 75px !important; }
	.minwidth100imp { min-width: 100px !important; }
	.minwidth200imp { min-width: 200px !important; }
	.minwidth300imp { min-width: 300px !important; }
	.minwidth400imp { min-width: 400px !important; }
	.minwidth500imp { min-width: 500px !important; }
}
.width50  { width: 50px; }
.width100 { width: 100px; }
.width200 { width: 200px; }
.maxwidth25  { max-width: 25px; }
.maxwidth50  { max-width: 50px; }
.maxwidth75  { max-width: 75px; }
.maxwidth100 { max-width: 100px; }
.maxwidth150 { max-width: 150px; }
.maxwidth200 { max-width: 200px; }
.maxwidth300 { max-width: 300px; }
.maxwidth400 { max-width: 400px; }
.maxwidth500 { max-width: 500px; }
.maxwidth50imp  { max-width: 50px !important; }
.maxwidth75imp  { max-width: 75px !important; }
.minheight20 { min-height: 20px; }
.minheight40 { min-height: 40px; }
.titlefieldcreate { width: 20%; }
.titlefield       { width: 25%; }
.titlefieldmiddle { width: 50%; }
.imgmaxwidth180 { max-width: 180px; }


/* Force values for small screen 1400 */
@media only screen and (max-width: 1400px)
{
	.titlefield { width: 30% !important; }
	.titlefieldcreate { width: 30% !important; }
	.minwidth50imp  { min-width: 50px !important; }
    .minwidth75imp  { min-width: 75px !important; }
    .minwidth100imp { min-width: 100px !important; }
    .minwidth200imp { min-width: 200px !important; }
    .minwidth300imp { min-width: 300px !important; }
    .minwidth400imp { min-width: 300px !important; }
    .minwidth500imp { min-width: 300px !important; }
}

/* Force values for small screen 1000 */
@media only screen and (max-width: 1000px)
{
    .maxwidthonsmartphone { max-width: 100px; }
	.minwidth50imp  { min-width: 50px !important; }
    .minwidth75imp  { min-width: 70px !important; }
    .minwidth100imp { min-width: 80px !important; }
    .minwidth200imp { min-width: 100px !important; }
    .minwidth300imp { min-width: 100px !important; }
    .minwidth400imp { min-width: 100px !important; }
    .minwidth500imp { min-width: 100px !important; }
}

/* Force values for small screen 570 */
@media only screen and (max-width: 570px)
{
    .tdoverflowonsmartphone {
        max-width: 0;
        overflow: hidden;
        text-overflow: ellipsis;
        white-space: nowrap;
    }
	div.fiche {
		    margin-top: <?php print ($dol_hide_topmenu?'12':'6'); ?>px !important;
	}
	div.titre {
		line-height: 2em;
	}
    .border tbody tr, .border tbody tr td, div.tabBar table.border tr {
    	height: 40px !important;
    }

    .quatrevingtpercent, .inputsearch {
    	width: 95%;
    }

	input, input[type=text], input[type=password], select, textarea     {
		min-width: 20px;
    	min-height: 1.4em;
    	line-height: 1.4em;
    	/* padding: .4em .1em; */
    	/* border-bottom: 1px solid #BBB; */
    	/* max-width: inherit; why this */
     }

    .hideonsmartphone { display: none; }
    .noenlargeonsmartphone { width : 50px !important; display: inline !important; }
    .maxwidthonsmartphone, #search_newcompany.ui-autocomplete-input { max-width: 100px; }
    .maxwidth50onsmartphone { max-width: 40px; }
    .maxwidth75onsmartphone { max-width: 50px; }
    .maxwidth100onsmartphone { max-width: 70px; }
    .maxwidth150onsmartphone { max-width: 120px; }
    .maxwidth200onsmartphone { max-width: 200px; }
    .maxwidth300onsmartphone { max-width: 300px; }
    .maxwidth400onsmartphone { max-width: 400px; }
	.minwidth50imp  { min-width: 50px !important; }
	.minwidth75imp  { min-width: 60px !important; }
    .minwidth100imp { min-width: 60px !important; }
    .minwidth200imp { min-width: 60px !important; }
    .minwidth300imp { min-width: 60px !important; }
    .minwidth400imp { min-width: 60px !important; }
    .minwidth500imp { min-width: 60px !important; }
    .titlefield { width: auto; }
    .titlefieldcreate { width: auto; }

	#tooltip {
		position: absolute;
		width: <?php print dol_size(300,'width'); ?>px;
	}

	/* intput, input[type=text], */
	select {
		width: 98%;
		min-width: 40px;
	}

	div.divphotoref {
		padding-right: 5px;
	}
    img.photoref, div.photoref {
    	border: none;
    	-moz-box-shadow: none;
        -webkit-box-shadow: none;
        box-shadow: none;
        padding: 4px;
    	height: 20px;
    	width: 20px;
        object-fit: contain;
    }

	div.statusref {
    	padding-right: 10px;
   	}
}
.linkobject { cursor: pointer; }
<?php if (GETPOST('optioncss','aZ09') == 'print') { ?>
.hideonprint { display: none; }
<?php } ?>


/* ============================================================================== */
/* Styles for dragging lines                                                      */
/* ============================================================================== */

.dragClass {
	color: #002255;
}
td.showDragHandle {
	cursor: move;
}
.tdlineupdown {
	white-space: nowrap;
	min-width: 10px;
}


/* ============================================================================== */
/* Styles de positionnement des zones                                             */
/* ============================================================================== */

#id-container {
	margin-top: 0px;
	margin-bottom: 0px;
	display: table;
	table-layout: fixed;
	width: 100%;
}
#id-right, #id-left {
	display: table-cell;
	float: none;
	vertical-align: top;
}
#id-top {
}
#id-left {
	min-height: 100%;
	position: relative;
	width: 213px;
}
#id-right {	/* This must stay id-right and not be replaced with echo $right */
	width: 100%;
	padding-bottom: 10px;
<?php if (GETPOST('optioncss','aZ09') != 'print') { ?>
	padding-left: 229px;
	padding-top: 12px;
<?php } ?>
}

.side-nav {
<?php if (GETPOST('optioncss','aZ09') == 'print') { ?>
	display: none;
<?php } else { ?>
	background: #FFF;
	border-right: 1px solid rgba(0,0,0,0.2);
	box-shadow: 3px 0 6px -2px #eee;
	bottom: 0;
	color: #333;
	display: block;
	font-family: "RobotoDraft","Roboto",sans-serif;
	left: 0;
<?php if (in_array($conf->browser->layout, array('phone','tablet')) && ((GETPOST('testmenuhider') || ! empty($conf->global->MAIN_TESTMENUHIDER)) && empty($conf->global->MAIN_OPTIMIZEFORTEXTBROWSER))) { ?>
<?php } else { ?>
	position: fixed;
	top: 50px;
<?php } ?>
	z-index: 90;
	-webkit-transform: translateZ(0);
	-moz-transform: translateZ(0);
	-ms-transform: translateZ(0);
	-o-transform: translateZ(0);
	transform: translateZ(0);
	-webkit-transform-style: preserve-3d;
	-moz-transform-style: preserve-3d;
	-ms-transform-style: preserve-3d;
	-o-transform-style: preserve-3d;
	transform-style: preserve-3d;
	-webkit-transition-delay: 0.1s;
	-moz-transition-delay: 0.1s;
	transition-delay: 0.1s;
	-webkit-transition-duration: 0.2s;
	-moz-transition-duration: 0.2s;
	transition-duration: 0.2s;
	-webkit-transition-property: -webkit-transform;
	-moz-transition-property: -moz-transform;
	transition-property: transform;
	-webkit-transition-timing-function: cubic-bezier(0.4, 0, 0.2, 1);
	-moz-transition-timing-function: cubic-bezier(0.4, 0, 0.2, 1);
	transition-timing-function: cubic-bezier(0.4, 0, 0.2, 1);
	-webkit-overflow-scrolling: touch;
<?php if (in_array($conf->browser->layout, array('phone','tablet')) && ((GETPOST('testmenuhider') || ! empty($conf->global->MAIN_TESTMENUHIDER)) && empty($conf->global->MAIN_OPTIMIZEFORTEXTBROWSER))) { ?>
<?php } else { ?>
	overflow-x: hidden;
	overflow-y: auto;
<?php } ?>
<?php } ?>
}
.side-nav-vert {
	margin-left: 228px;
}

/* For smartphone (testmenuhider is on) */
<?php if (in_array($conf->browser->layout, array('phone','tablet')) && ((GETPOST('testmenuhider') || ! empty($conf->global->MAIN_TESTMENUHIDER)) && empty($conf->global->MAIN_OPTIMIZEFORTEXTBROWSER))) { ?>
#id-container {
	width: 100%;
}
.side-nav-vert {
	margin-left: 0;
}
div.login_block {
	/* border-right: none ! important; */
	top: inherit !important;
}
.side-nav {
<?php if (in_array($conf->browser->layout, array('phone','tablet')) && ((GETPOST('testmenuhider') || ! empty($conf->global->MAIN_TESTMENUHIDER)) && empty($conf->global->MAIN_OPTIMIZEFORTEXTBROWSER))) { ?>
<?php } else { ?>
	overflow-x: initial !important;
	overflow-y: scroll;
<?php } ?>
	display: none;

	position: auto;
	top: auto;
	z-index: 90;
}
div.login_block {
	/* position: initial !important;*/
	display: none;
}
#id-right {
	padding-left: 0 ! important;
}
#id-left {
	z-index: 91;
	background: #FFF;
	border-right: 1px solid rgba(0,0,0,0.3);
<?php if (in_array($conf->browser->layout, array('phone','tablet')) && ((GETPOST('testmenuhider') || ! empty($conf->global->MAIN_TESTMENUHIDER)) && empty($conf->global->MAIN_OPTIMIZEFORTEXTBROWSER))) { ?>
	top: 50px ! important;
<?php } else { ?>
	top: 60px ! important;
<?php } ?>
}
div.fiche {
	margin-<?php print $left; ?>: 6px !important;
	margin-<?php print $right; ?>: 6px !important;
}
<?php } ?>

div.fiche {
	margin-<?php print $left; ?>: <?php print (GETPOST('optioncss','aZ09') == 'print'?6:($dol_hide_leftmenu?'4':'20')); ?>px;
	margin-<?php print $right; ?>: <?php print (GETPOST('optioncss','aZ09') == 'print'?8:(empty($conf->dol_optimize_smallscreen)?'16':'12')); ?>px;
	<?php if (! empty($conf->dol_hide_leftmenu) && ! empty($conf->dol_hide_topmenu)) print 'margin-top: 4px;'; ?>
	margin-bottom: 15px;
}
div.fichecenter {
	width: 100%;
	clear: both;	/* This is to have div fichecenter that are true rectangles */
}
div.fichecenterbis {
	margin-top: 8px;
}
div.fichethirdleft {
	<?php if ($conf->browser->layout != 'phone')   { print "float: ".$left.";\n"; } ?>
	<?php if ($conf->browser->layout != 'phone')   { print "width: 50%;\n"; } ?>
	<?php if ($conf->browser->layout == 'phone') { print "padding-bottom: 6px;\n"; } ?>
}
div.fichetwothirdright {
	<?php if ($conf->browser->layout != 'phone')   { print "float: ".$right.";\n"; } ?>
	<?php if ($conf->browser->layout != 'phone')   { print "width: 50%;\n"; } ?>
	<?php if ($conf->browser->layout == 'phone') { print "padding-bottom: 6px\n"; } ?>
}
div.fichehalfleft {
	<?php if ($conf->browser->layout != 'phone')   { print "float: ".$left.";\n"; } ?>
	<?php if ($conf->browser->layout != 'phone')   { print "width: 50%;\n"; } ?>
}
div.fichehalfright {
	<?php if ($conf->browser->layout != 'phone')   { print "float: ".$right.";\n"; } ?>
	<?php if ($conf->browser->layout != 'phone')   { print "width: 50%;\n"; } ?>
}
div.ficheaddleft {
	<?php if ($conf->browser->layout != 'phone')   { print "padding-".$left.": 16px;\n"; }
	else print "margin-top: 10px;\n"; ?>
}
/* Force values on one colum for small screen */
@media only screen and (max-width: 900px)
{
    div.fiche {
    	margin-<?php print $left; ?>: <?php print (GETPOST('optioncss','aZ09') == 'print'?6:($dol_hide_leftmenu?'4':'20')); ?>px;
    	margin-<?php print $right; ?>: <?php print (GETPOST('optioncss','aZ09') == 'print'?8:16); ?>px;
    	<?php if (! empty($conf->dol_hide_leftmenu) && ! empty($conf->dol_hide_topmenu)) print 'margin-top: 4px;'; ?>
    	margin-bottom: 15px;
    }
    div.fichecenter {
    	width: 100%;
    	clear: both;	/* This is to have div fichecenter that are true rectangles */
    }
    div.fichecenterbis {
    	margin-top: 8px;
    }
    div.fichethirdleft {
    	float: none;
    	width: auto;
    	padding-bottom: 6px;
    }
    div.fichetwothirdright {
    	float: none;
    	width: auto;
    	padding-bottom: 6px;
    }
    div.fichehalfleft {
    	float: none;
    	width: auto;
    }
    div.fichehalfright {
    	float: none;
    	width: auto;
    }
    div.ficheaddleft {
    	<?php print "padding-".$left.": 0px;\n"; ?>
    	margin-top: 10px;
    }
}

/* For table into table into card */
div.ficheaddleft tr.liste_titre:first-child td table.nobordernopadding td, div.nopadding {
    padding: 0 0 0 0;
}
div.nopadding {
	padding: 0 !important;
}

table.noborder tr.liste_titre td {
	padding: 3px !important;
}

.containercenter {
	display : table;
	margin : 0px auto;
}

#pictotitle {
	margin-<?php echo $right; ?>: 8px;
	margin-bottom: 4px;
}
.pictoobjectwidth {
	width: 14px;
}
.pictosubstatus {
    padding-left: 2px;
    padding-right: 2px;
}
.pictostatus {
	width: 15px;
	vertical-align: middle;
	margin-top: -3px
}
.pictowarning, .pictopreview {
    padding-<?php echo $left; ?>: 3px;
}
.pictoedit, .pictowarning, .pictodelete {
    vertical-align: text-bottom;
}
img.hideonsmartphone.pictoactionview {
    vertical-align: bottom;
}
.colorthumb {
	padding-left: 1px !important;
	padding-right: 1px;
	padding-top: 1px;
	padding-bottom: 1px;
	width: 44px;
	text-align:center;
}
div.attacharea {
	padding-top: 18px;
	padding-bottom: 10px;
}
div.arearef {
	padding-top: 2px;
	padding-bottom: 5px;
	margin-bottom: 10px;
}
div.arearefnobottom {
	padding-top: 2px;
	padding-bottom: 4px;
}
div.heightref {
	min-height: 80px;
}
div.divphotoref {
	padding-right: 20px;
}
div.statusref {
	float: right;
	padding-left: 12px;
	margin-top: 8px;
	margin-bottom: 10px;
	clear: both;
}
div.statusref img {
    padding-left: 8px;
}
img.photoref, div.photoref {
	border: 1px solid #CCC;
	-moz-box-shadow: 3px 3px 4px #DDD;
    -webkit-box-shadow: 3px 3px 4px #DDD;
    box-shadow: 3px 3px 4px #DDD;
    padding: 4px;
	height: 80px;
	width: 80px;
    object-fit: contain;
}
img.fitcontain {
    object-fit: contain;
}
div.photoref {
	display:table-cell;
	vertical-align:middle;
	text-align:center;
}
img.photorefnoborder {
    padding: 2px;
	height: 48px;
	width: 48px;
    object-fit: contain;
    border: 1px solid #AAA;
    border-radius: 100px;
}
.underrefbanner {
}
.underbanner {
	border-bottom: <?php echo $borderwith; ?>px solid rgb(<?php echo $colortopbordertitle1 ?>);
}
.tdhrthin {
	margin: 0;
	padding-bottom: 0 !important;
}


/* ============================================================================== */
/* Menu top et 1ere ligne tableau                                                 */
/* ============================================================================== */

<?php
$minwidthtmenu=66;      /* minimum width for one top menu entry */
$heightmenu=48;			/* height of top menu, part with image */
$heightmenu2=48;        /* height of top menu, ârt with login  */
$disableimages = 0;
$maxwidthloginblock = 110;
if (! empty($conf->global->THEME_TOPMENU_DISABLE_IMAGE)) { $heightmenu = 30; $disableimages = 1; $maxwidthloginblock = 180; $minwidthtmenu=0; }
?>

div#tmenu_tooltip {
<?php if (GETPOST('optioncss','aZ09') == 'print') {  ?>
	display:none;
<?php } else { ?>
	background: rgb(<?php echo $colorbackhmenu1 ?>);
	/*
	background-image: linear-gradient(top, rgba(255,255,255,.3) 0%, rgba(128,128,128,.3) 100%);
	background-image: -o-linear-gradient(top, rgba(255,255,255,.3) 0%, rgba(128,128,128,.3) 100%);
	background-image: -moz-linear-gradient(top, rgba(255,255,255,.3) 0%, rgba(128,128,128,.3) 100%);
	background-image: -webkit-linear-gradient(top, rgba(255,255,255,.3) 0%, rgba(128,128,128,.3) 100%);
	background-image: -ms-linear-gradient(top, rgba(255,255,255,.3) 0%, rgba(128,128,128,.3) 100%);
	background-image: -webkit-gradient( linear, left top, left bottom, color-stop(0, rgba(255,255,255,.3)), color-stop(1, rgba(128,128,128,.3)) );
	*/
<?php } ?>
}

div#tmenu_tooltip {
<?php if (GETPOST('optioncss','aZ09') == 'print') {  ?>
	display:none;
<?php } else { ?>
	/* padding-<?php echo $right; ?>: <?php echo ($maxwidthloginblock - 10); ?>px; */
<?php } ?>
}

div.tmenusep {
<?php if ($disableimages) { ?>
	display: none;
<?php } ?>
}

div.tmenudiv {
<?php if (GETPOST('optioncss','aZ09') == 'print') {  ?>
	display:none;
<?php } else { ?>
    position: relative;
    display: block;
    white-space: nowrap;
    border-top: 0px;
    border-<?php print $left; ?>: 0px;
    border-<?php print $right; ?>: 0px;
    padding: 0px 0px 0px 0px;	/* t r b l */
    margin: 0px 0px 0px 0px;	/* t r b l */
	font-size: 13px;
    font-weight: normal;
	color: #000000;
    text-decoration: none;
<?php } ?>
}
div.tmenudisabled, a.tmenudisabled {
	opacity: 0.6;
}
a.tmenudisabled:link, a.tmenudisabled:visited, a.tmenudisabled:hover, a.tmenudisabled:active {
    font-weight: normal;
	padding: 0px 5px 0px 5px;
	white-space: nowrap;
	color: #<?php echo $colortextbackhmenu; ?>;
	text-decoration: none;
	cursor: not-allowed;
}

a.tmenu:link, a.tmenu:visited, a.tmenu:hover, a.tmenu:active {
    font-weight: normal;
	padding: 0px 5px 0px 5px;
	white-space: nowrap;
	/*	text-shadow: 1px 1px 1px #000000; */
	color: #<?php echo $colortextbackhmenu; ?>;
    text-decoration: none;
}
a.tmenusel:link, a.tmenusel:visited, a.tmenusel:hover, a.tmenusel:active {
	font-weight: normal;
	padding: 0px 5px 0px 5px;
	margin: 0px 0px 0px 0px;
	white-space: nowrap;
	color: #<?php echo $colortextbackhmenu; ?>;
	text-decoration: none !important;
}


ul.tmenu {	/* t r b l */
    padding: 0px 0px 0px 0px;
    margin: 0px 0px 0px 0px;
	list-style: none;
	display: table;
}
ul.tmenu li {
	background: rgb(<?php echo $colorbackhmenu1 ?>);
	/*
	background-image: linear-gradient(top, rgba(255,255,255,.3) 0%, rgba(0,0,0,.3) 100%);
	background-image: -o-linear-gradient(top, rgba(255,255,255,.3) 0%, rgba(0,0,0,.3) 100%);
	background-image: -moz-linear-gradient(top, rgba(255,255,255,.3) 0%, rgba(0,0,0,.3) 100%);
	background-image: -webkit-linear-gradient(top, rgba(255,255,255,.3) 0%, rgba(0,0,0,.3) 100%);
	background-image: -ms-linear-gradient(top, rgba(255,255,255,.3) 0%, rgba(0,0,0,.3) 100%);
	background-image: -webkit-gradient( linear, left top, left bottom, color-stop(0, rgba(255,255,255,.3)), color-stop(1, rgba(0,0,0,.3)) );
	*/
}
li.tmenu, li.tmenusel {
	<?php print $minwidthtmenu?'min-width: '.$minwidthtmenu.'px;':''; ?>
	text-align: center;
	vertical-align: bottom;
	<?php if (empty($conf->global->MAIN_MENU_INVERT)) { ?>
	float: <?php print $left; ?>;
    <?php if (! $disableimages) { ?>
    height: <?php print $heightmenu; ?>px;
	padding: 0px 0px 2px 0px;
    <?php } else { ?>
    padding: 0px 0px 0px 0px;
    <?php } } ?>
	position:relative;
	display: block;
	margin: 0px 0px 0px 0px;
	font-weight: normal;
}
li.tmenusel, li.tmenu:hover {
/*
    background-image: -o-linear-gradient(bottom, rgba(250,250,250,0.3) 0%, rgba(0,0,0,0.3) 100%) !important;
    background-image: -moz-linear-gradient(bottom, rgba(0,0,0,0.5) 0%, rgba(250,250,250,0) 100%) !important;
    background-image: -webkit-linear-gradient(bottom, rgba(0,0,0,0.3) 0%, rgba(250,250,250,0) 100%) !important;
    background-image: -ms-linear-gradient(bottom, rgba(250,250,250,0.3) 0%, rgba(0,0,0,0.3) 100%) !important;
    background-image: linear-gradient(bottom, rgba(250,250,250,0.3) 0%, rgba(0,0,0,0.3) 100%) !important;
	background: rgb(<?php echo $colorbackhmenu1 ?>);
*/
	/* background: url(<?php echo dol_buildpath($path.'/theme/'.$theme.'/img/nav-overlay3.png',1); ?>) 50% 0 repeat-x !important; Nicer but problem when menu wrap on 2 lines */
}
li.tmenusel, li.tmenu:hover {
	opacity: .50; /* show only a slight shadow */
}
.tmenuend .tmenuleft { width: 0px; }
.tmenuend { display: none; }

div.tmenuleft
{
	float: <?php print $left; ?>;
	margin-top: 0px;
	<?php if (empty($conf->dol_optimize_smallscreen)) { ?>
	width: 5px;
	<?php if (! $disableimages) { ?>
	height: <?php print $heightmenu+4; ?>px;
	<?php } ?>
	/* background: url(<?php echo dol_buildpath($path.'/theme/'.$theme.'/img/menutab-r.png',1); ?>) 0 -6px no-repeat; */
	<?php } ?>
}
div.tmenucenter
{
	padding-left: 0px;
	padding-right: 0px;
	<?php if ($disableimages) { ?>
	padding-top: 10px;
	height: 26px;
	<?php } else { ?>
	padding-top: 2px;
    height: <?php print $heightmenu; ?>px;
	<?php } ?>
    width: 100%;
}
div.menu_titre {
	padding-bottom: 2px;
	overflow: hidden;
    text-overflow: ellipsis;
}
.mainmenuaspan
{
<?php if ($disableimages) { ?>
	padding-<?php print $left; ?>: 4px;
	padding-<?php print $right; ?>: 2px;
<?php } else { ?>
	padding-<?php print $right; ?>: 4px;
<?php } ?>
}

div.mainmenu {
	position : relative;
	background-repeat:no-repeat;
	background-position:center top;
	height: <?php echo ($heightmenu-19); ?>px;
	margin-left: 0px;
	min-width: 40px;
}

/* Do not load menu img if hidden to save bandwidth */
<?php if (empty($dol_hide_topmenu)) { ?>

div.mainmenu.home{
	background-image: url(<?php echo dol_buildpath($path.'/theme/'.$theme.'/img/menus/home.png',1) ?>);
	background-position-x: center;
}

div.mainmenu.accountancy {
	background-image: url(<?php echo dol_buildpath($path.'/theme/'.$theme.'/img/menus/money.png',1) ?>);
}

div.mainmenu.agenda {
	background-image: url(<?php echo dol_buildpath($path.'/theme/'.$theme.'/img/menus/agenda.png',1) ?>);
}

div.mainmenu.bank {
    background-image: url(<?php echo dol_buildpath($path.'/theme/'.$theme.'/img/menus/bank.png',1) ?>);
}

div.mainmenu.cashdesk {
	background-image: url(<?php echo dol_buildpath($path.'/theme/'.$theme.'/img/menus/pointofsale.png',1) ?>);
}

div.mainmenu.companies {
	background-image: url(<?php echo dol_buildpath($path.'/theme/'.$theme.'/img/menus/company.png',1) ?>);
}

div.mainmenu.commercial {
	background-image: url(<?php echo dol_buildpath($path.'/theme/'.$theme.'/img/menus/commercial.png',1) ?>);
}

div.mainmenu.ecm {
	background-image: url(<?php echo dol_buildpath($path.'/theme/'.$theme.'/img/menus/ecm.png',1) ?>);
}

div.mainmenu.externalsite {
	background-image: url(<?php echo dol_buildpath($path.'/theme/'.$theme.'/img/menus/externalsite.png',1) ?>);
}

div.mainmenu.ftp {
    background-image: url(<?php echo dol_buildpath($path.'/theme/'.$theme.'/img/menus/tools.png',1) ?>);
}

div.mainmenu.hrm {
	background-image: url(<?php echo dol_buildpath($path.'/theme/'.$theme.'/img/menus/holiday.png',1) ?>);
}

div.mainmenu.members {
	background-image: url(<?php echo dol_buildpath($path.'/theme/'.$theme.'/img/menus/members.png',1) ?>);
}

div.mainmenu.menu {
	background-image: url(<?php echo dol_buildpath($path.'/theme/'.$theme.'/img/menus/menu.png',1) ?>);
	top: 7px;
}

div.mainmenu.products {
	background-image: url(<?php echo dol_buildpath($path.'/theme/'.$theme.'/img/menus/products.png',1) ?>);
}

div.mainmenu.project {
	background-image: url(<?php echo dol_buildpath($path.'/theme/'.$theme.'/img/menus/project.png',1) ?>);
}

div.mainmenu.tools {
	background-image: url(<?php echo dol_buildpath($path.'/theme/'.$theme.'/img/menus/tools.png',1) ?>);
}

div.mainmenu.websites {
	background-image: url(<?php echo dol_buildpath($path.'/theme/'.$theme.'/img/menus/externalsite.png',1) ?>);
}

<?php
// Add here more div for other menu entries. moduletomainmenu=array('module name'=>'name of class for div')

$moduletomainmenu=array('user'=>'','syslog'=>'','societe'=>'companies','projet'=>'project','propale'=>'commercial','commande'=>'commercial',
	'produit'=>'products','service'=>'products','stock'=>'products',
	'don'=>'accountancy','tax'=>'accountancy','banque'=>'accountancy','facture'=>'accountancy','compta'=>'accountancy','accounting'=>'accountancy','adherent'=>'members','import'=>'tools','export'=>'tools','mailing'=>'tools',
	'contrat'=>'commercial','ficheinter'=>'commercial','deplacement'=>'commercial',
	'fournisseur'=>'companies',
	'barcode'=>'','fckeditor'=>'','categorie'=>'',
);
$mainmenuused='home';
foreach($conf->modules as $val)
{
	$mainmenuused.=','.(isset($moduletomainmenu[$val])?$moduletomainmenu[$val]:$val);
}
//var_dump($mainmenuused);
$mainmenuusedarray=array_unique(explode(',',$mainmenuused));

$generic=1;
// Put here list of menu entries when the div.mainmenu.menuentry was previously defined
$divalreadydefined=array('home','companies','products','commercial','externalsite','accountancy','project','tools','members','agenda','ftp','holiday','hrm','bookmark','cashdesk','ecm','geoipmaxmind','gravatar','clicktodial','paypal','stripe','webservices','websites');
// Put here list of menu entries we are sure we don't want
$divnotrequired=array('multicurrency','salaries','margin','opensurvey','paybox','expensereport','incoterm','prelevement','propal','workflow','notification','supplier_proposal','cron','product','productbatch','expedition');
foreach($mainmenuusedarray as $val)
{
	if (empty($val) || in_array($val,$divalreadydefined)) continue;
	if (in_array($val,$divnotrequired)) continue;
	//print "XXX".$val;

	// Search img file in module dir
	$found=0; $url='';
	foreach($conf->file->dol_document_root as $dirroot)
	{
		if (file_exists($dirroot."/".$val."/img/".$val.".png"))
		{
			$url=dol_buildpath('/'.$val.'/img/'.$val.'.png', 1);
			$found=1;
			break;
		}
	}
	// Img file not found
	if (! $found)
	{
		$url=dol_buildpath($path.'/theme/'.$theme.'/img/menus/generic'.$generic.".png",1);
		$found=1;
		if ($generic < 4) $generic++;
		print "/* A mainmenu entry was found but img file ".$val.".png not found (check /".$val."/img/".$val.".png), so we use a generic one */\n";
	}
	if ($found)
	{
		print "div.mainmenu.".$val." {\n";
		print "	background-image: url(".$url.");\n";
		print "}\n";
	}
}
// End of part to add more div class css
?>

<?php
}	// End test if $dol_hide_topmenu
?>

.tmenuimage {
    padding:0 0 0 0 !important;
    margin:0 0px 0 0 !important;
    <?php if ($disableimages) { ?>
    	display: none;
    <?php } ?>
}



/* Login */

.bodylogin
{
	background: #f0f0f0;
	display: table;
    position: absolute;
    height: 100%;
    width: 100%;
}
.login_center {
	display: table-cell;
    vertical-align: middle;
}
.login_vertical_align {
	padding: 10px;
	padding-bottom: 80px;
}
form#login {
	padding-bottom: 30px;
	font-size: 13px;
	vertical-align: middle;
}
.login_table_title {
	max-width: 530px;
	color: #aaa !important;
	padding-bottom: 20px;
	/* text-shadow: 1px 1px 1px #FFF; */
}
.login_table label {
	text-shadow: 1px 1px 1px #FFF;
}
.login_table {
	margin: 0px auto;  /* Center */
	padding-left:6px;
	padding-right:6px;
	padding-top:16px;
	padding-bottom:12px;
	max-width: 560px;

	background-color: #FFFFFF;

	-moz-box-shadow: 0 4px 23px 5px rgba(0, 0, 0, 0.2), 0 2px 6px rgba(60,60,60,0.15);
	-webkit-box-shadow: 0 4px 23px 5px rgba(0, 0, 0, 0.2), 0 2px 6px rgba(60,60,60,0.15);
	box-shadow: 0 4px 23px 5px rgba(0, 0, 0, 0.2), 0 2px 6px rgba(60,60,60,0.15);

	border-radius: 4px;
	border:solid 1px rgba(80,80,80,.4);

	border-top:solid 1px f8f8f8;
}
.login_table input#username, .login_table input#password, .login_table input#securitycode{
	border: none;
	border-bottom: solid 1px rgba(180,180,180,.4);
	padding: 5px;
	margin-left: 18px;
	margin-top: 5px;
}
.login_table input#username:focus, .login_table input#password:focus, .login_table input#securitycode:focus {
	outline: none !important;
	/* box-shadow: none;
	-webkit-box-shadow: 0 0 0 50px #FFF inset;
	box-shadow: 0 0 0 50px #FFF inset;*/
}
.login_main_message {
	text-align: center;
	max-width: 570px;
	margin-bottom: 10px;
}
.login_main_message .error {
	border: 1px solid #caa;
	padding: 10px;
}
div#login_left, div#login_right {
	display: inline-block;
	min-width: 245px;
	padding-top: 10px;
	padding-left: 16px;
	padding-right: 16px;
	text-align: center;
	vertical-align: middle;
}
div#login_right select#entity {
    margin-top: 10px;
}
table.login_table tr td table.none tr td {
	padding: 2px;
}
table.login_table_securitycode {
	border-spacing: 0px;
}
table.login_table_securitycode tr td {
	padding-left: 0px;
	padding-right: 4px;
}
#securitycode {
	min-width: 60px;
}
#img_securitycode {
	border: 1px solid #f4f4f4;
}
#img_logo, .img-logo {
	max-width: 170px;
	max-height: 90px;
}

div.login_block {
	border-right: 1px solid rgba(0,0,0,0.3);
    padding-top: 5px;
    padding-bottom: 3px;
	<?php print $left; ?>: 0;
	top: 0px;
<?php if (in_array($conf->browser->layout, array('phone','tablet')) && ((GETPOST('testmenuhider') || ! empty($conf->global->MAIN_TESTMENUHIDER)) && empty($conf->global->MAIN_OPTIMIZEFORTEXTBROWSER))) { ?>
	position: absolute;
<?php } else { ?>
	position: fixed;
<?php } ?>
	font-weight: bold;
	z-index: 10;
	text-align: center;
	vertical-align: middle;
	background: #FFF;
	width: 228px;
	height: 42px;
	<?php if (GETPOST('optioncss','aZ09') == 'print') { ?>
	display: none;
	<?php } ?>
}
div.login_block table {
	display: inline;
}
div.login {
	white-space:nowrap;
	font-weight: bold;
	float: right;
}
div.login a {
	color: #<?php echo $colortextbackvmenu; ?>;
}
div.login a:hover {
	color: #<?php echo $colortextbackvmenu; ?>;
	text-decoration:underline;
}
div.login_block_user, div.login_block_other { clear: both; }
div.login_block_other { padding-top: 3px; }
.login_block_elem {
	float: right;
	vertical-align: top;
	padding: 0px 0px 0px 4px !important;
	height: 16px;
}
.login_block_elem_name {
	margin-top: 1px;
}
.atoplogin, .atoplogin:hover {
	color: #<?php echo $colortextbackvmenu; ?> !important;
	font-weight: normal !important;
}
.alogin, .alogin:hover {
	color: #888 !important;
	font-weight: normal !important;
	font-size: <?php echo $fontsizesmaller; ?>px !important;
}
.alogin:hover, .atoplogin:hover {
	text-decoration:underline !important;
}
span.fa.atoplogin, span.fa.atoplogin:hover {
    font-size: 16px;
    text-decoration: none !important;
}
img.login, img.printer, img.entity {
	/* padding: 0px 0px 0px 4px; */
	/* margin: 0px 0px 0px 8px; */
	text-decoration: none;
	color: white;
	font-weight: bold;
}
.userimgatoplogin img.userphoto {		/* size for user photo in login bar */
	border-radius: 8px;
	width: 16px;
	height: 16px;
    background-size: contain;
	vertical-align: text-bottom;
}
img.userphoto {			/* size for user photo in lists */
    border-radius: 9px;
    width: 18px;
    height: 18px;
    background-size: contain;
    vertical-align: middle;
}
img.userphotosmall {			/* size for user photo in lists */
	border-radius: 6px;
	width: 12px;
    height: 12px;
    background-size: contain;
    vertical-align: middle;
}
.span-icon-user {
	background-image: url(<?php echo dol_buildpath($path.'/theme/'.$theme.'/img/object_user.png',1); ?>);
	background-repeat: no-repeat;
}
.span-icon-password {
	background-image: url(<?php echo dol_buildpath($path.'/theme/'.$theme.'/img/lock.png',1); ?>);
	background-repeat: no-repeat;
}
/*
.span-icon-user input, .span-icon-password input {
	margin-right: 30px;
}
*/

/* ============================================================================== */
/* Menu gauche                                                                    */
/* ============================================================================== */

div.vmenu, td.vmenu {
    margin-<?php print $right; ?>: 2px;
    position: relative;
    float: left;
    padding: 0px;
    padding-bottom: 0px;
    padding-top: 0px;
    width: 222px;
}

.vmenu {
	margin-left: 4px;
	<?php if (GETPOST('optioncss','aZ09') == 'print') { ?>
    display: none;
	<?php } ?>
}

.vmenusearchselectcombo {
	width: 202px;
}

.menu_contenu {
	padding-top: 4px;
	padding-bottom: 3px;
	overflow: hidden;
    text-overflow: ellipsis;
}
#menu_contenu_logo { padding-right: 4px; }
.companylogo { padding-top: 4px; }
.searchform { padding-top: 10px; }

a.vmenu:link, a.vmenu:visited, a.vmenu:hover, a.vmenu:active { white-space: nowrap; font-size:<?php print $fontsize ?>px; font-family: <?php print $fontlist ?>; text-align: <?php print $left; ?>; font-weight: bold; }
font.vmenudisabled  { font-size:<?php print $fontsize ?>px; font-family: <?php print $fontlist ?>; text-align: <?php print $left; ?>; font-weight: bold; color: #aaa; margin-left: 4px; }
a.vmenu:link, a.vmenu:visited { color: #<?php echo $colortextbackvmenu; ?>; }

a.vsmenu:link, a.vsmenu:visited, a.vsmenu:hover, a.vsmenu:active, span.vsmenu { font-size:<?php print $fontsize ?>px; font-family: <?php print $fontlist ?>; text-align: <?php print $left; ?>; font-weight: normal; color: #202020; margin: 1px 1px 1px 8px; }
font.vsmenudisabled { font-size:<?php print $fontsize ?>px; font-family: <?php print $fontlist ?>; text-align: <?php print $left; ?>; font-weight: normal; color: #aaa; }
a.vsmenu:link, a.vsmenu:visited { color: #<?php echo $colortextbackvmenu; ?>; white-space: nowrap; }
font.vsmenudisabledmargin { margin: 1px 1px 1px 8px; }

a.help:link, a.help:visited, a.help:hover, a.help:active, span.help { font-size:<?php print $fontsizesmaller ?>px; font-family: <?php print $fontlist ?>; text-align: <?php print $left; ?>; font-weight: normal; color: #999; text-decoration: none; }

div.blockvmenulogo
{
	border-bottom: 0 !important;
}
div.blockvmenupair, div.blockvmenuimpair
{
	font-family: <?php print $fontlist ?>;
	color: #000000;
	text-align: <?php print $left; ?>;
	text-decoration: none;
    padding-left: 5px;
    padding-right: 1px;
    padding-top: 3px;
    padding-bottom: 3px;
    margin: 1px 0px 8px 0px;

    padding-bottom: 10px;
    border-bottom: 1px solid #e0e0e0;
}
div.blockvmenubookmarks
{
	padding-bottom: 16px !important;
}
div.blockvmenuend {
	border: none !important;
	padding-left: 0 !important;
}
a.vsmenu.addbookmarkpicto {
    padding-right: 10px;
}
div.blockvmenufirst {
	padding-top: 10px;
}
div.blockvmenusearch, div.blockvmenubookmarks
{
	font-family: <?php print $fontlist ?>;
	color: #000000;
	text-align: <?php print $left; ?>;
	text-decoration: none;
    padding-left: 5px;
    padding-right: 1px;
    padding-top: 3px;
    padding-bottom: 3px;
    margin: 1px 0px 2px 0px;

    padding-bottom: 10px;
    /* border-bottom: 1px solid #f4f4f4; */
}
div.blockvmenusearchphone
{
	border-bottom: none;
	margin-bottom: 0px;
}

div.blockvmenuhelp
{
<?php if (empty($conf->dol_optimize_smallscreen)) { ?>
	font-family: <?php print $fontlist ?>;
	color: #000000;
	text-align: center;
	text-decoration: none;
    padding-left: 0px;
    padding-right: 8px;
    padding-top: 3px;
    padding-bottom: 3px;
    margin: 4px 0px 0px 0px;
<?php } else { ?>
    display: none;
<?php } ?>
}


td.barre {
	border-right: 1px solid #000000;
	border-bottom: 1px solid #000000;
	background: #b3c5cc;
	font-family: <?php print $fontlist ?>;
	color: #000000;
	text-align: <?php print $left; ?>;
	text-decoration: none;
}

td.barre_select {
	background: #b3c5cc;
	color: #000000;
}

td.photo {
	background: #F4F4F4;
	color: #000000;
    border: 1px solid #bbb;
}

/* ============================================================================== */
/* Panes for Main                                                   */
/* ============================================================================== */

/*
 *  PANES and CONTENT-DIVs
 */

#mainContent, #leftContent .ui-layout-pane {
    padding:    0px;
    overflow:	auto;
}

#mainContent, #leftContent .ui-layout-center {
	padding:    0px;
	position:   relative; /* contain floated or positioned elements */
    overflow:   auto;  /* add scrolling to content-div */
}


/* ============================================================================== */
/* Toolbar for ECM or Filemanager                                                 */
/* ============================================================================== */

td.ecmroot {
    padding-bottom: 0 !important;
}

.largebutton {
    /*background-image: -o-linear-gradient(bottom, rgba(200,200,200,0.1) 0%, rgba(255,255,255,0.3) 120%) !important;
    background-image: -moz-linear-gradient(bottom, rgba(200,200,200,0.1) 0%, rgba(255,255,255,0.3) 120%) !important;
    background-image: -webkit-linear-gradient(bottom, rgba(200,200,200,0.1) 0%, rgba(255,255,255,0.3) 120%) !important;
    background-image: -ms-linear-gradient(bottom, rgba(200,200,200,0.1) 0%, rgba(255,255,255,0.3) 120%) !important;
    background-image: linear-gradient(bottom, rgba(200,200,200,0.1) 0%, rgba(255,255,255,0.3) 120%) !important;

    background: #FFF;
    background-repeat: repeat-x !important;
    */
	border-top: 1px solid #CCC !important;

    /*-moz-border-radius: 2px 2px 2px 2px !important;
	-webkit-border-radius: 2px 2px 2px 2px !important;
	border-radius: 2px 2px 2px 2px !important;
    -moz-box-shadow: 2px 2px 4px #f4f4f4;
    -webkit-box-shadow: 2px 2px 4px #f4f4f4;
    box-shadow: 2px 2px 4px #f4f4f4;*/

    padding: 10px 4px 14px 4px !important;
    min-height: 32px;
}


a.toolbarbutton {
    margin-top: 0px;
    margin-left: 4px;
    margin-right: 4px;
    height: 30px;
}
img.toolbarbutton {
	margin-top: 1px;
    height: 30px;
}



/* ============================================================================== */
/* Onglets                                                                        */
/* ============================================================================== */
div.tabs {
    text-align: <?php print $left; ?>;
    margin-left: 6px !important;
    margin-right: 6px !important;
    clear:both;
	height:100%;
}
div.tabsElem { margin-top: 6px; }		/* To avoid overlap of tabs when not browser */

div.tabBar {
    color: #<?php echo $colortextbacktab; ?>;
    padding-top: 16px;
    padding-left: 16px;
    padding-right: 16px;
	padding-bottom: 16px;
    margin: 0px 0px 16px 0px;
    -moz-border-radius:3px;
    -webkit-border-radius: 3px;
	border-radius: 3px;
    border-right: 1px solid #BBB;
    border-left: 1px solid #BBB;
    border-top: 1px solid #CCC;
	width: auto;
	background: rgb(<?php echo $colorbacktabcard1; ?>);
	border-bottom: 1px solid #aaa;
}
div.tabBar div.titre {
	padding-top: 10px;
}
div.tabBarWithBottom {
	padding-bottom: 18px;
	border-bottom: 1px solid #aaa;
}
div.tabBar table.tableforservicepart2:last-child {
    border-bottom: 1px solid #aaa;
}

div.tabsAction {
    margin: 20px 0em 20px 0em;
    padding: 0em 0em;
    text-align: right;
}
div.tabsActionNoBottom {
    margin-bottom: 0px;
}
div.tabsAction > a {
	margin-bottom: 16px !important;
}

div.popuptabset {
	padding: 6px;
	background: #fff;
	border: 1px solid #888;
}
div.popuptab {
	padding-top: 3px;
	padding-bottom: 3px;
	padding-left: 5px;
	padding-right: 5px;
}

a.tabTitle {
/*    background: #657090;
    color: white;*/
    color:rgba(0,0,0,.5);
    margin-<?php print $right; ?>: 10px;
    text-shadow:1px 1px 1px #ffffff;
	font-family: <?php print $fontlist ?>;
	font-weight: normal;
    padding: 4px 6px 2px 6px;
    margin: 0px 6px;
    text-decoration: none;
    white-space: nowrap;
}

a.tab:link, a.tab:visited, a.tab:hover, a.tab#active {
	font-family: <?php print $fontlist ?>;
	padding: 7px 9px 7px;
    margin: 0em 0.2em;
    text-decoration: none;
    white-space: nowrap;

    /*-moz-border-radius:3px 3px 0px 0px;
	-webkit-border-radius:3px 3px 0px 0px;
	border-radius:3px 3px 0px 0px;

	-moz-box-shadow: 0 -1px 4px rgba(0,0,0,.1);
	-webkit-box-shadow: 0 -1px 4px rgba(0,0,0,.1);
	box-shadow: 0 -1px 4px rgba(0,0,0,.1);

	border-bottom: none;
	border-right: 1px solid #CCCCCC;
	border-left: 1px solid #f4f4f4;
	border-top: 1px solid #D8D8D8;
    */

	background-image: none !important;
}


.tabunactive {	/* We add some border on tabunactive to avoid change of position of title when switching tabs (border of tabunactive = border of tabactive) */
    border-right: 1px solid rgb(<?php echo $colorbackbody; ?>);
    border-left: 1px solid rgb(<?php echo $colorbackbody; ?>);
}

.tabactive, a.tab#active {
	color: #<?php echo $colortextbacktab; ?> !important;
	background: rgb(<?php echo $colorbacktabcard1; ?>) !important;

	border-right: 1px solid #AAA !important;
	border-left: 1px solid #AAA !important;
	border-top: 2px solid #111 !important;
	/*
	-moz-box-shadow: 0 -1px 4px rgba(0,0,0,.1);
	-webkit-box-shadow: 0 -1px 4px rgba(0,0,0,.1);
	box-shadow: 0 -1px 4px rgba(0,0,0,.1);

	-moz-border-radius:3px 3px 0px 0px;
	-webkit-border-radius:3px 3px 0px 0px;
	border-radius:3px 3px 0px 0px;
	*/
}
a.tab:hover
{
	/*
	background: rgba(<?php echo $colorbacktabcard1; ?>, 0.5)  url(<?php echo dol_buildpath($path.'/theme/'.$theme.'/img/nav-overlay3.png',1); ?>) 50% 0 repeat-x;
	color: #<?php echo $colortextbacktab; ?>;
	*/
	text-decoration: underline;
}
a.tabimage {
    color: #434956;
	font-family: <?php print $fontlist ?>;
    text-decoration: none;
    white-space: nowrap;
}

td.tab {
    background: #dee7ec;
}

span.tabspan {
    background: #dee7ec;
    color: #434956;
	font-family: <?php print $fontlist ?>;
    padding: 0px 6px;
    margin: 0em 0.2em;
    text-decoration: none;
    white-space: nowrap;
    -moz-border-radius:3px 3px 0px 0px;
	-webkit-border-radius:3px 3px 0px 0px;
	border-radius:3px 3px 0px 0px;

    border-<?php print $right; ?>: 1px solid #555555;
    border-<?php print $left; ?>: 1px solid #D8D8D8;
    border-top: 1px solid #D8D8D8;
}

/* ============================================================================== */
/* Boutons actions                                                                */
/* ============================================================================== */

div.divButAction {
	margin-bottom: 1.4em;
	vertical-align: top;
}

span.butAction, span.butActionDelete {
	cursor: pointer;
}


/* Prepare for bootstrap look */
.button, .butAction, .butActionDelete, .butActionRefused {
	border-color: #c5c5c5;
	border-color: rgba(0, 0, 0, 0.15) rgba(0, 0, 0, 0.15) rgba(0, 0, 0, 0.25);
	display: inline-block;
    padding: 0.4em <?php echo ($dol_optimize_smallscreen?'0.4':'0.7'); ?>em;
    margin: 0em <?php echo ($dol_optimize_smallscreen?'0.7':'0.9'); ?>em;
	line-height: 20px;
	text-align: center;
	vertical-align: middle;
	cursor: pointer;
	color: #333333 !important;
	text-decoration: none !important;
	text-shadow: 0 1px 1px rgba(255, 255, 255, 0.75);
	background-color: #f5f5f5;
	background-image: -moz-linear-gradient(top, #ffffff, #e6e6e6);
	background-image: -webkit-gradient(linear, 0 0, 0 100%, from(#ffffff), to(#e6e6e6));
	background-image: -webkit-linear-gradient(top, #ffffff, #e6e6e6);
	background-image: -o-linear-gradient(top, #ffffff, #e6e6e6);
	background-image: linear-gradient(to bottom, #ffffff, #e6e6e6);
	background-repeat: repeat-x;
	filter: progid:DXImageTransform.Microsoft.gradient(startColorstr='#ffffffff', endColorstr='#ffe6e6e6', GradientType=0);
	border-color: #e6e6e6 #e6e6e6 #bfbfbf;
	border-color: rgba(0, 0, 0, 0.1) rgba(0, 0, 0, 0.1) rgba(0, 0, 0, 0.25);
	filter: progid:DXImageTransform.Microsoft.gradient(enabled = false);
	border: 1px solid #bbbbbb;
	border-bottom-color: #a2a2a2;
	-webkit-border-radius: 2px;
	-moz-border-radius: 2px;
	border-radius: 2px;
	-webkit-box-shadow: inset 0 1px 0 rgba(255, 255, 255, 0.2), 0 1px 2px rgba(0, 0, 0, 0.05);
	-moz-box-shadow: inset 0 1px 0 rgba(255, 255, 255, 0.2), 0 1px 2px rgba(0, 0, 0, 0.05);
	box-shadow: inset 0 1px 0 rgba(255, 255, 255, 0.2), 0 1px 2px rgba(0, 0, 0, 0.05);
}

.button, .butAction {
	color: #ffffff !important;
	text-shadow: 0 -1px 0 rgba(0, 0, 0, 0.25);
	background-color: #006dcc;
	background-image: -moz-linear-gradient(top, #0088cc, #0044cc);
	background-image: -webkit-gradient(linear, 0 0, 0 100%, from(#0088cc), to(#0044cc));
	background-image: -webkit-linear-gradient(top, #0088cc, #0044cc);
	background-image: -o-linear-gradient(top, #0088cc, #0044cc);
	background-image: linear-gradient(to bottom, #0088cc, #0044cc);
	background-repeat: repeat-x;
	filter: progid:DXImageTransform.Microsoft.gradient(startColorstr='#ff0088cc', endColorstr='#ff0044cc', GradientType=0);
	border-color: #0044cc #0044cc #002a80;
	border-color: rgba(0, 0, 0, 0.1) rgba(0, 0, 0, 0.1) rgba(0, 0, 0, 0.25);
	filter: progid:DXImageTransform.Microsoft.gradient(enabled = false);
}
.button:disabled, .butAction:disabled {
    color: #666 !important;
    text-shadow: none;
    border-color: #555;
    cursor: not-allowed;

    background-color: #f5f5f5;
    background-image: -moz-linear-gradient(top, #ffffff, #e6e6e6);
    background-image: -webkit-gradient(linear, 0 0, 0 100%, from(#ffffff), to(#e6e6e6));
    background-image: -webkit-linear-gradient(top, #ffffff, #e6e6e6);
    background-image: -o-linear-gradient(top, #ffffff, #e6e6e6);
    background-image: linear-gradient(to bottom, #ffffff, #e6e6e6);
    background-repeat: repeat-x
}

.butActionDelete, .buttonDelete {
	color: #ffffff !important;
	text-shadow: 0 -1px 0 rgba(0, 0, 0, 0.25);
	background-color: #cc6d00;
	background-image: -moz-linear-gradient(top, #cc8800, #cc4400);
	background-image: -webkit-gradient(linear, 0 0, 0 100%, from(#cc8800), to(#cc4400));
	background-image: -webkit-linear-gradient(top, #cc8800, #cc4400);
	background-image: -o-linear-gradient(top, #cc8800, #cc4400);
	background-image: linear-gradient(to bottom, #cc8800, #cc4400);
	background-repeat: repeat-x;
	filter: progid:DXImageTransform.Microsoft.gradient(startColorstr='#ffcc8800', endColorstr='#ffcc4400', GradientType=0);
	border-color: #cc4400 #cc4400 #802a00;
	border-color: rgba(0, 0, 0, 0.1) rgba(0, 0, 0, 0.1) rgba(0, 0, 0, 0.25);
	filter: progid:DXImageTransform.Microsoft.gradient(enabled = false);
}
a.butAction:link, a.butAction:visited, a.butAction:hover, a.butAction:active {
	color: #FFFFFF;
}

.butActionRefused {
	color: #AAAAAA !important;
	cursor: not-allowed !important;
}

a.butAction:hover, a.butActionDelete:hover, a.butActionRefused:hover {
    text-decoration: none;
}
a.butAction:hover, a.butActionDelete:hover {
	opacity: 0.9;
}

/* End bootstrap */

<?php if (! empty($conf->global->MAIN_BUTTON_HIDE_UNAUTHORIZED)) { ?>
.butActionRefused {
	display: none;
}
<?php } ?>



/* ============================================================================== */
/* Tables                                                                         */
/* ============================================================================== */

.allwidth {
	width: 100%;
}

#undertopmenu {
	background-repeat: repeat-x;
	margin-top: <?php echo ($dol_hide_topmenu?'6':'0'); ?>px;
}


.paddingrightonly {
	border-collapse: collapse;
	border: 0px;
	margin-left: 0px;
	padding-<?php print $left; ?>: 0px !important;
	padding-<?php print $right; ?>: 4px !important;
}
.nocellnopadd {
	list-style-type:none;
	margin: 0px !important;
	padding: 0px !important;
}
tr.nocellnopadd td.nobordernopadding, tr.nocellnopadd td.nocellnopadd
{
	border: 0px;
}

.notopnoleft {
	border-collapse: collapse;
	border: 0px;
	padding-top: 0px;
	padding-<?php print $left; ?>: 0px;
	padding-<?php print $right; ?>: 16px;
	padding-bottom: 4px;
	margin-right: 0px 0px;
}
.notopnoleftnoright {
	border-collapse: collapse;
	border: 0px;
	padding-top: 0px;
	padding-left: 0px;
	padding-right: 0px;
	padding-bottom: 4px;
	margin: 0px 0px 0px 0px;
}


table.border, table.dataTable, .table-border, .table-border-col, .table-key-border-col, .table-val-border-col, div.border {
	border: 1px solid #f4f4f4;
	border-collapse: collapse !important;
	padding: 1px 2px 1px 3px;			/* t r b l */
}
table.borderplus {
	border: 1px solid #BBB;
}

.border tbody tr, .border tbody tr td, div.tabBar table.border tr {
	height: 22px;
}

table.border td, div.border div div.tagtd {
	padding: 2px 2px 2px 2px;
	border: 1px solid #f0f0f0;
	border-collapse: collapse;
}

td.border, div.tagtable div div.border {
	border-top: 1px solid #000000;
	border-right: 1px solid #000000;
	border-bottom: 1px solid #000000;
	border-left: 1px solid #000000;
}

.table-key-border-col {
	/* width: 25%; */
	vertical-align:top;
}
.table-val-border-col {
	width:auto;
}


/* Main boxes */
.noborderbottom {
    border-bottom: none !important;
}
.ficheaddleft table.noborder {
	margin: 0px 0px 0px 0px;
}
table.liste, table.noborder, table.formdoc, div.noborder {
	width: 100%;

	border-collapse: separate !important;
	border-spacing: 0px;

	border-top-width: <?php echo $borderwith ?>px;
	border-top-color: rgb(<?php echo $colortopbordertitle1 ?>);
	border-top-style: solid;

	border-bottom-width: 1px;
	border-bottom-color: #BBB;
	border-bottom-style: solid;

	margin: 0px 0px 8px 0px;

	-moz-border-radius: 0.1em;
	-webkit-border-radius: 0.1em;
	border-radius: 0.1em;
}
table.noborder tr, div.noborder form {
	border-top-color: #FEFEFE;

	border-right-width: 1px;
	border-right-color: #BBBBBB;
	border-right-style: solid;

	border-left-width: 1px;
	border-left-color: #BBBBBB;
	border-left-style: solid;
	min-height: 26px;
}
table.paddingtopbottomonly tr td {
	padding-top: 1px;
	padding-bottom: 2px;
}

.liste_titre_filter {
	background: rgb(<?php echo $colorbacktitle1; ?>) !important;
}
tr.liste_titre_filter td.liste_titre {
    border-bottom: 1px solid #FDFFFF;
}
.liste_titre_create td, .liste_titre_create th, .liste_titre_create .tagtd
{
    /*border-top-width: 1px;
    border-top-color: rgb(<?php echo $colortopbordertitle1 ?>);
    border-top-style: solid;*/
}
.liste_titre_add td, .liste_titre_add th, .liste_titre_add .tagtd
{
    border-top-width: 2px;
    border-top-color: rgb(<?php echo $colortopbordertitle1 ?>);
    border-top-style: solid;
}
.liste_titre_add td, .liste_titre_add .tagtd
{
    border-top-width: 1px;
    border-top-color: rgb(<?php echo $colortopbordertitle1 ?>);
    border-top-style: solid;
}

table.liste th, table.noborder th, table.noborder tr.liste_titre td {
	padding: 8px 2px 8px 3px;			/* t r b l */
}
table.noborder td, div.noborder form, div.noborder form div {
	padding: 4px 2px 4px 3px;			/* t r b l */
}

table.liste td, table.noborder td, div.noborder form div {
	padding: 8px 2px 8px 3px;			/* t r b l */
}
div.liste_titre_bydiv .divsearchfield {
	padding: 2px 1px 2px 0px;			/* t r b l */
}

table.nobordernopadding {
	border-collapse: collapse !important;
	border: 0;
}
table.nobordernopadding tr {
	border: 0 !important;
	padding: 0 0 !important;
}
table.nobordernopadding tr td {
	border: 0 !important;
	padding: 0 3px 0 0;
}
table.border tr td table.nobordernopadding tr td {
	padding-top: 0;
	padding-bottom: 0;
}
td.borderright {
    border: none;	/* to erase value for table.nobordernopadding td */
	border-right-width: 1px !important;
	border-right-color: #BBB !important;
	border-right-style: solid !important;
}

/* For table with no filter before */
table.listwithfilterbefore {
	border-top: none !important;
}

.tagtable, .table-border { display: table; }
.tagtr, .table-border-row  { display: table-row; }
.tagtd, .table-border-col, .table-key-border-col, .table-val-border-col { display: table-cell; }

/* Pagination */
div.refidpadding  {
	padding-top: 3px;
}
div.refid  {
	font-weight: bold;
  	color: #766;
  	font-size: 160%;
}
div.refidno  {
	padding-top: 8px;
	font-weight: normal;
  	color: #444;
  	font-size: <?php print $fontsize ?>px;
  	line-height: 21px;
}
div.refidno form {
    display: inline-block;
}

div.pagination {
	float: right;
}
div.pagination a {
	font-weight: normal;
}
div.pagination ul
{
  list-style: none;
  display: inline-block;
  padding-left: 0px;
  padding-right: 0px;
  margin: 0;
}
div.pagination li {
  display: inline-block;
  padding-left: 0px;
  padding-right: 0px;
  padding-top: 6px;
  padding-bottom: 5px;
}
.pagination {
  display: inline-block;
  padding-left: 0;
  border-radius: 4px;
}

div.pagination li.pagination a,
div.pagination li.pagination span {
  padding: 6px 12px;
  padding-top: 8px;
  line-height: 1.42857143;
  color: #000;
  text-decoration: none;
}
div.pagination li.pagination span.inactive {
  cursor: default;
  color: #ccc;
}

div.pagination li.litext a {
border: none;
  padding-right: 10px;
  padding-left: 4px;
  font-weight: bold;
}
div.pagination li.noborder a:hover {
  border: none;
  background-color: transparent;
}
div.pagination li a,
div.pagination li span {
  background-color: #fff;
  border: 1px solid #ddd;
}
div.pagination li:first-child a,
div.pagination li:first-child span {
  margin-left: 0;
  border-top-left-radius: 4px;
  border-bottom-left-radius: 4px;
}
div.pagination li:last-child a,
div.pagination li:last-child span {
  border-top-right-radius: 4px;
  border-bottom-right-radius: 4px;
}
div.pagination li a:hover,
div.pagination li span:hover,
div.pagination li a:focus,
div.pagination li span:focus {
    color: #000;
    background-color: #eee;
    border-color: #ddd;
  	padding-top: 8px;
}
div.pagination li .active a,
div.pagination li .active span,
div.pagination li .active a:hover,
div.pagination li .active span:hover,
div.pagination li .active a:focus,
div.pagination li .active span:focus {
  z-index: 2;
  color: #fff;
  cursor: default;
  background-color: <?php $colorbackhmenu1 ?>;
  border-color: #337ab7;
}
div.pagination .disabled span,
div.pagination .disabled span:hover,
div.pagination .disabled span:focus,
div.pagination .disabled a,
div.pagination .disabled a:hover,
div.pagination .disabled a:focus {
  color: #777;
  cursor: not-allowed;
  background-color: #fff;
  border-color: #ddd;
}
div.pagination li.pagination .active {
  text-decoration: underline;
  box-shadow: none;
}
.paginationafterarrows .nohover {
  box-shadow: none !important;
}
div.pagination li.paginationafterarrows {
	margin-left: 10px;
}
.paginationatbottom {
	margin-top: 9px;
}

/* Prepare to remove class pair - impair
.noborder > tbody > tr:nth-child(even) td {
	background: linear-gradient(bottom, rgb(<?php echo $colorbacklineimpair1; ?>) 85%, rgb(<?php echo $colorbacklineimpair2; ?>) 100%);
	background: -o-linear-gradient(bottom, rgb(<?php echo $colorbacklineimpair1; ?>) 85%, rgb(<?php echo $colorbacklineimpair2; ?>) 100%);
	background: -moz-linear-gradient(bottom, rgb(<?php echo $colorbacklineimpair1; ?>) 85%, rgb(<?php echo $colorbacklineimpair2; ?>) 100%);
	background: -webkit-linear-gradient(bottom, rgb(<?php echo $colorbacklineimpair1; ?>) 85%, rgb(<?php echo $colorbacklineimpair2; ?>) 100%);
	background: -ms-linear-gradient(bottom, rgb(<?php echo $colorbacklineimpair1; ?>) 85%, rgb(<?php echo $colorbacklineimpair2; ?>) 100%);
	font-family: <?php print $fontlist ?>;
	border: 0px;
	margin-bottom: 1px;
	color: #202020;
	min-height: 18px;
}

.noborder > tbody > tr:nth-child(odd) td {
	background: linear-gradient(bottom, rgb(<?php echo $colorbacklinepair1; ?>) 85%, rgb(<?php echo $colorbacklinepair2; ?>) 100%);
	background: -o-linear-gradient(bottom, rgb(<?php echo $colorbacklinepair1; ?>) 85%, rgb(<?php echo $colorbacklinepair2; ?>) 100%);
	background: -moz-linear-gradient(bottom, rgb(<?php echo $colorbacklinepair1; ?>) 85%, rgb(<?php echo $colorbacklinepair2; ?>) 100%);
	background: -webkit-linear-gradient(bottom, rgb(<?php echo $colorbacklinepair1; ?>) 85%, rgb(<?php echo $colorbacklinepair2; ?>) 100%);
	background: -ms-linear-gradient(bottom, rgb(<?php echo $colorbacklinepair1; ?>) 85%, rgb(<?php echo $colorbacklinepair2; ?>) 100%);
	font-family: <?php print $fontlist ?>;
	border: 0px;
	margin-bottom: 1px;
	color: #202020;
}
*/

/* Set the color for hover lines */
.oddeven:hover, .evenodd:hover, .impair:hover, .pair:hover
{
<?php if ($colorbacklinepairhover) { ?>
	background: rgb(<?php echo $colorbacklinepairhover; ?>) !important;
<?php } ?>
}

.oddeven, .evenodd, .impair, .nohover .impair:hover, tr.impair td.nohover
{
	font-family: <?php print $fontlist ?>;
	border: 0px;
	margin-bottom: 1px;
	color: #202020;
}
.impair, .nohover .impair:hover, tr.impair td.nohover
{
	background: #<?php echo colorArrayToHex(colorStringToArray($colorbacklineimpair1)); ?>;
}
#GanttChartDIV {
	background: #<?php echo colorArrayToHex(colorStringToArray($colorbacklineimpair1)); ?>;
}

.oddeven, .evenodd, .pair, .nohover .pair:hover, tr.pair td.nohover {
	font-family: <?php print $fontlist ?>;
	margin-bottom: 1px;
	color: #202020;
}
.pair, .nohover .pair:hover, tr.pair td.nohover {
	background-color: #<?php echo colorArrayToHex(colorStringToArray($colorbacklinepair1)); ?>;
}
table.dataTable tr.oddeven {
	background-color: #<?php echo colorArrayToHex(colorStringToArray($colorbacklinepair1)); ?> !important;
}

/* For no hover style */
td.oddeven, table.nohover tr.impair, table.nohover tr.pair, table.nohover tr.impair td, table.nohover tr.pair td, tr.nohover td, form.nohover, form.nohover:hover {
	background-color: #<?php echo colorArrayToHex(colorStringToArray($colorbacklineimpair1)); ?> !important;
	background: #<?php echo colorArrayToHex(colorStringToArray($colorbacklineimpair1)); ?> !important;
}
td.evenodd, tr.nohoverpair td {
	background-color: #<?php echo colorArrayToHex(colorStringToArray($colorbacklinepair1)); ?> !important;
	background: #<?php echo colorArrayToHex(colorStringToArray($colorbacklinepair1)); ?> !important;
}

table.dataTable td {
    padding: 5px 2px 5px 3px !important;
}
tr.pair td, tr.impair td, form.impair div.tagtd, form.pair div.tagtd, div.impair div.tagtd, div.pair div.tagtd, div.liste_titre div.tagtd {
    padding: 5px 2px 5px 3px;
    border-bottom: 1px solid #eee;
}
form.pair, form.impair {
	font-weight: normal;
}
tr.pair:last-of-type td, tr.impair:last-of-type td {
    border-bottom: 0px !important;
}
tr.pair td .nobordernopadding tr td, tr.impair td .nobordernopadding tr td {
    border-bottom: 0px !important;
}
td.nobottom, td.nobottom {
    border-bottom: 0px !important;
}
div.liste_titre .tagtd {
	vertical-align: middle;
}
div.liste_titre {
	min-height: 26px !important;	/* We cant use height because it's a div and it should be higher if content is more. but min-height doe not work either for div */

	padding-top: 2px;
	padding-bottom: 2px;

	/*border-right-width: 1px;
	border-right-color: #BBB;
	border-right-style: solid;

	border-left-width: 1px;
	border-left-color: #BBB;
	border-left-style: solid;*/

	border-top-width: 1px;
	border-top-color: #BBB;
	border-top-style: solid;
}
div.liste_titre_bydiv {
	border-top-width: <?php echo $borderwith ?>px;
    border-top-color: rgb(<?php echo $colortopbordertitle1 ?>);
    border-top-style: solid;

	box-shadow: none;
	border-collapse: collapse;
	display: table;
	padding: 2px 0px 2px 0;
	width: 100%;
}
tr.liste_titre, tr.liste_titre_sel, form.liste_titre, form.liste_titre_sel, table.dataTable.tr
{
	height: 26px !important;
}
div.liste_titre, tr.liste_titre, tr.liste_titre_sel, form.liste_titre, form.liste_titre_sel, table.dataTable thead tr
{
	background: rgb(<?php echo $colorbacktitle1; ?>);
	font-weight: <?php echo $useboldtitle?'bold':'normal'; ?>;

    color: rgb(<?php echo $colortexttitle; ?>);
    font-family: <?php print $fontlist ?>;
    border-bottom: 1px solid #FDFFFF;
    text-align: <?php echo $left; ?>;
}
tr.liste_titre th, tr.liste_titre td, th.liste_titre, form.liste_titre div, div.liste_titre
{
	border-bottom: 1px solid #<?php echo ($colorbacktitle1 == '255,255,255'?'BBBBBB':'FDFFFF'); ?>;
}
/* TODO Once title line is moved under title search, make border bottom of all th black and force to whit when it's first tr */
tr:first-child th.liste_titre {
    border-bottom: 1px solid #FFF ! important;
}
tr.liste_titre th, th.liste_titre, tr.liste_titre td, td.liste_titre, form.liste_titre div, div.liste_titre
{
    font-family: <?php print $fontlist ?>;
    font-weight: <?php echo $useboldtitle?'bold':'normal'; ?>;
    vertical-align: middle;
    height: 24px;
}
tr.liste_titre th a, th.liste_titre a, tr.liste_titre td a, td.liste_titre a, form.liste_titre div a, div.liste_titre a {
	text-shadow: none !important;
}
tr.liste_titre_topborder td {
	border-top-width: <?php echo $borderwith; ?>px;
    border-top-color: rgb(<?php echo $colortopbordertitle1 ?>);
    border-top-style: solid;
}
.liste_titre td a {
	text-shadow: none !important;
	color: rgb(<?php echo $colortexttitle; ?>);
}
.liste_titre td a.notasortlink {
	color: rgb(<?php echo $colortextlink; ?>);
}
.liste_titre td a.notasortlink:hover {
	background: transparent;
}
tr.liste_titre:last-child th.liste_titre, tr.liste_titre:last-child th.liste_titre_sel, tr.liste_titre td.liste_titre, tr.liste_titre td.liste_titre_sel, form.liste_titre div.tagtd {				/* For last line of table headers only */
    border-bottom: 1px solid rgb(<?php echo $colortopbordertitle1 ?>);
}

div.liste_titre {
	padding-left: 3px;
}
tr.liste_titre_sel th, th.liste_titre_sel, tr.liste_titre_sel td, td.liste_titre_sel, form.liste_titre_sel div
{
    font-family: <?php print $fontlist ?>;
    font-weight: normal;
    border-bottom: 1px solid #FDFFFF;
    text-decoration: underline;
}
input.liste_titre {
    background: transparent;
    border: 0px;
}

.noborder tr.liste_total, .noborder tr.liste_total td, tr.liste_total, form.liste_total {
	height: 32px;
}
.noborder tr.liste_total td, tr.liste_total td, form.liste_total div {
    /* border-top: 1px solid #f4f4f4; */
    color: #332266;
    font-weight: normal;
    white-space: nowrap;
    padding: 4px;
}
tr.liste_sub_total, tr.liste_sub_total td {
	border-bottom: 2px solid #aaa;
}

.tableforservicepart1 .impair, .tableforservicepart1 .pair, .tableforservicepart2 .impair, .tableforservicepart2 .pair {
	background: #FFF;
}
.tableforservicepart1 tbody tr td, .tableforservicepart2 tbody tr td {
	border-bottom: none;
}

.paymenttable, .margintable {
	border-top-width: <?php echo $borderwith ?>px !important;
	border-top-color: rgb(<?php echo $colortopbordertitle1 ?>) !important;
	border-top-style: solid !important;
	margin: 0px 0px 0px 0px !important;
}
.paymenttable tr td:first-child, .margintable tr td:first-child
{
	padding-left: 2px;
}

/* Disable shadows */
.noshadow {
	-moz-box-shadow: 0px 0px 0px #f4f4f4 !important;
	-webkit-box-shadow: 0px 0px 0px #f4f4f4 !important;
	box-shadow: 0px 0px 0px #f4f4f4 !important;
}

div.tabBar .noborder {
	-moz-box-shadow: 0px 0px 0px #f4f4f4 !important;
	-webkit-box-shadow: 0px 0px 0px #f4f4f4 !important;
	box-shadow: 0px 0px 0px #f4f4f4 !important;
}
div .tdtop {
    vertical-align: top !important;
	padding-top: 5px !important;
	padding-bottom: 0px;
}

#tablelines tr.liste_titre td, .paymenttable tr.liste_titre td, .margintable tr.liste_titre td, .tableforservicepart1 tr.liste_titre td {
	border-bottom: 1px solid #AAA !important;
}


/* Prepare to remove class pair - impair */

.noborder > tbody > tr:nth-child(even):not(.liste_titre), .liste > tbody > tr:nth-child(even):not(.liste_titre) {
	background: linear-gradient(bottom, rgb(<?php echo $colorbacklineimpair1; ?>) 85%, rgb(<?php echo $colorbacklineimpair2; ?>) 100%);
	background: -o-linear-gradient(bottom, rgb(<?php echo $colorbacklineimpair1; ?>) 85%, rgb(<?php echo $colorbacklineimpair2; ?>) 100%);
	background: -moz-linear-gradient(bottom, rgb(<?php echo $colorbacklineimpair1; ?>) 85%, rgb(<?php echo $colorbacklineimpair2; ?>) 100%);
	background: -webkit-linear-gradient(bottom, rgb(<?php echo $colorbacklineimpair1; ?>) 85%, rgb(<?php echo $colorbacklineimpair2; ?>) 100%);
	background: -ms-linear-gradient(bottom, rgb(<?php echo $colorbacklineimpair1; ?>) 85%, rgb(<?php echo $colorbacklineimpair2; ?>) 100%);
}
.noborder > tbody > tr:nth-child(even):not(:last-child) td:not(.liste_titre), .liste > tbody > tr:nth-child(even):not(:last-child) td:not(.liste_titre) {
	border-bottom: 1px solid #ddd;
}

.noborder > tbody > tr:nth-child(odd):not(.liste_titre), .liste > tbody > tr:nth-child(odd):not(.liste_titre) {
	background: linear-gradient(bottom, rgb(<?php echo $colorbacklinepair1; ?>) 85%, rgb(<?php echo $colorbacklinepair2; ?>) 100%);
	background: -o-linear-gradient(bottom, rgb(<?php echo $colorbacklinepair1; ?>) 85%, rgb(<?php echo $colorbacklinepair2; ?>) 100%);
	background: -moz-linear-gradient(bottom, rgb(<?php echo $colorbacklinepair1; ?>) 85%, rgb(<?php echo $colorbacklinepair2; ?>) 100%);
	background: -webkit-linear-gradient(bottom, rgb(<?php echo $colorbacklinepair1; ?>) 85%, rgb(<?php echo $colorbacklinepair2; ?>) 100%);
	background: -ms-linear-gradient(bottom, rgb(<?php echo $colorbacklinepair1; ?>) 85%, rgb(<?php echo $colorbacklinepair2; ?>) 100%);
}
.noborder > tbody > tr:nth-child(odd):not(:last-child) td:not(.liste_titre), .liste > tbody > tr:nth-child(odd):not(:last-child) td:not(.liste_titre) {
	border-bottom: 1px solid #ddd;
}


/*
 *  Boxes
 */

.ficheaddleft div.boxstats {
    border: none;
}
.boxstatsborder {
    border: 1px solid #CCC !important;
}
.boxstats, .boxstats130 {
    display: inline-block;
    margin: 3px;
    border: 1px solid #CCC;
    text-align: center;
    border-radius: 2px;
<<<<<<< HEAD
}
.boxstats, .boxstats130, .boxstatscontent {
	white-space: nowrap;
	overflow: hidden;
    text-overflow: ellipsis;
}
.boxstats {
    padding: 3px;
    width: 105px;
}
.boxstats130 {
    width: 135px;
    height: 48px;
    padding: 3px
}
@media only screen and (max-width: 767px)
{
	.thumbstat {
		flex: 1 1 110px;
	}
	.thumbstat150 {
		flex: 1 1 110px;
	}
	.boxstats, .boxstats130 {
        width: 90px;
    }
    .dashboardlineindicator {
        float: left;
    	padding-left: 5px;
=======
    min-height: 38px;

	white-space: nowrap;
	overflow: hidden;
    text-overflow: ellipsis;
    width: 115px;
}
@media only screen and (max-width: 767px)
{
    .boxstats {
        width: 100px;
>>>>>>> 985a9ed8
    }
}
.boxstats:hover {
	box-shadow: 0px 0px 8px 0px rgba(0,0,0,0.20);
}
span.boxstatstext {
    line-height: 18px;
    opacity: 0.7;
}
span.boxstatsindicator {
	font-size: 110%;
	font-weight: normal;
	font-color: rgb(<?php print $colortextlink; ?>);
}
span.dashboardlineindicator, span.dashboardlineindicatorlate {
	font-size: 120%;
	font-weight: normal;
}
.dashboardlineindicatorlate img {
	width: 16px;
}
span.dashboardlineok {
	color: #008800;
}
span.dashboardlineko {
	color: #FFF;
	font-size: 80%;
}
.dashboardlinelatecoin {
	float: right;
	position: relative;
    text-align: right;
    top: -24px;
    padding: 1px 6px 1px 6px;
    background-color: #8c4446;
    color: #FFFFFF ! important;
    border-radius: .25em;
}
.boxtable {
    margin-bottom: 8px !important;
    border-bottom-width: 1px;
}
.boxtable {
    margin-bottom: 8px !important;
    border-bottom-width: 1px;
}
.boxtablenobottom {
    border-bottom-width: 0 !important;
}
.tdboxstats {
	text-align: center;
}
a.valignmiddle.dashboardlineindicator {
    line-height: 30px;
}


.box {
    padding-right: 0px;
    padding-left: 0px;
    padding-bottom: 12px;
}

tr.box_titre {
    height: 26px !important;

    /* TO MATCH BOOTSTRAP */
	/*background: #ddd;
	color: #000 !important; */

	/* TO MATCH ELDY */
	background: rgb(<?php echo $colorbacktitle1; ?>);

    background-repeat: repeat-x;
    color: rgb(<?php echo $colortexttitle; ?>);
    font-family: <?php print $fontlist ?>, sans-serif;
    font-weight: <?php echo $useboldtitle?'bold':'normal'; ?>;
    border-bottom: 1px solid #FDFFFF;
    white-space: nowrap;
}

tr.box_titre td.boxclose {
	width: 30px;
}
img.boxhandle, img.boxclose {
	padding-left: 5px;
}

.noborderbottom {
	border-bottom: none !important;
}

.formboxfilter {
	vertical-align: middle;
	margin-bottom: 6px;
}
.formboxfilter input[type=image]
{
	top: 5px;
	position: relative;
}
.boxfilter {
	margin-bottom: 2px;
	margin-right: 1px;
}

.prod_entry_mode_free, .prod_entry_mode_predef {
    height: 26px !important;
    vertical-align: middle;
}





/*
 *   Ok, Warning, Error
 */
.ok      { color: #114466; }
.warning { color: #887711; }
.error   { color: #550000 !important; font-weight: bold; }

div.ok {
  color: #114466;
}

/* Warning message */
div.warning {
  color: #302020;
  padding: 0.3em 0.3em 0.3em 0.3em;
  margin: 0.5em 0em 0.5em 0em;
  border: 1px solid #e0d0b0;
  -moz-border-radius:3px;
  -webkit-border-radius: 3px;
  border-radius: 3px;
  background: #EFDF9A;
  text-shadow: 0 1px 0 rgba(255, 255, 255, 0.5);
}

/* Error message */
div.error {
  color: #550000; font-weight: bold;
  padding: 0.3em 0.3em 0.3em 0.3em;
  margin: 0.5em 0em 0.5em 0em;
  border: 1px solid #DC9CAB;
  -moz-border-radius:3px;
  -webkit-border-radius: 3px;
  border-radius: 3px;
  background: #EFCFCF;
}

/* Info admin */
div.info {
  color: #303035;
  padding: 0.4em 0.4em 0.4em 0.4em;
  margin: 0.5em 0em 0.5em 0em;
  border: 1px solid #e0e0e0;
  -moz-border-radius: 4px;
  -webkit-border-radius: 4px;
  border-radius: 4px;
  background: #868;
  text-shadow: 0 1px 0 rgba(255, 255, 255, 0.5);
}

div.warning a, div.info a, div.error a {
	color: rgb(<?php echo $colortext; ?>);
}

/*
 *   Liens Payes/Non payes
 */

a.normal:link { font-weight: normal }
a.normal:visited { font-weight: normal }
a.normal:active { font-weight: normal }
a.normal:hover { font-weight: normal }

a.impayee:link { font-weight: bold; color: #550000; }
a.impayee:visited { font-weight: bold; color: #550000; }
a.impayee:active { font-weight: bold; color: #550000; }
a.impayee:hover { font-weight: bold; color: #550000; }



/*
 *  Other
 */

.product_line_stock_ok { color: #002200; }
.product_line_stock_too_low { color: #664400; }

.fieldrequired { font-weight: bold; color: #000055; }

.widthpictotitle { width: 40px; text-align: <?php echo $left; ?>; }

.dolgraphtitle { margin-top: 6px; margin-bottom: 4px; }
.dolgraphtitlecssboxes { margin: 0px; }
.legendColorBox, .legendLabel { border: none !important; }
div.dolgraph div.legend, div.dolgraph div.legend div { background-color: rgba(255,255,255,0) !important; }
div.dolgraph div.legend table tbody tr { height: auto; }
td.legendColorBox { padding: 2px 2px 2px 0 !important; }
td.legendLabel { padding: 2px 2px 2px 0 !important; }

.photo {
	border: 0px;
}
.photowithmargin {
	margin-bottom: 2px;
	margin-top: 2px;
}
.photowithborder {
	border: 1px solid #f0f0f0;
}
.photointoolitp {
	margin-top: 8px;
	float: left;
	/*text-align: center; */
}
.photodelete {
	margin-top: 6px !important;
}

.logo_setup
{
	content:url(<?php echo dol_buildpath($path.'/theme/'.$theme.'/img/logo_setup.svg',1) ?>);	/* content is used to best fit the container */
	display: inline-block;
}
.nographyet
{
	content:url(<?php echo dol_buildpath($path.'/theme/'.$theme.'/img/nographyet.svg',1) ?>);
	display: inline-block;
    opacity: 0.1;
    background-repeat: no-repeat;
}
.nographyettext
{
    opacity: 0.5;
}

div.titre {
	font-family: <?php print $fontlist ?>;
	font-size: 14px;
	/* font-weight: bold; */
	color: rgb(<?php print $colortexttitlenotab; ?>);
	text-decoration: none;
	padding-top: 5px;
    padding-bottom: 5px;
	/* text-shadow: 1px 1px 2px #FFFFFF; */
	<?php print (empty($conf->dol_optimize_smallscreen)?'':'margin-top: 4px;'); ?>
}

#dolpaymenttable { width: 600px; font-size: 13px; }
#tablepublicpayment { border: 1px solid #CCCCCC !important; width: 100%; }
#tablepublicpayment .CTableRow1  { background-color: #F0F0F0 !important; }
#tablepublicpayment tr.liste_total { border-bottom: 1px solid #CCCCCC !important; }
#tablepublicpayment tr.liste_total td { border-top: none; }

#divsubscribe { width: 700px; }
#tablesubscribe { width: 100%; }


/*
 * Effect Postit
 */
.effectpostit
{
  position: relative;
}
.effectpostit:before, .effectpostit:after
{
  z-index: -1;
  position: absolute;
  content: "";
  bottom: 15px;
  left: 10px;
  width: 50%;
  top: 80%;
  max-width:300px;
  background: #777;
  -webkit-box-shadow: 0 15px 10px #777;
  -moz-box-shadow: 0 15px 10px #777;
  box-shadow: 0 15px 10px #777;
  -webkit-transform: rotate(-3deg);
  -moz-transform: rotate(-3deg);
  -o-transform: rotate(-3deg);
  -ms-transform: rotate(-3deg);
  transform: rotate(-3deg);
}
.effectpostit:after
{
  -webkit-transform: rotate(3deg);
  -moz-transform: rotate(3deg);
  -o-transform: rotate(3deg);
  -ms-transform: rotate(3deg);
  transform: rotate(3deg);
  right: 10px;
  left: auto;
}



/* ============================================================================== */
/* Formulaire confirmation (When Ajax JQuery is used)                             */
/* ============================================================================== */

.ui-dialog-titlebar {
}
.ui-dialog-content {
    font-size: <?php print $fontsize; ?>px !important;
}

/* ============================================================================== */
/* Formulaire confirmation (When HTML is used)                                    */
/* ============================================================================== */

table.valid {
    border-top: solid 1px #E6E6E6;
    border-<?php print $left; ?>: solid 1px #E6E6E6;
    border-<?php print $right; ?>: solid 1px #444444;
    border-bottom: solid 1px #555555;
	padding-top: 0px;
	padding-left: 0px;
	padding-right: 0px;
	padding-bottom: 0px;
	margin: 0px 0px;
    background: #D5BAA8;
}

.validtitre {
    background: #D5BAA8;
	font-weight: bold;
}


/* ============================================================================== */
/* Tooltips                                                                       */
/* ============================================================================== */

#tooltip {
position: absolute;
width: <?php print dol_size(450,'width'); ?>px;
border-top: solid 1px #BBBBBB;
border-<?php print $left; ?>: solid 1px #BBBBBB;
border-<?php print $right; ?>: solid 1px #444444;
border-bottom: solid 1px #444444;
padding: 2px;
z-index: 3000;
background-color: #EFCFAA;
opacity: 1;
-moz-border-radius:0px;
-webkit-border-radius: 0px;
border-radius: 0px;
}

#tiptip_content {
-moz-border-radius:0px;
-webkit-border-radius: 0px;
border-radius: 0px;
background-color: rgb(255,255,255);
/*    background-color: rgb(252,248,246);
	background-color: rgba(252,248,246,0.95);*/
	line-height: 1.4em;
	min-width: 200px;
}

/* ============================================================================== */
/* Calendar                                                                       */
/* ============================================================================== */

img.datecallink { padding-left: 2px !important; padding-right: 2px !important; }

.ui-datepicker-trigger {
	vertical-align: middle;
	cursor: pointer;
}

.bodyline {
	-moz-border-radius: 4px;
	-webkit-border-radius: 4px;
	border-radius: 4px;
	border: 1px #E4ECEC outset;
	padding: 0px;
	margin-bottom: 5px;
}
table.dp {
    width: 180px;
    background-color: #FFFFFF;
    /*border-top: solid 2px #f4f4f4;
    border-<?php print $left; ?>: solid 2px #f4f4f4;
    border-<?php print $right; ?>: solid 1px #222222;
    border-bottom: solid 1px #222222; */
    padding: 0px;
	border-spacing: 0px;
	border-collapse: collapse;
}
.dp td, .tpHour td, .tpMinute td{padding:2px; font-size:10px;}
/* Barre titre */
.dpHead,.tpHead,.tpHour td:Hover .tpHead{
	font-weight:bold;
	background-color: #888;
	color:white;
	font-size:11px;
	cursor:auto;
}
/* Barre navigation */
.dpButtons,.tpButtons {
	text-align:center;
	background-color: #888;
	color:#FFFFFF;
	font-weight:bold;
	cursor:pointer;
}
.dpButtons:Active,.tpButtons:Active{border: 1px outset black;}
.dpDayNames td,.dpExplanation {background-color:#D9DBE1; font-weight:bold; text-align:center; font-size:11px;}
.dpExplanation{ font-weight:normal; font-size:11px;}
.dpWeek td{text-align:center}

.dpToday,.dpReg,.dpSelected{
	cursor:pointer;
}
.dpToday{font-weight:bold; color:black; background-color:#f4f4f4;}
.dpReg:Hover,.dpToday:Hover{background-color:black;color:white}

/* Jour courant */
.dpSelected{background-color:#0B63A2;color:white;font-weight:bold; }

.tpHour{border-top:1px solid #f4f4f4; border-right:1px solid #f4f4f4;}
.tpHour td {border-left:1px solid #f4f4f4; border-bottom:1px solid #f4f4f4; cursor:pointer;}
.tpHour td:Hover {background-color:black;color:white;}

.tpMinute {margin-top:5px;}
.tpMinute td:Hover {background-color:black; color:white; }
.tpMinute td {background-color:#D9DBE1; text-align:center; cursor:pointer;}

/* Bouton X fermer */
.dpInvisibleButtons
{
    border-style:none;
    background-color:transparent;
    padding:0px;
    font-size:9px;
    border-width:0px;
    color: #eee;
    vertical-align:middle;
    cursor: pointer;
}
.datenowlink
{
	color: rgb(<?php print $colortextlink; ?>);
}

.categtextwhite, .treeview .categtextwhite.hover {
	color: #fff !important;
}
.categtextblack {
	color: #000 !important;
}


/* ============================================================================== */
/*  Afficher/cacher                                                               */
/* ============================================================================== */

div.visible {
    display: block;
}

div.hidden, td.hidden, img.hidden {
    display: none;
}

tr.visible {
    display: block;
}


/* ============================================================================== */
/*  Module website                                                                */
/* ============================================================================== */

.websitebar {
	border-bottom: 1px solid #888;
	background: #eee;
}
.websitebar .button, .websitebar .buttonDelete
{
	padding: 2px 4px 2px 4px !important;
	margin: 2px 4px 2px 4px  !important;
    line-height: normal;
}
.websiteselection {
	display: inline-block;
	padding-left: 10px;
	vertical-align: middle;
	line-height: 29px;
}
.websitetools {
	float: right;
	height: 28px;
}
.websiteinputurl {
    display: inline-block;
    vertical-align: top;
}
.websiteiframenoborder {
	border: 0px;
}
a.websitebuttonsitepreview img {
	width: 26px;
	display: inline-block;
}
.websiteiframenoborder {
	border: 0px;
}


/* ============================================================================== */
/*  Module agenda                                                                 */
/* ============================================================================== */

.agendacell { height: 60px; }
table.cal_month    { border-spacing: 0px; }
table.cal_month td:first-child  { border-left: 0px; }
table.cal_month td:last-child   { border-right: 0px; }
.cal_current_month { border-top: 0; border-left: solid 1px #E0E0E0; border-right: 0; border-bottom: solid 1px #E0E0E0; }
.cal_current_month_peruserleft { border-top: 0; border-left: solid 2px #6C7C7B; border-right: 0; border-bottom: solid 1px #E0E0E0; }
.cal_current_month_oneday { border-right: solid 1px #E0E0E0; }
.cal_other_month   { border-top: 0; border-left: solid 1px #C0C0C0; border-right: 0; border-bottom: solid 1px #C0C0C0; }
.cal_other_month_peruserleft { border-top: 0; border-left: solid 2px #6C7C7B !important; border-right: 0; }
.cal_current_month_right { border-right: solid 1px #E0E0E0; }
.cal_other_month_right   { border-right: solid 1px #C0C0C0; }
.cal_other_month   { /* opacity: 0.6; */ background: #EAEAEA; padding-<?php print $left; ?>: 2px; padding-<?php print $right; ?>: 1px; padding-top: 0px; padding-bottom: 0px; }
.cal_past_month    { /* opacity: 0.6; */ background: #EEEEEE; padding-<?php print $left; ?>: 2px; padding-<?php print $right; ?>: 1px; padding-top: 0px; padding-bottom: 0px; }
.cal_current_month { background: #FFFFFF; border-left: solid 1px #E0E0E0; padding-<?php print $left; ?>: 2px; padding-<?php print $right; ?>: 1px; padding-top: 0px; padding-bottom: 0px; }
.cal_current_month_peruserleft { background: #FFFFFF; border-left: solid 2px #6C7C7B; padding-<?php print $left; ?>: 2px; padding-<?php print $right; ?>: 1px; padding-top: 0px; padding-bottom: 0px; }
.cal_today         { background: #FDFDF0; border-left: solid 1px #E0E0E0; border-bottom: solid 1px #E0E0E0; padding-<?php print $left; ?>: 2px; padding-<?php print $right; ?>: 1px; padding-top: 0px; padding-bottom: 0px; }
.cal_today_peruser { background: #FDFDF0; border-right: solid 1px #E0E0E0; border-bottom: solid 1px #E0E0E0; padding-<?php print $left; ?>: 2px; padding-<?php print $right; ?>: 1px; padding-top: 0px; padding-bottom: 0px; }
.cal_today_peruser_peruserleft { background: #FDFDF0; border-left: solid 2px #6C7C7B; border-right: solid 1px #E0E0E0; border-bottom: solid 1px #E0E0E0; padding-<?php print $left; ?>: 2px; padding-<?php print $right; ?>: 1px; padding-top: 0px; padding-bottom: 0px; }
.cal_past          { }
.cal_peruser       { padding: 0px; }
.cal_impair        { background: #F8F8F8; }
.cal_today_peruser_impair { background: #F8F8F0; }
.peruser_busy      { background: #CC8888; }
.peruser_notbusy   { background: #EEDDDD; opacity: 0.5; }
table.cal_event    { border: none; border-collapse: collapse; margin-bottom: 1px; -webkit-border-radius: 3px; border-radius: 3px; min-height: 20px;	}
table.cal_event td { border: none; padding-<?php print $left; ?>: 2px; padding-<?php print $right; ?>: 2px; padding-top: 0px; padding-bottom: 0px; }
table.cal_event td.cal_event { padding: 4px 4px !important; }
table.cal_event td.cal_event_right { padding: 4px 4px !important; }
.cal_event a:link    { color: #111111; font-size: 11px; font-weight: normal !important; }
.cal_event a:visited { color: #111111; font-size: 11px; font-weight: normal !important; }
.cal_event a:active  { color: #111111; font-size: 11px; font-weight: normal !important; }
.cal_event a:hover   { color: #111111; font-size: 11px; font-weight: normal !important; color:rgba(255,255,255,.75); }
.cal_event_busy      { }
.cal_peruserviewname { max-width: 100px; height: 22px; }

.topmenuimage {
	background-size: 28px auto;
}

/* ============================================================================== */
/*  Ajax - Liste deroulante de l'autocompletion                                   */
/* ============================================================================== */

.ui-widget-content { border: solid 1px rgba(0,0,0,.3); background: #fff !important; }

.ui-autocomplete-loading { background: white url(<?php echo dol_buildpath($path.'/theme/'.$theme.'/img/working.gif',1) ?>) right center no-repeat; }
.ui-autocomplete {
	       position:absolute;
	       width:auto;
	       font-size: 1.0em;
	       background-color:white;
	       border:1px solid #888;
	       margin:0px;
/*	       padding:0px; This make combo crazy */
	     }
.ui-autocomplete ul {
	       list-style-type:none;
	       margin:0px;
	       padding:0px;
	     }
.ui-autocomplete ul li.selected { background-color: #D3E5EC;}
.ui-autocomplete ul li {
	       list-style-type:none;
	       display:block;
	       margin:0;
	       padding:2px;
	       height:18px;
	       cursor:pointer;
	     }

/* ============================================================================== */
/*  jQuery - jeditable                                                            */
/* ============================================================================== */

.editkey_textarea, .editkey_ckeditor, .editkey_string, .editkey_email, .editkey_numeric, .editkey_select, .editkey_autocomplete {
	background: url(<?php echo dol_buildpath($path.'/theme/'.$theme.'/img/edit.png',1) ?>) right top no-repeat;
	cursor: pointer;
}

.editkey_datepicker {
	background: url(<?php echo dol_buildpath($path.'/theme/'.$theme.'/img/calendar.png',1) ?>) right center no-repeat;
	cursor: pointer;
}

.editval_textarea.active:hover, .editval_ckeditor.active:hover, .editval_string.active:hover, .editval_email.active:hover, .editval_numeric.active:hover, .editval_select.active:hover, .editval_autocomplete.active:hover, .editval_datepicker.active:hover {
	background: white;
	cursor: pointer;
}

.viewval_textarea.active:hover, .viewval_ckeditor.active:hover, .viewval_string.active:hover, .viewval_email.active:hover, .viewval_numeric.active:hover, .viewval_select.active:hover, .viewval_autocomplete.active:hover, .viewval_datepicker.active:hover {
	background: white;
	cursor: pointer;
}

.viewval_hover {
	background: white;
}


/* ============================================================================== */
/* Admin Menu                                                                     */
/* ============================================================================== */

/* CSS for treeview */
.treeview ul { background-color: transparent !important; margin-top: 0; }
.treeview li { background-color: transparent !important; padding: 0 0 0 16px !important; min-height: 20px; }
.treeview .hover { color: rgb(<?php print $colortextlink; ?>) !important; text-decoration: underline !important; }



/* ============================================================================== */
/*  Show Excel tabs                                                               */
/* ============================================================================== */

.table_data
{
	border-style:ridge;
	border:1px solid;
}
.tab_base
{
	background:#C5D0DD;
	font-weight:bold;
	border-style:ridge;
	border: 1px solid;
	cursor:pointer;
}
.table_sub_heading
{
	background:#CCCCCC;
	font-weight:bold;
	border-style:ridge;
	border: 1px solid;
}
.table_body
{
	background:#F0F0F0;
	font-weight:normal;
	font-family:sans-serif;
	border-style:ridge;
	border: 1px solid;
	border-spacing: 0px;
	border-collapse: collapse;
}
.tab_loaded
{
	background:#222222;
	color:white;
	font-weight:bold;
	border-style:groove;
	border: 1px solid;
	cursor:pointer;
}


/* ============================================================================== */
/*  CSS for color picker                                                          */
/* ============================================================================== */

A.color, A.color:active, A.color:visited {
 position : relative;
 display : block;
 text-decoration : none;
 width : 10px;
 height : 10px;
 line-height : 10px;
 margin : 0px;
 padding : 0px;
 border : 1px inset white;
}
A.color:hover {
 border : 1px outset white;
}
A.none, A.none:active, A.none:visited, A.none:hover {
 position : relative;
 display : block;
 text-decoration : none;
 width : 10px;
 height : 10px;
 line-height : 10px;
 margin : 0px;
 padding : 0px;
 cursor : default;
 border : 1px solid #b3c5cc;
}
.tblColor {
 display : none;
}
.tdColor {
 padding : 1px;
}
.tblContainer {
 background-color : #b3c5cc;
}
.tblGlobal {
 position : absolute;
 top : 0px;
 left : 0px;
 display : none;
 background-color : #b3c5cc;
 border : 2px outset;
}
.tdContainer {
 padding : 5px;
}
.tdDisplay {
 width : 50%;
 height : 20px;
 line-height : 20px;
 border : 1px outset white;
}
.tdDisplayTxt {
 width : 50%;
 height : 24px;
 line-height : 12px;
 font-family : <?php print $fontlist ?>;
 font-size : 8pt;
 color : black;
 text-align : center;
}
.btnColor {
 width : 100%;
 font-family : <?php print $fontlist ?>;
 font-size : 10pt;
 padding : 0px;
 margin : 0px;
}
.btnPalette {
 width : 100%;
 font-family : <?php print $fontlist ?>;
 font-size : 8pt;
 padding : 0px;
 margin : 0px;
}


/* Style to overwrites JQuery styles */
.ui-menu .ui-menu-item a {
    text-decoration:none;
    display:block;
    padding:.2em .4em;
    line-height:1.5;
    zoom:1;
    font-weight: normal;
    font-family:<?php echo $fontlist; ?>;
    font-size:1em;
}
.ui-widget {
    font-family:<?php echo $fontlist; ?>;
    font-size:<?php echo $fontsize; ?>px;
}
.ui-button { margin-left: -2px; <?php print (preg_match('/chrome/',$conf->browser->name)?'padding-top: 1px;':''); ?> }
.ui-button-icon-only .ui-button-text { height: 8px; }
.ui-button-icon-only .ui-button-text, .ui-button-icons-only .ui-button-text { padding: 2px 0px 6px 0px; }
.ui-button-text
{
    line-height: 1em !important;
}
.ui-autocomplete-input { margin: 0; padding: 4px; }


/* ============================================================================== */
/*  CKEditor                                                                      */
/* ============================================================================== */

.cke_dialog {
    border: 1px #bbb solid ! important;
}
.cke_editable
{
	margin: 5px !important;
}
/*.cke_editor table, .cke_editor tr, .cke_editor td
{
    border: 0px solid #FF0000 !important;
}
span.cke_skin_kama { padding: 0 !important; }*/
.cke_wrapper { padding: 4px !important; }
a.cke_dialog_ui_button
{
    font-family: <?php print $fontlist ?> !important;
	background-image: url(<?php echo $img_button ?>) !important;
	background-position: bottom !important;
    border: 1px solid #C0C0C0 !important;
    -moz-border-radius:0px 2px 0px 2px !important;
	-webkit-border-radius:0px 2px 0px 2px !important;
	border-radius:0px 2px 0px 2px !important;
    -moz-box-shadow: 3px 3px 4px #f4f4f4 !important;
    -webkit-box-shadow: 3px 3px 4px #f4f4f4 !important;
    box-shadow: 3px 3px 4px #f4f4f4 !important;
}
.cke_dialog_ui_hbox_last
{
	vertical-align: bottom ! important;
}
.cke_editable
{
	line-height: 1.4 !important;
	margin: 6px !important;
}
a.cke_dialog_ui_button_ok span {
    text-shadow: none !important;
    color: #333 !important;
}


/* ============================================================================== */
/*  File upload                                                                   */
/* ============================================================================== */

.template-upload {
    height: 72px !important;
}


/* ============================================================================== */
/*  Holiday                                                                       */
/* ============================================================================== */

#types .btn {
    cursor: pointer;
}

#types .btn-primary {
    font-weight: bold;
}

#types form {
    padding: 20px;
}

#types label {
    display:inline-block;
    width:100px;
    margin-right: 20px;
    padding: 4px;
    text-align: right;
    vertical-align: top;
}

#types input.text, #types textarea {
    width: 400px;
}

#types textarea {
    height: 100px;
}



/* ============================================================================== */
/*  JSGantt                                                                       */
/* ============================================================================== */

div.scroll2 {
	width: <?php print isset($_SESSION['dol_screenwidth'])?max($_SESSION['dol_screenwidth']-830,450):'450'; ?>px !important;
}


/* ============================================================================== */
/*  jFileTree                                                                     */
/* ============================================================================== */

.ecmfiletree {
	width: 99%;
	height: 99%;
	padding-left: 2px;
	font-weight: normal;
}

.fileview {
	width: 99%;
	height: 99%;
	background: #FFF;
	padding-left: 2px;
	padding-top: 4px;
	font-weight: normal;
}

div.filedirelem {
    position: relative;
    display: block;
    text-decoration: none;
}

ul.filedirelem {
    padding: 2px;
    margin: 0 5px 5px 5px;
}
ul.filedirelem li {
    list-style: none;
    padding: 2px;
    margin: 0 10px 20px 10px;
    width: 160px;
    height: 120px;
    text-align: center;
    display: block;
    float: <?php print $left; ?>;
    border: solid 1px #f4f4f4;
}

.ui-layout-north {

}

ul.ecmjqft {
	line-height: 16px;
	padding: 0px;
	margin: 0px;
	font-weight: normal;
}

ul.ecmjqft li {
	list-style: none;
	padding: 0px;
	padding-left: 20px;
	margin: 0px;
	white-space: nowrap;
	display: block;
}

ul.ecmjqft a {
	line-height: 24px;
	vertical-align: middle;
	color: #333;
	padding: 0px 0px;
	font-weight:normal;
	display: inline-block !important;
}
ul.ecmjqft a:active {
	font-weight: bold !important;
}
ul.ecmjqft a:hover {
    text-decoration: underline;
}

div.ecmjqft {
	vertical-align: middle;
	display: inline-block !important;
	text-align: right;
	float: right;
	right:4px;
	clear: both;
}
div#ecm-layout-west {
    width: 380px;
    vertical-align: top;
}
div#ecm-layout-center {
    width: calc(100% - 390px);
    vertical-align: top;
    float: right;
}

.ecmjqft LI.directory { font-weight:normal; background: url(<?php echo dol_buildpath($path.'/theme/common/treemenu/folder2.png',1); ?>) left top no-repeat; }
.ecmjqft LI.expanded { font-weight:normal; background: url(<?php echo dol_buildpath($path.'/theme/common/treemenu/folder2-expanded.png',1); ?>) left top no-repeat; }
.ecmjqft LI.wait { font-weight:normal; background: url(<?php echo dol_buildpath('/theme/'.$theme.'/img/working.gif',1); ?>) left top no-repeat; }


/* ============================================================================== */
/*  jNotify                                                                       */
/* ============================================================================== */

.jnotify-container {
	position: fixed !important;
<?php if (! empty($conf->global->MAIN_JQUERY_JNOTIFY_BOTTOM)) { ?>
	top: auto !important;
	bottom: 4px !important;
<?php } ?>
	text-align: center;
	min-width: <?php echo $dol_optimize_smallscreen?'200':'480'; ?>px;
	width: auto;
	max-width: 1024px;
	padding-left: 10px !important;
	padding-right: 10px !important;
}

/* use or not ? */
div.jnotify-background {
	opacity : 0.95 !important;
    -moz-box-shadow: 2px 2px 4px #888 !important;
    -webkit-box-shadow: 2px 2px 4px #888 !important;
    box-shadow: 2px 2px 4px #888 !important;
}

/* ============================================================================== */
/*  blockUI                                                                      */
/* ============================================================================== */

/*div.growlUI { background: url(check48.png) no-repeat 10px 10px }*/
div.dolEventValid h1, div.dolEventValid h2 {
	color: #567b1b;
	background-color: #e3f0db;
	padding: 5px 5px 5px 5px;
	text-align: left;
}
div.dolEventError h1, div.dolEventError h2 {
	color: #a72947;
	background-color: #d79eac;
	padding: 5px 5px 5px 5px;
	text-align: left;
}

/* ============================================================================== */
/*  Maps                                                                          */
/* ============================================================================== */

.divmap, #google-visualization-geomap-embed-0, #google-visualization-geomap-embed-1, google-visualization-geomap-embed-2 {
/*    -moz-box-shadow: 0px 0px 10px #AAA;
    -webkit-box-shadow: 0px 0px 10px #AAA;
    box-shadow: 0px 0px 10px #AAA; */
}


/* ============================================================================== */
/*  Datatable                                                                     */
/* ============================================================================== */

table.dataTable tr.odd td.sorting_1, table.dataTable tr.even td.sorting_1 {
  background: none !important;
}
.sorting_asc  { background: url('<?php echo dol_buildpath('/theme/'.$theme.'/img/sort_asc.png',1); ?>') no-repeat center right !important; }
.sorting_desc { background: url('<?php echo dol_buildpath('/theme/'.$theme.'/img/sort_desc.png',1); ?>') no-repeat center right !important; }
.sorting_asc_disabled  { background: url('<?php echo dol_buildpath('/theme/'.$theme.'/img/sort_asc_disabled.png',1); ?>') no-repeat center right !important; }
.sorting_desc_disabled { background: url('<?php echo dol_buildpath('/theme/'.$theme.'/img/sort_desc_disabled.png',1); ?>') no-repeat center right !important; }
.dataTables_paginate {
	margin-top: 8px;
}
.paginate_button_disabled {
  opacity: 1 !important;
  color: #888 !important;
  cursor: default !important;
}
.paginate_disabled_previous:hover, .paginate_enabled_previous:hover, .paginate_disabled_next:hover, .paginate_enabled_next:hover
{
	font-weight: normal;
}
.paginate_enabled_previous:hover, .paginate_enabled_next:hover
{
	text-decoration: underline !important;
}
.paginate_active
{
	text-decoration: underline !important;
}
.paginate_button
{
	font-weight: normal !important;
    text-decoration: none !important;
}
.paging_full_numbers {
	height: inherit !important;
}
.paging_full_numbers a.paginate_active:hover, .paging_full_numbers a.paginate_button:hover {
	background-color: #DDD !important;
}
.paging_full_numbers, .paging_full_numbers a.paginate_active, .paging_full_numbers a.paginate_button {
	background-color: #FFF !important;
	border-radius: inherit !important;
}
.paging_full_numbers a.paginate_button_disabled:hover, .paging_full_numbers a.disabled:hover {
    background-color: #FFF !important;
}
.paginate_button, .paginate_active {
  border: 1px solid #ddd !important;
  padding: 6px 12px !important;
  margin-left: -1px !important;
  line-height: 1.42857143 !important;
  margin: 0 0 !important;
}

/* For jquery plugin combobox */
/* Disable this. It breaks wrapping of boxes
.ui-corner-all { white-space: nowrap; } */

.ui-state-disabled, .ui-widget-content .ui-state-disabled, .ui-widget-header .ui-state-disabled, .paginate_button_disabled {
	opacity: .35;
	filter: Alpha(Opacity=35);
	background-image: none;
}

div.dataTables_length {
	float: right !important;
	padding-left: 8px;
}
div.dataTables_length select {
	background: #fff;
}
.dataTables_wrapper .dataTables_paginate {
	padding-top: 0px !important;
}


/* ============================================================================== */
/*  Select2                                                                       */
/* ============================================================================== */

.select2-container .select2-choice {
	border-bottom: 1px solid #ccc;
}
.select2-container .select2-choice > .select2-chosen {
    margin-right: 23px;
}
.select2-container .select2-choice .select2-arrow {
	border-radius: 0;
}
.select2-container-multi .select2-choices {
	background-image: none;
}
.select2-container .select2-choice {
	color: #000;
	border-radius: 0;
}
.selectoptiondisabledwhite {
	background: #FFFFFF !important;
}

.select2-arrow {
	border: none;
	border-left: none !important;
	background: none !important;
}
.select2-choice
{
	border-top: none !important;
	border-left: none !important;
	border-right: none !important;
	border-bottom: 1px solid #ccc;
}
.select2-drop.select2-drop-above {
	box-shadow: none !important;
}
.select2-drop.select2-drop-above.select2-drop-active {
	border-top: 1px solid #ccc;
	border-bottom: 1px solid #ccc;
}
.select2-container-active .select2-choice, .select2-container-active .select2-choices
{
	outline: none;
	border-top: none;
	border-left: none;
	border-bottom: none;
	-webkit-box-shadow: none !important;
	box-shadow: none !important;
}
.select2-dropdown-open {
	background-color: #fff;
}
.select2-dropdown-open .select2-choice, .select2-dropdown-open .select2-choices
{
	outline: none;
	border-top: none;
	border-left: none;
	border-bottom: none;
	-webkit-box-shadow: none !important;
	box-shadow: none !important;
	background-color: #fff;
}
.select2-disabled
{
	color: #888;
}
.select2-drop.select2-drop-above.select2-drop-active, .select2-drop {
	border-radius: 0;
}
.select2-drop.select2-drop-above {
	border-radius:  0;
}
.select2-dropdown-open.select2-drop-above .select2-choice, .select2-dropdown-open.select2-drop-above .select2-choices {
	background-image: none;
	border-radius: 0 !important;
}
div.select2-drop-above
{
	background: #fff;
	-webkit-box-shadow: none !important;
	box-shadow: none !important;
}
.select2-drop-active
{
	border: 1px solid #ccc;
	padding-top: 4px;
}
.select2-search input {
	border: none;
}
a span.select2-chosen
{
	font-weight: normal !important;
}
.select2-container .select2-choice {
	background-image: none;
	line-height: 24px;
}
.select2-results .select2-no-results, .select2-results .select2-searching, .select2-results .select2-ajax-error, .select2-results .select2-selection-limit
{
	background: #FFFFFF;
}
.select2-results {
	max-height:	400px;
}
.css-searchselectcombo ul.select2-results {
	max-height:	none;
}
.select2-container-multi.select2-container-disabled .select2-choices {
	background-color: #FFFFFF;
	background-image: none;
	border: none;
	cursor: default;
}
.select2-container-multi .select2-choices .select2-search-choice {
  margin-bottom: 3px;
}
.select2-dropdown-open.select2-drop-above .select2-choice, .select2-dropdown-open.select2-drop-above .select2-choices, .select2-container-multi .select2-choices,
.select2-container-multi.select2-container-active .select2-choices
{
	border-bottom: 1px solid #ccc;
	border-right: none;
	border-top: none;
	border-left: 1px solid #ddd;
}



/* Special case for the select2 add widget */
#addbox .select2-container .select2-choice > .select2-chosen, #actionbookmark .select2-container .select2-choice > .select2-chosen {
    text-align: left;
    opacity: 0.3;
}
/* Style used before the select2 js is executed on boxcombo */
#boxbookmark.boxcombo, #boxcombo.boxcombo {
    text-align: left;
    opacity: 0.3;
    border-bottom: solid 1px rgba(0,0,0,.4) !important;
    height: 26px;
    line-height: 24px;
    padding: 0 0 5px 5px;
    vertical-align: top;
}

/* To emulate select 2 style */
.select2-container-multi-dolibarr .select2-choices-dolibarr .select2-search-choice-dolibarr {
  padding: 2px 5px 1px 5px;
  margin: 0 0 2px 3px;
  position: relative;
  line-height: 13px;
  color: #444;
  cursor: default;
  border: 1px solid #ddd;
  border-radius: 3px;
  -webkit-box-shadow: 0 0 2px #fff inset, 0 1px 0 rgba(0, 0, 0, 0.05);
  box-shadow: 0 0 2px #fff inset, 0 1px 0 rgba(0, 0, 0, 0.05);
  background-clip: padding-box;
  -webkit-touch-callout: none;
  -webkit-user-select: none;
  -moz-user-select: none;
  -ms-user-select: none;
  user-select: none;
  background-color: #e4e4e4;
  filter: progid:DXImageTransform.Microsoft.gradient(startColorstr='#eeeeee', endColorstr='#f4f4f4', GradientType=0);
  background-image: -webkit-gradient(linear, 0% 0%, 0% 100%, color-stop(20%, #f4f4f4), color-stop(50%, #f0f0f0), color-stop(52%, #e8e8e8), color-stop(100%, #eee));
  background-image: -webkit-linear-gradient(top, #f4f4f4 20%, #f0f0f0 50%, #e8e8e8 52%, #eee 100%);
  background-image: -moz-linear-gradient(top, #f4f4f4 20%, #f0f0f0 50%, #e8e8e8 52%, #eee 100%);
  background-image: linear-gradient(to bottom, #f4f4f4 20%, #f0f0f0 50%, #e8e8e8 52%, #eee 100%);
}
.select2-container-multi-dolibarr .select2-choices-dolibarr .select2-search-choice-dolibarr a {
	font-weight: normal;
}
.select2-container-multi-dolibarr .select2-choices-dolibarr li {
  float: left;
  list-style: none;
}
.select2-container-multi-dolibarr .select2-choices-dolibarr {
  height: auto !important;
  height: 1%;
  margin: 0;
  padding: 0 5px 0 0;
  position: relative;
  cursor: text;
  overflow: hidden;
}


/* ============================================================================== */
/*  For categories                                                                */
/* ============================================================================== */

.noborderoncategories {
	border: none !important;
	border-radius: 5px !important;
	box-shadow: none;
	-webkit-box-shadow: none !important;
    box-shadow: none !important;
}
span.noborderoncategories a, li.noborderoncategories a {
	line-height: normal;
}
span.noborderoncategories {
	padding: 3px 5px 0px 5px;
}
.categtextwhite, .treeview .categtextwhite.hover {
	color: #fff !important;
}
.categtextblack {
	color: #000 !important;
}


/* ============================================================================== */
/*  Multiselect with checkbox                                                     */
/* ============================================================================== */

ul.ulselectedfields {
    z-index: 90;			/* To have the select box appears on first plan even when near buttons are decorated by jmobile */
}
dl.dropdown {
    margin:0px;
    padding:0px;
	margin-left: 2px;
    margin-right: 2px;
    vertical-align: text-bottom;
    display: inline-block;
}
.dropdown dd, .dropdown dt {
    margin:0px;
    padding:0px;
}
.dropdown ul {
    margin: -1px 0 0 0;
    text-align: left;
}
.dropdown dd {
    position:relative;
}
.dropdown dt a {
    display:block;
    overflow: hidden;
    border:0;
}
.dropdown dt a span, .multiSel span {
    cursor:pointer;
    display:inline-block;
    padding: 0 3px 2px 0;
}
.dropdown dd ul {
    background-color: #FFF;
    border: 1px solid #888;
    display:none;
    right:0px;						/* pop is align on right */
    padding: 2px 15px 2px 5px;
    position:absolute;
    top:2px;
    list-style:none;
    max-height: 280px;
    overflow: auto;
}
.dropdown span.value {
    display:none;
}
.dropdown dd ul li {
	white-space: nowrap;
	font-weight: normal;
	padding: 2px;
}
.dropdown dd ul li input[type="checkbox"] {
    margin-right: 3px;
}
.dropdown dd ul li a, .dropdown dd ul li span {
    padding: 3px;
    display: block;
}
.dropdown dd ul li span {
	color: #888;
}
.dropdown dd ul li a:hover {
    background-color:#fff;
}


/* ============================================================================== */
/*  JMobile                                                                       */
/* ============================================================================== */

li.ui-li-divider .ui-link {
	color: #FFF !important;
}
.ui-btn {
	margin: 0.1em 2px
}
a.ui-link, a.ui-link:hover, .ui-btn:hover, span.ui-btn-text:hover, span.ui-btn-inner:hover {
	text-decoration: none !important;
}
.ui-body-c {
	background: #fff;
}

.ui-btn-inner {
	min-width: .4em;
	padding-left: 6px;
	padding-right: 6px;
	font-size: <?php print $fontsize ?>px;
	/* white-space: normal; */		/* Warning, enable this break the truncate feature */
}
.ui-btn-icon-right .ui-btn-inner {
	padding-right: 30px;
}
.ui-btn-icon-left .ui-btn-inner {
	padding-left: 30px;
}
.ui-select .ui-btn-icon-right .ui-btn-inner {
	padding-right: 30px;
}
.ui-select .ui-btn-icon-left .ui-btn-inner {
	padding-left: 30px;
}
.ui-select .ui-btn-icon-right .ui-icon {
    right: 8px;
}
.ui-btn-icon-left > .ui-btn-inner > .ui-icon, .ui-btn-icon-right > .ui-btn-inner > .ui-icon {
    margin-top: -10px;
}
select {
    /* display: inline-block; */	/* We can't set this. This disable ability to make */
    overflow:hidden;
    white-space: nowrap;			/* Enabling this make behaviour strange when selecting the empty value if this empty value is '' instead of '&nbsp;' */
    text-overflow: ellipsis;
}
.fiche .ui-controlgroup {
	margin: 0px;
	padding-bottom: 0px;
}
div.ui-controlgroup-controls div.tabsElem
{
	margin-top: 2px;
}
div.ui-controlgroup-controls div.tabsElem a
{
	-moz-box-shadow: 0 -3px 6px rgba(0,0,0,.2);
	-webkit-box-shadow: 0 -3px 6px rgba(0,0,0,.2);
	box-shadow: 0 -3px 6px rgba(0,0,0,.2);
}
div.ui-controlgroup-controls div.tabsElem a#active {
	-moz-box-shadow: 0 -3px 6px rgba(0,0,0,.3);
	-webkit-box-shadow: 0 -3px 6px rgba(0,0,0,.3);
	box-shadow: 0 -3px 6px rgba(0,0,0,.3);
}

a.tab span.ui-btn-inner
{
	border: none;
	padding: 0;
}

.ui-link {
	color: rgb(<?php print $colortext; ?>);
}
.liste_titre .ui-link {
	color: rgb(<?php print $colortexttitle; ?>) !important;
}

a.ui-link {
	word-wrap: break-word;
}

/* force wrap possible onto field overflow does not works */
.formdoc .ui-btn-inner
{
	white-space: normal;
	overflow: hidden;
	text-overflow: clip; /* "hidden" : do not exists as a text-overflow value (https://developer.mozilla.org/fr/docs/Web/CSS/text-overflow) */
}

/* Warning: setting this may make screen not beeing refreshed after a combo selection */
/*.ui-body-c {
	background: #fff;
}*/

div.ui-radio, div.ui-checkbox
{
	display: inline-block;
	border-bottom: 0px !important;
}
.ui-checkbox input, .ui-radio input {
	height: auto;
	width: auto;
	margin: 4px;
	position: static;
}
div.ui-checkbox label+input, div.ui-radio label+input {
	position: absolute;
}
.ui-mobile fieldset
{
	padding-bottom: 10px; margin-bottom: 4px; border-bottom: 1px solid #AAAAAA !important;
}

ul.ulmenu {
	border-radius: 0;
	-webkit-border-radius: 0;
}

.ui-field-contain label.ui-input-text {
	vertical-align: middle !important;
}
.ui-mobile fieldset {
	border-bottom: none !important;
}

/* Style for first level menu with jmobile */
.ui-li .ui-btn-inner a.ui-link-inherit, .ui-li-static.ui-li {
    padding: 1em 15px;
    display: block;
}
.ui-btn-up-c {
	font-weight: normal;
}
.ui-focus, .ui-btn:focus {
    -moz-box-shadow: none;
    -webkit-box-shadow: none;
    box-shadow: none;
}
.ui-bar-b {
    /*border: 1px solid #888;*/
    border: none;
    background: none;
    text-shadow: none;
    color: rgb(<?php print $colortexttitlenotab; ?>) !important;
}
.ui-bar-b, .lilevel0 {
    background-repeat: repeat-x;
    border: none;
    background: none;
    text-shadow: none;
    color: rgb(<?php print $colortexttitlenotab; ?>) !important;
}
.alilevel0 {
	font-weight: normal !important;
}

.ui-li.ui-last-child, .ui-li.ui-field-contain.ui-last-child {
    border-bottom-width: 0px !important;
}
.alilevel0 {
    color: rgb(<?php echo $colortexttitle; ?>) !important;
}
.ulmenu {
	box-shadow: none !important;
	border-bottom: 1px solid #ccc;
}
.ui-btn-icon-right {
	border-right: 1px solid #ccc !important;
}
.ui-body-c {
	border: 1px solid #ccc;
	text-shadow: none;
}
.ui-btn-up-c, .ui-btn-hover-c {
	/* border: 1px solid #ccc; */
	text-shadow: none;
}
.ui-body-c .ui-link, .ui-body-c .ui-link:visited, .ui-body-c .ui-link:hover {
	color: rgb(<?php print $colortextlink; ?>);
}
.ui-btn-up-c .vsmenudisabled {
	color: #<?php echo $colorshadowtitle; ?> !important;
	text-shadow: none !important;
}
/*
.ui-btn-up-c {
	background: transparent;
}
*/
div.tabsElem a.tab {
	background: transparent;
}

/*.ui-controlgroup-horizontal .ui-btn.ui-first-child {
-webkit-border-top-left-radius: 6px;
border-top-left-radius: 6px;
}
.ui-controlgroup-horizontal .ui-btn.ui-last-child {
-webkit-border-top-right-radius: 6px;
border-top-right-radius: 6px;
}*/

.alilevel1 {
    color: rgb(<?php print $colortexttitlenotab; ?>) !important;
}
.lilevel1 {
    border-top: 2px solid #444;
    background: #fff ! important;
}
.lilevel1 div div a {
	font-weight: bold !important;
}
.lilevel2
{
	padding-left: 22px;
    background: #fff ! important;
}
.lilevel3
{
	padding-left: 54px;
    background: #fff ! important;
}



/* ============================================================================== */
/*  POS                                                                           */
/* ============================================================================== */

.menu_choix1 a {
	background: url('<?php echo dol_buildpath($path.'/theme/'.$theme.'/img/menus/money.png',1) ?>') top left no-repeat;
	background-position-y: 15px;
}

.menu_choix2 a {
	background: url('<?php echo dol_buildpath($path.'/theme/'.$theme.'/img/menus/home.png',1) ?>') top left no-repeat;
	background-position-y: 15px;
}
.menu_choix1,.menu_choix2 {
	font-size: 1.4em;
	text-align: left;
	border: 1px solid #666;
	margin-right: 20px;
}
.menu_choix1 a, .menu_choix2 a {
	display: block;
	color: #fff;
	text-decoration: none;
	padding-top: 18px;
	padding-left: 54px;
	font-size: 14px;
	height: 40px;
}
.menu_choix1 a:hover,.menu_choix2 a:hover {
	color: #6d3f6d;
}
.menu li.menu_choix1 {
    padding-top: 6px;
    padding-right: 10px;
    padding-bottom: 2px;
}
.menu li.menu_choix2 {
    padding-top: 6px;
    padding-right: 10px;
    padding-bottom: 2px;
}
@media only screen and (max-width: 767px)
{
	.menu_choix1 a, .menu_choix2 a {
		background-size: 36px 36px;
		background-position-y: 6px;
		padding-left: 40px;
	}
    .menu li.menu_choix1, .menu li.menu_choix2 {
        padding-left: 4px;
        padding-right: 0;
    }
    .liste_articles {
    	margin-right: 0 !important;
    }
}



/* ============================================================================== */
/*  Public                                                                        */
/* ============================================================================== */

/* The theme for public pages */
.public_body {
	margin: 20px;
}
.public_border {
	border: 1px solid #888;
}



::-webkit-scrollbar {
    width: 12px;
}
::-webkit-scrollbar-button {
    background: #aaa
}
::-webkit-scrollbar-track-piece {
    background: #fff
}
::-webkit-scrollbar-thumb {
    background: #ddd
}​




/* ============================================================================== */
/* CSS style used for small screen                                                */
/* ============================================================================== */

.imgopensurveywizard
{
	padding: 0 4px 0 4px;
}
@media only screen and (max-width: 767px)
{
	.imgopensurveywizard, .imgautosize { width:95%; height: auto; }

	#tooltip {
		position: absolute;
		width: <?php print dol_size(350,'width'); ?>px;
	}

    div.tabBar {
        padding-left: 8px;
        padding-right: 8px;
        -moz-border-radius: 0;
        -webkit-border-radius: 0;
    	border-radius: 0px;
        border-right: none;
        border-left: none;
    }

}

@media only screen and (max-width: 1024px)
{
	div#ecm-layout-west {
		width: 100%;
		clear: both;
	}
	div#ecm-layout-center {
		width: 100%;
	}
}

/* nboftopmenuentries = <?php echo $nbtopmenuentries ?>, fontsize=<?php echo $fontsize ?> */
/* disableimages = <?php echo $disableimages; ?> */
/* rule to reduce top menu - 1st reduction */
@media only screen and (max-width:  <?php echo round($nbtopmenuentries * $fontsize * 7, 0) + 200; ?>px)
{
	div.tmenucenter {
	    max-width: <?php echo round($fontsize * 4); ?>px;	/* size of viewport */
    	white-space: nowrap;
  		overflow: hidden;
  		text-overflow: ellipsis;
  		color: #<?php echo $colortextbackhmenu; ?>;
	}
	.mainmenuaspan {
    	/*display: none;*/
  		font-size: 12px;
    }
    .topmenuimage {
    	background-size: 26px auto;
    	margin-top: 0px;
	}
    li.tmenu, li.tmenusel {
    	min-width: 32px;
    }
    div.mainmenu {
    	min-width: auto;
    }
	div.tmenuleft {
		display: none;
	}
}
/* rule to reduce top menu - 2nd reduction */
@media only screen and (max-width: <?php echo round($nbtopmenuentries * $fontsize * 4.5, 0) + 200; ?>px)
{
	div.tmenucenter {
	    max-width: <?php echo round($fontsize * 2); ?>px;	/* size of viewport */
  		text-overflow: clip;
	}
	.mainmenuaspan {
    	/*display: none;*/
  		font-size: 10px;
    }
    .topmenuimage {
    	background-size: 20px auto;
    	margin-top: 2px;
	}
}
/* rule to reduce top menu - 3rd reduction */
@media only screen and (max-width: 570px)
{
	div#tmenu_tooltip {
	<?php if (GETPOST('optioncss','aZ09') == 'print') {  ?>
		display:none;
	<?php } else { ?>
		/* padding-<?php echo $right; ?>: 78px; */
	<?php } ?>
	}
    li.tmenu, li.tmenusel {
        min-width: 30px;
    }

	div.tmenucenter {
  		text-overflow: clip;
	}
    .topmenuimage {
    	background-size: 20px auto;
    	margin-top: 2px !important;
	}
	div.mainmenu {
    	min-width: 20px;
    }

	#tooltip {
		position: absolute;
		width: <?php print dol_size(300,'width'); ?>px;
	}
	select {
		width: 98%;
		min-width: 0 !important;
	}
	div.divphotoref {
		padding-right: 5px;
	}
    img.photoref, div.photoref {
    	border: none;
    	-moz-box-shadow: none;
        -webkit-box-shadow: none;
        box-shadow: none;
        padding: 4px;
    	height: 20px;
    	width: 20px;
        object-fit: contain;
    }

}



<?php
if (is_object($db)) $db->close();<|MERGE_RESOLUTION|>--- conflicted
+++ resolved
@@ -48,7 +48,7 @@
 $colorbacklinepair1='250,250,250';    // line pair
 $colorbacklinepair2='248,248,248';    // line pair
 $colorbacklinepairhover='244,244,244';    // line pair
-$colorbackbody='240,240,240';
+$colorbackbody='248,248,248';
 $colortexttitlenotab='90,90,90';
 $colortexttitle='20,20,20';
 $colortext='0,0,0';
@@ -2867,7 +2867,6 @@
     border: 1px solid #CCC;
     text-align: center;
     border-radius: 2px;
-<<<<<<< HEAD
 }
 .boxstats, .boxstats130, .boxstatscontent {
 	white-space: nowrap;
@@ -2897,19 +2896,9 @@
     .dashboardlineindicator {
         float: left;
     	padding-left: 5px;
-=======
-    min-height: 38px;
-
-	white-space: nowrap;
-	overflow: hidden;
-    text-overflow: ellipsis;
-    width: 115px;
-}
-@media only screen and (max-width: 767px)
-{
+    }
     .boxstats {
         width: 100px;
->>>>>>> 985a9ed8
     }
 }
 .boxstats:hover {
