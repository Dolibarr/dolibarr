<?php
/* Copyright (C) 2004-2017	Laurent Destailleur		<eldy@users.sourceforge.net>
 * Copyright (C) 2006		Rodolphe Quiedeville	<rodolphe@quiedeville.org>
 * Copyright (C) 2007-2017	Regis Houssin			<regis.houssin@inodbox.com>
 * Copyright (C) 2011		Philippe Grand			<philippe.grand@atoo-net.com>
 * Copyright (C) 2012		Juanjo Menent			<jmenent@2byte.es>
 * Copyright (C) 2015		Alexandre Spangaro      <aspangaro@open-dsi.fr>
 * Copyright (C) 2018       Ferran Marcet           <fmarcet@2byte.es>
 *
 * This program is free software; you can redistribute it and/or modify
 * it under the terms of the GNU General Public License as published by
 * the Free Software Foundation; either version 3 of the License, or
 * (at your option) any later version.
 *
 * This program is distributed in the hope that it will be useful,
 * but WITHOUT ANY WARRANTY; without even the implied warranty of
 * MERCHANTABILITY or FITNESS FOR A PARTICULAR PURPOSE.  See the
 * GNU General Public License for more details.
 *
 * You should have received a copy of the GNU General Public License
 * along with this program. If not, see <https://www.gnu.org/licenses/>.
 */

/**
 *		\file       htdocs/theme/md/style.css.php
 *		\brief      File for CSS style sheet Md (Material Design)
 */

//if (! defined('NOREQUIREUSER')) define('NOREQUIREUSER','1');	// Not disabled because need to load personalized language
//if (! defined('NOREQUIREDB'))   define('NOREQUIREDB','1');	// Not disabled to increase speed. Language code is found on url.
if (!defined('NOREQUIRESOC'))    define('NOREQUIRESOC', '1');
//if (! defined('NOREQUIRETRAN')) define('NOREQUIRETRAN','1');	// Not disabled because need to do translations
if (!defined('NOCSRFCHECK'))     define('NOCSRFCHECK', 1);
if (!defined('NOTOKENRENEWAL'))  define('NOTOKENRENEWAL', 1);
if (!defined('NOLOGIN'))         define('NOLOGIN', 1); // File must be accessed by logon page so without login
//if (! defined('NOREQUIREMENU'))   define('NOREQUIREMENU',1);  // We need top menu content
if (!defined('NOREQUIREHTML'))   define('NOREQUIREHTML', 1);
if (!defined('NOREQUIREAJAX'))   define('NOREQUIREAJAX', '1');


define('ISLOADEDBYSTEELSHEET', '1');


require __DIR__.'/theme_vars.inc.php';
if (defined('THEME_ONLY_CONSTANT')) return;

session_cache_limiter('public');


require_once __DIR__.'/../../main.inc.php'; // __DIR__ allow this script to be included in custom themes
require_once DOL_DOCUMENT_ROOT.'/core/lib/functions2.lib.php';

// Load user to have $user->conf loaded (not done into main because of NOLOGIN constant defined)
// and permission, so we can later calculate number of top menu ($nbtopmenuentries) according to user profile.
if (empty($user->id) && !empty($_SESSION['dol_login']))
{
	$user->fetch('', $_SESSION['dol_login'], '', 1);
	$user->getrights();

	// Reload menu now we have the good user (and we need the good menu to have ->showmenu('topnb') correct.
	$menumanager = new MenuManager($db, empty($user->socid) ? 0 : 1);
	$menumanager->loadMenu();
}


// Define css type
top_httphead('text/css');
// Important: Following code is to avoid page request by browser and PHP CPU at each Dolibarr page access.
if (empty($dolibarr_nocache)) header('Cache-Control: max-age=10800, public, must-revalidate');
else header('Cache-Control: no-cache');

if (GETPOST('theme', 'alpha')) $conf->theme = GETPOST('theme', 'alpha'); // If theme was forced on URL
if (GETPOST('lang', 'aZ09')) $langs->setDefaultLang(GETPOST('lang', 'aZ09')); // If language was forced on URL

$langs->load("main", 0, 1);
$right = ($langs->trans("DIRECTION") == 'rtl' ? 'left' : 'right');
$left = ($langs->trans("DIRECTION") == 'rtl' ? 'right' : 'left');

$path = ''; // This value may be used in future for external module to overwrite theme
$theme = 'md'; // Value of theme
if (!empty($conf->global->MAIN_OVERWRITE_THEME_RES)) { $path = '/'.$conf->global->MAIN_OVERWRITE_THEME_RES; $theme = $conf->global->MAIN_OVERWRITE_THEME_RES; }

// Define image path files and other constants
$fontlist = 'roboto,arial,tahoma,verdana,helvetica'; //$fontlist='verdana,helvetica,arial,sans-serif';
$img_head = '';
$img_button = dol_buildpath($path.'/theme/'.$theme.'/img/button_bg.png', 1);
$dol_hide_topmenu = $conf->dol_hide_topmenu;
$dol_hide_leftmenu = $conf->dol_hide_leftmenu;
$dol_optimize_smallscreen = $conf->dol_optimize_smallscreen;
$dol_no_mouse_hover = $conf->dol_no_mouse_hover;


//$conf->global->THEME_ELDY_ENABLE_PERSONALIZED=0;
//$user->conf->THEME_ELDY_ENABLE_PERSONALIZED=0;
//var_dump($user->conf->THEME_ELDY_RGB);

$useboldtitle = (isset($conf->global->THEME_ELDY_USEBOLDTITLE) ? $conf->global->THEME_ELDY_USEBOLDTITLE : 0);
$borderwidth = 2;

// Case of option always editable
if (!isset($conf->global->THEME_ELDY_BACKBODY)) $conf->global->THEME_ELDY_BACKBODY = $colorbackbody;
if (!isset($conf->global->THEME_ELDY_TOPMENU_BACK1)) $conf->global->THEME_ELDY_TOPMENU_BACK1 = $colorbackhmenu1;
if (!isset($conf->global->THEME_ELDY_VERMENU_BACK1)) $conf->global->THEME_ELDY_VERMENU_BACK1 = $colorbackvmenu1;
if (!isset($conf->global->THEME_ELDY_BACKTITLE1)) $conf->global->THEME_ELDY_BACKTITLE1 = $colorbacktitle1;
if (!isset($conf->global->THEME_ELDY_USE_HOVER)) $conf->global->THEME_ELDY_USE_HOVER = $colorbacklinepairhover;
if (!isset($conf->global->THEME_ELDY_USE_CHECKED)) $conf->global->THEME_ELDY_USE_CHECKED = $colorbacklinepairchecked;
if (!isset($conf->global->THEME_ELDY_LINEBREAK)) $conf->global->THEME_ELDY_LINEBREAK = $colorbacklinebreak;
if (!isset($conf->global->THEME_ELDY_TEXTTITLENOTAB)) $conf->global->THEME_ELDY_TEXTTITLENOTAB = $colortexttitlenotab;
if (!isset($conf->global->THEME_ELDY_TEXTLINK)) $conf->global->THEME_ELDY_TEXTLINK = $colortextlink;

// Case of option editable only if option THEME_ELDY_ENABLE_PERSONALIZED is on
if (empty($conf->global->THEME_ELDY_ENABLE_PERSONALIZED))
{
	// 90A4AE, 607D8B, 455A64, 37474F
	$conf->global->THEME_ELDY_BACKTABCARD1 = '255,255,255'; // card
	$conf->global->THEME_ELDY_BACKTABACTIVE = '234,234,234';
	$conf->global->THEME_ELDY_TEXT = '0,0,0';
	$conf->global->THEME_ELDY_FONT_SIZE1 = $fontsize;
	$conf->global->THEME_ELDY_FONT_SIZE2 = '11';
}

// Case of option availables only if THEME_ELDY_ENABLE_PERSONALIZED is on
$colorbackhmenu1     = empty($user->conf->THEME_ELDY_ENABLE_PERSONALIZED) ? (empty($conf->global->THEME_ELDY_TOPMENU_BACK1) ? $colorbackhmenu1 : $conf->global->THEME_ELDY_TOPMENU_BACK1) : (empty($user->conf->THEME_ELDY_TOPMENU_BACK1) ? $colorbackhmenu1 : $user->conf->THEME_ELDY_TOPMENU_BACK1);
$colorbackvmenu1     = empty($user->conf->THEME_ELDY_ENABLE_PERSONALIZED) ? (empty($conf->global->THEME_ELDY_VERMENU_BACK1) ? $colorbackvmenu1 : $conf->global->THEME_ELDY_VERMENU_BACK1) : (empty($user->conf->THEME_ELDY_VERMENU_BACK1) ? $colorbackvmenu1 : $user->conf->THEME_ELDY_VERMENU_BACK1);
$colortopbordertitle1 = empty($user->conf->THEME_ELDY_ENABLE_PERSONALIZED) ? (empty($conf->global->THEME_ELDY_TOPBORDER_TITLE1) ? $colortopbordertitle1 : $conf->global->THEME_ELDY_TOPBORDER_TITLE1) : (empty($user->conf->THEME_ELDY_TOPBORDER_TITLE1) ? $colortopbordertitle1 : $user->conf->THEME_ELDY_TOPBORDER_TITLE1);
$colorbacktitle1     = empty($user->conf->THEME_ELDY_ENABLE_PERSONALIZED) ? (empty($conf->global->THEME_ELDY_BACKTITLE1) ? $colorbacktitle1 : $conf->global->THEME_ELDY_BACKTITLE1) : (empty($user->conf->THEME_ELDY_BACKTITLE1) ? $colorbacktitle1 : $user->conf->THEME_ELDY_BACKTITLE1);
$colorbacktabcard1   = empty($user->conf->THEME_ELDY_ENABLE_PERSONALIZED) ? (empty($conf->global->THEME_ELDY_BACKTABCARD1) ? $colorbacktabcard1 : $conf->global->THEME_ELDY_BACKTABCARD1) : (empty($user->conf->THEME_ELDY_BACKTABCARD1) ? $colorbacktabcard1 : $user->conf->THEME_ELDY_BACKTABCARD1);
$colorbacktabactive  = empty($user->conf->THEME_ELDY_ENABLE_PERSONALIZED) ? (empty($conf->global->THEME_ELDY_BACKTABACTIVE) ? $colorbacktabactive : $conf->global->THEME_ELDY_BACKTABACTIVE) : (empty($user->conf->THEME_ELDY_BACKTABACTIVE) ? $colorbacktabactive : $user->conf->THEME_ELDY_BACKTABACTIVE);
$colorbacklineimpair1 = empty($user->conf->THEME_ELDY_ENABLE_PERSONALIZED) ? (empty($conf->global->THEME_ELDY_LINEIMPAIR1) ? $colorbacklineimpair1 : $conf->global->THEME_ELDY_LINEIMPAIR1) : (empty($user->conf->THEME_ELDY_LINEIMPAIR1) ? $colorbacklineimpair1 : $user->conf->THEME_ELDY_LINEIMPAIR1);
$colorbacklineimpair2 = empty($user->conf->THEME_ELDY_ENABLE_PERSONALIZED) ? (empty($conf->global->THEME_ELDY_LINEIMPAIR2) ? $colorbacklineimpair2 : $conf->global->THEME_ELDY_LINEIMPAIR2) : (empty($user->conf->THEME_ELDY_LINEIMPAIR2) ? $colorbacklineimpair2 : $user->conf->THEME_ELDY_LINEIMPAIR2);
$colorbacklinepair1  = empty($user->conf->THEME_ELDY_ENABLE_PERSONALIZED) ? (empty($conf->global->THEME_ELDY_LINEPAIR1) ? $colorbacklinepair1 : $conf->global->THEME_ELDY_LINEPAIR1) : (empty($user->conf->THEME_ELDY_LINEPAIR1) ? $colorbacklinepair1 : $user->conf->THEME_ELDY_LINEPAIR1);
$colorbacklinepair2  = empty($user->conf->THEME_ELDY_ENABLE_PERSONALIZED) ? (empty($conf->global->THEME_ELDY_LINEPAIR2) ? $colorbacklinepair2 : $conf->global->THEME_ELDY_LINEPAIR2) : (empty($user->conf->THEME_ELDY_LINEPAIR2) ? $colorbacklinepair2 : $user->conf->THEME_ELDY_LINEPAIR2);
$colorbacklinebreak  = empty($user->conf->THEME_ELDY_ENABLE_PERSONALIZED) ? (empty($conf->global->THEME_ELDY_LINEBREAK) ? $colorbacklinebreak : $conf->global->THEME_ELDY_LINEBREAK) : (empty($user->conf->THEME_ELDY_LINEBREAK) ? $colorbacklinebreak : $user->conf->THEME_ELDY_LINEBREAK);
$colorbackbody       = empty($user->conf->THEME_ELDY_ENABLE_PERSONALIZED) ? (empty($conf->global->THEME_ELDY_BACKBODY) ? $colorbackbody : $conf->global->THEME_ELDY_BACKBODY) : (empty($user->conf->THEME_ELDY_BACKBODY) ? $colorbackbody : $user->conf->THEME_ELDY_BACKBODY);
$colortexttitlenotab = empty($user->conf->THEME_ELDY_ENABLE_PERSONALIZED) ? (empty($conf->global->THEME_ELDY_TEXTTITLENOTAB) ? $colortexttitlenotab : $conf->global->THEME_ELDY_TEXTTITLENOTAB) : (empty($user->conf->THEME_ELDY_TEXTTITLENOTAB) ? $colortexttitlenotab : $user->conf->THEME_ELDY_TEXTTITLENOTAB);
$colortexttitle      = empty($user->conf->THEME_ELDY_ENABLE_PERSONALIZED) ? (empty($conf->global->THEME_ELDY_TEXTTITLE) ? $colortext : $conf->global->THEME_ELDY_TEXTTITLE) : (empty($user->conf->THEME_ELDY_TEXTTITLE) ? $colortexttitle : $user->conf->THEME_ELDY_TEXTTITLE);
$colortexttitlelink  = empty($user->conf->THEME_ELDY_ENABLE_PERSONALIZED) ? (empty($conf->global->THEME_ELDY_TEXTTITLELINK) ? $colortexttitlelink : $conf->global->THEME_ELDY_TEXTTITLELINK) : (empty($user->conf->THEME_ELDY_TEXTTITLELINK) ? $colortexttitlelink : $user->conf->THEME_ELDY_TEXTTITLELINK);
$colortext           = empty($user->conf->THEME_ELDY_ENABLE_PERSONALIZED) ? (empty($conf->global->THEME_ELDY_TEXT) ? $colortext : $conf->global->THEME_ELDY_TEXT) : (empty($user->conf->THEME_ELDY_TEXT) ? $colortext : $user->conf->THEME_ELDY_TEXT);
$colortextlink       = empty($user->conf->THEME_ELDY_ENABLE_PERSONALIZED) ? (empty($conf->global->THEME_ELDY_TEXTLINK) ? $colortext : $conf->global->THEME_ELDY_TEXTLINK) : (empty($user->conf->THEME_ELDY_TEXTLINK) ? $colortextlink : $user->conf->THEME_ELDY_TEXTLINK);
$fontsize            = empty($user->conf->THEME_ELDY_ENABLE_PERSONALIZED) ? (empty($conf->global->THEME_ELDY_FONT_SIZE1) ? $fontsize : $conf->global->THEME_ELDY_FONT_SIZE1) : (empty($user->conf->THEME_ELDY_FONT_SIZE1) ? $fontsize : $user->conf->THEME_ELDY_FONT_SIZE1);
$fontsizesmaller     = empty($user->conf->THEME_ELDY_ENABLE_PERSONALIZED) ? (empty($conf->global->THEME_ELDY_FONT_SIZE2) ? $fontsize : $conf->global->THEME_ELDY_FONT_SIZE2) : (empty($user->conf->THEME_ELDY_FONT_SIZE2) ? $fontsize : $user->conf->THEME_ELDY_FONT_SIZE2);

// Hover color
$colorbacklinepairhover = ((!isset($conf->global->THEME_ELDY_USE_HOVER) || (string) $conf->global->THEME_ELDY_USE_HOVER === '255,255,255') ? '' : ($conf->global->THEME_ELDY_USE_HOVER === '1' ? 'edf4fb' : $conf->global->THEME_ELDY_USE_HOVER));
$colorbacklinepairchecked = ((!isset($conf->global->THEME_ELDY_USE_CHECKED) || (string) $conf->global->THEME_ELDY_USE_CHECKED === '255,255,255') ? '' : ($conf->global->THEME_ELDY_USE_CHECKED === '1' ? 'edf4fb' : $conf->global->THEME_ELDY_USE_CHECKED));
if (!empty($user->conf->THEME_ELDY_ENABLE_PERSONALIZED))
{
	$colorbacklinepairhover = ((!isset($user->conf->THEME_ELDY_USE_HOVER) || $user->conf->THEME_ELDY_USE_HOVER === '255,255,255') ? '' : ($user->conf->THEME_ELDY_USE_HOVER === '1' ? 'edf4fb' : $user->conf->THEME_ELDY_USE_HOVER));
	$colorbacklinepairchecked = ((!isset($user->conf->THEME_ELDY_USE_CHECKED) || $user->conf->THEME_ELDY_USE_CHECKED === '255,255,255') ? '' : ($user->conf->THEME_ELDY_USE_CHECKED === '1' ? 'edf4fb' : $user->conf->THEME_ELDY_USE_CHECKED));
}

if (empty($colortopbordertitle1)) $colortopbordertitle1 = $colorbackhmenu1;

// Set text color to black or white
$colorbackhmenu1 = join(',', colorStringToArray($colorbackhmenu1)); // Normalize value to 'x,y,z'
$tmppart = explode(',', $colorbackhmenu1);
$tmpval = (!empty($tmppart[0]) ? $tmppart[0] : 0) + (!empty($tmppart[1]) ? $tmppart[1] : 0) + (!empty($tmppart[2]) ? $tmppart[2] : 0);
if ($tmpval <= 460) $colortextbackhmenu = 'FFFFFF';
else $colortextbackhmenu = '000000';

$colorbackvmenu1 = join(',', colorStringToArray($colorbackvmenu1)); // Normalize value to 'x,y,z'
$tmppart = explode(',', $colorbackvmenu1);
$tmpval = (!empty($tmppart[0]) ? $tmppart[0] : 0) + (!empty($tmppart[1]) ? $tmppart[1] : 0) + (!empty($tmppart[2]) ? $tmppart[2] : 0);
if ($tmpval <= 460) { $colortextbackvmenu = 'FFFFFF'; } else { $colortextbackvmenu = '000000'; }

$colorbacktitle1 = join(',', colorStringToArray($colorbacktitle1)); // Normalize value to 'x,y,z'
$tmppart = explode(',', $colorbacktitle1);
if ($colortexttitle == '')
{
	$tmpval = (!empty($tmppart[0]) ? $tmppart[0] : 0) + (!empty($tmppart[1]) ? $tmppart[1] : 0) + (!empty($tmppart[2]) ? $tmppart[2] : 0);
	if ($tmpval <= 460) { $colortexttitle = 'FFFFFF'; $colorshadowtitle = '888888'; } else { $colortexttitle = '101010'; $colorshadowtitle = 'FFFFFF'; }
} else $colorshadowtitle = '888888';

$colorbacktabcard1 = join(',', colorStringToArray($colorbacktabcard1)); // Normalize value to 'x,y,z'
$tmppart = explode(',', $colorbacktabcard1);
$tmpval = (!empty($tmppart[0]) ? $tmppart[0] : 0) + (!empty($tmppart[1]) ? $tmppart[1] : 0) + (!empty($tmppart[2]) ? $tmppart[2] : 0);
if ($tmpval <= 460) { $colortextbacktab = 'FFFFFF'; } else { $colortextbacktab = '111111'; }

// Format color value to match expected format (may be 'FFFFFF' or '255,255,255')
$colorbackhmenu1 = join(',', colorStringToArray($colorbackhmenu1));
$colorbackvmenu1 = join(',', colorStringToArray($colorbackvmenu1));
$colorbacktitle1 = join(',', colorStringToArray($colorbacktitle1));
$colorbacktabcard1 = join(',', colorStringToArray($colorbacktabcard1));
$colorbacktabactive = join(',', colorStringToArray($colorbacktabactive));
$colorbacklineimpair1 = join(',', colorStringToArray($colorbacklineimpair1));
$colorbacklineimpair2 = join(',', colorStringToArray($colorbacklineimpair2));
$colorbacklinepair1 = join(',', colorStringToArray($colorbacklinepair1));
$colorbacklinepair2 = join(',', colorStringToArray($colorbacklinepair2));
if ($colorbacklinepairhover != '') $colorbacklinepairhover = join(',', colorStringToArray($colorbacklinepairhover));
if ($colorbacklinepairchecked != '') $colorbacklinepairchecked = join(',', colorStringToArray($colorbacklinepairchecked));
$colorbackbody = join(',', colorStringToArray($colorbackbody));
$colortexttitlenotab = join(',', colorStringToArray($colortexttitlenotab));
$colortexttitle = join(',', colorStringToArray($colortexttitle));
$colortext = join(',', colorStringToArray($colortext));
$colortextlink = join(',', colorStringToArray($colortextlink));

$nbtopmenuentries = $menumanager->showmenu('topnb');
if ($conf->browser->layout == 'phone') $nbtopmenuentries = max($nbtopmenuentries, 10);

print '/*'."\n";
print 'colorbackbody='.$colorbackbody."\n";
print 'colorbackvmenu1='.$colorbackvmenu1."\n";
print 'colorbackhmenu1='.$colorbackhmenu1."\n";
print 'colorbacktitle1='.$colorbacktitle1."\n";
print 'colorbacklineimpair1='.$colorbacklineimpair1."\n";
print 'colorbacklineimpair2='.$colorbacklineimpair2."\n";
print 'colorbacklinepair1='.$colorbacklinepair1."\n";
print 'colorbacklinepair2='.$colorbacklinepair2."\n";
print 'colorbacklinepairhover='.$colorbacklinepairhover."\n";
print 'colorbacklinepairchecked='.$colorbacklinepairchecked."\n";
print '$colortexttitlenotab='.$colortexttitlenotab."\n";
print '$colortexttitle='.$colortexttitle."\n";
print '$colortext='.$colortext."\n";
print '$colortextlink='.$colortextlink."\n";
print '$colortextbackhmenu='.$colortextbackhmenu."\n";
print '$colortextbackvmenu='.$colortextbackvmenu."\n";
print 'dol_hide_topmenu='.$dol_hide_topmenu."\n";
print 'dol_hide_leftmenu='.$dol_hide_leftmenu."\n";
print 'dol_optimize_smallscreen='.$dol_optimize_smallscreen."\n";
print 'dol_no_mouse_hover='.$dol_no_mouse_hover."\n";
print 'dol_screenwidth='.$_SESSION['dol_screenwidth']."\n";
print 'dol_screenheight='.$_SESSION['dol_screenheight']."\n";
print 'fontsize='.$fontsize."\n";
print 'nbtopmenuentries='.$nbtopmenuentries."\n";
print '*/'."\n";

?>

/* ============================================================================== */
/* Default styles                                                                 */
/* ============================================================================== */

:root {
	--colorbackhmenu1: rgb(<?php print $colorbackhmenu1; ?>);
	--colorbackvmenu1: rgb(<?php print $colorbackvmenu1; ?>);
	--colorbacktitle1: rgb(<?php print $colorbacktitle1; ?>);
	--colorbacktabcard1: rgb(<?php print $colorbacktabcard1; ?>);
	--colorbacktabactive: rgb(<?php print $colorbacktabactive; ?>);
	--colorbacklineimpair1: rgb(<?php print $colorbacklineimpair1; ?>);
	--colorbacklineimpair2: rgb(<?php print $colorbacklineimpair2; ?>);
	--colorbacklinepair1: rgb(<?php print $colorbacklinepair1; ?>);
	--colorbacklinepair2: rgb(<?php print $colorbacklinepair2; ?>);
	--colorbacklinepairhover: rgb(<?php print $colorbacklinepairhover; ?>);
	--colorbacklinepairchecked: rgb(<?php print $colorbacklinepairchecked; ?>);
	--colorbacklinebreak: rgb(<?php print $colorbacklinebreak; ?>);
	--colorbackbody: rgb(<?php print $colorbackbody; ?>);
	--colortexttitlenotab: rgb(<?php print $colortexttitlenotab; ?>);
	--colortexttitle: rgb(<?php print $colortexttitle; ?>);
	--colortext: rgb(<?php print $colortext; ?>);
	--colortextlink: rgb(<?php print $colortextlink; ?>);
	--colortextbackhmenu: #<?php echo $colortextbackhmenu; ?>;
	--colortextbackvmenu: #<?php print $colortextbackvmenu; ?>;
	--listetotal: #551188;
	--inputbackgroundcolor: #FFF;
	--inputbordercolor: rgba(0,0,0,.2);
	--tooltipbgcolor: <?php print $toolTipBgColor; ?>;
	--tooltipfontcolor : <?php print $toolTipFontColor; ?>;
	--oddevencolor: #202020;
	--colorboxstatsborder: #ddd;
	--dolgraphbg: rgba(255,255,255,0);
	--fieldrequiredcolor: #000055;
	--colortextbacktab: #<?php print $colortextbacktab; ?>;
	--colorboxiconbg: #eee;
	--refidnocolor:#444;
	--tableforfieldcolor:#666;
	--amountremaintopaycolor:#880000;
	--amountpaymentcomplete:#008800;
	--amountremaintopaybackcolor:none;
}

body {
<?php if (GETPOST('optioncss', 'aZ09') == 'print') {  ?>
	background-color: #FFFFFF;
<?php } else { ?>
	background: rgb(<?php print $colorbackbody; ?>);
<?php } ?>
	color: rgb(<?php echo $colortext; ?>);
	font-size: <?php print is_numeric($fontsize) ? $fontsize.'px' : $fontsize; ?>;
	line-height: 1.3;
	font-family: <?php print $fontlist ?>;
    margin-top: 0;
    margin-bottom: 0;
    margin-right: 0;
    margin-left: 0;
    <?php print 'direction: '.$langs->trans("DIRECTION").";\n"; ?>
}

.sensiblehtmlcontent * {
	position: static !important;
}

.thumbstat { font-weight: bold !important; }
th a { font-weight: <?php echo ($useboldtitle ? 'bold' : 'normal'); ?> !important; }
a.tab { font-weight: 500 !important; }

a:link, a:visited, a:hover, a:active { font-family: <?php print $fontlist ?>; font-weight: normal; color: rgb(<?php print $colortextlink; ?>); text-decoration: none;  }
a:hover { text-decoration: underline; color: rgb(<?php print $colortextlink; ?>); }
a.commonlink { color: rgb(<?php print $colortextlink; ?>) !important; text-decoration: none; }

input, input.flat, textarea, textarea.flat, form.flat select, select, select.flat, .dataTables_length label select {
    background-color: #FDFDFD;
}
select.vmenusearchselectcombo {
	background-color: unset;
}

textarea:focus, button:focus {
    /* v6 box-shadow: 0 0 4px #8091BF; */
	border: 1px solid #aaa !important;
}
input:focus, textarea:focus, button:focus, select:focus {
	border-bottom: 1px solid #666;
}

textarea.cke_source:focus
{
	box-shadow: none;
}

th.wrapcolumntitle.liste_titre:not(.maxwidthsearch), td.wrapcolumntitle.liste_titre:not(.maxwidthsearch) {
    overflow: hidden;
    white-space: nowrap;
    max-width: 120px;
    text-overflow: ellipsis;
}
.liste_titre input[name=month_date_when], .liste_titre input[name=monthvalid], .liste_titre input[name=search_ordermonth], .liste_titre input[name=search_deliverymonth],
.liste_titre input[name=search_smonth], .liste_titre input[name=search_month], .liste_titre input[name=search_emonth], .liste_titre input[name=smonth], .liste_titre input[name=month],
.liste_titre input[name=month_lim], .liste_titre input[name=month_start], .liste_titre input[name=month_end], .liste_titre input[name=month_create],
.liste_titre input[name=search_month_lim], .liste_titre input[name=search_month_start], .liste_titre input[name=search_month_end], .liste_titre input[name=search_month_create],
.liste_titre input[name=search_month_create], .liste_titre input[name=search_month_start], .liste_titre input[name=search_month_end],
.liste_titre input[name=day_date_when], .liste_titre input[name=dayvalid], .liste_titre input[name=search_orderday], .liste_titre input[name=search_deliveryday],
.liste_titre input[name=search_sday], .liste_titre input[name=search_day], .liste_titre input[name=search_eday], .liste_titre input[name=sday], .liste_titre input[name=day], .liste_titre select[name=day],
.liste_titre input[name=day_lim], .liste_titre input[name=day_start], .liste_titre input[name=day_end], .liste_titre input[name=day_create],
.liste_titre input[name=search_day_lim], .liste_titre input[name=search_day_start], .liste_titre input[name=search_day_end], .liste_titre input[name=search_day_create],
.liste_titre input[name=search_day_create], .liste_titre input[name=search_day_start], .liste_titre input[name=search_day_end],
.liste_titre input[name=search_day_date_when], .liste_titre input[name=search_month_date_when], .liste_titre input[name=search_year_date_when],
.liste_titre input[name=search_dtstartday], .liste_titre input[name=search_dtendday], .liste_titre input[name=search_dtstartmonth], .liste_titre input[name=search_dtendmonth],
select#date_startday, select#date_startmonth, select#date_endday, select#date_endmonth, select#reday, select#remonth
{
	margin-right: 4px;
}
input, input.flat, textarea, textarea.flat, form.flat select, select, select.flat, .dataTables_length label select {
	font-family: <?php print $fontlist ?>;
    border: none;
    border<?php echo empty($conf->global->THEME_HIDE_BORDER_ON_INPUT) ? '-bottom' : ''; ?>: solid 1px rgba(0,0,0,.2);
    outline: none;
    margin: 0px 0px 0px 0px;
}

input {
    line-height: 17px;
	padding: 4px;
	padding-left: 5px;
}
select {
	padding-top: 4px;
	padding-right: 4px;
	padding-bottom: 4px;
	padding-left: 2px;
}
input, select {
	margin-left:0px;
	margin-bottom:1px;
	margin-top:1px;
}
input.button.massactionconfirmed {
    margin: 4px;
}

textarea {
	border-radius: 0;
	border-top:solid 1px rgba(0,0,0,.1);
	border-left:solid 1px rgba(0,0,0,.1);
	border-right:solid 1px rgba(0,0,0,.1);
	border-bottom:solid 1px rgba(0,0,0,.2);

	background-color: #FFF;
	padding:4px;
	margin-left:1px;
	margin-bottom:1px;
	margin-top:1px;
	}
input.removedassigned  {
	padding: 2px !important;
	vertical-align: text-bottom;
	margin-bottom: -3px;
}
input.smallpadd {	/* Used for timesheet input */
	padding-left: 1px !important;
	padding-right: 1px !important;
}
input.buttongen {
	vertical-align: middle;
}
input.buttonpayment, button.buttonpayment, div.buttonpayment {
	min-width: 290px;
	margin-bottom: 15px;
	margin-top: 15px;
    margin-left: 5px;
    margin-right: 5px;
	background-image: none;
	line-height: 24px;
	padding: 8px;
	background: none;
	text-align: center;
	border: 2px solid #ccc;
	background-color: #eee;
	white-space: normal;
	color: #888 !important;
}
div.buttonpayment input {
    background-color: unset;
    border-bottom: unset;
    font-weight: bold;
    text-transform: uppercase;
	color: #333;
	cursor: pointer;
}
div.buttonpayment input:focus {
    color: #008;
}
input.buttonpaymentcb {
	background-image: url(<?php echo dol_buildpath($path.'/theme/common/credit_card.png', 1) ?>);
	background-size: 26px;
	background-repeat: no-repeat;
	background-position: 5px 5px;
}
input.buttonpaymentcheque {
	background-image: url(<?php echo dol_buildpath($path.'/theme/common/cheque.png', 1) ?>);
	background-repeat: no-repeat;
	background-position: 8px 7px;
}
input.buttonpaymentcb {
	background-image: url(<?php echo dol_buildpath($path.'/theme/common/credit_card.png', 1) ?>);
	background-size: 24px;
	background-repeat: no-repeat;
	background-position: 5px 4px;
}
input.buttonpaymentcheque {
	background-image: url(<?php echo dol_buildpath($path.'/paypal/img/object_paypal.png', 1) ?>);
	background-repeat: no-repeat;
	background-position: 5px 4px;
}
input.buttonpaymentpaypal {
	background-image: url(<?php echo dol_buildpath($path.'/paypal/img/object_paypal.png', 1) ?>);
	background-repeat: no-repeat;
	background-position: 8px 7px;
}
input.buttonpaymentpaybox {
	background-image: url(<?php echo dol_buildpath($path.'/paybox/img/object_paybox.png', 1) ?>);
	background-repeat: no-repeat;
	background-position: 8px 7px;
}
input.buttonpaymentstripe {
	background-image: url(<?php echo dol_buildpath($path.'/stripe/img/object_stripe.png', 1) ?>);
	background-repeat: no-repeat;
	background-position: 8px 7px;
}
.logopublicpayment #dolpaymentlogo {
	max-height: 100px;
}
a.buttonticket {
	padding-left: 5px;
	padding-right: 5px;
}

/* Used by timesheets */
span.timesheetalreadyrecorded input {
    border: none;
    border-bottom: solid 1px rgba(0,0,0,0.1);
    margin-right: 1px !important;
}
td.onholidaymorning, td.onholidayafternoon {
	background-color: #fdf6f2;
}
td.onholidayallday {
	background-color: #f4eede;
}
td.leftborder, td.hide0 {
	border-left: 1px solid #ccc;
}
td.leftborder, td.hide6 {
	border-right: 1px solid #ccc;
}
td.rightborder {
	border-right: 1px solid #ccc;
}

td.actionbuttons a {
    padding-left: 6px;
}
select.flat, form.flat select, .pageplusone {
	font-weight: normal;
	font-size: unset;
	height: 2em;
}
input.pageplusone {
    padding-bottom: 4px;
    padding-top: 4px;
}

.optionblue {
	color: rgb(<?php echo $colortextlink; ?>);
}
.optiongrey, .opacitymedium {
	opacity: 0.5;
}
.opacitymediumbycolor {
	color: rgba(0, 0, 0, 0.4);
}
.opacitylow {
	opacity: 0.6;
}
.opacityhigh {
	opacity: 0.2;
}
.opacitytransp {
	opacity: 0;
}
.colorwhite {
	color: #fff;
}
.colorblack {
	color: #000;
}

select:invalid {
	color: gray;
}
input:disabled, textarea:disabled, select[disabled='disabled']
{
	background:#eee;
}

input.liste_titre {
	box-shadow: none !important;
}
.listactionlargetitle .liste_titre {
	line-height: 24px;
}
input.removedfile {
	padding: 0px !important;
	border: 0px !important;
	vertical-align: text-bottom;
}

input[type=file ]    { background-color: transparent; border-top: none; border-left: none; border-right: none; box-shadow: none; }
input[type=checkbox] { background-color: transparent; border: none; box-shadow: none; }
input[type=radio]    { background-color: transparent; border: none; box-shadow: none; }
input[type=image]    { background-color: transparent; border: none; box-shadow: none; }
input:-webkit-autofill {
	background-color: #FBFFEA !important;
	background-image:none !important;
	-webkit-box-shadow: 0 0 0 50px #FBFFEA inset;
}
::-webkit-input-placeholder { color:#ccc; }
:-moz-placeholder { color:#bbb; } 			/* firefox 18- */
::-moz-placeholder { color:#bbb; } 			/* firefox 19+ */
:-ms-input-placeholder { color:#ccc; } 		/* ie */
input:-moz-placeholder { color:#ccc; }
input[name=price], input[name=weight], input[name=volume], input[name=surface], input[name=sizeheight], input[name=net_measure], select[name=incoterm_id] { margin-right: 6px; }
fieldset { border: 1px solid #AAAAAA !important; }
.legendforfieldsetstep { padding-bottom: 10px; }
input#onlinepaymenturl, input#directdownloadlink {
	opacity: 0.7;
}

div#moretabsList, div#moretabsListaction {
    z-index: 5;
}

hr { border: 0; border-top: 1px solid #ccc; }

.button:not(.bordertransp):not(.buttonpayment), .buttonDelete:not(.bordertransp):not(.buttonpayment) {
	border-color: #c5c5c5;
	border-color: rgba(0, 0, 0, 0.15) rgba(0, 0, 0, 0.15) rgba(0, 0, 0, 0.25);
	display: inline-block;
	padding: 4px 14px;
	margin-bottom: 0;
	margin-top: 0;
    font-family: <?php print $fontlist ?>;
	text-align: center;
	cursor: pointer;
	color: #333333 !important;
	text-decoration: none !important;
	text-shadow: 0 1px 1px rgba(255, 255, 255, 0.75);
	background-color: #f5f5f5;
	background-image: -moz-linear-gradient(top, #ffffff, #e6e6e6);
	background-image: -webkit-gradient(linear, 0 0, 0 100%, from(#ffffff), to(#e6e6e6));
	background-image: -webkit-linear-gradient(top, #ffffff, #e6e6e6);
	background-image: -o-linear-gradient(top, #ffffff, #e6e6e6);
	background-image: linear-gradient(to bottom, #ffffff, #e6e6e6);
	background-repeat: repeat-x;
	border-color: #e6e6e6 #e6e6e6 #bfbfbf;
	border-color: rgba(0, 0, 0, 0.1) rgba(0, 0, 0, 0.1) rgba(0, 0, 0, 0.25);
	border: 1px solid #bbbbbb;
	border-bottom-color: #a2a2a2;
	-webkit-border-radius: 2px;
	border-radius: 2px;
	-webkit-box-shadow: inset 0 1px 0 rgba(255, 255, 255, 0.2), 0 1px 2px rgba(0, 0, 0, 0.05);
	box-shadow: inset 0 1px 0 rgba(255, 255, 255, 0.2), 0 1px 2px rgba(0, 0, 0, 0.05);
}
.button:focus, .buttonDelete:focus  {
	-webkit-box-shadow: 0px 0px 6px 1px rgba(0, 0, 60, 0.2), 0px 0px 0px rgba(60,60,60,0.1);
	box-shadow: 0px 0px 6px 1px rgba(0, 0, 60, 0.2), 0px 0px 0px rgba(60,60,60,0.1);
}
.button:hover, .buttonDelete:hover   {
	-webkit-box-shadow: 0px 0px 6px 1px rgba(0, 0, 0, 0.2), 0px 0px 0px rgba(60,60,60,0.1);
	box-shadow: 0px 0px 6px 1px rgba(0, 0, 0, 0.2), 0px 0px 0px rgba(60,60,60,0.1);
}
.button:disabled, .buttonDelete:disabled, .button.disabled, .buttonDelete.disabled {
	opacity: 0.4;
    box-shadow: none;
    -webkit-box-shadow: none;
    cursor: auto;
}
.buttonRefused {
	pointer-events: none;
   	cursor: default;
	opacity: 0.4;
    box-shadow: none;
    -webkit-box-shadow: none;
}
.button_search, .button_removefilter {
    border: unset;
    background: unset;
}
.button_search:hover, .button_removefilter:hover {
    cursor: pointer;
}
form {
    padding:0px;
    margin:0px;
}
div.float, span.floatleft
{
    float:<?php print $left; ?>;
}
div.floatright
{
    float:<?php print $right; ?>;
}
.block
{
	display:block;
}
.inline-block
{
	display:inline-block;
}
.largenumber {
    font-size: 1.4em;
}

th .button {
    -webkit-box-shadow: none !important;
    box-shadow: none !important;
	-webkit-border-radius:0px !important;
	border-radius:0px !important;
}
.maxwidthsearch {		/* Max width of column with the search picto */
	width: 54px;
	min-width: 54px;
}

.valigntop {
	vertical-align: top;
}
.valignmiddle {
	vertical-align: middle;
}
.valignbottom {
	vertical-align: bottom;
}
.valigntextbottom {
	vertical-align: text-bottom;
}
.centpercent {
	width: 100%;
}
.quatrevingtpercent, .inputsearch {
	width: 80%;
}
.soixantepercent {
	width: 60%;
}
.quatrevingtquinzepercent {
	width: 95%;
}
textarea.centpercent {
	width: 96%;
}
.small, small {
    font-size: 85%;
}

.h1 .small, .h1 small, .h2 .small, .h2 small, .h3 .small, .h3 small, h1 .small, h1 small, h2 .small, h2 small, h3 .small, h3 small {
    font-size: 65%;
}
.h1 .small, .h1 small, .h2 .small, .h2 small, .h3 .small, .h3 small, .h4 .small, .h4 small, .h5 .small, .h5 small, .h6 .small, .h6 small, h1 .small, h1 small, h2 .small, h2 small, h3 .small, h3 small, h4 .small, h4 small, h5 .small, h5 small, h6 .small, h6 small {
    font-weight: 400;
    line-height: 1;
    color: #777;
}

.center {
    text-align: center;
    margin: 0px auto;
}
.left {
	text-align: <?php print $left; ?>;
}
.right {
	text-align: <?php print $right; ?>;
}
.justify {
	text-align: justify;
}
.pull-left {
    float: left!important;
}
.pull-right {
    float: right!important;
}
.nowrap {
	white-space: <?php print ($dol_optimize_smallscreen ? 'normal' : 'nowrap'); ?>;
}
.liste_titre .nowrap {
	white-space: nowrap;
}
.nowraponall {	/* no wrap on all devices */
	white-space: nowrap;
}
.wrapimp {
	white-space: normal !important;
}
.wordwrap {
	word-wrap: break-word;
}
.wordbreakimp {
	word-break: break-word;
}
.wordbreak {
	word-break: break-all;
}
.bold {
	font-weight: bold !important;
}
.nobold {
	font-weight: normal !important;
}
.nounderline {
    text-decoration: none;
}
.paddingleft {
	padding-<?php print $left; ?>: 4px;
}
.paddingleft2 {
	padding-<?php print $left; ?>: 2px;
}
.paddingright {
	padding-<?php print $right; ?>: 4px;
}
.paddingright2 {
	padding-<?php print $right; ?>: 2px;
}
.marginleft2 {
	margin-<?php print $left; ?>: 2px;
}
.marginright2 {
	margin-<?php print $right; ?>: 2px;
}
.cursordefault {
	cursor: default;
}
.cursorpointer {
	cursor: pointer;
}
.cursormove {
	cursor: move;
}
.cursornotallowed {
	cursor: not-allowed;
}
.backgroundblank {
    background-color: #fff;
}
.nobackground, .nobackground tr {
	background: unset !important;
}
.checkboxattachfilelabel {
    font-size: 0.85em;
    opacity: 0.7;
}
<<<<<<< HEAD
=======
.longmessagecut {
    max-height: 250px;
    max-width: 100%;
    overflow-y: auto;
}
>>>>>>> 0bc93764

.text-warning{
    color : <?php print $textWarning; ?>
}
body[class*="colorblind-"] .text-warning{
    color : <?php print $colorblind_deuteranopes_textWarning; ?>
}
.text-success{
    color : <?php print $textSuccess; ?>
}
body[class*="colorblind-"] .text-success{
    color : <?php print $colorblind_deuteranopes_textSuccess; ?>
}

.text-danger{
    color : <?php print $textDanger; ?>
}

.editfielda span.fa-pencil-alt, .editfielda span.fa-trash {
    color: #ccc !important;
}
.editfielda span.fa-pencil-alt:hover, .editfielda span.fa-trash:hover {
    color: rgb(<?php echo $colortexttitle; ?>) !important;
}

.fa-toggle-on, .fa-toggle-off { font-size: 2em; }
.websiteselectionsection .fa-toggle-on, .websiteselectionsection .fa-toggle-off,
.asetresetmodule .fa-toggle-on, .asetresetmodule .fa-toggle-off {
	font-size: 1.5em; vertical-align: text-bottom;
}

.floatnone {
	float: none !important;
}


/* Themes for badges */
<?php include dol_buildpath($path.'/theme/'.$theme.'/badges.inc.php', 0); ?>

.borderrightlight
{
	border-right: 1px solid #f4f4f4;
}
#formuserfile {
	margin-top: 4px;
}
#formuserfile_link {
	margin-left: 1px;
}
.listofinvoicetype {
	height: 28px;
	vertical-align: middle;
}
.divsocialnetwork:not(:first-child) {
    padding-left: 20px;
}
div.divsearchfield {
	float: <?php print $left; ?>;
	margin-<?php print $right; ?>: 12px;
	margin-<?php print $left; ?>: 2px;
	margin-top: 4px;
    margin-bottom: 4px;
  	padding-left: 2px;
}
.divsearchfieldfilter {
    text-overflow: clip;
    overflow: auto;
    white-space: nowrap;
    padding-bottom: 5px;
    opacity: 0.6;
}
.divadvancedsearchfield:first-child {
    margin-top: 3px;
}
.divadvancedsearchfield {
    float: left;
    padding-left: 15px;
    padding-right: 15px;
    padding-bottom: 2px;
    padding-top: 2px;
}
.divadvancedsearchfield span.select2.select2-container.select2-container--default {
	padding-bottom: 4px;
}
<?php
// Add a nowrap on smartphone, so long list of field used for filter are overflowed with clip
if ($conf->browser->layout == 'phone') {
	?>
.divsearchfieldfilter {
   	white-space: nowrap;
}
<?php } ?>


.a-filter, .a-mesure {
    border-radius: 50px;
    background: var(--colortexttitlenotab);
    color: #fff;
    padding: 8px 10px 8px 6px;
}
.a-filter:before {
    content: "\f0b0";
}
.a-mesure:before {
    content: "\f080";
}
.a-filter:before, .a-mesure:before {
	font-family: "Font Awesome 5 Free";
	font-weight: 600;
	padding-right: 5px;
	padding-left: 5px;
}
.a-filter-disabled, .a-mesure-disabled {
    border-radius: 50px;
    background: var(--colorbacktitle1);
    padding: 8px;
    opacity: 0.6;
}


div.confirmmessage {
	padding-top: 6px;
}
ul.attendees {
	padding-top: 0;
	padding-bottom: 0;
	padding-left: 0;
	margin-top: 0;
	margin-bottom: 0;
}
ul.attendees li {
	list-style-type: none;
}
input > ul.attendees {
	margin-top: 6px;
}
.googlerefreshcal {
	padding-top: 4px;
	padding-bottom: 4px;
}
.paddingtopbottom {
	padding-top: 10px;
	padding-bottom: 10px;
}
.checkallactions {
    margin-left: 2px;		/* left must be same than right to keep checkbox centered */
    margin-right: 2px;		/* left must be same than right to keep checkbox centered */
    vertical-align: middle;
}
select.flat.selectlimit {
    max-width: 62px;
}
.selectlimit, .marginrightonly {
	margin-right: 10px !important;
}
.marginleftonly {
	margin-<?php echo $left; ?>: 10px !important;
}
.marginleftonlyshort {
	margin-<?php echo $left; ?>: 4px !important;
}
.nomarginleft {
	margin-<?php echo $left; ?>: 0px !important;
}
.margintoponly {
	margin-top: 10px !important;
}
.marginbottomonly {
	margin-bottom: 10px !important;
}
.nomargintop {
    margin-top: 0 !important;
}
.nomarginbottom {
    margin-bottom: 0 !important;
}

.selectlimit, .selectlimit:focus {
    border-left: none !important;
    border-top: none !important;
    border-right: none !important;
    outline: none;
}
.strikefordisabled {
	text-decoration: line-through;
}
.widthdate {
	width: 130px;
}
/* using a tdoverflowxxx make the min-width not working */
.tdoverflow {
    max-width: 0;
    overflow: hidden;
    text-overflow: ellipsis;
    white-space: nowrap;
}
.tdoverflowmax50 {			/* For tdoverflow, the max-midth become a minimum ! */
    max-width: 50px;
    overflow: hidden;
    text-overflow: ellipsis;
    white-space: nowrap;
}
.tdoverflowmax100 {			/* For tdoverflow, the max-midth become a minimum ! */
    max-width: 100px;
    overflow: hidden;
    text-overflow: ellipsis;
    white-space: nowrap;
}
.tdoverflowmax100imp {			/* For tdoverflow, the max-midth become a minimum ! */
    max-width: 100px !important;
    overflow: hidden;
    text-overflow: ellipsis;
    white-space: nowrap;
}
.tdoverflowmax125 {			/* For tdoverflow, the max-midth become a minimum ! */
    max-width: 125px;
    overflow: hidden;
    text-overflow: ellipsis;
    white-space: nowrap;
}
.tdoverflowmax150 {			/* For tdoverflow, the max-midth become a minimum ! */
    max-width: 150px;
    overflow: hidden;
    text-overflow: ellipsis;
    white-space: nowrap;
}
.tdoverflowmax200 {			/* For tdoverflow, the max-midth become a minimum ! */
    max-width: 200px;
    overflow: hidden;
    text-overflow: ellipsis;
    white-space: nowrap;
}
.tdoverflowmax300 {			/* For tdoverflow, the max-midth become a minimum ! */
    max-width: 300px;
    overflow: hidden;
    text-overflow: ellipsis;
    white-space: nowrap;
}
.tdoverflowauto {
    max-width: 0;
    overflow: auto;
}
.divintodwithtwolinesmax {
    width: 75px;
    display: -webkit-box;
    -webkit-box-orient: vertical;
    -webkit-line-clamp: 2;
    overflow: hidden;
}
.twolinesmax {
    display: -webkit-box;
    -webkit-box-orient: vertical;
    -webkit-line-clamp: 2;
    overflow: hidden;
}

.tablelistofcalendars {
	margin-top: 25px !important;
}
.amountalreadypaid {
}
.amountpaymentcomplete {
	color: #008800;
	font-weight: bold;
}
.amountremaintopay {
	color: #880000;
	font-weight: bold;
}
.amountremaintopayback {
	font-weight: bold;
}
.amountpaymentneutral {
	font-weight: bold;
	font-size: 1.4em;
}
.savingdocmask {
	margin-top: 6px;
	margin-bottom: 12px;
}
#builddoc_form ~ .showlinkedobjectblock {
    margin-top: 20px;
}

/* For the long description of module */
.moduledesclong p img,.moduledesclong p a img {
    max-width: 90% !important;
    height: auto !important;
}
.imgdoc {
    margin: 18px;
    border: 1px solid #ccc;
    box-shadow: 1px 1px 25px #aaa;
    max-width: calc(100% - 56px);
}
.fa-file-text-o, .fa-file-code-o, .fa-file-powerpoint-o, .fa-file-excel-o, .fa-file-word-o, .fa-file-o, .fa-file-image-o, .fa-file-video-o, .fa-file-audio-o, .fa-file-archive-o, .fa-file-pdf-o {
	color: #505;
}

.fa-15 {
	font-size: 1.5em;
}

/* DOL_XXX for future usage (when left menu has been removed). If we do not use datatable */
/*.table-responsive {
    width: calc(100% - 330px);
    margin-bottom: 15px;
    overflow-y: hidden;
    -ms-overflow-style: -ms-autohiding-scrollbar;
}*/
/* Style used for most tables */
div.fiche>div.tabBar>form>div.div-table-responsive {
    min-height: 392px;
}
.div-table-responsive, .div-table-responsive-no-min {
    overflow-x: auto;
    min-height: 0.01%;
}
.div-table-responsive {
    line-height: 120%;
}
/* Style used for full page tables with field selector and no content after table (priority before previous for such tables) */
div.fiche>form>div.div-table-responsive, div.fiche>form>div.div-table-responsive-no-min {
    overflow-x: auto;
}
div.fiche>form>div.div-table-responsive {
    min-height: 392px;
}

.flexcontainer {
    <?php if (in_array($conf->browser->name, array('chrome', 'firefox'))) echo 'display: inline-flex;' ?>
    flex-flow: row wrap;
    justify-content: flex-start;
}
.thumbstat {
	flex: 1 1 116px;
}
.thumbstat150 {
	flex: 1 1 150px;
}
.thumbstat, .thumbstat150 {
    flex-grow: 1;
    flex-shrink: 1;
    /* flex-basis: 140px; */
    /* min-width: 150px; */
    width: 158px;
    justify-content: flex-start;
    align-self: flex-start;
}

select.selectarrowonleft {
	direction: rtl;
}
select.selectarrowonleft option {
	direction: ltr;
}

table[summary="list_of_modules"] .fa-cog {
    font-size: 1.5em;
}

.linkedcol-element {
	min-width: 100px;
}

.img-skinthumb {
	width: 160px;
	height: 100px;
}


/* ============================================================================== */
/* Styles to hide objects                                                         */
/* ============================================================================== */

.clearboth  { clear:both; }
.hideobject { display: none; }
.minwidth50  { min-width: 50px; }
.minwidth75  { min-width: 75px; }
/* rule for not too small screen only */
@media only screen and (min-width: <?php echo round($nbtopmenuentries * $fontsize * 3.4, 0) + 7; ?>px)
{
	.width20  { width: 20px; }
	.width25  { width: 25px; }
    .width50  { width: 50px; }
    .width75  { width: 75px; }
    .width100 { width: 100px; }
    .width200 { width: 200px; }
	.minwidth100 { min-width: 100px; }
	.minwidth150 { min-width: 150px; }
	.minwidth200 { min-width: 200px; }
	.minwidth300 { min-width: 300px; }
	.minwidth400 { min-width: 400px; }
	.minwidth500 { min-width: 500px; }
	.minwidth50imp  { min-width: 50px !important; }
    .minwidth75imp  { min-width: 75px !important; }
	.minwidth100imp { min-width: 100px !important; }
	.minwidth200imp { min-width: 200px !important; }
    .minwidth250imp { min-width: 250px !important; }
	.minwidth300imp { min-width: 300px !important; }
	.minwidth400imp { min-width: 400px !important; }
	.minwidth500imp { min-width: 500px !important; }
}
.widthauto { width: auto; }
.width20  { width: 20px; }
.width25  { width: 25px; }
.width50  { width: 50px; }
.width75  { width: 75px; }
.width100 { width: 100px; }
.width150 { width: 150px; }
.width200 { width: 200px; }
.maxwidth25  { max-width: 25px; }
.maxwidth50  { max-width: 50px; }
.maxwidth75  { max-width: 75px; }
.maxwidth100 { max-width: 100px; }
.maxwidth125 { max-width: 125px; }
.maxwidth150 { max-width: 150px; }
.maxwidth200 { max-width: 200px; }
.maxwidth250 { max-width: 250px; }
.maxwidth300 { max-width: 300px; }
.maxwidth400 { max-width: 400px; }
.maxwidth500 { max-width: 500px; }
.maxwidth50imp  { max-width: 50px !important; }
.maxwidth75imp  { max-width: 75px !important; }
.minheight20 { min-height: 20px; }
.minheight30 { min-height: 30px; }
.minheight40 { min-height: 40px; }
.titlefieldcreate { width: 20%; }
.titlefield       { /* width: 25%; */ width: 250px; }
.titlefieldmiddle { width: 50%; }
.imgmaxwidth180 { max-width: 180px; }
.imgmaxheight50 { max-height: 50px; }

.width20p { width:20%; }
.width25p { width:25%; }
.width40p { width:40%; }
.width50p { width:50%; }
.width60p { width:60%; }
.width75p { width:75%; }
.width80p { width:80%; }
.width100p { width:100%; }


/* Force values for small screen 1400 */
@media only screen and (max-width: 1400px)
{
	.titlefield { /* width: 30% !important; */ }
	.titlefieldcreate { width: 30% !important; }
	.minwidth50imp  { min-width: 50px !important; }
    .minwidth75imp  { min-width: 75px !important; }
    .minwidth100imp { min-width: 100px !important; }
    .minwidth150imp { min-width: 150px !important; }
    .minwidth200imp { min-width: 200px !important; }
    .minwidth250imp { min-width: 250px !important; }
    .minwidth300imp { min-width: 300px !important; }
    .minwidth400imp { min-width: 300px !important; }
    .minwidth500imp { min-width: 300px !important; }

    .linkedcol-element {
		min-width: unset;
	}
}

/* Force values for small screen 1000 */
@media only screen and (max-width: 1000px)
{
    .maxwidthonsmartphone { max-width: 100px; }
	.minwidth50imp  { min-width: 50px !important; }
    .minwidth75imp  { min-width: 70px !important; }
    .minwidth100imp { min-width: 100px !important; }
    .minwidth150imp { min-width: 110px !important; }
    .minwidth200imp { min-width: 110px !important; }
    .minwidth250imp { min-width: 115px !important; }
    .minwidth300imp { min-width: 120px !important; }
    .minwidth400imp { min-width: 150px !important; }
    .minwidth500imp { min-width: 250px !important; }
}

.widthcentpercentminusx {
	width: calc(100% - 50px) !important;
	display: inline-block;
}
.widthcentpercentminusxx {
	width: calc(100% - 70px) !important;
	display: inline-block;
}

/* Force values for small screen 767 */
@media only screen and (max-width: 767px)
{
	body {
		font-size: <?php print is_numeric($fontsize) ? ($fontsize).'px' : $fontsize; ?>;
	}
	div.refidno {
		font-size: <?php print is_numeric($fontsize) ? ($fontsize).'px' : $fontsize; ?> !important;
	}

	div.divphotoref {
	    padding-right: 10px !important;
	}
}

/* Force values for small screen 570 */
@media only screen and (max-width: 570px)
{
	body {
		font-size: <?php print is_numeric($fontsize) ? ($fontsize).'px' : $fontsize; ?>;
	}

	div.refidno {
		font-size: <?php print is_numeric($fontsize) ? ($fontsize).'px' : $fontsize; ?> !important;
	}

	.login_vertical_align {
    	padding-left: 0;
    }
    .login_table input#username, .login_table input#password, .login_table input#securitycode {
		margin-left: 5px !important;    
    }
	div#login_left, div#login_right {
	    min-width: 150px !important;
	    padding-left: 5px !important;
	    padding-right: 5px !important;
    }
    .login_table div#login_right .tdinputlogin, .login_table div#login_right .tdinputlogin input {
	    min-width: 150px !important;
    }

	.divmainbodylarge { margin-left: 20px; margin-right: 20px; }

    .tdoverflowonsmartphone {
        max-width: 0;
        overflow: hidden;
        text-overflow: ellipsis;
        white-space: nowrap;
    }
    .tdoverflowmax100onsmartphone {			/* For tdoverflow, the max-midth become a minimum ! */
	    max-width: 100px;
	    overflow: hidden;
	    text-overflow: ellipsis;
	    white-space: nowrap;
	}
    .tdoverflowmax150onsmartphone {			/* For tdoverflow, the max-midth become a minimum ! */
	    max-width: 100px;
	    overflow: hidden;
	    text-overflow: ellipsis;
	    white-space: nowrap;
	}

	div.fiche {
		    margin-top: <?php print ($dol_hide_topmenu ? '12' : '6'); ?>px !important;
	}
    .border tbody tr, .border tbody tr td, div.tabBar table.border tr, div.tabBar table.border tr td, div.tabBar div.border .table-border-row, div.tabBar div.border .table-key-border-col, div.tabBar div.border .table-val-border-col {
    	height: 40px !important;
    }

    .quatrevingtpercent, .inputsearch {
    	width: 95%;
    }

	select {
		padding-top: 4px;
		padding-bottom: 5px;
	}

	.login_table .tdinputlogin {
		min-width: unset !important;
	}
	input, input[type=text], input[type=password], select, textarea     {
		min-width: 20px;
    	min-height: 1.4em;
    	line-height: 1.4em;
     }

    .hideonsmartphone { display: none; }
    .hideonsmartphoneimp { display: none !important; }
    .noenlargeonsmartphone { width : 50px !important; display: inline !important; }
    .maxwidthonsmartphone, #search_newcompany.ui-autocomplete-input { max-width: 100px; }
    .maxwidth50onsmartphone { max-width: 40px; }
    .maxwidth75onsmartphone { max-width: 50px; }
    .maxwidth100onsmartphone { max-width: 70px; }
    .maxwidth150onsmartphone { max-width: 120px; }
    .maxwidth150onsmartphoneimp { max-width: 120px !important; }
    .maxwidth200onsmartphone { max-width: 200px; }
    .maxwidth250onsmartphone { max-width: 250px; }
    .maxwidth300onsmartphone { max-width: 300px; }
    .maxwidth400onsmartphone { max-width: 400px; }
	.minwidth50imp  { min-width: 50px !important; }
	.minwidth75imp  { min-width: 75px !important; }
    .minwidth100imp { min-width: 100px !important; }
    .minwidth150imp { min-width: 110px !important; }
    .minwidth200imp { min-width: 110px !important; }
    .minwidth250imp { min-width: 115px !important; }
    .minwidth300imp { min-width: 120px !important; }
    .minwidth400imp { min-width: 150px !important; }
    .minwidth500imp { min-width: 250px !important; }
    .titlefield { width: auto; }
    .titlefieldcreate { width: auto; }

	#tooltip {
		position: absolute;
		width: <?php print dol_size(300, 'width'); ?>px;
	}

	/* intput, input[type=text], */
	select {
		width: 98%;
		min-width: 40px;
	}

	div.divphotoref {
		padding-<?php echo $right; ?>: 5px;
	    padding-bottom: 5px;
	}
    img.photoref, div.photoref {
    	border: none;
        -webkit-box-shadow: none;
        box-shadow: none;
        padding: 4px;
    	height: 20px;
    	width: 20px;
        object-fit: contain;
    }

	div.statusref {
    	padding-right: 10px;
   	}
	div.statusref img {
    	padding-right: 3px !important;
   	}
	div.statusrefbis {
    	padding-right: 3px !important;
   	}

   	input.buttonpayment {
		min-width: 300px;
   	}
}
.linkobject { cursor: pointer; }

table.tableforfield tr>td:first-of-type, div.tableforfield div.tagtr>div.tagtd:first-of-type {
	color: #666;
}

<?php if (GETPOST('optioncss', 'aZ09') == 'print') { ?>
.hideonprint { display: none; }
<?php } ?>



/* ============================================================================== */
/* Styles for dragging lines                                                      */
/* ============================================================================== */

.dragClass {
	color: #002255;
}
td.showDragHandle {
	cursor: move;
}
.tdlineupdown {
	white-space: nowrap;
	min-width: 10px;
}


/* ============================================================================== */
/* Styles de positionnement des zones                                             */
/* ============================================================================== */

#id-container {
	margin-top: 0px;
	margin-bottom: 0px;
	display: table;
	table-layout: fixed;
	width: 100%;
}
#id-right, #id-left {
	display: table-cell;
	float: none;
	vertical-align: top;
}
#id-top {
}
#id-left {
	min-height: 100%;
	position: relative;
	width: 213px;
}
#id-right {	/* This must stay id-right and not be replaced with echo $right */
	width: 100%;
	padding-bottom: 10px;
<?php if (GETPOST('optioncss', 'aZ09') != 'print') { ?>
	padding-left: 229px;
	padding-top: 12px;
<?php } ?>
}

/* DOL_XXX For having horizontal scroll into array (like with smartphone) */

.classforhorizontalscrolloftabs #id-container {
	width: 100%;
}
.classforhorizontalscrolloftabs .side-nav {
	display: block;
	float: left;
}
.classforhorizontalscrolloftabs #id-right {
	width:calc(100% - 210px);
	display: inline-block;
}



.side-nav {
<?php if (GETPOST('optioncss', 'aZ09') == 'print') { ?>
	display: none;
<?php } else { ?>
	background: rgb(<?php echo $colorbackvmenu1; ?>);
	border-right: 1px solid rgba(0,0,0,0.2);
	box-shadow: 3px 0 6px -2px #eee;
	bottom: 0;
	color: #333;
	display: block;
	font-family: "RobotoDraft","Roboto",sans-serif;
	left: 0;
	<?php
	if (in_array($conf->browser->layout, array('phone', 'tablet')) && empty($conf->global->MAIN_OPTIMIZEFORTEXTBROWSER)) {
	} else { ?>
	position: fixed;
	top: 50px;
	<?php } ?>
	z-index: 90;
	-webkit-transform: translateZ(0);
	-moz-transform: translateZ(0);
	-ms-transform: translateZ(0);
	-o-transform: translateZ(0);
	transform: translateZ(0);
	-webkit-transform-style: preserve-3d;
	-moz-transform-style: preserve-3d;
	-ms-transform-style: preserve-3d;
	-o-transform-style: preserve-3d;
	transform-style: preserve-3d;
	-webkit-transition-delay: 0.1s;
	-moz-transition-delay: 0.1s;
	transition-delay: 0.1s;
	-webkit-transition-duration: 0.2s;
	-moz-transition-duration: 0.2s;
	transition-duration: 0.2s;
	-webkit-transition-property: -webkit-transform;
	-moz-transition-property: -moz-transform;
	transition-property: transform;
	-webkit-transition-timing-function: cubic-bezier(0.4, 0, 0.2, 1);
	-moz-transition-timing-function: cubic-bezier(0.4, 0, 0.2, 1);
	transition-timing-function: cubic-bezier(0.4, 0, 0.2, 1);
	-webkit-overflow-scrolling: touch;
	<?php
	if (in_array($conf->browser->layout, array('phone', 'tablet')) && empty($conf->global->MAIN_OPTIMIZEFORTEXTBROWSER)) {
	} else { ?>
	overflow-x: hidden;
	overflow-y: auto;
	<?php }
}
?>
}


/**
 *	Slide animation
 */
.side-nav-vert, #id-right {
	transition: padding-left 0.5s ease, margin-left 0.5s ease;
}

.side-nav, .login_block {
	transition: left 0.5s ease;
}

body.sidebar-collapse .side-nav-vert, body.sidebar-collapse #id-right {
	margin-left: 0;padding-left:0
}


.side-nav-vert {
	margin-left: 228px;
}

/* body.sidebar-collapse .side-nav, body.sidebar-collapse .login_block_other, body.sidebar-collapse #topmenu-login-dropdown */
body.sidebar-collapse .side-nav, body.sidebar-collapse .login_block
{
	display: none;
}
<?php if (empty($conf->global->THEME_DISABLE_STICKY_TOPMENU)) {  ?>
.side-nav-vert {
	position: sticky;
	top: 0px;
	z-index: 1001;
}
<?php } ?>

/* For smartphone (testmenuhider is on) */
<?php if (in_array($conf->browser->layout, array('phone', 'tablet')) && empty($conf->global->MAIN_OPTIMIZEFORTEXTBROWSER)) { ?>
#id-container {
	width: 100%;
}
.side-nav-vert {
	margin-left: 0;
}
div.login_block {
	/* border-right: none ! important; */
	top: inherit !important;
}

.side-nav {
	<?php
	if (in_array($conf->browser->layout, array('phone', 'tablet')) && empty($conf->global->MAIN_OPTIMIZEFORTEXTBROWSER)) {
	} else { ?>
	overflow-x: initial !important;
	overflow-y: scroll;
	<?php } ?>
	display: block;

	position: relative;
}



div.backgroundsemitransparent {
	background:rgba(255,255,255,0.6);
	padding-left: 10px;
	padding-right: 10px;
}



/* Login */

div.login_block {
	/* position: initial !important;*/
	/*display: none;*/
}
.login_block_getinfo {
	text-align: center;
}
.login_block_getinfo div.login_block_user {
	display: block;
}
.login_block_getinfo .atoplogin, .login_block_getinfo .atoplogin:hover {
	color: #333 !important;
}
.login_block_elem a span.atoplogin, .login_block_elem span.atoplogin {
    vertical-align: middle;
}



#id-right {
	padding-left: 0 ! important;
}
#id-left {
	z-index: 91;
	background: rgb(<?php echo $colorbackvmenu1; ?>);
	border-right: 1px solid rgba(0,0,0,0.3);
	<?php
	if (in_array($conf->browser->layout, array('phone', 'tablet')) && empty($conf->global->MAIN_OPTIMIZEFORTEXTBROWSER)) { ?>
	top: 50px ! important;
	<?php } else { ?>
	top: 60px ! important;
	<?php } ?>
}
div.fiche {
	margin-<?php print $left; ?>: 6px !important;
	margin-<?php print $right; ?>: 6px !important;
}
<?php } ?>

div.fiche {
	margin-<?php print $left; ?>: <?php print (GETPOST('optioncss', 'aZ09') == 'print' ? 6 : (empty($conf->dol_optimize_smallscreen) ? '24' : '6')); ?>px;
	margin-<?php print $right; ?>: <?php print (GETPOST('optioncss', 'aZ09') == 'print' ? 6 : (empty($conf->dol_optimize_smallscreen) ? '22' : '6')); ?>px;
	<?php if (!empty($dol_hide_leftmenu) && !empty($dol_hide_topmenu)) print 'margin-top: 12px;'; ?>
	margin-bottom: 15px;
}
body.onlinepaymentbody div.fiche {	/* For online payment page */
	margin: 20px !important;
}
div.fiche>table:first-child {
	margin-bottom: 15px !important;
}
div.fichecenter {
	width: 100%;
	clear: both;	/* This is to have div fichecenter that are true rectangles */
}
div.fichecenterbis {
	margin-top: 8px;
}
div.fichethirdleft {
	<?php if ($conf->browser->layout != 'phone') { print "float: ".$left.";\n"; } ?>
	<?php if ($conf->browser->layout != 'phone') { print "width: 50%;\n"; } ?>
	<?php if ($conf->browser->layout == 'phone') { print "padding-bottom: 6px;\n"; } ?>
}
div.fichetwothirdright {
	<?php if ($conf->browser->layout != 'phone') { print "float: ".$right.";\n"; } ?>
	<?php if ($conf->browser->layout != 'phone') { print "width: 50%;\n"; } ?>
	<?php if ($conf->browser->layout == 'phone') { print "padding-bottom: 6px\n"; } ?>
}
div.fichetwothirdright div.ficheaddleft {
    padding-left: 20px;
}
div.fichehalfleft {
	<?php if ($conf->browser->layout != 'phone') { print "float: ".$left.";\n"; } ?>
	<?php if ($conf->browser->layout != 'phone') { print "width: calc(50% - 10px);\n"; } ?>
}
div.fichehalfright {
	<?php if ($conf->browser->layout != 'phone') { print "float: ".$right.";\n"; } ?>
	<?php if ($conf->browser->layout != 'phone') { print "width: calc(50% - 10px);\n"; } ?>
}
div.fichehalfright {
	<?php if ($conf->browser->layout == 'phone') { print "margin-top: 10px;\n"; } ?>
}
div.firstcolumn div.box {
	padding-right: 10px;
}
div.secondcolumn div.box {
	padding-left: 10px;
}
/* Force values on one colum for small screen */
@media only screen and (max-width: 900px)
{
    div.fiche {
    	margin-<?php print $left; ?>: <?php print (GETPOST('optioncss', 'aZ09') == 'print' ? 6 : ($dol_hide_leftmenu ? '4' : '20')); ?>px;
    	margin-<?php print $right; ?>: <?php print (GETPOST('optioncss', 'aZ09') == 'print' ? 8 : 16); ?>px;
    	<?php if (!empty($conf->dol_hide_leftmenu) && !empty($conf->dol_hide_topmenu)) print 'margin-top: 4px;'; ?>
    	margin-bottom: 15px;
    }
    div.fichecenter {
    	width: 100%;
    	clear: both;	/* This is to have div fichecenter that are true rectangles */
    }
    div.fichecenterbis {
    	margin-top: 8px;
    }
    div.fichethirdleft {
    	float: none;
    	width: auto;
    	padding-bottom: 6px;
    }
    div.fichetwothirdright {
    	float: none;
    	width: auto;
    	padding-bottom: 6px;
    }
    div.fichetwothirdright div.ficheaddleft {
    	padding-left: 0;
	}
    div.fichehalfleft {
    	float: none;
    	width: auto;
    }
    div.fichehalfright {
    	float: none;
    	width: auto;
    }
    div.fichehalfright {
    	margin-top: 10px;
    }
    div.firstcolumn div.box {
		padding-right: 0px;
	}
	div.secondcolumn div.box {
		padding-left: 0px;
	}
}

/* For table into table into card */
div.fichehalfright tr.liste_titre:first-child td table.nobordernopadding td {
    padding: 0 0 0 0;
}
div.nopadding {
	padding: 0 !important;
}

.containercenter {
	display : table;
	margin : 0px auto;
}

.pictotitle {
	margin-<?php echo $right; ?>: 8px;
	margin-bottom: 4px;
}
.pictoobjectwidth {
	width: 14px;
}
.table-list-of-attached-files .col-picto, .table-list-of-links .col-picto {
    opacity: 0.7 !important;
    font-size: 1em;
    width: 20px;
}
.table-list-of-attached-files .col-picto .widthpictotitle, .table-list-of-links .col-picto .widthpictotitle {
	width: unset;
    color: #999;
}
.pictosubstatus {
    padding-left: 2px;
    padding-right: 2px;
}
.pictostatus {
	width: 15px;
	vertical-align: middle;
	margin-top: -3px
}
.pictowarning, .pictopreview {
    padding-<?php echo $left; ?>: 3px;
}
.pictowarning {
    /* vertical-align: text-bottom; */
    color: <?php echo $badgeWarning; ?>;
}
.pictoerror {
    color: <?php echo $badgeDanger ?>;
}
.pictomodule {
	width: 14px;
}
.fiche .arearef img.pictoedit, .fiche .arearef span.pictoedit,
.fiche .fichecenter img.pictoedit, .fiche .fichecenter span.pictoedit,
.tagtdnote span.pictoedit {
    opacity: 0.6;
}
img.hideonsmartphone.pictoactionview {
    vertical-align: bottom;
}
.colorthumb {
	padding-left: 1px !important;
	padding-right: 1px;
	padding-top: 1px;
	padding-bottom: 1px;
	width: 44px;
	text-align:center;
}
div.attacharea {
	padding-top: 18px;
	padding-bottom: 10px;
}
div.attachareaformuserfileecm {
	padding-top: 0;
	padding-bottom: 0;
}
div.arearef {
	padding-top: 2px;
	padding-bottom: 5px;
	margin-bottom: 10px;
}
div.arearefnobottom {
	padding-top: 2px;
	padding-bottom: 4px;
}
div.heightref {
	min-height: 80px;
}
div.divphotoref {
	padding-<?php echo $right; ?>: 20px;
}
div.paginationref {
	padding-bottom: 10px;
}
div.statusref {
	float: right;
	padding-left: 12px;
	margin-top: 8px;
	margin-bottom: 10px;
	clear: both;
}
div.statusref img {
    padding-left: 8px;
    padding-right: 9px;
    vertical-align: text-bottom;
    width: 18px;
}
div.statusrefbis {
    padding-left: 8px;
   	padding-right: 9px;
   	vertical-align: text-bottom;
}
img.photoref, div.photoref {
	border: 1px solid #CCC;
    -webkit-box-shadow: 3px 3px 4px #DDD;
    box-shadow: 3px 3px 4px #DDD;
    padding: 4px;
	height: 80px;
	width: 80px;
    object-fit: contain;
}
img.fitcontain {
    object-fit: contain;
}
div.photoref {
	display:table-cell;
	vertical-align:middle;
	text-align:center;
}
img.photorefnoborder {
    padding: 2px;
	height: 48px;
	width: 48px;
    object-fit: contain;
    border: 1px solid #AAA;
    border-radius: 100px;
}
.underrefbanner {
}
.underbanner {
	border-bottom: <?php echo $borderwidth ?>px solid rgb(<?php echo $colortopbordertitle1 ?>);
}

.trextrafieldseparator td, .trextrafields_collapse_last td {
    border-bottom: 1px solid rgb(<?php echo $colortopbordertitle1 ?>) !important;
}
.tdhrthin {
	margin: 0;
	padding-bottom: 0 !important;
}
/* Payment Screen : Pointer cursor in the autofill image */
.AutoFillAmount {
	cursor:pointer;
}


/* ============================================================================== */
/* Menu top et 1ere ligne tableau                                                 */
/* ============================================================================== */

<?php
$minwidthtmenu = 66; /* minimum width for one top menu entry */
$heightmenu = 48; /* height of top menu, part with image */
$heightmenu2 = 48; /* height of top menu, ârt with login  */
$disableimages = 0;
$maxwidthloginblock = 110;
if (!empty($conf->global->THEME_TOPMENU_DISABLE_IMAGE)) { $heightmenu = 30; $disableimages = 1; $maxwidthloginblock = 180; $minwidthtmenu = 0; }
?>

div#tmenu_tooltip {
<?php if (GETPOST('optioncss', 'aZ09') == 'print') {  ?>
	display:none;
<?php } else { ?>
	background: rgb(<?php echo $colorbackhmenu1 ?>);
	/*
	background-image: linear-gradient(to top, rgba(255,255,255,.3) 0%, rgba(128,128,128,.3) 100%);
	background-image: -o-linear-gradient(top, rgba(255,255,255,.3) 0%, rgba(128,128,128,.3) 100%);
	background-image: -moz-linear-gradient(top, rgba(255,255,255,.3) 0%, rgba(128,128,128,.3) 100%);
	background-image: -webkit-linear-gradient(top, rgba(255,255,255,.3) 0%, rgba(128,128,128,.3) 100%);
	background-image: -ms-linear-gradient(top, rgba(255,255,255,.3) 0%, rgba(128,128,128,.3) 100%);
	background-image: -webkit-gradient( linear, left top, left bottom, color-stop(0, rgba(255,255,255,.3)), color-stop(1, rgba(128,128,128,.3)) );
	*/
<?php } ?>
}

div#tmenu_tooltip {
<?php if (GETPOST('optioncss', 'aZ09') == 'print') {  ?>
	display:none;
<?php } else { ?>
	/* padding-<?php echo $right; ?>: <?php echo ($maxwidthloginblock - 10); ?>px; */
<?php } ?>
}

div.tmenusep {
<?php if ($disableimages) { ?>
	display: none;
<?php } ?>
}

div.tmenudiv {
<?php if (GETPOST('optioncss', 'aZ09') == 'print') {  ?>
	display:none;
<?php } else { ?>
    position: relative;
    display: block;
    white-space: nowrap;
    border-top: 0px;
    border-<?php print $left; ?>: 0px;
    border-<?php print $right; ?>: 0px;
    padding: 0px 0px 0px 0px;	/* t r b l */
    margin: 0px 0px 0px 0px;	/* t r b l */
	font-size: 13px;
    font-weight: normal;
	color: #000000;
    text-decoration: none;
<?php } ?>
}
div.tmenudisabled, a.tmenudisabled {
	opacity: 0.6;
}
a.tmenudisabled:link, a.tmenudisabled:visited, a.tmenudisabled:hover, a.tmenudisabled:active {
    font-weight: normal;
	padding: 0px 5px 0px 5px;
	white-space: nowrap;
	color: #<?php echo $colortextbackhmenu; ?>;
	text-decoration: none;
	cursor: not-allowed;
}

a.tmenu:link, a.tmenu:visited, a.tmenu:hover, a.tmenu:active {
    font-weight: normal;
	padding: 0px 5px 0px 5px;
	white-space: nowrap;
	/*	text-shadow: 1px 1px 1px #000000; */
	color: #<?php echo $colortextbackhmenu; ?>;
    text-decoration: none;
}
a.tmenusel:link, a.tmenusel:visited, a.tmenusel:hover, a.tmenusel:active {
	font-weight: normal;
	padding: 0px 5px 0px 5px;
	margin: 0px 0px 0px 0px;
	white-space: nowrap;
	color: #<?php echo $colortextbackhmenu; ?>;
	text-decoration: none !important;
}


ul.tmenu {	/* t r b l */
    padding: 0px 0px 0px 0px;
    margin: 0px 0px 0px 0px;
	list-style: none;
	display: table;
    margin-right: 65px;		/* to keep space for bookmark */
    padding-left: 5px;
}
ul.tmenu li {
	background: rgb(<?php echo $colorbackhmenu1 ?>);
	/*
	background-image: linear-gradient(to top, rgba(255,255,255,.3) 0%, rgba(0,0,0,.3) 100%);
	background-image: -o-linear-gradient(top, rgba(255,255,255,.3) 0%, rgba(0,0,0,.3) 100%);
	background-image: -moz-linear-gradient(top, rgba(255,255,255,.3) 0%, rgba(0,0,0,.3) 100%);
	background-image: -webkit-linear-gradient(top, rgba(255,255,255,.3) 0%, rgba(0,0,0,.3) 100%);
	background-image: -ms-linear-gradient(top, rgba(255,255,255,.3) 0%, rgba(0,0,0,.3) 100%);
	background-image: -webkit-gradient( linear, left top, left bottom, color-stop(0, rgba(255,255,255,.3)), color-stop(1, rgba(0,0,0,.3)) );
	*/
}
li.tmenu, li.tmenusel {
	<?php print $minwidthtmenu ? 'min-width: '.$minwidthtmenu.'px;' : ''; ?>
	text-align: center;
	vertical-align: bottom;
	<?php if (empty($conf->global->MAIN_MENU_INVERT)) { ?>
	float: <?php print $left; ?>;
    	<?php if (!$disableimages) { ?>
    height: <?php print $heightmenu; ?>px;
	padding: 0px 0px 2px 0px;
    	<?php } else { ?>
    padding: 0px 0px 0px 0px;
		<?php } } ?>
	position:relative;
	display: block;
	margin: 0px 0px 0px 0px;
	font-weight: normal;
}
li.tmenu:hover {
	opacity: .50; /* show only a slight shadow */
}
li.tmenusel {
	text-decoration: underline;
}
.tmenuend .tmenuleft { width: 0px; }
.tmenuend { display: none; }

div.tmenuleft
{
	float: <?php print $left; ?>;
	margin-top: 0px;
	<?php if (empty($conf->dol_optimize_smallscreen)) { ?>
	width: 5px;
		<?php if (!$disableimages) { ?>
	height: <?php print $heightmenu + 4; ?>px;
		<?php } ?>
	<?php } ?>
}
div.tmenucenter
{
	padding-left: 0px;
	padding-right: 0px;
	<?php if ($disableimages) { ?>
	padding-top: 10px;
	height: 26px;
	<?php } else { ?>
	padding-top: 2px;
    height: <?php print $heightmenu; ?>px;
	<?php } ?>
    width: 100%;
}
div.menu_titre {
	padding-bottom: 2px;
	overflow: hidden;
    text-overflow: ellipsis;
}
.mainmenuaspan
{
	padding-<?php print $left; ?>: 2px;
	padding-<?php print $right; ?>: 2px;
}

div.mainmenu {
	position : relative;
	background-repeat:no-repeat;
	background-position:center top;
	height: <?php echo ($heightmenu - 22); ?>px;
	margin-left: 0px;
	min-width: 40px;
}
a.tmenuimage:focus, .mainmenu.topmenuimage:focus {
    outline: none;
}

/* Do not load menu img if hidden to save bandwidth */
<?php if (empty($dol_hide_topmenu)) { ?>
    <?php if (!defined('DISABLE_FONT_AWSOME')) { ?>
        <?php include dol_buildpath($path.'/theme/'.$theme.'/main_menu_fa_icons.inc.php', 0); ?>
    <?php } ?>

div.mainmenu.home{
	background-image: url(<?php echo dol_buildpath($path.'/theme/'.$theme.'/img/menus/home.png', 1) ?>);
	background-position-x: center;
}

div.mainmenu.billing {
	background-image: url(<?php echo dol_buildpath($path.'/theme/'.$theme.'/img/menus/money.png', 1) ?>);
}

div.mainmenu.accountancy {
	background-image: url(<?php echo dol_buildpath($path.'/theme/'.$theme.'/img/menus/money.png', 1) ?>);
}

div.mainmenu.agenda {
	background-image: url(<?php echo dol_buildpath($path.'/theme/'.$theme.'/img/menus/agenda.png', 1) ?>);
}

div.mainmenu.bank {
    background-image: url(<?php echo dol_buildpath($path.'/theme/'.$theme.'/img/menus/bank.png', 1) ?>);
}

div.mainmenu.cashdesk {
	background-image: url(<?php echo dol_buildpath($path.'/theme/'.$theme.'/img/menus/pointofsale.png', 1) ?>);
}

div.mainmenu.takepos {
	background-image: url(<?php echo dol_buildpath($path.'/theme/'.$theme.'/img/menus/pointofsale.png', 1) ?>);
}

div.mainmenu.companies {
	background-image: url(<?php echo dol_buildpath($path.'/theme/'.$theme.'/img/menus/company.png', 1) ?>);
}

div.mainmenu.commercial {
	background-image: url(<?php echo dol_buildpath($path.'/theme/'.$theme.'/img/menus/commercial.png', 1) ?>);
}

div.mainmenu.ecm {
	background-image: url(<?php echo dol_buildpath($path.'/theme/'.$theme.'/img/menus/ecm.png', 1) ?>);
}

div.mainmenu.externalsite {
	background-image: url(<?php echo dol_buildpath($path.'/theme/'.$theme.'/img/menus/externalsite.png', 1) ?>);
}

div.mainmenu.ftp {
    background-image: url(<?php echo dol_buildpath($path.'/theme/'.$theme.'/img/menus/tools.png', 1) ?>);
}

div.mainmenu.hrm {
	background-image: url(<?php echo dol_buildpath($path.'/theme/'.$theme.'/img/menus/holiday.png', 1) ?>);
}

div.mainmenu.members {
	background-image: url(<?php echo dol_buildpath($path.'/theme/'.$theme.'/img/menus/members.png', 1) ?>);
}

div.mainmenu.menu {
	background-image: url(<?php echo dol_buildpath($path.'/theme/'.$theme.'/img/menus/menu.png', 1) ?>);
	top: 10px;
	left: 1px;
}

div.mainmenu.products {
	background-image: url(<?php echo dol_buildpath($path.'/theme/'.$theme.'/img/menus/products.png', 1) ?>);
}

div.mainmenu.mrp {
	background-image: url(<?php echo dol_buildpath($path.'/theme/'.$theme.'/img/menus/products.png', 1) ?>);
}

div.mainmenu.project {
	background-image: url(<?php echo dol_buildpath($path.'/theme/'.$theme.'/img/menus/project.png', 1) ?>);
}

div.mainmenu.ticket {
	background-image: url(<?php echo dol_buildpath($path.'/theme/'.$theme.'/img/menus/ticket.png', 1) ?>);
}

div.mainmenu.tools {
	background-image: url(<?php echo dol_buildpath($path.'/theme/'.$theme.'/img/menus/tools.png', 1) ?>);
}

div.mainmenu.website {
	background-image: url(<?php echo dol_buildpath($path.'/theme/'.$theme.'/img/menus/externalsite.png', 1) ?>);
}

	<?php
	// Add here more div for other menu entries. moduletomainmenu=array('module name'=>'name of class for div')

	$moduletomainmenu = array(
		'user'=>'', 'syslog'=>'', 'societe'=>'companies', 'projet'=>'project', 'propale'=>'commercial', 'commande'=>'commercial',
		'produit'=>'products', 'service'=>'products', 'stock'=>'products',
		'don'=>'accountancy', 'tax'=>'accountancy', 'banque'=>'accountancy', 'facture'=>'accountancy', 'compta'=>'accountancy', 'accounting'=>'accountancy', 'adherent'=>'members', 'import'=>'tools', 'export'=>'tools', 'mailing'=>'tools',
		'contrat'=>'commercial', 'ficheinter'=>'commercial', 'ticket'=>'ticket', 'deplacement'=>'commercial',
		'fournisseur'=>'companies',
		'barcode'=>'', 'fckeditor'=>'', 'categorie'=>'',
	);
	$mainmenuused = 'home';
	foreach ($conf->modules as $val)
	{
		$mainmenuused .= ','.(isset($moduletomainmenu[$val]) ? $moduletomainmenu[$val] : $val);
	}
	$mainmenuusedarray = array_unique(explode(',', $mainmenuused));

	$generic = 1;
	// Put here list of menu entries when the div.mainmenu.menuentry was previously defined
	$divalreadydefined = array('home', 'companies', 'products', 'mrp', 'commercial', 'externalsite', 'accountancy', 'project', 'tools', 'members', 'agenda', 'ftp', 'holiday', 'hrm', 'bookmark', 'cashdesk', 'takepos', 'ecm', 'geoipmaxmind', 'gravatar', 'clicktodial', 'paypal', 'stripe', 'webservices', 'website');
	// Put here list of menu entries we are sure we don't want
	$divnotrequired = array('multicurrency', 'salaries', 'ticket', 'margin', 'opensurvey', 'paybox', 'expensereport', 'incoterm', 'prelevement', 'propal', 'workflow', 'notification', 'supplier_proposal', 'cron', 'product', 'productbatch', 'expedition');
	foreach ($mainmenuusedarray as $val)
	{
		if (empty($val) || in_array($val, $divalreadydefined)) continue;
		if (in_array($val, $divnotrequired)) continue;
		//print "XXX".$val;

		// Search img file in module dir
		$found = 0; $url = '';
		foreach ($conf->file->dol_document_root as $dirroot)
		{
			if (file_exists($dirroot."/".$val."/img/".$val.".png"))
			{
				$url = dol_buildpath('/'.$val.'/img/'.$val.'.png', 1);
				$found = 1;
				break;
			}
		}
		// Img file not found
		if (!$found)
		{
			if (!defined('DISABLE_FONT_AWSOME')) {
				print "/* A mainmenu entry was found but img file ".$val.".png not found (check /".$val."/img/".$val.".png), so we use a generic one */\n";
				print 'div.mainmenu.'.$val.'::before {
	                    content: "\f249";
	                }';
			} else {
				print "/* A mainmenu entry was found but img file ".$val.".png not found (check /".$val."/img/".$val.".png), so we use a generic one. */\n";
				print "/* Overwrite this definition in your own css with a different content to use your own font awesome icon. */\n";
				$url = dol_buildpath($path.'/theme/'.$theme.'/img/menus/generic'.(min($generic, 4))."_over.png", 1);
				print "div.mainmenu.".$val." {\n";
				print "	background-image: url(".$url.");\n";
				print "}\n";
			}
			$generic++;
		} else {
			print "div.mainmenu.".$val." {\n";
			print "	background-image: url(".$url.");\n";
			print "}\n";
		}
	}
	// End of part to add more div class css
}	// End test if $dol_hide_topmenu ?>

.tmenuimage {
    padding:0 0 0 0 !important;
    margin:0 0px 0 0 !important;
    <?php if ($disableimages) { ?>
    	display: none;
    <?php } ?>
}
.topmenuimage {
	<?php if ($disableimages) { ?>
    	display: none;
    <?php } ?>
}
a.tmenuimage {
    display: block;
}
a.tmenuimage:focus {
    outline: none;
}


/* Login */

.bodylogin
{
	background: #f0f0f0;
	display: table;
    position: absolute;
    height: 100%;
    width: 100%;
}
.login_center {
	display: table-cell;
    vertical-align: middle;
}
.login_vertical_align {
	padding: 10px;
	padding-bottom: 80px;
}
form#login {
	padding-bottom: 30px;
	font-size: 14px;
	vertical-align: middle;
}
.login_table_title {
	max-width: 530px;
	color: #aaa !important;
	padding-bottom: 20px;
	/* text-shadow: 1px 1px 1px #FFF; */
}
.login_table label {
	text-shadow: 1px 1px 1px #FFF;
}
.login_table {
	margin: 0px auto;  /* Center */
	padding-left:6px;
	padding-right:6px;
	padding-top:16px;
	padding-bottom:12px;
	max-width: 560px;

	background-color: #FFFFFF;

	-webkit-box-shadow: 0 4px 23px 5px rgba(0, 0, 0, 0.2), 0 2px 6px rgba(60,60,60,0.15);
	box-shadow: 0 4px 23px 5px rgba(0, 0, 0, 0.2), 0 2px 6px rgba(60,60,60,0.15);

	border-radius: 4px;
	border:solid 1px rgba(80,80,80,.4);

	border-top:solid 1px #f8f8f8;
}
.login_table input#username, .login_table input#password, .login_table input#securitycode{
	border: none;
	/* border-bottom: solid 1px rgba(180,180,180,.4); */
	padding: 5px;
	margin-left: 18px;
	margin-top: 5px;
	margin-bottom: 5px;
}
.login_table input#username:focus, .login_table input#password:focus, .login_table input#securitycode:focus {
	outline: none !important;
}
.login_table .trinputlogin {
	margin: 8px;
}
.login_table .tdinputlogin {
    background-color: #fff;
    min-width: 220px;
    border-radius: 2px;
}
.login_table .tdinputlogin {
	border-bottom: 1px solid #ccc; 
}
.login_table .tdinputlogin .fa {
	padding-left: 10px;
	width: 14px;
}

.login_main_home {
    word-break: break-word;
}
.login_main_message {
	text-align: center;
	max-width: 570px;
	margin-bottom: 10px;
}
.login_main_message .error {
	border: 1px solid #caa;
	padding: 10px;
}
div#login_left, div#login_right {
	display: inline-block;
	min-width: 245px;
	padding-top: 10px;
	padding-left: 16px;
	padding-right: 16px;
	text-align: center;
	vertical-align: middle;
}
div#login_right select#entity {
    margin-top: 10px;
}
table.login_table tr td table.none tr td {
	padding: 2px;
}
table.login_table_securitycode {
	border-spacing: 0px;
}
table.login_table_securitycode tr td {
	padding-left: 0px;
	padding-right: 4px;
}
#securitycode {
	min-width: 60px;
}
#img_securitycode {
	border: 1px solid #f4f4f4;
}
#img_logo, .img_logo {
	max-width: 170px;
	max-height: 90px;
}


.atoplogin.dropdown .dropdown-menu {
	display: none;
}

div.login_block {
	border-right: 1px solid rgba(0,0,0,0.3);
    padding-top: 3px;
    padding-bottom: 3px;
	<?php print $left; ?>: 0;
	top: 0px;
<?php if (in_array($conf->browser->layout, array('phone', 'tablet')) && empty($conf->global->MAIN_OPTIMIZEFORTEXTBROWSER)) { ?>
	position: absolute;
<?php } else { ?>
	position: fixed;
<?php } ?>
	z-index: 10;
	text-align: center;
	vertical-align: middle;
	background: rgb(<?php echo $colorbackvmenu1; ?>);
	width: 228px;
	height: 45px;
	<?php if (GETPOST('optioncss', 'aZ09') == 'print') { ?>
	display: none;
	<?php } ?>
}
div.login_block table {
	display: inline;
}
div.login {
	white-space:nowrap;
	font-weight: bold;
	float: right;
}
div.login a {
	color: #<?php echo $colortextbackvmenu; ?>;
}
div.login a:hover {
	color: #<?php echo $colortextbackvmenu; ?>;
	text-decoration:underline;
}
div.login_block_user, div.login_block_other { clear: both; }
div.login_block_other { padding-top: 3px; }

.topnav div.login_block_user {
	display: inline-block;
    vertical-align: middle;
	line-height: <?php echo $disableimages ? '25' : '50'; ?>px;
	height: <?php echo $disableimages ? '25' : '50'; ?>px;
}
.topnav div.login_block_other {
	display: inline-block;
    vertical-align: middle;
	clear: <?php echo $disableimages ? 'none' : 'both'; ?>;
	padding-top: 0;
	text-align: right;
	margin-right: 8px;
	max-width: 200px;
}

.login_block_elem {
	float: right;
	vertical-align: top;
	padding: 0px 0px 0px 2px !important;
	height: 18px;
}
.login_block_elem_name {
	margin-top: 1px;
}
a.aversion {
    white-space: nowrap;
    width: 48px;
    overflow: hidden;
    text-overflow: ellipsis;
    display: block;
}

.atoplogin, .atoplogin:hover {
	color: #<?php echo $colortextbackvmenu; ?> !important;
}
.alogin, .alogin:hover {
	color: #888 !important;
	font-weight: normal !important;
	font-size: <?php echo $fontsizesmaller; ?>px !important;
}
.alogin:hover, .atoplogin:hover {
	text-decoration:underline !important;
}
span.fa.atoplogin, span.fa.atoplogin:hover {
    font-size: 16px;
    text-decoration: none !important;
}
img.login, img.printer, img.entity {
	/* padding: 0px 0px 0px 4px; */
	/* margin: 0px 0px 0px 8px; */
	text-decoration: none;
	color: white;
	font-weight: bold;
}
.userimg.atoplogin img.userphoto, .userimgatoplogin img.userphoto {		/* size for user photo in login bar */
	border-radius: 8px;
	width: 16px;
	height: 16px;
    background-size: contain;
	vertical-align: text-bottom;
	background-color: #FFF;
}
img.userphoto {			/* size for user photo in lists */
    border-radius: 0.75em;
    width: 1.5em;
    height: 1.5em;
    background-size: contain;
    vertical-align: middle;
}
img.userphotosmall {			/* size for user photo in lists */
	border-radius: 0.6em;
	width: 1.2em;
    height: 1.2em;
    background-size: contain;
    vertical-align: middle;
}
.span-icon-user {
	background-image: url(<?php echo dol_buildpath($path.'/theme/'.$theme.'/img/object_user.png', 1); ?>);
	background-repeat: no-repeat;
}
.span-icon-password {
	background-image: url(<?php echo dol_buildpath($path.'/theme/'.$theme.'/img/lock.png', 1); ?>);
	background-repeat: no-repeat;
}

/* ============================================================================== */
/* Menu gauche                                                                    */
/* ============================================================================== */

div.vmenu, td.vmenu {
    margin-<?php print $right; ?>: 2px;
    position: relative;
    float: left;
    padding: 0px;
    padding-bottom: 0px;
    padding-top: 0px;
    width: 222px;
}

.vmenu {
	margin-left: 4px;
	<?php if (GETPOST('optioncss', 'aZ09') == 'print') { ?>
    display: none;
	<?php } ?>
}

.vmenusearchselectcombo {
	width: 202px;
}

.menu_contenu {
	padding-top: 4px;
	padding-bottom: 3px;
	overflow: hidden;
    text-overflow: ellipsis;
}
#menu_contenu_logo { padding-right: 4px; }
.companylogo { padding-top: 4px; }
.searchform { padding-top: 10px; }

a.vmenu:link, a.vmenu:visited, a.vmenu:hover, a.vmenu:active, span.vmenu, span.vsmenu { white-space: nowrap; font-size:<?php print $fontsize ?>px; font-family: <?php print $fontlist ?>; text-align: <?php print $left; ?>; font-weight: bold; }
font.vmenudisabled  { font-size:<?php print $fontsize ?>px; font-family: <?php print $fontlist ?>; text-align: <?php print $left; ?>; font-weight: bold; color: #aaa; margin-left: 4px; }
a.vmenu:link, a.vmenu:visited { color: #<?php echo $colortextbackvmenu; ?>; }

a.vsmenu:link, a.vsmenu:visited, a.vsmenu:hover, a.vsmenu:active, span.vsmenu { font-size:<?php print $fontsize ?>px; font-family: <?php print $fontlist ?>; text-align: <?php print $left; ?>; font-weight: normal; color: #202020; margin: 1px 1px 1px 8px; }
font.vsmenudisabled { font-size:<?php print $fontsize ?>px; font-family: <?php print $fontlist ?>; text-align: <?php print $left; ?>; font-weight: normal; color: #aaa; }
a.vsmenu:link, a.vsmenu:visited { color: #<?php echo $colortextbackvmenu; ?>; white-space: nowrap; }
font.vsmenudisabledmargin { margin: 1px 1px 1px 8px; }

a.help:link, a.help:visited, a.help:hover, a.help:active, span.help { text-align: <?php print $left; ?>; font-weight: normal; color: #999; text-decoration: none; }

div.blockvmenulogo
{
	border-bottom: 0 !important;
}
.menulogocontainer {
    margin: <?php echo $disableimages ? '0' : '6'; ?>px;
    margin-left: 12px;
    margin-right: 6px;
    padding: 0;
    height: <?php echo $disableimages ? '20' : '32'; ?>px;
    /* width: 100px; */
    max-width: 100px;
    vertical-align: middle;
}
.backgroundforcompanylogo {
	background-color: rgba(255,255,255,0.7);
	border-radius: 5px;
}
.menulogocontainer img.mycompany {
    object-fit: contain;
    width: inherit;
    height: inherit;
}
#mainmenutd_companylogo::after {
	content: unset;
}
li#mainmenutd_companylogo .tmenucenter {
	width: unset;
}
li#mainmenutd_companylogo {
	min-width: unset !important;
}
<?php if ($disableimages) { ?>
	li#mainmenutd_home {
		min-width: unset !important;
	}
	li#mainmenutd_home .tmenucenter {
		width: unset;
	}
<?php } ?>

div.blockvmenupair, div.blockvmenuimpair
{
	font-family: <?php print $fontlist ?>;
	color: #000000;
	text-align: <?php print $left; ?>;
	text-decoration: none;
    padding-left: 5px;
    padding-right: 1px;
    padding-top: 3px;
    padding-bottom: 3px;
    margin: 1px 0px 8px 0px;

    padding-bottom: 10px;
    border-bottom: 1px solid #e0e0e0;
}
div.blockvmenubookmarks
{
	padding-bottom: 16px !important;
}
div.blockvmenuend {
	border: none !important;
	padding-left: 0 !important;
}
a.vsmenu.addbookmarkpicto {
    padding-right: 10px;
}
div.blockvmenufirst {
	padding-top: 10px;
/*	border-top: 1px solid #e0e0e0; */
}
div.blockvmenusearch, div.blockvmenubookmarks
{
	font-family: <?php print $fontlist ?>;
	color: #000000;
	text-align: <?php print $left; ?>;
	text-decoration: none;
    padding-left: 5px;
    padding-right: 1px;
    padding-top: 3px;
    padding-bottom: 3px;
    margin: 1px 0px 2px 0px;

    padding-bottom: 10px;
    /* border-bottom: 1px solid #f4f4f4; */
}
div.blockvmenusearchphone
{
	border-bottom: none;
	margin-bottom: 0px;
}

div.blockvmenuhelp
{
<?php if (empty($conf->dol_optimize_smallscreen)) { ?>
	font-family: <?php print $fontlist ?>;
	color: #000000;
	text-align: center;
	text-decoration: none;
    padding-left: 0px;
    padding-right: 8px;
    padding-top: 3px;
    padding-bottom: 3px;
    margin: 4px 0px 0px 0px;
<?php } else { ?>
    display: none;
<?php } ?>
}


td.barre {
	border-right: 1px solid #000000;
	border-bottom: 1px solid #000000;
	background: #b3c5cc;
	font-family: <?php print $fontlist ?>;
	color: #000000;
	text-align: <?php print $left; ?>;
	text-decoration: none;
}

td.barre_select {
	background: #b3c5cc;
	color: #000000;
}

td.photo {
	background: #F4F4F4;
	color: #000000;
    border: 1px solid #bbb;
}

/* ============================================================================== */
/* Panes for Main                                                   */
/* ============================================================================== */

/*
 *  PANES and CONTENT-DIVs
 */

#mainContent, #leftContent .ui-layout-pane {
    padding:    0px;
    overflow:	auto;
}

#mainContent, #leftContent .ui-layout-center {
	padding:    0px;
	position:   relative; /* contain floated or positioned elements */
    overflow:   auto;  /* add scrolling to content-div */
}


/* ============================================================================== */
/* Toolbar for ECM or Filemanager                                                 */
/* ============================================================================== */

td.ecmroot {
    padding-bottom: 0 !important;
}

.largebutton {
	/* border-top: 1px solid #CCC !important; */
    padding: 0px 4px 14px 4px !important;
    min-height: 32px;
}


a.toolbarbutton {
    margin-top: 0px;
    margin-left: 4px;
    margin-right: 4px;
    height: 30px;
}
img.toolbarbutton {
	margin-top: 1px;
    height: 30px;
}

li.expanded > a.fmdirlia.jqft.ecmjqft {
    font-weight: bold !important;
}


/* ============================================================================== */
/* Onglets                                                                        */
/* ============================================================================== */
div.tabs {
    text-align: <?php print $left; ?>;
    margin-left: 6px !important;
    margin-right: 6px !important;
    clear:both;
	height:100%;
}
div.tabsElem {
	margin-top: 6px;
}		/* To avoid overlap of tabs when not browser */
div.tabsElem a {
    font-weight: normal !important;
}
div.tabBar {
    color: #<?php echo $colortextbacktab; ?>;
    padding-top: 16px;
    padding-left: 16px;
    padding-right: 16px;
	padding-bottom: 16px;
    margin: 0px 0px 16px 0px;
    -webkit-border-radius: 3px;
	border-radius: 3px;
    border-right: 1px solid #BBB;
    border-left: 1px solid #BBB;
    border-top: 1px solid #CCC;
	width: auto;
	background: rgb(<?php echo $colorbacktabcard1; ?>);
	border-bottom: 1px solid #aaa;
}

div.tabBar tr.titre td {
	padding-top: 10px;
}

/*
div.tabBar.tabBarNoTop {
    padding-top: 0;
    border-top: 0;
}
*/

/* tabBar used for creation/update/send forms */
div.tabBarWithBottom {
	padding-bottom: 18px;
	border-bottom: 1px solid #aaa;
}
div.tabBar table.tableforservicepart2:last-child {
    border-bottom: 1px solid #aaa;
}
.tableforservicepart1 .tdhrthin {
	height: unset;
}
/* Payment Screen : Pointer cursor in the autofill image */
.AutoFillAmount {
	cursor:pointer;
}

/* ============================================================================== */
/* Buttons for actions                                                            */
/* ============================================================================== */

div.divButAction {
	margin-bottom: 1.4em;
}
div.tabsAction {
    margin: 20px 0em 20px 0em;
    padding: 0em 0em;
    text-align: right;
}
div.tabsActionNoBottom {
    margin-bottom: 0px;
}
div.tabsAction > a {
	margin-bottom: 16px !important;
}

div.popuptabset {
	padding: 6px;
	background: #fff;
	border: 1px solid #888;
}
div.popuptab {
	padding-top: 5px;
	padding-bottom: 5px;
	padding-left: 5px;
	padding-right: 5px;
}

a.tabTitle {
    color:rgba(0,0,0,.5);
    margin-<?php print $right; ?>: 10px;
    text-shadow:1px 1px 1px #ffffff;
	font-family: <?php print $fontlist ?>;
	font-weight: normal;
    padding: 4px 6px 2px 6px;
    margin: 0px 6px;
    text-decoration: none;
    white-space: nowrap;
}
.tabTitleText {
	display: none;
}
.imgTabTitle {
	max-height: 14px;
}
div.tabs div.tabsElem:first-of-type a.tab {
    margin-left: 0px !important;
}

a.tab:link, a.tab:visited, a.tab:hover, a.tab#active {
	font-family: <?php print $fontlist ?>;
	padding: 12px 13px 12px;
    margin: 0em 0.2em;
    text-decoration: none;
    white-space: nowrap;
	background-image: none !important;
}


.tabunactive {	/* We add some border on tabunactive to avoid change of position of title when switching tabs (border of tabunactive = border of tabactive) */
    border-right: 1px solid rgb(<?php echo $colorbackbody; ?>);
    border-left: 1px solid rgb(<?php echo $colorbackbody; ?>);
}

.tabactive, a.tab#active {
	color: #<?php echo $colortextbacktab; ?> !important;
	background: rgb(<?php echo $colorbacktabcard1; ?>) !important;

	border-right: 1px solid #AAA !important;
	border-left: 1px solid #AAA !important;
	border-top: 2px solid #111 !important;
}
a.tab:hover
{
	/*
	background: rgba(<?php echo $colorbacktabcard1; ?>, 0.5)  url(<?php echo dol_buildpath($path.'/theme/'.$theme.'/img/nav-overlay3.png', 1); ?>) 50% 0 repeat-x;
	color: #<?php echo $colortextbacktab; ?>;
	*/
	text-decoration: underline;
}
a.tabimage {
    color: #434956;
	font-family: <?php print $fontlist ?>;
    text-decoration: none;
    white-space: nowrap;
}

td.tab {
    background: #dee7ec;
}

span.tabspan {
    background: #dee7ec;
    color: #434956;
	font-family: <?php print $fontlist ?>;
    padding: 0px 6px;
    margin: 0em 0.2em;
    text-decoration: none;
    white-space: nowrap;
	-webkit-border-radius:3px 3px 0px 0px;
	border-radius:3px 3px 0px 0px;

    border-<?php print $right; ?>: 1px solid #555555;
    border-<?php print $left; ?>: 1px solid #D8D8D8;
    border-top: 1px solid #D8D8D8;
}

/* ============================================================================== */
/* Buttons for actions                                                            */
/* ============================================================================== */
<?php include dol_buildpath($path.'/theme/'.$theme.'/btn.inc.php', 0); ?>



/* ============================================================================== */
/* Tables                                                                         */
/* ============================================================================== */

.allwidth {
	width: 100%;
}

#undertopmenu {
	background-repeat: repeat-x;
	margin-top: <?php echo ($dol_hide_topmenu ? '6' : '0'); ?>px;
}

.paddingrightonly {
	border-collapse: collapse;
	border: 0px;
	margin-left: 0px;
	padding-<?php print $left; ?>: 0px !important;
	padding-<?php print $right; ?>: 4px !important;
}
.nocellnopadd {
	list-style-type:none;
	margin: 0px !important;
	padding: 0px !important;
}
.noborderspacing {
	border-spacing: 0;
}
tr.nocellnopadd td.nobordernopadding, tr.nocellnopadd td.nocellnopadd
{
	border: 0px;
}

.unsetcolor {
	color: unset !important;
}
.nopaddingleft {
	padding-<?php print $left; ?>: 0px;
}
.nopaddingright {
	padding-<?php print $right; ?>: 0px;
}
.nopaddingtopimp {
	padding-top: 0px !important;
}
.nopaddingbottomimp {
	padding-bottom: 0px !important;
}
.notopnoleft {
	border-collapse: collapse;
	border: 0px;
	padding-top: 0px;
	padding-<?php print $left; ?>: 0px;
	padding-<?php print $right; ?>: 16px;
	padding-bottom: 4px;
	margin-right: 0px 0px;
}
.notopnoleftnoright {
	border-collapse: collapse;
	border: 0px;
	padding-top: 0px;
	padding-left: 0px;
	padding-right: 0px;
	padding-bottom: 4px;
	margin: 0px 0px 0px 0px;
}

table.tableforemailform tr td {
    padding-top: 3px;
    padding-bottom: 3px;
}

table.border, table.bordernooddeven, table.dataTable, .table-border, .table-border-col, .table-key-border-col, .table-val-border-col, div.border {
	border: 1px solid #f4f4f4;
	border-collapse: collapse !important;
	padding: 1px 2px 1px 3px;			/* t r b l */
}
table.borderplus {
	border: 1px solid #BBB;
}

.border tbody tr, .bordernooddeven tbody tr, .border tbody tr td, .bordernooddeven tbody tr td, div.tabBar table.border tr, div.tabBar table.border tr td, div.tabBar div.border .table-border-row, div.tabBar div.border .table-key-border-col, div.tabBar div.border .table-val-border-col {
	height: 26px;
}
tr.liste_titre.box_titre td table td, .bordernooddeven tr td {
    height: 26px;
}

table.border td, table.bordernooddeven td, div.border div div.tagtd {
	padding: 2px 4px 2px 4px;
	border: 1px solid #f0f0f0;
	border-collapse: collapse;
}

td.border, div.tagtable div div.border {
	border-top: 1px solid #000000;
	border-right: 1px solid #000000;
	border-bottom: 1px solid #000000;
	border-left: 1px solid #000000;
}

.table-key-border-col {
	/* width: 25%; */
	vertical-align:top;
}
.table-val-border-col {
	width:auto;
}


/* Main boxes */
.nobordertop, .nobordertop tr:first-of-type td {
    border-top: none !important;
}
.noborderbottom, .noborderbottom tr:last-of-type td {
    border-bottom: none !important;
}
.bordertop {
	border-top: 1px solid rgb(<?php echo $colortopbordertitle1 ?>);
}
.borderbottom {
	border-bottom: 1px solid rgb(<?php echo $colortopbordertitle1 ?>);
}

.fichehalfright table.noborder {
	margin: 0px 0px 0px 0px;
}
div.colorback
{
	background: rgb(<?php echo $colorbacktitle1; ?>);
	padding: 10px;
	margin-top: 5px;
}
.liste_titre_bydiv {
    border-right: 1px solid #ccc;
    border-left: 1px solid #ccc;
}
table.liste, table.noborder, table.formdoc, div.noborder {
	width: calc(100% - 1px);	/* -1 to fix a bug. Without, a scroll appears due to overflow-x: auto; of div-table-responsive */

	border-collapse: separate !important;
	border-spacing: 0px;

	border-top-width: <?php echo $borderwidth ?>px;
	border-top-color: rgb(<?php echo $colortopbordertitle1 ?>);
	border-top-style: solid;

	border-bottom-width: 1px;
	border-bottom-color: #BBB;
	border-bottom-style: solid;

    border-right: 1px solid #ccc;
    border-left: 1px solid #ccc;

	margin: 0px 0px 8px 0px;

	-webkit-border-radius: 0.1em;
	border-radius: 0.1em;
}
table.noborder tr, div.noborder form {
	border-top-color: #FEFEFE;

	border-right-width: 1px;
	border-right-color: #BBBBBB;
	border-right-style: solid;

	border-left-width: 1px;
	border-left-color: #BBBBBB;
	border-left-style: solid;
	min-height: 26px;
}
table.paddingtopbottomonly tr td {
	padding-top: 1px;
	padding-bottom: 2px;
}

.liste_titre_filter {
	background: rgb(<?php echo $colorbacktitle1; ?>) !important;
}
tr.liste_titre_filter td.liste_titre {
	padding-top: 4px;
	padding-bottom: 3px;
}
.liste_titre_create td, .liste_titre_create th, .liste_titre_create .tagtd
{
    /*border-top-width: 1px;
    border-top-color: rgb(<?php echo $colortopbordertitle1 ?>);
    border-top-style: solid;*/
}
.liste_titre_add td, .liste_titre_add th, .liste_titre_add .tagtd
{
    border-top-width: 2px;
    border-top-color: rgb(<?php echo $colortopbordertitle1 ?>);
    border-top-style: solid;
}
.liste_titre_add td, .liste_titre_add .tagtd
{
    border-top-width: 1px;
    border-top-color: rgb(<?php echo $colortopbordertitle1 ?>);
    border-top-style: solid;
}

table.liste th, table.noborder th, table.noborder tr.liste_titre td {
	padding: 8px 6px 8px 6px;			/* t r b l */
}
table.noborder td, div.noborder form, div.noborder form div, table.tableforservicepart1 td, table.tableforservicepart2 td {
	padding: 4px 6px 4px 6px;			/* t r b l */
}
form.tagtable {
	padding: unset !important;
    border: unset !important;
}

table.liste td, table.noborder td, div.noborder form div {
	padding: 8px 6px 8px 6px;			/* t r b l */
}
div.liste_titre_bydiv .divsearchfield {
	padding: 2px 1px 2px 6px;			/* t r b l */
}

table.nobordernopadding {
	border-collapse: collapse !important;
	border: 0;
}
table.nobordernopadding tr {
	border: 0 !important;
	padding: 0 0 !important;
}
table.nobordernopadding tr td {
	border: 0 !important;
	padding: 0 3px 0 0;
}
table.border tr td table.nobordernopadding tr td {
	padding-top: 0;
	padding-bottom: 0;
}
td.borderright {
    border: none;	/* to erase value for table.nobordernopadding td */
	border-right-width: 1px !important;
	border-right-color: #BBB !important;
	border-right-style: solid !important;
}

/* For table with no filter before */
table.listwithfilterbefore {
	border-top: none !important;
}

.tagtable, .table-border { display: table; }
.tagtr, .table-border-row  { display: table-row; }
.tagtd, .table-border-col, .table-key-border-col, .table-val-border-col { display: table-cell; }
.confirmquestions .tagtr .tagtd:not(:first-child)  { padding-left: 10px; }


/* Pagination */
div.refidpadding  {
	padding-top: 3px;
}
div.refid  {
	font-weight: bold;
	color: rgb(<?php print $colortexttitlenotab; ?>);
  	font-size: 160%;
}
div.refidno  {
	padding-top: 8px;
	font-weight: normal;
  	color: #444;
  	font-size: <?php print $fontsize ?>px;
  	line-height: 21px;
}
div.refidno form {
    display: inline-block;
}

div.pagination {
	float: right;
}
div.pagination a {
	font-weight: normal;
}
div.pagination ul
{
  list-style: none;
  display: inline-block;
  padding-left: 0px;
  padding-right: 0px;
  margin: 0;
}
div.pagination li {
  display: inline-block;
  padding-left: 0px;
  padding-right: 0px;
  padding-top: 6px;
  padding-bottom: 5px;
}
.pagination {
  display: inline-block;
  padding-left: 0;
  border-radius: 4px;
}

div.pagination li.pagination a,
div.pagination li.pagination span {
  padding: 6px 12px;
  padding-top: 8px;
  line-height: 1.42857143;
  color: #000;
  text-decoration: none;
}
div.pagination li.pagination span.inactive {
  cursor: default;
  color: #ccc;
}

div.pagination li.litext a {
border: none;
  padding-right: 10px;
  padding-left: 4px;
  font-weight: bold;
}
div.pagination li.noborder a:hover {
  border: none;
  background-color: transparent;
}
div.pagination li:first-child a,
div.pagination li:first-child span {
  margin-left: 0;
  border-top-left-radius: 4px;
  border-bottom-left-radius: 4px;
}
div.pagination li:last-child a,
div.pagination li:last-child span {
  border-top-right-radius: 4px;
  border-bottom-right-radius: 4px;
}
div.pagination li a:hover,
div.pagination li span:hover,
div.pagination li a:focus,
div.pagination li span:focus {
    color: #000;
    background-color: #eee;
    border-color: #ddd;
  	/* padding-top: 8px; */
}
div.pagination li .active a,
div.pagination li .active span,
div.pagination li .active a:hover,
div.pagination li .active span:hover,
div.pagination li .active a:focus,
div.pagination li .active span:focus {
  z-index: 2;
  color: #fff;
  cursor: default;
  background-color: rgb(<?php echo $colorbackhmenu1 ?>);
  border-color: #337ab7;
}
div.pagination .disabled span,
div.pagination .disabled span:hover,
div.pagination .disabled span:focus,
div.pagination .disabled a,
div.pagination .disabled a:hover,
div.pagination .disabled a:focus {
  color: #777;
  cursor: not-allowed;
  background-color: #fff;
  border-color: #ddd;
}
div.pagination li.pagination .active {
  text-decoration: underline;
  box-shadow: none;
}
.paginationafterarrows .nohover {
  box-shadow: none !important;
}
div.pagination li.paginationafterarrows {
	margin-left: 10px;
}
.paginationatbottom {
	margin-top: 9px;
}
table.hidepaginationprevious .paginationprevious {
	display: none;
}
table.hidepaginationnext .paginationnext {
	display: none;
}
.paginationafterarrows a.btnTitlePlus {
    border: 1px solid var(--btncolorborder);
}
.paginationafterarrows a.btnTitlePlus:hover span:before {
    /* text-shadow: 0px 0px 5px #ccc; */
    /* filter: invert(0.3); */
    font-size: 1.03em;
}


/* Prepare to remove class pair - impair
.noborder > tbody > tr:nth-child(even) td {
	background: linear-gradient(to bottom, rgb(<?php echo $colorbacklineimpair1; ?>) 85%, rgb(<?php echo $colorbacklineimpair2; ?>) 100%);
	background: -o-linear-gradient(bottom, rgb(<?php echo $colorbacklineimpair1; ?>) 85%, rgb(<?php echo $colorbacklineimpair2; ?>) 100%);
	background: -moz-linear-gradient(bottom, rgb(<?php echo $colorbacklineimpair1; ?>) 85%, rgb(<?php echo $colorbacklineimpair2; ?>) 100%);
	background: -webkit-linear-gradient(bottom, rgb(<?php echo $colorbacklineimpair1; ?>) 85%, rgb(<?php echo $colorbacklineimpair2; ?>) 100%);
	background: -ms-linear-gradient(bottom, rgb(<?php echo $colorbacklineimpair1; ?>) 85%, rgb(<?php echo $colorbacklineimpair2; ?>) 100%);
	font-family: <?php print $fontlist ?>;
	border: 0px;
	margin-bottom: 1px;
	color: #202020;
	min-height: 18px;
}

.noborder > tbody > tr:nth-child(odd) td {
	background: linear-gradient(to bottom, rgb(<?php echo $colorbacklinepair1; ?>) 85%, rgb(<?php echo $colorbacklinepair2; ?>) 100%);
	background: -o-linear-gradient(bottom, rgb(<?php echo $colorbacklinepair1; ?>) 85%, rgb(<?php echo $colorbacklinepair2; ?>) 100%);
	background: -moz-linear-gradient(bottom, rgb(<?php echo $colorbacklinepair1; ?>) 85%, rgb(<?php echo $colorbacklinepair2; ?>) 100%);
	background: -webkit-linear-gradient(bottom, rgb(<?php echo $colorbacklinepair1; ?>) 85%, rgb(<?php echo $colorbacklinepair2; ?>) 100%);
	background: -ms-linear-gradient(bottom, rgb(<?php echo $colorbacklinepair1; ?>) 85%, rgb(<?php echo $colorbacklinepair2; ?>) 100%);
	font-family: <?php print $fontlist ?>;
	border: 0px;
	margin-bottom: 1px;
	color: #202020;
}
*/

ul.noborder li:nth-child(odd):not(.liste_titre) {
	background-color: rgb(<?php echo $colorbacklinepair2; ?>) !important;
	background-color: rgb(<?php echo $colorbacklinepair2; ?>) !important;
	background-color: rgb(<?php echo $colorbacklinepair2; ?>) !important;
	background-color: rgb(<?php echo $colorbacklinepair2; ?>) !important;
	background-color: rgb(<?php echo $colorbacklinepair2; ?>) !important;
}


/* Set the color for hover lines */

.tmenucompanylogo.nohover, .tmenucompanylogo.nohover:hover {
	opacity: unset !important;
}
.nohoverborder:hover {
	border: unset;
	box-shadow: unset;
	-webkit-box-shadow: unset;
}

.oddeven:hover, .evenodd:hover, .impair:hover, .pair:hover
{
	background: rgb(<?php echo $colorbacklinepairhover; ?>) !important;
}
.tredited {
	background: rgb(<?php echo $colorbacklinepairchecked; ?>) !important;   /* Must be background to be stronger than background of odd or even */
}
<?php if ($colorbacklinepairchecked) { ?>
.highlight {
	background: rgb(<?php echo $colorbacklinepairchecked; ?>) !important; /* Must be background to be stronger than background of odd or even */
}
<?php } ?>

.nohover:hover {
	background: unset !important;
}
.nohoverborder:hover {
	border: unset;
	box-shadow: unset;
	-webkit-box-shadow: unset;
}

.oddeven, .evenodd, .impair, .nohover .impair:hover, tr.impair td.nohover, .tagtr.oddeven
{
	font-family: <?php print $fontlist ?>;
	border: 0px;
	margin-bottom: 1px;
	color: #202020;
}
.impair, .nohover .impair:hover, tr.impair td.nohover
{
	background: var(--colorbacklineimpair1);
}
#GanttChartDIV {
	background-color: var(--colorbacklineimpair1);
}

.oddeven, .evenodd, .pair, .nohover .pair:hover, tr.pair td.nohover, .tagtr.oddeven {
	font-family: <?php print $fontlist ?>;
	margin-bottom: 1px;
	color: #202020;
}
.pair, .nohover .pair:hover, tr.pair td.nohover {
	background-color: var(--colorbacklinepair1);
}

table.dataTable tr.oddeven {
	background-color: var(--colorbacklinepair1) !important;
}

/* For no hover style */
td.oddeven, table.nohover tr.impair, table.nohover tr.pair, table.nohover tr.impair td, table.nohover tr.pair td, tr.nohover td, form.nohover, form.nohover:hover {
	background-color: var(--colorbacklineimpair1) !important; !important;
	background: var(--colorbacklineimpair1) !important; !important;
}
td.evenodd, tr.nohoverpair td, #trlinefordates td {
	background-color: var(--colorbacklinepair1) !important; !important;
	background: var(--colorbacklinepair1) !important; !important;
}
.trforbreak td {
	font-weight: bold;
    border-bottom: 1pt solid black !important;
	background-color: var(--colorbacklinebreak) !important;
}

table.dataTable td {
    padding: 5px 2px 5px 3px !important;
}
tr.pair td, tr.impair td, form.impair div.tagtd, form.pair div.tagtd, div.impair div.tagtd, div.pair div.tagtd, div.liste_titre div.tagtd {
    padding: 5px 2px 5px 3px;
    border-bottom: 1px solid #eee;
}
form.pair, form.impair {
	font-weight: normal;
}
tr.pair:last-of-type td, tr.impair:last-of-type td {
    border-bottom: 0px !important;
}
tr.pair td .nobordernopadding tr td, tr.impair td .nobordernopadding tr td {
    border-bottom: 0px !important;
}
/*
table.nobottomiftotal tr.liste_total td {
	background-color: #fff;
	border-bottom: 0px !important;
}
*/
div.liste_titre .tagtd {
	vertical-align: middle;
}
div.liste_titre {
	min-height: 26px !important;	/* We cant use height because it's a div and it should be higher if content is more. but min-height doe not work either for div */

	padding-top: 2px;
	padding-bottom: 2px;

	/*border-right-width: 1px;
	border-right-color: #BBB;
	border-right-style: solid;

	border-left-width: 1px;
	border-left-color: #BBB;
	border-left-style: solid;*/

	border-top-width: 1px;
	border-top-color: #BBB;
	border-top-style: solid;
}
div.liste_titre_bydiv {
	border-top-width: <?php echo $borderwidth ?>px;
    border-top-color: rgb(<?php echo $colortopbordertitle1 ?>);
    border-top-style: solid;

	box-shadow: none;
	border-collapse: collapse;
	display: table;
	padding: 2px 0px 2px 0;
	width: calc(100% - 1px);
}
tr.liste_titre, tr.liste_titre_sel, form.liste_titre, form.liste_titre_sel, table.dataTable.tr, tagtr.liste_titre
{
	height: 26px !important;
}
div.liste_titre_bydiv, .liste_titre div.tagtr, tr.liste_titre, tr.liste_titre_sel, .tagtr.liste_titre, .tagtr.liste_titre_sel, form.liste_titre, form.liste_titre_sel, table.dataTable thead tr
{
	background: rgb(<?php echo $colorbacktitle1; ?>);
	font-weight: <?php echo $useboldtitle ? 'bold' : 'normal'; ?>;
    border-bottom: 1px solid #FDFFFF;

    color: rgb(<?php echo $colortexttitle; ?>);
    font-family: <?php print $fontlist ?>;
    text-align: <?php echo $left; ?>;
}
tr.liste_titre th, tr.liste_titre td, th.liste_titre
{
	border-bottom: 1px solid #aaa;
}
/* TODO Once title line is moved under title search, make border bottom of all th black and force to whit when it's first tr */
tr:first-child th.liste_titre, tr:first-child th.liste_titre_sel {
    border-bottom: 1px solid #FFF ! important;
}
tr.liste_titre th, th.liste_titre, tr.liste_titre td, td.liste_titre, form.liste_titre div, div.liste_titre
{
    font-family: <?php print $fontlist ?>;
    font-weight: <?php echo $useboldtitle ? 'bold' : 'normal'; ?>;
    vertical-align: middle;
    height: 24px;
}
tr.liste_titre th a, th.liste_titre a, tr.liste_titre td a, td.liste_titre a, form.liste_titre div a, div.liste_titre a {
	text-shadow: none !important;
	color: rgb(<?php echo $colortexttitlelink ?>);
}
tr.liste_titre_topborder td {
	border-top-width: <?php echo $borderwidth; ?>px;
    border-top-color: rgb(<?php echo $colortopbordertitle1 ?>);
    border-top-style: solid;
}
.liste_titre td a {
	text-shadow: none !important;
	color: rgb(<?php echo $colortexttitle; ?>);
}
.liste_titre td a.notasortlink {
	color: rgb(<?php echo $colortextlink; ?>);
}
.liste_titre td a.notasortlink:hover {
	background: transparent;
}
tr.liste_titre:last-child th.liste_titre, tr.liste_titre:last-child th.liste_titre_sel, tr.liste_titre td.liste_titre, tr.liste_titre td.liste_titre_sel, form.liste_titre div.tagtd {				/* For last line of table headers only */
    border-bottom: 1px solid rgb(<?php echo $colortopbordertitle1 ?>);
}

div.liste_titre {
	padding-left: 3px;
}
tr.liste_titre_sel th, th.liste_titre_sel, tr.liste_titre_sel td, td.liste_titre_sel, form.liste_titre_sel div
{
    font-family: <?php print $fontlist ?>;
    font-weight: normal;
    border-bottom: 1px solid #FDFFFF;
    text-decoration: underline;
}
input.liste_titre {
    background: transparent;
    border: 0px;
}

.noborder tr.liste_total td, tr.liste_total td, form.liste_total div, .noborder tr.liste_total_wrap td, tr.liste_total_wrap td, form.liste_total_wrap div {
    color: #332266;
    /* padding: 4px; */
}
.noborder tr.liste_total td, tr.liste_total td, form.liste_total div {
    white-space: nowrap;
    line-height: 1.5em;
}
}
.noborder tr.liste_total_wrap td, tr.liste_total_wrap td, form.liste_total_wrap div {
	white-space: normal;
}


tr.liste_sub_total, tr.liste_sub_total td {
	border-bottom: 2px solid #aaa;
}

.tableforservicepart1 .impair, .tableforservicepart1 .pair, .tableforservicepart2 .impair, .tableforservicepart2 .pair {
	background: #FFF;
}
.tableforservicepart1 tbody tr td, .tableforservicepart2 tbody tr td {
	border-bottom: none;
}

.paymenttable, .margintable {
	border-top-width: <?php echo $borderwidth ?>px !important;
	border-top-color: rgb(<?php echo $colortopbordertitle1 ?>) !important;
	border-top-style: solid !important;
	margin: 0px 0px 0px 0px !important;
}
.paymenttable tr td:first-child, .margintable tr td:first-child
{
	padding-left: 2px;
}
.paymenttable, .margintable tr td {
	height: 22px;
}

/* Disable shadows */
.noshadow {
	-webkit-box-shadow: 0px 0px 0px #f4f4f4 !important;
	box-shadow: 0px 0px 0px #f4f4f4 !important;
}
.shadow {
	-webkit-box-shadow: 2px 2px 5px #CCC !important;
	box-shadow: 2px 2px 5px #CCC !important;
}

div.tabBar .noborder {
	-webkit-box-shadow: 0px 0px 0px #f4f4f4 !important;
	box-shadow: 0px 0px 0px #f4f4f4 !important;
}
div .tdtop {
    vertical-align: top !important;
	padding-top: 5px !important;
	padding-bottom: 0px !important;
}

#tablelines tr.liste_titre td, .paymenttable tr.liste_titre td, .margintable tr.liste_titre td, .tableforservicepart1 tr.liste_titre td {
	border-bottom: 1px solid #AAA !important;
}
#tablelines tr td {
    height: unset;
}


/* Prepare to remove class pair - impair */

.noborder > tbody > tr:nth-child(even):not(.liste_titre), .liste > tbody > tr:nth-child(even):not(.liste_titre),
div:not(.fichecenter):not(.fichehalfleft):not(.fichehalfright):not(.ficheaddleft) > .border > tbody > tr:nth-of-type(even):not(.liste_titre), .liste > tbody > tr:nth-of-type(even):not(.liste_titre),
div:not(.fichecenter):not(.fichehalfleft):not(.fichehalfright):not(.ficheaddleft) .oddeven.tagtr:nth-of-type(even):not(.liste_titre)
{
	background: linear-gradient(to bottom, rgb(<?php echo $colorbacklineimpair1; ?>) 85%, rgb(<?php echo $colorbacklineimpair2; ?>) 100%);
	background: -o-linear-gradient(bottom, rgb(<?php echo $colorbacklineimpair1; ?>) 85%, rgb(<?php echo $colorbacklineimpair2; ?>) 100%);
	background: -moz-linear-gradient(bottom, rgb(<?php echo $colorbacklineimpair1; ?>) 85%, rgb(<?php echo $colorbacklineimpair2; ?>) 100%);
	background: -webkit-linear-gradient(bottom, rgb(<?php echo $colorbacklineimpair1; ?>) 85%, rgb(<?php echo $colorbacklineimpair2; ?>) 100%);
	background: -ms-linear-gradient(bottom, rgb(<?php echo $colorbacklineimpair1; ?>) 85%, rgb(<?php echo $colorbacklineimpair2; ?>) 100%);
}
.noborder > tbody > tr:nth-child(even):not(:last-child) td:not(.liste_titre), .liste > tbody > tr:nth-child(even):not(:last-child) td:not(.liste_titre),
.noborder .tagtr:nth-child(even):not(:last-child) .oddeven.tagtd:not(.liste_titre)
{
	border-bottom: 1px solid #ddd;
}

.noborder > tbody > tr:nth-child(odd):not(.liste_titre), .liste > tbody > tr:nth-child(odd):not(.liste_titre),
div:not(.fichecenter):not(.fichehalfleft):not(.fichehalfright):not(.ficheaddleft) > .border > tbody > tr:nth-of-type(odd):not(.liste_titre), .liste > tbody > tr:nth-of-type(odd):not(.liste_titre),
div:not(.fichecenter):not(.fichehalfleft):not(.fichehalfright):not(.ficheaddleft) .oddeven.tagtr:nth-of-type(odd):not(.liste_titre)
{
	background: linear-gradient(to bottom, rgb(<?php echo $colorbacklinepair1; ?>) 85%, rgb(<?php echo $colorbacklinepair2; ?>) 100%);
	background: -o-linear-gradient(bottom, rgb(<?php echo $colorbacklinepair1; ?>) 85%, rgb(<?php echo $colorbacklinepair2; ?>) 100%);
	background: -moz-linear-gradient(bottom, rgb(<?php echo $colorbacklinepair1; ?>) 85%, rgb(<?php echo $colorbacklinepair2; ?>) 100%);
	background: -webkit-linear-gradient(bottom, rgb(<?php echo $colorbacklinepair1; ?>) 85%, rgb(<?php echo $colorbacklinepair2; ?>) 100%);
	background: -ms-linear-gradient(bottom, rgb(<?php echo $colorbacklinepair1; ?>) 85%, rgb(<?php echo $colorbacklinepair2; ?>) 100%);
}
.noborder > tbody > tr:nth-child(odd):not(:last-child) td:not(.liste_titre), .liste > tbody > tr:nth-child(odd):not(:last-child) td:not(.liste_titre),
.noborder .tagtr:nth-child(odd):not(:last-child) .oddeven.tagtd:not(.liste_titre)
{
	border-bottom: 1px solid #ddd;
}

ul.noborder li:nth-child(even):not(.liste_titre) {
	background-color: rgb(<?php echo $colorbacklinepair2; ?>) !important;
}


/*
 *  Boxes
 */

.box {
    overflow-x: auto;
    min-height: 40px;
    padding-right: 0px;
    padding-left: 0px;
    padding-bottom: 12px;
}
.ficheaddleft div.boxstats, .ficheaddright div.boxstats {
    border: none;
}
.boxstatsborder {
    /* border: 1px solid #CCC !important; */
}
.boxstats, .boxstats130 {
    display: inline-block;
    margin: 8px;
    /* border: 1px solid #CCC; */
    text-align: center;
    border-radius: 2px;
    background: #eee;
}
.boxstats, .boxstats130, .boxstatscontent {
	white-space: nowrap;
	overflow: hidden;
    text-overflow: ellipsis;
}
.boxstats {
    padding: 3px;
    width: 100px;
    min-height: 40px;
}
.boxstats130 {
    width: 135px;
    height: 54px;
    padding: 3px;
}
@media only screen and (max-width: 767px)
{
	.tabBar .arearef .pagination.paginationref {
	    max-width: calc(50%);
	}

	.clearbothonsmartphone {
	    clear: both;
	    display: block !important;
	}

	div.tabs {
		padding-left: 0 !important;
		margin-left: 0 !important;
		margin-right: 0 !important;
	}

	.boxstats, .boxstats130 {
		margin: 3px;
	    border: 1px solid #ddd;
    	box-shadow: none;
    	background: #eee;
    }
	.thumbstat {
		flex: 1 1 110px;
	}
	.thumbstat150 {
		flex: 1 1 110px;
	}
    .dashboardlineindicator {
        float: left;
    	padding-left: 5px;
    }
    .boxstats130 {
    	width: 148px;
    }
    .boxstats {
        width: 100px;
    }
}
.boxstats:hover {
	box-shadow: 0px 0px 8px 0px rgba(0,0,0,0.20);
}
span.boxstatstext {
    /* opacity: 0.7; */		/* a bug if browser make z-index infintie when opacity is set so we disable it */
    line-height: 18px;
    color: #000;
}
.boxstatsindicator.thumbstat150 {	/* If we remove this, box position is ko on ipad */
	display: inline-flex;
}
span.boxstatsindicator {
	font-size: 110%;
	font-weight: normal;
	font-color: rgb(<?php print $colortextlink; ?>);
}
span.dashboardlineindicator, span.dashboardlineindicatorlate {
	font-size: 120%;
	font-weight: normal;
}
a.dashboardlineindicatorlate:hover {
	text-decoration: none;
}
.dashboardlineindicatorlate img {
	width: 16px;
}
span.dashboardlineok {
	color: #008800;
}
span.dashboardlineko {
	color: #FFF;
	font-size: 80%;
}
.dashboardlinelatecoin {
	float: right;
	position: relative;
    text-align: right;
    top: -24px;
    padding: 1px 6px 1px 6px;
    background-color: #8c4446;
    color: #FFFFFF ! important;
    border-radius: .25em;
}
.boxtable {
    margin-bottom: 8px !important;
    border-bottom-width: 1px;
}
.boxtable {
    margin-bottom: 8px !important;
    border-bottom-width: 1px;
}
.boxtablenotop {
    /* border-top-width: 0 !important; */
}
.boxtablenobottom {
    /* border-bottom-width: 0 !important; */
}
.boxtable .fichehalfright, .boxtable .fichehalfleft {
    min-width: 275px;
}
.tdboxstats {
	text-align: center;
}
.boxworkingboard .tdboxstats {
	padding-left: 1px !important;
	padding-right: 1px !important;
}
a.valignmiddle.dashboardlineindicator {
    line-height: 30px;
}

tr.box_titre {
    height: 26px !important;

    /* TO MATCH BOOTSTRAP */
	/*background: #ddd;
	color: #000 !important; */

	/* TO MATCH ELDY */
	background: rgb(<?php echo $colorbacktitle1; ?>);

    background-repeat: repeat-x;
    color: rgb(<?php echo $colortexttitle; ?>);
    font-family: <?php print $fontlist ?>, sans-serif;
    font-weight: <?php echo $useboldtitle ? 'bold' : 'normal'; ?>;
    border-bottom: 1px solid #FDFFFF;
    white-space: nowrap;
}

tr.box_titre td.boxclose {
	width: 30px;
}
img.boxhandle, img.boxclose {
	padding-left: 5px;
}

.formboxfilter {
	vertical-align: middle;
	margin-bottom: 6px;
}
.formboxfilter input[type=image]
{
	top: 5px;
	position: relative;
}
.boxfilter {
	margin-bottom: 2px;
	margin-right: 1px;
}

.prod_entry_mode_free, .prod_entry_mode_predef {
    height: 26px !important;
    vertical-align: middle;
}

.modulebuilderbox {
	border: 1px solid #888;
	padding: 16px;
}



/*
 *   Ok, Warning, Error
 */
.ok      { color: #114466; }
.warning { color: #887711 !important; }
.error   { color: #550000 !important; font-weight: bold; }
.green   { color: #118822 !important; }

div.ok {
  color: #114466;
}

/* Info admin */
div.info {
	border-<?php print $left; ?>: solid 5px #87cfd2;
    padding-top: 8px;
    padding-left: 10px;
    padding-right: 4px;
    padding-bottom: 8px;
    margin: 0.5em 0em 0.5em 0em;
    background: #eff8fc;
}

/* Warning message */
div.warning {
    border-<?php print $left; ?>: solid 5px #f2cf87;
	padding-top: 8px;
	padding-left: 10px;
	padding-right: 4px;
	padding-bottom: 8px;
	margin: 0.5em 0em 0.5em 0em;
    background: #fcf8e3;
}
div.warning a, div.info a, div.error a {
	color: rgb(<?php echo $colortextlink; ?>);
}

/* Error message */
div.error {
    border-<?php print $left; ?>: solid 5px #f28787;
	padding-top: 8px;
	padding-left: 10px;
	padding-right: 4px;
	padding-bottom: 8px;
	margin: 0.5em 0em 0.5em 0em;
  background: #EFCFCF;
}


/*
 *   Liens Payes/Non payes
 */

a.normal:link { font-weight: normal }
a.normal:visited { font-weight: normal }
a.normal:active { font-weight: normal }
a.normal:hover { font-weight: normal }

a.impayee:link { font-weight: bold; color: #550000; }
a.impayee:visited { font-weight: bold; color: #550000; }
a.impayee:active { font-weight: bold; color: #550000; }
a.impayee:hover { font-weight: bold; color: #550000; }



/*
 *  External web site
 */

.framecontent {
    width: 100%;
    height: 100%;
}

.framecontent iframe {
    width: 100%;
    height: 100%;
}



/*
 *  Other
 */

.opened-dash-board-wrap {
    margin-bottom: 25px;
}

div.boximport {
    min-height: unset;
}

.product_line_stock_ok { color: #002200; }
.product_line_stock_too_low { color: #884400; }

.fieldrequired { font-weight: bold; color: #000055; }

.widthpictotitle { width: 40px; font-size: 1.4em; text-align: <?php echo $left; ?>; }
table.titlemodulehelp tr td img.widthpictotitle { width: 80px; }

.dolgraphtitle { margin-top: 6px; margin-bottom: 4px; }
.dolgraphtitlecssboxes { /* margin: 0px; */ }
.dolgraphchart canvas { width: calc(100% - 20px) !important; }
.legendColorBox, .legendLabel { border: none !important; }
div.dolgraph div.legend, div.dolgraph div.legend div { background-color: rgba(255,255,255,0) !important; }
div.dolgraph div.legend table tbody tr { height: auto; }
td.legendColorBox { padding: 2px 2px 2px 0 !important; }
td.legendLabel { padding: 2px 2px 2px 0 !important; }
td.legendLabel {
    text-align: <?php echo $left; ?>;
}

label.radioprivate {
    white-space: nowrap;
}

.photo {
	border: 0px;
}
.photowithmargin {
	margin-bottom: 2px;
	margin-top: 2px;
}
div.divphotoref > a > .photowithmargin {		/* Margin right for photo not inside a div.photoref frame only */
    margin-right: 15px;
}
.photowithborder {
	border: 1px solid #f0f0f0;
}
.photointoolitp {
	margin-top: 8px;
	margin-bottom: 6px;
	text-align: center;
}
.photodelete {
	margin-top: 6px !important;
}

.logo_setup
{
	content:url(<?php echo dol_buildpath($path.'/theme/'.$theme.'/img/logo_setup.svg', 1) ?>);	/* content is used to best fit the container */
	display: inline-block;
}
.nographyet
{
	content:url(<?php echo dol_buildpath($path.'/theme/'.$theme.'/img/nographyet.svg', 1) ?>);
	display: inline-block;
    opacity: 0.1;
    background-repeat: no-repeat;
}
.nographyettext
{
    opacity: 0.5;
}

div.titre {
	font-size: 14px;
	text-decoration: none;
	padding-top: 5px;
    padding-bottom: 5px;
    text-transform: uppercase;
	/* text-shadow: 1px 1px 2px #FFFFFF; */
	<?php print (empty($conf->dol_optimize_smallscreen) ? '' : 'margin-top: 4px;'); ?>
}
div.titre {
	color: var(--colortexttitlenotab);
}
.secondary {
	color: var(--colortexttitlenotab);
}
.tertiary {
	color: var(--colortexttitlenotab);
}

table.centpercent.notopnoleftnoright.table-fiche-title {
	margin-bottom: 10px !important;
}
table.table-fiche-title .col-title div.titre{
	line-height: 40px;
}

div.backgreypublicpayment { background-color: #f0f0f0; padding: 20px; border-bottom: 1px solid #ddd; }
.backgreypublicpayment a { color: #222 !important; }
.poweredbypublicpayment {
	float: right;
	top: 8px;
    right: 8px;
    position: absolute;
    font-size: 0.8em;
    color: #222;
    opacity: 0.3;
}
span.buttonpaymentsmall {
    text-shadow: none;
}
#dolpaymenttable { min-width: 320px; font-size: 16px; }	/* Width must have min to make stripe input area visible. Lower than 320 makes input area crazy for credit card that need zip code */
#tablepublicpayment { border: 1px solid #CCCCCC !important; width: 100%; padding: 20px; }
#tablepublicpayment .CTableRow1  { background-color: #F0F0F0 !important; }
#tablepublicpayment tr.liste_total { border-bottom: 1px solid #CCCCCC !important; }
#tablepublicpayment tr.liste_total td { border-top: none; }

.divmainbodylarge { margin-left: 40px; margin-right: 40px; }
#divsubscribe { max-width: 900px; }
#tablesubscribe { width: 100%; }

div#card-element {
    border: 1px solid #ccc;
}
div#card-errors {
	color: #fa755a;
    text-align: center;
    padding-top: 3px;
    max-width: 320px;
}



/*
 * Effect Postit
 */

.effectpostit
{
  position: relative;
}
.effectpostit:before, .effectpostit:after
{
  z-index: -1;
  position: absolute;
  content: "";
  bottom: 15px;
  left: 10px;
  width: 50%;
  top: 80%;
  max-width:300px;
  background: #777;
  -webkit-box-shadow: 0 15px 10px #777;
  box-shadow: 0 15px 10px #777;
  -webkit-transform: rotate(-3deg);
  -moz-transform: rotate(-3deg);
  -o-transform: rotate(-3deg);
  -ms-transform: rotate(-3deg);
  transform: rotate(-3deg);
}
.effectpostit:after
{
  -webkit-transform: rotate(3deg);
  -moz-transform: rotate(3deg);
  -o-transform: rotate(3deg);
  -ms-transform: rotate(3deg);
  transform: rotate(3deg);
  right: 10px;
  left: auto;
}



/* ============================================================================== */
/* Formulaire confirmation (When Ajax JQuery is used)                             */
/* ============================================================================== */

.ui-dialog-titlebar {
}
.ui-dialog-content {
    font-size: <?php print $fontsize; ?>px !important;
}


/* ============================================================================== */
/* For content of image preview                                                   */
/* ============================================================================== */

/*
.ui-dialog-content.ui-widget-content > object {
     max-height: none;
     width: auto; margin-left: auto; margin-right: auto; display: block;
}
*/


/* ============================================================================== */
/* Formulaire confirmation (When HTML is used)                                    */
/* ============================================================================== */

table.valid {
    /* border-top: solid 1px #E6E6E6; */
    border-<?php print $left; ?>: solid 5px #f2cf87;
    /* border-<?php print $right; ?>: solid 1px #444444;
    border-bottom: solid 1px #555555; */
	padding-top: 8px;
	padding-left: 10px;
	padding-right: 4px;
	padding-bottom: 4px;
	margin: 0px 0px;
    background: #fcf8e3;
}

.validtitre {
	font-weight: bold;
}


/* ============================================================================== */
/* Tooltips                                                                       */
/* ============================================================================== */

/* For tooltip using dialog */
.ui-dialog.highlight.ui-widget.ui-widget-content.ui-front {
    z-index: 3000;
}

div.ui-tooltip {
	max-width: <?php print dol_size(600, 'width'); ?>px !important;
}

div.ui-tooltip.mytooltip {
	width: <?php print dol_size(450, 'width'); ?>px;
	border-top: solid 1px #BBBBBB;
	border-<?php print $left; ?>: solid 1px #BBBBBB;
	border-<?php print $right; ?>: solid 1px #444444;
	border-bottom: solid 1px #444444;
	padding: 10px 20px;
	border-radius: 0;
	box-shadow: 0 0 4px grey;
	margin: 2px;
	font-stretch: condensed;
	/*background: var(--tooltipbgcolor) !important;
	color : var(--tooltipfontcolor);*/
	line-height: 1.6em;
}


/* ============================================================================== */
/* Calendar                                                                       */
/* ============================================================================== */

.ui-datepicker-calendar .ui-state-default, .ui-datepicker-calendar .ui-widget-content .ui-state-default,
.ui-datepicker-calendar .ui-widget-header .ui-state-default, .ui-datepicker-calendar .ui-button,
html .ui-datepicker-calendar .ui-button.ui-state-disabled:hover, html .ui-button.ui-state-disabled:active
{
    border: unset;
}

img.datecallink { padding-left: 2px !important; padding-right: 2px !important; }

.ui-datepicker-trigger {
	vertical-align: middle;
	cursor: pointer;
	padding-left: 2px;
	padding-right: 2px;
}

.bodyline {
	-webkit-border-radius: 4px;
	border-radius: 4px;
	border: 1px #E4ECEC outset;
	padding: 0px;
	margin-bottom: 5px;
}
table.dp {
    width: 180px;
    background-color: #FFFFFF;
    /*border-top: solid 2px #f4f4f4;
    border-<?php print $left; ?>: solid 2px #f4f4f4;
    border-<?php print $right; ?>: solid 1px #222222;
    border-bottom: solid 1px #222222; */
    padding: 0px;
	border-spacing: 0px;
	border-collapse: collapse;
}
.dp td, .tpHour td, .tpMinute td{padding:2px; font-size:10px;}
/* Barre titre */
.dpHead,.tpHead,.tpHour td:Hover .tpHead{
	font-weight:bold;
	background-color: #888;
	color:white;
	font-size:11px;
	cursor:auto;
}
/* Barre navigation */
.dpButtons,.tpButtons {
	text-align:center;
	background-color: #888;
	color:#FFFFFF;
	font-weight:bold;
	cursor:pointer;
}
.dpButtons:Active,.tpButtons:Active{border: 1px outset black;}
.dpDayNames td,.dpExplanation {background-color:#D9DBE1; font-weight:bold; text-align:center; font-size:11px;}
.dpExplanation{ font-weight:normal; font-size:11px;}
.dpWeek td{text-align:center}

.dpToday,.dpReg,.dpSelected{
	cursor:pointer;
}
.dpToday{font-weight:bold; color:black; background-color:#f4f4f4;}
.dpReg:Hover,.dpToday:Hover{background-color:black;color:white}

/* Jour courant */
.dpSelected{background-color:#0B63A2;color:white;font-weight:bold; }

.tpHour{border-top:1px solid #f4f4f4; border-right:1px solid #f4f4f4;}
.tpHour td {border-left:1px solid #f4f4f4; border-bottom:1px solid #f4f4f4; cursor:pointer;}
.tpHour td:Hover {background-color:black;color:white;}

.tpMinute {margin-top:5px;}
.tpMinute td:Hover {background-color:black; color:white; }
.tpMinute td {background-color:#D9DBE1; text-align:center; cursor:pointer;}

/* Bouton X fermer */
.dpInvisibleButtons
{
    border-style:none;
    background-color:transparent;
    padding:0px;
    font-size: 0.85em;
    border-width:0px;
    color: #eee;
    vertical-align:middle;
    cursor: pointer;
}
.datenowlink
{
	color: rgb(<?php print $colortextlink; ?>);
}

.categtextwhite, .treeview .categtextwhite.hover {
	color: #fff !important;
}
.categtextblack {
	color: #000 !important;
}


/* ============================================================================== */
/*  Afficher/cacher                                                               */
/* ============================================================================== */

div.visible {
    display: block;
}

div.hidden, td.hidden, img.hidden, span.hidden {
    display: none;
}

tr.visible {
    display: block;
}


/* ============================================================================== */
/*  Module website                                                                */
/* ============================================================================== */

.exampleapachesetup {
    overflow-y: auto;
    max-height: 100px;
    font-size: 0.8em;
    border: 1px solid #aaa;
}

span[phptag] {
	background: #ddd; border: 1px solid #ccc; border-radius: 4px;
}

.nobordertransp {
    border: 0px;
    background-color: transparent;
    background-image: none;
    color: #000 !important;
    text-shadow: none;
}
.bordertransp {
    background-color: transparent;
    background-image: none;
    border: 1px solid #aaa;
	font-weight: normal;
	color: #444 !important;
}
.websitebar {
	border-bottom: 1px solid #ccc;
	background: #eee;
	display: inline-block;
    padding: 4px 0 4px 0;
}
.websitebar .buttonDelete, .websitebar .button {
	text-shadow: none;
}
.websitebar .button, .websitebar .buttonDelete
{
	padding: 2px 4px 2px 4px !important;
	margin: 2px 4px 2px 4px  !important;
    line-height: normal;
}
.websitebar input.button.bordertransp, .websitebar input.buttonDelete.bordertransp {
    color: #444 !important;
    text-shadow: none;
}
.websiteselection {
	/* display: inline-block; */
	padding-left: 10px;
	vertical-align: middle;
}
.websitetools {
	float: right;
}
.websiteselection, .websitetools {
	/* margin-top: 3px;
	padding-top: 3px;
	padding-bottom: 3px; */
}
.websiteinputurl {
    display: inline-block;
    vertical-align: top;
    line-height: 28px;
}
.websiteiframenoborder {
	border: 0px;
}
span.websitebuttonsitepreview, a.websitebuttonsitepreview {
	vertical-align: middle;
}
span.websitebuttonsitepreview img, a.websitebuttonsitepreview img {
	width: 26px;
	display: inline-block;
}
span.websitebuttonsitepreviewdisabled img, a.websitebuttonsitepreviewdisabled img {
	opacity: 0.2;
}
.websiteiframenoborder {
	border: 0px;
}
.websitehelp {
    vertical-align: middle;
    float: right;
    padding-top: 8px;
}
.websiteselectionsection {
	border-left: 1px solid #bbb;
	border-right: 1px solid #bbb;
	margin-left: 0px;
	padding-left: 8px;
	margin-right: 5px;
}
.websitebar input#previewpageurl {
    line-height: 1em;
}


/* ============================================================================== */
/*  Module agenda                                                                 */
/* ============================================================================== */

.dayevent .tagtr:first-of-type {
    height: 24px;
}
.agendacell { height: 60px; }
table.cal_month    { border-spacing: 0px; }
table.cal_month td:first-child  { border-left: 0px; }
table.cal_month td:last-child   { border-right: 0px; }
.cal_current_month { border-top: 0; border-left: solid 1px #E0E0E0; border-right: 0; border-bottom: solid 1px #E0E0E0; }
.cal_current_month_peruserleft { border-top: 0; border-left: solid 2px #6C7C7B; border-right: 0; border-bottom: solid 1px #E0E0E0; }
.cal_current_month_oneday { border-right: solid 1px #E0E0E0; }
.cal_other_month   { border-top: 0; border-left: solid 1px #C0C0C0; border-right: 0; border-bottom: solid 1px #C0C0C0; }
.cal_other_month_peruserleft { border-top: 0; border-left: solid 2px #6C7C7B !important; border-right: 0; }
.cal_current_month_right { border-right: solid 1px #E0E0E0; }
.cal_other_month_right   { border-right: solid 1px #C0C0C0; }
.cal_other_month   { /* opacity: 0.6; */ background: #EAEAEA; padding-<?php print $left; ?>: 2px; padding-<?php print $right; ?>: 1px; padding-top: 0px; padding-bottom: 0px; }
.cal_past_month    { /* opacity: 0.6; */ background: #EEEEEE; padding-<?php print $left; ?>: 2px; padding-<?php print $right; ?>: 1px; padding-top: 0px; padding-bottom: 0px; }
.cal_current_month { background: #FFFFFF; border-left: solid 1px #E0E0E0; padding-<?php print $left; ?>: 2px; padding-<?php print $right; ?>: 1px; padding-top: 0px; padding-bottom: 0px; }
.cal_current_month_peruserleft { background: #FFFFFF; border-left: solid 2px #6C7C7B; padding-<?php print $left; ?>: 2px; padding-<?php print $right; ?>: 1px; padding-top: 0px; padding-bottom: 0px; }
.cal_today         { background: #FDFDF0; border-left: solid 1px #E0E0E0; border-bottom: solid 1px #E0E0E0; padding-<?php print $left; ?>: 2px; padding-<?php print $right; ?>: 1px; padding-top: 0px; padding-bottom: 0px; }
.cal_today_peruser { background: #FDFDF0; border-right: solid 1px #E0E0E0; border-bottom: solid 1px #E0E0E0; padding-<?php print $left; ?>: 2px; padding-<?php print $right; ?>: 1px; padding-top: 0px; padding-bottom: 0px; }
.cal_today_peruser_peruserleft { background: #FDFDF0; border-left: solid 2px #6C7C7B; border-right: solid 1px #E0E0E0; border-bottom: solid 1px #E0E0E0; padding-<?php print $left; ?>: 2px; padding-<?php print $right; ?>: 1px; padding-top: 0px; padding-bottom: 0px; }
.cal_past          { }
.cal_peruser       { padding: 0px; }
.cal_impair        { background: #F8F8F8; }
.cal_today_peruser_impair { background: #F8F8F0; }
.peruser_busy      { background: #CC8888; }
.peruser_notbusy   { background: #EEDDDD; opacity: 0.5; }
div.event { margin: 8px; border-radius: 4px; box-shadow: 2px 2px 5px rgba(100, 100, 100, 0.2); }
table.cal_event    { border: none; border-collapse: collapse; margin-bottom: 1px; -webkit-border-radius: 3px; border-radius: 3px; min-height: 20px;	}
table.cal_event td { border: none; padding-<?php print $left; ?>: 2px; padding-<?php print $right; ?>: 2px; padding-top: 0px; padding-bottom: 0px; }
table.cal_event td.cal_event { padding: 4px 4px !important; }
table.cal_event td.cal_event_right { padding: 4px 4px !important; }
.cal_event              { font-size: 1em; }
.cal_event a:link       { color: #111111; font-weight: normal !important; }
.cal_event a:visited    { color: #111111; font-weight: normal !important; }
.cal_event a:active     { color: #111111; font-weight: normal !important; }
.cal_event_busy a:hover { color: #111111; font-weight: normal !important; color:rgba(255,255,255,.75); }
.cal_event_busy      { }
.cal_peruserviewname { max-width: 140px; height: 22px; }

.calendarviewcontainertr { height: 100px; }

.topmenuimage {
	background-size: 24px auto;
}

td.cal_other_month {
	opacity: 0.8;
}


/* ============================================================================== */
/*  Ajax - Liste deroulante de l'autocompletion                                   */
/* ============================================================================== */

.ui-widget-content { border: solid 1px rgba(0,0,0,.3); background: #fff !important; }

.ui-autocomplete-loading { background: white url(<?php echo dol_buildpath($path.'/theme/'.$theme.'/img/working.gif', 1) ?>) right center no-repeat; }
.ui-autocomplete {
	       position:absolute;
	       width:auto;
	       font-size: 1.0em;
	       background-color:white;
	       border:1px solid #888;
	       margin:0px;
/*	       padding:0px; This make combo crazy */
	     }
.ui-autocomplete ul {
	       list-style-type:none;
	       margin:0px;
	       padding:0px;
	     }
.ui-autocomplete ul li.selected { background-color: #D3E5EC;}
.ui-autocomplete ul li {
	       list-style-type:none;
	       display:block;
	       margin:0;
	       padding:2px;
	       height:18px;
	       cursor:pointer;
	     }


/* ============================================================================== */
/* Gantt
/* ============================================================================== */

td.gtaskname {
    overflow: hidden;
    text-overflow: ellipsis;
}


/* ============================================================================== */
/*  jQuery - jeditable for inline edit                                            */
/* ============================================================================== */

.editkey_textarea, .editkey_ckeditor, .editkey_string, .editkey_email, .editkey_numeric, .editkey_select, .editkey_autocomplete {
	background: url(<?php echo dol_buildpath($path.'/theme/'.$theme.'/img/edit.png', 1) ?>) right top no-repeat;
	cursor: pointer;
	margin-right: 3px;
	margin-top: 3px;
}

.editkey_datepicker {
	background: url(<?php echo dol_buildpath($path.'/theme/'.$theme.'/img/calendar.png', 1) ?>) right center no-repeat;
	cursor: pointer;
	margin-right: 3px;
	margin-top: 3px;
}

.editval_textarea.active:hover, .editval_ckeditor.active:hover, .editval_string.active:hover, .editval_email.active:hover, .editval_numeric.active:hover, .editval_select.active:hover, .editval_autocomplete.active:hover, .editval_datepicker.active:hover {
	background: white;
	cursor: pointer;
}

.viewval_textarea.active:hover, .viewval_ckeditor.active:hover, .viewval_string.active:hover, .viewval_email.active:hover, .viewval_numeric.active:hover, .viewval_select.active:hover, .viewval_autocomplete.active:hover, .viewval_datepicker.active:hover {
	background: white;
	cursor: pointer;
}

.viewval_hover {
	background: white;
}


/* ============================================================================== */
/* Admin Menu                                                                     */
/* ============================================================================== */

/* CSS for treeview */
.treeview ul { background-color: transparent !important; margin-top: 0; }
.treeview li { background-color: transparent !important; padding: 0 0 0 16px !important; min-height: 20px; }
.treeview .hover { color: rgb(<?php print $colortextlink; ?>) !important; text-decoration: underline !important; }



/* ============================================================================== */
/*  Show Excel tabs                                                               */
/* ============================================================================== */

.table_data
{
	border-style:ridge;
	border:1px solid;
}
.tab_base
{
	background:#C5D0DD;
	font-weight:bold;
	border-style:ridge;
	border: 1px solid;
	cursor:pointer;
}
.table_sub_heading
{
	background:#CCCCCC;
	font-weight:bold;
	border-style:ridge;
	border: 1px solid;
}
.table_body
{
	background:#F0F0F0;
	font-weight:normal;
	font-family:sans-serif;
	border-style:ridge;
	border: 1px solid;
	border-spacing: 0px;
	border-collapse: collapse;
}
.tab_loaded
{
	background:#222222;
	color:white;
	font-weight:bold;
	border-style:groove;
	border: 1px solid;
	cursor:pointer;
}


/* ============================================================================== */
/*  CSS for color picker                                                          */
/* ============================================================================== */

A.color, A.color:active, A.color:visited {
 position : relative;
 display : block;
 text-decoration : none;
 width : 10px;
 height : 10px;
 line-height : 10px;
 margin : 0px;
 padding : 0px;
 border : 1px inset white;
}
A.color:hover {
 border : 1px outset white;
}
A.none, A.none:active, A.none:visited, A.none:hover {
 position : relative;
 display : block;
 text-decoration : none;
 width : 10px;
 height : 10px;
 line-height : 10px;
 margin : 0px;
 padding : 0px;
 cursor : default;
 border : 1px solid #b3c5cc;
}
.tblColor {
 display : none;
}
.tdColor {
 padding : 1px;
}
.tblContainer {
 background-color : #b3c5cc;
}
.tblGlobal {
 position : absolute;
 top : 0px;
 left : 0px;
 display : none;
 background-color : #b3c5cc;
 border : 2px outset;
}
.tdContainer {
 padding : 5px;
}
.tdDisplay {
 width : 50%;
 height : 20px;
 line-height : 20px;
 border : 1px outset white;
}
.tdDisplayTxt {
 width : 50%;
 height : 24px;
 line-height : 12px;
 font-family : <?php print $fontlist ?>;
 font-size : 8pt;
 color : black;
 text-align : center;
}
.btnColor {
 width : 100%;
 font-family : <?php print $fontlist ?>;
 font-size : 10pt;
 padding : 0px;
 margin : 0px;
}
.btnPalette {
 width : 100%;
 font-family : <?php print $fontlist ?>;
 font-size : 8pt;
 padding : 0px;
 margin : 0px;
}


/* Style to overwrites JQuery styles */
.ui-state-highlight, .ui-widget-content .ui-state-highlight, .ui-widget-header .ui-state-highlight {
    border: 1px solid #888;
    background: rgb(<?php echo $colorbacktitle1; ?>);
    color: unset;
}

.ui-menu .ui-menu-item a {
    text-decoration:none;
    display:block;
    padding:.2em .4em;
    line-height:1.5;
    font-weight: normal;
    font-family:<?php echo $fontlist; ?>;
    font-size:1em;
}
.ui-widget {
    font-family:<?php echo $fontlist; ?>;
}
.ui-button { margin-left: -2px; <?php print (preg_match('/chrome/', $conf->browser->name) ? 'padding-top: 1px;' : ''); ?> }
.ui-button-icon-only .ui-button-text { height: 8px; }
.ui-button-icon-only .ui-button-text, .ui-button-icons-only .ui-button-text { padding: 2px 0px 6px 0px; }
.ui-button-text
{
    line-height: 1em !important;
}
.ui-autocomplete-input { margin: 0; padding: 4px; }


/* ============================================================================== */
/*  CKEditor                                                                      */
/* ============================================================================== */

body.cke_show_borders {
    margin: 5px !important;
}

.cke_dialog {
    border: 1px #bbb solid ! important;
}
/*.cke_editor table, .cke_editor tr, .cke_editor td
{
    border: 0px solid #FF0000 !important;
}
span.cke_skin_kama { padding: 0 !important; }*/
.cke_wrapper { padding: 4px !important; }
a.cke_dialog_ui_button
{
    font-family: <?php print $fontlist ?> !important;
	background-image: url(<?php echo $img_button ?>) !important;
	background-position: bottom !important;
    border: 1px solid #C0C0C0 !important;
	-webkit-border-radius:0px 2px 0px 2px !important;
	border-radius:0px 2px 0px 2px !important;
    -webkit-box-shadow: 3px 3px 4px #f4f4f4 !important;
    box-shadow: 3px 3px 4px #f4f4f4 !important;
}
.cke_dialog_ui_hbox_last
{
	vertical-align: bottom ! important;
}
/*
.cke_editable
{
	line-height: 1.4 !important;
	margin: 6px !important;
}
*/
a.cke_dialog_ui_button_ok span {
    text-shadow: none !important;
    color: #333 !important;
}


/* ============================================================================== */
/*  ACE editor                                                                    */
/* ============================================================================== */
.ace_editor {
    border: 1px solid #ddd;
	margin: 0;
}
.aceeditorstatusbar {
        margin: 0;
        padding: 0;
        padding-<?php echo $left; ?>: 10px;
        left: 0;
        right: 0;
        bottom: 0;
        color: #666;
        height: 28px;
        line-height: 2.2em;
}
.ace_status-indicator {
        color: gray;
        position: relative;
        right: 0;
        border-left: 1px solid;
}
pre#editfilecontentaceeditorid {
    margin-top: 5px;
}


/* ============================================================================== */
/*  File upload                                                                   */
/* ============================================================================== */

.template-upload {
    height: 72px !important;
}


/* ============================================================================== */
/*  Custom reports                                                                */
/* ============================================================================== */

.customreportsoutput, .customreportsoutputnotdata {
	padding-top: 20px;
}
.customreportsoutputnotdata {
	text-align: center;
}


/* ============================================================================== */
/*  Holiday                                                                       */
/* ============================================================================== */

#types .btn {
    cursor: pointer;
}

#types .btn-primary {
    font-weight: bold;
}

#types form {
    padding: 20px;
}

#types label {
    display:inline-block;
    width:100px;
    margin-right: 20px;
    padding: 4px;
    text-align: right;
    vertical-align: top;
}

#types input.text, #types textarea {
    width: 400px;
}

#types textarea {
    height: 100px;
}


/* ============================================================================== */
/*  Comments                                                                   	  */
/* ============================================================================== */

#comment div {
	box-sizing:border-box;
}
#comment .comment {
    border-radius:7px;
    margin-bottom:10px;
    overflow:hidden;
}
#comment .comment-table {
    display:table;
    height:100%;
}
#comment .comment-cell {
    display:table-cell;
}
#comment .comment-info {
    font-size:0.8em;
    border-right:1px solid #dedede;
    margin-right:10px;
    width:160px;
    text-align:center;
    background:rgba(255,255,255,0.5);
    vertical-align:middle;
    padding:10px 2px;
}
#comment .comment-info a {
    color:inherit;
}
#comment .comment-right {
    vertical-align:top;
}
#comment .comment-description {
    padding:10px;
    vertical-align:top;
}
#comment .comment-delete {
    width: 100px;
    text-align:center;
    vertical-align:middle;
}
#comment .comment-delete:hover {
    background:rgba(250,20,20,0.8);
}
#comment .comment-edit {
    width: 100px;
    text-align:center;
    vertical-align:middle;
}
#comment .comment-edit:hover {
    background:rgba(0,184,148,0.8);
}
#comment textarea {
    width: 100%;
}


/* ============================================================================== */
/*  JSGantt                                                                       */
/* ============================================================================== */

div.scroll2 {
	width: <?php print isset($_SESSION['dol_screenwidth']) ?max($_SESSION['dol_screenwidth'] - 830, 450) : '450'; ?>px !important;
}

div#GanttChartDIVglisthead, div#GanttChartDIVgcharthead {
    line-height: 2;
}

.gtaskname div, .gtaskname, .gstartdate div, .gstartdate, .genddate div, .genddate {
	font-size: unset !important;
}

div.gantt, .gtaskheading, .gmajorheading, .gminorheading, .gminorheadingwkend {
	font-size: unset !important;
	font-weight: normal !important;
	color: #000 !important;
}
div.gTaskInfo {
    background: #f0f0f0 !important;
}
.gtaskblue {
	background: rgb(108,152,185) !important;
}
.gtaskgreen {
    background: rgb(160,173,58) !important;
}
td.gtaskname {
    overflow: hidden;
    text-overflow: ellipsis;
}
td.gminorheadingwkend {
    color: #888 !important;
}
td.gminorheading {
    color: #666 !important;
}
.glistlbl, .glistgrid {
	width: 582px !important;
}
.gtaskname div, .gtaskname {
    min-width: 250px !important;
    max-width: 250px !important;
    width: 250px !important;
}
.gpccomplete div, .gpccomplete {
    min-width: 40px !important;
    max-width: 40px !important;
    width: 40px !important;
}



/* ============================================================================== */
/*  jFileTree                                                                     */
/* ============================================================================== */

.ecmfiletree {
	width: 99%;
	height: 99%;
	padding-left: 2px;
	font-weight: normal;
}

.fileview {
	width: 99%;
	height: 99%;
	background: #FFF;
	padding-left: 2px;
	padding-top: 4px;
	font-weight: normal;
}

div.filedirelem {
    position: relative;
    display: block;
    text-decoration: none;
}

ul.filedirelem {
    padding: 2px;
    margin: 0 5px 5px 5px;
}
ul.filedirelem li {
    list-style: none;
    padding: 2px;
    margin: 0 10px 20px 10px;
    width: 160px;
    height: 120px;
    text-align: center;
    display: block;
    float: <?php print $left; ?>;
    border: solid 1px #f4f4f4;
}

ul.ecmjqft {
	line-height: 16px;
	padding: 0px;
	margin: 0px;
	font-weight: normal;
}

ul.ecmjqft li {
	list-style: none;
	padding: 0px;
	padding-left: 20px;
	margin: 0px;
	display: block;
}

ul.ecmjqft a {
	line-height: 24px;
	vertical-align: middle;
	color: #333;
	padding: 0px 0px;
	font-weight:normal;
	display: inline-block !important;
}
ul.ecmjqft a:active {
	font-weight: bold !important;
}
ul.ecmjqft a:hover {
    text-decoration: underline;
}

div.ecmjqft {
	vertical-align: middle;
	display: inline-block !important;
	text-align: right;
	float: right;
	right:4px;
	clear: both;
}
div#ecm-layout-west {
    width: 380px;
    vertical-align: top;
}
div#ecm-layout-center {
    width: calc(100% - 390px);
    vertical-align: top;
    float: right;
}

.ecmjqft LI.directory { font-weight:normal; background: url(<?php echo dol_buildpath($path.'/theme/common/treemenu/folder2.png', 1); ?>) left top no-repeat; }
.ecmjqft LI.expanded { font-weight:normal; background: url(<?php echo dol_buildpath($path.'/theme/common/treemenu/folder2-expanded.png', 1); ?>) left top no-repeat; }
.ecmjqft LI.wait { font-weight:normal; background: url(<?php echo dol_buildpath('/theme/'.$theme.'/img/working.gif', 1); ?>) left top no-repeat; }


/* ============================================================================== */
/*  jNotify                                                                       */
/* ============================================================================== */

.jnotify-container {
	position: fixed !important;
<?php if (!empty($conf->global->MAIN_JQUERY_JNOTIFY_BOTTOM)) { ?>
	top: auto !important;
	bottom: 4px !important;
<?php } ?>
	text-align: center;
	min-width: <?php echo $dol_optimize_smallscreen ? '200' : '480'; ?>px;
	width: auto;
	max-width: 1024px;
	padding-left: 10px !important;
	padding-right: 10px !important;
	word-wrap: break-word;
}
.jnotify-container .jnotify-notification .jnotify-message {
	font-weight: normal;
}
.jnotify-container .jnotify-notification-warning .jnotify-close, .jnotify-container .jnotify-notification-warning .jnotify-message {
    color: #a28918 !important;
}

/* use or not ? */
div.jnotify-background {
	opacity : 0.95 !important;
    -webkit-box-shadow: 2px 2px 4px #888 !important;
    box-shadow: 2px 2px 4px #888 !important;
}

/* ============================================================================== */
/*  blockUI                                                                      */
/* ============================================================================== */

/*div.growlUI { background: url(check48.png) no-repeat 10px 10px }*/
div.dolEventValid h1, div.dolEventValid h2 {
	color: #567b1b;
	background-color: #e3f0db;
	padding: 5px 5px 5px 5px;
	text-align: left;
}
div.dolEventError h1, div.dolEventError h2 {
	color: #a72947;
	background-color: #d79eac;
	padding: 5px 5px 5px 5px;
	text-align: left;
}

/* ============================================================================== */
/*  Maps                                                                          */
/* ============================================================================== */

.divmap, #google-visualization-geomap-embed-0, #google-visualization-geomap-embed-1, #google-visualization-geomap-embed-2 {
}


/* ============================================================================== */
/*  Datatable                                                                     */
/* ============================================================================== */

table.dataTable tr.odd td.sorting_1, table.dataTable tr.even td.sorting_1 {
  background: none !important;
}
.sorting_asc  { background: url('<?php echo dol_buildpath('/theme/'.$theme.'/img/sort_asc.png', 1); ?>') no-repeat center right !important; }
.sorting_desc { background: url('<?php echo dol_buildpath('/theme/'.$theme.'/img/sort_desc.png', 1); ?>') no-repeat center right !important; }
.sorting_asc_disabled  { background: url('<?php echo dol_buildpath('/theme/'.$theme.'/img/sort_asc_disabled.png', 1); ?>') no-repeat center right !important; }
.sorting_desc_disabled { background: url('<?php echo dol_buildpath('/theme/'.$theme.'/img/sort_desc_disabled.png', 1); ?>') no-repeat center right !important; }
.dataTables_paginate {
	margin-top: 8px;
}
.paginate_button_disabled {
  opacity: 1 !important;
  color: #888 !important;
  cursor: default !important;
}
.paginate_disabled_previous:hover, .paginate_enabled_previous:hover, .paginate_disabled_next:hover, .paginate_enabled_next:hover
{
	font-weight: normal;
}
.paginate_enabled_previous:hover, .paginate_enabled_next:hover
{
	text-decoration: underline !important;
}
.paginate_active
{
	text-decoration: underline !important;
}
.paginate_button
{
	font-weight: normal !important;
    text-decoration: none !important;
}
.paging_full_numbers {
	height: inherit !important;
}
.paging_full_numbers a.paginate_active:hover, .paging_full_numbers a.paginate_button:hover {
	background-color: #DDD !important;
}
.paging_full_numbers, .paging_full_numbers a.paginate_active, .paging_full_numbers a.paginate_button {
	background-color: #FFF !important;
	border-radius: inherit !important;
}
.paging_full_numbers a.paginate_button_disabled:hover, .paging_full_numbers a.disabled:hover {
    background-color: #FFF !important;
}
.paginate_button, .paginate_active {
  border: 1px solid #ddd !important;
  padding: 6px 12px !important;
  margin-left: -1px !important;
  line-height: 1.42857143 !important;
  margin: 0 0 !important;
}

/* For jquery plugin combobox */
/* Disable this. It breaks wrapping of boxes
.ui-corner-all { white-space: nowrap; } */

.ui-state-disabled, .ui-widget-content .ui-state-disabled, .ui-widget-header .ui-state-disabled, .paginate_button_disabled {
	opacity: .35;
	background-image: none;
}

div.dataTables_length {
	float: right !important;
	padding-left: 8px;
}
div.dataTables_length select {
	background: #fff;
}
.dataTables_wrapper .dataTables_paginate {
	padding-top: 0px !important;
}


/* ============================================================================== */
/*  Select2                                                                       */
/* ============================================================================== */

span#select2-taskid-container[title^='--'] {
    opacity: 0.3;
}

input.select2-input {
	border-bottom: none ! important;
}
.select2-choice {
	border: none;
	border-bottom: 1px solid #ccc !important;
}
.select2-results .select2-highlighted.optionblue {
	color: #FFF !important;
}

.blockvmenusearch .select2-container--default .select2-selection--single,
.blockvmenubookmarks .select2-container--default .select2-selection--single
{
    background-color: unset;
}
.select2-container--default .select2-selection--single .select2-selection__rendered {
    color: unset;
}
.select2-container .select2-choice {
	border-bottom: 1px solid #ccc;
}
.select2-container .select2-choice > .select2-chosen {
    margin-right: 23px;
}
.select2-container .select2-choice .select2-arrow {
	border-radius: 0;
}
.select2-container-multi .select2-choices {
	background-image: none;
}
.select2-container .select2-choice {
	color: #000;
	border-radius: 0;
}
.selectoptiondisabledwhite {
	background: #FFFFFF !important;
}

.select2-arrow {
	border: none;
	border-left: none !important;
	background: none !important;
}
.select2-choice
{
	border-top: none !important;
	border-left: none !important;
	border-right: none !important;
	border-bottom: 1px solid #ccc;
}
.select2-drop.select2-drop-above {
	box-shadow: none !important;
}
.select2-container--open .select2-dropdown--above {
    border-bottom: solid 1px rgba(0,0,0,.2);
}
.select2-drop.select2-drop-above.select2-drop-active {
	border-top: 1px solid #ccc;
	border-bottom: 1px solid #ccc;
}
.select2-container--default .select2-selection--single
{
	outline: none;
	border-top: none;
	border-left: none;
	border-right: none;
	border-bottom: solid 1px rgba(0,0,0,.2);
	-webkit-box-shadow: none !important;
	box-shadow: none !important;
	border-radius: 0 !important;
}
.select2-container--default.select2-container--focus .select2-selection--multiple {
	border-top: none;
	border-left: none;
	border-right: none;
}
.select2-container--default .select2-selection--multiple {
	border-bottom: solid 1px rgba(0,0,0,.2);
	border-top: none;
	border-left: none;
	border-right: none;
	border-radius: 0 !important;
}
.select2-search__field
{
	outline: none;
	border-top: none !important;
	border-left: none !important;
	border-right: none !important;
	border-bottom: solid 1px rgba(0,0,0,.2) !important;
	-webkit-box-shadow: none !important;
	box-shadow: none !important;
	border-radius: 0 !important;
}
.select2-container-active .select2-choice, .select2-container-active .select2-choices
{
	outline: none;
	border-top: none;
	border-left: none;
	border-bottom: none;
	-webkit-box-shadow: none !important;
	box-shadow: none !important;
}
.select2-dropdown-open {
	background-color: #fff;
}
.select2-dropdown-open .select2-choice, .select2-dropdown-open .select2-choices
{
	outline: none;
	border-top: none;
	border-left: none;
	border-bottom: none;
	-webkit-box-shadow: none !important;
	box-shadow: none !important;
	background-color: #fff;
}
.select2-disabled
{
	color: #888;
}
.select2-drop.select2-drop-above.select2-drop-active, .select2-drop {
	border-radius: 0;
}
.select2-drop.select2-drop-above {
	border-radius:  0;
}
.select2-dropdown-open.select2-drop-above .select2-choice, .select2-dropdown-open.select2-drop-above .select2-choices {
	background-image: none;
	border-radius: 0 !important;
}
div.select2-drop-above
{
	background: #fff;
	-webkit-box-shadow: none !important;
	box-shadow: none !important;
}
.select2-drop-active
{
	border: 1px solid #ccc;
	padding-top: 4px;
}
.select2-search input {
	border: none;
}
a span.select2-chosen
{
	font-weight: normal !important;
}
.select2-container .select2-choice {
	background-image: none;
	line-height: 24px;
}
.select2-results .select2-no-results, .select2-results .select2-searching, .select2-results .select2-ajax-error, .select2-results .select2-selection-limit
{
	background: #FFFFFF;
}
.select2-results {
	max-height:	400px;
}
.select2-results__option {
	word-break: break-word;
}
.select2-container.select2-container-disabled .select2-choice, .select2-container-multi.select2-container-disabled .select2-choices {
	background-color: #FFFFFF;
	background-image: none;
	border: none;
	cursor: default;
}
.select2-container-disabled .select2-choice .select2-arrow b {
	opacity: 0.5;
}
.select2-container-multi .select2-choices .select2-search-choice {
  margin-bottom: 3px;
}
.select2-dropdown-open.select2-drop-above .select2-choice, .select2-dropdown-open.select2-drop-above .select2-choices, .select2-container-multi .select2-choices,
.select2-container-multi.select2-container-active .select2-choices
{
	border-bottom: 1px solid #ccc;
	border-right: none;
	border-top: none;
	border-left: 1px solid #ddd;
}
.select2-container--default .select2-results>.select2-results__options{
    max-height: 400px;
}

/* Special case for the select2 add widget */
#addbox .select2-container .select2-choice > .select2-chosen, #actionbookmark .select2-container .select2-choice > .select2-chosen {
    text-align: <?php echo $left; ?>;
    opacity: 0.3;
}
.select2-container--default .select2-selection--single .select2-selection__placeholder {
	color: unset;
	opacity: 0.5;
}
span#select2-boxbookmark-container, span#select2-boxcombo-container {
    text-align: <?php echo $left; ?>;
    opacity: 0.5;
}
.select2-container .select2-selection--single .select2-selection__rendered {
	padding-left: 6px;
}
/* Style used before the select2 js is executed on boxcombo */
#boxbookmark.boxcombo, #boxcombo.boxcombo {
    text-align: left;
    opacity: 0.3;
    border-bottom: solid 1px rgba(0,0,0,.4) !important;
    height: 26px;
    line-height: 24px;
    padding: 0 0 5px 5px;
    vertical-align: top;
}

/* To emulate select 2 style */
.select2-container-multi-dolibarr .select2-choices-dolibarr .select2-search-choice-dolibarr {
  padding: 2px 5px 1px 5px;
  margin: 0 0 2px 3px;
  position: relative;
  line-height: 13px;
  color: #444;
  cursor: default;
  border: 1px solid #ddd;
  border-radius: 3px;
  -webkit-box-shadow: 0 0 2px #fff inset, 0 1px 0 rgba(0, 0, 0, 0.05);
  box-shadow: 0 0 2px #fff inset, 0 1px 0 rgba(0, 0, 0, 0.05);
  background-clip: padding-box;
  -webkit-touch-callout: none;
  -webkit-user-select: none;
  -moz-user-select: none;
  -ms-user-select: none;
  user-select: none;
  background-color: #e4e4e4;
  background-image: -webkit-gradient(linear, 0% 0%, 0% 100%, color-stop(20%, #f4f4f4), color-stop(50%, #f0f0f0), color-stop(52%, #e8e8e8), color-stop(100%, #eee));
  background-image: -webkit-linear-gradient(top, #f4f4f4 20%, #f0f0f0 50%, #e8e8e8 52%, #eee 100%);
  background-image: -moz-linear-gradient(top, #f4f4f4 20%, #f0f0f0 50%, #e8e8e8 52%, #eee 100%);
  background-image: linear-gradient(to bottom, #f4f4f4 20%, #f0f0f0 50%, #e8e8e8 52%, #eee 100%);
}
.select2-container-multi-dolibarr .select2-choices-dolibarr .select2-search-choice-dolibarr a {
	font-weight: normal;
}
.select2-container-multi-dolibarr .select2-choices-dolibarr li {
  float: left;
  list-style: none;
}
.select2-container-multi-dolibarr .select2-choices-dolibarr {
  height: auto !important;
  height: 1%;
  margin: 0;
  padding: 0 5px 0 0;
  position: relative;
  cursor: text;
  overflow: hidden;
}


/* ============================================================================== */
/*  For categories                                                                */
/* ============================================================================== */

.noborderoncategories {
	border: none !important;
	border-radius: 5px !important;
	box-shadow: none;
	-webkit-box-shadow: none !important;
    box-shadow: none !important;
}
span.noborderoncategories a, li.noborderoncategories a {
	line-height: normal;
}
span.noborderoncategories {
	padding: 3px 5px 0px 5px;
}
.categtextwhite, .treeview .categtextwhite.hover {
	color: #fff !important;
}
.categtextblack {
	color: #000 !important;
}


/* ============================================================================== */
/*  External lib multiselect with checkbox                                        */
/* ============================================================================== */

.multi-select-menu {
	z-index: 10;
}

.multi-select-container {
  display: inline-block;
  position: relative;
}

.multi-select-menu {
  position: absolute;
  left: 0;
  top: 0.8em;
  float: left;
  min-width: 100%;
  background: #fff;
  margin: 1em 0;
  padding: 0.4em 0;
  border: 1px solid #aaa;
  box-shadow: 0 1px 3px rgba(0, 0, 0, 0.2);
  display: none;
}

.multi-select-menu input {
  margin-right: 0.3em;
  vertical-align: 0.1em;
}

.multi-select-button {
  display: inline-block;
  max-width: 20em;
  white-space: nowrap;
  overflow: hidden;
  text-overflow: ellipsis;
  vertical-align: middle;
  background-color: #fff;
  cursor: default;

  border: none;
  border-bottom: solid 1px rgba(0,0,0,.2);
  padding: 5px;
  padding-left: 2px;
  height: 17px;
}
.multi-select-button:focus {
  outline: none;
  border-bottom: 1px solid #666;
}

.multi-select-button:after {
  content: "";
  display: inline-block;
  width: 0;
  height: 0;
  border-style: solid;
  border-width: 0.5em 0.23em 0em 0.23em;
  border-color: #444 transparent transparent transparent;
  margin-left: 0.4em;
}

.multi-select-container--open .multi-select-menu { display: block; }

.multi-select-container--open .multi-select-button:after {
  border-width: 0 0.4em 0.4em 0.4em;
  border-color: transparent transparent #999 transparent;
}

.multi-select-menuitem {
    clear: both;
    float: left;
    padding-left: 5px
}


/* ============================================================================== */
/*  Native multiselect with checkbox                                              */
/* ============================================================================== */

ul.ulselectedfields {
    z-index: 90;			/* To have the select box appears on first plan even when near buttons are decorated by jmobile */
}
dl.dropdown {
    margin:0px;
    padding:0px;
	margin-left: 2px;
    margin-right: 2px;
    vertical-align: middle;
    display: inline-block;
}
.dropdown dd, .dropdown dt {
    margin:0px;
    padding:0px;
}
.dropdown ul {
    margin: -1px 0 0 0;
    text-align: <?php echo $left; ?>;
}
.dropdown dd {
    position:relative;
}
.dropdown dt a {
    display:block;
    overflow: hidden;
    border:0;
}
.dropdown dt a span, .multiSel span {
    cursor:pointer;
    display:inline-block;
    padding: 0 3px 2px 0;
}
.dropdown span.value {
    display:none;
}
.dropdown dd ul {
    background-color: #FFF;
    box-shadow: 1px 1px 10px #aaa;
    display:none;
    <?php echo $right; ?>:0px;						/* pop is align on right */
    padding: 0 0 0 0;
    position:absolute;
    top:2px;
    list-style:none;
    max-height: 264px;
    overflow: auto;
}
.dropdown dd ul li {
	white-space: nowrap;
	font-weight: normal;
	padding: 7px 8px 7px 8px;
	/* color: rgb(<?php print $colortext; ?>); */
	color: #000;
}
.dropdown dd ul li:hover {
	background: #eee;
}
.dropdown dd ul li input[type="checkbox"] {
    margin-<?php echo $right; ?>: 3px;
}
.dropdown dd ul li a, .dropdown dd ul li span {
    padding: 3px;
    display: block;
}
.dropdown dd ul li span {
	color: #888;
}
.dropdown dd ul li a:hover {
    background-color: #eee;
}

dd.dropdowndd ul li {
    text-overflow: ellipsis;
    overflow: hidden;
    white-space: nowrap;
}


/* ============================================================================== */
/*  Markdown rendering                                                             */
/* ============================================================================== */

.imgmd {
	width: 90%;
}
.moduledesclong h1 {
	padding-top: 10px;
	padding-bottom: 20px;
}


/* ============================================================================== */
/*  JMobile - Android                                                             */
/* ============================================================================== */

.searchpage .tagtr .tagtd {
    padding-bottom: 3px;
}
.searchpage .tagtr .tagtd .button {
	background: unset;
    border: unset;
}

li.ui-li-divider .ui-link {
	color: #FFF !important;
}
.ui-btn {
	margin: 0.1em 2px
}
a.ui-link, a.ui-link:hover, .ui-btn:hover, span.ui-btn-text:hover, span.ui-btn-inner:hover {
	text-decoration: none !important;
}
.ui-body-c {
	background: #fff;
}

.ui-btn-inner {
	min-width: .4em;
	padding-left: 6px;
	padding-right: 6px;
	font-size: <?php print is_numeric($fontsize) ? $fontsize.'px' : $fontsize; ?>;
	/* white-space: normal; */		/* Warning, enable this break the truncate feature */
}
.ui-btn-icon-right .ui-btn-inner {
	padding-right: 30px;
}
.ui-btn-icon-left .ui-btn-inner {
	padding-left: 30px;
}
.ui-select .ui-btn-icon-right .ui-btn-inner {
	padding-right: 30px;
}
.ui-select .ui-btn-icon-left .ui-btn-inner {
	padding-left: 30px;
}
.ui-select .ui-btn-icon-right .ui-icon {
    right: 8px;
}
.ui-btn-icon-left > .ui-btn-inner > .ui-icon, .ui-btn-icon-right > .ui-btn-inner > .ui-icon {
    margin-top: -10px;
}
select {
    /* display: inline-block; */	/* We can't set this. This disable ability to make */
    overflow:hidden;
    white-space: nowrap;			/* Enabling this make behaviour strange when selecting the empty value if this empty value is '' instead of '&nbsp;' */
    text-overflow: ellipsis;
}
.fiche .ui-controlgroup {
	margin: 0px;
	padding-bottom: 0px;
}
div.ui-controlgroup-controls div.tabsElem
{
	margin-top: 2px;
}
div.ui-controlgroup-controls div.tabsElem a
{
	-webkit-box-shadow: 0 -3px 6px rgba(0,0,0,.2);
	box-shadow: 0 -3px 6px rgba(0,0,0,.2);
}
div.ui-controlgroup-controls div.tabsElem a#active {
	-webkit-box-shadow: 0 -3px 6px rgba(0,0,0,.3);
	box-shadow: 0 -3px 6px rgba(0,0,0,.3);
}

a.tab span.ui-btn-inner
{
	border: none;
	padding: 0;
}

.ui-link {
	color: rgb(<?php print $colortext; ?>);
}
.liste_titre .ui-link {
	color: rgb(<?php print $colortexttitle; ?>) !important;
}

a.ui-link {
	word-wrap: break-word;
}

/* force wrap possible onto field overflow does not works */
.formdoc .ui-btn-inner
{
	white-space: normal;
	overflow: hidden;
	text-overflow: clip; /* "hidden" : do not exists as a text-overflow value (https://developer.mozilla.org/fr/docs/Web/CSS/text-overflow) */
}

/* Warning: setting this may make screen not beeing refreshed after a combo selection */
/*.ui-body-c {
	background: #fff;
}*/

div.ui-radio, div.ui-checkbox
{
	display: inline-block;
	border-bottom: 0px !important;
}
.ui-checkbox input, .ui-radio input {
	height: auto;
	width: auto;
	margin: 4px;
	position: static;
}
div.ui-checkbox label+input, div.ui-radio label+input {
	position: absolute;
}
.ui-mobile fieldset
{
	padding-bottom: 10px; margin-bottom: 4px; border-bottom: 1px solid #AAAAAA !important;
}

ul.ulmenu {
	border-radius: 0;
	-webkit-border-radius: 0;
}

.ui-field-contain label.ui-input-text {
	vertical-align: middle !important;
}
.ui-mobile fieldset {
	border-bottom: none !important;
}

/* Style for first level menu with jmobile */
.ui-li .ui-btn-inner a.ui-link-inherit, .ui-li-static.ui-li {
    padding: 1em 15px;
    display: block;
}
.ui-btn-up-c {
	font-weight: normal;
}
.ui-focus, .ui-btn:focus {
    -webkit-box-shadow: none;
    box-shadow: none;
}
.ui-bar-b {
    /*border: 1px solid #888;*/
    border: none;
    background: none;
    text-shadow: none;
    color: rgb(<?php print $colortexttitlenotab; ?>) !important;
}
.ui-bar-b, .lilevel0 {
    background-repeat: repeat-x;
    border: none;
    background: none;
    text-shadow: none;
    color: rgb(<?php print $colortexttitlenotab; ?>) !important;
}
.alilevel0 {
	font-weight: normal !important;
}

.ui-li.ui-last-child, .ui-li.ui-field-contain.ui-last-child {
    border-bottom-width: 0px !important;
}
.alilevel0 {
    color: rgb(<?php echo $colortexttitle; ?>) !important;
}
.ulmenu {
	box-shadow: none !important;
	border-bottom: 1px solid #ccc;
}
.ui-btn-icon-right {
	border-right: 1px solid #ccc !important;
}
.ui-body-c {
	border: 1px solid #ccc;
	text-shadow: none;
}
.ui-btn-up-c, .ui-btn-hover-c {
	/* border: 1px solid #ccc; */
	text-shadow: none;
}
.ui-body-c .ui-link, .ui-body-c .ui-link:visited, .ui-body-c .ui-link:hover {
	color: rgb(<?php print $colortextlink; ?>);
}
.ui-btn-up-c .vsmenudisabled {
	color: #<?php echo $colorshadowtitle; ?> !important;
	text-shadow: none !important;
}
/*
.ui-btn-up-c {
	background: transparent;
}
*/
div.tabsElem a.tab {
	background: transparent;
}

/*.ui-controlgroup-horizontal .ui-btn.ui-first-child {
-webkit-border-top-left-radius: 6px;
border-top-left-radius: 6px;
}
.ui-controlgroup-horizontal .ui-btn.ui-last-child {
-webkit-border-top-right-radius: 6px;
border-top-right-radius: 6px;
}*/

.alilevel1 {
    color: rgb(<?php print $colortexttitlenotab; ?>) !important;
}
.lilevel1 {
    border-top: 2px solid #444;
    background: #fff ! important;
}
.lilevel1 div div a {
	font-weight: bold !important;
}
.lilevel2
{
	padding-left: 22px;
    background: #fff ! important;
}
.lilevel3
{
	padding-left: 44px;
    background: #fff ! important;
}
.lilevel4
{
	padding-left: 66px;
    background: #fff ! important;
}
.lilevel5
{
	padding-left: 88px;
    background: #fff ! important;
}



/* ============================================================================== */
/*  POS                                                                           */
/* ============================================================================== */

.menu_choix1 a {
	background: url('<?php echo dol_buildpath($path.'/theme/'.$theme.'/img/menus/money.png', 1) ?>') top left no-repeat;
	background-position-y: 15px;
}

.menu_choix2 a {
	background: url('<?php echo dol_buildpath($path.'/theme/'.$theme.'/img/menus/home.png', 1) ?>') top left no-repeat;
	background-position-y: 15px;
}
.menu_choix1,.menu_choix2 {
	font-size: 1.4em;
	text-align: left;
	border: 1px solid #666;
	margin-right: 20px;
}
.menu_choix1 a, .menu_choix2 a {
	display: block;
	color: #fff;
	text-decoration: none;
	padding-top: 18px;
	padding-left: 54px;
	font-size: 14px;
	height: 40px;
}
.menu_choix1 a:hover,.menu_choix2 a:hover {
	color: #6d3f6d;
}
.menu li.menu_choix1 {
    padding-top: 6px;
    padding-right: 10px;
    padding-bottom: 2px;
}
.menu li.menu_choix2 {
    padding-top: 6px;
    padding-right: 10px;
    padding-bottom: 2px;
}
@media only screen and (max-width: 767px)
{
	.menu_choix1 a, .menu_choix2 a {
		background-size: 36px 36px;
		background-position-y: 6px;
		padding-left: 40px;
	}
    .menu li.menu_choix1, .menu li.menu_choix2 {
        padding-left: 4px;
        padding-right: 0;
    }
    .liste_articles {
    	margin-right: 0 !important;
    }
}


/* ============================================================================== */
/*  Public                                                                        */
/* ============================================================================== */

/* The theme for public pages */
.public_body {
	margin: 20px;
}
.public_border {
	border: 1px solid #888;
}


/* ============================================================================== */
/* Ticket module                                                                  */
/* ============================================================================== */

.ticketpublicarea {
	margin-left: 15%;
    margin-right: 15%;
}
.publicnewticketform {
	/* margin-top: 25px !important; */
}
.ticketlargemargin {
	padding-left: 50px;
	padding-right: 50px;
	padding-top: 10px;
}
@media only screen and (max-width: 767px)
{
	.ticketlargemargin {
		padding-left: 5px; padding-right: 5px;
	}
	.ticketpublicarea {
		margin-left: 10px;
		margin-right: 10px;
	}
}

#cd-timeline {
  position: relative;
  padding: 2em 0;
  margin-bottom: 2em;
}
#cd-timeline::before {
  /* this is the vertical line */
  content: '';
  position: absolute;
  top: 0;
  left: 18px;
  height: 100%;
  width: 4px;
  background: #d7e4ed;
}
@media only screen and (min-width: 1170px) {
  #cd-timeline {
    margin-bottom: 3em;
  }
  #cd-timeline::before {
    left: 50%;
    margin-left: -2px;
  }
}

.cd-timeline-block {
  position: relative;
  margin: 2em 0;
}
.cd-timeline-block:after {
  content: "";
  display: table;
  clear: both;
}
.cd-timeline-block:first-child {
  margin-top: 0;
}
.cd-timeline-block:last-child {
  margin-bottom: 0;
}
@media only screen and (min-width: 1170px) {
  .cd-timeline-block {
    margin: 4em 0;
  }
  .cd-timeline-block:first-child {
    margin-top: 0;
  }
  .cd-timeline-block:last-child {
    margin-bottom: 0;
  }
}

.cd-timeline-img {
  position: absolute;
  top: 0;
  left: 0;
  width: 40px;
  height: 40px;
  border-radius: 50%;
  box-shadow: 0 0 0 4px white, inset 0 2px 0 rgba(0, 0, 0, 0.08), 0 3px 0 4px rgba(0, 0, 0, 0.05);
  background: #d7e4ed;
}
.cd-timeline-img img {
  display: block;
  width: 24px;
  height: 24px;
  position: relative;
  left: 50%;
  top: 50%;
  margin-left: -12px;
  margin-top: -12px;
}
.cd-timeline-img.cd-picture {
  background: #75ce66;
}
.cd-timeline-img.cd-movie {
  background: #c03b44;
}
.cd-timeline-img.cd-location {
  background: #f0ca45;
}
@media only screen and (min-width: 1170px) {
  .cd-timeline-img {
    width: 60px;
    height: 60px;
    left: 50%;
    margin-left: -30px;
    /* Force Hardware Acceleration in WebKit */
    -webkit-transform: translateZ(0);
    -webkit-backface-visibility: hidden;
  }
  .cssanimations .cd-timeline-img.is-hidden {
    visibility: hidden;
  }
  .cssanimations .cd-timeline-img.bounce-in {
    visibility: visible;
    -webkit-animation: cd-bounce-1 0.6s;
    -moz-animation: cd-bounce-1 0.6s;
    animation: cd-bounce-1 0.6s;
  }
}

@-webkit-keyframes cd-bounce-1 {
  0% {
    opacity: 0;
    -webkit-transform: scale(0.5);
  }

  60% {
    opacity: 1;
    -webkit-transform: scale(1.2);
  }

  100% {
    -webkit-transform: scale(1);
  }
}
@-moz-keyframes cd-bounce-1 {
  0% {
    opacity: 0;
    -moz-transform: scale(0.5);
  }

  60% {
    opacity: 1;
    -moz-transform: scale(1.2);
  }

  100% {
    -moz-transform: scale(1);
  }
}
@keyframes cd-bounce-1 {
  0% {
    opacity: 0;
    -webkit-transform: scale(0.5);
    -moz-transform: scale(0.5);
    -ms-transform: scale(0.5);
    -o-transform: scale(0.5);
    transform: scale(0.5);
  }

  60% {
    opacity: 1;
    -webkit-transform: scale(1.2);
    -moz-transform: scale(1.2);
    -ms-transform: scale(1.2);
    -o-transform: scale(1.2);
    transform: scale(1.2);
  }

  100% {
    -webkit-transform: scale(1);
    -moz-transform: scale(1);
    -ms-transform: scale(1);
    -o-transform: scale(1);
    transform: scale(1);
  }
}
.cd-timeline-content {
  position: relative;
  margin-left: 60px;
  background: white;
  border-radius: 0.25em;
  padding: 1em;
  background-image: -o-linear-gradient(bottom, rgba(0,0,0,0.1) 0%, rgba(230,230,230,0.4) 100%);
  background-image: -moz-linear-gradient(bottom, rgba(0,0,0,0.1) 0%, rgba(230,230,230,0.4) 100%);
  background-image: -webkit-linear-gradient(bottom, rgba(0,0,0,0.1) 0%, rgba(230,230,230,0.4) 100%);
  background-image: -ms-linear-gradient(bottom, rgba(0,0,0,0.1) 0%, rgba(230,230,230,0.4) 100%);
  background-image: linear-gradient(bottom, rgba(0,0,0,0.1) 0%, rgba(230,230,230,0.4) 100%);
}
.cd-timeline-content:after {
  content: "";
  display: table;
  clear: both;
}
.cd-timeline-content h2 {
  color: #303e49;
}
.cd-timeline-content .cd-date {
  font-size: 13px;
  font-size: 0.8125rem;
}
.cd-timeline-content .cd-date {
  display: inline-block;
}
.cd-timeline-content p {
  margin: 1em 0;
  line-height: 1.6;
}

.cd-timeline-content .cd-date {
  float: left;
  padding: .2em 0;
  opacity: .7;
}
.cd-timeline-content::before {
  content: '';
  position: absolute;
  top: 16px;
  right: 100%;
  height: 0;
  width: 0;
  border: 7px solid transparent;
  border-right: 7px solid white;
}
@media only screen and (min-width: 768px) {
  .cd-timeline-content h2 {
    font-size: 20px;
    font-size: 1.25rem;
  }
  .cd-timeline-content {
    font-size: 16px;
    font-size: 1rem;
  }
  .cd-timeline-content .cd-read-more, .cd-timeline-content .cd-date {
    font-size: 14px;
    font-size: 0.875rem;
  }
}
@media only screen and (min-width: 1170px) {
  .cd-timeline-content {
    margin-left: 0;
    padding: 1.6em;
    width: 43%;
  }
  .cd-timeline-content::before {
    top: 24px;
    left: 100%;
    border-color: transparent;
    border-left-color: white;
  }
  .cd-timeline-content .cd-read-more {
    float: left;
  }
  .cd-timeline-content .cd-date {
    position: absolute;
    width: 55%;
    left: 115%;
    top: 6px;
    font-size: 16px;
    font-size: 1rem;
  }
  .cd-timeline-block:nth-child(even) .cd-timeline-content {
    float: right;
  }
  .cd-timeline-block:nth-child(even) .cd-timeline-content::before {
    top: 24px;
    left: auto;
    right: 100%;
    border-color: transparent;
    border-right-color: white;
  }
  .cd-timeline-block:nth-child(even) .cd-timeline-content .cd-read-more {
    float: right;
  }
  .cd-timeline-block:nth-child(even) .cd-timeline-content .cd-date {
    left: auto;
    right: 115%;
    text-align: right;
  }

}


/* ============================================================================== */
/* CSS style for debugbar                                                         */
/* ============================================================================== */

span.phpdebugbar-tooltip.phpdebugbar-tooltip-extra-wide, span.phpdebugbar-tooltip.phpdebugbar-tooltip-wide {
    width: 250px !important;
}
.phpdebugbar-indicator span.phpdebugbar-tooltip {
    opacity: .95 !important;
}
a.phpdebugbar-tab.phpdebugbar-active {
	background-image: unset !important;
}
.phpdebugbar-indicator .fa {
	font-family: "Font Awesome 5 Free";
	font-weight: 600;
}
div.phpdebugbar-widgets-messages li.phpdebugbar-widgets-list-item span.phpdebugbar-widgets-value.phpdebugbar-widgets-warning:before,
div.phpdebugbar-widgets-messages li.phpdebugbar-widgets-list-item span.phpdebugbar-widgets-value.phpdebugbar-widgets-error:before,
div.phpdebugbar-widgets-exceptions a.phpdebugbar-widgets-editor-link:before,
div.phpdebugbar-widgets-sqlqueries span.phpdebugbar-widgets-database:before,
div.phpdebugbar-widgets-sqlqueries span.phpdebugbar-widgets-duration:before,
div.phpdebugbar-widgets-sqlqueries span.phpdebugbar-widgets-memory:before,
div.phpdebugbar-widgets-sqlqueries span.phpdebugbar-widgets-row-count:before,
div.phpdebugbar-widgets-sqlqueries span.phpdebugbar-widgets-copy-clipboard:before,
div.phpdebugbar-widgets-sqlqueries span.phpdebugbar-widgets-stmt-id:before,
div.phpdebugbar-widgets-templates span.phpdebugbar-widgets-render-time:before,
div.phpdebugbar-widgets-templates span.phpdebugbar-widgets-memory:before,
div.phpdebugbar-widgets-templates span.phpdebugbar-widgets-param-count:before,
div.phpdebugbar-widgets-templates span.phpdebugbar-widgets-type:before,
div.phpdebugbar-widgets-templates a.phpdebugbar-widgets-editor-link:before
{
	font-family: "Font Awesome 5 Free" !important;
}

/* ============================================================================== */
/* CSS style used for jFlot                                                       */
/* ============================================================================== */

.dol-xaxis-vertical .flot-x-axis .flot-tick-label.tickLabel {
    text-orientation: sideways;
    font-weight: 400;
    writing-mode: vertical-rl;
    white-space: nowrap;
}


/* ============================================================================== */
/* CSS style used for small screen                                                */
/* ============================================================================== */

.imgopensurveywizard
{
	padding: 0 4px 0 4px;
}
@media only screen and (max-width: 767px)
{
	.imgopensurveywizard, .imgautosize { width:95%; height: auto; }

	#tooltip {
		position: absolute;
		width: <?php print dol_size(350, 'width'); ?>px;
	}

    div.tabBar {
        padding-left: 8px;
        padding-right: 8px;
        -webkit-border-radius: 0;
    	border-radius: 0px;
        border-right: none;
        border-left: none;
    }

	.box-flex-container {
	    margin: 0 0 0 -8px !important;
	}

}

@media only screen and (max-width: 1024px)
{
	div#ecm-layout-west {
		width: 100%;
		clear: both;
	}
	div#ecm-layout-center {
		width: 100%;
	}
}

.menuhider {
	width: <?php echo $disableimages ? 'auto' : '44'; ?>px;
}

/* nboftopmenuentries = <?php echo $nbtopmenuentries ?>, fontsize=<?php echo $fontsize ?> */
/* disableimages = <?php echo $disableimages; ?> */
/* rule to reduce top menu - 1st reduction */
@media only screen and (max-width:  <?php echo round($nbtopmenuentries * $fontsize * 7, 0) + 300; ?>px)
{
	div.tmenucenter {
	    max-width: <?php echo round($fontsize * 4); ?>px;	/* size of viewport */
    	white-space: nowrap;
  		overflow: hidden;
  		text-overflow: ellipsis;
  		color: #<?php echo $colortextbackhmenu; ?>;
	}
	.mainmenuaspan {
  		font-size: 0.9em;
  		/* font-weight: 300; */
    }
    .topmenuimage {
    	background-size: 24px auto;
    	margin-top: 0px;
	}
    li.tmenu, li.tmenusel {
    	min-width: 34px;
    }
    div.mainmenu {
    	min-width: auto;
    }
	div.tmenuleft {
		display: none;
	}
}
/* rule to reduce top menu - 2nd reduction */
@media only screen and (max-width: <?php echo round($nbtopmenuentries * $fontsize * 4.5, 0) + 300; ?>px)
{
	li.tmenucompanylogo {
		display: none;
	}

	div.tmenucenter {
	    max-width: <?php echo round($fontsize * 2); ?>px;	/* size of viewport */
  		text-overflow: clip;
	}
	.mainmenuaspan {
  		font-size: 10px;
  		padding-left: 0;
  		padding-right: 0;
    }
    .topmenuimage {
    	background-size: 20px auto;
    	margin-top: 2px;
	}
}
/* rule to reduce top menu - 3rd reduction */
@media only screen and (max-width: 570px)
{
	div#tmenu_tooltip {
	<?php if (GETPOST('optioncss', 'aZ09') == 'print') {  ?>
		display:none;
	<?php } else { ?>
		/* padding-<?php echo $right; ?>: 78px; */
	<?php } ?>
	}
    li.tmenu, li.tmenusel {
        min-width: 30px;
    }

	div.tmenucenter {
  		text-overflow: clip;
	}
    .topmenuimage {
    	background-size: 20px auto;
    	margin-top: 2px !important;
	}
	div.mainmenu {
    	min-width: 20px;
    }

	#tooltip {
		position: absolute;
		width: <?php print dol_size(300, 'width'); ?>px;
	}
	select {
		width: 98%;
		min-width: 0 !important;
	}
	div.divphotoref {
		padding-right: 5px;
	}
    img.photoref, div.photoref {
    	border: none;
    	-webkit-box-shadow: none;
        box-shadow: none;
        padding: 4px;
    	height: 20px;
    	width: 20px;
        object-fit: contain;
    }

	.titlefield {
		width: auto !important;		/* We want to ignore the 30%, try to use more if you can */
	}
	.tableforfield>tr>td:first-child, .tableforfield>tbody>tr>td:first-child, div.tableforfield div.tagtr>div.tagtd:first-of-type {
	    /* max-width: 100px; */			/* but no more than 100px */
	}
	.tableforfield>tr>td:nth-child(2), .tableforfield>tbody>tr>td:nth-child(2), div.tableforfield div.tagtr>div.tagtd:nth-child(2) {
	    word-break: break-word;
	}

	table.table-fiche-title .col-title div.titre{
		line-height: unset;
	}

	input#addedfile {
		width: 95%;
	}
}


<?php
include dol_buildpath($path.'/theme/'.$theme.'/dropdown.inc.php', 0);
include dol_buildpath($path.'/theme/'.$theme.'/info-box.inc.php', 0);
include dol_buildpath($path.'/theme/'.$theme.'/progress.inc.php', 0);
include dol_buildpath($path.'/theme/eldy/timeline.inc.php', 0); // actually md use same style as eldy theme

if (!empty($conf->global->THEME_CUSTOM_CSS)) print $conf->global->THEME_CUSTOM_CSS;

if (is_object($db)) $db->close();
?>

/* This must be at end */
::-webkit-scrollbar {
	width: 12px;
}
/*::-webkit-scrollbar-button {
	background: #bbb;
}*/
::-webkit-scrollbar-track-piece {
	background: #f4f4f4;
}
::-webkit-scrollbar-thumb {
	background: #ddd;
}​

div#topmenu-bookmark-dropdown {
position: fixed;
right: 20px;
}<|MERGE_RESOLUTION|>--- conflicted
+++ resolved
@@ -792,14 +792,11 @@
     font-size: 0.85em;
     opacity: 0.7;
 }
-<<<<<<< HEAD
-=======
 .longmessagecut {
     max-height: 250px;
     max-width: 100%;
     overflow-y: auto;
 }
->>>>>>> 0bc93764
 
 .text-warning{
     color : <?php print $textWarning; ?>
