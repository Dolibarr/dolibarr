--- conflicted
+++ resolved
@@ -40,11 +40,7 @@
 	display: none;
 }
 
-<<<<<<< HEAD
-#topmenu-bookmark-dropdown .dropdown-menu {
-=======
 #topmenu-quickadd-dropdown .dropdown-menu, #topmenu-bookmark-dropdown .dropdown-menu {
->>>>>>> 503d1a04
 	min-width: 300px;
 	max-width: 360px;
 }
