--- conflicted
+++ resolved
@@ -62,19 +62,6 @@
 	border-radius: 3px;
 }
 .member-company-back {
-<<<<<<< HEAD
-	padding: 2px 7px 2px 7px;
-	background-color: #e4e4e4;
-	color: #666;
-	border-radius: 10px;
-	white-space: nowrap;
-}
-.member-individual-back {
-	padding: 2px 7px 2px 7px;
-	background-color: #e4e4e4;
-	color: #666;
-	border-radius: 10px;
-=======
 	padding: 2px;
 	margin: 2px;
 	background-color: #e4e4e4;
@@ -88,7 +75,6 @@
 	background-color: #e4e4e4;
 	color: #666;
 	border-radius: 3px;
->>>>>>> cc80841a
 	white-space: nowrap;
 }
 
@@ -561,38 +547,6 @@
 }
 
 
-<<<<<<< HEAD
-/* USING IMAGES FOR WEATHER INSTEAD OF FONT AWESOME */
-/* For other themes just uncomment this part */
-/*.info-box-weather-level0,
-.info-box-weather-level1,
-.info-box-weather-level2,
-.info-box-weather-level3,
-.info-box-weather-level4 {
-	background-position: 15px 50%;
-	background-repeat: no-repeat;
-}
-
-.info-box-weather .info-box-icon{
-	display: none !important;
-}
-.info-box-weather-level0 {
-	background-image: url("img/weather/weather-clear.png");
-}
-.info-box-weather-level1 {
-	background-image: url("img/weather/weather-few-clouds.png");
-}
-.info-box-weather-level2 {
-	background-image: url("img/weather/weather-clouds.png");
-}
-.info-box-weather-level3 {
-	background-image: url("img/weather/weather-many-clouds.png");
-}
-.info-box-weather-level4 {
-	background-image: url("img/weather/weather-storm.png");
-}*/
-=======
->>>>>>> cc80841a
 
 
 
@@ -615,7 +569,6 @@
 }
 .box-flex-container-column:not(:last-of-type) {
 	border-right: 1px solid #AAA;
-<<<<<<< HEAD
 }
 
 .box-flex-container-column.kanban {
@@ -629,21 +582,6 @@
 	writing-mode: vertical-rl;
 }
 
-=======
-}
-
-.box-flex-container-column.kanban {
-	flex: 1;
-}
-.kanban.kanbancollapsed {
-	flex: unset;
-	width: 80px;
-}
-.kanban.kanbancollapsed .kanbanlabel, .text-vertical {
-	writing-mode: vertical-rl;
-}
-
->>>>>>> cc80841a
 .box-flex-grow-zero{
 	flex-grow: 0 !important;
 }
@@ -652,10 +590,6 @@
 	flex-grow : 1;
 	flex-shrink: 1;
 	flex-basis: auto;
-<<<<<<< HEAD
-
-=======
->>>>>>> cc80841a
 	width: 300px;
 }
 .box-flex-item.filler{
@@ -676,7 +610,6 @@
 .kanban .box-flex-item {
 	line-height: 1.4em;
 }
-<<<<<<< HEAD
 
 /* css for small kanban */
 .box-flex-item-small {
@@ -690,21 +623,6 @@
 }
 
 
-=======
-
-/* css for small kanban */
-.box-flex-item-small {
-	width: 200px !important;
-}
-.box-flex-item-small .info-box-sm .info-box-content {
-	margin-left: 0;
-}
-.box-flex-item-small .info-box-icon.bg-infobox-action {
-	display: none;
-}
-
-
->>>>>>> cc80841a
 @media only screen and (max-width: 767px)
 {
 	.box-flex-container {
