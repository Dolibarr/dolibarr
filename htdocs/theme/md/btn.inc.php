<?php
if (!defined('ISLOADEDBYSTEELSHEET')) {
	die('Must be call by steelsheet');
} ?>
/* <style type="text/css" > */

:root {
			--btncolortext:rgb(<?php print $colortextlink; ?>);
			--btncolorbg: #fbfbfb;
			--btncolorborderhover: none;
			--btncolorborder: #FFF;
			--butactiondeletebg: rgb(234,228,225);
			--butactionbg: rgb(<?php print $butactionbg; ?>);
			--textbutaction: rgb(<?php print $textbutaction; ?>);
}

<?php
if (getDolGlobalString('THEME_DARKMODEENABLED')) {
	print "/* For dark mode */\n";
	if (getDolGlobalInt('THEME_DARKMODEENABLED') != 2) {
		print "@media (prefers-color-scheme: dark) {";	// To test, click on the 3 dots menu, then Other options then Display then emulate prefer-color-schemes
	} else {
		print "@media not print {";
	}
	print "
      :root {

            --btncolortext: ;
            --btncolorbg: rgb(26,27,27);
            --btncolorborderhover: #ffffff;
            --btncolorborder: #2b2c2e;
            --butactiondeletebg: rgb(252,84,91);
			--butactionbg: rgb(173,140,79);
			--textbutaction: rgb(255,255,255);

      }\n";
	print "}";
}
?>

/* ============================================================================== */
/* Buttons for actions                                                            */
/* ============================================================================== */


div.tabsAction > a.butAction, div.tabsAction > a.butActionRefused, div.tabsAction > a.butActionDelete,
div.tabsAction > span.butAction, div.tabsAction > span.butActionRefused, div.tabsAction > span.butActionDelete,
div.tabsAction > div.divButAction > span.butAction,
div.tabsAction > div.divButAction > span.butActionDelete,
div.tabsAction > div.divButAction > span.butActionRefused,
div.tabsAction > div.divButAction > a.butAction,
div.tabsAction > div.divButAction > a.butActionDelete,
div.tabsAction > div.divButAction > a.butActionRefused {
	margin-bottom: 1.4em !important;
	margin-right: 0px !important;
}
div.tabsActionNoBottom > a.butAction, div.tabsActionNoBottom > a.butActionRefused {
	margin-bottom: 0 !important;
}

span.butAction, span.butActionDelete {
	cursor: pointer;
}

.butAction {
	background: var(--butactionbg);
	color: var(--textbutaction) !important;
	/* background: rgb(230, 232, 239); */
}
.butActionRefused, .butAction, .butActionDelete {
	border-radius: 3px;
}
:not(.center) > .butActionRefused:last-child, :not(.center) > .butAction:last-child, :not(.center) > .butActionDelete:last-child {
	margin-<?php echo $right; ?>: 0px !important;
}
.butActionRefused, .butAction, .butAction:link, .butAction:visited, .butAction:hover, .butAction:active, .butActionDelete, .butActionDelete:link, .butActionDelete:visited, .butActionDelete:hover, .butActionDelete:active {
	text-decoration: none;
	text-transform: uppercase;
	font-weight: bold;
	line-height: 1.8em;

	margin: 0em <?php echo($dol_optimize_smallscreen ? '0.6' : '0.9'); ?>em;
	padding: 0.6em <?php echo($dol_optimize_smallscreen ? '0.6' : '0.7'); ?>em;
	font-family: <?php print $fontlist ?>;
	display: inline-block;
	text-align: center;
	cursor: pointer;
	color: #444;

	/* border: 1px solid #aaa; */
	/* border-color: rgba(0, 0, 0, 0.15) rgba(0, 0, 0, 0.15) rgba(0, 0, 0, 0.25); */

	/*border-top-right-radius: 0 !important;
	border-bottom-right-radius: 0 !important;
	border-top-left-radius: 0 !important;
	border-bottom-left-radius: 0 !important;*/
}
.butActionNew, .butActionNewRefused, .butActionNew:link, .butActionNew:visited, .butActionNew:hover, .butActionNew:active {
	text-decoration: none;
	text-transform: uppercase;
	font-weight: normal;

	margin: 0em 0.3em 0 0.3em !important;
	padding: 0.2em <?php echo($dol_optimize_smallscreen ? '0.4' : '0.7'); ?>em 0.3em;
	font-family: <?php print $fontlist ?>;
	display: inline-block;
	/* text-align: center; New button are on right of screen */
	cursor: pointer;
}

.button {
	border-color: rgba(0, 0, 0, 0.15) rgba(0, 0, 0, 0.15) rgba(0, 0, 0, 0.25);
	display: inline-block;
	padding: 0.4em <?php echo($dol_optimize_smallscreen ? '0.4' : '0.7'); ?>em;
	margin: 0em <?php echo($dol_optimize_smallscreen ? '0.7' : '0.9'); ?>em;
	line-height: 20px;
	text-align: center;
	vertical-align: middle;
	cursor: pointer;
	color: #333333 !important;
	text-decoration: none !important;
	text-shadow: 0 1px 1px rgba(255, 255, 255, 0.75);
	background-color: #f5f5f5;
	background-image: -moz-linear-gradient(top, #ffffff, #e6e6e6);
	background-image: -webkit-gradient(linear, 0 0, 0 100%, from(#ffffff), to(#e6e6e6));
	background-image: -webkit-linear-gradient(top, #ffffff, #e6e6e6);
	background-image: -o-linear-gradient(top, #ffffff, #e6e6e6);
	background-image: linear-gradient(to bottom, #ffffff, #e6e6e6);
	background-repeat: repeat-x;
	border-color: #e6e6e6 #e6e6e6 #bfbfbf;
	border-color: rgba(0, 0, 0, 0.1) rgba(0, 0, 0, 0.1) rgba(0, 0, 0, 0.25);
	border: 1px solid #bbbbbb;
	border-bottom-color: #a2a2a2;
	-webkit-border-radius: 2px;
	border-radius: 2px;
	-webkit-box-shadow: inset 0 1px 0 rgba(255, 255, 255, 0.2), 0 1px 2px rgba(0, 0, 0, 0.05);
	box-shadow: inset 0 1px 0 rgba(255, 255, 255, 0.2), 0 1px 2px rgba(0, 0, 0, 0.05);
}
.butActionNew, .butActionNewRefused, .butActionNew:link, .butActionNew:visited, .butActionNew:hover, .butActionNew:active {
	text-decoration: none;
	/* border-color: rgba(0, 0, 0, 0.15) rgba(0, 0, 0, 0.15) rgba(0, 0, 0, 0.25); */
	display: inline-block;
	padding: 0.2em <?php echo($dol_optimize_smallscreen ? '0.4' : '0.7'); ?>em;
	margin: 0em <?php echo($dol_optimize_smallscreen ? '0.7' : '0.9'); ?>em;
	line-height: 20px;
	/* text-align: center;  New button are on right of screen */
	vertical-align: middle;
	cursor: pointer;
	/* color: #ffffff !important; */
	/* text-shadow: 0 -1px 0 rgba(0, 0, 0, 0.25); */
	-webkit-border-radius: 2px;
	border-radius: 2px;
	/* -webkit-box-shadow: inset 0 1px 0 rgba(255, 255, 255, 0.2), 0 1px 2px rgba(0, 0, 0, 0.05);
	box-shadow: inset 0 1px 0 rgba(255, 255, 255, 0.2), 0 1px 2px rgba(0, 0, 0, 0.05); */
	/* background-color: #006dcc;
	background-image: -moz-linear-gradient(top, #0088cc, #0044cc);
	background-image: -webkit-gradient(linear, 0 0, 0 100%, from(#0088cc), to(#0044cc));
	background-image: -webkit-linear-gradient(top, #0088cc, #0044cc);
	background-image: -o-linear-gradient(top, #0088cc, #0044cc);
	background-image: linear-gradient(to bottom, #0088cc, #0044cc);
	background-repeat: repeat-x; */
}
a.butActionNew>span.fa-plus-circle { padding-left: 6px; font-size: 1.5em; }
a.butActionNewRefused>span.fa-plus-circle { padding-left: 6px; font-size: 1.5em; }

.tableforfieldcreate a.butActionNew>span.fa-plus-circle, .tableforfieldcreate a.butActionNew>span.fa-plus-circle:hover,
.tableforfieldedit a.butActionNew>span.fa-plus-circle, .tableforfieldedit a.butActionNew>span.fa-plus-circle:hover,
span.butActionNew>span.fa-plus-circle, span.butActionNew>span.fa-plus-circle:hover,
a.butActionNewRefused>span.fa-plus-circle, a.butActionNewRefused>span.fa-plus-circle:hover,
span.butActionNewRefused>span.fa-plus-circle, span.butActionNewRefused>span.fa-plus-circle:hover,
a.butActionNew>span.fa-list-alt, a.butActionNew>span.fa-list-alt:hover,
span.butActionNew>span.fa-list-alt, span.butActionNew>span.fa-list-alt:hover,
a.butActionNewRefused>span.fa-list-alt, a.butActionNewRefused>span.fa-list-alt:hover,
span.butActionNewRefused>span.fa-list-alt, span.butActionNewRefused>span.fa-list-alt:hover
{
	font-size: 1em;
	padding-left: 0px;
}

.button {
	color: #ffffff !important;
	text-shadow: 0 -1px 0 rgba(0, 0, 0, 0.25);
	background-color: #006dcc;
	background-image: -moz-linear-gradient(top, #0088cc, #0044cc);
	background-image: -webkit-gradient(linear, 0 0, 0 100%, from(#0088cc), to(#0044cc));
	background-image: -webkit-linear-gradient(top, #0088cc, #0044cc);
	background-image: -o-linear-gradient(top, #0088cc, #0044cc);
	background-image: linear-gradient(to bottom, #0088cc, #0044cc);
	background-repeat: repeat-x;
	border-color: #0044cc #0044cc #002a80;
	border-color: rgba(0, 0, 0, 0.1) rgba(0, 0, 0, 0.1) rgba(0, 0, 0, 0.25);
}
.button:disabled {
	color: #666 !important;
	text-shadow: none;
	border-color: #555;
	cursor: not-allowed;

	background-color: #f5f5f5;
	background-image: -moz-linear-gradient(top, #ffffff, #e6e6e6);
	background-image: -webkit-gradient(linear, 0 0, 0 100%, from(#ffffff), to(#e6e6e6));
	background-image: -webkit-linear-gradient(top, #ffffff, #e6e6e6);
	background-image: -o-linear-gradient(top, #ffffff, #e6e6e6);
	background-image: linear-gradient(to bottom, #ffffff, #e6e6e6);
	background-repeat: repeat-x
}

button.ui-button {
	padding-top: 5px;
}

a.butActionNew>span.fa, a.butActionNew>span.fa:hover,
span.butActionNew>span.fa, span.butActionNew>span.fa:hover,
a.butActionNewRefused>span.fa, a.butActionNewRefused>span.fa:hover,
span.butActionNewRefused>span.fa, span.butActionNewRefused>span.fa:hover
{
	padding-<?php echo $left; ?>: 6px;
	font-size: 1.5em;
	border: none;
	box-shadow: none;
	-webkit-box-shadow: none;
}

.butAction:hover   {
	-webkit-box-shadow: 0px 0px 6px 1px rgba(50, 50, 50, 0.4), inset 0px 0px 200px rgba(60,60,60,0.1);
	box-shadow: 0px 0px 6px 1px rgba(50, 50, 50, 0.4), inset 0px 0px 200px rgba(60,60,60,0.1);
}
.butActionNew:hover   {
	text-decoration: underline;
	box-shadow: unset !important;
}

.butActionDelete, .butActionDelete:link, .butActionDelete:visited, .butActionDelete:hover, .butActionDelete:active, .buttonDelete {
	background: var(--butactiondeletebg);
	/* border: 1px solid #633; */
	color: #633;
	/* vertical-align: middle; */
}

.butActionDelete:hover {
	-webkit-box-shadow: 0px 0px 6px 1px rgba(50, 50, 50, 0.4), 0px 0px 0px rgba(60,60,60,0.1);
	box-shadow: 0px 0px 6px 1px rgba(50, 50, 50, 0.4), 0px 0px 0px rgba(60,60,60,0.1);
}

.butActionRefused {
	text-decoration: none !important;
	text-transform: uppercase;
	font-weight: bold !important;

	white-space: nowrap !important;
	cursor: not-allowed !important;
	margin: 0em <?php echo($dol_optimize_smallscreen ? '0.6' : '0.9'); ?>em;
	padding: 0.6em <?php echo($dol_optimize_smallscreen ? '0.6' : '0.7'); ?>em;
	font-family: <?php print $fontlist ?> !important;
	display: inline-block;
	text-align: center;
	cursor: pointer;
	color: #999 !important;

	border: 1px solid #ccc;
	box-sizing: border-box;
	-moz-box-sizing: border-box;
	-webkit-box-sizing: border-box;
}
.butActionNewRefused, .butActionNewRefused:link, .butActionNewRefused:visited, .butActionNewRefused:hover, .butActionNewRefused:active {
	text-decoration: none !important;
	text-transform: uppercase;
	font-weight: normal !important;

	white-space: nowrap !important;
	cursor: not-allowed !important;
	margin: 0em <?php echo($dol_optimize_smallscreen ? '0.7' : '0.9'); ?>em;
	padding: 0.2em <?php echo($dol_optimize_smallscreen ? '0.4' : '0.7'); ?>em;
	font-family: <?php print $fontlist ?> !important;
	display: inline-block;
	/* text-align: center;  New button are on right of screen */
	cursor: pointer;
	color: #999 !important;
	padding-top: 0.2em;
	box-shadow: none !important;
	-webkit-box-shadow: none !important;
}

.butActionTransparent {
	color: #222 ! important;
	background-color: transparent ! important;
}


/*
TITLE BUTTON
 */

div.pagination li:first-child a.btnTitle {
	margin-left: 10px;
}

.btnTitle, a.btnTitle {
	display: inline-block;
	padding: 4px 12px;
	font-size: 14px;
	font-weight: 400;
	line-height: 1.4;
	text-align: center;
	white-space: nowrap;
	vertical-align: middle;
	-ms-touch-action: manipulation;
	touch-action: manipulation;
	cursor: pointer;
	-webkit-user-select: none;
	-moz-user-select: none;
	-ms-user-select: none;
	user-select: none;
	box-shadow: none;
	text-decoration: none;
	position: relative;
	margin: 0 0 0 10px;
	min-width: 80px;
	text-align: center;
	color: var(--btncolortext);
	border: none;
	font-size: 12px;
	font-weight: 300;
	/* background-color: #fbfbfb; */
}

a.btnTitle.btnTitleSelected {
	border: 1px solid #ccc;
	border-radius: 3px;
}

.btnTitle > .btnTitle-icon{

}

.btnTitle > .btnTitle-label{
	color: #666666;
}

.btnTitle:hover, a.btnTitle:hover {
	border-radius: 3px;
	position: relative;
	margin: 0 0 0 10px;
	text-align: center;
	color: #000;
	background-color: #eee;
	font-size: 12px;
	text-decoration: none;
	box-shadow: none;
}

.btnTitle.refused, a.btnTitle.refused, .btnTitle.refused:hover, a.btnTitle.refused:hover {
		color: #8a8a8a;
		cursor: not-allowed;
		background-color: #fbfbfb;
		background: repeating-linear-gradient( 45deg, #ffffff, #f1f1f1 4px, #f1f1f1 4px, #f1f1f1 4px );
}

.btnTitle:hover .btnTitle-label{
	color:var(--btncolorborderhover);
}
div.pagination .btnTitle:hover .btnTitle-label{
	color: rgb(<?php print $colortextlink; ?>);
}

.btnTitle.refused .btnTitle-label, .btnTitle.refused:hover .btnTitle-label{
	color: #8a8a8a;
}

.btnTitle>.fa {
	font-size: 2em;
	display: block;
}

.paginationafterarrows a.btnTitlePlus, .titre_right a.btnTitlePlus {
	/* border: 1px solid var(--btncolorborder); */
	border: unset;
	background-color: unset;
}
.paginationafterarrows a.btnTitlePlus:hover, .titre_right a.btnTitlePlus:hover {
	border-color: #ddd;
}

/* The buttonplus isgrowing on hover (don't know why). This is to avoid to have the cellegrowing too */
.btnTitlePlus:hover {
	max-width: 24px;
	max-height: 40px;
}


/* rule to reduce top menu - 2nd reduction: Reduce width of top menu icons again */
@media only screen and (max-width: <?php echo !getDolGlobalString('THEME_ELDY_WITDHOFFSET_FOR_REDUC2') ? round($nbtopmenuentries * 69, 0) + 130 : $conf->global->THEME_ELDY_WITDHOFFSET_FOR_REDUC2; ?>px)	/* reduction 2 */
{
	.butAction, .butActionRefused, .butActionDelete {
		font-size: 0.95em;
	}
	.btnTitle, a.btnTitle {
		display: inline-block;
		padding: 4px 4px 4px 4px;
		min-width: unset;
	}
}

/* rule to reduce top menu - 3rd reduction: The menu for user is on left */
@media only screen and (max-width: <?php echo !getDolGlobalString('THEME_ELDY_WITDHOFFSET_FOR_REDUC3') ? round($nbtopmenuentries * 47, 0) + 130 : $conf->global->THEME_ELDY_WITDHOFFSET_FOR_REDUC3; ?>px)	/* reduction 3 */
{
	.butAction, .butActionRefused, .butActionDelete {
		font-size: 0.9em;
	}
}

/* smartphone */
@media only screen and (max-width: 767px)
{
	.butAction, .butActionRefused, .butActionDelete {
		font-size: 0.85em;
	}
}


<?php if (getDolGlobalString('MAIN_BUTTON_HIDE_UNAUTHORIZED') && (!$user->admin)) { ?>
.butActionRefused, .butActionNewRefused, .btnTitle.refused {
	display: none !important;
}
<?php } ?>


/*
 * BTN LINK
 */

.btn-link{
	margin-right: 5px;
	border: 1px solid #ddd;
	color: #333;
	padding: 5px 10px;
	border-radius:1em;
	text-decoration: none !important;
}

.btn-link:hover{
	background-color: #ddd;
	border: 1px solid #ddd;
<<<<<<< HEAD
=======
}



/*
 * BUTTON With Low emphasis
 */

button.btn-low-emphasis{
	text-align: center;
	display: inline-block;
	border: none;
	outline: none;
	cursor: pointer;
	margin: 0;
	padding: 0;
	width: auto;
	min-width: 1.5em;
	min-height: 1.5em;
	line-height: 1.5em;

	overflow: visible;
	background: transparent;
	background-position: center; /* used for hover ripple effect */
	background-size: 0%;
	color: var(--colortextlink, inherit);
	font: inherit;
	line-height: normal;

	/* Corrects font smoothing for webkit */
	-webkit-font-smoothing: inherit;
	-moz-osx-font-smoothing: inherit;

	/* Corrects inability to style clickable input types in iOS */
	-webkit-appearance: none;


	transition: background 0.8s;/* used for hover ripple effect */
	background: transparent radial-gradient(circle, transparent 1%, hsla(var(--colortextlink-h),var(--colortextlink-s) ,var(--colortextlink-l) , 0.1) 1%, transparent 10%) center/15000%;
}

button.btn-low-emphasis.--btn-icon{
	border-radius: 100%;
}

button.btn-low-emphasis :is(.fa, .fas){
	color: var(--colortextlink, inherit);
	opacity: 0.4;
}

button.btn-low-emphasis:is(:focus,:hover) :is(.fa, .fas){
	opacity: 0.8;
}

button.btn-low-emphasis.--btn-icon:active {
	background-color:  hsla(var(--colortextlink-h),var(--colortextlink-s) ,var(--colortextlink-l) , 0.1);
	background-size: 100%;
	transition: background 0s;/* used for hover ripple effect */
>>>>>>> cc80841a
}<|MERGE_RESOLUTION|>--- conflicted
+++ resolved
@@ -441,8 +441,6 @@
 .btn-link:hover{
 	background-color: #ddd;
 	border: 1px solid #ddd;
-<<<<<<< HEAD
-=======
 }
 
 
@@ -501,5 +499,4 @@
 	background-color:  hsla(var(--colortextlink-h),var(--colortextlink-s) ,var(--colortextlink-l) , 0.1);
 	background-size: 100%;
 	transition: background 0s;/* used for hover ripple effect */
->>>>>>> cc80841a
 }