<?php
/* Copyright (C) 2004      Rodolphe Quiedeville <rodolphe@quiedeville.org>
 * Copyright (C) 2004-2012 Laurent Destailleur  <eldy@users.sourceforge.net>
 *
 * This program is free software; you can redistribute it and/or modify
 * it under the terms of the GNU General Public License as published by
 * the Free Software Foundation; either version 3 of the License, or
 * (at your option) any later version.
 *
 * This program is distributed in the hope that it will be useful,
 * but WITHOUT ANY WARRANTY; without even the implied warranty of
 * MERCHANTABILITY or FITNESS FOR A PARTICULAR PURPOSE.  See the
 * GNU General Public License for more details.
 *
 * You should have received a copy of the GNU General Public License
 * along with this program. If not, see <http://www.gnu.org/licenses/>.
 */

/**
 *	\file       htdocs/theme/md/theme_vars.inc.php
 *	\brief      File to declare variables of CSS style sheet
 *  \ingroup    core
 *
 *  To include file, do this:
 *              $var_file = DOL_DOCUMENT_ROOT.'/theme/'.$conf->theme.'/theme_vars.inc.php';
 *              if (is_readable($var_file)) include $var_file;
 */

global $theme_bordercolor, $theme_datacolor, $theme_bgcolor, $theme_bgcoloronglet;
$theme_bordercolor = array(235,235,224);
$theme_datacolor = array(array(136,102,136), array(0,130,110), array(140,140,220), array(190,120,120), array(190,190,100), array(115,125,150), array(100,170,20), array(250,190,30), array(150,135,125), array(85,135,150), array(150,135,80), array(150,80,150));
$theme_bgcolor = array(hexdec('F4'),hexdec('F4'),hexdec('F4'));
$theme_bgcoloronglet = array(hexdec('DE'),hexdec('E7'),hexdec('EC'));


// Colors
$colorbackhmenu1='90,50,120';      // topmenu
$colorbackvmenu1='255,255,255';      // vmenu
$colortopbordertitle1='';           // top border of tables-lists title. not defined = default to colorbackhmenu1
$colorbacktitle1='240,240,240';      // title of tables-lists
$colorbacktabcard1='255,255,255';  // card
$colorbacktabactive='234,234,234';
$colorbacklineimpair1='255,255,255';    // line impair
$colorbacklineimpair2='255,255,255';    // line impair
$colorbacklinepair1='248,248,248';    // line pair
$colorbacklinepair2='246,246,246';    // line pair
$colorbacklinepairhover='230,237,244';    // line hover
$colorbacklinepairchecked='230,237,244';	// line checked
$colorbacklinebreak='214,218,220';
$colorbackbody='248,248,248';
$colortexttitlenotab='90,90,90';
$colortexttitle='20,20,20';
$colortext='0,0,0';
$colortextlink='0,0,120';
$fontsize='14';
$fontsizesmaller='11';

<<<<<<< HEAD
// text color
$textSuccess   ='#28a745';
$colorblind_deuteranopes_textSuccess   ='#37de5d';
$textDanger    ='#dc3545';
$textWarning   ='#f39c12';
$colorblind_deuteranopes_textWarning = $textWarning; // currently not tested with a color blind people so use default color
=======
// Badges colors
$badgePrimary   ='#007bff';
$badgeSecondary ='#999999';
$badgeSuccess   ='#28a745';
$badgeDanger    ='#8c4446';
$badgeWarning   ='#ffc107';
$badgeInfo      ='#17a2b8';
$badgeDark      ='#343a40';
$badgeLight     ='#f8f9fa';

/* default color for status : After a quick check, somme status can have oposite function according to objects
*  So this badges status uses default value according to theme eldy status img
*  TODO: use color definition vars above for define badges color status X -> expemple $badgeStatusValidate, $badgeStatusClosed, $badgeStatusActive ....
*/
$badgeStatus0='#cbd3d3';
$badgeStatus1='#bc9526';
$badgeStatus2='#e6f0f0';
$badgeStatus3='#bca52b';
$badgeStatus4='#277d1e';
$badgeStatus5='#cad2d2';
$badgeStatus6='#cad2d2';
$badgeStatus7='#baa32b';
$badgeStatus8='#be3013';
$badgeStatus9='#e7f0f0';
>>>>>>> c42beb23
<|MERGE_RESOLUTION|>--- conflicted
+++ resolved
@@ -55,14 +55,13 @@
 $fontsize='14';
 $fontsizesmaller='11';
 
-<<<<<<< HEAD
 // text color
 $textSuccess   ='#28a745';
 $colorblind_deuteranopes_textSuccess   ='#37de5d';
 $textDanger    ='#dc3545';
 $textWarning   ='#f39c12';
 $colorblind_deuteranopes_textWarning = $textWarning; // currently not tested with a color blind people so use default color
-=======
+
 // Badges colors
 $badgePrimary   ='#007bff';
 $badgeSecondary ='#999999';
@@ -87,4 +86,3 @@
 $badgeStatus7='#baa32b';
 $badgeStatus8='#be3013';
 $badgeStatus9='#e7f0f0';
->>>>>>> c42beb23
