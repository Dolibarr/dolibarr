--- conflicted
+++ resolved
@@ -19,13 +19,8 @@
 
 /**
  *		\file       htdocs/theme/auguria/style.css.php
-<<<<<<< HEAD
- *		\brief      Fichier de style CSS du theme auguria
- *		\version    $Id: style.css.php,v 1.96 2011/08/08 15:39:08 eldy Exp $
-=======
  *		\brief      File for CSS style sheet Auguria
  *		\version    $Id: style.css.php,v 1.103 2011/08/22 18:24:28 eldy Exp $
->>>>>>> 19bde3ab
  */
 
 //if (! defined('NOREQUIREUSER')) define('NOREQUIREUSER','1');	// Not disabled cause need to load personalized language
@@ -95,18 +90,10 @@
 
 a:link, a:visited, a:hover, a:active { font-family: <?php print $fontlist ?>; font-weight: bold; color: #000000; text-decoration: none; }
 
-<<<<<<< HEAD
-/*
 input:focus, textarea:focus, button:focus, select:focus {
     box-shadow: 0 0 4px #8091BF;
 }
-*/
-=======
-input:focus, textarea:focus, button:focus, select:focus {
-    box-shadow: 0 0 4px #8091BF;
-}
-
->>>>>>> 19bde3ab
+
 input {
     font-size: <?php print $fontsize ?>px;
     font-family: <?php print $fontlist ?>;
@@ -224,15 +211,9 @@
 	margin-<?php print $right; ?>: <?php print empty($conf->browser->phone)?'8':''; ?>px;
 }
 
-<<<<<<< HEAD
-div.fiche {
-	margin-<?php print $left; ?>: 10px;
-	margin-<?php print $right; ?>: 6px;
-=======
 div.fichecenter {
 	width: 100%;
 	clear: both;	/* This is to have div fichecenter that are true rectangles */
->>>>>>> 19bde3ab
 }
 div.fichethirdleft {
 	<?php if (empty($conf->browser->phone)) { print "float: ".$left.";\n"; } ?>
@@ -756,7 +737,6 @@
     padding: 2px !important;
 }
 
-
 /*
  *  PANES and CONTENT-DIVs
  */
@@ -1184,15 +1164,9 @@
 margin-bottom: 2px;
 margin-top: 0px;
 
-<<<<<<< HEAD
--moz-box-shadow: 2px 4px 2px #CCC;
--webkit-box-shadow: 2px 4px 2px #CCC;
-box-shadow: 2px 4px 2px #CCC;
-=======
 -moz-box-shadow: 4px 4px 4px #CCC;
 -webkit-box-shadow: 4px 4px 4px #CCC;
 box-shadow: 4px 4px 4px #CCC;
->>>>>>> 19bde3ab
 }
 
 table.noborder tr {
@@ -1246,15 +1220,9 @@
 margin-bottom: 2px;
 margin-top: 0px;
 
-<<<<<<< HEAD
--moz-box-shadow: 2px 4px 2px #CCC;
--webkit-box-shadow: 2px 4px 2px #CCC;
-box-shadow: 2px 4px 2px #CCC;
-=======
 -moz-box-shadow: 4px 4px 4px #CCC;
 -webkit-box-shadow: 4px 4px 4px #CCC;
 box-shadow: 4px 4px 4px #CCC;
->>>>>>> 19bde3ab
 }
 table.liste td {
 padding-right: 2px;
@@ -1352,15 +1320,9 @@
  */
 
 .boxtable {
-<<<<<<< HEAD
--moz-box-shadow: 2px 4px 2px #CCC;
--webkit-box-shadow: 2px 4px 2px #CCC;
-box-shadow: 2px 4px 2px #CCC;
-=======
 -moz-box-shadow: 4px 4px 4px #CCC;
 -webkit-box-shadow: 4px 4px 4px #CCC;
 box-shadow: 4px 4px 4px #CCC;
->>>>>>> 19bde3ab
 }
 
 .box {
@@ -2046,15 +2008,6 @@
 
 
 /* ============================================================================== */
-/*  File upload                                                                   */
-/* ============================================================================== */
-
-.template-upload {
-    height: 72px !important;
-}
-
-
-/* ============================================================================== */
 /*  Test using div instead of tables                                              */
 /* ============================================================================== */
 
