/bootstrap
/oblyon
<<<<<<< HEAD
/autre
=======
/allscreens/
>>>>>>> 90b78702
<|MERGE_RESOLUTION|>--- conflicted
+++ resolved
@@ -1,7 +1,4 @@
 /bootstrap
 /oblyon
-<<<<<<< HEAD
 /autre
-=======
-/allscreens/
->>>>>>> 90b78702
+/allscreens