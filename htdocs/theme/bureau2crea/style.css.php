--- conflicted
+++ resolved
@@ -22,11 +22,7 @@
 /**
  *		\file       htdocs/theme/bureau2crea/style.css.php
  *		\brief      Fichier de style CSS du theme bureau2crea
-<<<<<<< HEAD
- *		\version    $Id: style.css.php,v 1.41 2011/07/31 23:19:57 eldy Exp $
-=======
  *		\version    $Id: style.css.php,v 1.57 2011/08/21 19:46:52 cdelambert Exp $
->>>>>>> 19bde3ab
  */
 
 //if (! defined('NOREQUIREUSER')) define('NOREQUIREUSER','1');	// Not disabled cause need to load personalized language
@@ -256,12 +252,8 @@
 }
 
 div.fiche {
-<<<<<<< HEAD
-	margin: 0px 10px 10px 10px;
-=======
 	margin-<?php print $left; ?>: <?php print empty($conf->browser->phone)?'10':'2'; ?>px;
 	margin-<?php print $right; ?>: <?php print empty($conf->browser->phone)?'10':''; ?>px;
->>>>>>> 19bde3ab
     padding: 0px;
     position: relative;
     height: auto;
@@ -510,20 +502,6 @@
     background-color: #D45416;
     }
 
-<<<<<<< HEAD
-li.tmenu .tmenusel {
-	color: #FFF;
- 	padding: 0px 10px 0px 10px;
-	-moz-border-radius-topleft:4px;
-    -moz-border-radius-topright:4px;
-    border-top-left-radius:4px;
-    border-top-right-radius:4px;
-    border-right: 1px solid #555555;
-    border-bottom: 0px solid #555555;
-    border-left: 1px solid #D0D0D0;
-    border-top: 1px solid #D8D8D8;
-    background: #606060;
-=======
 li.tmenu a.tmenusel,
 li.tmenu a.tmenusel:hover {
 	color: #842F00;
@@ -533,7 +511,6 @@
 
 li.tmenu .tmenusel {
     background: #FFFFFF;
->>>>>>> 19bde3ab
 	}
 
 
@@ -1331,16 +1308,12 @@
 table.border.formdoc {
 padding: 0px;
 border-collapse: collapse;
-<<<<<<< HEAD
-clear: left;
-=======
 border-right: 1px solid #666;
 }
 
 table.border.formdoc td {
 margin: 0px;
 padding: 0px;
->>>>>>> 19bde3ab
 }
 
 table.border td {
@@ -2200,8 +2173,6 @@
 span.cke_skin_kama { padding: 0 !important; }
 .cke_wrapper { padding: 4px !important; }
 
-<<<<<<< HEAD
-=======
 a.cke_dialog_ui_button
 {
     font-family: <?php print $fontlist ?> !important;
@@ -2217,7 +2188,6 @@
     -webkit-box-shadow: 4px 4px 4px #CCC !important;
     box-shadow: 4px 4px 4px #CCC !important;
 }
->>>>>>> 19bde3ab
 
 
 /* ============================================================================== */
@@ -2226,9 +2196,6 @@
 
 .template-upload {
     height: 72px !important;
-<<<<<<< HEAD
-}
-=======
 }
 
 
@@ -2350,5 +2317,4 @@
 
 <?php
 if (is_object($db)) $db->close();
-?>
->>>>>>> 19bde3ab
+?>