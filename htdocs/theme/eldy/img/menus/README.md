
Tutorial to create a new image for menu:

1) First find an image.
2) With Gimp, open image and check there is a alpha channel. If not add one.
3) Convert image into back and white (Menu Image - Mode - Grey levels).
4) Use the degrade tool with option (Menu Tools - Paint - Degrade - CTRL+L):
<<<<<<< HEAD
* Mode: Erase color (you can also try "Elear only") 
=======
* Mode: Erase color (you can also try "Clear only") 
>>>>>>> 3f5d67d4
* Opacity: 50 +/-
* Offset: 0
* PP toward transparent
* Shape: Linear
* Select on image top of file and drag to bottom.
Il est possible aussi d'augmenter la transparence globale depuis le calque.<|MERGE_RESOLUTION|>--- conflicted
+++ resolved
@@ -5,11 +5,7 @@
 2) With Gimp, open image and check there is a alpha channel. If not add one.
 3) Convert image into back and white (Menu Image - Mode - Grey levels).
 4) Use the degrade tool with option (Menu Tools - Paint - Degrade - CTRL+L):
-<<<<<<< HEAD
-* Mode: Erase color (you can also try "Elear only") 
-=======
 * Mode: Erase color (you can also try "Clear only") 
->>>>>>> 3f5d67d4
 * Opacity: 50 +/-
 * Offset: 0
 * PP toward transparent
