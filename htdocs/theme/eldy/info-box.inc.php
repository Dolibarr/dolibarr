<?php
if (!defined('ISLOADEDBYSTEELSHEET')) {
	die('Must be call by steelsheet');
} ?>
/* <style type="text/css" > */

/*
 * Component: Info Box
 * -------------------
 */

.info-box-module.--external span.info-box-icon-version {
	background: rgba(0,0,0,0.2);
}

.info-box-module.--external.--need-update span.info-box-icon-version{
	background: #bc9525;
}

.info-box {
	display: block;
	position: relative;
	min-height: 94px;	/* must be same height than info-box-icon */
	background: var(--colorbacklineimpair2);
	width: 100%;
	box-shadow: 1px 1px 12px rgba(192, 192, 192, 0.2);
	border-radius: 2px;
	border: 1px solid #e9e9e9;
	margin-bottom: 15px;
}
.info-box.info-box-sm {
	min-height: 80px;
	margin-bottom: 10px;
	/* background: #fff; */
}
.opened-dash-board-wrap .info-box, .opened-dash-board-wrap .info-box .info-box-icon  {
	border-radius: 0 0 0 15px;
}
/*.opened-dash-board-wrap .box-flex-item {
	border-radius: 10px;
}*/

.info-box-more {
	float: right;
	top: 5px;
	position: absolute;
	right: 8px;
}

.info-box small {
	font-size: 14px;
}
.info-box:not(.info-box-kanban) .progress {
	background: rgba(0, 0, 0, 0.2);
	margin: 5px -10px 5px -10px;
	height: 2px;
}
.info-box .progress,
.info-box .progress .progress-bar {
	border-radius: 0;
}

.info-box:not(.info-box-kanban) .progress .progress-bar {
	float: left;
	width: 0;
	height: 100%;
	font-size: 12px;
	line-height: 20px;
	color: #fff;
	text-align: center;
	background-color: #337ab7;
	-webkit-box-shadow: inset 0 -1px 0 rgba(0,0,0,.15);
	box-shadow: inset 0 -1px 0 rgba(0,0,0,.15);
	-webkit-transition: width .6s ease;
	-o-transition: width .6s ease;
	transition: width .6s ease;
}
.info-box-icon {
	border-top-left-radius: 2px;
	border-top-right-radius: 0;
	border-bottom-right-radius: 0;
	border-bottom-left-radius: 2px;
	display: block;
	overflow: hidden;
	float: left;
	line-height: 94px;	/* must be same height as min-height of .info-box */
	height: 94px; 	    /* must be same height as min-height of .info-box */
	width: 88px;
	text-align: center;
	font-size: 2.8em;
	background: var(--colorbacktitle1) !important;
}

.info-box-module .info-box-icon {
	padding-top: 5px;
	padding-bottom: 5px;
}
.info-box-sm .info-box-icon, .info-box-sm .info-box-img {
	height: 98px !important;		/* must match height of info-box-sm .info-box-content */
	width: 78px;
	font-size: 25px;
	line-height: 92px;
}
.info-box-order {
	border-top-left-radius: 2px;
	border-top-right-radius: 0;
	border-bottom-right-radius: 0;
	border-bottom-left-radius: 2px;
	display: block;
	overflow: hidden;
	float: left;
	height: 115px;
	width: 88px;
	text-align: center;
	font-size: 2.3em;
	line-height: 115px;
	margin-right: 10px;
	background: var(--colorbacktitle1) !important;
}
.opened-dash-board-wrap .info-box .info-box-icon {
	font-size: 2em;
}
.opened-dash-board-wrap .info-box-sm .info-box-icon {
	border-radius: 0 0 0 20px;
	line-height: 80px;
}
.info-box-module .info-box-icon {
	height: 98px;
}
.info-box-icon > img {
	max-width: 85%;
}
.info-box-module .info-box-icon > img {
	max-width: 60%;
}

a.info-box-text.info-box-text-a {
	/* display: table-cell; */
	display: contents;
}
a.info-box-text-a i.fa.fa-exclamation-triangle {
	font-size: 0.9em;
}

.info-box-line {
	line-height: 1.35em;
}
.info-box-line-text {
	overflow: hidden;
	width: calc(100% - 92px);
	max-width: calc(100% - 82px);
	text-overflow: ellipsis;
}

.info-box-icon-text {
	box-sizing: border-box;
	display: block;
	position: absolute;
	width: 90px;
	bottom: 0px;
	color: #ffffff;
	background-color: rgba(0,0,0,0.1);
	cursor: default;

	font-size: 10px;
	line-height: 15px;
	padding: 0px 3px;
	text-align: center;
	opacity: 0;
	-webkit-transition: opacity 0.5s, visibility 0s 0.5s;
	transition: opacity 0.5s, visibility 0s 0.5s;
}

.info-box-icon-version {
	box-sizing: border-box;
	display: block;
	position: absolute;
	width: 90px;
	bottom: 0px;
	color: #ffffff;
	background-color: rgba(0,0,0,0.1);
	cursor: default;

	font-size: 10px;
	line-height: 1.5em;
	padding: 4px 3px;
	text-align: center;
	opacity: 1;
	-webkit-transition: opacity 0.5s, visibility 0s 0.5s;
	transition: opacity 0.5s, visibility 0s 0.5s;
}

.box-flex-item.info-box-module.--disabled {
	/* opacity: 0.6; */
}

.info-box-actions {
	position: absolute;
	right: 0;
	bottom: 0;
}

/* customize section img box on list of products */
.info-box-img {
	height: 105px !important;
	width: 88px;
	border-top-left-radius: 2px;
	border-top-right-radius: 0;
	border-bottom-right-radius: 0;
	border-bottom-left-radius: 2px;
	display: block;
	overflow: hidden;
	float: left;
	text-align: center;
	font-size: 2.8em;
	line-height: 90px;
	margin-right: 5px;
	background: var(--colorbacktitle1) !important;
}
.info-box-img > img {
	width: 90%;
	position: relative;
	top: 50%;
	left: 50%;
	transform: translate(-50%, -50%);
}

<?php if (!getDolGlobalString('MAIN_DISABLE_GLOBAL_BOXSTATS') && getDolGlobalString('MAIN_INCLUDE_GLOBAL_STATS_IN_OPENED_DASHBOARD')) { ?>
.info-box-icon-text{
	opacity: 1;
}
<?php } ?>

.info-box-sm .info-box-icon-text, .info-box-sm .info-box-icon-version {
	overflow: hidden;
	width: 80px;
}
.info-box:hover .info-box-icon-text {
	opacity: 1;
}

.info-box-content {
	padding-top: 5px;
	padding-bottom: 5px;
	padding-left: 10px;
	padding-right: 5px;
	margin-left: 84px;
}
.info-box-sm .info-box-content {
	margin-left: 80px;
	height: 88px;   /* 96 - margins of .info-box-sm .info-box-content */
}
.info-box-sm .info-box-module-enabled {
	/* background: linear-gradient(0.35turn, #fff, #fff, #f6faf8, #e4efe8) */
	background: var(--infoboxmoduleenabledbgcolor);
}
.info-box-content-warning span.font-status4 {
	color: #bc9526 !important;
}

.info-box-number {
	display: block;
	font-weight: bold;
	font-size: 18px;
}
.progress-description,
.info-box-text,
.info-box-title{
	display: block;
	font-size: 12px;
	white-space: nowrap;
	overflow: hidden;
	text-overflow: ellipsis;
}
.info-box-title{
	text-transform: uppercase;
	font-weight: bold;
	margin-bottom: 3px;	/* not too much space so we can add another lines */
	opacity: 0.6;
	/* color: var(--colortexttitlenotab); */
}
.info-box-text{
	font-size: 0.92em;
}
/* Force values for small screen 480 */
@media only screen and (max-width: 480px)
{
	.info-box-text {
		font-size: 0.82em;
	}
	.info-box-line {
		line-height: 1.25em;
	}
}
.info-box-text:first-letter{text-transform: uppercase}
a.info-box-text{ text-decoration: none;}


.info-box-more {
	display: block;
}
.progress-description {
	margin: 0;
}





/* ICONS INFO BOX */
<?php
include_once DOL_DOCUMENT_ROOT.'/core/lib/functions2.lib.php';

$prefix = '';
if (getDolGlobalString('THEME_INFOBOX_COLOR_ON_BACKGROUND')) {
	$prefix = 'background-';
}

if (!isset($conf->global->THEME_SATURATE_RATIO)) {
	$conf->global->THEME_SATURATE_RATIO = 0.7;
}
if (GETPOSTISSET('THEME_SATURATE_RATIO')) {
	$conf->global->THEME_SATURATE_RATIO = GETPOSTINT('THEME_SATURATE_RATIO');
}

?>
.info-box-icon {
	<?php if ($prefix) { ?>
	color: #fff !important;
	<?php } ?>
	opacity: 0.95;
	<?php if (isset($conf->global->THEME_SATURATE_RATIO)) { ?>
		filter: saturate(<?php echo $conf->global->THEME_SATURATE_RATIO; ?>);
	<?php } ?>
}

.nonature-back {
	background-color: #EEE;
	padding: 2px;
	margin: 2px;
	border-radius: 3px;
}
.prospect-back {
	background-color: #a7c5b0 !important;
	color: #FFF !important;
	padding: 2px;
	margin: 2px;
	border-radius: 3px;
}
.customer-back {
	background-color: #55955d !important;
	color: #FFF !important;
	padding: 2px;
	margin: 2px;
	border-radius: 3px;
}
.vendor-back {
	background-color: #599caf !important;
	color: #FFF !important;
	padding: 2px;
	margin: 2px;
	border-radius: 3px;
}
.user-back {
	background-color: #79633f !important;
	color: #FFF !important;
	padding: 2px;
	margin: 2px;
	border-radius: 3px;
}
.member-company-back {
<<<<<<< HEAD
	padding: 2px 7px 2px 7px;
	background-color: #e4e4e4;
	color: #666;
	border-radius: 10px;
	white-space: nowrap;
}
.member-individual-back {
	padding: 2px 7px 2px 7px;
	background-color: #e4e4e4;
	color: #666;
	border-radius: 10px;
=======
	padding: 2px;
	margin: 2px;
	background-color: #e4e4e4;
	color: #666;
	border-radius: 3px;
	white-space: nowrap;
}
.member-individual-back {
	padding: 2px;
	margin: 2px;
	background-color: #e4e4e4;
	color: #666;
	border-radius: 3px;
>>>>>>> cc80841a
	white-space: nowrap;
}


.bg-infobox-project{
	<?php echo $prefix; ?>color: #6c6aa8 !important;
}
.bg-infobox-action{
	<?php echo $prefix; ?>color: #b06080 !important;
}
.bg-infobox-propal, .bg-infobox-facture, .bg-infobox-commande {
	<?php echo $prefix; ?>color: #65953d !important;
}
.bg-infobox-supplier_proposal, .bg-infobox-invoice_supplier, .bg-infobox-order_supplier {
	<?php echo $prefix; ?>color: #599caf !important;
}
.bg-infobox-contrat, .bg-infobox-ticket{
	<?php echo $prefix; ?>color: #3bbfa8 !important;
}
.bg-infobox-bank_account{
	<?php echo $prefix; ?>color: #b0bb39 !important;
}
.bg-infobox-adherent, .bg-infobox-member {
	<?php echo $prefix; ?>color: #79633f !important;
}
.bg-infobox-expensereport{
	<?php echo $prefix; ?>color: #79633f !important;
}
.bg-infobox-holiday{
	<?php echo $prefix; ?>color: #755114 !important;
}

/* Disable colors on left vmenu */
a.vmenu span, span.vmenu, span.vmenu span {
	/* To force no color on picto in left menu */
	/* color: var(--colortextbackvmenu) !important; */
}

.infobox-adherent, .infobox-member {
	color: #79633f;
}
.infobox-project{
	color: #6c6aa8;
}
.infobox-action{
	color: #b06080;
}
/* Color for customer object */
.infobox-propal:not(.error),
.infobox-facture:not(.error),
.infobox-commande:not(.error) {
	color: #65953d;
}
/* Color for vendor object */
.infobox-supplier_proposal:not(.error),
.infobox-invoice_supplier:not(.error),
.infobox-order_supplier:not(.error) {
	color: #599caf;
}
.infobox-contrat, .infobox-ticket{
	color: #3bbfa8;
}
.infobox-bank_account{
	color: #b0bb39;
}
.infobox-adherent, .infobox-member {
	color: #79633f;
}
.infobox-expensereport{
	color: #79633f;
}
.infobox-holiday{
	color: #755114;
}


.fa-dol-action:before {
	content: "\f073";
}
.fa-dol-propal:before,
.fa-dol-supplier_proposal:before {
	content: "\f573";
}
.fa-dol-facture:before,
.fa-dol-invoice_supplier:before {
	content: "\f571";
}
.fa-dol-project:before {
	content: "\f542";
}
.fa-dol-commande:before,
.fa-dol-order_supplier:before {
	content: "\f570";
}
.fa-dol-contrat:before {
	content: "\f0f2";
}
.fa-dol-ticket:before {
	content: "\f3ff";
}
.fa-dol-bank_account:before {
	content: "\f19c";
}
.fa-dol-member:before {
	content: "\f007";
}
.fa-dol-expensereport:before {
	content: "\f555";
}
.fa-dol-holiday:before {
	content: "\f5ca";
}


/* USING FONTAWESOME FOR WEATHER */
.info-box-weather .info-box-icon{
	background: var(--colorbacktitle1) !important;
}
.fa-weather-level0:before{
	content: "\f185";
	color : #cfbf00;
}
.fa-weather-level1:before{
	content: "\f6c4";
	color : #bc9526;
}
.fa-weather-level2:before{
	content: "\f743";
	color : #b16000;
}
.fa-weather-level3:before{
	content: "\f740";
	color : #b04000;
}
.fa-weather-level4:before{
	content: "\f0e7";
	color : #b01000;
}


.box-flex-container{
	display: flex; /* or inline-flex */
	flex-direction: row;
	flex-wrap: wrap;
	width: calc(100% + 14px);
	margin: 0 -8px 0 -8px;
	/*justify-content: space-between;*/
}
.box-flex-container-columns {
	display: flex; /* or inline-flex */
	flex-direction: row;
	flex-wrap: nowrap;
	justify-content: space-between;
}
.box-flex-container-column {
	flex-grow: 1;
	}
.box-flex-container-column:not(:last-of-type) {
	border-right: 1px solid #AAA;
}
.box-flex-container-column.kanban {
	flex: 1;
}
.kanban.kanbancollapsed {
	flex: unset;
	width: 80px;
}
.kanban.kanbancollapsed .kanbanlabel, .text-vertical {
	writing-mode: vertical-rl;
}

.box-flex-grow-zero {
	flex-grow: 0 !important;
}

.box-flex-item {
	flex-grow : 1;
	flex-shrink: 1;
	flex-basis: auto;
	width: 290px;
}
.box-flex-item.filler {
	height: 0;
}
.box-flex-item, .kanbanlabel {
	margin-top: 5px;
	margin-<?php echo $right; ?>: 20px;
	margin-bottom: 0px;
	margin-<?php echo $left; ?>: 10px;
}
.kanbanlabel {
	background: var(--colorbacktitle1);
	padding: 5px;
	margin-bottom: 10px;
	border-radius: 5px;
}
.kanban .box-flex-item {
	line-height: 1.4em;
}

/* css for small kanban */
.box-flex-item-small {
	width: 200px !important;
}
.box-flex-item-small .info-box-sm .info-box-content {
	margin-left: 0;
}
.box-flex-item-small .info-box-icon.bg-infobox-action {
	display: none;
}


.info-box-title {
	width: calc(100% - 20px);
}
.info-box-module {
	min-width: 350px;
	max-width: 350px;
}
.fright {
	float:right;
}
@media only screen and (max-width: 1740px) {
	.info-box-module {
		min-width: 315px;
		max-width: 315px;
	}
}

@media only screen and (max-width: 768px) {
	.info-box-module {
		min-width: 260px;
	}
	.box-flex-item {
		width: 280px;
	}
<<<<<<< HEAD
}

@media only screen and (max-width: 570px)
{
	.box-flex-item {
		margin: 3px 8px 3px 8px !important;
	}
}

@media only screen and (max-width: 480px) {
	.info-box-module {
		min-width: 250px;
	}
	.box-flex-item {
		width: 250px;
	}
}

=======
}

@media only screen and (max-width: 570px)
{
	.box-flex-item {
		margin: 3px 8px 3px 8px !important;
	}
}

@media only screen and (max-width: 480px) {
	.info-box-module {
		min-width: 250px;
	}
	.box-flex-item {
		width: 250px;
	}
}

>>>>>>> cc80841a



.info-box-module .info-box-content {
	height: 98px;
}
/* Disabled. This break the responsive on smartphone
.box{
	overflow: visible;
}
*/

@media only screen and (max-width: 768px)
{
	.box-flex-container {
		margin: 0 0 0 0px !important;
		width: 100% !important;
		/* justify-content: space-between; */
	}
	.info-box-module {
		width: 100%;
		max-width: unset;
	}

	.info-box-sm .info-box-icon-text, .info-box-sm .info-box-icon-version {
		width: 60px;
	}
	.info-box-sm .info-box-icon {
		width: 60px;
	}
	.info-box-sm .info-box-content {
		margin-left: 60px;
	}
	.info-box {
		border: 1px solid #e0e0e0;
	}

	.info-box-content {
		padding-top: 5px;
		padding-bottom: 5px;
		padding-left: 10px;
		padding-right: 2px;
	}
	.info-box-line-text {
		width: calc(100% - 98px);
		max-width: calc(100% - 88px);
	}
}<|MERGE_RESOLUTION|>--- conflicted
+++ resolved
@@ -369,19 +369,6 @@
 	border-radius: 3px;
 }
 .member-company-back {
-<<<<<<< HEAD
-	padding: 2px 7px 2px 7px;
-	background-color: #e4e4e4;
-	color: #666;
-	border-radius: 10px;
-	white-space: nowrap;
-}
-.member-individual-back {
-	padding: 2px 7px 2px 7px;
-	background-color: #e4e4e4;
-	color: #666;
-	border-radius: 10px;
-=======
 	padding: 2px;
 	margin: 2px;
 	background-color: #e4e4e4;
@@ -395,7 +382,6 @@
 	background-color: #e4e4e4;
 	color: #666;
 	border-radius: 3px;
->>>>>>> cc80841a
 	white-space: nowrap;
 }
 
@@ -632,7 +618,6 @@
 	.box-flex-item {
 		width: 280px;
 	}
-<<<<<<< HEAD
 }
 
 @media only screen and (max-width: 570px)
@@ -651,26 +636,6 @@
 	}
 }
 
-=======
-}
-
-@media only screen and (max-width: 570px)
-{
-	.box-flex-item {
-		margin: 3px 8px 3px 8px !important;
-	}
-}
-
-@media only screen and (max-width: 480px) {
-	.info-box-module {
-		min-width: 250px;
-	}
-	.box-flex-item {
-		width: 250px;
-	}
-}
-
->>>>>>> cc80841a
 
 
 
