<?php
if (!defined('ISLOADEDBYSTEELSHEET')) {
	die('Must be call by steelsheet');
} ?>
/* <style type="text/css" > */

/*
 * Component: Info Box
 * -------------------
 */

.info-box-module.--external span.info-box-icon-version {
	background: rgba(0,0,0,0.2);
}

.info-box-module.--external.--need-update span.info-box-icon-version{
	background: #bc9525;
}

.info-box {
	display: block;
	position: relative;
	min-height: 90px;
	background: var(--colorbacklineimpair2);
	width: 100%;
	box-shadow: 1px 1px 15px rgba(192, 192, 192, 0.2);
	border-radius: 2px;
	border: 1px solid #e9e9e9;
	margin-bottom: 15px;
}
.info-box.info-box-sm {
	min-height: 80px;
	margin-bottom: 10px;
	/* background: #fff; */
}
.opened-dash-board-wrap .info-box, .opened-dash-board-wrap .info-box .info-box-icon  {
	border-radius: 0 0 0 15px;
}
/*.opened-dash-board-wrap .box-flex-item {
	border-radius: 10px;
}*/

.info-box-more {
	float: right;
	top: 5px;
	position: absolute;
	right: 8px;
}

.info-box small {
	font-size: 14px;
}
.info-box .progress {
	background: rgba(0, 0, 0, 0.2);
	margin: 5px -10px 5px -10px;
	height: 2px;
}
.info-box .progress,
.info-box .progress .progress-bar {
	border-radius: 0;
}

.info-box .progress .progress-bar {
		float: left;
		width: 0;
		height: 100%;
		font-size: 12px;
		line-height: 20px;
		color: #fff;
		text-align: center;
		background-color: #337ab7;
		-webkit-box-shadow: inset 0 -1px 0 rgba(0,0,0,.15);
		box-shadow: inset 0 -1px 0 rgba(0,0,0,.15);
		-webkit-transition: width .6s ease;
		-o-transition: width .6s ease;
		transition: width .6s ease;
}
.info-box-icon {
	border-top-left-radius: 2px;
	border-top-right-radius: 0;
	border-bottom-right-radius: 0;
	border-bottom-left-radius: 2px;
	display: block;
	overflow: hidden;
	float: left;
	height: 90px;
	width: 88px;
	text-align: center;
	font-size: 2.8em;
	line-height: 90px;
	background: var(--colorbacktitle1) !important;
}

.info-box-module .info-box-icon {
	padding-top: 5px;
	padding-bottom: 5px;
}
.info-box-sm .info-box-icon {
	height: 96px;		/* must match height of info-box-sm .info-box-content */
	width: 78px;
	font-size: 25px;
	line-height: 92px;
}
.info-box-order {
	border-top-left-radius: 2px;
	border-top-right-radius: 0;
	border-bottom-right-radius: 0;
	border-bottom-left-radius: 2px;
	display: block;
	overflow: hidden;
	float: left;
	height: 115px;
	width: 88px;
	text-align: center;
	font-size: 2.3em;
	line-height: 115px;
	margin-right: 10px;
	background: var(--colorbacktitle1) !important;
}
.opened-dash-board-wrap .info-box .info-box-icon {
	font-size: 2em;
}
.opened-dash-board-wrap .info-box-sm .info-box-icon {
	border-radius: 0 0 0 20px;
	line-height: 80px;
}
.info-box-module .info-box-icon {
	height: 98px;
}
.info-box-icon > img {
	max-width: 85%;
}
.info-box-module .info-box-icon > img {
	max-width: 60%;
}

a.info-box-text.info-box-text-a {
	display: table-cell;
}
a.info-box-text-a i.fa.fa-exclamation-triangle {
	font-size: 0.9em;
}

.info-box-icon-text{
	box-sizing: border-box;
	display: block;
	position: absolute;
	width: 90px;
	bottom: 0px;
	color: #ffffff;
	background-color: rgba(0,0,0,0.1);
	cursor: default;

	font-size: 10px;
	line-height: 15px;
	padding: 0px 3px;
	text-align: center;
	opacity: 0;
	-webkit-transition: opacity 0.5s, visibility 0s 0.5s;
	transition: opacity 0.5s, visibility 0s 0.5s;
}

.info-box-icon-version {
	box-sizing: border-box;
	display: block;
	position: absolute;
	width: 90px;
	bottom: 0px;
	color: #ffffff;
	background-color: rgba(0,0,0,0.1);
	cursor: default;

	font-size: 10px;
	line-height: 1.5em;
	padding: 4px 3px;
	text-align: center;
	opacity: 1;
	-webkit-transition: opacity 0.5s, visibility 0s 0.5s;
	transition: opacity 0.5s, visibility 0s 0.5s;
}

.box-flex-item.info-box-module.--disabled {
	/* opacity: 0.6; */
}

.info-box-actions {
	position: absolute;
	right: 0;
	bottom: 0;
}

<?php if (empty($conf->global->MAIN_DISABLE_GLOBAL_BOXSTATS) && !empty($conf->global->MAIN_INCLUDE_GLOBAL_STATS_IN_OPENED_DASHBOARD)) { ?>
.info-box-icon-text{
	opacity: 1;
}
<?php } ?>

.info-box-sm .info-box-icon-text, .info-box-sm .info-box-icon-version {
	overflow: hidden;
	width: 80px;
}
.info-box:hover .info-box-icon-text {
	opacity: 1;
}

.info-box-content {
	padding: 5px 10px;
	margin-left: 84px;
}
.info-box-sm .info-box-content {
	margin-left: 80px;
	height: 86px;   /* 96 - margins of .info-box-sm .info-box-content */
}
.info-box-sm .info-box-module-enabled {
	/* background: linear-gradient(0.35turn, #fff, #fff, #f6faf8, #e4efe8) */
	background: var(--infoboxmoduleenabledbgcolor);
}
.info-box-content-warning span.font-status4 {
	color: #bc9526 !important;
}
/*.info-box-sm .info-box-content-warning {
	background: #ffd7a3;
}*/
/*.info-box-icon.info-box-icon-module-enabled {
	background: #e4f0e4 !important;
}*/

.info-box-number {
	display: block;
	font-weight: bold;
	font-size: 18px;
}
.progress-description,
.info-box-text,
.info-box-title{
	display: block;
	font-size: 12px;
	white-space: nowrap;
	overflow: hidden;
	text-overflow: ellipsis;
}
.info-box-title{
	text-transform: uppercase;
	font-weight: bold;
	margin-bottom: 3px;	/* not too much space so we can add another lines */
	opacity: 0.6;
	/* color: var(--colortexttitlenotab); */
}
.info-box-text{
	font-size: 0.92em;
}
.info-box-text:first-letter{text-transform: uppercase}
a.info-box-text{ text-decoration: none;}


.info-box-more {
	display: block;
}
.progress-description {
	margin: 0;
}





/* ICONS INFO BOX */
<?php
include_once DOL_DOCUMENT_ROOT.'/core/lib/functions2.lib.php';

$prefix = '';
if (!empty($conf->global->THEME_INFOBOX_COLOR_ON_BACKGROUND)) {
	$prefix = 'background-';
}

if (!isset($conf->global->THEME_SATURATE_RATIO)) {
	$conf->global->THEME_SATURATE_RATIO = 0.7;
}
if (GETPOSTISSET('THEME_SATURATE_RATIO')) {
	$conf->global->THEME_SATURATE_RATIO = GETPOST('THEME_SATURATE_RATIO', 'int');
}

?>
.info-box-icon {
	<?php if ($prefix) { ?>
	color: #fff !important;
	<?php } ?>
	opacity: 0.95;
	<?php if (isset($conf->global->THEME_SATURATE_RATIO)) { ?>
		filter: saturate(<?php echo $conf->global->THEME_SATURATE_RATIO; ?>);
	<?php } ?>
}

.customer-back {
	background-color: #55955d !important;
	color: #FFF !important;
	padding: 2px;
	margin: 2px;
	border-radius: 3px;
}
.vendor-back {
	background-color: #599caf !important;
	color: #FFF !important;
	padding: 2px;
	margin: 2px;
	border-radius: 3px;
}
.user-back {
	background-color: #79633f !important;
	color: #FFF !important;
	padding: 2px;
	margin: 2px;
	border-radius: 3px;
}
.member-company-back {
	padding: 2px 7px 2px 7px;
	background-color: #e4e4e4;
	color: #666;
	border-radius: 10px;
	white-space: nowrap;
}
.member-individual-back {
	padding: 2px 7px 2px 7px;
	background-color: #e4e4e4;
	color: #666;
	border-radius: 10px;
	white-space: nowrap;
}


.bg-infobox-project{
	<?php echo $prefix; ?>color: #6c6aa8 !important;
}
.bg-infobox-action{
	<?php echo $prefix; ?>color: #b06080 !important;
}
.bg-infobox-propal, .bg-infobox-facture, .bg-infobox-commande {
	<?php echo $prefix; ?>color: #65953d !important;
}
.bg-infobox-supplier_proposal, .bg-infobox-invoice_supplier, .bg-infobox-order_supplier {
	<?php echo $prefix; ?>color: #599caf !important;
}
.bg-infobox-contrat, .bg-infobox-ticket{
	<?php echo $prefix; ?>color: #3bbfa8 !important;
}
.bg-infobox-bank_account{
	<?php echo $prefix; ?>color: #b0bb39 !important;
}
.bg-infobox-adherent, .bg-infobox-member {
	<?php echo $prefix; ?>color: #79633f !important;
}
.bg-infobox-expensereport{
	<?php echo $prefix; ?>color: #79633f !important;
}
.bg-infobox-holiday{
	<?php echo $prefix; ?>color: #755114 !important;
}

.infobox-adherent, .infobox-member {
	color: #79633f !important;
}
.infobox-project{
	color: #6c6aa8 !important;
}
.infobox-action{
	color: #b06080 !important;
}
/* Color for customer object */
.infobox-propal:not(.error),
.infobox-facture:not(.error),
.infobox-commande:not(.error) {
	color: #65953d !important;
}
/* Color for vendor object */
.infobox-supplier_proposal:not(.error),
.infobox-invoice_supplier:not(.error),
.infobox-order_supplier:not(.error) {
	color: #599caf !important;
}
.infobox-contrat, .infobox-ticket{
	color: #3bbfa8 !important;
}
.infobox-bank_account{
	color: #b0bb39 !important;
}
.infobox-adherent, .infobox-member {
	color: #79633f !important;
}
.infobox-expensereport{
	color: #79633f !important;
}
.infobox-holiday{
	color: #755114 !important;
}


.fa-dol-action:before {
	content: "\f073";
}
.fa-dol-propal:before,
.fa-dol-supplier_proposal:before {
	content: "\f573";
}
.fa-dol-facture:before,
.fa-dol-invoice_supplier:before {
	content: "\f571";
}
.fa-dol-project:before {
	content: "\f542";
}
.fa-dol-commande:before,
.fa-dol-order_supplier:before {
	content: "\f570";
}
.fa-dol-contrat:before {
	content: "\f0f2";
}
.fa-dol-ticket:before {
	content: "\f3ff";
}
.fa-dol-bank_account:before {
	content: "\f19c";
}
.fa-dol-member:before {
	content: "\f007";
}
.fa-dol-expensereport:before {
	content: "\f555";
}
.fa-dol-holiday:before {
	content: "\f5ca";
}


/* USING FONTAWESOME FOR WEATHER */
.info-box-weather .info-box-icon{
	background: var(--colorbacktitle1) !important;
}
.fa-weather-level0:before{
	content: "\f185";
	color : #cfbf00;
}
.fa-weather-level1:before{
	content: "\f6c4";
	color : #bc9526;
}
.fa-weather-level2:before{
	content: "\f743";
	color : #b16000;
}
.fa-weather-level3:before{
	content: "\f740";
	color : #b04000;
}
.fa-weather-level4:before{
	content: "\f0e7";
	color : #b01000;
}


.box-flex-container{
	display: flex; /* or inline-flex */
	flex-direction: row;
	flex-wrap: wrap;
	width: calc(100% + 14px);
	margin: 0 -8px 0 -8px;
	/*justify-content: space-between;*/
}

.box-flex-grow-zero{
	flex-grow: 0 !important;
}

.box-flex-item{
	flex-grow : 1;
	flex-shrink: 1;
	flex-basis: auto;

	width: 280px;
	margin: 5px 8px 0px 8px;
}
.box-flex-item.filler{
	margin: 0px 0px 0px 15px !important;
	height: 0;
}

.info-box-title {
	width: calc(100% - 20px);
}
.info-box-module {
	min-width: 350px;
	max-width: 350px;
}
<<<<<<< HEAD
=======

>>>>>>> ec592f13
/**for make a checkbox in the right of the box in mode kanban */
.fright {
	float:right;
}
<<<<<<< HEAD
=======

>>>>>>> ec592f13
@media only screen and (max-width: 1740px) {
	.info-box-module {
		min-width: 315px;
		max-width: 315px;
	}
}

@media only screen and (max-width: 767px) {
	.info-box-module {
		min-width: 260px;
	}
}

.info-box-module .info-box-content {
	height: 98px;
}
/* Disabled. This break the responsive on smartphone
.box{
	overflow: visible;
}
*/

@media only screen and (max-width: 767px)
{
	.box-flex-container {
		margin: 0 0 0 0px !important;
		width: 100% !important;
		justify-content: space-between;
	}
	.info-box-module {
		width: 100%;
		max-width: unset;
	}

	.info-box-sm .info-box-icon-text, .info-box-sm .info-box-icon-version {
		width: 60px;
	}
	.info-box-sm .info-box-icon {
		width: 60px;
	}
	.info-box-sm .info-box-content {
		margin-left: 60px;
	}
	.info-box {
		border: 1px solid #e0e0e0;
	}
}
}<|MERGE_RESOLUTION|>--- conflicted
+++ resolved
@@ -491,18 +491,12 @@
 	min-width: 350px;
 	max-width: 350px;
 }
-<<<<<<< HEAD
-=======
-
->>>>>>> ec592f13
+
 /**for make a checkbox in the right of the box in mode kanban */
 .fright {
 	float:right;
 }
-<<<<<<< HEAD
-=======
-
->>>>>>> ec592f13
+
 @media only screen and (max-width: 1740px) {
 	.info-box-module {
 		min-width: 315px;
