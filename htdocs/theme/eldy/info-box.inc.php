--- conflicted
+++ resolved
@@ -189,13 +189,8 @@
 	margin-left: 80px;
 }
 .info-box-sm .info-box-module-enabled {
-<<<<<<< HEAD
-	/* background: linear-gradient(0.35turn, #fff, #fff, #f6faf8, #e4efe8) */
-	background: linear-gradient(0.4turn, #fff, #fff, #fff, #e4efe8);
-=======
-    /* background: linear-gradient(0.35turn, #fff, #fff, #f6faf8, #e4efe8) */ 
+    /* background: linear-gradient(0.35turn, #fff, #fff, #f6faf8, #e4efe8) */
 	background: var(--infoboxmoduleenabledbgcolor);
->>>>>>> d576e561
 }
 .info-box-content-warning span.font-status4 {
 	color: #bc9526 !important;
