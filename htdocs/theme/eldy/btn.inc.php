--- conflicted
+++ resolved
@@ -12,11 +12,7 @@
 }
 
 <?php
-<<<<<<< HEAD
-if (!empty($conf->global->DMAIN_THEME_DARKMODEENABLED)) {
-=======
 if (!empty($conf->global->MAIN_THEME_DARKMODEENABLED)) {
->>>>>>> a3304035
 	print "
     @media (prefers-color-scheme: dark) {
       :root {
