--- conflicted
+++ resolved
@@ -2485,11 +2485,7 @@
 {
     line-height: 1em !important;
 }
-<<<<<<< HEAD
-.ui-autocomplete-input { margin: 0; }
-=======
 .ui-autocomplete-input { margin: 0; padding: 2px; }
->>>>>>> 48bbcc6f
 
 
 /* ============================================================================== */
