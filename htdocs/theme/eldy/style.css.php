<?php
/* Copyright (C) 2004-2017	Laurent Destailleur		<eldy@users.sourceforge.net>
 * Copyright (C) 2006		Rodolphe Quiedeville	<rodolphe@quiedeville.org>
 * Copyright (C) 2007-2017	Regis Houssin			<regis.houssin@inodbox.com>
 * Copyright (C) 2011		Philippe Grand			<philippe.grand@atoo-net.com>
 * Copyright (C) 2012		Juanjo Menent			<jmenent@2byte.es>
 * Copyright (C) 2018       Ferran Marcet           <fmarcet@2byte.es>
 *
 * This program is free software; you can redistribute it and/or modify
 * it under the terms of the GNU General Public License as published by
 * the Free Software Foundation; either version 3 of the License, or
 * (at your option) any later version.
 *
 * This program is distributed in the hope that it will be useful,
 * but WITHOUT ANY WARRANTY; without even the implied warranty of
 * MERCHANTABILITY or FI8TNESS FOR A PARTICULAR PURPOSE.  See the
 * GNU General Public License for more details.
 *
 * You should have received a copy of the GNU General Public License
 * along with this program. If not, see <http://www.gnu.org/licenses/>.
 */

/**
 *		\file       htdocs/theme/eldy/style.css.php
 *		\brief      File for CSS style sheet Eldy
 */

//if (! defined('NOREQUIREUSER')) define('NOREQUIREUSER','1');	// Not disabled because need to load personalized language
//if (! defined('NOREQUIREDB'))   define('NOREQUIREDB','1');	// Not disabled to increase speed. Language code is found on url.
if (! defined('NOREQUIRESOC'))    define('NOREQUIRESOC', '1');
//if (! defined('NOREQUIRETRAN')) define('NOREQUIRETRAN','1');	// Not disabled because need to do translations
if (! defined('NOCSRFCHECK'))     define('NOCSRFCHECK', 1);
if (! defined('NOTOKENRENEWAL'))  define('NOTOKENRENEWAL', 1);
if (! defined('NOLOGIN'))         define('NOLOGIN', 1);          // File must be accessed by logon page so without login
//if (! defined('NOREQUIREMENU'))   define('NOREQUIREMENU',1);  // We need top menu content
if (! defined('NOREQUIREHTML'))   define('NOREQUIREHTML', 1);
if (! defined('NOREQUIREAJAX'))   define('NOREQUIREAJAX', '1');


define('ISLOADEDBYSTEELSHEET', '1');


require __DIR__ . '/theme_vars.inc.php';
if (defined('THEME_ONLY_CONSTANT')) return;


session_cache_limiter('public');

require_once __DIR__.'/../../main.inc.php'; // __DIR__ allow this script to be included in custom themes
require_once DOL_DOCUMENT_ROOT.'/core/lib/functions2.lib.php';

// Load user to have $user->conf loaded (not done into main because of NOLOGIN constant defined)
// and permission, so we can later calculate number of top menu ($nbtopmenuentries) according to user profile.
if (empty($user->id) && ! empty($_SESSION['dol_login']))
{
    $user->fetch('', $_SESSION['dol_login'], '', 1);
    $user->getrights();
}


// Define css type
top_httphead('text/css');
// Important: Following code is to avoid page request by browser and PHP CPU at each Dolibarr page access.
if (empty($dolibarr_nocache)) header('Cache-Control: max-age=10800, public, must-revalidate');
else header('Cache-Control: no-cache');

if (GETPOST('theme', 'alpha')) $conf->theme=GETPOST('theme', 'alpha');  // If theme was forced on URL
if (GETPOST('lang', 'aZ09')) $langs->setDefaultLang(GETPOST('lang', 'aZ09'));	// If language was forced on URL

$langs->load("main", 0, 1);
$right=($langs->trans("DIRECTION")=='rtl'?'left':'right');
$left=($langs->trans("DIRECTION")=='rtl'?'right':'left');

$path='';    	// This value may be used in future for external module to overwrite theme
$theme='eldy';	// Value of theme
if (! empty($conf->global->MAIN_OVERWRITE_THEME_RES)) { $path='/'.$conf->global->MAIN_OVERWRITE_THEME_RES; $theme=$conf->global->MAIN_OVERWRITE_THEME_RES; }

// Define image path files and other constants
$fontlist='roboto,arial,tahoma,verdana,helvetica';    //$fontlist='helvetica, verdana, arial, sans-serif';
//$fontlist='"open sans", "Helvetica Neue", Helvetica, Arial, sans-serif;';
$img_head='';
$img_button=dol_buildpath($path.'/theme/'.$theme.'/img/button_bg.png', 1);
$dol_hide_topmenu=$conf->dol_hide_topmenu;
$dol_hide_leftmenu=$conf->dol_hide_leftmenu;
$dol_optimize_smallscreen=$conf->dol_optimize_smallscreen;
$dol_no_mouse_hover=$conf->dol_no_mouse_hover;

//$conf->global->THEME_ELDY_ENABLE_PERSONALIZED=0;
//$user->conf->THEME_ELDY_ENABLE_PERSONALIZED=0;
//var_dump($user->conf->THEME_ELDY_RGB);

$useboldtitle=(isset($conf->global->THEME_ELDY_USEBOLDTITLE)?$conf->global->THEME_ELDY_USEBOLDTITLE:0);
$borderwidth=1;

// Case of option always editable
if (! isset($conf->global->THEME_ELDY_BACKBODY)) $conf->global->THEME_ELDY_BACKBODY=$colorbackbody;
if (! isset($conf->global->THEME_ELDY_TOPMENU_BACK1)) $conf->global->THEME_ELDY_TOPMENU_BACK1=$colorbackhmenu1;
if (! isset($conf->global->THEME_ELDY_VERMENU_BACK1)) $conf->global->THEME_ELDY_VERMENU_BACK1=$colorbackvmenu1;
if (! isset($conf->global->THEME_ELDY_BACKTITLE1)) $conf->global->THEME_ELDY_BACKTITLE1=$colorbacktitle1;
if (! isset($conf->global->THEME_ELDY_USE_HOVER)) $conf->global->THEME_ELDY_USE_HOVER=$colorbacklinepairhover;
if (! isset($conf->global->THEME_ELDY_USE_CHECKED)) $conf->global->THEME_ELDY_USE_CHECKED=$colorbacklinepairchecked;
if (! isset($conf->global->THEME_ELDY_LINEBREAK)) $conf->global->THEME_ELDY_LINEBREAK=$colorbacklinebreak;
if (! isset($conf->global->THEME_ELDY_TEXTTITLENOTAB)) $conf->global->THEME_ELDY_TEXTTITLENOTAB=$colortexttitlenotab;
if (! isset($conf->global->THEME_ELDY_TEXTLINK)) $conf->global->THEME_ELDY_TEXTLINK=$colortextlink;

// Case of option editable only if option THEME_ELDY_ENABLE_PERSONALIZED is on
if (empty($conf->global->THEME_ELDY_ENABLE_PERSONALIZED))
{
    $conf->global->THEME_ELDY_BACKTABCARD1='255,255,255';     // card
    $conf->global->THEME_ELDY_BACKTABACTIVE='234,234,234';
    $conf->global->THEME_ELDY_TEXT='0,0,0';
    $conf->global->THEME_ELDY_FONT_SIZE1='0.86em';
    $conf->global->THEME_ELDY_FONT_SIZE2='0.75em';
}

// Case of option availables only if THEME_ELDY_ENABLE_PERSONALIZED is on
$colorbackhmenu1     =empty($user->conf->THEME_ELDY_ENABLE_PERSONALIZED)?(empty($conf->global->THEME_ELDY_TOPMENU_BACK1)?$colorbackhmenu1:$conf->global->THEME_ELDY_TOPMENU_BACK1)   :(empty($user->conf->THEME_ELDY_TOPMENU_BACK1)?$colorbackhmenu1:$user->conf->THEME_ELDY_TOPMENU_BACK1);
$colorbackvmenu1     =empty($user->conf->THEME_ELDY_ENABLE_PERSONALIZED)?(empty($conf->global->THEME_ELDY_VERMENU_BACK1)?$colorbackvmenu1:$conf->global->THEME_ELDY_VERMENU_BACK1)   :(empty($user->conf->THEME_ELDY_VERMENU_BACK1)?$colorbackvmenu1:$user->conf->THEME_ELDY_VERMENU_BACK1);
$colortopbordertitle1=empty($user->conf->THEME_ELDY_ENABLE_PERSONALIZED)?(empty($conf->global->THEME_ELDY_TOPBORDER_TITLE1)?$colortopbordertitle1:$conf->global->THEME_ELDY_TOPBORDER_TITLE1)   :(empty($user->conf->THEME_ELDY_TOPBORDER_TITLE1)?$colortopbordertitle1:$user->conf->THEME_ELDY_TOPBORDER_TITLE1);
$colorbacktitle1     =empty($user->conf->THEME_ELDY_ENABLE_PERSONALIZED)?(empty($conf->global->THEME_ELDY_BACKTITLE1)   ?$colorbacktitle1:$conf->global->THEME_ELDY_BACKTITLE1)      :(empty($user->conf->THEME_ELDY_BACKTITLE1)?$colorbacktitle1:$user->conf->THEME_ELDY_BACKTITLE1);
$colorbacktabcard1   =empty($user->conf->THEME_ELDY_ENABLE_PERSONALIZED)?(empty($conf->global->THEME_ELDY_BACKTABCARD1) ?$colorbacktabcard1:$conf->global->THEME_ELDY_BACKTABCARD1)  :(empty($user->conf->THEME_ELDY_BACKTABCARD1)?$colorbacktabcard1:$user->conf->THEME_ELDY_BACKTABCARD1);
$colorbacktabactive  =empty($user->conf->THEME_ELDY_ENABLE_PERSONALIZED)?(empty($conf->global->THEME_ELDY_BACKTABACTIVE)?$colorbacktabactive:$conf->global->THEME_ELDY_BACKTABACTIVE):(empty($user->conf->THEME_ELDY_BACKTABACTIVE)?$colorbacktabactive:$user->conf->THEME_ELDY_BACKTABACTIVE);
$colorbacklineimpair1=empty($user->conf->THEME_ELDY_ENABLE_PERSONALIZED)?(empty($conf->global->THEME_ELDY_LINEIMPAIR1)  ?$colorbacklineimpair1:$conf->global->THEME_ELDY_LINEIMPAIR1):(empty($user->conf->THEME_ELDY_LINEIMPAIR1)?$colorbacklineimpair1:$user->conf->THEME_ELDY_LINEIMPAIR1);
$colorbacklineimpair2=empty($user->conf->THEME_ELDY_ENABLE_PERSONALIZED)?(empty($conf->global->THEME_ELDY_LINEIMPAIR2)  ?$colorbacklineimpair2:$conf->global->THEME_ELDY_LINEIMPAIR2):(empty($user->conf->THEME_ELDY_LINEIMPAIR2)?$colorbacklineimpair2:$user->conf->THEME_ELDY_LINEIMPAIR2);
$colorbacklinepair1  =empty($user->conf->THEME_ELDY_ENABLE_PERSONALIZED)?(empty($conf->global->THEME_ELDY_LINEPAIR1)    ?$colorbacklinepair1:$conf->global->THEME_ELDY_LINEPAIR1)    :(empty($user->conf->THEME_ELDY_LINEPAIR1)?$colorbacklinepair1:$user->conf->THEME_ELDY_LINEPAIR1);
$colorbacklinepair2  =empty($user->conf->THEME_ELDY_ENABLE_PERSONALIZED)?(empty($conf->global->THEME_ELDY_LINEPAIR2)    ?$colorbacklinepair2:$conf->global->THEME_ELDY_LINEPAIR2)    :(empty($user->conf->THEME_ELDY_LINEPAIR2)?$colorbacklinepair2:$user->conf->THEME_ELDY_LINEPAIR2);
$colorbacklinebreak  =empty($user->conf->THEME_ELDY_ENABLE_PERSONALIZED)?(empty($conf->global->THEME_ELDY_LINEBREAK)    ?$colorbacklinebreak:$conf->global->THEME_ELDY_LINEBREAK)    :(empty($user->conf->THEME_ELDY_LINEBREAK)?$colorbacklinebreak:$user->conf->THEME_ELDY_LINEBREAK);
$colorbackbody       =empty($user->conf->THEME_ELDY_ENABLE_PERSONALIZED)?(empty($conf->global->THEME_ELDY_BACKBODY)     ?$colorbackbody:$conf->global->THEME_ELDY_BACKBODY)          :(empty($user->conf->THEME_ELDY_BACKBODY)?$colorbackbody:$user->conf->THEME_ELDY_BACKBODY);
$colortexttitlenotab =empty($user->conf->THEME_ELDY_ENABLE_PERSONALIZED)?(empty($conf->global->THEME_ELDY_TEXTTITLENOTAB)?$colortexttitlenotab:$conf->global->THEME_ELDY_TEXTTITLENOTAB)             :(empty($user->conf->THEME_ELDY_TEXTTITLENOTAB)?$colortexttitlenotab:$user->conf->THEME_ELDY_TEXTTITLENOTAB);
$colortexttitle      =empty($user->conf->THEME_ELDY_ENABLE_PERSONALIZED)?(empty($conf->global->THEME_ELDY_TEXTTITLE)    ?$colortexttitle:$conf->global->THEME_ELDY_TEXTTITLE)             :(empty($user->conf->THEME_ELDY_TEXTTITLE)?$colortexttitle:$user->conf->THEME_ELDY_TEXTTITLE);
$colortext           =empty($user->conf->THEME_ELDY_ENABLE_PERSONALIZED)?(empty($conf->global->THEME_ELDY_TEXT)         ?$colortext:$conf->global->THEME_ELDY_TEXT)                  :(empty($user->conf->THEME_ELDY_TEXT)?$colortext:$user->conf->THEME_ELDY_TEXT);
$colortextlink       =empty($user->conf->THEME_ELDY_ENABLE_PERSONALIZED)?(empty($conf->global->THEME_ELDY_TEXTLINK)     ?$colortextlink:$conf->global->THEME_ELDY_TEXTLINK)              :(empty($user->conf->THEME_ELDY_TEXTLINK)?$colortextlink:$user->conf->THEME_ELDY_TEXTLINK);
$fontsize            =empty($user->conf->THEME_ELDY_ENABLE_PERSONALIZED)?(empty($conf->global->THEME_ELDY_FONT_SIZE1)   ?$fontsize:$conf->global->THEME_ELDY_FONT_SIZE1)             :(empty($user->conf->THEME_ELDY_FONT_SIZE1)?$fontsize:$user->conf->THEME_ELDY_FONT_SIZE1);
$fontsizesmaller     =empty($user->conf->THEME_ELDY_ENABLE_PERSONALIZED)?(empty($conf->global->THEME_ELDY_FONT_SIZE2)   ?$fontsize:$conf->global->THEME_ELDY_FONT_SIZE2)             :(empty($user->conf->THEME_ELDY_FONT_SIZE2)?$fontsize:$user->conf->THEME_ELDY_FONT_SIZE2);

// Hover color
$colorbacklinepairhover=((! isset($conf->global->THEME_ELDY_USE_HOVER) || (string) $conf->global->THEME_ELDY_USE_HOVER === '0')?'':($conf->global->THEME_ELDY_USE_HOVER === '1'?'e6edf0':$conf->global->THEME_ELDY_USE_HOVER));
$colorbacklinepairchecked=((! isset($conf->global->THEME_ELDY_USE_CHECKED) || (string) $conf->global->THEME_ELDY_USE_CHECKED === '0')?'':($conf->global->THEME_ELDY_USE_CHECKED === '1'?'e6edf0':$conf->global->THEME_ELDY_USE_CHECKED));
if (! empty($user->conf->THEME_ELDY_ENABLE_PERSONALIZED))
{
    $colorbacklinepairhover=((! isset($user->conf->THEME_ELDY_USE_HOVER) || $user->conf->THEME_ELDY_USE_HOVER === '0')?'':($user->conf->THEME_ELDY_USE_HOVER === '1'?'e6edf0':$user->conf->THEME_ELDY_USE_HOVER));
    $colorbacklinepairchecked=((! isset($user->conf->THEME_ELDY_USE_CHECKED) || $user->conf->THEME_ELDY_USE_CHECKED === '0')?'':($user->conf->THEME_ELDY_USE_CHECKED === '1'?'e6edf0':$user->conf->THEME_ELDY_USE_CHECKED));
}

//$colortopbordertitle1=$colorbackhmenu1;

// Set text color to black or white
$colorbackhmenu1=join(',', colorStringToArray($colorbackhmenu1));    // Normalize value to 'x,y,z'
$tmppart=explode(',', $colorbackhmenu1);
$tmpval=(! empty($tmppart[0]) ? $tmppart[0] : 0)+(! empty($tmppart[1]) ? $tmppart[1] : 0)+(! empty($tmppart[2]) ? $tmppart[2] : 0);
if ($tmpval <= 460) $colortextbackhmenu='FFFFFF';
else $colortextbackhmenu='000000';

$colorbackvmenu1=join(',', colorStringToArray($colorbackvmenu1));    // Normalize value to 'x,y,z'
$tmppart=explode(',', $colorbackvmenu1);
$tmpval=(! empty($tmppart[0]) ? $tmppart[0] : 0)+(! empty($tmppart[1]) ? $tmppart[1] : 0)+(! empty($tmppart[2]) ? $tmppart[2] : 0);
if ($tmpval <= 460) { $colortextbackvmenu='FFFFFF'; }
else { $colortextbackvmenu='000000'; }

$colorbacktitle1=join(',', colorStringToArray($colorbacktitle1));    // Normalize value to 'x,y,z'
$tmppart=explode(',', $colorbacktitle1);
if ($colortexttitle == '')
{
    $tmpval=(! empty($tmppart[0]) ? $tmppart[0] : 0)+(! empty($tmppart[1]) ? $tmppart[1] : 0)+(! empty($tmppart[2]) ? $tmppart[2] : 0);
    if ($tmpval <= 460) { $colortexttitle='FFFFFF'; $colorshadowtitle='888888'; }
    else { $colortexttitle='000000'; $colorshadowtitle='FFFFFF'; }
}
else $colorshadowtitle='888888';

$colorbacktabcard1=join(',', colorStringToArray($colorbacktabcard1));    // Normalize value to 'x,y,z'
$tmppart=explode(',', $colorbacktabcard1);
$tmpval=(! empty($tmppart[0]) ? $tmppart[0] : 0)+(! empty($tmppart[1]) ? $tmppart[1] : 0)+(! empty($tmppart[2]) ? $tmppart[2] : 0);
if ($tmpval <= 460) { $colortextbacktab='FFFFFF'; }
else { $colortextbacktab='000000'; }


// Format color value to match expected format (may be 'FFFFFF' or '255,255,255')
$colorbackhmenu1=join(',', colorStringToArray($colorbackhmenu1));
$colorbackvmenu1=join(',', colorStringToArray($colorbackvmenu1));
$colorbacktitle1=join(',', colorStringToArray($colorbacktitle1));
$colorbacktabcard1=join(',', colorStringToArray($colorbacktabcard1));
$colorbacktabactive=join(',', colorStringToArray($colorbacktabactive));
$colorbacklineimpair1=join(',', colorStringToArray($colorbacklineimpair1));
$colorbacklineimpair2=join(',', colorStringToArray($colorbacklineimpair2));
$colorbacklinepair1=join(',', colorStringToArray($colorbacklinepair1));
$colorbacklinepair2=join(',', colorStringToArray($colorbacklinepair2));
if ($colorbacklinepairhover != '') $colorbacklinepairhover=join(',', colorStringToArray($colorbacklinepairhover));
if ($colorbacklinepairchecked != '') $colorbacklinepairchecked=join(',', colorStringToArray($colorbacklinepairchecked));
$colorbackbody=join(',', colorStringToArray($colorbackbody));
$colortexttitlenotab=join(',', colorStringToArray($colortexttitlenotab));
$colortexttitle=join(',', colorStringToArray($colortexttitle));
$colortext=join(',', colorStringToArray($colortext));
$colortextlink=join(',', colorStringToArray($colortextlink));

$nbtopmenuentries=$menumanager->showmenu('topnb');


$minwidthtmenu=66;		/* minimum width for one top menu entry */
$heightmenu=48;			/* height of top menu, part with image */
$heightmenu2=49;        /* height of top menu, part with login  */
$disableimages = 0;
$maxwidthloginblock = 130;
if (! empty($conf->global->THEME_TOPMENU_DISABLE_IMAGE)) { $disableimages = 1; $maxwidthloginblock = 180; $minwidthtmenu=0; }


print '/*'."\n";
print 'colorbackbody='.$colorbackbody."\n";
print 'colorbackvmenu1='.$colorbackvmenu1."\n";
print 'colorbackhmenu1='.$colorbackhmenu1."\n";
print 'colorbacktitle1='.$colorbacktitle1."\n";
print 'colorbacklineimpair1='.$colorbacklineimpair1."\n";
print 'colorbacklineimpair2='.$colorbacklineimpair2."\n";
print 'colorbacklinepair1='.$colorbacklinepair1."\n";
print 'colorbacklinepair2='.$colorbacklinepair2."\n";
print 'colorbacklinepairhover='.$colorbacklinepairhover."\n";
print 'colorbacklinepairchecked='.$colorbacklinepairchecked."\n";
print '$colortexttitlenotab='.$colortexttitlenotab."\n";
print '$colortexttitle='.$colortexttitle."\n";
print '$colortext='.$colortext."\n";
print '$colortextlink='.$colortextlink."\n";
print '$colortextbackhmenu='.$colortextbackhmenu."\n";
print '$colortextbackvmenu='.$colortextbackvmenu."\n";
print 'dol_hide_topmenu='.$dol_hide_topmenu."\n";
print 'dol_hide_leftmenu='.$dol_hide_leftmenu."\n";
print 'dol_optimize_smallscreen='.$dol_optimize_smallscreen."\n";
print 'dol_no_mouse_hover='.$dol_no_mouse_hover."\n";
print 'dol_screenwidth='.$_SESSION['dol_screenwidth']."\n";
print 'dol_screenheight='.$_SESSION['dol_screenheight']."\n";
print 'fontsize='.$fontsize."\n";
print 'nbtopmenuentries='.$nbtopmenuentries."\n";
print 'fontsizesmaller='.$fontsizesmaller;
print 'topMenuFontSize='.$topMenuFontSize."\n";
print 'toolTipBgColor='.$toolTipBgColor."\n";
print 'toolTipFontColor='.$toolTipFontColor."\n";
print '*/'."\n";


<<<<<<< HEAD
.side-nav {
	display: table-cell;
	border-right: 1px solid #d0d0d0;
	box-shadow: 3px 0 6px -2px #eee;
	background: rgb(<?php echo $colorbackvmenu1; ?>);
	transition: left 0.5s ease;
}

body.sidebar-collapse .side-nav {
	display: none;
}

div.blockvmenulogo
{
	border-bottom: 0 !important;
}
div.blockvmenupair, div.blockvmenuimpair {
	border-top: none !important;
	border-left: none !important;
	border-right: none !important;
	border-bottom: 1px solid #e0e0e0;
	padding-left: 0 !important;
}
div.blockvmenuend, div.blockvmenubookmarks {
	border: none !important;
	padding-left: 0 !important;
}
div.vmenu, td.vmenu {
	padding-right: 10px !important;
}
.blockvmenu .menu_titre {
    margin-top: 4px;
    margin-bottom: 3px;
}

/* Try responsive even not on smartphone
#id-container {
	width: 100%;
}
#id-right {
	width: calc(100% - 200px) !important;
}
*/

/* For smartphone (testmenuhider is on) */
<?php if ($conf->browser->layout == 'phone' && ((GETPOST('testmenuhider', 'int') || ! empty($conf->global->MAIN_TESTMENUHIDER)) && empty($conf->global->MAIN_OPTIMIZEFORTEXTBROWSER))) { ?>
#id-container {
	width: 100%;
}
.side-nav {
	border-bottom: 1px solid #BBB;
	background: #FFF;
	padding-left: 20px;
	padding-right: 20px;
	position: absolute;
    z-index: 90;
}
div.blockvmenulogo
{
	border-bottom: 0 !important;
}
div.blockvmenusearch {
	padding-bottom: 12px !important;
	border-bottom: 1px solid #e0e0e0;
}
div.blockvmenupair, div.blockvmenuimpair, div.blockvmenubookmarks, div.blockvmenuend {
	border-top: none !important;
	border-left: none !important;
	border-right: none !important;
	border-bottom: 1px solid #e0e0e0;
	padding-left: 0 !important;
}
div.vmenu, td.vmenu {
	padding-right: 6px !important;
}
div.fiche {
	margin-<?php print $left; ?>: 9px !important;
	margin-<?php print $right; ?>: 10px !important;
}
<?php } ?>
=======
require __DIR__ . '/global.inc.php';
>>>>>>> e913f191


if (is_object($db)) $db->close();<|MERGE_RESOLUTION|>--- conflicted
+++ resolved
@@ -235,90 +235,7 @@
 print '*/'."\n";
 
 
-<<<<<<< HEAD
-.side-nav {
-	display: table-cell;
-	border-right: 1px solid #d0d0d0;
-	box-shadow: 3px 0 6px -2px #eee;
-	background: rgb(<?php echo $colorbackvmenu1; ?>);
-	transition: left 0.5s ease;
-}
-
-body.sidebar-collapse .side-nav {
-	display: none;
-}
-
-div.blockvmenulogo
-{
-	border-bottom: 0 !important;
-}
-div.blockvmenupair, div.blockvmenuimpair {
-	border-top: none !important;
-	border-left: none !important;
-	border-right: none !important;
-	border-bottom: 1px solid #e0e0e0;
-	padding-left: 0 !important;
-}
-div.blockvmenuend, div.blockvmenubookmarks {
-	border: none !important;
-	padding-left: 0 !important;
-}
-div.vmenu, td.vmenu {
-	padding-right: 10px !important;
-}
-.blockvmenu .menu_titre {
-    margin-top: 4px;
-    margin-bottom: 3px;
-}
-
-/* Try responsive even not on smartphone
-#id-container {
-	width: 100%;
-}
-#id-right {
-	width: calc(100% - 200px) !important;
-}
-*/
-
-/* For smartphone (testmenuhider is on) */
-<?php if ($conf->browser->layout == 'phone' && ((GETPOST('testmenuhider', 'int') || ! empty($conf->global->MAIN_TESTMENUHIDER)) && empty($conf->global->MAIN_OPTIMIZEFORTEXTBROWSER))) { ?>
-#id-container {
-	width: 100%;
-}
-.side-nav {
-	border-bottom: 1px solid #BBB;
-	background: #FFF;
-	padding-left: 20px;
-	padding-right: 20px;
-	position: absolute;
-    z-index: 90;
-}
-div.blockvmenulogo
-{
-	border-bottom: 0 !important;
-}
-div.blockvmenusearch {
-	padding-bottom: 12px !important;
-	border-bottom: 1px solid #e0e0e0;
-}
-div.blockvmenupair, div.blockvmenuimpair, div.blockvmenubookmarks, div.blockvmenuend {
-	border-top: none !important;
-	border-left: none !important;
-	border-right: none !important;
-	border-bottom: 1px solid #e0e0e0;
-	padding-left: 0 !important;
-}
-div.vmenu, td.vmenu {
-	padding-right: 6px !important;
-}
-div.fiche {
-	margin-<?php print $left; ?>: 9px !important;
-	margin-<?php print $right; ?>: 10px !important;
-}
-<?php } ?>
-=======
 require __DIR__ . '/global.inc.php';
->>>>>>> e913f191
 
 
 if (is_object($db)) $db->close();