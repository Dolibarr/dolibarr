<?php
/* Copyright (C) 2004-2017	Laurent Destailleur		<eldy@users.sourceforge.net>
 * Copyright (C) 2006		Rodolphe Quiedeville	<rodolphe@quiedeville.org>
 * Copyright (C) 2007-2017	Regis Houssin			<regis.houssin@capnetworks.com>
 * Copyright (C) 2011		Philippe Grand			<philippe.grand@atoo-net.com>
 * Copyright (C) 2012		Juanjo Menent			<jmenent@2byte.es>
 *
 * This program is free software; you can redistribute it and/or modify
 * it under the terms of the GNU General Public License as published by
 * the Free Software Foundation; either version 3 of the License, or
 * (at your option) any later version.
 *
 * This program is distributed in the hope that it will be useful,
 * but WITHOUT ANY WARRANTY; without even the implied warranty of
 * MERCHANTABILITY or FITNESS FOR A PARTICULAR PURPOSE.  See the
 * GNU General Public License for more details.
 *
 * You should have received a copy of the GNU General Public License
 * along with this program. If not, see <http://www.gnu.org/licenses/>.
 */

/**
 *		\file       htdocs/theme/eldy/style.css.php
 *		\brief      File for CSS style sheet Eldy
 */

//if (! defined('NOREQUIREUSER')) define('NOREQUIREUSER','1');	// Not disabled because need to load personalized language
//if (! defined('NOREQUIREDB'))   define('NOREQUIREDB','1');	// Not disabled to increase speed. Language code is found on url.
if (! defined('NOREQUIRESOC'))    define('NOREQUIRESOC','1');
//if (! defined('NOREQUIRETRAN')) define('NOREQUIRETRAN','1');	// Not disabled because need to do translations
if (! defined('NOCSRFCHECK'))     define('NOCSRFCHECK',1);
if (! defined('NOTOKENRENEWAL'))  define('NOTOKENRENEWAL',1);
if (! defined('NOLOGIN'))         define('NOLOGIN',1);          // File must be accessed by logon page so without login
//if (! defined('NOREQUIREMENU'))   define('NOREQUIREMENU',1);  // We need top menu content
if (! defined('NOREQUIREHTML'))   define('NOREQUIREHTML',1);
if (! defined('NOREQUIREAJAX'))   define('NOREQUIREAJAX','1');

// Colors
$colorbackhmenu1='80,90,120';      // topmenu
$colorbackvmenu1='255,255,255';      // vmenu
$colortopbordertitle1='120,120,120';    // top border of title
$colorbacktitle1='230,230,233';      // title of tables,list
$colorbacktabcard1='255,255,255';  // card
$colorbacktabactive='234,234,234';
$colorbacklineimpair1='255,255,255';    // line impair
$colorbacklineimpair2='255,255,255';    // line impair
$colorbacklinepair1='248,248,248';    // line pair
$colorbacklinepair2='248,248,248';    // line pair
$colorbacklinepairhover='238,246,252';    // line pair
$colorbackbody='255,255,255';
$colortexttitlenotab='100,60,20';
$colortexttitle='0,0,0';
$colortext='0,0,0';
$colortextlink='0,0,100';
$fontsize='13';
$fontsizesmaller='12';

if (defined('THEME_ONLY_CONSTANT')) return;

session_cache_limiter(FALSE);

require_once '../../main.inc.php';
require_once DOL_DOCUMENT_ROOT.'/core/lib/functions2.lib.php';

// Load user to have $user->conf loaded (not done into main because of NOLOGIN constant defined)
if (empty($user->id) && ! empty($_SESSION['dol_login'])) $user->fetch('',$_SESSION['dol_login']);


// Define css type
top_httphead('text/css');
// Important: Following code is to avoid page request by browser and PHP CPU at each Dolibarr page access.
if (empty($dolibarr_nocache)) header('Cache-Control: max-age=3600, public, must-revalidate');
else header('Cache-Control: no-cache');

// On the fly GZIP compression for all pages (if browser support it). Must set the bit 3 of constant to 1.
if (isset($conf->global->MAIN_OPTIMIZE_SPEED) && ($conf->global->MAIN_OPTIMIZE_SPEED & 0x04)) { ob_start("ob_gzhandler"); }

<<<<<<< HEAD
if (GETPOST('theme','alpha')) $conf->theme=GETPOST('theme','alpha');  // If theme was forced on URL
=======
if (GETPOST('lang')) $langs->setDefaultLang(GETPOST('lang', 'aZ09'));	// If language was forced on URL
if (GETPOST('theme')) $conf->theme=GETPOST('theme', 'alpha');  // If theme was forced on URL
>>>>>>> 0e867229
$langs->load("main",0,1);
$right=($langs->trans("DIRECTION")=='rtl'?'left':'right');
$left=($langs->trans("DIRECTION")=='rtl'?'right':'left');

$path='';    	// This value may be used in future for external module to overwrite theme
$theme='eldy';	// Value of theme
if (! empty($conf->global->MAIN_OVERWRITE_THEME_RES)) { $path='/'.$conf->global->MAIN_OVERWRITE_THEME_RES; $theme=$conf->global->MAIN_OVERWRITE_THEME_RES; }

// Define image path files and other constants
$fontlist='roboto,arial,tahoma,verdana,helvetica';    //$fontlist='helvetica, verdana, arial, sans-serif';
//$fontlist='"open sans", "Helvetica Neue", Helvetica, Arial, sans-serif;';
$img_head='';
$img_button=dol_buildpath($path.'/theme/'.$theme.'/img/button_bg.png',1);
$dol_hide_topmenu=$conf->dol_hide_topmenu;
$dol_hide_leftmenu=$conf->dol_hide_leftmenu;
$dol_optimize_smallscreen=$conf->dol_optimize_smallscreen;
$dol_no_mouse_hover=$conf->dol_no_mouse_hover;

//$conf->global->THEME_ELDY_ENABLE_PERSONALIZED=0;
//$user->conf->THEME_ELDY_ENABLE_PERSONALIZED=0;
//var_dump($user->conf->THEME_ELDY_RGB);

$useboldtitle=(isset($conf->global->THEME_ELDY_USEBOLDTITLE)?$conf->global->THEME_ELDY_USEBOLDTITLE:1);
$borderwith=2;

// Case of option always editable
if (! isset($conf->global->THEME_ELDY_BACKBODY)) $conf->global->THEME_ELDY_BACKBODY=$colorbackbody;
if (! isset($conf->global->THEME_ELDY_TOPMENU_BACK1)) $conf->global->THEME_ELDY_TOPMENU_BACK1=$colorbackhmenu1;
if (! isset($conf->global->THEME_ELDY_BACKTITLE1)) $conf->global->THEME_ELDY_BACKTITLE1=$colorbacktitle1;
if (! isset($conf->global->THEME_ELDY_USE_HOVER)) $conf->global->THEME_ELDY_USE_HOVER=$colorbacklinepairhover;
if (! isset($conf->global->THEME_ELDY_TEXTTITLENOTAB)) $conf->global->THEME_ELDY_TEXTTITLENOTAB=$colortexttitlenotab;
if (! isset($conf->global->THEME_ELDY_TEXTLINK)) $conf->global->THEME_ELDY_TEXTLINK=$colortextlink;

// Case of option editable only if option THEME_ELDY_ENABLE_PERSONALIZED is on
if (empty($conf->global->THEME_ELDY_ENABLE_PERSONALIZED))
{
	$conf->global->THEME_ELDY_VERMENU_BACK1='255,255,255';    // vmenu
    $conf->global->THEME_ELDY_BACKTABCARD1='255,255,255';     // card
    $conf->global->THEME_ELDY_BACKTABACTIVE='234,234,234';
    $conf->global->THEME_ELDY_TEXT='0,0,0';
    $conf->global->THEME_ELDY_FONT_SIZE1='13';
    $conf->global->THEME_ELDY_FONT_SIZE2='12';
}

// Case of option availables only if THEME_ELDY_ENABLE_PERSONALIZED is on
$colorbackhmenu1     =empty($user->conf->THEME_ELDY_ENABLE_PERSONALIZED)?(empty($conf->global->THEME_ELDY_TOPMENU_BACK1)?$colorbackhmenu1:$conf->global->THEME_ELDY_TOPMENU_BACK1)   :(empty($user->conf->THEME_ELDY_TOPMENU_BACK1)?$colorbackhmenu1:$user->conf->THEME_ELDY_TOPMENU_BACK1);
$colorbackvmenu1     =empty($user->conf->THEME_ELDY_ENABLE_PERSONALIZED)?(empty($conf->global->THEME_ELDY_VERMENU_BACK1)?$colorbackvmenu1:$conf->global->THEME_ELDY_VERMENU_BACK1)   :(empty($user->conf->THEME_ELDY_VERMENU_BACK1)?$colorbackvmenu1:$user->conf->THEME_ELDY_VERMENU_BACK1);
$colortopbordertitle1=empty($user->conf->THEME_ELDY_ENABLE_PERSONALIZED)?(empty($conf->global->THEME_ELDY_TOPBORDER_TITLE1)?$colortopbordertitle1:$conf->global->THEME_ELDY_TOPBORDER_TITLE1)   :(empty($user->conf->THEME_ELDY_TOPBORDER_TITLE1)?$colortopbordertitle1:$user->conf->THEME_ELDY_TOPBORDER_TITLE1);
$colorbacktitle1     =empty($user->conf->THEME_ELDY_ENABLE_PERSONALIZED)?(empty($conf->global->THEME_ELDY_BACKTITLE1)   ?$colorbacktitle1:$conf->global->THEME_ELDY_BACKTITLE1)      :(empty($user->conf->THEME_ELDY_BACKTITLE1)?$colorbacktitle1:$user->conf->THEME_ELDY_BACKTITLE1);
$colorbacktabcard1   =empty($user->conf->THEME_ELDY_ENABLE_PERSONALIZED)?(empty($conf->global->THEME_ELDY_BACKTABCARD1) ?$colorbacktabcard1:$conf->global->THEME_ELDY_BACKTABCARD1)  :(empty($user->conf->THEME_ELDY_BACKTABCARD1)?$colorbacktabcard1:$user->conf->THEME_ELDY_BACKTABCARD1);
$colorbacktabactive  =empty($user->conf->THEME_ELDY_ENABLE_PERSONALIZED)?(empty($conf->global->THEME_ELDY_BACKTABACTIVE)?$colorbacktabactive:$conf->global->THEME_ELDY_BACKTABACTIVE):(empty($user->conf->THEME_ELDY_BACKTABACTIVE)?$colorbacktabactive:$user->conf->THEME_ELDY_BACKTABACTIVE);
$colorbacklineimpair1=empty($user->conf->THEME_ELDY_ENABLE_PERSONALIZED)?(empty($conf->global->THEME_ELDY_LINEIMPAIR1)  ?$colorbacklineimpair1:$conf->global->THEME_ELDY_LINEIMPAIR1):(empty($user->conf->THEME_ELDY_LINEIMPAIR1)?$colorbacklineimpair1:$user->conf->THEME_ELDY_LINEIMPAIR1);
$colorbacklineimpair2=empty($user->conf->THEME_ELDY_ENABLE_PERSONALIZED)?(empty($conf->global->THEME_ELDY_LINEIMPAIR2)  ?$colorbacklineimpair2:$conf->global->THEME_ELDY_LINEIMPAIR2):(empty($user->conf->THEME_ELDY_LINEIMPAIR2)?$colorbacklineimpair2:$user->conf->THEME_ELDY_LINEIMPAIR2);
$colorbacklinepair1  =empty($user->conf->THEME_ELDY_ENABLE_PERSONALIZED)?(empty($conf->global->THEME_ELDY_LINEPAIR1)    ?$colorbacklinepair1:$conf->global->THEME_ELDY_LINEPAIR1)    :(empty($user->conf->THEME_ELDY_LINEPAIR1)?$colorbacklinepair1:$user->conf->THEME_ELDY_LINEPAIR1);
$colorbacklinepair2  =empty($user->conf->THEME_ELDY_ENABLE_PERSONALIZED)?(empty($conf->global->THEME_ELDY_LINEPAIR2)    ?$colorbacklinepair2:$conf->global->THEME_ELDY_LINEPAIR2)    :(empty($user->conf->THEME_ELDY_LINEPAIR2)?$colorbacklinepair2:$user->conf->THEME_ELDY_LINEPAIR2);
$colorbackbody       =empty($user->conf->THEME_ELDY_ENABLE_PERSONALIZED)?(empty($conf->global->THEME_ELDY_BACKBODY)     ?$colorbackbody:$conf->global->THEME_ELDY_BACKBODY)          :(empty($user->conf->THEME_ELDY_BACKBODY)?$colorbackbody:$user->conf->THEME_ELDY_BACKBODY);
$colortexttitlenotab =empty($user->conf->THEME_ELDY_ENABLE_PERSONALIZED)?(empty($conf->global->THEME_ELDY_TEXTTITLENOTAB)?$colortexttitlenotab:$conf->global->THEME_ELDY_TEXTTITLENOTAB)             :(empty($user->conf->THEME_ELDY_TEXTTITLENOTAB)?$colortexttitlenotab:$user->conf->THEME_ELDY_TEXTTITLENOTAB);
$colortexttitle      =empty($user->conf->THEME_ELDY_ENABLE_PERSONALIZED)?(empty($conf->global->THEME_ELDY_TEXTTITLE)    ?$colortexttitle:$conf->global->THEME_ELDY_TEXTTITLE)             :(empty($user->conf->THEME_ELDY_TEXTTITLE)?$colortexttitle:$user->conf->THEME_ELDY_TEXTTITLE);
$colortext           =empty($user->conf->THEME_ELDY_ENABLE_PERSONALIZED)?(empty($conf->global->THEME_ELDY_TEXT)         ?$colortext:$conf->global->THEME_ELDY_TEXT)                  :(empty($user->conf->THEME_ELDY_TEXT)?$colortext:$user->conf->THEME_ELDY_TEXT);
$colortextlink       =empty($user->conf->THEME_ELDY_ENABLE_PERSONALIZED)?(empty($conf->global->THEME_ELDY_TEXTLINK)     ?$colortextlink:$conf->global->THEME_ELDY_TEXTLINK)              :(empty($user->conf->THEME_ELDY_TEXTLINK)?$colortextlink:$user->conf->THEME_ELDY_TEXTLINK);
$fontsize            =empty($user->conf->THEME_ELDY_ENABLE_PERSONALIZED)?(empty($conf->global->THEME_ELDY_FONT_SIZE1)   ?$fontsize:$conf->global->THEME_ELDY_FONT_SIZE1)             :(empty($user->conf->THEME_ELDY_FONT_SIZE1)?$fontsize:$user->conf->THEME_ELDY_FONT_SIZE1);
$fontsizesmaller     =empty($user->conf->THEME_ELDY_ENABLE_PERSONALIZED)?(empty($conf->global->THEME_ELDY_FONT_SIZE2)   ?$fontsize:$conf->global->THEME_ELDY_FONT_SIZE2)             :(empty($user->conf->THEME_ELDY_FONT_SIZE2)?$fontsize:$user->conf->THEME_ELDY_FONT_SIZE2);

// Hover color
$colorbacklinepairhover=((! isset($conf->global->THEME_ELDY_USE_HOVER) || (string) $conf->global->THEME_ELDY_USE_HOVER === '0')?'':($conf->global->THEME_ELDY_USE_HOVER === '1'?'edf4fb':$conf->global->THEME_ELDY_USE_HOVER));
if (! empty($user->conf->THEME_ELDY_ENABLE_PERSONALIZED))
{
    $colorbacklinepairhover=((! isset($user->conf->THEME_ELDY_USE_HOVER) || $user->conf->THEME_ELDY_USE_HOVER === '0')?'':($user->conf->THEME_ELDY_USE_HOVER === '1'?'edf4fb':$user->conf->THEME_ELDY_USE_HOVER));
}

//$colortopbordertitle1=$colorbackhmenu1;

// Set text color to black or white
$colorbackhmenu1=join(',',colorStringToArray($colorbackhmenu1));    // Normalize value to 'x,y,z'
$tmppart=explode(',',$colorbackhmenu1);
$tmpval=(! empty($tmppart[0]) ? $tmppart[0] : 0)+(! empty($tmppart[1]) ? $tmppart[1] : 0)+(! empty($tmppart[2]) ? $tmppart[2] : 0);
if ($tmpval <= 460) $colortextbackhmenu='FFFFFF';
else $colortextbackhmenu='000000';

$colorbackvmenu1=join(',',colorStringToArray($colorbackvmenu1));    // Normalize value to 'x,y,z'
$tmppart=explode(',',$colorbackvmenu1);
$tmpval=(! empty($tmppart[0]) ? $tmppart[0] : 0)+(! empty($tmppart[1]) ? $tmppart[1] : 0)+(! empty($tmppart[2]) ? $tmppart[2] : 0);
if ($tmpval <= 460) { $colortextbackvmenu='FFFFFF'; }
else { $colortextbackvmenu='000000'; }

$colorbacktitle1=join(',',colorStringToArray($colorbacktitle1));    // Normalize value to 'x,y,z'
$tmppart=explode(',',$colorbacktitle1);
if ($colortexttitle == '')
{
    $tmpval=(! empty($tmppart[0]) ? $tmppart[0] : 0)+(! empty($tmppart[1]) ? $tmppart[1] : 0)+(! empty($tmppart[2]) ? $tmppart[2] : 0);
    if ($tmpval <= 460) { $colortexttitle='FFFFFF'; $colorshadowtitle='888888'; }
    else { $colortexttitle='000000'; $colorshadowtitle='FFFFFF'; }
}

$colorbacktabcard1=join(',',colorStringToArray($colorbacktabcard1));    // Normalize value to 'x,y,z'
$tmppart=explode(',',$colorbacktabcard1);
$tmpval=(! empty($tmppart[0]) ? $tmppart[0] : 0)+(! empty($tmppart[1]) ? $tmppart[1] : 0)+(! empty($tmppart[2]) ? $tmppart[2] : 0);
if ($tmpval <= 460) { $colortextbacktab='FFFFFF'; }
else { $colortextbacktab='111111'; }


// Format color value to match expected format (may be 'FFFFFF' or '255,255,255')
$colorbackhmenu1=join(',',colorStringToArray($colorbackhmenu1));
$colorbackvmenu1=join(',',colorStringToArray($colorbackvmenu1));
$colorbacktitle1=join(',',colorStringToArray($colorbacktitle1));
$colorbacktabcard1=join(',',colorStringToArray($colorbacktabcard1));
$colorbacktabactive=join(',',colorStringToArray($colorbacktabactive));
$colorbacklineimpair1=join(',',colorStringToArray($colorbacklineimpair1));
$colorbacklineimpair2=join(',',colorStringToArray($colorbacklineimpair2));
$colorbacklinepair1=join(',',colorStringToArray($colorbacklinepair1));
$colorbacklinepair2=join(',',colorStringToArray($colorbacklinepair2));
if ($colorbacklinepairhover != '') $colorbacklinepairhover=join(',',colorStringToArray($colorbacklinepairhover));
$colorbackbody=join(',',colorStringToArray($colorbackbody));
$colortexttitlenotab=join(',',colorStringToArray($colortexttitlenotab));
$colortexttitle=join(',',colorStringToArray($colortexttitle));
$colortext=join(',',colorStringToArray($colortext));
$colortextlink=join(',',colorStringToArray($colortextlink));

$nbtopmenuentries=$menumanager->showmenu('topnb');

print '/*'."\n";
print 'colorbackbody='.$colorbackbody."\n";
print 'colorbackvmenu1='.$colorbackvmenu1."\n";
print 'colorbackhmenu1='.$colorbackhmenu1."\n";
print 'colorbacktitle1='.$colorbacktitle1."\n";
print 'colorbacklineimpair1='.$colorbacklineimpair1."\n";
print 'colorbacklineimpair2='.$colorbacklineimpair2."\n";
print 'colorbacklinepair1='.$colorbacklinepair1."\n";
print 'colorbacklinepair2='.$colorbacklinepair2."\n";
print 'colorbacklinepairhover='.$colorbacklinepairhover."\n";
print '$colortexttitlenotab='.$colortexttitlenotab."\n";
print '$colortexttitle='.$colortexttitle."\n";
print '$colortext='.$colortext."\n";
print '$colortextlink='.$colortextlink."\n";
print '$colortextbackhmenu='.$colortextbackhmenu."\n";
print '$colortextbackvmenu='.$colortextbackvmenu."\n";
print 'dol_hide_topmenu='.$dol_hide_topmenu."\n";
print 'dol_hide_leftmenu='.$dol_hide_leftmenu."\n";
print 'dol_optimize_smallscreen='.$dol_optimize_smallscreen."\n";
print 'dol_no_mouse_hover='.$dol_no_mouse_hover."\n";
print 'dol_screenwidth='.$_SESSION['dol_screenwidth']."\n";
print 'dol_screenheight='.$_SESSION['dol_screenheight']."\n";
print 'fontsize='.$fontsize."\n";
print 'nbtopmenuentries='.$nbtopmenuentries."\n";
print '*/'."\n";

?>

/* ============================================================================== */
/* Default styles                                                                 */
/* ============================================================================== */


body {
<?php if (GETPOST('optioncss','aZ09') == 'print') {  ?>
	background-color: #FFFFFF;
<?php } else { ?>
	background: rgb(<?php print $colorbackbody; ?>);
<?php } ?>
	color: rgb(<?php echo $colortext; ?>);
	font-size: <?php print $fontsize ?>px;
	line-height: 1.4;
	font-family: <?php print $fontlist ?>;
    margin-top: 0;
    margin-bottom: 0;
    margin-right: 0;
    margin-left: 0;
    <?php print 'direction: '.$langs->trans("DIRECTION").";\n"; ?>
}

th a, .thumbstat, a.tab { color: rgb(<?php print $colortexttitle; ?>) !important; font-weight: bold !important; }
a.tab { font-weight: bold !important; }

a:link, a:visited, a:hover, a:active { font-family: <?php print $fontlist ?>; font-weight: normal; color: rgb(<?php print $colortextlink; ?>); text-decoration: none;  }
a:hover { text-decoration: underline; color: rgb(<?php print $colortextlink; ?>); }
a.commonlink { color: rgb(<?php print $colortextlink; ?>) !important; text-decoration: none; }
th.liste_titre a div div:hover, th.liste_titre_sel a div div:hover { text-decoration: underline; }
input, input.flat, textarea, textarea.flat, form.flat select, select, select.flat, .dataTables_length label select {
    background-color: #FFF;
}

input.select2-input {
	border-bottom: none ! important;
}
.select2-choice {
	border: none;
	border-bottom:  solid 1px rgba(0,0,0,.2) !important;	/* required to avoid to lose bottom line when focus is lost on select2. */
}

.liste_titre input[name=monthvalid], .liste_titre input[name=search_smonth], .liste_titre input[name=search_emonth], .liste_titre input[name=smonth], .liste_titre input[name=month], .liste_titre select[name=month], .liste_titre input[name=month_lim] {
	margin-right: 4px;
}
input[type=submit] {
	margin-left: 5px;
}
input, input.flat, form.flat select, select, select.flat, .dataTables_length label select {
	<?php if (empty($conf->global->THEME_ELDY_SHOW_BORDER_INPUT))
	print "border: none;"
	?>
}
input, input.flat, textarea, textarea.flat, form.flat select, select, select.flat, .dataTables_length label select {
    font-size: <?php print $fontsize ?>px;
    font-family: <?php print $fontlist ?>;
    outline: none;
    margin: 0px 0px 0px 0px;
    border-bottom: solid 1px rgba(0,0,0,.4);
}

input {
    line-height: 17px;
	padding: 4px;
	padding-left: 5px;
}
select {
	padding: 4px;
	padding-left: 2px;
}
input, select {
	margin-left:0px;
	margin-bottom:1px;
	margin-top:1px;
}

/* Focus definitions must be after standard definition */
textarea:focus, button:focus {
    /* v6 box-shadow: 0 0 4px #8091BF; */
	border: 1px solid #aaa !important;
}
input:focus, select:focus {
	border-bottom: 1px solid #666;
}
textarea.cke_source:focus
{
	box-shadow: none;
}

select {
	/* padding: 4px 4px 2px 1px; */
}
textarea {
	border-radius: 0;
	border-top:solid 1px rgba(0,0,0,.2);
	border-left:solid 1px rgba(0,0,0,.2);
	border-right:solid 1px rgba(0,0,0,.2);
	border-bottom:solid 1px rgba(0,0,0,.2);

	padding:4px;
	margin-left:0px;
	margin-bottom:1px;
	margin-top:1px;
	}
input.removedassigned  {
	padding: 2px !important;
	vertical-align: text-bottom;
	margin-bottom: -3px;
}
input.smallpadd {	/* Used for timesheet input */
	padding-left: 0px !important;
	padding-right: 0px !important;
}
input.buttongen {
	vertical-align: middle;
}
span.timesheetalreadyrecorded input {
    border: none;
    border-bottom: solid 1px rgba(0,0,0,0.4);
    margin-right: 1px !important;
}

select.flat, form.flat select {
	font-weight: normal;
}
.optionblue {
	color: rgb(<?php echo $colortextlink; ?>) !important;
}
.select2-results .select2-highlighted.optionblue {
	color: #FFF !important;
}
.optiongrey, .opacitymedium {
	opacity: 0.5;
}
.opacityhigh {
	opacity: 0.2;
}
.opacitytransp {
	opacity: 0;
}
select:invalid {
	color: gray;
}
input:disabled {
	background:#ddd;
}

input.liste_titre {
	box-shadow: none !important;
}
input.removedfile {
	padding: 0px !important;
	border: 0px !important;
	vertical-align: text-bottom;
}
textarea:disabled {
	background:#ddd;
}
input[type=file ]    { background-color: transparent; border-top: none; border-left: none; border-right: none; box-shadow: none; }
input[type=checkbox] { background-color: transparent; border: none; box-shadow: none; }
input[type=radio]    { background-color: transparent; border: none; box-shadow: none; }
input[type=image]    { background-color: transparent; border: none; box-shadow: none; }
input:-webkit-autofill {
	background-color: #FDFFF0 !important;
	background-image:none !important;
	-webkit-box-shadow: 0 0 0 50px #FDFFF0 inset;
}
::-webkit-input-placeholder { color:#ccc; }
:-moz-placeholder { color:#bbb; } 			/* firefox 18- */
::-moz-placeholder { color:#bbb; } 			/* firefox 19+ */
:-ms-input-placeholder { color:#ccc; } 		/* ie */
input:-moz-placeholder { color:#ccc; }
input[name=weight], input[name=volume], input[name=surface], input[name=sizeheight] { margin-right: 6px; }
input[name=surface] { margin-right: 4px; }
fieldset { border: 1px solid #AAAAAA !important; }
.legendforfieldsetstep { padding-bottom: 10px; }

hr { border: 0; border-top: 1px solid #ccc; }

.button, .buttonDelete, input[name="sbmtConnexion"] {
    font-family: <?php print $fontlist ?>;
	border-color: #c5c5c5;
	border-color: rgba(0, 0, 0, 0.15) rgba(0, 0, 0, 0.15) rgba(0, 0, 0, 0.25);
	display: inline-block;
	padding: 3px 14px;
	margin-bottom: 0;
	margin-top: 0;
	text-align: center;
	cursor: pointer;
	text-decoration: none !important;
	text-shadow: 0 1px 1px rgba(255, 255, 255, 0.75);
	background-color: #f5f5f5;
	background-image: -moz-linear-gradient(top, #ffffff, #e6e6e6);
	background-image: -webkit-gradient(linear, 0 0, 0 100%, from(#ffffff), to(#e6e6e6));
	background-image: -webkit-linear-gradient(top, #ffffff, #e6e6e6);
	background-image: -o-linear-gradient(top, #ffffff, #e6e6e6);
	background-image: linear-gradient(to bottom, #ffffff, #e6e6e6);
	background-repeat: repeat-x;
	filter: progid:DXImageTransform.Microsoft.gradient(startColorstr='#ffffffff', endColorstr='#ffe6e6e6', GradientType=0);
	border-color: #e6e6e6 #e6e6e6 #bfbfbf;
	border-color: rgba(0, 0, 0, 0.1) rgba(0, 0, 0, 0.1) rgba(0, 0, 0, 0.25);
	filter: progid:DXImageTransform.Microsoft.gradient(enabled = false);
	border: 1px solid #bbbbbb;
	border-bottom-color: #a2a2a2;
	-webkit-border-radius: 2px;
	-moz-border-radius: 2px;
	border-radius: 2px;
}
.button:focus, .buttonDelete:focus  {
	-moz-box-shadow: 0px 0px 6px 1px rgba(0, 0, 60, 0.2), 0px 0px 0px rgba(60,60,60,0.1);
	-webkit-box-shadow: 0px 0px 6px 1px rgba(0, 0, 60, 0.2), 0px 0px 0px rgba(60,60,60,0.1);
	box-shadow: 0px 0px 6px 1px rgba(0, 0, 60, 0.2), 0px 0px 0px rgba(60,60,60,0.1);
}
.button:hover, .buttonDelete:hover   {
	-moz-box-shadow: 0px 0px 6px 1px rgba(0, 0, 0, 0.2), 0px 0px 0px rgba(60,60,60,0.1);
	-webkit-box-shadow: 0px 0px 6px 1px rgba(0, 0, 0, 0.2), 0px 0px 0px rgba(60,60,60,0.1);
	box-shadow: 0px 0px 6px 1px rgba(0, 0, 0, 0.2), 0px 0px 0px rgba(60,60,60,0.1);
}
.button:disabled, .buttonDelete:disabled {
	opacity: 0.4;
    filter: alpha(opacity=40); /* For IE8 and earlier */
    box-shadow: none;
    -webkit-box-shadow: none;
    -moz-box-shadow: none;
    cursor: auto;
}
.buttonRefused {
	pointer-events: none;
   	cursor: default;
	opacity: 0.4;
    filter: alpha(opacity=40); /* For IE8 and earlier */
    box-shadow: none;
    -webkit-box-shadow: none;
    -moz-box-shadow: none;
}
form {
    padding:0px;
    margin:0px;
}
form#addproduct {
    padding-top: 6px;
}
div.float
{
    float:<?php print $left; ?>;
}
div.floatright
{
    float:<?php print $right; ?>;
}
.inline-block
{
	display:inline-block;
}

th .button {
    -moz-box-shadow: none !important;
    -webkit-box-shadow: none !important;
    box-shadow: none !important;
	-moz-border-radius:0px !important;
	-webkit-border-radius:0px !important;
	border-radius:0px !important;
}
.maxwidthsearch {		/* Max width of column with the search picto */
	width: 54px;
}
.valigntop {
	vertical-align: top;
}
.valignmiddle {
	vertical-align: middle;
}
.valignbottom {
	vertical-align: bottom;
}
.valigntextbottom {
	vertical-align: text-bottom;
}
.centpercent {
	width: 100%;
}
.quatrevingtpercent, .inputsearch {
	width: 80%;
}
.soixantepercent {
	width: 60%;
}
textarea.centpercent {
	width: 96%;
}
.center {
    text-align: center;
    margin: 0px auto;
}
.left {
	text-align: <?php print $left; ?>;
}
.right {
	text-align: <?php print $right; ?>;
}
.nowrap {
	white-space: <?php print ($dol_optimize_smallscreen?'normal':'nowrap'); ?>;
}
.nowraponall {
	white-space: nowrap;
}
.nobold {
	font-weight: normal !important;
}
.nounderline {
    text-decoration: none;
}
.paddingleft {
	padding-<?php print $left; ?>: 4px;
}
.paddingright {
	padding-<?php print $right; ?>: 4px;
}
.cursorpointer {
	cursor: pointer;
}
.cursormove {
	cursor: move;
}
.badge {
	display: inline-block;
	min-width: 10px;
	padding: 2px 5px;
	font-size: 10px;
	font-weight: 700;
	line-height: 0.9em;
	color: #fff;
	text-align: center;
	white-space: nowrap;
	vertical-align: baseline;
	background-color: #777;
	border-radius: 10px;
}
.borderrightlight
{
	border-right: 1px solid #DDD;
}
#formuserfile {
	margin-top: 4px;
}
#formuserfile_link {
	margin-left: 1px;
}
.listofinvoicetype {
	height: 28px;
	vertical-align: middle;
}
div.divsearchfield {
	float: <?php print $left; ?>;
	margin-<?php print $right; ?>: 12px;
    margin-<?php print $left; ?>: 2px;
	margin-top: 4px;
    margin-bottom: 4px;
  	padding-left: 2px;
}
div.confirmmessage {
	padding-top: 6px;
}
div.myavailability {
	padding-top: 6px;
}
.googlerefreshcal {
	padding-top: 4px;
	padding-bottom: 4px;
}
.checkallactions {
	/* vertical-align: text-bottom;
    margin-top: 6px; */
    margin-left: 2px;		/* left must be same than right to keep checkbox centered */
    margin-right: 2px;		/* left must be same than right to keep checkbox centered */
}
.selectlimit, .marginrightonly {
	margin-right: 10px !important;
}
.selectlimit, .selectlimit:focus {
    border-left: none !important;
    border-top: none !important;
    border-right: none !important;
    outline: none;
}
.strikefordisabled {
	text-decoration: line-through;
}
.widthdate {
	width: 130px;
}
/* using a tdoverflowxxx make the min-width not working */
.tdoverflow {
    max-width: 0;
    overflow: hidden;
    text-overflow: ellipsis;
    white-space: nowrap;
}
.tdoverflowmax100 {			/* For tdoverflow, the max-midth become a minimum ! */
    max-width: 100px;
    overflow: hidden;
    text-overflow: ellipsis;
    white-space: nowrap;
}
.tdoverflowmax200 {			/* For tdoverflow, the max-midth become a minimum ! */
    max-width: 200px;
    overflow: hidden;
    text-overflow: ellipsis;
    white-space: nowrap;
}
.tdoverflowmax300 {			/* For tdoverflow, the max-midth become a minimum ! */
    max-width: 300px;
    overflow: hidden;
    text-overflow: ellipsis;
    white-space: nowrap;
}
.tdoverflowauto {
    max-width: 0;
    overflow: auto;
}
.tablelistofcalendars {
	margin-top: 25px !important;
}
.amountalreadypaid {
}
.amountpaymentcomplete {
	color: #008800;
	font-weight: bold;
}
.amountremaintopay {
	color: #880000;
	font-weight: bold;
}
.amountremaintopayback {
	font-weight: bold;
}
.savingdocmask {
	margin-top: 6px;
	margin-bottom: 12px;
}

/* For the long description of module */
.moduledesclong p img, .moduledesclong p a img {
    max-width: 90% !important;
    height: auto !important;
}


/* DOL_XXX for future usage (when left menu has been removed). If we do not use datatable */
/*.table-responsive {
    width: calc(100% - 330px);
    margin-bottom: 15px;
    overflow-y: hidden;
    -ms-overflow-style: -ms-autohiding-scrollbar;
}*/
/* Style used for most tables */
.div-table-responsive, .div-table-responsive-no-min {
    overflow-x: auto;
    min-height: 0.01%;
}
.div-table-responsive {
    line-height: 100%;
}
/* Style used for full page tables with field selector and no content after table (priority before previous for such tables) */
div.fiche>form>div.div-table-responsive, div.fiche>form>div.div-table-responsive-no-min {
    overflow-x: auto;
}
div.fiche>form>div.div-table-responsive {
    min-height: 392px;
}

.flexcontainer {
    display: inline-flex;
    flex-flow: row wrap;
    justify-content: flex-start;
}
.thumbstat {
	flex: 1 1 116px;
}
.thumbstat150 {
	flex: 1 1 170px;
}
.thumbstat, thumbstat150 {
    /* flex-grow: 1; */
    /* flex-shrink: 1; */
    /* flex-basis: 140px; */
    width: 100%;
    justify-content: flex-start;
    align-self: flex-start;
}


/* ============================================================================== */
/* Styles to hide objects                                                         */
/* ============================================================================== */

.clearboth  { clear:both; }
.hideobject { display: none; }
.minwidth50  { min-width: 50px; }
/* rule for not too small screen only */
@media only screen and (min-width: <?php echo round($nbtopmenuentries * $fontsize * 3.4, 0) + 7; ?>px)
{
    .width50  { width: 50px; }
    .width100 { width: 100px; }
    .width200 { width: 200px; }
    .minwidth100 { min-width: 100px; }
    .minwidth200 { min-width: 200px; }
    .minwidth300 { min-width: 300px; }
    .minwidth400 { min-width: 400px; }
    .minwidth500 { min-width: 500px; }
    .minwidth50imp  { min-width: 50px !important; }
    .minwidth75imp  { min-width: 75px !important; }
    .minwidth100imp { min-width: 100px !important; }
    .minwidth200imp { min-width: 200px !important; }
    .minwidth300imp { min-width: 300px !important; }
    .minwidth400imp { min-width: 400px !important; }
    .minwidth500imp { min-width: 500px !important; }
}
.width50  { width: 50px; }
.width100 { width: 100px; }
.width200 { width: 200px; }
.maxwidth25  { max-width: 25px; }
.maxwidth50  { max-width: 50px; }
.maxwidth75  { max-width: 75px; }
.maxwidth100 { max-width: 100px; }
.maxwidth150 { max-width: 150px; }
.maxwidth200 { max-width: 200px; }
.maxwidth300 { max-width: 300px; }
.maxwidth400 { max-width: 400px; }
.maxwidth500 { max-width: 500px; }
.maxwidth50imp  { max-width: 50px !important; }
.maxwidth75imp  { max-width: 75px !important; }
.minheight20 { min-height: 20px; }
.minheight40 { min-height: 40px; }
.titlefieldcreate { width: 20%; }
.titlefield       { width: 25%; }
.titlefieldmiddle { width: 50%; }
.imgmaxwidth180 { max-width: 180px; }

/* Force values for small screen 1400 */
@media only screen and (max-width: 1400px)
{
	.titlefield { width: 30% !important; }
	.titlefieldcreate { width: 30% !important; }
	.minwidth50imp  { min-width: 50px !important; }
    .minwidth75imp  { min-width: 75px !important; }
    .minwidth100imp { min-width: 100px !important; }
    .minwidth200imp { min-width: 200px !important; }
    .minwidth300imp { min-width: 300px !important; }
    .minwidth400imp { min-width: 300px !important; }
    .minwidth500imp { min-width: 300px !important; }
}

/* Force values for small screen 1000 */
@media only screen and (max-width: 1000px)
{
    .maxwidthonsmartphone { max-width: 100px; }
	.minwidth50imp  { min-width: 50px !important; }
    .minwidth75imp  { min-width: 70px !important; }
    .minwidth100imp { min-width: 80px !important; }
    .minwidth200imp { min-width: 100px !important; }
    .minwidth300imp { min-width: 100px !important; }
    .minwidth400imp { min-width: 150px !important; }
    .minwidth500imp { min-width: 250px !important; }
}

/* Force values for small screen 570 */
@media only screen and (max-width: 570px)
{
	.divmainbodylarge { margin-left: 20px !important; margin-right: 20px !important; }

    .tdoverflowonsmartphone {
        max-width: 0;
        overflow: hidden;
        text-overflow: ellipsis;
        white-space: nowrap;
    }
	div.fiche {
		    margin-top: <?php print ($dol_hide_topmenu?'12':'6'); ?>px !important;
	}
	div.titre {
		line-height: 2em;
	}
    .border tbody tr, .border tbody tr td, div.tabBar table.border tr, div.tabBar table.border tr td, div.tabBar div.border .table-border-row, div.tabBar div.border .table-key-border-col, div.tabBar div.border .table-val-border-col {
    	height: 40px !important;
    }

    .quatrevingtpercent, .inputsearch {
    	width: 95%;
    }

	input, input[type=text], input[type=password], select, textarea     {
		min-width: 20px;
    	min-height: 1.4em;
    	line-height: 1.4em;
    	/* padding: .4em .1em; */
    	/* border-bottom: 1px solid #BBB; */
    	/* max-width: inherit; why this ? */
     }

    .hideonsmartphone { display: none; }
    .hideonsmartphoneimp { display: none !important; }
    .noenlargeonsmartphone { width : 50px !important; display: inline !important; }
    .maxwidthonsmartphone, #search_newcompany.ui-autocomplete-input { max-width: 100px; }
    .maxwidth50onsmartphone { max-width: 40px; }
    .maxwidth75onsmartphone { max-width: 50px; }
    .maxwidth100onsmartphone { max-width: 70px; }
    .maxwidth150onsmartphone { max-width: 120px; }
    .maxwidth200onsmartphone { max-width: 200px; }
    .maxwidth300onsmartphone { max-width: 300px; }
    .maxwidth400onsmartphone { max-width: 400px; }
	.minwidth50imp  { min-width: 50px !important; }
	.minwidth75imp  { min-width: 60px !important; }
    .minwidth100imp { min-width: 60px !important; }
    .minwidth200imp { min-width: 60px !important; }
    .minwidth300imp { min-width: 100px !important; }
    .minwidth400imp { min-width: 150px !important; }
    .minwidth500imp { min-width: 250px !important; }
    .titlefield { width: auto; }
    .titlefieldcreate { width: auto; }

	#tooltip {
		position: absolute;
		width: <?php print dol_size(300,'width'); ?>px;
	}

	/* intput, input[type=text], */
	select {
		width: 98%;
		min-width: 40px;
	}

	div.divphotoref {
		padding-right: 5px;
	    padding-bottom: 5px;
	}
    img.photoref, div.photoref {
    	border: none;
    	-moz-box-shadow: none;
        -webkit-box-shadow: none;
        box-shadow: none;
        padding: 4px;
    	height: 20px;
    	width: 20px;
        object-fit: contain;
    }

	div.statusref {
    	padding-right: 10px;
   	}
}
.linkobject { cursor: pointer; }
<?php if (GETPOST('optioncss','aZ09') == 'print') { ?>
.hideonprint { display: none; }
<?php } ?>


/* ============================================================================== */
/* Styles for dragging lines                                                      */
/* ============================================================================== */

.dragClass {
	color: #002255;
}
td.showDragHandle {
	cursor: move;
}
.tdlineupdown {
	white-space: nowrap;
	min-width: 10px;
}


/* ============================================================================== */
/* Styles de positionnement des zones                                             */
/* ============================================================================== */

#id-container {
	display: table;					/* DOL_XXX Empeche fonctionnement correct du scroll horizontal sur tableau, avec datatable ou CSS */
	table-layout: fixed;
}
#id-right, #id-left {
	padding-top: 16px;
	padding-bottom: 16px;

	display: table-cell;			/* DOL_XXX Empeche fonctionnement correct du scroll horizontal sur tableau, avec datatable ou CSS */
	float: none;
	vertical-align: top;
}
#id-right {	/* This must stay id-right and not be replaced with echo $right */
	width: 100%;
	background: rgb(<?php print $colorbackbody; ?>);
}
#id-left {
/*	background-color: #fff;
	border-right: 1px #888 solid;
	height: calc(100% - 50px);*/
}

.side-nav {
	display: table-cell;
	border-right: 1px solid #d0d0d0;
	box-shadow: 3px 0 6px -2px #eee;
	background: rgb(<?php echo $colorbackvmenu1; ?>);
}
div.blockvmenulogo
{
	border-bottom: 0 !important;
}
div.blockvmenupair, div.blockvmenuimpair {
	border-top: none !important;
	border-left: none !important;
	border-right: none !important;
	border-bottom: 1px solid #e0e0e0;
	padding-left: 0 !important;
}
div.blockvmenuend, div.blockvmenubookmarks {
	border: none !important;
	padding-left: 0 !important;
}
div.vmenu, td.vmenu {
	padding-right: 10px !important;
}



/* For smartphone (testmenuhider is on) */
<?php if ($conf->browser->layout == 'phone' && ((GETPOST('testmenuhider','int') || ! empty($conf->global->MAIN_TESTMENUHIDER)) && empty($conf->global->MAIN_OPTIMIZEFORTEXTBROWSER))) { ?>
#id-container {
	width: 100%;
}
.side-nav {
	border-bottom: 1px solid #BBB;
	background: #FFF;
	padding-left: 20px;
	padding-right: 20px;
}
.side-nav {
	position: absolute;
    z-index: 90;
    display: none;
}
div.blockvmenulogo
{
	border-bottom: 0 !important;
}
div.blockvmenusearch {
	padding-bottom: 12px !important;
	border-bottom: 1px solid #e0e0e0;
}
div.blockvmenupair, div.blockvmenuimpair, div.blockvmenubookmarks, div.blockvmenuend {
	border-top: none !important;
	border-left: none !important;
	border-right: none !important;
	border-bottom: 1px solid #e0e0e0;
	padding-left: 0 !important;
}
div.vmenu, td.vmenu {
	padding-right: 6px !important;
}
div.fiche {
	margin-<?php print $left; ?>: 6px !important;
	margin-<?php print $right; ?>: 6px !important;
}
<?php } ?>



div.fiche {
	margin-<?php print $left; ?>: <?php print (GETPOST('optioncss','aZ09') == 'print'?6:($dol_hide_leftmenu?'6':'26')); ?>px;
	margin-<?php print $right; ?>: <?php print (GETPOST('optioncss','aZ09') == 'print'?8:(empty($conf->dol_optimize_smallscreen)?'16':'12')); ?>px;
	<?php if (! empty($conf->dol_hide_leftmenu) && ! empty($conf->dol_hide_topmenu)) print 'margin-top: 4px;'."\n"; ?>
	<?php if (! empty($conf->dol_hide_leftmenu)) print 'margin-bottom: 12px;'."\n"; ?>
}
body.onlinepaymentbody div.fiche {	/* For online payment page */
	margin: 40px !important;
}
div.fiche>table:first-child {
	margin-bottom: 15px !important;
}
div.fichecenter {
	/* margin-top: 10px; */
	width: 100%;
	clear: both;	/* This is to have div fichecenter that are true rectangles */
}
div.fichecenterbis {
	margin-top: 8px;
}
div.fichethirdleft {
	<?php if ($conf->browser->layout != 'phone')   { print "float: ".$left.";\n"; } ?>
	<?php if ($conf->browser->layout != 'phone')   { print "width: 50%;\n"; } ?>
	<?php if ($conf->browser->layout == 'phone')   { print "padding-bottom: 6px;\n"; } ?>
}
div.fichetwothirdright {
	<?php if ($conf->browser->layout != 'phone')   { print "float: ".$right.";\n"; } ?>
	<?php if ($conf->browser->layout != 'phone')   { print "width: 50%;\n"; } ?>
	<?php if ($conf->browser->layout == 'phone')   { print "padding-bottom: 6px\n"; } ?>
}
div.fichehalfleft {
	<?php if ($conf->browser->layout != 'phone')   { print "float: ".$left.";\n"; } ?>
	<?php if ($conf->browser->layout != 'phone')   { print "width: 50%;\n"; } ?>
}
div.fichehalfright {
	<?php if ($conf->browser->layout != 'phone')   { print "float: ".$right.";\n"; } ?>
	<?php if ($conf->browser->layout != 'phone')   { print "width: 50%;\n"; } ?>
}
div.ficheaddleft {
	<?php if ($conf->browser->layout != 'phone')   { print "padding-".$left.": 16px;\n"; }
	else print "margin-top: 10px;\n"; ?>
}
/* Force values on one colum for small screen */
@media only screen and (max-width: 1000px)
{
    div.fiche {
    	margin-<?php print $left; ?>: <?php print (GETPOST('optioncss','aZ09') == 'print'?6:($dol_hide_leftmenu?'6':'20')); ?>px;
    	margin-<?php print $right; ?>: <?php print (GETPOST('optioncss','aZ09') == 'print'?8:6); ?>px;
    	<?php if (! empty($conf->dol_hide_leftmenu) && ! empty($conf->dol_hide_topmenu)) print 'margin-top: 4px;'; ?>
    }
    div.fichecenter {
    	width: 100%;
    	clear: both;	/* This is to have div fichecenter that are true rectangles */
    }
    div.fichecenterbis {
    	margin-top: 8px;
    }
    div.fichethirdleft {
    	float: none;
    	width: auto;
    	padding-bottom: 6px;
    }
    div.fichetwothirdright {
    	float: none;
    	width: auto;
    	padding-bottom: 6px;
    }
    div.fichehalfleft {
    	float: none;
    	width: auto;
    }
    div.fichehalfright {
    	float: none;
    	width: auto;
    }
    div.ficheaddleft {
    	<?php print "padding-".$left.": 0px;\n"; ?>
    	margin-top: 10px;
    }
}

/* For table into table into card */
div.ficheaddleft tr.liste_titre:first-child td table.nobordernopadding td {
    padding: 0 0 0 0;
}
div.nopadding {
	padding: 0 !important;
}

.containercenter {
	display : table;
	margin : 0px auto;
}

#pictotitle {
	margin-<?php echo $right; ?>: 8px;
	margin-bottom: 4px;
}
.pictoobjectwidth {
	width: 14px;
}
.pictosubstatus {
    padding-left: 2px;
    padding-right: 2px;
}
.pictostatus {
	width: 15px;
	vertical-align: middle;
	margin-top: -3px
}
.pictowarning, .pictopreview {
    padding-<?php echo $left; ?>: 3px;
}
.pictoedit, .pictowarning, .pictodelete {
    vertical-align: text-bottom;
}
.colorthumb {
	padding-left: 1px !important;
	padding-right: 1px;
	padding-top: 1px;
	padding-bottom: 1px;
	width: 44px;
	text-align:center;
}
div.attacharea {
	padding-top: 18px;
	padding-bottom: 10px;
}

div.arearef {
	padding-top: 2px;
	margin-bottom: 10px;
	padding-bottom: 7px;
}
div.arearefnobottom {
	padding-top: 2px;
	padding-bottom: 4px;
}
div.heightref {
	min-height: 80px;
}
div.divphotoref {
	padding-right: 20px;
}
div.statusref {
	float: right;
	padding-left: 12px;
	margin-top: 8px;
	margin-bottom: 10px;
	clear: both;
}
div.statusref img {
    padding-left: 8px;
}
img.photoref, div.photoref {
	border: 1px solid #CCC;
	-moz-box-shadow: 3px 3px 4px #DDD;
    -webkit-box-shadow: 3px 3px 4px #DDD;
    box-shadow: 3px 3px 4px #DDD;
    padding: 4px;
	height: 80px;
	width: 80px;
    object-fit: contain;
}
img.fitcontain {
    object-fit: contain;
}
div.photoref {
	display:table-cell;
	vertical-align:middle;
	text-align:center;
}
img.photorefnoborder {
    padding: 2px;
	height: 48px;
	width: 48px;
    object-fit: contain;
    border: 1px solid #AAA;
    border-radius: 100px;
}
.underrefbanner {
}
.underbanner {
	border-bottom: <?php echo $borderwith ?>px solid rgb(<?php echo $colortopbordertitle1 ?>);
}
.tdhrthin {
	margin: 0;
	padding-bottom: 0 !important;
}

/* ============================================================================== */
/* Menu top et 1ere ligne tableau                                                 */
/* ============================================================================== */

<?php
$minwidthtmenu=66;		/* minimum width for one top menu entry */
$heightmenu=46;			/* height of top menu, part with image */
$heightmenu2=48;        /* height of top menu, part with login  */
$disableimages = 0;
$maxwidthloginblock = 130;
if (! empty($conf->global->THEME_TOPMENU_DISABLE_IMAGE)) { $disableimages = 1; $maxwidthloginblock = 180; $minwidthtmenu=0; }
?>

div#id-top {
<?php if (GETPOST('optioncss','aZ09') == 'print') {  ?>
	display:none;
<?php } else { ?>
	background: rgb(<?php echo $colorbackhmenu1 ?>);
	/*-webkit-box-shadow: 0 0 6px rgba(0,0,0,0.4);
    box-shadow: 0 0 6px rgba(0,0,0,0.4); */
	/*
	background-image: linear-gradient(top, rgba(255,255,255,.1) 0%, rgba(0,0,0,.4) 100%);
	background-image: -o-linear-gradient(top, rgba(255,255,255,.1) 0%, rgba(0,0,0,.4) 100%);
	background-image: -moz-linear-gradient(top, rgba(255,255,255,.1) 0%, rgba(0,0,0,.4) 100%);
	background-image: -webkit-linear-gradient(top, rgba(255,255,255,.1) 0%, rgba(0,0,0,.4) 100%);
	background-image: -ms-linear-gradient(top, rgba(255,255,255,.1) 0%, rgba(0,0,0,.4) 100%);
	background-image: -webkit-gradient( linear, left top, left bottom, color-stop(0, rgba(255,255,255,.1)), color-stop(1, rgba(0,0,0,.4)) );
	*/
	/*<?php if ($disableimages) { ?>
	height: 34px;
	<?php } else { ?>
	height: <?php print $heightmenu2; ?>px;
	<?php } ?>*/
<?php } ?>
}

div#tmenu_tooltip {
<?php if (GETPOST('optioncss','aZ09') == 'print') {  ?>
	display:none;
<?php } else { ?>
	padding-<?php echo $right; ?>: <?php echo ($maxwidthloginblock - 10); ?>px;
<?php } ?>
}

div.tmenusep {
<?php if ($disableimages) { ?>
	display: none;
<?php } ?>
}

div.tmenudiv {
<?php if (GETPOST('optioncss','aZ09') == 'print') {  ?>
	display:none;
<?php } else { ?>
    position: relative;
    display: block;
    white-space: nowrap;
    border-top: 0px;
    border-<?php print $left; ?>: 0px;
    border-<?php print $right; ?>: 0px;
    padding: 0px 0px 0px 0px;	/* t r b l */
    margin: 0px 0px 0px 0px;	/* t r b l */
	font-size: 13px;
    font-weight: normal;
	color: #000000;
    text-decoration: none;
<?php } ?>
}
div.tmenudisabled, a.tmenudisabled {
	opacity: 0.6;
}
a.tmenudisabled:link, a.tmenudisabled:visited, a.tmenudisabled:hover, a.tmenudisabled:active {
    font-weight: normal;
	padding: 0px 5px 0px 5px;
	white-space: nowrap;
	color: #<?php echo $colortextbackhmenu; ?>;
	text-decoration: none;
	cursor: not-allowed;
}

a.tmenu:link, a.tmenu:visited, a.tmenu:hover, a.tmenu:active {
    font-weight: normal;
	padding: 0px 5px 0px 3px;
	white-space: nowrap;
	color: #<?php echo $colortextbackhmenu; ?>;
    text-decoration: none;
}
a.tmenusel:link, a.tmenusel:visited, a.tmenusel:hover, a.tmenusel:active {
	font-weight: normal;
	padding: 0px 5px 0px 3px;
	margin: 0px 0px 0px 0px;
	white-space: nowrap;
	color: #<?php echo $colortextbackhmenu; ?>;
	text-decoration: none !important;
}


ul.tmenu {	/* t r b l */
    padding: 0px 0px 0px 0px;
    margin: 0px 0px 0px 0px;
	list-style: none;
	display: table;
}
ul.tmenu li {	/* We need this to have background color when menu entry wraps on new lines */
	/*	background: rgb(<?php echo $colorbackhmenu1 ?>);
	/*
	background-image: linear-gradient(top, rgba(255,255,255,.1) 0%, rgba(0,0,0,.4) 100%);
	background-image: -o-linear-gradient(top, rgba(255,255,255,.1) 0%, rgba(0,0,0,.4) 100%);
	background-image: -moz-linear-gradient(top, rgba(255,255,255,.1) 0%, rgba(0,0,0,.4) 100%);
	background-image: -webkit-linear-gradient(top, rgba(255,255,255,.1) 0%, rgba(0,0,0,.4) 100%);
	background-image: -ms-linear-gradient(top, rgba(255,255,255,.1) 0%, rgba(0,0,0,.4) 100%);
	background-image: -webkit-gradient( linear, left top, left bottom, color-stop(0, rgba(255,255,255,.1)), color-stop(1, rgba(0,0,0,.4)) );
	*/
}
li.tmenu, li.tmenusel {
	<?php print $minwidthtmenu?'min-width: '.$minwidthtmenu.'px;':''; ?>
	text-align: center;
	vertical-align: bottom;
	<?php if (empty($conf->global->MAIN_MENU_INVERT)) { ?>
	float: <?php print $left; ?>;
    <?php } ?>
	position:relative;
	display: block;
	padding: 0 0 0 0;
	margin: 0 0 0 0;
	font-weight: normal;
}
li.menuhider:hover {
	background-image: none !important;
}
li.tmenusel, li.tmenu:hover {
    background-image: -o-linear-gradient(bottom, rgba(250,250,250,0.3) 0%, rgba(0,0,0,0.5) 100%);
    background-image: -moz-linear-gradient(bottom, rgba(0,0,0,0.5) 0%, rgba(250,250,250,0) 100%);
    background-image: -webkit-linear-gradient(bottom, rgba(0,0,0,0.5) 0%, rgba(250,250,250,0) 100%);
    background-image: -ms-linear-gradient(bottom, rgba(250,250,250,0.3) 0%, rgba(0,0,0,0.5) 100%);
    background-image: linear-gradient(bottom, rgba(250,250,250,0.3) 0%, rgba(0,0,0,0.5) 100%);
	/* background: rgb(<?php echo $colorbackhmenu1 ?>); */
}
.tmenuend .tmenuleft { width: 0px; }
.tmenuend { display: none; }
div.tmenuleft
{
	float: <?php print $left; ?>;
	margin-top: 0px;
	<?php if (empty($conf->dol_optimize_smallscreen)) { ?>
	width: 5px;
	background: url(<?php echo dol_buildpath($path.'/theme/'.$theme.'/img/menutab-r.png',1); ?>) 0 -6px no-repeat;
	<?php } ?>
	<?php if ($disableimages) { ?>
	height: 26px;
	<?php } else { ?>
	height: <?php print $heightmenu; ?>px;
	<?php } ?>
}
div.tmenucenter
{
	padding-left: 0px;
	padding-right: 3px;
	<?php if ($disableimages) { ?>
	padding-top: 8px;
	height: 26px;
	<?php } else { ?>
	padding-top: 2px;
    height: <?php print $heightmenu; ?>px;
	<?php } ?>
    width: 100%;
	/*
    max-width: <?php echo round($fontsize * 8); ?>px;
   	white-space: nowrap;
	overflow: hidden;
	text-overflow: ellipsis;
	color: #<?php echo $colortextbackhmenu; ?>;
	*/
}
#menu_titre_logo {
	padding-top: 0;
	padding-bottom: 0;
}
div.menu_titre {
	padding-top: 4px;
	padding-bottom: 4px;
	overflow: hidden;
    text-overflow: ellipsis;
    width: 188px;				/* required to have overflow working. must be same than menu_contenu */
}
.mainmenuaspan
{
<?php if ($disableimages) { ?>
	padding-<?php print $left; ?>: 4px;
	padding-<?php print $right; ?>: 2px;
<?php } else { ?>
	padding-<?php print $right; ?>: 4px;
<?php } ?>
}

div.mainmenu {
	position : relative;
	background-repeat:no-repeat;
	background-position:center top;
	height: <?php echo ($heightmenu-22); ?>px;
	margin-left: 0px;
	min-width: 40px;
}

/* Do not load menu img if hidden to save bandwidth */
<?php if (empty($dol_hide_topmenu)) { ?>

div.mainmenu.home{
	background-image: url(<?php echo dol_buildpath($path.'/theme/'.$theme.'/img/menus/home.png',1) ?>);
	background-position-x: center;
}

div.mainmenu.accountancy {
	background-image: url(<?php echo dol_buildpath($path.'/theme/'.$theme.'/img/menus/money.png',1) ?>);
}

div.mainmenu.agenda {
	background-image: url(<?php echo dol_buildpath($path.'/theme/'.$theme.'/img/menus/agenda.png',1) ?>);
}

div.mainmenu.bank {
    background-image: url(<?php echo dol_buildpath($path.'/theme/'.$theme.'/img/menus/bank.png',1) ?>);
}

div.mainmenu.cashdesk {
	background-image: url(<?php echo dol_buildpath($path.'/theme/'.$theme.'/img/menus/pointofsale.png',1) ?>);
}

div.mainmenu.companies {
	background-image: url(<?php echo dol_buildpath($path.'/theme/'.$theme.'/img/menus/company.png',1) ?>);
}

div.mainmenu.commercial {
	background-image: url(<?php echo dol_buildpath($path.'/theme/'.$theme.'/img/menus/commercial.png',1) ?>);
}

div.mainmenu.ecm {
	background-image: url(<?php echo dol_buildpath($path.'/theme/'.$theme.'/img/menus/ecm.png',1) ?>);
}

div.mainmenu.externalsite {
	background-image: url(<?php echo dol_buildpath($path.'/theme/'.$theme.'/img/menus/externalsite.png',1) ?>);
}

div.mainmenu.ftp {
    background-image: url(<?php echo dol_buildpath($path.'/theme/'.$theme.'/img/menus/tools.png',1) ?>);
}

div.mainmenu.hrm {
	background-image: url(<?php echo dol_buildpath($path.'/theme/'.$theme.'/img/menus/holiday.png',1) ?>);
}

div.mainmenu.members {
	background-image: url(<?php echo dol_buildpath($path.'/theme/'.$theme.'/img/menus/members.png',1) ?>);
}

div.mainmenu.menu {
	background-image: url(<?php echo dol_buildpath($path.'/theme/'.$theme.'/img/menus/menu.png',1) ?>);
	top: 7px;
}

div.mainmenu.products {
	background-image: url(<?php echo dol_buildpath($path.'/theme/'.$theme.'/img/menus/products.png',1) ?>);
}

div.mainmenu.project {
	background-image: url(<?php echo dol_buildpath($path.'/theme/'.$theme.'/img/menus/project.png',1) ?>);
}

div.mainmenu.tools {
	background-image: url(<?php echo dol_buildpath($path.'/theme/'.$theme.'/img/menus/tools.png',1) ?>);
}

div.mainmenu.websites {
	background-image: url(<?php echo dol_buildpath($path.'/theme/'.$theme.'/img/menus/externalsite.png',1) ?>);
}

<?php
// Add here more div for other menu entries. moduletomainmenu=array('module name'=>'name of class for div')

$moduletomainmenu=array('user'=>'','syslog'=>'','societe'=>'companies','projet'=>'project','propale'=>'commercial','commande'=>'commercial',
	'produit'=>'products','service'=>'products','stock'=>'products',
	'don'=>'accountancy','tax'=>'accountancy','banque'=>'accountancy','facture'=>'accountancy','compta'=>'accountancy','accounting'=>'accountancy','adherent'=>'members','import'=>'tools','export'=>'tools','mailing'=>'tools',
	'contrat'=>'commercial','ficheinter'=>'commercial','deplacement'=>'commercial',
	'fournisseur'=>'companies',
	'barcode'=>'','fckeditor'=>'','categorie'=>'',
);
$mainmenuused='home';
foreach($conf->modules as $val)
{
	$mainmenuused.=','.(isset($moduletomainmenu[$val])?$moduletomainmenu[$val]:$val);
}
//var_dump($mainmenuused);
$mainmenuusedarray=array_unique(explode(',',$mainmenuused));

$generic=1;
// Put here list of menu entries when the div.mainmenu.menuentry was previously defined
$divalreadydefined=array('home','companies','products','commercial','externalsite','accountancy','project','tools','members','agenda','ftp','holiday','hrm','bookmark','cashdesk','ecm','geoipmaxmind','gravatar','clicktodial','paypal','stripe','webservices','websites');
// Put here list of menu entries we are sure we don't want
$divnotrequired=array('multicurrency','salaries','margin','opensurvey','paybox','expensereport','incoterm','prelevement','propal','workflow','notification','supplier_proposal','cron','product','productbatch','expedition');
foreach($mainmenuusedarray as $val)
{
	if (empty($val) || in_array($val,$divalreadydefined)) continue;
	if (in_array($val,$divnotrequired)) continue;
	//print "XXX".$val;

	// Search img file in module dir
	$found=0; $url='';
	foreach($conf->file->dol_document_root as $dirroot)
	{
		if (file_exists($dirroot."/".$val."/img/".$val.".png"))
		{
			$url=dol_buildpath('/'.$val.'/img/'.$val.'.png', 1);
			$found=1;
			break;
		}
	}
	// Img file not found
	if (! $found)
	{
		$url=dol_buildpath($path.'/theme/'.$theme.'/img/menus/generic'.$generic.".png",1);
		$found=1;
		if ($generic < 4) $generic++;
		print "/* A mainmenu entry was found but img file ".$val.".png not found (check /".$val."/img/".$val.".png), so we use a generic one */\n";
	}
	if ($found)
	{
		print "div.mainmenu.".$val." {\n";
		print "	background-image: url(".$url.");\n";
		print "}\n";
	}
}
// End of part to add more div class css
?>

<?php
}	// End test if $dol_hide_topmenu
?>

.tmenuimage {
    padding:0 0 0 0 !important;
    margin:0 0px 0 0 !important;
    <?php if ($disableimages) { ?>
    	display: none;
    <?php } ?>
}



/* Login */

.bodylogin
{
	background: #f0f0f0;
	display: table;
    position: absolute;
    height: 100%;
    width: 100%;
}
.login_center {
	display: table-cell;
    vertical-align: middle;
}
.login_vertical_align {
	padding: 10px;
	padding-bottom: 80px;
}
form#login {
	padding-bottom: 30px;
	font-size: 13px;
	vertical-align: middle;
}
.login_table_title {
	max-width: 530px;
	color: #aaa !important;
	padding-bottom: 20px;
	/* text-shadow: 1px 1px 1px #FFF; */
}
.login_table label {
	text-shadow: 1px 1px 1px #FFF;
}
.login_table {
	margin: 0px auto;  /* Center */
	padding-left:6px;
	padding-right:6px;
	padding-top:16px;
	padding-bottom:12px;
	max-width: 560px;

	background-color: #FFFFFF;

	-moz-box-shadow: 0 2px 23px 2px rgba(0, 0, 0, 0.2), 0 2px 6px rgba(60,60,60,0.15);
	-webkit-box-shadow: 0 2px 23px 2px rgba(0, 0, 0, 0.2), 0 2px 6px rgba(60,60,60,0.15);
	box-shadow: 0 2px 23px 2px rgba(0, 0, 0, 0.2), 0 2px 6px rgba(60,60,60,0.15);

	border-radius: 5px;
	/*border-top:solid 1px rgba(180,180,180,.4);
	border-left:solid 1px rgba(180,180,180,.4);
	border-right:solid 1px rgba(180,180,180,.4);
	border-bottom:solid 1px rgba(180,180,180,.4);*/
}
.login_table input#username, .login_table input#password, .login_table input#securitycode {
	border: none;
	border-bottom: solid 1px rgba(180,180,180,.4);
	padding: 5px;
	margin-left: 18px;
	margin-top: 5px;
}
.login_table input#username:focus, .login_table input#password:focus, .login_table input#securitycode:focus {
	outline: none !important;
	/* box-shadow: none;
	-webkit-box-shadow: 0 0 0 50px #FFF inset;
	box-shadow: 0 0 0 50px #FFF inset;*/
}
.login_main_message {
	text-align: center;
	max-width: 570px;
	margin-bottom: 10px;
}
.login_main_message .error {
	border: 1px solid #caa;
	padding: 10px;
}
div#login_left, div#login_right {
	display: inline-block;
	min-width: 245px;
	padding-top: 10px;
	padding-left: 16px;
	padding-right: 16px;
	text-align: center;
	vertical-align: middle;
}
div#login_right select#entity {
    margin-top: 10px;
}
table.login_table tr td table.none tr td {
	padding: 2px;
}
table.login_table_securitycode {
	border-spacing: 0px;
}
table.login_table_securitycode tr td {
	padding-left: 0px;
	padding-right: 4px;
}
#securitycode {
	min-width: 60px;
}
#img_securitycode {
	border: 1px solid #DDDDDD;
}
#img_logo, .img_logo {
	max-width: 170px;
	max-height: 90px;
}

div.login_block {
	position: absolute;
	text-align: <?php print $right; ?>;
	<?php print $right; ?>: 5px;
	top: 4px;
	font-weight: bold;
	max-width: <?php echo $maxwidthloginblock; ?>px;
	<?php if (GETPOST('optioncss','aZ09') == 'print') { ?>
	display: none;
	<?php } ?>
}
div.login_block a {
	color: #<?php echo $colortextbackvmenu; ?>;
}
div.login_block table {
	display: inline;
}
div.login {
	white-space:nowrap;
	font-weight: bold;
	float: right;
}
div.login a {
	color: #<?php echo $colortextbackvmenu; ?>;
}
div.login a:hover {
	color: #<?php echo $colortextbackvmenu; ?>;
	text-decoration:underline;
}
div.login_block_user {
	display: inline-block;
	<?php if (empty($conf->global->THEME_TOPMENU_DISABLE_IMAGE)) { ?>
	min-width: 120px;
	<?php } ?>
}
div.login_block_other {
	display: inline-block;
	clear: both;
}
div.login_block_other { padding-top: 3px; text-align: right; }
.login_block_elem {
	float: right;
	vertical-align: top;
	padding: 0px 3px 0px 4px !important;
	height: 16px;
}
.atoplogin, .atoplogin:hover {
	color: #<?php echo $colortextbackhmenu; ?> !important;
	font-weight: normal !important;
}
.alogin, .alogin:hover {
	font-weight: normal !important;
	font-size: <?php echo $fontsizesmaller; ?>px !important;
	padding-top: 2px;
}
.alogin:hover, .atoplogin:hover {
	text-decoration:underline !important;
}
span.fa.atoplogin, span.fa.atoplogin:hover {
    font-size: 16px;
    text-decoration: none !important;
}
img.login, img.printer, img.entity {
	/* padding: 0px 0px 0px 4px; */
	/* margin: 0px 0px 0px 8px; */
	text-decoration: none;
	color: white;
	font-weight: bold;
}
.userimgatoplogin img.userphoto {		/* size for user photo in login bar */
	width: 16px;
    height: 16px;
    border-radius: 8px;
    background-size: contain;
    background-size: contain;
}
img.userphoto {			/* size for user photo in lists */
	border-radius: 9px;
	width: 18px;
    height: 18px;
    background-size: contain;
    vertical-align: middle;
}
img.userphotosmall {			/* size for user photo in lists */
	border-radius: 6px;
	width: 12px;
    height: 12px;
    background-size: contain;
    vertical-align: middle;
}
.span-icon-user {
	background-image: url(<?php echo dol_buildpath($path.'/theme/'.$theme.'/img/object_user.png',1); ?>);
	background-repeat: no-repeat;
}
.span-icon-password {
	background-image: url(<?php echo dol_buildpath($path.'/theme/'.$theme.'/img/lock.png',1); ?>);
	background-repeat: no-repeat;
}
/*
.span-icon-user input, .span-icon-password input {
	/* margin-left: 18px; */
	margin-left: 0px;
}*/

/* ============================================================================== */
/* Menu gauche                                                                    */
/* ============================================================================== */

div.vmenu, td.vmenu {
    margin-<?php print $right; ?>: 2px;
    position: relative;
    float: left;
    padding: 0px;
    padding-bottom: 0px;
    padding-top: 1px;
    width: 190px;
}

.vmenu {
    width: 190px;
	margin-left: 6px;
	<?php if (GETPOST('optioncss','aZ09') == 'print') { ?>
    display: none;
	<?php } ?>
}

/* Force vmenusearchselectcombo with type=text differently than without because beautify with select2 affect vmenusearchselectcombo differently */
input.vmenusearchselectcombo[type=text] {
	width: 180px !important;
}
.vmenusearchselectcombo {
	width: 188px;
}

.menu_contenu {
	padding-top: 3px;
	padding-bottom: 3px;
	overflow: hidden;
    text-overflow: ellipsis;
    width: 188px;				/* required to have overflow working. must be same than .menu_titre */
}
#menu_contenu_logo { /* padding-top: 0; */ }
.companylogo { }
.searchform { padding-top: 10px; }

a.vmenu:link, a.vmenu:visited, a.vmenu:hover, a.vmenu:active { white-space: nowrap; font-size:<?php print $fontsize ?>px; font-family: <?php print $fontlist ?>; text-align: <?php print $left; ?>; font-weight: bold; }
font.vmenudisabled  { font-size:<?php print $fontsize ?>px; font-family: <?php print $fontlist ?>; text-align: <?php print $left; ?>; font-weight: bold; color: #aaa; margin-left: 4px; }
a.vmenu:link, a.vmenu:visited { color: #<?php echo $colortextbackvmenu; ?>; }

a.vsmenu:link, a.vsmenu:visited, a.vsmenu:hover, a.vsmenu:active, span.vsmenu { font-size:<?php print $fontsize ?>px; font-family: <?php print $fontlist ?>; text-align: <?php print $left; ?>; font-weight: normal; color: #202020; margin: 1px 1px 1px 6px; }
font.vsmenudisabled { font-size:<?php print $fontsize ?>px; font-family: <?php print $fontlist ?>; text-align: <?php print $left; ?>; font-weight: normal; color: #aaa; }
a.vsmenu:link, a.vsmenu:visited { color: #<?php echo $colortextbackvmenu; ?>; white-space: nowrap; }
font.vsmenudisabledmargin { margin: 1px 1px 1px 6px; }
li a.vsmenudisabled, li.vsmenudisabled { color: #aaa !important; }

a.help:link, a.help:visited, a.help:hover, a.help:active, span.help { font-size:<?php print $fontsizesmaller ?>px; font-family: <?php print $fontlist ?>; text-align: <?php print $left; ?>; font-weight: normal; color: #aaa; text-decoration: none; }

.vmenu div.blockvmenufirst, .vmenu div.blockvmenulogo, .vmenu div.blockvmenusearchphone, .vmenu div.blockvmenubookmarks
{
    border-top: 1px solid #BBB;
}
a.vsmenu.addbookmarkpicto {
    padding-right: 10px;
}
div.blockvmenusearchphone
{
	border-bottom: none !important;
}
.vmenu div.blockvmenuend, .vmenu div.blockvmenulogo
{
	margin: 0 0 8px 2px;
}
.vmenu div.blockvmenusearch
{
	padding-bottom: 4px;
/*	border-bottom: 1px solid #e0e0e0;  */
}
.vmenu div.blockvmenuend
{
	padding-bottom: 5px;
}
.vmenu div.blockvmenulogo
{
	padding-bottom: 10px;
	padding-top: 0;
}
div.blockvmenubookmarks
{
	padding-top: 10px !important;
	padding-bottom: 16px !important;
}
div.blockvmenupair, div.blockvmenuimpair, div.blockvmenubookmarks, div.blockvmenuend
{
	font-family: <?php print $fontlist ?>;
	color: #000000;
	text-align: <?php print $left; ?>;
	text-decoration: none;
    padding-left: 5px;
    padding-right: 1px;
    padding-top: 3px;
    padding-bottom: 3px;
    margin: 0 0 0 2px;

	background: rgb(<?php echo $colorbackvmenu1; ?>);

    border-left: 1px solid #AAA;
    border-right: 1px solid #BBB;
}

div.blockvmenusearch
{
	font-family: <?php print $fontlist ?>;
	color: #000000;
	text-align: <?php print $left; ?>;
	text-decoration: none;
    margin: 1px 0px 0px 2px;
	background: rgb(<?php echo $colorbackvmenu1; ?>);
}

div.blockvmenusearch > form > div {
	padding-top: 3px;
}
div.blockvmenusearch > form > div > label {
	padding-right: 2px;
}

div.blockvmenuhelp
{
<?php if (empty($conf->dol_optimize_smallscreen)) { ?>
	font-family: <?php print $fontlist ?>;
	color: #000000;
	text-align: center;
	text-decoration: none;
    padding-left: 0px;
    padding-right: 6px;
    padding-top: 3px;
    padding-bottom: 3px;
    margin: 4px 0px 0px 0px;
<?php } else { ?>
    display: none;
<?php } ?>
}


td.barre {
	border-right: 1px solid #000000;
	border-bottom: 1px solid #000000;
	background: #b3c5cc;
	font-family: <?php print $fontlist ?>;
	color: #000000;
	text-align: <?php print $left; ?>;
	text-decoration: none;
}

td.barre_select {
	background: #b3c5cc;
	color: #000000;
}

td.photo {
	background: #F4F4F4;
	color: #000000;
    border: 1px solid #bbb;
}

/* ============================================================================== */
/* Panes for Main                                                   */
/* ============================================================================== */

/*
 *  PANES and CONTENT-DIVs
 */

#mainContent, #leftContent .ui-layout-pane {
    padding:    0px;
    overflow:	auto;
}

#mainContent, #leftContent .ui-layout-center {
	padding:    0px;
	position:   relative; /* contain floated or positioned elements */
    overflow:   auto;  /* add scrolling to content-div */
}


/* ============================================================================== */
/* Toolbar for ECM or Filemanager                                                 */
/* ============================================================================== */

td.ecmroot {
    padding-bottom: 0 !important;
}

.largebutton {
    /*background-image: -o-linear-gradient(bottom, rgba(200,200,200,0.1) 0%, rgba(255,255,255,0.3) 120%) !important;
    background-image: -moz-linear-gradient(bottom, rgba(200,200,200,0.1) 0%, rgba(255,255,255,0.3) 120%) !important;
    background-image: -webkit-linear-gradient(bottom, rgba(200,200,200,0.1) 0%, rgba(255,255,255,0.3) 120%) !important;
    background-image: -ms-linear-gradient(bottom, rgba(200,200,200,0.1) 0%, rgba(255,255,255,0.3) 120%) !important;
    background-image: linear-gradient(bottom, rgba(200,200,200,0.1) 0%, rgba(255,255,255,0.3) 120%) !important;

    background: #FFF;
    background-repeat: repeat-x !important;
    */
	border-top: 1px solid #CCC !important;

    /*-moz-border-radius: 4px 4px 4px 4px !important;
	-webkit-border-radius: 4px 4px 4px 4px !important;
	border-radius: 4px 4px 4px 4px !important;
    -moz-box-shadow: 2px 2px 4px #DDD;
    -webkit-box-shadow: 2px 2px 4px #DDD;
    box-shadow: 2px 2px 4px #DDD;
	*/

    padding: 10px 4px 14px 4px !important;
    min-height: 32px;
}


a.toolbarbutton {
    margin-top: 0px;
    margin-left: 4px;
    margin-right: 4px;
    height: 30px;
}
img.toolbarbutton {
	margin-top: 1px;
    height: 30px;
}





/* ============================================================================== */
/* Onglets                                                                        */
/* ============================================================================== */
div.tabs {
    text-align: <?php print $left; ?>;
    padding-left: 6px !important;
    padding-right: 6px !important;
	clear:both;
	height:100%;
	/* background-image: linear-gradient(to top,#f6f6f6 0,#fff 8px);  */
}
div.tabsElem {
	margin-top: 1px;
}	/* To avoid overlap of tabs when not browser */

div.tabBar {
    color: #<?php echo $colortextbacktab; ?>;
    padding-top: 16px;
    padding-left: 0px; padding-right: 0px;
    padding-bottom: 2px;
    margin: 0px 0px 16px 0px;
    border-top: 1px solid #BBB;
    /* border-bottom: 1px solid #AAA; */
	width: auto;
	background: rgb(<?php echo $colorbacktabcard1; ?>);
}
div.tabBar div.titre {
	padding-top: 10px;
}

div.tabBarWithBottom {
	padding-bottom: 18px;
	border-bottom: 1px solid #aaa;
}
div.tabBar table.tableforservicepart2:last-child {
    border-bottom: 1px solid #aaa;
}

div.popuptabset {
	padding: 6px;
	background: #fff;
	border: 1px solid #888;
}
div.popuptab {
	padding-top: 3px;
	padding-bottom: 3px;
	padding-left: 5px;
	padding-right: 5px;
}
div.tabsAction {
    margin: 20px 0em 20px 0em;
    padding: 0em 0em;
    text-align: right;
}
div.tabsActionNoBottom {
    margin-bottom: 0px;
}
div.tabsAction > a {
	margin-bottom: 16px !important;
}

a.tabTitle {
    color:rgba(0,0,0,.5) !important;
    text-shadow:1px 1px 1px #ffffff;
	font-family: <?php print $fontlist ?>;
	font-weight: normal !important;
    padding: 4px 6px 2px 0px;
    margin-<?php print $right; ?>: 10px;
    text-decoration: none;
    white-space: nowrap;
}

a.tabunactive {
    color: rgb(<?php print $colortextlink; ?>) !important;
}
a.tab:link, a.tab:visited, a.tab:hover, a.tab#active {
	font-family: <?php print $fontlist ?>;
	padding: 12px 9px 12px;
    margin: 0em 0.2em;
    text-decoration: none;
    white-space: nowrap;

	border-right: 1px solid transparent;
	border-left: 1px solid transparent;
	border-top: 1px solid transparent;
	border-bottom: 0px !important;

	background-image: none !important;
}
.tabactive, a.tab#active {
	color: #<?php echo $colortextbacktab; ?> !important;
	background: rgb(<?php echo $colorbacktabcard1; ?>) !important;
	margin: 0 0.2em 0 0.2em !important;

	border-right: 1px solid #AAA !important;
	border-left: 1px solid #AAA !important;
	border-top: 2px solid rgb(<?php echo $colortopbordertitle1; ?>) !important;
	/*
	box-shadow: 0 -1px 4px rgba(0,0,0,.1);
	-moz-box-shadow: 0 -1px 4px rgba(0,0,0,.1);
	-webkit-box-shadow: 0 -1px 4px rgba(0,0,0,.1);
	-moz-border-radius:4px 4px 0 0;
    -webkit-border-radius: 4px 4px 0 0;
	border-radius: 4px 4px 0 0;
	*/
}
a.tab:hover
{
	/*
	background: rgba(<?php echo $colorbacktabcard1; ?>, 0.5)  url(<?php echo dol_buildpath($path.'/theme/'.$theme.'/img/nav-overlay3.png',1); ?>) 50% 0 repeat-x;
	color: #<?php echo $colortextbacktab; ?>;
	*/
	text-decoration: underline;
}
a.tabimage {
    color: #434956;
	font-family: <?php print $fontlist ?>;
    text-decoration: none;
    white-space: nowrap;
}

td.tab {
    background: #dee7ec;
}

span.tabspan {
    background: #dee7ec;
    color: #434956;
	font-family: <?php print $fontlist ?>;
    padding: 0px 6px;
    margin: 0em 0.2em;
    text-decoration: none;
    white-space: nowrap;
    -moz-border-radius:4px 4px 0px 0px;
	-webkit-border-radius:4px 4px 0px 0px;
	border-radius:4px 4px 0px 0px;

    border-<?php print $right; ?>: 1px solid #555555;
    border-<?php print $left; ?>: 1px solid #D8D8D8;
    border-top: 1px solid #D8D8D8;
}

/* ============================================================================== */
/* Boutons actions                                                                */
/* ============================================================================== */

div.divButAction {
	margin-bottom: 1.4em;
}

span.butAction, span.butActionDelete {
	cursor: pointer;
}

.butAction, .butAction:link, .butAction:visited, .butAction:hover, .butAction:active, .butActionDelete, .butActionDelete:link, .butActionDelete:visited, .butActionDelete:hover, .butActionDelete:active {
	text-decoration: none;
	margin: 0em <?php echo ($dol_optimize_smallscreen?'0.7':'0.9'); ?>em;
	padding: 0.6em <?php echo ($dol_optimize_smallscreen?'0.4':'0.7'); ?>em;
	font-family: <?php print $fontlist ?>;
    font-weight: normal;
    border-color: #c5c5c5;
    border-color: rgba(0, 0, 0, 0.15) rgba(0, 0, 0, 0.15) rgba(0, 0, 0, 0.25);
    display: inline-block;
    text-align: center;
    cursor: pointer;
    color: #fff;
    background: rgb(<?php echo $colorbackhmenu1 ?>);
    border: 1px solid rgb(<?php echo $colorbackhmenu1 ?>);
}

.butAction:hover   {
  -moz-box-shadow: 0px 0px 6px 1px rgba(50, 50, 50, 0.4), 0px 0px 0px rgba(60,60,60,0.1);
  -webkit-box-shadow: 0px 0px 6px 1px rgba(50, 50, 50, 0.4), 0px 0px 0px rgba(60,60,60,0.1);
  box-shadow: 0px 0px 6px 1px rgba(50, 50, 50, 0.4), 0px 0px 0px rgba(60,60,60,0.1);
}

.butActionDelete, .butActionDelete:link, .butActionDelete:visited, .butActionDelete:hover, .butActionDelete:active, .buttonDelete {
    background: #633;
    border: 1px solid #633;
    color: #FFF;
}

.butActionDelete:hover {
  -moz-box-shadow: 0px 0px 6px 1px rgba(50, 50, 50, 0.4), 0px 0px 0px rgba(60,60,60,0.1);
  -webkit-box-shadow: 0px 0px 6px 1px rgba(50, 50, 50, 0.4), 0px 0px 0px rgba(60,60,60,0.1);
  box-shadow: 0px 0px 6px 1px rgba(50, 50, 50, 0.4), 0px 0px 0px rgba(60,60,60,0.1);
}

.butActionRefused {
    text-decoration: none !important;
	white-space: nowrap !important;
	cursor: not-allowed !important;
	margin: 0em <?php echo ($dol_optimize_smallscreen?'0.7':'0.9'); ?>em;
	padding: 0.6em <?php echo ($dol_optimize_smallscreen?'0.4':'0.7'); ?>em;
    font-family: <?php print $fontlist ?> !important;
    font-weight: normal !important;
    display: inline-block;
    text-align: center;
    cursor: pointer;
    color: #999 !important;
    border: 1px solid #bbb;
}

<?php if (! empty($conf->global->MAIN_BUTTON_HIDE_UNAUTHORIZED) && (! $user->admin)) { ?>
.butActionRefused {
	display: none;
}
<?php } ?>



/* ============================================================================== */
/* Tables                                                                         */
/* ============================================================================== */

.allwidth {
	width: 100%;
}

#undertopmenu {
	background-repeat: repeat-x;
	margin-top: <?php echo ($dol_hide_topmenu?'6':'0'); ?>px;
}


.paddingrightonly {
	border-collapse: collapse;
	border: 0px;
	margin-left: 0px;
	padding-<?php print $left; ?>: 0px !important;
	padding-<?php print $right; ?>: 4px !important;
}
.nocellnopadd {
	list-style-type:none;
	margin: 0px !important;
	padding: 0px !important;
}
tr.nocellnopadd td.nobordernopadding, tr.nocellnopadd td.nocellnopadd
{
	border: 0px;
}

.notopnoleft {
	border-collapse: collapse;
	border: 0px;
	padding-top: 0px;
	padding-<?php print $left; ?>: 0px;
	padding-<?php print $right; ?>: 16px;
	padding-bottom: 4px;
	margin-right: 0px;
}
.notopnoleftnoright {
	border-collapse: collapse;
	border: 0px;
	padding-top: 0px;
	padding-left: 0px;
	padding-right: 0px;
	padding-bottom: 4px;
	margin: 0px 0px 0px 0px;
}


table.border, table.dataTable, .table-border, .table-border-col, .table-key-border-col, .table-val-border-col, div.border {
	border-collapse: collapse !important;
	padding: 1px 2px 1px 3px;			/* t r b l */
}
table.borderplus {
	border: 1px solid #BBB;
}
.border tbody tr, .border tbody tr td, div.tabBar table.border tr, div.tabBar table.border tr td, div.tabBar div.border .table-border-row, div.tabBar div.border .table-key-border-col, div.tabBar div.border .table-val-border-col {
	height: 22px;
}
div.tabBar div.border .table-border-row, div.tabBar div.border .table-key-border-col, div.tabBar .table-val-border-col {
	vertical-align: middle;
}
div .tdtop {
    vertical-align: top !important;
	padding-top: 8px !important;
	padding-bottom: 2px !important;
	padding-bottom: 0px;
}

table.border td, div.border div div.tagtd {
	padding: 5px 2px 5px 2px;
	border-collapse: collapse;
}
div.tabBar .fichecenter table.border>tbody>tr>td, div.tabBar .fichecenter div.border div div.tagtd, div.tabBar div.border div div.tagtd
{
	padding-top: 5px;
	border-bottom: 1px solid #E0E0E0;
}

td.border, div.tagtable div div.border {
	border-top: 1px solid #000000;
	border-right: 1px solid #000000;
	border-bottom: 1px solid #000000;
	border-left: 1px solid #000000;
}
.table-key-border-col {
	/* width: 25%; */
	vertical-align:top;
}
.table-val-border-col {
	width:auto;
}


/* Main boxes */
.noborderbottom {
    border-bottom: none !important;
}
.ficheaddleft table.noborder {
	margin: 0px 0px 0px 0px;
}
table.liste, table.noborder, table.formdoc, div.noborder {
	width: 100%;

	border-collapse: separate !important;
	border-spacing: 0px;

	border-top-width: <?php echo $borderwith ?>px;
	border-top-color: rgb(<?php echo $colortopbordertitle1 ?>);
	border-top-style: solid;

	border-bottom-width: 1px;
	border-bottom-color: #BBB;
	border-bottom-style: solid;

	margin: 0px 0px 5px 0px;
}
div.tabBar div.ficheaddleft table.noborder:last-of-type {
    border-bottom: 1px solid #aaa;
}
div.tabBar div.ficheaddleft table.noborder {
    border-bottom: none;
}

table.paddingtopbottomonly tr td {
	padding-top: 1px;
	padding-bottom: 2px;
}
.liste_titre_filter {
	background: rgb(<?php echo $colorbacktitle1; ?>) !important;
}
tr.liste_titre_filter td.liste_titre {
    border-bottom: 1px solid #ddd;
}
.liste_titre_create td, .liste_titre_create th, .liste_titre_create .tagtd
{
    /*border-top-width: 1px;
    border-top-color: rgb(<?php echo $colortopbordertitle1 ?>);
    border-top-style: solid;*/
}
.liste_titre_add td, .liste_titre_add th, .liste_titre_add .tagtd
{
    border-top-width: 2px;
    border-top-color: rgb(<?php echo $colortopbordertitle1 ?>);
    border-top-style: solid;
}
table.liste tr, table.noborder tr, div.noborder form {
	border-top-color: #FEFEFE;
	min-height: 20px;
}
table.liste th, table.noborder th, table.noborder tr.liste_titre td, table.noborder tr.box_titre td {
	padding: 7px 2px 7px 3px;			/* t r b l */
}
table.liste td, table.noborder td, div.noborder form div {
	padding: 7px 2px 7px 3px;			/* t r b l */
}
div.liste_titre_bydiv .divsearchfield {
	padding: 2px 1px 2px 0px;			/* t r b l */
}

tr.box_titre .nobordernopadding td {
	padding: 0 ! important;
}
table.nobordernopadding {
	border-collapse: collapse !important;
	border: 0;
}
table.nobordernopadding tr {
	border: 0 !important;
	padding: 0 0 !important;
}
table.nobordernopadding tr td {
	border: 0 !important;
	padding: 0 3px 0 0;
}
table.border tr td table.nobordernopadding tr td {
	padding-top: 0;
	padding-bottom: 0;
}
td.borderright {
    border: none;	/* to erase value for table.nobordernopadding td */
	border-right-width: 1px !important;
	border-right-color: #BBB !important;
	border-right-style: solid !important;
}


/* For table with no filter before */
table.listwithfilterbefore {
	border-top: none !important;
}


.tagtable, .table-border { display: table; }
.tagtr, .table-border-row  { display: table-row; }
.tagtd, .table-border-col, .table-key-border-col, .table-val-border-col { display: table-cell; }


/* Pagination */
div.refidpadding  {
	padding-top: 3px;
}
div.refid  {
	font-weight: bold;
  	color: #868;
  	font-size: 160%;
}
div.refidno  {
	padding-top: 3px;
	font-weight: normal;
  	color: #444;
  	font-size: <?php print $fontsize ?>px;
  	line-height: 21px;
}
div.refidno form {
    display: inline-block;
}

div.pagination {
	float: right;
}
div.pagination a {
	font-weight: normal;
}
div.pagination ul
{
  list-style: none;
  display: inline-block;
  padding-left: 0px;
  padding-right: 0px;
  margin: 0;
}
div.pagination li {
  display: inline-block;
  padding-left: 0px;
  padding-right: 0px;
  padding-top: 6px;
  padding-bottom: 5px;
}
.pagination {
  display: inline-block;
  padding-left: 0;
  border-radius: 4px;
}
div.pagination li.pagination a,
div.pagination li.pagination span {
  padding: 6px 12px;
  line-height: 1.42857143;
  color: #000;
  text-decoration: none;
  background-repeat: repeat-x;
}
div.pagination li.pagination span.inactive {
  cursor: default;
  color: #ccc;
}
li.noborder.litext, li.noborder.litext a,
div.pagination li a.inactive:hover,
div.pagination li span.inactive:hover {
	-moz-box-shadow: none !important;
  	-webkit-box-shadow: none !important;
  	box-shadow: none !important;
}
/*div.pagination li.litext {
	padding-top: 8px;
}*/
div.pagination li.litext a {
  border: none;
  padding-right: 10px;
  padding-left: 4px;
  font-weight: bold;
}
div.pagination li.litext a:hover {
	background-color: transparent;
	background-image: none;
}
div.pagination li.litext a:hover {
	background-color: transparent;
	background-image: none;
}
div.pagination li.noborder a:hover {
  border: none;
  background-color: transparent;
}
div.pagination li a,
div.pagination li span {
  /* background-color: #fff; */
  /* border: 1px solid #ddd; */
}
div.pagination li:first-child a,
div.pagination li:first-child span {
  margin-left: 0;
  border-top-left-radius: 4px;
  border-bottom-left-radius: 4px;
}
div.pagination li:last-child a,
div.pagination li:last-child span {
  border-top-right-radius: 4px;
  border-bottom-right-radius: 4px;
}
div.pagination li a:hover,
div.pagination li span:hover,
div.pagination li a:focus,
div.pagination li span:focus {
  -moz-box-shadow: 0px 0px 6px 1px rgba(50, 50, 50, 0.4), 0px 0px 0px rgba(60,60,60,0.1);
  -webkit-box-shadow: 0px 0px 6px 1px rgba(50, 50, 50, 0.4), 0px 0px 0px rgba(60,60,60,0.1);
  box-shadow: 0px 0px 6px 1px rgba(50, 50, 50, 0.4), 0px 0px 0px rgba(60,60,60,0.1);
	padding-top: 8px;
}
div.pagination li .active a,
div.pagination li .active span,
div.pagination li .active a:hover,
div.pagination li .active span:hover,
div.pagination li .active a:focus,
div.pagination li .active span:focus {
  z-index: 2;
  color: #fff;
  cursor: default;
  background-color: <?php $colorbackhmenu1 ?>;
  border-color: #337ab7;
}
div.pagination .disabled span,
div.pagination .disabled span:hover,
div.pagination .disabled span:focus,
div.pagination .disabled a,
div.pagination .disabled a:hover,
div.pagination .disabled a:focus {
  color: #777;
  cursor: not-allowed;
  background-color: #fff;
  border-color: #ddd;
}
div.pagination li.pagination .active {
  text-decoration: underline;
  box-shadow: none;
}
.paginationafterarrows .nohover {
  box-shadow: none !important;
}

div.pagination li.paginationafterarrows {
	margin-left: 10px;
}
.paginationatbottom {
	margin-top: 9px;
}




/* Set the color for hover lines */
.oddeven:hover, .evenodd:hover, .impair:hover, .pair:hover
{
<?php if ($colorbacklinepairhover) { ?>
	background: rgb(<?php echo $colorbacklinepairhover; ?>) !important;		/* Must be background to be stronger than background of odd or even */
<?php } ?>
}

.oddeven, .evenodd, .impair, .nohover .impair:hover, tr.impair td.nohover
{
	font-family: <?php print $fontlist ?>;
	margin-bottom: 1px;
	color: #202020;
}
.impair, .nohover .impair:hover, tr.impair td.nohover
{
	background: #<?php echo colorArrayToHex(colorStringToArray($colorbacklineimpair1)); ?>;
}
#GanttChartDIV {
	background-color: #<?php echo colorArrayToHex(colorStringToArray($colorbacklineimpair1)); ?>;
}

.oddeven, .evenodd, .pair, .nohover .pair:hover, tr.pair td.nohover {
	font-family: <?php print $fontlist ?>;
	margin-bottom: 1px;
	color: #202020;
}
.pair, .nohover .pair:hover, tr.pair td.nohover {
	background-color: #<?php echo colorArrayToHex(colorStringToArray($colorbacklinepair1)); ?>;
}

table.dataTable tr.oddeven {
	background-color: #<?php echo colorArrayToHex(colorStringToArray($colorbacklinepair1)); ?> !important;
}

/* For no hover style */
td.oddeven, table.nohover tr.impair, table.nohover tr.pair, table.nohover tr.impair td, table.nohover tr.pair td, tr.nohover td, form.nohover, form.nohover:hover {
	background-color: #<?php echo colorArrayToHex(colorStringToArray($colorbacklineimpair1)); ?> !important;
	background: #<?php echo colorArrayToHex(colorStringToArray($colorbacklineimpair1)); ?> !important;
}
td.evenodd, tr.nohoverpair td {
	background-color: #<?php echo colorArrayToHex(colorStringToArray($colorbacklinepair1)); ?> !important;
	background: #<?php echo colorArrayToHex(colorStringToArray($colorbacklinepair1)); ?> !important;
}


table.dataTable td {
    padding: 5px 2px 5px 3px !important;
}
tr.pair td, tr.impair td, form.impair div.tagtd, form.pair div.tagtd, div.impair div.tagtd, div.pair div.tagtd, div.liste_titre div.tagtd {
    padding: 7px 2px 7px 3px;
    border-bottom: 1px solid #ddd;
}
form.pair, form.impair {
	font-weight: normal;
}
form.tagtr:last-of-type div.tagtd, tr.pair:last-of-type td, tr.impair:last-of-type td {
    border-bottom: 0px !important;
}
tr.pair td .nobordernopadding tr td, tr.impair td .nobordernopadding tr td {
    border-bottom: 0px !important;
}
td.nobottom, td.nobottom {
    border-bottom: 0px !important;
}
div.liste_titre .tagtd {
	vertical-align: middle;
}
/*div.liste_titre {
	box-shadow: 2px 2px 4px #CCC;
}*/
div.liste_titre {
	min-height: 26px !important;	/* We cant use height because it's a div and it should be higher if content is more. but min-height does not work either for div */

	padding-top: 2px;
	padding-bottom: 2px;

/*	border-top-width: 1px;
	border-top-color: #BBB;
	border-top-style: solid;*/
}
div.liste_titre_bydiv {
	border-top-width: <?php echo $borderwith ?>px;
    border-top-color: rgb(<?php echo $colortopbordertitle1 ?>);
    border-top-style: solid;

	border-collapse: collapse;
	display: table;
	padding: 2px 0px 2px 0;
	box-shadow: none;
	width: calc(100% - 1px);	/* 1px more, i don't know why */
}
tr.liste_titre, tr.liste_titre_sel, form.liste_titre, form.liste_titre_sel, table.dataTable.tr
{
	height: 26px !important;
}
div.liste_titre_bydiv, .liste_titre div.tagtr, tr.liste_titre, tr.liste_titre_sel, form.liste_titre, form.liste_titre_sel, table.dataTable thead tr
{
	background: rgb(<?php echo $colorbacktitle1; ?>);
	font-weight: <?php echo $useboldtitle?'bold':'normal'; ?>;
    border-bottom: 1px solid #ddd;

    color: rgb(<?php echo $colortexttitle; ?>);
    font-family: <?php print $fontlist ?>;
    text-align: <?php echo $left; ?>;
}
tr.liste_titre th, tr.liste_titre td, th.liste_titre
{
/*	border-bottom: 1px solid #<?php echo ($colorbacktitle1 == '255,255,255'?'BBBBBB':'ddd'); ?>; */
	border-bottom: 1px solid #888;
}
tr.liste_titre:first-child th, tr:first-child th.liste_titre {
    border-bottom: 1px solid #ddd ! important;
}
tr.liste_titre th, th.liste_titre, tr.liste_titre td, td.liste_titre, form.liste_titre div
{
    font-family: <?php print $fontlist ?>;
    font-weight: <?php echo $useboldtitle?'bold':'normal'; ?>;
    vertical-align: middle;
    height: 24px;
}
tr.liste_titre th a, th.liste_titre a, tr.liste_titre td a, td.liste_titre a, form.liste_titre div a, div.liste_titre a {
	text-shadow: none !important;
}
tr.liste_titre_topborder td {
	border-top-width: <?php echo $borderwith; ?>px;
    border-top-color: rgb(<?php echo $colortopbordertitle1 ?>);
    border-top-style: solid;
}
.liste_titre td a {
	text-shadow: none !important;
	color: rgb(<?php echo $colortexttitle; ?>);
}
.liste_titre td a.notasortlink {
	color: rgb(<?php echo $colortextlink; ?>);
}
.liste_titre td a.notasortlink:hover {
	background: transparent;
}
tr.liste_titre:last-child th.liste_titre, tr.liste_titre:last-child th.liste_titre_sel, tr.liste_titre td.liste_titre, tr.liste_titre td.liste_titre_sel, form.liste_titre div.tagtd {				/* For last line of table headers only */
    border-bottom: 1px solid #ddd;
}


tr.liste_titre_sel th, th.liste_titre_sel, tr.liste_titre_sel td, td.liste_titre_sel, form.liste_titre_sel div
{
    font-family: <?php print $fontlist ?>;
    font-weight: normal;
    border-bottom: 1px solid #FDFFFF;
    text-decoration: underline;
}
input.liste_titre {
    background: transparent;
    border: 0px;
}
.listactionlargetitle .liste_titre {
	line-height: 24px;
}

.noborder tr.liste_total, .noborder tr.liste_total td, tr.liste_total, form.liste_total {
	/* height: 32px; */
}
.noborder tr.liste_total td, tr.liste_total td, form.liste_total div {
    color: #552266;
    font-weight: normal;
    white-space: nowrap;
}
form.liste_total div {
    border-top: 1px solid #DDDDDD;
}
tr.liste_sub_total, tr.liste_sub_total td {
	border-bottom: 1px solid #aaa;
}

.tableforservicepart1 .impair, .tableforservicepart1 .pair, .tableforservicepart2 .impair, .tableforservicepart2 .pair {
	background: #FFF;
}
.tableforservicepart1 tbody tr td, .tableforservicepart2 tbody tr td {
	border-bottom: none;
}

.paymenttable, .margintable {
	border-top-width: <?php echo $borderwith ?>px !important;
	border-top-color: rgb(<?php echo $colortopbordertitle1 ?>) !important;
	border-top-style: solid !important;
	margin: 0px 0px 0px 0px !important;
}
.paymenttable tr td:first-child, .margintable tr td:first-child
{
	padding-left: 2px;
}

/* Disable shadows */
.noshadow {
	-moz-box-shadow: 0px 0px 0px #DDD !important;
	-webkit-box-shadow: 0px 0px 0px #DDD !important;
	box-shadow: 0px 0px 0px #DDD !important;
}

div.tabBar .noborder {
	-moz-box-shadow: 0px 0px 0px #DDD !important;
	-webkit-box-shadow: 0px 0px 0px #DDD !important;
	box-shadow: 0px 0px 0px #DDD !important;
}

#tablelines tr.liste_titre td, .paymenttable tr.liste_titre td, .margintable tr.liste_titre td, .tableforservicepart1 tr.liste_titre td {
	border-bottom: 1px solid #AAA !important;
}


/* Prepare to remove class pair - impair */

.noborder > tbody > tr:nth-child(even):not(.liste_titre), .liste > tbody > tr:nth-child(even):not(.liste_titre) {
	background: linear-gradient(bottom, rgb(<?php echo $colorbacklineimpair1; ?>) 85%, rgb(<?php echo $colorbacklineimpair2; ?>) 100%);
	background: -o-linear-gradient(bottom, rgb(<?php echo $colorbacklineimpair1; ?>) 85%, rgb(<?php echo $colorbacklineimpair2; ?>) 100%);
	background: -moz-linear-gradient(bottom, rgb(<?php echo $colorbacklineimpair1; ?>) 85%, rgb(<?php echo $colorbacklineimpair2; ?>) 100%);
	background: -webkit-linear-gradient(bottom, rgb(<?php echo $colorbacklineimpair1; ?>) 85%, rgb(<?php echo $colorbacklineimpair2; ?>) 100%);
	background: -ms-linear-gradient(bottom, rgb(<?php echo $colorbacklineimpair1; ?>) 85%, rgb(<?php echo $colorbacklineimpair2; ?>) 100%);
}
.noborder > tbody > tr:nth-child(even):not(:last-child) td:not(.liste_titre), .liste > tbody > tr:nth-child(even):not(:last-child) td:not(.liste_titre) {
	border-bottom: 1px solid #ddd;
}

.noborder > tbody > tr:nth-child(odd):not(.liste_titre), .liste > tbody > tr:nth-child(odd):not(.liste_titre) {
	background: linear-gradient(bottom, rgb(<?php echo $colorbacklinepair1; ?>) 85%, rgb(<?php echo $colorbacklinepair2; ?>) 100%);
	background: -o-linear-gradient(bottom, rgb(<?php echo $colorbacklinepair1; ?>) 85%, rgb(<?php echo $colorbacklinepair2; ?>) 100%);
	background: -moz-linear-gradient(bottom, rgb(<?php echo $colorbacklinepair1; ?>) 85%, rgb(<?php echo $colorbacklinepair2; ?>) 100%);
	background: -webkit-linear-gradient(bottom, rgb(<?php echo $colorbacklinepair1; ?>) 85%, rgb(<?php echo $colorbacklinepair2; ?>) 100%);
	background: -ms-linear-gradient(bottom, rgb(<?php echo $colorbacklinepair1; ?>) 85%, rgb(<?php echo $colorbacklinepair2; ?>) 100%);
}
.noborder > tbody > tr:nth-child(odd):not(:last-child) td:not(.liste_titre), .liste > tbody > tr:nth-child(odd):not(:last-child) td:not(.liste_titre) {
	border-bottom: 1px solid #ddd;
}



/*
 *  Boxes
 */

.ficheaddleft div.boxstats {
    border: none;
}
.boxstatsborder {
    border: 1px solid #CCC !important;
}
.boxstats, .boxstats130 {
    display: inline-block;
    margin: 3px;
    border: 1px solid #CCC;
    text-align: center;
    border-radius: 2px;
}
.boxstats, .boxstats130, .boxstatscontent {
	white-space: nowrap;
	overflow: hidden;
    text-overflow: ellipsis;
}
.boxstats {
    padding: 3px;
    width: 105px;
}
.boxstats130 {
    width: 160px;
    height: 48px;
    padding: 3px
}
.boxstatscontent {
	padding: 3px;
}

@media only screen and (max-width: 767px)
{
	.thumbstat {
		flex: 1 1 110px;
	}
	.thumbstat150 {
		flex: 1 1 110px;
	}
	.boxstats, .boxstats130 {
        width: 90px;
    }
    .dashboardlineindicator {
        float: left;
    	padding-left: 5px;
    }
    .boxstats {
        width: 100px;
    }
}

.boxstats:hover {
	box-shadow: 0px 0px 8px 0px rgba(0,0,0,0.20);
}
span.boxstatstext {
	opacity: 0.8;
    line-height: 18px;
}
span.boxstatsindicator {
	font-size: 130%;
	font-weight: normal;
	line-height: 29px;
}
span.dashboardlineindicator, span.dashboardlineindicatorlate {
	font-size: 130%;
	font-weight: normal;
}
.dashboardlineindicatorlate img {
	width: 16px;
}
span.dashboardlineok {
	color: #008800;
}
span.dashboardlineko {
	color: #FFF;
	/*color: #8c4446 ! important;
	padding-left: 1px;*/

	font-size: 80%;
}
.dashboardlinelatecoin {
	float: right;
	position: relative;
    text-align: right;
    top: -24px;
    padding: 1px 2px 1px 2px;
    border-radius: .25em;

    background-color: #9f4705;
    padding: 0px 5px 0px 5px;
    top: -26px;
}
.imglatecoin {
    padding: 1px 3px 1px 1px;
    margin-left: 4px;
    margin-right: 2px;
    background-color: #8c4446;
    color: #FFFFFF ! important;
    border-radius: .25em;
	display: inline-block;
	vertical-align: middle;
}
.boxtable {
    margin-bottom: 8px !important;
    border-bottom-width: 1px;
}
.boxtablenobottom {
    border-bottom-width: 0 !important;
}
.tdboxstats {
	text-align: center;
}
a.valignmiddle.dashboardlineindicator {
    line-height: 30px;
}

.box {
    padding-right: 0px;
    padding-left: 0px;
    padding-bottom: 12px;
}

tr.box_titre {
    height: 26px;

    /* TO MATCH BOOTSTRAP */
	/*background: #ddd;
	color: #000 !important;*/

	/* TO MATCH ELDY */
	background: rgb(<?php echo $colorbacktitle1; ?>)
	color: rgb(<?php echo $colortexttitle; ?>);
    font-family: <?php print $fontlist ?>, sans-serif;
    font-weight: <?php echo $useboldtitle?'bold':'normal'; ?>;
    border-bottom: 1px solid #FDFFFF;
    white-space: nowrap;
}

tr.box_titre td.boxclose {
	width: 30px;
}
img.boxhandle, img.boxclose {
	padding-left: 5px;
}

.noborderbottom {
	border-bottom: none !important;
}
.formboxfilter {
	vertical-align: middle;
	margin-bottom: 6px;
}
.formboxfilter input[type=image]
{
	top: 5px;
	position: relative;
}
.boxfilter {
	margin-bottom: 2px;
	margin-right: 1px;
}
.prod_entry_mode_free, .prod_entry_mode_predef {
    height: 26px !important;
    vertical-align: middle;
}

.modulebuilderbox {
	border: 1px solid #888;
	padding: 16px;
}


/*
 *   Ok, Warning, Error
 */
.ok      { color: #114466; }
.warning { color: #887711; }
.error   { color: #550000 !important; font-weight: bold; }

div.ok {
  color: #114466;
}

/* Warning message */
div.warning {
  color: #302020;
  padding: 0.3em 0.3em 0.3em 0.3em;
  margin: 0.5em 0em 0.5em 0em;
  border: 1px solid #e0d0b0;
  -moz-border-radius: 4px;
  -webkit-border-radius: 4px;
  border-radius: 4px;
  background: #EFDF9A;
  text-shadow: 0 1px 0 rgba(255, 255, 255, 0.5);
}

/* Error message */
div.error {
  background: #EFCFCF;
}

/* Info admin */
div.info {
  color: #fff;
  padding: 0.4em 0.4em 0.4em 0.4em;
  margin: 0.5em 0em 0.5em 0em;
  border: 1px solid #e0e0e0;
  -moz-border-radius: 4px;
  -webkit-border-radius: 4px;
  border-radius: 4px;
  background: #806090;
  /* text-shadow: 0 1px 0 rgba(255, 255, 255, 0.5); */
}

div.warning a, div.info a, div.error a {
	color: rgb(<?php echo $colortext; ?>);
}

/*
 *   Liens Payes/Non payes
 */

a.normal:link { font-weight: normal }
a.normal:visited { font-weight: normal }
a.normal:active { font-weight: normal }
a.normal:hover { font-weight: normal }

a.impayee:link { font-weight: bold; color: #550000; }
a.impayee:visited { font-weight: bold; color: #550000; }
a.impayee:active { font-weight: bold; color: #550000; }
a.impayee:hover { font-weight: bold; color: #550000; }



/*
 *  Other
 */

.product_line_stock_ok { color: #002200; }
.product_line_stock_too_low { color: #664400; }

.fieldrequired { font-weight: bold; color: #000055; }

.widthpictotitle { width: 40px; text-align: <?php echo $left; ?>; }

.dolgraphtitle { margin-top: 6px; margin-bottom: 4px; }
.dolgraphtitlecssboxes { margin: 0px; }
.legendColorBox, .legendLabel { border: none !important; }
div.dolgraph div.legend, div.dolgraph div.legend div { background-color: rgba(255,255,255,0) !important; }
div.dolgraph div.legend table tbody tr { height: auto; }
td.legendColorBox { padding: 2px 2px 2px 0 !important; }
td.legendLabel { padding: 2px 2px 2px 0 !important; }

.photo {
	border: 0px;
}
.photowithmargin {
	margin-bottom: 2px;
	margin-top: 10px;
}
.photowithborder {
	border: 1px solid #f0f0f0;
}
.photointooltip {
	margin-top: 6px;
	margin-bottom: 6px;
	text-align: center;
	/*-moz-box-shadow: 3px 3px 4px #DDD;
    -webkit-box-shadow: 3px 3px 4px #DDD;
    box-shadow: 3px 3px 4px #DDD;*/
}
.photodelete {
	margin-top: 6px !important;
}

.logo_setup
{
	content:url(<?php echo dol_buildpath($path.'/theme/'.$theme.'/img/logo_setup.svg',1) ?>);	/* content is used to best fit the container */
	display: inline-block;
}
.nographyet
{
	content:url(<?php echo dol_buildpath($path.'/theme/'.$theme.'/img/nographyet.svg',1) ?>);
	display: inline-block;
    opacity: 0.1;
    background-repeat: no-repeat;
}
.nographyettext
{
    opacity: 0.5;
}

div.titre {
	font-family: <?php print $fontlist ?>;
	font-size: 14px;
	font-weight: bold;
	color: rgb(<?php print $colortexttitlenotab; ?>);
	text-decoration: none;
	padding-top: 5px;
    padding-bottom: 5px;
	/* text-shadow: 1px 1px 2px #FFFFFF; */
}

#dolpaymenttable { width: 600px; font-size: 13px; }
#tablepublicpayment { border: 1px solid #CCCCCC !important; width: 100%; }
#tablepublicpayment .CTableRow1  { background-color: #F0F0F0 !important; }
#tablepublicpayment tr.liste_total { border-bottom: 1px solid #CCCCCC !important; }
#tablepublicpayment tr.liste_total td { border-top: none; }

.divmainbodylarge { margin-left: 40px; margin-right: 40px; }
#divsubscribe { max-width: 900px; }
#tablesubscribe { width: 100%; }


/*
 * Effect Postit
 */
.effectpostit
{
  position: relative;
}
.effectpostit:before, .effectpostit:after
{
  z-index: -1;
  position: absolute;
  content: "";
  bottom: 15px;
  left: 10px;
  width: 50%;
  top: 80%;
  max-width:300px;
  background: #777;
  -webkit-box-shadow: 0 15px 10px #777;
  -moz-box-shadow: 0 15px 10px #777;
  box-shadow: 0 15px 10px #777;
  -webkit-transform: rotate(-3deg);
  -moz-transform: rotate(-3deg);
  -o-transform: rotate(-3deg);
  -ms-transform: rotate(-3deg);
  transform: rotate(-3deg);
}
.effectpostit:after
{
  -webkit-transform: rotate(3deg);
  -moz-transform: rotate(3deg);
  -o-transform: rotate(3deg);
  -ms-transform: rotate(3deg);
  transform: rotate(3deg);
  right: 10px;
  left: auto;
}



/* ============================================================================== */
/* Formulaire confirmation (When Ajax JQuery is used)                             */
/* ============================================================================== */

.ui-dialog-titlebar {
}
.ui-dialog-content {
    font-size: <?php print $fontsize; ?>px !important;
}

/* ============================================================================== */
/* Formulaire confirmation (When HTML is used)                                    */
/* ============================================================================== */

table.valid {
    border-top: solid 1px #E6E6E6;
    border-<?php print $left; ?>: solid 1px #E6E6E6;
    border-<?php print $right; ?>: solid 1px #444444;
    border-bottom: solid 1px #555555;
	padding-top: 0px;
	padding-left: 0px;
	padding-right: 0px;
	padding-bottom: 0px;
	margin: 0px 0px;
    background: #D5BAA8;
}

.validtitre {
    background: #D5BAA8;
	font-weight: bold;
}


/* ============================================================================== */
/* Tooltips                                                                       */
/* ============================================================================== */

#tooltip {
	position: absolute;
	width: <?php print dol_size(450,'width'); ?>px;
	border-top: solid 1px #BBBBBB;
	border-<?php print $left; ?>: solid 1px #BBBBBB;
	border-<?php print $right; ?>: solid 1px #444444;
	border-bottom: solid 1px #444444;
	padding: 2px;
	z-index: 3000;
	background-color: #FFF;
	opacity: 1;
	-moz-border-radius: 4px;
	-webkit-border-radius: 4px;
	border-radius: 4px;
}
#tiptip_content {
    -moz-border-radius:0px;
    -webkit-border-radius: 0px;
    border-radius: 0px;
    background-color: rgb(255,255,255);
	line-height: 1.4em;
	min-width: 200px;
}

/* ============================================================================== */
/* Calendar                                                                       */
/* ============================================================================== */

img.datecallink { padding-left: 2px !important; padding-right: 2px !important; }

.ui-datepicker-trigger {
	vertical-align: middle;
	cursor: pointer;
}

.bodyline {
	-moz-border-radius: 8px;
	-webkit-border-radius: 8px;
	border-radius: 8px;
	border: 1px #E4ECEC outset;
	padding: 0px;
	margin-bottom: 5px;
}
table.dp {
    width: 180px;
    background-color: #FFFFFF;
    border-top: solid 2px #DDDDDD;
    border-<?php print $left; ?>: solid 2px #DDDDDD;
    border-<?php print $right; ?>: solid 1px #222222;
    border-bottom: solid 1px #222222;
    padding: 0px;
	border-spacing: 0px;
	border-collapse: collapse;
}
.dp td, .tpHour td, .tpMinute td{padding:2px; font-size:10px;}
/* Barre titre */
.dpHead,.tpHead,.tpHour td:Hover .tpHead{
	font-weight:bold;
	background-color:#b3c5cc;
	color:white;
	font-size:11px;
	cursor:auto;
}
/* Barre navigation */
.dpButtons,.tpButtons {
	text-align:center;
	background-color:#617389;
	color:#FFFFFF;
	font-weight:bold;
	cursor:pointer;
}
.dpButtons:Active,.tpButtons:Active{border: 1px outset black;}
.dpDayNames td,.dpExplanation {background-color:#D9DBE1; font-weight:bold; text-align:center; font-size:11px;}
.dpExplanation{ font-weight:normal; font-size:11px;}
.dpWeek td{text-align:center}

.dpToday,.dpReg,.dpSelected{
	cursor:pointer;
}
.dpToday{font-weight:bold; color:black; background-color:#DDDDDD;}
.dpReg:Hover,.dpToday:Hover{background-color:black;color:white}

/* Jour courant */
.dpSelected{background-color:#0B63A2;color:white;font-weight:bold; }

.tpHour{border-top:1px solid #DDDDDD; border-right:1px solid #DDDDDD;}
.tpHour td {border-left:1px solid #DDDDDD; border-bottom:1px solid #DDDDDD; cursor:pointer;}
.tpHour td:Hover {background-color:black;color:white;}

.tpMinute {margin-top:5px;}
.tpMinute td:Hover {background-color:black; color:white; }
.tpMinute td {background-color:#D9DBE1; text-align:center; cursor:pointer;}

/* Bouton X fermer */
.dpInvisibleButtons
{
    border-style:none;
    background-color:transparent;
    padding:0px;
    font-size:9px;
    border-width:0px;
    color:#0B63A2;
    vertical-align:middle;
    cursor: pointer;
}
.datenowlink
{
	color: rgb(<?php print $colortextlink; ?>);
}


/* ============================================================================== */
/*  Afficher/cacher                                                               */
/* ============================================================================== */

div.visible {
    display: block;
}

div.hidden, td.hidden, img.hidden {
    display: none;
}

tr.visible {
    display: block;
}


/* ============================================================================== */
/*  Module website                                                                */
/* ============================================================================== */

.websitebar {
	border-bottom: 1px solid #888;
	background: #eee;
	display: inline-block;
}
.websitebar .button, .websitebar .buttonDelete
{
	padding: 2px 5px 3px 5px !important;
	margin: 2px 4px 2px 4px  !important;
    line-height: normal;
}
.websiteselection {
	display: inline-block;
	padding-left: 10px;
	vertical-align: middle;
	/* line-height: 29px; */
}
.websitetools {
	float: right;
	/* height: 28px; */
}
.websiteselection, .websitetools {
	padding-top: 3px;
	padding-bottom: 3px;
}
.websiteinputurl {
    display: inline-block;
    vertical-align: top;
}
.websiteiframenoborder {
	border: 0px;
}
a.websitebuttonsitepreview {
	vertical-align: middle;
}
a.websitebuttonsitepreview img {
	width: 26px;
	display: inline-block;
}


/* ============================================================================== */
/*  Module agenda                                                                 */
/* ============================================================================== */

.agendacell { height: 60px; }
table.cal_month    { border-spacing: 0px;  }
table.cal_month td:first-child  { border-left: 0px; }
table.cal_month td:last-child   { border-right: 0px; }
.cal_current_month { border-top: 0; border-left: solid 1px #E0E0E0; border-right: 0; border-bottom: solid 1px #E0E0E0; }
.cal_current_month_peruserleft { border-top: 0; border-left: solid 2px #6C7C7B; border-right: 0; border-bottom: solid 1px #E0E0E0; }
.cal_current_month_oneday { border-right: solid 1px #E0E0E0; }
.cal_other_month   { border-top: 0; border-left: solid 1px #C0C0C0; border-right: 0; border-bottom: solid 1px #C0C0C0; }
.cal_other_month_peruserleft { border-top: 0; border-left: solid 2px #6C7C7B !important; border-right: 0; }
.cal_current_month_right { border-right: solid 1px #E0E0E0; }
.cal_other_month_right   { border-right: solid 1px #C0C0C0; }
.cal_other_month   { /* opacity: 0.6; */ background: #EAEAEA; padding-<?php print $left; ?>: 2px; padding-<?php print $right; ?>: 1px; padding-top: 0px; padding-bottom: 0px; }
.cal_past_month    { /* opacity: 0.6; */ background: #EEEEEE; padding-<?php print $left; ?>: 2px; padding-<?php print $right; ?>: 1px; padding-top: 0px; padding-bottom: 0px; }
.cal_current_month { background: #FFFFFF; border-left: solid 1px #E0E0E0; padding-<?php print $left; ?>: 2px; padding-<?php print $right; ?>: 1px; padding-top: 0px; padding-bottom: 0px; }
.cal_current_month_peruserleft { background: #FFFFFF; border-left: solid 2px #6C7C7B; padding-<?php print $left; ?>: 2px; padding-<?php print $right; ?>: 1px; padding-top: 0px; padding-bottom: 0px; }
.cal_today         { background: #FDFDF0; border-left: solid 1px #E0E0E0; border-bottom: solid 1px #E0E0E0; padding-<?php print $left; ?>: 2px; padding-<?php print $right; ?>: 1px; padding-top: 0px; padding-bottom: 0px; }
.cal_today_peruser { background: #FDFDF0; border-right: solid 1px #E0E0E0; border-bottom: solid 1px #E0E0E0; padding-<?php print $left; ?>: 2px; padding-<?php print $right; ?>: 1px; padding-top: 0px; padding-bottom: 0px; }
.cal_today_peruser_peruserleft { background: #FDFDF0; border-left: solid 2px #6C7C7B; border-right: solid 1px #E0E0E0; border-bottom: solid 1px #E0E0E0; padding-<?php print $left; ?>: 2px; padding-<?php print $right; ?>: 1px; padding-top: 0px; padding-bottom: 0px; }
.cal_past          { }
.cal_peruser       { padding: 0px; }
.cal_impair        { background: #F8F8F8; }
.cal_today_peruser_impair { background: #F8F8F0; }
.peruser_busy      { background: #CC8888; }
.peruser_notbusy   { background: #EEDDDD; opacity: 0.5; }
table.cal_event    { border: none; border-collapse: collapse; margin-bottom: 1px; -webkit-border-radius: 6px; border-radius: 6px; min-height: 20px; }
table.cal_event td { border: none; padding-<?php print $left; ?>: 2px; padding-<?php print $right; ?>: 2px; padding-top: 0px; padding-bottom: 0px; }
table.cal_event td.cal_event { padding: 4px 4px !important; }
table.cal_event td.cal_event_right { padding: 4px 4px !important; }
.cal_event a:link    { color: #111111; font-size: 11px; font-weight: normal !important; }
.cal_event a:visited { color: #111111; font-size: 11px; font-weight: normal !important; }
.cal_event a:active  { color: #111111; font-size: 11px; font-weight: normal !important; }
.cal_event a:hover   { color: #111111; font-size: 11px; font-weight: normal !important; color:rgba(255,255,255,.75); }
.cal_event_busy      { }
.cal_peruserviewname { max-width: 100px; height: 22px; }


/* ============================================================================== */
/*  Ajax - Liste deroulante de l'autocompletion                                   */
/* ============================================================================== */

.ui-widget-content { border: solid 1px rgba(0,0,0,.3); background: #fff !important; }

.ui-autocomplete-loading { background: white url(<?php echo dol_buildpath($path.'/theme/'.$theme.'/img/working.gif',1) ?>) right center no-repeat; }
.ui-autocomplete {
	       position:absolute;
	       width:auto;
	       font-size: 1.0em;
	       background-color:white;
	       border:1px solid #888;
	       margin:0px;
/*	       padding:0px; This make combo crazy */
	     }
.ui-autocomplete ul {
	       list-style-type:none;
	       margin:0px;
	       padding:0px;
	     }
.ui-autocomplete ul li.selected { background-color: #D3E5EC;}
.ui-autocomplete ul li {
	       list-style-type:none;
	       display:block;
	       margin:0;
	       padding:2px;
	       height:18px;
	       cursor:pointer;
	     }


/* ============================================================================== */
/*  jQuery - jeditable                                                            */
/* ============================================================================== */

.editkey_textarea, .editkey_ckeditor, .editkey_string, .editkey_email, .editkey_numeric, .editkey_select, .editkey_autocomplete {
	background: url(<?php echo dol_buildpath($path.'/theme/'.$theme.'/img/edit.png',1) ?>) right top no-repeat;
	cursor: pointer;
}

.editkey_datepicker {
	background: url(<?php echo dol_buildpath($path.'/theme/'.$theme.'/img/calendar.png',1) ?>) right center no-repeat;
	cursor: pointer;
}

.editval_textarea.active:hover, .editval_ckeditor.active:hover, .editval_string.active:hover, .editval_email.active:hover, .editval_numeric.active:hover, .editval_select.active:hover, .editval_autocomplete.active:hover, .editval_datepicker.active:hover {
	background: white;
	cursor: pointer;
}

.viewval_textarea.active:hover, .viewval_ckeditor.active:hover, .viewval_string.active:hover, .viewval_email.active:hover, .viewval_numeric.active:hover, .viewval_select.active:hover, .viewval_autocomplete.active:hover, .viewval_datepicker.active:hover {
	background: white;
	cursor: pointer;
}

.viewval_hover {
	background: white;
}


/* ============================================================================== */
/* Admin Menu                                                                     */
/* ============================================================================== */

/* CSS for treeview */
.treeview ul { background-color: transparent !important; margin-top: 0; }
.treeview li { background-color: transparent !important; padding: 0 0 0 16px !important; min-height: 20px; }
.treeview .hover { color: rgb(<?php print $colortextlink; ?>) !important; text-decoration: underline !important; }



/* ============================================================================== */
/*  Show Excel tabs                                                               */
/* ============================================================================== */

.table_data
{
	border-style:ridge;
	border:1px solid;
}
.tab_base
{
	background:#C5D0DD;
	font-weight:bold;
	border-style:ridge;
	border: 1px solid;
	cursor:pointer;
}
.table_sub_heading
{
	background:#CCCCCC;
	font-weight:bold;
	border-style:ridge;
	border: 1px solid;
}
.table_body
{
	background:#F0F0F0;
	font-weight:normal;
	font-family:sans-serif;
	border-style:ridge;
	border: 1px solid;
	border-spacing: 0px;
	border-collapse: collapse;
}
.tab_loaded
{
	background:#222222;
	color:white;
	font-weight:bold;
	border-style:groove;
	border: 1px solid;
	cursor:pointer;
}


/* ============================================================================== */
/*  CSS for color picker                                                          */
/* ============================================================================== */

A.color, A.color:active, A.color:visited {
 position : relative;
 display : block;
 text-decoration : none;
 width : 10px;
 height : 10px;
 line-height : 10px;
 margin : 0px;
 padding : 0px;
 border : 1px inset white;
}
A.color:hover {
 border : 1px outset white;
}
A.none, A.none:active, A.none:visited, A.none:hover {
 position : relative;
 display : block;
 text-decoration : none;
 width : 10px;
 height : 10px;
 line-height : 10px;
 margin : 0px;
 padding : 0px;
 cursor : default;
 border : 1px solid #b3c5cc;
}
.tblColor {
 display : none;
}
.tdColor {
 padding : 1px;
}
.tblContainer {
 background-color : #b3c5cc;
}
.tblGlobal {
 position : absolute;
 top : 0px;
 left : 0px;
 display : none;
 background-color : #b3c5cc;
 border : 2px outset;
}
.tdContainer {
 padding : 5px;
}
.tdDisplay {
 width : 50%;
 height : 20px;
 line-height : 20px;
 border : 1px outset white;
}
.tdDisplayTxt {
 width : 50%;
 height : 24px;
 line-height : 12px;
 font-family : <?php print $fontlist ?>;
 font-size : 8pt;
 color : black;
 text-align : center;
}
.btnColor {
 width : 100%;
 font-family : <?php print $fontlist ?>;
 font-size : 10pt;
 padding : 0px;
 margin : 0px;
}
.btnPalette {
 width : 100%;
 font-family : <?php print $fontlist ?>;
 font-size : 8pt;
 padding : 0px;
 margin : 0px;
}


/* Style to overwrites JQuery styles */
.ui-menu .ui-menu-item a {
    text-decoration:none;
    display:block;
    padding:.2em .4em;
    line-height:1.5;
    zoom:1;
    font-weight: normal;
    font-family:<?php echo $fontlist; ?>;
    font-size:1em;
}
.ui-widget {
    font-family:<?php echo $fontlist; ?>;
    font-size:<?php echo $fontsize; ?>px;
}
.ui-button { margin-left: -2px; <?php print (preg_match('/chrome/',$conf->browser->name)?'padding-top: 1px;':''); ?> }
.ui-button-icon-only .ui-button-text { height: 8px; }
.ui-button-icon-only .ui-button-text, .ui-button-icons-only .ui-button-text { padding: 2px 0px 6px 0px; }
.ui-button-text
{
    line-height: 1em !important;
}
.ui-autocomplete-input { margin: 0; padding: 4px; }


/* ============================================================================== */
/*  CKEditor                                                                      */
/* ============================================================================== */

.cke_dialog {
    border: 1px #bbb solid ! important;
}
.cke_editable
{
	margin: 5px !important;
}
/*.cke_editor table, .cke_editor tr, .cke_editor td
{
    border: 0px solid #FF0000 !important;
}
span.cke_skin_kama { padding: 0 !important; }*/
.cke_wrapper { padding: 4px !important; }
a.cke_dialog_ui_button
{
    font-family: <?php print $fontlist ?> !important;
	background-image: url(<?php echo $img_button ?>) !important;
	background-position: bottom !important;
    border: 1px solid #C0C0C0 !important;
    -moz-border-radius:0px 5px 0px 5px !important;
	-webkit-border-radius:0px 5px 0px 5px !important;
	border-radius:0px 5px 0px 5px !important;
    -moz-box-shadow: 3px 3px 4px #DDD !important;
    -webkit-box-shadow: 3px 3px 4px #DDD !important;
    box-shadow: 3px 3px 4px #DDD !important;
}
.cke_dialog_ui_hbox_last
{
	vertical-align: bottom ! important;
}
.cke_editable
{
	line-height: 1.4 !important;
	margin: 6px !important;
}
a.cke_dialog_ui_button_ok span {
    text-shadow: none !important;
    color: #333 !important;
}


/* ============================================================================== */
/*  File upload                                                                   */
/* ============================================================================== */

.template-upload {
    height: 72px !important;
}


/* ============================================================================== */
/*  Holiday                                                                       */
/* ============================================================================== */

#types .btn {
    cursor: pointer;
}

#types .btn-primary {
    font-weight: bold;
}

#types form {
    padding: 20px;
}

#types label {
    display:inline-block;
    width:100px;
    margin-right: 20px;
    padding: 4px;
    text-align: right;
    vertical-align: top;
}

#types input.text, #types textarea {
    width: 400px;
}

#types textarea {
    height: 100px;
}



/* ============================================================================== */
/*  JSGantt                                                                       */
/* ============================================================================== */

div.scroll2 {
	width: <?php print isset($_SESSION['dol_screenwidth'])?max($_SESSION['dol_screenwidth']-830,450):'450'; ?>px !important;
}


/* ============================================================================== */
/*  jFileTree                                                                     */
/* ============================================================================== */

.ecmfiletree {
	width: 99%;
	height: 99%;
	background: #FFF;
	padding-left: 2px;
	font-weight: normal;
}

.fileview {
	width: 99%;
	height: 99%;
	background: #FFF;
	padding-left: 2px;
	padding-top: 4px;
	font-weight: normal;
}

div.filedirelem {
    position: relative;
    display: block;
    text-decoration: none;
}

ul.filedirelem {
    padding: 2px;
    margin: 0 5px 5px 5px;
}
ul.filedirelem li {
    list-style: none;
    padding: 2px;
    margin: 0 10px 20px 10px;
    width: 160px;
    height: 120px;
    text-align: center;
    display: block;
    float: <?php print $left; ?>;
    border: solid 1px #DDDDDD;
}

ul.ecmjqft {
	line-height: 16px;
	padding: 0px;
	margin: 0px;
	font-weight: normal;
}

ul.ecmjqft li {
	list-style: none;
	padding: 0px;
	padding-left: 20px;
	margin: 0px;
	white-space: nowrap;
	display: block;
}

ul.ecmjqft a {
	line-height: 24px;
	vertical-align: middle;
	color: #333;
	padding: 0px 0px;
	font-weight:normal;
	display: inline-block !important;
}
ul.ecmjqft a:active {
	font-weight: bold !important;
}
ul.ecmjqft a:hover {
    text-decoration: underline;
}
div.ecmjqft {
	vertical-align: middle;
	display: inline-block !important;
	text-align: right;
	float: right;
	right:4px;
	clear: both;
}
div#ecm-layout-west {
    width: 380px;
    vertical-align: top;
}
div#ecm-layout-center {
    width: calc(100% - 390px);
    vertical-align: top;
    float: right;
}

.ecmjqft LI.directory { font-weight:normal; background: url(<?php echo dol_buildpath($path.'/theme/common/treemenu/folder2.png',1); ?>) left top no-repeat; }
.ecmjqft LI.expanded { font-weight:normal; background: url(<?php echo dol_buildpath($path.'/theme/common/treemenu/folder2-expanded.png',1); ?>) left top no-repeat; }
.ecmjqft LI.wait { font-weight:normal; background: url(<?php echo dol_buildpath('/theme/'.$theme.'/img/working.gif',1); ?>) left top no-repeat; }


/* ============================================================================== */
/*  jNotify                                                                       */
/* ============================================================================== */

.jnotify-container {
	position: fixed !important;
<?php if (! empty($conf->global->MAIN_JQUERY_JNOTIFY_BOTTOM)) { ?>
	top: auto !important;
	bottom: 4px !important;
<?php } ?>
	text-align: center;
	min-width: <?php echo $dol_optimize_smallscreen?'200':'480'; ?>px;
	width: auto;
	max-width: 1024px;
	padding-left: 10px !important;
	padding-right: 10px !important;
}

/* use or not ? */
div.jnotify-background {
	opacity : 0.95 !important;
    -moz-box-shadow: 2px 2px 4px #888 !important;
    -webkit-box-shadow: 2px 2px 4px #888 !important;
    box-shadow: 2px 2px 4px #888 !important;
}

/* ============================================================================== */
/*  blockUI                                                                      */
/* ============================================================================== */

/*div.growlUI { background: url(check48.png) no-repeat 10px 10px }*/
div.dolEventValid h1, div.dolEventValid h2 {
	color: #567b1b;
	background-color: #e3f0db;
	padding: 5px 5px 5px 5px;
	text-align: left;
}
div.dolEventError h1, div.dolEventError h2 {
	color: #a72947;
	background-color: #d79eac;
	padding: 5px 5px 5px 5px;
	text-align: left;
}

/* ============================================================================== */
/*  Maps                                                                          */
/* ============================================================================== */

.divmap, #google-visualization-geomap-embed-0, #google-visualization-geomap-embed-1, #google-visualization-geomap-embed-2 {
/*    -moz-box-shadow: 0px 0px 10px #AAA;
    -webkit-box-shadow: 0px 0px 10px #AAA;
    box-shadow: 0px 0px 10px #AAA; */
}


/* ============================================================================== */
/*  Datatable                                                                     */
/* ============================================================================== */

table.dataTable tr.odd td.sorting_1, table.dataTable tr.even td.sorting_1 {
  background: none !important;
}
.sorting_asc  { background: url('<?php echo dol_buildpath('/theme/'.$theme.'/img/sort_asc.png',1); ?>') no-repeat center right !important; }
.sorting_desc { background: url('<?php echo dol_buildpath('/theme/'.$theme.'/img/sort_desc.png',1); ?>') no-repeat center right !important; }
.sorting_asc_disabled  { background: url('<?php echo dol_buildpath('/theme/'.$theme.'/img/sort_asc_disabled.png',1); ?>') no-repeat center right !important; }
.sorting_desc_disabled { background: url('<?php echo dol_buildpath('/theme/'.$theme.'/img/sort_desc_disabled.png',1); ?>') no-repeat center right !important; }
.dataTables_paginate {
	margin-top: 8px;
}
.paginate_button_disabled {
  opacity: 1 !important;
  color: #888 !important;
  cursor: default !important;
}
.paginate_disabled_previous:hover, .paginate_enabled_previous:hover, .paginate_disabled_next:hover, .paginate_enabled_next:hover
{
	font-weight: normal;
}
.paginate_enabled_previous:hover, .paginate_enabled_next:hover
{
	text-decoration: underline !important;
}
.paginate_active
{
	text-decoration: underline !important;
}
.paginate_button
{
	font-weight: normal !important;
    text-decoration: none !important;
}
.paging_full_numbers {
	height: inherit !important;
}
.paging_full_numbers a.paginate_active:hover, .paging_full_numbers a.paginate_button:hover {
	background-color: #DDD !important;
}
.paging_full_numbers, .paging_full_numbers a.paginate_active, .paging_full_numbers a.paginate_button {
	background-color: #FFF !important;
	border-radius: inherit !important;
}
.paging_full_numbers a.paginate_button_disabled:hover, .paging_full_numbers a.disabled:hover {
    background-color: #FFF !important;
}
.paginate_button, .paginate_active {
  border: 1px solid #ddd !important;
  padding: 6px 12px !important;
  margin-left: -1px !important;
  line-height: 1.42857143 !important;
  margin: 0 0 !important;
}

/* For jquery plugin combobox */
/* Disable this. It breaks wrapping of boxes
.ui-corner-all { white-space: nowrap; } */

.ui-state-disabled, .ui-widget-content .ui-state-disabled, .ui-widget-header .ui-state-disabled, .paginate_button_disabled {
	opacity: .35;
	filter: Alpha(Opacity=35);
	background-image: none;
}

div.dataTables_length {
	float: right !important;
	padding-left: 8px;
}
div.dataTables_length select {
	background: #fff;
}
.dataTables_wrapper .dataTables_paginate {
	padding-top: 0px !important;
}

/* ============================================================================== */
/*  Select2                                                                       */
/* ============================================================================== */

.select2-default {
    color: #999 !important;
    /*opacity: 0.2;*/
}
.select2-choice, .select2-container .select2-choice {
	border-bottom: solid 1px rgba(0,0,0,.4);
}
.select2-container .select2-choice > .select2-chosen {
    margin-right: 23px;
}
.select2-container .select2-choice .select2-arrow {
	border-radius: 0;
    background: transparent;
}
.select2-container-multi .select2-choices {
	background-image: none;
}
.select2-container .select2-choice {
	color: #000;
	border-radius: 0;
}
.selectoptiondisabledwhite {
	background: #FFFFFF !important;
}
.select2-arrow {
	border: none;
	border-left: none !important;
	background: none !important;
}
.select2-choice
{
	border-top: none !important;
	border-left: none !important;
	border-right: none !important;
}
.select2-drop.select2-drop-above {
	box-shadow: none !important;
}
.select2-drop.select2-drop-above.select2-drop-active {
	border-top: 1px solid #ccc;
	border-bottom: solid 1px rgba(0,0,0,.2);
}
.select2-container-active .select2-choice, .select2-container-active .select2-choices
{
	outline: none;
	border-top: none;
	border-left: none;
	border-bottom: none;
	-webkit-box-shadow: none !important;
	box-shadow: none !important;
}
.select2-dropdown-open {
	background-color: #fff;
}
.select2-dropdown-open .select2-choice, .select2-dropdown-open .select2-choices
{
	outline: none;
	border-top: none;
	border-left: none;
	border-bottom: none;
	-webkit-box-shadow: none !important;
	box-shadow: none !important;
	background-color: #fff;
}
.select2-disabled
{
	color: #888;
}
.select2-drop.select2-drop-above.select2-drop-active, .select2-drop {
	border-radius: 0;
}
.select2-drop.select2-drop-above {
	border-radius:  0;
}
.select2-dropdown-open.select2-drop-above .select2-choice, .select2-dropdown-open.select2-drop-above .select2-choices {
	background-image: none;
	border-radius: 0 !important;
}
div.select2-drop-above
{
	background: #fff;
	-webkit-box-shadow: none !important;
	box-shadow: none !important;
}
.select2-drop-active
{
	border: 1px solid #ccc;
	padding-top: 4px;
}
.select2-search input {
	border: none;
}
a span.select2-chosen
{
	font-weight: normal !important;
}
.select2-container .select2-choice {
	background-image: none;
	/* line-height: 24px; */
}
.select2-results .select2-no-results, .select2-results .select2-searching, .select2-results .select2-ajax-error, .select2-results .select2-selection-limit
{
	background: #FFFFFF;
}
.select2-results {
	max-height:	400px;
}
.css-searchselectcombo ul.select2-results {
	max-height:	none;
}
.select2-container-multi.select2-container-disabled .select2-choices {
	background-color: #FFFFFF;
	background-image: none;
	border: none;
	cursor: default;
}
.select2-container-multi .select2-choices .select2-search-choice {
  margin-bottom: 3px;
}
.select2-dropdown-open.select2-drop-above .select2-choice, .select2-dropdown-open.select2-drop-above .select2-choices, .select2-container-multi .select2-choices,
.select2-container-multi.select2-container-active .select2-choices
{
	border-bottom: 1px solid #ccc;
	border-right: none;
	border-top: none;
	border-left: none;

}


/* Special case for the select2 add widget */
#addbox .select2-container .select2-choice > .select2-chosen, #actionbookmark .select2-container .select2-choice > .select2-chosen {
    text-align: left;
    opacity: 0.4;
}
/* Style used before the select2 js is executed on boxcombo */
#boxbookmark.boxcombo, #boxcombo.boxcombo {
    text-align: left;
    opacity: 0.4;
    border-bottom: solid 1px rgba(0,0,0,.4) !important;
    height: 26px;
    line-height: 24px;
    padding: 0 0 2px 0;
    vertical-align: top;
}

/* To emulate select 2 style */
.select2-container-multi-dolibarr .select2-choices-dolibarr .select2-search-choice-dolibarr {
  padding: 2px 5px 1px 5px;
  margin: 0 0 2px 3px;
  position: relative;
  line-height: 13px;
  color: #333;
  cursor: default;
  border: 1px solid #aaaaaa;
  border-radius: 3px;
  -webkit-box-shadow: 0 0 2px #fff inset, 0 1px 0 rgba(0, 0, 0, 0.05);
  box-shadow: 0 0 2px #fff inset, 0 1px 0 rgba(0, 0, 0, 0.05);
  background-clip: padding-box;
  -webkit-touch-callout: none;
  -webkit-user-select: none;
  -moz-user-select: none;
  -ms-user-select: none;
  user-select: none;
  background-color: #e4e4e4;
  filter: progid:DXImageTransform.Microsoft.gradient(startColorstr='#eeeeee', endColorstr='#f4f4f4', GradientType=0);
  background-image: -webkit-gradient(linear, 0% 0%, 0% 100%, color-stop(20%, #f4f4f4), color-stop(50%, #f0f0f0), color-stop(52%, #e8e8e8), color-stop(100%, #eee));
  background-image: -webkit-linear-gradient(top, #f4f4f4 20%, #f0f0f0 50%, #e8e8e8 52%, #eee 100%);
  background-image: -moz-linear-gradient(top, #f4f4f4 20%, #f0f0f0 50%, #e8e8e8 52%, #eee 100%);
  background-image: linear-gradient(to bottom, #f4f4f4 20%, #f0f0f0 50%, #e8e8e8 52%, #eee 100%);
}
.select2-container-multi-dolibarr .select2-choices-dolibarr .select2-search-choice-dolibarr a {
	font-weight: normal;
}
.select2-container-multi-dolibarr .select2-choices-dolibarr li {
  float: left;
  list-style: none;
}
.select2-container-multi-dolibarr .select2-choices-dolibarr {
  height: auto !important;
  height: 1%;
  margin: 0;
  padding: 0 5px 0 0;
  position: relative;
  cursor: text;
  overflow: hidden;
}


/* ============================================================================== */
/*  For categories                                                                */
/* ============================================================================== */

.noborderoncategories {
	border: none !important;
	border-radius: 5px !important;
	box-shadow: none;
	-webkit-box-shadow: none !important;
    box-shadow: none !important;
}
span.noborderoncategories a, li.noborderoncategories a {
	line-height: normal;
	vertical-align: top;
}
span.noborderoncategories {
	padding: 3px 5px 0px 5px;
}
.categtextwhite, .treeview .categtextwhite.hover {
	color: #fff !important;
}
.categtextblack {
	color: #000 !important;
}


/* ============================================================================== */
/*  Multiselect with checkbox                                                     */
/* ============================================================================== */

ul.ulselectedfields {
    z-index: 95;			/* To have the select box appears on first plan even when near buttons are decorated by jmobile */
}
dl.dropdown {
    margin:0px;
	margin-left: 2px;
    margin-right: 2px;
    padding:0px;
    vertical-align: text-bottom;
    display: inline-block;
}
.dropdown dd, .dropdown dt {
    margin:0px;
    padding:0px;
}
.dropdown ul {
    margin: -1px 0 0 0;
    text-align: left;
}
.dropdown dd {
    position:relative;
}
.dropdown dt a {
    display:block;
    overflow: hidden;
    border:0;
}
.dropdown dt a span, .multiSel span {
    cursor:pointer;
    display:inline-block;
    padding: 0 3px 2px 0;
}
.dropdown dd ul {
    background-color: #FFF;
    border: 1px solid #888;
    display:none;
    right:0px;						/* pop is align on right */
    padding: 2px 15px 2px 5px;
    position:absolute;
    top:2px;
    list-style:none;
    max-height: 270px;
    overflow: auto;
}
.dropdown span.value {
    display:none;
}
.dropdown dd ul li {
	white-space: nowrap;
	font-weight: normal;
	padding: 2px;
}
.dropdown dd ul li input[type="checkbox"] {
    margin-right: 3px;
}
.dropdown dd ul li a, .dropdown dd ul li span {
    padding: 3px;
    display: block;
}
.dropdown dd ul li span {
	color: #888;
}
.dropdown dd ul li a:hover {
    background-color:#fff;
}


/* ============================================================================== */
/*  JMobile                                                                       */
/* ============================================================================== */

li.ui-li-divider .ui-link {
	color: #FFF !important;
}
.ui-btn {
	margin: 0.1em 2px
}
a.ui-link, a.ui-link:hover, .ui-btn:hover, span.ui-btn-text:hover, span.ui-btn-inner:hover {
	text-decoration: none !important;
}
.ui-body-c {
	background: #fff;
}

.ui-btn-inner {
	min-width: .4em;
	padding-left: 6px;
	padding-right: 6px;
	font-size: <?php print $fontsize ?>px;
	/* white-space: normal; */		/* Warning, enable this break the truncate feature */
}
.ui-btn-icon-right .ui-btn-inner {
	padding-right: 30px;
}
.ui-btn-icon-left .ui-btn-inner {
	padding-left: 30px;
}
.ui-select .ui-btn-icon-right .ui-btn-inner {
	padding-right: 30px;
}
.ui-select .ui-btn-icon-left .ui-btn-inner {
	padding-left: 30px;
}
.ui-select .ui-btn-icon-right .ui-icon {
    right: 8px;
}
.ui-btn-icon-left > .ui-btn-inner > .ui-icon, .ui-btn-icon-right > .ui-btn-inner > .ui-icon {
    margin-top: -10px;
}
select {
    /* display: inline-block; */	/* We can't set this. This disable ability to make */
    overflow:hidden;
    white-space: nowrap;			/* Enabling this make behaviour strange when selecting the empty value if this empty value is '' instead of '&nbsp;' */
    text-overflow: ellipsis;
}
.fiche .ui-controlgroup {
	margin: 0px;
	padding-bottom: 0px;
}
div.ui-controlgroup-controls div.tabsElem
{
	margin-top: 2px;
}
div.ui-controlgroup-controls div.tabsElem a
{
	-moz-box-shadow: 0 -3px 6px rgba(0,0,0,.2);
	-webkit-box-shadow: 0 -3px 6px rgba(0,0,0,.2);
	box-shadow: 0 -3px 6px rgba(0,0,0,.2);
}
div.ui-controlgroup-controls div.tabsElem a#active {
	-moz-box-shadow: 0 -3px 6px rgba(0,0,0,.3);
	-webkit-box-shadow: 0 -3px 6px rgba(0,0,0,.3);
	box-shadow: 0 -3px 6px rgba(0,0,0,.3);
}

a.tab span.ui-btn-inner
{
	border: none;
	padding: 0;
}

.ui-link {
	color: rgb(<?php print $colortext; ?>);
}
.liste_titre .ui-link {
	color: rgb(<?php print $colortexttitle; ?>) !important;
}

a.ui-link {
	word-wrap: break-word;
}

/* force wrap possible onto field overflow does not works */
.formdoc .ui-btn-inner
{
	white-space: normal;
	overflow: hidden;
	text-overflow: clip; /* "hidden" : do not exists as a text-overflow value (https://developer.mozilla.org/fr/docs/Web/CSS/text-overflow) */
}

/* Warning: setting this may make screen not beeing refreshed after a combo selection */
/*.ui-body-c {
	background: #fff;
}*/

div.ui-radio, div.ui-checkbox
{
	display: inline-block;
	border-bottom: 0px !important;
}
.ui-checkbox input, .ui-radio input {
	height: auto;
	width: auto;
	margin: 4px;
	position: static;
}
div.ui-checkbox label+input, div.ui-radio label+input {
	position: absolute;
}
.ui-mobile fieldset
{
	padding-bottom: 10px; margin-bottom: 4px; border-bottom: 1px solid #AAAAAA !important;
}

ul.ulmenu {
	border-radius: 0;
	-webkit-border-radius: 0;
}

.ui-field-contain label.ui-input-text {
	vertical-align: middle !important;
}
.ui-mobile fieldset {
	border-bottom: none !important;
}

/* Style for first level menu with jmobile */
.ui-li .ui-btn-inner a.ui-link-inherit, .ui-li-static.ui-li {
    padding: 1em 15px;
    display: block;
}
.ui-btn-up-c {
	font-weight: normal;
}
.ui-focus, .ui-btn:focus {
    -moz-box-shadow: none;
    -webkit-box-shadow: none;
    box-shadow: none;
}
.ui-bar-b {
    /*border: 1px solid #888;*/
    border: none;
    background: none;
    text-shadow: none;
    color: rgb(<?php print $colortexttitlenotab; ?>) !important;
}
.ui-bar-b, .lilevel0 {
    background-repeat: repeat-x;
    border: none;
    background: none;
    text-shadow: none;
    color: rgb(<?php print $colortexttitlenotab; ?>) !important;
}
.alilevel0 {
	font-weight: normal !important;
}

.ui-li.ui-last-child, .ui-li.ui-field-contain.ui-last-child {
    border-bottom-width: 0px !important;
}
.alilevel0 {
    color: rgb(<?php echo $colortexttitle; ?>) !important;
    background: #f8f8f8
}
.ulmenu {
	box-shadow: none !important;
	border-bottom: 1px solid #ccc;
}
.ui-btn-icon-right {
	border-right: 1px solid #ccc !important;
}
.ui-body-c {
	border: 1px solid #ccc;
	text-shadow: none;
}
.ui-btn-up-c, .ui-btn-hover-c {
	/* border: 1px solid #ccc; */
	text-shadow: none;
}
.ui-body-c .ui-link, .ui-body-c .ui-link:visited, .ui-body-c .ui-link:hover {
	color: rgb(<?php print $colortextlink; ?>);
}
.ui-btn-up-c .vsmenudisabled {
	color: #<?php echo $colorshadowtitle; ?> !important;
	text-shadow: none !important;
}
div.tabsElem a.tab {
	background: transparent;
}
.alilevel1 {
    color: rgb(<?php print $colortexttitlenotab; ?>) !important;
}
.lilevel1 {
    border-top: 2px solid #444;
    background: #fff ! important;
}
.lilevel1 div div a {
	font-weight: bold !important;
}
.lilevel2
{
	padding-left: 22px;
    background: #fff ! important;
}
.lilevel3
{
	padding-left: 54px;
	background: #fff ! important;
}



/* ============================================================================== */
/*  POS                                                                           */
/* ============================================================================== */

.menu_choix1 a {
	background: url('<?php echo dol_buildpath($path.'/theme/'.$theme.'/img/menus_black/money.png',1) ?>') top left no-repeat;
}
.menu_choix2 a {
	background: url('<?php echo dol_buildpath($path.'/theme/'.$theme.'/img/menus_black/home.png',1) ?>') top left no-repeat;
}
.menu_choix1,.menu_choix2 {
	font-size: 1.4em;
	text-align: left;
	border: 1px solid #666;
	margin-right: 20px;
}
.menu_choix1 a, .menu_choix2 a {
	display: block;
	color: #fff;
	text-decoration: none;
	padding-top: 18px;
	padding-left: 54px;
	font-size: 14px;
	height: 38px;
}
.menu_choix1 a:hover,.menu_choix2 a:hover {
	color: #6d3f6d;
}
.menu li.menu_choix1 {
    padding-top: 6px;
    padding-right: 10px;
    padding-bottom: 2px;
}
.menu li.menu_choix2 {
    padding-top: 6px;
    padding-right: 10px;
    padding-bottom: 2px;
}
@media only screen and (max-width: 767px)
{
	.menu_choix1 a, .menu_choix2 a {
		background-size: 36px 36px;
		height: 30px;
		padding-left: 40px;
	}
    .menu li.menu_choix1, .menu li.menu_choix2 {
        padding-left: 4px;
        padding-right: 0;
    }
    .liste_articles {
    	margin-right: 0 !important;
    }
}



/* ============================================================================== */
/*  Public                                                                        */
/* ============================================================================== */

/* The theme for public pages */
.public_body {
	margin: 20px;
}
.public_border {
	border: 1px solid #888;
}




/* ============================================================================== */
/* CSS style used for small screen                                                */
/* ============================================================================== */

.topmenuimage {
	background-size: 22px auto;
	top: 2px;
}
.imgopensurveywizard
{
	padding: 0 4px 0 4px;
}
@media only screen and (max-width: 767px)
{
	.imgopensurveywizard, .imgautosize { width:95%; height: auto; }

	#tooltip {
		position: absolute;
		width: <?php print dol_size(350,'width'); ?>px;
	}

    div.tabBar {
        padding-left: 0px;
        padding-right: 0px;
        -moz-border-radius: 0;
        -webkit-border-radius: 0;
    	border-radius: 0px;
        border-right: none;
        border-left: none;
    }
}

@media only screen and (max-width: 1024px)
{
	div#ecm-layout-west {
		width: 100%;
		clear: both;
	}
	div#ecm-layout-center {
		width: 100%;
	}
}

/* nboftopmenuentries = <?php echo $nbtopmenuentries ?>, fontsize=<?php echo $fontsize ?> */
/* rule to reduce top menu - 1st reduction */
@media only screen and (max-width: <?php echo round($nbtopmenuentries * $fontsize * 6.9, 0) + 24; ?>px)	/* reduction 1 */
{
	div.tmenucenter {
	    width: <?php echo round($fontsize * 4); ?>px;	/* size of viewport */
    	white-space: nowrap;
  		overflow: hidden;
  		text-overflow: ellipsis;
  		color: #<?php echo $colortextbackhmenu; ?>;
	}
	.mainmenuaspan {
    	/*display: none;*/
  		font-size: 10px;
    }
    .topmenuimage {
    	background-size: 22px auto;
    	margin-top: 0px;
	}

    li.tmenu, li.tmenusel {
    	min-width: 36px;
    }
    div.mainmenu {
    	min-width: auto;
    }
	div.tmenuleft {
		display: none;
	}
}
/* rule to reduce top menu - 2nd reduction */
@media only screen and (max-width: <?php echo round($nbtopmenuentries * $fontsize * 5, 0) + 24; ?>px)	/* reduction 2 */
{
	div.mainmenu {
		height: 23px;
	}
	div.tmenucenter {
	    max-width: <?php echo round($fontsize * 2); ?>px;	/* size of viewport */
  		text-overflow: clip;
	}
	span.mainmenuaspan {
    	margin-left: 1px;
	}
	.mainmenuaspan {
    	/*display: none;*/
  		font-size: 10px;
    }
    .topmenuimage {
    	background-size: 20px auto;
    	margin-top: 2px;
    	left: 4px;
	}
}
/* rule to reduce top menu - 3rd reduction */
@media only screen and (max-width: <?php echo round($nbtopmenuentries * $fontsize * 3.6, 0) + 12; ?>px)	/* reduction 3 */
{
	.side-nav {
		z-index: 200;
    	background: #FFF;
		padding-top: 70px;
    }
	#id-left {
    	z-index: 201;
        background: #FFF;
	}

    .login_vertical_align {
    	padding-left: 20px;
    	padding-right: 20px;
    }

	/* Reduce login top right info */
	.help {
	<?php if ($disableimages) {  ?>
		display: none;
	<?php } ?>
	}
	div#tmenu_tooltip {
	<?php if (GETPOST('optioncss','aZ09') == 'print') {  ?>
		display:none;
	<?php } else { ?>
		padding-<?php echo $right; ?>: 0;
	<?php } ?>
	}
	div.login_block_user {
		min-width: 0;
		width: 100%;
	}
	div.login_block {
		<?php if ($conf->browser->layout == 'phone' && ((GETPOST('testmenuhider','int') || ! empty($conf->global->MAIN_TESTMENUHIDER)) && empty($conf->global->MAIN_OPTIMIZEFORTEXTBROWSER))) { ?>
		display: none;
		padding-top: 20px;
		padding-left: 20px;
    	padding-right: 20px;
		<?php } else { ?>
		padding-top: 10px;
		padding-left: 5px;
    	padding-right: 5px;
    	<?php } ?>
		top: inherit !important;
		left: 0 !important;
		text-align: center;
        vertical-align: middle;
        background: #FFF;
        height: 42px;

    	z-index: 202;
    	min-width: 190px;
    	max-width: 190px;
    	width: 190px;
    }
	div.login_block_user, div.login_block_other { clear: both; }
	.atoplogin, .atoplogin:hover
	{
		color: #000 !important;
	}
	.login_block_elem {
		padding: 0 !important;
	}
    li.tmenu, li.tmenusel {
        min-width: 32px;
    }
	div.mainmenu {
		height: 23px;
	}
	div.tmenucenter {
  		text-overflow: clip;
	}
    .topmenuimage {
    	background-size: 20px auto;
    	margin-top: 2px !important;
    	left: 2px;
	}
	div.mainmenu {
    	min-width: 20px;
    }
}

<?php
if (is_object($db)) $db->close();<|MERGE_RESOLUTION|>--- conflicted
+++ resolved
@@ -75,12 +75,9 @@
 // On the fly GZIP compression for all pages (if browser support it). Must set the bit 3 of constant to 1.
 if (isset($conf->global->MAIN_OPTIMIZE_SPEED) && ($conf->global->MAIN_OPTIMIZE_SPEED & 0x04)) { ob_start("ob_gzhandler"); }
 
-<<<<<<< HEAD
 if (GETPOST('theme','alpha')) $conf->theme=GETPOST('theme','alpha');  // If theme was forced on URL
-=======
-if (GETPOST('lang')) $langs->setDefaultLang(GETPOST('lang', 'aZ09'));	// If language was forced on URL
-if (GETPOST('theme')) $conf->theme=GETPOST('theme', 'alpha');  // If theme was forced on URL
->>>>>>> 0e867229
+if (GETPOST('lang','aZ09')) $langs->setDefaultLang(GETPOST('lang', 'aZ09'));	// If language was forced on URL
+
 $langs->load("main",0,1);
 $right=($langs->trans("DIRECTION")=='rtl'?'left':'right');
 $left=($langs->trans("DIRECTION")=='rtl'?'right':'left');
