<?php
/* Copyright (C) 2004-2015	Laurent Destailleur		<eldy@users.sourceforge.net>
 * Copyright (C) 2006		Rodolphe Quiedeville	<rodolphe@quiedeville.org>
 * Copyright (C) 2007-2017	Regis Houssin			<regis.houssin@capnetworks.com>
 * Copyright (C) 2011		Philippe Grand			<philippe.grand@atoo-net.com>
 * Copyright (C) 2012		Juanjo Menent			<jmenent@2byte.es>
 *
 * This program is free software; you can redistribute it and/or modify
 * it under the terms of the GNU General Public License as published by
 * the Free Software Foundation; either version 3 of the License, or
 * (at your option) any later version.
 *
 * This program is distributed in the hope that it will be useful,
 * but WITHOUT ANY WARRANTY; without even the implied warranty of
 * MERCHANTABILITY or FITNESS FOR A PARTICULAR PURPOSE.  See the
 * GNU General Public License for more details.
 *
 * You should have received a copy of the GNU General Public License
 * along with this program. If not, see <http://www.gnu.org/licenses/>.
 */

/**
 *		\file       htdocs/theme/eldy/style.css.php
 *		\brief      File for CSS style sheet Eldy
 */

//if (! defined('NOREQUIREUSER')) define('NOREQUIREUSER','1');	// Not disabled because need to load personalized language
//if (! defined('NOREQUIREDB'))   define('NOREQUIREDB','1');	// Not disabled to increase speed. Language code is found on url.
if (! defined('NOREQUIRESOC'))    define('NOREQUIRESOC','1');
//if (! defined('NOREQUIRETRAN')) define('NOREQUIRETRAN','1');	// Not disabled because need to do translations
if (! defined('NOCSRFCHECK'))     define('NOCSRFCHECK',1);
if (! defined('NOTOKENRENEWAL'))  define('NOTOKENRENEWAL',1);
if (! defined('NOLOGIN'))         define('NOLOGIN',1);          // File must be accessed by logon page so without login
//if (! defined('NOREQUIREMENU'))   define('NOREQUIREMENU',1);  // We need top menu content
if (! defined('NOREQUIREHTML'))   define('NOREQUIREHTML',1);
if (! defined('NOREQUIREAJAX'))   define('NOREQUIREAJAX','1');

session_cache_limiter(FALSE);

require_once '../../main.inc.php';
require_once DOL_DOCUMENT_ROOT.'/core/lib/functions2.lib.php';

// Load user to have $user->conf loaded (not done into main because of NOLOGIN constant defined)
if (empty($user->id) && ! empty($_SESSION['dol_login'])) $user->fetch('',$_SESSION['dol_login']);


// Define css type
header('Content-type: text/css');
// Important: Following code is to avoid page request by browser and PHP CPU at each Dolibarr page access.
if (empty($dolibarr_nocache)) header('Cache-Control: max-age=3600, public, must-revalidate');
else header('Cache-Control: no-cache');

// On the fly GZIP compression for all pages (if browser support it). Must set the bit 3 of constant to 1.
if (isset($conf->global->MAIN_OPTIMIZE_SPEED) && ($conf->global->MAIN_OPTIMIZE_SPEED & 0x04)) { ob_start("ob_gzhandler"); }

if (GETPOST('lang')) $langs->setDefaultLang(GETPOST('lang'));	// If language was forced on URL
if (GETPOST('theme')) $conf->theme=GETPOST('theme');  // If theme was forced on URL
$langs->load("main",0,1);
$right=($langs->trans("DIRECTION")=='rtl'?'left':'right');
$left=($langs->trans("DIRECTION")=='rtl'?'right':'left');

$path='';    	// This value may be used in future for external module to overwrite theme
$theme='eldy';	// Value of theme
if (! empty($conf->global->MAIN_OVERWRITE_THEME_RES)) { $path='/'.$conf->global->MAIN_OVERWRITE_THEME_RES; $theme=$conf->global->MAIN_OVERWRITE_THEME_RES; }

// Define image path files and other constants
$fontlist='roboto,arial,tahoma,verdana,helvetica';    //$fontlist='helvetica, verdana, arial, sans-serif';
$img_head='';
$img_button=dol_buildpath($path.'/theme/'.$theme.'/img/button_bg.png',1);
$dol_hide_topmenu=$conf->dol_hide_topmenu;
$dol_hide_leftmenu=$conf->dol_hide_leftmenu;
$dol_optimize_smallscreen=$conf->dol_optimize_smallscreen;
$dol_no_mouse_hover=$conf->dol_no_mouse_hover;


//$conf->global->THEME_ELDY_ENABLE_PERSONALIZED=0;
//$user->conf->THEME_ELDY_ENABLE_PERSONALIZED=0;
//var_dump($user->conf->THEME_ELDY_RGB);

// Colors
$colorbackhmenu1='110,120,160';      // topmenu
$colorbackvmenu1='255,255,255';      // vmenu
$colortopbordertitle1='120,120,120';    // top border of title
$colorbacktitle1='230,230,230';      // title of tables,list
$colorbacktabcard1='255,255,255';  // card
$colorbacktabactive='234,234,234';
$colorbacklineimpair1='255,255,255';    // line impair
$colorbacklineimpair2='255,255,255';    // line impair
$colorbacklinepair1='248,248,248';    // line pair
$colorbacklinepair2='248,248,248';    // line pair
$colorbacklinepairhover='238,246,252';    // line pair
$colorbackbody='255,255,255';
$colortexttitlenotab='60,60,20';
$colortexttitle='0,0,0';
$colortext='0,0,0';
$colortextlink='0,0,120';
$fontsize='13';
$fontsizesmaller='11';
$usegradienttop=(isset($conf->global->THEME_ELDY_TOPMENU_BACK1)?0:1);
$usegradienttitle=(isset($conf->global->THEME_ELDY_BACKTITLE1)?0:1);
$useboldtitle=(isset($conf->global->THEME_ELDY_USEBOLDTITLE)?$conf->global->THEME_ELDY_USEBOLDTITLE:1);
$borderwith=2;

// Case of option always editable
if (! isset($conf->global->THEME_ELDY_BACKBODY)) $conf->global->THEME_ELDY_BACKBODY=$colorbackbody;
if (! isset($conf->global->THEME_ELDY_TOPMENU_BACK1)) $conf->global->THEME_ELDY_TOPMENU_BACK1=$colorbackhmenu1;
if (! isset($conf->global->THEME_ELDY_BACKTITLE1)) $conf->global->THEME_ELDY_BACKTITLE1=$colorbacktitle1;
if (! isset($conf->global->THEME_ELDY_USE_HOVER)) $conf->global->THEME_ELDY_USE_HOVER=$colorbacklinepairhover;
if (! isset($conf->global->THEME_ELDY_TEXTTITLENOTAB)) $conf->global->THEME_ELDY_TEXTTITLENOTAB=$colortexttitlenotab;
if (! isset($conf->global->THEME_ELDY_TEXTLINK)) $conf->global->THEME_ELDY_TEXTLINK=$colortextlink;

// Case of option editable only if option THEME_ELDY_ENABLE_PERSONALIZED is on
if (empty($conf->global->THEME_ELDY_ENABLE_PERSONALIZED))
{
	$conf->global->THEME_ELDY_VERMENU_BACK1='255,255,255';    // vmenu
    $conf->global->THEME_ELDY_BACKTABCARD1='255,255,255';     // card
    $conf->global->THEME_ELDY_BACKTABACTIVE='234,234,234';
    $conf->global->THEME_ELDY_LINEIMPAIR1='255,255,255';
    $conf->global->THEME_ELDY_LINEIMPAIR2='255,255,255';
    $conf->global->THEME_ELDY_LINEPAIR1='248,248,248';
    $conf->global->THEME_ELDY_LINEPAIR2='248,248,248';
    $conf->global->THEME_ELDY_LINEPAIRHOVER='238,246,252';
    $conf->global->THEME_ELDY_TEXT='0,0,0';
    $conf->global->THEME_ELDY_FONT_SIZE1='13';
    $conf->global->THEME_ELDY_FONT_SIZE2='11';
}


// Case of option availables only if THEME_ELDY_ENABLE_PERSONALIZED is on
$colorbackhmenu1     =empty($user->conf->THEME_ELDY_ENABLE_PERSONALIZED)?(empty($conf->global->THEME_ELDY_TOPMENU_BACK1)?$colorbackhmenu1:$conf->global->THEME_ELDY_TOPMENU_BACK1)   :(empty($user->conf->THEME_ELDY_TOPMENU_BACK1)?$colorbackhmenu1:$user->conf->THEME_ELDY_TOPMENU_BACK1);
$colorbackvmenu1     =empty($user->conf->THEME_ELDY_ENABLE_PERSONALIZED)?(empty($conf->global->THEME_ELDY_VERMENU_BACK1)?$colorbackvmenu1:$conf->global->THEME_ELDY_VERMENU_BACK1)   :(empty($user->conf->THEME_ELDY_VERMENU_BACK1)?$colorbackvmenu1:$user->conf->THEME_ELDY_VERMENU_BACK1);
$colortopbordertitle1=empty($user->conf->THEME_ELDY_ENABLE_PERSONALIZED)?(empty($conf->global->THEME_ELDY_TOPBORDER_TITLE1)?$colortopbordertitle1:$conf->global->THEME_ELDY_TOPBORDER_TITLE1)   :(empty($user->conf->THEME_ELDY_TOPBORDER_TITLE1)?$colortopbordertitle1:$user->conf->THEME_ELDY_TOPBORDER_TITLE1);
$colorbacktitle1     =empty($user->conf->THEME_ELDY_ENABLE_PERSONALIZED)?(empty($conf->global->THEME_ELDY_BACKTITLE1)   ?$colorbacktitle1:$conf->global->THEME_ELDY_BACKTITLE1)      :(empty($user->conf->THEME_ELDY_BACKTITLE1)?$colorbacktitle1:$user->conf->THEME_ELDY_BACKTITLE1);
$colorbacktabcard1   =empty($user->conf->THEME_ELDY_ENABLE_PERSONALIZED)?(empty($conf->global->THEME_ELDY_BACKTABCARD1) ?$colorbacktabcard1:$conf->global->THEME_ELDY_BACKTABCARD1)  :(empty($user->conf->THEME_ELDY_BACKTABCARD1)?$colorbacktabcard1:$user->conf->THEME_ELDY_BACKTABCARD1);
$colorbacktabactive  =empty($user->conf->THEME_ELDY_ENABLE_PERSONALIZED)?(empty($conf->global->THEME_ELDY_BACKTABACTIVE)?$colorbacktabactive:$conf->global->THEME_ELDY_BACKTABACTIVE):(empty($user->conf->THEME_ELDY_BACKTABACTIVE)?$colorbacktabactive:$user->conf->THEME_ELDY_BACKTABACTIVE);
$colorbacklineimpair1=empty($user->conf->THEME_ELDY_ENABLE_PERSONALIZED)?(empty($conf->global->THEME_ELDY_LINEIMPAIR1)  ?$colorbacklineimpair1:$conf->global->THEME_ELDY_LINEIMPAIR1):(empty($user->conf->THEME_ELDY_LINEIMPAIR1)?$colorbacklineimpair1:$user->conf->THEME_ELDY_LINEIMPAIR1);
$colorbacklineimpair2=empty($user->conf->THEME_ELDY_ENABLE_PERSONALIZED)?(empty($conf->global->THEME_ELDY_LINEIMPAIR2)  ?$colorbacklineimpair2:$conf->global->THEME_ELDY_LINEIMPAIR2):(empty($user->conf->THEME_ELDY_LINEIMPAIR2)?$colorbacklineimpair2:$user->conf->THEME_ELDY_LINEIMPAIR2);
$colorbacklinepair1  =empty($user->conf->THEME_ELDY_ENABLE_PERSONALIZED)?(empty($conf->global->THEME_ELDY_LINEPAIR1)    ?$colorbacklinepair1:$conf->global->THEME_ELDY_LINEPAIR1)    :(empty($user->conf->THEME_ELDY_LINEPAIR1)?$colorbacklinepair1:$user->conf->THEME_ELDY_LINEPAIR1);
$colorbacklinepair2  =empty($user->conf->THEME_ELDY_ENABLE_PERSONALIZED)?(empty($conf->global->THEME_ELDY_LINEPAIR2)    ?$colorbacklinepair2:$conf->global->THEME_ELDY_LINEPAIR2)    :(empty($user->conf->THEME_ELDY_LINEPAIR2)?$colorbacklinepair2:$user->conf->THEME_ELDY_LINEPAIR2);
$colorbacklinepairhover=empty($user->conf->THEME_ELDY_ENABLE_PERSONALIZED)?(empty($conf->global->THEME_ELDY_LINEPAIRHOVER)    ?$colorbacklinepairhover:$conf->global->THEME_ELDY_LINEPAIRHOVER)    :(empty($user->conf->THEME_ELDY_LINEPAIRHOVER)?$colorbacklinepairhover:$user->conf->THEME_ELDY_LINEPAIRHOVER);
$colorbackbody       =empty($user->conf->THEME_ELDY_ENABLE_PERSONALIZED)?(empty($conf->global->THEME_ELDY_BACKBODY)     ?$colorbackbody:$conf->global->THEME_ELDY_BACKBODY)          :(empty($user->conf->THEME_ELDY_BACKBODY)?$colorbackbody:$user->conf->THEME_ELDY_BACKBODY);
$colortexttitlenotab =empty($user->conf->THEME_ELDY_ENABLE_PERSONALIZED)?(empty($conf->global->THEME_ELDY_TEXTTITLENOTAB)?$colortexttitlenotab:$conf->global->THEME_ELDY_TEXTTITLENOTAB)             :(empty($user->conf->THEME_ELDY_TEXTTITLENOTAB)?$colortexttitlenotab:$user->conf->THEME_ELDY_TEXTTITLENOTAB);
$colortexttitle      =empty($user->conf->THEME_ELDY_ENABLE_PERSONALIZED)?(empty($conf->global->THEME_ELDY_TEXTTITLE)    ?$colortexttitle:$conf->global->THEME_ELDY_TEXTTITLE)             :(empty($user->conf->THEME_ELDY_TEXTTITLE)?$colortexttitle:$user->conf->THEME_ELDY_TEXTTITLE);
$colortext           =empty($user->conf->THEME_ELDY_ENABLE_PERSONALIZED)?(empty($conf->global->THEME_ELDY_TEXT)         ?$colortext:$conf->global->THEME_ELDY_TEXT)                  :(empty($user->conf->THEME_ELDY_TEXT)?$colortext:$user->conf->THEME_ELDY_TEXT);
$colortextlink       =empty($user->conf->THEME_ELDY_ENABLE_PERSONALIZED)?(empty($conf->global->THEME_ELDY_TEXTLINK)     ?$colortextlink:$conf->global->THEME_ELDY_TEXTLINK)              :(empty($user->conf->THEME_ELDY_TEXTLINK)?$colortextlink:$user->conf->THEME_ELDY_TEXTLINK);
$fontsize            =empty($user->conf->THEME_ELDY_ENABLE_PERSONALIZED)?(empty($conf->global->THEME_ELDY_FONT_SIZE1)   ?$fontsize:$conf->global->THEME_ELDY_FONT_SIZE1)             :(empty($user->conf->THEME_ELDY_FONT_SIZE1)?$fontsize:$user->conf->THEME_ELDY_FONT_SIZE1);
$fontsizesmaller     =empty($user->conf->THEME_ELDY_ENABLE_PERSONALIZED)?(empty($conf->global->THEME_ELDY_FONT_SIZE2)   ?$fontsize:$conf->global->THEME_ELDY_FONT_SIZE2)             :(empty($user->conf->THEME_ELDY_FONT_SIZE2)?$fontsize:$user->conf->THEME_ELDY_FONT_SIZE2);
// Hover color
$colorbacklinepairhover=((! isset($conf->global->THEME_ELDY_USE_HOVER) || (string) $conf->global->THEME_ELDY_USE_HOVER === '0')?'':($conf->global->THEME_ELDY_USE_HOVER === '1'?'edf4fb':$conf->global->THEME_ELDY_USE_HOVER));
if (! empty($user->conf->THEME_ELDY_ENABLE_PERSONALIZED))
{
    $colorbacklinepairhover=((! isset($user->conf->THEME_ELDY_USE_HOVER) || $user->conf->THEME_ELDY_USE_HOVER === '0')?'':($user->conf->THEME_ELDY_USE_HOVER === '1'?'edf4fb':$user->conf->THEME_ELDY_USE_HOVER));
}

//$colortopbordertitle1=$colorbackhmenu1;


// Set text color to black or white
$tmppart=explode(',',$colorbackhmenu1);
$tmpval=(! empty($tmppart[0]) ? $tmppart[0] : '')+(! empty($tmppart[1]) ? $tmppart[1] : '')+(! empty($tmppart[2]) ? $tmppart[2] : '');
if ($tmpval <= 460) $colortextbackhmenu='FFFFFF';
else $colortextbackhmenu='000000';

$tmppart=explode(',',$colorbackvmenu1);
$tmpval=(! empty($tmppart[0]) ? $tmppart[0] : '')+(! empty($tmppart[1]) ? $tmppart[1] : '')+(! empty($tmppart[2]) ? $tmppart[2] : '');
if ($tmpval <= 460) { $colortextbackvmenu='FFFFFF'; }
else { $colortextbackvmenu='000000'; }

$tmppart=explode(',',$colorbacktitle1);
if ($colortexttitle == '')
{
    $tmpval=(! empty($tmppart[0]) ? $tmppart[0] : '')+(! empty($tmppart[1]) ? $tmppart[1] : '')+(! empty($tmppart[2]) ? $tmppart[2] : '');
    if ($tmpval <= 460) { $colortexttitle='FFFFFF'; $colorshadowtitle='888888'; }
    else { $colortexttitle='000000'; $colorshadowtitle='FFFFFF'; }
}

$tmppart=explode(',',$colorbacktabcard1);
$tmpval=(! empty($tmppart[0]) ? $tmppart[0] : '')+(! empty($tmppart[1]) ? $tmppart[1] : '')+(! empty($tmppart[2]) ? $tmppart[2] : '');
if ($tmpval <= 460) { $colortextbacktab='FFFFFF'; }
else { $colortextbacktab='111111'; }


// Format color value to match expected format (may be 'FFFFFF' or '255,255,255')
$colorbackhmenu1=join(',',colorStringToArray($colorbackhmenu1));
$colorbackvmenu1=join(',',colorStringToArray($colorbackvmenu1));
$colorbacktitle1=join(',',colorStringToArray($colorbacktitle1));
$colorbacktabcard1=join(',',colorStringToArray($colorbacktabcard1));
$colorbacktabactive=join(',',colorStringToArray($colorbacktabactive));
$colorbacklineimpair1=join(',',colorStringToArray($colorbacklineimpair1));
$colorbacklineimpair2=join(',',colorStringToArray($colorbacklineimpair2));
$colorbacklinepair1=join(',',colorStringToArray($colorbacklinepair1));
$colorbacklinepair2=join(',',colorStringToArray($colorbacklinepair2));
if ($colorbacklinepairhover != '') $colorbacklinepairhover=join(',',colorStringToArray($colorbacklinepairhover));
$colorbackbody=join(',',colorStringToArray($colorbackbody));
$colortexttitlenotab=join(',',colorStringToArray($colortexttitlenotab));
$colortexttitle=join(',',colorStringToArray($colortexttitle));
$colortext=join(',',colorStringToArray($colortext));
$colortextlink=join(',',colorStringToArray($colortextlink));

$nbtopmenuentries=$menumanager->showmenu('topnb');

print '/*'."\n";
print 'colorbackbody='.$colorbackbody."\n";
print 'colorbackvmenu1='.$colorbackvmenu1."\n";
print 'colorbackhmenu1='.$colorbackhmenu1."\n";
print 'colorbacktitle1='.$colorbacktitle1."\n";
print 'colorbacklineimpair1='.$colorbacklineimpair1."\n";
print 'colorbacklineimpair2='.$colorbacklineimpair2."\n";
print 'colorbacklinepair1='.$colorbacklinepair1."\n";
print 'colorbacklinepair2='.$colorbacklinepair2."\n";
print 'colorbacklinepairhover='.$colorbacklinepairhover."\n";
print '$colortexttitlenotab='.$colortexttitlenotab."\n";
print '$colortexttitle='.$colortexttitle."\n";
print '$colortext='.$colortext."\n";
print '$colortextlink='.$colortextlink."\n";
print '$colortextbackhmenu='.$colortextbackhmenu."\n";
print '$colortextbackvmenu='.$colortextbackvmenu."\n";
print 'dol_hide_topmenu='.$dol_hide_topmenu."\n";
print 'dol_hide_leftmenu='.$dol_hide_leftmenu."\n";
print 'dol_optimize_smallscreen='.$dol_optimize_smallscreen."\n";
print 'dol_no_mouse_hover='.$dol_no_mouse_hover."\n";
print 'dol_screenwidth='.$_SESSION['dol_screenwidth']."\n";
print 'dol_screenheight='.$_SESSION['dol_screenheight']."\n";
print 'fontsize='.$fontsize."\n";
print 'nbtopmenuentries='.$nbtopmenuentries."\n";
print '*/'."\n";

?>

/* ============================================================================== */
/* Default styles                                                                 */
/* ============================================================================== */


body {
<?php if (GETPOST("optioncss") == 'print') {  ?>
	background-color: #FFFFFF;
<?php } else { ?>
	background: rgb(<?php print $colorbackbody; ?>);
<?php } ?>
	color: rgb(<?php echo $colortext; ?>);
	font-size: <?php print $fontsize ?>px;
	line-height: 130%;
	font-family: <?php print $fontlist ?>;
    margin-top: 0;
    margin-bottom: 0;
    margin-right: 0;
    margin-left: 0;
    <?php print 'direction: '.$langs->trans("DIRECTION").";\n"; ?>
}

th a, .thumbstat, a.tab { color: rgb(<?php print $colortexttitle; ?>) !important; font-weight: bold !important; }
a.tab { font-weight: bold !important; }

a:link, a:visited, a:hover, a:active { font-family: <?php print $fontlist ?>; font-weight: normal; color: rgb(<?php print $colortextlink; ?>); text-decoration: none;  }
a:hover { text-decoration: underline; color: rgb(<?php print $colortextlink; ?>); }
a.commonlink { color: rgb(<?php print $colortextlink; ?>) !important; text-decoration: none; }

input, input.flat, textarea, textarea.flat, form.flat select, select, select.flat, .dataTables_length label select {
    background-color: #FFF;
}

input.select2-input {
	border-bottom: none ! important;
}
.select2-choice {
	border: none;
	border-bottom:  solid 1px rgba(0,0,0,.2) !important;	/* required to avoid to lose bottom line when focus is lost on select2. */
}

.liste_titre input[name=smonth], .liste_titre input[name=month], .liste_titre input[name=month_lim] {
	margin-right: 4px;
}
input, input.flat, textarea, textarea.flat, form.flat select, select, select.flat, .dataTables_length label select {
    font-size: <?php print $fontsize ?>px;
    font-family: <?php print $fontlist ?>;

    border: none;
    border-bottom: solid 1px rgba(0,0,0,.2);
    outline: none;
    margin: 0px 0px 0px 0px;
}
input {
    line-height: 17px;
	padding: 4px;
	padding-left: 5px;
}
select {
	padding: 4px;
	padding-left: 2px;
}
input, select {
	margin-left:0px;
	margin-bottom:1px;
	margin-top:1px;
}

/* Focus definitions must be after standard definition */
textarea:focus, button:focus {
    /* v6 box-shadow: 0 0 4px #8091BF; */
	border: 1px solid #aaa !important;
}
input:focus, select:focus {
	border-bottom: 1px solid #666;
}
textarea.cke_source:focus
{
	box-shadow: none;
}

select {
	/* padding: 4px 4px 2px 1px; */
}
textarea {
	border-radius: 0;
	border-top:solid 1px rgba(0,0,0,.2);
	border-left:solid 1px rgba(0,0,0,.2);
	border-right:solid 1px rgba(0,0,0,.2);
	border-bottom:solid 1px rgba(0,0,0,.2);

	padding:4px;
	margin-left:0px;
	margin-bottom:1px;
	margin-top:1px;
	}
input.removedassigned  {
	padding: 2px !important;
	vertical-align: text-bottom;
	margin-bottom: -3px;
}
input.smallpadd {	/* Used for timesheet input */
	padding-left: 0px !important;
	padding-right: 0px !important;
}
input.buttongen {
	vertical-align: middle;
}
span.timesheetalreadyrecorded input {
    /*font-size: smaller;*/
    border: none;
    /*background:	transparent;*/
}

select.flat, form.flat select {
	font-weight: normal;
}
.optiongrey, .opacitymedium {
	opacity: 0.5;
}
.opacityhigh {
	opacity: 0.2;
}
.opacitytransp {
	opacity: 0;
}
select:invalid { color: gray; }
input:disabled {
	background:#ddd;
}

input.liste_titre {
	box-shadow: none !important;
}
input.removedfile {
	padding: 0px !important;
	border: 0px !important;
	vertical-align: text-bottom;
}
textarea:disabled {
	background:#ddd;
}
input[type=file ]    { background-color: transparent; border-top: none; border-left: none; border-right: none; box-shadow: none; }
input[type=checkbox] { background-color: transparent; border: none; box-shadow: none; }
input[type=radio]    { background-color: transparent; border: none; box-shadow: none; }
input[type=image]    { background-color: transparent; border: none; box-shadow: none; }
input:-webkit-autofill {
	background-color: #FDFFF0 !important;
	background-image:none !important;
	-webkit-box-shadow: 0 0 0 50px #FDFFF0 inset;
}
::-webkit-input-placeholder { color:#ccc; }
:-moz-placeholder { color:#bbb; } 			/* firefox 18- */
::-moz-placeholder { color:#bbb; } 			/* firefox 19+ */
:-ms-input-placeholder { color:#ccc; } 		/* ie */
input:-moz-placeholder { color:#ccc; }
input[name=weight], input[name=volume], input[name=surface], input[name=sizeheight] { margin-right: 6px; }
input[name=surface] { margin-right: 4px; }
fieldset { border: 1px solid #AAAAAA !important; }
.legendforfieldsetstep { padding-bottom: 10px; }

.button, .buttonDelete, input[name="sbmtConnexion"] {
    font-family: <?php print $fontlist ?>;
	border-color: #c5c5c5;
	border-color: rgba(0, 0, 0, 0.15) rgba(0, 0, 0, 0.15) rgba(0, 0, 0, 0.25);
	display: inline-block;
	padding: 3px 14px;
	margin-bottom: 0;
	margin-top: 0;
	text-align: center;
	cursor: pointer;
	color: #333333 !important;
	text-decoration: none !important;
	text-shadow: 0 1px 1px rgba(255, 255, 255, 0.75);
	background-color: #f5f5f5;
	background-image: -moz-linear-gradient(top, #ffffff, #e6e6e6);
	background-image: -webkit-gradient(linear, 0 0, 0 100%, from(#ffffff), to(#e6e6e6));
	background-image: -webkit-linear-gradient(top, #ffffff, #e6e6e6);
	background-image: -o-linear-gradient(top, #ffffff, #e6e6e6);
	background-image: linear-gradient(to bottom, #ffffff, #e6e6e6);
	background-repeat: repeat-x;
	filter: progid:DXImageTransform.Microsoft.gradient(startColorstr='#ffffffff', endColorstr='#ffe6e6e6', GradientType=0);
	border-color: #e6e6e6 #e6e6e6 #bfbfbf;
	border-color: rgba(0, 0, 0, 0.1) rgba(0, 0, 0, 0.1) rgba(0, 0, 0, 0.25);
	filter: progid:DXImageTransform.Microsoft.gradient(enabled = false);
	border: 1px solid #bbbbbb;
	border-bottom-color: #a2a2a2;
	-webkit-border-radius: 2px;
	-moz-border-radius: 2px;
	border-radius: 2px;
	-webkit-box-shadow: inset 0 1px 0 rgba(255, 255, 255, 0.2), 0 1px 2px rgba(0, 0, 0, 0.05);
	-moz-box-shadow: inset 0 1px 0 rgba(255, 255, 255, 0.2), 0 1px 2px rgba(0, 0, 0, 0.05);
	box-shadow: inset 0 1px 0 rgba(255, 255, 255, 0.2), 0 1px 2px rgba(0, 0, 0, 0.05);
}
.button:focus, .buttonDelete:focus  {
	-moz-box-shadow: 0px 0px 6px 1px rgba(0, 0, 60, 0.2), 0px 0px 0px rgba(60,60,60,0.1);
	-webkit-box-shadow: 0px 0px 6px 1px rgba(0, 0, 60, 0.2), 0px 0px 0px rgba(60,60,60,0.1);
	box-shadow: 0px 0px 6px 1px rgba(0, 0, 60, 0.2), 0px 0px 0px rgba(60,60,60,0.1);
}
.button:hover, .buttonDelete:hover   {
	-moz-box-shadow: 0px 0px 6px 1px rgba(0, 0, 0, 0.2), 0px 0px 0px rgba(60,60,60,0.1);
	-webkit-box-shadow: 0px 0px 6px 1px rgba(0, 0, 0, 0.2), 0px 0px 0px rgba(60,60,60,0.1);
	box-shadow: 0px 0px 6px 1px rgba(0, 0, 0, 0.2), 0px 0px 0px rgba(60,60,60,0.1);
}
.button:disabled, .buttonDelete:disabled {
	opacity: 0.4;
    filter: alpha(opacity=40); /* For IE8 and earlier */
    box-shadow: none;
    -webkit-box-shadow: none;
    -moz-box-shadow: none;
    cursor: auto;
}
.buttonRefused {
	pointer-events: none;
   	cursor: default;
	opacity: 0.4;
    filter: alpha(opacity=40); /* For IE8 and earlier */
    box-shadow: none;
    -webkit-box-shadow: none;
    -moz-box-shadow: none;
}
form {
    padding:0px;
    margin:0px;
}
div.float
{
    float:<?php print $left; ?>;
}
div.floatright
{
    float:<?php print $right; ?>;
}
.inline-block
{
	display:inline-block;
}

th .button {
    -moz-box-shadow: none !important;
    -webkit-box-shadow: none !important;
    box-shadow: none !important;
	-moz-border-radius:0px !important;
	-webkit-border-radius:0px !important;
	border-radius:0px !important;
}
.maxwidthsearch {		/* Max width of column with the search picto */
	width: 54px;
}
.valigntop {
	vertical-align: top;
}
.valignmiddle {
	vertical-align: middle;
}
.valignbottom {
	vertical-align: bottom;
}
.valigntextbottom {
	vertical-align: text-bottom;
}
.centpercent {
	width: 100%;
}
.quatrevingtpercent, .inputsearch {
	width: 80%;
}
.soixantepercent {
	width: 60%;
}
textarea.centpercent {
	width: 96%;
}
.center {
    text-align: center;
    margin: 0px auto;
}
.left {
	text-align: <?php print $left; ?>;
}
.right {
	text-align: <?php print $right; ?>;
}
.nowrap {
	white-space: <?php print ($dol_optimize_smallscreen?'normal':'nowrap'); ?>;
}
.nobold {
	font-weight: normal !important;
}
.nounderline {
    text-decoration: none;
}
.paddingleft {
	padding-<?php print $left; ?>: 4px;
}
.paddingright {
	padding-<?php print $right; ?>: 4px;
}
.cursorpointer {
	cursor: pointer;
}
.badge {
	display: inline-block;
	min-width: 10px;
	padding: 2px 5px;
	font-size: 10px;
	font-weight: 700;
	line-height: 0.9em;
	color: #fff;
	text-align: center;
	white-space: nowrap;
	vertical-align: baseline;
	background-color: #777;
	border-radius: 10px;
}
.movable {
	cursor: move;
}
.borderrightlight
{
	border-right: 1px solid #DDD;
}
#formuserfile {
	margin-top: 4px;
}
#formuserfile_link {
	margin-left: 1px;
}
.listofinvoicetype {
	height: 28px;
	vertical-align: middle;
}
div.divsearchfield {
	float: <?php print $left; ?>;
	margin-<?php print $right; ?>: 12px;
    margin-<?php print $left; ?>: 2px;
	margin-top: 4px;
    margin-bottom: 4px;
  	padding-left: 2px;
}
div.confirmmessage {
	padding-top: 6px;
}
div.myavailability {
	padding-top: 6px;
}
.googlerefreshcal {
	padding-top: 4px;
	padding-bottom: 4px;
}
.checkallactions {
	vertical-align: top;
    margin-top: 6px;
    margin-left: 4px;
}
.selectlimit, .marginrightonly {
	margin-right: 10px !important;
}
.selectlimit, .selectlimit:focus {
    border-left: none !important;
    border-top: none !important;
    border-right: none !important;
    outline: none;
}
.strikefordisabled {
	text-decoration: line-through;
}
/* using a tdoverflowxxx make the min-width not working */
.tdoverflow {
    max-width: 0;
    overflow: hidden;
    text-overflow: ellipsis;
    white-space: nowrap;
}
.tdoverflowmax100 {			/* For tdoverflow, the max-midth become a minimum ! */
    max-width: 100px;
    overflow: hidden;
    text-overflow: ellipsis;
    white-space: nowrap;
}
.tdoverflowmax300 {			/* For tdoverflow, the max-midth become a minimum ! */
    max-width: 300px;
    overflow: hidden;
    text-overflow: ellipsis;
    white-space: nowrap;
}
.tdoverflowauto {
    max-width: 0;
    overflow: auto;
}
.tablelistofcalendars {
	margin-top: 25px !important;
}
.amountalreadypaid {
}
.amountpaymentcomplete {
	color: #008800;
	font-weight: bold;
}
.amountremaintopay {
	color: #880000;
	font-weight: bold;
}
.amountremaintopayback {
	font-weight: bold;
}
.savingdocmask {
	margin-top: 6px;
	margin-bottom: 12px;
}

/* For the long description of module */
.moduledesclong p img, .moduledesclong p a img {
    max-width: 90% !important;
    height: auto !important;
}


/* DOL_XXX for future usage (when left menu has been removed). If we do not use datatable */
/*.table-responsive {
    width: calc(100% - 330px);
    margin-bottom: 15px;
    overflow-y: hidden;
    -ms-overflow-style: -ms-autohiding-scrollbar;
}*/
/* Style used for most tables */
.div-table-responsive, .div-table-responsive-no-min {
    overflow-x: auto;
    min-height: 0.01%;
}
.div-table-responsive {
    line-height: 100%;
}
/* Style used for full page tables with field selector and no content after table (priority before previous for such tables) */
div.fiche>form>div.div-table-responsive, div.fiche>form>div.div-table-responsive-no-min {
    overflow-x: auto;
}
div.fiche>form>div.div-table-responsive {
    min-height: 350px;
}

.flexcontainer {
    display: inline-flex;
    flex-flow: row wrap;
    justify-content: flex-start;
}
.thumbstat {
	flex: 1 1 120px;
    /* flex-grow: 1; */
    /* flex-shrink: 1; */
    /* flex-basis: 140px; */
    width: 100%;
    justify-content: flex-start;
    align-self: flex-start;
}

/* ============================================================================== */
/* Styles to hide objects                                                         */
/* ============================================================================== */

.clearboth  { clear:both; }
.hideobject { display: none; }
.minwidth50  { min-width: 50px; }
/* rule for not too small screen only */
@media only screen and (min-width: <?php echo round($nbtopmenuentries * $fontsize * 3.4, 0) + 7; ?>px)
{
    .minwidth100 { min-width: 100px; }
    .minwidth200 { min-width: 200px; }
    .minwidth300 { min-width: 300px; }
    .minwidth400 { min-width: 400px; }
    .minwidth500 { min-width: 500px; }
    .minwidth50imp  { min-width: 50px !important; }
    .minwidth75imp  { min-width: 75px !important; }
    .minwidth100imp { min-width: 100px !important; }
    .minwidth200imp { min-width: 200px !important; }
    .minwidth300imp { min-width: 300px !important; }
    .minwidth400imp { min-width: 400px !important; }
    .minwidth500imp { min-width: 500px !important; }
}
.maxwidth25  { max-width: 25px; }
.maxwidth50  { max-width: 50px; }
.maxwidth75  { max-width: 75px; }
.maxwidth100 { max-width: 100px; }
.maxwidth150 { max-width: 150px; }
.maxwidth200 { max-width: 200px; }
.maxwidth300 { max-width: 300px; }
.maxwidth400 { max-width: 400px; }
.maxwidth500 { max-width: 500px; }
.maxwidth50imp  { max-width: 50px !important; }
.maxwidth75imp  { max-width: 75px !important; }
.minheight20 { min-height: 20px; }
.minheight40 { min-height: 40px; }
.titlefieldcreate { width: 20%; }
.titlefield       { width: 25%; }
.titlefieldmiddle { width: 50%; }
.imgmaxwidth180 { max-width: 180px; }

/* Force values for small screen 1400 */
@media only screen and (max-width: 1400px)
{
	.titlefield { width: 30% !important; }
	.titlefieldcreate { width: 30% !important; }
	.minwidth50imp  { min-width: 50px !important; }
    .minwidth75imp  { min-width: 75px !important; }
    .minwidth100imp { min-width: 100px !important; }
    .minwidth200imp { min-width: 200px !important; }
    .minwidth300imp { min-width: 300px !important; }
    .minwidth400imp { min-width: 300px !important; }
    .minwidth500imp { min-width: 300px !important; }
}

/* Force values for small screen 1000 */
@media only screen and (max-width: 1000px)
{
    .maxwidthonsmartphone { max-width: 100px; }
	.minwidth50imp  { min-width: 50px !important; }
    .minwidth75imp  { min-width: 70px !important; }
    .minwidth100imp { min-width: 80px !important; }
    .minwidth200imp { min-width: 100px !important; }
    .minwidth300imp { min-width: 100px !important; }
    .minwidth400imp { min-width: 100px !important; }
    .minwidth500imp { min-width: 100px !important; }
}

/* Force values for small screen 570 */
@media only screen and (max-width: 570px)
{
    .tdoverflowonsmartphone {
        max-width: 0;
        overflow: hidden;
        text-overflow: ellipsis;
        white-space: nowrap;
    }
	div.fiche {
		    margin-top: <?php print ($dol_hide_topmenu?'12':'6'); ?>px !important;
	}
	div.titre {
		line-height: 2em;
	}
    .border tbody tr, .border tbody tr td, div.tabBar table.border tr, div.tabBar table.border tr td, div.tabBar div.border .table-border-row, div.tabBar div.border .table-key-border-col, div.tabBar div.border .table-val-border-col {
    	height: 40px !important;
    }

    .quatrevingtpercent, .inputsearch {
    	width: 95%;
    }

	input, input[type=text], input[type=password], select, textarea     {
		min-width: 20px;
    	min-height: 1.4em;
    	line-height: 1.4em;
    	/* padding: .4em .1em; */
    	/* border-bottom: 1px solid #BBB; */
    	/* max-width: inherit; why this ? */
     }

    .hideonsmartphone { display: none; }
    .hideonsmartphoneimp { display: none !important; }
    .noenlargeonsmartphone { width : 50px !important; display: inline !important; }
    .maxwidthonsmartphone, #search_newcompany.ui-autocomplete-input { max-width: 100px; }
    .maxwidth50onsmartphone { max-width: 40px; }
    .maxwidth75onsmartphone { max-width: 50px; }
    .maxwidth100onsmartphone { max-width: 70px; }
    .maxwidth150onsmartphone { max-width: 120px; }
    .maxwidth200onsmartphone { max-width: 200px; }
    .maxwidth300onsmartphone { max-width: 300px; }
    .maxwidth400onsmartphone { max-width: 400px; }
	.minwidth50imp  { min-width: 50px !important; }
	.minwidth75imp  { min-width: 60px !important; }
    .minwidth100imp { min-width: 60px !important; }
    .minwidth200imp { min-width: 60px !important; }
    .minwidth300imp { min-width: 60px !important; }
    .minwidth400imp { min-width: 60px !important; }
    .minwidth500imp { min-width: 60px !important; }
    .titlefield { width: auto; }
    .titlefieldcreate { width: auto; }

	#tooltip {
		position: absolute;
		width: <?php print dol_size(300,'width'); ?>px;
	}

	/* intput, input[type=text], */
	select {
		width: 98%;
		min-width: 40px;
	}

	div.divphotoref {
		padding-right: 5px;
	}
    img.photoref, div.photoref {
    	border: none;
    	-moz-box-shadow: none;
        -webkit-box-shadow: none;
        box-shadow: none;
        padding: 4px;
    	height: 20px;
    	width: 20px;
        object-fit: contain;
    }

	div.statusref {
    	padding-right: 10px;
   	}
}
.linkobject { cursor: pointer; }
<?php if (GETPOST("optioncss") == 'print') { ?>
.hideonprint { display: none; }
<?php } ?>


/* ============================================================================== */
/* Styles for dragging lines                                                      */
/* ============================================================================== */

.dragClass {
	color: #002255;
}
td.showDragHandle {
	cursor: move;
}
.tdlineupdown {
	white-space: nowrap;
	min-width: 10px;
}


/* ============================================================================== */
/* Styles de positionnement des zones                                             */
/* ============================================================================== */

#id-container {
	display: table;					/* DOL_XXX Empeche fonctionnement correct du scroll horizontal sur tableau, avec datatable ou CSS */
	table-layout: fixed;
}
#id-right, #id-left {
	padding-top: 16px;
	padding-bottom: 8px;

	display: table-cell;			/* DOL_XXX Empeche fonctionnement correct du scroll horizontal sur tableau, avec datatable ou CSS */
	float: none;
	vertical-align: top;
}
#id-right {	/* This must stay id-right and not be replaced with echo $right */
	width: 100%;
}
#id-left {
/*	background-color: #fff;
	border-right: 1px #888 solid;
	height: calc(100% - 50px);*/
}

.side-nav {
	display: table-cell;
	border-right: 1px solid #d0d0d0;
	box-shadow: 3px 0 6px -2px #eee;
}
div.blockvmenulogo
{
	border-bottom: 0 !important;
}
div.blockvmenupair, div.blockvmenuimpair, div.blockvmenubookmarks {
	border-top: none !important;
	border-left: none !important;
	border-right: none !important;
	border-bottom: 1px solid #e0e0e0;
	padding-left: 0 !important;
}
div.blockvmenuend {
	border: none !important;
	padding-left: 0 !important;
}
div.vmenu, td.vmenu {
	padding-right: 6px !important;
}



/* For smartphone (testmenuhider is on) */
<?php if ((GETPOST('testmenuhider') || ! empty($conf->global->MAIN_TESTMENUHIDER)) && empty($conf->global->MAIN_OPTIMIZEFORTEXTBROWSER)) { ?>
#id-container {
	width: 100%;
}
.side-nav {
	border-bottom: 1px solid #BBB;
	background: #FFF;
	padding-left: 20px;
	padding-right: 20px;
}
.side-nav {
	position: absolute;
    z-index: 200;
    display: none;
}
div.blockvmenulogo
{
	border-bottom: 0 !important;
}
div.blockvmenusearch {
	padding-bottom: 12px !important;
	border-bottom: 1px solid #e0e0e0;
}
div.blockvmenupair, div.blockvmenuimpair, div.blockvmenubookmarks, div.blockvmenuend {
	border-top: none !important;
	border-left: none !important;
	border-right: none !important;
	border-bottom: 1px solid #e0e0e0;
	padding-left: 0 !important;
}
div.vmenu, td.vmenu {
	padding-right: 6px !important;
}
div.fiche {
	margin-<?php print $left; ?>: 6px !important;
	margin-<?php print $right; ?>: 6px !important;
}
<?php } ?>



div.fiche {
	margin-<?php print $left; ?>: <?php print (GETPOST("optioncss") == 'print'?6:($dol_hide_leftmenu?'6':'26')); ?>px;
	margin-<?php print $right; ?>: <?php print (GETPOST("optioncss") == 'print'?8:(empty($conf->dol_optimize_smallscreen)?'16':'6')); ?>px;
	<?php if (! empty($conf->dol_hide_leftmenu) && ! empty($conf->dol_hide_topmenu)) print 'margin-top: 4px;'."\n"; ?>
	<?php if (! empty($conf->dol_hide_leftmenu)) print 'margin-bottom: 12px;'."\n"; ?>
}
div.fichecenter {
	width: 100%;
	clear: both;	/* This is to have div fichecenter that are true rectangles */
}
div.fichecenterbis {
	margin-top: 8px;
}
div.fichethirdleft {
	<?php if ($conf->browser->layout != 'phone')   { print "float: ".$left.";\n"; } ?>
	<?php if ($conf->browser->layout != 'phone')   { print "width: 50%;\n"; } ?>
	<?php if ($conf->browser->layout == 'phone')   { print "padding-bottom: 6px;\n"; } ?>
}
div.fichetwothirdright {
	<?php if ($conf->browser->layout != 'phone')   { print "float: ".$right.";\n"; } ?>
	<?php if ($conf->browser->layout != 'phone')   { print "width: 50%;\n"; } ?>
	<?php if ($conf->browser->layout == 'phone')   { print "padding-bottom: 6px\n"; } ?>
}
div.fichehalfleft {
	<?php if ($conf->browser->layout != 'phone')   { print "float: ".$left.";\n"; } ?>
	<?php if ($conf->browser->layout != 'phone')   { print "width: 50%;\n"; } ?>
}
div.fichehalfright {
	<?php if ($conf->browser->layout != 'phone')   { print "float: ".$right.";\n"; } ?>
	<?php if ($conf->browser->layout != 'phone')   { print "width: 50%;\n"; } ?>
}
div.ficheaddleft {
	<?php if ($conf->browser->layout != 'phone')   { print "padding-".$left.": 16px;\n"; }
	else print "margin-top: 10px;\n"; ?>
}
/* Force values on one colum for small screen */
@media only screen and (max-width: 1000px)
{
    div.fiche {
    	margin-<?php print $left; ?>: <?php print (GETPOST("optioncss") == 'print'?6:($dol_hide_leftmenu?'6':'20')); ?>px;
    	margin-<?php print $right; ?>: <?php print (GETPOST("optioncss") == 'print'?8:6); ?>px;
    	<?php if (! empty($conf->dol_hide_leftmenu) && ! empty($conf->dol_hide_topmenu)) print 'margin-top: 4px;'; ?>
    }
    div.fichecenter {
    	width: 100%;
    	clear: both;	/* This is to have div fichecenter that are true rectangles */
    }
    div.fichecenterbis {
    	margin-top: 8px;
    }
    div.fichethirdleft {
    	float: none;
    	width: auto;
    	padding-bottom: 6px;
    }
    div.fichetwothirdright {
    	float: none;
    	width: auto;
    	padding-bottom: 6px;
    }
    div.fichehalfleft {
    	float: none;
    	width: auto;
    }
    div.fichehalfright {
    	float: none;
    	width: auto;
    }
    div.ficheaddleft {
    	<?php print "padding-".$left.": 0px;\n"; ?>
    	margin-top: 10px;
    }
}

/* For table into table into card */
div.ficheaddleft tr.liste_titre:first-child td table.nobordernopadding td {
    padding: 0 0 0 0;
}
div.nopadding {
	padding: 0 !important;
}

.containercenter {
	display : table;
	margin : 0px auto;
}

#pictotitle {
	margin-<?php echo $right; ?>: 8px;
	margin-bottom: 4px;
}
.pictosubstatus {
    padding-left: 2px;
    padding-right: 2px;
}
.pictostatus {
	width: 15px;
	vertical-align: middle;
	margin-top: -3px
}
.pictowarning, .pictopreview {
    padding-<?php echo $left; ?>: 3px;
}
.colorthumb {
	padding-left: 1px !important;
	padding-right: 1px;
	padding-top: 1px;
	padding-bottom: 1px;
	width: 44px;
}
div.attacharea {
	padding-top: 10px;
	padding-bottom: 10px;
}

div.arearef {
	padding-top: 2px;
	margin-bottom: 10px;
	padding-bottom: 7px;
}
div.arearefnobottom {
	padding-top: 2px;
	padding-bottom: 4px;
}
div.heightref {
	min-height: 80px;
}
div.divphotoref {
	padding-right: 20px;
}
div.statusref {
	float: right;
	padding-left: 12px;
	margin-top: 8px;
	margin-bottom: 10px;
	clear: both;
}
img.photoref, div.photoref {
	border: 1px solid #CCC;
	-moz-box-shadow: 3px 3px 4px #DDD;
    -webkit-box-shadow: 3px 3px 4px #DDD;
    box-shadow: 3px 3px 4px #DDD;
    padding: 4px;
	height: 80px;
	width: 80px;
    object-fit: contain;
}
img.fitcontain {
    object-fit: contain;
}
div.photoref {
	display:table-cell;
	vertical-align:middle;
	text-align:center;
}
img.photorefnoborder {
    padding: 2px;
	height: 48px;
	width: 48px;
    object-fit: contain;
    border: 1px solid #AAA;
    border-radius: 100px;
}
.underrefbanner {
}
.underbanner {
	border-bottom: <?php echo $borderwith ?>px solid rgb(<?php echo $colortopbordertitle1 ?>);
}
.tdhrthin {
	margin: 0;
	padding-bottom: 0 !important;
}

/* ============================================================================== */
/* Menu top et 1ere ligne tableau                                                 */
/* ============================================================================== */

<?php
$minwidthtmenu=66;		/* minimum width for one top menu entry */
$heightmenu=46;			/* height of top menu, part with image */
$heightmenu2=48;        /* height of top menu, part with login  */
$disableimages = 0;
$maxwidthloginblock = 130;
if (! empty($conf->global->THEME_TOPMENU_DISABLE_IMAGE)) { $disableimages = 1; $maxwidthloginblock = 180; $minwidthtmenu=0; }
?>

div#id-top {
<?php if (GETPOST("optioncss") == 'print') {  ?>
	display:none;
<?php } else { ?>
	background: rgb(<?php echo $colorbackhmenu1 ?>);
	/*-webkit-box-shadow: 0 0 6px rgba(0,0,0,0.4);
    box-shadow: 0 0 6px rgba(0,0,0,0.4); */
	<?php if ($usegradienttop) { ?>
	background-image: linear-gradient(top, rgba(255,255,255,.1) 0%, rgba(0,0,0,.4) 100%);
	background-image: -o-linear-gradient(top, rgba(255,255,255,.1) 0%, rgba(0,0,0,.4) 100%);
	background-image: -moz-linear-gradient(top, rgba(255,255,255,.1) 0%, rgba(0,0,0,.4) 100%);
	background-image: -webkit-linear-gradient(top, rgba(255,255,255,.1) 0%, rgba(0,0,0,.4) 100%);
	background-image: -ms-linear-gradient(top, rgba(255,255,255,.1) 0%, rgba(0,0,0,.4) 100%);
	background-image: -webkit-gradient( linear, left top, left bottom, color-stop(0, rgba(255,255,255,.1)), color-stop(1, rgba(0,0,0,.4)) );
	<?php } ?>
	/*<?php if ($disableimages) { ?>
	height: 34px;
	<?php } else { ?>
	height: <?php print $heightmenu2; ?>px;
	<?php } ?>*/
<?php } ?>
}

div#tmenu_tooltip {
<?php if (GETPOST("optioncss") == 'print') {  ?>
	display:none;
<?php } else { ?>
	padding-<?php echo $right; ?>: <?php echo ($maxwidthloginblock - 10); ?>px;
<?php } ?>
}

div.tmenusep {
<?php if ($disableimages) { ?>
	display: none;
<?php } ?>
}

div.tmenudiv {
<?php if (GETPOST("optioncss") == 'print') {  ?>
	display:none;
<?php } else { ?>
    position: relative;
    display: block;
    white-space: nowrap;
    border-top: 0px;
    border-<?php print $left; ?>: 0px;
    border-<?php print $right; ?>: 0px;
    padding: 0px 0px 0px 0px;	/* t r b l */
    margin: 0px 0px 0px 0px;	/* t r b l */
	font-size: 13px;
    font-weight: normal;
	color: #000000;
    text-decoration: none;
<?php } ?>
}
div.tmenudisabled, a.tmenudisabled {
	opacity: 0.6;
}
a.tmenudisabled:link, a.tmenudisabled:visited, a.tmenudisabled:hover, a.tmenudisabled:active {
    font-weight: normal;
	padding: 0px 5px 0px 5px;
	white-space: nowrap;
	color: #<?php echo $colortextbackhmenu; ?>;
	text-decoration: none;
	cursor: not-allowed;
}

a.tmenu:link, a.tmenu:visited, a.tmenu:hover, a.tmenu:active {
    font-weight: normal;
	padding: 0px 5px 0px 3px;
	white-space: nowrap;
	color: #<?php echo $colortextbackhmenu; ?>;
    text-decoration: none;
}
a.tmenusel:link, a.tmenusel:visited, a.tmenusel:hover, a.tmenusel:active {
	font-weight: normal;
	padding: 0px 5px 0px 3px;
	margin: 0px 0px 0px 0px;
	white-space: nowrap;
	color: #<?php echo $colortextbackhmenu; ?>;
	text-decoration: none !important;
}


ul.tmenu {	/* t r b l */
    padding: 0px 0px 0px 0px;
    margin: 0px 0px 0px 0px;
	list-style: none;
	display: table;
}
ul.tmenu li {	/* We need this to have background color when menu entry wraps on new lines */
/*	background: rgb(<?php echo $colorbackhmenu1 ?>);
	<?php if ($usegradienttop) { ?>
	background-image: linear-gradient(top, rgba(255,255,255,.1) 0%, rgba(0,0,0,.4) 100%);
	background-image: -o-linear-gradient(top, rgba(255,255,255,.1) 0%, rgba(0,0,0,.4) 100%);
	background-image: -moz-linear-gradient(top, rgba(255,255,255,.1) 0%, rgba(0,0,0,.4) 100%);
	background-image: -webkit-linear-gradient(top, rgba(255,255,255,.1) 0%, rgba(0,0,0,.4) 100%);
	background-image: -ms-linear-gradient(top, rgba(255,255,255,.1) 0%, rgba(0,0,0,.4) 100%);
	background-image: -webkit-gradient( linear, left top, left bottom, color-stop(0, rgba(255,255,255,.1)), color-stop(1, rgba(0,0,0,.4)) );
	<?php } ?>*/
}
li.tmenu, li.tmenusel {
	<?php print $minwidthtmenu?'min-width: '.$minwidthtmenu.'px;':''; ?>
	text-align: center;
	vertical-align: bottom;
	<?php if (empty($conf->global->MAIN_MENU_INVERT)) { ?>
	float: <?php print $left; ?>;
    <?php } ?>
	position:relative;
	display: block;
	padding: 0 0 0 0;
	margin: 0 0 0 0;
	font-weight: normal;
}
li.menuhider:hover {
	background-image: none !important;
}
li.tmenusel, li.tmenu:hover {
    background-image: -o-linear-gradient(bottom, rgba(250,250,250,0.3) 0%, rgba(0,0,0,0.5) 100%);
    background-image: -moz-linear-gradient(bottom, rgba(0,0,0,0.5) 0%, rgba(250,250,250,0) 100%);
    background-image: -webkit-linear-gradient(bottom, rgba(0,0,0,0.5) 0%, rgba(250,250,250,0) 100%);
    background-image: -ms-linear-gradient(bottom, rgba(250,250,250,0.3) 0%, rgba(0,0,0,0.5) 100%);
    background-image: linear-gradient(bottom, rgba(250,250,250,0.3) 0%, rgba(0,0,0,0.5) 100%);
	/* background: rgb(<?php echo $colorbackhmenu1 ?>); */
}
.tmenuend .tmenuleft { width: 0px; }
.tmenuend { display: none; }
div.tmenuleft
{
	float: <?php print $left; ?>;
	margin-top: 0px;
	<?php if (empty($conf->dol_optimize_smallscreen)) { ?>
	width: 5px;
	background: url(<?php echo dol_buildpath($path.'/theme/'.$theme.'/img/menutab-r.png',1); ?>) 0 -6px no-repeat;
	<?php } ?>
	<?php if ($disableimages) { ?>
	height: 26px;
	<?php } else { ?>
	height: <?php print $heightmenu; ?>px;
	<?php } ?>
}
div.tmenucenter
{
	padding-left: 0px;
	padding-right: 0px;
	<?php if ($disableimages) { ?>
	padding-top: 8px;
	height: 26px;
	<?php } else { ?>
	padding-top: 2px;
    height: <?php print $heightmenu; ?>px;
	<?php } ?>
    width: 100%;
	/*
    max-width: <?php echo round($fontsize * 8); ?>px;
   	white-space: nowrap;
	overflow: hidden;
	text-overflow: ellipsis;
	color: #<?php echo $colortextbackhmenu; ?>;
	*/
}
#menu_titre_logo {
	padding-top: 0;
	padding-bottom: 0;
}
div.menu_titre {
	padding-top: 4px;
	padding-bottom: 4px;
	overflow: hidden;
    text-overflow: ellipsis;
    width: 188px;				/* required to have overflow working. must be same than menu_contenu */
}
.mainmenuaspan
{
<?php if ($disableimages) { ?>
	padding-<?php print $left; ?>: 4px;
	padding-<?php print $right; ?>: 2px;
<?php } else { ?>
	padding-<?php print $right; ?>: 4px;
<?php } ?>
}

div.mainmenu {
	position : relative;
	background-repeat:no-repeat;
	background-position:center top;
	height: <?php echo ($heightmenu-19); ?>px;
	margin-left: 0px;
	min-width: 40px;
}

/* Do not load menu img if hidden to save bandwidth */
<?php if (empty($dol_hide_topmenu)) { ?>

div.mainmenu.home{
	background-image: url(<?php echo dol_buildpath($path.'/theme/'.$theme.'/img/menus/home.png',1) ?>);
	background-position-x: center;
}

div.mainmenu.accountancy {
	background-image: url(<?php echo dol_buildpath($path.'/theme/'.$theme.'/img/menus/money.png',1) ?>);
}

div.mainmenu.agenda {
	background-image: url(<?php echo dol_buildpath($path.'/theme/'.$theme.'/img/menus/agenda.png',1) ?>);
}

div.mainmenu.bank {
    background-image: url(<?php echo dol_buildpath($path.'/theme/'.$theme.'/img/menus/bank.png',1) ?>);
}

div.mainmenu.cashdesk {
	background-image: url(<?php echo dol_buildpath($path.'/theme/'.$theme.'/img/menus/pointofsale.png',1) ?>);
}

div.mainmenu.companies {
	background-image: url(<?php echo dol_buildpath($path.'/theme/'.$theme.'/img/menus/company.png',1) ?>);
}

div.mainmenu.commercial {
	background-image: url(<?php echo dol_buildpath($path.'/theme/'.$theme.'/img/menus/commercial.png',1) ?>);
}

div.mainmenu.ecm {
	background-image: url(<?php echo dol_buildpath($path.'/theme/'.$theme.'/img/menus/ecm.png',1) ?>);
}

div.mainmenu.externalsite {
	background-image: url(<?php echo dol_buildpath($path.'/theme/'.$theme.'/img/menus/externalsite.png',1) ?>);
}

div.mainmenu.ftp {
    background-image: url(<?php echo dol_buildpath($path.'/theme/'.$theme.'/img/menus/tools.png',1) ?>);
}

div.mainmenu.hrm {
	background-image: url(<?php echo dol_buildpath($path.'/theme/'.$theme.'/img/menus/holiday.png',1) ?>);
}

div.mainmenu.members {
	background-image: url(<?php echo dol_buildpath($path.'/theme/'.$theme.'/img/menus/members.png',1) ?>);
}

div.mainmenu.menu {
	background-image: url(<?php echo dol_buildpath($path.'/theme/'.$theme.'/img/menus/menu.png',1) ?>);
	top: 7px;
}

div.mainmenu.products {
	background-image: url(<?php echo dol_buildpath($path.'/theme/'.$theme.'/img/menus/products.png',1) ?>);
}

div.mainmenu.project {
	background-image: url(<?php echo dol_buildpath($path.'/theme/'.$theme.'/img/menus/project.png',1) ?>);
}

div.mainmenu.tools {
	background-image: url(<?php echo dol_buildpath($path.'/theme/'.$theme.'/img/menus/tools.png',1) ?>);
}

div.mainmenu.websites {
	background-image: url(<?php echo dol_buildpath($path.'/theme/'.$theme.'/img/menus/externalsite.png',1) ?>);
}

<?php
// Add here more div for other menu entries. moduletomainmenu=array('module name'=>'name of class for div')

$moduletomainmenu=array('user'=>'','syslog'=>'','societe'=>'companies','projet'=>'project','propale'=>'commercial','commande'=>'commercial',
	'produit'=>'products','service'=>'products','stock'=>'products',
	'don'=>'accountancy','tax'=>'accountancy','banque'=>'accountancy','facture'=>'accountancy','compta'=>'accountancy','accounting'=>'accountancy','adherent'=>'members','import'=>'tools','export'=>'tools','mailing'=>'tools',
	'contrat'=>'commercial','ficheinter'=>'commercial','deplacement'=>'commercial',
	'fournisseur'=>'companies',
	'barcode'=>'','fckeditor'=>'','categorie'=>'',
);
$mainmenuused='home';
foreach($conf->modules as $val)
{
	$mainmenuused.=','.(isset($moduletomainmenu[$val])?$moduletomainmenu[$val]:$val);
}
//var_dump($mainmenuused);
$mainmenuusedarray=array_unique(explode(',',$mainmenuused));

$generic=1;
// Put here list of menu entries when the div.mainmenu.menuentry was previously defined
$divalreadydefined=array('home','companies','products','commercial','externalsite','accountancy','project','tools','members','agenda','ftp','holiday','hrm','bookmark','cashdesk','ecm','geoipmaxmind','gravatar','clicktodial','paypal','webservices','websites');
// Put here list of menu entries we are sure we don't want
$divnotrequired=array('multicurrency','salaries','margin','opensurvey','paybox','expensereport','incoterm','prelevement','propal','workflow','notification','supplier_proposal','cron','product','productbatch','expedition');
foreach($mainmenuusedarray as $val)
{
	if (empty($val) || in_array($val,$divalreadydefined)) continue;
	if (in_array($val,$divnotrequired)) continue;
	//print "XXX".$val;

	// Search img file in module dir
	$found=0; $url='';
	foreach($conf->file->dol_document_root as $dirroot)
	{
		if (file_exists($dirroot."/".$val."/img/".$val.".png"))
		{
			$url=dol_buildpath('/'.$val.'/img/'.$val.'.png', 1);
			$found=1;
			break;
		}
	}
	// Img file not found
	if (! $found)
	{
		$url=dol_buildpath($path.'/theme/'.$theme.'/img/menus/generic'.$generic.".png",1);
		$found=1;
		if ($generic < 4) $generic++;
		print "/* A mainmenu entry was found but img file ".$val.".png not found (check /".$val."/img/".$val.".png), so we use a generic one */\n";
	}
	if ($found)
	{
		print "div.mainmenu.".$val." {\n";
		print "	background-image: url(".$url.");\n";
		print "}\n";
	}
}
// End of part to add more div class css
?>

<?php
}	// End test if $dol_hide_topmenu
?>

.tmenuimage {
    padding:0 0 0 0 !important;
    margin:0 0px 0 0 !important;
    <?php if ($disableimages) { ?>
    	display: none;
    <?php } ?>
}



/* Login */

.bodylogin
{
	background: #f0f0f0;
	/* background: linear-gradient(to left top, rgb(255,255,255), rgb(240,240,240)) fixed; */
}
.login_vertical_align {
	padding: 10px;
}
form#login {
	margin-top: <?php echo $dol_optimize_smallscreen?'30':'60' ?>px;
	margin-bottom: 30px;
	font-size: 13px;
	vertical-align: middle;
}
.login_table_title {
	max-width: 530px;
	color: #888888 !important;
	text-shadow: 1px 1px 1px #FFF;
}
.login_table label {
	text-shadow: 1px 1px 1px #FFF;
}
.login_table {
	margin: 0px auto;  /* Center */
	padding-left:6px;
	padding-right:6px;
	padding-top:16px;
	padding-bottom:12px;
	max-width: 560px;

	background-color: #FFFFFF;

	-moz-box-shadow: 0 2px 23px 2px rgba(0, 0, 0, 0.1), 0 2px 6px rgba(60,60,60,0.15);
	-webkit-box-shadow: 0 2px 23px 2px rgba(0, 0, 0, 0.1), 0 2px 6px rgba(60,60,60,0.15);
	box-shadow: 0 2px 23px 2px rgba(0, 0, 0, 0.1), 0 2px 6px rgba(60,60,60,0.15);

	border-radius: 5px;
	/*border-top:solid 1px rgba(180,180,180,.4);
	border-left:solid 1px rgba(180,180,180,.4);
	border-right:solid 1px rgba(180,180,180,.4);
	border-bottom:solid 1px rgba(180,180,180,.4);*/
}
.login_table input#username, .login_table input#password, .login_table input#securitycode {
	border: none;
	border-bottom: solid 1px rgba(180,180,180,.4);
	padding: 5px;
	margin-left: 18px;
	margin-top: 5px;
}
.login_table input#username:focus, .login_table input#password:focus, .login_table input#securitycode:focus {
	outline: none !important;
	/* box-shadow: none;
	-webkit-box-shadow: 0 0 0 50px #FFF inset;
	box-shadow: 0 0 0 50px #FFF inset;*/
}
.login_main_message {
	text-align: center;
	max-width: 570px;
	margin-bottom: 10px;
}
.login_main_message .error {
	border: 1px solid #caa;
	padding: 10px;
}
div#login_left, div#login_right {
	display: inline-block;
	min-width: 245px;
	padding-top: 10px;
	padding-left: 16px;
	padding-right: 16px;
	text-align: center;
	vertical-align: middle;
}
div#login_right select#entity {
    margin-top: 10px;
}
table.login_table tr td table.none tr td {
	padding: 2px;
}
table.login_table_securitycode {
	border-spacing: 0px;
}
table.login_table_securitycode tr td {
	padding-left: 0px;
	padding-right: 4px;
}
#securitycode {
	min-width: 60px;
}
#img_securitycode {
	border: 1px solid #DDDDDD;
}
#img_logo, .img_logo {
	max-width: 170px;
	max-height: 90px;
}

div.login_block {
	position: absolute;
	text-align: <?php print $right; ?>;
	<?php print $right; ?>: 5px;
	top: 3px;
	font-weight: bold;
	max-width: <?php echo $maxwidthloginblock; ?>px;
	<?php if (GETPOST("optioncss") == 'print') { ?>
	display: none;
	<?php } ?>
}
div.login_block a {
	color: #<?php echo $colortextbackvmenu; ?>;
}
div.login_block table {
	display: inline;
}
div.login {
	white-space:nowrap;
	font-weight: bold;
	float: right;
}
div.login a {
	color: #<?php echo $colortextbackvmenu; ?>;
}
div.login a:hover {
	color: #<?php echo $colortextbackvmenu; ?>;
	text-decoration:underline;
}
div.login_block_user {
	display: inline-block;
	<?php if (empty($conf->global->THEME_TOPMENU_DISABLE_IMAGE)) { ?>
	min-width: 120px;
	<?php } ?>
}
div.login_block_other {
	display: inline-block;
	clear: both;
}
div.login_block_other { padding-top: 3px; text-align: right; }
.login_block_elem {
	float: right;
	vertical-align: top;
	padding: 0px 3px 0px 4px !important;
	height: 16px;
}
.atoplogin, .atoplogin:hover {
	color: #<?php echo $colortextbackhmenu; ?> !important;
	font-weight: normal !important;
}
.alogin, .alogin:hover {
	font-weight: normal !important;
	font-size: <?php echo $fontsizesmaller; ?>px !important;
	padding-top: 2px;
}
.alogin:hover, .atoplogin:hover {
	text-decoration:underline !important;
}
img.login, img.printer, img.entity {
	/* padding: 0px 0px 0px 4px; */
	/* margin: 0px 0px 0px 8px; */
	text-decoration: none;
	color: white;
	font-weight: bold;
}
.userimgatoplogin img.userphoto {		/* size for user photo in login bar */
	width: 16px;
    height: 16px;
}
img.userphoto {			/* size for user photo in lists */
	border-radius: 2px;
	width: 18px;
    height: 18px;
    vertical-align: middle;
}
.span-icon-user {
	background-image: url(<?php echo dol_buildpath($path.'/theme/'.$theme.'/img/object_user.png',1); ?>);
	background-repeat: no-repeat;
}
.span-icon-password {
	background-image: url(<?php echo dol_buildpath($path.'/theme/'.$theme.'/img/lock.png',1); ?>);
	background-repeat: no-repeat;
}
/*
.span-icon-user input, .span-icon-password input {
	/* margin-left: 18px; */
	margin-left: 0px;
}*/

/* ============================================================================== */
/* Menu gauche                                                                    */
/* ============================================================================== */

div.vmenu, td.vmenu {
    margin-<?php print $right; ?>: 2px;
    position: relative;
    float: left;
    padding: 0px;
    padding-bottom: 0px;
    padding-top: 1px;
    width: 190px;
}

.vmenu {
	margin-left: 4px;
	<?php if (GETPOST("optioncss") == 'print') { ?>
    display: none;
	<?php } ?>
}

.vmenusearchselectcombo {
	width: 188px;
}

.menu_contenu {
	padding-top: 3px;
	padding-bottom: 3px;
	overflow: hidden;
    text-overflow: ellipsis;
    width: 188px;				/* required to have overflow working. must be same than .menu_titre */
}
#menu_contenu_logo { padding-top: 0; }
.companylogo { }
.searchform { padding-top: 4px; }

a.vmenu:link, a.vmenu:visited, a.vmenu:hover, a.vmenu:active { white-space: nowrap; font-size:<?php print $fontsize ?>px; font-family: <?php print $fontlist ?>; text-align: <?php print $left; ?>; font-weight: bold; }
font.vmenudisabled  { font-size:<?php print $fontsize ?>px; font-family: <?php print $fontlist ?>; text-align: <?php print $left; ?>; font-weight: bold; color: #aaa; margin-left: 4px; }
a.vmenu:link, a.vmenu:visited { color: #<?php echo $colortextbackvmenu; ?>; }

a.vsmenu:link, a.vsmenu:visited, a.vsmenu:hover, a.vsmenu:active, span.vsmenu { font-size:<?php print $fontsize ?>px; font-family: <?php print $fontlist ?>; text-align: <?php print $left; ?>; font-weight: normal; color: #202020; margin: 1px 1px 1px 8px; }
font.vsmenudisabled { font-size:<?php print $fontsize ?>px; font-family: <?php print $fontlist ?>; text-align: <?php print $left; ?>; font-weight: normal; color: #aaa; }
a.vsmenu:link, a.vsmenu:visited { color: #<?php echo $colortextbackvmenu; ?>; white-space: nowrap; }
font.vsmenudisabledmargin { margin: 1px 1px 1px 8px; }

a.help:link, a.help:visited, a.help:hover, a.help:active, span.help { font-size:<?php print $fontsizesmaller ?>px; font-family: <?php print $fontlist ?>; text-align: <?php print $left; ?>; font-weight: normal; color: #666666; text-decoration: none; }

.vmenu div.blockvmenufirst, .vmenu div.blockvmenulogo, .vmenu div.blockvmenusearchphone, .vmenu div.blockvmenubookmarks
{
    border-top: 1px solid #BBB;
}
a.vsmenu.addbookmarkpicto {
    padding-right: 10px;
}
.vmenu div.blockvmenubookmarks, .vmenu div.blockvmenuend, .vmenu div.blockvmenulogo, .vmenu div.blockvmenusearchphone
{
/*	border-bottom: 1px solid #BBB; */
}
div.blockvmenusearchphone
{
	border-bottom: none !important;
}
.vmenu div.blockvmenuend, .vmenu div.blockvmenulogo
{
	margin: 0 0 8px 2px;
}
.vmenu div.blockvmenusearch
{
	padding-bottom: 14px;
/*	border-bottom: 1px solid #e0e0e0;  */
}
.vmenu div.blockvmenuend
{
	padding-bottom: 5px;
}
.vmenu div.blockvmenulogo
{
	padding-bottom: 10px;
	padding-top: 0;
}
div.blockvmenubookmarks
{
	padding-bottom: 6px !important;
}
div.blockvmenupair, div.blockvmenuimpair, div.blockvmenubookmarks, div.blockvmenuend
{
	font-family: <?php print $fontlist ?>;
	color: #000000;
	text-align: <?php print $left; ?>;
	text-decoration: none;
    padding-left: 5px;
    padding-right: 1px;
    padding-top: 3px;
    padding-bottom: 3px;
    margin: 0 0 0 2px;

	background: rgb(<?php echo $colorbackvmenu1; ?>);

    border-left: 1px solid #AAA;
    border-right: 1px solid #BBB;
}

div.blockvmenusearch
{
	font-family: <?php print $fontlist ?>;
	color: #000000;
	text-align: <?php print $left; ?>;
	text-decoration: none;
    margin: 1px 0px 0px 2px;
	background: rgb(<?php echo $colorbackvmenu1; ?>);
}

div.blockvmenusearch > form > div {
	padding-top: 3px;
}
div.blockvmenusearch > form > div > label {
	padding-right: 2px;
}

div.blockvmenuhelp
{
<?php if (empty($conf->dol_optimize_smallscreen)) { ?>
	font-family: <?php print $fontlist ?>;
	color: #000000;
	text-align: center;
	text-decoration: none;
    padding-left: 0px;
    padding-right: 6px;
    padding-top: 3px;
    padding-bottom: 3px;
    margin: 4px 0px 0px 0px;
<?php } else { ?>
    display: none;
<?php } ?>
}


td.barre {
	border-right: 1px solid #000000;
	border-bottom: 1px solid #000000;
	background: #b3c5cc;
	font-family: <?php print $fontlist ?>;
	color: #000000;
	text-align: <?php print $left; ?>;
	text-decoration: none;
}

td.barre_select {
	background: #b3c5cc;
	color: #000000;
}

td.photo {
	background: #F4F4F4;
	color: #000000;
    border: 1px solid #bbb;
}

/* ============================================================================== */
/* Panes for Main                                                   */
/* ============================================================================== */

/*
 *  PANES and CONTENT-DIVs
 */

#mainContent, #leftContent .ui-layout-pane {
    padding:    0px;
    overflow:	auto;
}

#mainContent, #leftContent .ui-layout-center {
	padding:    0px;
	position:   relative; /* contain floated or positioned elements */
    overflow:   auto;  /* add scrolling to content-div */
}


/* ============================================================================== */
/* Toolbar for ECM or Filemanager                                                 */
/* ============================================================================== */

td.ecmroot {
    padding-bottom: 0 !important;
}

.largebutton {
    /*background-image: -o-linear-gradient(bottom, rgba(200,200,200,0.1) 0%, rgba(255,255,255,0.3) 120%) !important;
    background-image: -moz-linear-gradient(bottom, rgba(200,200,200,0.1) 0%, rgba(255,255,255,0.3) 120%) !important;
    background-image: -webkit-linear-gradient(bottom, rgba(200,200,200,0.1) 0%, rgba(255,255,255,0.3) 120%) !important;
    background-image: -ms-linear-gradient(bottom, rgba(200,200,200,0.1) 0%, rgba(255,255,255,0.3) 120%) !important;
    background-image: linear-gradient(bottom, rgba(200,200,200,0.1) 0%, rgba(255,255,255,0.3) 120%) !important;
	
    background: #FFF;
    background-repeat: repeat-x !important;
    */
	border-top: 1px solid #CCC !important;

    /*-moz-border-radius: 4px 4px 4px 4px !important;
	-webkit-border-radius: 4px 4px 4px 4px !important;
	border-radius: 4px 4px 4px 4px !important;
    -moz-box-shadow: 2px 2px 4px #DDD;
    -webkit-box-shadow: 2px 2px 4px #DDD;
    box-shadow: 2px 2px 4px #DDD;
	*/
	
    padding: 10px 4px 14px 4px !important;
    min-height: 32px;
}


a.toolbarbutton {
    margin-top: 0px;
    margin-left: 4px;
    margin-right: 4px;
    height: 30px;
}
img.toolbarbutton {
	margin-top: 1px;
    height: 30px;
}





/* ============================================================================== */
/* Onglets                                                                        */
/* ============================================================================== */
div.tabs {
    text-align: <?php print $left; ?>;
    margin-left: 6px !important;
    margin-right: 6px !important;
	clear:both;
	height:100%;
}
div.tabsElem {
	margin-top: 1px;
}	/* To avoid overlap of tabs when not browser */

div.tabBar {
    color: #<?php echo $colortextbacktab; ?>;
    padding-top: 16px;
    padding-left: 0px; padding-right: 0px;
    padding-bottom: 2px;
    margin: 0px 0px 16px 0px;
    border-top: 1px solid #BBB;
    /* border-bottom: 1px solid #AAA; */
	width: auto;
	background: rgb(<?php echo $colorbacktabcard1; ?>);
}
div.tabBarWithBottom {
	padding-bottom: 18px;
	border-bottom: 1px solid #aaa; 
}
div.tabBar table.tableforservicepart2:last-child {
    border-bottom: 1px solid #aaa;
}

div.popuptabset {
	padding: 6px;
	background: #fff;
	border: 1px solid #888;
}
div.popuptab {
	padding-top: 3px;
	padding-bottom: 3px;
	padding-left: 5px;
	padding-right: 5px;
}
div.tabsAction {
    margin: 20px 0em 25px 0em;
    padding: 0em 0em;
    text-align: right;
}
div.tabsAction > a {
	margin-bottom: 16px !important;
}

a.tabTitle {
    color:rgba(0,0,0,.5) !important;
    text-shadow:1px 1px 1px #ffffff;
	font-family: <?php print $fontlist ?>;
	font-weight: normal !important;
    padding: 4px 6px 2px 0px;
    margin-<?php print $right; ?>: 10px;
    text-decoration: none;
    white-space: nowrap;
}

a.tab:link, a.tab:visited, a.tab:hover, a.tab#active {
	font-family: <?php print $fontlist ?>;
	padding: 8px 9px 8px;
    margin: 0em 0.2em;
    text-decoration: none;
    white-space: nowrap;

	border-right: 1px solid transparent;
	border-left: 1px solid transparent;
	border-top: 1px solid transparent;
	border-bottom: 0px !important;
	/*
	-moz-border-radius:4px 4px 0 0;
    -webkit-border-radius: 4px 4px 0 0;
	border-radius: 4px 4px 0 0;
	*/

	background-image: none !important;
}
.tabactive, a.tab#active {
	color: #<?php echo $colortextbacktab; ?> !important;
	background: rgb(<?php echo $colorbacktabcard1; ?>) !important;
	margin: 0 0.2em 0 0.2em !important;

	border-right: 1px solid #AAA !important;
	border-left: 1px solid #AAA !important;
	border-top: 2px solid rgb(<?php echo $colortopbordertitle1; ?>) !important;
	/*
	box-shadow: 0 -1px 4px rgba(0,0,0,.1);
	-moz-box-shadow: 0 -1px 4px rgba(0,0,0,.1);
	-webkit-box-shadow: 0 -1px 4px rgba(0,0,0,.1);
	-moz-border-radius:4px 4px 0 0;
    -webkit-border-radius: 4px 4px 0 0;
	border-radius: 4px 4px 0 0;
	*/
}
a.tab:hover
{
	/*
	background: rgba(<?php echo $colorbacktabcard1; ?>, 0.5)  url(<?php echo dol_buildpath($path.'/theme/'.$theme.'/img/nav-overlay3.png',1); ?>) 50% 0 repeat-x;
	color: #<?php echo $colortextbacktab; ?>;
	*/
	text-decoration: underline;
}
a.tabimage {
    color: #434956;
	font-family: <?php print $fontlist ?>;
    text-decoration: none;
    white-space: nowrap;
}

td.tab {
    background: #dee7ec;
}

span.tabspan {
    background: #dee7ec;
    color: #434956;
	font-family: <?php print $fontlist ?>;
    padding: 0px 6px;
    margin: 0em 0.2em;
    text-decoration: none;
    white-space: nowrap;
    -moz-border-radius:4px 4px 0px 0px;
	-webkit-border-radius:4px 4px 0px 0px;
	border-radius:4px 4px 0px 0px;

    border-<?php print $right; ?>: 1px solid #555555;
    border-<?php print $left; ?>: 1px solid #D8D8D8;
    border-top: 1px solid #D8D8D8;
}

/* ============================================================================== */
/* Boutons actions                                                                */
/* ============================================================================== */

div.divButAction {
	margin-bottom: 1.4em;
}

span.butAction, span.butActionDelete {
	cursor: pointer;
}

.butAction, .butAction:link, .butAction:visited, .butAction:hover, .butAction:active, .butActionDelete, .butActionDelete:link, .butActionDelete:visited, .butActionDelete:hover, .butActionDelete:active {
	text-decoration: none;
	margin: 0em <?php echo ($dol_optimize_smallscreen?'0.7':'0.9'); ?>em;
	padding: 0.6em <?php echo ($dol_optimize_smallscreen?'0.4':'0.7'); ?>em;
	font-family: <?php print $fontlist ?>;
/*  for bootstrap look
  color: #fff;
  background-color: #337ab7;
  border-color: #2e6da4;
  display: inline-block;
  padding: 6px 12px;
  margin-bottom: 0;
  font-weight: normal;
  line-height: 1.42857143;
  text-align: center;
  white-space: nowrap;
  vertical-align: middle;
  -ms-touch-action: manipulation;
  touch-action: manipulation;
  cursor: pointer;
  -webkit-user-select: none;
  -moz-user-select: none;
  -ms-user-select: none;
  user-select: none;
  background-image: none;
  border: 1px solid transparent;
  border-radius: 4px;
  */

  font-weight: normal;
  border-color: #c5c5c5;
  border-color: rgba(0, 0, 0, 0.15) rgba(0, 0, 0, 0.15) rgba(0, 0, 0, 0.25);
  display: inline-block;
  text-align: center;
  cursor: pointer;
  color: #fff;
  background: rgb(<?php echo $colorbackhmenu1 ?>);
  background-image: linear-gradient(top, rgba(255,255,255,.1) 0%, rgba(0,0,0,.4) 100%);
    background-image: -o-linear-gradient(top, rgba(255,255,255,.1) 0%, rgba(0,0,0,.4) 100%);
    background-image: -moz-linear-gradient(top, rgba(255,255,255,.1) 0%, rgba(0,0,0,.4) 100%);
    background-image: -webkit-linear-gradient(top, rgba(255,255,255,.1) 0%, rgba(0,0,0,.4) 100%);
    background-image: -ms-linear-gradient(top, rgba(255,255,255,.1) 0%, rgba(0,0,0,.4) 100%);

  color: #333333;
  text-shadow: 0 1px 1px rgba(255, 255, 255, 0.75);
  background-color: #f5f5f5;
  background-image: -moz-linear-gradient(top, #ffffff, #e6e6e6);
  background-image: -webkit-gradient(linear, 0 0, 0 100%, from(#ffffff), to(#e6e6e6));
  background-image: -webkit-linear-gradient(top, #ffffff, #e6e6e6);
  background-image: -o-linear-gradient(top, #ffffff, #e6e6e6);
  background-image: linear-gradient(to bottom, #ffffff, #e6e6e6);

  background-repeat: repeat-x;
  filter: progid:DXImageTransform.Microsoft.gradient(startColorstr='#ffffffff', endColorstr='#ffe6e6e6', GradientType=0);
  border-color: #e6e6e6 #e6e6e6 #bfbfbf;
  border-color: rgba(0, 0, 0, 0.1) rgba(0, 0, 0, 0.1) rgba(0, 0, 0, 0.25);
  filter: progid:DXImageTransform.Microsoft.gradient(enabled = false);
  border: 1px solid #bbbbbb;
  border-bottom-color: #a2a2a2;
  -webkit-border-radius: 2px;
  -moz-border-radius: 2px;
  border-radius: 2px;
  -webkit-box-shadow: inset 0 1px 0 rgba(255, 255, 255, 0.2), 0 1px 2px rgba(0, 0, 0, 0.05);
  -moz-box-shadow: inset 0 1px 0 rgba(255, 255, 255, 0.2), 0 1px 2px rgba(0, 0, 0, 0.05);
  box-shadow: inset 0 1px 0 rgba(255, 255, 255, 0.2), 0 1px 2px rgba(0, 0, 0, 0.05);
}

.butAction:hover   {
  -moz-box-shadow: 0px 0px 6px 1px rgba(0, 0, 0, 0.2), 0px 0px 0px rgba(60,60,60,0.1);
  -webkit-box-shadow: 0px 0px 6px 1px rgba(0, 0, 0, 0.2), 0px 0px 0px rgba(60,60,60,0.1);
  box-shadow: 0px 0px 6px 1px rgba(0, 0, 0, 0.2), 0px 0px 0px rgba(60,60,60,0.1);
}

.butActionDelete, .butActionDelete:link, .butActionDelete:visited, .butActionDelete:hover, .butActionDelete:active, .buttonDelete {
   color: #800 !important;
}

.butActionDelete:hover {
  -moz-box-shadow: 0px 0px 6px 1px rgba(0, 0, 0, 0.2), 0px 0px 0px rgba(60,60,60,0.1);
  -webkit-box-shadow: 0px 0px 6px 1px rgba(0, 0, 0, 0.2), 0px 0px 0px rgba(60,60,60,0.1);
  box-shadow: 0px 0px 6px 1px rgba(0, 0, 0, 0.2), 0px 0px 0px rgba(60,60,60,0.1);
}

.butActionRefused {
    text-decoration: none !important;
	white-space: nowrap !important;
	cursor: not-allowed !important;
	margin: 0em <?php echo ($dol_optimize_smallscreen?'0.7':'0.9'); ?>em;
	padding: 0.6em <?php echo ($dol_optimize_smallscreen?'0.4':'0.7'); ?>em;
    font-family: <?php print $fontlist ?> !important;
/* for bootstrap look
  color: #333;
  background-color: #e6e6e6;
  border-color: #adadad;
  display: inline-block;
  margin-bottom: 0;
  font-weight: normal !important;
  line-height: 1.42857143;
  text-align: center;
  white-space: nowrap;
  vertical-align: middle;
  -ms-touch-action: manipulation;
  touch-action: manipulation;
  -webkit-user-select: none;
  -moz-user-select: none;
  -ms-user-select: none;
  user-select: none;
  background-image: none;
  border: 1px solid transparent;
  border-radius: 4px;
*/

  font-weight: normal !important;
  border-color: #c5c5c5;
  border-color: rgba(0, 0, 0, 0.15) rgba(0, 0, 0, 0.15) rgba(0, 0, 0, 0.25);
  display: inline-block;
  margin: 0em <?php echo ($dol_optimize_smallscreen?'0.7':'0.9'); ?>em;
  padding: 0.6em <?php echo ($dol_optimize_smallscreen?'0.4':'0.7'); ?>em;
  text-align: center;
  cursor: pointer;
  color: #999 !important;
  text-shadow: 0 1px 1px rgba(255, 255, 255, 0.75);
  background-color: #f5f5f5;
  background-image: -moz-linear-gradient(top, #ffffff, #e6e6e6);
  background-image: -webkit-gradient(linear, 0 0, 0 100%, from(#ffffff), to(#e6e6e6));
  background-image: -webkit-linear-gradient(top, #ffffff, #e6e6e6);
  background-image: -o-linear-gradient(top, #ffffff, #e6e6e6);
  background-image: linear-gradient(to bottom, #ffffff, #e6e6e6);
  background-repeat: repeat-x;
  filter: progid:DXImageTransform.Microsoft.gradient(startColorstr='#ffffffff', endColorstr='#ffe6e6e6', GradientType=0);
  border-color: #e6e6e6 #e6e6e6 #bfbfbf;
  border-color: rgba(0, 0, 0, 0.1) rgba(0, 0, 0, 0.1) rgba(0, 0, 0, 0.25);
  filter: progid:DXImageTransform.Microsoft.gradient(enabled = false);
  border: 1px solid #bbbbbb;
  border-bottom-color: #a2a2a2;
  -webkit-border-radius: 4px;
  -moz-border-radius: 4px;
  border-radius: 4px;
  -webkit-box-shadow: inset 0 1px 0 rgba(255, 255, 255, 0.2), 0 1px 2px rgba(0, 0, 0, 0.05);
  -moz-box-shadow: inset 0 1px 0 rgba(255, 255, 255, 0.2), 0 1px 2px rgba(0, 0, 0, 0.05);
  box-shadow: inset 0 1px 0 rgba(255, 255, 255, 0.2), 0 1px 2px rgba(0, 0, 0, 0.05);

}

/* Prepare for bootstrap look
.butAction, .butActionDelete, .butActionRefused {
	border-color: #c5c5c5;
	border-color: rgba(0, 0, 0, 0.15) rgba(0, 0, 0, 0.15) rgba(0, 0, 0, 0.25);
	display: inline-block;
	padding: 4px 14px;
	margin-bottom: 0;
	line-height: 20px;
	text-align: center;
	vertical-align: middle;
	cursor: pointer;
	color: #333333;
	text-shadow: 0 1px 1px rgba(255, 255, 255, 0.75);
	background-color: #f5f5f5;
	background-image: -moz-linear-gradient(top, #ffffff, #e6e6e6);
	background-image: -webkit-gradient(linear, 0 0, 0 100%, from(#ffffff), to(#e6e6e6));
	background-image: -webkit-linear-gradient(top, #ffffff, #e6e6e6);
	background-image: -o-linear-gradient(top, #ffffff, #e6e6e6);
	background-image: linear-gradient(to bottom, #ffffff, #e6e6e6);
	background-repeat: repeat-x;
	filter: progid:DXImageTransform.Microsoft.gradient(startColorstr='#ffffffff', endColorstr='#ffe6e6e6', GradientType=0);
	border-color: #e6e6e6 #e6e6e6 #bfbfbf;
	border-color: rgba(0, 0, 0, 0.1) rgba(0, 0, 0, 0.1) rgba(0, 0, 0, 0.25);
	filter: progid:DXImageTransform.Microsoft.gradient(enabled = false);
	border: 1px solid #bbbbbb;
	border-bottom-color: #a2a2a2;
	-webkit-border-radius: 4px;
	-moz-border-radius: 4px;
	border-radius: 4px;
	-webkit-box-shadow: inset 0 1px 0 rgba(255, 255, 255, 0.2), 0 1px 2px rgba(0, 0, 0, 0.05);
	-moz-box-shadow: inset 0 1px 0 rgba(255, 255, 255, 0.2), 0 1px 2px rgba(0, 0, 0, 0.05);
	box-shadow: inset 0 1px 0 rgba(255, 255, 255, 0.2), 0 1px 2px rgba(0, 0, 0, 0.05);
}

.butAction {
	color: #ffffff;
	text-shadow: 0 -1px 0 rgba(0, 0, 0, 0.25);
	background-color: #006dcc;
	background-image: -moz-linear-gradient(top, #0088cc, #0044cc);
	background-image: -webkit-gradient(linear, 0 0, 0 100%, from(#0088cc), to(#0044cc));
	background-image: -webkit-linear-gradient(top, #0088cc, #0044cc);
	background-image: -o-linear-gradient(top, #0088cc, #0044cc);
	background-image: linear-gradient(to bottom, #0088cc, #0044cc);
	background-repeat: repeat-x;
	filter: progid:DXImageTransform.Microsoft.gradient(startColorstr='#ff0088cc', endColorstr='#ff0044cc', GradientType=0);
	border-color: #0044cc #0044cc #002a80;
	border-color: rgba(0, 0, 0, 0.1) rgba(0, 0, 0, 0.1) rgba(0, 0, 0, 0.25);
	filter: progid:DXImageTransform.Microsoft.gradient(enabled = false);
}

.butActionDelete {
	color: #ffffff;
	text-shadow: 0 -1px 0 rgba(0, 0, 0, 0.25);
	background-color: #cc6d00;
	background-image: -moz-linear-gradient(top, #cc8800, #cc4400);
	background-image: -webkit-gradient(linear, 0 0, 0 100%, from(#cc8800), to(#cc4400));
	background-image: -webkit-linear-gradient(top, #cc8800, #cc4400);
	background-image: -o-linear-gradient(top, #cc8800, #cc4400);
	background-image: linear-gradient(to bottom, #cc8800, #cc4400);
	background-repeat: repeat-x;
	filter: progid:DXImageTransform.Microsoft.gradient(startColorstr='#ffcc8800', endColorstr='#ffcc4400', GradientType=0);
	border-color: #cc4400 #cc4400 #802a00;
	border-color: rgba(0, 0, 0, 0.1) rgba(0, 0, 0, 0.1) rgba(0, 0, 0, 0.25);
	filter: progid:DXImageTransform.Microsoft.gradient(enabled = false);
}
a.butAction:link, a.butAction:visited, a.butAction:hover, a.butAction:active {
	color: #FFFFFF;
}
End bootstrap */

<?php if (! empty($conf->global->MAIN_BUTTON_HIDE_UNAUTHORIZED) && (! $user->admin)) { ?>
.butActionRefused {
	display: none;
}
<?php } ?>



/* ============================================================================== */
/* Tables                                                                         */
/* ============================================================================== */

.allwidth {
	width: 100%;
}

#undertopmenu {
	background-repeat: repeat-x;
	margin-top: <?php echo ($dol_hide_topmenu?'6':'0'); ?>px;
}


.paddingrightonly {
	border-collapse: collapse;
	border: 0px;
	margin-left: 0px;
	padding-<?php print $left; ?>: 0px !important;
	padding-<?php print $right; ?>: 4px !important;
}
.nocellnopadd {
	list-style-type:none;
	margin: 0px !important;
	padding: 0px !important;
}
tr.nocellnopadd td.nobordernopadding, tr.nocellnopadd td.nocellnopadd
{
	border: 0px;
}

.notopnoleft {
	border-collapse: collapse;
	border: 0px;
	padding-top: 0px;
	padding-<?php print $left; ?>: 0px;
	padding-<?php print $right; ?>: 16px;
	padding-bottom: 4px;
	margin-right: 0px;
}
.notopnoleftnoright {
	border-collapse: collapse;
	border: 0px;
	padding-top: 0px;
	padding-left: 0px;
	padding-right: 0px;
	padding-bottom: 4px;
	margin: 0px 0px 0px 0px;
}


table.border, table.dataTable, .table-border, .table-border-col, .table-key-border-col, .table-val-border-col, div.border {
	border-collapse: collapse !important;
	padding: 1px 2px 1px 3px;			/* t r b l */
}
table.borderplus {
	border: 1px solid #BBB;
}
.border tbody tr, .border tbody tr td, div.tabBar table.border tr, div.tabBar table.border tr td, div.tabBar div.border .table-border-row, div.tabBar div.border .table-key-border-col, div.tabBar div.border .table-val-border-col {
	height: 20px;
}
div.tabBar div.border .table-border-row, div.tabBar div.border .table-key-border-col, div.tabBar .table-val-border-col {
	vertical-align: middle;
}
div .tdtop {
    vertical-align: top !important;
	padding-top: 5px !important;
	padding-bottom: 0px;
}

table.border td, div.border div div.tagtd {
	padding: 3px 2px 3px 2px;
	border-collapse: collapse;
}
div.tabBar .fichecenter table.border>tbody>tr>td, div.tabBar .fichecenter div.border div div.tagtd, div.tabBar div.border div div.tagtd
{
	padding-top: 4px;
	border-bottom: 1px solid #E0E0E0;
}

td.border, div.tagtable div div.border {
	border-top: 1px solid #000000;
	border-right: 1px solid #000000;
	border-bottom: 1px solid #000000;
	border-left: 1px solid #000000;
}
.table-key-border-col {
	/* width: 25%; */
	vertical-align:top;
}
.table-val-border-col {
	width:auto;
}


/* Main boxes */
.noborderbottom {
    border-bottom: none !important;
}
.ficheaddleft table.noborder {
	margin: 0px 0px 0px 0px;
}
table.liste, table.noborder, table.formdoc, div.noborder {
	width: 100%;

	border-collapse: separate !important;
	border-spacing: 0px;

	border-top-width: <?php echo $borderwith ?>px;
	border-top-color: rgb(<?php echo $colortopbordertitle1 ?>);
	border-top-style: solid;

	border-bottom-width: 1px;
	border-bottom-color: #BBB;
	border-bottom-style: solid;

	margin: 0px 0px 5px 0px;
}
div.tabBar div.ficheaddleft table.noborder:last-of-type {
    border-bottom: 1px solid #aaa;
}
div.tabBar div.ficheaddleft table.noborder {
    border-bottom: none;
}

table.paddingtopbottomonly tr td {
	padding-top: 1px;
	padding-bottom: 2px;
}
.liste_titre_add td, .liste_titre_add th, .liste_titre_add .tagtd
{
    border-top-width: 2px;
    border-top-color: rgb(<?php echo $colortopbordertitle1 ?>);
    border-top-style: solid;
}
table.liste tr, table.noborder tr, div.noborder form {
	border-top-color: #FEFEFE;
	min-height: 20px;
}
table.liste th, table.noborder th, table.noborder tr.liste_titre td, table.noborder tr.box_titre td {
	padding: 7px 2px 7px 3px;			/* t r b l */
}
table.liste td, table.noborder td, div.noborder form div {
	padding: 7px 2px 7px 3px;			/* t r b l */
}
div.liste_titre_bydiv .divsearchfield {
	padding: 2px 1px 2px 0px;			/* t r b l */
}

tr.box_titre .nobordernopadding td {
	padding: 0 ! important;
}
table.nobordernopadding {
	border-collapse: collapse !important;
	border: 0;
}
table.nobordernopadding tr {
	border: 0 !important;
	padding: 0 0 !important;
}
table.nobordernopadding tr td {
	border: 0 !important;
	padding: 0 3px 0 0;
}
table.border tr td table.nobordernopadding tr td {
	padding-top: 0;
	padding-bottom: 0;
}
td.borderright {
    border: none;	/* to erase value for table.nobordernopadding td */
	border-right-width: 1px !important;
	border-right-color: #BBB !important;
	border-right-style: solid !important;
}


/* For table with no filter before */
table.listwithfilterbefore {
	border-top: none !important;
}


.tagtable, .table-border { display: table; }
.tagtr, .table-border-row  { display: table-row; }
.tagtd, .table-border-col, .table-key-border-col, .table-val-border-col { display: table-cell; }


/* Pagination */
div.refidpadding  {
	padding-top: 3px;
}
div.refid  {
	font-weight: bold;
  	color: #866;
  	font-size: 160%;
}
div.refidno  {
	padding-top: 2px;
	font-weight: normal;
  	color: #444;
  	font-size: <?php print $fontsize ?>px;
  	line-height: 21px;
}
div.refidno form {
    display: inline-block;
}

div.pagination {
	float: right;
}
div.pagination a {
	font-weight: normal;
}
div.pagination ul
{
  list-style: none;
  display: inline-block;
  padding-left: 0px;
  padding-right: 0px;
  margin: 0;
}
div.pagination li {
  display: inline-block;
  padding-left: 0px;
  padding-right: 0px;
  padding-top: 6px;
  padding-bottom: 5px;
}
.pagination {
  display: inline-block;
  padding-left: 0;
  border-radius: 4px;
}
div.pagination li.pagination a,
div.pagination li.pagination span {
  padding: 6px 12px;
  margin-left: -1px;
  line-height: 1.42857143;
  color: #000;
  text-decoration: none;
  background-repeat: repeat-x;
}
div.pagination li.pagination span.inactive {
  cursor: default;
  color: #ccc;
}
div.pagination li a.inactive:hover,
div.pagination li span.inactive:hover {
	background-color: #f5f5f5;
	background-image: -moz-linear-gradient(top, #ffffff, #e6e6e6);
	background-image: -webkit-gradient(linear, 0 0, 0 100%, from(#ffffff), to(#e6e6e6));
	background-image: -webkit-linear-gradient(top, #ffffff, #e6e6e6);
	background-image: -o-linear-gradient(top, #ffffff, #e6e6e6);
	background-image: linear-gradient(to bottom, #ffffff, #e6e6e6);
}
/*div.pagination li.litext {
	padding-top: 8px;
}*/
div.pagination li.litext a {
  border: none;
  padding-right: 10px;
  padding-left: 4px;
  font-weight: bold;
}
div.pagination li.litext a:hover {
	background-color: transparent;
	background-image: none;
}
div.pagination li.litext a:hover {
	background-color: transparent;
	background-image: none;
}
div.pagination li.noborder a:hover {
  border: none;
  background-color: transparent;
}
div.pagination li a,
div.pagination li span {
  background-color: #fff;
  /* border: 1px solid #ddd; */
}
div.pagination li:first-child a,
div.pagination li:first-child span {
  margin-left: 0;
  border-top-left-radius: 4px;
  border-bottom-left-radius: 4px;
}
div.pagination li:last-child a,
div.pagination li:last-child span {
  border-top-right-radius: 4px;
  border-bottom-right-radius: 4px;
}
div.pagination li a:hover,
div.pagination li span:hover,
div.pagination li a:focus,
div.pagination li span:focus {
  color: #000;
  background-color: #eee;
  border-color: #ccc;

	background-image: -moz-linear-gradient(top, #eee, #ddd);
	background-image: -webkit-gradient(linear, 0 0, 0 100%, from(#eee), to(#ddd));
	background-image: -webkit-linear-gradient(top, #eee, #ddd);
	background-image: -o-linear-gradient(top, #eee, #ddd);
	background-image: linear-gradient(to bottom, #eee, #ddd);
	background-repeat: repeat-x;

}
div.pagination li .active a,
div.pagination li .active span,
div.pagination li .active a:hover,
div.pagination li .active span:hover,
div.pagination li .active a:focus,
div.pagination li .active span:focus {
  z-index: 2;
  color: #fff;
  cursor: default;
  background-color: <?php $colorbackhmenu1 ?>;
  border-color: #337ab7;
}
div.pagination .disabled span,
div.pagination .disabled span:hover,
div.pagination .disabled span:focus,
div.pagination .disabled a,
div.pagination .disabled a:hover,
div.pagination .disabled a:focus {
  color: #777;
  cursor: not-allowed;
  background-color: #fff;
  border-color: #ddd;
}
div.pagination li.pagination .active {
  text-decoration: underline;
}
div.pagination li.paginationafterarrows {
	margin-left: 10px;
}
.paginationatbottom {
	margin-top: 9px;
}




/* Set the color for hover lines */
.oddeven:hover, .odd:hover, .impair:hover, .even:hover, .pair:hover, .even:hover, .pair:hover,
table.dataTable tr.even:hover, table.dataTable tr.odd:hover
{
<?php if ($colorbacklinepairhover) { ?>
	background: rgb(<?php echo $colorbacklinepairhover; ?>) !important;		/* Must be background to be stronger than background of odd or even */
<?php } ?>
}

.oddeven, .odd, .impair, .nohover .odd:hover, .nohover .impair:hover, tr.odd td.nohover, tr.impair td.nohover
{
	font-family: <?php print $fontlist ?>;
	margin-bottom: 1px;
	color: #202020;
}
.odd, .impair, .nohover .odd:hover, .nohover .impair:hover, tr.odd td.nohover, tr.impair td.nohover
{
	background: #<?php echo colorArrayToHex(colorStringToArray($colorbacklineimpair1)); ?>;
}
#GanttChartDIV {
	background-color: #<?php echo colorArrayToHex(colorStringToArray($colorbacklineimpair1)); ?>;
}

.oddeven, .even, .pair, .nohover .even:hover, .nohover .pair:hover, tr.even td.nohover, tr.pair td.nohover {
	font-family: <?php print $fontlist ?>;
	margin-bottom: 1px;
	color: #202020;
}
.even, .pair, .nohover .even:hover, .nohover .pair:hover, tr.even td.nohover, tr.pair td.nohover {
	background-color: #<?php echo colorArrayToHex(colorStringToArray($colorbacklinepair1)); ?>;
}

table.dataTable tr.odd, table.dataTable tr.oddeven {
	background-color: #<?php echo colorArrayToHex(colorStringToArray($colorbacklinepair1)); ?> !important;
}

/* For no hover style */
td.oddeven, table.nohover tr.impair, table.nohover tr.pair, table.nohover tr.impair td, table.nohover tr.pair td, tr.nohover td, form.nohover, form.nohover:hover {
	background-color: #<?php echo colorArrayToHex(colorStringToArray($colorbacklineimpair1)); ?> !important;
	background: #<?php echo colorArrayToHex(colorStringToArray($colorbacklineimpair1)); ?> !important;
}
tr.nohoverpair td {
	background-color: #<?php echo colorArrayToHex(colorStringToArray($colorbacklinepair1)); ?> !important;
	background: #<?php echo colorArrayToHex(colorStringToArray($colorbacklinepair1)); ?> !important;
}


table.dataTable td {
    padding: 5px 2px 5px 3px !important;
}
tr.even td, tr.pair td, tr.odd td, tr.impair td, form.odd div.tagtd, form.impair div.tagtd, form.pair div.tagtd, div.impair div.tagtd, div.pair div.tagtd, div.liste_titre div.tagtd {
    padding: 7px 2px 7px 3px;
    border-bottom: 1px solid #ddd;
}
form.pair, form.impair {
	font-weight: normal;
}
form.tagtr:last-of-type div.tagtd, tr.even:last-of-type td, tr.pair:last-of-type td, tr.odd:last-of-type td, tr.impair:last-of-type td {
    border-bottom: 0px !important;
}
tr.even td .nobordernopadding tr td, tr.pair td .nobordernopadding tr td, tr.impair td .nobordernopadding tr td, tr.odd td .nobordernopadding tr td {
    border-bottom: 0px !important;
}
td.nobottom, td.nobottom {
    border-bottom: 0px !important;
}
div.liste_titre .tagtd {
	vertical-align: middle;
}
/*div.liste_titre {
	box-shadow: 2px 2px 4px #CCC;
}*/
div.liste_titre {
	min-height: 26px !important;	/* We cant use height because it's a div and it should be higher if content is more. but min-height does not work either for div */

	padding-top: 2px;
	padding-bottom: 2px;

/*	border-top-width: 1px;
	border-top-color: #BBB;
	border-top-style: solid;*/
}
div.liste_titre_bydiv {
	border-top-width: <?php echo $borderwith ?>px;
    border-top-color: rgb(<?php echo $colortopbordertitle1 ?>);
    border-top-style: solid;

	border-collapse: collapse;
	display: table;
	padding: 2px 0px 2px 0;
	box-shadow: none;
	width: calc(100% - 1px);	/* 1px more, i don't know why */
}
tr.liste_titre, tr.liste_titre_sel, form.liste_titre, form.liste_titre_sel, table.dataTable.tr
{
	height: 26px !important;
}
div.liste_titre_bydiv, .liste_titre div.tagtr, tr.liste_titre, tr.liste_titre_sel, form.liste_titre, form.liste_titre_sel, table.dataTable thead tr
{
	<?php if ($usegradienttitle) { ?>
	background-image: -o-linear-gradient(bottom, rgba(0,0,0,0.1) 0%, rgba(<?php echo $colorbacktitle1; ?>,0.4) 100%);
	background-image: -moz-linear-gradient(bottom, rgba(0,0,0,0.1) 0%, rgba(<?php echo $colorbacktitle1; ?>,0.4) 100%);
	background-image: -webkit-linear-gradient(bottom, rgba(0,0,0,0.1) 0%, rgba(<?php echo $colorbacktitle1; ?>,0.4) 100%);
	background-image: -ms-linear-gradient(bottom, rgba(0,0,0,0.1) 0%, rgba(<?php echo $colorbacktitle1; ?>,0.4) 100%);
	background-image: linear-gradient(bottom, rgba(0,0,0,0.1) 0%, rgba(<?php echo $colorbacktitle1; ?>,0.4) 100%);
	<?php } else { ?>
	background: rgb(<?php echo $colorbacktitle1; ?>);
	<?php } ?>
	font-weight: <?php echo $useboldtitle?'bold':'normal'; ?>;

    color: rgb(<?php echo $colortexttitle; ?>);
    font-family: <?php print $fontlist ?>;
    border-bottom: 1px solid #FDFFFF;
    text-align: <?php echo $left; ?>;
}
tr.liste_titre th, tr.liste_titre td, th.liste_titre
{
	border-bottom: 1px solid #<?php echo ($colorbacktitle1 == '255,255,255'?'BBBBBB':'FDFFFF'); ?>;
}
/* TODO Once title line is moved under title search, make border bottom of all th black and force to whit when it's first tr */ 
tr:first-child th.liste_titre {
    border-bottom: 1px solid #FFF ! important;
}
tr.liste_titre th, th.liste_titre, tr.liste_titre td, td.liste_titre, form.liste_titre div
{
    font-family: <?php print $fontlist ?>;
    font-weight: <?php echo $useboldtitle?'bold':'normal'; ?>;
    vertical-align: middle;
}
tr.liste_titre th a, th.liste_titre a, tr.liste_titre td a, td.liste_titre a, form.liste_titre div a, div.liste_titre a {
	text-shadow: none !important;
}
tr.liste_titre_topborder td {
	border-top-width: <?php echo $borderwith; ?>px;
    border-top-color: rgb(<?php echo $colortopbordertitle1 ?>);
    border-top-style: solid;
}
.liste_titre td a {
	text-shadow: none !important;
	color: rgb(<?php echo $colortexttitle; ?>);
}
.liste_titre td a.notasortlink {
	color: rgb(<?php echo $colortextlink; ?>);
}
.liste_titre td a.notasortlink:hover {
	background: transparent;
}
tr.liste_titre:last-child th.liste_titre, tr.liste_titre td.liste_titre, tr.liste_titre td.liste_titre_sel, form.liste_titre div.tagtd {				/* For last line of table headers only */
    border-bottom: 1px solid rgb(<?php echo $colortopbordertitle1 ?>);
}


tr.liste_titre_sel th, th.liste_titre_sel, tr.liste_titre_sel td, td.liste_titre_sel, form.liste_titre_sel div
{
    font-family: <?php print $fontlist ?>;
    font-weight: normal;
    border-bottom: 1px solid #FDFFFF;
    text-decoration: underline;
}
input.liste_titre {
    background: transparent;
    border: 0px;
}
.listactionlargetitle .liste_titre {
	line-height: 24px;
}

.noborder tr.liste_total, .noborder tr.liste_total td, tr.liste_total, form.liste_total {
	/* background: #F0F0F0; */
}
.noborder tr.liste_total td, tr.liste_total td, form.liste_total div {
    color: #552266;
    font-weight: normal;
    white-space: nowrap;
}
form.liste_total div {
    border-top: 1px solid #DDDDDD;
}
tr.liste_sub_total, tr.liste_sub_total td {
	border-bottom: 1px solid #aaa;
}

.tableforservicepart1 .impair, .tableforservicepart1 .pair, .tableforservicepart2 .impair, .tableforservicepart2 .pair {
	background: #FFF;
}
.tableforservicepart1 tbody tr td, .tableforservicepart2 tbody tr td {
	border-bottom: none;
}

.paymenttable, .margintable {
	border-top-width: <?php echo $borderwith ?>px !important;
	border-top-color: rgb(<?php echo $colortopbordertitle1 ?>) !important;
	border-top-style: solid !important;
	margin: 0px 0px 0px 0px !important;
}
.paymenttable tr td:first-child, .margintable tr td:first-child
{
	padding-left: 2px;
}
.margintable td {
	border: 0px !important;
}

/* Disable shadows */
.noshadow {
	-moz-box-shadow: 0px 0px 0px #DDD !important;
	-webkit-box-shadow: 0px 0px 0px #DDD !important;
	box-shadow: 0px 0px 0px #DDD !important;
}

div.tabBar .noborder {
	-moz-box-shadow: 0px 0px 0px #DDD !important;
	-webkit-box-shadow: 0px 0px 0px #DDD !important;
	box-shadow: 0px 0px 0px #DDD !important;
}

#tablelines tr.liste_titre td, .paymenttable tr.liste_titre td, .margintable tr.liste_titre td, .tableforservicepart1 tr.liste_titre td {
	border-bottom: 1px solid #AAA !important;
}


/* Prepare to remove class pair - impair */

.noborder > tbody > tr:nth-child(even):not(.liste_titre), .liste > tbody > tr:nth-child(even):not(.liste_titre) { 
	background: linear-gradient(bottom, rgb(<?php echo $colorbacklineimpair1; ?>) 85%, rgb(<?php echo $colorbacklineimpair2; ?>) 100%);
	background: -o-linear-gradient(bottom, rgb(<?php echo $colorbacklineimpair1; ?>) 85%, rgb(<?php echo $colorbacklineimpair2; ?>) 100%);
	background: -moz-linear-gradient(bottom, rgb(<?php echo $colorbacklineimpair1; ?>) 85%, rgb(<?php echo $colorbacklineimpair2; ?>) 100%);
	background: -webkit-linear-gradient(bottom, rgb(<?php echo $colorbacklineimpair1; ?>) 85%, rgb(<?php echo $colorbacklineimpair2; ?>) 100%);
	background: -ms-linear-gradient(bottom, rgb(<?php echo $colorbacklineimpair1; ?>) 85%, rgb(<?php echo $colorbacklineimpair2; ?>) 100%);
}
.noborder > tbody > tr:nth-child(even):not(:last-child) td:not(.liste_titre), .liste > tbody > tr:nth-child(even):not(:last-child) td:not(.liste_titre) {
	border-bottom: 1px solid #ddd;
}

.noborder > tbody > tr:nth-child(odd):not(.liste_titre), .liste > tbody > tr:nth-child(odd):not(.liste_titre) {
	background: linear-gradient(bottom, rgb(<?php echo $colorbacklinepair1; ?>) 85%, rgb(<?php echo $colorbacklinepair2; ?>) 100%);
	background: -o-linear-gradient(bottom, rgb(<?php echo $colorbacklinepair1; ?>) 85%, rgb(<?php echo $colorbacklinepair2; ?>) 100%);
	background: -moz-linear-gradient(bottom, rgb(<?php echo $colorbacklinepair1; ?>) 85%, rgb(<?php echo $colorbacklinepair2; ?>) 100%);
	background: -webkit-linear-gradient(bottom, rgb(<?php echo $colorbacklinepair1; ?>) 85%, rgb(<?php echo $colorbacklinepair2; ?>) 100%);
	background: -ms-linear-gradient(bottom, rgb(<?php echo $colorbacklinepair1; ?>) 85%, rgb(<?php echo $colorbacklinepair2; ?>) 100%);
}
.noborder > tbody > tr:nth-child(odd):not(:last-child) td:not(.liste_titre), .liste > tbody > tr:nth-child(odd):not(:last-child) td:not(.liste_titre) {
	border-bottom: 1px solid #ddd;
}



/*
 *  Boxes
 */
 
.ficheaddleft div.boxstats {
    border: none;
}
.boxstats {
    display: inline-block;
    margin: 3px;
    padding: 3px;
	/*-moz-box-shadow: 3px 3px 4px #DDD;
    -webkit-box-shadow: 3px 3px 4px #DDD;
    box-shadow: 3px 3px 4px #DDD;
    margin-bottom: 8px !important;*/
    border: 1px solid #CCC;
    text-align: center;
    border-radius: 2px;
    
	white-space: nowrap;
	overflow: hidden;
    text-overflow: ellipsis;
<<<<<<< HEAD
    width: 105px;    
=======
    width: 115px;    
>>>>>>> 7df9c25e
}
@media only screen and (max-width: 767px)
{
    .boxstats {
        width: 100px;    
    }
}

.boxstats:hover {
	box-shadow: 0px 0px 8px 0px rgba(0,0,0,0.20);
}
span.boxstatstext {
	opacity: 0.8;
    line-height: 18px;
}
span.boxstatsindicator {
	font-size: 130%;
	font-weight: normal;
}
span.dashboardlineindicator, span.dashboardlineindicatorlate {
	font-size: 120%;
	font-weight: normal;
}
span.dashboardlineok {
	color: #008800;
}
span.dashboardlineko {
	color: #880000;
	font-weight: bold;
}
.boxtable {
    margin-bottom: 8px !important;
    border-bottom-width: 1px;
}
.boxtablenobottom {
    border-bottom-width: 0 !important;
}
.tdboxstats {
	text-align: center;
}

.box {
    padding-right: 0px;
    padding-left: 0px;
    padding-bottom: 12px;
}

tr.box_titre {
    height: 26px;

    /* TO MATCH BOOTSTRAP */
	/*background: #ddd;
	color: #000 !important;*/

	/* TO MATCH ELDY */
	<?php if ($usegradienttitle) { ?>
	background-image: -o-linear-gradient(bottom, rgba(0,0,0,0.1) 0%, rgba(<?php echo $colorbacktitle1; ?>,0.4) 100%);
	background-image: -moz-linear-gradient(bottom, rgba(0,0,0,0.1) 0%, rgba(<?php echo $colorbacktitle1; ?>,0.4) 100%);
	background-image: -webkit-linear-gradient(bottom, rgba(0,0,0,0.1) 0%, rgba(<?php echo $colorbacktitle1; ?>,0.4) 100%);
	background-image: -ms-linear-gradient(bottom, rgba(0,0,0,0.1) 0%, rgba(<?php echo $colorbacktitle1; ?>,0.4) 100%);
	background-image: linear-gradient(bottom, rgba(0,0,0,0.1) 0%, rgba(<?php echo $colorbacktitle1; ?>,0.4) 100%);
	<?php } else { ?>
	background: rgb(<?php echo $colorbacktitle1; ?>);
	<?php } ?>

	color: rgb(<?php echo $colortexttitle; ?>);
    font-family: <?php print $fontlist ?>, sans-serif;
    font-weight: <?php echo $useboldtitle?'bold':'normal'; ?>;
    border-bottom: 1px solid #FDFFFF;
    white-space: nowrap;
}

tr.box_titre td.boxclose {
	width: 30px;
}

.noborderbottom {
	border-bottom: none !important;
}
.formboxfilter {
	vertical-align: middle;
	margin-bottom: 6px;
}
.formboxfilter input[type=image]
{
	top: 5px;
	position: relative;
}
.boxfilter {
	margin-bottom: 2px;
	margin-right: 1px;
}
.prod_entry_mode_free, .prod_entry_mode_predef {
    height: 26px !important;
    vertical-align: middle;
}




/*
 *   Ok, Warning, Error
 */
.ok      { color: #114466; }
.warning { color: #887711; }
.error   { color: #550000 !important; font-weight: bold; }

div.ok {
  color: #114466;
}

/* Warning message */
div.warning {
  color: #302020;
  padding: 0.3em 0.3em 0.3em 0.3em;
  margin: 0.5em 0em 0.5em 0em;
  border: 1px solid #e0d0b0;
  -moz-border-radius: 4px;
  -webkit-border-radius: 4px;
  border-radius: 4px;
  background: #EFDF9A;
  text-shadow: 0 1px 0 rgba(255, 255, 255, 0.5);
}

/* Error message */
div.error {
  background: #EFCFCF;
}

/* Info admin */
div.info {
  color: #303035;
  padding: 0.4em 0.4em 0.4em 0.4em;
  margin: 0.5em 0em 0.5em 0em;
  border: 1px solid #e0e0e0;
  -moz-border-radius: 4px;
  -webkit-border-radius: 4px;
  border-radius: 4px;
  background: #EaE4Ea;
  text-shadow: 0 1px 0 rgba(255, 255, 255, 0.5);
}

div.warning a, div.info a, div.error a {
	color: rgb(<?php echo $colortext; ?>);
}

/*
 *   Liens Payes/Non payes
 */

a.normal:link { font-weight: normal }
a.normal:visited { font-weight: normal }
a.normal:active { font-weight: normal }
a.normal:hover { font-weight: normal }

a.impayee:link { font-weight: bold; color: #550000; }
a.impayee:visited { font-weight: bold; color: #550000; }
a.impayee:active { font-weight: bold; color: #550000; }
a.impayee:hover { font-weight: bold; color: #550000; }



/*
 *  Other
 */

.product_line_stock_ok { color: #002200; }
.product_line_stock_too_low { color: #664400; }

.fieldrequired { font-weight: bold; color: #000055; }

.widthpictotitle { width: 40px; text-align: <?php echo $left; ?>; }

.dolgraphtitle { margin-top: 6px; margin-bottom: 4px; }
.dolgraphtitlecssboxes { margin: 0px; }
.legendColorBox, .legendLabel { border: none !important; }
div.dolgraph div.legend, div.dolgraph div.legend div { background-color: rgba(255,255,255,0) !important; }
div.dolgraph div.legend table tbody tr { height: auto; }
td.legendColorBox { padding: 2px 2px 2px 0 !important; }
td.legendLabel { padding: 2px 2px 2px 0 !important; }

.photo {
	border: 0px;
}
.photowithmargin {
	margin-bottom: 2px;
	margin-top: 10px;
}
.photowithmargin {
/*	-webkit-box-shadow: 0px 0px 3px #777;
	-moz-box-shadow: 0px 0px 3px #777;
	box-shadow: 0px 0px 3px #777;*/
}
.photointoolitp {
	margin-top: 6px;
	float: left;
	/*text-align: center; */
}
.photodelete {
	margin-top: 6px !important;
}

.logo_setup
{
	content:url(<?php echo dol_buildpath($path.'/theme/'.$theme.'/img/logo_setup.svg',1) ?>);	/* content is used to best fit the container */
	display: inline-block;
}
.nographyet
{
	content:url(<?php echo dol_buildpath($path.'/theme/'.$theme.'/img/nographyet.svg',1) ?>);
	display: inline-block;
    opacity: 0.1;
    background-repeat: no-repeat;
}
.nographyettext
{
    opacity: 0.5;
}

div.titre {
	font-family: <?php print $fontlist ?>;
	font-weight: bold;
	color: rgb(<?php print $colortexttitlenotab; ?>);
	text-decoration: none;
	/* text-shadow: 1px 1px 2px #FFFFFF; */
}

#dolpaymenttable { width: 600px; font-size: 13px; }
#tablepublicpayment { border: 1px solid #CCCCCC !important; width: 100%; }
#tablepublicpayment .CTableRow1  { background-color: #F0F0F0 !important; }
#tablepublicpayment tr.liste_total { border-bottom: 1px solid #CCCCCC !important; }
#tablepublicpayment tr.liste_total td { border-top: none; }

#divsubscribe { width: 700px; }
#tablesubscribe { width: 100%; }


/*
 * Effect Postit
 */
.effectpostit
{
  position: relative;
}
.effectpostit:before, .effectpostit:after
{
  z-index: -1;
  position: absolute;
  content: "";
  bottom: 15px;
  left: 10px;
  width: 50%;
  top: 80%;
  max-width:300px;
  background: #777;
  -webkit-box-shadow: 0 15px 10px #777;
  -moz-box-shadow: 0 15px 10px #777;
  box-shadow: 0 15px 10px #777;
  -webkit-transform: rotate(-3deg);
  -moz-transform: rotate(-3deg);
  -o-transform: rotate(-3deg);
  -ms-transform: rotate(-3deg);
  transform: rotate(-3deg);
}
.effectpostit:after
{
  -webkit-transform: rotate(3deg);
  -moz-transform: rotate(3deg);
  -o-transform: rotate(3deg);
  -ms-transform: rotate(3deg);
  transform: rotate(3deg);
  right: 10px;
  left: auto;
}



/* ============================================================================== */
/* Formulaire confirmation (When Ajax JQuery is used)                             */
/* ============================================================================== */

.ui-dialog-titlebar {
}
.ui-dialog-content {
    font-size: <?php print $fontsize; ?>px !important;
}

/* ============================================================================== */
/* Formulaire confirmation (When HTML is used)                                    */
/* ============================================================================== */

table.valid {
    border-top: solid 1px #E6E6E6;
    border-<?php print $left; ?>: solid 1px #E6E6E6;
    border-<?php print $right; ?>: solid 1px #444444;
    border-bottom: solid 1px #555555;
	padding-top: 0px;
	padding-left: 0px;
	padding-right: 0px;
	padding-bottom: 0px;
	margin: 0px 0px;
    background: #D5BAA8;
}

.validtitre {
    background: #D5BAA8;
	font-weight: bold;
}


/* ============================================================================== */
/* Tooltips                                                                       */
/* ============================================================================== */

#tooltip {
	position: absolute;
	width: <?php print dol_size(450,'width'); ?>px;
	border-top: solid 1px #BBBBBB;
	border-<?php print $left; ?>: solid 1px #BBBBBB;
	border-<?php print $right; ?>: solid 1px #444444;
	border-bottom: solid 1px #444444;
	padding: 2px;
	z-index: 3000;
	background-color: #FFF;
	opacity: 1;
	-moz-border-radius: 4px;
	-webkit-border-radius: 4px;
	border-radius: 4px;
}
#tiptip_content {
    -moz-border-radius:0px;
    -webkit-border-radius: 0px;
    border-radius: 0px;
    background-color: rgb(255,255,255);
	line-height: 1.4em;
	min-width: 200px;
}

/* ============================================================================== */
/* Calendar                                                                       */
/* ============================================================================== */

img.datecallink { padding-left: 2px !important; padding-right: 2px !important; }

.ui-datepicker-trigger {
	vertical-align: middle;
	cursor: pointer;
}

.bodyline {
	-moz-border-radius: 8px;
	-webkit-border-radius: 8px;
	border-radius: 8px;
	border: 1px #E4ECEC outset;
	padding: 0px;
	margin-bottom: 5px;
}
table.dp {
    width: 180px;
    background-color: #FFFFFF;
    border-top: solid 2px #DDDDDD;
    border-<?php print $left; ?>: solid 2px #DDDDDD;
    border-<?php print $right; ?>: solid 1px #222222;
    border-bottom: solid 1px #222222;
    padding: 0px;
	border-spacing: 0px;
	border-collapse: collapse;
}
.dp td, .tpHour td, .tpMinute td{padding:2px; font-size:10px;}
/* Barre titre */
.dpHead,.tpHead,.tpHour td:Hover .tpHead{
	font-weight:bold;
	background-color:#b3c5cc;
	color:white;
	font-size:11px;
	cursor:auto;
}
/* Barre navigation */
.dpButtons,.tpButtons {
	text-align:center;
	background-color:#617389;
	color:#FFFFFF;
	font-weight:bold;
	cursor:pointer;
}
.dpButtons:Active,.tpButtons:Active{border: 1px outset black;}
.dpDayNames td,.dpExplanation {background-color:#D9DBE1; font-weight:bold; text-align:center; font-size:11px;}
.dpExplanation{ font-weight:normal; font-size:11px;}
.dpWeek td{text-align:center}

.dpToday,.dpReg,.dpSelected{
	cursor:pointer;
}
.dpToday{font-weight:bold; color:black; background-color:#DDDDDD;}
.dpReg:Hover,.dpToday:Hover{background-color:black;color:white}

/* Jour courant */
.dpSelected{background-color:#0B63A2;color:white;font-weight:bold; }

.tpHour{border-top:1px solid #DDDDDD; border-right:1px solid #DDDDDD;}
.tpHour td {border-left:1px solid #DDDDDD; border-bottom:1px solid #DDDDDD; cursor:pointer;}
.tpHour td:Hover {background-color:black;color:white;}

.tpMinute {margin-top:5px;}
.tpMinute td:Hover {background-color:black; color:white; }
.tpMinute td {background-color:#D9DBE1; text-align:center; cursor:pointer;}

/* Bouton X fermer */
.dpInvisibleButtons
{
    border-style:none;
    background-color:transparent;
    padding:0px;
    font-size:9px;
    border-width:0px;
    color:#0B63A2;
    vertical-align:middle;
    cursor: pointer;
}
.datenowlink
{
	color: rgb(<?php print $colortextlink; ?>);
}


/* ============================================================================== */
/*  Afficher/cacher                                                               */
/* ============================================================================== */

div.visible {
    display: block;
}

div.hidden {
    display: none;
}

tr.visible {
    display: block;
}

td.hidden {
    display: none;
}


/* ============================================================================== */
/*  Module website                                                                */
/* ============================================================================== */

.websitebar {
	border-bottom: 1px solid #888;
	background: #eee;
	display: inline-block;
}
.websitebar .button, .websitebar .buttonDelete
{
	padding: 2px 5px 3px 5px !important;
	margin: 2px 4px 2px 4px  !important;
    line-height: normal;
}
.websiteselection {
	display: inline-block;
	padding-left: 10px;
	vertical-align: middle;
	/* line-height: 29px; */
}
.websitetools {
	float: right;
	/* height: 28px; */
}
.websiteselection, .websitetools {
	padding-top: 3px;
	padding-bottom: 3px;
}
.websiteinputurl {
    display: inline-block;
    vertical-align: top;
}
.websiteiframenoborder {
	border: 0px;
}
a.websitebuttonsitepreview {
	vertical-align: middle;
}
a.websitebuttonsitepreview img {
	width: 26px;
	display: inline-block;
}


/* ============================================================================== */
/*  Module agenda                                                                 */
/* ============================================================================== */

table.cal_month    { border-spacing: 0px;  }
table.cal_month td:first-child  { border-left: 0px; }
table.cal_month td:last-child   { border-right: 0px; }
.cal_current_month { border-top: 0; border-left: solid 1px #E0E0E0; border-right: 0; border-bottom: solid 1px #E0E0E0; }
.cal_current_month_peruserleft { border-top: 0; border-left: solid 2px #6C7C7B; border-right: 0; border-bottom: solid 1px #E0E0E0; }
.cal_current_month_oneday { border-right: solid 1px #E0E0E0; }
.cal_other_month   { border-top: 0; border-left: solid 1px #C0C0C0; border-right: 0; border-bottom: solid 1px #C0C0C0; }
.cal_other_month_peruserleft { border-top: 0; border-left: solid 2px #6C7C7B !important; border-right: 0; }
.cal_current_month_right { border-right: solid 1px #E0E0E0; }
.cal_other_month_right   { border-right: solid 1px #C0C0C0; }
.cal_other_month   { opacity: 0.6; background: #EAEAEA; padding-<?php print $left; ?>: 2px; padding-<?php print $right; ?>: 1px; padding-top: 0px; padding-bottom: 0px; }
.cal_past_month    { opacity: 0.6; background: #EEEEEE; padding-<?php print $left; ?>: 2px; padding-<?php print $right; ?>: 1px; padding-top: 0px; padding-bottom: 0px; }
.cal_current_month { background: #FFFFFF; border-left: solid 1px #E0E0E0; padding-<?php print $left; ?>: 2px; padding-<?php print $right; ?>: 1px; padding-top: 0px; padding-bottom: 0px; }
.cal_current_month_peruserleft { background: #FFFFFF; border-left: solid 2px #6C7C7B; padding-<?php print $left; ?>: 2px; padding-<?php print $right; ?>: 1px; padding-top: 0px; padding-bottom: 0px; }
.cal_today         { background: #FDFDF0; border-left: solid 1px #E0E0E0; border-bottom: solid 1px #E0E0E0; padding-<?php print $left; ?>: 2px; padding-<?php print $right; ?>: 1px; padding-top: 0px; padding-bottom: 0px; }
.cal_today_peruser { background: #FDFDF0; border-right: solid 1px #E0E0E0; border-bottom: solid 1px #E0E0E0; padding-<?php print $left; ?>: 2px; padding-<?php print $right; ?>: 1px; padding-top: 0px; padding-bottom: 0px; }
.cal_today_peruser_peruserleft { background: #FDFDF0; border-left: solid 2px #6C7C7B; border-right: solid 1px #E0E0E0; border-bottom: solid 1px #E0E0E0; padding-<?php print $left; ?>: 2px; padding-<?php print $right; ?>: 1px; padding-top: 0px; padding-bottom: 0px; }
.cal_past          { }
.cal_peruser       { padding: 0px; }
.cal_impair        { background: #F8F8F8; }
.cal_today_peruser_impair { background: #F8F8F0; }
.peruser_busy      { background: #CC8888; }
.peruser_notbusy   { background: #EEDDDD; opacity: 0.5; }
table.cal_event    { border: none; border-collapse: collapse; margin-bottom: 1px; -webkit-border-radius: 6px; border-radius: 6px;
						-webkit-box-shadow: inset 0 1px 0 rgba(255, 255, 255, 0.25), 0 1px 2px rgba(0, 0, 0, 0.25);
						moz-box-shadow: inset 0 1px 0 rgba(255, 255, 255, 0.25), 0 1px 2px rgba(0, 0, 0, 0.25);
						box-shadow: inset 0 1px 0 rgba(255, 255, 255, 0.25), 0 1px 2px rgba(0, 0, 0, 0.25);
						background: -webkit-gradient(linear, left top, left bottom, from(#006aac), to(#00438d));
						min-height: 20px;
						}
table.cal_event td { border: none; padding-<?php print $left; ?>: 2px; padding-<?php print $right; ?>: 2px; padding-top: 0px; padding-bottom: 0px; }
table.cal_event td.cal_event { padding: 4px 4px !important; }
table.cal_event td.cal_event_right { padding: 4px 4px !important; }
ul.cal_event       { padding-right: 2px; padding-top: 1px; border: none; list-style-type: none; margin: 0 auto; padding-left: 0px; padding-start: 0px; -khtml-padding-start: 0px; -o-padding-start: 0px; -moz-padding-start: 0px; -webkit-padding-start: 0px; }
li.cal_event       { border: none; list-style-type: none; }
.cal_event a:link    { color: #111111; font-size: 11px; font-weight: normal !important; }
.cal_event a:visited { color: #111111; font-size: 11px; font-weight: normal !important; }
.cal_event a:active  { color: #111111; font-size: 11px; font-weight: normal !important; }
.cal_event a:hover   { color: #111111; font-size: 11px; font-weight: normal !important; color:rgba(255,255,255,.75); }
.cal_event_busy      { }
.cal_peruserviewname { max-width: 100px; height: 22px; }


/* ============================================================================== */
/*  Ajax - Liste deroulante de l'autocompletion                                   */
/* ============================================================================== */

.ui-widget-content { border: solid 1px rgba(0,0,0,.3); background: #fff !important; }

.ui-autocomplete-loading { background: white url(<?php echo dol_buildpath($path.'/theme/'.$theme.'/img/working.gif',1) ?>) right center no-repeat; }
.ui-autocomplete {
	       position:absolute;
	       width:auto;
	       font-size: 1.0em;
	       background-color:white;
	       border:1px solid #888;
	       margin:0px;
/*	       padding:0px; This make combo crazy */
	     }
.ui-autocomplete ul {
	       list-style-type:none;
	       margin:0px;
	       padding:0px;
	     }
.ui-autocomplete ul li.selected { background-color: #D3E5EC;}
.ui-autocomplete ul li {
	       list-style-type:none;
	       display:block;
	       margin:0;
	       padding:2px;
	       height:18px;
	       cursor:pointer;
	     }


/* ============================================================================== */
/*  jQuery - jeditable                                                            */
/* ============================================================================== */

.editkey_textarea, .editkey_ckeditor, .editkey_string, .editkey_email, .editkey_numeric, .editkey_select, .editkey_autocomplete {
	background: url(<?php echo dol_buildpath($path.'/theme/'.$theme.'/img/edit.png',1) ?>) right top no-repeat;
	cursor: pointer;
}

.editkey_datepicker {
	background: url(<?php echo dol_buildpath($path.'/theme/'.$theme.'/img/calendar.png',1) ?>) right center no-repeat;
	cursor: pointer;
}

.editval_textarea.active:hover, .editval_ckeditor.active:hover, .editval_string.active:hover, .editval_email.active:hover, .editval_numeric.active:hover, .editval_select.active:hover, .editval_autocomplete.active:hover, .editval_datepicker.active:hover {
	background: white;
	cursor: pointer;
}

.viewval_textarea.active:hover, .viewval_ckeditor.active:hover, .viewval_string.active:hover, .viewval_email.active:hover, .viewval_numeric.active:hover, .viewval_select.active:hover, .viewval_autocomplete.active:hover, .viewval_datepicker.active:hover {
	background: white;
	cursor: pointer;
}

.viewval_hover {
	background: white;
}


/* ============================================================================== */
/* Admin Menu                                                                     */
/* ============================================================================== */

/* CSS for treeview */
.treeview ul { background-color: transparent !important; margin-top: 0; }
.treeview li { background-color: transparent !important; padding: 0 0 0 16px !important; min-height: 20px; }
.treeview .hover { color: rgb(<?php print $colortextlink; ?>) !important; text-decoration: underline !important; }



/* ============================================================================== */
/*  Show Excel tabs                                                               */
/* ============================================================================== */

.table_data
{
	border-style:ridge;
	border:1px solid;
}
.tab_base
{
	background:#C5D0DD;
	font-weight:bold;
	border-style:ridge;
	border: 1px solid;
	cursor:pointer;
}
.table_sub_heading
{
	background:#CCCCCC;
	font-weight:bold;
	border-style:ridge;
	border: 1px solid;
}
.table_body
{
	background:#F0F0F0;
	font-weight:normal;
	font-family:sans-serif;
	border-style:ridge;
	border: 1px solid;
	border-spacing: 0px;
	border-collapse: collapse;
}
.tab_loaded
{
	background:#222222;
	color:white;
	font-weight:bold;
	border-style:groove;
	border: 1px solid;
	cursor:pointer;
}


/* ============================================================================== */
/*  CSS for color picker                                                          */
/* ============================================================================== */

A.color, A.color:active, A.color:visited {
 position : relative;
 display : block;
 text-decoration : none;
 width : 10px;
 height : 10px;
 line-height : 10px;
 margin : 0px;
 padding : 0px;
 border : 1px inset white;
}
A.color:hover {
 border : 1px outset white;
}
A.none, A.none:active, A.none:visited, A.none:hover {
 position : relative;
 display : block;
 text-decoration : none;
 width : 10px;
 height : 10px;
 line-height : 10px;
 margin : 0px;
 padding : 0px;
 cursor : default;
 border : 1px solid #b3c5cc;
}
.tblColor {
 display : none;
}
.tdColor {
 padding : 1px;
}
.tblContainer {
 background-color : #b3c5cc;
}
.tblGlobal {
 position : absolute;
 top : 0px;
 left : 0px;
 display : none;
 background-color : #b3c5cc;
 border : 2px outset;
}
.tdContainer {
 padding : 5px;
}
.tdDisplay {
 width : 50%;
 height : 20px;
 line-height : 20px;
 border : 1px outset white;
}
.tdDisplayTxt {
 width : 50%;
 height : 24px;
 line-height : 12px;
 font-family : <?php print $fontlist ?>;
 font-size : 8pt;
 color : black;
 text-align : center;
}
.btnColor {
 width : 100%;
 font-family : <?php print $fontlist ?>;
 font-size : 10pt;
 padding : 0px;
 margin : 0px;
}
.btnPalette {
 width : 100%;
 font-family : <?php print $fontlist ?>;
 font-size : 8pt;
 padding : 0px;
 margin : 0px;
}


/* Style to overwrites JQuery styles */
.ui-menu .ui-menu-item a {
    text-decoration:none;
    display:block;
    padding:.2em .4em;
    line-height:1.5;
    zoom:1;
    font-weight: normal;
    font-family:<?php echo $fontlist; ?>;
    font-size:1em;
}
.ui-widget {
    font-family:<?php echo $fontlist; ?>;
    font-size:<?php echo $fontsize; ?>px;
}
.ui-button { margin-left: -2px; <?php print (preg_match('/chrome/',$conf->browser->name)?'padding-top: 1px;':''); ?> }
.ui-button-icon-only .ui-button-text { height: 8px; }
.ui-button-icon-only .ui-button-text, .ui-button-icons-only .ui-button-text { padding: 2px 0px 6px 0px; }
.ui-button-text
{
    line-height: 1em !important;
}
.ui-autocomplete-input { margin: 0; padding: 4px; }


/* ============================================================================== */
/*  CKEditor                                                                      */
/* ============================================================================== */

.cke_dialog {
    border: 1px #bbb solid ! important;
}
.cke_editable
{
	margin: 5px !important;
}
/*.cke_editor table, .cke_editor tr, .cke_editor td
{
    border: 0px solid #FF0000 !important;
}
span.cke_skin_kama { padding: 0 !important; }*/
.cke_wrapper { padding: 4px !important; }
a.cke_dialog_ui_button
{
    font-family: <?php print $fontlist ?> !important;
	background-image: url(<?php echo $img_button ?>) !important;
	background-position: bottom !important;
    border: 1px solid #C0C0C0 !important;
    -moz-border-radius:0px 5px 0px 5px !important;
	-webkit-border-radius:0px 5px 0px 5px !important;
	border-radius:0px 5px 0px 5px !important;
    -moz-box-shadow: 3px 3px 4px #DDD !important;
    -webkit-box-shadow: 3px 3px 4px #DDD !important;
    box-shadow: 3px 3px 4px #DDD !important;
}
.cke_dialog_ui_hbox_last
{
	vertical-align: bottom ! important;
}
.cke_editable
{
	line-height: 1.4 !important;
	margin: 6px !important;
}
a.cke_dialog_ui_button_ok span {
    text-shadow: none !important;
    color: #333 !important;
}


/* ============================================================================== */
/*  File upload                                                                   */
/* ============================================================================== */

.template-upload {
    height: 72px !important;
}


/* ============================================================================== */
/*  Holiday                                                                       */
/* ============================================================================== */

#types .btn {
    cursor: pointer;
}

#types .btn-primary {
    font-weight: bold;
}

#types form {
    padding: 20px;
}

#types label {
    display:inline-block;
    width:100px;
    margin-right: 20px;
    padding: 4px;
    text-align: right;
    vertical-align: top;
}

#types input.text, #types textarea {
    width: 400px;
}

#types textarea {
    height: 100px;
}



/* ============================================================================== */
/*  JSGantt                                                                       */
/* ============================================================================== */

div.scroll2 {
	width: <?php print isset($_SESSION['dol_screenwidth'])?max($_SESSION['dol_screenwidth']-830,450):'450'; ?>px !important;
}


/* ============================================================================== */
/*  jFileTree                                                                     */
/* ============================================================================== */

.ecmfiletree {
	width: 99%;
	height: 99%;
	background: #FFF;
	padding-left: 2px;
	font-weight: normal;
}

.fileview {
	width: 99%;
	height: 99%;
	background: #FFF;
	padding-left: 2px;
	padding-top: 4px;
	font-weight: normal;
}

div.filedirelem {
    position: relative;
    display: block;
    text-decoration: none;
}

ul.filedirelem {
    padding: 2px;
    margin: 0 5px 5px 5px;
}
ul.filedirelem li {
    list-style: none;
    padding: 2px;
    margin: 0 10px 20px 10px;
    width: 160px;
    height: 120px;
    text-align: center;
    display: block;
    float: <?php print $left; ?>;
    border: solid 1px #DDDDDD;
}

ul.ecmjqft {
	line-height: 16px;
	padding: 0px;
	margin: 0px;
	font-weight: normal;
}

ul.ecmjqft li {
	list-style: none;
	padding: 0px;
	padding-left: 20px;
	margin: 0px;
	white-space: nowrap;
	display: block;
}

ul.ecmjqft a {
	line-height: 24px;
	vertical-align: middle;
	color: #333;
	padding: 0px 0px;
	font-weight:normal;
	display: inline-block !important;
}
ul.ecmjqft a:active {
	font-weight: bold !important;
}
ul.ecmjqft a:hover {
    text-decoration: underline;
}
div.ecmjqft {
	vertical-align: middle;
	display: inline-block !important;
	text-align: right;
	float: right;
	right:4px;
	clear: both;
}
div#ecm-layout-west {
    width: 380px;
    vertical-align: top;
}
div#ecm-layout-center {
    width: calc(100% - 390px);
    vertical-align: top;
    float: right;
}

.ecmjqft LI.directory { font-weight:normal; background: url(<?php echo dol_buildpath($path.'/theme/common/treemenu/folder2.png',1); ?>) left top no-repeat; }
.ecmjqft LI.expanded { font-weight:normal; background: url(<?php echo dol_buildpath($path.'/theme/common/treemenu/folder2-expanded.png',1); ?>) left top no-repeat; }
.ecmjqft LI.wait { font-weight:normal; background: url(<?php echo dol_buildpath('/theme/'.$theme.'/img/working.gif',1); ?>) left top no-repeat; }


/* ============================================================================== */
/*  jNotify                                                                       */
/* ============================================================================== */

.jnotify-container {
	position: fixed !important;
<?php if (! empty($conf->global->MAIN_JQUERY_JNOTIFY_BOTTOM)) { ?>
	top: auto !important;
	bottom: 4px !important;
<?php } ?>
	text-align: center;
	min-width: <?php echo $dol_optimize_smallscreen?'200':'480'; ?>px;
	width: auto;
	max-width: 1024px;
	padding-left: 10px !important;
	padding-right: 10px !important;
}

/* use or not ? */
div.jnotify-background {
	opacity : 0.95 !important;
    -moz-box-shadow: 2px 2px 4px #888 !important;
    -webkit-box-shadow: 2px 2px 4px #888 !important;
    box-shadow: 2px 2px 4px #888 !important;
}

/* ============================================================================== */
/*  blockUI                                                                      */
/* ============================================================================== */

/*div.growlUI { background: url(check48.png) no-repeat 10px 10px }*/
div.dolEventValid h1, div.dolEventValid h2 {
	color: #567b1b;
	background-color: #e3f0db;
	padding: 5px 5px 5px 5px;
	text-align: left;
}
div.dolEventError h1, div.dolEventError h2 {
	color: #a72947;
	background-color: #d79eac;
	padding: 5px 5px 5px 5px;
	text-align: left;
}

/* ============================================================================== */
/*  Maps                                                                          */
/* ============================================================================== */

.divmap, #google-visualization-geomap-embed-0, #google-visualization-geomap-embed-1, #google-visualization-geomap-embed-2 {
/*    -moz-box-shadow: 0px 0px 10px #AAA;
    -webkit-box-shadow: 0px 0px 10px #AAA;
    box-shadow: 0px 0px 10px #AAA; */
}


/* ============================================================================== */
/*  Datatable                                                                     */
/* ============================================================================== */

table.dataTable tr.odd td.sorting_1, table.dataTable tr.even td.sorting_1 {
  background: none !important;
}
.sorting_asc  { background: url('<?php echo dol_buildpath('/theme/'.$theme.'/img/sort_asc.png',1); ?>') no-repeat center right !important; }
.sorting_desc { background: url('<?php echo dol_buildpath('/theme/'.$theme.'/img/sort_desc.png',1); ?>') no-repeat center right !important; }
.sorting_asc_disabled  { background: url('<?php echo dol_buildpath('/theme/'.$theme.'/img/sort_asc_disabled.png',1); ?>') no-repeat center right !important; }
.sorting_desc_disabled { background: url('<?php echo dol_buildpath('/theme/'.$theme.'/img/sort_desc_disabled.png',1); ?>') no-repeat center right !important; }
.dataTables_paginate {
	margin-top: 8px;
}
.paginate_button_disabled {
  opacity: 1 !important;
  color: #888 !important;
  cursor: default !important;
}
.paginate_disabled_previous:hover, .paginate_enabled_previous:hover, .paginate_disabled_next:hover, .paginate_enabled_next:hover
{
	font-weight: normal;
}
.paginate_enabled_previous:hover, .paginate_enabled_next:hover
{
	text-decoration: underline !important;
}
.paginate_active
{
	text-decoration: underline !important;
}
.paginate_button
{
	font-weight: normal !important;
    text-decoration: none !important;
}
.paging_full_numbers {
	height: inherit !important;
}
.paging_full_numbers a.paginate_active:hover, .paging_full_numbers a.paginate_button:hover {
	background-color: #DDD !important;
}
.paging_full_numbers, .paging_full_numbers a.paginate_active, .paging_full_numbers a.paginate_button {
	background-color: #FFF !important;
	border-radius: inherit !important;
}
.paging_full_numbers a.paginate_button_disabled:hover, .paging_full_numbers a.disabled:hover {
    background-color: #FFF !important;
}
.paginate_button, .paginate_active {
  border: 1px solid #ddd !important;
  padding: 6px 12px !important;
  margin-left: -1px !important;
  line-height: 1.42857143 !important;
  margin: 0 0 !important;
}

/* For jquery plugin combobox */
/* Disable this. It breaks wrapping of boxes
.ui-corner-all { white-space: nowrap; } */

.ui-state-disabled, .ui-widget-content .ui-state-disabled, .ui-widget-header .ui-state-disabled, .paginate_button_disabled {
	opacity: .35;
	filter: Alpha(Opacity=35);
	background-image: none;
}

div.dataTables_length {
	float: right !important;
	padding-left: 8px;
}
div.dataTables_length select {
	background: #fff;
}
.dataTables_wrapper .dataTables_paginate {
	padding-top: 0px !important;
}

/* ============================================================================== */
/*  Select2                                                                       */
/* ============================================================================== */

.select2-choice, .select2-container .select2-choice {
	border-bottom: solid 1px rgba(0,0,0,.2);
}
.select2-container .select2-choice > .select2-chosen {
    margin-right: 23px;
}
.select2-container .select2-choice .select2-arrow {
	border-radius: 0;
}
.select2-container-multi .select2-choices {
	background-image: none;
}
.select2-container .select2-choice {
	color: #000;
	border-radius: 0;
}
.selectoptiondisabledwhite {
	background: #FFFFFF !important;
}
.select2-arrow {
	border: none;
	border-left: none !important;
	background: none !important;
}
.select2-choice
{
	border-top: none !important;
	border-left: none !important;
	border-right: none !important;
}
.select2-drop.select2-drop-above {
	box-shadow: none !important;
}
.select2-drop.select2-drop-above.select2-drop-active {
	border-top: 1px solid #ccc;
	border-bottom: solid 1px rgba(0,0,0,.2);
}
.select2-container-active .select2-choice, .select2-container-active .select2-choices 
{
	outline: none;
	border-top: none;
	border-left: none;
	border-bottom: none;
	-webkit-box-shadow: none !important;
	box-shadow: none !important;
}
.select2-dropdown-open {
	background-color: #fff;
}
.select2-dropdown-open .select2-choice, .select2-dropdown-open .select2-choices
{
	outline: none;
	border-top: none;
	border-left: none;
	border-bottom: none;
	-webkit-box-shadow: none !important;
	box-shadow: none !important;
	background-color: #fff;
}
.select2-disabled
{
	color: #888;
}
.select2-drop.select2-drop-above.select2-drop-active, .select2-drop {
	border-radius: 0;
}
.select2-drop.select2-drop-above {
	border-radius:  0;
}
.select2-dropdown-open.select2-drop-above .select2-choice, .select2-dropdown-open.select2-drop-above .select2-choices {
	background-image: none;
	border-radius: 0 !important;
}
div.select2-drop-above
{
	background: #fff;
	-webkit-box-shadow: none !important;
	box-shadow: none !important;
}
.select2-drop-active
{
	border: 1px solid #ccc;
	padding-top: 4px;
}
.select2-search input {
	border: none;
}
a span.select2-chosen
{
	font-weight: normal !important;
}
.select2-container .select2-choice {
	background-image: none;
	/* line-height: 24px; */
}
.select2-results .select2-no-results, .select2-results .select2-searching, .select2-results .select2-ajax-error, .select2-results .select2-selection-limit
{
	background: #FFFFFF;
}
.select2-results {
	max-height:	400px;
}
.css-searchselectcombo ul.select2-results {
	max-height:	none;
}
.select2-container-multi.select2-container-disabled .select2-choices {
	background-color: #FFFFFF;
	background-image: none;
	border: none;
	cursor: default;
}
.select2-container-multi .select2-choices .select2-search-choice {
  margin-bottom: 3px;
}
.select2-dropdown-open.select2-drop-above .select2-choice, .select2-dropdown-open.select2-drop-above .select2-choices, .select2-container-multi .select2-choices,
.select2-container-multi.select2-container-active .select2-choices
{
	border-bottom: none;
	border-right: none;
	border-top: none;
	border-left: 1px solid #ddd;
}


/* Special case for the select2 add widget */
#addbox .select2-container .select2-choice > .select2-chosen {
    text-align: left;
    opacity: 0.2;
}
/* Style used before the select2 js is executed on boxcombo */
#boxcombo.boxcombo {
    text-align: left;
    opacity: 0.2;
    border-bottom: 1px solid #000;
    height: 26px;
    line-height: 24px;
    padding: 0 0 5px 5px;
    vertical-align: top;
}

/* To emulate select 2 style */
.select2-container-multi-dolibarr .select2-choices-dolibarr .select2-search-choice-dolibarr {
  padding: 2px 5px 1px 5px;
  margin: 0 0 2px 3px;
  position: relative;
  line-height: 13px;
  color: #333;
  cursor: default;
  border: 1px solid #aaaaaa;
  border-radius: 3px;
  -webkit-box-shadow: 0 0 2px #fff inset, 0 1px 0 rgba(0, 0, 0, 0.05);
  box-shadow: 0 0 2px #fff inset, 0 1px 0 rgba(0, 0, 0, 0.05);
  background-clip: padding-box;
  -webkit-touch-callout: none;
  -webkit-user-select: none;
  -moz-user-select: none;
  -ms-user-select: none;
  user-select: none;
  background-color: #e4e4e4;
  filter: progid:DXImageTransform.Microsoft.gradient(startColorstr='#eeeeee', endColorstr='#f4f4f4', GradientType=0);
  background-image: -webkit-gradient(linear, 0% 0%, 0% 100%, color-stop(20%, #f4f4f4), color-stop(50%, #f0f0f0), color-stop(52%, #e8e8e8), color-stop(100%, #eee));
  background-image: -webkit-linear-gradient(top, #f4f4f4 20%, #f0f0f0 50%, #e8e8e8 52%, #eee 100%);
  background-image: -moz-linear-gradient(top, #f4f4f4 20%, #f0f0f0 50%, #e8e8e8 52%, #eee 100%);
  background-image: linear-gradient(to bottom, #f4f4f4 20%, #f0f0f0 50%, #e8e8e8 52%, #eee 100%);
}
.select2-container-multi-dolibarr .select2-choices-dolibarr .select2-search-choice-dolibarr a {
	font-weight: normal;
}
.select2-container-multi-dolibarr .select2-choices-dolibarr li {
  float: left;
  list-style: none;
}
.select2-container-multi-dolibarr .select2-choices-dolibarr {
  height: auto !important;
  height: 1%;
  margin: 0;
  padding: 0 5px 0 0;
  position: relative;
  cursor: text;
  overflow: hidden;
}


/* ============================================================================== */
/*  For categories                                                                */
/* ============================================================================== */

.noborderoncategories {
	border: none !important;
	border-radius: 5px !important;
	box-shadow: none;
	-webkit-box-shadow: none !important;
    box-shadow: none !important;
}
span.noborderoncategories a, li.noborderoncategories a {
	line-height: normal;
	vertical-align: top;
}
span.noborderoncategories {
	padding: 3px 5px 0px 5px;
}
.categtextwhite, .treeview .categtextwhite.hover {
	color: #fff !important;
}
.categtextblack {
	color: #000 !important;
}


/* ============================================================================== */
/*  Multiselect with checkbox                                                     */
/* ============================================================================== */

ul.ulselectedfields {
    z-index: 100;			/* To have the select box appears on first plan even when near buttons are decorated by jmobile */
}
dl.dropdown {
    margin:0px;
    padding:0px;
    vertical-align: middle;
    display: inline-block;
}
.dropdown dd, .dropdown dt {
    margin:0px;
    padding:0px;
}
.dropdown ul {
    margin: -1px 0 0 0;
    text-align: left;
}
.dropdown dd {
    position:relative;
}
.dropdown dt a {
    display:block;
    overflow: hidden;
    border:0;
}
.dropdown dt a span, .multiSel span {
    cursor:pointer;
    display:inline-block;
    padding: 0 3px 2px 0;
}
.dropdown dd ul {
    background-color: #FFF;
    border: 1px solid #888;
    display:none;
    right:0px;						/* pop is align on right */
    padding: 2px 15px 2px 5px;
    position:absolute;
    top:2px;
    list-style:none;
    max-height: 300px;
    overflow: auto;
}
.dropdown span.value {
    display:none;
}
.dropdown dd ul li {
	white-space: nowrap;
	font-weight: normal;
	padding: 2px;
}
.dropdown dd ul li input[type="checkbox"] {
    margin-right: 3px;
}
.dropdown dd ul li a, .dropdown dd ul li span {
    padding: 3px;
    display: block;
}
.dropdown dd ul li span {
	color: #888;
}
.dropdown dd ul li a:hover {
    background-color:#fff;
}


/* ============================================================================== */
/*  JMobile                                                                       */
/* ============================================================================== */

li.ui-li-divider .ui-link {
	color: #FFF !important;
}
.ui-btn {
	margin: 0.1em 2px
}
a.ui-link, a.ui-link:hover, .ui-btn:hover, span.ui-btn-text:hover, span.ui-btn-inner:hover {
	text-decoration: none !important;
}
.ui-body-c {
	background: #fff;
}

.ui-btn-inner {
	min-width: .4em;
	padding-left: 6px;
	padding-right: 6px;
	font-size: <?php print $fontsize ?>px;
	/* white-space: normal; */		/* Warning, enable this break the truncate feature */
}
.ui-btn-icon-right .ui-btn-inner {
	padding-right: 30px;
}
.ui-btn-icon-left .ui-btn-inner {
	padding-left: 30px;
}
.ui-select .ui-btn-icon-right .ui-btn-inner {
	padding-right: 30px;
}
.ui-select .ui-btn-icon-left .ui-btn-inner {
	padding-left: 30px;
}
.ui-select .ui-btn-icon-right .ui-icon {
    right: 8px;
}
.ui-btn-icon-left > .ui-btn-inner > .ui-icon, .ui-btn-icon-right > .ui-btn-inner > .ui-icon {
    margin-top: -10px;
}
select {
    /* display: inline-block; */	/* We can't set this. This disable ability to make */
    overflow:hidden;
    white-space: nowrap;			/* Enabling this make behaviour strange when selecting the empty value if this empty value is '' instead of '&nbsp;' */
    text-overflow: ellipsis;
}
.fiche .ui-controlgroup {
	margin: 0px;
	padding-bottom: 0px;
}
div.ui-controlgroup-controls div.tabsElem
{
	margin-top: 2px;
}
div.ui-controlgroup-controls div.tabsElem a
{
	-moz-box-shadow: 0 -3px 6px rgba(0,0,0,.2);
	-webkit-box-shadow: 0 -3px 6px rgba(0,0,0,.2);
	box-shadow: 0 -3px 6px rgba(0,0,0,.2);
}
div.ui-controlgroup-controls div.tabsElem a#active {
	-moz-box-shadow: 0 -3px 6px rgba(0,0,0,.3);
	-webkit-box-shadow: 0 -3px 6px rgba(0,0,0,.3);
	box-shadow: 0 -3px 6px rgba(0,0,0,.3);
}

a.tab span.ui-btn-inner
{
	border: none;
	padding: 0;
}

.ui-link {
	color: rgb(<?php print $colortext; ?>);
}
.liste_titre .ui-link {
	color: rgb(<?php print $colortexttitle; ?>) !important;
}

a.ui-link {
	word-wrap: break-word;
}

/* force wrap possible onto field overflow does not works */
.formdoc .ui-btn-inner
{
	white-space: normal;
	overflow: hidden;
	text-overflow: clip; /* "hidden" : do not exists as a text-overflow value (https://developer.mozilla.org/fr/docs/Web/CSS/text-overflow) */
}

/* Warning: setting this may make screen not beeing refreshed after a combo selection */
/*.ui-body-c {
	background: #fff;
}*/

div.ui-radio, div.ui-checkbox
{
	display: inline-block;
	border-bottom: 0px !important;
}
.ui-checkbox input, .ui-radio input {
	height: auto;
	width: auto;
	margin: 4px;
	position: static;
}
div.ui-checkbox label+input, div.ui-radio label+input {
	position: absolute;
}
.ui-mobile fieldset
{
	padding-bottom: 10px; margin-bottom: 4px; border-bottom: 1px solid #AAAAAA !important;
}

ul.ulmenu {
	border-radius: 0;
	-webkit-border-radius: 0;
}

.ui-field-contain label.ui-input-text {
	vertical-align: middle !important;
}
.ui-mobile fieldset {
	border-bottom: none !important;
}

/* Style for first level menu with jmobile */
.ui-li .ui-btn-inner a.ui-link-inherit, .ui-li-static.ui-li {
    padding: 1em 15px;
    display: block;
}
.ui-btn-up-c {
	font-weight: normal;
}
.ui-focus, .ui-btn:focus {
    -moz-box-shadow: none;
    -webkit-box-shadow: none;
    box-shadow: none;
}
.ui-bar-b {
    /*border: 1px solid #888;*/
    border: none;
    background: none;
    text-shadow: none;
    color: rgb(<?php print $colortexttitlenotab; ?>) !important;
}
.ui-bar-b, .lilevel0 {
    background-repeat: repeat-x;
    border: none;
    background: none;
    text-shadow: none;
    color: rgb(<?php print $colortexttitlenotab; ?>) !important;
}
.alilevel0 {
	font-weight: normal !important;
}

.ui-li.ui-last-child, .ui-li.ui-field-contain.ui-last-child {
    border-bottom-width: 0px !important;
}
.alilevel0 {
    color: rgb(<?php echo $colortexttitle; ?>) !important;
}
.ulmenu {
	box-shadow: none !important;
	border-bottom: 1px solid #ccc;
}
.ui-btn-icon-right {
	border-right: 1px solid #ccc !important;
}
.ui-body-c {
	border: 1px solid #ccc;
	text-shadow: none;
}
.ui-btn-up-c, .ui-btn-hover-c {
	/* border: 1px solid #ccc; */
	text-shadow: none;
}
.ui-body-c .ui-link, .ui-body-c .ui-link:visited, .ui-body-c .ui-link:hover {
	color: rgb(<?php print $colortextlink; ?>);
}
.ui-btn-up-c .vsmenudisabled {
	color: #<?php echo $colorshadowtitle; ?> !important;
	text-shadow: none !important;
}
/*
.ui-btn-up-c {
	background: transparent;
}
*/
div.tabsElem a.tab {
	background: transparent;
}

/*.ui-controlgroup-horizontal .ui-btn.ui-first-child {
-webkit-border-top-left-radius: 6px;
border-top-left-radius: 6px;
}
.ui-controlgroup-horizontal .ui-btn.ui-last-child {
-webkit-border-top-right-radius: 6px;
border-top-right-radius: 6px;
}*/

.alilevel1 {
    color: rgb(<?php print $colortexttitlenotab; ?>) !important;
}
.lilevel1 {
    border-top: 2px solid #444;
    background: #fff ! important;
}
.lilevel1 div div a {
	font-weight: bold !important;
}
.lilevel2
{
	padding-left: 22px;
    background: #fff ! important;
}
.lilevel3
{
	padding-left: 54px;
	background: #fff ! important;
}



/* ============================================================================== */
/*  POS                                                                           */
/* ============================================================================== */

.menu_choix1 a {
	background: url('<?php echo dol_buildpath($path.'/theme/'.$theme.'/img/menus_black/money.png',1) ?>') top left no-repeat;
}
.menu_choix2 a {
	background: url('<?php echo dol_buildpath($path.'/theme/'.$theme.'/img/menus_black/home.png',1) ?>') top left no-repeat;
}
.menu_choix1,.menu_choix2 {
	font-size: 1.4em;
	text-align: left;
	border: 1px solid #666;
	margin-right: 20px;
}
.menu_choix1 a, .menu_choix2 a {
	display: block;
	color: #fff;
	text-decoration: none;
	padding-top: 18px;
	padding-left: 54px;
	font-size: 14px;
	height: 38px;
}
.menu_choix1 a:hover,.menu_choix2 a:hover {
	color: #6d3f6d;
}
.menu li.menu_choix1 {
    padding-top: 6px;
    padding-right: 10px;
    padding-bottom: 2px;
}
.menu li.menu_choix2 {
    padding-top: 6px;
    padding-right: 10px;
    padding-bottom: 2px;
}
@media only screen and (max-width: 767px)
{
	.menu_choix1 a, .menu_choix2 a {
		background-size: 36px 36px;
		height: 30px;
		padding-left: 40px;
	}
    .menu li.menu_choix1, .menu li.menu_choix2 {
        padding-left: 4px;
        padding-right: 0;
    }
    .liste_articles {
    	margin-right: 0 !important;
    }
}



/* ============================================================================== */
/*  Public                                                                        */
/* ============================================================================== */

/* The theme for public pages */
.public_body {
	margin: 20px;
}
.public_border {
	border: 1px solid #888;
}




/* ============================================================================== */
/* CSS style used for small screen                                                */
/* ============================================================================== */

.topmenuimage {
	background-size: 22px auto;
	top: 2px;
}
.imgopensurveywizard
{
	padding: 0 4px 0 4px;
}
@media only screen and (max-width: 767px)
{
	.imgopensurveywizard, .imgautosize { width:95%; height: auto; }

	#tooltip {
		position: absolute;
		width: <?php print dol_size(350,'width'); ?>px;
	}

    div.tabBar {
        padding-left: 0px;
        padding-right: 0px;
        -moz-border-radius: 0;
        -webkit-border-radius: 0;
    	border-radius: 0px;
        border-right: none;
        border-left: none;
    }
}

@media only screen and (max-width: 1024px)
{
	div#ecm-layout-west {
		width: 100%;
		clear: both;
	}
	div#ecm-layout-center {
		width: 100%;
	}
}

/* nboftopmenuentries = <?php echo $nbtopmenuentries ?>, fontsize=<?php echo $fontsize ?> */
/* rule to reduce top menu - 1st reduction */
@media only screen and (max-width: <?php echo round($nbtopmenuentries * $fontsize * 6.9, 0) + 20; ?>px)
{
	div.tmenucenter {
	    max-width: <?php echo round($fontsize * 4); ?>px;	/* size of viewport */
    	white-space: nowrap;
  		overflow: hidden;
  		text-overflow: ellipsis;
  		color: #<?php echo $colortextbackhmenu; ?>;
	}
	.mainmenuaspan {
    	/*display: none;*/
  		font-size: 10px;
    }
    .topmenuimage {
    	background-size: 22px auto;
    	margin-top: 0px;
	}

    li.tmenu, li.tmenusel {
    	min-width: 36px;
    }
    div.mainmenu {
    	min-width: auto;
    }
	div.tmenuleft {
		display: none;
	}
}
/* rule to reduce top menu - 2nd reduction */
@media only screen and (max-width: <?php echo round($nbtopmenuentries * $fontsize * 4.5, 0) + 8; ?>px)
{
	div.mainmenu {
		height: 23px;
	}
	div.tmenucenter {
	    max-width: <?php echo round($fontsize * 2); ?>px;	/* size of viewport */
  		text-overflow: clip;
	}
	.mainmenuaspan {
    	/*display: none;*/
  		font-size: 10px;
    }
    .topmenuimage {
    	background-size: 20px auto;
    	margin-top: 2px;
	}
}
/* rule to reduce top menu - 3rd reduction */
@media only screen and (max-width: <?php echo round($nbtopmenuentries * $fontsize * 3.4, 0) + 8; ?>px)
{
	/* Reduce login top right info */
	.usertextatoplogin {
		display: none;
	}
	.help {
	<?php if ($disableimages) {  ?>
		display: none;
	<?php } ?>
	}
	div#tmenu_tooltip {
	<?php if (GETPOST("optioncss") == 'print') {  ?>
		display:none;
	<?php } else { ?>
		padding-<?php echo $right; ?>: 78px;
	<?php } ?>
	}
	div.login_block_user {
		min-width: 0;
	}
	div.login_block {
		top: 2px;
		<?php if ($disableimages) {  ?>
			max-width: 100px;
		<?php } else { ?>
			max-width: 82px;
		<?php } ?>
	}
	.login_block_elem {
		padding: 0 !important;
	}
    li.tmenu, li.tmenusel {
        min-width: 32px;
    }
	div.mainmenu {
		height: 23px;
	}
	div.tmenucenter {
  		text-overflow: clip;
	}
    .topmenuimage {
    	background-size: 20px auto;
    	margin-top: 2px !important;
	}
	div.mainmenu {
    	min-width: 20px;
    }
}

<?php
if (is_object($db)) $db->close();<|MERGE_RESOLUTION|>--- conflicted
+++ resolved
@@ -2867,11 +2867,7 @@
 	white-space: nowrap;
 	overflow: hidden;
     text-overflow: ellipsis;
-<<<<<<< HEAD
-    width: 105px;    
-=======
     width: 115px;    
->>>>>>> 7df9c25e
 }
 @media only screen and (max-width: 767px)
 {
