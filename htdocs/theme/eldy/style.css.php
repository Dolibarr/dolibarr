<?php
/* Copyright (C) 2004-2015	Laurent Destailleur		<eldy@users.sourceforge.net>
 * Copyright (C) 2006		Rodolphe Quiedeville	<rodolphe@quiedeville.org>
 * Copyright (C) 2007-2017	Regis Houssin			<regis.houssin@capnetworks.com>
 * Copyright (C) 2011		Philippe Grand			<philippe.grand@atoo-net.com>
 * Copyright (C) 2012		Juanjo Menent			<jmenent@2byte.es>
 *
 * This program is free software; you can redistribute it and/or modify
 * it under the terms of the GNU General Public License as published by
 * the Free Software Foundation; either version 3 of the License, or
 * (at your option) any later version.
 *
 * This program is distributed in the hope that it will be useful,
 * but WITHOUT ANY WARRANTY; without even the implied warranty of
 * MERCHANTABILITY or FITNESS FOR A PARTICULAR PURPOSE.  See the
 * GNU General Public License for more details.
 *
 * You should have received a copy of the GNU General Public License
 * along with this program. If not, see <http://www.gnu.org/licenses/>.
 */

/**
 *		\file       htdocs/theme/eldy/style.css.php
 *		\brief      File for CSS style sheet Eldy
 */

//if (! defined('NOREQUIREUSER')) define('NOREQUIREUSER','1');	// Not disabled because need to load personalized language
//if (! defined('NOREQUIREDB'))   define('NOREQUIREDB','1');	// Not disabled to increase speed. Language code is found on url.
if (! defined('NOREQUIRESOC'))    define('NOREQUIRESOC','1');
//if (! defined('NOREQUIRETRAN')) define('NOREQUIRETRAN','1');	// Not disabled because need to do translations
if (! defined('NOCSRFCHECK'))     define('NOCSRFCHECK',1);
if (! defined('NOTOKENRENEWAL'))  define('NOTOKENRENEWAL',1);
if (! defined('NOLOGIN'))         define('NOLOGIN',1);          // File must be accessed by logon page so without login
//if (! defined('NOREQUIREMENU'))   define('NOREQUIREMENU',1);  // We need top menu content
if (! defined('NOREQUIREHTML'))   define('NOREQUIREHTML',1);
if (! defined('NOREQUIREAJAX'))   define('NOREQUIREAJAX','1');

session_cache_limiter(FALSE);

require_once '../../main.inc.php';
require_once DOL_DOCUMENT_ROOT.'/core/lib/functions2.lib.php';

// Load user to have $user->conf loaded (not done into main because of NOLOGIN constant defined)
if (empty($user->id) && ! empty($_SESSION['dol_login'])) $user->fetch('',$_SESSION['dol_login']);


// Define css type
header('Content-type: text/css');
// Important: Following code is to avoid page request by browser and PHP CPU at each Dolibarr page access.
if (empty($dolibarr_nocache)) header('Cache-Control: max-age=3600, public, must-revalidate');
else header('Cache-Control: no-cache');

// On the fly GZIP compression for all pages (if browser support it). Must set the bit 3 of constant to 1.
if (isset($conf->global->MAIN_OPTIMIZE_SPEED) && ($conf->global->MAIN_OPTIMIZE_SPEED & 0x04)) { ob_start("ob_gzhandler"); }

if (GETPOST('lang')) $langs->setDefaultLang(GETPOST('lang', 'aZ09'));	// If language was forced on URL
if (GETPOST('theme')) $conf->theme=GETPOST('theme', 'alpha');  // If theme was forced on URL
$langs->load("main",0,1);
$right=($langs->trans("DIRECTION")=='rtl'?'left':'right');
$left=($langs->trans("DIRECTION")=='rtl'?'right':'left');

$path='';    	// This value may be used in future for external module to overwrite theme
$theme='eldy';	// Value of theme
if (! empty($conf->global->MAIN_OVERWRITE_THEME_RES)) { $path='/'.$conf->global->MAIN_OVERWRITE_THEME_RES; $theme=$conf->global->MAIN_OVERWRITE_THEME_RES; }

// Define image path files and other constants
$fontlist='roboto,arial,tahoma,verdana,helvetica';    //$fontlist='helvetica, verdana, arial, sans-serif';
$img_head='';
$img_button=dol_buildpath($path.'/theme/'.$theme.'/img/button_bg.png',1);
$dol_hide_topmenu=$conf->dol_hide_topmenu;
$dol_hide_leftmenu=$conf->dol_hide_leftmenu;
$dol_optimize_smallscreen=$conf->dol_optimize_smallscreen;
$dol_no_mouse_hover=$conf->dol_no_mouse_hover;


//$conf->global->THEME_ELDY_ENABLE_PERSONALIZED=0;
//$user->conf->THEME_ELDY_ENABLE_PERSONALIZED=0;
//var_dump($user->conf->THEME_ELDY_RGB);

// Colors
$colorbackhmenu1='110,120,160';      // topmenu
$colorbackvmenu1='255,255,255';      // vmenu
$colortopbordertitle1='120,120,120';    // top border of title
$colorbacktitle1='230,230,230';      // title of tables,list
$colorbacktabcard1='255,255,255';  // card
$colorbacktabactive='234,234,234';
$colorbacklineimpair1='255,255,255';    // line impair
$colorbacklineimpair2='255,255,255';    // line impair
$colorbacklinepair1='248,248,248';    // line pair
$colorbacklinepair2='248,248,248';    // line pair
$colorbacklinepairhover='238,246,252';    // line pair
$colorbackbody='255,255,255';
$colortexttitlenotab='60,60,20';
$colortexttitle='0,0,0';
$colortext='0,0,0';
$colortextlink='0,0,120';
$fontsize='13';
$fontsizesmaller='11';
$usegradienttop=(isset($conf->global->THEME_ELDY_TOPMENU_BACK1)?0:1);
$usegradienttitle=(isset($conf->global->THEME_ELDY_BACKTITLE1)?0:1);
$useboldtitle=(isset($conf->global->THEME_ELDY_USEBOLDTITLE)?$conf->global->THEME_ELDY_USEBOLDTITLE:1);
$borderwith=2;
$noborderline=0;

// Case of option always editable
if (! isset($conf->global->THEME_ELDY_BACKBODY)) $conf->global->THEME_ELDY_BACKBODY=$colorbackbody;
if (! isset($conf->global->THEME_ELDY_TOPMENU_BACK1)) $conf->global->THEME_ELDY_TOPMENU_BACK1=$colorbackhmenu1;
if (! isset($conf->global->THEME_ELDY_BACKTITLE1)) $conf->global->THEME_ELDY_BACKTITLE1=$colorbacktitle1;
if (! isset($conf->global->THEME_ELDY_USE_HOVER)) $conf->global->THEME_ELDY_USE_HOVER=$colorbacklinepairhover;
if (! isset($conf->global->THEME_ELDY_TEXTTITLENOTAB)) $conf->global->THEME_ELDY_TEXTTITLENOTAB=$colortexttitlenotab;
if (! isset($conf->global->THEME_ELDY_TEXTLINK)) $conf->global->THEME_ELDY_TEXTLINK=$colortextlink;

// Case of option editable only if option THEME_ELDY_ENABLE_PERSONALIZED is on
if (empty($conf->global->THEME_ELDY_ENABLE_PERSONALIZED))
{
	$conf->global->THEME_ELDY_VERMENU_BACK1='255,255,255';    // vmenu
    $conf->global->THEME_ELDY_BACKTABCARD1='255,255,255';     // card
    $conf->global->THEME_ELDY_BACKTABACTIVE='234,234,234';
    $conf->global->THEME_ELDY_LINEIMPAIR1='255,255,255';
    $conf->global->THEME_ELDY_LINEIMPAIR2='255,255,255';
    $conf->global->THEME_ELDY_LINEPAIR1='248,248,248';
    $conf->global->THEME_ELDY_LINEPAIR2='248,248,248';
    $conf->global->THEME_ELDY_LINEPAIRHOVER='238,246,252';
    $conf->global->THEME_ELDY_TEXT='0,0,0';
    $conf->global->THEME_ELDY_FONT_SIZE1='13';
    $conf->global->THEME_ELDY_FONT_SIZE2='11';
}


// Case of option availables only if THEME_ELDY_ENABLE_PERSONALIZED is on
$colorbackhmenu1     =empty($user->conf->THEME_ELDY_ENABLE_PERSONALIZED)?(empty($conf->global->THEME_ELDY_TOPMENU_BACK1)?$colorbackhmenu1:$conf->global->THEME_ELDY_TOPMENU_BACK1)   :(empty($user->conf->THEME_ELDY_TOPMENU_BACK1)?$colorbackhmenu1:$user->conf->THEME_ELDY_TOPMENU_BACK1);
$colorbackvmenu1     =empty($user->conf->THEME_ELDY_ENABLE_PERSONALIZED)?(empty($conf->global->THEME_ELDY_VERMENU_BACK1)?$colorbackvmenu1:$conf->global->THEME_ELDY_VERMENU_BACK1)   :(empty($user->conf->THEME_ELDY_VERMENU_BACK1)?$colorbackvmenu1:$user->conf->THEME_ELDY_VERMENU_BACK1);
$colortopbordertitle1=empty($user->conf->THEME_ELDY_ENABLE_PERSONALIZED)?(empty($conf->global->THEME_ELDY_TOPBORDER_TITLE1)?$colortopbordertitle1:$conf->global->THEME_ELDY_TOPBORDER_TITLE1)   :(empty($user->conf->THEME_ELDY_TOPBORDER_TITLE1)?$colortopbordertitle1:$user->conf->THEME_ELDY_TOPBORDER_TITLE1);
$colorbacktitle1     =empty($user->conf->THEME_ELDY_ENABLE_PERSONALIZED)?(empty($conf->global->THEME_ELDY_BACKTITLE1)   ?$colorbacktitle1:$conf->global->THEME_ELDY_BACKTITLE1)      :(empty($user->conf->THEME_ELDY_BACKTITLE1)?$colorbacktitle1:$user->conf->THEME_ELDY_BACKTITLE1);
$colorbacktabcard1   =empty($user->conf->THEME_ELDY_ENABLE_PERSONALIZED)?(empty($conf->global->THEME_ELDY_BACKTABCARD1) ?$colorbacktabcard1:$conf->global->THEME_ELDY_BACKTABCARD1)  :(empty($user->conf->THEME_ELDY_BACKTABCARD1)?$colorbacktabcard1:$user->conf->THEME_ELDY_BACKTABCARD1);
$colorbacktabactive  =empty($user->conf->THEME_ELDY_ENABLE_PERSONALIZED)?(empty($conf->global->THEME_ELDY_BACKTABACTIVE)?$colorbacktabactive:$conf->global->THEME_ELDY_BACKTABACTIVE):(empty($user->conf->THEME_ELDY_BACKTABACTIVE)?$colorbacktabactive:$user->conf->THEME_ELDY_BACKTABACTIVE);
$colorbacklineimpair1=empty($user->conf->THEME_ELDY_ENABLE_PERSONALIZED)?(empty($conf->global->THEME_ELDY_LINEIMPAIR1)  ?$colorbacklineimpair1:$conf->global->THEME_ELDY_LINEIMPAIR1):(empty($user->conf->THEME_ELDY_LINEIMPAIR1)?$colorbacklineimpair1:$user->conf->THEME_ELDY_LINEIMPAIR1);
$colorbacklineimpair2=empty($user->conf->THEME_ELDY_ENABLE_PERSONALIZED)?(empty($conf->global->THEME_ELDY_LINEIMPAIR2)  ?$colorbacklineimpair2:$conf->global->THEME_ELDY_LINEIMPAIR2):(empty($user->conf->THEME_ELDY_LINEIMPAIR2)?$colorbacklineimpair2:$user->conf->THEME_ELDY_LINEIMPAIR2);
$colorbacklinepair1  =empty($user->conf->THEME_ELDY_ENABLE_PERSONALIZED)?(empty($conf->global->THEME_ELDY_LINEPAIR1)    ?$colorbacklinepair1:$conf->global->THEME_ELDY_LINEPAIR1)    :(empty($user->conf->THEME_ELDY_LINEPAIR1)?$colorbacklinepair1:$user->conf->THEME_ELDY_LINEPAIR1);
$colorbacklinepair2  =empty($user->conf->THEME_ELDY_ENABLE_PERSONALIZED)?(empty($conf->global->THEME_ELDY_LINEPAIR2)    ?$colorbacklinepair2:$conf->global->THEME_ELDY_LINEPAIR2)    :(empty($user->conf->THEME_ELDY_LINEPAIR2)?$colorbacklinepair2:$user->conf->THEME_ELDY_LINEPAIR2);
$colorbacklinepairhover=empty($user->conf->THEME_ELDY_ENABLE_PERSONALIZED)?(empty($conf->global->THEME_ELDY_LINEPAIRHOVER)    ?$colorbacklinepairhover:$conf->global->THEME_ELDY_LINEPAIRHOVER)    :(empty($user->conf->THEME_ELDY_LINEPAIRHOVER)?$colorbacklinepairhover:$user->conf->THEME_ELDY_LINEPAIRHOVER);
$colorbackbody       =empty($user->conf->THEME_ELDY_ENABLE_PERSONALIZED)?(empty($conf->global->THEME_ELDY_BACKBODY)     ?$colorbackbody:$conf->global->THEME_ELDY_BACKBODY)          :(empty($user->conf->THEME_ELDY_BACKBODY)?$colorbackbody:$user->conf->THEME_ELDY_BACKBODY);
$colortexttitlenotab =empty($user->conf->THEME_ELDY_ENABLE_PERSONALIZED)?(empty($conf->global->THEME_ELDY_TEXTTITLENOTAB)?$colortexttitlenotab:$conf->global->THEME_ELDY_TEXTTITLENOTAB)             :(empty($user->conf->THEME_ELDY_TEXTTITLENOTAB)?$colortexttitlenotab:$user->conf->THEME_ELDY_TEXTTITLENOTAB);
$colortexttitle      =empty($user->conf->THEME_ELDY_ENABLE_PERSONALIZED)?(empty($conf->global->THEME_ELDY_TEXTTITLE)    ?$colortexttitle:$conf->global->THEME_ELDY_TEXTTITLE)             :(empty($user->conf->THEME_ELDY_TEXTTITLE)?$colortexttitle:$user->conf->THEME_ELDY_TEXTTITLE);
$colortext           =empty($user->conf->THEME_ELDY_ENABLE_PERSONALIZED)?(empty($conf->global->THEME_ELDY_TEXT)         ?$colortext:$conf->global->THEME_ELDY_TEXT)                  :(empty($user->conf->THEME_ELDY_TEXT)?$colortext:$user->conf->THEME_ELDY_TEXT);
$colortextlink       =empty($user->conf->THEME_ELDY_ENABLE_PERSONALIZED)?(empty($conf->global->THEME_ELDY_TEXTLINK)     ?$colortextlink:$conf->global->THEME_ELDY_TEXTLINK)              :(empty($user->conf->THEME_ELDY_TEXTLINK)?$colortextlink:$user->conf->THEME_ELDY_TEXTLINK);
$fontsize            =empty($user->conf->THEME_ELDY_ENABLE_PERSONALIZED)?(empty($conf->global->THEME_ELDY_FONT_SIZE1)   ?$fontsize:$conf->global->THEME_ELDY_FONT_SIZE1)             :(empty($user->conf->THEME_ELDY_FONT_SIZE1)?$fontsize:$user->conf->THEME_ELDY_FONT_SIZE1);
$fontsizesmaller     =empty($user->conf->THEME_ELDY_ENABLE_PERSONALIZED)?(empty($conf->global->THEME_ELDY_FONT_SIZE2)   ?$fontsize:$conf->global->THEME_ELDY_FONT_SIZE2)             :(empty($user->conf->THEME_ELDY_FONT_SIZE2)?$fontsize:$user->conf->THEME_ELDY_FONT_SIZE2);
// Hover color
$colorbacklinepairhover=((! isset($conf->global->THEME_ELDY_USE_HOVER) || (string) $conf->global->THEME_ELDY_USE_HOVER === '0')?'':($conf->global->THEME_ELDY_USE_HOVER === '1'?'edf4fb':$conf->global->THEME_ELDY_USE_HOVER));
if (! empty($user->conf->THEME_ELDY_ENABLE_PERSONALIZED))
{
    $colorbacklinepairhover=((! isset($user->conf->THEME_ELDY_USE_HOVER) || $user->conf->THEME_ELDY_USE_HOVER === '0')?'':($user->conf->THEME_ELDY_USE_HOVER === '1'?'edf4fb':$user->conf->THEME_ELDY_USE_HOVER));
}

//$colortopbordertitle1=$colorbackhmenu1;

// Set text color to black or white
$colorbackhmenu1=join(',',colorStringToArray($colorbackhmenu1));    // Normalize value to 'x,y,z'
$tmppart=explode(',',$colorbackhmenu1);
$tmpval=(! empty($tmppart[0]) ? $tmppart[0] : 0)+(! empty($tmppart[1]) ? $tmppart[1] : 0)+(! empty($tmppart[2]) ? $tmppart[2] : 0);
if ($tmpval <= 460) $colortextbackhmenu='FFFFFF';
else $colortextbackhmenu='000000';

$colorbackvmenu1=join(',',colorStringToArray($colorbackvmenu1));    // Normalize value to 'x,y,z'
$tmppart=explode(',',$colorbackvmenu1);
$tmpval=(! empty($tmppart[0]) ? $tmppart[0] : 0)+(! empty($tmppart[1]) ? $tmppart[1] : 0)+(! empty($tmppart[2]) ? $tmppart[2] : 0);
if ($tmpval <= 460) { $colortextbackvmenu='FFFFFF'; }
else { $colortextbackvmenu='000000'; }

$colorbacktitle1=join(',',colorStringToArray($colorbacktitle1));    // Normalize value to 'x,y,z'
$tmppart=explode(',',$colorbacktitle1);
if ($colortexttitle == '')
{
    $tmpval=(! empty($tmppart[0]) ? $tmppart[0] : 0)+(! empty($tmppart[1]) ? $tmppart[1] : 0)+(! empty($tmppart[2]) ? $tmppart[2] : 0);
    if ($tmpval <= 460) { $colortexttitle='FFFFFF'; $colorshadowtitle='888888'; }
    else { $colortexttitle='000000'; $colorshadowtitle='FFFFFF'; }
}

$colorbacktabcard1=join(',',colorStringToArray($colorbacktabcard1));    // Normalize value to 'x,y,z'
$tmppart=explode(',',$colorbacktabcard1);
$tmpval=(! empty($tmppart[0]) ? $tmppart[0] : 0)+(! empty($tmppart[1]) ? $tmppart[1] : 0)+(! empty($tmppart[2]) ? $tmppart[2] : 0);
if ($tmpval <= 460) { $colortextbacktab='FFFFFF'; }
else { $colortextbacktab='111111'; }


// Format color value to match expected format (may be 'FFFFFF' or '255,255,255')
$colorbackhmenu1=join(',',colorStringToArray($colorbackhmenu1));
$colorbackvmenu1=join(',',colorStringToArray($colorbackvmenu1));
$colorbacktitle1=join(',',colorStringToArray($colorbacktitle1));
$colorbacktabcard1=join(',',colorStringToArray($colorbacktabcard1));
$colorbacktabactive=join(',',colorStringToArray($colorbacktabactive));
$colorbacklineimpair1=join(',',colorStringToArray($colorbacklineimpair1));
$colorbacklineimpair2=join(',',colorStringToArray($colorbacklineimpair2));
$colorbacklinepair1=join(',',colorStringToArray($colorbacklinepair1));
$colorbacklinepair2=join(',',colorStringToArray($colorbacklinepair2));
if ($colorbacklinepairhover != '') $colorbacklinepairhover=join(',',colorStringToArray($colorbacklinepairhover));
$colorbackbody=join(',',colorStringToArray($colorbackbody));
$colortexttitlenotab=join(',',colorStringToArray($colortexttitlenotab));
$colortexttitle=join(',',colorStringToArray($colortexttitle));
$colortext=join(',',colorStringToArray($colortext));
$colortextlink=join(',',colorStringToArray($colortextlink));

$nbtopmenuentries=$menumanager->showmenu('topnb');

print '/*'."\n";
print 'colorbackbody='.$colorbackbody."\n";
print 'colorbackvmenu1='.$colorbackvmenu1."\n";
print 'colorbackhmenu1='.$colorbackhmenu1."\n";
print 'colorbacktitle1='.$colorbacktitle1."\n";
print 'colorbacklineimpair1='.$colorbacklineimpair1."\n";
print 'colorbacklineimpair2='.$colorbacklineimpair2."\n";
print 'colorbacklinepair1='.$colorbacklinepair1."\n";
print 'colorbacklinepair2='.$colorbacklinepair2."\n";
print 'colorbacklinepairhover='.$colorbacklinepairhover."\n";
print '$colortexttitlenotab='.$colortexttitlenotab."\n";
print '$colortexttitle='.$colortexttitle."\n";
print '$colortext='.$colortext."\n";
print '$colortextlink='.$colortextlink."\n";
print '$colortextbackhmenu='.$colortextbackhmenu."\n";
print '$colortextbackvmenu='.$colortextbackvmenu."\n";
print 'dol_hide_topmenu='.$dol_hide_topmenu."\n";
print 'dol_hide_leftmenu='.$dol_hide_leftmenu."\n";
print 'dol_optimize_smallscreen='.$dol_optimize_smallscreen."\n";
print 'dol_no_mouse_hover='.$dol_no_mouse_hover."\n";
print 'dol_screenwidth='.$_SESSION['dol_screenwidth']."\n";
print 'dol_screenheight='.$_SESSION['dol_screenheight']."\n";
print 'fontsize='.$fontsize."\n";
print 'nbtopmenuentries='.$nbtopmenuentries."\n";
print '*/'."\n";

?>

/* ============================================================================== */
/* Default styles                                                                 */
/* ============================================================================== */


body {
<?php if (GETPOST("optioncss") == 'print') {  ?>
	background-color: #FFFFFF;
<?php } else { ?>
	background: rgb(<?php print $colorbackbody; ?>);
<?php } ?>
	color: rgb(<?php echo $colortext; ?>);
	font-size: <?php print $fontsize ?>px;
	font-family: <?php print $fontlist ?>;
    margin-top: 0;
    margin-bottom: 0;
    margin-right: 0;
    margin-left: 0;
    <?php print 'direction: '.$langs->trans("DIRECTION").";\n"; ?>
}

th a, .thumbstat, a.tab { color: rgb(<?php print $colortexttitle; ?>) !important; font-weight: bold !important; }
a.tab { font-weight: bold !important; }

a:link, a:visited, a:hover, a:active { font-family: <?php print $fontlist ?>; font-weight: normal; color: rgb(<?php print $colortextlink; ?>); text-decoration: none;  }
a:hover { text-decoration: underline; color: rgb(<?php print $colortextlink; ?>); }
a.commonlink { color: rgb(<?php print $colortextlink; ?>) !important; text-decoration: none; }

input, input.flat, textarea, textarea.flat, form.flat select, select, select.flat, .dataTables_length label select {
    background-color: #FFF;
}

textarea:focus, button:focus {
    /* v6 box-shadow: 0 0 4px #8091BF; */
	border: 1px solid #aaa !important;
}
input:focus, select:focus {
    /* box-shadow: 0 0 4px #8091BF; */
	border-bottom: 1px solid #666;
}
input.select2-input {
	border-bottom: none ! important;
}
.select2-choice {
	border: none;
	border-bottom: 1px solid #aaa !important;
}

textarea.cke_source:focus
{
	box-shadow: none;
}

input, input.flat, textarea, textarea.flat, form.flat select, select, select.flat, .dataTables_length label select {
    font-size: <?php print $fontsize ?>px;
    font-family: <?php print $fontlist ?>;

    border: 1px solid #C0C0C0;
    /* v6 border: none;
    border-bottom: 1px solid #C0C0C0;
    outline: none !important;*/
    margin: 0px 0px 0px 0px;
}

input, select {
	/* v6 border-bottom: solid 1px rgba(0,0,0,.2);*/
	border-radius: 2px;
	border: solid 1px rgba(0,0,0,.3);
	border-top:solid 1px rgba(0,0,0,.3);
	border-bottom:solid 1px rgba(0,0,0,.2);

	padding:4px;
	margin-left:0px;
	margin-bottom:1px;
	margin-top:1px;
	}
textarea {
	border-radius: 2px;
	border: solid 1px rgba(0,0,0,.3);
	border-top:solid 1px rgba(0,0,0,.3);
	border-bottom:solid 1px rgba(0,0,0,.2);

	padding:4px;
	margin-left:0px;
	margin-bottom:1px;
	margin-top:1px;
	}
input.removedassigned  {
	padding: 2px !important;
	vertical-align: text-bottom;
	margin-bottom: -3px;
}
input.smallpadd {	/* Used for timesheet input */
	padding-left: 0px !important;
	padding-right: 0px !important;
}
input.buttongen {
	vertical-align: middle;
}
span.timesheetalreadyrecorded input {
    /*font-size: smaller;*/
    border: none;
    /*background:	transparent;*/
}

select.flat, form.flat select {
	font-weight: normal;
}
.optiongrey, .opacitymedium {
	opacity: 0.5;
}
.opacityhigh {
	opacity: 0.2;
}
.opacitytransp {
	opacity: 0;
}
select:invalid { color: gray; }
	input:disabled {
	background:#ddd;
}

input.liste_titre {
	box-shadow: none !important;
}
input.removedfile {
	padding: 0px !important;
	border: 0px !important;
	vertical-align: text-bottom;
}
textarea:disabled {
	background:#ddd;
}
input[type=file ]    { background-color: transparent; border-top: none; border-left: none; border-right: none; box-shadow: none; }
input[type=checkbox] { background-color: transparent; border: none; box-shadow: none; }
input[type=radio]    { background-color: transparent; border: none; box-shadow: none; }
input[type=image]    { background-color: transparent; border: none; box-shadow: none; }
input:-webkit-autofill {
	background-color: #FDFFF0 !important;
	background-image:none !important;
	-webkit-box-shadow: 0 0 0 50px #FDFFF0 inset;
}
::-webkit-input-placeholder { color:#ccc; }
:-moz-placeholder { color:#bbb; } 			/* firefox 18- */
::-moz-placeholder { color:#bbb; } 			/* firefox 19+ */
:-ms-input-placeholder { color:#ccc; } 		/* ie */
input:-moz-placeholder { color:#ccc; }

fieldset { border: 1px solid #AAAAAA !important; }


.button, .buttonDelete, input[name="sbmtConnexion"] {
    font-family: <?php print $fontlist ?>;
	border-color: #c5c5c5;
	border-color: rgba(0, 0, 0, 0.15) rgba(0, 0, 0, 0.15) rgba(0, 0, 0, 0.25);
	display: inline-block;
	padding: 4px 14px;
	margin-bottom: 0;
	margin-top: 0;
	text-align: center;
	cursor: pointer;
	color: #333333 !important;
	text-decoration: none !important;
	text-shadow: 0 1px 1px rgba(255, 255, 255, 0.75);
	background-color: #f5f5f5;
	background-image: -moz-linear-gradient(top, #ffffff, #e6e6e6);
	background-image: -webkit-gradient(linear, 0 0, 0 100%, from(#ffffff), to(#e6e6e6));
	background-image: -webkit-linear-gradient(top, #ffffff, #e6e6e6);
	background-image: -o-linear-gradient(top, #ffffff, #e6e6e6);
	background-image: linear-gradient(to bottom, #ffffff, #e6e6e6);
	background-repeat: repeat-x;
	filter: progid:DXImageTransform.Microsoft.gradient(startColorstr='#ffffffff', endColorstr='#ffe6e6e6', GradientType=0);
	border-color: #e6e6e6 #e6e6e6 #bfbfbf;
	border-color: rgba(0, 0, 0, 0.1) rgba(0, 0, 0, 0.1) rgba(0, 0, 0, 0.25);
	filter: progid:DXImageTransform.Microsoft.gradient(enabled = false);
	border: 1px solid #bbbbbb;
	border-bottom-color: #a2a2a2;
	-webkit-border-radius: 2px;
	-moz-border-radius: 2px;
	border-radius: 2px;
	-webkit-box-shadow: inset 0 1px 0 rgba(255, 255, 255, 0.2), 0 1px 2px rgba(0, 0, 0, 0.05);
	-moz-box-shadow: inset 0 1px 0 rgba(255, 255, 255, 0.2), 0 1px 2px rgba(0, 0, 0, 0.05);
	box-shadow: inset 0 1px 0 rgba(255, 255, 255, 0.2), 0 1px 2px rgba(0, 0, 0, 0.05);
}
.button:focus, .buttonDelete:focus  {
	-moz-box-shadow: 0px 0px 6px 1px rgba(0, 0, 60, 0.2), 0px 0px 0px rgba(60,60,60,0.1);
	-webkit-box-shadow: 0px 0px 6px 1px rgba(0, 0, 60, 0.2), 0px 0px 0px rgba(60,60,60,0.1);
	box-shadow: 0px 0px 6px 1px rgba(0, 0, 60, 0.2), 0px 0px 0px rgba(60,60,60,0.1);
}
.button:hover, .buttonDelete:hover   {
	-moz-box-shadow: 0px 0px 6px 1px rgba(0, 0, 0, 0.2), 0px 0px 0px rgba(60,60,60,0.1);
	-webkit-box-shadow: 0px 0px 6px 1px rgba(0, 0, 0, 0.2), 0px 0px 0px rgba(60,60,60,0.1);
	box-shadow: 0px 0px 6px 1px rgba(0, 0, 0, 0.2), 0px 0px 0px rgba(60,60,60,0.1);
}
.button:disabled, .buttonDelete:disabled {
	opacity: 0.4;
    filter: alpha(opacity=40); /* For IE8 and earlier */
    box-shadow: none;
    -webkit-box-shadow: none;
    -moz-box-shadow: none;
    cursor: auto;
}
.buttonRefused {
	pointer-events: none;
   	cursor: default;
	opacity: 0.4;
    filter: alpha(opacity=40); /* For IE8 and earlier */
    box-shadow: none;
    -webkit-box-shadow: none;
    -moz-box-shadow: none;
}
form {
    padding:0px;
    margin:0px;
}
div.float
{
    float:<?php print $left; ?>;
}
div.floatright
{
    float:<?php print $right; ?>;
}
.inline-block
{
	display:inline-block;
}

th .button {
    -moz-box-shadow: none !important;
    -webkit-box-shadow: none !important;
    box-shadow: none !important;
	-moz-border-radius:0px !important;
	-webkit-border-radius:0px !important;
	border-radius:0px !important;
}
.maxwidthsearch {		/* Max width of column with the search picto */
	width: 54px;
}
.valigntop {
	vertical-align: top;
}
.valignmiddle {
	vertical-align: middle;
}
.valignbottom {
	vertical-align: bottom;
}
.centpercent {
	width: 100%;
}
.quatrevingtpercent, .inputsearch {
	width: 80%;
}
.soixantepercent {
	width: 60%;
}
textarea.centpercent {
	width: 96%;
}
.center {
    text-align: center;
    margin: 0px auto;
}
.left {
	text-align: <?php print $left; ?>;
}
.right {
	text-align: <?php print $right; ?>;
}
.nowrap {
	white-space: <?php print ($dol_optimize_smallscreen?'normal':'nowrap'); ?>;
}
.nobold {
	font-weight: normal !important;
}
.nounderline {
    text-decoration: none;
}
.cursorpointer {
	cursor: pointer;
}
.badge {
	display: inline-block;
	min-width: 10px;
	padding: 2px 5px;
	font-size: 10px;
	font-weight: 700;
	line-height: 0.9em;
	color: #fff;
	text-align: center;
	white-space: nowrap;
	vertical-align: baseline;
	background-color: #777;
	border-radius: 10px;
}
.movable {
	cursor: move;
}
.borderrightlight
{
	border-right: 1px solid #DDD;
}
#formuserfile {
	margin-top: 4px;
}
#formuserfile_link {
	margin-left: 1px;
}
.listofinvoicetype {
	height: 28px;
	vertical-align: middle;
}
div.divsearchfield {
	float: <?php print $left; ?>;
	margin-<?php print $right; ?>: 12px;
    margin-<?php print $left; ?>: 2px;
	margin-top: 4px;
    margin-bottom: 4px;
  	padding-left: 2px;
}
div.confirmmessage {
	padding-top: 6px;
}
div.myavailability {
	padding-top: 6px;
}
.googlerefreshcal {
	padding-top: 4px;
	padding-bottom: 4px;
}
.checkallactions {
	vertical-align: top;
    margin-top: 6px;
    margin-left: 4px;
}
.selectlimit, .marginrightonly {
	margin-right: 10px !important;
}
.strikefordisabled {
	text-decoration: line-through;
}
/* using a tdoverflowxxx make the min-with not working */
.tdoverflow {
    max-width: 0;
    overflow: hidden;
    text-overflow: ellipsis;
    white-space: nowrap;
}
.tdoverflowmax100 {			/* For tdoverflow, the max-midth become a minimum ! */
    max-width: 100px;
    overflow: hidden;
    text-overflow: ellipsis;
    white-space: nowrap;
}
.tdoverflowmax300 {			/* For tdoverflow, the max-midth become a minimum ! */
    max-width: 300px;
    overflow: hidden;
    text-overflow: ellipsis;
    white-space: nowrap;
}
.tdoverflowauto {
    max-width: 0;
    overflow: auto;
}
.tablelistofcalendars {
	margin-top: 25px !important;
}
.amountalreadypaid {
}
.amountpaymentcomplete {
	color: #008800;
	font-weight: bold;
}
.amountremaintopay {
	color: #880000;
	font-weight: bold;
}
.amountremaintopayback {
	font-weight: bold;
}
.savingdocmask {
	margin-top: 6px;
	margin-bottom: 12px;
}

/* DOL_XXX for future usage (when left menu has been removed). If we do not use datatable */
/*.table-responsive {
    width: calc(100% - 330px);
    margin-bottom: 15px;
    overflow-y: hidden;
    -ms-overflow-style: -ms-autohiding-scrollbar;
}*/
/* Style used for most tables */
.div-table-responsive, .div-table-responsive-no-min {
    overflow-x: auto;
    min-height: 0.01%;
}
/* Style used for full page tables with field selector and no content after table (priority before previous for such tables) */
div.fiche>form>div.div-table-responsive, div.fiche>form>div.div-table-responsive-no-min {
    overflow-x: auto;
}
div.fiche>form>div.div-table-responsive {
    min-height: 350px;
}


/* ============================================================================== */
/* Styles to hide objects                                                         */
/* ============================================================================== */

.clearboth  { clear:both; }
.hideobject { display: none; }
.minwidth50  { min-width: 50px; }
/* rule for not too small screen only */
@media only screen and (min-width: <?php echo round($nbtopmenuentries * $fontsize * 3.4, 0) + 7; ?>px)
{
    .minwidth100 { min-width: 100px; }
    .minwidth200 { min-width: 200px; }
    .minwidth300 { min-width: 300px; }
    .minwidth400 { min-width: 400px; }
    .minwidth500 { min-width: 500px; }
    .minwidth50imp  { min-width: 50px !important; }
    .minwidth100imp { min-width: 100px !important; }
    .minwidth200imp { min-width: 200px !important; }
    .minwidth300imp { min-width: 300px !important; }
    .minwidth400imp { min-width: 400px !important; }
    .minwidth500imp { min-width: 500px !important; }
}
.maxwidth25  { max-width: 25px; }
.maxwidth50  { max-width: 50px; }
.maxwidth75  { max-width: 75px; }
.maxwidth100 { max-width: 100px; }
.maxwidth150 { max-width: 150px; }
.maxwidth200 { max-width: 200px; }
.maxwidth300 { max-width: 300px; }
.maxwidth400 { max-width: 400px; }
.maxwidth500 { max-width: 500px; }
.maxwidth50imp  { max-width: 50px !important; }
.minheight20 { min-height: 20px; }
.minheight40 { min-height: 40px; }
.titlefieldcreate { width: 20%; }
.titlefield       { width: 25%; }
.titlefieldmiddle { width: 50%; }
.imgmaxwidth180 { max-width: 180px; }

/* Force values for small screen 1400 */
@media only screen and (max-width: 1400px)
{
	.titlefield { width: 30% !important; }
	.titlefieldcreate { width: 30% !important; }
	.minwidth50imp  { min-width: 50px !important; }
    .minwidth100imp { min-width: 100px !important; }
    .minwidth200imp { min-width: 200px !important; }
    .minwidth300imp { min-width: 300px !important; }
    .minwidth400imp { min-width: 300px !important; }
    .minwidth500imp { min-width: 300px !important; }
}

/* Force values for small screen 1000 */
@media only screen and (max-width: 1000px)
{
    .maxwidthonsmartphone { max-width: 100px; }
	.minwidth50imp  { min-width: 50px !important; }
    .minwidth100imp { min-width: 50px !important; }
    .minwidth200imp { min-width: 100px !important; }
    .minwidth300imp { min-width: 100px !important; }
    .minwidth400imp { min-width: 100px !important; }
    .minwidth500imp { min-width: 100px !important; }
}

/* Force values for small screen 570 */
@media only screen and (max-width: 570px)
{
    .tdoverflowonsmartphone {
        max-width: 0;
        overflow: hidden;
        text-overflow: ellipsis;
        white-space: nowrap;
    }
	div.fiche {
		    margin-top: <?php print ($dol_hide_topmenu?'12':'6'); ?>px !important;
	}
	div.titre {
		line-height: 2em;
	}
    .border tbody tr, .border tbody tr td, div.tabBar table.border tr, div.tabBar table.border tr td, div.tabBar div.border .table-border-row, div.tabBar div.border .table-key-border-col, div.tabBar div.border .table-val-border-col {
    	height: 40px !important;
    }

    .quatrevingtpercent, .inputsearch {
    	width: 95%;
    }

	input, input[type=text], input[type=password], select, textarea     {
		min-width: 20px;
    	min-height: 1.4em;
    	line-height: 1.4em;
    	padding: .4em .1em;
    	border: 1px solid #BBB;
    	/* max-width: inherit; why this ? */
     }

    .hideonsmartphone { display: none; }
    .noenlargeonsmartphone { width : 50px !important; display: inline !important; }
    .maxwidthonsmartphone, #search_newcompany.ui-autocomplete-input { max-width: 100px; }
    .maxwidth50onsmartphone { max-width: 40px; }
    .maxwidth75onsmartphone { max-width: 50px; }
    .maxwidth100onsmartphone { max-width: 70px; }
    .maxwidth150onsmartphone { max-width: 120px; }
    .maxwidth200onsmartphone { max-width: 200px; }
    .maxwidth300onsmartphone { max-width: 300px; }
    .maxwidth400onsmartphone { max-width: 400px; }
	.minwidth50imp  { min-width: 50px !important; }
    .minwidth100imp { min-width: 50px !important; }
    .minwidth200imp { min-width: 50px !important; }
    .minwidth300imp { min-width: 50px !important; }
    .minwidth400imp { min-width: 50px !important; }
    .minwidth500imp { min-width: 50px !important; }
    .titlefield { width: auto; }
    .titlefieldcreate { width: auto; }

	#tooltip {
		position: absolute;
		width: <?php print dol_size(300,'width'); ?>px;
	}

	/* intput, input[type=text], */
	select {
		width: 98%;
		min-width: 40px;
	}

	div.divphotoref {
		padding-right: 5px;
	}
    img.photoref, div.photoref {
    	border: none;
    	-moz-box-shadow: none;
        -webkit-box-shadow: none;
        box-shadow: none;
        padding: 4px;
    	height: 20px;
    	width: 20px;
        object-fit: contain;
    }

	div.statusref {
    	padding-right: 10px;
   	}
}
.linkobject { cursor: pointer; }
<?php if (GETPOST("optioncss") == 'print') { ?>
.hideonprint { display: none; }
<?php } ?>


/* ============================================================================== */
/* Styles for dragging lines                                                      */
/* ============================================================================== */

.dragClass {
	color: #002255;
}
td.showDragHandle {
	cursor: move;
}
.tdlineupdown {
	white-space: nowrap;
	min-width: 10px;
}


/* ============================================================================== */
/* Styles de positionnement des zones                                             */
/* ============================================================================== */

#id-container {
	display: table;					/* DOL_XXX Empeche fonctionnement correct du scroll horizontal sur tableau, avec datatable ou CSS */
	table-layout: fixed;
}
#id-right, #id-left {
	padding-top: 16px;
	padding-bottom: 8px;

	display: table-cell;			/* DOL_XXX Empeche fonctionnement correct du scroll horizontal sur tableau, avec datatable ou CSS */
	float: none;
	vertical-align: top;
}
#id-right {	/* This must stay id-right and not be replaced with echo $right */
	width: 100%;
}
#id-left {
/*	background-color: #fff;
	border-right: 1px #888 solid;
	height: calc(100% - 50px);*/
}

.side-nav {
	display: table-cell;
	border-right: 1px solid #d0d0d0;
	box-shadow: 3px 0 6px -2px #eee;
}
div.blockvmenulogo
{
	border-bottom: 0 !important;
}
div.blockvmenupair, div.blockvmenuimpair, div.blockvmenubookmarks {
	border-top: none !important;
	border-left: none !important;
	border-right: none !important;
	border-bottom: 1px solid #e0e0e0;
	padding-left: 0 !important;
}
div.blockvmenuend {
	border: none !important;
	padding-left: 0 !important;
}
div.vmenu, td.vmenu {
	padding-right: 6px !important;
}



/* For smartphone (testmenuhider is on) */
<?php if ((GETPOST('testmenuhider') || ! empty($conf->global->MAIN_TESTMENUHIDER)) && empty($conf->global->MAIN_OPTIMIZEFORTEXTBROWSER)) { ?>
#id-container {
	width: 100%;
}
.side-nav {
	border-bottom: 1px solid #BBB;
	background: #FFF;
}
.side-nav {
	position: absolute;
    z-index: 90;
    display: none;
}
div.blockvmenulogo
{
	border-bottom: 0 !important;
}
div.blockvmenusearch {
	padding-bottom: 12px !important;
	border-bottom: 1px solid #e0e0e0;
}
div.blockvmenupair, div.blockvmenuimpair, div.blockvmenubookmarks, div.blockvmenuend {
	border-top: none !important;
	border-left: none !important;
	border-right: none !important;
	border-bottom: 1px solid #e0e0e0;
	padding-left: 0 !important;
}
div.vmenu, td.vmenu {
	padding-right: 6px !important;
}
div.fiche {
	margin-<?php print $left; ?>: 6px !important;
	margin-<?php print $right; ?>: 6px !important;
}
<?php } ?>



div.fiche {
	margin-<?php print $left; ?>: <?php print (GETPOST("optioncss") == 'print'?6:($dol_hide_leftmenu?'6':'20')); ?>px;
	margin-<?php print $right; ?>: <?php print (GETPOST("optioncss") == 'print'?8:(empty($conf->dol_optimize_smallscreen)?'12':'6')); ?>px;
	<?php if (! empty($conf->dol_hide_leftmenu) && ! empty($conf->dol_hide_topmenu)) print 'margin-top: 4px;'."\n"; ?>
	<?php if (! empty($conf->dol_hide_leftmenu)) print 'margin-bottom: 12px;'."\n"; ?>
}
div.fichecenter {
	width: 100%;
	clear: both;	/* This is to have div fichecenter that are true rectangles */
}
div.fichecenterbis {
	margin-top: 8px;
}
div.fichethirdleft {
	<?php if ($conf->browser->layout != 'phone')   { print "float: ".$left.";\n"; } ?>
	<?php if ($conf->browser->layout != 'phone')   { print "width: 50%;\n"; } ?>
	<?php if ($conf->browser->layout == 'phone')   { print "padding-bottom: 6px;\n"; } ?>
}
div.fichetwothirdright {
	<?php if ($conf->browser->layout != 'phone')   { print "float: ".$right.";\n"; } ?>
	<?php if ($conf->browser->layout != 'phone')   { print "width: 50%;\n"; } ?>
	<?php if ($conf->browser->layout == 'phone')   { print "padding-bottom: 6px\n"; } ?>
}
div.fichehalfleft {
	<?php if ($conf->browser->layout != 'phone')   { print "float: ".$left.";\n"; } ?>
	<?php if ($conf->browser->layout != 'phone')   { print "width: 50%;\n"; } ?>
}
div.fichehalfright {
	<?php if ($conf->browser->layout != 'phone')   { print "float: ".$right.";\n"; } ?>
	<?php if ($conf->browser->layout != 'phone')   { print "width: 50%;\n"; } ?>
}
div.ficheaddleft {
	<?php if ($conf->browser->layout != 'phone')   { print "padding-".$left.": 16px;\n"; }
	else print "margin-top: 10px;\n"; ?>
}
/* Force values on one colum for small screen */
@media only screen and (max-width: 1000px)
{
    div.fiche {
    	margin-<?php print $left; ?>: <?php print (GETPOST("optioncss") == 'print'?6:($dol_hide_leftmenu?'6':'20')); ?>px;
    	margin-<?php print $right; ?>: <?php print (GETPOST("optioncss") == 'print'?8:6); ?>px;
    	<?php if (! empty($conf->dol_hide_leftmenu) && ! empty($conf->dol_hide_topmenu)) print 'margin-top: 4px;'; ?>
    }
    div.fichecenter {
    	width: 100%;
    	clear: both;	/* This is to have div fichecenter that are true rectangles */
    }
    div.fichecenterbis {
    	margin-top: 8px;
    }
    div.fichethirdleft {
    	float: none;
    	width: auto;
    	padding-bottom: 6px;
    }
    div.fichetwothirdright {
    	float: none;
    	width: auto;
    	padding-bottom: 6px;
    }
    div.fichehalfleft {
    	float: none;
    	width: auto;
    }
    div.fichehalfright {
    	float: none;
    	width: auto;
    }
    div.ficheaddleft {
    	<?php print "padding-".$left.": 0px;\n"; ?>
    	margin-top: 10px;
    }
}

/* For table into table into card */
div.ficheaddleft tr.liste_titre:first-child td table.nobordernopadding td {
    padding: 0 0 0 0;
}
div.nopadding {
	padding: 0 !important;
}

.containercenter {
	display : table;
	margin : 0px auto;
}

#pictotitle {
	margin-<?php echo $right; ?>: 8px;
	margin-bottom: 4px;
}
.pictoobjectwidth {
	width: 14px;
}
.pictosubstatus {
    padding-left: 2px;
    padding-right: 2px;
}
.pictostatus {
	width: 15px;
	vertical-align: middle;
	margin-top: -3px
}
.pictowarning, .pictopreview {
    padding-<?php echo $left; ?>: 3px;
}
.colorthumb {
	padding-left: 1px !important;
	padding-right: 1px;
	padding-top: 1px;
	padding-bottom: 1px;
	width: 44px;
}
div.attacharea {
	padding-top: 10px;
	padding-bottom: 10px;
}

div.arearef {
	padding-top: 2px;
	margin-bottom: 10px;
	padding-bottom: 7px;
}
div.arearefnobottom {
	padding-top: 2px;
	padding-bottom: 4px;
}
div.heightref {
	min-height: 80px;
}
div.divphotoref {
	padding-right: 20px;
}
div.statusref {
	float: right;
	padding-left: 12px;
	margin-top: 8px;
	margin-bottom: 10px;
	clear: both;
}
img.photoref, div.photoref {
	border: 1px solid #CCC;
	-moz-box-shadow: 3px 3px 4px #DDD;
    -webkit-box-shadow: 3px 3px 4px #DDD;
    box-shadow: 3px 3px 4px #DDD;
    padding: 4px;
	height: 80px;
	width: 80px;
    object-fit: contain;
}
img.fitcontain {
    object-fit: contain;
}
div.photoref {
	display:table-cell;
	vertical-align:middle;
	text-align:center;
}
img.photorefnoborder {
    padding: 2px;
	height: 48px;
	width: 48px;
    object-fit: contain;
    border: 1px solid #CCC;
}
.underrefbanner {
}
.underbanner {
	border-bottom: <?php echo $borderwith ?>px solid rgb(<?php echo $colortopbordertitle1 ?>);
}
.tdhrthin {
	margin: 0;
	padding-bottom: 0 !important;
}

/* ============================================================================== */
/* Menu top et 1ere ligne tableau                                                 */
/* ============================================================================== */

<?php
$minwidthtmenu=66;		/* minimum width for one top menu entry */
$heightmenu=46;			/* height of top menu, part with image */
$heightmenu2=48;        /* height of top menu, part with login  */
$disableimages = 0;
$maxwidthloginblock = 130;
if (! empty($conf->global->THEME_TOPMENU_DISABLE_IMAGE)) { $disableimages = 1; $maxwidthloginblock = 180; $minwidthtmenu=0; }
?>

div#id-top {
<?php if (GETPOST("optioncss") == 'print') {  ?>
	display:none;
<?php } else { ?>
	background: rgb(<?php echo $colorbackhmenu1 ?>);
	/*-webkit-box-shadow: 0 0 6px rgba(0,0,0,0.4);
    box-shadow: 0 0 6px rgba(0,0,0,0.4); */
	<?php if ($usegradienttop) { ?>
	background-image: linear-gradient(top, rgba(255,255,255,.1) 0%, rgba(0,0,0,.4) 100%);
	background-image: -o-linear-gradient(top, rgba(255,255,255,.1) 0%, rgba(0,0,0,.4) 100%);
	background-image: -moz-linear-gradient(top, rgba(255,255,255,.1) 0%, rgba(0,0,0,.4) 100%);
	background-image: -webkit-linear-gradient(top, rgba(255,255,255,.1) 0%, rgba(0,0,0,.4) 100%);
	background-image: -ms-linear-gradient(top, rgba(255,255,255,.1) 0%, rgba(0,0,0,.4) 100%);
	background-image: -webkit-gradient( linear, left top, left bottom, color-stop(0, rgba(255,255,255,.1)), color-stop(1, rgba(0,0,0,.4)) );
	<?php } ?>
	/*<?php if ($disableimages) { ?>
	height: 34px;
	<?php } else { ?>
	height: <?php print $heightmenu2; ?>px;
	<?php } ?>*/
<?php } ?>
}

div#tmenu_tooltip {
<?php if (GETPOST("optioncss") == 'print') {  ?>
	display:none;
<?php } else { ?>
	padding-<?php echo $right; ?>: <?php echo ($maxwidthloginblock - 10); ?>px;
<?php } ?>
}

div.tmenusep {
<?php if ($disableimages) { ?>
	display: none;
<?php } ?>
}

div.tmenudiv {
<?php if (GETPOST("optioncss") == 'print') {  ?>
	display:none;
<?php } else { ?>
    position: relative;
    display: block;
    white-space: nowrap;
    border-top: 0px;
    border-<?php print $left; ?>: 0px;
    border-<?php print $right; ?>: 0px;
    padding: 0px 0px 0px 0px;	/* t r b l */
    margin: 0px 0px 0px 0px;	/* t r b l */
	font-size: 13px;
    font-weight: normal;
	color: #000000;
    text-decoration: none;
<?php } ?>
}
div.tmenudisabled, a.tmenudisabled {
	opacity: 0.6;
}
a.tmenudisabled:link, a.tmenudisabled:visited, a.tmenudisabled:hover, a.tmenudisabled:active {
    font-weight: normal;
	padding: 0px 5px 0px 5px;
	white-space: nowrap;
	color: #<?php echo $colortextbackhmenu; ?>;
	text-decoration: none;
	cursor: not-allowed;
}

a.tmenu:link, a.tmenu:visited, a.tmenu:hover, a.tmenu:active {
    font-weight: normal;
	padding: 0px 5px 0px 3px;
	white-space: nowrap;
	color: #<?php echo $colortextbackhmenu; ?>;
    text-decoration: none;
}
a.tmenusel:link, a.tmenusel:visited, a.tmenusel:hover, a.tmenusel:active {
	font-weight: normal;
	padding: 0px 5px 0px 3px;
	margin: 0px 0px 0px 0px;
	white-space: nowrap;
	color: #<?php echo $colortextbackhmenu; ?>;
	text-decoration: none !important;
}


ul.tmenu {	/* t r b l */
    padding: 0px 0px 0px 0px;
    margin: 0px 0px 0px 0px;
	list-style: none;
	display: table;
}
ul.tmenu li {	/* We need this to have background color when menu entry wraps on new lines */
/*	background: rgb(<?php echo $colorbackhmenu1 ?>);
	<?php if ($usegradienttop) { ?>
	background-image: linear-gradient(top, rgba(255,255,255,.1) 0%, rgba(0,0,0,.4) 100%);
	background-image: -o-linear-gradient(top, rgba(255,255,255,.1) 0%, rgba(0,0,0,.4) 100%);
	background-image: -moz-linear-gradient(top, rgba(255,255,255,.1) 0%, rgba(0,0,0,.4) 100%);
	background-image: -webkit-linear-gradient(top, rgba(255,255,255,.1) 0%, rgba(0,0,0,.4) 100%);
	background-image: -ms-linear-gradient(top, rgba(255,255,255,.1) 0%, rgba(0,0,0,.4) 100%);
	background-image: -webkit-gradient( linear, left top, left bottom, color-stop(0, rgba(255,255,255,.1)), color-stop(1, rgba(0,0,0,.4)) );
	<?php } ?>*/
}
li.tmenu, li.tmenusel {
	<?php print $minwidthtmenu?'min-width: '.$minwidthtmenu.'px;':''; ?>
	text-align: center;
	vertical-align: bottom;
	<?php if (empty($conf->global->MAIN_MENU_INVERT)) { ?>
	float: <?php print $left; ?>;
    <?php } ?>
	position:relative;
	display: block;
	padding: 0 0 0 0;
	margin: 0 0 0 0;
	font-weight: normal;
}
li.menuhider:hover {
	background-image: none !important;
}
li.tmenusel, li.tmenu:hover {
    background-image: -o-linear-gradient(bottom, rgba(250,250,250,0.3) 0%, rgba(0,0,0,0.5) 100%);
    background-image: -moz-linear-gradient(bottom, rgba(0,0,0,0.5) 0%, rgba(250,250,250,0) 100%);
    background-image: -webkit-linear-gradient(bottom, rgba(0,0,0,0.5) 0%, rgba(250,250,250,0) 100%);
    background-image: -ms-linear-gradient(bottom, rgba(250,250,250,0.3) 0%, rgba(0,0,0,0.5) 100%);
    background-image: linear-gradient(bottom, rgba(250,250,250,0.3) 0%, rgba(0,0,0,0.5) 100%);
	/* background: rgb(<?php echo $colorbackhmenu1 ?>); */
}
.tmenuend .tmenuleft { width: 0px; }
.tmenuend { display: none; }
div.tmenuleft
{
	float: <?php print $left; ?>;
	margin-top: 0px;
	<?php if (empty($conf->dol_optimize_smallscreen)) { ?>
	width: 5px;
	background: url(<?php echo dol_buildpath($path.'/theme/'.$theme.'/img/menutab-r.png',1); ?>) 0 -6px no-repeat;
	<?php } ?>
	<?php if ($disableimages) { ?>
	height: 26px;
	<?php } else { ?>
	height: <?php print $heightmenu; ?>px;
	<?php } ?>
}
div.tmenucenter
{
	padding-left: 0px;
	padding-right: 0px;
	<?php if ($disableimages) { ?>
	padding-top: 8px;
	height: 26px;
	<?php } else { ?>
	padding-top: 2px;
    height: <?php print $heightmenu; ?>px;
	<?php } ?>
    width: 100%;
	/*
    max-width: <?php echo round($fontsize * 8); ?>px;
   	white-space: nowrap;
	overflow: hidden;
	text-overflow: ellipsis;
	color: #<?php echo $colortextbackhmenu; ?>;
	*/
}
#menu_titre_logo {
	padding-top: 0;
	padding-bottom: 0;
}
div.menu_titre {
	padding-top: 4px;
	padding-bottom: 4px;
	overflow: hidden;
    text-overflow: ellipsis;
<<<<<<< HEAD
    width: 188px;				/* required to have overflow working. must be same than menu_contenu */
=======
>>>>>>> 83a5b8e0
}
.mainmenuaspan
{
<?php if ($disableimages) { ?>
	padding-<?php print $left; ?>: 4px;
	padding-<?php print $right; ?>: 2px;
<?php } else { ?>
	padding-<?php print $right; ?>: 4px;
<?php } ?>
}

div.mainmenu {
	position : relative;
	background-repeat:no-repeat;
	background-position:center top;
	height: <?php echo ($heightmenu-19); ?>px;
	margin-left: 0px;
	min-width: 40px;
}

/* Do not load menu img if hidden to save bandwidth */
<?php if (empty($dol_hide_topmenu)) { ?>

div.mainmenu.home{
	background-image: url(<?php echo dol_buildpath($path.'/theme/'.$theme.'/img/menus/home.png',1) ?>);
	background-position-x: center;
}

div.mainmenu.accountancy {
	background-image: url(<?php echo dol_buildpath($path.'/theme/'.$theme.'/img/menus/money.png',1) ?>);
}

div.mainmenu.agenda {
	background-image: url(<?php echo dol_buildpath($path.'/theme/'.$theme.'/img/menus/agenda.png',1) ?>);
}

div.mainmenu.bank {
    background-image: url(<?php echo dol_buildpath($path.'/theme/'.$theme.'/img/menus/bank.png',1) ?>);
}

div.mainmenu.cashdesk {
	background-image: url(<?php echo dol_buildpath($path.'/theme/'.$theme.'/img/menus/pointofsale.png',1) ?>);
}

div.mainmenu.companies {
	background-image: url(<?php echo dol_buildpath($path.'/theme/'.$theme.'/img/menus/company.png',1) ?>);
}

div.mainmenu.commercial {
	background-image: url(<?php echo dol_buildpath($path.'/theme/'.$theme.'/img/menus/commercial.png',1) ?>);
}

div.mainmenu.ecm {
	background-image: url(<?php echo dol_buildpath($path.'/theme/'.$theme.'/img/menus/ecm.png',1) ?>);
}

div.mainmenu.externalsite {
	background-image: url(<?php echo dol_buildpath($path.'/theme/'.$theme.'/img/menus/externalsite.png',1) ?>);
}

div.mainmenu.ftp {
    background-image: url(<?php echo dol_buildpath($path.'/theme/'.$theme.'/img/menus/tools.png',1) ?>);
}

div.mainmenu.hrm {
	background-image: url(<?php echo dol_buildpath($path.'/theme/'.$theme.'/img/menus/holiday.png',1) ?>);
}

div.mainmenu.members {
	background-image: url(<?php echo dol_buildpath($path.'/theme/'.$theme.'/img/menus/members.png',1) ?>);
}

div.mainmenu.menu {
	background-image: url(<?php echo dol_buildpath($path.'/theme/'.$theme.'/img/menus/menu.png',1) ?>);
	top: 7px;
}

div.mainmenu.products {
	background-image: url(<?php echo dol_buildpath($path.'/theme/'.$theme.'/img/menus/products.png',1) ?>);
}

div.mainmenu.project {
	background-image: url(<?php echo dol_buildpath($path.'/theme/'.$theme.'/img/menus/project.png',1) ?>);
}

div.mainmenu.tools {
	background-image: url(<?php echo dol_buildpath($path.'/theme/'.$theme.'/img/menus/tools.png',1) ?>);
}

div.mainmenu.websites {
	background-image: url(<?php echo dol_buildpath($path.'/theme/'.$theme.'/img/menus/externalsite.png',1) ?>);
}

<?php
// Add here more div for other menu entries. moduletomainmenu=array('module name'=>'name of class for div')

$moduletomainmenu=array('user'=>'','syslog'=>'','societe'=>'companies','projet'=>'project','propale'=>'commercial','commande'=>'commercial',
	'produit'=>'products','service'=>'products','stock'=>'products',
	'don'=>'accountancy','tax'=>'accountancy','banque'=>'accountancy','facture'=>'accountancy','compta'=>'accountancy','accounting'=>'accountancy','adherent'=>'members','import'=>'tools','export'=>'tools','mailing'=>'tools',
	'contrat'=>'commercial','ficheinter'=>'commercial','deplacement'=>'commercial',
	'fournisseur'=>'companies',
	'barcode'=>'','fckeditor'=>'','categorie'=>'',
);
$mainmenuused='home';
foreach($conf->modules as $val)
{
	$mainmenuused.=','.(isset($moduletomainmenu[$val])?$moduletomainmenu[$val]:$val);
}
//var_dump($mainmenuused);
$mainmenuusedarray=array_unique(explode(',',$mainmenuused));

$generic=1;
// Put here list of menu entries when the div.mainmenu.menuentry was previously defined
$divalreadydefined=array('home','companies','products','commercial','externalsite','accountancy','project','tools','members','agenda','ftp','holiday','hrm','bookmark','cashdesk','ecm','geoipmaxmind','gravatar','clicktodial','paypal','webservices','websites');
// Put here list of menu entries we are sure we don't want
$divnotrequired=array('multicurrency','salaries','margin','opensurvey','paybox','expensereport','incoterm','prelevement','propal','workflow','notification','supplier_proposal','cron','product','productbatch','expedition');
foreach($mainmenuusedarray as $val)
{
	if (empty($val) || in_array($val,$divalreadydefined)) continue;
	if (in_array($val,$divnotrequired)) continue;
	//print "XXX".$val;

	// Search img file in module dir
	$found=0; $url='';
	foreach($conf->file->dol_document_root as $dirroot)
	{
		if (file_exists($dirroot."/".$val."/img/".$val.".png"))
		{
			$url=dol_buildpath('/'.$val.'/img/'.$val.'.png', 1);
			$found=1;
			break;
		}
	}
	// Img file not found
	if (! $found)
	{
		$url=dol_buildpath($path.'/theme/'.$theme.'/img/menus/generic'.$generic.".png",1);
		$found=1;
		if ($generic < 4) $generic++;
		print "/* A mainmenu entry was found but img file ".$val.".png not found (check /".$val."/img/".$val.".png), so we use a generic one */\n";
	}
	if ($found)
	{
		print "div.mainmenu.".$val." {\n";
		print "	background-image: url(".$url.");\n";
		print "}\n";
	}
}
// End of part to add more div class css
?>

<?php
}	// End test if $dol_hide_topmenu
?>

.tmenuimage {
    padding:0 0 0 0 !important;
    margin:0 0px 0 0 !important;
    <?php if ($disableimages) { ?>
    	display: none;
    <?php } ?>
}



/* Login */

.bodylogin
{
	background: #f0f0f0;
	/* background: linear-gradient(to left top, rgb(255,255,255), rgb(240,240,240)) fixed; */
}
.login_vertical_align {
	padding: 10px;
}
form#login {
	margin-top: <?php echo $dol_optimize_smallscreen?'30':'60' ?>px;
	margin-bottom: 30px;
	font-size: 13px;
	vertical-align: middle;
}
.login_table_title {
	max-width: 530px;
	color: #888888 !important;
	text-shadow: 1px 1px 1px #FFF;
}
.login_table label {
	text-shadow: 1px 1px 1px #FFF;
}
.login_table {
	margin: 0px auto;  /* Center */
	padding-left:6px;
	padding-right:6px;
	padding-top:16px;
	padding-bottom:12px;
	max-width: 560px;

	background-color: #FFFFFF;

	-moz-box-shadow: 0 2px 23px 2px rgba(0, 0, 0, 0.1), 0 2px 6px rgba(60,60,60,0.15);
	-webkit-box-shadow: 0 2px 23px 2px rgba(0, 0, 0, 0.1), 0 2px 6px rgba(60,60,60,0.15);
	box-shadow: 0 2px 23px 2px rgba(0, 0, 0, 0.1), 0 2px 6px rgba(60,60,60,0.15);

	/*-moz-box-shadow: 3px 2px 20px #CCC;
    -webkit-box-shadow: 3px 2px 20px #CCC;
    box-shadow: 3px 2px 20px #CCC;*/

	border-radius: 5px;
	/*border-top:solid 1px rgba(180,180,180,.4);
	border-left:solid 1px rgba(180,180,180,.4);
	border-right:solid 1px rgba(180,180,180,.4);
	border-bottom:solid 1px rgba(180,180,180,.4);*/
}
.login_table input#username, .login_table input#password, .login_table input#securitycode {
	border: none;
	border-bottom: solid 1px rgba(180,180,180,.4);
	padding: 5px;
	margin-left: 18px;
	margin-top: 5px;
}
.login_table input#username:focus, .login_table input#password:focus, .login_table input#securitycode:focus {
	outline: none !important;
	/* box-shadow: none;
	-webkit-box-shadow: 0 0 0 50px #FFF inset;
	box-shadow: 0 0 0 50px #FFF inset;*/
}
.login_main_message {
	text-align: center;
	max-width: 570px;
	margin-bottom: 10px;
}
.login_main_message .error {
	border: 1px solid #caa;
	padding: 10px;
}
div#login_left, div#login_right {
	display: inline-block;
	min-width: 245px;
	padding-top: 10px;
	padding-left: 16px;
	padding-right: 16px;
	text-align: center;
	vertical-align: middle;
}
div#login_right select#entity {
    margin-top: 10px;
}
table.login_table tr td table.none tr td {
	padding: 2px;
}
table.login_table_securitycode {
	border-spacing: 0px;
}
table.login_table_securitycode tr td {
	padding-left: 0px;
	padding-right: 4px;
}
#securitycode {
	min-width: 60px;
}
#img_securitycode {
	border: 1px solid #DDDDDD;
}
#img_logo, .img_logo {
	max-width: 170px;
	max-height: 90px;
}

div.login_block {
	position: absolute;
	text-align: <?php print $right; ?>;
	<?php print $right; ?>: 5px;
	top: 3px;
	font-weight: bold;
	max-width: <?php echo $maxwidthloginblock; ?>px;
	<?php if (GETPOST("optioncss") == 'print') { ?>
	display: none;
	<?php } ?>
}
div.login_block a {
	color: #<?php echo $colortextbackvmenu; ?>;
}
div.login_block table {
	display: inline;
}
div.login {
	white-space:nowrap;
	font-weight: bold;
	float: right;
}
div.login a {
	color: #<?php echo $colortextbackvmenu; ?>;
}
div.login a:hover {
	color: #<?php echo $colortextbackvmenu; ?>;
	text-decoration:underline;
}
div.login_block_user {
	display: inline-block;
	<?php if (empty($conf->global->THEME_TOPMENU_DISABLE_IMAGE)) { ?>
	min-width: 120px;
	<?php } ?>
}
div.login_block_other {
	display: inline-block;
	clear: both;
}
div.login_block_other { padding-top: 3px; text-align: right; }
.login_block_elem {
	float: right;
	vertical-align: top;
	padding: 0px 3px 0px 4px !important;
	height: 16px;
}
.atoplogin, .atoplogin:hover {
	color: #<?php echo $colortextbackhmenu; ?> !important;
	font-weight: normal !important;
}
.alogin, .alogin:hover {
	font-weight: normal !important;
	font-size: <?php echo $fontsizesmaller; ?>px !important;
	padding-top: 2px;
}
.alogin:hover, .atoplogin:hover {
	text-decoration:underline !important;
}
img.login, img.printer, img.entity {
	/* padding: 0px 0px 0px 4px; */
	/* margin: 0px 0px 0px 8px; */
	text-decoration: none;
	color: white;
	font-weight: bold;
}
img.loginphoto {
	border-radius: 2px;
	width: 16px;
    height: 16px;
}
.span-icon-user {
	background-image: url(<?php echo dol_buildpath($path.'/theme/'.$theme.'/img/object_user.png',1); ?>);
	background-repeat: no-repeat;
}
.span-icon-password {
	background-image: url(<?php echo dol_buildpath($path.'/theme/'.$theme.'/img/lock.png',1); ?>);
	background-repeat: no-repeat;
}
/*
.span-icon-user input, .span-icon-password input {
	/* margin-left: 18px; */
	margin-left: 0px;
}*/

/* ============================================================================== */
/* Menu gauche                                                                    */
/* ============================================================================== */

div.vmenu, td.vmenu {
    margin-<?php print $right; ?>: 2px;
    position: relative;
    float: left;
    padding: 0px;
    padding-bottom: 0px;
    padding-top: 1px;
    width: 190px;
}

.vmenu {
	margin-left: 4px;
	<?php if (GETPOST("optioncss") == 'print') { ?>
    display: none;
	<?php } ?>
}

.vmenusearchselectcombo {
	width: 188px;
}

.menu_contenu {
	padding-top: 3px;
	padding-bottom: 3px;
	overflow: hidden;
    text-overflow: ellipsis;
    width: 188px;				/* required to have overflow working. must be same than .menu_titre */
}
#menu_contenu_logo { padding-top: 0; }
.companylogo { }
.searchform { padding-top: 4px; }

a.vmenu:link, a.vmenu:visited, a.vmenu:hover, a.vmenu:active { white-space: nowrap; font-size:<?php print $fontsize ?>px; font-family: <?php print $fontlist ?>; text-align: <?php print $left; ?>; font-weight: bold; }
font.vmenudisabled  { font-size:<?php print $fontsize ?>px; font-family: <?php print $fontlist ?>; text-align: <?php print $left; ?>; font-weight: bold; color: #aaa; margin-left: 4px; }
a.vmenu:link, a.vmenu:visited { color: #<?php echo $colortextbackvmenu; ?>; }

a.vsmenu:link, a.vsmenu:visited, a.vsmenu:hover, a.vsmenu:active, span.vsmenu { font-size:<?php print $fontsize ?>px; font-family: <?php print $fontlist ?>; text-align: <?php print $left; ?>; font-weight: normal; color: #202020; margin: 1px 1px 1px 8px; }
font.vsmenudisabled { font-size:<?php print $fontsize ?>px; font-family: <?php print $fontlist ?>; text-align: <?php print $left; ?>; font-weight: normal; color: #aaa; }
a.vsmenu:link, a.vsmenu:visited { color: #<?php echo $colortextbackvmenu; ?>; white-space: nowrap; }
font.vsmenudisabledmargin { margin: 1px 1px 1px 8px; }

a.help:link, a.help:visited, a.help:hover, a.help:active, span.help { font-size:<?php print $fontsizesmaller ?>px; font-family: <?php print $fontlist ?>; text-align: <?php print $left; ?>; font-weight: normal; color: #666666; text-decoration: none; }

.vmenu div.blockvmenufirst, .vmenu div.blockvmenulogo, .vmenu div.blockvmenusearchphone, .vmenu div.blockvmenubookmarks
{
    border-top: 1px solid #BBB;
}
a.vsmenu.addbookmarkpicto {
    padding-right: 10px;
}
.vmenu div.blockvmenubookmarks, .vmenu div.blockvmenuend, .vmenu div.blockvmenulogo, .vmenu div.blockvmenusearchphone
{
/*	border-bottom: 1px solid #BBB; */
}
div.blockvmenusearchphone
{
	border-bottom: none !important;
}
.vmenu div.blockvmenuend, .vmenu div.blockvmenulogo
{
	margin: 0 0 8px 2px;
}
.vmenu div.blockvmenusearch
{
	padding-bottom: 14px;
	border-bottom: 1px solid #e0e0e0;
}
.vmenu div.blockvmenuend
{
	padding-bottom: 5px;
}
.vmenu div.blockvmenulogo
{
	padding-bottom: 10px;
	padding-top: 0;
}
div.blockvmenubookmarks
{
	padding-bottom: 6px !important;
}
div.blockvmenupair, div.blockvmenuimpair, div.blockvmenubookmarks, div.blockvmenuend
{
	font-family: <?php print $fontlist ?>;
	color: #000000;
	text-align: <?php print $left; ?>;
	text-decoration: none;
    padding-left: 5px;
    padding-right: 1px;
    padding-top: 3px;
    padding-bottom: 3px;
    margin: 0 0 0 2px;

	background: rgb(<?php echo $colorbackvmenu1; ?>);

    border-left: 1px solid #AAA;
    border-right: 1px solid #BBB;
}

div.blockvmenusearch
{
	font-family: <?php print $fontlist ?>;
	color: #000000;
	text-align: <?php print $left; ?>;
	text-decoration: none;
    margin: 1px 0px 0px 2px;
	background: rgb(<?php echo $colorbackvmenu1; ?>);
}

div.blockvmenusearch > form > div {
	padding-top: 3px;
}
div.blockvmenusearch > form > div > label {
	padding-right: 2px;
}

div.blockvmenuhelp
{
<?php if (empty($conf->dol_optimize_smallscreen)) { ?>
	font-family: <?php print $fontlist ?>;
	color: #000000;
	text-align: center;
	text-decoration: none;
    padding-left: 0px;
    padding-right: 6px;
    padding-top: 3px;
    padding-bottom: 3px;
    margin: 4px 0px 0px 0px;
<?php } else { ?>
    display: none;
<?php } ?>
}


td.barre {
	border-right: 1px solid #000000;
	border-bottom: 1px solid #000000;
	background: #b3c5cc;
	font-family: <?php print $fontlist ?>;
	color: #000000;
	text-align: <?php print $left; ?>;
	text-decoration: none;
}

td.barre_select {
	background: #b3c5cc;
	color: #000000;
}

td.photo {
	background: #F4F4F4;
	color: #000000;
    border: 1px solid #bbb;
}

/* ============================================================================== */
/* Panes for Main                                                   */
/* ============================================================================== */

/*
 *  PANES and CONTENT-DIVs
 */

#mainContent, #leftContent .ui-layout-pane {
    padding:    0px;
    overflow:	auto;
}

#mainContent, #leftContent .ui-layout-center {
	padding:    0px;
	position:   relative; /* contain floated or positioned elements */
    overflow:   auto;  /* add scrolling to content-div */
}


/* ============================================================================== */
/* Toolbar for ECM or Filemanager                                                 */
/* ============================================================================== */

.largebutton {
    background-image: -o-linear-gradient(bottom, rgba(200,200,200,0.1) 0%, rgba(255,255,255,0.3) 120%) !important;
    background-image: -moz-linear-gradient(bottom, rgba(200,200,200,0.1) 0%, rgba(255,255,255,0.3) 120%) !important;
    background-image: -webkit-linear-gradient(bottom, rgba(200,200,200,0.1) 0%, rgba(255,255,255,0.3) 120%) !important;
    background-image: -ms-linear-gradient(bottom, rgba(200,200,200,0.1) 0%, rgba(255,255,255,0.3) 120%) !important;
    background-image: linear-gradient(bottom, rgba(200,200,200,0.1) 0%, rgba(255,255,255,0.3) 120%) !important;

    background: #FFF;
    background-repeat: repeat-x !important;
	border: 1px solid #CCC !important;

    -moz-border-radius: 4px 4px 4px 4px !important;
	-webkit-border-radius: 4px 4px 4px 4px !important;
	border-radius: 4px 4px 4px 4px !important;
    -moz-box-shadow: 2px 2px 4px #DDD;
    -webkit-box-shadow: 2px 2px 4px #DDD;
    box-shadow: 2px 2px 4px #DDD;

    padding: 0 4px 0 4px !important;
    min-height: 32px;
}


a.toolbarbutton {
    margin-top: 0px;
    margin-left: 4px;
    margin-right: 4px;
    height: 30px;
}
img.toolbarbutton {
	margin-top: 1px;
    height: 30px;
}

/* ============================================================================== */
/* Panes for ECM or Filemanager                                                   */
/* ============================================================================== */

#containerlayout .layout-with-no-border {
    border: 0 !important;
    border-width: 0 !important;
}

#containerlayout .layout-padding {
    padding: 2px !important;
}

/*
 *  PANES and CONTENT-DIVs
 */
#containerlayout .ui-layout-pane { /* all 'panes' */
    background: #FFF;
    border:     1px solid #BBB;
    /* DO NOT add scrolling (or padding) to 'panes' that have a content-div,
       otherwise you may get double-scrollbars - on the pane AND on the content-div
    */
    padding:    0px;
    overflow:   auto;
}
/* (scrolling) content-div inside pane allows for fixed header(s) and/or footer(s) */
#containerlayout .ui-layout-content {
	padding:    10px;
	position:   relative; /* contain floated or positioned elements */
	overflow:   auto; /* add scrolling to content-div */
}


/*
 *  RESIZER-BARS
 */
.ui-layout-resizer  { /* all 'resizer-bars' */
	width: <?php echo (empty($conf->dol_optimize_smallscreen)?'8':'24'); ?>px !important;
}
.ui-layout-resizer-hover    {   /* affects both open and closed states */
}
/* NOTE: It looks best when 'hover' and 'dragging' are set to the same color,
    otherwise color shifts while dragging when bar can't keep up with mouse */
/*.ui-layout-resizer-open-hover ,*/ /* hover-color to 'resize' */
.ui-layout-resizer-dragging {   /* resizer beging 'dragging' */
    background: #DDD;
    width: <?php echo (empty($conf->dol_optimize_smallscreen)?'8':'24'); ?>px;
}
.ui-layout-resizer-dragging {   /* CLONED resizer being dragged */
    border-left:  1px solid #BBB;
    border-right: 1px solid #BBB;
}
/* NOTE: Add a 'dragging-limit' color to provide visual feedback when resizer hits min/max size limits */
.ui-layout-resizer-dragging-limit { /* CLONED resizer at min or max size-limit */
    background: #E1A4A4; /* red */
}
.ui-layout-resizer-closed {
    background-color: #DDDDDD;
}
.ui-layout-resizer-closed:hover {
    background-color: #EEDDDD;
}
.ui-layout-resizer-sliding {    /* resizer when pane is 'slid open' */
    opacity: .10; /* show only a slight shadow */
    filter:  alpha(opacity=10);
}
.ui-layout-resizer-sliding-hover {  /* sliding resizer - hover */
    opacity: 1.00; /* on-hover, show the resizer-bar normally */
    filter:  alpha(opacity=100);
}
/* sliding resizer - add 'outside-border' to resizer on-hover */
/* this sample illustrates how to target specific panes and states */
/*.ui-layout-resizer-north-sliding-hover  { border-bottom-width:  1px; }
.ui-layout-resizer-south-sliding-hover  { border-top-width:     1px; }
.ui-layout-resizer-west-sliding-hover   { border-right-width:   1px; }
.ui-layout-resizer-east-sliding-hover   { border-left-width:    1px; }
*/

/*
 *  TOGGLER-BUTTONS
 */
.ui-layout-toggler {
    <?php if (empty($conf->dol_optimize_smallscreen)) { ?>
    border-top: 1px solid #AAA; /* match pane-border */
    border-right: 1px solid #AAA; /* match pane-border */
    border-bottom: 1px solid #AAA; /* match pane-border */
    background-color: #DDD;
    top: 5px !important;
	<?php } else { ?>
	diplay: none;
	<?php } ?>
}
.ui-layout-toggler-open {
	height: 54px !important;
	width: <?php echo (empty($conf->dol_optimize_smallscreen)?'7':'22'); ?>px !important;
    -moz-border-radius:0px 10px 10px 0px;
	-webkit-border-radius:0px 10px 10px 0px;
	border-radius:0px 10px 10px 0px;
}
.ui-layout-toggler-closed {
	height: <?php echo (empty($conf->dol_optimize_smallscreen)?'54':'2'); ?>px !important;
	width: <?php echo (empty($conf->dol_optimize_smallscreen)?'7':'22'); ?>px !important;
    -moz-border-radius:0px 10px 10px 0px;
	-webkit-border-radius:0px 10px 10px 0px;
	border-radius:0px 10px 10px 0px;
}
.ui-layout-toggler .content {	/* style the text we put INSIDE the togglers */
    color:          #666;
    font-size:      12px;
    font-weight:    bold;
    width:          100%;
    padding-bottom: 0.35ex; /* to 'vertically center' text inside text-span */
}

/* hide the toggler-button when the pane is 'slid open' */
.ui-layout-resizer-sliding .ui-layout-toggler {
    display: none;
}

.ui-layout-north {
	height: <?php print (empty($conf->dol_optimize_smallscreen)?'54':'21'); ?>px !important;
}


/* ECM */

#containerlayout .ecm-layout-pane { /* all 'panes' */
    background: #FFF;
    border:     1px solid #BBB;
    /* DO NOT add scrolling (or padding) to 'panes' that have a content-div,
       otherwise you may get double-scrollbars - on the pane AND on the content-div
    */
    padding:    0px;
    overflow:   auto;
}
/* (scrolling) content-div inside pane allows for fixed header(s) and/or footer(s) */
#containerlayout .ecm-layout-content {
	padding:    10px;
	position:   relative; /* contain floated or positioned elements */
	overflow:   auto; /* add scrolling to content-div */
}

.ecm-layout-toggler {
    border-top: 1px solid #AAA; /* match pane-border */
    border-right: 1px solid #AAA; /* match pane-border */
    border-bottom: 1px solid #AAA; /* match pane-border */
    background-color: #CCC;
    }
.ecm-layout-toggler-open {
	height: 48px !important;
	width: 6px !important;
    -moz-border-radius:0px 10px 10px 0px;
	-webkit-border-radius:0px 10px 10px 0px;
	border-radius:0px 10px 10px 0px;
}
.ecm-layout-toggler-closed {
	height: 48px !important;
	width: 6px !important;
}

.ecm-layout-toggler .content {	/* style the text we put INSIDE the togglers */
    color:          #666;
    font-size:      12px;
    font-weight:    bold;
    width:          100%;
    padding-bottom: 0.35ex; /* to 'vertically center' text inside text-span */
}
#ecm-layout-west-resizer {
	width: 6px !important;
}

.ecm-layout-resizer  { /* all 'resizer-bars' */
    border:         1px solid #BBB;
    border-width:   0;
    }
.ecm-layout-resizer-closed {
}

.ecm-in-layout-center {
    border-left: 1px !important;
    border-right: 0px !important;
    border-top: 0px !important;
}

.ecm-in-layout-south {
    border-top: 0px !important;
    border-left: 0px !important;
    border-right: 0px !important;
    border-bottom: 0px !important;
    padding: 4px 0 4px 4px !important;
}



/* ============================================================================== */
/* Onglets                                                                        */
/* ============================================================================== */
div.tabs {
    text-align: <?php print $left; ?>;
    margin-left: 6px !important;
    margin-right: 6px !important;
	clear:both;
	height:100%;
}
div.tabsElem {
	margin-top: 1px;
}	/* To avoid overlap of tabs when not browser */

div.tabBar {
    color: #<?php echo $colortextbacktab; ?>;
    padding-top: 16px;
    padding-left: 0px; padding-right: 0px;
    padding-bottom: 14px;
    margin: 0px 0px 14px 0px;
    border-top: 1px solid #BBB;
    border-bottom: 1px solid #AAA;
	width: auto;

	background: rgb(<?php echo $colorbacktabcard1; ?>);

	/*<?php if (empty($dol_optimize_smallscreen)) { ?>
    -moz-box-shadow: 3px 3px 4px #DDD;
    -webkit-box-shadow: 3px 3px 4px #DDD;
    box-shadow: 3px 3px 4px #DDD;
	<?php } ?>*/
}
div.popuptabset {
	padding: 6px;
	background: #fff;
	border: 1px solid #888;
}
div.popuptab {
	padding-top: 3px;
	padding-bottom: 3px;
	padding-left: 5px;
	padding-right: 5px;
}
div.tabsAction {
    margin: 20px 0em 10px 0em;
    padding: 0em 0em;
    text-align: right;
}
div.tabsAction > a {
	margin-bottom: 16px !important;
}

a.tabTitle {
    color:rgba(0,0,0,.5) !important;
    text-shadow:1px 1px 1px #ffffff;
	font-family: <?php print $fontlist ?>;
	font-weight: normal !important;
    padding: 4px 6px 2px 0px;
    margin-<?php print $right; ?>: 10px;
    text-decoration: none;
    white-space: nowrap;
}

a.tab:link, a.tab:visited, a.tab:hover, a.tab#active {
	font-family: <?php print $fontlist ?>;
	padding: 8px 9px 8px;
    margin: 0em 0.2em;
    text-decoration: none;
    white-space: nowrap;

	border-right: 1px solid transparent;
	border-left: 1px solid transparent;
	border-top: 1px solid transparent;
	border-bottom: 0px !important;
	/*
	-moz-border-radius:4px 4px 0 0;
    -webkit-border-radius: 4px 4px 0 0;
	border-radius: 4px 4px 0 0;
	*/

	background-image: none !important;
}
.tabactive, a.tab#active {
	color: #<?php echo $colortextbacktab; ?> !important;
	background: rgb(<?php echo $colorbacktabcard1; ?>) !important;
	margin: 0 0.2em 0 0.2em !important;

	border-right: 1px solid #AAA !important;
	border-left: 1px solid #AAA !important;
	border-top: 2px solid rgb(<?php echo $colortopbordertitle1; ?>) !important;
	/*
	box-shadow: 0 -1px 4px rgba(0,0,0,.1);
	-moz-box-shadow: 0 -1px 4px rgba(0,0,0,.1);
	-webkit-box-shadow: 0 -1px 4px rgba(0,0,0,.1);
	-moz-border-radius:4px 4px 0 0;
    -webkit-border-radius: 4px 4px 0 0;
	border-radius: 4px 4px 0 0;
	*/
}
a.tab:hover
{
	/*
	background: rgba(<?php echo $colorbacktabcard1; ?>, 0.5)  url(<?php echo dol_buildpath($path.'/theme/'.$theme.'/img/nav-overlay3.png',1); ?>) 50% 0 repeat-x;
	color: #<?php echo $colortextbacktab; ?>;
	*/
	text-decoration: underline;
}
a.tabimage {
    color: #434956;
	font-family: <?php print $fontlist ?>;
    text-decoration: none;
    white-space: nowrap;
}

td.tab {
    background: #dee7ec;
}

span.tabspan {
    background: #dee7ec;
    color: #434956;
	font-family: <?php print $fontlist ?>;
    padding: 0px 6px;
    margin: 0em 0.2em;
    text-decoration: none;
    white-space: nowrap;
    -moz-border-radius:4px 4px 0px 0px;
	-webkit-border-radius:4px 4px 0px 0px;
	border-radius:4px 4px 0px 0px;

    border-<?php print $right; ?>: 1px solid #555555;
    border-<?php print $left; ?>: 1px solid #D8D8D8;
    border-top: 1px solid #D8D8D8;
}

/* ============================================================================== */
/* Boutons actions                                                                */
/* ============================================================================== */

div.divButAction {
	margin-bottom: 1.4em;
}

span.butAction, span.butActionDelete {
	cursor: pointer;
}

.butAction, .butAction:link, .butAction:visited, .butAction:hover, .butAction:active, .butActionDelete, .butActionDelete:link, .butActionDelete:visited, .butActionDelete:hover, .butActionDelete:active {
	text-decoration: none;
	margin: 0em <?php echo ($dol_optimize_smallscreen?'0.7':'0.9'); ?>em;
	padding: 0.6em <?php echo ($dol_optimize_smallscreen?'0.4':'0.7'); ?>em;
	font-family: <?php print $fontlist ?>;
/*  for bootstrap look
  color: #fff;
  background-color: #337ab7;
  border-color: #2e6da4;
  display: inline-block;
  padding: 6px 12px;
  margin-bottom: 0;
  font-weight: normal;
  line-height: 1.42857143;
  text-align: center;
  white-space: nowrap;
  vertical-align: middle;
  -ms-touch-action: manipulation;
  touch-action: manipulation;
  cursor: pointer;
  -webkit-user-select: none;
  -moz-user-select: none;
  -ms-user-select: none;
  user-select: none;
  background-image: none;
  border: 1px solid transparent;
  border-radius: 4px;
  */

  font-weight: normal;
  border-color: #c5c5c5;
  border-color: rgba(0, 0, 0, 0.15) rgba(0, 0, 0, 0.15) rgba(0, 0, 0, 0.25);
  display: inline-block;
  text-align: center;
  cursor: pointer;
  color: #fff;
  background: rgb(<?php echo $colorbackhmenu1 ?>);
  background-image: linear-gradient(top, rgba(255,255,255,.1) 0%, rgba(0,0,0,.4) 100%);
    background-image: -o-linear-gradient(top, rgba(255,255,255,.1) 0%, rgba(0,0,0,.4) 100%);
    background-image: -moz-linear-gradient(top, rgba(255,255,255,.1) 0%, rgba(0,0,0,.4) 100%);
    background-image: -webkit-linear-gradient(top, rgba(255,255,255,.1) 0%, rgba(0,0,0,.4) 100%);
    background-image: -ms-linear-gradient(top, rgba(255,255,255,.1) 0%, rgba(0,0,0,.4) 100%);

  color: #333333;
  text-shadow: 0 1px 1px rgba(255, 255, 255, 0.75);
  background-color: #f5f5f5;
  background-image: -moz-linear-gradient(top, #ffffff, #e6e6e6);
  background-image: -webkit-gradient(linear, 0 0, 0 100%, from(#ffffff), to(#e6e6e6));
  background-image: -webkit-linear-gradient(top, #ffffff, #e6e6e6);
  background-image: -o-linear-gradient(top, #ffffff, #e6e6e6);
  background-image: linear-gradient(to bottom, #ffffff, #e6e6e6);

  background-repeat: repeat-x;
  filter: progid:DXImageTransform.Microsoft.gradient(startColorstr='#ffffffff', endColorstr='#ffe6e6e6', GradientType=0);
  border-color: #e6e6e6 #e6e6e6 #bfbfbf;
  border-color: rgba(0, 0, 0, 0.1) rgba(0, 0, 0, 0.1) rgba(0, 0, 0, 0.25);
  filter: progid:DXImageTransform.Microsoft.gradient(enabled = false);
  border: 1px solid #bbbbbb;
  border-bottom-color: #a2a2a2;
  -webkit-border-radius: 2px;
  -moz-border-radius: 2px;
  border-radius: 2px;
  -webkit-box-shadow: inset 0 1px 0 rgba(255, 255, 255, 0.2), 0 1px 2px rgba(0, 0, 0, 0.05);
  -moz-box-shadow: inset 0 1px 0 rgba(255, 255, 255, 0.2), 0 1px 2px rgba(0, 0, 0, 0.05);
  box-shadow: inset 0 1px 0 rgba(255, 255, 255, 0.2), 0 1px 2px rgba(0, 0, 0, 0.05);
}

.butAction:hover   {
  -moz-box-shadow: 0px 0px 6px 1px rgba(0, 0, 0, 0.2), 0px 0px 0px rgba(60,60,60,0.1);
  -webkit-box-shadow: 0px 0px 6px 1px rgba(0, 0, 0, 0.2), 0px 0px 0px rgba(60,60,60,0.1);
  box-shadow: 0px 0px 6px 1px rgba(0, 0, 0, 0.2), 0px 0px 0px rgba(60,60,60,0.1);
}

.butActionDelete, .butActionDelete:link, .butActionDelete:visited, .butActionDelete:hover, .butActionDelete:active, .buttonDelete {
   color: #800 !important;
}

.butActionDelete:hover {
  -moz-box-shadow: 0px 0px 6px 1px rgba(0, 0, 0, 0.2), 0px 0px 0px rgba(60,60,60,0.1);
  -webkit-box-shadow: 0px 0px 6px 1px rgba(0, 0, 0, 0.2), 0px 0px 0px rgba(60,60,60,0.1);
  box-shadow: 0px 0px 6px 1px rgba(0, 0, 0, 0.2), 0px 0px 0px rgba(60,60,60,0.1);
}

.butActionRefused {
    text-decoration: none !important;
	white-space: nowrap !important;
	cursor: not-allowed !important;
	margin: 0em <?php echo ($dol_optimize_smallscreen?'0.7':'0.9'); ?>em;
	padding: 0.6em <?php echo ($dol_optimize_smallscreen?'0.4':'0.7'); ?>em;
    font-family: <?php print $fontlist ?> !important;
/* for bootstrap look
  color: #333;
  background-color: #e6e6e6;
  border-color: #adadad;
  display: inline-block;
  margin-bottom: 0;
  font-weight: normal !important;
  line-height: 1.42857143;
  text-align: center;
  white-space: nowrap;
  vertical-align: middle;
  -ms-touch-action: manipulation;
  touch-action: manipulation;
  -webkit-user-select: none;
  -moz-user-select: none;
  -ms-user-select: none;
  user-select: none;
  background-image: none;
  border: 1px solid transparent;
  border-radius: 4px;
*/

  font-weight: normal !important;
  border-color: #c5c5c5;
  border-color: rgba(0, 0, 0, 0.15) rgba(0, 0, 0, 0.15) rgba(0, 0, 0, 0.25);
  display: inline-block;
  margin: 0em <?php echo ($dol_optimize_smallscreen?'0.7':'0.9'); ?>em;
  padding: 0.6em <?php echo ($dol_optimize_smallscreen?'0.4':'0.7'); ?>em;
  text-align: center;
  cursor: pointer;
  color: #999 !important;
  text-shadow: 0 1px 1px rgba(255, 255, 255, 0.75);
  background-color: #f5f5f5;
  background-image: -moz-linear-gradient(top, #ffffff, #e6e6e6);
  background-image: -webkit-gradient(linear, 0 0, 0 100%, from(#ffffff), to(#e6e6e6));
  background-image: -webkit-linear-gradient(top, #ffffff, #e6e6e6);
  background-image: -o-linear-gradient(top, #ffffff, #e6e6e6);
  background-image: linear-gradient(to bottom, #ffffff, #e6e6e6);
  background-repeat: repeat-x;
  filter: progid:DXImageTransform.Microsoft.gradient(startColorstr='#ffffffff', endColorstr='#ffe6e6e6', GradientType=0);
  border-color: #e6e6e6 #e6e6e6 #bfbfbf;
  border-color: rgba(0, 0, 0, 0.1) rgba(0, 0, 0, 0.1) rgba(0, 0, 0, 0.25);
  filter: progid:DXImageTransform.Microsoft.gradient(enabled = false);
  border: 1px solid #bbbbbb;
  border-bottom-color: #a2a2a2;
  -webkit-border-radius: 4px;
  -moz-border-radius: 4px;
  border-radius: 4px;
  -webkit-box-shadow: inset 0 1px 0 rgba(255, 255, 255, 0.2), 0 1px 2px rgba(0, 0, 0, 0.05);
  -moz-box-shadow: inset 0 1px 0 rgba(255, 255, 255, 0.2), 0 1px 2px rgba(0, 0, 0, 0.05);
  box-shadow: inset 0 1px 0 rgba(255, 255, 255, 0.2), 0 1px 2px rgba(0, 0, 0, 0.05);

}

/* Prepare for bootstrap look
.butAction, .butActionDelete, .butActionRefused {
	border-color: #c5c5c5;
	border-color: rgba(0, 0, 0, 0.15) rgba(0, 0, 0, 0.15) rgba(0, 0, 0, 0.25);
	display: inline-block;
	padding: 4px 14px;
	margin-bottom: 0;
	line-height: 20px;
	text-align: center;
	vertical-align: middle;
	cursor: pointer;
	color: #333333;
	text-shadow: 0 1px 1px rgba(255, 255, 255, 0.75);
	background-color: #f5f5f5;
	background-image: -moz-linear-gradient(top, #ffffff, #e6e6e6);
	background-image: -webkit-gradient(linear, 0 0, 0 100%, from(#ffffff), to(#e6e6e6));
	background-image: -webkit-linear-gradient(top, #ffffff, #e6e6e6);
	background-image: -o-linear-gradient(top, #ffffff, #e6e6e6);
	background-image: linear-gradient(to bottom, #ffffff, #e6e6e6);
	background-repeat: repeat-x;
	filter: progid:DXImageTransform.Microsoft.gradient(startColorstr='#ffffffff', endColorstr='#ffe6e6e6', GradientType=0);
	border-color: #e6e6e6 #e6e6e6 #bfbfbf;
	border-color: rgba(0, 0, 0, 0.1) rgba(0, 0, 0, 0.1) rgba(0, 0, 0, 0.25);
	filter: progid:DXImageTransform.Microsoft.gradient(enabled = false);
	border: 1px solid #bbbbbb;
	border-bottom-color: #a2a2a2;
	-webkit-border-radius: 4px;
	-moz-border-radius: 4px;
	border-radius: 4px;
	-webkit-box-shadow: inset 0 1px 0 rgba(255, 255, 255, 0.2), 0 1px 2px rgba(0, 0, 0, 0.05);
	-moz-box-shadow: inset 0 1px 0 rgba(255, 255, 255, 0.2), 0 1px 2px rgba(0, 0, 0, 0.05);
	box-shadow: inset 0 1px 0 rgba(255, 255, 255, 0.2), 0 1px 2px rgba(0, 0, 0, 0.05);
}

.butAction {
	color: #ffffff;
	text-shadow: 0 -1px 0 rgba(0, 0, 0, 0.25);
	background-color: #006dcc;
	background-image: -moz-linear-gradient(top, #0088cc, #0044cc);
	background-image: -webkit-gradient(linear, 0 0, 0 100%, from(#0088cc), to(#0044cc));
	background-image: -webkit-linear-gradient(top, #0088cc, #0044cc);
	background-image: -o-linear-gradient(top, #0088cc, #0044cc);
	background-image: linear-gradient(to bottom, #0088cc, #0044cc);
	background-repeat: repeat-x;
	filter: progid:DXImageTransform.Microsoft.gradient(startColorstr='#ff0088cc', endColorstr='#ff0044cc', GradientType=0);
	border-color: #0044cc #0044cc #002a80;
	border-color: rgba(0, 0, 0, 0.1) rgba(0, 0, 0, 0.1) rgba(0, 0, 0, 0.25);
	filter: progid:DXImageTransform.Microsoft.gradient(enabled = false);
}

.butActionDelete {
	color: #ffffff;
	text-shadow: 0 -1px 0 rgba(0, 0, 0, 0.25);
	background-color: #cc6d00;
	background-image: -moz-linear-gradient(top, #cc8800, #cc4400);
	background-image: -webkit-gradient(linear, 0 0, 0 100%, from(#cc8800), to(#cc4400));
	background-image: -webkit-linear-gradient(top, #cc8800, #cc4400);
	background-image: -o-linear-gradient(top, #cc8800, #cc4400);
	background-image: linear-gradient(to bottom, #cc8800, #cc4400);
	background-repeat: repeat-x;
	filter: progid:DXImageTransform.Microsoft.gradient(startColorstr='#ffcc8800', endColorstr='#ffcc4400', GradientType=0);
	border-color: #cc4400 #cc4400 #802a00;
	border-color: rgba(0, 0, 0, 0.1) rgba(0, 0, 0, 0.1) rgba(0, 0, 0, 0.25);
	filter: progid:DXImageTransform.Microsoft.gradient(enabled = false);
}
a.butAction:link, a.butAction:visited, a.butAction:hover, a.butAction:active {
	color: #FFFFFF;
}
End bootstrap */

<?php if (! empty($conf->global->MAIN_BUTTON_HIDE_UNAUTHORIZED) && (! $user->admin)) { ?>
.butActionRefused {
	display: none;
}
<?php } ?>



/* ============================================================================== */
/* Tables                                                                         */
/* ============================================================================== */

.allwidth {
	width: 100%;
}

#undertopmenu {
	background-repeat: repeat-x;
	margin-top: <?php echo ($dol_hide_topmenu?'6':'0'); ?>px;
}


.paddingrightonly {
	border-collapse: collapse;
	border: 0px;
	margin-left: 0px;
	padding-<?php print $left; ?>: 0px !important;
	padding-<?php print $right; ?>: 4px !important;
}
.nocellnopadd {
	list-style-type:none;
	margin: 0px !important;
	padding: 0px !important;
}
tr.nocellnopadd td.nobordernopadding, tr.nocellnopadd td.nocellnopadd
{
	border: 0px;
}

.notopnoleft {
	border-collapse: collapse;
	border: 0px;
	padding-top: 0px;
	padding-<?php print $left; ?>: 0px;
	padding-<?php print $right; ?>: 16px;
	padding-bottom: 4px;
	margin-right: 0px;
}
.notopnoleftnoright {
	border-collapse: collapse;
	border: 0px;
	padding-top: 0px;
	padding-left: 0px;
	padding-right: 0px;
	padding-bottom: 4px;
	margin: 0px 0px 0px 0px;
}


table.border, table.dataTable, .table-border, .table-border-col, .table-key-border-col, .table-val-border-col, div.border {
<?php if (empty($noborderline)) { ?>
	border: 1px solid #E0E0E0;
<?php } ?>
	border-collapse: collapse !important;
	padding: 1px 2px 1px 3px;			/* t r b l */
}
table.borderplus {
	border: 1px solid #BBB;
}
.border tbody tr, .border tbody tr td, div.tabBar table.border tr, div.tabBar table.border tr td, div.tabBar div.border .table-border-row, div.tabBar div.border .table-key-border-col, div.tabBar div.border .table-val-border-col {
	height: 20px;
}
div.tabBar div.border .table-border-row, div.tabBar div.border .table-key-border-col, div.tabBar .table-val-border-col {
	vertical-align: middle;
}
div .tdtop {
    vertical-align: top !important;
	padding-top: 5px !important;
	padding-bottom: 0px;
}

table.border td, div.border div div.tagtd {
<?php if (empty($noborderline)) { ?>
	padding: 2px 2px 2px 2px;
	border: 1px solid #E0E0E0;
<?php } elseif ($noborderline == 1) { ?>
	padding: 3px 2px 3px 2px;
	border-bottom: 1px solid #E0E0E0;
<?php } elseif ($noborderline == 2) { ?>
	padding: 3px 2px 3px 2px;
	/* border: 1px solid #E0E0E0; */
<?php } ?>
	border-collapse: collapse;
}

td.border, div.tagtable div div.border {
	border-top: 1px solid #000000;
	border-right: 1px solid #000000;
	border-bottom: 1px solid #000000;
	border-left: 1px solid #000000;
}
.table-key-border-col {
	/* width: 25%; */
	vertical-align:top;
}
.table-val-border-col {
	width:auto;
}


/* Main boxes */

table.liste, table.noborder, table.formdoc, div.noborder {
	width: 100%;

	border-collapse: separate !important;
	border-spacing: 0px;

	border-top-width: <?php echo $borderwith ?>px;
	border-top-color: rgb(<?php echo $colortopbordertitle1 ?>);
	border-top-style: solid;

	border-bottom-width: 1px;
	border-bottom-color: #BBB;
	border-bottom-style: solid;

	margin: 0px 0px 5px 0px;
}
table.paddingtopbottomonly tr td {
	padding-top: 1px;
	padding-bottom: 2px;
}
.liste_titre_add td, .liste_titre_add th, .liste_titre_add .tagtd
{
    border-top-width: 2px;
    border-top-color: rgb(<?php echo $colortopbordertitle1 ?>);
    border-top-style: solid;
}
table.liste tr, table.noborder tr, div.noborder form {
	border-top-color: #FEFEFE;
	min-height: 20px;
}
table.liste th, table.noborder th, table.noborder tr.liste_titre td, table.noborder tr.box_titre td {
	padding: 7px 2px 7px 3px;			/* t r b l */
}
table.liste td, table.noborder td, div.noborder form div {
	padding: 7px 2px 7px 3px;			/* t r b l */
}
div.liste_titre_bydiv .divsearchfield {
	padding: 2px 1px 2px 0px;			/* t r b l */
}

tr.box_titre .nobordernopadding td {
	padding: 0px ! important;
}
table.nobordernopadding {
	border-collapse: collapse !important;
	border: 0px;
}
table.nobordernopadding tr {
	border: 0px !important;
	padding: 0px 0px !important;
}
table.nobordernopadding tr td {
	border: 0px;
	padding: 0 3px 0 0;
}
table.border tr td table.nobordernopadding tr td {
	padding-top: 0px;
	padding-bottom: 0px;
}
td.borderright {
    border: none;	/* to erase value for table.nobordernopadding td */
	border-right-width: 1px !important;
	border-right-color: #BBB !important;
	border-right-style: solid !important;
}


/* For table with no filter before */
table.listwithfilterbefore {
	border-top: none !important;
}


.tagtable, .table-border { display: table; }
.tagtr, .table-border-row  { display: table-row; }
.tagtd, .table-border-col, .table-key-border-col, .table-val-border-col { display: table-cell; }


/* Pagination */
div.refidpadding  {
	padding-top: 3px;
}
div.refid  {
	font-weight: bold;
  	color: #866;
  	font-size: 160%;
}
div.refidno  {
	padding-top: 2px;
	font-weight: normal;
  	color: #444;
  	font-size: <?php print $fontsize ?>px;
  	line-height: 21px;
}
div.refidno form {
    display: inline-block;
}

div.pagination {
	float: right;
}
div.pagination a {
	font-weight: normal;
}
div.pagination ul
{
  list-style: none;
  display: inline-block;
  padding-left: 0px;
  padding-right: 0px;
  margin: 0;
}
div.pagination li {
  display: inline-block;
  padding-left: 0px;
  padding-right: 0px;
  padding-top: 6px;
  padding-bottom: 5px;
}
.pagination {
  display: inline-block;
  padding-left: 0;
  border-radius: 4px;
}
div.pagination li.pagination a,
div.pagination li.pagination span {
  padding: 6px 12px;
  margin-left: -1px;
  line-height: 1.42857143;
  color: #000;
  text-decoration: none;
  background-repeat: repeat-x;
}
div.pagination li.pagination span.inactive {
  cursor: default;
  color: #ccc;
}
div.pagination li a.inactive:hover,
div.pagination li span.inactive:hover {
	background-color: #f5f5f5;
	background-image: -moz-linear-gradient(top, #ffffff, #e6e6e6);
	background-image: -webkit-gradient(linear, 0 0, 0 100%, from(#ffffff), to(#e6e6e6));
	background-image: -webkit-linear-gradient(top, #ffffff, #e6e6e6);
	background-image: -o-linear-gradient(top, #ffffff, #e6e6e6);
	background-image: linear-gradient(to bottom, #ffffff, #e6e6e6);
}
/*div.pagination li.litext {
	padding-top: 8px;
}*/
div.pagination li.litext a {
  border: none;
  padding-right: 10px;
  padding-left: 4px;
  font-weight: bold;
}
div.pagination li.litext a:hover {
	background-color: transparent;
	background-image: none;
}
div.pagination li.litext a:hover {
	background-color: transparent;
	background-image: none;
}
div.pagination li.noborder a:hover {
  border: none;
  background-color: transparent;
}
div.pagination li a,
div.pagination li span {
  background-color: #fff;
  /* border: 1px solid #ddd; */
}
div.pagination li:first-child a,
div.pagination li:first-child span {
  margin-left: 0;
  border-top-left-radius: 4px;
  border-bottom-left-radius: 4px;
}
div.pagination li:last-child a,
div.pagination li:last-child span {
  border-top-right-radius: 4px;
  border-bottom-right-radius: 4px;
}
div.pagination li a:hover,
div.pagination li span:hover,
div.pagination li a:focus,
div.pagination li span:focus {
  color: #000;
  background-color: #eee;
  border-color: #ccc;

	background-image: -moz-linear-gradient(top, #eee, #ddd);
	background-image: -webkit-gradient(linear, 0 0, 0 100%, from(#eee), to(#ddd));
	background-image: -webkit-linear-gradient(top, #eee, #ddd);
	background-image: -o-linear-gradient(top, #eee, #ddd);
	background-image: linear-gradient(to bottom, #eee, #ddd);
	background-repeat: repeat-x;

}
div.pagination li .active a,
div.pagination li .active span,
div.pagination li .active a:hover,
div.pagination li .active span:hover,
div.pagination li .active a:focus,
div.pagination li .active span:focus {
  z-index: 2;
  color: #fff;
  cursor: default;
  background-color: <?php $colorbackhmenu1 ?>;
  border-color: #337ab7;
}
div.pagination .disabled span,
div.pagination .disabled span:hover,
div.pagination .disabled span:focus,
div.pagination .disabled a,
div.pagination .disabled a:hover,
div.pagination .disabled a:focus {
  color: #777;
  cursor: not-allowed;
  background-color: #fff;
  border-color: #ddd;
}
div.pagination li.pagination .active {
  text-decoration: underline;
}
div.pagination li.paginationafterarrows {
	margin-left: 10px;
}
.paginationatbottom {
	margin-top: 9px;
}

/* Prepare to remove class pair - impair
.noborder > tbody > tr:nth-child(even) td {
	background: linear-gradient(bottom, rgb(<?php echo $colorbacklineimpair1; ?>) 85%, rgb(<?php echo $colorbacklineimpair2; ?>) 100%);
	background: -o-linear-gradient(bottom, rgb(<?php echo $colorbacklineimpair1; ?>) 85%, rgb(<?php echo $colorbacklineimpair2; ?>) 100%);
	background: -moz-linear-gradient(bottom, rgb(<?php echo $colorbacklineimpair1; ?>) 85%, rgb(<?php echo $colorbacklineimpair2; ?>) 100%);
	background: -webkit-linear-gradient(bottom, rgb(<?php echo $colorbacklineimpair1; ?>) 85%, rgb(<?php echo $colorbacklineimpair2; ?>) 100%);
	background: -ms-linear-gradient(bottom, rgb(<?php echo $colorbacklineimpair1; ?>) 85%, rgb(<?php echo $colorbacklineimpair2; ?>) 100%);
	font-family: <?php print $fontlist ?>;
	border: 0px;
	margin-bottom: 1px;
	color: #202020;
	min-height: 18px;
}

.noborder > tbody > tr:nth-child(odd) td {
	background: linear-gradient(bottom, rgb(<?php echo $colorbacklinepair1; ?>) 85%, rgb(<?php echo $colorbacklinepair2; ?>) 100%);
	background: -o-linear-gradient(bottom, rgb(<?php echo $colorbacklinepair1; ?>) 85%, rgb(<?php echo $colorbacklinepair2; ?>) 100%);
	background: -moz-linear-gradient(bottom, rgb(<?php echo $colorbacklinepair1; ?>) 85%, rgb(<?php echo $colorbacklinepair2; ?>) 100%);
	background: -webkit-linear-gradient(bottom, rgb(<?php echo $colorbacklinepair1; ?>) 85%, rgb(<?php echo $colorbacklinepair2; ?>) 100%);
	background: -ms-linear-gradient(bottom, rgb(<?php echo $colorbacklinepair1; ?>) 85%, rgb(<?php echo $colorbacklinepair2; ?>) 100%);
	font-family: <?php print $fontlist ?>;
	border: 0px;
	margin-bottom: 1px;
	color: #202020;
}
*/


/* Set the color for hover lines */
.odd:hover, .impair:hover, .even:hover, .pair:hover, .even:hover, .pair:hover, table.dataTable tr.even:hover, table.dataTable tr.odd:hover, .box_pair:hover, .box_impair:hover
{
<?php if ($colorbacklinepairhover) { ?>
	background-color: rgb(<?php echo $colorbacklinepairhover; ?>) !important;
<?php } ?>
}

.odd, .impair, .nohover .odd:hover, .nohover .impair:hover, tr.odd td.nohover, tr.impair td.nohover,  tr.box_pair td.nohover, tr.box_impair td.nohover
{
	font-family: <?php print $fontlist ?>;
	margin-bottom: 1px;
	color: #202020;
	min-height: 18px; /* seems to not be used */

	background-color: #<?php echo colorArrayToHex(colorStringToArray($colorbacklineimpair1)); ?>;
}
#GanttChartDIV {
	background-color: #<?php echo colorArrayToHex(colorStringToArray($colorbacklineimpair1)); ?>;
}

.even, .pair, .nohover .even:hover, .nohover .pair:hover, tr.even td.nohover, tr.pair td.nohover {
	font-family: <?php print $fontlist ?>;
	margin-bottom: 1px;
	color: #202020;

	background-color: #<?php echo colorArrayToHex(colorStringToArray($colorbacklinepair1)); ?>;
}

table.dataTable tr.odd {
	background-color: #<?php echo colorArrayToHex(colorStringToArray($colorbacklinepair1)); ?> !important;
}

/* For no hover style */
table.nohover tr.impair, table.nohover tr.pair, table.nohover tr.impair td, table.nohover tr.pair td, tr.nohover td, form.nohover, form.nohover:hover {
	background-color: #<?php echo colorArrayToHex(colorStringToArray($colorbacklineimpair1)); ?> !important;
}
tr.nohoverpair td {
	background-color: #<?php echo colorArrayToHex(colorStringToArray($colorbacklinepair1)); ?> !important;
}


table.dataTable td {
    padding: 5px 2px 5px 3px !important;
}
tr.even td, tr.pair td, tr.odd td, tr.impair td, form.odd div.tagtd, form.impair div.tagtd, form.pair div.tagtd, div.impair div.tagtd, div.pair div.tagtd, div.liste_titre div.tagtd {
    padding: 7px 2px 7px 3px;
    border-bottom: 1px solid #ddd;
}
form.pair, form.impair {
	font-weight: normal;
}
form.tagtr:last-of-type div.tagtd, tr.even:last-of-type td, tr.pair:last-of-type td, tr.odd:last-of-type td, tr.impair:last-of-type td {
    border-bottom: 0px !important;
}
tr.even td .nobordernopadding tr td, tr.pair td .nobordernopadding tr td, tr.impair td .nobordernopadding tr td, tr.odd td .nobordernopadding tr td {
    border-bottom: 0px !important;
}
td.nobottom, td.nobottom {
    border-bottom: 0px !important;
}
div.liste_titre .tagtd {
	vertical-align: middle;
}
/*div.liste_titre {
	box-shadow: 2px 2px 4px #CCC;
}*/
div.liste_titre {
	min-height: 26px !important;	/* We cant use height because it's a div and it should be higher if content is more. but min-height does not work either for div */

	padding-top: 2px;
	padding-bottom: 2px;

/*	border-top-width: 1px;
	border-top-color: #BBB;
	border-top-style: solid;*/
}
div.liste_titre_bydiv {
	border-top-width: <?php echo $borderwith ?>px;
    border-top-color: rgb(<?php echo $colortopbordertitle1 ?>);
    border-top-style: solid;

	border-collapse: collapse;
	display: table;
	padding: 2px 0px 2px 0;
	box-shadow: none;
	width: calc(100% - 1px);	/* 1px more, i don't know why */
}
tr.liste_titre, tr.liste_titre_sel, form.liste_titre, form.liste_titre_sel, table.dataTable.tr
{
	height: 26px !important;
}
div.liste_titre_bydiv, .liste_titre div.tagtr, tr.liste_titre, tr.liste_titre_sel, form.liste_titre, form.liste_titre_sel, table.dataTable thead tr
{
	<?php if ($usegradienttitle) { ?>
	background-image: -o-linear-gradient(bottom, rgba(0,0,0,0.1) 0%, rgba(<?php echo $colorbacktitle1; ?>,0.4) 100%);
	background-image: -moz-linear-gradient(bottom, rgba(0,0,0,0.1) 0%, rgba(<?php echo $colorbacktitle1; ?>,0.4) 100%);
	background-image: -webkit-linear-gradient(bottom, rgba(0,0,0,0.1) 0%, rgba(<?php echo $colorbacktitle1; ?>,0.4) 100%);
	background-image: -ms-linear-gradient(bottom, rgba(0,0,0,0.1) 0%, rgba(<?php echo $colorbacktitle1; ?>,0.4) 100%);
	background-image: linear-gradient(bottom, rgba(0,0,0,0.1) 0%, rgba(<?php echo $colorbacktitle1; ?>,0.4) 100%);
	<?php } else { ?>
	background: rgb(<?php echo $colorbacktitle1; ?>);
	<?php } ?>
	font-weight: <?php echo $useboldtitle?'bold':'normal'; ?>;

    color: rgb(<?php echo $colortexttitle; ?>);
    font-family: <?php print $fontlist ?>;
    border-bottom: 1px solid #FDFFFF;
    text-align: <?php echo $left; ?>;
}
tr.liste_titre th, tr.liste_titre td, th.liste_titre
{
	border-bottom: 1px solid #<?php echo ($colorbacktitle1 == '255,255,255'?'BBBBBB':'FDFFFF'); ?>;
}
tr.liste_titre th, th.liste_titre, tr.liste_titre td, td.liste_titre, form.liste_titre div
{
    font-family: <?php print $fontlist ?>;
    font-weight: <?php echo $useboldtitle?'bold':'normal'; ?>;
    vertical-align: middle;
}
tr.liste_titre th a, th.liste_titre a, tr.liste_titre td a, td.liste_titre a, form.liste_titre div a, div.liste_titre a {
	text-shadow: none !important;
}
tr.liste_titre_topborder td {
	border-top-width: <?php echo $borderwith; ?>px;
    border-top-color: rgb(<?php echo $colortopbordertitle1 ?>);
    border-top-style: solid;
}
.liste_titre td a {
	text-shadow: none !important;
	color: rgb(<?php echo $colortexttitle; ?>);
}
.liste_titre td a.notasortlink {
	color: rgb(<?php echo $colortextlink; ?>);
}
.liste_titre td a.notasortlink:hover {
	background: transparent;
}
tr.liste_titre td.liste_titre, form.liste_titre div.tagtd {				/* For last line of table headers only */
    border-bottom: 1px solid rgb(<?php echo $colortopbordertitle1 ?>);
}

tr.liste_titre_sel th, th.liste_titre_sel, tr.liste_titre_sel td, td.liste_titre_sel, form.liste_titre_sel div
{
    font-family: <?php print $fontlist ?>;
    font-weight: normal;
    border-bottom: 1px solid #FDFFFF;
    text-decoration: underline;
}
input.liste_titre {
    background: transparent;
    border: 0px;
}
.listactionlargetitle .liste_titre {
	line-height: 24px;
}

.noborder tr.liste_total, .noborder tr.liste_total td, tr.liste_total, form.liste_total {
	/* background: #F0F0F0; */
}
.noborder tr.liste_total td, tr.liste_total td, form.liste_total div {
    color: #552266;
    font-weight: normal;
    white-space: nowrap;
}
form.liste_total div {
    border-top: 1px solid #DDDDDD;
}
tr.liste_sub_total, tr.liste_sub_total td {
	border-bottom: 1px solid #aaa;
}

.tableforservicepart1 .impair, .tableforservicepart1 .pair, .tableforservicepart2 .impair, .tableforservicepart2 .pair {
	background: #FFF;
}
.tableforservicepart1 tbody tr td, .tableforservicepart2 tbody tr td {
	border-bottom: none;
}

.paymenttable, .margintable {
	border-top-width: <?php echo $borderwith ?>px !important;
	border-top-color: rgb(<?php echo $colortopbordertitle1 ?>) !important;
	border-top-style: solid !important;
	margin: 0px 0px 0px 0px !important;
}
.paymenttable tr td:first-child, .margintable tr td:first-child
{
	padding-left: 2px;
}
.margintable td {
	border: 0px !important;
}

/* Disable shadows */
.noshadow {
	-moz-box-shadow: 0px 0px 0px #DDD !important;
	-webkit-box-shadow: 0px 0px 0px #DDD !important;
	box-shadow: 0px 0px 0px #DDD !important;
}

div.tabBar .noborder {
	-moz-box-shadow: 0px 0px 0px #DDD !important;
	-webkit-box-shadow: 0px 0px 0px #DDD !important;
	box-shadow: 0px 0px 0px #DDD !important;
}

#tablelines tr.liste_titre td, .paymenttable tr.liste_titre td, .margintable tr.liste_titre td, .tableforservicepart1 tr.liste_titre td {
	border-bottom: 1px solid #AAA !important;
}


/*
 *  Boxes
 */

.boxstats {
    display: inline-block;
    margin: 3px;
    padding: 3px;
	/*-moz-box-shadow: 3px 3px 4px #DDD;
    -webkit-box-shadow: 3px 3px 4px #DDD;
    box-shadow: 3px 3px 4px #DDD;
    margin-bottom: 8px !important;*/
    border: 1px solid #CCC;
    text-align: center;
    border-radius: 2px;

	white-space: nowrap;
	overflow: hidden;
    text-overflow: ellipsis;
    width: 115px;
}
@media only screen and (max-width: 767px)
{
    .boxstats {
        width: 100px;
    }
}

.boxstats:hover {
	box-shadow: 0px 0px 8px 0px rgba(0,0,0,0.20);
}
span.boxstatstext {
	opacity: 0.8;
    line-height: 18px;
}
span.boxstatsindicator {
	font-size: 130%;
	font-weight: normal;
}
span.dashboardlineindicator, span.dashboardlineindicatorlate {
	font-size: 120%;
	font-weight: normal;
}
span.dashboardlineok {
	color: #008800;
}
span.dashboardlineko {
	color: #880000;
	font-weight: bold;
}
.boxtable {
    margin-bottom: 8px !important;
}
.tdboxstats {
	text-align: center;
}

.box {
    padding-right: 0px;
    padding-left: 0px;
    padding-bottom: 12px;
}

tr.box_titre {
    height: 26px;

    /* TO MATCH BOOTSTRAP */
	/*background: #ddd;
	color: #000 !important;*/

	/* TO MATCH ELDY */
	<?php if ($usegradienttitle) { ?>
	background-image: -o-linear-gradient(bottom, rgba(0,0,0,0.1) 0%, rgba(<?php echo $colorbacktitle1; ?>,0.4) 100%);
	background-image: -moz-linear-gradient(bottom, rgba(0,0,0,0.1) 0%, rgba(<?php echo $colorbacktitle1; ?>,0.4) 100%);
	background-image: -webkit-linear-gradient(bottom, rgba(0,0,0,0.1) 0%, rgba(<?php echo $colorbacktitle1; ?>,0.4) 100%);
	background-image: -ms-linear-gradient(bottom, rgba(0,0,0,0.1) 0%, rgba(<?php echo $colorbacktitle1; ?>,0.4) 100%);
	background-image: linear-gradient(bottom, rgba(0,0,0,0.1) 0%, rgba(<?php echo $colorbacktitle1; ?>,0.4) 100%);
	<?php } else { ?>
	background: rgb(<?php echo $colorbacktitle1; ?>);
	<?php } ?>

	color: rgb(<?php echo $colortexttitle; ?>);
    font-family: <?php print $fontlist ?>, sans-serif;
    font-weight: <?php echo $useboldtitle?'bold':'normal'; ?>;
    border-bottom: 1px solid #FDFFFF;
    white-space: nowrap;
}

tr.box_titre td.boxclose {
	width: 30px;
}

tr.box_impair {
    background: -o-linear-gradient(bottom, rgb(<?php echo $colorbacklineimpair1; ?>) 85%, rgb(<?php echo $colorbacklineimpair2; ?>) 100%);
    background: -moz-linear-gradient(bottom, rgb(<?php echo $colorbacklineimpair1; ?>) 85%, rgb(<?php echo $colorbacklineimpair2; ?>) 100%);
    background: -webkit-linear-gradient(bottom, rgb(<?php echo $colorbacklineimpair1; ?>) 85%, rgb(<?php echo $colorbacklineimpair2; ?>) 100%);
    background: -ms-linear-gradient(bottom, rgb(<?php echo $colorbacklineimpair1; ?>) 85%, rgb(<?php echo $colorbacklineimpair2; ?>) 100%);
    background: linear-gradient(bottom, rgb(<?php echo $colorbacklineimpair1; ?>) 85%, rgb(<?php echo $colorbacklineimpair2; ?>) 100%);

    font-family: <?php print $fontlist ?>;
}


tr.box_pair {
    font-family: <?php print $fontlist ?>;

	background-color: #f9f9f9;
}

tr.box_pair td, tr.box_impair td {
	/* padding: 4px; */
}
tr.box_pair:not(:last-child) td, tr.box_impair:not(:last-child) td {
    border-bottom: 1px solid #ddd;
}
.noborderbottom {
	border-bottom: none !important;
}
.formboxfilter {
	vertical-align: middle;
	margin-bottom: 6px;
}
.formboxfilter input[type=image]
{
	top: 5px;
	position: relative;
}
.boxfilter {
	margin-bottom: 2px;
	margin-right: 1px;
}
.prod_entry_mode_free, .prod_entry_mode_predef {
    height: 26px !important;
    vertical-align: middle;
}




/*
 *   Ok, Warning, Error
 */
.ok      { color: #114466; }
.warning { color: #887711; }
.error   { color: #550000 !important; font-weight: bold; }

div.ok {
  color: #114466;
}

/* Warning message */
div.warning {
  color: #302020;
  padding: 0.3em 0.3em 0.3em 0.3em;
  margin: 0.5em 0em 0.5em 0em;
  border: 1px solid #e0d0b0;
  -moz-border-radius: 4px;
  -webkit-border-radius: 4px;
  border-radius: 4px;
  background: #EFDF9A;
  text-shadow: 0 1px 0 rgba(255, 255, 255, 0.5);
}

/* Error message */
div.error {
  background: #EFCFCF;
}

/* Info admin */
div.info {
  color: #303035;
  padding: 0.4em 0.4em 0.4em 0.4em;
  margin: 0.5em 0em 0.5em 0em;
  border: 1px solid #e0e0e0;
  -moz-border-radius: 4px;
  -webkit-border-radius: 4px;
  border-radius: 4px;
  background: #EaE4Ea;
  text-shadow: 0 1px 0 rgba(255, 255, 255, 0.5);
}

div.warning a, div.info a, div.error a {
	color: rgb(<?php echo $colortext; ?>);
}

/*
 *   Liens Payes/Non payes
 */

a.normal:link { font-weight: normal }
a.normal:visited { font-weight: normal }
a.normal:active { font-weight: normal }
a.normal:hover { font-weight: normal }

a.impayee:link { font-weight: bold; color: #550000; }
a.impayee:visited { font-weight: bold; color: #550000; }
a.impayee:active { font-weight: bold; color: #550000; }
a.impayee:hover { font-weight: bold; color: #550000; }



/*
 *  Other
 */

.product_line_stock_ok { color: #002200; }
.product_line_stock_too_low { color: #664400; }

.fieldrequired { font-weight: bold; color: #000055; }

.widthpictotitle { width: 40px; text-align: <?php echo $left; ?>; }

.dolgraphtitle { margin-top: 6px; margin-bottom: 4px; }
.dolgraphtitlecssboxes { margin: 0px; }
.legendColorBox, .legendLabel { border: none !important; }
div.dolgraph div.legend, div.dolgraph div.legend div { background-color: rgba(255,255,255,0) !important; }
div.dolgraph div.legend table tbody tr { height: auto; }
td.legendColorBox { padding: 2px 2px 2px 0 !important; }
td.legendLabel { padding: 2px 2px 2px 0 !important; }

.photo {
	border: 0px;
}
.photowithmargin {
	margin-bottom: 2px;
	margin-top: 10px;
}
.photowithmargin {
/*	-webkit-box-shadow: 0px 0px 3px #777;
	-moz-box-shadow: 0px 0px 3px #777;
	box-shadow: 0px 0px 3px #777;*/
}
.photointoolitp {
	margin-top: 6px;
	float: left;
	/*text-align: center; */
}
.photodelete {
	margin-top: 6px !important;
}

.logo_setup
{
	content:url(<?php echo dol_buildpath($path.'/theme/'.$theme.'/img/logo_setup.svg',1) ?>);	/* content is used to best fit the container */
	display: inline-block;
}
.nographyet
{
	content:url(<?php echo dol_buildpath($path.'/theme/'.$theme.'/img/nographyet.svg',1) ?>);
	display: inline-block;
    opacity: 0.1;
    background-repeat: no-repeat;
}
.nographyettext
{
    opacity: 0.5;
}

div.titre {
	font-family: <?php print $fontlist ?>;
	font-weight: bold;
	color: rgb(<?php print $colortexttitlenotab; ?>);
	text-decoration: none;
	/* text-shadow: 1px 1px 2px #FFFFFF; */
}

#dolpaymenttable { width: 600px; font-size: 13px; }
#tablepublicpayment { border: 1px solid #CCCCCC !important; width: 100%; }
#tablepublicpayment .CTableRow1  { background-color: #F0F0F0 !important; }
#tablepublicpayment tr.liste_total { border-bottom: 1px solid #CCCCCC !important; }
#tablepublicpayment tr.liste_total td { border-top: none; }

#divsubscribe { width: 700px; }
#tablesubscribe { width: 100%; }


/*
 * Effect Postit
 */
.effectpostit
{
  position: relative;
}
.effectpostit:before, .effectpostit:after
{
  z-index: -1;
  position: absolute;
  content: "";
  bottom: 15px;
  left: 10px;
  width: 50%;
  top: 80%;
  max-width:300px;
  background: #777;
  -webkit-box-shadow: 0 15px 10px #777;
  -moz-box-shadow: 0 15px 10px #777;
  box-shadow: 0 15px 10px #777;
  -webkit-transform: rotate(-3deg);
  -moz-transform: rotate(-3deg);
  -o-transform: rotate(-3deg);
  -ms-transform: rotate(-3deg);
  transform: rotate(-3deg);
}
.effectpostit:after
{
  -webkit-transform: rotate(3deg);
  -moz-transform: rotate(3deg);
  -o-transform: rotate(3deg);
  -ms-transform: rotate(3deg);
  transform: rotate(3deg);
  right: 10px;
  left: auto;
}



/* ============================================================================== */
/* Formulaire confirmation (When Ajax JQuery is used)                             */
/* ============================================================================== */

.ui-dialog-titlebar {
}
.ui-dialog-content {
    font-size: <?php print $fontsize; ?>px !important;
}

/* ============================================================================== */
/* Formulaire confirmation (When HTML is used)                                    */
/* ============================================================================== */

table.valid {
    border-top: solid 1px #E6E6E6;
    border-<?php print $left; ?>: solid 1px #E6E6E6;
    border-<?php print $right; ?>: solid 1px #444444;
    border-bottom: solid 1px #555555;
	padding-top: 0px;
	padding-left: 0px;
	padding-right: 0px;
	padding-bottom: 0px;
	margin: 0px 0px;
    background: #D5BAA8;
}

.validtitre {
    background: #D5BAA8;
	font-weight: bold;
}


/* ============================================================================== */
/* Tooltips                                                                       */
/* ============================================================================== */

#tooltip {
	position: absolute;
	width: <?php print dol_size(450,'width'); ?>px;
	border-top: solid 1px #BBBBBB;
	border-<?php print $left; ?>: solid 1px #BBBBBB;
	border-<?php print $right; ?>: solid 1px #444444;
	border-bottom: solid 1px #444444;
	padding: 2px;
	z-index: 3000;
	background-color: #FFF;
	opacity: 1;
	-moz-border-radius: 4px;
	-webkit-border-radius: 4px;
	border-radius: 4px;
}
#tiptip_content {
    -moz-border-radius:0px;
    -webkit-border-radius: 0px;
    border-radius: 0px;
    background-color: rgb(255,255,255);
	line-height: 1.4em;
	min-width: 200px;
}

/* ============================================================================== */
/* Calendar                                                                       */
/* ============================================================================== */

img.datecallink { padding-left: 2px !important; padding-right: 2px !important; }

.ui-datepicker-trigger {
	vertical-align: middle;
	cursor: pointer;
}

.bodyline {
	-moz-border-radius: 8px;
	-webkit-border-radius: 8px;
	border-radius: 8px;
	border: 1px #E4ECEC outset;
	padding: 0px;
	margin-bottom: 5px;
}
table.dp {
    width: 180px;
    background-color: #FFFFFF;
    border-top: solid 2px #DDDDDD;
    border-<?php print $left; ?>: solid 2px #DDDDDD;
    border-<?php print $right; ?>: solid 1px #222222;
    border-bottom: solid 1px #222222;
    padding: 0px;
	border-spacing: 0px;
	border-collapse: collapse;
}
.dp td, .tpHour td, .tpMinute td{padding:2px; font-size:10px;}
/* Barre titre */
.dpHead,.tpHead,.tpHour td:Hover .tpHead{
	font-weight:bold;
	background-color:#b3c5cc;
	color:white;
	font-size:11px;
	cursor:auto;
}
/* Barre navigation */
.dpButtons,.tpButtons {
	text-align:center;
	background-color:#617389;
	color:#FFFFFF;
	font-weight:bold;
	cursor:pointer;
}
.dpButtons:Active,.tpButtons:Active{border: 1px outset black;}
.dpDayNames td,.dpExplanation {background-color:#D9DBE1; font-weight:bold; text-align:center; font-size:11px;}
.dpExplanation{ font-weight:normal; font-size:11px;}
.dpWeek td{text-align:center}

.dpToday,.dpReg,.dpSelected{
	cursor:pointer;
}
.dpToday{font-weight:bold; color:black; background-color:#DDDDDD;}
.dpReg:Hover,.dpToday:Hover{background-color:black;color:white}

/* Jour courant */
.dpSelected{background-color:#0B63A2;color:white;font-weight:bold; }

.tpHour{border-top:1px solid #DDDDDD; border-right:1px solid #DDDDDD;}
.tpHour td {border-left:1px solid #DDDDDD; border-bottom:1px solid #DDDDDD; cursor:pointer;}
.tpHour td:Hover {background-color:black;color:white;}

.tpMinute {margin-top:5px;}
.tpMinute td:Hover {background-color:black; color:white; }
.tpMinute td {background-color:#D9DBE1; text-align:center; cursor:pointer;}

/* Bouton X fermer */
.dpInvisibleButtons
{
    border-style:none;
    background-color:transparent;
    padding:0px;
    font-size:9px;
    border-width:0px;
    color:#0B63A2;
    vertical-align:middle;
    cursor: pointer;
}
.datenowlink
{
	color: rgb(<?php print $colortextlink; ?>);
}


/* ============================================================================== */
/*  Afficher/cacher                                                               */
/* ============================================================================== */

div.visible {
    display: block;
}

div.hidden {
    display: none;
}

tr.visible {
    display: block;
}

td.hidden {
    display: none;
}


/* ============================================================================== */
/*  Module website                                                                */
/* ============================================================================== */

.websitebar {
	border-bottom: 1px solid #888;
	background: #eee;
}
.websitebar .button, .websitebar .buttonDelete
{
	padding: 2px 5px 3px 5px !important;
	margin: 2px 4px 2px 4px  !important;
    line-height: normal;
}
.websiteselection {
	display: inline-block;
	padding-left: 10px;
	vertical-align: middle;
	line-height: 29px;
}
.websitetools {
	float: right;
	height: 28px;
}
.websiteinputurl {
    display: inline-block;
    vertical-align: top;
}
.websiteiframenoborder {
	border: 0px;
}
a.websitebuttonsitepreview img {
	width: 26px;
	display: inline-block;
}


/* ============================================================================== */
/*  Module agenda                                                                 */
/* ============================================================================== */

table.cal_month    { border-spacing: 0px;  }
table.cal_month td:first-child  { border-left: 0px; }
table.cal_month td:last-child   { border-right: 0px; }
.cal_current_month { border-top: 0; border-left: solid 1px #E0E0E0; border-right: 0; border-bottom: solid 1px #E0E0E0; }
.cal_current_month_peruserleft { border-top: 0; border-left: solid 2px #6C7C7B; border-right: 0; border-bottom: solid 1px #E0E0E0; }
.cal_current_month_oneday { border-right: solid 1px #E0E0E0; }
.cal_other_month   { border-top: 0; border-left: solid 1px #C0C0C0; border-right: 0; border-bottom: solid 1px #C0C0C0; }
.cal_other_month_peruserleft { border-top: 0; border-left: solid 2px #6C7C7B !important; border-right: 0; }
.cal_current_month_right { border-right: solid 1px #E0E0E0; }
.cal_other_month_right   { border-right: solid 1px #C0C0C0; }
.cal_other_month   { opacity: 0.6; background: #EAEAEA; padding-<?php print $left; ?>: 2px; padding-<?php print $right; ?>: 1px; padding-top: 0px; padding-bottom: 0px; }
.cal_past_month    { opacity: 0.6; background: #EEEEEE; padding-<?php print $left; ?>: 2px; padding-<?php print $right; ?>: 1px; padding-top: 0px; padding-bottom: 0px; }
.cal_current_month { background: #FFFFFF; border-left: solid 1px #E0E0E0; padding-<?php print $left; ?>: 2px; padding-<?php print $right; ?>: 1px; padding-top: 0px; padding-bottom: 0px; }
.cal_current_month_peruserleft { background: #FFFFFF; border-left: solid 2px #6C7C7B; padding-<?php print $left; ?>: 2px; padding-<?php print $right; ?>: 1px; padding-top: 0px; padding-bottom: 0px; }
.cal_today         { background: #FDFDF0; border-left: solid 1px #E0E0E0; border-bottom: solid 1px #E0E0E0; padding-<?php print $left; ?>: 2px; padding-<?php print $right; ?>: 1px; padding-top: 0px; padding-bottom: 0px; }
.cal_today_peruser { background: #FDFDF0; border-right: solid 1px #E0E0E0; border-bottom: solid 1px #E0E0E0; padding-<?php print $left; ?>: 2px; padding-<?php print $right; ?>: 1px; padding-top: 0px; padding-bottom: 0px; }
.cal_today_peruser_peruserleft { background: #FDFDF0; border-left: solid 2px #6C7C7B; border-right: solid 1px #E0E0E0; border-bottom: solid 1px #E0E0E0; padding-<?php print $left; ?>: 2px; padding-<?php print $right; ?>: 1px; padding-top: 0px; padding-bottom: 0px; }
.cal_past          { }
.cal_peruser       { padding: 0px; }
.cal_impair        { background: #F8F8F8; }
.cal_today_peruser_impair { background: #F8F8F0; }
.peruser_busy      { background: #CC8888; }
.peruser_notbusy   { background: #EEDDDD; opacity: 0.5; }
table.cal_event    { border: none; border-collapse: collapse; margin-bottom: 1px; -webkit-border-radius: 6px; border-radius: 6px;
						-webkit-box-shadow: inset 0 1px 0 rgba(255, 255, 255, 0.25), 0 1px 2px rgba(0, 0, 0, 0.25);
						moz-box-shadow: inset 0 1px 0 rgba(255, 255, 255, 0.25), 0 1px 2px rgba(0, 0, 0, 0.25);
						box-shadow: inset 0 1px 0 rgba(255, 255, 255, 0.25), 0 1px 2px rgba(0, 0, 0, 0.25);
						background: -webkit-gradient(linear, left top, left bottom, from(#006aac), to(#00438d));
						min-height: 20px;
						}
table.cal_event td { border: none; padding-<?php print $left; ?>: 2px; padding-<?php print $right; ?>: 2px; padding-top: 0px; padding-bottom: 0px; }
table.cal_event td.cal_event { padding: 4px 4px !important; }
table.cal_event td.cal_event_right { padding: 4px 4px !important; }
ul.cal_event       { padding-right: 2px; padding-top: 1px; border: none; list-style-type: none; margin: 0 auto; padding-left: 0px; padding-start: 0px; -khtml-padding-start: 0px; -o-padding-start: 0px; -moz-padding-start: 0px; -webkit-padding-start: 0px; }
li.cal_event       { border: none; list-style-type: none; }
.cal_event a:link    { color: #111111; font-size: 11px; font-weight: normal !important; }
.cal_event a:visited { color: #111111; font-size: 11px; font-weight: normal !important; }
.cal_event a:active  { color: #111111; font-size: 11px; font-weight: normal !important; }
.cal_event a:hover   { color: #111111; font-size: 11px; font-weight: normal !important; color:rgba(255,255,255,.75); }
.cal_event_busy      { }
.cal_peruserviewname { max-width: 100px; height: 22px; }


/* ============================================================================== */
/*  Ajax - Liste deroulante de l'autocompletion                                   */
/* ============================================================================== */

.ui-widget-content { border: solid 1px rgba(0,0,0,.3); background: #fff !important; }

.ui-autocomplete-loading { background: white url(<?php echo dol_buildpath($path.'/theme/'.$theme.'/img/working.gif',1) ?>) right center no-repeat; }
.ui-autocomplete {
	       position:absolute;
	       width:auto;
	       font-size: 1.0em;
	       background-color:white;
	       border:1px solid #888;
	       margin:0px;
/*	       padding:0px; This make combo crazy */
	     }
.ui-autocomplete ul {
	       list-style-type:none;
	       margin:0px;
	       padding:0px;
	     }
.ui-autocomplete ul li.selected { background-color: #D3E5EC;}
.ui-autocomplete ul li {
	       list-style-type:none;
	       display:block;
	       margin:0;
	       padding:2px;
	       height:18px;
	       cursor:pointer;
	     }


/* ============================================================================== */
/*  jQuery - jeditable                                                            */
/* ============================================================================== */

.editkey_textarea, .editkey_ckeditor, .editkey_string, .editkey_email, .editkey_numeric, .editkey_select, .editkey_autocomplete {
	background: url(<?php echo dol_buildpath($path.'/theme/'.$theme.'/img/edit.png',1) ?>) right top no-repeat;
	cursor: pointer;
}

.editkey_datepicker {
	background: url(<?php echo dol_buildpath($path.'/theme/'.$theme.'/img/calendar.png',1) ?>) right center no-repeat;
	cursor: pointer;
}

.editval_textarea.active:hover, .editval_ckeditor.active:hover, .editval_string.active:hover, .editval_email.active:hover, .editval_numeric.active:hover, .editval_select.active:hover, .editval_autocomplete.active:hover, .editval_datepicker.active:hover {
	background: white;
	cursor: pointer;
}

.viewval_textarea.active:hover, .viewval_ckeditor.active:hover, .viewval_string.active:hover, .viewval_email.active:hover, .viewval_numeric.active:hover, .viewval_select.active:hover, .viewval_autocomplete.active:hover, .viewval_datepicker.active:hover {
	background: white;
	cursor: pointer;
}

.viewval_hover {
	background: white;
}


/* ============================================================================== */
/* Admin Menu                                                                     */
/* ============================================================================== */

/* CSS for treeview */
.treeview ul { background-color: transparent !important; margin-top: 0; }
.treeview li { background-color: transparent !important; padding: 0 0 0 16px !important; min-height: 20px; }
.treeview .hover { color: rgb(<?php print $colortextlink; ?>) !important; text-decoration: underline !important; }



/* ============================================================================== */
/*  Show Excel tabs                                                               */
/* ============================================================================== */

.table_data
{
	border-style:ridge;
	border:1px solid;
}
.tab_base
{
	background:#C5D0DD;
	font-weight:bold;
	border-style:ridge;
	border: 1px solid;
	cursor:pointer;
}
.table_sub_heading
{
	background:#CCCCCC;
	font-weight:bold;
	border-style:ridge;
	border: 1px solid;
}
.table_body
{
	background:#F0F0F0;
	font-weight:normal;
	font-family:sans-serif;
	border-style:ridge;
	border: 1px solid;
	border-spacing: 0px;
	border-collapse: collapse;
}
.tab_loaded
{
	background:#222222;
	color:white;
	font-weight:bold;
	border-style:groove;
	border: 1px solid;
	cursor:pointer;
}


/* ============================================================================== */
/*  CSS for color picker                                                          */
/* ============================================================================== */

A.color, A.color:active, A.color:visited {
 position : relative;
 display : block;
 text-decoration : none;
 width : 10px;
 height : 10px;
 line-height : 10px;
 margin : 0px;
 padding : 0px;
 border : 1px inset white;
}
A.color:hover {
 border : 1px outset white;
}
A.none, A.none:active, A.none:visited, A.none:hover {
 position : relative;
 display : block;
 text-decoration : none;
 width : 10px;
 height : 10px;
 line-height : 10px;
 margin : 0px;
 padding : 0px;
 cursor : default;
 border : 1px solid #b3c5cc;
}
.tblColor {
 display : none;
}
.tdColor {
 padding : 1px;
}
.tblContainer {
 background-color : #b3c5cc;
}
.tblGlobal {
 position : absolute;
 top : 0px;
 left : 0px;
 display : none;
 background-color : #b3c5cc;
 border : 2px outset;
}
.tdContainer {
 padding : 5px;
}
.tdDisplay {
 width : 50%;
 height : 20px;
 line-height : 20px;
 border : 1px outset white;
}
.tdDisplayTxt {
 width : 50%;
 height : 24px;
 line-height : 12px;
 font-family : <?php print $fontlist ?>;
 font-size : 8pt;
 color : black;
 text-align : center;
}
.btnColor {
 width : 100%;
 font-family : <?php print $fontlist ?>;
 font-size : 10pt;
 padding : 0px;
 margin : 0px;
}
.btnPalette {
 width : 100%;
 font-family : <?php print $fontlist ?>;
 font-size : 8pt;
 padding : 0px;
 margin : 0px;
}


/* Style to overwrites JQuery styles */
.ui-menu .ui-menu-item a {
    text-decoration:none;
    display:block;
    padding:.2em .4em;
    line-height:1.5;
    zoom:1;
    font-weight: normal;
    font-family:<?php echo $fontlist; ?>;
    font-size:1em;
}
.ui-widget {
    font-family:<?php echo $fontlist; ?>;
    font-size:<?php echo $fontsize; ?>px;
}
.ui-button { margin-left: -2px; <?php print (preg_match('/chrome/',$conf->browser->name)?'padding-top: 1px;':''); ?> }
.ui-button-icon-only .ui-button-text { height: 8px; }
.ui-button-icon-only .ui-button-text, .ui-button-icons-only .ui-button-text { padding: 2px 0px 6px 0px; }
.ui-button-text
{
    line-height: 1em !important;
}
.ui-autocomplete-input { margin: 0; padding: 4px; }


/* ============================================================================== */
/*  CKEditor                                                                      */
/* ============================================================================== */

.cke_editable
{
	margin: 5px !important;
}
.cke_editor table, .cke_editor tr, .cke_editor td
{
    border: 0px solid #FF0000 !important;
}
span.cke_skin_kama { padding: 0 !important; }
.cke_wrapper { padding: 4px !important; }
a.cke_dialog_ui_button
{
    font-family: <?php print $fontlist ?> !important;
	background-image: url(<?php echo $img_button ?>) !important;
	background-position: bottom !important;
    border: 1px solid #C0C0C0 !important;
    -moz-border-radius:0px 5px 0px 5px !important;
	-webkit-border-radius:0px 5px 0px 5px !important;
	border-radius:0px 5px 0px 5px !important;
    -moz-box-shadow: 3px 3px 4px #DDD !important;
    -webkit-box-shadow: 3px 3px 4px #DDD !important;
    box-shadow: 3px 3px 4px #DDD !important;
}
.cke_dialog_ui_hbox_last
{
	vertical-align: bottom ! important;
}
.cke_editable
{
	line-height: 1.4 !important;
	margin: 6px !important;
}
a.cke_dialog_ui_button_ok span {
    text-shadow: none !important;
    color: #333 !important;
}


/* ============================================================================== */
/*  File upload                                                                   */
/* ============================================================================== */

.template-upload {
    height: 72px !important;
}


/* ============================================================================== */
/*  Holiday                                                                       */
/* ============================================================================== */

#types .btn {
    cursor: pointer;
}

#types .btn-primary {
    font-weight: bold;
}

#types form {
    padding: 20px;
}

#types label {
    display:inline-block;
    width:100px;
    margin-right: 20px;
    padding: 4px;
    text-align: right;
    vertical-align: top;
}

#types input.text, #types textarea {
    width: 400px;
}

#types textarea {
    height: 100px;
}



/* ============================================================================== */
/*  JSGantt                                                                       */
/* ============================================================================== */

div.scroll2 {
	width: <?php print isset($_SESSION['dol_screenwidth'])?max($_SESSION['dol_screenwidth']-830,450):'450'; ?>px !important;
}


/* ============================================================================== */
/*  jFileTree                                                                     */
/* ============================================================================== */

.ecmfiletree {
	width: 99%;
	height: 99%;
	background: #FFF;
	padding-left: 2px;
	font-weight: normal;
}

.fileview {
	width: 99%;
	height: 99%;
	background: #FFF;
	padding-left: 2px;
	padding-top: 4px;
	font-weight: normal;
}

div.filedirelem {
    position: relative;
    display: block;
    text-decoration: none;
}

ul.filedirelem {
    padding: 2px;
    margin: 0 5px 5px 5px;
}
ul.filedirelem li {
    list-style: none;
    padding: 2px;
    margin: 0 10px 20px 10px;
    width: 160px;
    height: 120px;
    text-align: center;
    display: block;
    float: <?php print $left; ?>;
    border: solid 1px #DDDDDD;
}

.ui-layout-north {

}

ul.ecmjqft {
	line-height: 16px;
	padding: 0px;
	margin: 0px;
	font-weight: normal;
}

ul.ecmjqft li {
	list-style: none;
	padding: 0px;
	padding-left: 20px;
	margin: 0px;
	white-space: nowrap;
	display: block;
}

ul.ecmjqft a {
	line-height: 16px;
	vertical-align: middle;
	color: #333;
	padding: 0px 0px;
	font-weight:normal;
	display: inline-block !important;
/*	float: left;*/
}
ul.ecmjqft a:active {
	font-weight: bold !important;
}
ul.ecmjqft a:hover {
    text-decoration: underline;
}
div.ecmjqft {
	vertical-align: middle;
	display: inline-block !important;
	text-align: right;
	position:absolute;
	right:4px;
}

/* Core Styles */
.ecmjqft LI.directory { font-weight:normal; background: url(<?php echo dol_buildpath($path.'/theme/common/treemenu/folder2.png',1); ?>) left top no-repeat; }
.ecmjqft LI.expanded { font-weight:normal; background: url(<?php echo dol_buildpath($path.'/theme/common/treemenu/folder2-expanded.png',1); ?>) left top no-repeat; }
.ecmjqft LI.wait { font-weight:normal; background: url(<?php echo dol_buildpath('/theme/'.$theme.'/img/working.gif',1); ?>) left top no-repeat; }


/* ============================================================================== */
/*  jNotify                                                                       */
/* ============================================================================== */

.jnotify-container {
	position: fixed !important;
<?php if (! empty($conf->global->MAIN_JQUERY_JNOTIFY_BOTTOM)) { ?>
	top: auto !important;
	bottom: 4px !important;
<?php } ?>
	text-align: center;
	min-width: <?php echo $dol_optimize_smallscreen?'200':'480'; ?>px;
	width: auto;
	max-width: 1024px;
	padding-left: 10px !important;
	padding-right: 10px !important;
}

/* use or not ? */
div.jnotify-background {
	opacity : 0.95 !important;
    -moz-box-shadow: 2px 2px 4px #888 !important;
    -webkit-box-shadow: 2px 2px 4px #888 !important;
    box-shadow: 2px 2px 4px #888 !important;
}

/* ============================================================================== */
/*  blockUI                                                                      */
/* ============================================================================== */

/*div.growlUI { background: url(check48.png) no-repeat 10px 10px }*/
div.dolEventValid h1, div.dolEventValid h2 {
	color: #567b1b;
	background-color: #e3f0db;
	padding: 5px 5px 5px 5px;
	text-align: left;
}
div.dolEventError h1, div.dolEventError h2 {
	color: #a72947;
	background-color: #d79eac;
	padding: 5px 5px 5px 5px;
	text-align: left;
}

/* ============================================================================== */
/*  Maps                                                                          */
/* ============================================================================== */

.divmap, #google-visualization-geomap-embed-0, #google-visualization-geomap-embed-1, #google-visualization-geomap-embed-2 {
/*    -moz-box-shadow: 0px 0px 10px #AAA;
    -webkit-box-shadow: 0px 0px 10px #AAA;
    box-shadow: 0px 0px 10px #AAA; */
}


/* ============================================================================== */
/*  Datatable                                                                     */
/* ============================================================================== */

table.dataTable tr.odd td.sorting_1, table.dataTable tr.even td.sorting_1 {
  background: none !important;
}
.sorting_asc  { background: url('<?php echo dol_buildpath('/theme/'.$theme.'/img/sort_asc.png',1); ?>') no-repeat center right !important; }
.sorting_desc { background: url('<?php echo dol_buildpath('/theme/'.$theme.'/img/sort_desc.png',1); ?>') no-repeat center right !important; }
.sorting_asc_disabled  { background: url('<?php echo dol_buildpath('/theme/'.$theme.'/img/sort_asc_disabled.png',1); ?>') no-repeat center right !important; }
.sorting_desc_disabled { background: url('<?php echo dol_buildpath('/theme/'.$theme.'/img/sort_desc_disabled.png',1); ?>') no-repeat center right !important; }
.dataTables_paginate {
	margin-top: 8px;
}
.paginate_button_disabled {
  opacity: 1 !important;
  color: #888 !important;
  cursor: default !important;
}
.paginate_disabled_previous:hover, .paginate_enabled_previous:hover, .paginate_disabled_next:hover, .paginate_enabled_next:hover
{
	font-weight: normal;
}
.paginate_enabled_previous:hover, .paginate_enabled_next:hover
{
	text-decoration: underline !important;
}
.paginate_active
{
	text-decoration: underline !important;
}
.paginate_button
{
	font-weight: normal !important;
    text-decoration: none !important;
}
.paging_full_numbers {
	height: inherit !important;
}
.paging_full_numbers a.paginate_active:hover, .paging_full_numbers a.paginate_button:hover {
	background-color: #DDD !important;
}
.paging_full_numbers, .paging_full_numbers a.paginate_active, .paging_full_numbers a.paginate_button {
	background-color: #FFF !important;
	border-radius: inherit !important;
}
.paging_full_numbers a.paginate_button_disabled:hover, .paging_full_numbers a.disabled:hover {
    background-color: #FFF !important;
}
.paginate_button, .paginate_active {
  border: 1px solid #ddd !important;
  padding: 6px 12px !important;
  margin-left: -1px !important;
  line-height: 1.42857143 !important;
  margin: 0 0 !important;
}

/* For jquery plugin combobox */
/* Disable this. It breaks wrapping of boxes
.ui-corner-all { white-space: nowrap; } */

.ui-state-disabled, .ui-widget-content .ui-state-disabled, .ui-widget-header .ui-state-disabled, .paginate_button_disabled {
	opacity: .35;
	filter: Alpha(Opacity=35);
	background-image: none;
}

div.dataTables_length {
	float: right !important;
	padding-left: 8px;
}
div.dataTables_length select {
	background: #fff;
}
.dataTables_wrapper .dataTables_paginate {
	padding-top: 0px !important;
}

/* ============================================================================== */
/*  Select2                                                                       */
/* ============================================================================== */

.select2-container .select2-choice > .select2-chosen {
    margin-right: 23px;
}
.select2-container .select2-choice .select2-arrow {
	border-radius: 0;
}
.select2-container-multi .select2-choices {
	background-image: none;
}
.select2-container .select2-choice {
	color: #000;
	border-radius: 0;
}
.selectoptiondisabledwhite {
	background: #FFFFFF !important;
}

.select2-choice
{
	border: 1px solid #aaa;
	/* v6 border-top: none !important;
	border-left: none !important;
	border-right: none !important;
	border-bottom: 1px solid #aaa;*/
}
.select2-drop.select2-drop-above.select2-drop-active,
.select2-container-active .select2-choice,
.select2-container-active .select2-choices,
.select2-dropdown-open.select2-drop-above .select2-choice,
.select2-dropdown-open.select2-drop-above .select2-choices,
.select2-container-multi.select2-container-active .select2-choices
{
	border: 1px solid #aaa;
	/* v6 */
}
.select2-disabled
{
	color: #888;
}
.select2-drop-active
{
	border: 1px solid #aaa;
	border-top: none;
}
a span.select2-chosen
{
	font-weight: normal !important;
}
.select2-container .select2-choice {
	background-image: none;
	height: 24px;
	line-height: 24px;
}
.select2-choices .select2-search-choice {
    /* border: 1px solid #aaa !important; */
}
.select2-results .select2-no-results, .select2-results .select2-searching, .select2-results .select2-ajax-error, .select2-results .select2-selection-limit
{
	background: #FFFFFF;
}
.select2-results {
	max-height:	400px;
}
.css-searchselectcombo ul.select2-results {
	max-height:	none;
}
.select2-container-multi.select2-container-disabled .select2-choices {
	background-color: #FFFFFF;
	background-image: none;
	border: none;
	cursor: default;
}
.select2-container-multi .select2-choices .select2-search-choice {
  margin-bottom: 3px;
}
/* To emulate select 2 style */
.select2-container-multi-dolibarr .select2-choices-dolibarr .select2-search-choice-dolibarr {
  padding: 2px 5px 1px 5px;
  margin: 0 0 2px 3px;
  position: relative;
  line-height: 13px;
  color: #333;
  cursor: default;
  border: 1px solid #aaaaaa;
  border-radius: 3px;
  -webkit-box-shadow: 0 0 2px #fff inset, 0 1px 0 rgba(0, 0, 0, 0.05);
  box-shadow: 0 0 2px #fff inset, 0 1px 0 rgba(0, 0, 0, 0.05);
  background-clip: padding-box;
  -webkit-touch-callout: none;
  -webkit-user-select: none;
  -moz-user-select: none;
  -ms-user-select: none;
  user-select: none;
  background-color: #e4e4e4;
  filter: progid:DXImageTransform.Microsoft.gradient(startColorstr='#eeeeee', endColorstr='#f4f4f4', GradientType=0);
  background-image: -webkit-gradient(linear, 0% 0%, 0% 100%, color-stop(20%, #f4f4f4), color-stop(50%, #f0f0f0), color-stop(52%, #e8e8e8), color-stop(100%, #eee));
  background-image: -webkit-linear-gradient(top, #f4f4f4 20%, #f0f0f0 50%, #e8e8e8 52%, #eee 100%);
  background-image: -moz-linear-gradient(top, #f4f4f4 20%, #f0f0f0 50%, #e8e8e8 52%, #eee 100%);
  background-image: linear-gradient(to bottom, #f4f4f4 20%, #f0f0f0 50%, #e8e8e8 52%, #eee 100%);
}
.select2-container-multi-dolibarr .select2-choices-dolibarr .select2-search-choice-dolibarr a {
	font-weight: normal;
}
.select2-container-multi-dolibarr .select2-choices-dolibarr li {
  float: left;
  list-style: none;
}
.select2-container-multi-dolibarr .select2-choices-dolibarr {
  height: auto !important;
  height: 1%;
  margin: 0;
  padding: 0 5px 0 0;
  position: relative;
  cursor: text;
  overflow: hidden;
}


/* ============================================================================== */
/*  For categories                                                                */
/* ============================================================================== */

.noborderoncategories {
	border: none !important;
	border-radius: 5px !important;
	box-shadow: none;
	-webkit-box-shadow: none !important;
    box-shadow: none !important;
}
span.noborderoncategories a, li.noborderoncategories a {
	line-height: normal;
	vertical-align: top;
}
span.noborderoncategories {
	padding: 3px 5px 0px 5px;
}
.categtextwhite, .treeview .categtextwhite.hover {
	color: #fff !important;
}
.categtextblack {
	color: #000 !important;
}


/* ============================================================================== */
/*  Multiselect with checkbox                                                     */
/* ============================================================================== */

ul.ulselectedfields {
    z-index: 95;			/* To have the select box appears on first plan even when near buttons are decorated by jmobile */
}
dl.dropdown {
    margin:0px;
    padding:0px;
}
.dropdown dd, .dropdown dt {
    margin:0px;
    padding:0px;
}
.dropdown ul {
    margin: -1px 0 0 0;
    text-align: left;
}
.dropdown dd {
    position:relative;
}
.dropdown dt a {
    display:block;
    overflow: hidden;
    border:0;
}
.dropdown dt a span, .multiSel span {
    cursor:pointer;
    display:inline-block;
    padding: 0 3px 2px 0;
}
.dropdown dd ul {
    background-color: #FFF;
    border: 1px solid #888;
    display:none;
    right:0px;						/* pop is align on right */
    padding: 2px 15px 2px 5px;
    position:absolute;
    top:2px;
    list-style:none;
    max-height: 300px;
    overflow: auto;
}
.dropdown span.value {
    display:none;
}
.dropdown dd ul li {
	white-space: nowrap;
	font-weight: normal;
	padding: 2px;
}
.dropdown dd ul li input[type="checkbox"] {
    margin-right: 3px;
}
.dropdown dd ul li a, .dropdown dd ul li span {
    padding: 3px;
    display: block;
}
.dropdown dd ul li span {
	color: #888;
}
.dropdown dd ul li a:hover {
    background-color:#fff;
}


/* ============================================================================== */
/*  JMobile                                                                       */
/* ============================================================================== */

li.ui-li-divider .ui-link {
	color: #FFF !important;
}
.ui-btn {
	margin: 0.1em 2px
}
a.ui-link, a.ui-link:hover, .ui-btn:hover, span.ui-btn-text:hover, span.ui-btn-inner:hover {
	text-decoration: none !important;
}
.ui-body-c {
	background: #fff;
}

.ui-btn-inner {
	min-width: .4em;
	padding-left: 6px;
	padding-right: 6px;
	font-size: <?php print $fontsize ?>px;
	/* white-space: normal; */		/* Warning, enable this break the truncate feature */
}
.ui-btn-icon-right .ui-btn-inner {
	padding-right: 30px;
}
.ui-btn-icon-left .ui-btn-inner {
	padding-left: 30px;
}
.ui-select .ui-btn-icon-right .ui-btn-inner {
	padding-right: 30px;
}
.ui-select .ui-btn-icon-left .ui-btn-inner {
	padding-left: 30px;
}
.ui-select .ui-btn-icon-right .ui-icon {
    right: 8px;
}
.ui-btn-icon-left > .ui-btn-inner > .ui-icon, .ui-btn-icon-right > .ui-btn-inner > .ui-icon {
    margin-top: -10px;
}
select {
    /* display: inline-block; */	/* We can't set this. This disable ability to make */
    /* TODO modified by jmobile, replace jmobile with pure css*/
    overflow:hidden;
    white-space: nowrap;			/* Enabling this make behaviour strange when selecting the empty value if this empty value is '' instead of '&nbsp;' */
    text-overflow: ellipsis;
}
.fiche .ui-controlgroup {
	margin: 0px;
	padding-bottom: 0px;
}
div.ui-controlgroup-controls div.tabsElem
{
	margin-top: 2px;
}
div.ui-controlgroup-controls div.tabsElem a
{
	-moz-box-shadow: 0 -3px 6px rgba(0,0,0,.2);
	-webkit-box-shadow: 0 -3px 6px rgba(0,0,0,.2);
	box-shadow: 0 -3px 6px rgba(0,0,0,.2);
}
div.ui-controlgroup-controls div.tabsElem a#active {
	-moz-box-shadow: 0 -3px 6px rgba(0,0,0,.3);
	-webkit-box-shadow: 0 -3px 6px rgba(0,0,0,.3);
	box-shadow: 0 -3px 6px rgba(0,0,0,.3);
}

a.tab span.ui-btn-inner
{
	border: none;
	padding: 0;
}

.ui-link {
	color: rgb(<?php print $colortext; ?>);
}
.liste_titre .ui-link {
	color: rgb(<?php print $colortexttitle; ?>) !important;
}

a.ui-link {
	word-wrap: break-word;
}

/* force wrap possible onto field overflow does not works */
.formdoc .ui-btn-inner
{
	white-space: normal;
	overflow: hidden;
	text-overflow: clip; /* "hidden" : do not exists as a text-overflow value (https://developer.mozilla.org/fr/docs/Web/CSS/text-overflow) */
}

/* Warning: setting this may make screen not beeing refreshed after a combo selection */
/*.ui-body-c {
	background: #fff;
}*/

div.ui-radio, div.ui-checkbox
{
	display: inline-block;
	border-bottom: 0px !important;
}
.ui-checkbox input, .ui-radio input {
	height: auto;
	width: auto;
	margin: 4px;
	position: static;
}
div.ui-checkbox label+input, div.ui-radio label+input {
	position: absolute;
}
.ui-mobile fieldset
{
	padding-bottom: 10px; margin-bottom: 4px; border-bottom: 1px solid #AAAAAA !important;
}

ul.ulmenu {
	border-radius: 0;
	-webkit-border-radius: 0;
}

.ui-field-contain label.ui-input-text {
	vertical-align: middle !important;
}
.ui-mobile fieldset {
	border-bottom: none !important;
}

/* Style for first level menu with jmobile */
.ui-li .ui-btn-inner a.ui-link-inherit, .ui-li-static.ui-li {
    padding: 1em 15px;
    display: block;
}
.ui-btn-up-c {
	font-weight: normal;
}
.ui-focus, .ui-btn:focus {
    -moz-box-shadow: none;
    -webkit-box-shadow: none;
    box-shadow: none;
}
.ui-bar-b {
    /*border: 1px solid #888;*/
    border: none;
    background: none;
    text-shadow: none;
    color: rgb(<?php print $colortexttitlenotab; ?>) !important;
}
.ui-bar-b, .lilevel0 {
    background-repeat: repeat-x;
    border: none;
    background: none;
    text-shadow: none;
    color: rgb(<?php print $colortexttitlenotab; ?>) !important;
}
.alilevel0 {
	font-weight: normal !important;
}

.ui-li.ui-last-child, .ui-li.ui-field-contain.ui-last-child {
    border-bottom-width: 0px !important;
}
.alilevel0 {
    color: rgb(<?php echo $colortexttitle; ?>) !important;
}
.ulmenu {
	box-shadow: none !important;
	border-bottom: 1px solid #444;
}
.ui-btn-icon-right {
	border-right: 1px solid #ccc !important;
}
.ui-body-c {
	border: 1px solid #ccc;
	text-shadow: none;
}
.ui-btn-up-c, .ui-btn-hover-c {
	/* border: 1px solid #ccc; */
	text-shadow: none;
}
.ui-body-c .ui-link, .ui-body-c .ui-link:visited, .ui-body-c .ui-link:hover {
	color: rgb(<?php print $colortextlink; ?>);
}
.ui-btn-up-c .vsmenudisabled {
	color: #<?php echo $colorshadowtitle; ?> !important;
	text-shadow: none !important;
}
/*
.ui-btn-up-c {
	background: transparent;
}
*/
div.tabsElem a.tab {
	background: transparent;
}

/*.ui-controlgroup-horizontal .ui-btn.ui-first-child {
-webkit-border-top-left-radius: 6px;
border-top-left-radius: 6px;
}
.ui-controlgroup-horizontal .ui-btn.ui-last-child {
-webkit-border-top-right-radius: 6px;
border-top-right-radius: 6px;
}*/

.alilevel1 {
    color: rgb(<?php print $colortexttitlenotab; ?>) !important;
}
.lilevel1 {
    border-top: 2px solid #444;
    background: #fff ! important;
}
.lilevel1 div div a {
	font-weight: bold !important;
}
.lilevel2
{
	padding-left: 22px;
    background: #fff ! important;
}
.lilevel3
{
	padding-left: 54px;
	background: #fff ! important;
}



/* ============================================================================== */
/*  POS                                                                           */
/* ============================================================================== */

.menu_choix1 a {
	background: url('<?php echo dol_buildpath($path.'/theme/'.$theme.'/img/menus_black/money.png',1) ?>') top left no-repeat;
}
.menu_choix2 a {
	background: url('<?php echo dol_buildpath($path.'/theme/'.$theme.'/img/menus_black/home.png',1) ?>') top left no-repeat;
}
.menu_choix1,.menu_choix2 {
	font-size: 1.4em;
	text-align: left;
	border: 1px solid #666;
	margin-right: 20px;
}
.menu_choix1 a, .menu_choix2 a {
	display: block;
	color: #fff;
	text-decoration: none;
	padding-top: 18px;
	padding-left: 54px;
	font-size: 14px;
	height: 38px;
}
.menu_choix1 a:hover,.menu_choix2 a:hover {
	color: #6d3f6d;
}
.menu li.menu_choix1 {
    padding-top: 6px;
    padding-right: 10px;
    padding-bottom: 2px;
}
.menu li.menu_choix2 {
    padding-top: 6px;
    padding-right: 10px;
    padding-bottom: 2px;
}
@media only screen and (max-width: 767px)
{
	.menu_choix1 a, .menu_choix2 a {
		background-size: 36px 36px;
		height: 30px;
		padding-left: 40px;
	}
    .menu li.menu_choix1, .menu li.menu_choix2 {
        padding-left: 4px;
        padding-right: 0;
    }
    .liste_articles {
    	margin-right: 0 !important;
    }
}


/* ============================================================================== */
/*  Demo                                                                          */
/* ============================================================================== */


/* For demo pages */
img.demothumb {
    box-shadow: 2px 2px 8px #BBB;
    margin-right: 20px;
    margin-left: 10px;
}

.demobackground {
    /*
    background-image: url(/dolibarr_5.0/htdocs/theme/image-demo.jpg);
    background-size: cover;
    object-fit: contain;
    */
}



/* ============================================================================== */
/*  Public                                                                        */
/* ============================================================================== */

/* The theme for public pages */
.public_body {
	margin: 20px;
}
.public_border {
	border: 1px solid #888;
}




/* ============================================================================== */
/* CSS style used for small screen                                                */
/* ============================================================================== */

.topmenuimage {
	background-size: 22px auto;
	top: 2px;
}
.imgopensurveywizard
{
	padding: 0 4px 0 4px;
}
@media only screen and (max-width: 767px)
{
	.imgopensurveywizard, .imgautosize { width:95%; height: auto; }

	#tooltip {
		position: absolute;
		width: <?php print dol_size(350,'width'); ?>px;
	}

    img.demothumb {
        box-shadow: 1px 1px 4px #BBB;
        margin-right: 6px;
        margin-left: 4px;
        width: 80px;
    }

    div.tabBar {
        padding-left: 0px;
        padding-right: 0px;
        -moz-border-radius: 0;
        -webkit-border-radius: 0;
    	border-radius: 0px;
        border-right: none;
        border-left: none;
    }
}

/* nboftopmenuentries = <?php echo $nbtopmenuentries ?>, fontsize=<?php echo $fontsize ?> */
/* rule to reduce top menu - 1st reduction */
@media only screen and (max-width: <?php echo round($nbtopmenuentries * $fontsize * 6.9, 0) + 20; ?>px)
{
	div.tmenucenter {
	    max-width: <?php echo round($fontsize * 4); ?>px;	/* size of viewport */
    	white-space: nowrap;
  		overflow: hidden;
  		text-overflow: ellipsis;
  		color: #<?php echo $colortextbackhmenu; ?>;
	}
	.mainmenuaspan {
    	/*display: none;*/
  		font-size: 10px;
    }
    .topmenuimage {
    	background-size: 22px auto;
    	margin-top: 0px;
	}

    li.tmenu, li.tmenusel {
    	min-width: 36px;
    }
    div.mainmenu {
    	min-width: auto;
    }
	div.tmenuleft {
		display: none;
	}
}
/* rule to reduce top menu - 2nd reduction */
@media only screen and (max-width: <?php echo round($nbtopmenuentries * $fontsize * 4.5, 0) + 8; ?>px)
{
	div.mainmenu {
		height: 23px;
	}
	div.tmenucenter {
	    max-width: <?php echo round($fontsize * 2); ?>px;	/* size of viewport */
  		text-overflow: clip;
	}
	.mainmenuaspan {
    	/*display: none;*/
  		font-size: 10px;
    }
    .topmenuimage {
    	background-size: 20px auto;
    	margin-top: 2px;
	}
}
/* rule to reduce top menu - 3rd reduction */
@media only screen and (max-width: <?php echo round($nbtopmenuentries * $fontsize * 3.4, 0) + 8; ?>px)
{
	/* Reduce login top right info */
	.usertextatoplogin {
		display: none;
	}
	.help {
	<?php if ($disableimages) {  ?>
		display: none;
	<?php } ?>
	}
	div#tmenu_tooltip {
	<?php if (GETPOST("optioncss") == 'print') {  ?>
		display:none;
	<?php } else { ?>
		padding-<?php echo $right; ?>: 78px;
	<?php } ?>
	}
	div.login_block_user {
		min-width: 0;
	}
	div.login_block {
		top: 2px;
		<?php if ($disableimages) {  ?>
			max-width: 100px;
		<?php } else { ?>
			max-width: 82px;
		<?php } ?>
	}
	.login_block_elem {
		padding: 0 !important;
	}
    li.tmenu, li.tmenusel {
        min-width: 32px;
    }
	div.mainmenu {
		height: 23px;
	}
	div.tmenucenter {
  		text-overflow: clip;
	}
    .topmenuimage {
    	background-size: 20px auto;
    	margin-top: 2px !important;
	}
	div.mainmenu {
    	min-width: 20px;
    }
}

<?php
if (is_object($db)) $db->close();<|MERGE_RESOLUTION|>--- conflicted
+++ resolved
@@ -1253,10 +1253,7 @@
 	padding-bottom: 4px;
 	overflow: hidden;
     text-overflow: ellipsis;
-<<<<<<< HEAD
     width: 188px;				/* required to have overflow working. must be same than menu_contenu */
-=======
->>>>>>> 83a5b8e0
 }
 .mainmenuaspan
 {
