<?php
/* Copyright (C) 2004-2017	Laurent Destailleur		<eldy@users.sourceforge.net>
 * Copyright (C) 2006		Rodolphe Quiedeville	<rodolphe@quiedeville.org>
 * Copyright (C) 2007-2017	Regis Houssin			<regis.houssin@inodbox.com>
 * Copyright (C) 2011		Philippe Grand			<philippe.grand@atoo-net.com>
 * Copyright (C) 2012		Juanjo Menent			<jmenent@2byte.es>
 * Copyright (C) 2018       Ferran Marcet           <fmarcet@2byte.es>
<<<<<<< HEAD
 * Copyright (C) 2021       Anthony Berton          <bertonanthony@gmail.com>
 * Copyright (C) 2023		William Mead			<william.mead@manchenumerique.fr>
=======
 * Copyright (C) 2021-2023  Anthony Berton          <anthony.berton@bb2a.fr>
>>>>>>> 09541d5d
 *
 * This program is free software; you can redistribute it and/or modify
 * it under the terms of the GNU General Public License as published by
 * the Free Software Foundation; either version 3 of the License, or
 * (at your option) any later version.
 *
 * This program is distributed in the hope that it will be useful,
 * but WITHOUT ANY WARRANTY; without even the implied warranty of
 * MERCHANTABILITY or FITNESS FOR A PARTICULAR PURPOSE.  See the
 * GNU General Public License for more details.
 *
 * You should have received a copy of the GNU General Public License
 * along with this program. If not, see <https://www.gnu.org/licenses/>.
 */

/**
 *		\file       htdocs/theme/eldy/style.css.php
 *		\brief      File for CSS style sheet Eldy
 */

//if (! defined('NOREQUIREUSER')) define('NOREQUIREUSER','1');	// Not disabled because need to load personalized language
//if (! defined('NOREQUIREDB'))   define('NOREQUIREDB','1');	// Not disabled to increase speed. Language code is found on url.
if (!defined('NOREQUIRESOC')) {
	define('NOREQUIRESOC', '1');
}
//if (! defined('NOREQUIRETRAN')) define('NOREQUIRETRAN','1');	// Not disabled because need to do translations
if (!defined('NOCSRFCHECK')) {
	define('NOCSRFCHECK', 1);
}
if (!defined('NOTOKENRENEWAL')) {
	define('NOTOKENRENEWAL', 1);
}
if (!defined('NOLOGIN')) {
	define('NOLOGIN', 1); // File must be accessed by logon page so without login.
}
//if (!defined('NOREQUIREMENU'))   define('NOREQUIREMENU',1);  	// We load menu manager class (note that object loaded may have wrong content because NOLOGIN is set and some values depends on login)
if (!defined('NOREQUIREHTML')) {
	define('NOREQUIREHTML', 1);
}
if (!defined('NOREQUIREAJAX')) {
	define('NOREQUIREAJAX', '1');
}


define('ISLOADEDBYSTEELSHEET', '1');


require __DIR__.'/theme_vars.inc.php';
if (defined('THEME_ONLY_CONSTANT')) {
	return;
}


session_cache_limiter('public');

require_once __DIR__.'/../../main.inc.php'; // __DIR__ allow this script to be included in custom themes
require_once DOL_DOCUMENT_ROOT.'/core/lib/functions2.lib.php';

// Load user to have $user->conf loaded (not done into main because of NOLOGIN constant defined)
// and permission, so we can later calculate number of top menu ($nbtopmenuentries) according to user profile.
if (empty($user->id) && !empty($_SESSION['dol_login'])) {
	$user->fetch('', $_SESSION['dol_login'], '', 1);
	$user->getrights();

	// Reload menu now we have the good user (and we need the good menu to have ->showmenu('topnb') correct.
	$menumanager = new MenuManager($db, empty($user->socid) ? 0 : 1);
	$menumanager->loadMenu();
}


// Define css type
top_httphead('text/css');
// Important: Following code is to avoid page request by browser and PHP CPU at each Dolibarr page access.
if (empty($dolibarr_nocache)) {
	header('Cache-Control: max-age=10800, public, must-revalidate');
} else {
	header('Cache-Control: no-cache');
}

if (GETPOST('theme', 'aZ09')) {
	$conf->theme = GETPOST('theme', 'aZ09'); // If theme was forced on URL
}
if (GETPOST('lang', 'aZ09')) {
	$langs->setDefaultLang(GETPOST('lang', 'aZ09')); // If language was forced on URL
}
if (GETPOSTISSET('THEME_DARKMODEENABLED')) {
	$conf->global->THEME_DARKMODEENABLED = GETPOST('THEME_DARKMODEENABLED', 'int'); // If darkmode was forced on URL
}

$langs->load("main", 0, 1);
$right = ($langs->trans("DIRECTION") == 'rtl' ? 'left' : 'right');
$left = ($langs->trans("DIRECTION") == 'rtl' ? 'right' : 'left');

$path = ''; // This value may be used in future for external module to overwrite theme
$theme = 'eldy'; // Value of theme
if (!empty($conf->global->MAIN_OVERWRITE_THEME_RES)) {
	$path = '/'.$conf->global->MAIN_OVERWRITE_THEME_RES; $theme = $conf->global->MAIN_OVERWRITE_THEME_RES;
}

// Define image path files and other constants
$fontlist = 'arial,tahoma,verdana,helvetica'; //$fontlist='helvetica, verdana, arial, sans-serif';
//$fontlist='"open sans", "Helvetica Neue", Helvetica, Arial, sans-serif;';
$img_head = '';
$img_button = dol_buildpath($path.'/theme/'.$theme.'/img/button_bg.png', 1);
$dol_hide_topmenu = $conf->dol_hide_topmenu;
$dol_hide_leftmenu = $conf->dol_hide_leftmenu;
$dol_optimize_smallscreen = $conf->dol_optimize_smallscreen;
$dol_no_mouse_hover = $conf->dol_no_mouse_hover;

//$conf->global->THEME_ELDY_ENABLE_PERSONALIZED=0;
//$user->conf->THEME_ELDY_ENABLE_PERSONALIZED=0;
//var_dump($user->conf->THEME_ELDY_RGB);

$useboldtitle = getDolGlobalInt('THEME_ELDY_USEBOLDTITLE');
$userborderontable = getDolGlobalInt('THEME_ELDY_USEBORDERONTABLE');
$borderwidth = 1;

// Case of option always editable
if (!isset($conf->global->THEME_ELDY_BACKBODY)) {
	$conf->global->THEME_ELDY_BACKBODY = $colorbackbody;
}
if (!isset($conf->global->THEME_ELDY_TOPMENU_BACK1)) {
	$conf->global->THEME_ELDY_TOPMENU_BACK1 = $colorbackhmenu1;
}
if (!isset($conf->global->THEME_ELDY_VERMENU_BACK1)) {
	$conf->global->THEME_ELDY_VERMENU_BACK1 = $colorbackvmenu1;
}
if (!isset($conf->global->THEME_ELDY_BACKTITLE1)) {
	$conf->global->THEME_ELDY_BACKTITLE1 = $colorbacktitle1;
}
if (!isset($conf->global->THEME_ELDY_USE_HOVER)) {
	$conf->global->THEME_ELDY_USE_HOVER = $colorbacklinepairhover;
}
if (!isset($conf->global->THEME_ELDY_USE_CHECKED)) {
	$conf->global->THEME_ELDY_USE_CHECKED = $colorbacklinepairchecked;
}
if (!isset($conf->global->THEME_ELDY_LINEBREAK)) {
	$conf->global->THEME_ELDY_LINEBREAK = $colorbacklinebreak;
}
if (!isset($conf->global->THEME_ELDY_TEXTTITLENOTAB)) {
	$conf->global->THEME_ELDY_TEXTTITLENOTAB = $colortexttitlenotab;
}
if (!isset($conf->global->THEME_ELDY_TEXTLINK)) {
	$conf->global->THEME_ELDY_TEXTLINK = $colortextlink;
}
if (!isset($conf->global->THEME_ELDY_BTNACTION)) {
	$conf->global->THEME_ELDY_BTNACTION = $butactionbg;
}
if (!isset($conf->global->THEME_ELDY_TEXTBTNACTION)) {
	$conf->global->THEME_ELDY_TEXTBTNACTION = $textbutaction;
}
// Case of option editable only if option THEME_ELDY_ENABLE_PERSONALIZED is on
if (empty($conf->global->THEME_ELDY_ENABLE_PERSONALIZED)) {
	$conf->global->THEME_ELDY_BACKTABCARD1 = '255,255,255'; // card
	$conf->global->THEME_ELDY_BACKTABACTIVE = '234,234,234';
	$conf->global->THEME_ELDY_TEXT = '0,0,0';
	$conf->global->THEME_ELDY_FONT_SIZE1 = $fontsize;
	$conf->global->THEME_ELDY_FONT_SIZE2 = '0.75em';
}

// Case of option availables only if THEME_ELDY_ENABLE_PERSONALIZED is on
$colorbackbody       = empty($user->conf->THEME_ELDY_ENABLE_PERSONALIZED) ? (empty($conf->global->THEME_ELDY_BACKBODY) ? $colorbackbody : $conf->global->THEME_ELDY_BACKBODY) : (empty($user->conf->THEME_ELDY_BACKBODY) ? $colorbackbody : $user->conf->THEME_ELDY_BACKBODY);
$colorbackhmenu1     = empty($user->conf->THEME_ELDY_ENABLE_PERSONALIZED) ? (empty($conf->global->THEME_ELDY_TOPMENU_BACK1) ? $colorbackhmenu1 : $conf->global->THEME_ELDY_TOPMENU_BACK1) : (empty($user->conf->THEME_ELDY_TOPMENU_BACK1) ? $colorbackhmenu1 : $user->conf->THEME_ELDY_TOPMENU_BACK1);
$colorbackvmenu1     = empty($user->conf->THEME_ELDY_ENABLE_PERSONALIZED) ? (empty($conf->global->THEME_ELDY_VERMENU_BACK1) ? $colorbackvmenu1 : $conf->global->THEME_ELDY_VERMENU_BACK1) : (empty($user->conf->THEME_ELDY_VERMENU_BACK1) ? $colorbackvmenu1 : $user->conf->THEME_ELDY_VERMENU_BACK1);
$colortopbordertitle1 = empty($user->conf->THEME_ELDY_ENABLE_PERSONALIZED) ? (empty($conf->global->THEME_ELDY_TOPBORDER_TITLE1) ? $colortopbordertitle1 : $conf->global->THEME_ELDY_TOPBORDER_TITLE1) : (empty($user->conf->THEME_ELDY_TOPBORDER_TITLE1) ? $colortopbordertitle1 : $user->conf->THEME_ELDY_TOPBORDER_TITLE1);
$colorbacktitle1     = empty($user->conf->THEME_ELDY_ENABLE_PERSONALIZED) ? (empty($conf->global->THEME_ELDY_BACKTITLE1) ? $colorbacktitle1 : $conf->global->THEME_ELDY_BACKTITLE1) : (empty($user->conf->THEME_ELDY_BACKTITLE1) ? $colorbacktitle1 : $user->conf->THEME_ELDY_BACKTITLE1);
$colorbacktabcard1   = empty($user->conf->THEME_ELDY_ENABLE_PERSONALIZED) ? (empty($conf->global->THEME_ELDY_BACKTABCARD1) ? $colorbacktabcard1 : $conf->global->THEME_ELDY_BACKTABCARD1) : (empty($user->conf->THEME_ELDY_BACKTABCARD1) ? $colorbacktabcard1 : $user->conf->THEME_ELDY_BACKTABCARD1);
$colorbacktabactive  = empty($user->conf->THEME_ELDY_ENABLE_PERSONALIZED) ? (empty($conf->global->THEME_ELDY_BACKTABACTIVE) ? $colorbacktabactive : $conf->global->THEME_ELDY_BACKTABACTIVE) : (empty($user->conf->THEME_ELDY_BACKTABACTIVE) ? $colorbacktabactive : $user->conf->THEME_ELDY_BACKTABACTIVE);
$colorbacklineimpair1 = empty($user->conf->THEME_ELDY_ENABLE_PERSONALIZED) ? (empty($conf->global->THEME_ELDY_LINEIMPAIR1) ? $colorbacklineimpair1 : $conf->global->THEME_ELDY_LINEIMPAIR1) : (empty($user->conf->THEME_ELDY_LINEIMPAIR1) ? $colorbacklineimpair1 : $user->conf->THEME_ELDY_LINEIMPAIR1);
$colorbacklineimpair2 = empty($user->conf->THEME_ELDY_ENABLE_PERSONALIZED) ? (empty($conf->global->THEME_ELDY_LINEIMPAIR2) ? $colorbacklineimpair2 : $conf->global->THEME_ELDY_LINEIMPAIR2) : (empty($user->conf->THEME_ELDY_LINEIMPAIR2) ? $colorbacklineimpair2 : $user->conf->THEME_ELDY_LINEIMPAIR2);
$colorbacklinepair1  = empty($user->conf->THEME_ELDY_ENABLE_PERSONALIZED) ? (empty($conf->global->THEME_ELDY_LINEPAIR1) ? $colorbacklinepair1 : $conf->global->THEME_ELDY_LINEPAIR1) : (empty($user->conf->THEME_ELDY_LINEPAIR1) ? $colorbacklinepair1 : $user->conf->THEME_ELDY_LINEPAIR1);
$colorbacklinepair2  = empty($user->conf->THEME_ELDY_ENABLE_PERSONALIZED) ? (empty($conf->global->THEME_ELDY_LINEPAIR2) ? $colorbacklinepair2 : $conf->global->THEME_ELDY_LINEPAIR2) : (empty($user->conf->THEME_ELDY_LINEPAIR2) ? $colorbacklinepair2 : $user->conf->THEME_ELDY_LINEPAIR2);
$colorbacklinebreak  = empty($user->conf->THEME_ELDY_ENABLE_PERSONALIZED) ? (empty($conf->global->THEME_ELDY_LINEBREAK) ? $colorbacklinebreak : $conf->global->THEME_ELDY_LINEBREAK) : (empty($user->conf->THEME_ELDY_LINEBREAK) ? $colorbacklinebreak : $user->conf->THEME_ELDY_LINEBREAK);
$colortexttitlenotab = empty($user->conf->THEME_ELDY_ENABLE_PERSONALIZED) ? (empty($conf->global->THEME_ELDY_TEXTTITLENOTAB) ? $colortexttitlenotab : $conf->global->THEME_ELDY_TEXTTITLENOTAB) : (empty($user->conf->THEME_ELDY_TEXTTITLENOTAB) ? $colortexttitlenotab : $user->conf->THEME_ELDY_TEXTTITLENOTAB);
$colortexttitle      = empty($user->conf->THEME_ELDY_ENABLE_PERSONALIZED) ? (empty($conf->global->THEME_ELDY_TEXTTITLE) ? $colortexttitle : $conf->global->THEME_ELDY_TEXTTITLE) : (empty($user->conf->THEME_ELDY_TEXTTITLE) ? $colortexttitle : $user->conf->THEME_ELDY_TEXTTITLE);
$colortexttitlelink  = empty($user->conf->THEME_ELDY_ENABLE_PERSONALIZED) ? (empty($conf->global->THEME_ELDY_TEXTTITLELINK) ? $colortexttitlelink : $conf->global->THEME_ELDY_TEXTTITLELINK) : (empty($user->conf->THEME_ELDY_TEXTTITLELINK) ? $colortexttitlelink : $user->conf->THEME_ELDY_TEXTTITLELINK);
$colortext           = empty($user->conf->THEME_ELDY_ENABLE_PERSONALIZED) ? (empty($conf->global->THEME_ELDY_TEXT) ? $colortext : $conf->global->THEME_ELDY_TEXT) : (empty($user->conf->THEME_ELDY_TEXT) ? $colortext : $user->conf->THEME_ELDY_TEXT);
$colortextlink       = empty($user->conf->THEME_ELDY_ENABLE_PERSONALIZED) ? (empty($conf->global->THEME_ELDY_TEXTLINK) ? $colortextlink : $conf->global->THEME_ELDY_TEXTLINK) : (empty($user->conf->THEME_ELDY_TEXTLINK) ? $colortextlink : $user->conf->THEME_ELDY_TEXTLINK);
$butactionbg       	 = empty($user->conf->THEME_ELDY_ENABLE_PERSONALIZED) ? (empty($conf->global->THEME_ELDY_BTNACTION) ? $butactionbg : $conf->global->THEME_ELDY_BTNACTION) : (empty($user->conf->THEME_ELDY_BTNACTION) ? $butactionbg : $user->conf->THEME_ELDY_BTNACTION);
$textbutaction     = empty($user->conf->THEME_ELDY_ENABLE_PERSONALIZED) ? (empty($conf->global->THEME_ELDY_TEXTBTNACTION) ? $textbutaction : $conf->global->THEME_ELDY_TEXTBTNACTION) : (empty($user->conf->THEME_ELDY_TEXTBTNACTION) ? $textbutaction : $user->conf->THEME_ELDY_TEXTBTNACTION);
$fontsize            = empty($user->conf->THEME_ELDY_ENABLE_PERSONALIZED) ? (empty($conf->global->THEME_ELDY_FONT_SIZE1) ? $fontsize : $conf->global->THEME_ELDY_FONT_SIZE1) : (empty($user->conf->THEME_ELDY_FONT_SIZE1) ? $fontsize : $user->conf->THEME_ELDY_FONT_SIZE1);
$fontsizesmaller     = empty($user->conf->THEME_ELDY_ENABLE_PERSONALIZED) ? (empty($conf->global->THEME_ELDY_FONT_SIZE2) ? $fontsize : $conf->global->THEME_ELDY_FONT_SIZE2) : (empty($user->conf->THEME_ELDY_FONT_SIZE2) ? $fontsize : $user->conf->THEME_ELDY_FONT_SIZE2);
$heightrow			 = empty($user->conf->THEME_ELDY_ENABLE_PERSONALIZED) ? (empty($conf->global->THEME_ELDY_USECOMOACTROW) ? '300%' : '155%') : (empty($conf->global->THEME_ELDY_USECOMOACTROW) ? '300%' : '155%');
// Hover color
$colorbacklinepairhover = ((!isset($conf->global->THEME_ELDY_USE_HOVER) || (string) $conf->global->THEME_ELDY_USE_HOVER === '255,255,255') ? '' : ($conf->global->THEME_ELDY_USE_HOVER === '1' ? 'e6edf0' : $conf->global->THEME_ELDY_USE_HOVER));
$colorbacklinepairchecked = ((!isset($conf->global->THEME_ELDY_USE_CHECKED) || (string) $conf->global->THEME_ELDY_USE_CHECKED === '255,255,255') ? '' : ($conf->global->THEME_ELDY_USE_CHECKED === '1' ? 'e6edf0' : $conf->global->THEME_ELDY_USE_CHECKED));
if (!empty($user->conf->THEME_ELDY_ENABLE_PERSONALIZED)) {
	$colorbacklinepairhover = ((!isset($user->conf->THEME_ELDY_USE_HOVER) || $user->conf->THEME_ELDY_USE_HOVER === '0') ? '' : ($user->conf->THEME_ELDY_USE_HOVER === '1' ? 'e6edf0' : $user->conf->THEME_ELDY_USE_HOVER));
	$colorbacklinepairchecked = ((!isset($user->conf->THEME_ELDY_USE_CHECKED) || $user->conf->THEME_ELDY_USE_CHECKED === '0') ? '' : ($user->conf->THEME_ELDY_USE_CHECKED === '1' ? 'e6edf0' : $user->conf->THEME_ELDY_USE_CHECKED));
}


// Set text color to black or white
$colorbackhmenu1 = join(',', colorStringToArray($colorbackhmenu1)); // Normalize value to 'x,y,z'
$tmppart = explode(',', $colorbackhmenu1);
$tmpval = (!empty($tmppart[0]) ? $tmppart[0] : 0) + (!empty($tmppart[1]) ? $tmppart[1] : 0) + (!empty($tmppart[2]) ? $tmppart[2] : 0);
if ($tmpval <= 460) {
	$colortextbackhmenu = 'FFFFFF';
} else {
	$colortextbackhmenu = '000000';
}

$colorbackvmenu1 = join(',', colorStringToArray($colorbackvmenu1)); // Normalize value to 'x,y,z'
$tmppart = explode(',', $colorbackvmenu1);
$tmpval = (!empty($tmppart[0]) ? $tmppart[0] : 0) + (!empty($tmppart[1]) ? $tmppart[1] : 0) + (!empty($tmppart[2]) ? $tmppart[2] : 0);
if ($tmpval <= 460) {
	$colortextbackvmenu = 'FFFFFF';
} else {
	$colortextbackvmenu = '000000';
}

$colortopbordertitle1 = join(',', colorStringToArray($colortopbordertitle1)); // Normalize value to 'x,y,z'

$colorbacktitle1 = join(',', colorStringToArray($colorbacktitle1)); // Normalize value to 'x,y,z'
$tmppart = explode(',', $colorbacktitle1);
if ($colortexttitle == '') {
	$tmpval = (!empty($tmppart[0]) ? $tmppart[0] : 0) + (!empty($tmppart[1]) ? $tmppart[1] : 0) + (!empty($tmppart[2]) ? $tmppart[2] : 0);
	if ($tmpval <= 460) {
		$colortexttitle = 'FFFFFF'; $colorshadowtitle = '888888';
	} else {
		$colortexttitle = '000000'; $colorshadowtitle = 'FFFFFF';
	}
} else {
	$colorshadowtitle = '888888';
}

$colorbacktabcard1 = join(',', colorStringToArray($colorbacktabcard1)); // Normalize value to 'x,y,z'
$tmppart = explode(',', $colorbacktabcard1);
$tmpval = (!empty($tmppart[0]) ? $tmppart[0] : 0) + (!empty($tmppart[1]) ? $tmppart[1] : 0) + (!empty($tmppart[2]) ? $tmppart[2] : 0);
if ($tmpval <= 460) {
	$colortextbacktab = 'FFFFFF';
} else {
	$colortextbacktab = '000000';
}


// Format color value to match expected format (may be 'FFFFFF' or '255,255,255')
$colorbackhmenu1 = join(',', colorStringToArray($colorbackhmenu1));
$colorbackvmenu1 = join(',', colorStringToArray($colorbackvmenu1));
$colorbacktitle1 = join(',', colorStringToArray($colorbacktitle1));
$colorbacktabcard1 = join(',', colorStringToArray($colorbacktabcard1));
$colorbacktabactive = join(',', colorStringToArray($colorbacktabactive));
$colorbacklineimpair1 = join(',', colorStringToArray($colorbacklineimpair1));
$colorbacklineimpair2 = join(',', colorStringToArray($colorbacklineimpair2));
$colorbacklinepair1 = join(',', colorStringToArray($colorbacklinepair1));
$colorbacklinepair2 = join(',', colorStringToArray($colorbacklinepair2));
if ($colorbacklinepairhover != '') {
	$colorbacklinepairhover = join(',', colorStringToArray($colorbacklinepairhover));
}
if ($colorbacklinepairchecked != '') {
	$colorbacklinepairchecked = join(',', colorStringToArray($colorbacklinepairchecked));
}
$colorbackbody = join(',', colorStringToArray($colorbackbody));
$colortexttitlenotab = join(',', colorStringToArray($colortexttitlenotab));
$colortexttitle = join(',', colorStringToArray($colortexttitle));
$colortext = join(',', colorStringToArray($colortext));
$colortextlink = join(',', colorStringToArray($colortextlink));

$nbtopmenuentries = $menumanager->showmenu('topnb');
$nbtopmenuentriesreal = $nbtopmenuentries;
if ($conf->browser->layout == 'phone') {
	$nbtopmenuentries = max($nbtopmenuentries, 10);
}

$minwidthtmenu = 66; /* minimum width for one top menu entry */
$heightmenu = 50; /* height of top menu, part with image */
$heightmenu2 = 49; /* height of top menu, part with login  */
$disableimages = 0;
$maxwidthloginblock = 180;
if (getDolGlobalInt('THEME_TOPMENU_DISABLE_IMAGE') == 1) {
	$disableimages = 1; $maxwidthloginblock = $maxwidthloginblock + 50; $minwidthtmenu = 0;
}

if (!empty($conf->global->MAIN_USE_TOP_MENU_QUICKADD_DROPDOWN)) {
	$maxwidthloginblock = $maxwidthloginblock + 55;
}
if (!empty($conf->global->MAIN_USE_TOP_MENU_SEARCH_DROPDOWN)) {
	$maxwidthloginblock = $maxwidthloginblock + 55;
}
if (!empty($conf->bookmark->enabled)) {
	$maxwidthloginblock = $maxwidthloginblock + 55;
}


print '/*'."\n";
print 'colorbackbody='.$colorbackbody."\n";
print 'colorbackvmenu1='.$colorbackvmenu1."\n";
print 'colorbackhmenu1='.$colorbackhmenu1."\n";
print 'colorbacktitle1='.$colorbacktitle1."\n";
print 'colorbacklineimpair1='.$colorbacklineimpair1."\n";
print 'colorbacklineimpair2='.$colorbacklineimpair2."\n";
print 'colorbacklinepair1='.$colorbacklinepair1."\n";
print 'colorbacklinepair2='.$colorbacklinepair2."\n";
print 'colorbacklinepairhover='.$colorbacklinepairhover."\n";
print 'colorbacklinepairchecked='.$colorbacklinepairchecked."\n";
print '$colortexttitlenotab='.$colortexttitlenotab."\n";
print '$colortexttitle='.$colortexttitle."\n";
print '$colortext='.$colortext."\n";
print '$colortextlink='.$colortextlink."\n";
print '$colortextbackhmenu='.$colortextbackhmenu."\n";
print '$colortextbackvmenu='.$colortextbackvmenu."\n";
print 'dol_hide_topmenu='.$dol_hide_topmenu."\n";
print 'dol_hide_leftmenu='.$dol_hide_leftmenu."\n";
print 'dol_optimize_smallscreen='.$dol_optimize_smallscreen."\n";
print 'dol_no_mouse_hover='.$dol_no_mouse_hover."\n";
print 'dol_screenwidth='.(empty($_SESSION['dol_screenwidth']) ? '' : $_SESSION['dol_screenwidth'])."\n";
print 'dol_screenheight='.(empty($_SESSION['dol_screenheight']) ? '' : $_SESSION['dol_screenheight'])."\n";
print 'fontsize='.$fontsize."\n";
print 'nbtopmenuentries='.$nbtopmenuentries."\n";
print 'fontsizesmaller='.$fontsizesmaller."\n";
print 'topMenuFontSize='.$topMenuFontSize."\n";
print 'toolTipBgColor='.$toolTipBgColor."\n";
print 'toolTipFontColor='.$toolTipFontColor."\n";
print 'conf->global->THEME_SATURATE_RATIO='.(empty($conf->global->THEME_SATURATE_RATIO) ? '' : $conf->global->THEME_SATURATE_RATIO)." (must be between 0 and 1)\n";
print '*/'."\n";


// Include the global.inc.php that include the badges, btn, info-box, dropdown, progress...
require __DIR__.'/global.inc.php';


if (is_object($db)) {
	$db->close();
}<|MERGE_RESOLUTION|>--- conflicted
+++ resolved
@@ -1,16 +1,12 @@
 <?php
 /* Copyright (C) 2004-2017	Laurent Destailleur		<eldy@users.sourceforge.net>
- * Copyright (C) 2006		Rodolphe Quiedeville	<rodolphe@quiedeville.org>
- * Copyright (C) 2007-2017	Regis Houssin			<regis.houssin@inodbox.com>
- * Copyright (C) 2011		Philippe Grand			<philippe.grand@atoo-net.com>
- * Copyright (C) 2012		Juanjo Menent			<jmenent@2byte.es>
- * Copyright (C) 2018       Ferran Marcet           <fmarcet@2byte.es>
-<<<<<<< HEAD
- * Copyright (C) 2021       Anthony Berton          <bertonanthony@gmail.com>
- * Copyright (C) 2023		William Mead			<william.mead@manchenumerique.fr>
-=======
- * Copyright (C) 2021-2023  Anthony Berton          <anthony.berton@bb2a.fr>
->>>>>>> 09541d5d
+ * Copyright (C) 2006		    Rodolphe Quiedeville	<rodolphe@quiedeville.org>
+ * Copyright (C) 2007-2017	Regis Houssin			    <regis.houssin@inodbox.com>
+ * Copyright (C) 2011		    Philippe Grand			  <philippe.grand@atoo-net.com>
+ * Copyright (C) 2012		    Juanjo Menent			    <jmenent@2byte.es>
+ * Copyright (C) 2018       Ferran Marcet         <fmarcet@2byte.es>
+ * Copyright (C) 2021-2023  Anthony Berton        <anthony.berton@bb2a.fr>
+ * Copyright (C) 2023		    William Mead			    <william.mead@manchenumerique.fr>
  *
  * This program is free software; you can redistribute it and/or modify
  * it under the terms of the GNU General Public License as published by
