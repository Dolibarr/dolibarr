<?php
/* Copyright (C) 2004-2015	Laurent Destailleur		<eldy@users.sourceforge.net>
 * Copyright (C) 2006		Rodolphe Quiedeville	<rodolphe@quiedeville.org>
 * Copyright (C) 2007-2017	Regis Houssin			<regis.houssin@capnetworks.com>
 * Copyright (C) 2011		Philippe Grand			<philippe.grand@atoo-net.com>
 * Copyright (C) 2012		Juanjo Menent			<jmenent@2byte.es>
 *
 * This program is free software; you can redistribute it and/or modify
 * it under the terms of the GNU General Public License as published by
 * the Free Software Foundation; either version 3 of the License, or
 * (at your option) any later version.
 *
 * This program is distributed in the hope that it will be useful,
 * but WITHOUT ANY WARRANTY; without even the implied warranty of
 * MERCHANTABILITY or FITNESS FOR A PARTICULAR PURPOSE.  See the
 * GNU General Public License for more details.
 *
 * You should have received a copy of the GNU General Public License
 * along with this program. If not, see <http://www.gnu.org/licenses/>.
 */

/**
 *		\file       htdocs/theme/eldy/style.css.php
 *		\brief      File for CSS style sheet Eldy
 */

//if (! defined('NOREQUIREUSER')) define('NOREQUIREUSER','1');	// Not disabled because need to load personalized language
//if (! defined('NOREQUIREDB'))   define('NOREQUIREDB','1');	// Not disabled to increase speed. Language code is found on url.
if (! defined('NOREQUIRESOC'))    define('NOREQUIRESOC','1');
//if (! defined('NOREQUIRETRAN')) define('NOREQUIRETRAN','1');	// Not disabled because need to do translations
if (! defined('NOCSRFCHECK'))     define('NOCSRFCHECK',1);
if (! defined('NOTOKENRENEWAL'))  define('NOTOKENRENEWAL',1);
if (! defined('NOLOGIN'))         define('NOLOGIN',1);          // File must be accessed by logon page so without login
//if (! defined('NOREQUIREMENU'))   define('NOREQUIREMENU',1);  // We need top menu content
if (! defined('NOREQUIREHTML'))   define('NOREQUIREHTML',1);
if (! defined('NOREQUIREAJAX'))   define('NOREQUIREAJAX','1');

session_cache_limiter(FALSE);

require_once '../../main.inc.php';
require_once DOL_DOCUMENT_ROOT.'/core/lib/functions2.lib.php';

// Load user to have $user->conf loaded (not done into main because of NOLOGIN constant defined)
if (empty($user->id) && ! empty($_SESSION['dol_login'])) $user->fetch('',$_SESSION['dol_login']);


// Define css type
header('Content-type: text/css');
// Important: Following code is to avoid page request by browser and PHP CPU at each Dolibarr page access.
if (empty($dolibarr_nocache)) header('Cache-Control: max-age=3600, public, must-revalidate');
else header('Cache-Control: no-cache');

// On the fly GZIP compression for all pages (if browser support it). Must set the bit 3 of constant to 1.
if (isset($conf->global->MAIN_OPTIMIZE_SPEED) && ($conf->global->MAIN_OPTIMIZE_SPEED & 0x04)) { ob_start("ob_gzhandler"); }

if (GETPOST('lang')) $langs->setDefaultLang(GETPOST('lang'));	// If language was forced on URL
if (GETPOST('theme')) $conf->theme=GETPOST('theme');  // If theme was forced on URL
$langs->load("main",0,1);
$right=($langs->trans("DIRECTION")=='rtl'?'left':'right');
$left=($langs->trans("DIRECTION")=='rtl'?'right':'left');

$path='';    	// This value may be used in future for external module to overwrite theme
$theme='eldy';	// Value of theme
if (! empty($conf->global->MAIN_OVERWRITE_THEME_RES)) { $path='/'.$conf->global->MAIN_OVERWRITE_THEME_RES; $theme=$conf->global->MAIN_OVERWRITE_THEME_RES; }

// Define image path files and other constants
$fontlist='roboto,arial,tahoma,verdana,helvetica';    //$fontlist='helvetica, verdana, arial, sans-serif';
$img_head='';
$img_button=dol_buildpath($path.'/theme/'.$theme.'/img/button_bg.png',1);
$dol_hide_topmenu=$conf->dol_hide_topmenu;
$dol_hide_leftmenu=$conf->dol_hide_leftmenu;
$dol_optimize_smallscreen=$conf->dol_optimize_smallscreen;
$dol_no_mouse_hover=$conf->dol_no_mouse_hover;


//$conf->global->THEME_ELDY_ENABLE_PERSONALIZED=0;
//$user->conf->THEME_ELDY_ENABLE_PERSONALIZED=0;
//var_dump($user->conf->THEME_ELDY_RGB);

// Colors
$colorbackhmenu1='110,120,160';      // topmenu
$colorbackvmenu1='255,255,255';      // vmenu
$colortopbordertitle1='120,120,120';    // top border of title
$colorbacktitle1='230,230,230';      // title of tables,list
$colorbacktabcard1='255,255,255';  // card
$colorbacktabactive='234,234,234';
$colorbacklineimpair1='255,255,255';    // line impair
$colorbacklineimpair2='255,255,255';    // line impair
$colorbacklinepair1='248,248,248';    // line pair
$colorbacklinepair2='248,248,248';    // line pair
$colorbacklinepairhover='238,246,252';    // line pair
$colorbackbody='255,255,255';
$colortexttitlenotab='60,60,20';
$colortexttitle='0,0,0';
$colortext='0,0,0';
$colortextlink='0,0,120';
$fontsize='13';
$fontsizesmaller='11';
$usegradienttop=(isset($conf->global->THEME_ELDY_TOPMENU_BACK1)?0:1);
$usegradienttitle=(isset($conf->global->THEME_ELDY_BACKTITLE1)?0:1);
$useboldtitle=(isset($conf->global->THEME_ELDY_USEBOLDTITLE)?$conf->global->THEME_ELDY_USEBOLDTITLE:1);
$borderwith=2;
$noborderline=0;

// Case of option always editable
if (! isset($conf->global->THEME_ELDY_BACKBODY)) $conf->global->THEME_ELDY_BACKBODY=$colorbackbody;
if (! isset($conf->global->THEME_ELDY_TOPMENU_BACK1)) $conf->global->THEME_ELDY_TOPMENU_BACK1=$colorbackhmenu1;
if (! isset($conf->global->THEME_ELDY_BACKTITLE1)) $conf->global->THEME_ELDY_BACKTITLE1=$colorbacktitle1;
if (! isset($conf->global->THEME_ELDY_USE_HOVER)) $conf->global->THEME_ELDY_USE_HOVER=$colorbacklinepairhover;
if (! isset($conf->global->THEME_ELDY_TEXTTITLENOTAB)) $conf->global->THEME_ELDY_TEXTTITLENOTAB=$colortexttitlenotab;
if (! isset($conf->global->THEME_ELDY_TEXTLINK)) $conf->global->THEME_ELDY_TEXTLINK=$colortextlink;

// Case of option editable only if option THEME_ELDY_ENABLE_PERSONALIZED is on
if (empty($conf->global->THEME_ELDY_ENABLE_PERSONALIZED))
{
	$conf->global->THEME_ELDY_VERMENU_BACK1='255,255,255';    // vmenu
    $conf->global->THEME_ELDY_BACKTABCARD1='255,255,255';     // card
    $conf->global->THEME_ELDY_BACKTABACTIVE='234,234,234';
    $conf->global->THEME_ELDY_LINEIMPAIR1='255,255,255';
    $conf->global->THEME_ELDY_LINEIMPAIR2='255,255,255';
    $conf->global->THEME_ELDY_LINEPAIR1='248,248,248';
    $conf->global->THEME_ELDY_LINEPAIR2='248,248,248';
    $conf->global->THEME_ELDY_LINEPAIRHOVER='238,246,252';
    $conf->global->THEME_ELDY_TEXT='0,0,0';
    $conf->global->THEME_ELDY_FONT_SIZE1='13';
    $conf->global->THEME_ELDY_FONT_SIZE2='11';
}


// Case of option availables only if THEME_ELDY_ENABLE_PERSONALIZED is on
$colorbackhmenu1     =empty($user->conf->THEME_ELDY_ENABLE_PERSONALIZED)?(empty($conf->global->THEME_ELDY_TOPMENU_BACK1)?$colorbackhmenu1:$conf->global->THEME_ELDY_TOPMENU_BACK1)   :(empty($user->conf->THEME_ELDY_TOPMENU_BACK1)?$colorbackhmenu1:$user->conf->THEME_ELDY_TOPMENU_BACK1);
$colorbackvmenu1     =empty($user->conf->THEME_ELDY_ENABLE_PERSONALIZED)?(empty($conf->global->THEME_ELDY_VERMENU_BACK1)?$colorbackvmenu1:$conf->global->THEME_ELDY_VERMENU_BACK1)   :(empty($user->conf->THEME_ELDY_VERMENU_BACK1)?$colorbackvmenu1:$user->conf->THEME_ELDY_VERMENU_BACK1);
$colortopbordertitle1=empty($user->conf->THEME_ELDY_ENABLE_PERSONALIZED)?(empty($conf->global->THEME_ELDY_TOPBORDER_TITLE1)?$colortopbordertitle1:$conf->global->THEME_ELDY_TOPBORDER_TITLE1)   :(empty($user->conf->THEME_ELDY_TOPBORDER_TITLE1)?$colortopbordertitle1:$user->conf->THEME_ELDY_TOPBORDER_TITLE1);
$colorbacktitle1     =empty($user->conf->THEME_ELDY_ENABLE_PERSONALIZED)?(empty($conf->global->THEME_ELDY_BACKTITLE1)   ?$colorbacktitle1:$conf->global->THEME_ELDY_BACKTITLE1)      :(empty($user->conf->THEME_ELDY_BACKTITLE1)?$colorbacktitle1:$user->conf->THEME_ELDY_BACKTITLE1);
$colorbacktabcard1   =empty($user->conf->THEME_ELDY_ENABLE_PERSONALIZED)?(empty($conf->global->THEME_ELDY_BACKTABCARD1) ?$colorbacktabcard1:$conf->global->THEME_ELDY_BACKTABCARD1)  :(empty($user->conf->THEME_ELDY_BACKTABCARD1)?$colorbacktabcard1:$user->conf->THEME_ELDY_BACKTABCARD1);
$colorbacktabactive  =empty($user->conf->THEME_ELDY_ENABLE_PERSONALIZED)?(empty($conf->global->THEME_ELDY_BACKTABACTIVE)?$colorbacktabactive:$conf->global->THEME_ELDY_BACKTABACTIVE):(empty($user->conf->THEME_ELDY_BACKTABACTIVE)?$colorbacktabactive:$user->conf->THEME_ELDY_BACKTABACTIVE);
$colorbacklineimpair1=empty($user->conf->THEME_ELDY_ENABLE_PERSONALIZED)?(empty($conf->global->THEME_ELDY_LINEIMPAIR1)  ?$colorbacklineimpair1:$conf->global->THEME_ELDY_LINEIMPAIR1):(empty($user->conf->THEME_ELDY_LINEIMPAIR1)?$colorbacklineimpair1:$user->conf->THEME_ELDY_LINEIMPAIR1);
$colorbacklineimpair2=empty($user->conf->THEME_ELDY_ENABLE_PERSONALIZED)?(empty($conf->global->THEME_ELDY_LINEIMPAIR2)  ?$colorbacklineimpair2:$conf->global->THEME_ELDY_LINEIMPAIR2):(empty($user->conf->THEME_ELDY_LINEIMPAIR2)?$colorbacklineimpair2:$user->conf->THEME_ELDY_LINEIMPAIR2);
$colorbacklinepair1  =empty($user->conf->THEME_ELDY_ENABLE_PERSONALIZED)?(empty($conf->global->THEME_ELDY_LINEPAIR1)    ?$colorbacklinepair1:$conf->global->THEME_ELDY_LINEPAIR1)    :(empty($user->conf->THEME_ELDY_LINEPAIR1)?$colorbacklinepair1:$user->conf->THEME_ELDY_LINEPAIR1);
$colorbacklinepair2  =empty($user->conf->THEME_ELDY_ENABLE_PERSONALIZED)?(empty($conf->global->THEME_ELDY_LINEPAIR2)    ?$colorbacklinepair2:$conf->global->THEME_ELDY_LINEPAIR2)    :(empty($user->conf->THEME_ELDY_LINEPAIR2)?$colorbacklinepair2:$user->conf->THEME_ELDY_LINEPAIR2);
$colorbacklinepairhover=empty($user->conf->THEME_ELDY_ENABLE_PERSONALIZED)?(empty($conf->global->THEME_ELDY_LINEPAIRHOVER)    ?$colorbacklinepairhover:$conf->global->THEME_ELDY_LINEPAIRHOVER)    :(empty($user->conf->THEME_ELDY_LINEPAIRHOVER)?$colorbacklinepairhover:$user->conf->THEME_ELDY_LINEPAIRHOVER);
$colorbackbody       =empty($user->conf->THEME_ELDY_ENABLE_PERSONALIZED)?(empty($conf->global->THEME_ELDY_BACKBODY)     ?$colorbackbody:$conf->global->THEME_ELDY_BACKBODY)          :(empty($user->conf->THEME_ELDY_BACKBODY)?$colorbackbody:$user->conf->THEME_ELDY_BACKBODY);
$colortexttitlenotab =empty($user->conf->THEME_ELDY_ENABLE_PERSONALIZED)?(empty($conf->global->THEME_ELDY_TEXTTITLENOTAB)?$colortexttitlenotab:$conf->global->THEME_ELDY_TEXTTITLENOTAB)             :(empty($user->conf->THEME_ELDY_TEXTTITLENOTAB)?$colortexttitlenotab:$user->conf->THEME_ELDY_TEXTTITLENOTAB);
$colortexttitle      =empty($user->conf->THEME_ELDY_ENABLE_PERSONALIZED)?(empty($conf->global->THEME_ELDY_TEXTTITLE)    ?$colortexttitle:$conf->global->THEME_ELDY_TEXTTITLE)             :(empty($user->conf->THEME_ELDY_TEXTTITLE)?$colortexttitle:$user->conf->THEME_ELDY_TEXTTITLE);
$colortext           =empty($user->conf->THEME_ELDY_ENABLE_PERSONALIZED)?(empty($conf->global->THEME_ELDY_TEXT)         ?$colortext:$conf->global->THEME_ELDY_TEXT)                  :(empty($user->conf->THEME_ELDY_TEXT)?$colortext:$user->conf->THEME_ELDY_TEXT);
$colortextlink       =empty($user->conf->THEME_ELDY_ENABLE_PERSONALIZED)?(empty($conf->global->THEME_ELDY_TEXTLINK)     ?$colortextlink:$conf->global->THEME_ELDY_TEXTLINK)              :(empty($user->conf->THEME_ELDY_TEXTLINK)?$colortextlink:$user->conf->THEME_ELDY_TEXTLINK);
$fontsize            =empty($user->conf->THEME_ELDY_ENABLE_PERSONALIZED)?(empty($conf->global->THEME_ELDY_FONT_SIZE1)   ?$fontsize:$conf->global->THEME_ELDY_FONT_SIZE1)             :(empty($user->conf->THEME_ELDY_FONT_SIZE1)?$fontsize:$user->conf->THEME_ELDY_FONT_SIZE1);
$fontsizesmaller     =empty($user->conf->THEME_ELDY_ENABLE_PERSONALIZED)?(empty($conf->global->THEME_ELDY_FONT_SIZE2)   ?$fontsize:$conf->global->THEME_ELDY_FONT_SIZE2)             :(empty($user->conf->THEME_ELDY_FONT_SIZE2)?$fontsize:$user->conf->THEME_ELDY_FONT_SIZE2);
// Hover color
$colorbacklinepairhover=((! isset($conf->global->THEME_ELDY_USE_HOVER) || (string) $conf->global->THEME_ELDY_USE_HOVER === '0')?'':($conf->global->THEME_ELDY_USE_HOVER === '1'?'edf4fb':$conf->global->THEME_ELDY_USE_HOVER));
if (! empty($user->conf->THEME_ELDY_ENABLE_PERSONALIZED))
{
    $colorbacklinepairhover=((! isset($user->conf->THEME_ELDY_USE_HOVER) || $user->conf->THEME_ELDY_USE_HOVER === '0')?'':($user->conf->THEME_ELDY_USE_HOVER === '1'?'edf4fb':$user->conf->THEME_ELDY_USE_HOVER));
}

//$colortopbordertitle1=$colorbackhmenu1;


// Set text color to black or white
$tmppart=explode(',',$colorbackhmenu1);
$tmpval=(! empty($tmppart[0]) ? $tmppart[0] : '')+(! empty($tmppart[1]) ? $tmppart[1] : '')+(! empty($tmppart[2]) ? $tmppart[2] : '');
if ($tmpval <= 460) $colortextbackhmenu='FFFFFF';
else $colortextbackhmenu='000000';

$tmppart=explode(',',$colorbackvmenu1);
$tmpval=(! empty($tmppart[0]) ? $tmppart[0] : '')+(! empty($tmppart[1]) ? $tmppart[1] : '')+(! empty($tmppart[2]) ? $tmppart[2] : '');
if ($tmpval <= 460) { $colortextbackvmenu='FFFFFF'; }
else { $colortextbackvmenu='000000'; }

$tmppart=explode(',',$colorbacktitle1);
if ($colortexttitle == '')
{
    $tmpval=(! empty($tmppart[0]) ? $tmppart[0] : '')+(! empty($tmppart[1]) ? $tmppart[1] : '')+(! empty($tmppart[2]) ? $tmppart[2] : '');
    if ($tmpval <= 460) { $colortexttitle='FFFFFF'; $colorshadowtitle='888888'; }
    else { $colortexttitle='000000'; $colorshadowtitle='FFFFFF'; }
}

$tmppart=explode(',',$colorbacktabcard1);
$tmpval=(! empty($tmppart[0]) ? $tmppart[0] : '')+(! empty($tmppart[1]) ? $tmppart[1] : '')+(! empty($tmppart[2]) ? $tmppart[2] : '');
if ($tmpval <= 460) { $colortextbacktab='FFFFFF'; }
else { $colortextbacktab='111111'; }


// Format color value to match expected format (may be 'FFFFFF' or '255,255,255')
$colorbackhmenu1=join(',',colorStringToArray($colorbackhmenu1));
$colorbackvmenu1=join(',',colorStringToArray($colorbackvmenu1));
$colorbacktitle1=join(',',colorStringToArray($colorbacktitle1));
$colorbacktabcard1=join(',',colorStringToArray($colorbacktabcard1));
$colorbacktabactive=join(',',colorStringToArray($colorbacktabactive));
$colorbacklineimpair1=join(',',colorStringToArray($colorbacklineimpair1));
$colorbacklineimpair2=join(',',colorStringToArray($colorbacklineimpair2));
$colorbacklinepair1=join(',',colorStringToArray($colorbacklinepair1));
$colorbacklinepair2=join(',',colorStringToArray($colorbacklinepair2));
if ($colorbacklinepairhover != '') $colorbacklinepairhover=join(',',colorStringToArray($colorbacklinepairhover));
$colorbackbody=join(',',colorStringToArray($colorbackbody));
$colortexttitlenotab=join(',',colorStringToArray($colortexttitlenotab));
$colortexttitle=join(',',colorStringToArray($colortexttitle));
$colortext=join(',',colorStringToArray($colortext));
$colortextlink=join(',',colorStringToArray($colortextlink));

$nbtopmenuentries=$menumanager->showmenu('topnb');

print '/*'."\n";
print 'colorbackbody='.$colorbackbody."\n";
print 'colorbackvmenu1='.$colorbackvmenu1."\n";
print 'colorbackhmenu1='.$colorbackhmenu1."\n";
print 'colorbacktitle1='.$colorbacktitle1."\n";
print 'colorbacklineimpair1='.$colorbacklineimpair1."\n";
print 'colorbacklineimpair2='.$colorbacklineimpair2."\n";
print 'colorbacklinepair1='.$colorbacklinepair1."\n";
print 'colorbacklinepair2='.$colorbacklinepair2."\n";
print 'colorbacklinepairhover='.$colorbacklinepairhover."\n";
print '$colortexttitlenotab='.$colortexttitlenotab."\n";
print '$colortexttitle='.$colortexttitle."\n";
print '$colortext='.$colortext."\n";
print '$colortextlink='.$colortextlink."\n";
print '$colortextbackhmenu='.$colortextbackhmenu."\n";
print '$colortextbackvmenu='.$colortextbackvmenu."\n";
print 'dol_hide_topmenu='.$dol_hide_topmenu."\n";
print 'dol_hide_leftmenu='.$dol_hide_leftmenu."\n";
print 'dol_optimize_smallscreen='.$dol_optimize_smallscreen."\n";
print 'dol_no_mouse_hover='.$dol_no_mouse_hover."\n";
print 'dol_screenwidth='.$_SESSION['dol_screenwidth']."\n";
print 'dol_screenheight='.$_SESSION['dol_screenheight']."\n";
print 'fontsize='.$fontsize."\n";
print 'nbtopmenuentries='.$nbtopmenuentries."\n";
print '*/'."\n";

?>

/* ============================================================================== */
/* Default styles                                                                 */
/* ============================================================================== */


body {
<?php if (GETPOST("optioncss") == 'print') {  ?>
	background-color: #FFFFFF;
<?php } else { ?>
	background: rgb(<?php print $colorbackbody; ?>);
<?php } ?>
	color: rgb(<?php echo $colortext; ?>);
	font-size: <?php print $fontsize ?>px;
	font-family: <?php print $fontlist ?>;
    margin-top: 0;
    margin-bottom: 0;
    margin-right: 0;
    margin-left: 0;
    <?php print 'direction: '.$langs->trans("DIRECTION").";\n"; ?>
}

th a, .thumbstat, a.tab { color: rgb(<?php print $colortexttitle; ?>) !important; font-weight: bold !important; }
a.tab { font-weight: bold !important; }

a:link, a:visited, a:hover, a:active { font-family: <?php print $fontlist ?>; font-weight: normal; color: rgb(<?php print $colortextlink; ?>); text-decoration: none;  }
a:hover { text-decoration: underline; color: rgb(<?php print $colortextlink; ?>); }
a.commonlink { color: rgb(<?php print $colortextlink; ?>) !important; text-decoration: none; }

input, input.flat, textarea, textarea.flat, form.flat select, select, select.flat, .dataTables_length label select {
    background-color: #FFF;
}

textarea:focus, button:focus {
    /* v6 box-shadow: 0 0 4px #8091BF; */
	border: 1px solid #aaa !important;
}
input:focus, select:focus {
    /* box-shadow: 0 0 4px #8091BF; */
	border-bottom: 1px solid #666;
<<<<<<< HEAD
}
input.select2-input {
	border-bottom: none ! important;
}
=======
}
input.select2-input {
	border-bottom: none ! important;
}
>>>>>>> ee8112dd
.select2-choice {
	border: none;
	border-bottom: 1px solid #aaa !important;
}

textarea.cke_source:focus
{
	box-shadow: none;
}

input, input.flat, textarea, textarea.flat, form.flat select, select, select.flat, .dataTables_length label select {
    font-size: <?php print $fontsize ?>px;
    font-family: <?php print $fontlist ?>;

    border: 1px solid #C0C0C0;
    /* v6 border: none;
    border-bottom: 1px solid #C0C0C0;
    outline: none !important;*/
    margin: 0px 0px 0px 0px;
}

input, select {
	/* v6 border-bottom: solid 1px rgba(0,0,0,.2);*/
	border-radius: 2px;
	border: solid 1px rgba(0,0,0,.3);
<<<<<<< HEAD
	border-top:solid 1px rgba(0,0,0,.3);
	border-bottom:solid 1px rgba(0,0,0,.2);

	padding:4px;
	margin-left:0px;
	margin-bottom:1px;
	margin-top:1px;
	}
textarea {
	border-radius: 2px;
	border: solid 1px rgba(0,0,0,.3);
	border-top:solid 1px rgba(0,0,0,.3);
	border-bottom:solid 1px rgba(0,0,0,.2);

=======
	border-top:solid 1px rgba(0,0,0,.3);
	border-bottom:solid 1px rgba(0,0,0,.2);

	padding:4px;
	margin-left:0px;
	margin-bottom:1px;
	margin-top:1px;
	}
textarea {
	border-radius: 2px;
	border: solid 1px rgba(0,0,0,.3);
	border-top:solid 1px rgba(0,0,0,.3);
	border-bottom:solid 1px rgba(0,0,0,.2);

>>>>>>> ee8112dd
	padding:4px;
	margin-left:0px;
	margin-bottom:1px;
	margin-top:1px;
	}
input.removedassigned  {
	padding: 2px !important;
	vertical-align: text-bottom;
	margin-bottom: -3px;
}
input.smallpadd {	/* Used for timesheet input */
	padding-left: 0px !important;
	padding-right: 0px !important;
}
input.buttongen {
	vertical-align: middle;
}
span.timesheetalreadyrecorded input {
    /*font-size: smaller;*/
    border: none;
    /*background:	transparent;*/
}

select.flat, form.flat select {
	font-weight: normal;
}
.optiongrey, .opacitymedium {
	opacity: 0.5;
}
.opacityhigh {
	opacity: 0.2;
}
.opacitytransp {
	opacity: 0;
}
select:invalid { color: gray; }
input:disabled {
	background:#ddd;
}

input.liste_titre {
	box-shadow: none !important;
}
input.removedfile {
	padding: 0px !important;
	border: 0px !important;
	vertical-align: text-bottom;
}
textarea:disabled {
	background:#ddd;
}
input[type=file ]    { background-color: transparent; border-top: none; border-left: none; border-right: none; box-shadow: none; }
input[type=checkbox] { background-color: transparent; border: none; box-shadow: none; }
input[type=radio]    { background-color: transparent; border: none; box-shadow: none; }
input[type=image]    { background-color: transparent; border: none; box-shadow: none; }
input:-webkit-autofill {
	background-color: #FDFFF0 !important;
	background-image:none !important;
	-webkit-box-shadow: 0 0 0 50px #FDFFF0 inset;
}
::-webkit-input-placeholder { color:#ccc; }
:-moz-placeholder { color:#bbb; } 			/* firefox 18- */
::-moz-placeholder { color:#bbb; } 			/* firefox 19+ */
:-ms-input-placeholder { color:#ccc; } 		/* ie */
input:-moz-placeholder { color:#ccc; }

fieldset { border: 1px solid #AAAAAA !important; }


.button, .buttonDelete, input[name="sbmtConnexion"] {
    font-family: <?php print $fontlist ?>;
	border-color: #c5c5c5;
	border-color: rgba(0, 0, 0, 0.15) rgba(0, 0, 0, 0.15) rgba(0, 0, 0, 0.25);
	display: inline-block;
	padding: 4px 14px;
	margin-bottom: 0;
	margin-top: 0;
	text-align: center;
	cursor: pointer;
	color: #333333 !important;
	text-decoration: none !important;
	text-shadow: 0 1px 1px rgba(255, 255, 255, 0.75);
	background-color: #f5f5f5;
	background-image: -moz-linear-gradient(top, #ffffff, #e6e6e6);
	background-image: -webkit-gradient(linear, 0 0, 0 100%, from(#ffffff), to(#e6e6e6));
	background-image: -webkit-linear-gradient(top, #ffffff, #e6e6e6);
	background-image: -o-linear-gradient(top, #ffffff, #e6e6e6);
	background-image: linear-gradient(to bottom, #ffffff, #e6e6e6);
	background-repeat: repeat-x;
	filter: progid:DXImageTransform.Microsoft.gradient(startColorstr='#ffffffff', endColorstr='#ffe6e6e6', GradientType=0);
	border-color: #e6e6e6 #e6e6e6 #bfbfbf;
	border-color: rgba(0, 0, 0, 0.1) rgba(0, 0, 0, 0.1) rgba(0, 0, 0, 0.25);
	filter: progid:DXImageTransform.Microsoft.gradient(enabled = false);
	border: 1px solid #bbbbbb;
	border-bottom-color: #a2a2a2;
	-webkit-border-radius: 2px;
	-moz-border-radius: 2px;
	border-radius: 2px;
	-webkit-box-shadow: inset 0 1px 0 rgba(255, 255, 255, 0.2), 0 1px 2px rgba(0, 0, 0, 0.05);
	-moz-box-shadow: inset 0 1px 0 rgba(255, 255, 255, 0.2), 0 1px 2px rgba(0, 0, 0, 0.05);
	box-shadow: inset 0 1px 0 rgba(255, 255, 255, 0.2), 0 1px 2px rgba(0, 0, 0, 0.05);
}
.button:focus, .buttonDelete:focus  {
	-moz-box-shadow: 0px 0px 6px 1px rgba(0, 0, 60, 0.2), 0px 0px 0px rgba(60,60,60,0.1);
	-webkit-box-shadow: 0px 0px 6px 1px rgba(0, 0, 60, 0.2), 0px 0px 0px rgba(60,60,60,0.1);
	box-shadow: 0px 0px 6px 1px rgba(0, 0, 60, 0.2), 0px 0px 0px rgba(60,60,60,0.1);
}
.button:hover, .buttonDelete:hover   {
	-moz-box-shadow: 0px 0px 6px 1px rgba(0, 0, 0, 0.2), 0px 0px 0px rgba(60,60,60,0.1);
	-webkit-box-shadow: 0px 0px 6px 1px rgba(0, 0, 0, 0.2), 0px 0px 0px rgba(60,60,60,0.1);
	box-shadow: 0px 0px 6px 1px rgba(0, 0, 0, 0.2), 0px 0px 0px rgba(60,60,60,0.1);
}
.button:disabled, .buttonDelete:disabled {
	opacity: 0.4;
    filter: alpha(opacity=40); /* For IE8 and earlier */
    box-shadow: none;
    -webkit-box-shadow: none;
    -moz-box-shadow: none;
    cursor: auto;
}
.buttonRefused {
	pointer-events: none;
   	cursor: default;
	opacity: 0.4;
    filter: alpha(opacity=40); /* For IE8 and earlier */
    box-shadow: none;
    -webkit-box-shadow: none;
    -moz-box-shadow: none;
}
form {
    padding:0px;
    margin:0px;
}
div.float
{
    float:<?php print $left; ?>;
}
div.floatright
{
    float:<?php print $right; ?>;
}
.inline-block
{
	display:inline-block;
}

th .button {
    -moz-box-shadow: none !important;
    -webkit-box-shadow: none !important;
    box-shadow: none !important;
	-moz-border-radius:0px !important;
	-webkit-border-radius:0px !important;
	border-radius:0px !important;
}
.maxwidthsearch {		/* Max width of column with the search picto */
	width: 54px;
}
.valigntop {
	vertical-align: top;
}
.valignmiddle {
	vertical-align: middle;
}
.valignbottom {
	vertical-align: bottom;
}
.centpercent {
	width: 100%;
}
.quatrevingtpercent, .inputsearch {
	width: 80%;
}
.soixantepercent {
	width: 60%;
}
textarea.centpercent {
	width: 96%;
}
.center {
    text-align: center;
    margin: 0px auto;
}
.left {
	text-align: <?php print $left; ?>;
}
.right {
	text-align: <?php print $right; ?>;
}
.nowrap {
	white-space: <?php print ($dol_optimize_smallscreen?'normal':'nowrap'); ?>;
}
.nobold {
	font-weight: normal !important;
}
.nounderline {
    text-decoration: none;
}
.cursorpointer {
	cursor: pointer;
}
.badge {
	display: inline-block;
	min-width: 10px;
	padding: 2px 5px;
	font-size: 10px;
	font-weight: 700;
	line-height: 0.9em;
	color: #fff;
	text-align: center;
	white-space: nowrap;
	vertical-align: baseline;
	background-color: #777;
	border-radius: 10px;
}
.movable {
	cursor: move;
}
.borderrightlight
{
	border-right: 1px solid #DDD;
}
#formuserfile {
	margin-top: 4px;
}
#formuserfile_link {
	margin-left: 1px;
}
.listofinvoicetype {
	height: 28px;
	vertical-align: middle;
}
div.divsearchfield {
	float: <?php print $left; ?>;
	margin-<?php print $right; ?>: 12px;
    margin-<?php print $left; ?>: 2px;
	margin-top: 4px;
    margin-bottom: 4px;
  	padding-left: 2px;
}
div.confirmmessage {
	padding-top: 6px;
}
div.myavailability {
	padding-top: 6px;
}
.googlerefreshcal {
	padding-top: 4px;
	padding-bottom: 4px;
}
.checkallactions {
	vertical-align: top;
    margin-top: 6px;
    margin-left: 4px;
}
.selectlimit, .marginrightonly {
	margin-right: 10px !important;
}
.strikefordisabled {
	text-decoration: line-through;
}
/* using a tdoverflowxxx make the min-with not working */
.tdoverflow {
    max-width: 0;
    overflow: hidden;
    text-overflow: ellipsis;
    white-space: nowrap;
}
.tdoverflowmax100 {			/* For tdoverflow, the max-midth become a minimum ! */
    max-width: 100px;
    overflow: hidden;
    text-overflow: ellipsis;
    white-space: nowrap;
}
.tdoverflowmax300 {			/* For tdoverflow, the max-midth become a minimum ! */
    max-width: 300px;
    overflow: hidden;
    text-overflow: ellipsis;
    white-space: nowrap;
}
.tdoverflowauto {
    max-width: 0;
    overflow: auto;
}
.tablelistofcalendars {
	margin-top: 25px !important;
}
.amountalreadypaid {
}
.amountpaymentcomplete {
	color: #008800;
	font-weight: bold;
}
.amountremaintopay {
	color: #880000;
	font-weight: bold;
}
.amountremaintopayback {
	font-weight: bold;
}
.savingdocmask {
	margin-top: 6px;
	margin-bottom: 12px;
}

/* DOL_XXX for future usage (when left menu has been removed). If we do not use datatable */
/*.table-responsive {
    width: calc(100% - 330px);
    margin-bottom: 15px;
    overflow-y: hidden;
    -ms-overflow-style: -ms-autohiding-scrollbar;
}*/
/* Style used for most tables */
.div-table-responsive, .div-table-responsive-no-min {
    overflow-x: auto;
    min-height: 0.01%;
}
/* Style used for full page tables with field selector and no content after table (priority before previous for such tables) */
div.fiche>form>div.div-table-responsive, div.fiche>form>div.div-table-responsive-no-min {
    overflow-x: auto;
}
div.fiche>form>div.div-table-responsive {
    min-height: 350px;
}


/* ============================================================================== */
/* Styles to hide objects                                                         */
/* ============================================================================== */

.clearboth  { clear:both; }
.hideobject { display: none; }
.minwidth50  { min-width: 50px; }
/* rule for not too small screen only */
@media only screen and (min-width: <?php echo round($nbtopmenuentries * $fontsize * 3.4, 0) + 7; ?>px)
{
    .minwidth100 { min-width: 100px; }
    .minwidth200 { min-width: 200px; }
    .minwidth300 { min-width: 300px; }
    .minwidth400 { min-width: 400px; }
    .minwidth500 { min-width: 500px; }
    .minwidth50imp  { min-width: 50px !important; }
    .minwidth100imp { min-width: 100px !important; }
    .minwidth200imp { min-width: 200px !important; }
    .minwidth300imp { min-width: 300px !important; }
    .minwidth400imp { min-width: 400px !important; }
    .minwidth500imp { min-width: 500px !important; }
}
.maxwidth25  { max-width: 25px; }
.maxwidth50  { max-width: 50px; }
.maxwidth75  { max-width: 75px; }
.maxwidth100 { max-width: 100px; }
.maxwidth150 { max-width: 150px; }
.maxwidth200 { max-width: 200px; }
.maxwidth300 { max-width: 300px; }
.maxwidth400 { max-width: 400px; }
.maxwidth500 { max-width: 500px; }
.maxwidth50imp  { max-width: 50px !important; }
.minheight20 { min-height: 20px; }
.minheight40 { min-height: 40px; }
.titlefieldcreate { width: 20%; }
.titlefield       { width: 25%; }
.titlefieldmiddle { width: 50%; }
.imgmaxwidth180 { max-width: 180px; }

/* Force values for small screen 1400 */
@media only screen and (max-width: 1400px)
{
	.titlefield { width: 30% !important; }
	.titlefieldcreate { width: 30% !important; }
	.minwidth50imp  { min-width: 50px !important; }
    .minwidth100imp { min-width: 100px !important; }
    .minwidth200imp { min-width: 200px !important; }
    .minwidth300imp { min-width: 300px !important; }
    .minwidth400imp { min-width: 300px !important; }
    .minwidth500imp { min-width: 300px !important; }
}

/* Force values for small screen 1000 */
@media only screen and (max-width: 1000px)
{
    .maxwidthonsmartphone { max-width: 100px; }
	.minwidth50imp  { min-width: 50px !important; }
    .minwidth100imp { min-width: 50px !important; }
    .minwidth200imp { min-width: 100px !important; }
    .minwidth300imp { min-width: 100px !important; }
    .minwidth400imp { min-width: 100px !important; }
    .minwidth500imp { min-width: 100px !important; }
}

/* Force values for small screen 570 */
@media only screen and (max-width: 570px)
{
    .tdoverflowonsmartphone {
        max-width: 0;
        overflow: hidden;
        text-overflow: ellipsis;
        white-space: nowrap;
    }
	div.fiche {
		    margin-top: <?php print ($dol_hide_topmenu?'12':'6'); ?>px !important;
	}
	div.titre {
		line-height: 2em;
	}
    .border tbody tr, .border tbody tr td, div.tabBar table.border tr, div.tabBar table.border tr td, div.tabBar div.border .table-border-row, div.tabBar div.border .table-key-border-col, div.tabBar div.border .table-val-border-col {
    	height: 40px !important;
    }

    .quatrevingtpercent, .inputsearch {
    	width: 95%;
    }

	input, input[type=text], input[type=password], select, textarea     {
		min-width: 20px;
    	min-height: 1.4em;
    	line-height: 1.4em;
    	padding: .4em .1em;
    	border: 1px solid #BBB;
    	/* max-width: inherit; why this ? */
     }

    .hideonsmartphone { display: none; }
    .noenlargeonsmartphone { width : 50px !important; display: inline !important; }
    .maxwidthonsmartphone, #search_newcompany.ui-autocomplete-input { max-width: 100px; }
    .maxwidth50onsmartphone { max-width: 40px; }
    .maxwidth75onsmartphone { max-width: 50px; }
    .maxwidth100onsmartphone { max-width: 70px; }
    .maxwidth150onsmartphone { max-width: 120px; }
    .maxwidth200onsmartphone { max-width: 200px; }
    .maxwidth300onsmartphone { max-width: 300px; }
    .maxwidth400onsmartphone { max-width: 400px; }
	.minwidth50imp  { min-width: 50px !important; }
    .minwidth100imp { min-width: 50px !important; }
    .minwidth200imp { min-width: 50px !important; }
    .minwidth300imp { min-width: 50px !important; }
    .minwidth400imp { min-width: 50px !important; }
    .minwidth500imp { min-width: 50px !important; }
    .titlefield { width: auto; }
    .titlefieldcreate { width: auto; }

	#tooltip {
		position: absolute;
		width: <?php print dol_size(300,'width'); ?>px;
	}

	/* intput, input[type=text], */
	select {
		width: 98%;
		min-width: 40px;
	}

	div.divphotoref {
		padding-right: 5px;
	}
    img.photoref, div.photoref {
    	border: none;
    	-moz-box-shadow: none;
        -webkit-box-shadow: none;
        box-shadow: none;
        padding: 4px;
    	height: 20px;
    	width: 20px;
        object-fit: contain;
    }

	div.statusref {
    	padding-right: 10px;
   	}
}
.linkobject { cursor: pointer; }
<?php if (GETPOST("optioncss") == 'print') { ?>
.hideonprint { display: none; }
<?php } ?>


/* ============================================================================== */
/* Styles for dragging lines                                                      */
/* ============================================================================== */

.dragClass {
	color: #002255;
}
td.showDragHandle {
	cursor: move;
}
.tdlineupdown {
	white-space: nowrap;
	min-width: 10px;
}


/* ============================================================================== */
/* Styles de positionnement des zones                                             */
/* ============================================================================== */

#id-container {
	display: table;					/* DOL_XXX Empeche fonctionnement correct du scroll horizontal sur tableau, avec datatable ou CSS */
	table-layout: fixed;
}
#id-right, #id-left {
	padding-top: 16px;
	padding-bottom: 8px;

	display: table-cell;			/* DOL_XXX Empeche fonctionnement correct du scroll horizontal sur tableau, avec datatable ou CSS */
	float: none;
	vertical-align: top;
}
#id-right {	/* This must stay id-right and not be replaced with echo $right */
	width: 100%;
}
#id-left {
/*	background-color: #fff;
	border-right: 1px #888 solid;
	height: calc(100% - 50px);*/
}

.side-nav {
	display: table-cell;
	border-right: 1px solid #d0d0d0;
	box-shadow: 3px 0 6px -2px #eee;
}
div.blockvmenulogo
{
	border-bottom: 0 !important;
}
div.blockvmenupair, div.blockvmenuimpair, div.blockvmenubookmarks {
	border-top: none !important;
	border-left: none !important;
	border-right: none !important;
	border-bottom: 1px solid #e0e0e0;
	padding-left: 0 !important;
}
div.blockvmenuend {
	border: none !important;
	padding-left: 0 !important;
}
div.vmenu, td.vmenu {
	padding-right: 6px !important;
}



/* For smartphone (testmenuhider is on) */
<?php if ((GETPOST('testmenuhider') || ! empty($conf->global->MAIN_TESTMENUHIDER)) && empty($conf->global->MAIN_OPTIMIZEFORTEXTBROWSER)) { ?>
#id-container {
	width: 100%;
}
.side-nav {
	border-bottom: 1px solid #BBB;
	background: #FFF;
}
.side-nav {
	position: absolute;
    z-index: 200;
    display: none;
}
div.blockvmenulogo
{
	border-bottom: 0 !important;
}
div.blockvmenusearch {
	padding-bottom: 12px !important;
	border-bottom: 1px solid #e0e0e0;
}
div.blockvmenupair, div.blockvmenuimpair, div.blockvmenubookmarks, div.blockvmenuend {
	border-top: none !important;
	border-left: none !important;
	border-right: none !important;
	border-bottom: 1px solid #e0e0e0;
	padding-left: 0 !important;
}
div.vmenu, td.vmenu {
	padding-right: 6px !important;
}
div.fiche {
	margin-<?php print $left; ?>: 6px !important;
	margin-<?php print $right; ?>: 6px !important;
}
<?php } ?>



div.fiche {
	margin-<?php print $left; ?>: <?php print (GETPOST("optioncss") == 'print'?6:($dol_hide_leftmenu?'6':'20')); ?>px;
	margin-<?php print $right; ?>: <?php print (GETPOST("optioncss") == 'print'?8:(empty($conf->dol_optimize_smallscreen)?'12':'6')); ?>px;
	<?php if (! empty($conf->dol_hide_leftmenu) && ! empty($conf->dol_hide_topmenu)) print 'margin-top: 4px;'."\n"; ?>
	<?php if (! empty($conf->dol_hide_leftmenu)) print 'margin-bottom: 12px;'."\n"; ?>
}
div.fichecenter {
	width: 100%;
	clear: both;	/* This is to have div fichecenter that are true rectangles */
}
div.fichecenterbis {
	margin-top: 8px;
}
div.fichethirdleft {
	<?php if ($conf->browser->layout != 'phone')   { print "float: ".$left.";\n"; } ?>
	<?php if ($conf->browser->layout != 'phone')   { print "width: 50%;\n"; } ?>
	<?php if ($conf->browser->layout == 'phone')   { print "padding-bottom: 6px;\n"; } ?>
}
div.fichetwothirdright {
	<?php if ($conf->browser->layout != 'phone')   { print "float: ".$right.";\n"; } ?>
	<?php if ($conf->browser->layout != 'phone')   { print "width: 50%;\n"; } ?>
	<?php if ($conf->browser->layout == 'phone')   { print "padding-bottom: 6px\n"; } ?>
}
div.fichehalfleft {
	<?php if ($conf->browser->layout != 'phone')   { print "float: ".$left.";\n"; } ?>
	<?php if ($conf->browser->layout != 'phone')   { print "width: 50%;\n"; } ?>
}
div.fichehalfright {
	<?php if ($conf->browser->layout != 'phone')   { print "float: ".$right.";\n"; } ?>
	<?php if ($conf->browser->layout != 'phone')   { print "width: 50%;\n"; } ?>
}
div.ficheaddleft {
	<?php if ($conf->browser->layout != 'phone')   { print "padding-".$left.": 16px;\n"; }
	else print "margin-top: 10px;\n"; ?>
}
/* Force values on one colum for small screen */
@media only screen and (max-width: 1000px)
{
    div.fiche {
    	margin-<?php print $left; ?>: <?php print (GETPOST("optioncss") == 'print'?6:($dol_hide_leftmenu?'6':'20')); ?>px;
    	margin-<?php print $right; ?>: <?php print (GETPOST("optioncss") == 'print'?8:6); ?>px;
    	<?php if (! empty($conf->dol_hide_leftmenu) && ! empty($conf->dol_hide_topmenu)) print 'margin-top: 4px;'; ?>
    }
    div.fichecenter {
    	width: 100%;
    	clear: both;	/* This is to have div fichecenter that are true rectangles */
    }
    div.fichecenterbis {
    	margin-top: 8px;
    }
    div.fichethirdleft {
    	float: none;
    	width: auto;
    	padding-bottom: 6px;
    }
    div.fichetwothirdright {
    	float: none;
    	width: auto;
    	padding-bottom: 6px;
    }
    div.fichehalfleft {
    	float: none;
    	width: auto;
    }
    div.fichehalfright {
    	float: none;
    	width: auto;
    }
    div.ficheaddleft {
    	<?php print "padding-".$left.": 0px;\n"; ?>
    	margin-top: 10px;
    }
}

/* For table into table into card */
div.ficheaddleft tr.liste_titre:first-child td table.nobordernopadding td {
    padding: 0 0 0 0;
}
div.nopadding {
	padding: 0 !important;
}

.containercenter {
	display : table;
	margin : 0px auto;
}

#pictotitle {
	margin-<?php echo $right; ?>: 8px;
	margin-bottom: 4px;
}
.pictosubstatus {
    padding-left: 2px;
    padding-right: 2px;
}
.pictostatus {
	width: 15px;
	vertical-align: middle;
	margin-top: -3px
}
.pictowarning, .pictopreview {
    padding-<?php echo $left; ?>: 3px;
}
.colorthumb {
	padding-left: 1px !important;
	padding-right: 1px;
	padding-top: 1px;
	padding-bottom: 1px;
	width: 44px;
}
div.attacharea {
	padding-top: 10px;
	padding-bottom: 10px;
}

div.arearef {
	padding-top: 2px;
	margin-bottom: 10px;
	padding-bottom: 7px;
}
div.arearefnobottom {
	padding-top: 2px;
	padding-bottom: 4px;
}
div.heightref {
	min-height: 80px;
}
div.divphotoref {
	padding-right: 20px;
}
div.statusref {
	float: right;
	padding-left: 12px;
	margin-top: 8px;
	margin-bottom: 10px;
	clear: both;
}
img.photoref, div.photoref {
	border: 1px solid #CCC;
	-moz-box-shadow: 3px 3px 4px #DDD;
    -webkit-box-shadow: 3px 3px 4px #DDD;
    box-shadow: 3px 3px 4px #DDD;
    padding: 4px;
	height: 80px;
	width: 80px;
    object-fit: contain;
}
img.fitcontain {
    object-fit: contain;
}
div.photoref {
	display:table-cell;
	vertical-align:middle;
	text-align:center;
}
img.photorefnoborder {
    padding: 2px;
	height: 48px;
	width: 48px;
    object-fit: contain;
    border: 1px solid #CCC;
}
.underrefbanner {
}
.underbanner {
	border-bottom: <?php echo $borderwith ?>px solid rgb(<?php echo $colortopbordertitle1 ?>);
}
.tdhrthin {
	margin: 0;
	padding-bottom: 0 !important;
}

/* ============================================================================== */
/* Menu top et 1ere ligne tableau                                                 */
/* ============================================================================== */

<?php
$minwidthtmenu=66;		/* minimum width for one top menu entry */
$heightmenu=46;			/* height of top menu, part with image */
$heightmenu2=48;        /* height of top menu, part with login  */
$disableimages = 0;
$maxwidthloginblock = 130;
if (! empty($conf->global->THEME_TOPMENU_DISABLE_IMAGE)) { $disableimages = 1; $maxwidthloginblock = 180; $minwidthtmenu=0; }
?>

div#id-top {
<?php if (GETPOST("optioncss") == 'print') {  ?>
	display:none;
<?php } else { ?>
	background: rgb(<?php echo $colorbackhmenu1 ?>);
	/*-webkit-box-shadow: 0 0 6px rgba(0,0,0,0.4);
    box-shadow: 0 0 6px rgba(0,0,0,0.4); */
	<?php if ($usegradienttop) { ?>
	background-image: linear-gradient(top, rgba(255,255,255,.1) 0%, rgba(0,0,0,.4) 100%);
	background-image: -o-linear-gradient(top, rgba(255,255,255,.1) 0%, rgba(0,0,0,.4) 100%);
	background-image: -moz-linear-gradient(top, rgba(255,255,255,.1) 0%, rgba(0,0,0,.4) 100%);
	background-image: -webkit-linear-gradient(top, rgba(255,255,255,.1) 0%, rgba(0,0,0,.4) 100%);
	background-image: -ms-linear-gradient(top, rgba(255,255,255,.1) 0%, rgba(0,0,0,.4) 100%);
	background-image: -webkit-gradient( linear, left top, left bottom, color-stop(0, rgba(255,255,255,.1)), color-stop(1, rgba(0,0,0,.4)) );
	<?php } ?>
	/*<?php if ($disableimages) { ?>
	height: 34px;
	<?php } else { ?>
	height: <?php print $heightmenu2; ?>px;
	<?php } ?>*/
<?php } ?>
}

div#tmenu_tooltip {
<?php if (GETPOST("optioncss") == 'print') {  ?>
	display:none;
<?php } else { ?>
	padding-<?php echo $right; ?>: <?php echo ($maxwidthloginblock - 10); ?>px;
<?php } ?>
}

div.tmenusep {
<?php if ($disableimages) { ?>
	display: none;
<?php } ?>
}

div.tmenudiv {
<?php if (GETPOST("optioncss") == 'print') {  ?>
	display:none;
<?php } else { ?>
    position: relative;
    display: block;
    white-space: nowrap;
    border-top: 0px;
    border-<?php print $left; ?>: 0px;
    border-<?php print $right; ?>: 0px;
    padding: 0px 0px 0px 0px;	/* t r b l */
    margin: 0px 0px 0px 0px;	/* t r b l */
	font-size: 13px;
    font-weight: normal;
	color: #000000;
    text-decoration: none;
<?php } ?>
}
div.tmenudisabled, a.tmenudisabled {
	opacity: 0.6;
}
a.tmenudisabled:link, a.tmenudisabled:visited, a.tmenudisabled:hover, a.tmenudisabled:active {
    font-weight: normal;
	padding: 0px 5px 0px 5px;
	white-space: nowrap;
	color: #<?php echo $colortextbackhmenu; ?>;
	text-decoration: none;
	cursor: not-allowed;
}

a.tmenu:link, a.tmenu:visited, a.tmenu:hover, a.tmenu:active {
    font-weight: normal;
	padding: 0px 5px 0px 3px;
	white-space: nowrap;
	color: #<?php echo $colortextbackhmenu; ?>;
    text-decoration: none;
}
a.tmenusel:link, a.tmenusel:visited, a.tmenusel:hover, a.tmenusel:active {
	font-weight: normal;
	padding: 0px 5px 0px 3px;
	margin: 0px 0px 0px 0px;
	white-space: nowrap;
	color: #<?php echo $colortextbackhmenu; ?>;
	text-decoration: none !important;
}


ul.tmenu {	/* t r b l */
    padding: 0px 0px 0px 0px;
    margin: 0px 0px 0px 0px;
	list-style: none;
	display: table;
}
ul.tmenu li {	/* We need this to have background color when menu entry wraps on new lines */
/*	background: rgb(<?php echo $colorbackhmenu1 ?>);
	<?php if ($usegradienttop) { ?>
	background-image: linear-gradient(top, rgba(255,255,255,.1) 0%, rgba(0,0,0,.4) 100%);
	background-image: -o-linear-gradient(top, rgba(255,255,255,.1) 0%, rgba(0,0,0,.4) 100%);
	background-image: -moz-linear-gradient(top, rgba(255,255,255,.1) 0%, rgba(0,0,0,.4) 100%);
	background-image: -webkit-linear-gradient(top, rgba(255,255,255,.1) 0%, rgba(0,0,0,.4) 100%);
	background-image: -ms-linear-gradient(top, rgba(255,255,255,.1) 0%, rgba(0,0,0,.4) 100%);
	background-image: -webkit-gradient( linear, left top, left bottom, color-stop(0, rgba(255,255,255,.1)), color-stop(1, rgba(0,0,0,.4)) );
	<?php } ?>*/
}
li.tmenu, li.tmenusel {
	<?php print $minwidthtmenu?'min-width: '.$minwidthtmenu.'px;':''; ?>
	text-align: center;
	vertical-align: bottom;
	<?php if (empty($conf->global->MAIN_MENU_INVERT)) { ?>
	float: <?php print $left; ?>;
    <?php } ?>
	position:relative;
	display: block;
	padding: 0 0 0 0;
	margin: 0 0 0 0;
	font-weight: normal;
}
li.menuhider:hover {
	background-image: none !important;
}
li.tmenusel, li.tmenu:hover {
    background-image: -o-linear-gradient(bottom, rgba(250,250,250,0.3) 0%, rgba(0,0,0,0.5) 100%);
    background-image: -moz-linear-gradient(bottom, rgba(0,0,0,0.5) 0%, rgba(250,250,250,0) 100%);
    background-image: -webkit-linear-gradient(bottom, rgba(0,0,0,0.5) 0%, rgba(250,250,250,0) 100%);
    background-image: -ms-linear-gradient(bottom, rgba(250,250,250,0.3) 0%, rgba(0,0,0,0.5) 100%);
    background-image: linear-gradient(bottom, rgba(250,250,250,0.3) 0%, rgba(0,0,0,0.5) 100%);
	/* background: rgb(<?php echo $colorbackhmenu1 ?>); */
}
.tmenuend .tmenuleft { width: 0px; }
.tmenuend { display: none; }
div.tmenuleft
{
	float: <?php print $left; ?>;
	margin-top: 0px;
	<?php if (empty($conf->dol_optimize_smallscreen)) { ?>
	width: 5px;
	background: url(<?php echo dol_buildpath($path.'/theme/'.$theme.'/img/menutab-r.png',1); ?>) 0 -6px no-repeat;
	<?php } ?>
	<?php if ($disableimages) { ?>
	height: 26px;
	<?php } else { ?>
	height: <?php print $heightmenu; ?>px;
	<?php } ?>
}
div.tmenucenter
{
	padding-left: 0px;
	padding-right: 0px;
	<?php if ($disableimages) { ?>
	padding-top: 8px;
	height: 26px;
	<?php } else { ?>
	padding-top: 2px;
    height: <?php print $heightmenu; ?>px;
	<?php } ?>
    width: 100%;
	/*
    max-width: <?php echo round($fontsize * 8); ?>px;
   	white-space: nowrap;
	overflow: hidden;
	text-overflow: ellipsis;
	color: #<?php echo $colortextbackhmenu; ?>;
	*/
}
#menu_titre_logo {
	padding-top: 0;
	padding-bottom: 0;
}
div.menu_titre {
	padding-top: 4px;
	padding-bottom: 4px;
	overflow: hidden;
    text-overflow: ellipsis;
    width: 188px;				/* required to have overflow working. must be same than menu_contenu */
}
.mainmenuaspan
{
<?php if ($disableimages) { ?>
	padding-<?php print $left; ?>: 4px;
	padding-<?php print $right; ?>: 2px;
<?php } else { ?>
	padding-<?php print $right; ?>: 4px;
<?php } ?>
}

div.mainmenu {
	position : relative;
	background-repeat:no-repeat;
	background-position:center top;
	height: <?php echo ($heightmenu-19); ?>px;
	margin-left: 0px;
	min-width: 40px;
}

/* Do not load menu img if hidden to save bandwidth */
<?php if (empty($dol_hide_topmenu)) { ?>

div.mainmenu.home{
	background-image: url(<?php echo dol_buildpath($path.'/theme/'.$theme.'/img/menus/home.png',1) ?>);
	background-position-x: center;
}

div.mainmenu.accountancy {
	background-image: url(<?php echo dol_buildpath($path.'/theme/'.$theme.'/img/menus/money.png',1) ?>);
}

div.mainmenu.agenda {
	background-image: url(<?php echo dol_buildpath($path.'/theme/'.$theme.'/img/menus/agenda.png',1) ?>);
}

div.mainmenu.bank {
    background-image: url(<?php echo dol_buildpath($path.'/theme/'.$theme.'/img/menus/bank.png',1) ?>);
}

div.mainmenu.cashdesk {
	background-image: url(<?php echo dol_buildpath($path.'/theme/'.$theme.'/img/menus/pointofsale.png',1) ?>);
}

div.mainmenu.companies {
	background-image: url(<?php echo dol_buildpath($path.'/theme/'.$theme.'/img/menus/company.png',1) ?>);
}

div.mainmenu.commercial {
	background-image: url(<?php echo dol_buildpath($path.'/theme/'.$theme.'/img/menus/commercial.png',1) ?>);
}

div.mainmenu.ecm {
	background-image: url(<?php echo dol_buildpath($path.'/theme/'.$theme.'/img/menus/ecm.png',1) ?>);
}

div.mainmenu.externalsite {
	background-image: url(<?php echo dol_buildpath($path.'/theme/'.$theme.'/img/menus/externalsite.png',1) ?>);
}

div.mainmenu.ftp {
    background-image: url(<?php echo dol_buildpath($path.'/theme/'.$theme.'/img/menus/tools.png',1) ?>);
}

div.mainmenu.hrm {
	background-image: url(<?php echo dol_buildpath($path.'/theme/'.$theme.'/img/menus/holiday.png',1) ?>);
}

div.mainmenu.members {
	background-image: url(<?php echo dol_buildpath($path.'/theme/'.$theme.'/img/menus/members.png',1) ?>);
}

div.mainmenu.menu {
	background-image: url(<?php echo dol_buildpath($path.'/theme/'.$theme.'/img/menus/menu.png',1) ?>);
	top: 7px;
}

div.mainmenu.products {
	background-image: url(<?php echo dol_buildpath($path.'/theme/'.$theme.'/img/menus/products.png',1) ?>);
}

div.mainmenu.project {
	background-image: url(<?php echo dol_buildpath($path.'/theme/'.$theme.'/img/menus/project.png',1) ?>);
}

div.mainmenu.tools {
	background-image: url(<?php echo dol_buildpath($path.'/theme/'.$theme.'/img/menus/tools.png',1) ?>);
}

div.mainmenu.websites {
	background-image: url(<?php echo dol_buildpath($path.'/theme/'.$theme.'/img/menus/externalsite.png',1) ?>);
}

<?php
// Add here more div for other menu entries. moduletomainmenu=array('module name'=>'name of class for div')

$moduletomainmenu=array('user'=>'','syslog'=>'','societe'=>'companies','projet'=>'project','propale'=>'commercial','commande'=>'commercial',
	'produit'=>'products','service'=>'products','stock'=>'products',
	'don'=>'accountancy','tax'=>'accountancy','banque'=>'accountancy','facture'=>'accountancy','compta'=>'accountancy','accounting'=>'accountancy','adherent'=>'members','import'=>'tools','export'=>'tools','mailing'=>'tools',
	'contrat'=>'commercial','ficheinter'=>'commercial','deplacement'=>'commercial',
	'fournisseur'=>'companies',
	'barcode'=>'','fckeditor'=>'','categorie'=>'',
);
$mainmenuused='home';
foreach($conf->modules as $val)
{
	$mainmenuused.=','.(isset($moduletomainmenu[$val])?$moduletomainmenu[$val]:$val);
}
//var_dump($mainmenuused);
$mainmenuusedarray=array_unique(explode(',',$mainmenuused));

$generic=1;
// Put here list of menu entries when the div.mainmenu.menuentry was previously defined
$divalreadydefined=array('home','companies','products','commercial','externalsite','accountancy','project','tools','members','agenda','ftp','holiday','hrm','bookmark','cashdesk','ecm','geoipmaxmind','gravatar','clicktodial','paypal','webservices','websites');
// Put here list of menu entries we are sure we don't want
$divnotrequired=array('multicurrency','salaries','margin','opensurvey','paybox','expensereport','incoterm','prelevement','propal','workflow','notification','supplier_proposal','cron','product','productbatch','expedition');
foreach($mainmenuusedarray as $val)
{
	if (empty($val) || in_array($val,$divalreadydefined)) continue;
	if (in_array($val,$divnotrequired)) continue;
	//print "XXX".$val;

	// Search img file in module dir
	$found=0; $url='';
	foreach($conf->file->dol_document_root as $dirroot)
	{
		if (file_exists($dirroot."/".$val."/img/".$val.".png"))
		{
			$url=dol_buildpath('/'.$val.'/img/'.$val.'.png', 1);
			$found=1;
			break;
		}
	}
	// Img file not found
	if (! $found)
	{
		$url=dol_buildpath($path.'/theme/'.$theme.'/img/menus/generic'.$generic.".png",1);
		$found=1;
		if ($generic < 4) $generic++;
		print "/* A mainmenu entry was found but img file ".$val.".png not found (check /".$val."/img/".$val.".png), so we use a generic one */\n";
	}
	if ($found)
	{
		print "div.mainmenu.".$val." {\n";
		print "	background-image: url(".$url.");\n";
		print "}\n";
	}
}
// End of part to add more div class css
?>

<?php
}	// End test if $dol_hide_topmenu
?>

.tmenuimage {
    padding:0 0 0 0 !important;
    margin:0 0px 0 0 !important;
    <?php if ($disableimages) { ?>
    	display: none;
    <?php } ?>
}



/* Login */

.bodylogin
{
	background: #f0f0f0;
	/* background: linear-gradient(to left top, rgb(255,255,255), rgb(240,240,240)) fixed; */
}
.login_vertical_align {
	padding: 10px;
}
form#login {
	margin-top: <?php echo $dol_optimize_smallscreen?'30':'60' ?>px;
	margin-bottom: 30px;
	font-size: 13px;
	vertical-align: middle;
}
.login_table_title {
	max-width: 530px;
	color: #888888 !important;
	text-shadow: 1px 1px 1px #FFF;
}
.login_table label {
	text-shadow: 1px 1px 1px #FFF;
}
.login_table {
	margin: 0px auto;  /* Center */
	padding-left:6px;
	padding-right:6px;
	padding-top:16px;
	padding-bottom:12px;
	max-width: 560px;

	background-color: #FFFFFF;

	-moz-box-shadow: 0 2px 23px 2px rgba(0, 0, 0, 0.1), 0 2px 6px rgba(60,60,60,0.15);
	-webkit-box-shadow: 0 2px 23px 2px rgba(0, 0, 0, 0.1), 0 2px 6px rgba(60,60,60,0.15);
	box-shadow: 0 2px 23px 2px rgba(0, 0, 0, 0.1), 0 2px 6px rgba(60,60,60,0.15);

	/*-moz-box-shadow: 3px 2px 20px #CCC;
    -webkit-box-shadow: 3px 2px 20px #CCC;
    box-shadow: 3px 2px 20px #CCC;*/

	border-radius: 5px;
	/*border-top:solid 1px rgba(180,180,180,.4);
	border-left:solid 1px rgba(180,180,180,.4);
	border-right:solid 1px rgba(180,180,180,.4);
	border-bottom:solid 1px rgba(180,180,180,.4);*/
}
.login_table input#username, .login_table input#password, .login_table input#securitycode {
	border: none;
	border-bottom: solid 1px rgba(180,180,180,.4);
	padding: 5px;
	margin-left: 18px;
	margin-top: 5px;
}
.login_table input#username:focus, .login_table input#password:focus, .login_table input#securitycode:focus {
	outline: none !important;
	/* box-shadow: none;
	-webkit-box-shadow: 0 0 0 50px #FFF inset;
	box-shadow: 0 0 0 50px #FFF inset;*/
}
.login_main_message {
	text-align: center;
	max-width: 570px;
	margin-bottom: 10px;
}
.login_main_message .error {
	border: 1px solid #caa;
	padding: 10px;
}
div#login_left, div#login_right {
	display: inline-block;
	min-width: 245px;
	padding-top: 10px;
	padding-left: 16px;
	padding-right: 16px;
	text-align: center;
	vertical-align: middle;
}
div#login_right select#entity {
    margin-top: 10px;
}
table.login_table tr td table.none tr td {
	padding: 2px;
}
table.login_table_securitycode {
	border-spacing: 0px;
}
table.login_table_securitycode tr td {
	padding-left: 0px;
	padding-right: 4px;
}
#securitycode {
	min-width: 60px;
}
#img_securitycode {
	border: 1px solid #DDDDDD;
}
#img_logo, .img_logo {
	max-width: 170px;
	max-height: 90px;
}

div.login_block {
	position: absolute;
	text-align: <?php print $right; ?>;
	<?php print $right; ?>: 5px;
	top: 3px;
	font-weight: bold;
	max-width: <?php echo $maxwidthloginblock; ?>px;
	<?php if (GETPOST("optioncss") == 'print') { ?>
	display: none;
	<?php } ?>
}
div.login_block a {
	color: #<?php echo $colortextbackvmenu; ?>;
}
div.login_block table {
	display: inline;
}
div.login {
	white-space:nowrap;
	font-weight: bold;
	float: right;
}
div.login a {
	color: #<?php echo $colortextbackvmenu; ?>;
}
div.login a:hover {
	color: #<?php echo $colortextbackvmenu; ?>;
	text-decoration:underline;
}
div.login_block_user {
	display: inline-block;
	<?php if (empty($conf->global->THEME_TOPMENU_DISABLE_IMAGE)) { ?>
	min-width: 120px;
	<?php } ?>
}
div.login_block_other {
	display: inline-block;
	clear: both;
}
div.login_block_other { padding-top: 3px; text-align: right; }
.login_block_elem {
	float: right;
	vertical-align: top;
	padding: 0px 3px 0px 4px !important;
	height: 16px;
}
.atoplogin, .atoplogin:hover {
	color: #<?php echo $colortextbackhmenu; ?> !important;
	font-weight: normal !important;
}
.alogin, .alogin:hover {
	font-weight: normal !important;
	font-size: <?php echo $fontsizesmaller; ?>px !important;
	padding-top: 2px;
}
.alogin:hover, .atoplogin:hover {
	text-decoration:underline !important;
}
img.login, img.printer, img.entity {
	/* padding: 0px 0px 0px 4px; */
	/* margin: 0px 0px 0px 8px; */
	text-decoration: none;
	color: white;
	font-weight: bold;
}
img.loginphoto {
	border-radius: 2px;
	width: 16px;
    height: 16px;
}
.span-icon-user {
	background-image: url(<?php echo dol_buildpath($path.'/theme/'.$theme.'/img/object_user.png',1); ?>);
	background-repeat: no-repeat;
}
.span-icon-password {
	background-image: url(<?php echo dol_buildpath($path.'/theme/'.$theme.'/img/lock.png',1); ?>);
	background-repeat: no-repeat;
}
/*
.span-icon-user input, .span-icon-password input {
	/* margin-left: 18px; */
	margin-left: 0px;
}*/

/* ============================================================================== */
/* Menu gauche                                                                    */
/* ============================================================================== */

div.vmenu, td.vmenu {
    margin-<?php print $right; ?>: 2px;
    position: relative;
    float: left;
    padding: 0px;
    padding-bottom: 0px;
    padding-top: 1px;
    width: 190px;
}

.vmenu {
	margin-left: 4px;
	<?php if (GETPOST("optioncss") == 'print') { ?>
    display: none;
	<?php } ?>
}

.vmenusearchselectcombo {
	width: 188px;
}

.menu_contenu {
	padding-top: 3px;
	padding-bottom: 3px;
	overflow: hidden;
    text-overflow: ellipsis;
    width: 188px;				/* required to have overflow working. must be same than .menu_titre */
}
#menu_contenu_logo { padding-top: 0; }
.companylogo { }
.searchform { padding-top: 4px; }

a.vmenu:link, a.vmenu:visited, a.vmenu:hover, a.vmenu:active { white-space: nowrap; font-size:<?php print $fontsize ?>px; font-family: <?php print $fontlist ?>; text-align: <?php print $left; ?>; font-weight: bold; }
font.vmenudisabled  { font-size:<?php print $fontsize ?>px; font-family: <?php print $fontlist ?>; text-align: <?php print $left; ?>; font-weight: bold; color: #aaa; margin-left: 4px; }
a.vmenu:link, a.vmenu:visited { color: #<?php echo $colortextbackvmenu; ?>; }

a.vsmenu:link, a.vsmenu:visited, a.vsmenu:hover, a.vsmenu:active, span.vsmenu { font-size:<?php print $fontsize ?>px; font-family: <?php print $fontlist ?>; text-align: <?php print $left; ?>; font-weight: normal; color: #202020; margin: 1px 1px 1px 8px; }
font.vsmenudisabled { font-size:<?php print $fontsize ?>px; font-family: <?php print $fontlist ?>; text-align: <?php print $left; ?>; font-weight: normal; color: #aaa; }
a.vsmenu:link, a.vsmenu:visited { color: #<?php echo $colortextbackvmenu; ?>; white-space: nowrap; }
font.vsmenudisabledmargin { margin: 1px 1px 1px 8px; }

a.help:link, a.help:visited, a.help:hover, a.help:active, span.help { font-size:<?php print $fontsizesmaller ?>px; font-family: <?php print $fontlist ?>; text-align: <?php print $left; ?>; font-weight: normal; color: #666666; text-decoration: none; }

.vmenu div.blockvmenufirst, .vmenu div.blockvmenulogo, .vmenu div.blockvmenusearchphone, .vmenu div.blockvmenubookmarks
{
    border-top: 1px solid #BBB;
}
a.vsmenu.addbookmarkpicto {
    padding-right: 10px;
}
.vmenu div.blockvmenubookmarks, .vmenu div.blockvmenuend, .vmenu div.blockvmenulogo, .vmenu div.blockvmenusearchphone
{
/*	border-bottom: 1px solid #BBB; */
}
div.blockvmenusearchphone
{
	border-bottom: none !important;
}
.vmenu div.blockvmenuend, .vmenu div.blockvmenulogo
{
	margin: 0 0 8px 2px;
}
.vmenu div.blockvmenusearch
{
	padding-bottom: 14px;
	border-bottom: 1px solid #e0e0e0;
}
.vmenu div.blockvmenuend
{
	padding-bottom: 5px;
}
.vmenu div.blockvmenulogo
{
	padding-bottom: 10px;
	padding-top: 0;
}
div.blockvmenubookmarks
{
	padding-bottom: 6px !important;
}
div.blockvmenupair, div.blockvmenuimpair, div.blockvmenubookmarks, div.blockvmenuend
{
	font-family: <?php print $fontlist ?>;
	color: #000000;
	text-align: <?php print $left; ?>;
	text-decoration: none;
    padding-left: 5px;
    padding-right: 1px;
    padding-top: 3px;
    padding-bottom: 3px;
    margin: 0 0 0 2px;

	background: rgb(<?php echo $colorbackvmenu1; ?>);

    border-left: 1px solid #AAA;
    border-right: 1px solid #BBB;
}

div.blockvmenusearch
{
	font-family: <?php print $fontlist ?>;
	color: #000000;
	text-align: <?php print $left; ?>;
	text-decoration: none;
    margin: 1px 0px 0px 2px;
	background: rgb(<?php echo $colorbackvmenu1; ?>);
}

div.blockvmenusearch > form > div {
	padding-top: 3px;
}
div.blockvmenusearch > form > div > label {
	padding-right: 2px;
}

div.blockvmenuhelp
{
<?php if (empty($conf->dol_optimize_smallscreen)) { ?>
	font-family: <?php print $fontlist ?>;
	color: #000000;
	text-align: center;
	text-decoration: none;
    padding-left: 0px;
    padding-right: 6px;
    padding-top: 3px;
    padding-bottom: 3px;
    margin: 4px 0px 0px 0px;
<?php } else { ?>
    display: none;
<?php } ?>
}


td.barre {
	border-right: 1px solid #000000;
	border-bottom: 1px solid #000000;
	background: #b3c5cc;
	font-family: <?php print $fontlist ?>;
	color: #000000;
	text-align: <?php print $left; ?>;
	text-decoration: none;
}

td.barre_select {
	background: #b3c5cc;
	color: #000000;
}

td.photo {
	background: #F4F4F4;
	color: #000000;
    border: 1px solid #bbb;
}

/* ============================================================================== */
/* Panes for Main                                                   */
/* ============================================================================== */

/*
 *  PANES and CONTENT-DIVs
 */

#mainContent, #leftContent .ui-layout-pane {
    padding:    0px;
    overflow:	auto;
}

#mainContent, #leftContent .ui-layout-center {
	padding:    0px;
	position:   relative; /* contain floated or positioned elements */
    overflow:   auto;  /* add scrolling to content-div */
}


/* ============================================================================== */
/* Toolbar for ECM or Filemanager                                                 */
/* ============================================================================== */

.largebutton {
    background-image: -o-linear-gradient(bottom, rgba(200,200,200,0.1) 0%, rgba(255,255,255,0.3) 120%) !important;
    background-image: -moz-linear-gradient(bottom, rgba(200,200,200,0.1) 0%, rgba(255,255,255,0.3) 120%) !important;
    background-image: -webkit-linear-gradient(bottom, rgba(200,200,200,0.1) 0%, rgba(255,255,255,0.3) 120%) !important;
    background-image: -ms-linear-gradient(bottom, rgba(200,200,200,0.1) 0%, rgba(255,255,255,0.3) 120%) !important;
    background-image: linear-gradient(bottom, rgba(200,200,200,0.1) 0%, rgba(255,255,255,0.3) 120%) !important;

    background: #FFF;
    background-repeat: repeat-x !important;
	border: 1px solid #CCC !important;

    -moz-border-radius: 4px 4px 4px 4px !important;
	-webkit-border-radius: 4px 4px 4px 4px !important;
	border-radius: 4px 4px 4px 4px !important;
    -moz-box-shadow: 2px 2px 4px #DDD;
    -webkit-box-shadow: 2px 2px 4px #DDD;
    box-shadow: 2px 2px 4px #DDD;

    padding: 0 4px 0 4px !important;
    min-height: 32px;
}


a.toolbarbutton {
    margin-top: 0px;
    margin-left: 4px;
    margin-right: 4px;
    height: 30px;
}
img.toolbarbutton {
	margin-top: 1px;
    height: 30px;
}

/* ============================================================================== */
/* Panes for ECM or Filemanager                                                   */
/* ============================================================================== */

#containerlayout .layout-with-no-border {
    border: 0 !important;
    border-width: 0 !important;
}

#containerlayout .layout-padding {
    padding: 2px !important;
}

/*
 *  PANES and CONTENT-DIVs
 */
#containerlayout .ui-layout-pane { /* all 'panes' */
    background: #FFF;
    border:     1px solid #BBB;
    /* DO NOT add scrolling (or padding) to 'panes' that have a content-div,
       otherwise you may get double-scrollbars - on the pane AND on the content-div
    */
    padding:    0px;
    overflow:   auto;
}
/* (scrolling) content-div inside pane allows for fixed header(s) and/or footer(s) */
#containerlayout .ui-layout-content {
	padding:    10px;
	position:   relative; /* contain floated or positioned elements */
	overflow:   auto; /* add scrolling to content-div */
}


/*
 *  RESIZER-BARS
 */
.ui-layout-resizer  { /* all 'resizer-bars' */
	width: <?php echo (empty($conf->dol_optimize_smallscreen)?'8':'24'); ?>px !important;
}
.ui-layout-resizer-hover    {   /* affects both open and closed states */
}
/* NOTE: It looks best when 'hover' and 'dragging' are set to the same color,
    otherwise color shifts while dragging when bar can't keep up with mouse */
/*.ui-layout-resizer-open-hover ,*/ /* hover-color to 'resize' */
.ui-layout-resizer-dragging {   /* resizer beging 'dragging' */
    background: #DDD;
    width: <?php echo (empty($conf->dol_optimize_smallscreen)?'8':'24'); ?>px;
}
.ui-layout-resizer-dragging {   /* CLONED resizer being dragged */
    border-left:  1px solid #BBB;
    border-right: 1px solid #BBB;
}
/* NOTE: Add a 'dragging-limit' color to provide visual feedback when resizer hits min/max size limits */
.ui-layout-resizer-dragging-limit { /* CLONED resizer at min or max size-limit */
    background: #E1A4A4; /* red */
}
.ui-layout-resizer-closed {
    background-color: #DDDDDD;
}
.ui-layout-resizer-closed:hover {
    background-color: #EEDDDD;
}
.ui-layout-resizer-sliding {    /* resizer when pane is 'slid open' */
    opacity: .10; /* show only a slight shadow */
    filter:  alpha(opacity=10);
}
.ui-layout-resizer-sliding-hover {  /* sliding resizer - hover */
    opacity: 1.00; /* on-hover, show the resizer-bar normally */
    filter:  alpha(opacity=100);
}
/* sliding resizer - add 'outside-border' to resizer on-hover */
/* this sample illustrates how to target specific panes and states */
/*.ui-layout-resizer-north-sliding-hover  { border-bottom-width:  1px; }
.ui-layout-resizer-south-sliding-hover  { border-top-width:     1px; }
.ui-layout-resizer-west-sliding-hover   { border-right-width:   1px; }
.ui-layout-resizer-east-sliding-hover   { border-left-width:    1px; }
*/

/*
 *  TOGGLER-BUTTONS
 */
.ui-layout-toggler {
    <?php if (empty($conf->dol_optimize_smallscreen)) { ?>
    border-top: 1px solid #AAA; /* match pane-border */
    border-right: 1px solid #AAA; /* match pane-border */
    border-bottom: 1px solid #AAA; /* match pane-border */
    background-color: #DDD;
    top: 5px !important;
	<?php } else { ?>
	diplay: none;
	<?php } ?>
}
.ui-layout-toggler-open {
	height: 54px !important;
	width: <?php echo (empty($conf->dol_optimize_smallscreen)?'7':'22'); ?>px !important;
    -moz-border-radius:0px 10px 10px 0px;
	-webkit-border-radius:0px 10px 10px 0px;
	border-radius:0px 10px 10px 0px;
}
.ui-layout-toggler-closed {
	height: <?php echo (empty($conf->dol_optimize_smallscreen)?'54':'2'); ?>px !important;
	width: <?php echo (empty($conf->dol_optimize_smallscreen)?'7':'22'); ?>px !important;
    -moz-border-radius:0px 10px 10px 0px;
	-webkit-border-radius:0px 10px 10px 0px;
	border-radius:0px 10px 10px 0px;
}
.ui-layout-toggler .content {	/* style the text we put INSIDE the togglers */
    color:          #666;
    font-size:      12px;
    font-weight:    bold;
    width:          100%;
    padding-bottom: 0.35ex; /* to 'vertically center' text inside text-span */
}

/* hide the toggler-button when the pane is 'slid open' */
.ui-layout-resizer-sliding .ui-layout-toggler {
    display: none;
}

.ui-layout-north {
	height: <?php print (empty($conf->dol_optimize_smallscreen)?'54':'21'); ?>px !important;
}


/* ECM */

#containerlayout .ecm-layout-pane { /* all 'panes' */
    background: #FFF;
    border:     1px solid #BBB;
    /* DO NOT add scrolling (or padding) to 'panes' that have a content-div,
       otherwise you may get double-scrollbars - on the pane AND on the content-div
    */
    padding:    0px;
    overflow:   auto;
}
/* (scrolling) content-div inside pane allows for fixed header(s) and/or footer(s) */
#containerlayout .ecm-layout-content {
	padding:    10px;
	position:   relative; /* contain floated or positioned elements */
	overflow:   auto; /* add scrolling to content-div */
}

.ecm-layout-toggler {
    border-top: 1px solid #AAA; /* match pane-border */
    border-right: 1px solid #AAA; /* match pane-border */
    border-bottom: 1px solid #AAA; /* match pane-border */
    background-color: #CCC;
    }
.ecm-layout-toggler-open {
	height: 48px !important;
	width: 6px !important;
    -moz-border-radius:0px 10px 10px 0px;
	-webkit-border-radius:0px 10px 10px 0px;
	border-radius:0px 10px 10px 0px;
}
.ecm-layout-toggler-closed {
	height: 48px !important;
	width: 6px !important;
}

.ecm-layout-toggler .content {	/* style the text we put INSIDE the togglers */
    color:          #666;
    font-size:      12px;
    font-weight:    bold;
    width:          100%;
    padding-bottom: 0.35ex; /* to 'vertically center' text inside text-span */
}
#ecm-layout-west-resizer {
	width: 6px !important;
}

.ecm-layout-resizer  { /* all 'resizer-bars' */
    border:         1px solid #BBB;
    border-width:   0;
    }
.ecm-layout-resizer-closed {
}

.ecm-in-layout-center {
    border-left: 1px !important;
    border-right: 0px !important;
    border-top: 0px !important;
}

.ecm-in-layout-south {
    border-top: 0px !important;
    border-left: 0px !important;
    border-right: 0px !important;
    border-bottom: 0px !important;
    padding: 4px 0 4px 4px !important;
}



/* ============================================================================== */
/* Onglets                                                                        */
/* ============================================================================== */
div.tabs {
    text-align: <?php print $left; ?>;
    margin-left: 6px !important;
    margin-right: 6px !important;
	clear:both;
	height:100%;
}
div.tabsElem {
	margin-top: 1px;
}	/* To avoid overlap of tabs when not browser */

div.tabBar {
    color: #<?php echo $colortextbacktab; ?>;
    padding-top: 16px;
    padding-left: 0px; padding-right: 0px;
    padding-bottom: 14px;
    margin: 0px 0px 14px 0px;
    border-top: 1px solid #BBB;
    border-bottom: 1px solid #AAA;
	width: auto;

	background: rgb(<?php echo $colorbacktabcard1; ?>);

	/*<?php if (empty($dol_optimize_smallscreen)) { ?>
    -moz-box-shadow: 3px 3px 4px #DDD;
    -webkit-box-shadow: 3px 3px 4px #DDD;
    box-shadow: 3px 3px 4px #DDD;
	<?php } ?>*/
}
div.popuptabset {
	padding: 6px;
	background: #fff;
	border: 1px solid #888;
}
div.popuptab {
	padding-top: 3px;
	padding-bottom: 3px;
	padding-left: 5px;
	padding-right: 5px;
}
div.tabsAction {
    margin: 20px 0em 10px 0em;
    padding: 0em 0em;
    text-align: right;
}
div.tabsAction > a {
	margin-bottom: 16px !important;
}

a.tabTitle {
    color:rgba(0,0,0,.5) !important;
    text-shadow:1px 1px 1px #ffffff;
	font-family: <?php print $fontlist ?>;
	font-weight: normal !important;
    padding: 4px 6px 2px 0px;
    margin-<?php print $right; ?>: 10px;
    text-decoration: none;
    white-space: nowrap;
}

a.tab:link, a.tab:visited, a.tab:hover, a.tab#active {
	font-family: <?php print $fontlist ?>;
	padding: 8px 9px 8px;
    margin: 0em 0.2em;
    text-decoration: none;
    white-space: nowrap;

	border-right: 1px solid transparent;
	border-left: 1px solid transparent;
	border-top: 1px solid transparent;
	border-bottom: 0px !important;
	/*
	-moz-border-radius:4px 4px 0 0;
    -webkit-border-radius: 4px 4px 0 0;
	border-radius: 4px 4px 0 0;
	*/

	background-image: none !important;
}
.tabactive, a.tab#active {
	color: #<?php echo $colortextbacktab; ?> !important;
	background: rgb(<?php echo $colorbacktabcard1; ?>) !important;
	margin: 0 0.2em 0 0.2em !important;

	border-right: 1px solid #AAA !important;
	border-left: 1px solid #AAA !important;
	border-top: 2px solid rgb(<?php echo $colortopbordertitle1; ?>) !important;
	/*
	box-shadow: 0 -1px 4px rgba(0,0,0,.1);
	-moz-box-shadow: 0 -1px 4px rgba(0,0,0,.1);
	-webkit-box-shadow: 0 -1px 4px rgba(0,0,0,.1);
	-moz-border-radius:4px 4px 0 0;
    -webkit-border-radius: 4px 4px 0 0;
	border-radius: 4px 4px 0 0;
	*/
}
a.tab:hover
{
	/*
	background: rgba(<?php echo $colorbacktabcard1; ?>, 0.5)  url(<?php echo dol_buildpath($path.'/theme/'.$theme.'/img/nav-overlay3.png',1); ?>) 50% 0 repeat-x;
	color: #<?php echo $colortextbacktab; ?>;
	*/
	text-decoration: underline;
}
a.tabimage {
    color: #434956;
	font-family: <?php print $fontlist ?>;
    text-decoration: none;
    white-space: nowrap;
}

td.tab {
    background: #dee7ec;
}

span.tabspan {
    background: #dee7ec;
    color: #434956;
	font-family: <?php print $fontlist ?>;
    padding: 0px 6px;
    margin: 0em 0.2em;
    text-decoration: none;
    white-space: nowrap;
    -moz-border-radius:4px 4px 0px 0px;
	-webkit-border-radius:4px 4px 0px 0px;
	border-radius:4px 4px 0px 0px;

    border-<?php print $right; ?>: 1px solid #555555;
    border-<?php print $left; ?>: 1px solid #D8D8D8;
    border-top: 1px solid #D8D8D8;
}

/* ============================================================================== */
/* Boutons actions                                                                */
/* ============================================================================== */

div.divButAction {
	margin-bottom: 1.4em;
}

span.butAction, span.butActionDelete {
	cursor: pointer;
}

.butAction, .butAction:link, .butAction:visited, .butAction:hover, .butAction:active, .butActionDelete, .butActionDelete:link, .butActionDelete:visited, .butActionDelete:hover, .butActionDelete:active {
	text-decoration: none;
	margin: 0em <?php echo ($dol_optimize_smallscreen?'0.7':'0.9'); ?>em;
	padding: 0.6em <?php echo ($dol_optimize_smallscreen?'0.4':'0.7'); ?>em;
	font-family: <?php print $fontlist ?>;
/*  for bootstrap look
  color: #fff;
  background-color: #337ab7;
  border-color: #2e6da4;
  display: inline-block;
  padding: 6px 12px;
  margin-bottom: 0;
  font-weight: normal;
  line-height: 1.42857143;
  text-align: center;
  white-space: nowrap;
  vertical-align: middle;
  -ms-touch-action: manipulation;
  touch-action: manipulation;
  cursor: pointer;
  -webkit-user-select: none;
  -moz-user-select: none;
  -ms-user-select: none;
  user-select: none;
  background-image: none;
  border: 1px solid transparent;
  border-radius: 4px;
  */

  font-weight: normal;
  border-color: #c5c5c5;
  border-color: rgba(0, 0, 0, 0.15) rgba(0, 0, 0, 0.15) rgba(0, 0, 0, 0.25);
  display: inline-block;
  text-align: center;
  cursor: pointer;
  color: #fff;
  background: rgb(<?php echo $colorbackhmenu1 ?>);
  background-image: linear-gradient(top, rgba(255,255,255,.1) 0%, rgba(0,0,0,.4) 100%);
    background-image: -o-linear-gradient(top, rgba(255,255,255,.1) 0%, rgba(0,0,0,.4) 100%);
    background-image: -moz-linear-gradient(top, rgba(255,255,255,.1) 0%, rgba(0,0,0,.4) 100%);
    background-image: -webkit-linear-gradient(top, rgba(255,255,255,.1) 0%, rgba(0,0,0,.4) 100%);
    background-image: -ms-linear-gradient(top, rgba(255,255,255,.1) 0%, rgba(0,0,0,.4) 100%);

  color: #333333;
  text-shadow: 0 1px 1px rgba(255, 255, 255, 0.75);
  background-color: #f5f5f5;
  background-image: -moz-linear-gradient(top, #ffffff, #e6e6e6);
  background-image: -webkit-gradient(linear, 0 0, 0 100%, from(#ffffff), to(#e6e6e6));
  background-image: -webkit-linear-gradient(top, #ffffff, #e6e6e6);
  background-image: -o-linear-gradient(top, #ffffff, #e6e6e6);
  background-image: linear-gradient(to bottom, #ffffff, #e6e6e6);

  background-repeat: repeat-x;
  filter: progid:DXImageTransform.Microsoft.gradient(startColorstr='#ffffffff', endColorstr='#ffe6e6e6', GradientType=0);
  border-color: #e6e6e6 #e6e6e6 #bfbfbf;
  border-color: rgba(0, 0, 0, 0.1) rgba(0, 0, 0, 0.1) rgba(0, 0, 0, 0.25);
  filter: progid:DXImageTransform.Microsoft.gradient(enabled = false);
  border: 1px solid #bbbbbb;
  border-bottom-color: #a2a2a2;
  -webkit-border-radius: 2px;
  -moz-border-radius: 2px;
  border-radius: 2px;
  -webkit-box-shadow: inset 0 1px 0 rgba(255, 255, 255, 0.2), 0 1px 2px rgba(0, 0, 0, 0.05);
  -moz-box-shadow: inset 0 1px 0 rgba(255, 255, 255, 0.2), 0 1px 2px rgba(0, 0, 0, 0.05);
  box-shadow: inset 0 1px 0 rgba(255, 255, 255, 0.2), 0 1px 2px rgba(0, 0, 0, 0.05);
}

.butAction:hover   {
  -moz-box-shadow: 0px 0px 6px 1px rgba(0, 0, 0, 0.2), 0px 0px 0px rgba(60,60,60,0.1);
  -webkit-box-shadow: 0px 0px 6px 1px rgba(0, 0, 0, 0.2), 0px 0px 0px rgba(60,60,60,0.1);
  box-shadow: 0px 0px 6px 1px rgba(0, 0, 0, 0.2), 0px 0px 0px rgba(60,60,60,0.1);
}

.butActionDelete, .butActionDelete:link, .butActionDelete:visited, .butActionDelete:hover, .butActionDelete:active, .buttonDelete {
   color: #800 !important;
}

.butActionDelete:hover {
  -moz-box-shadow: 0px 0px 6px 1px rgba(0, 0, 0, 0.2), 0px 0px 0px rgba(60,60,60,0.1);
  -webkit-box-shadow: 0px 0px 6px 1px rgba(0, 0, 0, 0.2), 0px 0px 0px rgba(60,60,60,0.1);
  box-shadow: 0px 0px 6px 1px rgba(0, 0, 0, 0.2), 0px 0px 0px rgba(60,60,60,0.1);
}

.butActionRefused {
    text-decoration: none !important;
	white-space: nowrap !important;
	cursor: not-allowed !important;
	margin: 0em <?php echo ($dol_optimize_smallscreen?'0.7':'0.9'); ?>em;
	padding: 0.6em <?php echo ($dol_optimize_smallscreen?'0.4':'0.7'); ?>em;
    font-family: <?php print $fontlist ?> !important;
/* for bootstrap look
  color: #333;
  background-color: #e6e6e6;
  border-color: #adadad;
  display: inline-block;
  margin-bottom: 0;
  font-weight: normal !important;
  line-height: 1.42857143;
  text-align: center;
  white-space: nowrap;
  vertical-align: middle;
  -ms-touch-action: manipulation;
  touch-action: manipulation;
  -webkit-user-select: none;
  -moz-user-select: none;
  -ms-user-select: none;
  user-select: none;
  background-image: none;
  border: 1px solid transparent;
  border-radius: 4px;
*/

  font-weight: normal !important;
  border-color: #c5c5c5;
  border-color: rgba(0, 0, 0, 0.15) rgba(0, 0, 0, 0.15) rgba(0, 0, 0, 0.25);
  display: inline-block;
  margin: 0em <?php echo ($dol_optimize_smallscreen?'0.7':'0.9'); ?>em;
  padding: 0.6em <?php echo ($dol_optimize_smallscreen?'0.4':'0.7'); ?>em;
  text-align: center;
  cursor: pointer;
  color: #999 !important;
  text-shadow: 0 1px 1px rgba(255, 255, 255, 0.75);
  background-color: #f5f5f5;
  background-image: -moz-linear-gradient(top, #ffffff, #e6e6e6);
  background-image: -webkit-gradient(linear, 0 0, 0 100%, from(#ffffff), to(#e6e6e6));
  background-image: -webkit-linear-gradient(top, #ffffff, #e6e6e6);
  background-image: -o-linear-gradient(top, #ffffff, #e6e6e6);
  background-image: linear-gradient(to bottom, #ffffff, #e6e6e6);
  background-repeat: repeat-x;
  filter: progid:DXImageTransform.Microsoft.gradient(startColorstr='#ffffffff', endColorstr='#ffe6e6e6', GradientType=0);
  border-color: #e6e6e6 #e6e6e6 #bfbfbf;
  border-color: rgba(0, 0, 0, 0.1) rgba(0, 0, 0, 0.1) rgba(0, 0, 0, 0.25);
  filter: progid:DXImageTransform.Microsoft.gradient(enabled = false);
  border: 1px solid #bbbbbb;
  border-bottom-color: #a2a2a2;
  -webkit-border-radius: 4px;
  -moz-border-radius: 4px;
  border-radius: 4px;
  -webkit-box-shadow: inset 0 1px 0 rgba(255, 255, 255, 0.2), 0 1px 2px rgba(0, 0, 0, 0.05);
  -moz-box-shadow: inset 0 1px 0 rgba(255, 255, 255, 0.2), 0 1px 2px rgba(0, 0, 0, 0.05);
  box-shadow: inset 0 1px 0 rgba(255, 255, 255, 0.2), 0 1px 2px rgba(0, 0, 0, 0.05);

}

/* Prepare for bootstrap look
.butAction, .butActionDelete, .butActionRefused {
	border-color: #c5c5c5;
	border-color: rgba(0, 0, 0, 0.15) rgba(0, 0, 0, 0.15) rgba(0, 0, 0, 0.25);
	display: inline-block;
	padding: 4px 14px;
	margin-bottom: 0;
	line-height: 20px;
	text-align: center;
	vertical-align: middle;
	cursor: pointer;
	color: #333333;
	text-shadow: 0 1px 1px rgba(255, 255, 255, 0.75);
	background-color: #f5f5f5;
	background-image: -moz-linear-gradient(top, #ffffff, #e6e6e6);
	background-image: -webkit-gradient(linear, 0 0, 0 100%, from(#ffffff), to(#e6e6e6));
	background-image: -webkit-linear-gradient(top, #ffffff, #e6e6e6);
	background-image: -o-linear-gradient(top, #ffffff, #e6e6e6);
	background-image: linear-gradient(to bottom, #ffffff, #e6e6e6);
	background-repeat: repeat-x;
	filter: progid:DXImageTransform.Microsoft.gradient(startColorstr='#ffffffff', endColorstr='#ffe6e6e6', GradientType=0);
	border-color: #e6e6e6 #e6e6e6 #bfbfbf;
	border-color: rgba(0, 0, 0, 0.1) rgba(0, 0, 0, 0.1) rgba(0, 0, 0, 0.25);
	filter: progid:DXImageTransform.Microsoft.gradient(enabled = false);
	border: 1px solid #bbbbbb;
	border-bottom-color: #a2a2a2;
	-webkit-border-radius: 4px;
	-moz-border-radius: 4px;
	border-radius: 4px;
	-webkit-box-shadow: inset 0 1px 0 rgba(255, 255, 255, 0.2), 0 1px 2px rgba(0, 0, 0, 0.05);
	-moz-box-shadow: inset 0 1px 0 rgba(255, 255, 255, 0.2), 0 1px 2px rgba(0, 0, 0, 0.05);
	box-shadow: inset 0 1px 0 rgba(255, 255, 255, 0.2), 0 1px 2px rgba(0, 0, 0, 0.05);
}

.butAction {
	color: #ffffff;
	text-shadow: 0 -1px 0 rgba(0, 0, 0, 0.25);
	background-color: #006dcc;
	background-image: -moz-linear-gradient(top, #0088cc, #0044cc);
	background-image: -webkit-gradient(linear, 0 0, 0 100%, from(#0088cc), to(#0044cc));
	background-image: -webkit-linear-gradient(top, #0088cc, #0044cc);
	background-image: -o-linear-gradient(top, #0088cc, #0044cc);
	background-image: linear-gradient(to bottom, #0088cc, #0044cc);
	background-repeat: repeat-x;
	filter: progid:DXImageTransform.Microsoft.gradient(startColorstr='#ff0088cc', endColorstr='#ff0044cc', GradientType=0);
	border-color: #0044cc #0044cc #002a80;
	border-color: rgba(0, 0, 0, 0.1) rgba(0, 0, 0, 0.1) rgba(0, 0, 0, 0.25);
	filter: progid:DXImageTransform.Microsoft.gradient(enabled = false);
}

.butActionDelete {
	color: #ffffff;
	text-shadow: 0 -1px 0 rgba(0, 0, 0, 0.25);
	background-color: #cc6d00;
	background-image: -moz-linear-gradient(top, #cc8800, #cc4400);
	background-image: -webkit-gradient(linear, 0 0, 0 100%, from(#cc8800), to(#cc4400));
	background-image: -webkit-linear-gradient(top, #cc8800, #cc4400);
	background-image: -o-linear-gradient(top, #cc8800, #cc4400);
	background-image: linear-gradient(to bottom, #cc8800, #cc4400);
	background-repeat: repeat-x;
	filter: progid:DXImageTransform.Microsoft.gradient(startColorstr='#ffcc8800', endColorstr='#ffcc4400', GradientType=0);
	border-color: #cc4400 #cc4400 #802a00;
	border-color: rgba(0, 0, 0, 0.1) rgba(0, 0, 0, 0.1) rgba(0, 0, 0, 0.25);
	filter: progid:DXImageTransform.Microsoft.gradient(enabled = false);
}
a.butAction:link, a.butAction:visited, a.butAction:hover, a.butAction:active {
	color: #FFFFFF;
}
End bootstrap */

<?php if (! empty($conf->global->MAIN_BUTTON_HIDE_UNAUTHORIZED) && (! $user->admin)) { ?>
.butActionRefused {
	display: none;
}
<?php } ?>



/* ============================================================================== */
/* Tables                                                                         */
/* ============================================================================== */

.allwidth {
	width: 100%;
}

#undertopmenu {
	background-repeat: repeat-x;
	margin-top: <?php echo ($dol_hide_topmenu?'6':'0'); ?>px;
}


.paddingrightonly {
	border-collapse: collapse;
	border: 0px;
	margin-left: 0px;
	padding-<?php print $left; ?>: 0px !important;
	padding-<?php print $right; ?>: 4px !important;
}
.nocellnopadd {
	list-style-type:none;
	margin: 0px !important;
	padding: 0px !important;
}
tr.nocellnopadd td.nobordernopadding, tr.nocellnopadd td.nocellnopadd
{
	border: 0px;
}

.notopnoleft {
	border-collapse: collapse;
	border: 0px;
	padding-top: 0px;
	padding-<?php print $left; ?>: 0px;
	padding-<?php print $right; ?>: 16px;
	padding-bottom: 4px;
	margin-right: 0px;
}
.notopnoleftnoright {
	border-collapse: collapse;
	border: 0px;
	padding-top: 0px;
	padding-left: 0px;
	padding-right: 0px;
	padding-bottom: 4px;
	margin: 0px 0px 0px 0px;
}


table.border, table.dataTable, .table-border, .table-border-col, .table-key-border-col, .table-val-border-col, div.border {
<?php if (empty($noborderline)) { ?>
	border: 1px solid #E0E0E0;
<?php } ?>
	border-collapse: collapse !important;
	padding: 1px 2px 1px 3px;			/* t r b l */
}
table.borderplus {
	border: 1px solid #BBB;
}
.border tbody tr, .border tbody tr td, div.tabBar table.border tr, div.tabBar table.border tr td, div.tabBar div.border .table-border-row, div.tabBar div.border .table-key-border-col, div.tabBar div.border .table-val-border-col {
	height: 20px;
}
div.tabBar div.border .table-border-row, div.tabBar div.border .table-key-border-col, div.tabBar .table-val-border-col {
	vertical-align: middle;
}
div .tdtop {
    vertical-align: top !important;
	padding-top: 5px !important;
	padding-bottom: 0px;
}

table.border td, div.border div div.tagtd {
<?php if (empty($noborderline)) { ?>
	padding: 2px 2px 2px 2px;
	border: 1px solid #E0E0E0;
<?php } elseif ($noborderline == 1) { ?>
	padding: 3px 2px 3px 2px;
	border-bottom: 1px solid #E0E0E0;
<?php } elseif ($noborderline == 2) { ?>
	padding: 3px 2px 3px 2px;
	/* border: 1px solid #E0E0E0; */
<?php } ?>
	border-collapse: collapse;
}

td.border, div.tagtable div div.border {
	border-top: 1px solid #000000;
	border-right: 1px solid #000000;
	border-bottom: 1px solid #000000;
	border-left: 1px solid #000000;
}
.table-key-border-col {
	/* width: 25%; */
	vertical-align:top;
}
.table-val-border-col {
	width:auto;
}


/* Main boxes */

table.liste, table.noborder, table.formdoc, div.noborder {
	width: 100%;

	border-collapse: separate !important;
	border-spacing: 0px;

	border-top-width: <?php echo $borderwith ?>px;
	border-top-color: rgb(<?php echo $colortopbordertitle1 ?>);
	border-top-style: solid;

	border-bottom-width: 1px;
	border-bottom-color: #BBB;
	border-bottom-style: solid;

	margin: 0px 0px 5px 0px;
}
table.paddingtopbottomonly tr td {
	padding-top: 1px;
	padding-bottom: 2px;
}
.liste_titre_add td, .liste_titre_add th, .liste_titre_add .tagtd
{
    border-top-width: 2px;
    border-top-color: rgb(<?php echo $colortopbordertitle1 ?>);
    border-top-style: solid;
}
table.liste tr, table.noborder tr, div.noborder form {
	border-top-color: #FEFEFE;
	min-height: 20px;
}
table.liste th, table.noborder th, table.noborder tr.liste_titre td, table.noborder tr.box_titre td {
	padding: 7px 2px 7px 3px;			/* t r b l */
<<<<<<< HEAD
}
table.liste td, table.noborder td, div.noborder form div {
	padding: 7px 2px 7px 3px;			/* t r b l */
}
=======
}
table.liste td, table.noborder td, div.noborder form div {
	padding: 7px 2px 7px 3px;			/* t r b l */
}
>>>>>>> ee8112dd
div.liste_titre_bydiv .divsearchfield {
	padding: 2px 1px 2px 0px;			/* t r b l */
}

tr.box_titre .nobordernopadding td {
	padding: 0px ! important;
}
table.nobordernopadding {
	border-collapse: collapse !important;
	border: 0px;
}
table.nobordernopadding tr {
	border: 0px !important;
	padding: 0px 0px !important;
}
table.nobordernopadding tr td {
	border: 0px;
	padding: 0 3px 0 0;
}
table.border tr td table.nobordernopadding tr td {
	padding-top: 0px;
	padding-bottom: 0px;
}
td.borderright {
    border: none;	/* to erase value for table.nobordernopadding td */
	border-right-width: 1px !important;
	border-right-color: #BBB !important;
	border-right-style: solid !important;
}


/* For table with no filter before */
table.listwithfilterbefore {
	border-top: none !important;
}


.tagtable, .table-border { display: table; }
.tagtr, .table-border-row  { display: table-row; }
.tagtd, .table-border-col, .table-key-border-col, .table-val-border-col { display: table-cell; }


/* Pagination */
div.refidpadding  {
	padding-top: 3px;
}
div.refid  {
	font-weight: bold;
  	color: #866;
  	font-size: 160%;
}
div.refidno  {
	padding-top: 2px;
	font-weight: normal;
  	color: #444;
  	font-size: <?php print $fontsize ?>px;
  	line-height: 21px;
}
div.refidno form {
    display: inline-block;
}

div.pagination {
	float: right;
}
div.pagination a {
	font-weight: normal;
}
div.pagination ul
{
  list-style: none;
  display: inline-block;
  padding-left: 0px;
  padding-right: 0px;
  margin: 0;
}
div.pagination li {
  display: inline-block;
  padding-left: 0px;
  padding-right: 0px;
  padding-top: 6px;
  padding-bottom: 5px;
}
.pagination {
  display: inline-block;
  padding-left: 0;
  border-radius: 4px;
}
div.pagination li.pagination a,
div.pagination li.pagination span {
  padding: 6px 12px;
  margin-left: -1px;
  line-height: 1.42857143;
  color: #000;
  text-decoration: none;
  background-repeat: repeat-x;
}
div.pagination li.pagination span.inactive {
  cursor: default;
  color: #ccc;
}
div.pagination li a.inactive:hover,
div.pagination li span.inactive:hover {
	background-color: #f5f5f5;
	background-image: -moz-linear-gradient(top, #ffffff, #e6e6e6);
	background-image: -webkit-gradient(linear, 0 0, 0 100%, from(#ffffff), to(#e6e6e6));
	background-image: -webkit-linear-gradient(top, #ffffff, #e6e6e6);
	background-image: -o-linear-gradient(top, #ffffff, #e6e6e6);
	background-image: linear-gradient(to bottom, #ffffff, #e6e6e6);
}
/*div.pagination li.litext {
	padding-top: 8px;
}*/
div.pagination li.litext a {
  border: none;
  padding-right: 10px;
  padding-left: 4px;
  font-weight: bold;
}
div.pagination li.litext a:hover {
	background-color: transparent;
	background-image: none;
}
div.pagination li.litext a:hover {
	background-color: transparent;
	background-image: none;
}
div.pagination li.noborder a:hover {
  border: none;
  background-color: transparent;
}
div.pagination li a,
div.pagination li span {
  background-color: #fff;
  /* border: 1px solid #ddd; */
}
div.pagination li:first-child a,
div.pagination li:first-child span {
  margin-left: 0;
  border-top-left-radius: 4px;
  border-bottom-left-radius: 4px;
}
div.pagination li:last-child a,
div.pagination li:last-child span {
  border-top-right-radius: 4px;
  border-bottom-right-radius: 4px;
}
div.pagination li a:hover,
div.pagination li span:hover,
div.pagination li a:focus,
div.pagination li span:focus {
  color: #000;
  background-color: #eee;
  border-color: #ccc;

	background-image: -moz-linear-gradient(top, #eee, #ddd);
	background-image: -webkit-gradient(linear, 0 0, 0 100%, from(#eee), to(#ddd));
	background-image: -webkit-linear-gradient(top, #eee, #ddd);
	background-image: -o-linear-gradient(top, #eee, #ddd);
	background-image: linear-gradient(to bottom, #eee, #ddd);
	background-repeat: repeat-x;

}
div.pagination li .active a,
div.pagination li .active span,
div.pagination li .active a:hover,
div.pagination li .active span:hover,
div.pagination li .active a:focus,
div.pagination li .active span:focus {
  z-index: 2;
  color: #fff;
  cursor: default;
  background-color: <?php $colorbackhmenu1 ?>;
  border-color: #337ab7;
}
div.pagination .disabled span,
div.pagination .disabled span:hover,
div.pagination .disabled span:focus,
div.pagination .disabled a,
div.pagination .disabled a:hover,
div.pagination .disabled a:focus {
  color: #777;
  cursor: not-allowed;
  background-color: #fff;
  border-color: #ddd;
}
div.pagination li.pagination .active {
  text-decoration: underline;
}
div.pagination li.paginationafterarrows {
	margin-left: 10px;
}
.paginationatbottom {
	margin-top: 9px;
}

/* Prepare to remove class pair - impair
.noborder > tbody > tr:nth-child(even) td {
	background: linear-gradient(bottom, rgb(<?php echo $colorbacklineimpair1; ?>) 85%, rgb(<?php echo $colorbacklineimpair2; ?>) 100%);
	background: -o-linear-gradient(bottom, rgb(<?php echo $colorbacklineimpair1; ?>) 85%, rgb(<?php echo $colorbacklineimpair2; ?>) 100%);
	background: -moz-linear-gradient(bottom, rgb(<?php echo $colorbacklineimpair1; ?>) 85%, rgb(<?php echo $colorbacklineimpair2; ?>) 100%);
	background: -webkit-linear-gradient(bottom, rgb(<?php echo $colorbacklineimpair1; ?>) 85%, rgb(<?php echo $colorbacklineimpair2; ?>) 100%);
	background: -ms-linear-gradient(bottom, rgb(<?php echo $colorbacklineimpair1; ?>) 85%, rgb(<?php echo $colorbacklineimpair2; ?>) 100%);
	font-family: <?php print $fontlist ?>;
	border: 0px;
	margin-bottom: 1px;
	color: #202020;
	min-height: 18px;
}

.noborder > tbody > tr:nth-child(odd) td {
	background: linear-gradient(bottom, rgb(<?php echo $colorbacklinepair1; ?>) 85%, rgb(<?php echo $colorbacklinepair2; ?>) 100%);
	background: -o-linear-gradient(bottom, rgb(<?php echo $colorbacklinepair1; ?>) 85%, rgb(<?php echo $colorbacklinepair2; ?>) 100%);
	background: -moz-linear-gradient(bottom, rgb(<?php echo $colorbacklinepair1; ?>) 85%, rgb(<?php echo $colorbacklinepair2; ?>) 100%);
	background: -webkit-linear-gradient(bottom, rgb(<?php echo $colorbacklinepair1; ?>) 85%, rgb(<?php echo $colorbacklinepair2; ?>) 100%);
	background: -ms-linear-gradient(bottom, rgb(<?php echo $colorbacklinepair1; ?>) 85%, rgb(<?php echo $colorbacklinepair2; ?>) 100%);
	font-family: <?php print $fontlist ?>;
	border: 0px;
	margin-bottom: 1px;
	color: #202020;
}
*/


/* Set the color for hover lines */
.odd:hover, .impair:hover, .even:hover, .pair:hover, .even:hover, .pair:hover, table.dataTable tr.even:hover, table.dataTable tr.odd:hover, .box_pair:hover, .box_impair:hover
{
<?php if ($colorbacklinepairhover) { ?>
	background-color: rgb(<?php echo $colorbacklinepairhover; ?>) !important;
<?php } ?>
}

.odd, .impair, .nohover .odd:hover, .nohover .impair:hover, tr.odd td.nohover, tr.impair td.nohover,  tr.box_pair td.nohover, tr.box_impair td.nohover
{
	font-family: <?php print $fontlist ?>;
	margin-bottom: 1px;
	color: #202020;
	min-height: 18px; /* seems to not be used */

	background-color: #<?php echo colorArrayToHex(colorStringToArray($colorbacklineimpair1)); ?>;
}
#GanttChartDIV {
	background-color: #<?php echo colorArrayToHex(colorStringToArray($colorbacklineimpair1)); ?>;
}

.even, .pair, .nohover .even:hover, .nohover .pair:hover, tr.even td.nohover, tr.pair td.nohover {
	font-family: <?php print $fontlist ?>;
	margin-bottom: 1px;
	color: #202020;

	background-color: #<?php echo colorArrayToHex(colorStringToArray($colorbacklinepair1)); ?>;
}

table.dataTable tr.odd {
	background-color: #<?php echo colorArrayToHex(colorStringToArray($colorbacklinepair1)); ?> !important;
}

/* For no hover style */
table.nohover tr.impair, table.nohover tr.pair, table.nohover tr.impair td, table.nohover tr.pair td, tr.nohover td, form.nohover, form.nohover:hover {
	background-color: #<?php echo colorArrayToHex(colorStringToArray($colorbacklineimpair1)); ?> !important;
}
tr.nohoverpair td {
	background-color: #<?php echo colorArrayToHex(colorStringToArray($colorbacklinepair1)); ?> !important;
}


table.dataTable td {
    padding: 5px 2px 5px 3px !important;
}
tr.even td, tr.pair td, tr.odd td, tr.impair td, form.odd div.tagtd, form.impair div.tagtd, form.pair div.tagtd, div.impair div.tagtd, div.pair div.tagtd, div.liste_titre div.tagtd {
    padding: 7px 2px 7px 3px;
    border-bottom: 1px solid #ddd;
}
form.pair, form.impair {
	font-weight: normal;
}
form.tagtr:last-of-type div.tagtd, tr.even:last-of-type td, tr.pair:last-of-type td, tr.odd:last-of-type td, tr.impair:last-of-type td {
    border-bottom: 0px !important;
}
tr.even td .nobordernopadding tr td, tr.pair td .nobordernopadding tr td, tr.impair td .nobordernopadding tr td, tr.odd td .nobordernopadding tr td {
    border-bottom: 0px !important;
}
td.nobottom, td.nobottom {
    border-bottom: 0px !important;
}
div.liste_titre .tagtd {
	vertical-align: middle;
}
/*div.liste_titre {
	box-shadow: 2px 2px 4px #CCC;
}*/
div.liste_titre {
	min-height: 26px !important;	/* We cant use height because it's a div and it should be higher if content is more. but min-height does not work either for div */

	padding-top: 2px;
	padding-bottom: 2px;

/*	border-top-width: 1px;
	border-top-color: #BBB;
	border-top-style: solid;*/
}
div.liste_titre_bydiv {
	border-top-width: <?php echo $borderwith ?>px;
    border-top-color: rgb(<?php echo $colortopbordertitle1 ?>);
    border-top-style: solid;

	border-collapse: collapse;
	display: table;
	padding: 2px 0px 2px 0;
	box-shadow: none;
	width: calc(100% - 1px);	/* 1px more, i don't know why */
}
tr.liste_titre, tr.liste_titre_sel, form.liste_titre, form.liste_titre_sel, table.dataTable.tr
{
	height: 26px !important;
}
div.liste_titre_bydiv, .liste_titre div.tagtr, tr.liste_titre, tr.liste_titre_sel, form.liste_titre, form.liste_titre_sel, table.dataTable thead tr
{
	<?php if ($usegradienttitle) { ?>
	background-image: -o-linear-gradient(bottom, rgba(0,0,0,0.1) 0%, rgba(<?php echo $colorbacktitle1; ?>,0.4) 100%);
	background-image: -moz-linear-gradient(bottom, rgba(0,0,0,0.1) 0%, rgba(<?php echo $colorbacktitle1; ?>,0.4) 100%);
	background-image: -webkit-linear-gradient(bottom, rgba(0,0,0,0.1) 0%, rgba(<?php echo $colorbacktitle1; ?>,0.4) 100%);
	background-image: -ms-linear-gradient(bottom, rgba(0,0,0,0.1) 0%, rgba(<?php echo $colorbacktitle1; ?>,0.4) 100%);
	background-image: linear-gradient(bottom, rgba(0,0,0,0.1) 0%, rgba(<?php echo $colorbacktitle1; ?>,0.4) 100%);
	<?php } else { ?>
	background: rgb(<?php echo $colorbacktitle1; ?>);
	<?php } ?>
	font-weight: <?php echo $useboldtitle?'bold':'normal'; ?>;

    color: rgb(<?php echo $colortexttitle; ?>);
    font-family: <?php print $fontlist ?>;
    border-bottom: 1px solid #FDFFFF;
    text-align: <?php echo $left; ?>;
}
tr.liste_titre th, tr.liste_titre td, th.liste_titre
{
	border-bottom: 1px solid #<?php echo ($colorbacktitle1 == '255,255,255'?'BBBBBB':'FDFFFF'); ?>;
}
tr.liste_titre th, th.liste_titre, tr.liste_titre td, td.liste_titre, form.liste_titre div
{
    font-family: <?php print $fontlist ?>;
    font-weight: <?php echo $useboldtitle?'bold':'normal'; ?>;
    vertical-align: middle;
}
tr.liste_titre th a, th.liste_titre a, tr.liste_titre td a, td.liste_titre a, form.liste_titre div a, div.liste_titre a {
	text-shadow: none !important;
}
tr.liste_titre_topborder td {
	border-top-width: <?php echo $borderwith; ?>px;
    border-top-color: rgb(<?php echo $colortopbordertitle1 ?>);
    border-top-style: solid;
}
.liste_titre td a {
	text-shadow: none !important;
	color: rgb(<?php echo $colortexttitle; ?>);
}
.liste_titre td a.notasortlink {
	color: rgb(<?php echo $colortextlink; ?>);
}
.liste_titre td a.notasortlink:hover {
	background: transparent;
}
tr.liste_titre td.liste_titre, form.liste_titre div.tagtd {				/* For last line of table headers only */
    border-bottom: 1px solid rgb(<?php echo $colortopbordertitle1 ?>);
}

tr.liste_titre_sel th, th.liste_titre_sel, tr.liste_titre_sel td, td.liste_titre_sel, form.liste_titre_sel div
{
    font-family: <?php print $fontlist ?>;
    font-weight: normal;
    border-bottom: 1px solid #FDFFFF;
    text-decoration: underline;
}
input.liste_titre {
    background: transparent;
    border: 0px;
}
.listactionlargetitle .liste_titre {
	line-height: 24px;
}

.noborder tr.liste_total, .noborder tr.liste_total td, tr.liste_total, form.liste_total {
	/* background: #F0F0F0; */
}
.noborder tr.liste_total td, tr.liste_total td, form.liste_total div {
    color: #552266;
    font-weight: normal;
    white-space: nowrap;
}
form.liste_total div {
    border-top: 1px solid #DDDDDD;
}
tr.liste_sub_total, tr.liste_sub_total td {
	border-bottom: 1px solid #aaa;
}

.tableforservicepart1 .impair, .tableforservicepart1 .pair, .tableforservicepart2 .impair, .tableforservicepart2 .pair {
	background: #FFF;
}
.tableforservicepart1 tbody tr td, .tableforservicepart2 tbody tr td {
	border-bottom: none;
}

.paymenttable, .margintable {
	border-top-width: <?php echo $borderwith ?>px !important;
	border-top-color: rgb(<?php echo $colortopbordertitle1 ?>) !important;
	border-top-style: solid !important;
	margin: 0px 0px 0px 0px !important;
}
.paymenttable tr td:first-child, .margintable tr td:first-child
{
	padding-left: 2px;
}
.margintable td {
	border: 0px !important;
}

/* Disable shadows */
.noshadow {
	-moz-box-shadow: 0px 0px 0px #DDD !important;
	-webkit-box-shadow: 0px 0px 0px #DDD !important;
	box-shadow: 0px 0px 0px #DDD !important;
}

div.tabBar .noborder {
	-moz-box-shadow: 0px 0px 0px #DDD !important;
	-webkit-box-shadow: 0px 0px 0px #DDD !important;
	box-shadow: 0px 0px 0px #DDD !important;
}

#tablelines tr.liste_titre td, .paymenttable tr.liste_titre td, .margintable tr.liste_titre td, .tableforservicepart1 tr.liste_titre td {
	border-bottom: 1px solid #AAA !important;
}


/*
 *  Boxes
 */

.boxstats {
    display: inline-block;
    margin: 3px;
    padding: 3px;
	/*-moz-box-shadow: 3px 3px 4px #DDD;
    -webkit-box-shadow: 3px 3px 4px #DDD;
    box-shadow: 3px 3px 4px #DDD;
    margin-bottom: 8px !important;*/
    border: 1px solid #CCC;
    text-align: center;
    border-radius: 2px;
    
	white-space: nowrap;
	overflow: hidden;
    text-overflow: ellipsis;
<<<<<<< HEAD
    width: 110px;    
=======
    width: 115px;    
}
@media only screen and (max-width: 767px)
{
    .boxstats {
        width: 100px;    
    }
>>>>>>> ee8112dd
}

.boxstats:hover {
	box-shadow: 0px 0px 8px 0px rgba(0,0,0,0.20);
}
span.boxstatstext {
	opacity: 0.8;
    line-height: 18px;
}
span.boxstatsindicator {
	font-size: 130%;
	font-weight: normal;
}
span.dashboardlineindicator, span.dashboardlineindicatorlate {
	font-size: 120%;
	font-weight: normal;
}
span.dashboardlineok {
	color: #008800;
}
span.dashboardlineko {
	color: #880000;
	font-weight: bold;
}
.boxtable {
    margin-bottom: 8px !important;
}
.tdboxstats {
	text-align: center;
}

.box {
    padding-right: 0px;
    padding-left: 0px;
    padding-bottom: 12px;
}

tr.box_titre {
    height: 26px;

    /* TO MATCH BOOTSTRAP */
	/*background: #ddd;
	color: #000 !important;*/

	/* TO MATCH ELDY */
	<?php if ($usegradienttitle) { ?>
	background-image: -o-linear-gradient(bottom, rgba(0,0,0,0.1) 0%, rgba(<?php echo $colorbacktitle1; ?>,0.4) 100%);
	background-image: -moz-linear-gradient(bottom, rgba(0,0,0,0.1) 0%, rgba(<?php echo $colorbacktitle1; ?>,0.4) 100%);
	background-image: -webkit-linear-gradient(bottom, rgba(0,0,0,0.1) 0%, rgba(<?php echo $colorbacktitle1; ?>,0.4) 100%);
	background-image: -ms-linear-gradient(bottom, rgba(0,0,0,0.1) 0%, rgba(<?php echo $colorbacktitle1; ?>,0.4) 100%);
	background-image: linear-gradient(bottom, rgba(0,0,0,0.1) 0%, rgba(<?php echo $colorbacktitle1; ?>,0.4) 100%);
	<?php } else { ?>
	background: rgb(<?php echo $colorbacktitle1; ?>);
	<?php } ?>

	color: rgb(<?php echo $colortexttitle; ?>);
    font-family: <?php print $fontlist ?>, sans-serif;
    font-weight: <?php echo $useboldtitle?'bold':'normal'; ?>;
    border-bottom: 1px solid #FDFFFF;
    white-space: nowrap;
}

tr.box_titre td.boxclose {
	width: 30px;
}

tr.box_impair {
    background: -o-linear-gradient(bottom, rgb(<?php echo $colorbacklineimpair1; ?>) 85%, rgb(<?php echo $colorbacklineimpair2; ?>) 100%);
    background: -moz-linear-gradient(bottom, rgb(<?php echo $colorbacklineimpair1; ?>) 85%, rgb(<?php echo $colorbacklineimpair2; ?>) 100%);
    background: -webkit-linear-gradient(bottom, rgb(<?php echo $colorbacklineimpair1; ?>) 85%, rgb(<?php echo $colorbacklineimpair2; ?>) 100%);
    background: -ms-linear-gradient(bottom, rgb(<?php echo $colorbacklineimpair1; ?>) 85%, rgb(<?php echo $colorbacklineimpair2; ?>) 100%);
    background: linear-gradient(bottom, rgb(<?php echo $colorbacklineimpair1; ?>) 85%, rgb(<?php echo $colorbacklineimpair2; ?>) 100%);

    font-family: <?php print $fontlist ?>;
}


tr.box_pair {
    font-family: <?php print $fontlist ?>;

	background-color: #f9f9f9;
}

tr.box_pair td, tr.box_impair td {
	/* padding: 4px; */
}
tr.box_pair:not(:last-child) td, tr.box_impair:not(:last-child) td {
    border-bottom: 1px solid #ddd;
}
.noborderbottom {
	border-bottom: none !important;
}
.formboxfilter {
	vertical-align: middle;
	margin-bottom: 6px;
}
.formboxfilter input[type=image]
{
	top: 5px;
	position: relative;
}
.boxfilter {
	margin-bottom: 2px;
	margin-right: 1px;
}
.prod_entry_mode_free, .prod_entry_mode_predef {
    height: 26px !important;
    vertical-align: middle;
}




/*
 *   Ok, Warning, Error
 */
.ok      { color: #114466; }
.warning { color: #887711; }
.error   { color: #550000 !important; font-weight: bold; }

div.ok {
  color: #114466;
}

/* Warning message */
div.warning {
  color: #302020;
  padding: 0.3em 0.3em 0.3em 0.3em;
  margin: 0.5em 0em 0.5em 0em;
  border: 1px solid #e0d0b0;
  -moz-border-radius: 4px;
  -webkit-border-radius: 4px;
  border-radius: 4px;
  background: #EFDF9A;
  text-shadow: 0 1px 0 rgba(255, 255, 255, 0.5);
}

/* Error message */
div.error {
  background: #EFCFCF;
}

/* Info admin */
div.info {
  color: #303035;
  padding: 0.4em 0.4em 0.4em 0.4em;
  margin: 0.5em 0em 0.5em 0em;
  border: 1px solid #e0e0e0;
  -moz-border-radius: 4px;
  -webkit-border-radius: 4px;
  border-radius: 4px;
  background: #EaE4Ea;
  text-shadow: 0 1px 0 rgba(255, 255, 255, 0.5);
}

div.warning a, div.info a, div.error a {
	color: rgb(<?php echo $colortext; ?>);
}

/*
 *   Liens Payes/Non payes
 */

a.normal:link { font-weight: normal }
a.normal:visited { font-weight: normal }
a.normal:active { font-weight: normal }
a.normal:hover { font-weight: normal }

a.impayee:link { font-weight: bold; color: #550000; }
a.impayee:visited { font-weight: bold; color: #550000; }
a.impayee:active { font-weight: bold; color: #550000; }
a.impayee:hover { font-weight: bold; color: #550000; }



/*
 *  Other
 */

.product_line_stock_ok { color: #002200; }
.product_line_stock_too_low { color: #664400; }

.fieldrequired { font-weight: bold; color: #000055; }

.widthpictotitle { width: 40px; text-align: <?php echo $left; ?>; }

.dolgraphtitle { margin-top: 6px; margin-bottom: 4px; }
.dolgraphtitlecssboxes { margin: 0px; }
.legendColorBox, .legendLabel { border: none !important; }
div.dolgraph div.legend, div.dolgraph div.legend div { background-color: rgba(255,255,255,0) !important; }
div.dolgraph div.legend table tbody tr { height: auto; }
td.legendColorBox { padding: 2px 2px 2px 0 !important; }
td.legendLabel { padding: 2px 2px 2px 0 !important; }

.photo {
	border: 0px;
}
.photowithmargin {
	margin-bottom: 2px;
	margin-top: 10px;
}
.photowithmargin {
/*	-webkit-box-shadow: 0px 0px 3px #777;
	-moz-box-shadow: 0px 0px 3px #777;
	box-shadow: 0px 0px 3px #777;*/
}
.photointoolitp {
	margin-top: 6px;
	float: left;
	/*text-align: center; */
}
.photodelete {
	margin-top: 6px !important;
}

.logo_setup
{
	content:url(<?php echo dol_buildpath($path.'/theme/'.$theme.'/img/logo_setup.svg',1) ?>);	/* content is used to best fit the container */
	display: inline-block;
}
.nographyet
{
	content:url(<?php echo dol_buildpath($path.'/theme/'.$theme.'/img/nographyet.svg',1) ?>);
	display: inline-block;
    opacity: 0.1;
    background-repeat: no-repeat;
}
.nographyettext
{
    opacity: 0.5;
}

div.titre {
	font-family: <?php print $fontlist ?>;
	font-weight: bold;
	color: rgb(<?php print $colortexttitlenotab; ?>);
	text-decoration: none;
	/* text-shadow: 1px 1px 2px #FFFFFF; */
}

#dolpaymenttable { width: 600px; font-size: 13px; }
#tablepublicpayment { border: 1px solid #CCCCCC !important; width: 100%; }
#tablepublicpayment .CTableRow1  { background-color: #F0F0F0 !important; }
#tablepublicpayment tr.liste_total { border-bottom: 1px solid #CCCCCC !important; }
#tablepublicpayment tr.liste_total td { border-top: none; }

#divsubscribe { width: 700px; }
#tablesubscribe { width: 100%; }


/*
 * Effect Postit
 */
.effectpostit
{
  position: relative;
}
.effectpostit:before, .effectpostit:after
{
  z-index: -1;
  position: absolute;
  content: "";
  bottom: 15px;
  left: 10px;
  width: 50%;
  top: 80%;
  max-width:300px;
  background: #777;
  -webkit-box-shadow: 0 15px 10px #777;
  -moz-box-shadow: 0 15px 10px #777;
  box-shadow: 0 15px 10px #777;
  -webkit-transform: rotate(-3deg);
  -moz-transform: rotate(-3deg);
  -o-transform: rotate(-3deg);
  -ms-transform: rotate(-3deg);
  transform: rotate(-3deg);
}
.effectpostit:after
{
  -webkit-transform: rotate(3deg);
  -moz-transform: rotate(3deg);
  -o-transform: rotate(3deg);
  -ms-transform: rotate(3deg);
  transform: rotate(3deg);
  right: 10px;
  left: auto;
}



/* ============================================================================== */
/* Formulaire confirmation (When Ajax JQuery is used)                             */
/* ============================================================================== */

.ui-dialog-titlebar {
}
.ui-dialog-content {
    font-size: <?php print $fontsize; ?>px !important;
}

/* ============================================================================== */
/* Formulaire confirmation (When HTML is used)                                    */
/* ============================================================================== */

table.valid {
    border-top: solid 1px #E6E6E6;
    border-<?php print $left; ?>: solid 1px #E6E6E6;
    border-<?php print $right; ?>: solid 1px #444444;
    border-bottom: solid 1px #555555;
	padding-top: 0px;
	padding-left: 0px;
	padding-right: 0px;
	padding-bottom: 0px;
	margin: 0px 0px;
    background: #D5BAA8;
}

.validtitre {
    background: #D5BAA8;
	font-weight: bold;
}


/* ============================================================================== */
/* Tooltips                                                                       */
/* ============================================================================== */

#tooltip {
	position: absolute;
	width: <?php print dol_size(450,'width'); ?>px;
	border-top: solid 1px #BBBBBB;
	border-<?php print $left; ?>: solid 1px #BBBBBB;
	border-<?php print $right; ?>: solid 1px #444444;
	border-bottom: solid 1px #444444;
	padding: 2px;
	z-index: 3000;
	background-color: #FFF;
	opacity: 1;
	-moz-border-radius: 4px;
	-webkit-border-radius: 4px;
	border-radius: 4px;
}
#tiptip_content {
    -moz-border-radius:0px;
    -webkit-border-radius: 0px;
    border-radius: 0px;
    background-color: rgb(255,255,255);
	line-height: 1.4em;
	min-width: 200px;
}

/* ============================================================================== */
/* Calendar                                                                       */
/* ============================================================================== */

img.datecallink { padding-left: 2px !important; padding-right: 2px !important; }

.ui-datepicker-trigger {
	vertical-align: middle;
	cursor: pointer;
}

.bodyline {
	-moz-border-radius: 8px;
	-webkit-border-radius: 8px;
	border-radius: 8px;
	border: 1px #E4ECEC outset;
	padding: 0px;
	margin-bottom: 5px;
}
table.dp {
    width: 180px;
    background-color: #FFFFFF;
    border-top: solid 2px #DDDDDD;
    border-<?php print $left; ?>: solid 2px #DDDDDD;
    border-<?php print $right; ?>: solid 1px #222222;
    border-bottom: solid 1px #222222;
    padding: 0px;
	border-spacing: 0px;
	border-collapse: collapse;
}
.dp td, .tpHour td, .tpMinute td{padding:2px; font-size:10px;}
/* Barre titre */
.dpHead,.tpHead,.tpHour td:Hover .tpHead{
	font-weight:bold;
	background-color:#b3c5cc;
	color:white;
	font-size:11px;
	cursor:auto;
}
/* Barre navigation */
.dpButtons,.tpButtons {
	text-align:center;
	background-color:#617389;
	color:#FFFFFF;
	font-weight:bold;
	cursor:pointer;
}
.dpButtons:Active,.tpButtons:Active{border: 1px outset black;}
.dpDayNames td,.dpExplanation {background-color:#D9DBE1; font-weight:bold; text-align:center; font-size:11px;}
.dpExplanation{ font-weight:normal; font-size:11px;}
.dpWeek td{text-align:center}

.dpToday,.dpReg,.dpSelected{
	cursor:pointer;
}
.dpToday{font-weight:bold; color:black; background-color:#DDDDDD;}
.dpReg:Hover,.dpToday:Hover{background-color:black;color:white}

/* Jour courant */
.dpSelected{background-color:#0B63A2;color:white;font-weight:bold; }

.tpHour{border-top:1px solid #DDDDDD; border-right:1px solid #DDDDDD;}
.tpHour td {border-left:1px solid #DDDDDD; border-bottom:1px solid #DDDDDD; cursor:pointer;}
.tpHour td:Hover {background-color:black;color:white;}

.tpMinute {margin-top:5px;}
.tpMinute td:Hover {background-color:black; color:white; }
.tpMinute td {background-color:#D9DBE1; text-align:center; cursor:pointer;}

/* Bouton X fermer */
.dpInvisibleButtons
{
    border-style:none;
    background-color:transparent;
    padding:0px;
    font-size:9px;
    border-width:0px;
    color:#0B63A2;
    vertical-align:middle;
    cursor: pointer;
}
.datenowlink
{
	color: rgb(<?php print $colortextlink; ?>);
}


/* ============================================================================== */
/*  Afficher/cacher                                                               */
/* ============================================================================== */

div.visible {
    display: block;
}

div.hidden {
    display: none;
}

tr.visible {
    display: block;
}

td.hidden {
    display: none;
}


/* ============================================================================== */
/*  Module website                                                                */
/* ============================================================================== */

.websitebar {
	border-bottom: 1px solid #888;
	background: #eee;
}
.websitebar .button, .websitebar .buttonDelete
{
	padding: 2px 5px 3px 5px !important;
	margin: 2px 4px 2px 4px  !important;
    line-height: normal;
}
.websiteselection {
	display: inline-block;
	padding-left: 10px;
	vertical-align: middle;
	line-height: 29px;
}
.websitetools {
	float: right;
	height: 28px;
}
.websiteinputurl {
    display: inline-block;
    vertical-align: top;
}
.websiteiframenoborder {
	border: 0px;
}
a.websitebuttonsitepreview img {
	width: 26px;
	display: inline-block;
}


/* ============================================================================== */
/*  Module agenda                                                                 */
/* ============================================================================== */

table.cal_month    { border-spacing: 0px;  }
table.cal_month td:first-child  { border-left: 0px; }
table.cal_month td:last-child   { border-right: 0px; }
.cal_current_month { border-top: 0; border-left: solid 1px #E0E0E0; border-right: 0; border-bottom: solid 1px #E0E0E0; }
.cal_current_month_peruserleft { border-top: 0; border-left: solid 2px #6C7C7B; border-right: 0; border-bottom: solid 1px #E0E0E0; }
.cal_current_month_oneday { border-right: solid 1px #E0E0E0; }
.cal_other_month   { border-top: 0; border-left: solid 1px #C0C0C0; border-right: 0; border-bottom: solid 1px #C0C0C0; }
.cal_other_month_peruserleft { border-top: 0; border-left: solid 2px #6C7C7B !important; border-right: 0; }
.cal_current_month_right { border-right: solid 1px #E0E0E0; }
.cal_other_month_right   { border-right: solid 1px #C0C0C0; }
.cal_other_month   { opacity: 0.6; background: #EAEAEA; padding-<?php print $left; ?>: 2px; padding-<?php print $right; ?>: 1px; padding-top: 0px; padding-bottom: 0px; }
.cal_past_month    { opacity: 0.6; background: #EEEEEE; padding-<?php print $left; ?>: 2px; padding-<?php print $right; ?>: 1px; padding-top: 0px; padding-bottom: 0px; }
.cal_current_month { background: #FFFFFF; border-left: solid 1px #E0E0E0; padding-<?php print $left; ?>: 2px; padding-<?php print $right; ?>: 1px; padding-top: 0px; padding-bottom: 0px; }
.cal_current_month_peruserleft { background: #FFFFFF; border-left: solid 2px #6C7C7B; padding-<?php print $left; ?>: 2px; padding-<?php print $right; ?>: 1px; padding-top: 0px; padding-bottom: 0px; }
.cal_today         { background: #FDFDF0; border-left: solid 1px #E0E0E0; border-bottom: solid 1px #E0E0E0; padding-<?php print $left; ?>: 2px; padding-<?php print $right; ?>: 1px; padding-top: 0px; padding-bottom: 0px; }
.cal_today_peruser { background: #FDFDF0; border-right: solid 1px #E0E0E0; border-bottom: solid 1px #E0E0E0; padding-<?php print $left; ?>: 2px; padding-<?php print $right; ?>: 1px; padding-top: 0px; padding-bottom: 0px; }
.cal_today_peruser_peruserleft { background: #FDFDF0; border-left: solid 2px #6C7C7B; border-right: solid 1px #E0E0E0; border-bottom: solid 1px #E0E0E0; padding-<?php print $left; ?>: 2px; padding-<?php print $right; ?>: 1px; padding-top: 0px; padding-bottom: 0px; }
.cal_past          { }
.cal_peruser       { padding: 0px; }
.cal_impair        { background: #F8F8F8; }
.cal_today_peruser_impair { background: #F8F8F0; }
.peruser_busy      { background: #CC8888; }
.peruser_notbusy   { background: #EEDDDD; opacity: 0.5; }
table.cal_event    { border: none; border-collapse: collapse; margin-bottom: 1px; -webkit-border-radius: 6px; border-radius: 6px;
						-webkit-box-shadow: inset 0 1px 0 rgba(255, 255, 255, 0.25), 0 1px 2px rgba(0, 0, 0, 0.25);
						moz-box-shadow: inset 0 1px 0 rgba(255, 255, 255, 0.25), 0 1px 2px rgba(0, 0, 0, 0.25);
						box-shadow: inset 0 1px 0 rgba(255, 255, 255, 0.25), 0 1px 2px rgba(0, 0, 0, 0.25);
						background: -webkit-gradient(linear, left top, left bottom, from(#006aac), to(#00438d));
						min-height: 20px;
						}
table.cal_event td { border: none; padding-<?php print $left; ?>: 2px; padding-<?php print $right; ?>: 2px; padding-top: 0px; padding-bottom: 0px; }
table.cal_event td.cal_event { padding: 4px 4px !important; }
table.cal_event td.cal_event_right { padding: 4px 4px !important; }
ul.cal_event       { padding-right: 2px; padding-top: 1px; border: none; list-style-type: none; margin: 0 auto; padding-left: 0px; padding-start: 0px; -khtml-padding-start: 0px; -o-padding-start: 0px; -moz-padding-start: 0px; -webkit-padding-start: 0px; }
li.cal_event       { border: none; list-style-type: none; }
.cal_event a:link    { color: #111111; font-size: 11px; font-weight: normal !important; }
.cal_event a:visited { color: #111111; font-size: 11px; font-weight: normal !important; }
.cal_event a:active  { color: #111111; font-size: 11px; font-weight: normal !important; }
.cal_event a:hover   { color: #111111; font-size: 11px; font-weight: normal !important; color:rgba(255,255,255,.75); }
.cal_event_busy      { }
.cal_peruserviewname { max-width: 100px; height: 22px; }


/* ============================================================================== */
/*  Ajax - Liste deroulante de l'autocompletion                                   */
/* ============================================================================== */

.ui-widget-content { border: solid 1px rgba(0,0,0,.3); background: #fff !important; }

.ui-autocomplete-loading { background: white url(<?php echo dol_buildpath($path.'/theme/'.$theme.'/img/working.gif',1) ?>) right center no-repeat; }
.ui-autocomplete {
	       position:absolute;
	       width:auto;
	       font-size: 1.0em;
	       background-color:white;
	       border:1px solid #888;
	       margin:0px;
/*	       padding:0px; This make combo crazy */
	     }
.ui-autocomplete ul {
	       list-style-type:none;
	       margin:0px;
	       padding:0px;
	     }
.ui-autocomplete ul li.selected { background-color: #D3E5EC;}
.ui-autocomplete ul li {
	       list-style-type:none;
	       display:block;
	       margin:0;
	       padding:2px;
	       height:18px;
	       cursor:pointer;
	     }


/* ============================================================================== */
/*  jQuery - jeditable                                                            */
/* ============================================================================== */

.editkey_textarea, .editkey_ckeditor, .editkey_string, .editkey_email, .editkey_numeric, .editkey_select, .editkey_autocomplete {
	background: url(<?php echo dol_buildpath($path.'/theme/'.$theme.'/img/edit.png',1) ?>) right top no-repeat;
	cursor: pointer;
}

.editkey_datepicker {
	background: url(<?php echo dol_buildpath($path.'/theme/'.$theme.'/img/calendar.png',1) ?>) right center no-repeat;
	cursor: pointer;
}

.editval_textarea.active:hover, .editval_ckeditor.active:hover, .editval_string.active:hover, .editval_email.active:hover, .editval_numeric.active:hover, .editval_select.active:hover, .editval_autocomplete.active:hover, .editval_datepicker.active:hover {
	background: white;
	cursor: pointer;
}

.viewval_textarea.active:hover, .viewval_ckeditor.active:hover, .viewval_string.active:hover, .viewval_email.active:hover, .viewval_numeric.active:hover, .viewval_select.active:hover, .viewval_autocomplete.active:hover, .viewval_datepicker.active:hover {
	background: white;
	cursor: pointer;
}

.viewval_hover {
	background: white;
}


/* ============================================================================== */
/* Admin Menu                                                                     */
/* ============================================================================== */

/* CSS for treeview */
.treeview ul { background-color: transparent !important; margin-top: 0; }
.treeview li { background-color: transparent !important; padding: 0 0 0 16px !important; min-height: 20px; }
.treeview .hover { color: rgb(<?php print $colortextlink; ?>) !important; text-decoration: underline !important; }



/* ============================================================================== */
/*  Show Excel tabs                                                               */
/* ============================================================================== */

.table_data
{
	border-style:ridge;
	border:1px solid;
}
.tab_base
{
	background:#C5D0DD;
	font-weight:bold;
	border-style:ridge;
	border: 1px solid;
	cursor:pointer;
}
.table_sub_heading
{
	background:#CCCCCC;
	font-weight:bold;
	border-style:ridge;
	border: 1px solid;
}
.table_body
{
	background:#F0F0F0;
	font-weight:normal;
	font-family:sans-serif;
	border-style:ridge;
	border: 1px solid;
	border-spacing: 0px;
	border-collapse: collapse;
}
.tab_loaded
{
	background:#222222;
	color:white;
	font-weight:bold;
	border-style:groove;
	border: 1px solid;
	cursor:pointer;
}


/* ============================================================================== */
/*  CSS for color picker                                                          */
/* ============================================================================== */

A.color, A.color:active, A.color:visited {
 position : relative;
 display : block;
 text-decoration : none;
 width : 10px;
 height : 10px;
 line-height : 10px;
 margin : 0px;
 padding : 0px;
 border : 1px inset white;
}
A.color:hover {
 border : 1px outset white;
}
A.none, A.none:active, A.none:visited, A.none:hover {
 position : relative;
 display : block;
 text-decoration : none;
 width : 10px;
 height : 10px;
 line-height : 10px;
 margin : 0px;
 padding : 0px;
 cursor : default;
 border : 1px solid #b3c5cc;
}
.tblColor {
 display : none;
}
.tdColor {
 padding : 1px;
}
.tblContainer {
 background-color : #b3c5cc;
}
.tblGlobal {
 position : absolute;
 top : 0px;
 left : 0px;
 display : none;
 background-color : #b3c5cc;
 border : 2px outset;
}
.tdContainer {
 padding : 5px;
}
.tdDisplay {
 width : 50%;
 height : 20px;
 line-height : 20px;
 border : 1px outset white;
}
.tdDisplayTxt {
 width : 50%;
 height : 24px;
 line-height : 12px;
 font-family : <?php print $fontlist ?>;
 font-size : 8pt;
 color : black;
 text-align : center;
}
.btnColor {
 width : 100%;
 font-family : <?php print $fontlist ?>;
 font-size : 10pt;
 padding : 0px;
 margin : 0px;
}
.btnPalette {
 width : 100%;
 font-family : <?php print $fontlist ?>;
 font-size : 8pt;
 padding : 0px;
 margin : 0px;
}


/* Style to overwrites JQuery styles */
.ui-menu .ui-menu-item a {
    text-decoration:none;
    display:block;
    padding:.2em .4em;
    line-height:1.5;
    zoom:1;
    font-weight: normal;
    font-family:<?php echo $fontlist; ?>;
    font-size:1em;
}
.ui-widget {
    font-family:<?php echo $fontlist; ?>;
    font-size:<?php echo $fontsize; ?>px;
}
.ui-button { margin-left: -2px; <?php print (preg_match('/chrome/',$conf->browser->name)?'padding-top: 1px;':''); ?> }
.ui-button-icon-only .ui-button-text { height: 8px; }
.ui-button-icon-only .ui-button-text, .ui-button-icons-only .ui-button-text { padding: 2px 0px 6px 0px; }
.ui-button-text
{
    line-height: 1em !important;
}
.ui-autocomplete-input { margin: 0; padding: 4px; }


/* ============================================================================== */
/*  CKEditor                                                                      */
/* ============================================================================== */

.cke_editable
{
	margin: 5px !important;
}
.cke_editor table, .cke_editor tr, .cke_editor td
{
    border: 0px solid #FF0000 !important;
}
span.cke_skin_kama { padding: 0 !important; }
.cke_wrapper { padding: 4px !important; }
a.cke_dialog_ui_button
{
    font-family: <?php print $fontlist ?> !important;
	background-image: url(<?php echo $img_button ?>) !important;
	background-position: bottom !important;
    border: 1px solid #C0C0C0 !important;
    -moz-border-radius:0px 5px 0px 5px !important;
	-webkit-border-radius:0px 5px 0px 5px !important;
	border-radius:0px 5px 0px 5px !important;
    -moz-box-shadow: 3px 3px 4px #DDD !important;
    -webkit-box-shadow: 3px 3px 4px #DDD !important;
    box-shadow: 3px 3px 4px #DDD !important;
}
.cke_dialog_ui_hbox_last
{
	vertical-align: bottom ! important;
}
.cke_editable
{
	line-height: 1.4 !important;
	margin: 6px !important;
}
a.cke_dialog_ui_button_ok span {
    text-shadow: none !important;
    color: #333 !important;
}


/* ============================================================================== */
/*  File upload                                                                   */
/* ============================================================================== */

.template-upload {
    height: 72px !important;
}


/* ============================================================================== */
/*  Holiday                                                                       */
/* ============================================================================== */

#types .btn {
    cursor: pointer;
}

#types .btn-primary {
    font-weight: bold;
}

#types form {
    padding: 20px;
}

#types label {
    display:inline-block;
    width:100px;
    margin-right: 20px;
    padding: 4px;
    text-align: right;
    vertical-align: top;
}

#types input.text, #types textarea {
    width: 400px;
}

#types textarea {
    height: 100px;
}



/* ============================================================================== */
/*  JSGantt                                                                       */
/* ============================================================================== */

div.scroll2 {
	width: <?php print isset($_SESSION['dol_screenwidth'])?max($_SESSION['dol_screenwidth']-830,450):'450'; ?>px !important;
}


/* ============================================================================== */
/*  jFileTree                                                                     */
/* ============================================================================== */

.ecmfiletree {
	width: 99%;
	height: 99%;
	background: #FFF;
	padding-left: 2px;
	font-weight: normal;
}

.fileview {
	width: 99%;
	height: 99%;
	background: #FFF;
	padding-left: 2px;
	padding-top: 4px;
	font-weight: normal;
}

div.filedirelem {
    position: relative;
    display: block;
    text-decoration: none;
}

ul.filedirelem {
    padding: 2px;
    margin: 0 5px 5px 5px;
}
ul.filedirelem li {
    list-style: none;
    padding: 2px;
    margin: 0 10px 20px 10px;
    width: 160px;
    height: 120px;
    text-align: center;
    display: block;
    float: <?php print $left; ?>;
    border: solid 1px #DDDDDD;
}

.ui-layout-north {

}

ul.ecmjqft {
	line-height: 16px;
	padding: 0px;
	margin: 0px;
	font-weight: normal;
}

ul.ecmjqft li {
	list-style: none;
	padding: 0px;
	padding-left: 20px;
	margin: 0px;
	white-space: nowrap;
	display: block;
}

ul.ecmjqft a {
	line-height: 16px;
	vertical-align: middle;
	color: #333;
	padding: 0px 0px;
	font-weight:normal;
	display: inline-block !important;
/*	float: left;*/
}
ul.ecmjqft a:active {
	font-weight: bold !important;
}
ul.ecmjqft a:hover {
    text-decoration: underline;
}
div.ecmjqft {
	vertical-align: middle;
	display: inline-block !important;
	text-align: right;
	position:absolute;
	right:4px;
}

/* Core Styles */
.ecmjqft LI.directory { font-weight:normal; background: url(<?php echo dol_buildpath($path.'/theme/common/treemenu/folder2.png',1); ?>) left top no-repeat; }
.ecmjqft LI.expanded { font-weight:normal; background: url(<?php echo dol_buildpath($path.'/theme/common/treemenu/folder2-expanded.png',1); ?>) left top no-repeat; }
.ecmjqft LI.wait { font-weight:normal; background: url(<?php echo dol_buildpath('/theme/'.$theme.'/img/working.gif',1); ?>) left top no-repeat; }


/* ============================================================================== */
/*  jNotify                                                                       */
/* ============================================================================== */

.jnotify-container {
	position: fixed !important;
<?php if (! empty($conf->global->MAIN_JQUERY_JNOTIFY_BOTTOM)) { ?>
	top: auto !important;
	bottom: 4px !important;
<?php } ?>
	text-align: center;
	min-width: <?php echo $dol_optimize_smallscreen?'200':'480'; ?>px;
	width: auto;
	max-width: 1024px;
	padding-left: 10px !important;
	padding-right: 10px !important;
}

/* use or not ? */
div.jnotify-background {
	opacity : 0.95 !important;
    -moz-box-shadow: 2px 2px 4px #888 !important;
    -webkit-box-shadow: 2px 2px 4px #888 !important;
    box-shadow: 2px 2px 4px #888 !important;
}

/* ============================================================================== */
/*  blockUI                                                                      */
/* ============================================================================== */

/*div.growlUI { background: url(check48.png) no-repeat 10px 10px }*/
div.dolEventValid h1, div.dolEventValid h2 {
	color: #567b1b;
	background-color: #e3f0db;
	padding: 5px 5px 5px 5px;
	text-align: left;
}
div.dolEventError h1, div.dolEventError h2 {
	color: #a72947;
	background-color: #d79eac;
	padding: 5px 5px 5px 5px;
	text-align: left;
}

/* ============================================================================== */
/*  Maps                                                                          */
/* ============================================================================== */

.divmap, #google-visualization-geomap-embed-0, #google-visualization-geomap-embed-1, #google-visualization-geomap-embed-2 {
/*    -moz-box-shadow: 0px 0px 10px #AAA;
    -webkit-box-shadow: 0px 0px 10px #AAA;
    box-shadow: 0px 0px 10px #AAA; */
}


/* ============================================================================== */
/*  Datatable                                                                     */
/* ============================================================================== */

table.dataTable tr.odd td.sorting_1, table.dataTable tr.even td.sorting_1 {
  background: none !important;
}
.sorting_asc  { background: url('<?php echo dol_buildpath('/theme/'.$theme.'/img/sort_asc.png',1); ?>') no-repeat center right !important; }
.sorting_desc { background: url('<?php echo dol_buildpath('/theme/'.$theme.'/img/sort_desc.png',1); ?>') no-repeat center right !important; }
.sorting_asc_disabled  { background: url('<?php echo dol_buildpath('/theme/'.$theme.'/img/sort_asc_disabled.png',1); ?>') no-repeat center right !important; }
.sorting_desc_disabled { background: url('<?php echo dol_buildpath('/theme/'.$theme.'/img/sort_desc_disabled.png',1); ?>') no-repeat center right !important; }
.dataTables_paginate {
	margin-top: 8px;
}
.paginate_button_disabled {
  opacity: 1 !important;
  color: #888 !important;
  cursor: default !important;
}
.paginate_disabled_previous:hover, .paginate_enabled_previous:hover, .paginate_disabled_next:hover, .paginate_enabled_next:hover
{
	font-weight: normal;
}
.paginate_enabled_previous:hover, .paginate_enabled_next:hover
{
	text-decoration: underline !important;
}
.paginate_active
{
	text-decoration: underline !important;
}
.paginate_button
{
	font-weight: normal !important;
    text-decoration: none !important;
}
.paging_full_numbers {
	height: inherit !important;
}
.paging_full_numbers a.paginate_active:hover, .paging_full_numbers a.paginate_button:hover {
	background-color: #DDD !important;
}
.paging_full_numbers, .paging_full_numbers a.paginate_active, .paging_full_numbers a.paginate_button {
	background-color: #FFF !important;
	border-radius: inherit !important;
}
.paging_full_numbers a.paginate_button_disabled:hover, .paging_full_numbers a.disabled:hover {
    background-color: #FFF !important;
}
.paginate_button, .paginate_active {
  border: 1px solid #ddd !important;
  padding: 6px 12px !important;
  margin-left: -1px !important;
  line-height: 1.42857143 !important;
  margin: 0 0 !important;
}

/* For jquery plugin combobox */
/* Disable this. It breaks wrapping of boxes
.ui-corner-all { white-space: nowrap; } */

.ui-state-disabled, .ui-widget-content .ui-state-disabled, .ui-widget-header .ui-state-disabled, .paginate_button_disabled {
	opacity: .35;
	filter: Alpha(Opacity=35);
	background-image: none;
}

div.dataTables_length {
	float: right !important;
	padding-left: 8px;
}
div.dataTables_length select {
	background: #fff;
}
.dataTables_wrapper .dataTables_paginate {
	padding-top: 0px !important;
}

/* ============================================================================== */
/*  Select2                                                                       */
/* ============================================================================== */

.select2-container .select2-choice > .select2-chosen {
    margin-right: 23px;
}
.select2-container .select2-choice .select2-arrow {
	border-radius: 0;
}
.select2-container-multi .select2-choices {
	background-image: none;
}
.select2-container .select2-choice {
	color: #000;
	border-radius: 0;
}
.selectoptiondisabledwhite {
	background: #FFFFFF !important;
}

.select2-choice
{
	border: 1px solid #aaa;
	/* v6 border-top: none !important;
	border-left: none !important;
	border-right: none !important;
	border-bottom: 1px solid #aaa;*/
}
.select2-drop.select2-drop-above.select2-drop-active,
.select2-container-active .select2-choice,
.select2-container-active .select2-choices,
.select2-dropdown-open.select2-drop-above .select2-choice,
.select2-dropdown-open.select2-drop-above .select2-choices,
.select2-container-multi.select2-container-active .select2-choices
{
	border: 1px solid #aaa;
	/* v6 */
}
.select2-disabled
{
	color: #888;
}
.select2-drop-active
{
	border: 1px solid #aaa;
	border-top: none;
}
a span.select2-chosen
{
	font-weight: normal !important;
}
.select2-container .select2-choice {
	background-image: none;
	height: 24px;
	line-height: 24px;
}
.select2-choices .select2-search-choice {
    /* border: 1px solid #aaa !important; */
}
.select2-results .select2-no-results, .select2-results .select2-searching, .select2-results .select2-ajax-error, .select2-results .select2-selection-limit
{
	background: #FFFFFF;
}
.select2-results {
	max-height:	400px;
}
.css-searchselectcombo ul.select2-results {
	max-height:	none;
}
.select2-container-multi.select2-container-disabled .select2-choices {
	background-color: #FFFFFF;
	background-image: none;
	border: none;
	cursor: default;
}
.select2-container-multi .select2-choices .select2-search-choice {
  margin-bottom: 3px;
}
/* To emulate select 2 style */
.select2-container-multi-dolibarr .select2-choices-dolibarr .select2-search-choice-dolibarr {
  padding: 2px 5px 1px 5px;
  margin: 0 0 2px 3px;
  position: relative;
  line-height: 13px;
  color: #333;
  cursor: default;
  border: 1px solid #aaaaaa;
  border-radius: 3px;
  -webkit-box-shadow: 0 0 2px #fff inset, 0 1px 0 rgba(0, 0, 0, 0.05);
  box-shadow: 0 0 2px #fff inset, 0 1px 0 rgba(0, 0, 0, 0.05);
  background-clip: padding-box;
  -webkit-touch-callout: none;
  -webkit-user-select: none;
  -moz-user-select: none;
  -ms-user-select: none;
  user-select: none;
  background-color: #e4e4e4;
  filter: progid:DXImageTransform.Microsoft.gradient(startColorstr='#eeeeee', endColorstr='#f4f4f4', GradientType=0);
  background-image: -webkit-gradient(linear, 0% 0%, 0% 100%, color-stop(20%, #f4f4f4), color-stop(50%, #f0f0f0), color-stop(52%, #e8e8e8), color-stop(100%, #eee));
  background-image: -webkit-linear-gradient(top, #f4f4f4 20%, #f0f0f0 50%, #e8e8e8 52%, #eee 100%);
  background-image: -moz-linear-gradient(top, #f4f4f4 20%, #f0f0f0 50%, #e8e8e8 52%, #eee 100%);
  background-image: linear-gradient(to bottom, #f4f4f4 20%, #f0f0f0 50%, #e8e8e8 52%, #eee 100%);
}
.select2-container-multi-dolibarr .select2-choices-dolibarr .select2-search-choice-dolibarr a {
	font-weight: normal;
}
.select2-container-multi-dolibarr .select2-choices-dolibarr li {
  float: left;
  list-style: none;
}
.select2-container-multi-dolibarr .select2-choices-dolibarr {
  height: auto !important;
  height: 1%;
  margin: 0;
  padding: 0 5px 0 0;
  position: relative;
  cursor: text;
  overflow: hidden;
}


/* ============================================================================== */
/*  For categories                                                                */
/* ============================================================================== */

.noborderoncategories {
	border: none !important;
	border-radius: 5px !important;
	box-shadow: none;
	-webkit-box-shadow: none !important;
    box-shadow: none !important;
}
span.noborderoncategories a, li.noborderoncategories a {
	line-height: normal;
	vertical-align: top;
}
span.noborderoncategories {
	padding: 3px 5px 0px 5px;
}
.categtextwhite, .treeview .categtextwhite.hover {
	color: #fff !important;
}
.categtextblack {
	color: #000 !important;
}


/* ============================================================================== */
/*  Multiselect with checkbox                                                     */
/* ============================================================================== */

ul.ulselectedfields {
    z-index: 100;			/* To have the select box appears on first plan even when near buttons are decorated by jmobile */
}
dl.dropdown {
    margin:0px;
    padding:0px;
}
.dropdown dd, .dropdown dt {
    margin:0px;
    padding:0px;
}
.dropdown ul {
    margin: -1px 0 0 0;
    text-align: left;
}
.dropdown dd {
    position:relative;
}
.dropdown dt a {
    display:block;
    overflow: hidden;
    border:0;
}
.dropdown dt a span, .multiSel span {
    cursor:pointer;
    display:inline-block;
    padding: 0 3px 2px 0;
}
.dropdown dd ul {
    background-color: #FFF;
    border: 1px solid #888;
    display:none;
    right:0px;						/* pop is align on right */
    padding: 2px 15px 2px 5px;
    position:absolute;
    top:2px;
    list-style:none;
    max-height: 300px;
    overflow: auto;
}
.dropdown span.value {
    display:none;
}
.dropdown dd ul li {
	white-space: nowrap;
	font-weight: normal;
	padding: 2px;
}
.dropdown dd ul li input[type="checkbox"] {
    margin-right: 3px;
}
.dropdown dd ul li a, .dropdown dd ul li span {
    padding: 3px;
    display: block;
}
.dropdown dd ul li span {
	color: #888;
}
.dropdown dd ul li a:hover {
    background-color:#fff;
}


/* ============================================================================== */
/*  JMobile                                                                       */
/* ============================================================================== */

li.ui-li-divider .ui-link {
	color: #FFF !important;
}
.ui-btn {
	margin: 0.1em 2px
}
a.ui-link, a.ui-link:hover, .ui-btn:hover, span.ui-btn-text:hover, span.ui-btn-inner:hover {
	text-decoration: none !important;
}
.ui-body-c {
	background: #fff;
}

.ui-btn-inner {
	min-width: .4em;
	padding-left: 6px;
	padding-right: 6px;
	font-size: <?php print $fontsize ?>px;
	/* white-space: normal; */		/* Warning, enable this break the truncate feature */
}
.ui-btn-icon-right .ui-btn-inner {
	padding-right: 30px;
}
.ui-btn-icon-left .ui-btn-inner {
	padding-left: 30px;
}
.ui-select .ui-btn-icon-right .ui-btn-inner {
	padding-right: 30px;
}
.ui-select .ui-btn-icon-left .ui-btn-inner {
	padding-left: 30px;
}
.ui-select .ui-btn-icon-right .ui-icon {
    right: 8px;
}
.ui-btn-icon-left > .ui-btn-inner > .ui-icon, .ui-btn-icon-right > .ui-btn-inner > .ui-icon {
    margin-top: -10px;
}
select {
    /* display: inline-block; */	/* We can't set this. This disable ability to make */
    /* TODO modified by jmobile, replace jmobile with pure css*/
    overflow:hidden;
    white-space: nowrap;			/* Enabling this make behaviour strange when selecting the empty value if this empty value is '' instead of '&nbsp;' */
    text-overflow: ellipsis;
}
.fiche .ui-controlgroup {
	margin: 0px;
	padding-bottom: 0px;
}
div.ui-controlgroup-controls div.tabsElem
{
	margin-top: 2px;
}
div.ui-controlgroup-controls div.tabsElem a
{
	-moz-box-shadow: 0 -3px 6px rgba(0,0,0,.2);
	-webkit-box-shadow: 0 -3px 6px rgba(0,0,0,.2);
	box-shadow: 0 -3px 6px rgba(0,0,0,.2);
}
div.ui-controlgroup-controls div.tabsElem a#active {
	-moz-box-shadow: 0 -3px 6px rgba(0,0,0,.3);
	-webkit-box-shadow: 0 -3px 6px rgba(0,0,0,.3);
	box-shadow: 0 -3px 6px rgba(0,0,0,.3);
}

a.tab span.ui-btn-inner
{
	border: none;
	padding: 0;
}

.ui-link {
	color: rgb(<?php print $colortext; ?>);
}
.liste_titre .ui-link {
	color: rgb(<?php print $colortexttitle; ?>) !important;
}

a.ui-link {
	word-wrap: break-word;
}

/* force wrap possible onto field overflow does not works */
.formdoc .ui-btn-inner
{
	white-space: normal;
	overflow: hidden;
	text-overflow: clip; /* "hidden" : do not exists as a text-overflow value (https://developer.mozilla.org/fr/docs/Web/CSS/text-overflow) */
}

/* Warning: setting this may make screen not beeing refreshed after a combo selection */
/*.ui-body-c {
	background: #fff;
}*/

div.ui-radio, div.ui-checkbox
{
	display: inline-block;
	border-bottom: 0px !important;
}
.ui-checkbox input, .ui-radio input {
	height: auto;
	width: auto;
	margin: 4px;
	position: static;
}
div.ui-checkbox label+input, div.ui-radio label+input {
	position: absolute;
}
.ui-mobile fieldset
{
	padding-bottom: 10px; margin-bottom: 4px; border-bottom: 1px solid #AAAAAA !important;
}

ul.ulmenu {
	border-radius: 0;
	-webkit-border-radius: 0;
}

.ui-field-contain label.ui-input-text {
	vertical-align: middle !important;
}
.ui-mobile fieldset {
	border-bottom: none !important;
}

/* Style for first level menu with jmobile */
.ui-li .ui-btn-inner a.ui-link-inherit, .ui-li-static.ui-li {
    padding: 1em 15px;
    display: block;
}
.ui-btn-up-c {
	font-weight: normal;
}
.ui-focus, .ui-btn:focus {
    -moz-box-shadow: none;
    -webkit-box-shadow: none;
    box-shadow: none;
}
.ui-bar-b {
    /*border: 1px solid #888;*/
    border: none;
    background: none;
    text-shadow: none;
    color: rgb(<?php print $colortexttitlenotab; ?>) !important;
}
.ui-bar-b, .lilevel0 {
    background-repeat: repeat-x;
    border: none;
    background: none;
    text-shadow: none;
    color: rgb(<?php print $colortexttitlenotab; ?>) !important;
}
.alilevel0 {
	font-weight: normal !important;
}

.ui-li.ui-last-child, .ui-li.ui-field-contain.ui-last-child {
    border-bottom-width: 0px !important;
}
.alilevel0 {
    color: rgb(<?php echo $colortexttitle; ?>) !important;
}
.ulmenu {
	box-shadow: none !important;
	border-bottom: 1px solid #444;
}
.ui-btn-icon-right {
	border-right: 1px solid #ccc !important;
}
.ui-body-c {
	border: 1px solid #ccc;
	text-shadow: none;
}
.ui-btn-up-c, .ui-btn-hover-c {
	/* border: 1px solid #ccc; */
	text-shadow: none;
}
.ui-body-c .ui-link, .ui-body-c .ui-link:visited, .ui-body-c .ui-link:hover {
	color: rgb(<?php print $colortextlink; ?>);
}
.ui-btn-up-c .vsmenudisabled {
	color: #<?php echo $colorshadowtitle; ?> !important;
	text-shadow: none !important;
}
/*
.ui-btn-up-c {
	background: transparent;
}
*/
div.tabsElem a.tab {
	background: transparent;
}

/*.ui-controlgroup-horizontal .ui-btn.ui-first-child {
-webkit-border-top-left-radius: 6px;
border-top-left-radius: 6px;
}
.ui-controlgroup-horizontal .ui-btn.ui-last-child {
-webkit-border-top-right-radius: 6px;
border-top-right-radius: 6px;
}*/

.alilevel1 {
    color: rgb(<?php print $colortexttitlenotab; ?>) !important;
}
.lilevel1 {
    border-top: 2px solid #444;
    background: #fff ! important;
}
.lilevel1 div div a {
	font-weight: bold !important;
}
.lilevel2
{
	padding-left: 22px;
    background: #fff ! important;
}
.lilevel3
{
	padding-left: 54px;
	background: #fff ! important;
}



/* ============================================================================== */
/*  POS                                                                           */
/* ============================================================================== */

.menu_choix1 a {
	background: url('<?php echo dol_buildpath($path.'/theme/'.$theme.'/img/menus_black/money.png',1) ?>') top left no-repeat;
}
.menu_choix2 a {
	background: url('<?php echo dol_buildpath($path.'/theme/'.$theme.'/img/menus_black/home.png',1) ?>') top left no-repeat;
}
.menu_choix1,.menu_choix2 {
	font-size: 1.4em;
	text-align: left;
	border: 1px solid #666;
	margin-right: 20px;
}
.menu_choix1 a, .menu_choix2 a {
	display: block;
	color: #fff;
	text-decoration: none;
	padding-top: 18px;
	padding-left: 54px;
	font-size: 14px;
	height: 38px;
}
.menu_choix1 a:hover,.menu_choix2 a:hover {
	color: #6d3f6d;
}
.menu li.menu_choix1 {
    padding-top: 6px;
    padding-right: 10px;
    padding-bottom: 2px;
}
.menu li.menu_choix2 {
    padding-top: 6px;
    padding-right: 10px;
    padding-bottom: 2px;
}
@media only screen and (max-width: 767px)
{
	.menu_choix1 a, .menu_choix2 a {
		background-size: 36px 36px;
		height: 30px;
		padding-left: 40px;
	}
    .menu li.menu_choix1, .menu li.menu_choix2 {
        padding-left: 4px;
        padding-right: 0;
    }
    .liste_articles {
    	margin-right: 0 !important;
    }
}


/* ============================================================================== */
/*  Demo                                                                          */
/* ============================================================================== */


/* For demo pages */
img.demothumb {
    box-shadow: 2px 2px 8px #BBB;
    margin-right: 20px;
    margin-left: 10px;
}

.demobackground {
    /*
    background-image: url(/dolibarr_5.0/htdocs/theme/image-demo.jpg);
    background-size: cover;
    object-fit: contain;
    */
}



/* ============================================================================== */
/*  Public                                                                        */
/* ============================================================================== */

/* The theme for public pages */
.public_body {
	margin: 20px;
}
.public_border {
	border: 1px solid #888;
}




/* ============================================================================== */
/* CSS style used for small screen                                                */
/* ============================================================================== */

.topmenuimage {
	background-size: 22px auto;
	top: 2px;
}
.imgopensurveywizard
{
	padding: 0 4px 0 4px;
}
@media only screen and (max-width: 767px)
{
	.imgopensurveywizard, .imgautosize { width:95%; height: auto; }

	#tooltip {
		position: absolute;
		width: <?php print dol_size(350,'width'); ?>px;
	}

    img.demothumb {
        box-shadow: 1px 1px 4px #BBB;
        margin-right: 6px;
        margin-left: 4px;
        width: 80px;
    }

    div.tabBar {
        padding-left: 0px;
        padding-right: 0px;
        -moz-border-radius: 0;
        -webkit-border-radius: 0;
    	border-radius: 0px;
        border-right: none;
        border-left: none;
    }
}

/* nboftopmenuentries = <?php echo $nbtopmenuentries ?>, fontsize=<?php echo $fontsize ?> */
/* rule to reduce top menu - 1st reduction */
@media only screen and (max-width: <?php echo round($nbtopmenuentries * $fontsize * 6.9, 0) + 20; ?>px)
{
	div.tmenucenter {
	    max-width: <?php echo round($fontsize * 4); ?>px;	/* size of viewport */
    	white-space: nowrap;
  		overflow: hidden;
  		text-overflow: ellipsis;
  		color: #<?php echo $colortextbackhmenu; ?>;
	}
	.mainmenuaspan {
    	/*display: none;*/
  		font-size: 10px;
    }
    .topmenuimage {
    	background-size: 22px auto;
    	margin-top: 0px;
	}

    li.tmenu, li.tmenusel {
    	min-width: 36px;
    }
    div.mainmenu {
    	min-width: auto;
    }
	div.tmenuleft {
		display: none;
	}
}
/* rule to reduce top menu - 2nd reduction */
@media only screen and (max-width: <?php echo round($nbtopmenuentries * $fontsize * 4.5, 0) + 8; ?>px)
{
	div.mainmenu {
		height: 23px;
	}
	div.tmenucenter {
	    max-width: <?php echo round($fontsize * 2); ?>px;	/* size of viewport */
  		text-overflow: clip;
	}
	.mainmenuaspan {
    	/*display: none;*/
  		font-size: 10px;
    }
    .topmenuimage {
    	background-size: 20px auto;
    	margin-top: 2px;
	}
}
/* rule to reduce top menu - 3rd reduction */
@media only screen and (max-width: <?php echo round($nbtopmenuentries * $fontsize * 3.4, 0) + 8; ?>px)
{
	/* Reduce login top right info */
	.usertextatoplogin {
		display: none;
	}
	.help {
	<?php if ($disableimages) {  ?>
		display: none;
	<?php } ?>
	}
	div#tmenu_tooltip {
	<?php if (GETPOST("optioncss") == 'print') {  ?>
		display:none;
	<?php } else { ?>
		padding-<?php echo $right; ?>: 78px;
	<?php } ?>
	}
	div.login_block_user {
		min-width: 0;
	}
	div.login_block {
		top: 2px;
		<?php if ($disableimages) {  ?>
			max-width: 100px;
		<?php } else { ?>
			max-width: 82px;
		<?php } ?>
	}
	.login_block_elem {
		padding: 0 !important;
	}
    li.tmenu, li.tmenusel {
        min-width: 32px;
    }
	div.mainmenu {
		height: 23px;
	}
	div.tmenucenter {
  		text-overflow: clip;
	}
    .topmenuimage {
    	background-size: 20px auto;
    	margin-top: 2px !important;
	}
	div.mainmenu {
    	min-width: 20px;
    }
}

<?php
if (is_object($db)) $db->close();<|MERGE_RESOLUTION|>--- conflicted
+++ resolved
@@ -267,17 +267,10 @@
 input:focus, select:focus {
     /* box-shadow: 0 0 4px #8091BF; */
 	border-bottom: 1px solid #666;
-<<<<<<< HEAD
 }
 input.select2-input {
 	border-bottom: none ! important;
 }
-=======
-}
-input.select2-input {
-	border-bottom: none ! important;
-}
->>>>>>> ee8112dd
 .select2-choice {
 	border: none;
 	border-bottom: 1px solid #aaa !important;
@@ -303,7 +296,6 @@
 	/* v6 border-bottom: solid 1px rgba(0,0,0,.2);*/
 	border-radius: 2px;
 	border: solid 1px rgba(0,0,0,.3);
-<<<<<<< HEAD
 	border-top:solid 1px rgba(0,0,0,.3);
 	border-bottom:solid 1px rgba(0,0,0,.2);
 
@@ -318,22 +310,6 @@
 	border-top:solid 1px rgba(0,0,0,.3);
 	border-bottom:solid 1px rgba(0,0,0,.2);
 
-=======
-	border-top:solid 1px rgba(0,0,0,.3);
-	border-bottom:solid 1px rgba(0,0,0,.2);
-
-	padding:4px;
-	margin-left:0px;
-	margin-bottom:1px;
-	margin-top:1px;
-	}
-textarea {
-	border-radius: 2px;
-	border: solid 1px rgba(0,0,0,.3);
-	border-top:solid 1px rgba(0,0,0,.3);
-	border-bottom:solid 1px rgba(0,0,0,.2);
-
->>>>>>> ee8112dd
 	padding:4px;
 	margin-left:0px;
 	margin-bottom:1px;
@@ -2539,17 +2515,10 @@
 }
 table.liste th, table.noborder th, table.noborder tr.liste_titre td, table.noborder tr.box_titre td {
 	padding: 7px 2px 7px 3px;			/* t r b l */
-<<<<<<< HEAD
 }
 table.liste td, table.noborder td, div.noborder form div {
 	padding: 7px 2px 7px 3px;			/* t r b l */
 }
-=======
-}
-table.liste td, table.noborder td, div.noborder form div {
-	padding: 7px 2px 7px 3px;			/* t r b l */
-}
->>>>>>> ee8112dd
 div.liste_titre_bydiv .divsearchfield {
 	padding: 2px 1px 2px 0px;			/* t r b l */
 }
@@ -3004,9 +2973,6 @@
 	white-space: nowrap;
 	overflow: hidden;
     text-overflow: ellipsis;
-<<<<<<< HEAD
-    width: 110px;    
-=======
     width: 115px;    
 }
 @media only screen and (max-width: 767px)
@@ -3014,7 +2980,6 @@
     .boxstats {
         width: 100px;    
     }
->>>>>>> ee8112dd
 }
 
 .boxstats:hover {
