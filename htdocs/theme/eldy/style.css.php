--- conflicted
+++ resolved
@@ -2780,19 +2780,11 @@
     border: 1px solid #CCC;
     text-align: center;
     border-radius: 2px;
-<<<<<<< HEAD
 }
 .boxstats, .boxstats130, .boxstatscontent {
 	white-space: nowrap;
 	overflow: hidden;
     text-overflow: ellipsis;
-=======
-
-	white-space: nowrap;
-	overflow: hidden;
-    text-overflow: ellipsis;
-    width: 115px;
->>>>>>> 985a9ed8
 }
 .boxstats {
     padding: 3px;
@@ -2809,7 +2801,6 @@
 
 @media only screen and (max-width: 767px)
 {
-<<<<<<< HEAD
 	.thumbstat {
 		flex: 1 1 110px;
 	}
@@ -2822,10 +2813,9 @@
     .dashboardlineindicator {
         float: left;
     	padding-left: 5px;
-=======
+    }
     .boxstats {
         width: 100px;
->>>>>>> 985a9ed8
     }
 }
 
