--- conflicted
+++ resolved
@@ -1664,12 +1664,9 @@
 #mainmenutd_menu a.tmenuimage {
     display: unset;
 }
-<<<<<<< HEAD
-=======
 a.tmenuimage {
     display: block;
 }
->>>>>>> e8f85084
 
 /* Do not load menu img for other if hidden to save bandwidth */
 
