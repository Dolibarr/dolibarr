<?php
/* Copyright (C) 2004-2015	Laurent Destailleur		<eldy@users.sourceforge.net>
 * Copyright (C) 2006		Rodolphe Quiedeville	<rodolphe@quiedeville.org>
 * Copyright (C) 2007-2012	Regis Houssin			<regis.houssin@capnetworks.com>
 * Copyright (C) 2011		Philippe Grand			<philippe.grand@atoo-net.com>
 * Copyright (C) 2012		Juanjo Menent			<jmenent@2byte.es>
 *
 * This program is free software; you can redistribute it and/or modify
 * it under the terms of the GNU General Public License as published by
 * the Free Software Foundation; either version 3 of the License, or
 * (at your option) any later version.
 *
 * This program is distributed in the hope that it will be useful,
 * but WITHOUT ANY WARRANTY; without even the implied warranty of
 * MERCHANTABILITY or FITNESS FOR A PARTICULAR PURPOSE.  See the
 * GNU General Public License for more details.
 *
 * You should have received a copy of the GNU General Public License
 * along with this program. If not, see <http://www.gnu.org/licenses/>.
 */

/**
 *		\file       htdocs/theme/eldy/style.css.php
 *		\brief      File for CSS style sheet Eldy
 */

//if (! defined('NOREQUIREUSER')) define('NOREQUIREUSER','1');	// Not disabled because need to load personalized language
//if (! defined('NOREQUIREDB'))   define('NOREQUIREDB','1');	// Not disabled to increase speed. Language code is found on url.
if (! defined('NOREQUIRESOC'))    define('NOREQUIRESOC','1');
//if (! defined('NOREQUIRETRAN')) define('NOREQUIRETRAN','1');	// Not disabled because need to do translations
if (! defined('NOCSRFCHECK'))     define('NOCSRFCHECK',1);
if (! defined('NOTOKENRENEWAL'))  define('NOTOKENRENEWAL',1);
if (! defined('NOLOGIN'))         define('NOLOGIN',1);          // File must be accessed by logon page so without login
if (! defined('NOREQUIREMENU'))   define('NOREQUIREMENU',1);
if (! defined('NOREQUIREHTML'))   define('NOREQUIREHTML',1);
if (! defined('NOREQUIREAJAX'))   define('NOREQUIREAJAX','1');

session_cache_limiter(FALSE);

require_once '../../main.inc.php';
require_once DOL_DOCUMENT_ROOT.'/core/lib/functions2.lib.php';

// Load user to have $user->conf loaded (not done into main because of NOLOGIN constant defined)
if (empty($user->id) && ! empty($_SESSION['dol_login'])) $user->fetch('',$_SESSION['dol_login']);


// Define css type
header('Content-type: text/css');
// Important: Following code is to avoid page request by browser and PHP CPU at each Dolibarr page access.
if (empty($dolibarr_nocache)) header('Cache-Control: max-age=3600, public, must-revalidate');
else header('Cache-Control: no-cache');

// On the fly GZIP compression for all pages (if browser support it). Must set the bit 3 of constant to 1.
if (isset($conf->global->MAIN_OPTIMIZE_SPEED) && ($conf->global->MAIN_OPTIMIZE_SPEED & 0x04)) { ob_start("ob_gzhandler"); }

if (GETPOST('lang')) $langs->setDefaultLang(GETPOST('lang'));	// If language was forced on URL
if (GETPOST('theme')) $conf->theme=GETPOST('theme');  // If theme was forced on URL
$langs->load("main",0,1);
$right=($langs->trans("DIRECTION")=='rtl'?'left':'right');
$left=($langs->trans("DIRECTION")=='rtl'?'right':'left');

$path='';    	// This value may be used in future for external module to overwrite theme
$theme='eldy';	// Value of theme
if (! empty($conf->global->MAIN_OVERWRITE_THEME_RES)) { $path='/'.$conf->global->MAIN_OVERWRITE_THEME_RES; $theme=$conf->global->MAIN_OVERWRITE_THEME_RES; }

// Define image path files and other constants
$fontlist='arial,tahoma,verdana,helvetica';    //$fontlist='Helvetica, Verdana, Arial, sans-serif';
$img_head='';
$img_button=dol_buildpath($path.'/theme/'.$theme.'/img/button_bg.png',1);
$dol_hide_topmenu=$conf->dol_hide_topmenu;
$dol_hide_leftmenu=$conf->dol_hide_leftmenu;
$dol_optimize_smallscreen=$conf->dol_optimize_smallscreen;
$dol_no_mouse_hover=$conf->dol_no_mouse_hover;
$dol_use_jmobile=$conf->dol_use_jmobile;


// Define reference colors
// Example: Light grey: $colred=235;$colgreen=235;$colblue=235;
// Example: Pink:       $colred=230;$colgreen=210;$colblue=230;
// Example: Green:      $colred=210;$colgreen=230;$colblue=210;
// Example: Ocean:      $colred=220;$colgreen=220;$colblue=240;
//$conf->global->THEME_ELDY_ENABLE_PERSONALIZED=0;
//$user->conf->THEME_ELDY_ENABLE_PERSONALIZED=0;
//var_dump($user->conf->THEME_ELDY_RGB);
$colred  =empty($user->conf->THEME_ELDY_ENABLE_PERSONALIZED)?(empty($conf->global->THEME_ELDY_RGB)?235:hexdec(substr($conf->global->THEME_ELDY_RGB,0,2))):(empty($user->conf->THEME_ELDY_RGB)?235:hexdec(substr($user->conf->THEME_ELDY_RGB,0,2)));
$colgreen=empty($user->conf->THEME_ELDY_ENABLE_PERSONALIZED)?(empty($conf->global->THEME_ELDY_RGB)?235:hexdec(substr($conf->global->THEME_ELDY_RGB,2,2))):(empty($user->conf->THEME_ELDY_RGB)?235:hexdec(substr($user->conf->THEME_ELDY_RGB,2,2)));
$colblue =empty($user->conf->THEME_ELDY_ENABLE_PERSONALIZED)?(empty($conf->global->THEME_ELDY_RGB)?235:hexdec(substr($conf->global->THEME_ELDY_RGB,4,2))):(empty($user->conf->THEME_ELDY_RGB)?235:hexdec(substr($user->conf->THEME_ELDY_RGB,4,2)));

// Colors
$isred=max(0,(2*$colred-$colgreen-$colblue)/2);        // 0 - 255
$isgreen=max(0,(2*$colgreen-$colred-$colblue)/2);      // 0 - 255
$isblue=max(0,(2*$colblue-$colred-$colgreen)/2);       // 0 - 255
$colorbackhmenu1=($colred-3).','.($colgreen-3).','.($colblue-3);         // topmenu
$colorbackhmenu2=($colred+5).','.($colgreen+5).','.($colblue+5);
$colorbackvmenu1=($colred+15).','.($colgreen+16).','.($colblue+17);      // vmenu
$colorbackvmenu2=($colred-15).','.($colgreen-15).','.($colblue-15);
$colorbacktitle1=($colred-5).','.($colgreen-5).','.($colblue-5);    // title of array
$colorbacktitle2=($colred-15).','.($colgreen-15).','.($colblue-15);
$colorbacktabcard1='255,255,255';  // card
$colorbacktabcard2=($colred-15).','.($colgreen-15).','.($colblue-15);
$colorbacktabactive=($colred-15).','.($colgreen-15).','.($colblue-15);
$colorbacklineimpair1='255,255,255';    // line impair
$colorbacklineimpair2='255,255,255';    // line impair
$colorbacklineimpairhover=(230+round(($isred+$isgreen+$isblue)/9)).','.(230+round(($isred+$isgreen+$isblue)/9)).','.(230+round(($isred+$isgreen+$isblue)/9));	// line impair
$colorbacklinepair1=(244+round($isred/3)).','.(244+round($isgreen/3)).','.(244+round($isblue/3));    // line pair
$colorbacklinepair2=(250+round($isred/3)).','.(250+round($isgreen/3)).','.(250+round($isblue/3));    // line pair
$colorbacklinepairhover=(230+round(($isred+$isgreen+$isblue)/9)).','.(230+round(($isred+$isgreen+$isblue)/9)).','.(230+round(($isred+$isgreen+$isblue)/9));    // line pair
$colorbackbody='#f3f3f3';
$colortext='40,40,40';
$fontsize='12';
$fontsizesmaller='11';

// Eldy colors
if (empty($conf->global->THEME_ELDY_ENABLE_PERSONALIZED))
{
	$conf->global->THEME_ELDY_TOPMENU_BACK1='140,160,185';    // topmenu
    $conf->global->THEME_ELDY_TOPMENU_BACK2='236,236,236';
	$conf->global->THEME_ELDY_VERMENU_BACK1='255,255,255';    // vmenu
    $conf->global->THEME_ELDY_VERMENU_BACK2='255,255,255';
    $conf->global->THEME_ELDY_BACKTITLE1='140,160,185';       // title of arrays TO MATCH ELDY
    //$conf->global->THEME_ELDY_BACKTITLE1='240,240,240';       // title of arrays TO MATCH BOOTSTRAP
    $conf->global->THEME_ELDY_BACKTITLE2='230,230,230';
    $conf->global->THEME_ELDY_BACKTABCARD1='255,255,255';
    $conf->global->THEME_ELDY_BACKTABCARD2='210,210,210';     // card
    $conf->global->THEME_ELDY_BACKTABACTIVE='234,234,234';
    $conf->global->THEME_ELDY_BACKBODY='#f3f3f3;';
    $conf->global->THEME_ELDY_LINEIMPAIR1='255,255,255';
    $conf->global->THEME_ELDY_LINEIMPAIR2='255,255,255';
    $conf->global->THEME_ELDY_LINEIMPAIRHOVER='238,246,252';
    $conf->global->THEME_ELDY_LINEPAIR1='242,242,242';
    $conf->global->THEME_ELDY_LINEPAIR2='248,248,248';
    $conf->global->THEME_ELDY_LINEPAIRHOVER='238,246,252';
    $conf->global->THEME_ELDY_TEXT='50,50,130';
    $conf->global->THEME_ELDY_FONT_SIZE1='12';
    $conf->global->THEME_ELDY_FONT_SIZE2='11';
}

$colorbackhmenu1     =empty($user->conf->THEME_ELDY_ENABLE_PERSONALIZED)?(empty($conf->global->THEME_ELDY_TOPMENU_BACK1)?$colorbackhmenu1:$conf->global->THEME_ELDY_TOPMENU_BACK1)   :(empty($user->conf->THEME_ELDY_TOPMENU_BACK1)?$colorbackhmenu1:$user->conf->THEME_ELDY_TOPMENU_BACK1);
$colorbackhmenu2     =empty($user->conf->THEME_ELDY_ENABLE_PERSONALIZED)?(empty($conf->global->THEME_ELDY_TOPMENU_BACK2)?$colorbackhmenu2:$conf->global->THEME_ELDY_TOPMENU_BACK2)   :(empty($user->conf->THEME_ELDY_TOPMENU_BACK2)?$colorbackhmenu2:$user->conf->THEME_ELDY_TOPMENU_BACK2);
$colorbackvmenu1     =empty($user->conf->THEME_ELDY_ENABLE_PERSONALIZED)?(empty($conf->global->THEME_ELDY_VERMENU_BACK1)?$colorbackvmenu1:$conf->global->THEME_ELDY_VERMENU_BACK1)   :(empty($user->conf->THEME_ELDY_VERMENU_BACK1)?$colorbackvmenu1:$user->conf->THEME_ELDY_VERMENU_BACK1);
$colorbackvmenu2     =empty($user->conf->THEME_ELDY_ENABLE_PERSONALIZED)?(empty($conf->global->THEME_ELDY_VERMENU_BACK2)?$colorbackvmenu2:$conf->global->THEME_ELDY_VERMENU_BACK2)   :(empty($user->conf->THEME_ELDY_VERMENU_BACK2)?$colorbackvmenu2:$user->conf->THEME_ELDY_VERMENU_BACK2);
$colorbacktitle1     =empty($user->conf->THEME_ELDY_ENABLE_PERSONALIZED)?(empty($conf->global->THEME_ELDY_BACKTITLE1)   ?$colorbacktitle1:$conf->global->THEME_ELDY_BACKTITLE1)      :(empty($user->conf->THEME_ELDY_BACKTITLE1)?$colorbacktitle1:$user->conf->THEME_ELDY_BACKTITLE1);
$colorbacktitle2     =empty($user->conf->THEME_ELDY_ENABLE_PERSONALIZED)?(empty($conf->global->THEME_ELDY_BACKTITLE2)   ?$colorbacktitle2:$conf->global->THEME_ELDY_BACKTITLE2)      :(empty($user->conf->THEME_ELDY_BACKTITLE2)?$colorbacktitle2:$user->conf->THEME_ELDY_BACKTITLE2);
$colorbacktabcard1   =empty($user->conf->THEME_ELDY_ENABLE_PERSONALIZED)?(empty($conf->global->THEME_ELDY_BACKTABCARD1) ?$colorbacktabcard1:$conf->global->THEME_ELDY_BACKTABCARD1)  :(empty($user->conf->THEME_ELDY_BACKTABCARD1)?$colorbacktabcard1:$user->conf->THEME_ELDY_BACKTABCARD1);
$colorbacktabcard2   =empty($user->conf->THEME_ELDY_ENABLE_PERSONALIZED)?(empty($conf->global->THEME_ELDY_BACKTABCARD2) ?$colorbacktabcard2:$conf->global->THEME_ELDY_BACKTABCARD2)  :(empty($user->conf->THEME_ELDY_BACKTABCARD2)?$colorbacktabcard2:$user->conf->THEME_ELDY_BACKTABCARD2);
$colorbacktabactive  =empty($user->conf->THEME_ELDY_ENABLE_PERSONALIZED)?(empty($conf->global->THEME_ELDY_BACKTABACTIVE)?$colorbacktabactive:$conf->global->THEME_ELDY_BACKTABACTIVE):(empty($user->conf->THEME_ELDY_BACKTABACTIVE)?$colorbacktabactive:$user->conf->THEME_ELDY_BACKTABACTIVE);
$colorbacklineimpair1=empty($user->conf->THEME_ELDY_ENABLE_PERSONALIZED)?(empty($conf->global->THEME_ELDY_LINEIMPAIR1)  ?$colorbacklineimpair1:$conf->global->THEME_ELDY_LINEIMPAIR1):(empty($user->conf->THEME_ELDY_LINEIMPAIR1)?$colorbacklineimpair1:$user->conf->THEME_ELDY_LINEIMPAIR1);
$colorbacklineimpair2=empty($user->conf->THEME_ELDY_ENABLE_PERSONALIZED)?(empty($conf->global->THEME_ELDY_LINEIMPAIR2)  ?$colorbacklineimpair2:$conf->global->THEME_ELDY_LINEIMPAIR2):(empty($user->conf->THEME_ELDY_LINEIMPAIR2)?$colorbacklineimpair2:$user->conf->THEME_ELDY_LINEIMPAIR2);
$colorbacklineimpairhover=empty($user->conf->THEME_ELDY_ENABLE_PERSONALIZED)?(empty($conf->global->THEME_ELDY_LINEIMPAIRHOVER)  ?$colorbacklineimpairhover:$conf->global->THEME_ELDY_LINEIMPAIRHOVER):(empty($user->conf->THEME_ELDY_LINEIMPAIRHOVER)?$colorbacklineimpairhover:$user->conf->THEME_ELDY_LINEIMPAIRHOVER);
$colorbacklinepair1  =empty($user->conf->THEME_ELDY_ENABLE_PERSONALIZED)?(empty($conf->global->THEME_ELDY_LINEPAIR1)    ?$colorbacklinepair1:$conf->global->THEME_ELDY_LINEPAIR1)    :(empty($user->conf->THEME_ELDY_LINEPAIR1)?$colorbacklinepair1:$user->conf->THEME_ELDY_LINEPAIR1);
$colorbacklinepair2  =empty($user->conf->THEME_ELDY_ENABLE_PERSONALIZED)?(empty($conf->global->THEME_ELDY_LINEPAIR2)    ?$colorbacklinepair2:$conf->global->THEME_ELDY_LINEPAIR2)    :(empty($user->conf->THEME_ELDY_LINEPAIR2)?$colorbacklinepair2:$user->conf->THEME_ELDY_LINEPAIR2);
$colorbacklinepairhover  =empty($user->conf->THEME_ELDY_ENABLE_PERSONALIZED)?(empty($conf->global->THEME_ELDY_LINEPAIRHOVER)    ?$colorbacklinepairhover:$conf->global->THEME_ELDY_LINEPAIRHOVER)    :(empty($user->conf->THEME_ELDY_LINEPAIRHOVER)?$colorbacklinepairhover:$user->conf->THEME_ELDY_LINEPAIRHOVER);
$colorbackbody       =empty($user->conf->THEME_ELDY_ENABLE_PERSONALIZED)?(empty($conf->global->THEME_ELDY_BACKBODY)     ?$colorbackbody:$conf->global->THEME_ELDY_BACKBODY)          :(empty($user->conf->THEME_ELDY_BACKBODY)?$colorbackbody:$user->conf->THEME_ELDY_BACKBODY);
$colortext           =empty($user->conf->THEME_ELDY_ENABLE_PERSONALIZED)?(empty($conf->global->THEME_ELDY_TEXT)         ?$colortext:$conf->global->THEME_ELDY_TEXT)                  :(empty($user->conf->THEME_ELDY_TEXT)?$colortext:$user->conf->THEME_ELDY_TEXT);
$fontsize            =empty($user->conf->THEME_ELDY_ENABLE_PERSONALIZED)?(empty($conf->global->THEME_ELDY_FONT_SIZE1)   ?$fontsize:$conf->global->THEME_ELDY_FONT_SIZE1)             :(empty($user->conf->THEME_ELDY_FONT_SIZE1)?$fontsize:$user->conf->THEME_ELDY_FONT_SIZE1);
$fontsizesmaller     =empty($user->conf->THEME_ELDY_ENABLE_PERSONALIZED)?(empty($conf->global->THEME_ELDY_FONT_SIZE2)   ?$fontsize:$conf->global->THEME_ELDY_FONT_SIZE2)             :(empty($user->conf->THEME_ELDY_FONT_SIZE2)?$fontsize:$user->conf->THEME_ELDY_FONT_SIZE2);
// Hover can be disabled with THEME_ELDY_USE_HOVER=0
if ((! empty($user->conf->THEME_ELDY_ENABLE_PERSONALIZED) && (isset($user->conf->THEME_ELDY_USE_HOVER) && $user->conf->THEME_ELDY_USE_HOVER == '0'))
	|| (empty($user->conf->THEME_ELDY_ENABLE_PERSONALIZED) && (isset($conf->global->THEME_ELDY_USE_HOVER) && $conf->global->THEME_ELDY_USE_HOVER == '0')))
{
	$colorbacklineimpairhover='';
	$colorbacklinepairhover='';
}

// Format color value to match expected format (may be 'FFFFFF' or '255,255,255')
$colorbacktabcard1=join(',',colorStringToArray($colorbacktabcard1));
$colorbacktabcard2=join(',',colorStringToArray($colorbacktabcard2));

// Set text color to black or white
$tmppart=explode(',',$colorbackhmenu1);
$tmpval=(! empty($tmppart[1]) ? $tmppart[1] : '')+(! empty($tmppart[2]) ? $tmppart[2] : '')+(! empty($tmppart[3]) ? $tmppart[3] : '');
if ($tmpval <= 360) $colortextbackhmenu='FFF';
else $colortextbackhmenu='222';
$tmppart=explode(',',$colorbackvmenu1);
$tmpval=(! empty($tmppart[1]) ? $tmppart[1] : '')+(! empty($tmppart[2]) ? $tmppart[2] : '')+(! empty($tmppart[3]) ? $tmppart[3] : '');
if ($tmpval <= 360) { $colortextbackvmenu='FFF'; }
else { $colortextbackvmenu='222'; }
$tmppart=explode(',',$colorbacktitle1);
$tmpval=(! empty($tmppart[1]) ? $tmppart[1] : '')+(! empty($tmppart[2]) ? $tmppart[2] : '')+(! empty($tmppart[3]) ? $tmppart[3] : '');
if ($tmpval <= 360) { $colortexttitle='FFF'; $colorshadowtitle='888'; }
else { $colortexttitle='222'; $colorshadowtitle='FFF'; }
$tmppart=explode(',',$colorbacktabcard1);
$tmpval=(! empty($tmppart[1]) ? $tmppart[1] : '')+(! empty($tmppart[2]) ? $tmppart[2] : '')+(! empty($tmppart[3]) ? $tmppart[3] : '');
if ($tmpval <= 340) { $colortextbacktab='FFF'; }
else { $colortextbacktab='111'; }


print '/*'."\n";
print 'colred='.$colred.' colgreen='.$colgreen.' colblue='.$colblue."\n";
print 'isred='.$isred.' isgreen='.$isgreen.' isblue='.$isblue."\n";
print 'colorbacklineimpair1='.$colorbacklineimpair1."\n";
print 'colorbacklineimpair2='.$colorbacklineimpair2."\n";
print 'colorbacklineimpairhover='.$colorbacklineimpairhover."\n";
print 'colorbacklinepair1='.$colorbacklinepair1."\n";
print 'colorbacklinepair2='.$colorbacklinepair2."\n";
print 'colorbacklinepairhover='.$colorbacklinepairhover."\n";
print 'dol_hide_topmenu='.$dol_hide_topmenu."\n";
print 'dol_hide_leftmenu='.$dol_hide_leftmenu."\n";
print 'dol_optimize_smallscreen='.$dol_optimize_smallscreen."\n";
print 'dol_no_mouse_hover='.$dol_no_mouse_hover."\n";
print 'dol_use_jmobile='.$dol_use_jmobile."\n";
print 'dol_screenwidth='.$_SESSION['dol_screenwidth']."\n";
print 'dol_screenheight='.$_SESSION['dol_screenheight']."\n";
print '*/'."\n";

if (! empty($conf->dol_optimize_smallscreen)) $fontsize=11;
?>

/* ============================================================================== */
/* Default styles                                                                 */
/* ============================================================================== */


body {
<?php if (GETPOST("optioncss") == 'print') {  ?>
	background-color: #FFFFFF;
<?php } else { ?>
	background: <?php print $colorbackbody; ?>;
<?php } ?>
	color: #101010;
	font-size: <?php print $fontsize ?>px;
	font-family: <?php print $fontlist ?>;
    margin-top: 0;
    margin-bottom: 0;
    margin-right: 0;
    margin-left: 0;
    <?php print 'direction: '.$langs->trans("DIRECTION").";\n"; ?>
}

a:link, a:visited, a:hover, a:active { font-family: <?php print $fontlist ?>; font-weight: bold; color: #4A4A4A; text-decoration: none;  }

a:hover { text-decoration: underline; color: #000000;}

<?php if (empty($dol_use_jmobile)) { ?>

input:focus, textarea:focus, button:focus, select:focus {
    box-shadow: 0 0 4px #8091BF;
}
textarea.cke_source:focus
{
	box-shadow: none;
}

input, input.flat, textarea, textarea.flat, form.flat select, select, select.flat, .dataTables_length label select {
    font-size: <?php print $fontsize ?>px;
    font-family: <?php print $fontlist ?>;
    background: #FDFDFD;
    color: #111;
    border: 1px solid #C0C0C0;
    margin: 0px 0px 0px 0px;
}

input, textarea, select {
	border-radius:4px;
	border:solid 1px rgba(0,0,0,.3);
	border-top:solid 1px rgba(0,0,0,.3);
	border-bottom:solid 1px rgba(0,0,0,.2);
	/* box-shadow: 1px 1px 1px rgba(0,0,0,.2) inset;*/
	padding:4px;
	margin-left:0px;
	margin-bottom:1px;
	margin-top:1px;
	}
input.removedassigned  {
	padding: 2px !important;
	vertical-align: text-bottom;
	margin-bottom: -3px;
}
<?php } ?>

select.flat, form.flat select {
	font-weight: normal;
}
input:disabled {
	background:#ddd;
}

input.liste_titre {
	box-shadow: none !important;
}
input.removedfile {
	padding: 0px !important;
	border: 0px !important;
	vertical-align: text-bottom;
}
textarea:disabled {
	background:#ddd;
}
input[type=checkbox] { background-color: transparent; border: none; box-shadow: none; }
input[type=radio]    { background-color: transparent; border: none; box-shadow: none; }
input[type=image]    { background-color: transparent; border: none; box-shadow: none; }
input[type=text]     { min-width: 20px; }
input:-webkit-autofill {
	background-color: <?php echo empty($dol_use_jmobile)?'#FBFFEA':'#FFFFFF' ?> !important;
	background-image:none !important;
	-webkit-box-shadow: 0 0 0 50px <?php echo empty($dol_use_jmobile)?'#FBFFEA':'#FFFFFF' ?> inset;
}
::-webkit-input-placeholder { color:#ccc; }
::-moz-placeholder { color:#ccc; } /* firefox 19+ */
:-ms-input-placeholder { color:#ccc; } /* ie */
input:-moz-placeholder { color:#ccc; }

<?php if (! empty($dol_use_jmobile)) { ?>
legend { margin-bottom: 8px; }
<?php } ?>
fieldset { border: 1px solid #AAAAAA !important; box-shadow: 2px 2px 3px #DDD; }


.button, sbmtConnexion {
    font-family: <?php print $fontlist ?>;
	border-color: #c5c5c5;
	border-color: rgba(0, 0, 0, 0.15) rgba(0, 0, 0, 0.15) rgba(0, 0, 0, 0.25);
	display: inline-block;
	padding: 4px 14px;
	margin-bottom: 0;
	margin-top: 0;
	text-align: center;
	cursor: pointer;
	color: #333333;
	text-shadow: 0 1px 1px rgba(255, 255, 255, 0.75);
	background-color: #f5f5f5;
	background-image: -moz-linear-gradient(top, #ffffff, #e6e6e6);
	background-image: -webkit-gradient(linear, 0 0, 0 100%, from(#ffffff), to(#e6e6e6));
	background-image: -webkit-linear-gradient(top, #ffffff, #e6e6e6);
	background-image: -o-linear-gradient(top, #ffffff, #e6e6e6);
	background-image: linear-gradient(to bottom, #ffffff, #e6e6e6);
	background-repeat: repeat-x;
	filter: progid:DXImageTransform.Microsoft.gradient(startColorstr='#ffffffff', endColorstr='#ffe6e6e6', GradientType=0);
	border-color: #e6e6e6 #e6e6e6 #bfbfbf;
	border-color: rgba(0, 0, 0, 0.1) rgba(0, 0, 0, 0.1) rgba(0, 0, 0, 0.25);
	filter: progid:DXImageTransform.Microsoft.gradient(enabled = false);
	border: 1px solid #bbbbbb;
	border-bottom-color: #a2a2a2;
	-webkit-border-radius: 4px;
	-moz-border-radius: 4px;
	border-radius: 4px;
	-webkit-box-shadow: inset 0 1px 0 rgba(255, 255, 255, 0.2), 0 1px 2px rgba(0, 0, 0, 0.05);
	-moz-box-shadow: inset 0 1px 0 rgba(255, 255, 255, 0.2), 0 1px 2px rgba(0, 0, 0, 0.05);
	box-shadow: inset 0 1px 0 rgba(255, 255, 255, 0.2), 0 1px 2px rgba(0, 0, 0, 0.05);
}
.button:focus  {
	-moz-box-shadow: 0px 0px 6px 1px rgba(0, 0, 60, 0.2), 0px 0px 0px rgba(60,60,60,0.1);
	-webkit-box-shadow: 0px 0px 6px 1px rgba(0, 0, 60, 0.2), 0px 0px 0px rgba(60,60,60,0.1);
	box-shadow: 0px 0px 6px 1px rgba(0, 0, 60, 0.2), 0px 0px 0px rgba(60,60,60,0.1);
}
.button:hover   {
	-moz-box-shadow: 0px 0px 6px 1px rgba(0, 0, 0, 0.2), 0px 0px 0px rgba(60,60,60,0.1);
	-webkit-box-shadow: 0px 0px 6px 1px rgba(0, 0, 0, 0.2), 0px 0px 0px rgba(60,60,60,0.1);
	box-shadow: 0px 0px 6px 1px rgba(0, 0, 0, 0.2), 0px 0px 0px rgba(60,60,60,0.1);
}
.button:disabled {
	opacity: 0.4;
    filter: alpha(opacity=40); /* For IE8 and earlier */
    box-shadow: none;
    -webkit-box-shadow: none;
    -moz-box-shadow: none;
    cursor: auto;
}
.buttonRefused {
	pointer-events: none;
   	cursor: default;
	opacity: 0.4;
    filter: alpha(opacity=40); /* For IE8 and earlier */
    box-shadow: none;
    -webkit-box-shadow: none;
    -moz-box-shadow: none;
}
form {
    padding:0px;
    margin:0px;
}
div.float
{
    float:<?php print $left; ?>;
}
div.floatright
{
    float:<?php print $right; ?>;
}
.inline-block
{
	display:inline-block;
}

th .button {
    -moz-box-shadow: none !important;
    -webkit-box-shadow: none !important;
    box-shadow: none !important;
	-moz-border-radius:0px !important;
	-webkit-border-radius:0px !important;
	border-radius:0px !important;
}

.valignmiddle {
	vertical-align: middle;
}
.centpercent {
	width: 100%;
}
textarea.centpercent {
	width: 96%;
}
.center {
    text-align: center;
}
.left {
	text-align: <?php print $left; ?>;
}
.right {
	text-align: <?php print $right; ?>;
}
.nowrap {
	white-space: <?php print ($dol_optimize_smallscreen?'normal':'nowrap'); ?>;
}
.nobold {
	font-weight: normal !important;
}
.nounderline {
    text-decoration: none;
}
.cursorpointer {
	cursor: pointer;
}
.badge {
	display: inline-block;
	min-width: 10px;
	padding: 2px 5px;
	font-size: 10px;
	font-weight: 700;
	line-height: 0.9em;
	color: #fff;
	text-align: center;
	white-space: nowrap;
	vertical-align: baseline;
	background-color: #777;
	border-radius: 10px;
}
.movable {
	cursor: move;
}
.borderrightlight
{
	border-right: 1px solid #DDD;
}
#formuserfile {
	margin-top: 4px;
}
#formuserfile_link {
	margin-left: 1px;
}
.listofinvoicetype {
	height: 28px;
	vertical-align: middle;
}
div.divsearchfield {
	float: <?php print $left; ?>;
	margin-<?php print $right; ?>: 12px;
}

/* Style to move picto into left of button */
/*
.buttonactionview {
	padding-left: 15px;
}
.pictoactionview {
	padding-left: 10px;
	margin-right: -24px;
	z-index: 999999;
}
*/

/* ============================================================================== */
/* Styles to hide objects                                                         */
/* ============================================================================== */

.clearboth  { clear:both; }
.hideobject { display: none; }
.minwidth100 { min-width: 100px; }
.minwidth200 { min-width: 200px; }
.minwidth300 { min-width: 300px; }
.maxwidth100 { max-width: 100px; }
.maxwidth200 { max-width: 200px; }
.maxwidth300 { max-width: 300px; }
<?php if (! empty($dol_optimize_smallscreen)) { ?>
.hideonsmartphone { display: none; }
.noenlargeonsmartphone { width : 50px !important; display: inline !important; }
.maxwidthonsmartphone { max-width: 100px; }
.maxwidth100onsmartphone { max-width: 100px; }
.maxwidth200onsmartphone { max-width: 200px; }
.maxwidth300onsmartphone { max-width: 300px; }
<?php } ?>
.linkobject { cursor: pointer; }
<?php if (GETPOST("optioncss") == 'print') { ?>
.hideonprint { display: none; }
<?php } ?>


/* ============================================================================== */
/* Styles for dragging lines                                                      */
/* ============================================================================== */

.dragClass {
	color: #002255;
}
td.showDragHandle {
	cursor: move;
}
.tdlineupdown {
	white-space: nowrap;
	min-width: 10px;
}


/* ============================================================================== */
/* Styles de positionnement des zones                                             */
/* ============================================================================== */

#id-container {
	margin-top: 12px;
	margin-bottom: 8px;
	display: table;
	table-layout: fixed;
}
#id-right, #id-left {
	display: table-cell;
	float: none;
	vertical-align: top;
}
#id-right {	/* This must stay id-right ant not be replaced with echo $right */
	width: 100%;
}

div.fiche {
	margin-<?php print $left; ?>: <?php print (GETPOST("optioncss") == 'print'?6:((empty($conf->global->MAIN_MENU_USE_JQUERY_LAYOUT))?($dol_hide_leftmenu?'4':'20'):'24')); ?>px;
	margin-<?php print $right; ?>: <?php print (GETPOST("optioncss") == 'print'?8:(empty($conf->dol_optimize_smallscreen)?'12':'4')); ?>px;
	<?php if (! empty($conf->dol_hide_leftmenu) && ! empty($conf->dol_hide_topmenu)) print 'margin-top: 4px;'; ?>
}

div.fichecenter {
	width: 100%;
	clear: both;	/* This is to have div fichecenter that are true rectangles */
}
div.fichethirdleft {
	<?php if ($conf->browser->layout != 'phone')   { print "float: ".$left.";\n"; } ?>
	<?php if ($conf->browser->layout != 'phone')   { print "width: 35%;\n"; } ?>
	<?php if ($conf->browser->layout == 'phone') { print "padding-bottom: 6px;\n"; } ?>
}
div.fichetwothirdright {
	<?php if ($conf->browser->layout != 'phone')   { print "float: ".$right.";\n"; } ?>
	<?php if ($conf->browser->layout != 'phone')   { print "width: 65%;\n"; } ?>
	<?php if ($conf->browser->layout == 'phone') { print "padding-bottom: 6px\n"; } ?>
}
div.fichehalfleft {
	<?php if ($conf->browser->layout != 'phone')   { print "float: ".$left.";\n"; } ?>
	<?php if ($conf->browser->layout != 'phone')   { print "width: 50%;\n"; } ?>
}
div.fichehalfright {
	<?php if ($conf->browser->layout != 'phone')   { print "float: ".$right.";\n"; } ?>
	<?php if ($conf->browser->layout != 'phone')   { print "width: 50%;\n"; } ?>
}
div.ficheaddleft {
	<?php if ($conf->browser->layout != 'phone')   { print "padding-".$left.": 16px;\n"; }
	else print "margin-top: 10px;\n"; ?>
}
.containercenter {
	display : table;
	margin : 0px auto;
}

#pictotitle {
	margin-right: 8px;
	margin-bottom: 4px;
}
.pictosubstatus {
    padding-left: 2px;
    padding-right: 2px;
}
.pictowarning {
    padding-left: 3px;
}
.colorthumb {
	padding-left: 1px !important;
	padding-right: 1px;
	padding-top: 1px;
	padding-bottom: 1px;
}


/* ============================================================================== */
/* Menu top et 1ere ligne tableau                                                 */
/* ============================================================================== */

<?php
$minwidthtmenu=66;
$heightmenu=46;			/* height of top menu, part with image */
$heightmenu2=48;        /* height of top menu, part with login  */
?>

div#id-top {
	height: <?php print ($heightmenu2); ?>px;
	background: rgb(<?php echo $colorbackhmenu1 ?>);

	background-image: linear-gradient(top, rgba(255,255,255,.3) 0%, rgba(0,0,0,.3) 100%);
	background-image: -o-linear-gradient(top, rgba(255,255,255,.3) 0%, rgba(0,0,0,.3) 100%);
	background-image: -moz-linear-gradient(top, rgba(255,255,255,.3) 0%, rgba(0,0,0,.3) 100%);
	background-image: -webkit-linear-gradient(top, rgba(255,255,255,.3) 0%, rgba(0,0,0,.3) 100%);
	background-image: -ms-linear-gradient(top, rgba(255,255,255,.3) 0%, rgba(0,0,0,.3) 100%);
	background-image: -webkit-gradient( linear, left top, left bottom, color-stop(0, rgba(255,255,255,.3)), color-stop(1, rgba(0,0,0,.3)) );
}

div#tmenu_tooltip {
<?php if (GETPOST("optioncss") == 'print') {  ?>
	display:none;
<?php } else { ?>
	height: <?php print ($heightmenu2+1); ?>px;
	padding-<?php echo $right; ?>: 100px;
<?php } ?>
}

div.tmenudiv {
<?php if (GETPOST("optioncss") == 'print') {  ?>
	display:none;
<?php } else { ?>
    position: relative;
    display: block;
    white-space: nowrap;
    border-top: 0px;
    border-<?php print $left; ?>: 0px;
    border-<?php print $right; ?>: 0px;
    padding: 0px 0px 0px 0px;	/* t r b l */
    margin: 0px 0px 0px 0px;	/* t r b l */
	font-size: 13px;
    font-weight: normal;
    height: <?php print ($heightmenu+1); ?>px;
	color: #000000;
    text-decoration: none;
<?php } ?>
}
div.tmenudisabled, a.tmenudisabled {
	opacity: 0.6;
}
a.tmenudisabled:link, a.tmenudisabled:visited, a.tmenudisabled:hover, a.tmenudisabled:active {
    font-weight: normal;
	padding: 0px 5px 0px 5px;
	white-space: nowrap;
	color: #<?php echo $colortextbackhmenu; ?>;
	text-decoration: none;
	cursor: not-allowed;
}

a.tmenu:link, a.tmenu:visited, a.tmenu:hover, a.tmenu:active {
    font-weight: normal;
	padding: 0px 5px 0px 5px;
	white-space: nowrap;
	/*	text-shadow: 1px 1px 1px #000000; */
	color: #<?php echo $colortextbackhmenu; ?>;
    text-decoration: none;
}
a.tmenusel:link, a.tmenusel:visited, a.tmenusel:hover, a.tmenusel:active {
	font-weight: normal;
	padding: 0px 5px 0px 5px;
	margin: 0px 0px 0px 0px;
	white-space: nowrap;
	color: #<?php echo $colortextbackhmenu; ?>;
	text-decoration: none !important;
}


ul.tmenu {	/* t r b l */
    padding: 0px 0px 0px 0px;
    margin: 0px 0px 0px 0px;
	list-style: none;
	/* box-shadow: 0 0 6px rgba(0, 0, 0, .4) !important; */
}
ul.tmenu li {
	background: rgb(<?php echo $colorbackhmenu1 ?>);

	background-image: linear-gradient(top, rgba(255,255,255,.3) 0%, rgba(0,0,0,.3) 100%);
	background-image: -o-linear-gradient(top, rgba(255,255,255,.3) 0%, rgba(0,0,0,.3) 100%);
	background-image: -moz-linear-gradient(top, rgba(255,255,255,.3) 0%, rgba(0,0,0,.3) 100%);
	background-image: -webkit-linear-gradient(top, rgba(255,255,255,.3) 0%, rgba(0,0,0,.3) 100%);
	background-image: -ms-linear-gradient(top, rgba(255,255,255,.3) 0%, rgba(0,0,0,.3) 100%);
	background-image: -webkit-gradient( linear, left top, left bottom, color-stop(0, rgba(255,255,255,.3)), color-stop(1, rgba(0,0,0,.3)) );
}
li.tmenu, li.tmenusel {
	<?php print $minwidthtmenu?'min-width: '.$minwidthtmenu.'px;':''; ?>
	text-align: center;
	vertical-align: bottom;
	<?php if (empty($conf->global->MAIN_MENU_INVERT)) { ?>
	float: <?php print $left; ?>;
    height: <?php print $heightmenu; ?>px;
    <?php } ?>
	position:relative;
	display: block;
	padding: 0px 0px 2px 0px;
	margin: 0px 0px 0px 0px;
	font-weight: normal;
}
li.tmenusel, li.tmenu:hover {
    background-image: -o-linear-gradient(bottom, rgba(250,250,250,0.3) 0%, rgba(0,0,0,0.3) 100%) !important;
    background-image: -moz-linear-gradient(bottom, rgba(250,250,250,0.3) 0%, rgba(0,0,0,0.3) 100%) !important;
    background-image: -webkit-linear-gradient(bottom, rgba(0,0,0,0.3) 0%, rgba(250,250,250,0) 100%) !important;
    background-image: -ms-linear-gradient(bottom, rgba(250,250,250,0.3) 0%, rgba(0,0,0,0.3) 100%) !important;
    background-image: linear-gradient(bottom, rgba(250,250,250,0.3) 0%, rgba(0,0,0,0.3) 100%) !important;
	background: rgb(<?php echo $colorbackhmenu1 ?>);
	/* background: url(<?php echo dol_buildpath($path.'/theme/'.$theme.'/img/nav-overlay3.png',1); ?>) 50% 0 repeat-x !important; Nicer but problem when menu wrap on 2 lines */
}
.tmenuend .tmenuleft { width: 0px; }
div.tmenuleft
{
	float: <?php print $left; ?>;
	margin-top: 0px;
	<?php if (empty($conf->dol_optimize_smallscreen)) { ?>
	width: 5px;
	height: <?php print $heightmenu+4; ?>px;
	background: url(<?php echo dol_buildpath($path.'/theme/'.$theme.'/img/menutab-r.png',1); ?>) 0 -6px no-repeat;
	<?php } ?>
}
div.tmenucenter
{
	padding-top: 2px;
	padding-left: 0px;
	padding-right: 0px;
    height: <?php print $heightmenu; ?>px;
    width: 100%;
}
.mainmenuaspan
{
	padding-right: 4px;
}

div.mainmenu {
	position : relative;
	background-repeat:no-repeat;
	background-position:center top;
	height: <?php echo ($heightmenu-19); ?>px;
	margin-left: 0px;
	min-width: 40px;
}

/* Do not load menu img if hidden to save bandwidth */
<?php if (empty($dol_hide_topmenu)) { ?>

div.mainmenu.home{
	background-image: url(<?php echo dol_buildpath($path.'/theme/'.$theme.'/img/menus/home.png',1) ?>);
	background-position-x: middle;
}

div.mainmenu.accountancy {
	background-image: url(<?php echo dol_buildpath($path.'/theme/'.$theme.'/img/menus/money.png',1) ?>);
}

div.mainmenu.agenda {
	background-image: url(<?php echo dol_buildpath($path.'/theme/'.$theme.'/img/menus/agenda.png',1) ?>);
}

div.mainmenu.bank {
    background-image: url(<?php echo dol_buildpath($path.'/theme/'.$theme.'/img/menus/bank.png',1) ?>);
}

div.mainmenu.cashdesk {
	background-image: url(<?php echo dol_buildpath($path.'/theme/'.$theme.'/img/menus/pointofsale.png',1) ?>);
}

div.mainmenu.companies {
	background-image: url(<?php echo dol_buildpath($path.'/theme/'.$theme.'/img/menus/company.png',1) ?>);
}

div.mainmenu.commercial {
	background-image: url(<?php echo dol_buildpath($path.'/theme/'.$theme.'/img/menus/commercial.png',1) ?>);
}

div.mainmenu.ecm {
	background-image: url(<?php echo dol_buildpath($path.'/theme/'.$theme.'/img/menus/ecm.png',1) ?>);
}

div.mainmenu.externalsite {
	background-image: url(<?php echo dol_buildpath($path.'/theme/'.$theme.'/img/menus/externalsite.png',1) ?>);
}

div.mainmenu.ftp {
    background-image: url(<?php echo dol_buildpath($path.'/theme/'.$theme.'/img/menus/tools.png',1) ?>);
}

div.mainmenu.hrm {
	background-image: url(<?php echo dol_buildpath($path.'/theme/'.$theme.'/img/menus/holiday.png',1) ?>);
}

div.mainmenu.members {
	background-image: url(<?php echo dol_buildpath($path.'/theme/'.$theme.'/img/menus/members.png',1) ?>);
}

div.mainmenu.products {
	background-image: url(<?php echo dol_buildpath($path.'/theme/'.$theme.'/img/menus/products.png',1) ?>);
	margin-left: 10px;
}

div.mainmenu.project {
	background-image: url(<?php echo dol_buildpath($path.'/theme/'.$theme.'/img/menus/project.png',1) ?>);
}

div.mainmenu.tools {
	background-image: url(<?php echo dol_buildpath($path.'/theme/'.$theme.'/img/menus/tools.png',1) ?>);
}

<?php
// Add here more div for other menu entries. moduletomainmenu=array('module name'=>'name of class for div')

$moduletomainmenu=array('user'=>'','syslog'=>'','societe'=>'companies','projet'=>'project','propale'=>'commercial','commande'=>'commercial',
	'produit'=>'products','service'=>'products','stock'=>'products',
	'don'=>'accountancy','tax'=>'accountancy','banque'=>'accountancy','facture'=>'accountancy','compta'=>'accountancy','accounting'=>'accountancy','adherent'=>'members','import'=>'tools','export'=>'tools','mailing'=>'tools',
	'contrat'=>'commercial','ficheinter'=>'commercial','deplacement'=>'commercial',
	'fournisseur'=>'companies',
	'barcode'=>'','fckeditor'=>'','categorie'=>'',
);
$mainmenuused='home';
foreach($conf->modules as $val)
{
	$mainmenuused.=','.(isset($moduletomainmenu[$val])?$moduletomainmenu[$val]:$val);
}
//var_dump($mainmenuused);
$mainmenuusedarray=array_unique(explode(',',$mainmenuused));

$generic=1;
$divalreadydefined=array('home','companies','products','commercial','accountancy','project','tools','members','agenda','holiday','bookmark','cashdesk','ecm','geoipmaxmind','gravatar','clicktodial','paypal','webservices');
foreach($mainmenuusedarray as $val)
{
	if (empty($val) || in_array($val,$divalreadydefined)) continue;
	//print "XXX".$val;

	// Search img file in module dir
	$found=0; $url='';
	foreach($conf->file->dol_document_root as $dirroot)
	{
		if (file_exists($dirroot."/".$val."/img/".$val.".png"))
		{
			$url=dol_buildpath('/'.$val.'/img/'.$val.'.png', 1);
			$found=1;
			break;
		}
	}
	// Img file not found
	if (! $found)
	{
		$url=dol_buildpath($path.'/theme/'.$theme.'/img/menus/generic'.$generic.".png",1);
		$found=1;
		if ($generic < 4) $generic++;
		print "/* A mainmenu entry but img file ".$val.".png not found (check /".$val."/img/".$val.".png), so we use a generic one */\n";
	}
	if ($found)
	{
		print "div.mainmenu.".$val." {\n";
		print "	background-image: url(".$url.");\n";
		print "}\n";
	}
}
// End of part to add more div class css
?>

<?php
}	// End test if $dol_hide_topmenu
?>

.tmenuimage {
    padding:0 0 0 0 !important;
    margin:0 0px 0 0 !important;
}



/* Login */

.bodylogin
{
	background: #f0f0f0;
}
.login_vertical_align {
	padding: 10px;
}
form#login {
	margin-top: <?php echo $dol_optimize_smallscreen?'30':'60' ?>px;
	margin-bottom: 30px;
	font-size: 13px;
	vertical-align: middle;
}
.login_table_title {
	max-width: 530px;
	color: #888888;
	text-shadow: 1px 1px 1px #FFF;
}
.login_table label {
	text-shadow: 1px 1px 1px #FFF;
}
.login_table {
	margin-left: 10px;
	margin-right: 10px;
	padding-left:6px;
	padding-right:6px;
	padding-top:16px;
	padding-bottom:12px;
	max-width: 560px;

	background-color: #FFFFFF;

	-moz-box-shadow: 0 4px 23px 5px rgba(0, 0, 0, 0.2), 0 2px 6px rgba(60,60,60,0.15);
	-webkit-box-shadow: 0 4px 23px 5px rgba(0, 0, 0, 0.2), 0 2px 6px rgba(60,60,60,0.15);
	box-shadow: 0 4px 23px 5px rgba(0, 0, 0, 0.2), 0 2px 6px rgba(60,60,60,0.15);
	/*-moz-box-shadow: 3px 2px 20px #CCC;
    -webkit-box-shadow: 3px 2px 20px #CCC;
    box-shadow: 3px 2px 20px #CCC;*/

	border-radius: 8px;
	border:solid 1px rgba(80,80,80,.4);

	border-top:solid 1px f8f8f8;
	/*
	background-color: #f8f8f8;
	background-image: -o-linear-gradient(top, rgba(250,250,250,.6) 0%, rgba(192,192,192,.3) 100%);
	background-image: -moz-linear-gradient(top, rgba(250,250,250,.6) 0%, rgba(192,192,192,.3) 100%);
	background-image: -webkit-linear-gradient(top, rgba(250,250,250,.6) 0%, rgba(192,192,192,.3) 100%);
	background-image: -ms-linear-gradient(top, rgba(250,250,250,.6) 0%, rgba(192,192,192,.3) 100%);
	background-image: linear-gradient(top, rgba(250,250,250,.6) 0%, rgba(192,192,192,.3) 100%);
	*/
}
div#login_left, div#login_right {
	display: inline-block;
	min-width: 245px;
	padding-top: 10px;
	padding-left: 16px;
	padding-right: 16px;
	text-align: center;
	vertical-align: middle;
}
table.login_table tr td table.none tr td {
	padding: 2px;
}
table.login_table_securitycode {
	border-spacing: 0px;
}
table.login_table_securitycode tr td {
	padding-left: 0px;
	padding-right: 4px;
}
#securitycode {
	min-width: 60px;
}
#img_securitycode {
	border: 1px solid #DDDDDD;
}
#img_logo {
	max-width: 200px;
	max-height: 100px;
}

div.login_block {
	position: absolute;
	<?php print $right; ?>: 5px;
	top: 3px;
	font-weight: bold;
	max-width: 110px;
	<?php if (GETPOST("optioncss") == 'print') { ?>
	display: none;
	<?php } ?>
}
div.login_block a {
	color: #fff;
}
div.login_block table {
	display: inline;
}
div.login {
	white-space:nowrap;
	font-weight: bold;
	float: right;
}
div.login a {
	color: #<?php echo $colortextbackvmenu; ?>;
}
div.login a:hover {
	color: #<?php echo $colortextbackvmenu; ?>;
	text-decoration:underline;
}
div.login_block_user, div.login_block_other { clear: both; }
div.login_block_other { padding-top: 3px; text-align: right; }
.login_block_elem {
	float: right;
	vertical-align: top;
	padding: 0px 0px 0px 4px !important;
	height: 16px;
}
.alogin, .alogin:hover {
	color: #888 !important;
	font-weight: normal !important;
	font-size: <?php echo $fontsizesmaller; ?>px !important;
}
.alogin:hover {
	text-decoration:underline !important;
}
img.login, img.printer, img.entity {
	/* padding: 0px 0px 0px 4px; */
	/* margin: 0px 0px 0px 8px; */
	text-decoration: none;
	color: white;
	font-weight: bold;
}
img.loginphoto {
	border-radius: 2px;
}
.span-icon-user {
	background: url(<?php echo dol_buildpath($path.'/theme/'.$theme.'/img/object_user.png',1); ?>) no-repeat scroll 7px 7px;
}
.span-icon-password {
	background-image: url(<?php echo dol_buildpath($path.'/theme/'.$theme.'/img/lock.png',1); ?>);
	background-repeat: no-repeat;
}
/*
.span-icon-user input, .span-icon-password input {
	margin-right: 30px;
}
*/

/* ============================================================================== */
/* Menu gauche                                                                    */
/* ============================================================================== */

div.vmenu, td.vmenu {
    margin-<?php print $right; ?>: 2px;
    position: relative;
    float: left;
    padding: 0px;
    padding-bottom: 0px;
    padding-top: 1px;
    width: 174px;
}

.vmenu {
	margin-left: 4px;
	<?php if (GETPOST("optioncss") == 'print') { ?>
    display: none;
	<?php } ?>
}

.menu_contenu { padding-top: 3px; padding-top: 2px; }
#menu_contenu_logo { padding-right: 4px; }

a.vmenu:link, a.vmenu:visited, a.vmenu:hover, a.vmenu:active { font-size:<?php print $fontsize ?>px; font-family: <?php print $fontlist ?>; text-align: <?php print $left; ?>; font-weight: bold; }
font.vmenudisabled  { font-size:<?php print $fontsize ?>px; font-family: <?php print $fontlist ?>; text-align: <?php print $left; ?>; font-weight: bold; color: #aaa; }
a.vmenu:link, a.vmenu:visited { color: #<?php echo $colortextbackvmenu; ?>; }

a.vsmenu:link, a.vsmenu:visited, a.vsmenu:hover, a.vsmenu:active, span.vsmenu { font-size:<?php print $fontsize ?>px; font-family: <?php print $fontlist ?>; text-align: <?php print $left; ?>; font-weight: normal; color: #202020; margin: 1px 1px 1px 8px; }
font.vsmenudisabled { font-size:<?php print $fontsize ?>px; font-family: <?php print $fontlist ?>; text-align: <?php print $left; ?>; font-weight: normal; color: #aaa; }
a.vsmenu:link, a.vsmenu:visited { color: #<?php echo $colortextbackvmenu; ?>; }
font.vsmenudisabledmargin { margin: 1px 1px 1px 8px; }

a.help:link, a.help:visited, a.help:hover, a.help:active { font-size:<?php print $fontsizesmaller ?>px; font-family: <?php print $fontlist ?>; text-align: <?php print $left; ?>; font-weight: normal; color: #666666; text-decoration: none; }


div.blockvmenupair, div.blockvmenuimpair, div.blockvmenubookmarks
{
	font-family: <?php print $fontlist ?>;
	color: #000000;
	text-align: <?php print $left; ?>;
	text-decoration: none;
    padding-left: 5px;
    padding-right: 1px;
    padding-top: 3px;
    padding-bottom: 3px;
    margin: 1px 0px 8px 2px;

	background: rgb(<?php echo $colorbackvmenu1; ?>);

    border-left: 1px solid #AAA;
    border-right: 1px solid #BBB;
    border-bottom: 1px solid #BBB;
    border-top: 1px solid #BBB;
    border-radius: 4px;
	-moz-border-radius: 4px;
    -moz-box-shadow: 3px 3px 4px #DDD;
    -webkit-box-shadow: 3px 3px 4px #DDD;
    box-shadow: 3px 3px 4px #DDD;
}

div.blockvmenusearch
{
	font-family: <?php print $fontlist ?>;
	color: #000000;
	text-align: <?php print $left; ?>;
	text-decoration: none;
    padding-left: 5px;
    padding-right: 1px;
    padding-top: 3px;
    padding-bottom: 3px;
    margin: 1px 0px 8px 2px;
	background: rgb(<?php echo $colorbackvmenu2; ?>);

    border-left: 1px solid #AAA;
    border-right: 1px solid #CCC;
    border-bottom: 1px solid #CCC;
    border-top: 1px solid #CCC;
    border-radius: 4px;
	-moz-border-radius: 4px;
    -moz-box-shadow: 3px 3px 4px #DDD;
    -webkit-box-shadow: 3px 3px 4px #DDD;
    box-shadow: 3px 3px 4px #DDD;
}

div.blockvmenuhelp
{
<?php if (empty($conf->dol_optimize_smallscreen)) { ?>
	font-family: <?php print $fontlist ?>;
	color: #000000;
	text-align: center;
	text-decoration: none;
    padding-left: 0px;
    padding-right: 3px;
    padding-top: 3px;
    padding-bottom: 3px;
    margin: 4px 0px 0px 0px;
<?php } else { ?>
    display: none;
<?php } ?>
}


td.barre {
	border-right: 1px solid #000000;
	border-bottom: 1px solid #000000;
	background: #b3c5cc;
	font-family: <?php print $fontlist ?>;
	color: #000000;
	text-align: <?php print $left; ?>;
	text-decoration: none;
}

td.barre_select {
	background: #b3c5cc;
	color: #000000;
}

td.photo {
	background: #F4F4F4;
	color: #000000;
    border: 1px solid #b3c5cc;
}

/* ============================================================================== */
/* Panes for Main                                                   */
/* ============================================================================== */

/*
 *  PANES and CONTENT-DIVs
 */

#mainContent, #leftContent .ui-layout-pane {
    padding:    0px;
    overflow:	auto;
}

#mainContent, #leftContent .ui-layout-center {
	padding:    0px;
	position:   relative; /* contain floated or positioned elements */
    overflow:   auto;  /* add scrolling to content-div */
}


/* ============================================================================== */
/* Toolbar for ECM or Filemanager                                                 */
/* ============================================================================== */

.largebutton {
    background-image: -o-linear-gradient(bottom, rgba(200,200,200,0.1) 0%, rgba(255,255,255,0.3) 120%) !important;
    background-image: -moz-linear-gradient(bottom, rgba(200,200,200,0.1) 0%, rgba(255,255,255,0.3) 120%) !important;
    background-image: -webkit-linear-gradient(bottom, rgba(200,200,200,0.1) 0%, rgba(255,255,255,0.3) 120%) !important;
    background-image: -ms-linear-gradient(bottom, rgba(200,200,200,0.1) 0%, rgba(255,255,255,0.3) 120%) !important;
    background-image: linear-gradient(bottom, rgba(200,200,200,0.1) 0%, rgba(255,255,255,0.3) 120%) !important;

    background: #FFF;
    background-repeat: repeat-x !important;
	border: 1px solid #CCC !important;

    -moz-border-radius: 4px 4px 4px 4px !important;
	-webkit-border-radius: 4px 4px 4px 4px !important;
	border-radius: 4px 4px 4px 4px !important;
    -moz-box-shadow: 2px 2px 4px #DDD;
    -webkit-box-shadow: 2px 2px 4px #DDD;
    box-shadow: 2px 2px 4px #DDD;

    padding: 0 4px 0 4px !important;
    min-height: 32px;
}


a.toolbarbutton {
    margin-top: 0px;
    margin-left: 4px;
    margin-right: 4px;
    height: 30px;
}
img.toolbarbutton {
	margin-top: 1px;
    height: 30px;
}

/* ============================================================================== */
/* Panes for ECM or Filemanager                                                   */
/* ============================================================================== */

#containerlayout .layout-with-no-border {
    border: 0 !important;
    border-width: 0 !important;
}

#containerlayout .layout-padding {
    padding: 2px !important;
}

/*
 *  PANES and CONTENT-DIVs
 */
#containerlayout .ui-layout-pane { /* all 'panes' */
    background: #FFF;
    border:     1px solid #BBB;
    /* DO NOT add scrolling (or padding) to 'panes' that have a content-div,
       otherwise you may get double-scrollbars - on the pane AND on the content-div
    */
    padding:    0px;
    overflow:   auto;
}
/* (scrolling) content-div inside pane allows for fixed header(s) and/or footer(s) */
#containerlayout .ui-layout-content {
	padding:    10px;
	position:   relative; /* contain floated or positioned elements */
	overflow:   auto; /* add scrolling to content-div */
}


/*
 *  RESIZER-BARS
 */
.ui-layout-resizer  { /* all 'resizer-bars' */
	width: <?php echo (empty($conf->dol_optimize_smallscreen)?'8':'24'); ?>px !important;
}
.ui-layout-resizer-hover    {   /* affects both open and closed states */
}
/* NOTE: It looks best when 'hover' and 'dragging' are set to the same color,
    otherwise color shifts while dragging when bar can't keep up with mouse */
/*.ui-layout-resizer-open-hover ,*/ /* hover-color to 'resize' */
.ui-layout-resizer-dragging {   /* resizer beging 'dragging' */
    background: #DDD;
    width: <?php echo (empty($conf->dol_optimize_smallscreen)?'8':'24'); ?>px;
}
.ui-layout-resizer-dragging {   /* CLONED resizer being dragged */
    border-left:  1px solid #BBB;
    border-right: 1px solid #BBB;
}
/* NOTE: Add a 'dragging-limit' color to provide visual feedback when resizer hits min/max size limits */
.ui-layout-resizer-dragging-limit { /* CLONED resizer at min or max size-limit */
    background: #E1A4A4; /* red */
}
.ui-layout-resizer-closed {
    background-color: #DDDDDD;
}
.ui-layout-resizer-closed:hover {
    background-color: #EEDDDD;
}
.ui-layout-resizer-sliding {    /* resizer when pane is 'slid open' */
    opacity: .10; /* show only a slight shadow */
    filter:  alpha(opacity=10);
}
.ui-layout-resizer-sliding-hover {  /* sliding resizer - hover */
    opacity: 1.00; /* on-hover, show the resizer-bar normally */
    filter:  alpha(opacity=100);
}
/* sliding resizer - add 'outside-border' to resizer on-hover */
/* this sample illustrates how to target specific panes and states */
/*.ui-layout-resizer-north-sliding-hover  { border-bottom-width:  1px; }
.ui-layout-resizer-south-sliding-hover  { border-top-width:     1px; }
.ui-layout-resizer-west-sliding-hover   { border-right-width:   1px; }
.ui-layout-resizer-east-sliding-hover   { border-left-width:    1px; }
*/

/*
 *  TOGGLER-BUTTONS
 */
.ui-layout-toggler {
    <?php if (empty($conf->dol_optimize_smallscreen)) { ?>
    border-top: 1px solid #AAA; /* match pane-border */
    border-right: 1px solid #AAA; /* match pane-border */
    border-bottom: 1px solid #AAA; /* match pane-border */
    background-color: #DDD;
    top: 5px !important;
	<?php } else { ?>
	diplay: none;
	<?php } ?>
}
.ui-layout-toggler-open {
	height: 54px !important;
	width: <?php echo (empty($conf->dol_optimize_smallscreen)?'7':'22'); ?>px !important;
    -moz-border-radius:0px 10px 10px 0px;
	-webkit-border-radius:0px 10px 10px 0px;
	border-radius:0px 10px 10px 0px;
}
.ui-layout-toggler-closed {
	height: <?php echo (empty($conf->dol_optimize_smallscreen)?'54':'2'); ?>px !important;
	width: <?php echo (empty($conf->dol_optimize_smallscreen)?'7':'22'); ?>px !important;
    -moz-border-radius:0px 10px 10px 0px;
	-webkit-border-radius:0px 10px 10px 0px;
	border-radius:0px 10px 10px 0px;
}
.ui-layout-toggler .content {	/* style the text we put INSIDE the togglers */
    color:          #666;
    font-size:      12px;
    font-weight:    bold;
    width:          100%;
    padding-bottom: 0.35ex; /* to 'vertically center' text inside text-span */
}

/* hide the toggler-button when the pane is 'slid open' */
.ui-layout-resizer-sliding  ui-layout-toggler {
    display: none;
}

.ui-layout-north {
	height: <?php print (empty($conf->dol_optimize_smallscreen)?'54':'21'); ?>px !important;
}


/* ECM */

#containerlayout .ecm-layout-pane { /* all 'panes' */
    background: #FFF;
    border:     1px solid #BBB;
    /* DO NOT add scrolling (or padding) to 'panes' that have a content-div,
       otherwise you may get double-scrollbars - on the pane AND on the content-div
    */
    padding:    0px;
    overflow:   auto;
}
/* (scrolling) content-div inside pane allows for fixed header(s) and/or footer(s) */
#containerlayout .ecm-layout-content {
	padding:    10px;
	position:   relative; /* contain floated or positioned elements */
	overflow:   auto; /* add scrolling to content-div */
}

.ecm-layout-toggler {
    border-top: 1px solid #AAA; /* match pane-border */
    border-right: 1px solid #AAA; /* match pane-border */
    border-bottom: 1px solid #AAA; /* match pane-border */
    background-color: #CCC;
    }
.ecm-layout-toggler-open {
	height: 48px !important;
	width: 6px !important;
    -moz-border-radius:0px 10px 10px 0px;
	-webkit-border-radius:0px 10px 10px 0px;
	border-radius:0px 10px 10px 0px;
}
.ecm-layout-toggler-closed {
	height: 48px !important;
	width: 6px !important;
}

.ecm-layout-toggler .content {	/* style the text we put INSIDE the togglers */
    color:          #666;
    font-size:      12px;
    font-weight:    bold;
    width:          100%;
    padding-bottom: 0.35ex; /* to 'vertically center' text inside text-span */
}
#ecm-layout-west-resizer {
	width: 6px !important;
}

.ecm-layout-resizer  { /* all 'resizer-bars' */
    border:         1px solid #BBB;
    border-width:   0;
    }
.ecm-layout-resizer-closed {
}

.ecm-in-layout-center {
    border-left: 1px !important;
    border-right: 0px !important;
    border-top: 0px !important;
}

.ecm-in-layout-south {
    border-left: 0px !important;
    border-right: 0px !important;
    border-bottom: 0px !important;
    padding: 4px 0 4px 4px !important;
}



/* ============================================================================== */
/* Onglets                                                                        */
/* ============================================================================== */
div.tabs {
    text-align: <?php print $left; ?>;
    margin-left: 6px !important;
    margin-right: 6px !important;
	clear:both;
	height:100%;
}
div.tabsElem {
	margin-top: 1px;
	<?php if (! empty($conf->dol_use_jmobile)) { ?>;
	margin-bottom: -1px;
	<?php } ?>
}		/* To avoid overlap of tabs when not browser */

div.tabBar {
    color: #<?php echo $colortextbacktab; ?>;
    padding-top: <?php echo ($dol_optimize_smallscreen?'4':'14'); ?>px;
    padding-left: <?php echo ($dol_optimize_smallscreen?'4':'14'); ?>px;
    padding-right: <?php echo ($dol_optimize_smallscreen?'4':'14'); ?>px;
    padding-bottom: <?php echo ($dol_optimize_smallscreen?'4':'12'); ?>px;
    margin: 0px 0px 14px 0px;
    -moz-border-radius:4px;
    -webkit-border-radius: 4px;
	border-radius: 4px;
    border-right: 1px solid #AAA;
    border-bottom: 1px solid #AAA;
    border-left: 1px solid #AAA;
    border-top: 1px solid #BBB;
	width: auto;

	background: rgb(<?php echo $colorbacktabcard1; ?>);

	<?php if (empty($dol_optimize_smallscreen)) { ?>
    -moz-box-shadow: 3px 3px 4px #DDD;
    -webkit-box-shadow: 3px 3px 4px #DDD;
    box-shadow: 3px 3px 4px #DDD;
	<?php } ?>
}

div.tabsAction {
    margin: 20px 0em 10px 0em;
    padding: 0em 0em;
    text-align: right;
}


a.tabTitle {
/*    background: #657090;
    color: white;*/
    color:rgba(0,0,0,.5);
    margin-right:10px;
    text-shadow:1px 1px 1px #ffffff;
	font-family: <?php print $fontlist ?>;
	font-weight: normal;
    padding: 4px 6px 2px 6px;
    margin: 0px 6px;
    text-decoration: none;
    white-space: nowrap;
}

a.tab:link, a.tab:visited, a.tab:hover, a.tab#active {
	font-family: <?php print $fontlist ?>;
	padding: 7px 12px 7px;
    margin: 0em 0.2em;
    text-decoration: none;
    white-space: nowrap;

    /*-moz-border-radius:6px 6px 0px 0px;
	-webkit-border-radius:6px 6px 0px 0px;
	border-radius:6px 6px 0px 0px;

	background: rgb(<?php echo $colorbackvmenu2; ?>);

	border-right: 1px solid #BBB;
	border-left: 1px solid #BBB;
	border-top: 1px solid #CCC;
	*/

	border-right: 1px solid transparent;
	border-left: 1px solid transparent;
	border-top: 1px solid transparent;
	-moz-border-radius:4px 4px 0 0;
    -webkit-border-radius: 4px 4px 0 0;
	border-radius: 4px 4px 0 0;

	background-image: none !important;
}

.tabactive, a.tab#active {
	color: #<?php echo $colortextbacktab; ?> !important;
	background: rgb(<?php echo $colorbacktabcard1; ?>) !important;
	-moz-box-shadow: 0 -1px 4px rgba(0,0,0,.1);
	-webkit-box-shadow: 0 -1px 4px rgba(0,0,0,.1);
	box-shadow: 0 -1px 4px rgba(0,0,0,.1);
	margin-bottom: 0 0.2em 0 0.2em !important;
	border-right: 1px solid #AAA !important;
	border-left: 1px solid #AAA !important;
	border-top: 1px solid #BBB !important;
	-moz-border-radius:4px 4px 0 0;
    -webkit-border-radius: 4px 4px 0 0;
	border-radius: 4px 4px 0 0;
}
a.tab:hover
{
	/*
	background: rgba(<?php echo $colorbacktabcard1; ?>, 0.5)  url(<?php echo dol_buildpath($path.'/theme/'.$theme.'/img/nav-overlay3.png',1); ?>) 50% 0 repeat-x;
	color: #<?php echo $colortextbacktab; ?>;
	*/
	text-decoration: underline;
}
a.tabimage {
    color: #434956;
	font-family: <?php print $fontlist ?>;
    text-decoration: none;
    white-space: nowrap;
}

td.tab {
    background: #dee7ec;
}

span.tabspan {
    background: #dee7ec;
    color: #434956;
	font-family: <?php print $fontlist ?>;
    padding: 0px 6px;
    margin: 0em 0.2em;
    text-decoration: none;
    white-space: nowrap;
    -moz-border-radius:4px 4px 0px 0px;
	-webkit-border-radius:4px 4px 0px 0px;
	border-radius:4px 4px 0px 0px;

    border-<?php print $right; ?>: 1px solid #555555;
    border-<?php print $left; ?>: 1px solid #D8D8D8;
    border-top: 1px solid #D8D8D8;
}

/* ============================================================================== */
/* Boutons actions                                                                */
/* ============================================================================== */

div.divButAction { margin-bottom: 1.4em; }

.butAction, .butAction:link, .butAction:visited, .butAction:hover, .butAction:active, .butActionDelete, .butActionDelete:link, .butActionDelete:visited, .butActionDelete:hover, .butActionDelete:active {
	text-decoration: none;
	margin: 0em <?php echo ($dol_optimize_smallscreen?'0.7':'0.9'); ?>em;
	font-family: <?php print $fontlist ?>;
/*  for bootstrap look
  color: #fff;
  background-color: #337ab7;
  border-color: #2e6da4;
  display: inline-block;
  padding: 6px 12px;
  margin-bottom: 0;
  font-weight: normal;
  line-height: 1.42857143;
  text-align: center;
  white-space: nowrap;
  vertical-align: middle;
  -ms-touch-action: manipulation;
  touch-action: manipulation;
  cursor: pointer;
  -webkit-user-select: none;
  -moz-user-select: none;
  -ms-user-select: none;
  user-select: none;
  background-image: none;
  border: 1px solid transparent;
  border-radius: 4px;
  */

  font-weight: normal;
  border-color: #c5c5c5;
  border-color: rgba(0, 0, 0, 0.15) rgba(0, 0, 0, 0.15) rgba(0, 0, 0, 0.25);
  display: inline-block;
  padding: 4px 14px;
  text-align: center;
  cursor: pointer;
  color: #333333;
  text-shadow: 0 1px 1px rgba(255, 255, 255, 0.75);
  background-color: #f5f5f5;
  background-image: -moz-linear-gradient(top, #ffffff, #e6e6e6);
  background-image: -webkit-gradient(linear, 0 0, 0 100%, from(#ffffff), to(#e6e6e6));
  background-image: -webkit-linear-gradient(top, #ffffff, #e6e6e6);
  background-image: -o-linear-gradient(top, #ffffff, #e6e6e6);
  background-image: linear-gradient(to bottom, #ffffff, #e6e6e6);
  background-repeat: repeat-x;
  filter: progid:DXImageTransform.Microsoft.gradient(startColorstr='#ffffffff', endColorstr='#ffe6e6e6', GradientType=0);
  border-color: #e6e6e6 #e6e6e6 #bfbfbf;
  border-color: rgba(0, 0, 0, 0.1) rgba(0, 0, 0, 0.1) rgba(0, 0, 0, 0.25);
  filter: progid:DXImageTransform.Microsoft.gradient(enabled = false);
  border: 1px solid #bbbbbb;
  border-bottom-color: #a2a2a2;
  -webkit-border-radius: 4px;
  -moz-border-radius: 4px;
  border-radius: 4px;
  -webkit-box-shadow: inset 0 1px 0 rgba(255, 255, 255, 0.2), 0 1px 2px rgba(0, 0, 0, 0.05);
  -moz-box-shadow: inset 0 1px 0 rgba(255, 255, 255, 0.2), 0 1px 2px rgba(0, 0, 0, 0.05);
  box-shadow: inset 0 1px 0 rgba(255, 255, 255, 0.2), 0 1px 2px rgba(0, 0, 0, 0.05);
}

.butAction:hover   {
/*  for bootstrap look
  color: #fff;
  background-color: #286090;
  border-color: #204d74;
*/
  -moz-box-shadow: 0px 0px 6px 1px rgba(0, 0, 0, 0.2), 0px 0px 0px rgba(60,60,60,0.1);
  -webkit-box-shadow: 0px 0px 6px 1px rgba(0, 0, 0, 0.2), 0px 0px 0px rgba(60,60,60,0.1);
  box-shadow: 0px 0px 6px 1px rgba(0, 0, 0, 0.2), 0px 0px 0px rgba(60,60,60,0.1);
}

.butActionDelete, .butActionDelete:link, .butActionDelete:visited, .butActionDelete:hover, .butActionDelete:active {
/* for bootstrap look
  color: #fff;
  background-color: #d9534f;
  border-color: #d43f3a;
*/
   color: #800;
}

.butActionDelete:hover {
/*  for bootstrap look
  color: #fff;
  background-color: #c9302c;
  border-color: #ac2925;
*/
  -moz-box-shadow: 0px 0px 6px 1px rgba(0, 0, 0, 0.2), 0px 0px 0px rgba(60,60,60,0.1);
  -webkit-box-shadow: 0px 0px 6px 1px rgba(0, 0, 0, 0.2), 0px 0px 0px rgba(60,60,60,0.1);
  box-shadow: 0px 0px 6px 1px rgba(0, 0, 0, 0.2), 0px 0px 0px rgba(60,60,60,0.1);
}

.butActionRefused {
    text-decoration: none !important;
	white-space: nowrap !important;
	cursor: not-allowed !important;
	margin: 0em <?php echo ($dol_optimize_smallscreen?'0.7':'0.9'); ?>em;
    font-family: <?php print $fontlist ?> !important;
/* for bootstrap look
  color: #333;
  background-color: #e6e6e6;
  border-color: #adadad;
  display: inline-block;
  padding: 6px 12px;
  margin-bottom: 0;
  font-weight: normal !important;
  line-height: 1.42857143;
  text-align: center;
  white-space: nowrap;
  vertical-align: middle;
  -ms-touch-action: manipulation;
  touch-action: manipulation;
  -webkit-user-select: none;
  -moz-user-select: none;
  -ms-user-select: none;
  user-select: none;
  background-image: none;
  border: 1px solid transparent;
  border-radius: 4px;
*/

  font-weight: normal !important;
  border-color: #c5c5c5;
  border-color: rgba(0, 0, 0, 0.15) rgba(0, 0, 0, 0.15) rgba(0, 0, 0, 0.25);
  display: inline-block;
  padding: 4px 14px;
  text-align: center;
  cursor: pointer;
  color: #999 !important;
  text-shadow: 0 1px 1px rgba(255, 255, 255, 0.75);
  background-color: #f5f5f5;
  background-image: -moz-linear-gradient(top, #ffffff, #e6e6e6);
  background-image: -webkit-gradient(linear, 0 0, 0 100%, from(#ffffff), to(#e6e6e6));
  background-image: -webkit-linear-gradient(top, #ffffff, #e6e6e6);
  background-image: -o-linear-gradient(top, #ffffff, #e6e6e6);
  background-image: linear-gradient(to bottom, #ffffff, #e6e6e6);
  background-repeat: repeat-x;
  filter: progid:DXImageTransform.Microsoft.gradient(startColorstr='#ffffffff', endColorstr='#ffe6e6e6', GradientType=0);
  border-color: #e6e6e6 #e6e6e6 #bfbfbf;
  border-color: rgba(0, 0, 0, 0.1) rgba(0, 0, 0, 0.1) rgba(0, 0, 0, 0.25);
  filter: progid:DXImageTransform.Microsoft.gradient(enabled = false);
  border: 1px solid #bbbbbb;
  border-bottom-color: #a2a2a2;
  -webkit-border-radius: 4px;
  -moz-border-radius: 4px;
  border-radius: 4px;
  -webkit-box-shadow: inset 0 1px 0 rgba(255, 255, 255, 0.2), 0 1px 2px rgba(0, 0, 0, 0.05);
  -moz-box-shadow: inset 0 1px 0 rgba(255, 255, 255, 0.2), 0 1px 2px rgba(0, 0, 0, 0.05);
  box-shadow: inset 0 1px 0 rgba(255, 255, 255, 0.2), 0 1px 2px rgba(0, 0, 0, 0.05);
}

<?php if (! empty($conf->global->MAIN_BUTTON_HIDE_UNAUTHORIZED)) { ?>
.butActionRefused {
	display: none;
}
<?php } ?>

span.butAction, span.butActionDelete {
	cursor: pointer;
}

/* Prepare for bootstrap look
.butAction, .butActionDelete, .butActionRefused {
	border-color: #c5c5c5;
	border-color: rgba(0, 0, 0, 0.15) rgba(0, 0, 0, 0.15) rgba(0, 0, 0, 0.25);
	display: inline-block;
	padding: 4px 14px;
	margin-bottom: 0;
	line-height: 20px;
	text-align: center;
	vertical-align: middle;
	cursor: pointer;
	color: #333333;
	text-shadow: 0 1px 1px rgba(255, 255, 255, 0.75);
	background-color: #f5f5f5;
	background-image: -moz-linear-gradient(top, #ffffff, #e6e6e6);
	background-image: -webkit-gradient(linear, 0 0, 0 100%, from(#ffffff), to(#e6e6e6));
	background-image: -webkit-linear-gradient(top, #ffffff, #e6e6e6);
	background-image: -o-linear-gradient(top, #ffffff, #e6e6e6);
	background-image: linear-gradient(to bottom, #ffffff, #e6e6e6);
	background-repeat: repeat-x;
	filter: progid:DXImageTransform.Microsoft.gradient(startColorstr='#ffffffff', endColorstr='#ffe6e6e6', GradientType=0);
	border-color: #e6e6e6 #e6e6e6 #bfbfbf;
	border-color: rgba(0, 0, 0, 0.1) rgba(0, 0, 0, 0.1) rgba(0, 0, 0, 0.25);
	filter: progid:DXImageTransform.Microsoft.gradient(enabled = false);
	border: 1px solid #bbbbbb;
	border-bottom-color: #a2a2a2;
	-webkit-border-radius: 4px;
	-moz-border-radius: 4px;
	border-radius: 4px;
	-webkit-box-shadow: inset 0 1px 0 rgba(255, 255, 255, 0.2), 0 1px 2px rgba(0, 0, 0, 0.05);
	-moz-box-shadow: inset 0 1px 0 rgba(255, 255, 255, 0.2), 0 1px 2px rgba(0, 0, 0, 0.05);
	box-shadow: inset 0 1px 0 rgba(255, 255, 255, 0.2), 0 1px 2px rgba(0, 0, 0, 0.05);
}

.butAction {
	color: #ffffff;
	text-shadow: 0 -1px 0 rgba(0, 0, 0, 0.25);
	background-color: #006dcc;
	background-image: -moz-linear-gradient(top, #0088cc, #0044cc);
	background-image: -webkit-gradient(linear, 0 0, 0 100%, from(#0088cc), to(#0044cc));
	background-image: -webkit-linear-gradient(top, #0088cc, #0044cc);
	background-image: -o-linear-gradient(top, #0088cc, #0044cc);
	background-image: linear-gradient(to bottom, #0088cc, #0044cc);
	background-repeat: repeat-x;
	filter: progid:DXImageTransform.Microsoft.gradient(startColorstr='#ff0088cc', endColorstr='#ff0044cc', GradientType=0);
	border-color: #0044cc #0044cc #002a80;
	border-color: rgba(0, 0, 0, 0.1) rgba(0, 0, 0, 0.1) rgba(0, 0, 0, 0.25);
	filter: progid:DXImageTransform.Microsoft.gradient(enabled = false);
}

.butActionDelete {
	color: #ffffff;
	text-shadow: 0 -1px 0 rgba(0, 0, 0, 0.25);
	background-color: #cc6d00;
	background-image: -moz-linear-gradient(top, #cc8800, #cc4400);
	background-image: -webkit-gradient(linear, 0 0, 0 100%, from(#cc8800), to(#cc4400));
	background-image: -webkit-linear-gradient(top, #cc8800, #cc4400);
	background-image: -o-linear-gradient(top, #cc8800, #cc4400);
	background-image: linear-gradient(to bottom, #cc8800, #cc4400);
	background-repeat: repeat-x;
	filter: progid:DXImageTransform.Microsoft.gradient(startColorstr='#ffcc8800', endColorstr='#ffcc4400', GradientType=0);
	border-color: #cc4400 #cc4400 #802a00;
	border-color: rgba(0, 0, 0, 0.1) rgba(0, 0, 0, 0.1) rgba(0, 0, 0, 0.25);
	filter: progid:DXImageTransform.Microsoft.gradient(enabled = false);
}
a.butAction:link, a.butAction:visited, a.butAction:hover, a.butAction:active {
	color: #FFFFFF;
}
End bootstrap */



/* ============================================================================== */
/* Tables                                                                         */
/* ============================================================================== */

.allwidth {
	width: 100%;
}

#undertopmenu {
	background-repeat: repeat-x;
	margin-top: <?php echo ($dol_hide_topmenu?'6':'0'); ?>px;
}


.paddingrightonly {
	border-collapse: collapse;
	border: 0px;
	margin-left: 0px;
	padding-<?php print $left; ?>: 0px !important;
	padding-<?php print $right; ?>: 4px !important;
}
.nocellnopadd {
	list-style-type:none;
	margin: 0px !important;
	padding: 0px !important;
}
tr.nocellnopadd td.nobordernopadding, tr.nocellnopadd td.nocellnopadd
{
	border: 0px;
}

.notopnoleft {
	border-collapse: collapse;
	border: 0px;
	padding-top: 0px;
	padding-<?php print $left; ?>: 0px;
	padding-<?php print $right; ?>: 16px;
	padding-bottom: 4px;
	margin-right: 0px 0px;
}
.notopnoleftnoright {
	border-collapse: collapse;
	border: 0px;
	padding-top: 0px;
	padding-left: 0px;
	padding-right: 0px;
	padding-bottom: 4px;
	margin: 0px 0px 0px 0px;
}


table.border, table.dataTable, .table-border, .table-border-col, .table-key-border-col, .table-val-border-col, div.border {
	border: 1px solid #E0E0E0;
	border-collapse: collapse;
	padding: 1px 2px 1px 3px;			/* t r b l */
}

.border tbody tr, .border tbody tr td {
	height: 20px;
}
div.tabBar table.border tr, div.tabBar table.border tr td, div.tabBar div.border .table-border-row, div.tabBar div.border .table-key-border-col, div.tabBar div.border .table-val-border-col {
	height: 20px;
}
div.tabBar div.border .table-border-row, div.tabBar div.border .table-key-border-col, div.tabBar .table-val-border-col {
	vertical-align: middle;
}
div .tdtop {
    vertical-align: top;
	padding-top: 5px;
	padding-bottom: 0px;
}

table.border td, div.border div div.tagtd {
	padding: 2px 2px 2px 2px;
	border: 1px solid #E0E0E0;
	border-collapse: collapse;
}

td.border, div.tagtable div div.border {
	border-top: 1px solid #000000;
	border-right: 1px solid #000000;
	border-bottom: 1px solid #000000;
	border-left: 1px solid #000000;
}

.table-key-border-col {
	width: 25%;
	vertical-align:top;
}
.table-val-border-col {
	width:auto;
}

/* Main boxes */

table.noborder, table.formdoc, div.noborder {
	width: 100%;

	border-collapse: separate !important;
	border-spacing: 0px;

	border-top-width: 1px;
	border-top-color: #CCC;
	border-top-style: solid;

	border-right-width: 1px;
	border-right-color: #CCC;
	border-right-style: solid;

	border-left-width: 1px;
	border-left-color: #CCC;
	border-left-style: solid;

	margin: 0px 0px 2px 0px;

	-moz-box-shadow: 2px 2px 4px #CCC;
	-webkit-box-shadow: 2px 2px 4px #CCC;
	box-shadow: 2px 2px 4px #CCC;

	-moz-border-radius: 0.2em;
	-webkit-border-radius: 0.2em;
	border-radius: 0.2em;
}

table.noborder tr, div.noborder form {
	border-top-color: #FEFEFE;

	border-right-width: 1px;
	border-right-color: #BBBBBB;
	border-right-style: solid;

	border-left-width: 1px;
	border-left-color: #BBBBBB;
	border-left-style: solid;
	min-height: 20px;
}

table.noborder th, table.noborder td, div.noborder form, div.noborder form div {
	padding: 5px 2px 5px 3px;			/* t r b l */
}

table.nobordernopadding {
	border-collapse: collapse !important;
	border: 0px;
}
table.nobordernopadding tr {
	border: 0px !important;
	padding: 0px 0px !important;
}
table.nobordernopadding tr td {
	border: 0px;
	padding: 0 3px 0 0;
}
table.border tr td table.nobordernopadding tr td {
	padding-top: 0px;
	padding-bottom: 0px;
}
td.borderright {
    border: none;	/* to erase value for table.nobordernopadding td */
	border-right-width: 1px !important;
	border-right-color: #BBB !important;
	border-right-style: solid !important;
}


/* For lists */

table.liste {
	width: 100%;

	border-collapse: collapse;
	border-top-color: #FEFEFE;

	border-top-width: 1px;
	border-top-color: #CCC;
	border-top-style: solid;

	border-right-width: 1px;
	border-right-color: #CCC;
	border-right-style: solid;

/*
	border-bottom-width: 1px;
	border-bottom-color: #BBBBBB;
	border-bottom-style: solid;
*/
	border-left-width: 1px;
	border-left-color: #CCC;
	border-left-style: solid;

	margin-bottom: 2px;
	margin-top: 0px;

    -moz-box-shadow: 0px 3px 4px #CCC;
    -webkit-box-shadow: 0px 3px 4px #CC;
    box-shadow: 0px 3px 4px #CCC;
}
table.liste td {
	padding-right: 2px;
}

.tagtable, .table-border { display: table; }
.tagtr, .table-border-row  { display: table-row; }
.tagtd, .table-border-col, .table-key-border-col, .table-val-border-col { display: table-cell; }


/* Pagination */
div.refidpadding  {
	padding-top: <?php print empty($conf->dol_use_jmobile)?'8':'12'; ?>px;
}
div.refid  {
	padding-top: <?php print empty($conf->dol_use_jmobile)?'5':'12'; ?>px;
	font-weight: bold;
  	color: #766;
  	font-size: 120%;
}

div.pagination {
	float: right;
}
div.pagination a {
	font-weight: normal;
}
div.pagination ul
{
  list-style: none;
  display: inline-block;
  padding-left: 0px;
  padding-right: 0px;
  margin: 0;
}
div.pagination li {
  display: inline-block;
  padding-left: 0px;
  padding-right: 0px;
<?php if (empty($conf->dol_use_jmobile)) { ?>
  padding-top: 6px;
  padding-bottom: 5px;
<?php } ?>
}
.pagination {
  display: inline-block;
  padding-left: 0;
  border-radius: 4px;
}
div.pagination li.pagination a,
div.pagination li.pagination span {
<?php if (empty($conf->dol_use_jmobile)) { ?>
  padding: 6px 12px;
<?php } ?>
  margin-left: -1px;
  line-height: 1.42857143;
  color: #000;
  text-decoration: none;
}
div.pagination li.pagination span.inactive {
  cursor: default;
}
div.pagination li.litext a {
border: none;
  padding-right: 10px;
  padding-left: 4px;
  font-weight: bold;
}
<?php if (! empty($conf->dol_use_jmobile)) { ?>
div.pagination li.litext {
  padding-top: 13px;
  vertical-align: top;
}
<?php } ?>
<?php if (empty($conf->dol_use_jmobile)) { ?>
div.pagination li.noborder a:hover {
  border: none;
  background-color: transparent;
}
div.pagination li a,
div.pagination li span {
  background-color: #fff;
  border: 1px solid #ddd;
}
div.pagination li:first-child a,
div.pagination li:first-child span {
  margin-left: 0;
  border-top-left-radius: 4px;
  border-bottom-left-radius: 4px;
}
div.pagination li:last-child a,
div.pagination li:last-child span {
  border-top-right-radius: 4px;
  border-bottom-right-radius: 4px;
}
div.pagination li a:hover,
div.pagination li span:hover,
div.pagination li a:focus,
div.pagination li span:focus {
  color: #000;
  background-color: #eee;
  border-color: #ddd;
}
div.pagination li .active a,
div.pagination li .active span,
div.pagination li .active a:hover,
div.pagination li .active span:hover,
div.pagination li .active a:focus,
div.pagination li .active span:focus {
  z-index: 2;
  color: #fff;
  cursor: default;
  background-color: <?php $colorbackhmenu1 ?>;
  border-color: #337ab7;
}
div.pagination .disabled span,
div.pagination .disabled span:hover,
div.pagination .disabled span:focus,
div.pagination .disabled a,
div.pagination .disabled a:hover,
div.pagination .disabled a:focus {
  color: #777;
  cursor: not-allowed;
  background-color: #fff;
  border-color: #ddd;
}
<?php } ?>
div.pagination li.pagination .active {
  text-decoration: underline;
}
div.pagination li.paginationafterarrows {
	margin-left: 10px;
}

/* Prepare to remove class pair - impair
.noborder > tbody > tr:nth-child(even) td {
	background: linear-gradient(bottom, rgb(<?php echo $colorbacklineimpair1; ?>) 85%, rgb(<?php echo $colorbacklineimpair2; ?>) 100%);
	background: -o-linear-gradient(bottom, rgb(<?php echo $colorbacklineimpair1; ?>) 85%, rgb(<?php echo $colorbacklineimpair2; ?>) 100%);
	background: -moz-linear-gradient(bottom, rgb(<?php echo $colorbacklineimpair1; ?>) 85%, rgb(<?php echo $colorbacklineimpair2; ?>) 100%);
	background: -webkit-linear-gradient(bottom, rgb(<?php echo $colorbacklineimpair1; ?>) 85%, rgb(<?php echo $colorbacklineimpair2; ?>) 100%);
	background: -ms-linear-gradient(bottom, rgb(<?php echo $colorbacklineimpair1; ?>) 85%, rgb(<?php echo $colorbacklineimpair2; ?>) 100%);
	font-family: <?php print $fontlist ?>;
	border: 0px;
	margin-bottom: 1px;
	color: #202020;
	min-height: 18px;
}

.noborder > tbody > tr:nth-child(odd) td {
	background: linear-gradient(bottom, rgb(<?php echo $colorbacklinepair1; ?>) 85%, rgb(<?php echo $colorbacklinepair2; ?>) 100%);
	background: -o-linear-gradient(bottom, rgb(<?php echo $colorbacklinepair1; ?>) 85%, rgb(<?php echo $colorbacklinepair2; ?>) 100%);
	background: -moz-linear-gradient(bottom, rgb(<?php echo $colorbacklinepair1; ?>) 85%, rgb(<?php echo $colorbacklinepair2; ?>) 100%);
	background: -webkit-linear-gradient(bottom, rgb(<?php echo $colorbacklinepair1; ?>) 85%, rgb(<?php echo $colorbacklinepair2; ?>) 100%);
	background: -ms-linear-gradient(bottom, rgb(<?php echo $colorbacklinepair1; ?>) 85%, rgb(<?php echo $colorbacklinepair2; ?>) 100%);
	font-family: <?php print $fontlist ?>;
	border: 0px;
	margin-bottom: 1px;
	color: #202020;
}
*/

/* Set the color for hover lines */
.odd:hover, .impair:hover, .even:hover, .pair:hover, .even:hover, .pair:hover, table.dataTable tr.even:hover, table.dataTable tr.odd:hover
{
<?php if ($colorbacklinepairhover) { if ($colorbacklinepairhover > 0) { ?>
	background: rgb(<?php echo $colorbacklinepairhover; ?>) !important;
<?php } else { ?>
	background: rgba(0, 0, 0, 0.05) !important;
<?php } } ?>
}

.odd, .impair, .nohover .odd:hover, .nohover .impair:hover, tr.odd td.nohover, tr.impair td.nohover {
	font-family: <?php print $fontlist ?>;
	margin-bottom: 1px;
	color: #202020;
	min-height: 18px; /* seems to not be used */

	background: #<?php echo colorArrayToHex(colorStringToArray($colorbacklineimpair1)); ?>;
}
#GanttChartDIV {
	background: #<?php echo colorArrayToHex(colorStringToArray($colorbacklineimpair1)); ?>;
}

.even, .pair, .nohover .even:hover, .nohover .pair:hover, tr.even td.nohover, tr.pair td.nohover {
	font-family: <?php print $fontlist ?>;
	margin-bottom: 1px;
	color: #202020;

	background-color: #<?php echo colorArrayToHex(colorStringToArray($colorbacklinepair1)); ?>;
}

table.dataTable tr.odd {
	background-color: #<?php echo colorArrayToHex(colorStringToArray($colorbacklinepair1)); ?> !important;
}

/* For no hover style */
table.nohover tr.impair, table.nohover tr.pair, table.nohover tr.impair td, table.nohover tr.pair td {
	background-color: #<?php echo colorArrayToHex(colorStringToArray($colorbacklineimpair1)); ?> !important;
}

table.dataTable td {
    padding: 5px 2px 5px 3px !important;
}
tr.even td, tr.pair td, tr.odd td, tr.impair td, form.odd div.tagtd, form.impair div.tagtd, form.pair div.tagtd, div.impair div.tagtd, div.pair div.tagtd, div.liste_titre div.tagtd {
    padding: 5px 2px 5px 3px;
    border-bottom: 1px solid #ddd;
}
tr.even td .nobordernopadding tr td, tr.pair td .nobordernopadding tr td, tr.impair td .nobordernopadding tr td, tr.odd td .nobordernopadding tr td {
    border-bottom: 0px !important;
}
td.nobottom, td.nobottom {
    border-bottom: 0px !important;
}
div.liste_titre .tagtd {
	vertical-align: middle;
}
div.liste_titre {
	min-height: 26px !important;	/* We cant use height because it's a div and it should be higher if content is more. but min-height doe not work either for div */

	padding-left: 3px;
	padding-top: 2px;
	padding-bottom: 2px;

	border-right-width: 1px;
	border-right-color: #CCC;
	border-right-style: solid;

	border-left-width: 1px;
	border-left-color: #CCC;
	border-left-style: solid;

	border-top-width: 1px;
	border-top-color: #CCC;
	border-top-style: solid;
}
tr.liste_titre, tr.liste_titre_sel, form.liste_titre, form.liste_titre_sel, table.dataTable.tr
{
	height: 26px !important;
}
div.liste_titre, tr.liste_titre, tr.liste_titre_sel, form.liste_titre, form.liste_titre_sel, table.dataTable thead tr
{
    /* TO MATCH BOOTSTRAP */
	/*background: #ddd;
	color: #000 !important;*/

	/* TO MATCH ELDY */
	background: rgb(<?php echo $colorbacktitle1; ?>);
	background-image: -o-linear-gradient(bottom, rgba(0,0,0,0.3) 0%, rgba(250,250,250,0.3) 100%);
	background-image: -moz-linear-gradient(bottom, rgba(0,0,0,0.3) 0%, rgba(250,250,250,0.3) 100%);
	background-image: -webkit-linear-gradient(bottom, rgba(0,0,0,0.3) 0%, rgba(250,250,250,0.3) 100%);
	background-image: -ms-linear-gradient(bottom, rgba(0,0,0,0.3) 0%, rgba(250,250,250,0.3) 100%);
	background-image: linear-gradient(bottom, rgba(0,0,0,0.3) 0%, rgba(250,250,250,0.3) 100%);

	font-weight: bold;

    color: #<?php echo $colortexttitle; ?>;
    font-family: <?php print $fontlist ?>;
    border-bottom: 1px solid #FDFFFF;
    text-align: <?php echo $left; ?>;
}
tr.liste_titre th, th.liste_titre, form.liste_titre div, div.liste_titre
{
	border-bottom: 1px solid #FDFFFF;
}
tr.liste_titre th, th.liste_titre, tr.liste_titre td, td.liste_titre, form.liste_titre div, div.liste_titre
{
    font-family: <?php print $fontlist ?>;
    font-weight: bold;
    /* text-shadow: 1px 0px 1px #<?php echo $colorshadowtitle; ?>; */
    vertical-align: middle;
}
tr.liste_titre th a, th.liste_titre a, tr.liste_titre td a, td.liste_titre a, form.liste_titre div a, div.liste_titre a {
	text-shadow: none !important;
}
.liste_titre td a {
	text-shadow: none !important;
	color: #<?php echo $colortexttitle; ?>;
}
tr.liste_titre_sel th, th.liste_titre_sel, tr.liste_titre_sel td, td.liste_titre_sel, form.liste_titre_sel div
{
    font-family: <?php print $fontlist ?>;
    font-weight: normal;
    border-bottom: 1px solid #FDFFFF;
    text-decoration: underline;
	/* text-shadow: 1px 0px 1px #<?php echo $colorshadowtitle; ?>; */
}
input.liste_titre {
    background: transparent;
    border: 0px;
}

.noborder tr.liste_total, .noborder tr.liste_total td, tr.liste_total, form.liste_total {
	background: #F0F0F0;
}
.noborder tr.liste_total td, tr.liste_total td, form.liste_total div {
    border-top: 1px solid #DDDDDD;
    color: #332266;
    font-weight: normal;
    white-space: nowrap;
    padding: 4px;
}


.tableforservicepart1 .impair, .tableforservicepart1 .pair, .tableforservicepart2 .impair, .tableforservicepart2 .pair {
	//background: none;
	background: #FFF;
}
.tableforservicepart1 tbody tr td, .tableforservicepart2 tbody tr td {
	border-bottom: none;
}

.margintable td {
	border: 0px !important;
}

/* Disable shadows */
.noshadow {
	-moz-box-shadow: 0px 0px 0px #DDD !important;
	-webkit-box-shadow: 0px 0px 0px #DDD !important;
	box-shadow: 0px 0px 0px #DDD !important;
}

div.tabBar .noborder {
	-moz-box-shadow: 0px 0px 0px #DDD !important;
	-webkit-box-shadow: 0px 0px 0px #DDD !important;
	box-shadow: 0px 0px 0px #DDD !important;
}


/*
 *  Boxes
 */

.boxstats {
    <?php print "float: ".$left.";\n"; ?>
    margin: 3px;
    padding: 3px;
	/*-moz-box-shadow: 3px 3px 4px #DDD;
    -webkit-box-shadow: 3px 3px 4px #DDD;
    box-shadow: 3px 3px 4px #DDD;
    margin-bottom: 8px !important;*/
    border: 1px solid #AAA;
    text-align: center;
    border-radius: 4px;
}
.boxstats:hover {
	background-color: #<?php echo colorArrayToHex(colorStringToArray($colorbacklinepair1)); ?>;
}

.boxtable {
    -moz-box-shadow: 3px 3px 4px #DDD;
    -webkit-box-shadow: 3px 3px 4px #DDD;
    box-shadow: 3px 3px 4px #DDD;
    margin-bottom: 8px !important;
}


.box {
    padding-right: 0px;
    padding-left: 0px;
    padding-bottom: 4px;
}

tr.box_titre {
    height: 26px;

    /* TO MATCH BOOTSTRAP */
	/*background: #ddd;
	color: #000 !important;*/

	/* TO MATCH ELDY */
	background: rgb(<?php echo $colorbacktitle1; ?>);
	background-image: -o-linear-gradient(bottom, rgba(0,0,0,0.3) 0%, rgba(250,250,250,0.3) 100%);
	background-image: -moz-linear-gradient(bottom, rgba(0,0,0,0.3) 0%, rgba(250,250,250,0.3) 100%);
	background-image: -webkit-linear-gradient(bottom, rgba(0,0,0,0.3) 0%, rgba(250,250,250,0.3) 100%);
	background-image: -ms-linear-gradient(bottom, rgba(0,0,0,0.3) 0%, rgba(250,250,250,0.3) 100%);
	background-image: linear-gradient(bottom, rgba(0,0,0,0.3) 0%, rgba(250,250,250,0.3) 100%);

	color: #<?php echo $colortexttitle; ?>;
	// text-shadow: 1px 0px 1px #<?php echo $colorshadowtitle; ?>;
    font-family: <?php print $fontlist ?>, sans-serif;
    font-weight: bold;
    border-bottom: 1px solid #FDFFFF;
    white-space: nowrap;
}

tr.box_titre td.boxclose {
	width: 30px;
}

tr.box_impair {
    background: -o-linear-gradient(bottom, rgb(<?php echo $colorbacklineimpair1; ?>) 85%, rgb(<?php echo $colorbacklineimpair2; ?>) 100%);
    background: -moz-linear-gradient(bottom, rgb(<?php echo $colorbacklineimpair1; ?>) 85%, rgb(<?php echo $colorbacklineimpair2; ?>) 100%);
    background: -webkit-linear-gradient(bottom, rgb(<?php echo $colorbacklineimpair1; ?>) 85%, rgb(<?php echo $colorbacklineimpair2; ?>) 100%);
    background: -ms-linear-gradient(bottom, rgb(<?php echo $colorbacklineimpair1; ?>) 85%, rgb(<?php echo $colorbacklineimpair2; ?>) 100%);
    background: linear-gradient(bottom, rgb(<?php echo $colorbacklineimpair1; ?>) 85%, rgb(<?php echo $colorbacklineimpair2; ?>) 100%);

    font-family: <?php print $fontlist ?>;
}


tr.box_pair {
    font-family: <?php print $fontlist ?>;

	background-color: #f9f9f9;
}

tr.box_pair td, tr.box_impair td {
	padding: 4px;
    border-bottom: 1px solid #ddd;
}

.formboxfilter {
	vertical-align: middle;
	margin-bottom: 6px;
}
.formboxfilter input[type=image]
{
	top: 5px;
	position: relative;
}






/*
 *   Ok, Warning, Error
 */
.ok      { color: #114466; }
.warning { color: #887711; }
.error   { color: #550000 !important; font-weight: bold; }

div.ok {
  color: #114466;
}

div.warning {
  color: #302020;
  padding: 0.3em 0.3em 0.3em 0.3em;
  margin: 0.5em 0em 0.5em 0em;
  border: 1px solid #e0d0b0;
  -moz-border-radius: 4px;
  -webkit-border-radius: 4px;
  border-radius: 4px;
  background: #EFDF9A;
  text-shadow: 0 1px 0 rgba(255, 255, 255, 0.5);
}

div.error {
  color: #550000; font-weight: bold;
  padding: 0.3em 0.3em 0.3em 0.3em;
  margin: 0.5em 0em 0.5em 0em;
  border: 1px solid #DC9CAB;
  -moz-border-radius: 4px;
  -webkit-border-radius: 4px;
  border-radius: 4px;
  background: #EFCFCF;
}

/* Info admin */
div.info {
  color: #302010;
  padding: 0.4em 0.4em 0.4em 0.4em;
  margin: 0.5em 0em 0.5em 0em;
  border: 1px solid #DFBF9A;
  -moz-border-radius: 4px;
  -webkit-border-radius: 4px;
  border-radius: 4px;
  background: #EFCFAA;
  text-shadow: 0 1px 0 rgba(255, 255, 255, 0.5);
}


/*
 *   Liens Payes/Non payes
 */

a.normal:link { font-weight: normal }
a.normal:visited { font-weight: normal }
a.normal:active { font-weight: normal }
a.normal:hover { font-weight: normal }

a.impayee:link { font-weight: bold; color: #550000; }
a.impayee:visited { font-weight: bold; color: #550000; }
a.impayee:active { font-weight: bold; color: #550000; }
a.impayee:hover { font-weight: bold; color: #550000; }



/*
 *  Other
 */

.product_line_stock_ok { color: #002200; }
.product_line_stock_too_low { color: #664400; }

.fieldrequired { font-weight: bold; color: #000055; }

.dolgraphtitle { margin-top: 6px; margin-bottom: 4px; }
.dolgraphtitlecssboxes { margin: 0px; }
.legendColorBox, .legendLabel { border: none !important; }
div.dolgraph div.legend, div.dolgraph div.legend div { background-color: rgba(255,255,255,0) !important; }
div.dolgraph div.legend table tbody tr { height: auto; }

.photo {
	border: 0px;
}
.photowithmargin {
	margin-bottom: 2px;
	margin-top: 2px;
}
.photowithmargin {
	-webkit-box-shadow: 0px 0px 3px #777;
	-moz-box-shadow: 0px 0px 3px #777;
	box-shadow: 0px 0px 3px #777;
}
.photointoolitp {
	margin-top: 6px;
	float: left;
	/*text-align: center; */
}
.photodelete {
	margin-top: 6px !important;
}

.logo_setup
{
	content:url(<?php echo dol_buildpath($path.'/theme/'.$theme.'/img/logo_setup.svg',1) ?>);
}

div.titre {
	font-family: <?php print $fontlist ?>;
	font-weight: bold;
	color: rgb(<?php print $colortext; ?>);
	text-decoration: none;
	text-shadow: 1px 1px 2px #FFFFFF;
}

#dolpaymenttable { width: 600px; font-size: 13px; }
#tablepublicpayment { border: 1px solid #CCCCCC !important; width: 100%; }
#tablepublicpayment .CTableRow1  { background-color: #F0F0F0 !important; }
#tablepublicpayment tr.liste_total { border-bottom: 1px solid #CCCCCC !important; }
#tablepublicpayment tr.liste_total td { border-top: none; }

#divsubscribe { width: 700px; }
#tablesubscribe { width: 100%; }


/*
 * Effect Postit
 */
.effectpostit
{
  position: relative;
}
.effectpostit:before, .effectpostit:after
{
  z-index: -1;
  position: absolute;
  content: "";
  bottom: 15px;
  left: 10px;
  width: 50%;
  top: 80%;
  max-width:300px;
  background: #777;
  -webkit-box-shadow: 0 15px 10px #777;
  -moz-box-shadow: 0 15px 10px #777;
  box-shadow: 0 15px 10px #777;
  -webkit-transform: rotate(-3deg);
  -moz-transform: rotate(-3deg);
  -o-transform: rotate(-3deg);
  -ms-transform: rotate(-3deg);
  transform: rotate(-3deg);
}
.effectpostit:after
{
  -webkit-transform: rotate(3deg);
  -moz-transform: rotate(3deg);
  -o-transform: rotate(3deg);
  -ms-transform: rotate(3deg);
  transform: rotate(3deg);
  right: 10px;
  left: auto;
}



/* ============================================================================== */
/* Formulaire confirmation (When Ajax JQuery is used)                             */
/* ============================================================================== */

.ui-dialog-titlebar {
}
.ui-dialog-content {
    font-size: <?php print $fontsize; ?>px !important;
}

/* ============================================================================== */
/* Formulaire confirmation (When HTML is used)                                    */
/* ============================================================================== */

table.valid {
    border-top: solid 1px #E6E6E6;
    border-<?php print $left; ?>: solid 1px #E6E6E6;
    border-<?php print $right; ?>: solid 1px #444444;
    border-bottom: solid 1px #555555;
	padding-top: 0px;
	padding-left: 0px;
	padding-right: 0px;
	padding-bottom: 0px;
	margin: 0px 0px;
    background: #D5BAA8;
}

.validtitre {
    background: #D5BAA8;
	font-weight: bold;
}


/* ============================================================================== */
/* Tooltips                                                                       */
/* ============================================================================== */

#tooltip {
	position: absolute;
	width: <?php print dol_size(450,'width'); ?>px;
	border-top: solid 1px #BBBBBB;
	border-<?php print $left; ?>: solid 1px #BBBBBB;
	border-<?php print $right; ?>: solid 1px #444444;
	border-bottom: solid 1px #444444;
	padding: 2px;
	z-index: 3000;
	background-color: #FFF;
	opacity: 1;
	-moz-border-radius: 4px;
	-webkit-border-radius: 4px;
	border-radius: 4px;
}
#tiptip_content {
	background-color: rgb(255,255,255);
	background-color: rgba(255,255,255,0.95);
	line-height: 1.4em;
	min-width: 200px;
}

/* ============================================================================== */
/* Calendar                                                                       */
/* ============================================================================== */

img.datecallink { padding-left: 2px !important; padding-right: 2px !important; }

.ui-datepicker-trigger {
	vertical-align: middle;
	cursor: pointer;
}

.bodyline {
	-moz-border-radius: 8px;
	-webkit-border-radius: 8px;
	border-radius: 8px;
	border: 1px #E4ECEC outset;
	padding: 0px;
	margin-bottom: 5px;
}
table.dp {
    width: 180px;
    background-color: #FFFFFF;
    border-top: solid 2px #DDDDDD;
    border-<?php print $left; ?>: solid 2px #DDDDDD;
    border-<?php print $right; ?>: solid 1px #222222;
    border-bottom: solid 1px #222222;
    padding: 0px;
	border-spacing: 0px;
	border-collapse: collapse;
}
.dp td, .tpHour td, .tpMinute td{padding:2px; font-size:10px;}
/* Barre titre */
.dpHead,.tpHead,.tpHour td:Hover .tpHead{
	font-weight:bold;
	background-color:#b3c5cc;
	color:white;
	font-size:11px;
	cursor:auto;
}
/* Barre navigation */
.dpButtons,.tpButtons {
	text-align:center;
	background-color:#617389;
	color:#FFFFFF;
	font-weight:bold;
	cursor:pointer;
}
.dpButtons:Active,.tpButtons:Active{border: 1px outset black;}
.dpDayNames td,.dpExplanation {background-color:#D9DBE1; font-weight:bold; text-align:center; font-size:11px;}
.dpExplanation{ font-weight:normal; font-size:11px;}
.dpWeek td{text-align:center}

.dpToday,.dpReg,.dpSelected{
	cursor:pointer;
}
.dpToday{font-weight:bold; color:black; background-color:#DDDDDD;}
.dpReg:Hover,.dpToday:Hover{background-color:black;color:white}

/* Jour courant */
.dpSelected{background-color:#0B63A2;color:white;font-weight:bold; }

.tpHour{border-top:1px solid #DDDDDD; border-right:1px solid #DDDDDD;}
.tpHour td {border-left:1px solid #DDDDDD; border-bottom:1px solid #DDDDDD; cursor:pointer;}
.tpHour td:Hover {background-color:black;color:white;}

.tpMinute {margin-top:5px;}
.tpMinute td:Hover {background-color:black; color:white; }
.tpMinute td {background-color:#D9DBE1; text-align:center; cursor:pointer;}

/* Bouton X fermer */
.dpInvisibleButtons
{
    border-style:none;
    background-color:transparent;
    padding:0px;
    font-size:9px;
    border-width:0px;
    color:#0B63A2;
    vertical-align:middle;
    cursor: pointer;
}


/* ============================================================================== */
/*  Afficher/cacher                                                               */
/* ============================================================================== */

div.visible {
    display: block;
}

div.hidden {
    display: none;
}

tr.visible {
    display: block;
}

td.hidden {
    display: none;
}


/* ============================================================================== */
/*  Module agenda                                                                 */
/* ============================================================================== */

table.cal_month    { border-spacing: 0px; }
.cal_current_month { border-top: 0; border-left: solid 1px #E0E0E0; border-right: 0; border-bottom: solid 1px #E0E0E0; }
.cal_current_month_peruserleft { border-top: 0; border-left: solid 3px #6C7C7B; border-right: 0; border-bottom: solid 1px #E0E0E0; }
.cal_current_month_oneday { border-right: solid 1px #E0E0E0; }
.cal_other_month   { border-top: 0; border-left: solid 1px #C0C0C0; border-right: 0; border-bottom: solid 1px #C0C0C0; }
.cal_other_month_peruserleft { border-top: 0; border-left: solid 3px #6C7C7B !important; border-right: 0; }
.cal_current_month_right { border-right: solid 1px #E0E0E0; }
.cal_other_month_right   { border-right: solid 1px #C0C0C0; }
.cal_other_month   { opacity: 0.6; background: #EAEAEA; padding-<?php print $left; ?>: 2px; padding-<?php print $right; ?>: 1px; padding-top: 0px; padding-bottom: 0px; }
.cal_past_month    { opacity: 0.6; background: #EEEEEE; padding-<?php print $left; ?>: 2px; padding-<?php print $right; ?>: 1px; padding-top: 0px; padding-bottom: 0px; }
.cal_current_month { background: #FFFFFF; border-left: solid 1px #E0E0E0; padding-<?php print $left; ?>: 2px; padding-<?php print $right; ?>: 1px; padding-top: 0px; padding-bottom: 0px; }
.cal_current_month_peruserleft { background: #FFFFFF; border-left: solid 3px #6C7C7B; padding-<?php print $left; ?>: 2px; padding-<?php print $right; ?>: 1px; padding-top: 0px; padding-bottom: 0px; }
.cal_today         { background: #FDFDF0; border-left: solid 1px #E0E0E0; border-bottom: solid 1px #E0E0E0; padding-<?php print $left; ?>: 2px; padding-<?php print $right; ?>: 1px; padding-top: 0px; padding-bottom: 0px; }
.cal_today_peruser { background: #FDFDF0; border-right: solid 1px #E0E0E0; border-bottom: solid 1px #E0E0E0; padding-<?php print $left; ?>: 2px; padding-<?php print $right; ?>: 1px; padding-top: 0px; padding-bottom: 0px; }
.cal_today_peruser_peruserleft { background: #FDFDF0; border-left: solid 3px #6C7C7B; border-right: solid 1px #E0E0E0; border-bottom: solid 1px #E0E0E0; padding-<?php print $left; ?>: 2px; padding-<?php print $right; ?>: 1px; padding-top: 0px; padding-bottom: 0px; }
.cal_past          { }
.cal_peruser       { padding: 0px; }
.peruser_busy      { background: #CC8888; }
.peruser_notbusy   { background: #EEDDDD; opacity: 0.5; }
table.cal_event    { border: none; border-collapse: collapse; margin-bottom: 1px; -webkit-border-radius: 6px; border-radius: 6px;
						-webkit-box-shadow: inset 0 1px 0 rgba(255, 255, 255, 0.25), 0 1px 2px rgba(0, 0, 0, 0.25);
						moz-box-shadow: inset 0 1px 0 rgba(255, 255, 255, 0.25), 0 1px 2px rgba(0, 0, 0, 0.25);
						box-shadow: inset 0 1px 0 rgba(255, 255, 255, 0.25), 0 1px 2px rgba(0, 0, 0, 0.25);
						background: -webkit-gradient(linear, left top, left bottom, from(#006aac), to(#00438d));
						min-height: 20px;
						}
table.cal_event td { border: none; padding-<?php print $left; ?>: 2px; padding-<?php print $right; ?>: 2px; padding-top: 0px; padding-bottom: 0px; }
table.cal_event td.cal_event { padding: 4px 4px !important; }
table.cal_event td.cal_event_right { padding: 4px 4px !important; }
ul.cal_event       { padding-right: 2px; padding-top: 1px; border: none; list-style-type: none; margin: 0 auto; padding-left: 0px; padding-start: 0px; -khtml-padding-start: 0px; -o-padding-start: 0px; -moz-padding-start: 0px; -webkit-padding-start: 0px; }
li.cal_event       { border: none; list-style-type: none; }
.cal_event a:link    { color: #111111; font-size: 11px; font-weight: normal !important; }
.cal_event a:visited { color: #111111; font-size: 11px; font-weight: normal !important; }
.cal_event a:active  { color: #111111; font-size: 11px; font-weight: normal !important; }
.cal_event a:hover   { color: #111111; font-size: 11px; font-weight: normal !important; color:rgba(255,255,255,.75); }
.cal_event_busy      { }
.cal_peruserviewname { max-width: 100px; height: 22px; }

.topmenuimage {
	background-size: 28px auto;
}

/* ============================================================================== */
/*  Ajax - Liste deroulante de l'autocompletion                                   */
/* ============================================================================== */

.ui-widget-content { border: solid 1px rgba(0,0,0,.3); background: #fff !important; }

.ui-autocomplete-loading { background: white url(<?php echo dol_buildpath($path.'/theme/'.$theme.'/img/working.gif',1) ?>) right center no-repeat; }
.ui-autocomplete {
	       position:absolute;
	       width:auto;
	       font-size: 1.0em;
	       background-color:white;
	       border:1px solid #888;
	       margin:0px;
/*	       padding:0px; This make combo crazy */
	     }
.ui-autocomplete ul {
	       list-style-type:none;
	       margin:0px;
	       padding:0px;
	     }
.ui-autocomplete ul li.selected { background-color: #D3E5EC;}
.ui-autocomplete ul li {
	       list-style-type:none;
	       display:block;
	       margin:0;
	       padding:2px;
	       height:18px;
	       cursor:pointer;
	     }


/* ============================================================================== */
/*  jQuery - jeditable                                                            */
/* ============================================================================== */

.editkey_textarea, .editkey_ckeditor, .editkey_string, .editkey_email, .editkey_numeric, .editkey_select, .editkey_autocomplete {
	background: url(<?php echo dol_buildpath($path.'/theme/'.$theme.'/img/edit.png',1) ?>) right top no-repeat;
	cursor: pointer;
}

.editkey_datepicker {
	background: url(<?php echo dol_buildpath($path.'/theme/'.$theme.'/img/calendar.png',1) ?>) right center no-repeat;
	cursor: pointer;
}

.editval_textarea.active:hover, .editval_ckeditor.active:hover, .editval_string.active:hover, .editval_email.active:hover, .editval_numeric.active:hover, .editval_select.active:hover, .editval_autocomplete.active:hover, .editval_datepicker.active:hover {
	background: white;
	cursor: pointer;
}

.viewval_textarea.active:hover, .viewval_ckeditor.active:hover, .viewval_string.active:hover, .viewval_email.active:hover, .viewval_numeric.active:hover, .viewval_select.active:hover, .viewval_autocomplete.active:hover, .viewval_datepicker.active:hover {
	background: white;
	cursor: pointer;
}

.viewval_hover {
	background: white;
}


/* ============================================================================== */
/* Admin Menu                                                                     */
/* ============================================================================== */

/* CSS for treeview */
.treeview ul { background-color: transparent !important; margin-top: 0; }
.treeview li { background-color: transparent !important; padding: 0 0 0 16px !important; min-height: 20px; }
.treeview .hover { color: black !important; }



/* ============================================================================== */
/*  Show Excel tabs                                                               */
/* ============================================================================== */

.table_data
{
	border-style:ridge;
	border:1px solid;
}
.tab_base
{
	background:#C5D0DD;
	font-weight:bold;
	border-style:ridge;
	border: 1px solid;
	cursor:pointer;
}
.table_sub_heading
{
	background:#CCCCCC;
	font-weight:bold;
	border-style:ridge;
	border: 1px solid;
}
.table_body
{
	background:#F0F0F0;
	font-weight:normal;
	font-family:sans-serif;
	border-style:ridge;
	border: 1px solid;
	border-spacing: 0px;
	border-collapse: collapse;
}
.tab_loaded
{
	background:#222222;
	color:white;
	font-weight:bold;
	border-style:groove;
	border: 1px solid;
	cursor:pointer;
}


/* ============================================================================== */
/*  CSS for color picker                                                          */
/* ============================================================================== */

A.color, A.color:active, A.color:visited {
 position : relative;
 display : block;
 text-decoration : none;
 width : 10px;
 height : 10px;
 line-height : 10px;
 margin : 0px;
 padding : 0px;
 border : 1px inset white;
}
A.color:hover {
 border : 1px outset white;
}
A.none, A.none:active, A.none:visited, A.none:hover {
 position : relative;
 display : block;
 text-decoration : none;
 width : 10px;
 height : 10px;
 line-height : 10px;
 margin : 0px;
 padding : 0px;
 cursor : default;
 border : 1px solid #b3c5cc;
}
.tblColor {
 display : none;
}
.tdColor {
 padding : 1px;
}
.tblContainer {
 background-color : #b3c5cc;
}
.tblGlobal {
 position : absolute;
 top : 0px;
 left : 0px;
 display : none;
 background-color : #b3c5cc;
 border : 2px outset;
}
.tdContainer {
 padding : 5px;
}
.tdDisplay {
 width : 50%;
 height : 20px;
 line-height : 20px;
 border : 1px outset white;
}
.tdDisplayTxt {
 width : 50%;
 height : 24px;
 line-height : 12px;
 font-family : <?php print $fontlist ?>;
 font-size : 8pt;
 color : black;
 text-align : center;
}
.btnColor {
 width : 100%;
 font-family : <?php print $fontlist ?>;
 font-size : 10pt;
 padding : 0px;
 margin : 0px;
}
.btnPalette {
 width : 100%;
 font-family : <?php print $fontlist ?>;
 font-size : 8pt;
 padding : 0px;
 margin : 0px;
}


/* Style to overwrites JQuery styles */
.ui-menu .ui-menu-item a {
    text-decoration:none;
    display:block;
    padding:.2em .4em;
    line-height:1.5;
    zoom:1;
    font-weight: normal;
    font-family:<?php echo $fontlist; ?>;
    font-size:1em;
}
.ui-widget {
    font-family:<?php echo $fontlist; ?>;
    font-size:<?php echo $fontsize; ?>px;
}
.ui-button { margin-left: -2px; <?php print (preg_match('/chrome/',$conf->browser->name)?'padding-top: 1px;':''); ?> }
.ui-button-icon-only .ui-button-text { height: 8px; }
.ui-button-icon-only .ui-button-text, .ui-button-icons-only .ui-button-text { padding: 2px 0px 6px 0px; }
.ui-button-text
{
    line-height: 1em !important;
}
.ui-autocomplete-input { margin: 0; padding: 4px; }


/* ============================================================================== */
/*  CKEditor                                                                      */
/* ============================================================================== */

.cke_editable
{
	margin: 5px !important;
}
.cke_editor table, .cke_editor tr, .cke_editor td
{
    border: 0px solid #FF0000 !important;
}
span.cke_skin_kama { padding: 0 !important; }
.cke_wrapper { padding: 4px !important; }
a.cke_dialog_ui_button
{
    font-family: <?php print $fontlist ?> !important;
	background-image: url(<?php echo $img_button ?>) !important;
	background-position: bottom !important;
    border: 1px solid #C0C0C0 !important;
    -moz-border-radius:0px 5px 0px 5px !important;
	-webkit-border-radius:0px 5px 0px 5px !important;
	border-radius:0px 5px 0px 5px !important;
    -moz-box-shadow: 3px 3px 4px #DDD !important;
    -webkit-box-shadow: 3px 3px 4px #DDD !important;
    box-shadow: 3px 3px 4px #DDD !important;
}
.cke_dialog_ui_hbox_last
{
	vertical-align: bottom ! important;
}
.cke_editable
{
	line-height: 1.4 !important;
	margin: 6px !important;
}


/* ============================================================================== */
/*  File upload                                                                   */
/* ============================================================================== */

.template-upload {
    height: 72px !important;
}


/* ============================================================================== */
/*  Holiday                                                                       */
/* ============================================================================== */

#types .btn {
    cursor: pointer;
}

#types .btn-primary {
    font-weight: bold;
}

#types form {
    padding: 20px;
}

#types label {
    display:inline-block;
    width:100px;
    margin-right: 20px;
    padding: 4px;
    text-align: right;
    vertical-align: top;
}

#types input.text, #types textarea {
    width: 400px;
}

#types textarea {
    height: 100px;
}



/* ============================================================================== */
/*  JSGantt                                                                       */
/* ============================================================================== */

div.scroll2 {
	width: <?php print isset($_SESSION['dol_screenwidth'])?max($_SESSION['dol_screenwidth']-830,450):'450'; ?>px !important;
}


/* ============================================================================== */
/*  jFileTree                                                                     */
/* ============================================================================== */

.ecmfiletree {
	width: 99%;
	height: 99%;
	background: #FFF;
	padding-left: 2px;
	font-weight: normal;
}

.fileview {
	width: 99%;
	height: 99%;
	background: #FFF;
	padding-left: 2px;
	padding-top: 4px;
	font-weight: normal;
}

div.filedirelem {
    position: relative;
    display: block;
    text-decoration: none;
}

ul.filedirelem {
    padding: 2px;
    margin: 0 5px 5px 5px;
}
ul.filedirelem li {
    list-style: none;
    padding: 2px;
    margin: 0 10px 20px 10px;
    width: 160px;
    height: 120px;
    text-align: center;
    display: block;
    float: <?php print $left; ?>;
    border: solid 1px #DDDDDD;
}

ui-layout-north {

}

ul.ecmjqft {
	font-size: 11px;
	line-height: 16px;
	padding: 0px;
	margin: 0px;
	font-weight: normal;
}

ul.ecmjqft li {
	list-style: none;
	padding: 0px;
	padding-left: 20px;
	margin: 0px;
	white-space: nowrap;
	display: block;
}

ul.ecmjqft a {
	line-height: 16px;
	vertical-align: middle;
	color: #333;
	padding: 0px 0px;
	font-weight:normal;
	display: inline-block !important;
/*	float: left;*/
}
ul.ecmjqft a:active {
	font-weight: bold !important;
}
ul.ecmjqft a:hover {
    text-decoration: underline;
}
div.ecmjqft {
	vertical-align: middle;
	display: inline-block !important;
	text-align: right;
	position:absolute;
	right:4px;
}

/* Core Styles */
.ecmjqft LI.directory { font-weight:normal; background: url(<?php echo dol_buildpath($path.'/theme/common/treemenu/folder2.png',1); ?>) left top no-repeat; }
.ecmjqft LI.expanded { font-weight:normal; background: url(<?php echo dol_buildpath($path.'/theme/common/treemenu/folder2-expanded.png',1); ?>) left top no-repeat; }
.ecmjqft LI.wait { font-weight:normal; background: url(<?php echo dol_buildpath('/theme/'.$theme.'/img/working.gif',1); ?>) left top no-repeat; }


/* ============================================================================== */
/*  jNotify                                                                       */
/* ============================================================================== */

.jnotify-container {
	position: fixed !important;
<?php if (! empty($conf->global->MAIN_JQUERY_JNOTIFY_BOTTOM)) { ?>
	top: auto !important;
	bottom: 4px !important;
<?php } ?>
	text-align: center;
	min-width: <?php echo $dol_optimize_smallscreen?'200':'480'; ?>px;
	width: auto;
	padding-left: 10px !important;
	padding-right: 10px !important;
}

/* use or not ? */
div.jnotify-background {
	opacity : 0.95 !important;
    -moz-box-shadow: 3px 3px 4px #888 !important;
    -webkit-box-shadow: 3px 3px 4px #888 !important;
    box-shadow: 3px 3px 4px #888 !important;
}

/* ============================================================================== */
/*  blockUI                                                                      */
/* ============================================================================== */

/*div.growlUI { background: url(check48.png) no-repeat 10px 10px }*/
div.dolEventValid h1, div.dolEventValid h2 {
	color: #567b1b;
	background-color: #e3f0db;
	padding: 5px 5px 5px 5px;
	text-align: left;
}
div.dolEventError h1, div.dolEventError h2 {
	color: #a72947;
	background-color: #d79eac;
	padding: 5px 5px 5px 5px;
	text-align: left;
}

/* ============================================================================== */
/*  Maps                                                                          */
/* ============================================================================== */

.divmap, #google-visualization-geomap-embed-0, #google-visualization-geomap-embed-1, google-visualization-geomap-embed-2 {
    -moz-box-shadow: 0px 0px 10px #AAA;
    -webkit-box-shadow: 0px 0px 10px #AAA;
    box-shadow: 0px 0px 10px #AAA;
}


/* ============================================================================== */
/*  Datatable                                                                     */
/* ============================================================================== */

table.dataTable tr.odd td.sorting_1, table.dataTable tr.even td.sorting_1 {
  background: none !important;
}
.sorting_asc  { background: url('<?php echo dol_buildpath('/theme/'.$theme.'/img/sort_asc.png',1); ?>') no-repeat center right !important; }
.sorting_desc { background: url('<?php echo dol_buildpath('/theme/'.$theme.'/img/sort_desc.png',1); ?>') no-repeat center right !important; }
.sorting_asc_disabled  { background: url('<?php echo dol_buildpath('/theme/'.$theme.'/img/sort_asc_disabled.png',1); ?>') no-repeat center right !important; }
.sorting_desc_disabled { background: url('<?php echo dol_buildpath('/theme/'.$theme.'/img/sort_desc_disabled.png',1); ?>') no-repeat center right !important; }
.dataTables_paginate {
	margin-top: 8px;
}
.paginate_button_disabled {
  opacity: 1 !important;
  color: #888 !important;
  cursor: default !important;
}
.paginate_disabled_previous:hover, .paginate_enabled_previous:hover, .paginate_disabled_next:hover, .paginate_enabled_next:hover
{
	font-weight: normal;
}
.paginate_enabled_previous:hover, .paginate_enabled_next:hover
{
	text-decoration: underline !important;
}
.paginate_active
{
	text-decoration: underline !important;
}
.paginate_button
{
	font-weight: normal !important;
    text-decoration: none !important;
}
.paging_full_numbers {
	height: inherit !important;
}
.paging_full_numbers a.paginate_active:hover, .paging_full_numbers a.paginate_button:hover {
	background-color: #DDD !important;
}
.paging_full_numbers, .paging_full_numbers a.paginate_active, .paging_full_numbers a.paginate_button {
	background-color: #FFF !important;
	border-radius: inherit !important;
}
.paging_full_numbers a.paginate_button_disabled:hover {
    background-color: #FFF !important;
}
.paginate_button, .paginate_active {
  border: 1px solid #ddd !important;
  padding: 6px 12px !important;
  margin-left: -1px !important;
  line-height: 1.42857143 !important;
  margin: 0 0 !important;
}

/* For jquery plugin combobox */
/* Disable this. It breaks wrapping of boxes
.ui-corner-all { white-space: nowrap; } */

.ui-state-disabled, .ui-widget-content .ui-state-disabled, .ui-widget-header .ui-state-disabled, .paginate_button_disabled {
	opacity: .35;
	filter: Alpha(Opacity=35);
	background-image: none;
}

div.dataTables_length {
	float: right !important;
	padding-left: 8px;
}
div.dataTables_length select {
	background: #fff;
}


/* ============================================================================== */
/*  Select2                                                                       */
/* ============================================================================== */

.selectoptiondisabledwhite {
	background: #FFFFFF !important;
}

.select2-choice,
.select2-drop.select2-drop-above.select2-drop-active,
.select2-container-active .select2-choice,
.select2-container-active .select2-choices,
.select2-dropdown-open.select2-drop-above .select2-choice,
.select2-dropdown-open.select2-drop-above .select2-choices,
.select2-container-multi.select2-container-active .select2-choices
{
	border: 1px solid #aaa;
}
.select2-disabled
{
	color: #888;
}
.select2-drop-active
{
	border: 1px solid #aaa;
	border-top: none;
}
a span.select2-chosen
{
	font-weight: normal !important;
}
.select2-container .select2-choice {
	background-image: none;
	height: 24px;
	line-height: 24px;
}
.select2-choices .select2-search-choice {
  border: 1px solid #aaa !important;
}
.select2-results .select2-no-results, .select2-results .select2-searching, .select2-results .select2-ajax-error, .select2-results .select2-selection-limit
{
	background: #FFFFFF;
}
.select2-container-multi.select2-container-disabled .select2-choices {
	background-color: #FFFFFF;
	background-image: none;
	border: none;
	cursor: default;
}
.select2-container-multi .select2-choices .select2-search-choice {
  margin-bottom: 2px;
}


/* ============================================================================== */
/*  JMobile                                                                       */
/* ============================================================================== */

li.ui-li-divider .ui-link {
	color: #FFF !important;
}
.ui-btn {
	margin: 0.1em 2px
}
a.ui-link, a.ui-link:hover, .ui-btn:hover, span.ui-btn-text:hover, span.ui-btn-inner:hover {
	text-decoration: none !important;
}

.ui-btn-inner {
	min-width: .4em;
	padding-left: 10px;
	padding-right: 10px;
	<?php if (! empty($dol_use_jmobile)) { ?>
	font-size: 13px;
	<?php } else { ?>
	font-size: <?php print $fontsize ?>px;
	<?php } ?>
	/* white-space: normal; */		/* Warning, enable this break the truncate feature */
}
.ui-btn-icon-right .ui-btn-inner {
	padding-right: 34px;
}
.ui-btn-icon-left .ui-btn-inner {
	padding-left: 34px;
}
.ui-select .ui-btn-icon-right .ui-btn-inner {
	padding-right: 38px;
}
.ui-select .ui-btn-icon-left .ui-btn-inner {
	padding-left: 38px;
}
.fiche .ui-controlgroup {
	margin: 0px;
	padding-bottom: 0px;
}
div.ui-controlgroup-controls div.tabsElem
{
	margin-top: 2px;
}
div.ui-controlgroup-controls div.tabsElem a
{
	-moz-box-shadow: 0 -3px 6px rgba(0,0,0,.2);
	-webkit-box-shadow: 0 -3px 6px rgba(0,0,0,.2);
	box-shadow: 0 -3px 6px rgba(0,0,0,.2);
}
div.ui-controlgroup-controls div.tabsElem a#active {
	-moz-box-shadow: 0 -3px 6px rgba(0,0,0,.3);
	-webkit-box-shadow: 0 -3px 6px rgba(0,0,0,.3);
	box-shadow: 0 -3px 6px rgba(0,0,0,.3);
}

a.tab span.ui-btn-inner
{
	border: none;
	padding: 0;
}

.ui-link {
	color: rgb(<?php print $colortext; ?>);
}
.liste_titre .ui-link {
	color: #<?php print $colortexttitle; ?> !important;
}

a.ui-link {
	word-wrap: break-word;
}

/* force wrap possible onto field overflow does not works */
.formdoc .ui-btn-inner
{
	white-space: normal;
	overflow: hidden;
	text-overflow: hidden;
}

/* Warning: setting this may make screen not beeing refreshed after a combo selection */
/*.ui-body-c {
	background: #fff;
}*/

div.ui-radio, div.ui-checkbox
{
	display: inline-block;
	border-bottom: 0px !important;
}
.ui-checkbox input, .ui-radio input {
	height: auto;
	width: auto;
	margin: 4px;
	position: static;
}
div.ui-checkbox label+input, div.ui-radio label+input {
	position: absolute;
}
.ui-mobile fieldset
{
	padding-bottom: 10px; margin-bottom: 4px; border-bottom: 1px solid #AAAAAA !important;
}

ul.ulmenu {
	border-radius: 0;
	-webkit-border-radius: 0;
}

.ui-field-contain label.ui-input-text {
	vertical-align: middle !important;
}
.ui-mobile fieldset {
	border-bottom: none !important;
}

/* Style for first level menu with jmobile */
.ui-bar-b, .lilevel0 {
	border: 1px solid #5f5f7a !important;
    background: rgb(<?php echo $colorbacktitle1; ?>);
    background-repeat: repeat-x;

	background-image: -o-linear-gradient(bottom, rgba(0,0,0,0.3) 0%, rgba(250,250,250,0.3) 100%);
	background-image: -moz-linear-gradient(bottom, rgba(0,0,0,0.3) 0%, rgba(250,250,250,0.3) 100%);
	background-image: -webkit-linear-gradient(bottom, rgba(0,0,0,0.3) 0%, rgba(250,250,250,0.3) 100%);
	background-image: -ms-linear-gradient(bottom, rgba(0,0,0,0.3) 0%, rgba(250,250,250,0.3) 100%);
	background-image: linear-gradient(bottom, rgba(0,0,0,0.3) 0%, rgba(250,250,250,0.3) 100%);
    font-weight: bold;

    color: #<?php echo $colortexttitle; ?> !important;
}
.alilevel0 {
    color: #<?php echo $colortexttitle; ?> !important;
	text-shadow: 1px 0px 1px #<?php echo $colorshadowtitle; ?>;
}

.ui-body-c {
	border: 1px solid #ccc;
	text-shadow: none;
}
.ui-btn-up-c, .ui-btn-hover-c {
	border: 1px solid #ccc;
	text-shadow: none;
}
.ui-body-c .ui-link, .ui-body-c .ui-link:visited, .ui-body-c .ui-link:hover {
	color: rgb(<?php print $colortext; ?>);
}
.ui-btn-up-c .vsmenudisabled {
	color: #<?php echo $colorshadowtitle; ?> !important;
	text-shadow: none !important;
}
/*
.ui-btn-up-c {
	background: transparent;
}
*/
div.tabsElem a.tab {
	background: transparent;
}
.ui-controlgroup-horizontal .ui-btn.ui-first-child {
-webkit-border-top-left-radius: 6px;
border-top-left-radius: 6px;
}
.ui-controlgroup-horizontal .ui-btn.ui-last-child {
-webkit-border-top-right-radius: 6px;
border-top-right-radius: 6px;
}
.alilevel1 {
    color: #<?php echo $colortexttitle; ?> !important;
	text-shadow: 1px 0px 1px #<?php echo $colorshadowtitle; ?>;
}
.lilevel1 {
	background-image: -webkit-gradient(linear,left top,left bottom,from( #ddd ),to( #d1d1d1 )) !important;
	background-image: -webkit-linear-gradient( #ddd,#d1d1d1 ) !important;
	background-image: -moz-linear-gradient( #ddd,#d1d1d1 ) !important;
	background-image: -ms-linear-gradient( #ddd,#d1d1d1 ) !important;
	background-image: -o-linear-gradient( #ddd,#d1d1d1 ) !important;
	background-image: linear-gradient( #ddd,#d1d1d1 ) !important;
}
.lilevel2
{
	padding-left: 22px;
}
.lilevel3
{
	padding-left: 54px;
}


<<<<<<< HEAD
/* CSS style used for small screen */

.imgopensurveywizard
{
	padding: 0 4px 0 4px;
}
@media only screen and (max-width: 767px)
{
	.imgopensurveywizard { width:95%; height: auto; }
=======
/* The theme for public pages */
.public_body {
	margin: 20px;
}
.public_border {
	border: 1px solid #888;
}
.public_liste_titre {

>>>>>>> 05a653ee
}

<?php
if (is_object($db)) $db->close();<|MERGE_RESOLUTION|>--- conflicted
+++ resolved
@@ -3548,17 +3548,7 @@
 }
 
 
-<<<<<<< HEAD
-/* CSS style used for small screen */
-
-.imgopensurveywizard
-{
-	padding: 0 4px 0 4px;
-}
-@media only screen and (max-width: 767px)
-{
-	.imgopensurveywizard { width:95%; height: auto; }
-=======
+
 /* The theme for public pages */
 .public_body {
 	margin: 20px;
@@ -3568,8 +3558,20 @@
 }
 .public_liste_titre {
 
->>>>>>> 05a653ee
-}
+
+
+/* CSS style used for small screen */
+
+.imgopensurveywizard
+{
+	padding: 0 4px 0 4px;
+}
+@media only screen and (max-width: 767px)
+{
+	.imgopensurveywizard { width:95%; height: auto; }
+}
+
+
 
 <?php
 if (is_object($db)) $db->close();