--- conflicted
+++ resolved
@@ -43,7 +43,7 @@
 
 
 
-
+if (defined('THEME_ONLY_CONSTANT')) return;
 
 session_cache_limiter('public');
 
@@ -242,4632 +242,4 @@
 
 
 
-<<<<<<< HEAD
-=======
-div.fiche {
-	margin-<?php print $left; ?>: <?php print (GETPOST('optioncss', 'aZ09') == 'print'?6:(empty($conf->dol_optimize_smallscreen)?'30':'6')); ?>px;
-	margin-<?php print $right; ?>: <?php print (GETPOST('optioncss', 'aZ09') == 'print'?6:(empty($conf->dol_optimize_smallscreen)?'29':'6')); ?>px;
-	<?php if (! empty($dol_hide_leftmenu)) print 'margin-bottom: 12px;'."\n"; ?>
-	<?php if (! empty($dol_hide_leftmenu)) print 'margin-top: 12px;'."\n"; ?>
-}
-body.onlinepaymentbody div.fiche {	/* For online payment page */
-	margin: 20px !important;
-}
-div.fiche>table:first-child {
-	margin-bottom: 15px !important;
-}
-div.fichecenter {
-	/* margin-top: 10px; */
-	width: 100%;
-	clear: both;	/* This is to have div fichecenter that are true rectangles */
-}
-div.fichecenterbis {
-	margin-top: 8px;
-}
-div.fichethirdleft {
-	<?php if ($conf->browser->layout != 'phone')   { print "float: ".$left.";\n"; } ?>
-	<?php if ($conf->browser->layout != 'phone')   { print "width: 50%;\n"; } ?>
-	<?php if ($conf->browser->layout == 'phone')   { print "padding-bottom: 6px;\n"; } ?>
-}
-div.fichetwothirdright {
-	<?php if ($conf->browser->layout != 'phone')   { print "float: ".$right.";\n"; } ?>
-	<?php if ($conf->browser->layout != 'phone')   { print "width: 50%;\n"; } ?>
-	<?php if ($conf->browser->layout == 'phone')   { print "padding-bottom: 6px\n"; } ?>
-}
-div.fichehalfleft {
-	<?php if ($conf->browser->layout != 'phone')   { print "float: ".$left.";\n"; } ?>
-	<?php if ($conf->browser->layout != 'phone')   { print "width: 50%;\n"; } ?>
-}
-div.fichehalfright {
-	<?php if ($conf->browser->layout != 'phone')   { print "float: ".$right.";\n"; } ?>
-	<?php if ($conf->browser->layout != 'phone')   { print "width: 50%;\n"; } ?>
-}
-div.ficheaddleft {
-	<?php if ($conf->browser->layout != 'phone')   { print "padding-".$left.": 16px;\n"; }
-	else print "margin-top: 10px;\n"; ?>
-}
-div.firstcolumn div.box {
-	padding-right: 10px;
-}
-div.secondcolumn div.box {
-	padding-left: 10px;
-}
-/* Force values on one colum for small screen */
-@media only screen and (max-width: 1000px)
-{
-    div.fiche {
-    	margin-<?php print $left; ?>: <?php print (GETPOST('optioncss', 'aZ09') == 'print'?6:($dol_hide_leftmenu?'6':'20')); ?>px;
-    	margin-<?php print $right; ?>: <?php print (GETPOST('optioncss', 'aZ09') == 'print'?8:6); ?>px;
-    }
-    div.fichecenter {
-    	width: 100%;
-    	clear: both;	/* This is to have div fichecenter that are true rectangles */
-    }
-    div.fichecenterbis {
-    	margin-top: 8px;
-    }
-    div.fichethirdleft {
-    	float: none;
-    	width: auto;
-    	padding-bottom: 6px;
-    }
-    div.fichetwothirdright {
-    	float: none;
-    	width: auto;
-    	padding-bottom: 6px;
-    }
-    div.fichehalfleft {
-    	float: none;
-    	width: auto;
-    }
-    div.fichehalfright {
-    	float: none;
-    	width: auto;
-    }
-    div.ficheaddleft {
-    	<?php print "padding-".$left.": 0px;\n"; ?>
-    	margin-top: 10px;
-    }
-    div.firstcolumn div.box {
-		padding-right: 0px;
-	}
-	div.secondcolumn div.box {
-		padding-left: 0px;
-	}
-}
-
-/* Force values on one colum for small screen */
-@media only screen and (max-width: 1599px)
-{
-    div.fichehalfleft-lg {
-    	float: none;
-    	width: auto;
-    }
-    div.fichehalfright-lg {
-    	float: none;
-    	width: auto;
-    }
-
-    .fichehalfright-lg .ficheaddleft{
-    	padding-left:0;
-    }
-}
-
-/* For table into table into card */
-div.ficheaddleft tr.liste_titre:first-child td table.nobordernopadding td {
-    padding: 0 0 0 0;
-}
-div.nopadding {
-	padding: 0 !important;
-}
-
-.containercenter {
-	display : table;
-	margin : 0px auto;
-}
-
-.pictotitle {
-	margin-<?php echo $right; ?>: 8px;
-	margin-bottom: 4px;
-}
-.pictoobjectwidth {
-	width: 14px;
-}
-.pictosubstatus {
-    padding-left: 2px;
-    padding-right: 2px;
-}
-.pictostatus {
-	width: 15px;
-	vertical-align: middle;
-	margin-top: -3px
-}
-.pictowarning, .pictopreview {
-    padding-<?php echo $left; ?>: 3px;
-}
-.pictowarning {
-    vertical-align: text-bottom;
-}
-.fiche .arearef img.pictoedit, .fiche .arearef span.pictoedit,
-.fiche .fichecenter img.pictoedit, .fiche .fichecenter span.pictoedit,
-.tagtdnote span.pictoedit {
-    opacity: 0.4;
-}
-.colorthumb {
-	padding-left: 1px !important;
-	padding-right: 1px;
-	padding-top: 1px;
-	padding-bottom: 1px;
-	width: 44px;
-	text-align:center;
-}
-div.attacharea {
-	padding-top: 18px;
-	padding-bottom: 10px;
-}
-div.attachareaformuserfileecm {
-	padding-top: 0;
-	padding-bottom: 0;
-}
-
-div.arearef {
-	padding-top: 2px;
-	margin-bottom: 10px;
-	padding-bottom: 10px;
-}
-div.arearefnobottom {
-	padding-top: 2px;
-	padding-bottom: 4px;
-}
-div.heightref {
-	min-height: 80px;
-}
-div.divphotoref {
-	padding-right: 20px;
-}
-div.paginationref {
-	padding-bottom: 10px;
-}
-/* TODO
-div.statusref {
-   	padding: 10px;
-   	border: 1px solid #bbb;
-   	border-radius: 6px;
-} */
-div.statusref {
-	float: right;
-	padding-left: 12px;
-	margin-top: 8px;
-	margin-bottom: 10px;
-	clear: both;
-}
-div.statusref img {
-    padding-left: 8px;
-   	padding-right: 9px;
-   	vertical-align: text-bottom;
-   	width: 18px;
-}
-div.statusrefbis {
-    padding-left: 8px;
-   	padding-right: 9px;
-   	vertical-align: text-bottom;
-}
-img.photoref, div.photoref {
-	border: 1px solid #DDD;
-    -webkit-box-shadow: 0px 0px 6px #DDD;
-    box-shadow: 0px 0px 6px #DDD;
-    padding: 4px;
-	height: 80px;
-	width: 80px;
-    object-fit: contain;
-}
-img.fitcontain {
-    object-fit: contain;
-}
-div.photoref {
-	display:table-cell;
-	vertical-align:middle;
-	text-align:center;
-}
-img.photorefnoborder {
-    padding: 2px;
-	height: 48px;
-	width: 48px;
-    object-fit: contain;
-    border: 1px solid #AAA;
-    border-radius: 100px;
-}
-.underrefbanner {
-}
-.underbanner {
-	border-bottom: <?php echo $borderwidth ?>px solid rgb(<?php echo $colortopbordertitle1 ?>);
-	/* border-bottom: 2px solid rgb(<?php echo $colorbackhmenu1 ?>); */
-}
-.trextrafieldseparator td {
-    /* border-bottom: 2px solid rgb(<?php echo $colorbackhmenu1 ?>) !important; */
-    border-bottom: 2px solid rgb(<?php echo $colortopbordertitle1 ?>) !important;
-}
-
-.tdhrthin {
-	margin: 0;
-	padding-bottom: 0 !important;
-}
-
-/* ============================================================================== */
-/* Menu top et 1ere ligne tableau                                                 */
-/* ============================================================================== */
-
-div#id-top {
-<?php if (GETPOST('optioncss', 'aZ09') == 'print') {  ?>
-	display:none;
-<?php } else { ?>
-	background: rgb(<?php echo $colorbackhmenu1 ?>);
-<?php } ?>
-}
-
-div#tmenu_tooltip {
-<?php if (GETPOST('optioncss', 'aZ09') == 'print') {  ?>
-	display:none;
-<?php } else { ?>
-	padding-<?php echo $right; ?>: <?php echo ($maxwidthloginblock - 10); ?>px;
-<?php } ?>
-}
-
-div.topmenuimage {
-<?php if ($disableimages) { ?>
-	display: none;
-<?php } ?>
-}
-
-div.tmenudiv {
-<?php if (GETPOST('optioncss', 'aZ09') == 'print') {  ?>
-	display:none;
-<?php } else { ?>
-    position: relative;
-    display: block;
-    white-space: nowrap;
-    border-top: 0px;
-    border-<?php print $left; ?>: 0px;
-    border-<?php print $right; ?>: 0px;
-    padding: 0px 0px 0px 0px;	/* t r b l */
-    margin: 0px 0px 0px 0px;	/* t r b l */
-	font-size: 13px;
-    font-weight: normal;
-	color: #000000;
-    text-decoration: none;
-<?php } ?>
-}
-div.tmenudisabled, a.tmenudisabled {
-	opacity: 0.6;
-}
-a.tmenu, a.tmenusel, a.tmenudisabled {
-    font-weight: 300;
-}
-a.tmenudisabled:link, a.tmenudisabled:visited, a.tmenudisabled:hover, a.tmenudisabled:active {
-	padding: 0px 5px 0px 5px;
-	white-space: nowrap;
-	color: #<?php echo $colortextbackhmenu; ?>;
-	text-decoration: none;
-	cursor: not-allowed;
-}
-
-a.tmenu:link, a.tmenu:visited, a.tmenu:hover, a.tmenu:active {
-	padding: 0px 4px 0px 4px;
-	white-space: nowrap;
-	color: #<?php echo $colortextbackhmenu; ?>;
-    text-decoration: none;
-}
-a.tmenusel:link, a.tmenusel:visited, a.tmenusel:hover, a.tmenusel:active {
-	padding: 0px 4px 0px 4px;
-	margin: 0px 0px 0px 0px;
-	white-space: nowrap;
-	color: #<?php echo $colortextbackhmenu; ?>;
-	text-decoration: none !important;
-}
-
-
-ul.tmenu {	/* t r b l */
-    padding: 0px 0px 0px 0px;
-    margin: 0px 0px 0px 0px;
-	list-style: none;
-	display: table;
-}
-ul.tmenu li {	/* We need this to have background color when menu entry wraps on new lines */
-}
-li.tmenu, li.tmenusel {
-	<?php print $minwidthtmenu?'min-width: '.$minwidthtmenu.'px;':''; ?>
-	text-align: center;
-	vertical-align: bottom;
-	<?php if (empty($conf->global->MAIN_MENU_INVERT)) { ?>
-	float: <?php print $left; ?>;
-    <?php } ?>
-	position:relative;
-	display: block;
-	padding: 0 0 0 0;
-	margin: 0 0 0 0;
-	font-weight: normal;
-}
-li.menuhider:hover {
-	background-image: none !important;
-}
-li.tmenusel, li.tmenu:hover {
-    background-image: -o-linear-gradient(bottom, rgba(250,250,250,0.3) 0%, rgba(0,0,0,0.5) 100%);
-    background-image: -moz-linear-gradient(bottom, rgba(0,0,0,0.5) 0%, rgba(250,250,250,0) 100%);
-    background-image: -webkit-linear-gradient(bottom, rgba(0,0,0,0.5) 0%, rgba(250,250,250,0) 100%);
-    background-image: -ms-linear-gradient(bottom, rgba(250,250,250,0.3) 0%, rgba(0,0,0,0.5) 100%);
-    background-image: linear-gradient(bottom, rgba(250,250,250,0.3) 0%, rgba(0,0,0,0.5) 100%);
-	/* background: rgb(<?php echo $colorbackhmenu1 ?>); */
-}
-.tmenuend .tmenuleft { width: 0px; }
-.tmenuend { display: none; }
-div.tmenuleft
-{
-	float: <?php print $left; ?>;
-	margin-top: 0px;
-	<?php if (empty($conf->dol_optimize_smallscreen)) { ?>
-	width: 5px;
-	<?php } ?>
-	<?php if ($disableimages) { ?>
-	height: 26px;
-	<?php } else { ?>
-	height: <?php print $heightmenu; ?>px;
-	<?php } ?>
-}
-div.tmenucenter
-{
-	padding-left: 0px;
-	padding-right: 3px;
-	<?php if ($disableimages) { ?>
-	padding-top: 8px;
-	height: 26px;
-	<?php } else { ?>
-	padding-top: 2px;
-    height: <?php print $heightmenu; ?>px;
-	<?php } ?>
-    width: 100%;
-}
-#menu_titre_logo {
-	padding-top: 0;
-	padding-bottom: 0;
-}
-div.menu_titre {
-	padding-top: 4px;
-	padding-bottom: 4px;
-	overflow: hidden;
-    text-overflow: ellipsis;
-    width: 188px;				/* required to have overflow working. must be same than menu_contenu */
-}
-.mainmenuaspan
-{
-	padding-<?php print $left; ?>: 2px;
-	padding-<?php print $right; ?>: 2px;
-}
-
-div.mainmenu {
-	position : relative;
-	background-repeat:no-repeat;
-	background-position:center top;
-	height: <?php echo ($heightmenu-22); ?>px;
-	margin-left: 0px;
-	min-width: 40px;
-}
-
-/* For mainmenu, we always load the img */
-
-div.mainmenu.menu {
-	background-image: url(<?php echo dol_buildpath($path.'/theme/'.$theme.'/img/menus/menu.png', 1) ?>);
-	<?php print $disableimages?'':'top: 7px'; ?>
-}
-#mainmenutd_menu a.tmenuimage {
-    display: unset;
-}
-a.tmenuimage {
-    display: block;
-}
-
-/* Do not load menu img for other if hidden to save bandwidth */
-
-<?php if (empty($dol_hide_topmenu)) { ?>
-    <?php if (! defined('DISABLE_FONT_AWSOME') && !empty($conf->global->MAIN_USE_FONT_AWESOME_5)) { ?>
-        <?php include dol_buildpath($path.'/theme/'.$theme.'/main_menu_fa_icons.css', 0); ?>
-    <?php } else { ?>
-        div.mainmenu.home{
-            background-image: url(<?php echo dol_buildpath($path.'/theme/'.$theme.'/img/menus/home_over.png', 1) ?>);
-            background-position-x: center;
-        }
-
-        div.mainmenu.billing {
-            background-image: url(<?php echo dol_buildpath($path.'/theme/'.$theme.'/img/menus/money_over.png', 1) ?>);
-        }
-
-        div.mainmenu.accountancy {
-            background-image: url(<?php echo dol_buildpath($path.'/theme/'.$theme.'/img/menus/money_over.png', 1) ?>);
-        }
-
-        div.mainmenu.agenda {
-            background-image: url(<?php echo dol_buildpath($path.'/theme/'.$theme.'/img/menus/agenda_over.png', 1) ?>);
-        }
-
-        div.mainmenu.bank {
-            background-image: url(<?php echo dol_buildpath($path.'/theme/'.$theme.'/img/menus/bank_over.png', 1) ?>);
-        }
-
-        div.mainmenu.cashdesk {
-            background-image: url(<?php echo dol_buildpath($path.'/theme/'.$theme.'/img/menus/pointofsale_over.png', 1) ?>);
-        }
-
-        div.mainmenu.takepos {
-            background-image: url(<?php echo dol_buildpath($path.'/theme/'.$theme.'/img/menus/pointofsale_over.png', 1) ?>);
-        }
-
-        div.mainmenu.companies {
-            background-image: url(<?php echo dol_buildpath($path.'/theme/'.$theme.'/img/menus/company_over.png', 1) ?>);
-        }
-
-        div.mainmenu.commercial {
-            background-image: url(<?php echo dol_buildpath($path.'/theme/'.$theme.'/img/menus/commercial_over.png', 1) ?>);
-        }
-
-        div.mainmenu.ecm {
-            background-image: url(<?php echo dol_buildpath($path.'/theme/'.$theme.'/img/menus/ecm_over.png', 1) ?>);
-        }
-
-        div.mainmenu.externalsite {
-            background-image: url(<?php echo dol_buildpath($path.'/theme/'.$theme.'/img/menus/externalsite_over.png', 1) ?>);
-        }
-
-        div.mainmenu.ftp {
-            background-image: url(<?php echo dol_buildpath($path.'/theme/'.$theme.'/img/menus/tools_over.png', 1) ?>);
-        }
-
-        div.mainmenu.hrm {
-            background-image: url(<?php echo dol_buildpath($path.'/theme/'.$theme.'/img/menus/holiday_over.png', 1) ?>);
-        }
-
-        div.mainmenu.members {
-            background-image: url(<?php echo dol_buildpath($path.'/theme/'.$theme.'/img/menus/members_over.png', 1) ?>);
-        }
-
-        div.mainmenu.products {
-            background-image: url(<?php echo dol_buildpath($path.'/theme/'.$theme.'/img/menus/products_over.png', 1) ?>);
-        }
-
-        div.mainmenu.project {
-            background-image: url(<?php echo dol_buildpath($path.'/theme/'.$theme.'/img/menus/project_over.png', 1) ?>);
-        }
-
-        div.mainmenu.ticket {
-            background-image: url(<?php echo dol_buildpath($path.'/theme/'.$theme.'/img/menus/ticket_over.png', 1) ?>);
-        }
-
-        div.mainmenu.tools {
-            background-image: url(<?php echo dol_buildpath($path.'/theme/'.$theme.'/img/menus/tools_over.png', 1) ?>);
-        }
-
-        div.mainmenu.website {
-            background-image: url(<?php echo dol_buildpath($path.'/theme/'.$theme.'/img/menus/externalsite_over.png', 1) ?>);
-        }
-    <?php } ?>
-
-    <?php
-    // Add here more div for other menu entries. moduletomainmenu=array('module name'=>'name of class for div')
-
-    $moduletomainmenu=array(
-        'user'=>'','syslog'=>'','societe'=>'companies','projet'=>'project','propale'=>'commercial','commande'=>'commercial',
-        'produit'=>'products','service'=>'products','stock'=>'products',
-        'don'=>'accountancy','tax'=>'accountancy','banque'=>'accountancy','facture'=>'accountancy','compta'=>'accountancy','accounting'=>'accountancy','adherent'=>'members','import'=>'tools','export'=>'tools','mailing'=>'tools',
-        'contrat'=>'commercial','ficheinter'=>'commercial','ticket'=>'ticket','deplacement'=>'commercial',
-        'fournisseur'=>'companies',
-        'barcode'=>'','fckeditor'=>'','categorie'=>'',
-    );
-    $mainmenuused='home';
-    foreach($conf->modules as $val)
-    {
-        $mainmenuused.=','.(isset($moduletomainmenu[$val])?$moduletomainmenu[$val]:$val);
-    }
-    $mainmenuusedarray=array_unique(explode(',', $mainmenuused));
-
-    $generic=1;
-    // Put here list of menu entries when the div.mainmenu.menuentry was previously defined
-    $divalreadydefined=array('home','companies','products','commercial','externalsite','accountancy','project','tools','members','agenda','ftp','holiday','hrm','bookmark','cashdesk','takepos','ecm','geoipmaxmind','gravatar','clicktodial','paypal','stripe','webservices','website');
-    // Put here list of menu entries we are sure we don't want
-    $divnotrequired=array('multicurrency','salaries','ticket','margin','opensurvey','paybox','expensereport','incoterm','prelevement','propal','workflow','notification','supplier_proposal','cron','product','productbatch','expedition');
-    foreach($mainmenuusedarray as $val)
-    {
-        if (empty($val) || in_array($val, $divalreadydefined)) continue;
-        if (in_array($val, $divnotrequired)) continue;
-        //print "XXX".$val;
-
-        // Search img file in module dir
-        $found=0; $url='';
-        foreach($conf->file->dol_document_root as $dirroot)
-        {
-            if (file_exists($dirroot."/".$val."/img/".$val."_over.png"))
-            {
-                $url=dol_buildpath('/'.$val.'/img/'.$val.'_over.png', 1);
-                $found=1;
-                break;
-            }
-    		else if (file_exists($dirroot."/".$val."/img/".$val.".png"))    // Retro compatibilité
-    		{
-    			$url=dol_buildpath('/'.$val.'/img/'.$val.'.png', 1);
-    			$found=1;
-    			break;
-    		}
-        }
-        // Img file not found
-        if (! $found)
-        {
-            $url=dol_buildpath($path.'/theme/'.$theme.'/img/menus/generic'.$generic."_over.png", 1);
-            $found=1;
-            if ($generic < 4) $generic++;
-            print "/* A mainmenu entry was found but img file ".$val.".png not found (check /".$val."/img/".$val.".png), so we use a generic one */\n";
-        }
-        if ($found)
-        {
-            print "div.mainmenu.".$val." {\n";
-            print "	background-image: url(".$url.");\n";
-            print "}\n";
-        }
-    }
-    $j=0;
-    while ($j++ < 4)
-    {
-        $url=dol_buildpath($path.'/theme/'.$theme.'/img/menus/generic'.$j."_over.png", 1);
-        print "div.mainmenu.generic".$j." {\n";
-        print "	background-image: url(".$url.");\n";
-        print "}\n";
-    }
-    // End of part to add more div class css
-    ?>
-<?php } // End test if $dol_hide_topmenu ?>
-
-.tmenuimage {
-    padding:0 0 0 0 !important;
-    margin:0 0px 0 0 !important;
-    <?php if ($disableimages) { ?>
-    	display: none;
-    <?php } ?>
-}
-
-
-
-/* Login */
-
-.bodylogin
-{
-	background: #f0f0f0;
-	display: table;
-    position: absolute;
-    height: 100%;
-    width: 100%;
-    font-size: 1em;
-}
-.login_center {
-	display: table-cell;
-    vertical-align: middle;
-}
-.login_vertical_align {
-	padding: 10px;
-	padding-bottom: 80px;
-}
-form#login {
-	padding-bottom: 30px;
-	font-size: 14px;
-	vertical-align: middle;
-}
-.login_table_title {
-	max-width: 530px;
-	color: #eee !important;
-	padding-bottom: 20px;
-	text-shadow: 1px 1px #444;
-}
-.login_table label {
-	text-shadow: 1px 1px 1px #FFF;
-}
-.login_table {
-	margin: 0px auto;  /* Center */
-	padding-left:6px;
-	padding-right:6px;
-	padding-top:16px;
-	padding-bottom:12px;
-	max-width: 560px;
-<?php
-if (! empty($conf->global->MAIN_LOGIN_BACKGROUND)) {
-	print '	background-color: rgba(255, 255, 255, 0.9);';
-} else {
-	print '	background-color: #FFFFFF;';
-}
-?>
-
-	-webkit-box-shadow: 0 2px 23px 2px rgba(0, 0, 0, 0.2), 0 2px 6px rgba(60,60,60,0.15);
-	box-shadow: 0 2px 23px 2px rgba(0, 0, 0, 0.2), 0 2px 6px rgba(60,60,60,0.15);
-
-	border-radius: 5px;
-	/*border-top:solid 1px rgba(180,180,180,.4);
-	border-left:solid 1px rgba(180,180,180,.4);
-	border-right:solid 1px rgba(180,180,180,.4);
-	border-bottom:solid 1px rgba(180,180,180,.4);*/
-}
-.login_table input#username, .login_table input#password, .login_table input#securitycode {
-	border: none;
-	border-bottom: solid 1px rgba(180,180,180,.4);
-	padding: 5px;
-	margin-left: 5px;
-	margin-top: 5px;
-	margin-bottom: 5px;
-}
-.login_table input#username:focus, .login_table input#password:focus, .login_table input#securitycode:focus {
-	outline: none !important;
-}
-.login_table .trinputlogin {
-	font-size: 1.2em;
-	margin: 8px;
-}
-.login_table .tdinputlogin {
-    background-color: transparent;
-    /* border: 2px solid #ccc; */
-    min-width: 220px;
-    border-radius: 2px;
-}
-.login_table .tdinputlogin .fa {
-	padding-left: 10px;
-	width: 14px;
-}
-.login_table .tdinputlogin input#username, .login_table .tdinputlogin input#password {
-	font-size: 1em;
-}
-.login_table .tdinputlogin input#securitycode {
-	font-size: 1em;
-}
-.login_main_message {
-	text-align: center;
-	max-width: 570px;
-	margin-bottom: 22px;
-}
-.login_main_message .error {
-	/* border: 1px solid #caa; */
-	padding: 10px;
-}
-div#login_left, div#login_right {
-	display: inline-block;
-	min-width: 245px;
-	padding-top: 10px;
-	padding-left: 16px;
-	padding-right: 16px;
-	text-align: center;
-	vertical-align: middle;
-}
-div#login_right select#entity {
-    margin-top: 10px;
-}
-table.login_table tr td table.none tr td {
-	padding: 2px;
-}
-table.login_table_securitycode {
-	border-spacing: 0px;
-}
-table.login_table_securitycode tr td {
-	padding-left: 0px;
-	padding-right: 4px;
-}
-#securitycode {
-	min-width: 60px;
-}
-#img_securitycode {
-	border: 1px solid #DDDDDD;
-}
-#img_logo, .img_logo {
-	max-width: 170px;
-	max-height: 90px;
-}
-
-div.backgroundsemitransparent {
-	background:rgba(255,255,255,0.6);
-	padding-left: 10px;
-	padding-right: 10px;
-}
-div.login_block {
-	position: absolute;
-	text-align: <?php print $right; ?>;
-	<?php print $right; ?>: 0;
-	top: <?php print $disableimages?'4px':'0'; ?>;
-	font-weight: bold;
-	<?php echo (empty($disableimages) && $maxwidthloginblock)?'max-width: '.$maxwidthloginblock.'px;':''; ?>
-	<?php if (GETPOST('optioncss', 'aZ09') == 'print') { ?>
-	display: none;
-	<?php } ?>
-}
-div.login_block a {
-	color: #<?php echo $colortextbackvmenu; ?>;
-}
-div.login_block table {
-	display: inline;
-}
-div.login {
-	white-space:nowrap;
-	font-weight: bold;
-	float: right;
-}
-div.login a {
-	color: #<?php echo $colortextbackvmenu; ?>;
-}
-div.login a:hover {
-	color: #<?php echo $colortextbackvmenu; ?>;
-	text-decoration:underline;
-}
-div.login_block_user {
-	display: inline-block;
-	padding-top: 3px;
-	<?php if (empty($conf->global->THEME_TOPMENU_DISABLE_IMAGE)) { ?>
-	min-width: 120px;
-	<?php } ?>
-}
-div.login_block_other {
-	display: inline-block;
-	clear: <?php echo $disableimages?'none':'both'; ?>;
-}
-div.login_block_other { padding-top: 3px; text-align: right; }
-.login_block_elem {
-	float: right;
-	vertical-align: top;
-	padding: 0px 3px 0px 4px !important;
-	height: 16px;
-}
-.atoplogin, .atoplogin:hover {
-	color: #<?php echo $colortextbackhmenu; ?> !important;
-}
-.login_block_getinfo {
-	text-align: center;
-}
-.login_block_getinfo div.login_block_user {
-	display: block;
-}
-.login_block_getinfo .atoplogin, .login_block_getinfo .atoplogin:hover {
-	color: #333 !important;
-}
-.alogin, .alogin:hover {
-	font-weight: normal !important;
-	padding-top: 2px;
-}
-.alogin:hover, .atoplogin:hover {
-	text-decoration:underline !important;
-}
-span.fa.atoplogin, span.fa.atoplogin:hover {
-    font-size: 16px;
-    text-decoration: none !important;
-}
-img.login, img.printer, img.entity {
-	/* padding: 0px 0px 0px 4px; */
-	/* margin: 0px 0px 0px 8px; */
-	text-decoration: none;
-	color: white;
-	font-weight: bold;
-}
-.userimg.atoplogin img.userphoto, .userimgatoplogin img.userphoto {		/* size for user photo in login bar */
-	width: 16px;
-    height: 16px;
-    border-radius: 8px;
-    background-size: contain;
-}
-img.userphoto {			/* size for user photo in lists */
-	border-radius: 9px;
-	width: 18px;
-    height: 18px;
-    background-size: contain;
-    vertical-align: middle;
-}
-img.userphotosmall {			/* size for user photo in lists */
-	border-radius: 6px;
-	width: 12px;
-    height: 12px;
-    background-size: contain;
-    vertical-align: middle;
-    background-color: #FFF;
-}
-.span-icon-user {
-	background-image: url(<?php echo dol_buildpath($path.'/theme/'.$theme.'/img/object_user.png', 1); ?>);
-	background-repeat: no-repeat;
-}
-.span-icon-password {
-	background-image: url(<?php echo dol_buildpath($path.'/theme/'.$theme.'/img/lock.png', 1); ?>);
-	background-repeat: no-repeat;
-}
-
-/* ============================================================================== */
-/* Menu gauche                                                                    */
-/* ============================================================================== */
-
-div.vmenu, td.vmenu {
-    margin-<?php print $right; ?>: 2px;
-    position: relative;
-    float: left;
-    padding: 0px;
-    padding-bottom: 0px;
-    padding-top: 1px;
-    width: 190px;
-}
-
-.vmenu {
-    width: 190px;
-	margin-left: 6px;
-	<?php if (GETPOST('optioncss', 'aZ09') == 'print') { ?>
-    display: none;
-	<?php } ?>
-}
-
-/* Force vmenusearchselectcombo with type=text differently than without because beautify with select2 affect vmenusearchselectcombo differently */
-input.vmenusearchselectcombo[type=text] {
-	width: 180px !important;
-}
-.vmenusearchselectcombo {
-	width: 188px;
-}
-
-.menu_contenu {
-	padding-top: 3px;
-	padding-bottom: 3px;
-	overflow: hidden;
-    text-overflow: ellipsis;
-    width: 188px;				/* required to have overflow working. must be same than .menu_titre */
-}
-#menu_contenu_logo { /* padding-top: 0; */ }
-.companylogo { }
-.searchform { padding-top: 10px; }
-.searchform input { font-size: 16px; }
-
-
-a.vmenu:link, a.vmenu:visited, a.vmenu:hover, a.vmenu:active, span.vmenu { white-space: nowrap; font-family: <?php print $fontlist ?>; text-align: <?php print $left; ?>; font-weight: bold; }	/* bold = 600, 500 is ko with Edge on 1200x960 */
-font.vmenudisabled  { font-family: <?php print $fontlist ?>; text-align: <?php print $left; ?>; font-weight: bold; color: #aaa; margin-left: 4px; }												/* bold = 600, 500 is ko with Edge on 1200x960 */
-a.vmenu:link, a.vmenu:visited { color: #<?php echo $colortextbackvmenu; ?>; }
-
-a.vsmenu:link, a.vsmenu:visited, a.vsmenu:hover, a.vsmenu:active, span.vsmenu { font-family: <?php print $fontlist ?>; text-align: <?php print $left; ?>; font-weight: normal; color: #202020; margin: 1px 1px 1px 6px; }
-font.vsmenudisabled { font-family: <?php print $fontlist ?>; text-align: <?php print $left; ?>; font-weight: normal; color: #aaa; }
-a.vsmenu:link, a.vsmenu:visited { color: #<?php echo $colortextbackvmenu; ?>; white-space: nowrap; }
-font.vsmenudisabledmargin { margin: 1px 1px 1px 6px; }
-li a.vsmenudisabled, li.vsmenudisabled { color: #aaa !important; }
-
-a.help:link, a.help:visited, a.help:hover, a.help:active, span.help { font-size:<?php print is_numeric($fontsizesmaller)?($fontsizesmaller.'px'):$fontsizesmaller; ?>; font-family: <?php print $fontlist ?>; text-align: <?php print $left; ?>; font-weight: normal; color: #aaa; text-decoration: none; }
-
-.vmenu div.blockvmenufirst, .vmenu div.blockvmenulogo, .vmenu div.blockvmenusearchphone, .vmenu div.blockvmenubookmarks
-{
-    border-top: 1px solid #BBB;
-}
-a.vsmenu.addbookmarkpicto {
-    padding-right: 10px;
-}
-div.blockvmenusearchphone
-{
-	border-bottom: none !important;
-}
-.vmenu div.blockvmenuend, .vmenu div.blockvmenulogo
-{
-	margin: 0 0 8px 2px;
-}
-.vmenu div.blockvmenusearch
-{
-	padding-bottom: 4px;
-/*	border-bottom: 1px solid #e0e0e0;  */
-}
-.vmenu div.blockvmenuend
-{
-	padding-bottom: 5px;
-}
-.vmenu div.blockvmenulogo
-{
-	padding-bottom: 10px;
-	padding-top: 0;
-}
-div.blockvmenubookmarks
-{
-	padding-top: 10px !important;
-	padding-bottom: 16px !important;
-}
-div.blockvmenupair, div.blockvmenuimpair, div.blockvmenubookmarks, div.blockvmenuend
-{
-	font-family: <?php print $fontlist ?>;
-	color: #000000;
-	text-align: <?php print $left; ?>;
-	text-decoration: none;
-    padding-left: 5px;
-    padding-right: 1px;
-    padding-top: 3px;
-    padding-bottom: 3px;
-    margin: 0 0 0 2px;
-
-	background: rgb(<?php echo $colorbackvmenu1; ?>);
-
-    border-left: 1px solid #AAA;
-    border-right: 1px solid #BBB;
-}
-
-div.blockvmenusearch
-{
-	font-family: <?php print $fontlist ?>;
-	color: #000000;
-	text-align: <?php print $left; ?>;
-	text-decoration: none;
-    margin: 1px 0px 0px 2px;
-	background: rgb(<?php echo $colorbackvmenu1; ?>);
-}
-
-div.blockvmenusearch > form > div {
-	padding-top: 3px;
-}
-div.blockvmenusearch > form > div > label {
-	padding-right: 2px;
-}
-
-div.blockvmenuhelp
-{
-<?php if (empty($conf->dol_optimize_smallscreen)) { ?>
-	font-family: <?php print $fontlist ?>;
-	color: #000000;
-	text-align: center;
-	text-decoration: none;
-    padding-left: 0px;
-    padding-right: 6px;
-    padding-top: 3px;
-    padding-bottom: 3px;
-    margin: 4px 0px 0px 0px;
-<?php } else { ?>
-    display: none;
-<?php } ?>
-}
-
-
-td.barre {
-	border-right: 1px solid #000000;
-	border-bottom: 1px solid #000000;
-	background: #b3c5cc;
-	font-family: <?php print $fontlist ?>;
-	color: #000000;
-	text-align: <?php print $left; ?>;
-	text-decoration: none;
-}
-
-td.barre_select {
-	background: #b3c5cc;
-	color: #000000;
-}
-
-td.photo {
-	background: #F4F4F4;
-	color: #000000;
-    border: 1px solid #bbb;
-}
-
-/* ============================================================================== */
-/* Panes for Main                                                   */
-/* ============================================================================== */
-
-/*
- *  PANES and CONTENT-DIVs
- */
-
-#mainContent, #leftContent .ui-layout-pane {
-    padding:    0px;
-    overflow:	auto;
-}
-
-#mainContent, #leftContent .ui-layout-center {
-	padding:    0px;
-	position:   relative; /* contain floated or positioned elements */
-    overflow:   auto;  /* add scrolling to content-div */
-}
-
-
-/* ============================================================================== */
-/* Toolbar for ECM or Filemanager                                                 */
-/* ============================================================================== */
-
-td.ecmroot {
-    padding-bottom: 0 !important;
-}
-
-.largebutton {
-	/* border-top: 1px solid #CCC !important; */
-    padding: 0px 4px 14px 4px !important;
-    min-height: 32px;
-}
-
-
-a.toolbarbutton {
-    margin-top: 0px;
-    margin-left: 4px;
-    margin-right: 4px;
-    height: 30px;
-}
-img.toolbarbutton {
-	margin-top: 1px;
-    height: 30px;
-}
-
-
-
-
-
-/* ============================================================================== */
-/* Onglets                                                                        */
-/* ============================================================================== */
-div.tabs {
-    text-align: <?php print $left; ?>;
-    padding-left: 6px !important;
-    padding-right: 6px !important;
-	clear:both;
-	height:100%;
-}
-div.tabsElem {
-	margin-top: 1px;
-}	/* To avoid overlap of tabs when not browser */
-div.tabsElem a {
-    /* font-weight: normal !important; */
-}
-div.tabBar {
-    color: #<?php echo $colortextbacktab; ?>;
-    padding-top: 16px;
-    padding-left: 0px; padding-right: 0px;
-    padding-bottom: 2px;
-    margin: 0px 0px 16px 0px;
-    border-top: 1px solid #BBB;
-    /* border-bottom: 1px solid #AAA; */
-	width: auto;
-	background: rgb(<?php echo $colorbacktabcard1; ?>);
-}
-div.tabBar div.titre {
-	padding-top: 20px;
-}
-
-div.tabBar.tabBarNoTop {
-    padding-top: 0;
-    border-top: 0;
-}
-
-/* tabBar used for creation/update/send forms */
-div.tabBarWithBottom {
-	padding-bottom: 18px;
-	border-bottom: 1px solid #aaa;
-}
-div.tabBarWithBottom tr {
-	background: unset !important;
-}
-div.tabBarWithBottom table.border>tbody>tr:last-of-type>td {
-	border-bottom: none !important;
-}
-
-div.tabBar table.tableforservicepart2:last-child {
-    border-bottom: 1px solid #aaa;
-}
-.tableforservicepart1 .tdhrthin {
-	height: unset;
-    padding-top: 0 !important;
-}
-
-div.popuptabset {
-	padding: 6px;
-	background: #fff;
-	border: 1px solid #888;
-}
-div.popuptab {
-	padding-top: 3px;
-	padding-bottom: 3px;
-	padding-left: 5px;
-	padding-right: 5px;
-}
-div.tabsAction {
-    margin: 20px 0em 30px 0em;
-    padding: 0em 0em;
-    text-align: right;
-}
-div.tabsActionNoBottom {
-    margin-bottom: 0px;
-}
-div.tabsAction > a {
-	margin-bottom: 16px !important;
-}
-
-a.tabTitle {
-    color:rgba(0,0,0,.5) !important;
-    text-shadow:1px 1px 1px #ffffff;
-	font-family: <?php print $fontlist ?>;
-	font-weight: normal !important;
-    padding: 4px 6px 2px 0px;
-    margin-<?php print $right; ?>: 10px;
-    text-decoration: none;
-    white-space: nowrap;
-}
-
-a.tabunactive {
-    color: rgb(<?php print $colortextlink; ?>) !important;
-}
-a.tab:link, a.tab:visited, a.tab:hover, a.tab#active {
-	font-family: <?php print $fontlist ?>;
-	padding: 12px 14px 13px;
-    margin: 0em 0.2em;
-    text-decoration: none;
-    white-space: nowrap;
-
-	border-right: 1px solid transparent;
-	border-left: 1px solid transparent;
-	border-top: 1px solid transparent;
-	border-bottom: 0px !important;
-
-	background-image: none !important;
-}
-.tabactive, a.tab#active {
-	color: #<?php echo $colortextbacktab; ?> !important;
-	background: rgb(<?php echo $colorbacktabcard1; ?>) !important;
-	margin: 0 0.2em 0 0.2em !important;
-
-	border-right: 1px solid #CCC !important;
-	border-left: 1px solid #CCC !important;
-	/* border-top: <?php echo 2; ?>px solid rgb(<?php echo $colortopbordertitle1; ?>) !important; */
-	border-top: <?php echo 2; ?>px solid rgb(<?php echo $colorbackhmenu1 ?>) !important;
-}
-a.tab:hover
-{
-	/*
-	background: rgba(<?php echo $colorbacktabcard1; ?>, 0.5)  url(<?php echo dol_buildpath($path.'/theme/'.$theme.'/img/nav-overlay3.png', 1); ?>) 50% 0 repeat-x;
-	color: #<?php echo $colortextbacktab; ?>;
-	*/
-	text-decoration: underline;
-}
-a.tabimage {
-    color: #434956;
-	font-family: <?php print $fontlist ?>;
-    text-decoration: none;
-    white-space: nowrap;
-}
-
-td.tab {
-    background: #dee7ec;
-}
-
-span.tabspan {
-    background: #dee7ec;
-    color: #434956;
-	font-family: <?php print $fontlist ?>;
-    padding: 0px 6px;
-    margin: 0em 0.2em;
-    text-decoration: none;
-    white-space: nowrap;
-	-webkit-border-radius:4px 4px 0px 0px;
-	border-radius:4px 4px 0px 0px;
-
-    border-<?php print $right; ?>: 1px solid #555555;
-    border-<?php print $left; ?>: 1px solid #D8D8D8;
-    border-top: 1px solid #D8D8D8;
-}
-
-/* ============================================================================== */
-/* Boutons actions                                                                */
-/* ============================================================================== */
-
-div.divButAction {
-	margin-bottom: 1.4em;
-}
-div.tabsAction > a.butAction, div.tabsAction > a.butActionRefused {
-	margin-bottom: 1.4em !important;
-}
-div.tabsActionNoBottom > a.butAction, div.tabsActionNoBottom > a.butActionRefused {
-	margin-bottom: 0 !important;
-}
-
-span.butAction, span.butActionDelete {
-	cursor: pointer;
-}
-
-.butAction {
-	background: rgb(225, 231, 225)
-	/* background: rgb(230, 232, 239); */
-}
-.butActionRefused, .butAction, .butAction:link, .butAction:visited, .butAction:hover, .butAction:active, .butActionDelete, .butActionDelete:link, .butActionDelete:visited, .butActionDelete:hover, .butActionDelete:active {
-	text-decoration: none;
-	text-transform: uppercase;
-    font-weight: bold;
-
-	margin: 0em <?php echo ($dol_optimize_smallscreen?'0.6':'0.9'); ?>em !important;
-	padding: 0.6em <?php echo ($dol_optimize_smallscreen?'0.6':'0.7'); ?>em;
-	font-family: <?php print $fontlist ?>;
-    display: inline-block;
-    text-align: center;
-    cursor: pointer;
-    /* color: #fff; */
-    /* background: rgb(<?php echo $colorbackhmenu1 ?>); */
-    color: #444;
-    /* border: 1px solid #aaa; */
-    /* border-color: rgba(0, 0, 0, 0.15) rgba(0, 0, 0, 0.15) rgba(0, 0, 0, 0.25); */
-
-    border-top-right-radius: 0 !important;
-    border-bottom-right-radius: 0 !important;
-    border-top-left-radius: 0 !important;
-    border-bottom-left-radius: 0 !important;
-}
-.butActionNew, .butActionNewRefused, .butActionNew:link, .butActionNew:visited, .butActionNew:hover, .butActionNew:active {
-	text-decoration: none;
-	text-transform: uppercase;
-    font-weight: normal;
-
-	margin: 0em 0.3em 0 0.3em !important;
-	padding: 0.2em <?php echo ($dol_optimize_smallscreen?'0.4':'0.7'); ?>em 0.3em;
-	font-family: <?php print $fontlist ?>;
-    display: inline-block;
-    /* text-align: center; New button are on right of screen */
-    cursor: pointer;
-    /*color: #fff !important;
-    background: rgb(<?php echo $colorbackhmenu1 ?>);
-    border: 1px solid rgb(<?php echo $colorbackhmenu1 ?>);
-    border-color: rgba(0, 0, 0, 0.15) rgba(0, 0, 0, 0.15) rgba(0, 0, 0, 0.25);
-    border-top-right-radius: 0 !important;
-    border-bottom-right-radius: 0 !important;
-    border-top-left-radius: 0 !important;
-    border-bottom-left-radius: 0 !important;*/
-}
-a.butActionNew>span.fa-plus-circle, a.butActionNew>span.fa-plus-circle:hover { padding-left: 6px; font-size: 1.5em; border: none; box-shadow: none; webkit-box-shadow: none; }
-a.butActionNewRefused>span.fa-plus-circle, a.butActionNewRefused>span.fa-plus-circle:hover { padding-left: 6px; font-size: 1.5em; border: none; box-shadow: none; webkit-box-shadow: none; }
-
-.butAction:hover   {
-  -webkit-box-shadow: 0px 0px 6px 1px rgba(50, 50, 50, 0.4), 0px 0px 0px rgba(60,60,60,0.1);
-  box-shadow: 0px 0px 6px 1px rgba(50, 50, 50, 0.4), 0px 0px 0px rgba(60,60,60,0.1);
-}
-.butActionNew:hover   {
-  text-decoration: underline;
-  box-shadow: unset !important;
-}
-
-.butActionDelete, .butActionDelete:link, .butActionDelete:visited, .butActionDelete:hover, .butActionDelete:active, .buttonDelete {
-    background: rgb(234, 228, 225);
-    /* border: 1px solid #633; */
-    color: #633;
-}
-
-.butActionDelete:hover {
-  -webkit-box-shadow: 0px 0px 6px 1px rgba(50, 50, 50, 0.4), 0px 0px 0px rgba(60,60,60,0.1);
-  box-shadow: 0px 0px 6px 1px rgba(50, 50, 50, 0.4), 0px 0px 0px rgba(60,60,60,0.1);
-}
-
-.butActionRefused {
-	text-decoration: none !important;
-	text-transform: uppercase;
-    font-weight: bold !important;
-
-	white-space: nowrap !important;
-	cursor: not-allowed !important;
-	margin: 0em <?php echo ($dol_optimize_smallscreen?'0.6':'0.9'); ?>em;
-	padding: 0.6em <?php echo ($dol_optimize_smallscreen?'0.6':'0.7'); ?>em;
-    font-family: <?php print $fontlist ?> !important;
-    display: inline-block;
-    text-align: center;
-    cursor: pointer;
-    color: #999 !important;
-    border: 1px solid #ccc;
-    box-sizing: border-box;
-    -moz-box-sizing: border-box;
-    -webkit-box-sizing: border-box;
-}
-.butActionNewRefused, .butActionNewRefused:link, .butActionNewRefused:visited, .butActionNewRefused:hover, .butActionNewRefused:active {
-	text-decoration: none !important;
-	text-transform: uppercase;
-    font-weight: normal !important;
-
-	white-space: nowrap !important;
-	cursor: not-allowed !important;
-	margin: 0em <?php echo ($dol_optimize_smallscreen?'0.7':'0.9'); ?>em;
-	padding: 0.2em <?php echo ($dol_optimize_smallscreen?'0.4':'0.7'); ?>em;
-    font-family: <?php print $fontlist ?> !important;
-    display: inline-block;
-    /* text-align: center;  New button are on right of screen */
-    cursor: pointer;
-    color: #999 !important;
-    padding-top: 0.2em;
-    box-shadow: none !important;
-    -webkit-box-shadow: none !important;
-}
-
-.butActionTransparent {
-	color: #222 ! important;
-	background-color: transparent ! important;
-}
-
-<?php if (! empty($conf->global->MAIN_BUTTON_HIDE_UNAUTHORIZED) && (! $user->admin)) { ?>
-.butActionRefused, .butActionNewRefused {
-	display: none;
-}
-<?php } ?>
-
-
-
-/* ============================================================================== */
-/* Tables                                                                         */
-/* ============================================================================== */
-
-.allwidth {
-	width: 100%;
-}
-
-#undertopmenu {
-	background-repeat: repeat-x;
-	margin-top: <?php echo ($dol_hide_topmenu?'6':'0'); ?>px;
-}
-
-
-.paddingrightonly {
-	border-collapse: collapse;
-	border: 0px;
-	margin-left: 0px;
-	padding-<?php print $left; ?>: 0px !important;
-	padding-<?php print $right; ?>: 4px !important;
-}
-.nocellnopadd {
-	list-style-type:none;
-	margin: 0px !important;
-	padding: 0px !important;
-}
-tr.nocellnopadd td.nobordernopadding, tr.nocellnopadd td.nocellnopadd
-{
-	border: 0px;
-}
-
-.notopnoleft {
-	border-collapse: collapse;
-	border: 0px;
-	padding-top: 0px;
-	padding-<?php print $left; ?>: 0px;
-	padding-<?php print $right; ?>: 16px;
-	padding-bottom: 4px;
-	margin-right: 0px;
-}
-.notopnoleftnoright {
-	border-collapse: collapse;
-	border: 0px;
-	padding-top: 0px;
-	padding-left: 0px;
-	padding-right: 0px;
-	padding-bottom: 4px;
-	margin: 0px 0px 0px 0px;
-}
-
-
-table.border, table.bordernooddeven, table.dataTable, .table-border, .table-border-col, .table-key-border-col, .table-val-border-col, div.border {
-	border-collapse: collapse !important;
-	padding: 1px 2px 1px 3px;			/* t r b l */
-}
-table.borderplus {
-	border: 1px solid #BBB;
-}
-.border tbody tr, .bordernooddeven tbody tr, .border tbody tr td, .bordernooddeven tbody tr td, div.tabBar table.border tr, div.tabBar table.border tr td, div.tabBar div.border .table-border-row, div.tabBar div.border .table-key-border-col, div.tabBar div.border .table-val-border-col {
-	height: 22px;
-}
-tr.liste_titre.box_titre td table td, .bordernooddeven tr td {
-    height: 22px;
-}
-
-div.tabBar div.border .table-border-row, div.tabBar div.border .table-key-border-col, div.tabBar .table-val-border-col {
-	vertical-align: middle;
-}
-div .tdtop {
-    vertical-align: top !important;
-	/* padding-top: 8px !important; */
-	padding-bottom: 2px !important;
-	padding-bottom: 0px;
-}
-
-table.border td, table.bordernooddeven td, div.border div div.tagtd {
-	padding: 5px 2px 5px 2px;
-	border-collapse: collapse;
-}
-div.tabBar .fichecenter table.border>tbody>tr>td, div.tabBar .fichecenter div.border div div.tagtd, div.tabBar div.border div div.tagtd
-{
-	padding-top: 5px;
-	border-bottom: 1px solid #E0E0E0;
-}
-
-td.border, div.tagtable div div.border {
-	border-top: 1px solid #000000;
-	border-right: 1px solid #000000;
-	border-bottom: 1px solid #000000;
-	border-left: 1px solid #000000;
-}
-.table-key-border-col {
-	/* width: 25%; */
-	vertical-align:top;
-}
-.table-val-border-col {
-	width:auto;
-}
-
-
-/* Main boxes */
-.nobordertop, .nobordertop tr:first-of-type td {
-    border-top: none !important;
-}
-.noborderbottom, .noborderbottom tr:last-of-type td {
-    border-bottom: none !important;
-}
-.bordertop {
-	border-top: 1px solid rgb(<?php echo $colortopbordertitle1 ?>);
-}
-.borderbottom {
-	border-bottom: 1px solid rgb(<?php echo $colortopbordertitle1 ?>);
-}
-
-
-/*.ficheaddleft table.noborder {
-	margin: 0px 0px 0px 0px;
-}*/
-table.liste, table.noborder, table.formdoc, div.noborder {
-	width: 100%;
-
-	border-collapse: separate !important;
-	border-spacing: 0px;
-
-	border-top-width: <?php echo $borderwidth ?>px;
-	border-top-color: rgb(<?php echo $colortopbordertitle1 ?>);
-	border-top-style: solid;
-	/* border-top-width: 2px;
-	border-top-color: rgb(<?php echo $colorbackhmenu1 ?>);
-	border-top-style: solid; */
-
-	border-bottom-width: 1px;
-	border-bottom-color: rgb(<?php echo $colortopbordertitle1 ?>);
-	border-bottom-style: solid;
-
-	margin: 0px 0px 5px 0px;
-}
-div.tabBar div.ficheaddleft table.noborder:last-of-type {
-    border-bottom: 1px solid rgb(<?php echo $colortopbordertitle1 ?>);
-}
-div.tabBar table.border>tbody>tr:last-of-type>td {
-	border-bottom-width: 1px;
-	border-bottom-color: rgb(<?php echo $colortopbordertitle1 ?>);
-	border-bottom-style: solid;
-}
-div.tabBar div.ficheaddleft table.noborder {
-    border-bottom: none;
-}
-
-table.paddingtopbottomonly tr td {
-	padding-top: 1px;
-	padding-bottom: 2px;
-}
-.liste_titre_filter {
-	background: rgb(<?php echo $colorbacktitle1; ?>) !important;
-}
-tr.liste_titre_filter td.liste_titre {
-	/* border-bottom: 1px solid #ddd; */
-	padding-top: 1px;
-	padding-bottom: 0px;
-}
-.liste_titre_create td, .liste_titre_create th, .liste_titre_create .tagtd
-{
-    border-top-width: 1px;
-    border-top-color: rgb(<?php echo $colortopbordertitle1 ?>);
-    border-top-style: solid;
-}
-/*.liste_titre_create td.nobottom, tr#trlinefordates td {
-    background-color: rgb(<?php echo $colorbacktitle1; ?>) !important;
-}*/
-tr#trlinefordates td {
-    border-bottom: 0px !important;
-}
-.liste_titre_add td, .liste_titre_add th, .liste_titre_add .tagtd
-{
-    border-top-width: 1px;
-    border-top-color: rgb(<?php echo $colortopbordertitle1 ?>);
-    border-top-style: solid;
-}
-table.liste tr, table.noborder tr, div.noborder form {
-	border-top-color: #FEFEFE;
-	min-height: 20px;
-}
-table.liste th, table.noborder th, table.noborder tr.liste_titre td, table.noborder tr.box_titre td {
-	padding: 7px 8px 7px 8px;			/* t r b l */
-}
-table.liste td, table.noborder td, div.noborder form div, table.tableforservicepart1 td, table.tableforservicepart2 td {
-	padding: 7px 8px 7px 8px;			/* t r b l */
-	line-height: 1.2em;
-	height: 22px;
-}
-div.liste_titre_bydiv .divsearchfield {
-	padding: 2px 1px 2px 7px;			/* t r b l */
-}
-
-tr.box_titre .nobordernopadding td {
-	padding: 0 ! important;
-}
-table.nobordernopadding {
-	border-collapse: collapse !important;
-	border: 0;
-}
-table.nobordernopadding tr {
-	border: 0 !important;
-	padding: 0 0 !important;
-}
-table.nobordernopadding tr td {
-	border: 0 !important;
-	padding: 0 3px 0 0;
-}
-table.border tr td table.nobordernopadding tr td {
-	padding-top: 0;
-	padding-bottom: 0;
-}
-td.borderright {
-    border: none;	/* to erase value for table.nobordernopadding td */
-	border-right-width: 1px !important;
-	border-right-color: #BBB !important;
-	border-right-style: solid !important;
-}
-
-
-/* For table with no filter before */
-table.listwithfilterbefore {
-	border-top: none !important;
-}
-
-
-.tagtable, .table-border { display: table; }
-.tagtr, .table-border-row  { display: table-row; }
-.tagtd, .table-border-col, .table-key-border-col, .table-val-border-col { display: table-cell; }
-
-
-/* Pagination */
-div.refidpadding  {
-	padding-top: 3px;
-}
-div.refid  {
-	font-weight: bold;
-  	color: rgb(<?php print $colortexttitlenotab; ?>);
-  	font-size: 1.2em;
-}
-div.refidno  {
-	padding-top: 3px;
-	font-weight: normal;
-  	color: #444;
-  	font-size: <?php print is_numeric($fontsize)?$fontsize.'px':$fontsize ?>;
-  	line-height: 21px;
-}
-div.refidno form {
-    display: inline-block;
-}
-
-div.pagination {
-	float: right;
-}
-div.pagination a {
-	font-weight: normal;
-}
-/*div.pagination a.butAction, div.fichehalfright a.butAction {
-    margin-right: 0px !important;
-}
-div.tabsAction a.butActionDelete:last-child, div.tabsAction a.butAction:last-child {
-    margin-right: 0px !important;
-}*/
-div.pagination ul
-{
-  list-style: none;
-  display: inline-block;
-  padding-left: 0px;
-  padding-right: 0px;
-  margin: 0;
-}
-div.pagination li {
-  display: inline-block;
-  padding-left: 0px;
-  padding-right: 0px;
-  padding-top: 6px;
-  padding-bottom: 5px;
-}
-.pagination {
-  display: inline-block;
-  padding-left: 0;
-  border-radius: 4px;
-}
-div.pagination li.pagination a,
-div.pagination li.pagination span {
-  padding: 6px 12px;
-  line-height: 1.42857143;
-  color: #000;
-  text-decoration: none;
-  background-repeat: repeat-x;
-}
-div.pagination li.pagination span.inactive {
-  cursor: default;
-  color: #ccc;
-}
-li.noborder.litext, li.noborder.litext a,
-div.pagination li a.inactive:hover,
-div.pagination li span.inactive:hover {
-  	-webkit-box-shadow: none !important;
-  	box-shadow: none !important;
-}
-/*div.pagination li.litext {
-	padding-top: 8px;
-}*/
-div.pagination li.litext a {
-  border: none;
-  padding-right: 10px;
-  padding-left: 4px;
-  font-weight: bold;
-}
-div.pagination li.litext a:hover {
-	background-color: transparent;
-	background-image: none;
-}
-div.pagination li.litext a:hover {
-	background-color: transparent;
-	background-image: none;
-}
-div.pagination li.noborder a:hover {
-  border: none;
-  background-color: transparent;
-}
-div.pagination li a,
-div.pagination li span {
-  /* background-color: #fff; */
-  /* border: 1px solid #ddd; */
-}
-div.pagination li:first-child a,
-div.pagination li:first-child span {
-  margin-left: 0;
-  /*border-top-left-radius: 4px;
-  border-bottom-left-radius: 4px;*/
-}
-div.pagination li:last-child a,
-div.pagination li:last-child span {
-  /*border-top-right-radius: 4px;
-  border-bottom-right-radius: 4px;*/
-}
-div.pagination li a:hover,
-div.pagination li:not(.paginationafterarrows) span:hover,
-div.pagination li a:focus,
-div.pagination li:not(.paginationafterarrows) span:focus {
-  -webkit-box-shadow: 0px 0px 6px 1px rgba(50, 50, 50, 0.4), 0px 0px 0px rgba(60,60,60,0.1);
-  box-shadow: 0px 0px 6px 1px rgba(50, 50, 50, 0.4), 0px 0px 0px rgba(60,60,60,0.1);
-}
-div.pagination li .active a,
-div.pagination li .active span,
-div.pagination li .active a:hover,
-div.pagination li .active span:hover,
-div.pagination li .active a:focus,
-div.pagination li .active span:focus {
-  z-index: 2;
-  color: #fff;
-  cursor: default;
-  background-color: rgb(<?php echo $colorbackhmenu1 ?>);
-  border-color: #337ab7;
-}
-div.pagination .disabled span,
-div.pagination .disabled span:hover,
-div.pagination .disabled span:focus,
-div.pagination .disabled a,
-div.pagination .disabled a:hover,
-div.pagination .disabled a:focus {
-  color: #777;
-  cursor: not-allowed;
-  background-color: #fff;
-  border-color: #ddd;
-}
-div.pagination li.pagination .active {
-  text-decoration: underline;
-  box-shadow: none;
-}
-.paginationafterarrows .nohover {
-  box-shadow: none !important;
-}
-
-div.pagination li.paginationafterarrows {
-	margin-left: 10px;
-}
-.paginationatbottom {
-	margin-top: 9px;
-}
-
-
-
-
-/* Set the color for hover lines */
-.oddeven:hover, .evenodd:hover, .impair:hover, .pair:hover
-{
-<?php if ($colorbacklinepairhover) { ?>
-	background: rgb(<?php echo $colorbacklinepairhover; ?>) !important;		/* Must be background to be stronger than background of odd or even */
-<?php } ?>
-}
-<?php if ($colorbacklinepairchecked) { ?>
-.highlight {
-	background: rgb(<?php echo $colorbacklinepairchecked; ?>) !important; /* Must be background to be stronger than background of odd or even */
-}
-<?php } ?>
-
-.nohover:hover {
-	background: unset;
-}
-.nohoverborder:hover {
-	border: unset;
-	box-shadow: unset;
-	-webkit-box-shadow: unset;
-}
-.oddeven, .evenodd, .impair, .nohover .impair:hover, tr.impair td.nohover, .tagtr.oddeven
-{
-	font-family: <?php print $fontlist ?>;
-	margin-bottom: 1px;
-	color: #202020;
-}
-.impair, .nohover .impair:hover, tr.impair td.nohover
-{
-	background: #<?php echo colorArrayToHex(colorStringToArray($colorbacklineimpair1)); ?>;
-}
-#GanttChartDIV {
-	background-color: #<?php echo colorArrayToHex(colorStringToArray($colorbacklineimpair1)); ?>;
-}
-
-.oddeven, .evenodd, .pair, .nohover .pair:hover, tr.pair td.nohover, .tagtr.oddeven {
-	font-family: <?php print $fontlist ?>;
-	margin-bottom: 1px;
-	color: #202020;
-}
-.pair, .nohover .pair:hover, tr.pair td.nohover {
-	background-color: #<?php echo colorArrayToHex(colorStringToArray($colorbacklinepair1)); ?>;
-}
-
-table.dataTable tr.oddeven {
-	background-color: #<?php echo colorArrayToHex(colorStringToArray($colorbacklinepair1)); ?> !important;
-}
-
-/* For no hover style */
-td.oddeven, table.nohover tr.impair, table.nohover tr.pair, table.nohover tr.impair td, table.nohover tr.pair td, tr.nohover td, form.nohover, form.nohover:hover {
-	background-color: #<?php echo colorArrayToHex(colorStringToArray($colorbacklineimpair1)); ?> !important;
-	background: #<?php echo colorArrayToHex(colorStringToArray($colorbacklineimpair1)); ?> !important;
-}
-td.evenodd, tr.nohoverpair td, #trlinefordates td {
-	background-color: #<?php echo colorArrayToHex(colorStringToArray($colorbacklinepair1)); ?> !important;
-	background: #<?php echo colorArrayToHex(colorStringToArray($colorbacklinepair1)); ?> !important;
-}
-.trforbreak td {
-	background-color: #<?php echo colorArrayToHex(colorStringToArray($colorbacklinebreak)); ?> !important;
-}
-
-table.dataTable td {
-    padding: 5px 8px 5px 8px !important;
-}
-tr.pair td, tr.impair td, form.impair div.tagtd, form.pair div.tagtd, div.impair div.tagtd, div.pair div.tagtd, div.liste_titre div.tagtd {
-    padding: 7px 8px 7px 8px;
-    border-bottom: 1px solid #ddd;
-}
-form.pair, form.impair {
-	font-weight: normal;
-}
-form.tagtr:last-of-type div.tagtd, tr.pair:last-of-type td, tr.impair:last-of-type td {
-    border-bottom: 0px !important;
-}
-tr.pair td .nobordernopadding tr td, tr.impair td .nobordernopadding tr td {
-    border-bottom: 0px !important;
-}
-tr.nobottom td, tr.nobottom , td.nobottom {
-    border-bottom: 0px !important;
-}
-div.liste_titre .tagtd {
-	vertical-align: middle;
-}
-div.liste_titre {
-	min-height: 26px !important;	/* We cant use height because it's a div and it should be higher if content is more. but min-height does not work either for div */
-
-	padding-top: 2px;
-	padding-bottom: 2px;
-}
-div.liste_titre_bydiv {
-	border-top-width: <?php echo $borderwidth ?>px;
-    border-top-color: rgb(<?php echo $colortopbordertitle1 ?>);
-    border-top-style: solid;
-
-	border-collapse: collapse;
-	display: table;
-	padding: 2px 0px 2px 0;
-	box-shadow: none;
-	/*width: calc(100% - 1px);	1px more, i don't know why so i remove */
-	width: calc(100%);
-}
-tr.liste_titre, tr.liste_titre_sel, form.liste_titre, form.liste_titre_sel, table.dataTable.tr, tagtr.liste_titre
-{
-	height: 26px !important;
-}
-div.colorback	/* for the form "assign user" on time spent view */
-{
-	background: #f8f8f8;
-	padding: 10px;
-	margin-top: 5px;
-	border: 1px solid #ddd;
-}
-div.liste_titre_bydiv, .liste_titre div.tagtr, tr.liste_titre, tr.liste_titre_sel, .tagtr.liste_titre, .tagtr.liste_titre_sel, form.liste_titre, form.liste_titre_sel, table.dataTable thead tr
-{
-	background: rgb(<?php echo $colorbacktitle1; ?>);
-	font-weight: <?php echo $useboldtitle?'bold':'normal'; ?>;
-
-    color: rgb(<?php echo $colortexttitle; ?>);
-    font-family: <?php print $fontlist ?>;
-    text-align: <?php echo $left; ?>;
-}
-tr.liste_titre th, tr.liste_titre td, th.liste_titre
-{
-	border-bottom: 1px solid rgb(<?php echo $colortopbordertitle1 ?>);
-}
-tr.liste_titre:first-child th, tr:first-child th.liste_titre {
-/*    border-bottom: 1px solid #ddd ! important; */
-	border-bottom: unset;
-}
-tr.liste_titre th, th.liste_titre, tr.liste_titre td, td.liste_titre, form.liste_titre div
-{
-    font-family: <?php print $fontlist ?>;
-    font-weight: <?php echo $useboldtitle?'bold':'normal'; ?>;
-    vertical-align: middle;
-    height: 24px;
-}
-tr.liste_titre th a, th.liste_titre a, tr.liste_titre td a, td.liste_titre a, form.liste_titre div a, div.liste_titre a {
-	text-shadow: none !important;
-}
-tr.liste_titre_topborder td {
-	border-top-width: <?php echo $borderwidth; ?>px;
-    border-top-color: rgb(<?php echo $colortopbordertitle1 ?>);
-    border-top-style: solid;
-}
-.liste_titre td a {
-	text-shadow: none !important;
-	color: rgb(<?php echo $colortexttitle; ?>);
-}
-.liste_titre td a.notasortlink {
-	color: rgb(<?php echo $colortextlink; ?>);
-}
-.liste_titre td a.notasortlink:hover {
-	background: transparent;
-}
-tr.liste_titre:last-child th.liste_titre, tr.liste_titre:last-child th.liste_titre_sel, tr.liste_titre td.liste_titre, tr.liste_titre td.liste_titre_sel, form.liste_titre div.tagtd {				/* For last line of table headers only */
-    /* border-bottom: 1px solid #ddd; */
-    border-bottom: unset;
-}
-
-
-tr.liste_titre_sel th, th.liste_titre_sel, tr.liste_titre_sel td, td.liste_titre_sel, form.liste_titre_sel div
-{
-    font-family: <?php print $fontlist ?>;
-    font-weight: normal;
-    border-bottom: 1px solid #FDFFFF;
-    text-decoration: underline;
-}
-input.liste_titre {
-    background: transparent;
-    border: 0px;
-}
-.listactionlargetitle .liste_titre {
-	line-height: 24px;
-}
-.noborder tr.liste_total td, tr.liste_total td, form.liste_total div, .noborder tr.liste_total_wrap td, tr.liste_total_wrap td, form.liste_total_wrap div {
-    color: #551188;
-    font-weight: normal;
-}
-.noborder tr.liste_total td, tr.liste_total td, form.liste_total div {
-    white-space: nowrap;
-}
-.noborder tr.liste_total_wrap td, tr.liste_total_wrap td, form.liste_total_wrap div {
-	white-space: normal;
-}
-form.liste_total div {
-    border-top: 1px solid #DDDDDD;
-}
-tr.liste_sub_total, tr.liste_sub_total td {
-	border-bottom: 1px solid #aaa;
-}
-/* to avoid too much border on contract card */
-.tableforservicepart1 .impair, .tableforservicepart1 .pair, .tableforservicepart2 .impair, .tableforservicepart2 .pair {
-	background: #FFF;
-}
-.tableforservicepart1 tbody tr td, .tableforservicepart2 tbody tr td {
-	border-bottom: none;
-}
-table.tableforservicepart1:first-of-type tr:first-of-type td {
-    border-top: 1px solid #888;
-}
-table.tableforservicepart1 tr td {
-    border-top: 0px;
-}
-
-.paymenttable, .margintable {
-	/*border-top-width: <?php echo $borderwidth ?>px !important;
-	border-top-color: rgb(<?php echo $colortopbordertitle1 ?>) !important;
-	border-top-style: solid !important;*/
-	border-top: none !important;
-	margin: 0px 0px 0px 0px !important;
-}
-.paymenttable tr td:first-child, .margintable tr td:first-child
-{
-	padding-left: 2px;
-}
-.paymenttable, .margintable tr td {
-	height: 22px;
-}
-
-/* Disable shadows */
-.noshadow {
-	-webkit-box-shadow: 0px 0px 0px #DDD !important;
-	box-shadow: 0px 0px 0px #DDD !important;
-}
-
-div.tabBar .noborder {
-	-webkit-box-shadow: 0px 0px 0px #DDD !important;
-	box-shadow: 0px 0px 0px #DDD !important;
-}
-
-#tablelines tr.liste_titre td, .paymenttable tr.liste_titre td, .margintable tr.liste_titre td, .tableforservicepart1 tr.liste_titre td {
-	border-bottom: 1px solid rgb(<?php echo $colortopbordertitle1 ?>) !important;
-}
-#tablelines tr td {
-    height: unset;
-}
-
-/* Prepare to remove class pair - impair */
-
-.noborder > tbody > tr:nth-child(even):not(.liste_titre), .liste > tbody > tr:nth-child(even):not(.liste_titre),
-div:not(.fichecenter):not(.fichehalfleft):not(.ficheaddleft) > .border > tbody > tr:nth-of-type(even):not(.liste_titre), .liste > tbody > tr:nth-of-type(even):not(.liste_titre),
-div:not(.fichecenter):not(.fichehalfleft):not(.ficheaddleft) .oddeven.tagtr:nth-of-type(even):not(.liste_titre)
-{
-	background: linear-gradient(bottom, rgb(<?php echo $colorbacklineimpair1; ?>) 85%, rgb(<?php echo $colorbacklineimpair2; ?>) 100%);
-	background: -o-linear-gradient(bottom, rgb(<?php echo $colorbacklineimpair1; ?>) 85%, rgb(<?php echo $colorbacklineimpair2; ?>) 100%);
-	background: -moz-linear-gradient(bottom, rgb(<?php echo $colorbacklineimpair1; ?>) 85%, rgb(<?php echo $colorbacklineimpair2; ?>) 100%);
-	background: -webkit-linear-gradient(bottom, rgb(<?php echo $colorbacklineimpair1; ?>) 85%, rgb(<?php echo $colorbacklineimpair2; ?>) 100%);
-	background: -ms-linear-gradient(bottom, rgb(<?php echo $colorbacklineimpair1; ?>) 85%, rgb(<?php echo $colorbacklineimpair2; ?>) 100%);
-}
-.noborder > tbody > tr:nth-child(even):not(:last-child) td:not(.liste_titre), .liste > tbody > tr:nth-child(even):not(:last-child) td:not(.liste_titre),
-.noborder .oddeven.tagtr:nth-child(even):not(:last-child) .tagtd:not(.liste_titre)
-{
-	border-bottom: 1px solid #ddd;
-}
-
-.noborder > tbody > tr:nth-child(odd):not(.liste_titre), .liste > tbody > tr:nth-child(odd):not(.liste_titre),
-div:not(.fichecenter):not(.fichehalfleft):not(.ficheaddleft) > .border > tbody > tr:nth-of-type(odd):not(.liste_titre), .liste > tbody > tr:nth-of-type(odd):not(.liste_titre),
-div:not(.fichecenter):not(.fichehalfleft):not(.ficheaddleft) .oddeven.tagtr:nth-of-type(odd):not(.liste_titre)
-{
-	background: linear-gradient(bottom, rgb(<?php echo $colorbacklinepair1; ?>) 85%, rgb(<?php echo $colorbacklinepair2; ?>) 100%);
-	background: -o-linear-gradient(bottom, rgb(<?php echo $colorbacklinepair1; ?>) 85%, rgb(<?php echo $colorbacklinepair2; ?>) 100%);
-	background: -moz-linear-gradient(bottom, rgb(<?php echo $colorbacklinepair1; ?>) 85%, rgb(<?php echo $colorbacklinepair2; ?>) 100%);
-	background: -webkit-linear-gradient(bottom, rgb(<?php echo $colorbacklinepair1; ?>) 85%, rgb(<?php echo $colorbacklinepair2; ?>) 100%);
-	background: -ms-linear-gradient(bottom, rgb(<?php echo $colorbacklinepair1; ?>) 85%, rgb(<?php echo $colorbacklinepair2; ?>) 100%);
-}
-.noborder > tbody > tr:nth-child(odd):not(:last-child) td:not(.liste_titre), .liste > tbody > tr:nth-child(odd):not(:last-child) td:not(.liste_titre),
-.noborder .oddeven.tagtr:nth-child(odd):not(:last-child) .tagtd:not(.liste_titre)
-{
-	border-bottom: 1px solid #ddd;
-}
-
-ul.noborder li:nth-child(even):not(.liste_titre) {
-	background-color: rgb(<?php echo $colorbacklinepair2; ?>) !important;
-}
-
-
-/*
- *  Boxes
- */
-
-.box {
-    overflow-x: auto;
-    min-height: 40px;
-}
-/*.ficheaddleft div.boxstats, .ficheaddright div.boxstats {
-    border: none;
-}*/
-.boxstatsborder {
-    /* border: 1px solid #CCC !important; */
-}
-.boxstats, .boxstats130 {
-    display: inline-block;
-    margin: 8px;
-    margin-top: 5px;
-    margin-bottom: 5px;
-    text-align: center;
-
-    background: #fcfcfc;
-    border: 1px solid #eee;
-    border-left: 6px solid #ddd;
-    box-shadow: 1px 1px 8px #ddd;
-    border-radius: 0px;
-}
-.boxstats, .boxstats130, .boxstatscontent {
-	white-space: nowrap;
-	overflow: hidden;
-    text-overflow: ellipsis;
-}
-.boxstats130 {
-    width: 158px;
-    height: 48px;
-    padding: 3px;
-}
-.boxstats {
-    padding: 3px;
-    width: 121px;
-}
-.boxstatscontent {
-	padding: 3px;
-}
-.boxstatsempty {
-    width: 121px;
-    padding-left: 3px;
-    padding-right: 3px;
-    margin-left: 8px;
-    margin-right: 8px;
-}
-.boxstats150empty {
-    width: 158px;
-    padding-left: 3px;
-    padding-right: 3px;
-    margin-left: 8px;
-    margin-right: 8px;
-}
-
-@media only screen and (max-width: 767px)
-{
-	.boxstats, .boxstats130 {
-		margin: 3px;
-	    /*border: 1px solid #ccc;
-    	box-shadow: none; */
-    }
-    .boxstats130 {
-    	text-align: <?php echo $left; ?>
-    }
-	.thumbstat {
-		flex: 1 1 110px;
-		margin-bottom: 8px;
-	}
-	.thumbstat150 {
-		flex: 1 1 110px;
-		margin-bottom: 8px;
-		width: 160px;
-	}
-    .dashboardlineindicator {
-        float: left;
-    	padding-left: 5px;
-    }
-    .boxstats130 {
-    	width: 148px;
-    }
-    .boxstats {
-        width: 111px;
-    }
-    .boxstatsempty {
-    	width: 111px;
-	}
-
-}
-
-.boxstats:hover {
-	box-shadow: 0px 0px 8px 0px rgba(0,0,0,0.20);
-}
-span.boxstatstext {
-	opacity: 0.7;
-    line-height: 18px;
-    color: #000;
-}
-span.boxstatstext img, a.dashboardlineindicatorlate img {
-	border: 0;
-}
-a img {
-	border: 0;
-}
-.boxstatsindicator.thumbstat150 {	/* If we remove this, box position is ko on ipad */
-	display: inline-flex;
-}
-span.boxstatsindicator {
-	font-size: 130%;
-	font-weight: normal;
-	line-height: 29px;
-}
-span.dashboardlineindicator, span.dashboardlineindicatorlate {
-	font-size: 130%;
-	font-weight: normal;
-}
-.dashboardlineindicatorlate img {
-	width: 16px;
-}
-span.dashboardlineok {
-	color: #008800;
-}
-span.dashboardlineko {
-	color: #FFF;
-	/*color: #8c4446 ! important;
-	padding-left: 1px;*/
-
-	font-size: 80%;
-}
-.dashboardlinelatecoin {
-	float: right;
-	position: relative;
-    text-align: right;
-    top: -26px;
-    padding: 0px 5px 0px 5px;
-    border-radius: .25em;
-
-    background-color: #9f4705;
-}
-.imglatecoin {
-    padding: 1px 3px 1px 1px;
-    margin-left: 4px;
-    margin-right: 2px;
-    background-color: #8c4446;
-    color: #FFFFFF ! important;
-    border-radius: .25em;
-	display: inline-block;
-	vertical-align: middle;
-}
-.boxtable {
-    margin-bottom: 8px !important;
-    border-bottom-width: 1px;
-
-    border-top: <?php echo $borderwidth ?>px solid rgb(<?php echo $colortopbordertitle1 ?>);
-	/* border-top: 2px solid rgb(<?php echo $colorbackhmenu1 ?>) !important; */
-}
-table.noborder.boxtable tr td {
-    height: unset;
-}
-.boxtablenotop {
-    border-top-width: 0 !important;
-}
-.boxtablenobottom {
-    border-bottom-width: 0 !important;
-}
-.boxtable .fichehalfright, .boxtable .fichehalfleft {
-    min-width: 275px;	/* increasing this, make chart on box not side by side on laptops */
-}
-.tdboxstats {
-	text-align: center;
-}
-.boxworkingboard .tdboxstats {
-	padding-left: 0px !important;
-	padding-right: 0px !important;
-}
-a.valignmiddle.dashboardlineindicator {
-    line-height: 30px;
-}
-
-.box {
-    padding-right: 0px;
-    padding-left: 0px;
-    padding-bottom: 25px;
-}
-
-tr.box_titre {
-    height: 26px;
-
-    /* TO MATCH BOOTSTRAP */
-	/*background: #ddd;
-	color: #000 !important;*/
-
-	/* TO MATCH ELDY */
-	background: rgb(<?php echo $colorbacktitle1; ?>)
-	color: rgb(<?php echo $colortexttitle; ?>);
-    font-family: <?php print $fontlist ?>, sans-serif;
-    font-weight: <?php echo $useboldtitle?'bold':'normal'; ?>;
-    border-bottom: 1px solid #FDFFFF;
-    white-space: nowrap;
-}
-
-tr.box_titre td.boxclose {
-	width: 30px;
-}
-img.boxhandle, img.boxclose {
-	padding-left: 5px;
-}
-
-.formboxfilter {
-	vertical-align: middle;
-	margin-bottom: 6px;
-}
-.formboxfilter input[type=image]
-{
-	top: 5px;
-	position: relative;
-}
-.boxfilter {
-	margin-bottom: 2px;
-	margin-right: 1px;
-}
-.prod_entry_mode_free, .prod_entry_mode_predef {
-    height: 26px !important;
-    vertical-align: middle;
-}
-
-.modulebuilderbox {
-	border: 1px solid #888;
-	padding: 16px;
-}
-
-
-/*
- *   Ok, Warning, Error
- */
-
-.ok      { color: #114466; }
-.warning { color: #887711; }
-.error   { color: #550000 !important; font-weight: bold; }
-
-div.ok {
-  color: #114466;
-}
-
-/* Info admin */
-div.info {
-	border-<?php print $left; ?>: solid 5px #87cfd2;
-    padding-top: 8px;
-    padding-left: 10px;
-    padding-right: 4px;
-    padding-bottom: 8px;
-    margin: 0.5em 0em 0.5em 0em;
-    background: #eff8fc;
-}
-
-/* Warning message */
-div.warning {
-    border-<?php print $left; ?>: solid 5px #f2cf87;
-	padding-top: 8px;
-	padding-left: 10px;
-	padding-right: 4px;
-	padding-bottom: 8px;
-	margin: 0.5em 0em 0.5em 0em;
-    background: #fcf8e3;
-}
-div.warning a, div.info a, div.error a {
-	color: rgb(<?php echo $colortextlink; ?>);
-}
-
-/* Error message */
-div.error {
-    border-<?php print $left; ?>: solid 5px #f28787;
-	padding-top: 8px;
-	padding-left: 10px;
-	padding-right: 4px;
-	padding-bottom: 8px;
-	margin: 0.5em 0em 0.5em 0em;
-  background: #EFCFCF;
-}
-
-
-/*
- *   Liens Payes/Non payes
- */
-
-a.normal:link { font-weight: normal }
-a.normal:visited { font-weight: normal }
-a.normal:active { font-weight: normal }
-a.normal:hover { font-weight: normal }
-
-a.impayee:link { font-weight: bold; color: #550000; }
-a.impayee:visited { font-weight: bold; color: #550000; }
-a.impayee:active { font-weight: bold; color: #550000; }
-a.impayee:hover { font-weight: bold; color: #550000; }
-
-
-/*
- *  External web site
- */
-
-.framecontent {
-    width: 100%;
-    height: 100%;
-}
-
-.framecontent iframe {
-    width: 100%;
-    height: 100%;
-}
-
-
-/*
- *  Other
- */
-
-div.boximport {
-    min-height: unset;
-}
-
-.product_line_stock_ok { color: #002200; }
-.product_line_stock_too_low { color: #884400; }
-
-.fieldrequired { font-weight: bold; color: #000055; }
-
-.widthpictotitle { width: 40px; text-align: <?php echo $left; ?>; }
-
-.dolgraphtitle { margin-top: 6px; margin-bottom: 4px; }
-.dolgraphtitlecssboxes { /* margin: 0px; */ }
-.legendColorBox, .legendLabel { border: none !important; }
-div.dolgraph div.legend, div.dolgraph div.legend div { background-color: rgba(255,255,255,0) !important; }
-div.dolgraph div.legend table tbody tr { height: auto; }
-td.legendColorBox { padding: 2px 2px 2px 0 !important; }
-td.legendLabel { padding: 2px 2px 2px 0 !important; }
-
-label.radioprivate {
-    white-space: nowrap;
-}
-
-.photo {
-	border: 0px;
-}
-.photowithmargin {
-	margin-bottom: 2px;
-	margin-top: 10px;
-}
-.photowithborder {
-	border: 1px solid #f0f0f0;
-}
-.photointooltip {
-	margin-top: 6px;
-	margin-bottom: 6px;
-	text-align: center;
-}
-.photodelete {
-	margin-top: 6px !important;
-}
-
-.logo_setup
-{
-	content:url(<?php echo dol_buildpath($path.'/theme/'.$theme.'/img/logo_setup.svg', 1) ?>);	/* content is used to best fit the container */
-	display: inline-block;
-}
-.nographyet
-{
-	content:url(<?php echo dol_buildpath($path.'/theme/'.$theme.'/img/nographyet.svg', 1) ?>);
-	display: inline-block;
-    opacity: 0.1;
-    background-repeat: no-repeat;
-}
-.nographyettext
-{
-    opacity: 0.5;
-}
-
-div.titre {
-	font-family: <?php print $fontlist ?>;
-	font-size: 1.1em;
-	/* font-weight: bold; */
-	color: rgb(<?php print $colortexttitlenotab; ?>);
-	text-decoration: none;
-	padding-top: 5px;
-    padding-bottom: 5px;
-}
-
-#dolpaymenttable { min-width: 320px; font-size: 16px; }	/* Width must have min to make stripe input area visible. Lower than 320 makes input area crazy for credit card that need zip code */
-#tablepublicpayment { border: 1px solid #CCCCCC !important; width: 100%; padding: 20px; }
-#tablepublicpayment .CTableRow1  { background-color: #F0F0F0 !important; }
-#tablepublicpayment tr.liste_total { border-bottom: 1px solid #CCCCCC !important; }
-#tablepublicpayment tr.liste_total td { border-top: none; }
-
-.divmainbodylarge { margin-left: 40px; margin-right: 40px; }
-#divsubscribe { max-width: 900px; }
-#tablesubscribe { width: 100%; }
-
-div#card-element {
-    border: 1px solid #ccc;
-}
-div#card-errors {
-	color: #fa755a;
-    text-align: center;
-    padding-top: 3px;
-}
-
-
-/*
- * Effect Postit
- */
-.effectpostit
-{
-  position: relative;
-}
-.effectpostit:before, .effectpostit:after
-{
-  z-index: -1;
-  position: absolute;
-  content: "";
-  bottom: 15px;
-  left: 10px;
-  width: 50%;
-  top: 80%;
-  max-width:300px;
-  background: #777;
-  -webkit-box-shadow: 0 15px 10px #777;
-  box-shadow: 0 15px 10px #777;
-  -webkit-transform: rotate(-3deg);
-  -moz-transform: rotate(-3deg);
-  -o-transform: rotate(-3deg);
-  -ms-transform: rotate(-3deg);
-  transform: rotate(-3deg);
-}
-.effectpostit:after
-{
-  -webkit-transform: rotate(3deg);
-  -moz-transform: rotate(3deg);
-  -o-transform: rotate(3deg);
-  -ms-transform: rotate(3deg);
-  transform: rotate(3deg);
-  right: 10px;
-  left: auto;
-}
-
-
-
-/* ============================================================================== */
-/* Formulaire confirmation (When Ajax JQuery is used)                             */
-/* ============================================================================== */
-
-.ui-dialog-titlebar {
-}
-.ui-dialog-content {
-}
-
-
-/* ============================================================================== */
-/* For content of image preview                                                   */
-/* ============================================================================== */
-
-/*
-.ui-dialog-content.ui-widget-content > object {
-     max-height: none;
-     width: auto; margin-left: auto; margin-right: auto; display: block;
-}
-*/
-
-
-/* ============================================================================== */
-/* Formulaire confirmation (When HTML is used)                                    */
-/* ============================================================================== */
-
-table.valid {
-    /* border-top: solid 1px #E6E6E6; */
-    border-<?php print $left; ?>: solid 5px #f2cf87;
-    /* border-<?php print $right; ?>: solid 1px #444444;
-    border-bottom: solid 1px #555555; */
-	padding-top: 8px;
-	padding-left: 10px;
-	padding-right: 4px;
-	padding-bottom: 4px;
-	margin: 0px 0px;
-    background: #fcf8e3;
-}
-
-.validtitre {
-	font-weight: bold;
-}
-
-
-/* ============================================================================== */
-/* Tooltips                                                                       */
-/* ============================================================================== */
-
-/* For tooltip using dialog */
-.ui-dialog.highlight.ui-widget.ui-widget-content.ui-front {
-    z-index: 3000;
-}
-
-div.ui-tooltip {
-	max-width: <?php print dol_size(600, 'width'); ?>px !important;
-}
-.mytooltip {
-	border-top: solid 1px #BBBBBB;
-	border-<?php print $left; ?>: solid 1px #BBBBBB;
-	border-<?php print $right; ?>: solid 1px #444444;
-	border-bottom: solid 1px #444444;
-	padding: 5px 20px;
-	border-radius: 0;
-	box-shadow: 0 0 4px grey;
-	margin: 2px;
-	font-stretch: condensed;
-}
-
-
-
-
-/* ============================================================================== */
-/* Calendar                                                                       */
-/* ============================================================================== */
-
-.ui-datepicker-calendar .ui-state-default, .ui-datepicker-calendar .ui-widget-content .ui-state-default,
-.ui-datepicker-calendar .ui-widget-header .ui-state-default, .ui-datepicker-calendar .ui-button,
-html .ui-datepicker-calendar .ui-button.ui-state-disabled:hover, html .ui-button.ui-state-disabled:active
-{
-    border: unset;
-}
-
-img.datecallink { padding-left: 2px !important; padding-right: 2px !important; }
-
-.ui-datepicker-trigger {
-	vertical-align: middle;
-	cursor: pointer;
-	padding-left: 2px;
-	padding-right: 2px;
-}
-
-.bodyline {
-	-webkit-border-radius: 8px;
-	border-radius: 8px;
-	border: 1px #E4ECEC outset;
-	padding: 0px;
-	margin-bottom: 5px;
-}
-table.dp {
-    width: 180px;
-    background-color: #FFFFFF;
-    border-top: solid 2px #DDDDDD;
-    border-<?php print $left; ?>: solid 2px #DDDDDD;
-    border-<?php print $right; ?>: solid 1px #222222;
-    border-bottom: solid 1px #222222;
-    padding: 0px;
-	border-spacing: 0px;
-	border-collapse: collapse;
-}
-.dp td, .tpHour td, .tpMinute td{padding:2px; font-size:10px;}
-/* Barre titre */
-.dpHead,.tpHead,.tpHour td:Hover .tpHead{
-	font-weight:bold;
-	background-color:#b3c5cc;
-	color:white;
-	font-size:11px;
-	cursor:auto;
-}
-/* Barre navigation */
-.dpButtons,.tpButtons {
-	text-align:center;
-	background-color:#617389;
-	color:#FFFFFF;
-	font-weight:bold;
-	cursor:pointer;
-}
-.dpButtons:Active,.tpButtons:Active{border: 1px outset black;}
-.dpDayNames td,.dpExplanation {background-color:#D9DBE1; font-weight:bold; text-align:center; font-size:11px;}
-.dpExplanation{ font-weight:normal; font-size:11px;}
-.dpWeek td{text-align:center}
-
-.dpToday,.dpReg,.dpSelected{
-	cursor:pointer;
-}
-.dpToday{font-weight:bold; color:black; background-color:#DDDDDD;}
-.dpReg:Hover,.dpToday:Hover{background-color:black;color:white}
-
-/* Jour courant */
-.dpSelected{background-color:#0B63A2;color:white;font-weight:bold; }
-
-.tpHour{border-top:1px solid #DDDDDD; border-right:1px solid #DDDDDD;}
-.tpHour td {border-left:1px solid #DDDDDD; border-bottom:1px solid #DDDDDD; cursor:pointer;}
-.tpHour td:Hover {background-color:black;color:white;}
-
-.tpMinute {margin-top:5px;}
-.tpMinute td:Hover {background-color:black; color:white; }
-.tpMinute td {background-color:#D9DBE1; text-align:center; cursor:pointer;}
-
-/* Bouton X fermer */
-.dpInvisibleButtons
-{
-    border-style:none;
-    background-color:transparent;
-    padding:0px;
-    font-size: 0.85em;
-    border-width:0px;
-    color:#0B63A2;
-    vertical-align:middle;
-    cursor: pointer;
-}
-.datenowlink
-{
-	color: rgb(<?php print $colortextlink; ?>);
-}
-
-
-/* ============================================================================== */
-/*  Afficher/cacher                                                               */
-/* ============================================================================== */
-
-div.visible {
-    display: block;
-}
-
-div.hidden, td.hidden, img.hidden {
-    display: none;
-}
-
-tr.visible {
-    display: block;
-}
-
-
-/* ============================================================================== */
-/*  Module website                                                                */
-/* ============================================================================== */
-
-.phptag {
-	background: #ddd; border: 1px solid #ccc; border-radius: 4px;
-}
-
-.nobordertransp {
-    border: 0px;
-    background-color: transparent;
-    background-image: none;
-}
-.websitebar {
-	border-bottom: 1px solid #ccc;
-	background: #e6e6e6;
-	display: inline-block;
-}
-.websitebar .buttonDelete, .websitebar .button {
-	text-shadow: none;
-}
-.websitebar .button, .websitebar .buttonDelete
-{
-	padding: 2px 5px 3px 5px !important;
-	margin: 2px 4px 2px 4px  !important;
-    line-height: normal;
-}
-.websiteselection {
-	display: inline-block;
-	padding-left: 10px;
-	vertical-align: middle;
-	line-height: 28px;
-}
-.websitetools {
-	float: right;
-}
-.websiteselection, .websitetools {
-	margin-top: 3px;
-	padding-top: 3px;
-	padding-bottom: 3px;
-}
-.websiteinputurl {
-    display: inline-block;
-    vertical-align: top;
-}
-.websiteiframenoborder {
-	border: 0px;
-}
-span.websitebuttonsitepreview, a.websitebuttonsitepreview {
-	vertical-align: middle;
-}
-span.websitebuttonsitepreview img, a.websitebuttonsitepreview img {
-	width: 26px;
-	display: inline-block;
-}
-span.websitebuttonsitepreviewdisabled img, a.websitebuttonsitepreviewdisabled img {
-	opacity: 0.2;
-}
-.websitehelp {
-    vertical-align: middle;
-    float: right;
-    padding-top: 8px;
-}
-.websiteselectionsection {
-	border-left: 1px solid #bbb;
-	border-right: 1px solid #bbb;
-	margin-left: 0px;
-	padding-left: 8px;
-	margin-right: 5px;
-}
-
-
-/* ============================================================================== */
-/*  Module agenda                                                                 */
-/* ============================================================================== */
-
-.dayevent .tagtr:first-of-type {
-    height: 24px;
-}
-
-.agendacell { height: 60px; }
-table.cal_month    { border-spacing: 0px;  }
-table.cal_month td:first-child  { border-left: 0px; }
-table.cal_month td:last-child   { border-right: 0px; }
-.cal_current_month { border-top: 0; border-left: solid 1px #E0E0E0; border-right: 0; border-bottom: solid 1px #E0E0E0; }
-.cal_current_month_peruserleft { border-top: 0; border-left: solid 2px #6C7C7B; border-right: 0; border-bottom: solid 1px #E0E0E0; }
-.cal_current_month_oneday { border-right: solid 1px #E0E0E0; }
-.cal_other_month   { border-top: 0; border-left: solid 1px #C0C0C0; border-right: 0; border-bottom: solid 1px #C0C0C0; }
-.cal_other_month_peruserleft { border-top: 0; border-left: solid 2px #6C7C7B !important; border-right: 0; }
-.cal_current_month_right { border-right: solid 1px #E0E0E0; }
-.cal_other_month_right   { border-right: solid 1px #C0C0C0; }
-.cal_other_month   { /* opacity: 0.6; */ background: #EAEAEA; padding-<?php print $left; ?>: 2px; padding-<?php print $right; ?>: 1px; padding-top: 0px; padding-bottom: 0px; }
-.cal_past_month    { /* opacity: 0.6; */ background: #EEEEEE; padding-<?php print $left; ?>: 2px; padding-<?php print $right; ?>: 1px; padding-top: 0px; padding-bottom: 0px; }
-.cal_current_month { background: #FFFFFF; border-left: solid 1px #E0E0E0; padding-<?php print $left; ?>: 2px; padding-<?php print $right; ?>: 1px; padding-top: 0px; padding-bottom: 0px; }
-.cal_current_month_peruserleft { background: #FFFFFF; border-left: solid 2px #6C7C7B; padding-<?php print $left; ?>: 2px; padding-<?php print $right; ?>: 1px; padding-top: 0px; padding-bottom: 0px; }
-.cal_today         { background: #FDFDF0; border-left: solid 1px #E0E0E0; border-bottom: solid 1px #E0E0E0; padding-<?php print $left; ?>: 2px; padding-<?php print $right; ?>: 1px; padding-top: 0px; padding-bottom: 0px; }
-.cal_today_peruser { background: #FDFDF0; border-right: solid 1px #E0E0E0; border-bottom: solid 1px #E0E0E0; padding-<?php print $left; ?>: 2px; padding-<?php print $right; ?>: 1px; padding-top: 0px; padding-bottom: 0px; }
-.cal_today_peruser_peruserleft { background: #FDFDF0; border-left: solid 2px #6C7C7B; border-right: solid 1px #E0E0E0; border-bottom: solid 1px #E0E0E0; padding-<?php print $left; ?>: 2px; padding-<?php print $right; ?>: 1px; padding-top: 0px; padding-bottom: 0px; }
-.cal_past          { }
-.cal_peruser       { padding-top: 0 !important; padding-bottom: 0 !important; padding-<?php print $left; ?>: 1px !important; padding-<?php print $right; ?>: 1px !important; }
-.cal_impair        { background: #F8F8F8; }
-.cal_today_peruser_impair { background: #F8F8F0; }
-.peruser_busy      { }
-.peruser_notbusy   { opacity: 0.5; }
-table.cal_event    { border: none; border-collapse: collapse; margin-bottom: 1px; min-height: 20px; }
-table.cal_event td { border: none; padding-<?php print $left; ?>: 2px; padding-<?php print $right; ?>: 2px; padding-top: 0px; padding-bottom: 0px; }
-table.cal_event td.cal_event { padding: 4px 4px !important; }
-table.cal_event td.cal_event_right { padding: 4px 4px !important; }
-.cal_event              { font-size: 1em; }
-.cal_event a:link       { color: #111111; font-weight: normal !important; }
-.cal_event a:visited    { color: #111111; font-weight: normal !important; }
-.cal_event a:active     { color: #111111; font-weight: normal !important; }
-.cal_event_busy a:hover { color: #111111; font-weight: normal !important; color:rgba(255,255,255,.75); }
-.cal_event_busy      { }
-.cal_peruserviewname { max-width: 140px; height: 22px; }
-
-.calendarviewcontainertr { height: 100px; }
-
-
-/* ============================================================================== */
-/*  Ajax - Liste deroulante de l'autocompletion                                   */
-/* ============================================================================== */
-
-.ui-widget-content { border: solid 1px rgba(0,0,0,.3); background: #fff !important; }
-
-.ui-autocomplete-loading { background: white url(<?php echo dol_buildpath($path.'/theme/'.$theme.'/img/working.gif', 1) ?>) right center no-repeat; }
-.ui-autocomplete {
-	       position:absolute;
-	       width:auto;
-	       font-size: 1.0em;
-	       background-color:white;
-	       border:1px solid #888;
-	       margin:0px;
-/*	       padding:0px; This make combo crazy */
-	     }
-.ui-autocomplete ul {
-	       list-style-type:none;
-	       margin:0px;
-	       padding:0px;
-	     }
-.ui-autocomplete ul li.selected { background-color: #D3E5EC;}
-.ui-autocomplete ul li {
-	       list-style-type:none;
-	       display:block;
-	       margin:0;
-	       padding:2px;
-	       height:18px;
-	       cursor:pointer;
-	     }
-
-
-/* ============================================================================== */
-/*  jQuery - jeditable for inline edit                                            */
-/* ============================================================================== */
-
-.editkey_textarea, .editkey_ckeditor, .editkey_string, .editkey_email, .editkey_numeric, .editkey_select, .editkey_autocomplete {
-	background: url(<?php echo dol_buildpath($path.'/theme/'.$theme.'/img/edit.png', 1) ?>) right top no-repeat;
-	cursor: pointer;
-	margin-right: 3px;
-	margin-top: 3px;
-}
-
-.editkey_datepicker {
-	background: url(<?php echo dol_buildpath($path.'/theme/'.$theme.'/img/calendar.png', 1) ?>) right center no-repeat;
-	margin-right: 3px;
-	cursor: pointer;
-	margin-right: 3px;
-	margin-top: 3px;
-}
-
-.editval_textarea.active:hover, .editval_ckeditor.active:hover, .editval_string.active:hover, .editval_email.active:hover, .editval_numeric.active:hover, .editval_select.active:hover, .editval_autocomplete.active:hover, .editval_datepicker.active:hover {
-	background: white;
-	cursor: pointer;
-}
-
-.viewval_textarea.active:hover, .viewval_ckeditor.active:hover, .viewval_string.active:hover, .viewval_email.active:hover, .viewval_numeric.active:hover, .viewval_select.active:hover, .viewval_autocomplete.active:hover, .viewval_datepicker.active:hover {
-	background: white;
-	cursor: pointer;
-}
-
-.viewval_hover {
-	background: white;
-}
-
-
-/* ============================================================================== */
-/* Admin Menu                                                                     */
-/* ============================================================================== */
-
-/* CSS for treeview */
-.treeview ul { background-color: transparent !important; margin-top: 4px; padding-top: 4px !important; }
-.treeview li { background-color: transparent !important; padding: 0 0 0 16px !important; min-height: 26px; }
-.treeview .hover { color: rgb(<?php print $colortextlink; ?>) !important; text-decoration: underline !important; }
-
-
-
-/* ============================================================================== */
-/*  Show Excel tabs                                                               */
-/* ============================================================================== */
-
-.table_data
-{
-	border-style:ridge;
-	border:1px solid;
-}
-.tab_base
-{
-	background:#C5D0DD;
-	font-weight:bold;
-	border-style:ridge;
-	border: 1px solid;
-	cursor:pointer;
-}
-.table_sub_heading
-{
-	background:#CCCCCC;
-	font-weight:bold;
-	border-style:ridge;
-	border: 1px solid;
-}
-.table_body
-{
-	background:#F0F0F0;
-	font-weight:normal;
-	font-family:sans-serif;
-	border-style:ridge;
-	border: 1px solid;
-	border-spacing: 0px;
-	border-collapse: collapse;
-}
-.tab_loaded
-{
-	background:#222222;
-	color:white;
-	font-weight:bold;
-	border-style:groove;
-	border: 1px solid;
-	cursor:pointer;
-}
-
-
-/* ============================================================================== */
-/*  CSS for color picker                                                          */
-/* ============================================================================== */
-
-A.color, A.color:active, A.color:visited {
- position : relative;
- display : block;
- text-decoration : none;
- width : 10px;
- height : 10px;
- line-height : 10px;
- margin : 0px;
- padding : 0px;
- border : 1px inset white;
-}
-A.color:hover {
- border : 1px outset white;
-}
-A.none, A.none:active, A.none:visited, A.none:hover {
- position : relative;
- display : block;
- text-decoration : none;
- width : 10px;
- height : 10px;
- line-height : 10px;
- margin : 0px;
- padding : 0px;
- cursor : default;
- border : 1px solid #b3c5cc;
-}
-.tblColor {
- display : none;
-}
-.tdColor {
- padding : 1px;
-}
-.tblContainer {
- background-color : #b3c5cc;
-}
-.tblGlobal {
- position : absolute;
- top : 0px;
- left : 0px;
- display : none;
- background-color : #b3c5cc;
- border : 2px outset;
-}
-.tdContainer {
- padding : 5px;
-}
-.tdDisplay {
- width : 50%;
- height : 20px;
- line-height : 20px;
- border : 1px outset white;
-}
-.tdDisplayTxt {
- width : 50%;
- height : 24px;
- line-height : 12px;
- font-family : <?php print $fontlist ?>;
- font-size : 8pt;
- color : black;
- text-align : center;
-}
-.btnColor {
- width : 100%;
- font-family : <?php print $fontlist ?>;
- font-size : 10pt;
- padding : 0px;
- margin : 0px;
-}
-.btnPalette {
- width : 100%;
- font-family : <?php print $fontlist ?>;
- font-size : 8pt;
- padding : 0px;
- margin : 0px;
-}
-
-
-/* Style to overwrites JQuery styles */
-.ui-state-highlight, .ui-widget-content .ui-state-highlight, .ui-widget-header .ui-state-highlight {
-    border: 1px solid #888;
-    background: rgb(<?php echo $colorbacktitle1; ?>);
-    color: unset;
-}
-
-.ui-menu .ui-menu-item a {
-    text-decoration:none;
-    display:block;
-    padding:.2em .4em;
-    line-height:1.5;
-    font-weight: normal;
-    font-family:<?php echo $fontlist; ?>;
-    font-size:1em;
-}
-.ui-widget {
-    font-family:<?php echo $fontlist; ?>;
-}
-/* .ui-button { margin-left: -2px; <?php print (preg_match('/chrome/', $conf->browser->name)?'padding-top: 1px;':''); ?> } */
-.ui-button { margin-left: -2px; }
-.ui-button-icon-only .ui-button-text { height: 8px; }
-.ui-button-icon-only .ui-button-text, .ui-button-icons-only .ui-button-text { padding: 2px 0px 6px 0px; }
-.ui-button-text
-{
-    line-height: 1em !important;
-}
-.ui-autocomplete-input { margin: 0; padding: 4px; }
-
-
-/* ============================================================================== */
-/*  CKEditor                                                                      */
-/* ============================================================================== */
-
-.cke_dialog {
-    border: 1px #bbb solid ! important;
-}
-/*.cke_editor table, .cke_editor tr, .cke_editor td
-{
-    border: 0px solid #FF0000 !important;
-}
-span.cke_skin_kama { padding: 0 !important; }*/
-.cke_wrapper { padding: 4px !important; }
-a.cke_dialog_ui_button
-{
-    font-family: <?php print $fontlist ?> !important;
-	background-image: url(<?php echo $img_button ?>) !important;
-	background-position: bottom !important;
-    border: 1px solid #C0C0C0 !important;
-	-webkit-border-radius:0px 5px 0px 5px !important;
-	border-radius:0px 5px 0px 5px !important;
-    -webkit-box-shadow: 3px 3px 4px #DDD !important;
-    box-shadow: 3px 3px 4px #DDD !important;
-}
-.cke_dialog_ui_hbox_last
-{
-	vertical-align: bottom ! important;
-}
-/*
-.cke_editable
-{
-	line-height: 1.4 !important;
-	margin: 6px !important;
-}
-*/
-a.cke_dialog_ui_button_ok span {
-    text-shadow: none !important;
-    color: #333 !important;
-}
-
-
-/* ============================================================================== */
-/*  ACE editor                                                                    */
-/* ============================================================================== */
-.ace_editor {
-    border: 1px solid #ddd;
-	margin: 0;
-}
-.aceeditorstatusbar {
-        margin: 0;
-        padding: 0;
-        padding-<?php echo $left; ?>: 10px;
-        left: 0;
-        right: 0;
-        bottom: 0;
-        background-color: #ebebeb;
-        height: 28px;
-        line-height: 2.2em;
-}
-.ace_status-indicator {
-        color: gray;
-        position: relative;
-        right: 0;
-        border-left: 1px solid;
-}
-pre#editfilecontentaceeditorid {
-    margin-top: 5px;
-}
-
-
-/* ============================================================================== */
-/*  File upload                                                                   */
-/* ============================================================================== */
-
-.template-upload {
-    height: 72px !important;
-}
-
-
-/* ============================================================================== */
-/*  Holiday                                                                       */
-/* ============================================================================== */
-
-#types .btn {
-    cursor: pointer;
-}
-
-#types .btn-primary {
-    font-weight: bold;
-}
-
-#types form {
-    padding: 20px;
-}
-
-#types label {
-    display:inline-block;
-    width:100px;
-    margin-right: 20px;
-    padding: 4px;
-    text-align: right;
-    vertical-align: top;
-}
-
-#types input.text, #types textarea {
-    width: 400px;
-}
-
-#types textarea {
-    height: 100px;
-}
-
-
-/* ============================================================================== */
-/*  Comments                                                                   	  */
-/* ============================================================================== */
-
-#comment div {
-	box-sizing:border-box;
-}
-#comment .comment {
-    border-radius:7px;
-    margin-bottom:10px;
-    overflow:hidden;
-}
-#comment .comment-table {
-    display:table;
-    height:100%;
-}
-#comment .comment-cell {
-    display:table-cell;
-}
-#comment .comment-info {
-    font-size:0.8em;
-    border-right:1px solid #dedede;
-    margin-right:10px;
-    width:160px;
-    text-align:center;
-    background:rgba(255,255,255,0.5);
-    vertical-align:middle;
-    padding:10px 2px;
-}
-#comment .comment-info a {
-    color:inherit;
-}
-#comment .comment-right {
-    vertical-align:top;
-}
-#comment .comment-description {
-    padding:10px;
-    vertical-align:top;
-}
-#comment .comment-delete {
-    width: 100px;
-    text-align:center;
-    vertical-align:middle;
-}
-#comment .comment-delete:hover {
-    background:rgba(250,20,20,0.8);
-}
-#comment textarea {
-    width: 100%;
-}
-
-
-
-/* ============================================================================== */
-/*  JSGantt                                                                       */
-/* ============================================================================== */
-
-div.scroll2 {
-	width: <?php print isset($_SESSION['dol_screenwidth'])?max($_SESSION['dol_screenwidth']-830, 450):'450'; ?>px !important;
-}
-
-.gtaskname div, .gtaskname {
-	font-size: unset !important;
-}
-div.gantt, .gtaskheading, .gmajorheading, .gminorheading, .gminorheadingwkend {
-	font-size: unset !important;
-	font-weight: normal !important;
-	color: #000 !important;
-}
-div.gTaskInfo {
-    background: #f0f0f0 !important;
-}
-.gtaskblue {
-	background: rgb(108,152,185) !important;
-}
-.gtaskgreen {
-    background: rgb(160,173,58) !important;
-}
-td.gtaskname {
-    overflow: hidden;
-    text-overflow: ellipsis;
-}
-td.gminorheadingwkend {
-    color: #888 !important;
-}
-td.gminorheading {
-    color: #666 !important;
-}
-.glistlbl, .glistgrid {
-	width: 582px !important;
-}
-.gtaskname div, .gtaskname {
-    min-width: 250px !important;
-    max-width: 250px !important;
-    width: 250px !important;
-}
-.gpccomplete div, .gpccomplete {
-    min-width: 40px !important;
-    max-width: 40px !important;
-    width: 40px !important;
-}
-
-
-/* ============================================================================== */
-/*  jFileTree                                                                     */
-/* ============================================================================== */
-
-.ecmfiletree {
-	width: 99%;
-	height: 99%;
-	/* background: #FFF; */
-	padding-left: 2px;
-	font-weight: normal;
-}
-
-.fileview {
-	width: 99%;
-	height: 99%;
-	background: #FFF;
-	padding-left: 2px;
-	padding-top: 4px;
-	font-weight: normal;
-}
-
-div.filedirelem {
-    position: relative;
-    display: block;
-    text-decoration: none;
-}
-
-ul.filedirelem {
-    padding: 2px;
-    margin: 0 5px 5px 5px;
-}
-ul.filedirelem li {
-    list-style: none;
-    padding: 2px;
-    margin: 0 10px 20px 10px;
-    width: 160px;
-    height: 120px;
-    text-align: center;
-    display: block;
-    float: <?php print $left; ?>;
-    border: solid 1px #DDDDDD;
-}
-
-ul.ecmjqft {
-	line-height: 16px;
-	padding: 0px;
-	margin: 0px;
-	font-weight: normal;
-}
-
-ul.ecmjqft li {
-	list-style: none;
-	padding: 0px;
-	padding-left: 20px;
-	margin: 0px;
-	white-space: nowrap;
-	display: block;
-}
-
-ul.ecmjqft a {
-	line-height: 24px;
-	vertical-align: middle;
-	color: #333;
-	padding: 0px 0px;
-	font-weight:normal;
-	display: inline-block !important;
-}
-ul.ecmjqft a:active {
-	font-weight: bold !important;
-}
-ul.ecmjqft a:hover {
-    text-decoration: underline;
-}
-div.ecmjqft {
-	vertical-align: middle;
-	display: inline-block !important;
-	text-align: right;
-	float: right;
-	right:4px;
-	clear: both;
-}
-div#ecm-layout-west {
-    width: 380px;
-    vertical-align: top;
-}
-div#ecm-layout-center {
-    width: calc(100% - 390px);
-    vertical-align: top;
-    float: right;
-}
-
-.ecmjqft LI.directory { font-weight:normal; background: url(<?php echo dol_buildpath($path.'/theme/common/treemenu/folder2.png', 1); ?>) left top no-repeat; }
-.ecmjqft LI.expanded { font-weight:normal; background: url(<?php echo dol_buildpath($path.'/theme/common/treemenu/folder2-expanded.png', 1); ?>) left top no-repeat; }
-.ecmjqft LI.wait { font-weight:normal; background: url(<?php echo dol_buildpath('/theme/'.$theme.'/img/working.gif', 1); ?>) left top no-repeat; }
-
-
-/* ============================================================================== */
-/*  jNotify                                                                       */
-/* ============================================================================== */
-
-.jnotify-container {
-	position: fixed !important;
-<?php if (! empty($conf->global->MAIN_JQUERY_JNOTIFY_BOTTOM)) { ?>
-	top: auto !important;
-	bottom: 4px !important;
-<?php } ?>
-	text-align: center;
-	min-width: <?php echo $dol_optimize_smallscreen?'200':'480'; ?>px;
-	width: auto;
-	max-width: 1024px;
-	padding-left: 10px !important;
-	padding-right: 10px !important;
-	word-wrap: break-word;
-}
-.jnotify-container .jnotify-notification .jnotify-message {
-	font-weight: normal;
-}
-.jnotify-container .jnotify-notification-warning .jnotify-close, .jnotify-container .jnotify-notification-warning .jnotify-message {
-    color: #a28918 !important;
-}
-
-/* use or not ? */
-div.jnotify-background {
-	opacity : 0.95 !important;
-    -webkit-box-shadow: 2px 2px 4px #888 !important;
-    box-shadow: 2px 2px 4px #888 !important;
-}
-
-/* ============================================================================== */
-/*  blockUI                                                                      */
-/* ============================================================================== */
-
-/*div.growlUI { background: url(check48.png) no-repeat 10px 10px }*/
-div.dolEventValid h1, div.dolEventValid h2 {
-	color: #567b1b;
-	background-color: #e3f0db;
-	padding: 5px 5px 5px 5px;
-	text-align: left;
-}
-div.dolEventError h1, div.dolEventError h2 {
-	color: #a72947;
-	background-color: #d79eac;
-	padding: 5px 5px 5px 5px;
-	text-align: left;
-}
-
-/* ============================================================================== */
-/*  Maps                                                                          */
-/* ============================================================================== */
-
-.divmap, #google-visualization-geomap-embed-0, #google-visualization-geomap-embed-1, #google-visualization-geomap-embed-2 {
-}
-
-
-/* ============================================================================== */
-/*  Datatable                                                                     */
-/* ============================================================================== */
-
-table.dataTable tr.odd td.sorting_1, table.dataTable tr.even td.sorting_1 {
-  background: none !important;
-}
-.sorting_asc  { background: url('<?php echo dol_buildpath('/theme/'.$theme.'/img/sort_asc.png', 1); ?>') no-repeat center right !important; }
-.sorting_desc { background: url('<?php echo dol_buildpath('/theme/'.$theme.'/img/sort_desc.png', 1); ?>') no-repeat center right !important; }
-.sorting_asc_disabled  { background: url('<?php echo dol_buildpath('/theme/'.$theme.'/img/sort_asc_disabled.png', 1); ?>') no-repeat center right !important; }
-.sorting_desc_disabled { background: url('<?php echo dol_buildpath('/theme/'.$theme.'/img/sort_desc_disabled.png', 1); ?>') no-repeat center right !important; }
-.dataTables_paginate {
-	margin-top: 8px;
-}
-.paginate_button_disabled {
-  opacity: 1 !important;
-  color: #888 !important;
-  cursor: default !important;
-}
-.paginate_disabled_previous:hover, .paginate_enabled_previous:hover, .paginate_disabled_next:hover, .paginate_enabled_next:hover
-{
-	font-weight: normal;
-}
-.paginate_enabled_previous:hover, .paginate_enabled_next:hover
-{
-	text-decoration: underline !important;
-}
-.paginate_active
-{
-	text-decoration: underline !important;
-}
-.paginate_button
-{
-	font-weight: normal !important;
-    text-decoration: none !important;
-}
-.paging_full_numbers {
-	height: inherit !important;
-}
-.paging_full_numbers a.paginate_active:hover, .paging_full_numbers a.paginate_button:hover {
-	background-color: #DDD !important;
-}
-.paging_full_numbers, .paging_full_numbers a.paginate_active, .paging_full_numbers a.paginate_button {
-	background-color: #FFF !important;
-	border-radius: inherit !important;
-}
-.paging_full_numbers a.paginate_button_disabled:hover, .paging_full_numbers a.disabled:hover {
-    background-color: #FFF !important;
-}
-.paginate_button, .paginate_active {
-  border: 1px solid #ddd !important;
-  padding: 6px 12px !important;
-  margin-left: -1px !important;
-  line-height: 1.42857143 !important;
-  margin: 0 0 !important;
-}
-
-/* For jquery plugin combobox */
-/* Disable this. It breaks wrapping of boxes
-.ui-corner-all { white-space: nowrap; } */
-
-.ui-state-disabled, .ui-widget-content .ui-state-disabled, .ui-widget-header .ui-state-disabled, .paginate_button_disabled {
-	opacity: .35;
-	background-image: none;
-}
-
-div.dataTables_length {
-	float: right !important;
-	padding-left: 8px;
-}
-div.dataTables_length select {
-	background: #fff;
-}
-.dataTables_wrapper .dataTables_paginate {
-	padding-top: 0px !important;
-}
-
-/* ============================================================================== */
-/*  Select2                                                                       */
-/* ============================================================================== */
-
-.select2-container--focus span.select2-selection.select2-selection--single {
-    border-bottom: 1px solid #666 !important;
-}
-
-.blockvmenusearch .select2-container--default .select2-selection--single,
-.blockvmenubookmarks .select2-container--default .select2-selection--single
-{
-    background-color: unset;
-}
-.select2-container--default .select2-selection--single .select2-selection__rendered {
-    color: unset;
-}
-.select2-default {
-    color: #999 !important;
-}
-.select2-choice, .select2-container .select2-choice {
-	border-bottom: solid 1px rgba(0,0,0,.4);
-}
-.select2-container .select2-choice > .select2-chosen {
-    margin-right: 23px;
-}
-.select2-container .select2-choice .select2-arrow {
-	border-radius: 0;
-    background: transparent;
-}
-.select2-container-multi .select2-choices {
-	background-image: none;
-}
-.select2-container .select2-choice {
-	color: #000;
-	border-radius: 0;
-}
-.selectoptiondisabledwhite {
-	background: #FFFFFF !important;
-}
-.select2-arrow {
-	border: none;
-	border-left: none !important;
-	background: none !important;
-}
-.select2-choice
-{
-	border-top: none !important;
-	border-left: none !important;
-	border-right: none !important;
-}
-.select2-drop.select2-drop-above {
-	box-shadow: none !important;
-}
-.select2-container--open .select2-dropdown--above {
-    border-bottom: solid 1px rgba(0,0,0,.2);
-}
-.select2-drop.select2-drop-above.select2-drop-active {
-	border-top: 1px solid #ccc;
-	border-bottom: solid 1px rgba(0,0,0,.2);
-}
-.select2-container--default .select2-selection--single
-{
-	outline: none;
-	border-top: none;
-	border-left: none;
-	border-right: none;
-	border-bottom: solid 1px rgba(0,0,0,.2);
-	-webkit-box-shadow: none !important;
-	box-shadow: none !important;
-	border-radius: 0 !important;
-}
-.select2-container--default .select2-selection--multiple {
-	border: solid 1px rgba(0,0,0,.2);
-	border-radius: 0 !important;
-}
-.select2-search__field
-{
-	outline: none;
-	border-top: none !important;
-	border-left: none !important;
-	border-right: none !important;
-	border-bottom: solid 1px rgba(0,0,0,.2) !important;
-	-webkit-box-shadow: none !important;
-	box-shadow: none !important;
-	border-radius: 0 !important;
-}
-.select2-container-active .select2-choice, .select2-container-active .select2-choices
-{
-	outline: none;
-	border-top: none;
-	border-left: none;
-	border-bottom: none;
-	-webkit-box-shadow: none !important;
-	box-shadow: none !important;
-}
-.select2-dropdown-open {
-	background-color: #fff;
-}
-.select2-dropdown-open .select2-choice, .select2-dropdown-open .select2-choices
-{
-	outline: none;
-	border-top: none;
-	border-left: none;
-	border-bottom: none;
-	-webkit-box-shadow: none !important;
-	box-shadow: none !important;
-	background-color: #fff;
-}
-.select2-disabled
-{
-	color: #888;
-}
-.select2-drop.select2-drop-above.select2-drop-active, .select2-drop {
-	border-radius: 0;
-}
-.select2-drop.select2-drop-above {
-	border-radius:  0;
-}
-.select2-dropdown-open.select2-drop-above .select2-choice, .select2-dropdown-open.select2-drop-above .select2-choices {
-	background-image: none;
-	border-radius: 0 !important;
-}
-div.select2-drop-above
-{
-	background: #fff;
-	-webkit-box-shadow: none !important;
-	box-shadow: none !important;
-}
-.select2-drop-active
-{
-	border: 1px solid #ccc;
-	padding-top: 4px;
-}
-.select2-search input {
-	border: none;
-}
-a span.select2-chosen
-{
-	font-weight: normal !important;
-}
-.select2-container .select2-choice {
-	background-image: none;
-	/* line-height: 24px; */
-}
-.select2-results .select2-no-results, .select2-results .select2-searching, .select2-results .select2-ajax-error, .select2-results .select2-selection-limit
-{
-	background: #FFFFFF;
-}
-.select2-results {
-	max-height:	400px;
-}
-.select2-container.select2-container-disabled .select2-choice, .select2-container-multi.select2-container-disabled .select2-choices {
-	background-color: #FFFFFF;
-	background-image: none;
-	border: none;
-	cursor: default;
-}
-.select2-container-disabled .select2-choice .select2-arrow b {
-	opacity: 0.4;
-}
-.select2-container-multi .select2-choices .select2-search-choice {
-  margin-bottom: 3px;
-}
-.select2-dropdown-open.select2-drop-above .select2-choice, .select2-dropdown-open.select2-drop-above .select2-choices, .select2-container-multi .select2-choices,
-.select2-container-multi.select2-container-active .select2-choices
-{
-	border-bottom: 1px solid #ccc;
-	border-right: none;
-	border-top: none;
-	border-left: none;
-
-}
-.select2-container--default .select2-results>.select2-results__options{
-    max-height: 400px;
-}
-
-/* Special case for the select2 add widget */
-#addbox .select2-container .select2-choice > .select2-chosen, #actionbookmark .select2-container .select2-choice > .select2-chosen {
-    text-align: <?php echo $left; ?>;
-    opacity: 0.4;
-}
-.select2-container--default .select2-selection--single .select2-selection__placeholder {
-	color: unset;
-	opacity: 0.4;
-}
-span#select2-boxbookmark-container, span#select2-boxcombo-container {
-    text-align: <?php echo $left; ?>;
-    opacity: 0.4;
-}
-.select2-container .select2-selection--single .select2-selection__rendered {
-	padding-left: 6px;
-}
-/* Style used before the select2 js is executed on boxcombo */
-#boxbookmark.boxcombo, #boxcombo.boxcombo {
-    text-align: left;
-    opacity: 0.4;
-    border-bottom: solid 1px rgba(0,0,0,.4) !important;
-    height: 26px;
-    line-height: 24px;
-    padding: 0 0 2px 0;
-    vertical-align: top;
-}
-
-/* To emulate select 2 style */
-.select2-container-multi-dolibarr .select2-choices-dolibarr .select2-search-choice-dolibarr {
-  padding: 2px 5px 1px 5px;
-  margin: 0 0 2px 3px;
-  position: relative;
-  line-height: 13px;
-  color: #333;
-  cursor: default;
-  border: 1px solid #aaaaaa;
-  border-radius: 3px;
-  -webkit-box-shadow: 0 0 2px #fff inset, 0 1px 0 rgba(0, 0, 0, 0.05);
-  box-shadow: 0 0 2px #fff inset, 0 1px 0 rgba(0, 0, 0, 0.05);
-  background-clip: padding-box;
-  -webkit-touch-callout: none;
-  -webkit-user-select: none;
-  -moz-user-select: none;
-  -ms-user-select: none;
-  user-select: none;
-  background-color: #e4e4e4;
-  background-image: -webkit-gradient(linear, 0% 0%, 0% 100%, color-stop(20%, #f4f4f4), color-stop(50%, #f0f0f0), color-stop(52%, #e8e8e8), color-stop(100%, #eee));
-  background-image: -webkit-linear-gradient(top, #f4f4f4 20%, #f0f0f0 50%, #e8e8e8 52%, #eee 100%);
-  background-image: -moz-linear-gradient(top, #f4f4f4 20%, #f0f0f0 50%, #e8e8e8 52%, #eee 100%);
-  background-image: linear-gradient(to bottom, #f4f4f4 20%, #f0f0f0 50%, #e8e8e8 52%, #eee 100%);
-}
-.select2-container-multi-dolibarr .select2-choices-dolibarr .select2-search-choice-dolibarr a {
-	font-weight: normal;
-}
-.select2-container-multi-dolibarr .select2-choices-dolibarr li {
-  float: left;
-  list-style: none;
-}
-.select2-container-multi-dolibarr .select2-choices-dolibarr {
-  height: auto !important;
-  height: 1%;
-  margin: 0;
-  padding: 0 5px 0 0;
-  position: relative;
-  cursor: text;
-  overflow: hidden;
-}
-
-
-/* ============================================================================== */
-/*  For categories                                                                */
-/* ============================================================================== */
-
-.noborderoncategories {
-	border: none !important;
-	border-radius: 5px !important;
-	box-shadow: none;
-	-webkit-box-shadow: none !important;
-    box-shadow: none !important;
-}
-span.noborderoncategories a, li.noborderoncategories a {
-	line-height: normal;
-	vertical-align: top;
-}
-span.noborderoncategories {
-	padding: 3px 5px 0px 5px;
-}
-.categtextwhite, .treeview .categtextwhite.hover {
-	color: #fff !important;
-}
-.categtextblack {
-	color: #000 !important;
-}
-
-
-/* ============================================================================== */
-/*  External lib multiselect with checkbox                                        */
-/* ============================================================================== */
-
-.multi-select-container {
-  display: inline-block;
-  position: relative;
-}
-
-.multi-select-menu {
-  position: absolute;
-  left: 0;
-  top: 0.8em;
-  float: left;
-  min-width: 100%;
-  background: #fff;
-  margin: 1em 0;
-  padding: 0.4em 0;
-  border: 1px solid #aaa;
-  box-shadow: 0 1px 3px rgba(0, 0, 0, 0.2);
-  display: none;
-}
-
-.multi-select-menu input {
-  margin-right: 0.3em;
-  vertical-align: 0.1em;
-}
-
-.multi-select-button {
-  display: inline-block;
-  max-width: 20em;
-  white-space: nowrap;
-  overflow: hidden;
-  text-overflow: ellipsis;
-  vertical-align: middle;
-  background-color: #fff;
-  cursor: default;
-
-  border: none;
-  border-bottom: solid 1px rgba(0,0,0,.2);
-  padding: 5px;
-  padding-left: 2px;
-  height: 17px;
-}
-.multi-select-button:focus {
-  outline: none;
-  border-bottom: 1px solid #666;
-}
-
-.multi-select-button:after {
-  content: "";
-  display: inline-block;
-  width: 0;
-  height: 0;
-  border-style: solid;
-  border-width: 0.5em 0.23em 0em 0.23em;
-  border-color: #444 transparent transparent transparent;
-  margin-left: 0.4em;
-}
-
-.multi-select-container--open .multi-select-menu { display: block; }
-
-.multi-select-container--open .multi-select-button:after {
-  border-width: 0 0.4em 0.4em 0.4em;
-  border-color: transparent transparent #999 transparent;
-}
-
-.multi-select-menuitem {
-    clear: both;
-    float: left;
-    padding-left: 5px
-}
-
-
-/* ============================================================================== */
-/*  Native multiselect with checkbox                                              */
-/* ============================================================================== */
-
-ul.ulselectedfields {
-    z-index: 95;			/* To have the select box appears on first plan even when near buttons are decorated by jmobile */
-}
-dl.dropdown {
-    margin:0px;
-	margin-left: 2px;
-    margin-right: 2px;
-    padding:0px;
-    vertical-align: middle;
-    display: inline-block;
-}
-.dropdown dd, .dropdown dt {
-    margin:0px;
-    padding:0px;
-}
-.dropdown ul {
-    margin: -1px 0 0 0;
-    text-align: <?php echo $left; ?>;
-}
-.dropdown dd {
-    position:relative;
-}
-.dropdown dt a {
-    display:block;
-    overflow: hidden;
-    border:0;
-}
-.dropdown dt a span, .multiSel span {
-    cursor:pointer;
-    display:inline-block;
-    padding: 0 3px 2px 0;
-}
-.dropdown span.value {
-    display:none;
-}
-.dropdown dd ul {
-    background-color: #FFF;
-    box-shadow: 1px 1px 10px #aaa;
-    display:none;
-    <?php echo $right; ?>:0px;						/* pop is align on right */
-    padding: 0 0 0 0;
-    position:absolute;
-    top:2px;
-    list-style:none;
-    max-height: 264px;
-    overflow: auto;
-}
-.dropdown dd ul li {
-	white-space: nowrap;
-	font-weight: normal;
-	padding: 7px 8px 7px 8px;
-	/* color: rgb(<?php print $colortext; ?>); */
-	color: #000;
-}
-.dropdown dd ul li:hover {
-	background: #eee;
-}
-.dropdown dd ul li input[type="checkbox"] {
-    margin-<?php echo $right; ?>: 3px;
-}
-.dropdown dd ul li a, .dropdown dd ul li span {
-    padding: 3px;
-    display: block;
-}
-.dropdown dd ul li span {
-	color: #888;
-}
-.dropdown dd ul li a:hover {
-    background-color:#eee;
-}
-
-
-/* ============================================================================== */
-/*  Markdown rendering                                                             */
-/* ============================================================================== */
-
-.imgmd {
-	width: 90%;
-}
-.moduledesclong h1 {
-	padding-top: 10px;
-	padding-bottom: 20px;
-}
-
-
-/* ============================================================================== */
-/*  JMobile                                                                       */
-/* ============================================================================== */
-
-li.ui-li-divider .ui-link {
-	color: #FFF !important;
-}
-.ui-btn {
-	margin: 0.1em 2px
-}
-a.ui-link, a.ui-link:hover, .ui-btn:hover, span.ui-btn-text:hover, span.ui-btn-inner:hover {
-	text-decoration: none !important;
-}
-.ui-body-c {
-	background: #fff;
-}
-
-.ui-btn-inner {
-	min-width: .4em;
-	padding-left: 6px;
-	padding-right: 6px;
-	font-size: <?php print is_numeric($fontsize)?$fontsize.'px':$fontsize; ?>;
-	/* white-space: normal; */		/* Warning, enable this break the truncate feature */
-}
-.ui-btn-icon-right .ui-btn-inner {
-	padding-right: 30px;
-}
-.ui-btn-icon-left .ui-btn-inner {
-	padding-left: 30px;
-}
-.ui-select .ui-btn-icon-right .ui-btn-inner {
-	padding-right: 30px;
-}
-.ui-select .ui-btn-icon-left .ui-btn-inner {
-	padding-left: 30px;
-}
-.ui-select .ui-btn-icon-right .ui-icon {
-    right: 8px;
-}
-.ui-btn-icon-left > .ui-btn-inner > .ui-icon, .ui-btn-icon-right > .ui-btn-inner > .ui-icon {
-    margin-top: -10px;
-}
-select {
-    /* display: inline-block; */	/* We can't set this. This disable ability to make */
-    overflow:hidden;
-    white-space: nowrap;			/* Enabling this make behaviour strange when selecting the empty value if this empty value is '' instead of '&nbsp;' */
-    text-overflow: ellipsis;
-}
-.fiche .ui-controlgroup {
-	margin: 0px;
-	padding-bottom: 0px;
-}
-div.ui-controlgroup-controls div.tabsElem
-{
-	margin-top: 2px;
-}
-div.ui-controlgroup-controls div.tabsElem a
-{
-	-webkit-box-shadow: 0 -3px 6px rgba(0,0,0,.2);
-	box-shadow: 0 -3px 6px rgba(0,0,0,.2);
-}
-div.ui-controlgroup-controls div.tabsElem a#active {
-	-webkit-box-shadow: 0 -3px 6px rgba(0,0,0,.3);
-	box-shadow: 0 -3px 6px rgba(0,0,0,.3);
-}
-
-a.tab span.ui-btn-inner
-{
-	border: none;
-	padding: 0;
-}
-
-.ui-link {
-	color: rgb(<?php print $colortext; ?>);
-}
-.liste_titre .ui-link {
-	color: rgb(<?php print $colortexttitle; ?>) !important;
-}
-
-a.ui-link {
-	word-wrap: break-word;
-}
-
-/* force wrap possible onto field overflow does not works */
-.formdoc .ui-btn-inner
-{
-	white-space: normal;
-	overflow: hidden;
-	text-overflow: clip; /* "hidden" : do not exists as a text-overflow value (https://developer.mozilla.org/fr/docs/Web/CSS/text-overflow) */
-}
-
-/* Warning: setting this may make screen not beeing refreshed after a combo selection */
-/*.ui-body-c {
-	background: #fff;
-}*/
-
-div.ui-radio, div.ui-checkbox
-{
-	display: inline-block;
-	border-bottom: 0px !important;
-}
-.ui-checkbox input, .ui-radio input {
-	height: auto;
-	width: auto;
-	margin: 4px;
-	position: static;
-}
-div.ui-checkbox label+input, div.ui-radio label+input {
-	position: absolute;
-}
-.ui-mobile fieldset
-{
-	padding-bottom: 10px; margin-bottom: 4px; border-bottom: 1px solid #AAAAAA !important;
-}
-
-ul.ulmenu {
-	border-radius: 0;
-	-webkit-border-radius: 0;
-}
-
-.ui-field-contain label.ui-input-text {
-	vertical-align: middle !important;
-}
-.ui-mobile fieldset {
-	border-bottom: none !important;
-}
-
-/* Style for first level menu with jmobile */
-.ui-li .ui-btn-inner a.ui-link-inherit, .ui-li-static.ui-li {
-    padding: 1em 15px;
-    display: block;
-}
-.ui-btn-up-c {
-	font-weight: normal;
-}
-.ui-focus, .ui-btn:focus {
-    -webkit-box-shadow: none;
-    box-shadow: none;
-}
-.ui-bar-b {
-    /*border: 1px solid #888;*/
-    border: none;
-    background: none;
-    text-shadow: none;
-    color: rgb(<?php print $colortexttitlenotab; ?>) !important;
-}
-.ui-bar-b, .lilevel0 {
-    background-repeat: repeat-x;
-    border: none;
-    background: none;
-    text-shadow: none;
-    color: rgb(<?php print $colortexttitlenotab; ?>) !important;
-}
-.alilevel0 {
-	font-weight: normal !important;
-}
-
-.ui-li.ui-last-child, .ui-li.ui-field-contain.ui-last-child {
-    border-bottom-width: 0px !important;
-}
-.alilevel0 {
-    color: rgb(<?php echo $colortexttitle; ?>) !important;
-    background: #f8f8f8
-}
-.ulmenu {
-	box-shadow: none !important;
-	border-bottom: 1px solid #ccc;
-}
-.ui-btn-icon-right {
-	border-right: 1px solid #ccc !important;
-}
-.ui-body-c {
-	border: 1px solid #ccc;
-	text-shadow: none;
-}
-.ui-btn-up-c, .ui-btn-hover-c {
-	/* border: 1px solid #ccc; */
-	text-shadow: none;
-}
-.ui-body-c .ui-link, .ui-body-c .ui-link:visited, .ui-body-c .ui-link:hover {
-	color: rgb(<?php print $colortextlink; ?>);
-}
-.ui-btn-up-c .vsmenudisabled {
-	color: #<?php echo $colorshadowtitle; ?> !important;
-	text-shadow: none !important;
-}
-div.tabsElem a.tab {
-	background: transparent;
-}
-.alilevel1 {
-    color: rgb(<?php print $colortexttitlenotab; ?>) !important;
-}
-.lilevel1 {
-    border-top: 2px solid #444;
-    background: #fff ! important;
-}
-.lilevel1 div div a {
-	font-weight: bold !important;
-}
-.lilevel2
-{
-	padding-left: 22px;
-    background: #fff ! important;
-}
-.lilevel3
-{
-	padding-left: 44px;
-	background: #fff ! important;
-}
-.lilevel4
-{
-	padding-left: 66px;
-    background: #fff ! important;
-}
-.lilevel5
-{
-	padding-left: 88px;
-    background: #fff ! important;
-}
-
-
-
-/* ============================================================================== */
-/*  POS                                                                           */
-/* ============================================================================== */
-
-.menu_choix1 a {
-	background: url('<?php echo dol_buildpath($path.'/theme/'.$theme.'/img/menus_black/money.png', 1) ?>') top left no-repeat;
-}
-.menu_choix2 a {
-	background: url('<?php echo dol_buildpath($path.'/theme/'.$theme.'/img/menus_black/home.png', 1) ?>') top left no-repeat;
-}
-.menu_choix1,.menu_choix2 {
-	font-size: 1.4em;
-	text-align: left;
-	border: 1px solid #666;
-	margin-right: 20px;
-}
-.menu_choix1 a, .menu_choix2 a {
-	display: block;
-	color: #fff;
-	text-decoration: none;
-	padding-top: 18px;
-	padding-left: 54px;
-	font-size: 14px;
-	height: 38px;
-}
-.menu_choix1 a:hover,.menu_choix2 a:hover {
-	color: #6d3f6d;
-}
-.menu li.menu_choix1 {
-    padding-top: 6px;
-    padding-right: 10px;
-    padding-bottom: 2px;
-}
-.menu li.menu_choix2 {
-    padding-top: 6px;
-    padding-right: 10px;
-    padding-bottom: 2px;
-}
-@media only screen and (max-width: 767px)
-{
-	.menu_choix1 a, .menu_choix2 a {
-		background-size: 36px 36px;
-		height: 30px;
-		padding-left: 40px;
-	}
-    .menu li.menu_choix1, .menu li.menu_choix2 {
-        padding-left: 4px;
-        padding-right: 0;
-    }
-    .liste_articles {
-    	margin-right: 0 !important;
-    }
-}
-
-
-
-/* ============================================================================== */
-/*  Public                                                                        */
-/* ============================================================================== */
-
-/* The theme for public pages */
-.public_body {
-	margin: 20px;
-}
-.public_border {
-	border: 1px solid #888;
-}
-
-
-
-/* ============================================================================== */
-/* Ticket module                                                                  */
-/* ============================================================================== */
-
-#cd-timeline {
-  position: relative;
-  padding: 2em 0;
-  margin-bottom: 2em;
-}
-#cd-timeline::before {
-  /* this is the vertical line */
-  content: '';
-  position: absolute;
-  top: 0;
-  left: 18px;
-  height: 100%;
-  width: 4px;
-  background: #d7e4ed;
-}
-@media only screen and (min-width: 1170px) {
-  #cd-timeline {
-    margin-bottom: 3em;
-  }
-  #cd-timeline::before {
-    left: 50%;
-    margin-left: -2px;
-  }
-}
-
-.cd-timeline-block {
-  position: relative;
-  margin: 2em 0;
-}
-.cd-timeline-block:after {
-  content: "";
-  display: table;
-  clear: both;
-}
-.cd-timeline-block:first-child {
-  margin-top: 0;
-}
-.cd-timeline-block:last-child {
-  margin-bottom: 0;
-}
-@media only screen and (min-width: 1170px) {
-  .cd-timeline-block {
-    margin: 4em 0;
-  }
-  .cd-timeline-block:first-child {
-    margin-top: 0;
-  }
-  .cd-timeline-block:last-child {
-    margin-bottom: 0;
-  }
-}
-
-.cd-timeline-img {
-  position: absolute;
-  top: 0;
-  left: 0;
-  width: 40px;
-  height: 40px;
-  border-radius: 50%;
-  box-shadow: 0 0 0 4px white, inset 0 2px 0 rgba(0, 0, 0, 0.08), 0 3px 0 4px rgba(0, 0, 0, 0.05);
-  background: #d7e4ed;
-}
-.cd-timeline-img img {
-  display: block;
-  width: 24px;
-  height: 24px;
-  position: relative;
-  left: 50%;
-  top: 50%;
-  margin-left: -12px;
-  margin-top: -12px;
-}
-.cd-timeline-img.cd-picture {
-  background: #75ce66;
-}
-.cd-timeline-img.cd-movie {
-  background: #c03b44;
-}
-.cd-timeline-img.cd-location {
-  background: #f0ca45;
-}
-@media only screen and (min-width: 1170px) {
-  .cd-timeline-img {
-    width: 60px;
-    height: 60px;
-    left: 50%;
-    margin-left: -30px;
-    /* Force Hardware Acceleration in WebKit */
-    -webkit-transform: translateZ(0);
-    -webkit-backface-visibility: hidden;
-  }
-  .cssanimations .cd-timeline-img.is-hidden {
-    visibility: hidden;
-  }
-  .cssanimations .cd-timeline-img.bounce-in {
-    visibility: visible;
-    -webkit-animation: cd-bounce-1 0.6s;
-    -moz-animation: cd-bounce-1 0.6s;
-    animation: cd-bounce-1 0.6s;
-  }
-}
-
-@-webkit-keyframes cd-bounce-1 {
-  0% {
-    opacity: 0;
-    -webkit-transform: scale(0.5);
-  }
-
-  60% {
-    opacity: 1;
-    -webkit-transform: scale(1.2);
-  }
-
-  100% {
-    -webkit-transform: scale(1);
-  }
-}
-@-moz-keyframes cd-bounce-1 {
-  0% {
-    opacity: 0;
-    -moz-transform: scale(0.5);
-  }
-
-  60% {
-    opacity: 1;
-    -moz-transform: scale(1.2);
-  }
-
-  100% {
-    -moz-transform: scale(1);
-  }
-}
-@keyframes cd-bounce-1 {
-  0% {
-    opacity: 0;
-    -webkit-transform: scale(0.5);
-    -moz-transform: scale(0.5);
-    -ms-transform: scale(0.5);
-    -o-transform: scale(0.5);
-    transform: scale(0.5);
-  }
-
-  60% {
-    opacity: 1;
-    -webkit-transform: scale(1.2);
-    -moz-transform: scale(1.2);
-    -ms-transform: scale(1.2);
-    -o-transform: scale(1.2);
-    transform: scale(1.2);
-  }
-
-  100% {
-    -webkit-transform: scale(1);
-    -moz-transform: scale(1);
-    -ms-transform: scale(1);
-    -o-transform: scale(1);
-    transform: scale(1);
-  }
-}
-.cd-timeline-content {
-  position: relative;
-  margin-left: 60px;
-  background: white;
-  border-radius: 0.25em;
-  padding: 1em;
-  background-image: -o-linear-gradient(bottom, rgba(0,0,0,0.1) 0%, rgba(230,230,230,0.4) 100%);
-  background-image: -moz-linear-gradient(bottom, rgba(0,0,0,0.1) 0%, rgba(230,230,230,0.4) 100%);
-  background-image: -webkit-linear-gradient(bottom, rgba(0,0,0,0.1) 0%, rgba(230,230,230,0.4) 100%);
-  background-image: -ms-linear-gradient(bottom, rgba(0,0,0,0.1) 0%, rgba(230,230,230,0.4) 100%);
-  background-image: linear-gradient(bottom, rgba(0,0,0,0.1) 0%, rgba(230,230,230,0.4) 100%);
-}
-.cd-timeline-content:after {
-  content: "";
-  display: table;
-  clear: both;
-}
-.cd-timeline-content h2 {
-  color: #303e49;
-}
-.cd-timeline-content .cd-date {
-  font-size: 13px;
-  font-size: 0.8125rem;
-}
-.cd-timeline-content .cd-date {
-  display: inline-block;
-}
-.cd-timeline-content p {
-  margin: 1em 0;
-  line-height: 1.6;
-}
-
-.cd-timeline-content .cd-date {
-  float: left;
-  padding: .2em 0;
-  opacity: .7;
-}
-.cd-timeline-content::before {
-  content: '';
-  position: absolute;
-  top: 16px;
-  right: 100%;
-  height: 0;
-  width: 0;
-  border: 7px solid transparent;
-  border-right: 7px solid white;
-}
-@media only screen and (min-width: 768px) {
-  .cd-timeline-content h2 {
-    font-size: 20px;
-    font-size: 1.25rem;
-  }
-  .cd-timeline-content {
-    font-size: 16px;
-    font-size: 1rem;
-  }
-  .cd-timeline-content .cd-read-more, .cd-timeline-content .cd-date {
-    font-size: 14px;
-    font-size: 0.875rem;
-  }
-}
-@media only screen and (min-width: 1170px) {
-  .cd-timeline-content {
-    margin-left: 0;
-    padding: 1.6em;
-    width: 43%;
-  }
-  .cd-timeline-content::before {
-    top: 24px;
-    left: 100%;
-    border-color: transparent;
-    border-left-color: white;
-  }
-  .cd-timeline-content .cd-read-more {
-    float: left;
-  }
-  .cd-timeline-content .cd-date {
-    position: absolute;
-    width: 55%;
-    left: 115%;
-    top: 6px;
-    font-size: 16px;
-    font-size: 1rem;
-  }
-  .cd-timeline-block:nth-child(even) .cd-timeline-content {
-    float: right;
-  }
-  .cd-timeline-block:nth-child(even) .cd-timeline-content::before {
-    top: 24px;
-    left: auto;
-    right: 100%;
-    border-color: transparent;
-    border-right-color: white;
-  }
-  .cd-timeline-block:nth-child(even) .cd-timeline-content .cd-read-more {
-    float: right;
-  }
-  .cd-timeline-block:nth-child(even) .cd-timeline-content .cd-date {
-    left: auto;
-    right: 115%;
-    text-align: right;
-  }
-
-}
-
-
-
-/* ============================================================================== */
-/* CSS style used for small screen                                                */
-/* ============================================================================== */
-
-.topmenuimage {
-	background-size: 22px auto;
-	top: 2px;
-}
-.imgopensurveywizard
-{
-	padding: 0 4px 0 4px;
-}
-@media only screen and (max-width: 767px)
-{
-	.imgopensurveywizard, .imgautosize { width:95%; height: auto; }
-
-	#tooltip {
-		position: absolute;
-		width: <?php print dol_size(350, 'width'); ?>px;
-	}
-
-    div.tabBar {
-        padding-left: 0px;
-        padding-right: 0px;
-        -webkit-border-radius: 0;
-    	border-radius: 0px;
-        border-right: none;
-        border-left: none;
-    }
-}
-
-@media only screen and (max-width: 1024px)
-{
-	div#ecm-layout-west {
-		width: calc(100% - 4px);
-		clear: both;
-	}
-	div#ecm-layout-center {
-		width: 100%;
-	}
-}
-
-/* nboftopmenuentries = <?php echo $nbtopmenuentries ?>, fontsize=<?php echo is_numeric($fontsize)?$fontsize.'px':$fontsize ?> */
-/* rule to reduce top menu - 1st reduction */
-@media only screen and (max-width: <?php echo round($nbtopmenuentries * 91, 0) + 24; ?>px)	/* reduction 1 */
-{
-	div.tmenucenter {
-	    width: <?php echo round(52); ?>px;	/* size of viewport */
-    	white-space: nowrap;
-  		overflow: hidden;
-  		text-overflow: ellipsis;
-  		color: #<?php echo $colortextbackhmenu; ?>;
-	}
-	.mainmenuaspan {
-  		font-size: 0.9em;
-  		padding-right: 0;
-    }
-    .topmenuimage {
-    	background-size: 22px auto;
-    	margin-top: 0px;
-	}
-
-    li.tmenu, li.tmenusel {
-    	min-width: 36px;
-    }
-    div.mainmenu {
-    	min-width: auto;
-    }
-	div.tmenuleft {
-		display: none;
-	}
-
-	.dropdown dd ul {
-		max-width: 300px;
-	}
-}
-/* rule to reduce top menu - 2nd reduction */
-@media only screen and (max-width: <?php echo round($nbtopmenuentries * 75, 0) + 24; ?>px)	/* reduction 2 */
-{
-	div.mainmenu {
-		height: 23px;
-	}
-	div.tmenucenter {
-	    max-width: <?php echo round(26); ?>px;	/* size of viewport */
-  		text-overflow: clip;
-	}
-	span.mainmenuaspan {
-    	margin-left: 1px;
-	}
-	.mainmenuaspan {
-  		font-size: 0.9em;
-  		padding-left: 0;
-  		padding-right: 0;
-    }
-    .topmenuimage {
-    	background-size: 20px auto;
-    	margin-top: 2px;
-    	left: 4px;
-	}
-}
-/* rule to reduce top menu - 3rd reduction */
-@media only screen and (max-width: <?php echo round($nbtopmenuentries * 49, 0) + 12; ?>px)	/* reduction 3 */
-{
-	.side-nav {
-		z-index: 200;
-		background: rgb(<?php echo $colorbackvmenu1; ?>);
-		padding-top: 70px;
-    }
-	#id-left {
-    	z-index: 201;
-		background: rgb(<?php echo $colorbackvmenu1; ?>);
-	}
-
-    .login_vertical_align {
-    	padding-left: 20px;
-    	padding-right: 20px;
-    }
-
-	/* Reduce login top right info */
-	.help {
-	<?php if ($disableimages) {  ?>
-		display: none;
-	<?php } ?>
-	}
-	div#tmenu_tooltip {
-	<?php if (GETPOST('optioncss', 'aZ09') == 'print') {  ?>
-		display:none;
-	<?php } else { ?>
-		padding-<?php echo $right; ?>: 0;
-	<?php } ?>
-	}
-	div.login_block_user {
-		min-width: 0;
-		width: 100%;
-	}
-	div.login_block {
-		<?php if ($conf->browser->layout == 'phone' && ((GETPOST('testmenuhider', 'int') || ! empty($conf->global->MAIN_TESTMENUHIDER)) && empty($conf->global->MAIN_OPTIMIZEFORTEXTBROWSER))) { ?>
-		/* Style when phone layout or when using the menuhider */
-		display: none;
-		padding-top: 20px;
-		padding-left: 20px;
-    	padding-right: 20px;
-    	padding-bottom: 16px;
-		<?php } else { ?>
-		padding-top: 5px;
-		padding-left: 5px;
-    	padding-right: 5px;
-    	padding-bottom: 5px;
-    	<?php } ?>
-		top: inherit !important;
-		left: 0 !important;
-		text-align: center;
-        vertical-align: middle;
-
-		background: rgb(<?php echo $colorbackvmenu1; ?>);
-
-        height: 50px;
-
-    	z-index: 202;
-    	min-width: 190px;
-    	max-width: 190px;
-    	width: 190px;
-    }
-	div.login_block_user, div.login_block_other { clear: both; }
-	.atoplogin, .atoplogin:hover
-	{
-		color: #000 !important;
-	}
-	.login_block_elem {
-		padding: 0 !important;
-	}
-    li.tmenu, li.tmenusel {
-        min-width: 32px;
-    }
-	div.mainmenu {
-		height: 23px;
-	}
-	div.tmenucenter {
-  		text-overflow: clip;
-	}
-    .topmenuimage {
-    	background-size: 20px auto;
-    	margin-top: 2px !important;
-    	left: 2px;
-	}
-	div.mainmenu {
-    	min-width: 20px;
-    }
-
-	.titlefield {
-	    width: auto !important;		/* We want to ignor the 30%, try to use more if you can */
-	}
-	.tableforfield>tr>td:first-child {
-	    max-width: 100px;			/* but no more than 100px */
-	}
-	.badge {
-		line-height: 1.2em;
-		min-width: auto;
-		font-size: 12px;
-	}
-}
-
-<?php
->>>>>>> 7d37b4c4
 if (is_object($db)) $db->close();