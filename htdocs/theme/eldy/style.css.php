--- conflicted
+++ resolved
@@ -1709,11 +1709,7 @@
     white-space: <?php echo $dol_optimize_smallscreen?'normal':'nowrap'; ?>;
     text-align: <?php echo $left; ?>;
 }
-<<<<<<< HEAD
-tr.liste_titre th, th.liste_titre, tr.liste_titre td, td.liste_titre, form.liste_titre div
-=======
 tr.liste_titre th, th.liste_titre, tr.liste_titre td, td.liste_titre, form.liste_titre div, div.liste_titre
->>>>>>> eb07c6b2
 {
     font-family: <?php print $fontlist ?>;
     /*font-weight: normal;*/
@@ -1721,12 +1717,9 @@
     white-space: <?php echo $dol_optimize_smallscreen?'normal':'nowrap'; ?>;
 	text-shadow:1px 0px 1px #ffffff;
 }
-<<<<<<< HEAD
-=======
 div.liste_titre {
 	padding-left: 3px;
 }
->>>>>>> eb07c6b2
 tr.liste_titre_sel th, th.liste_titre_sel, tr.liste_titre_sel td, td.liste_titre_sel, form.liste_titre_sel div
 {
     font-family: <?php print $fontlist ?>;
@@ -2416,11 +2409,7 @@
     font-family:<?php echo $fontlist; ?>;
     font-size:<?php echo $fontsize; ?>px;
 }
-<<<<<<< HEAD
 .ui-button { margin-left: -2px; <?php print (preg_match('/chrome/',$conf->browser->name)?'padding-top: 1px;':''); ?> }
-=======
-.ui-button { margin-left: -2px; padding-top: 1px; }
->>>>>>> eb07c6b2
 .ui-button-icon-only .ui-button-text { height: 8px; }
 .ui-button-icon-only .ui-button-text, .ui-button-icons-only .ui-button-text { padding: 2px 0px 6px 0px; }
 .ui-button-text
