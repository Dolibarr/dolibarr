<?php
/* Copyright (C) 2004-2017	Laurent Destailleur		<eldy@users.sourceforge.net>
 * Copyright (C) 2006		Rodolphe Quiedeville	<rodolphe@quiedeville.org>
 * Copyright (C) 2007-2017	Regis Houssin			<regis.houssin@inodbox.com>
 * Copyright (C) 2011		Philippe Grand			<philippe.grand@atoo-net.com>
 * Copyright (C) 2012		Juanjo Menent			<jmenent@2byte.es>
 * Copyright (C) 2018       Ferran Marcet           <fmarcet@2byte.es>
 *
 * This program is free software; you can redistribute it and/or modify
 * it under the terms of the GNU General Public License as published by
 * the Free Software Foundation; either version 3 of the License, or
 * (at your option) any later version.
 *
 * This program is distributed in the hope that it will be useful,
 * but WITHOUT ANY WARRANTY; without even the implied warranty of
 * MERCHANTABILITY or FI8TNESS FOR A PARTICULAR PURPOSE.  See the
 * GNU General Public License for more details.
 *
 * You should have received a copy of the GNU General Public License
 * along with this program. If not, see <http://www.gnu.org/licenses/>.
 */

/**
 *		\file       htdocs/theme/eldy/style.css.php
 *		\brief      File for CSS style sheet Eldy
 */

//if (! defined('NOREQUIREUSER')) define('NOREQUIREUSER','1');	// Not disabled because need to load personalized language
//if (! defined('NOREQUIREDB'))   define('NOREQUIREDB','1');	// Not disabled to increase speed. Language code is found on url.
if (! defined('NOREQUIRESOC'))    define('NOREQUIRESOC','1');
//if (! defined('NOREQUIRETRAN')) define('NOREQUIRETRAN','1');	// Not disabled because need to do translations
if (! defined('NOCSRFCHECK'))     define('NOCSRFCHECK',1);
if (! defined('NOTOKENRENEWAL'))  define('NOTOKENRENEWAL',1);
if (! defined('NOLOGIN'))         define('NOLOGIN',1);          // File must be accessed by logon page so without login
//if (! defined('NOREQUIREMENU'))   define('NOREQUIREMENU',1);  // We need top menu content
if (! defined('NOREQUIREHTML'))   define('NOREQUIREHTML',1);
if (! defined('NOREQUIREAJAX'))   define('NOREQUIREAJAX','1');

// Colors
$colorbackhmenu1='60,70,100';      // topmenu
$colorbackvmenu1='248,248,248';      // vmenu
$colortopbordertitle1='200,200,200';    // top border of title
$colorbacktitle1='220,220,223';      // title of tables,list
$colorbacktabcard1='255,255,255';  // card
$colorbacktabactive='234,234,234';
$colorbacklineimpair1='255,255,255';    // line impair
$colorbacklineimpair2='255,255,255';    // line impair
$colorbacklinepair1='250,250,250';    // line pair
$colorbacklinepair2='250,250,250';    // line pair
<<<<<<< HEAD
$colorbacklinepairhover='238,246,252';    // line pair
=======
$colorbacklinepairhover='230,237,244';	// line hover
>>>>>>> d9b8a8c8
$colorbacklinebreak='214,218,220';		// line break
$colorbackbody='255,255,255';
$colortexttitlenotab='100,60,20';
$colortexttitle='0,0,0';
$colortext='0,0,0';
$colortextlink='0,0,100';
<<<<<<< HEAD
$fontsize='0.85em';
=======
$fontsize='0.86em';
>>>>>>> d9b8a8c8
$fontsizesmaller='0.75em';

if (defined('THEME_ONLY_CONSTANT')) return;

<<<<<<< HEAD
session_cache_limiter(false);
=======
session_cache_limiter('public');
>>>>>>> d9b8a8c8

require_once '../../main.inc.php';
require_once DOL_DOCUMENT_ROOT.'/core/lib/functions2.lib.php';

// Load user to have $user->conf loaded (not done into main because of NOLOGIN constant defined)
// and permission, so we can later calculate number of top menu ($nbtopmenuentries) according to user profile.
if (empty($user->id) && ! empty($_SESSION['dol_login']))
{
	$user->fetch('',$_SESSION['dol_login'],'',1);
	$user->getrights();
}


// Define css type
top_httphead('text/css');
// Important: Following code is to avoid page request by browser and PHP CPU at each Dolibarr page access.
if (empty($dolibarr_nocache)) header('Cache-Control: max-age=10800, public, must-revalidate');
else header('Cache-Control: no-cache');

if (GETPOST('theme','alpha')) $conf->theme=GETPOST('theme','alpha');  // If theme was forced on URL
if (GETPOST('lang','aZ09')) $langs->setDefaultLang(GETPOST('lang', 'aZ09'));	// If language was forced on URL

$langs->load("main",0,1);
$right=($langs->trans("DIRECTION")=='rtl'?'left':'right');
$left=($langs->trans("DIRECTION")=='rtl'?'right':'left');

$path='';    	// This value may be used in future for external module to overwrite theme
$theme='eldy';	// Value of theme
if (! empty($conf->global->MAIN_OVERWRITE_THEME_RES)) { $path='/'.$conf->global->MAIN_OVERWRITE_THEME_RES; $theme=$conf->global->MAIN_OVERWRITE_THEME_RES; }

// Define image path files and other constants
$fontlist='roboto,arial,tahoma,verdana,helvetica';    //$fontlist='helvetica, verdana, arial, sans-serif';
//$fontlist='"open sans", "Helvetica Neue", Helvetica, Arial, sans-serif;';
$img_head='';
$img_button=dol_buildpath($path.'/theme/'.$theme.'/img/button_bg.png',1);
$dol_hide_topmenu=$conf->dol_hide_topmenu;
$dol_hide_leftmenu=$conf->dol_hide_leftmenu;
$dol_optimize_smallscreen=$conf->dol_optimize_smallscreen;
$dol_no_mouse_hover=$conf->dol_no_mouse_hover;

//$conf->global->THEME_ELDY_ENABLE_PERSONALIZED=0;
//$user->conf->THEME_ELDY_ENABLE_PERSONALIZED=0;
//var_dump($user->conf->THEME_ELDY_RGB);

$useboldtitle=(isset($conf->global->THEME_ELDY_USEBOLDTITLE)?$conf->global->THEME_ELDY_USEBOLDTITLE:0);
$borderwidth=1;

// Case of option always editable
if (! isset($conf->global->THEME_ELDY_BACKBODY)) $conf->global->THEME_ELDY_BACKBODY=$colorbackbody;
if (! isset($conf->global->THEME_ELDY_TOPMENU_BACK1)) $conf->global->THEME_ELDY_TOPMENU_BACK1=$colorbackhmenu1;
if (! isset($conf->global->THEME_ELDY_VERMENU_BACK1)) $conf->global->THEME_ELDY_VERMENU_BACK1=$colorbackvmenu1;
if (! isset($conf->global->THEME_ELDY_BACKTITLE1)) $conf->global->THEME_ELDY_BACKTITLE1=$colorbacktitle1;
if (! isset($conf->global->THEME_ELDY_USE_HOVER)) $conf->global->THEME_ELDY_USE_HOVER=$colorbacklinepairhover;
<<<<<<< HEAD
=======
if (! isset($conf->global->THEME_ELDY_USE_CHECKED)) $conf->global->THEME_ELDY_USE_CHECKED=$colorbacklinepairchecked;
>>>>>>> d9b8a8c8
if (! isset($conf->global->THEME_ELDY_LINEBREAK)) $conf->global->THEME_ELDY_LINEBREAK=$colorbacklinebreak;
if (! isset($conf->global->THEME_ELDY_TEXTTITLENOTAB)) $conf->global->THEME_ELDY_TEXTTITLENOTAB=$colortexttitlenotab;
if (! isset($conf->global->THEME_ELDY_TEXTLINK)) $conf->global->THEME_ELDY_TEXTLINK=$colortextlink;

// Case of option editable only if option THEME_ELDY_ENABLE_PERSONALIZED is on
if (empty($conf->global->THEME_ELDY_ENABLE_PERSONALIZED))
{
	$conf->global->THEME_ELDY_BACKTABCARD1='255,255,255';     // card
	$conf->global->THEME_ELDY_BACKTABACTIVE='234,234,234';
	$conf->global->THEME_ELDY_TEXT='0,0,0';
	$conf->global->THEME_ELDY_FONT_SIZE1='0.86em';
	$conf->global->THEME_ELDY_FONT_SIZE2='0.75em';
}

// Case of option availables only if THEME_ELDY_ENABLE_PERSONALIZED is on
$colorbackhmenu1     =empty($user->conf->THEME_ELDY_ENABLE_PERSONALIZED)?(empty($conf->global->THEME_ELDY_TOPMENU_BACK1)?$colorbackhmenu1:$conf->global->THEME_ELDY_TOPMENU_BACK1)   :(empty($user->conf->THEME_ELDY_TOPMENU_BACK1)?$colorbackhmenu1:$user->conf->THEME_ELDY_TOPMENU_BACK1);
$colorbackvmenu1     =empty($user->conf->THEME_ELDY_ENABLE_PERSONALIZED)?(empty($conf->global->THEME_ELDY_VERMENU_BACK1)?$colorbackvmenu1:$conf->global->THEME_ELDY_VERMENU_BACK1)   :(empty($user->conf->THEME_ELDY_VERMENU_BACK1)?$colorbackvmenu1:$user->conf->THEME_ELDY_VERMENU_BACK1);
$colortopbordertitle1=empty($user->conf->THEME_ELDY_ENABLE_PERSONALIZED)?(empty($conf->global->THEME_ELDY_TOPBORDER_TITLE1)?$colortopbordertitle1:$conf->global->THEME_ELDY_TOPBORDER_TITLE1)   :(empty($user->conf->THEME_ELDY_TOPBORDER_TITLE1)?$colortopbordertitle1:$user->conf->THEME_ELDY_TOPBORDER_TITLE1);
$colorbacktitle1     =empty($user->conf->THEME_ELDY_ENABLE_PERSONALIZED)?(empty($conf->global->THEME_ELDY_BACKTITLE1)   ?$colorbacktitle1:$conf->global->THEME_ELDY_BACKTITLE1)      :(empty($user->conf->THEME_ELDY_BACKTITLE1)?$colorbacktitle1:$user->conf->THEME_ELDY_BACKTITLE1);
$colorbacktabcard1   =empty($user->conf->THEME_ELDY_ENABLE_PERSONALIZED)?(empty($conf->global->THEME_ELDY_BACKTABCARD1) ?$colorbacktabcard1:$conf->global->THEME_ELDY_BACKTABCARD1)  :(empty($user->conf->THEME_ELDY_BACKTABCARD1)?$colorbacktabcard1:$user->conf->THEME_ELDY_BACKTABCARD1);
$colorbacktabactive  =empty($user->conf->THEME_ELDY_ENABLE_PERSONALIZED)?(empty($conf->global->THEME_ELDY_BACKTABACTIVE)?$colorbacktabactive:$conf->global->THEME_ELDY_BACKTABACTIVE):(empty($user->conf->THEME_ELDY_BACKTABACTIVE)?$colorbacktabactive:$user->conf->THEME_ELDY_BACKTABACTIVE);
$colorbacklineimpair1=empty($user->conf->THEME_ELDY_ENABLE_PERSONALIZED)?(empty($conf->global->THEME_ELDY_LINEIMPAIR1)  ?$colorbacklineimpair1:$conf->global->THEME_ELDY_LINEIMPAIR1):(empty($user->conf->THEME_ELDY_LINEIMPAIR1)?$colorbacklineimpair1:$user->conf->THEME_ELDY_LINEIMPAIR1);
$colorbacklineimpair2=empty($user->conf->THEME_ELDY_ENABLE_PERSONALIZED)?(empty($conf->global->THEME_ELDY_LINEIMPAIR2)  ?$colorbacklineimpair2:$conf->global->THEME_ELDY_LINEIMPAIR2):(empty($user->conf->THEME_ELDY_LINEIMPAIR2)?$colorbacklineimpair2:$user->conf->THEME_ELDY_LINEIMPAIR2);
$colorbacklinepair1  =empty($user->conf->THEME_ELDY_ENABLE_PERSONALIZED)?(empty($conf->global->THEME_ELDY_LINEPAIR1)    ?$colorbacklinepair1:$conf->global->THEME_ELDY_LINEPAIR1)    :(empty($user->conf->THEME_ELDY_LINEPAIR1)?$colorbacklinepair1:$user->conf->THEME_ELDY_LINEPAIR1);
$colorbacklinepair2  =empty($user->conf->THEME_ELDY_ENABLE_PERSONALIZED)?(empty($conf->global->THEME_ELDY_LINEPAIR2)    ?$colorbacklinepair2:$conf->global->THEME_ELDY_LINEPAIR2)    :(empty($user->conf->THEME_ELDY_LINEPAIR2)?$colorbacklinepair2:$user->conf->THEME_ELDY_LINEPAIR2);
$colorbacklinebreak  =empty($user->conf->THEME_ELDY_ENABLE_PERSONALIZED)?(empty($conf->global->THEME_ELDY_LINEBREAK)    ?$colorbacklinebreak:$conf->global->THEME_ELDY_LINEBREAK)    :(empty($user->conf->THEME_ELDY_LINEBREAK)?$colorbacklinebreak:$user->conf->THEME_ELDY_LINEBREAK);
$colorbackbody       =empty($user->conf->THEME_ELDY_ENABLE_PERSONALIZED)?(empty($conf->global->THEME_ELDY_BACKBODY)     ?$colorbackbody:$conf->global->THEME_ELDY_BACKBODY)          :(empty($user->conf->THEME_ELDY_BACKBODY)?$colorbackbody:$user->conf->THEME_ELDY_BACKBODY);
$colortexttitlenotab =empty($user->conf->THEME_ELDY_ENABLE_PERSONALIZED)?(empty($conf->global->THEME_ELDY_TEXTTITLENOTAB)?$colortexttitlenotab:$conf->global->THEME_ELDY_TEXTTITLENOTAB)             :(empty($user->conf->THEME_ELDY_TEXTTITLENOTAB)?$colortexttitlenotab:$user->conf->THEME_ELDY_TEXTTITLENOTAB);
$colortexttitle      =empty($user->conf->THEME_ELDY_ENABLE_PERSONALIZED)?(empty($conf->global->THEME_ELDY_TEXTTITLE)    ?$colortexttitle:$conf->global->THEME_ELDY_TEXTTITLE)             :(empty($user->conf->THEME_ELDY_TEXTTITLE)?$colortexttitle:$user->conf->THEME_ELDY_TEXTTITLE);
$colortext           =empty($user->conf->THEME_ELDY_ENABLE_PERSONALIZED)?(empty($conf->global->THEME_ELDY_TEXT)         ?$colortext:$conf->global->THEME_ELDY_TEXT)                  :(empty($user->conf->THEME_ELDY_TEXT)?$colortext:$user->conf->THEME_ELDY_TEXT);
$colortextlink       =empty($user->conf->THEME_ELDY_ENABLE_PERSONALIZED)?(empty($conf->global->THEME_ELDY_TEXTLINK)     ?$colortextlink:$conf->global->THEME_ELDY_TEXTLINK)              :(empty($user->conf->THEME_ELDY_TEXTLINK)?$colortextlink:$user->conf->THEME_ELDY_TEXTLINK);
$fontsize            =empty($user->conf->THEME_ELDY_ENABLE_PERSONALIZED)?(empty($conf->global->THEME_ELDY_FONT_SIZE1)   ?$fontsize:$conf->global->THEME_ELDY_FONT_SIZE1)             :(empty($user->conf->THEME_ELDY_FONT_SIZE1)?$fontsize:$user->conf->THEME_ELDY_FONT_SIZE1);
$fontsizesmaller     =empty($user->conf->THEME_ELDY_ENABLE_PERSONALIZED)?(empty($conf->global->THEME_ELDY_FONT_SIZE2)   ?$fontsize:$conf->global->THEME_ELDY_FONT_SIZE2)             :(empty($user->conf->THEME_ELDY_FONT_SIZE2)?$fontsize:$user->conf->THEME_ELDY_FONT_SIZE2);

// Hover color
$colorbacklinepairhover=((! isset($conf->global->THEME_ELDY_USE_HOVER) || (string) $conf->global->THEME_ELDY_USE_HOVER === '0')?'':($conf->global->THEME_ELDY_USE_HOVER === '1'?'e6edf0':$conf->global->THEME_ELDY_USE_HOVER));
$colorbacklinepairchecked=((! isset($conf->global->THEME_ELDY_USE_CHECKED) || (string) $conf->global->THEME_ELDY_USE_CHECKED === '0')?'':($conf->global->THEME_ELDY_USE_CHECKED === '1'?'e6edf0':$conf->global->THEME_ELDY_USE_CHECKED));
if (! empty($user->conf->THEME_ELDY_ENABLE_PERSONALIZED))
{
<<<<<<< HEAD
	$colorbacklinepairhover=((! isset($user->conf->THEME_ELDY_USE_HOVER) || $user->conf->THEME_ELDY_USE_HOVER === '0')?'':($user->conf->THEME_ELDY_USE_HOVER === '1'?'edf4fb':$user->conf->THEME_ELDY_USE_HOVER));
=======
	$colorbacklinepairhover=((! isset($user->conf->THEME_ELDY_USE_HOVER) || $user->conf->THEME_ELDY_USE_HOVER === '0')?'':($user->conf->THEME_ELDY_USE_HOVER === '1'?'e6edf0':$user->conf->THEME_ELDY_USE_HOVER));
	$colorbacklinepairchecked=((! isset($user->conf->THEME_ELDY_USE_CHECKED) || $user->conf->THEME_ELDY_USE_CHECKED === '0')?'':($user->conf->THEME_ELDY_USE_CHECKED === '1'?'e6edf0':$user->conf->THEME_ELDY_USE_CHECKED));
>>>>>>> d9b8a8c8
}

//$colortopbordertitle1=$colorbackhmenu1;

// Set text color to black or white
$colorbackhmenu1=join(',',colorStringToArray($colorbackhmenu1));    // Normalize value to 'x,y,z'
$tmppart=explode(',',$colorbackhmenu1);
$tmpval=(! empty($tmppart[0]) ? $tmppart[0] : 0)+(! empty($tmppart[1]) ? $tmppart[1] : 0)+(! empty($tmppart[2]) ? $tmppart[2] : 0);
if ($tmpval <= 460) $colortextbackhmenu='FFFFFF';
else $colortextbackhmenu='000000';

$colorbackvmenu1=join(',',colorStringToArray($colorbackvmenu1));    // Normalize value to 'x,y,z'
$tmppart=explode(',',$colorbackvmenu1);
$tmpval=(! empty($tmppart[0]) ? $tmppart[0] : 0)+(! empty($tmppart[1]) ? $tmppart[1] : 0)+(! empty($tmppart[2]) ? $tmppart[2] : 0);
if ($tmpval <= 460) { $colortextbackvmenu='FFFFFF'; }
else { $colortextbackvmenu='000000'; }

$colorbacktitle1=join(',',colorStringToArray($colorbacktitle1));    // Normalize value to 'x,y,z'
$tmppart=explode(',',$colorbacktitle1);
if ($colortexttitle == '')
{
	$tmpval=(! empty($tmppart[0]) ? $tmppart[0] : 0)+(! empty($tmppart[1]) ? $tmppart[1] : 0)+(! empty($tmppart[2]) ? $tmppart[2] : 0);
	if ($tmpval <= 460) { $colortexttitle='FFFFFF'; $colorshadowtitle='888888'; }
	else { $colortexttitle='000000'; $colorshadowtitle='FFFFFF'; }
}
else $colorshadowtitle='888888';

$colorbacktabcard1=join(',',colorStringToArray($colorbacktabcard1));    // Normalize value to 'x,y,z'
$tmppart=explode(',',$colorbacktabcard1);
$tmpval=(! empty($tmppart[0]) ? $tmppart[0] : 0)+(! empty($tmppart[1]) ? $tmppart[1] : 0)+(! empty($tmppart[2]) ? $tmppart[2] : 0);
if ($tmpval <= 460) { $colortextbacktab='FFFFFF'; }
else { $colortextbacktab='000000'; }


// Format color value to match expected format (may be 'FFFFFF' or '255,255,255')
$colorbackhmenu1=join(',',colorStringToArray($colorbackhmenu1));
$colorbackvmenu1=join(',',colorStringToArray($colorbackvmenu1));
$colorbacktitle1=join(',',colorStringToArray($colorbacktitle1));
$colorbacktabcard1=join(',',colorStringToArray($colorbacktabcard1));
$colorbacktabactive=join(',',colorStringToArray($colorbacktabactive));
$colorbacklineimpair1=join(',',colorStringToArray($colorbacklineimpair1));
$colorbacklineimpair2=join(',',colorStringToArray($colorbacklineimpair2));
$colorbacklinepair1=join(',',colorStringToArray($colorbacklinepair1));
$colorbacklinepair2=join(',',colorStringToArray($colorbacklinepair2));
if ($colorbacklinepairhover != '') $colorbacklinepairhover=join(',',colorStringToArray($colorbacklinepairhover));
if ($colorbacklinepairchecked != '') $colorbacklinepairchecked=join(',',colorStringToArray($colorbacklinepairchecked));
$colorbackbody=join(',',colorStringToArray($colorbackbody));
$colortexttitlenotab=join(',',colorStringToArray($colortexttitlenotab));
$colortexttitle=join(',',colorStringToArray($colortexttitle));
$colortext=join(',',colorStringToArray($colortext));
$colortextlink=join(',',colorStringToArray($colortextlink));

$nbtopmenuentries=$menumanager->showmenu('topnb');


$minwidthtmenu=66;		/* minimum width for one top menu entry */
$heightmenu=48;			/* height of top menu, part with image */
$heightmenu2=49;        /* height of top menu, part with login  */
$disableimages = 0;
$maxwidthloginblock = 130;
if (! empty($conf->global->THEME_TOPMENU_DISABLE_IMAGE)) { $disableimages = 1; $maxwidthloginblock = 180; $minwidthtmenu=0; }


print '/*'."\n";
print 'colorbackbody='.$colorbackbody."\n";
print 'colorbackvmenu1='.$colorbackvmenu1."\n";
print 'colorbackhmenu1='.$colorbackhmenu1."\n";
print 'colorbacktitle1='.$colorbacktitle1."\n";
print 'colorbacklineimpair1='.$colorbacklineimpair1."\n";
print 'colorbacklineimpair2='.$colorbacklineimpair2."\n";
print 'colorbacklinepair1='.$colorbacklinepair1."\n";
print 'colorbacklinepair2='.$colorbacklinepair2."\n";
print 'colorbacklinepairhover='.$colorbacklinepairhover."\n";
print 'colorbacklinepairchecked='.$colorbacklinepairchecked."\n";
print '$colortexttitlenotab='.$colortexttitlenotab."\n";
print '$colortexttitle='.$colortexttitle."\n";
print '$colortext='.$colortext."\n";
print '$colortextlink='.$colortextlink."\n";
print '$colortextbackhmenu='.$colortextbackhmenu."\n";
print '$colortextbackvmenu='.$colortextbackvmenu."\n";
print 'dol_hide_topmenu='.$dol_hide_topmenu."\n";
print 'dol_hide_leftmenu='.$dol_hide_leftmenu."\n";
print 'dol_optimize_smallscreen='.$dol_optimize_smallscreen."\n";
print 'dol_no_mouse_hover='.$dol_no_mouse_hover."\n";
print 'dol_screenwidth='.$_SESSION['dol_screenwidth']."\n";
print 'dol_screenheight='.$_SESSION['dol_screenheight']."\n";
print 'fontsize='.$fontsize."\n";
print 'nbtopmenuentries='.$nbtopmenuentries."\n";
print '*/'."\n";

?>

/* ============================================================================== */
/* Default styles                                                                 */
/* ============================================================================== */


body {
<?php if (GETPOST('optioncss','aZ09') == 'print') {  ?>
	background-color: #FFFFFF;
<?php } else { ?>
	background: rgb(<?php print $colorbackbody; ?>);
<?php } ?>
	color: rgb(<?php echo $colortext; ?>);
	font-size: <?php print is_numeric($fontsize) ? $fontsize.'px' : $fontsize; ?>;
	line-height: 1.4;
	font-family: <?php print $fontlist ?>;
    margin-top: 0;
    margin-bottom: 0;
    margin-right: 0;
    margin-left: 0;
    <?php print 'direction: '.$langs->trans("DIRECTION").";\n"; ?>
}

<<<<<<< HEAD
.thumbstat, a.tab { font-weight: bold !important; }
=======
.thumbstat { font-weight: bold !important; }
>>>>>>> d9b8a8c8
th a { font-weight: <?php echo ($useboldtitle?'bold':'normal'); ?> !important; }
a.tab { font-weight: bold !important; }

a:link, a:visited, a:hover, a:active { font-family: <?php print $fontlist ?>; font-weight: normal; color: rgb(<?php print $colortextlink; ?>); text-decoration: none;  }
a:hover { text-decoration: underline; color: rgb(<?php print $colortextlink; ?>); }
a.commonlink { color: rgb(<?php print $colortextlink; ?>) !important; text-decoration: none; }
th.liste_titre a div div:hover, th.liste_titre_sel a div div:hover { text-decoration: underline; }
input, input.flat, textarea, textarea.flat, form.flat select, select, select.flat, .dataTables_length label select {
	background-color: #FFF;
}
select.vmenusearchselectcombo {
	background-color: unset;
}

input.select2-input {
	border-bottom: none ! important;
}
.select2-choice {
	border: none;
	border-bottom:  solid 1px rgba(0,0,0,.2) !important;	/* required to avoid to lose bottom line when focus is lost on select2. */
}

.liste_titre input[name=month_date_when], .liste_titre input[name=monthvalid], .liste_titre input[name=search_ordermonth], .liste_titre input[name=search_deliverymonth],
.liste_titre input[name=search_smonth], .liste_titre input[name=search_month], .liste_titre input[name=search_emonth], .liste_titre input[name=smonth], .liste_titre input[name=month], .liste_titre select[name=month],
.liste_titre input[name=month_lim], .liste_titre input[name=month_start], .liste_titre input[name=month_end], .liste_titre input[name=month_create],
.liste_titre input[name=search_month_lim], .liste_titre input[name=search_month_start], .liste_titre input[name=search_month_end], .liste_titre input[name=search_month_create],
.liste_titre input[name=search_month_create], .liste_titre input[name=search_month_start], .liste_titre input[name=search_month_end],
.liste_titre input[name=day_date_when], .liste_titre input[name=dayvalid], .liste_titre input[name=search_orderday], .liste_titre input[name=search_deliveryday],
.liste_titre input[name=search_sday], .liste_titre input[name=search_day], .liste_titre input[name=search_eday], .liste_titre input[name=sday], .liste_titre input[name=day], .liste_titre select[name=day],
.liste_titre input[name=day_lim], .liste_titre input[name=day_start], .liste_titre input[name=day_end], .liste_titre input[name=day_create],
.liste_titre input[name=search_day_lim], .liste_titre input[name=search_day_start], .liste_titre input[name=search_day_end], .liste_titre input[name=search_day_create],
.liste_titre input[name=search_day_create], .liste_titre input[name=search_day_start], .liste_titre input[name=search_day_end],
.liste_titre input[name=search_day_date_when], .liste_titre input[name=search_month_date_when], .liste_titre input[name=search_year_date_when],
.liste_titre input[name=search_dtstartday], .liste_titre input[name=search_dtendday], .liste_titre input[name=search_dtstartmonth], .liste_titre input[name=search_dtendmonth]
{
	margin-right: 4px;
}
input[type=submit] {
	margin-left: 5px;
}
input, input.flat, form.flat select, select, select.flat, .dataTables_length label select {
	border: none;
}
input, input.flat, textarea, textarea.flat, form.flat select, select, select.flat, .dataTables_length label select {
    font-family: <?php print $fontlist ?>;
    outline: none;
    margin: 0px 0px 0px 0px;
    border<?php echo empty($conf->global->THEME_HIDE_BORDER_ON_INPUT)?'-bottom':''; ?>: solid 1px rgba(0,0,0,.2);
}

input {
    line-height: 1.3em;
	padding: 5px;
	padding-left: 5px;
}
select {
	padding: 5px;
	padding-left: 2px;
}
input, select {
	margin-left:0px;
	margin-bottom:1px;
	margin-top:1px;
}

/* Focus definitions must be after standard definition */
textarea:focus {
    /* v6 box-shadow: 0 0 4px #8091BF; */
	border: 1px solid #aaa !important;
}
input:focus, select:focus {
	border-bottom: 1px solid #666;
}
textarea.cke_source:focus
{
	box-shadow: none;
}

select {
	/* padding: 4px 4px 2px 1px; */
}
textarea {
	border-radius: 0;
	border-top:solid 1px rgba(0,0,0,.2);
	border-left:solid 1px rgba(0,0,0,.2);
	border-right:solid 1px rgba(0,0,0,.2);
	border-bottom:solid 1px rgba(0,0,0,.2);

	padding:4px;
	margin-left:0px;
	margin-bottom:1px;
	margin-top:1px;
	}
input.removedassigned  {
	padding: 2px !important;
	vertical-align: text-bottom;
	margin-bottom: -3px;
}
input.smallpadd {	/* Used for timesheet input */
	padding-left: 0px !important;
	padding-right: 0px !important;
}
input.buttongen {
	vertical-align: middle;
}
input.buttonpayment {
	min-width: 320px;
	margin-bottom: 15px;
	background-image: none;
	line-height: 24px;
	padding: 8px;
	background: none;
	padding-left: 38px;
	text-align: <?php echo $left; ?>;
	border: 1px solid #ddd;
	background-color: #eee;
	white-space: normal;
	box-shadow: 1px 1px 8px #bbb;
}
input.buttonpaymentcb {
	background-image: url(<?php echo dol_buildpath($path.'/theme/common/credit_card.png',1) ?>);
	background-size: 26px;
	background-repeat: no-repeat;
	background-position: 5px 11px;
}
input.buttonpaymentcheque {
	background-image: url(<?php echo dol_buildpath($path.'/theme/common/cheque.png',1) ?>);
	background-size: 24px;
	background-repeat: no-repeat;
	background-position: 5px 8px;
}
input.buttonpaymentpaypal {
	background-image: url(<?php echo dol_buildpath($path.'/paypal/img/object_paypal.png',1) ?>);
	background-repeat: no-repeat;
	background-position: 8px 11px;
}
input.buttonpaymentpaybox {
	background-image: url(<?php echo dol_buildpath($path.'/paybox/img/object_paybox.png',1) ?>);
	background-repeat: no-repeat;
	background-position: 8px 11px;
}
input.buttonpaymentstripe {
	background-image: url(<?php echo dol_buildpath($path.'/stripe/img/object_stripe.png',1) ?>);
	background-repeat: no-repeat;
	background-position: 8px 11px;
}

/* Used by timesheets */
span.timesheetalreadyrecorded input {
    border: none;
    border-bottom: solid 1px rgba(0,0,0,0.4);
    margin-right: 1px !important;
}
td.weekend {
	background-color: #eee;
}
td.onholidaymorning, td.onholidayafternoon {
	background-color: #fdf6f2;
}
td.onholidayallday {
	background-color: #f4eede;
}
td.leftborder, td.hide0 {
	border-left: 1px solid #ccc;
}
td.leftborder, td.hide6 {
	border-right: 1px solid #ccc;
}
td.rightborder {
	border-right: 1px solid #ccc;
}

td.actionbuttons a {
    padding-left: 6px;
}
select.flat, form.flat select {
	font-weight: normal;
	font-size: unset;
}
.optionblue {
	color: rgb(<?php echo $colortextlink; ?>);
}
.select2-results .select2-highlighted.optionblue {
	color: #FFF !important;
}
.optiongrey, .opacitymedium {
	opacity: 0.5;
}
.opacityhigh {
	opacity: 0.2;
}
.opacitytransp {
	opacity: 0;
}
select:invalid {
	color: gray;
}
input:disabled {
	background:#ddd;
}

input.liste_titre {
	box-shadow: none !important;
}
input.removedfile {
	padding: 0px !important;
	border: 0px !important;
	vertical-align: text-bottom;
}
textarea:disabled {
	background:#ddd;
}
input[type=file ]    { background-color: transparent; border-top: none; border-left: none; border-right: none; box-shadow: none; }
input[type=checkbox] { background-color: transparent; border: none; box-shadow: none; }
input[type=radio]    { background-color: transparent; border: none; box-shadow: none; }
input[type=image]    { background-color: transparent; border: none; box-shadow: none; }
input:-webkit-autofill {
	background-color: #FDFFF0 !important;
	background-image:none !important;
	-webkit-box-shadow: 0 0 0 50px #FDFFF0 inset;
}
::-webkit-input-placeholder { color:#ccc; }
input:-moz-placeholder { color:#ccc; }
input[name=price], input[name=weight], input[name=volume], input[name=surface], input[name=sizeheight], select[name=incoterm_id] { margin-right: 6px; }
input[name=surface] { margin-right: 4px; }
fieldset { border: 1px solid #AAAAAA !important; }
.legendforfieldsetstep { padding-bottom: 10px; }
input#onlinepaymenturl, input#directdownloadlink {
	opacity: 0.7;
}

hr { border: 0; border-top: 1px solid #ccc; }
.tabBar hr { margin-top: 20px; margin-bottom: 17px; }

.button, .buttonDelete, input[name="sbmtConnexion"] {
	margin-bottom: 0;
	margin-top: 0;
	margin-left: 5px;
	margin-right: 5px;
    font-family: <?php print $fontlist ?>;
	border-color: #c5c5c5;
	border-color: rgba(0, 0, 0, 0.15) rgba(0, 0, 0, 0.15) rgba(0, 0, 0, 0.25);
	display: inline-block;
	padding: 3px 14px;
	text-align: center;
	cursor: pointer;
	text-decoration: none !important;
	background-color: #f5f5f5;
	background-image: -moz-linear-gradient(top, #ffffff, #e6e6e6);
	background-image: -webkit-gradient(linear, 0 0, 0 100%, from(#ffffff), to(#e6e6e6));
	background-image: -webkit-linear-gradient(top, #ffffff, #e6e6e6);
	background-image: -o-linear-gradient(top, #ffffff, #e6e6e6);
	background-image: linear-gradient(to bottom, #ffffff, #e6e6e6);
	background-repeat: repeat-x;
	border-color: #e6e6e6 #e6e6e6 #bfbfbf;
	border-color: rgba(0, 0, 0, 0.1) rgba(0, 0, 0, 0.1) rgba(0, 0, 0, 0.25);
	border: 1px solid #bbbbbb;
	border-bottom-color: #a2a2a2;
	-webkit-border-radius: 2px;
	border-radius: 2px;
}
.button:focus, .buttonDelete:focus  {
	-webkit-box-shadow: 0px 0px 5px 1px rgba(0, 0, 60, 0.2), 0px 0px 0px rgba(60,60,60,0.1);
	box-shadow: 0px 0px 5px 1px rgba(0, 0, 60, 0.2), 0px 0px 0px rgba(60,60,60,0.1);
}
.button:hover, .buttonDelete:hover   {
	/* warning: having a larger shadow has side effect when button is completely on left of a table */
	-webkit-box-shadow: 0px 0px 1px 1px rgba(0, 0, 0, 0.2), 0px 0px 0px rgba(60,60,60,0.1);
	box-shadow: 0px 0px 1px 1px rgba(0, 0, 0, 0.2), 0px 0px 0px rgba(60,60,60,0.1);
}
.button:disabled, .buttonDelete:disabled {
	opacity: 0.4;
    box-shadow: none;
    -webkit-box-shadow: none;
    cursor: auto;
}
.buttonRefused {
	pointer-events: none;
   	cursor: default;
	opacity: 0.4;
    box-shadow: none;
    -webkit-box-shadow: none;
}
form {
    padding:0px;
    margin:0px;
}
form#addproduct {
    padding-top: 10px;
}
div.float
{
    float:<?php print $left; ?>;
}
div.floatright
{
    float:<?php print $right; ?>;
}
.inline-block
{
	display:inline-block;
}

th .button {
    -webkit-box-shadow: none !important;
    box-shadow: none !important;
	-webkit-border-radius:0px !important;
	border-radius:0px !important;
}
.maxwidthsearch {		/* Max width of column with the search picto */
	width: 54px;
}
.valigntop {
	vertical-align: top;
}
.valignmiddle {
	vertical-align: middle;
}
.valignbottom {
	vertical-align: bottom;
}
.valigntextbottom {
	vertical-align: text-bottom;
}
.centpercent {
	width: 100%;
}
.quatrevingtpercent, .inputsearch {
	width: 80%;
}
.soixantepercent {
	width: 60%;
}
.quatrevingtquinzepercent {
	width: 95%;
}
textarea.centpercent {
	width: 96%;
}
.center {
    text-align: center;
    margin: 0px auto;
}
.left {
	text-align: <?php print $left; ?>;
}
.right {
	text-align: <?php print $right; ?>;
}
.justify {
	text-align: justify;
}
.nowrap {
	white-space: <?php print ($dol_optimize_smallscreen?'normal':'nowrap'); ?>;
}
.liste_titre .nowrap {
	white-space: nowrap;
}
.nowraponall {	/* no wrap on all devices */
	white-space: nowrap;
}
.wrapimp {
	white-space: normal !important;
}
.wordwrap {
	word-wrap: break-word;
}
.wordbreak {
	word-break: break-all;
}
.bold {
	font-weight: bold !important;
}
.nobold {
	font-weight: normal !important;
}
.nounderline {
    text-decoration: none;
}
.paddingleft {
	padding-<?php print $left; ?>: 4px;
}
.paddingleft2 {
	padding-<?php print $left; ?>: 2px;
}
.paddingright {
	padding-<?php print $right; ?>: 4px;
}
.paddingright2 {
	padding-<?php print $right; ?>: 2px;
}
.cursordefault {
	cursor: default;
}
.cursorpointer {
	cursor: pointer;
}
.cursormove {
	cursor: move;
}
.cursornotallowed {
	cursor: not-allowed;
}
.badge {
	display: inline-block;
	min-width: 10px;
	padding: 2px 5px;
	font-size: 10px;
	font-weight: 700;
	line-height: 1em;
	color: #fff;
	text-align: center;
	white-space: nowrap;
	vertical-align: text-bottom;
	background-color: #aaa;
	border-radius: 10px;
}
.borderrightlight
{
	border-right: 1px solid #DDD;
}
#formuserfile {
	margin-top: 4px;
}
#formuserfile_link {
	margin-left: 1px;
}
.listofinvoicetype {
	height: 28px;
	vertical-align: middle;
}
.divsocialnetwork:not(:first-child) {
    padding-left: 20px;
}
div.divsearchfield {
	float: <?php print $left; ?>;
	margin-<?php print $right; ?>: 12px;
    margin-<?php print $left; ?>: 2px;
	margin-top: 4px;
    margin-bottom: 4px;
  	padding-left: 2px;
}
.divsearchfieldfilter {
    text-overflow: clip;
    overflow: auto;
    padding-bottom: 5px;
    opacity: 0.6;
}
<?php
// Add a nowrap on smartphone, so long list of field used for filter are overflowed with clip
if ($conf->browser->layout == 'phone') {
?>
.divsearchfieldfilter {
   	white-space: nowrap;
}
<?php } ?>
div.confirmmessage {
	padding-top: 6px;
}
ul.attendees {
	padding-top: 0;
	padding-bottom: 0;
	padding-left: 0;
	margin-top: 0;
	margin-bottom: 0;
}
ul.attendees li {
	list-style-type: none;
	padding-top:1px;
	padding-bottom:1px;
}
.googlerefreshcal {
	padding-top: 4px;
	padding-bottom: 4px;
}
.paddingtopbottom {
	padding-top: 10px;
	padding-bottom: 10px;
}
.checkallactions {
    margin-left: 2px;		/* left must be same than right to keep checkbox centered */
    margin-right: 2px;		/* left must be same than right to keep checkbox centered */
    vertical-align: middle;
}
select.flat.selectlimit {
    max-width: 62px;
}
.selectlimit, .marginrightonly {
	margin-right: 10px !important;
}
.marginleftonly {
	margin-left: 10px !important;
}
<<<<<<< HEAD
=======
.marginleftonlyshort {
	margin-left: 4px !important;
}
>>>>>>> d9b8a8c8
.nomarginleft {
	margin-left: 0px !important;
}
.selectlimit, .selectlimit:focus {
    border-left: none !important;
    border-top: none !important;
    border-right: none !important;
    outline: none;
}
.strikefordisabled {
	text-decoration: line-through;
}
.widthdate {
	width: 130px;
}
/* using a tdoverflowxxx make the min-width not working */
.tdoverflow {
    max-width: 0;
    overflow: hidden;
    text-overflow: ellipsis;
    white-space: nowrap;
}
.tdoverflowmax50 {			/* For tdoverflow, the max-midth become a minimum ! */
    max-width: 50px;
    overflow: hidden;
    text-overflow: ellipsis;
    white-space: nowrap;
}
.tdoverflowmax100 {			/* For tdoverflow, the max-midth become a minimum ! */
    max-width: 100px;
    overflow: hidden;
    text-overflow: ellipsis;
    white-space: nowrap;
}
.tdoverflowmax150 {			/* For tdoverflow, the max-midth become a minimum ! */
    max-width: 150px;
    overflow: hidden;
    text-overflow: ellipsis;
    white-space: nowrap;
}
.tdoverflowmax200 {			/* For tdoverflow, the max-midth become a minimum ! */
    max-width: 200px;
    overflow: hidden;
    text-overflow: ellipsis;
    white-space: nowrap;
}
.tdoverflowmax300 {			/* For tdoverflow, the max-midth become a minimum ! */
    max-width: 300px;
    overflow: hidden;
    text-overflow: ellipsis;
    white-space: nowrap;
}
.tdoverflowauto {
    max-width: 0;
    overflow: auto;
}
.tablelistofcalendars {
	margin-top: 25px !important;
}
.amountalreadypaid {
}
.amountpaymentcomplete {
	color: #008800;
	font-weight: bold;
	font-size: 1.4em;
}
.amountremaintopay {
	color: #880000;
	font-weight: bold;
	font-size: 1.4em;
}
.amountremaintopayback {
	font-weight: bold;
	font-size: 1.4em;
}
.amountpaymentneutral {
	font-weight: bold;
	font-size: 1.4em;
}
.savingdocmask {
	margin-top: 6px;
	margin-bottom: 12px;
}
#builddoc_form ~ .showlinkedobjectblock {
    margin-top: 20px;
}

/* For the long description of module */
.moduledesclong p img, .moduledesclong p a img {
    max-width: 90% !important;
    height: auto !important;
}
.imgdoc {
    margin: 18px;
    border: 1px solid #ccc;
    box-shadow: 1px 1px 25px #aaa;
    max-width: calc(100% - 56px);
}
.fa-file-text-o, .fa-file-code-o, .fa-file-powerpoint-o, .fa-file-excel-o, .fa-file-word-o, .fa-file-o, .fa-file-image-o, .fa-file-video-o, .fa-file-audio-o, .fa-file-archive-o, .fa-file-pdf-o {
	color: #055;
}
.fa-trash, .fa-crop, .fa-pencil {
	font-size: 1.4em;
}
.fa-15 {
	font-size: 1.5em;
}

/* DOL_XXX for future usage (when left menu has been removed). If we do not use datatable */
/*.table-responsive {
    width: calc(100% - 330px);
    margin-bottom: 15px;
    overflow-y: hidden;
    -ms-overflow-style: -ms-autohiding-scrollbar;
}*/
/* Style used for most tables */
.div-table-responsive, .div-table-responsive-no-min {
    overflow-x: auto;
    min-height: 0.01%;
}
.div-table-responsive {
    line-height: 120%;
}
/* Style used for full page tables with field selector and no content after table (priority before previous for such tables) */
div.fiche>form>div.div-table-responsive, div.fiche>form>div.div-table-responsive-no-min {
    overflow-x: auto;
}
div.fiche>form>div.div-table-responsive {
    min-height: 392px;
}
div.fiche>div.tabBar>form>div.div-table-responsive {
    min-height: 392px;
}
div.fiche {
	/* text-align: justify; */
}

.flexcontainer {
    <?php if (in_array($conf->browser->name, array('chrome','firefox'))) echo 'display: inline-flex;'."\n"; ?>
    flex-flow: row wrap;
    justify-content: flex-start;
}
.thumbstat {
    min-width: 150px;
}
.thumbstat150 {
<<<<<<< HEAD
    min-width: 170px;
=======
    min-width: 168px;
    max-width: 169px;
    /* width: 168px; If I use with, there is trouble on size of flex boxes solved with min+max that is a little bit higer than min */
>>>>>>> d9b8a8c8
}
.thumbstat, .thumbstat150 {
<?php if ($conf->browser->name == 'ie') { ?>
    min-width: 150px;
    width: 100%;
    display: inline;
<?php } else { ?>
	flex-grow: 1;
	flex-shrink: 0;
<?php } ?>
}

select.selectarrowonleft {
	direction: rtl;
}
select.selectarrowonleft option {
	direction: ltr;
}


/* ============================================================================== */
/* Styles to hide objects                                                         */
/* ============================================================================== */

.clearboth  { clear:both; }
.hideobject { display: none; }
.minwidth50  { min-width: 50px; }
/* rule for not too small screen only */
@media only screen and (min-width: <?php echo round($nbtopmenuentries * 45, 0) + 7; ?>px)
{
	.width25  { width: 25px; }
    .width50  { width: 50px; }
    .width75  { width: 75px; }
    .width100 { width: 100px; }
    .width200 { width: 200px; }
    .minwidth100 { min-width: 100px; }
    .minwidth200 { min-width: 200px; }
    .minwidth300 { min-width: 300px; }
    .minwidth400 { min-width: 400px; }
    .minwidth500 { min-width: 500px; }
    .minwidth50imp  { min-width: 50px !important; }
    .minwidth75imp  { min-width: 75px !important; }
    .minwidth100imp { min-width: 100px !important; }
    .minwidth200imp { min-width: 200px !important; }
    .minwidth300imp { min-width: 300px !important; }
    .minwidth400imp { min-width: 400px !important; }
    .minwidth500imp { min-width: 500px !important; }
}
.widthauto { width: auto; }
.width25  { width: 25px; }
.width50  { width: 50px; }
.width75  { width: 75px; }
.width100 { width: 100px; }
.width200 { width: 200px; }
.maxwidth25  { max-width: 25px; }
.maxwidth50  { max-width: 50px; }
.maxwidth75  { max-width: 75px; }
.maxwidth100 { max-width: 100px; }
.maxwidth125 { max-width: 125px; }
.maxwidth150 { max-width: 150px; }
.maxwidth200 { max-width: 200px; }
.maxwidth300 { max-width: 300px; }
.maxwidth400 { max-width: 400px; }
.maxwidth500 { max-width: 500px; }
.maxwidth50imp  { max-width: 50px !important; }
.maxwidth75imp  { max-width: 75px !important; }
.minheight20 { min-height: 20px; }
.minheight40 { min-height: 40px; }
.titlefieldcreate { width: 20%; }
.titlefield       { width: 25%; }
.titlefieldmiddle { width: 50%; }
.imgmaxwidth180 { max-width: 180px; }
.imgmaxheight50 { max-height: 50px; }

.width20p { width:20%; }
.width25p { width:25%; }
.width40p { width:40%; }
.width50p { width:50%; }
.width60p { width:60%; }
.width75p { width:75%; }
.width80p { width:80%; }
.width100p { width:100%; }


/* Force values for small screen 1400 */
@media only screen and (max-width: 1400px)
{
	.titlefield { width: 30% !important; }
	.titlefieldcreate { width: 30% !important; }
	.minwidth50imp  { min-width: 50px !important; }
    .minwidth75imp  { min-width: 75px !important; }
    .minwidth100imp { min-width: 100px !important; }
    .minwidth200imp { min-width: 200px !important; }
    .minwidth300imp { min-width: 300px !important; }
    .minwidth400imp { min-width: 300px !important; }
    .minwidth500imp { min-width: 300px !important; }
}

/* Force values for small screen 1000 */
@media only screen and (max-width: 1000px)
{
    .maxwidthonsmartphone { max-width: 100px; }
	.minwidth50imp  { min-width: 50px !important; }
    .minwidth75imp  { min-width: 70px !important; }
    .minwidth100imp { min-width: 80px !important; }
    .minwidth200imp { min-width: 100px !important; }
    .minwidth300imp { min-width: 100px !important; }
    .minwidth400imp { min-width: 150px !important; }
    .minwidth500imp { min-width: 250px !important; }
}

/* Force values for small screen 767 */
@media only screen and (max-width: 767px)
{
	body {
		font-size: <?php print is_numeric($fontsize) ? ($fontsize+3).'px' : $fontsize; ?>;
	}
	div.refidno {
		font-size: <?php print is_numeric($fontsize) ? ($fontsize+3).'px' : $fontsize; ?> !important;
	}
}

/* Force values for small screen 570 */
@media only screen and (max-width: 570px)
{
	body {
		font-size: <?php print is_numeric($fontsize) ? ($fontsize+3).'px' : $fontsize; ?>;
	}
	div.refidno {
		font-size: <?php print is_numeric($fontsize) ? ($fontsize+3).'px' : $fontsize; ?> !important;
	}

	.divmainbodylarge { margin-left: 20px !important; margin-right: 20px !important; }

    .tdoverflowonsmartphone {
        max-width: 0;
        overflow: hidden;
        text-overflow: ellipsis;
        white-space: nowrap;
    }
	div.titre {
		/* margin-top: 12px; */
		/* line-height: 2em; */
	}
    .border tbody tr, .border tbody tr td, div.tabBar table.border tr, div.tabBar table.border tr td, div.tabBar div.border .table-border-row, div.tabBar div.border .table-key-border-col, div.tabBar div.border .table-val-border-col {
    	height: 40px !important;
    }

    .quatrevingtpercent, .inputsearch {
    	width: 95%;
    }

	select {
		padding-top: 4px;
		padding-bottom: 4px;
	}
	input, input[type=text], input[type=password], select, textarea     {
		min-width: 20px;
		font-size: <?php print is_numeric($fontsize)?($fontsize+3).'px':$fontsize; ?>;
    	/* min-height: 1.4em; */
    	/* line-height: 1.4em; */
    	/* padding: .4em .1em; */
    	/* border-bottom: 1px solid #BBB; */
    	/* max-width: inherit; why this ? */
    }
    input[type=text], input[type=password] {
		max-width: 180px;
	}
    .vmenu .searchform input {
		max-width: 138px;	/* length of input text in the quick search box when using a smartphone and without dolidroid */
	}

    .hideonsmartphone { display: none; }
    .hideonsmartphoneimp { display: none !important; }
    .noenlargeonsmartphone { width : 50px !important; display: inline !important; }
    .maxwidthonsmartphone, #search_newcompany.ui-autocomplete-input { max-width: 100px; }
    .maxwidth50onsmartphone { max-width: 40px; }
    .maxwidth75onsmartphone { max-width: 50px; }
    .maxwidth100onsmartphone { max-width: 70px; }
    .maxwidth150onsmartphone { max-width: 120px; }
    .maxwidth200onsmartphone { max-width: 200px; }
    .maxwidth300onsmartphone { max-width: 300px; }
    .maxwidth400onsmartphone { max-width: 400px; }
	.minwidth50imp  { min-width: 50px !important; }
	.minwidth75imp  { min-width: 60px !important; }
    .minwidth100imp { min-width: 60px !important; }
    .minwidth200imp { min-width: 60px !important; }
    .minwidth300imp { min-width: 100px !important; }
    .minwidth400imp { min-width: 150px !important; }
    .minwidth500imp { min-width: 250px !important; }
    .titlefield { width: auto; }
    .titlefieldcreate { width: auto; }

	#tooltip {
		position: absolute;
		width: <?php print dol_size(300,'width'); ?>px;
	}

	/* intput, input[type=text], */
	select {
		width: 98%;
		min-width: 40px;
	}

	div.divphotoref {
		padding-right: 5px;
	    padding-bottom: 5px;
	}
    img.photoref, div.photoref {
    	border: none;
        -webkit-box-shadow: none;
        box-shadow: none;
        padding: 4px;
    	height: 20px;
    	width: 20px;
        object-fit: contain;
    }

	div.statusref {
    	padding-right: 10px;
   	}
	div.statusref img {
    	padding-right: 3px !important;
   	}
	div.statusrefbis {
    	padding-right: 3px !important;
   	}
	/* TODO
	div.statusref {
    	padding-top: 0px !important;
    	padding-left: 0px !important;
    	border: none !important;
   	}
	*/

   	input.buttonpayment {
		min-width: 300px;
   	}
}
.linkobject { cursor: pointer; }
<?php if (GETPOST('optioncss','aZ09') == 'print') { ?>
.hideonprint { display: none; }
<?php } ?>


/* ============================================================================== */
/* Styles for dragging lines                                                      */
/* ============================================================================== */

.dragClass {
	color: #002255;
}
td.showDragHandle {
	cursor: move;
}
.tdlineupdown {
	white-space: nowrap;
	min-width: 10px;
}


/* ============================================================================== */
/* Styles de positionnement des zones                                             */
/* ============================================================================== */

#id-container {
	display: table;					/* DOL_XXX Empeche fonctionnement correct du scroll horizontal sur tableau, avec datatable ou CSS */
	table-layout: fixed;
}
#id-right, #id-left {
	padding-top: 20px;
	padding-bottom: 20px;

	display: table-cell;			/* DOL_XXX Empeche fonctionnement correct du scroll horizontal sur tableau, avec datatable ou CSS */
	float: none;
	vertical-align: top;
}
#id-right {	/* This must stay id-right and not be replaced with echo $right */
	width: 100%;
	background: rgb(<?php print $colorbackbody; ?>);
}
#id-left {
/*	background-color: #fff;
	border-right: 1px #888 solid;
	height: calc(100% - 50px);*/
}

<?php if (empty($conf->global->THEME_DISABLE_STICKY_TOPMENU)) {  ?>
.side-nav-vert {
	position: sticky;
	top: 0px;
	z-index: 210;
}
<?php } ?>

.side-nav {
	display: table-cell;
	border-right: 1px solid #d0d0d0;
	box-shadow: 3px 0 6px -2px #eee;
	background: rgb(<?php echo $colorbackvmenu1; ?>);
}
div.blockvmenulogo
{
	border-bottom: 0 !important;
}
div.blockvmenupair, div.blockvmenuimpair {
	border-top: none !important;
	border-left: none !important;
	border-right: none !important;
	border-bottom: 1px solid #e0e0e0;
	padding-left: 0 !important;
}
div.blockvmenuend, div.blockvmenubookmarks {
	border: none !important;
	padding-left: 0 !important;
}
div.vmenu, td.vmenu {
	padding-right: 10px !important;
}
.blockvmenu .menu_titre {
    margin-top: 4px;
    margin-bottom: 3px;
}

/* Try responsive even not on smartphone
#id-container {
	width: 100%;
}
#id-right {
	width: calc(100% - 200px) !important;
}
*/

/* For smartphone (testmenuhider is on) */
<?php if ($conf->browser->layout == 'phone' && ((GETPOST('testmenuhider','int') || ! empty($conf->global->MAIN_TESTMENUHIDER)) && empty($conf->global->MAIN_OPTIMIZEFORTEXTBROWSER))) { ?>
#id-container {
	width: 100%;
}
.side-nav {
	border-bottom: 1px solid #BBB;
	background: #FFF;
	padding-left: 20px;
	padding-right: 20px;
}
.side-nav {
	position: absolute;
    z-index: 90;
    display: none;
}
div.blockvmenulogo
{
	border-bottom: 0 !important;
}
div.blockvmenusearch {
	padding-bottom: 12px !important;
	border-bottom: 1px solid #e0e0e0;
}
div.blockvmenupair, div.blockvmenuimpair, div.blockvmenubookmarks, div.blockvmenuend {
	border-top: none !important;
	border-left: none !important;
	border-right: none !important;
	border-bottom: 1px solid #e0e0e0;
	padding-left: 0 !important;
}
div.vmenu, td.vmenu {
	padding-right: 6px !important;
}
div.fiche {
	margin-<?php print $left; ?>: 9px !important;
	margin-<?php print $right; ?>: 10px !important;
}
<?php } ?>



div.fiche {
<<<<<<< HEAD
	margin-<?php print $left; ?>: <?php print (GETPOST('optioncss','aZ09') == 'print'?6:(empty($conf->dol_optimize_smallscreen)?'25':'6')); ?>px;
	margin-<?php print $right; ?>: <?php print (GETPOST('optioncss','aZ09') == 'print'?6:(empty($conf->dol_optimize_smallscreen)?'24':'6')); ?>px;
=======
	margin-<?php print $left; ?>: <?php print (GETPOST('optioncss','aZ09') == 'print'?6:(empty($conf->dol_optimize_smallscreen)?'30':'6')); ?>px;
	margin-<?php print $right; ?>: <?php print (GETPOST('optioncss','aZ09') == 'print'?6:(empty($conf->dol_optimize_smallscreen)?'29':'6')); ?>px;
>>>>>>> d9b8a8c8
	<?php if (! empty($dol_hide_leftmenu)) print 'margin-bottom: 12px;'."\n"; ?>
	<?php if (! empty($dol_hide_leftmenu)) print 'margin-top: 12px;'."\n"; ?>
}
body.onlinepaymentbody div.fiche {	/* For online payment page */
	margin: 20px !important;
}
div.fiche>table:first-child {
	margin-bottom: 15px !important;
}
div.fichecenter {
	/* margin-top: 10px; */
	width: 100%;
	clear: both;	/* This is to have div fichecenter that are true rectangles */
}
div.fichecenterbis {
	margin-top: 8px;
}
div.fichethirdleft {
	<?php if ($conf->browser->layout != 'phone')   { print "float: ".$left.";\n"; } ?>
	<?php if ($conf->browser->layout != 'phone')   { print "width: 50%;\n"; } ?>
	<?php if ($conf->browser->layout == 'phone')   { print "padding-bottom: 6px;\n"; } ?>
}
div.fichetwothirdright {
	<?php if ($conf->browser->layout != 'phone')   { print "float: ".$right.";\n"; } ?>
	<?php if ($conf->browser->layout != 'phone')   { print "width: 50%;\n"; } ?>
	<?php if ($conf->browser->layout == 'phone')   { print "padding-bottom: 6px\n"; } ?>
}
div.fichehalfleft {
	<?php if ($conf->browser->layout != 'phone')   { print "float: ".$left.";\n"; } ?>
	<?php if ($conf->browser->layout != 'phone')   { print "width: 50%;\n"; } ?>
}
div.fichehalfright {
	<?php if ($conf->browser->layout != 'phone')   { print "float: ".$right.";\n"; } ?>
	<?php if ($conf->browser->layout != 'phone')   { print "width: 50%;\n"; } ?>
}
div.ficheaddleft {
	<?php if ($conf->browser->layout != 'phone')   { print "padding-".$left.": 16px;\n"; }
	else print "margin-top: 10px;\n"; ?>
}
div.firstcolumn div.box {
	padding-right: 10px;
}
div.secondcolumn div.box {
	padding-left: 10px;
}
/* Force values on one colum for small screen */
@media only screen and (max-width: 1000px)
{
    div.fiche {
    	margin-<?php print $left; ?>: <?php print (GETPOST('optioncss','aZ09') == 'print'?6:($dol_hide_leftmenu?'6':'20')); ?>px;
    	margin-<?php print $right; ?>: <?php print (GETPOST('optioncss','aZ09') == 'print'?8:6); ?>px;
    }
    div.fichecenter {
    	width: 100%;
    	clear: both;	/* This is to have div fichecenter that are true rectangles */
    }
    div.fichecenterbis {
    	margin-top: 8px;
    }
    div.fichethirdleft {
    	float: none;
    	width: auto;
    	padding-bottom: 6px;
    }
    div.fichetwothirdright {
    	float: none;
    	width: auto;
    	padding-bottom: 6px;
    }
    div.fichehalfleft {
    	float: none;
    	width: auto;
    }
    div.fichehalfright {
    	float: none;
    	width: auto;
    }
    div.ficheaddleft {
    	<?php print "padding-".$left.": 0px;\n"; ?>
    	margin-top: 10px;
    }
    div.firstcolumn div.box {
		padding-right: 0px;
	}
	div.secondcolumn div.box {
		padding-left: 0px;
	}
}

/* For table into table into card */
div.ficheaddleft tr.liste_titre:first-child td table.nobordernopadding td {
    padding: 0 0 0 0;
}
div.nopadding {
	padding: 0 !important;
}

.containercenter {
	display : table;
	margin : 0px auto;
}

.pictotitle {
	margin-<?php echo $right; ?>: 8px;
	margin-bottom: 4px;
}
.pictoobjectwidth {
	width: 14px;
}
.pictosubstatus {
    padding-left: 2px;
    padding-right: 2px;
}
.pictostatus {
	width: 15px;
	vertical-align: middle;
	margin-top: -3px
}
.pictowarning, .pictopreview {
    padding-<?php echo $left; ?>: 3px;
}
.pictowarning {
    vertical-align: text-bottom;
}
.fiche .arearef img.pictoedit, .fiche .arearef span.pictoedit,
.fiche .fichecenter img.pictoedit, .fiche .fichecenter span.pictoedit,
.tagtdnote span.pictoedit {
    opacity: 0.4;
}
.colorthumb {
	padding-left: 1px !important;
	padding-right: 1px;
	padding-top: 1px;
	padding-bottom: 1px;
	width: 44px;
	text-align:center;
}
div.attacharea {
	padding-top: 18px;
	padding-bottom: 10px;
}
div.attachareaformuserfileecm {
	padding-top: 0;
	padding-bottom: 0;
}

div.arearef {
	padding-top: 2px;
	margin-bottom: 10px;
	padding-bottom: 10px;
}
div.arearefnobottom {
	padding-top: 2px;
	padding-bottom: 4px;
}
div.heightref {
	min-height: 80px;
}
div.divphotoref {
	padding-right: 20px;
}
div.paginationref {
	padding-bottom: 10px;
}
/* TODO
div.statusref {
   	padding: 10px;
   	border: 1px solid #bbb;
   	border-radius: 6px;
} */
div.statusref {
	float: right;
	padding-left: 12px;
	margin-top: 8px;
	margin-bottom: 10px;
	clear: both;
}
div.statusref img {
    padding-left: 8px;
   	padding-right: 9px;
   	vertical-align: text-bottom;
   	width: 18px;
}
div.statusrefbis {
    padding-left: 8px;
   	padding-right: 9px;
   	vertical-align: text-bottom;
}
img.photoref, div.photoref {
	border: 1px solid #DDD;
    -webkit-box-shadow: 0px 0px 6px #DDD;
    box-shadow: 0px 0px 6px #DDD;
    padding: 4px;
	height: 80px;
	width: 80px;
    object-fit: contain;
}
img.fitcontain {
    object-fit: contain;
}
div.photoref {
	display:table-cell;
	vertical-align:middle;
	text-align:center;
}
img.photorefnoborder {
    padding: 2px;
	height: 48px;
	width: 48px;
    object-fit: contain;
    border: 1px solid #AAA;
    border-radius: 100px;
}
.underrefbanner {
}
.underbanner {
	border-bottom: <?php echo $borderwidth ?>px solid rgb(<?php echo $colortopbordertitle1 ?>);
	/* border-bottom: 2px solid rgb(<?php echo $colorbackhmenu1 ?>); */
<<<<<<< HEAD
}
.trextrafieldseparator td {
    /* border-bottom: 2px solid rgb(<?php echo $colorbackhmenu1 ?>) !important; */
    border-bottom: 2px solid rgb(<?php echo $colortopbordertitle1 ?>) !important;
}
=======
}
.trextrafieldseparator td {
    /* border-bottom: 2px solid rgb(<?php echo $colorbackhmenu1 ?>) !important; */
    border-bottom: 2px solid rgb(<?php echo $colortopbordertitle1 ?>) !important;
}
>>>>>>> d9b8a8c8

.tdhrthin {
	margin: 0;
	padding-bottom: 0 !important;
}

/* ============================================================================== */
/* Menu top et 1ere ligne tableau                                                 */
/* ============================================================================== */

div#id-top {
<?php if (GETPOST('optioncss','aZ09') == 'print') {  ?>
	display:none;
<?php } else { ?>
	background: rgb(<?php echo $colorbackhmenu1 ?>);
<?php } ?>
}

div#tmenu_tooltip {
<?php if (GETPOST('optioncss','aZ09') == 'print') {  ?>
	display:none;
<?php } else { ?>
	padding-<?php echo $right; ?>: <?php echo ($maxwidthloginblock - 10); ?>px;
<?php } ?>
}

div.tmenusep {
<?php if ($disableimages) { ?>
	display: none;
<?php } ?>
}

div.tmenudiv {
<?php if (GETPOST('optioncss','aZ09') == 'print') {  ?>
	display:none;
<?php } else { ?>
    position: relative;
    display: block;
    white-space: nowrap;
    border-top: 0px;
    border-<?php print $left; ?>: 0px;
    border-<?php print $right; ?>: 0px;
    padding: 0px 0px 0px 0px;	/* t r b l */
    margin: 0px 0px 0px 0px;	/* t r b l */
	font-size: 13px;
    font-weight: normal;
	color: #000000;
    text-decoration: none;
<?php } ?>
}
div.tmenudisabled, a.tmenudisabled {
	opacity: 0.6;
}
a.tmenudisabled:link, a.tmenudisabled:visited, a.tmenudisabled:hover, a.tmenudisabled:active {
    font-weight: normal;
	padding: 0px 5px 0px 5px;
	white-space: nowrap;
	color: #<?php echo $colortextbackhmenu; ?>;
	text-decoration: none;
	cursor: not-allowed;
}

a.tmenu:link, a.tmenu:visited, a.tmenu:hover, a.tmenu:active {
    font-weight: normal;
	padding: 0px 4px 0px 4px;
	white-space: nowrap;
	color: #<?php echo $colortextbackhmenu; ?>;
    text-decoration: none;
}
a.tmenusel:link, a.tmenusel:visited, a.tmenusel:hover, a.tmenusel:active {
	font-weight: normal;
	padding: 0px 4px 0px 4px;
	margin: 0px 0px 0px 0px;
	white-space: nowrap;
	color: #<?php echo $colortextbackhmenu; ?>;
	text-decoration: none !important;
}


ul.tmenu {	/* t r b l */
    padding: 0px 0px 0px 0px;
    margin: 0px 0px 0px 0px;
	list-style: none;
	display: table;
}
ul.tmenu li {	/* We need this to have background color when menu entry wraps on new lines */
}
li.tmenu, li.tmenusel {
	<?php print $minwidthtmenu?'min-width: '.$minwidthtmenu.'px;':''; ?>
	text-align: center;
	vertical-align: bottom;
	<?php if (empty($conf->global->MAIN_MENU_INVERT)) { ?>
	float: <?php print $left; ?>;
    <?php } ?>
	position:relative;
	display: block;
	padding: 0 0 0 0;
	margin: 0 0 0 0;
	font-weight: normal;
}
li.menuhider:hover {
	background-image: none !important;
}
li.tmenusel, li.tmenu:hover {
    background-image: -o-linear-gradient(bottom, rgba(250,250,250,0.3) 0%, rgba(0,0,0,0.5) 100%);
    background-image: -moz-linear-gradient(bottom, rgba(0,0,0,0.5) 0%, rgba(250,250,250,0) 100%);
    background-image: -webkit-linear-gradient(bottom, rgba(0,0,0,0.5) 0%, rgba(250,250,250,0) 100%);
    background-image: -ms-linear-gradient(bottom, rgba(250,250,250,0.3) 0%, rgba(0,0,0,0.5) 100%);
    background-image: linear-gradient(bottom, rgba(250,250,250,0.3) 0%, rgba(0,0,0,0.5) 100%);
	/* background: rgb(<?php echo $colorbackhmenu1 ?>); */
}
.tmenuend .tmenuleft { width: 0px; }
.tmenuend { display: none; }
div.tmenuleft
{
	float: <?php print $left; ?>;
	margin-top: 0px;
	<?php if (empty($conf->dol_optimize_smallscreen)) { ?>
	width: 5px;
	<?php } ?>
	<?php if ($disableimages) { ?>
	height: 26px;
	<?php } else { ?>
	height: <?php print $heightmenu; ?>px;
	<?php } ?>
}
div.tmenucenter
{
	padding-left: 0px;
	padding-right: 3px;
	<?php if ($disableimages) { ?>
	padding-top: 8px;
	height: 26px;
	<?php } else { ?>
	padding-top: 2px;
    height: <?php print $heightmenu; ?>px;
	<?php } ?>
    width: 100%;
}
#menu_titre_logo {
	padding-top: 0;
	padding-bottom: 0;
}
div.menu_titre {
	padding-top: 4px;
	padding-bottom: 4px;
	overflow: hidden;
    text-overflow: ellipsis;
    width: 188px;				/* required to have overflow working. must be same than menu_contenu */
}
.mainmenuaspan
{
	padding-<?php print $left; ?>: 2px;
	padding-<?php print $right; ?>: 2px;
}

div.mainmenu {
	position : relative;
	background-repeat:no-repeat;
	background-position:center top;
	height: <?php echo ($heightmenu-22); ?>px;
	margin-left: 0px;
	min-width: 40px;
}

/* For mainmenu, we always load the img */

div.mainmenu.menu {
	background-image: url(<?php echo dol_buildpath($path.'/theme/'.$theme.'/img/menus/menu.png',1) ?>);
	<?php print $disableimages?'':'top: 7px'; ?>
}
#mainmenutd_menu a.tmenuimage {
    display: unset;
}
<<<<<<< HEAD
=======
a.tmenuimage {
    display: block;
}
>>>>>>> d9b8a8c8

/* Do not load menu img for other if hidden to save bandwidth */

<?php if (empty($dol_hide_topmenu)) { ?>

div.mainmenu.home{
	background-image: url(<?php echo dol_buildpath($path.'/theme/'.$theme.'/img/menus/home_over.png',1) ?>);
	background-position-x: center;
}

div.mainmenu.billing {
	background-image: url(<?php echo dol_buildpath($path.'/theme/'.$theme.'/img/menus/money_over.png',1) ?>);
}

div.mainmenu.accountancy {
	background-image: url(<?php echo dol_buildpath($path.'/theme/'.$theme.'/img/menus/money_over.png',1) ?>);
}

div.mainmenu.agenda {
	background-image: url(<?php echo dol_buildpath($path.'/theme/'.$theme.'/img/menus/agenda_over.png',1) ?>);
}

div.mainmenu.bank {
    background-image: url(<?php echo dol_buildpath($path.'/theme/'.$theme.'/img/menus/bank_over.png',1) ?>);
}

div.mainmenu.cashdesk {
	background-image: url(<?php echo dol_buildpath($path.'/theme/'.$theme.'/img/menus/pointofsale_over.png',1) ?>);
<<<<<<< HEAD
=======
}

div.mainmenu.takepos {
	background-image: url(<?php echo dol_buildpath($path.'/theme/'.$theme.'/img/menus/pointofsale_over.png',1) ?>);
>>>>>>> d9b8a8c8
}

div.mainmenu.companies {
	background-image: url(<?php echo dol_buildpath($path.'/theme/'.$theme.'/img/menus/company_over.png',1) ?>);
}

div.mainmenu.commercial {
	background-image: url(<?php echo dol_buildpath($path.'/theme/'.$theme.'/img/menus/commercial_over.png',1) ?>);
}

div.mainmenu.ecm {
	background-image: url(<?php echo dol_buildpath($path.'/theme/'.$theme.'/img/menus/ecm_over.png',1) ?>);
}

div.mainmenu.externalsite {
	background-image: url(<?php echo dol_buildpath($path.'/theme/'.$theme.'/img/menus/externalsite_over.png',1) ?>);
}

div.mainmenu.ftp {
    background-image: url(<?php echo dol_buildpath($path.'/theme/'.$theme.'/img/menus/tools_over.png',1) ?>);
}

div.mainmenu.hrm {
	background-image: url(<?php echo dol_buildpath($path.'/theme/'.$theme.'/img/menus/holiday_over.png',1) ?>);
}

div.mainmenu.members {
	background-image: url(<?php echo dol_buildpath($path.'/theme/'.$theme.'/img/menus/members_over.png',1) ?>);
}

div.mainmenu.products {
	background-image: url(<?php echo dol_buildpath($path.'/theme/'.$theme.'/img/menus/products_over.png',1) ?>);
}

div.mainmenu.project {
	background-image: url(<?php echo dol_buildpath($path.'/theme/'.$theme.'/img/menus/project_over.png',1) ?>);
}

div.mainmenu.ticket {
	background-image: url(<?php echo dol_buildpath($path.'/theme/'.$theme.'/img/menus/ticket_over.png',1) ?>);
}

div.mainmenu.tools {
	background-image: url(<?php echo dol_buildpath($path.'/theme/'.$theme.'/img/menus/tools_over.png',1) ?>);
}

div.mainmenu.website {
	background-image: url(<?php echo dol_buildpath($path.'/theme/'.$theme.'/img/menus/externalsite_over.png',1) ?>);
}

<?php
// Add here more div for other menu entries. moduletomainmenu=array('module name'=>'name of class for div')

$moduletomainmenu=array(
	'user'=>'','syslog'=>'','societe'=>'companies','projet'=>'project','propale'=>'commercial','commande'=>'commercial',
	'produit'=>'products','service'=>'products','stock'=>'products',
	'don'=>'accountancy','tax'=>'accountancy','banque'=>'accountancy','facture'=>'accountancy','compta'=>'accountancy','accounting'=>'accountancy','adherent'=>'members','import'=>'tools','export'=>'tools','mailing'=>'tools',
	'contrat'=>'commercial','ficheinter'=>'commercial','ticket'=>'ticket','deplacement'=>'commercial',
	'fournisseur'=>'companies',
	'barcode'=>'','fckeditor'=>'','categorie'=>'',
);
$mainmenuused='home';
foreach($conf->modules as $val)
{
	$mainmenuused.=','.(isset($moduletomainmenu[$val])?$moduletomainmenu[$val]:$val);
}
//var_dump($mainmenuused);
$mainmenuusedarray=array_unique(explode(',',$mainmenuused));

$generic=1;
// Put here list of menu entries when the div.mainmenu.menuentry was previously defined
<<<<<<< HEAD
$divalreadydefined=array('home','companies','products','commercial','externalsite','accountancy','project','tools','members','agenda','ftp','holiday','hrm','bookmark','cashdesk','ecm','geoipmaxmind','gravatar','clicktodial','paypal','stripe','webservices','website');
=======
$divalreadydefined=array('home','companies','products','commercial','externalsite','accountancy','project','tools','members','agenda','ftp','holiday','hrm','bookmark','cashdesk','takepos','ecm','geoipmaxmind','gravatar','clicktodial','paypal','stripe','webservices','website');
>>>>>>> d9b8a8c8
// Put here list of menu entries we are sure we don't want
$divnotrequired=array('multicurrency','salaries','ticket','margin','opensurvey','paybox','expensereport','incoterm','prelevement','propal','workflow','notification','supplier_proposal','cron','product','productbatch','expedition');
foreach($mainmenuusedarray as $val)
{
	if (empty($val) || in_array($val,$divalreadydefined)) continue;
	if (in_array($val,$divnotrequired)) continue;
	//print "XXX".$val;

	// Search img file in module dir
	$found=0; $url='';
	foreach($conf->file->dol_document_root as $dirroot)
	{
		if (file_exists($dirroot."/".$val."/img/".$val."_over.png"))
		{
			$url=dol_buildpath('/'.$val.'/img/'.$val.'_over.png', 1);
			$found=1;
			break;
		}
	}
	// Img file not found
	if (! $found)
	{
		$url=dol_buildpath($path.'/theme/'.$theme.'/img/menus/generic'.$generic."_over.png",1);
		$found=1;
		if ($generic < 4) $generic++;
		print "/* A mainmenu entry was found but img file ".$val.".png not found (check /".$val."/img/".$val.".png), so we use a generic one */\n";
	}
	if ($found)
	{
		print "div.mainmenu.".$val." {\n";
		print "	background-image: url(".$url.");\n";
		print "}\n";
	}
}
$j=0;
while ($j++ < 4)
{
	$url=dol_buildpath($path.'/theme/'.$theme.'/img/menus/generic'.$j."_over.png",1);
	print "div.mainmenu.generic".$j." {\n";
	print "	background-image: url(".$url.");\n";
	print "}\n";
}
// End of part to add more div class css
?>

<?php
}	// End test if $dol_hide_topmenu
?>

.tmenuimage {
    padding:0 0 0 0 !important;
    margin:0 0px 0 0 !important;
    <?php if ($disableimages) { ?>
    	display: none;
    <?php } ?>
}



/* Login */

.bodylogin
{
	background: #f0f0f0;
	display: table;
    position: absolute;
    height: 100%;
    width: 100%;
    font-size: 1em;
}
.login_center {
	display: table-cell;
    vertical-align: middle;
}
.login_vertical_align {
	padding: 10px;
	padding-bottom: 80px;
}
form#login {
	padding-bottom: 30px;
	font-size: 14px;
	vertical-align: middle;
}
.login_table_title {
	max-width: 530px;
	color: #eee !important;
	padding-bottom: 20px;
<<<<<<< HEAD
=======
	text-shadow: 1px 1px #444;
>>>>>>> d9b8a8c8
}
.login_table label {
	text-shadow: 1px 1px 1px #FFF;
}
.login_table {
	margin: 0px auto;  /* Center */
	padding-left:6px;
	padding-right:6px;
	padding-top:16px;
	padding-bottom:12px;
	max-width: 560px;
<?php
if (! empty($conf->global->MAIN_LOGIN_BACKGROUND)) {
	print '	background-color: rgba(255, 255, 255, 0.9);';
} else {
	print '	background-color: #FFFFFF;';
}
?>

	-webkit-box-shadow: 0 2px 23px 2px rgba(0, 0, 0, 0.2), 0 2px 6px rgba(60,60,60,0.15);
	box-shadow: 0 2px 23px 2px rgba(0, 0, 0, 0.2), 0 2px 6px rgba(60,60,60,0.15);

	border-radius: 5px;
	/*border-top:solid 1px rgba(180,180,180,.4);
	border-left:solid 1px rgba(180,180,180,.4);
	border-right:solid 1px rgba(180,180,180,.4);
	border-bottom:solid 1px rgba(180,180,180,.4);*/
}
.login_table input#username, .login_table input#password, .login_table input#securitycode {
	border: none;
	border-bottom: solid 1px rgba(180,180,180,.4);
	padding: 5px;
	margin-left: 5px;
	margin-top: 5px;
	margin-bottom: 5px;
}
.login_table input#username:focus, .login_table input#password:focus, .login_table input#securitycode:focus {
	outline: none !important;
}
.login_table .trinputlogin {
	font-size: 1.2em;
	margin: 8px;
}
.login_table .tdinputlogin {
    background-color: transparent;
    /* border: 2px solid #ccc; */
    min-width: 220px;
    border-radius: 2px;
}
.login_table .tdinputlogin .fa {
	padding-left: 10px;
	width: 14px;
}
.login_table .tdinputlogin input#username, .login_table .tdinputlogin input#password {
	font-size: 1em;
}
.login_table .tdinputlogin input#securitycode {
	font-size: 1em;
}
.login_main_message {
	text-align: center;
	max-width: 570px;
	margin-bottom: 22px;
}
.login_main_message .error {
	/* border: 1px solid #caa; */
	padding: 10px;
}
div#login_left, div#login_right {
	display: inline-block;
	min-width: 245px;
	padding-top: 10px;
	padding-left: 16px;
	padding-right: 16px;
	text-align: center;
	vertical-align: middle;
}
div#login_right select#entity {
    margin-top: 10px;
}
table.login_table tr td table.none tr td {
	padding: 2px;
}
table.login_table_securitycode {
	border-spacing: 0px;
}
table.login_table_securitycode tr td {
	padding-left: 0px;
	padding-right: 4px;
}
#securitycode {
	min-width: 60px;
}
#img_securitycode {
	border: 1px solid #DDDDDD;
}
#img_logo, .img_logo {
	max-width: 170px;
	max-height: 90px;
}

div.backgroundsemitransparent {
	background:rgba(255,255,255,0.6);
	padding-left: 10px;
	padding-right: 10px;
}
div.login_block {
	position: absolute;
	text-align: <?php print $right; ?>;
	<?php print $right; ?>: 0;
	top: <?php print $disableimages?'4px':'0'; ?>;
	font-weight: bold;
	<?php echo (empty($disableimages) && $maxwidthloginblock)?'max-width: '.$maxwidthloginblock.'px;':''; ?>
	<?php if (GETPOST('optioncss','aZ09') == 'print') { ?>
	display: none;
	<?php } ?>
}
div.login_block a {
	color: #<?php echo $colortextbackvmenu; ?>;
}
div.login_block table {
	display: inline;
}
div.login {
	white-space:nowrap;
	font-weight: bold;
	float: right;
}
div.login a {
	color: #<?php echo $colortextbackvmenu; ?>;
}
div.login a:hover {
	color: #<?php echo $colortextbackvmenu; ?>;
	text-decoration:underline;
}
div.login_block_user {
	display: inline-block;
	padding-top: 3px;
	<?php if (empty($conf->global->THEME_TOPMENU_DISABLE_IMAGE)) { ?>
	min-width: 120px;
	<?php } ?>
}
div.login_block_other {
	display: inline-block;
	clear: <?php echo $disableimages?'none':'both'; ?>;
}
div.login_block_other { padding-top: 3px; text-align: right; }
.login_block_elem {
	float: right;
	vertical-align: top;
	padding: 0px 3px 0px 4px !important;
	height: 16px;
}
.atoplogin, .atoplogin:hover {
	color: #<?php echo $colortextbackhmenu; ?> !important;
	font-weight: normal !important;
}
.login_block_getinfo {
	text-align: center;
}
.login_block_getinfo div.login_block_user {
	display: block;
}
.login_block_getinfo .atoplogin, .login_block_getinfo .atoplogin:hover {
	color: #333 !important;
	font-weight: normal !important;
}
.alogin, .alogin:hover {
	font-weight: normal !important;
	padding-top: 2px;
}
.alogin:hover, .atoplogin:hover {
	text-decoration:underline !important;
}
span.fa.atoplogin, span.fa.atoplogin:hover {
    font-size: 16px;
    text-decoration: none !important;
}
img.login, img.printer, img.entity {
	/* padding: 0px 0px 0px 4px; */
	/* margin: 0px 0px 0px 8px; */
	text-decoration: none;
	color: white;
	font-weight: bold;
}
.userimg.atoplogin img.userphoto, .userimgatoplogin img.userphoto {		/* size for user photo in login bar */
	width: 16px;
    height: 16px;
    border-radius: 8px;
    background-size: contain;
    background-size: contain;
}
img.userphoto {			/* size for user photo in lists */
	border-radius: 9px;
	width: 18px;
    height: 18px;
    background-size: contain;
    vertical-align: middle;
}
img.userphotosmall {			/* size for user photo in lists */
	border-radius: 6px;
	width: 12px;
    height: 12px;
    background-size: contain;
    vertical-align: middle;
    background-color: #FFF;
}
.span-icon-user {
	background-image: url(<?php echo dol_buildpath($path.'/theme/'.$theme.'/img/object_user.png',1); ?>);
	background-repeat: no-repeat;
}
.span-icon-password {
	background-image: url(<?php echo dol_buildpath($path.'/theme/'.$theme.'/img/lock.png',1); ?>);
	background-repeat: no-repeat;
}

/* ============================================================================== */
/* Menu gauche                                                                    */
/* ============================================================================== */

div.vmenu, td.vmenu {
    margin-<?php print $right; ?>: 2px;
    position: relative;
    float: left;
    padding: 0px;
    padding-bottom: 0px;
    padding-top: 1px;
    width: 190px;
}

.vmenu {
    width: 190px;
	margin-left: 6px;
	<?php if (GETPOST('optioncss','aZ09') == 'print') { ?>
    display: none;
	<?php } ?>
}

/* Force vmenusearchselectcombo with type=text differently than without because beautify with select2 affect vmenusearchselectcombo differently */
input.vmenusearchselectcombo[type=text] {
	width: 180px !important;
}
.vmenusearchselectcombo {
	width: 188px;
}

.menu_contenu {
	padding-top: 3px;
	padding-bottom: 3px;
	overflow: hidden;
    text-overflow: ellipsis;
    width: 188px;				/* required to have overflow working. must be same than .menu_titre */
}
#menu_contenu_logo { /* padding-top: 0; */ }
.companylogo { }
.searchform { padding-top: 10px; }
.searchform input { font-size: 16px; }


a.vmenu:link, a.vmenu:visited, a.vmenu:hover, a.vmenu:active, span.vmenu { white-space: nowrap; font-family: <?php print $fontlist ?>; text-align: <?php print $left; ?>; font-weight: bold; }
font.vmenudisabled  { font-family: <?php print $fontlist ?>; text-align: <?php print $left; ?>; font-weight: bold; color: #aaa; margin-left: 4px; }
a.vmenu:link, a.vmenu:visited { color: #<?php echo $colortextbackvmenu; ?>; }

a.vsmenu:link, a.vsmenu:visited, a.vsmenu:hover, a.vsmenu:active, span.vsmenu { font-family: <?php print $fontlist ?>; text-align: <?php print $left; ?>; font-weight: normal; color: #202020; margin: 1px 1px 1px 6px; }
font.vsmenudisabled { font-family: <?php print $fontlist ?>; text-align: <?php print $left; ?>; font-weight: normal; color: #aaa; }
a.vsmenu:link, a.vsmenu:visited { color: #<?php echo $colortextbackvmenu; ?>; white-space: nowrap; }
font.vsmenudisabledmargin { margin: 1px 1px 1px 6px; }
li a.vsmenudisabled, li.vsmenudisabled { color: #aaa !important; }

a.help:link, a.help:visited, a.help:hover, a.help:active, span.help { font-size:<?php print is_numeric($fontsizesmaller)?($fontsizesmaller.'px'):$fontsizesmaller; ?>; font-family: <?php print $fontlist ?>; text-align: <?php print $left; ?>; font-weight: normal; color: #aaa; text-decoration: none; }

.vmenu div.blockvmenufirst, .vmenu div.blockvmenulogo, .vmenu div.blockvmenusearchphone, .vmenu div.blockvmenubookmarks
{
    border-top: 1px solid #BBB;
}
a.vsmenu.addbookmarkpicto {
    padding-right: 10px;
}
div.blockvmenusearchphone
{
	border-bottom: none !important;
}
.vmenu div.blockvmenuend, .vmenu div.blockvmenulogo
{
	margin: 0 0 8px 2px;
}
.vmenu div.blockvmenusearch
{
	padding-bottom: 4px;
/*	border-bottom: 1px solid #e0e0e0;  */
}
.vmenu div.blockvmenuend
{
	padding-bottom: 5px;
}
.vmenu div.blockvmenulogo
{
	padding-bottom: 10px;
	padding-top: 0;
}
div.blockvmenubookmarks
{
	padding-top: 10px !important;
	padding-bottom: 16px !important;
}
div.blockvmenupair, div.blockvmenuimpair, div.blockvmenubookmarks, div.blockvmenuend
{
	font-family: <?php print $fontlist ?>;
	color: #000000;
	text-align: <?php print $left; ?>;
	text-decoration: none;
    padding-left: 5px;
    padding-right: 1px;
    padding-top: 3px;
    padding-bottom: 3px;
    margin: 0 0 0 2px;

	background: rgb(<?php echo $colorbackvmenu1; ?>);

    border-left: 1px solid #AAA;
    border-right: 1px solid #BBB;
}

div.blockvmenusearch
{
	font-family: <?php print $fontlist ?>;
	color: #000000;
	text-align: <?php print $left; ?>;
	text-decoration: none;
    margin: 1px 0px 0px 2px;
	background: rgb(<?php echo $colorbackvmenu1; ?>);
}

div.blockvmenusearch > form > div {
	padding-top: 3px;
}
div.blockvmenusearch > form > div > label {
	padding-right: 2px;
}

div.blockvmenuhelp
{
<?php if (empty($conf->dol_optimize_smallscreen)) { ?>
	font-family: <?php print $fontlist ?>;
	color: #000000;
	text-align: center;
	text-decoration: none;
    padding-left: 0px;
    padding-right: 6px;
    padding-top: 3px;
    padding-bottom: 3px;
    margin: 4px 0px 0px 0px;
<?php } else { ?>
    display: none;
<?php } ?>
}


td.barre {
	border-right: 1px solid #000000;
	border-bottom: 1px solid #000000;
	background: #b3c5cc;
	font-family: <?php print $fontlist ?>;
	color: #000000;
	text-align: <?php print $left; ?>;
	text-decoration: none;
}

td.barre_select {
	background: #b3c5cc;
	color: #000000;
}

td.photo {
	background: #F4F4F4;
	color: #000000;
    border: 1px solid #bbb;
}

/* ============================================================================== */
/* Panes for Main                                                   */
/* ============================================================================== */

/*
 *  PANES and CONTENT-DIVs
 */

#mainContent, #leftContent .ui-layout-pane {
    padding:    0px;
    overflow:	auto;
}

#mainContent, #leftContent .ui-layout-center {
	padding:    0px;
	position:   relative; /* contain floated or positioned elements */
    overflow:   auto;  /* add scrolling to content-div */
}


/* ============================================================================== */
/* Toolbar for ECM or Filemanager                                                 */
/* ============================================================================== */

td.ecmroot {
    padding-bottom: 0 !important;
}

.largebutton {
	/* border-top: 1px solid #CCC !important; */
    padding: 0px 4px 14px 4px !important;
    min-height: 32px;
}


a.toolbarbutton {
    margin-top: 0px;
    margin-left: 4px;
    margin-right: 4px;
    height: 30px;
}
img.toolbarbutton {
	margin-top: 1px;
    height: 30px;
}





/* ============================================================================== */
/* Onglets                                                                        */
/* ============================================================================== */
div.tabs {
    text-align: <?php print $left; ?>;
    padding-left: 6px !important;
    padding-right: 6px !important;
	clear:both;
	height:100%;
}
div.tabsElem {
	margin-top: 1px;
}	/* To avoid overlap of tabs when not browser */
div.tabsElem a {
    /* font-weight: normal !important; */
}
div.tabBar {
    color: #<?php echo $colortextbacktab; ?>;
    padding-top: 16px;
    padding-left: 0px; padding-right: 0px;
    padding-bottom: 2px;
    margin: 0px 0px 16px 0px;
    border-top: 1px solid #BBB;
    /* border-bottom: 1px solid #AAA; */
	width: auto;
	background: rgb(<?php echo $colorbacktabcard1; ?>);
}
div.tabBar div.titre {
	padding-top: 20px;
}

/* tabBar used for creation/update/send forms */
div.tabBarWithBottom {
	padding-bottom: 18px;
	border-bottom: 1px solid #aaa;
}
div.tabBarWithBottom tr {
	background: unset !important;
}
div.tabBarWithBottom table.border>tbody>tr:last-of-type>td {
	border-bottom: none !important;
}

div.tabBar table.tableforservicepart2:last-child {
    border-bottom: 1px solid #aaa;
}
.tableforservicepart1 .tdhrthin {
	height: unset;
<<<<<<< HEAD
=======
    padding-top: 0 !important;
>>>>>>> d9b8a8c8
}

div.popuptabset {
	padding: 6px;
	background: #fff;
	border: 1px solid #888;
}
div.popuptab {
	padding-top: 3px;
	padding-bottom: 3px;
	padding-left: 5px;
	padding-right: 5px;
}
div.tabsAction {
    margin: 20px 0em 30px 0em;
    padding: 0em 0em;
    text-align: right;
}
div.tabsActionNoBottom {
    margin-bottom: 0px;
}
div.tabsAction > a {
	margin-bottom: 16px !important;
}

a.tabTitle {
    color:rgba(0,0,0,.5) !important;
    text-shadow:1px 1px 1px #ffffff;
	font-family: <?php print $fontlist ?>;
	font-weight: normal !important;
    padding: 4px 6px 2px 0px;
    margin-<?php print $right; ?>: 10px;
    text-decoration: none;
    white-space: nowrap;
}

a.tabunactive {
    color: rgb(<?php print $colortextlink; ?>) !important;
}
a.tab:link, a.tab:visited, a.tab:hover, a.tab#active {
	font-family: <?php print $fontlist ?>;
<<<<<<< HEAD
	padding: 12px 9px 13px;
=======
	padding: 12px 14px 13px;
>>>>>>> d9b8a8c8
    margin: 0em 0.2em;
    text-decoration: none;
    white-space: nowrap;

	border-right: 1px solid transparent;
	border-left: 1px solid transparent;
	border-top: 1px solid transparent;
	border-bottom: 0px !important;

	background-image: none !important;
}
.tabactive, a.tab#active {
	color: #<?php echo $colortextbacktab; ?> !important;
	background: rgb(<?php echo $colorbacktabcard1; ?>) !important;
	margin: 0 0.2em 0 0.2em !important;

	border-right: 1px solid #CCC !important;
	border-left: 1px solid #CCC !important;
	/* border-top: <?php echo 2; ?>px solid rgb(<?php echo $colortopbordertitle1; ?>) !important; */
	border-top: <?php echo 2; ?>px solid rgb(<?php echo $colorbackhmenu1 ?>) !important;
}
a.tab:hover
{
	/*
	background: rgba(<?php echo $colorbacktabcard1; ?>, 0.5)  url(<?php echo dol_buildpath($path.'/theme/'.$theme.'/img/nav-overlay3.png',1); ?>) 50% 0 repeat-x;
	color: #<?php echo $colortextbacktab; ?>;
	*/
	text-decoration: underline;
}
a.tabimage {
    color: #434956;
	font-family: <?php print $fontlist ?>;
    text-decoration: none;
    white-space: nowrap;
}

td.tab {
    background: #dee7ec;
}

span.tabspan {
    background: #dee7ec;
    color: #434956;
	font-family: <?php print $fontlist ?>;
    padding: 0px 6px;
    margin: 0em 0.2em;
    text-decoration: none;
    white-space: nowrap;
	-webkit-border-radius:4px 4px 0px 0px;
	border-radius:4px 4px 0px 0px;

    border-<?php print $right; ?>: 1px solid #555555;
    border-<?php print $left; ?>: 1px solid #D8D8D8;
    border-top: 1px solid #D8D8D8;
}

/* ============================================================================== */
/* Boutons actions                                                                */
/* ============================================================================== */

div.divButAction {
	margin-bottom: 1.4em;
}
div.tabsAction > a.butAction, div.tabsAction > a.butActionRefused {
	margin-bottom: 1.4em !important;
}
div.tabsActionNoBottom > a.butAction, div.tabsActionNoBottom > a.butActionRefused {
	margin-bottom: 0 !important;
}

span.butAction, span.butActionDelete {
	cursor: pointer;
}

.butAction {
<<<<<<< HEAD
	background: rgb(230, 236, 230)
=======
	background: rgb(225, 231, 225)
>>>>>>> d9b8a8c8
	/* background: rgb(230, 232, 239); */
}
.butActionRefused, .butAction, .butAction:link, .butAction:visited, .butAction:hover, .butAction:active, .butActionDelete, .butActionDelete:link, .butActionDelete:visited, .butActionDelete:hover, .butActionDelete:active {
	text-decoration: none;
	text-transform: uppercase;
    font-weight: bold;

	margin: 0em <?php echo ($dol_optimize_smallscreen?'0.6':'0.9'); ?>em !important;
	padding: 0.6em <?php echo ($dol_optimize_smallscreen?'0.6':'0.7'); ?>em;
	font-family: <?php print $fontlist ?>;
    display: inline-block;
    text-align: center;
    cursor: pointer;
    /* color: #fff; */
    /* background: rgb(<?php echo $colorbackhmenu1 ?>); */
    color: #444;
    /* border: 1px solid #aaa; */
    /* border-color: rgba(0, 0, 0, 0.15) rgba(0, 0, 0, 0.15) rgba(0, 0, 0, 0.25); */

    border-top-right-radius: 0 !important;
    border-bottom-right-radius: 0 !important;
    border-top-left-radius: 0 !important;
    border-bottom-left-radius: 0 !important;
}
.butActionNew, .butActionNewRefused, .butActionNew:link, .butActionNew:visited, .butActionNew:hover, .butActionNew:active {
	text-decoration: none;
	text-transform: uppercase;
    font-weight: normal;

	margin: 0em 0.3em 0 0.3em !important;
	padding: 0.2em <?php echo ($dol_optimize_smallscreen?'0.4':'0.7'); ?>em 0.3em;
	font-family: <?php print $fontlist ?>;
    display: inline-block;
    /* text-align: center; New button are on right of screen */
    cursor: pointer;
    /*color: #fff !important;
    background: rgb(<?php echo $colorbackhmenu1 ?>);
<<<<<<< HEAD
    border: 1px solid rgb(<?php echo $colorbackhmenu1 ?>);*/
    border-color: rgba(0, 0, 0, 0.15) rgba(0, 0, 0, 0.15) rgba(0, 0, 0, 0.25);

    border-top-right-radius: 0 !important;
    border-bottom-right-radius: 0 !important;
    border-top-left-radius: 0 !important;
    border-bottom-left-radius: 0 !important;
=======
    border: 1px solid rgb(<?php echo $colorbackhmenu1 ?>);
    border-color: rgba(0, 0, 0, 0.15) rgba(0, 0, 0, 0.15) rgba(0, 0, 0, 0.25);
    border-top-right-radius: 0 !important;
    border-bottom-right-radius: 0 !important;
    border-top-left-radius: 0 !important;
    border-bottom-left-radius: 0 !important;*/
>>>>>>> d9b8a8c8
}
a.butActionNew>span.fa-plus-circle, a.butActionNew>span.fa-plus-circle:hover { padding-left: 6px; font-size: 1.5em; border: none; box-shadow: none; webkit-box-shadow: none; }
a.butActionNewRefused>span.fa-plus-circle, a.butActionNewRefused>span.fa-plus-circle:hover { padding-left: 6px; font-size: 1.5em; border: none; box-shadow: none; webkit-box-shadow: none; }

<<<<<<< HEAD
.butAction:hover, .butActionNew:hover   {
=======
.butAction:hover   {
>>>>>>> d9b8a8c8
  -webkit-box-shadow: 0px 0px 6px 1px rgba(50, 50, 50, 0.4), 0px 0px 0px rgba(60,60,60,0.1);
  box-shadow: 0px 0px 6px 1px rgba(50, 50, 50, 0.4), 0px 0px 0px rgba(60,60,60,0.1);
}
.butActionNew:hover   {
  text-decoration: underline;
  box-shadow: unset !important;
}

.butActionDelete, .butActionDelete:link, .butActionDelete:visited, .butActionDelete:hover, .butActionDelete:active, .buttonDelete {
<<<<<<< HEAD
    background: rgb(239, 232, 230);
=======
    background: rgb(234, 228, 225);
>>>>>>> d9b8a8c8
    /* border: 1px solid #633; */
    color: #633;
}

.butActionDelete:hover {
  -webkit-box-shadow: 0px 0px 6px 1px rgba(50, 50, 50, 0.4), 0px 0px 0px rgba(60,60,60,0.1);
  box-shadow: 0px 0px 6px 1px rgba(50, 50, 50, 0.4), 0px 0px 0px rgba(60,60,60,0.1);
}

.butActionRefused {
	text-decoration: none !important;
	text-transform: uppercase;
    font-weight: bold !important;

	white-space: nowrap !important;
	cursor: not-allowed !important;
	margin: 0em <?php echo ($dol_optimize_smallscreen?'0.6':'0.9'); ?>em;
	padding: 0.6em <?php echo ($dol_optimize_smallscreen?'0.6':'0.7'); ?>em;
    font-family: <?php print $fontlist ?> !important;
    display: inline-block;
    text-align: center;
    cursor: pointer;
    color: #999 !important;
    border: 1px solid #ccc;
    box-sizing: border-box;
    -moz-box-sizing: border-box;
    -webkit-box-sizing: border-box;
<<<<<<< HEAD
=======
}
.butActionNewRefused, .butActionNewRefused:link, .butActionNewRefused:visited, .butActionNewRefused:hover, .butActionNewRefused:active {
	text-decoration: none !important;
	text-transform: uppercase;
    font-weight: normal !important;

	white-space: nowrap !important;
	cursor: not-allowed !important;
	margin: 0em <?php echo ($dol_optimize_smallscreen?'0.7':'0.9'); ?>em;
	padding: 0.2em <?php echo ($dol_optimize_smallscreen?'0.4':'0.7'); ?>em;
    font-family: <?php print $fontlist ?> !important;
    display: inline-block;
    /* text-align: center;  New button are on right of screen */
    cursor: pointer;
    color: #999 !important;
    padding-top: 0.2em;
    box-shadow: none !important;
    -webkit-box-shadow: none !important;
>>>>>>> d9b8a8c8
}
.butActionNewRefused, .butActionNewRefused:link, .butActionNewRefused:visited, .butActionNewRefused:hover, .butActionNewRefused:active {
	text-decoration: none !important;
	text-transform: uppercase;
    font-weight: normal !important;

	white-space: nowrap !important;
	cursor: not-allowed !important;
	margin: 0em <?php echo ($dol_optimize_smallscreen?'0.7':'0.9'); ?>em;
	padding: 0.2em <?php echo ($dol_optimize_smallscreen?'0.4':'0.7'); ?>em;
    font-family: <?php print $fontlist ?> !important;
    display: inline-block;
    /* text-align: center;  New button are on right of screen */
    cursor: pointer;
    color: #999 !important;
    padding-top: 0.2em;
    box-shadow: none !important;
    -webkit-box-shadow: none !important;
}

.butActionTransparent {
	color: #222 ! important;
	background-color: transparent ! important;
}

<?php if (! empty($conf->global->MAIN_BUTTON_HIDE_UNAUTHORIZED) && (! $user->admin)) { ?>
.butActionRefused, .butActionNewRefused {
	display: none;
}
<?php } ?>



/* ============================================================================== */
/* Tables                                                                         */
/* ============================================================================== */

.allwidth {
	width: 100%;
}

#undertopmenu {
	background-repeat: repeat-x;
	margin-top: <?php echo ($dol_hide_topmenu?'6':'0'); ?>px;
}


.paddingrightonly {
	border-collapse: collapse;
	border: 0px;
	margin-left: 0px;
	padding-<?php print $left; ?>: 0px !important;
	padding-<?php print $right; ?>: 4px !important;
}
.nocellnopadd {
	list-style-type:none;
	margin: 0px !important;
	padding: 0px !important;
}
tr.nocellnopadd td.nobordernopadding, tr.nocellnopadd td.nocellnopadd
{
	border: 0px;
}

.notopnoleft {
	border-collapse: collapse;
	border: 0px;
	padding-top: 0px;
	padding-<?php print $left; ?>: 0px;
	padding-<?php print $right; ?>: 16px;
	padding-bottom: 4px;
	margin-right: 0px;
}
.notopnoleftnoright {
	border-collapse: collapse;
	border: 0px;
	padding-top: 0px;
	padding-left: 0px;
	padding-right: 0px;
	padding-bottom: 4px;
	margin: 0px 0px 0px 0px;
}


table.border, table.bordernooddeven, table.dataTable, .table-border, .table-border-col, .table-key-border-col, .table-val-border-col, div.border {
	border-collapse: collapse !important;
	padding: 1px 2px 1px 3px;			/* t r b l */
}
table.borderplus {
	border: 1px solid #BBB;
}
.border tbody tr, .bordernooddeven tbody tr, .border tbody tr td, .bordernooddeven tbody tr td, div.tabBar table.border tr, div.tabBar table.border tr td, div.tabBar div.border .table-border-row, div.tabBar div.border .table-key-border-col, div.tabBar div.border .table-val-border-col {
	height: 22px;
}
tr.liste_titre.box_titre td table td, .bordernooddeven tr td {
    height: 22px;
}

div.tabBar div.border .table-border-row, div.tabBar div.border .table-key-border-col, div.tabBar .table-val-border-col {
	vertical-align: middle;
}
div .tdtop {
    vertical-align: top !important;
	/* padding-top: 8px !important; */
	padding-bottom: 2px !important;
	padding-bottom: 0px;
}

table.border td, table.bordernooddeven td, div.border div div.tagtd {
	padding: 5px 2px 5px 2px;
	border-collapse: collapse;
}
div.tabBar .fichecenter table.border>tbody>tr>td, div.tabBar .fichecenter div.border div div.tagtd, div.tabBar div.border div div.tagtd
{
	padding-top: 5px;
	border-bottom: 1px solid #E0E0E0;
}

td.border, div.tagtable div div.border {
	border-top: 1px solid #000000;
	border-right: 1px solid #000000;
	border-bottom: 1px solid #000000;
	border-left: 1px solid #000000;
}
.table-key-border-col {
	/* width: 25%; */
	vertical-align:top;
}
.table-val-border-col {
	width:auto;
}


/* Main boxes */
.nobordertop, .nobordertop tr:first-of-type td {
    border-top: none !important;
}
.noborderbottom, .noborderbottom tr:last-of-type td {
    border-bottom: none !important;
}
.bordertop {
	border-top: 1px solid rgb(<?php echo $colortopbordertitle1 ?>);
}
.borderbottom {
	border-bottom: 1px solid rgb(<?php echo $colortopbordertitle1 ?>);
}


/*.ficheaddleft table.noborder {
	margin: 0px 0px 0px 0px;
}*/
table.liste, table.noborder, table.formdoc, div.noborder {
	width: 100%;

	border-collapse: separate !important;
	border-spacing: 0px;

	border-top-width: <?php echo $borderwidth ?>px;
	border-top-color: rgb(<?php echo $colortopbordertitle1 ?>);
	border-top-style: solid;
	/* border-top-width: 2px;
	border-top-color: rgb(<?php echo $colorbackhmenu1 ?>);
	border-top-style: solid; */

	border-bottom-width: 1px;
	border-bottom-color: rgb(<?php echo $colortopbordertitle1 ?>);
	border-bottom-style: solid;

	margin: 0px 0px 5px 0px;
}
div.tabBar div.ficheaddleft table.noborder:last-of-type {
    border-bottom: 1px solid rgb(<?php echo $colortopbordertitle1 ?>);
}
div.tabBar table.border>tbody>tr:last-of-type>td {
	border-bottom-width: 1px;
	border-bottom-color: rgb(<?php echo $colortopbordertitle1 ?>);
	border-bottom-style: solid;
}
div.tabBar div.ficheaddleft table.noborder {
    border-bottom: none;
}

table.paddingtopbottomonly tr td {
	padding-top: 1px;
	padding-bottom: 2px;
}
.liste_titre_filter {
	background: rgb(<?php echo $colorbacktitle1; ?>) !important;
}
tr.liste_titre_filter td.liste_titre {
<<<<<<< HEAD
/*    border-bottom: 1px solid #ddd; */
=======
	/* border-bottom: 1px solid #ddd; */
	padding-top: 1px;
	padding-bottom: 0px;
>>>>>>> d9b8a8c8
}
.liste_titre_create td, .liste_titre_create th, .liste_titre_create .tagtd
{
    border-top-width: 1px;
    border-top-color: rgb(<?php echo $colortopbordertitle1 ?>);
    border-top-style: solid;
}
/*.liste_titre_create td.nobottom, tr#trlinefordates td {
    background-color: rgb(<?php echo $colorbacktitle1; ?>) !important;
}*/
tr#trlinefordates td {
    border-bottom: 0px !important;
}
.liste_titre_add td, .liste_titre_add th, .liste_titre_add .tagtd
{
    border-top-width: 1px;
    border-top-color: rgb(<?php echo $colortopbordertitle1 ?>);
    border-top-style: solid;
}
table.liste tr, table.noborder tr, div.noborder form {
	border-top-color: #FEFEFE;
	min-height: 20px;
}
table.liste th, table.noborder th, table.noborder tr.liste_titre td, table.noborder tr.box_titre td {
	padding: 7px 8px 7px 8px;			/* t r b l */
}
table.liste td, table.noborder td, div.noborder form div, table.tableforservicepart1 td, table.tableforservicepart2 td {
	padding: 7px 8px 7px 8px;			/* t r b l */
	line-height: 1.2em;
	height: 22px;
}
div.liste_titre_bydiv .divsearchfield {
	padding: 2px 1px 2px 7px;			/* t r b l */
}

tr.box_titre .nobordernopadding td {
	padding: 0 ! important;
}
table.nobordernopadding {
	border-collapse: collapse !important;
	border: 0;
}
table.nobordernopadding tr {
	border: 0 !important;
	padding: 0 0 !important;
}
table.nobordernopadding tr td {
	border: 0 !important;
	padding: 0 3px 0 0;
}
table.border tr td table.nobordernopadding tr td {
	padding-top: 0;
	padding-bottom: 0;
}
td.borderright {
    border: none;	/* to erase value for table.nobordernopadding td */
	border-right-width: 1px !important;
	border-right-color: #BBB !important;
	border-right-style: solid !important;
}


/* For table with no filter before */
table.listwithfilterbefore {
	border-top: none !important;
}


.tagtable, .table-border { display: table; }
.tagtr, .table-border-row  { display: table-row; }
.tagtd, .table-border-col, .table-key-border-col, .table-val-border-col { display: table-cell; }


/* Pagination */
div.refidpadding  {
	padding-top: 3px;
}
div.refid  {
	font-weight: bold;
  	color: rgb(<?php print $colortexttitlenotab; ?>);
  	font-size: 1.2em;
}
div.refidno  {
	padding-top: 3px;
	font-weight: normal;
  	color: #444;
  	font-size: <?php print is_numeric($fontsize)?$fontsize.'px':$fontsize ?>;
  	line-height: 21px;
}
div.refidno form {
    display: inline-block;
}

div.pagination {
	float: right;
}
div.pagination a {
	font-weight: normal;
}
/*div.pagination a.butAction, div.fichehalfright a.butAction {
    margin-right: 0px !important;
}
div.tabsAction a.butActionDelete:last-child, div.tabsAction a.butAction:last-child {
    margin-right: 0px !important;
}*/
div.pagination ul
{
  list-style: none;
  display: inline-block;
  padding-left: 0px;
  padding-right: 0px;
  margin: 0;
}
div.pagination li {
  display: inline-block;
  padding-left: 0px;
  padding-right: 0px;
  padding-top: 6px;
  padding-bottom: 5px;
}
.pagination {
  display: inline-block;
  padding-left: 0;
  border-radius: 4px;
}
div.pagination li.pagination a,
div.pagination li.pagination span {
  padding: 6px 12px;
  line-height: 1.42857143;
  color: #000;
  text-decoration: none;
  background-repeat: repeat-x;
}
div.pagination li.pagination span.inactive {
  cursor: default;
  color: #ccc;
}
li.noborder.litext, li.noborder.litext a,
div.pagination li a.inactive:hover,
div.pagination li span.inactive:hover {
  	-webkit-box-shadow: none !important;
  	box-shadow: none !important;
}
/*div.pagination li.litext {
	padding-top: 8px;
}*/
div.pagination li.litext a {
  border: none;
  padding-right: 10px;
  padding-left: 4px;
  font-weight: bold;
}
div.pagination li.litext a:hover {
	background-color: transparent;
	background-image: none;
}
div.pagination li.litext a:hover {
	background-color: transparent;
	background-image: none;
}
div.pagination li.noborder a:hover {
  border: none;
  background-color: transparent;
}
div.pagination li a,
div.pagination li span {
  /* background-color: #fff; */
  /* border: 1px solid #ddd; */
}
div.pagination li:first-child a,
div.pagination li:first-child span {
  margin-left: 0;
  /*border-top-left-radius: 4px;
  border-bottom-left-radius: 4px;*/
}
div.pagination li:last-child a,
div.pagination li:last-child span {
  /*border-top-right-radius: 4px;
  border-bottom-right-radius: 4px;*/
}
div.pagination li a:hover,
div.pagination li:not(.paginationafterarrows) span:hover,
div.pagination li a:focus,
div.pagination li:not(.paginationafterarrows) span:focus {
  -webkit-box-shadow: 0px 0px 6px 1px rgba(50, 50, 50, 0.4), 0px 0px 0px rgba(60,60,60,0.1);
  box-shadow: 0px 0px 6px 1px rgba(50, 50, 50, 0.4), 0px 0px 0px rgba(60,60,60,0.1);
}
div.pagination li .active a,
div.pagination li .active span,
div.pagination li .active a:hover,
div.pagination li .active span:hover,
div.pagination li .active a:focus,
div.pagination li .active span:focus {
  z-index: 2;
  color: #fff;
  cursor: default;
  background-color: rgb(<?php echo $colorbackhmenu1 ?>);
  border-color: #337ab7;
}
div.pagination .disabled span,
div.pagination .disabled span:hover,
div.pagination .disabled span:focus,
div.pagination .disabled a,
div.pagination .disabled a:hover,
div.pagination .disabled a:focus {
  color: #777;
  cursor: not-allowed;
  background-color: #fff;
  border-color: #ddd;
}
div.pagination li.pagination .active {
  text-decoration: underline;
  box-shadow: none;
}
.paginationafterarrows .nohover {
  box-shadow: none !important;
}

div.pagination li.paginationafterarrows {
	margin-left: 10px;
}
.paginationatbottom {
	margin-top: 9px;
}




/* Set the color for hover lines */
.oddeven:hover, .evenodd:hover, .impair:hover, .pair:hover
{
<?php if ($colorbacklinepairhover) { ?>
	background: rgb(<?php echo $colorbacklinepairhover; ?>) !important;		/* Must be background to be stronger than background of odd or even */
<?php } ?>
}
<<<<<<< HEAD
.nohover:hover {
	background: unset;
}
=======
<?php if ($colorbacklinepairchecked) { ?>
.highlight {
	background: rgb(<?php echo $colorbacklinepairchecked; ?>) !important; /* Must be background to be stronger than background of odd or even */
}
<?php } ?>

.nohover:hover {
	background: unset;
}
.nohoverborder:hover {
	border: unset;
	box-shadow: unset;
	-webkit-box-shadow: unset;
}
>>>>>>> d9b8a8c8
.oddeven, .evenodd, .impair, .nohover .impair:hover, tr.impair td.nohover
{
	font-family: <?php print $fontlist ?>;
	margin-bottom: 1px;
	color: #202020;
}
.impair, .nohover .impair:hover, tr.impair td.nohover
{
	background: #<?php echo colorArrayToHex(colorStringToArray($colorbacklineimpair1)); ?>;
}
#GanttChartDIV {
	background-color: #<?php echo colorArrayToHex(colorStringToArray($colorbacklineimpair1)); ?>;
}

.oddeven, .evenodd, .pair, .nohover .pair:hover, tr.pair td.nohover {
	font-family: <?php print $fontlist ?>;
	margin-bottom: 1px;
	color: #202020;
}
.pair, .nohover .pair:hover, tr.pair td.nohover {
	background-color: #<?php echo colorArrayToHex(colorStringToArray($colorbacklinepair1)); ?>;
}

table.dataTable tr.oddeven {
	background-color: #<?php echo colorArrayToHex(colorStringToArray($colorbacklinepair1)); ?> !important;
}

/* For no hover style */
td.oddeven, table.nohover tr.impair, table.nohover tr.pair, table.nohover tr.impair td, table.nohover tr.pair td, tr.nohover td, form.nohover, form.nohover:hover {
	background-color: #<?php echo colorArrayToHex(colorStringToArray($colorbacklineimpair1)); ?> !important;
	background: #<?php echo colorArrayToHex(colorStringToArray($colorbacklineimpair1)); ?> !important;
}
td.evenodd, tr.nohoverpair td, #trlinefordates td {
	background-color: #<?php echo colorArrayToHex(colorStringToArray($colorbacklinepair1)); ?> !important;
	background: #<?php echo colorArrayToHex(colorStringToArray($colorbacklinepair1)); ?> !important;
}
.trforbreak td {
	background-color: #<?php echo colorArrayToHex(colorStringToArray($colorbacklinebreak)); ?> !important;
}

table.dataTable td {
    padding: 5px 8px 5px 8px !important;
}
tr.pair td, tr.impair td, form.impair div.tagtd, form.pair div.tagtd, div.impair div.tagtd, div.pair div.tagtd, div.liste_titre div.tagtd {
    padding: 7px 8px 7px 8px;
    border-bottom: 1px solid #ddd;
}
form.pair, form.impair {
	font-weight: normal;
}
form.tagtr:last-of-type div.tagtd, tr.pair:last-of-type td, tr.impair:last-of-type td {
    border-bottom: 0px !important;
}
tr.pair td .nobordernopadding tr td, tr.impair td .nobordernopadding tr td {
    border-bottom: 0px !important;
}
tr.nobottom td, tr.nobottom , td.nobottom {
    border-bottom: 0px !important;
}
div.liste_titre .tagtd {
	vertical-align: middle;
}
div.liste_titre {
	min-height: 26px !important;	/* We cant use height because it's a div and it should be higher if content is more. but min-height does not work either for div */

	padding-top: 2px;
	padding-bottom: 2px;
}
div.liste_titre_bydiv {
	border-top-width: <?php echo $borderwidth ?>px;
    border-top-color: rgb(<?php echo $colortopbordertitle1 ?>);
    border-top-style: solid;

	border-collapse: collapse;
	display: table;
	padding: 2px 0px 2px 0;
	box-shadow: none;
	/*width: calc(100% - 1px);	1px more, i don't know why so i remove */
	width: calc(100%);
}
tr.liste_titre, tr.liste_titre_sel, form.liste_titre, form.liste_titre_sel, table.dataTable.tr
{
	height: 26px !important;
}
div.colorback
{
	background: rgb(<?php echo $colorbacktitle1; ?>);
	padding: 10px;
	margin-top: 5px;
}
div.liste_titre_bydiv, .liste_titre div.tagtr, tr.liste_titre, tr.liste_titre_sel, form.liste_titre, form.liste_titre_sel, table.dataTable thead tr
{
	background: rgb(<?php echo $colorbacktitle1; ?>);
	font-weight: <?php echo $useboldtitle?'bold':'normal'; ?>;
/*    border-bottom: 1px solid #ddd; */

    color: rgb(<?php echo $colortexttitle; ?>);
    font-family: <?php print $fontlist ?>;
    text-align: <?php echo $left; ?>;
}
tr.liste_titre th, tr.liste_titre td, th.liste_titre
{
	border-bottom: 1px solid rgb(<?php echo $colortopbordertitle1 ?>);
}
tr.liste_titre:first-child th, tr:first-child th.liste_titre {
/*    border-bottom: 1px solid #ddd ! important; */
	border-bottom: unset;
}
tr.liste_titre th, th.liste_titre, tr.liste_titre td, td.liste_titre, form.liste_titre div
{
    font-family: <?php print $fontlist ?>;
    font-weight: <?php echo $useboldtitle?'bold':'normal'; ?>;
    vertical-align: middle;
    height: 24px;
}
tr.liste_titre th a, th.liste_titre a, tr.liste_titre td a, td.liste_titre a, form.liste_titre div a, div.liste_titre a {
	text-shadow: none !important;
}
tr.liste_titre_topborder td {
	border-top-width: <?php echo $borderwidth; ?>px;
    border-top-color: rgb(<?php echo $colortopbordertitle1 ?>);
    border-top-style: solid;
}
.liste_titre td a {
	text-shadow: none !important;
	color: rgb(<?php echo $colortexttitle; ?>);
}
.liste_titre td a.notasortlink {
	color: rgb(<?php echo $colortextlink; ?>);
}
.liste_titre td a.notasortlink:hover {
	background: transparent;
}
tr.liste_titre:last-child th.liste_titre, tr.liste_titre:last-child th.liste_titre_sel, tr.liste_titre td.liste_titre, tr.liste_titre td.liste_titre_sel, form.liste_titre div.tagtd {				/* For last line of table headers only */
    /* border-bottom: 1px solid #ddd; */
    border-bottom: unset;
}


tr.liste_titre_sel th, th.liste_titre_sel, tr.liste_titre_sel td, td.liste_titre_sel, form.liste_titre_sel div
{
    font-family: <?php print $fontlist ?>;
    font-weight: normal;
    border-bottom: 1px solid #FDFFFF;
    text-decoration: underline;
}
input.liste_titre {
    background: transparent;
    border: 0px;
}
.listactionlargetitle .liste_titre {
	line-height: 24px;
}
.noborder tr.liste_total td, tr.liste_total td, form.liste_total div, .noborder tr.liste_total_wrap td, tr.liste_total_wrap td, form.liste_total_wrap div {
    color: #551188;
    font-weight: normal;
}
.noborder tr.liste_total td, tr.liste_total td, form.liste_total div {
    white-space: nowrap;
}
.noborder tr.liste_total_wrap td, tr.liste_total_wrap td, form.liste_total_wrap div {
	white-space: normal;
}
form.liste_total div {
    border-top: 1px solid #DDDDDD;
}
tr.liste_sub_total, tr.liste_sub_total td {
	border-bottom: 1px solid #aaa;
}
/* to avoid too much border on contract card */
.tableforservicepart1 .impair, .tableforservicepart1 .pair, .tableforservicepart2 .impair, .tableforservicepart2 .pair {
	background: #FFF;
}
.tableforservicepart1 tbody tr td, .tableforservicepart2 tbody tr td {
	border-bottom: none;
}
table.tableforservicepart1:first-of-type tr:first-of-type td {
    border-top: 1px solid #888;
}
table.tableforservicepart1 tr td {
    border-top: 0px;
}

.paymenttable, .margintable {
	/*border-top-width: <?php echo $borderwidth ?>px !important;
	border-top-color: rgb(<?php echo $colortopbordertitle1 ?>) !important;
	border-top-style: solid !important;*/
	border-top: none !important;
	margin: 0px 0px 0px 0px !important;
}
.paymenttable tr td:first-child, .margintable tr td:first-child
{
	padding-left: 2px;
}
.paymenttable, .margintable tr td {
	height: 22px;
}

/* Disable shadows */
.noshadow {
	-webkit-box-shadow: 0px 0px 0px #DDD !important;
	box-shadow: 0px 0px 0px #DDD !important;
}

div.tabBar .noborder {
	-webkit-box-shadow: 0px 0px 0px #DDD !important;
	box-shadow: 0px 0px 0px #DDD !important;
}

#tablelines tr.liste_titre td, .paymenttable tr.liste_titre td, .margintable tr.liste_titre td, .tableforservicepart1 tr.liste_titre td {
	border-bottom: 1px solid rgb(<?php echo $colortopbordertitle1 ?>) !important;
}
#tablelines tr td {
    height: unset;
}

/* Prepare to remove class pair - impair */

.noborder > tbody > tr:nth-child(even):not(.liste_titre), .liste > tbody > tr:nth-child(even):not(.liste_titre),
div:not(.fichecenter):not(.fichehalfleft):not(.ficheaddleft) > .border > tbody > tr:nth-of-type(even):not(.liste_titre), .liste > tbody > tr:nth-of-type(even):not(.liste_titre) {
	background: linear-gradient(bottom, rgb(<?php echo $colorbacklineimpair1; ?>) 85%, rgb(<?php echo $colorbacklineimpair2; ?>) 100%);
	background: -o-linear-gradient(bottom, rgb(<?php echo $colorbacklineimpair1; ?>) 85%, rgb(<?php echo $colorbacklineimpair2; ?>) 100%);
	background: -moz-linear-gradient(bottom, rgb(<?php echo $colorbacklineimpair1; ?>) 85%, rgb(<?php echo $colorbacklineimpair2; ?>) 100%);
	background: -webkit-linear-gradient(bottom, rgb(<?php echo $colorbacklineimpair1; ?>) 85%, rgb(<?php echo $colorbacklineimpair2; ?>) 100%);
	background: -ms-linear-gradient(bottom, rgb(<?php echo $colorbacklineimpair1; ?>) 85%, rgb(<?php echo $colorbacklineimpair2; ?>) 100%);
}
.noborder > tbody > tr:nth-child(even):not(:last-child) td:not(.liste_titre), .liste > tbody > tr:nth-child(even):not(:last-child) td:not(.liste_titre) {
	border-bottom: 1px solid #ddd;
}

.noborder > tbody > tr:nth-child(odd):not(.liste_titre), .liste > tbody > tr:nth-child(odd):not(.liste_titre),
div:not(.fichecenter):not(.fichehalfleft):not(.ficheaddleft) > .border > tbody > tr:nth-of-type(odd):not(.liste_titre), .liste > tbody > tr:nth-of-type(odd):not(.liste_titre)
{
	background: linear-gradient(bottom, rgb(<?php echo $colorbacklinepair1; ?>) 85%, rgb(<?php echo $colorbacklinepair2; ?>) 100%);
	background: -o-linear-gradient(bottom, rgb(<?php echo $colorbacklinepair1; ?>) 85%, rgb(<?php echo $colorbacklinepair2; ?>) 100%);
	background: -moz-linear-gradient(bottom, rgb(<?php echo $colorbacklinepair1; ?>) 85%, rgb(<?php echo $colorbacklinepair2; ?>) 100%);
	background: -webkit-linear-gradient(bottom, rgb(<?php echo $colorbacklinepair1; ?>) 85%, rgb(<?php echo $colorbacklinepair2; ?>) 100%);
	background: -ms-linear-gradient(bottom, rgb(<?php echo $colorbacklinepair1; ?>) 85%, rgb(<?php echo $colorbacklinepair2; ?>) 100%);
}
.noborder > tbody > tr:nth-child(odd):not(:last-child) td:not(.liste_titre), .liste > tbody > tr:nth-child(odd):not(:last-child) td:not(.liste_titre) {
	border-bottom: 1px solid #ddd;
}

ul.noborder li:nth-child(even):not(.liste_titre) {
	background-color: rgb(<?php echo $colorbacklinepair2; ?>) !important;
}


/*
 *  Boxes
 */

.box {
    overflow-x: auto;
    min-height: 40px;
}
/*.ficheaddleft div.boxstats, .ficheaddright div.boxstats {
    border: none;
}*/
.boxstatsborder {
    /* border: 1px solid #CCC !important; */
}
.boxstats, .boxstats130 {
    display: inline-block;
    margin: 8px;
    margin-top: 5px;
    margin-bottom: 5px;
    text-align: center;

<<<<<<< HEAD
    background: #f8f8f8;
    border: 1px solid #eee;
=======
    background: #fcfcfc;
    border: 1px solid #eee;
    /* border-left: 6px solid #ddd; */
>>>>>>> d9b8a8c8
    box-shadow: 1px 1px 8px #ddd;
    border-radius: 0px;
}
.boxstats, .boxstats130, .boxstatscontent {
	white-space: nowrap;
	overflow: hidden;
    text-overflow: ellipsis;
}
.boxstats130 {
    width: 158px;
    height: 48px;
    padding: 3px;
}
.boxstats {
    padding: 3px;
    width: 121px;
}
.boxstats {
    padding: 3px;
    width: 121px;
}
.boxstatscontent {
	padding: 3px;
}
.boxstatsempty {
    width: 121px;
    padding-left: 3px;
    padding-right: 3px;
    margin-left: 8px;
    margin-right: 8px;
}
.boxstats150empty {
    width: 158px;
    padding-left: 3px;
    padding-right: 3px;
    margin-left: 8px;
    margin-right: 8px;
}

@media only screen and (max-width: 767px)
{
	.boxstats, .boxstats130 {
		margin: 3px;
	    /*border: 1px solid #ccc;
    	box-shadow: none; */
    }
    .boxstats130 {
    	text-align: <?php echo $left; ?>
    }
	.thumbstat {
		flex: 1 1 110px;
		margin-bottom: 8px;
	}
	.thumbstat150 {
		flex: 1 1 110px;
		margin-bottom: 8px;
		width: 160px;
	}
    .dashboardlineindicator {
        float: left;
    	padding-left: 5px;
    }
    .boxstats130 {
    	width: 148px;
    }
    .boxstats {
        width: 111px;
    }
    .boxstatsempty {
    	width: 111px;
	}

}

.boxstats:hover {
	box-shadow: 0px 0px 8px 0px rgba(0,0,0,0.20);
}
span.boxstatstext {
	opacity: 0.8;
    line-height: 18px;
    color: #000;
}
span.boxstatstext img, a.dashboardlineindicatorlate img {
	border: 0;
}
a img {
	border: 0;
}
.boxstatsindicator.thumbstat150 {	/* If we remove this, box position is ko on ipad */
	display: inline-flex;
}
span.boxstatsindicator {
	font-size: 130%;
	font-weight: normal;
	line-height: 29px;
}
span.dashboardlineindicator, span.dashboardlineindicatorlate {
	font-size: 130%;
	font-weight: normal;
}
.dashboardlineindicatorlate img {
	width: 16px;
}
span.dashboardlineok {
	color: #008800;
}
span.dashboardlineko {
	color: #FFF;
	/*color: #8c4446 ! important;
	padding-left: 1px;*/

	font-size: 80%;
}
.dashboardlinelatecoin {
	float: right;
	position: relative;
    text-align: right;
    top: -26px;
    padding: 0px 5px 0px 5px;
    border-radius: .25em;

    background-color: #9f4705;
}
.imglatecoin {
    padding: 1px 3px 1px 1px;
    margin-left: 4px;
    margin-right: 2px;
    background-color: #8c4446;
    color: #FFFFFF ! important;
    border-radius: .25em;
	display: inline-block;
	vertical-align: middle;
}
.boxtable {
    margin-bottom: 8px !important;
    border-bottom-width: 1px;

    border-top: <?php echo $borderwidth ?>px solid rgb(<?php echo $colortopbordertitle1 ?>);
	/* border-top: 2px solid rgb(<?php echo $colorbackhmenu1 ?>) !important; */
}
table.noborder.boxtable tr td {
    height: unset;
}
.boxtablenotop {
    border-top-width: 0 !important;
}
.boxtablenobottom {
    border-bottom-width: 0 !important;
}
.boxtable .fichehalfright, .boxtable .fichehalfleft {
<<<<<<< HEAD
    min-width: 300px;
=======
    min-width: 275px;	/* increasing this, make chart on box not side by side on laptops */
>>>>>>> d9b8a8c8
}
.tdboxstats {
	text-align: center;
}
.boxworkingboard .tdboxstats {
	padding-left: 0px !important;
	padding-right: 0px !important;
}
a.valignmiddle.dashboardlineindicator {
    line-height: 30px;
}

.box {
    padding-right: 0px;
    padding-left: 0px;
    padding-bottom: 25px;
}

tr.box_titre {
    height: 26px;

    /* TO MATCH BOOTSTRAP */
	/*background: #ddd;
	color: #000 !important;*/

	/* TO MATCH ELDY */
	background: rgb(<?php echo $colorbacktitle1; ?>)
	color: rgb(<?php echo $colortexttitle; ?>);
    font-family: <?php print $fontlist ?>, sans-serif;
    font-weight: <?php echo $useboldtitle?'bold':'normal'; ?>;
    border-bottom: 1px solid #FDFFFF;
    white-space: nowrap;
}

tr.box_titre td.boxclose {
	width: 30px;
}
img.boxhandle, img.boxclose {
	padding-left: 5px;
}

.formboxfilter {
	vertical-align: middle;
	margin-bottom: 6px;
}
.formboxfilter input[type=image]
{
	top: 5px;
	position: relative;
}
.boxfilter {
	margin-bottom: 2px;
	margin-right: 1px;
}
.prod_entry_mode_free, .prod_entry_mode_predef {
    height: 26px !important;
    vertical-align: middle;
}

.modulebuilderbox {
	border: 1px solid #888;
	padding: 16px;
}


/*
 *   Ok, Warning, Error
 */

.ok      { color: #114466; }
.warning { color: #887711; }
.error   { color: #550000 !important; font-weight: bold; }

div.ok {
  color: #114466;
}

/* Info admin */
div.info {
	border-<?php print $left; ?>: solid 5px #87cfd2;
    padding-top: 8px;
    padding-left: 10px;
    padding-right: 4px;
    padding-bottom: 8px;
    margin: 0.5em 0em 0.5em 0em;
    background: #eff8fc;
}

/* Warning message */
div.warning {
    border-<?php print $left; ?>: solid 5px #f2cf87;
	padding-top: 8px;
	padding-left: 10px;
	padding-right: 4px;
	padding-bottom: 8px;
	margin: 0.5em 0em 0.5em 0em;
    background: #fcf8e3;
}
div.warning a, div.info a, div.error a {
<<<<<<< HEAD
	color: rgb(<?php echo $colortext; ?>);
=======
	color: rgb(<?php echo $colortextlink; ?>);
>>>>>>> d9b8a8c8
}

/* Error message */
div.error {
    border-<?php print $left; ?>: solid 5px #f28787;
	padding-top: 8px;
	padding-left: 10px;
	padding-right: 4px;
	padding-bottom: 8px;
	margin: 0.5em 0em 0.5em 0em;
  background: #EFCFCF;
}


/*
 *   Liens Payes/Non payes
 */

a.normal:link { font-weight: normal }
a.normal:visited { font-weight: normal }
a.normal:active { font-weight: normal }
a.normal:hover { font-weight: normal }

a.impayee:link { font-weight: bold; color: #550000; }
a.impayee:visited { font-weight: bold; color: #550000; }
a.impayee:active { font-weight: bold; color: #550000; }
a.impayee:hover { font-weight: bold; color: #550000; }


/*
 *  External web site
 */

.framecontent {
    width: 100%;
    height: 100%;
}

.framecontent iframe {
    width: 100%;
    height: 100%;
}


/*
 *  Other
 */

div.boximport {
    min-height: unset;
}

.product_line_stock_ok { color: #002200; }
.product_line_stock_too_low { color: #884400; }

.fieldrequired { font-weight: bold; color: #000055; }

.widthpictotitle { width: 40px; text-align: <?php echo $left; ?>; }

.dolgraphtitle { margin-top: 6px; margin-bottom: 4px; }
.dolgraphtitlecssboxes { /* margin: 0px; */ }
.legendColorBox, .legendLabel { border: none !important; }
div.dolgraph div.legend, div.dolgraph div.legend div { background-color: rgba(255,255,255,0) !important; }
div.dolgraph div.legend table tbody tr { height: auto; }
td.legendColorBox { padding: 2px 2px 2px 0 !important; }
td.legendLabel { padding: 2px 2px 2px 0 !important; }

label.radioprivate {
    white-space: nowrap;
}

.photo {
	border: 0px;
}
.photowithmargin {
	margin-bottom: 2px;
	margin-top: 10px;
}
.photowithborder {
	border: 1px solid #f0f0f0;
}
.photointooltip {
	margin-top: 6px;
	margin-bottom: 6px;
	text-align: center;
}
.photodelete {
	margin-top: 6px !important;
}

.logo_setup
{
	content:url(<?php echo dol_buildpath($path.'/theme/'.$theme.'/img/logo_setup.svg',1) ?>);	/* content is used to best fit the container */
	display: inline-block;
}
.nographyet
{
	content:url(<?php echo dol_buildpath($path.'/theme/'.$theme.'/img/nographyet.svg',1) ?>);
	display: inline-block;
    opacity: 0.1;
    background-repeat: no-repeat;
}
.nographyettext
{
    opacity: 0.5;
}

div.titre {
	font-family: <?php print $fontlist ?>;
	font-size: 1.1em;
	/* font-weight: bold; */
	color: rgb(<?php print $colortexttitlenotab; ?>);
	text-decoration: none;
	padding-top: 5px;
    padding-bottom: 5px;
}

#dolpaymenttable { min-width: 320px; font-size: 16px; }	/* Width must have min to make stripe input area visible. Lower than 320 makes input area crazy for credit card that need zip code */
#tablepublicpayment { border: 1px solid #CCCCCC !important; width: 100%; padding: 20px; }
#tablepublicpayment .CTableRow1  { background-color: #F0F0F0 !important; }
#tablepublicpayment tr.liste_total { border-bottom: 1px solid #CCCCCC !important; }
#tablepublicpayment tr.liste_total td { border-top: none; }

.divmainbodylarge { margin-left: 40px; margin-right: 40px; }
#divsubscribe { max-width: 900px; }
#tablesubscribe { width: 100%; }

div#card-element {
    border: 1px solid #ccc;
}
div#card-errors {
	color: #fa755a;
    text-align: center;
    padding-top: 3px;
}


/*
 * Effect Postit
 */
.effectpostit
{
  position: relative;
}
.effectpostit:before, .effectpostit:after
{
  z-index: -1;
  position: absolute;
  content: "";
  bottom: 15px;
  left: 10px;
  width: 50%;
  top: 80%;
  max-width:300px;
  background: #777;
  -webkit-box-shadow: 0 15px 10px #777;
  box-shadow: 0 15px 10px #777;
  -webkit-transform: rotate(-3deg);
  -moz-transform: rotate(-3deg);
  -o-transform: rotate(-3deg);
  -ms-transform: rotate(-3deg);
  transform: rotate(-3deg);
}
.effectpostit:after
{
  -webkit-transform: rotate(3deg);
  -moz-transform: rotate(3deg);
  -o-transform: rotate(3deg);
  -ms-transform: rotate(3deg);
  transform: rotate(3deg);
  right: 10px;
  left: auto;
}



/* ============================================================================== */
/* Formulaire confirmation (When Ajax JQuery is used)                             */
/* ============================================================================== */

.ui-dialog-titlebar {
}
.ui-dialog-content {
}


/* ============================================================================== */
/* For content of image preview                                                   */
/* ============================================================================== */

/*
.ui-dialog-content.ui-widget-content > object {
     max-height: none;
     width: auto; margin-left: auto; margin-right: auto; display: block;
}
*/


/* ============================================================================== */
/* Formulaire confirmation (When HTML is used)                                    */
/* ============================================================================== */

table.valid {
    /* border-top: solid 1px #E6E6E6; */
    border-<?php print $left; ?>: solid 5px #f2cf87;
    /* border-<?php print $right; ?>: solid 1px #444444;
    border-bottom: solid 1px #555555; */
	padding-top: 8px;
	padding-left: 10px;
	padding-right: 4px;
	padding-bottom: 4px;
	margin: 0px 0px;
    background: #fcf8e3;
}

.validtitre {
	font-weight: bold;
}


/* ============================================================================== */
/* Tooltips                                                                       */
/* ============================================================================== */

/* For tooltip using dialog */
.ui-dialog.highlight.ui-widget.ui-widget-content.ui-front {
    z-index: 3000;
}

div.ui-tooltip {
	max-width: <?php print dol_size(600,'width'); ?>px !important;
}
.mytooltip {
	border-top: solid 1px #BBBBBB;
	border-<?php print $left; ?>: solid 1px #BBBBBB;
	border-<?php print $right; ?>: solid 1px #444444;
	border-bottom: solid 1px #444444;
	padding: 5px 20px;
	border-radius: 0;
	box-shadow: 0 0 4px grey;
	margin: 2px;
	font-stretch: condensed;
}




/* ============================================================================== */
/* Calendar                                                                       */
/* ============================================================================== */

.ui-datepicker-calendar .ui-state-default, .ui-datepicker-calendar .ui-widget-content .ui-state-default,
.ui-datepicker-calendar .ui-widget-header .ui-state-default, .ui-datepicker-calendar .ui-button,
html .ui-datepicker-calendar .ui-button.ui-state-disabled:hover, html .ui-button.ui-state-disabled:active
{
    border: unset;
}

img.datecallink { padding-left: 2px !important; padding-right: 2px !important; }

.ui-datepicker-trigger {
	vertical-align: middle;
	cursor: pointer;
	padding-left: 2px;
	padding-right: 2px;
}

.bodyline {
	-webkit-border-radius: 8px;
	border-radius: 8px;
	border: 1px #E4ECEC outset;
	padding: 0px;
	margin-bottom: 5px;
}
table.dp {
    width: 180px;
    background-color: #FFFFFF;
    border-top: solid 2px #DDDDDD;
    border-<?php print $left; ?>: solid 2px #DDDDDD;
    border-<?php print $right; ?>: solid 1px #222222;
    border-bottom: solid 1px #222222;
    padding: 0px;
	border-spacing: 0px;
	border-collapse: collapse;
}
.dp td, .tpHour td, .tpMinute td{padding:2px; font-size:10px;}
/* Barre titre */
.dpHead,.tpHead,.tpHour td:Hover .tpHead{
	font-weight:bold;
	background-color:#b3c5cc;
	color:white;
	font-size:11px;
	cursor:auto;
}
/* Barre navigation */
.dpButtons,.tpButtons {
	text-align:center;
	background-color:#617389;
	color:#FFFFFF;
	font-weight:bold;
	cursor:pointer;
}
.dpButtons:Active,.tpButtons:Active{border: 1px outset black;}
.dpDayNames td,.dpExplanation {background-color:#D9DBE1; font-weight:bold; text-align:center; font-size:11px;}
.dpExplanation{ font-weight:normal; font-size:11px;}
.dpWeek td{text-align:center}

.dpToday,.dpReg,.dpSelected{
	cursor:pointer;
}
.dpToday{font-weight:bold; color:black; background-color:#DDDDDD;}
.dpReg:Hover,.dpToday:Hover{background-color:black;color:white}

/* Jour courant */
.dpSelected{background-color:#0B63A2;color:white;font-weight:bold; }

.tpHour{border-top:1px solid #DDDDDD; border-right:1px solid #DDDDDD;}
.tpHour td {border-left:1px solid #DDDDDD; border-bottom:1px solid #DDDDDD; cursor:pointer;}
.tpHour td:Hover {background-color:black;color:white;}

.tpMinute {margin-top:5px;}
.tpMinute td:Hover {background-color:black; color:white; }
.tpMinute td {background-color:#D9DBE1; text-align:center; cursor:pointer;}

/* Bouton X fermer */
.dpInvisibleButtons
{
    border-style:none;
    background-color:transparent;
    padding:0px;
    font-size: 0.85em;
    border-width:0px;
    color:#0B63A2;
    vertical-align:middle;
    cursor: pointer;
}
.datenowlink
{
	color: rgb(<?php print $colortextlink; ?>);
}


/* ============================================================================== */
/*  Afficher/cacher                                                               */
/* ============================================================================== */

div.visible {
    display: block;
}

div.hidden, td.hidden, img.hidden {
    display: none;
}

tr.visible {
    display: block;
}


/* ============================================================================== */
/*  Module website                                                                */
/* ============================================================================== */

.phptag {
	background: #ddd; border: 1px solid #ccc; border-radius: 4px;
}

.nobordertransp {
    border: 0px;
    background-color: transparent;
    background-image: none;
}
.websitebar {
	border-bottom: 1px solid #ccc;
<<<<<<< HEAD
	background: #eee;
=======
	background: #e6e6e6;
>>>>>>> d9b8a8c8
	display: inline-block;
}
.websitebar .buttonDelete, .websitebar .button {
	text-shadow: none;
}
.websitebar .button, .websitebar .buttonDelete
{
	padding: 2px 5px 3px 5px !important;
	margin: 2px 4px 2px 4px  !important;
    line-height: normal;
}
.websiteselection {
	display: inline-block;
	padding-left: 10px;
	vertical-align: middle;
}
.websitetools {
	float: right;
}
.websiteselection, .websitetools {
	margin-top: 3px;
	padding-top: 3px;
	padding-bottom: 3px;
}
.websiteinputurl {
    display: inline-block;
    vertical-align: top;
}
.websiteiframenoborder {
	border: 0px;
}
span.websitebuttonsitepreview, a.websitebuttonsitepreview {
	vertical-align: middle;
}
span.websitebuttonsitepreview img, a.websitebuttonsitepreview img {
	width: 26px;
	display: inline-block;
}
span.websitebuttonsitepreviewdisabled img, a.websitebuttonsitepreviewdisabled img {
	opacity: 0.2;
}
.websitehelp {
    vertical-align: middle;
    float: right;
    padding-top: 8px;
}
.websiteselectionsection {
	border-left: 1px solid #bbb;
	border-right: 1px solid #bbb;
	margin-left: 0px;
	padding-left: 8px;
	margin-right: 5px;
}


/* ============================================================================== */
/*  Module agenda                                                                 */
/* ============================================================================== */

.dayevent .tagtr:first-of-type {
    height: 24px;
}

.agendacell { height: 60px; }
table.cal_month    { border-spacing: 0px;  }
table.cal_month td:first-child  { border-left: 0px; }
table.cal_month td:last-child   { border-right: 0px; }
.cal_current_month { border-top: 0; border-left: solid 1px #E0E0E0; border-right: 0; border-bottom: solid 1px #E0E0E0; }
.cal_current_month_peruserleft { border-top: 0; border-left: solid 2px #6C7C7B; border-right: 0; border-bottom: solid 1px #E0E0E0; }
.cal_current_month_oneday { border-right: solid 1px #E0E0E0; }
.cal_other_month   { border-top: 0; border-left: solid 1px #C0C0C0; border-right: 0; border-bottom: solid 1px #C0C0C0; }
.cal_other_month_peruserleft { border-top: 0; border-left: solid 2px #6C7C7B !important; border-right: 0; }
.cal_current_month_right { border-right: solid 1px #E0E0E0; }
.cal_other_month_right   { border-right: solid 1px #C0C0C0; }
.cal_other_month   { /* opacity: 0.6; */ background: #EAEAEA; padding-<?php print $left; ?>: 2px; padding-<?php print $right; ?>: 1px; padding-top: 0px; padding-bottom: 0px; }
.cal_past_month    { /* opacity: 0.6; */ background: #EEEEEE; padding-<?php print $left; ?>: 2px; padding-<?php print $right; ?>: 1px; padding-top: 0px; padding-bottom: 0px; }
.cal_current_month { background: #FFFFFF; border-left: solid 1px #E0E0E0; padding-<?php print $left; ?>: 2px; padding-<?php print $right; ?>: 1px; padding-top: 0px; padding-bottom: 0px; }
.cal_current_month_peruserleft { background: #FFFFFF; border-left: solid 2px #6C7C7B; padding-<?php print $left; ?>: 2px; padding-<?php print $right; ?>: 1px; padding-top: 0px; padding-bottom: 0px; }
.cal_today         { background: #FDFDF0; border-left: solid 1px #E0E0E0; border-bottom: solid 1px #E0E0E0; padding-<?php print $left; ?>: 2px; padding-<?php print $right; ?>: 1px; padding-top: 0px; padding-bottom: 0px; }
.cal_today_peruser { background: #FDFDF0; border-right: solid 1px #E0E0E0; border-bottom: solid 1px #E0E0E0; padding-<?php print $left; ?>: 2px; padding-<?php print $right; ?>: 1px; padding-top: 0px; padding-bottom: 0px; }
.cal_today_peruser_peruserleft { background: #FDFDF0; border-left: solid 2px #6C7C7B; border-right: solid 1px #E0E0E0; border-bottom: solid 1px #E0E0E0; padding-<?php print $left; ?>: 2px; padding-<?php print $right; ?>: 1px; padding-top: 0px; padding-bottom: 0px; }
.cal_past          { }
.cal_peruser       { padding-top: 0 !important; padding-bottom: 0 !important; padding-<?php print $left; ?>: 1px !important; padding-<?php print $right; ?>: 1px !important; }
.cal_impair        { background: #F8F8F8; }
.cal_today_peruser_impair { background: #F8F8F0; }
.peruser_busy      { }
.peruser_notbusy   { opacity: 0.5; }
table.cal_event    { border: none; border-collapse: collapse; margin-bottom: 1px; min-height: 20px; }
table.cal_event td { border: none; padding-<?php print $left; ?>: 2px; padding-<?php print $right; ?>: 2px; padding-top: 0px; padding-bottom: 0px; }
table.cal_event td.cal_event { padding: 4px 4px !important; }
table.cal_event td.cal_event_right { padding: 4px 4px !important; }
.cal_event              { font-size: 1em; }
.cal_event a:link       { color: #111111; font-weight: normal !important; }
.cal_event a:visited    { color: #111111; font-weight: normal !important; }
.cal_event a:active     { color: #111111; font-weight: normal !important; }
.cal_event_busy a:hover { color: #111111; font-weight: normal !important; color:rgba(255,255,255,.75); }
.cal_event_busy      { }
.cal_peruserviewname { max-width: 140px; height: 22px; }

.calendarviewcontainertr { height: 100px; }


/* ============================================================================== */
/*  Ajax - Liste deroulante de l'autocompletion                                   */
/* ============================================================================== */

.ui-widget-content { border: solid 1px rgba(0,0,0,.3); background: #fff !important; }

.ui-autocomplete-loading { background: white url(<?php echo dol_buildpath($path.'/theme/'.$theme.'/img/working.gif',1) ?>) right center no-repeat; }
.ui-autocomplete {
	       position:absolute;
	       width:auto;
	       font-size: 1.0em;
	       background-color:white;
	       border:1px solid #888;
	       margin:0px;
/*	       padding:0px; This make combo crazy */
	     }
.ui-autocomplete ul {
	       list-style-type:none;
	       margin:0px;
	       padding:0px;
	     }
.ui-autocomplete ul li.selected { background-color: #D3E5EC;}
.ui-autocomplete ul li {
	       list-style-type:none;
	       display:block;
	       margin:0;
	       padding:2px;
	       height:18px;
	       cursor:pointer;
	     }


/* ============================================================================== */
/*  jQuery - jeditable for inline edit                                            */
/* ============================================================================== */

.editkey_textarea, .editkey_ckeditor, .editkey_string, .editkey_email, .editkey_numeric, .editkey_select, .editkey_autocomplete {
	background: url(<?php echo dol_buildpath($path.'/theme/'.$theme.'/img/edit.png',1) ?>) right top no-repeat;
	cursor: pointer;
	margin-right: 3px;
	margin-top: 3px;
}

.editkey_datepicker {
	background: url(<?php echo dol_buildpath($path.'/theme/'.$theme.'/img/calendar.png',1) ?>) right center no-repeat;
	margin-right: 3px;
	cursor: pointer;
	margin-right: 3px;
	margin-top: 3px;
}

.editval_textarea.active:hover, .editval_ckeditor.active:hover, .editval_string.active:hover, .editval_email.active:hover, .editval_numeric.active:hover, .editval_select.active:hover, .editval_autocomplete.active:hover, .editval_datepicker.active:hover {
	background: white;
	cursor: pointer;
}

.viewval_textarea.active:hover, .viewval_ckeditor.active:hover, .viewval_string.active:hover, .viewval_email.active:hover, .viewval_numeric.active:hover, .viewval_select.active:hover, .viewval_autocomplete.active:hover, .viewval_datepicker.active:hover {
	background: white;
	cursor: pointer;
}

.viewval_hover {
	background: white;
}


/* ============================================================================== */
/* Admin Menu                                                                     */
/* ============================================================================== */

/* CSS for treeview */
.treeview ul { background-color: transparent !important; margin-top: 4px; padding-top: 4px !important; }
.treeview li { background-color: transparent !important; padding: 0 0 0 16px !important; min-height: 26px; }
.treeview .hover { color: rgb(<?php print $colortextlink; ?>) !important; text-decoration: underline !important; }



/* ============================================================================== */
/*  Show Excel tabs                                                               */
/* ============================================================================== */

.table_data
{
	border-style:ridge;
	border:1px solid;
}
.tab_base
{
	background:#C5D0DD;
	font-weight:bold;
	border-style:ridge;
	border: 1px solid;
	cursor:pointer;
}
.table_sub_heading
{
	background:#CCCCCC;
	font-weight:bold;
	border-style:ridge;
	border: 1px solid;
}
.table_body
{
	background:#F0F0F0;
	font-weight:normal;
	font-family:sans-serif;
	border-style:ridge;
	border: 1px solid;
	border-spacing: 0px;
	border-collapse: collapse;
}
.tab_loaded
{
	background:#222222;
	color:white;
	font-weight:bold;
	border-style:groove;
	border: 1px solid;
	cursor:pointer;
}


/* ============================================================================== */
/*  CSS for color picker                                                          */
/* ============================================================================== */

A.color, A.color:active, A.color:visited {
 position : relative;
 display : block;
 text-decoration : none;
 width : 10px;
 height : 10px;
 line-height : 10px;
 margin : 0px;
 padding : 0px;
 border : 1px inset white;
}
A.color:hover {
 border : 1px outset white;
}
A.none, A.none:active, A.none:visited, A.none:hover {
 position : relative;
 display : block;
 text-decoration : none;
 width : 10px;
 height : 10px;
 line-height : 10px;
 margin : 0px;
 padding : 0px;
 cursor : default;
 border : 1px solid #b3c5cc;
}
.tblColor {
 display : none;
}
.tdColor {
 padding : 1px;
}
.tblContainer {
 background-color : #b3c5cc;
}
.tblGlobal {
 position : absolute;
 top : 0px;
 left : 0px;
 display : none;
 background-color : #b3c5cc;
 border : 2px outset;
}
.tdContainer {
 padding : 5px;
}
.tdDisplay {
 width : 50%;
 height : 20px;
 line-height : 20px;
 border : 1px outset white;
}
.tdDisplayTxt {
 width : 50%;
 height : 24px;
 line-height : 12px;
 font-family : <?php print $fontlist ?>;
 font-size : 8pt;
 color : black;
 text-align : center;
}
.btnColor {
 width : 100%;
 font-family : <?php print $fontlist ?>;
 font-size : 10pt;
 padding : 0px;
 margin : 0px;
}
.btnPalette {
 width : 100%;
 font-family : <?php print $fontlist ?>;
 font-size : 8pt;
 padding : 0px;
 margin : 0px;
}


/* Style to overwrites JQuery styles */
.ui-state-highlight, .ui-widget-content .ui-state-highlight, .ui-widget-header .ui-state-highlight {
    border: 1px solid #888;
    background: rgb(<?php echo $colorbacktitle1; ?>);
    color: unset;
}

.ui-menu .ui-menu-item a {
    text-decoration:none;
    display:block;
    padding:.2em .4em;
    line-height:1.5;
    font-weight: normal;
    font-family:<?php echo $fontlist; ?>;
    font-size:1em;
}
.ui-widget {
    font-family:<?php echo $fontlist; ?>;
}
/* .ui-button { margin-left: -2px; <?php print (preg_match('/chrome/',$conf->browser->name)?'padding-top: 1px;':''); ?> } */
.ui-button { margin-left: -2px; }
.ui-button-icon-only .ui-button-text { height: 8px; }
.ui-button-icon-only .ui-button-text, .ui-button-icons-only .ui-button-text { padding: 2px 0px 6px 0px; }
.ui-button-text
{
    line-height: 1em !important;
}
.ui-autocomplete-input { margin: 0; padding: 4px; }


/* ============================================================================== */
/*  CKEditor                                                                      */
/* ============================================================================== */

.cke_dialog {
    border: 1px #bbb solid ! important;
}
/*.cke_editor table, .cke_editor tr, .cke_editor td
{
    border: 0px solid #FF0000 !important;
}
span.cke_skin_kama { padding: 0 !important; }*/
.cke_wrapper { padding: 4px !important; }
a.cke_dialog_ui_button
{
    font-family: <?php print $fontlist ?> !important;
	background-image: url(<?php echo $img_button ?>) !important;
	background-position: bottom !important;
    border: 1px solid #C0C0C0 !important;
	-webkit-border-radius:0px 5px 0px 5px !important;
	border-radius:0px 5px 0px 5px !important;
    -webkit-box-shadow: 3px 3px 4px #DDD !important;
    box-shadow: 3px 3px 4px #DDD !important;
}
.cke_dialog_ui_hbox_last
{
	vertical-align: bottom ! important;
}
/*
.cke_editable
{
	line-height: 1.4 !important;
	margin: 6px !important;
}
*/
a.cke_dialog_ui_button_ok span {
    text-shadow: none !important;
    color: #333 !important;
}


/* ============================================================================== */
/*  ACE editor                                                                    */
/* ============================================================================== */
.ace_editor {
    border: 1px solid #ddd;
	margin: 0;
}
.aceeditorstatusbar {
        margin: 0;
        padding: 0;
        padding-<?php echo $left; ?>: 10px;
        left: 0;
        right: 0;
        bottom: 0;
        background-color: #ebebeb;
        height: 28px;
        line-height: 2.2em;
}
.ace_status-indicator {
        color: gray;
        position: relative;
        right: 0;
        border-left: 1px solid;
}
pre#editfilecontentaceeditorid {
    margin-top: 5px;
}


/* ============================================================================== */
/*  File upload                                                                   */
/* ============================================================================== */

.template-upload {
    height: 72px !important;
}


/* ============================================================================== */
/*  Holiday                                                                       */
/* ============================================================================== */

#types .btn {
    cursor: pointer;
}

#types .btn-primary {
    font-weight: bold;
}

#types form {
    padding: 20px;
}

#types label {
    display:inline-block;
    width:100px;
    margin-right: 20px;
    padding: 4px;
    text-align: right;
    vertical-align: top;
}

#types input.text, #types textarea {
    width: 400px;
}

#types textarea {
    height: 100px;
}


/* ============================================================================== */
/*  Comments                                                                   	  */
/* ============================================================================== */

#comment div {
	box-sizing:border-box;
}
#comment .comment {
    border-radius:7px;
    margin-bottom:10px;
    overflow:hidden;
}
#comment .comment-table {
    display:table;
    height:100%;
}
#comment .comment-cell {
    display:table-cell;
}
#comment .comment-info {
    font-size:0.8em;
    border-right:1px solid #dedede;
    margin-right:10px;
    width:160px;
    text-align:center;
    background:rgba(255,255,255,0.5);
    vertical-align:middle;
    padding:10px 2px;
}
#comment .comment-info a {
    color:inherit;
}
#comment .comment-right {
    vertical-align:top;
}
#comment .comment-description {
    padding:10px;
    vertical-align:top;
}
#comment .comment-delete {
    width: 100px;
    text-align:center;
    vertical-align:middle;
}
#comment .comment-delete:hover {
    background:rgba(250,20,20,0.8);
}
#comment textarea {
    width: 100%;
}



/* ============================================================================== */
/*  JSGantt                                                                       */
/* ============================================================================== */

div.scroll2 {
	width: <?php print isset($_SESSION['dol_screenwidth'])?max($_SESSION['dol_screenwidth']-830,450):'450'; ?>px !important;
}

.gtaskname div, .gtaskname {
	font-size: unset !important;
}
div.gantt, .gtaskheading, .gmajorheading, .gminorheading, .gminorheadingwkend {
	font-size: unset !important;
	font-weight: normal !important;
	color: #000 !important;
}
div.gTaskInfo {
    background: #f0f0f0 !important;
}
.gtaskblue {
	background: rgb(108,152,185) !important;
}
.gtaskgreen {
    background: rgb(160,173,58) !important;
}
td.gtaskname {
    overflow: hidden;
    text-overflow: ellipsis;
}
td.gminorheadingwkend {
    color: #888 !important;
}
td.gminorheading {
    color: #666 !important;
}
.glistlbl, .glistgrid {
	width: 582px !important;
}
.gtaskname div, .gtaskname {
    min-width: 250px !important;
    max-width: 250px !important;
    width: 250px !important;
}
.gpccomplete div, .gpccomplete {
    min-width: 40px !important;
    max-width: 40px !important;
    width: 40px !important;
}


/* ============================================================================== */
/*  jFileTree                                                                     */
/* ============================================================================== */

.ecmfiletree {
	width: 99%;
	height: 99%;
	/* background: #FFF; */
	padding-left: 2px;
	font-weight: normal;
}

.fileview {
	width: 99%;
	height: 99%;
	background: #FFF;
	padding-left: 2px;
	padding-top: 4px;
	font-weight: normal;
}

div.filedirelem {
    position: relative;
    display: block;
    text-decoration: none;
}

ul.filedirelem {
    padding: 2px;
    margin: 0 5px 5px 5px;
}
ul.filedirelem li {
    list-style: none;
    padding: 2px;
    margin: 0 10px 20px 10px;
    width: 160px;
    height: 120px;
    text-align: center;
    display: block;
    float: <?php print $left; ?>;
    border: solid 1px #DDDDDD;
}

ul.ecmjqft {
	line-height: 16px;
	padding: 0px;
	margin: 0px;
	font-weight: normal;
}

ul.ecmjqft li {
	list-style: none;
	padding: 0px;
	padding-left: 20px;
	margin: 0px;
	white-space: nowrap;
	display: block;
}

ul.ecmjqft a {
	line-height: 24px;
	vertical-align: middle;
	color: #333;
	padding: 0px 0px;
	font-weight:normal;
	display: inline-block !important;
}
ul.ecmjqft a:active {
	font-weight: bold !important;
}
ul.ecmjqft a:hover {
    text-decoration: underline;
}
div.ecmjqft {
	vertical-align: middle;
	display: inline-block !important;
	text-align: right;
	float: right;
	right:4px;
	clear: both;
}
div#ecm-layout-west {
    width: 380px;
    vertical-align: top;
}
div#ecm-layout-center {
    width: calc(100% - 390px);
    vertical-align: top;
    float: right;
}

.ecmjqft LI.directory { font-weight:normal; background: url(<?php echo dol_buildpath($path.'/theme/common/treemenu/folder2.png',1); ?>) left top no-repeat; }
.ecmjqft LI.expanded { font-weight:normal; background: url(<?php echo dol_buildpath($path.'/theme/common/treemenu/folder2-expanded.png',1); ?>) left top no-repeat; }
.ecmjqft LI.wait { font-weight:normal; background: url(<?php echo dol_buildpath('/theme/'.$theme.'/img/working.gif',1); ?>) left top no-repeat; }


/* ============================================================================== */
/*  jNotify                                                                       */
/* ============================================================================== */

.jnotify-container {
	position: fixed !important;
<?php if (! empty($conf->global->MAIN_JQUERY_JNOTIFY_BOTTOM)) { ?>
	top: auto !important;
	bottom: 4px !important;
<?php } ?>
	text-align: center;
	min-width: <?php echo $dol_optimize_smallscreen?'200':'480'; ?>px;
	width: auto;
	max-width: 1024px;
	padding-left: 10px !important;
	padding-right: 10px !important;
	word-wrap: break-word;
}
.jnotify-container .jnotify-notification .jnotify-message {
	font-weight: normal;
}
.jnotify-container .jnotify-notification-warning .jnotify-close, .jnotify-container .jnotify-notification-warning .jnotify-message {
    color: #a28918 !important;
}

/* use or not ? */
div.jnotify-background {
	opacity : 0.95 !important;
    -webkit-box-shadow: 2px 2px 4px #888 !important;
    box-shadow: 2px 2px 4px #888 !important;
}

/* ============================================================================== */
/*  blockUI                                                                      */
/* ============================================================================== */

/*div.growlUI { background: url(check48.png) no-repeat 10px 10px }*/
div.dolEventValid h1, div.dolEventValid h2 {
	color: #567b1b;
	background-color: #e3f0db;
	padding: 5px 5px 5px 5px;
	text-align: left;
}
div.dolEventError h1, div.dolEventError h2 {
	color: #a72947;
	background-color: #d79eac;
	padding: 5px 5px 5px 5px;
	text-align: left;
}

/* ============================================================================== */
/*  Maps                                                                          */
/* ============================================================================== */

.divmap, #google-visualization-geomap-embed-0, #google-visualization-geomap-embed-1, #google-visualization-geomap-embed-2 {
}


/* ============================================================================== */
/*  Datatable                                                                     */
/* ============================================================================== */

table.dataTable tr.odd td.sorting_1, table.dataTable tr.even td.sorting_1 {
  background: none !important;
}
.sorting_asc  { background: url('<?php echo dol_buildpath('/theme/'.$theme.'/img/sort_asc.png',1); ?>') no-repeat center right !important; }
.sorting_desc { background: url('<?php echo dol_buildpath('/theme/'.$theme.'/img/sort_desc.png',1); ?>') no-repeat center right !important; }
.sorting_asc_disabled  { background: url('<?php echo dol_buildpath('/theme/'.$theme.'/img/sort_asc_disabled.png',1); ?>') no-repeat center right !important; }
.sorting_desc_disabled { background: url('<?php echo dol_buildpath('/theme/'.$theme.'/img/sort_desc_disabled.png',1); ?>') no-repeat center right !important; }
.dataTables_paginate {
	margin-top: 8px;
}
.paginate_button_disabled {
  opacity: 1 !important;
  color: #888 !important;
  cursor: default !important;
}
.paginate_disabled_previous:hover, .paginate_enabled_previous:hover, .paginate_disabled_next:hover, .paginate_enabled_next:hover
{
	font-weight: normal;
}
.paginate_enabled_previous:hover, .paginate_enabled_next:hover
{
	text-decoration: underline !important;
}
.paginate_active
{
	text-decoration: underline !important;
}
.paginate_button
{
	font-weight: normal !important;
    text-decoration: none !important;
}
.paging_full_numbers {
	height: inherit !important;
}
.paging_full_numbers a.paginate_active:hover, .paging_full_numbers a.paginate_button:hover {
	background-color: #DDD !important;
}
.paging_full_numbers, .paging_full_numbers a.paginate_active, .paging_full_numbers a.paginate_button {
	background-color: #FFF !important;
	border-radius: inherit !important;
}
.paging_full_numbers a.paginate_button_disabled:hover, .paging_full_numbers a.disabled:hover {
    background-color: #FFF !important;
}
.paginate_button, .paginate_active {
  border: 1px solid #ddd !important;
  padding: 6px 12px !important;
  margin-left: -1px !important;
  line-height: 1.42857143 !important;
  margin: 0 0 !important;
}

/* For jquery plugin combobox */
/* Disable this. It breaks wrapping of boxes
.ui-corner-all { white-space: nowrap; } */

.ui-state-disabled, .ui-widget-content .ui-state-disabled, .ui-widget-header .ui-state-disabled, .paginate_button_disabled {
	opacity: .35;
	background-image: none;
}

div.dataTables_length {
	float: right !important;
	padding-left: 8px;
}
div.dataTables_length select {
	background: #fff;
}
.dataTables_wrapper .dataTables_paginate {
	padding-top: 0px !important;
}

/* ============================================================================== */
/*  Select2                                                                       */
/* ============================================================================== */

.select2-container--focus span.select2-selection.select2-selection--single {
    border-bottom: 1px solid #666 !important;
}

.blockvmenusearch .select2-container--default .select2-selection--single,
.blockvmenubookmarks .select2-container--default .select2-selection--single
{
    background-color: unset;
}
.select2-container--default .select2-selection--single .select2-selection__rendered {
    color: unset;
}
.select2-default {
    color: #999 !important;
    /*opacity: 0.2;*/
}
.select2-choice, .select2-container .select2-choice {
	border-bottom: solid 1px rgba(0,0,0,.4);
}
.select2-container .select2-choice > .select2-chosen {
    margin-right: 23px;
}
.select2-container .select2-choice .select2-arrow {
	border-radius: 0;
    background: transparent;
}
.select2-container-multi .select2-choices {
	background-image: none;
}
.select2-container .select2-choice {
	color: #000;
	border-radius: 0;
}
.selectoptiondisabledwhite {
	background: #FFFFFF !important;
}
.select2-arrow {
	border: none;
	border-left: none !important;
	background: none !important;
}
.select2-choice
{
	border-top: none !important;
	border-left: none !important;
	border-right: none !important;
}
.select2-drop.select2-drop-above {
	box-shadow: none !important;
}
.select2-container--open .select2-dropdown--above {
    border-bottom: solid 1px rgba(0,0,0,.2);
}
.select2-drop.select2-drop-above.select2-drop-active {
	border-top: 1px solid #ccc;
	border-bottom: solid 1px rgba(0,0,0,.2);
}
.select2-container--default .select2-selection--single
{
	outline: none;
	border-top: none;
	border-left: none;
	border-right: none;
	border-bottom: solid 1px rgba(0,0,0,.2);
	-webkit-box-shadow: none !important;
	box-shadow: none !important;
	border-radius: 0 !important;
}
.select2-container--default .select2-selection--multiple {
	border: solid 1px rgba(0,0,0,.2);
	border-radius: 0 !important;
}
.select2-search__field
{
	outline: none;
	border-top: none !important;
	border-left: none !important;
	border-right: none !important;
	border-bottom: solid 1px rgba(0,0,0,.2) !important;
	-webkit-box-shadow: none !important;
	box-shadow: none !important;
	border-radius: 0 !important;
}
.select2-container-active .select2-choice, .select2-container-active .select2-choices
{
	outline: none;
	border-top: none;
	border-left: none;
	border-bottom: none;
	-webkit-box-shadow: none !important;
	box-shadow: none !important;
}
.select2-dropdown-open {
	background-color: #fff;
}
.select2-dropdown-open .select2-choice, .select2-dropdown-open .select2-choices
{
	outline: none;
	border-top: none;
	border-left: none;
	border-bottom: none;
	-webkit-box-shadow: none !important;
	box-shadow: none !important;
	background-color: #fff;
}
.select2-disabled
{
	color: #888;
}
.select2-drop.select2-drop-above.select2-drop-active, .select2-drop {
	border-radius: 0;
}
.select2-drop.select2-drop-above {
	border-radius:  0;
}
.select2-dropdown-open.select2-drop-above .select2-choice, .select2-dropdown-open.select2-drop-above .select2-choices {
	background-image: none;
	border-radius: 0 !important;
}
div.select2-drop-above
{
	background: #fff;
	-webkit-box-shadow: none !important;
	box-shadow: none !important;
}
.select2-drop-active
{
	border: 1px solid #ccc;
	padding-top: 4px;
}
.select2-search input {
	border: none;
}
a span.select2-chosen
{
	font-weight: normal !important;
}
.select2-container .select2-choice {
	background-image: none;
	/* line-height: 24px; */
}
.select2-results .select2-no-results, .select2-results .select2-searching, .select2-results .select2-ajax-error, .select2-results .select2-selection-limit
{
	background: #FFFFFF;
}
.select2-results {
	max-height:	400px;
}
.select2-container.select2-container-disabled .select2-choice, .select2-container-multi.select2-container-disabled .select2-choices {
	background-color: #FFFFFF;
	background-image: none;
	border: none;
	cursor: default;
}
.select2-container-disabled .select2-choice .select2-arrow b {
	opacity: 0.5;
}
.select2-container-multi .select2-choices .select2-search-choice {
  margin-bottom: 3px;
}
.select2-dropdown-open.select2-drop-above .select2-choice, .select2-dropdown-open.select2-drop-above .select2-choices, .select2-container-multi .select2-choices,
.select2-container-multi.select2-container-active .select2-choices
{
	border-bottom: 1px solid #ccc;
	border-right: none;
	border-top: none;
	border-left: none;

}
.select2-container--default .select2-results>.select2-results__options{
    max-height: 400px;
}

/* Special case for the select2 add widget */
#addbox .select2-container .select2-choice > .select2-chosen, #actionbookmark .select2-container .select2-choice > .select2-chosen {
    text-align: <?php echo $left; ?>;
    opacity: 0.4;
}
.select2-container--default .select2-selection--single .select2-selection__placeholder {
	color: unset;
	opacity: 0.5;
}
span#select2-boxbookmark-container, span#select2-boxcombo-container {
    text-align: <?php echo $left; ?>;
    opacity: 0.5;
}
.select2-container .select2-selection--single .select2-selection__rendered {
	padding-left: 6px;
}
/* Style used before the select2 js is executed on boxcombo */
#boxbookmark.boxcombo, #boxcombo.boxcombo {
    text-align: left;
    opacity: 0.4;
    border-bottom: solid 1px rgba(0,0,0,.4) !important;
    height: 26px;
    line-height: 24px;
    padding: 0 0 2px 0;
    vertical-align: top;
}

/* To emulate select 2 style */
.select2-container-multi-dolibarr .select2-choices-dolibarr .select2-search-choice-dolibarr {
  padding: 2px 5px 1px 5px;
  margin: 0 0 2px 3px;
  position: relative;
  line-height: 13px;
  color: #333;
  cursor: default;
  border: 1px solid #aaaaaa;
  border-radius: 3px;
  -webkit-box-shadow: 0 0 2px #fff inset, 0 1px 0 rgba(0, 0, 0, 0.05);
  box-shadow: 0 0 2px #fff inset, 0 1px 0 rgba(0, 0, 0, 0.05);
  background-clip: padding-box;
  -webkit-touch-callout: none;
  -webkit-user-select: none;
  -moz-user-select: none;
  -ms-user-select: none;
  user-select: none;
  background-color: #e4e4e4;
  background-image: -webkit-gradient(linear, 0% 0%, 0% 100%, color-stop(20%, #f4f4f4), color-stop(50%, #f0f0f0), color-stop(52%, #e8e8e8), color-stop(100%, #eee));
  background-image: -webkit-linear-gradient(top, #f4f4f4 20%, #f0f0f0 50%, #e8e8e8 52%, #eee 100%);
  background-image: -moz-linear-gradient(top, #f4f4f4 20%, #f0f0f0 50%, #e8e8e8 52%, #eee 100%);
  background-image: linear-gradient(to bottom, #f4f4f4 20%, #f0f0f0 50%, #e8e8e8 52%, #eee 100%);
}
.select2-container-multi-dolibarr .select2-choices-dolibarr .select2-search-choice-dolibarr a {
	font-weight: normal;
}
.select2-container-multi-dolibarr .select2-choices-dolibarr li {
  float: left;
  list-style: none;
}
.select2-container-multi-dolibarr .select2-choices-dolibarr {
  height: auto !important;
  height: 1%;
  margin: 0;
  padding: 0 5px 0 0;
  position: relative;
  cursor: text;
  overflow: hidden;
}


/* ============================================================================== */
/*  For categories                                                                */
/* ============================================================================== */

.noborderoncategories {
	border: none !important;
	border-radius: 5px !important;
	box-shadow: none;
	-webkit-box-shadow: none !important;
    box-shadow: none !important;
}
span.noborderoncategories a, li.noborderoncategories a {
	line-height: normal;
	vertical-align: top;
}
span.noborderoncategories {
	padding: 3px 5px 0px 5px;
}
.categtextwhite, .treeview .categtextwhite.hover {
	color: #fff !important;
}
.categtextblack {
	color: #000 !important;
}


/* ============================================================================== */
/*  External lib multiselect with checkbox                                        */
/* ============================================================================== */

.multi-select-container {
  display: inline-block;
  position: relative;
}

.multi-select-menu {
  position: absolute;
  left: 0;
  top: 0.8em;
  float: left;
  min-width: 100%;
  background: #fff;
  margin: 1em 0;
  padding: 0.4em 0;
  border: 1px solid #aaa;
  box-shadow: 0 1px 3px rgba(0, 0, 0, 0.2);
  display: none;
}

.multi-select-menu input {
  margin-right: 0.3em;
  vertical-align: 0.1em;
}

.multi-select-button {
  display: inline-block;
  max-width: 20em;
  white-space: nowrap;
  overflow: hidden;
  text-overflow: ellipsis;
  vertical-align: middle;
  background-color: #fff;
  cursor: default;

  border: none;
  border-bottom: solid 1px rgba(0,0,0,.2);
  padding: 5px;
  padding-left: 2px;
  height: 17px;
}
.multi-select-button:focus {
  outline: none;
  border-bottom: 1px solid #666;
}

.multi-select-button:after {
  content: "";
  display: inline-block;
  width: 0;
  height: 0;
  border-style: solid;
  border-width: 0.5em 0.23em 0em 0.23em;
  border-color: #444 transparent transparent transparent;
  margin-left: 0.4em;
}

.multi-select-container--open .multi-select-menu { display: block; }

.multi-select-container--open .multi-select-button:after {
  border-width: 0 0.4em 0.4em 0.4em;
  border-color: transparent transparent #999 transparent;
}

.multi-select-menuitem {
    clear: both;
    float: left;
    padding-left: 5px
}


/* ============================================================================== */
/*  Native multiselect with checkbox                                              */
/* ============================================================================== */

ul.ulselectedfields {
    z-index: 95;			/* To have the select box appears on first plan even when near buttons are decorated by jmobile */
}
dl.dropdown {
    margin:0px;
	margin-left: 2px;
    margin-right: 2px;
    padding:0px;
    vertical-align: middle;
    display: inline-block;
}
.dropdown dd, .dropdown dt {
    margin:0px;
    padding:0px;
}
.dropdown ul {
    margin: -1px 0 0 0;
    text-align: <?php echo $left; ?>;
}
.dropdown dd {
    position:relative;
}
.dropdown dt a {
    display:block;
    overflow: hidden;
    border:0;
}
.dropdown dt a span, .multiSel span {
    cursor:pointer;
    display:inline-block;
    padding: 0 3px 2px 0;
}
.dropdown span.value {
    display:none;
}
.dropdown dd ul {
    background-color: #FFF;
    box-shadow: 1px 1px 10px #aaa;
    display:none;
    <?php echo $right; ?>:0px;						/* pop is align on right */
<<<<<<< HEAD
    padding: 2px 15px 2px 5px;
=======
    padding: 0 0 0 0;
>>>>>>> d9b8a8c8
    position:absolute;
    top:2px;
    list-style:none;
    max-height: 264px;
    overflow: auto;
}
.dropdown dd ul li {
	white-space: nowrap;
	font-weight: normal;
<<<<<<< HEAD
	padding: 2px;
	/* color: rgb(<?php print $colortext; ?>); */
	color: #000;
=======
	padding: 7px 8px 7px 8px;
	/* color: rgb(<?php print $colortext; ?>); */
	color: #000;
}
.dropdown dd ul li:hover {
	background: #eee;
>>>>>>> d9b8a8c8
}
.dropdown dd ul li input[type="checkbox"] {
    margin-<?php echo $right; ?>: 3px;
}
.dropdown dd ul li a, .dropdown dd ul li span {
    padding: 3px;
    display: block;
}
.dropdown dd ul li span {
	color: #888;
}
.dropdown dd ul li a:hover {
    background-color:#eee;
}


/* ============================================================================== */
/*  Markdown rendering                                                             */
/* ============================================================================== */

.imgmd {
	width: 90%;
}
.moduledesclong h1 {
	padding-top: 10px;
	padding-bottom: 20px;
}


/* ============================================================================== */
/*  Markdown rendering                                                             */
/* ============================================================================== */

.imgmd {
	width: 90%;
}
.moduledesclong h1 {
	padding-top: 10px;
	padding-bottom: 20px;
}


/* ============================================================================== */
/*  JMobile                                                                       */
/* ============================================================================== */

li.ui-li-divider .ui-link {
	color: #FFF !important;
}
.ui-btn {
	margin: 0.1em 2px
}
a.ui-link, a.ui-link:hover, .ui-btn:hover, span.ui-btn-text:hover, span.ui-btn-inner:hover {
	text-decoration: none !important;
}
.ui-body-c {
	background: #fff;
}

.ui-btn-inner {
	min-width: .4em;
	padding-left: 6px;
	padding-right: 6px;
	font-size: <?php print is_numeric($fontsize)?$fontsize.'px':$fontsize; ?>;
	/* white-space: normal; */		/* Warning, enable this break the truncate feature */
}
.ui-btn-icon-right .ui-btn-inner {
	padding-right: 30px;
}
.ui-btn-icon-left .ui-btn-inner {
	padding-left: 30px;
}
.ui-select .ui-btn-icon-right .ui-btn-inner {
	padding-right: 30px;
}
.ui-select .ui-btn-icon-left .ui-btn-inner {
	padding-left: 30px;
}
.ui-select .ui-btn-icon-right .ui-icon {
    right: 8px;
}
.ui-btn-icon-left > .ui-btn-inner > .ui-icon, .ui-btn-icon-right > .ui-btn-inner > .ui-icon {
    margin-top: -10px;
}
select {
    /* display: inline-block; */	/* We can't set this. This disable ability to make */
    overflow:hidden;
    white-space: nowrap;			/* Enabling this make behaviour strange when selecting the empty value if this empty value is '' instead of '&nbsp;' */
    text-overflow: ellipsis;
}
.fiche .ui-controlgroup {
	margin: 0px;
	padding-bottom: 0px;
}
div.ui-controlgroup-controls div.tabsElem
{
	margin-top: 2px;
}
div.ui-controlgroup-controls div.tabsElem a
{
	-webkit-box-shadow: 0 -3px 6px rgba(0,0,0,.2);
	box-shadow: 0 -3px 6px rgba(0,0,0,.2);
}
div.ui-controlgroup-controls div.tabsElem a#active {
	-webkit-box-shadow: 0 -3px 6px rgba(0,0,0,.3);
	box-shadow: 0 -3px 6px rgba(0,0,0,.3);
}

a.tab span.ui-btn-inner
{
	border: none;
	padding: 0;
}

.ui-link {
	color: rgb(<?php print $colortext; ?>);
}
.liste_titre .ui-link {
	color: rgb(<?php print $colortexttitle; ?>) !important;
}

a.ui-link {
	word-wrap: break-word;
}

/* force wrap possible onto field overflow does not works */
.formdoc .ui-btn-inner
{
	white-space: normal;
	overflow: hidden;
	text-overflow: clip; /* "hidden" : do not exists as a text-overflow value (https://developer.mozilla.org/fr/docs/Web/CSS/text-overflow) */
}

/* Warning: setting this may make screen not beeing refreshed after a combo selection */
/*.ui-body-c {
	background: #fff;
}*/

div.ui-radio, div.ui-checkbox
{
	display: inline-block;
	border-bottom: 0px !important;
}
.ui-checkbox input, .ui-radio input {
	height: auto;
	width: auto;
	margin: 4px;
	position: static;
}
div.ui-checkbox label+input, div.ui-radio label+input {
	position: absolute;
}
.ui-mobile fieldset
{
	padding-bottom: 10px; margin-bottom: 4px; border-bottom: 1px solid #AAAAAA !important;
}

ul.ulmenu {
	border-radius: 0;
	-webkit-border-radius: 0;
}

.ui-field-contain label.ui-input-text {
	vertical-align: middle !important;
}
.ui-mobile fieldset {
	border-bottom: none !important;
}

/* Style for first level menu with jmobile */
.ui-li .ui-btn-inner a.ui-link-inherit, .ui-li-static.ui-li {
    padding: 1em 15px;
    display: block;
}
.ui-btn-up-c {
	font-weight: normal;
}
.ui-focus, .ui-btn:focus {
    -webkit-box-shadow: none;
    box-shadow: none;
}
.ui-bar-b {
    /*border: 1px solid #888;*/
    border: none;
    background: none;
    text-shadow: none;
    color: rgb(<?php print $colortexttitlenotab; ?>) !important;
}
.ui-bar-b, .lilevel0 {
    background-repeat: repeat-x;
    border: none;
    background: none;
    text-shadow: none;
    color: rgb(<?php print $colortexttitlenotab; ?>) !important;
}
.alilevel0 {
	font-weight: normal !important;
}

.ui-li.ui-last-child, .ui-li.ui-field-contain.ui-last-child {
    border-bottom-width: 0px !important;
}
.alilevel0 {
    color: rgb(<?php echo $colortexttitle; ?>) !important;
    background: #f8f8f8
}
.ulmenu {
	box-shadow: none !important;
	border-bottom: 1px solid #ccc;
}
.ui-btn-icon-right {
	border-right: 1px solid #ccc !important;
}
.ui-body-c {
	border: 1px solid #ccc;
	text-shadow: none;
}
.ui-btn-up-c, .ui-btn-hover-c {
	/* border: 1px solid #ccc; */
	text-shadow: none;
}
.ui-body-c .ui-link, .ui-body-c .ui-link:visited, .ui-body-c .ui-link:hover {
	color: rgb(<?php print $colortextlink; ?>);
}
.ui-btn-up-c .vsmenudisabled {
	color: #<?php echo $colorshadowtitle; ?> !important;
	text-shadow: none !important;
}
div.tabsElem a.tab {
	background: transparent;
}
.alilevel1 {
    color: rgb(<?php print $colortexttitlenotab; ?>) !important;
}
.lilevel1 {
    border-top: 2px solid #444;
    background: #fff ! important;
}
.lilevel1 div div a {
	font-weight: bold !important;
}
.lilevel2
{
	padding-left: 22px;
    background: #fff ! important;
}
.lilevel3
{
	padding-left: 44px;
	background: #fff ! important;
}
.lilevel4
{
	padding-left: 66px;
    background: #fff ! important;
}
.lilevel5
{
	padding-left: 88px;
    background: #fff ! important;
}



/* ============================================================================== */
/*  POS                                                                           */
/* ============================================================================== */

.menu_choix1 a {
	background: url('<?php echo dol_buildpath($path.'/theme/'.$theme.'/img/menus_black/money.png',1) ?>') top left no-repeat;
}
.menu_choix2 a {
	background: url('<?php echo dol_buildpath($path.'/theme/'.$theme.'/img/menus_black/home.png',1) ?>') top left no-repeat;
}
.menu_choix1,.menu_choix2 {
	font-size: 1.4em;
	text-align: left;
	border: 1px solid #666;
	margin-right: 20px;
}
.menu_choix1 a, .menu_choix2 a {
	display: block;
	color: #fff;
	text-decoration: none;
	padding-top: 18px;
	padding-left: 54px;
	font-size: 14px;
	height: 38px;
}
.menu_choix1 a:hover,.menu_choix2 a:hover {
	color: #6d3f6d;
}
.menu li.menu_choix1 {
    padding-top: 6px;
    padding-right: 10px;
    padding-bottom: 2px;
}
.menu li.menu_choix2 {
    padding-top: 6px;
    padding-right: 10px;
    padding-bottom: 2px;
}
@media only screen and (max-width: 767px)
{
	.menu_choix1 a, .menu_choix2 a {
		background-size: 36px 36px;
		height: 30px;
		padding-left: 40px;
	}
    .menu li.menu_choix1, .menu li.menu_choix2 {
        padding-left: 4px;
        padding-right: 0;
    }
    .liste_articles {
    	margin-right: 0 !important;
    }
}



/* ============================================================================== */
/*  Public                                                                        */
/* ============================================================================== */

/* The theme for public pages */
.public_body {
	margin: 20px;
}
.public_border {
	border: 1px solid #888;
}



/* ============================================================================== */
/* Ticket module                                                                  */
/* ============================================================================== */

#cd-timeline {
  position: relative;
  padding: 2em 0;
  margin-bottom: 2em;
}
#cd-timeline::before {
  /* this is the vertical line */
  content: '';
  position: absolute;
  top: 0;
  left: 18px;
  height: 100%;
  width: 4px;
  background: #d7e4ed;
}
@media only screen and (min-width: 1170px) {
  #cd-timeline {
    margin-bottom: 3em;
  }
  #cd-timeline::before {
    left: 50%;
    margin-left: -2px;
  }
}

.cd-timeline-block {
  position: relative;
  margin: 2em 0;
}
.cd-timeline-block:after {
  content: "";
  display: table;
  clear: both;
}
.cd-timeline-block:first-child {
  margin-top: 0;
}
.cd-timeline-block:last-child {
  margin-bottom: 0;
}
@media only screen and (min-width: 1170px) {
  .cd-timeline-block {
    margin: 4em 0;
  }
  .cd-timeline-block:first-child {
    margin-top: 0;
  }
  .cd-timeline-block:last-child {
    margin-bottom: 0;
  }
}

.cd-timeline-img {
  position: absolute;
  top: 0;
  left: 0;
  width: 40px;
  height: 40px;
  border-radius: 50%;
  box-shadow: 0 0 0 4px white, inset 0 2px 0 rgba(0, 0, 0, 0.08), 0 3px 0 4px rgba(0, 0, 0, 0.05);
  background: #d7e4ed;
}
.cd-timeline-img img {
  display: block;
  width: 24px;
  height: 24px;
  position: relative;
  left: 50%;
  top: 50%;
  margin-left: -12px;
  margin-top: -12px;
}
.cd-timeline-img.cd-picture {
  background: #75ce66;
}
.cd-timeline-img.cd-movie {
  background: #c03b44;
}
.cd-timeline-img.cd-location {
  background: #f0ca45;
}
@media only screen and (min-width: 1170px) {
  .cd-timeline-img {
    width: 60px;
    height: 60px;
    left: 50%;
    margin-left: -30px;
    /* Force Hardware Acceleration in WebKit */
    -webkit-transform: translateZ(0);
    -webkit-backface-visibility: hidden;
  }
  .cssanimations .cd-timeline-img.is-hidden {
    visibility: hidden;
  }
  .cssanimations .cd-timeline-img.bounce-in {
    visibility: visible;
    -webkit-animation: cd-bounce-1 0.6s;
    -moz-animation: cd-bounce-1 0.6s;
    animation: cd-bounce-1 0.6s;
  }
}

@-webkit-keyframes cd-bounce-1 {
  0% {
    opacity: 0;
    -webkit-transform: scale(0.5);
  }

  60% {
    opacity: 1;
    -webkit-transform: scale(1.2);
  }

  100% {
    -webkit-transform: scale(1);
  }
}
@-moz-keyframes cd-bounce-1 {
  0% {
    opacity: 0;
    -moz-transform: scale(0.5);
  }

  60% {
    opacity: 1;
    -moz-transform: scale(1.2);
  }

  100% {
    -moz-transform: scale(1);
  }
}
@keyframes cd-bounce-1 {
  0% {
    opacity: 0;
    -webkit-transform: scale(0.5);
    -moz-transform: scale(0.5);
    -ms-transform: scale(0.5);
    -o-transform: scale(0.5);
    transform: scale(0.5);
  }

  60% {
    opacity: 1;
    -webkit-transform: scale(1.2);
    -moz-transform: scale(1.2);
    -ms-transform: scale(1.2);
    -o-transform: scale(1.2);
    transform: scale(1.2);
  }

  100% {
    -webkit-transform: scale(1);
    -moz-transform: scale(1);
    -ms-transform: scale(1);
    -o-transform: scale(1);
    transform: scale(1);
  }
}
.cd-timeline-content {
  position: relative;
  margin-left: 60px;
  background: white;
  border-radius: 0.25em;
  padding: 1em;
  background-image: -o-linear-gradient(bottom, rgba(0,0,0,0.1) 0%, rgba(230,230,230,0.4) 100%);
  background-image: -moz-linear-gradient(bottom, rgba(0,0,0,0.1) 0%, rgba(230,230,230,0.4) 100%);
  background-image: -webkit-linear-gradient(bottom, rgba(0,0,0,0.1) 0%, rgba(230,230,230,0.4) 100%);
  background-image: -ms-linear-gradient(bottom, rgba(0,0,0,0.1) 0%, rgba(230,230,230,0.4) 100%);
  background-image: linear-gradient(bottom, rgba(0,0,0,0.1) 0%, rgba(230,230,230,0.4) 100%);
}
.cd-timeline-content:after {
  content: "";
  display: table;
  clear: both;
}
.cd-timeline-content h2 {
  color: #303e49;
}
.cd-timeline-content .cd-date {
  font-size: 13px;
  font-size: 0.8125rem;
}
.cd-timeline-content .cd-date {
  display: inline-block;
}
.cd-timeline-content p {
  margin: 1em 0;
  line-height: 1.6;
}

.cd-timeline-content .cd-date {
  float: left;
  padding: .2em 0;
  opacity: .7;
}
.cd-timeline-content::before {
  content: '';
  position: absolute;
  top: 16px;
  right: 100%;
  height: 0;
  width: 0;
  border: 7px solid transparent;
  border-right: 7px solid white;
}
@media only screen and (min-width: 768px) {
  .cd-timeline-content h2 {
    font-size: 20px;
    font-size: 1.25rem;
  }
  .cd-timeline-content {
    font-size: 16px;
    font-size: 1rem;
  }
  .cd-timeline-content .cd-read-more, .cd-timeline-content .cd-date {
    font-size: 14px;
    font-size: 0.875rem;
  }
}
@media only screen and (min-width: 1170px) {
  .cd-timeline-content {
    margin-left: 0;
    padding: 1.6em;
    width: 43%;
  }
  .cd-timeline-content::before {
    top: 24px;
    left: 100%;
    border-color: transparent;
    border-left-color: white;
  }
  .cd-timeline-content .cd-read-more {
    float: left;
  }
  .cd-timeline-content .cd-date {
    position: absolute;
    width: 55%;
    left: 115%;
    top: 6px;
    font-size: 16px;
    font-size: 1rem;
  }
  .cd-timeline-block:nth-child(even) .cd-timeline-content {
    float: right;
  }
  .cd-timeline-block:nth-child(even) .cd-timeline-content::before {
    top: 24px;
    left: auto;
    right: 100%;
    border-color: transparent;
    border-right-color: white;
  }
  .cd-timeline-block:nth-child(even) .cd-timeline-content .cd-read-more {
    float: right;
  }
  .cd-timeline-block:nth-child(even) .cd-timeline-content .cd-date {
    left: auto;
    right: 115%;
    text-align: right;
  }

}



/* ============================================================================== */
/* CSS style used for small screen                                                */
/* ============================================================================== */

.topmenuimage {
	background-size: 22px auto;
	top: 2px;
}
.imgopensurveywizard
{
	padding: 0 4px 0 4px;
}
@media only screen and (max-width: 767px)
{
	.imgopensurveywizard, .imgautosize { width:95%; height: auto; }

	#tooltip {
		position: absolute;
		width: <?php print dol_size(350,'width'); ?>px;
	}

    div.tabBar {
        padding-left: 0px;
        padding-right: 0px;
        -webkit-border-radius: 0;
    	border-radius: 0px;
        border-right: none;
        border-left: none;
    }
}

@media only screen and (max-width: 1024px)
{
	div#ecm-layout-west {
		width: calc(100% - 4px);
		clear: both;
	}
	div#ecm-layout-center {
		width: 100%;
	}
}

/* nboftopmenuentries = <?php echo $nbtopmenuentries ?>, fontsize=<?php echo is_numeric($fontsize)?$fontsize.'px':$fontsize ?> */
/* rule to reduce top menu - 1st reduction */
@media only screen and (max-width: <?php echo round($nbtopmenuentries * 91, 0) + 24; ?>px)	/* reduction 1 */
{
	div.tmenucenter {
	    width: <?php echo round(52); ?>px;	/* size of viewport */
    	white-space: nowrap;
  		overflow: hidden;
  		text-overflow: ellipsis;
  		color: #<?php echo $colortextbackhmenu; ?>;
	}
	.mainmenuaspan {
  		font-size: 0.9em;
  		padding-right: 0;
    }
    .topmenuimage {
    	background-size: 22px auto;
    	margin-top: 0px;
	}

    li.tmenu, li.tmenusel {
    	min-width: 36px;
    }
    div.mainmenu {
    	min-width: auto;
    }
	div.tmenuleft {
		display: none;
	}

	.dropdown dd ul {
		max-width: 300px;
	}
}
/* rule to reduce top menu - 2nd reduction */
@media only screen and (max-width: <?php echo round($nbtopmenuentries * 75, 0) + 24; ?>px)	/* reduction 2 */
{
	div.mainmenu {
		height: 23px;
	}
	div.tmenucenter {
	    max-width: <?php echo round(26); ?>px;	/* size of viewport */
  		text-overflow: clip;
	}
	span.mainmenuaspan {
    	margin-left: 1px;
	}
	.mainmenuaspan {
  		font-size: 0.9em;
  		padding-left: 0;
  		padding-right: 0;
    }
    .topmenuimage {
    	background-size: 20px auto;
    	margin-top: 2px;
    	left: 4px;
	}
}
/* rule to reduce top menu - 3rd reduction */
@media only screen and (max-width: <?php echo round($nbtopmenuentries * 49, 0) + 12; ?>px)	/* reduction 3 */
{
	.side-nav {
		z-index: 200;
		background: rgb(<?php echo $colorbackvmenu1; ?>);
		padding-top: 70px;
    }
	#id-left {
    	z-index: 201;
		background: rgb(<?php echo $colorbackvmenu1; ?>);
	}

    .login_vertical_align {
    	padding-left: 20px;
    	padding-right: 20px;
    }

	/* Reduce login top right info */
	.help {
	<?php if ($disableimages) {  ?>
		display: none;
	<?php } ?>
	}
	div#tmenu_tooltip {
	<?php if (GETPOST('optioncss','aZ09') == 'print') {  ?>
		display:none;
	<?php } else { ?>
		padding-<?php echo $right; ?>: 0;
	<?php } ?>
	}
	div.login_block_user {
		min-width: 0;
		width: 100%;
	}
	div.login_block {
		<?php if ($conf->browser->layout == 'phone' && ((GETPOST('testmenuhider','int') || ! empty($conf->global->MAIN_TESTMENUHIDER)) && empty($conf->global->MAIN_OPTIMIZEFORTEXTBROWSER))) { ?>
		/* Style when phone layout or when using the menuhider */
		display: none;
		padding-top: 20px;
		padding-left: 20px;
    	padding-right: 20px;
    	padding-bottom: 16px;
		<?php } else { ?>
		padding-top: 5px;
		padding-left: 5px;
    	padding-right: 5px;
    	padding-bottom: 5px;
    	<?php } ?>
		top: inherit !important;
		left: 0 !important;
		text-align: center;
        vertical-align: middle;

		background: rgb(<?php echo $colorbackvmenu1; ?>);

        height: 50px;

    	z-index: 202;
    	min-width: 190px;
    	max-width: 190px;
    	width: 190px;
    }
	div.login_block_user, div.login_block_other { clear: both; }
	.atoplogin, .atoplogin:hover
	{
		color: #000 !important;
	}
	.login_block_elem {
		padding: 0 !important;
	}
    li.tmenu, li.tmenusel {
        min-width: 32px;
    }
	div.mainmenu {
		height: 23px;
	}
	div.tmenucenter {
  		text-overflow: clip;
	}
    .topmenuimage {
    	background-size: 20px auto;
    	margin-top: 2px !important;
    	left: 2px;
	}
	div.mainmenu {
    	min-width: 20px;
    }

	.titlefield {
	    width: auto !important;		/* We want to ignor the 30%, try to use more if you can */
	}
	.tableforfield>tr>td:first-child {
	    max-width: 100px;			/* but no more than 100px */
	}
	.badge {
		line-height: 1.2em;
		min-width: auto;
		font-size: 12px;
	}
}

<?php
if (is_object($db)) $db->close();<|MERGE_RESOLUTION|>--- conflicted
+++ resolved
@@ -47,31 +47,19 @@
 $colorbacklineimpair2='255,255,255';    // line impair
 $colorbacklinepair1='250,250,250';    // line pair
 $colorbacklinepair2='250,250,250';    // line pair
-<<<<<<< HEAD
-$colorbacklinepairhover='238,246,252';    // line pair
-=======
 $colorbacklinepairhover='230,237,244';	// line hover
->>>>>>> d9b8a8c8
 $colorbacklinebreak='214,218,220';		// line break
 $colorbackbody='255,255,255';
 $colortexttitlenotab='100,60,20';
 $colortexttitle='0,0,0';
 $colortext='0,0,0';
 $colortextlink='0,0,100';
-<<<<<<< HEAD
-$fontsize='0.85em';
-=======
 $fontsize='0.86em';
->>>>>>> d9b8a8c8
 $fontsizesmaller='0.75em';
 
 if (defined('THEME_ONLY_CONSTANT')) return;
 
-<<<<<<< HEAD
-session_cache_limiter(false);
-=======
 session_cache_limiter('public');
->>>>>>> d9b8a8c8
 
 require_once '../../main.inc.php';
 require_once DOL_DOCUMENT_ROOT.'/core/lib/functions2.lib.php';
@@ -125,10 +113,7 @@
 if (! isset($conf->global->THEME_ELDY_VERMENU_BACK1)) $conf->global->THEME_ELDY_VERMENU_BACK1=$colorbackvmenu1;
 if (! isset($conf->global->THEME_ELDY_BACKTITLE1)) $conf->global->THEME_ELDY_BACKTITLE1=$colorbacktitle1;
 if (! isset($conf->global->THEME_ELDY_USE_HOVER)) $conf->global->THEME_ELDY_USE_HOVER=$colorbacklinepairhover;
-<<<<<<< HEAD
-=======
 if (! isset($conf->global->THEME_ELDY_USE_CHECKED)) $conf->global->THEME_ELDY_USE_CHECKED=$colorbacklinepairchecked;
->>>>>>> d9b8a8c8
 if (! isset($conf->global->THEME_ELDY_LINEBREAK)) $conf->global->THEME_ELDY_LINEBREAK=$colorbacklinebreak;
 if (! isset($conf->global->THEME_ELDY_TEXTTITLENOTAB)) $conf->global->THEME_ELDY_TEXTTITLENOTAB=$colortexttitlenotab;
 if (! isset($conf->global->THEME_ELDY_TEXTLINK)) $conf->global->THEME_ELDY_TEXTLINK=$colortextlink;
@@ -168,12 +153,8 @@
 $colorbacklinepairchecked=((! isset($conf->global->THEME_ELDY_USE_CHECKED) || (string) $conf->global->THEME_ELDY_USE_CHECKED === '0')?'':($conf->global->THEME_ELDY_USE_CHECKED === '1'?'e6edf0':$conf->global->THEME_ELDY_USE_CHECKED));
 if (! empty($user->conf->THEME_ELDY_ENABLE_PERSONALIZED))
 {
-<<<<<<< HEAD
-	$colorbacklinepairhover=((! isset($user->conf->THEME_ELDY_USE_HOVER) || $user->conf->THEME_ELDY_USE_HOVER === '0')?'':($user->conf->THEME_ELDY_USE_HOVER === '1'?'edf4fb':$user->conf->THEME_ELDY_USE_HOVER));
-=======
 	$colorbacklinepairhover=((! isset($user->conf->THEME_ELDY_USE_HOVER) || $user->conf->THEME_ELDY_USE_HOVER === '0')?'':($user->conf->THEME_ELDY_USE_HOVER === '1'?'e6edf0':$user->conf->THEME_ELDY_USE_HOVER));
 	$colorbacklinepairchecked=((! isset($user->conf->THEME_ELDY_USE_CHECKED) || $user->conf->THEME_ELDY_USE_CHECKED === '0')?'':($user->conf->THEME_ELDY_USE_CHECKED === '1'?'e6edf0':$user->conf->THEME_ELDY_USE_CHECKED));
->>>>>>> d9b8a8c8
 }
 
 //$colortopbordertitle1=$colorbackhmenu1;
@@ -288,11 +269,7 @@
     <?php print 'direction: '.$langs->trans("DIRECTION").";\n"; ?>
 }
 
-<<<<<<< HEAD
-.thumbstat, a.tab { font-weight: bold !important; }
-=======
 .thumbstat { font-weight: bold !important; }
->>>>>>> d9b8a8c8
 th a { font-weight: <?php echo ($useboldtitle?'bold':'normal'); ?> !important; }
 a.tab { font-weight: bold !important; }
 
@@ -786,12 +763,9 @@
 .marginleftonly {
 	margin-left: 10px !important;
 }
-<<<<<<< HEAD
-=======
 .marginleftonlyshort {
 	margin-left: 4px !important;
 }
->>>>>>> d9b8a8c8
 .nomarginleft {
 	margin-left: 0px !important;
 }
@@ -938,13 +912,9 @@
     min-width: 150px;
 }
 .thumbstat150 {
-<<<<<<< HEAD
-    min-width: 170px;
-=======
     min-width: 168px;
     max-width: 169px;
     /* width: 168px; If I use with, there is trouble on size of flex boxes solved with min+max that is a little bit higer than min */
->>>>>>> d9b8a8c8
 }
 .thumbstat, .thumbstat150 {
 <?php if ($conf->browser->name == 'ie') { ?>
@@ -1321,13 +1291,8 @@
 
 
 div.fiche {
-<<<<<<< HEAD
-	margin-<?php print $left; ?>: <?php print (GETPOST('optioncss','aZ09') == 'print'?6:(empty($conf->dol_optimize_smallscreen)?'25':'6')); ?>px;
-	margin-<?php print $right; ?>: <?php print (GETPOST('optioncss','aZ09') == 'print'?6:(empty($conf->dol_optimize_smallscreen)?'24':'6')); ?>px;
-=======
 	margin-<?php print $left; ?>: <?php print (GETPOST('optioncss','aZ09') == 'print'?6:(empty($conf->dol_optimize_smallscreen)?'30':'6')); ?>px;
 	margin-<?php print $right; ?>: <?php print (GETPOST('optioncss','aZ09') == 'print'?6:(empty($conf->dol_optimize_smallscreen)?'29':'6')); ?>px;
->>>>>>> d9b8a8c8
 	<?php if (! empty($dol_hide_leftmenu)) print 'margin-bottom: 12px;'."\n"; ?>
 	<?php if (! empty($dol_hide_leftmenu)) print 'margin-top: 12px;'."\n"; ?>
 }
@@ -1546,19 +1511,11 @@
 .underbanner {
 	border-bottom: <?php echo $borderwidth ?>px solid rgb(<?php echo $colortopbordertitle1 ?>);
 	/* border-bottom: 2px solid rgb(<?php echo $colorbackhmenu1 ?>); */
-<<<<<<< HEAD
 }
 .trextrafieldseparator td {
     /* border-bottom: 2px solid rgb(<?php echo $colorbackhmenu1 ?>) !important; */
     border-bottom: 2px solid rgb(<?php echo $colortopbordertitle1 ?>) !important;
 }
-=======
-}
-.trextrafieldseparator td {
-    /* border-bottom: 2px solid rgb(<?php echo $colorbackhmenu1 ?>) !important; */
-    border-bottom: 2px solid rgb(<?php echo $colortopbordertitle1 ?>) !important;
-}
->>>>>>> d9b8a8c8
 
 .tdhrthin {
 	margin: 0;
@@ -1733,12 +1690,9 @@
 #mainmenutd_menu a.tmenuimage {
     display: unset;
 }
-<<<<<<< HEAD
-=======
 a.tmenuimage {
     display: block;
 }
->>>>>>> d9b8a8c8
 
 /* Do not load menu img for other if hidden to save bandwidth */
 
@@ -1767,13 +1721,10 @@
 
 div.mainmenu.cashdesk {
 	background-image: url(<?php echo dol_buildpath($path.'/theme/'.$theme.'/img/menus/pointofsale_over.png',1) ?>);
-<<<<<<< HEAD
-=======
 }
 
 div.mainmenu.takepos {
 	background-image: url(<?php echo dol_buildpath($path.'/theme/'.$theme.'/img/menus/pointofsale_over.png',1) ?>);
->>>>>>> d9b8a8c8
 }
 
 div.mainmenu.companies {
@@ -1845,11 +1796,7 @@
 
 $generic=1;
 // Put here list of menu entries when the div.mainmenu.menuentry was previously defined
-<<<<<<< HEAD
-$divalreadydefined=array('home','companies','products','commercial','externalsite','accountancy','project','tools','members','agenda','ftp','holiday','hrm','bookmark','cashdesk','ecm','geoipmaxmind','gravatar','clicktodial','paypal','stripe','webservices','website');
-=======
 $divalreadydefined=array('home','companies','products','commercial','externalsite','accountancy','project','tools','members','agenda','ftp','holiday','hrm','bookmark','cashdesk','takepos','ecm','geoipmaxmind','gravatar','clicktodial','paypal','stripe','webservices','website');
->>>>>>> d9b8a8c8
 // Put here list of menu entries we are sure we don't want
 $divnotrequired=array('multicurrency','salaries','ticket','margin','opensurvey','paybox','expensereport','incoterm','prelevement','propal','workflow','notification','supplier_proposal','cron','product','productbatch','expedition');
 foreach($mainmenuusedarray as $val)
@@ -1937,10 +1884,7 @@
 	max-width: 530px;
 	color: #eee !important;
 	padding-bottom: 20px;
-<<<<<<< HEAD
-=======
 	text-shadow: 1px 1px #444;
->>>>>>> d9b8a8c8
 }
 .login_table label {
 	text-shadow: 1px 1px 1px #FFF;
@@ -2418,10 +2362,7 @@
 }
 .tableforservicepart1 .tdhrthin {
 	height: unset;
-<<<<<<< HEAD
-=======
     padding-top: 0 !important;
->>>>>>> d9b8a8c8
 }
 
 div.popuptabset {
@@ -2463,11 +2404,7 @@
 }
 a.tab:link, a.tab:visited, a.tab:hover, a.tab#active {
 	font-family: <?php print $fontlist ?>;
-<<<<<<< HEAD
-	padding: 12px 9px 13px;
-=======
 	padding: 12px 14px 13px;
->>>>>>> d9b8a8c8
     margin: 0em 0.2em;
     text-decoration: none;
     white-space: nowrap;
@@ -2543,11 +2480,7 @@
 }
 
 .butAction {
-<<<<<<< HEAD
-	background: rgb(230, 236, 230)
-=======
 	background: rgb(225, 231, 225)
->>>>>>> d9b8a8c8
 	/* background: rgb(230, 232, 239); */
 }
 .butActionRefused, .butAction, .butAction:link, .butAction:visited, .butAction:hover, .butAction:active, .butActionDelete, .butActionDelete:link, .butActionDelete:visited, .butActionDelete:hover, .butActionDelete:active {
@@ -2585,31 +2518,17 @@
     cursor: pointer;
     /*color: #fff !important;
     background: rgb(<?php echo $colorbackhmenu1 ?>);
-<<<<<<< HEAD
-    border: 1px solid rgb(<?php echo $colorbackhmenu1 ?>);*/
-    border-color: rgba(0, 0, 0, 0.15) rgba(0, 0, 0, 0.15) rgba(0, 0, 0, 0.25);
-
-    border-top-right-radius: 0 !important;
-    border-bottom-right-radius: 0 !important;
-    border-top-left-radius: 0 !important;
-    border-bottom-left-radius: 0 !important;
-=======
     border: 1px solid rgb(<?php echo $colorbackhmenu1 ?>);
     border-color: rgba(0, 0, 0, 0.15) rgba(0, 0, 0, 0.15) rgba(0, 0, 0, 0.25);
     border-top-right-radius: 0 !important;
     border-bottom-right-radius: 0 !important;
     border-top-left-radius: 0 !important;
     border-bottom-left-radius: 0 !important;*/
->>>>>>> d9b8a8c8
 }
 a.butActionNew>span.fa-plus-circle, a.butActionNew>span.fa-plus-circle:hover { padding-left: 6px; font-size: 1.5em; border: none; box-shadow: none; webkit-box-shadow: none; }
 a.butActionNewRefused>span.fa-plus-circle, a.butActionNewRefused>span.fa-plus-circle:hover { padding-left: 6px; font-size: 1.5em; border: none; box-shadow: none; webkit-box-shadow: none; }
 
-<<<<<<< HEAD
-.butAction:hover, .butActionNew:hover   {
-=======
 .butAction:hover   {
->>>>>>> d9b8a8c8
   -webkit-box-shadow: 0px 0px 6px 1px rgba(50, 50, 50, 0.4), 0px 0px 0px rgba(60,60,60,0.1);
   box-shadow: 0px 0px 6px 1px rgba(50, 50, 50, 0.4), 0px 0px 0px rgba(60,60,60,0.1);
 }
@@ -2619,11 +2538,7 @@
 }
 
 .butActionDelete, .butActionDelete:link, .butActionDelete:visited, .butActionDelete:hover, .butActionDelete:active, .buttonDelete {
-<<<<<<< HEAD
-    background: rgb(239, 232, 230);
-=======
     background: rgb(234, 228, 225);
->>>>>>> d9b8a8c8
     /* border: 1px solid #633; */
     color: #633;
 }
@@ -2651,8 +2566,6 @@
     box-sizing: border-box;
     -moz-box-sizing: border-box;
     -webkit-box-sizing: border-box;
-<<<<<<< HEAD
-=======
 }
 .butActionNewRefused, .butActionNewRefused:link, .butActionNewRefused:visited, .butActionNewRefused:hover, .butActionNewRefused:active {
 	text-decoration: none !important;
@@ -2671,25 +2584,6 @@
     padding-top: 0.2em;
     box-shadow: none !important;
     -webkit-box-shadow: none !important;
->>>>>>> d9b8a8c8
-}
-.butActionNewRefused, .butActionNewRefused:link, .butActionNewRefused:visited, .butActionNewRefused:hover, .butActionNewRefused:active {
-	text-decoration: none !important;
-	text-transform: uppercase;
-    font-weight: normal !important;
-
-	white-space: nowrap !important;
-	cursor: not-allowed !important;
-	margin: 0em <?php echo ($dol_optimize_smallscreen?'0.7':'0.9'); ?>em;
-	padding: 0.2em <?php echo ($dol_optimize_smallscreen?'0.4':'0.7'); ?>em;
-    font-family: <?php print $fontlist ?> !important;
-    display: inline-block;
-    /* text-align: center;  New button are on right of screen */
-    cursor: pointer;
-    color: #999 !important;
-    padding-top: 0.2em;
-    box-shadow: none !important;
-    -webkit-box-shadow: none !important;
 }
 
 .butActionTransparent {
@@ -2862,13 +2756,9 @@
 	background: rgb(<?php echo $colorbacktitle1; ?>) !important;
 }
 tr.liste_titre_filter td.liste_titre {
-<<<<<<< HEAD
-/*    border-bottom: 1px solid #ddd; */
-=======
 	/* border-bottom: 1px solid #ddd; */
 	padding-top: 1px;
 	padding-bottom: 0px;
->>>>>>> d9b8a8c8
 }
 .liste_titre_create td, .liste_titre_create th, .liste_titre_create .tagtd
 {
@@ -3104,11 +2994,6 @@
 	background: rgb(<?php echo $colorbacklinepairhover; ?>) !important;		/* Must be background to be stronger than background of odd or even */
 <?php } ?>
 }
-<<<<<<< HEAD
-.nohover:hover {
-	background: unset;
-}
-=======
 <?php if ($colorbacklinepairchecked) { ?>
 .highlight {
 	background: rgb(<?php echo $colorbacklinepairchecked; ?>) !important; /* Must be background to be stronger than background of odd or even */
@@ -3123,7 +3008,6 @@
 	box-shadow: unset;
 	-webkit-box-shadow: unset;
 }
->>>>>>> d9b8a8c8
 .oddeven, .evenodd, .impair, .nohover .impair:hover, tr.impair td.nohover
 {
 	font-family: <?php print $fontlist ?>;
@@ -3393,14 +3277,9 @@
     margin-bottom: 5px;
     text-align: center;
 
-<<<<<<< HEAD
-    background: #f8f8f8;
-    border: 1px solid #eee;
-=======
     background: #fcfcfc;
     border: 1px solid #eee;
     /* border-left: 6px solid #ddd; */
->>>>>>> d9b8a8c8
     box-shadow: 1px 1px 8px #ddd;
     border-radius: 0px;
 }
@@ -3413,10 +3292,6 @@
     width: 158px;
     height: 48px;
     padding: 3px;
-}
-.boxstats {
-    padding: 3px;
-    width: 121px;
 }
 .boxstats {
     padding: 3px;
@@ -3551,11 +3426,7 @@
     border-bottom-width: 0 !important;
 }
 .boxtable .fichehalfright, .boxtable .fichehalfleft {
-<<<<<<< HEAD
-    min-width: 300px;
-=======
     min-width: 275px;	/* increasing this, make chart on box not side by side on laptops */
->>>>>>> d9b8a8c8
 }
 .tdboxstats {
 	text-align: center;
@@ -3655,11 +3526,7 @@
     background: #fcf8e3;
 }
 div.warning a, div.info a, div.error a {
-<<<<<<< HEAD
-	color: rgb(<?php echo $colortext; ?>);
-=======
 	color: rgb(<?php echo $colortextlink; ?>);
->>>>>>> d9b8a8c8
 }
 
 /* Error message */
@@ -4034,11 +3901,7 @@
 }
 .websitebar {
 	border-bottom: 1px solid #ccc;
-<<<<<<< HEAD
-	background: #eee;
-=======
 	background: #e6e6e6;
->>>>>>> d9b8a8c8
 	display: inline-block;
 }
 .websitebar .buttonDelete, .websitebar .button {
@@ -5211,11 +5074,7 @@
     box-shadow: 1px 1px 10px #aaa;
     display:none;
     <?php echo $right; ?>:0px;						/* pop is align on right */
-<<<<<<< HEAD
-    padding: 2px 15px 2px 5px;
-=======
     padding: 0 0 0 0;
->>>>>>> d9b8a8c8
     position:absolute;
     top:2px;
     list-style:none;
@@ -5225,18 +5084,12 @@
 .dropdown dd ul li {
 	white-space: nowrap;
 	font-weight: normal;
-<<<<<<< HEAD
-	padding: 2px;
-	/* color: rgb(<?php print $colortext; ?>); */
-	color: #000;
-=======
 	padding: 7px 8px 7px 8px;
 	/* color: rgb(<?php print $colortext; ?>); */
 	color: #000;
 }
 .dropdown dd ul li:hover {
 	background: #eee;
->>>>>>> d9b8a8c8
 }
 .dropdown dd ul li input[type="checkbox"] {
     margin-<?php echo $right; ?>: 3px;
@@ -5250,19 +5103,6 @@
 }
 .dropdown dd ul li a:hover {
     background-color:#eee;
-}
-
-
-/* ============================================================================== */
-/*  Markdown rendering                                                             */
-/* ============================================================================== */
-
-.imgmd {
-	width: 90%;
-}
-.moduledesclong h1 {
-	padding-top: 10px;
-	padding-bottom: 20px;
 }
 
 
