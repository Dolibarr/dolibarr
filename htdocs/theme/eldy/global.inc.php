--- conflicted
+++ resolved
@@ -112,15 +112,9 @@
 th a { font-weight: <?php echo ($useboldtitle ? 'bold' : 'normal'); ?> !important; }
 a.tab { font-weight: 500 !important; }
 
-<<<<<<< HEAD
-a:link, a:visited, a:hover, a:active { font-family: <?php print $fontlist ?>; font-weight: normal; color: var(--colortextlink); text-decoration: none;  }
+a:link, a:visited, a:hover, a:active { font-family: <?php print $fontlist ?>; color: var(--colortextlink); text-decoration: none;  }
 a:hover { text-decoration: underline; color: var(--colortextlink); }
 a.commonlink { color: var(--colortextlink) !important; text-decoration: none; }
-=======
-a:link, a:visited, a:hover, a:active { font-family: <?php print $fontlist ?>; color: rgb(<?php print $colortextlink; ?>); text-decoration: none;  }
-a:hover { text-decoration: underline; color: rgb(<?php print $colortextlink; ?>); }
-a.commonlink { color: rgb(<?php print $colortextlink; ?>) !important; text-decoration: none; }
->>>>>>> 2492188d
 th.liste_titre a div div:hover, th.liste_titre_sel a div div:hover { text-decoration: underline; }
 input, input.flat, textarea, textarea.flat, form.flat select, select, select.flat, .dataTables_length label select {
 	background-color: var(--inputbackgroundcolor);
@@ -1429,11 +1423,7 @@
 	<?php if ($conf->browser->layout == 'phone') { print "padding-bottom: 6px\n"; } ?>
 }
 div.fichetwothirdright div.ficheaddleft {
-<<<<<<< HEAD
      padding-<?php echo $left; ?>: 20px;
-=======
-    padding-<?php echo $left ?>: 20px;
->>>>>>> 2492188d
 }
 div.fichehalfleft {
 	<?php if ($conf->browser->layout != 'phone') { print "float: ".$left.";\n"; } ?>
@@ -1683,14 +1673,9 @@
 <?php if (GETPOST('optioncss', 'aZ09') == 'print') {  ?>
 	display:none;
 <?php } else { ?>
-<<<<<<< HEAD
 	background: var(--colorbackhmenu1);
 	background-image: linear-gradient(-45deg, <?php echo colorAdjustBrightness(colorArrayToHex(colorStringToArray($colorbackhmenu1)), '5'); ?>, var(--colorbackhmenu1));
-=======
-	background: rgb(<?php echo $colorbackhmenu1 ?>);
-	background-image: linear-gradient(-45deg, <?php echo colorAdjustBrightness(colorArrayToHex(colorStringToArray($colorbackhmenu1)), '5'); ?>, rgb(<?php echo $colorbackhmenu1 ?>));
 	/* box-shadow: 0px 0px 5px #eee; */
->>>>>>> 2492188d
 <?php } ?>
 }
 
@@ -2362,24 +2347,17 @@
 font.vmenudisabled  { font-family: <?php print $fontlist ?>; text-align: <?php print $left; ?>; font-weight: bold; color: #aaa; margin-left: 4px; }												/* bold = 600, 500 is ko with Edge on 1200x960 */
 a.vmenu:link, a.vmenu:visited { color: var(--colortextbackvmenu); }
 
-<<<<<<< HEAD
 a.vsmenu:link, a.vsmenu:visited, a.vsmenu:hover, a.vsmenu:active, span.vsmenu { 
 	font-family: <?php print $fontlist ?>; 
 	text-align: <?php print $left; ?>; 
-	font-weight: normal; 
 	color: #202020; 
 	margin: 1px 1px 1px 6px; 
 }
-font.vsmenudisabled { font-family: <?php print $fontlist ?>; text-align: <?php print $left; ?>; font-weight: normal; color: #aaa; }
+font.vsmenudisabled { font-family: <?php print $fontlist ?>; text-align: <?php print $left; ?>; color: #aaa; }
 a.vsmenu:link, a.vsmenu:visited { 
 	color: var(--colortextbackvmenu); 
 	white-space: nowrap; 
 }
-=======
-a.vsmenu:link, a.vsmenu:visited, a.vsmenu:hover, a.vsmenu:active, span.vsmenu { font-family: <?php print $fontlist ?>; text-align: <?php print $left; ?>; color: #202020; margin: 1px 1px 1px 6px; }
-font.vsmenudisabled { font-family: <?php print $fontlist ?>; text-align: <?php print $left; ?>; color: #aaa; }
-a.vsmenu:link, a.vsmenu:visited { color: #<?php echo $colortextbackvmenu; ?>; white-space: nowrap; }
->>>>>>> 2492188d
 font.vsmenudisabledmargin { margin: 1px 1px 1px 6px; }
 li a.vsmenudisabled, li.vsmenudisabled { color: #aaa !important; }
 
