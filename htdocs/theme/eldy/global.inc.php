--- conflicted
+++ resolved
@@ -4814,7 +4814,6 @@
 	div.ui-tooltip.mytooltip {
 		max-width: 400px;
 	}
-<<<<<<< HEAD
 }
 @media only screen and (max-width: 480px)
 {
@@ -4822,15 +4821,6 @@
 		max-width: 300px;
 	}
 }
-=======
-}
-@media only screen and (max-width: 480px)
-{
-	div.ui-tooltip.mytooltip {
-		max-width: 300px;
-	}
-}
->>>>>>> 88a8bcdb
 @media only screen and (max-width: 320px)
 {
 	div.ui-tooltip.mytooltip {
@@ -6028,17 +6018,10 @@
 	border-radius: 3px;
 	background: var(--inputbackgroundcolor);
 	line-height: normal;
-<<<<<<< HEAD
 }
 .select2-container--default .select2-selection--multiple .select2-selection__rendered {
 	line-height: 1.4em;
 }
-=======
-}
-.select2-container--default .select2-selection--multiple .select2-selection__rendered {
-	line-height: 1.4em;
-}
->>>>>>> 88a8bcdb
 .select2-container--default .select2-selection--multiple .select2-selection__choice {
 	background-color: #ddd;
 	margin-top: 4px !important;
