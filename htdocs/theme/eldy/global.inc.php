<?php if (!defined('ISLOADEDBYSTEELSHEET')) {
	die('Must be call by steelsheet');
} ?>
/* <style type="text/css" > */

/* ============================================================================== */
/* Default styles                                                                 */
/* ============================================================================== */

:root {
	--colorbackhmenu1: rgb(<?php print $colorbackhmenu1; ?>);
	--colorbackvmenu1: rgb(<?php print $colorbackvmenu1; ?>);
	--colorbacktitle1: rgb(<?php print $colorbacktitle1; ?>);
	--colorbacktabcard1: rgb(<?php print $colorbacktabcard1; ?>);
	--colorbacktabactive: rgb(<?php print $colorbacktabactive; ?>);
	--colorbacklineimpair1: rgb(<?php print $colorbacklineimpair1; ?>);
	--colorbacklineimpair2: rgb(<?php print $colorbacklineimpair2; ?>);
	--colorbacklinepair1: rgb(<?php print $colorbacklinepair1; ?>);
	--colorbacklinepair2: rgb(<?php print $colorbacklinepair2; ?>);
	--colorbacklinepairhover: rgb(<?php print $colorbacklinepairhover; ?>);
	--colorbacklinepairchecked: rgb(<?php print $colorbacklinepairchecked; ?>);
	--colorbacklinebreak: rgb(<?php print $colorbacklinebreak; ?>);
	--colorbackbody: rgb(<?php print $colorbackbody; ?>);
	--colorbackmobilemenu: #f8f8f8;
	--colortexttitlenotab: rgb(<?php print $colortexttitlenotab; ?>);
	--colortexttitlenotab2: rgb(<?php print $colortexttitlenotab2; ?>);
	--colortexttitle: rgba(<?php print $colortexttitle; ?>, 0.9);
	--colortexttitlelink: rgba(<?php print $colortexttitlelink; ?>, 0.9);
	--colortext: rgb(<?php print $colortext; ?>);
	--colortextlink: rgb(<?php print $colortextlink; ?>);
	--colortextbackhmenu: #<?php print $colortextbackhmenu; ?>;
	--colortextbackvmenu: #<?php print $colortextbackvmenu; ?>;
	--colortopbordertitle1: rgb(<?php print $colortopbordertitle1; ?>);
	--listetotal: #888888;
	--inputbackgroundcolor: #FFF;
	--inputbordercolor: rgba(0,0,0,.15);
	--tooltipbgcolor: <?php print $toolTipBgColor; ?>;
	--tooltipfontcolor : <?php print $toolTipFontColor; ?>;
	--oddevencolor: #202020;
	--colorboxstatsborder: #e0e0e0;
	--dolgraphbg: rgba(255,255,255,0);
	--fieldrequiredcolor: #400030;
	--colortextbacktab: #<?php print $colortextbacktab; ?>;
	--colorboxiconbg: #eee;
	--refidnocolor:#444;
	--tableforfieldcolor:#666;
	--amountremaintopaycolor:#880000;
	--amountpaymentcomplete:#008800;
	--amountremaintopaybackcolor:none;
	--productlinestockod: #002200;
	--productlinestocktoolow: #884400;
	--infoboxmoduleenabledbgcolor : linear-gradient(0.4turn, #fff, #fff, #fff, #e4efe8);
}

<?php
if (!empty($conf->global->THEME_DARKMODEENABLED)) {
	print "/* For dark mode */\n";
	if ($conf->global->THEME_DARKMODEENABLED != 2) {
		print "@media (prefers-color-scheme: dark) {";
	}
	print ":root {
	            --colorbackhmenu1: #3d3e40;
	            --colorbackvmenu1: #2b2c2e;
	            --colorbacktitle1: #2b2d2f;
	            --colorbacktabcard1: #1d1e20;				/* Must be same than colorbackbody */
	            --colorbacktabactive: rgb(220,220,220);
	            --colorbacklineimpair1: #38393d;
	            --colorbacklineimpair2: #2b2d2f;
	            --colorbacklinepair1: #38393d;
	            --colorbacklinepair2: #2b2d2f;
	            --colorbacklinepairhover: #2b2d2f;
	            --colorbacklinepairchecked: #0e5ccd;
	            --colorbackbody: #1d1e20;
				--colorbackmobilemenu: #080808;
	            --tooltipbgcolor: #2b2d2f;
	            --colortexttitlenotab: rgb(220,220,220);
	            --colortexttitlenotab2: rgb(220,220,220);
	            --colortexttitle: rgb(220,220,220);
	            --colortext: rgb(220,220,220);
	            --colortextlink: #4390dc;
	            --colortexttitlelink: #4390dc;
	            --colortextbackhmenu: rgb(220,220,220);
	            --colortextbackvmenu: rgb(220,220,220);
				--tooltipfontcolor : rgb(220,220,220);
	            --listetotal: rgb(245, 83, 158);
	            --inputbackgroundcolor: #2b2d2f;
	            --inputbordercolor: rgb(220,220,220);
	            --oddevencolor: rgb(220,220,220);
	            --colorboxstatsborder: rgb(65,100,138);
	            --dolgraphbg: #1d1e20;
	            --fieldrequiredcolor: rgb(250,183,59);
	            --colortextbacktab: rgb(220,220,220);
	            --colorboxiconbg: rgb(36,38,39);
	            --refidnocolor: rgb(220,220,220);
	            --tableforfieldcolor:rgb(220,220,220);
	            --amountremaintopaycolor:rgb(252,84,91);
	            --amountpaymentcomplete:rgb(101,184,77);
	            --amountremaintopaybackcolor:rbg(245,130,46);
				--infoboxmoduleenabledbgcolor : linear-gradient(0.4turn, #000, #000, #000, #274231);
	      }

		body, button {
			color: #bbb;
		}\n";
	if ($conf->global->THEME_DARKMODEENABLED != 2) {
		print "}\n";
	}
}
?>

body {
<?php if (GETPOST('optioncss', 'aZ09') == 'print') {  ?>
	background-color: #FFFFFF;
<?php } ?>
	font-size: <?php print is_numeric($fontsize) ? $fontsize.'px' : $fontsize; ?>;
	line-height: 1.4;
	font-family: <?php print $fontlist ?>;
	margin-top: 0;
	margin-bottom: 0;
	margin-right: 0;
	margin-left: 0;
	font-weight: 400;
	background-color: var(--colorbackbody);
	<?php print 'direction: '.$langs->trans("DIRECTION").";\n"; ?>
}

/* Style used to protect html content in output to avoid attack by replacing full page with js content */
.sensiblehtmlcontent * {
	position: static !important;
}

.thumbstat { font-weight: bold !important; }
th a { font-weight: <?php echo ($useboldtitle ? 'bold' : 'normal'); ?> !important; }
a.tab { font-weight: 500 !important; }

a:link, a:visited, a:hover, a:active, .classlink { color: var(--colortextlink); text-decoration: none;  }
a:hover { text-decoration: underline; color: var(--colortextlink); }
a.commonlink { color: var(--colortextlink) !important; text-decoration: none; }

th.liste_titre a div div:hover, th.liste_titre_sel a div div:hover { text-decoration: underline; }
tr.liste_titre th.liste_titre_sel:not(.maxwidthsearch), tr.liste_titre td.liste_titre_sel:not(.maxwidthsearch),
tr.liste_titre th.liste_titre:not(.maxwidthsearch), tr.liste_titre td.liste_titre:not(.maxwidthsearch) { opacity: 0.8; }
/* th.liste_titre_sel a, th.liste_titre a, td.liste_titre_sel a, td.liste_titre a { color: #766; } */

input {
	font-size: unset;
}
select.vmenusearchselectcombo {
	background-color: unset;
}

table.liste th.wrapcolumntitle.liste_titre:not(.maxwidthsearch), table.liste td.wrapcolumntitle.liste_titre:not(.maxwidthsearch) {
	overflow: hidden;
	white-space: nowrap;
	max-width: 100px;
	text-overflow: ellipsis;
}
/*.liste_titre input[name=month_date_when], .liste_titre input[name=monthvalid], .liste_titre input[name=search_ordermonth], .liste_titre input[name=search_deliverymonth],
.liste_titre input[name=search_smonth], .liste_titre input[name=search_month], .liste_titre input[name=search_emonth], .liste_titre input[name=smonth], .liste_titre input[name=month], .liste_titre select[name=month],
.liste_titre select[name=year],
.liste_titre input[name=month_lim], .liste_titre input[name=month_start], .liste_titre input[name=month_end], .liste_titre input[name=month_create],
.liste_titre input[name=search_month_lim], .liste_titre input[name=search_month_start], .liste_titre input[name=search_month_end], .liste_titre input[name=search_month_create],
.liste_titre input[name=search_month_update], .liste_titre input[name=search_month_start], .liste_titre input[name=search_month_end],
.liste_titre input[name=day_date_when], .liste_titre input[name=dayvalid], .liste_titre input[name=search_orderday], .liste_titre input[name=search_deliveryday],
.liste_titre input[name=search_sday], .liste_titre input[name=search_day], .liste_titre input[name=search_eday], .liste_titre input[name=sday], .liste_titre input[name=day], .liste_titre select[name=day],
.liste_titre input[name=day_lim], .liste_titre input[name=day_start], .liste_titre input[name=day_end], .liste_titre input[name=day_create],
.liste_titre input[name=search_day_lim], .liste_titre input[name=search_day_start], .liste_titre input[name=search_day_end], .liste_titre input[name=search_day_create],
.liste_titre input[name=search_day_create], .liste_titre input[name=search_day_start], .liste_titre input[name=search_day_end],
.liste_titre input[name=search_day_date_when], .liste_titre input[name=search_month_date_when], .liste_titre input[name=search_year_date_when],
.liste_titre input[name=search_dtstartday], .liste_titre input[name=search_dtendday], .liste_titre input[name=search_dtstartmonth], .liste_titre input[name=search_dtendmonth],
*/
.liste_titre input[name=search_month] {
	margin-right: 4px;
}

select#date_startday, select#date_startmonth, select#date_endday, select#date_endmonth, select#reday, select#remonth,
input, input.flat, form.flat select, select, select.flat, .dataTables_length label select {
	border: none;
}
input, input.flat, textarea, textarea.flat, form.flat select, select, select.flat, .dataTables_length label select {
	color: var(--colortext);
	border-radius: 3px;
	font-family: <?php print $fontlist ?>;
	outline: none;
	margin: 0px 0px 0px 0px;
	background-color: var(--inputbackgroundcolor);
	<?php if (empty($conf->global->THEME_ADD_BACKGROUND_ON_INPUT)) { ?>
		border<?php echo empty($conf->global->THEME_SHOW_BORDER_ON_INPUT) ? '-bottom' : ''; ?>: solid 1px var(--inputbordercolor);
	<?php } ?>
}

.liste_titre input, .liste_titre select {
	border: none;
	border<?php echo empty($conf->global->THEME_SHOW_BORDER_ON_INPUT) ? '-bottom' : ''; ?>: solid 1px var(--inputbordercolor);
	/* padding: 5px; */
}
.pageplusone, .divadvancedsearchfieldcompinput,
div.tabBar input, div.tabBar input.flat, div.tabBar textarea, div.tabBar textarea.flat, div.tabBar form.flat select, div.tabBar select, div.tabBar select.flat, div.tabBar .dataTables_length label select
{
	border<?php echo empty($conf->global->THEME_SHOW_BORDER_ON_INPUT) ? '-bottom' : ''; ?>: solid 1px var(--inputbordercolor);
	<?php
	if (!empty($conf->global->THEME_ADD_BACKGROUND_ON_INPUT)) { ?>
		background-color: #f8f8fa;
		border-bottom-left-radius: 0;
		border-bottom-right-radius: 0;
		<?php
	}
	?>
}
.divadvancedsearchfieldcompinput {
	background: #fff;
	border-bottom: solid 1px var(--inputbordercolor);
	border-radius: 3px;
}
input[name=duration_value], input[name=durationhour]
{
	margin-right: 4px !important;
}
input[type=submit], input[type=submit]:hover {
	margin-left: 5px;
}
input[type=checkbox], input[type=radio] {
	margin: 0 3px 0 3px;
}
input {
	line-height: 1.3em;
	padding: 4px;
	padding-left: 5px;
}
select {
	padding-top: 4px;
	padding-right: 4px;
	padding-bottom: 5px;
	padding-left: 2px;
}
input, select {
	margin-left: 0px;
	margin-bottom: 1px;
	margin-top: 1px;
}
#mainbody input.button:not(.buttongen):not(.bordertransp), #mainbody a.button:not(.buttongen):not(.bordertransp) {
	background: var(--butactionbg);
	color: var(--textbutaction);
	border-radius: 3px;
	border-collapse: collapse;
	border: none;
}
#mainbody span.websitetools input.button:not(.buttongen):not(.bordertransp) {
	color: #000 !important;
}
#mainbody input.buttongen, #mainbody button.buttongen {
	padding: 3px 4px;
}
input.button:hover {
	-webkit-box-shadow: 0px 0px 6px 1px rgb(50 50 50 / 40%), 0px 0px 0px rgb(60 60 60 / 10%);
	box-shadow: 0px 0px 6px 1px rgb(50 50 50 / 40%), 0px 0px 0px rgb(60 60 60 / 10%);
}
input.button:focus {
	border-bottom: 0;
}

input.button.massactionconfirmed {
	margin: 4px;
}

input:invalid, select:invalid, input.--error , select.--error {
	border-color: #ea1212;
}

section.setupsection {
	padding: 20px;
	/* background-color: var(--colorbacktitle1); */
	background-color: #f0f0f0;
	border-radius: 5px;
}

.field-error-icon { color: #ea1212; !important; }

/* Focus definitions must be after standard definition */
div.tabBar textarea:focus {
	border: 1px solid #aaa !important;
}
input:focus:not(.button):not(.select2-search__field):not(#top-bookmark-search-input):not(.search_component_input):not(.input-search-takepos),
 select:focus, .select2-container--open .select2-selection--single {
/* div.tabBar input:focus, div.tabBar select:focus { */
	border-bottom: 1px solid #666 !important;
	border-bottom-left-radius: 0 !important;
	border-bottom-right-radius: 0 !important;
}
textarea.cke_source:focus
{
	box-shadow: none;
}
div#cke_dp_desc {
	margin-top: 5px;
}
textarea {
	border-radius: 0;
	border-top: solid 1px var(--inputbordercolor);
	border-left: solid 1px var(--inputbordercolor);
	border-right: solid 1px var(--inputbordercolor);
	border-bottom: solid 1px var(--inputbordercolor);

	padding:4px;
	margin-left:0px;
	margin-bottom:1px;
	margin-top:1px;
	}
input.removedassigned  {
	padding: 2px !important;
	vertical-align: text-bottom;
	margin-bottom: -3px;
}
input.smallpadd {	/* Used for timesheet input */
	padding-left: 0px !important;
	padding-right: 0px !important;
}
input.buttongen {
	vertical-align: middle;
}
input.buttonpayment, button.buttonpayment, div.buttonpayment {
	min-width: 290px;
	margin-bottom: 15px;
	margin-top: 15px;
	height: 60px;
	background-image: none;
	line-height: 24px;
	padding: 8px;
	background: none;
	text-align: center;
	border: 0;
	background-color: #9999bb;
	white-space: normal;
	box-shadow: 1px 1px 4px #bbb;
	color: #fff;
	border-radius: 4px;
	cursor: pointer;
	max-width: 350px;
}
input.short {
	width: 40px;
}
.nofocusvisible:focus-visible {
	outline: none;
}

div.buttonpayment input:focus {
	color: #008;
}
.buttonpaymentsmall {
	font-size: 0.65em;
	padding-left: 5px;
	padding-right: 5px;
}
div.buttonpayment input {
	background-color: unset;
	color: #fff;
	border-bottom: unset;
	font-weight: bold;
	text-transform: uppercase;
	cursor: pointer;
}
input.buttonpaymentcb {
	background-image: url(<?php echo dol_buildpath($path.'/theme/common/credit_card.png', 1) ?>);
	background-size: 26px;
	background-repeat: no-repeat;
	background-position: 5px 11px;
}
input.buttonpaymentcheque {
	background-image: url(<?php echo dol_buildpath($path.'/theme/common/cheque.png', 1) ?>);
	background-size: 24px;
	background-repeat: no-repeat;
	background-position: 5px 8px;
}
input.buttonpaymentpaypal {
	background-image: url(<?php echo dol_buildpath($path.'/paypal/img/object_paypal.png', 1) ?>);
	background-repeat: no-repeat;
	background-position: 8px 11px;
}
input.buttonpaymentpaybox {
	background-image: url(<?php echo dol_buildpath($path.'/paybox/img/object_paybox.png', 1) ?>);
	background-repeat: no-repeat;
	background-position: 8px 11px;
}
input.buttonpaymentstripe {
	background-image: url(<?php echo dol_buildpath($path.'/stripe/img/object_stripe.png', 1) ?>);
	background-repeat: no-repeat;
	background-position: 8px 11px;
}
.logopublicpayment #dolpaymentlogo {
	max-height: 100px;
	max-width: 320px;
	image-rendering: -webkit-optimize-contrast;		/* better rendering on public page header */
}

a.butStatus {
	padding-left: 5px;
	padding-right: 5px;
	background-color: transparent;
	color: var(--colortext) !important;
	border: 2px solid var( --butactionbg) !important;
	margin: 0 0.45em !important;
}

span.userimg.notfirst {
	margin-left: -5px;
}

/* Used by timesheets */
span.timesheetalreadyrecorded input {
	border: none;
	border-bottom: solid 1px rgba(0,0,0,0.4);
	margin-right: 1px !important;
}
td.onholidaymorning, td.onholidayafternoon {
	background-color: #fdf6f2;
}
td.onholidayallday {
	background-color: #f4eede;
}
td.weekend {	/* must be after td.onholidayallday */
	background-color: #eee;
}
/*
td.leftborder, td.hide0 {
	border-left: 1px solid #ccc;
}
td.leftborder, td.hide6 {
	border-right: 1px solid #ccc;
}
*/
td.rightborder {
	border-right: 1px solid #ccc;
}

td.amount, span.amount, div.amount, b.amount {
	color: #006666;
}
td.actionbuttons a {
	padding-left: 6px;
}
select.flat, form.flat select, .pageplusone {
	font-weight: normal;
	font-size: unset;
}
input.pageplusone {
	padding-bottom: 4px;
	padding-top: 4px;
	margin-right: 4px;
}
.paginationlastpage a {
	padding-left: 8px;
}

.saturatemedium {
	filter: saturate(0.8);
}

.optionblue {
	color: var(--colortextlink);
}
.optiongrey, .opacitymedium {
	opacity: 0.4;
}
.opacitymediumbycolor {
	color: rgba(0, 0, 0, 0.4);
}
.opacitylow {
	opacity: 0.6;
}
.opacityhigh {
	opacity: 0.24;
}
.opacitytransp {
	opacity: 0;
}
.colorwhite {
	color: #fff;
}
.colorgrey {
	color: #888 !important;
}
.colorblack {
	color: #000;
}
.fontsizeunset {
	font-size: unset !important;
}
.vmirror {
	transform: scale(1, -1);
}
.hmirror {
	transform: scale(-1, 1);
}

select:invalid, select.--error {
	color: gray;
}
input:disabled, textarea:disabled, select[disabled='disabled']
{
	background:#eee;
}

input.liste_titre {
	box-shadow: none !important;
}
input.removedfile {
	padding: 0px !important;
	border: 0px !important;
	vertical-align: text-bottom;
}
input[type=file]    {
	background-color: transparent;
	box-shadow: none;
	<?php if (empty($conf->global->THEME_SHOW_BORDER_ON_INPUT)) { ?>
	border-top: none;
	border-left: none;
	border-right: none;
	<?php } ?>
	border<?php echo empty($conf->global->THEME_SHOW_BORDER_ON_INPUT) ? '-bottom' : ''; ?>: solid 1px var(--inputbordercolor);
}
input[type=checkbox] { background-color: transparent; border: none; box-shadow: none; }
input[type=radio]    { background-color: transparent; border: none; box-shadow: none; }
input[type=image]    { background-color: transparent; border: none; box-shadow: none; }
input:-webkit-autofill {
	background-color: #FDFFF0 !important;
	background-image:none !important;
	-webkit-box-shadow: 0 0 0 50px #FDFFF0 inset;
}

/* CSS for placeholder */
.placeholder { color: #ccc; }
::-webkit-input-placeholder { color: #ccc; }
input:-moz-placeholder { color: #ccc; }

input[name=price], input[name=weight], input[name=volume], input[name=surface], input[name=sizeheight], input[name=net_measure], select[name=incoterm_id] { margin-right: 6px; }
fieldset {
	border: 1px solid #AAAAAA !important;
	padding-inline-start: 2em;
	padding-inline-end: 2em;
}
.legendforfieldsetstep { padding-bottom: 10px; }
input#onlinepaymenturl, input#directdownloadlink {
	opacity: 0.7;
}

.formconsumeproduce {
	background: #f3f3f3;
	padding: 20px 0px 0px 0px;
	border-radius: 8px;
}

div#moretabsList, div#moretabsListaction {
	z-index: 5;
}

hr { border: 0; border-top: 1px solid #ccc; }
.tabBar hr { margin-top: 20px; margin-bottom: 17px; }


table.tableforfield .button:not(.bordertransp):not(.buttonpayment),
table.tableforfield .buttonDelete:not(.bordertransp):not(.buttonpayment) {
	margin-bottom: 2px;
	margin-top: 2px;
}

.button:not(.bordertransp):not(.buttonpayment),
.buttonDelete:not(.bordertransp):not(.buttonpayment) {
	margin-bottom: 3px;
	margin-top: 3px;
	margin-left: 5px;
	margin-right: 5px;
	font-family: <?php print $fontlist ?>;
	display: inline-block;
	padding: 8px 15px;
	min-width: 90px;
	text-align: center;
	cursor: pointer;
	text-decoration: none !important;
	background-color: #f5f5f5;
	background-image: -moz-linear-gradient(top, #ffffff, #e6e6e6);
	background-image: -webkit-gradient(linear, 0 0, 0 100%, from(#ffffff), to(#e6e6e6));
	background-image: -webkit-linear-gradient(top, #ffffff, #e6e6e6);
	background-image: -o-linear-gradient(top, #ffffff, #e6e6e6);
	background-image: linear-gradient(to bottom, #ffffff, #e6e6e6);
	background-repeat: repeat-x;
	border-color: rgba(0, 0, 0, 0.1) rgba(0, 0, 0, 0.1) rgba(0, 0, 0, 0.25);
	border: 1px solid #aaa;
	-webkit-border-radius: 2px;
	border-radius: 1px;

	font-weight: bold;
	text-transform: uppercase;
	color: #444;
}
.valuefield .button, .valuefieldcreate .button, .refidno .button {
	margin-top: 0 !important;
	margin-bottom: 0 !important;
	font-size: 0.85em !important;
	padding: 5px !important;
}
.button:focus, .buttonDelete:focus  {
	-webkit-box-shadow: 0px 0px 5px 1px rgba(0, 0, 60, 0.2), 0px 0px 0px rgba(60,60,60,0.1);
	box-shadow: 0px 0px 5px 1px rgba(0, 0, 60, 0.2), 0px 0px 0px rgba(60,60,60,0.1);
}
.button:hover, .buttonDelete:hover   {
	/* warning: having a larger shadow has side effect when button is completely on left of a table */
	-webkit-box-shadow: 0px 0px 1px 1px rgba(0, 0, 0, 0.2), 0px 0px 0px rgba(60,60,60,0.1);
	box-shadow: 0px 0px 1px 1px rgba(0, 0, 0, 0.2), 0px 0px 0px rgba(60,60,60,0.1);
}
.button:disabled, .buttonDelete:disabled, .button.disabled {
	opacity: 0.4;
	box-shadow: none;
	-webkit-box-shadow: none;
	cursor: auto;
}
.buttonRefused {
	pointer-events: none;
	   cursor: default;
	opacity: 0.4;
	box-shadow: none;
	-webkit-box-shadow: none;
}
.button_search, .button_removefilter {
	border: unset;
	background-color: unset;
}
.button_search:hover, .button_removefilter:hover {
	cursor: pointer;
}
form {
	padding:0px;
	margin:0px;
}
form#addproduct {
	padding-top: 10px;
}
div.float, span.floatleft
{
	float:<?php print $left; ?>;
}
div.floatright
{
	float:<?php print $right; ?>;
}
.block
{
	display:block;
}
.inline-block
{
	display:inline-block;
}
.largenumber {
	font-size: 1.4em;
}
button[name='button_search_x'] span.fa.fa-search {
	font-size: 1.3em;
}
button[name='button_removefilter_x'] span.fa.fa-remove {
	opacity: 0.5;
	font-size: 1.3em;
}
button:focus {
	outline: none;
}
.fa-info-circle {
	padding-<?php echo $left; ?>: 3px;
}
.line-height-large {
	line-height: 1.8em;
}

th .button {
	-webkit-box-shadow: none !important;
	box-shadow: none !important;
	-webkit-border-radius:0px !important;
	border-radius:0px !important;
}
.maxwidthsearch {		/* Max width of column with the search picto */
	width: 54px;
	min-width: 54px;
}
.valigntop {
	vertical-align: top;
}
.valignmiddle {
	vertical-align: middle;
}
.valignbottom {
	vertical-align: bottom;
}
.valigntextbottom {
	vertical-align: text-bottom;
}
.centpercent {
	width: 100%;
}
.centpercentwithoutmenu {
	width: calc(100% - 200px);
}
.quatrevingtpercent, .inputsearch {
	width: 80%;
}
.soixantepercent {
	width: 60%;
}
.quatrevingtquinzepercent {
	width: 95%;
}
.quatrevingtpercentminusx {
	width: calc(80% - 52px);
}
textarea.centpercent {
	width: 96%;
}
.small, small {
	font-size: 85%;
}
.large {
	font-size: 125%;
}
.double {
	font-size: 2em;
}

.h1 .small, .h1 small, .h2 .small, .h2 small, .h3 .small, .h3 small, h1 .small, h1 small, h2 .small, h2 small, h3 .small, h3 small {
	font-size: 65%;
}
.h1 .small, .h1 small, .h2 .small, .h2 small, .h3 .small, .h3 small, .h4 .small, .h4 small, .h5 .small, .h5 small, .h6 .small, .h6 small, h1 .small, h1 small, h2 .small, h2 small, h3 .small, h3 small, h4 .small, h4 small, h5 .small, h5 small, h6 .small, h6 small {
	font-weight: 400;
	line-height: 1;
	color: #777;
}

.flip {
	transform: scaleX(-1) translate(<?php print ($left == 'left' ? '' : '-'); ?>2px, 0);
}
.rotate90 {
	transform: rotate(90deg) translate(0, <?php print ($left == 'left' ? '' : '-'); ?>2px);
}
.center {
	text-align: center;
	margin: 0px auto;
}
.centerimp {
	text-align: center !important;
}
.alignstart {
	text-align: start;
}
.start {
	text-align: start;
}
.end {
	text-align: end;
}
.left {
	text-align: <?php print $left; ?>;
}
.right {
	text-align: <?php print $right; ?>;
}
.justify {
	text-align: justify;
}
.pull-left {
	float: left!important;
}
.pull-right {
	float: right!important;
}
.nowrap {
	white-space: <?php print ($dol_optimize_smallscreen ? 'normal' : 'nowrap'); ?>;
}
.nowraponsmartphone {
	white-space: <?php print ($dol_optimize_smallscreen ? 'nowrap' : 'normal'); ?>;
}
.wraponsmartphone {
	white-space: <?php print ($dol_optimize_smallscreen ? 'normal' : 'nowrap'); ?>;
}
.liste_titre .nowrap {
	white-space: nowrap;
}
.nowraponall {	/* no wrap on all devices */
	white-space: nowrap;
}
.wrapimp {
	white-space: normal !important;
}
.wordwrap {
	word-wrap: break-word;
}
.wordbreakimp {
	word-break: break-word;
}
.wordbreak {
	word-break: break-all;
}
.bold {
	font-weight: bold !important;
}
.nobold {
	font-weight: normal !important;
}
.uppercase {
	text-transform: uppercase;
}
.nounderline {
	text-decoration: none;
}
.nopadding {
	padding: 0;
}
.nopaddingleft {
	padding-left: 0;
}
.nopaddingright {
	padding-right: 0;
}
.nopaddingleftimp {
	padding-left: 0 !important;
}
.nopaddingrightimp {
	padding-right: 0 !important;
}
.paddingleft {
	padding-<?php print $left; ?>: 4px;
}
.paddingleft2 {
	padding-<?php print $left; ?>: 2px;
}
.paddingleft2imp {
	padding-<?php print $left; ?>: 2px !important;
}
.paddingright {
	padding-<?php print $right; ?>: 4px;
}
.paddingright2 {
	padding-<?php print $right; ?>: 2px;
}
.paddingright2imp {
	padding-<?php print $right; ?>: 2px !important;
}
.paddingtop {
	padding-top: 4px;
}
.paddingtop2 {
	padding-top: 2px;
}
.paddingbottom {
	padding-bottom: 4px;
}
.paddingbottom2 {
	padding-bottom: 2px;
}
.marginleft2 {
	margin-<?php print $left; ?>: 2px;
}
.marginright2 {
	margin-<?php print $right; ?>: 2px;
}
.cursordefault {
	cursor: default;
}
.cursorpointer {
	cursor: pointer;
}
.cursormove {
	cursor: move;
}
.cursornotallowed {
	cursor: not-allowed;
}
.backgroundblank {
	background-color: #fff;
}
.nobackground, .nobackground tr {
	background: unset !important;
}
.checkboxattachfilelabel {
	font-size: 0.85em;
	opacity: 0.7;
}
.borderimp {
	border: 1px solid #888 !important;
}
.text-warning{
	color : <?php print $textWarning; ?>
}
.longmessagecut {
	max-height: 250px;
	max-width: 100%;
	overflow-y: auto;
}
div.urllink {
	padding: 5px;
	margin-top: 5px;
	margin-bottom: 5px;
	/* border: 1px solid #ccc; */
	border-radius: 5px;
	/* width: fit-content; */
	background-color: #f0f0f8;
	opacity: 0.8;
}
div.urllink, div.urllink a {
	color: #339 !important;
}

i.fa-mars::before, i.fa-venus::before, i.fa-genderless::before, i.fa-transgender::before  {
	color: #888 !important;
	opacity: 0.4;
	padding-<?php echo $left; ?>: 3px;
}
.stockmovemententry {
	color: #080;
	transform: rotate(0.25turn);
	font-size: 1.2em;
}
.stockmovementexit {
	color: #968822;
	transform: rotate(0.3turn);
	font-size: 1.2em;
}
.stockmovement {
	font-size: 1.4em;
}

body[class*="colorblind-"] .text-warning{
	color : <?php print $colorblind_deuteranopes_textWarning; ?>
}
.text-success{
	color : <?php print $textSuccess; ?>
}
body[class*="colorblind-"] .text-success{
	color : <?php print $colorblind_deuteranopes_textSuccess; ?>
}

.text-danger{
	color : <?php print $textDanger; ?>
}

.editfielda span.fa-pencil-alt, .editfielda span.fa-pencil-ruler, .editfielda span.fa-trash, .editfielda span.fa-crop,
.editfieldlang {
	color: #ccc !important;
}
.editfielda span.fa-pencil-alt:hover, .editfielda span.fa-pencil-ruler:hover, .editfielda span.fa-trash:hover, .editfielda span.fa-crop:hover,
.editfieldlang:hover {
	color: var(--colortexttitle) !important;
}
a.editfielda.nohover *:hover:before {
	color: #ccc !important;
}

.fawidth30 {
	width: 20px;
}
.floatnone {
	float: none !important;
}

span.fa.fa-plus-circle.paddingleft {
	padding-right: 4px;
	padding-top: 3px;
	padding-bottom: 2px;
}

.size15x { font-size: 1.5em !important; }
.fa-toggle-on, .fa-toggle-off, .size2x { font-size: 2em; }
.websiteselectionsection .fa-toggle-on, .websiteselectionsection .fa-toggle-off,
.asetresetmodule .fa-toggle-on, .asetresetmodule .fa-toggle-off,
.tdwebsitesearchresult .fa-toggle-on, .tdwebsitesearchresult .fa-toggle-off
{
	font-size: 1.5em; vertical-align: text-bottom;
}

.divoverflow {
	overflow: hidden;
	white-space: nowrap;
	vertical-align: middle;
	text-overflow: ellipsis;
}


/* Themes for badges */

<?php include dol_buildpath($path.'/theme/'.$theme.'/badges.inc.php', 0); ?>

.borderrightlight
{
	border-right: 1px solid #DDD;
}
.borderleftlight
{
	border-left: 1px solid #DDD;
}
#formuserfile {
	margin-top: 4px;
}
#formuserfile input[type='file'] {
	font-size: 1em;
	/* opacity: 0.5em; */
}
/*#formuserfile input[type='file']:valid {
	color: #a00;
}
#formuserfile input[type='file']:empty {
	color: #0a0;
}*/

#formuserfile_link {
	margin-left: 1px;
}
#formuserfile_link input[type='text'] {
	font-size: 1em;
}
.listofinvoicetype {
	height: 28px;
	vertical-align: middle;
}
.divsocialnetwork:not(:last-child) {
	padding-<?php print $right; ?>: 20px;
}
div.divsearchfield {
	/* float: <?php print $left; ?>; */
	display: inline-block;
	margin-<?php print $right; ?>: 12px;
	margin-<?php print $left; ?>: 2px;
	margin-top: 4px;
	margin-bottom: 4px;
	padding-left: 2px;
}
.divfilteralone {
	background-color: rgba(0, 0, 0, 0.08);
	border-radius: 5px;
	padding-left: 5px;
}
.divsearchfieldfilter {
	text-overflow: clip;
	overflow: auto;
	padding-bottom: 5px;
	opacity: 0.6;
}
.divadvancedsearchfield:first-child {
	margin-top: 3px;
}
.divadvancedsearchfield {
	float: left;
	padding-left: 15px;
	padding-right: 15px;
	padding-bottom: 2px;
	padding-top: 2px;
}
.divadvancedsearchfield span.select2.select2-container.select2-container--default {
	/* padding-bottom: 4px; */
}
.search_component_params {
	/*display: flex; */
	-webkit-flex-flow: row wrap;
	flex-flow: row wrap;
	background: #fff;
	padding-top: 3px;
	padding-bottom: 3px;
	padding-<?php echo $left; ?>: 0;
	padding-<?php echo $right; ?>: 0;
	border-bottom: solid 1px var(--inputbordercolor);
	height: 24px;
	border-radius: 3px;
}
.search_component_searchtext {
	padding-top: 2px;
}
.search_component_params_text, .search_component_params_text:focus {
	border-bottom: none;
	width: auto;
	margin: 0 !important;
	padding: 3px;
}
.tagsearch {
	padding: 2px;
	padding-right: 4px;
	padding-bottom: 3px;
	background: #ddd;
	border-radius: 4px;
}
.tagsearchdelete {
	color: #999;
	cursor: pointer;
	display: inline-block;
	font-weight: bold;
	margin-right: 2px;
	padding-left: 4px;
}

.caretleftaxis {
	margin-left: -13px;
	margin-top: -1px;
	position: absolute;
}
.caretdownaxis {
	margin-left: -12px;
	margin-top: 0;
	position: absolute;
}

.a-filter, .a-mesure {
	border-radius: 50px;
	background: var(--colortexttitlenotab);
	color: #fff;
	padding: 8px 10px 8px 6px;
}
.a-filter:before {
	content: "\f0b0";
}
.a-mesure:before {
	content: "\f080";
}
.a-filter:before, .a-mesure:before {
	font-family: "Font Awesome 5 Free";
	font-weight: 600;
	padding-right: 5px;
	padding-left: 5px;
}
.a-filter-disabled, .a-mesure-disabled {
	border-radius: 50px;
	background: var(--colorbacktitle1);
	padding: 8px;
	opacity: 0.6;
}


/* ============================================================================== */
/* Styles for scan tool                                                           */
/* ============================================================================== */

div.div-for-modal {
	/* display: none; */
	position:absolute;
	top:calc(50% - 200px);
	left:calc(50% - 250px);
	width:500px;  /* adjust as per your needs */
	height:400px;   /* adjust as per your needs */
	background: #fff;
	border: 1px solid #bbb;
	box-shadow: 2px 2px 20px #ddd;
	z-index: 100;
}

#scantoolmessage {
	height: 3em;
	border: none;
	overflow-y: auto;
}

div.div-for-modal-topright {
	/* display: none; */
	position: fixed;
	top: 0;
	right: 0;
	width:50%;  /* adjust as per your needs */
	height:320px;   /* adjust as per your needs */
	background: #fff;
	border: 1px solid #bbb;
	box-shadow: 2px 2px 20px #ddd;
	z-index: 1100;
}


<?php
// Add a nowrap on smartphone, so long list of field used for filter are overflowed with clip
if ($conf->browser->layout == 'phone') {
	?>
.divsearchfieldfilter {
	   white-space: nowrap;
}
<?php } ?>
div.confirmmessage {
	padding-top: 6px;
}
ul.attendees {
	padding-top: 0;
	padding-bottom: 0;
	padding-left: 0;
	margin-top: 0;
	margin-bottom: 0;
}
ul.attendees li {
	list-style-type: none;
	padding-top:1px;
	padding-bottom:1px;
	line-height: 1.6em;
}
.googlerefreshcal {
	padding-top: 4px;
	padding-bottom: 4px;
}
.paddingtopbottom {
	padding-top: 10px;
	padding-bottom: 10px;
}
.checkallactions {
	margin-left: 2px;		/* left must be same than right to keep checkbox centered */
	margin-right: 2px;		/* left must be same than right to keep checkbox centered */
	vertical-align: middle;
}
select.flat.selectlimit {
	max-width: 62px;
	text-align: end;
	border-bottom: 1px solid var(--inputbordercolor);
	border-bottom-left-radius: 0;
	border-bottom-right-radius: 0;
}
.selectlimit, .marginrightonly {
	margin-<?php echo $right; ?>: 10px !important;
}
.marginleftonly {
	margin-<?php echo $left; ?>: 10px !important;
}
.marginleftonlyshort {
	margin-<?php echo $left; ?>: 4px !important;
}
.nomarginleft {
	margin-<?php echo $left; ?>: 0px !important;
}
.margintoponly {
	margin-top: 10px !important;
}
.margintoponlyshort {
	margin-top: 3px !important;
}
.marginbottomonly {
	margin-bottom: 10px !important;
}
.marginbottomonlyshort {
	margin-bottom: 3px !important;
}
.nomargintop {
	margin-top: 0 !important;
}
.nomarginbottom {
	margin-bottom: 0 !important;
}
.selectlimit, .selectlimit:focus {
	border-left: none !important;
	border-top: none !important;
	border-right: none !important;
	outline: none;
}
.strikefordisabled {
	text-decoration: line-through;
}
.widthdate {
	width: 130px;
}
/* using a tdoverflowxxx make the min-width not working */
.tdnooverflowimp {
   text-overflow: none;
}
.tdoverflow {
	max-width: 0;
	overflow: hidden;
	text-overflow: ellipsis;
	white-space: nowrap;
}
.tdoverflowmax50 {			/* For tdoverflow, the max-midth become a minimum ! */
	max-width: 50px;
	overflow: hidden;
	text-overflow: ellipsis;
	white-space: nowrap;
}
.tdoverflowmax60 {			/* For tdoverflow, the max-midth become a minimum ! */
	max-width: 60px;
	overflow: hidden;
	text-overflow: ellipsis;
	white-space: nowrap;
}
.tdoverflowmax80 {			/* For tdoverflow, the max-midth become a minimum ! */
	max-width: 80px;
	overflow: hidden;
	text-overflow: ellipsis;
	white-space: nowrap;
}
.tdoverflowmax100 {			/* For tdoverflow, the max-midth become a minimum ! */
	max-width: 100px;
	overflow: hidden;
	text-overflow: ellipsis;
	white-space: nowrap;
}
.tdoverflowmax100imp {			/* For tdoverflow, the max-midth become a minimum ! */
	max-width: 100px !important;
	overflow: hidden;
	text-overflow: ellipsis;
	white-space: nowrap;
}
.tdoverflowmax125 {			/* For tdoverflow, the max-midth become a minimum ! */
	max-width: 125px;
	overflow: hidden;
	text-overflow: ellipsis;
	white-space: nowrap;
}
.tdoverflowmax150 {			/* For tdoverflow, the max-midth become a minimum ! */
	max-width: 150px;
	overflow: hidden;
	text-overflow: ellipsis;
	white-space: nowrap;
}
.tdoverflowmax200 {			/* For tdoverflow, the max-midth become a minimum ! */
	max-width: 200px;
	overflow: hidden;
	text-overflow: ellipsis;
	white-space: nowrap;
}
.tdoverflowmax250 {			/* For tdoverflow, the max-midth become a minimum ! */
	max-width: 250px;
	overflow: hidden;
	text-overflow: ellipsis;
	white-space: nowrap;
}
.tdoverflowmax300 {			/* For tdoverflow, the max-midth become a minimum ! */
	max-width: 300px;
	overflow: hidden;
	text-overflow: ellipsis;
	white-space: nowrap;
}
.tdoverflowmax400 {			/* For tdoverflow, the max-midth become a minimum ! */
	max-width: 400px;
	overflow: hidden;
	text-overflow: ellipsis;
	white-space: nowrap;
}
.tdoverflowmax500 {			/* For tdoverflow, the max-midth become a minimum ! */
	max-width: 500px;
	overflow: hidden;
	text-overflow: ellipsis;
	white-space: nowrap;
}
.tdoverflowauto {
	max-width: 0;
	overflow: auto;
}
.divintowithtwolinesmax {
	width: 75px;
	display: -webkit-box;
	-webkit-box-orient: vertical;
	-webkit-line-clamp: 2;
	overflow: hidden;
}
.twolinesmax {
	display: -webkit-box;
	-webkit-box-orient: vertical;
	-webkit-line-clamp: 2;
	overflow: hidden;
}

.tablelistofcalendars {
	margin-top: 25px !important;
}

/* Styles for amount on card */
table.paymenttable td.amountpaymentcomplete, table.paymenttable td.amountremaintopay, table.paymenttable td.amountremaintopayback {
	padding-top: 0px;
	padding-bottom: 0px;
}
.amountalreadypaid {
}
.amountpaymentcomplete {
	color: var(--amountpaymentcomplete);
	font-weight: bold;
	font-size: 1.7em;
}
.amountremaintopay {
	color: var(--amountremaintopaycolor);
	font-weight: bold;
	font-size: 1.7em;
}
.amountremaintopayback {
	color: var(--amountremaintopaybackcolor);
	font-weight: bold;
	font-size: 1.7em;
}
.amountpaymentneutral {
	font-weight: bold;
	font-size: 1.7em;
}

.onlinepaymentbody .amountpaymentcomplete {
	background-color: var(--amountpaymentcomplete);
	color: #fff;
	padding: 5px;
	border-radius: 5px;
}

.savingdocmask {
	margin-top: 6px;
	margin-bottom: 12px;
}
#builddoc_form ~ .showlinkedobjectblock {
	margin-top: 20px;
}

/* For the long description of module */
.moduledesclong p img, .moduledesclong p a img {
	max-width: 90% !important;
	height: auto !important;
}
.imgdoc {
	margin: 18px;
	border: 1px solid #ccc;
	box-shadow: 1px 1px 25px #aaa;
	max-width: calc(100% - 56px);
}
.fa-file-text-o, .fa-file-code-o, .fa-file-powerpoint-o, .fa-file-excel-o, .fa-file-word-o, .fa-file-o, .fa-file-image-o, .fa-file-video-o, .fa-file-audio-o, .fa-file-archive-o, .fa-file-pdf-o {
	color: #055;
}

.fa-15 {
	font-size: 1.5em;
}

/* DOL_XXX for future usage (when left menu has been removed). If we do not use datatable */
/*.table-responsive {
	width: calc(100% - 330px);
	margin-bottom: 15px;
	overflow-y: hidden;
	-ms-overflow-style: -ms-autohiding-scrollbar;
}*/
/* Style used for most tables */
.div-table-responsive, .div-table-responsive-no-min {
	overflow-x: auto;
	min-height: 0.01%;
}
.div-table-responsive {
	line-height: 120%;
}
/* Style used for full page tables with field selector and no content after table (priority before previous for such tables) */
div.fiche>form>div.div-table-responsive, div.fiche>form>div.div-table-responsive-no-min {
	overflow-x: auto;
}
div.fiche>form>div.div-table-responsive {
	min-height: 392px;
}
div.fiche>div.tabBar>form>div.div-table-responsive {
	min-height: 392px;
}
div.fiche {
	/* text-align: justify; */
}

.flexcontainer {
	<?php if (in_array($conf->browser->name, array('chrome', 'firefox'))) {
		echo 'display: inline-flex;'."\n";
	} ?>
	flex-flow: row wrap;
	justify-content: flex-start;
}
.thumbstat {
	min-width: 148px;
}
.thumbstat150 {
	min-width: 168px;
	max-width: 169px;
	/* width: 168px; If I use with, there is trouble on size of flex boxes solved with min+max that is a little bit higer than min */
}
.thumbstat, .thumbstat150 {
<?php if ($conf->browser->name == 'ie') { ?>
	min-width: 150px;
	width: 100%;
	display: inline;
<?php } else { ?>
	flex-grow: 1;
	flex-shrink: 0;
<?php } ?>
}

select.selectarrowonleft {
	direction: rtl;
}
select.selectarrowonleft option {
	direction: ltr;
}

table[summary="list_of_modules"] .fa-cog {
	font-size: 1.5em;
}

.linkedcol-element {
	min-width: 100px;
}

.img-skinthumb {
	width: 160px;
	height: 100px;
}

.maxscreenheightless200 {
	max-height: <?php echo isset($_SESSION['dol_screenheight']) ? max(500, $_SESSION['dol_screenheight'] - 200) : 700; ?>px;	/* we guarantee height of 500 */
}
.maxscreenheightless300 {
	max-height: <?php echo isset($_SESSION['dol_screenheight']) ? max(400, $_SESSION['dol_screenheight'] - 300) : 700; ?>px;	/* we guarantee height of 500 */
}




/* ============================================================================== */
/* Styles to hide objects                                                         */
/* ============================================================================== */

.clearboth  { clear:both; }

.hideobject { display: none; }
.minwidth50  { min-width: 50px; }
.minwidth75  { min-width: 75px; }
/* rule for not too small screen only */
@media only screen and (min-width: <?php echo empty($conf->global->THEME_ELDY_WITDHOFFSET_FOR_REDUC3) ? round($nbtopmenuentries * 47, 0) + 130 : $conf->global->THEME_ELDY_WITDHOFFSET_FOR_REDUC3; ?>px)
{
	.width20  { width: 20px; }
	.width25  { width: 25px; }
	.width50  { width: 50px; }
	.width75  { width: 75px; }
	.width100 { width: 100px; }
	.width200 { width: 200px; }
	.minwidth100 { min-width: 100px; }
	.minwidth150 { min-width: 150px; }
	.minwidth200 { min-width: 200px; }
	.minwidth300 { min-width: 300px; }
	.minwidth400 { min-width: 400px; }
	.minwidth500 { min-width: 500px; }
	.minwidth50imp  { min-width: 50px !important; }
	.minwidth75imp  { min-width: 75px !important; }
	.minwidth100imp { min-width: 100px !important; }
	.minwidth200imp { min-width: 200px !important; }
	.minwidth250imp { min-width: 250px !important; }
	.minwidth300imp { min-width: 300px !important; }
	.minwidth400imp { min-width: 400px !important; }
	.minwidth500imp { min-width: 500px !important; }
}
.widthauto { width: auto; }
.width20  { width: 20px; }
.width25  { width: 25px; }
.width50  { width: 50px; }
.width75  { width: 75px; }
.width100 { width: 100px; }
.width125 { width: 125px; }
.width150 { width: 150px; }
.width200 { width: 200px; }
.width300 { width: 300px; }
.width400 { width: 400px; }
.width500 { width: 500px; }
.maxwidth25  { max-width: 25px; }
.maxwidth40  { max-width: 40px; }
.maxwidth50  { max-width: 50px; }
.maxwidth75  { max-width: 75px; }
.maxwidthdate  { max-width: 80px; }
.maxwidth100 { max-width: 100px; }
.maxwidth125 { max-width: 125px; }
.maxwidth150 { max-width: 150px; }
.maxwidth200 { max-width: 200px; }
.maxwidth250 { max-width: 250px; }
.maxwidth300 { max-width: 300px; }
.maxwidth400 { max-width: 400px; }
.maxwidth500 { max-width: 500px; }
.maxwidth750 { max-width: 750px; }
.maxwidth1000 { max-width: 1000px; }
.maxwidth50imp  { max-width: 50px !important; }
.maxwidth75imp  { max-width: 75px !important; }

.minwidth100onall { min-width: 100px !important; }
.minwidth200onall { min-width: 200px !important; }
.minwidth250onall { min-width: 250px !important; }

.minheight20 { min-height: 20px; }
.minheight30 { min-height: 30px; }
.minheight40 { min-height: 40px; }
.titlefieldcreate { width: 20%; }
.titlefield       { /* width: 25%; */ min-width: 250px; }
.titlefieldmiddle { width: 45%; }
.titlefieldmax45 { max-width: 45%; }
.imgmaxwidth180 { max-width: 180px; }
.imgmaxheight50 { max-height: 50px; }

.width20p { width:20%; }
.width25p { width:25%; }
.width40p { width:40%; }
.width50p { width:50%; }
.width60p { width:60%; }
.width75p { width:75%; }
.width80p { width:80%; }
.width100p { width:100%; }


/* Force values for small screen 1400 */
@media only screen and (max-width: 1400px)
{
	.titlefield { /* width: 30% !important; */ }
	.titlefieldcreate { width: 30% !important; }
	.minwidth50imp  { min-width: 50px !important; }
	.minwidth75imp  { min-width: 75px !important; }
	.minwidth100imp { min-width: 100px !important; }
	.minwidth125imp { min-width: 125px !important; }
	.minwidth150imp { min-width: 150px !important; }
	.minwidth200imp { min-width: 200px !important; }
	.minwidth250imp { min-width: 250px !important; }
	.minwidth300imp { min-width: 300px !important; }
	.minwidth400imp { min-width: 300px !important; }
	.minwidth500imp { min-width: 300px !important; }

	.linkedcol-element {
		min-width: unset;
	}
}

/* Force values for small screen 1000 */
@media only screen and (max-width: 1000px)
{
	.maxwidthonsmartphone { max-width: 100px; }
	.minwidth50imp  { min-width: 50px !important; }
	.minwidth75imp  { min-width: 75px !important; }
	.minwidth100imp { min-width: 100px !important; }
	.minwidth125imp { min-width: 125px !important; }
	.minwidth150imp { min-width: 110px !important; }
	.minwidth200imp { min-width: 110px !important; }
	.minwidth250imp { min-width: 115px !important; }
	.minwidth300imp { min-width: 120px !important; }
	.minwidth400imp { min-width: 150px !important; }
	.minwidth500imp { min-width: 250px !important; }
}

select.widthcentpercentminusx, span.widthcentpercentminusx:not(.select2-selection), input.widthcentpercentminusx {
	width: calc(100% - 52px) !important;
	display: inline-block;
}
select.widthcentpercentminusxx, span.widthcentpercentminusxx:not(.select2-selection), input.widthcentpercentminusxx {
	width: calc(100% - 70px) !important;
	display: inline-block;
}

/* Force values for small screen 767 */
@media only screen and (max-width: 767px)
{
	div.refidno {
		font-size: <?php print is_numeric($fontsize) ? ($fontsize + 3).'px' : $fontsize; ?> !important;
	}
	.divadvancedsearchfield {
		padding-left: 5px;
		padding-right: 5px;
	}

	div.divphotoref {
		padding-right: 10px !important;
	}

	.hideonsmartphone { display: none; }
	.hideonsmartphoneimp { display: none !important; }

	span.pictotitle {
		margin-<?php echo $left; ?>: 0 !important;
	}
	div.fiche>table.table-fiche-title {
		margin-top: 7px !important;
		margin-bottom: 15px !important;
	}

	select.minwidth100imp, select.minwidth100, select.minwidth200, select.minwidth200imp, select.minwidth300 {
		width: calc(100% - 40px) !important;
		display: inline-block;
	}
	select.widthcentpercentminusxx, span.widthcentpercentminusxx:not(.select2-selection), input.widthcentpercentminusxx {
		width: calc(100% - 70px) !important;
		display: inline-block;
	}

	input.maxwidthinputfileonsmartphone {
		width: 175px;
	}

	input.buttonpayment, button.buttonpayment, div.buttonpayment {
		min-width: 270px;
	}

	.smallonsmartphone {
		font-size: 0.8em;
	}
}

/* Force values for small screen 570 */
@media only screen and (max-width: 570px)
{
	.box-flex-item {
		margin: 3px 2px 3px 2px !important;
	}
	div.refidno {
		font-size: <?php print is_numeric($fontsize) ? ($fontsize + 3).'px' : $fontsize; ?> !important;
	}

	div#login_left, div#login_right {
		min-width: 150px !important;
		max-width: 200px !important;
		padding-left: 5px !important;
		padding-right: 5px !important;
	}

	div.login_block {
		height: 64px !important;
	}

	.divmainbodylarge { margin-left: 10px !important; margin-right: 10px !important; }

	.tdoverflowonsmartphone {
		max-width: 0;
		overflow: hidden;
		text-overflow: ellipsis;
		white-space: nowrap;
	}
	.tdoverflowmax100onsmartphone {			/* For tdoverflow, the max-midth become a minimum ! */
		max-width: 100px;
		overflow: hidden;
		text-overflow: ellipsis;
		white-space: nowrap;
	}
	.tdoverflowmax150onsmartphone {			/* For tdoverflow, the max-midth become a minimum ! */
		max-width: 100px;
		overflow: hidden;
		text-overflow: ellipsis;
		white-space: nowrap;
	}
	.border tbody tr, .border tbody tr td, div.tabBar table.border tr, div.tabBar table.border tr td, div.tabBar div.border .table-border-row, div.tabBar div.border .table-key-border-col, div.tabBar div.border .table-val-border-col {
		height: 40px !important;
	}

	div.tabs div.tab a.tab  {
		max-width: 200px;
		overflow: hidden;
		text-overflow: ellipsis;
		white-space: nowrap;
	}

	.quatrevingtpercent, .inputsearch {
		width: 95%;
	}

	select {
		padding-top: 4px;
		padding-bottom: 5px;
	}

	.login_table .tdinputlogin {
		min-width: unset !important;
	}
	input, input[type=text], input[type=password], select, textarea     {
		min-width: 20px;
	}
	.trinputlogin input[type=text], input[type=password] {
		max-width: 140px;
	}
	.vmenu .searchform input {
		max-width: 138px;	/* length of input text in the quick search box when using a smartphone and without dolidroid */
	}

	.noenlargeonsmartphone { width : 50px !important; display: inline !important; }
	.maxwidthonsmartphone, #search_newcompany.ui-autocomplete-input { max-width: 100px; }
	.maxwidth50onsmartphone { max-width: 40px; }
	.maxwidth75onsmartphone { max-width: 50px; }
	.maxwidth100onsmartphone { max-width: 70px; }
	.maxwidth125onsmartphone { max-width: 100px; }
	.maxwidth150onsmartphone { max-width: 120px; }
	.maxwidth150onsmartphoneimp { max-width: 120px !important; }
	.maxwidth200onsmartphone { max-width: 200px; }
	.maxwidth250onsmartphone { max-width: 250px; }
	.maxwidth300onsmartphone { max-width: 300px; }
	.maxwidth400onsmartphone { max-width: 400px; }
	.minwidth50imp  { min-width: 50px !important; }
	.minwidth75imp  { min-width: 75px !important; }
	.minwidth100imp { min-width: 100px !important; }
	.minwidth125imp { min-width: 125px !important; }
	.minwidth150imp { min-width: 110px !important; }
	.minwidth200imp { min-width: 110px !important; }
	.minwidth250imp { min-width: 115px !important; }
	.minwidth300imp { min-width: 120px !important; }
	.minwidth400imp { min-width: 150px !important; }
	.minwidth500imp { min-width: 250px !important; }
	.titlefield { width: auto; min-width: unset; }
	.titlefieldcreate { width: auto; }

	#tooltip {
		position: absolute;
		width: <?php print dol_size(300, 'width'); ?>px;
	}

	/* intput, input[type=text], */
	select {
		width: 98%;
		min-width: 40px;
	}

	div.divphotoref {
		padding-<?php echo $right; ?>: 5px;
		padding-bottom: 5px;
	}
	img.photoref, div.photoref {
		border: 1px solid rgba(0, 0, 0, 0.2);
		box-shadow: none;
		-webkit-box-shadow: none;
		padding: 4px;
		height: 20px;
		width: 20px;
		object-fit: contain;
	}

	div.statusref {
		padding-right: 10px;
		max-width: 55%;
	   }
	div.statusref img {
		padding-right: 3px !important;
	   }
	div.statusrefbis {
		padding-right: 3px !important;
	   }
	/* TODO
	div.statusref {
		padding-top: 0px !important;
		padding-left: 0px !important;
		border: none !important;
	   }
	*/

	input.buttonpayment {
		min-width: 300px;
	}
}
.linkobject { cursor: pointer; }

table.tableforfield tr:not(.liste_titre)>td:first-of-type, tr.trforfield:not(.liste_titre)>td:first-of-type, div.tableforfield div.tagtr:not(.liste_titre)>div.tagtd:first-of-type {
	color: var(--tableforfieldcolor);
}

<?php if (GETPOST('optioncss', 'aZ09') == 'print') { ?>
.hideonprint { display: none !important; }
<?php } ?>


/* ============================================================================== */
/* Styles for dragging lines                                                      */
/* ============================================================================== */

.dragClass {
	color: #002255;
}
td.showDragHandle {
	cursor: move;
}
.tdlineupdown {
	white-space: nowrap;
	min-width: 10px;
}


/* ============================================================================== */
/* Styles de positionnement des zones                                             */
/* ============================================================================== */

#id-container {
	display: table;					/* DOL_XXX Empeche fonctionnement correct du scroll horizontal sur tableau, avec datatable ou CSS */
	table-layout: fixed;
}
#id-right, #id-left {
	display: table-cell;			/* DOL_XXX Empeche fonctionnement correct du scroll horizontal sur tableau, avec datatable ou CSS */
	float: none;
	vertical-align: top;
}
#id-left {
	padding-top: 20px;
	padding-bottom: 5px;
	<?php if (!empty($conf->global->MAIN_USE_TOP_MENU_SEARCH_DROPDOWN) && !empty($conf->global->MAIN_USE_TOP_MENU_QUICKADD_DROPDOWN)) { ?>
	padding-top: 8px;
	<?php } ?>
}
#id-right {	/* This must stay id-right and not be replaced with echo $right */
	padding-top: 14px;
	width: 100%;
	background: var(--colorbackbody);
	padding-bottom: 20px;
}

/* DOL_XXX For having horizontal scroll into array (like with smartphone) */

.classforhorizontalscrolloftabs #id-container {
	width: 100%;
}
.classforhorizontalscrolloftabs .side-nav {
	display: block;
	float: left;
}
.classforhorizontalscrolloftabs #id-right {
	width: calc(100% - 210px);
	display: inline-block;
}

/*
.classforhorizontalscrolloftabs  .fiche .div-table-responsive
{
	transform:rotateX(180deg);
	-ms-transform:rotateX(180deg);
	-webkit-transform:rotateX(180deg);
}
.classforhorizontalscrolloftabs  .fiche .div-table-responsive-inside
{
	transform:rotateX(180deg);
	-ms-transform:rotateX(180deg);
	-webkit-transform:rotateX(180deg);
}
*/


<?php if (empty($conf->global->THEME_DISABLE_STICKY_TOPMENU)) {  ?>
.side-nav-vert {
	position: sticky;
	top: 0px;
	z-index: 1001;
}
<?php } ?>
<?php if (!empty($conf->global->THEME_DARKMODEENABLED)) {  ?>
.side-nav-vert {
	border-bottom: 1px solid #888;
}
<?php } ?>

.side-nav {
	/*display: block;
	float: left; */
	display: table-cell;
	border-<?php echo $right; ?>: 1px solid #E0E0E0;
	box-shadow: 3px 0 6px -2px #eee;
	background: var(--colorbackvmenu1);
	transition: left 0.5s ease;
}

.side-nav, .login_block {
	transition: left 0.5s ease;
}

div.blockvmenulogo
{
	border-bottom: 0 !important;
}
.menulogocontainer {
	margin: <?php echo $disableimages ? '0' : '6'; ?>px;
	margin-left: 11px;
	margin-right: 9px;
	padding: 0;
	height: <?php echo $disableimages ? '18' : '35'; ?>px;
	/* width: 100px; */
	max-width: 100px;
	vertical-align: middle;
}
.backgroundforcompanylogo {
	background-color: rgba(255,255,255,0.2);
	border-radius: 4px;
}
.menulogocontainer img.mycompany {
	object-fit: contain;
	width: inherit;
	height: inherit;
	image-rendering: -webkit-optimize-contrast;
}
#mainmenutd_companylogo::after, #mainmenutd_menu::after {
	content: unset !important;
}
li#mainmenutd_companylogo .tmenucenter {
	width: unset;
}
li#mainmenutd_companylogo {
	min-width: unset !important;
}
<?php if ($disableimages) { ?>
	li#mainmenutd_home {
		min-width: unset !important;
	}
	li#mainmenutd_home .tmenucenter {
		width: unset;
	}
<?php } ?>

div.blockvmenupair, div.blockvmenuimpair {
	border-top: none !important;
	border-left: none !important;
	border-right: none !important;
	border-bottom: 1px solid #e0e0e0;
	padding-left: 0 !important;
}
div.blockvmenuend, div.blockvmenubookmarks {
	border: none !important;
	padding-left: 0 !important;
}
div.vmenu, td.vmenu {
	padding-right: 10px !important;
}
.blockvmenu .menu_titre {
	margin-top: 4px;
	margin-bottom: 1px;
}

/* Try responsive even not on smartphone
#id-container {
	width: 100%;
}
#id-right {
	width: calc(100% - 200px) !important;
}
*/


.menuhider { display: none !important; }


/* rule to reduce top menu - 3rd reduction: The menu for user is on left */
@media only screen and (max-width: <?php echo empty($conf->global->THEME_ELDY_WITDHOFFSET_FOR_REDUC3) ? round($nbtopmenuentries * 47, 0) + 130 : $conf->global->THEME_ELDY_WITDHOFFSET_FOR_REDUC3; ?>px)	/* reduction 3 */
{
	/* no side-nav */
	body.sidebar-collapse .side-nav {
		display: none;
	}

	/* if no side-nav, we don't need to have width forced to calc(100% - 210px); */
	.classforhorizontalscrolloftabs #id-right {
		width: 100%;
		/* width: unset; */
		/* display: unset; */
	}

	body.sidebar-collapse .login_block {
		display: none;
	}

	.menuhider { display: block !important; }
	.dropdown-user-image { display: none; }
	.user-header { height: auto !important; color: var(--colorbackbody); }

	#id-container {
		width: 100%;
	}
	.side-nav {
		border-bottom: 1px solid #BBB;
		background: #FFF;
		padding-left: 20px;
		padding-right: 20px;
		position: absolute;
			z-index: 90;
	}
	div.blockvmenulogo
	{
		border-bottom: 0 !important;
	}
	div.blockvmenupair, div.blockvmenuimpair, div.blockvmenubookmarks, div.blockvmenuend {
		border-top: none !important;
		border-left: none !important;
		border-right: none !important;
		border-bottom: 1px solid #e0e0e0;
		padding-left: 0 !important;
	}
	div.vmenu, td.vmenu {
		padding-right: 6px !important;
	}
	div.fiche {
		margin-<?php print $left; ?>: 9px !important;
		margin-<?php print $right; ?>: 10px !important;
	}

	.pagination .fa-chevron-left, .pagination .fa-chevron-right {
		font-size: 1.2em;
	}
}

@media only screen and (min-width: 768px) and (max-width: <?php echo empty($conf->global->THEME_ELDY_WITDHOFFSET_FOR_REDUC3) ? round($nbtopmenuentries * 47, 0) + 130 : $conf->global->THEME_ELDY_WITDHOFFSET_FOR_REDUC3; ?>px)	/* reduction 3 */
{
	div.fiche {
		margin-<?php print $left; ?>: 13px !important;
		margin-<?php print $right; ?>: 14px !important;
	}
}


div.fiche {
	margin-<?php print $left; ?>: <?php print (GETPOST('optioncss', 'aZ09') == 'print' ? 6 : (empty($conf->dol_optimize_smallscreen) ? '40' : '6')); ?>px;
	margin-<?php print $right; ?>: <?php print (GETPOST('optioncss', 'aZ09') == 'print' ? 6 : (empty($conf->dol_optimize_smallscreen) ? '36' : '6')); ?>px;
	<?php if (!empty($dol_hide_leftmenu)) {
		print 'margin-bottom: 12px;'."\n";
	} ?>
	<?php if (!empty($dol_hide_leftmenu)) {
		print 'margin-top: 12px;'."\n";
	} ?>
}
body.onlinepaymentbody div.fiche {	/* For online payment page */
	margin: 20px !important;
}
div.fiche>table:first-child {
	margin-bottom: 15px;
}
div.fiche>table.table-fiche-title {
	margin-bottom: 12px;
}
div.fichecenter {
	width: 100%;
	clear: both;	/* This is to have div fichecenter that are true rectangles */
}
div.fichecenterbis {
	margin-top: 8px;
}
div.fichethirdleft {
	<?php if ($conf->browser->layout != 'phone') {
		print "float: ".$left.";\n";
	} ?>
	<?php if ($conf->browser->layout != 'phone') {
		print "width: calc(50% - 14px);\n";
	} ?>
	<?php if ($conf->browser->layout == 'phone') {
		print "padding-bottom: 6px;\n";
	} ?>
}
div.fichetwothirdright {
	<?php if ($conf->browser->layout != 'phone') {
		print "float: ".$right.";\n";
	} ?>
	<?php if ($conf->browser->layout != 'phone') {
		print "width: calc(50% - 14px);\n";
	} ?>
	<?php if ($conf->browser->layout == 'phone') {
		print "padding-bottom: 6px\n";
	} ?>
}
div.fichehalfleft {
	<?php if ($conf->browser->layout != 'phone') {
		print "float: ".$left.";\n";
	} ?>
	<?php if ($conf->browser->layout != 'phone') {
		print "width: calc(50% - 14px);\n";
	} ?>
}
div.fichehalfright {
	<?php if ($conf->browser->layout != 'phone') {
		print "float: ".$right.";\n";
	} ?>
	<?php if ($conf->browser->layout != 'phone') {
		print "width: calc(50% - 14px);\n";
	} ?>
}
div.fichehalfright {
	<?php if ($conf->browser->layout == 'phone') {
		print "margin-top: 10px;\n";
	} ?>
}

/*div.firstcolumn div.box {
	padding-right: 10px;
}
div.secondcolumn div.box {
	padding-left: 10px;
}*/


/* Force values on one colum for small screen */
@media only screen and (max-width: 1000px)
{
	div.fiche {
		margin-<?php print $left; ?>: <?php print (GETPOST('optioncss', 'aZ09') == 'print' ? 6 : ($dol_hide_leftmenu ? '6' : '20')); ?>px;
		margin-<?php print $right; ?>: <?php print (GETPOST('optioncss', 'aZ09') == 'print' ? 8 : 6); ?>px;
	}
	div.fichecenter {
		width: 100%;
		clear: both;	/* This is to have div fichecenter that are true rectangles */
	}
	div.fichecenterbis {
		margin-top: 8px;
	}
	div.fichethirdleft {
		float: none;
		width: auto;
		padding-bottom: 6px;
	}
	div.fichetwothirdright {
		float: none;
		width: auto;
		padding-bottom: 6px;
	}
	div.fichehalfleft {
		float: none;
		width: auto;
	}
	div.fichehalfright {
		float: none;
		width: auto;
	}
	div.fichehalfright {
		margin-top: 10px;
	}
	div.firstcolumn div.box {
		padding-right: 0px;
	}
	div.secondcolumn div.box {
		padding-left: 0px;
	}
}

/* Force values on one colum for small screen */
@media only screen and (max-width: 1599px)
{
	div.fichehalfleft-lg {
		float: none;
		width: auto;
	}
	div.fichehalfright-lg {
		float: none;
		width: auto;
	}

	.fichehalfright-lg .fichehalfright {
		padding-left:0;
	}
}

/* For table into table into card */
div.fichehalfright tr.liste_titre:first-child td table.nobordernopadding td {
	padding: 0 0 0 0;
}
div.nopadding {
	padding: 0 !important;
}

.containercenter {
	display : table;
	margin : 0px auto;
}

td.nobordernopadding.widthpictotitle.col-picto {
	color: #bbb;
	opacity: 0.85;
}
.table-list-of-attached-files .col-picto, .table-list-of-links .col-picto {
	opacity: 0.7 !important;
	font-size: 0.7em;
	width: 20px;
}
.table-list-of-attached-files .col-picto .widthpictotitle, .table-list-of-links .col-picto .widthpictotitle {
	width: unset;
	color: #999;
}

/*
span.widthpictotitle.pictotitle {
	background: var(--colortexttitlenotab);
	opacity: 0.8;
	color: #fff !important;
	padding: 7px;
	border-radius: 2px;
	min-width: 30px;
	text-align: center;
}
*/
.pictotitle {
	margin-<?php echo $right; ?>: 8px;
	/* margin-bottom: 4px; */
}

.pictoobjectwidth {
	width: 14px;
}
.pictosubstatus {
	padding-left: 2px;
	padding-right: 2px;
}
.pictostatus {
	width: 15px;
	vertical-align: middle;
	margin-top: -3px
}
.pictowarning, .pictoerror, .pictopreview, .pictonopreview, .picto.error {
	padding-<?php echo $left; ?>: 3px;
}
.pictowarning {
	/* vertical-align: text-bottom; */
	color: <?php echo $badgeWarning ?>;
}
.pictoerror {
	color: <?php echo $badgeDanger ?>;
}
.pictomodule {
	width: 14px;
}
.pictomodule {
	width: 14px;
}
.fiche .arearef img.pictoedit, .fiche .arearef span.pictoedit,
.fiche .fichecenter img.pictoedit, .fiche .fichecenter span.pictoedit,
.tagtdnote span.pictoedit {
	opacity: 0.4;
}
.pictofixedwidth {
	text-align: <?php echo $left; ?>;
	width: 20px;
	padding-right: 0;
}

.colorthumb {
	padding-left: 1px !important;
	padding-right: 1px;
	padding-top: 1px;
	padding-bottom: 1px;
	width: 50px;
	text-align:center;
}
div.attacharea {
	padding-top: 18px;
	padding-bottom: 10px;
}
div.attachareaformuserfileecm {
	padding-top: 0;
	padding-bottom: 6px;
}

div.arearef {
	padding-top: 2px;
	margin-bottom: 10px;
	padding-bottom: 10px;
}
div.arearefnobottom {
	padding-top: 2px;
	padding-bottom: 4px;
}
div.heightref {
	min-height: 80px;
}
div.divphotoref:last-child {
	padding-<?php echo $right; ?>: 30px;
}
div.paginationref {
	padding-bottom: 10px;
}
/* TODO
div.statusref {
	   padding: 10px;
	   border: 1px solid #bbb;
	   border-radius: 6px;
} */
div.statusref {
	float: right;
	padding-left: 12px;
	margin-top: 8px;
	margin-bottom: 10px;
	clear: both;
	text-align: right;
}
div.statusref img {
	padding-left: 8px;
	   padding-right: 9px;
	   vertical-align: text-bottom;
	   width: 18px;
}
div.statusrefbis {
	padding-left: 8px;
	   padding-right: 9px;
	   vertical-align: text-bottom;
}
img.photoref, div.photoref {
	/* border: 1px solid #DDD; */
	-webkit-box-shadow: 1px 1px 8px rgba(0, 0, 0, 0.2);
	box-shadow: 1px 1px 8px rgba(0, 0, 0, 0.2);
	padding: 4px;
	height: 80px;
	width: 80px;
	object-fit: contain;
}
div.photoref .fa, div.photoref .fas, div.photoref .far {
	font-size: 2.5em;
}
img.fitcontain {
	object-fit: contain;
}
div.photoref {
	display:table-cell;
	vertical-align:middle;
	text-align:center;
}
img.photorefnoborder {
	padding: 2px;
	height: 48px;
	width: 48px;
	object-fit: contain;
	border: 1px solid #AAA;
	border-radius: 100px;
}
.underrefbanner {
}
.underbanner {
	border-bottom: <?php echo $borderwidth ?>px solid var(--colortopbordertitle1);
	/* border-bottom: 2px solid var(--colorbackhmenu1); */
}
.trextrafieldseparator td, .trextrafields_collapse_last td {
	/* border-bottom: 2px solid var(--colorbackhmenu1) !important; */
	/* border-bottom: 2px solid var(--colortopbordertitle1) !important; */
}

.tdhrthin {
	margin: 0;
	padding-bottom: 0 !important;
}

/* ============================================================================== */
/* Menu top et 1ere ligne tableau                                                 */
/* ============================================================================== */

#id-top {
<?php if (GETPOST('optioncss', 'aZ09') == 'print') {  ?>
	display:none;
<?php } else { ?>
	background: var(--colorbackhmenu1);
	/* background-image: linear-gradient(-45deg, <?php echo colorAdjustBrightness(colorArrayToHex(colorStringToArray($colorbackhmenu1)), '5'); ?>, var(--colorbackhmenu1)); */
	/* box-shadow: 0px 0px 5px #eee; */
<?php } ?>
}

div#tmenu_tooltip {
<?php if (GETPOST('optioncss', 'aZ09') == 'print') {  ?>
	display:none;
<?php } else { ?>
	padding-<?php echo $right; ?>: <?php echo ($maxwidthloginblock - 10); ?>px;
<?php } ?>

  -webkit-touch-callout: none; /* iOS Safari */
	-webkit-user-select: none; /* Safari */
	 -khtml-user-select: none; /* Konqueror HTML */
	   -moz-user-select: none; /* Firefox */
		-ms-user-select: none; /* Internet Explorer/Edge */
			user-select: none; /* Non-prefixed version, currently
								  supported by Chrome and Opera */


}

div.topmenuimage {
<?php if ($disableimages) { ?>
	display: none;
<?php } ?>
}

div.tmenudiv {
<?php if (GETPOST('optioncss', 'aZ09') == 'print') {  ?>
	display:none;
<?php } else { ?>
	position: relative;
	display: block;
	white-space: nowrap;
	border-top: 0px;
	border-<?php print $left; ?>: 0px;
	border-<?php print $right; ?>: 0px;
	padding: 0px 0px 0px 0px;	/* t r b l */
	margin: 0px 0px 0px 0px;	/* t r b l */
	font-size: 13px;
	font-weight: normal;
	color: #000000;
	text-decoration: none;
<?php } ?>
}
div.tmenudisabled, a.tmenudisabled {
	opacity: 0.6;
}
a.tmenu, a.tmenusel, a.tmenudisabled {
	/* font-weight: 300; */
}
a.tmenudisabled:link, a.tmenudisabled:visited, a.tmenudisabled:hover, a.tmenudisabled:active {
	padding: 0px 5px 0px 5px;
	white-space: nowrap;
	color: var(--colortextbackhmenu);
	text-decoration: none;
	cursor: not-allowed;
}

a.tmenu:link, a.tmenu:visited, a.tmenu:hover, a.tmenu:active {
	padding: 0px 2px 0px 2px;
	margin: 0px 0px 0px 0px;
	white-space: nowrap;
	color: var(--colortextbackhmenu);
	text-decoration: none;
}
a.tmenusel:link, a.tmenusel:visited, a.tmenusel:hover, a.tmenusel:active {
	padding: 0px 2px 0px 2px;
	margin: 0px 0px 0px 0px;
	white-space: nowrap;
	color: var(--colortextbackhmenu);
	text-decoration: none !important;
}


ul.tmenu {	/* t r b l */
	padding: 0px 0px 0px 0px;
	margin: 0px 0px 0px 0px;
	list-style: none;
	display: table;
}
ul.tmenu li {	/* We need this to have background color when menu entry wraps on new lines */
}
li.tmenu, li.tmenusel {
	<?php print $minwidthtmenu ? 'min-width: '.$minwidthtmenu.'px;' : ''; ?>
	text-align: center;
	vertical-align: bottom;
	<?php if (empty($conf->global->MAIN_MENU_INVERT)) { ?>
	float: <?php print $left; ?>;
	<?php } ?>
	position:relative;
	display: block;
	padding: 0 0 0 0;
	margin: 0 0 0 0;
	font-weight: normal;
}
li.menuhider:hover {
	background-image: none !important;
}

li.tmenusel::after, li.tmenu:hover::after{
	content: "";
	position:absolute;
	bottom:0px;
	left: 50%;
	left: calc(50% - 6px);
	width: 0;
	height: 0;
	border-style: solid;
	border-width: 0px 6px 5px 6px;
	border-color:  transparent transparent #ffffff transparent;
}

.tmenuend .tmenuleft { width: 0px; }
.tmenuend { display: none; }
div.tmenuleft
{
	float: <?php print $left; ?>;
	margin-top: 0px;
	<?php if (empty($conf->dol_optimize_smallscreen)) { ?>
	width: 5px;
	<?php } ?>
	<?php if ($disableimages) { ?>
	height: 26px;
	<?php } else { ?>
	height: <?php print $heightmenu; ?>px;
	<?php } ?>
}
div.tmenucenter
{
	padding-left: 2px;
	padding-right: 2px;
	<?php if ($disableimages) { ?>
	padding-top: 8px;
	height: 26px;
	<?php } else { ?>
	padding-top: 2px;
	height: <?php print $heightmenu; ?>px;
	<?php } ?>
	/* width: 100%; */
}
#menu_titre_logo {
	padding-top: 0;
	padding-bottom: 0;
}
div.menu_titre {
	padding-top: 4px;
	padding-bottom: 4px;
	overflow: hidden;
	text-overflow: ellipsis;
	width: 188px;				/* required to have overflow working. must be same than menu_contenu */
}
.mainmenuaspan
{
	padding-<?php print $left; ?>: 2px;
	padding-<?php print $right; ?>: 2px;
	font-family: Roboto,<?php echo $fontlist; ?>;
	font-weight: 400;
}

div.mainmenu {
	position : relative;
	background-repeat:no-repeat;
	background-position:center top;
	height: <?php echo ($heightmenu - 22); ?>px;
	margin-left: 0px;
	min-width: 40px;
}

a.tmenuimage:focus, .mainmenu.topmenuimage:focus {
	outline: none;
}
button.ui-button.ui-corner-all.ui-widget:focus {
	outline: none;
}

/* For mainmenu, we always load the img */

div.mainmenu.menu {
	<?php print $disableimages ? '' : 'top: 10px'; ?>
}
#mainmenutd_menu a.tmenuimage {
	display: unset;
}
a.tmenuimage {
	display: block;
}

a.tmenuimage:hover{
	text-decoration: none;
}


/* To show text of top menu on hover only (THEME_TOPMENU_DISABLE_IMAGE == 2) */

<?php if (in_array(getDolGlobalInt('THEME_TOPMENU_DISABLE_IMAGE'), array(2, 3, 4))) { ?>
.tmenulabel:not(.menuhider), .tmenulabel:not(.menuhider)::before {
	 display: none;
	 /* opacity: 0; To show text after transition */
}
a.tmenuimage:not(.menuhider), a.tmenuimage:not(.menuhider)::before,
div.tmenuimage:not(.menuhider), div.tmenuimage:not(.menuhider)::before,
span.tmenuimage:not(.menuhider), span.tmenuimage:not(.menuhider)::before {
	font-size: 1.3em;
	margin-top: 8px !important;
}

<?php } ?>
<?php if (getDolGlobalInt('THEME_TOPMENU_DISABLE_IMAGE') == 2) { ?>
.tmenudiv:hover .tmenulabel:not(.menuhider), .tmenudiv:hover .tmenulabel:not(.menuhider)::before {
	display: block;
	position: relative;
	overflow: hidden;
	text-overflow: ellipsis;
	/* For transition transition-delay: 1000ms;
	transition-property: all; */
	opacity: 1;
	display: initial !important;
	line-height: 0.6em !important;
	height: 1em !important;
	overflow: hidden;
	text-overflow: ellipsis;
	color: var(--colortextbackhmenu);
	top: 0px;
}

.tmenudiv:hover .tmenuimage:not(.menuhider), .tmenudiv:hover .tmenuimage:not(.menuhider)::before {
	/* For transition transition-delay: 1000ms;
	transition-property: all; */
	margin-top: 0px !important;
}

<?php } ?>
<?php if (getDolGlobalInt('THEME_TOPMENU_DISABLE_IMAGE') == 3) { ?>
li.tmenu:hover .tmenulabel:not(.menuhider), li.tmenu:hover .tmenulabel:not(.menuhider)::before {
	display: initial !important;
}
li.tmenu:hover .tmenuimage:not(.menuhider), li.tmenu:hover .tmenuimage:not(.menuhider):before {
	font-size: 1.1em !important;
	margin-top: 0px !important;
}
<?php } ?>



/* Do not load menu img for other if hidden to save bandwidth */

<?php if (empty($dol_hide_topmenu)) { ?>
	<?php include dol_buildpath($path.'/theme/'.$theme.'/main_menu_fa_icons.inc.php', 0); ?>

	<?php
	// Add here more div for other menu entries. moduletomainmenu=array('module name'=>'name of class for div')

	$moduletomainmenu = array(
		'user'=>'', 'syslog'=>'', 'societe'=>'companies', 'projet'=>'project', 'propale'=>'commercial', 'commande'=>'commercial',
		'produit'=>'products', 'service'=>'products', 'stock'=>'products',
		'don'=>'accountancy', 'tax'=>'accountancy', 'banque'=>'accountancy', 'facture'=>'accountancy', 'compta'=>'accountancy', 'accounting'=>'accountancy', 'adherent'=>'members', 'import'=>'tools', 'export'=>'tools', 'mailing'=>'tools',
		'contrat'=>'commercial', 'ficheinter'=>'commercial', 'ticket'=>'ticket', 'deplacement'=>'commercial',
		'fournisseur'=>'companies',
		'barcode'=>'', 'fckeditor'=>'', 'categorie'=>'',
	);
	$mainmenuused = 'home';
	foreach ($conf->modules as $val) {
		$mainmenuused .= ','.(isset($moduletomainmenu[$val]) ? $moduletomainmenu[$val] : $val);
	}
	$mainmenuusedarray = array_unique(explode(',', $mainmenuused));

	$generic = 1;
	// Put here list of menu entries when the div.mainmenu.menuentry was previously defined
	$divalreadydefined = array('home', 'companies', 'products', 'mrp', 'commercial', 'externalsite', 'accountancy', 'project', 'tools', 'members', 'agenda', 'ftp', 'holiday', 'hrm', 'bookmark', 'cashdesk', 'takepos', 'ecm', 'geoipmaxmind', 'gravatar', 'clicktodial', 'paypal', 'stripe', 'webservices', 'website');
	// Put here list of menu entries we are sure we don't want
	$divnotrequired = array('multicurrency', 'salaries', 'ticket', 'margin', 'opensurvey', 'paybox', 'expensereport', 'incoterm', 'prelevement', 'propal', 'workflow', 'notification', 'supplier_proposal', 'cron', 'product', 'productbatch', 'expedition');
	foreach ($mainmenuusedarray as $val) {
		if (empty($val) || in_array($val, $divalreadydefined)) {
			continue;
		}
		if (in_array($val, $divnotrequired)) {
			continue;
		}
		//print "XXX".$val;

		// Search img file in module dir
		$found = 0; $url = '';
		foreach ($conf->file->dol_document_root as $dirroot) {
			if (file_exists($dirroot."/".$val."/img/".$val.".png")) {
				$url = dol_buildpath('/'.$val.'/img/'.$val.'.png', 1);
				$found = 1;
				break;
			}
		}
		// Img file not found
		if (!$found) {
			if (!defined('DISABLE_FONT_AWSOME')) {
				print "/* A mainmenu entry was found but img file ".$val.".png not found (check /".$val."/img/".$val.".png), so we use a generic one. */\n";
				print "/* Overwrite this definition in your own css with a different content to use your own font awesome icon. */\n";
				print 'div.mainmenu.'.$val.'::before {
                    content: "\f249";
                }'."\n";
			} else {
				print "/* A mainmenu entry was found but img file ".$val.".png not found (check /".$val."/img/".$val.".png), so we use a generic one */\n";
				$url = dol_buildpath($path.'/theme/'.$theme.'/img/menus/generic'.(min($generic, 4))."_over.png", 1);
				print "div.mainmenu.".$val." {\n";
				print "	background-image: url(".$url.");\n";
				print " background-position-y: 3px;\n";
				print "}\n";
			}
			$generic++;
		} else {
			print "div.mainmenu.".$val." {\n";
			print "	background-image: url(".$url.");\n";
			print " background-position-y: 3px;\n";
			print "}\n";
		}
	}
	// End of part to add more div class css
	?>
<?php } // End test if $dol_hide_topmenu ?>

.tmenuimage {
	padding:0 0 0 0 !important;
	margin:0 0px 0 0 !important;
	<?php if ($disableimages) { ?>
		display: none;
	<?php } ?>
}



/* Login */

.bodylogin
{
	background: #f0f0f0;
	display: table;
	position: absolute;
	height: 100%;
	width: 100%;
	font-size: 1em;
}
.login_center {
	display: table-cell;
	vertical-align: middle;
}
.login_vertical_align {
	padding: 10px;
	padding-bottom: 80px;
}
form#login {
	padding-bottom: 30px;
	font-size: 14px;
	vertical-align: middle;
}
.login_table_title {
	max-width: 530px;
	color: #eee !important;
	padding-bottom: 20px;
	text-shadow: 1px 1px #444;
}
.login_table label {
	text-shadow: 1px 1px 1px #FFF;
}
.login_table {
	margin: 0px auto;  /* Center */
	padding-left:6px;
	padding-right:6px;
	padding-top:16px;
	padding-bottom:12px;
	max-width: 560px;
<?php
if (!empty($conf->global->MAIN_LOGIN_BACKGROUND)) {
	print '	background-color: rgba(255, 255, 255, 0.9);';
} else {
	print '	background-color: #FFFFFF;';
}
?>

	-webkit-box-shadow: 0 2px 23px 2px rgba(0, 0, 0, 0.2), 0 2px 6px rgba(60,60,60,0.15);
	box-shadow: 0 2px 23px 2px rgba(0, 0, 0, 0.2), 0 2px 6px rgba(60,60,60,0.15);

	border-radius: 5px;
	/*border-top:solid 1px rgba(180,180,180,.4);
	border-left:solid 1px rgba(180,180,180,.4);
	border-right:solid 1px rgba(180,180,180,.4);
	border-bottom:solid 1px rgba(180,180,180,.4);*/
}
.login_table input#username, .login_table input#password, .login_table input#securitycode {
	border: none;
	border-bottom: solid 1px rgba(180,180,180,.4);
	padding: 5px;
	margin-left: 5px;
	margin-top: 5px;
	margin-bottom: 5px;
}
.login_table input#username:focus, .login_table input#password:focus, .login_table input#securitycode:focus {
	outline: none !important;
}
.login_table .trinputlogin {
	font-size: 1.2em;
	margin: 8px;
}
.login_table .tdinputlogin {
	background-color: transparent;
	/* border: 2px solid #ccc; */
	min-width: 220px;
	border-radius: 2px;
}
.login_table .tdinputlogin .fa {
	padding-left: 10px;
	width: 14px;
}
.login_table .tdinputlogin input#username, .login_table .tdinputlogin input#password {
	font-size: 1em;
}
.login_table .tdinputlogin input#securitycode {
	font-size: 1em;
}
.login_main_home {
	word-break: break-word;
}
.login_main_message {
	text-align: center;
	max-width: 570px;
	margin-bottom: 22px;
}
.login_main_message .error {
	/* border: 1px solid #caa; */
	padding: 10px;
}
div#login_left, div#login_right {
	display: inline-block;
	min-width: 245px;
	padding-top: 10px;
	padding-left: 16px;
	padding-right: 16px;
	text-align: center;
	vertical-align: middle;
}
div#login_right select#entity {
	margin-top: 10px;
}
table.login_table tr td table.none tr td {
	padding: 2px;
}
table.login_table_securitycode {
	border-spacing: 0px;
}
table.login_table_securitycode tr td {
	padding-left: 0px;
	padding-right: 4px;
}
#securitycode {
	min-width: 60px;
}
#img_securitycode {
	border: 1px solid #DDDDDD;
}
#img_logo, .img_logo {
	max-width: 170px;
	max-height: 90px;
}

div.backgroundsemitransparent {
	background:rgba(255, 255, 255, 0.7);
	padding-left: 10px;
	padding-right: 10px;
}
div.login_block {
	position: absolute;
	text-align: <?php print $right; ?>;
	<?php print $right; ?>: 0;
	top: <?php print $disableimages ? '4px' : '0'; ?>;
	line-height: 10px;
	<?php // echo (empty($disableimages) && $maxwidthloginblock)?'max-width: '.$maxwidthloginblock.'px;':''; ?>
	<?php if (GETPOST('optioncss', 'aZ09') == 'print') { ?>
	display: none;
	<?php } ?>
}
div.login_block a {
	color: var(--colortextbackhmenu);
	display: inline-block;
}
div.login_block span.aversion {
	color: var(--colortextbackhmenu);
	filter: contrast(0.7);
}
div.login_block table {
	display: inline;
}
div.login {
	white-space:nowrap;
	font-weight: bold;
	float: right;
}
div.login a {
	color: var(--colortextbackvmenu);
}
div.login a:hover {
	color: var(--colortextbackvmenu);
	text-decoration:underline;
}
.login_block_elem a span.atoplogin, .login_block_elem span.atoplogin {
	vertical-align: middle;
}
div.login_block_user {
	display: inline-block;
	vertical-align: middle;
	line-height: <?php echo $disableimages ? '25' : '52'; ?>px;
	height: <?php echo $disableimages ? '25' : '52'; ?>px;
}
div.login_block_other {
	display: inline-block;
	vertical-align: middle;
	clear: <?php echo $disableimages ? 'none' : 'both'; ?>;
	padding-top: 0;
	text-align: right;
	margin-right: 8px;
	max-width: 200px;
}

.login_block_elem {
	float: right;
	vertical-align: top;
	padding: 0px 3px 0px 4px !important;
}
.login_block_other .login_block_elem {
	line-height: 25px;
	height: 25px;
}
.atoplogin, .atoplogin:hover {
	color: var(--colortextbackhmenu) !important;
}
.login_block_getinfo {
	text-align: center;
}
.login_block_getinfo div.login_block_user {
	display: block;
}
.login_block_getinfo .atoplogin, .login_block_getinfo .atoplogin:hover {
	color: #333 !important;
	font-weight: normal !important;
}
.alogin, .alogin:hover {
	font-weight: normal !important;
	padding-top: 2px;
}
.alogin:hover, .atoplogin:hover {
	text-decoration:underline !important;
}
span.fa.atoplogin, span.fa.atoplogin:hover {
	font-size: 16px;
	text-decoration: none !important;
}
.atoplogin #dropdown-icon-down, .atoplogin #dropdown-icon-up {
	font-size: 0.7em;
}
img.login, img.printer, img.entity {
	/* padding: 0px 0px 0px 4px; */
	/* margin: 0px 0px 0px 8px; */
	text-decoration: none;
	color: white;
	font-weight: bold;
}
.userimg.atoplogin img.userphoto, .userimgatoplogin img.userphoto {		/* size for user photo in login bar */
	width: <?php echo $disableimages ? '26' : '30'; ?>px;
	height: <?php echo $disableimages ? '26' : '30'; ?>px;
	border-radius: 50%;
	background-size: contain;
	border: 1px solid;
	border-color: rgba(255, 255, 255, 0.2);
}
img.userphoto {			/* size for user photo in lists */
	border-radius: 0.72em;
	width: 1.4em;
	height: 1.4em;
	background-size: contain;
	vertical-align: middle;
}
img.userphotosmall {			/* size for user photo in lists */
	border-radius: 0.6em;
	width: 1.2em;
	height: 1.2em;
	background-size: contain;
	vertical-align: middle;
	background-color: #FFF;
}
img.userphoto[alt="Gravatar avatar"], img.photouserphoto.dropdown-user-image[alt="Gravatar avatar"] {
	background: #fff;
}
form[name="addtime"] img.userphoto {
	border: 1px solid #444;
}
.span-icon-user {
	background-image: url(<?php echo dol_buildpath($path.'/theme/'.$theme.'/img/object_user.png', 1); ?>);
	background-repeat: no-repeat;
}
.span-icon-password {
	background-image: url(<?php echo dol_buildpath($path.'/theme/'.$theme.'/img/lock.png', 1); ?>);
	background-repeat: no-repeat;
}

/* ============================================================================== */
/* Menu gauche                                                                    */
/* ============================================================================== */

div.vmenu, td.vmenu {
	margin-<?php print $right; ?>: 2px;
	position: relative;
	float: left;
	padding: 0px;
	padding-bottom: 0px;
	padding-top: 1px;
	width: 190px;
}

.vmenu {
	width: 190px;
	margin-left: 6px;
	<?php if (GETPOST('optioncss', 'aZ09') == 'print') { ?>
	display: none;
	<?php } ?>
}

/* Force vmenusearchselectcombo with type=text differently than without because beautify with select2 affect vmenusearchselectcombo differently */
input.vmenusearchselectcombo[type=text] {
	width: 180px !important;
}
.vmenusearchselectcombo {
	width: 188px;
}

.menu_contenu {
	padding-top: 3px;
	padding-bottom: 3px;
	overflow: hidden;
	text-overflow: ellipsis;
	width: 188px;				/* required to have overflow working. must be same than .menu_titre */
}
#menu_contenu_logo { /* padding-top: 0; */ }
.companylogo { }
.searchform { padding-top: 10px; }
.searchform input { font-size: 16px; }


a.vmenu:link, a.vmenu:visited, a.vmenu:hover, a.vmenu:active, span.vmenu, span.vsmenu {
	white-space: nowrap; font-family: <?php print $fontlist ?>; text-align: <?php print $left; ?>;
}
a.vmenu:link, a.vmenu:visited, a.vmenu:hover, a.vmenu:active,
span.vmenu, span.vmenu:link, span.vmenu:visited, span.vmenu:hover, span.vmenu:active { font-weight: bold;  }	/* bold = 600, 500 is ko with Edge on 1200x960 */
span.vmenudisabled, font.vmenudisabled  {
	/* bold = 600, 500 is ko with Edge on 1200x960 */
	font-family: <?php print $fontlist ?>; text-align: <?php print $left; ?>; font-weight: bold; color: #aaa; margin-left: 4px; white-space: nowrap;
}
a.vmenu:link, a.vmenu:visited {
	color: var(--colortextbackvmenu);
}

a.vsmenu:link, a.vsmenu:visited, a.vsmenu:hover, a.vsmenu:active, span.vsmenu {
	font-family: <?php print $fontlist ?>;
	text-align: <?php print $left; ?>;
	color: #202020;
	margin: 1px 1px 1px 6px;
}
span.vsmenudisabled, font.vsmenudisabled {
	font-family: <?php print $fontlist ?>; text-align: <?php print $left; ?>; color: #aaa;
}
a.vsmenu:link, a.vsmenu:visited {
	color: var(--colortextbackvmenu);
	white-space: nowrap;
}
span.vsmenudisabledmargin, font.vsmenudisabledmargin { margin: 1px 1px 1px 6px; }
li a.vsmenudisabled, li.vsmenudisabled { color: #aaa !important; }

a.help:link, a.help:visited, a.help:hover, a.help:active, span.help {
	text-align: <?php print $left; ?>; color: #aaa; text-decoration: none;
}
.helppresent, .helppresent:hover {
	/* color: #f3e4ac !important; */
}
.helppresentcircle {
	/*
	color: var(--colorbackhmenu1);
	filter: invert(0.5);
	*/
	color: var(--colortextbackhmenu);
	margin-<?php echo $left ?>: -4px;
	display: inline-block;
	font-size: x-small;
	vertical-align: super;
	opacity: 0.95;
	transform: rotate(<?php echo ($left == 'left' ? '55deg' : '305deg'); ?>);
}

.vmenu div.blockvmenufirst, .vmenu div.blockvmenulogo, .vmenu div.blockvmenusearchphone, .vmenu div.blockvmenubookmarks
{
	border-top: 1px solid #BBB;
}
a.vsmenu.addbookmarkpicto {
	padding-right: 10px;
}
div.blockvmenusearchphone
{
	border-bottom: none !important;
}
.vmenu div.blockvmenuend, .vmenu div.blockvmenulogo
{
	margin: 0 0 8px 2px;
}
.vmenu div.blockvmenusearch
{
	padding-bottom: 13px;
}
.vmenu div.blockvmenuend
{
	padding-bottom: 5px;
}
.vmenu div.blockvmenulogo
{
	padding-bottom: 10px;
	padding-top: 0;
}
div.blockvmenubookmarks
{
	padding-top: 10px !important;
	padding-bottom: 16px !important;
}
div.blockvmenupair, div.blockvmenuimpair, div.blockvmenubookmarks, div.blockvmenuend
{
	font-family: <?php print $fontlist ?>;
	color: #000000;
	text-align: <?php print $left; ?>;
	text-decoration: none;
	padding-left: 5px;
	padding-right: 1px;
	padding-top: 4px;
	padding-bottom: 7px;
	margin: 0 0 0 2px;

	background: var(--colorbackvmenu1);

	border-left: 1px solid #AAA;
	border-right: 1px solid #BBB;
}

div.blockvmenusearch
{
	font-family: <?php print $fontlist ?>;
	color: #000000;
	text-align: <?php print $left; ?>;
	text-decoration: none;
	margin: 1px 0px 0px 2px;
	background: var(--colorbackvmenu1);
}

div.blockvmenusearch > form > div {
	padding-top: 3px;
}
div.blockvmenusearch > form > div > label {
	padding-right: 2px;
}

div.blockvmenuhelp
{
<?php if (empty($conf->dol_optimize_smallscreen)) { ?>
	font-family: <?php print $fontlist ?>;
	color: #000000;
	text-align: center;
	text-decoration: none;
	padding-left: 0px;
	padding-right: 6px;
	padding-top: 3px;
	padding-bottom: 3px;
	margin: 4px 0px 0px 0px;
<?php } else { ?>
	display: none;
<?php } ?>
}


td.barre {
	border-right: 1px solid #000000;
	border-bottom: 1px solid #000000;
	background: #b3c5cc;
	font-family: <?php print $fontlist ?>;
	color: #000000;
	text-align: <?php print $left; ?>;
	text-decoration: none;
}

td.barre_select {
	background: #b3c5cc;
	color: #000000;
}

td.photo {
	background: #F4F4F4;
	color: #000000;
	border: 1px solid #bbb;
}

/* ============================================================================== */
/* Panes for Main                                                   */
/* ============================================================================== */

/*
 *  PANES and CONTENT-DIVs
 */

#mainContent, #leftContent .ui-layout-pane {
	padding:    0px;
	overflow:	auto;
}

#mainContent, #leftContent .ui-layout-center {
	padding:    0px;
	position:   relative; /* contain floated or positioned elements */
	overflow:   auto;  /* add scrolling to content-div */
}


/* ============================================================================== */
/* Toolbar for ECM or Filemanager                                                 */
/* ============================================================================== */

td.ecmroot {
	padding-bottom: 0 !important;
}

.largebutton {
	/* border-top: 1px solid #CCC !important; */
	padding: 0px 4px 14px 4px !important;
	min-height: 32px;
}


a.toolbarbutton {
	margin-top: 0px;
	margin-left: 4px;
	margin-right: 4px;
	height: 30px;
}
img.toolbarbutton {
	margin-top: 1px;
	height: 30px;
}

li.expanded > a.fmdirlia.jqft.ecmjqft {
	font-weight: bold !important;
}




/* ============================================================================== */
/* Onglets                                                                        */
/* ============================================================================== */
div.tabs {
	text-align: <?php print $left; ?>;
	margin-top: 10px;
	padding-left: 6px;
	padding-right: 6px;
	clear:both;
	height:100%;
}
div.tabsElem {
	margin-top: 1px;
}	/* To avoid overlap of tabs when not browser */
/*
div.tabsElem a.tabactive::before, div.tabsElem a.tabunactive::before {
	content: "\f0da";
	font-family: "Font Awesome 5 Free";
	padding-right: 2px;
	font-weight: 900;
}
*/
div.tabBar {
	color: var(--colortextbacktab);
	padding-top: 16px;
	padding-left: 0px; padding-right: 0px;
	padding-bottom: 2px;
	margin: 0px 0px 16px 0px;
	border-top: 1px solid #BBB;
	/* border-bottom: 1px solid #AAA; */
	width: auto;
	background: var(--colorbacktabcard1);
}
div.tabBar tr.titre td {
	padding-top: 20px;
}
div.fiche table:not(.table-fiche-title) tr.titre td {
	padding-top: 10px;
}

div.tabBar.tabBarNoTop {
	padding-top: 0;
	border-top: 0;
}

/* tabBar used for creation/update/send forms */
div.tabBarWithBottom {
	padding-bottom: 18px;
	border-bottom: 1px solid #bbb;
}
div.tabBarWithBottom tr {
	background: unset !important;
}
div.tabBarWithBottom table.border>tbody>tr:last-of-type>td {
	border-bottom: none !important;
}

div.tabBar table.tableforservicepart2:last-child {
	border-bottom: 1px solid #aaa;
}
.tableforservicepart1 .tdhrthin {
	height: unset;
	padding-top: 0 !important;
}
/* Payment Screen : Pointer cursor in the autofill image */
.AutoFillAmount {
	cursor:pointer;
}

div.popuptabset {
	padding: 6px;
	background: #fff;
	border: 1px solid #888;
}
div.popuptab {
	padding-top: 8px;
	padding-bottom: 8px;
	padding-left: 5px;
	padding-right: 5px;
}

/* ============================================================================== */
/* Buttons for actions                                                            */
/* ============================================================================== */

div.tabsAction {
	margin: 20px 0em 30px 0em;
	padding: 0em 0em;
	text-align: right;
}
div.tabsActionNoBottom {
	margin-bottom: 0px;
}
div.tabsAction > a {
	margin-bottom: 16px !important;
}

a.tabTitle {
	color: rgba(0,0,0,0.4) !important;
	text-shadow:1px 1px 1px #ffffff;
	font-family: <?php print $fontlist ?>;
	font-weight: normal !important;
	padding: 4px 6px 2px 0px;
	margin-<?php print $right; ?>: 10px;
	text-decoration: none;
	white-space: nowrap;
}
.tabTitleText {
	display: none;
}
.imgTabTitle {
	max-height: 14px;
}
div.tabs div.tabsElem:first-of-type a.tab {
	margin-left: 0px !important;
}

a.tabunactive {
	color: var(--colortextlink) !important;
}
a.tab:link, a.tab:visited, a.tab:hover, a.tab#active {
	font-family: <?php print $fontlist ?>;
	padding: 12px 14px 13px;
	margin: 0em 0.2em;
	text-decoration: none;
	white-space: nowrap;

	background-image: none !important;
}

.tabactive, a.tab#active {
	color: var(--colortextbacktab) !important;
	background: var(--colorbacktabcard1) !important;
	margin: 0 0.2em 0 0.2em !important;

	border-right: 1px solid #CCC !important;
	border-left: 1px solid #CCC !important;
	border-top: 3px solid var(--colorbackhmenu1) !important;
}
.tabunactive, a.tab#unactive {
	border-right: 1px solid transparent;
	border-left: 1px solid transparent;
	border-top: 1px solid transparent;
	border-bottom: 0px !important;
}
a.tab:hover
{
	/*
	background: var(--colorbacktabcard1), 0.5)  url(<?php echo dol_buildpath($path.'/theme/'.$theme.'/img/nav-overlay3.png', 1); ?>) 50% 0 repeat-x;
	color: var(--colortextbacktab);
	*/
	text-decoration: underline;
}
a.tabimage {
	color: #434956;
	font-family: <?php print $fontlist ?>;
	text-decoration: none;
	white-space: nowrap;
}

td.tab {
	background: #dee7ec;
}

span.tabspan {
	background: #dee7ec;
	color: #434956;
	font-family: <?php print $fontlist ?>;
	padding: 0px 6px;
	margin: 0em 0.2em;
	text-decoration: none;
	white-space: nowrap;
	-webkit-border-radius:4px 4px 0px 0px;
	border-radius:4px 4px 0px 0px;

	border-<?php print $right; ?>: 1px solid #555555;
	border-<?php print $left; ?>: 1px solid #D8D8D8;
	border-top: 1px solid #D8D8D8;
}

/* ============================================================================== */
/* Buttons for actions                                                            */
/* ============================================================================== */
<?php include dol_buildpath($path.'/theme/'.$theme.'/btn.inc.php', 0); ?>


/* ============================================================================== */
/* Tables                                                                         */
/* ============================================================================== */

.allwidth {
	width: 100%;
}

#undertopmenu {
	background-repeat: repeat-x;
	margin-top: <?php echo ($dol_hide_topmenu ? '6' : '0'); ?>px;
}


.paddingrightonly {
	border-collapse: collapse;
	border: 0px;
	margin-left: 0px;
	padding-<?php print $left; ?>: 0px !important;
	padding-<?php print $right; ?>: 4px !important;
}
.nocellnopadd {
	list-style-type:none;
	margin: 0px !important;
	padding: 0px !important;
}
.noborderspacing {
	border-spacing: 0;
}
tr.nocellnopadd td.nobordernopadding, tr.nocellnopadd td.nocellnopadd
{
	border: 0px;
}

.unsetcolor {
	color: unset !important;
}

.smallpaddingimp {
	padding: 4px !important;
	padding-left: 7px !important;
	padding-right: 7px !important;
}
input.button[name="upload"] {
	padding: 5px !important;
	font-size: 0.9em;
}
input.button.smallpaddingimp, input.buttonreset.smallpaddingimp {
	font-size: 0.8em;
}
input.buttonreset {
	margin-top: 3px;
	margin-bottom: 3px;
	padding: 8px 15px;
	text-decoration: underline;
	color: var(--colortextlink);
	background-color: transparent;
	cursor: pointer;
}
.nopaddingleft {
	padding-<?php print $left; ?>: 0px;
}
div.tabs.nopaddingleft {
	padding-<?php print $left; ?>: 0px;
}
.nopaddingright {
	padding-<?php print $right; ?>: 0px;
}
.nopaddingtopimp {
	padding-top: 0px !important;
}
.nopaddingbottomimp {
	padding-bottom: 0px !important;
}
.notopnoleft {
	border-collapse: collapse;
	border: 0px;
	padding-top: 0px;
	padding-<?php print $left; ?>: 0px;
	padding-<?php print $right; ?>: 16px;
	padding-bottom: 4px;
	margin-right: 0px;
}
.notopnoleftnoright {
	border-collapse: collapse;
	border: 0px;
	padding-top: 0px;
	padding-left: 0px;
	padding-right: 0px;
	padding-bottom: 4px;
	margin: 0px 0px 0px 0px;
}

table.tableforemailform tr td {
	padding-top: 3px;
	padding-bottom: 3px;
}

table.border, table.bordernooddeven, table.dataTable, .table-border, .table-border-col, .table-key-border-col, .table-val-border-col, div.border {
	border-collapse: collapse !important;
	padding: 1px 2px 1px 3px;			/* t r b l */
}
table.borderplus {
	border: 1px solid #BBB;
}
.border tbody tr, .bordernooddeven tbody tr, .border tbody tr td, .bordernooddeven tbody tr td,
div.tabBar table.border tr, div.tabBar table.border tr td, div.tabBar div.border .table-border-row, div.tabBar div.border .table-key-border-col, div.tabBar div.border .table-val-border-col,
tr.liste_titre.box_titre td table td, .bordernooddeven tr td {
	height: 28px;
}

div.tabBar div.border .table-border-row, div.tabBar div.border .table-key-border-col, div.tabBar .table-val-border-col {
	vertical-align: middle;
}
div .tdtop {
	vertical-align: top !important;
<<<<<<< HEAD
=======
	/*padding-top: 10px !important;
	padding-bottom: 2px !important; */
	padding-top: 6px !important;
    padding-bottom: 4px !important;
>>>>>>> 0fa63299
}

table.border td, table.bordernooddeven td, div.border div div.tagtd {
	padding: 2px 2px 2px 2px;
	border-collapse: collapse;
}
div.tabBar .fichecenter table.border>tbody>tr>td, div.tabBar .fichecenter div.border div div.tagtd, div.tabBar div.border div div.tagtd
{
	padding-top: 2px;
	border-bottom: 1px solid #E0E0E0;
}

td.border, div.tagtable div div.border {
	border-top: 1px solid #000000;
	border-right: 1px solid #000000;
	border-bottom: 1px solid #000000;
	border-left: 1px solid #000000;
}
.table-key-border-col {
	/* width: 25%; */
	vertical-align:top;
}
.table-val-border-col {
	width:auto;
}


.thsticky, .tdsticky {
	position: sticky;
	left: 0px;
}
.thstickyright, .tdstickyright {
	position: sticky;
	right: 0px;
}
.thstickygray, .tdstickygray {
	background-color: lightgray;
}
.thstickyghostwhite, .tdstickyghostwhite {
	background-color: ghostwhite;
}
.thstickyinherit, .tdstickyinherit {
	background-color: inherit;
}

/* To have left column sticky */
/*.tagtable td[data-key="ref"], .tagtable th[data-key="ref"] {
	position: sticky;
	left: 0;
	top: 0;
	max-width: 150px !important;
	//background-color: inherit;
	background-color: gainsboro;
	z-index: 2;
}
*/

/* To have right column sticky */
/*.tagtable td.actioncolumn, .tagtable th.actioncolumn {
	position: sticky-right;
	right: 0;
	top: 0;
	max-width: 150px !important;
	//background-color: inherit;
	background-color: gainsboro;
	z-index: 2;
}
*/


/* Main boxes */
.nobordertop, .nobordertop tr:first-of-type td {
	border-top: none !important;
}
.noborderbottom, .noborderbottom tr:last-of-type td {
	border-bottom: none !important;
}
.bordertop {
	border-top: 1px solid var(--colortopbordertitle1);
}
.borderbottom {
	border-bottom: 1px solid var(--colortopbordertitle1);
}


.fichehalfright table.noborder {
	margin: 0px 0px 0px 0px;
}
table.liste, table.noborder:not(.paymenttable):not(.margintable):not(.tableforcontact), table.formdoc, div.noborder:not(.paymenttable):not(.margintable):not(.tableforcontact) {
	<?php
	if ($userborderontable) { ?>
	border-left: 1px solid var(--colortopbordertitle1);
	border-right: 1px solid var(--colortopbordertitle1);
	<?php } ?>
}
table.liste, table.noborder, table.formdoc, div.noborder {
	width: 100%;
	border-collapse: separate !important;
	border-spacing: 0px;
	border-top-width: <?php echo $borderwidth ?>px;
	border-top-color: var(--colortopbordertitle1);
	border-top-style: solid;
	margin: 0px 0px 20px 0px;

	/*width: calc(100% - 7px);
	border-collapse: separate !important;
	border-spacing: 0px;
	border-top-width: 0px;
	border-top-color: rgb(215,215,215);
	border-top-style: solid;
	margin: 0px 0px 5px 2px;
	box-shadow: 1px 1px 5px #ddd;
	*/
}
#tablelines {
	border-bottom-width: 1px;
	border-bottom-color: var(--colortopbordertitle1);
	border-bottom-style: solid;
}
table.liste tr:last-of-type td, table.noborder:not(#tablelines) tr:last-of-type td, table.formdoc tr:last-of-type td, div.noborder tr:last-of-type td {
	border-bottom-width: 1px;
	border-bottom-color: var(--colortopbordertitle1);
	border-bottom-style: solid;
}
/*
div.tabBar div.fichehalfright table.noborder:not(.margintable):not(.paymenttable):not(.lastrecordtable):last-of-type {
	border-bottom: 1px solid var(--colortopbordertitle1);
}
*/
div.tabBar table.border>tbody>tr:last-of-type>td {
	border-bottom-width: 1px;
	border-bottom-color: var(--colortopbordertitle1);
	border-bottom-style: solid;
}
div.tabBar div.fichehalfright table.noborder {
	border-bottom: none;
}

table.paddingtopbottomonly tr td {
	padding-top: 1px;
	padding-bottom: 2px;
}
.liste_titre_filter {
	background: var(--colorbacktitle1) !important;
}
.liste_titre2 {
	background: var(--colorbackhmenu1) !important;
	color: #fff;
}
table:not(.listwithfilterbefore) tr.liste_titre_filter:first-of-type td.liste_titre {
	padding-top: 5px;
}

tr.liste_titre_filter td.liste_titre {
	/* border-bottom: 1px solid #ddd; */
	padding-top: 1px;
	padding-bottom: 0px;
}
tr.liste_titre_filter td.liste_titre:first-of-type {
/*	height: 36px; */
}
.liste_titre_create td, .liste_titre_create th, .liste_titre_create .tagtd
{
	border-bottom-width: 0 !important;
	border-top-width: 1px;
	border-top-color: var(--colortopbordertitle1);
	border-top-style: solid;
}
tr#trlinefordates td {
	border-bottom: 0px !important;
}
.liste_titre_add td, .liste_titre_add th, .liste_titre_add .tagtd
{
	border-top-width: 1px;
	border-top-color: var(--colortopbordertitle1);
	border-top-style: solid;
}
table.liste tr, table.noborder tr, div.noborder form {
	border-top-color: #FEFEFE;
	min-height: 20px;
}
table.liste th, table.noborder th, table.noborder tr.liste_titre td, table.noborder tr.box_titre td {
	padding: 7px 8px 7px 8px;			/* t r b l */
}
table.liste td, table.noborder td, div.noborder form div, table.tableforservicepart1 td, table.tableforservicepart2 td {
	padding: 7px 8px 7px 8px;			/* t r b l */
	/* line-height: 22px; This create trouble on cell login on list of last events of a contract*/
	height: 22px;
}
div.liste_titre_bydiv .divsearchfield {
	padding: 2px 1px 2px 7px;			/* t r b l */
}

tr.box_titre .nobordernopadding td {
	padding: 0 ! important;
}
table.nobordernopadding {
	border-collapse: collapse !important;
	border: 0;
}
table.nobordernopadding tr {
	border: 0 !important;
	padding: 0 0 !important;
}
table.nobordernopadding tr td {
	border: 0 !important;
	padding: 0 3px 0 0;
}
table.border tr td table.nobordernopadding tr td {
	padding-top: 0;
	padding-bottom: 0;
}
td.borderright {
	border: none;	/* to erase value for table.nobordernopadding td */
	border-right-width: 1px !important;
	border-right-color: #BBB !important;
	border-right-style: solid !important;
}
td.borderleft {
	border: none;	/* to erase value for table.nobordernopadding td */
	border-left-width: 1px !important;
	border-left-color: #BBB !important;
	border-left-style: solid !important;
}


/* For table with no filter before */
table.listwithfilterbefore {
	border-top: none !important;
}


.tagtable, .table-border { display: table; }
.tagtr, .table-border-row  { display: table-row; }
.tagtd, .table-border-col, .table-key-border-col, .table-val-border-col { display: table-cell; }
.confirmquestions .tagtr .tagtd:not(:first-child)  { padding-left: 10px; }
.confirmquestions { margin-top: 5px; }

/* Pagination */
div.refidpadding  {
	/* padding-top: 3px; */
}
div.refid  {
	font-weight: bold;
	color: var(--colortexttitlenotab);
	font-size: 1.2em;
	word-break: break-word;
}
a.refid {
	color: var(--colortexttitlenotab) !important;
}
div.refidno  {
	padding-top: 3px;
	font-weight: normal;
	color: var(--refidnocolor);
	font-size: <?php print is_numeric($fontsize) ? $fontsize.'px' : $fontsize ?>;
	line-height: 1.4em;
}
div.refidno form {
	display: inline-block;
}

div.pagination {
	float: <?php echo $right; ?>;
}
div.pagination a {
	font-weight: normal;
}
div.pagination ul
{
  list-style: none;
  display: inline-block;
  padding-left: 0px;
  padding-right: 0px;
  margin: 0;
}
div.pagination li {
  display: inline-block;
  padding-left: 0px;
  padding-right: 0px;
  /* padding-top: 10px; */
  padding-bottom: 5px;
  font-size: 1.1em;
}
.pagination {
  display: inline-block;
  padding-left: 0;
  border-radius: 4px;
}
div.pagination li.pagination a,
div.pagination li.pagination span {
  padding: 6px 12px;
  line-height: 1.42857143;
  text-decoration: none;
  background-repeat: repeat-x;
  <?php if (empty($conf->global->THEME_DARKMODEENABLED)) { ?>
  color: #000;
  <?php } ?>
}
div.pagination li.pagination span.inactive {
  cursor: default;
  color: #ccc;
}
li.noborder.litext, li.noborder.litext a,
div.pagination li a.inactive:hover,
div.pagination li span.inactive:hover {
	  -webkit-box-shadow: none !important;
	  box-shadow: none !important;
}
/*div.pagination li.litext {
	padding-top: 8px;
}*/
div.pagination li.litext a {
  border: none;
  padding-right: 10px;
  padding-left: 4px;
  font-weight: bold;
}
div.pagination li.litext a:hover {
	background-color: transparent;
	background-image: none;
}
div.pagination li.litext a:hover {
	background-color: transparent;
	background-image: none;
}
div.pagination li.noborder a:hover {
  border: none;
  background-color: transparent;
}
div.pagination li a,
div.pagination li span {
  /* background-color: #fff; */
  /* border: 1px solid #ddd; */
}
div.pagination li:first-child a,
div.pagination li:first-child span {
  margin-left: 0;
  /*border-top-left-radius: 4px;
  border-bottom-left-radius: 4px;*/
}

/*div.pagination li a:hover,
div.pagination li:not(.paginationbeforearrows,.paginationafterarrows,.title-button) span:hover,
div.pagination li a:focus,
div.pagination li:not(.paginationbeforearrows,.paginationafterarrows,.title-button) span:focus {
  -webkit-box-shadow: 0px 0px 6px 1px rgba(50, 50, 50, 0.4), 0px 0px 0px rgba(60,60,60,0.1);
  box-shadow: 0px 0px 6px 1px rgba(50, 50, 50, 0.4), 0px 0px 0px rgba(60,60,60,0.1);
}*/
div.pagination li .active a,
div.pagination li .active span,
div.pagination li .active a:hover,
div.pagination li .active span:hover,
div.pagination li .active a:focus,
div.pagination li .active span:focus {
  z-index: 2;
  color: #fff;
  cursor: default;
  background-color: var(--colorbackhmenu1);
  border-color: #337ab7;
}
div.pagination .disabled span,
div.pagination .disabled span:hover,
div.pagination .disabled span:focus,
div.pagination .disabled a,
div.pagination .disabled a:hover,
div.pagination .disabled a:focus {
  color: #777;
  cursor: not-allowed;
  background-color: #fff;
  border-color: #ddd;
}
div.pagination li.pagination .active {
  text-decoration: underline;
  box-shadow: none;
}
.paginationafterarrows .nohover {
  box-shadow: none !important;
}

div.pagination li.paginationafterarrows {
	margin-left: 10px;
	padding-top: 0;
	/*padding-bottom: 10px;*/
}
.paginationatbottom {
	margin-top: 9px;
}
table.hidepaginationprevious .paginationprevious {
	display: none;
}
table.hidepaginationnext .paginationnext {
	display: none;
}
.tabBar .arearef .pagination.paginationref {
	max-width: calc(30%);
}
.paginationafterarrows a.btnTitlePlus, .titre_right  a.btnTitlePlus {
	border: 1px solid var(--btncolorborder);
}
.paginationafterarrows a.btnTitlePlus:hover span:before, .titre_right a.btnTitlePlus:hover span:before {
	/* text-shadow: 0px 0px 5px #ccc; */
	/* filter: invert(0.3); */
	font-size: 1.07em;
}



/* Set the color for hover lines */
.oddeven:hover, .evenodd:hover, .oddevenimport:hover, .evenoddimport:hover, .impair:hover, .pair:hover
{
	background: var(--colorbacklinepairhover) !important;		/* Must be background to be stronger than background of odd or even */
}
.tredited, .tredited td {
	background: var(--colorbacklinepairchecked) !important;   /* Must be background to be stronger than background of odd or even */
	border-bottom: 0 !important;
}
.treditedlinefordate {
	background: var(--colorbacklinepairchecked) !important;   /* Must be background to be stronger than background of odd or even */
	border-bottom: 0px;
}
<?php if ($colorbacklinepairchecked) { ?>
.highlight {
	background: var(--colorbacklinepairchecked) !important;   /* Must be background to be stronger than background of odd or even */
}
<?php } ?>

.nohoverborder:hover {
	border: unset;
	box-shadow: unset;
	-webkit-box-shadow: unset;
}
.oddeven, .evenodd, .impair, .nohover .impair:hover, tr.impair td.nohover, .tagtr.oddeven
{
	font-family: <?php print $fontlist ?>;
	margin-bottom: 1px;
	color: var(--oddeven);
}
.impair, .nohover .impair:hover, tr.impair td.nohover
{
	background-color: var(--colorbacklineimpair2);
}
#GanttChartDIV {
	background-color: var(--colorbacklineimpair2);
}

.oddeven, .evenodd, .pair, .nohover .pair:hover, tr.pair td.nohover, .tagtr.oddeven {
	font-family: <?php print $fontlist ?>;
	margin-bottom: 1px;
	color: var(--oddevencolor);
}
.pair, .nohover .pair:hover, tr.pair td.nohover {
	background-color: var(--colorbacklinepair2);
}

table.dataTable tr.oddeven {
	background-color: var(--colorbacklinepair2) !important;
}

/* For no hover style */
td.oddeven, table.nohover tr.impair, table.nohover tr.pair, table.nohover tr.impair td, table.nohover tr.pair td, tr.nohover td, form.nohover, form.nohover:hover {
	background-color: var(--colorbacklineimpair2) !important;
	background: var(--colorbacklineimpair2) !important;
}
td.evenodd, tr.nohoverpair td, #trlinefordates td {
	background-color: var(--colorbacklinepair2) !important;
	background: var(--colorbacklinepair2) !important;
}
.trforbreak td {
	font-weight: 500;
	border-bottom: 1pt solid black !important;
	background-color: var(--colorbacklinebreak) !important;
}
.trforbreak.nobold td a, .trforbreak.nobold span.secondary {
	font-weight: normal !important;
}

table.dataTable td {
	padding: 5px 8px 5px 8px !important;
}
tr.pair td, tr.impair td, form.impair div.tagtd, form.pair div.tagtd, div.impair div.tagtd, div.pair div.tagtd, div.liste_titre div.tagtd {
	padding: 7px 8px 7px 8px;
	border-bottom: 1px solid #ddd;
}
form.pair, form.impair {
	font-weight: normal;
}
form.tagtr:last-of-type div.tagtd, tr.pair:last-of-type td, tr.impair:last-of-type td {
	border-bottom: 0px !important;
}
tr.nobottom td {
	border-bottom: 0px !important;
}
div.tableforcontact form.tagtr:last-of-type div.tagtd {
	border-bottom: 1px solid #ddd !important;
}
tr.pair td .nobordernopadding tr td, tr.impair td .nobordernopadding tr td {
	border-bottom: 0px !important;
}
table.nobottomiftotal tr.liste_total td {
	background-color: #fff;
	<?php if (!$userborderontable) { ?>
	border-bottom: 0px !important;
	<?php } ?>
}
table.nobottom, td.nobottom {
	border-bottom: 0px !important;
}
div.liste_titre .tagtd {
	vertical-align: middle;
}
div.liste_titre {
	min-height: 26px !important;	/* We cant use height because it's a div and it should be higher if content is more. but min-height does not work either for div */

	padding-top: 2px;
	padding-bottom: 2px;
}
div.liste_titre_bydiv {
	border-top-width: <?php echo $borderwidth ?>px;
	border-top-color: var(--colortopbordertitle1);
	border-top-style: solid;
	<?php if ($userborderontable) { ?>
	border-left: <?php echo $borderwidth ?>px solid var(--colortopbordertitle1);
	/* border-right: <?php echo $borderwidth ?>px solid var(--colortopbordertitle1); */
	<?php } ?>

	border-collapse: collapse;
	display: table;
	padding: 2px 0px 2px 0;
	box-shadow: none;
	/*width: calc(100% - 1px);	1px more, i don't know why so i remove */
	width: calc(100%);
}
tr.liste_titre, tr.liste_titre_sel, form.liste_titre, form.liste_titre_sel, table.dataTable.tr, tagtr.liste_titre
{
	height: 26px !important;
}
div.colorback	/* for the form "assign user" on time spent view */
{
	background: #f8f8f8;
	padding: 10px;
	margin-top: 5px;
	border: 1px solid #ddd;
}
div.liste_titre_bydiv, .liste_titre div.tagtr, tr.liste_titre, tr.liste_titre_sel, .tagtr.liste_titre, .tagtr.liste_titre_sel, form.liste_titre, form.liste_titre_sel, table.dataTable thead tr
{
	background: var(--colorbacktitle1);
	font-weight: <?php echo $useboldtitle ? 'bold' : 'normal'; ?>;

	color: var(--colortexttitle);
	font-family: <?php print $fontlist ?>;
	text-align: <?php echo $left; ?>;
}
tr.liste_titre th, tr.liste_titre td, th.liste_titre
{
	border-bottom: 1px solid var(--colortopbordertitle1);
}
tr.liste_titre:first-child th, tr:first-child th.liste_titre {
/*    border-bottom: 1px solid #ddd ! important; */
	border-bottom: unset;
}
tr.liste_titre th, th.liste_titre, tr.liste_titre td, td.liste_titre, form.liste_titre div
{
	font-family: <?php print $fontlist ?>;
	font-weight: <?php echo $useboldtitle ? 'bold' : 'normal'; ?>;
	vertical-align: middle;
	height: 28px;
}
tr.liste_titre th a, th.liste_titre a, tr.liste_titre td a, td.liste_titre a, form.liste_titre div a, div.liste_titre a {
	text-shadow: none !important;
	color: var(--colortexttitlelink);
}
tr.liste_titre_topborder td {
	border-top-width: <?php echo $borderwidth; ?>px;
	border-top-color: var(--colortopbordertitle1);
	border-top-style: solid;
}
.liste_titre td a {
	text-shadow: none !important;
	color: var(--colortexttitle);
}
.liste_titre td a.notasortlink {
	color: var(--colortextlink);
}
.liste_titre td a.notasortlink:hover {
	background: transparent;
}
tr.liste_titre:last-child th.liste_titre, tr.liste_titre:last-child th.liste_titre_sel, tr.liste_titre td.liste_titre, tr.liste_titre td.liste_titre_sel, form.liste_titre div.tagtd {				/* For last line of table headers only */
	/* border-bottom: 1px solid #ddd; */
	border-bottom: unset;
}

div.liste_titre {
	padding-left: 3px;
}
tr.liste_titre_sel th, th.liste_titre_sel, tr.liste_titre_sel td, td.liste_titre_sel, form.liste_titre_sel div
{
	font-family: <?php print $fontlist ?>;
	font-weight: normal;
	border-bottom: 1px solid #FDFFFF;
	/* text-decoration: underline; */
}
input.liste_titre {
	background: transparent;
	border: 0px;
}
.listactionlargetitle .liste_titre {
	line-height: 24px;
}
.noborder tr.liste_total td, tr.liste_total td, form.liste_total div, .noborder tr.liste_total_wrap td, tr.liste_total_wrap td, form.liste_total_wrap div {
	color: var(--listetotal);
	font-weight: normal;
}
.noborder tr.liste_total td, tr.liste_total td, form.liste_total div {
	white-space: nowrap;
}
.noborder tr.liste_total_wrap td, tr.liste_total_wrap td, form.liste_total_wrap div {
	white-space: normal;
}
form.liste_total div {
	border-top: 1px solid #DDDDDD;
}
tr.liste_sub_total, tr.liste_sub_total td {
	border-bottom: 1px solid #aaa;
}
/* to avoid too much border on contract card */
.tableforservicepart1 .impair, .tableforservicepart1 .pair, .tableforservicepart2 .impair, .tableforservicepart2 .pair {
	background: #FFF;
}
.tableforservicepart1 tbody tr td, .tableforservicepart2 tbody tr td {
	border-bottom: none;
}
table.tableforservicepart1:first-of-type tr:first-of-type td {
	border-top: 1px solid #888;
}
table.tableforservicepart1 tr td {
	border-top: 0px;
}

.paymenttable, .margintable {
	border-top: none !important;
	margin: 0px 0px 0px 0px !important;
}
table.noborder.paymenttable {
	border-bottom: none !important;
}
.paymenttable tr td:first-child, .margintable tr td:first-child
{
	/*padding-left: 2px;*/
}
.paymenttable, .margintable tr td {
	height: 22px;
}

/* Disable-Enable shadows */
.noshadow {
	-webkit-box-shadow: 0px 0px 0px #DDD !important;
	box-shadow: 0px 0px 0px #DDD !important;
}
.shadow {
	-webkit-box-shadow: 1px 1px 7px #CCC !important;
	box-shadow: 1px 1px 7px #CCC !important;
}

.boxshadow {
	-webkit-box-shadow: 0px 0px 5px #888;
	box-shadow: 0px 0px 5px #888;
}

div.tabBar .noborder {
	-webkit-box-shadow: 0px 0px 0px #DDD !important;
	box-shadow: 0px 0px 0px #DDD !important;
}

#tablelines tr.liste_titre td, .paymenttable tr.liste_titre td, .margintable tr.liste_titre td, .tableforservicepart1 tr.liste_titre td {
	border-bottom: 1px solid var(--colortopbordertitle1) !important;
}
#tablelines tr td {
	height: unset;
}

/* Prepare to remove class pair - impair */

.noborder:not(.editmode) > tbody > tr:nth-child(even):not(.liste_titre), .liste > tbody > tr:nth-child(even):not(.liste_titre),
div:not(.fichecenter):not(.fichehalfleft):not(.fichehalfright) > .border > tbody > tr:nth-of-type(even):not(.liste_titre), .liste > tbody > tr:nth-of-type(even):not(.liste_titre),
div:not(.fichecenter):not(.fichehalfleft):not(.fichehalfright) .oddeven.tagtr:nth-of-type(even):not(.liste_titre)
{
	background: linear-gradient(bottom, var(----colorbacklineimpair2) 0%, var(--colorbacklineimpair2) 100%);
	background: -o-linear-gradient(bottom, var(--colorbacklineimpair2) 0%, var(--colorbacklineimpair2) 100%);
	background: -moz-linear-gradient(bottom, var(--colorbacklineimpair2) 0%, var(--colorbacklineimpair2) 100%);
	background: -webkit-linear-gradient(bottom, var(--colorbacklineimpair2) 0%, var(--colorbacklineimpair2) 100%);
}
.noborder > tbody > tr:nth-child(even):not(:last-of-type) td:not(.liste_titre), .liste > tbody > tr:nth-child(even):not(:last-of-type) td:not(.liste_titre),
.noborder .oddeven.tagtr:nth-child(even):not(:last-of-type) .tagtd:not(.liste_titre)
{
	border-bottom: 1px solid #e0e0e0;
}

.noborder:not(.editmode) > tbody > tr:nth-child(odd):not(.liste_titre), .liste > tbody > tr:nth-child(odd):not(.liste_titre),
div:not(.fichecenter):not(.fichehalfleft):not(.fichehalfright) > .border > tbody > tr:nth-of-type(odd):not(.liste_titre), .liste > tbody > tr:nth-of-type(odd):not(.liste_titre),
div:not(.fichecenter):not(.fichehalfleft):not(.fichehalfright) .oddeven.tagtr:nth-of-type(odd):not(.liste_titre)
{
	background: linear-gradient(bottom, var(--colorbacklinepair2) 0%, var(--colorbacklinepair2) 100%);
	background: -o-linear-gradient(bottom, var(--colorbacklinepair2) 0%, var(--colorbacklinepair2) 100%);
	background: -moz-linear-gradient(bottom, var(--colorbacklinepair2) 0%, var(--colorbacklinepair2) 100%);
	background: -webkit-linear-gradient(bottom, var(--colorbacklinepair2) 0%, var(--colorbacklinepair2) 100%);
}
.noborder > tbody > tr:nth-child(odd):not(:last-child) td:not(.liste_titre), .liste > tbody > tr:nth-child(odd):not(:last-child) td:not(.liste_titre),
.noborder .oddeven.tagtr:nth-child(odd):not(:last-child) .tagtd:not(.liste_titre)
{
	border-bottom: 1px solid #e0e0e0;
}

ul.noborder li:nth-child(even):not(.liste_titre) {
	background-color: var(--colorbacklinepair2) !important;
}


/*
 *  Boxes
 */

.box {
	overflow-x: auto;
	min-height: 40px;
	padding-right: 0px;
	padding-left: 0px;
	padding-bottom: 10px;
}
.boxstatsborder {
	/* border: 1px solid #CCC !important; */
}
.boxstats, .boxstats130 {
	display: inline-block;
	margin-left: 8px;
	margin-right: 8px;
	margin-top: 5px;
	margin-bottom: 5px;
	text-align: center;

	background: var(--colorbackbody);
	border: 1px solid var(--colorboxstatsborder);
	border-left: 6px solid var(--colorboxstatsborder);
	/* box-shadow: 1px 1px 8px var(--colorboxstatsborder); */
	border-radius: 0px;
}
.boxstats, .boxstats130, .boxstatscontent {
	white-space: nowrap;
	overflow: hidden;
	text-overflow: ellipsis;
}
.boxstats130 {
	width: 100%;
	height: 59px;
	/* padding: 3px; */
}
.boxstats {
	padding-left: 6px;
	padding-right: 6px;
	padding-top: 2px;
	padding-bottom: 2px;
	width: 118px;
}

.boxtable:not(.widgetstats) td.tdboxstats .boxstats {
	box-shadow: 1px 1px 8px var(--colorboxstatsborder);
}

.tabBar .fichehalfright .boxstats {
	padding-top: 8px;
	padding-bottom: 4px;
}
.boxstatscontent {
	padding: 3px;
}
.boxstatsempty {
	width: 121px;
	padding-left: 3px;
	padding-right: 3px;
	margin-left: 8px;
	margin-right: 8px;
}
.boxstats150empty {
	width: 158px;
	padding-left: 3px;
	padding-right: 3px;
	margin-left: 8px;
	margin-right: 8px;
}


@media only screen and (max-width: 767px)
{
	.tabBar .arearef .pagination.paginationref {
		max-width: calc(50%);
	}

	.clearbothonsmartphone {
		clear: both;
		display: block !important;
	}

	div.tabs {
		padding-left: 0 !important;
		padding-right: 0!important;
		margin-left: 0 !important;
		margin-right: 0 !important;
	}

	a.tab:link, a.tab:visited, a.tab:hover, a.tab#active {
		padding: 12px 12px 13px;
	}
	a.tmenu:link, a.tmenu:visited, a.tmenu:hover, a.tmenu:active {
		padding: 0px 0px 0px 0px;
	}
	a.tmenusel:link, a.tmenusel:visited, a.tmenusel:hover, a.tmenusel:active {
		padding: 0px 0px 0px 0px;
	}
	.boxstats, .boxstats130 {
		margin: 3px;
	}
	.boxstats130 {
		text-align: <?php echo $left; ?>
	}
	.thumbstat {
		flex: 1 1 110px;
		margin-bottom: 8px;
		min-width: <?php echo isset($_SESSION['dol_screenwidth']) ?min(160, round($_SESSION['dol_screenwidth'] / 2 - 20)) : 150; ?>px;	/* on screen < 320, we guaranty to have 2 columns */
	}
	.thumbstat150 {
		flex: 1 1 110px;
		margin-bottom: 8px;
		min-width: <?php echo isset($_SESSION['dol_screenwidth']) ?min(160, round($_SESSION['dol_screenwidth'] / 2 - 20)) : 160; ?>px;	/* on screen < 320, we guaranty to have 2 columns */
		max-width: <?php echo isset($_SESSION['dol_screenwidth']) ?min(161, round($_SESSION['dol_screenwidth'] / 2 - 20)) : 161; ?>px;	/* on screen < 320, we guaranty to have 2 columns */
		/* width: ...px; If I use with, there is trouble on size of flex boxes solved with min + (max that is a little bit higer than min) */
	}
	.dashboardlineindicator {
		float: left;
		padding-left: 5px;
	}
	.boxstats {
		width: 111px;
	}
	.boxstatsempty {
		width: 111px;
	}

}

.boxstats:hover {
	box-shadow: 0px 0px 8px 0px rgba(0,0,0,0.20);
}
span.boxstatstext span:not(.fas) {
	opacity: 0.5;
}
span.boxstatstext {
	line-height: 18px;
	color: var(--colortext);
}
span.boxstatstext img, a.dashboardlineindicatorlate img {
	border: 0;
}
a img {
	border: 0;
}
.boxstatsindicator.thumbstat150 {	/* If we remove this, box position is ko on ipad */
	display: inline-flex;
}
span.boxstatsindicator {
	font-size: 130%;
	font-weight: normal;
	line-height: 29px;
	flex-grow: 1;

}
span.dashboardlineindicator, span.dashboardlineindicatorlate {
	font-size: 130%;
	font-weight: normal;
}
a.dashboardlineindicatorlate:hover {
	text-decoration: none;
}
.dashboardlineindicatorlate img {
	width: 16px;
}
span.dashboardlineok {
	color: #008800;
}
span.dashboardlineko {
	color: #FFF;
	font-size: 80%;
}
.dashboardlinelatecoin {
	float: right;
	position: relative;
	text-align: right;
	top: -27px;
	right: 2px;
	padding: 0px 5px 0px 5px;
	border-radius: .25em;

	background-color: #9f4705;
}
.imglatecoin {
	padding: 1px 3px 1px 1px;
	margin-left: 4px;
	margin-right: 2px;
	background-color: #8c4446;
	color: #FFFFFF ! important;
	border-radius: .25em;
	display: inline-block;
	vertical-align: middle;
}
.boxtable {
	margin-bottom: 25px !important;
	border-bottom-width: 1px;
	background: var(--colorbackbody);
	border-top: <?php echo $borderwidth ?>px solid var(--colortopbordertitle1);
	/* border-top: 2px solid var(--colorbackhmenu1) !important; */
}
table.noborder.boxtable tr td {
	height: unset;
}
.boxtablenotop {
	border-top-width: 0 !important;
}
.boxtablenobottom {
	border-bottom-width: 0 !important;
}
.boxtable .fichehalfright, .boxtable .fichehalfleft {
	min-width: 275px;	/* increasing this, make chart on box not side by side on laptops */
}
.tdboxstats {
	text-align: center;
}
.boxworkingboard .tdboxstats {
	padding-left: 0px !important;
	padding-right: 0px !important;
}
a.valignmiddle.dashboardlineindicator {
	line-height: 30px;
}

tr.box_titre {
	height: 26px;

	/* TO MATCH BOOTSTRAP */
	/*background: #ddd;
	color: #000 !important;*/

	/* TO MATCH ELDY */
	background: var(--colorbacktitle1);
	color: var(--colortexttitle);
	font-family: <?php print $fontlist ?>, sans-serif;
	font-weight: <?php echo $useboldtitle ? 'bold' : 'normal'; ?>;
	border-bottom: 1px solid #FDFFFF;
	white-space: nowrap;
}

tr.box_titre td.boxclose {
	width: 30px;
}
img.boxhandle, img.boxclose {
	padding-left: 5px;
}

.formboxfilter {
	vertical-align: middle;
	margin-bottom: 6px;
}
.formboxfilter input[type=image]
{
	top: 5px;
	position: relative;
}
.boxfilter {
	margin-bottom: 2px;
	margin-right: 1px;
}
.prod_entry_mode_free, .prod_entry_mode_predef {
	height: 26px !important;
	vertical-align: middle;
}

.modulebuilderbox {
	border: 1px solid #888;
	padding: 16px;
}


/*
 *   Ok, Warning, Error
 */

.ok      { color: #114466; }
.warning { color: #887711 !important; }
.error   { color: #660000 !important; font-weight: bold; }
.green   { color: #118822 !important; }

div.ok {
  color: #114466;
}

/* Info admin */
div.info {
	border-<?php print $left; ?>: solid 5px #87cfd2;
	padding-top: 8px;
	padding-left: 10px;
	padding-right: 4px;
	padding-bottom: 8px;
	margin: 1em 0em 1em 0em;
	background: #eff8fc;
	color: #558;
}

/* Warning message */
div.warning {
	border-<?php print $left; ?>: solid 5px #f2cf87;
	padding-top: 8px;
	padding-left: 10px;
	padding-right: 4px;
	padding-bottom: 8px;
	margin: 1em 0em 1em 0em;
	background: #fcf8e3;
}
div.warning a, div.info a, div.error a {
	color: var(--colortextlink);
}

/* Error message */
div.error {
	border-<?php print $left; ?>: solid 5px #f28787;
	padding-top: 8px;
	padding-left: 10px;
	padding-right: 4px;
	padding-bottom: 8px;
	margin: 1em 0em 1em 0em;
  background: #EFCFCF;
}


/*
 *   Liens Payes/Non payes
 */

a.normal:link { font-weight: normal }
a.normal:visited { font-weight: normal }
a.normal:active { font-weight: normal }
a.normal:hover { font-weight: normal }

a.impayee:link { font-weight: bold; color: #550000; }
a.impayee:visited { font-weight: bold; color: #550000; }
a.impayee:active { font-weight: bold; color: #550000; }
a.impayee:hover { font-weight: bold; color: #550000; }


/*
 *  External web site
 */

.framecontent {
	width: 100%;
	height: 100%;
}

.framecontent iframe {
	width: 100%;
	height: 100%;
}


/*
 *  Other
 */

.opened-dash-board-wrap {
	margin-bottom: 25px;
}

div.boximport {
	min-height: unset;
}

.product_line_stock_ok { color: var(--productlinestockok); }
.product_line_stock_too_low { color: var(--productlinestocktoolow); }

.fieldrequired { font-weight: bold; color: var(--fieldrequiredcolor) !important; }

td.widthpictotitle, .table-fiche-title img.widthpictotitle { width: 38px; text-align: <?php echo $left; ?>; }
span.widthpictotitle { font-size: 1.7em; }
table.titlemodulehelp tr td img.widthpictotitle { width: 80px; }

.dolgraphtitle { margin-top: 6px; margin-bottom: 4px; }
.dolgraphtitlecssboxes { /* margin: 0px; */ }
.dolgraphchart canvas {
	/* width: calc(100% - 20px) !important; */
}
.legendColorBox, .legendLabel { border: none !important; }
div.dolgraph div.legend, div.dolgraph div.legend div { background-color: var(--dolgraphbg) !important; }
div.dolgraph div.legend table tbody tr { height: auto; }
td.legendColorBox { padding: 2px 2px 2px 0 !important; }
td.legendLabel { padding: 2px 2px 2px 0 !important; }
td.legendLabel {
	text-align: <?php echo $left; ?>;
}

label.radioprivate {
	white-space: nowrap;
}

.photo {
	border: 0px;
}
.photowithmargin {
/*	margin-bottom: 2px;
	margin-top: 2px; */
}
div.divphotoref > img.photowithmargin, div.divphotoref > a > .photowithmargin {		/* Margin right for photo not inside a div.photoref frame only */
	margin-right: 15px;
}
.photowithborder {
	border: 1px solid #f0f0f0;
}
.photointooltip {
	margin-top: 6px;
	margin-bottom: 6px;
	text-align: center;
}
.photodelete {
	margin-top: 6px !important;
}

.logo_setup
{
	content:url(<?php echo dol_buildpath($path.'/theme/'.$theme.'/img/logo_setup.svg', 1) ?>);	/* content is used to best fit the container */
	display: inline-block;
}
.nographyet
{
	content:url(<?php echo dol_buildpath($path.'/theme/'.$theme.'/img/nographyet.svg', 1) ?>);
	display: inline-block;
	opacity: 0.1;
	background-repeat: no-repeat;
}
.nographyettext
{
	opacity: 0.5;
}

div.titre {
	font-size: 1.1em;
	text-decoration: none;
	padding-top: 5px;
	padding-bottom: 5px;
	font-weight: 400;
}
div.titre.small {
	font-size: 1em;
}
div.fiche > table.table-fiche-title:first-of-type div {
	color: var(--colortexttitlenotab);
	font-size: 1.1em;
	/* text-transform: uppercase; */
	/* font-weight: 600; */
}

div.titre {
	color: var(--colortexttitlenotab);
}
.secondary {
	color: var(--colortexttitlenotab);
}
.tertiary {
	color: var(--colortexttitlenotab2);
}

table.table-fiche-title .col-title div.titre{
	line-height: 40px;
}
table.table-fiche-title {
	margin-bottom: 12px;
}


div.backgreypublicpayment { background-color: #f0f0f0; padding: 20px; border-bottom: 1px solid #ddd; }
.backgreypublicpayment a { color: #222 !important; }
.poweredbypublicpayment {
	float: right;
	top: 8px;
	right: 8px;
	position: absolute;
	font-size: 0.8em;
	color: #222;
	opacity: 0.3;
}

#dolpublictable {
	min-width: 300px; font-size: 16px;
	padding: 6px;
}
#dolpaymenttable {
	min-width: 320px; font-size: 16px;
	max-width: 600px;
}	/* Width must have min to make stripe input area visible. Lower than 320 makes input area crazy for credit card that need zip code */

#tablepublicpayment {
	border: 1px solid #CCCCCC !important;
	width: 100%;
	padding: 20px;
	margin-bottom: 25px;
}
#tablepublicpayment .CTableRow1  { background-color: #F0F0F0 !important; }
#tablepublicpayment tr.liste_total { border-bottom: 1px solid #CCCCCC !important; }
#tablepublicpayment tr.liste_total td { border-top: none; }
input#cardholder-name {
	font-size: 1em;
}

.divmainbodylarge { margin-left: 40px; margin-right: 40px; }
#divsubscribe { max-width: 900px; }
#tablesubscribe { width: 100%; }

div#card-element {
	border: 1px solid #ccc;
}
div#card-errors {
	color: #fa755a;
	text-align: center;
	padding-top: 3px;
	max-width: 320px;
}


/*
 * Effect Postit
 */
.effectpostit
{
  position: relative;
}
.effectpostit:before, .effectpostit:after
{
  z-index: -1;
  position: absolute;
  content: "";
  bottom: 15px;
  left: 10px;
  width: 50%;
  top: 80%;
  max-width:300px;
  background: #777;
  -webkit-box-shadow: 0 15px 10px #777;
  box-shadow: 0 15px 10px #777;
  -webkit-transform: rotate(-3deg);
  -moz-transform: rotate(-3deg);
  -o-transform: rotate(-3deg);
  -ms-transform: rotate(-3deg);
  transform: rotate(-3deg);
}
.effectpostit:after
{
  -webkit-transform: rotate(3deg);
  -moz-transform: rotate(3deg);
  -o-transform: rotate(3deg);
  -ms-transform: rotate(3deg);
  transform: rotate(3deg);
  right: 10px;
  left: auto;
}



/* ============================================================================== */
/* Formulaire confirmation (When Ajax JQuery is used)                             */
/* ============================================================================== */

.ui-dialog-titlebar {
}
.ui-dialog-content {
}

.ui-dialog.ui-corner-all.ui-widget.ui-widget-content.ui-front.ui-dialog-buttons.ui-draggable {
	z-index: 1002 !important;		/* Default 101 with jquery, top menu have a z-index of 1000 */
}

/* ============================================================================== */
/* For content of image preview                                                   */
/* ============================================================================== */

/*
.ui-dialog-content.ui-widget-content > object {
	 max-height: none;
	 width: auto; margin-left: auto; margin-right: auto; display: block;
}
*/


/* ============================================================================== */
/* Formulaire confirmation (When HTML is used)                                    */
/* ============================================================================== */

table.valid {
	/* border-top: solid 1px #E6E6E6; */
	border-<?php print $left; ?>: solid 5px #f2cf87;
	/* border-<?php print $right; ?>: solid 1px #444444;
	border-bottom: solid 1px #555555; */
	padding-top: 8px;
	padding-left: 10px;
	padding-right: 4px;
	padding-bottom: 4px;
	margin: 0px 0px;
	background: #fcf8e3;
}

.validtitre {
	font-weight: bold;
}


/* ============================================================================== */
/* Tooltips                                                                       */
/* ============================================================================== */

/* For tooltip using dialog */
.ui-dialog.highlight.ui-widget.ui-widget-content.ui-front {
	z-index: 3000;
}

div.ui-tooltip {
	max-width: <?php print dol_size(600, 'width'); ?>px !important;
}
div.ui-tooltip.mytooltip {
	border: none !important;
	padding: 10px 15px;
	border-radius: 4px;
	margin: 2px;
	font-stretch: condensed;
	-moz-box-shadow:   0.5px 0.5px 4px 0px rgba(0, 0, 0, 0.5);
	-webkit-box-shadow:0.5px 0.5px 4px 0px rgba(0, 0, 0, 0.5);
	-o-box-shadow:     0.5px 0.5px 4px 0px rgba(0, 0, 0, 0.5);
	box-shadow:        0.5px 0.5px 4px 0px rgba(0, 0, 0, 0.5);
	filter:progid:DXImageTransform.Microsoft.Shadow(color=#656565, Direction=134, Strength=5);
	background: var(--tooltipbgcolor) !important;
	color : var(--tooltipfontcolor);
	line-height: 1.6em;
	min-width: 550px;
}
@media only screen and (max-width: 768px)
{
	div.ui-tooltip.mytooltip {
		max-width: 400px;
	}
}
@media only screen and (max-width: 480px)
{
	div.ui-tooltip.mytooltip {
		max-width: 300px;
	}
}
@media only screen and (max-width: 320px)
{
	div.ui-tooltip.mytooltip {
		max-width: 230px;
	}
}






/* ============================================================================== */
/* Calendar                                                                       */
/* ============================================================================== */

/*div.divfordateinput img.ui-datepicker-trigger {
	float: left;
	display: inline-block;
	vertical-align: middle;
	padding-top: 10px;
}
.hasDatepicker {
	padding-bottom: 6px;
}*/

.ui-datepicker-calendar .ui-state-default, .ui-datepicker-calendar .ui-widget-content .ui-state-default,
.ui-datepicker-calendar .ui-widget-header .ui-state-default, .ui-datepicker-calendar .ui-button,
html .ui-datepicker-calendar .ui-button.ui-state-disabled:hover, html .ui-button.ui-state-disabled:active
{
	border: unset;
}

img.datecallink { padding-left: 2px !important; padding-right: 2px !important; }

.ui-datepicker-trigger {
	vertical-align: middle;
	cursor: pointer;
	padding-left: 2px;
	padding-right: 2px;
}

.bodyline {
	-webkit-border-radius: 8px;
	border-radius: 8px;
	border: 1px #E4ECEC outset;
	padding: 0px;
	margin-bottom: 5px;
}
table.dp {
	width: 180px;
	background-color: var(--inputbackgroundcolor);
	border-top: solid 2px #DDDDDD;
	border-<?php print $left; ?>: solid 2px #DDDDDD;
	border-<?php print $right; ?>: solid 1px #222222;
	border-bottom: solid 1px #222222;
	padding: 0px;
	border-spacing: 0px;
	border-collapse: collapse;
}
.dp td, .tpHour td, .tpMinute td{padding:2px; font-size:10px;}
/* Barre titre */
.dpHead,.tpHead,.tpHour td:Hover .tpHead{
	font-weight:bold;
	background-color:#b3c5cc;
	color:white;
	font-size:11px;
	cursor:auto;
}
/* Barre navigation */
.dpButtons,.tpButtons {
	text-align:center;
	background-color:#617389;
	color:#FFFFFF;
	font-weight:bold;
	cursor:pointer;
}
.dpButtons:Active,.tpButtons:Active{border: 1px outset black;}
.dpDayNames td,.dpExplanation {background-color:#D9DBE1; font-weight:bold; text-align:center; font-size:11px;}
.dpExplanation{ font-weight:normal; font-size:11px;}
.dpWeek td{text-align:center}

.dpToday,.dpReg,.dpSelected{
	cursor:pointer;
}
.dpToday{font-weight:bold; color:black; background-color:#DDDDDD;}
.dpReg:Hover,.dpToday:Hover{background-color:black;color:white}

/* Jour courant */
.dpSelected{background-color:#0B63A2;color:white;font-weight:bold; }

.tpHour{border-top:1px solid #DDDDDD; border-right:1px solid #DDDDDD;}
.tpHour td {border-left:1px solid #DDDDDD; border-bottom:1px solid #DDDDDD; cursor:pointer;}
.tpHour td:Hover {background-color:black;color:white;}

.tpMinute {margin-top:5px;}
.tpMinute td:Hover {background-color:black; color:white; }
.tpMinute td {background-color:#D9DBE1; text-align:center; cursor:pointer;}

/* Bouton X fermer */
.dpInvisibleButtons
{
	border-style:none;
	background-color:transparent;
	padding:0px;
	font-size: 0.85em;
	border-width:0px;
	color:#0B63A2;
	vertical-align:middle;
	cursor: pointer;
}
.datenowlink
{
	color: var(--colortextlink);
}


/* ============================================================================== */
/*  Show/Hide                                                                     */
/* ============================================================================== */

div.visible {
	display: block;
}

div.hidden, header.hidden, td.hidden, img.hidden, span.hidden, div.showifmore {
	display: none;
}
.unvisible {
	visibility: hidden;
}
tr.visible {
	display: block;
}


/* ============================================================================== */
/*  Module website                                                                */
/* ============================================================================== */

.websiteformtoolbar {
	position: sticky;
	top: <?php echo empty($dol_hide_topmenu) ? ($disableimages ? '32px' : '52px') : '0'; ?>;
}

.exampleapachesetup {
	overflow-y: auto;
	height: 100px;
	font-size: 0.8em;
	border: 1px solid #aaa;
}

span[phptag] {
	background: #ddd; border: 1px solid #ccc; border-radius: 4px;
}

.nobordertransp {
	border: 0px;
	background-color: transparent;
	background-image: none;
}
.bordertransp {
	background-color: transparent;
	background-image: none;
	border: none;
	font-weight: normal;
}
.websitebar .button.bordertransp {
	color: unset;
	text-decoration: unset !important;
}

.websitebar {
	border-bottom: 1px solid #ccc;
	background: #e6e6e6;
	display: inline-block;
	padding: 5px 5px 5px 5px;
	z-index: 1000;
}
.centpercent.websitebar {
	width: calc(100% - 10px);
}
.websitebar .buttonDelete, .websitebar .button {
	text-shadow: none;
}
.websitebar .button, .websitebar .buttonDelete
{
	padding: 4px 5px 4px 5px !important;
	margin: 2px 4px 2px 4px  !important;
/*	line-height: normal; */
	background: #f5f5f5 !important;
	border: 1px solid #ccc !important;
}
.websiteselection {
	/* display: inline-block; */
	padding-<?php echo $right; ?>: 10px;
	vertical-align: middle;
	line-height: 28px;
}
.websiteselectionsection {
	font-size: 0.85em;
}
.websiteselection span {
	vertical-align: middle;
}
.websitetools {
	float: right;
}
.websiteselection, .websitetools {
	/* margin-top: 3px;
	padding-top: 3px;
	padding-bottom: 3px; */
}
.websiteinputurl {
	display: inline-block;
	vertical-align: middle;
	line-height: 28px;
}
.websiteiframenoborder {
	border: 0px;
}
span.websiteselection span.select2.select2-container.select2-container--default {
	margin: 0 0 0 4px;
}
span.websitebuttonsitepreview, a.websitebuttonsitepreview {
	vertical-align: middle;
}
span.websitebuttonsitepreview img, a.websitebuttonsitepreview img {
	width: 26px;
	display: inline-block;
}
span.websitebuttonsitepreviewdisabled img, a.websitebuttonsitepreviewdisabled img {
	opacity: 0.2;
}
.websitehelp {
	vertical-align: middle;
	float: right;
	padding-top: 8px;
}
.websiteselectionsection {
	border-left: 1px solid #bbb;
	border-right: 1px solid #bbb;
	margin-left: 0px;
	padding-left: 8px;
	margin-right: 5px;
}
.websitebar input#previewpageurl {
	line-height: 1em;
}

.websitebar input.bordertransp {
	line-height: normal !important;
}

#divbodywebsite section p {
	margin: unset;
}


/* ============================================================================== */
/*  Module agenda                                                                 */
/* ============================================================================== */

.dayevent .tagtr:first-of-type {
	height: 24px;
}

.agendacell { height: 60px; }
table.cal_month    { border-spacing: 0px;  }
table.cal_month td:first-child  { border-left: 0px; }
table.cal_month td:last-child   { border-right: 0px; }
table.cal_month td { padding-left: 1px !important; padding-right: 1px !important; }
.cal_current_month { border-top: 0; border-left: solid 1px #E0E0E0; border-right: 0; border-bottom: solid 1px #E0E0E0; }
.cal_current_month_peruserleft { border-top: 0; border-left: solid 2px #6C7C7B; border-right: 0; border-bottom: solid 1px #E0E0E0; }
.cal_current_month_oneday { border-right: solid 1px #E0E0E0; }
.cal_other_month   { border-top: 0; border-left: solid 1px #C0C0C0; border-right: 0; border-bottom: solid 1px #C0C0C0; }
.cal_other_month_peruserleft { border-top: 0; border-left: solid 2px #6C7C7B !important; border-right: 0; }
.cal_current_month_right { border-right: solid 1px #E0E0E0; }
.cal_other_month_right   { border-right: solid 1px #C0C0C0; }
.cal_other_month   { /* opacity: 0.6; */ background: #EAEAEA; padding-<?php print $left; ?>: 2px; padding-<?php print $right; ?>: 1px; padding-top: 0px; padding-bottom: 0px; }
.cal_past_month    { /* opacity: 0.6; */ background: #EEEEEE; padding-<?php print $left; ?>: 2px; padding-<?php print $right; ?>: 1px; padding-top: 0px; padding-bottom: 0px; }
.cal_current_month { background: #FFFFFF; border-left: solid 1px #E0E0E0; padding-<?php print $left; ?>: 2px; padding-<?php print $right; ?>: 1px; padding-top: 0px; padding-bottom: 0px !important; }
.cal_current_month_peruserleft { background: #FFFFFF; border-left: solid 2px #6C7C7B; padding-<?php print $left; ?>: 2px; padding-<?php print $right; ?>: 1px; padding-top: 0px; padding-bottom: 0px; }
.cal_today         { background: #FDFDF0; border-left: solid 1px #E0E0E0; border-bottom: solid 1px #E0E0E0; padding-<?php print $left; ?>: 2px; padding-<?php print $right; ?>: 1px; padding-top: 0px; padding-bottom: 0px; }
.cal_today_peruser { background: #FDFDF0; border-right: solid 1px #E0E0E0; border-bottom: solid 1px #E0E0E0; padding-<?php print $left; ?>: 2px; padding-<?php print $right; ?>: 1px; padding-top: 0px; padding-bottom: 0px; }
.cal_today_peruser_peruserleft { background: #FDFDF0; border-left: solid 2px #6C7C7B; border-right: solid 1px #E0E0E0; border-bottom: solid 1px #E0E0E0; padding-<?php print $left; ?>: 2px; padding-<?php print $right; ?>: 1px; padding-top: 0px; padding-bottom: 0px; }
.cal_past          { }
.cal_peruser       { padding-top: 0 !important; padding-bottom: 0 !important; padding-<?php print $left; ?>: 1px !important; padding-<?php print $right; ?>: 1px !important; }
.cal_impair        {
	background: linear-gradient(bottom, var(--colorbacklinepair2) 85%, var(--colorbacklinepair2) 100%);
	background: -o-linear-gradient(bottom, var(--colorbacklinepair2) 85%, var(--colorbacklinepair2) 100%);
	background: -moz-linear-gradient(bottom, var(--colorbacklinepair2) 85%, var(--colorbacklinepair2) 100%);
	background: -webkit-linear-gradient(bottom, var(--colorbacklinepair2) 85%, var(--colorbacklinepair2) 100%);
}
.cal_today_peruser_impair { background: #F8F8F0; }
.peruser_busy      { }
.peruser_notbusy   { opacity: 0.5; }
div.event { margin-left: 8px; margin-right: 8px; margin-bottom: 8px; margin-top: 4px; border-radius: 4px; box-shadow: 2px 2px 5px rgba(100, 100, 100, 0.2); }
table.cal_event    { border: none; border-collapse: collapse; margin-bottom: 1px; min-height: 20px; filter: saturate(0.8); border-radius: 3px; }
table.cal_event td { border: none; padding-<?php print $left; ?>: 2px; padding-<?php print $right; ?>: 2px; padding-top: 0px; padding-bottom: 0px; }
table.cal_event td.cal_event { padding: 4px 4px !important; padding-bottom: 2px !important; padding-top: 2px !important; }
table.cal_event td.cal_event_right { padding: 4px 4px !important; }
.cal_event              { font-size: 1em; }
.cal_event a:link       { color: #111111; font-weight: normal !important; }
.cal_event a:visited    { color: #111111; font-weight: normal !important; }
.cal_event a:active     { color: #111111; font-weight: normal !important; }
.cal_event_notbusy a.cal_event_title:hover { color: #111111; font-weight: normal !important; }
.cal_event_busy      { }
.cal_peruserviewname { max-width: 140px; height: 30px !important; }
.cal_event span.badge.badge-status { border: 1px solid #aaa; }
table.cal_month tr td table.nobordernopadding tr td { padding: 0 2px 0 2px; }
table.cal_month tr.liste_titre td.tdfordaytitle { min-width: 120px; }
a.dayevent-aday {
	padding-left: 8px;
}

.calendarviewcontainertr { height: 100px; }

td.cal_other_month {
	opacity: 0.8;
}



/* ============================================================================== */
/*  Ajax - Liste deroulante de l'autocompletion                                   */
/* ============================================================================== */

.ui-widget-content { border: solid 1px rgba(0,0,0,.3); background: #fff !important; }

.ui-autocomplete-loading { background: white url(<?php echo dol_buildpath($path.'/theme/'.$theme.'/img/working.gif', 1) ?>) right center no-repeat; }
.ui-autocomplete {
		   position:absolute;
		   width:auto;
		   font-size: 1.0em;
		   background-color: var(--inputbackgroundcolor);
		   border:1px solid #888;
		   margin:0px;
/*	       padding:0px; This make combo crazy */
		 }
.ui-autocomplete ul {
		   list-style-type:none;
		   margin:0px;
		   padding:0px;
		 }
.ui-autocomplete ul li.selected { background-color: var(--inputbackgroundcolor);}
.ui-autocomplete ul li {
		   list-style-type:none;
		   display:block;
		   margin:0;
		   padding:2px;
		   height:18px;
		   cursor:pointer;
		 }


/* ============================================================================== */
/*  jQuery - jeditable for inline edit                                            */
/* ============================================================================== */

.editkey_textarea, .editkey_ckeditor, .editkey_string, .editkey_email, .editkey_numeric, .editkey_select, .editkey_autocomplete {
	background: url(<?php echo dol_buildpath($path.'/theme/'.$theme.'/img/edit.png', 1) ?>) right top no-repeat;
	cursor: pointer;
	margin-right: 3px;
	margin-top: 3px;
}

.editkey_datepicker {
	background: url(<?php echo dol_buildpath($path.'/theme/'.$theme.'/img/calendar.png', 1) ?>) right center no-repeat;
	margin-right: 3px;
	cursor: pointer;
	margin-right: 3px;
	margin-top: 3px;
}

.editval_textarea.active:hover, .editval_ckeditor.active:hover, .editval_string.active:hover, .editval_email.active:hover, .editval_numeric.active:hover, .editval_select.active:hover, .editval_autocomplete.active:hover, .editval_datepicker.active:hover {
	background: white;
	cursor: pointer;
}

.viewval_textarea.active:hover, .viewval_ckeditor.active:hover, .viewval_string.active:hover, .viewval_email.active:hover, .viewval_numeric.active:hover, .viewval_select.active:hover, .viewval_autocomplete.active:hover, .viewval_datepicker.active:hover {
	background: white;
	cursor: pointer;
}

.viewval_hover {
	background: white;
}


/* ============================================================================== */
/* Admin Menu                                                                     */
/* ============================================================================== */

/* CSS for treeview */
.treeview ul { background-color: transparent !important; margin-bottom: 4px !important; margin-top: 0 !important; padding-top: 2px !important; }
.treeview li { background-color: transparent !important; padding: 0 0 0 16px !important; min-height: 30px; }
.treeview .hover { color: var(--colortextlink) !important; text-decoration: underline !important; }
.treeview .hitarea { margin-top: 3px; }


/* ============================================================================== */
/*  Show Excel tabs                                                               */
/* ============================================================================== */

.table_data
{
	border-style:ridge;
	border:1px solid;
}
.tab_base
{
	background:#C5D0DD;
	font-weight:bold;
	border-style:ridge;
	border: 1px solid;
	cursor:pointer;
}
.table_sub_heading
{
	background:#CCCCCC;
	font-weight:bold;
	border-style:ridge;
	border: 1px solid;
}
.table_body
{
	background:#F0F0F0;
	font-weight:normal;
	font-family:sans-serif;
	border-style:ridge;
	border: 1px solid;
	border-spacing: 0px;
	border-collapse: collapse;
}
.tab_loaded
{
	background:#222222;
	color:white;
	font-weight:bold;
	border-style:groove;
	border: 1px solid;
	cursor:pointer;
}


/* ============================================================================== */
/*  CSS for color picker                                                          */
/* ============================================================================== */

A.color, A.color:active, A.color:visited {
 position : relative;
 display : block;
 text-decoration : none;
 width : 10px;
 height : 10px;
 line-height : 10px;
 margin : 0px;
 padding : 0px;
 border : 1px inset white;
}
A.color:hover {
 border : 1px outset white;
}
A.none, A.none:active, A.none:visited, A.none:hover {
 position : relative;
 display : block;
 text-decoration : none;
 width : 10px;
 height : 10px;
 line-height : 10px;
 margin : 0px;
 padding : 0px;
 cursor : default;
 border : 1px solid #b3c5cc;
}
.tblColor {
 display : none;
}
.tdColor {
 padding : 1px;
}
.tblContainer {
 background-color : #b3c5cc;
}
.tblGlobal {
 position : absolute;
 top : 0px;
 left : 0px;
 display : none;
 background-color : #b3c5cc;
 border : 2px outset;
}
.tdContainer {
 padding : 5px;
}
.tdDisplay {
 width : 50%;
 height : 20px;
 line-height : 20px;
 border : 1px outset white;
}
.tdDisplayTxt {
 width : 50%;
 height : 24px;
 line-height : 12px;
 font-family : <?php print $fontlist ?>;
 font-size : 8pt;
 color : black;
 text-align : center;
}
.btnColor {
 width : 100%;
 font-family : <?php print $fontlist ?>;
 font-size : 10pt;
 padding : 0px;
 margin : 0px;
}
.btnPalette {
 width : 100%;
 font-family : <?php print $fontlist ?>;
 font-size : 8pt;
 padding : 0px;
 margin : 0px;
}


/* Style to overwrites JQuery styles */
.ui-state-highlight, .ui-widget-content .ui-state-highlight, .ui-widget-header .ui-state-highlight {
	border: 1px solid #888;
	background: var(--colorbacktitle1);
	color: unset;
}

.ui-menu .ui-menu-item a {
	text-decoration:none;
	display:block;
	padding:.2em .4em;
	line-height:1.5;
	font-weight: normal;
	font-family:<?php echo $fontlist; ?>;
	font-size:1em;
}
.ui-widget {
	font-family:<?php echo $fontlist; ?>;
}
/* .ui-button { margin-left: -2px; <?php print (preg_match('/chrome/', $conf->browser->name) ? 'padding-top: 1px;' : ''); ?> } */
.ui-button { margin-left: -2px; }
.ui-button-icon-only .ui-button-text { height: 8px; }
.ui-button-icon-only .ui-button-text, .ui-button-icons-only .ui-button-text { padding: 2px 0px 6px 0px; }
.ui-button-text
{
	line-height: 1em !important;
}
.ui-autocomplete-input { margin: 0; padding: 4px; }


/* ============================================================================== */
/*  CKEditor                                                                      */
/* ============================================================================== */

body.cke_show_borders {
	margin: 5px !important;
}

.cke_dialog {
	border: 1px #bbb solid ! important;
}
/*.cke_editor table, .cke_editor tr, .cke_editor td
{
	border: 0px solid #FF0000 !important;
}
span.cke_skin_kama { padding: 0 !important; }*/
.cke_wrapper { padding: 4px !important; }
a.cke_dialog_ui_button
{
	font-family: <?php print $fontlist ?> !important;
	background-image: url(<?php echo $img_button ?>) !important;
	background-position: bottom !important;
	border: 1px solid #C0C0C0 !important;
	-webkit-border-radius:0px 5px 0px 5px !important;
	border-radius:0px 5px 0px 5px !important;
	-webkit-box-shadow: 3px 3px 4px #DDD !important;
	box-shadow: 3px 3px 4px #DDD !important;
}
.cke_dialog_ui_hbox_last
{
	vertical-align: bottom ! important;
}
/*
.cke_editable
{
	line-height: 1.4 !important;
	margin: 6px !important;
}
*/
a.cke_dialog_ui_button_ok span {
	text-shadow: none !important;
	color: #333 !important;
}


/* ============================================================================== */
/*  ACE editor                                                                    */
/* ============================================================================== */
.ace_editor {
	border: 1px solid #ddd;
	margin: 0;
}
.aceeditorstatusbar {
		margin: 0;
		padding: 0;
		padding-<?php echo $left; ?>: 10px;
		left: 0;
		right: 0;
		bottom: 0;
		background-color: #ebebeb;
		height: 28px;
		line-height: 2.2em;
}
.ace_status-indicator {
		color: gray;
		position: relative;
		right: 0;
		border-left: 1px solid;
}
pre#editfilecontentaceeditorid {
	margin-top: 5px;
}


/* ============================================================================== */
/*  File upload                                                                   */
/* ============================================================================== */

.template-upload {
	height: 72px !important;
}


/* ============================================================================== */
/*  Custom reports                                                                */
/* ============================================================================== */

.customreportsoutput, .customreportsoutputnotdata {
	padding-top: 20px;
}
.customreportsoutputnotdata {
	text-align: center;
}


/* ============================================================================== */
/*  Holiday                                                                       */
/* ============================================================================== */

#types .btn {
	cursor: pointer;
}

#types .btn-primary {
	font-weight: bold;
}

#types form {
	padding: 20px;
}

#types label {
	display:inline-block;
	width:100px;
	margin-right: 20px;
	padding: 4px;
	text-align: right;
	vertical-align: top;
}

#types input.text, #types textarea {
	width: 400px;
}

#types textarea {
	height: 100px;
}


/* ============================================================================== */
/*  Comments                                                                   	  */
/* ============================================================================== */

#comment div {
	box-sizing:border-box;
}
#comment .comment {
	border-radius:7px;
	margin-bottom:10px;
	overflow:hidden;
}
#comment .comment-table {
	display:table;
	height:100%;
}
#comment .comment-cell {
	display:table-cell;
}
#comment .comment-info {
	font-size:0.8em;
	border-right:1px solid #dedede;
	margin-right:10px;
	width:160px;
	text-align:center;
	background:rgba(255,255,255,0.5);
	vertical-align:middle;
	padding:10px 2px;
}
#comment .comment-info a {
	color:inherit;
}
#comment .comment-right {
	vertical-align:top;
}
#comment .comment-description {
	padding:10px;
	vertical-align:top;
}
#comment .comment-delete {
	width: 100px;
	text-align:center;
	vertical-align:middle;
}
#comment .comment-delete:hover {
	background:rgba(250,20,20,0.8);
}
#comment .comment-edit {
	width: 100px;
	text-align:center;
	vertical-align:middle;
}
#comment .comment-edit:hover {
	background:rgba(0,184,148,0.8);
}
#comment textarea {
	width: 100%;
}



/* ============================================================================== */
/*  JSGantt                                                                       */
/* ============================================================================== */

div.scroll2 {
	width: <?php print isset($_SESSION['dol_screenwidth']) ?max($_SESSION['dol_screenwidth'] - 830, 450) : '450'; ?>px !important;
}

div#GanttChartDIVglisthead, div#GanttChartDIVgcharthead {
	line-height: 2;
}

.gtaskname div, .gtaskname, .gstartdate div, .gstartdate, .genddate div, .genddate {
	font-size: unset !important;
}

div.gantt, .gtaskheading, .gmajorheading, .gminorheading, .gminorheadingwkend {
	font-size: unset !important;
	font-weight: normal !important;
	color: #000 !important;
}
div.gTaskInfo {
	background: #f0f0f0 !important;
}
.gtaskblue {
	background: rgb(108,152,185) !important;
}
.gtaskgreen {
	background: rgb(160,173,58) !important;
}
td.gtaskname {
	overflow: hidden;
	text-overflow: ellipsis;
}
td.gminorheadingwkend {
	color: #888 !important;
}
td.gminorheading {
	color: #666 !important;
}
.glistlbl, .glistgrid {
	width: 582px !important;
}
/*.gtaskname div, .gtaskname {
	min-width: 250px !important;
	max-width: 250px !important;
	width: 250px !important;
}*/
.gtaskname div, .gtaskname {
	min-width: 250px !important;
	max-width: unset !important;
	width: unset !important;
}
.gpccomplete div, .gpccomplete {
	min-width: 40px !important;
	max-width: 40px !important;
	width: 40px !important;
}
td.gtaskheading.gstartdate, td.gtaskheading.genddate {
	white-space: break-spaces;
}
.gtasktableh tr:nth-child(2) td:nth-child(2), .gtasktableh tr:nth-child(2) td:nth-child(3), .gtasktableh tr:nth-child(2) td:nth-child(4), .gtasktableh tr:nth-child(2) td:nth-child(5), .gtasktableh tr:nth-child(2) td:nth-child(6), .gtasktableh tr:nth-child(2) td:nth-child(7) {
	color: transparent !important;
	border-left: none;
	border-right: none;
	border-top: none;
}

/* ============================================================================== */
/*  jFileTree                                                                     */
/* ============================================================================== */

.ecmfiletree {
	width: 99%;
	height: 99%;
	padding-left: 2px;
	font-weight: normal;
}

.fileview {
	width: 99%;
	height: 99%;
	background: #FFF;
	padding-left: 2px;
	padding-top: 4px;
	font-weight: normal;
}

div.filedirelem {
	position: relative;
	display: block;
	text-decoration: none;
}

ul.filedirelem {
	padding: 2px;
	margin: 0 5px 5px 5px;
}
ul.filedirelem li {
	list-style: none;
	padding: 2px;
	margin: 0 10px 20px 10px;
	width: 160px;
	height: 120px;
	text-align: center;
	display: block;
	float: <?php print $left; ?>;
	border: solid 1px #DDDDDD;
}

ul.ecmjqft {
	line-height: 32px;
	padding: 0px;
	margin: 0px;
	font-weight: normal;
}

ul.ecmjqft li {
	list-style: none;
	padding: 0px;
	padding-left: 20px;
	margin: 0px;
	white-space: nowrap;
	display: block;
}

ul.ecmjqft a {
	line-height: 24px;
	vertical-align: middle;
	color: unset;
	padding: 0px 0px;
	font-weight:normal;
	display: inline-block !important;
}
ul.ecmjqft a:active {
	font-weight: bold !important;
}
ul.ecmjqft a:hover {
	text-decoration: underline;
}
div.ecmjqft {
	vertical-align: middle;
	display: inline-block !important;
	text-align: right;
	float: right;
	right:4px;
	clear: both;
}
#ecm-layout-north {
	min-height: 40px;
}
#ecm-layout-north div.attachareaformuserfileecm {
	padding-bottom: 0px;
}
div#ecm-layout-west {
	width: 380px;
	vertical-align: top;
}
div#ecm-layout-center {
	width: calc(100% - 390px);
	vertical-align: top;
	float: right;
}

.ecmjqft LI.directory { font-weight:normal; background: url(<?php echo dol_buildpath($path.'/theme/common/treemenu/folder2.png', 1); ?>) left top no-repeat; background-position-y: 8px; }
.ecmjqft LI.expanded { font-weight:normal; background: url(<?php echo dol_buildpath($path.'/theme/common/treemenu/folder2-expanded.png', 1); ?>) left top no-repeat; background-position-y: 8px; }
.ecmjqft LI.wait { font-weight:normal; background: url(<?php echo dol_buildpath('/theme/'.$theme.'/img/working.gif', 1); ?>) left top no-repeat; }


/* ============================================================================== */
/*  jNotify                                                                       */
/* ============================================================================== */

.jnotify-container {
	position: fixed !important;
<?php if (!empty($conf->global->MAIN_JQUERY_JNOTIFY_BOTTOM)) { ?>
	top: auto !important;
	bottom: 4px !important;
<?php } ?>
	text-align: center;
	min-width: <?php echo $dol_optimize_smallscreen ? '200' : '480'; ?>px;
	width: auto;
	max-width: 1024px;
	padding-left: 10px !important;
	padding-right: 10px !important;
	word-wrap: break-word;
}
.jnotify-container .jnotify-notification .jnotify-message {
	font-weight: normal;
	text-align: start;
	word-break: break-word;
}
.jnotify-container .jnotify-notification-warning .jnotify-close, .jnotify-container .jnotify-notification-warning .jnotify-message {
	color: #a28918 !important;
}

/* use or not ? */
div.jnotify-background {
	opacity : 0.95 !important;
	-webkit-box-shadow: 2px 2px 4px #888 !important;
	box-shadow: 2px 2px 4px #888 !important;
}

/* ============================================================================== */
/*  blockUI                                                                      */
/* ============================================================================== */

/*div.growlUI { background: url(check48.png) no-repeat 10px 10px }*/
div.dolEventValid h1, div.dolEventValid h2 {
	color: #567b1b;
	background-color: #e3f0db;
	padding: 5px 5px 5px 5px;
	text-align: left;
}
div.dolEventError h1, div.dolEventError h2 {
	color: #a72947;
	background-color: #d79eac;
	padding: 5px 5px 5px 5px;
	text-align: left;
}

/* ============================================================================== */
/*  Maps                                                                          */
/* ============================================================================== */

.divmap, #google-visualization-geomap-embed-0, #google-visualization-geomap-embed-1, #google-visualization-geomap-embed-2 {
}


/* ============================================================================== */
/*  Datatable                                                                     */
/* ============================================================================== */

table.dataTable tr.odd td.sorting_1, table.dataTable tr.even td.sorting_1 {
  background: none !important;
}
.sorting_asc  { background: url('<?php echo dol_buildpath('/theme/'.$theme.'/img/sort_asc.png', 1); ?>') no-repeat center right !important; }
.sorting_desc { background: url('<?php echo dol_buildpath('/theme/'.$theme.'/img/sort_desc.png', 1); ?>') no-repeat center right !important; }
.sorting_asc_disabled  { background: url('<?php echo dol_buildpath('/theme/'.$theme.'/img/sort_asc_disabled.png', 1); ?>') no-repeat center right !important; }
.sorting_desc_disabled { background: url('<?php echo dol_buildpath('/theme/'.$theme.'/img/sort_desc_disabled.png', 1); ?>') no-repeat center right !important; }
.dataTables_paginate {
	margin-top: 8px;
}
.paginate_button_disabled {
  opacity: 1 !important;
  color: #888 !important;
  cursor: default !important;
}
.paginate_disabled_previous:hover, .paginate_enabled_previous:hover, .paginate_disabled_next:hover, .paginate_enabled_next:hover
{
	font-weight: normal;
}
.paginate_enabled_previous:hover, .paginate_enabled_next:hover
{
	text-decoration: underline !important;
}
.paginate_active
{
	text-decoration: underline !important;
}
.paginate_button
{
	font-weight: normal !important;
	text-decoration: none !important;
}
.paging_full_numbers {
	height: inherit !important;
}
.paging_full_numbers a.paginate_active:hover, .paging_full_numbers a.paginate_button:hover {
	background-color: var(--colorbackbody) !important;
}
.paging_full_numbers, .paging_full_numbers a.paginate_active, .paging_full_numbers a.paginate_button {
	background-color: var(--colorbackbody) !important;
	border-radius: inherit !important;
}
.paging_full_numbers a.paginate_button_disabled:hover, .paging_full_numbers a.disabled:hover {
	background-color: var(--colorbackbody) !important;
}
.paginate_button, .paginate_active {
  border: 1px solid #ddd !important;
  padding: 6px 12px !important;
  margin-left: -1px !important;
  line-height: 1.42857143 !important;
  margin: 0 0 !important;
}

/* For jquery plugin combobox */
/* Disable this. It breaks wrapping of boxes
.ui-corner-all { white-space: nowrap; } */

.ui-state-disabled, .ui-widget-content .ui-state-disabled, .ui-widget-header .ui-state-disabled, .paginate_button_disabled {
	opacity: .35;
	background-image: none;
}

div.dataTables_length {
	float: right !important;
	padding-left: 8px;
}
div.dataTables_length select {
	background: #fff;
}
.dataTables_wrapper .dataTables_paginate {
	padding-top: 0px !important;
}

/* ============================================================================== */
/*  Select2                                                                       */
/* ============================================================================== */

span.select2-selection--single.flat[aria-disabled="true"] span.select2-selection__rendered {
	opacity: 0.5;
}

span#select2-taskid-container[title^='--'] {
	opacity: 0.3;
}

.select2-container--default .select2-results__option--highlighted[aria-selected] {
	background-color: var(--colorbackhmenu1);
	color: var(--colortextbackhmenu);
}
.select2-container--default .select2-results__option--highlighted[aria-selected] span {
	color: #fff !important;
}

span.select2.select2-container.select2-container--default {
	text-align: initial;
	<?php if (empty($conf->global->THEME_SHOW_BORDER_ON_INPUT)) { ?>
	border-left: none;
	border-top: none;
	border-right: none;
	<?php } ?>
}
span.select2.select2-container.select2-container--default {
	<?php if (empty($conf->global->THEME_SHOW_BORDER_ON_INPUT)) { ?>
	//border-bottom: solid 1px var(--inputbordercolor);
	<?php } ?>
}

input.select2-input {
	border-bottom: none ! important;
}
.select2-choice {
	border: none;
	border-bottom: solid 1px var(--inputbordercolor) !important;	/* required to avoid to lose bottom line when focus is lost on select2. */
}
.select2-results .select2-highlighted.optionblue {
	color: #FFF !important;
}
.select2-container .select2-selection--multiple {
	min-height: 28px !important;
}
.select2-container--default .select2-selection--multiple .select2-selection__choice {
	margin-top: 5px !important;
	border: none;
}
.select2-container--focus span.select2-selection.select2-selection--single {
	border-bottom: 1px solid var(--inputbordercolor) !important;
	border-bottom-left-radius: 0;
	border-bottom-right-radius: 0;
}

.blockvmenusearch .select2-container--default .select2-selection--single,
.blockvmenubookmarks .select2-container--default .select2-selection--single
{
	background-color: var(--colorbackvmenu1);
}
.select2-container--default .select2-selection--single {
	background-color: var(--inputbackgroundcolor);
}
#blockvmenusearch .select2-container--default .select2-selection--single .select2-selection__placeholder {
	color: var(--colortextbackvmenu);
}
.select2-container--default .select2-selection--single .select2-selection__rendered {
	color: var(--colortext);
	/* background-color: var(--inputbackgroundcolor); */
}
.select2-default {
	color: #999 !important;
}
.select2-choice, .select2-container .select2-choice {
	border-bottom: solid 1px rgba(0,0,0,.4);
}
.select2-container .select2-choice > .select2-chosen {
	margin-right: 23px;
}
.select2-container .select2-choice .select2-arrow {
	border-radius: 0;
	background: transparent;
}
.select2-container-multi .select2-choices {
	background-image: none;
}
.select2-container .select2-choice {
	color: var(--colortext);
	border-radius: 0;
}
.selectoptiondisabledwhite {
	background: #FFFFFF !important;
}
.select2-arrow {
	border: none;
	border-left: none !important;
	background: none !important;
}
.select2-choice
{
	border-top: none !important;
	border-left: none !important;
	border-right: none !important;
}
.select2-drop.select2-drop-above {
	box-shadow: none !important;
}
.select2-container--open .select2-dropdown--above {
	border-bottom: solid 1px var(--inputbordercolor);
}
.select2-drop.select2-drop-above.select2-drop-active {
	border-top: 1px solid #ccc;
	border-bottom: solid 1px var(--inputbordercolor);
}
.select2-container--default .select2-selection--single
{
	outline: none;
	<?php if (empty($conf->global->THEME_SHOW_BORDER_ON_INPUT)) { ?>
	border-top: none;
	border-left: none;
	border-right: none;
	<?php } ?>

	border<?php echo empty($conf->global->THEME_SHOW_BORDER_ON_INPUT) ? '-bottom' : ''; ?>: solid 1px var(--inputbordercolor);

	-webkit-box-shadow: none !important;
	box-shadow: none !important;
	border-radius: 3px;
}
.select2-container--focus .select2-container--default .select2-selection--single {
	border-bottom-left-radius: 0;
	border-bottom-right-radius: 0;
}
.select2-container--default.select2-container--focus .select2-selection--multiple {
	border-top: none;
	border-left: none;
	border-right: none;
	border-bottom-left-radius: 0;
	border-bottom-right-radius: 0;
}
.select2-container--default .select2-selection--multiple {
	border-bottom: solid 1px var(--inputbordercolor);
	border-top: none;
	border-left: none;
	border-right: none;
	border-radius: 3px;
	background: var(--inputbackgroundcolor);
	line-height: normal;
}
.select2-container--default .select2-selection--multiple .select2-selection__rendered {
	line-height: 1.4em;
}
.select2-container--default .select2-selection--multiple .select2-selection__choice {
	background-color: #ddd;
	margin-top: 4px !important;
}
.select2-selection--multiple input.select2-search__field {
	border-bottom: none !important;
}

.select2-search__field
{
	outline: none;
	border-top: none !important;
	border-left: none !important;
	border-right: none !important;
	border-bottom: solid 1px var(--inputbordercolor) !important;
	-webkit-box-shadow: none !important;
	box-shadow: none !important;
	border-radius: 0 !important;
	/* color: black; */
}
.select2-container-active .select2-choice, .select2-container-active .select2-choices
{
	outline: none;
	border-top: none;
	border-left: none;
	border-bottom: none;
	-webkit-box-shadow: none !important;
	box-shadow: none !important;
}
.select2-dropdown {
	/*background-color: var(--colorbackvmenu1);
	border: 1px solid var(--colorbackvmenu1); */
	box-shadow: 1px 2px 10px var(--colorbackvmenu1);
	background-color: var(--colorbackbody);
	color: var(--colortext);
}
.select2-dropdown-open {
	background-color: var(--colorbackvmenu1);
}
.select2-dropdown-open .select2-choice, .select2-dropdown-open .select2-choices
{
	outline: none;
	border-top: none;
	border-left: none;
	border-bottom: none;
	-webkit-box-shadow: none !important;
	box-shadow: none !important;
	background-color: var(--colorbackvmenu1);
}
.select2-disabled
{
	color: #888;
}
.select2-drop.select2-drop-above.select2-drop-active, .select2-drop {
	border-radius: 0;
}
.select2-drop.select2-drop-above {
	border-radius:  0;
}
.select2-dropdown-open.select2-drop-above .select2-choice, .select2-dropdown-open.select2-drop-above .select2-choices {
	background-image: none;
	border-radius: 0 !important;
}
div.select2-drop-above
{
	background: var(--colorbackvmenu1);e
	-webkit-box-shadow: none !important;
	box-shadow: none !important;
}
.select2-drop-active
{
	border: 1px solid #ccc;
	padding-top: 4px;
}
.select2-search input {
	border: none;
}
a span.select2-chosen
{
	font-weight: normal !important;
}
.select2-container .select2-choice {
	background-image: none;
	/* line-height: 24px; */
}
.select2-results .select2-no-results, .select2-results .select2-searching, .select2-results .select2-ajax-error, .select2-results .select2-selection-limit
{
	background: var(--colorbackvmenu1);
}
.select2-results {
	max-height:	400px;
}
.select2-results__option {
	word-break: break-word;
	text-align: <?php echo $left; ?>;
}
.select2-container.select2-container-disabled .select2-choice, .select2-container-multi.select2-container-disabled .select2-choices {
	background-color: var(--colorbackvmenu1);
	background-image: none;
	border: none;
	cursor: default;
}
.select2-container-disabled .select2-choice .select2-arrow b {
	opacity: 0.4;
}
.select2-container-multi .select2-choices .select2-search-choice {
	margin-bottom: 3px;
}
.select2-dropdown-open.select2-drop-above .select2-choice, .select2-dropdown-open.select2-drop-above .select2-choices, .select2-container-multi .select2-choices,
.select2-container-multi.select2-container-active .select2-choices
{
	border-bottom: 1px solid #ccc;
	border-right: none;
	border-top: none;
	border-left: none;

}
.select2-container--default .select2-results>.select2-results__options{
	max-height: 400px;
}

/* Special case for the select2 add widget */
#addbox .select2-container .select2-choice > .select2-chosen, #actionbookmark .select2-container .select2-choice > .select2-chosen {
	text-align: <?php echo $left; ?>;
	opacity: 0.4;
}
.select2-container--default .select2-selection--single .select2-selection__placeholder {
	color: var(--colortext);
	opacity: 0.4;
}
span#select2-boxbookmark-container, span#select2-boxcombo-container {
	text-align: <?php echo $left; ?>;
}
span#select2-boxbookmark-container {
	opacity: 0.4;
}
.select2-container .select2-selection--single .select2-selection__rendered {
	padding-left: 6px;
}
/* Style used before the select2 js is executed on boxcombo */
#boxbookmark.boxcombo, #boxcombo.boxcombo {
	text-align: left;
	opacity: 0.4;
	border-bottom: solid 1px rgba(0,0,0,.4) !important;
	height: 26px;
	line-height: 24px;
	padding: 0 0 2px 0;
	vertical-align: top;
}

/* To emulate select 2 style */
.select2-container-multi-dolibarr .select2-choices-dolibarr .select2-search-choice-dolibarr {
  padding: 3px 5px 2px 5px;
  margin: 0 0 2px 3px;
  position: relative;
  line-height: 13px;
  color: #333;
  cursor: default;
  border: 1px solid #aaaaaa;
  border-radius: 3px;
  -webkit-box-shadow: 0 0 2px var(--inputbackgroundcolor) inset, 0 1px 0 rgba(0, 0, 0, 0.05);
  box-shadow: 0 0 2px var(--inputbackgroundcolor) inset, 0 1px 0 rgba(0, 0, 0, 0.05);
  background-clip: padding-box;
  -webkit-touch-callout: none;
  -webkit-user-select: none;
  -moz-user-select: none;
  -ms-user-select: none;
  user-select: none;
  background-color: var(--inputbackgroundcolor);
  background-image: -webkit-gradient(linear, 0% 0%, 0% 100%, color-stop(20%, #f4f4f4), color-stop(50%, #f0f0f0), color-stop(52%, #e8e8e8), color-stop(100%, #eee));
  background-image: -webkit-linear-gradient(top, #f4f4f4 20%, #f0f0f0 50%, #e8e8e8 52%, #eee 100%);
  background-image: -moz-linear-gradient(top, #f4f4f4 20%, #f0f0f0 50%, #e8e8e8 52%, #eee 100%);
  background-image: linear-gradient(to bottom, #f4f4f4 20%, #f0f0f0 50%, #e8e8e8 52%, #eee 100%);
}
.select2-container-multi-dolibarr .select2-choices-dolibarr .select2-search-choice-dolibarr a {
	font-weight: normal;
}
.select2-container-multi-dolibarr .select2-choices-dolibarr li {
  float: left;
  list-style: none;
}
.select2-container-multi-dolibarr .select2-choices-dolibarr {
  height: auto !important;
  height: 1%;
  margin: 0;
  padding: 0 5px 0 0;
  position: relative;
  cursor: text;
  overflow: hidden;
}

ul.select2-results__options li {
	font-size: 0.95em;
}


/* ============================================================================== */
/*  For categories                                                                */
/* ============================================================================== */

.noborderoncategories {
	border: none !important;
	border-radius: 5px !important;
	box-shadow: none;
	-webkit-box-shadow: none !important;
	box-shadow: none !important;
	margin-top: 1px !important;
	margin-bottom: 0 !important;
}
span.noborderoncategories a, li.noborderoncategories a {
	line-height: normal;
	/* vertical-align: top; */
}
span.noborderoncategories {
	padding: 3px 5px 3px 5px;
	display: inline-block;
}
.categtextwhite, .treeview .categtextwhite.hover {
	color: #fff !important;
}
.categtextblack {
	color: #000 !important;
}


/* ============================================================================== */
/*  External lib multiselect with checkbox                                        */
/* ============================================================================== */

.multi-select-menu {
	z-index: 10;
}

.multi-select-container {
  display: inline-block;
  position: relative;
}

.multi-select-menu {
  position: absolute;
  left: 0;
  top: 0.8em;
  float: left;
  min-width: 100%;
  background: var(--inputbackgroundcolor);
  margin: 1em 0;
  padding: 0.4em 0;
  border: 1px solid #aaa;
  box-shadow: 0 1px 3px rgba(0, 0, 0, 0.2);
  display: none;
}

.multi-select-menu input {
  margin-right: 0.3em;
  vertical-align: 0.1em;
}

.multi-select-button {
  display: inline-block;
  max-width: 20em;
  white-space: nowrap;
  overflow: hidden;
  text-overflow: ellipsis;
  vertical-align: middle;
  background-color: var(--inputbackgroundcolor);
  cursor: default;

  border: none;
  border-bottom: solid 1px var(--inputbordercolor);
  padding: 5px;
  padding-left: 2px;
  height: 17px;
  border-radius: 3px;
}
.multi-select-button:focus {
  outline: none;
  border-bottom: 1px solid #666;
  border-bottom-left-radius: 0;
  border-bottom-right-radius: 0;
}

.multi-select-button:after {
  content: "";
  display: inline-block;
  width: 0;
  height: 0;
  border-style: solid;
  border-width: 0.5em 0.23em 0em 0.23em;
  border-color: #444 transparent transparent transparent;
  margin-left: 0.4em;
}

.multi-select-container--open .multi-select-menu { display: block; }

.multi-select-container--open .multi-select-button:after {
  border-width: 0 0.4em 0.4em 0.4em;
  border-color: transparent transparent #999 transparent;
}

.multi-select-menuitem {
	clear: both;
	float: left;
	padding-left: 5px;
}
label.multi-select-menuitem {
	line-height: 24px;
}


/* ============================================================================== */
/*  Native multiselect with checkbox                                              */
/* ============================================================================== */

ul.ulselectedfields {
	z-index: 95;			/* To have the select box appears on first plan even when near buttons are decorated by jmobile */
}
dl.dropdown {
	margin:0px;
	margin-left: 2px;
	margin-right: 2px;
	padding:0px;
	vertical-align: middle;
	display: inline-block;
}
.dropdown dd, .dropdown dt {
	margin:0px;
	padding:0px;
}
.dropdown ul {
	margin: -1px 0 0 0;
	text-align: <?php echo $left; ?>;
}
.dropdown dd {
	position:relative;
}
.dropdown dt a {
	display:block;
	overflow: hidden;
	border:0;
}
.dropdown dt a span, .multiSel span {
	cursor:pointer;
	display:inline-block;
	padding: 0 3px 2px 0;
}
.maxwidthsearch .dropdown dt a span, .multiSel span {
	padding: 0 3px 2px 3px;
}
.dropdown span.value {
	display:none;
}
.dropdown dd ul {
	background-color: var(--inputbackgroundcolor);
	box-shadow: 1px 1px 10px #aaa;
	display:none;
	<?php echo $right; ?>:0px;						/* pop is align on right */
	padding: 0 0 0 0;
	position:absolute;
	top:2px;
	list-style:none;
	max-height: 264px;
	overflow: auto;
	border-radius: 2px;
}
.dropdown dd ul.selectedfieldsleft {
	right: auto;
}
.dropdown dd ul li {
	white-space: nowrap;
	font-weight: normal;
	padding: 7px 8px 7px 8px;
	/* color: var(--colortext); */
	color: var(--colortext);
}
.dropdown dd ul li:hover {
	background: #eee;
}
.dropdown dd ul li input[type="checkbox"] {
	margin-<?php echo $right; ?>: 3px;
}
.dropdown dd ul li a, .dropdown dd ul li span {
	padding: 3px;
	display: block;
}
.dropdown dd ul li span {
	color: #888;
}
/*.dropdown dd ul li a:hover {
	background-color: var(--inputbackgroundcolor);
}*/
dd.dropdowndd ul li {
	text-overflow: ellipsis;
	overflow: hidden;
	white-space: nowrap;
}

/* ============================================================================== */
/* Kanban                                                                         */
/* ============================================================================== */

.info-box-label {
	max-width: 180px;
	overflow: hidden;
	text-overflow: ellipsis;
	white-space: nowrap;
}


/* ============================================================================== */
/*  Markdown rendering                                                             */
/* ============================================================================== */

.imgmd {
	width: 90%;
}
.moduledesclong h1 {
	padding-top: 10px;
	padding-bottom: 20px;
}


/* ============================================================================== */
/*  JMobile - Android                                                             */
/* ============================================================================== */

.searchpage .tagtr .tagtd {
	padding-bottom: 3px;
}
.searchpage .tagtr .tagtd .button {
	background: unset;
	border: unset;
}

li.ui-li-divider .ui-link {
	color: #FFF !important;
}
.ui-btn {
	margin: 0 2px;
}
a.ui-link, a.ui-link:hover, .ui-btn:hover, span.ui-btn-text:hover, span.ui-btn-inner:hover {
	text-decoration: none !important;
}
.ui-body-c {
	background: #fff;
}

.ui-btn-inner {
	min-width: .4em;
	padding-left: 6px;
	padding-right: 6px;
	font-size: <?php print is_numeric($fontsize) ? $fontsize.'px' : $fontsize; ?>;
	/* white-space: normal; */		/* Warning, enable this break the truncate feature */
}
.ui-btn-icon-right .ui-btn-inner {
	padding-right: 30px;
}
.ui-btn-icon-left .ui-btn-inner {
	padding-left: 30px;
}
.ui-select .ui-btn-icon-right .ui-btn-inner {
	padding-right: 30px;
}
.ui-select .ui-btn-icon-left .ui-btn-inner {
	padding-left: 30px;
}
.ui-select .ui-btn-icon-right .ui-icon {
	right: 8px;
}
.ui-btn-icon-left > .ui-btn-inner > .ui-icon, .ui-btn-icon-right > .ui-btn-inner > .ui-icon {
	margin-top: -10px;
}
select {
	/* display: inline-block; */	/* We can't set this. This disable ability to make */
	overflow:hidden;
	white-space: nowrap;			/* Enabling this make behaviour strange when selecting the empty value if this empty value is '' instead of '&nbsp;' */
	text-overflow: ellipsis;
}
.fiche .ui-controlgroup {
	margin: 0px;
	padding-bottom: 0px;
}
div.ui-controlgroup-controls div.tabsElem
{
	margin-top: 2px;
}
div.ui-controlgroup-controls div.tabsElem a
{
	-webkit-box-shadow: 0 -3px 6px rgba(0,0,0,.2);
	box-shadow: 0 -3px 6px rgba(0,0,0,.2);
}
div.ui-controlgroup-controls div.tabsElem a#active {
	-webkit-box-shadow: 0 -3px 6px rgba(0,0,0,.3);
	box-shadow: 0 -3px 6px rgba(0,0,0,.3);
}

a.tab span.ui-btn-inner
{
	border: none;
	padding: 0;
}

.ui-link {
	color: var(--colortext);
}
.liste_titre .ui-link {
	color: var(--colortexttitle) !important;
}

a.ui-link {
	word-wrap: break-word;
}

/* force wrap possible onto field overflow does not works */
.formdoc .ui-btn-inner
{
	white-space: normal;
	overflow: hidden;
	text-overflow: clip; /* "hidden" : do not exists as a text-overflow value (https://developer.mozilla.org/fr/docs/Web/CSS/text-overflow) */
}

/* Warning: setting this may make screen not beeing refreshed after a combo selection */
/*.ui-body-c {
	background: #fff;
}*/

div.ui-radio, div.ui-checkbox
{
	display: inline-block;
	border-bottom: 0px !important;
}
.ui-checkbox input, .ui-radio input {
	height: auto;
	width: auto;
	margin: 4px;
	position: static;
}
div.ui-checkbox label+input, div.ui-radio label+input {
	position: absolute;
}
.ui-mobile fieldset
{
	padding-bottom: 10px; margin-bottom: 4px; border-bottom: 1px solid #AAAAAA !important;
}

ul.ulmenu {
	border-radius: 0;
	-webkit-border-radius: 0;
}

.ui-field-contain label.ui-input-text {
	vertical-align: middle !important;
}
.ui-mobile fieldset {
	border-bottom: none !important;
}

/* Style for first level menu with jmobile */
.ui-li .ui-btn-inner a.ui-link-inherit, .ui-li-static.ui-li {
	padding: 1em 15px;
	display: block;
}
.ui-btn-up-c {
	font-weight: normal;
}
.ui-focus, .ui-btn:focus {
	-webkit-box-shadow: none;
	box-shadow: none;
}
.ui-bar-b {
	/*border: 1px solid #888;*/
	border: none;
	background: none;
	text-shadow: none;
	color: var(--colortexttitlenotab) !important;
}
.ui-bar-b, .lilevel0 {
	background-repeat: repeat-x;
	border: none;
	background: none;
	text-shadow: none;
	color: var(--colortexttitlenotab) !important;
}
.alilevel0 {
	font-weight: normal !important;
}

.ui-li.ui-last-child, .ui-li.ui-field-contain.ui-last-child {
	border-bottom-width: 0px !important;
}
.alilevel0 {
	color: var(--colortexttitle) !important;
	background: var(--colorbackmobilemenu);
}
.ulmenu {
	box-shadow: none !important;
	border-bottom: 1px solid #ccc;
}
.ui-btn-icon-right {
	border-right: 1px solid #ccc !important;
}
.ui-body-c {
	border: 1px solid #ccc;
	text-shadow: none;
}
.ui-btn-up-c, .ui-btn-hover-c {
	/* border: 1px solid #ccc; */
	text-shadow: none;
}
.ui-body-c .ui-link, .ui-body-c .ui-link:visited, .ui-body-c .ui-link:hover {
	color: var(--colortextlink);
}
.ui-btn-up-c .vsmenudisabled {
	color: #<?php echo $colorshadowtitle; ?> !important;
	text-shadow: none !important;
}
div.tabsElem a.tab {
	background: transparent;
}
.alilevel1 {
	color: var(--colortexttitlenotab) !important;
}
.lilevel1 {
	border-top: 2px solid #444;
	background: #fff ! important;
}
.lilevel1 div div a {
	font-weight: bold !important;
}
.lilevel2
{
	padding-left: 22px;
	background: #fff ! important;
}
.lilevel3
{
	padding-left: 44px;
	background: #fff ! important;
}
.lilevel4
{
	padding-left: 66px;
	background: #fff ! important;
}
.lilevel5
{
	padding-left: 88px;
	background: #fff ! important;
}



/* ============================================================================== */
/*  POS                                                                           */
/* ============================================================================== */

.menu_choix1,.menu_choix2 {
	font-size: 1.4em;
	text-align: left;
	border: 1px solid #666;
	margin-right: 20px;
}
.menu_choix1 a, .menu_choix2 a {
	display: block;
	color: #fff;
	text-decoration: none;
	padding-top: 18px;
	padding-left: 10px;
	font-size: 14px;
	height: 38px;
}
.menu_choix1 a:hover,.menu_choix2 a:hover {
	color: #6d3f6d;
}
.menu li.menu_choix1 {
	padding-top: 6px;
	padding-right: 10px;
	padding-bottom: 2px;
}
.menu li.menu_choix2 {
	padding-top: 6px;
	padding-right: 10px;
	padding-bottom: 2px;
}
@media only screen and (max-width: 767px)
{
	.menu_choix1 a, .menu_choix2 a {
		background-size: 36px 36px;
		height: 30px;
		padding-left: 40px;
	}
	.menu li.menu_choix1, .menu li.menu_choix2 {
		padding-left: 4px;
		padding-right: 0;
	}
	.liste_articles {
		margin-right: 0 !important;
	}
}


/* ============================================================================== */
/*  Public                                                                        */
/* ============================================================================== */

/* The theme for public pages */
.public_body {
	margin: 20px;
}
.public_border {
	border: 1px solid #888;
}



/* ============================================================================== */
/* Ticket module                                                                  */
/* ============================================================================== */

.ticketpublictable td {
	height: 28px;
}

.ticketpublicarea {
	margin-left: 15%;
	margin-right: 15%;
}
.publicnewticketform {
	/* margin-top: 25px !important; */
}
.ticketlargemargin {
	padding-left: 50px;
	padding-right: 50px;
	padding-top: 30px;
}
@media only screen and (max-width: 767px)
{
	.ticketlargemargin {
		padding-left: 5px; padding-right: 5px;
		padding-top: 10px;
	}
	.ticketpublicarea {
		margin-left: 10px;
		margin-right: 10px;
	}
}

#cd-timeline {
  position: relative;
  padding: 2em 0;
  margin-bottom: 2em;
}
#cd-timeline::before {
  /* this is the vertical line */
  content: '';
  position: absolute;
  top: 0;
  left: 18px;
  height: 100%;
  width: 4px;
  background: #d7e4ed;
}
@media only screen and (min-width: 1170px) {
  #cd-timeline {
	margin-bottom: 3em;
  }
  #cd-timeline::before {
	left: 50%;
	margin-left: -2px;
  }
}

.cd-timeline-block {
  position: relative;
  margin: 2em 0;
}
.cd-timeline-block:after {
  content: "";
  display: table;
  clear: both;
}
.cd-timeline-block:first-child {
  margin-top: 0;
}
.cd-timeline-block:last-child {
  margin-bottom: 0;
}
@media only screen and (min-width: 1170px) {
  .cd-timeline-block {
	margin: 4em 0;
  }
  .cd-timeline-block:first-child {
	margin-top: 0;
  }
  .cd-timeline-block:last-child {
	margin-bottom: 0;
  }
}

.cd-timeline-img {
  position: absolute;
  top: 0;
  left: 0;
  width: 40px;
  height: 40px;
  border-radius: 50%;
  box-shadow: 0 0 0 4px white, inset 0 2px 0 rgba(0, 0, 0, 0.08), 0 3px 0 4px rgba(0, 0, 0, 0.05);
  background: #d7e4ed;
}
.cd-timeline-img img {
  display: block;
  width: 24px;
  height: 24px;
  position: relative;
  left: 50%;
  top: 50%;
  margin-left: -12px;
  margin-top: -12px;
}
.cd-timeline-img.cd-picture {
  background: #75ce66;
}
.cd-timeline-img.cd-movie {
  background: #c03b44;
}
.cd-timeline-img.cd-location {
  background: #f0ca45;
}
@media only screen and (min-width: 1170px) {
  .cd-timeline-img {
	width: 60px;
	height: 60px;
	left: 50%;
	margin-left: -30px;
	/* Force Hardware Acceleration in WebKit */
	-webkit-transform: translateZ(0);
	-webkit-backface-visibility: hidden;
  }
  .cssanimations .cd-timeline-img.is-hidden {
	visibility: hidden;
  }
  .cssanimations .cd-timeline-img.bounce-in {
	visibility: visible;
	-webkit-animation: cd-bounce-1 0.6s;
	-moz-animation: cd-bounce-1 0.6s;
	animation: cd-bounce-1 0.6s;
  }
}

@-webkit-keyframes cd-bounce-1 {
  0% {
	opacity: 0;
	-webkit-transform: scale(0.5);
  }

  60% {
	opacity: 1;
	-webkit-transform: scale(1.2);
  }

  100% {
	-webkit-transform: scale(1);
  }
}
@-moz-keyframes cd-bounce-1 {
  0% {
	opacity: 0;
	-moz-transform: scale(0.5);
  }

  60% {
	opacity: 1;
	-moz-transform: scale(1.2);
  }

  100% {
	-moz-transform: scale(1);
  }
}
@keyframes cd-bounce-1 {
  0% {
	opacity: 0;
	-webkit-transform: scale(0.5);
	-moz-transform: scale(0.5);
	-ms-transform: scale(0.5);
	-o-transform: scale(0.5);
	transform: scale(0.5);
  }

  60% {
	opacity: 1;
	-webkit-transform: scale(1.2);
	-moz-transform: scale(1.2);
	-ms-transform: scale(1.2);
	-o-transform: scale(1.2);
	transform: scale(1.2);
  }

  100% {
	-webkit-transform: scale(1);
	-moz-transform: scale(1);
	-ms-transform: scale(1);
	-o-transform: scale(1);
	transform: scale(1);
  }
}
.cd-timeline-content {
  position: relative;
  margin-left: 60px;
  background: white;
  border-radius: 0.25em;
  padding: 1em;
  background-image: -o-linear-gradient(bottom, rgba(0,0,0,0.1) 0%, rgba(230,230,230,0.4) 100%);
  background-image: -moz-linear-gradient(bottom, rgba(0,0,0,0.1) 0%, rgba(230,230,230,0.4) 100%);
  background-image: -webkit-linear-gradient(bottom, rgba(0,0,0,0.1) 0%, rgba(230,230,230,0.4) 100%);
  background-image: linear-gradient(bottom, rgba(0,0,0,0.1) 0%, rgba(230,230,230,0.4) 100%);
}
.cd-timeline-content:after {
  content: "";
  display: table;
  clear: both;
}
.cd-timeline-content h2 {
  color: #303e49;
}
.cd-timeline-content .cd-date {
  font-size: 13px;
  font-size: 0.8125rem;
}
.cd-timeline-content .cd-date {
  display: inline-block;
}
.cd-timeline-content p {
  margin: 1em 0;
  line-height: 1.6;
}

.cd-timeline-content .cd-date {
  float: left;
  padding: .2em 0;
  opacity: .7;
}
.cd-timeline-content::before {
  content: '';
  position: absolute;
  top: 16px;
  right: 100%;
  height: 0;
  width: 0;
  border: 7px solid transparent;
  border-right: 7px solid white;
}
@media only screen and (min-width: 768px) {
  .cd-timeline-content h2 {
	font-size: 20px;
	font-size: 1.25rem;
  }
  .cd-timeline-content {
	font-size: 16px;
	font-size: 1rem;
  }
  .cd-timeline-content .cd-read-more, .cd-timeline-content .cd-date {
	font-size: 14px;
	font-size: 0.875rem;
  }
}
@media only screen and (min-width: 1170px) {
  .cd-timeline-content {
	margin-left: 0;
	padding: 1.6em;
	width: 43%;
  }
  .cd-timeline-content::before {
	top: 24px;
	left: 100%;
	border-color: transparent;
	border-left-color: white;
  }
  .cd-timeline-content .cd-read-more {
	float: left;
  }
  .cd-timeline-content .cd-date {
	position: absolute;
	width: 55%;
	left: 115%;
	top: 6px;
	font-size: 16px;
	font-size: 1rem;
  }
  .cd-timeline-block:nth-child(even) .cd-timeline-content {
	float: right;
  }
  .cd-timeline-block:nth-child(even) .cd-timeline-content::before {
	top: 24px;
	left: auto;
	right: 100%;
	border-color: transparent;
	border-right-color: white;
  }
  .cd-timeline-block:nth-child(even) .cd-timeline-content .cd-read-more {
	float: right;
  }
  .cd-timeline-block:nth-child(even) .cd-timeline-content .cd-date {
	left: auto;
	right: 115%;
	text-align: right;
  }

}


/* ============================================================================== */
/* CSS style for debugbar                                                         */
/* ============================================================================== */

div.phpdebugbar * {
	font-weight: unset;
}
span.phpdebugbar-tooltip.phpdebugbar-tooltip-extra-wide, span.phpdebugbar-tooltip.phpdebugbar-tooltip-wide {
	width: 250px !important;
}
.phpdebugbar-indicator span.phpdebugbar-tooltip {
	opacity: .95 !important;
}
a.phpdebugbar-tab.phpdebugbar-active {
	background-image: unset !important;
}
.phpdebugbar-fa-tags:before {
	content: "\f121";
	font-weight: 600 !important;
}
.phpdebugbar-fa-tasks:before {
	content: "\f550";
	font-weight: 600 !important;
}
.phpdebugbar-fa-tags, .phpdebugbar-fa-tasks, .phpdebugbar-indicator .fa {
	font-family: "Font Awesome 5 Free";
	font-weight: 600;
}
div.phpdebugbar-widgets-messages li.phpdebugbar-widgets-list-item span.phpdebugbar-widgets-value.phpdebugbar-widgets-warning:before,
div.phpdebugbar-widgets-messages li.phpdebugbar-widgets-list-item span.phpdebugbar-widgets-value.phpdebugbar-widgets-error:before,
div.phpdebugbar-widgets-exceptions a.phpdebugbar-widgets-editor-link:before,
div.phpdebugbar-widgets-sqlqueries span.phpdebugbar-widgets-database:before,
div.phpdebugbar-widgets-sqlqueries span.phpdebugbar-widgets-duration:before,
div.phpdebugbar-widgets-sqlqueries span.phpdebugbar-widgets-memory:before,
div.phpdebugbar-widgets-sqlqueries span.phpdebugbar-widgets-row-count:before,
div.phpdebugbar-widgets-sqlqueries span.phpdebugbar-widgets-copy-clipboard:before,
div.phpdebugbar-widgets-sqlqueries span.phpdebugbar-widgets-stmt-id:before,
div.phpdebugbar-widgets-templates span.phpdebugbar-widgets-render-time:before,
div.phpdebugbar-widgets-templates span.phpdebugbar-widgets-memory:before,
div.phpdebugbar-widgets-templates span.phpdebugbar-widgets-param-count:before,
div.phpdebugbar-widgets-templates span.phpdebugbar-widgets-type:before,
div.phpdebugbar-widgets-templates a.phpdebugbar-widgets-editor-link:before
{
	font-family: "Font Awesome 5 Free" !important;
}

/* ============================================================================== */
/* CSS style used for jCrop                                                       */
/* ============================================================================== */

.jcrop-holder { background: unset !important; }


/* ============================================================================== */
/* CSS style used for jFlot                                                       */
/* ============================================================================== */

.dol-xaxis-vertical .flot-x-axis .flot-tick-label.tickLabel {
	text-orientation: sideways;
	font-weight: 400;
	writing-mode: vertical-rl;
	white-space: nowrap;
}


/* ============================================================================== */
/* For copy-paste feature                                                         */
/* ============================================================================== */

span.clipboardCPValueToPrint, div.clipboardCPValueToPrint  {
	display: inline-block;
}
span.clipboardCPValue.hidewithsize {
	width: 0 !important;
	display: inline-block;
	color: transparent;
	white-space: nowrap;
}
div.clipboardCPValue.hidewithsize {
	width: 0 !important;
	display: none;
	color: transparent;
	white-space: nowrap;
}

.clipboardCPShowOnHover .clipboardCPButton {
	display: none;
}

/* To make a div popup, we must use a position aboluste inside a position relative */
.clipboardCPText {
	position: relative;
}
.clipboardCPTextDivInside {
	position: absolute;
	background: #f8f8fa;
	color: #888;
	border: 1px solid #E0E0E0;
	opacity: 1;
	z-index: 20;
	padding: 2px;
	padding-left: 5px;
	padding-right: 5px;
	top: -5px;
	left: 0px;
	border-radius: 5px;
	white-space: nowrap;
	font-size: 0.9em;
	box-shadow: 1px 1px 6px #ddd;
}


/* ============================================================================== */
/* CSS style used for hrm skill/rank (may be we can remove this)                  */
/* ============================================================================== */

.radio_js_bloc_number {
	display:inline-block;
	padding:5px 7px;
	min-width:20px;
	border-radius:3px;
	border:1px solid #ccc;
	background:#eee;
	color:#555;
	cursor:pointer;
	margin:2px;
	text-align:center;
}
.radio_js_bloc_number.selected {
	transition:0.2s ease background;
	background:#888;
	color:#fff;
	border-color:#555;
}



/* ============================================================================== */
/* CSS style used for small screen                                                */
/* ============================================================================== */

.topmenuimage {
	background-size: 22px auto;
	top: 2px;
}
.imgopensurveywizard
{
	padding: 0 4px 0 4px;
}
@media only screen and (max-width: 767px)
{
	.imgopensurveywizard, .imgautosize { width:95%; height: auto; }

	#tooltip {
		position: absolute;
		width: <?php print dol_size(350, 'width'); ?>px;
	}

	div.tabBar {
		padding-left: 0px;
		padding-right: 0px;
		-webkit-border-radius: 0;
		border-radius: 0px;
		border-right: none;
		border-left: none;
	}

	td.widthpictotitle { width: 30px; }

	.logopublicpayment #dolpaymentlogo {
		max-width: 260px;
	}
	#tablepublicpayment {
		width:	auto !important;
		border: none !important;
	}
	.poweredbypublicpayment {
		float: unset !important;
		top: unset !important;
		/* bottom: 8px; */
		right: -10px !important;
		position: relative !important;
	}
	.poweredbyimg {
		width: 48px;
	}
}

@media only screen and (max-width: 1024px)
{
	div#ecm-layout-west {
		width: calc(100% - 4px);
		clear: both;
	}
	div#ecm-layout-center {
		width: 100%;
	}
}

/* nboftopmenuentries = <?php echo $nbtopmenuentries ?>, fontsize=<?php echo is_numeric($fontsize) ? $fontsize.'px' : $fontsize ?> */
/* rule to reduce top menu - 1st reduction: Reduce width of top menu icons */
@media only screen and (max-width: <?php echo empty($conf->global->THEME_ELDY_WITDHOFFSET_FOR_REDUC1) ? round($nbtopmenuentries * 90, 0) + 340 : $conf->global->THEME_ELDY_WITDHOFFSET_FOR_REDUC1; ?>px)	/* reduction 1 */
{
	div.tmenucenter {
		width: <?php echo round(52); ?>px;	/* size of viewport */
		white-space: nowrap;
		  overflow: hidden;
		  text-overflow: ellipsis;

		  color: var(--colortextbackhmenu);
		  /* color: var(--colorbackhmenu1); */
	}
	.tmenuimage {
		color: var(--colortextbackhmenu);
	}

	.mainmenuaspan {
		  font-size: 0.9em;
		  padding-right: 0;
		  padding-left: 0;
	}
	.topmenuimage {
		background-size: 22px auto;
		margin-top: 0px;
	}

	li.tmenu, li.tmenusel {
		min-width: 36px;
	}
	div.mainmenu {
		min-width: auto;
	}
	div.tmenuleft {
		display: none;
	}

	.dropdown dd ul {
		max-width: 350px;
	}
}
/* rule to reduce top menu - 2nd reduction: Reduce width of top menu icons again */
@media only screen and (max-width: <?php echo empty($conf->global->THEME_ELDY_WITDHOFFSET_FOR_REDUC2) ? round($nbtopmenuentries * 69, 0) + 130 : $conf->global->THEME_ELDY_WITDHOFFSET_FOR_REDUC2; ?>px)	/* reduction 2 */
{
	li.tmenucompanylogo {
		display: none;
	}
	div.mainmenu {
		height: 23px;
	}
	div.tmenucenter {
		max-width: <?php echo round(26); ?>px;	/* size of viewport */
		  text-overflow: clip;
	}
	span.mainmenuaspan {
		margin-left: 1px;
	}
	.mainmenuaspan {
		  font-size: 0.9em;
		  padding-left: 0;
		  padding-right: 0;
	}
	.topmenuimage {
		background-size: 20px auto;
		margin-top: 2px;
		left: 4px;
	}

	.dropdown dd ul {
		max-width: 300px;
	}
}
/* rule to reduce top menu - 3rd reduction: The menu for user is on left */
@media only screen and (max-width: <?php echo empty($conf->global->THEME_ELDY_WITDHOFFSET_FOR_REDUC3) ? round($nbtopmenuentries * 47, 0) + 130 : $conf->global->THEME_ELDY_WITDHOFFSET_FOR_REDUC3; ?>px)	/* reduction 3 */
{
	<?php if (getDolGlobalInt('THEME_TOPMENU_DISABLE_IMAGE') == 2) { ?>
	.tmenudiv .tmenulabel span.mainmenuaspan {
		display: none !important;
	}
	.tmenudiv:hover .tmenuimage:not(.menuhider), .tmenudiv:hover .tmenuimage:not(.menuhider):before {
		margin-top: 8px !important;
	}
	<?php } ?>

	.side-nav {
		z-index: 200;
		background: var(--colorbackvmenu1);
		padding-top: 70px;
	}
	#id-left {
		z-index: 201;
		background: var(--colorbackvmenu1);
	}
	#id-right {	/* This must stay id-right and not be replaced with echo $right */
		padding-top: 8px;
	}

	.login_vertical_align {
		padding-left: 20px;
		padding-right: 20px;
	}

	/* Reduce login top right info */
	.help {
	<?php if ($disableimages) {  ?>
		display: none;
	<?php } ?>
	}
	div#tmenu_tooltip {
	<?php if (GETPOST('optioncss', 'aZ09') == 'print') {  ?>
		display:none;
	<?php } else { ?>
		padding-<?php echo $right; ?>: 0;
	<?php } ?>
	}
	div.login_block_user {
		min-width: 0;
		width: 100%;
	}
	div.login_block a {
		color: unset;
	}
	div.login_block {
		/* Style when phone layout or when using the menuhider */
		padding-top: 10px;
		padding-left: 20px;
		padding-right: 20px;
		padding-bottom: 16px;
		top: auto;
		left: 0 !important;
		text-align: center;
		vertical-align: middle;

		background: var(--colorbackvmenu1);

		height: 50px;

		z-index: 202;
		min-width: 200px;      /* must be width of menu + padding + padding of sidenav */
		max-width: 200px;      /* must be width of menu + padding + padding of sidenav */
		width: 200px;          /* must be width of menu + padding + padding of sidenav */
	}
	.side-nav-vert .user-menu .dropdown-menu {
		width: 234px !important;
	}
	div.login_block_other {
		margin-right: unset;
	}
	div.login_block_user, div.login_block_other { clear: both; }
	.atoplogin, .atoplogin:hover
	{
		color:unset !important;
		padding-left: 4px;
		padding-right: 4px;
	}
	.login_block_elem {
		padding: 0 !important;
		height: 38px;
	}
	li.tmenu, li.tmenusel {
		min-width: 32px;
	}
	div.mainmenu {
		height: 23px;
	}
	div.tmenucenter {
		  text-overflow: clip;
	}
	.topmenuimage {
		background-size: 20px auto;
		margin-top: 2px !important;
		left: 2px;
	}
	div.mainmenu {
		min-width: 20px;
	}

	.titlefield {
		width: auto !important;		/* We want to ignore the 30%, try to use more if you can */
	}
	.tableforfield>tr>td:first-child, .tableforfield>tbody>tr>td:first-child, div.tableforfield div.tagtr>div.tagtd:first-of-type {
		/* max-width: 100px; */			/* but no more than 100px */
	}
	.tableforfield>tr>td:nth-child(2), .tableforfield>tbody>tr>td:nth-child(2), div.tableforfield div.tagtr>div.tagtd:nth-child(2) {
		word-break: break-word;
	}
	.badge {
		min-width: auto;
		font-size: 12px;
	}

	table.table-fiche-title .col-title div.titre{
		line-height: unset;
	}

	input#addedfile {
		width: 95%;
	}

	#divbodywebsite {
		word-break: break-word;
	}

	.websiteselectionsection {
		border-left: unset;
		border-right: unset;
		padding-left: 5px;
	}

	.a-mesure, .a-mesure-disabled {
		display: block;
		margin-bottom: 6px;
		padding-left: 12px;
		padding-right: 12px;
	}

	.a-mesure, .a-mesure-disabled {
		text-align: center;
	}


	div.fichehalfright {
		margin-top: 30px;
	}


	.underbanner.underbanner-before-box {
		border-bottom: none;
	}

	.valuefield.fieldname_type span.badgeneutral {
		margin-top: 5px;
		display: inline-block;
	}

	tr.trextrafieldseparator td, tr.trextrafields_collapse_last td {
		/* border-bottom: 2px solid var(--colorbackhmenu1) !important; */
		border-bottom: 1px solid var(--colortopbordertitle1) !important;
	}
}

@media only screen and (max-width: 320px)
{
	.dropdown dd ul {
		max-width: 270px;	/* must always be 50 slower than width */
	}
}
@media only screen and (max-width: 300px)
{
	.dropdown dd ul {
		max-width: 250px;
	}
}
@media only screen and (max-width: 280px)
{
	.dropdown dd ul {
		max-width: 230px;
	}
}


<?php
include dol_buildpath($path.'/theme/'.$theme.'/dropdown.inc.php', 0);
include dol_buildpath($path.'/theme/'.$theme.'/info-box.inc.php', 0);
include dol_buildpath($path.'/theme/'.$theme.'/progress.inc.php', 0);
include dol_buildpath($path.'/theme/'.$theme.'/timeline.inc.php', 0);

if (!empty($conf->global->THEME_CUSTOM_CSS)) {
	print $conf->global->THEME_CUSTOM_CSS;
}

?>

/* Must be at end */
div.flot-text .flot-tick-label .tickLabel, .fa-color-unset {
	color: unset;
}<|MERGE_RESOLUTION|>--- conflicted
+++ resolved
@@ -3570,13 +3570,10 @@
 }
 div .tdtop {
 	vertical-align: top !important;
-<<<<<<< HEAD
-=======
 	/*padding-top: 10px !important;
 	padding-bottom: 2px !important; */
 	padding-top: 6px !important;
     padding-bottom: 4px !important;
->>>>>>> 0fa63299
 }
 
 table.border td, table.bordernooddeven td, div.border div div.tagtd {
