<?php if (!defined('ISLOADEDBYSTEELSHEET')) die('Must be call by steelsheet'); ?>
/* <style type="text/css" > */

/* ============================================================================== */
/* Default styles                                                                 */
/* ============================================================================== */

:root {
	--colorbackhmenu1: rgb(<?php print $colorbackhmenu1; ?>);
	--colorbackvmenu1: rgb(<?php print $colorbackvmenu1; ?>);
	--colorbacktitle1: rgb(<?php print $colorbacktitle1; ?>);
	--colorbacktabcard1: rgb(<?php print $colorbacktabcard1; ?>);
	--colorbacktabactive: rgb(<?php print $colorbacktabactive; ?>);
	--colorbacklineimpair1: rgb(<?php print $colorbacklineimpair1; ?>);
	--colorbacklineimpair2: rgb(<?php print $colorbacklineimpair2; ?>);
	--colorbacklinepair1: rgb(<?php print $colorbacklinepair1; ?>);
	--colorbacklinepair2: rgb(<?php print $colorbacklinepair2; ?>);
	--colorbacklinepairhover: rgb(<?php print $colorbacklinepairhover; ?>);
	--colorbacklinepairchecked: rgb(<?php print $colorbacklinepairchecked; ?>);
	--colorbacklinebreak: rgb(<?php print $colorbacklinebreak; ?>);
	--colorbackbody: rgb(<?php print $colorbackbody; ?>);
	--colortexttitlenotab: rgb(<?php print $colortexttitlenotab; ?>);
	--colortexttitle: rgb(<?php print $colortexttitle; ?>);
	--colortext: rgb(<?php print $colortext; ?>);
	--colortextlink: rgb(<?php print $colortextlink; ?>);
	--colortextbackhmenu: #<?php echo $colortextbackhmenu; ?>;
	--colortextbackvmenu: #<?php print $colortextbackvmenu; ?>;
	--listetotal: #888888;
	--inputbackgroundcolor: #FFF;
	--inputbordercolor: rgba(0,0,0,.2);
	--tooltipbgcolor: <?php print $toolTipBgColor; ?>;
	--tooltipfontcolor : <?php print $toolTipFontColor; ?>;
	--oddevencolor: #202020;
	--colorboxstatsborder: #ddd;
	--dolgraphbg: rgba(255,255,255,0);
	--fieldrequiredcolor: #000055;
	--colortextbacktab: #<?php print $colortextbacktab; ?>;
	--colorboxiconbg: #eee;
	--refidnocolor:#444;
	--tableforfieldcolor:#666;
	--amountremaintopaycolor:#880000;
	--amountpaymentcomplete:#008800;
	--amountremaintopaybackcolor:none;
}

<?php
if (!empty($conf->global->MAIN_THEME_DARKMODEENABLED)) {
	print "@media (prefers-color-scheme: dark) {
	      :root {

	            --colorbackhmenu1: #1d1e20;
	            --colorbackvmenu1: #2b2c2e;
	            --colorbacktitle1: #2b2d2f;
	            --colorbacktabcard1: #38393d;
	            --colorbacktabactive: rgb(220,220,220);
	            --colorbacklineimpair1: #38393d;
	            --colorbacklineimpair2: #2b2d2f;
	            --colorbacklinepair1: #38393d;
	            --colorbacklinepair2: #2b2d2f;
	            --colorbacklinepairhover: #2b2d2f;
	            --colorbacklinepairchecked: #0e5ccd;
	            --colorbackbody: #1d1e20;
	            --tooltipbgcolor: #2b2d2f;
	            --colortexttitlenotab: rgb(220,220,220);
	            --colortexttitle: rgb(220,220,220);
	            --colortext: rgb(220,220,220);
	            --colortextlink: #4390dc;
	            --colortextbackhmenu: rgb(220,220,220);
	            --colortextbackvmenu: rgb(220,220,220);
				--tooltipfontcolor : rgb(220,220,220);
	            --listetotal: rgb(245, 83, 158);
	            --inputbackgroundcolor: #2b2d2f;
	            --inputbordercolor: rgb(220,220,220);
	            --oddevencolor: rgb(220,220,220);
	            --colorboxstatsborder: rgb(65,100,138);
	            --dolgraphbg: #1d1e20;
	            --fieldrequiredcolor: rgb(250,183,59);
	            --colortextbacktab: rgb(220,220,220);
	            --colorboxiconbg: rgb(36,38,39);
	            --refidnocolor: rgb(220,220,220);
	            --tableforfieldcolor:rgb(220,220,220);
	            --amountremaintopaycolor:rgb(252,84,91);
	            --amountpaymentcomplete:rgb(101,184,77);
	            --amountremaintopaybackcolor:rbg(245,130,46);
	      }
	    }";
}
?>

body {
<?php if (GETPOST('optioncss', 'aZ09') == 'print') {  ?>
	background-color: #FFFFFF;
<?php } else { ?>
	background: var(--colorbackbody);
<?php } ?>
	color: var(--colortext);
	font-size: <?php print is_numeric($fontsize) ? $fontsize.'px' : $fontsize; ?>;
	line-height: 1.4;
	font-family: <?php print $fontlist ?>;
    margin-top: 0;
    margin-bottom: 0;
    margin-right: 0;
    margin-left: 0;
    <?php print 'direction: '.$langs->trans("DIRECTION").";\n"; ?>
}

.sensiblehtmlcontent * {
	position: static !important;
}

.thumbstat { font-weight: bold !important; }
th a { font-weight: <?php echo ($useboldtitle ? 'bold' : 'normal'); ?> !important; }
a.tab { font-weight: 500 !important; }

a:link, a:visited, a:hover, a:active { font-family: <?php print $fontlist ?>; color: var(--colortextlink); text-decoration: none;  }
a:hover { text-decoration: underline; color: var(--colortextlink); }
a.commonlink { color: var(--colortextlink) !important; text-decoration: none; }
th.liste_titre a div div:hover, th.liste_titre_sel a div div:hover { text-decoration: underline; }
tr.liste_titre th.liste_titre_sel:not(.maxwidthsearch), tr.liste_titre td.liste_titre_sel:not(.maxwidthsearch),
tr.liste_titre th.liste_titre:not(.maxwidthsearch), tr.liste_titre td.liste_titre:not(.maxwidthsearch) { opacity: 0.8; }
/* th.liste_titre_sel a, th.liste_titre a, td.liste_titre_sel a, td.liste_titre a { color: #766; } */
input, input.flat, textarea, textarea.flat, form.flat select, select, select.flat, .dataTables_length label select {
	background-color: var(--inputbackgroundcolor);
	color: var(--colortext);
}
select.vmenusearchselectcombo {
	background-color: unset;
}

table.liste th.wrapcolumntitle.liste_titre:not(.maxwidthsearch), table.liste td.wrapcolumntitle.liste_titre:not(.maxwidthsearch) {
    overflow: hidden;
    white-space: nowrap;
    max-width: 120px;
    text-overflow: ellipsis;
}
.liste_titre input[name=month_date_when], .liste_titre input[name=monthvalid], .liste_titre input[name=search_ordermonth], .liste_titre input[name=search_deliverymonth],
.liste_titre input[name=search_smonth], .liste_titre input[name=search_month], .liste_titre input[name=search_emonth], .liste_titre input[name=smonth], .liste_titre input[name=month], .liste_titre select[name=month],
.liste_titre input[name=month_lim], .liste_titre input[name=month_start], .liste_titre input[name=month_end], .liste_titre input[name=month_create],
.liste_titre input[name=search_month_lim], .liste_titre input[name=search_month_start], .liste_titre input[name=search_month_end], .liste_titre input[name=search_month_create],
.liste_titre input[name=search_month_create], .liste_titre input[name=search_month_start], .liste_titre input[name=search_month_end],
.liste_titre input[name=day_date_when], .liste_titre input[name=dayvalid], .liste_titre input[name=search_orderday], .liste_titre input[name=search_deliveryday],
.liste_titre input[name=search_sday], .liste_titre input[name=search_day], .liste_titre input[name=search_eday], .liste_titre input[name=sday], .liste_titre input[name=day], .liste_titre select[name=day],
.liste_titre input[name=day_lim], .liste_titre input[name=day_start], .liste_titre input[name=day_end], .liste_titre input[name=day_create],
.liste_titre input[name=search_day_lim], .liste_titre input[name=search_day_start], .liste_titre input[name=search_day_end], .liste_titre input[name=search_day_create],
.liste_titre input[name=search_day_create], .liste_titre input[name=search_day_start], .liste_titre input[name=search_day_end],
.liste_titre input[name=search_day_date_when], .liste_titre input[name=search_month_date_when], .liste_titre input[name=search_year_date_when],
.liste_titre input[name=search_dtstartday], .liste_titre input[name=search_dtendday], .liste_titre input[name=search_dtstartmonth], .liste_titre input[name=search_dtendmonth],
select#date_startday, select#date_startmonth, select#date_endday, select#date_endmonth, select#reday, select#remonth,
input[name=duration_value]
{
	margin-right: 4px;
}
input[type=submit], input[type=submit]:hover {
	margin-left: 5px;
}
input, input.flat, form.flat select, select, select.flat, .dataTables_length label select {
	border: none;
}
input, input.flat, textarea, textarea.flat, form.flat select, select, select.flat, .dataTables_length label select {
    font-family: <?php print $fontlist ?>;
    outline: none;
    margin: 0px 0px 0px 0px;
    border<?php echo empty($conf->global->THEME_HIDE_BORDER_ON_INPUT) ? '-bottom' : ''; ?>: solid 1px var(--inputbordercolor);
}

input {
    line-height: 1.3em;
	padding: 5px;
	padding-left: 5px;
}
select {
	padding-top: 4px;
	padding-right: 4px;
	padding-bottom: 3px;
	padding-left: 2px;
}
input, select {
	margin-left:0px;
	margin-bottom:1px;
	margin-top:1px;
}
#mainbody input.button:not(.buttongen):not(.bordertransp) {
	background: var(--butactionbg);
    border-collapse: collapse;
    border: none;
}
#mainbody input.buttongen, #mainbody button.buttongen {
	padding: 3px 4px;
}

input.button:focus {
	border-bottom: 0;
}
input.button.massactionconfirmed {
    margin: 4px;
}

input:invalid, select:invalid {
    border-color: #ea1212;
}

/* Focus definitions must be after standard definition */
textarea:focus {
    /* v6 box-shadow: 0 0 4px #8091BF; */
	border: 1px solid #aaa !important;
}
input:focus, select:focus {
	border-bottom: 1px solid #666;
}
textarea.cke_source:focus
{
	box-shadow: none;
}
div#cke_dp_desc {
    margin-top: 5px;
}
textarea {
	border-radius: 0;
	border-top:solid 1px rgba(0,0,0,.2);
	border-left:solid 1px rgba(0,0,0,.2);
	border-right:solid 1px rgba(0,0,0,.2);
	border-bottom:solid 1px rgba(0,0,0,.2);

	padding:4px;
	margin-left:0px;
	margin-bottom:1px;
	margin-top:1px;
	}
input.removedassigned  {
	padding: 2px !important;
	vertical-align: text-bottom;
	margin-bottom: -3px;
}
input.smallpadd {	/* Used for timesheet input */
	padding-left: 0px !important;
	padding-right: 0px !important;
}
input.buttongen {
	vertical-align: middle;
}
input.buttonpayment, button.buttonpayment, div.buttonpayment {
	min-width: 290px;
	margin-bottom: 15px;
	margin-top: 15px;
	height: 60px;
	background-image: none;
	line-height: 24px;
	padding: 8px;
	background: none;
	text-align: center;
	border: 0;
	background-color: #9999bb;
	white-space: normal;
	box-shadow: 1px 1px 4px #bbb;
	color: #fff;
	border-radius: 4px;
	cursor: pointer;
	max-width: 350px;
}
div.buttonpayment input:focus {
    color: #008;
}
.buttonpaymentsmall {
	font-size: 0.65em;
	padding-left: 5px;
	padding-right: 5px;
}
div.buttonpayment input {
    background-color: unset;
    color: #fff;
    border-bottom: unset;
    font-weight: bold;
    text-transform: uppercase;
    cursor: pointer;
}
input.buttonpaymentcb {
	background-image: url(<?php echo dol_buildpath($path.'/theme/common/credit_card.png', 1) ?>);
	background-size: 26px;
	background-repeat: no-repeat;
	background-position: 5px 11px;
}
input.buttonpaymentcheque {
	background-image: url(<?php echo dol_buildpath($path.'/theme/common/cheque.png', 1) ?>);
	background-size: 24px;
	background-repeat: no-repeat;
	background-position: 5px 8px;
}
input.buttonpaymentpaypal {
	background-image: url(<?php echo dol_buildpath($path.'/paypal/img/object_paypal.png', 1) ?>);
	background-repeat: no-repeat;
	background-position: 8px 11px;
}
input.buttonpaymentpaybox {
	background-image: url(<?php echo dol_buildpath($path.'/paybox/img/object_paybox.png', 1) ?>);
	background-repeat: no-repeat;
	background-position: 8px 11px;
}
input.buttonpaymentstripe {
	background-image: url(<?php echo dol_buildpath($path.'/stripe/img/object_stripe.png', 1) ?>);
	background-repeat: no-repeat;
	background-position: 8px 11px;
}
a.buttonticket {
	padding-left: 5px;
	padding-right: 5px;
    /* height: 40px; */
}

/* Used by timesheets */
span.timesheetalreadyrecorded input {
    border: none;
    border-bottom: solid 1px rgba(0,0,0,0.4);
    margin-right: 1px !important;
}
td.weekend {
	background-color: #eee;
}
td.onholidaymorning, td.onholidayafternoon {
	background-color: #fdf6f2;
}
td.onholidayallday {
	background-color: #f4eede;
}
/*
td.leftborder, td.hide0 {
	border-left: 1px solid #ccc;
}
td.leftborder, td.hide6 {
	border-right: 1px solid #ccc;
}
*/
td.rightborder {
	border-right: 1px solid #ccc;
}

td.actionbuttons a {
    padding-left: 6px;
}
select.flat, form.flat select, .pageplusone {
	font-weight: normal;
	font-size: unset;
}
input.pageplusone {
    padding-bottom: 4px;
    padding-top: 4px;
}

.optionblue {
	color: var(--colortextlink);
}
.optiongrey, .opacitymedium {
	opacity: 0.4;
}
.opacitymediumbycolor {
	color: rgba(0, 0, 0, 0.4);
}
.opacitylow {
	opacity: 0.6;
}
.opacityhigh {
	opacity: 0.2;
}
.opacitytransp {
	opacity: 0;
}
.colorwhite {
	color: #fff;
}
.colorblack {
	color: #000;
}

select:invalid {
	color: gray;
}
input:disabled, textarea:disabled, select[disabled='disabled']
{
	background:#eee;
}

input.liste_titre {
	box-shadow: none !important;
}
input.removedfile {
	padding: 0px !important;
	border: 0px !important;
	vertical-align: text-bottom;
}
input[type=file ]    { background-color: transparent; border-top: none; border-left: none; border-right: none; box-shadow: none; }
input[type=checkbox] { background-color: transparent; border: none; box-shadow: none; }
input[type=radio]    { background-color: transparent; border: none; box-shadow: none; }
input[type=image]    { background-color: transparent; border: none; box-shadow: none; }
input:-webkit-autofill {
	background-color: #FDFFF0 !important;
	background-image:none !important;
	-webkit-box-shadow: 0 0 0 50px #FDFFF0 inset;
}
::-webkit-input-placeholder { color:#ccc; }
input:-moz-placeholder { color:#ccc; }
input[name=price], input[name=weight], input[name=volume], input[name=surface], input[name=sizeheight], input[name=net_measure], select[name=incoterm_id] { margin-right: 6px; }
fieldset { border: 1px solid #AAAAAA !important; }
.legendforfieldsetstep { padding-bottom: 10px; }
input#onlinepaymenturl, input#directdownloadlink {
	opacity: 0.7;
}

.formconsumeproduce {
	background: #f3f3f3;
    padding: 20px 0px 0px 0px;
}

div#moretabsList, div#moretabsListaction {
    z-index: 5;
}

hr { border: 0; border-top: 1px solid #ccc; }
.tabBar hr { margin-top: 20px; margin-bottom: 17px; }

.button:not(.bordertransp):not(.buttonpayment), .buttonDelete:not(.bordertransp):not(.buttonpayment) {
	margin-bottom: 0;
	margin-top: 0;
	margin-left: 5px;
	margin-right: 5px;
	font-family: <?php print $fontlist ?>;
	display: inline-block;
	padding: 8px 15px;
	min-width: 90px;
	text-align: center;
	cursor: pointer;
	text-decoration: none !important;
	background-color: #f5f5f5;
	background-image: -moz-linear-gradient(top, #ffffff, #e6e6e6);
	background-image: -webkit-gradient(linear, 0 0, 0 100%, from(#ffffff), to(#e6e6e6));
	background-image: -webkit-linear-gradient(top, #ffffff, #e6e6e6);
	background-image: -o-linear-gradient(top, #ffffff, #e6e6e6);
	background-image: linear-gradient(to bottom, #ffffff, #e6e6e6);
	background-repeat: repeat-x;
	border-color: rgba(0, 0, 0, 0.1) rgba(0, 0, 0, 0.1) rgba(0, 0, 0, 0.25);
	border: 1px solid #aaa;
	-webkit-border-radius: 2px;
	border-radius: 1px;

	font-weight: bold;
	text-transform: uppercase;
	color: #444;
}
.button:focus, .buttonDelete:focus  {
	-webkit-box-shadow: 0px 0px 5px 1px rgba(0, 0, 60, 0.2), 0px 0px 0px rgba(60,60,60,0.1);
	box-shadow: 0px 0px 5px 1px rgba(0, 0, 60, 0.2), 0px 0px 0px rgba(60,60,60,0.1);
}
.button:hover, .buttonDelete:hover   {
	/* warning: having a larger shadow has side effect when button is completely on left of a table */
	-webkit-box-shadow: 0px 0px 1px 1px rgba(0, 0, 0, 0.2), 0px 0px 0px rgba(60,60,60,0.1);
	box-shadow: 0px 0px 1px 1px rgba(0, 0, 0, 0.2), 0px 0px 0px rgba(60,60,60,0.1);
}
.button:disabled, .buttonDelete:disabled, .button.disabled {
	opacity: 0.4;
    box-shadow: none;
    -webkit-box-shadow: none;
    cursor: auto;
}
.buttonRefused {
	pointer-events: none;
   	cursor: default;
	opacity: 0.4;
    box-shadow: none;
    -webkit-box-shadow: none;
}
.button_search, .button_removefilter {
    border: unset;
    background-color: unset;
}
.button_search:hover, .button_removefilter:hover {
    cursor: pointer;
}
form {
    padding:0px;
    margin:0px;
}
form#addproduct {
    padding-top: 10px;
}
div.float
{
    float:<?php print $left; ?>;
}
div.floatright
{
    float:<?php print $right; ?>;
}
.inline-block
{
	display:inline-block;
}

th .button {
    -webkit-box-shadow: none !important;
    box-shadow: none !important;
	-webkit-border-radius:0px !important;
	border-radius:0px !important;
}
.maxwidthsearch {		/* Max width of column with the search picto */
	width: 54px;
	min-width: 54px;
}
.valigntop {
	vertical-align: top;
}
.valignmiddle {
	vertical-align: middle;
}
.valignbottom {
	vertical-align: bottom;
}
.valigntextbottom {
	vertical-align: text-bottom;
}
.centpercent {
	width: 100%;
}
.quatrevingtpercent, .inputsearch {
	width: 80%;
}
.soixantepercent {
	width: 60%;
}
.quatrevingtquinzepercent {
	width: 95%;
}
textarea.centpercent {
	width: 96%;
}
.small, small {
    font-size: 85%;
}

.h1 .small, .h1 small, .h2 .small, .h2 small, .h3 .small, .h3 small, h1 .small, h1 small, h2 .small, h2 small, h3 .small, h3 small {
    font-size: 65%;
}
.h1 .small, .h1 small, .h2 .small, .h2 small, .h3 .small, .h3 small, .h4 .small, .h4 small, .h5 .small, .h5 small, .h6 .small, .h6 small, h1 .small, h1 small, h2 .small, h2 small, h3 .small, h3 small, h4 .small, h4 small, h5 .small, h5 small, h6 .small, h6 small {
    font-weight: 400;
    line-height: 1;
    color: #777;
}

.flip {
	transform: scaleX(-1);
}
.center {
    text-align: center;
    margin: 0px auto;
}
.left {
	text-align: <?php print $left; ?>;
}
.right {
	text-align: <?php print $right; ?>;
}
.justify {
	text-align: justify;
}
.pull-left {
    float: left!important;
}
.pull-right {
    float: right!important;
}
.nowrap {
	white-space: <?php print ($dol_optimize_smallscreen ? 'normal' : 'nowrap'); ?>;
}
.liste_titre .nowrap {
	white-space: nowrap;
}
.nowraponall {	/* no wrap on all devices */
	white-space: nowrap;
}
.wrapimp {
	white-space: normal !important;
}
.wordwrap {
	word-wrap: break-word;
}
.wordbreakimp {
	word-break: break-word;
}
.wordbreak {
	word-break: break-all;
}
.bold {
	font-weight: bold !important;
}
.nobold {
	font-weight: normal !important;
}
.nounderline {
    text-decoration: none;
}
.paddingleft {
	padding-<?php print $left; ?>: 4px;
}
.paddingleft2 {
	padding-<?php print $left; ?>: 2px;
}
.paddingright {
	padding-<?php print $right; ?>: 4px;
}
.paddingright2 {
	padding-<?php print $right; ?>: 2px;
}
.paddingtop {
	padding-bottom: 4px;
}
.paddingtop2 {
	padding-bottom: 2px;
}
.paddingbottom {
	padding-bottom: 4px;
}
.paddingbottom2 {
	padding-bottom: 2px;
}
.marginleft2 {
	margin-<?php print $left; ?>: 2px;
}
.marginright2 {
	margin-<?php print $right; ?>: 2px;
}
.cursordefault {
	cursor: default;
}
.cursorpointer {
	cursor: pointer;
}
.cursormove {
	cursor: move;
}
.cursornotallowed {
	cursor: not-allowed;
}
.backgroundblank {
    background-color: #fff;
}
.nobackground, .nobackground tr {
	background: unset !important;
}
.checkboxattachfilelabel {
    font-size: 0.85em;
    opacity: 0.7;
}

.text-warning{
    color : <?php print $textWarning; ?>
}
body[class*="colorblind-"] .text-warning{
    color : <?php print $colorblind_deuteranopes_textWarning; ?>
}
.text-success{
    color : <?php print $textSuccess; ?>
}
body[class*="colorblind-"] .text-success{
    color : <?php print $colorblind_deuteranopes_textSuccess; ?>
}

.text-danger{
    color : <?php print $textDanger; ?>
}

<<<<<<< HEAD
.editfielda span.fa-pencil-alt, .editfielda span.fa-pencil-ruler, .editfielda span.fa-trash, .editfieldlang {
    color: #ccc !important;
}
.editfielda span.fa-pencil-alt:hover, .editfielda span.fa-pencil-ruler:hover, .editfielda span.fa-trash:hover, .editfieldlang:hover {
=======
.editfielda span.fa-pencil-alt, .editfielda span.fa-trash, .editfieldlang {
    color: #ccc !important;
}
.editfielda span.fa-pencil-alt:hover, .editfielda span.fa-trash:hover, .editfieldlang:hover {
>>>>>>> 4cb0ffeb
    color: var(--colortexttitle) !important;
}
.fawidth30 {
	width: 20px;
}
.floatnone {
	float: none !important;
}

.fa-toggle-on, .fa-toggle-off { font-size: 2em; }
.websiteselectionsection .fa-toggle-on, .websiteselectionsection .fa-toggle-off,
.asetresetmodule .fa-toggle-on, .asetresetmodule .fa-toggle-off {
	font-size: 1.5em; vertical-align: text-bottom;
}


/* Themes for badges */

    <?php include dol_buildpath($path.'/theme/'.$theme.'/badges.inc.php', 0); ?>

.borderrightlight
{
	border-right: 1px solid #DDD;
}
#formuserfile {
	margin-top: 4px;
}
#formuserfile_link {
	margin-left: 1px;
}
.listofinvoicetype {
	height: 28px;
	vertical-align: middle;
}
.divsocialnetwork:not(:first-child) {
    padding-left: 20px;
}
div.divsearchfield {
	float: <?php print $left; ?>;
	margin-<?php print $right; ?>: 12px;
    margin-<?php print $left; ?>: 2px;
	margin-top: 4px;
    margin-bottom: 4px;
  	padding-left: 2px;
}
.divsearchfieldfilter {
    text-overflow: clip;
    overflow: auto;
    padding-bottom: 5px;
    opacity: 0.6;
}
.divadvancedsearchfield:first-child {
    margin-top: 3px;
}
.divadvancedsearchfield {
    float: left;
    padding-left: 15px;
    padding-right: 15px;
    padding-bottom: 2px;
    padding-top: 2px;
}
.divadvancedsearchfield span.select2.select2-container.select2-container--default {
	padding-bottom: 4px;
}
.search_component_params {
	/*display: flex; */
    -webkit-flex-flow: row wrap;
    flex-flow: row wrap;
    background: #fff;
    padding-top: 3px;
    padding-bottom: 3px;
    padding-left: 10px;
    padding-right: 10px;
    border-bottom: solid 1px rgba(0,0,0,.2);
    height: 24px;
}
.search_component_searchtext {
    padding-top: 2px;
}
.search_component_params_text, .search_component_params_text:focus {
	border-bottom: none;
	width: auto;
	margin: 0 !important;
	padding: 3px;
}


<?php
// Add a nowrap on smartphone, so long list of field used for filter are overflowed with clip
if ($conf->browser->layout == 'phone') {
	?>
.divsearchfieldfilter {
   	white-space: nowrap;
}
<?php } ?>
div.confirmmessage {
	padding-top: 6px;
}
ul.attendees {
	padding-top: 0;
	padding-bottom: 0;
	padding-left: 0;
	margin-top: 0;
	margin-bottom: 0;
}
ul.attendees li {
	list-style-type: none;
	padding-top:1px;
	padding-bottom:1px;
}
.googlerefreshcal {
	padding-top: 4px;
	padding-bottom: 4px;
}
.paddingtopbottom {
	padding-top: 10px;
	padding-bottom: 10px;
}
.checkallactions {
    margin-left: 2px;		/* left must be same than right to keep checkbox centered */
    margin-right: 2px;		/* left must be same than right to keep checkbox centered */
    vertical-align: middle;
}
select.flat.selectlimit {
    max-width: 62px;
}
.selectlimit, .marginrightonly {
	margin-right: 10px !important;
}
.marginleftonly {
	margin-<?php echo $left; ?>: 10px !important;
}
.marginleftonlyshort {
	margin-<?php echo $left; ?>: 4px !important;
}
.nomarginleft {
	margin-<?php echo $left; ?>: 0px !important;
}
.margintoponly {
	margin-top: 10px !important;
}
.margintoponlyshort {
	margin-top: 3px !important;
}
.marginbottomonly {
	margin-bottom: 10px !important;
}
.marginbottomonlyshort {
	margin-bottom: 3px !important;
}
.nomargintop {
    margin-top: 0 !important;
}
.nomarginbottom {
    margin-bottom: 0 !important;
}
.selectlimit, .selectlimit:focus {
    border-left: none !important;
    border-top: none !important;
    border-right: none !important;
    outline: none;
}
.strikefordisabled {
	text-decoration: line-through;
}
.widthdate {
	width: 130px;
}
/* using a tdoverflowxxx make the min-width not working */
.tdnooverflowimp {
   text-overflow: none;
}
.tdoverflow {
    max-width: 0;
    overflow: hidden;
    text-overflow: ellipsis;
    white-space: nowrap;
}
.tdoverflowmax50 {			/* For tdoverflow, the max-midth become a minimum ! */
    max-width: 50px;
    overflow: hidden;
    text-overflow: ellipsis;
    white-space: nowrap;
}
.tdoverflowmax100 {			/* For tdoverflow, the max-midth become a minimum ! */
    max-width: 100px;
    overflow: hidden;
    text-overflow: ellipsis;
    white-space: nowrap;
}
.tdoverflowmax150 {			/* For tdoverflow, the max-midth become a minimum ! */
    max-width: 150px;
    overflow: hidden;
    text-overflow: ellipsis;
    white-space: nowrap;
}
.tdoverflowmax200 {			/* For tdoverflow, the max-midth become a minimum ! */
    max-width: 200px;
    overflow: hidden;
    text-overflow: ellipsis;
    white-space: nowrap;
}
.tdoverflowmax300 {			/* For tdoverflow, the max-midth become a minimum ! */
    max-width: 300px;
    overflow: hidden;
    text-overflow: ellipsis;
    white-space: nowrap;
}
.tdoverflowauto {
    max-width: 0;
    overflow: auto;
}
.divintowithtwolinesmax {
    width: 75px;
    display: -webkit-box;
    -webkit-box-orient: vertical;
    -webkit-line-clamp: 2;
    overflow: hidden;
}
.twolinesmax {
    display: -webkit-box;
    -webkit-box-orient: vertical;
    -webkit-line-clamp: 2;
    overflow: hidden;
}

.tablelistofcalendars {
	margin-top: 25px !important;
}
.amountalreadypaid {
}
.amountpaymentcomplete {
	color: var(--amountpaymentcomplete);
	font-weight: bold;
	font-size: 1.2em;
}
.amountremaintopay {
	color: var(--amountremaintopaycolor);
	font-weight: bold;
	font-size: 1.2em;
}
.amountremaintopayback {
	color: var(--amountremaintopaybackcolor);
	font-weight: bold;
	font-size: 1.2em;
}
.amountpaymentneutral {
	font-weight: bold;
	font-size: 1.2em;
}
.savingdocmask {
	margin-top: 6px;
	margin-bottom: 12px;
}
#builddoc_form ~ .showlinkedobjectblock {
    margin-top: 20px;
}

/* For the long description of module */
.moduledesclong p img, .moduledesclong p a img {
    max-width: 90% !important;
    height: auto !important;
}
.imgdoc {
    margin: 18px;
    border: 1px solid #ccc;
    box-shadow: 1px 1px 25px #aaa;
    max-width: calc(100% - 56px);
}
.fa-file-text-o, .fa-file-code-o, .fa-file-powerpoint-o, .fa-file-excel-o, .fa-file-word-o, .fa-file-o, .fa-file-image-o, .fa-file-video-o, .fa-file-audio-o, .fa-file-archive-o, .fa-file-pdf-o {
	color: #055;
}

.fa-15 {
	font-size: 1.5em;
}

/* DOL_XXX for future usage (when left menu has been removed). If we do not use datatable */
/*.table-responsive {
    width: calc(100% - 330px);
    margin-bottom: 15px;
    overflow-y: hidden;
    -ms-overflow-style: -ms-autohiding-scrollbar;
}*/
/* Style used for most tables */
.div-table-responsive, .div-table-responsive-no-min {
    overflow-x: auto;
    min-height: 0.01%;
}
.div-table-responsive {
    line-height: 120%;
}
/* Style used for full page tables with field selector and no content after table (priority before previous for such tables) */
div.fiche>form>div.div-table-responsive, div.fiche>form>div.div-table-responsive-no-min {
    overflow-x: auto;
}
div.fiche>form>div.div-table-responsive {
    min-height: 392px;
}
div.fiche>div.tabBar>form>div.div-table-responsive {
    min-height: 392px;
}
div.fiche {
	/* text-align: justify; */
}

.flexcontainer {
    <?php if (in_array($conf->browser->name, array('chrome', 'firefox'))) echo 'display: inline-flex;'."\n"; ?>
    flex-flow: row wrap;
    justify-content: flex-start;
}
.thumbstat {
    min-width: 148px;
}
.thumbstat150 {
    min-width: 168px;
    max-width: 169px;
    /* width: 168px; If I use with, there is trouble on size of flex boxes solved with min+max that is a little bit higer than min */
}
.thumbstat, .thumbstat150 {
<?php if ($conf->browser->name == 'ie') { ?>
    min-width: 150px;
    width: 100%;
    display: inline;
<?php } else { ?>
	flex-grow: 1;
	flex-shrink: 0;
<?php } ?>
}

select.selectarrowonleft {
	direction: rtl;
}
select.selectarrowonleft option {
	direction: ltr;
}

table[summary="list_of_modules"] .fa-cog {
    font-size: 1.5em;
}

.linkedcol-element {
	min-width: 100px;
}

.img-skinthumb {
	width: 160px;
	height: 100px;
}


/* ============================================================================== */
/* Styles to hide objects                                                         */
/* ============================================================================== */

.clearboth  { clear:both; }
.hideobject { display: none; }
.minwidth50  { min-width: 50px; }
.minwidth75  { min-width: 75px; }
/* rule for not too small screen only */
@media only screen and (min-width: <?php echo empty($conf->global->THEME_ELDY_WITDHOFFSET_FOR_REDUC3) ? round($nbtopmenuentries * 47, 0) + 130 : $conf->global->THEME_ELDY_WITDHOFFSET_FOR_REDUC3; ?>px)
{
	.width20  { width: 20px; }
	.width25  { width: 25px; }
    .width50  { width: 50px; }
    .width75  { width: 75px; }
    .width100 { width: 100px; }
    .width200 { width: 200px; }
    .minwidth100 { min-width: 100px; }
    .minwidth150 { min-width: 150px; }
    .minwidth200 { min-width: 200px; }
    .minwidth300 { min-width: 300px; }
    .minwidth400 { min-width: 400px; }
    .minwidth500 { min-width: 500px; }
    .minwidth50imp  { min-width: 50px !important; }
    .minwidth75imp  { min-width: 75px !important; }
    .minwidth100imp { min-width: 100px !important; }
    .minwidth200imp { min-width: 200px !important; }
    .minwidth250imp { min-width: 250px !important; }
    .minwidth300imp { min-width: 300px !important; }
    .minwidth400imp { min-width: 400px !important; }
    .minwidth500imp { min-width: 500px !important; }
}
.widthauto { width: auto; }
.width20  { width: 20px; }
.width25  { width: 25px; }
.width50  { width: 50px; }
.width75  { width: 75px; }
.width100 { width: 100px; }
.width150 { width: 150px; }
.width200 { width: 200px; }
.maxwidth25  { max-width: 25px; }
.maxwidth50  { max-width: 50px; }
.maxwidth75  { max-width: 75px; }
.maxwidth100 { max-width: 100px; }
.maxwidth125 { max-width: 125px; }
.maxwidth150 { max-width: 150px; }
.maxwidth200 { max-width: 200px; }
.maxwidth300 { max-width: 300px; }
.maxwidth400 { max-width: 400px; }
.maxwidth500 { max-width: 500px; }
.maxwidth50imp  { max-width: 50px !important; }
.maxwidth75imp  { max-width: 75px !important; }
.minheight20 { min-height: 20px; }
.minheight40 { min-height: 40px; }
.titlefieldcreate { width: 20%; }
.titlefield       { /* width: 25%; */ width: 250px; }
.titlefieldmiddle { width: 50%; }
.imgmaxwidth180 { max-width: 180px; }
.imgmaxheight50 { max-height: 50px; }

.width20p { width:20%; }
.width25p { width:25%; }
.width40p { width:40%; }
.width50p { width:50%; }
.width60p { width:60%; }
.width75p { width:75%; }
.width80p { width:80%; }
.width100p { width:100%; }


/* Force values for small screen 1400 */
@media only screen and (max-width: 1400px)
{
	.titlefield { /* width: 30% !important; */ }
	.titlefieldcreate { width: 30% !important; }
	.minwidth50imp  { min-width: 50px !important; }
    .minwidth75imp  { min-width: 75px !important; }
    .minwidth100imp { min-width: 100px !important; }
    .minwidth150imp { min-width: 150px !important; }
    .minwidth200imp { min-width: 200px !important; }
    .minwidth250imp { min-width: 250px !important; }
    .minwidth300imp { min-width: 300px !important; }
    .minwidth400imp { min-width: 300px !important; }
    .minwidth500imp { min-width: 300px !important; }

    .linkedcol-element {
		min-width: unset;
	}
}

/* Force values for small screen 1000 */
@media only screen and (max-width: 1000px)
{
    .maxwidthonsmartphone { max-width: 100px; }
	.minwidth50imp  { min-width: 50px !important; }
    .minwidth75imp  { min-width: 75px !important; }
    .minwidth100imp { min-width: 100px !important; }
    .minwidth150imp { min-width: 110px !important; }
    .minwidth200imp { min-width: 110px !important; }
    .minwidth250imp { min-width: 115px !important; }
    .minwidth300imp { min-width: 120px !important; }
    .minwidth400imp { min-width: 150px !important; }
    .minwidth500imp { min-width: 250px !important; }
}

/* Force values for small screen 767 */
@media only screen and (max-width: 767px)
{
	body {
		font-size: <?php print is_numeric($fontsize) ? ($fontsize + 3).'px' : $fontsize; ?>;
	}
	div.refidno {
		font-size: <?php print is_numeric($fontsize) ? ($fontsize + 3).'px' : $fontsize; ?> !important;
	}
	.divadvancedsearchfield {
    	padding-left: 5px;
    	padding-right: 5px;
    }

    .hideonsmartphone { display: none; }
    .hideonsmartphoneimp { display: none !important; }

	span.pictotitle {
		margin-<?php echo $left; ?>: 0 !important;
	}
	div.fiche>table.table-fiche-title {
		margin-top: 7px !important;
		margin-bottom: 15px !important;
	}

	select.minwidth100imp, select.minwidth100, select.minwidth200, .widthcentpercentminusx {
		width: calc(100% - 30px) !important;
		display: inline-block;
	}
}

/* Force values for small screen 570 */
@media only screen and (max-width: 570px)
{
	body {
		font-size: <?php print is_numeric($fontsize) ? ($fontsize + 3).'px' : $fontsize; ?>;
	}

	.box-flex-item {
		margin: 3px 2px 3px 2px !important;
	}
	div.refidno {
		font-size: <?php print is_numeric($fontsize) ? ($fontsize + 3).'px' : $fontsize; ?> !important;
	}

	div#login_left, div#login_right {
		min-width: 150px !important;
		max-width: 200px !important;
		padding-left: 5px !important;
		padding-right: 5px !important;
	}

	div.login_block {
		height: 64px !important;
	}

	.divmainbodylarge { margin-left: 20px !important; margin-right: 20px !important; }

    .tdoverflowonsmartphone {
        max-width: 0;
        overflow: hidden;
        text-overflow: ellipsis;
        white-space: nowrap;
    }
    .tdoverflowmax100onsmartphone {			/* For tdoverflow, the max-midth become a minimum ! */
	    max-width: 100px;
	    overflow: hidden;
	    text-overflow: ellipsis;
	    white-space: nowrap;
	}
    .tdoverflowmax150onsmartphone {			/* For tdoverflow, the max-midth become a minimum ! */
	    max-width: 100px;
	    overflow: hidden;
	    text-overflow: ellipsis;
	    white-space: nowrap;
	}
    .border tbody tr, .border tbody tr td, div.tabBar table.border tr, div.tabBar table.border tr td, div.tabBar div.border .table-border-row, div.tabBar div.border .table-key-border-col, div.tabBar div.border .table-val-border-col {
    	height: 40px !important;
    }

    .quatrevingtpercent, .inputsearch {
    	width: 95%;
    }

	select {
		padding-top: 4px;
		padding-bottom: 5px;
	}

	.login_table .tdinputlogin {
		min-width: unset !important;
	}
	input, input[type=text], input[type=password], select, textarea     {
		min-width: 20px;
    }
    .trinputlogin input[type=text], input[type=password] {
		max-width: 140px;
	}
    .vmenu .searchform input {
		max-width: 138px;	/* length of input text in the quick search box when using a smartphone and without dolidroid */
	}

    .noenlargeonsmartphone { width : 50px !important; display: inline !important; }
    .maxwidthonsmartphone, #search_newcompany.ui-autocomplete-input { max-width: 100px; }
    .maxwidth50onsmartphone { max-width: 40px; }
    .maxwidth75onsmartphone { max-width: 50px; }
    .maxwidth100onsmartphone { max-width: 70px; }
    .maxwidth150onsmartphone { max-width: 120px; }
    .maxwidth150onsmartphoneimp { max-width: 120px !important; }
    .maxwidth200onsmartphone { max-width: 200px; }
    .maxwidth250onsmartphone { max-width: 250px; }
    .maxwidth300onsmartphone { max-width: 300px; }
    .maxwidth400onsmartphone { max-width: 400px; }
	.minwidth50imp  { min-width: 50px !important; }
	.minwidth75imp  { min-width: 75px !important; }
    .minwidth100imp { min-width: 100px !important; }
    .minwidth150imp { min-width: 110px !important; }
    .minwidth200imp { min-width: 110px !important; }
    .minwidth250imp { min-width: 115px !important; }
    .minwidth300imp { min-width: 120px !important; }
    .minwidth400imp { min-width: 150px !important; }
    .minwidth500imp { min-width: 250px !important; }
    .titlefield { width: auto; }
    .titlefieldcreate { width: auto; }

	#tooltip {
		position: absolute;
		width: <?php print dol_size(300, 'width'); ?>px;
	}

	/* intput, input[type=text], */
	select {
		width: 98%;
		min-width: 40px;
	}

	div.divphotoref {
		padding-<?php echo $right; ?>: 5px;
	    padding-bottom: 5px;
	}
    img.photoref, div.photoref {
    	border: none;
        -webkit-box-shadow: none;
        box-shadow: none;
        padding: 4px;
    	height: 20px;
    	width: 20px;
        object-fit: contain;
    }

	div.statusref {
    	padding-right: 10px;
   	}
	div.statusref img {
    	padding-right: 3px !important;
   	}
	div.statusrefbis {
    	padding-right: 3px !important;
   	}
	/* TODO
	div.statusref {
    	padding-top: 0px !important;
    	padding-left: 0px !important;
    	border: none !important;
   	}
	*/

   	input.buttonpayment {
		min-width: 300px;
   	}
}
.linkobject { cursor: pointer; }

table.tableforfield tr>td:first-of-type, div.tableforfield div.tagtr>div.tagtd:first-of-type {
	color: var(--tableforfieldcolor);
}

<?php if (GETPOST('optioncss', 'aZ09') == 'print') { ?>
.hideonprint { display: none; }
<?php } ?>


/* ============================================================================== */
/* Styles for dragging lines                                                      */
/* ============================================================================== */

.dragClass {
	color: #002255;
}
td.showDragHandle {
	cursor: move;
}
.tdlineupdown {
	white-space: nowrap;
	min-width: 10px;
}


/* ============================================================================== */
/* Styles de positionnement des zones                                             */
/* ============================================================================== */

#id-container {
	display: table;					/* DOL_XXX Empeche fonctionnement correct du scroll horizontal sur tableau, avec datatable ou CSS */
	table-layout: fixed;
}
#id-right, #id-left {
	display: table-cell;			/* DOL_XXX Empeche fonctionnement correct du scroll horizontal sur tableau, avec datatable ou CSS */
	float: none;
	vertical-align: top;
}
#id-left {
	padding-top: 20px;
	padding-bottom: 5px;
<<<<<<< HEAD
	<?php if (!empty($conf->global->MAIN_USE_TOP_MENU_SEARCH_DROPDOWN) && ! empty($conf->global->MAIN_USE_TOP_MENU_QUICKADD_DROPDOWN)) { ?>
=======
	<?php if (!empty($conf->global->MAIN_USE_TOP_MENU_SEARCH_DROPDOWN)) { ?>
>>>>>>> 4cb0ffeb
	padding-top: 8px;
	<?php } ?>
}
#id-right {	/* This must stay id-right and not be replaced with echo $right */
	padding-top: 10px;
	width: 100%;
	background: var(--colorbackbody);
	padding-bottom: 20px;
}
#id-left {
/*	background-color: #fff;
	border-right: 1px #888 solid;
	height: calc(100% - 50px);*/
}

<?php if (empty($conf->global->THEME_DISABLE_STICKY_TOPMENU)) {  ?>
.side-nav-vert {
	position: sticky;
	top: 0px;
	z-index: 1001;
}
<?php } ?>

.side-nav {
	display: table-cell;
	border-<?php echo $right; ?>: 1px solid #d0d0d0;
	box-shadow: 3px 0 6px -2px #eee;
	background: var(--colorbackvmenu1);
	transition: left 0.5s ease;
}

.side-nav, .login_block {
	transition: left 0.5s ease;
}

div.blockvmenulogo
{
	border-bottom: 0 !important;
}
.menulogocontainer {
    margin: <?php echo $disableimages ? '0' : '6'; ?>px;
    margin-left: 11px;
    margin-right: 9px;
    padding: 0;
    height: <?php echo $disableimages ? '20' : '32'; ?>px;
    /* width: 100px; */
    max-width: 100px;
    vertical-align: middle;
}
.backgroundforcompanylogo {
    background-color: rgba(255,255,255,0.7);
    border-radius: 4px;
}
.menulogocontainer img.mycompany {
    object-fit: contain;
    width: inherit;
    height: inherit;
}
#mainmenutd_companylogo::after, #mainmenutd_menu::after {
	content: unset !important;
}
li#mainmenutd_companylogo .tmenucenter {
	width: unset;
}
li#mainmenutd_companylogo {
	min-width: unset !important;
}
<?php if ($disableimages) { ?>
	li#mainmenutd_home {
		min-width: unset !important;
	}
	li#mainmenutd_home .tmenucenter {
		width: unset;
	}
<?php } ?>

div.blockvmenupair, div.blockvmenuimpair {
	border-top: none !important;
	border-left: none !important;
	border-right: none !important;
	border-bottom: 1px solid #e0e0e0;
	padding-left: 0 !important;
}
div.blockvmenuend, div.blockvmenubookmarks {
	border: none !important;
	padding-left: 0 !important;
}
div.vmenu, td.vmenu {
	padding-right: 10px !important;
}
.blockvmenu .menu_titre {
    margin-top: 4px;
    margin-bottom: 1px;
}

/* Try responsive even not on smartphone
#id-container {
	width: 100%;
}
#id-right {
	width: calc(100% - 200px) !important;
}
*/


.menuhider { display: none !important; }

/* rule to reduce top menu - 3rd reduction: The menu for user is on left */
@media only screen and (max-width: <?php echo empty($conf->global->THEME_ELDY_WITDHOFFSET_FOR_REDUC3) ? round($nbtopmenuentries * 47, 0) + 130 : $conf->global->THEME_ELDY_WITDHOFFSET_FOR_REDUC3; ?>px)	/* reduction 3 */
{
body.sidebar-collapse .side-nav {
	display: none;
}

body.sidebar-collapse .login_block {
	display: none;
}

.menuhider { display: block !important; }
.dropdown-user-image { display: none; }
.user-header { height: auto !important; color: var(--colorbackbody); }

#id-container {
	width: 100%;
}
.side-nav {
	border-bottom: 1px solid #BBB;
	background: #FFF;
	padding-left: 20px;
	padding-right: 20px;
	position: absolute;
    	z-index: 90;
}
div.blockvmenulogo
{
	border-bottom: 0 !important;
}
div.blockvmenupair, div.blockvmenuimpair, div.blockvmenubookmarks, div.blockvmenuend {
	border-top: none !important;
	border-left: none !important;
	border-right: none !important;
	border-bottom: 1px solid #e0e0e0;
	padding-left: 0 !important;
}
div.vmenu, td.vmenu {
	padding-right: 6px !important;
}
div.fiche {
	margin-<?php print $left; ?>: 9px !important;
	margin-<?php print $right; ?>: 10px !important;
}
<?php //} ?>
}


div.fiche {
	margin-<?php print $left; ?>: <?php print (GETPOST('optioncss', 'aZ09') == 'print' ? 6 : (empty($conf->dol_optimize_smallscreen) ? '30' : '6')); ?>px;
	margin-<?php print $right; ?>: <?php print (GETPOST('optioncss', 'aZ09') == 'print' ? 6 : (empty($conf->dol_optimize_smallscreen) ? '28' : '6')); ?>px;
	<?php if (!empty($dol_hide_leftmenu)) print 'margin-bottom: 12px;'."\n"; ?>
	<?php if (!empty($dol_hide_leftmenu)) print 'margin-top: 12px;'."\n"; ?>
}
body.onlinepaymentbody div.fiche {	/* For online payment page */
	margin: 20px !important;
}
div.fiche>table:first-child {
	margin-bottom: 15px;
}
div.fiche>table.table-fiche-title {
	margin-bottom: 7px;
}
div.fichecenter {
	width: 100%;
	clear: both;	/* This is to have div fichecenter that are true rectangles */
}
div.fichecenterbis {
	margin-top: 8px;
}
div.fichethirdleft {
	<?php if ($conf->browser->layout != 'phone') { print "float: ".$left.";\n"; } ?>
	<?php if ($conf->browser->layout != 'phone') { print "width: 50%;\n"; } ?>
	<?php if ($conf->browser->layout == 'phone') { print "padding-bottom: 6px;\n"; } ?>
}
div.fichetwothirdright {
	<?php if ($conf->browser->layout != 'phone') { print "float: ".$right.";\n"; } ?>
	<?php if ($conf->browser->layout != 'phone') { print "width: 50%;\n"; } ?>
	<?php if ($conf->browser->layout == 'phone') { print "padding-bottom: 6px\n"; } ?>
}
div.fichetwothirdright div.ficheaddleft {
     padding-<?php echo $left; ?>: 20px;
}
div.fichehalfleft {
	<?php if ($conf->browser->layout != 'phone') { print "float: ".$left.";\n"; } ?>
	<?php if ($conf->browser->layout != 'phone') { print "width: calc(50% - 10px);\n"; } ?>
}
div.fichehalfright {
	<?php if ($conf->browser->layout != 'phone') { print "float: ".$right.";\n"; } ?>
	<?php if ($conf->browser->layout != 'phone') { print "width: calc(50% - 10px);\n"; } ?>
}
div.fichehalfright {
	<?php if ($conf->browser->layout == 'phone') { print "margin-top: 10px;\n"; } ?>
}
div.firstcolumn div.box {
	padding-right: 10px;
}
div.secondcolumn div.box {
	padding-left: 10px;
}
/* Force values on one colum for small screen */
@media only screen and (max-width: 1000px)
{
    div.fiche {
    	margin-<?php print $left; ?>: <?php print (GETPOST('optioncss', 'aZ09') == 'print' ? 6 : ($dol_hide_leftmenu ? '6' : '20')); ?>px;
    	margin-<?php print $right; ?>: <?php print (GETPOST('optioncss', 'aZ09') == 'print' ? 8 : 6); ?>px;
    }
    div.fichecenter {
    	width: 100%;
    	clear: both;	/* This is to have div fichecenter that are true rectangles */
    }
    div.fichecenterbis {
    	margin-top: 8px;
    }
    div.fichethirdleft {
    	float: none;
    	width: auto;
    	padding-bottom: 6px;
    }
    div.fichetwothirdright {
    	float: none;
    	width: auto;
    	padding-bottom: 6px;
    }
    div.fichetwothirdright div.ficheaddleft {
    	padding-left: 0;
	}
    div.fichehalfleft {
    	float: none;
    	width: auto;
    }
    div.fichehalfright {
    	float: none;
    	width: auto;
    }
    div.fichehalfright {
    	margin-top: 10px;
    }
    div.firstcolumn div.box {
		padding-right: 0px;
	}
	div.secondcolumn div.box {
		padding-left: 0px;
	}
}

/* Force values on one colum for small screen */
@media only screen and (max-width: 1599px)
{
    div.fichehalfleft-lg {
    	float: none;
    	width: auto;
    }
    div.fichehalfright-lg {
    	float: none;
    	width: auto;
    }

    .fichehalfright-lg .fichehalfright {
    	padding-left:0;
    }
}

/* For table into table into card */
div.fichehalfright tr.liste_titre:first-child td table.nobordernopadding td {
    padding: 0 0 0 0;
}
div.nopadding {
	padding: 0 !important;
}

.containercenter {
	display : table;
	margin : 0px auto;
}

td.nobordernopadding.widthpictotitle.col-picto {
    color: #bbb;
    opacity: 0.85;
}
.table-list-of-attached-files .col-picto, .table-list-of-links .col-picto {
    opacity: 0.7 !important;
    font-size: 0.7em;
    width: 20px;
}
.table-list-of-attached-files .col-picto .widthpictotitle, .table-list-of-links .col-picto .widthpictotitle {
	width: unset;
    color: #999;
}

span.widthpictotitle.pictotitle {
	/* background: rgba(70, 3, 62, 0.5); */
    background: var(--colortexttitlenotab);
    opacity: 0.8;
    color: #fff !important;
    padding: 7px;
    border-radius: 2px;
    min-width: 30px;
    text-align: center;
}
.pictotitle {
	margin-<?php echo $right; ?>: 8px;
	/* margin-bottom: 4px; */
}
.pictoobjectwidth {
	width: 14px;
}
.pictosubstatus {
    padding-left: 2px;
    padding-right: 2px;
}
.pictostatus {
	width: 15px;
	vertical-align: middle;
	margin-top: -3px
}
.pictowarning, .pictopreview {
    padding-<?php echo $left; ?>: 3px;
}
.pictowarning {
    /* vertical-align: text-bottom; */
    color: <?php echo $badgeWarning ?>;
}
.pictoerror {
    color: <?php echo $badgeDanger ?>;
}
.pictomodule {
	width: 14px;
}
.pictomodule {
	width: 14px;
}
.fiche .arearef img.pictoedit, .fiche .arearef span.pictoedit,
.fiche .fichecenter img.pictoedit, .fiche .fichecenter span.pictoedit,
.tagtdnote span.pictoedit {
    opacity: 0.4;
}
.colorthumb {
	padding-left: 1px !important;
	padding-right: 1px;
	padding-top: 1px;
	padding-bottom: 1px;
	width: 44px;
	text-align:center;
}
div.attacharea {
	padding-top: 18px;
	padding-bottom: 10px;
}
div.attachareaformuserfileecm {
	padding-top: 0;
	padding-bottom: 0;
}

div.arearef {
	padding-top: 2px;
	margin-bottom: 10px;
	padding-bottom: 10px;
}
div.arearefnobottom {
	padding-top: 2px;
	padding-bottom: 4px;
}
div.heightref {
	min-height: 80px;
}
div.divphotoref {
	padding-<?php echo $right; ?>: 20px;
}
div.paginationref {
	padding-bottom: 10px;
}
/* TODO
div.statusref {
   	padding: 10px;
   	border: 1px solid #bbb;
   	border-radius: 6px;
} */
div.statusref {
	float: right;
	padding-left: 12px;
	margin-top: 8px;
	margin-bottom: 10px;
	clear: both;
    text-align: right;
}
div.statusref img {
    padding-left: 8px;
   	padding-right: 9px;
   	vertical-align: text-bottom;
   	width: 18px;
}
div.statusrefbis {
    padding-left: 8px;
   	padding-right: 9px;
   	vertical-align: text-bottom;
}
img.photoref, div.photoref {
	/* border: 1px solid #DDD; */
    -webkit-box-shadow: 1px 1px 5px rgba(0, 0, 0, 0.2);
    box-shadow: 1px 1px 5px rgba(0, 0, 0, 0.2);
    padding: 4px;
	height: 80px;
	width: 80px;
    object-fit: contain;
}
img.fitcontain {
    object-fit: contain;
}
div.photoref {
	display:table-cell;
	vertical-align:middle;
	text-align:center;
}
img.photorefnoborder {
    padding: 2px;
	height: 48px;
	width: 48px;
    object-fit: contain;
    border: 1px solid #AAA;
    border-radius: 100px;
}
.underrefbanner {
}
.underbanner {
	border-bottom: <?php echo $borderwidth ?>px solid rgb(<?php echo $colortopbordertitle1 ?>);
	/* border-bottom: 2px solid var(--colorbackhmenu1); */
}
.trextrafieldseparator td, .trextrafields_collapse_last td {
    /* border-bottom: 2px solid var(--colorbackhmenu1) !important; */
    border-bottom: 2px solid rgb(<?php echo $colortopbordertitle1 ?>) !important;
}

.tdhrthin {
	margin: 0;
	padding-bottom: 0 !important;
}

/* ============================================================================== */
/* Menu top et 1ere ligne tableau                                                 */
/* ============================================================================== */

div#id-top {
<?php if (GETPOST('optioncss', 'aZ09') == 'print') {  ?>
	display:none;
<?php } else { ?>
	background: var(--colorbackhmenu1);
	/* background-image: linear-gradient(-45deg, <?php echo colorAdjustBrightness(colorArrayToHex(colorStringToArray($colorbackhmenu1)), '5'); ?>, var(--colorbackhmenu1)); */
	/* box-shadow: 0px 0px 5px #eee; */
<?php } ?>
}

div#tmenu_tooltip {
<?php if (GETPOST('optioncss', 'aZ09') == 'print') {  ?>
	display:none;
<?php } else { ?>
	padding-<?php echo $right; ?>: <?php echo ($maxwidthloginblock - 10); ?>px;
<?php } ?>

  -webkit-touch-callout: none; /* iOS Safari */
    -webkit-user-select: none; /* Safari */
     -khtml-user-select: none; /* Konqueror HTML */
       -moz-user-select: none; /* Firefox */
        -ms-user-select: none; /* Internet Explorer/Edge */
            user-select: none; /* Non-prefixed version, currently
                                  supported by Chrome and Opera */


}

div.topmenuimage {
<?php if ($disableimages) { ?>
	display: none;
<?php } ?>
}

div.tmenudiv {
<?php if (GETPOST('optioncss', 'aZ09') == 'print') {  ?>
	display:none;
<?php } else { ?>
    position: relative;
    display: block;
    white-space: nowrap;
    border-top: 0px;
    border-<?php print $left; ?>: 0px;
    border-<?php print $right; ?>: 0px;
    padding: 0px 0px 0px 0px;	/* t r b l */
    margin: 0px 0px 0px 0px;	/* t r b l */
	font-size: 13px;
    font-weight: normal;
	color: #000000;
    text-decoration: none;
<?php } ?>
}
div.tmenudisabled, a.tmenudisabled {
	opacity: 0.6;
}
a.tmenu, a.tmenusel, a.tmenudisabled {
    /* font-weight: 300; */
}
a.tmenudisabled:link, a.tmenudisabled:visited, a.tmenudisabled:hover, a.tmenudisabled:active {
	padding: 0px 5px 0px 5px;
	white-space: nowrap;
	color: var(--colortextbackhmenu);
	text-decoration: none;
	cursor: not-allowed;
}

a.tmenu:link, a.tmenu:visited, a.tmenu:hover, a.tmenu:active {
	padding: 0px 4px 0px 4px;
	white-space: nowrap;
	color: var(--colortextbackhmenu);
    text-decoration: none;
}
a.tmenusel:link, a.tmenusel:visited, a.tmenusel:hover, a.tmenusel:active {
	padding: 0px 4px 0px 4px;
	margin: 0px 0px 0px 0px;
	white-space: nowrap;
	color: var(--colortextbackhmenu);
	text-decoration: none !important;
}


ul.tmenu {	/* t r b l */
    padding: 0px 0px 0px 0px;
    margin: 0px 0px 0px 0px;
	list-style: none;
	display: table;
}
ul.tmenu li {	/* We need this to have background color when menu entry wraps on new lines */
}
li.tmenu, li.tmenusel {
	<?php print $minwidthtmenu ? 'min-width: '.$minwidthtmenu.'px;' : ''; ?>
	text-align: center;
	vertical-align: bottom;
	<?php if (empty($conf->global->MAIN_MENU_INVERT)) { ?>
	float: <?php print $left; ?>;
    <?php } ?>
	position:relative;
	display: block;
	padding: 0 0 0 0;
	margin: 0 0 0 0;
	font-weight: normal;
}
li.menuhider:hover {
	background-image: none !important;
}

li.tmenusel::after, li.tmenu:hover::after{
	content: "";
	position:absolute;
	bottom:0px;
	left: 50%;
	left: calc(50% - 6px);
	width: 0;
	height: 0;
	border-style: solid;
	border-width: 0px 6px 5px 6px;
	border-color:  transparent transparent #ffffff transparent;
}

.tmenuend .tmenuleft { width: 0px; }
.tmenuend { display: none; }
div.tmenuleft
{
	float: <?php print $left; ?>;
	margin-top: 0px;
	<?php if (empty($conf->dol_optimize_smallscreen)) { ?>
	width: 5px;
	<?php } ?>
	<?php if ($disableimages) { ?>
	height: 26px;
	<?php } else { ?>
	height: <?php print $heightmenu; ?>px;
	<?php } ?>
}
div.tmenucenter
{
	padding-left: 2px;
	padding-right: 2px;
	<?php if ($disableimages) { ?>
	padding-top: 8px;
	height: 26px;
	<?php } else { ?>
	padding-top: 2px;
    height: <?php print $heightmenu; ?>px;
	<?php } ?>
    /* width: 100%; */
}
#menu_titre_logo {
	padding-top: 0;
	padding-bottom: 0;
}
div.menu_titre {
	padding-top: 4px;
	padding-bottom: 4px;
	overflow: hidden;
    text-overflow: ellipsis;
    width: 188px;				/* required to have overflow working. must be same than menu_contenu */
}
.mainmenuaspan
{
	padding-<?php print $left; ?>: 2px;
	padding-<?php print $right; ?>: 2px;
}

div.mainmenu {
	position : relative;
	background-repeat:no-repeat;
	background-position:center top;
	height: <?php echo ($heightmenu - 22); ?>px;
	margin-left: 0px;
	min-width: 40px;
}

/* For mainmenu, we always load the img */

div.mainmenu.menu {
	background-image: url(<?php echo dol_buildpath($path.'/theme/'.$theme.'/img/menus/menu.png', 1) ?>);
	<?php print $disableimages ? '' : 'top: 7px'; ?>
}
#mainmenutd_menu a.tmenuimage {
    display: unset;
}
a.tmenuimage {
    display: block;
}

a.tmenuimage:hover{
	text-decoration: none;
}




/* Do not load menu img for other if hidden to save bandwidth */

<?php if (empty($dol_hide_topmenu)) { ?>
    <?php if (!defined('DISABLE_FONT_AWSOME')) { ?>
        <?php include dol_buildpath($path.'/theme/'.$theme.'/main_menu_fa_icons.inc.php', 0); ?>
    <?php } else { ?>
        div.mainmenu.home{
            background-image: url(<?php echo dol_buildpath($path.'/theme/'.$theme.'/img/menus/home_over.png', 1) ?>);
            background-position-x: center;
        }

        div.mainmenu.billing {
            background-image: url(<?php echo dol_buildpath($path.'/theme/'.$theme.'/img/menus/money_over.png', 1) ?>);
        }

        div.mainmenu.accountancy {
            background-image: url(<?php echo dol_buildpath($path.'/theme/'.$theme.'/img/menus/money_over.png', 1) ?>);
        }

        div.mainmenu.agenda {
            background-image: url(<?php echo dol_buildpath($path.'/theme/'.$theme.'/img/menus/agenda_over.png', 1) ?>);
        }

        div.mainmenu.bank {
            background-image: url(<?php echo dol_buildpath($path.'/theme/'.$theme.'/img/menus/bank_over.png', 1) ?>);
        }

        div.mainmenu.cashdesk {
            background-image: url(<?php echo dol_buildpath($path.'/theme/'.$theme.'/img/menus/pointofsale_over.png', 1) ?>);
        }

        div.mainmenu.takepos {
            background-image: url(<?php echo dol_buildpath($path.'/theme/'.$theme.'/img/menus/pointofsale_over.png', 1) ?>);
        }

        div.mainmenu.companies {
            background-image: url(<?php echo dol_buildpath($path.'/theme/'.$theme.'/img/menus/company_over.png', 1) ?>);
        }

        div.mainmenu.commercial {
            background-image: url(<?php echo dol_buildpath($path.'/theme/'.$theme.'/img/menus/commercial_over.png', 1) ?>);
        }

        div.mainmenu.ecm {
            background-image: url(<?php echo dol_buildpath($path.'/theme/'.$theme.'/img/menus/ecm_over.png', 1) ?>);
        }

        div.mainmenu.externalsite {
            background-image: url(<?php echo dol_buildpath($path.'/theme/'.$theme.'/img/menus/externalsite_over.png', 1) ?>);
        }

        div.mainmenu.ftp {
            background-image: url(<?php echo dol_buildpath($path.'/theme/'.$theme.'/img/menus/tools_over.png', 1) ?>);
        }

        div.mainmenu.hrm {
            background-image: url(<?php echo dol_buildpath($path.'/theme/'.$theme.'/img/menus/holiday_over.png', 1) ?>);
        }

        div.mainmenu.members {
            background-image: url(<?php echo dol_buildpath($path.'/theme/'.$theme.'/img/menus/members_over.png', 1) ?>);
        }

        div.mainmenu.products {
            background-image: url(<?php echo dol_buildpath($path.'/theme/'.$theme.'/img/menus/products_over.png', 1) ?>);
        }

        div.mainmenu.mrp {
            background-image: url(<?php echo dol_buildpath($path.'/theme/'.$theme.'/img/menus/products_over.png', 1) ?>);
        }

        div.mainmenu.project {
            background-image: url(<?php echo dol_buildpath($path.'/theme/'.$theme.'/img/menus/project_over.png', 1) ?>);
        }

        div.mainmenu.ticket {
            background-image: url(<?php echo dol_buildpath($path.'/theme/'.$theme.'/img/menus/ticket_over.png', 1) ?>);
        }

        div.mainmenu.tools {
            background-image: url(<?php echo dol_buildpath($path.'/theme/'.$theme.'/img/menus/tools_over.png', 1) ?>);
        }

        div.mainmenu.website {
            background-image: url(<?php echo dol_buildpath($path.'/theme/'.$theme.'/img/menus/externalsite_over.png', 1) ?>);
        }
    <?php } ?>

    <?php
    // Add here more div for other menu entries. moduletomainmenu=array('module name'=>'name of class for div')

    $moduletomainmenu = array(
        'user'=>'', 'syslog'=>'', 'societe'=>'companies', 'projet'=>'project', 'propale'=>'commercial', 'commande'=>'commercial',
        'produit'=>'products', 'service'=>'products', 'stock'=>'products',
        'don'=>'accountancy', 'tax'=>'accountancy', 'banque'=>'accountancy', 'facture'=>'accountancy', 'compta'=>'accountancy', 'accounting'=>'accountancy', 'adherent'=>'members', 'import'=>'tools', 'export'=>'tools', 'mailing'=>'tools',
        'contrat'=>'commercial', 'ficheinter'=>'commercial', 'ticket'=>'ticket', 'deplacement'=>'commercial',
        'fournisseur'=>'companies',
        'barcode'=>'', 'fckeditor'=>'', 'categorie'=>'',
    );
    $mainmenuused = 'home';
    foreach ($conf->modules as $val)
    {
        $mainmenuused .= ','.(isset($moduletomainmenu[$val]) ? $moduletomainmenu[$val] : $val);
    }
    $mainmenuusedarray = array_unique(explode(',', $mainmenuused));

    $generic = 1;
    // Put here list of menu entries when the div.mainmenu.menuentry was previously defined
    $divalreadydefined = array('home', 'companies', 'products', 'mrp', 'commercial', 'externalsite', 'accountancy', 'project', 'tools', 'members', 'agenda', 'ftp', 'holiday', 'hrm', 'bookmark', 'cashdesk', 'takepos', 'ecm', 'geoipmaxmind', 'gravatar', 'clicktodial', 'paypal', 'stripe', 'webservices', 'website');
    // Put here list of menu entries we are sure we don't want
    $divnotrequired = array('multicurrency', 'salaries', 'ticket', 'margin', 'opensurvey', 'paybox', 'expensereport', 'incoterm', 'prelevement', 'propal', 'workflow', 'notification', 'supplier_proposal', 'cron', 'product', 'productbatch', 'expedition');
    foreach ($mainmenuusedarray as $val)
    {
        if (empty($val) || in_array($val, $divalreadydefined)) continue;
        if (in_array($val, $divnotrequired)) continue;
        //print "XXX".$val;

        // Search img file in module dir
        $found = 0; $url = '';
        foreach ($conf->file->dol_document_root as $dirroot)
        {
    		if (file_exists($dirroot."/".$val."/img/".$val.".png"))
    		{
    			$url = dol_buildpath('/'.$val.'/img/'.$val.'.png', 1);
    			$found = 1;
    			break;
    		}
        }
        // Img file not found
        if (!$found)
        {
            if (!defined('DISABLE_FONT_AWSOME')) {
                print "/* A mainmenu entry was found but img file ".$val.".png not found (check /".$val."/img/".$val.".png), so we use a generic one. */\n";
 				print "/* Overwrite this definition in your own css with a different content to use your own font awesome icon. */\n";
                print 'div.mainmenu.'.$val.'::before {
                    content: "\f249";
                }'."\n";
            }
            else
            {
                print "/* A mainmenu entry was found but img file ".$val.".png not found (check /".$val."/img/".$val.".png), so we use a generic one */\n";
                $url = dol_buildpath($path.'/theme/'.$theme.'/img/menus/generic'.(min($generic, 4))."_over.png", 1);
                print "div.mainmenu.".$val." {\n";
                print "	background-image: url(".$url.");\n";
                print "}\n";
            }
            $generic++;
        }
        else
        {
            print "div.mainmenu.".$val." {\n";
            print "	background-image: url(".$url.");\n";
            print "}\n";
        }
    }
    // End of part to add more div class css
    ?>
<?php } // End test if $dol_hide_topmenu ?>

.tmenuimage {
    padding:0 0 0 0 !important;
    margin:0 0px 0 0 !important;
    <?php if ($disableimages) { ?>
    	display: none;
    <?php } ?>
}



/* Login */

.bodylogin
{
	background: #f0f0f0;
	display: table;
    position: absolute;
    height: 100%;
    width: 100%;
    font-size: 1em;
}
.login_center {
	display: table-cell;
    vertical-align: middle;
}
.login_vertical_align {
	padding: 10px;
	padding-bottom: 80px;
}
form#login {
	padding-bottom: 30px;
	font-size: 14px;
	vertical-align: middle;
}
.login_table_title {
	max-width: 530px;
	color: #eee !important;
	padding-bottom: 20px;
	text-shadow: 1px 1px #444;
}
.login_table label {
	text-shadow: 1px 1px 1px #FFF;
}
.login_table {
	margin: 0px auto;  /* Center */
	padding-left:6px;
	padding-right:6px;
	padding-top:16px;
	padding-bottom:12px;
	max-width: 560px;
<?php
if (!empty($conf->global->MAIN_LOGIN_BACKGROUND)) {
	print '	background-color: rgba(255, 255, 255, 0.9);';
} else {
	print '	background-color: #FFFFFF;';
}
?>

	-webkit-box-shadow: 0 2px 23px 2px rgba(0, 0, 0, 0.2), 0 2px 6px rgba(60,60,60,0.15);
	box-shadow: 0 2px 23px 2px rgba(0, 0, 0, 0.2), 0 2px 6px rgba(60,60,60,0.15);

	border-radius: 5px;
	/*border-top:solid 1px rgba(180,180,180,.4);
	border-left:solid 1px rgba(180,180,180,.4);
	border-right:solid 1px rgba(180,180,180,.4);
	border-bottom:solid 1px rgba(180,180,180,.4);*/
}
.login_table input#username, .login_table input#password, .login_table input#securitycode {
	border: none;
	border-bottom: solid 1px rgba(180,180,180,.4);
	padding: 5px;
	margin-left: 5px;
	margin-top: 5px;
	margin-bottom: 5px;
}
.login_table input#username:focus, .login_table input#password:focus, .login_table input#securitycode:focus {
	outline: none !important;
}
.login_table .trinputlogin {
	font-size: 1.2em;
	margin: 8px;
}
.login_table .tdinputlogin {
    background-color: transparent;
    /* border: 2px solid #ccc; */
    min-width: 220px;
    border-radius: 2px;
}
.login_table .tdinputlogin .fa {
	padding-left: 10px;
	width: 14px;
}
.login_table .tdinputlogin input#username, .login_table .tdinputlogin input#password {
	font-size: 1em;
}
.login_table .tdinputlogin input#securitycode {
	font-size: 1em;
}
.login_main_home {
    word-break: break-word;
}
.login_main_message {
	text-align: center;
	max-width: 570px;
	margin-bottom: 22px;
}
.login_main_message .error {
	/* border: 1px solid #caa; */
	padding: 10px;
}
div#login_left, div#login_right {
	display: inline-block;
	min-width: 245px;
	padding-top: 10px;
	padding-left: 16px;
	padding-right: 16px;
	text-align: center;
	vertical-align: middle;
}
div#login_right select#entity {
    margin-top: 10px;
}
table.login_table tr td table.none tr td {
	padding: 2px;
}
table.login_table_securitycode {
	border-spacing: 0px;
}
table.login_table_securitycode tr td {
	padding-left: 0px;
	padding-right: 4px;
}
#securitycode {
	min-width: 60px;
}
#img_securitycode {
	border: 1px solid #DDDDDD;
}
#img_logo, .img_logo {
	max-width: 170px;
	max-height: 90px;
}

div.backgroundsemitransparent {
	background:rgba(255,255,255,0.6);
	padding-left: 10px;
	padding-right: 10px;
}
div.login_block {
	position: absolute;
	text-align: <?php print $right; ?>;
	<?php print $right; ?>: 0;
	top: <?php print $disableimages ? '4px' : '0'; ?>;
	line-height: 10px;
	<?php // echo (empty($disableimages) && $maxwidthloginblock)?'max-width: '.$maxwidthloginblock.'px;':''; ?>
	<?php if (GETPOST('optioncss', 'aZ09') == 'print') { ?>
	display: none;
	<?php } ?>
}
div.login_block a {
	color: var(--colortextbackhmenu);
	display: inline-block;
}
div.login_block span.aversion {
	color: <?php echo colorAgressiveness($colortextbackhmenu, -40); ?>;
}
div.login_block table {
	display: inline;
}
div.login {
	white-space:nowrap;
	font-weight: bold;
	float: right;
}
div.login a {
	color: var(--colortextbackvmenu);
}
div.login a:hover {
	color: var(--colortextbackvmenu);
	text-decoration:underline;
}
.login_block_elem a span.atoplogin, .login_block_elem span.atoplogin {
    vertical-align: middle;
}
div.login_block_user {
	display: inline-block;
    vertical-align: middle;
	line-height: <?php echo $disableimages ? '25' : '50'; ?>px;
	height: <?php echo $disableimages ? '25' : '50'; ?>px;
}
div.login_block_other {
	display: inline-block;
    vertical-align: middle;
	clear: <?php echo $disableimages ? 'none' : 'both'; ?>;
	padding-top: 0;
	text-align: right;
	margin-right: 8px;
	max-width: 200px;
}

.login_block_elem {
	float: right;
	vertical-align: top;
	padding: 0px 3px 0px 4px !important;
}
.login_block_other .login_block_elem {
	line-height: 25px;
	height: 25px;
}
.atoplogin, .atoplogin:hover {
	color: #<?php echo $colortextbackhmenu; ?> !important;
}
.login_block_getinfo {
	text-align: center;
}
.login_block_getinfo div.login_block_user {
	display: block;
}
.login_block_getinfo .atoplogin, .login_block_getinfo .atoplogin:hover {
	color: #333 !important;
	font-weight: normal !important;
}
.alogin, .alogin:hover {
	font-weight: normal !important;
	padding-top: 2px;
}
.alogin:hover, .atoplogin:hover {
	text-decoration:underline !important;
}
span.fa.atoplogin, span.fa.atoplogin:hover {
    font-size: 16px;
    text-decoration: none !important;
}
.atoplogin #dropdown-icon-down, .atoplogin #dropdown-icon-up {
    font-size: 0.7em;
}
img.login, img.printer, img.entity {
	/* padding: 0px 0px 0px 4px; */
	/* margin: 0px 0px 0px 8px; */
	text-decoration: none;
	color: white;
	font-weight: bold;
}
.userimg.atoplogin img.userphoto, .userimgatoplogin img.userphoto {		/* size for user photo in login bar */
	width: <?php echo $disableimages ? '26' : '32'; ?>px;
    height: <?php echo $disableimages ? '26' : '32'; ?>px;
    border-radius: 50%;
    background-size: contain;
    background-size: contain;
}
img.userphoto {			/* size for user photo in lists */
	border-radius: 0.72em;
	width: 1.4em;
    height: 1.4em;
    background-size: contain;
    vertical-align: middle;
}
img.userphotosmall {			/* size for user photo in lists */
	border-radius: 0.6em;
	width: 1.2em;
    height: 1.2em;
    background-size: contain;
    vertical-align: middle;
    background-color: #FFF;
}
.span-icon-user {
	background-image: url(<?php echo dol_buildpath($path.'/theme/'.$theme.'/img/object_user.png', 1); ?>);
	background-repeat: no-repeat;
}
.span-icon-password {
	background-image: url(<?php echo dol_buildpath($path.'/theme/'.$theme.'/img/lock.png', 1); ?>);
	background-repeat: no-repeat;
}

/* ============================================================================== */
/* Menu gauche                                                                    */
/* ============================================================================== */

div.vmenu, td.vmenu {
    margin-<?php print $right; ?>: 2px;
    position: relative;
    float: left;
    padding: 0px;
    padding-bottom: 0px;
    padding-top: 1px;
    width: 190px;
}

.vmenu {
    width: 190px;
	margin-left: 6px;
	<?php if (GETPOST('optioncss', 'aZ09') == 'print') { ?>
    display: none;
	<?php } ?>
}

/* Force vmenusearchselectcombo with type=text differently than without because beautify with select2 affect vmenusearchselectcombo differently */
input.vmenusearchselectcombo[type=text] {
	width: 180px !important;
}
.vmenusearchselectcombo {
	width: 188px;
}

.menu_contenu {
	padding-top: 3px;
	padding-bottom: 3px;
	overflow: hidden;
    text-overflow: ellipsis;
    width: 188px;				/* required to have overflow working. must be same than .menu_titre */
}
#menu_contenu_logo { /* padding-top: 0; */ }
.companylogo { }
.searchform { padding-top: 10px; }
.searchform input { font-size: 16px; }


a.vmenu:link, a.vmenu:visited, a.vmenu:hover, a.vmenu:active, span.vmenu, span.vsmenu { white-space: nowrap; font-family: <?php print $fontlist ?>; text-align: <?php print $left; ?>; }
a.vmenu:link, a.vmenu:visited, a.vmenu:hover, a.vmenu:active,
span.vmenu, span.vmenu:link, span.vmenu:visited, span.vmenu:hover, span.vmenu:active { font-weight: bold;  }	/* bold = 600, 500 is ko with Edge on 1200x960 */
font.vmenudisabled  { font-family: <?php print $fontlist ?>; text-align: <?php print $left; ?>; font-weight: bold; color: #aaa; margin-left: 4px; }												/* bold = 600, 500 is ko with Edge on 1200x960 */
a.vmenu:link, a.vmenu:visited { color: var(--colortextbackvmenu); }

a.vsmenu:link, a.vsmenu:visited, a.vsmenu:hover, a.vsmenu:active, span.vsmenu {
	font-family: <?php print $fontlist ?>;
	text-align: <?php print $left; ?>;
	color: #202020;
	margin: 1px 1px 1px 6px;
}
font.vsmenudisabled { font-family: <?php print $fontlist ?>; text-align: <?php print $left; ?>; color: #aaa; }
a.vsmenu:link, a.vsmenu:visited {
	color: var(--colortextbackvmenu);
	white-space: nowrap;
}
font.vsmenudisabledmargin { margin: 1px 1px 1px 6px; }
li a.vsmenudisabled, li.vsmenudisabled { color: #aaa !important; }

a.help:link, a.help:visited, a.help:hover, a.help:active, span.help { text-align: <?php print $left; ?>; color: #aaa; text-decoration: none; }

.vmenu div.blockvmenufirst, .vmenu div.blockvmenulogo, .vmenu div.blockvmenusearchphone, .vmenu div.blockvmenubookmarks
{
    border-top: 1px solid #BBB;
}
a.vsmenu.addbookmarkpicto {
    padding-right: 10px;
}
div.blockvmenusearchphone
{
	border-bottom: none !important;
}
.vmenu div.blockvmenuend, .vmenu div.blockvmenulogo
{
	margin: 0 0 8px 2px;
}
.vmenu div.blockvmenusearch
{
	padding-bottom: 13px;
}
.vmenu div.blockvmenuend
{
	padding-bottom: 5px;
}
.vmenu div.blockvmenulogo
{
	padding-bottom: 10px;
	padding-top: 0;
}
div.blockvmenubookmarks
{
	padding-top: 10px !important;
	padding-bottom: 16px !important;
}
div.blockvmenupair, div.blockvmenuimpair, div.blockvmenubookmarks, div.blockvmenuend
{
	font-family: <?php print $fontlist ?>;
	color: #000000;
	text-align: <?php print $left; ?>;
	text-decoration: none;
    padding-left: 5px;
    padding-right: 1px;
    padding-top: 4px;
    padding-bottom: 7px;
    margin: 0 0 0 2px;

	background: var(--colorbackvmenu1);

    border-left: 1px solid #AAA;
    border-right: 1px solid #BBB;
}

div.blockvmenusearch
{
	font-family: <?php print $fontlist ?>;
	color: #000000;
	text-align: <?php print $left; ?>;
	text-decoration: none;
    margin: 1px 0px 0px 2px;
	background: var(--colorbackvmenu1);
}

div.blockvmenusearch > form > div {
	padding-top: 3px;
}
div.blockvmenusearch > form > div > label {
	padding-right: 2px;
}

div.blockvmenuhelp
{
<?php if (empty($conf->dol_optimize_smallscreen)) { ?>
	font-family: <?php print $fontlist ?>;
	color: #000000;
	text-align: center;
	text-decoration: none;
    padding-left: 0px;
    padding-right: 6px;
    padding-top: 3px;
    padding-bottom: 3px;
    margin: 4px 0px 0px 0px;
<?php } else { ?>
    display: none;
<?php } ?>
}


td.barre {
	border-right: 1px solid #000000;
	border-bottom: 1px solid #000000;
	background: #b3c5cc;
	font-family: <?php print $fontlist ?>;
	color: #000000;
	text-align: <?php print $left; ?>;
	text-decoration: none;
}

td.barre_select {
	background: #b3c5cc;
	color: #000000;
}

td.photo {
	background: #F4F4F4;
	color: #000000;
    border: 1px solid #bbb;
}

/* ============================================================================== */
/* Panes for Main                                                   */
/* ============================================================================== */

/*
 *  PANES and CONTENT-DIVs
 */

#mainContent, #leftContent .ui-layout-pane {
    padding:    0px;
    overflow:	auto;
}

#mainContent, #leftContent .ui-layout-center {
	padding:    0px;
	position:   relative; /* contain floated or positioned elements */
    overflow:   auto;  /* add scrolling to content-div */
}


/* ============================================================================== */
/* Toolbar for ECM or Filemanager                                                 */
/* ============================================================================== */

td.ecmroot {
    padding-bottom: 0 !important;
}

.largebutton {
	/* border-top: 1px solid #CCC !important; */
    padding: 0px 4px 14px 4px !important;
    min-height: 32px;
}


a.toolbarbutton {
    margin-top: 0px;
    margin-left: 4px;
    margin-right: 4px;
    height: 30px;
}
img.toolbarbutton {
	margin-top: 1px;
    height: 30px;
}

li.expanded > a.fmdirlia.jqft.ecmjqft {
    font-weight: bold !important;
}




/* ============================================================================== */
/* Onglets                                                                        */
/* ============================================================================== */
div.tabs {
    text-align: <?php print $left; ?>;
    padding-top: 10px;
    padding-left: 6px !important;
    padding-right: 6px !important;
	clear:both;
	height:100%;
}
div.tabsElem {
	margin-top: 1px;
}	/* To avoid overlap of tabs when not browser */
/*
div.tabsElem a.tabactive::before, div.tabsElem a.tabunactive::before {
    content: "\f0da";
    font-family: "Font Awesome 5 Free";
    padding-right: 2px;
    font-weight: 900;
}
*/
div.tabBar {
    color: var(--colortextbacktab);
    padding-top: 16px;
    padding-left: 0px; padding-right: 0px;
    padding-bottom: 2px;
    margin: 0px 0px 16px 0px;
    border-top: 1px solid #BBB;
    /* border-bottom: 1px solid #AAA; */
	width: auto;
	background: var(--colorbacktabcard1);
}
div.tabBar tr.titre td {
	padding-top: 20px;
}
div.fiche table:not(.table-fiche-title) tr.titre td {
	padding-top: 10px;
}

div.tabBar.tabBarNoTop {
    padding-top: 0;
    border-top: 0;
}

/* tabBar used for creation/update/send forms */
div.tabBarWithBottom {
	padding-bottom: 18px;
	border-bottom: 1px solid #aaa;
}
div.tabBarWithBottom tr {
	background: unset !important;
}
div.tabBarWithBottom table.border>tbody>tr:last-of-type>td {
	border-bottom: none !important;
}

div.tabBar table.tableforservicepart2:last-child {
    border-bottom: 1px solid #aaa;
}
.tableforservicepart1 .tdhrthin {
	height: unset;
    padding-top: 0 !important;
}
/* Payment Screen : Pointer cursor in the autofill image */
.AutoFillAmount {
	cursor:pointer;
}

div.popuptabset {
	padding: 6px;
	background: #fff;
	border: 1px solid #888;
}
div.popuptab {
	padding-top: 5px;
	padding-bottom: 5px;
	padding-left: 5px;
	padding-right: 5px;
}

/* ============================================================================== */
/* Buttons for actions                                                            */
/* ============================================================================== */

div.tabsAction {
    margin: 20px 0em 30px 0em;
    padding: 0em 0em;
    text-align: right;
}
div.tabsActionNoBottom {
    margin-bottom: 0px;
}
div.tabsAction > a {
	margin-bottom: 16px !important;
}

a.tabTitle {
    color: rgba(0,0,0,0.4) !important;
    text-shadow:1px 1px 1px #ffffff;
	font-family: <?php print $fontlist ?>;
	font-weight: normal !important;
    padding: 4px 6px 2px 0px;
    margin-<?php print $right; ?>: 10px;
    text-decoration: none;
    white-space: nowrap;
}
.tabTitleText {
	display: none;
}
.imgTabTitle {
	max-height: 14px;
}
div.tabs div.tabsElem:first-of-type a.tab {
    margin-left: 0px !important;
}

a.tabunactive {
    color: var(--colortextlink) !important;
}
a.tab:link, a.tab:visited, a.tab:hover, a.tab#active {
	font-family: <?php print $fontlist ?>;
	padding: 12px 14px 13px;
    margin: 0em 0.2em;
    text-decoration: none;
    white-space: nowrap;

	border-right: 1px solid transparent;
	border-left: 1px solid transparent;
	border-top: 1px solid transparent;
	border-bottom: 0px !important;

	background-image: none !important;
}
.tabactive, a.tab#active {
	color: var(--colortextbacktab); !important;
	background: var(--colorbacktabcard1) !important;
	margin: 0 0.2em 0 0.2em !important;

	border-right: 1px solid #CCC !important;
	border-left: 1px solid #CCC !important;
	/* border-top: <?php echo 2; ?>px solid rgb(<?php echo $colortopbordertitle1; ?>) !important; */
	border-top: <?php echo 2; ?>px solid var(--colorbackhmenu1) !important;
}
a.tab:hover
{
	/*
	background: var(--colorbacktabcard1), 0.5)  url(<?php echo dol_buildpath($path.'/theme/'.$theme.'/img/nav-overlay3.png', 1); ?>) 50% 0 repeat-x;
	color: var(--colortextbacktab);
	*/
	text-decoration: underline;
}
a.tabimage {
    color: #434956;
	font-family: <?php print $fontlist ?>;
    text-decoration: none;
    white-space: nowrap;
}

td.tab {
    background: #dee7ec;
}

span.tabspan {
    background: #dee7ec;
    color: #434956;
	font-family: <?php print $fontlist ?>;
    padding: 0px 6px;
    margin: 0em 0.2em;
    text-decoration: none;
    white-space: nowrap;
	-webkit-border-radius:4px 4px 0px 0px;
	border-radius:4px 4px 0px 0px;

    border-<?php print $right; ?>: 1px solid #555555;
    border-<?php print $left; ?>: 1px solid #D8D8D8;
    border-top: 1px solid #D8D8D8;
}

/* ============================================================================== */
/* Buttons for actions                                                            */
/* ============================================================================== */
<?php include dol_buildpath($path.'/theme/'.$theme.'/btn.inc.php', 0); ?>


/* ============================================================================== */
/* Tables                                                                         */
/* ============================================================================== */

.allwidth {
	width: 100%;
}

#undertopmenu {
	background-repeat: repeat-x;
	margin-top: <?php echo ($dol_hide_topmenu ? '6' : '0'); ?>px;
}


.paddingrightonly {
	border-collapse: collapse;
	border: 0px;
	margin-left: 0px;
	padding-<?php print $left; ?>: 0px !important;
	padding-<?php print $right; ?>: 4px !important;
}
.nocellnopadd {
	list-style-type:none;
	margin: 0px !important;
	padding: 0px !important;
}
.noborderspacing {
	border-spacing: 0;
}
tr.nocellnopadd td.nobordernopadding, tr.nocellnopadd td.nocellnopadd
{
	border: 0px;
}

.unsetcolor {
	color: unset !important;
}
.nopaddingleft {
	padding-<?php print $left; ?>: 0px;
}
.nopaddingright {
	padding-<?php print $right; ?>: 0px;
}
.notopnoleft {
	border-collapse: collapse;
	border: 0px;
	padding-top: 0px;
	padding-<?php print $left; ?>: 0px;
	padding-<?php print $right; ?>: 16px;
	padding-bottom: 4px;
	margin-right: 0px;
}
.notopnoleftnoright {
	border-collapse: collapse;
	border: 0px;
	padding-top: 0px;
	padding-left: 0px;
	padding-right: 0px;
	padding-bottom: 4px;
	margin: 0px 0px 0px 0px;
}

table.tableforemailform tr td {
    padding-top: 3px;
    padding-bottom: 3px;
}

table.border, table.bordernooddeven, table.dataTable, .table-border, .table-border-col, .table-key-border-col, .table-val-border-col, div.border {
	border-collapse: collapse !important;
	padding: 1px 2px 1px 3px;			/* t r b l */
}
table.borderplus {
	border: 1px solid #BBB;
}
.border tbody tr, .bordernooddeven tbody tr, .border tbody tr td, .bordernooddeven tbody tr td, div.tabBar table.border tr, div.tabBar table.border tr td, div.tabBar div.border .table-border-row, div.tabBar div.border .table-key-border-col, div.tabBar div.border .table-val-border-col {
	height: 22px;
}
tr.liste_titre.box_titre td table td, .bordernooddeven tr td {
    height: 22px;
}

div.tabBar div.border .table-border-row, div.tabBar div.border .table-key-border-col, div.tabBar .table-val-border-col {
	vertical-align: middle;
}
div .tdtop {
    vertical-align: top !important;
	padding-top: 10px !important;
	padding-bottom: 2px !important;
	padding-bottom: 0px;
}

table.border td, table.bordernooddeven td, div.border div div.tagtd {
	padding: 5px 2px 5px 2px;
	border-collapse: collapse;
}
div.tabBar .fichecenter table.border>tbody>tr>td, div.tabBar .fichecenter div.border div div.tagtd, div.tabBar div.border div div.tagtd
{
	padding-top: 5px;
	border-bottom: 1px solid #E0E0E0;
}

td.border, div.tagtable div div.border {
	border-top: 1px solid #000000;
	border-right: 1px solid #000000;
	border-bottom: 1px solid #000000;
	border-left: 1px solid #000000;
}
.table-key-border-col {
	/* width: 25%; */
	vertical-align:top;
}
.table-val-border-col {
	width:auto;
}


/* Main boxes */
.nobordertop, .nobordertop tr:first-of-type td {
    border-top: none !important;
}
.noborderbottom, .noborderbottom tr:last-of-type td {
    border-bottom: none !important;
}
.bordertop {
	border-top: 1px solid rgb(<?php echo $colortopbordertitle1 ?>);
}
.borderbottom {
	border-bottom: 1px solid rgb(<?php echo $colortopbordertitle1 ?>);
}


.fichehalfright table.noborder {
	margin: 0px 0px 0px 0px;
}
table.liste, table.noborder, table.formdoc, div.noborder {
	width: 100%;

	border-collapse: separate !important;
	border-spacing: 0px;

	border-top-width: <?php echo $borderwidth ?>px;
	border-top-color: rgb(<?php echo $colortopbordertitle1 ?>);
	border-top-style: solid;
	/* border-top-width: 2px;
	border-top-color: var(--colorbackhmenu1);
	border-top-style: solid; */

	/*border-bottom-width: 1px;
	border-bottom-color: rgb(<?php echo $colortopbordertitle1 ?>);
	border-bottom-style: solid;*/

	margin: 0px 0px 5px 0px;
}
#tablelines {
	border-bottom-width: 1px;
	border-bottom-color: rgb(<?php echo $colortopbordertitle1 ?>);
	border-bottom-style: solid;
}
table.liste tr:last-of-type td, table.noborder:not(#tablelines) tr:last-of-type td, table.formdoc tr:last-of-type td, div.noborder tr:last-of-type td {
	border-bottom-width: 1px;
	border-bottom-color: rgb(<?php echo $colortopbordertitle1 ?>);
	border-bottom-style: solid;
}
div.tabBar div.fichehalfright table.noborder:not(.margintable):not(.paymenttable):not(.lastrecordtable):last-of-type {
    border-bottom: 1px solid rgb(<?php echo $colortopbordertitle1 ?>);
}
div.tabBar table.border>tbody>tr:last-of-type>td {
	border-bottom-width: 1px;
	border-bottom-color: rgb(<?php echo $colortopbordertitle1 ?>);
	border-bottom-style: solid;
}
div.tabBar div.fichehalfright table.noborder {
    border-bottom: none;
}

table.paddingtopbottomonly tr td {
	padding-top: 1px;
	padding-bottom: 2px;
}
.liste_titre_filter {
	background: var(--colorbacktitle1) !important;
}
table:not(.listwithfilterbefore) tr.liste_titre_filter:first-of-type td.liste_titre {
    padding-top: 5px;
}

tr.liste_titre_filter td.liste_titre {
	/* border-bottom: 1px solid #ddd; */
	padding-top: 1px;
	padding-bottom: 0px;
}
tr.liste_titre_filter td.liste_titre:first-of-type {
/*	height: 36px; */
}
.liste_titre_create td, .liste_titre_create th, .liste_titre_create .tagtd
{
    border-bottom-width: 0 !important;
    border-top-width: 1px;
    border-top-color: rgb(<?php echo $colortopbordertitle1 ?>);
    border-top-style: solid;
}
tr#trlinefordates td {
    border-bottom: 0px !important;
}
.liste_titre_add td, .liste_titre_add th, .liste_titre_add .tagtd
{
    border-top-width: 1px;
    border-top-color: rgb(<?php echo $colortopbordertitle1 ?>);
    border-top-style: solid;
}
table.liste tr, table.noborder tr, div.noborder form {
	border-top-color: #FEFEFE;
	min-height: 20px;
}
table.liste th, table.noborder th, table.noborder tr.liste_titre td, table.noborder tr.box_titre td {
	padding: 7px 8px 7px 8px;			/* t r b l */
}
table.liste td, table.noborder td, div.noborder form div, table.tableforservicepart1 td, table.tableforservicepart2 td {
	padding: 7px 8px 7px 8px;			/* t r b l */
	/* line-height: 22px; This create trouble on cell login on list of last events of a contract*/
	height: 22px;
}
div.liste_titre_bydiv .divsearchfield {
	padding: 2px 1px 2px 7px;			/* t r b l */
}

tr.box_titre .nobordernopadding td {
	padding: 0 ! important;
}
table.nobordernopadding {
	border-collapse: collapse !important;
	border: 0;
}
table.nobordernopadding tr {
	border: 0 !important;
	padding: 0 0 !important;
}
table.nobordernopadding tr td {
	border: 0 !important;
	padding: 0 3px 0 0;
}
table.border tr td table.nobordernopadding tr td {
	padding-top: 0;
	padding-bottom: 0;
}
td.borderright {
    border: none;	/* to erase value for table.nobordernopadding td */
	border-right-width: 1px !important;
	border-right-color: #BBB !important;
	border-right-style: solid !important;
}


/* For table with no filter before */
table.listwithfilterbefore {
	border-top: none !important;
}


.tagtable, .table-border { display: table; }
.tagtr, .table-border-row  { display: table-row; }
.tagtd, .table-border-col, .table-key-border-col, .table-val-border-col { display: table-cell; }
.confirmquestions .tagtr .tagtd:not(:first-child)  { padding-left: 10px; }
.confirmquestions { margin-top: 5px; }

/* Pagination */
div.refidpadding  {
	padding-top: 3px;
}
div.refid  {
	font-weight: bold;
  	color: var(--colortexttitlenotab);
  	font-size: 1.2em;
}
div.refidno  {
	padding-top: 3px;
	font-weight: normal;
  	color: var(--refidnocolor);
  	font-size: <?php print is_numeric($fontsize) ? $fontsize.'px' : $fontsize ?>;
  	line-height: 21px;
}
div.refidno form {
    display: inline-block;
}

div.pagination {
	float: right;
}
div.pagination a {
	font-weight: normal;
}
/*div.pagination a.butAction, div.fichehalfright a.butAction {
    margin-right: 0px !important;
}
div.tabsAction a.butActionDelete:last-child, div.tabsAction a.butAction:last-child {
    margin-right: 0px !important;
}*/
div.pagination ul
{
  list-style: none;
  display: inline-block;
  padding-left: 0px;
  padding-right: 0px;
  margin: 0;
}
div.pagination li {
  display: inline-block;
  padding-left: 0px;
  padding-right: 0px;
  padding-top: 10px;
  padding-bottom: 5px;
  font-size: 1.1em;
}
.pagination {
  display: inline-block;
  padding-left: 0;
  border-radius: 4px;
}
div.pagination li.pagination a,
div.pagination li.pagination span {
  padding: 6px 12px;
  line-height: 1.42857143;
  color: #000;
  text-decoration: none;
  background-repeat: repeat-x;
}
div.pagination li.pagination span.inactive {
  cursor: default;
  color: #ccc;
}
li.noborder.litext, li.noborder.litext a,
div.pagination li a.inactive:hover,
div.pagination li span.inactive:hover {
  	-webkit-box-shadow: none !important;
  	box-shadow: none !important;
}
/*div.pagination li.litext {
	padding-top: 8px;
}*/
div.pagination li.litext a {
  border: none;
  padding-right: 10px;
  padding-left: 4px;
  font-weight: bold;
}
div.pagination li.litext a:hover {
	background-color: transparent;
	background-image: none;
}
div.pagination li.litext a:hover {
	background-color: transparent;
	background-image: none;
}
div.pagination li.noborder a:hover {
  border: none;
  background-color: transparent;
}
div.pagination li a,
div.pagination li span {
  /* background-color: #fff; */
  /* border: 1px solid #ddd; */
}
div.pagination li:first-child a,
div.pagination li:first-child span {
  margin-left: 0;
  /*border-top-left-radius: 4px;
  border-bottom-left-radius: 4px;*/
}
div.pagination li:last-child a,
div.pagination li:last-child span {
  /*border-top-right-radius: 4px;
  border-bottom-right-radius: 4px;*/
}
div.pagination li a:hover,
div.pagination li:not(.paginationafterarrows,.title-button) span:hover,
div.pagination li a:focus,
div.pagination li:not(.paginationafterarrows,.title-button) span:focus {
  -webkit-box-shadow: 0px 0px 6px 1px rgba(50, 50, 50, 0.4), 0px 0px 0px rgba(60,60,60,0.1);
  box-shadow: 0px 0px 6px 1px rgba(50, 50, 50, 0.4), 0px 0px 0px rgba(60,60,60,0.1);
}
div.pagination li .active a,
div.pagination li .active span,
div.pagination li .active a:hover,
div.pagination li .active span:hover,
div.pagination li .active a:focus,
div.pagination li .active span:focus {
  z-index: 2;
  color: #fff;
  cursor: default;
  background-color: var(--colorbackhmenu1);
  border-color: #337ab7;
}
div.pagination .disabled span,
div.pagination .disabled span:hover,
div.pagination .disabled span:focus,
div.pagination .disabled a,
div.pagination .disabled a:hover,
div.pagination .disabled a:focus {
  color: #777;
  cursor: not-allowed;
  background-color: #fff;
  border-color: #ddd;
}
div.pagination li.pagination .active {
  text-decoration: underline;
  box-shadow: none;
}
.paginationafterarrows .nohover {
  box-shadow: none !important;
}

div.pagination li.paginationafterarrows {
	margin-left: 10px;
	padding-top: 0;
	/*padding-bottom: 10px;*/
}
.paginationatbottom {
	margin-top: 9px;
}
table.hidepaginationprevious .paginationprevious {
	display: none;
}
table.hidepaginationnext .paginationnext {
	display: none;
}



/* Set the color for hover lines */
.oddeven:hover, .evenodd:hover, .impair:hover, .pair:hover
{
	background: var(--colorbacklinepairhover) !important;		/* Must be background to be stronger than background of odd or even */
}
.tredited, .tredited td {
	background: var(--colorbacklinepairchecked) !important;   /* Must be background to be stronger than background of odd or even */
	border-bottom: 0 !important;
}
.treditedlinefordate {
	background: var(--colorbacklinepairchecked) !important;   /* Must be background to be stronger than background of odd or even */
    border-bottom: 0px;
}
<?php if ($colorbacklinepairchecked) { ?>
.highlight {
	background: var(--colorbacklinepairchecked) !important;   /* Must be background to be stronger than background of odd or even */
}
<?php } ?>

.nohover:hover {
	background: unset !important;
}
.nohoverborder:hover {
	border: unset;
	box-shadow: unset;
	-webkit-box-shadow: unset;
}
.oddeven, .evenodd, .impair, .nohover .impair:hover, tr.impair td.nohover, .tagtr.oddeven
{
	font-family: <?php print $fontlist ?>;
	margin-bottom: 1px;
	color: var(--oddevencolor);
}
.impair, .nohover .impair:hover, tr.impair td.nohover
{
	background: var(--colorbacklineimpair1);
}
#GanttChartDIV {
	background-color: var(--colorbacklineimpair1);
}

.oddeven, .evenodd, .pair, .nohover .pair:hover, tr.pair td.nohover, .tagtr.oddeven {
	font-family: <?php print $fontlist ?>;
	margin-bottom: 1px;
	color: var(--oddevencolor);
}
.pair, .nohover .pair:hover, tr.pair td.nohover {
	background-color: var(--colorbacklinepair1);
}

table.dataTable tr.oddeven {
	background-color: var(--colorbacklinepair1) !important;
}

/* For no hover style */
td.oddeven, table.nohover tr.impair, table.nohover tr.pair, table.nohover tr.impair td, table.nohover tr.pair td, tr.nohover td, form.nohover, form.nohover:hover {
	background-color: var(--colorbacklineimpair1) !important;
	background: var(--colorbacklineimpair1) !important;
}
td.evenodd, tr.nohoverpair td, #trlinefordates td {
	background-color: var(--colorbacklinepair1) !important;
	background: var(--colorbacklinepair1) !important;
}
.trforbreak td {
	font-weight: 500;
    border-bottom: 1pt solid black !important;
<<<<<<< HEAD
	background-color: var(--colorbacklinebreak) !important; !important;
=======
	background-color: var(--colorbacklinebreak) !important;
>>>>>>> 4cb0ffeb
}
.trforbreak.nobold td a, .trforbreak.nobold span.secondary {
    font-weight: normal !important;
}

table.dataTable td {
    padding: 5px 8px 5px 8px !important;
}
tr.pair td, tr.impair td, form.impair div.tagtd, form.pair div.tagtd, div.impair div.tagtd, div.pair div.tagtd, div.liste_titre div.tagtd {
    padding: 7px 8px 7px 8px;
    border-bottom: 1px solid #ddd;
}
form.pair, form.impair {
	font-weight: normal;
}
form.tagtr:last-of-type div.tagtd, tr.pair:last-of-type td, tr.impair:last-of-type td {
    border-bottom: 0px !important;
}
tr.nobottom td {
    border-bottom: 0px !important;
}
div.tableforcontact form.tagtr:last-of-type div.tagtd {
    border-bottom: 1px solid #ddd !important;
}
tr.pair td .nobordernopadding tr td, tr.impair td .nobordernopadding tr td {
    border-bottom: 0px !important;
}
table.nobottomiftotal tr.liste_total td {
	background-color: #fff;
	border-bottom: 0px !important;
}
table.nobottom, td.nobottom {
	border-bottom: 0px !important;
}
div.liste_titre .tagtd {
	vertical-align: middle;
}
div.liste_titre {
	min-height: 26px !important;	/* We cant use height because it's a div and it should be higher if content is more. but min-height does not work either for div */

	padding-top: 2px;
	padding-bottom: 2px;
}
div.liste_titre_bydiv {
	border-top-width: <?php echo $borderwidth ?>px;
    border-top-color: rgb(<?php echo $colortopbordertitle1 ?>);
    border-top-style: solid;

	border-collapse: collapse;
	display: table;
	padding: 2px 0px 2px 0;
	box-shadow: none;
	/*width: calc(100% - 1px);	1px more, i don't know why so i remove */
	width: calc(100%);
}
tr.liste_titre, tr.liste_titre_sel, form.liste_titre, form.liste_titre_sel, table.dataTable.tr, tagtr.liste_titre
{
	height: 26px !important;
}
div.colorback	/* for the form "assign user" on time spent view */
{
	background: #f8f8f8;
	padding: 10px;
	margin-top: 5px;
	border: 1px solid #ddd;
}
div.liste_titre_bydiv, .liste_titre div.tagtr, tr.liste_titre, tr.liste_titre_sel, .tagtr.liste_titre, .tagtr.liste_titre_sel, form.liste_titre, form.liste_titre_sel, table.dataTable thead tr
{
	background: var(--colorbacktitle1);
	font-weight: <?php echo $useboldtitle ? 'bold' : 'normal'; ?>;

    color: var(--colortexttitle);
    font-family: <?php print $fontlist ?>;
    text-align: <?php echo $left; ?>;
}
tr.liste_titre th, tr.liste_titre td, th.liste_titre
{
	border-bottom: 1px solid rgb(<?php echo $colortopbordertitle1 ?>);
}
tr.liste_titre:first-child th, tr:first-child th.liste_titre {
/*    border-bottom: 1px solid #ddd ! important; */
	border-bottom: unset;
}
tr.liste_titre th, th.liste_titre, tr.liste_titre td, td.liste_titre, form.liste_titre div
{
    font-family: <?php print $fontlist ?>;
    font-weight: <?php echo $useboldtitle ? 'bold' : 'normal'; ?>;
    vertical-align: middle;
    height: 24px;
}
tr.liste_titre th a, th.liste_titre a, tr.liste_titre td a, td.liste_titre a, form.liste_titre div a, div.liste_titre a {
	text-shadow: none !important;
	color: rgb(<?php echo $colortexttitlelink ?>);
}
tr.liste_titre_topborder td {
	border-top-width: <?php echo $borderwidth; ?>px;
    border-top-color: rgb(<?php echo $colortopbordertitle1 ?>);
    border-top-style: solid;
}
.liste_titre td a {
	text-shadow: none !important;
	color: var(--colortexttitle);
}
.liste_titre td a.notasortlink {
	color: var(--colortextlink);
}
.liste_titre td a.notasortlink:hover {
	background: transparent;
}
tr.liste_titre:last-child th.liste_titre, tr.liste_titre:last-child th.liste_titre_sel, tr.liste_titre td.liste_titre, tr.liste_titre td.liste_titre_sel, form.liste_titre div.tagtd {				/* For last line of table headers only */
    /* border-bottom: 1px solid #ddd; */
    border-bottom: unset;
}

div.liste_titre {
	padding-left: 3px;
}
tr.liste_titre_sel th, th.liste_titre_sel, tr.liste_titre_sel td, td.liste_titre_sel, form.liste_titre_sel div
{
    font-family: <?php print $fontlist ?>;
    font-weight: normal;
    border-bottom: 1px solid #FDFFFF;
    text-decoration: underline;
}
input.liste_titre {
    background: transparent;
    border: 0px;
}
.listactionlargetitle .liste_titre {
	line-height: 24px;
}
.noborder tr.liste_total td, tr.liste_total td, form.liste_total div, .noborder tr.liste_total_wrap td, tr.liste_total_wrap td, form.liste_total_wrap div {
    color: var(--listetotal);
    font-weight: normal;
}
.noborder tr.liste_total td, tr.liste_total td, form.liste_total div {
    white-space: nowrap;
}
.noborder tr.liste_total_wrap td, tr.liste_total_wrap td, form.liste_total_wrap div {
	white-space: normal;
}
form.liste_total div {
    border-top: 1px solid #DDDDDD;
}
tr.liste_sub_total, tr.liste_sub_total td {
	border-bottom: 1px solid #aaa;
}
/* to avoid too much border on contract card */
.tableforservicepart1 .impair, .tableforservicepart1 .pair, .tableforservicepart2 .impair, .tableforservicepart2 .pair {
	background: #FFF;
}
.tableforservicepart1 tbody tr td, .tableforservicepart2 tbody tr td {
	border-bottom: none;
}
table.tableforservicepart1:first-of-type tr:first-of-type td {
    border-top: 1px solid #888;
}
table.tableforservicepart1 tr td {
    border-top: 0px;
}

.paymenttable, .margintable {
	/*border-top-width: <?php echo $borderwidth ?>px !important;
	border-top-color: rgb(<?php echo $colortopbordertitle1 ?>) !important;
	border-top-style: solid !important;*/
	border-top: none !important;
	margin: 0px 0px 0px 0px !important;
}
table.noborder.paymenttable {
    border-bottom: none !important;
}
.paymenttable tr td:first-child, .margintable tr td:first-child
{
	padding-left: 2px;
}
.paymenttable, .margintable tr td {
	height: 22px;
}

/* Disable-Enable shadows */
.noshadow {
	-webkit-box-shadow: 0px 0px 0px #DDD !important;
	box-shadow: 0px 0px 0px #DDD !important;
}
.shadow {
	-webkit-box-shadow: 2px 2px 5px #CCC !important;
	box-shadow: 2px 2px 5px #CCC !important;
}

div.tabBar .noborder {
	-webkit-box-shadow: 0px 0px 0px #DDD !important;
	box-shadow: 0px 0px 0px #DDD !important;
}

#tablelines tr.liste_titre td, .paymenttable tr.liste_titre td, .margintable tr.liste_titre td, .tableforservicepart1 tr.liste_titre td {
	border-bottom: 1px solid rgb(<?php echo $colortopbordertitle1 ?>) !important;
}
#tablelines tr td {
    height: unset;
}

/* Prepare to remove class pair - impair */

.noborder:not(.editmode) > tbody > tr:nth-child(even):not(.liste_titre), .liste > tbody > tr:nth-child(even):not(.liste_titre),
div:not(.fichecenter):not(.fichehalfleft):not(.fichehalfright):not(.ficheaddleft) > .border > tbody > tr:nth-of-type(even):not(.liste_titre), .liste > tbody > tr:nth-of-type(even):not(.liste_titre),
div:not(.fichecenter):not(.fichehalfleft):not(.fichehalfright):not(.ficheaddleft) .oddeven.tagtr:nth-of-type(even):not(.liste_titre)
{
	background: linear-gradient(bottom, var(--colorbacklineimpair1) 85%, var(--colorbacklineimpair2) 100%);
	background: -o-linear-gradient(bottom, var(--colorbacklineimpair1) 85%, var(--colorbacklineimpair2) 100%);
	background: -moz-linear-gradient(bottom, var(--colorbacklineimpair1) 85%, var(--colorbacklineimpair2) 100%);
	background: -webkit-linear-gradient(bottom, var(--colorbacklineimpair1) 85%, var(--colorbacklineimpair2) 100%);
	/* background: -ms-linear-gradient(bottom, var(--colorbacklineimpair1) 85%, var(--colorbacklineimpair2) 100%); */
}
.noborder > tbody > tr:nth-child(even):not(:last-child) td:not(.liste_titre), .liste > tbody > tr:nth-child(even):not(:last-child) td:not(.liste_titre),
.noborder .oddeven.tagtr:nth-child(even):not(:last-child) .tagtd:not(.liste_titre)
{
	border-bottom: 1px solid #e0e0e0;
}

.noborder:not(.editmode) > tbody > tr:nth-child(odd):not(.liste_titre), .liste > tbody > tr:nth-child(odd):not(.liste_titre),
div:not(.fichecenter):not(.fichehalfleft):not(.fichehalfright):not(.ficheaddleft) > .border > tbody > tr:nth-of-type(odd):not(.liste_titre), .liste > tbody > tr:nth-of-type(odd):not(.liste_titre),
div:not(.fichecenter):not(.fichehalfleft):not(.fichehalfright):not(.ficheaddleft) .oddeven.tagtr:nth-of-type(odd):not(.liste_titre)
{
	background: linear-gradient(bottom, var(--colorbacklinepair1) 85%, var(--colorbacklinepair2) 100%);
	background: -o-linear-gradient(bottom, var(--colorbacklinepair1) 85%, var(--colorbacklinepair2) 100%);
	background: -moz-linear-gradient(bottom, var(--colorbacklinepair1) 85%, var(--colorbacklinepair2) 100%);
	background: -webkit-linear-gradient(bottom, var(--colorbacklinepair1) 85%, var(--colorbacklinepair2) 100%);
	/* background: -ms-linear-gradient(bottom, var(--colorbacklinepair1) 85%, var(--colorbacklinepair2) 100%); */
}
.noborder > tbody > tr:nth-child(odd):not(:last-child) td:not(.liste_titre), .liste > tbody > tr:nth-child(odd):not(:last-child) td:not(.liste_titre),
.noborder .oddeven.tagtr:nth-child(odd):not(:last-child) .tagtd:not(.liste_titre)
{
	border-bottom: 1px solid #e0e0e0;
}

ul.noborder li:nth-child(even):not(.liste_titre) {
	background-color: var(--colorbacklinepair2) !important;
}


/*
 *  Boxes
 */

.box {
    overflow-x: auto;
    min-height: 40px;
    padding-right: 0px;
    padding-left: 0px;
    padding-bottom: 10px;
}
.ficheaddleft div.boxstats, .ficheaddright div.boxstats {
    border: none;
}
.boxstatsborder {
    /* border: 1px solid #CCC !important; */
}
.boxstats, .boxstats130 {
    display: inline-block;
    margin-left: 8px;
    margin-right: 8px;
    margin-top: 5px;
    margin-bottom: 5px;
    text-align: center;

    background: var(--colorbackbody);
    border: 1px solid var(--colorboxstatsborder);
    border-left: 6px solid var(--colorboxstatsborder);
    box-shadow: 1px 1px 8px var(--colorboxstatsborder);
    border-radius: 0px;
}
.boxstats, .boxstats130, .boxstatscontent {
	white-space: nowrap;
	overflow: hidden;
    text-overflow: ellipsis;
}
.boxstats130 {
    width: 100%;
    height: 59px;
    /* padding: 3px; */
}
.boxstats {
    padding-left: 3px;
    padding-right: 3px;
    padding-top: 2px;
    padding-bottom: 2px;
    width: 118px;
}
.tabBar .fichehalfright .boxstats {
    padding-top: 8px;
    padding-bottom: 4px;
}
.boxstatscontent {
	padding: 3px;
}
.boxstatsempty {
    width: 121px;
    padding-left: 3px;
    padding-right: 3px;
    margin-left: 8px;
    margin-right: 8px;
}
.boxstats150empty {
    width: 158px;
    padding-left: 3px;
    padding-right: 3px;
    margin-left: 8px;
    margin-right: 8px;
}


@media only screen and (max-width: 767px)
{
	div.tabs {
		padding-left: 0 !important;
		padding-right: 0!important;
		margin-left: 0 !important;
		margin-right: 0 !important;
	}

	a.tab:link, a.tab:visited, a.tab:hover, a.tab#active {
		padding: 12px 12px 13px;
	}
	a.tmenu:link, a.tmenu:visited, a.tmenu:hover, a.tmenu:active {
		padding: 0px 0px 0px 0px;
	}
	a.tmenusel:link, a.tmenusel:visited, a.tmenusel:hover, a.tmenusel:active {
		padding: 0px 0px 0px 0px;
	}
	.boxstats, .boxstats130 {
		margin: 3px;
    }
    .boxstats130 {
    	text-align: <?php echo $left; ?>
    }
	.thumbstat {
		flex: 1 1 110px;
		margin-bottom: 8px;
	    min-width: <?php echo isset($_SESSION['dol_screenwidth']) ?min(160, round($_SESSION['dol_screenwidth'] / 2 - 20)) : 150; ?>px;	/* on screen < 320, we guaranty to have 2 columns */
	}
	.thumbstat150 {
		flex: 1 1 110px;
		margin-bottom: 8px;
	    min-width: <?php echo isset($_SESSION['dol_screenwidth']) ?min(160, round($_SESSION['dol_screenwidth'] / 2 - 20)) : 160; ?>px;	/* on screen < 320, we guaranty to have 2 columns */
	    max-width: <?php echo isset($_SESSION['dol_screenwidth']) ?min(161, round($_SESSION['dol_screenwidth'] / 2 - 20)) : 161; ?>px;	/* on screen < 320, we guaranty to have 2 columns */
    	/* width: ...px; If I use with, there is trouble on size of flex boxes solved with min + (max that is a little bit higer than min) */
	}
    .dashboardlineindicator {
        float: left;
    	padding-left: 5px;
    }
    .boxstats {
        width: 111px;
    }
    .boxstatsempty {
    	width: 111px;
	}

}

.boxstats:hover {
	box-shadow: 0px 0px 8px 0px rgba(0,0,0,0.20);
}
span.boxstatstext {
	opacity: 0.5;
    line-height: 18px;
    color: var(--colortext);
}
span.boxstatstext img, a.dashboardlineindicatorlate img {
	border: 0;
}
a img {
	border: 0;
}
.boxstatsindicator.thumbstat150 {	/* If we remove this, box position is ko on ipad */
	display: inline-flex;
}
span.boxstatsindicator {
	font-size: 130%;
	font-weight: normal;
	line-height: 29px;
	flex-grow: 1;

}
span.dashboardlineindicator, span.dashboardlineindicatorlate {
	font-size: 130%;
	font-weight: normal;
}
a.dashboardlineindicatorlate:hover {
	text-decoration: none;
}
.dashboardlineindicatorlate img {
	width: 16px;
}
span.dashboardlineok {
	color: #008800;
}
span.dashboardlineko {
	color: #FFF;
	font-size: 80%;
}
.dashboardlinelatecoin {
	float: right;
	position: relative;
    text-align: right;
    top: -27px;
    right: 2px;
    padding: 0px 5px 0px 5px;
    border-radius: .25em;

    background-color: #9f4705;
}
.imglatecoin {
    padding: 1px 3px 1px 1px;
    margin-left: 4px;
    margin-right: 2px;
    background-color: #8c4446;
    color: #FFFFFF ! important;
    border-radius: .25em;
	display: inline-block;
	vertical-align: middle;
}
.boxtable {
    margin-bottom: 25px !important;
    border-bottom-width: 1px;
	background: var(--colorbackbody);
    border-top: <?php echo $borderwidth ?>px solid rgb(<?php echo $colortopbordertitle1 ?>);
	/* border-top: 2px solid var(--colorbackhmenu1) !important; */
}
table.noborder.boxtable tr td {
    height: unset;
}
.boxtablenotop {
    border-top-width: 0 !important;
}
.boxtablenobottom {
    border-bottom-width: 0 !important;
}
.boxtable .fichehalfright, .boxtable .fichehalfleft {
    min-width: 275px;	/* increasing this, make chart on box not side by side on laptops */
}
.tdboxstats {
	text-align: center;
}
.boxworkingboard .tdboxstats {
	padding-left: 0px !important;
	padding-right: 0px !important;
}
a.valignmiddle.dashboardlineindicator {
    line-height: 30px;
}

tr.box_titre {
    height: 26px;

    /* TO MATCH BOOTSTRAP */
	/*background: #ddd;
	color: #000 !important;*/

	/* TO MATCH ELDY */
	background: var(--colorbacktitle1);
	color: var(--colortexttitle);
    font-family: <?php print $fontlist ?>, sans-serif;
    font-weight: <?php echo $useboldtitle ? 'bold' : 'normal'; ?>;
    border-bottom: 1px solid #FDFFFF;
    white-space: nowrap;
}

tr.box_titre td.boxclose {
	width: 30px;
}
img.boxhandle, img.boxclose {
	padding-left: 5px;
}

.formboxfilter {
	vertical-align: middle;
	margin-bottom: 6px;
}
.formboxfilter input[type=image]
{
	top: 5px;
	position: relative;
}
.boxfilter {
	margin-bottom: 2px;
	margin-right: 1px;
}
.prod_entry_mode_free, .prod_entry_mode_predef {
    height: 26px !important;
    vertical-align: middle;
}

.modulebuilderbox {
	border: 1px solid #888;
	padding: 16px;
}


/*
 *   Ok, Warning, Error
 */

.ok      { color: #114466; }
.warning { color: #887711 !important; }
.error   { color: #660000 !important; font-weight: bold; }
.green   { color: #118822; }

div.ok {
  color: #114466;
}

/* Info admin */
div.info {
	border-<?php print $left; ?>: solid 5px #87cfd2;
    padding-top: 8px;
    padding-left: 10px;
    padding-right: 4px;
    padding-bottom: 8px;
    margin: 1em 0em 1em 0em;
    background: #eff8fc;
    color: #668;
}

/* Warning message */
div.warning {
    border-<?php print $left; ?>: solid 5px #f2cf87;
	padding-top: 8px;
	padding-left: 10px;
	padding-right: 4px;
	padding-bottom: 8px;
	margin: 1em 0em 1em 0em;
    background: #fcf8e3;
}
div.warning a, div.info a, div.error a {
	color: var(--colortextlink);
}

/* Error message */
div.error {
    border-<?php print $left; ?>: solid 5px #f28787;
	padding-top: 8px;
	padding-left: 10px;
	padding-right: 4px;
	padding-bottom: 8px;
	margin: 1em 0em 1em 0em;
  background: #EFCFCF;
}


/*
 *   Liens Payes/Non payes
 */

a.normal:link { font-weight: normal }
a.normal:visited { font-weight: normal }
a.normal:active { font-weight: normal }
a.normal:hover { font-weight: normal }

a.impayee:link { font-weight: bold; color: #550000; }
a.impayee:visited { font-weight: bold; color: #550000; }
a.impayee:active { font-weight: bold; color: #550000; }
a.impayee:hover { font-weight: bold; color: #550000; }


/*
 *  External web site
 */

.framecontent {
    width: 100%;
    height: 100%;
}

.framecontent iframe {
    width: 100%;
    height: 100%;
}


/*
 *  Other
 */

.opened-dash-board-wrap {
    margin-bottom: 25px;
}

div.boximport {
    min-height: unset;
}

.product_line_stock_ok { color: #002200; }
.product_line_stock_too_low { color: #884400; }

.fieldrequired { font-weight: bold; color: var(--fieldrequiredcolor); }

td.widthpictotitle { width: 26px; text-align: <?php echo $left; ?>; }
span.widthpictotitle { font-size: 1.7em; };

.dolgraphtitle { margin-top: 6px; margin-bottom: 4px; }
.dolgraphtitlecssboxes { /* margin: 0px; */ }
.dolgraphchart canvas { width: calc(100% - 20px) !important; }
.legendColorBox, .legendLabel { border: none !important; }
div.dolgraph div.legend, div.dolgraph div.legend div { background-color: var(--dolgraphbg) !important; }
div.dolgraph div.legend table tbody tr { height: auto; }
td.legendColorBox { padding: 2px 2px 2px 0 !important; }
td.legendLabel { padding: 2px 2px 2px 0 !important; }
td.legendLabel {
    text-align: <?php echo $left; ?>;
}

label.radioprivate {
    white-space: nowrap;
}

.photo {
	border: 0px;
}
.photowithmargin {
	margin-bottom: 2px;
	margin-top: 10px;
}
div.divphotoref > a > .photowithmargin {		/* Margin right for photo not inside a div.photoref frame only */
    margin-right: 15px;
}
.photowithborder {
	border: 1px solid #f0f0f0;
}
.photointooltip {
	margin-top: 6px;
	margin-bottom: 6px;
	text-align: center;
}
.photodelete {
	margin-top: 6px !important;
}

.logo_setup
{
	content:url(<?php echo dol_buildpath($path.'/theme/'.$theme.'/img/logo_setup.svg', 1) ?>);	/* content is used to best fit the container */
	display: inline-block;
}
.nographyet
{
	content:url(<?php echo dol_buildpath($path.'/theme/'.$theme.'/img/nographyet.svg', 1) ?>);
	display: inline-block;
    opacity: 0.1;
    background-repeat: no-repeat;
}
.nographyettext
{
    opacity: 0.5;
}

div.titre {
	font-size: 1.1em;
	text-decoration: none;
	padding-top: 5px;
    padding-bottom: 5px;
}
div.titre, .secondary {
	font-family: <?php print $fontlist ?>;
	color: var(--colortexttitlenotab);
}

table.table-fiche-title .col-title div.titre{
	line-height: 40px;
}
table.table-fiche-title {
	margin-bottom: 5px;
}


div.backgreypublicpayment { background-color: #f0f0f0; padding: 20px; border-bottom: 1px solid #ddd; }
.backgreypublicpayment a { color: #222 !important; }
.poweredbypublicpayment {
	float: right;
	top: 8px;
    right: 8px;
    position: absolute;
    font-size: 0.8em;
    color: #222;
    opacity: 0.3;
}
#dolpaymenttable { min-width: 320px; font-size: 16px; }	/* Width must have min to make stripe input area visible. Lower than 320 makes input area crazy for credit card that need zip code */
#tablepublicpayment { border: 1px solid #CCCCCC !important; width: 100%; padding: 20px; }
#tablepublicpayment .CTableRow1  { background-color: #F0F0F0 !important; }
#tablepublicpayment tr.liste_total { border-bottom: 1px solid #CCCCCC !important; }
#tablepublicpayment tr.liste_total td { border-top: none; }

.divmainbodylarge { margin-left: 40px; margin-right: 40px; }
#divsubscribe { max-width: 900px; }
#tablesubscribe { width: 100%; }

div#card-element {
    border: 1px solid #ccc;
}
div#card-errors {
	color: #fa755a;
    text-align: center;
    padding-top: 3px;
    max-width: 320px;
}


/*
 * Effect Postit
 */
.effectpostit
{
  position: relative;
}
.effectpostit:before, .effectpostit:after
{
  z-index: -1;
  position: absolute;
  content: "";
  bottom: 15px;
  left: 10px;
  width: 50%;
  top: 80%;
  max-width:300px;
  background: #777;
  -webkit-box-shadow: 0 15px 10px #777;
  box-shadow: 0 15px 10px #777;
  -webkit-transform: rotate(-3deg);
  -moz-transform: rotate(-3deg);
  -o-transform: rotate(-3deg);
  -ms-transform: rotate(-3deg);
  transform: rotate(-3deg);
}
.effectpostit:after
{
  -webkit-transform: rotate(3deg);
  -moz-transform: rotate(3deg);
  -o-transform: rotate(3deg);
  -ms-transform: rotate(3deg);
  transform: rotate(3deg);
  right: 10px;
  left: auto;
}



/* ============================================================================== */
/* Formulaire confirmation (When Ajax JQuery is used)                             */
/* ============================================================================== */

.ui-dialog-titlebar {
}
.ui-dialog-content {
}


/* ============================================================================== */
/* For content of image preview                                                   */
/* ============================================================================== */

/*
.ui-dialog-content.ui-widget-content > object {
     max-height: none;
     width: auto; margin-left: auto; margin-right: auto; display: block;
}
*/


/* ============================================================================== */
/* Formulaire confirmation (When HTML is used)                                    */
/* ============================================================================== */

table.valid {
    /* border-top: solid 1px #E6E6E6; */
    border-<?php print $left; ?>: solid 5px #f2cf87;
    /* border-<?php print $right; ?>: solid 1px #444444;
    border-bottom: solid 1px #555555; */
	padding-top: 8px;
	padding-left: 10px;
	padding-right: 4px;
	padding-bottom: 4px;
	margin: 0px 0px;
    background: #fcf8e3;
}

.validtitre {
	font-weight: bold;
}


/* ============================================================================== */
/* Tooltips                                                                       */
/* ============================================================================== */

/* For tooltip using dialog */
.ui-dialog.highlight.ui-widget.ui-widget-content.ui-front {
    z-index: 3000;
}

div.ui-tooltip {
	max-width: <?php print dol_size(600, 'width'); ?>px !important;
}
div.ui-tooltip.mytooltip {
	border: none !important;
	padding: 10px 15px;
	border-radius: 0;
	margin: 2px;
	font-stretch: condensed;
	-moz-box-shadow:   0.5px 0.5px 4px 0px rgba(0, 0, 0, 0.5);
	-webkit-box-shadow:0.5px 0.5px 4px 0px rgba(0, 0, 0, 0.5);
	-o-box-shadow:     0.5px 0.5px 4px 0px rgba(0, 0, 0, 0.5);
	box-shadow:        0.5px 0.5px 4px 0px rgba(0, 0, 0, 0.5);
	filter:progid:DXImageTransform.Microsoft.Shadow(color=#656565, Direction=134, Strength=5);
	background: var(--tooltipbgcolor) !important;
	color : var(--tooltipfontcolor);
}




/* ============================================================================== */
/* Calendar                                                                       */
/* ============================================================================== */

.ui-datepicker-calendar .ui-state-default, .ui-datepicker-calendar .ui-widget-content .ui-state-default,
.ui-datepicker-calendar .ui-widget-header .ui-state-default, .ui-datepicker-calendar .ui-button,
html .ui-datepicker-calendar .ui-button.ui-state-disabled:hover, html .ui-button.ui-state-disabled:active
{
    border: unset;
}

img.datecallink { padding-left: 2px !important; padding-right: 2px !important; }

.ui-datepicker-trigger {
	vertical-align: middle;
	cursor: pointer;
	padding-left: 2px;
	padding-right: 2px;
}

.bodyline {
	-webkit-border-radius: 8px;
	border-radius: 8px;
	border: 1px #E4ECEC outset;
	padding: 0px;
	margin-bottom: 5px;
}
table.dp {
    width: 180px;
    background-color: var(--inputbackgroundcolor);
    border-top: solid 2px #DDDDDD;
    border-<?php print $left; ?>: solid 2px #DDDDDD;
    border-<?php print $right; ?>: solid 1px #222222;
    border-bottom: solid 1px #222222;
    padding: 0px;
	border-spacing: 0px;
	border-collapse: collapse;
}
.dp td, .tpHour td, .tpMinute td{padding:2px; font-size:10px;}
/* Barre titre */
.dpHead,.tpHead,.tpHour td:Hover .tpHead{
	font-weight:bold;
	background-color:#b3c5cc;
	color:white;
	font-size:11px;
	cursor:auto;
}
/* Barre navigation */
.dpButtons,.tpButtons {
	text-align:center;
	background-color:#617389;
	color:#FFFFFF;
	font-weight:bold;
	cursor:pointer;
}
.dpButtons:Active,.tpButtons:Active{border: 1px outset black;}
.dpDayNames td,.dpExplanation {background-color:#D9DBE1; font-weight:bold; text-align:center; font-size:11px;}
.dpExplanation{ font-weight:normal; font-size:11px;}
.dpWeek td{text-align:center}

.dpToday,.dpReg,.dpSelected{
	cursor:pointer;
}
.dpToday{font-weight:bold; color:black; background-color:#DDDDDD;}
.dpReg:Hover,.dpToday:Hover{background-color:black;color:white}

/* Jour courant */
.dpSelected{background-color:#0B63A2;color:white;font-weight:bold; }

.tpHour{border-top:1px solid #DDDDDD; border-right:1px solid #DDDDDD;}
.tpHour td {border-left:1px solid #DDDDDD; border-bottom:1px solid #DDDDDD; cursor:pointer;}
.tpHour td:Hover {background-color:black;color:white;}

.tpMinute {margin-top:5px;}
.tpMinute td:Hover {background-color:black; color:white; }
.tpMinute td {background-color:#D9DBE1; text-align:center; cursor:pointer;}

/* Bouton X fermer */
.dpInvisibleButtons
{
    border-style:none;
    background-color:transparent;
    padding:0px;
    font-size: 0.85em;
    border-width:0px;
    color:#0B63A2;
    vertical-align:middle;
    cursor: pointer;
}
.datenowlink
{
	color: var(--colortextlink);
}


/* ============================================================================== */
/*  Afficher/cacher                                                               */
/* ============================================================================== */

div.visible {
    display: block;
}

div.hidden, td.hidden, img.hidden, span.hidden {
    display: none;
}

tr.visible {
    display: block;
}


/* ============================================================================== */
/*  Module website                                                                */
/* ============================================================================== */

.exampleapachesetup {
    overflow-y: auto;
    height: 100px;
    font-size: 0.8em;
    border: 1px solid #aaa;
}

span[phptag] {
	background: #ddd; border: 1px solid #ccc; border-radius: 4px;
}

.nobordertransp {
    border: 0px;
    background-color: transparent;
    background-image: none;
}
.bordertransp {
    background-color: transparent;
    background-image: none;
    border: none;
	font-weight: normal;
}
.websitebar {
	border-bottom: 1px solid #ccc;
	background: #e6e6e6;
	display: inline-block;
	padding: 4px 0 4px 0;
	z-index: 1000;
}
.websitebar .buttonDelete, .websitebar .button {
	text-shadow: none;
}
.websitebar .button, .websitebar .buttonDelete
{
	padding: 2px 5px 3px 5px !important;
	margin: 2px 4px 2px 4px  !important;
    line-height: normal;
    background: #f5f5f5 !important;
    border: 1px solid #ccc !important;
}
.websiteselection {
	/* display: inline-block; */
	padding-left: 10px;
	vertical-align: middle;
	/* line-height: 28px; */
}
.websitetools {
	float: right;
}
.websiteselection, .websitetools {
	/* margin-top: 3px;
	padding-top: 3px;
	padding-bottom: 3px; */
}
.websiteinputurl {
    display: inline-block;
    vertical-align: top;
    line-height: 28px;
}
.websiteiframenoborder {
	border: 0px;
}
span.websitebuttonsitepreview, a.websitebuttonsitepreview {
	vertical-align: middle;
}
span.websitebuttonsitepreview img, a.websitebuttonsitepreview img {
	width: 26px;
	display: inline-block;
}
span.websitebuttonsitepreviewdisabled img, a.websitebuttonsitepreviewdisabled img {
	opacity: 0.2;
}
.websitehelp {
    vertical-align: middle;
    float: right;
    padding-top: 8px;
}
.websiteselectionsection {
	border-left: 1px solid #bbb;
	border-right: 1px solid #bbb;
	margin-left: 0px;
	padding-left: 8px;
	margin-right: 5px;
}
.websitebar input#previewpageurl {
    line-height: 1em;
}



/* ============================================================================== */
/*  Module agenda                                                                 */
/* ============================================================================== */

.dayevent .tagtr:first-of-type {
    height: 24px;
}

.agendacell { height: 60px; }
table.cal_month    { border-spacing: 0px;  }
table.cal_month td:first-child  { border-left: 0px; }
table.cal_month td:last-child   { border-right: 0px; }
.cal_current_month { border-top: 0; border-left: solid 1px #E0E0E0; border-right: 0; border-bottom: solid 1px #E0E0E0; }
.cal_current_month_peruserleft { border-top: 0; border-left: solid 2px #6C7C7B; border-right: 0; border-bottom: solid 1px #E0E0E0; }
.cal_current_month_oneday { border-right: solid 1px #E0E0E0; }
.cal_other_month   { border-top: 0; border-left: solid 1px #C0C0C0; border-right: 0; border-bottom: solid 1px #C0C0C0; }
.cal_other_month_peruserleft { border-top: 0; border-left: solid 2px #6C7C7B !important; border-right: 0; }
.cal_current_month_right { border-right: solid 1px #E0E0E0; }
.cal_other_month_right   { border-right: solid 1px #C0C0C0; }
.cal_other_month   { /* opacity: 0.6; */ background: #EAEAEA; padding-<?php print $left; ?>: 2px; padding-<?php print $right; ?>: 1px; padding-top: 0px; padding-bottom: 0px; }
.cal_past_month    { /* opacity: 0.6; */ background: #EEEEEE; padding-<?php print $left; ?>: 2px; padding-<?php print $right; ?>: 1px; padding-top: 0px; padding-bottom: 0px; }
.cal_current_month { background: #FFFFFF; border-left: solid 1px #E0E0E0; padding-<?php print $left; ?>: 2px; padding-<?php print $right; ?>: 1px; padding-top: 0px; padding-bottom: 0px; }
.cal_current_month_peruserleft { background: #FFFFFF; border-left: solid 2px #6C7C7B; padding-<?php print $left; ?>: 2px; padding-<?php print $right; ?>: 1px; padding-top: 0px; padding-bottom: 0px; }
.cal_today         { background: #FDFDF0; border-left: solid 1px #E0E0E0; border-bottom: solid 1px #E0E0E0; padding-<?php print $left; ?>: 2px; padding-<?php print $right; ?>: 1px; padding-top: 0px; padding-bottom: 0px; }
.cal_today_peruser { background: #FDFDF0; border-right: solid 1px #E0E0E0; border-bottom: solid 1px #E0E0E0; padding-<?php print $left; ?>: 2px; padding-<?php print $right; ?>: 1px; padding-top: 0px; padding-bottom: 0px; }
.cal_today_peruser_peruserleft { background: #FDFDF0; border-left: solid 2px #6C7C7B; border-right: solid 1px #E0E0E0; border-bottom: solid 1px #E0E0E0; padding-<?php print $left; ?>: 2px; padding-<?php print $right; ?>: 1px; padding-top: 0px; padding-bottom: 0px; }
.cal_past          { }
.cal_peruser       { padding-top: 0 !important; padding-bottom: 0 !important; padding-<?php print $left; ?>: 1px !important; padding-<?php print $right; ?>: 1px !important; }
.cal_impair        { background: #F8F8F8; }
.cal_today_peruser_impair { background: #F8F8F0; }
.peruser_busy      { }
.peruser_notbusy   { opacity: 0.5; }
table.cal_event    { border: none; border-collapse: collapse; margin-bottom: 1px; min-height: 20px; }
table.cal_event td { border: none; padding-<?php print $left; ?>: 2px; padding-<?php print $right; ?>: 2px; padding-top: 0px; padding-bottom: 0px; }
table.cal_event td.cal_event { padding: 4px 4px !important; }
table.cal_event td.cal_event_right { padding: 4px 4px !important; }
.cal_event              { font-size: 1em; }
.cal_event a:link       { color: #111111; font-weight: normal !important; }
.cal_event a:visited    { color: #111111; font-weight: normal !important; }
.cal_event a:active     { color: #111111; font-weight: normal !important; }
.cal_event_busy a:hover { color: #111111; font-weight: normal !important; color:rgba(255,255,255,.75); }
.cal_event_busy      { }
.cal_peruserviewname { max-width: 140px; height: 22px; }

.calendarviewcontainertr { height: 100px; }

td.cal_other_month {
	opacity: 0.8;
}



/* ============================================================================== */
/*  Ajax - Liste deroulante de l'autocompletion                                   */
/* ============================================================================== */

.ui-widget-content { border: solid 1px rgba(0,0,0,.3); background: #fff !important; }

.ui-autocomplete-loading { background: white url(<?php echo dol_buildpath($path.'/theme/'.$theme.'/img/working.gif', 1) ?>) right center no-repeat; }
.ui-autocomplete {
	       position:absolute;
	       width:auto;
	       font-size: 1.0em;
	       background-color: var(--inputbackgroundcolor);
	       border:1px solid #888;
	       margin:0px;
/*	       padding:0px; This make combo crazy */
	     }
.ui-autocomplete ul {
	       list-style-type:none;
	       margin:0px;
	       padding:0px;
	     }
.ui-autocomplete ul li.selected { background-color: var(--inputbackgroundcolor);}
.ui-autocomplete ul li {
	       list-style-type:none;
	       display:block;
	       margin:0;
	       padding:2px;
	       height:18px;
	       cursor:pointer;
	     }


/* ============================================================================== */
/*  jQuery - jeditable for inline edit                                            */
/* ============================================================================== */

.editkey_textarea, .editkey_ckeditor, .editkey_string, .editkey_email, .editkey_numeric, .editkey_select, .editkey_autocomplete {
	background: url(<?php echo dol_buildpath($path.'/theme/'.$theme.'/img/edit.png', 1) ?>) right top no-repeat;
	cursor: pointer;
	margin-right: 3px;
	margin-top: 3px;
}

.editkey_datepicker {
	background: url(<?php echo dol_buildpath($path.'/theme/'.$theme.'/img/calendar.png', 1) ?>) right center no-repeat;
	margin-right: 3px;
	cursor: pointer;
	margin-right: 3px;
	margin-top: 3px;
}

.editval_textarea.active:hover, .editval_ckeditor.active:hover, .editval_string.active:hover, .editval_email.active:hover, .editval_numeric.active:hover, .editval_select.active:hover, .editval_autocomplete.active:hover, .editval_datepicker.active:hover {
	background: white;
	cursor: pointer;
}

.viewval_textarea.active:hover, .viewval_ckeditor.active:hover, .viewval_string.active:hover, .viewval_email.active:hover, .viewval_numeric.active:hover, .viewval_select.active:hover, .viewval_autocomplete.active:hover, .viewval_datepicker.active:hover {
	background: white;
	cursor: pointer;
}

.viewval_hover {
	background: white;
}


/* ============================================================================== */
/* Admin Menu                                                                     */
/* ============================================================================== */

/* CSS for treeview */
.treeview ul { background-color: transparent !important; margin-top: 4px; padding-top: 4px !important; }
.treeview li { background-color: transparent !important; padding: 0 0 0 16px !important; min-height: 26px; }
.treeview .hover { color: var(--colortextlink) !important; text-decoration: underline !important; }



/* ============================================================================== */
/*  Show Excel tabs                                                               */
/* ============================================================================== */

.table_data
{
	border-style:ridge;
	border:1px solid;
}
.tab_base
{
	background:#C5D0DD;
	font-weight:bold;
	border-style:ridge;
	border: 1px solid;
	cursor:pointer;
}
.table_sub_heading
{
	background:#CCCCCC;
	font-weight:bold;
	border-style:ridge;
	border: 1px solid;
}
.table_body
{
	background:#F0F0F0;
	font-weight:normal;
	font-family:sans-serif;
	border-style:ridge;
	border: 1px solid;
	border-spacing: 0px;
	border-collapse: collapse;
}
.tab_loaded
{
	background:#222222;
	color:white;
	font-weight:bold;
	border-style:groove;
	border: 1px solid;
	cursor:pointer;
}


/* ============================================================================== */
/*  CSS for color picker                                                          */
/* ============================================================================== */

A.color, A.color:active, A.color:visited {
 position : relative;
 display : block;
 text-decoration : none;
 width : 10px;
 height : 10px;
 line-height : 10px;
 margin : 0px;
 padding : 0px;
 border : 1px inset white;
}
A.color:hover {
 border : 1px outset white;
}
A.none, A.none:active, A.none:visited, A.none:hover {
 position : relative;
 display : block;
 text-decoration : none;
 width : 10px;
 height : 10px;
 line-height : 10px;
 margin : 0px;
 padding : 0px;
 cursor : default;
 border : 1px solid #b3c5cc;
}
.tblColor {
 display : none;
}
.tdColor {
 padding : 1px;
}
.tblContainer {
 background-color : #b3c5cc;
}
.tblGlobal {
 position : absolute;
 top : 0px;
 left : 0px;
 display : none;
 background-color : #b3c5cc;
 border : 2px outset;
}
.tdContainer {
 padding : 5px;
}
.tdDisplay {
 width : 50%;
 height : 20px;
 line-height : 20px;
 border : 1px outset white;
}
.tdDisplayTxt {
 width : 50%;
 height : 24px;
 line-height : 12px;
 font-family : <?php print $fontlist ?>;
 font-size : 8pt;
 color : black;
 text-align : center;
}
.btnColor {
 width : 100%;
 font-family : <?php print $fontlist ?>;
 font-size : 10pt;
 padding : 0px;
 margin : 0px;
}
.btnPalette {
 width : 100%;
 font-family : <?php print $fontlist ?>;
 font-size : 8pt;
 padding : 0px;
 margin : 0px;
}


/* Style to overwrites JQuery styles */
.ui-state-highlight, .ui-widget-content .ui-state-highlight, .ui-widget-header .ui-state-highlight {
    border: 1px solid #888;
    background: var(--colorbacktitle1);
    color: unset;
}

.ui-menu .ui-menu-item a {
    text-decoration:none;
    display:block;
    padding:.2em .4em;
    line-height:1.5;
    font-weight: normal;
    font-family:<?php echo $fontlist; ?>;
    font-size:1em;
}
.ui-widget {
    font-family:<?php echo $fontlist; ?>;
}
/* .ui-button { margin-left: -2px; <?php print (preg_match('/chrome/', $conf->browser->name) ? 'padding-top: 1px;' : ''); ?> } */
.ui-button { margin-left: -2px; }
.ui-button-icon-only .ui-button-text { height: 8px; }
.ui-button-icon-only .ui-button-text, .ui-button-icons-only .ui-button-text { padding: 2px 0px 6px 0px; }
.ui-button-text
{
    line-height: 1em !important;
}
.ui-autocomplete-input { margin: 0; padding: 4px; }


/* ============================================================================== */
/*  CKEditor                                                                      */
/* ============================================================================== */

body.cke_show_borders {
    margin: 5px !important;
}

.cke_dialog {
    border: 1px #bbb solid ! important;
}
/*.cke_editor table, .cke_editor tr, .cke_editor td
{
    border: 0px solid #FF0000 !important;
}
span.cke_skin_kama { padding: 0 !important; }*/
.cke_wrapper { padding: 4px !important; }
a.cke_dialog_ui_button
{
    font-family: <?php print $fontlist ?> !important;
	background-image: url(<?php echo $img_button ?>) !important;
	background-position: bottom !important;
    border: 1px solid #C0C0C0 !important;
	-webkit-border-radius:0px 5px 0px 5px !important;
	border-radius:0px 5px 0px 5px !important;
    -webkit-box-shadow: 3px 3px 4px #DDD !important;
    box-shadow: 3px 3px 4px #DDD !important;
}
.cke_dialog_ui_hbox_last
{
	vertical-align: bottom ! important;
}
/*
.cke_editable
{
	line-height: 1.4 !important;
	margin: 6px !important;
}
*/
a.cke_dialog_ui_button_ok span {
    text-shadow: none !important;
    color: #333 !important;
}


/* ============================================================================== */
/*  ACE editor                                                                    */
/* ============================================================================== */
.ace_editor {
    border: 1px solid #ddd;
	margin: 0;
}
.aceeditorstatusbar {
        margin: 0;
        padding: 0;
        padding-<?php echo $left; ?>: 10px;
        left: 0;
        right: 0;
        bottom: 0;
        background-color: #ebebeb;
        height: 28px;
        line-height: 2.2em;
}
.ace_status-indicator {
        color: gray;
        position: relative;
        right: 0;
        border-left: 1px solid;
}
pre#editfilecontentaceeditorid {
    margin-top: 5px;
}


/* ============================================================================== */
/*  File upload                                                                   */
/* ============================================================================== */

.template-upload {
    height: 72px !important;
}


/* ============================================================================== */
/*  Custom reports                                                                */
/* ============================================================================== */

.customreportsoutput, .customreportsoutputnotdata {
	padding-top: 20px;
}
.customreportsoutputnotdata {
	text-align: center;
}


/* ============================================================================== */
/*  Holiday                                                                       */
/* ============================================================================== */

#types .btn {
    cursor: pointer;
}

#types .btn-primary {
    font-weight: bold;
}

#types form {
    padding: 20px;
}

#types label {
    display:inline-block;
    width:100px;
    margin-right: 20px;
    padding: 4px;
    text-align: right;
    vertical-align: top;
}

#types input.text, #types textarea {
    width: 400px;
}

#types textarea {
    height: 100px;
}


/* ============================================================================== */
/*  Comments                                                                   	  */
/* ============================================================================== */

#comment div {
	box-sizing:border-box;
}
#comment .comment {
    border-radius:7px;
    margin-bottom:10px;
    overflow:hidden;
}
#comment .comment-table {
    display:table;
    height:100%;
}
#comment .comment-cell {
    display:table-cell;
}
#comment .comment-info {
    font-size:0.8em;
    border-right:1px solid #dedede;
    margin-right:10px;
    width:160px;
    text-align:center;
    background:rgba(255,255,255,0.5);
    vertical-align:middle;
    padding:10px 2px;
}
#comment .comment-info a {
    color:inherit;
}
#comment .comment-right {
    vertical-align:top;
}
#comment .comment-description {
    padding:10px;
    vertical-align:top;
}
#comment .comment-delete {
    width: 100px;
    text-align:center;
    vertical-align:middle;
}
#comment .comment-delete:hover {
    background:rgba(250,20,20,0.8);
}
#comment .comment-edit {
    width: 100px;
    text-align:center;
    vertical-align:middle;
}
#comment .comment-edit:hover {
    background:rgba(0,184,148,0.8);
}
#comment textarea {
    width: 100%;
}



/* ============================================================================== */
/*  JSGantt                                                                       */
/* ============================================================================== */

div.scroll2 {
	width: <?php print isset($_SESSION['dol_screenwidth']) ?max($_SESSION['dol_screenwidth'] - 830, 450) : '450'; ?>px !important;
}

.gtaskname div, .gtaskname {
	font-size: unset !important;
}
div.gantt, .gtaskheading, .gmajorheading, .gminorheading, .gminorheadingwkend {
	font-size: unset !important;
	font-weight: normal !important;
	color: #000 !important;
}
div.gTaskInfo {
    background: #f0f0f0 !important;
}
.gtaskblue {
	background: rgb(108,152,185) !important;
}
.gtaskgreen {
    background: rgb(160,173,58) !important;
}
td.gtaskname {
    overflow: hidden;
    text-overflow: ellipsis;
}
td.gminorheadingwkend {
    color: #888 !important;
}
td.gminorheading {
    color: #666 !important;
}
.glistlbl, .glistgrid {
	width: 582px !important;
}
.gtaskname div, .gtaskname {
    min-width: 250px !important;
    max-width: 250px !important;
    width: 250px !important;
}
.gpccomplete div, .gpccomplete {
    min-width: 40px !important;
    max-width: 40px !important;
    width: 40px !important;
}


/* ============================================================================== */
/*  jFileTree                                                                     */
/* ============================================================================== */

.ecmfiletree {
	width: 99%;
	height: 99%;
	padding-left: 2px;
	font-weight: normal;
}

.fileview {
	width: 99%;
	height: 99%;
	background: #FFF;
	padding-left: 2px;
	padding-top: 4px;
	font-weight: normal;
}

div.filedirelem {
    position: relative;
    display: block;
    text-decoration: none;
}

ul.filedirelem {
    padding: 2px;
    margin: 0 5px 5px 5px;
}
ul.filedirelem li {
    list-style: none;
    padding: 2px;
    margin: 0 10px 20px 10px;
    width: 160px;
    height: 120px;
    text-align: center;
    display: block;
    float: <?php print $left; ?>;
    border: solid 1px #DDDDDD;
}

ul.ecmjqft {
	line-height: 16px;
	padding: 0px;
	margin: 0px;
	font-weight: normal;
}

ul.ecmjqft li {
	list-style: none;
	padding: 0px;
	padding-left: 20px;
	margin: 0px;
	white-space: nowrap;
	display: block;
}

ul.ecmjqft a {
	line-height: 24px;
	vertical-align: middle;
	color: unset;
	padding: 0px 0px;
	font-weight:normal;
	display: inline-block !important;
}
ul.ecmjqft a:active {
	font-weight: bold !important;
}
ul.ecmjqft a:hover {
    text-decoration: underline;
}
div.ecmjqft {
	vertical-align: middle;
	display: inline-block !important;
	text-align: right;
	float: right;
	right:4px;
	clear: both;
}
div#ecm-layout-west {
    width: 380px;
    vertical-align: top;
}
div#ecm-layout-center {
    width: calc(100% - 390px);
    vertical-align: top;
    float: right;
}

.ecmjqft LI.directory { font-weight:normal; background: url(<?php echo dol_buildpath($path.'/theme/common/treemenu/folder2.png', 1); ?>) left top no-repeat; }
.ecmjqft LI.expanded { font-weight:normal; background: url(<?php echo dol_buildpath($path.'/theme/common/treemenu/folder2-expanded.png', 1); ?>) left top no-repeat; }
.ecmjqft LI.wait { font-weight:normal; background: url(<?php echo dol_buildpath('/theme/'.$theme.'/img/working.gif', 1); ?>) left top no-repeat; }


/* ============================================================================== */
/*  jNotify                                                                       */
/* ============================================================================== */

.jnotify-container {
	position: fixed !important;
<?php if (!empty($conf->global->MAIN_JQUERY_JNOTIFY_BOTTOM)) { ?>
	top: auto !important;
	bottom: 4px !important;
<?php } ?>
	text-align: center;
	min-width: <?php echo $dol_optimize_smallscreen ? '200' : '480'; ?>px;
	width: auto;
	max-width: 1024px;
	padding-left: 10px !important;
	padding-right: 10px !important;
	word-wrap: break-word;
}
.jnotify-container .jnotify-notification .jnotify-message {
	font-weight: normal;
}
.jnotify-container .jnotify-notification-warning .jnotify-close, .jnotify-container .jnotify-notification-warning .jnotify-message {
    color: #a28918 !important;
}

/* use or not ? */
div.jnotify-background {
	opacity : 0.95 !important;
    -webkit-box-shadow: 2px 2px 4px #888 !important;
    box-shadow: 2px 2px 4px #888 !important;
}

/* ============================================================================== */
/*  blockUI                                                                      */
/* ============================================================================== */

/*div.growlUI { background: url(check48.png) no-repeat 10px 10px }*/
div.dolEventValid h1, div.dolEventValid h2 {
	color: #567b1b;
	background-color: #e3f0db;
	padding: 5px 5px 5px 5px;
	text-align: left;
}
div.dolEventError h1, div.dolEventError h2 {
	color: #a72947;
	background-color: #d79eac;
	padding: 5px 5px 5px 5px;
	text-align: left;
}

/* ============================================================================== */
/*  Maps                                                                          */
/* ============================================================================== */

.divmap, #google-visualization-geomap-embed-0, #google-visualization-geomap-embed-1, #google-visualization-geomap-embed-2 {
}


/* ============================================================================== */
/*  Datatable                                                                     */
/* ============================================================================== */

table.dataTable tr.odd td.sorting_1, table.dataTable tr.even td.sorting_1 {
  background: none !important;
}
.sorting_asc  { background: url('<?php echo dol_buildpath('/theme/'.$theme.'/img/sort_asc.png', 1); ?>') no-repeat center right !important; }
.sorting_desc { background: url('<?php echo dol_buildpath('/theme/'.$theme.'/img/sort_desc.png', 1); ?>') no-repeat center right !important; }
.sorting_asc_disabled  { background: url('<?php echo dol_buildpath('/theme/'.$theme.'/img/sort_asc_disabled.png', 1); ?>') no-repeat center right !important; }
.sorting_desc_disabled { background: url('<?php echo dol_buildpath('/theme/'.$theme.'/img/sort_desc_disabled.png', 1); ?>') no-repeat center right !important; }
.dataTables_paginate {
	margin-top: 8px;
}
.paginate_button_disabled {
  opacity: 1 !important;
  color: #888 !important;
  cursor: default !important;
}
.paginate_disabled_previous:hover, .paginate_enabled_previous:hover, .paginate_disabled_next:hover, .paginate_enabled_next:hover
{
	font-weight: normal;
}
.paginate_enabled_previous:hover, .paginate_enabled_next:hover
{
	text-decoration: underline !important;
}
.paginate_active
{
	text-decoration: underline !important;
}
.paginate_button
{
	font-weight: normal !important;
    text-decoration: none !important;
}
.paging_full_numbers {
	height: inherit !important;
}
.paging_full_numbers a.paginate_active:hover, .paging_full_numbers a.paginate_button:hover {
	background-color: var(--colorbackbody) !important;
}
.paging_full_numbers, .paging_full_numbers a.paginate_active, .paging_full_numbers a.paginate_button {
	background-color: var(--colorbackbody) !important;
	border-radius: inherit !important;
}
.paging_full_numbers a.paginate_button_disabled:hover, .paging_full_numbers a.disabled:hover {
    background-color: var(--colorbackbody) !important;
}
.paginate_button, .paginate_active {
  border: 1px solid #ddd !important;
  padding: 6px 12px !important;
  margin-left: -1px !important;
  line-height: 1.42857143 !important;
  margin: 0 0 !important;
}

/* For jquery plugin combobox */
/* Disable this. It breaks wrapping of boxes
.ui-corner-all { white-space: nowrap; } */

.ui-state-disabled, .ui-widget-content .ui-state-disabled, .ui-widget-header .ui-state-disabled, .paginate_button_disabled {
	opacity: .35;
	background-image: none;
}

div.dataTables_length {
	float: right !important;
	padding-left: 8px;
}
div.dataTables_length select {
	background: #fff;
}
.dataTables_wrapper .dataTables_paginate {
	padding-top: 0px !important;
}

/* ============================================================================== */
/*  Select2                                                                       */
/* ============================================================================== */

span#select2-taskid-container[title^='--'] {
    opacity: 0.3;
}

.select2-container--default .select2-results__option--highlighted[aria-selected] {
    background-color: rgb(<?php echo $colorbackhmenu1 ?>);
    color: #<?php echo $colortextbackhmenu; ?>;
}

span.select2.select2-container.select2-container--default {
    border-left: none;
    border-top: none;
    border-right: none;
}
input.select2-input {
	border-bottom: none ! important;
}
.select2-choice {
	border: none;
	border-bottom:  solid 1px rgba(0,0,0,.2) !important;	/* required to avoid to lose bottom line when focus is lost on select2. */
}
.select2-results .select2-highlighted.optionblue {
	color: #FFF !important;
}
.select2-container .select2-selection--multiple {
	min-height: 30px !important;
}
.select2-container--default .select2-selection--multiple .select2-selection__choice {
	margin-top: 5px !important;
	border: none;
}
.select2-container--focus span.select2-selection.select2-selection--single {
    border-bottom: 1px solid #666 !important;
}

.blockvmenusearch .select2-container--default .select2-selection--single,
.blockvmenubookmarks .select2-container--default .select2-selection--single
{
    background-color: var(--colorbackvmenu1);
}
.select2-container--default .select2-selection--single .select2-selection__rendered {
    color: var(--colortext);
    /* background-color: var(--colorbackvmenu1); */
}
.select2-default {
    color: #999 !important;
}
.select2-choice, .select2-container .select2-choice {
	border-bottom: solid 1px rgba(0,0,0,.4);
}
.select2-container .select2-choice > .select2-chosen {
    margin-right: 23px;
}
.select2-container .select2-choice .select2-arrow {
	border-radius: 0;
    background: transparent;
}
.select2-container-multi .select2-choices {
	background-image: none;
}
.select2-container .select2-choice {
	color: var(--colortext);
	border-radius: 0;
}
.selectoptiondisabledwhite {
	background: #FFFFFF !important;
}
.select2-arrow {
	border: none;
	border-left: none !important;
	background: none !important;
}
.select2-choice
{
	border-top: none !important;
	border-left: none !important;
	border-right: none !important;
}
.select2-drop.select2-drop-above {
	box-shadow: none !important;
}
.select2-container--open .select2-dropdown--above {
    border-bottom: solid 1px rgba(0,0,0,.2);
}
.select2-drop.select2-drop-above.select2-drop-active {
	border-top: 1px solid #ccc;
	border-bottom: solid 1px rgba(0,0,0,.2);
}
.select2-container--default .select2-selection--single
{
	outline: none;
	border-top: none;
	border-left: none;
	border-right: none;
	border-bottom: solid 1px rgba(0,0,0,.2);
	-webkit-box-shadow: none !important;
	box-shadow: none !important;
	border-radius: 0 !important;
}
.select2-container--default.select2-container--focus .select2-selection--multiple {
	border-top: none;
	border-left: none;
	border-right: none;
}
.select2-container--default .select2-selection--multiple {
	border-bottom: solid 1px rgba(0,0,0,.2);
	border-top: none;
	border-left: none;
	border-right: none;
	border-radius: 0 !important;
	background: var(--inputbackgroundcolor);
}
.select2-container--default .select2-selection--multiple .select2-selection__choice{
	background-color: #ddd;
}

.select2-search__field
{
	outline: none;
	border-top: none !important;
	border-left: none !important;
	border-right: none !important;
	border-bottom: solid 1px rgba(0,0,0,.2) !important;
	-webkit-box-shadow: none !important;
	box-shadow: none !important;
	border-radius: 0 !important;
	color: black;
}
.select2-container-active .select2-choice, .select2-container-active .select2-choices
{
	outline: none;
	border-top: none;
	border-left: none;
	border-bottom: none;
	-webkit-box-shadow: none !important;
	box-shadow: none !important;
}
.select2-dropdown {
	/*background-color: var(--colorbackvmenu1);
	border: 1px solid var(--colorbackvmenu1); */
	box-shadow: 1px 2px 10px var(--colorbackvmenu1);
}
.select2-dropdown-open {
	background-color: var(--colorbackvmenu1);
}
.select2-dropdown-open .select2-choice, .select2-dropdown-open .select2-choices
{
	outline: none;
	border-top: none;
	border-left: none;
	border-bottom: none;
	-webkit-box-shadow: none !important;
	box-shadow: none !important;
	background-color: var(--colorbackvmenu1);
}
.select2-disabled
{
	color: #888;
}
.select2-drop.select2-drop-above.select2-drop-active, .select2-drop {
	border-radius: 0;
}
.select2-drop.select2-drop-above {
	border-radius:  0;
}
.select2-dropdown-open.select2-drop-above .select2-choice, .select2-dropdown-open.select2-drop-above .select2-choices {
	background-image: none;
	border-radius: 0 !important;
}
div.select2-drop-above
{
	background: var(--colorbackvmenu1);e
	-webkit-box-shadow: none !important;
	box-shadow: none !important;
}
.select2-drop-active
{
	border: 1px solid #ccc;
	padding-top: 4px;
}
.select2-search input {
	border: none;
}
a span.select2-chosen
{
	font-weight: normal !important;
}
.select2-container .select2-choice {
	background-image: none;
	/* line-height: 24px; */
}
.select2-results .select2-no-results, .select2-results .select2-searching, .select2-results .select2-ajax-error, .select2-results .select2-selection-limit
{
	background: var(--colorbackvmenu1);
}
.select2-results {
	max-height:	400px;
}
.select2-container.select2-container-disabled .select2-choice, .select2-container-multi.select2-container-disabled .select2-choices {
	background-color: var(--colorbackvmenu1);
	background-image: none;
	border: none;
	cursor: default;
}
.select2-container-disabled .select2-choice .select2-arrow b {
	opacity: 0.4;
}
.select2-container-multi .select2-choices .select2-search-choice {
	margin-bottom: 3px;
}
.select2-dropdown-open.select2-drop-above .select2-choice, .select2-dropdown-open.select2-drop-above .select2-choices, .select2-container-multi .select2-choices,
.select2-container-multi.select2-container-active .select2-choices
{
	border-bottom: 1px solid #ccc;
	border-right: none;
	border-top: none;
	border-left: none;

}
.select2-container--default .select2-results>.select2-results__options{
    max-height: 400px;
}

/* Special case for the select2 add widget */
#addbox .select2-container .select2-choice > .select2-chosen, #actionbookmark .select2-container .select2-choice > .select2-chosen {
    text-align: <?php echo $left; ?>;
    opacity: 0.4;
}
.select2-container--default .select2-selection--single .select2-selection__placeholder {
	color: var(--colortext);
	opacity: 0.4;
}
span#select2-boxbookmark-container, span#select2-boxcombo-container {
    text-align: <?php echo $left; ?>;
    opacity: 0.4;
}
.select2-container .select2-selection--single .select2-selection__rendered {
	padding-left: 6px;
}
/* Style used before the select2 js is executed on boxcombo */
#boxbookmark.boxcombo, #boxcombo.boxcombo {
    text-align: left;
    opacity: 0.4;
    border-bottom: solid 1px rgba(0,0,0,.4) !important;
    height: 26px;
    line-height: 24px;
    padding: 0 0 2px 0;
    vertical-align: top;
}

/* To emulate select 2 style */
.select2-container-multi-dolibarr .select2-choices-dolibarr .select2-search-choice-dolibarr {
  padding: 2px 5px 1px 5px;
  margin: 0 0 2px 3px;
  position: relative;
  line-height: 13px;
  color: #333;
  cursor: default;
  border: 1px solid #aaaaaa;
  border-radius: 3px;
  -webkit-box-shadow: 0 0 2px var(--inputbackgroundcolor) inset, 0 1px 0 rgba(0, 0, 0, 0.05);
  box-shadow: 0 0 2px var(--inputbackgroundcolor) inset, 0 1px 0 rgba(0, 0, 0, 0.05);
  background-clip: padding-box;
  -webkit-touch-callout: none;
  -webkit-user-select: none;
  -moz-user-select: none;
  -ms-user-select: none;
  user-select: none;
  background-color: var(--inputbackgroundcolor);
  background-image: -webkit-gradient(linear, 0% 0%, 0% 100%, color-stop(20%, #f4f4f4), color-stop(50%, #f0f0f0), color-stop(52%, #e8e8e8), color-stop(100%, #eee));
  background-image: -webkit-linear-gradient(top, #f4f4f4 20%, #f0f0f0 50%, #e8e8e8 52%, #eee 100%);
  background-image: -moz-linear-gradient(top, #f4f4f4 20%, #f0f0f0 50%, #e8e8e8 52%, #eee 100%);
  background-image: linear-gradient(to bottom, #f4f4f4 20%, #f0f0f0 50%, #e8e8e8 52%, #eee 100%);
}
.select2-container-multi-dolibarr .select2-choices-dolibarr .select2-search-choice-dolibarr a {
	font-weight: normal;
}
.select2-container-multi-dolibarr .select2-choices-dolibarr li {
  float: left;
  list-style: none;
}
.select2-container-multi-dolibarr .select2-choices-dolibarr {
  height: auto !important;
  height: 1%;
  margin: 0;
  padding: 0 5px 0 0;
  position: relative;
  cursor: text;
  overflow: hidden;
}


/* ============================================================================== */
/*  For categories                                                                */
/* ============================================================================== */

.noborderoncategories {
	border: none !important;
	border-radius: 5px !important;
	box-shadow: none;
	-webkit-box-shadow: none !important;
    box-shadow: none !important;
}
span.noborderoncategories a, li.noborderoncategories a {
	line-height: normal;
	vertical-align: top;
}
span.noborderoncategories {
	padding: 3px 5px 0px 5px;
}
.categtextwhite, .treeview .categtextwhite.hover {
	color: #fff !important;
}
.categtextblack {
	color: #000 !important;
}


/* ============================================================================== */
/*  External lib multiselect with checkbox                                        */
/* ============================================================================== */

.multi-select-container {
  display: inline-block;
  position: relative;
}

.multi-select-menu {
  position: absolute;
  left: 0;
  top: 0.8em;
  float: left;
  min-width: 100%;
  background: var(--inputbackgroundcolor);
  margin: 1em 0;
  padding: 0.4em 0;
  border: 1px solid #aaa;
  box-shadow: 0 1px 3px rgba(0, 0, 0, 0.2);
  display: none;
}

.multi-select-menu input {
  margin-right: 0.3em;
  vertical-align: 0.1em;
}

.multi-select-button {
  display: inline-block;
  max-width: 20em;
  white-space: nowrap;
  overflow: hidden;
  text-overflow: ellipsis;
  vertical-align: middle;
  background-color: var(--inputbackgroundcolor);
  cursor: default;

  border: none;
  border-bottom: solid 1px rgba(0,0,0,.2);
  padding: 5px;
  padding-left: 2px;
  height: 17px;
}
.multi-select-button:focus {
  outline: none;
  border-bottom: 1px solid #666;
}

.multi-select-button:after {
  content: "";
  display: inline-block;
  width: 0;
  height: 0;
  border-style: solid;
  border-width: 0.5em 0.23em 0em 0.23em;
  border-color: #444 transparent transparent transparent;
  margin-left: 0.4em;
}

.multi-select-container--open .multi-select-menu { display: block; }

.multi-select-container--open .multi-select-button:after {
  border-width: 0 0.4em 0.4em 0.4em;
  border-color: transparent transparent #999 transparent;
}

.multi-select-menuitem {
    clear: both;
    float: left;
    padding-left: 5px
}


/* ============================================================================== */
/*  Native multiselect with checkbox                                              */
/* ============================================================================== */

ul.ulselectedfields {
    z-index: 95;			/* To have the select box appears on first plan even when near buttons are decorated by jmobile */
}
dl.dropdown {
    margin:0px;
	margin-left: 2px;
    margin-right: 2px;
    padding:0px;
    vertical-align: middle;
    display: inline-block;
}
.dropdown dd, .dropdown dt {
    margin:0px;
    padding:0px;
}
.dropdown ul {
    margin: -1px 0 0 0;
    text-align: <?php echo $left; ?>;
}
.dropdown dd {
    position:relative;
}
.dropdown dt a {
    display:block;
    overflow: hidden;
    border:0;
}
.dropdown dt a span, .multiSel span {
    cursor:pointer;
    display:inline-block;
    padding: 0 3px 2px 0;
}
.dropdown span.value {
    display:none;
}
.dropdown dd ul {
    background-color: var(--inputbackgroundcolor);
    box-shadow: 1px 1px 10px #aaa;
    display:none;
    <?php echo $right; ?>:0px;						/* pop is align on right */
    padding: 0 0 0 0;
    position:absolute;
    top:2px;
    list-style:none;
    max-height: 264px;
    overflow: auto;
    border-radius: 2px;
}
.dropdown dd ul li {
	white-space: nowrap;
	font-weight: normal;
	padding: 7px 8px 7px 8px;
	/* color: var(--colortext); */
	color: var(--colortext);
}
.dropdown dd ul li:hover {
	background: #eee;
}
.dropdown dd ul li input[type="checkbox"] {
    margin-<?php echo $right; ?>: 3px;
}
.dropdown dd ul li a, .dropdown dd ul li span {
    padding: 3px;
    display: block;
}
.dropdown dd ul li span {
	color: #888;
}
/*.dropdown dd ul li a:hover {
    background-color: var(--inputbackgroundcolor);
}*/
dd.dropdowndd ul li {
    text-overflow: ellipsis;
    overflow: hidden;
    white-space: nowrap;
}


/* ============================================================================== */
/*  Markdown rendering                                                             */
/* ============================================================================== */

.imgmd {
	width: 90%;
}
.moduledesclong h1 {
	padding-top: 10px;
	padding-bottom: 20px;
}


/* ============================================================================== */
/*  JMobile - Android                                                             */
/* ============================================================================== */

.searchpage .tagtr .tagtd {
    padding-bottom: 3px;
}
.searchpage .tagtr .tagtd .button {
	background: unset;
    border: unset;
}

li.ui-li-divider .ui-link {
	color: #FFF !important;
}
.ui-btn {
	margin: 0.1em 2px
}
a.ui-link, a.ui-link:hover, .ui-btn:hover, span.ui-btn-text:hover, span.ui-btn-inner:hover {
	text-decoration: none !important;
}
.ui-body-c {
	background: #fff;
}

.ui-btn-inner {
	min-width: .4em;
	padding-left: 6px;
	padding-right: 6px;
	font-size: <?php print is_numeric($fontsize) ? $fontsize.'px' : $fontsize; ?>;
	/* white-space: normal; */		/* Warning, enable this break the truncate feature */
}
.ui-btn-icon-right .ui-btn-inner {
	padding-right: 30px;
}
.ui-btn-icon-left .ui-btn-inner {
	padding-left: 30px;
}
.ui-select .ui-btn-icon-right .ui-btn-inner {
	padding-right: 30px;
}
.ui-select .ui-btn-icon-left .ui-btn-inner {
	padding-left: 30px;
}
.ui-select .ui-btn-icon-right .ui-icon {
    right: 8px;
}
.ui-btn-icon-left > .ui-btn-inner > .ui-icon, .ui-btn-icon-right > .ui-btn-inner > .ui-icon {
    margin-top: -10px;
}
select {
    /* display: inline-block; */	/* We can't set this. This disable ability to make */
    overflow:hidden;
    white-space: nowrap;			/* Enabling this make behaviour strange when selecting the empty value if this empty value is '' instead of '&nbsp;' */
    text-overflow: ellipsis;
}
.fiche .ui-controlgroup {
	margin: 0px;
	padding-bottom: 0px;
}
div.ui-controlgroup-controls div.tabsElem
{
	margin-top: 2px;
}
div.ui-controlgroup-controls div.tabsElem a
{
	-webkit-box-shadow: 0 -3px 6px rgba(0,0,0,.2);
	box-shadow: 0 -3px 6px rgba(0,0,0,.2);
}
div.ui-controlgroup-controls div.tabsElem a#active {
	-webkit-box-shadow: 0 -3px 6px rgba(0,0,0,.3);
	box-shadow: 0 -3px 6px rgba(0,0,0,.3);
}

a.tab span.ui-btn-inner
{
	border: none;
	padding: 0;
}

.ui-link {
	color: var(--colortext);
}
.liste_titre .ui-link {
	color: var(--colortexttitle) !important;
}

a.ui-link {
	word-wrap: break-word;
}

/* force wrap possible onto field overflow does not works */
.formdoc .ui-btn-inner
{
	white-space: normal;
	overflow: hidden;
	text-overflow: clip; /* "hidden" : do not exists as a text-overflow value (https://developer.mozilla.org/fr/docs/Web/CSS/text-overflow) */
}

/* Warning: setting this may make screen not beeing refreshed after a combo selection */
/*.ui-body-c {
	background: #fff;
}*/

div.ui-radio, div.ui-checkbox
{
	display: inline-block;
	border-bottom: 0px !important;
}
.ui-checkbox input, .ui-radio input {
	height: auto;
	width: auto;
	margin: 4px;
	position: static;
}
div.ui-checkbox label+input, div.ui-radio label+input {
	position: absolute;
}
.ui-mobile fieldset
{
	padding-bottom: 10px; margin-bottom: 4px; border-bottom: 1px solid #AAAAAA !important;
}

ul.ulmenu {
	border-radius: 0;
	-webkit-border-radius: 0;
}

.ui-field-contain label.ui-input-text {
	vertical-align: middle !important;
}
.ui-mobile fieldset {
	border-bottom: none !important;
}

/* Style for first level menu with jmobile */
.ui-li .ui-btn-inner a.ui-link-inherit, .ui-li-static.ui-li {
    padding: 1em 15px;
    display: block;
}
.ui-btn-up-c {
	font-weight: normal;
}
.ui-focus, .ui-btn:focus {
    -webkit-box-shadow: none;
    box-shadow: none;
}
.ui-bar-b {
    /*border: 1px solid #888;*/
    border: none;
    background: none;
    text-shadow: none;
    color: var(--colortexttitlenotab) !important;
}
.ui-bar-b, .lilevel0 {
    background-repeat: repeat-x;
    border: none;
    background: none;
    text-shadow: none;
    color: var(--colortexttitlenotab) !important;
}
.alilevel0 {
	font-weight: normal !important;
}

.ui-li.ui-last-child, .ui-li.ui-field-contain.ui-last-child {
    border-bottom-width: 0px !important;
}
.alilevel0 {
    color: var(--colortexttitle) !important;
    background: #f8f8f8
}
.ulmenu {
	box-shadow: none !important;
	border-bottom: 1px solid #ccc;
}
.ui-btn-icon-right {
	border-right: 1px solid #ccc !important;
}
.ui-body-c {
	border: 1px solid #ccc;
	text-shadow: none;
}
.ui-btn-up-c, .ui-btn-hover-c {
	/* border: 1px solid #ccc; */
	text-shadow: none;
}
.ui-body-c .ui-link, .ui-body-c .ui-link:visited, .ui-body-c .ui-link:hover {
	color: var(--colortextlink);
}
.ui-btn-up-c .vsmenudisabled {
	color: #<?php echo $colorshadowtitle; ?> !important;
	text-shadow: none !important;
}
div.tabsElem a.tab {
	background: transparent;
}
.alilevel1 {
    color: var(--colortexttitlenotab) !important;
}
.lilevel1 {
    border-top: 2px solid #444;
    background: #fff ! important;
}
.lilevel1 div div a {
	font-weight: bold !important;
}
.lilevel2
{
	padding-left: 22px;
    background: #fff ! important;
}
.lilevel3
{
	padding-left: 44px;
	background: #fff ! important;
}
.lilevel4
{
	padding-left: 66px;
    background: #fff ! important;
}
.lilevel5
{
	padding-left: 88px;
    background: #fff ! important;
}



/* ============================================================================== */
/*  POS                                                                           */
/* ============================================================================== */

.menu_choix1 a {
	background: url('<?php echo dol_buildpath($path.'/theme/'.$theme.'/img/menus_black/money.png', 1) ?>') top left no-repeat;
}
.menu_choix2 a {
	background: url('<?php echo dol_buildpath($path.'/theme/'.$theme.'/img/menus_black/home.png', 1) ?>') top left no-repeat;
}
.menu_choix1,.menu_choix2 {
	font-size: 1.4em;
	text-align: left;
	border: 1px solid #666;
	margin-right: 20px;
}
.menu_choix1 a, .menu_choix2 a {
	display: block;
	color: #fff;
	text-decoration: none;
	padding-top: 18px;
	padding-left: 54px;
	font-size: 14px;
	height: 38px;
}
.menu_choix1 a:hover,.menu_choix2 a:hover {
	color: #6d3f6d;
}
.menu li.menu_choix1 {
    padding-top: 6px;
    padding-right: 10px;
    padding-bottom: 2px;
}
.menu li.menu_choix2 {
    padding-top: 6px;
    padding-right: 10px;
    padding-bottom: 2px;
}
@media only screen and (max-width: 767px)
{
	.menu_choix1 a, .menu_choix2 a {
		background-size: 36px 36px;
		height: 30px;
		padding-left: 40px;
	}
    .menu li.menu_choix1, .menu li.menu_choix2 {
        padding-left: 4px;
        padding-right: 0;
    }
    .liste_articles {
    	margin-right: 0 !important;
    }
}


/* ============================================================================== */
/*  Public                                                                        */
/* ============================================================================== */

/* The theme for public pages */
.public_body {
	margin: 20px;
}
.public_border {
	border: 1px solid #888;
}



/* ============================================================================== */
/* Ticket module                                                                  */
/* ============================================================================== */

.ticketpublictable td {
	height: 28px;
}

.ticketpublicarea {
	margin-left: 15%;
    margin-right: 15%;
}
.publicnewticketform {
	/* margin-top: 25px !important; */
}
.ticketlargemargin {
	padding-left: 50px;
	padding-right: 50px;
	padding-top: 10px;
}
@media only screen and (max-width: 767px)
{
	.ticketlargemargin {
		padding-left: 5px; padding-right: 5px;
	}
	.ticketpublicarea {
		margin-left: 10px;
		margin-right: 10px;
	}
}

#cd-timeline {
  position: relative;
  padding: 2em 0;
  margin-bottom: 2em;
}
#cd-timeline::before {
  /* this is the vertical line */
  content: '';
  position: absolute;
  top: 0;
  left: 18px;
  height: 100%;
  width: 4px;
  background: #d7e4ed;
}
@media only screen and (min-width: 1170px) {
  #cd-timeline {
    margin-bottom: 3em;
  }
  #cd-timeline::before {
    left: 50%;
    margin-left: -2px;
  }
}

.cd-timeline-block {
  position: relative;
  margin: 2em 0;
}
.cd-timeline-block:after {
  content: "";
  display: table;
  clear: both;
}
.cd-timeline-block:first-child {
  margin-top: 0;
}
.cd-timeline-block:last-child {
  margin-bottom: 0;
}
@media only screen and (min-width: 1170px) {
  .cd-timeline-block {
    margin: 4em 0;
  }
  .cd-timeline-block:first-child {
    margin-top: 0;
  }
  .cd-timeline-block:last-child {
    margin-bottom: 0;
  }
}

.cd-timeline-img {
  position: absolute;
  top: 0;
  left: 0;
  width: 40px;
  height: 40px;
  border-radius: 50%;
  box-shadow: 0 0 0 4px white, inset 0 2px 0 rgba(0, 0, 0, 0.08), 0 3px 0 4px rgba(0, 0, 0, 0.05);
  background: #d7e4ed;
}
.cd-timeline-img img {
  display: block;
  width: 24px;
  height: 24px;
  position: relative;
  left: 50%;
  top: 50%;
  margin-left: -12px;
  margin-top: -12px;
}
.cd-timeline-img.cd-picture {
  background: #75ce66;
}
.cd-timeline-img.cd-movie {
  background: #c03b44;
}
.cd-timeline-img.cd-location {
  background: #f0ca45;
}
@media only screen and (min-width: 1170px) {
  .cd-timeline-img {
    width: 60px;
    height: 60px;
    left: 50%;
    margin-left: -30px;
    /* Force Hardware Acceleration in WebKit */
    -webkit-transform: translateZ(0);
    -webkit-backface-visibility: hidden;
  }
  .cssanimations .cd-timeline-img.is-hidden {
    visibility: hidden;
  }
  .cssanimations .cd-timeline-img.bounce-in {
    visibility: visible;
    -webkit-animation: cd-bounce-1 0.6s;
    -moz-animation: cd-bounce-1 0.6s;
    animation: cd-bounce-1 0.6s;
  }
}

@-webkit-keyframes cd-bounce-1 {
  0% {
    opacity: 0;
    -webkit-transform: scale(0.5);
  }

  60% {
    opacity: 1;
    -webkit-transform: scale(1.2);
  }

  100% {
    -webkit-transform: scale(1);
  }
}
@-moz-keyframes cd-bounce-1 {
  0% {
    opacity: 0;
    -moz-transform: scale(0.5);
  }

  60% {
    opacity: 1;
    -moz-transform: scale(1.2);
  }

  100% {
    -moz-transform: scale(1);
  }
}
@keyframes cd-bounce-1 {
  0% {
    opacity: 0;
    -webkit-transform: scale(0.5);
    -moz-transform: scale(0.5);
    -ms-transform: scale(0.5);
    -o-transform: scale(0.5);
    transform: scale(0.5);
  }

  60% {
    opacity: 1;
    -webkit-transform: scale(1.2);
    -moz-transform: scale(1.2);
    -ms-transform: scale(1.2);
    -o-transform: scale(1.2);
    transform: scale(1.2);
  }

  100% {
    -webkit-transform: scale(1);
    -moz-transform: scale(1);
    -ms-transform: scale(1);
    -o-transform: scale(1);
    transform: scale(1);
  }
}
.cd-timeline-content {
  position: relative;
  margin-left: 60px;
  background: white;
  border-radius: 0.25em;
  padding: 1em;
  background-image: -o-linear-gradient(bottom, rgba(0,0,0,0.1) 0%, rgba(230,230,230,0.4) 100%);
  background-image: -moz-linear-gradient(bottom, rgba(0,0,0,0.1) 0%, rgba(230,230,230,0.4) 100%);
  background-image: -webkit-linear-gradient(bottom, rgba(0,0,0,0.1) 0%, rgba(230,230,230,0.4) 100%);
  background-image: -ms-linear-gradient(bottom, rgba(0,0,0,0.1) 0%, rgba(230,230,230,0.4) 100%);
  background-image: linear-gradient(bottom, rgba(0,0,0,0.1) 0%, rgba(230,230,230,0.4) 100%);
}
.cd-timeline-content:after {
  content: "";
  display: table;
  clear: both;
}
.cd-timeline-content h2 {
  color: #303e49;
}
.cd-timeline-content .cd-date {
  font-size: 13px;
  font-size: 0.8125rem;
}
.cd-timeline-content .cd-date {
  display: inline-block;
}
.cd-timeline-content p {
  margin: 1em 0;
  line-height: 1.6;
}

.cd-timeline-content .cd-date {
  float: left;
  padding: .2em 0;
  opacity: .7;
}
.cd-timeline-content::before {
  content: '';
  position: absolute;
  top: 16px;
  right: 100%;
  height: 0;
  width: 0;
  border: 7px solid transparent;
  border-right: 7px solid white;
}
@media only screen and (min-width: 768px) {
  .cd-timeline-content h2 {
    font-size: 20px;
    font-size: 1.25rem;
  }
  .cd-timeline-content {
    font-size: 16px;
    font-size: 1rem;
  }
  .cd-timeline-content .cd-read-more, .cd-timeline-content .cd-date {
    font-size: 14px;
    font-size: 0.875rem;
  }
}
@media only screen and (min-width: 1170px) {
  .cd-timeline-content {
    margin-left: 0;
    padding: 1.6em;
    width: 43%;
  }
  .cd-timeline-content::before {
    top: 24px;
    left: 100%;
    border-color: transparent;
    border-left-color: white;
  }
  .cd-timeline-content .cd-read-more {
    float: left;
  }
  .cd-timeline-content .cd-date {
    position: absolute;
    width: 55%;
    left: 115%;
    top: 6px;
    font-size: 16px;
    font-size: 1rem;
  }
  .cd-timeline-block:nth-child(even) .cd-timeline-content {
    float: right;
  }
  .cd-timeline-block:nth-child(even) .cd-timeline-content::before {
    top: 24px;
    left: auto;
    right: 100%;
    border-color: transparent;
    border-right-color: white;
  }
  .cd-timeline-block:nth-child(even) .cd-timeline-content .cd-read-more {
    float: right;
  }
  .cd-timeline-block:nth-child(even) .cd-timeline-content .cd-date {
    left: auto;
    right: 115%;
    text-align: right;
  }

}


/* ============================================================================== */
/* CSS style used for jFlot                                                       */
/* ============================================================================== */

.dol-xaxis-vertical .flot-x-axis .flot-tick-label.tickLabel {
    text-orientation: sideways;
    font-weight: 400;
    writing-mode: vertical-rl;
    white-space: nowrap;
}



/* ============================================================================== */
/* CSS style used for small screen                                                */
/* ============================================================================== */

.topmenuimage {
	background-size: 22px auto;
	top: 2px;
}
.imgopensurveywizard
{
	padding: 0 4px 0 4px;
}
@media only screen and (max-width: 767px)
{
	.imgopensurveywizard, .imgautosize { width:95%; height: auto; }

	#tooltip {
		position: absolute;
		width: <?php print dol_size(350, 'width'); ?>px;
	}

    div.tabBar {
        padding-left: 0px;
        padding-right: 0px;
        -webkit-border-radius: 0;
    	border-radius: 0px;
        border-right: none;
        border-left: none;
    }
}

@media only screen and (max-width: 1024px)
{
	div#ecm-layout-west {
		width: calc(100% - 4px);
		clear: both;
	}
	div#ecm-layout-center {
		width: 100%;
	}
}

/* nboftopmenuentries = <?php echo $nbtopmenuentries ?>, fontsize=<?php echo is_numeric($fontsize) ? $fontsize.'px' : $fontsize ?> */
/* rule to reduce top menu - 1st reduction: Reduce width of top menu icons */
@media only screen and (max-width: <?php echo empty($conf->global->THEME_ELDY_WITDHOFFSET_FOR_REDUC1) ? round($nbtopmenuentries * 90, 0) + 340 : $conf->global->THEME_ELDY_WITDHOFFSET_FOR_REDUC1; ?>px)	/* reduction 1 */
{
	div.tmenucenter {
	    width: <?php echo round(52); ?>px;	/* size of viewport */
    	white-space: nowrap;
  		overflow: hidden;
  		text-overflow: ellipsis;
  		color: var(--colortextbackhmenu);
	}
	.mainmenuaspan {
  		font-size: 0.9em;
  		padding-right: 0;
    }
    .topmenuimage {
    	background-size: 22px auto;
    	margin-top: 0px;
	}

    li.tmenu, li.tmenusel {
    	min-width: 36px;
    }
    div.mainmenu {
    	min-width: auto;
    }
	div.tmenuleft {
		display: none;
	}

	.dropdown dd ul {
		max-width: 350px;
	}
}
/* rule to reduce top menu - 2nd reduction: Reduce width of top menu icons again */
@media only screen and (max-width: <?php echo empty($conf->global->THEME_ELDY_WITDHOFFSET_FOR_REDUC2) ? round($nbtopmenuentries * 69, 0) + 130 : $conf->global->THEME_ELDY_WITDHOFFSET_FOR_REDUC2; ?>px)	/* reduction 2 */
{
	li.tmenucompanylogo {
		display: none;
	}
	div.mainmenu {
		height: 23px;
	}
	div.tmenucenter {
	    max-width: <?php echo round(26); ?>px;	/* size of viewport */
  		text-overflow: clip;
	}
	span.mainmenuaspan {
    	margin-left: 1px;
	}
	.mainmenuaspan {
  		font-size: 0.9em;
  		padding-left: 0;
  		padding-right: 0;
    }
    .topmenuimage {
    	background-size: 20px auto;
    	margin-top: 2px;
    	left: 4px;
	}

	.dropdown dd ul {
		max-width: 300px;
	}
}
/* rule to reduce top menu - 3rd reduction: The menu for user is on left */
@media only screen and (max-width: <?php echo empty($conf->global->THEME_ELDY_WITDHOFFSET_FOR_REDUC3) ? round($nbtopmenuentries * 47, 0) + 130 : $conf->global->THEME_ELDY_WITDHOFFSET_FOR_REDUC3; ?>px)	/* reduction 3 */
{
	.side-nav {
		z-index: 200;
		background: var(--colorbackvmenu1);
		padding-top: 70px;
    }
	#id-left {
    	z-index: 201;
		background: var(--colorbackvmenu1);
	}

    .login_vertical_align {
    	padding-left: 20px;
    	padding-right: 20px;
    }

	/* Reduce login top right info */
	.help {
	<?php if ($disableimages) {  ?>
		display: none;
	<?php } ?>
	}
	div#tmenu_tooltip {
	<?php if (GETPOST('optioncss', 'aZ09') == 'print') {  ?>
		display:none;
	<?php } else { ?>
		padding-<?php echo $right; ?>: 0;
	<?php } ?>
	}
	div.login_block_user {
		min-width: 0;
		width: 100%;
	}
	div.login_block a {
        color: unset;
    }
	div.login_block {
		/* Style when phone layout or when using the menuhider */
		padding-top: 10px;
		padding-left: 20px;
    	padding-right: 20px;
    	padding-bottom: 16px;
		top: inherit !important;
		left: 0 !important;
		text-align: center;
        vertical-align: middle;

		background: var(--colorbackvmenu1);

        height: 50px;

    	z-index: 202;
    	min-width: 200px;      /* must be width of menu + padding + padding of sidenav */
    	max-width: 200px;      /* must be width of menu + padding + padding of sidenav */
    	width: 200px;          /* must be width of menu + padding + padding of sidenav */
    }
    .side-nav-vert .user-menu .dropdown-menu {
        width: 234px !important;
    }
    div.login_block_other {
        margin-right: unset;
    }
	div.login_block_user, div.login_block_other { clear: both; }
	.atoplogin, .atoplogin:hover
	{
		color:unset !important;
		padding-left: 4px;
		padding-right: 4px;
	}
	.login_block_elem {
		padding: 0 !important;
		height: 38px;
	}
    li.tmenu, li.tmenusel {
        min-width: 32px;
    }
	div.mainmenu {
		height: 23px;
	}
	div.tmenucenter {
  		text-overflow: clip;
	}
    .topmenuimage {
    	background-size: 20px auto;
    	margin-top: 2px !important;
    	left: 2px;
	}
	div.mainmenu {
    	min-width: 20px;
    }

	.titlefield {
	    width: auto !important;		/* We want to ignore the 30%, try to use more if you can */
	}
	.tableforfield>tr>td:first-child, .tableforfield>tbody>tr>td:first-child, div.tableforfield div.tagtr>div.tagtd:first-of-type {
	    /* max-width: 100px; */			/* but no more than 100px */
	}
	.tableforfield>tr>td:nth-child(2), .tableforfield>tbody>tr>td:nth-child(2), div.tableforfield div.tagtr>div.tagtd:nth-child(2) {
	    word-break: break-word;
	}
	.badge {
		min-width: auto;
		font-size: 12px;
	}

	table.table-fiche-title .col-title div.titre{
		line-height: unset;
	}

	input#addedfile {
		width: 95%;
	}
}



<?php
include dol_buildpath($path.'/theme/'.$theme.'/dropdown.inc.php', 0);
include dol_buildpath($path.'/theme/'.$theme.'/info-box.inc.php', 0);
include dol_buildpath($path.'/theme/'.$theme.'/progress.inc.php', 0);
include dol_buildpath($path.'/theme/'.$theme.'/timeline.inc.php', 0);

if (!empty($conf->global->THEME_CUSTOM_CSS)) print $conf->global->THEME_CUSTOM_CSS;

?>

/* Must be at end */
div.flot-text .flot-tick-label .tickLabel {
	color: unset;
}<|MERGE_RESOLUTION|>--- conflicted
+++ resolved
@@ -665,17 +665,10 @@
     color : <?php print $textDanger; ?>
 }
 
-<<<<<<< HEAD
 .editfielda span.fa-pencil-alt, .editfielda span.fa-pencil-ruler, .editfielda span.fa-trash, .editfieldlang {
     color: #ccc !important;
 }
 .editfielda span.fa-pencil-alt:hover, .editfielda span.fa-pencil-ruler:hover, .editfielda span.fa-trash:hover, .editfieldlang:hover {
-=======
-.editfielda span.fa-pencil-alt, .editfielda span.fa-trash, .editfieldlang {
-    color: #ccc !important;
-}
-.editfielda span.fa-pencil-alt:hover, .editfielda span.fa-trash:hover, .editfieldlang:hover {
->>>>>>> 4cb0ffeb
     color: var(--colortexttitle) !important;
 }
 .fawidth30 {
@@ -1346,11 +1339,7 @@
 #id-left {
 	padding-top: 20px;
 	padding-bottom: 5px;
-<<<<<<< HEAD
 	<?php if (!empty($conf->global->MAIN_USE_TOP_MENU_SEARCH_DROPDOWN) && ! empty($conf->global->MAIN_USE_TOP_MENU_QUICKADD_DROPDOWN)) { ?>
-=======
-	<?php if (!empty($conf->global->MAIN_USE_TOP_MENU_SEARCH_DROPDOWN)) { ?>
->>>>>>> 4cb0ffeb
 	padding-top: 8px;
 	<?php } ?>
 }
@@ -3330,11 +3319,7 @@
 .trforbreak td {
 	font-weight: 500;
     border-bottom: 1pt solid black !important;
-<<<<<<< HEAD
-	background-color: var(--colorbacklinebreak) !important; !important;
-=======
 	background-color: var(--colorbacklinebreak) !important;
->>>>>>> 4cb0ffeb
 }
 .trforbreak.nobold td a, .trforbreak.nobold span.secondary {
     font-weight: normal !important;
