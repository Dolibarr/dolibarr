--- conflicted
+++ resolved
@@ -49,10 +49,7 @@
 	--amountremaintopaybackcolor:none;
 	--productlinestockod: #002200;
 	--productlinestocktoolow: #884400;
-<<<<<<< HEAD
-=======
 	--infoboxmoduleenabledbgcolor : linear-gradient(0.4turn, #fff, #fff, #fff, #e4efe8);
->>>>>>> 95dc2558
 }
 
 <?php
@@ -98,10 +95,7 @@
 	            --amountremaintopaycolor:rgb(252,84,91);
 	            --amountpaymentcomplete:rgb(101,184,77);
 	            --amountremaintopaybackcolor:rbg(245,130,46);
-<<<<<<< HEAD
-=======
 				--infoboxmoduleenabledbgcolor : linear-gradient(0.4turn, #000, #000, #000, #274231);
->>>>>>> 95dc2558
 	      }
 
 		body, button {
@@ -437,11 +431,7 @@
 	border-right: 1px solid #ccc;
 }
 
-<<<<<<< HEAD
-td.amount, span.amount, div.amount {
-=======
 td.amount, span.amount, div.amount, b.amount {
->>>>>>> 95dc2558
 	color: #006666;
 }
 td.actionbuttons a {
@@ -675,12 +665,9 @@
 .fa-info-circle {
 	padding-<?php echo $left; ?>: 3px;
 }
-<<<<<<< HEAD
-=======
 .line-height-large {
 	line-height: 1.8em;
 }
->>>>>>> 95dc2558
 
 th .button {
 	-webkit-box-shadow: none !important;
@@ -1151,36 +1138,26 @@
 	z-index: 100;
 }
 
-<<<<<<< HEAD
-=======
 #scantoolmessage {
 	height: 3em;
 	border: none;
 	overflow-y: auto;
 }
 
->>>>>>> 95dc2558
 div.div-for-modal-topright {
 	/* display: none; */
 	position: fixed;
 	top: 0;
 	right: 0;
 	width:50%;  /* adjust as per your needs */
-<<<<<<< HEAD
-	height:250px;   /* adjust as per your needs */
-=======
 	height:320px;   /* adjust as per your needs */
->>>>>>> 95dc2558
 	background: #fff;
 	border: 1px solid #bbb;
 	box-shadow: 2px 2px 20px #ddd;
 	z-index: 1100;
 }
 
-<<<<<<< HEAD
-=======
-
->>>>>>> 95dc2558
+
 <?php
 // Add a nowrap on smartphone, so long list of field used for filter are overflowed with clip
 if ($conf->browser->layout == 'phone') {
@@ -1979,11 +1956,7 @@
 	margin-left: 11px;
 	margin-right: 9px;
 	padding: 0;
-<<<<<<< HEAD
-	height: <?php echo $disableimages ? '20' : '35'; ?>px;
-=======
 	height: <?php echo $disableimages ? '18' : '35'; ?>px;
->>>>>>> 95dc2558
 	/* width: 100px; */
 	max-width: 100px;
 	vertical-align: middle;
@@ -2115,13 +2088,8 @@
 
 
 div.fiche {
-<<<<<<< HEAD
-	margin-<?php print $left; ?>: <?php print (GETPOST('optioncss', 'aZ09') == 'print' ? 6 : (empty($conf->dol_optimize_smallscreen) ? '34' : '6')); ?>px;
-	margin-<?php print $right; ?>: <?php print (GETPOST('optioncss', 'aZ09') == 'print' ? 6 : (empty($conf->dol_optimize_smallscreen) ? '30' : '6')); ?>px;
-=======
 	margin-<?php print $left; ?>: <?php print (GETPOST('optioncss', 'aZ09') == 'print' ? 6 : (empty($conf->dol_optimize_smallscreen) ? '40' : '6')); ?>px;
 	margin-<?php print $right; ?>: <?php print (GETPOST('optioncss', 'aZ09') == 'print' ? 6 : (empty($conf->dol_optimize_smallscreen) ? '36' : '6')); ?>px;
->>>>>>> 95dc2558
 	<?php if (!empty($dol_hide_leftmenu)) {
 		print 'margin-bottom: 12px;'."\n";
 	} ?>
@@ -2864,11 +2832,7 @@
 }
 
 div.backgroundsemitransparent {
-<<<<<<< HEAD
-	background:rgba(255,255,255,0.68);
-=======
 	background:rgba(255, 255, 255, 0.7);
->>>>>>> 95dc2558
 	padding-left: 10px;
 	padding-right: 10px;
 }
@@ -3087,15 +3051,10 @@
 .helppresentcircle {
 	/*
 	color: var(--colorbackhmenu1);
-<<<<<<< HEAD
-	filter: invert(0.8);
-	margin-<?php echo $left ?>: -7px;
-=======
 	filter: invert(0.5);
 	*/
 	color: var(--colortextbackhmenu);
 	margin-<?php echo $left ?>: -4px;
->>>>>>> 95dc2558
 	display: inline-block;
 	font-size: x-small;
 	vertical-align: super;
@@ -3406,11 +3365,7 @@
 	border-right: 1px solid transparent;
 	border-left: 1px solid transparent;
 	border-top: 1px solid transparent;
-<<<<<<< HEAD
-	border-bottom: 0px !important;*/
-=======
 	border-bottom: 0px !important;
->>>>>>> 95dc2558
 }
 a.tab:hover
 {
