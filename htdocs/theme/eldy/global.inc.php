<?php if (!defined('ISLOADEDBYSTEELSHEET')) die('Must be call by steelsheet'); ?>
/* <style type="text/css" > */

/* ============================================================================== */
/* Default styles                                                                 */
/* ============================================================================== */

:root {
	--colorbackhmenu1: rgb(<?php print $colorbackhmenu1; ?>);
	--colorbackvmenu1: rgb(<?php print $colorbackvmenu1; ?>);
	--colorbacktitle1: rgb(<?php print $colorbacktitle1; ?>);
	--colorbacktabcard1: rgb(<?php print $colorbacktabcard1; ?>);
	--colorbacktabactive: rgb(<?php print $colorbacktabactive; ?>);
	--colorbacklineimpair1: rgb(<?php print $colorbacklineimpair1; ?>);
	--colorbacklineimpair2: rgb(<?php print $colorbacklineimpair2; ?>);
	--colorbacklinepair1: rgb(<?php print $colorbacklinepair1; ?>);
	--colorbacklinepair2: rgb(<?php print $colorbacklinepair2; ?>);
	--colorbacklinepairhover: rgb(<?php print $colorbacklinepairhover; ?>);
	--colorbacklinepairchecked: rgb(<?php print $colorbacklinepairchecked; ?>);
	--colorbacklinebreak: rgb(<?php print $colorbacklinebreak; ?>);
	--colorbackbody: rgb(<?php print $colorbackbody; ?>);
	--colortexttitlenotab: rgb(<?php print $colortexttitlenotab; ?>);
	--colortexttitlenotab2: rgb(<?php print $colortexttitlenotab2; ?>);
	--colortexttitle: rgb(<?php print $colortexttitle; ?>);
	--colortext: rgb(<?php print $colortext; ?>);
	--colortextlink: rgb(<?php print $colortextlink; ?>);
	--colortextbackhmenu: #<?php echo $colortextbackhmenu; ?>;
	--colortextbackvmenu: #<?php print $colortextbackvmenu; ?>;
	--listetotal: #888888;
	--inputbackgroundcolor: #FFF;
	--inputbordercolor: rgba(0,0,0,.2);
	--tooltipbgcolor: <?php print $toolTipBgColor; ?>;
	--tooltipfontcolor : <?php print $toolTipFontColor; ?>;
	--oddevencolor: #202020;
	--colorboxstatsborder: #e0e0e0;
	--dolgraphbg: rgba(255,255,255,0);
	--fieldrequiredcolor: #000055;
	--colortextbacktab: #<?php print $colortextbacktab; ?>;
	--colorboxiconbg: #eee;
	--refidnocolor:#444;
	--tableforfieldcolor:#666;
	--amountremaintopaycolor:#880000;
	--amountpaymentcomplete:#008800;
	--amountremaintopaybackcolor:none;
}

<?php
if (!empty($conf->global->MAIN_THEME_DARKMODEENABLED)) {
	print "@media (prefers-color-scheme: dark) {
	      :root {

	            --colorbackhmenu1: #1d1e20;
	            --colorbackvmenu1: #2b2c2e;
	            --colorbacktitle1: #2b2d2f;
	            --colorbacktabcard1: #38393d;
	            --colorbacktabactive: rgb(220,220,220);
	            --colorbacklineimpair1: #38393d;
	            --colorbacklineimpair2: #2b2d2f;
	            --colorbacklinepair1: #38393d;
	            --colorbacklinepair2: #2b2d2f;
	            --colorbacklinepairhover: #2b2d2f;
	            --colorbacklinepairchecked: #0e5ccd;
	            --colorbackbody: #1d1e20;
	            --tooltipbgcolor: #2b2d2f;
	            --colortexttitlenotab: rgb(220,220,220);
	            --colortexttitlenotab2: rgb(220,220,220);
	            --colortexttitle: rgb(220,220,220);
	            --colortext: rgb(220,220,220);
	            --colortextlink: #4390dc;
	            --colortextbackhmenu: rgb(220,220,220);
	            --colortextbackvmenu: rgb(220,220,220);
				--tooltipfontcolor : rgb(220,220,220);
	            --listetotal: rgb(245, 83, 158);
	            --inputbackgroundcolor: #2b2d2f;
	            --inputbordercolor: rgb(220,220,220);
	            --oddevencolor: rgb(220,220,220);
	            --colorboxstatsborder: rgb(65,100,138);
	            --dolgraphbg: #1d1e20;
	            --fieldrequiredcolor: rgb(250,183,59);
	            --colortextbacktab: rgb(220,220,220);
	            --colorboxiconbg: rgb(36,38,39);
	            --refidnocolor: rgb(220,220,220);
	            --tableforfieldcolor:rgb(220,220,220);
	            --amountremaintopaycolor:rgb(252,84,91);
	            --amountpaymentcomplete:rgb(101,184,77);
	            --amountremaintopaybackcolor:rbg(245,130,46);
	      }
	    }";
}
?>

body {
<?php if (GETPOST('optioncss', 'aZ09') == 'print') {  ?>
	background-color: #FFFFFF;
<?php } else { ?>
	background: var(--colorbackbody);
<?php } ?>
	color: var(--colortext);
	font-size: <?php print is_numeric($fontsize) ? $fontsize.'px' : $fontsize; ?>;
	line-height: 1.4;
	font-family: <?php print $fontlist ?>;
    margin-top: 0;
    margin-bottom: 0;
    margin-right: 0;
    margin-left: 0;
    <?php print 'direction: '.$langs->trans("DIRECTION").";\n"; ?>
}

.sensiblehtmlcontent * {
	position: static !important;
}

.thumbstat { font-weight: bold !important; }
th a { font-weight: <?php echo ($useboldtitle ? 'bold' : 'normal'); ?> !important; }
a.tab { font-weight: 500 !important; }

a:link, a:visited, a:hover, a:active { font-family: <?php print $fontlist ?>; color: var(--colortextlink); text-decoration: none;  }
a:hover { text-decoration: underline; color: var(--colortextlink); }
a.commonlink { color: var(--colortextlink) !important; text-decoration: none; }
th.liste_titre a div div:hover, th.liste_titre_sel a div div:hover { text-decoration: underline; }
tr.liste_titre th.liste_titre_sel:not(.maxwidthsearch), tr.liste_titre td.liste_titre_sel:not(.maxwidthsearch),
tr.liste_titre th.liste_titre:not(.maxwidthsearch), tr.liste_titre td.liste_titre:not(.maxwidthsearch) { opacity: 0.8; }
/* th.liste_titre_sel a, th.liste_titre a, td.liste_titre_sel a, td.liste_titre a { color: #766; } */
input, input.flat, textarea, textarea.flat, form.flat select, select, select.flat, .dataTables_length label select {
	background-color: var(--inputbackgroundcolor);
	color: var(--colortext);
}
select.vmenusearchselectcombo {
	background-color: unset;
}

table.liste th.wrapcolumntitle.liste_titre:not(.maxwidthsearch), table.liste td.wrapcolumntitle.liste_titre:not(.maxwidthsearch) {
    overflow: hidden;
    white-space: nowrap;
    max-width: 120px;
    text-overflow: ellipsis;
}
.liste_titre input[name=month_date_when], .liste_titre input[name=monthvalid], .liste_titre input[name=search_ordermonth], .liste_titre input[name=search_deliverymonth],
.liste_titre input[name=search_smonth], .liste_titre input[name=search_month], .liste_titre input[name=search_emonth], .liste_titre input[name=smonth], .liste_titre input[name=month], .liste_titre select[name=month],
.liste_titre input[name=month_lim], .liste_titre input[name=month_start], .liste_titre input[name=month_end], .liste_titre input[name=month_create],
.liste_titre input[name=search_month_lim], .liste_titre input[name=search_month_start], .liste_titre input[name=search_month_end], .liste_titre input[name=search_month_create],
.liste_titre input[name=search_month_create], .liste_titre input[name=search_month_start], .liste_titre input[name=search_month_end],
.liste_titre input[name=day_date_when], .liste_titre input[name=dayvalid], .liste_titre input[name=search_orderday], .liste_titre input[name=search_deliveryday],
.liste_titre input[name=search_sday], .liste_titre input[name=search_day], .liste_titre input[name=search_eday], .liste_titre input[name=sday], .liste_titre input[name=day], .liste_titre select[name=day],
.liste_titre input[name=day_lim], .liste_titre input[name=day_start], .liste_titre input[name=day_end], .liste_titre input[name=day_create],
.liste_titre input[name=search_day_lim], .liste_titre input[name=search_day_start], .liste_titre input[name=search_day_end], .liste_titre input[name=search_day_create],
.liste_titre input[name=search_day_create], .liste_titre input[name=search_day_start], .liste_titre input[name=search_day_end],
.liste_titre input[name=search_day_date_when], .liste_titre input[name=search_month_date_when], .liste_titre input[name=search_year_date_when],
.liste_titre input[name=search_dtstartday], .liste_titre input[name=search_dtendday], .liste_titre input[name=search_dtstartmonth], .liste_titre input[name=search_dtendmonth],
select#date_startday, select#date_startmonth, select#date_endday, select#date_endmonth, select#reday, select#remonth,
input[name=duration_value]
{
	margin-right: 4px;
}
input[type=submit], input[type=submit]:hover {
	margin-left: 5px;
}
input, input.flat, form.flat select, select, select.flat, .dataTables_length label select {
	border: none;
}
input, input.flat, textarea, textarea.flat, form.flat select, select, select.flat, .dataTables_length label select {
    font-family: <?php print $fontlist ?>;
    outline: none;
    margin: 0px 0px 0px 0px;
    border<?php echo empty($conf->global->THEME_HIDE_BORDER_ON_INPUT) ? '-bottom' : ''; ?>: solid 1px var(--inputbordercolor);
}

input {
    line-height: 1.3em;
	padding: 5px;
	padding-left: 5px;
}
select {
	padding-top: 4px;
	padding-right: 4px;
	padding-bottom: 3px;
	padding-left: 2px;
}
input, select {
	margin-left:0px;
	margin-bottom:1px;
	margin-top:1px;
}
#mainbody input.button:not(.buttongen):not(.bordertransp) {
	background: var(--butactionbg);
    border-collapse: collapse;
    border: none;
}
#mainbody input.buttongen, #mainbody button.buttongen {
	padding: 3px 4px;
}

input.button:focus {
	border-bottom: 0;
}
input.button.massactionconfirmed {
    margin: 4px;
}

input:invalid, select:invalid {
    border-color: #ea1212;
}

/* Focus definitions must be after standard definition */
textarea:focus {
    /* v6 box-shadow: 0 0 4px #8091BF; */
	border: 1px solid #aaa !important;
}
input:focus, select:focus {
	border-bottom: 1px solid #666;
}
textarea.cke_source:focus
{
	box-shadow: none;
}
div#cke_dp_desc {
    margin-top: 5px;
}
textarea {
	border-radius: 0;
	border-top:solid 1px rgba(0,0,0,.2);
	border-left:solid 1px rgba(0,0,0,.2);
	border-right:solid 1px rgba(0,0,0,.2);
	border-bottom:solid 1px rgba(0,0,0,.2);

	padding:4px;
	margin-left:0px;
	margin-bottom:1px;
	margin-top:1px;
	}
input.removedassigned  {
	padding: 2px !important;
	vertical-align: text-bottom;
	margin-bottom: -3px;
}
input.smallpadd {	/* Used for timesheet input */
	padding-left: 0px !important;
	padding-right: 0px !important;
}
input.buttongen {
	vertical-align: middle;
}
input.buttonpayment, button.buttonpayment, div.buttonpayment {
	min-width: 290px;
	margin-bottom: 15px;
	margin-top: 15px;
	height: 60px;
	background-image: none;
	line-height: 24px;
	padding: 8px;
	background: none;
	text-align: center;
	border: 0;
	background-color: #9999bb;
	white-space: normal;
	box-shadow: 1px 1px 4px #bbb;
	color: #fff;
	border-radius: 4px;
	cursor: pointer;
	max-width: 350px;
}
div.buttonpayment input:focus {
    color: #008;
}
.buttonpaymentsmall {
	font-size: 0.65em;
	padding-left: 5px;
	padding-right: 5px;
}
div.buttonpayment input {
    background-color: unset;
    color: #fff;
    border-bottom: unset;
    font-weight: bold;
    text-transform: uppercase;
    cursor: pointer;
}
input.buttonpaymentcb {
	background-image: url(<?php echo dol_buildpath($path.'/theme/common/credit_card.png', 1) ?>);
	background-size: 26px;
	background-repeat: no-repeat;
	background-position: 5px 11px;
}
input.buttonpaymentcheque {
	background-image: url(<?php echo dol_buildpath($path.'/theme/common/cheque.png', 1) ?>);
	background-size: 24px;
	background-repeat: no-repeat;
	background-position: 5px 8px;
}
input.buttonpaymentpaypal {
	background-image: url(<?php echo dol_buildpath($path.'/paypal/img/object_paypal.png', 1) ?>);
	background-repeat: no-repeat;
	background-position: 8px 11px;
}
input.buttonpaymentpaybox {
	background-image: url(<?php echo dol_buildpath($path.'/paybox/img/object_paybox.png', 1) ?>);
	background-repeat: no-repeat;
	background-position: 8px 11px;
}
input.buttonpaymentstripe {
	background-image: url(<?php echo dol_buildpath($path.'/stripe/img/object_stripe.png', 1) ?>);
	background-repeat: no-repeat;
	background-position: 8px 11px;
}
a.buttonticket {
	padding-left: 5px;
	padding-right: 5px;
    /* height: 40px; */
}

/* Used by timesheets */
span.timesheetalreadyrecorded input {
    border: none;
    border-bottom: solid 1px rgba(0,0,0,0.4);
    margin-right: 1px !important;
}
td.weekend {
	background-color: #eee;
}
td.onholidaymorning, td.onholidayafternoon {
	background-color: #fdf6f2;
}
td.onholidayallday {
	background-color: #f4eede;
}
/*
td.leftborder, td.hide0 {
	border-left: 1px solid #ccc;
}
td.leftborder, td.hide6 {
	border-right: 1px solid #ccc;
}
*/
td.rightborder {
	border-right: 1px solid #ccc;
}

td.actionbuttons a {
    padding-left: 6px;
}
select.flat, form.flat select, .pageplusone {
	font-weight: normal;
	font-size: unset;
}
input.pageplusone {
    padding-bottom: 4px;
    padding-top: 4px;
}

.optionblue {
	color: var(--colortextlink);
}
.optiongrey, .opacitymedium {
	opacity: 0.4;
}
.opacitymediumbycolor {
	color: rgba(0, 0, 0, 0.4);
}
.opacitylow {
	opacity: 0.6;
}
.opacityhigh {
	opacity: 0.2;
}
.opacitytransp {
	opacity: 0;
}
.colorwhite {
	color: #fff;
}
.colorblack {
	color: #000;
}

select:invalid {
	color: gray;
}
input:disabled, textarea:disabled, select[disabled='disabled']
{
	background:#eee;
}

input.liste_titre {
	box-shadow: none !important;
}
input.removedfile {
	padding: 0px !important;
	border: 0px !important;
	vertical-align: text-bottom;
}
input[type=file ]    { background-color: transparent; border-top: none; border-left: none; border-right: none; box-shadow: none; }
input[type=checkbox] { background-color: transparent; border: none; box-shadow: none; }
input[type=radio]    { background-color: transparent; border: none; box-shadow: none; }
input[type=image]    { background-color: transparent; border: none; box-shadow: none; }
input:-webkit-autofill {
	background-color: #FDFFF0 !important;
	background-image:none !important;
	-webkit-box-shadow: 0 0 0 50px #FDFFF0 inset;
}
::-webkit-input-placeholder { color:#ccc; }
input:-moz-placeholder { color:#ccc; }
input[name=price], input[name=weight], input[name=volume], input[name=surface], input[name=sizeheight], input[name=net_measure], select[name=incoterm_id] { margin-right: 6px; }
fieldset { border: 1px solid #AAAAAA !important; }
.legendforfieldsetstep { padding-bottom: 10px; }
input#onlinepaymenturl, input#directdownloadlink {
	opacity: 0.7;
}

.formconsumeproduce {
	background: #f3f3f3;
    padding: 20px 0px 0px 0px;
}

div#moretabsList, div#moretabsListaction {
    z-index: 5;
}

hr { border: 0; border-top: 1px solid #ccc; }
.tabBar hr { margin-top: 20px; margin-bottom: 17px; }

.button:not(.bordertransp):not(.buttonpayment), .buttonDelete:not(.bordertransp):not(.buttonpayment) {
	margin-bottom: 3px;
	margin-top: 3px;
	margin-left: 5px;
	margin-right: 5px;
	font-family: <?php print $fontlist ?>;
	display: inline-block;
	padding: 8px 15px;
	min-width: 90px;
	text-align: center;
	cursor: pointer;
	text-decoration: none !important;
	background-color: #f5f5f5;
	background-image: -moz-linear-gradient(top, #ffffff, #e6e6e6);
	background-image: -webkit-gradient(linear, 0 0, 0 100%, from(#ffffff), to(#e6e6e6));
	background-image: -webkit-linear-gradient(top, #ffffff, #e6e6e6);
	background-image: -o-linear-gradient(top, #ffffff, #e6e6e6);
	background-image: linear-gradient(to bottom, #ffffff, #e6e6e6);
	background-repeat: repeat-x;
	border-color: rgba(0, 0, 0, 0.1) rgba(0, 0, 0, 0.1) rgba(0, 0, 0, 0.25);
	border: 1px solid #aaa;
	-webkit-border-radius: 2px;
	border-radius: 1px;

	font-weight: bold;
	text-transform: uppercase;
	color: #444;
}
.button:focus, .buttonDelete:focus  {
	-webkit-box-shadow: 0px 0px 5px 1px rgba(0, 0, 60, 0.2), 0px 0px 0px rgba(60,60,60,0.1);
	box-shadow: 0px 0px 5px 1px rgba(0, 0, 60, 0.2), 0px 0px 0px rgba(60,60,60,0.1);
}
.button:hover, .buttonDelete:hover   {
	/* warning: having a larger shadow has side effect when button is completely on left of a table */
	-webkit-box-shadow: 0px 0px 1px 1px rgba(0, 0, 0, 0.2), 0px 0px 0px rgba(60,60,60,0.1);
	box-shadow: 0px 0px 1px 1px rgba(0, 0, 0, 0.2), 0px 0px 0px rgba(60,60,60,0.1);
}
.button:disabled, .buttonDelete:disabled, .button.disabled {
	opacity: 0.4;
    box-shadow: none;
    -webkit-box-shadow: none;
    cursor: auto;
}
.buttonRefused {
	pointer-events: none;
   	cursor: default;
	opacity: 0.4;
    box-shadow: none;
    -webkit-box-shadow: none;
}
.button_search, .button_removefilter {
    border: unset;
    background-color: unset;
}
.button_search:hover, .button_removefilter:hover {
    cursor: pointer;
}
form {
    padding:0px;
    margin:0px;
}
form#addproduct {
    padding-top: 10px;
}
div.float
{
    float:<?php print $left; ?>;
}
div.floatright
{
    float:<?php print $right; ?>;
}
.inline-block
{
	display:inline-block;
}

th .button {
    -webkit-box-shadow: none !important;
    box-shadow: none !important;
	-webkit-border-radius:0px !important;
	border-radius:0px !important;
}
.maxwidthsearch {		/* Max width of column with the search picto */
	width: 54px;
	min-width: 54px;
}
.valigntop {
	vertical-align: top;
}
.valignmiddle {
	vertical-align: middle;
}
.valignbottom {
	vertical-align: bottom;
}
.valigntextbottom {
	vertical-align: text-bottom;
}
.centpercent {
	width: 100%;
}
.quatrevingtpercent, .inputsearch {
	width: 80%;
}
.soixantepercent {
	width: 60%;
}
.quatrevingtquinzepercent {
	width: 95%;
}
textarea.centpercent {
	width: 96%;
}
.small, small {
    font-size: 85%;
}

.h1 .small, .h1 small, .h2 .small, .h2 small, .h3 .small, .h3 small, h1 .small, h1 small, h2 .small, h2 small, h3 .small, h3 small {
    font-size: 65%;
}
.h1 .small, .h1 small, .h2 .small, .h2 small, .h3 .small, .h3 small, .h4 .small, .h4 small, .h5 .small, .h5 small, .h6 .small, .h6 small, h1 .small, h1 small, h2 .small, h2 small, h3 .small, h3 small, h4 .small, h4 small, h5 .small, h5 small, h6 .small, h6 small {
    font-weight: 400;
    line-height: 1;
    color: #777;
}

.flip {
	transform: scaleX(-1);
}
.center {
    text-align: center;
    margin: 0px auto;
}
.alignstart {
    text-align: start;
}
.left {
	text-align: <?php print $left; ?>;
}
.right {
	text-align: <?php print $right; ?>;
}
.justify {
	text-align: justify;
}
.pull-left {
    float: left!important;
}
.pull-right {
    float: right!important;
}
.nowrap {
	white-space: <?php print ($dol_optimize_smallscreen ? 'normal' : 'nowrap'); ?>;
}
.liste_titre .nowrap {
	white-space: nowrap;
}
.nowraponall {	/* no wrap on all devices */
	white-space: nowrap;
}
.wrapimp {
	white-space: normal !important;
}
.wordwrap {
	word-wrap: break-word;
}
.wordbreakimp {
	word-break: break-word;
}
.wordbreak {
	word-break: break-all;
}
.bold {
	font-weight: bold !important;
}
.nobold {
	font-weight: normal !important;
}
.nounderline {
    text-decoration: none;
}
.paddingleft {
	padding-<?php print $left; ?>: 4px;
}
.paddingleft2 {
	padding-<?php print $left; ?>: 2px;
}
.paddingright {
	padding-<?php print $right; ?>: 4px;
}
.paddingright2 {
	padding-<?php print $right; ?>: 2px;
}
.paddingtop {
	padding-bottom: 4px;
}
.paddingtop2 {
	padding-bottom: 2px;
}
.paddingbottom {
	padding-bottom: 4px;
}
.paddingbottom2 {
	padding-bottom: 2px;
}
.marginleft2 {
	margin-<?php print $left; ?>: 2px;
}
.marginright2 {
	margin-<?php print $right; ?>: 2px;
}
.cursordefault {
	cursor: default;
}
.cursorpointer {
	cursor: pointer;
}
.cursormove {
	cursor: move;
}
.cursornotallowed {
	cursor: not-allowed;
}
.backgroundblank {
    background-color: #fff;
}
.nobackground, .nobackground tr {
	background: unset !important;
}
.checkboxattachfilelabel {
    font-size: 0.85em;
    opacity: 0.7;
}

.text-warning{
    color : <?php print $textWarning; ?>
}
body[class*="colorblind-"] .text-warning{
    color : <?php print $colorblind_deuteranopes_textWarning; ?>
}
.text-success{
    color : <?php print $textSuccess; ?>
}
body[class*="colorblind-"] .text-success{
    color : <?php print $colorblind_deuteranopes_textSuccess; ?>
}

.text-danger{
    color : <?php print $textDanger; ?>
}

.editfielda span.fa-pencil-alt, .editfielda span.fa-pencil-ruler, .editfielda span.fa-trash, .editfielda span.fa-crop,
.editfieldlang {
    color: #ccc !important;
}
.editfielda span.fa-pencil-alt:hover, .editfielda span.fa-pencil-ruler:hover, .editfielda span.fa-trash:hover, .editfielda span.fa-crop:hover,
.editfieldlang:hover {
    color: var(--colortexttitle) !important;
}
.fawidth30 {
	width: 20px;
}
.floatnone {
	float: none !important;
}

.fa-toggle-on, .fa-toggle-off { font-size: 2em; }
.websiteselectionsection .fa-toggle-on, .websiteselectionsection .fa-toggle-off,
.asetresetmodule .fa-toggle-on, .asetresetmodule .fa-toggle-off {
	font-size: 1.5em; vertical-align: text-bottom;
}


/* Themes for badges */

    <?php include dol_buildpath($path.'/theme/'.$theme.'/badges.inc.php', 0); ?>

.borderrightlight
{
	border-right: 1px solid #DDD;
}
#formuserfile {
	margin-top: 4px;
}
#formuserfile_link {
	margin-left: 1px;
}
.listofinvoicetype {
	height: 28px;
	vertical-align: middle;
}
.divsocialnetwork:not(:first-child) {
    padding-left: 20px;
}
div.divsearchfield {
	float: <?php print $left; ?>;
	margin-<?php print $right; ?>: 12px;
    margin-<?php print $left; ?>: 2px;
	margin-top: 4px;
    margin-bottom: 4px;
  	padding-left: 2px;
}
.divsearchfieldfilter {
    text-overflow: clip;
    overflow: auto;
    padding-bottom: 5px;
    opacity: 0.6;
}
.divadvancedsearchfield:first-child {
    margin-top: 3px;
}
.divadvancedsearchfield {
    float: left;
    padding-left: 15px;
    padding-right: 15px;
    padding-bottom: 2px;
    padding-top: 2px;
}
.divadvancedsearchfield span.select2.select2-container.select2-container--default {
	padding-bottom: 4px;
}
.search_component_params {
	/*display: flex; */
    -webkit-flex-flow: row wrap;
    flex-flow: row wrap;
    background: #fff;
    padding-top: 3px;
    padding-bottom: 3px;
    padding-left: 10px;
    padding-right: 10px;
    border-bottom: solid 1px rgba(0,0,0,.2);
    height: 24px;
}
.search_component_searchtext {
    padding-top: 2px;
}
.search_component_params_text, .search_component_params_text:focus {
	border-bottom: none;
	width: auto;
	margin: 0 !important;
	padding: 3px;
}


<?php
// Add a nowrap on smartphone, so long list of field used for filter are overflowed with clip
if ($conf->browser->layout == 'phone') {
	?>
.divsearchfieldfilter {
   	white-space: nowrap;
}
<?php } ?>
div.confirmmessage {
	padding-top: 6px;
}
ul.attendees {
	padding-top: 0;
	padding-bottom: 0;
	padding-left: 0;
	margin-top: 0;
	margin-bottom: 0;
}
ul.attendees li {
	list-style-type: none;
	padding-top:1px;
	padding-bottom:1px;
}
.googlerefreshcal {
	padding-top: 4px;
	padding-bottom: 4px;
}
.paddingtopbottom {
	padding-top: 10px;
	padding-bottom: 10px;
}
.checkallactions {
    margin-left: 2px;		/* left must be same than right to keep checkbox centered */
    margin-right: 2px;		/* left must be same than right to keep checkbox centered */
    vertical-align: middle;
}
select.flat.selectlimit {
    max-width: 62px;
}
.selectlimit, .marginrightonly {
	margin-right: 10px !important;
}
.marginleftonly {
	margin-<?php echo $left; ?>: 10px !important;
}
.marginleftonlyshort {
	margin-<?php echo $left; ?>: 4px !important;
}
.nomarginleft {
	margin-<?php echo $left; ?>: 0px !important;
}
.margintoponly {
	margin-top: 10px !important;
}
.margintoponlyshort {
	margin-top: 3px !important;
}
.marginbottomonly {
	margin-bottom: 10px !important;
}
.marginbottomonlyshort {
	margin-bottom: 3px !important;
}
.nomargintop {
    margin-top: 0 !important;
}
.nomarginbottom {
    margin-bottom: 0 !important;
}
.selectlimit, .selectlimit:focus {
    border-left: none !important;
    border-top: none !important;
    border-right: none !important;
    outline: none;
}
.strikefordisabled {
	text-decoration: line-through;
}
.widthdate {
	width: 130px;
}
/* using a tdoverflowxxx make the min-width not working */
.tdnooverflowimp {
   text-overflow: none;
}
.tdoverflow {
    max-width: 0;
    overflow: hidden;
    text-overflow: ellipsis;
    white-space: nowrap;
}
.tdoverflowmax50 {			/* For tdoverflow, the max-midth become a minimum ! */
    max-width: 50px;
    overflow: hidden;
    text-overflow: ellipsis;
    white-space: nowrap;
}
.tdoverflowmax100 {			/* For tdoverflow, the max-midth become a minimum ! */
    max-width: 100px;
    overflow: hidden;
    text-overflow: ellipsis;
    white-space: nowrap;
}
.tdoverflowmax150 {			/* For tdoverflow, the max-midth become a minimum ! */
    max-width: 150px;
    overflow: hidden;
    text-overflow: ellipsis;
    white-space: nowrap;
}
.tdoverflowmax200 {			/* For tdoverflow, the max-midth become a minimum ! */
    max-width: 200px;
    overflow: hidden;
    text-overflow: ellipsis;
    white-space: nowrap;
}
.tdoverflowmax300 {			/* For tdoverflow, the max-midth become a minimum ! */
    max-width: 300px;
    overflow: hidden;
    text-overflow: ellipsis;
    white-space: nowrap;
}
.tdoverflowauto {
    max-width: 0;
    overflow: auto;
}
.divintowithtwolinesmax {
    width: 75px;
    display: -webkit-box;
    -webkit-box-orient: vertical;
    -webkit-line-clamp: 2;
    overflow: hidden;
}
.twolinesmax {
    display: -webkit-box;
    -webkit-box-orient: vertical;
    -webkit-line-clamp: 2;
    overflow: hidden;
}

.tablelistofcalendars {
	margin-top: 25px !important;
}
.amountalreadypaid {
}
.amountpaymentcomplete {
	color: var(--amountpaymentcomplete);
	font-weight: bold;
	font-size: 1.2em;
}
.amountremaintopay {
	color: var(--amountremaintopaycolor);
	font-weight: bold;
	font-size: 1.2em;
}
.amountremaintopayback {
	color: var(--amountremaintopaybackcolor);
	font-weight: bold;
	font-size: 1.2em;
}
.amountpaymentneutral {
	font-weight: bold;
	font-size: 1.2em;
}
.savingdocmask {
	margin-top: 6px;
	margin-bottom: 12px;
}
#builddoc_form ~ .showlinkedobjectblock {
    margin-top: 20px;
}

/* For the long description of module */
.moduledesclong p img, .moduledesclong p a img {
    max-width: 90% !important;
    height: auto !important;
}
.imgdoc {
    margin: 18px;
    border: 1px solid #ccc;
    box-shadow: 1px 1px 25px #aaa;
    max-width: calc(100% - 56px);
}
.fa-file-text-o, .fa-file-code-o, .fa-file-powerpoint-o, .fa-file-excel-o, .fa-file-word-o, .fa-file-o, .fa-file-image-o, .fa-file-video-o, .fa-file-audio-o, .fa-file-archive-o, .fa-file-pdf-o {
	color: #055;
}

.fa-15 {
	font-size: 1.5em;
}

/* DOL_XXX for future usage (when left menu has been removed). If we do not use datatable */
/*.table-responsive {
    width: calc(100% - 330px);
    margin-bottom: 15px;
    overflow-y: hidden;
    -ms-overflow-style: -ms-autohiding-scrollbar;
}*/
/* Style used for most tables */
.div-table-responsive, .div-table-responsive-no-min {
    overflow-x: auto;
    min-height: 0.01%;
}
.div-table-responsive {
    line-height: 120%;
}
/* Style used for full page tables with field selector and no content after table (priority before previous for such tables) */
div.fiche>form>div.div-table-responsive, div.fiche>form>div.div-table-responsive-no-min {
    overflow-x: auto;
}
div.fiche>form>div.div-table-responsive {
    min-height: 392px;
}
div.fiche>div.tabBar>form>div.div-table-responsive {
    min-height: 392px;
}
div.fiche {
	/* text-align: justify; */
}

.flexcontainer {
    <?php if (in_array($conf->browser->name, array('chrome', 'firefox'))) echo 'display: inline-flex;'."\n"; ?>
    flex-flow: row wrap;
    justify-content: flex-start;
}
.thumbstat {
    min-width: 148px;
}
.thumbstat150 {
    min-width: 168px;
    max-width: 169px;
    /* width: 168px; If I use with, there is trouble on size of flex boxes solved with min+max that is a little bit higer than min */
}
.thumbstat, .thumbstat150 {
<?php if ($conf->browser->name == 'ie') { ?>
    min-width: 150px;
    width: 100%;
    display: inline;
<?php } else { ?>
	flex-grow: 1;
	flex-shrink: 0;
<?php } ?>
}

select.selectarrowonleft {
	direction: rtl;
}
select.selectarrowonleft option {
	direction: ltr;
}

table[summary="list_of_modules"] .fa-cog {
    font-size: 1.5em;
}

.linkedcol-element {
	min-width: 100px;
}

.img-skinthumb {
	width: 160px;
	height: 100px;
}


/* ============================================================================== */
/* Styles to hide objects                                                         */
/* ============================================================================== */

.clearboth  { clear:both; }
.hideobject { display: none; }
.minwidth50  { min-width: 50px; }
.minwidth75  { min-width: 75px; }
/* rule for not too small screen only */
@media only screen and (min-width: <?php echo empty($conf->global->THEME_ELDY_WITDHOFFSET_FOR_REDUC3) ? round($nbtopmenuentries * 47, 0) + 130 : $conf->global->THEME_ELDY_WITDHOFFSET_FOR_REDUC3; ?>px)
{
	.width20  { width: 20px; }
	.width25  { width: 25px; }
    .width50  { width: 50px; }
    .width75  { width: 75px; }
    .width100 { width: 100px; }
    .width200 { width: 200px; }
    .minwidth100 { min-width: 100px; }
    .minwidth150 { min-width: 150px; }
    .minwidth200 { min-width: 200px; }
    .minwidth300 { min-width: 300px; }
    .minwidth400 { min-width: 400px; }
    .minwidth500 { min-width: 500px; }
    .minwidth50imp  { min-width: 50px !important; }
    .minwidth75imp  { min-width: 75px !important; }
    .minwidth100imp { min-width: 100px !important; }
    .minwidth200imp { min-width: 200px !important; }
    .minwidth250imp { min-width: 250px !important; }
    .minwidth300imp { min-width: 300px !important; }
    .minwidth400imp { min-width: 400px !important; }
    .minwidth500imp { min-width: 500px !important; }
}
.widthauto { width: auto; }
.width20  { width: 20px; }
.width25  { width: 25px; }
.width50  { width: 50px; }
.width75  { width: 75px; }
.width100 { width: 100px; }
.width150 { width: 150px; }
.width200 { width: 200px; }
.maxwidth25  { max-width: 25px; }
.maxwidth50  { max-width: 50px; }
.maxwidth75  { max-width: 75px; }
.maxwidth100 { max-width: 100px; }
.maxwidth125 { max-width: 125px; }
.maxwidth150 { max-width: 150px; }
.maxwidth200 { max-width: 200px; }
.maxwidth300 { max-width: 300px; }
.maxwidth400 { max-width: 400px; }
.maxwidth500 { max-width: 500px; }
.maxwidth50imp  { max-width: 50px !important; }
.maxwidth75imp  { max-width: 75px !important; }
.minheight20 { min-height: 20px; }
.minheight40 { min-height: 40px; }
.titlefieldcreate { width: 20%; }
.titlefield       { /* width: 25%; */ width: 250px; }
.titlefieldmiddle { width: 50%; }
.imgmaxwidth180 { max-width: 180px; }
.imgmaxheight50 { max-height: 50px; }

.width20p { width:20%; }
.width25p { width:25%; }
.width40p { width:40%; }
.width50p { width:50%; }
.width60p { width:60%; }
.width75p { width:75%; }
.width80p { width:80%; }
.width100p { width:100%; }


/* Force values for small screen 1400 */
@media only screen and (max-width: 1400px)
{
	.titlefield { /* width: 30% !important; */ }
	.titlefieldcreate { width: 30% !important; }
	.minwidth50imp  { min-width: 50px !important; }
    .minwidth75imp  { min-width: 75px !important; }
    .minwidth100imp { min-width: 100px !important; }
    .minwidth150imp { min-width: 150px !important; }
    .minwidth200imp { min-width: 200px !important; }
    .minwidth250imp { min-width: 250px !important; }
    .minwidth300imp { min-width: 300px !important; }
    .minwidth400imp { min-width: 300px !important; }
    .minwidth500imp { min-width: 300px !important; }

    .linkedcol-element {
		min-width: unset;
	}
}

/* Force values for small screen 1000 */
@media only screen and (max-width: 1000px)
{
    .maxwidthonsmartphone { max-width: 100px; }
	.minwidth50imp  { min-width: 50px !important; }
    .minwidth75imp  { min-width: 75px !important; }
    .minwidth100imp { min-width: 100px !important; }
    .minwidth150imp { min-width: 110px !important; }
    .minwidth200imp { min-width: 110px !important; }
    .minwidth250imp { min-width: 115px !important; }
    .minwidth300imp { min-width: 120px !important; }
    .minwidth400imp { min-width: 150px !important; }
    .minwidth500imp { min-width: 250px !important; }
}

/* Force values for small screen 767 */
@media only screen and (max-width: 767px)
{
	body {
		font-size: <?php print is_numeric($fontsize) ? ($fontsize + 3).'px' : $fontsize; ?>;
	}
	div.refidno {
		font-size: <?php print is_numeric($fontsize) ? ($fontsize + 3).'px' : $fontsize; ?> !important;
	}
	.divadvancedsearchfield {
    	padding-left: 5px;
    	padding-right: 5px;
    }

    .hideonsmartphone { display: none; }
    .hideonsmartphoneimp { display: none !important; }

	span.pictotitle {
		margin-<?php echo $left; ?>: 0 !important;
	}
	div.fiche>table.table-fiche-title {
		margin-top: 7px !important;
		margin-bottom: 15px !important;
	}

	select.minwidth100imp, select.minwidth100, select.minwidth200, .widthcentpercentminusx {
		width: calc(100% - 30px) !important;
		display: inline-block;
	}

	/*img.photoref, div.photoref {
		box-shadow: 0px 0px 8px rgba(0, 0, 0, 0.2);
	}*/
}

/* Force values for small screen 570 */
@media only screen and (max-width: 570px)
{
	body {
		font-size: <?php print is_numeric($fontsize) ? ($fontsize + 3).'px' : $fontsize; ?>;
	}

	.box-flex-item {
		margin: 3px 2px 3px 2px !important;
	}
	div.refidno {
		font-size: <?php print is_numeric($fontsize) ? ($fontsize + 3).'px' : $fontsize; ?> !important;
	}

	div#login_left, div#login_right {
		min-width: 150px !important;
		max-width: 200px !important;
		padding-left: 5px !important;
		padding-right: 5px !important;
	}

	div.login_block {
		height: 64px !important;
	}

	.divmainbodylarge { margin-left: 20px !important; margin-right: 20px !important; }

    .tdoverflowonsmartphone {
        max-width: 0;
        overflow: hidden;
        text-overflow: ellipsis;
        white-space: nowrap;
    }
    .tdoverflowmax100onsmartphone {			/* For tdoverflow, the max-midth become a minimum ! */
	    max-width: 100px;
	    overflow: hidden;
	    text-overflow: ellipsis;
	    white-space: nowrap;
	}
    .tdoverflowmax150onsmartphone {			/* For tdoverflow, the max-midth become a minimum ! */
	    max-width: 100px;
	    overflow: hidden;
	    text-overflow: ellipsis;
	    white-space: nowrap;
	}
    .border tbody tr, .border tbody tr td, div.tabBar table.border tr, div.tabBar table.border tr td, div.tabBar div.border .table-border-row, div.tabBar div.border .table-key-border-col, div.tabBar div.border .table-val-border-col {
    	height: 40px !important;
    }

    .quatrevingtpercent, .inputsearch {
    	width: 95%;
    }

	select {
		padding-top: 4px;
		padding-bottom: 5px;
	}

	.login_table .tdinputlogin {
		min-width: unset !important;
	}
	input, input[type=text], input[type=password], select, textarea     {
		min-width: 20px;
    }
    .trinputlogin input[type=text], input[type=password] {
		max-width: 140px;
	}
    .vmenu .searchform input {
		max-width: 138px;	/* length of input text in the quick search box when using a smartphone and without dolidroid */
	}

    .noenlargeonsmartphone { width : 50px !important; display: inline !important; }
    .maxwidthonsmartphone, #search_newcompany.ui-autocomplete-input { max-width: 100px; }
    .maxwidth50onsmartphone { max-width: 40px; }
    .maxwidth75onsmartphone { max-width: 50px; }
    .maxwidth100onsmartphone { max-width: 70px; }
    .maxwidth150onsmartphone { max-width: 120px; }
    .maxwidth150onsmartphoneimp { max-width: 120px !important; }
    .maxwidth200onsmartphone { max-width: 200px; }
    .maxwidth250onsmartphone { max-width: 250px; }
    .maxwidth300onsmartphone { max-width: 300px; }
    .maxwidth400onsmartphone { max-width: 400px; }
	.minwidth50imp  { min-width: 50px !important; }
	.minwidth75imp  { min-width: 75px !important; }
    .minwidth100imp { min-width: 100px !important; }
    .minwidth150imp { min-width: 110px !important; }
    .minwidth200imp { min-width: 110px !important; }
    .minwidth250imp { min-width: 115px !important; }
    .minwidth300imp { min-width: 120px !important; }
    .minwidth400imp { min-width: 150px !important; }
    .minwidth500imp { min-width: 250px !important; }
    .titlefield { width: auto; }
    .titlefieldcreate { width: auto; }

	#tooltip {
		position: absolute;
		width: <?php print dol_size(300, 'width'); ?>px;
	}

	/* intput, input[type=text], */
	select {
		width: 98%;
		min-width: 40px;
	}

	div.divphotoref {
		padding-<?php echo $right; ?>: 5px;
	    padding-bottom: 5px;
	}
    img.photoref, div.photoref {
    	border: 1px solid rgba(0, 0, 0, 0.2);
    	box-shadow: none;
        -webkit-box-shadow: none;
        padding: 4px;
    	height: 20px;
    	width: 20px;
        object-fit: contain;
    }

	div.statusref {
    	padding-right: 10px;
   	}
	div.statusref img {
    	padding-right: 3px !important;
   	}
	div.statusrefbis {
    	padding-right: 3px !important;
   	}
	/* TODO
	div.statusref {
    	padding-top: 0px !important;
    	padding-left: 0px !important;
    	border: none !important;
   	}
	*/

   	input.buttonpayment {
		min-width: 300px;
   	}
}
.linkobject { cursor: pointer; }

table.tableforfield tr>td:first-of-type, div.tableforfield div.tagtr>div.tagtd:first-of-type {
	color: var(--tableforfieldcolor);
}

<?php if (GETPOST('optioncss', 'aZ09') == 'print') { ?>
.hideonprint { display: none; }
<?php } ?>


/* ============================================================================== */
/* Styles for dragging lines                                                      */
/* ============================================================================== */

.dragClass {
	color: #002255;
}
td.showDragHandle {
	cursor: move;
}
.tdlineupdown {
	white-space: nowrap;
	min-width: 10px;
}


/* ============================================================================== */
/* Styles de positionnement des zones                                             */
/* ============================================================================== */

#id-container {
	display: table;					/* DOL_XXX Empeche fonctionnement correct du scroll horizontal sur tableau, avec datatable ou CSS */
	table-layout: fixed;
}
#id-right, #id-left {
	display: table-cell;			/* DOL_XXX Empeche fonctionnement correct du scroll horizontal sur tableau, avec datatable ou CSS */
	float: none;
	vertical-align: top;
}
#id-left {
	padding-top: 20px;
	padding-bottom: 5px;
<<<<<<< HEAD
	<?php if (!empty($conf->global->MAIN_USE_TOP_MENU_SEARCH_DROPDOWN) && ! empty($conf->global->MAIN_USE_TOP_MENU_QUICKADD_DROPDOWN)) { ?>
=======
	<?php if (!empty($conf->global->MAIN_USE_TOP_MENU_SEARCH_DROPDOWN)) { ?>
>>>>>>> d1dba53f
	padding-top: 8px;
	<?php } ?>
}
#id-right {	/* This must stay id-right and not be replaced with echo $right */
	padding-top: 10px;
	width: 100%;
	background: var(--colorbackbody);
	padding-bottom: 20px;
}
#id-left {
/*	background-color: #fff;
	border-right: 1px #888 solid;
	height: calc(100% - 50px);*/
}

<?php if (empty($conf->global->THEME_DISABLE_STICKY_TOPMENU)) {  ?>
.side-nav-vert {
	position: sticky;
	top: 0px;
	z-index: 1001;
}
<?php } ?>

.side-nav {
	display: table-cell;
	border-<?php echo $right; ?>: 1px solid #E0E0E0;
	box-shadow: 3px 0 6px -2px #eee;
	background: var(--colorbackvmenu1);
	transition: left 0.5s ease;
}

.side-nav, .login_block {
	transition: left 0.5s ease;
}

div.blockvmenulogo
{
	border-bottom: 0 !important;
}
.menulogocontainer {
    margin: <?php echo $disableimages ? '0' : '6'; ?>px;
    margin-left: 11px;
    margin-right: 9px;
    padding: 0;
    height: <?php echo $disableimages ? '20' : '32'; ?>px;
    /* width: 100px; */
    max-width: 100px;
    vertical-align: middle;
}
.backgroundforcompanylogo {
    background-color: rgba(255,255,255,0.7);
    border-radius: 4px;
}
.menulogocontainer img.mycompany {
    object-fit: contain;
    width: inherit;
    height: inherit;
}
#mainmenutd_companylogo::after, #mainmenutd_menu::after {
	content: unset !important;
}
li#mainmenutd_companylogo .tmenucenter {
	width: unset;
}
li#mainmenutd_companylogo {
	min-width: unset !important;
}
<?php if ($disableimages) { ?>
	li#mainmenutd_home {
		min-width: unset !important;
	}
	li#mainmenutd_home .tmenucenter {
		width: unset;
	}
<?php } ?>

div.blockvmenupair, div.blockvmenuimpair {
	border-top: none !important;
	border-left: none !important;
	border-right: none !important;
	border-bottom: 1px solid #e0e0e0;
	padding-left: 0 !important;
}
div.blockvmenuend, div.blockvmenubookmarks {
	border: none !important;
	padding-left: 0 !important;
}
div.vmenu, td.vmenu {
	padding-right: 10px !important;
}
.blockvmenu .menu_titre {
    margin-top: 4px;
    margin-bottom: 1px;
}

/* Try responsive even not on smartphone
#id-container {
	width: 100%;
}
#id-right {
	width: calc(100% - 200px) !important;
}
*/


.menuhider { display: none !important; }

/* rule to reduce top menu - 3rd reduction: The menu for user is on left */
@media only screen and (max-width: <?php echo empty($conf->global->THEME_ELDY_WITDHOFFSET_FOR_REDUC3) ? round($nbtopmenuentries * 47, 0) + 130 : $conf->global->THEME_ELDY_WITDHOFFSET_FOR_REDUC3; ?>px)	/* reduction 3 */
{
body.sidebar-collapse .side-nav {
	display: none;
}

body.sidebar-collapse .login_block {
	display: none;
}

.menuhider { display: block !important; }
.dropdown-user-image { display: none; }
.user-header { height: auto !important; color: var(--colorbackbody); }

#id-container {
	width: 100%;
}
.side-nav {
	border-bottom: 1px solid #BBB;
	background: #FFF;
	padding-left: 20px;
	padding-right: 20px;
	position: absolute;
    	z-index: 90;
}
div.blockvmenulogo
{
	border-bottom: 0 !important;
}
div.blockvmenupair, div.blockvmenuimpair, div.blockvmenubookmarks, div.blockvmenuend {
	border-top: none !important;
	border-left: none !important;
	border-right: none !important;
	border-bottom: 1px solid #e0e0e0;
	padding-left: 0 !important;
}
div.vmenu, td.vmenu {
	padding-right: 6px !important;
}
div.fiche {
	margin-<?php print $left; ?>: 9px !important;
	margin-<?php print $right; ?>: 10px !important;
}
<?php //} ?>
}


div.fiche {
	margin-<?php print $left; ?>: <?php print (GETPOST('optioncss', 'aZ09') == 'print' ? 6 : (empty($conf->dol_optimize_smallscreen) ? '30' : '6')); ?>px;
	margin-<?php print $right; ?>: <?php print (GETPOST('optioncss', 'aZ09') == 'print' ? 6 : (empty($conf->dol_optimize_smallscreen) ? '28' : '6')); ?>px;
	<?php if (!empty($dol_hide_leftmenu)) print 'margin-bottom: 12px;'."\n"; ?>
	<?php if (!empty($dol_hide_leftmenu)) print 'margin-top: 12px;'."\n"; ?>
}
body.onlinepaymentbody div.fiche {	/* For online payment page */
	margin: 20px !important;
}
div.fiche>table:first-child {
	margin-bottom: 15px;
}
div.fiche>table.table-fiche-title {
	margin-bottom: 7px;
}
div.fichecenter {
	width: 100%;
	clear: both;	/* This is to have div fichecenter that are true rectangles */
}
div.fichecenterbis {
	margin-top: 8px;
}
div.fichethirdleft {
	<?php if ($conf->browser->layout != 'phone') { print "float: ".$left.";\n"; } ?>
	<?php if ($conf->browser->layout != 'phone') { print "width: 50%;\n"; } ?>
	<?php if ($conf->browser->layout == 'phone') { print "padding-bottom: 6px;\n"; } ?>
}
div.fichetwothirdright {
	<?php if ($conf->browser->layout != 'phone') { print "float: ".$right.";\n"; } ?>
	<?php if ($conf->browser->layout != 'phone') { print "width: 50%;\n"; } ?>
	<?php if ($conf->browser->layout == 'phone') { print "padding-bottom: 6px\n"; } ?>
}
div.fichetwothirdright div.ficheaddleft {
     padding-<?php echo $left; ?>: 20px;
}
div.fichehalfleft {
	<?php if ($conf->browser->layout != 'phone') { print "float: ".$left.";\n"; } ?>
	<?php if ($conf->browser->layout != 'phone') { print "width: calc(50% - 10px);\n"; } ?>
}
div.fichehalfright {
	<?php if ($conf->browser->layout != 'phone') { print "float: ".$right.";\n"; } ?>
	<?php if ($conf->browser->layout != 'phone') { print "width: calc(50% - 10px);\n"; } ?>
}
div.fichehalfright {
	<?php if ($conf->browser->layout == 'phone') { print "margin-top: 10px;\n"; } ?>
}
div.firstcolumn div.box {
	padding-right: 10px;
}
div.secondcolumn div.box {
	padding-left: 10px;
}
/* Force values on one colum for small screen */
@media only screen and (max-width: 1000px)
{
    div.fiche {
    	margin-<?php print $left; ?>: <?php print (GETPOST('optioncss', 'aZ09') == 'print' ? 6 : ($dol_hide_leftmenu ? '6' : '20')); ?>px;
    	margin-<?php print $right; ?>: <?php print (GETPOST('optioncss', 'aZ09') == 'print' ? 8 : 6); ?>px;
    }
    div.fichecenter {
    	width: 100%;
    	clear: both;	/* This is to have div fichecenter that are true rectangles */
    }
    div.fichecenterbis {
    	margin-top: 8px;
    }
    div.fichethirdleft {
    	float: none;
    	width: auto;
    	padding-bottom: 6px;
    }
    div.fichetwothirdright {
    	float: none;
    	width: auto;
    	padding-bottom: 6px;
    }
    div.fichetwothirdright div.ficheaddleft {
    	padding-left: 0;
	}
    div.fichehalfleft {
    	float: none;
    	width: auto;
    }
    div.fichehalfright {
    	float: none;
    	width: auto;
    }
    div.fichehalfright {
    	margin-top: 10px;
    }
    div.firstcolumn div.box {
		padding-right: 0px;
	}
	div.secondcolumn div.box {
		padding-left: 0px;
	}
}

/* Force values on one colum for small screen */
@media only screen and (max-width: 1599px)
{
    div.fichehalfleft-lg {
    	float: none;
    	width: auto;
    }
    div.fichehalfright-lg {
    	float: none;
    	width: auto;
    }

    .fichehalfright-lg .fichehalfright {
    	padding-left:0;
    }
}

/* For table into table into card */
div.fichehalfright tr.liste_titre:first-child td table.nobordernopadding td {
    padding: 0 0 0 0;
}
div.nopadding {
	padding: 0 !important;
}

.containercenter {
	display : table;
	margin : 0px auto;
}

td.nobordernopadding.widthpictotitle.col-picto {
    color: #bbb;
    opacity: 0.85;
}
.table-list-of-attached-files .col-picto, .table-list-of-links .col-picto {
    opacity: 0.7 !important;
    font-size: 0.7em;
    width: 20px;
}
.table-list-of-attached-files .col-picto .widthpictotitle, .table-list-of-links .col-picto .widthpictotitle {
	width: unset;
    color: #999;
}

span.widthpictotitle.pictotitle {
	/* background: rgba(70, 3, 62, 0.5); */
    background: var(--colortexttitlenotab);
    opacity: 0.8;
    color: #fff !important;
    padding: 7px;
    border-radius: 2px;
    min-width: 30px;
    text-align: center;
}
.pictotitle {
	margin-<?php echo $right; ?>: 8px;
	/* margin-bottom: 4px; */
}
.pictoobjectwidth {
	width: 14px;
}
.pictosubstatus {
    padding-left: 2px;
    padding-right: 2px;
}
.pictostatus {
	width: 15px;
	vertical-align: middle;
	margin-top: -3px
}
.pictowarning, .pictopreview {
    padding-<?php echo $left; ?>: 3px;
}
.pictowarning {
    /* vertical-align: text-bottom; */
    color: <?php echo $badgeWarning ?>;
}
.pictoerror {
    color: <?php echo $badgeDanger ?>;
}
.pictomodule {
	width: 14px;
}
.pictomodule {
	width: 14px;
}
.fiche .arearef img.pictoedit, .fiche .arearef span.pictoedit,
.fiche .fichecenter img.pictoedit, .fiche .fichecenter span.pictoedit,
.tagtdnote span.pictoedit {
    opacity: 0.4;
}
.colorthumb {
	padding-left: 1px !important;
	padding-right: 1px;
	padding-top: 1px;
	padding-bottom: 1px;
	width: 44px;
	text-align:center;
}
div.attacharea {
	padding-top: 18px;
	padding-bottom: 10px;
}
div.attachareaformuserfileecm {
	padding-top: 0;
	padding-bottom: 0;
}

div.arearef {
	padding-top: 2px;
	margin-bottom: 10px;
	padding-bottom: 10px;
}
div.arearefnobottom {
	padding-top: 2px;
	padding-bottom: 4px;
}
div.heightref {
	min-height: 80px;
}
div.divphotoref {
	padding-<?php echo $right; ?>: 20px;
}
div.paginationref {
	padding-bottom: 10px;
}
/* TODO
div.statusref {
   	padding: 10px;
   	border: 1px solid #bbb;
   	border-radius: 6px;
} */
div.statusref {
	float: right;
	padding-left: 12px;
	margin-top: 8px;
	margin-bottom: 10px;
	clear: both;
    text-align: right;
}
div.statusref img {
    padding-left: 8px;
   	padding-right: 9px;
   	vertical-align: text-bottom;
   	width: 18px;
}
div.statusrefbis {
    padding-left: 8px;
   	padding-right: 9px;
   	vertical-align: text-bottom;
}
img.photoref, div.photoref {
	/* border: 1px solid #DDD; */
    -webkit-box-shadow: 1px 1px 5px rgba(0, 0, 0, 0.2);
    box-shadow: 1px 1px 5px rgba(0, 0, 0, 0.2);
    padding: 4px;
	height: 80px;
	width: 80px;
    object-fit: contain;
}
img.fitcontain {
    object-fit: contain;
}
div.photoref {
	display:table-cell;
	vertical-align:middle;
	text-align:center;
}
img.photorefnoborder {
    padding: 2px;
	height: 48px;
	width: 48px;
    object-fit: contain;
    border: 1px solid #AAA;
    border-radius: 100px;
}
.underrefbanner {
}
.underbanner {
	border-bottom: <?php echo $borderwidth ?>px solid rgb(<?php echo $colortopbordertitle1 ?>);
	/* border-bottom: 2px solid var(--colorbackhmenu1); */
}
.trextrafieldseparator td, .trextrafields_collapse_last td {
    /* border-bottom: 2px solid var(--colorbackhmenu1) !important; */
    border-bottom: 2px solid rgb(<?php echo $colortopbordertitle1 ?>) !important;
}

.tdhrthin {
	margin: 0;
	padding-bottom: 0 !important;
}

/* ============================================================================== */
/* Menu top et 1ere ligne tableau                                                 */
/* ============================================================================== */

div#id-top {
<?php if (GETPOST('optioncss', 'aZ09') == 'print') {  ?>
	display:none;
<?php } else { ?>
	background: var(--colorbackhmenu1);
	/* background-image: linear-gradient(-45deg, <?php echo colorAdjustBrightness(colorArrayToHex(colorStringToArray($colorbackhmenu1)), '5'); ?>, var(--colorbackhmenu1)); */
	/* box-shadow: 0px 0px 5px #eee; */
<?php } ?>
}

div#tmenu_tooltip {
<?php if (GETPOST('optioncss', 'aZ09') == 'print') {  ?>
	display:none;
<?php } else { ?>
	padding-<?php echo $right; ?>: <?php echo ($maxwidthloginblock - 10); ?>px;
<?php } ?>

  -webkit-touch-callout: none; /* iOS Safari */
    -webkit-user-select: none; /* Safari */
     -khtml-user-select: none; /* Konqueror HTML */
       -moz-user-select: none; /* Firefox */
        -ms-user-select: none; /* Internet Explorer/Edge */
            user-select: none; /* Non-prefixed version, currently
                                  supported by Chrome and Opera */


}

div.topmenuimage {
<?php if ($disableimages) { ?>
	display: none;
<?php } ?>
}

div.tmenudiv {
<?php if (GETPOST('optioncss', 'aZ09') == 'print') {  ?>
	display:none;
<?php } else { ?>
    position: relative;
    display: block;
    white-space: nowrap;
    border-top: 0px;
    border-<?php print $left; ?>: 0px;
    border-<?php print $right; ?>: 0px;
    padding: 0px 0px 0px 0px;	/* t r b l */
    margin: 0px 0px 0px 0px;	/* t r b l */
	font-size: 13px;
    font-weight: normal;
	color: #000000;
    text-decoration: none;
<?php } ?>
}
div.tmenudisabled, a.tmenudisabled {
	opacity: 0.6;
}
a.tmenu, a.tmenusel, a.tmenudisabled {
    /* font-weight: 300; */
}
a.tmenudisabled:link, a.tmenudisabled:visited, a.tmenudisabled:hover, a.tmenudisabled:active {
	padding: 0px 5px 0px 5px;
	white-space: nowrap;
	color: var(--colortextbackhmenu);
	text-decoration: none;
	cursor: not-allowed;
}

a.tmenu:link, a.tmenu:visited, a.tmenu:hover, a.tmenu:active {
	padding: 0px 4px 0px 4px;
	white-space: nowrap;
	color: var(--colortextbackhmenu);
    text-decoration: none;
}
a.tmenusel:link, a.tmenusel:visited, a.tmenusel:hover, a.tmenusel:active {
	padding: 0px 4px 0px 4px;
	margin: 0px 0px 0px 0px;
	white-space: nowrap;
	color: var(--colortextbackhmenu);
	text-decoration: none !important;
}


ul.tmenu {	/* t r b l */
    padding: 0px 0px 0px 0px;
    margin: 0px 0px 0px 0px;
	list-style: none;
	display: table;
}
ul.tmenu li {	/* We need this to have background color when menu entry wraps on new lines */
}
li.tmenu, li.tmenusel {
	<?php print $minwidthtmenu ? 'min-width: '.$minwidthtmenu.'px;' : ''; ?>
	text-align: center;
	vertical-align: bottom;
	<?php if (empty($conf->global->MAIN_MENU_INVERT)) { ?>
	float: <?php print $left; ?>;
    <?php } ?>
	position:relative;
	display: block;
	padding: 0 0 0 0;
	margin: 0 0 0 0;
	font-weight: normal;
}
li.menuhider:hover {
	background-image: none !important;
}

li.tmenusel::after, li.tmenu:hover::after{
	content: "";
	position:absolute;
	bottom:0px;
	left: 50%;
	left: calc(50% - 6px);
	width: 0;
	height: 0;
	border-style: solid;
	border-width: 0px 6px 5px 6px;
	border-color:  transparent transparent #ffffff transparent;
}

.tmenuend .tmenuleft { width: 0px; }
.tmenuend { display: none; }
div.tmenuleft
{
	float: <?php print $left; ?>;
	margin-top: 0px;
	<?php if (empty($conf->dol_optimize_smallscreen)) { ?>
	width: 5px;
	<?php } ?>
	<?php if ($disableimages) { ?>
	height: 26px;
	<?php } else { ?>
	height: <?php print $heightmenu; ?>px;
	<?php } ?>
}
div.tmenucenter
{
	padding-left: 2px;
	padding-right: 2px;
	<?php if ($disableimages) { ?>
	padding-top: 8px;
	height: 26px;
	<?php } else { ?>
	padding-top: 2px;
    height: <?php print $heightmenu; ?>px;
	<?php } ?>
    /* width: 100%; */
}
#menu_titre_logo {
	padding-top: 0;
	padding-bottom: 0;
}
div.menu_titre {
	padding-top: 4px;
	padding-bottom: 4px;
	overflow: hidden;
    text-overflow: ellipsis;
    width: 188px;				/* required to have overflow working. must be same than menu_contenu */
}
.mainmenuaspan
{
	padding-<?php print $left; ?>: 2px;
	padding-<?php print $right; ?>: 2px;
}

div.mainmenu {
	position : relative;
	background-repeat:no-repeat;
	background-position:center top;
	height: <?php echo ($heightmenu - 22); ?>px;
	margin-left: 0px;
	min-width: 40px;
}
a.tmenuimage:focus, .mainmenu.topmenuimage:focus {
    outline: none;
}

/* For mainmenu, we always load the img */

div.mainmenu.menu {
	background-image: url(<?php echo dol_buildpath($path.'/theme/'.$theme.'/img/menus/menu.png', 1) ?>);
	<?php print $disableimages ? '' : 'top: 7px'; ?>
}
#mainmenutd_menu a.tmenuimage {
    display: unset;
}
a.tmenuimage {
    display: block;
}

a.tmenuimage:hover{
	text-decoration: none;
}




/* Do not load menu img for other if hidden to save bandwidth */

<?php if (empty($dol_hide_topmenu)) { ?>
    <?php if (!defined('DISABLE_FONT_AWSOME')) { ?>
        <?php include dol_buildpath($path.'/theme/'.$theme.'/main_menu_fa_icons.inc.php', 0); ?>
    <?php } else { ?>
        div.mainmenu.home{
            background-image: url(<?php echo dol_buildpath($path.'/theme/'.$theme.'/img/menus/home_over.png', 1) ?>);
            background-position-x: center;
        }

        div.mainmenu.billing {
            background-image: url(<?php echo dol_buildpath($path.'/theme/'.$theme.'/img/menus/money_over.png', 1) ?>);
        }

        div.mainmenu.accountancy {
            background-image: url(<?php echo dol_buildpath($path.'/theme/'.$theme.'/img/menus/money_over.png', 1) ?>);
        }

        div.mainmenu.agenda {
            background-image: url(<?php echo dol_buildpath($path.'/theme/'.$theme.'/img/menus/agenda_over.png', 1) ?>);
        }

        div.mainmenu.bank {
            background-image: url(<?php echo dol_buildpath($path.'/theme/'.$theme.'/img/menus/bank_over.png', 1) ?>);
        }

        div.mainmenu.cashdesk {
            background-image: url(<?php echo dol_buildpath($path.'/theme/'.$theme.'/img/menus/pointofsale_over.png', 1) ?>);
        }

        div.mainmenu.takepos {
            background-image: url(<?php echo dol_buildpath($path.'/theme/'.$theme.'/img/menus/pointofsale_over.png', 1) ?>);
        }

        div.mainmenu.companies {
            background-image: url(<?php echo dol_buildpath($path.'/theme/'.$theme.'/img/menus/company_over.png', 1) ?>);
        }

        div.mainmenu.commercial {
            background-image: url(<?php echo dol_buildpath($path.'/theme/'.$theme.'/img/menus/commercial_over.png', 1) ?>);
        }

        div.mainmenu.ecm {
            background-image: url(<?php echo dol_buildpath($path.'/theme/'.$theme.'/img/menus/ecm_over.png', 1) ?>);
        }

        div.mainmenu.externalsite {
            background-image: url(<?php echo dol_buildpath($path.'/theme/'.$theme.'/img/menus/externalsite_over.png', 1) ?>);
        }

        div.mainmenu.ftp {
            background-image: url(<?php echo dol_buildpath($path.'/theme/'.$theme.'/img/menus/tools_over.png', 1) ?>);
        }

        div.mainmenu.hrm {
            background-image: url(<?php echo dol_buildpath($path.'/theme/'.$theme.'/img/menus/holiday_over.png', 1) ?>);
        }

        div.mainmenu.members {
            background-image: url(<?php echo dol_buildpath($path.'/theme/'.$theme.'/img/menus/members_over.png', 1) ?>);
        }

        div.mainmenu.products {
            background-image: url(<?php echo dol_buildpath($path.'/theme/'.$theme.'/img/menus/products_over.png', 1) ?>);
        }

        div.mainmenu.mrp {
            background-image: url(<?php echo dol_buildpath($path.'/theme/'.$theme.'/img/menus/products_over.png', 1) ?>);
        }

        div.mainmenu.project {
            background-image: url(<?php echo dol_buildpath($path.'/theme/'.$theme.'/img/menus/project_over.png', 1) ?>);
        }

        div.mainmenu.ticket {
            background-image: url(<?php echo dol_buildpath($path.'/theme/'.$theme.'/img/menus/ticket_over.png', 1) ?>);
        }

        div.mainmenu.tools {
            background-image: url(<?php echo dol_buildpath($path.'/theme/'.$theme.'/img/menus/tools_over.png', 1) ?>);
        }

        div.mainmenu.website {
            background-image: url(<?php echo dol_buildpath($path.'/theme/'.$theme.'/img/menus/externalsite_over.png', 1) ?>);
        }
    <?php } ?>

    <?php
    // Add here more div for other menu entries. moduletomainmenu=array('module name'=>'name of class for div')

    $moduletomainmenu = array(
        'user'=>'', 'syslog'=>'', 'societe'=>'companies', 'projet'=>'project', 'propale'=>'commercial', 'commande'=>'commercial',
        'produit'=>'products', 'service'=>'products', 'stock'=>'products',
        'don'=>'accountancy', 'tax'=>'accountancy', 'banque'=>'accountancy', 'facture'=>'accountancy', 'compta'=>'accountancy', 'accounting'=>'accountancy', 'adherent'=>'members', 'import'=>'tools', 'export'=>'tools', 'mailing'=>'tools',
        'contrat'=>'commercial', 'ficheinter'=>'commercial', 'ticket'=>'ticket', 'deplacement'=>'commercial',
        'fournisseur'=>'companies',
        'barcode'=>'', 'fckeditor'=>'', 'categorie'=>'',
    );
    $mainmenuused = 'home';
    foreach ($conf->modules as $val)
    {
        $mainmenuused .= ','.(isset($moduletomainmenu[$val]) ? $moduletomainmenu[$val] : $val);
    }
    $mainmenuusedarray = array_unique(explode(',', $mainmenuused));

    $generic = 1;
    // Put here list of menu entries when the div.mainmenu.menuentry was previously defined
    $divalreadydefined = array('home', 'companies', 'products', 'mrp', 'commercial', 'externalsite', 'accountancy', 'project', 'tools', 'members', 'agenda', 'ftp', 'holiday', 'hrm', 'bookmark', 'cashdesk', 'takepos', 'ecm', 'geoipmaxmind', 'gravatar', 'clicktodial', 'paypal', 'stripe', 'webservices', 'website');
    // Put here list of menu entries we are sure we don't want
    $divnotrequired = array('multicurrency', 'salaries', 'ticket', 'margin', 'opensurvey', 'paybox', 'expensereport', 'incoterm', 'prelevement', 'propal', 'workflow', 'notification', 'supplier_proposal', 'cron', 'product', 'productbatch', 'expedition');
    foreach ($mainmenuusedarray as $val)
    {
        if (empty($val) || in_array($val, $divalreadydefined)) continue;
        if (in_array($val, $divnotrequired)) continue;
        //print "XXX".$val;

        // Search img file in module dir
        $found = 0; $url = '';
        foreach ($conf->file->dol_document_root as $dirroot)
        {
    		if (file_exists($dirroot."/".$val."/img/".$val.".png"))
    		{
    			$url = dol_buildpath('/'.$val.'/img/'.$val.'.png', 1);
    			$found = 1;
    			break;
    		}
        }
        // Img file not found
        if (!$found)
        {
            if (!defined('DISABLE_FONT_AWSOME')) {
                print "/* A mainmenu entry was found but img file ".$val.".png not found (check /".$val."/img/".$val.".png), so we use a generic one. */\n";
 				print "/* Overwrite this definition in your own css with a different content to use your own font awesome icon. */\n";
                print 'div.mainmenu.'.$val.'::before {
                    content: "\f249";
                }'."\n";
<<<<<<< HEAD
            } else {
=======
            }
            else
            {
>>>>>>> d1dba53f
                print "/* A mainmenu entry was found but img file ".$val.".png not found (check /".$val."/img/".$val.".png), so we use a generic one */\n";
                $url = dol_buildpath($path.'/theme/'.$theme.'/img/menus/generic'.(min($generic, 4))."_over.png", 1);
                print "div.mainmenu.".$val." {\n";
                print "	background-image: url(".$url.");\n";
                print "}\n";
            }
            $generic++;
        } else {
            print "div.mainmenu.".$val." {\n";
            print "	background-image: url(".$url.");\n";
            print "}\n";
        }
    }
    // End of part to add more div class css
    ?>
<?php } // End test if $dol_hide_topmenu ?>

.tmenuimage {
    padding:0 0 0 0 !important;
    margin:0 0px 0 0 !important;
    <?php if ($disableimages) { ?>
    	display: none;
    <?php } ?>
}



/* Login */

.bodylogin
{
	background: #f0f0f0;
	display: table;
    position: absolute;
    height: 100%;
    width: 100%;
    font-size: 1em;
}
.login_center {
	display: table-cell;
    vertical-align: middle;
}
.login_vertical_align {
	padding: 10px;
	padding-bottom: 80px;
}
form#login {
	padding-bottom: 30px;
	font-size: 14px;
	vertical-align: middle;
}
.login_table_title {
	max-width: 530px;
	color: #eee !important;
	padding-bottom: 20px;
	text-shadow: 1px 1px #444;
}
.login_table label {
	text-shadow: 1px 1px 1px #FFF;
}
.login_table {
	margin: 0px auto;  /* Center */
	padding-left:6px;
	padding-right:6px;
	padding-top:16px;
	padding-bottom:12px;
	max-width: 560px;
<?php
if (!empty($conf->global->MAIN_LOGIN_BACKGROUND)) {
	print '	background-color: rgba(255, 255, 255, 0.9);';
} else {
	print '	background-color: #FFFFFF;';
}
?>

	-webkit-box-shadow: 0 2px 23px 2px rgba(0, 0, 0, 0.2), 0 2px 6px rgba(60,60,60,0.15);
	box-shadow: 0 2px 23px 2px rgba(0, 0, 0, 0.2), 0 2px 6px rgba(60,60,60,0.15);

	border-radius: 5px;
	/*border-top:solid 1px rgba(180,180,180,.4);
	border-left:solid 1px rgba(180,180,180,.4);
	border-right:solid 1px rgba(180,180,180,.4);
	border-bottom:solid 1px rgba(180,180,180,.4);*/
}
.login_table input#username, .login_table input#password, .login_table input#securitycode {
	border: none;
	border-bottom: solid 1px rgba(180,180,180,.4);
	padding: 5px;
	margin-left: 5px;
	margin-top: 5px;
	margin-bottom: 5px;
}
.login_table input#username:focus, .login_table input#password:focus, .login_table input#securitycode:focus {
	outline: none !important;
}
.login_table .trinputlogin {
	font-size: 1.2em;
	margin: 8px;
}
.login_table .tdinputlogin {
    background-color: transparent;
    /* border: 2px solid #ccc; */
    min-width: 220px;
    border-radius: 2px;
}
.login_table .tdinputlogin .fa {
	padding-left: 10px;
	width: 14px;
}
.login_table .tdinputlogin input#username, .login_table .tdinputlogin input#password {
	font-size: 1em;
}
.login_table .tdinputlogin input#securitycode {
	font-size: 1em;
}
.login_main_home {
    word-break: break-word;
}
.login_main_message {
	text-align: center;
	max-width: 570px;
	margin-bottom: 22px;
}
.login_main_message .error {
	/* border: 1px solid #caa; */
	padding: 10px;
}
div#login_left, div#login_right {
	display: inline-block;
	min-width: 245px;
	padding-top: 10px;
	padding-left: 16px;
	padding-right: 16px;
	text-align: center;
	vertical-align: middle;
}
div#login_right select#entity {
    margin-top: 10px;
}
table.login_table tr td table.none tr td {
	padding: 2px;
}
table.login_table_securitycode {
	border-spacing: 0px;
}
table.login_table_securitycode tr td {
	padding-left: 0px;
	padding-right: 4px;
}
#securitycode {
	min-width: 60px;
}
#img_securitycode {
	border: 1px solid #DDDDDD;
}
#img_logo, .img_logo {
	max-width: 170px;
	max-height: 90px;
}

div.backgroundsemitransparent {
	background:rgba(255,255,255,0.6);
	padding-left: 10px;
	padding-right: 10px;
}
div.login_block {
	position: absolute;
	text-align: <?php print $right; ?>;
	<?php print $right; ?>: 0;
	top: <?php print $disableimages ? '4px' : '0'; ?>;
	line-height: 10px;
	<?php // echo (empty($disableimages) && $maxwidthloginblock)?'max-width: '.$maxwidthloginblock.'px;':''; ?>
	<?php if (GETPOST('optioncss', 'aZ09') == 'print') { ?>
	display: none;
	<?php } ?>
}
div.login_block a {
	color: var(--colortextbackhmenu);
	display: inline-block;
}
div.login_block span.aversion {
	color: <?php echo colorAgressiveness($colortextbackhmenu, -40); ?>;
}
div.login_block table {
	display: inline;
}
div.login {
	white-space:nowrap;
	font-weight: bold;
	float: right;
}
div.login a {
	color: var(--colortextbackvmenu);
}
div.login a:hover {
	color: var(--colortextbackvmenu);
	text-decoration:underline;
}
.login_block_elem a span.atoplogin, .login_block_elem span.atoplogin {
    vertical-align: middle;
}
div.login_block_user {
	display: inline-block;
    vertical-align: middle;
	line-height: <?php echo $disableimages ? '25' : '50'; ?>px;
	height: <?php echo $disableimages ? '25' : '50'; ?>px;
}
div.login_block_other {
	display: inline-block;
    vertical-align: middle;
	clear: <?php echo $disableimages ? 'none' : 'both'; ?>;
	padding-top: 0;
	text-align: right;
	margin-right: 8px;
	max-width: 200px;
}

.login_block_elem {
	float: right;
	vertical-align: top;
	padding: 0px 3px 0px 4px !important;
}
.login_block_other .login_block_elem {
	line-height: 25px;
	height: 25px;
}
.atoplogin, .atoplogin:hover {
	color: #<?php echo $colortextbackhmenu; ?> !important;
}
.login_block_getinfo {
	text-align: center;
}
.login_block_getinfo div.login_block_user {
	display: block;
}
.login_block_getinfo .atoplogin, .login_block_getinfo .atoplogin:hover {
	color: #333 !important;
	font-weight: normal !important;
}
.alogin, .alogin:hover {
	font-weight: normal !important;
	padding-top: 2px;
}
.alogin:hover, .atoplogin:hover {
	text-decoration:underline !important;
}
span.fa.atoplogin, span.fa.atoplogin:hover {
    font-size: 16px;
    text-decoration: none !important;
}
.atoplogin #dropdown-icon-down, .atoplogin #dropdown-icon-up {
    font-size: 0.7em;
}
img.login, img.printer, img.entity {
	/* padding: 0px 0px 0px 4px; */
	/* margin: 0px 0px 0px 8px; */
	text-decoration: none;
	color: white;
	font-weight: bold;
}
.userimg.atoplogin img.userphoto, .userimgatoplogin img.userphoto {		/* size for user photo in login bar */
	width: <?php echo $disableimages ? '26' : '32'; ?>px;
    height: <?php echo $disableimages ? '26' : '32'; ?>px;
    border-radius: 50%;
    background-size: contain;
    background-size: contain;
}
img.userphoto {			/* size for user photo in lists */
	border-radius: 0.72em;
	width: 1.4em;
    height: 1.4em;
    background-size: contain;
    vertical-align: middle;
}
img.userphotosmall {			/* size for user photo in lists */
	border-radius: 0.6em;
	width: 1.2em;
    height: 1.2em;
    background-size: contain;
    vertical-align: middle;
    background-color: #FFF;
}
.span-icon-user {
	background-image: url(<?php echo dol_buildpath($path.'/theme/'.$theme.'/img/object_user.png', 1); ?>);
	background-repeat: no-repeat;
}
.span-icon-password {
	background-image: url(<?php echo dol_buildpath($path.'/theme/'.$theme.'/img/lock.png', 1); ?>);
	background-repeat: no-repeat;
}

/* ============================================================================== */
/* Menu gauche                                                                    */
/* ============================================================================== */

div.vmenu, td.vmenu {
    margin-<?php print $right; ?>: 2px;
    position: relative;
    float: left;
    padding: 0px;
    padding-bottom: 0px;
    padding-top: 1px;
    width: 190px;
}

.vmenu {
    width: 190px;
	margin-left: 6px;
	<?php if (GETPOST('optioncss', 'aZ09') == 'print') { ?>
    display: none;
	<?php } ?>
}

/* Force vmenusearchselectcombo with type=text differently than without because beautify with select2 affect vmenusearchselectcombo differently */
input.vmenusearchselectcombo[type=text] {
	width: 180px !important;
}
.vmenusearchselectcombo {
	width: 188px;
}

.menu_contenu {
	padding-top: 3px;
	padding-bottom: 3px;
	overflow: hidden;
    text-overflow: ellipsis;
    width: 188px;				/* required to have overflow working. must be same than .menu_titre */
}
#menu_contenu_logo { /* padding-top: 0; */ }
.companylogo { }
.searchform { padding-top: 10px; }
.searchform input { font-size: 16px; }


a.vmenu:link, a.vmenu:visited, a.vmenu:hover, a.vmenu:active, span.vmenu, span.vsmenu { white-space: nowrap; font-family: <?php print $fontlist ?>; text-align: <?php print $left; ?>; }
a.vmenu:link, a.vmenu:visited, a.vmenu:hover, a.vmenu:active,
span.vmenu, span.vmenu:link, span.vmenu:visited, span.vmenu:hover, span.vmenu:active { font-weight: bold;  }	/* bold = 600, 500 is ko with Edge on 1200x960 */
font.vmenudisabled  { font-family: <?php print $fontlist ?>; text-align: <?php print $left; ?>; font-weight: bold; color: #aaa; margin-left: 4px; }												/* bold = 600, 500 is ko with Edge on 1200x960 */
a.vmenu:link, a.vmenu:visited { color: var(--colortextbackvmenu); }

a.vsmenu:link, a.vsmenu:visited, a.vsmenu:hover, a.vsmenu:active, span.vsmenu {
	font-family: <?php print $fontlist ?>;
	text-align: <?php print $left; ?>;
	color: #202020;
	margin: 1px 1px 1px 6px;
}
font.vsmenudisabled { font-family: <?php print $fontlist ?>; text-align: <?php print $left; ?>; color: #aaa; }
a.vsmenu:link, a.vsmenu:visited {
	color: var(--colortextbackvmenu);
	white-space: nowrap;
}
font.vsmenudisabledmargin { margin: 1px 1px 1px 6px; }
li a.vsmenudisabled, li.vsmenudisabled { color: #aaa !important; }

a.help:link, a.help:visited, a.help:hover, a.help:active, span.help { text-align: <?php print $left; ?>; color: #aaa; text-decoration: none; }

.vmenu div.blockvmenufirst, .vmenu div.blockvmenulogo, .vmenu div.blockvmenusearchphone, .vmenu div.blockvmenubookmarks
{
    border-top: 1px solid #BBB;
}
a.vsmenu.addbookmarkpicto {
    padding-right: 10px;
}
div.blockvmenusearchphone
{
	border-bottom: none !important;
}
.vmenu div.blockvmenuend, .vmenu div.blockvmenulogo
{
	margin: 0 0 8px 2px;
}
.vmenu div.blockvmenusearch
{
	padding-bottom: 13px;
}
.vmenu div.blockvmenuend
{
	padding-bottom: 5px;
}
.vmenu div.blockvmenulogo
{
	padding-bottom: 10px;
	padding-top: 0;
}
div.blockvmenubookmarks
{
	padding-top: 10px !important;
	padding-bottom: 16px !important;
}
div.blockvmenupair, div.blockvmenuimpair, div.blockvmenubookmarks, div.blockvmenuend
{
	font-family: <?php print $fontlist ?>;
	color: #000000;
	text-align: <?php print $left; ?>;
	text-decoration: none;
    padding-left: 5px;
    padding-right: 1px;
    padding-top: 4px;
    padding-bottom: 7px;
    margin: 0 0 0 2px;

	background: var(--colorbackvmenu1);

    border-left: 1px solid #AAA;
    border-right: 1px solid #BBB;
}

div.blockvmenusearch
{
	font-family: <?php print $fontlist ?>;
	color: #000000;
	text-align: <?php print $left; ?>;
	text-decoration: none;
    margin: 1px 0px 0px 2px;
	background: var(--colorbackvmenu1);
}

div.blockvmenusearch > form > div {
	padding-top: 3px;
}
div.blockvmenusearch > form > div > label {
	padding-right: 2px;
}

div.blockvmenuhelp
{
<?php if (empty($conf->dol_optimize_smallscreen)) { ?>
	font-family: <?php print $fontlist ?>;
	color: #000000;
	text-align: center;
	text-decoration: none;
    padding-left: 0px;
    padding-right: 6px;
    padding-top: 3px;
    padding-bottom: 3px;
    margin: 4px 0px 0px 0px;
<?php } else { ?>
    display: none;
<?php } ?>
}


td.barre {
	border-right: 1px solid #000000;
	border-bottom: 1px solid #000000;
	background: #b3c5cc;
	font-family: <?php print $fontlist ?>;
	color: #000000;
	text-align: <?php print $left; ?>;
	text-decoration: none;
}

td.barre_select {
	background: #b3c5cc;
	color: #000000;
}

td.photo {
	background: #F4F4F4;
	color: #000000;
    border: 1px solid #bbb;
}

/* ============================================================================== */
/* Panes for Main                                                   */
/* ============================================================================== */

/*
 *  PANES and CONTENT-DIVs
 */

#mainContent, #leftContent .ui-layout-pane {
    padding:    0px;
    overflow:	auto;
}

#mainContent, #leftContent .ui-layout-center {
	padding:    0px;
	position:   relative; /* contain floated or positioned elements */
    overflow:   auto;  /* add scrolling to content-div */
}


/* ============================================================================== */
/* Toolbar for ECM or Filemanager                                                 */
/* ============================================================================== */

td.ecmroot {
    padding-bottom: 0 !important;
}

.largebutton {
	/* border-top: 1px solid #CCC !important; */
    padding: 0px 4px 14px 4px !important;
    min-height: 32px;
}


a.toolbarbutton {
    margin-top: 0px;
    margin-left: 4px;
    margin-right: 4px;
    height: 30px;
}
img.toolbarbutton {
	margin-top: 1px;
    height: 30px;
}

li.expanded > a.fmdirlia.jqft.ecmjqft {
    font-weight: bold !important;
}




/* ============================================================================== */
/* Onglets                                                                        */
/* ============================================================================== */
div.tabs {
    text-align: <?php print $left; ?>;
    padding-top: 10px;
    padding-left: 6px;
    padding-right: 6px;
	clear:both;
	height:100%;
}
div.tabsElem {
	margin-top: 1px;
}	/* To avoid overlap of tabs when not browser */
/*
div.tabsElem a.tabactive::before, div.tabsElem a.tabunactive::before {
    content: "\f0da";
    font-family: "Font Awesome 5 Free";
    padding-right: 2px;
    font-weight: 900;
}
*/
div.tabBar {
    color: var(--colortextbacktab);
    padding-top: 16px;
    padding-left: 0px; padding-right: 0px;
    padding-bottom: 2px;
    margin: 0px 0px 16px 0px;
    border-top: 1px solid #BBB;
    /* border-bottom: 1px solid #AAA; */
	width: auto;
	background: var(--colorbacktabcard1);
}
div.tabBar tr.titre td {
	padding-top: 20px;
}
div.fiche table:not(.table-fiche-title) tr.titre td {
	padding-top: 10px;
}

div.tabBar.tabBarNoTop {
    padding-top: 0;
    border-top: 0;
}

/* tabBar used for creation/update/send forms */
div.tabBarWithBottom {
	padding-bottom: 18px;
	border-bottom: 1px solid #bbb;
}
div.tabBarWithBottom tr {
	background: unset !important;
}
div.tabBarWithBottom table.border>tbody>tr:last-of-type>td {
	border-bottom: none !important;
}

div.tabBar table.tableforservicepart2:last-child {
    border-bottom: 1px solid #aaa;
}
.tableforservicepart1 .tdhrthin {
	height: unset;
    padding-top: 0 !important;
}
/* Payment Screen : Pointer cursor in the autofill image */
.AutoFillAmount {
	cursor:pointer;
}

div.popuptabset {
	padding: 6px;
	background: #fff;
	border: 1px solid #888;
}
div.popuptab {
	padding-top: 5px;
	padding-bottom: 5px;
	padding-left: 5px;
	padding-right: 5px;
}

/* ============================================================================== */
/* Buttons for actions                                                            */
/* ============================================================================== */

div.tabsAction {
    margin: 20px 0em 30px 0em;
    padding: 0em 0em;
    text-align: right;
}
div.tabsActionNoBottom {
    margin-bottom: 0px;
}
div.tabsAction > a {
	margin-bottom: 16px !important;
}

a.tabTitle {
    color: rgba(0,0,0,0.4) !important;
    text-shadow:1px 1px 1px #ffffff;
	font-family: <?php print $fontlist ?>;
	font-weight: normal !important;
    padding: 4px 6px 2px 0px;
    margin-<?php print $right; ?>: 10px;
    text-decoration: none;
    white-space: nowrap;
}
.tabTitleText {
	display: none;
}
.imgTabTitle {
	max-height: 14px;
}
div.tabs div.tabsElem:first-of-type a.tab {
    margin-left: 0px !important;
}

a.tabunactive {
    color: var(--colortextlink) !important;
}
a.tab:link, a.tab:visited, a.tab:hover, a.tab#active {
	font-family: <?php print $fontlist ?>;
	padding: 12px 14px 13px;
    margin: 0em 0.2em;
    text-decoration: none;
    white-space: nowrap;

	border-right: 1px solid transparent;
	border-left: 1px solid transparent;
	border-top: 1px solid transparent;
	border-bottom: 0px !important;

	background-image: none !important;
}
.tabactive, a.tab#active {
	color: var(--colortextbacktab); !important;
	background: var(--colorbacktabcard1) !important;
	margin: 0 0.2em 0 0.2em !important;

	border-right: 1px solid #CCC !important;
	border-left: 1px solid #CCC !important;
	/* border-top: <?php echo 2; ?>px solid rgb(<?php echo $colortopbordertitle1; ?>) !important; */
	border-top: <?php echo 2; ?>px solid var(--colorbackhmenu1) !important;
}
a.tab:hover
{
	/*
	background: var(--colorbacktabcard1), 0.5)  url(<?php echo dol_buildpath($path.'/theme/'.$theme.'/img/nav-overlay3.png', 1); ?>) 50% 0 repeat-x;
	color: var(--colortextbacktab);
	*/
	text-decoration: underline;
}
a.tabimage {
    color: #434956;
	font-family: <?php print $fontlist ?>;
    text-decoration: none;
    white-space: nowrap;
}

td.tab {
    background: #dee7ec;
}

span.tabspan {
    background: #dee7ec;
    color: #434956;
	font-family: <?php print $fontlist ?>;
    padding: 0px 6px;
    margin: 0em 0.2em;
    text-decoration: none;
    white-space: nowrap;
	-webkit-border-radius:4px 4px 0px 0px;
	border-radius:4px 4px 0px 0px;

    border-<?php print $right; ?>: 1px solid #555555;
    border-<?php print $left; ?>: 1px solid #D8D8D8;
    border-top: 1px solid #D8D8D8;
}

/* ============================================================================== */
/* Buttons for actions                                                            */
/* ============================================================================== */
<?php include dol_buildpath($path.'/theme/'.$theme.'/btn.inc.php', 0); ?>


/* ============================================================================== */
/* Tables                                                                         */
/* ============================================================================== */

.allwidth {
	width: 100%;
}

#undertopmenu {
	background-repeat: repeat-x;
	margin-top: <?php echo ($dol_hide_topmenu ? '6' : '0'); ?>px;
}


.paddingrightonly {
	border-collapse: collapse;
	border: 0px;
	margin-left: 0px;
	padding-<?php print $left; ?>: 0px !important;
	padding-<?php print $right; ?>: 4px !important;
}
.nocellnopadd {
	list-style-type:none;
	margin: 0px !important;
	padding: 0px !important;
}
.noborderspacing {
	border-spacing: 0;
}
tr.nocellnopadd td.nobordernopadding, tr.nocellnopadd td.nocellnopadd
{
	border: 0px;
}

.unsetcolor {
	color: unset !important;
}
.nopaddingleft {
	padding-<?php print $left; ?>: 0px;
}
div.tabs.nopaddingleft {
	padding-<?php print $left; ?>: 0px;
}
.nopaddingright {
	padding-<?php print $right; ?>: 0px;
}
.notopnoleft {
	border-collapse: collapse;
	border: 0px;
	padding-top: 0px;
	padding-<?php print $left; ?>: 0px;
	padding-<?php print $right; ?>: 16px;
	padding-bottom: 4px;
	margin-right: 0px;
}
.notopnoleftnoright {
	border-collapse: collapse;
	border: 0px;
	padding-top: 0px;
	padding-left: 0px;
	padding-right: 0px;
	padding-bottom: 4px;
	margin: 0px 0px 0px 0px;
}

table.tableforemailform tr td {
    padding-top: 3px;
    padding-bottom: 3px;
}

table.border, table.bordernooddeven, table.dataTable, .table-border, .table-border-col, .table-key-border-col, .table-val-border-col, div.border {
	border-collapse: collapse !important;
	padding: 1px 2px 1px 3px;			/* t r b l */
}
table.borderplus {
	border: 1px solid #BBB;
}
.border tbody tr, .bordernooddeven tbody tr, .border tbody tr td, .bordernooddeven tbody tr td, div.tabBar table.border tr, div.tabBar table.border tr td, div.tabBar div.border .table-border-row, div.tabBar div.border .table-key-border-col, div.tabBar div.border .table-val-border-col {
	height: 22px;
}
tr.liste_titre.box_titre td table td, .bordernooddeven tr td {
    height: 22px;
}

div.tabBar div.border .table-border-row, div.tabBar div.border .table-key-border-col, div.tabBar .table-val-border-col {
	vertical-align: middle;
}
div .tdtop {
    vertical-align: top !important;
	padding-top: 10px !important;
	padding-bottom: 2px !important;
	padding-bottom: 0px;
}

table.border td, table.bordernooddeven td, div.border div div.tagtd {
	padding: 5px 2px 5px 2px;
	border-collapse: collapse;
}
div.tabBar .fichecenter table.border>tbody>tr>td, div.tabBar .fichecenter div.border div div.tagtd, div.tabBar div.border div div.tagtd
{
	padding-top: 5px;
	border-bottom: 1px solid #E0E0E0;
}

td.border, div.tagtable div div.border {
	border-top: 1px solid #000000;
	border-right: 1px solid #000000;
	border-bottom: 1px solid #000000;
	border-left: 1px solid #000000;
}
.table-key-border-col {
	/* width: 25%; */
	vertical-align:top;
}
.table-val-border-col {
	width:auto;
}


/* Main boxes */
.nobordertop, .nobordertop tr:first-of-type td {
    border-top: none !important;
}
.noborderbottom, .noborderbottom tr:last-of-type td {
    border-bottom: none !important;
}
.bordertop {
	border-top: 1px solid rgb(<?php echo $colortopbordertitle1 ?>);
}
.borderbottom {
	border-bottom: 1px solid rgb(<?php echo $colortopbordertitle1 ?>);
}


.fichehalfright table.noborder {
	margin: 0px 0px 0px 0px;
}
table.liste, table.noborder, table.formdoc, div.noborder {
	width: 100%;

	border-collapse: separate !important;
	border-spacing: 0px;

	border-top-width: <?php echo $borderwidth ?>px;
	border-top-color: rgb(<?php echo $colortopbordertitle1 ?>);
	border-top-style: solid;
	/* border-top-width: 2px;
	border-top-color: var(--colorbackhmenu1);
	border-top-style: solid; */

	/*border-bottom-width: 1px;
	border-bottom-color: rgb(<?php echo $colortopbordertitle1 ?>);
	border-bottom-style: solid;*/

	margin: 0px 0px 5px 0px;
}
#tablelines {
	border-bottom-width: 1px;
	border-bottom-color: rgb(<?php echo $colortopbordertitle1 ?>);
	border-bottom-style: solid;
}
table.liste tr:last-of-type td, table.noborder:not(#tablelines) tr:last-of-type td, table.formdoc tr:last-of-type td, div.noborder tr:last-of-type td {
	border-bottom-width: 1px;
	border-bottom-color: rgb(<?php echo $colortopbordertitle1 ?>);
	border-bottom-style: solid;
}
div.tabBar div.fichehalfright table.noborder:not(.margintable):not(.paymenttable):not(.lastrecordtable):last-of-type {
    border-bottom: 1px solid rgb(<?php echo $colortopbordertitle1 ?>);
}
div.tabBar table.border>tbody>tr:last-of-type>td {
	border-bottom-width: 1px;
	border-bottom-color: rgb(<?php echo $colortopbordertitle1 ?>);
	border-bottom-style: solid;
}
div.tabBar div.fichehalfright table.noborder {
    border-bottom: none;
}

table.paddingtopbottomonly tr td {
	padding-top: 1px;
	padding-bottom: 2px;
}
.liste_titre_filter {
	background: var(--colorbacktitle1) !important;
}
table:not(.listwithfilterbefore) tr.liste_titre_filter:first-of-type td.liste_titre {
    padding-top: 5px;
}

tr.liste_titre_filter td.liste_titre {
	/* border-bottom: 1px solid #ddd; */
	padding-top: 1px;
	padding-bottom: 0px;
}
tr.liste_titre_filter td.liste_titre:first-of-type {
/*	height: 36px; */
}
.liste_titre_create td, .liste_titre_create th, .liste_titre_create .tagtd
{
    border-bottom-width: 0 !important;
    border-top-width: 1px;
    border-top-color: rgb(<?php echo $colortopbordertitle1 ?>);
    border-top-style: solid;
}
tr#trlinefordates td {
    border-bottom: 0px !important;
}
.liste_titre_add td, .liste_titre_add th, .liste_titre_add .tagtd
{
    border-top-width: 1px;
    border-top-color: rgb(<?php echo $colortopbordertitle1 ?>);
    border-top-style: solid;
}
table.liste tr, table.noborder tr, div.noborder form {
	border-top-color: #FEFEFE;
	min-height: 20px;
}
table.liste th, table.noborder th, table.noborder tr.liste_titre td, table.noborder tr.box_titre td {
	padding: 7px 8px 7px 8px;			/* t r b l */
}
table.liste td, table.noborder td, div.noborder form div, table.tableforservicepart1 td, table.tableforservicepart2 td {
	padding: 7px 8px 7px 8px;			/* t r b l */
	/* line-height: 22px; This create trouble on cell login on list of last events of a contract*/
	height: 22px;
}
div.liste_titre_bydiv .divsearchfield {
	padding: 2px 1px 2px 7px;			/* t r b l */
}

tr.box_titre .nobordernopadding td {
	padding: 0 ! important;
}
table.nobordernopadding {
	border-collapse: collapse !important;
	border: 0;
}
table.nobordernopadding tr {
	border: 0 !important;
	padding: 0 0 !important;
}
table.nobordernopadding tr td {
	border: 0 !important;
	padding: 0 3px 0 0;
}
table.border tr td table.nobordernopadding tr td {
	padding-top: 0;
	padding-bottom: 0;
}
td.borderright {
    border: none;	/* to erase value for table.nobordernopadding td */
	border-right-width: 1px !important;
	border-right-color: #BBB !important;
	border-right-style: solid !important;
}


/* For table with no filter before */
table.listwithfilterbefore {
	border-top: none !important;
}


.tagtable, .table-border { display: table; }
.tagtr, .table-border-row  { display: table-row; }
.tagtd, .table-border-col, .table-key-border-col, .table-val-border-col { display: table-cell; }
.confirmquestions .tagtr .tagtd:not(:first-child)  { padding-left: 10px; }
.confirmquestions { margin-top: 5px; }

/* Pagination */
div.refidpadding  {
	padding-top: 3px;
}
div.refid  {
	font-weight: bold;
  	color: var(--colortexttitlenotab);
  	font-size: 1.2em;
}
div.refidno  {
	padding-top: 3px;
	font-weight: normal;
  	color: var(--refidnocolor);
  	font-size: <?php print is_numeric($fontsize) ? $fontsize.'px' : $fontsize ?>;
  	line-height: 21px;
}
div.refidno form {
    display: inline-block;
}

div.pagination {
	float: right;
}
div.pagination a {
	font-weight: normal;
}
/*div.pagination a.butAction, div.fichehalfright a.butAction {
    margin-right: 0px !important;
}
div.tabsAction a.butActionDelete:last-child, div.tabsAction a.butAction:last-child {
    margin-right: 0px !important;
}*/
div.pagination ul
{
  list-style: none;
  display: inline-block;
  padding-left: 0px;
  padding-right: 0px;
  margin: 0;
}
div.pagination li {
  display: inline-block;
  padding-left: 0px;
  padding-right: 0px;
  padding-top: 10px;
  padding-bottom: 5px;
  font-size: 1.1em;
}
.pagination {
  display: inline-block;
  padding-left: 0;
  border-radius: 4px;
}
div.pagination li.pagination a,
div.pagination li.pagination span {
  padding: 6px 12px;
  line-height: 1.42857143;
  color: #000;
  text-decoration: none;
  background-repeat: repeat-x;
}
div.pagination li.pagination span.inactive {
  cursor: default;
  color: #ccc;
}
li.noborder.litext, li.noborder.litext a,
div.pagination li a.inactive:hover,
div.pagination li span.inactive:hover {
  	-webkit-box-shadow: none !important;
  	box-shadow: none !important;
}
/*div.pagination li.litext {
	padding-top: 8px;
}*/
div.pagination li.litext a {
  border: none;
  padding-right: 10px;
  padding-left: 4px;
  font-weight: bold;
}
div.pagination li.litext a:hover {
	background-color: transparent;
	background-image: none;
}
div.pagination li.litext a:hover {
	background-color: transparent;
	background-image: none;
}
div.pagination li.noborder a:hover {
  border: none;
  background-color: transparent;
}
div.pagination li a,
div.pagination li span {
  /* background-color: #fff; */
  /* border: 1px solid #ddd; */
}
div.pagination li:first-child a,
div.pagination li:first-child span {
  margin-left: 0;
  /*border-top-left-radius: 4px;
  border-bottom-left-radius: 4px;*/
}
div.pagination li:last-child a,
div.pagination li:last-child span {
  /*border-top-right-radius: 4px;
  border-bottom-right-radius: 4px;*/
}
div.pagination li a:hover,
div.pagination li:not(.paginationafterarrows,.title-button) span:hover,
div.pagination li a:focus,
div.pagination li:not(.paginationafterarrows,.title-button) span:focus {
  -webkit-box-shadow: 0px 0px 6px 1px rgba(50, 50, 50, 0.4), 0px 0px 0px rgba(60,60,60,0.1);
  box-shadow: 0px 0px 6px 1px rgba(50, 50, 50, 0.4), 0px 0px 0px rgba(60,60,60,0.1);
}
div.pagination li .active a,
div.pagination li .active span,
div.pagination li .active a:hover,
div.pagination li .active span:hover,
div.pagination li .active a:focus,
div.pagination li .active span:focus {
  z-index: 2;
  color: #fff;
  cursor: default;
  background-color: var(--colorbackhmenu1);
  border-color: #337ab7;
}
div.pagination .disabled span,
div.pagination .disabled span:hover,
div.pagination .disabled span:focus,
div.pagination .disabled a,
div.pagination .disabled a:hover,
div.pagination .disabled a:focus {
  color: #777;
  cursor: not-allowed;
  background-color: #fff;
  border-color: #ddd;
}
div.pagination li.pagination .active {
  text-decoration: underline;
  box-shadow: none;
}
.paginationafterarrows .nohover {
  box-shadow: none !important;
}

div.pagination li.paginationafterarrows {
	margin-left: 10px;
	padding-top: 0;
	/*padding-bottom: 10px;*/
}
.paginationatbottom {
	margin-top: 9px;
}
table.hidepaginationprevious .paginationprevious {
	display: none;
}
table.hidepaginationnext .paginationnext {
	display: none;
}



/* Set the color for hover lines */
.oddeven:hover, .evenodd:hover, .impair:hover, .pair:hover
{
	background: var(--colorbacklinepairhover) !important;		/* Must be background to be stronger than background of odd or even */
}
.tredited, .tredited td {
	background: var(--colorbacklinepairchecked) !important;   /* Must be background to be stronger than background of odd or even */
	border-bottom: 0 !important;
}
.treditedlinefordate {
	background: var(--colorbacklinepairchecked) !important;   /* Must be background to be stronger than background of odd or even */
    border-bottom: 0px;
}
<?php if ($colorbacklinepairchecked) { ?>
.highlight {
	background: var(--colorbacklinepairchecked) !important;   /* Must be background to be stronger than background of odd or even */
}
<?php } ?>

.nohover:hover {
	background: unset !important;
}
.nohoverborder:hover {
	border: unset;
	box-shadow: unset;
	-webkit-box-shadow: unset;
}
.oddeven, .evenodd, .impair, .nohover .impair:hover, tr.impair td.nohover, .tagtr.oddeven
{
	font-family: <?php print $fontlist ?>;
	margin-bottom: 1px;
	color: var(--oddevencolor);
}
.impair, .nohover .impair:hover, tr.impair td.nohover
{
	background: var(--colorbacklineimpair1);
}
#GanttChartDIV {
	background-color: var(--colorbacklineimpair1);
}

.oddeven, .evenodd, .pair, .nohover .pair:hover, tr.pair td.nohover, .tagtr.oddeven {
	font-family: <?php print $fontlist ?>;
	margin-bottom: 1px;
	color: var(--oddevencolor);
}
.pair, .nohover .pair:hover, tr.pair td.nohover {
	background-color: var(--colorbacklinepair1);
}

table.dataTable tr.oddeven {
	background-color: var(--colorbacklinepair1) !important;
}

/* For no hover style */
td.oddeven, table.nohover tr.impair, table.nohover tr.pair, table.nohover tr.impair td, table.nohover tr.pair td, tr.nohover td, form.nohover, form.nohover:hover {
	background-color: var(--colorbacklineimpair1) !important;
	background: var(--colorbacklineimpair1) !important;
}
td.evenodd, tr.nohoverpair td, #trlinefordates td {
	background-color: var(--colorbacklinepair1) !important;
	background: var(--colorbacklinepair1) !important;
}
.trforbreak td {
	font-weight: 500;
    border-bottom: 1pt solid black !important;
	background-color: var(--colorbacklinebreak) !important;
}
.trforbreak.nobold td a, .trforbreak.nobold span.secondary {
    font-weight: normal !important;
}

table.dataTable td {
    padding: 5px 8px 5px 8px !important;
}
tr.pair td, tr.impair td, form.impair div.tagtd, form.pair div.tagtd, div.impair div.tagtd, div.pair div.tagtd, div.liste_titre div.tagtd {
    padding: 7px 8px 7px 8px;
    border-bottom: 1px solid #ddd;
}
form.pair, form.impair {
	font-weight: normal;
}
form.tagtr:last-of-type div.tagtd, tr.pair:last-of-type td, tr.impair:last-of-type td {
    border-bottom: 0px !important;
}
tr.nobottom td {
    border-bottom: 0px !important;
}
div.tableforcontact form.tagtr:last-of-type div.tagtd {
    border-bottom: 1px solid #ddd !important;
}
tr.pair td .nobordernopadding tr td, tr.impair td .nobordernopadding tr td {
    border-bottom: 0px !important;
}
table.nobottomiftotal tr.liste_total td {
	background-color: #fff;
	border-bottom: 0px !important;
}
table.nobottom, td.nobottom {
	border-bottom: 0px !important;
}
div.liste_titre .tagtd {
	vertical-align: middle;
}
div.liste_titre {
	min-height: 26px !important;	/* We cant use height because it's a div and it should be higher if content is more. but min-height does not work either for div */

	padding-top: 2px;
	padding-bottom: 2px;
}
div.liste_titre_bydiv {
	border-top-width: <?php echo $borderwidth ?>px;
    border-top-color: rgb(<?php echo $colortopbordertitle1 ?>);
    border-top-style: solid;

	border-collapse: collapse;
	display: table;
	padding: 2px 0px 2px 0;
	box-shadow: none;
	/*width: calc(100% - 1px);	1px more, i don't know why so i remove */
	width: calc(100%);
}
tr.liste_titre, tr.liste_titre_sel, form.liste_titre, form.liste_titre_sel, table.dataTable.tr, tagtr.liste_titre
{
	height: 26px !important;
}
div.colorback	/* for the form "assign user" on time spent view */
{
	background: #f8f8f8;
	padding: 10px;
	margin-top: 5px;
	border: 1px solid #ddd;
}
div.liste_titre_bydiv, .liste_titre div.tagtr, tr.liste_titre, tr.liste_titre_sel, .tagtr.liste_titre, .tagtr.liste_titre_sel, form.liste_titre, form.liste_titre_sel, table.dataTable thead tr
{
	background: var(--colorbacktitle1);
	font-weight: <?php echo $useboldtitle ? 'bold' : 'normal'; ?>;

    color: var(--colortexttitle);
    font-family: <?php print $fontlist ?>;
    text-align: <?php echo $left; ?>;
}
tr.liste_titre th, tr.liste_titre td, th.liste_titre
{
	border-bottom: 1px solid rgb(<?php echo $colortopbordertitle1 ?>);
}
tr.liste_titre:first-child th, tr:first-child th.liste_titre {
/*    border-bottom: 1px solid #ddd ! important; */
	border-bottom: unset;
}
tr.liste_titre th, th.liste_titre, tr.liste_titre td, td.liste_titre, form.liste_titre div
{
    font-family: <?php print $fontlist ?>;
    font-weight: <?php echo $useboldtitle ? 'bold' : 'normal'; ?>;
    vertical-align: middle;
    height: 24px;
}
tr.liste_titre th a, th.liste_titre a, tr.liste_titre td a, td.liste_titre a, form.liste_titre div a, div.liste_titre a {
	text-shadow: none !important;
	color: rgb(<?php echo $colortexttitlelink ?>);
}
tr.liste_titre_topborder td {
	border-top-width: <?php echo $borderwidth; ?>px;
    border-top-color: rgb(<?php echo $colortopbordertitle1 ?>);
    border-top-style: solid;
}
.liste_titre td a {
	text-shadow: none !important;
	color: var(--colortexttitle);
}
.liste_titre td a.notasortlink {
	color: var(--colortextlink);
}
.liste_titre td a.notasortlink:hover {
	background: transparent;
}
tr.liste_titre:last-child th.liste_titre, tr.liste_titre:last-child th.liste_titre_sel, tr.liste_titre td.liste_titre, tr.liste_titre td.liste_titre_sel, form.liste_titre div.tagtd {				/* For last line of table headers only */
    /* border-bottom: 1px solid #ddd; */
    border-bottom: unset;
}

div.liste_titre {
	padding-left: 3px;
}
tr.liste_titre_sel th, th.liste_titre_sel, tr.liste_titre_sel td, td.liste_titre_sel, form.liste_titre_sel div
{
    font-family: <?php print $fontlist ?>;
    font-weight: normal;
    border-bottom: 1px solid #FDFFFF;
    text-decoration: underline;
}
input.liste_titre {
    background: transparent;
    border: 0px;
}
.listactionlargetitle .liste_titre {
	line-height: 24px;
}
.noborder tr.liste_total td, tr.liste_total td, form.liste_total div, .noborder tr.liste_total_wrap td, tr.liste_total_wrap td, form.liste_total_wrap div {
    color: var(--listetotal);
    font-weight: normal;
}
.noborder tr.liste_total td, tr.liste_total td, form.liste_total div {
    white-space: nowrap;
}
.noborder tr.liste_total_wrap td, tr.liste_total_wrap td, form.liste_total_wrap div {
	white-space: normal;
}
form.liste_total div {
    border-top: 1px solid #DDDDDD;
}
tr.liste_sub_total, tr.liste_sub_total td {
	border-bottom: 1px solid #aaa;
}
/* to avoid too much border on contract card */
.tableforservicepart1 .impair, .tableforservicepart1 .pair, .tableforservicepart2 .impair, .tableforservicepart2 .pair {
	background: #FFF;
}
.tableforservicepart1 tbody tr td, .tableforservicepart2 tbody tr td {
	border-bottom: none;
}
table.tableforservicepart1:first-of-type tr:first-of-type td {
    border-top: 1px solid #888;
}
table.tableforservicepart1 tr td {
    border-top: 0px;
}

.paymenttable, .margintable {
	/*border-top-width: <?php echo $borderwidth ?>px !important;
	border-top-color: rgb(<?php echo $colortopbordertitle1 ?>) !important;
	border-top-style: solid !important;*/
	border-top: none !important;
	margin: 0px 0px 0px 0px !important;
}
table.noborder.paymenttable {
    border-bottom: none !important;
}
.paymenttable tr td:first-child, .margintable tr td:first-child
{
	padding-left: 2px;
}
.paymenttable, .margintable tr td {
	height: 22px;
}

/* Disable-Enable shadows */
.noshadow {
	-webkit-box-shadow: 0px 0px 0px #DDD !important;
	box-shadow: 0px 0px 0px #DDD !important;
}
.shadow {
	-webkit-box-shadow: 2px 2px 5px #CCC !important;
	box-shadow: 2px 2px 5px #CCC !important;
}

div.tabBar .noborder {
	-webkit-box-shadow: 0px 0px 0px #DDD !important;
	box-shadow: 0px 0px 0px #DDD !important;
}

#tablelines tr.liste_titre td, .paymenttable tr.liste_titre td, .margintable tr.liste_titre td, .tableforservicepart1 tr.liste_titre td {
	border-bottom: 1px solid rgb(<?php echo $colortopbordertitle1 ?>) !important;
}
#tablelines tr td {
    height: unset;
}

/* Prepare to remove class pair - impair */

.noborder:not(.editmode) > tbody > tr:nth-child(even):not(.liste_titre), .liste > tbody > tr:nth-child(even):not(.liste_titre),
div:not(.fichecenter):not(.fichehalfleft):not(.fichehalfright):not(.ficheaddleft) > .border > tbody > tr:nth-of-type(even):not(.liste_titre), .liste > tbody > tr:nth-of-type(even):not(.liste_titre),
div:not(.fichecenter):not(.fichehalfleft):not(.fichehalfright):not(.ficheaddleft) .oddeven.tagtr:nth-of-type(even):not(.liste_titre)
{
	background: linear-gradient(bottom, var(--colorbacklineimpair1) 85%, var(--colorbacklineimpair2) 100%);
	background: -o-linear-gradient(bottom, var(--colorbacklineimpair1) 85%, var(--colorbacklineimpair2) 100%);
	background: -moz-linear-gradient(bottom, var(--colorbacklineimpair1) 85%, var(--colorbacklineimpair2) 100%);
	background: -webkit-linear-gradient(bottom, var(--colorbacklineimpair1) 85%, var(--colorbacklineimpair2) 100%);
	/* background: -ms-linear-gradient(bottom, var(--colorbacklineimpair1) 85%, var(--colorbacklineimpair2) 100%); */
}
.noborder > tbody > tr:nth-child(even):not(:last-child) td:not(.liste_titre), .liste > tbody > tr:nth-child(even):not(:last-child) td:not(.liste_titre),
.noborder .oddeven.tagtr:nth-child(even):not(:last-child) .tagtd:not(.liste_titre)
{
	border-bottom: 1px solid #e0e0e0;
}

.noborder:not(.editmode) > tbody > tr:nth-child(odd):not(.liste_titre), .liste > tbody > tr:nth-child(odd):not(.liste_titre),
div:not(.fichecenter):not(.fichehalfleft):not(.fichehalfright):not(.ficheaddleft) > .border > tbody > tr:nth-of-type(odd):not(.liste_titre), .liste > tbody > tr:nth-of-type(odd):not(.liste_titre),
div:not(.fichecenter):not(.fichehalfleft):not(.fichehalfright):not(.ficheaddleft) .oddeven.tagtr:nth-of-type(odd):not(.liste_titre)
{
	background: linear-gradient(bottom, var(--colorbacklinepair1) 85%, var(--colorbacklinepair2) 100%);
	background: -o-linear-gradient(bottom, var(--colorbacklinepair1) 85%, var(--colorbacklinepair2) 100%);
	background: -moz-linear-gradient(bottom, var(--colorbacklinepair1) 85%, var(--colorbacklinepair2) 100%);
	background: -webkit-linear-gradient(bottom, var(--colorbacklinepair1) 85%, var(--colorbacklinepair2) 100%);
	/* background: -ms-linear-gradient(bottom, var(--colorbacklinepair1) 85%, var(--colorbacklinepair2) 100%); */
}
.noborder > tbody > tr:nth-child(odd):not(:last-child) td:not(.liste_titre), .liste > tbody > tr:nth-child(odd):not(:last-child) td:not(.liste_titre),
.noborder .oddeven.tagtr:nth-child(odd):not(:last-child) .tagtd:not(.liste_titre)
{
	border-bottom: 1px solid #e0e0e0;
}

ul.noborder li:nth-child(even):not(.liste_titre) {
	background-color: var(--colorbacklinepair2) !important;
}


/*
 *  Boxes
 */

.box {
    overflow-x: auto;
    min-height: 40px;
    padding-right: 0px;
    padding-left: 0px;
    padding-bottom: 10px;
}
.ficheaddleft div.boxstats, .ficheaddright div.boxstats {
    border: none;
}
.boxstatsborder {
    /* border: 1px solid #CCC !important; */
}
.boxstats, .boxstats130 {
    display: inline-block;
    margin-left: 8px;
    margin-right: 8px;
    margin-top: 5px;
    margin-bottom: 5px;
    text-align: center;

    background: var(--colorbackbody);
    border: 1px solid var(--colorboxstatsborder);
    border-left: 6px solid var(--colorboxstatsborder);
    /* box-shadow: 1px 1px 8px var(--colorboxstatsborder); */
    border-radius: 0px;
}
.boxstats, .boxstats130, .boxstatscontent {
	white-space: nowrap;
	overflow: hidden;
    text-overflow: ellipsis;
}
.boxstats130 {
    width: 100%;
    height: 59px;
    /* padding: 3px; */
}
.boxstats {
    padding-left: 3px;
    padding-right: 3px;
    padding-top: 2px;
    padding-bottom: 2px;
    width: 118px;
}
.tabBar .fichehalfright .boxstats {
    padding-top: 8px;
    padding-bottom: 4px;
}
.boxstatscontent {
	padding: 3px;
}
.boxstatsempty {
    width: 121px;
    padding-left: 3px;
    padding-right: 3px;
    margin-left: 8px;
    margin-right: 8px;
}
.boxstats150empty {
    width: 158px;
    padding-left: 3px;
    padding-right: 3px;
    margin-left: 8px;
    margin-right: 8px;
}


@media only screen and (max-width: 767px)
{
	div.tabs {
		padding-left: 0 !important;
		padding-right: 0!important;
		margin-left: 0 !important;
		margin-right: 0 !important;
	}

	a.tab:link, a.tab:visited, a.tab:hover, a.tab#active {
		padding: 12px 12px 13px;
	}
	a.tmenu:link, a.tmenu:visited, a.tmenu:hover, a.tmenu:active {
		padding: 0px 0px 0px 0px;
	}
	a.tmenusel:link, a.tmenusel:visited, a.tmenusel:hover, a.tmenusel:active {
		padding: 0px 0px 0px 0px;
	}
	.boxstats, .boxstats130 {
		margin: 3px;
    }
    .boxstats130 {
    	text-align: <?php echo $left; ?>
    }
	.thumbstat {
		flex: 1 1 110px;
		margin-bottom: 8px;
	    min-width: <?php echo isset($_SESSION['dol_screenwidth']) ?min(160, round($_SESSION['dol_screenwidth'] / 2 - 20)) : 150; ?>px;	/* on screen < 320, we guaranty to have 2 columns */
	}
	.thumbstat150 {
		flex: 1 1 110px;
		margin-bottom: 8px;
	    min-width: <?php echo isset($_SESSION['dol_screenwidth']) ?min(160, round($_SESSION['dol_screenwidth'] / 2 - 20)) : 160; ?>px;	/* on screen < 320, we guaranty to have 2 columns */
	    max-width: <?php echo isset($_SESSION['dol_screenwidth']) ?min(161, round($_SESSION['dol_screenwidth'] / 2 - 20)) : 161; ?>px;	/* on screen < 320, we guaranty to have 2 columns */
    	/* width: ...px; If I use with, there is trouble on size of flex boxes solved with min + (max that is a little bit higer than min) */
	}
    .dashboardlineindicator {
        float: left;
    	padding-left: 5px;
    }
    .boxstats {
        width: 111px;
    }
    .boxstatsempty {
    	width: 111px;
	}

}

.boxstats:hover {
	box-shadow: 0px 0px 8px 0px rgba(0,0,0,0.20);
}
span.boxstatstext {
	opacity: 0.5;
    line-height: 18px;
    color: var(--colortext);
}
span.boxstatstext img, a.dashboardlineindicatorlate img {
	border: 0;
}
a img {
	border: 0;
}
.boxstatsindicator.thumbstat150 {	/* If we remove this, box position is ko on ipad */
	display: inline-flex;
}
span.boxstatsindicator {
	font-size: 130%;
	font-weight: normal;
	line-height: 29px;
	flex-grow: 1;

}
span.dashboardlineindicator, span.dashboardlineindicatorlate {
	font-size: 130%;
	font-weight: normal;
}
a.dashboardlineindicatorlate:hover {
	text-decoration: none;
}
.dashboardlineindicatorlate img {
	width: 16px;
}
span.dashboardlineok {
	color: #008800;
}
span.dashboardlineko {
	color: #FFF;
	font-size: 80%;
}
.dashboardlinelatecoin {
	float: right;
	position: relative;
    text-align: right;
    top: -27px;
    right: 2px;
    padding: 0px 5px 0px 5px;
    border-radius: .25em;

    background-color: #9f4705;
}
.imglatecoin {
    padding: 1px 3px 1px 1px;
    margin-left: 4px;
    margin-right: 2px;
    background-color: #8c4446;
    color: #FFFFFF ! important;
    border-radius: .25em;
	display: inline-block;
	vertical-align: middle;
}
.boxtable {
    margin-bottom: 25px !important;
    border-bottom-width: 1px;
	background: var(--colorbackbody);
    border-top: <?php echo $borderwidth ?>px solid rgb(<?php echo $colortopbordertitle1 ?>);
	/* border-top: 2px solid var(--colorbackhmenu1) !important; */
}
table.noborder.boxtable tr td {
    height: unset;
}
.boxtablenotop {
    border-top-width: 0 !important;
}
.boxtablenobottom {
    border-bottom-width: 0 !important;
}
.boxtable .fichehalfright, .boxtable .fichehalfleft {
    min-width: 275px;	/* increasing this, make chart on box not side by side on laptops */
}
.tdboxstats {
	text-align: center;
}
.boxworkingboard .tdboxstats {
	padding-left: 0px !important;
	padding-right: 0px !important;
}
a.valignmiddle.dashboardlineindicator {
    line-height: 30px;
}

tr.box_titre {
    height: 26px;

    /* TO MATCH BOOTSTRAP */
	/*background: #ddd;
	color: #000 !important;*/

	/* TO MATCH ELDY */
	background: var(--colorbacktitle1);
	color: var(--colortexttitle);
    font-family: <?php print $fontlist ?>, sans-serif;
    font-weight: <?php echo $useboldtitle ? 'bold' : 'normal'; ?>;
    border-bottom: 1px solid #FDFFFF;
    white-space: nowrap;
}

tr.box_titre td.boxclose {
	width: 30px;
}
img.boxhandle, img.boxclose {
	padding-left: 5px;
}

.formboxfilter {
	vertical-align: middle;
	margin-bottom: 6px;
}
.formboxfilter input[type=image]
{
	top: 5px;
	position: relative;
}
.boxfilter {
	margin-bottom: 2px;
	margin-right: 1px;
}
.prod_entry_mode_free, .prod_entry_mode_predef {
    height: 26px !important;
    vertical-align: middle;
}

.modulebuilderbox {
	border: 1px solid #888;
	padding: 16px;
}


/*
 *   Ok, Warning, Error
 */

.ok      { color: #114466; }
.warning { color: #887711 !important; }
.error   { color: #660000 !important; font-weight: bold; }
.green   { color: #118822; }

div.ok {
  color: #114466;
}

/* Info admin */
div.info {
	border-<?php print $left; ?>: solid 5px #87cfd2;
    padding-top: 8px;
    padding-left: 10px;
    padding-right: 4px;
    padding-bottom: 8px;
    margin: 1em 0em 1em 0em;
    background: #eff8fc;
    color: #558;
}

/* Warning message */
div.warning {
    border-<?php print $left; ?>: solid 5px #f2cf87;
	padding-top: 8px;
	padding-left: 10px;
	padding-right: 4px;
	padding-bottom: 8px;
	margin: 1em 0em 1em 0em;
    background: #fcf8e3;
}
div.warning a, div.info a, div.error a {
	color: var(--colortextlink);
}

/* Error message */
div.error {
    border-<?php print $left; ?>: solid 5px #f28787;
	padding-top: 8px;
	padding-left: 10px;
	padding-right: 4px;
	padding-bottom: 8px;
	margin: 1em 0em 1em 0em;
  background: #EFCFCF;
}


/*
 *   Liens Payes/Non payes
 */

a.normal:link { font-weight: normal }
a.normal:visited { font-weight: normal }
a.normal:active { font-weight: normal }
a.normal:hover { font-weight: normal }

a.impayee:link { font-weight: bold; color: #550000; }
a.impayee:visited { font-weight: bold; color: #550000; }
a.impayee:active { font-weight: bold; color: #550000; }
a.impayee:hover { font-weight: bold; color: #550000; }


/*
 *  External web site
 */

.framecontent {
    width: 100%;
    height: 100%;
}

.framecontent iframe {
    width: 100%;
    height: 100%;
}


/*
 *  Other
 */

.opened-dash-board-wrap {
    margin-bottom: 25px;
}

div.boximport {
    min-height: unset;
}

.product_line_stock_ok { color: #002200; }
.product_line_stock_too_low { color: #884400; }

.fieldrequired { font-weight: bold; color: var(--fieldrequiredcolor); }

td.widthpictotitle { width: 26px; text-align: <?php echo $left; ?>; }
span.widthpictotitle { font-size: 1.7em; };

.dolgraphtitle { margin-top: 6px; margin-bottom: 4px; }
.dolgraphtitlecssboxes { /* margin: 0px; */ }
.dolgraphchart canvas { width: calc(100% - 20px) !important; }
.legendColorBox, .legendLabel { border: none !important; }
div.dolgraph div.legend, div.dolgraph div.legend div { background-color: var(--dolgraphbg) !important; }
div.dolgraph div.legend table tbody tr { height: auto; }
td.legendColorBox { padding: 2px 2px 2px 0 !important; }
td.legendLabel { padding: 2px 2px 2px 0 !important; }
td.legendLabel {
    text-align: <?php echo $left; ?>;
}

label.radioprivate {
    white-space: nowrap;
}

.photo {
	border: 0px;
}
.photowithmargin {
	margin-bottom: 2px;
	margin-top: 10px;
}
div.divphotoref > a > .photowithmargin {		/* Margin right for photo not inside a div.photoref frame only */
    margin-right: 15px;
}
.photowithborder {
	border: 1px solid #f0f0f0;
}
.photointooltip {
	margin-top: 6px;
	margin-bottom: 6px;
	text-align: center;
}
.photodelete {
	margin-top: 6px !important;
}

.logo_setup
{
	content:url(<?php echo dol_buildpath($path.'/theme/'.$theme.'/img/logo_setup.svg', 1) ?>);	/* content is used to best fit the container */
	display: inline-block;
}
.nographyet
{
	content:url(<?php echo dol_buildpath($path.'/theme/'.$theme.'/img/nographyet.svg', 1) ?>);
	display: inline-block;
    opacity: 0.1;
    background-repeat: no-repeat;
}
.nographyettext
{
    opacity: 0.5;
}

div.titre {
	font-size: 1.1em;
	text-decoration: none;
	padding-top: 5px;
    padding-bottom: 5px;
}
div.fiche > table.table-fiche-title:first-of-type div {
    color: var(--colortexttitlenotab);
    /* font-weight: 600; */
}
div.titre {
    color: var(--colortexttitlenotab);
}

.secondary {
    color: var(--colortexttitlenotab);
}
.tertiary {
	color: var(--colortexttitlenotab2);
}

table.table-fiche-title .col-title div.titre{
	line-height: 40px;
}
table.table-fiche-title {
	margin-bottom: 5px;
}


div.backgreypublicpayment { background-color: #f0f0f0; padding: 20px; border-bottom: 1px solid #ddd; }
.backgreypublicpayment a { color: #222 !important; }
.poweredbypublicpayment {
	float: right;
	top: 8px;
    right: 8px;
    position: absolute;
    font-size: 0.8em;
    color: #222;
    opacity: 0.3;
}
#dolpaymenttable { min-width: 320px; font-size: 16px; }	/* Width must have min to make stripe input area visible. Lower than 320 makes input area crazy for credit card that need zip code */
#tablepublicpayment { border: 1px solid #CCCCCC !important; width: 100%; padding: 20px; }
#tablepublicpayment .CTableRow1  { background-color: #F0F0F0 !important; }
#tablepublicpayment tr.liste_total { border-bottom: 1px solid #CCCCCC !important; }
#tablepublicpayment tr.liste_total td { border-top: none; }

.divmainbodylarge { margin-left: 40px; margin-right: 40px; }
#divsubscribe { max-width: 900px; }
#tablesubscribe { width: 100%; }

div#card-element {
    border: 1px solid #ccc;
}
div#card-errors {
	color: #fa755a;
    text-align: center;
    padding-top: 3px;
    max-width: 320px;
}


/*
 * Effect Postit
 */
.effectpostit
{
  position: relative;
}
.effectpostit:before, .effectpostit:after
{
  z-index: -1;
  position: absolute;
  content: "";
  bottom: 15px;
  left: 10px;
  width: 50%;
  top: 80%;
  max-width:300px;
  background: #777;
  -webkit-box-shadow: 0 15px 10px #777;
  box-shadow: 0 15px 10px #777;
  -webkit-transform: rotate(-3deg);
  -moz-transform: rotate(-3deg);
  -o-transform: rotate(-3deg);
  -ms-transform: rotate(-3deg);
  transform: rotate(-3deg);
}
.effectpostit:after
{
  -webkit-transform: rotate(3deg);
  -moz-transform: rotate(3deg);
  -o-transform: rotate(3deg);
  -ms-transform: rotate(3deg);
  transform: rotate(3deg);
  right: 10px;
  left: auto;
}



/* ============================================================================== */
/* Formulaire confirmation (When Ajax JQuery is used)                             */
/* ============================================================================== */

.ui-dialog-titlebar {
}
.ui-dialog-content {
}


/* ============================================================================== */
/* For content of image preview                                                   */
/* ============================================================================== */

/*
.ui-dialog-content.ui-widget-content > object {
     max-height: none;
     width: auto; margin-left: auto; margin-right: auto; display: block;
}
*/


/* ============================================================================== */
/* Formulaire confirmation (When HTML is used)                                    */
/* ============================================================================== */

table.valid {
    /* border-top: solid 1px #E6E6E6; */
    border-<?php print $left; ?>: solid 5px #f2cf87;
    /* border-<?php print $right; ?>: solid 1px #444444;
    border-bottom: solid 1px #555555; */
	padding-top: 8px;
	padding-left: 10px;
	padding-right: 4px;
	padding-bottom: 4px;
	margin: 0px 0px;
    background: #fcf8e3;
}

.validtitre {
	font-weight: bold;
}


/* ============================================================================== */
/* Tooltips                                                                       */
/* ============================================================================== */

/* For tooltip using dialog */
.ui-dialog.highlight.ui-widget.ui-widget-content.ui-front {
    z-index: 3000;
}

div.ui-tooltip {
	max-width: <?php print dol_size(600, 'width'); ?>px !important;
}
div.ui-tooltip.mytooltip {
	border: none !important;
	padding: 10px 15px;
	border-radius: 0;
	margin: 2px;
	font-stretch: condensed;
	-moz-box-shadow:   0.5px 0.5px 4px 0px rgba(0, 0, 0, 0.5);
	-webkit-box-shadow:0.5px 0.5px 4px 0px rgba(0, 0, 0, 0.5);
	-o-box-shadow:     0.5px 0.5px 4px 0px rgba(0, 0, 0, 0.5);
	box-shadow:        0.5px 0.5px 4px 0px rgba(0, 0, 0, 0.5);
	filter:progid:DXImageTransform.Microsoft.Shadow(color=#656565, Direction=134, Strength=5);
	background: var(--tooltipbgcolor) !important;
	color : var(--tooltipfontcolor);
}




/* ============================================================================== */
/* Calendar                                                                       */
/* ============================================================================== */

.ui-datepicker-calendar .ui-state-default, .ui-datepicker-calendar .ui-widget-content .ui-state-default,
.ui-datepicker-calendar .ui-widget-header .ui-state-default, .ui-datepicker-calendar .ui-button,
html .ui-datepicker-calendar .ui-button.ui-state-disabled:hover, html .ui-button.ui-state-disabled:active
{
    border: unset;
}

img.datecallink { padding-left: 2px !important; padding-right: 2px !important; }

.ui-datepicker-trigger {
	vertical-align: middle;
	cursor: pointer;
	padding-left: 2px;
	padding-right: 2px;
}

.bodyline {
	-webkit-border-radius: 8px;
	border-radius: 8px;
	border: 1px #E4ECEC outset;
	padding: 0px;
	margin-bottom: 5px;
}
table.dp {
    width: 180px;
    background-color: var(--inputbackgroundcolor);
    border-top: solid 2px #DDDDDD;
    border-<?php print $left; ?>: solid 2px #DDDDDD;
    border-<?php print $right; ?>: solid 1px #222222;
    border-bottom: solid 1px #222222;
    padding: 0px;
	border-spacing: 0px;
	border-collapse: collapse;
}
.dp td, .tpHour td, .tpMinute td{padding:2px; font-size:10px;}
/* Barre titre */
.dpHead,.tpHead,.tpHour td:Hover .tpHead{
	font-weight:bold;
	background-color:#b3c5cc;
	color:white;
	font-size:11px;
	cursor:auto;
}
/* Barre navigation */
.dpButtons,.tpButtons {
	text-align:center;
	background-color:#617389;
	color:#FFFFFF;
	font-weight:bold;
	cursor:pointer;
}
.dpButtons:Active,.tpButtons:Active{border: 1px outset black;}
.dpDayNames td,.dpExplanation {background-color:#D9DBE1; font-weight:bold; text-align:center; font-size:11px;}
.dpExplanation{ font-weight:normal; font-size:11px;}
.dpWeek td{text-align:center}

.dpToday,.dpReg,.dpSelected{
	cursor:pointer;
}
.dpToday{font-weight:bold; color:black; background-color:#DDDDDD;}
.dpReg:Hover,.dpToday:Hover{background-color:black;color:white}

/* Jour courant */
.dpSelected{background-color:#0B63A2;color:white;font-weight:bold; }

.tpHour{border-top:1px solid #DDDDDD; border-right:1px solid #DDDDDD;}
.tpHour td {border-left:1px solid #DDDDDD; border-bottom:1px solid #DDDDDD; cursor:pointer;}
.tpHour td:Hover {background-color:black;color:white;}

.tpMinute {margin-top:5px;}
.tpMinute td:Hover {background-color:black; color:white; }
.tpMinute td {background-color:#D9DBE1; text-align:center; cursor:pointer;}

/* Bouton X fermer */
.dpInvisibleButtons
{
    border-style:none;
    background-color:transparent;
    padding:0px;
    font-size: 0.85em;
    border-width:0px;
    color:#0B63A2;
    vertical-align:middle;
    cursor: pointer;
}
.datenowlink
{
	color: var(--colortextlink);
}


/* ============================================================================== */
/*  Afficher/cacher                                                               */
/* ============================================================================== */

div.visible {
    display: block;
}

div.hidden, td.hidden, img.hidden, span.hidden {
    display: none;
}

tr.visible {
    display: block;
}


/* ============================================================================== */
/*  Module website                                                                */
/* ============================================================================== */

.exampleapachesetup {
    overflow-y: auto;
    height: 100px;
    font-size: 0.8em;
    border: 1px solid #aaa;
}

span[phptag] {
	background: #ddd; border: 1px solid #ccc; border-radius: 4px;
}

.nobordertransp {
    border: 0px;
    background-color: transparent;
    background-image: none;
}
.bordertransp {
    background-color: transparent;
    background-image: none;
    border: none;
	font-weight: normal;
}
.websitebar {
	border-bottom: 1px solid #ccc;
	background: #e6e6e6;
	display: inline-block;
	padding: 4px 0 4px 0;
	z-index: 1000;
}
.websitebar .buttonDelete, .websitebar .button {
	text-shadow: none;
}
.websitebar .button, .websitebar .buttonDelete
{
	padding: 2px 5px 3px 5px !important;
	margin: 2px 4px 2px 4px  !important;
    line-height: normal;
    background: #f5f5f5 !important;
    border: 1px solid #ccc !important;
}
.websiteselection {
	/* display: inline-block; */
	padding-left: 10px;
	vertical-align: middle;
	/* line-height: 28px; */
}
.websitetools {
	float: right;
}
.websiteselection, .websitetools {
	/* margin-top: 3px;
	padding-top: 3px;
	padding-bottom: 3px; */
}
.websiteinputurl {
    display: inline-block;
    vertical-align: top;
    line-height: 28px;
}
.websiteiframenoborder {
	border: 0px;
}
span.websitebuttonsitepreview, a.websitebuttonsitepreview {
	vertical-align: middle;
}
span.websitebuttonsitepreview img, a.websitebuttonsitepreview img {
	width: 26px;
	display: inline-block;
}
span.websitebuttonsitepreviewdisabled img, a.websitebuttonsitepreviewdisabled img {
	opacity: 0.2;
}
.websitehelp {
    vertical-align: middle;
    float: right;
    padding-top: 8px;
}
.websiteselectionsection {
	border-left: 1px solid #bbb;
	border-right: 1px solid #bbb;
	margin-left: 0px;
	padding-left: 8px;
	margin-right: 5px;
}
.websitebar input#previewpageurl {
    line-height: 1em;
}



/* ============================================================================== */
/*  Module agenda                                                                 */
/* ============================================================================== */

.dayevent .tagtr:first-of-type {
    height: 24px;
}

.agendacell { height: 60px; }
table.cal_month    { border-spacing: 0px;  }
table.cal_month td:first-child  { border-left: 0px; }
table.cal_month td:last-child   { border-right: 0px; }
.cal_current_month { border-top: 0; border-left: solid 1px #E0E0E0; border-right: 0; border-bottom: solid 1px #E0E0E0; }
.cal_current_month_peruserleft { border-top: 0; border-left: solid 2px #6C7C7B; border-right: 0; border-bottom: solid 1px #E0E0E0; }
.cal_current_month_oneday { border-right: solid 1px #E0E0E0; }
.cal_other_month   { border-top: 0; border-left: solid 1px #C0C0C0; border-right: 0; border-bottom: solid 1px #C0C0C0; }
.cal_other_month_peruserleft { border-top: 0; border-left: solid 2px #6C7C7B !important; border-right: 0; }
.cal_current_month_right { border-right: solid 1px #E0E0E0; }
.cal_other_month_right   { border-right: solid 1px #C0C0C0; }
.cal_other_month   { /* opacity: 0.6; */ background: #EAEAEA; padding-<?php print $left; ?>: 2px; padding-<?php print $right; ?>: 1px; padding-top: 0px; padding-bottom: 0px; }
.cal_past_month    { /* opacity: 0.6; */ background: #EEEEEE; padding-<?php print $left; ?>: 2px; padding-<?php print $right; ?>: 1px; padding-top: 0px; padding-bottom: 0px; }
.cal_current_month { background: #FFFFFF; border-left: solid 1px #E0E0E0; padding-<?php print $left; ?>: 2px; padding-<?php print $right; ?>: 1px; padding-top: 0px; padding-bottom: 0px; }
.cal_current_month_peruserleft { background: #FFFFFF; border-left: solid 2px #6C7C7B; padding-<?php print $left; ?>: 2px; padding-<?php print $right; ?>: 1px; padding-top: 0px; padding-bottom: 0px; }
.cal_today         { background: #FDFDF0; border-left: solid 1px #E0E0E0; border-bottom: solid 1px #E0E0E0; padding-<?php print $left; ?>: 2px; padding-<?php print $right; ?>: 1px; padding-top: 0px; padding-bottom: 0px; }
.cal_today_peruser { background: #FDFDF0; border-right: solid 1px #E0E0E0; border-bottom: solid 1px #E0E0E0; padding-<?php print $left; ?>: 2px; padding-<?php print $right; ?>: 1px; padding-top: 0px; padding-bottom: 0px; }
.cal_today_peruser_peruserleft { background: #FDFDF0; border-left: solid 2px #6C7C7B; border-right: solid 1px #E0E0E0; border-bottom: solid 1px #E0E0E0; padding-<?php print $left; ?>: 2px; padding-<?php print $right; ?>: 1px; padding-top: 0px; padding-bottom: 0px; }
.cal_past          { }
.cal_peruser       { padding-top: 0 !important; padding-bottom: 0 !important; padding-<?php print $left; ?>: 1px !important; padding-<?php print $right; ?>: 1px !important; }
.cal_impair        { background: #F8F8F8; }
.cal_today_peruser_impair { background: #F8F8F0; }
.peruser_busy      { }
.peruser_notbusy   { opacity: 0.5; }
table.cal_event    { border: none; border-collapse: collapse; margin-bottom: 1px; min-height: 20px; }
table.cal_event td { border: none; padding-<?php print $left; ?>: 2px; padding-<?php print $right; ?>: 2px; padding-top: 0px; padding-bottom: 0px; }
table.cal_event td.cal_event { padding: 4px 4px !important; }
table.cal_event td.cal_event_right { padding: 4px 4px !important; }
.cal_event              { font-size: 1em; }
.cal_event a:link       { color: #111111; font-weight: normal !important; }
.cal_event a:visited    { color: #111111; font-weight: normal !important; }
.cal_event a:active     { color: #111111; font-weight: normal !important; }
.cal_event_busy a:hover { color: #111111; font-weight: normal !important; color:rgba(255,255,255,.75); }
.cal_event_busy      { }
.cal_peruserviewname { max-width: 140px; height: 22px; }

.calendarviewcontainertr { height: 100px; }

td.cal_other_month {
	opacity: 0.8;
}



/* ============================================================================== */
/*  Ajax - Liste deroulante de l'autocompletion                                   */
/* ============================================================================== */

.ui-widget-content { border: solid 1px rgba(0,0,0,.3); background: #fff !important; }

.ui-autocomplete-loading { background: white url(<?php echo dol_buildpath($path.'/theme/'.$theme.'/img/working.gif', 1) ?>) right center no-repeat; }
.ui-autocomplete {
	       position:absolute;
	       width:auto;
	       font-size: 1.0em;
	       background-color: var(--inputbackgroundcolor);
	       border:1px solid #888;
	       margin:0px;
/*	       padding:0px; This make combo crazy */
	     }
.ui-autocomplete ul {
	       list-style-type:none;
	       margin:0px;
	       padding:0px;
	     }
.ui-autocomplete ul li.selected { background-color: var(--inputbackgroundcolor);}
.ui-autocomplete ul li {
	       list-style-type:none;
	       display:block;
	       margin:0;
	       padding:2px;
	       height:18px;
	       cursor:pointer;
	     }


/* ============================================================================== */
/*  jQuery - jeditable for inline edit                                            */
/* ============================================================================== */

.editkey_textarea, .editkey_ckeditor, .editkey_string, .editkey_email, .editkey_numeric, .editkey_select, .editkey_autocomplete {
	background: url(<?php echo dol_buildpath($path.'/theme/'.$theme.'/img/edit.png', 1) ?>) right top no-repeat;
	cursor: pointer;
	margin-right: 3px;
	margin-top: 3px;
}

.editkey_datepicker {
	background: url(<?php echo dol_buildpath($path.'/theme/'.$theme.'/img/calendar.png', 1) ?>) right center no-repeat;
	margin-right: 3px;
	cursor: pointer;
	margin-right: 3px;
	margin-top: 3px;
}

.editval_textarea.active:hover, .editval_ckeditor.active:hover, .editval_string.active:hover, .editval_email.active:hover, .editval_numeric.active:hover, .editval_select.active:hover, .editval_autocomplete.active:hover, .editval_datepicker.active:hover {
	background: white;
	cursor: pointer;
}

.viewval_textarea.active:hover, .viewval_ckeditor.active:hover, .viewval_string.active:hover, .viewval_email.active:hover, .viewval_numeric.active:hover, .viewval_select.active:hover, .viewval_autocomplete.active:hover, .viewval_datepicker.active:hover {
	background: white;
	cursor: pointer;
}

.viewval_hover {
	background: white;
}


/* ============================================================================== */
/* Admin Menu                                                                     */
/* ============================================================================== */

/* CSS for treeview */
.treeview ul { background-color: transparent !important; margin-top: 4px; padding-top: 4px !important; }
.treeview li { background-color: transparent !important; padding: 0 0 0 16px !important; min-height: 26px; }
.treeview .hover { color: var(--colortextlink) !important; text-decoration: underline !important; }



/* ============================================================================== */
/*  Show Excel tabs                                                               */
/* ============================================================================== */

.table_data
{
	border-style:ridge;
	border:1px solid;
}
.tab_base
{
	background:#C5D0DD;
	font-weight:bold;
	border-style:ridge;
	border: 1px solid;
	cursor:pointer;
}
.table_sub_heading
{
	background:#CCCCCC;
	font-weight:bold;
	border-style:ridge;
	border: 1px solid;
}
.table_body
{
	background:#F0F0F0;
	font-weight:normal;
	font-family:sans-serif;
	border-style:ridge;
	border: 1px solid;
	border-spacing: 0px;
	border-collapse: collapse;
}
.tab_loaded
{
	background:#222222;
	color:white;
	font-weight:bold;
	border-style:groove;
	border: 1px solid;
	cursor:pointer;
}


/* ============================================================================== */
/*  CSS for color picker                                                          */
/* ============================================================================== */

A.color, A.color:active, A.color:visited {
 position : relative;
 display : block;
 text-decoration : none;
 width : 10px;
 height : 10px;
 line-height : 10px;
 margin : 0px;
 padding : 0px;
 border : 1px inset white;
}
A.color:hover {
 border : 1px outset white;
}
A.none, A.none:active, A.none:visited, A.none:hover {
 position : relative;
 display : block;
 text-decoration : none;
 width : 10px;
 height : 10px;
 line-height : 10px;
 margin : 0px;
 padding : 0px;
 cursor : default;
 border : 1px solid #b3c5cc;
}
.tblColor {
 display : none;
}
.tdColor {
 padding : 1px;
}
.tblContainer {
 background-color : #b3c5cc;
}
.tblGlobal {
 position : absolute;
 top : 0px;
 left : 0px;
 display : none;
 background-color : #b3c5cc;
 border : 2px outset;
}
.tdContainer {
 padding : 5px;
}
.tdDisplay {
 width : 50%;
 height : 20px;
 line-height : 20px;
 border : 1px outset white;
}
.tdDisplayTxt {
 width : 50%;
 height : 24px;
 line-height : 12px;
 font-family : <?php print $fontlist ?>;
 font-size : 8pt;
 color : black;
 text-align : center;
}
.btnColor {
 width : 100%;
 font-family : <?php print $fontlist ?>;
 font-size : 10pt;
 padding : 0px;
 margin : 0px;
}
.btnPalette {
 width : 100%;
 font-family : <?php print $fontlist ?>;
 font-size : 8pt;
 padding : 0px;
 margin : 0px;
}


/* Style to overwrites JQuery styles */
.ui-state-highlight, .ui-widget-content .ui-state-highlight, .ui-widget-header .ui-state-highlight {
    border: 1px solid #888;
    background: var(--colorbacktitle1);
    color: unset;
}

.ui-menu .ui-menu-item a {
    text-decoration:none;
    display:block;
    padding:.2em .4em;
    line-height:1.5;
    font-weight: normal;
    font-family:<?php echo $fontlist; ?>;
    font-size:1em;
}
.ui-widget {
    font-family:<?php echo $fontlist; ?>;
}
/* .ui-button { margin-left: -2px; <?php print (preg_match('/chrome/', $conf->browser->name) ? 'padding-top: 1px;' : ''); ?> } */
.ui-button { margin-left: -2px; }
.ui-button-icon-only .ui-button-text { height: 8px; }
.ui-button-icon-only .ui-button-text, .ui-button-icons-only .ui-button-text { padding: 2px 0px 6px 0px; }
.ui-button-text
{
    line-height: 1em !important;
}
.ui-autocomplete-input { margin: 0; padding: 4px; }


/* ============================================================================== */
/*  CKEditor                                                                      */
/* ============================================================================== */

body.cke_show_borders {
    margin: 5px !important;
}

.cke_dialog {
    border: 1px #bbb solid ! important;
}
/*.cke_editor table, .cke_editor tr, .cke_editor td
{
    border: 0px solid #FF0000 !important;
}
span.cke_skin_kama { padding: 0 !important; }*/
.cke_wrapper { padding: 4px !important; }
a.cke_dialog_ui_button
{
    font-family: <?php print $fontlist ?> !important;
	background-image: url(<?php echo $img_button ?>) !important;
	background-position: bottom !important;
    border: 1px solid #C0C0C0 !important;
	-webkit-border-radius:0px 5px 0px 5px !important;
	border-radius:0px 5px 0px 5px !important;
    -webkit-box-shadow: 3px 3px 4px #DDD !important;
    box-shadow: 3px 3px 4px #DDD !important;
}
.cke_dialog_ui_hbox_last
{
	vertical-align: bottom ! important;
}
/*
.cke_editable
{
	line-height: 1.4 !important;
	margin: 6px !important;
}
*/
a.cke_dialog_ui_button_ok span {
    text-shadow: none !important;
    color: #333 !important;
}


/* ============================================================================== */
/*  ACE editor                                                                    */
/* ============================================================================== */
.ace_editor {
    border: 1px solid #ddd;
	margin: 0;
}
.aceeditorstatusbar {
        margin: 0;
        padding: 0;
        padding-<?php echo $left; ?>: 10px;
        left: 0;
        right: 0;
        bottom: 0;
        background-color: #ebebeb;
        height: 28px;
        line-height: 2.2em;
}
.ace_status-indicator {
        color: gray;
        position: relative;
        right: 0;
        border-left: 1px solid;
}
pre#editfilecontentaceeditorid {
    margin-top: 5px;
}


/* ============================================================================== */
/*  File upload                                                                   */
/* ============================================================================== */

.template-upload {
    height: 72px !important;
}


/* ============================================================================== */
/*  Custom reports                                                                */
/* ============================================================================== */

.customreportsoutput, .customreportsoutputnotdata {
	padding-top: 20px;
}
.customreportsoutputnotdata {
	text-align: center;
}


/* ============================================================================== */
/*  Holiday                                                                       */
/* ============================================================================== */

#types .btn {
    cursor: pointer;
}

#types .btn-primary {
    font-weight: bold;
}

#types form {
    padding: 20px;
}

#types label {
    display:inline-block;
    width:100px;
    margin-right: 20px;
    padding: 4px;
    text-align: right;
    vertical-align: top;
}

#types input.text, #types textarea {
    width: 400px;
}

#types textarea {
    height: 100px;
}


/* ============================================================================== */
/*  Comments                                                                   	  */
/* ============================================================================== */

#comment div {
	box-sizing:border-box;
}
#comment .comment {
    border-radius:7px;
    margin-bottom:10px;
    overflow:hidden;
}
#comment .comment-table {
    display:table;
    height:100%;
}
#comment .comment-cell {
    display:table-cell;
}
#comment .comment-info {
    font-size:0.8em;
    border-right:1px solid #dedede;
    margin-right:10px;
    width:160px;
    text-align:center;
    background:rgba(255,255,255,0.5);
    vertical-align:middle;
    padding:10px 2px;
}
#comment .comment-info a {
    color:inherit;
}
#comment .comment-right {
    vertical-align:top;
}
#comment .comment-description {
    padding:10px;
    vertical-align:top;
}
#comment .comment-delete {
    width: 100px;
    text-align:center;
    vertical-align:middle;
}
#comment .comment-delete:hover {
    background:rgba(250,20,20,0.8);
}
#comment .comment-edit {
    width: 100px;
    text-align:center;
    vertical-align:middle;
}
#comment .comment-edit:hover {
    background:rgba(0,184,148,0.8);
}
#comment textarea {
    width: 100%;
}



/* ============================================================================== */
/*  JSGantt                                                                       */
/* ============================================================================== */

div.scroll2 {
	width: <?php print isset($_SESSION['dol_screenwidth']) ?max($_SESSION['dol_screenwidth'] - 830, 450) : '450'; ?>px !important;
}

.gtaskname div, .gtaskname {
	font-size: unset !important;
}
div.gantt, .gtaskheading, .gmajorheading, .gminorheading, .gminorheadingwkend {
	font-size: unset !important;
	font-weight: normal !important;
	color: #000 !important;
}
div.gTaskInfo {
    background: #f0f0f0 !important;
}
.gtaskblue {
	background: rgb(108,152,185) !important;
}
.gtaskgreen {
    background: rgb(160,173,58) !important;
}
td.gtaskname {
    overflow: hidden;
    text-overflow: ellipsis;
}
td.gminorheadingwkend {
    color: #888 !important;
}
td.gminorheading {
    color: #666 !important;
}
.glistlbl, .glistgrid {
	width: 582px !important;
}
.gtaskname div, .gtaskname {
    min-width: 250px !important;
    max-width: 250px !important;
    width: 250px !important;
}
.gpccomplete div, .gpccomplete {
    min-width: 40px !important;
    max-width: 40px !important;
    width: 40px !important;
}


/* ============================================================================== */
/*  jFileTree                                                                     */
/* ============================================================================== */

.ecmfiletree {
	width: 99%;
	height: 99%;
	padding-left: 2px;
	font-weight: normal;
}

.fileview {
	width: 99%;
	height: 99%;
	background: #FFF;
	padding-left: 2px;
	padding-top: 4px;
	font-weight: normal;
}

div.filedirelem {
    position: relative;
    display: block;
    text-decoration: none;
}

ul.filedirelem {
    padding: 2px;
    margin: 0 5px 5px 5px;
}
ul.filedirelem li {
    list-style: none;
    padding: 2px;
    margin: 0 10px 20px 10px;
    width: 160px;
    height: 120px;
    text-align: center;
    display: block;
    float: <?php print $left; ?>;
    border: solid 1px #DDDDDD;
}

ul.ecmjqft {
	line-height: 16px;
	padding: 0px;
	margin: 0px;
	font-weight: normal;
}

ul.ecmjqft li {
	list-style: none;
	padding: 0px;
	padding-left: 20px;
	margin: 0px;
	white-space: nowrap;
	display: block;
}

ul.ecmjqft a {
	line-height: 24px;
	vertical-align: middle;
	color: unset;
	padding: 0px 0px;
	font-weight:normal;
	display: inline-block !important;
}
ul.ecmjqft a:active {
	font-weight: bold !important;
}
ul.ecmjqft a:hover {
    text-decoration: underline;
}
div.ecmjqft {
	vertical-align: middle;
	display: inline-block !important;
	text-align: right;
	float: right;
	right:4px;
	clear: both;
}
div#ecm-layout-west {
    width: 380px;
    vertical-align: top;
}
div#ecm-layout-center {
    width: calc(100% - 390px);
    vertical-align: top;
    float: right;
}

.ecmjqft LI.directory { font-weight:normal; background: url(<?php echo dol_buildpath($path.'/theme/common/treemenu/folder2.png', 1); ?>) left top no-repeat; }
.ecmjqft LI.expanded { font-weight:normal; background: url(<?php echo dol_buildpath($path.'/theme/common/treemenu/folder2-expanded.png', 1); ?>) left top no-repeat; }
.ecmjqft LI.wait { font-weight:normal; background: url(<?php echo dol_buildpath('/theme/'.$theme.'/img/working.gif', 1); ?>) left top no-repeat; }


/* ============================================================================== */
/*  jNotify                                                                       */
/* ============================================================================== */

.jnotify-container {
	position: fixed !important;
<?php if (!empty($conf->global->MAIN_JQUERY_JNOTIFY_BOTTOM)) { ?>
	top: auto !important;
	bottom: 4px !important;
<?php } ?>
	text-align: center;
	min-width: <?php echo $dol_optimize_smallscreen ? '200' : '480'; ?>px;
	width: auto;
	max-width: 1024px;
	padding-left: 10px !important;
	padding-right: 10px !important;
	word-wrap: break-word;
}
.jnotify-container .jnotify-notification .jnotify-message {
	font-weight: normal;
}
.jnotify-container .jnotify-notification-warning .jnotify-close, .jnotify-container .jnotify-notification-warning .jnotify-message {
    color: #a28918 !important;
}

/* use or not ? */
div.jnotify-background {
	opacity : 0.95 !important;
    -webkit-box-shadow: 2px 2px 4px #888 !important;
    box-shadow: 2px 2px 4px #888 !important;
}

/* ============================================================================== */
/*  blockUI                                                                      */
/* ============================================================================== */

/*div.growlUI { background: url(check48.png) no-repeat 10px 10px }*/
div.dolEventValid h1, div.dolEventValid h2 {
	color: #567b1b;
	background-color: #e3f0db;
	padding: 5px 5px 5px 5px;
	text-align: left;
}
div.dolEventError h1, div.dolEventError h2 {
	color: #a72947;
	background-color: #d79eac;
	padding: 5px 5px 5px 5px;
	text-align: left;
}

/* ============================================================================== */
/*  Maps                                                                          */
/* ============================================================================== */

.divmap, #google-visualization-geomap-embed-0, #google-visualization-geomap-embed-1, #google-visualization-geomap-embed-2 {
}


/* ============================================================================== */
/*  Datatable                                                                     */
/* ============================================================================== */

table.dataTable tr.odd td.sorting_1, table.dataTable tr.even td.sorting_1 {
  background: none !important;
}
.sorting_asc  { background: url('<?php echo dol_buildpath('/theme/'.$theme.'/img/sort_asc.png', 1); ?>') no-repeat center right !important; }
.sorting_desc { background: url('<?php echo dol_buildpath('/theme/'.$theme.'/img/sort_desc.png', 1); ?>') no-repeat center right !important; }
.sorting_asc_disabled  { background: url('<?php echo dol_buildpath('/theme/'.$theme.'/img/sort_asc_disabled.png', 1); ?>') no-repeat center right !important; }
.sorting_desc_disabled { background: url('<?php echo dol_buildpath('/theme/'.$theme.'/img/sort_desc_disabled.png', 1); ?>') no-repeat center right !important; }
.dataTables_paginate {
	margin-top: 8px;
}
.paginate_button_disabled {
  opacity: 1 !important;
  color: #888 !important;
  cursor: default !important;
}
.paginate_disabled_previous:hover, .paginate_enabled_previous:hover, .paginate_disabled_next:hover, .paginate_enabled_next:hover
{
	font-weight: normal;
}
.paginate_enabled_previous:hover, .paginate_enabled_next:hover
{
	text-decoration: underline !important;
}
.paginate_active
{
	text-decoration: underline !important;
}
.paginate_button
{
	font-weight: normal !important;
    text-decoration: none !important;
}
.paging_full_numbers {
	height: inherit !important;
}
.paging_full_numbers a.paginate_active:hover, .paging_full_numbers a.paginate_button:hover {
	background-color: var(--colorbackbody) !important;
}
.paging_full_numbers, .paging_full_numbers a.paginate_active, .paging_full_numbers a.paginate_button {
	background-color: var(--colorbackbody) !important;
	border-radius: inherit !important;
}
.paging_full_numbers a.paginate_button_disabled:hover, .paging_full_numbers a.disabled:hover {
    background-color: var(--colorbackbody) !important;
}
.paginate_button, .paginate_active {
  border: 1px solid #ddd !important;
  padding: 6px 12px !important;
  margin-left: -1px !important;
  line-height: 1.42857143 !important;
  margin: 0 0 !important;
}

/* For jquery plugin combobox */
/* Disable this. It breaks wrapping of boxes
.ui-corner-all { white-space: nowrap; } */

.ui-state-disabled, .ui-widget-content .ui-state-disabled, .ui-widget-header .ui-state-disabled, .paginate_button_disabled {
	opacity: .35;
	background-image: none;
}

div.dataTables_length {
	float: right !important;
	padding-left: 8px;
}
div.dataTables_length select {
	background: #fff;
}
.dataTables_wrapper .dataTables_paginate {
	padding-top: 0px !important;
}

/* ============================================================================== */
/*  Select2                                                                       */
/* ============================================================================== */

span#select2-taskid-container[title^='--'] {
    opacity: 0.3;
}

.select2-container--default .select2-results__option--highlighted[aria-selected] {
    background-color: rgb(<?php echo $colorbackhmenu1 ?>);
    color: #<?php echo $colortextbackhmenu; ?>;
}
.select2-container--default .select2-results__option--highlighted[aria-selected] span {
    color: #fff !important;
}

span.select2.select2-container.select2-container--default {
    border-left: none;
    border-top: none;
    border-right: none;
}
input.select2-input {
	border-bottom: none ! important;
}
.select2-choice {
	border: none;
	border-bottom:  solid 1px rgba(0,0,0,.2) !important;	/* required to avoid to lose bottom line when focus is lost on select2. */
}
.select2-results .select2-highlighted.optionblue {
	color: #FFF !important;
}
.select2-container .select2-selection--multiple {
	min-height: 30px !important;
}
.select2-container--default .select2-selection--multiple .select2-selection__choice {
	margin-top: 5px !important;
	border: none;
}
.select2-container--focus span.select2-selection.select2-selection--single {
    border-bottom: 1px solid #666 !important;
}

.blockvmenusearch .select2-container--default .select2-selection--single,
.blockvmenubookmarks .select2-container--default .select2-selection--single
{
    background-color: var(--colorbackvmenu1);
}
.select2-container--default .select2-selection--single .select2-selection__rendered {
    color: var(--colortext);
    /* background-color: var(--colorbackvmenu1); */
}
.select2-default {
    color: #999 !important;
}
.select2-choice, .select2-container .select2-choice {
	border-bottom: solid 1px rgba(0,0,0,.4);
}
.select2-container .select2-choice > .select2-chosen {
    margin-right: 23px;
}
.select2-container .select2-choice .select2-arrow {
	border-radius: 0;
    background: transparent;
}
.select2-container-multi .select2-choices {
	background-image: none;
}
.select2-container .select2-choice {
	color: var(--colortext);
	border-radius: 0;
}
.selectoptiondisabledwhite {
	background: #FFFFFF !important;
}
.select2-arrow {
	border: none;
	border-left: none !important;
	background: none !important;
}
.select2-choice
{
	border-top: none !important;
	border-left: none !important;
	border-right: none !important;
}
.select2-drop.select2-drop-above {
	box-shadow: none !important;
}
.select2-container--open .select2-dropdown--above {
    border-bottom: solid 1px rgba(0,0,0,.2);
}
.select2-drop.select2-drop-above.select2-drop-active {
	border-top: 1px solid #ccc;
	border-bottom: solid 1px rgba(0,0,0,.2);
}
.select2-container--default .select2-selection--single
{
	outline: none;
	border-top: none;
	border-left: none;
	border-right: none;
	border-bottom: solid 1px rgba(0,0,0,.2);
	-webkit-box-shadow: none !important;
	box-shadow: none !important;
	border-radius: 0 !important;
}
.select2-container--default.select2-container--focus .select2-selection--multiple {
	border-top: none;
	border-left: none;
	border-right: none;
}
.select2-container--default .select2-selection--multiple {
	border-bottom: solid 1px rgba(0,0,0,.2);
	border-top: none;
	border-left: none;
	border-right: none;
	border-radius: 0 !important;
	background: var(--inputbackgroundcolor);
}
.select2-container--default .select2-selection--multiple .select2-selection__choice{
	background-color: #ddd;
}

.select2-search__field
{
	outline: none;
	border-top: none !important;
	border-left: none !important;
	border-right: none !important;
	border-bottom: solid 1px rgba(0,0,0,.2) !important;
	-webkit-box-shadow: none !important;
	box-shadow: none !important;
	border-radius: 0 !important;
	color: black;
}
.select2-container-active .select2-choice, .select2-container-active .select2-choices
{
	outline: none;
	border-top: none;
	border-left: none;
	border-bottom: none;
	-webkit-box-shadow: none !important;
	box-shadow: none !important;
}
.select2-dropdown {
	/*background-color: var(--colorbackvmenu1);
	border: 1px solid var(--colorbackvmenu1); */
	box-shadow: 1px 2px 10px var(--colorbackvmenu1);
}
.select2-dropdown-open {
	background-color: var(--colorbackvmenu1);
}
.select2-dropdown-open .select2-choice, .select2-dropdown-open .select2-choices
{
	outline: none;
	border-top: none;
	border-left: none;
	border-bottom: none;
	-webkit-box-shadow: none !important;
	box-shadow: none !important;
	background-color: var(--colorbackvmenu1);
}
.select2-disabled
{
	color: #888;
}
.select2-drop.select2-drop-above.select2-drop-active, .select2-drop {
	border-radius: 0;
}
.select2-drop.select2-drop-above {
	border-radius:  0;
}
.select2-dropdown-open.select2-drop-above .select2-choice, .select2-dropdown-open.select2-drop-above .select2-choices {
	background-image: none;
	border-radius: 0 !important;
}
div.select2-drop-above
{
	background: var(--colorbackvmenu1);e
	-webkit-box-shadow: none !important;
	box-shadow: none !important;
}
.select2-drop-active
{
	border: 1px solid #ccc;
	padding-top: 4px;
}
.select2-search input {
	border: none;
}
a span.select2-chosen
{
	font-weight: normal !important;
}
.select2-container .select2-choice {
	background-image: none;
	/* line-height: 24px; */
}
.select2-results .select2-no-results, .select2-results .select2-searching, .select2-results .select2-ajax-error, .select2-results .select2-selection-limit
{
	background: var(--colorbackvmenu1);
}
.select2-results {
	max-height:	400px;
}
.select2-container.select2-container-disabled .select2-choice, .select2-container-multi.select2-container-disabled .select2-choices {
	background-color: var(--colorbackvmenu1);
	background-image: none;
	border: none;
	cursor: default;
}
.select2-container-disabled .select2-choice .select2-arrow b {
	opacity: 0.4;
}
.select2-container-multi .select2-choices .select2-search-choice {
	margin-bottom: 3px;
}
.select2-dropdown-open.select2-drop-above .select2-choice, .select2-dropdown-open.select2-drop-above .select2-choices, .select2-container-multi .select2-choices,
.select2-container-multi.select2-container-active .select2-choices
{
	border-bottom: 1px solid #ccc;
	border-right: none;
	border-top: none;
	border-left: none;

}
.select2-container--default .select2-results>.select2-results__options{
    max-height: 400px;
}

/* Special case for the select2 add widget */
#addbox .select2-container .select2-choice > .select2-chosen, #actionbookmark .select2-container .select2-choice > .select2-chosen {
    text-align: <?php echo $left; ?>;
    opacity: 0.4;
}
.select2-container--default .select2-selection--single .select2-selection__placeholder {
	color: var(--colortext);
	opacity: 0.4;
}
span#select2-boxbookmark-container, span#select2-boxcombo-container {
    text-align: <?php echo $left; ?>;
    opacity: 0.4;
}
.select2-container .select2-selection--single .select2-selection__rendered {
	padding-left: 6px;
}
/* Style used before the select2 js is executed on boxcombo */
#boxbookmark.boxcombo, #boxcombo.boxcombo {
    text-align: left;
    opacity: 0.4;
    border-bottom: solid 1px rgba(0,0,0,.4) !important;
    height: 26px;
    line-height: 24px;
    padding: 0 0 2px 0;
    vertical-align: top;
}

/* To emulate select 2 style */
.select2-container-multi-dolibarr .select2-choices-dolibarr .select2-search-choice-dolibarr {
  padding: 2px 5px 1px 5px;
  margin: 0 0 2px 3px;
  position: relative;
  line-height: 13px;
  color: #333;
  cursor: default;
  border: 1px solid #aaaaaa;
  border-radius: 3px;
  -webkit-box-shadow: 0 0 2px var(--inputbackgroundcolor) inset, 0 1px 0 rgba(0, 0, 0, 0.05);
  box-shadow: 0 0 2px var(--inputbackgroundcolor) inset, 0 1px 0 rgba(0, 0, 0, 0.05);
  background-clip: padding-box;
  -webkit-touch-callout: none;
  -webkit-user-select: none;
  -moz-user-select: none;
  -ms-user-select: none;
  user-select: none;
  background-color: var(--inputbackgroundcolor);
  background-image: -webkit-gradient(linear, 0% 0%, 0% 100%, color-stop(20%, #f4f4f4), color-stop(50%, #f0f0f0), color-stop(52%, #e8e8e8), color-stop(100%, #eee));
  background-image: -webkit-linear-gradient(top, #f4f4f4 20%, #f0f0f0 50%, #e8e8e8 52%, #eee 100%);
  background-image: -moz-linear-gradient(top, #f4f4f4 20%, #f0f0f0 50%, #e8e8e8 52%, #eee 100%);
  background-image: linear-gradient(to bottom, #f4f4f4 20%, #f0f0f0 50%, #e8e8e8 52%, #eee 100%);
}
.select2-container-multi-dolibarr .select2-choices-dolibarr .select2-search-choice-dolibarr a {
	font-weight: normal;
}
.select2-container-multi-dolibarr .select2-choices-dolibarr li {
  float: left;
  list-style: none;
}
.select2-container-multi-dolibarr .select2-choices-dolibarr {
  height: auto !important;
  height: 1%;
  margin: 0;
  padding: 0 5px 0 0;
  position: relative;
  cursor: text;
  overflow: hidden;
}


/* ============================================================================== */
/*  For categories                                                                */
/* ============================================================================== */

.noborderoncategories {
	border: none !important;
	border-radius: 5px !important;
	box-shadow: none;
	-webkit-box-shadow: none !important;
    box-shadow: none !important;
}
span.noborderoncategories a, li.noborderoncategories a {
	line-height: normal;
	vertical-align: top;
}
span.noborderoncategories {
	padding: 3px 5px 0px 5px;
}
.categtextwhite, .treeview .categtextwhite.hover {
	color: #fff !important;
}
.categtextblack {
	color: #000 !important;
}


/* ============================================================================== */
/*  External lib multiselect with checkbox                                        */
/* ============================================================================== */

.multi-select-container {
  display: inline-block;
  position: relative;
}

.multi-select-menu {
  position: absolute;
  left: 0;
  top: 0.8em;
  float: left;
  min-width: 100%;
  background: var(--inputbackgroundcolor);
  margin: 1em 0;
  padding: 0.4em 0;
  border: 1px solid #aaa;
  box-shadow: 0 1px 3px rgba(0, 0, 0, 0.2);
  display: none;
}

.multi-select-menu input {
  margin-right: 0.3em;
  vertical-align: 0.1em;
}

.multi-select-button {
  display: inline-block;
  max-width: 20em;
  white-space: nowrap;
  overflow: hidden;
  text-overflow: ellipsis;
  vertical-align: middle;
  background-color: var(--inputbackgroundcolor);
  cursor: default;

  border: none;
  border-bottom: solid 1px rgba(0,0,0,.2);
  padding: 5px;
  padding-left: 2px;
  height: 17px;
}
.multi-select-button:focus {
  outline: none;
  border-bottom: 1px solid #666;
}

.multi-select-button:after {
  content: "";
  display: inline-block;
  width: 0;
  height: 0;
  border-style: solid;
  border-width: 0.5em 0.23em 0em 0.23em;
  border-color: #444 transparent transparent transparent;
  margin-left: 0.4em;
}

.multi-select-container--open .multi-select-menu { display: block; }

.multi-select-container--open .multi-select-button:after {
  border-width: 0 0.4em 0.4em 0.4em;
  border-color: transparent transparent #999 transparent;
}

.multi-select-menuitem {
    clear: both;
    float: left;
    padding-left: 5px
}


/* ============================================================================== */
/*  Native multiselect with checkbox                                              */
/* ============================================================================== */

ul.ulselectedfields {
    z-index: 95;			/* To have the select box appears on first plan even when near buttons are decorated by jmobile */
}
dl.dropdown {
    margin:0px;
	margin-left: 2px;
    margin-right: 2px;
    padding:0px;
    vertical-align: middle;
    display: inline-block;
}
.dropdown dd, .dropdown dt {
    margin:0px;
    padding:0px;
}
.dropdown ul {
    margin: -1px 0 0 0;
    text-align: <?php echo $left; ?>;
}
.dropdown dd {
    position:relative;
}
.dropdown dt a {
    display:block;
    overflow: hidden;
    border:0;
}
.dropdown dt a span, .multiSel span {
    cursor:pointer;
    display:inline-block;
    padding: 0 3px 2px 0;
}
.dropdown span.value {
    display:none;
}
.dropdown dd ul {
    background-color: var(--inputbackgroundcolor);
    box-shadow: 1px 1px 10px #aaa;
    display:none;
    <?php echo $right; ?>:0px;						/* pop is align on right */
    padding: 0 0 0 0;
    position:absolute;
    top:2px;
    list-style:none;
    max-height: 264px;
    overflow: auto;
    border-radius: 2px;
}
.dropdown dd ul li {
	white-space: nowrap;
	font-weight: normal;
	padding: 7px 8px 7px 8px;
	/* color: var(--colortext); */
	color: var(--colortext);
}
.dropdown dd ul li:hover {
	background: #eee;
}
.dropdown dd ul li input[type="checkbox"] {
    margin-<?php echo $right; ?>: 3px;
}
.dropdown dd ul li a, .dropdown dd ul li span {
    padding: 3px;
    display: block;
}
.dropdown dd ul li span {
	color: #888;
}
/*.dropdown dd ul li a:hover {
    background-color: var(--inputbackgroundcolor);
}*/
dd.dropdowndd ul li {
    text-overflow: ellipsis;
    overflow: hidden;
    white-space: nowrap;
}


/* ============================================================================== */
/*  Markdown rendering                                                             */
/* ============================================================================== */

.imgmd {
	width: 90%;
}
.moduledesclong h1 {
	padding-top: 10px;
	padding-bottom: 20px;
}


/* ============================================================================== */
/*  JMobile - Android                                                             */
/* ============================================================================== */

.searchpage .tagtr .tagtd {
    padding-bottom: 3px;
}
.searchpage .tagtr .tagtd .button {
	background: unset;
    border: unset;
}

li.ui-li-divider .ui-link {
	color: #FFF !important;
}
.ui-btn {
	margin: 0.1em 2px
}
a.ui-link, a.ui-link:hover, .ui-btn:hover, span.ui-btn-text:hover, span.ui-btn-inner:hover {
	text-decoration: none !important;
}
.ui-body-c {
	background: #fff;
}

.ui-btn-inner {
	min-width: .4em;
	padding-left: 6px;
	padding-right: 6px;
	font-size: <?php print is_numeric($fontsize) ? $fontsize.'px' : $fontsize; ?>;
	/* white-space: normal; */		/* Warning, enable this break the truncate feature */
}
.ui-btn-icon-right .ui-btn-inner {
	padding-right: 30px;
}
.ui-btn-icon-left .ui-btn-inner {
	padding-left: 30px;
}
.ui-select .ui-btn-icon-right .ui-btn-inner {
	padding-right: 30px;
}
.ui-select .ui-btn-icon-left .ui-btn-inner {
	padding-left: 30px;
}
.ui-select .ui-btn-icon-right .ui-icon {
    right: 8px;
}
.ui-btn-icon-left > .ui-btn-inner > .ui-icon, .ui-btn-icon-right > .ui-btn-inner > .ui-icon {
    margin-top: -10px;
}
select {
    /* display: inline-block; */	/* We can't set this. This disable ability to make */
    overflow:hidden;
    white-space: nowrap;			/* Enabling this make behaviour strange when selecting the empty value if this empty value is '' instead of '&nbsp;' */
    text-overflow: ellipsis;
}
.fiche .ui-controlgroup {
	margin: 0px;
	padding-bottom: 0px;
}
div.ui-controlgroup-controls div.tabsElem
{
	margin-top: 2px;
}
div.ui-controlgroup-controls div.tabsElem a
{
	-webkit-box-shadow: 0 -3px 6px rgba(0,0,0,.2);
	box-shadow: 0 -3px 6px rgba(0,0,0,.2);
}
div.ui-controlgroup-controls div.tabsElem a#active {
	-webkit-box-shadow: 0 -3px 6px rgba(0,0,0,.3);
	box-shadow: 0 -3px 6px rgba(0,0,0,.3);
}

a.tab span.ui-btn-inner
{
	border: none;
	padding: 0;
}

.ui-link {
	color: var(--colortext);
}
.liste_titre .ui-link {
	color: var(--colortexttitle) !important;
}

a.ui-link {
	word-wrap: break-word;
}

/* force wrap possible onto field overflow does not works */
.formdoc .ui-btn-inner
{
	white-space: normal;
	overflow: hidden;
	text-overflow: clip; /* "hidden" : do not exists as a text-overflow value (https://developer.mozilla.org/fr/docs/Web/CSS/text-overflow) */
}

/* Warning: setting this may make screen not beeing refreshed after a combo selection */
/*.ui-body-c {
	background: #fff;
}*/

div.ui-radio, div.ui-checkbox
{
	display: inline-block;
	border-bottom: 0px !important;
}
.ui-checkbox input, .ui-radio input {
	height: auto;
	width: auto;
	margin: 4px;
	position: static;
}
div.ui-checkbox label+input, div.ui-radio label+input {
	position: absolute;
}
.ui-mobile fieldset
{
	padding-bottom: 10px; margin-bottom: 4px; border-bottom: 1px solid #AAAAAA !important;
}

ul.ulmenu {
	border-radius: 0;
	-webkit-border-radius: 0;
}

.ui-field-contain label.ui-input-text {
	vertical-align: middle !important;
}
.ui-mobile fieldset {
	border-bottom: none !important;
}

/* Style for first level menu with jmobile */
.ui-li .ui-btn-inner a.ui-link-inherit, .ui-li-static.ui-li {
    padding: 1em 15px;
    display: block;
}
.ui-btn-up-c {
	font-weight: normal;
}
.ui-focus, .ui-btn:focus {
    -webkit-box-shadow: none;
    box-shadow: none;
}
.ui-bar-b {
    /*border: 1px solid #888;*/
    border: none;
    background: none;
    text-shadow: none;
    color: var(--colortexttitlenotab) !important;
}
.ui-bar-b, .lilevel0 {
    background-repeat: repeat-x;
    border: none;
    background: none;
    text-shadow: none;
    color: var(--colortexttitlenotab) !important;
}
.alilevel0 {
	font-weight: normal !important;
}

.ui-li.ui-last-child, .ui-li.ui-field-contain.ui-last-child {
    border-bottom-width: 0px !important;
}
.alilevel0 {
    color: var(--colortexttitle) !important;
    background: #f8f8f8
}
.ulmenu {
	box-shadow: none !important;
	border-bottom: 1px solid #ccc;
}
.ui-btn-icon-right {
	border-right: 1px solid #ccc !important;
}
.ui-body-c {
	border: 1px solid #ccc;
	text-shadow: none;
}
.ui-btn-up-c, .ui-btn-hover-c {
	/* border: 1px solid #ccc; */
	text-shadow: none;
}
.ui-body-c .ui-link, .ui-body-c .ui-link:visited, .ui-body-c .ui-link:hover {
	color: var(--colortextlink);
}
.ui-btn-up-c .vsmenudisabled {
	color: #<?php echo $colorshadowtitle; ?> !important;
	text-shadow: none !important;
}
div.tabsElem a.tab {
	background: transparent;
}
.alilevel1 {
    color: var(--colortexttitlenotab) !important;
}
.lilevel1 {
    border-top: 2px solid #444;
    background: #fff ! important;
}
.lilevel1 div div a {
	font-weight: bold !important;
}
.lilevel2
{
	padding-left: 22px;
    background: #fff ! important;
}
.lilevel3
{
	padding-left: 44px;
	background: #fff ! important;
}
.lilevel4
{
	padding-left: 66px;
    background: #fff ! important;
}
.lilevel5
{
	padding-left: 88px;
    background: #fff ! important;
}



/* ============================================================================== */
/*  POS                                                                           */
/* ============================================================================== */

.menu_choix1 a {
	background: url('<?php echo dol_buildpath($path.'/theme/'.$theme.'/img/menus_black/money.png', 1) ?>') top left no-repeat;
}
.menu_choix2 a {
	background: url('<?php echo dol_buildpath($path.'/theme/'.$theme.'/img/menus_black/home.png', 1) ?>') top left no-repeat;
}
.menu_choix1,.menu_choix2 {
	font-size: 1.4em;
	text-align: left;
	border: 1px solid #666;
	margin-right: 20px;
}
.menu_choix1 a, .menu_choix2 a {
	display: block;
	color: #fff;
	text-decoration: none;
	padding-top: 18px;
	padding-left: 54px;
	font-size: 14px;
	height: 38px;
}
.menu_choix1 a:hover,.menu_choix2 a:hover {
	color: #6d3f6d;
}
.menu li.menu_choix1 {
    padding-top: 6px;
    padding-right: 10px;
    padding-bottom: 2px;
}
.menu li.menu_choix2 {
    padding-top: 6px;
    padding-right: 10px;
    padding-bottom: 2px;
}
@media only screen and (max-width: 767px)
{
	.menu_choix1 a, .menu_choix2 a {
		background-size: 36px 36px;
		height: 30px;
		padding-left: 40px;
	}
    .menu li.menu_choix1, .menu li.menu_choix2 {
        padding-left: 4px;
        padding-right: 0;
    }
    .liste_articles {
    	margin-right: 0 !important;
    }
}


/* ============================================================================== */
/*  Public                                                                        */
/* ============================================================================== */

/* The theme for public pages */
.public_body {
	margin: 20px;
}
.public_border {
	border: 1px solid #888;
}



/* ============================================================================== */
/* Ticket module                                                                  */
/* ============================================================================== */

.ticketpublictable td {
	height: 28px;
}

.ticketpublicarea {
	margin-left: 15%;
    margin-right: 15%;
}
.publicnewticketform {
	/* margin-top: 25px !important; */
}
.ticketlargemargin {
	padding-left: 50px;
	padding-right: 50px;
	padding-top: 10px;
}
@media only screen and (max-width: 767px)
{
	.ticketlargemargin {
		padding-left: 5px; padding-right: 5px;
	}
	.ticketpublicarea {
		margin-left: 10px;
		margin-right: 10px;
	}
}

#cd-timeline {
  position: relative;
  padding: 2em 0;
  margin-bottom: 2em;
}
#cd-timeline::before {
  /* this is the vertical line */
  content: '';
  position: absolute;
  top: 0;
  left: 18px;
  height: 100%;
  width: 4px;
  background: #d7e4ed;
}
@media only screen and (min-width: 1170px) {
  #cd-timeline {
    margin-bottom: 3em;
  }
  #cd-timeline::before {
    left: 50%;
    margin-left: -2px;
  }
}

.cd-timeline-block {
  position: relative;
  margin: 2em 0;
}
.cd-timeline-block:after {
  content: "";
  display: table;
  clear: both;
}
.cd-timeline-block:first-child {
  margin-top: 0;
}
.cd-timeline-block:last-child {
  margin-bottom: 0;
}
@media only screen and (min-width: 1170px) {
  .cd-timeline-block {
    margin: 4em 0;
  }
  .cd-timeline-block:first-child {
    margin-top: 0;
  }
  .cd-timeline-block:last-child {
    margin-bottom: 0;
  }
}

.cd-timeline-img {
  position: absolute;
  top: 0;
  left: 0;
  width: 40px;
  height: 40px;
  border-radius: 50%;
  box-shadow: 0 0 0 4px white, inset 0 2px 0 rgba(0, 0, 0, 0.08), 0 3px 0 4px rgba(0, 0, 0, 0.05);
  background: #d7e4ed;
}
.cd-timeline-img img {
  display: block;
  width: 24px;
  height: 24px;
  position: relative;
  left: 50%;
  top: 50%;
  margin-left: -12px;
  margin-top: -12px;
}
.cd-timeline-img.cd-picture {
  background: #75ce66;
}
.cd-timeline-img.cd-movie {
  background: #c03b44;
}
.cd-timeline-img.cd-location {
  background: #f0ca45;
}
@media only screen and (min-width: 1170px) {
  .cd-timeline-img {
    width: 60px;
    height: 60px;
    left: 50%;
    margin-left: -30px;
    /* Force Hardware Acceleration in WebKit */
    -webkit-transform: translateZ(0);
    -webkit-backface-visibility: hidden;
  }
  .cssanimations .cd-timeline-img.is-hidden {
    visibility: hidden;
  }
  .cssanimations .cd-timeline-img.bounce-in {
    visibility: visible;
    -webkit-animation: cd-bounce-1 0.6s;
    -moz-animation: cd-bounce-1 0.6s;
    animation: cd-bounce-1 0.6s;
  }
}

@-webkit-keyframes cd-bounce-1 {
  0% {
    opacity: 0;
    -webkit-transform: scale(0.5);
  }

  60% {
    opacity: 1;
    -webkit-transform: scale(1.2);
  }

  100% {
    -webkit-transform: scale(1);
  }
}
@-moz-keyframes cd-bounce-1 {
  0% {
    opacity: 0;
    -moz-transform: scale(0.5);
  }

  60% {
    opacity: 1;
    -moz-transform: scale(1.2);
  }

  100% {
    -moz-transform: scale(1);
  }
}
@keyframes cd-bounce-1 {
  0% {
    opacity: 0;
    -webkit-transform: scale(0.5);
    -moz-transform: scale(0.5);
    -ms-transform: scale(0.5);
    -o-transform: scale(0.5);
    transform: scale(0.5);
  }

  60% {
    opacity: 1;
    -webkit-transform: scale(1.2);
    -moz-transform: scale(1.2);
    -ms-transform: scale(1.2);
    -o-transform: scale(1.2);
    transform: scale(1.2);
  }

  100% {
    -webkit-transform: scale(1);
    -moz-transform: scale(1);
    -ms-transform: scale(1);
    -o-transform: scale(1);
    transform: scale(1);
  }
}
.cd-timeline-content {
  position: relative;
  margin-left: 60px;
  background: white;
  border-radius: 0.25em;
  padding: 1em;
  background-image: -o-linear-gradient(bottom, rgba(0,0,0,0.1) 0%, rgba(230,230,230,0.4) 100%);
  background-image: -moz-linear-gradient(bottom, rgba(0,0,0,0.1) 0%, rgba(230,230,230,0.4) 100%);
  background-image: -webkit-linear-gradient(bottom, rgba(0,0,0,0.1) 0%, rgba(230,230,230,0.4) 100%);
  background-image: -ms-linear-gradient(bottom, rgba(0,0,0,0.1) 0%, rgba(230,230,230,0.4) 100%);
  background-image: linear-gradient(bottom, rgba(0,0,0,0.1) 0%, rgba(230,230,230,0.4) 100%);
}
.cd-timeline-content:after {
  content: "";
  display: table;
  clear: both;
}
.cd-timeline-content h2 {
  color: #303e49;
}
.cd-timeline-content .cd-date {
  font-size: 13px;
  font-size: 0.8125rem;
}
.cd-timeline-content .cd-date {
  display: inline-block;
}
.cd-timeline-content p {
  margin: 1em 0;
  line-height: 1.6;
}

.cd-timeline-content .cd-date {
  float: left;
  padding: .2em 0;
  opacity: .7;
}
.cd-timeline-content::before {
  content: '';
  position: absolute;
  top: 16px;
  right: 100%;
  height: 0;
  width: 0;
  border: 7px solid transparent;
  border-right: 7px solid white;
}
@media only screen and (min-width: 768px) {
  .cd-timeline-content h2 {
    font-size: 20px;
    font-size: 1.25rem;
  }
  .cd-timeline-content {
    font-size: 16px;
    font-size: 1rem;
  }
  .cd-timeline-content .cd-read-more, .cd-timeline-content .cd-date {
    font-size: 14px;
    font-size: 0.875rem;
  }
}
@media only screen and (min-width: 1170px) {
  .cd-timeline-content {
    margin-left: 0;
    padding: 1.6em;
    width: 43%;
  }
  .cd-timeline-content::before {
    top: 24px;
    left: 100%;
    border-color: transparent;
    border-left-color: white;
  }
  .cd-timeline-content .cd-read-more {
    float: left;
  }
  .cd-timeline-content .cd-date {
    position: absolute;
    width: 55%;
    left: 115%;
    top: 6px;
    font-size: 16px;
    font-size: 1rem;
  }
  .cd-timeline-block:nth-child(even) .cd-timeline-content {
    float: right;
  }
  .cd-timeline-block:nth-child(even) .cd-timeline-content::before {
    top: 24px;
    left: auto;
    right: 100%;
    border-color: transparent;
    border-right-color: white;
  }
  .cd-timeline-block:nth-child(even) .cd-timeline-content .cd-read-more {
    float: right;
  }
  .cd-timeline-block:nth-child(even) .cd-timeline-content .cd-date {
    left: auto;
    right: 115%;
    text-align: right;
  }

}


/* ============================================================================== */
/* CSS style used for jFlot                                                       */
/* ============================================================================== */

.dol-xaxis-vertical .flot-x-axis .flot-tick-label.tickLabel {
    text-orientation: sideways;
    font-weight: 400;
    writing-mode: vertical-rl;
    white-space: nowrap;
}



/* ============================================================================== */
/* CSS style used for small screen                                                */
/* ============================================================================== */

.topmenuimage {
	background-size: 22px auto;
	top: 2px;
}
.imgopensurveywizard
{
	padding: 0 4px 0 4px;
}
@media only screen and (max-width: 767px)
{
	.imgopensurveywizard, .imgautosize { width:95%; height: auto; }

	#tooltip {
		position: absolute;
		width: <?php print dol_size(350, 'width'); ?>px;
	}

    div.tabBar {
        padding-left: 0px;
        padding-right: 0px;
        -webkit-border-radius: 0;
    	border-radius: 0px;
        border-right: none;
        border-left: none;
    }
}

@media only screen and (max-width: 1024px)
{
	div#ecm-layout-west {
		width: calc(100% - 4px);
		clear: both;
	}
	div#ecm-layout-center {
		width: 100%;
	}
}

/* nboftopmenuentries = <?php echo $nbtopmenuentries ?>, fontsize=<?php echo is_numeric($fontsize) ? $fontsize.'px' : $fontsize ?> */
/* rule to reduce top menu - 1st reduction: Reduce width of top menu icons */
@media only screen and (max-width: <?php echo empty($conf->global->THEME_ELDY_WITDHOFFSET_FOR_REDUC1) ? round($nbtopmenuentries * 90, 0) + 340 : $conf->global->THEME_ELDY_WITDHOFFSET_FOR_REDUC1; ?>px)	/* reduction 1 */
{
	div.tmenucenter {
	    width: <?php echo round(52); ?>px;	/* size of viewport */
    	white-space: nowrap;
  		overflow: hidden;
  		text-overflow: ellipsis;
  		color: var(--colortextbackhmenu);
	}
	.mainmenuaspan {
  		font-size: 0.9em;
  		padding-right: 0;
    }
    .topmenuimage {
    	background-size: 22px auto;
    	margin-top: 0px;
	}

    li.tmenu, li.tmenusel {
    	min-width: 36px;
    }
    div.mainmenu {
    	min-width: auto;
    }
	div.tmenuleft {
		display: none;
	}

	.dropdown dd ul {
		max-width: 350px;
	}
}
/* rule to reduce top menu - 2nd reduction: Reduce width of top menu icons again */
@media only screen and (max-width: <?php echo empty($conf->global->THEME_ELDY_WITDHOFFSET_FOR_REDUC2) ? round($nbtopmenuentries * 69, 0) + 130 : $conf->global->THEME_ELDY_WITDHOFFSET_FOR_REDUC2; ?>px)	/* reduction 2 */
{
	li.tmenucompanylogo {
		display: none;
	}
	div.mainmenu {
		height: 23px;
	}
	div.tmenucenter {
	    max-width: <?php echo round(26); ?>px;	/* size of viewport */
  		text-overflow: clip;
	}
	span.mainmenuaspan {
    	margin-left: 1px;
	}
	.mainmenuaspan {
  		font-size: 0.9em;
  		padding-left: 0;
  		padding-right: 0;
    }
    .topmenuimage {
    	background-size: 20px auto;
    	margin-top: 2px;
    	left: 4px;
	}

	.dropdown dd ul {
		max-width: 300px;
	}
}
/* rule to reduce top menu - 3rd reduction: The menu for user is on left */
@media only screen and (max-width: <?php echo empty($conf->global->THEME_ELDY_WITDHOFFSET_FOR_REDUC3) ? round($nbtopmenuentries * 47, 0) + 130 : $conf->global->THEME_ELDY_WITDHOFFSET_FOR_REDUC3; ?>px)	/* reduction 3 */
{
	.side-nav {
		z-index: 200;
		background: var(--colorbackvmenu1);
		padding-top: 70px;
    }
	#id-left {
    	z-index: 201;
		background: var(--colorbackvmenu1);
	}

    .login_vertical_align {
    	padding-left: 20px;
    	padding-right: 20px;
    }

	/* Reduce login top right info */
	.help {
	<?php if ($disableimages) {  ?>
		display: none;
	<?php } ?>
	}
	div#tmenu_tooltip {
	<?php if (GETPOST('optioncss', 'aZ09') == 'print') {  ?>
		display:none;
	<?php } else { ?>
		padding-<?php echo $right; ?>: 0;
	<?php } ?>
	}
	div.login_block_user {
		min-width: 0;
		width: 100%;
	}
	div.login_block a {
        color: unset;
    }
	div.login_block {
		/* Style when phone layout or when using the menuhider */
		padding-top: 10px;
		padding-left: 20px;
    	padding-right: 20px;
    	padding-bottom: 16px;
		top: inherit !important;
		left: 0 !important;
		text-align: center;
        vertical-align: middle;

		background: var(--colorbackvmenu1);

        height: 50px;

    	z-index: 202;
    	min-width: 200px;      /* must be width of menu + padding + padding of sidenav */
    	max-width: 200px;      /* must be width of menu + padding + padding of sidenav */
    	width: 200px;          /* must be width of menu + padding + padding of sidenav */
    }
    .side-nav-vert .user-menu .dropdown-menu {
        width: 234px !important;
    }
    div.login_block_other {
        margin-right: unset;
    }
	div.login_block_user, div.login_block_other { clear: both; }
	.atoplogin, .atoplogin:hover
	{
		color:unset !important;
		padding-left: 4px;
		padding-right: 4px;
	}
	.login_block_elem {
		padding: 0 !important;
		height: 38px;
	}
    li.tmenu, li.tmenusel {
        min-width: 32px;
    }
	div.mainmenu {
		height: 23px;
	}
	div.tmenucenter {
  		text-overflow: clip;
	}
    .topmenuimage {
    	background-size: 20px auto;
    	margin-top: 2px !important;
    	left: 2px;
	}
	div.mainmenu {
    	min-width: 20px;
    }

	.titlefield {
	    width: auto !important;		/* We want to ignore the 30%, try to use more if you can */
	}
	.tableforfield>tr>td:first-child, .tableforfield>tbody>tr>td:first-child, div.tableforfield div.tagtr>div.tagtd:first-of-type {
	    /* max-width: 100px; */			/* but no more than 100px */
	}
	.tableforfield>tr>td:nth-child(2), .tableforfield>tbody>tr>td:nth-child(2), div.tableforfield div.tagtr>div.tagtd:nth-child(2) {
	    word-break: break-word;
	}
	.badge {
		min-width: auto;
		font-size: 12px;
	}

	table.table-fiche-title .col-title div.titre{
		line-height: unset;
	}

	input#addedfile {
		width: 95%;
	}
}



<?php
include dol_buildpath($path.'/theme/'.$theme.'/dropdown.inc.php', 0);
include dol_buildpath($path.'/theme/'.$theme.'/info-box.inc.php', 0);
include dol_buildpath($path.'/theme/'.$theme.'/progress.inc.php', 0);
include dol_buildpath($path.'/theme/'.$theme.'/timeline.inc.php', 0);

if (!empty($conf->global->THEME_CUSTOM_CSS)) print $conf->global->THEME_CUSTOM_CSS;

?>

/* Must be at end */
div.flot-text .flot-tick-label .tickLabel {
	color: unset;
}<|MERGE_RESOLUTION|>--- conflicted
+++ resolved
@@ -1350,11 +1350,7 @@
 #id-left {
 	padding-top: 20px;
 	padding-bottom: 5px;
-<<<<<<< HEAD
 	<?php if (!empty($conf->global->MAIN_USE_TOP_MENU_SEARCH_DROPDOWN) && ! empty($conf->global->MAIN_USE_TOP_MENU_QUICKADD_DROPDOWN)) { ?>
-=======
-	<?php if (!empty($conf->global->MAIN_USE_TOP_MENU_SEARCH_DROPDOWN)) { ?>
->>>>>>> d1dba53f
 	padding-top: 8px;
 	<?php } ?>
 }
@@ -2137,13 +2133,7 @@
                 print 'div.mainmenu.'.$val.'::before {
                     content: "\f249";
                 }'."\n";
-<<<<<<< HEAD
             } else {
-=======
-            }
-            else
-            {
->>>>>>> d1dba53f
                 print "/* A mainmenu entry was found but img file ".$val.".png not found (check /".$val."/img/".$val.".png), so we use a generic one */\n";
                 $url = dol_buildpath($path.'/theme/'.$theme.'/img/menus/generic'.(min($generic, 4))."_over.png", 1);
                 print "div.mainmenu.".$val." {\n";
