--- conflicted
+++ resolved
@@ -132,16 +132,12 @@
 
 
 .dropdown-toggle::after {
-<<<<<<< HEAD
 	/* font part */
 	<?php if (!empty($conf->global->USE_FONTAWESOME6)) { ?>
 		font-family: "Font Awesome 6 Free";
 	<?php } else { ?>
 		font-family: "Font Awesome 5 Free";
 	<?php } ?>
-=======
-	font-family: "Font Awesome 5 Free";
->>>>>>> ddf9c06e
 	font-size: 0.7em;
 	font-weight: 900;
 	font-style: normal;
