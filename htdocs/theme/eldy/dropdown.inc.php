--- conflicted
+++ resolved
@@ -527,11 +527,7 @@
 
 
 /* for the dropdown on action buttons */
-<<<<<<< HEAD
-dropdown-holder {
-=======
 .dropdown-holder {
->>>>>>> cc80841a
 	position: relative;
 	display: inline-block;
 }
@@ -541,14 +537,6 @@
 	position: absolute;
 	z-index: 1;
 	width: 300px;
-<<<<<<< HEAD
-	right:10px;	/* will be set with js */
-	background: #fff;
-	border: 1px solid #bbb;
-	text-align: <?php echo $left; ?>
-}
-
-=======
 	right:0;	/* will be set with js */
 	bottom: 0;
 	transform: translateY(100%);
@@ -574,24 +562,12 @@
 }
 
 
->>>>>>> cc80841a
 .dropdown-content a {
 	margin-right: auto !important;
 	margin-left: auto !important;
 }
 .dropdown-content .butAction {
 	background: none;
-<<<<<<< HEAD
-	color: #000 !important;
-}
-.dropdown-content a.butAction {
-	display: flex;
-}
-.dropdown-content .butAction:hover {
-	box-shadow: none;
-	text-decoration: underline;
-}
-=======
 	color: #333 !important;
 }
 .dropdown-content a:is(.butAction,.butActionDelete,.butActionRefused) {
@@ -617,7 +593,6 @@
 	text-decoration: none;
 }
 
->>>>>>> cc80841a
 .dropdown-content .butActionRefused {
 	margin-left: 0;
 	margin-right: 0;
@@ -628,8 +603,6 @@
 	display: block;
 }
 
-<<<<<<< HEAD
-=======
 /** dropdown arrow used to clearly identify parent button of dropdown*/
 .dropdown-holder.open .dropdown-content::before {
 	--triangleBorderSize : 5px;
@@ -658,7 +631,6 @@
 	right: auto;
 	left: 12px;
 }
->>>>>>> cc80841a
 
 
 /* smartphone */
