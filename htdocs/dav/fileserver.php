<?php
/* Copyright (C) 2018	Destailleur Laurent	<eldy@users.sourceforge.net>
 * Copyright (C) 2019	Regis Houssin		<regis.houssin@inodbox.com>
 * Copyright (C) 2024		MDW							<mdeweerd@users.noreply.github.com>
 *
 * This program is free software; you can redistribute it and/or modify
 * it under the terms of the GNU General Public License as published by
 * the Free Software Foundation; either version 3 of the License, or
 * (at your option) any later version.
 *
 * This program is distributed in the hope that it will be useful,
 * but WITHOUT ANY WARRANTY; without even the implied warranty of
 * MERCHANTABILITY or FITNESS FOR A PARTICULAR PURPOSE.  See the
 * GNU General Public License for more details.
 *
 * You should have received a copy of the GNU General Public License
 * along with this program. If not, see <https://www.gnu.org/licenses/>.
 *
 * You can test with the WebDav client cadaver:
 * cadaver http://myurl/dav/fileserver.php
 */

/**
 *      \file       htdocs/dav/fileserver.php
 *      \ingroup    dav
 *      \brief      Server DAV
 */

if (!defined('NOTOKENRENEWAL')) {
	define('NOTOKENRENEWAL', '1');
}
if (!defined('NOREQUIREMENU')) {
	define('NOREQUIREMENU', '1'); // If there is no menu to show
}
if (!defined('NOREQUIREHTML')) {
	define('NOREQUIREHTML', '1'); // If we don't need to load the html.form.class.php
}
if (!defined('NOREQUIREAJAX')) {
	define('NOREQUIREAJAX', '1');
}
if (!defined('NOLOGIN')) {
	define("NOLOGIN", 1); // This means this output page does not require to be logged.
}
if (!defined('NOCSRFCHECK')) {
	define("NOCSRFCHECK", 1); // We accept to go on this page from external web site.
}

require "../main.inc.php";
require_once DOL_DOCUMENT_ROOT.'/core/lib/security2.lib.php';
require_once DOL_DOCUMENT_ROOT.'/core/class/html.formcompany.class.php';
require_once DOL_DOCUMENT_ROOT.'/dav/dav.class.php';
require_once DOL_DOCUMENT_ROOT.'/dav/dav.lib.php';

require_once DOL_DOCUMENT_ROOT.'/includes/sabre/autoload.php';
//require_once DOL_DOCUMENT_ROOT.'/includes/autoload.php';


$user = new User($db);
if (isset($_SERVER['PHP_AUTH_USER']) && $_SERVER['PHP_AUTH_USER'] != '') {
	$user->fetch(0, $_SERVER['PHP_AUTH_USER']);
	$user->loadRights();
}

// Load translation files required by the page
$langs->loadLangs(array("main", "other"));


if (empty($conf->dav->enabled)) {
	accessforbidden();
}

// Restrict API to some IPs
if (getDolGlobalString('DAV_RESTRICT_ON_IP')) {
	$allowedip = explode(' ', getDolGlobalString('DAV_RESTRICT_ON_IP'));
	$ipremote = getUserRemoteIP();
	if (!in_array($ipremote, $allowedip)) {
		dol_syslog('Remote ip is '.$ipremote.', not into list ' . getDolGlobalString('DAV_RESTRICT_ON_IP'));
		print 'DAV not allowed from the IP '.$ipremote;
		header('HTTP/1.1 503 DAV not allowed from your IP '.$ipremote);
		exit(0);
	}
}


$entity = (GETPOSTINT('entity') ? GETPOSTINT('entity') : (!empty($conf->entity) ? $conf->entity : 1));

// settings
$publicDir = DOL_DATA_ROOT.'/dav/public';
$privateDir = DOL_DATA_ROOT.'/dav/private';
$ecmDir = DOL_DATA_ROOT.'/ecm';
$tmpDir = DOL_DATA_ROOT.'/ecm/temp';
if (isModEnabled('dav')) {
	$publicDir = $conf->dav->multidir_output[$entity].'/public';
	$privateDir = $conf->dav->multidir_output[$entity].'/private';
}
if (isModEnabled('ecm')) {
	$ecmDir = $conf->ecm->multidir_output[$entity];
	$tmpDir = $conf->ecm->multidir_output[$entity]; // We need root dir, not a dir that can be deleted, so we use multidir_output
}
//var_dump($tmpDir);mkdir($tmpDir);exit;


// Authentication callback function
$authBackend = new \Sabre\DAV\Auth\Backend\BasicCallBack(
	/**
	 * @param string	$username	Username to validate as a login
	 * @param string	$password	Password to validate for $username
	 * @return bool					True if login ok, false if not
	 */
	static function ($username, $password) {
		global $user, $conf;
		global $dolibarr_main_authentication, $dolibarr_auto_user;

		if (empty($user->login)) {
			dol_syslog("Failed to authenticate to DAV, login is not provided", LOG_WARNING);
			return false;
		}
		if ($user->socid > 0) {
			dol_syslog("Failed to authenticate to DAV, user is an external user", LOG_WARNING);
			return false;
		}
		if ($user->login != $username) {
			dol_syslog("Failed to authenticate to DAV, login does not match the login of loaded user", LOG_WARNING);
			return false;
		}

		// Authentication mode
<<<<<<< HEAD
		if (empty($dolibarr_main_authentication)) {
=======
		if (empty($dolibarr_main_authentication) || $dolibarr_main_authentication == 'openid_connect') {
>>>>>>> cc80841a
			$dolibarr_main_authentication = 'dolibarr';
		}

		// Authentication mode: forceuser
		if ($dolibarr_main_authentication == 'forceuser') {
			if (empty($dolibarr_auto_user)) {
				$dolibarr_auto_user = 'auto';
			}
			if ($dolibarr_auto_user != $username) {
				dol_syslog("Warning: your instance is set to use the automatic forced login '".$dolibarr_auto_user."' that is not the requested login. DAV usage is forbidden in this mode.");
				return false;
			}
		}

		$authmode = explode(',', $dolibarr_main_authentication);
		$entity = (GETPOSTINT('entity') ? GETPOSTINT('entity') : (!empty($conf->entity) ? $conf->entity : 1));

		if (checkLoginPassEntity($username, $password, $entity, $authmode, 'dav') != $username) {
			return false;
		}

		// Check if user status is enabled
		if ($user->statut != $user::STATUS_ENABLED) {
			// Status is disabled
			dol_syslog("The user has been disabled.");
			return false;
		}

		// Check if session was unvalidated by a password change
		if (($user->flagdelsessionsbefore && !empty($_SESSION["dol_logindate"]) && $user->flagdelsessionsbefore > $_SESSION["dol_logindate"])) {
			// Session is no more valid
			dol_syslog("The user has a date for session invalidation = ".$user->flagdelsessionsbefore." and a session date = ".$_SESSION["dol_logindate"].". We must invalidate its sessions.");
			return false;
		}

		// Check date validity
		if ($user->isNotIntoValidityDateRange()) {
			// User validity dates are no more valid
			dol_syslog("The user login has a validity between [".$user->datestartvalidity." and ".$user->dateendvalidity."], current date is ".dol_now());
			return false;
		}

		return true;
	}
);

$authBackend->setRealm(constant('DOL_APPLICATION_TITLE').' - WebDAV');





/*
 * Actions and View
 */

// Create the root node
// Setting up the directory tree //
$nodes = array();

// Enable directories and features according to DAV setup
// Public dir
if (getDolGlobalString('DAV_ALLOW_PUBLIC_DIR')) {
	$nodes[] = new \Sabre\DAV\FS\Directory($publicDir);
}
// Private dir
$nodes[] = new \Sabre\DAV\FS\Directory($privateDir);
// ECM dir
if (isModEnabled('ecm') && getDolGlobalString('DAV_ALLOW_ECM_DIR')) {
	$nodes[] = new \Sabre\DAV\FS\Directory($ecmDir);
}



// Principals Backend
//$principalBackend = new \Sabre\DAVACL\PrincipalBackend\Dolibarr($user,$db);
// /principals
//$nodes[] = new \Sabre\DAVACL\PrincipalCollection($principalBackend);
// CardDav & CalDav Backend
//$carddavBackend   = new \Sabre\CardDAV\Backend\Dolibarr($user,$db,$langs);
//$caldavBackend    = new \Sabre\CalDAV\Backend\Dolibarr($user,$db,$langs, $cdavLib);
// /addressbook
//$nodes[] = new \Sabre\CardDAV\AddressBookRoot($principalBackend, $carddavBackend);
// /calendars
//$nodes[] = new \Sabre\CalDAV\CalendarRoot($principalBackend, $caldavBackend);


// The rootnode needs in turn to be passed to the server class
$server = new \Sabre\DAV\Server($nodes);

// If you want to run the SabreDAV server in a custom location (using mod_rewrite for instance)
// You can override the baseUri here.
$baseUri = DOL_URL_ROOT.'/dav/fileserver.php/';
if (isset($baseUri)) {
	$server->setBaseUri($baseUri);
}

// Add authentication function
if ((!getDolGlobalString('DAV_ALLOW_PUBLIC_DIR')
	|| !preg_match('/'.preg_quote(DOL_URL_ROOT.'/dav/fileserver.php/public', '/').'/', $_SERVER["PHP_SELF"]))
	&& !preg_match('/^sabreAction=asset&assetName=[a-zA-Z0-9%\-\/]+\.(png|css|woff|ico|ttf)$/', $_SERVER["QUERY_STRING"])	// URL for Sabre browser resources
) {
	//var_dump($_SERVER["QUERY_STRING"]);exit;
	$server->addPlugin(new \Sabre\DAV\Auth\Plugin($authBackend));
}
// Support for LOCK and UNLOCK
$lockBackend = new \Sabre\DAV\Locks\Backend\File($tmpDir.'/.locksdb');
$lockPlugin = new \Sabre\DAV\Locks\Plugin($lockBackend);
$server->addPlugin($lockPlugin);

// Support for the html browser
if (!getDolGlobalString('DAV_DISABLE_BROWSER')) {
	$browser = new \Sabre\DAV\Browser\Plugin();
	$server->addPlugin($browser);
}

// Automatically guess (some) contenttypes, based on extension
//$server->addPlugin(new \Sabre\DAV\Browser\GuessContentType());

//$server->addPlugin(new \Sabre\CardDAV\Plugin());
//$server->addPlugin(new \Sabre\CalDAV\Plugin());
//$server->addPlugin(new \Sabre\DAVACL\Plugin());

// Temporary file filter
/*$tempFF = new \Sabre\DAV\TemporaryFileFilterPlugin($tmpDir);
$server->addPlugin($tempFF);
*/

// And off we go!
$server->start();

if (is_object($db)) {
	$db->close();
}<|MERGE_RESOLUTION|>--- conflicted
+++ resolved
@@ -125,11 +125,7 @@
 		}
 
 		// Authentication mode
-<<<<<<< HEAD
-		if (empty($dolibarr_main_authentication)) {
-=======
 		if (empty($dolibarr_main_authentication) || $dolibarr_main_authentication == 'openid_connect') {
->>>>>>> cc80841a
 			$dolibarr_main_authentication = 'dolibarr';
 		}
 
