--- conflicted
+++ resolved
@@ -107,11 +107,7 @@
         foreach ($scrit as $crit)
         {
             $sql.=" AND (";
-<<<<<<< HEAD
-            if (is_numeric($sall)) $sql.= "d.rowid = ".$sall." OR ";
-=======
             if (is_numeric($sall)) $sql.= "d.rowid = ".$db->escape($sall)." OR ";
->>>>>>> 0b405028
             $sql.=" d.firstname LIKE '%".$db->escape($sall)."%' OR d.lastname LIKE '%".$db->escape($sall)."%' OR d.societe LIKE '%".$db->escape($sall)."%'";
             $sql.=" OR d.email LIKE '%".$db->escape($sall)."%' OR d.login LIKE '%".$db->escape($sall)."%' OR d.address LIKE '%".$db->escape($sall)."%'";
             $sql.=" OR d.town LIKE '%".$db->escape($sall)."%' OR d.note LIKE '%".$db->escape($sall)."%')";
