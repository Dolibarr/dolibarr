<?php
/* Copyright (C) 2001-2004  Rodolphe Quiedeville    <rodolphe@quiedeville.org>
 * Copyright (C) 2002-2003  Jean-Louis Bergamo      <jlb@j1b.org>
 * Copyright (C) 2004-2012  Laurent Destailleur     <eldy@users.sourceforge.net>
 * Copyright (C) 2005-2018  Regis Houssin           <regis.houssin@inodbox.com>
 * Copyright (C) 2012       Marcos García           <marcosgdf@gmail.com>
 * Copyright (C) 2012-2020  Philippe Grand          <philippe.grand@atoo-net.com>
 * Copyright (C) 2015-2018  Alexandre Spangaro      <aspangaro@open-dsi.fr>
 * Copyright (C) 2018-2022  Frédéric France         <frederic.france@netlogic.fr>
 * Copyright (C) 2021       Waël Almoman            <info@almoman.com>
 * Copyright (C) 2024		MDW							<mdeweerd@users.noreply.github.com>
 *
 * This program is free software; you can redistribute it and/or modify
 * it under the terms of the GNU General Public License as published by
 * the Free Software Foundation; either version 3 of the License, or
 * (at your option) any later version.
 *
 * This program is distributed in the hope that it will be useful,
 * but WITHOUT ANY WARRANTY; without even the implied warranty of
 * MERCHANTABILITY or FITNESS FOR A PARTICULAR PURPOSE.  See the
 * GNU General Public License for more details.
 *
 * You should have received a copy of the GNU General Public License
 * along with this program. If not, see <https://www.gnu.org/licenses/>.
 */

/**
 *  \file       htdocs/adherents/card.php
 *  \ingroup    member
 *  \brief      Page of a member
 */


// Load Dolibarr environment
require '../main.inc.php';
require_once DOL_DOCUMENT_ROOT.'/core/lib/member.lib.php';
require_once DOL_DOCUMENT_ROOT.'/core/lib/company.lib.php';
require_once DOL_DOCUMENT_ROOT.'/core/lib/images.lib.php';
require_once DOL_DOCUMENT_ROOT.'/core/lib/functions2.lib.php';
require_once DOL_DOCUMENT_ROOT.'/adherents/class/adherent.class.php';
require_once DOL_DOCUMENT_ROOT.'/adherents/class/adherent_type.class.php';
require_once DOL_DOCUMENT_ROOT.'/adherents/class/subscription.class.php';
require_once DOL_DOCUMENT_ROOT.'/categories/class/categorie.class.php';
require_once DOL_DOCUMENT_ROOT.'/compta/bank/class/account.class.php';
require_once DOL_DOCUMENT_ROOT.'/core/class/extrafields.class.php';
require_once DOL_DOCUMENT_ROOT.'/core/class/html.formadmin.class.php';
require_once DOL_DOCUMENT_ROOT.'/core/class/html.formcompany.class.php';
require_once DOL_DOCUMENT_ROOT.'/core/class/html.formfile.class.php';


// Load translation files required by the page
$langs->loadLangs(array("companies", "bills", "members", "users", "other", "paypal"));


// Get parameters
$action = GETPOST('action', 'aZ09');
$cancel = GETPOST('cancel', 'alpha');
$backtopage = GETPOST('backtopage', 'alpha');
$confirm = GETPOST('confirm', 'alpha');
$rowid = GETPOSTINT('rowid');
$id = GETPOST('id') ? GETPOSTINT('id') : $rowid;
$typeid = GETPOSTINT('typeid');
$userid = GETPOSTINT('userid');
$socid = GETPOSTINT('socid');
$ref = GETPOST('ref', 'alpha');

if (isModEnabled('mailmanspip')) {
	include_once DOL_DOCUMENT_ROOT.'/mailmanspip/class/mailmanspip.class.php';

	$langs->load('mailmanspip');

	$mailmanspip = new MailmanSpip($db);
}

$object = new Adherent($db);
$extrafields = new ExtraFields($db);

// fetch optionals attributes and labels
$extrafields->fetch_name_optionals_label($object->table_element);

$socialnetworks = getArrayOfSocialNetworks();

// Get object canvas (By default, this is not defined, so standard usage of dolibarr)
$object->getCanvas($id);
$canvas = $object->canvas ? $object->canvas : GETPOST("canvas");
$objcanvas = null;
if (!empty($canvas)) {
	require_once DOL_DOCUMENT_ROOT.'/core/class/canvas.class.php';
	$objcanvas = new Canvas($db, $action);
	$objcanvas->getCanvas('adherent', 'membercard', $canvas);
}

// Initialize technical object to manage hooks of page. Note that conf->hooks_modules contains array of hook context
$hookmanager->initHooks(array('membercard', 'globalcard'));

// Fetch object
if ($id > 0 || !empty($ref)) {
	// Load member
	$result = $object->fetch($id, $ref);

	// Define variables to know what current user can do on users
	$canadduser = ($user->admin || $user->hasRight('user', 'user', 'creer'));
	// Define variables to know what current user can do on properties of user linked to edited member
	if ($object->user_id) {
		// $User is the user who edits, $object->user_id is the id of the related user in the edited member
		$caneditfielduser = ((($user->id == $object->user_id) && $user->hasRight('user', 'self', 'creer'))
			|| (($user->id != $object->user_id) && $user->hasRight('user', 'user', 'creer')));
		$caneditpassworduser = ((($user->id == $object->user_id) && $user->hasRight('user', 'self', 'password'))
			|| (($user->id != $object->user_id) && $user->hasRight('user', 'user', 'password')));
	}
}

// Define variables to determine what the current user can do on the members
$canaddmember = $user->hasRight('adherent', 'creer');
// Define variables to determine what the current user can do on the properties of a member
if ($id) {
	$caneditfieldmember = $user->hasRight('adherent', 'creer');
}

// Security check
$result = restrictedArea($user, 'adherent', $object->id, '', '', 'socid', 'rowid', 0);

if (!$user->hasRight('adherent', 'creer') && $action == 'edit') {
	accessforbidden('Not enough permission');
}

$linkofpubliclist = DOL_MAIN_URL_ROOT.'/public/members/public_list.php'.((isModEnabled('multicompany')) ? '?entity='.$conf->entity : '');


/*
 * 	Actions
 */

$parameters = array('id' => $id, 'rowid' => $id, 'objcanvas' => $objcanvas, 'confirm' => $confirm);
$reshook = $hookmanager->executeHooks('doActions', $parameters, $object, $action); // Note that $action and $object may have been modified by some hooks
if ($reshook < 0) {
	setEventMessages($hookmanager->error, $hookmanager->errors, 'errors');
}

if (empty($reshook)) {
	$backurlforlist = DOL_URL_ROOT.'/adherents/list.php';

	if (empty($backtopage) || ($cancel && empty($id))) {
		if (empty($backtopage) || ($cancel && strpos($backtopage, '__ID__'))) {
			if (empty($id) && (($action != 'add' && $action != 'create') || $cancel)) {
				$backtopage = $backurlforlist;
			} else {
				$backtopage = DOL_URL_ROOT.'/adherents/card.php?id='.((!empty($id) && $id > 0) ? $id : '__ID__');
			}
		}
	}

	if ($cancel) {
		if (!empty($backtopageforcancel)) {
			header("Location: ".$backtopageforcancel);
			exit;
		} elseif (!empty($backtopage)) {
			header("Location: ".$backtopage);
			exit;
		}
		$action = '';
	}

	if ($action == 'setuserid' && ($user->hasRight('user', 'self', 'creer') || $user->hasRight('user', 'user', 'creer'))) {
		$error = 0;
		if (!$user->hasRight('user', 'user', 'creer')) {	// If can edit only itself user, we can link to itself only
			if ($userid != $user->id && $userid != $object->user_id) {
				$error++;
				setEventMessages($langs->trans("ErrorUserPermissionAllowsToLinksToItselfOnly"), null, 'errors');
			}
		}

		if (!$error) {
			if ($userid != $object->user_id) {	// If link differs from currently in database
				$result = $object->setUserId($userid);
				if ($result < 0) {
					dol_print_error($object->db, $object->error);
				}
				$action = '';
			}
		}
	}

	if ($action == 'setsocid') {
		$error = 0;
		if (!$error) {
			if ($socid != $object->socid) {	// If link differs from currently in database
				$sql = "SELECT rowid FROM ".MAIN_DB_PREFIX."adherent";
				$sql .= " WHERE socid = ".((int) $socid);
				$sql .= " AND entity = ".$conf->entity;
				$resql = $db->query($sql);
				if ($resql) {
					$obj = $db->fetch_object($resql);
					if ($obj && $obj->rowid > 0) {
						$othermember = new Adherent($db);
						$othermember->fetch($obj->rowid);
						$thirdparty = new Societe($db);
						$thirdparty->fetch($socid);
						$error++;
						setEventMessages($langs->trans("ErrorMemberIsAlreadyLinkedToThisThirdParty", $othermember->getFullName($langs), $othermember->login, $thirdparty->name), null, 'errors');
					}
				}

				if (!$error) {
					$result = $object->setThirdPartyId($socid);
					if ($result < 0) {
						dol_print_error($object->db, $object->error);
					}
					$action = '';
				}
			}
		}
	}

	// Create user from a member
	if ($action == 'confirm_create_user' && $confirm == 'yes' && $user->hasRight('user', 'user', 'creer')) {
		if ($result > 0) {
			// Creation user
			$nuser = new User($db);
			$tmpuser = dol_clone($object);
			if (GETPOST('internalorexternal', 'aZ09') == 'internal') {
				$tmpuser->fk_soc = 0;
			}

			$result = $nuser->create_from_member($tmpuser, GETPOST('login', 'alphanohtml'));

			if ($result < 0) {
				$langs->load("errors");
				setEventMessages($langs->trans($nuser->error), null, 'errors');
			} else {
				setEventMessages($langs->trans("NewUserCreated", $nuser->login), null, 'mesgs');
				$action = '';
			}
		} else {
			setEventMessages($object->error, $object->errors, 'errors');
		}
	}

	// Create third party from a member
	if ($action == 'confirm_create_thirdparty' && $confirm == 'yes' && $user->hasRight('societe', 'creer')) {
		if ($result > 0) {
			// User creation
			$company = new Societe($db);
			$result = $company->create_from_member($object, GETPOST('companyname', 'alpha'), GETPOST('companyalias', 'alpha'));

			if ($result < 0) {
				$langs->load("errors");
				setEventMessages($langs->trans($company->error), null, 'errors');
				setEventMessages($company->error, $company->errors, 'errors');
			}
		} else {
			setEventMessages($object->error, $object->errors, 'errors');
		}
	}

	if ($action == 'update' && !$cancel && $user->hasRight('adherent', 'creer')) {
		require_once DOL_DOCUMENT_ROOT.'/core/lib/files.lib.php';

		$birthdate = '';
		if (GETPOSTINT("birthday") && GETPOSTINT("birthmonth") && GETPOSTINT("birthyear")) {
			$birthdate = dol_mktime(12, 0, 0, GETPOSTINT("birthmonth"), GETPOSTINT("birthday"), GETPOSTINT("birthyear"));
		}
		$lastname = GETPOST("lastname", 'alphanohtml');
		$firstname = GETPOST("firstname", 'alphanohtml');
		$gender = GETPOST("gender", 'alphanohtml');
		$societe = GETPOST("societe", 'alphanohtml');
		$morphy = GETPOST("morphy", 'alphanohtml');
		$login = GETPOST("login", 'alphanohtml');
		if ($morphy != 'mor' && empty($lastname)) {
			$error++;
			$langs->load("errors");
			setEventMessages($langs->trans("ErrorFieldRequired", $langs->transnoentities("Lastname")), null, 'errors');
		}
		if ($morphy != 'mor' && (!isset($firstname) || $firstname == '')) {
			$error++;
			$langs->load("errors");
			setEventMessages($langs->trans("ErrorFieldRequired", $langs->transnoentities("Firstname")), null, 'errors');
		}
		if ($morphy == 'mor' && empty($societe)) {
			$error++;
			$langs->load("errors");
			setEventMessages($langs->trans("ErrorFieldRequired", $langs->transnoentities("Company")), null, 'errors');
		}
		// Check if the login already exists
		if (!getDolGlobalString('ADHERENT_LOGIN_NOT_REQUIRED')) {
			if (empty($login)) {
				$error++;
				setEventMessages($langs->trans("ErrorFieldRequired", $langs->transnoentitiesnoconv("Login")), null, 'errors');
			}
		}
		// Create new object
		if ($result > 0 && !$error) {
			$object->oldcopy = dol_clone($object, 2);

			// Change values
			$object->civility_id = trim(GETPOST("civility_id", 'alphanohtml'));
			$object->firstname   = trim(GETPOST("firstname", 'alphanohtml'));
			$object->lastname    = trim(GETPOST("lastname", 'alphanohtml'));
			$object->gender      = trim(GETPOST("gender", 'alphanohtml'));
			$object->login       = trim(GETPOST("login", 'alphanohtml'));
			if (GETPOSTISSET('pass')) {
				$object->pass        = trim(GETPOST("pass", 'none'));	// For password, we must use 'none'
			}

			$object->societe     = trim(GETPOST("societe", 'alphanohtml')); // deprecated
			$object->company     = trim(GETPOST("societe", 'alphanohtml'));

			$object->address     = trim(GETPOST("address", 'alphanohtml'));
			$object->zip         = trim(GETPOST("zipcode", 'alphanohtml'));
			$object->town        = trim(GETPOST("town", 'alphanohtml'));
			$object->state_id    = GETPOSTINT("state_id");
			$object->country_id  = GETPOSTINT("country_id");

			$object->phone       = trim(GETPOST("phone", 'alpha'));
			$object->phone_perso = trim(GETPOST("phone_perso", 'alpha'));
			$object->phone_mobile = trim(GETPOST("phone_mobile", 'alpha'));
			$object->email = preg_replace('/\s+/', '', GETPOST("member_email", 'alpha'));
			$object->url = trim(GETPOST('member_url', 'custom', 0, FILTER_SANITIZE_URL));
			$object->socialnetworks = array();
			foreach ($socialnetworks as $key => $value) {
				if (GETPOSTISSET($key) && GETPOST($key, 'alphanohtml') != '') {
					$object->socialnetworks[$key] = trim(GETPOST($key, 'alphanohtml'));
				}
			}
			$object->birth = $birthdate;
			$object->default_lang = GETPOST('default_lang', 'alpha');
			$object->typeid = GETPOSTINT("typeid");
			//$object->note = trim(GETPOST("comment", "restricthtml"));
			$object->morphy = GETPOST("morphy", 'alpha');

			if (GETPOST('deletephoto', 'alpha')) {
				$object->photo = '';
			} elseif (!empty($_FILES['photo']['name'])) {
				$object->photo = dol_sanitizeFileName($_FILES['photo']['name']);
			}

			// Get status and public property
			$object->statut = GETPOSTINT("statut");
			$object->status = GETPOSTINT("statut");
			$object->public = GETPOSTINT("public");

			// Fill array 'array_options' with data from add form
			$ret = $extrafields->setOptionalsFromPost(null, $object, '@GETPOSTISSET');
			if ($ret < 0) {
				$error++;
			}

			// Check if we need to also synchronize user information
			$nosyncuser = 0;
			if ($object->user_id) {	// If linked to a user
				if ($user->id != $object->user_id && !$user->hasRight('user', 'user', 'creer')) {
					$nosyncuser = 1; // Disable synchronizing
				}
			}

			// Check if we need to also synchronize password information
			$nosyncuserpass = 1;	// no by default
			if (GETPOSTISSET('pass')) {
				if ($object->user_id) {	// If member is linked to a user
					$nosyncuserpass = 0;	// We may try to sync password
					if ($user->id == $object->user_id) {
						if (!$user->hasRight('user', 'self', 'password')) {
							$nosyncuserpass = 1; // Disable synchronizing
						}
					} else {
						if (!$user->hasRight('user', 'user', 'password')) {
							$nosyncuserpass = 1; // Disable synchronizing
						}
					}
				}
			}

			if (!$error) {
				$result = $object->update($user, 0, $nosyncuser, $nosyncuserpass);

				if ($result >= 0 && !count($object->errors)) {
					$categories = GETPOST('memcats', 'array');
					$object->setCategories($categories);

					// Logo/Photo save
					$dir = $conf->adherent->dir_output.'/'.get_exdir(0, 0, 0, 1, $object, 'member').'/photos';
					$file_OK = is_uploaded_file($_FILES['photo']['tmp_name']);
					if ($file_OK) {
						if (GETPOST('deletephoto')) {
							require_once DOL_DOCUMENT_ROOT.'/core/lib/files.lib.php';
							$fileimg = $conf->adherent->dir_output.'/'.get_exdir(0, 0, 0, 1, $object, 'member').'/photos/'.$object->photo;
							$dirthumbs = $conf->adherent->dir_output.'/'.get_exdir(0, 0, 0, 1, $object, 'member').'/photos/thumbs';
							dol_delete_file($fileimg);
							dol_delete_dir_recursive($dirthumbs);
						}

						if (image_format_supported($_FILES['photo']['name']) > 0) {
							dol_mkdir($dir);

							if (@is_dir($dir)) {
								$newfile = $dir.'/'.dol_sanitizeFileName($_FILES['photo']['name']);
								if (!dol_move_uploaded_file($_FILES['photo']['tmp_name'], $newfile, 1, 0, $_FILES['photo']['error']) > 0) {
									setEventMessages($langs->trans("ErrorFailedToSaveFile"), null, 'errors');
								} else {
									// Create thumbs
									$object->addThumbs($newfile);
								}
							}
						} else {
							setEventMessages("ErrorBadImageFormat", null, 'errors');
						}
					} else {
						switch ($_FILES['photo']['error']) {
							case 1: //uploaded file exceeds the upload_max_filesize directive in php.ini
							case 2: //uploaded file exceeds the MAX_FILE_SIZE directive that was specified in the html form
								$errors[] = "ErrorFileSizeTooLarge";
								break;
							case 3: //uploaded file was only partially uploaded
								$errors[] = "ErrorFilePartiallyUploaded";
								break;
						}
					}

					$rowid = $object->id;
					$id = $object->id;
					$action = '';

					if (!empty($backtopage)) {
						header("Location: ".$backtopage);
						exit;
					}
				} else {
					setEventMessages($object->error, $object->errors, 'errors');
					$action = '';
				}
			} else {
				$action = 'edit';
			}
		} else {
			$action = 'edit';
		}
	}

	if ($action == 'add' && $user->hasRight('adherent', 'creer')) {
		if ($canvas) {
			$object->canvas = $canvas;
		}
		$birthdate = '';
		if (GETPOSTISSET("birthday") && GETPOST("birthday") && GETPOSTISSET("birthmonth") && GETPOST("birthmonth") && GETPOSTISSET("birthyear") && GETPOST("birthyear")) {
			$birthdate = dol_mktime(12, 0, 0, GETPOSTINT("birthmonth"), GETPOSTINT("birthday"), GETPOSTINT("birthyear"));
		}
		$datesubscription = '';
		if (GETPOSTISSET("reday") && GETPOSTISSET("remonth") && GETPOSTISSET("reyear")) {
			$datesubscription = dol_mktime(12, 0, 0, GETPOSTINT("remonth"), GETPOSTINT("reday"), GETPOSTINT("reyear"));
		}

		$typeid = GETPOSTINT("typeid");
		$civility_id = GETPOST("civility_id", 'alphanohtml');
		$lastname = GETPOST("lastname", 'alphanohtml');
		$firstname = GETPOST("firstname", 'alphanohtml');
		$gender = GETPOST("gender", 'alphanohtml');
		$societe = GETPOST("societe", 'alphanohtml');
		$address = GETPOST("address", 'alphanohtml');
		$zip = GETPOST("zipcode", 'alphanohtml');
		$town = GETPOST("town", 'alphanohtml');
		$state_id = GETPOSTINT("state_id");
		$country_id = GETPOSTINT("country_id");

		$phone = GETPOST("phone", 'alpha');
		$phone_perso = GETPOST("phone_perso", 'alpha');
		$phone_mobile = GETPOST("phone_mobile", 'alpha');
		$email = preg_replace('/\s+/', '', GETPOST("member_email", 'alpha'));
		$url = trim(GETPOST('url', 'custom', 0, FILTER_SANITIZE_URL));
		$login = GETPOST("member_login", 'alphanohtml');
		$pass = GETPOST("password", 'none');	// For password, we use 'none'
		$photo = GETPOST("photo", 'alphanohtml');
		$morphy = GETPOST("morphy", 'alphanohtml');
		$public = GETPOST("public", 'alphanohtml');

		$userid = GETPOSTINT("userid");
		$socid = GETPOSTINT("socid");
		$default_lang = GETPOST('default_lang', 'alpha');

		$object->civility_id = $civility_id;
		$object->firstname   = $firstname;
		$object->lastname    = $lastname;
		$object->gender      = $gender;
		$object->societe     = $societe; // deprecated
		$object->company     = $societe;
		$object->address     = $address;
		$object->zip         = $zip;
		$object->town        = $town;
		$object->state_id    = $state_id;
		$object->country_id  = $country_id;
		$object->phone       = $phone;
		$object->phone_perso = $phone_perso;
		$object->phone_mobile = $phone_mobile;
		$object->socialnetworks = array();
		if (isModEnabled('socialnetworks')) {
			foreach ($socialnetworks as $key => $value) {
				if (GETPOSTISSET($key) && GETPOST($key, 'alphanohtml') != '') {
					$object->socialnetworks[$key] = GETPOST("member_".$key, 'alphanohtml');
				}
			}
		}

		$object->email       = $email;
		$object->url       	 = $url;
		$object->login       = $login;
		$object->pass        = $pass;
		$object->birth       = $birthdate;
		$object->photo       = $photo;
		$object->typeid      = $typeid;
		//$object->note        = $comment;
		$object->morphy      = $morphy;
		$object->user_id     = $userid;
		$object->socid = $socid;
		$object->public      = $public;
		$object->default_lang = $default_lang;
		// Fill array 'array_options' with data from add form
		$ret = $extrafields->setOptionalsFromPost(null, $object);
		if ($ret < 0) {
			$error++;
		}

		// Check parameters
		if (empty($morphy) || $morphy == "-1") {
			$error++;
			setEventMessages($langs->trans("ErrorFieldRequired", $langs->transnoentitiesnoconv("MemberNature")), null, 'errors');
		}
		// Tests if the login already exists
		if (!getDolGlobalString('ADHERENT_LOGIN_NOT_REQUIRED')) {
			if (empty($login)) {
				$error++;
				setEventMessages($langs->trans("ErrorFieldRequired", $langs->transnoentitiesnoconv("Login")), null, 'errors');
			} else {
				$sql = "SELECT login FROM ".MAIN_DB_PREFIX."adherent WHERE login='".$db->escape($login)."'";
				$result = $db->query($sql);
				if ($result) {
					$num = $db->num_rows($result);
				}
				if ($num) {
					$error++;
					$langs->load("errors");
					setEventMessages($langs->trans("ErrorLoginAlreadyExists", $login), null, 'errors');
				}
			}
			if (empty($pass)) {
				$error++;
				setEventMessages($langs->trans("ErrorFieldRequired", $langs->transnoentities("Password")), null, 'errors');
			}
		}
		if ($morphy == 'mor' && empty($societe)) {
			$error++;
			$langs->load("errors");
			setEventMessages($langs->trans("ErrorFieldRequired", $langs->transnoentities("Company")), null, 'errors');
		}
		if ($morphy != 'mor' && empty($lastname)) {
			$error++;
			$langs->load("errors");
			setEventMessages($langs->trans("ErrorFieldRequired", $langs->transnoentities("Lastname")), null, 'errors');
		}
		if ($morphy != 'mor' && (!isset($firstname) || $firstname == '')) {
			$error++;
			$langs->load("errors");
			setEventMessages($langs->trans("ErrorFieldRequired", $langs->transnoentities("Firstname")), null, 'errors');
		}
		if (!($typeid > 0)) {	// Keep () before !
			$error++;
			setEventMessages($langs->trans("ErrorFieldRequired", $langs->transnoentitiesnoconv("Type")), null, 'errors');
		}
		if (getDolGlobalString('ADHERENT_MAIL_REQUIRED') && !isValidEmail($email)) {
			$error++;
			$langs->load("errors");
			setEventMessages($langs->trans("ErrorBadEMail", $email), null, 'errors');
		}
		if (!empty($object->url) && !isValidUrl($object->url)) {
			$langs->load("errors");
			setEventMessages($langs->trans("ErrorBadUrl", $object->url), null, 'errors');
		}
		$public = 0;
		if (isset($public)) {
			$public = 1;
		}

		if (!$error) {
			$db->begin();

			// Create the member
			$result = $object->create($user);
			if ($result > 0) {
				// Foundation categories
				$memcats = GETPOST('memcats', 'array');
				$object->setCategories($memcats);

				$db->commit();

				$rowid = $object->id;
				$id = $object->id;

				$backtopage = preg_replace('/__ID__/', (string) $id, $backtopage);
			} else {
				$db->rollback();

				$error++;
				setEventMessages($object->error, $object->errors, 'errors');
			}

			// Auto-create thirdparty on member creation
			if (getDolGlobalString('ADHERENT_DEFAULT_CREATE_THIRDPARTY')) {
				if ($result > 0) {
					// Create third party out of a member
					$company = new Societe($db);
					$result = $company->create_from_member($object);
					if ($result < 0) {
						$langs->load("errors");
						setEventMessages($langs->trans($company->error), null, 'errors');
						setEventMessages($company->error, $company->errors, 'errors');
					}
				} else {
					setEventMessages($object->error, $object->errors, 'errors');
				}
			}
		}
		$action = ($result < 0 || !$error) ? '' : 'create';

		if (!$error && $backtopage) {
			header("Location: ".$backtopage);
			exit;
		}
	}

	if ($user->hasRight('adherent', 'supprimer') && $action == 'confirm_delete' && $confirm == 'yes') {
		$result = $object->delete($user);
		if ($result > 0) {
			setEventMessages($langs->trans("RecordDeleted"), null, 'errors');
			if (!empty($backtopage) && !preg_match('/'.preg_quote($_SERVER["PHP_SELF"], '/').'/', $backtopage)) {
				header("Location: ".$backtopage);
				exit;
			} else {
				header("Location: list.php");
				exit;
			}
		} else {
			setEventMessages($object->error, null, 'errors');
		}
	}

	if ($user->hasRight('adherent', 'creer') && $action == 'confirm_valid' && $confirm == 'yes') {
		$error = 0;

		$db->begin();

		$adht = new AdherentType($db);
		$adht->fetch($object->typeid);

		$result = $object->validate($user);

		if ($result >= 0 && !count($object->errors)) {
			// Send confirmation email (according to parameters of member type. Otherwise generic)
			if ($object->email && GETPOST("send_mail")) {
				$subject = '';
				$msg = '';

				// Send subscription email
				include_once DOL_DOCUMENT_ROOT.'/core/class/html.formmail.class.php';
				$formmail = new FormMail($db);
				// Set output language
				$outputlangs = new Translate('', $conf);
				$outputlangs->setDefaultLang(empty($object->thirdparty->default_lang) ? $mysoc->default_lang : $object->thirdparty->default_lang);
				// Load traductions files required by page
				$outputlangs->loadLangs(array("main", "members", "companies", "install", "other"));
				// Get email content from template
				$arraydefaultmessage = null;
				$labeltouse = getDolGlobalString('ADHERENT_EMAIL_TEMPLATE_MEMBER_VALIDATION');

				if (!empty($labeltouse)) {
					$arraydefaultmessage = $formmail->getEMailTemplate($db, 'member', $user, $outputlangs, 0, 1, $labeltouse);
				}

				if (!empty($labeltouse) && is_object($arraydefaultmessage) && $arraydefaultmessage->id > 0) {
					$subject = $arraydefaultmessage->topic;
					$msg     = $arraydefaultmessage->content;
				}

				if (empty($labeltouse) || (int) $labeltouse === -1) {
					//fallback on the old configuration.
					$langs->load("errors");
					setEventMessages('<a href="'.DOL_URL_ROOT.'/adherents/admin/member_emails.php">'.$langs->trans('WarningMandatorySetupNotComplete').'</a>', null, 'errors');
					$error++;
				} else {
					$substitutionarray = getCommonSubstitutionArray($outputlangs, 0, null, $object);
					complete_substitutions_array($substitutionarray, $outputlangs, $object);
					$subjecttosend = make_substitutions($subject, $substitutionarray, $outputlangs);
					$texttosend = make_substitutions(dol_concatdesc($msg, $adht->getMailOnValid()), $substitutionarray, $outputlangs);

					$moreinheader = 'X-Dolibarr-Info: send_an_email by adherents/card.php'."\r\n";

					$result = $object->sendEmail($texttosend, $subjecttosend, array(), array(), array(), "", "", 0, -1, '', $moreinheader);
					if ($result < 0) {
						$error++;
						setEventMessages($object->error, $object->errors, 'errors');
					}
				}
			}
		} else {
			$error++;
			setEventMessages($object->error, $object->errors, 'errors');
		}

		if (!$error) {
			$db->commit();
		} else {
			$db->rollback();
		}
		$action = '';
	}

	if ($user->hasRight('adherent', 'supprimer') && $action == 'confirm_resiliate') {
		$error = 0;

		if ($confirm == 'yes') {
			$adht = new AdherentType($db);
			$adht->fetch($object->typeid);

			$result = $object->resiliate($user);

			if ($result >= 0 && !count($object->errors)) {
				if ($object->email && GETPOST("send_mail")) {
					$subject = '';
					$msg = '';

					// Send subscription email
					include_once DOL_DOCUMENT_ROOT.'/core/class/html.formmail.class.php';
					$formmail = new FormMail($db);
					// Set output language
					$outputlangs = new Translate('', $conf);
					$outputlangs->setDefaultLang(empty($object->thirdparty->default_lang) ? $mysoc->default_lang : $object->thirdparty->default_lang);
					// Load traductions files required by page
					$outputlangs->loadLangs(array("main", "members", "companies", "install", "other"));
					// Get email content from template
					$arraydefaultmessage = null;
					$labeltouse = getDolGlobalString('ADHERENT_EMAIL_TEMPLATE_CANCELATION');

					if (!empty($labeltouse)) {
						$arraydefaultmessage = $formmail->getEMailTemplate($db, 'member', $user, $outputlangs, 0, 1, $labeltouse);
					}

					if (!empty($labeltouse) && is_object($arraydefaultmessage) && $arraydefaultmessage->id > 0) {
						$subject = $arraydefaultmessage->topic;
						$msg     = $arraydefaultmessage->content;
					}

					if (empty($labeltouse) || (int) $labeltouse === -1) {
						//fallback on the old configuration.
						setEventMessages('WarningMandatorySetupNotComplete', null, 'errors');
						$error++;
					} else {
						$substitutionarray = getCommonSubstitutionArray($outputlangs, 0, null, $object);
						complete_substitutions_array($substitutionarray, $outputlangs, $object);
						$subjecttosend = make_substitutions($subject, $substitutionarray, $outputlangs);
						$texttosend = make_substitutions(dol_concatdesc($msg, $adht->getMailOnResiliate()), $substitutionarray, $outputlangs);

						$moreinheader = 'X-Dolibarr-Info: send_an_email by adherents/card.php'."\r\n";

						$result = $object->sendEmail($texttosend, $subjecttosend, array(), array(), array(), "", "", 0, -1, '', $moreinheader);
						if ($result < 0) {
							$error++;
							setEventMessages($object->error, $object->errors, 'errors');
						}
					}
				}
			} else {
				$error++;

				setEventMessages($object->error, $object->errors, 'errors');
				$action = '';
			}
		}
		if (!empty($backtopage) && !$error) {
			header("Location: ".$backtopage);
			exit;
		}
	}

	if ($user->hasRight('adherent', 'supprimer') && $action == 'confirm_exclude') {
		$error = 0;

		if ($confirm == 'yes') {
			$adht = new AdherentType($db);
			$adht->fetch($object->typeid);

			$result = $object->exclude($user);

			if ($result >= 0 && !count($object->errors)) {
				if ($object->email && GETPOST("send_mail")) {
					$subject = '';
					$msg = '';

					// Send subscription email
					include_once DOL_DOCUMENT_ROOT.'/core/class/html.formmail.class.php';
					$formmail = new FormMail($db);
					// Set output language
					$outputlangs = new Translate('', $conf);
					$outputlangs->setDefaultLang(empty($object->thirdparty->default_lang) ? $mysoc->default_lang : $object->thirdparty->default_lang);
					// Load traductions files required by page
					$outputlangs->loadLangs(array("main", "members", "companies", "install", "other"));
					// Get email content from template
					$arraydefaultmessage = null;
					$labeltouse = getDolGlobalString('ADHERENT_EMAIL_TEMPLATE_EXCLUSION');

					if (!empty($labeltouse)) {
						$arraydefaultmessage = $formmail->getEMailTemplate($db, 'member', $user, $outputlangs, 0, 1, $labeltouse);
					}

					if (!empty($labeltouse) && is_object($arraydefaultmessage) && $arraydefaultmessage->id > 0) {
						$subject = $arraydefaultmessage->topic;
						$msg     = $arraydefaultmessage->content;
					}

					if (empty($labeltouse) || (int) $labeltouse === -1) {
						//fallback on the old configuration.
						setEventMessages('WarningMandatorySetupNotComplete', null, 'errors');
						$error++;
					} else {
						$substitutionarray = getCommonSubstitutionArray($outputlangs, 0, null, $object);
						complete_substitutions_array($substitutionarray, $outputlangs, $object);
						$subjecttosend = make_substitutions($subject, $substitutionarray, $outputlangs);
						$texttosend = make_substitutions(dol_concatdesc($msg, $adht->getMailOnExclude()), $substitutionarray, $outputlangs);

						$moreinheader = 'X-Dolibarr-Info: send_an_email by adherents/card.php'."\r\n";

						$result = $object->sendEmail($texttosend, $subjecttosend, array(), array(), array(), "", "", 0, -1, '', $moreinheader);
						if ($result < 0) {
							$error++;
							setEventMessages($object->error, $object->errors, 'errors');
						}
					}
				}
			} else {
				$error++;

				setEventMessages($object->error, $object->errors, 'errors');
				$action = '';
			}
		}
		if (!empty($backtopage) && !$error) {
			header("Location: ".$backtopage);
			exit;
		}
	}

	// SPIP Management
	if ($user->hasRight('adherent', 'supprimer') && $action == 'confirm_del_spip' && $confirm == 'yes') {
		if (!count($object->errors)) {
			if (!$mailmanspip->del_to_spip($object)) {
				setEventMessages($langs->trans('DeleteIntoSpipError').': '.$mailmanspip->error, null, 'errors');
			}
		}
	}

	if ($user->hasRight('adherent', 'creer') && $action == 'confirm_add_spip' && $confirm == 'yes') {
		if (!count($object->errors)) {
			if (!$mailmanspip->add_to_spip($object)) {
				setEventMessages($langs->trans('AddIntoSpipError').': '.$mailmanspip->error, null, 'errors');
			}
		}
	}

	// Actions when printing a doc from card
	include DOL_DOCUMENT_ROOT.'/core/actions_printing.inc.php';

	// Actions to build doc
	$upload_dir = $conf->adherent->dir_output;
	$permissiontoadd = $user->hasRight('adherent', 'creer');
	include DOL_DOCUMENT_ROOT.'/core/actions_builddoc.inc.php';

	// Actions to send emails
	$triggersendname = 'MEMBER_SENTBYMAIL';
	$paramname = 'id';
	$mode = 'emailfrommember';
	$trackid = 'mem'.$object->id;
	include DOL_DOCUMENT_ROOT.'/core/actions_sendmails.inc.php';
}


/*
 * View
 */

$form = new Form($db);
$formfile = new FormFile($db);
$formadmin = new FormAdmin($db);
$formcompany = new FormCompany($db);

$title = $langs->trans("Member")." - ".$langs->trans("Card");
$help_url = 'EN:Module_Foundations|FR:Module_Adh&eacute;rents|ES:M&oacute;dulo_Miembros|DE:Modul_Mitglieder';
llxHeader('', $title, $help_url);

$countrynotdefined = $langs->trans("ErrorSetACountryFirst").' ('.$langs->trans("SeeAbove").')';

if (is_object($objcanvas) && $objcanvas->displayCanvasExists($action)) {
	// -----------------------------------------
	// When used with CANVAS
	// -----------------------------------------
	if (empty($object->error) && $id) {
		$object = new Adherent($db);
		$result = $object->fetch($id);
		if ($result <= 0) {
			dol_print_error(null, $object->error);
		}
	}
	$objcanvas->assign_values($action, $object->id, $object->ref); // Set value for templates
	$objcanvas->display_canvas($action); // Show template
} else {
	// -----------------------------------------
	// When used in standard mode
	// -----------------------------------------

	// Create mode
	if ($action == 'create') {
		$object->canvas = $canvas;
		$object->state_id = GETPOSTINT('state_id');

		// We set country_id, country_code and country for the selected country
		$object->country_id = GETPOSTINT('country_id') ? GETPOSTINT('country_id') : $mysoc->country_id;
		if ($object->country_id) {
			$tmparray = getCountry($object->country_id, 'all');
			$object->country_code = $tmparray['code'];
			$object->country = $tmparray['label'];
		}

		$soc = new Societe($db);
		if (!empty($socid)) {
			if ($socid > 0) {
				$soc->fetch($socid);
			}

			if (!($soc->id > 0)) {
				$langs->load("errors");
				print($langs->trans('ErrorRecordNotFound'));
				exit;
			}
		}

		$adht = new AdherentType($db);

		print load_fiche_titre($langs->trans("NewMember"), '', $object->picto);

		if ($conf->use_javascript_ajax) {
			print "\n".'<script type="text/javascript">'."\n";
			print 'jQuery(document).ready(function () {
						jQuery("#selectcountry_id").change(function() {
							document.formsoc.action.value="create";
							document.formsoc.submit();
						});
						function initfieldrequired() {
							jQuery("#tdcompany").removeClass("fieldrequired");
							jQuery("#tdlastname").removeClass("fieldrequired");
							jQuery("#tdfirstname").removeClass("fieldrequired");
							if (jQuery("#morphy").val() == \'mor\') {
								jQuery("#tdcompany").addClass("fieldrequired");
							}
							if (jQuery("#morphy").val() == \'phy\') {
								jQuery("#tdlastname").addClass("fieldrequired");
								jQuery("#tdfirstname").addClass("fieldrequired");
							}
						}
						jQuery("#morphy").change(function() {
							initfieldrequired();
						});
						initfieldrequired();
					})';
			print '</script>'."\n";
		}

		print '<form name="formsoc" action="'.$_SERVER["PHP_SELF"].'" method="post" enctype="multipart/form-data">';
		print '<input type="hidden" name="token" value="'.newToken().'">';
		print '<input type="hidden" name="action" value="add">';
		print '<input type="hidden" name="socid" value="'.$socid.'">';
		if ($backtopage) {
			print '<input type="hidden" name="backtopage" value="'.($backtopage != '1' ? $backtopage : $_SERVER["HTTP_REFERER"]).'">';
		}

		print dol_get_fiche_head('');

		print '<table class="border centpercent">';
		print '<tbody>';

		// Login
		if (!getDolGlobalString('ADHERENT_LOGIN_NOT_REQUIRED')) {
			print '<tr><td><span class="fieldrequired">'.$langs->trans("Login").' / '.$langs->trans("Id").'</span></td><td><input type="text" name="member_login" class="minwidth300" maxlength="50" value="'.(GETPOSTISSET("member_login") ? GETPOST("member_login", 'alphanohtml', 2) : $object->login).'" autofocus="autofocus"></td></tr>';
		}

		// Password
		if (!getDolGlobalString('ADHERENT_LOGIN_NOT_REQUIRED')) {
			require_once DOL_DOCUMENT_ROOT.'/core/lib/security2.lib.php';
			$generated_password = getRandomPassword(false);
			print '<tr><td><span class="fieldrequired">'.$langs->trans("Password").'</span></td><td>';
			print '<input type="text" class="minwidth300" maxlength="50" name="password" value="'.dol_escape_htmltag($generated_password).'">';
			print '</td></tr>';
		}

		// Type
		print '<tr><td class="fieldrequired">'.$langs->trans("MemberType").'</td><td>';
		$listetype = $adht->liste_array(1);
		print img_picto('', $adht->picto, 'class="pictofixedwidth"');
		if (count($listetype)) {
<<<<<<< HEAD
			print $form->selectarray("typeid", $listetype, (GETPOSTINT('typeid') ? GETPOSTINT('typeid') : $typeid), (count($listetype) > 1 ? 1 : 0), 0, 0, '', 0, 0, 0, '', '', 1);
=======
			print $form->selectarray("typeid", $listetype, (GETPOST('typeid', 'int') ? GETPOST('typeid', 'int') : $typeid), (count($listetype) > 1 ? 1 : 0), 0, 0, '', 0, 0, 0, '', 'minwidth150', 1);
>>>>>>> f2fde181
		} else {
			print '<span class="error">'.$langs->trans("NoTypeDefinedGoToSetup").'</span>';
		}
		print "</td>\n";

		// Morphy
		$morphys = array();
		$morphys["phy"] = $langs->trans("Physical");
		$morphys["mor"] = $langs->trans("Moral");
		print '<tr><td class="fieldrequired">'.$langs->trans("MemberNature")."</td><td>\n";
		print $form->selectarray("morphy", $morphys, (GETPOST('morphy', 'alpha') ? GETPOST('morphy', 'alpha') : $object->morphy), 1, 0, 0, '', 0, 0, 0, '', '', 1);
		print "</td>\n";

		// Company
		print '<tr><td id="tdcompany">'.$langs->trans("Company").'</td><td><input type="text" name="societe" class="minwidth300" maxlength="128" value="'.(GETPOSTISSET('societe') ? GETPOST('societe', 'alphanohtml') : $soc->name).'"></td></tr>';

		// Civility
		print '<tr><td>'.$langs->trans("UserTitle").'</td><td>';
		print $formcompany->select_civility(GETPOSTINT('civility_id') ? GETPOSTINT('civility_id') : $object->civility_id, 'civility_id', 'maxwidth150', 1).'</td>';
		print '</tr>';

		// Lastname
		print '<tr><td id="tdlastname">'.$langs->trans("Lastname").'</td><td><input type="text" name="lastname" class="minwidth300" maxlength="50" value="'.(GETPOSTISSET('lastname') ? GETPOST('lastname', 'alphanohtml') : $object->lastname).'"></td>';
		print '</tr>';

		// Firstname
		print '<tr><td id="tdfirstname">'.$langs->trans("Firstname").'</td><td><input type="text" name="firstname" class="minwidth300" maxlength="50" value="'.(GETPOSTISSET('firstname') ? GETPOST('firstname', 'alphanohtml') : $object->firstname).'"></td>';
		print '</tr>';

		// Gender
		print '<tr><td>'.$langs->trans("Gender").'</td>';
		print '<td>';
		$arraygender = array('man' => $langs->trans("Genderman"), 'woman' => $langs->trans("Genderwoman"), 'other' => $langs->trans("Genderother"));
		print $form->selectarray('gender', $arraygender, GETPOST('gender', 'alphanohtml'), 1, 0, 0, '', 0, 0, 0, '', '', 1);
		print '</td></tr>';

		// EMail
		print '<tr><td>'.(getDolGlobalString('ADHERENT_MAIL_REQUIRED') ? '<span class="fieldrequired">' : '').$langs->trans("EMail").(getDolGlobalString('ADHERENT_MAIL_REQUIRED') ? '</span>' : '').'</td>';
		print '<td>'.img_picto('', 'object_email').' <input type="text" name="member_email" class="minwidth300" maxlength="255" value="'.(GETPOSTISSET('member_email') ? GETPOST('member_email', 'alpha') : $soc->email).'"></td></tr>';

		// Website
		print '<tr><td>'.$form->editfieldkey('Web', 'member_url', GETPOST('member_url', 'alpha'), $object, 0).'</td>';
		print '<td>'.img_picto('', 'globe').' <input type="text" class="maxwidth500 widthcentpercentminusx" name="member_url" id="member_url" value="'.(GETPOSTISSET('member_url') ? GETPOST('member_url', 'alpha') : $object->url).'"></td></tr>';

		// Address
		print '<tr><td class="tdtop">'.$langs->trans("Address").'</td><td>';
		print '<textarea name="address" wrap="soft" class="quatrevingtpercent" rows="2">'.(GETPOSTISSET('address') ? GETPOST('address', 'alphanohtml') : $soc->address).'</textarea>';
		print '</td></tr>';

		// Zip / Town
		print '<tr><td>'.$langs->trans("Zip").' / '.$langs->trans("Town").'</td><td>';
		print $formcompany->select_ziptown((GETPOSTISSET('zipcode') ? GETPOST('zipcode', 'alphanohtml') : $soc->zip), 'zipcode', array('town', 'selectcountry_id', 'state_id'), 6);
		print ' ';
		print $formcompany->select_ziptown((GETPOSTISSET('town') ? GETPOST('town', 'alphanohtml') : $soc->town), 'town', array('zipcode', 'selectcountry_id', 'state_id'));
		print '</td></tr>';

		// Country
		if (empty($soc->country_id)) {
			$soc->country_id = $mysoc->country_id;
			$soc->country_code = $mysoc->country_code;
			$soc->state_id = $mysoc->state_id;
		}
		print '<tr><td>'.$langs->trans('Country').'</td><td>';
		print img_picto('', 'country', 'class="pictofixedwidth"');
		print $form->select_country(GETPOSTISSET('country_id') ? GETPOST('country_id', 'alpha') : $soc->country_id, 'country_id');
		if ($user->admin) {
			print info_admin($langs->trans("YouCanChangeValuesForThisListFromDictionarySetup"), 1);
		}
		print '</td></tr>';

		// State
		if (!getDolGlobalString('MEMBER_DISABLE_STATE')) {
			print '<tr><td>'.$langs->trans('State').'</td><td>';
			if ($soc->country_id) {
				print img_picto('', 'state', 'class="pictofixedwidth"');
				print $formcompany->select_state(GETPOSTISSET('state_id') ? GETPOSTINT('state_id') : $soc->state_id, $soc->country_code);
			} else {
				print $countrynotdefined;
			}
			print '</td></tr>';
		}

		// Pro phone
		print '<tr><td>'.$langs->trans("PhonePro").'</td>';
		print '<td>'.img_picto('', 'object_phoning', 'class="pictofixedwidth"').'<input type="text" name="phone" size="20" value="'.(GETPOSTISSET('phone') ? GETPOST('phone', 'alpha') : $soc->phone).'"></td></tr>';

		// Personal phone
		print '<tr><td>'.$langs->trans("PhonePerso").'</td>';
		print '<td>'.img_picto('', 'object_phoning', 'class="pictofixedwidth"').'<input type="text" name="phone_perso" size="20" value="'.(GETPOSTISSET('phone_perso') ? GETPOST('phone_perso', 'alpha') : $object->phone_perso).'"></td></tr>';

		// Mobile phone
		print '<tr><td>'.$langs->trans("PhoneMobile").'</td>';
		print '<td>'.img_picto('', 'object_phoning_mobile', 'class="pictofixedwidth"').'<input type="text" name="phone_mobile" size="20" value="'.(GETPOSTISSET('phone_mobile') ? GETPOST('phone_mobile', 'alpha') : $object->phone_mobile).'"></td></tr>';

		if (isModEnabled('socialnetworks')) {
			foreach ($socialnetworks as $key => $value) {
				if (!$value['active']) {
					break;
				}
				$val = (GETPOSTISSET('member_'.$key) ? GETPOST('member_'.$key, 'alpha') : (empty($object->socialnetworks[$key]) ? '' : $object->socialnetworks[$key]));
				print '<tr><td>'.$langs->trans($value['label']).'</td><td><input type="text" name="member_'.$key.'" size="40" value="'.$val.'"></td></tr>';
			}
		}

		// Birth Date
		print "<tr><td>".$langs->trans("DateOfBirth")."</td><td>\n";
		print img_picto('', 'object_calendar', 'class="pictofixedwidth"').$form->selectDate(($object->birth ? $object->birth : -1), 'birth', 0, 0, 1, 'formsoc');
		print "</td></tr>\n";

		// Public profil
		print "<tr><td>";
		$htmltext = $langs->trans("Public", getDolGlobalString('MAIN_INFO_SOCIETE_NOM'), $linkofpubliclist);
		print $form->textwithpicto($langs->trans("MembershipPublic"), $htmltext, 1, 'help', '', 0, 3, 'membershippublic');
		print "</td><td>\n";
		print $form->selectyesno("public", $object->public, 1);
		print "</td></tr>\n";

		// Categories
		if (isModEnabled('category') && $user->hasRight('categorie', 'lire')) {
			print '<tr><td>'.$form->editfieldkey("Categories", 'memcats', '', $object, 0).'</td><td>';
			$cate_arbo = $form->select_all_categories(Categorie::TYPE_MEMBER, null, 'parent', null, null, 1);
			print img_picto('', 'category').$form->multiselectarray('memcats', $cate_arbo, GETPOST('memcats', 'array'), null, null, 'quatrevingtpercent widthcentpercentminusx', 0, 0);
			print "</td></tr>";
		}

		// Other attributes
		include DOL_DOCUMENT_ROOT.'/core/tpl/extrafields_add.tpl.php';

		print '<tbody>';
		print "</table>\n";

		print dol_get_fiche_end();

		print $form->buttonsSaveCancel("AddMember");

		print "</form>\n";
	}

	// Edit mode
	if ($action == 'edit') {
		$res = $object->fetch($id);
		if ($res < 0) {
			dol_print_error($db, $object->error);
			exit;
		}
		$res = $object->fetch_optionals();
		if ($res < 0) {
			dol_print_error($db);
			exit;
		}

		$adht = new AdherentType($db);
		$adht->fetch($object->typeid);

		// We set country_id, and country_code, country of the chosen country
		$country = GETPOSTINT('country');
		if (!empty($country) || $object->country_id) {
			$sql = "SELECT rowid, code, label from ".MAIN_DB_PREFIX."c_country";
			$sql .= " WHERE rowid = ".(int) (!empty($country) ? $country : $object->country_id);
			$resql = $db->query($sql);
			if ($resql) {
				$obj = $db->fetch_object($resql);
			} else {
				dol_print_error($db);
			}
			$object->country_id = $obj->rowid;
			$object->country_code = $obj->code;
			$object->country = $langs->trans("Country".$obj->code) ? $langs->trans("Country".$obj->code) : $obj->label;
		}

		$head = member_prepare_head($object);


		if ($conf->use_javascript_ajax) {
			print "\n".'<script type="text/javascript">';
			print 'jQuery(document).ready(function () {
				jQuery("#selectcountry_id").change(function() {
					document.formsoc.action.value="edit";
					document.formsoc.submit();
				});
				function initfieldrequired() {
					jQuery("#tdcompany").removeClass("fieldrequired");
					jQuery("#tdlastname").removeClass("fieldrequired");
					jQuery("#tdfirstname").removeClass("fieldrequired");
					if (jQuery("#morphy").val() == \'mor\') {
						jQuery("#tdcompany").addClass("fieldrequired");
					}
					if (jQuery("#morphy").val() == \'phy\') {
						jQuery("#tdlastname").addClass("fieldrequired");
						jQuery("#tdfirstname").addClass("fieldrequired");
					}
				}
				jQuery("#morphy").change(function() {
					initfieldrequired();
				});
				initfieldrequired();
			})';
			print '</script>'."\n";
		}

		print '<form name="formsoc" action="'.$_SERVER["PHP_SELF"].'" method="post" enctype="multipart/form-data">';
		print '<input type="hidden" name="token" value="'.newToken().'" />';
		print '<input type="hidden" name="action" value="update" />';
		print '<input type="hidden" name="rowid" value="'.$id.'" />';
		print '<input type="hidden" name="statut" value="'.$object->statut.'" />';
		if ($backtopage) {
			print '<input type="hidden" name="backtopage" value="'.($backtopage != '1' ? $backtopage : $_SERVER["HTTP_REFERER"]).'">';
		}

		print dol_get_fiche_head($head, 'general', $langs->trans("Member"), 0, 'user');

		print '<table class="border centpercent">';

		// Ref
		print '<tr><td class="titlefieldcreate">'.$langs->trans("Ref").'</td><td class="valeur">'.$object->ref.'</td></tr>';

		// Login
		if (!getDolGlobalString('ADHERENT_LOGIN_NOT_REQUIRED')) {
			print '<tr><td><span class="fieldrequired">'.$langs->trans("Login").' / '.$langs->trans("Id").'</span></td><td><input type="text" name="login" class="minwidth300" maxlength="50" value="'.(GETPOSTISSET("login") ? GETPOST("login", 'alphanohtml', 2) : $object->login).'"></td></tr>';
		}

		// Password
		if (!getDolGlobalString('ADHERENT_LOGIN_NOT_REQUIRED')) {
			print '<tr><td class="fieldrequired">'.$langs->trans("Password").'</td><td><input type="password" name="pass" class="minwidth300" maxlength="50" value="'.dol_escape_htmltag(GETPOSTISSET("pass") ? GETPOST("pass", 'none', 2) : '').'"></td></tr>';
		}

		// Type
		print '<tr><td class="fieldrequired">'.$langs->trans("Type").'</td><td>';
		if ($user->hasRight('adherent', 'creer')) {
			print $form->selectarray("typeid", $adht->liste_array(), (GETPOSTISSET("typeid") ? GETPOSTINT("typeid") : $object->typeid), 0, 0, 0, '', 0, 0, 0, '', '', 1);
		} else {
			print $adht->getNomUrl(1);
			print '<input type="hidden" name="typeid" value="'.$object->typeid.'">';
		}
		print "</td></tr>";

		// Morphy
		$morphys["phy"] = $langs->trans("Physical");
		$morphys["mor"] = $langs->trans("Moral");
		print '<tr><td><span class="fieldrequired">'.$langs->trans("MemberNature").'</span></td><td>';
		print $form->selectarray("morphy", $morphys, (GETPOSTISSET("morphy") ? GETPOST("morphy", 'alpha') : $object->morphy), 0, 0, 0, '', 0, 0, 0, '', '', 1);
		print "</td></tr>";

		// Company
		print '<tr><td id="tdcompany">'.$langs->trans("Company").'</td><td><input type="text" name="societe" class="minwidth300" maxlength="128" value="'.(GETPOSTISSET("societe") ? GETPOST("societe", 'alphanohtml', 2) : $object->company).'"></td></tr>';

		// Civility
		print '<tr><td>'.$langs->trans("UserTitle").'</td><td>';
		print $formcompany->select_civility(GETPOSTISSET("civility_id") ? GETPOST("civility_id", 'alpha') : $object->civility_id, 'civility_id', 'maxwidth150', 1);
		print '</td>';
		print '</tr>';

		// Lastname
		print '<tr><td id="tdlastname">'.$langs->trans("Lastname").'</td><td><input type="text" name="lastname" class="minwidth300" maxlength="50" value="'.(GETPOSTISSET("lastname") ? GETPOST("lastname", 'alphanohtml', 2) : $object->lastname).'"></td>';
		print '</tr>';

		// Firstname
		print '<tr><td id="tdfirstname">'.$langs->trans("Firstname").'</td><td><input type="text" name="firstname" class="minwidth300" maxlength="50" value="'.(GETPOSTISSET("firstname") ? GETPOST("firstname", 'alphanohtml', 3) : $object->firstname).'"></td>';
		print '</tr>';

		// Gender
		print '<tr><td>'.$langs->trans("Gender").'</td>';
		print '<td>';
		$arraygender = array('man' => $langs->trans("Genderman"), 'woman' => $langs->trans("Genderwoman"), 'other' => $langs->trans("Genderother"));
		print $form->selectarray('gender', $arraygender, GETPOSTISSET('gender') ? GETPOST('gender', 'alphanohtml') : $object->gender, 1, 0, 0, '', 0, 0, 0, '', '', 1);
		print '</td></tr>';

		// Photo
		print '<tr><td>'.$langs->trans("Photo").'</td>';
		print '<td class="hideonsmartphone" valign="middle">';
		print $form->showphoto('memberphoto', $object)."\n";
		if ($caneditfieldmember) {
			if ($object->photo) {
				print "<br>\n";
			}
			print '<table class="nobordernopadding">';
			if ($object->photo) {
				print '<tr><td><input type="checkbox" class="flat photodelete" name="deletephoto" id="photodelete"> '.$langs->trans("Delete").'<br><br></td></tr>';
			}
			print '<tr><td>'.$langs->trans("PhotoFile").'</td></tr>';
			print '<tr><td>';
			$maxfilesizearray = getMaxFileSizeArray();
			$maxmin = $maxfilesizearray['maxmin'];
			if ($maxmin > 0) {
				print '<input type="hidden" name="MAX_FILE_SIZE" value="'.($maxmin * 1024).'">';	// MAX_FILE_SIZE must precede the field type=file
			}
			print '<input type="file" class="flat" name="photo" id="photoinput">';
			print '</td></tr>';
			print '</table>';
		}
		print '</td></tr>';

		// EMail
		print '<tr><td>'.(getDolGlobalString("ADHERENT_MAIL_REQUIRED") ? '<span class="fieldrequired">' : '').$langs->trans("EMail").(getDolGlobalString("ADHERENT_MAIL_REQUIRED") ? '</span>' : '').'</td>';
		print '<td>'.img_picto('', 'object_email', 'class="pictofixedwidth"').'<input type="text" name="member_email" class="minwidth300" maxlength="255" value="'.(GETPOSTISSET("member_email") ? GETPOST("member_email", '', 2) : $object->email).'"></td></tr>';

		// Website
		print '<tr><td>'.$form->editfieldkey('Web', 'member_url', GETPOST('member_url', 'alpha'), $object, 0).'</td>';
		print '<td>'.img_picto('', 'globe', 'class="pictofixedwidth"').'<input type="text" name="member_url" id="member_url" class="maxwidth200onsmartphone maxwidth500 widthcentpercentminusx " value="'.(GETPOSTISSET('member_url') ? GETPOST('member_url', 'alpha') : $object->url).'"></td></tr>';

		// Address
		print '<tr><td>'.$langs->trans("Address").'</td><td>';
		print '<textarea name="address" wrap="soft" class="quatrevingtpercent" rows="'.ROWS_2.'">'.(GETPOSTISSET("address") ? GETPOST("address", 'alphanohtml', 2) : $object->address).'</textarea>';
		print '</td></tr>';

		// Zip / Town
		print '<tr><td>'.$langs->trans("Zip").' / '.$langs->trans("Town").'</td><td>';
		print $formcompany->select_ziptown((GETPOSTISSET("zipcode") ? GETPOST("zipcode", 'alphanohtml', 2) : $object->zip), 'zipcode', array('town', 'selectcountry_id', 'state_id'), 6);
		print ' ';
		print $formcompany->select_ziptown((GETPOSTISSET("town") ? GETPOST("town", 'alphanohtml', 2) : $object->town), 'town', array('zipcode', 'selectcountry_id', 'state_id'));
		print '</td></tr>';

		// Country
		//$object->country_id=$object->country_id?$object->country_id:$mysoc->country_id;    // In edit mode we don't force to company country if not defined
		print '<tr><td>'.$langs->trans('Country').'</td><td>';
		print img_picto('', 'country', 'class="pictofixedwidth"');
		print $form->select_country(GETPOSTISSET("country_id") ? GETPOST("country_id", "alpha") : $object->country_id, 'country_id');
		if ($user->admin) {
			print info_admin($langs->trans("YouCanChangeValuesForThisListFromDictionarySetup"), 1);
		}
		print '</td></tr>';

		// State
		if (!getDolGlobalString('MEMBER_DISABLE_STATE')) {
			print '<tr><td>'.$langs->trans('State').'</td><td>';
			print img_picto('', 'state', 'class="pictofixedwidth"');
			print $formcompany->select_state($object->state_id, GETPOSTISSET("country_id") ? GETPOST("country_id", "alpha") : $object->country_id);
			print '</td></tr>';
		}

		// Pro phone
		print '<tr><td>'.$langs->trans("PhonePro").'</td>';
		print '<td>'.img_picto('', 'object_phoning', 'class="pictofixedwidth"').'<input type="text" name="phone" value="'.(GETPOSTISSET("phone") ? GETPOST("phone") : $object->phone).'"></td></tr>';

		// Personal phone
		print '<tr><td>'.$langs->trans("PhonePerso").'</td>';
		print '<td>'.img_picto('', 'object_phoning', 'class="pictofixedwidth"').'<input type="text" name="phone_perso" value="'.(GETPOSTISSET("phone_perso") ? GETPOST("phone_perso") : $object->phone_perso).'"></td></tr>';

		// Mobile phone
		print '<tr><td>'.$langs->trans("PhoneMobile").'</td>';
		print '<td>'.img_picto('', 'object_phoning_mobile', 'class="pictofixedwidth"').'<input type="text" name="phone_mobile" value="'.(GETPOSTISSET("phone_mobile") ? GETPOST("phone_mobile") : $object->phone_mobile).'"></td></tr>';

		if (isModEnabled('socialnetworks')) {
			foreach ($socialnetworks as $key => $value) {
				if (!$value['active']) {
					break;
				}
				print '<tr><td>'.$langs->trans($value['label']).'</td><td><input type="text" name="'.$key.'" class="minwidth100" value="'.(GETPOSTISSET($key) ? GETPOST($key, 'alphanohtml') : (isset($object->socialnetworks[$key]) ? $object->socialnetworks[$key] : null)).'"></td></tr>';
			}
		}

		// Birth Date
		print "<tr><td>".$langs->trans("DateOfBirth")."</td><td>\n";
		print img_picto('', 'object_calendar', 'class="pictofixedwidth"').$form->selectDate(($object->birth ? $object->birth : -1), 'birth', 0, 0, 1, 'formsoc');
		print "</td></tr>\n";

		// Default language
		if (getDolGlobalInt('MAIN_MULTILANGS')) {
			print '<tr><td>'.$form->editfieldkey('DefaultLang', 'default_lang', '', $object, 0).'</td><td colspan="3">'."\n";
			print img_picto('', 'language', 'class="pictofixedwidth"').$formadmin->select_language($object->default_lang, 'default_lang', 0, 0, 1);
			print '</td>';
			print '</tr>';
		}

		// Public profil
		print "<tr><td>";
		$htmltext = $langs->trans("Public", getDolGlobalString('MAIN_INFO_SOCIETE_NOM'), $linkofpubliclist);
		print $form->textwithpicto($langs->trans("MembershipPublic"), $htmltext, 1, 'help', '', 0, 3, 'membershippublic');
		print "</td><td>\n";
		print $form->selectyesno("public", (GETPOSTISSET("public") ? GETPOST("public", 'alphanohtml', 2) : $object->public), 1);
		print "</td></tr>\n";

		// Categories
		if (isModEnabled('category') && $user->hasRight('categorie', 'lire')) {
			print '<tr><td>'.$form->editfieldkey("Categories", 'memcats', '', $object, 0).'</td>';
			print '<td>';
			$cate_arbo = $form->select_all_categories(Categorie::TYPE_MEMBER, null, null, null, null, 1);
			$c = new Categorie($db);
			$cats = $c->containing($object->id, Categorie::TYPE_MEMBER);
			$arrayselected = array();
			if (is_array($cats)) {
				foreach ($cats as $cat) {
					$arrayselected[] = $cat->id;
				}
			}
			print $form->multiselectarray('memcats', $cate_arbo, $arrayselected, '', 0, '', 0, '100%');
			print "</td></tr>";
		}

		// Third party Dolibarr
		if (isModEnabled('societe')) {
			print '<tr><td>'.$langs->trans("LinkedToDolibarrThirdParty").'</td><td colspan="2" class="valeur">';
			if ($object->socid) {
				$company = new Societe($db);
				$result = $company->fetch($object->socid);
				print $company->getNomUrl(1);
			} else {
				print $langs->trans("NoThirdPartyAssociatedToMember");
			}
			print '</td></tr>';
		}

		// Login Dolibarr
		print '<tr><td>'.$langs->trans("LinkedToDolibarrUser").'</td><td colspan="2" class="valeur">';
		if ($object->user_id) {
			$form->form_users($_SERVER['PHP_SELF'].'?rowid='.$object->id, $object->user_id, 'none');
		} else {
			print $langs->trans("NoDolibarrAccess");
		}
		print '</td></tr>';

		// Other attributes. Fields from hook formObjectOptions and Extrafields.
		include DOL_DOCUMENT_ROOT.'/core/tpl/extrafields_add.tpl.php';

		print '</table>';
		print dol_get_fiche_end();

		print $form->buttonsSaveCancel("Save", 'Cancel');

		print '</form>';
	}

	// View
	if ($id > 0 && $action != 'edit') {
		$res = $object->fetch($id);
		if ($res < 0) {
			dol_print_error($db, $object->error);
			exit;
		}
		$res = $object->fetch_optionals();
		if ($res < 0) {
			dol_print_error($db);
			exit;
		}

		$adht = new AdherentType($db);
		$res = $adht->fetch($object->typeid);
		if ($res < 0) {
			dol_print_error($db);
			exit;
		}


		/*
		 * Show tabs
		 */
		$head = member_prepare_head($object);

		print dol_get_fiche_head($head, 'general', $langs->trans("Member"), -1, 'user');

		// Confirm create user
		if ($action == 'create_user') {
			$login = (GETPOSTISSET('login') ? GETPOST('login', 'alphanohtml') : $object->login);
			if (empty($login)) {
				// Full firstname and name separated with a dot : firstname.name
				include_once DOL_DOCUMENT_ROOT.'/core/lib/functions2.lib.php';
				$login = dol_buildlogin($object->lastname, $object->firstname);
			}
			if (empty($login)) {
				$login = strtolower(substr($object->firstname, 0, 4)).strtolower(substr($object->lastname, 0, 4));
			}

			// Create a form array
			$formquestion = array(
					array('label' => $langs->trans("LoginToCreate"), 'type' => 'text', 'name' => 'login', 'value' => $login)
			);
			if (isModEnabled('societe') && $object->socid > 0) {
				$object->fetch_thirdparty();
				$formquestion[] = array('label' => $langs->trans("UserWillBe"), 'type' => 'radio', 'name' => 'internalorexternal', 'default' => 'external', 'values' => array('external' => $langs->trans("External").' - '.$langs->trans("LinkedToDolibarrThirdParty").' '.$object->thirdparty->getNomUrl(1, '', 0, 1), 'internal' => $langs->trans("Internal")));
			}
			$text = '';
			if (isModEnabled('societe') && $object->socid <= 0) {
				$text .= $langs->trans("UserWillBeInternalUser").'<br>';
			}
			$text .= $langs->trans("ConfirmCreateLogin");
			print $form->formconfirm($_SERVER["PHP_SELF"]."?rowid=".$object->id, $langs->trans("CreateDolibarrLogin"), $text, "confirm_create_user", $formquestion, 'yes');
		}

		// Confirm create third party
		if ($action == 'create_thirdparty') {
			$companyalias = '';
			$fullname = $object->getFullName($langs);

			if ($object->morphy == 'mor') {
				$companyname = $object->company;
				if (!empty($fullname)) {
					$companyalias = $fullname;
				}
			} else {
				$companyname = $fullname;
				if (!empty($object->company)) {
					$companyalias = $object->company;
				}
			}

			// Create a form array
			$formquestion = array(
				array('label' => $langs->trans("NameToCreate"), 'type' => 'text', 'name' => 'companyname', 'value' => $companyname, 'morecss' => 'minwidth300', 'moreattr' => 'maxlength="128"'),
				array('label' => $langs->trans("AliasNames"), 'type' => 'text', 'name' => 'companyalias', 'value' => $companyalias, 'morecss' => 'minwidth300', 'moreattr' => 'maxlength="128"')
			);

			print $form->formconfirm($_SERVER["PHP_SELF"]."?rowid=".$object->id, $langs->trans("CreateDolibarrThirdParty"), $langs->trans("ConfirmCreateThirdParty"), "confirm_create_thirdparty", $formquestion, 'yes');
		}

		// Confirm validate member
		if ($action == 'valid') {
			$langs->load("mails");

			$adht = new AdherentType($db);
			$adht->fetch($object->typeid);

			$subject = '';
			$msg = '';

			// Send subscription email
			include_once DOL_DOCUMENT_ROOT.'/core/class/html.formmail.class.php';
			$formmail = new FormMail($db);
			// Set output language
			$outputlangs = new Translate('', $conf);
			$outputlangs->setDefaultLang(empty($object->thirdparty->default_lang) ? $mysoc->default_lang : $object->thirdparty->default_lang);
			// Load traductions files required by page
			$outputlangs->loadLangs(array("main", "members", "companies", "install", "other"));
			// Get email content from template
			$arraydefaultmessage = null;
			$labeltouse = getDolGlobalString("ADHERENT_EMAIL_TEMPLATE_MEMBER_VALIDATION");

			if (!empty($labeltouse)) {
				$arraydefaultmessage = $formmail->getEMailTemplate($db, 'member', $user, $outputlangs, 0, 1, $labeltouse);
			}

			if (!empty($labeltouse) && is_object($arraydefaultmessage) && $arraydefaultmessage->id > 0) {
				$subject = $arraydefaultmessage->topic;
				$msg = $arraydefaultmessage->content;
			}

			$substitutionarray = getCommonSubstitutionArray($outputlangs, 0, null, $object);
			complete_substitutions_array($substitutionarray, $outputlangs, $object);
			$subjecttosend = make_substitutions($subject, $substitutionarray, $outputlangs);
			$texttosend = make_substitutions(dol_concatdesc($msg, $adht->getMailOnValid()), $substitutionarray, $outputlangs);

			$tmp = $langs->trans("SendingAnEMailToMember");
			$tmp .= '<br>'.$langs->trans("MailFrom").': <b>'.getDolGlobalString('ADHERENT_MAIL_FROM').'</b>, ';
			$tmp .= '<br>'.$langs->trans("MailRecipient").': <b>'.$object->email.'</b>';
			$helpcontent = '';
			$helpcontent .= '<b>'.$langs->trans("MailFrom").'</b>: '.getDolGlobalString('ADHERENT_MAIL_FROM').'<br>'."\n";
			$helpcontent .= '<b>'.$langs->trans("MailRecipient").'</b>: '.$object->email.'<br>'."\n";
			$helpcontent .= '<b>'.$langs->trans("Subject").'</b>:<br>'."\n";
			$helpcontent .= $subjecttosend."\n";
			$helpcontent .= "<br>";
			$helpcontent .= '<b>'.$langs->trans("Content").'</b>:<br>';
			$helpcontent .= dol_htmlentitiesbr($texttosend)."\n";
			// @phan-suppress-next-line PhanPluginSuspiciousParamOrder
			$label = $form->textwithpicto($tmp, $helpcontent, 1, 'help');

			// Create form popup
			$formquestion = array();
			if ($object->email) {
				$formquestion[] = array('type' => 'checkbox', 'name' => 'send_mail', 'label' => $label, 'value' => (getDolGlobalString('ADHERENT_DEFAULT_SENDINFOBYMAIL') ? true : false));
			}
			if (isModEnabled('mailman') && getDolGlobalString('ADHERENT_USE_MAILMAN')) {
				$formquestion[] = array('type' => 'other', 'label' => $langs->transnoentitiesnoconv("SynchroMailManEnabled"), 'value' => '');
			}
			if (isModEnabled('mailman') && getDolGlobalString('ADHERENT_USE_SPIP')) {
				$formquestion[] = array('type' => 'other', 'label' => $langs->transnoentitiesnoconv("SynchroSpipEnabled"), 'value' => '');
			}
			print $form->formconfirm("card.php?rowid=".$id, $langs->trans("ValidateMember"), $langs->trans("ConfirmValidateMember"), "confirm_valid", $formquestion, 'yes', 1, 220);
		}

		// Confirm resiliate
		if ($action == 'resiliate') {
			$langs->load("mails");

			$adht = new AdherentType($db);
			$adht->fetch($object->typeid);

			$subject = '';
			$msg = '';

			// Send subscription email
			include_once DOL_DOCUMENT_ROOT.'/core/class/html.formmail.class.php';
			$formmail = new FormMail($db);
			// Set output language
			$outputlangs = new Translate('', $conf);
			$outputlangs->setDefaultLang(empty($object->thirdparty->default_lang) ? $mysoc->default_lang : $object->thirdparty->default_lang);
			// Load traductions files required by page
			$outputlangs->loadLangs(array("main", "members"));
			// Get email content from template
			$arraydefaultmessage = null;
			$labeltouse = getDolGlobalString('ADHERENT_EMAIL_TEMPLATE_CANCELATION');

			if (!empty($labeltouse)) {
				$arraydefaultmessage = $formmail->getEMailTemplate($db, 'member', $user, $outputlangs, 0, 1, $labeltouse);
			}

			if (!empty($labeltouse) && is_object($arraydefaultmessage) && $arraydefaultmessage->id > 0) {
				$subject = $arraydefaultmessage->topic;
				$msg     = $arraydefaultmessage->content;
			}

			$substitutionarray = getCommonSubstitutionArray($outputlangs, 0, null, $object);
			complete_substitutions_array($substitutionarray, $outputlangs, $object);
			$subjecttosend = make_substitutions($subject, $substitutionarray, $outputlangs);
			$texttosend = make_substitutions(dol_concatdesc($msg, $adht->getMailOnResiliate()), $substitutionarray, $outputlangs);

			$tmp = $langs->trans("SendingAnEMailToMember");
			$tmp .= '<br>('.$langs->trans("MailFrom").': <b>'.getDolGlobalString('ADHERENT_MAIL_FROM').'</b>, ';
			$tmp .= $langs->trans("MailRecipient").': <b>'.$object->email.'</b>)';
			$helpcontent = '';
			$helpcontent .= '<b>'.$langs->trans("MailFrom").'</b>: '.getDolGlobalString('ADHERENT_MAIL_FROM').'<br>'."\n";
			$helpcontent .= '<b>'.$langs->trans("MailRecipient").'</b>: '.$object->email.'<br>'."\n";
			$helpcontent .= '<b>'.$langs->trans("Subject").'</b>:<br>'."\n";
			$helpcontent .= $subjecttosend."\n";
			$helpcontent .= "<br>";
			$helpcontent .= '<b>'.$langs->trans("Content").'</b>:<br>';
			$helpcontent .= dol_htmlentitiesbr($texttosend)."\n";
			// @phan-suppress-next-line PhanPluginSuspiciousParamOrder
			$label = $form->textwithpicto($tmp, $helpcontent, 1, 'help');

			// Create an array
			$formquestion = array();
			if ($object->email) {
				$formquestion[] = array('type' => 'checkbox', 'name' => 'send_mail', 'label' => $label, 'value' => (getDolGlobalString('ADHERENT_DEFAULT_SENDINFOBYMAIL') ? 'true' : 'false'));
			}
			if ($backtopage) {
				$formquestion[] = array('type' => 'hidden', 'name' => 'backtopage', 'value' => ($backtopage != '1' ? $backtopage : $_SERVER["HTTP_REFERER"]));
			}
			print $form->formconfirm("card.php?rowid=".$id, $langs->trans("ResiliateMember"), $langs->trans("ConfirmResiliateMember"), "confirm_resiliate", $formquestion, 'no', 1, 240);
		}

		// Confirm exclude
		if ($action == 'exclude') {
			$langs->load("mails");

			$adht = new AdherentType($db);
			$adht->fetch($object->typeid);

			$subject = '';
			$msg = '';

			// Send subscription email
			include_once DOL_DOCUMENT_ROOT.'/core/class/html.formmail.class.php';
			$formmail = new FormMail($db);
			// Set output language
			$outputlangs = new Translate('', $conf);
			$outputlangs->setDefaultLang(empty($object->thirdparty->default_lang) ? $mysoc->default_lang : $object->thirdparty->default_lang);
			// Load traductions files required by page
			$outputlangs->loadLangs(array("main", "members"));
			// Get email content from template
			$arraydefaultmessage = null;
			$labeltouse = getDolGlobalString('ADHERENT_EMAIL_TEMPLATE_EXCLUSION');

			if (!empty($labeltouse)) {
				$arraydefaultmessage = $formmail->getEMailTemplate($db, 'member', $user, $outputlangs, 0, 1, $labeltouse);
			}

			if (!empty($labeltouse) && is_object($arraydefaultmessage) && $arraydefaultmessage->id > 0) {
				$subject = $arraydefaultmessage->topic;
				$msg     = $arraydefaultmessage->content;
			}

			$substitutionarray = getCommonSubstitutionArray($outputlangs, 0, null, $object);
			complete_substitutions_array($substitutionarray, $outputlangs, $object);
			$subjecttosend = make_substitutions($subject, $substitutionarray, $outputlangs);
			$texttosend = make_substitutions(dol_concatdesc($msg, $adht->getMailOnExclude()), $substitutionarray, $outputlangs);

			$tmp = $langs->trans("SendingAnEMailToMember");
			$tmp .= '<br>('.$langs->trans("MailFrom").': <b>'.getDolGlobalString('ADHERENT_MAIL_FROM').'</b>, ';
			$tmp .= $langs->trans("MailRecipient").': <b>'.$object->email.'</b>)';
			$helpcontent = '';
			$helpcontent .= '<b>'.$langs->trans("MailFrom").'</b>: '.getDolGlobalString('ADHERENT_MAIL_FROM').'<br>'."\n";
			$helpcontent .= '<b>'.$langs->trans("MailRecipient").'</b>: '.$object->email.'<br>'."\n";
			$helpcontent .= '<b>'.$langs->trans("Subject").'</b>:<br>'."\n";
			$helpcontent .= $subjecttosend."\n";
			$helpcontent .= "<br>";
			$helpcontent .= '<b>'.$langs->trans("Content").'</b>:<br>';
			$helpcontent .= dol_htmlentitiesbr($texttosend)."\n";
			// @phan-suppress-next-line PhanPluginSuspiciousParamOrder
			$label = $form->textwithpicto($tmp, $helpcontent, 1, 'help');

			// Create an array
			$formquestion = array();
			if ($object->email) {
				$formquestion[] = array('type' => 'checkbox', 'name' => 'send_mail', 'label' => $label, 'value' => (getDolGlobalString('ADHERENT_DEFAULT_SENDINFOBYMAIL') ? 'true' : 'false'));
			}
			if ($backtopage) {
				$formquestion[] = array('type' => 'hidden', 'name' => 'backtopage', 'value' => ($backtopage != '1' ? $backtopage : $_SERVER["HTTP_REFERER"]));
			}
			print $form->formconfirm("card.php?rowid=".$id, $langs->trans("ExcludeMember"), $langs->trans("ConfirmExcludeMember"), "confirm_exclude", $formquestion, 'no', 1, 240);
		}

		// Confirm remove member
		if ($action == 'delete') {
			$formquestion = array();
			if ($backtopage) {
				$formquestion[] = array('type' => 'hidden', 'name' => 'backtopage', 'value' => ($backtopage != '1' ? $backtopage : $_SERVER["HTTP_REFERER"]));
			}
			print $form->formconfirm("card.php?rowid=".$id, $langs->trans("DeleteMember"), $langs->trans("ConfirmDeleteMember"), "confirm_delete", $formquestion, 'no', 1);
		}

		// Confirm add in spip
		if ($action == 'add_spip') {
			print $form->formconfirm("card.php?rowid=".$id, $langs->trans('AddIntoSpip'), $langs->trans('AddIntoSpipConfirmation'), 'confirm_add_spip');
		}
		// Confirm removed from spip
		if ($action == 'del_spip') {
			print $form->formconfirm("card.php?rowid=$id", $langs->trans('DeleteIntoSpip'), $langs->trans('DeleteIntoSpipConfirmation'), 'confirm_del_spip');
		}

		$rowspan = 17;
		if (!getDolGlobalString('ADHERENT_LOGIN_NOT_REQUIRED')) {
			$rowspan++;
		}
		if (isModEnabled('societe')) {
			$rowspan++;
		}

		$linkback = '<a href="'.DOL_URL_ROOT.'/adherents/list.php?restore_lastsearch_values=1">'.$langs->trans("BackToList").'</a>';

		$morehtmlref = '<a href="'.DOL_URL_ROOT.'/adherents/vcard.php?id='.$object->id.'" class="refid">';
		$morehtmlref .= img_picto($langs->trans("Download").' '.$langs->trans("VCard"), 'vcard.png', 'class="valignmiddle marginleftonly paddingrightonly"');
		$morehtmlref .= '</a>';


		dol_banner_tab($object, 'rowid', $linkback, 1, 'rowid', 'ref', $morehtmlref);

		print '<div class="fichecenter">';
		print '<div class="fichehalfleft">';

		print '<div class="underbanner clearboth"></div>';
		print '<table class="border tableforfield centpercent">';

		// Login
		if (!getDolGlobalString('ADHERENT_LOGIN_NOT_REQUIRED')) {
			print '<tr><td class="titlefield">'.$langs->trans("Login").' / '.$langs->trans("Id").'</td><td class="valeur">'.dol_escape_htmltag($object->login).'</td></tr>';
		}

		// Type
		print '<tr><td class="titlefield">'.$langs->trans("Type").'</td>';
		print '<td class="valeur">'.$adht->getNomUrl(1)."</td></tr>\n";

		// Morphy
		print '<tr><td>'.$langs->trans("MemberNature").'</td>';
		print '<td class="valeur" >'.$object->getmorphylib('', 1).'</td>';
		print '</tr>';

		// Company
		print '<tr><td>'.$langs->trans("Company").'</td><td class="valeur">'.dol_escape_htmltag($object->company).'</td></tr>';

		// Civility
		print '<tr><td>'.$langs->trans("UserTitle").'</td><td class="valeur">'.$object->getCivilityLabel().'</td>';
		print '</tr>';

		// Password
		if (!getDolGlobalString('ADHERENT_LOGIN_NOT_REQUIRED')) {
			print '<tr><td>'.$langs->trans("Password").'</td><td>';
			if ($object->pass) {
				print preg_replace('/./i', '*', $object->pass);
			} else {
				if ($user->admin) {
					print '<!-- '.$langs->trans("Crypted").': '.$object->pass_indatabase_crypted.' -->';
				}
				print '<span class="opacitymedium">'.$langs->trans("Hidden").'</span>';
			}
			if (!empty($object->pass_indatabase) && empty($object->user_id)) {	// Show warning only for old password still in clear (does not happen anymore)
				$langs->load("errors");
				$htmltext = $langs->trans("WarningPasswordSetWithNoAccount");
				print ' '.$form->textwithpicto('', $htmltext, 1, 'warning');
			}
			print '</td></tr>';
		}

		// Date end subscription
		print '<tr><td>'.$langs->trans("SubscriptionEndDate").'</td><td class="valeur">';
		if ($object->datefin) {
			print dol_print_date($object->datefin, 'day');
			if ($object->hasDelay()) {
				print " ".img_warning($langs->trans("Late"));
			}
		} else {
			if ($object->need_subscription == 0) {
				print $langs->trans("SubscriptionNotNeeded");
			} elseif (!$adht->subscription) {
				print $langs->trans("SubscriptionNotRecorded");
				if (Adherent::STATUS_VALIDATED == $object->statut) {
					print " ".img_warning($langs->trans("Late")); // displays delay Pictogram only if not a draft, not excluded and not resiliated
				}
			} else {
				print $langs->trans("SubscriptionNotReceived");
				if (Adherent::STATUS_VALIDATED == $object->statut) {
					print " ".img_warning($langs->trans("Late")); // displays delay Pictogram only if not a draft, not excluded and not resiliated
				}
			}
		}
		print '</td></tr>';

		print '</table>';

		print '</div>';

		print '<div class="fichehalfright">';
		print '<div class="underbanner clearboth"></div>';

		print '<table class="border tableforfield centpercent">';

		// Tags / Categories
		if (isModEnabled('category') && $user->hasRight('categorie', 'lire')) {
			print '<tr><td>'.$langs->trans("Categories").'</td>';
			print '<td colspan="2">';
			print $form->showCategories($object->id, Categorie::TYPE_MEMBER, 1);
			print '</td></tr>';
		}

		// Birth Date
		print '<tr><td class="titlefield">'.$langs->trans("DateOfBirth").'</td><td class="valeur">'.dol_print_date($object->birth, 'day').'</td></tr>';

		// Default language
		if (getDolGlobalInt('MAIN_MULTILANGS')) {
			require_once DOL_DOCUMENT_ROOT.'/core/lib/functions2.lib.php';
			print '<tr><td>'.$langs->trans("DefaultLang").'</td><td>';
			//$s=picto_from_langcode($object->default_lang);
			//print ($s?$s.' ':'');
			$langs->load("languages");
			$labellang = ($object->default_lang ? $langs->trans('Language_'.$object->default_lang) : '');
			print picto_from_langcode($object->default_lang, 'class="paddingrightonly saturatemedium opacitylow"');
			print $labellang;
			print '</td></tr>';
		}

		// Public
		print '<tr><td>';
		$htmltext = $langs->trans("Public", getDolGlobalString('MAIN_INFO_SOCIETE_NOM'), $linkofpubliclist);
		print $form->textwithpicto($langs->trans("MembershipPublic"), $htmltext, 1, 'help', '', 0, 3, 'membershippublic');
		print '</td><td class="valeur">'.yn($object->public).'</td></tr>';

		// Other attributes
		include DOL_DOCUMENT_ROOT.'/core/tpl/extrafields_view.tpl.php';

		// Third party Dolibarr
		if (isModEnabled('societe')) {
			print '<tr><td>';
			$editenable = $user->hasRight('adherent', 'creer');
			print $form->editfieldkey('LinkedToDolibarrThirdParty', 'thirdparty', '', $object, $editenable);
			print '</td><td colspan="2" class="valeur">';
			if ($action == 'editthirdparty') {
				$htmlname = 'socid';
				print '<form method="POST" action="'.$_SERVER['PHP_SELF'].'" name="form'.$htmlname.'">';
				print '<input type="hidden" name="rowid" value="'.$object->id.'">';
				print '<input type="hidden" name="action" value="set'.$htmlname.'">';
				print '<input type="hidden" name="token" value="'.newToken().'">';
				print '<table class="nobordernopadding">';
				print '<tr><td>';
				print $form->select_company($object->socid, 'socid', '', 1);
				print '</td>';
				print '<td class="left"><input type="submit" class="button button-edit" value="'.$langs->trans("Modify").'"></td>';
				print '</tr></table></form>';
			} else {
				if ($object->socid) {
					$company = new Societe($db);
					$result = $company->fetch($object->socid);
					print $company->getNomUrl(1);

					// Show link to invoices
					$tmparray = $company->getOutstandingBills('customer');
					if (!empty($tmparray['refs'])) {
						print ' - '.img_picto($langs->trans("Invoices"), 'bill', 'class="paddingright"').'<a href="'.DOL_URL_ROOT.'/compta/facture/list.php?socid='.$object->socid.'">'.$langs->trans("Invoices").' ('.count($tmparray['refs']).')';
						// TODO Add alert if warning on at least one invoice late
						print '</a>';
					}
				} else {
					print '<span class="opacitymedium">'.$langs->trans("NoThirdPartyAssociatedToMember").'</span>';
				}
			}
			print '</td></tr>';
		}

		// Login Dolibarr - Link to user
		print '<tr><td>';
		$editenable = $user->hasRight('adherent', 'creer') && $user->hasRight('user', 'user', 'creer');
		print $form->editfieldkey('LinkedToDolibarrUser', 'login', '', $object, $editenable);
		print '</td><td colspan="2" class="valeur">';
		if ($action == 'editlogin') {
			$form->form_users($_SERVER['PHP_SELF'].'?rowid='.$object->id, $object->user_id, 'userid', '');
		} else {
			if ($object->user_id) {
				$linkeduser = new User($db);
				$linkeduser->fetch($object->user_id);
				print $linkeduser->getNomUrl(-1);
			} else {
				print '<span class="opacitymedium">'.$langs->trans("NoDolibarrAccess").'</span>';
			}
		}
		print '</td></tr>';

		print "</table>\n";

		print "</div></div>\n";
		print '<div class="clearboth"></div>';

		print dol_get_fiche_end();


		/*
		 * Action bar
		 */

		print '<div class="tabsAction">';
		$isinspip = 0;
		$parameters = array();
		$reshook = $hookmanager->executeHooks('addMoreActionsButtons', $parameters, $object, $action); // Note that $action and $object may have been
		if (empty($reshook)) {
			if ($action != 'editlogin' && $action != 'editthirdparty') {
				// Send
				if (empty($user->socid)) {
					if (Adherent::STATUS_VALIDATED == $object->statut) {
						print '<a class="butAction" href="'.$_SERVER["PHP_SELF"].'?id='.((int) $object->id).'&action=presend&mode=init#formmailbeforetitle">'.$langs->trans('SendMail').'</a>'."\n";
					}
				}

				// Send card by email
				// TODO Remove this to replace with a template
				/*
				if ($user->hasRight('adherent', 'creer')) {
					if (Adherent::STATUS_VALIDATED == $object->statut) {
						if ($object->email) print '<a class="butAction" href="card.php?rowid='.$object->id.'&action=sendinfo">'.$langs->trans("SendCardByMail")."</a>\n";
						else print '<a class="butActionRefused classfortooltip" href="#" title="'.dol_escape_htmltag($langs->trans("NoEMail")).'">'.$langs->trans("SendCardByMail")."</a>\n";
					} else {
						print '<span class="butActionRefused classfortooltip" title="'.dol_escape_htmltag($langs->trans("ValidateBefore")).'">'.$langs->trans("SendCardByMail")."</span>";
					}
				} else {
					print '<span class="butActionRefused classfortooltip" title="'.dol_escape_htmltag($langs->trans("NotEnoughPermissions")).'">'.$langs->trans("SendCardByMail")."</span>";
				}*/

				// Modify
				if ($user->hasRight('adherent', 'creer')) {
					print '<a class="butAction" href="card.php?rowid='.((int) $object->id).'&action=edit&token='.newToken().'">'.$langs->trans("Modify").'</a>'."\n";
				} else {
					print '<span class="butActionRefused classfortooltip" title="'.dol_escape_htmltag($langs->trans("NotEnoughPermissions")).'">'.$langs->trans("Modify").'</span>'."\n";
				}

				// Validate
				if (Adherent::STATUS_DRAFT == $object->statut) {
					if ($user->hasRight('adherent', 'creer')) {
						print '<a class="butAction" href="card.php?rowid='.((int) $object->id).'&action=valid&token='.newToken().'">'.$langs->trans("Validate").'</a>'."\n";
					} else {
						print '<span class="butActionRefused classfortooltip" title="'.dol_escape_htmltag($langs->trans("NotEnoughPermissions")).'">'.$langs->trans("Validate").'</span>'."\n";
					}
				}

				// Reactivate
				if (Adherent::STATUS_RESILIATED == $object->statut || Adherent::STATUS_EXCLUDED == $object->statut) {
					if ($user->hasRight('adherent', 'creer')) {
						print '<a class="butAction" href="card.php?rowid='.((int) $object->id).'&action=valid">'.$langs->trans("Reenable")."</a>\n";
					} else {
						print '<span class="butActionRefused classfortooltip" title="'.dol_escape_htmltag($langs->trans("NotEnoughPermissions")).'">'.$langs->trans("Reenable").'</span>'."\n";
					}
				}

				// Resiliate
				if (Adherent::STATUS_VALIDATED == $object->statut) {
					if ($user->hasRight('adherent', 'supprimer')) {
						print '<a class="butAction" href="card.php?rowid='.((int) $object->id).'&action=resiliate">'.$langs->trans("Resiliate")."</a></span>\n";
					} else {
						print '<span class="butActionRefused classfortooltip" title="'.dol_escape_htmltag($langs->trans("NotEnoughPermissions")).'">'.$langs->trans("Resiliate").'</span>'."\n";
					}
				}

				// Exclude
				if (Adherent::STATUS_VALIDATED == $object->statut) {
					if ($user->hasRight('adherent', 'supprimer')) {
						print '<a class="butAction" href="card.php?rowid='.((int) $object->id).'&action=exclude">'.$langs->trans("Exclude")."</a></span>\n";
					} else {
						print '<span class="butActionRefused classfortooltip" title="'.dol_escape_htmltag($langs->trans("NotEnoughPermissions")).'">'.$langs->trans("Exclude").'</span>'."\n";
					}
				}

				// Create third party
				if (isModEnabled('societe') && !$object->socid) {
					if ($user->hasRight('societe', 'creer')) {
						if (Adherent::STATUS_DRAFT != $object->statut) {
							print '<a class="butAction" href="'.$_SERVER["PHP_SELF"].'?rowid='.((int) $object->id).'&amp;action=create_thirdparty" title="'.dol_escape_htmltag($langs->trans("CreateDolibarrThirdPartyDesc")).'">'.$langs->trans("CreateDolibarrThirdParty").'</a>'."\n";
						} else {
							print '<a class="butActionRefused classfortooltip" href="#" title="'.dol_escape_htmltag($langs->trans("ValidateBefore")).'">'.$langs->trans("CreateDolibarrThirdParty").'</a>'."\n";
						}
					} else {
						print '<span class="butActionRefused classfortooltip" title="'.dol_escape_htmltag($langs->trans("NotEnoughPermissions")).'">'.$langs->trans("CreateDolibarrThirdParty").'</span>'."\n";
					}
				}

				// Create user
				if (!$user->socid && !$object->user_id) {
					if ($user->hasRight('user', 'user', 'creer')) {
						if (Adherent::STATUS_DRAFT != $object->statut) {
							print '<a class="butAction" href="'.$_SERVER["PHP_SELF"].'?rowid='.((int) $object->id).'&amp;action=create_user" title="'.dol_escape_htmltag($langs->trans("CreateDolibarrLoginDesc")).'">'.$langs->trans("CreateDolibarrLogin").'</a>'."\n";
						} else {
							print '<a class="butActionRefused classfortooltip" href="#" title="'.dol_escape_htmltag($langs->trans("ValidateBefore")).'">'.$langs->trans("CreateDolibarrLogin").'</a>'."\n";
						}
					} else {
						print '<span class="butActionRefused classfortooltip" title="'.dol_escape_htmltag($langs->trans("NotEnoughPermissions")).'">'.$langs->trans("CreateDolibarrLogin").'</span>'."\n";
					}
				}

				// Action SPIP
				if (isModEnabled('mailmanspip') && getDolGlobalString('ADHERENT_USE_SPIP')) {
					$isinspip = $mailmanspip->is_in_spip($object);

					if ($isinspip == 1) {
						print '<a class="butAction" href="card.php?rowid='.((int) $object->id).'&action=del_spip&token='.newToken().'">'.$langs->trans("DeleteIntoSpip").'</a>'."\n";
					}
					if ($isinspip == 0) {
						print '<a class="butAction" href="card.php?rowid='.((int) $object->id).'&action=add_spip&token='.newToken().'">'.$langs->trans("AddIntoSpip").'</a>'."\n";
					}
				}

				// Delete
				if ($user->hasRight('adherent', 'supprimer')) {
					print '<a class="butActionDelete" href="card.php?rowid='.((int) $object->id).'&action=delete&token='.newToken().'">'.$langs->trans("Delete").'</a>'."\n";
				} else {
					print '<span class="butActionRefused classfortooltip" title="'.dol_escape_htmltag($langs->trans("NotEnoughPermissions")).'">'.$langs->trans("Delete").'</span>'."\n";
				}
			}
		}
		print '</div>';

		if ($isinspip == -1) {
			print '<br><br><span class="error">'.$langs->trans('SPIPConnectionFailed').': '.$mailmanspip->error.'</span>';
		}


		// Select mail models is same action as presend
		if (GETPOST('modelselected')) {
			$action = 'presend';
		}

		if ($action != 'presend') {
			print '<div class="fichecenter"><div class="fichehalfleft">';
			print '<a name="builddoc"></a>'; // ancre

			// Generated documents
			$filename = dol_sanitizeFileName($object->ref);
			$filedir = $conf->adherent->dir_output.'/'.get_exdir(0, 0, 0, 1, $object, 'member');
			$urlsource = $_SERVER['PHP_SELF'].'?id='.$object->id;
			$genallowed = $user->hasRight('adherent', 'lire');
			$delallowed = $user->hasRight('adherent', 'creer');

			print $formfile->showdocuments('member', $filename, $filedir, $urlsource, $genallowed, $delallowed, $object->model_pdf, 1, 0, 0, 28, 0, '', '', '', (empty($object->default_lang) ? '' : $object->default_lang), '', $object);
			$somethingshown = $formfile->numoffiles;

			// Show links to link elements
			//$linktoelem = $form->showLinkToObjectBlock($object, null, array('subscription'));
			//$somethingshown = $form->showLinkedObjectBlock($object, '');

			// Show links to link elements
			/*$linktoelem = $form->showLinkToObjectBlock($object,array('order'));
			 if ($linktoelem) {
				print ($somethingshown?'':'<br>').$linktoelem;
			}
			 */

			// Show online payment link
			$useonlinepayment = (isModEnabled('paypal') || isModEnabled('stripe') || isModEnabled('paybox'));

			$parameters = array();
			$reshook = $hookmanager->executeHooks('doShowOnlinePaymentUrl', $parameters, $object, $action); // Note that $action and $object may have been modified by some hooks
			if ($reshook < 0) {
				setEventMessages($hookmanager->error, $hookmanager->errors, 'errors');
			} else {
				$useonlinepayment = $reshook;
			}

			if ($useonlinepayment) {
				print '<br>';
				if (empty($amount)) {   // Take the maximum amount among what the member is supposed to pay / has paid in the past
					$amount = max($adht->amount, $object->first_subscription_amount, $object->last_subscription_amount);
				}
				if (empty($amount)) {
					$amount = 0;
				}
				require_once DOL_DOCUMENT_ROOT.'/core/lib/payments.lib.php';
				print showOnlinePaymentUrl('membersubscription', $object->ref, $amount);
			}

			print '</div><div class="fichehalfright">';

			$MAX = 10;

			$morehtmlcenter = dolGetButtonTitle($langs->trans('SeeAll'), '', 'fa fa-bars imgforviewmode', DOL_URL_ROOT.'/adherents/agenda.php?id='.$object->id);

			// List of actions on element
			include_once DOL_DOCUMENT_ROOT.'/core/class/html.formactions.class.php';
			$formactions = new FormActions($db);
			$somethingshown = $formactions->showactions($object, $object->element, $socid, 1, 'listactions', $MAX, '', $morehtmlcenter);

			print '</div></div>';
		}

		// Presend form
		$modelmail = 'member';
		$defaulttopic = 'CardContent';
		$diroutput = $conf->adherent->dir_output;
		$trackid = 'mem'.$object->id;

		include DOL_DOCUMENT_ROOT.'/core/tpl/card_presend.tpl.php';
	}
}

// End of page
llxFooter();
$db->close();<|MERGE_RESOLUTION|>--- conflicted
+++ resolved
@@ -1001,11 +1001,7 @@
 		$listetype = $adht->liste_array(1);
 		print img_picto('', $adht->picto, 'class="pictofixedwidth"');
 		if (count($listetype)) {
-<<<<<<< HEAD
-			print $form->selectarray("typeid", $listetype, (GETPOSTINT('typeid') ? GETPOSTINT('typeid') : $typeid), (count($listetype) > 1 ? 1 : 0), 0, 0, '', 0, 0, 0, '', '', 1);
-=======
-			print $form->selectarray("typeid", $listetype, (GETPOST('typeid', 'int') ? GETPOST('typeid', 'int') : $typeid), (count($listetype) > 1 ? 1 : 0), 0, 0, '', 0, 0, 0, '', 'minwidth150', 1);
->>>>>>> f2fde181
+			print $form->selectarray("typeid", $listetype, (GETPOSTINT('typeid') ? GETPOSTINT('typeid') : $typeid), (count($listetype) > 1 ? 1 : 0), 0, 0, '', 0, 0, 0, '', 'minwidth150', 1);
 		} else {
 			print '<span class="error">'.$langs->trans("NoTypeDefinedGoToSetup").'</span>';
 		}
