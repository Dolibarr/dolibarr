--- conflicted
+++ resolved
@@ -302,15 +302,10 @@
 			$object->public      = GETPOST("public", 'alpha');
 
 			// Fill array 'array_options' with data from add form
-<<<<<<< HEAD
-			$ret = $extrafields->setOptionalsFromPost(null, $object);
+			$ret = $extrafields->setOptionalsFromPost(null, $object, '@GETPOSTISSET');
 			if ($ret < 0) {
 			    $error++;
 			}
-=======
-			$ret = $extrafields->setOptionalsFromPost(null, $object, '@GETPOSTISSET');
-			if ($ret < 0) $error++;
->>>>>>> 57ebcf94
 
 			// Check if we need to also synchronize user information
 			$nosyncuser = 0;
