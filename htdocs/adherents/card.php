--- conflicted
+++ resolved
@@ -1,16 +1,4 @@
 <?php
-<<<<<<< HEAD
-/* Copyright (C) 2001-2004  Rodolphe Quiedeville    <rodolphe@quiedeville.org>
- * Copyright (C) 2002-2003  Jean-Louis Bergamo      <jlb@j1b.org>
- * Copyright (C) 2004-2012  Laurent Destailleur     <eldy@users.sourceforge.net>
- * Copyright (C) 2005-2018  Regis Houssin           <regis.houssin@inodbox.com>
- * Copyright (C) 2012       Marcos García           <marcosgdf@gmail.com>
- * Copyright (C) 2012-2020  Philippe Grand          <philippe.grand@atoo-net.com>
- * Copyright (C) 2015-2018  Alexandre Spangaro      <aspangaro@open-dsi.fr>
- * Copyright (C) 2018-2024  Frédéric France         <frederic.france@free.fr>
- * Copyright (C) 2021       Waël Almoman            <info@almoman.com>
- * Copyright (C) 2024		MDW							<mdeweerd@users.noreply.github.com>
-=======
 /* Copyright (C) 2001-2004	Rodolphe Quiedeville		<rodolphe@quiedeville.org>
  * Copyright (C) 2002-2003	Jean-Louis Bergamo			<jlb@j1b.org>
  * Copyright (C) 2004-2012	Laurent Destailleur			<eldy@users.sourceforge.net>
@@ -21,7 +9,6 @@
  * Copyright (C) 2018-2024	Frédéric France				<frederic.france@free.fr>
  * Copyright (C) 2021		Waël Almoman				<info@almoman.com>
  * Copyright (C) 2024       MDW							<mdeweerd@users.noreply.github.com>
->>>>>>> cc80841a
  *
  * This program is free software; you can redistribute it and/or modify
  * it under the terms of the GNU General Public License as published by
@@ -129,10 +116,7 @@
 
 // Define variables to determine what the current user can do on the members
 $canaddmember = $user->hasRight('adherent', 'creer');
-<<<<<<< HEAD
-=======
 $caneditfieldmember = false;
->>>>>>> cc80841a
 // Define variables to determine what the current user can do on the properties of a member
 if ($id) {
 	$caneditfieldmember = $user->hasRight('adherent', 'creer');
@@ -320,11 +304,7 @@
 			$object->gender      = trim(GETPOST("gender", 'alphanohtml'));
 			$object->login       = trim(GETPOST("login", 'alphanohtml'));
 			if (GETPOSTISSET('pass')) {
-<<<<<<< HEAD
-				$object->pass        = trim(GETPOST("pass", 'none'));	// For password, we must use 'none'
-=======
 				$object->pass        = trim(GETPOST("pass", 'password'));	// For password, we must use 'none'
->>>>>>> cc80841a
 			}
 
 			$object->societe     = trim(GETPOST("societe", 'alphanohtml')); // deprecated
@@ -489,17 +469,10 @@
 		$phone = GETPOST("phone", 'alpha');
 		$phone_perso = GETPOST("phone_perso", 'alpha');
 		$phone_mobile = GETPOST("phone_mobile", 'alpha');
-<<<<<<< HEAD
-		$email = preg_replace('/\s+/', '', GETPOST("member_email", 'alpha'));
-		$url = trim(GETPOST('url', 'custom', 0, FILTER_SANITIZE_URL));
-		$login = GETPOST("member_login", 'alphanohtml');
-		$pass = GETPOST("password", 'none');	// For password, we use 'none'
-=======
 		$email = preg_replace('/\s+/', '', GETPOST("member_email", 'aZ09arobase'));
 		$url = trim(GETPOST('url', 'custom', 0, FILTER_SANITIZE_URL));
 		$login = GETPOST("member_login", 'alphanohtml');
 		$pass = GETPOST("password", 'password');	// For password, we use 'none'
->>>>>>> cc80841a
 		$photo = GETPOST("photo", 'alphanohtml');
 		$morphy = GETPOST("morphy", 'alphanohtml');
 		$public = GETPOSTINT("public");
@@ -879,34 +852,20 @@
 	}
 
 	// SPIP Management
-<<<<<<< HEAD
-	if ($user->hasRight('adherent', 'supprimer') && $action == 'confirm_del_spip' && $confirm == 'yes') {
-		if (!count($object->errors)) {
-			if (!$mailmanspip->del_to_spip($object)) {
-				setEventMessages($langs->trans('DeleteIntoSpipError').': '.$mailmanspip->error, null, 'errors');
-=======
 	if (is_object($mailmanspip)) {
 		if ($user->hasRight('adherent', 'supprimer') && $action == 'confirm_del_spip' && $confirm == 'yes') {
 			if (!count($object->errors)) {
 				if (!$mailmanspip->del_to_spip($object)) {
 					setEventMessages($langs->trans('DeleteIntoSpipError').': '.$mailmanspip->error, null, 'errors');
 				}
->>>>>>> cc80841a
-			}
-		}
-
-<<<<<<< HEAD
-	if ($user->hasRight('adherent', 'creer') && $action == 'confirm_add_spip' && $confirm == 'yes') {
-		if (!count($object->errors)) {
-			if (!$mailmanspip->add_to_spip($object)) {
-				setEventMessages($langs->trans('AddIntoSpipError').': '.$mailmanspip->error, null, 'errors');
-=======
+			}
+		}
+
 		if ($user->hasRight('adherent', 'creer') && $action == 'confirm_add_spip' && $confirm == 'yes') {
 			if (!count($object->errors)) {
 				if (!$mailmanspip->add_to_spip($object)) {
 					setEventMessages($langs->trans('AddIntoSpipError').': '.$mailmanspip->error, null, 'errors');
 				}
->>>>>>> cc80841a
 			}
 		}
 	}
@@ -1066,9 +1025,6 @@
 		$morphys["mor"] = $langs->trans("Moral");
 		$checkednature = (GETPOSTISSET("morphy") ? GETPOST("morphy", 'alpha') : $object->morphy);
 		print '<tr><td class="fieldrequired">'.$langs->trans("MemberNature")."</td><td>\n";
-<<<<<<< HEAD
-		print $form->selectarray("morphy", $morphys, (GETPOST('morphy', 'alpha') ? GETPOST('morphy', 'alpha') : $object->morphy), 1, 0, 0, '', 0, 0, 0, '', 'minwidth200', 1);
-=======
 		print '<span id="spannature1" class="nonature-back spannature paddinglarge marginrightonly"><label for="phisicalinput" class="valignmiddle">'.$morphys["phy"].'<input id="phisicalinput" class="flat checkforselect marginleftonly valignmiddle" type="radio" name="morphy" value="phy"'.($checkednature == "phy" ? ' checked="checked"' : '').'></label></span>';
 		print '<span id="spannature2" class="nonature-back spannature paddinglarge marginrightonly"><label for="moralinput" class="valignmiddle">'.$morphys["mor"].'<input id="moralinput" class="flat checkforselect marginleftonly valignmiddle" type="radio" name="morphy" value="mor"'.($checkednature == "mor" ? ' checked="checked"' : '').'></label></span>';
 
@@ -1098,7 +1054,6 @@
 				</script>';
 		}
 
->>>>>>> cc80841a
 		print "</td>\n";
 
 		// Company
@@ -1314,11 +1269,7 @@
 
 		// Password
 		if (!getDolGlobalString('ADHERENT_LOGIN_NOT_REQUIRED')) {
-<<<<<<< HEAD
-			print '<tr><td class="fieldrequired">'.$langs->trans("Password").'</td><td><input type="password" name="pass" class="minwidth300" maxlength="50" value="'.dol_escape_htmltag(GETPOSTISSET("pass") ? GETPOST("pass", 'none', 2) : '').'"></td></tr>';
-=======
 			print '<tr><td class="fieldrequired">'.$langs->trans("Password").'</td><td><input type="password" name="pass" class="minwidth300" maxlength="50" value="'.dol_escape_htmltag(GETPOSTISSET("pass") ? GETPOST("pass", 'password', 2) : '').'"></td></tr>';
->>>>>>> cc80841a
 		}
 
 		// Type
@@ -1334,15 +1285,10 @@
 		// Morphy
 		$morphys["phy"] = $langs->trans("Physical");
 		$morphys["mor"] = $langs->trans("Moral");
-<<<<<<< HEAD
-		print '<tr><td><span class="fieldrequired">'.$langs->trans("MemberNature").'</span></td><td>';
-		print $form->selectarray("morphy", $morphys, (GETPOSTISSET("morphy") ? GETPOST("morphy", 'alpha') : $object->morphy), 0, 0, 0, '', 0, 0, 0, '', 'minwidth200', 1);
-=======
 		$checkednature = (GETPOSTISSET("morphy") ? GETPOST("morphy", 'alpha') : $object->morphy);
 		print '<tr><td><span class="fieldrequired">'.$langs->trans("MemberNature").'</span></td><td>';
 		print '<span id="spannature1" class="member-individual-back spannature paddinglarge marginrightonly"><label for="phisicalinput" class="valignmiddle">'.$morphys["phy"].'<input id="phisicalinput" class="flat checkforselect marginleftonly valignmiddle" type="radio" name="morphy" value="phy"'.($checkednature == "phy" ? ' checked="checked"' : '').'></label></span>';
 		print '<span id="spannature1" class="member-company-back spannature paddinglarge marginrightonly"><label for="moralinput" class="valignmiddle">'.$morphys["mor"].'<input id="moralinput" class="flat checkforselect marginleftonly valignmiddle" type="radio" name="morphy" value="mor"'.($checkednature == "mor" ? ' checked="checked"' : '').'></label></span>';
->>>>>>> cc80841a
 		print "</td></tr>";
 
 		// Company
@@ -1460,11 +1406,7 @@
 		// Default language
 		if (getDolGlobalInt('MAIN_MULTILANGS')) {
 			print '<tr><td>'.$form->editfieldkey('DefaultLang', 'default_lang', '', $object, 0).'</td><td colspan="3">'."\n";
-<<<<<<< HEAD
-			print img_picto('', 'language', 'class="pictofixedwidth"').$formadmin->select_language($object->default_lang, 'default_lang', 0, 0, 1);
-=======
 			print img_picto('', 'language', 'class="pictofixedwidth"').$formadmin->select_language($object->default_lang, 'default_lang', 0, array(), 1);
->>>>>>> cc80841a
 			print '</td>';
 			print '</tr>';
 		}
