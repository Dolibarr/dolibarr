<?php
/* Copyright (C) 2001-2004  Rodolphe Quiedeville    <rodolphe@quiedeville.org>
 * Copyright (C) 2002-2003  Jean-Louis Bergamo      <jlb@j1b.org>
 * Copyright (C) 2004-2012  Laurent Destailleur     <eldy@users.sourceforge.net>
 * Copyright (C) 2005-2018  Regis Houssin           <regis.houssin@inodbox.com>
 * Copyright (C) 2012       Marcos García           <marcosgdf@gmail.com>
 * Copyright (C) 2012-2020  Philippe Grand          <philippe.grand@atoo-net.com>
 * Copyright (C) 2015-2018  Alexandre Spangaro      <aspangaro@open-dsi.fr>
<<<<<<< HEAD
 * Copyright (C) 2018-2020  Frédéric France         <frederic.france@netlogic.fr>
=======
 * Copyright (C) 2018-2021  Frédéric France         <frederic.france@netlogic.fr>
>>>>>>> 95dc2558
 * Copyright (C) 2021       Waël Almoman            <info@almoman.com>
 *
 * This program is free software; you can redistribute it and/or modify
 * it under the terms of the GNU General Public License as published by
 * the Free Software Foundation; either version 3 of the License, or
 * (at your option) any later version.
 *
 * This program is distributed in the hope that it will be useful,
 * but WITHOUT ANY WARRANTY; without even the implied warranty of
 * MERCHANTABILITY or FITNESS FOR A PARTICULAR PURPOSE.  See the
 * GNU General Public License for more details.
 *
 * You should have received a copy of the GNU General Public License
 * along with this program. If not, see <https://www.gnu.org/licenses/>.
 */

/**
 *  \file       htdocs/adherents/card.php
 *  \ingroup    member
 *  \brief      Page of a member
 */

require '../main.inc.php';
require_once DOL_DOCUMENT_ROOT.'/core/lib/member.lib.php';
require_once DOL_DOCUMENT_ROOT.'/core/lib/company.lib.php';
require_once DOL_DOCUMENT_ROOT.'/core/lib/images.lib.php';
require_once DOL_DOCUMENT_ROOT.'/core/lib/functions2.lib.php';
require_once DOL_DOCUMENT_ROOT.'/adherents/class/adherent.class.php';
require_once DOL_DOCUMENT_ROOT.'/adherents/class/adherent_type.class.php';
require_once DOL_DOCUMENT_ROOT.'/adherents/class/subscription.class.php';
require_once DOL_DOCUMENT_ROOT.'/categories/class/categorie.class.php';
require_once DOL_DOCUMENT_ROOT.'/compta/bank/class/account.class.php';
require_once DOL_DOCUMENT_ROOT.'/core/class/extrafields.class.php';
require_once DOL_DOCUMENT_ROOT.'/core/class/html.formcompany.class.php';
require_once DOL_DOCUMENT_ROOT.'/core/class/html.formfile.class.php';

// Load translation files required by the page
$langs->loadLangs(array("companies", "bills", "members", "users", "other", "paypal"));

$action = GETPOST('action', 'aZ09');
$cancel = GETPOST('cancel', 'alpha');
$backtopage = GETPOST('backtopage', 'alpha');
$confirm = GETPOST('confirm', 'alpha');
$rowid = GETPOST('rowid', 'int');
$id = GETPOST('id') ?GETPOST('id', 'int') : $rowid;
$typeid = GETPOST('typeid', 'int');
$userid = GETPOST('userid', 'int');
$socid = GETPOST('socid', 'int');
$ref = GETPOST('ref', 'alpha');

if (!empty($conf->mailmanspip->enabled)) {
	include_once DOL_DOCUMENT_ROOT.'/mailmanspip/class/mailmanspip.class.php';

	$langs->load('mailmanspip');

	$mailmanspip = new MailmanSpip($db);
}

$object = new Adherent($db);
$extrafields = new ExtraFields($db);

// fetch optionals attributes and labels
$extrafields->fetch_name_optionals_label($object->table_element);

$socialnetworks = getArrayOfSocialNetworks();

// Get object canvas (By default, this is not defined, so standard usage of dolibarr)
$object->getCanvas($id);
$canvas = $object->canvas ? $object->canvas : GETPOST("canvas");
$objcanvas = null;
if (!empty($canvas)) {
	require_once DOL_DOCUMENT_ROOT.'/core/class/canvas.class.php';
	$objcanvas = new Canvas($db, $action);
	$objcanvas->getCanvas('adherent', 'membercard', $canvas);
}

// Initialize technical object to manage hooks of page. Note that conf->hooks_modules contains array of hook context
$hookmanager->initHooks(array('membercard', 'globalcard'));

// Fetch object
if ($id > 0 || !empty($ref)) {
	// Load member
	$result = $object->fetch($id, $ref);

	// Define variables to know what current user can do on users
	$canadduser = ($user->admin || $user->rights->user->user->creer);
	// Define variables to know what current user can do on properties of user linked to edited member
	if ($object->user_id) {
		// $User is the user who edits, $object->user_id is the id of the related user in the edited member
		$caneditfielduser = ((($user->id == $object->user_id) && $user->rights->user->self->creer)
			|| (($user->id != $object->user_id) && $user->rights->user->user->creer));
		$caneditpassworduser = ((($user->id == $object->user_id) && $user->rights->user->self->password)
			|| (($user->id != $object->user_id) && $user->rights->user->user->password));
	}
}

// Define variables to determine what the current user can do on the members
$canaddmember = $user->rights->adherent->creer;
// Define variables to determine what the current user can do on the properties of a member
if ($id) {
	$caneditfieldmember = $user->rights->adherent->creer;
}

// Security check
$result = restrictedArea($user, 'adherent', $object->id, '', '', 'socid', 'rowid', 0);


/*
 * 	Actions
 */

$parameters = array('id'=>$id, 'rowid'=>$id, 'objcanvas'=>$objcanvas, 'confirm'=>$confirm);
$reshook = $hookmanager->executeHooks('doActions', $parameters, $object, $action); // Note that $action and $object may have been modified by some hooks
if ($reshook < 0) {
	setEventMessages($hookmanager->error, $hookmanager->errors, 'errors');
}

if (empty($reshook)) {
	$backurlforlist = DOL_URL_ROOT.'/adherents/list.php';

	if (empty($backtopage) || ($cancel && empty($id))) {
		if (empty($backtopage) || ($cancel && strpos($backtopage, '__ID__'))) {
			if (empty($id) && (($action != 'add' && $action != 'create') || $cancel)) {
				$backtopage = $backurlforlist;
			} else {
				$backtopage = DOL_URL_ROOT.'/adherents/card.php?id='.((!empty($id) && $id > 0) ? $id : '__ID__');
			}
		}
	}

	if ($cancel) {
		if (!empty($backtopageforcancel)) {
			header("Location: ".$backtopageforcancel);
			exit;
		} elseif (!empty($backtopage)) {
			header("Location: ".$backtopage);
			exit;
		}
		$action = '';
	}

	if ($action == 'setuserid' && ($user->rights->user->self->creer || $user->rights->user->user->creer)) {
		$error = 0;
		if (empty($user->rights->user->user->creer)) {	// If can edit only itself user, we can link to itself only
			if ($userid != $user->id && $userid != $object->user_id) {
				$error++;
				setEventMessages($langs->trans("ErrorUserPermissionAllowsToLinksToItselfOnly"), null, 'errors');
			}
		}

		if (!$error) {
			if ($userid != $object->user_id) {	// If link differs from currently in database
				$result = $object->setUserId($userid);
				if ($result < 0) {
					dol_print_error($object->db, $object->error);
				}
				$action = '';
			}
		}
	}

	if ($action == 'setsocid') {
		$error = 0;
		if (!$error) {
			if ($socid != $object->socid) {	// If link differs from currently in database
				$sql = "SELECT rowid FROM ".MAIN_DB_PREFIX."adherent";
				$sql .= " WHERE socid = ".((int) $socid);
				$sql .= " AND entity = ".$conf->entity;
				$resql = $db->query($sql);
				if ($resql) {
					$obj = $db->fetch_object($resql);
					if ($obj && $obj->rowid > 0) {
						$othermember = new Adherent($db);
						$othermember->fetch($obj->rowid);
						$thirdparty = new Societe($db);
						$thirdparty->fetch($socid);
						$error++;
						setEventMessages($langs->trans("ErrorMemberIsAlreadyLinkedToThisThirdParty", $othermember->getFullName($langs), $othermember->login, $thirdparty->name), null, 'errors');
					}
				}

				if (!$error) {
					$result = $object->setThirdPartyId($socid);
					if ($result < 0) {
						dol_print_error($object->db, $object->error);
					}
					$action = '';
				}
			}
		}
	}

	// Create user from a member
	if ($action == 'confirm_create_user' && $confirm == 'yes' && $user->rights->user->user->creer) {
		if ($result > 0) {
			// Creation user
			$nuser = new User($db);
			$tmpuser = dol_clone($object);
			if (GETPOST('internalorexternal', 'aZ09') == 'internal') {
				$tmpuser->fk_soc = 0;
			}

			$result = $nuser->create_from_member($tmpuser, GETPOST('login', 'alphanohtml'));

			if ($result < 0) {
				$langs->load("errors");
				setEventMessages($langs->trans($nuser->error), null, 'errors');
			} else {
				setEventMessages($langs->trans("NewUserCreated", $nuser->login), null, 'mesgs');
				$action = '';
			}
		} else {
			setEventMessages($object->error, $object->errors, 'errors');
		}
	}

	// Create third party from a member
	if ($action == 'confirm_create_thirdparty' && $confirm == 'yes' && $user->rights->societe->creer) {
		if ($result > 0) {
			// User creation
			$company = new Societe($db);
			$result = $company->create_from_member($object, GETPOST('companyname', 'alpha'), GETPOST('companyalias', 'alpha'));

			if ($result < 0) {
				$langs->load("errors");
				setEventMessages($langs->trans($company->error), null, 'errors');
				setEventMessages($company->error, $company->errors, 'errors');
			}
		} else {
			setEventMessages($object->error, $object->errors, 'errors');
		}
	}

	if ($action == 'update' && !$cancel && $user->rights->adherent->creer) {
		require_once DOL_DOCUMENT_ROOT.'/core/lib/files.lib.php';

		$birthdate = '';
		if (GETPOST("birthday", 'int') && GETPOST("birthmonth", 'int') && GETPOST("birthyear", 'int')) {
			$birthdate = dol_mktime(12, 0, 0, GETPOST("birthmonth", 'int'), GETPOST("birthday", 'int'), GETPOST("birthyear", 'int'));
		}
		$lastname = GETPOST("lastname", 'alphanohtml');
		$firstname = GETPOST("firstname", 'alphanohtml');
		$gender = GETPOST("gender", 'alphanohtml');
		$societe = GETPOST("societe", 'alphanohtml');
		$morphy = GETPOST("morphy", 'alphanohtml');
		$login = GETPOST("login", 'alphanohtml');
		if ($morphy != 'mor' && empty($lastname)) {
			$error++;
			$langs->load("errors");
			setEventMessages($langs->trans("ErrorFieldRequired", $langs->transnoentities("Lastname")), null, 'errors');
		}
		if ($morphy != 'mor' && (!isset($firstname) || $firstname == '')) {
			$error++;
			$langs->load("errors");
			setEventMessages($langs->trans("ErrorFieldRequired", $langs->transnoentities("Firstname")), null, 'errors');
		}
		if ($morphy == 'mor' && empty($societe)) {
			$error++;
			$langs->load("errors");
			setEventMessages($langs->trans("ErrorFieldRequired", $langs->transnoentities("Company")), null, 'errors');
		}
		// Check if the login already exists
		if (empty($conf->global->ADHERENT_LOGIN_NOT_REQUIRED)) {
			if (empty($login)) {
				$error++;
				setEventMessages($langs->trans("ErrorFieldRequired", $langs->transnoentitiesnoconv("Login")), null, 'errors');
			}
		}
		// Create new object
		if ($result > 0 && !$error) {
			$object->oldcopy = clone $object;

			// Change values
			$object->civility_id = trim(GETPOST("civility_id", 'alphanohtml'));
			$object->firstname   = trim(GETPOST("firstname", 'alphanohtml'));
			$object->lastname    = trim(GETPOST("lastname", 'alphanohtml'));
			$object->gender      = trim(GETPOST("gender", 'alphanohtml'));
			$object->login       = trim(GETPOST("login", 'alphanohtml'));
			$object->pass        = trim(GETPOST("pass", 'alpha'));

			$object->societe     = trim(GETPOST("societe", 'alphanohtml')); // deprecated
			$object->company     = trim(GETPOST("societe", 'alphanohtml'));

			$object->address     = trim(GETPOST("address", 'alphanohtml'));
			$object->zip         = trim(GETPOST("zipcode", 'alphanohtml'));
			$object->town        = trim(GETPOST("town", 'alphanohtml'));
			$object->state_id    = GETPOST("state_id", 'int');
			$object->country_id  = GETPOST("country_id", 'int');

			$object->phone       = trim(GETPOST("phone", 'alpha'));
			$object->phone_perso = trim(GETPOST("phone_perso", 'alpha'));
			$object->phone_mobile = trim(GETPOST("phone_mobile", 'alpha'));
			$object->email       = preg_replace('/\s+/', '', GETPOST("member_email", 'alpha'));
			$object->url 		 = trim(GETPOST('member_url', 'custom', 0, FILTER_SANITIZE_URL));
			$object->socialnetworks = array();
			foreach ($socialnetworks as $key => $value) {
				if (GETPOSTISSET($key) && GETPOST($key, 'alphanohtml') != '') {
					$object->socialnetworks[$key] = trim(GETPOST($key, 'alphanohtml'));
				}
			}
			//$object->skype       = trim(GETPOST("skype", 'alpha'));
			//$object->twitter     = trim(GETPOST("twitter", 'alpha'));
			//$object->facebook    = trim(GETPOST("facebook", 'alpha'));
			//$object->linkedin    = trim(GETPOST("linkedin", 'alpha'));
			$object->birth       = $birthdate;

			$object->typeid      = GETPOST("typeid", 'int');
			//$object->note        = trim(GETPOST("comment","alpha"));
			$object->morphy      = GETPOST("morphy", 'alpha');

			if (GETPOST('deletephoto', 'alpha')) {
				$object->photo = '';
			} elseif (!empty($_FILES['photo']['name'])) {
				$object->photo = dol_sanitizeFileName($_FILES['photo']['name']);
			}

			// Get status and public property
			$object->statut      = GETPOST("statut", 'alpha');
			$object->public      = GETPOST("public", 'alpha');

			// Fill array 'array_options' with data from add form
			$ret = $extrafields->setOptionalsFromPost(null, $object, '@GETPOSTISSET');
			if ($ret < 0) {
				$error++;
			}

			// Check if we need to also synchronize user information
			$nosyncuser = 0;
			if ($object->user_id) {	// If linked to a user
				if ($user->id != $object->user_id && empty($user->rights->user->user->creer)) {
					$nosyncuser = 1; // Disable synchronizing
				}
			}

			// Check if we need to also synchronize password information
			$nosyncuserpass = 0;
			if ($object->user_id) {	// If linked to a user
				if ($user->id != $object->user_id && empty($user->rights->user->user->password)) {
					$nosyncuserpass = 1; // Disable synchronizing
				}
			}

			if (!$error) {
				$result = $object->update($user, 0, $nosyncuser, $nosyncuserpass);

				if ($result >= 0 && !count($object->errors)) {
					$categories = GETPOST('memcats', 'array');
					$object->setCategories($categories);

					// Logo/Photo save
					$dir = $conf->adherent->dir_output.'/'.get_exdir(0, 0, 0, 1, $object, 'member').'/photos';
					$file_OK = is_uploaded_file($_FILES['photo']['tmp_name']);
					if ($file_OK) {
						if (GETPOST('deletephoto')) {
							require_once DOL_DOCUMENT_ROOT.'/core/lib/files.lib.php';
							$fileimg = $conf->adherent->dir_output.'/'.get_exdir(0, 0, 0, 1, $object, 'member').'/photos/'.$object->photo;
							$dirthumbs = $conf->adherent->dir_output.'/'.get_exdir(0, 0, 0, 1, $object, 'member').'/photos/thumbs';
							dol_delete_file($fileimg);
							dol_delete_dir_recursive($dirthumbs);
						}

						if (image_format_supported($_FILES['photo']['name']) > 0) {
							dol_mkdir($dir);

							if (@is_dir($dir)) {
								$newfile = $dir.'/'.dol_sanitizeFileName($_FILES['photo']['name']);
								if (!dol_move_uploaded_file($_FILES['photo']['tmp_name'], $newfile, 1, 0, $_FILES['photo']['error']) > 0) {
									setEventMessages($langs->trans("ErrorFailedToSaveFile"), null, 'errors');
								} else {
									// Create thumbs
									$object->addThumbs($newfile);
								}
							}
						} else {
							setEventMessages("ErrorBadImageFormat", null, 'errors');
						}
					} else {
						switch ($_FILES['photo']['error']) {
							case 1: //uploaded file exceeds the upload_max_filesize directive in php.ini
							case 2: //uploaded file exceeds the MAX_FILE_SIZE directive that was specified in the html form
								$errors[] = "ErrorFileSizeTooLarge";
								break;
							case 3: //uploaded file was only partially uploaded
								$errors[] = "ErrorFilePartiallyUploaded";
								break;
						}
					}

					$rowid = $object->id;
					$id = $object->id;
					$action = '';

					if (!empty($backtopage)) {
						header("Location: ".$backtopage);
						exit;
					}
				} else {
					setEventMessages($object->error, $object->errors, 'errors');
					$action = '';
				}
			} else {
				$action = 'edit';
			}
		} else {
			$action = 'edit';
		}
	}

	if ($action == 'add' && $user->rights->adherent->creer) {
		if ($canvas) {
			$object->canvas = $canvas;
		}
		$birthdate = '';
		if (GETPOSTISSET("birthday") && GETPOST("birthday") && GETPOSTISSET("birthmonth") && GETPOST("birthmonth") && GETPOSTISSET("birthyear") && GETPOST("birthyear")) {
			$birthdate = dol_mktime(12, 0, 0, GETPOST("birthmonth", 'int'), GETPOST("birthday", 'int'), GETPOST("birthyear", 'int'));
		}
		$datesubscription = '';
		if (GETPOSTISSET("reday") && GETPOSTISSET("remonth") && GETPOSTISSET("reyear")) {
			$datesubscription = dol_mktime(12, 0, 0, GETPOST("remonth", 'int'), GETPOST("reday", "int"), GETPOST("reyear", "int"));
		}

		$typeid = GETPOST("typeid", 'int');
		$civility_id = GETPOST("civility_id", 'alphanohtml');
		$lastname = GETPOST("lastname", 'alphanohtml');
		$firstname = GETPOST("firstname", 'alphanohtml');
		$gender = GETPOST("gender", 'alphanohtml');
		$societe = GETPOST("societe", 'alphanohtml');
		$address = GETPOST("address", 'alphanohtml');
		$zip = GETPOST("zipcode", 'alphanohtml');
		$town = GETPOST("town", 'alphanohtml');
		$state_id = GETPOST("state_id", 'int');
		$country_id = GETPOST("country_id", 'int');

		$phone = GETPOST("phone", 'alpha');
		$phone_perso = GETPOST("phone_perso", 'alpha');
		$phone_mobile = GETPOST("phone_mobile", 'alpha');
		// $skype=GETPOST("member_skype", 'alpha');
		// $twitter=GETPOST("member_twitter", 'alpha');
		// $facebook=GETPOST("member_facebook", 'alpha');
		// $linkedin=GETPOST("member_linkedin", 'alpha');
		$email = preg_replace('/\s+/', '', GETPOST("member_email", 'alpha'));
		$url   = trim(GETPOST('url', 'custom', 0, FILTER_SANITIZE_URL));
		$login = GETPOST("member_login", 'alphanohtml');
		$pass = GETPOST("password", 'alpha');
		$photo = GETPOST("photo", 'alpha');
		$morphy = GETPOST("morphy", 'alphanohtml');
		$public = GETPOST("public", 'alphanohtml');

		$userid = GETPOST("userid", 'int');
		$socid = GETPOST("socid", 'int');

		$object->civility_id = $civility_id;
		$object->firstname   = $firstname;
		$object->lastname    = $lastname;
		$object->gender      = $gender;
		$object->societe     = $societe; // deprecated
		$object->company     = $societe;
		$object->address     = $address;
		$object->zip         = $zip;
		$object->town        = $town;
		$object->state_id    = $state_id;
		$object->country_id  = $country_id;
		$object->phone       = $phone;
		$object->phone_perso = $phone_perso;
		$object->phone_mobile = $phone_mobile;
		$object->socialnetworks = array();
		if (!empty($conf->socialnetworks->enabled)) {
			foreach ($socialnetworks as $key => $value) {
				if (GETPOSTISSET($key) && GETPOST($key, 'alphanohtml') != '') {
					$object->socialnetworks[$key] = GETPOST("member_".$key, 'alphanohtml');
				}
			}
		}

		// $object->skype       = $skype;
		// $object->twitter     = $twitter;
		// $object->facebook    = $facebook;
		// $object->linkedin    = $linkedin;

		$object->email       = $email;
		$object->url       	 = $url;
		$object->login       = $login;
		$object->pass        = $pass;
		$object->birth       = $birthdate;
		$object->photo       = $photo;
		$object->typeid      = $typeid;
		//$object->note        = $comment;
		$object->morphy      = $morphy;
		$object->user_id     = $userid;
		$object->socid = $socid;
		$object->public      = $public;

		// Fill array 'array_options' with data from add form
		$ret = $extrafields->setOptionalsFromPost(null, $object);
		if ($ret < 0) {
			$error++;
		}

		// Check parameters
		if (empty($morphy) || $morphy == "-1") {
			$error++;
			setEventMessages($langs->trans("ErrorFieldRequired", $langs->transnoentitiesnoconv("MemberNature")), null, 'errors');
		}
		// Tests if the login already exists
		if (empty($conf->global->ADHERENT_LOGIN_NOT_REQUIRED)) {
			if (empty($login)) {
				$error++;
				setEventMessages($langs->trans("ErrorFieldRequired", $langs->transnoentitiesnoconv("Login")), null, 'errors');
			} else {
				$sql = "SELECT login FROM ".MAIN_DB_PREFIX."adherent WHERE login='".$db->escape($login)."'";
				$result = $db->query($sql);
				if ($result) {
					$num = $db->num_rows($result);
				}
				if ($num) {
					$error++;
					$langs->load("errors");
					setEventMessages($langs->trans("ErrorLoginAlreadyExists", $login), null, 'errors');
				}
			}
			if (empty($pass)) {
				$error++;
				setEventMessages($langs->trans("ErrorFieldRequired", $langs->transnoentities("Password")), null, 'errors');
			}
		}
		if ($morphy == 'mor' && empty($societe)) {
			$error++;
			$langs->load("errors");
			setEventMessages($langs->trans("ErrorFieldRequired", $langs->transnoentities("Company")), null, 'errors');
		}
		if ($morphy != 'mor' && empty($lastname)) {
			$error++;
			$langs->load("errors");
			setEventMessages($langs->trans("ErrorFieldRequired", $langs->transnoentities("Lastname")), null, 'errors');
		}
		if ($morphy != 'mor' && (!isset($firstname) || $firstname == '')) {
			$error++;
			$langs->load("errors");
			setEventMessages($langs->trans("ErrorFieldRequired", $langs->transnoentities("Firstname")), null, 'errors');
		}
		if (!($typeid > 0)) {	// Keep () before !
			$error++;
			setEventMessages($langs->trans("ErrorFieldRequired", $langs->transnoentitiesnoconv("Type")), null, 'errors');
		}
		if (!empty($conf->global->ADHERENT_MAIL_REQUIRED) && !isValidEMail($email)) {
			$error++;
			$langs->load("errors");
			setEventMessages($langs->trans("ErrorBadEMail", $email), null, 'errors');
		}
		if (!empty($object->url) && !isValidUrl($object->url)) {
			$langs->load("errors");
			setEventMessages('', $langs->trans("ErrorBadUrl", $object->url), 'errors');
		}
		$public = 0;
		if (isset($public)) {
			$public = 1;
		}

		if (!$error) {
			$db->begin();

			// Email about right and login does not exist
			$result = $object->create($user);
			if ($result > 0) {
				// Foundation categories
				$memcats = GETPOST('memcats', 'array');
				$object->setCategories($memcats);

				$db->commit();
				$rowid = $object->id;
				$id = $object->id;
			} else {
				$db->rollback();

				if ($object->error) {
					setEventMessages($object->error, $object->errors, 'errors');
				} else {
					setEventMessages($object->error, $object->errors, 'errors');
				}
			}
			// Auto-create thirdparty on member creation
			if (!empty($conf->global->ADHERENT_DEFAULT_CREATE_THIRDPARTY)) {
				if ($result > 0) {
					// User creation
					$company = new Societe($db);

					$companyalias = '';
					$fullname = $object->getFullName($langs);

					if ($object->morphy == 'mor') {
						$companyname = $object->company;
						if (!empty($fullname)) {
							$companyalias = $fullname;
						}
					} else {
						$companyname = $fullname;
						if (!empty($object->company)) {
							$companyalias = $object->company;
						}
					}

					$result = $company->create_from_member($object, $companyname, $companyalias);

					if ($result < 0) {
						$langs->load("errors");
						setEventMessages($langs->trans($company->error), null, 'errors');
						setEventMessages($company->error, $company->errors, 'errors');
					}
				} else {
					setEventMessages($object->error, $object->errors, 'errors');
				}
			}
		}
		$action = ($result < 0 || !$error) ?  '' : 'create';
	}

	if ($user->rights->adherent->supprimer && $action == 'confirm_delete' && $confirm == 'yes') {
		$result = $object->delete($id, $user);
		if ($result > 0) {
			if (!empty($backtopage)) {
				header("Location: ".$backtopage);
				exit;
			} else {
				header("Location: list.php");
				exit;
			}
		} else {
			$errmesg = $object->error;
		}
	}

	if ($user->rights->adherent->creer && $action == 'confirm_valid' && $confirm == 'yes') {
		$error = 0;

		$db->begin();

		$adht = new AdherentType($db);
		$adht->fetch($object->typeid);

		$result = $object->validate($user);

		if ($result >= 0 && !count($object->errors)) {
			// Send confirmation email (according to parameters of member type. Otherwise generic)
			if ($object->email && GETPOST("send_mail")) {
				$subject = '';
				$msg = '';

				// Send subscription email
				include_once DOL_DOCUMENT_ROOT.'/core/class/html.formmail.class.php';
				$formmail = new FormMail($db);
				// Set output language
				$outputlangs = new Translate('', $conf);
				$outputlangs->setDefaultLang(empty($object->thirdparty->default_lang) ? $mysoc->default_lang : $object->thirdparty->default_lang);
				// Load traductions files required by page
				$outputlangs->loadLangs(array("main", "members", "companies", "install", "other"));
				// Get email content from template
				$arraydefaultmessage = null;
				$labeltouse = $conf->global->ADHERENT_EMAIL_TEMPLATE_MEMBER_VALIDATION;

				if (!empty($labeltouse)) {
					$arraydefaultmessage = $formmail->getEMailTemplate($db, 'member', $user, $outputlangs, 0, 1, $labeltouse);
				}

				if (!empty($labeltouse) && is_object($arraydefaultmessage) && $arraydefaultmessage->id > 0) {
					$subject = $arraydefaultmessage->topic;
					$msg     = $arraydefaultmessage->content;
				}

				if (empty($labeltouse) || (int) $labeltouse === -1) {
					//fallback on the old configuration.
					setEventMessages('WarningMandatorySetupNotComplete', null, 'errors');
					$error++;
				} else {
					$substitutionarray = getCommonSubstitutionArray($outputlangs, 0, null, $object);
					complete_substitutions_array($substitutionarray, $outputlangs, $object);
					$subjecttosend = make_substitutions($subject, $substitutionarray, $outputlangs);
					$texttosend = make_substitutions(dol_concatdesc($msg, $adht->getMailOnValid()), $substitutionarray, $outputlangs);

					$moreinheader = 'X-Dolibarr-Info: send_an_email by adherents/card.php'."\r\n";

					$result = $object->send_an_email($texttosend, $subjecttosend, array(), array(), array(), "", "", 0, -1, '', $moreinheader);
					if ($result < 0) {
						$error++;
						setEventMessages($object->error, $object->errors, 'errors');
					}
				}
			}
		} else {
			$error++;
			if ($object->error) {
				setEventMessages($object->error, $object->errors, 'errors');
			} else {
				setEventMessages($object->error, $object->errors, 'errors');
			}
		}

		if (!$error) {
			$db->commit();
		} else {
			$db->rollback();
		}
		$action = '';
	}

	if ($user->rights->adherent->supprimer && $action == 'confirm_resiliate') {
		$error = 0;

		if ($confirm == 'yes') {
			$adht = new AdherentType($db);
			$adht->fetch($object->typeid);

			$result = $object->resiliate($user);

			if ($result >= 0 && !count($object->errors)) {
				if ($object->email && GETPOST("send_mail")) {
					$subject = '';
					$msg = '';

					// Send subscription email
					include_once DOL_DOCUMENT_ROOT.'/core/class/html.formmail.class.php';
					$formmail = new FormMail($db);
					// Set output language
					$outputlangs = new Translate('', $conf);
					$outputlangs->setDefaultLang(empty($object->thirdparty->default_lang) ? $mysoc->default_lang : $object->thirdparty->default_lang);
					// Load traductions files required by page
					$outputlangs->loadLangs(array("main", "members", "companies", "install", "other"));
					// Get email content from template
					$arraydefaultmessage = null;
					$labeltouse = $conf->global->ADHERENT_EMAIL_TEMPLATE_CANCELATION;

					if (!empty($labeltouse)) {
						$arraydefaultmessage = $formmail->getEMailTemplate($db, 'member', $user, $outputlangs, 0, 1, $labeltouse);
					}

					if (!empty($labeltouse) && is_object($arraydefaultmessage) && $arraydefaultmessage->id > 0) {
						$subject = $arraydefaultmessage->topic;
						$msg     = $arraydefaultmessage->content;
					}

					if (empty($labeltouse) || (int) $labeltouse === -1) {
						//fallback on the old configuration.
						setEventMessages('WarningMandatorySetupNotComplete', null, 'errors');
						$error++;
					} else {
						$substitutionarray = getCommonSubstitutionArray($outputlangs, 0, null, $object);
						complete_substitutions_array($substitutionarray, $outputlangs, $object);
						$subjecttosend = make_substitutions($subject, $substitutionarray, $outputlangs);
						$texttosend = make_substitutions(dol_concatdesc($msg, $adht->getMailOnResiliate()), $substitutionarray, $outputlangs);

						$moreinheader = 'X-Dolibarr-Info: send_an_email by adherents/card.php'."\r\n";

						$result = $object->send_an_email($texttosend, $subjecttosend, array(), array(), array(), "", "", 0, -1, '', $moreinheader);
						if ($result < 0) {
							$error++;
							setEventMessages($object->error, $object->errors, 'errors');
						}
					}
				}
			} else {
				$error++;

				if ($object->error) {
					setEventMessages($object->error, $object->errors, 'errors');
				} else {
					setEventMessages($object->error, $object->errors, 'errors');
				}
				$action = '';
			}
		}
		if (!empty($backtopage) && !$error) {
			header("Location: ".$backtopage);
			exit;
		}
	}

	if ($user->rights->adherent->supprimer && $action == 'confirm_exclude') {
		$error = 0;

		if ($confirm == 'yes') {
			$adht = new AdherentType($db);
			$adht->fetch($object->typeid);

			$result = $object->exclude($user);

			if ($result >= 0 && !count($object->errors)) {
				if ($object->email && GETPOST("send_mail")) {
					$subject = '';
					$msg = '';

					// Send subscription email
					include_once DOL_DOCUMENT_ROOT.'/core/class/html.formmail.class.php';
					$formmail = new FormMail($db);
					// Set output language
					$outputlangs = new Translate('', $conf);
					$outputlangs->setDefaultLang(empty($object->thirdparty->default_lang) ? $mysoc->default_lang : $object->thirdparty->default_lang);
					// Load traductions files required by page
<<<<<<< HEAD
					$outputlangs->loadLangs(array("main", "members"));
=======
					$outputlangs->loadLangs(array("main", "members", "companies", "install", "other"));
>>>>>>> 95dc2558
					// Get email content from template
					$arraydefaultmessage = null;
					$labeltouse = $conf->global->ADHERENT_EMAIL_TEMPLATE_EXCLUSION;

					if (!empty($labeltouse)) {
						$arraydefaultmessage = $formmail->getEMailTemplate($db, 'member', $user, $outputlangs, 0, 1, $labeltouse);
					}

					if (!empty($labeltouse) && is_object($arraydefaultmessage) && $arraydefaultmessage->id > 0) {
						$subject = $arraydefaultmessage->topic;
						$msg     = $arraydefaultmessage->content;
					}

					if (empty($labeltouse) || (int) $labeltouse === -1) {
						//fallback on the old configuration.
						setEventMessages('WarningMandatorySetupNotComplete', null, 'errors');
						$error++;
					} else {
						$substitutionarray = getCommonSubstitutionArray($outputlangs, 0, null, $object);
						complete_substitutions_array($substitutionarray, $outputlangs, $object);
						$subjecttosend = make_substitutions($subject, $substitutionarray, $outputlangs);
						$texttosend = make_substitutions(dol_concatdesc($msg, $adht->getMailOnExclude()), $substitutionarray, $outputlangs);

						$moreinheader = 'X-Dolibarr-Info: send_an_email by adherents/card.php'."\r\n";

						$result = $object->send_an_email($texttosend, $subjecttosend, array(), array(), array(), "", "", 0, -1, '', $moreinheader);
						if ($result < 0) {
							$error++;
							setEventMessages($object->error, $object->errors, 'errors');
						}
					}
				}
			} else {
				$error++;

				if ($object->error) {
					setEventMessages($object->error, $object->errors, 'errors');
				} else {
					setEventMessages($object->error, $object->errors, 'errors');
				}
				$action = '';
			}
		}
		if (!empty($backtopage) && !$error) {
			header("Location: ".$backtopage);
			exit;
		}
	}

	// SPIP Management
	if ($user->rights->adherent->supprimer && $action == 'confirm_del_spip' && $confirm == 'yes') {
		if (!count($object->errors)) {
			if (!$mailmanspip->del_to_spip($object)) {
				setEventMessages($langs->trans('DeleteIntoSpipError').': '.$mailmanspip->error, null, 'errors');
			}
		}
	}

	if ($user->rights->adherent->creer && $action == 'confirm_add_spip' && $confirm == 'yes') {
		if (!count($object->errors)) {
			if (!$mailmanspip->add_to_spip($object)) {
				setEventMessages($langs->trans('AddIntoSpipError').': '.$mailmanspip->error, null, 'errors');
			}
		}
	}

	// Actions when printing a doc from card
	include DOL_DOCUMENT_ROOT.'/core/actions_printing.inc.php';

	// Actions to build doc
	$upload_dir = $conf->adherent->dir_output;
	$permissiontoadd = $user->rights->adherent->creer;
	include DOL_DOCUMENT_ROOT.'/core/actions_builddoc.inc.php';

	// Actions to send emails
	$triggersendname = 'MEMBER_SENTBYMAIL';
	$paramname = 'id';
	$mode = 'emailfrommember';
	$trackid = 'mem'.$object->id;
	include DOL_DOCUMENT_ROOT.'/core/actions_sendmails.inc.php';
}


/*
 * View
 */

$form = new Form($db);
$formfile = new FormFile($db);
$formcompany = new FormCompany($db);

$title = $langs->trans("Member")." - ".$langs->trans("Card");
$help_url = 'EN:Module_Foundations|FR:Module_Adh&eacute;rents|ES:M&oacute;dulo_Miembros|DE:Modul_Mitglieder';
llxHeader('', $title, $help_url);

$countrynotdefined = $langs->trans("ErrorSetACountryFirst").' ('.$langs->trans("SeeAbove").')';

if (is_object($objcanvas) && $objcanvas->displayCanvasExists($action)) {
	// -----------------------------------------
	// When used with CANVAS
	// -----------------------------------------
	if (empty($object->error) && $id) {
		$object = new Adherent($db);
		$result = $object->fetch($id);
		if ($result <= 0) {
			dol_print_error('', $object->error);
		}
	}
	$objcanvas->assign_values($action, $object->id, $object->ref); // Set value for templates
	$objcanvas->display_canvas($action); // Show template
} else {
	// -----------------------------------------
	// When used in standard mode
	// -----------------------------------------

	// Create mode
	if ($action == 'create') {
		$object->canvas = $canvas;
		$object->state_id = GETPOST('state_id', 'int');

		// We set country_id, country_code and country for the selected country
		$object->country_id = GETPOST('country_id', 'int') ? GETPOST('country_id', 'int') : $mysoc->country_id;
		if ($object->country_id) {
			$tmparray = getCountry($object->country_id, 'all');
			$object->country_code = $tmparray['code'];
			$object->country = $tmparray['label'];
		}

		$soc = new Societe($db);
		if (!empty($socid)) {
			if ($socid > 0) {
				$soc->fetch($socid);
			}

			if (!($soc->id > 0)) {
				$langs->load("errors");
				print($langs->trans('ErrorRecordNotFound'));
				exit;
			}
		}

		$adht = new AdherentType($db);

		print load_fiche_titre($langs->trans("NewMember"), '', $object->picto);

		if ($conf->use_javascript_ajax) {
			print "\n".'<script type="text/javascript">'."\n";
			print 'jQuery(document).ready(function () {
						jQuery("#selectcountry_id").change(function() {
							document.formsoc.action.value="create";
							document.formsoc.submit();
						});
						function initfieldrequired() {
							jQuery("#tdcompany").removeClass("fieldrequired");
							jQuery("#tdlastname").removeClass("fieldrequired");
							jQuery("#tdfirstname").removeClass("fieldrequired");
							if (jQuery("#morphy").val() == \'mor\') {
								jQuery("#tdcompany").addClass("fieldrequired");
							}
							if (jQuery("#morphy").val() == \'phy\') {
								jQuery("#tdlastname").addClass("fieldrequired");
								jQuery("#tdfirstname").addClass("fieldrequired");
							}
						}
						jQuery("#morphy").change(function() {
							initfieldrequired();
						});
						initfieldrequired();
					})';
			print '</script>'."\n";
		}

		print '<form name="formsoc" action="'.$_SERVER["PHP_SELF"].'" method="post" enctype="multipart/form-data">';
		print '<input type="hidden" name="token" value="'.newToken().'">';
		print '<input type="hidden" name="action" value="add">';
		print '<input type="hidden" name="socid" value="'.$socid.'">';
		if ($backtopage) {
			print '<input type="hidden" name="backtopage" value="'.($backtopage != '1' ? $backtopage : $_SERVER["HTTP_REFERER"]).'">';
		}

		print dol_get_fiche_head('');

		print '<table class="border centpercent">';
		print '<tbody>';

		// Login
		if (empty($conf->global->ADHERENT_LOGIN_NOT_REQUIRED)) {
			print '<tr><td><span class="fieldrequired">'.$langs->trans("Login").' / '.$langs->trans("Id").'</span></td><td><input type="text" name="member_login" class="minwidth300" maxlength="50" value="'.(GETPOSTISSET("member_login") ? GETPOST("member_login", 'alphanohtml', 2) : $object->login).'" autofocus="autofocus"></td></tr>';
		}

		// Password
		if (empty($conf->global->ADHERENT_LOGIN_NOT_REQUIRED)) {
			require_once DOL_DOCUMENT_ROOT.'/core/lib/security2.lib.php';
			$generated_password = getRandomPassword(false);
			print '<tr><td><span class="fieldrequired">'.$langs->trans("Password").'</span></td><td>';
			print '<input type="text" class="minwidth300" maxlength="50" name="password" value="'.$generated_password.'">';
			print '</td></tr>';
		}

		// Type
		print '<tr><td class="fieldrequired">'.$langs->trans("MemberType").'</td><td>';
		$listetype = $adht->liste_array(1);
		if (count($listetype)) {
			print $form->selectarray("typeid", $listetype, (GETPOST('typeid', 'int') ? GETPOST('typeid', 'int') : $typeid), (count($listetype) > 1 ? 1 : 0), 0, 0, '', 0, 0, 0, '', '', 1);
		} else {
			print '<span class="error">'.$langs->trans("NoTypeDefinedGoToSetup").'</span>';
		}
		print "</td>\n";

		// Morphy
		$morphys["phy"] = $langs->trans("Physical");
		$morphys["mor"] = $langs->trans("Moral");
		print '<tr><td class="fieldrequired">'.$langs->trans("MemberNature")."</td><td>\n";
		print $form->selectarray("morphy", $morphys, (GETPOST('morphy', 'alpha') ?GETPOST('morphy', 'alpha') : $object->morphy), 1, 0, 0, '', 0, 0, 0, '', '', 1);
		print "</td>\n";

		// Company
		print '<tr><td id="tdcompany">'.$langs->trans("Company").'</td><td><input type="text" name="societe" class="minwidth300" maxlength="128" value="'.(GETPOSTISSET('societe') ? GETPOST('societe', 'alphanohtml') : $soc->name).'"></td></tr>';

		// Civility
		print '<tr><td>'.$langs->trans("UserTitle").'</td><td>';
		print $formcompany->select_civility(GETPOST('civility_id', 'int') ? GETPOST('civility_id', 'int') : $object->civility_id, 'civility_id', 'maxwidth150', 1).'</td>';
		print '</tr>';

		// Lastname
		print '<tr><td id="tdlastname">'.$langs->trans("Lastname").'</td><td><input type="text" name="lastname" class="minwidth300" maxlength="50" value="'.(GETPOSTISSET('lastname') ? GETPOST('lastname', 'alphanohtml') : $object->lastname).'"></td>';
		print '</tr>';

		// Firstname
		print '<tr><td id="tdfirstname">'.$langs->trans("Firstname").'</td><td><input type="text" name="firstname" class="minwidth300" maxlength="50" value="'.(GETPOSTISSET('firstname') ? GETPOST('firstname', 'alphanohtml') : $object->firstname).'"></td>';
		print '</tr>';

		// Gender
		print '<tr><td>'.$langs->trans("Gender").'</td>';
		print '<td>';
		$arraygender = array('man'=>$langs->trans("Genderman"), 'woman'=>$langs->trans("Genderwoman"), 'other'=>$langs->trans("Genderother"));
		print $form->selectarray('gender', $arraygender, GETPOST('gender', 'alphanohtml'), 1, 0, 0, '', 0, 0, 0, '', '', 1);
		print '</td></tr>';

		// EMail
		print '<tr><td>'.(!empty($conf->global->ADHERENT_MAIL_REQUIRED) ? '<span class="fieldrequired">' : '').$langs->trans("EMail").(!empty($conf->global->ADHERENT_MAIL_REQUIRED) ? '</span>' : '').'</td>';
		print '<td>'.img_picto('', 'object_email').' <input type="text" name="member_email" class="minwidth300" maxlength="255" value="'.(GETPOSTISSET('member_email') ? GETPOST('member_email', 'alpha') : $soc->email).'"></td></tr>';

		// Website
		print '<tr><td>'.$form->editfieldkey('Web', 'member_url', '', $object, 0).'</td>';
		print '<td>'.img_picto('', 'globe').' <input type="text" class="maxwidth500 widthcentpercentminusx" name="member_url" id="member_url" value="'.$object->url.'"></td></tr>';

		// Address
		print '<tr><td class="tdtop">'.$langs->trans("Address").'</td><td>';
		print '<textarea name="address" wrap="soft" class="quatrevingtpercent" rows="2">'.(GETPOSTISSET('address') ?GETPOST('address', 'alphanohtml') : $soc->address).'</textarea>';
		print '</td></tr>';

		// Zip / Town
		print '<tr><td>'.$langs->trans("Zip").' / '.$langs->trans("Town").'</td><td>';
		print $formcompany->select_ziptown((GETPOSTISSET('zipcode') ? GETPOST('zipcode', 'alphanohtml') : $soc->zip), 'zipcode', array('town', 'selectcountry_id', 'state_id'), 6);
		print ' ';
		print $formcompany->select_ziptown((GETPOSTISSET('town') ? GETPOST('town', 'alphanohtml') : $soc->town), 'town', array('zipcode', 'selectcountry_id', 'state_id'));
		print '</td></tr>';

		// Country
		if (empty($soc->country_id)) {
			$soc->country_id = $mysoc->country_id;
			$soc->country_code = $mysoc->country_code;
			$soc->state_id = $mysoc->state_id;
		}
		print '<tr><td>'.$langs->trans('Country').'</td><td>';
		print img_picto('', 'country', 'class="pictofixedwidth"');
		print $form->select_country(GETPOSTISSET('country_id') ? GETPOST('country_id', 'alpha') : $soc->country_id, 'country_id');
		if ($user->admin) {
			print info_admin($langs->trans("YouCanChangeValuesForThisListFromDictionarySetup"), 1);
		}
		print '</td></tr>';

		// State
		if (empty($conf->global->MEMBER_DISABLE_STATE)) {
			print '<tr><td>'.$langs->trans('State').'</td><td>';
			if ($soc->country_id) {
				print img_picto('', 'state', 'class="pictofixedwidth"');
				print $formcompany->select_state(GETPOSTISSET('state_id') ? GETPOST('state_id', 'int') : $soc->state_id, $soc->country_code);
			} else {
				print $countrynotdefined;
			}
			print '</td></tr>';
		}

		// Pro phone
		print '<tr><td>'.$langs->trans("PhonePro").'</td>';
		print '<td>'.img_picto('', 'object_phoning', 'class="pictofixedwidth"').'<input type="text" name="phone" size="20" value="'.(GETPOSTISSET('phone') ? GETPOST('phone', 'alpha') : $soc->phone).'"></td></tr>';

		// Personal phone
		print '<tr><td>'.$langs->trans("PhonePerso").'</td>';
		print '<td>'.img_picto('', 'object_phoning', 'class="pictofixedwidth"').'<input type="text" name="phone_perso" size="20" value="'.(GETPOSTISSET('phone_perso') ? GETPOST('phone_perso', 'alpha') : $object->phone_perso).'"></td></tr>';

		// Mobile phone
		print '<tr><td>'.$langs->trans("PhoneMobile").'</td>';
		print '<td>'.img_picto('', 'object_phoning_mobile', 'class="pictofixedwidth"').'<input type="text" name="phone_mobile" size="20" value="'.(GETPOSTISSET('phone_mobile') ? GETPOST('phone_mobile', 'alpha') : $object->phone_mobile).'"></td></tr>';

		if (!empty($conf->socialnetworks->enabled)) {
			foreach ($socialnetworks as $key => $value) {
				if (!$value['active']) {
					break;
				}
				$val = (GETPOSTISSET('member_'.$key) ? GETPOST('member_'.$key, 'alpha') : (empty($object->socialnetworks[$key]) ? '' : $object->socialnetworks[$key]));
				print '<tr><td>'.$langs->trans($value['label']).'</td><td><input type="text" name="member_'.$key.'" size="40" value="'.$val.'"></td></tr>';
			}
		}

		// Birth Date
		print "<tr><td>".$langs->trans("DateOfBirth")."</td><td>\n";
		print $form->selectDate(($object->birth ? $object->birth : -1), 'birth', '', '', 1, 'formsoc');
		print "</td></tr>\n";

		// Public profil
		print "<tr><td>".$langs->trans("Public")."</td><td>\n";
		print $form->selectyesno("public", $object->public, 1);
		print "</td></tr>\n";

		// Categories
		if (!empty($conf->categorie->enabled) && !empty($user->rights->categorie->lire)) {
			print '<tr><td>'.$form->editfieldkey("Categories", 'memcats', '', $object, 0).'</td><td>';
			$cate_arbo = $form->select_all_categories(Categorie::TYPE_MEMBER, null, 'parent', null, null, 1);
			print img_picto('', 'category').$form->multiselectarray('memcats', $cate_arbo, GETPOST('memcats', 'array'), null, null, 'quatrevingtpercent widthcentpercentminusx', 0, 0);
			print "</td></tr>";
		}

		// Other attributes
		include DOL_DOCUMENT_ROOT.'/core/tpl/extrafields_add.tpl.php';

		print '<tbody>';
		print "</table>\n";

		print dol_get_fiche_end();

		print $form->buttonsSaveCancel("AddMember");

		print "</form>\n";
	}

	// Edit mode
	if ($action == 'edit') {
		$res = $object->fetch($id);
		if ($res < 0) {
			dol_print_error($db, $object->error); exit;
		}
		$res = $object->fetch_optionals();
		if ($res < 0) {
			dol_print_error($db); exit;
		}

		$adht = new AdherentType($db);
		$adht->fetch($object->typeid);

		// We set country_id, and country_code, country of the chosen country
		$country = GETPOST('country', 'int');
		if (!empty($country) || $object->country_id) {
			$sql = "SELECT rowid, code, label from ".MAIN_DB_PREFIX."c_country where rowid = ".(!empty($country) ? $country : $object->country_id);
			$resql = $db->query($sql);
			if ($resql) {
				$obj = $db->fetch_object($resql);
			} else {
				dol_print_error($db);
			}
			$object->country_id = $obj->rowid;
			$object->country_code = $obj->code;
			$object->country = $langs->trans("Country".$obj->code) ? $langs->trans("Country".$obj->code) : $obj->label;
		}

		$head = member_prepare_head($object);


		if ($conf->use_javascript_ajax) {
			print "\n".'<script type="text/javascript">';
			print 'jQuery(document).ready(function () {
				jQuery("#selectcountry_id").change(function() {
					document.formsoc.action.value="edit";
					document.formsoc.submit();
				});
				function initfieldrequired() {
					jQuery("#tdcompany").removeClass("fieldrequired");
					jQuery("#tdlastname").removeClass("fieldrequired");
					jQuery("#tdfirstname").removeClass("fieldrequired");
					if (jQuery("#morphy").val() == \'mor\') {
						jQuery("#tdcompany").addClass("fieldrequired");
					}
					if (jQuery("#morphy").val() == \'phy\') {
						jQuery("#tdlastname").addClass("fieldrequired");
						jQuery("#tdfirstname").addClass("fieldrequired");
					}
				}
				jQuery("#morphy").change(function() {
					initfieldrequired();
				});
				initfieldrequired();
			})';
			print '</script>'."\n";
		}

		print '<form name="formsoc" action="'.$_SERVER["PHP_SELF"].'" method="post" enctype="multipart/form-data">';
		print '<input type="hidden" name="token" value="'.newToken().'" />';
		print '<input type="hidden" name="action" value="update" />';
		print '<input type="hidden" name="rowid" value="'.$id.'" />';
		print '<input type="hidden" name="statut" value="'.$object->statut.'" />';
		if ($backtopage) {
			print '<input type="hidden" name="backtopage" value="'.($backtopage != '1' ? $backtopage : $_SERVER["HTTP_REFERER"]).'">';
		}

		print dol_get_fiche_head($head, 'general', $langs->trans("Member"), 0, 'user');

		print '<table class="border centpercent">';

		// Ref
		print '<tr><td class="titlefieldcreate">'.$langs->trans("Ref").'</td><td class="valeur">'.$object->ref.'</td></tr>';

		// Login
		if (empty($conf->global->ADHERENT_LOGIN_NOT_REQUIRED)) {
			print '<tr><td><span class="fieldrequired">'.$langs->trans("Login").' / '.$langs->trans("Id").'</span></td><td><input type="text" name="login" class="minwidth300" maxlength="50" value="'.(GETPOSTISSET("login") ? GETPOST("login", 'alphanohtml', 2) : $object->login).'"></td></tr>';
		}

		// Password
		if (empty($conf->global->ADHERENT_LOGIN_NOT_REQUIRED)) {
			print '<tr><td class="fieldrequired">'.$langs->trans("Password").'</td><td><input type="password" name="pass" class="minwidth300" maxlength="50" value="'.(GETPOSTISSET("pass") ? GETPOST("pass", '', 2) : $object->pass).'"></td></tr>';
		}
		// Morphy
		$morphys["phy"] = $langs->trans("Physical");
		$morphys["mor"] = $langs->trans("Moral");
		print '<tr><td><span class="fieldrequired">'.$langs->trans("MemberNature").'</span></td><td>';
		print $form->selectarray("morphy", $morphys, (GETPOSTISSET("morphy") ? GETPOST("morphy", 'alpha') : $object->morphy), 0, 0, 0, '', 0, 0, 0, '', '', 1);
		print "</td></tr>";

		// Type
		print '<tr><td class="fieldrequired">'.$langs->trans("Type").'</td><td>';
		if ($user->rights->adherent->creer) {
			print $form->selectarray("typeid", $adht->liste_array(), (GETPOSTISSET("typeid") ? GETPOST("typeid", 'int') : $object->typeid), 0, 0, 0, '', 0, 0, 0, '', '', 1);
		} else {
			print $adht->getNomUrl(1);
			print '<input type="hidden" name="typeid" value="'.$object->typeid.'">';
		}
		print "</td></tr>";

		// Company
		print '<tr><td id="tdcompany">'.$langs->trans("Company").'</td><td><input type="text" name="societe" class="minwidth300" maxlength="128" value="'.(GETPOSTISSET("societe") ? GETPOST("societe", 'alphanohtml', 2) : $object->company).'"></td></tr>';

		// Civility
		print '<tr><td>'.$langs->trans("UserTitle").'</td><td>';
		print $formcompany->select_civility(GETPOSTISSET("civility_id") ? GETPOST("civility_id", 'alpha') : $object->civility_id, 'civility_id', 'maxwidth150', 1);
		print '</td>';
		print '</tr>';

		// Lastname
		print '<tr><td id="tdlastname">'.$langs->trans("Lastname").'</td><td><input type="text" name="lastname" class="minwidth300" maxlength="50" value="'.(GETPOSTISSET("lastname") ? GETPOST("lastname", 'alphanohtml', 2) : $object->lastname).'"></td>';
		print '</tr>';

		// Firstname
		print '<tr><td id="tdfirstname">'.$langs->trans("Firstname").'</td><td><input type="text" name="firstname" class="minwidth300" maxlength="50" value="'.(GETPOSTISSET("firstname") ? GETPOST("firstname", 'alphanohtml', 3) : $object->firstname).'"></td>';
		print '</tr>';

		// Gender
		print '<tr><td>'.$langs->trans("Gender").'</td>';
		print '<td>';
		$arraygender = array('man'=>$langs->trans("Genderman"), 'woman'=>$langs->trans("Genderwoman"), 'other'=>$langs->trans("Genderother"));
		print $form->selectarray('gender', $arraygender, GETPOSTISSET('gender') ? GETPOST('gender', 'alphanohtml') : $object->gender, 1, 0, 0, '', 0, 0, 0, '', '', 1);
		print '</td></tr>';

		// Photo
		print '<tr><td>'.$langs->trans("Photo").'</td>';
		print '<td class="hideonsmartphone" valign="middle">';
		print $form->showphoto('memberphoto', $object)."\n";
		if ($caneditfieldmember) {
			if ($object->photo) {
				print "<br>\n";
			}
			print '<table class="nobordernopadding">';
			if ($object->photo) {
				print '<tr><td><input type="checkbox" class="flat photodelete" name="deletephoto" id="photodelete"> '.$langs->trans("Delete").'<br><br></td></tr>';
			}
			print '<tr><td>'.$langs->trans("PhotoFile").'</td></tr>';
			print '<tr><td><input type="file" class="flat" name="photo" id="photoinput"></td></tr>';
			print '</table>';
		}
		print '</td></tr>';

		// EMail
		print '<tr><td>'.($conf->global->ADHERENT_MAIL_REQUIRED ? '<span class="fieldrequired">' : '').$langs->trans("EMail").($conf->global->ADHERENT_MAIL_REQUIRED ? '</span>' : '').'</td>';
		print '<td>'.img_picto('', 'object_email', 'class="pictofixedwidth"').'<input type="text" name="member_email" class="minwidth300" maxlength="255" value="'.(GETPOSTISSET("member_email") ? GETPOST("member_email", '', 2) : $object->email).'"></td></tr>';

		// Website
		print '<tr><td>'.$form->editfieldkey('Web', 'member_url', GETPOST('member_url', 'alpha'), $object, 0).'</td>';
		print '<td>'.img_picto('', 'globe', 'class="pictofixedwidth"').'<input type="text" name="member_url" id="member_url" class="maxwidth200onsmartphone maxwidth500 widthcentpercentminusx " value="'.(GETPOSTISSET('member_url') ?GETPOST('member_url', 'alpha') : $object->url).'"></td></tr>';

		// Address
		print '<tr><td>'.$langs->trans("Address").'</td><td>';
		print '<textarea name="address" wrap="soft" class="quatrevingtpercent" rows="'.ROWS_2.'">'.(GETPOSTISSET("address") ? GETPOST("address", 'alphanohtml', 2) : $object->address).'</textarea>';
		print '</td></tr>';

		// Zip / Town
		print '<tr><td>'.$langs->trans("Zip").' / '.$langs->trans("Town").'</td><td>';
		print $formcompany->select_ziptown((GETPOSTISSET("zipcode") ? GETPOST("zipcode", 'alphanohtml', 2) : $object->zip), 'zipcode', array('town', 'selectcountry_id', 'state_id'), 6);
		print ' ';
		print $formcompany->select_ziptown((GETPOSTISSET("town") ? GETPOST("town", 'alphanohtml', 2) : $object->town), 'town', array('zipcode', 'selectcountry_id', 'state_id'));
		print '</td></tr>';

		// Country
		//$object->country_id=$object->country_id?$object->country_id:$mysoc->country_id;    // In edit mode we don't force to company country if not defined
		print '<tr><td>'.$langs->trans('Country').'</td><td>';
		print img_picto('', 'country', 'class="pictofixedwidth"');
		print $form->select_country(GETPOSTISSET("country_id") ? GETPOST("country_id", "alpha") : $object->country_id, 'country_id');
		if ($user->admin) {
			print info_admin($langs->trans("YouCanChangeValuesForThisListFromDictionarySetup"), 1);
		}
		print '</td></tr>';

		// State
		if (empty($conf->global->MEMBER_DISABLE_STATE)) {
			print '<tr><td>'.$langs->trans('State').'</td><td>';
			print img_picto('', 'state', 'class="pictofixedwidth"');
			print $formcompany->select_state($object->state_id, GETPOSTISSET("country_id") ? GETPOST("country_id", "alpha") : $object->country_id);
			print '</td></tr>';
		}

		// Pro phone
		print '<tr><td>'.$langs->trans("PhonePro").'</td>';
		print '<td>'.img_picto('', 'object_phoning', 'class="pictofixedwidth"').'<input type="text" name="phone" value="'.(GETPOSTISSET("phone") ? GETPOST("phone") : $object->phone).'"></td></tr>';

		// Personal phone
		print '<tr><td>'.$langs->trans("PhonePerso").'</td>';
		print '<td>'.img_picto('', 'object_phoning', 'class="pictofixedwidth"').'<input type="text" name="phone_perso" value="'.(GETPOSTISSET("phone_perso") ? GETPOST("phone_perso") : $object->phone_perso).'"></td></tr>';

		// Mobile phone
		print '<tr><td>'.$langs->trans("PhoneMobile").'</td>';
		print '<td>'.img_picto('', 'object_phoning_mobile', 'class="pictofixedwidth"').'<input type="text" name="phone_mobile" value="'.(GETPOSTISSET("phone_mobile") ? GETPOST("phone_mobile") : $object->phone_mobile).'"></td></tr>';

		if (!empty($conf->socialnetworks->enabled)) {
			foreach ($socialnetworks as $key => $value) {
				if (!$value['active']) {
					break;
				}
				print '<tr><td>'.$langs->trans($value['label']).'</td><td><input type="text" name="'.$key.'" class="minwidth100" value="'.(GETPOSTISSET($key) ? GETPOST($key, 'alphanohtml') : $object->socialnetworks[$key]).'"></td></tr>';
			}
		}

		// Birth Date
		print "<tr><td>".$langs->trans("DateOfBirth")."</td><td>\n";
		print $form->selectDate(($object->birth ? $object->birth : -1), 'birth', '', '', 1, 'formsoc');
		print "</td></tr>\n";

		// Public profil
		print "<tr><td>".$langs->trans("Public")."</td><td>\n";
		print $form->selectyesno("public", (GETPOSTISSET("public") ? GETPOST("public", 'alphanohtml', 2) : $object->public), 1);
		print "</td></tr>\n";

		// Categories
		if (!empty($conf->categorie->enabled) && !empty($user->rights->categorie->lire)) {
			print '<tr><td>'.$form->editfieldkey("Categories", 'memcats', '', $object, 0).'</td>';
			print '<td>';
			$cate_arbo = $form->select_all_categories(Categorie::TYPE_MEMBER, null, null, null, null, 1);
			$c = new Categorie($db);
			$cats = $c->containing($object->id, Categorie::TYPE_MEMBER);
			$arrayselected = array();
			if (is_array($cats)) {
				foreach ($cats as $cat) {
					$arrayselected[] = $cat->id;
				}
			}
			print $form->multiselectarray('memcats', $cate_arbo, $arrayselected, '', 0, '', 0, '100%');
			print "</td></tr>";
		}

		// Third party Dolibarr
		if (!empty($conf->societe->enabled)) {
			print '<tr><td>'.$langs->trans("LinkedToDolibarrThirdParty").'</td><td colspan="2" class="valeur">';
			if ($object->socid) {
				$company = new Societe($db);
				$result = $company->fetch($object->socid);
				print $company->getNomUrl(1);
			} else {
				print $langs->trans("NoThirdPartyAssociatedToMember");
			}
			print '</td></tr>';
		}

		// Login Dolibarr
		print '<tr><td>'.$langs->trans("LinkedToDolibarrUser").'</td><td colspan="2" class="valeur">';
		if ($object->user_id) {
			$form->form_users($_SERVER['PHP_SELF'].'?rowid='.$object->id, $object->user_id, 'none');
		} else {
			print $langs->trans("NoDolibarrAccess");
		}
		print '</td></tr>';

		// Other attributes. Fields from hook formObjectOptions and Extrafields.
		include DOL_DOCUMENT_ROOT.'/core/tpl/extrafields_add.tpl.php';

		print '</table>';
		print dol_get_fiche_end();

		print $form->buttonsSaveCancel("Save", '');

		print '</form>';
	}

	// View
	if ($id > 0 && $action != 'edit') {
		$res = $object->fetch($id);
		if ($res < 0) {
			dol_print_error($db, $object->error); exit;
		}
		$res = $object->fetch_optionals();
		if ($res < 0) {
			dol_print_error($db); exit;
		}

		$adht = new AdherentType($db);
		$res = $adht->fetch($object->typeid);
		if ($res < 0) {
			dol_print_error($db); exit;
		}


		/*
		 * Show tabs
		 */
		$head = member_prepare_head($object);

		print dol_get_fiche_head($head, 'general', $langs->trans("Member"), -1, 'user');

		// Confirm create user
		if ($action == 'create_user') {
			$login = (GETPOSTISSET('login') ? GETPOST('login', 'alphanohtml') : $object->login);
			if (empty($login)) {
				// Full firstname and name separated with a dot : firstname.name
				include_once DOL_DOCUMENT_ROOT.'/core/lib/functions2.lib.php';
				$login = dol_buildlogin($object->lastname, $object->firstname);
			}
			if (empty($login)) {
				$login = strtolower(substr($object->firstname, 0, 4)).strtolower(substr($object->lastname, 0, 4));
			}

			// Create a form array
			$formquestion = array(
					array('label' => $langs->trans("LoginToCreate"), 'type' => 'text', 'name' => 'login', 'value' => $login)
			);
			if (!empty($conf->societe->enabled) && $object->socid > 0) {
				$object->fetch_thirdparty();
				$formquestion[] = array('label' => $langs->trans("UserWillBe"), 'type' => 'radio', 'name' => 'internalorexternal', 'default'=>'external', 'values' => array('external'=>$langs->trans("External").' - '.$langs->trans("LinkedToDolibarrThirdParty").' '.$object->thirdparty->getNomUrl(1, '', 0, 1), 'internal'=>$langs->trans("Internal")));
			}
			$text = '';
			if (!empty($conf->societe->enabled) && $object->socid <= 0) {
				$text .= $langs->trans("UserWillBeInternalUser").'<br>';
			}
			$text .= $langs->trans("ConfirmCreateLogin");
			print $form->formconfirm($_SERVER["PHP_SELF"]."?rowid=".$object->id, $langs->trans("CreateDolibarrLogin"), $text, "confirm_create_user", $formquestion, 'yes');
		}

		// Confirm create third party
		if ($action == 'create_thirdparty') {
			$companyalias = '';
			$fullname = $object->getFullName($langs);

			if ($object->morphy == 'mor') {
				$companyname = $object->company;
				if (!empty($fullname)) {
					$companyalias = $fullname;
				}
			} else {
				$companyname = $fullname;
				if (!empty($object->company)) {
					$companyalias = $object->company;
				}
			}

			// Create a form array
			$formquestion = array(
				array('label' => $langs->trans("NameToCreate"), 'type' => 'text', 'name' => 'companyname', 'value' => $companyname, 'morecss' => 'minwidth300', 'moreattr' => 'maxlength="128"'),
				array('label' => $langs->trans("AliasNames"), 'type' => 'text', 'name' => 'companyalias', 'value' => $companyalias, 'morecss' => 'minwidth300', 'moreattr' => 'maxlength="128"')
			);

			print $form->formconfirm($_SERVER["PHP_SELF"]."?rowid=".$object->id, $langs->trans("CreateDolibarrThirdParty"), $langs->trans("ConfirmCreateThirdParty"), "confirm_create_thirdparty", $formquestion, 'yes');
		}

		// Confirm validate member
		if ($action == 'valid') {
			$langs->load("mails");

			$adht = new AdherentType($db);
			$adht->fetch($object->typeid);

			$subject = '';
			$msg = '';

			// Send subscription email
			include_once DOL_DOCUMENT_ROOT.'/core/class/html.formmail.class.php';
			$formmail = new FormMail($db);
			// Set output language
			$outputlangs = new Translate('', $conf);
			$outputlangs->setDefaultLang(empty($object->thirdparty->default_lang) ? $mysoc->default_lang : $object->thirdparty->default_lang);
			// Load traductions files required by page
			$outputlangs->loadLangs(array("main", "members", "companies", "install", "other"));
			// Get email content from template
			$arraydefaultmessage = null;
			$labeltouse = $conf->global->ADHERENT_EMAIL_TEMPLATE_MEMBER_VALIDATION;

			if (!empty($labeltouse)) {
				$arraydefaultmessage = $formmail->getEMailTemplate($db, 'member', $user, $outputlangs, 0, 1, $labeltouse);
			}

			if (!empty($labeltouse) && is_object($arraydefaultmessage) && $arraydefaultmessage->id > 0) {
				$subject = $arraydefaultmessage->topic;
				$msg     = $arraydefaultmessage->content;
			}

			$substitutionarray = getCommonSubstitutionArray($outputlangs, 0, null, $object);
			complete_substitutions_array($substitutionarray, $outputlangs, $object);
			$subjecttosend = make_substitutions($subject, $substitutionarray, $outputlangs);
			$texttosend = make_substitutions(dol_concatdesc($msg, $adht->getMailOnValid()), $substitutionarray, $outputlangs);

			$tmp = $langs->trans("SendingAnEMailToMember");
			$tmp .= '<br>'.$langs->trans("MailFrom").': <b>'.$conf->global->ADHERENT_MAIL_FROM.'</b>, ';
			$tmp .= '<br>'.$langs->trans("MailRecipient").': <b>'.$object->email.'</b>';
			$helpcontent = '';
			$helpcontent .= '<b>'.$langs->trans("MailFrom").'</b>: '.$conf->global->ADHERENT_MAIL_FROM.'<br>'."\n";
			$helpcontent .= '<b>'.$langs->trans("MailRecipient").'</b>: '.$object->email.'<br>'."\n";
			$helpcontent .= '<b>'.$langs->trans("Subject").'</b>:<br>'."\n";
			$helpcontent .= $subjecttosend."\n";
			$helpcontent .= "<br>";
			$helpcontent .= '<b>'.$langs->trans("Content").'</b>:<br>';
			$helpcontent .= dol_htmlentitiesbr($texttosend)."\n";
			$label = $form->textwithpicto($tmp, $helpcontent, 1, 'help');

			// Create form popup
			$formquestion = array();
			if ($object->email) {
				$formquestion[] = array('type' => 'checkbox', 'name' => 'send_mail', 'label' => $label, 'value' => ($conf->global->ADHERENT_DEFAULT_SENDINFOBYMAIL ?true:false));
			}
			if (!empty($conf->mailman->enabled) && !empty($conf->global->ADHERENT_USE_MAILMAN)) {
				$formquestion[] = array('type'=>'other', 'label'=>$langs->transnoentitiesnoconv("SynchroMailManEnabled"), 'value'=>'');
			}
			if (!empty($conf->mailman->enabled) && !empty($conf->global->ADHERENT_USE_SPIP)) {
				$formquestion[] = array('type'=>'other', 'label'=>$langs->transnoentitiesnoconv("SynchroSpipEnabled"), 'value'=>'');
			}
			print $form->formconfirm("card.php?rowid=".$id, $langs->trans("ValidateMember"), $langs->trans("ConfirmValidateMember"), "confirm_valid", $formquestion, 'yes', 1, 220);
		}

		// Confirm resiliate
		if ($action == 'resiliate') {
			$langs->load("mails");

			$adht = new AdherentType($db);
			$adht->fetch($object->typeid);

			$subject = '';
			$msg = '';

			// Send subscription email
			include_once DOL_DOCUMENT_ROOT.'/core/class/html.formmail.class.php';
			$formmail = new FormMail($db);
			// Set output language
			$outputlangs = new Translate('', $conf);
			$outputlangs->setDefaultLang(empty($object->thirdparty->default_lang) ? $mysoc->default_lang : $object->thirdparty->default_lang);
			// Load traductions files required by page
			$outputlangs->loadLangs(array("main", "members"));
			// Get email content from template
			$arraydefaultmessage = null;
			$labeltouse = $conf->global->ADHERENT_EMAIL_TEMPLATE_CANCELATION;

			if (!empty($labeltouse)) {
				$arraydefaultmessage = $formmail->getEMailTemplate($db, 'member', $user, $outputlangs, 0, 1, $labeltouse);
			}

			if (!empty($labeltouse) && is_object($arraydefaultmessage) && $arraydefaultmessage->id > 0) {
				$subject = $arraydefaultmessage->topic;
				$msg     = $arraydefaultmessage->content;
			}

			$substitutionarray = getCommonSubstitutionArray($outputlangs, 0, null, $object);
			complete_substitutions_array($substitutionarray, $outputlangs, $object);
			$subjecttosend = make_substitutions($subject, $substitutionarray, $outputlangs);
			$texttosend = make_substitutions(dol_concatdesc($msg, $adht->getMailOnResiliate()), $substitutionarray, $outputlangs);

			$tmp = $langs->trans("SendingAnEMailToMember");
			$tmp .= '<br>('.$langs->trans("MailFrom").': <b>'.$conf->global->ADHERENT_MAIL_FROM.'</b>, ';
			$tmp .= $langs->trans("MailRecipient").': <b>'.$object->email.'</b>)';
			$helpcontent = '';
			$helpcontent .= '<b>'.$langs->trans("MailFrom").'</b>: '.$conf->global->ADHERENT_MAIL_FROM.'<br>'."\n";
			$helpcontent .= '<b>'.$langs->trans("MailRecipient").'</b>: '.$object->email.'<br>'."\n";
			$helpcontent .= '<b>'.$langs->trans("Subject").'</b>:<br>'."\n";
			$helpcontent .= $subjecttosend."\n";
			$helpcontent .= "<br>";
			$helpcontent .= '<b>'.$langs->trans("Content").'</b>:<br>';
			$helpcontent .= dol_htmlentitiesbr($texttosend)."\n";
			$label = $form->textwithpicto($tmp, $helpcontent, 1, 'help');

			// Create an array
			$formquestion = array();
			if ($object->email) {
				$formquestion[] = array('type' => 'checkbox', 'name' => 'send_mail', 'label' => $label, 'value' => (!empty($conf->global->ADHERENT_DEFAULT_SENDINFOBYMAIL) ? 'true' : 'false'));
			}
			if ($backtopage) {
				$formquestion[] = array('type' => 'hidden', 'name' => 'backtopage', 'value' => ($backtopage != '1' ? $backtopage : $_SERVER["HTTP_REFERER"]));
			}
			print $form->formconfirm("card.php?rowid=".$id, $langs->trans("ResiliateMember"), $langs->trans("ConfirmResiliateMember"), "confirm_resiliate", $formquestion, 'no', 1, 240);
		}

		// Confirm exclude
		if ($action == 'exclude') {
			$langs->load("mails");

			$adht = new AdherentType($db);
			$adht->fetch($object->typeid);

			$subject = '';
			$msg = '';

			// Send subscription email
			include_once DOL_DOCUMENT_ROOT.'/core/class/html.formmail.class.php';
			$formmail = new FormMail($db);
			// Set output language
			$outputlangs = new Translate('', $conf);
			$outputlangs->setDefaultLang(empty($object->thirdparty->default_lang) ? $mysoc->default_lang : $object->thirdparty->default_lang);
			// Load traductions files required by page
			$outputlangs->loadLangs(array("main", "members"));
			// Get email content from template
			$arraydefaultmessage = null;
			$labeltouse = $conf->global->ADHERENT_EMAIL_TEMPLATE_EXCLUSION;

			if (!empty($labeltouse)) {
				$arraydefaultmessage = $formmail->getEMailTemplate($db, 'member', $user, $outputlangs, 0, 1, $labeltouse);
			}

			if (!empty($labeltouse) && is_object($arraydefaultmessage) && $arraydefaultmessage->id > 0) {
				$subject = $arraydefaultmessage->topic;
				$msg     = $arraydefaultmessage->content;
			}

			$substitutionarray = getCommonSubstitutionArray($outputlangs, 0, null, $object);
			complete_substitutions_array($substitutionarray, $outputlangs, $object);
			$subjecttosend = make_substitutions($subject, $substitutionarray, $outputlangs);
			$texttosend = make_substitutions(dol_concatdesc($msg, $adht->getMailOnExclude()), $substitutionarray, $outputlangs);

			$tmp = $langs->trans("SendingAnEMailToMember");
			$tmp .= '<br>('.$langs->trans("MailFrom").': <b>'.$conf->global->ADHERENT_MAIL_FROM.'</b>, ';
			$tmp .= $langs->trans("MailRecipient").': <b>'.$object->email.'</b>)';
			$helpcontent = '';
			$helpcontent .= '<b>'.$langs->trans("MailFrom").'</b>: '.$conf->global->ADHERENT_MAIL_FROM.'<br>'."\n";
			$helpcontent .= '<b>'.$langs->trans("MailRecipient").'</b>: '.$object->email.'<br>'."\n";
			$helpcontent .= '<b>'.$langs->trans("Subject").'</b>:<br>'."\n";
			$helpcontent .= $subjecttosend."\n";
			$helpcontent .= "<br>";
			$helpcontent .= '<b>'.$langs->trans("Content").'</b>:<br>';
			$helpcontent .= dol_htmlentitiesbr($texttosend)."\n";
			$label = $form->textwithpicto($tmp, $helpcontent, 1, 'help');

			// Create an array
			$formquestion = array();
			if ($object->email) {
				$formquestion[] = array('type' => 'checkbox', 'name' => 'send_mail', 'label' => $label, 'value' => (!empty($conf->global->ADHERENT_DEFAULT_SENDINFOBYMAIL) ? 'true' : 'false'));
			}
			if ($backtopage) {
				$formquestion[] = array('type' => 'hidden', 'name' => 'backtopage', 'value' => ($backtopage != '1' ? $backtopage : $_SERVER["HTTP_REFERER"]));
			}
			print $form->formconfirm("card.php?rowid=".$id, $langs->trans("ExcludeMember"), $langs->trans("ConfirmExcludeMember"), "confirm_exclude", $formquestion, 'no', 1, 240);
		}

		// Confirm remove member
		if ($action == 'delete') {
			$formquestion = array();
			if ($backtopage) {
				$formquestion[] = array('type' => 'hidden', 'name' => 'backtopage', 'value' => ($backtopage != '1' ? $backtopage : $_SERVER["HTTP_REFERER"]));
			}
			print $form->formconfirm("card.php?rowid=".$id, $langs->trans("DeleteMember"), $langs->trans("ConfirmDeleteMember"), "confirm_delete", $formquestion, 'no', 1);
		}

		// Confirm add in spip
		if ($action == 'add_spip') {
			print $form->formconfirm("card.php?rowid=".$id, $langs->trans('AddIntoSpip'), $langs->trans('AddIntoSpipConfirmation'), 'confirm_add_spip');
		}
		// Confirm removed from spip
		if ($action == 'del_spip') {
			print $form->formconfirm("card.php?rowid=$id", $langs->trans('DeleteIntoSpip'), $langs->trans('DeleteIntoSpipConfirmation'), 'confirm_del_spip');
		}

		$rowspan = 17;
		if (empty($conf->global->ADHERENT_LOGIN_NOT_REQUIRED)) {
			$rowspan++;
		}
		if (!empty($conf->societe->enabled)) {
			$rowspan++;
		}

		$linkback = '<a href="'.DOL_URL_ROOT.'/adherents/list.php?restore_lastsearch_values=1">'.$langs->trans("BackToList").'</a>';

		$morehtmlref = '<a href="'.DOL_URL_ROOT.'/adherents/vcard.php?id='.$object->id.'" class="refid">';
		$morehtmlref .= img_picto($langs->trans("Download").' '.$langs->trans("VCard"), 'vcard.png', 'class="valignmiddle marginleftonly paddingrightonly"');
		$morehtmlref .= '</a>';


		dol_banner_tab($object, 'rowid', $linkback, 1, 'rowid', 'ref', $morehtmlref);

		print '<div class="fichecenter">';
		print '<div class="fichehalfleft">';

		print '<div class="underbanner clearboth"></div>';
		print '<table class="border tableforfield centpercent">';

		// Login
		if (empty($conf->global->ADHERENT_LOGIN_NOT_REQUIRED)) {
			print '<tr><td class="titlefield">'.$langs->trans("Login").' / '.$langs->trans("Id").'</td><td class="valeur">'.dol_escape_htmltag($object->login).'</td></tr>';
		}

		// Type
		print '<tr><td class="titlefield">'.$langs->trans("Type").'</td><td class="valeur">'.$adht->getNomUrl(1)."</td></tr>\n";

		// Morphy
		print '<tr><td>'.$langs->trans("MemberNature").'</td><td class="valeur" >'.$object->getmorphylib().'</td>';
		print '</tr>';

<<<<<<< HEAD
		print '</td></tr>';

=======
>>>>>>> 95dc2558
		// Company
		print '<tr><td>'.$langs->trans("Company").'</td><td class="valeur">'.dol_escape_htmltag($object->company).'</td></tr>';

		// Civility
		print '<tr><td>'.$langs->trans("UserTitle").'</td><td class="valeur">'.$object->getCivilityLabel().'</td>';
		print '</tr>';

		// Password
		if (empty($conf->global->ADHERENT_LOGIN_NOT_REQUIRED)) {
			print '<tr><td>'.$langs->trans("Password").'</td><td>';
			if ($object->pass) {
				print preg_replace('/./i', '*', $object->pass);
			} else {
				if ($user->admin) {
					print '<!-- '.$langs->trans("Crypted").': '.$object->pass_indatabase_crypted.' -->';
				}
				print '<span class="opacitymedium">'.$langs->trans("Hidden").'</span>';
			}
			if (!empty($object->pass_indatabase) && empty($object->user_id)) {	// Show warning only for old password still in clear (does not happen anymore)
				$langs->load("errors");
				$htmltext = $langs->trans("WarningPasswordSetWithNoAccount");
				print ' '.$form->textwithpicto('', $htmltext, 1, 'warning');
			}
			print '</td></tr>';
		}

		// Date end subscription
		print '<tr><td>'.$langs->trans("SubscriptionEndDate").'</td><td class="valeur">';
		if ($object->datefin) {
			print dol_print_date($object->datefin, 'day');
			if ($object->hasDelay()) {
				print " ".img_warning($langs->trans("Late"));
			}
		} else {
			if ($object->need_subscription == 0) {
				print $langs->trans("SubscriptionNotNeeded");
			} elseif (!$adht->subscription) {
				print $langs->trans("SubscriptionNotRecorded");
<<<<<<< HEAD
				if ($object->statut > 0) {
=======
				if (Adherent::STATUS_VALIDATED == $object->statut) {
>>>>>>> 95dc2558
					print " ".img_warning($langs->trans("Late")); // displays delay Pictogram only if not a draft, not excluded and not resiliated
				}
			} else {
				print $langs->trans("SubscriptionNotReceived");
<<<<<<< HEAD
				if ($object->statut > 0) {
=======
				if (Adherent::STATUS_VALIDATED == $object->statut) {
>>>>>>> 95dc2558
					print " ".img_warning($langs->trans("Late")); // displays delay Pictogram only if not a draft, not excluded and not resiliated
				}
			}
		}
		print '</td></tr>';

		print '</table>';

		print '</div>';

		print '<div class="fichehalfright">';
		print '<div class="underbanner clearboth"></div>';

		print '<table class="border tableforfield centpercent">';

		// Tags / Categories
		if (!empty($conf->categorie->enabled) && !empty($user->rights->categorie->lire)) {
			print '<tr><td>'.$langs->trans("Categories").'</td>';
			print '<td colspan="2">';
			print $form->showCategories($object->id, Categorie::TYPE_MEMBER, 1);
			print '</td></tr>';
		}

		// Birth Date
		print '<tr><td class="titlefield">'.$langs->trans("DateOfBirth").'</td><td class="valeur">'.dol_print_date($object->birth, 'day').'</td></tr>';

		// Public
		print '<tr><td>'.$langs->trans("Public").'</td><td class="valeur">'.yn($object->public).'</td></tr>';

		// Other attributes
		include DOL_DOCUMENT_ROOT.'/core/tpl/extrafields_view.tpl.php';

		// Third party Dolibarr
		if (!empty($conf->societe->enabled)) {
			print '<tr><td>';
			$editenable = $user->rights->adherent->creer;
			print $form->editfieldkey('LinkedToDolibarrThirdParty', 'thirdparty', '', $object, $editenable);
			print '</td><td colspan="2" class="valeur">';
			if ($action == 'editthirdparty') {
				$htmlname = 'socid';
				print '<form method="POST" action="'.$_SERVER['PHP_SELF'].'" name="form'.$htmlname.'">';
				print '<input type="hidden" name="rowid" value="'.$object->id.'">';
				print '<input type="hidden" name="action" value="set'.$htmlname.'">';
				print '<input type="hidden" name="token" value="'.newToken().'">';
				print '<table class="nobordernopadding">';
				print '<tr><td>';
				print $form->select_company($object->socid, 'socid', '', 1);
				print '</td>';
				print '<td class="left"><input type="submit" class="button button-edit" value="'.$langs->trans("Modify").'"></td>';
				print '</tr></table></form>';
			} else {
				if ($object->socid) {
					$company = new Societe($db);
					$result = $company->fetch($object->socid);
					print $company->getNomUrl(1);

					// Show link to invoices
					$tmparray = $company->getOutstandingBills('customer');
					if (!empty($tmparray['refs'])) {
						print ' - '.img_picto($langs->trans("Invoices"), 'bill', 'class="paddingright"').'<a href="'.DOL_URL_ROOT.'/compta/facture/list.php?socid='.$object->socid.'">'.$langs->trans("Invoices").' ('.count($tmparray['refs']).')';
						// TODO Add alert if warning on at least one invoice late
						print '</a>';
					}
				} else {
					print '<span class="opacitymedium">'.$langs->trans("NoThirdPartyAssociatedToMember").'</span>';
				}
			}
			print '</td></tr>';
		}

		// Login Dolibarr - Link to user
		print '<tr><td>';
		$editenable = $user->rights->adherent->creer && $user->rights->user->user->creer;
		print $form->editfieldkey('LinkedToDolibarrUser', 'login', '', $object, $editenable);
		print '</td><td colspan="2" class="valeur">';
		if ($action == 'editlogin') {
			$form->form_users($_SERVER['PHP_SELF'].'?rowid='.$object->id, $object->user_id, 'userid', '');
		} else {
			if ($object->user_id) {
				$linkeduser = new User($db);
				$linkeduser->fetch($object->user_id);
				print $linkeduser->getNomUrl(-1);
			} else {
				print '<span class="opacitymedium">'.$langs->trans("NoDolibarrAccess").'</span>';
			}
		}
		print '</td></tr>';

		print "</table>\n";

		print "</div></div>\n";
		print '<div style="clear:both"></div>';

		print dol_get_fiche_end();


		/*
		 * Action bar
		 */

		print '<div class="tabsAction">';
		$isinspip = 0;
		$parameters = array();
		$reshook = $hookmanager->executeHooks('addMoreActionsButtons', $parameters, $object, $action); // Note that $action and $object may have been
		if (empty($reshook)) {
			if ($action != 'editlogin' && $action != 'editthirdparty') {
				// Send
				if (empty($user->socid)) {
<<<<<<< HEAD
					if ($object->statut == 1) {
						print '<div class="inline-block divButAction"><a class="butAction" href="'.$_SERVER["PHP_SELF"].'?id='.$object->id.'&action=presend&mode=init#formmailbeforetitle">'.$langs->trans('SendMail').'</a></div>'."\n";
=======
					if (Adherent::STATUS_VALIDATED == $object->statut) {
						print '<a class="butAction" href="'.$_SERVER["PHP_SELF"].'?id='.$object->id.'&action=presend&mode=init#formmailbeforetitle">'.$langs->trans('SendMail').'</a>'."\n";
>>>>>>> 95dc2558
					}
				}

				// Send card by email
				// TODO Remove this to replace with a template
				/*
				if ($user->rights->adherent->creer) {
					if (Adherent::STATUS_VALIDATED == $object->statut) {
						if ($object->email) print '<a class="butAction" href="card.php?rowid='.$object->id.'&action=sendinfo">'.$langs->trans("SendCardByMail")."</a>\n";
						else print '<a class="butActionRefused classfortooltip" href="#" title="'.dol_escape_htmltag($langs->trans("NoEMail")).'">'.$langs->trans("SendCardByMail")."</a>\n";
					} else {
						print '<span class="butActionRefused classfortooltip" title="'.dol_escape_htmltag($langs->trans("ValidateBefore")).'">'.$langs->trans("SendCardByMail")."</span>";
					}
				} else {
					print '<span class="butActionRefused classfortooltip" title="'.dol_escape_htmltag($langs->trans("NotEnoughPermissions")).'">'.$langs->trans("SendCardByMail")."</span>";
				}*/

				// Modify
<<<<<<< HEAD
				if ($user->rights->adherent->creer) {
					print '<div class="inline-block divButAction"><a class="butAction" href="card.php?rowid='.$id.'&action=edit">'.$langs->trans("Modify").'</a></div>'."\n";
				} else {
					print '<div class="inline-block divButAction"><font class="butActionRefused classfortooltip" href="#" title="'.dol_escape_htmltag($langs->trans("NotEnoughPermissions")).'">'.$langs->trans("Modify").'</font></div>'."\n";
=======
				if (!empty($user->rights->adherent->creer)) {
					print '<a class="butAction" href="card.php?rowid='.$id.'&action=edit&token='.newToken().'">'.$langs->trans("Modify").'</a>'."\n";
				} else {
					print '<span class="butActionRefused classfortooltip" title="'.dol_escape_htmltag($langs->trans("NotEnoughPermissions")).'">'.$langs->trans("Modify").'</span>'."\n";
>>>>>>> 95dc2558
				}

				// Validate
				if (Adherent::STATUS_DRAFT == $object->statut) {
					if ($user->rights->adherent->creer) {
<<<<<<< HEAD
						print '<div class="inline-block divButAction"><a class="butAction" href="card.php?rowid='.$id.'&action=valid">'.$langs->trans("Validate").'</a></div>'."\n";
					} else {
						print '<div class="inline-block divButAction"><font class="butActionRefused classfortooltip" href="#" title="'.dol_escape_htmltag($langs->trans("NotEnoughPermissions")).'">'.$langs->trans("Validate").'</font></div>'."\n";
=======
						print '<a class="butAction" href="card.php?rowid='.$id.'&action=valid">'.$langs->trans("Validate").'</a>'."\n";
					} else {
						print '<span class="butActionRefused classfortooltip" title="'.dol_escape_htmltag($langs->trans("NotEnoughPermissions")).'">'.$langs->trans("Validate").'</span>'."\n";
>>>>>>> 95dc2558
					}
				}

				// Reactivate
<<<<<<< HEAD
				if ($object->statut == 0 || $object->statut == -2) {
=======
				if (Adherent::STATUS_RESILIATED == $object->statut || Adherent::STATUS_EXCLUDED == $object->statut) {
>>>>>>> 95dc2558
					if ($user->rights->adherent->creer) {
						print '<a class="butAction" href="card.php?rowid='.$id.'&action=valid">'.$langs->trans("Reenable")."</a>\n";
					} else {
<<<<<<< HEAD
						print '<div class="inline-block divButAction"><font class="butActionRefused classfortooltip" href="#" title="'.dol_escape_htmltag($langs->trans("NotEnoughPermissions")).'">'.$langs->trans("Reenable").'</font></div>'."\n";
					}
				}

				// Resiliate
				if ($object->statut >= 1) {
					if ($user->rights->adherent->supprimer) {
						print '<div class="inline-block divButAction"><a class="butAction" href="card.php?rowid='.$id.'&action=resiliate">'.$langs->trans("Resiliate")."</a></div>\n";
					} else {
						print '<div class="inline-block divButAction"><font class="butActionRefused classfortooltip" href="#" title="'.dol_escape_htmltag($langs->trans("NotEnoughPermissions")).'">'.$langs->trans("Resiliate").'</font></div>'."\n";
					}
				}

				// Exclude
				if ($object->statut >= 1) {
					if ($user->rights->adherent->supprimer) {
						print '<div class="inline-block divButAction"><a class="butAction" href="card.php?rowid='.$id.'&action=exclude">'.$langs->trans("Exclude")."</a></div>\n";
					} else {
						print '<div class="inline-block divButAction"><font class="butActionRefused classfortooltip" href="#" title="'.dol_escape_htmltag($langs->trans("NotEnoughPermissions")).'">'.$langs->trans("Exclude").'</font></div>'."\n";
=======
						print '<span class="butActionRefused classfortooltip" title="'.dol_escape_htmltag($langs->trans("NotEnoughPermissions")).'">'.$langs->trans("Reenable").'</span>'."\n";
					}
				}

				// Resiliate
				if (Adherent::STATUS_VALIDATED == $object->statut) {
					if ($user->rights->adherent->supprimer) {
						print '<a class="butAction" href="card.php?rowid='.$id.'&action=resiliate">'.$langs->trans("Resiliate")."</a></span>\n";
					} else {
						print '<span class="butActionRefused classfortooltip" title="'.dol_escape_htmltag($langs->trans("NotEnoughPermissions")).'">'.$langs->trans("Resiliate").'</span>'."\n";
					}
				}

				// Exclude
				if (Adherent::STATUS_VALIDATED == $object->statut) {
					if ($user->rights->adherent->supprimer) {
						print '<a class="butAction" href="card.php?rowid='.$id.'&action=exclude">'.$langs->trans("Exclude")."</a></span>\n";
					} else {
						print '<span class="butActionRefused classfortooltip" title="'.dol_escape_htmltag($langs->trans("NotEnoughPermissions")).'">'.$langs->trans("Exclude").'</span>'."\n";
>>>>>>> 95dc2558
					}
				}

				// Create third party
				if (!empty($conf->societe->enabled) && !$object->socid) {
					if ($user->rights->societe->creer) {
<<<<<<< HEAD
						if ($object->statut != -1) {
							print '<div class="inline-block divButAction"><a class="butAction" href="'.$_SERVER["PHP_SELF"].'?rowid='.$object->id.'&amp;action=create_thirdparty">'.$langs->trans("CreateDolibarrThirdParty").'</a></div>'."\n";;
						} else {
							print '<div class="inline-block divButAction"><a class="butActionRefused classfortooltip" href="#" title="'.dol_escape_htmltag($langs->trans("ValidateBefore")).'">'.$langs->trans("CreateDolibarrThirdParty").'</a></div>'."\n";
						}
					} else {
						print '<div class="inline-block divButAction"><font class="butActionRefused classfortooltip" href="#" title="'.dol_escape_htmltag($langs->trans("NotEnoughPermissions")).'">'.$langs->trans("CreateDolibarrThirdParty").'</font></div>'."\n";
=======
						if (Adherent::STATUS_DRAFT != $object->statut) {
							print '<a class="butAction" href="'.$_SERVER["PHP_SELF"].'?rowid='.$object->id.'&amp;action=create_thirdparty" title="'.dol_escape_htmltag($langs->trans("CreateDolibarrThirdPartyDesc")).'">'.$langs->trans("CreateDolibarrThirdParty").'</a>'."\n";
						} else {
							print '<a class="butActionRefused classfortooltip" href="#" title="'.dol_escape_htmltag($langs->trans("ValidateBefore")).'">'.$langs->trans("CreateDolibarrThirdParty").'</a>'."\n";
						}
					} else {
						print '<span class="butActionRefused classfortooltip" title="'.dol_escape_htmltag($langs->trans("NotEnoughPermissions")).'">'.$langs->trans("CreateDolibarrThirdParty").'</span>'."\n";
>>>>>>> 95dc2558
					}
				}

				// Create user
				if (!$user->socid && !$object->user_id) {
					if ($user->rights->user->user->creer) {
<<<<<<< HEAD
						if ($object->statut != -1) {
							print '<div class="inline-block divButAction"><a class="butAction" href="'.$_SERVER["PHP_SELF"].'?rowid='.$object->id.'&amp;action=create_user">'.$langs->trans("CreateDolibarrLogin").'</a></div>'."\n";
						} else {
							print '<div class="inline-block divButAction"><a class="butActionRefused classfortooltip" href="#" title="'.dol_escape_htmltag($langs->trans("ValidateBefore")).'">'.$langs->trans("CreateDolibarrLogin").'</a></div>'."\n";
						}
					} else {
						print '<div class="inline-block divButAction"><font class="butActionRefused classfortooltip" href="#" title="'.dol_escape_htmltag($langs->trans("NotEnoughPermissions")).'">'.$langs->trans("CreateDolibarrLogin").'</font></div>'."\n";
=======
						if (Adherent::STATUS_DRAFT != $object->statut) {
							print '<a class="butAction" href="'.$_SERVER["PHP_SELF"].'?rowid='.$object->id.'&amp;action=create_user" title="'.dol_escape_htmltag($langs->trans("CreateDolibarrLoginDesc")).'">'.$langs->trans("CreateDolibarrLogin").'</a>'."\n";
						} else {
							print '<a class="butActionRefused classfortooltip" href="#" title="'.dol_escape_htmltag($langs->trans("ValidateBefore")).'">'.$langs->trans("CreateDolibarrLogin").'</a>'."\n";
						}
					} else {
						print '<span class="butActionRefused classfortooltip" title="'.dol_escape_htmltag($langs->trans("NotEnoughPermissions")).'">'.$langs->trans("CreateDolibarrLogin").'</span>'."\n";
>>>>>>> 95dc2558
					}
				}

				// Action SPIP
				if (!empty($conf->mailmanspip->enabled) && !empty($conf->global->ADHERENT_USE_SPIP)) {
					$isinspip = $mailmanspip->is_in_spip($object);

					if ($isinspip == 1) {
<<<<<<< HEAD
						print '<div class="inline-block divButAction"><a class="butAction" href="card.php?rowid='.$object->id.'&action=del_spip">'.$langs->trans("DeleteIntoSpip").'</a></div>'."\n";
					}
					if ($isinspip == 0) {
						print '<div class="inline-block divButAction"><a class="butAction" href="card.php?rowid='.$object->id.'&action=add_spip">'.$langs->trans("AddIntoSpip").'</a></div>'."\n";
=======
						print '<a class="butAction" href="card.php?rowid='.$object->id.'&action=del_spip&token='.newToken().'">'.$langs->trans("DeleteIntoSpip").'</a>'."\n";
					}
					if ($isinspip == 0) {
						print '<a class="butAction" href="card.php?rowid='.$object->id.'&action=add_spip&token='.newToken().'">'.$langs->trans("AddIntoSpip").'</a>'."\n";
>>>>>>> 95dc2558
					}
				}

				// Delete
				if ($user->rights->adherent->supprimer) {
<<<<<<< HEAD
					print '<div class="inline-block divButAction"><a class="butActionDelete" href="card.php?rowid='.$object->id.'&action=delete&token='.newToken().'">'.$langs->trans("Delete").'</a></div>'."\n";
				} else {
					print '<div class="inline-block divButAction"><font class="butActionRefused classfortooltip" href="#" title="'.dol_escape_htmltag($langs->trans("NotEnoughPermissions")).'">'.$langs->trans("Delete").'</font></div>'."\n";
=======
					print '<a class="butActionDelete" href="card.php?rowid='.$object->id.'&action=delete&token='.newToken().'">'.$langs->trans("Delete").'</a>'."\n";
				} else {
					print '<span class="butActionRefused classfortooltip" title="'.dol_escape_htmltag($langs->trans("NotEnoughPermissions")).'">'.$langs->trans("Delete").'</span>'."\n";
>>>>>>> 95dc2558
				}
			}
		}
		print '</div>';

		if ($isinspip == -1) {
			print '<br><br><span class="error">'.$langs->trans('SPIPConnectionFailed').': '.$mailmanspip->error.'</span>';
		}


		// Select mail models is same action as presend
		if (GETPOST('modelselected')) {
			$action = 'presend';
		}

		if ($action != 'presend') {
			print '<div class="fichecenter"><div class="fichehalfleft">';
			print '<a name="builddoc"></a>'; // ancre

			// Generated documents
			$filename = dol_sanitizeFileName($object->ref);
			$filedir = $conf->adherent->dir_output.'/'.get_exdir(0, 0, 0, 1, $object, 'member');
			$urlsource = $_SERVER['PHP_SELF'].'?id='.$object->id;
			$genallowed = $user->rights->adherent->lire;
			$delallowed = $user->rights->adherent->creer;

			print $formfile->showdocuments('member', $filename, $filedir, $urlsource, $genallowed, $delallowed, $object->model_pdf, 1, 0, 0, 28, 0, '', '', '', (empty($object->default_lang) ? '' : $object->default_lang), '', $object);
			$somethingshown = $formfile->numoffiles;

			// Show links to link elements
			//$linktoelem = $form->showLinkToObjectBlock($object, null, array('subscription'));
			//$somethingshown = $form->showLinkedObjectBlock($object, '');

			// Show links to link elements
			/*$linktoelem = $form->showLinkToObjectBlock($object,array('order'));
			 if ($linktoelem) {
				print ($somethingshown?'':'<br>').$linktoelem;
			}
			 */

			// Show online payment link
			$useonlinepayment = (!empty($conf->paypal->enabled) || !empty($conf->stripe->enabled) || !empty($conf->paybox->enabled));

			if ($useonlinepayment) {
				print '<br>';

				require_once DOL_DOCUMENT_ROOT.'/core/lib/payments.lib.php';
				print showOnlinePaymentUrl('membersubscription', $object->ref);
			}

			print '</div><div class="fichehalfright">';

			$MAX = 10;

			$morehtmlcenter = dolGetButtonTitle($langs->trans('SeeAll'), '', 'fa fa-list-alt imgforviewmode', DOL_URL_ROOT.'/adherents/agenda.php?id='.$object->id);

			// List of actions on element
			include_once DOL_DOCUMENT_ROOT.'/core/class/html.formactions.class.php';
			$formactions = new FormActions($db);
			$somethingshown = $formactions->showactions($object, $object->element, $socid, 1, 'listactions', $MAX, '', $morehtmlcenter);

			print '</div></div>';
		}

		// Presend form
		$modelmail = 'member';
		$defaulttopic = 'CardContent';
		$diroutput = $conf->adherent->dir_output;
		$trackid = 'mem'.$object->id;

		include DOL_DOCUMENT_ROOT.'/core/tpl/card_presend.tpl.php';
	}
}

// End of page
llxFooter();
$db->close();<|MERGE_RESOLUTION|>--- conflicted
+++ resolved
@@ -6,11 +6,7 @@
  * Copyright (C) 2012       Marcos García           <marcosgdf@gmail.com>
  * Copyright (C) 2012-2020  Philippe Grand          <philippe.grand@atoo-net.com>
  * Copyright (C) 2015-2018  Alexandre Spangaro      <aspangaro@open-dsi.fr>
-<<<<<<< HEAD
- * Copyright (C) 2018-2020  Frédéric France         <frederic.france@netlogic.fr>
-=======
  * Copyright (C) 2018-2021  Frédéric France         <frederic.france@netlogic.fr>
->>>>>>> 95dc2558
  * Copyright (C) 2021       Waël Almoman            <info@almoman.com>
  *
  * This program is free software; you can redistribute it and/or modify
@@ -807,11 +803,7 @@
 					$outputlangs = new Translate('', $conf);
 					$outputlangs->setDefaultLang(empty($object->thirdparty->default_lang) ? $mysoc->default_lang : $object->thirdparty->default_lang);
 					// Load traductions files required by page
-<<<<<<< HEAD
-					$outputlangs->loadLangs(array("main", "members"));
-=======
 					$outputlangs->loadLangs(array("main", "members", "companies", "install", "other"));
->>>>>>> 95dc2558
 					// Get email content from template
 					$arraydefaultmessage = null;
 					$labeltouse = $conf->global->ADHERENT_EMAIL_TEMPLATE_EXCLUSION;
@@ -1727,11 +1719,6 @@
 		print '<tr><td>'.$langs->trans("MemberNature").'</td><td class="valeur" >'.$object->getmorphylib().'</td>';
 		print '</tr>';
 
-<<<<<<< HEAD
-		print '</td></tr>';
-
-=======
->>>>>>> 95dc2558
 		// Company
 		print '<tr><td>'.$langs->trans("Company").'</td><td class="valeur">'.dol_escape_htmltag($object->company).'</td></tr>';
 
@@ -1770,20 +1757,12 @@
 				print $langs->trans("SubscriptionNotNeeded");
 			} elseif (!$adht->subscription) {
 				print $langs->trans("SubscriptionNotRecorded");
-<<<<<<< HEAD
-				if ($object->statut > 0) {
-=======
 				if (Adherent::STATUS_VALIDATED == $object->statut) {
->>>>>>> 95dc2558
 					print " ".img_warning($langs->trans("Late")); // displays delay Pictogram only if not a draft, not excluded and not resiliated
 				}
 			} else {
 				print $langs->trans("SubscriptionNotReceived");
-<<<<<<< HEAD
-				if ($object->statut > 0) {
-=======
 				if (Adherent::STATUS_VALIDATED == $object->statut) {
->>>>>>> 95dc2558
 					print " ".img_warning($langs->trans("Late")); // displays delay Pictogram only if not a draft, not excluded and not resiliated
 				}
 			}
@@ -1892,13 +1871,8 @@
 			if ($action != 'editlogin' && $action != 'editthirdparty') {
 				// Send
 				if (empty($user->socid)) {
-<<<<<<< HEAD
-					if ($object->statut == 1) {
-						print '<div class="inline-block divButAction"><a class="butAction" href="'.$_SERVER["PHP_SELF"].'?id='.$object->id.'&action=presend&mode=init#formmailbeforetitle">'.$langs->trans('SendMail').'</a></div>'."\n";
-=======
 					if (Adherent::STATUS_VALIDATED == $object->statut) {
 						print '<a class="butAction" href="'.$_SERVER["PHP_SELF"].'?id='.$object->id.'&action=presend&mode=init#formmailbeforetitle">'.$langs->trans('SendMail').'</a>'."\n";
->>>>>>> 95dc2558
 					}
 				}
 
@@ -1917,64 +1891,26 @@
 				}*/
 
 				// Modify
-<<<<<<< HEAD
-				if ($user->rights->adherent->creer) {
-					print '<div class="inline-block divButAction"><a class="butAction" href="card.php?rowid='.$id.'&action=edit">'.$langs->trans("Modify").'</a></div>'."\n";
-				} else {
-					print '<div class="inline-block divButAction"><font class="butActionRefused classfortooltip" href="#" title="'.dol_escape_htmltag($langs->trans("NotEnoughPermissions")).'">'.$langs->trans("Modify").'</font></div>'."\n";
-=======
 				if (!empty($user->rights->adherent->creer)) {
 					print '<a class="butAction" href="card.php?rowid='.$id.'&action=edit&token='.newToken().'">'.$langs->trans("Modify").'</a>'."\n";
 				} else {
 					print '<span class="butActionRefused classfortooltip" title="'.dol_escape_htmltag($langs->trans("NotEnoughPermissions")).'">'.$langs->trans("Modify").'</span>'."\n";
->>>>>>> 95dc2558
 				}
 
 				// Validate
 				if (Adherent::STATUS_DRAFT == $object->statut) {
 					if ($user->rights->adherent->creer) {
-<<<<<<< HEAD
-						print '<div class="inline-block divButAction"><a class="butAction" href="card.php?rowid='.$id.'&action=valid">'.$langs->trans("Validate").'</a></div>'."\n";
-					} else {
-						print '<div class="inline-block divButAction"><font class="butActionRefused classfortooltip" href="#" title="'.dol_escape_htmltag($langs->trans("NotEnoughPermissions")).'">'.$langs->trans("Validate").'</font></div>'."\n";
-=======
 						print '<a class="butAction" href="card.php?rowid='.$id.'&action=valid">'.$langs->trans("Validate").'</a>'."\n";
 					} else {
 						print '<span class="butActionRefused classfortooltip" title="'.dol_escape_htmltag($langs->trans("NotEnoughPermissions")).'">'.$langs->trans("Validate").'</span>'."\n";
->>>>>>> 95dc2558
 					}
 				}
 
 				// Reactivate
-<<<<<<< HEAD
-				if ($object->statut == 0 || $object->statut == -2) {
-=======
 				if (Adherent::STATUS_RESILIATED == $object->statut || Adherent::STATUS_EXCLUDED == $object->statut) {
->>>>>>> 95dc2558
 					if ($user->rights->adherent->creer) {
 						print '<a class="butAction" href="card.php?rowid='.$id.'&action=valid">'.$langs->trans("Reenable")."</a>\n";
 					} else {
-<<<<<<< HEAD
-						print '<div class="inline-block divButAction"><font class="butActionRefused classfortooltip" href="#" title="'.dol_escape_htmltag($langs->trans("NotEnoughPermissions")).'">'.$langs->trans("Reenable").'</font></div>'."\n";
-					}
-				}
-
-				// Resiliate
-				if ($object->statut >= 1) {
-					if ($user->rights->adherent->supprimer) {
-						print '<div class="inline-block divButAction"><a class="butAction" href="card.php?rowid='.$id.'&action=resiliate">'.$langs->trans("Resiliate")."</a></div>\n";
-					} else {
-						print '<div class="inline-block divButAction"><font class="butActionRefused classfortooltip" href="#" title="'.dol_escape_htmltag($langs->trans("NotEnoughPermissions")).'">'.$langs->trans("Resiliate").'</font></div>'."\n";
-					}
-				}
-
-				// Exclude
-				if ($object->statut >= 1) {
-					if ($user->rights->adherent->supprimer) {
-						print '<div class="inline-block divButAction"><a class="butAction" href="card.php?rowid='.$id.'&action=exclude">'.$langs->trans("Exclude")."</a></div>\n";
-					} else {
-						print '<div class="inline-block divButAction"><font class="butActionRefused classfortooltip" href="#" title="'.dol_escape_htmltag($langs->trans("NotEnoughPermissions")).'">'.$langs->trans("Exclude").'</font></div>'."\n";
-=======
 						print '<span class="butActionRefused classfortooltip" title="'.dol_escape_htmltag($langs->trans("NotEnoughPermissions")).'">'.$langs->trans("Reenable").'</span>'."\n";
 					}
 				}
@@ -1994,22 +1930,12 @@
 						print '<a class="butAction" href="card.php?rowid='.$id.'&action=exclude">'.$langs->trans("Exclude")."</a></span>\n";
 					} else {
 						print '<span class="butActionRefused classfortooltip" title="'.dol_escape_htmltag($langs->trans("NotEnoughPermissions")).'">'.$langs->trans("Exclude").'</span>'."\n";
->>>>>>> 95dc2558
 					}
 				}
 
 				// Create third party
 				if (!empty($conf->societe->enabled) && !$object->socid) {
 					if ($user->rights->societe->creer) {
-<<<<<<< HEAD
-						if ($object->statut != -1) {
-							print '<div class="inline-block divButAction"><a class="butAction" href="'.$_SERVER["PHP_SELF"].'?rowid='.$object->id.'&amp;action=create_thirdparty">'.$langs->trans("CreateDolibarrThirdParty").'</a></div>'."\n";;
-						} else {
-							print '<div class="inline-block divButAction"><a class="butActionRefused classfortooltip" href="#" title="'.dol_escape_htmltag($langs->trans("ValidateBefore")).'">'.$langs->trans("CreateDolibarrThirdParty").'</a></div>'."\n";
-						}
-					} else {
-						print '<div class="inline-block divButAction"><font class="butActionRefused classfortooltip" href="#" title="'.dol_escape_htmltag($langs->trans("NotEnoughPermissions")).'">'.$langs->trans("CreateDolibarrThirdParty").'</font></div>'."\n";
-=======
 						if (Adherent::STATUS_DRAFT != $object->statut) {
 							print '<a class="butAction" href="'.$_SERVER["PHP_SELF"].'?rowid='.$object->id.'&amp;action=create_thirdparty" title="'.dol_escape_htmltag($langs->trans("CreateDolibarrThirdPartyDesc")).'">'.$langs->trans("CreateDolibarrThirdParty").'</a>'."\n";
 						} else {
@@ -2017,22 +1943,12 @@
 						}
 					} else {
 						print '<span class="butActionRefused classfortooltip" title="'.dol_escape_htmltag($langs->trans("NotEnoughPermissions")).'">'.$langs->trans("CreateDolibarrThirdParty").'</span>'."\n";
->>>>>>> 95dc2558
 					}
 				}
 
 				// Create user
 				if (!$user->socid && !$object->user_id) {
 					if ($user->rights->user->user->creer) {
-<<<<<<< HEAD
-						if ($object->statut != -1) {
-							print '<div class="inline-block divButAction"><a class="butAction" href="'.$_SERVER["PHP_SELF"].'?rowid='.$object->id.'&amp;action=create_user">'.$langs->trans("CreateDolibarrLogin").'</a></div>'."\n";
-						} else {
-							print '<div class="inline-block divButAction"><a class="butActionRefused classfortooltip" href="#" title="'.dol_escape_htmltag($langs->trans("ValidateBefore")).'">'.$langs->trans("CreateDolibarrLogin").'</a></div>'."\n";
-						}
-					} else {
-						print '<div class="inline-block divButAction"><font class="butActionRefused classfortooltip" href="#" title="'.dol_escape_htmltag($langs->trans("NotEnoughPermissions")).'">'.$langs->trans("CreateDolibarrLogin").'</font></div>'."\n";
-=======
 						if (Adherent::STATUS_DRAFT != $object->statut) {
 							print '<a class="butAction" href="'.$_SERVER["PHP_SELF"].'?rowid='.$object->id.'&amp;action=create_user" title="'.dol_escape_htmltag($langs->trans("CreateDolibarrLoginDesc")).'">'.$langs->trans("CreateDolibarrLogin").'</a>'."\n";
 						} else {
@@ -2040,7 +1956,6 @@
 						}
 					} else {
 						print '<span class="butActionRefused classfortooltip" title="'.dol_escape_htmltag($langs->trans("NotEnoughPermissions")).'">'.$langs->trans("CreateDolibarrLogin").'</span>'."\n";
->>>>>>> 95dc2558
 					}
 				}
 
@@ -2049,31 +1964,18 @@
 					$isinspip = $mailmanspip->is_in_spip($object);
 
 					if ($isinspip == 1) {
-<<<<<<< HEAD
-						print '<div class="inline-block divButAction"><a class="butAction" href="card.php?rowid='.$object->id.'&action=del_spip">'.$langs->trans("DeleteIntoSpip").'</a></div>'."\n";
-					}
-					if ($isinspip == 0) {
-						print '<div class="inline-block divButAction"><a class="butAction" href="card.php?rowid='.$object->id.'&action=add_spip">'.$langs->trans("AddIntoSpip").'</a></div>'."\n";
-=======
 						print '<a class="butAction" href="card.php?rowid='.$object->id.'&action=del_spip&token='.newToken().'">'.$langs->trans("DeleteIntoSpip").'</a>'."\n";
 					}
 					if ($isinspip == 0) {
 						print '<a class="butAction" href="card.php?rowid='.$object->id.'&action=add_spip&token='.newToken().'">'.$langs->trans("AddIntoSpip").'</a>'."\n";
->>>>>>> 95dc2558
 					}
 				}
 
 				// Delete
 				if ($user->rights->adherent->supprimer) {
-<<<<<<< HEAD
-					print '<div class="inline-block divButAction"><a class="butActionDelete" href="card.php?rowid='.$object->id.'&action=delete&token='.newToken().'">'.$langs->trans("Delete").'</a></div>'."\n";
-				} else {
-					print '<div class="inline-block divButAction"><font class="butActionRefused classfortooltip" href="#" title="'.dol_escape_htmltag($langs->trans("NotEnoughPermissions")).'">'.$langs->trans("Delete").'</font></div>'."\n";
-=======
 					print '<a class="butActionDelete" href="card.php?rowid='.$object->id.'&action=delete&token='.newToken().'">'.$langs->trans("Delete").'</a>'."\n";
 				} else {
 					print '<span class="butActionRefused classfortooltip" title="'.dol_escape_htmltag($langs->trans("NotEnoughPermissions")).'">'.$langs->trans("Delete").'</span>'."\n";
->>>>>>> 95dc2558
 				}
 			}
 		}
