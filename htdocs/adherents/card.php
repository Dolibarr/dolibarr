--- conflicted
+++ resolved
@@ -1387,7 +1387,6 @@
 			// Get email content from template
 			$arraydefaultmessage=null;
 			$labeltouse = $conf->global->ADHERENT_EMAIL_TEMPLATE_MEMBER_VALIDATION;
-<<<<<<< HEAD
 
 			if (! empty($labeltouse)) $arraydefaultmessage=$formmail->getEMailTemplate($db, 'member', $user, $outputlangs, 0, 1, $labeltouse);
 
@@ -1402,22 +1401,6 @@
 			$subjecttosend = make_substitutions($subject, $substitutionarray, $outputlangs);
 			$texttosend = make_substitutions(dol_concatdesc($msg, $adht->getMailOnValid()), $substitutionarray, $outputlangs);
 
-=======
-
-			if (! empty($labeltouse)) $arraydefaultmessage=$formmail->getEMailTemplate($db, 'member', $user, $outputlangs, 0, 1, $labeltouse);
-
-			if (! empty($labeltouse) && is_object($arraydefaultmessage) && $arraydefaultmessage->id > 0)
-			{
-				$subject = $arraydefaultmessage->topic;
-				$msg     = $arraydefaultmessage->content;
-			}
-
-			$substitutionarray=getCommonSubstitutionArray($outputlangs, 0, null, $object);
-			complete_substitutions_array($substitutionarray, $outputlangs, $object);
-			$subjecttosend = make_substitutions($subject, $substitutionarray, $outputlangs);
-			$texttosend = make_substitutions(dol_concatdesc($msg, $adht->getMailOnValid()), $substitutionarray, $outputlangs);
-
->>>>>>> e8f85084
 			$tmp=$langs->trans("SendingAnEMailToMember");
 			$tmp.='<br>'.$langs->trans("MailFrom").': <b>'.$conf->global->ADHERENT_MAIL_FROM.'</b>, ';
 			$tmp.='<br>'.$langs->trans("MailRecipient").': <b>'.$object->email.'</b>';
@@ -1472,21 +1455,12 @@
 				$subject = $arraydefaultmessage->topic;
 				$msg     = $arraydefaultmessage->content;
 			}
-<<<<<<< HEAD
 
 			$substitutionarray=getCommonSubstitutionArray($outputlangs, 0, null, $object);
 			complete_substitutions_array($substitutionarray, $outputlangs, $object);
 			$subjecttosend = make_substitutions($subject, $substitutionarray, $outputlangs);
 			$texttosend = make_substitutions(dol_concatdesc($msg, $adht->getMailOnResiliate()), $substitutionarray, $outputlangs);
 
-=======
-
-			$substitutionarray=getCommonSubstitutionArray($outputlangs, 0, null, $object);
-			complete_substitutions_array($substitutionarray, $outputlangs, $object);
-			$subjecttosend = make_substitutions($subject, $substitutionarray, $outputlangs);
-			$texttosend = make_substitutions(dol_concatdesc($msg, $adht->getMailOnResiliate()), $substitutionarray, $outputlangs);
-
->>>>>>> e8f85084
 			$tmp=$langs->trans("SendingAnEMailToMember");
 			$tmp.='<br>('.$langs->trans("MailFrom").': <b>'.$conf->global->ADHERENT_MAIL_FROM.'</b>, ';
 			$tmp.=$langs->trans("MailRecipient").': <b>'.$object->email.'</b>)';
