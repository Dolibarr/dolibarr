--- conflicted
+++ resolved
@@ -1778,8 +1778,8 @@
 			//$filedir = $conf->adherent->dir_output . '/' . get_exdir($object->id, 2, 0, 0, $object, 'member') . dol_sanitizeFileName($object->ref);
 			$filedir = $conf->adherent->dir_output . '/' . get_exdir(0, 0, 0, 0, $object, 'member');
 			$urlsource = $_SERVER['PHP_SELF'] . '?id=' . $object->id;
-			$genallowed = $user->rights->adherent->creer;
-			$delallowed = $user->rights->adherent->supprimer;
+			$genallowed = $user->rights->adherent->lire;
+			$delallowed = $user->rights->adherent->creer;
 
 			print $formfile->showdocuments('member', $filename, $filedir, $urlsource, $genallowed, $delallowed, $object->modelpdf, 1, 0, 0, 28, 0, '', '', '', $object->default_lang, '', $object);
 			$somethingshown = $formfile->numoffiles;
@@ -1804,18 +1804,7 @@
 				print showOnlinePaymentUrl('membersubscription', $object->ref);
 			}
 
-<<<<<<< HEAD
 			print '</div><div class="fichehalfright"><div class="ficheaddleft">';
-=======
-		// Documents generes
-		$filename = dol_sanitizeFileName($object->ref);
-		//$filename =  'tmp_cards.php';
-		//$filedir = $conf->adherent->dir_output . '/' . get_exdir($object->id, 2, 0, 0, $object, 'member') . dol_sanitizeFileName($object->ref);
-		$filedir = $conf->adherent->dir_output . '/' . get_exdir(0, 0, 0, 0, $object, 'member');
-		$urlsource = $_SERVER['PHP_SELF'] . '?id=' . $object->id;
-		$genallowed = $user->rights->adherent->lire;
-		$delallowed = $user->rights->adherent->creer;
->>>>>>> 7ee64fc0
 
 			$MAX = 10;
 
