--- conflicted
+++ resolved
@@ -913,7 +913,7 @@
 		$object->state_id = GETPOST('state_id', 'int');
 
 		// We set country_id, country_code and country for the selected country
-		$object->country_id = GETPOST('country_id', 'int') ?GETPOST('country_id', 'int') : $mysoc->country_id;
+		$object->country_id = GETPOST('country_id', 'int') ? GETPOST('country_id', 'int') : $mysoc->country_id;
 		if ($object->country_id) {
 			$tmparray = getCountry($object->country_id, 'all');
 			$object->country_code = $tmparray['code'];
@@ -921,15 +921,10 @@
 		}
 
 		if (!empty($socid)) {
-<<<<<<< HEAD
-			$object = new Societe($db);
+			$soc = new Societe($db);
 			if ($socid > 0) {
-				$object->fetch($socid);
-			}
-=======
-			$soc = new Societe($db);
-			if ($socid > 0) $soc->fetch($socid);
->>>>>>> b1e4e269
+				$soc->fetch($socid);
+			}
 
 			if (!($soc->id > 0)) {
 				$langs->load("errors");
@@ -1057,31 +1052,25 @@
 		print '</td></tr>';
 
 		// Country
-		$object->country_id = $object->country_id ? $object->country_id : $mysoc->country_id;
-		print '<tr><td width="25%">'.$langs->trans('Country').'</td><td>';
-<<<<<<< HEAD
+		if (empty($soc->country_id)) {
+			$soc->country_id = $mysoc->country_id;
+			$soc->country_code = $mysoc->country_code;
+			$soc->state_id = $mysoc->state_id;
+		}
+		print '<tr><td>'.$langs->trans('Country').'</td><td>';
 		print img_picto('', 'country', 'class="pictofixedwidth"');
-		print $form->select_country(GETPOSTISSET('country_id') ? GETPOST('country_id', 'alpha') : $object->country_id, 'country_id');
+		print $form->select_country(GETPOSTISSET('country_id') ? GETPOST('country_id', 'alpha') : $soc->country_id, 'country_id');
 		if ($user->admin) {
 			print info_admin($langs->trans("YouCanChangeValuesForThisListFromDictionarySetup"), 1);
 		}
-=======
-		print $form->select_country(GETPOSTISSET('country_id') ? GETPOST('country_id', 'alpha') : $soc->country_id, 'country_id');
-		if ($user->admin) print info_admin($langs->trans("YouCanChangeValuesForThisListFromDictionarySetup"), 1);
->>>>>>> b1e4e269
 		print '</td></tr>';
 
 		// State
 		if (empty($conf->global->MEMBER_DISABLE_STATE)) {
 			print '<tr><td>'.$langs->trans('State').'</td><td>';
-<<<<<<< HEAD
-			if ($object->country_id) {
+			if ($soc->country_id) {
 				print img_picto('', 'state', 'class="pictofixedwidth"');
-				print $formcompany->select_state(GETPOSTISSET('state_id') ? GETPOST('state_id', 'int') : $object->state_id, $object->country_code);
-=======
-			if ($soc->country_id) {
 				print $formcompany->select_state(GETPOSTISSET('state_id') ? GETPOST('state_id', 'int') : $soc->state_id, $soc->country_code);
->>>>>>> b1e4e269
 			} else {
 				print $countrynotdefined;
 			}
