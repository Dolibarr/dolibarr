<?php
<<<<<<< HEAD
/* Copyright (C) 2001-2004 Rodolphe Quiedeville <rodolphe@quiedeville.org>
 * Copyright (C) 2002-2003 Jean-Louis Bergamo   <jlb@j1b.org>
 * Copyright (C) 2004-2012 Laurent Destailleur  <eldy@users.sourceforge.net>
 * Copyright (C) 2005-2018 Regis Houssin        <regis.houssin@capnetworks.com>
 * Copyright (C) 2012      Marcos García        <marcosgdf@gmail.com>
 * Copyright (C) 2012-2018 Philippe Grand       <philippe.grand@atoo-net.com>
 * Copyright (C) 2015-2016 Alexandre Spangaro   <aspangaro.dolibarr@gmail.com>
=======
/* Copyright (C) 2001-2004  Rodolphe Quiedeville    <rodolphe@quiedeville.org>
 * Copyright (C) 2002-2003  Jean-Louis Bergamo      <jlb@j1b.org>
 * Copyright (C) 2004-2012  Laurent Destailleur     <eldy@users.sourceforge.net>
 * Copyright (C) 2005-2018  Regis Houssin           <regis.houssin@inodbox.com>
 * Copyright (C) 2012       Marcos García           <marcosgdf@gmail.com>
 * Copyright (C) 2012-2018  Philippe Grand          <philippe.grand@atoo-net.com>
 * Copyright (C) 2015-2016  Alexandre Spangaro      <aspangaro.dolibarr@gmail.com>
 * Copyright (C) 2018       Frédéric France         <frederic.france@netlogic.fr>
>>>>>>> d9b8a8c8
 *
 * This program is free software; you can redistribute it and/or modify
 * it under the terms of the GNU General Public License as published by
 * the Free Software Foundation; either version 3 of the License, or
 * (at your option) any later version.
 *
 * This program is distributed in the hope that it will be useful,
 * but WITHOUT ANY WARRANTY; without even the implied warranty of
 * MERCHANTABILITY or FITNESS FOR A PARTICULAR PURPOSE.  See the
 * GNU General Public License for more details.
 *
 * You should have received a copy of the GNU General Public License
 * along with this program. If not, see <http://www.gnu.org/licenses/>.
 */

/**
 *       \file       htdocs/adherents/card.php
 *       \ingroup    member
 *       \brief      Page of member
 */

require '../main.inc.php';
require_once DOL_DOCUMENT_ROOT.'/core/lib/member.lib.php';
require_once DOL_DOCUMENT_ROOT.'/core/lib/company.lib.php';
require_once DOL_DOCUMENT_ROOT.'/core/lib/images.lib.php';
require_once DOL_DOCUMENT_ROOT.'/core/lib/functions2.lib.php';
require_once DOL_DOCUMENT_ROOT.'/adherents/class/adherent.class.php';
require_once DOL_DOCUMENT_ROOT.'/adherents/class/adherent_type.class.php';
require_once DOL_DOCUMENT_ROOT.'/adherents/class/subscription.class.php';
require_once DOL_DOCUMENT_ROOT.'/categories/class/categorie.class.php';
require_once DOL_DOCUMENT_ROOT.'/compta/bank/class/account.class.php';
require_once DOL_DOCUMENT_ROOT.'/core/class/extrafields.class.php';
require_once DOL_DOCUMENT_ROOT.'/core/class/html.formcompany.class.php';
require_once DOL_DOCUMENT_ROOT.'/core/class/html.formfile.class.php';

// Load translation files required by the page
$langs->loadLangs(array("companies","bills","members","users","other"));

$action=GETPOST('action','alpha');
$cancel=GETPOST('cancel','alpha');
$backtopage=GETPOST('backtopage','alpha');
$confirm=GETPOST('confirm','alpha');
$rowid=GETPOST('rowid','int');
$id=GETPOST('id')?GETPOST('id','int'):$rowid;
$typeid=GETPOST('typeid','int');
$userid=GETPOST('userid','int');
$socid=GETPOST('socid','int');

if (! empty($conf->mailmanspip->enabled))
{
	include_once DOL_DOCUMENT_ROOT.'/mailmanspip/class/mailmanspip.class.php';

	$langs->load('mailmanspip');

	$mailmanspip = new MailmanSpip($db);
}

$object = new Adherent($db);
$extrafields = new ExtraFields($db);

// fetch optionals attributes and labels
$extralabels=$extrafields->fetch_name_optionals_label($object->table_element);

// Get object canvas (By default, this is not defined, so standard usage of dolibarr)
$object->getCanvas($id);
$canvas = $object->canvas?$object->canvas:GETPOST("canvas");
$objcanvas=null;
if (! empty($canvas))
{
	require_once DOL_DOCUMENT_ROOT.'/core/class/canvas.class.php';
	$objcanvas = new Canvas($db, $action);
	$objcanvas->getCanvas('adherent', 'membercard', $canvas);
}

// Security check
$result=restrictedArea($user, 'adherent', $id, '', '', 'fk_soc', 'rowid', $objcanvas);

if ($id > 0)
{
	// Load member
	$result = $object->fetch($id);

	// Define variables to know what current user can do on users
	$canadduser=($user->admin || $user->rights->user->user->creer);
	// Define variables to know what current user can do on properties of user linked to edited member
	if ($object->user_id)
	{
		// $ User is the user who edits, $ object->user_id is the id of the related user in the edited member
		$caneditfielduser=((($user->id == $object->user_id) && $user->rights->user->self->creer)
				|| (($user->id != $object->user_id) && $user->rights->user->user->creer));
		$caneditpassworduser=((($user->id == $object->user_id) && $user->rights->user->self->password)
				|| (($user->id != $object->user_id) && $user->rights->user->user->password));
	}
}

// Define variables to determine what the current user can do on the members
$canaddmember=$user->rights->adherent->creer;
// Define variables to determine what the current user can do on the properties of a member
if ($id)
{
	$caneditfieldmember=$user->rights->adherent->creer;
}

// Initialize technical object to manage hooks of page. Note that conf->hooks_modules contains array of hook context
$hookmanager->initHooks(array('membercard','globalcard'));



/*
 * 	Actions
 */

$parameters=array('id'=>$id, 'rowid'=>$id, 'objcanvas'=>$objcanvas, 'confirm'=>$confirm);
$reshook=$hookmanager->executeHooks('doActions',$parameters,$object,$action);    // Note that $action and $object may have been modified by some hooks
if ($reshook < 0) setEventMessages($hookmanager->error, $hookmanager->errors, 'errors');

if (empty($reshook))
{
	if ($cancel)
	{
		if (! empty($backtopage))
		{
			header("Location: ".$backtopage);
			exit;
		}
		$action='';
	}

	if ($action == 'setuserid' && ($user->rights->user->self->creer || $user->rights->user->user->creer))
	{
		$error=0;
		if (empty($user->rights->user->user->creer))	// If can edit only itself user, we can link to itself only
		{
			if ($userid != $user->id && $userid != $object->user_id)
			{
				$error++;
				setEventMessages($langs->trans("ErrorUserPermissionAllowsToLinksToItselfOnly"), null, 'errors');
			}
		}

		if (! $error)
		{
			if ($userid != $object->user_id)	// If link differs from currently in database
			{
				$result=$object->setUserId($userid);
				if ($result < 0) dol_print_error($object->db,$object->error);
				$action='';
			}
		}
	}

	if ($action == 'setsocid')
	{
		$error=0;
		if (! $error)
		{
			if ($socid != $object->fk_soc)	// If link differs from currently in database
			{
				$sql ="SELECT rowid FROM ".MAIN_DB_PREFIX."adherent";
				$sql.=" WHERE fk_soc = '".$socid."'";
				$sql.=" AND entity = ".$conf->entity;
				$resql = $db->query($sql);
				if ($resql)
				{
					$obj = $db->fetch_object($resql);
					if ($obj && $obj->rowid > 0)
					{
						$othermember=new Adherent($db);
						$othermember->fetch($obj->rowid);
						$thirdparty=new Societe($db);
						$thirdparty->fetch($socid);
						$error++;
						setEventMessages($langs->trans("ErrorMemberIsAlreadyLinkedToThisThirdParty",$othermember->getFullName($langs),$othermember->login,$thirdparty->name), null, 'errors');
					}
				}

				if (! $error)
				{
					$result=$object->setThirdPartyId($socid);
					if ($result < 0) dol_print_error($object->db,$object->error);
					$action='';
				}
			}
		}
	}

	// Create user from a member
	if ($action == 'confirm_create_user' && $confirm == 'yes' && $user->rights->user->user->creer)
	{
		if ($result > 0)
		{
			// Creation user
			$nuser = new User($db);
			$result=$nuser->create_from_member($object,GETPOST('login'));

			if ($result < 0)
			{
				$langs->load("errors");
				setEventMessages($langs->trans($nuser->error), null, 'errors');
			}
		}
		else
		{
			setEventMessages($object->error, $object->errors, 'errors');
		}
	}

	// Create third party from a member
	if ($action == 'confirm_create_thirdparty' && $confirm == 'yes' && $user->rights->societe->creer)
	{
		if ($result > 0)
		{
			// User creation
			$company = new Societe($db);
			$result=$company->create_from_member($object, GETPOST('companyname', 'alpha'), GETPOST('companyalias', 'alpha'));

			if ($result < 0)
			{
				$langs->load("errors");
				setEventMessages($langs->trans($company->error), null, 'errors');
				setEventMessages($company->error, $company->errors, 'errors');
			}
		}
		else
		{
			setEventMessages($object->error, $object->errors, 'errors');
		}
	}

	if ($action == 'update' && ! $cancel && $user->rights->adherent->creer)
	{
		require_once DOL_DOCUMENT_ROOT.'/core/lib/files.lib.php';

		$birthdate='';
		if (isset($_POST["birthday"]) && $_POST["birthday"]
				&& isset($_POST["birthmonth"]) && $_POST["birthmonth"]
				&& isset($_POST["birthyear"]) && $_POST["birthyear"])
		{
			$birthdate=dol_mktime(12, 0, 0, $_POST["birthmonth"], $_POST["birthday"], $_POST["birthyear"]);
		}
		$lastname=$_POST["lastname"];
		$firstname=$_POST["firstname"];
		$societe=$_POST["societe"];
		$morphy=$_POST["morphy"];
		$login=$_POST["login"];
		if ($morphy != 'mor' && empty($lastname)) {
			$error++;
			$langs->load("errors");
			setEventMessages($langs->trans("ErrorFieldRequired", $langs->transnoentities("Lastname")), null, 'errors');
		}
		if ($morphy != 'mor' && (!isset($firstname) || $firstname=='')) {
			$error++;
			$langs->load("errors");
			setEventMessages($langs->trans("ErrorFieldRequired", $langs->transnoentities("Firstname")), null, 'errors');
		}
		if ($morphy == 'mor' && empty($societe)) {
			$error++;
			$langs->load("errors");
			setEventMessages($langs->trans("ErrorFieldRequired", $langs->transnoentities("Company")), null, 'errors');
		}
		// Test si le login existe deja
		if (empty($conf->global->ADHERENT_LOGIN_NOT_REQUIRED))
		{
			if (empty($login)) {
				$error++;
				setEventMessages($langs->trans("ErrorFieldRequired", $langs->trans("Login")), null, 'errors');
			}
		}
		// Create new object
		if ($result > 0 && ! $error)
		{
			$object->oldcopy = clone $object;

			// Change values
			$object->civility_id = trim(GETPOST("civility_id",'alpha'));
			$object->firstname   = trim(GETPOST("firstname",'alpha'));
			$object->lastname    = trim(GETPOST("lastname",'alpha'));
			$object->login       = trim(GETPOST("login",'alpha'));
			$object->pass        = trim(GETPOST("pass",'alpha'));

			$object->societe     = trim(GETPOST("societe",'alpha'));
			$object->company     = trim(GETPOST("societe",'alpha'));

			$object->address     = trim(GETPOST("address",'alpha'));
			$object->zip         = trim(GETPOST("zipcode",'alpha'));
			$object->town        = trim(GETPOST("town",'alpha'));
			$object->state_id    = GETPOST("state_id",'int');
			$object->country_id  = GETPOST("country_id",'int');

			$object->phone       = trim(GETPOST("phone",'alpha'));
			$object->phone_perso = trim(GETPOST("phone_perso",'alpha'));
			$object->phone_mobile= trim(GETPOST("phone_mobile",'alpha'));
			$object->email       = preg_replace('/\s+/', '', GETPOST("member_email",'alpha'));
			$object->skype       = trim(GETPOST("skype",'alpha'));
<<<<<<< HEAD
=======
			$object->twitter     = trim(GETPOST("twitter",'alpha'));
			$object->facebook    = trim(GETPOST("facebook",'alpha'));
>>>>>>> d9b8a8c8
			$object->birth       = $birthdate;

			$object->typeid      = GETPOST("typeid",'int');
			//$object->note        = trim(GETPOST("comment","alpha"));
			$object->morphy      = GETPOST("morphy",'alpha');

			if (GETPOST('deletephoto','alpha')) $object->photo='';
			elseif (! empty($_FILES['photo']['name'])) $object->photo  = dol_sanitizeFileName($_FILES['photo']['name']);

			// Get status and public property
			$object->statut      = GETPOST("statut",'alpha');
			$object->public      = GETPOST("public",'alpha');

			// Fill array 'array_options' with data from add form
			$ret = $extrafields->setOptionalsFromPost($extralabels,$object);
			if ($ret < 0) $error++;

			// Check if we need to also synchronize user information
			$nosyncuser=0;
			if ($object->user_id)	// If linked to a user
			{
				if ($user->id != $object->user_id && empty($user->rights->user->user->creer)) $nosyncuser=1;		// Disable synchronizing
			}

			// Check if we need to also synchronize password information
			$nosyncuserpass=0;
			if ($object->user_id)	// If linked to a user
			{
				if ($user->id != $object->user_id && empty($user->rights->user->user->password)) $nosyncuserpass=1;	// Disable synchronizing
			}

			$result=$object->update($user,0,$nosyncuser,$nosyncuserpass);

			if ($result >= 0 && ! count($object->errors))
			{
				$categories = GETPOST('memcats', 'array');
				$object->setCategories($categories);

				// Logo/Photo save
				$dir= $conf->adherent->dir_output . '/' . get_exdir(0,0,0,1,$object,'member').'/photos';
				$file_OK = is_uploaded_file($_FILES['photo']['tmp_name']);
				if ($file_OK)
				{
					if (GETPOST('deletephoto'))
					{
						require_once DOL_DOCUMENT_ROOT . '/core/lib/files.lib.php';
						$fileimg=$conf->adherent->dir_output.'/'.get_exdir(0,0,0,1,$object,'member').'/photos/'.$object->photo;
						$dirthumbs=$conf->adherent->dir_output.'/'.get_exdir(0,0,0,1,$object,'member').'/photos/thumbs';
						dol_delete_file($fileimg);
						dol_delete_dir_recursive($dirthumbs);
					}

					if (image_format_supported($_FILES['photo']['name']) > 0)
					{
						dol_mkdir($dir);

						if (@is_dir($dir))
						{
							$newfile=$dir.'/'.dol_sanitizeFileName($_FILES['photo']['name']);
							if (! dol_move_uploaded_file($_FILES['photo']['tmp_name'],$newfile,1,0,$_FILES['photo']['error']) > 0)
							{
								setEventMessages($langs->trans("ErrorFailedToSaveFile"), null, 'errors');
							}
							else
							{
							    // Create thumbs
							    $object->addThumbs($newfile);
							}
						}
					}
					else
					{
						setEventMessages("ErrorBadImageFormat", null, 'errors');
					}
				}
				else
				{
					switch($_FILES['photo']['error'])
					{
						case 1: //uploaded file exceeds the upload_max_filesize directive in php.ini
						case 2: //uploaded file exceeds the MAX_FILE_SIZE directive that was specified in the html form
							$errors[] = "ErrorFileSizeTooLarge";
							break;
						case 3: //uploaded file was only partially uploaded
							$errors[] = "ErrorFilePartiallyUploaded";
							break;
					}
				}

	            $rowid=$object->id;
	            $id=$object->id;
				$action='';

				if (! empty($backtopage))
				{
					header("Location: ".$backtopage);
					exit;
				}
			}
			else
			{
				setEventMessages($object->error, $object->errors, 'errors');
				$action='';
			}
		}
		else
		{
			$action='edit';
		}
	}

	if ($action == 'add' && $user->rights->adherent->creer)
	{
		if ($canvas) $object->canvas=$canvas;
		$birthdate='';
		if (isset($_POST["birthday"]) && $_POST["birthday"]
				&& isset($_POST["birthmonth"]) && $_POST["birthmonth"]
				&& isset($_POST["birthyear"]) && $_POST["birthyear"])
		{
			$birthdate=dol_mktime(12, 0, 0, $_POST["birthmonth"], $_POST["birthday"], $_POST["birthyear"]);
		}
		$datesubscription='';
		if (isset($_POST["reday"]) && isset($_POST["remonth"]) && isset($_POST["reyear"]))
		{
			$datesubscription=dol_mktime(12, 0, 0, $_POST["remonth"], $_POST["reday"], $_POST["reyear"]);
		}

		$typeid=GETPOST("typeid",'int');
		$civility_id=GETPOST("civility_id",'int');
		$lastname=GETPOST("lastname",'alpha');
		$firstname=GETPOST("firstname",'alpha');
		$societe=GETPOST("societe",'alpha');
		$address=GETPOST("address",'alpha');
		$zip=GETPOST("zipcode",'alpha');
		$town=GETPOST("town",'alpha');
		$state_id=GETPOST("state_id",'int');
		$country_id=GETPOST("country_id",'int');

		$phone=GETPOST("phone",'alpha');
		$phone_perso=GETPOST("phone_perso",'alpha');
		$phone_mobile=GETPOST("phone_mobile",'alpha');
		$skype=GETPOST("member_skype",'alpha');
<<<<<<< HEAD
=======
		$twitter=GETPOST("member_twitter",'alpha');
		$facebook=GETPOST("member_facebook",'alpha');
>>>>>>> d9b8a8c8
		$email=preg_replace('/\s+/', '', GETPOST("member_email",'alpha'));
		$login=GETPOST("member_login",'alpha');
		$pass=GETPOST("password",'alpha');
		$photo=GETPOST("photo",'alpha');
		//$comment=GETPOST("comment",'none');
		$morphy=GETPOST("morphy",'alpha');
		$subscription=GETPOST("subscription",'alpha');
		$public=GETPOST("public",'alpha');

		$userid=GETPOST("userid",'int');
		$socid=GETPOST("socid",'int');

		$object->civility_id = $civility_id;
		$object->firstname   = $firstname;
		$object->lastname    = $lastname;
		$object->societe     = $societe;
		$object->address     = $address;
		$object->zip         = $zip;
		$object->town        = $town;
		$object->state_id    = $state_id;
		$object->country_id  = $country_id;
		$object->phone       = $phone;
		$object->phone_perso = $phone_perso;
		$object->phone_mobile= $phone_mobile;

		$object->skype       = $skype;
		$object->twitter     = $twitter;
		$object->facebook    = $facebook;

		$object->email       = $email;
		$object->login       = $login;
		$object->pass        = $pass;
		$object->birth       = $birthdate;
		$object->photo       = $photo;
		$object->typeid      = $typeid;
		//$object->note        = $comment;
		$object->morphy      = $morphy;
		$object->user_id     = $userid;
		$object->fk_soc      = $socid;
		$object->public      = $public;

		// Fill array 'array_options' with data from add form
		$ret = $extrafields->setOptionalsFromPost($extralabels,$object);
		if ($ret < 0) $error++;

		// Check parameters
		if (empty($morphy) || $morphy == "-1") {
			$error++;
			setEventMessages($langs->trans("ErrorFieldRequired", $langs->transnoentitiesnoconv("Nature")), null, 'errors');
		}
		// Tests if the login already exists
		if (empty($conf->global->ADHERENT_LOGIN_NOT_REQUIRED))
		{
			if (empty($login)) {
				$error++;
				setEventMessages($langs->trans("ErrorFieldRequired", $langs->trans("Login")), null, 'errors');
			}
			else {
				$sql = "SELECT login FROM ".MAIN_DB_PREFIX."adherent WHERE login='".$db->escape($login)."'";
				$result = $db->query($sql);
				if ($result) {
					$num = $db->num_rows($result);
				}
				if ($num) {
					$error++;
					$langs->load("errors");
					setEventMessages($langs->trans("ErrorLoginAlreadyExists",$login), null, 'errors');
				}
			}
			if (empty($pass)) {
				$error++;
				setEventMessages($langs->trans("ErrorFieldRequired", $langs->transnoentities("Password")), null, 'errors');
			}
		}
		if ($morphy == 'mor' && empty($societe)) {
			$error++;
			$langs->load("errors");
			setEventMessages($langs->trans("ErrorFieldRequired", $langs->transnoentities("Company")), null, 'errors');
		}
		if ($morphy != 'mor' && empty($lastname)) {
			$error++;
			$langs->load("errors");
			setEventMessages($langs->trans("ErrorFieldRequired", $langs->transnoentities("Lastname")), null, 'errors');
		}
		if ($morphy != 'mor' && (!isset($firstname) || $firstname=='')) {
			$error++;
			$langs->load("errors");
			setEventMessages($langs->trans("ErrorFieldRequired", $langs->transnoentities("Firstname")), null, 'errors');
		}
		if (! ($typeid > 0)) {	// Keep () before !
			$error++;
			setEventMessages($langs->trans("ErrorFieldRequired", $langs->transnoentitiesnoconv("Type")), null, 'errors');
		}
		if ($conf->global->ADHERENT_MAIL_REQUIRED && ! isValidEMail($email)) {
			$error++;
			$langs->load("errors");
			setEventMessages($langs->trans("ErrorBadEMail",$email), null, 'errors');
		}
		$public=0;
		if (isset($public)) $public=1;

		if (! $error)
		{
			$db->begin();

			// Email about right and login does not exist
			$result=$object->create($user);
			if ($result > 0)
			{
				// Foundation categories
				$memcats = GETPOST('memcats', 'array');
				$object->setCategories($memcats);

				$db->commit();
				$rowid=$object->id;
				$id=$object->id;
				$action='';
			}
			else
			{
				$db->rollback();

				if ($object->error) {
					setEventMessages($object->error, $object->errors, 'errors');
				} else {
					setEventMessages($object->error, $object->errors, 'errors');
				}

				$action = 'create';
			}
		}
		else {
			$action = 'create';
		}
	}

	if ($user->rights->adherent->supprimer && $action == 'confirm_delete' && $confirm == 'yes')
	{
		$result=$object->delete($id, $user);
		if ($result > 0)
		{
			if (! empty($backtopage))
			{
				header("Location: ".$backtopage);
				exit;
			}
			else
			{
				header("Location: list.php");
				exit;
			}
		}
		else
		{
			$errmesg=$object->error;
		}
	}

	if ($user->rights->adherent->creer && $action == 'confirm_valid' && $confirm == 'yes')
	{
		$error=0;

		$db->begin();

		$adht = new AdherentType($db);
		$adht->fetch($object->typeid);

		$result=$object->validate($user);

		if ($result >= 0 && ! count($object->errors))
		{
			// Send confirmation email (according to parameters of member type. Otherwise generic)
			if ($object->email && GETPOST("send_mail"))
			{
				$subject = '';
				$msg= '';

				// Send subscription email
				include_once DOL_DOCUMENT_ROOT.'/core/class/html.formmail.class.php';
				$formmail=new FormMail($db);
				// Set output language
				$outputlangs = new Translate('', $conf);
				$outputlangs->setDefaultLang(empty($object->thirdparty->default_lang) ? $mysoc->default_lang : $object->thirdparty->default_lang);
<<<<<<< HEAD
				$outputlangs->loadLangs(array("main", "members"));
				// Get email content fro mtemplae
=======
				// Load traductions files requiredby by page
				$outputlangs->loadLangs(array("main", "members"));
				// Get email content from template
>>>>>>> d9b8a8c8
				$arraydefaultmessage=null;
				$labeltouse = $conf->global->ADHERENT_EMAIL_TEMPLATE_MEMBER_VALIDATION;

				if (! empty($labeltouse)) $arraydefaultmessage=$formmail->getEMailTemplate($db, 'member', $user, $outputlangs, 0, 1, $labeltouse);

				if (! empty($labeltouse) && is_object($arraydefaultmessage) && $arraydefaultmessage->id > 0)
<<<<<<< HEAD
				{
					$subject = $arraydefaultmessage->topic;
					$msg     = $arraydefaultmessage->content;
				}

				$substitutionarray=getCommonSubstitutionArray($outputlangs, 0, null, $object);
				complete_substitutions_array($substitutionarray, $outputlangs, $object);
				$subjecttosend = make_substitutions($subject, $substitutionarray, $outputlangs);
				$texttosend = make_substitutions(dol_concatdesc($msg, $adht->getMailOnValid()), $substitutionarray, $outputlangs);

				$result=$object->send_an_email($texttosend, $subjecttosend, array(), array(), array(), "", "", 0, 2);
				if ($result < 0)
=======
>>>>>>> d9b8a8c8
				{
					$subject = $arraydefaultmessage->topic;
					$msg     = $arraydefaultmessage->content;
				}

				if (empty($labeltouse) || (int) $labeltouse === -1) {
					//fallback on the old configuration.
					setEventMessages('WarningMandatorySetupNotComplete', [], 'errors');
					$error++;
				}
				else {
					$substitutionarray=getCommonSubstitutionArray($outputlangs, 0, null, $object);
					complete_substitutions_array($substitutionarray, $outputlangs, $object);
					$subjecttosend = make_substitutions($subject, $substitutionarray, $outputlangs);
					$texttosend = make_substitutions(dol_concatdesc($msg, $adht->getMailOnValid()), $substitutionarray, $outputlangs);

					$moreinheader='X-Dolibarr-Info: send_an_email by adherents/card.php'."\r\n";

					$result=$object->send_an_email($texttosend, $subjecttosend, array(), array(), array(), "", "", 0, -1, '', $moreinheader);
					if ($result < 0)
					{
						$error++;
						setEventMessages($object->error, $object->errors, 'errors');
					}
				}
			}
		}
		else
		{
			$error++;
			if ($object->error) {
				setEventMessages($object->error, $object->errors, 'errors');
			} else {
				setEventMessages($object->error, $object->errors, 'errors');
			}
		}

		if (! $error)
		{
			$db->commit();
		}
		else
		{
			$db->rollback();
		}
		$action='';
	}

	if ($user->rights->adherent->supprimer && $action == 'confirm_resign')
	{
		$error = 0;

		if ($confirm == 'yes')
		{
			$adht = new AdherentType($db);
			$adht->fetch($object->typeid);

			$result=$object->resiliate($user);

			if ($result >= 0 && ! count($object->errors))
			{
				if ($object->email && GETPOST("send_mail"))
				{
					$subject = '';
					$msg= '';

					// Send subscription email
					include_once DOL_DOCUMENT_ROOT.'/core/class/html.formmail.class.php';
					$formmail=new FormMail($db);
					// Set output language
					$outputlangs = new Translate('', $conf);
					$outputlangs->setDefaultLang(empty($object->thirdparty->default_lang) ? $mysoc->default_lang : $object->thirdparty->default_lang);
<<<<<<< HEAD
					$outputlangs->loadLangs(array("main", "members"));
					// Get email content fro mtemplae
=======
					// Load traductions files requiredby by page
					$outputlangs->loadLangs(array("main", "members"));
					// Get email content from template
>>>>>>> d9b8a8c8
					$arraydefaultmessage=null;
					$labeltouse = $conf->global->ADHERENT_EMAIL_TEMPLATE_CANCELATION;

					if (! empty($labeltouse)) $arraydefaultmessage=$formmail->getEMailTemplate($db, 'member', $user, $outputlangs, 0, 1, $labeltouse);

					if (! empty($labeltouse) && is_object($arraydefaultmessage) && $arraydefaultmessage->id > 0)
					{
						$subject = $arraydefaultmessage->topic;
						$msg     = $arraydefaultmessage->content;
					}

<<<<<<< HEAD
					$substitutionarray=getCommonSubstitutionArray($outputlangs, 0, null, $object);
					complete_substitutions_array($substitutionarray, $outputlangs, $object);
					$subjecttosend = make_substitutions($subject, $substitutionarray, $outputlangs);
					$texttosend = make_substitutions(dol_concatdesc($msg, $adht->getMailOnResiliate()), $substitutionarray, $outputlangs);

					$result=$object->send_an_email($texttosend, $subjecttosend, array(), array(), array(), "", "", 0, -1);
				}
				if ($result < 0)
				{
					$error++;
					setEventMessages($object->error, $object->errors, 'errors');
=======
					if (empty($labeltouse) || (int) $labeltouse === -1) {
						//fallback on the old configuration.
						setEventMessages('WarningMandatorySetupNotComplete', [], 'errors');
						$error++;
					}
					else {
						$substitutionarray=getCommonSubstitutionArray($outputlangs, 0, null, $object);
						complete_substitutions_array($substitutionarray, $outputlangs, $object);
						$subjecttosend = make_substitutions($subject, $substitutionarray, $outputlangs);
						$texttosend = make_substitutions(dol_concatdesc($msg, $adht->getMailOnResiliate()), $substitutionarray, $outputlangs);

						$moreinheader='X-Dolibarr-Info: send_an_email by adherents/card.php'."\r\n";

						$result=$object->send_an_email($texttosend, $subjecttosend, array(), array(), array(), "", "", 0, -1, '', $moreinheader);
						if ($result < 0)
						{
							$error++;
							setEventMessages($object->error, $object->errors, 'errors');
						}
					}
>>>>>>> d9b8a8c8
				}
			}
			else
			{
				$error++;

				if ($object->error) {
					setEventMessages($object->error, $object->errors, 'errors');
				} else {
					setEventMessages($object->error, $object->errors, 'errors');
				}
				$action='';
			}
		}
		if (! empty($backtopage) && ! $error)
		{
			header("Location: ".$backtopage);
			exit;
		}
	}

	// SPIP Management
	if ($user->rights->adherent->supprimer && $action == 'confirm_del_spip' && $confirm == 'yes')
	{
		if (! count($object->errors))
		{
			if (!$mailmanspip->del_to_spip($object))
			{
				setEventMessages($langs->trans('DeleteIntoSpipError').': '.$mailmanspip->error, null, 'errors');
			}
		}
	}

	if ($user->rights->adherent->creer && $action == 'confirm_add_spip' && $confirm == 'yes')
	{
		if (! count($object->errors))
		{
			if (!$mailmanspip->add_to_spip($object))
			{
				setEventMessages($langs->trans('AddIntoSpipError').': '.$mailmanspip->error, null, 'errors');
			}
		}
	}

	// Actions when printing a doc from card
	include DOL_DOCUMENT_ROOT.'/core/actions_printing.inc.php';

	// Actions to build doc
	$upload_dir = $conf->adherent->dir_output;
	$permissioncreate=$user->rights->adherent->creer;
	include DOL_DOCUMENT_ROOT.'/core/actions_builddoc.inc.php';

	// Actions to send emails
	$trigger_name='MEMBER_SENTBYMAIL';
	$paramname='id';
	$mode='emailfrommember';
	$trackid='mem'.$object->id;
	include DOL_DOCUMENT_ROOT.'/core/actions_sendmails.inc.php';
<<<<<<< HEAD

=======
>>>>>>> d9b8a8c8
}


/*
 * View
 */

$form = new Form($db);
$formfile = new FormFile($db);
$formcompany = new FormCompany($db);

$title=$langs->trans("Member") . " - " . $langs->trans("Card");
$help_url='EN:Module_Foundations|FR:Module_Adh&eacute;rents|ES:M&oacute;dulo_Miembros';
llxHeader('',$title,$help_url);

$countrynotdefined=$langs->trans("ErrorSetACountryFirst").' ('.$langs->trans("SeeAbove").')';

if (is_object($objcanvas) && $objcanvas->displayCanvasExists($action))
{
	// -----------------------------------------
	// When used with CANVAS
	// -----------------------------------------
	if (empty($object->error) && $id)
	{
		$object = new Adherent($db);
		$result=$object->fetch($id);
		if ($result <= 0) dol_print_error('',$object->error);
	}
   	$objcanvas->assign_values($action, $object->id, $object->ref);	// Set value for templates
    $objcanvas->display_canvas($action);							// Show template
}
else
{
	// -----------------------------------------
	// When used in standard mode
	// -----------------------------------------

	if ($action == 'create')
	{
		/* ************************************************************************** */
		/*                                                                            */
		/* Creation mode                                                              */
		/*                                                                            */
		/* ************************************************************************** */
		$object->canvas=$canvas;
		$object->state_id = GETPOST('state_id', 'int');

		// We set country_id, country_code and country for the selected country
		$object->country_id=GETPOST('country_id','int')?GETPOST('country_id','int'):$mysoc->country_id;
		if ($object->country_id)
		{
			$tmparray=getCountry($object->country_id,'all');
			$object->country_code=$tmparray['code'];
			$object->country=$tmparray['label'];
		}

		$adht = new AdherentType($db);

		print load_fiche_titre($langs->trans("NewMember"));

		if ($conf->use_javascript_ajax)
		{
			print "\n".'<script type="text/javascript" language="javascript">';
			print 'jQuery(document).ready(function () {
						jQuery("#selectcountry_id").change(function() {
							document.formsoc.action.value="create";
							document.formsoc.submit();
						});
						function initfieldrequired()
						{
							jQuery("#tdcompany").removeClass("fieldrequired");
							jQuery("#tdlastname").removeClass("fieldrequired");
							jQuery("#tdfirstname").removeClass("fieldrequired");
							if (jQuery("#morphy").val() == \'mor\')
							{
								jQuery("#tdcompany").addClass("fieldrequired");
							}
							if (jQuery("#morphy").val() == \'phy\')
							{
								jQuery("#tdlastname").addClass("fieldrequired");
								jQuery("#tdfirstname").addClass("fieldrequired");
							}
						}
						jQuery("#morphy").change(function() {
							initfieldrequired();
						});
						initfieldrequired();
					})';
			print '</script>'."\n";
		}

		print '<form name="formsoc" action="'.$_SERVER["PHP_SELF"].'" method="post" enctype="multipart/form-data">';
		print '<input type="hidden" name="token" value="'.$_SESSION['newtoken'].'">';
		print '<input type="hidden" name="action" value="add">';
		if ($backtopage) print '<input type="hidden" name="backtopage" value="'.($backtopage != '1' ? $backtopage : $_SERVER["HTTP_REFERER"]).'">';

        dol_fiche_head('');

		print '<table class="border" width="100%">';
		print '<tbody>';

		// Login
		if (empty($conf->global->ADHERENT_LOGIN_NOT_REQUIRED))
		{
<<<<<<< HEAD
			print '<tr><td><span class="fieldrequired">'.$langs->trans("Login").' / '.$langs->trans("Id").'</span></td><td><input type="text" name="member_login" class="minwidth300" maxlength="50" value="'.(isset($_POST["member_login"])?GETPOST("member_login", 'alpha', 2):$object->login).'"></td></tr>';
=======
			print '<tr><td><span class="fieldrequired">'.$langs->trans("Login").' / '.$langs->trans("Id").'</span></td><td><input type="text" name="member_login" class="minwidth300" maxlength="50" value="'.(isset($_POST["member_login"])?GETPOST("member_login", 'alpha', 2):$object->login).'" autofocus="autofocus"></td></tr>';
>>>>>>> d9b8a8c8
		}

		// Password
		if (empty($conf->global->ADHERENT_LOGIN_NOT_REQUIRED))
		{
			require_once DOL_DOCUMENT_ROOT.'/core/lib/security2.lib.php';
			$generated_password=getRandomPassword(false);
			print '<tr><td><span class="fieldrequired">'.$langs->trans("Password").'</span></td><td>';
			print '<input type="text" class="minwidth300" maxlength="50" name="password" value="'.$generated_password.'">';
			print '</td></tr>';
		}

		// Type
		print '<tr><td class="fieldrequired">'.$langs->trans("MemberType").'</td><td>';
		$listetype=$adht->liste_array();
		if (count($listetype))
		{
			print $form->selectarray("typeid", $listetype, GETPOST('typeid','int')?GETPOST('typeid','int'):$typeid, count($listetype)>1?1:0);
		} else {
			print '<font class="error">'.$langs->trans("NoTypeDefinedGoToSetup").'</font>';
		}
		print "</td>\n";

		// Morphy
		$morphys["phy"] = $langs->trans("Physical");
		$morphys["mor"] = $langs->trans("Moral");
		print '<tr><td class="fieldrequired">'.$langs->trans("Nature")."</td><td>\n";
		print $form->selectarray("morphy", $morphys, GETPOST('morphy','alpha')?GETPOST('morphy','alpha'):$object->morphy, 1);
		print "</td>\n";

		// Company
		print '<tr><td id="tdcompany">'.$langs->trans("Company").'</td><td><input type="text" name="societe" class="minwidth300" maxlength="128" value="'.(GETPOST('societe','alpha')?GETPOST('societe','alpha'):$object->societe).'"></td></tr>';

		// Civility
		print '<tr><td>'.$langs->trans("UserTitle").'</td><td>';
		print $formcompany->select_civility(GETPOST('civility_id','int')?GETPOST('civility_id','int'):$object->civility_id,'civility_id').'</td>';
		print '</tr>';

		// Lastname
		print '<tr><td id="tdlastname">'.$langs->trans("Lastname").'</td><td><input type="text" name="lastname" class="minwidth300" maxlength="50" value="'.(GETPOST('lastname','alpha')?GETPOST('lastname','alpha'):$object->lastname).'"></td>';
		print '</tr>';

		// Firstname
		print '<tr><td id="tdfirstname">'.$langs->trans("Firstname").'</td><td><input type="text" name="firstname" class="minwidth300" maxlength="50" value="'.(GETPOST('firstname','alpha')?GETPOST('firstname','alpha'):$object->firstname).'"></td>';
		print '</tr>';

		// EMail
		print '<tr><td>'.($conf->global->ADHERENT_MAIL_REQUIRED?'<span class="fieldrequired">':'').$langs->trans("EMail").($conf->global->ADHERENT_MAIL_REQUIRED?'</span>':'').'</td><td><input type="text" name="member_email" class="minwidth300" maxlength="255" value="'.(GETPOST('member_email','alpha')?GETPOST('member_email','alpha'):$object->email).'"></td></tr>';

		// Address
		print '<tr><td class="tdtop">'.$langs->trans("Address").'</td><td>';
		print '<textarea name="address" wrap="soft" class="quatrevingtpercent" rows="2">'.(GETPOST('address','alpha')?GETPOST('address','alpha'):$object->address).'</textarea>';
		print '</td></tr>';

		// Zip / Town
		print '<tr><td>'.$langs->trans("Zip").' / '.$langs->trans("Town").'</td><td>';
		print $formcompany->select_ziptown((GETPOST('zipcode','alpha')?GETPOST('zipcode','alpha'):$object->zip),'zipcode',array('town','selectcountry_id','state_id'),6);
		print ' ';
		print $formcompany->select_ziptown((GETPOST('town','alpha')?GETPOST('town','alpha'):$object->town),'town',array('zipcode','selectcountry_id','state_id'));
		print '</td></tr>';

		// Country
		$object->country_id=$object->country_id?$object->country_id:$mysoc->country_id;
		print '<tr><td width="25%">'.$langs->trans('Country').'</td><td>';
		print $form->select_country(GETPOST('country_id','alpha')?GETPOST('country_id','alpha'):$object->country_id,'country_id');
		if ($user->admin) print info_admin($langs->trans("YouCanChangeValuesForThisListFromDictionarySetup"),1);
		print '</td></tr>';

		// State
		if (empty($conf->global->MEMBER_DISABLE_STATE))
		{
			print '<tr><td>'.$langs->trans('State').'</td><td>';
			if ($object->country_id)
			{
				print $formcompany->select_state(GETPOST('state_id','int')?GETPOST('state_id','int'):$object->state_id,$object->country_code);
			}
			else
			{
				print $countrynotdefined;
			}
			print '</td></tr>';
		}

		// Pro phone
		print '<tr><td>'.$langs->trans("PhonePro").'</td><td><input type="text" name="phone" size="20" value="'.(GETPOST('phone','alpha')?GETPOST('phone','alpha'):$object->phone).'"></td></tr>';

		// Personal phone
		print '<tr><td>'.$langs->trans("PhonePerso").'</td><td><input type="text" name="phone_perso" size="20" value="'.(GETPOST('phone_perso','alpha')?GETPOST('phone_perso','alpha'):$object->phone_perso).'"></td></tr>';

		// Mobile phone
		print '<tr><td>'.$langs->trans("PhoneMobile").'</td><td><input type="text" name="phone_mobile" size="20" value="'.(GETPOST('phone_mobile','alpha')?GETPOST('phone_mobile','alpha'):$object->phone_mobile).'"></td></tr>';

	    // Skype
	    if (! empty($conf->socialnetworks->enabled))
	    {
			print '<tr><td>'.$langs->trans("Skype").'</td><td><input type="text" name="member_skype" size="40" value="'.(GETPOST('member_skype','alpha')?GETPOST('member_skype','alpha'):$object->skype).'"></td></tr>';
	    }

	    // Twitter
	    if (! empty($conf->socialnetworks->enabled))
	    {
	    	print '<tr><td>'.$langs->trans("Twitter").'</td><td><input type="text" name="member_twitter" size="40" value="'.(GETPOST('member_twitter','alpha')?GETPOST('member_twitter','alpha'):$object->twitter).'"></td></tr>';
	    }

	    // Facebook
	    if (! empty($conf->socialnetworks->enabled))
	    {
	    	print '<tr><td>'.$langs->trans("Facebook").'</td><td><input type="text" name="member_facebook" size="40" value="'.(GETPOST('member_facebook','alpha')?GETPOST('member_facebook','alpha'):$object->facebook).'"></td></tr>';
	    }

	    // Birthday
		print "<tr><td>".$langs->trans("Birthday")."</td><td>\n";
		print $form->selectDate(($object->birth ? $object->birth : -1),'birth','','',1,'formsoc');
		print "</td></tr>\n";

		// Public profil
		print "<tr><td>".$langs->trans("Public")."</td><td>\n";
		print $form->selectyesno("public",$object->public,1);
		print "</td></tr>\n";

		// Categories
		if (! empty($conf->categorie->enabled)  && ! empty($user->rights->categorie->lire))
		{
			print '<tr><td>' . fieldLabel('Categories', 'memcars') . '</td><td>';
			$cate_arbo = $form->select_all_categories(Categorie::TYPE_MEMBER, null, 'parent', null, null, 1);
			print $form->multiselectarray('memcats', $cate_arbo, GETPOST('memcats', 'array'), null, null, null, null, '100%');
			print "</td></tr>";
		}

		// Other attributes
		include DOL_DOCUMENT_ROOT.'/core/tpl/extrafields_add.tpl.php';

        print '<tbody>';
		print "</table>\n";

        dol_fiche_end();

		print '<div class="center">';
		print '<input type="submit" name="button" class="button" value="'.$langs->trans("AddMember").'">';
		print '&nbsp;&nbsp;';
		if (! empty($backtopage))
		{
			print '<input type="submit" class="button" name="cancel" value="'.$langs->trans('Cancel').'">';
		}
		else
		{
			print '<input type="button" class="button" value="' . $langs->trans("Cancel") . '" onClick="javascript:history.go(-1)">';
		}
		print '</div>';

		print "</form>\n";
	}

	if ($action == 'edit')
	{
		/********************************************
		*
		* Edition mode
		*
		********************************************/

		$res=$object->fetch($id);
		if ($res < 0) {
			dol_print_error($db,$object->error); exit;
		}
		$res=$object->fetch_optionals();
		if ($res < 0) {
			dol_print_error($db); exit;
		}

		$adht = new AdherentType($db);
		$adht->fetch($object->typeid);

		// We set country_id, and country_code, country of the chosen country
		$country=GETPOST('country','int');
		if (!empty($country) || $object->country_id)
		{
			$sql = "SELECT rowid, code, label from ".MAIN_DB_PREFIX."c_country where rowid = ".(!empty($country)?$country:$object->country_id);
			$resql=$db->query($sql);
			if ($resql)
			{
				$obj = $db->fetch_object($resql);
			}
			else
			{
				dol_print_error($db);
			}
			$object->country_id=$obj->rowid;
			$object->country_code=$obj->code;
			$object->country=$langs->trans("Country".$obj->code)?$langs->trans("Country".$obj->code):$obj->label;
		}

		$head = member_prepare_head($object);


		if ($conf->use_javascript_ajax)
		{
			print "\n".'<script type="text/javascript" language="javascript">';
			print 'jQuery(document).ready(function () {
				jQuery("#selectcountry_id").change(function() {
					document.formsoc.action.value="edit";
					document.formsoc.submit();
				});
				function initfieldrequired()
				{
					jQuery("#tdcompany").removeClass("fieldrequired");
					jQuery("#tdlastname").removeClass("fieldrequired");
					jQuery("#tdfirstname").removeClass("fieldrequired");
					if (jQuery("#morphy").val() == \'mor\')
					{
						jQuery("#tdcompany").addClass("fieldrequired");
					}
					if (jQuery("#morphy").val() == \'phy\')
					{
						jQuery("#tdlastname").addClass("fieldrequired");
						jQuery("#tdfirstname").addClass("fieldrequired");
					}
				}
				jQuery("#morphy").change(function() {
					initfieldrequired();
				});
				initfieldrequired();
			})';
			print '</script>'."\n";
		}

		print '<form name="formsoc" action="'.$_SERVER["PHP_SELF"].'" method="post" enctype="multipart/form-data">';
		print '<input type="hidden" name="token" value="'.$_SESSION['newtoken'].'" />';
		print '<input type="hidden" name="action" value="update" />';
		print '<input type="hidden" name="rowid" value="'.$id.'" />';
		print '<input type="hidden" name="statut" value="'.$object->statut.'" />';
		if ($backtopage) print '<input type="hidden" name="backtopage" value="'.($backtopage != '1' ? $backtopage : $_SERVER["HTTP_REFERER"]).'">';

		dol_fiche_head($head, 'general', $langs->trans("Member"), 0, 'user');

		print '<table class="border" width="100%">';

		// Ref
		print '<tr><td class="titlefieldcreate">'.$langs->trans("Ref").'</td><td class="valeur">'.$object->id.'</td></tr>';

		// Login
		if (empty($conf->global->ADHERENT_LOGIN_NOT_REQUIRED))
		{
			print '<tr><td><span class="fieldrequired">'.$langs->trans("Login").' / '.$langs->trans("Id").'</span></td><td><input type="text" name="login" class="minwidth300" maxlength="50" value="'.(isset($_POST["login"])?GETPOST("login",'alpha',2):$object->login).'"></td></tr>';
		}

	// Password
		if (empty($conf->global->ADHERENT_LOGIN_NOT_REQUIRED))
		{
			print '<tr><td class="fieldrequired">'.$langs->trans("Password").'</td><td><input type="password" name="pass" class="minwidth300" maxlength="50" value="'.(isset($_POST["pass"])?GETPOST("pass",'',2):$object->pass).'"></td></tr>';
		}
		// Morphy
		$morphys["phy"] = $langs->trans("Physical");
		$morphys["mor"] = $langs->trans("Morale");
		print '<tr><td><span class="fieldrequired">'.$langs->trans("Nature").'</span></td><td>';
		print $form->selectarray("morphy", $morphys, (GETPOSTISSET("morphy")?GETPOST("morphy",'alpha'):$object->morphy));
		print "</td></tr>";

		// Type
		print '<tr><td class="fieldrequired">'.$langs->trans("Type").'</td><td>';
		if ($user->rights->adherent->creer)
		{
			print $form->selectarray("typeid", $adht->liste_array(), (GETPOSTISSET("typeid")?GETPOST("typeid",'int'):$object->typeid));
		}
		else
		{
			print $adht->getNomUrl(1);
			print '<input type="hidden" name="typeid" value="'.$object->typeid.'">';
		}
		print "</td></tr>";

		// Company
		print '<tr><td id="tdcompany">'.$langs->trans("Company").'</td><td><input type="text" name="societe" class="minwidth300" maxlength="128" value="'.(isset($_POST["societe"])?GETPOST("societe",'',2):$object->societe).'"></td></tr>';

		// Civility
		print '<tr><td>'.$langs->trans("UserTitle").'</td><td>';
		print $formcompany->select_civility(isset($_POST["civility_id"])?$_POST["civility_id"]:$object->civility_id)."\n";
		print '</td>';
		print '</tr>';

		// Lastname
		print '<tr><td id="tdlastname">'.$langs->trans("Lastname").'</td><td><input type="text" name="lastname" class="minwidth300" maxlength="50" value="'.(isset($_POST["lastname"])?GETPOST("lastname",'',2):$object->lastname).'"></td>';
		print '</tr>';

		// Firstname
		print '<tr><td id="tdfirstname">'.$langs->trans("Firstname").'</td><td><input type="text" name="firstname" class="minwidth300" maxlength="50" value="'.(isset($_POST["firstname"])?GETPOST("firstname",'',3):$object->firstname).'"></td>';
		print '</tr>';

		// Photo
		print '<tr><td>'.$langs->trans("Photo").'</td>';
		print '<td class="hideonsmartphone" valign="middle">';
		print $form->showphoto('memberphoto',$object)."\n";
		if ($caneditfieldmember)
		{
			if ($object->photo) print "<br>\n";
			print '<table class="nobordernopadding">';
			if ($object->photo) print '<tr><td><input type="checkbox" class="flat photodelete" name="deletephoto" id="photodelete"> '.$langs->trans("Delete").'<br><br></td></tr>';
			print '<tr><td>'.$langs->trans("PhotoFile").'</td></tr>';
			print '<tr><td><input type="file" class="flat" name="photo" id="photoinput"></td></tr>';
			print '</table>';
		}
		print '</td></tr>';

		// EMail
		print '<tr><td>'.($conf->global->ADHERENT_MAIL_REQUIRED?'<span class="fieldrequired">':'').$langs->trans("EMail").($conf->global->ADHERENT_MAIL_REQUIRED?'</span>':'').'</td><td><input type="text" name="member_email" class="minwidth300" maxlength="255" value="'.(isset($_POST["member_email"])?GETPOST("member_email",'',2):$object->email).'"></td></tr>';

		// Address
		print '<tr><td>'.$langs->trans("Address").'</td><td>';
		print '<textarea name="address" wrap="soft" class="quatrevingtpercent" rows="'.ROWS_2.'">'.(isset($_POST["address"])?GETPOST("address",'',2):$object->address).'</textarea>';
		print '</td></tr>';

		// Zip / Town
		print '<tr><td>'.$langs->trans("Zip").' / '.$langs->trans("Town").'</td><td>';
		print $formcompany->select_ziptown((isset($_POST["zipcode"])?GETPOST("zipcode",'',2):$object->zip),'zipcode',array('town','selectcountry_id','state_id'),6);
		print ' ';
		print $formcompany->select_ziptown((isset($_POST["town"])?GETPOST("town",'',2):$object->town),'town',array('zipcode','selectcountry_id','state_id'));
		print '</td></tr>';

		// Country
		//$object->country_id=$object->country_id?$object->country_id:$mysoc->country_id;    // In edit mode we don't force to company country if not defined
		print '<tr><td>'.$langs->trans('Country').'</td><td>';
		print $form->select_country(isset($_POST["country_id"])?$_POST["country_id"]:$object->country_id,'country_id');
		if ($user->admin) print info_admin($langs->trans("YouCanChangeValuesForThisListFromDictionarySetup"),1);
		print '</td></tr>';

		// State
		if (empty($conf->global->MEMBER_DISABLE_STATE))
		{
			print '<tr><td>'.$langs->trans('State').'</td><td>';
			print $formcompany->select_state($object->state_id,isset($_POST["country_id"])?GETPOST("country_id"):$object->country_id);
			print '</td></tr>';
		}

		// Pro phone
		print '<tr><td>'.$langs->trans("PhonePro").'</td><td><input type="text" name="phone" size="20" value="'.(isset($_POST["phone"])?GETPOST("phone"):$object->phone).'"></td></tr>';

		// Personal phone
		print '<tr><td>'.$langs->trans("PhonePerso").'</td><td><input type="text" name="phone_perso" size="20" value="'.(isset($_POST["phone_perso"])?GETPOST("phone_perso"):$object->phone_perso).'"></td></tr>';

		// Mobile phone
		print '<tr><td>'.$langs->trans("PhoneMobile").'</td><td><input type="text" name="phone_mobile" size="20" value="'.(isset($_POST["phone_mobile"])?GETPOST("phone_mobile"):$object->phone_mobile).'"></td></tr>';

	    // Skype
	    if (! empty($conf->socialnetworks->enabled))
	    {
			print '<tr><td>'.$langs->trans("Skype").'</td><td><input type="text" name="skype" class="minwidth100" value="'.(isset($_POST["skype"])?GETPOST("skype"):$object->skype).'"></td></tr>';
	    }

	    // Twitter
	    if (! empty($conf->socialnetworks->enabled))
	    {
	    	print '<tr><td>'.$langs->trans("Twitter").'</td><td><input type="text" name="twitter" class="minwidth100" value="'.(isset($_POST["twitter"])?GETPOST("twitter"):$object->twitter).'"></td></tr>';
	    }

	    // Facebook
	    if (! empty($conf->socialnetworks->enabled))
	    {
	    	print '<tr><td>'.$langs->trans("Facebook").'</td><td><input type="text" name="facebook" class="minwidth100" value="'.(isset($_POST["facebook"])?GETPOST("facebook"):$object->facebook).'"></td></tr>';
	    }

	    // Birthday
		print "<tr><td>".$langs->trans("Birthday")."</td><td>\n";
		print $form->selectDate(($object->birth ? $object->birth : -1),'birth','','',1,'formsoc');
		print "</td></tr>\n";

		// Public profil
		print "<tr><td>".$langs->trans("Public")."</td><td>\n";
		print $form->selectyesno("public",(isset($_POST["public"])?GETPOST("public",'',2):$object->public),1);
		print "</td></tr>\n";

		// Categories
		if (! empty( $conf->categorie->enabled ) && !empty( $user->rights->categorie->lire ))
		{
			print '<tr><td>' . fieldLabel('Categories', 'memcats') . '</td>';
			print '<td>';
			$cate_arbo = $form->select_all_categories(Categorie::TYPE_MEMBER, null, null, null, null, 1);
			$c = new Categorie($db);
			$cats = $c->containing($object->id, Categorie::TYPE_MEMBER);
			$arrayselected = array();
			if (is_array($cats)) {
				foreach ($cats as $cat) {
					$arrayselected[] = $cat->id;
				}
			}
			print $form->multiselectarray('memcats', $cate_arbo, $arrayselected, '', 0, '', 0, '100%');
			print "</td></tr>";
		}

		// Third party Dolibarr
		if (! empty($conf->societe->enabled))
		{
			print '<tr><td>'.$langs->trans("LinkedToDolibarrThirdParty").'</td><td colspan="2" class="valeur">';
			if ($object->fk_soc)
			{
				$company=new Societe($db);
				$result=$company->fetch($object->fk_soc);
				print $company->getNomUrl(1);
			}
			else
			{
				print $langs->trans("NoThirdPartyAssociatedToMember");
			}
			print '</td></tr>';
		}

		// Login Dolibarr
		print '<tr><td>'.$langs->trans("LinkedToDolibarrUser").'</td><td colspan="2" class="valeur">';
		if ($object->user_id)
		{
			$form->form_users($_SERVER['PHP_SELF'].'?rowid='.$object->id,$object->user_id,'none');
		}
		else print $langs->trans("NoDolibarrAccess");
		print '</td></tr>';

		// Other attributes
		include DOL_DOCUMENT_ROOT.'/core/tpl/extrafields_add.tpl.php';

		print '</table>';

		dol_fiche_end();

		print '<div class="center">';
		print '<input type="submit" class="button" name="save" value="'.$langs->trans("Save").'">';
		print '&nbsp;&nbsp;&nbsp;&nbsp;&nbsp;';
		print '<input type="submit" class="button" name="cancel" value="'.$langs->trans("Cancel").'">';
		print '</div>';

		print '</form>';
	}

	if ($id > 0 && $action != 'edit')
	{
		/* ************************************************************************** */
		/*                                                                            */
		/* View mode                                                                  */
		/*                                                                            */
		/* ************************************************************************** */

		$res=$object->fetch($id);
		if ($res < 0) {
			dol_print_error($db,$object->error); exit;
		}
		$res=$object->fetch_optionals();
		if ($res < 0) {
			dol_print_error($db); exit;
		}

		$adht = new AdherentType($db);
		$res=$adht->fetch($object->typeid);
		if ($res < 0) {
			dol_print_error($db); exit;
		}


		/*
		 * Show tabs
		 */
		$head = member_prepare_head($object);

		dol_fiche_head($head, 'general', $langs->trans("Member"), -1, 'user');

		// Confirm create user
		if ($action == 'create_user')
		{
			$login=$object->login;
			if (empty($login))
			{
				// Full firstname and name separated with a dot : firstname.name
				include_once DOL_DOCUMENT_ROOT.'/core/lib/functions2.lib.php';
				$login=dol_buildlogin($object->lastname,$object->firstname);
			}
			if (empty($login)) $login=strtolower(substr($object->firstname, 0, 4)) . strtolower(substr($object->lastname, 0, 4));

			// Create a form array
			$formquestion=array(
					array('label' => $langs->trans("LoginToCreate"), 'type' => 'text', 'name' => 'login', 'value' => $login)
			);
			$text=$langs->trans("ConfirmCreateLogin").'<br>';
			if (! empty($conf->societe->enabled))
			{
				if ($object->fk_soc > 0) $text.=$langs->trans("UserWillBeExternalUser");
				else $text.=$langs->trans("UserWillBeInternalUser");
			}
			print $form->formconfirm($_SERVER["PHP_SELF"]."?rowid=".$object->id,$langs->trans("CreateDolibarrLogin"),$text,"confirm_create_user",$formquestion,'yes');
		}

		// Confirm create third party
		if ($action == 'create_thirdparty')
		{
			$companyalias='';
			$fullname = $object->getFullName($langs);

			if ($object->morphy == 'mor')
			{
				$companyname=$object->societe;
				if (! empty($fullname)) $companyalias=$fullname;
			}
			else
			{
				$companyname=$fullname;
				if (! empty($object->societe)) $companyalias=$object->societe;
			}

			// Create a form array
			$formquestion=array(
				array('label' => $langs->trans("NameToCreate"), 'type' => 'text', 'name' => 'companyname', 'value' => $companyname, 'morecss' => 'minwidth300', 'moreattr' => 'maxlength="128"'),
				array('label' => $langs->trans("AliasNames"), 'type' => 'text', 'name' => 'companyalias', 'value' => $companyalias, 'morecss' => 'minwidth300', 'moreattr' => 'maxlength="128"')
			);

			print $form->formconfirm($_SERVER["PHP_SELF"]."?rowid=".$object->id, $langs->trans("CreateDolibarrThirdParty"), $langs->trans("ConfirmCreateThirdParty"), "confirm_create_thirdparty", $formquestion, 'yes');
		}

		// Confirm validate member
		if ($action == 'valid')
		{
			$langs->load("mails");

			$adht = new AdherentType($db);
			$adht->fetch($object->typeid);

			$subject = '';
			$msg= '';

			// Send subscription email
			include_once DOL_DOCUMENT_ROOT.'/core/class/html.formmail.class.php';
			$formmail=new FormMail($db);
			// Set output language
			$outputlangs = new Translate('', $conf);
			$outputlangs->setDefaultLang(empty($object->thirdparty->default_lang) ? $mysoc->default_lang : $object->thirdparty->default_lang);
<<<<<<< HEAD
=======
			// Load traductions files requiredby by page
>>>>>>> d9b8a8c8
			$outputlangs->loadLangs(array("main", "members"));
			// Get email content from template
			$arraydefaultmessage=null;
			$labeltouse = $conf->global->ADHERENT_EMAIL_TEMPLATE_MEMBER_VALIDATION;

			if (! empty($labeltouse)) $arraydefaultmessage=$formmail->getEMailTemplate($db, 'member', $user, $outputlangs, 0, 1, $labeltouse);

			if (! empty($labeltouse) && is_object($arraydefaultmessage) && $arraydefaultmessage->id > 0)
			{
				$subject = $arraydefaultmessage->topic;
				$msg     = $arraydefaultmessage->content;
			}

			$substitutionarray=getCommonSubstitutionArray($outputlangs, 0, null, $object);
			complete_substitutions_array($substitutionarray, $outputlangs, $object);
			$subjecttosend = make_substitutions($subject, $substitutionarray, $outputlangs);
			$texttosend = make_substitutions(dol_concatdesc($msg, $adht->getMailOnValid()), $substitutionarray, $outputlangs);

			$tmp=$langs->trans("SendingAnEMailToMember");
			$tmp.='<br>'.$langs->trans("MailFrom").': <b>'.$conf->global->ADHERENT_MAIL_FROM.'</b>, ';
			$tmp.='<br>'.$langs->trans("MailRecipient").': <b>'.$object->email.'</b>';
			$helpcontent='';
			$helpcontent.='<b>'.$langs->trans("MailFrom").'</b>: '.$conf->global->ADHERENT_MAIL_FROM.'<br>'."\n";
			$helpcontent.='<b>'.$langs->trans("MailRecipient").'</b>: '.$object->email.'<br>'."\n";
			$helpcontent.='<b>'.$langs->trans("Subject").'</b>:<br>'."\n";
			$helpcontent.=$subjecttosend."\n";
			$helpcontent.="<br>";
			$helpcontent.='<b>'.$langs->trans("Content").'</b>:<br>';
			$helpcontent.=dol_htmlentitiesbr($texttosend)."\n";
			$label=$form->textwithpicto($tmp,$helpcontent,1,'help');

			// Create form popup
			$formquestion=array();
			if ($object->email) $formquestion[]=array('type' => 'checkbox', 'name' => 'send_mail', 'label' => $label,  'value' => ($conf->global->ADHERENT_DEFAULT_SENDINFOBYMAIL?true:false));
			if (! empty($conf->mailman->enabled) && ! empty($conf->global->ADHERENT_USE_MAILMAN)) {
				$formquestion[]=array('type'=>'other','label'=>$langs->transnoentitiesnoconv("SynchroMailManEnabled"),'value'=>'');
			}
			if (! empty($conf->mailman->enabled) && ! empty($conf->global->ADHERENT_USE_SPIP))    {
				$formquestion[]=array('type'=>'other','label'=>$langs->transnoentitiesnoconv("SynchroSpipEnabled"),'value'=>'');
			}
			print $form->formconfirm("card.php?rowid=".$id, $langs->trans("ValidateMember"), $langs->trans("ConfirmValidateMember"), "confirm_valid", $formquestion, 'yes', 1, 220);
		}

		// Confirm terminate
		if ($action == 'resign')
		{
			$langs->load("mails");

			$adht = new AdherentType($db);
			$adht->fetch($object->typeid);

			$subject = '';
			$msg= '';

			// Send subscription email
			include_once DOL_DOCUMENT_ROOT.'/core/class/html.formmail.class.php';
			$formmail=new FormMail($db);
			// Set output language
			$outputlangs = new Translate('', $conf);
			$outputlangs->setDefaultLang(empty($object->thirdparty->default_lang) ? $mysoc->default_lang : $object->thirdparty->default_lang);
<<<<<<< HEAD
			$outputlangs->loadLangs(array("main", "members"));
			// Get email content fro mtemplae
			$arraydefaultmessage=null;
			$labeltouse = $conf->global->ADHERENT_EMAIL_TEMPLATE_CANCELATION;

			if (! empty($labeltouse)) $arraydefaultmessage=$formmail->getEMailTemplate($db, 'member', $user, $outputlangs, 0, 1, $labeltouse);

			if (! empty($labeltouse) && is_object($arraydefaultmessage) && $arraydefaultmessage->id > 0)
			{
				$subject = $arraydefaultmessage->topic;
				$msg     = $arraydefaultmessage->content;
			}

			$substitutionarray=getCommonSubstitutionArray($outputlangs, 0, null, $object);
			complete_substitutions_array($substitutionarray, $outputlangs, $object);
			$subjecttosend = make_substitutions($subject, $substitutionarray, $outputlangs);
			$texttosend = make_substitutions(dol_concatdesc($msg, $adht->getMailOnResiliate()), $substitutionarray, $outputlangs);

=======
			// Load traductions files requiredby by page
			$outputlangs->loadLangs(array("main", "members"));
			// Get email content from template
			$arraydefaultmessage=null;
			$labeltouse = $conf->global->ADHERENT_EMAIL_TEMPLATE_CANCELATION;

			if (! empty($labeltouse)) $arraydefaultmessage=$formmail->getEMailTemplate($db, 'member', $user, $outputlangs, 0, 1, $labeltouse);

			if (! empty($labeltouse) && is_object($arraydefaultmessage) && $arraydefaultmessage->id > 0)
			{
				$subject = $arraydefaultmessage->topic;
				$msg     = $arraydefaultmessage->content;
			}

			$substitutionarray=getCommonSubstitutionArray($outputlangs, 0, null, $object);
			complete_substitutions_array($substitutionarray, $outputlangs, $object);
			$subjecttosend = make_substitutions($subject, $substitutionarray, $outputlangs);
			$texttosend = make_substitutions(dol_concatdesc($msg, $adht->getMailOnResiliate()), $substitutionarray, $outputlangs);

>>>>>>> d9b8a8c8
			$tmp=$langs->trans("SendingAnEMailToMember");
			$tmp.='<br>('.$langs->trans("MailFrom").': <b>'.$conf->global->ADHERENT_MAIL_FROM.'</b>, ';
			$tmp.=$langs->trans("MailRecipient").': <b>'.$object->email.'</b>)';
			$helpcontent='';
			$helpcontent.='<b>'.$langs->trans("MailFrom").'</b>: '.$conf->global->ADHERENT_MAIL_FROM.'<br>'."\n";
			$helpcontent.='<b>'.$langs->trans("MailRecipient").'</b>: '.$object->email.'<br>'."\n";
			$helpcontent.='<b>'.$langs->trans("Subject").'</b>:<br>'."\n";
			$helpcontent.=$subjecttosend."\n";
			$helpcontent.="<br>";
			$helpcontent.='<b>'.$langs->trans("Content").'</b>:<br>';
			$helpcontent.=dol_htmlentitiesbr($texttosend)."\n";
			$label=$form->textwithpicto($tmp,$helpcontent,1,'help');

			// Create an array
			$formquestion=array();
			if ($object->email) $formquestion[]=array('type' => 'checkbox', 'name' => 'send_mail', 'label' => $label, 'value' => (! empty($conf->global->ADHERENT_DEFAULT_SENDINFOBYMAIL)?'true':'false'));
			if ($backtopage)    $formquestion[]=array('type' => 'hidden', 'name' => 'backtopage', 'value' => ($backtopage != '1' ? $backtopage : $_SERVER["HTTP_REFERER"]));
			print $form->formconfirm("card.php?rowid=".$id, $langs->trans("ResiliateMember"), $langs->trans("ConfirmResiliateMember"), "confirm_resign", $formquestion, 'no', 1, 220);
		}

		// Confirm remove member
		if ($action == 'delete')
		{
			$formquestion=array();
			if ($backtopage) $formquestion[]=array('type' => 'hidden', 'name' => 'backtopage', 'value' => ($backtopage != '1' ? $backtopage : $_SERVER["HTTP_REFERER"]));
			print $form->formconfirm("card.php?rowid=".$id, $langs->trans("DeleteMember"), $langs->trans("ConfirmDeleteMember"), "confirm_delete", $formquestion, 'no', 1);
		}

		// Confirm add in spip
		if ($action == 'add_spip')
		{
			print $form->formconfirm("card.php?rowid=".$id, $langs->trans('AddIntoSpip'), $langs->trans('AddIntoSpipConfirmation'), 'confirm_add_spip');
		}
		// Confirm removed from spip
		if ($action == 'del_spip')
		{
			print $form->formconfirm("card.php?rowid=$id", $langs->trans('DeleteIntoSpip'), $langs->trans('DeleteIntoSpipConfirmation'), 'confirm_del_spip');
		}

		$rowspan=17;
		if (empty($conf->global->ADHERENT_LOGIN_NOT_REQUIRED)) $rowspan++;
		if (! empty($conf->societe->enabled)) $rowspan++;

		$linkback = '<a href="'.DOL_URL_ROOT.'/adherents/list.php?restore_lastsearch_values=1">'.$langs->trans("BackToList").'</a>';

		dol_banner_tab($object, 'rowid', $linkback);

        print '<div class="fichecenter">';
        print '<div class="fichehalfleft">';

        print '<div class="underbanner clearboth"></div>';
		print '<table class="border centpercent">';

		// Login
		if (empty($conf->global->ADHERENT_LOGIN_NOT_REQUIRED))
		{
			print '<tr><td class="titlefield">'.$langs->trans("Login").' / '.$langs->trans("Id").'</td><td class="valeur">'.$object->login.'&nbsp;</td></tr>';
		}

		// Type
		print '<tr><td class="titlefield">'.$langs->trans("Type").'</td><td class="valeur">'.$adht->getNomUrl(1)."</td></tr>\n";

		// Morphy
		print '<tr><td>'.$langs->trans("Nature").'</td><td class="valeur" >'.$object->getmorphylib().'</td>';
		print '</tr>';

		// Company
		print '<tr><td>'.$langs->trans("Company").'</td><td class="valeur">'.$object->societe.'</td></tr>';

		// Civility
		print '<tr><td>'.$langs->trans("UserTitle").'</td><td class="valeur">'.$object->getCivilityLabel().'&nbsp;</td>';
		print '</tr>';

		// Password
		if (empty($conf->global->ADHERENT_LOGIN_NOT_REQUIRED))
		{
			print '<tr><td>'.$langs->trans("Password").'</td><td>'.preg_replace('/./i','*',$object->pass);
			if ($object->pass) print preg_replace('/./i','*',$object->pass);
			else
			{
			    if ($user->admin) print $langs->trans("Crypted").': '.$object->pass_indatabase_crypted;
			    else print $langs->trans("Hidden");
			}
			if ((! empty($object->pass) || ! empty($object->pass_crypted)) && empty($object->user_id))
			{
			    $langs->load("errors");
			    $htmltext=$langs->trans("WarningPasswordSetWithNoAccount");
			    print ' '.$form->textwithpicto('', $htmltext,1,'warning');
			}
			print '</td></tr>';
		}

		// Date end subscription
		print '<tr><td>'.$langs->trans("SubscriptionEndDate").'</td><td class="valeur">';
		if ($object->datefin)
		{
			print dol_print_date($object->datefin,'day');
			if ($object->hasDelay()) {
				print " ".img_warning($langs->trans("Late"));
			}
		}
		else
		{
			if (! $adht->subscription)
			{
				print $langs->trans("SubscriptionNotRecorded");
				if ($object->statut > 0) print " ".img_warning($langs->trans("Late")); // displays delay Pictogram only if not a draft and not terminated
			}
			else
			{
				print $langs->trans("SubscriptionNotReceived");
				if ($object->statut > 0) print " ".img_warning($langs->trans("Late")); // displays delay Pictogram only if not a draft and not terminated
			}
		}
		print '</td></tr>';

		// Third party Dolibarr
		if (! empty($conf->societe->enabled))
		{
			print '<tr><td>';
			print '<table class="nobordernopadding" width="100%"><tr><td>';
			print $langs->trans("LinkedToDolibarrThirdParty");
			print '</td>';
			if ($action != 'editthirdparty' && $user->rights->adherent->creer) print '<td align="right"><a href="'.$_SERVER["PHP_SELF"].'?action=editthirdparty&amp;rowid='.$object->id.'">'.img_edit($langs->trans('SetLinkToThirdParty'),1).'</a></td>';
			print '</tr></table>';
			print '</td><td colspan="2" class="valeur">';
			if ($action == 'editthirdparty')
			{
				$htmlname='socid';
				print '<form method="POST" action="'.$_SERVER['PHP_SELF'].'" name="form'.$htmlname.'">';
				print '<input type="hidden" name="rowid" value="'.$object->id.'">';
				print '<input type="hidden" name="action" value="set'.$htmlname.'">';
				print '<input type="hidden" name="token" value="'.$_SESSION['newtoken'].'">';
				print '<table class="nobordernopadding" cellpadding="0" cellspacing="0">';
				print '<tr><td>';
				print $form->select_company($object->fk_soc,'socid','',1);
				print '</td>';
				print '<td align="left"><input type="submit" class="button" value="'.$langs->trans("Modify").'"></td>';
				print '</tr></table></form>';
			}
			else
			{
				if ($object->fk_soc)
				{
					$company=new Societe($db);
					$result=$company->fetch($object->fk_soc);
					print $company->getNomUrl(1);
				}
				else
				{
					print $langs->trans("NoThirdPartyAssociatedToMember");
				}
			}
			print '</td></tr>';
		}

		// Login Dolibarr
		print '<tr><td>';
		print '<table class="nobordernopadding" width="100%"><tr><td>';
		print $langs->trans("LinkedToDolibarrUser");
		print '</td>';
		if ($action != 'editlogin' && $user->rights->adherent->creer)
		{
			print '<td align="right">';
			if ($user->rights->user->user->creer)
			{
				print '<a href="'.$_SERVER["PHP_SELF"].'?action=editlogin&amp;rowid='.$object->id.'">'.img_edit($langs->trans('SetLinkToUser'),1).'</a>';
			}
			print '</td>';
		}
		print '</tr></table>';
		print '</td><td colspan="2" class="valeur">';
		if ($action == 'editlogin')
		{
			$form->form_users($_SERVER['PHP_SELF'].'?rowid='.$object->id,$object->user_id,'userid','');
		}
		else
		{
			if ($object->user_id)
			{
				$form->form_users($_SERVER['PHP_SELF'].'?rowid='.$object->id,$object->user_id,'none');
			}
			else print $langs->trans("NoDolibarrAccess");
		}
		print '</td></tr>';

        print '</table>';

        print '</div>';
        print '<div class="fichehalfright"><div class="ficheaddleft">';

        print '<div class="underbanner clearboth"></div>';
        print '<table class="border tableforfield" width="100%">';

		// Birthday
		print '<tr><td class="titlefield">'.$langs->trans("Birthday").'</td><td class="valeur">'.dol_print_date($object->birth,'day').'</td></tr>';

		// Public
		print '<tr><td>'.$langs->trans("Public").'</td><td class="valeur">'.yn($object->public).'</td></tr>';

		// Categories
		if (! empty($conf->categorie->enabled)  && ! empty($user->rights->categorie->lire))
		{
			print '<tr><td>' . $langs->trans("Categories") . '</td>';
			print '<td colspan="2">';
			print $form->showCategories($object->id, 'member', 1);
			print '</td></tr>';
		}

		// Other attributes
		include DOL_DOCUMENT_ROOT . '/core/tpl/extrafields_view.tpl.php';

		print "</table>\n";

		print "</div></div></div>\n";
        print '<div style="clear:both"></div>';

        dol_fiche_end();


		/*
		 * Hotbar
		 */

		print '<div class="tabsAction">';
		$parameters = array();
		$reshook = $hookmanager->executeHooks('addMoreActionsButtons', $parameters, $object, $action); // Note that $action and $object may have been
		if (empty($reshook)) {
			if ($action != 'editlogin' && $action != 'editthirdparty')
			{
				// Send
				if ($object->statut == 1) {
					print '<div class="inline-block divButAction"><a class="butAction" href="' . $_SERVER["PHP_SELF"] . '?id=' . $object->id . '&action=presend&mode=init#formmailbeforetitle">' . $langs->trans('SendMail') . '</a></div>';
				}

				// Send card by email
				// TODO Remove this to replace with a template
				/*
				if ($user->rights->adherent->creer)
				{
					if ($object->statut >= 1)
					{
						if ($object->email) print '<div class="inline-block divButAction"><a class="butAction" href="card.php?rowid='.$object->id.'&action=sendinfo">'.$langs->trans("SendCardByMail")."</a></div>\n";
						else print '<div class="inline-block divButAction"><a class="butActionRefused" href="#" title="'.dol_escape_htmltag($langs->trans("NoEMail")).'">'.$langs->trans("SendCardByMail")."</a></div>\n";
					}
					else
					{
						print '<div class="inline-block divButAction"><font class="butActionRefused" href="#" title="'.dol_escape_htmltag($langs->trans("ValidateBefore")).'">'.$langs->trans("SendCardByMail")."</font></div>";
					}
				}
				else
				{
					print '<div class="inline-block divButAction"><font class="butActionRefused" href="#" title="'.dol_escape_htmltag($langs->trans("NotEnoughPermissions")).'">'.$langs->trans("SendCardByMail")."</font></div>";
				}*/

				// Modify
				if ($user->rights->adherent->creer)
				{
					print '<div class="inline-block divButAction"><a class="butAction" href="card.php?rowid='.$id.'&action=edit">'.$langs->trans("Modify")."</a></div>";
				}
				else
				{
					print '<div class="inline-block divButAction"><font class="butActionRefused" href="#" title="'.dol_escape_htmltag($langs->trans("NotEnoughPermissions")).'">'.$langs->trans("Modify").'</font></div>';
				}

				// Validate
				if ($object->statut == -1)
				{
					if ($user->rights->adherent->creer)
					{
						print '<div class="inline-block divButAction"><a class="butAction" href="card.php?rowid='.$id.'&action=valid">'.$langs->trans("Validate")."</a></div>\n";
					}
					else
					{
						print '<div class="inline-block divButAction"><font class="butActionRefused" href="#" title="'.dol_escape_htmltag($langs->trans("NotEnoughPermissions")).'">'.$langs->trans("Validate").'</font></div>';
					}
				}

				// Reactivate
				if ($object->statut == 0)
				{
					if ($user->rights->adherent->creer)
					{
						print '<div class="inline-block divButAction"><a class="butAction" href="card.php?rowid='.$id.'&action=valid">'.$langs->trans("Reenable")."</a></div>\n";
					}
					else
					{
						print '<div class="inline-block divButAction"><font class="butActionRefused" href="#" title="'.dol_escape_htmltag($langs->trans("NotEnoughPermissions")).'">'.$langs->trans("Reenable")."</font></div>";
					}
				}

				// Terminate
				if ($object->statut >= 1)
				{
					if ($user->rights->adherent->supprimer)
					{
						print '<div class="inline-block divButAction"><a class="butAction" href="card.php?rowid='.$id.'&action=resign">'.$langs->trans("Resiliate")."</a></div>\n";
					}
					else
					{
						print '<div class="inline-block divButAction"><font class="butActionRefused" href="#" title="'.dol_escape_htmltag($langs->trans("NotEnoughPermissions")).'">'.$langs->trans("Resiliate")."</font></div>";
					}
				}

				// Create third party
				if (! empty($conf->societe->enabled) && ! $object->fk_soc)
				{
					if ($user->rights->societe->creer)
					{
						if ($object->statut != -1) print '<div class="inline-block divButAction"><a class="butAction" href="'.$_SERVER["PHP_SELF"].'?rowid='.$object->id.'&amp;action=create_thirdparty">'.$langs->trans("CreateDolibarrThirdParty").'</a></div>';
						else print '<div class="inline-block divButAction"><a class="butActionRefused" href="#" title="'.dol_escape_htmltag($langs->trans("ValidateBefore")).'">'.$langs->trans("CreateDolibarrThirdParty").'</a></div>';
					}
					else
					{
						print '<div class="inline-block divButAction"><font class="butActionRefused" href="#" title="'.dol_escape_htmltag($langs->trans("NotEnoughPermissions")).'">'.$langs->trans("CreateDolibarrThirdParty")."</font></div>";
					}
				}

				// Create user
				if (! $user->societe_id && ! $object->user_id)
				{
					if ($user->rights->user->user->creer)
					{
						if ($object->statut != -1) print '<div class="inline-block divButAction"><a class="butAction" href="'.$_SERVER["PHP_SELF"].'?rowid='.$object->id.'&amp;action=create_user">'.$langs->trans("CreateDolibarrLogin").'</a></div>';
						else print '<div class="inline-block divButAction"><a class="butActionRefused" href="#" title="'.dol_escape_htmltag($langs->trans("ValidateBefore")).'">'.$langs->trans("CreateDolibarrLogin").'</a></div>';
					}
					else
					{
						print '<div class="inline-block divButAction"><font class="butActionRefused" href="#" title="'.dol_escape_htmltag($langs->trans("NotEnoughPermissions")).'">'.$langs->trans("CreateDolibarrLogin")."</font></div>";
					}
				}

				// Delete
				if ($user->rights->adherent->supprimer)
				{
					print '<div class="inline-block divButAction"><a class="butActionDelete" href="card.php?rowid='.$object->id.'&action=delete">'.$langs->trans("Delete")."</a></div>\n";
				}
				else
				{
					print '<div class="inline-block divButAction"><font class="butActionRefused" href="#" title="'.dol_escape_htmltag($langs->trans("NotEnoughPermissions")).'">'.$langs->trans("Delete")."</font></div>";
				}

				// Action SPIP
				if (! empty($conf->mailmanspip->enabled) && ! empty($conf->global->ADHERENT_USE_SPIP))
				{
					$isinspip = $mailmanspip->is_in_spip($object);

					if ($isinspip == 1)
					{
						print '<div class="inline-block divButAction"><a class="butAction" href="card.php?rowid='.$object->id.'&action=del_spip">'.$langs->trans("DeleteIntoSpip")."</a></div>\n";
					}
					if ($isinspip == 0)
					{
						print '<div class="inline-block divButAction"><a class="butAction" href="card.php?rowid='.$object->id.'&action=add_spip">'.$langs->trans("AddIntoSpip")."</a></div>\n";
					}
				}
			}
		}
		print '</div>';

		if ($isinspip == -1)
		{
			print '<br><br><font class="error">'.$langs->trans('SPIPConnectionFailed').': '.$mailmanspip->error.'</font>';
		}


		// Select mail models is same action as presend
		if (GETPOST('modelselected')) {
			$action = 'presend';
		}

		if ($action != 'presend')
		{
			print '<div class="fichecenter"><div class="fichehalfleft">';
			print '<a name="builddoc"></a>'; // ancre

			// Documents generes
			$filename = dol_sanitizeFileName($object->ref);
			//$filename =  'tmp_cards.php';
			//$filedir = $conf->adherent->dir_output . '/' . get_exdir($object->id, 2, 0, 0, $object, 'member') . dol_sanitizeFileName($object->ref);
			$filedir = $conf->adherent->dir_output . '/' . get_exdir(0, 0, 0, 0, $object, 'member');
			$urlsource = $_SERVER['PHP_SELF'] . '?id=' . $object->id;
			$genallowed = $user->rights->adherent->lire;
			$delallowed = $user->rights->adherent->creer;

			print $formfile->showdocuments('member', $filename, $filedir, $urlsource, $genallowed, $delallowed, $object->modelpdf, 1, 0, 0, 28, 0, '', '', '', $object->default_lang, '', $object);
			$somethingshown = $formfile->numoffiles;

			// Show links to link elements
			//$linktoelem = $form->showLinkToObjectBlock($object, null, array('subscription'));
			//$somethingshown = $form->showLinkedObjectBlock($object, '');

			// Show links to link elements
			/*$linktoelem = $form->showLinkToObjectBlock($object,array('order'));
			 if ($linktoelem) print ($somethingshown?'':'<br>').$linktoelem;
			 */

			// Shon online payment link
			$useonlinepayment = (! empty($conf->paypal->enabled) || ! empty($conf->stripe->enabled) || ! empty($conf->paybox->enabled));

			if ($useonlinepayment)
			{
				print '<br>';

				require_once DOL_DOCUMENT_ROOT.'/core/lib/payments.lib.php';
				print showOnlinePaymentUrl('membersubscription', $object->ref);
			}

			print '</div><div class="fichehalfright"><div class="ficheaddleft">';

			$MAX = 10;

			$morehtmlright = '<a href="'.DOL_URL_ROOT.'/adherents/agenda.php?id='.$object->id.'">';
			$morehtmlright.= $langs->trans("SeeAll");
			$morehtmlright.= '</a>';

			// List of actions on element
	        include_once DOL_DOCUMENT_ROOT . '/core/class/html.formactions.class.php';
			$formactions = new FormActions($db);
			$somethingshown = $formactions->showactions($object, 'member', $socid, 1, 'listactions', $MAX, '', $morehtmlright);

			print '</div></div></div>';
		}

		// Presend form
		$modelmail='member';
		$defaulttopic='CardContent';
		$diroutput = $conf->adherent->dir_output;
		$trackid = 'mem'.$object->id;

		include DOL_DOCUMENT_ROOT.'/core/tpl/card_presend.tpl.php';
	}
}

// End of page
llxFooter();
$db->close();<|MERGE_RESOLUTION|>--- conflicted
+++ resolved
@@ -1,13 +1,4 @@
 <?php
-<<<<<<< HEAD
-/* Copyright (C) 2001-2004 Rodolphe Quiedeville <rodolphe@quiedeville.org>
- * Copyright (C) 2002-2003 Jean-Louis Bergamo   <jlb@j1b.org>
- * Copyright (C) 2004-2012 Laurent Destailleur  <eldy@users.sourceforge.net>
- * Copyright (C) 2005-2018 Regis Houssin        <regis.houssin@capnetworks.com>
- * Copyright (C) 2012      Marcos García        <marcosgdf@gmail.com>
- * Copyright (C) 2012-2018 Philippe Grand       <philippe.grand@atoo-net.com>
- * Copyright (C) 2015-2016 Alexandre Spangaro   <aspangaro.dolibarr@gmail.com>
-=======
 /* Copyright (C) 2001-2004  Rodolphe Quiedeville    <rodolphe@quiedeville.org>
  * Copyright (C) 2002-2003  Jean-Louis Bergamo      <jlb@j1b.org>
  * Copyright (C) 2004-2012  Laurent Destailleur     <eldy@users.sourceforge.net>
@@ -16,7 +7,6 @@
  * Copyright (C) 2012-2018  Philippe Grand          <philippe.grand@atoo-net.com>
  * Copyright (C) 2015-2016  Alexandre Spangaro      <aspangaro.dolibarr@gmail.com>
  * Copyright (C) 2018       Frédéric France         <frederic.france@netlogic.fr>
->>>>>>> d9b8a8c8
  *
  * This program is free software; you can redistribute it and/or modify
  * it under the terms of the GNU General Public License as published by
@@ -311,11 +301,8 @@
 			$object->phone_mobile= trim(GETPOST("phone_mobile",'alpha'));
 			$object->email       = preg_replace('/\s+/', '', GETPOST("member_email",'alpha'));
 			$object->skype       = trim(GETPOST("skype",'alpha'));
-<<<<<<< HEAD
-=======
 			$object->twitter     = trim(GETPOST("twitter",'alpha'));
 			$object->facebook    = trim(GETPOST("facebook",'alpha'));
->>>>>>> d9b8a8c8
 			$object->birth       = $birthdate;
 
 			$object->typeid      = GETPOST("typeid",'int');
@@ -458,11 +445,8 @@
 		$phone_perso=GETPOST("phone_perso",'alpha');
 		$phone_mobile=GETPOST("phone_mobile",'alpha');
 		$skype=GETPOST("member_skype",'alpha');
-<<<<<<< HEAD
-=======
 		$twitter=GETPOST("member_twitter",'alpha');
 		$facebook=GETPOST("member_facebook",'alpha');
->>>>>>> d9b8a8c8
 		$email=preg_replace('/\s+/', '', GETPOST("member_email",'alpha'));
 		$login=GETPOST("member_login",'alpha');
 		$pass=GETPOST("password",'alpha');
@@ -646,35 +630,15 @@
 				// Set output language
 				$outputlangs = new Translate('', $conf);
 				$outputlangs->setDefaultLang(empty($object->thirdparty->default_lang) ? $mysoc->default_lang : $object->thirdparty->default_lang);
-<<<<<<< HEAD
-				$outputlangs->loadLangs(array("main", "members"));
-				// Get email content fro mtemplae
-=======
 				// Load traductions files requiredby by page
 				$outputlangs->loadLangs(array("main", "members"));
 				// Get email content from template
->>>>>>> d9b8a8c8
 				$arraydefaultmessage=null;
 				$labeltouse = $conf->global->ADHERENT_EMAIL_TEMPLATE_MEMBER_VALIDATION;
 
 				if (! empty($labeltouse)) $arraydefaultmessage=$formmail->getEMailTemplate($db, 'member', $user, $outputlangs, 0, 1, $labeltouse);
 
 				if (! empty($labeltouse) && is_object($arraydefaultmessage) && $arraydefaultmessage->id > 0)
-<<<<<<< HEAD
-				{
-					$subject = $arraydefaultmessage->topic;
-					$msg     = $arraydefaultmessage->content;
-				}
-
-				$substitutionarray=getCommonSubstitutionArray($outputlangs, 0, null, $object);
-				complete_substitutions_array($substitutionarray, $outputlangs, $object);
-				$subjecttosend = make_substitutions($subject, $substitutionarray, $outputlangs);
-				$texttosend = make_substitutions(dol_concatdesc($msg, $adht->getMailOnValid()), $substitutionarray, $outputlangs);
-
-				$result=$object->send_an_email($texttosend, $subjecttosend, array(), array(), array(), "", "", 0, 2);
-				if ($result < 0)
-=======
->>>>>>> d9b8a8c8
 				{
 					$subject = $arraydefaultmessage->topic;
 					$msg     = $arraydefaultmessage->content;
@@ -747,14 +711,9 @@
 					// Set output language
 					$outputlangs = new Translate('', $conf);
 					$outputlangs->setDefaultLang(empty($object->thirdparty->default_lang) ? $mysoc->default_lang : $object->thirdparty->default_lang);
-<<<<<<< HEAD
-					$outputlangs->loadLangs(array("main", "members"));
-					// Get email content fro mtemplae
-=======
 					// Load traductions files requiredby by page
 					$outputlangs->loadLangs(array("main", "members"));
 					// Get email content from template
->>>>>>> d9b8a8c8
 					$arraydefaultmessage=null;
 					$labeltouse = $conf->global->ADHERENT_EMAIL_TEMPLATE_CANCELATION;
 
@@ -766,19 +725,6 @@
 						$msg     = $arraydefaultmessage->content;
 					}
 
-<<<<<<< HEAD
-					$substitutionarray=getCommonSubstitutionArray($outputlangs, 0, null, $object);
-					complete_substitutions_array($substitutionarray, $outputlangs, $object);
-					$subjecttosend = make_substitutions($subject, $substitutionarray, $outputlangs);
-					$texttosend = make_substitutions(dol_concatdesc($msg, $adht->getMailOnResiliate()), $substitutionarray, $outputlangs);
-
-					$result=$object->send_an_email($texttosend, $subjecttosend, array(), array(), array(), "", "", 0, -1);
-				}
-				if ($result < 0)
-				{
-					$error++;
-					setEventMessages($object->error, $object->errors, 'errors');
-=======
 					if (empty($labeltouse) || (int) $labeltouse === -1) {
 						//fallback on the old configuration.
 						setEventMessages('WarningMandatorySetupNotComplete', [], 'errors');
@@ -799,7 +745,6 @@
 							setEventMessages($object->error, $object->errors, 'errors');
 						}
 					}
->>>>>>> d9b8a8c8
 				}
 			}
 			else
@@ -858,10 +803,6 @@
 	$mode='emailfrommember';
 	$trackid='mem'.$object->id;
 	include DOL_DOCUMENT_ROOT.'/core/actions_sendmails.inc.php';
-<<<<<<< HEAD
-
-=======
->>>>>>> d9b8a8c8
 }
 
 
@@ -966,11 +907,7 @@
 		// Login
 		if (empty($conf->global->ADHERENT_LOGIN_NOT_REQUIRED))
 		{
-<<<<<<< HEAD
-			print '<tr><td><span class="fieldrequired">'.$langs->trans("Login").' / '.$langs->trans("Id").'</span></td><td><input type="text" name="member_login" class="minwidth300" maxlength="50" value="'.(isset($_POST["member_login"])?GETPOST("member_login", 'alpha', 2):$object->login).'"></td></tr>';
-=======
 			print '<tr><td><span class="fieldrequired">'.$langs->trans("Login").' / '.$langs->trans("Id").'</span></td><td><input type="text" name="member_login" class="minwidth300" maxlength="50" value="'.(isset($_POST["member_login"])?GETPOST("member_login", 'alpha', 2):$object->login).'" autofocus="autofocus"></td></tr>';
->>>>>>> d9b8a8c8
 		}
 
 		// Password
@@ -1500,10 +1437,7 @@
 			// Set output language
 			$outputlangs = new Translate('', $conf);
 			$outputlangs->setDefaultLang(empty($object->thirdparty->default_lang) ? $mysoc->default_lang : $object->thirdparty->default_lang);
-<<<<<<< HEAD
-=======
 			// Load traductions files requiredby by page
->>>>>>> d9b8a8c8
 			$outputlangs->loadLangs(array("main", "members"));
 			// Get email content from template
 			$arraydefaultmessage=null;
@@ -1564,26 +1498,6 @@
 			// Set output language
 			$outputlangs = new Translate('', $conf);
 			$outputlangs->setDefaultLang(empty($object->thirdparty->default_lang) ? $mysoc->default_lang : $object->thirdparty->default_lang);
-<<<<<<< HEAD
-			$outputlangs->loadLangs(array("main", "members"));
-			// Get email content fro mtemplae
-			$arraydefaultmessage=null;
-			$labeltouse = $conf->global->ADHERENT_EMAIL_TEMPLATE_CANCELATION;
-
-			if (! empty($labeltouse)) $arraydefaultmessage=$formmail->getEMailTemplate($db, 'member', $user, $outputlangs, 0, 1, $labeltouse);
-
-			if (! empty($labeltouse) && is_object($arraydefaultmessage) && $arraydefaultmessage->id > 0)
-			{
-				$subject = $arraydefaultmessage->topic;
-				$msg     = $arraydefaultmessage->content;
-			}
-
-			$substitutionarray=getCommonSubstitutionArray($outputlangs, 0, null, $object);
-			complete_substitutions_array($substitutionarray, $outputlangs, $object);
-			$subjecttosend = make_substitutions($subject, $substitutionarray, $outputlangs);
-			$texttosend = make_substitutions(dol_concatdesc($msg, $adht->getMailOnResiliate()), $substitutionarray, $outputlangs);
-
-=======
 			// Load traductions files requiredby by page
 			$outputlangs->loadLangs(array("main", "members"));
 			// Get email content from template
@@ -1603,7 +1517,6 @@
 			$subjecttosend = make_substitutions($subject, $substitutionarray, $outputlangs);
 			$texttosend = make_substitutions(dol_concatdesc($msg, $adht->getMailOnResiliate()), $substitutionarray, $outputlangs);
 
->>>>>>> d9b8a8c8
 			$tmp=$langs->trans("SendingAnEMailToMember");
 			$tmp.='<br>('.$langs->trans("MailFrom").': <b>'.$conf->global->ADHERENT_MAIL_FROM.'</b>, ';
 			$tmp.=$langs->trans("MailRecipient").': <b>'.$object->email.'</b>)';
