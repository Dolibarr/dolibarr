<?php
/* Copyright (C) 2001-2004  Rodolphe Quiedeville    <rodolphe@quiedeville.org>
 * Copyright (C) 2002-2003  Jean-Louis Bergamo      <jlb@j1b.org>
 * Copyright (C) 2004-2012  Laurent Destailleur     <eldy@users.sourceforge.net>
 * Copyright (C) 2005-2018  Regis Houssin           <regis.houssin@inodbox.com>
 * Copyright (C) 2012       Marcos García           <marcosgdf@gmail.com>
 * Copyright (C) 2012-2018  Philippe Grand          <philippe.grand@atoo-net.com>
 * Copyright (C) 2015-2018  Alexandre Spangaro      <aspangaro@open-dsi.fr>
 * Copyright (C) 2018       Frédéric France         <frederic.france@netlogic.fr>
 *
 * This program is free software; you can redistribute it and/or modify
 * it under the terms of the GNU General Public License as published by
 * the Free Software Foundation; either version 3 of the License, or
 * (at your option) any later version.
 *
 * This program is distributed in the hope that it will be useful,
 * but WITHOUT ANY WARRANTY; without even the implied warranty of
 * MERCHANTABILITY or FITNESS FOR A PARTICULAR PURPOSE.  See the
 * GNU General Public License for more details.
 *
 * You should have received a copy of the GNU General Public License
 * along with this program. If not, see <https://www.gnu.org/licenses/>.
 */

/**
 *  \file       htdocs/adherents/card.php
 *  \ingroup    member
 *  \brief      Page of member
 */

require '../main.inc.php';
require_once DOL_DOCUMENT_ROOT.'/core/lib/member.lib.php';
require_once DOL_DOCUMENT_ROOT.'/core/lib/company.lib.php';
require_once DOL_DOCUMENT_ROOT.'/core/lib/images.lib.php';
require_once DOL_DOCUMENT_ROOT.'/core/lib/functions2.lib.php';
require_once DOL_DOCUMENT_ROOT.'/adherents/class/adherent.class.php';
require_once DOL_DOCUMENT_ROOT.'/adherents/class/adherent_type.class.php';
require_once DOL_DOCUMENT_ROOT.'/adherents/class/subscription.class.php';
require_once DOL_DOCUMENT_ROOT.'/categories/class/categorie.class.php';
require_once DOL_DOCUMENT_ROOT.'/compta/bank/class/account.class.php';
require_once DOL_DOCUMENT_ROOT.'/core/class/extrafields.class.php';
require_once DOL_DOCUMENT_ROOT.'/core/class/html.formcompany.class.php';
require_once DOL_DOCUMENT_ROOT.'/core/class/html.formfile.class.php';

// Load translation files required by the page
$langs->loadLangs(array("companies", "bills", "members", "users", "other", "paypal"));

$action = GETPOST('action', 'alpha');
$cancel = GETPOST('cancel', 'alpha');
$backtopage = GETPOST('backtopage', 'alpha');
$confirm = GETPOST('confirm', 'alpha');
$rowid = GETPOST('rowid', 'int');
$id = GETPOST('id') ?GETPOST('id', 'int') : $rowid;
$typeid = GETPOST('typeid', 'int');
$userid = GETPOST('userid', 'int');
$socid = GETPOST('socid', 'int');

if (!empty($conf->mailmanspip->enabled))
{
	include_once DOL_DOCUMENT_ROOT.'/mailmanspip/class/mailmanspip.class.php';

	$langs->load('mailmanspip');

	$mailmanspip = new MailmanSpip($db);
}

$object = new Adherent($db);
$extrafields = new ExtraFields($db);

// fetch optionals attributes and labels
$extrafields->fetch_name_optionals_label($object->table_element);

$socialnetworks = getArrayOfSocialNetworks();

// Get object canvas (By default, this is not defined, so standard usage of dolibarr)
$object->getCanvas($id);
$canvas = $object->canvas ? $object->canvas : GETPOST("canvas");
$objcanvas = null;
if (!empty($canvas))
{
	require_once DOL_DOCUMENT_ROOT.'/core/class/canvas.class.php';
	$objcanvas = new Canvas($db, $action);
	$objcanvas->getCanvas('adherent', 'membercard', $canvas);
}

// Security check
$result = restrictedArea($user, 'adherent', $id, '', '', 'socid', 'rowid', $objcanvas);

if ($id > 0)
{
	// Load member
	$result = $object->fetch($id);

	// Define variables to know what current user can do on users
	$canadduser = ($user->admin || $user->rights->user->user->creer);
	// Define variables to know what current user can do on properties of user linked to edited member
	if ($object->user_id)
	{
		// $User is the user who edits, $object->user_id is the id of the related user in the edited member
		$caneditfielduser = ((($user->id == $object->user_id) && $user->rights->user->self->creer)
				|| (($user->id != $object->user_id) && $user->rights->user->user->creer));
		$caneditpassworduser = ((($user->id == $object->user_id) && $user->rights->user->self->password)
				|| (($user->id != $object->user_id) && $user->rights->user->user->password));
	}
}

// Define variables to determine what the current user can do on the members
$canaddmember = $user->rights->adherent->creer;
// Define variables to determine what the current user can do on the properties of a member
if ($id)
{
	$caneditfieldmember = $user->rights->adherent->creer;
}

// Initialize technical object to manage hooks of page. Note that conf->hooks_modules contains array of hook context
$hookmanager->initHooks(array('membercard', 'globalcard'));



/*
 * 	Actions
 */

$parameters = array('id'=>$id, 'rowid'=>$id, 'objcanvas'=>$objcanvas, 'confirm'=>$confirm);
$reshook = $hookmanager->executeHooks('doActions', $parameters, $object, $action); // Note that $action and $object may have been modified by some hooks
if ($reshook < 0) setEventMessages($hookmanager->error, $hookmanager->errors, 'errors');

if (empty($reshook))
{
	if ($cancel)
	{
		if (!empty($backtopage))
		{
			header("Location: ".$backtopage);
			exit;
		}
		$action = '';
	}

	if ($action == 'setuserid' && ($user->rights->user->self->creer || $user->rights->user->user->creer))
	{
		$error = 0;
		if (empty($user->rights->user->user->creer))	// If can edit only itself user, we can link to itself only
		{
			if ($userid != $user->id && $userid != $object->user_id)
			{
				$error++;
				setEventMessages($langs->trans("ErrorUserPermissionAllowsToLinksToItselfOnly"), null, 'errors');
			}
		}

		if (!$error)
		{
			if ($userid != $object->user_id)	// If link differs from currently in database
			{
				$result = $object->setUserId($userid);
				if ($result < 0) dol_print_error($object->db, $object->error);
				$action = '';
			}
		}
	}

	if ($action == 'setsocid')
	{
		$error = 0;
		if (!$error)
		{
			if ($socid != $object->socid)	// If link differs from currently in database
			{
				$sql = "SELECT rowid FROM ".MAIN_DB_PREFIX."adherent";
				$sql .= " WHERE socid = '".$socid."'";
				$sql .= " AND entity = ".$conf->entity;
				$resql = $db->query($sql);
				if ($resql)
				{
					$obj = $db->fetch_object($resql);
					if ($obj && $obj->rowid > 0)
					{
						$othermember = new Adherent($db);
						$othermember->fetch($obj->rowid);
						$thirdparty = new Societe($db);
						$thirdparty->fetch($socid);
						$error++;
						setEventMessages($langs->trans("ErrorMemberIsAlreadyLinkedToThisThirdParty", $othermember->getFullName($langs), $othermember->login, $thirdparty->name), null, 'errors');
					}
				}

				if (!$error)
				{
					$result = $object->setThirdPartyId($socid);
					if ($result < 0) dol_print_error($object->db, $object->error);
					$action = '';
				}
			}
		}
	}

	// Create user from a member
	if ($action == 'confirm_create_user' && $confirm == 'yes' && $user->rights->user->user->creer)
	{
		if ($result > 0)
		{
			// Creation user
			$nuser = new User($db);
			$result = $nuser->create_from_member($object, GETPOST('login'));

			if ($result < 0)
			{
				$langs->load("errors");
				setEventMessages($langs->trans($nuser->error), null, 'errors');
			}
		}
		else
		{
			setEventMessages($object->error, $object->errors, 'errors');
		}
	}

	// Create third party from a member
	if ($action == 'confirm_create_thirdparty' && $confirm == 'yes' && $user->rights->societe->creer)
	{
		if ($result > 0)
		{
			// User creation
			$company = new Societe($db);
			$result = $company->create_from_member($object, GETPOST('companyname', 'alpha'), GETPOST('companyalias', 'alpha'));

			if ($result < 0)
			{
				$langs->load("errors");
				setEventMessages($langs->trans($company->error), null, 'errors');
				setEventMessages($company->error, $company->errors, 'errors');
			}
		}
		else
		{
			setEventMessages($object->error, $object->errors, 'errors');
		}
	}

	if ($action == 'update' && !$cancel && $user->rights->adherent->creer)
	{
		require_once DOL_DOCUMENT_ROOT.'/core/lib/files.lib.php';

		$birthdate = '';
		if (GETPOST("birthday", 'int')	&& GETPOST("birthmonth", 'int') && GETPOST("birthyear", 'int'))
		{
			$birthdate = dol_mktime(12, 0, 0, GETPOST("birthmonth", 'int'), GETPOST("birthday", 'int'), GETPOST("birthyear", 'int'));
		}
		$lastname = GETPOST("lastname", 'alphanohtml');
		$firstname = GETPOST("firstname", 'alphanohtml');
		$gender = GETPOST("gender", 'alphanohtml');
		$societe = GETPOST("societe", 'alphanohtml');
		$morphy = GETPOST("morphy", 'alphanohtml');
		$login = GETPOST("login", 'alphanohtml');
		if ($morphy != 'mor' && empty($lastname)) {
			$error++;
			$langs->load("errors");
			setEventMessages($langs->trans("ErrorFieldRequired", $langs->transnoentities("Lastname")), null, 'errors');
		}
		if ($morphy != 'mor' && (!isset($firstname) || $firstname == '')) {
			$error++;
			$langs->load("errors");
			setEventMessages($langs->trans("ErrorFieldRequired", $langs->transnoentities("Firstname")), null, 'errors');
		}
		if ($morphy == 'mor' && empty($societe)) {
			$error++;
			$langs->load("errors");
			setEventMessages($langs->trans("ErrorFieldRequired", $langs->transnoentities("Company")), null, 'errors');
		}
		// Check if the login already exists
		if (empty($conf->global->ADHERENT_LOGIN_NOT_REQUIRED))
		{
			if (empty($login)) {
				$error++;
				setEventMessages($langs->trans("ErrorFieldRequired", $langs->transnoentitiesnoconv("Login")), null, 'errors');
			}
		}
		// Create new object
		if ($result > 0 && !$error)
		{
			$object->oldcopy = clone $object;

			// Change values
<<<<<<< HEAD
			$object->civility_id = trim(GETPOST("civility_id", 'alphanohtml'));
			$object->firstname   = trim(GETPOST("firstname", 'alphanohtml'));
			$object->lastname    = trim(GETPOST("lastname", 'alphanohtml'));
			$object->gender      = trim(GETPOST("gender", 'alphanohtml'));
			$object->login       = trim(GETPOST("login", 'alpha'));
=======
			$object->civility_id = trim(GETPOST("civility_id", 'alpha'));
			$object->firstname   = trim(GETPOST("firstname", 'alpha'));
			$object->lastname    = trim(GETPOST("lastname", 'alpha'));
			$object->gender      = trim(GETPOST("gender", 'alpha'));
			$object->login       = trim(GETPOST("login", 'alphanohtml'));
>>>>>>> 019a825b
			$object->pass        = trim(GETPOST("pass", 'alpha'));

			$object->societe     = trim(GETPOST("societe", 'alphanohtml')); // deprecated
			$object->company     = trim(GETPOST("societe", 'alphanohtml'));

			$object->address     = trim(GETPOST("address", 'alphanohtml'));
			$object->zip         = trim(GETPOST("zipcode", 'alphanohtml'));
			$object->town        = trim(GETPOST("town", 'alphanohtml'));
			$object->state_id    = GETPOST("state_id", 'int');
			$object->country_id  = GETPOST("country_id", 'int');

			$object->phone       = trim(GETPOST("phone", 'alpha'));
			$object->phone_perso = trim(GETPOST("phone_perso", 'alpha'));
			$object->phone_mobile = trim(GETPOST("phone_mobile", 'alpha'));
			$object->email       = preg_replace('/\s+/', '', GETPOST("member_email", 'alpha'));
			$object->socialnetworks = array();
			foreach ($socialnetworks as $key => $value) {
				if (GETPOSTISSET($key) && GETPOST($key, 'alphanohtml') != '') {
					$object->socialnetworks[$key] = trim(GETPOST($key, 'alphanohtml'));
				}
			}
			//$object->skype       = trim(GETPOST("skype", 'alpha'));
			//$object->twitter     = trim(GETPOST("twitter", 'alpha'));
			//$object->facebook    = trim(GETPOST("facebook", 'alpha'));
			//$object->linkedin    = trim(GETPOST("linkedin", 'alpha'));
			$object->birth       = $birthdate;

			$object->typeid      = GETPOST("typeid", 'int');
			//$object->note        = trim(GETPOST("comment","alpha"));
			$object->morphy      = GETPOST("morphy", 'alpha');

			if (GETPOST('deletephoto', 'alpha')) $object->photo = '';
			elseif (!empty($_FILES['photo']['name'])) $object->photo = dol_sanitizeFileName($_FILES['photo']['name']);

			// Get status and public property
			$object->statut      = GETPOST("statut", 'alpha');
			$object->public      = GETPOST("public", 'alpha');

			// Fill array 'array_options' with data from add form
			$ret = $extrafields->setOptionalsFromPost(null, $object);
			if ($ret < 0) $error++;

			// Check if we need to also synchronize user information
			$nosyncuser = 0;
			if ($object->user_id)	// If linked to a user
			{
				if ($user->id != $object->user_id && empty($user->rights->user->user->creer)) $nosyncuser = 1; // Disable synchronizing
			}

			// Check if we need to also synchronize password information
			$nosyncuserpass = 0;
			if ($object->user_id)	// If linked to a user
			{
				if ($user->id != $object->user_id && empty($user->rights->user->user->password)) $nosyncuserpass = 1; // Disable synchronizing
			}

			$result = $object->update($user, 0, $nosyncuser, $nosyncuserpass);

			if ($result >= 0 && !count($object->errors))
			{
				$categories = GETPOST('memcats', 'array');
				$object->setCategories($categories);

				// Logo/Photo save
				$dir = $conf->adherent->dir_output.'/'.get_exdir(0, 0, 0, 1, $object, 'member').'/photos';
				$file_OK = is_uploaded_file($_FILES['photo']['tmp_name']);
				if ($file_OK)
				{
					if (GETPOST('deletephoto'))
					{
						require_once DOL_DOCUMENT_ROOT.'/core/lib/files.lib.php';
						$fileimg = $conf->adherent->dir_output.'/'.get_exdir(0, 0, 0, 1, $object, 'member').'/photos/'.$object->photo;
						$dirthumbs = $conf->adherent->dir_output.'/'.get_exdir(0, 0, 0, 1, $object, 'member').'/photos/thumbs';
						dol_delete_file($fileimg);
						dol_delete_dir_recursive($dirthumbs);
					}

					if (image_format_supported($_FILES['photo']['name']) > 0)
					{
						dol_mkdir($dir);

						if (@is_dir($dir))
						{
							$newfile = $dir.'/'.dol_sanitizeFileName($_FILES['photo']['name']);
							if (!dol_move_uploaded_file($_FILES['photo']['tmp_name'], $newfile, 1, 0, $_FILES['photo']['error']) > 0)
							{
								setEventMessages($langs->trans("ErrorFailedToSaveFile"), null, 'errors');
							}
							else
							{
							    // Create thumbs
							    $object->addThumbs($newfile);
							}
						}
					}
					else
					{
						setEventMessages("ErrorBadImageFormat", null, 'errors');
					}
				}
				else
				{
					switch ($_FILES['photo']['error'])
					{
						case 1: //uploaded file exceeds the upload_max_filesize directive in php.ini
						case 2: //uploaded file exceeds the MAX_FILE_SIZE directive that was specified in the html form
							$errors[] = "ErrorFileSizeTooLarge";
							break;
						case 3: //uploaded file was only partially uploaded
							$errors[] = "ErrorFilePartiallyUploaded";
							break;
					}
				}

	            $rowid = $object->id;
	            $id = $object->id;
				$action = '';

				if (!empty($backtopage))
				{
					header("Location: ".$backtopage);
					exit;
				}
			}
			else
			{
				setEventMessages($object->error, $object->errors, 'errors');
				$action = '';
			}
		}
		else
		{
			$action = 'edit';
		}
	}

	if ($action == 'add' && $user->rights->adherent->creer)
	{
		if ($canvas) $object->canvas = $canvas;
		$birthdate = '';
		if (isset($_POST["birthday"]) && $_POST["birthday"]
				&& isset($_POST["birthmonth"]) && $_POST["birthmonth"]
				&& isset($_POST["birthyear"]) && $_POST["birthyear"])
		{
			$birthdate = dol_mktime(12, 0, 0, $_POST["birthmonth"], $_POST["birthday"], $_POST["birthyear"]);
		}
		$datesubscription = '';
		if (isset($_POST["reday"]) && isset($_POST["remonth"]) && isset($_POST["reyear"]))
		{
<<<<<<< HEAD
			$datesubscription = dol_mktime(12, 0, 0, $_POST["remonth"], $_POST["reday"], $_POST["reyear"]);
		}

		$typeid = GETPOST("typeid", 'int');
		$civility_id = GETPOST("civility_id", 'alphanohtml');
		$lastname = GETPOST("lastname", 'alphanohtml');
		$firstname = GETPOST("firstname", 'alphanohtml');
		$gender = GETPOST("gender", 'alphanohtml');
		$societe = GETPOST("societe", 'alphanohtml');
		$address = GETPOST("address", 'alphanohtml');
		$zip = GETPOST("zipcode", 'alphanohtml');
		$town = GETPOST("town", 'alphanohtml');
		$state_id = GETPOST("state_id", 'int');
		$country_id = GETPOST("country_id", 'int');

		$phone = GETPOST("phone", 'alpha');
		$phone_perso = GETPOST("phone_perso", 'alpha');
		$phone_mobile = GETPOST("phone_mobile", 'alpha');
		// $skype=GETPOST("member_skype", 'alpha');
		// $twitter=GETPOST("member_twitter", 'alpha');
		// $facebook=GETPOST("member_facebook", 'alpha');
        // $linkedin=GETPOST("member_linkedin", 'alpha');
		$email = preg_replace('/\s+/', '', GETPOST("member_email", 'alpha'));
		$login = GETPOST("member_login", 'alpha');
		$pass = GETPOST("password", 'alpha');
		$photo = GETPOST("photo", 'alpha');
=======
			$datesubscription=dol_mktime(12, 0, 0, $_POST["remonth"], $_POST["reday"], $_POST["reyear"]);
		}

		$typeid=GETPOST("typeid", 'int');
		$civility_id=GETPOST("civility_id", 'alpha');
		$lastname=GETPOST("lastname", 'alpha');
		$firstname=GETPOST("firstname", 'alpha');
		$gender=GETPOST("gender", 'alpha');
		$societe=GETPOST("societe", 'alpha');
		$address=GETPOST("address", 'alpha');
		$zip=GETPOST("zipcode", 'alpha');
		$town=GETPOST("town", 'alpha');
		$state_id=GETPOST("state_id", 'int');
		$country_id=GETPOST("country_id", 'int');

		$phone=GETPOST("phone", 'alpha');
		$phone_perso=GETPOST("phone_perso", 'alpha');
		$phone_mobile=GETPOST("phone_mobile", 'alpha');
		$skype=GETPOST("member_skype", 'alpha');
		$twitter=GETPOST("member_twitter", 'alpha');
		$facebook=GETPOST("member_facebook", 'alpha');
        $linkedin=GETPOST("member_linkedin", 'alpha');
		$email=preg_replace('/\s+/', '', GETPOST("member_email", 'alpha'));
		$login=GETPOST("member_login", 'alphanohtml');
		$pass=GETPOST("password", 'alpha');
		$photo=GETPOST("photo", 'alpha');
>>>>>>> 019a825b
		//$comment=GETPOST("comment",'none');
		$morphy = GETPOST("morphy", 'alphanohtml');
		$public = GETPOST("public", 'alphanohtml');

		$userid = GETPOST("userid", 'int');
		$socid = GETPOST("socid", 'int');

		$object->civility_id = $civility_id;
		$object->firstname   = $firstname;
		$object->lastname    = $lastname;
		$object->gender      = $gender;
		$object->societe     = $societe; // deprecated
		$object->company     = $societe;
		$object->address     = $address;
		$object->zip         = $zip;
		$object->town        = $town;
		$object->state_id    = $state_id;
		$object->country_id  = $country_id;
		$object->phone       = $phone;
		$object->phone_perso = $phone_perso;
		$object->phone_mobile = $phone_mobile;
		$object->socialnetworks = array();
		if (!empty($conf->socialnetworks->enabled)) {
			foreach ($socialnetworks as $key => $value) {
				if (GETPOSTISSET($key) && GETPOST($key, 'alphanohtml') != '') {
					$object->socialnetworks[$key] = GETPOST("member_".$key, 'alphanohtml');
				}
			}
		}

		// $object->skype       = $skype;
		// $object->twitter     = $twitter;
		// $object->facebook    = $facebook;
		// $object->linkedin    = $linkedin;

		$object->email       = $email;
		$object->login       = $login;
		$object->pass        = $pass;
		$object->birth       = $birthdate;
		$object->photo       = $photo;
		$object->typeid      = $typeid;
		//$object->note        = $comment;
		$object->morphy      = $morphy;
		$object->user_id     = $userid;
		$object->socid = $socid;
		$object->public      = $public;

		// Fill array 'array_options' with data from add form
		$ret = $extrafields->setOptionalsFromPost(null, $object);
		if ($ret < 0) $error++;

		// Check parameters
		if (empty($morphy) || $morphy == "-1") {
			$error++;
			setEventMessages($langs->trans("ErrorFieldRequired", $langs->transnoentitiesnoconv("MemberNature")), null, 'errors');
		}
		// Tests if the login already exists
		if (empty($conf->global->ADHERENT_LOGIN_NOT_REQUIRED))
		{
			if (empty($login)) {
				$error++;
				setEventMessages($langs->trans("ErrorFieldRequired", $langs->transnoentitiesnoconv("Login")), null, 'errors');
			}
			else {
				$sql = "SELECT login FROM ".MAIN_DB_PREFIX."adherent WHERE login='".$db->escape($login)."'";
				$result = $db->query($sql);
				if ($result) {
					$num = $db->num_rows($result);
				}
				if ($num) {
					$error++;
					$langs->load("errors");
					setEventMessages($langs->trans("ErrorLoginAlreadyExists", $login), null, 'errors');
				}
			}
			if (empty($pass)) {
				$error++;
				setEventMessages($langs->trans("ErrorFieldRequired", $langs->transnoentities("Password")), null, 'errors');
			}
		}
		if ($morphy == 'mor' && empty($societe)) {
			$error++;
			$langs->load("errors");
			setEventMessages($langs->trans("ErrorFieldRequired", $langs->transnoentities("Company")), null, 'errors');
		}
		if ($morphy != 'mor' && empty($lastname)) {
			$error++;
			$langs->load("errors");
			setEventMessages($langs->trans("ErrorFieldRequired", $langs->transnoentities("Lastname")), null, 'errors');
		}
		if ($morphy != 'mor' && (!isset($firstname) || $firstname == '')) {
			$error++;
			$langs->load("errors");
			setEventMessages($langs->trans("ErrorFieldRequired", $langs->transnoentities("Firstname")), null, 'errors');
		}
		if (!($typeid > 0)) {	// Keep () before !
			$error++;
			setEventMessages($langs->trans("ErrorFieldRequired", $langs->transnoentitiesnoconv("Type")), null, 'errors');
		}
		if ($conf->global->ADHERENT_MAIL_REQUIRED && !isValidEMail($email)) {
			$error++;
			$langs->load("errors");
			setEventMessages($langs->trans("ErrorBadEMail", $email), null, 'errors');
		}
		$public = 0;
		if (isset($public)) $public = 1;

		if (!$error)
		{
			$db->begin();

			// Email about right and login does not exist
			$result = $object->create($user);
			if ($result > 0)
			{
				// Foundation categories
				$memcats = GETPOST('memcats', 'array');
				$object->setCategories($memcats);

				$db->commit();
				$rowid = $object->id;
				$id = $object->id;
				$action = '';
			}
			else
			{
				$db->rollback();

				if ($object->error) {
					setEventMessages($object->error, $object->errors, 'errors');
				} else {
					setEventMessages($object->error, $object->errors, 'errors');
				}

				$action = 'create';
			}
		}
		else {
			$action = 'create';
		}
	}

	if ($user->rights->adherent->supprimer && $action == 'confirm_delete' && $confirm == 'yes')
	{
		$result = $object->delete($id, $user);
		if ($result > 0)
		{
			if (!empty($backtopage))
			{
				header("Location: ".$backtopage);
				exit;
			}
			else
			{
				header("Location: list.php");
				exit;
			}
		}
		else
		{
			$errmesg = $object->error;
		}
	}

	if ($user->rights->adherent->creer && $action == 'confirm_valid' && $confirm == 'yes')
	{
		$error = 0;

		$db->begin();

		$adht = new AdherentType($db);
		$adht->fetch($object->typeid);

		$result = $object->validate($user);

		if ($result >= 0 && !count($object->errors))
		{
			// Send confirmation email (according to parameters of member type. Otherwise generic)
			if ($object->email && GETPOST("send_mail"))
			{
				$subject = '';
				$msg = '';

				// Send subscription email
				include_once DOL_DOCUMENT_ROOT.'/core/class/html.formmail.class.php';
				$formmail = new FormMail($db);
				// Set output language
				$outputlangs = new Translate('', $conf);
				$outputlangs->setDefaultLang(empty($object->thirdparty->default_lang) ? $mysoc->default_lang : $object->thirdparty->default_lang);
				// Load traductions files required by page
				$outputlangs->loadLangs(array("main", "members"));
				// Get email content from template
				$arraydefaultmessage = null;
				$labeltouse = $conf->global->ADHERENT_EMAIL_TEMPLATE_MEMBER_VALIDATION;

				if (!empty($labeltouse)) $arraydefaultmessage = $formmail->getEMailTemplate($db, 'member', $user, $outputlangs, 0, 1, $labeltouse);

				if (!empty($labeltouse) && is_object($arraydefaultmessage) && $arraydefaultmessage->id > 0)
				{
					$subject = $arraydefaultmessage->topic;
					$msg     = $arraydefaultmessage->content;
				}

				if (empty($labeltouse) || (int) $labeltouse === -1) {
					//fallback on the old configuration.
					setEventMessages('WarningMandatorySetupNotComplete', null, 'errors');
					$error++;
				}
				else {
					$substitutionarray = getCommonSubstitutionArray($outputlangs, 0, null, $object);
					complete_substitutions_array($substitutionarray, $outputlangs, $object);
					$subjecttosend = make_substitutions($subject, $substitutionarray, $outputlangs);
					$texttosend = make_substitutions(dol_concatdesc($msg, $adht->getMailOnValid()), $substitutionarray, $outputlangs);

					$moreinheader = 'X-Dolibarr-Info: send_an_email by adherents/card.php'."\r\n";

					$result = $object->send_an_email($texttosend, $subjecttosend, array(), array(), array(), "", "", 0, -1, '', $moreinheader);
					if ($result < 0)
					{
						$error++;
						setEventMessages($object->error, $object->errors, 'errors');
					}
				}
			}
		}
		else
		{
			$error++;
			if ($object->error) {
				setEventMessages($object->error, $object->errors, 'errors');
			} else {
				setEventMessages($object->error, $object->errors, 'errors');
			}
		}

		if (!$error)
		{
			$db->commit();
		}
		else
		{
			$db->rollback();
		}
		$action = '';
	}

	if ($user->rights->adherent->supprimer && $action == 'confirm_resign')
	{
		$error = 0;

		if ($confirm == 'yes')
		{
			$adht = new AdherentType($db);
			$adht->fetch($object->typeid);

			$result = $object->resiliate($user);

			if ($result >= 0 && !count($object->errors))
			{
				if ($object->email && GETPOST("send_mail"))
				{
					$subject = '';
					$msg = '';

					// Send subscription email
					include_once DOL_DOCUMENT_ROOT.'/core/class/html.formmail.class.php';
					$formmail = new FormMail($db);
					// Set output language
					$outputlangs = new Translate('', $conf);
					$outputlangs->setDefaultLang(empty($object->thirdparty->default_lang) ? $mysoc->default_lang : $object->thirdparty->default_lang);
					// Load traductions files required by page
					$outputlangs->loadLangs(array("main", "members"));
					// Get email content from template
					$arraydefaultmessage = null;
					$labeltouse = $conf->global->ADHERENT_EMAIL_TEMPLATE_CANCELATION;

					if (!empty($labeltouse)) $arraydefaultmessage = $formmail->getEMailTemplate($db, 'member', $user, $outputlangs, 0, 1, $labeltouse);

					if (!empty($labeltouse) && is_object($arraydefaultmessage) && $arraydefaultmessage->id > 0)
					{
						$subject = $arraydefaultmessage->topic;
						$msg     = $arraydefaultmessage->content;
					}

					if (empty($labeltouse) || (int) $labeltouse === -1) {
						//fallback on the old configuration.
						setEventMessages('WarningMandatorySetupNotComplete', null, 'errors');
						$error++;
					}
					else {
						$substitutionarray = getCommonSubstitutionArray($outputlangs, 0, null, $object);
						complete_substitutions_array($substitutionarray, $outputlangs, $object);
						$subjecttosend = make_substitutions($subject, $substitutionarray, $outputlangs);
						$texttosend = make_substitutions(dol_concatdesc($msg, $adht->getMailOnResiliate()), $substitutionarray, $outputlangs);

						$moreinheader = 'X-Dolibarr-Info: send_an_email by adherents/card.php'."\r\n";

						$result = $object->send_an_email($texttosend, $subjecttosend, array(), array(), array(), "", "", 0, -1, '', $moreinheader);
						if ($result < 0)
						{
							$error++;
							setEventMessages($object->error, $object->errors, 'errors');
						}
					}
				}
			}
			else
			{
				$error++;

				if ($object->error) {
					setEventMessages($object->error, $object->errors, 'errors');
				} else {
					setEventMessages($object->error, $object->errors, 'errors');
				}
				$action = '';
			}
		}
		if (!empty($backtopage) && !$error)
		{
			header("Location: ".$backtopage);
			exit;
		}
	}

	// SPIP Management
	if ($user->rights->adherent->supprimer && $action == 'confirm_del_spip' && $confirm == 'yes')
	{
		if (!count($object->errors))
		{
			if (!$mailmanspip->del_to_spip($object))
			{
				setEventMessages($langs->trans('DeleteIntoSpipError').': '.$mailmanspip->error, null, 'errors');
			}
		}
	}

	if ($user->rights->adherent->creer && $action == 'confirm_add_spip' && $confirm == 'yes')
	{
		if (!count($object->errors))
		{
			if (!$mailmanspip->add_to_spip($object))
			{
				setEventMessages($langs->trans('AddIntoSpipError').': '.$mailmanspip->error, null, 'errors');
			}
		}
	}

	// Actions when printing a doc from card
	include DOL_DOCUMENT_ROOT.'/core/actions_printing.inc.php';

	// Actions to build doc
	$upload_dir = $conf->adherent->dir_output;
	$permissiontoadd = $user->rights->adherent->creer;
	include DOL_DOCUMENT_ROOT.'/core/actions_builddoc.inc.php';

	// Actions to send emails
	$triggersendname = 'MEMBER_SENTBYMAIL';
	$paramname = 'id';
	$mode = 'emailfrommember';
	$trackid = 'mem'.$object->id;
	include DOL_DOCUMENT_ROOT.'/core/actions_sendmails.inc.php';
}


/*
 * View
 */

$form = new Form($db);
$formfile = new FormFile($db);
$formcompany = new FormCompany($db);

$title = $langs->trans("Member")." - ".$langs->trans("Card");
$help_url = 'EN:Module_Foundations|FR:Module_Adh&eacute;rents|ES:M&oacute;dulo_Miembros';
llxHeader('', $title, $help_url);

$countrynotdefined = $langs->trans("ErrorSetACountryFirst").' ('.$langs->trans("SeeAbove").')';

if (is_object($objcanvas) && $objcanvas->displayCanvasExists($action))
{
	// -----------------------------------------
	// When used with CANVAS
	// -----------------------------------------
	if (empty($object->error) && $id)
	{
		$object = new Adherent($db);
		$result = $object->fetch($id);
		if ($result <= 0) dol_print_error('', $object->error);
	}
   	$objcanvas->assign_values($action, $object->id, $object->ref); // Set value for templates
    $objcanvas->display_canvas($action); // Show template
}
else
{
	// -----------------------------------------
	// When used in standard mode
	// -----------------------------------------

	if ($action == 'create')
	{
		/* ************************************************************************** */
		/*                                                                            */
		/* Creation mode                                                              */
		/*                                                                            */
		/* ************************************************************************** */
		$object->canvas = $canvas;
		$object->state_id = GETPOST('state_id', 'int');

		// We set country_id, country_code and country for the selected country
		$object->country_id = GETPOST('country_id', 'int') ?GETPOST('country_id', 'int') : $mysoc->country_id;
		if ($object->country_id)
		{
			$tmparray = getCountry($object->country_id, 'all');
			$object->country_code = $tmparray['code'];
			$object->country = $tmparray['label'];
		}

        if (!empty($socid)) {
            $object = new Societe($db);
            if ($socid > 0) $object->fetch($socid);

            if (!($object->id > 0))
            {
                $langs->load("errors");
                print($langs->trans('ErrorRecordNotFound'));
                exit;
            }
        }

		$adht = new AdherentType($db);

		print load_fiche_titre($langs->trans("NewMember"), '', 'members');

		if ($conf->use_javascript_ajax)
		{
			print "\n".'<script type="text/javascript" language="javascript">';
			print 'jQuery(document).ready(function () {
						jQuery("#selectcountry_id").change(function() {
							document.formsoc.action.value="create";
							document.formsoc.submit();
						});
						function initfieldrequired()
						{
							jQuery("#tdcompany").removeClass("fieldrequired");
							jQuery("#tdlastname").removeClass("fieldrequired");
							jQuery("#tdfirstname").removeClass("fieldrequired");
							if (jQuery("#morphy").val() == \'mor\')
							{
								jQuery("#tdcompany").addClass("fieldrequired");
							}
							if (jQuery("#morphy").val() == \'phy\')
							{
								jQuery("#tdlastname").addClass("fieldrequired");
								jQuery("#tdfirstname").addClass("fieldrequired");
							}
						}
						jQuery("#morphy").change(function() {
							initfieldrequired();
						});
						initfieldrequired();
					})';
			print '</script>'."\n";
		}

		print '<form name="formsoc" action="'.$_SERVER["PHP_SELF"].'" method="post" enctype="multipart/form-data">';
		print '<input type="hidden" name="token" value="'.newToken().'">';
		print '<input type="hidden" name="action" value="add">';
		print '<input type="hidden" name="socid" value="'.$socid.'">';
		if ($backtopage) print '<input type="hidden" name="backtopage" value="'.($backtopage != '1' ? $backtopage : $_SERVER["HTTP_REFERER"]).'">';

        dol_fiche_head('');

		print '<table class="border centpercent">';
		print '<tbody>';

		// Login
		if (empty($conf->global->ADHERENT_LOGIN_NOT_REQUIRED))
		{
<<<<<<< HEAD
			print '<tr><td><span class="fieldrequired">'.$langs->trans("Login").' / '.$langs->trans("Id").'</span></td><td><input type="text" name="member_login" class="minwidth300" maxlength="50" value="'.(isset($_POST["member_login"]) ?GETPOST("member_login", 'alpha', 2) : $object->login).'" autofocus="autofocus"></td></tr>';
=======
			print '<tr><td><span class="fieldrequired">'.$langs->trans("Login").' / '.$langs->trans("Id").'</span></td><td><input type="text" name="member_login" class="minwidth300" maxlength="50" value="'.(GETPOSTISSET("member_login") ? GETPOST("member_login", 'alphanohtml', 2):$object->login).'" autofocus="autofocus"></td></tr>';
>>>>>>> 019a825b
		}

		// Password
		if (empty($conf->global->ADHERENT_LOGIN_NOT_REQUIRED))
		{
			require_once DOL_DOCUMENT_ROOT.'/core/lib/security2.lib.php';
			$generated_password = getRandomPassword(false);
			print '<tr><td><span class="fieldrequired">'.$langs->trans("Password").'</span></td><td>';
			print '<input type="text" class="minwidth300" maxlength="50" name="password" value="'.$generated_password.'">';
			print '</td></tr>';
		}

		// Type
		print '<tr><td class="fieldrequired">'.$langs->trans("MemberType").'</td><td>';
		$listetype = $adht->liste_array();
		if (count($listetype))
		{
			print $form->selectarray("typeid", $listetype, GETPOST('typeid', 'int') ?GETPOST('typeid', 'int') : $typeid, count($listetype) > 1 ? 1 : 0);
		} else {
			print '<font class="error">'.$langs->trans("NoTypeDefinedGoToSetup").'</font>';
		}
		print "</td>\n";

		// Morphy
		$morphys["phy"] = $langs->trans("Physical");
		$morphys["mor"] = $langs->trans("Moral");
		print '<tr><td class="fieldrequired">'.$langs->trans("MemberNature")."</td><td>\n";
		print $form->selectarray("morphy", $morphys, GETPOST('morphy', 'alpha') ?GETPOST('morphy', 'alpha') : $object->morphy, 1);
		print "</td>\n";

		// Company
		print '<tr><td id="tdcompany">'.$langs->trans("Company").'</td><td><input type="text" name="societe" class="minwidth300" maxlength="128" value="'.(GETPOSTISSET('societe') ? GETPOST('societe', 'alphanohtml') : $object->company).'"></td></tr>';

		// Civility
		print '<tr><td>'.$langs->trans("UserTitle").'</td><td>';
		print $formcompany->select_civility(GETPOST('civility_id', 'int') ?GETPOST('civility_id', 'int') : $object->civility_id, 'civility_id').'</td>';
		print '</tr>';

		// Lastname
		print '<tr><td id="tdlastname">'.$langs->trans("Lastname").'</td><td><input type="text" name="lastname" class="minwidth300" maxlength="50" value="'.(GETPOSTISSET('lastname') ? GETPOST('lastname', 'alphanohtml') : $object->lastname).'"></td>';
		print '</tr>';

		// Firstname
		print '<tr><td id="tdfirstname">'.$langs->trans("Firstname").'</td><td><input type="text" name="firstname" class="minwidth300" maxlength="50" value="'.(GETPOSTISSET('firstname') ? GETPOST('firstname', 'alphanohtml') : $object->firstname).'"></td>';
		print '</tr>';

		// Gender
		print '<tr><td>'.$langs->trans("Gender").'</td>';
		print '<td>';
		$arraygender = array('man'=>$langs->trans("Genderman"), 'woman'=>$langs->trans("Genderwoman"));
		print $form->selectarray('gender', $arraygender, GETPOST('gender', 'alphanohtml'), 1);
		print '</td></tr>';

		// EMail
		print '<tr><td>'.img_picto('', 'object_email').' '.($conf->global->ADHERENT_MAIL_REQUIRED ? '<span class="fieldrequired">' : '').$langs->trans("EMail").($conf->global->ADHERENT_MAIL_REQUIRED ? '</span>' : '').'</td><td><input type="text" name="member_email" class="minwidth300" maxlength="255" value="'.(GETPOSTISSET('member_email') ? GETPOST('member_email', 'alpha') : $object->email).'"></td></tr>';

		// Address
		print '<tr><td class="tdtop">'.$langs->trans("Address").'</td><td>';
		print '<textarea name="address" wrap="soft" class="quatrevingtpercent" rows="2">'.(GETPOSTISSET('address') ?GETPOST('address', 'alphanohtml') : $object->address).'</textarea>';
		print '</td></tr>';

		// Zip / Town
		print '<tr><td>'.$langs->trans("Zip").' / '.$langs->trans("Town").'</td><td>';
		print $formcompany->select_ziptown((GETPOSTISSET('zipcode') ? GETPOST('zipcode', 'alphanohtml') : $object->zip), 'zipcode', array('town', 'selectcountry_id', 'state_id'), 6);
		print ' ';
		print $formcompany->select_ziptown((GETPOSTISSET('town') ? GETPOST('town', 'alphanohtml') : $object->town), 'town', array('zipcode', 'selectcountry_id', 'state_id'));
		print '</td></tr>';

		// Country
		$object->country_id = $object->country_id ? $object->country_id : $mysoc->country_id;
		print '<tr><td width="25%">'.$langs->trans('Country').'</td><td>';
		print $form->select_country(GETPOSTISSET('country_id') ? GETPOST('country_id', 'alpha') : $object->country_id, 'country_id');
		if ($user->admin) print info_admin($langs->trans("YouCanChangeValuesForThisListFromDictionarySetup"), 1);
		print '</td></tr>';

		// State
		if (empty($conf->global->MEMBER_DISABLE_STATE))
		{
			print '<tr><td>'.$langs->trans('State').'</td><td>';
			if ($object->country_id)
			{
				print $formcompany->select_state(GETPOSTISSET('state_id') ? GETPOST('state_id', 'int') : $object->state_id, $object->country_code);
			}
			else
			{
				print $countrynotdefined;
			}
			print '</td></tr>';
		}

		// Pro phone
		print '<tr><td>'.img_picto('', 'object_phoning').' '.$langs->trans("PhonePro").'</td><td><input type="text" name="phone" size="20" value="'.(GETPOSTISSET('phone') ? GETPOST('phone', 'alpha') : $object->phone).'"></td></tr>';

		// Personal phone
		print '<tr><td>'.img_picto('', 'object_phoning').' '.$langs->trans("PhonePerso").'</td><td><input type="text" name="phone_perso" size="20" value="'.(GETPOSTISSET('phone_perso') ? GETPOST('phone_perso', 'alpha') : $object->phone_perso).'"></td></tr>';

		// Mobile phone
		print '<tr><td>'.img_picto('', 'object_phoning_mobile').' '.$langs->trans("PhoneMobile").'</td><td><input type="text" name="phone_mobile" size="20" value="'.(GETPOSTISSET('phone_mobile') ? GETPOST('phone_mobile', 'alpha') : $object->phone_mobile).'"></td></tr>';

	    if (!empty($conf->socialnetworks->enabled)) {
			foreach ($socialnetworks as $key => $value) {
                if (!$value['active']) break;
				print '<tr><td>'.$langs->trans($value['label']).'</td><td><input type="text" name="member_'.$key.'" size="40" value="'.(GETPOSTISSET('member_'.$key) ? GETPOST('member_'.$key, 'alpha') : $object->socialnetworks[$key]).'"></td></tr>';
			}
		}

	    // Birth Date
		print "<tr><td>".$langs->trans("DateToBirth")."</td><td>\n";
		print $form->selectDate(($object->birth ? $object->birth : -1), 'birth', '', '', 1, 'formsoc');
		print "</td></tr>\n";

		// Public profil
		print "<tr><td>".$langs->trans("Public")."</td><td>\n";
		print $form->selectyesno("public", $object->public, 1);
		print "</td></tr>\n";

		// Categories
		if (!empty($conf->categorie->enabled) && !empty($user->rights->categorie->lire))
		{
			print '<tr><td>'.$form->editfieldkey("Categories", 'memcats', '', $object, 0).'</td><td>';
			$cate_arbo = $form->select_all_categories(Categorie::TYPE_MEMBER, null, 'parent', null, null, 1);
			print $form->multiselectarray('memcats', $cate_arbo, GETPOST('memcats', 'array'), null, null, null, null, '100%');
			print "</td></tr>";
		}

		// Other attributes
		include DOL_DOCUMENT_ROOT.'/core/tpl/extrafields_add.tpl.php';

		print '<tbody>';
		print "</table>\n";

		dol_fiche_end();

		print '<div class="center">';
		print '<input type="submit" name="button" class="button" value="'.$langs->trans("AddMember").'">';
		print '&nbsp;&nbsp;';
		if (!empty($backtopage))
		{
			print '<input type="submit" class="button" name="cancel" value="'.$langs->trans('Cancel').'">';
		}
		else
		{
			print '<input type="button" class="button" value="'.$langs->trans("Cancel").'" onClick="javascript:history.go(-1)">';
		}
		print '</div>';

		print "</form>\n";
	}

	if ($action == 'edit')
	{
		/********************************************
		*
		* Edition mode
		*
		********************************************/

		$res = $object->fetch($id);
		if ($res < 0) {
			dol_print_error($db, $object->error); exit;
		}
		$res = $object->fetch_optionals();
		if ($res < 0) {
			dol_print_error($db); exit;
		}

		$adht = new AdherentType($db);
		$adht->fetch($object->typeid);

		// We set country_id, and country_code, country of the chosen country
		$country = GETPOST('country', 'int');
		if (!empty($country) || $object->country_id)
		{
			$sql = "SELECT rowid, code, label from ".MAIN_DB_PREFIX."c_country where rowid = ".(!empty($country) ? $country : $object->country_id);
			$resql = $db->query($sql);
			if ($resql)
			{
				$obj = $db->fetch_object($resql);
			}
			else
			{
				dol_print_error($db);
			}
			$object->country_id = $obj->rowid;
			$object->country_code = $obj->code;
			$object->country = $langs->trans("Country".$obj->code) ? $langs->trans("Country".$obj->code) : $obj->label;
		}

		$head = member_prepare_head($object);


		if ($conf->use_javascript_ajax)
		{
			print "\n".'<script type="text/javascript" language="javascript">';
			print 'jQuery(document).ready(function () {
				jQuery("#selectcountry_id").change(function() {
					document.formsoc.action.value="edit";
					document.formsoc.submit();
				});
				function initfieldrequired()
				{
					jQuery("#tdcompany").removeClass("fieldrequired");
					jQuery("#tdlastname").removeClass("fieldrequired");
					jQuery("#tdfirstname").removeClass("fieldrequired");
					if (jQuery("#morphy").val() == \'mor\')
					{
						jQuery("#tdcompany").addClass("fieldrequired");
					}
					if (jQuery("#morphy").val() == \'phy\')
					{
						jQuery("#tdlastname").addClass("fieldrequired");
						jQuery("#tdfirstname").addClass("fieldrequired");
					}
				}
				jQuery("#morphy").change(function() {
					initfieldrequired();
				});
				initfieldrequired();
			})';
			print '</script>'."\n";
		}

		print '<form name="formsoc" action="'.$_SERVER["PHP_SELF"].'" method="post" enctype="multipart/form-data">';
		print '<input type="hidden" name="token" value="'.newToken().'" />';
		print '<input type="hidden" name="action" value="update" />';
		print '<input type="hidden" name="rowid" value="'.$id.'" />';
		print '<input type="hidden" name="statut" value="'.$object->statut.'" />';
		if ($backtopage) print '<input type="hidden" name="backtopage" value="'.($backtopage != '1' ? $backtopage : $_SERVER["HTTP_REFERER"]).'">';

		dol_fiche_head($head, 'general', $langs->trans("Member"), 0, 'user');

		print '<table class="border centpercent">';

		// Ref
		print '<tr><td class="titlefieldcreate">'.$langs->trans("Ref").'</td><td class="valeur">'.$object->id.'</td></tr>';

		// Login
		if (empty($conf->global->ADHERENT_LOGIN_NOT_REQUIRED))
		{
<<<<<<< HEAD
			print '<tr><td><span class="fieldrequired">'.$langs->trans("Login").' / '.$langs->trans("Id").'</span></td><td><input type="text" name="login" class="minwidth300" maxlength="50" value="'.(isset($_POST["login"]) ?GETPOST("login", 'alpha', 2) : $object->login).'"></td></tr>';
=======
			print '<tr><td><span class="fieldrequired">'.$langs->trans("Login").' / '.$langs->trans("Id").'</span></td><td><input type="text" name="login" class="minwidth300" maxlength="50" value="'.(GETPOSTISSET("login") ? GETPOST("login", 'alphanohtml', 2):$object->login).'"></td></tr>';
>>>>>>> 019a825b
		}

		// Password
		if (empty($conf->global->ADHERENT_LOGIN_NOT_REQUIRED))
		{
			print '<tr><td class="fieldrequired">'.$langs->trans("Password").'</td><td><input type="password" name="pass" class="minwidth300" maxlength="50" value="'.(isset($_POST["pass"]) ?GETPOST("pass", '', 2) : $object->pass).'"></td></tr>';
		}
		// Morphy
		$morphys["phy"] = $langs->trans("Physical");
		$morphys["mor"] = $langs->trans("Moral");
		print '<tr><td><span class="fieldrequired">'.$langs->trans("MemberNature").'</span></td><td>';
		print $form->selectarray("morphy", $morphys, (GETPOSTISSET("morphy") ? GETPOST("morphy", 'alpha') : $object->morphy));
		print "</td></tr>";

		// Type
		print '<tr><td class="fieldrequired">'.$langs->trans("Type").'</td><td>';
		if ($user->rights->adherent->creer)
		{
			print $form->selectarray("typeid", $adht->liste_array(), (GETPOSTISSET("typeid") ? GETPOST("typeid", 'int') : $object->typeid));
		}
		else
		{
			print $adht->getNomUrl(1);
			print '<input type="hidden" name="typeid" value="'.$object->typeid.'">';
		}
		print "</td></tr>";

		// Company
		print '<tr><td id="tdcompany">'.$langs->trans("Company").'</td><td><input type="text" name="societe" class="minwidth300" maxlength="128" value="'.(GETPOSTISSET("societe") ? GETPOST("societe", 'alphanohtml', 2) : $object->company).'"></td></tr>';

		// Civility
		print '<tr><td>'.$langs->trans("UserTitle").'</td><td>';
		print $formcompany->select_civility(GETPOSTISSET("civility_id") ? GETPOST("civility_id", 'alpha') : $object->civility_id)."\n";
		print '</td>';
		print '</tr>';

		// Lastname
		print '<tr><td id="tdlastname">'.$langs->trans("Lastname").'</td><td><input type="text" name="lastname" class="minwidth300" maxlength="50" value="'.(GETPOSTISSET("lastname") ? GETPOST("lastname", 'alphanohtml', 2) : $object->lastname).'"></td>';
		print '</tr>';

		// Firstname
		print '<tr><td id="tdfirstname">'.$langs->trans("Firstname").'</td><td><input type="text" name="firstname" class="minwidth300" maxlength="50" value="'.(GETPOSTISSET("firstname") ? GETPOST("firstname", 'alphanohtml', 3) : $object->firstname).'"></td>';
		print '</tr>';

		// Gender
		print '<tr><td>'.$langs->trans("Gender").'</td>';
		print '<td>';
		$arraygender = array('man'=>$langs->trans("Genderman"), 'woman'=>$langs->trans("Genderwoman"));
		print $form->selectarray('gender', $arraygender, GETPOSTISSET('gender') ? GETPOST('gender', 'alphanohtml') : $object->gender, 1);
		print '</td></tr>';

		// Photo
		print '<tr><td>'.$langs->trans("Photo").'</td>';
		print '<td class="hideonsmartphone" valign="middle">';
		print $form->showphoto('memberphoto', $object)."\n";
		if ($caneditfieldmember)
		{
			if ($object->photo) print "<br>\n";
			print '<table class="nobordernopadding">';
			if ($object->photo) print '<tr><td><input type="checkbox" class="flat photodelete" name="deletephoto" id="photodelete"> '.$langs->trans("Delete").'<br><br></td></tr>';
			print '<tr><td>'.$langs->trans("PhotoFile").'</td></tr>';
			print '<tr><td><input type="file" class="flat" name="photo" id="photoinput"></td></tr>';
			print '</table>';
		}
		print '</td></tr>';

		// EMail
		print '<tr><td>'.img_picto('', 'object_email').' '.($conf->global->ADHERENT_MAIL_REQUIRED ? '<span class="fieldrequired">' : '').$langs->trans("EMail").($conf->global->ADHERENT_MAIL_REQUIRED ? '</span>' : '').'</td><td><input type="text" name="member_email" class="minwidth300" maxlength="255" value="'.(isset($_POST["member_email"]) ?GETPOST("member_email", '', 2) : $object->email).'"></td></tr>';

		// Address
		print '<tr><td>'.$langs->trans("Address").'</td><td>';
		print '<textarea name="address" wrap="soft" class="quatrevingtpercent" rows="'.ROWS_2.'">'.(GETPOSTISSET("address") ? GETPOST("address", 'alphanohtml', 2) : $object->address).'</textarea>';
		print '</td></tr>';

		// Zip / Town
		print '<tr><td>'.$langs->trans("Zip").' / '.$langs->trans("Town").'</td><td>';
		print $formcompany->select_ziptown((GETPOSTISSET("zipcode") ? GETPOST("zipcode", 'alphanohtml', 2) : $object->zip), 'zipcode', array('town', 'selectcountry_id', 'state_id'), 6);
		print ' ';
		print $formcompany->select_ziptown((GETPOSTISSET("town") ? GETPOST("town", 'alphanohtml', 2) : $object->town), 'town', array('zipcode', 'selectcountry_id', 'state_id'));
		print '</td></tr>';

		// Country
		//$object->country_id=$object->country_id?$object->country_id:$mysoc->country_id;    // In edit mode we don't force to company country if not defined
		print '<tr><td>'.$langs->trans('Country').'</td><td>';
		print $form->select_country(isset($_POST["country_id"]) ? $_POST["country_id"] : $object->country_id, 'country_id');
		if ($user->admin) print info_admin($langs->trans("YouCanChangeValuesForThisListFromDictionarySetup"), 1);
		print '</td></tr>';

		// State
		if (empty($conf->global->MEMBER_DISABLE_STATE))
		{
			print '<tr><td>'.$langs->trans('State').'</td><td>';
			print $formcompany->select_state($object->state_id, isset($_POST["country_id"]) ?GETPOST("country_id") : $object->country_id);
			print '</td></tr>';
		}

		// Pro phone
		print '<tr><td>'.img_picto('', 'object_phoning').' '.$langs->trans("PhonePro").'</td><td><input type="text" name="phone" size="20" value="'.(GETPOSTISSET("phone") ? GETPOST("phone") : $object->phone).'"></td></tr>';

		// Personal phone
		print '<tr><td>'.img_picto('', 'object_phoning').' '.$langs->trans("PhonePerso").'</td><td><input type="text" name="phone_perso" size="20" value="'.(GETPOSTISSET("phone_perso") ? GETPOST("phone_perso") : $object->phone_perso).'"></td></tr>';

		// Mobile phone
		print '<tr><td>'.img_picto('', 'object_phoning_mobile').' '.$langs->trans("PhoneMobile").'</td><td><input type="text" name="phone_mobile" size="20" value="'.(GETPOSTISSET("phone_mobile") ? GETPOST("phone_mobile") : $object->phone_mobile).'"></td></tr>';

        if (!empty($conf->socialnetworks->enabled)) {
			foreach ($socialnetworks as $key => $value) {
                if (!$value['active']) break;
				print '<tr><td>'.$langs->trans($value['label']).'</td><td><input type="text" name="'.$key.'" class="minwidth100" value="'.(GETPOSTISSET($key) ? GETPOST($key, 'alphanohtml') : $object->socialnetworks[$key]).'"></td></tr>';
			}
		}

	    // Birth Date
		print "<tr><td>".$langs->trans("DateToBirth")."</td><td>\n";
		print $form->selectDate(($object->birth ? $object->birth : -1), 'birth', '', '', 1, 'formsoc');
		print "</td></tr>\n";

		// Public profil
		print "<tr><td>".$langs->trans("Public")."</td><td>\n";
		print $form->selectyesno("public", (GETPOSTISSET("public") ? GETPOST("public", 'alphanohtml', 2) : $object->public), 1);
		print "</td></tr>\n";

		// Categories
		if (!empty($conf->categorie->enabled) && !empty($user->rights->categorie->lire))
		{
			print '<tr><td>'.$form->editfieldkey("Categories", 'memcats', '', $object, 0).'</td>';
			print '<td>';
			$cate_arbo = $form->select_all_categories(Categorie::TYPE_MEMBER, null, null, null, null, 1);
			$c = new Categorie($db);
			$cats = $c->containing($object->id, Categorie::TYPE_MEMBER);
			$arrayselected = array();
			if (is_array($cats)) {
				foreach ($cats as $cat) {
					$arrayselected[] = $cat->id;
				}
			}
			print $form->multiselectarray('memcats', $cate_arbo, $arrayselected, '', 0, '', 0, '100%');
			print "</td></tr>";
		}

		// Third party Dolibarr
		if (!empty($conf->societe->enabled))
		{
			print '<tr><td>'.$langs->trans("LinkedToDolibarrThirdParty").'</td><td colspan="2" class="valeur">';
			if ($object->socid)
			{
				$company = new Societe($db);
				$result = $company->fetch($object->socid);
				print $company->getNomUrl(1);
			}
			else
			{
				print $langs->trans("NoThirdPartyAssociatedToMember");
			}
			print '</td></tr>';
		}

		// Login Dolibarr
		print '<tr><td>'.$langs->trans("LinkedToDolibarrUser").'</td><td colspan="2" class="valeur">';
		if ($object->user_id)
		{
			$form->form_users($_SERVER['PHP_SELF'].'?rowid='.$object->id, $object->user_id, 'none');
		}
		else print $langs->trans("NoDolibarrAccess");
		print '</td></tr>';

		// Other attributes. Fields from hook formObjectOptions and Extrafields.
		include DOL_DOCUMENT_ROOT.'/core/tpl/extrafields_add.tpl.php';

		print '</table>';
		dol_fiche_end();

		print '<div class="center">';
		print '<input type="submit" class="button" name="save" value="'.$langs->trans("Save").'">';
		print '&nbsp;&nbsp;&nbsp;&nbsp;&nbsp;';
		print '<input type="submit" class="button" name="cancel" value="'.$langs->trans("Cancel").'">';
		print '</div>';

		print '</form>';
	}

	if ($id > 0 && $action != 'edit')
	{
		/* ************************************************************************** */
		/*                                                                            */
		/* View mode                                                                  */
		/*                                                                            */
		/* ************************************************************************** */

		$res = $object->fetch($id);
		if ($res < 0) {
			dol_print_error($db, $object->error); exit;
		}
		$res = $object->fetch_optionals();
		if ($res < 0) {
			dol_print_error($db); exit;
		}

		$adht = new AdherentType($db);
		$res = $adht->fetch($object->typeid);
		if ($res < 0) {
			dol_print_error($db); exit;
		}


		/*
		 * Show tabs
		 */
		$head = member_prepare_head($object);

		dol_fiche_head($head, 'general', $langs->trans("Member"), -1, 'user');

		// Confirm create user
		if ($action == 'create_user')
		{
			$login = $object->login;
			if (empty($login))
			{
				// Full firstname and name separated with a dot : firstname.name
				include_once DOL_DOCUMENT_ROOT.'/core/lib/functions2.lib.php';
				$login = dol_buildlogin($object->lastname, $object->firstname);
			}
			if (empty($login)) $login = strtolower(substr($object->firstname, 0, 4)).strtolower(substr($object->lastname, 0, 4));

			// Create a form array
			$formquestion = array(
					array('label' => $langs->trans("LoginToCreate"), 'type' => 'text', 'name' => 'login', 'value' => $login)
			);
			$text = $langs->trans("ConfirmCreateLogin").'<br>';
			if (!empty($conf->societe->enabled))
			{
				if ($object->socid > 0) $text .= $langs->trans("UserWillBeExternalUser");
				else $text .= $langs->trans("UserWillBeInternalUser");
			}
			print $form->formconfirm($_SERVER["PHP_SELF"]."?rowid=".$object->id, $langs->trans("CreateDolibarrLogin"), $text, "confirm_create_user", $formquestion, 'yes');
		}

		// Confirm create third party
		if ($action == 'create_thirdparty')
		{
			$companyalias = '';
			$fullname = $object->getFullName($langs);

			if ($object->morphy == 'mor')
			{
				$companyname = $object->company;
				if (!empty($fullname)) $companyalias = $fullname;
			}
			else
			{
				$companyname = $fullname;
				if (!empty($object->company)) $companyalias = $object->company;
			}

			// Create a form array
			$formquestion = array(
				array('label' => $langs->trans("NameToCreate"), 'type' => 'text', 'name' => 'companyname', 'value' => $companyname, 'morecss' => 'minwidth300', 'moreattr' => 'maxlength="128"'),
				array('label' => $langs->trans("AliasNames"), 'type' => 'text', 'name' => 'companyalias', 'value' => $companyalias, 'morecss' => 'minwidth300', 'moreattr' => 'maxlength="128"')
			);

			print $form->formconfirm($_SERVER["PHP_SELF"]."?rowid=".$object->id, $langs->trans("CreateDolibarrThirdParty"), $langs->trans("ConfirmCreateThirdParty"), "confirm_create_thirdparty", $formquestion, 'yes');
		}

		// Confirm validate member
		if ($action == 'valid')
		{
			$langs->load("mails");

			$adht = new AdherentType($db);
			$adht->fetch($object->typeid);

			$subject = '';
			$msg = '';

			// Send subscription email
			include_once DOL_DOCUMENT_ROOT.'/core/class/html.formmail.class.php';
			$formmail = new FormMail($db);
			// Set output language
			$outputlangs = new Translate('', $conf);
			$outputlangs->setDefaultLang(empty($object->thirdparty->default_lang) ? $mysoc->default_lang : $object->thirdparty->default_lang);
			// Load traductions files required by page
			$outputlangs->loadLangs(array("main", "members"));
			// Get email content from template
			$arraydefaultmessage = null;
			$labeltouse = $conf->global->ADHERENT_EMAIL_TEMPLATE_MEMBER_VALIDATION;

			if (!empty($labeltouse)) $arraydefaultmessage = $formmail->getEMailTemplate($db, 'member', $user, $outputlangs, 0, 1, $labeltouse);

			if (!empty($labeltouse) && is_object($arraydefaultmessage) && $arraydefaultmessage->id > 0)
			{
				$subject = $arraydefaultmessage->topic;
				$msg     = $arraydefaultmessage->content;
			}

			$substitutionarray = getCommonSubstitutionArray($outputlangs, 0, null, $object);
			complete_substitutions_array($substitutionarray, $outputlangs, $object);
			$subjecttosend = make_substitutions($subject, $substitutionarray, $outputlangs);
			$texttosend = make_substitutions(dol_concatdesc($msg, $adht->getMailOnValid()), $substitutionarray, $outputlangs);

			$tmp = $langs->trans("SendingAnEMailToMember");
			$tmp .= '<br>'.$langs->trans("MailFrom").': <b>'.$conf->global->ADHERENT_MAIL_FROM.'</b>, ';
			$tmp .= '<br>'.$langs->trans("MailRecipient").': <b>'.$object->email.'</b>';
			$helpcontent = '';
			$helpcontent .= '<b>'.$langs->trans("MailFrom").'</b>: '.$conf->global->ADHERENT_MAIL_FROM.'<br>'."\n";
			$helpcontent .= '<b>'.$langs->trans("MailRecipient").'</b>: '.$object->email.'<br>'."\n";
			$helpcontent .= '<b>'.$langs->trans("Subject").'</b>:<br>'."\n";
			$helpcontent .= $subjecttosend."\n";
			$helpcontent .= "<br>";
			$helpcontent .= '<b>'.$langs->trans("Content").'</b>:<br>';
			$helpcontent .= dol_htmlentitiesbr($texttosend)."\n";
			$label = $form->textwithpicto($tmp, $helpcontent, 1, 'help');

			// Create form popup
			$formquestion = array();
			if ($object->email) $formquestion[] = array('type' => 'checkbox', 'name' => 'send_mail', 'label' => $label, 'value' => ($conf->global->ADHERENT_DEFAULT_SENDINFOBYMAIL ?true:false));
			if (!empty($conf->mailman->enabled) && !empty($conf->global->ADHERENT_USE_MAILMAN)) {
				$formquestion[] = array('type'=>'other', 'label'=>$langs->transnoentitiesnoconv("SynchroMailManEnabled"), 'value'=>'');
			}
			if (!empty($conf->mailman->enabled) && !empty($conf->global->ADHERENT_USE_SPIP)) {
				$formquestion[] = array('type'=>'other', 'label'=>$langs->transnoentitiesnoconv("SynchroSpipEnabled"), 'value'=>'');
			}
			print $form->formconfirm("card.php?rowid=".$id, $langs->trans("ValidateMember"), $langs->trans("ConfirmValidateMember"), "confirm_valid", $formquestion, 'yes', 1, 220);
		}

		// Confirm terminate
		if ($action == 'resign')
		{
			$langs->load("mails");

			$adht = new AdherentType($db);
			$adht->fetch($object->typeid);

			$subject = '';
			$msg = '';

			// Send subscription email
			include_once DOL_DOCUMENT_ROOT.'/core/class/html.formmail.class.php';
			$formmail = new FormMail($db);
			// Set output language
			$outputlangs = new Translate('', $conf);
			$outputlangs->setDefaultLang(empty($object->thirdparty->default_lang) ? $mysoc->default_lang : $object->thirdparty->default_lang);
			// Load traductions files required by page
			$outputlangs->loadLangs(array("main", "members"));
			// Get email content from template
			$arraydefaultmessage = null;
			$labeltouse = $conf->global->ADHERENT_EMAIL_TEMPLATE_CANCELATION;

			if (!empty($labeltouse)) $arraydefaultmessage = $formmail->getEMailTemplate($db, 'member', $user, $outputlangs, 0, 1, $labeltouse);

			if (!empty($labeltouse) && is_object($arraydefaultmessage) && $arraydefaultmessage->id > 0)
			{
				$subject = $arraydefaultmessage->topic;
				$msg     = $arraydefaultmessage->content;
			}

			$substitutionarray = getCommonSubstitutionArray($outputlangs, 0, null, $object);
			complete_substitutions_array($substitutionarray, $outputlangs, $object);
			$subjecttosend = make_substitutions($subject, $substitutionarray, $outputlangs);
			$texttosend = make_substitutions(dol_concatdesc($msg, $adht->getMailOnResiliate()), $substitutionarray, $outputlangs);

			$tmp = $langs->trans("SendingAnEMailToMember");
			$tmp .= '<br>('.$langs->trans("MailFrom").': <b>'.$conf->global->ADHERENT_MAIL_FROM.'</b>, ';
			$tmp .= $langs->trans("MailRecipient").': <b>'.$object->email.'</b>)';
			$helpcontent = '';
			$helpcontent .= '<b>'.$langs->trans("MailFrom").'</b>: '.$conf->global->ADHERENT_MAIL_FROM.'<br>'."\n";
			$helpcontent .= '<b>'.$langs->trans("MailRecipient").'</b>: '.$object->email.'<br>'."\n";
			$helpcontent .= '<b>'.$langs->trans("Subject").'</b>:<br>'."\n";
			$helpcontent .= $subjecttosend."\n";
			$helpcontent .= "<br>";
			$helpcontent .= '<b>'.$langs->trans("Content").'</b>:<br>';
			$helpcontent .= dol_htmlentitiesbr($texttosend)."\n";
			$label = $form->textwithpicto($tmp, $helpcontent, 1, 'help');

			// Create an array
			$formquestion = array();
			if ($object->email) $formquestion[] = array('type' => 'checkbox', 'name' => 'send_mail', 'label' => $label, 'value' => (!empty($conf->global->ADHERENT_DEFAULT_SENDINFOBYMAIL) ? 'true' : 'false'));
			if ($backtopage)    $formquestion[] = array('type' => 'hidden', 'name' => 'backtopage', 'value' => ($backtopage != '1' ? $backtopage : $_SERVER["HTTP_REFERER"]));
			print $form->formconfirm("card.php?rowid=".$id, $langs->trans("ResiliateMember"), $langs->trans("ConfirmResiliateMember"), "confirm_resign", $formquestion, 'no', 1, 240);
		}

		// Confirm remove member
		if ($action == 'delete')
		{
			$formquestion = array();
			if ($backtopage) $formquestion[] = array('type' => 'hidden', 'name' => 'backtopage', 'value' => ($backtopage != '1' ? $backtopage : $_SERVER["HTTP_REFERER"]));
			print $form->formconfirm("card.php?rowid=".$id, $langs->trans("DeleteMember"), $langs->trans("ConfirmDeleteMember"), "confirm_delete", $formquestion, 'no', 1);
		}

		// Confirm add in spip
		if ($action == 'add_spip')
		{
			print $form->formconfirm("card.php?rowid=".$id, $langs->trans('AddIntoSpip'), $langs->trans('AddIntoSpipConfirmation'), 'confirm_add_spip');
		}
		// Confirm removed from spip
		if ($action == 'del_spip')
		{
			print $form->formconfirm("card.php?rowid=$id", $langs->trans('DeleteIntoSpip'), $langs->trans('DeleteIntoSpipConfirmation'), 'confirm_del_spip');
		}

		$rowspan = 17;
		if (empty($conf->global->ADHERENT_LOGIN_NOT_REQUIRED)) $rowspan++;
		if (!empty($conf->societe->enabled)) $rowspan++;

		$linkback = '<a href="'.DOL_URL_ROOT.'/adherents/list.php?restore_lastsearch_values=1">'.$langs->trans("BackToList").'</a>';

		dol_banner_tab($object, 'rowid', $linkback);

        print '<div class="fichecenter">';
        print '<div class="fichehalfleft">';

        print '<div class="underbanner clearboth"></div>';
		print '<table class="border tableforfield centpercent">';

		// Login
		if (empty($conf->global->ADHERENT_LOGIN_NOT_REQUIRED))
		{
			print '<tr><td class="titlefield">'.$langs->trans("Login").' / '.$langs->trans("Id").'</td><td class="valeur">'.$object->login.'&nbsp;</td></tr>';
		}

		// Type
		print '<tr><td class="titlefield">'.$langs->trans("Type").'</td><td class="valeur">'.$adht->getNomUrl(1)."</td></tr>\n";

		// Morphy
		print '<tr><td>'.$langs->trans("MemberNature").'</td><td class="valeur" >'.$object->getmorphylib().'</td>';
		print '</tr>';

		// Gender
		print '<tr><td>'.$langs->trans("Gender").'</td>';
		print '<td>';
		if ($object->gender) print $langs->trans("Gender".$object->gender);
		print '</td></tr>';

		// Company
		print '<tr><td>'.$langs->trans("Company").'</td><td class="valeur">'.$object->company.'</td></tr>';

		// Civility
		print '<tr><td>'.$langs->trans("UserTitle").'</td><td class="valeur">'.$object->getCivilityLabel().'&nbsp;</td>';
		print '</tr>';

		// Password
		if (empty($conf->global->ADHERENT_LOGIN_NOT_REQUIRED))
		{
			print '<tr><td>'.$langs->trans("Password").'</td><td>'.preg_replace('/./i', '*', $object->pass);
			if ($object->pass) print preg_replace('/./i', '*', $object->pass);
			else
			{
			    if ($user->admin) print $langs->trans("Crypted").': '.$object->pass_indatabase_crypted;
			    else print $langs->trans("Hidden");
			}
			if ((!empty($object->pass) || !empty($object->pass_crypted)) && empty($object->user_id))
			{
			    $langs->load("errors");
			    $htmltext = $langs->trans("WarningPasswordSetWithNoAccount");
			    print ' '.$form->textwithpicto('', $htmltext, 1, 'warning');
			}
			print '</td></tr>';
		}

		// Date end subscription
		print '<tr><td>'.$langs->trans("SubscriptionEndDate").'</td><td class="valeur">';
		if ($object->datefin)
		{
			print dol_print_date($object->datefin, 'day');
			if ($object->hasDelay()) {
				print " ".img_warning($langs->trans("Late"));
			}
		}
		else
		{
			if ($object->need_subscription == 0)
            {
                print $langs->trans("SubscriptionNotNeeded");
            }
            elseif (!$adht->subscription)
			{
				print $langs->trans("SubscriptionNotRecorded");
				if ($object->statut > 0) print " ".img_warning($langs->trans("Late")); // displays delay Pictogram only if not a draft and not terminated
			}
			else
			{
				print $langs->trans("SubscriptionNotReceived");
				if ($object->statut > 0) print " ".img_warning($langs->trans("Late")); // displays delay Pictogram only if not a draft and not terminated
			}
		}
		print '</td></tr>';

		// Third party Dolibarr
		if (!empty($conf->societe->enabled))
		{
			print '<tr><td>';
			$editenable = $user->rights->adherent->creer;
			print $form->editfieldkey('LinkedToDolibarrThirdParty', 'thirdparty', '', $object, $editenable);
			print '</td><td colspan="2" class="valeur">';
			if ($action == 'editthirdparty')
			{
				$htmlname = 'socid';
				print '<form method="POST" action="'.$_SERVER['PHP_SELF'].'" name="form'.$htmlname.'">';
				print '<input type="hidden" name="rowid" value="'.$object->id.'">';
				print '<input type="hidden" name="action" value="set'.$htmlname.'">';
				print '<input type="hidden" name="token" value="'.newToken().'">';
				print '<table class="nobordernopadding" cellpadding="0" cellspacing="0">';
				print '<tr><td>';
				print $form->select_company($object->socid, 'socid', '', 1);
				print '</td>';
				print '<td class="left"><input type="submit" class="button" value="'.$langs->trans("Modify").'"></td>';
				print '</tr></table></form>';
			}
			else
			{
				if ($object->socid)
				{
					$company = new Societe($db);
					$result = $company->fetch($object->socid);
					print $company->getNomUrl(1);
				}
				else
				{
					print $langs->trans("NoThirdPartyAssociatedToMember");
				}
			}
			print '</td></tr>';
		}

		// Login Dolibarr
		print '<tr><td>';
		$editenable = $user->rights->adherent->creer && $user->rights->user->user->creer;
		print $form->editfieldkey('LinkedToDolibarrUser', 'login', '', $object, $editenable);
		print '</td><td colspan="2" class="valeur">';
		if ($action == 'editlogin')
		{
			$form->form_users($_SERVER['PHP_SELF'].'?rowid='.$object->id, $object->user_id, 'userid', '');
		}
		else
		{
			if ($object->user_id)
			{
				$form->form_users($_SERVER['PHP_SELF'].'?rowid='.$object->id, $object->user_id, 'none');
			}
			else print $langs->trans("NoDolibarrAccess");
		}
		print '</td></tr>';

        print '</table>';

        print '</div>';

        print '<div class="fichehalfright"><div class="ficheaddleft">';
        print '<div class="underbanner clearboth"></div>';

        print '<table class="border tableforfield tableforfield" width="100%">';

		// Birth Date
		print '<tr><td class="titlefield">'.$langs->trans("DateToBirth").'</td><td class="valeur">'.dol_print_date($object->birth, 'day').'</td></tr>';

		// Public
		print '<tr><td>'.$langs->trans("Public").'</td><td class="valeur">'.yn($object->public).'</td></tr>';

		// Categories
		if (!empty($conf->categorie->enabled) && !empty($user->rights->categorie->lire))
		{
			print '<tr><td>'.$langs->trans("Categories").'</td>';
			print '<td colspan="2">';
			print $form->showCategories($object->id, 'member', 1);
			print '</td></tr>';
		}

		// Other attributes
		include DOL_DOCUMENT_ROOT.'/core/tpl/extrafields_view.tpl.php';

		print "</table>\n";

		print "</div></div></div>\n";
        print '<div style="clear:both"></div>';

        dol_fiche_end();


		/*
		 * Action bar
		 */

		print '<div class="tabsAction">';
		$parameters = array();
		$reshook = $hookmanager->executeHooks('addMoreActionsButtons', $parameters, $object, $action); // Note that $action and $object may have been
		if (empty($reshook)) {
			if ($action != 'editlogin' && $action != 'editthirdparty')
			{
				// Send
				if (empty($user->socid)) {
					if ($object->statut == 1) {
						print '<div class="inline-block divButAction"><a class="butAction" href="'.$_SERVER["PHP_SELF"].'?id='.$object->id.'&action=presend&mode=init#formmailbeforetitle">'.$langs->trans('SendMail').'</a></div>';
					}
				}

				// Send card by email
				// TODO Remove this to replace with a template
				/*
				if ($user->rights->adherent->creer)
				{
					if ($object->statut >= 1)
					{
						if ($object->email) print '<div class="inline-block divButAction"><a class="butAction" href="card.php?rowid='.$object->id.'&action=sendinfo">'.$langs->trans("SendCardByMail")."</a></div>\n";
						else print '<div class="inline-block divButAction"><a class="butActionRefused classfortooltip" href="#" title="'.dol_escape_htmltag($langs->trans("NoEMail")).'">'.$langs->trans("SendCardByMail")."</a></div>\n";
					}
					else
					{
						print '<div class="inline-block divButAction"><font class="butActionRefused classfortooltip" href="#" title="'.dol_escape_htmltag($langs->trans("ValidateBefore")).'">'.$langs->trans("SendCardByMail")."</font></div>";
					}
				}
				else
				{
					print '<div class="inline-block divButAction"><font class="butActionRefused classfortooltip" href="#" title="'.dol_escape_htmltag($langs->trans("NotEnoughPermissions")).'">'.$langs->trans("SendCardByMail")."</font></div>";
				}*/

				// Modify
				if ($user->rights->adherent->creer)
				{
					print '<div class="inline-block divButAction"><a class="butAction" href="card.php?rowid='.$id.'&action=edit">'.$langs->trans("Modify")."</a></div>";
				}
				else
				{
					print '<div class="inline-block divButAction"><font class="butActionRefused classfortooltip" href="#" title="'.dol_escape_htmltag($langs->trans("NotEnoughPermissions")).'">'.$langs->trans("Modify").'</font></div>';
				}

				// Validate
				if ($object->statut == -1)
				{
					if ($user->rights->adherent->creer)
					{
						print '<div class="inline-block divButAction"><a class="butAction" href="card.php?rowid='.$id.'&action=valid">'.$langs->trans("Validate")."</a></div>\n";
					}
					else
					{
						print '<div class="inline-block divButAction"><font class="butActionRefused classfortooltip" href="#" title="'.dol_escape_htmltag($langs->trans("NotEnoughPermissions")).'">'.$langs->trans("Validate").'</font></div>';
					}
				}

				// Reactivate
				if ($object->statut == 0)
				{
					if ($user->rights->adherent->creer)
					{
						print '<div class="inline-block divButAction"><a class="butAction" href="card.php?rowid='.$id.'&action=valid">'.$langs->trans("Reenable")."</a></div>\n";
					}
					else
					{
						print '<div class="inline-block divButAction"><font class="butActionRefused classfortooltip" href="#" title="'.dol_escape_htmltag($langs->trans("NotEnoughPermissions")).'">'.$langs->trans("Reenable")."</font></div>";
					}
				}

				// Terminate
				if ($object->statut >= 1)
				{
					if ($user->rights->adherent->supprimer)
					{
						print '<div class="inline-block divButAction"><a class="butAction" href="card.php?rowid='.$id.'&action=resign">'.$langs->trans("Resiliate")."</a></div>\n";
					}
					else
					{
						print '<div class="inline-block divButAction"><font class="butActionRefused classfortooltip" href="#" title="'.dol_escape_htmltag($langs->trans("NotEnoughPermissions")).'">'.$langs->trans("Resiliate")."</font></div>";
					}
				}

				// Create third party
				if (!empty($conf->societe->enabled) && !$object->socid)
				{
					if ($user->rights->societe->creer)
					{
						if ($object->statut != -1) print '<div class="inline-block divButAction"><a class="butAction" href="'.$_SERVER["PHP_SELF"].'?rowid='.$object->id.'&amp;action=create_thirdparty">'.$langs->trans("CreateDolibarrThirdParty").'</a></div>';
						else print '<div class="inline-block divButAction"><a class="butActionRefused classfortooltip" href="#" title="'.dol_escape_htmltag($langs->trans("ValidateBefore")).'">'.$langs->trans("CreateDolibarrThirdParty").'</a></div>';
					}
					else
					{
						print '<div class="inline-block divButAction"><font class="butActionRefused classfortooltip" href="#" title="'.dol_escape_htmltag($langs->trans("NotEnoughPermissions")).'">'.$langs->trans("CreateDolibarrThirdParty")."</font></div>";
					}
				}

				// Create user
				if (!$user->socid && !$object->user_id)
				{
					if ($user->rights->user->user->creer)
					{
						if ($object->statut != -1) print '<div class="inline-block divButAction"><a class="butAction" href="'.$_SERVER["PHP_SELF"].'?rowid='.$object->id.'&amp;action=create_user">'.$langs->trans("CreateDolibarrLogin").'</a></div>';
						else print '<div class="inline-block divButAction"><a class="butActionRefused classfortooltip" href="#" title="'.dol_escape_htmltag($langs->trans("ValidateBefore")).'">'.$langs->trans("CreateDolibarrLogin").'</a></div>';
					}
					else
					{
						print '<div class="inline-block divButAction"><font class="butActionRefused classfortooltip" href="#" title="'.dol_escape_htmltag($langs->trans("NotEnoughPermissions")).'">'.$langs->trans("CreateDolibarrLogin")."</font></div>";
					}
				}

				// Delete
				if ($user->rights->adherent->supprimer)
				{
					print '<div class="inline-block divButAction"><a class="butActionDelete" href="card.php?rowid='.$object->id.'&action=delete">'.$langs->trans("Delete")."</a></div>\n";
				}
				else
				{
					print '<div class="inline-block divButAction"><font class="butActionRefused classfortooltip" href="#" title="'.dol_escape_htmltag($langs->trans("NotEnoughPermissions")).'">'.$langs->trans("Delete")."</font></div>";
				}

				// Action SPIP
				if (!empty($conf->mailmanspip->enabled) && !empty($conf->global->ADHERENT_USE_SPIP))
				{
					$isinspip = $mailmanspip->is_in_spip($object);

					if ($isinspip == 1)
					{
						print '<div class="inline-block divButAction"><a class="butAction" href="card.php?rowid='.$object->id.'&action=del_spip">'.$langs->trans("DeleteIntoSpip")."</a></div>\n";
					}
					if ($isinspip == 0)
					{
						print '<div class="inline-block divButAction"><a class="butAction" href="card.php?rowid='.$object->id.'&action=add_spip">'.$langs->trans("AddIntoSpip")."</a></div>\n";
					}
				}
			}
		}
		print '</div>';

		if ($isinspip == -1)
		{
			print '<br><br><font class="error">'.$langs->trans('SPIPConnectionFailed').': '.$mailmanspip->error.'</font>';
		}


		// Select mail models is same action as presend
		if (GETPOST('modelselected')) {
			$action = 'presend';
		}

		if ($action != 'presend')
		{
			print '<div class="fichecenter"><div class="fichehalfleft">';
			print '<a name="builddoc"></a>'; // ancre

			// Documents generes
			$filename = dol_sanitizeFileName($object->ref);
			//$filename =  'tmp_cards.php';
			//$filedir = $conf->adherent->dir_output . '/' . get_exdir($object->id, 2, 0, 0, $object, 'member') . dol_sanitizeFileName($object->ref);
			$filedir = $conf->adherent->dir_output.'/'.get_exdir(0, 0, 0, 0, $object, 'member');
			$urlsource = $_SERVER['PHP_SELF'].'?id='.$object->id;
			$genallowed = $user->rights->adherent->lire;
			$delallowed = $user->rights->adherent->creer;

			print $formfile->showdocuments('member', $filename, $filedir, $urlsource, $genallowed, $delallowed, $object->modelpdf, 1, 0, 0, 28, 0, '', '', '', $object->default_lang, '', $object);
			$somethingshown = $formfile->numoffiles;

			// Show links to link elements
			//$linktoelem = $form->showLinkToObjectBlock($object, null, array('subscription'));
			//$somethingshown = $form->showLinkedObjectBlock($object, '');

			// Show links to link elements
			/*$linktoelem = $form->showLinkToObjectBlock($object,array('order'));
			 if ($linktoelem) print ($somethingshown?'':'<br>').$linktoelem;
			 */

			// Shon online payment link
			$useonlinepayment = (!empty($conf->paypal->enabled) || !empty($conf->stripe->enabled) || !empty($conf->paybox->enabled));

			if ($useonlinepayment)
			{
				print '<br>';

				require_once DOL_DOCUMENT_ROOT.'/core/lib/payments.lib.php';
				print showOnlinePaymentUrl('membersubscription', $object->ref);
			}

			print '</div><div class="fichehalfright"><div class="ficheaddleft">';

			$MAX = 10;

			$morehtmlright = '<a href="'.DOL_URL_ROOT.'/adherents/agenda.php?id='.$object->id.'">';
			$morehtmlright .= $langs->trans("SeeAll");
			$morehtmlright .= '</a>';

			// List of actions on element
	        include_once DOL_DOCUMENT_ROOT.'/core/class/html.formactions.class.php';
			$formactions = new FormActions($db);
			$somethingshown = $formactions->showactions($object, 'member', $socid, 1, 'listactions', $MAX, '', $morehtmlright);

			print '</div></div></div>';
		}

		// Presend form
		$modelmail = 'member';
		$defaulttopic = 'CardContent';
		$diroutput = $conf->adherent->dir_output;
		$trackid = 'mem'.$object->id;

		include DOL_DOCUMENT_ROOT.'/core/tpl/card_presend.tpl.php';
	}
}

// End of page
llxFooter();
$db->close();<|MERGE_RESOLUTION|>--- conflicted
+++ resolved
@@ -282,19 +282,11 @@
 			$object->oldcopy = clone $object;
 
 			// Change values
-<<<<<<< HEAD
 			$object->civility_id = trim(GETPOST("civility_id", 'alphanohtml'));
 			$object->firstname   = trim(GETPOST("firstname", 'alphanohtml'));
 			$object->lastname    = trim(GETPOST("lastname", 'alphanohtml'));
 			$object->gender      = trim(GETPOST("gender", 'alphanohtml'));
-			$object->login       = trim(GETPOST("login", 'alpha'));
-=======
-			$object->civility_id = trim(GETPOST("civility_id", 'alpha'));
-			$object->firstname   = trim(GETPOST("firstname", 'alpha'));
-			$object->lastname    = trim(GETPOST("lastname", 'alpha'));
-			$object->gender      = trim(GETPOST("gender", 'alpha'));
 			$object->login       = trim(GETPOST("login", 'alphanohtml'));
->>>>>>> 019a825b
 			$object->pass        = trim(GETPOST("pass", 'alpha'));
 
 			$object->societe     = trim(GETPOST("societe", 'alphanohtml')); // deprecated
@@ -444,7 +436,6 @@
 		$datesubscription = '';
 		if (isset($_POST["reday"]) && isset($_POST["remonth"]) && isset($_POST["reyear"]))
 		{
-<<<<<<< HEAD
 			$datesubscription = dol_mktime(12, 0, 0, $_POST["remonth"], $_POST["reday"], $_POST["reyear"]);
 		}
 
@@ -468,37 +459,9 @@
 		// $facebook=GETPOST("member_facebook", 'alpha');
         // $linkedin=GETPOST("member_linkedin", 'alpha');
 		$email = preg_replace('/\s+/', '', GETPOST("member_email", 'alpha'));
-		$login = GETPOST("member_login", 'alpha');
+		$login = GETPOST("member_login", 'alphanohtml');
 		$pass = GETPOST("password", 'alpha');
 		$photo = GETPOST("photo", 'alpha');
-=======
-			$datesubscription=dol_mktime(12, 0, 0, $_POST["remonth"], $_POST["reday"], $_POST["reyear"]);
-		}
-
-		$typeid=GETPOST("typeid", 'int');
-		$civility_id=GETPOST("civility_id", 'alpha');
-		$lastname=GETPOST("lastname", 'alpha');
-		$firstname=GETPOST("firstname", 'alpha');
-		$gender=GETPOST("gender", 'alpha');
-		$societe=GETPOST("societe", 'alpha');
-		$address=GETPOST("address", 'alpha');
-		$zip=GETPOST("zipcode", 'alpha');
-		$town=GETPOST("town", 'alpha');
-		$state_id=GETPOST("state_id", 'int');
-		$country_id=GETPOST("country_id", 'int');
-
-		$phone=GETPOST("phone", 'alpha');
-		$phone_perso=GETPOST("phone_perso", 'alpha');
-		$phone_mobile=GETPOST("phone_mobile", 'alpha');
-		$skype=GETPOST("member_skype", 'alpha');
-		$twitter=GETPOST("member_twitter", 'alpha');
-		$facebook=GETPOST("member_facebook", 'alpha');
-        $linkedin=GETPOST("member_linkedin", 'alpha');
-		$email=preg_replace('/\s+/', '', GETPOST("member_email", 'alpha'));
-		$login=GETPOST("member_login", 'alphanohtml');
-		$pass=GETPOST("password", 'alpha');
-		$photo=GETPOST("photo", 'alpha');
->>>>>>> 019a825b
 		//$comment=GETPOST("comment",'none');
 		$morphy = GETPOST("morphy", 'alphanohtml');
 		$public = GETPOST("public", 'alphanohtml');
@@ -978,11 +941,7 @@
 		// Login
 		if (empty($conf->global->ADHERENT_LOGIN_NOT_REQUIRED))
 		{
-<<<<<<< HEAD
-			print '<tr><td><span class="fieldrequired">'.$langs->trans("Login").' / '.$langs->trans("Id").'</span></td><td><input type="text" name="member_login" class="minwidth300" maxlength="50" value="'.(isset($_POST["member_login"]) ?GETPOST("member_login", 'alpha', 2) : $object->login).'" autofocus="autofocus"></td></tr>';
-=======
-			print '<tr><td><span class="fieldrequired">'.$langs->trans("Login").' / '.$langs->trans("Id").'</span></td><td><input type="text" name="member_login" class="minwidth300" maxlength="50" value="'.(GETPOSTISSET("member_login") ? GETPOST("member_login", 'alphanohtml', 2):$object->login).'" autofocus="autofocus"></td></tr>';
->>>>>>> 019a825b
+			print '<tr><td><span class="fieldrequired">'.$langs->trans("Login").' / '.$langs->trans("Id").'</span></td><td><input type="text" name="member_login" class="minwidth300" maxlength="50" value="'.(GETPOSTISSET("member_login") ? GETPOST("member_login", 'alphanohtml', 2) : $object->login).'" autofocus="autofocus"></td></tr>';
 		}
 
 		// Password
@@ -1222,11 +1181,7 @@
 		// Login
 		if (empty($conf->global->ADHERENT_LOGIN_NOT_REQUIRED))
 		{
-<<<<<<< HEAD
-			print '<tr><td><span class="fieldrequired">'.$langs->trans("Login").' / '.$langs->trans("Id").'</span></td><td><input type="text" name="login" class="minwidth300" maxlength="50" value="'.(isset($_POST["login"]) ?GETPOST("login", 'alpha', 2) : $object->login).'"></td></tr>';
-=======
-			print '<tr><td><span class="fieldrequired">'.$langs->trans("Login").' / '.$langs->trans("Id").'</span></td><td><input type="text" name="login" class="minwidth300" maxlength="50" value="'.(GETPOSTISSET("login") ? GETPOST("login", 'alphanohtml', 2):$object->login).'"></td></tr>';
->>>>>>> 019a825b
+			print '<tr><td><span class="fieldrequired">'.$langs->trans("Login").' / '.$langs->trans("Id").'</span></td><td><input type="text" name="login" class="minwidth300" maxlength="50" value="'.(GETPOSTISSET("login") ? GETPOST("login", 'alphanohtml', 2) : $object->login).'"></td></tr>';
 		}
 
 		// Password
