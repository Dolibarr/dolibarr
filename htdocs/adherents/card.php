<?php
/* Copyright (C) 2001-2004  Rodolphe Quiedeville    <rodolphe@quiedeville.org>
 * Copyright (C) 2002-2003  Jean-Louis Bergamo      <jlb@j1b.org>
 * Copyright (C) 2004-2012  Laurent Destailleur     <eldy@users.sourceforge.net>
 * Copyright (C) 2005-2018  Regis Houssin           <regis.houssin@inodbox.com>
 * Copyright (C) 2012       Marcos García           <marcosgdf@gmail.com>
 * Copyright (C) 2012-2018  Philippe Grand          <philippe.grand@atoo-net.com>
 * Copyright (C) 2015-2016  Alexandre Spangaro      <aspangaro.dolibarr@gmail.com>
 * Copyright (C) 2018       Frédéric France         <frederic.france@netlogic.fr>
 *
 * This program is free software; you can redistribute it and/or modify
 * it under the terms of the GNU General Public License as published by
 * the Free Software Foundation; either version 3 of the License, or
 * (at your option) any later version.
 *
 * This program is distributed in the hope that it will be useful,
 * but WITHOUT ANY WARRANTY; without even the implied warranty of
 * MERCHANTABILITY or FITNESS FOR A PARTICULAR PURPOSE.  See the
 * GNU General Public License for more details.
 *
 * You should have received a copy of the GNU General Public License
 * along with this program. If not, see <http://www.gnu.org/licenses/>.
 */

/**
 *       \file       htdocs/adherents/card.php
 *       \ingroup    member
 *       \brief      Page of member
 */

require '../main.inc.php';
require_once DOL_DOCUMENT_ROOT.'/core/lib/member.lib.php';
require_once DOL_DOCUMENT_ROOT.'/core/lib/company.lib.php';
require_once DOL_DOCUMENT_ROOT.'/core/lib/images.lib.php';
require_once DOL_DOCUMENT_ROOT.'/core/lib/functions2.lib.php';
require_once DOL_DOCUMENT_ROOT.'/adherents/class/adherent.class.php';
require_once DOL_DOCUMENT_ROOT.'/adherents/class/adherent_type.class.php';
require_once DOL_DOCUMENT_ROOT.'/adherents/class/subscription.class.php';
require_once DOL_DOCUMENT_ROOT.'/categories/class/categorie.class.php';
require_once DOL_DOCUMENT_ROOT.'/compta/bank/class/account.class.php';
require_once DOL_DOCUMENT_ROOT.'/core/class/extrafields.class.php';
require_once DOL_DOCUMENT_ROOT.'/core/class/html.formcompany.class.php';
require_once DOL_DOCUMENT_ROOT.'/core/class/html.formfile.class.php';

// Load translation files required by the page
$langs->loadLangs(array("companies","bills","members","users","other"));

$action=GETPOST('action','alpha');
$cancel=GETPOST('cancel','alpha');
$backtopage=GETPOST('backtopage','alpha');
$confirm=GETPOST('confirm','alpha');
$rowid=GETPOST('rowid','int');
$id=GETPOST('id')?GETPOST('id','int'):$rowid;
$typeid=GETPOST('typeid','int');
$userid=GETPOST('userid','int');
$socid=GETPOST('socid','int');

if (! empty($conf->mailmanspip->enabled))
{
	include_once DOL_DOCUMENT_ROOT.'/mailmanspip/class/mailmanspip.class.php';

	$langs->load('mailmanspip');

	$mailmanspip = new MailmanSpip($db);
}

$object = new Adherent($db);
$extrafields = new ExtraFields($db);

// fetch optionals attributes and labels
$extralabels=$extrafields->fetch_name_optionals_label($object->table_element);

// Get object canvas (By default, this is not defined, so standard usage of dolibarr)
$object->getCanvas($id);
$canvas = $object->canvas?$object->canvas:GETPOST("canvas");
$objcanvas=null;
if (! empty($canvas))
{
	require_once DOL_DOCUMENT_ROOT.'/core/class/canvas.class.php';
	$objcanvas = new Canvas($db, $action);
	$objcanvas->getCanvas('adherent', 'membercard', $canvas);
}

// Security check
$result=restrictedArea($user, 'adherent', $id, '', '', 'fk_soc', 'rowid', $objcanvas);

if ($id > 0)
{
	// Load member
	$result = $object->fetch($id);

	// Define variables to know what current user can do on users
	$canadduser=($user->admin || $user->rights->user->user->creer);
	// Define variables to know what current user can do on properties of user linked to edited member
	if ($object->user_id)
	{
		// $ User is the user who edits, $ object->user_id is the id of the related user in the edited member
		$caneditfielduser=((($user->id == $object->user_id) && $user->rights->user->self->creer)
				|| (($user->id != $object->user_id) && $user->rights->user->user->creer));
		$caneditpassworduser=((($user->id == $object->user_id) && $user->rights->user->self->password)
				|| (($user->id != $object->user_id) && $user->rights->user->user->password));
	}
}

// Define variables to determine what the current user can do on the members
$canaddmember=$user->rights->adherent->creer;
// Define variables to determine what the current user can do on the properties of a member
if ($id)
{
	$caneditfieldmember=$user->rights->adherent->creer;
}

// Initialize technical object to manage hooks of page. Note that conf->hooks_modules contains array of hook context
$hookmanager->initHooks(array('membercard','globalcard'));



/*
 * 	Actions
 */

$parameters=array('id'=>$id, 'rowid'=>$id, 'objcanvas'=>$objcanvas, 'confirm'=>$confirm);
$reshook=$hookmanager->executeHooks('doActions',$parameters,$object,$action);    // Note that $action and $object may have been modified by some hooks
if ($reshook < 0) setEventMessages($hookmanager->error, $hookmanager->errors, 'errors');

if (empty($reshook))
{
	if ($cancel)
	{
		if (! empty($backtopage))
		{
			header("Location: ".$backtopage);
			exit;
		}
		$action='';
	}

	if ($action == 'setuserid' && ($user->rights->user->self->creer || $user->rights->user->user->creer))
	{
		$error=0;
		if (empty($user->rights->user->user->creer))	// If can edit only itself user, we can link to itself only
		{
			if ($userid != $user->id && $userid != $object->user_id)
			{
				$error++;
				setEventMessages($langs->trans("ErrorUserPermissionAllowsToLinksToItselfOnly"), null, 'errors');
			}
		}

		if (! $error)
		{
			if ($userid != $object->user_id)	// If link differs from currently in database
			{
				$result=$object->setUserId($userid);
				if ($result < 0) dol_print_error($object->db,$object->error);
				$action='';
			}
		}
	}

	if ($action == 'setsocid')
	{
		$error=0;
		if (! $error)
		{
			if ($socid != $object->fk_soc)	// If link differs from currently in database
			{
				$sql ="SELECT rowid FROM ".MAIN_DB_PREFIX."adherent";
				$sql.=" WHERE fk_soc = '".$socid."'";
				$sql.=" AND entity = ".$conf->entity;
				$resql = $db->query($sql);
				if ($resql)
				{
					$obj = $db->fetch_object($resql);
					if ($obj && $obj->rowid > 0)
					{
						$othermember=new Adherent($db);
						$othermember->fetch($obj->rowid);
						$thirdparty=new Societe($db);
						$thirdparty->fetch($socid);
						$error++;
						setEventMessages($langs->trans("ErrorMemberIsAlreadyLinkedToThisThirdParty",$othermember->getFullName($langs),$othermember->login,$thirdparty->name), null, 'errors');
					}
				}

				if (! $error)
				{
					$result=$object->setThirdPartyId($socid);
					if ($result < 0) dol_print_error($object->db,$object->error);
					$action='';
				}
			}
		}
	}

	// Create user from a member
	if ($action == 'confirm_create_user' && $confirm == 'yes' && $user->rights->user->user->creer)
	{
		if ($result > 0)
		{
			// Creation user
			$nuser = new User($db);
			$result=$nuser->create_from_member($object,GETPOST('login'));

			if ($result < 0)
			{
				$langs->load("errors");
				setEventMessages($langs->trans($nuser->error), null, 'errors');
			}
		}
		else
		{
			setEventMessages($object->error, $object->errors, 'errors');
		}
	}

	// Create third party from a member
	if ($action == 'confirm_create_thirdparty' && $confirm == 'yes' && $user->rights->societe->creer)
	{
		if ($result > 0)
		{
			// User creation
			$company = new Societe($db);
			$result=$company->create_from_member($object, GETPOST('companyname', 'alpha'), GETPOST('companyalias', 'alpha'));

			if ($result < 0)
			{
				$langs->load("errors");
				setEventMessages($langs->trans($company->error), null, 'errors');
				setEventMessages($company->error, $company->errors, 'errors');
			}
		}
		else
		{
			setEventMessages($object->error, $object->errors, 'errors');
		}
	}

	if ($action == 'update' && ! $cancel && $user->rights->adherent->creer)
	{
		require_once DOL_DOCUMENT_ROOT.'/core/lib/files.lib.php';

		$birthdate='';
		if (isset($_POST["birthday"]) && $_POST["birthday"]
				&& isset($_POST["birthmonth"]) && $_POST["birthmonth"]
				&& isset($_POST["birthyear"]) && $_POST["birthyear"])
		{
			$birthdate=dol_mktime(12, 0, 0, $_POST["birthmonth"], $_POST["birthday"], $_POST["birthyear"]);
		}
		$lastname=$_POST["lastname"];
		$firstname=$_POST["firstname"];
		$societe=$_POST["societe"];
		$morphy=$_POST["morphy"];
		$login=$_POST["login"];
		if ($morphy != 'mor' && empty($lastname)) {
			$error++;
			$langs->load("errors");
			setEventMessages($langs->trans("ErrorFieldRequired", $langs->transnoentities("Lastname")), null, 'errors');
		}
		if ($morphy != 'mor' && (!isset($firstname) || $firstname=='')) {
			$error++;
			$langs->load("errors");
			setEventMessages($langs->trans("ErrorFieldRequired", $langs->transnoentities("Firstname")), null, 'errors');
		}
		if ($morphy == 'mor' && empty($societe)) {
			$error++;
			$langs->load("errors");
			setEventMessages($langs->trans("ErrorFieldRequired", $langs->transnoentities("Company")), null, 'errors');
		}
		// Test si le login existe deja
		if (empty($conf->global->ADHERENT_LOGIN_NOT_REQUIRED))
		{
			if (empty($login)) {
				$error++;
				setEventMessages($langs->trans("ErrorFieldRequired", $langs->trans("Login")), null, 'errors');
			}
		}
		// Create new object
		if ($result > 0 && ! $error)
		{
			$object->oldcopy = clone $object;

			// Change values
			$object->civility_id = trim(GETPOST("civility_id",'alpha'));
			$object->firstname   = trim(GETPOST("firstname",'alpha'));
			$object->lastname    = trim(GETPOST("lastname",'alpha'));
			$object->login       = trim(GETPOST("login",'alpha'));
			$object->pass        = trim(GETPOST("pass",'alpha'));

			$object->societe     = trim(GETPOST("societe",'alpha'));
			$object->company     = trim(GETPOST("societe",'alpha'));

			$object->address     = trim(GETPOST("address",'alpha'));
			$object->zip         = trim(GETPOST("zipcode",'alpha'));
			$object->town        = trim(GETPOST("town",'alpha'));
			$object->state_id    = GETPOST("state_id",'int');
			$object->country_id  = GETPOST("country_id",'int');

			$object->phone       = trim(GETPOST("phone",'alpha'));
			$object->phone_perso = trim(GETPOST("phone_perso",'alpha'));
			$object->phone_mobile= trim(GETPOST("phone_mobile",'alpha'));
			$object->email       = preg_replace('/\s+/', '', GETPOST("member_email",'alpha'));
			$object->skype       = trim(GETPOST("skype",'alpha'));
			$object->twitter     = trim(GETPOST("twitter",'alpha'));
			$object->facebook    = trim(GETPOST("facebook",'alpha'));
			$object->birth       = $birthdate;

			$object->typeid      = GETPOST("typeid",'int');
			//$object->note        = trim(GETPOST("comment","alpha"));
			$object->morphy      = GETPOST("morphy",'alpha');

			if (GETPOST('deletephoto','alpha')) $object->photo='';
			elseif (! empty($_FILES['photo']['name'])) $object->photo  = dol_sanitizeFileName($_FILES['photo']['name']);

			// Get status and public property
			$object->statut      = GETPOST("statut",'alpha');
			$object->public      = GETPOST("public",'alpha');

			// Fill array 'array_options' with data from add form
			$ret = $extrafields->setOptionalsFromPost($extralabels,$object);
			if ($ret < 0) $error++;

			// Check if we need to also synchronize user information
			$nosyncuser=0;
			if ($object->user_id)	// If linked to a user
			{
				if ($user->id != $object->user_id && empty($user->rights->user->user->creer)) $nosyncuser=1;		// Disable synchronizing
			}

			// Check if we need to also synchronize password information
			$nosyncuserpass=0;
			if ($object->user_id)	// If linked to a user
			{
				if ($user->id != $object->user_id && empty($user->rights->user->user->password)) $nosyncuserpass=1;	// Disable synchronizing
			}

			$result=$object->update($user,0,$nosyncuser,$nosyncuserpass);

			if ($result >= 0 && ! count($object->errors))
			{
				$categories = GETPOST('memcats', 'array');
				$object->setCategories($categories);

				// Logo/Photo save
				$dir= $conf->adherent->dir_output . '/' . get_exdir(0,0,0,1,$object,'member').'/photos';
				$file_OK = is_uploaded_file($_FILES['photo']['tmp_name']);
				if ($file_OK)
				{
					if (GETPOST('deletephoto'))
					{
						require_once DOL_DOCUMENT_ROOT . '/core/lib/files.lib.php';
						$fileimg=$conf->adherent->dir_output.'/'.get_exdir(0,0,0,1,$object,'member').'/photos/'.$object->photo;
						$dirthumbs=$conf->adherent->dir_output.'/'.get_exdir(0,0,0,1,$object,'member').'/photos/thumbs';
						dol_delete_file($fileimg);
						dol_delete_dir_recursive($dirthumbs);
					}

					if (image_format_supported($_FILES['photo']['name']) > 0)
					{
						dol_mkdir($dir);

						if (@is_dir($dir))
						{
							$newfile=$dir.'/'.dol_sanitizeFileName($_FILES['photo']['name']);
							if (! dol_move_uploaded_file($_FILES['photo']['tmp_name'],$newfile,1,0,$_FILES['photo']['error']) > 0)
							{
								setEventMessages($langs->trans("ErrorFailedToSaveFile"), null, 'errors');
							}
							else
							{
							    // Create thumbs
							    $object->addThumbs($newfile);
							}
						}
					}
					else
					{
						setEventMessages("ErrorBadImageFormat", null, 'errors');
					}
				}
				else
				{
					switch($_FILES['photo']['error'])
					{
						case 1: //uploaded file exceeds the upload_max_filesize directive in php.ini
						case 2: //uploaded file exceeds the MAX_FILE_SIZE directive that was specified in the html form
							$errors[] = "ErrorFileSizeTooLarge";
							break;
						case 3: //uploaded file was only partially uploaded
							$errors[] = "ErrorFilePartiallyUploaded";
							break;
					}
				}

	            $rowid=$object->id;
	            $id=$object->id;
				$action='';

				if (! empty($backtopage))
				{
					header("Location: ".$backtopage);
					exit;
				}
			}
			else
			{
				setEventMessages($object->error, $object->errors, 'errors');
				$action='';
			}
		}
		else
		{
			$action='edit';
		}
	}

	if ($action == 'add' && $user->rights->adherent->creer)
	{
		if ($canvas) $object->canvas=$canvas;
		$birthdate='';
		if (isset($_POST["birthday"]) && $_POST["birthday"]
				&& isset($_POST["birthmonth"]) && $_POST["birthmonth"]
				&& isset($_POST["birthyear"]) && $_POST["birthyear"])
		{
			$birthdate=dol_mktime(12, 0, 0, $_POST["birthmonth"], $_POST["birthday"], $_POST["birthyear"]);
		}
		$datesubscription='';
		if (isset($_POST["reday"]) && isset($_POST["remonth"]) && isset($_POST["reyear"]))
		{
			$datesubscription=dol_mktime(12, 0, 0, $_POST["remonth"], $_POST["reday"], $_POST["reyear"]);
		}

		$typeid=GETPOST("typeid",'int');
		$civility_id=GETPOST("civility_id",'alpha');
		$lastname=GETPOST("lastname",'alpha');
		$firstname=GETPOST("firstname",'alpha');
		$societe=GETPOST("societe",'alpha');
		$address=GETPOST("address",'alpha');
		$zip=GETPOST("zipcode",'alpha');
		$town=GETPOST("town",'alpha');
		$state_id=GETPOST("state_id",'int');
		$country_id=GETPOST("country_id",'int');

		$phone=GETPOST("phone",'alpha');
		$phone_perso=GETPOST("phone_perso",'alpha');
		$phone_mobile=GETPOST("phone_mobile",'alpha');
		$skype=GETPOST("member_skype",'alpha');
		$twitter=GETPOST("member_twitter",'alpha');
		$facebook=GETPOST("member_facebook",'alpha');
		$email=preg_replace('/\s+/', '', GETPOST("member_email",'alpha'));
		$login=GETPOST("member_login",'alpha');
		$pass=GETPOST("password",'alpha');
		$photo=GETPOST("photo",'alpha');
		//$comment=GETPOST("comment",'none');
		$morphy=GETPOST("morphy",'alpha');
		$subscription=GETPOST("subscription",'alpha');
		$public=GETPOST("public",'alpha');

		$userid=GETPOST("userid",'int');
		$socid=GETPOST("socid",'int');

		$object->civility_id = $civility_id;
		$object->firstname   = $firstname;
		$object->lastname    = $lastname;
		$object->societe     = $societe;
		$object->address     = $address;
		$object->zip         = $zip;
		$object->town        = $town;
		$object->state_id    = $state_id;
		$object->country_id  = $country_id;
		$object->phone       = $phone;
		$object->phone_perso = $phone_perso;
		$object->phone_mobile= $phone_mobile;

		$object->skype       = $skype;
		$object->twitter     = $twitter;
		$object->facebook    = $facebook;

		$object->email       = $email;
		$object->login       = $login;
		$object->pass        = $pass;
		$object->birth       = $birthdate;
		$object->photo       = $photo;
		$object->typeid      = $typeid;
		//$object->note        = $comment;
		$object->morphy      = $morphy;
		$object->user_id     = $userid;
		$object->fk_soc      = $socid;
		$object->public      = $public;

		// Fill array 'array_options' with data from add form
		$ret = $extrafields->setOptionalsFromPost($extralabels,$object);
		if ($ret < 0) $error++;

		// Check parameters
		if (empty($morphy) || $morphy == "-1") {
			$error++;
			setEventMessages($langs->trans("ErrorFieldRequired", $langs->transnoentitiesnoconv("Nature")), null, 'errors');
		}
		// Tests if the login already exists
		if (empty($conf->global->ADHERENT_LOGIN_NOT_REQUIRED))
		{
			if (empty($login)) {
				$error++;
				setEventMessages($langs->trans("ErrorFieldRequired", $langs->trans("Login")), null, 'errors');
			}
			else {
				$sql = "SELECT login FROM ".MAIN_DB_PREFIX."adherent WHERE login='".$db->escape($login)."'";
				$result = $db->query($sql);
				if ($result) {
					$num = $db->num_rows($result);
				}
				if ($num) {
					$error++;
					$langs->load("errors");
					setEventMessages($langs->trans("ErrorLoginAlreadyExists",$login), null, 'errors');
				}
			}
			if (empty($pass)) {
				$error++;
				setEventMessages($langs->trans("ErrorFieldRequired", $langs->transnoentities("Password")), null, 'errors');
			}
		}
		if ($morphy == 'mor' && empty($societe)) {
			$error++;
			$langs->load("errors");
			setEventMessages($langs->trans("ErrorFieldRequired", $langs->transnoentities("Company")), null, 'errors');
		}
		if ($morphy != 'mor' && empty($lastname)) {
			$error++;
			$langs->load("errors");
			setEventMessages($langs->trans("ErrorFieldRequired", $langs->transnoentities("Lastname")), null, 'errors');
		}
		if ($morphy != 'mor' && (!isset($firstname) || $firstname=='')) {
			$error++;
			$langs->load("errors");
			setEventMessages($langs->trans("ErrorFieldRequired", $langs->transnoentities("Firstname")), null, 'errors');
		}
		if (! ($typeid > 0)) {	// Keep () before !
			$error++;
			setEventMessages($langs->trans("ErrorFieldRequired", $langs->transnoentitiesnoconv("Type")), null, 'errors');
		}
		if ($conf->global->ADHERENT_MAIL_REQUIRED && ! isValidEMail($email)) {
			$error++;
			$langs->load("errors");
			setEventMessages($langs->trans("ErrorBadEMail",$email), null, 'errors');
		}
		$public=0;
		if (isset($public)) $public=1;

		if (! $error)
		{
			$db->begin();

			// Email about right and login does not exist
			$result=$object->create($user);
			if ($result > 0)
			{
				// Foundation categories
				$memcats = GETPOST('memcats', 'array');
				$object->setCategories($memcats);

				$db->commit();
				$rowid=$object->id;
				$id=$object->id;
				$action='';
			}
			else
			{
				$db->rollback();

				if ($object->error) {
					setEventMessages($object->error, $object->errors, 'errors');
				} else {
					setEventMessages($object->error, $object->errors, 'errors');
				}

				$action = 'create';
			}
		}
		else {
			$action = 'create';
		}
	}

	if ($user->rights->adherent->supprimer && $action == 'confirm_delete' && $confirm == 'yes')
	{
		$result=$object->delete($id, $user);
		if ($result > 0)
		{
			if (! empty($backtopage))
			{
				header("Location: ".$backtopage);
				exit;
			}
			else
			{
				header("Location: list.php");
				exit;
			}
		}
		else
		{
			$errmesg=$object->error;
		}
	}

	if ($user->rights->adherent->creer && $action == 'confirm_valid' && $confirm == 'yes')
	{
		$error=0;

		$db->begin();

		$adht = new AdherentType($db);
		$adht->fetch($object->typeid);

		$result=$object->validate($user);

		if ($result >= 0 && ! count($object->errors))
		{
			// Send confirmation email (according to parameters of member type. Otherwise generic)
			if ($object->email && GETPOST("send_mail"))
			{
				$subject = '';
				$msg= '';

				// Send subscription email
				include_once DOL_DOCUMENT_ROOT.'/core/class/html.formmail.class.php';
				$formmail=new FormMail($db);
				// Set output language
				$outputlangs = new Translate('', $conf);
				$outputlangs->setDefaultLang(empty($object->thirdparty->default_lang) ? $mysoc->default_lang : $object->thirdparty->default_lang);
				// Load traductions files requiredby by page
				$outputlangs->loadLangs(array("main", "members"));
				// Get email content from template
				$arraydefaultmessage=null;
				$labeltouse = $conf->global->ADHERENT_EMAIL_TEMPLATE_MEMBER_VALIDATION;

				if (! empty($labeltouse)) $arraydefaultmessage=$formmail->getEMailTemplate($db, 'member', $user, $outputlangs, 0, 1, $labeltouse);

				if (! empty($labeltouse) && is_object($arraydefaultmessage) && $arraydefaultmessage->id > 0)
				{
					$subject = $arraydefaultmessage->topic;
					$msg     = $arraydefaultmessage->content;
				}

				if (empty($labeltouse) || (int) $labeltouse === -1) {
					//fallback on the old configuration.
<<<<<<< HEAD
					setEventMessages('WarningMandatorySetupNotComplete', [], 'errors');
=======
					setEventMessages('WarningMandatorySetupNotComplete', null, 'errors');
>>>>>>> b0baba32
					$error++;
				}
				else {
					$substitutionarray=getCommonSubstitutionArray($outputlangs, 0, null, $object);
					complete_substitutions_array($substitutionarray, $outputlangs, $object);
					$subjecttosend = make_substitutions($subject, $substitutionarray, $outputlangs);
					$texttosend = make_substitutions(dol_concatdesc($msg, $adht->getMailOnValid()), $substitutionarray, $outputlangs);

					$moreinheader='X-Dolibarr-Info: send_an_email by adherents/card.php'."\r\n";

					$result=$object->send_an_email($texttosend, $subjecttosend, array(), array(), array(), "", "", 0, -1, '', $moreinheader);
					if ($result < 0)
					{
						$error++;
						setEventMessages($object->error, $object->errors, 'errors');
					}
				}
			}
		}
		else
		{
			$error++;
			if ($object->error) {
				setEventMessages($object->error, $object->errors, 'errors');
			} else {
				setEventMessages($object->error, $object->errors, 'errors');
			}
		}

		if (! $error)
		{
			$db->commit();
		}
		else
		{
			$db->rollback();
		}
		$action='';
	}

	if ($user->rights->adherent->supprimer && $action == 'confirm_resign')
	{
		$error = 0;

		if ($confirm == 'yes')
		{
			$adht = new AdherentType($db);
			$adht->fetch($object->typeid);

			$result=$object->resiliate($user);

			if ($result >= 0 && ! count($object->errors))
			{
				if ($object->email && GETPOST("send_mail"))
				{
					$subject = '';
					$msg= '';

					// Send subscription email
					include_once DOL_DOCUMENT_ROOT.'/core/class/html.formmail.class.php';
					$formmail=new FormMail($db);
					// Set output language
					$outputlangs = new Translate('', $conf);
					$outputlangs->setDefaultLang(empty($object->thirdparty->default_lang) ? $mysoc->default_lang : $object->thirdparty->default_lang);
					// Load traductions files requiredby by page
					$outputlangs->loadLangs(array("main", "members"));
					// Get email content from template
					$arraydefaultmessage=null;
					$labeltouse = $conf->global->ADHERENT_EMAIL_TEMPLATE_CANCELATION;

					if (! empty($labeltouse)) $arraydefaultmessage=$formmail->getEMailTemplate($db, 'member', $user, $outputlangs, 0, 1, $labeltouse);

					if (! empty($labeltouse) && is_object($arraydefaultmessage) && $arraydefaultmessage->id > 0)
					{
						$subject = $arraydefaultmessage->topic;
						$msg     = $arraydefaultmessage->content;
					}

					if (empty($labeltouse) || (int) $labeltouse === -1) {
						//fallback on the old configuration.
						setEventMessages('WarningMandatorySetupNotComplete', [], 'errors');
						$error++;
					}
					else {
						$substitutionarray=getCommonSubstitutionArray($outputlangs, 0, null, $object);
						complete_substitutions_array($substitutionarray, $outputlangs, $object);
						$subjecttosend = make_substitutions($subject, $substitutionarray, $outputlangs);
						$texttosend = make_substitutions(dol_concatdesc($msg, $adht->getMailOnResiliate()), $substitutionarray, $outputlangs);

						$moreinheader='X-Dolibarr-Info: send_an_email by adherents/card.php'."\r\n";

						$result=$object->send_an_email($texttosend, $subjecttosend, array(), array(), array(), "", "", 0, -1, '', $moreinheader);
						if ($result < 0)
						{
							$error++;
							setEventMessages($object->error, $object->errors, 'errors');
						}
					}
				}
			}
			else
			{
				$error++;

				if ($object->error) {
					setEventMessages($object->error, $object->errors, 'errors');
				} else {
					setEventMessages($object->error, $object->errors, 'errors');
				}
				$action='';
			}
		}
		if (! empty($backtopage) && ! $error)
		{
			header("Location: ".$backtopage);
			exit;
		}
	}

	// SPIP Management
	if ($user->rights->adherent->supprimer && $action == 'confirm_del_spip' && $confirm == 'yes')
	{
		if (! count($object->errors))
		{
			if (!$mailmanspip->del_to_spip($object))
			{
				setEventMessages($langs->trans('DeleteIntoSpipError').': '.$mailmanspip->error, null, 'errors');
			}
		}
	}

	if ($user->rights->adherent->creer && $action == 'confirm_add_spip' && $confirm == 'yes')
	{
		if (! count($object->errors))
		{
			if (!$mailmanspip->add_to_spip($object))
			{
				setEventMessages($langs->trans('AddIntoSpipError').': '.$mailmanspip->error, null, 'errors');
			}
		}
	}

	// Actions when printing a doc from card
	include DOL_DOCUMENT_ROOT.'/core/actions_printing.inc.php';

	// Actions to build doc
	$upload_dir = $conf->adherent->dir_output;
	$permissioncreate=$user->rights->adherent->creer;
	include DOL_DOCUMENT_ROOT.'/core/actions_builddoc.inc.php';

	// Actions to send emails
	$trigger_name='MEMBER_SENTBYMAIL';
	$paramname='id';
	$mode='emailfrommember';
	$trackid='mem'.$object->id;
	include DOL_DOCUMENT_ROOT.'/core/actions_sendmails.inc.php';
}


/*
 * View
 */

$form = new Form($db);
$formfile = new FormFile($db);
$formcompany = new FormCompany($db);

$title=$langs->trans("Member") . " - " . $langs->trans("Card");
$help_url='EN:Module_Foundations|FR:Module_Adh&eacute;rents|ES:M&oacute;dulo_Miembros';
llxHeader('',$title,$help_url);

$countrynotdefined=$langs->trans("ErrorSetACountryFirst").' ('.$langs->trans("SeeAbove").')';

if (is_object($objcanvas) && $objcanvas->displayCanvasExists($action))
{
	// -----------------------------------------
	// When used with CANVAS
	// -----------------------------------------
	if (empty($object->error) && $id)
	{
		$object = new Adherent($db);
		$result=$object->fetch($id);
		if ($result <= 0) dol_print_error('',$object->error);
	}
   	$objcanvas->assign_values($action, $object->id, $object->ref);	// Set value for templates
    $objcanvas->display_canvas($action);							// Show template
}
else
{
	// -----------------------------------------
	// When used in standard mode
	// -----------------------------------------

	if ($action == 'create')
	{
		/* ************************************************************************** */
		/*                                                                            */
		/* Creation mode                                                              */
		/*                                                                            */
		/* ************************************************************************** */
		$object->canvas=$canvas;
		$object->state_id = GETPOST('state_id', 'int');

		// We set country_id, country_code and country for the selected country
		$object->country_id=GETPOST('country_id','int')?GETPOST('country_id','int'):$mysoc->country_id;
		if ($object->country_id)
		{
			$tmparray=getCountry($object->country_id,'all');
			$object->country_code=$tmparray['code'];
			$object->country=$tmparray['label'];
		}

		$adht = new AdherentType($db);

		print load_fiche_titre($langs->trans("NewMember"));

		if ($conf->use_javascript_ajax)
		{
			print "\n".'<script type="text/javascript" language="javascript">';
			print 'jQuery(document).ready(function () {
						jQuery("#selectcountry_id").change(function() {
							document.formsoc.action.value="create";
							document.formsoc.submit();
						});
						function initfieldrequired()
						{
							jQuery("#tdcompany").removeClass("fieldrequired");
							jQuery("#tdlastname").removeClass("fieldrequired");
							jQuery("#tdfirstname").removeClass("fieldrequired");
							if (jQuery("#morphy").val() == \'mor\')
							{
								jQuery("#tdcompany").addClass("fieldrequired");
							}
							if (jQuery("#morphy").val() == \'phy\')
							{
								jQuery("#tdlastname").addClass("fieldrequired");
								jQuery("#tdfirstname").addClass("fieldrequired");
							}
						}
						jQuery("#morphy").change(function() {
							initfieldrequired();
						});
						initfieldrequired();
					})';
			print '</script>'."\n";
		}

		print '<form name="formsoc" action="'.$_SERVER["PHP_SELF"].'" method="post" enctype="multipart/form-data">';
		print '<input type="hidden" name="token" value="'.$_SESSION['newtoken'].'">';
		print '<input type="hidden" name="action" value="add">';
		if ($backtopage) print '<input type="hidden" name="backtopage" value="'.($backtopage != '1' ? $backtopage : $_SERVER["HTTP_REFERER"]).'">';

        dol_fiche_head('');

		print '<table class="border" width="100%">';
		print '<tbody>';

		// Login
		if (empty($conf->global->ADHERENT_LOGIN_NOT_REQUIRED))
		{
			print '<tr><td><span class="fieldrequired">'.$langs->trans("Login").' / '.$langs->trans("Id").'</span></td><td><input type="text" name="member_login" class="minwidth300" maxlength="50" value="'.(isset($_POST["member_login"])?GETPOST("member_login", 'alpha', 2):$object->login).'" autofocus="autofocus"></td></tr>';
		}

		// Password
		if (empty($conf->global->ADHERENT_LOGIN_NOT_REQUIRED))
		{
			require_once DOL_DOCUMENT_ROOT.'/core/lib/security2.lib.php';
			$generated_password=getRandomPassword(false);
			print '<tr><td><span class="fieldrequired">'.$langs->trans("Password").'</span></td><td>';
			print '<input type="text" class="minwidth300" maxlength="50" name="password" value="'.$generated_password.'">';
			print '</td></tr>';
		}

		// Type
		print '<tr><td class="fieldrequired">'.$langs->trans("MemberType").'</td><td>';
		$listetype=$adht->liste_array();
		if (count($listetype))
		{
			print $form->selectarray("typeid", $listetype, GETPOST('typeid','int')?GETPOST('typeid','int'):$typeid, count($listetype)>1?1:0);
		} else {
			print '<font class="error">'.$langs->trans("NoTypeDefinedGoToSetup").'</font>';
		}
		print "</td>\n";

		// Morphy
		$morphys["phy"] = $langs->trans("Physical");
		$morphys["mor"] = $langs->trans("Moral");
		print '<tr><td class="fieldrequired">'.$langs->trans("Nature")."</td><td>\n";
		print $form->selectarray("morphy", $morphys, GETPOST('morphy','alpha')?GETPOST('morphy','alpha'):$object->morphy, 1);
		print "</td>\n";

		// Company
		print '<tr><td id="tdcompany">'.$langs->trans("Company").'</td><td><input type="text" name="societe" class="minwidth300" maxlength="128" value="'.(GETPOST('societe','alpha')?GETPOST('societe','alpha'):$object->societe).'"></td></tr>';

		// Civility
		print '<tr><td>'.$langs->trans("UserTitle").'</td><td>';
		print $formcompany->select_civility(GETPOST('civility_id','int')?GETPOST('civility_id','int'):$object->civility_id,'civility_id').'</td>';
		print '</tr>';

		// Lastname
		print '<tr><td id="tdlastname">'.$langs->trans("Lastname").'</td><td><input type="text" name="lastname" class="minwidth300" maxlength="50" value="'.(GETPOST('lastname','alpha')?GETPOST('lastname','alpha'):$object->lastname).'"></td>';
		print '</tr>';

		// Firstname
		print '<tr><td id="tdfirstname">'.$langs->trans("Firstname").'</td><td><input type="text" name="firstname" class="minwidth300" maxlength="50" value="'.(GETPOST('firstname','alpha')?GETPOST('firstname','alpha'):$object->firstname).'"></td>';
		print '</tr>';

		// EMail
		print '<tr><td>'.($conf->global->ADHERENT_MAIL_REQUIRED?'<span class="fieldrequired">':'').$langs->trans("EMail").($conf->global->ADHERENT_MAIL_REQUIRED?'</span>':'').'</td><td><input type="text" name="member_email" class="minwidth300" maxlength="255" value="'.(GETPOST('member_email','alpha')?GETPOST('member_email','alpha'):$object->email).'"></td></tr>';

		// Address
		print '<tr><td class="tdtop">'.$langs->trans("Address").'</td><td>';
		print '<textarea name="address" wrap="soft" class="quatrevingtpercent" rows="2">'.(GETPOST('address','alphanohtml')?GETPOST('address','alphanohtml'):$object->address).'</textarea>';
		print '</td></tr>';

		// Zip / Town
		print '<tr><td>'.$langs->trans("Zip").' / '.$langs->trans("Town").'</td><td>';
		print $formcompany->select_ziptown((GETPOST('zipcode','alphanohtml')?GETPOST('zipcode','alphanohtml'):$object->zip),'zipcode',array('town','selectcountry_id','state_id'),6);
		print ' ';
		print $formcompany->select_ziptown((GETPOST('town','alphanohtml')?GETPOST('town','alphanohtml'):$object->town),'town',array('zipcode','selectcountry_id','state_id'));
		print '</td></tr>';

		// Country
		$object->country_id=$object->country_id?$object->country_id:$mysoc->country_id;
		print '<tr><td width="25%">'.$langs->trans('Country').'</td><td>';
		print $form->select_country(GETPOST('country_id','alpha')?GETPOST('country_id','alpha'):$object->country_id,'country_id');
		if ($user->admin) print info_admin($langs->trans("YouCanChangeValuesForThisListFromDictionarySetup"),1);
		print '</td></tr>';

		// State
		if (empty($conf->global->MEMBER_DISABLE_STATE))
		{
			print '<tr><td>'.$langs->trans('State').'</td><td>';
			if ($object->country_id)
			{
				print $formcompany->select_state(GETPOST('state_id','int')?GETPOST('state_id','int'):$object->state_id,$object->country_code);
			}
			else
			{
				print $countrynotdefined;
			}
			print '</td></tr>';
		}

		// Pro phone
		print '<tr><td>'.$langs->trans("PhonePro").'</td><td><input type="text" name="phone" size="20" value="'.(GETPOST('phone','alpha')?GETPOST('phone','alpha'):$object->phone).'"></td></tr>';

		// Personal phone
		print '<tr><td>'.$langs->trans("PhonePerso").'</td><td><input type="text" name="phone_perso" size="20" value="'.(GETPOST('phone_perso','alpha')?GETPOST('phone_perso','alpha'):$object->phone_perso).'"></td></tr>';

		// Mobile phone
		print '<tr><td>'.$langs->trans("PhoneMobile").'</td><td><input type="text" name="phone_mobile" size="20" value="'.(GETPOST('phone_mobile','alpha')?GETPOST('phone_mobile','alpha'):$object->phone_mobile).'"></td></tr>';

	    // Skype
	    if (! empty($conf->socialnetworks->enabled))
	    {
			print '<tr><td>'.$langs->trans("Skype").'</td><td><input type="text" name="member_skype" size="40" value="'.(GETPOST('member_skype','alpha')?GETPOST('member_skype','alpha'):$object->skype).'"></td></tr>';
	    }

	    // Twitter
	    if (! empty($conf->socialnetworks->enabled))
	    {
	    	print '<tr><td>'.$langs->trans("Twitter").'</td><td><input type="text" name="member_twitter" size="40" value="'.(GETPOST('member_twitter','alpha')?GETPOST('member_twitter','alpha'):$object->twitter).'"></td></tr>';
	    }

	    // Facebook
	    if (! empty($conf->socialnetworks->enabled))
	    {
	    	print '<tr><td>'.$langs->trans("Facebook").'</td><td><input type="text" name="member_facebook" size="40" value="'.(GETPOST('member_facebook','alpha')?GETPOST('member_facebook','alpha'):$object->facebook).'"></td></tr>';
	    }

	    // Birthday
		print "<tr><td>".$langs->trans("Birthday")."</td><td>\n";
		print $form->selectDate(($object->birth ? $object->birth : -1),'birth','','',1,'formsoc');
		print "</td></tr>\n";

		// Public profil
		print "<tr><td>".$langs->trans("Public")."</td><td>\n";
		print $form->selectyesno("public",$object->public,1);
		print "</td></tr>\n";

		// Categories
		if (! empty($conf->categorie->enabled)  && ! empty($user->rights->categorie->lire))
		{
			print '<tr><td>' . fieldLabel('Categories', 'memcars') . '</td><td>';
			$cate_arbo = $form->select_all_categories(Categorie::TYPE_MEMBER, null, 'parent', null, null, 1);
			print $form->multiselectarray('memcats', $cate_arbo, GETPOST('memcats', 'array'), null, null, null, null, '100%');
			print "</td></tr>";
		}

		// Other attributes
		include DOL_DOCUMENT_ROOT.'/core/tpl/extrafields_add.tpl.php';

        print '<tbody>';
		print "</table>\n";

        dol_fiche_end();

		print '<div class="center">';
		print '<input type="submit" name="button" class="button" value="'.$langs->trans("AddMember").'">';
		print '&nbsp;&nbsp;';
		if (! empty($backtopage))
		{
			print '<input type="submit" class="button" name="cancel" value="'.$langs->trans('Cancel').'">';
		}
		else
		{
			print '<input type="button" class="button" value="' . $langs->trans("Cancel") . '" onClick="javascript:history.go(-1)">';
		}
		print '</div>';

		print "</form>\n";
	}

	if ($action == 'edit')
	{
		/********************************************
		*
		* Edition mode
		*
		********************************************/

		$res=$object->fetch($id);
		if ($res < 0) {
			dol_print_error($db,$object->error); exit;
		}
		$res=$object->fetch_optionals();
		if ($res < 0) {
			dol_print_error($db); exit;
		}

		$adht = new AdherentType($db);
		$adht->fetch($object->typeid);

		// We set country_id, and country_code, country of the chosen country
		$country=GETPOST('country','int');
		if (!empty($country) || $object->country_id)
		{
			$sql = "SELECT rowid, code, label from ".MAIN_DB_PREFIX."c_country where rowid = ".(!empty($country)?$country:$object->country_id);
			$resql=$db->query($sql);
			if ($resql)
			{
				$obj = $db->fetch_object($resql);
			}
			else
			{
				dol_print_error($db);
			}
			$object->country_id=$obj->rowid;
			$object->country_code=$obj->code;
			$object->country=$langs->trans("Country".$obj->code)?$langs->trans("Country".$obj->code):$obj->label;
		}

		$head = member_prepare_head($object);


		if ($conf->use_javascript_ajax)
		{
			print "\n".'<script type="text/javascript" language="javascript">';
			print 'jQuery(document).ready(function () {
				jQuery("#selectcountry_id").change(function() {
					document.formsoc.action.value="edit";
					document.formsoc.submit();
				});
				function initfieldrequired()
				{
					jQuery("#tdcompany").removeClass("fieldrequired");
					jQuery("#tdlastname").removeClass("fieldrequired");
					jQuery("#tdfirstname").removeClass("fieldrequired");
					if (jQuery("#morphy").val() == \'mor\')
					{
						jQuery("#tdcompany").addClass("fieldrequired");
					}
					if (jQuery("#morphy").val() == \'phy\')
					{
						jQuery("#tdlastname").addClass("fieldrequired");
						jQuery("#tdfirstname").addClass("fieldrequired");
					}
				}
				jQuery("#morphy").change(function() {
					initfieldrequired();
				});
				initfieldrequired();
			})';
			print '</script>'."\n";
		}

		print '<form name="formsoc" action="'.$_SERVER["PHP_SELF"].'" method="post" enctype="multipart/form-data">';
		print '<input type="hidden" name="token" value="'.$_SESSION['newtoken'].'" />';
		print '<input type="hidden" name="action" value="update" />';
		print '<input type="hidden" name="rowid" value="'.$id.'" />';
		print '<input type="hidden" name="statut" value="'.$object->statut.'" />';
		if ($backtopage) print '<input type="hidden" name="backtopage" value="'.($backtopage != '1' ? $backtopage : $_SERVER["HTTP_REFERER"]).'">';

		dol_fiche_head($head, 'general', $langs->trans("Member"), 0, 'user');

		print '<table class="border" width="100%">';

		// Ref
		print '<tr><td class="titlefieldcreate">'.$langs->trans("Ref").'</td><td class="valeur">'.$object->id.'</td></tr>';

		// Login
		if (empty($conf->global->ADHERENT_LOGIN_NOT_REQUIRED))
		{
			print '<tr><td><span class="fieldrequired">'.$langs->trans("Login").' / '.$langs->trans("Id").'</span></td><td><input type="text" name="login" class="minwidth300" maxlength="50" value="'.(isset($_POST["login"])?GETPOST("login",'alpha',2):$object->login).'"></td></tr>';
		}

	// Password
		if (empty($conf->global->ADHERENT_LOGIN_NOT_REQUIRED))
		{
			print '<tr><td class="fieldrequired">'.$langs->trans("Password").'</td><td><input type="password" name="pass" class="minwidth300" maxlength="50" value="'.(isset($_POST["pass"])?GETPOST("pass",'',2):$object->pass).'"></td></tr>';
		}
		// Morphy
		$morphys["phy"] = $langs->trans("Physical");
		$morphys["mor"] = $langs->trans("Morale");
		print '<tr><td><span class="fieldrequired">'.$langs->trans("Nature").'</span></td><td>';
		print $form->selectarray("morphy", $morphys, (GETPOSTISSET("morphy")?GETPOST("morphy",'alpha'):$object->morphy));
		print "</td></tr>";

		// Type
		print '<tr><td class="fieldrequired">'.$langs->trans("Type").'</td><td>';
		if ($user->rights->adherent->creer)
		{
			print $form->selectarray("typeid", $adht->liste_array(), (GETPOSTISSET("typeid")?GETPOST("typeid",'int'):$object->typeid));
		}
		else
		{
			print $adht->getNomUrl(1);
			print '<input type="hidden" name="typeid" value="'.$object->typeid.'">';
		}
		print "</td></tr>";

		// Company
		print '<tr><td id="tdcompany">'.$langs->trans("Company").'</td><td><input type="text" name="societe" class="minwidth300" maxlength="128" value="'.(isset($_POST["societe"])?GETPOST("societe",'',2):$object->societe).'"></td></tr>';

		// Civility
		print '<tr><td>'.$langs->trans("UserTitle").'</td><td>';
		print $formcompany->select_civility(isset($_POST["civility_id"])?$_POST["civility_id"]:$object->civility_id)."\n";
		print '</td>';
		print '</tr>';

		// Lastname
		print '<tr><td id="tdlastname">'.$langs->trans("Lastname").'</td><td><input type="text" name="lastname" class="minwidth300" maxlength="50" value="'.(isset($_POST["lastname"])?GETPOST("lastname",'',2):$object->lastname).'"></td>';
		print '</tr>';

		// Firstname
		print '<tr><td id="tdfirstname">'.$langs->trans("Firstname").'</td><td><input type="text" name="firstname" class="minwidth300" maxlength="50" value="'.(isset($_POST["firstname"])?GETPOST("firstname",'',3):$object->firstname).'"></td>';
		print '</tr>';

		// Photo
		print '<tr><td>'.$langs->trans("Photo").'</td>';
		print '<td class="hideonsmartphone" valign="middle">';
		print $form->showphoto('memberphoto',$object)."\n";
		if ($caneditfieldmember)
		{
			if ($object->photo) print "<br>\n";
			print '<table class="nobordernopadding">';
			if ($object->photo) print '<tr><td><input type="checkbox" class="flat photodelete" name="deletephoto" id="photodelete"> '.$langs->trans("Delete").'<br><br></td></tr>';
			print '<tr><td>'.$langs->trans("PhotoFile").'</td></tr>';
			print '<tr><td><input type="file" class="flat" name="photo" id="photoinput"></td></tr>';
			print '</table>';
		}
		print '</td></tr>';

		// EMail
		print '<tr><td>'.($conf->global->ADHERENT_MAIL_REQUIRED?'<span class="fieldrequired">':'').$langs->trans("EMail").($conf->global->ADHERENT_MAIL_REQUIRED?'</span>':'').'</td><td><input type="text" name="member_email" class="minwidth300" maxlength="255" value="'.(isset($_POST["member_email"])?GETPOST("member_email",'',2):$object->email).'"></td></tr>';

		// Address
		print '<tr><td>'.$langs->trans("Address").'</td><td>';
		print '<textarea name="address" wrap="soft" class="quatrevingtpercent" rows="'.ROWS_2.'">'.(isset($_POST["address"])?GETPOST("address",'',2):$object->address).'</textarea>';
		print '</td></tr>';

		// Zip / Town
		print '<tr><td>'.$langs->trans("Zip").' / '.$langs->trans("Town").'</td><td>';
		print $formcompany->select_ziptown((isset($_POST["zipcode"])?GETPOST("zipcode",'',2):$object->zip),'zipcode',array('town','selectcountry_id','state_id'),6);
		print ' ';
		print $formcompany->select_ziptown((isset($_POST["town"])?GETPOST("town",'',2):$object->town),'town',array('zipcode','selectcountry_id','state_id'));
		print '</td></tr>';

		// Country
		//$object->country_id=$object->country_id?$object->country_id:$mysoc->country_id;    // In edit mode we don't force to company country if not defined
		print '<tr><td>'.$langs->trans('Country').'</td><td>';
		print $form->select_country(isset($_POST["country_id"])?$_POST["country_id"]:$object->country_id,'country_id');
		if ($user->admin) print info_admin($langs->trans("YouCanChangeValuesForThisListFromDictionarySetup"),1);
		print '</td></tr>';

		// State
		if (empty($conf->global->MEMBER_DISABLE_STATE))
		{
			print '<tr><td>'.$langs->trans('State').'</td><td>';
			print $formcompany->select_state($object->state_id,isset($_POST["country_id"])?GETPOST("country_id"):$object->country_id);
			print '</td></tr>';
		}

		// Pro phone
		print '<tr><td>'.$langs->trans("PhonePro").'</td><td><input type="text" name="phone" size="20" value="'.(isset($_POST["phone"])?GETPOST("phone"):$object->phone).'"></td></tr>';

		// Personal phone
		print '<tr><td>'.$langs->trans("PhonePerso").'</td><td><input type="text" name="phone_perso" size="20" value="'.(isset($_POST["phone_perso"])?GETPOST("phone_perso"):$object->phone_perso).'"></td></tr>';

		// Mobile phone
		print '<tr><td>'.$langs->trans("PhoneMobile").'</td><td><input type="text" name="phone_mobile" size="20" value="'.(isset($_POST["phone_mobile"])?GETPOST("phone_mobile"):$object->phone_mobile).'"></td></tr>';

	    // Skype
	    if (! empty($conf->socialnetworks->enabled))
	    {
			print '<tr><td>'.$langs->trans("Skype").'</td><td><input type="text" name="skype" class="minwidth100" value="'.(isset($_POST["skype"])?GETPOST("skype"):$object->skype).'"></td></tr>';
	    }

	    // Twitter
	    if (! empty($conf->socialnetworks->enabled))
	    {
	    	print '<tr><td>'.$langs->trans("Twitter").'</td><td><input type="text" name="twitter" class="minwidth100" value="'.(isset($_POST["twitter"])?GETPOST("twitter"):$object->twitter).'"></td></tr>';
	    }

	    // Facebook
	    if (! empty($conf->socialnetworks->enabled))
	    {
	    	print '<tr><td>'.$langs->trans("Facebook").'</td><td><input type="text" name="facebook" class="minwidth100" value="'.(isset($_POST["facebook"])?GETPOST("facebook"):$object->facebook).'"></td></tr>';
	    }

	    // Birthday
		print "<tr><td>".$langs->trans("Birthday")."</td><td>\n";
		print $form->selectDate(($object->birth ? $object->birth : -1),'birth','','',1,'formsoc');
		print "</td></tr>\n";

		// Public profil
		print "<tr><td>".$langs->trans("Public")."</td><td>\n";
		print $form->selectyesno("public",(isset($_POST["public"])?GETPOST("public",'',2):$object->public),1);
		print "</td></tr>\n";

		// Categories
		if (! empty( $conf->categorie->enabled ) && !empty( $user->rights->categorie->lire ))
		{
			print '<tr><td>' . fieldLabel('Categories', 'memcats') . '</td>';
			print '<td>';
			$cate_arbo = $form->select_all_categories(Categorie::TYPE_MEMBER, null, null, null, null, 1);
			$c = new Categorie($db);
			$cats = $c->containing($object->id, Categorie::TYPE_MEMBER);
			$arrayselected = array();
			if (is_array($cats)) {
				foreach ($cats as $cat) {
					$arrayselected[] = $cat->id;
				}
			}
			print $form->multiselectarray('memcats', $cate_arbo, $arrayselected, '', 0, '', 0, '100%');
			print "</td></tr>";
		}

		// Third party Dolibarr
		if (! empty($conf->societe->enabled))
		{
			print '<tr><td>'.$langs->trans("LinkedToDolibarrThirdParty").'</td><td colspan="2" class="valeur">';
			if ($object->fk_soc)
			{
				$company=new Societe($db);
				$result=$company->fetch($object->fk_soc);
				print $company->getNomUrl(1);
			}
			else
			{
				print $langs->trans("NoThirdPartyAssociatedToMember");
			}
			print '</td></tr>';
		}

		// Login Dolibarr
		print '<tr><td>'.$langs->trans("LinkedToDolibarrUser").'</td><td colspan="2" class="valeur">';
		if ($object->user_id)
		{
			$form->form_users($_SERVER['PHP_SELF'].'?rowid='.$object->id,$object->user_id,'none');
		}
		else print $langs->trans("NoDolibarrAccess");
		print '</td></tr>';

		// Other attributes
		include DOL_DOCUMENT_ROOT.'/core/tpl/extrafields_add.tpl.php';

		print '</table>';

		dol_fiche_end();

		print '<div class="center">';
		print '<input type="submit" class="button" name="save" value="'.$langs->trans("Save").'">';
		print '&nbsp;&nbsp;&nbsp;&nbsp;&nbsp;';
		print '<input type="submit" class="button" name="cancel" value="'.$langs->trans("Cancel").'">';
		print '</div>';

		print '</form>';
	}

	if ($id > 0 && $action != 'edit')
	{
		/* ************************************************************************** */
		/*                                                                            */
		/* View mode                                                                  */
		/*                                                                            */
		/* ************************************************************************** */

		$res=$object->fetch($id);
		if ($res < 0) {
			dol_print_error($db,$object->error); exit;
		}
		$res=$object->fetch_optionals();
		if ($res < 0) {
			dol_print_error($db); exit;
		}

		$adht = new AdherentType($db);
		$res=$adht->fetch($object->typeid);
		if ($res < 0) {
			dol_print_error($db); exit;
		}


		/*
		 * Show tabs
		 */
		$head = member_prepare_head($object);

		dol_fiche_head($head, 'general', $langs->trans("Member"), -1, 'user');

		// Confirm create user
		if ($action == 'create_user')
		{
			$login=$object->login;
			if (empty($login))
			{
				// Full firstname and name separated with a dot : firstname.name
				include_once DOL_DOCUMENT_ROOT.'/core/lib/functions2.lib.php';
				$login=dol_buildlogin($object->lastname,$object->firstname);
			}
			if (empty($login)) $login=strtolower(substr($object->firstname, 0, 4)) . strtolower(substr($object->lastname, 0, 4));

			// Create a form array
			$formquestion=array(
					array('label' => $langs->trans("LoginToCreate"), 'type' => 'text', 'name' => 'login', 'value' => $login)
			);
			$text=$langs->trans("ConfirmCreateLogin").'<br>';
			if (! empty($conf->societe->enabled))
			{
				if ($object->fk_soc > 0) $text.=$langs->trans("UserWillBeExternalUser");
				else $text.=$langs->trans("UserWillBeInternalUser");
			}
			print $form->formconfirm($_SERVER["PHP_SELF"]."?rowid=".$object->id,$langs->trans("CreateDolibarrLogin"),$text,"confirm_create_user",$formquestion,'yes');
		}

		// Confirm create third party
		if ($action == 'create_thirdparty')
		{
			$companyalias='';
			$fullname = $object->getFullName($langs);

			if ($object->morphy == 'mor')
			{
				$companyname=$object->societe;
				if (! empty($fullname)) $companyalias=$fullname;
			}
			else
			{
				$companyname=$fullname;
				if (! empty($object->societe)) $companyalias=$object->societe;
			}

			// Create a form array
			$formquestion=array(
				array('label' => $langs->trans("NameToCreate"), 'type' => 'text', 'name' => 'companyname', 'value' => $companyname, 'morecss' => 'minwidth300', 'moreattr' => 'maxlength="128"'),
				array('label' => $langs->trans("AliasNames"), 'type' => 'text', 'name' => 'companyalias', 'value' => $companyalias, 'morecss' => 'minwidth300', 'moreattr' => 'maxlength="128"')
			);

			print $form->formconfirm($_SERVER["PHP_SELF"]."?rowid=".$object->id, $langs->trans("CreateDolibarrThirdParty"), $langs->trans("ConfirmCreateThirdParty"), "confirm_create_thirdparty", $formquestion, 'yes');
		}

		// Confirm validate member
		if ($action == 'valid')
		{
			$langs->load("mails");

			$adht = new AdherentType($db);
			$adht->fetch($object->typeid);

			$subject = '';
			$msg= '';

			// Send subscription email
			include_once DOL_DOCUMENT_ROOT.'/core/class/html.formmail.class.php';
			$formmail=new FormMail($db);
			// Set output language
			$outputlangs = new Translate('', $conf);
			$outputlangs->setDefaultLang(empty($object->thirdparty->default_lang) ? $mysoc->default_lang : $object->thirdparty->default_lang);
			// Load traductions files requiredby by page
			$outputlangs->loadLangs(array("main", "members"));
			// Get email content from template
			$arraydefaultmessage=null;
			$labeltouse = $conf->global->ADHERENT_EMAIL_TEMPLATE_MEMBER_VALIDATION;

			if (! empty($labeltouse)) $arraydefaultmessage=$formmail->getEMailTemplate($db, 'member', $user, $outputlangs, 0, 1, $labeltouse);

			if (! empty($labeltouse) && is_object($arraydefaultmessage) && $arraydefaultmessage->id > 0)
			{
				$subject = $arraydefaultmessage->topic;
				$msg     = $arraydefaultmessage->content;
			}

			$substitutionarray=getCommonSubstitutionArray($outputlangs, 0, null, $object);
			complete_substitutions_array($substitutionarray, $outputlangs, $object);
			$subjecttosend = make_substitutions($subject, $substitutionarray, $outputlangs);
			$texttosend = make_substitutions(dol_concatdesc($msg, $adht->getMailOnValid()), $substitutionarray, $outputlangs);

			$tmp=$langs->trans("SendingAnEMailToMember");
			$tmp.='<br>'.$langs->trans("MailFrom").': <b>'.$conf->global->ADHERENT_MAIL_FROM.'</b>, ';
			$tmp.='<br>'.$langs->trans("MailRecipient").': <b>'.$object->email.'</b>';
			$helpcontent='';
			$helpcontent.='<b>'.$langs->trans("MailFrom").'</b>: '.$conf->global->ADHERENT_MAIL_FROM.'<br>'."\n";
			$helpcontent.='<b>'.$langs->trans("MailRecipient").'</b>: '.$object->email.'<br>'."\n";
			$helpcontent.='<b>'.$langs->trans("Subject").'</b>:<br>'."\n";
			$helpcontent.=$subjecttosend."\n";
			$helpcontent.="<br>";
			$helpcontent.='<b>'.$langs->trans("Content").'</b>:<br>';
			$helpcontent.=dol_htmlentitiesbr($texttosend)."\n";
			$label=$form->textwithpicto($tmp,$helpcontent,1,'help');

			// Create form popup
			$formquestion=array();
			if ($object->email) $formquestion[]=array('type' => 'checkbox', 'name' => 'send_mail', 'label' => $label,  'value' => ($conf->global->ADHERENT_DEFAULT_SENDINFOBYMAIL?true:false));
			if (! empty($conf->mailman->enabled) && ! empty($conf->global->ADHERENT_USE_MAILMAN)) {
				$formquestion[]=array('type'=>'other','label'=>$langs->transnoentitiesnoconv("SynchroMailManEnabled"),'value'=>'');
			}
			if (! empty($conf->mailman->enabled) && ! empty($conf->global->ADHERENT_USE_SPIP))    {
				$formquestion[]=array('type'=>'other','label'=>$langs->transnoentitiesnoconv("SynchroSpipEnabled"),'value'=>'');
			}
			print $form->formconfirm("card.php?rowid=".$id, $langs->trans("ValidateMember"), $langs->trans("ConfirmValidateMember"), "confirm_valid", $formquestion, 'yes', 1, 220);
		}

		// Confirm terminate
		if ($action == 'resign')
		{
			$langs->load("mails");

			$adht = new AdherentType($db);
			$adht->fetch($object->typeid);

			$subject = '';
			$msg= '';

			// Send subscription email
			include_once DOL_DOCUMENT_ROOT.'/core/class/html.formmail.class.php';
			$formmail=new FormMail($db);
			// Set output language
			$outputlangs = new Translate('', $conf);
			$outputlangs->setDefaultLang(empty($object->thirdparty->default_lang) ? $mysoc->default_lang : $object->thirdparty->default_lang);
			// Load traductions files requiredby by page
			$outputlangs->loadLangs(array("main", "members"));
			// Get email content from template
			$arraydefaultmessage=null;
			$labeltouse = $conf->global->ADHERENT_EMAIL_TEMPLATE_CANCELATION;

			if (! empty($labeltouse)) $arraydefaultmessage=$formmail->getEMailTemplate($db, 'member', $user, $outputlangs, 0, 1, $labeltouse);

			if (! empty($labeltouse) && is_object($arraydefaultmessage) && $arraydefaultmessage->id > 0)
			{
				$subject = $arraydefaultmessage->topic;
				$msg     = $arraydefaultmessage->content;
			}

			$substitutionarray=getCommonSubstitutionArray($outputlangs, 0, null, $object);
			complete_substitutions_array($substitutionarray, $outputlangs, $object);
			$subjecttosend = make_substitutions($subject, $substitutionarray, $outputlangs);
			$texttosend = make_substitutions(dol_concatdesc($msg, $adht->getMailOnResiliate()), $substitutionarray, $outputlangs);

			$tmp=$langs->trans("SendingAnEMailToMember");
			$tmp.='<br>('.$langs->trans("MailFrom").': <b>'.$conf->global->ADHERENT_MAIL_FROM.'</b>, ';
			$tmp.=$langs->trans("MailRecipient").': <b>'.$object->email.'</b>)';
			$helpcontent='';
			$helpcontent.='<b>'.$langs->trans("MailFrom").'</b>: '.$conf->global->ADHERENT_MAIL_FROM.'<br>'."\n";
			$helpcontent.='<b>'.$langs->trans("MailRecipient").'</b>: '.$object->email.'<br>'."\n";
			$helpcontent.='<b>'.$langs->trans("Subject").'</b>:<br>'."\n";
			$helpcontent.=$subjecttosend."\n";
			$helpcontent.="<br>";
			$helpcontent.='<b>'.$langs->trans("Content").'</b>:<br>';
			$helpcontent.=dol_htmlentitiesbr($texttosend)."\n";
			$label=$form->textwithpicto($tmp,$helpcontent,1,'help');

			// Create an array
			$formquestion=array();
			if ($object->email) $formquestion[]=array('type' => 'checkbox', 'name' => 'send_mail', 'label' => $label, 'value' => (! empty($conf->global->ADHERENT_DEFAULT_SENDINFOBYMAIL)?'true':'false'));
			if ($backtopage)    $formquestion[]=array('type' => 'hidden', 'name' => 'backtopage', 'value' => ($backtopage != '1' ? $backtopage : $_SERVER["HTTP_REFERER"]));
			print $form->formconfirm("card.php?rowid=".$id, $langs->trans("ResiliateMember"), $langs->trans("ConfirmResiliateMember"), "confirm_resign", $formquestion, 'no', 1, 220);
		}

		// Confirm remove member
		if ($action == 'delete')
		{
			$formquestion=array();
			if ($backtopage) $formquestion[]=array('type' => 'hidden', 'name' => 'backtopage', 'value' => ($backtopage != '1' ? $backtopage : $_SERVER["HTTP_REFERER"]));
			print $form->formconfirm("card.php?rowid=".$id, $langs->trans("DeleteMember"), $langs->trans("ConfirmDeleteMember"), "confirm_delete", $formquestion, 'no', 1);
		}

		// Confirm add in spip
		if ($action == 'add_spip')
		{
			print $form->formconfirm("card.php?rowid=".$id, $langs->trans('AddIntoSpip'), $langs->trans('AddIntoSpipConfirmation'), 'confirm_add_spip');
		}
		// Confirm removed from spip
		if ($action == 'del_spip')
		{
			print $form->formconfirm("card.php?rowid=$id", $langs->trans('DeleteIntoSpip'), $langs->trans('DeleteIntoSpipConfirmation'), 'confirm_del_spip');
		}

		$rowspan=17;
		if (empty($conf->global->ADHERENT_LOGIN_NOT_REQUIRED)) $rowspan++;
		if (! empty($conf->societe->enabled)) $rowspan++;

		$linkback = '<a href="'.DOL_URL_ROOT.'/adherents/list.php?restore_lastsearch_values=1">'.$langs->trans("BackToList").'</a>';

		dol_banner_tab($object, 'rowid', $linkback);

        print '<div class="fichecenter">';
        print '<div class="fichehalfleft">';

        print '<div class="underbanner clearboth"></div>';
		print '<table class="border centpercent">';

		// Login
		if (empty($conf->global->ADHERENT_LOGIN_NOT_REQUIRED))
		{
			print '<tr><td class="titlefield">'.$langs->trans("Login").' / '.$langs->trans("Id").'</td><td class="valeur">'.$object->login.'&nbsp;</td></tr>';
		}

		// Type
		print '<tr><td class="titlefield">'.$langs->trans("Type").'</td><td class="valeur">'.$adht->getNomUrl(1)."</td></tr>\n";

		// Morphy
		print '<tr><td>'.$langs->trans("Nature").'</td><td class="valeur" >'.$object->getmorphylib().'</td>';
		print '</tr>';

		// Company
		print '<tr><td>'.$langs->trans("Company").'</td><td class="valeur">'.$object->societe.'</td></tr>';

		// Civility
		print '<tr><td>'.$langs->trans("UserTitle").'</td><td class="valeur">'.$object->getCivilityLabel().'&nbsp;</td>';
		print '</tr>';

		// Password
		if (empty($conf->global->ADHERENT_LOGIN_NOT_REQUIRED))
		{
			print '<tr><td>'.$langs->trans("Password").'</td><td>'.preg_replace('/./i','*',$object->pass);
			if ($object->pass) print preg_replace('/./i','*',$object->pass);
			else
			{
			    if ($user->admin) print $langs->trans("Crypted").': '.$object->pass_indatabase_crypted;
			    else print $langs->trans("Hidden");
			}
			if ((! empty($object->pass) || ! empty($object->pass_crypted)) && empty($object->user_id))
			{
			    $langs->load("errors");
			    $htmltext=$langs->trans("WarningPasswordSetWithNoAccount");
			    print ' '.$form->textwithpicto('', $htmltext,1,'warning');
			}
			print '</td></tr>';
		}

		// Date end subscription
		print '<tr><td>'.$langs->trans("SubscriptionEndDate").'</td><td class="valeur">';
		if ($object->datefin)
		{
			print dol_print_date($object->datefin,'day');
			if ($object->hasDelay()) {
				print " ".img_warning($langs->trans("Late"));
			}
		}
		else
		{
			if (! $adht->subscription)
			{
				print $langs->trans("SubscriptionNotRecorded");
				if ($object->statut > 0) print " ".img_warning($langs->trans("Late")); // displays delay Pictogram only if not a draft and not terminated
			}
			else
			{
				print $langs->trans("SubscriptionNotReceived");
				if ($object->statut > 0) print " ".img_warning($langs->trans("Late")); // displays delay Pictogram only if not a draft and not terminated
			}
		}
		print '</td></tr>';

		// Third party Dolibarr
		if (! empty($conf->societe->enabled))
		{
			print '<tr><td>';
			print '<table class="nobordernopadding" width="100%"><tr><td>';
			print $langs->trans("LinkedToDolibarrThirdParty");
			print '</td>';
			if ($action != 'editthirdparty' && $user->rights->adherent->creer) print '<td align="right"><a href="'.$_SERVER["PHP_SELF"].'?action=editthirdparty&amp;rowid='.$object->id.'">'.img_edit($langs->trans('SetLinkToThirdParty'),1).'</a></td>';
			print '</tr></table>';
			print '</td><td colspan="2" class="valeur">';
			if ($action == 'editthirdparty')
			{
				$htmlname='socid';
				print '<form method="POST" action="'.$_SERVER['PHP_SELF'].'" name="form'.$htmlname.'">';
				print '<input type="hidden" name="rowid" value="'.$object->id.'">';
				print '<input type="hidden" name="action" value="set'.$htmlname.'">';
				print '<input type="hidden" name="token" value="'.$_SESSION['newtoken'].'">';
				print '<table class="nobordernopadding" cellpadding="0" cellspacing="0">';
				print '<tr><td>';
				print $form->select_company($object->fk_soc,'socid','',1);
				print '</td>';
				print '<td align="left"><input type="submit" class="button" value="'.$langs->trans("Modify").'"></td>';
				print '</tr></table></form>';
			}
			else
			{
				if ($object->fk_soc)
				{
					$company=new Societe($db);
					$result=$company->fetch($object->fk_soc);
					print $company->getNomUrl(1);
				}
				else
				{
					print $langs->trans("NoThirdPartyAssociatedToMember");
				}
			}
			print '</td></tr>';
		}

		// Login Dolibarr
		print '<tr><td>';
		print '<table class="nobordernopadding" width="100%"><tr><td>';
		print $langs->trans("LinkedToDolibarrUser");
		print '</td>';
		if ($action != 'editlogin' && $user->rights->adherent->creer)
		{
			print '<td align="right">';
			if ($user->rights->user->user->creer)
			{
				print '<a href="'.$_SERVER["PHP_SELF"].'?action=editlogin&amp;rowid='.$object->id.'">'.img_edit($langs->trans('SetLinkToUser'),1).'</a>';
			}
			print '</td>';
		}
		print '</tr></table>';
		print '</td><td colspan="2" class="valeur">';
		if ($action == 'editlogin')
		{
			$form->form_users($_SERVER['PHP_SELF'].'?rowid='.$object->id,$object->user_id,'userid','');
		}
		else
		{
			if ($object->user_id)
			{
				$form->form_users($_SERVER['PHP_SELF'].'?rowid='.$object->id,$object->user_id,'none');
			}
			else print $langs->trans("NoDolibarrAccess");
		}
		print '</td></tr>';

        print '</table>';

        print '</div>';
        print '<div class="fichehalfright"><div class="ficheaddleft">';

        print '<div class="underbanner clearboth"></div>';
        print '<table class="border tableforfield" width="100%">';

		// Birthday
		print '<tr><td class="titlefield">'.$langs->trans("Birthday").'</td><td class="valeur">'.dol_print_date($object->birth,'day').'</td></tr>';

		// Public
		print '<tr><td>'.$langs->trans("Public").'</td><td class="valeur">'.yn($object->public).'</td></tr>';

		// Categories
		if (! empty($conf->categorie->enabled)  && ! empty($user->rights->categorie->lire))
		{
			print '<tr><td>' . $langs->trans("Categories") . '</td>';
			print '<td colspan="2">';
			print $form->showCategories($object->id, 'member', 1);
			print '</td></tr>';
		}

		// Other attributes
		include DOL_DOCUMENT_ROOT . '/core/tpl/extrafields_view.tpl.php';

		print "</table>\n";

		print "</div></div></div>\n";
        print '<div style="clear:both"></div>';

        dol_fiche_end();


		/*
		 * Hotbar
		 */

		print '<div class="tabsAction">';
		$parameters = array();
		$reshook = $hookmanager->executeHooks('addMoreActionsButtons', $parameters, $object, $action); // Note that $action and $object may have been
		if (empty($reshook)) {
			if ($action != 'editlogin' && $action != 'editthirdparty')
			{
				// Send
				if ($object->statut == 1) {
					print '<div class="inline-block divButAction"><a class="butAction" href="' . $_SERVER["PHP_SELF"] . '?id=' . $object->id . '&action=presend&mode=init#formmailbeforetitle">' . $langs->trans('SendMail') . '</a></div>';
				}

				// Send card by email
				// TODO Remove this to replace with a template
				/*
				if ($user->rights->adherent->creer)
				{
					if ($object->statut >= 1)
					{
						if ($object->email) print '<div class="inline-block divButAction"><a class="butAction" href="card.php?rowid='.$object->id.'&action=sendinfo">'.$langs->trans("SendCardByMail")."</a></div>\n";
						else print '<div class="inline-block divButAction"><a class="butActionRefused" href="#" title="'.dol_escape_htmltag($langs->trans("NoEMail")).'">'.$langs->trans("SendCardByMail")."</a></div>\n";
					}
					else
					{
						print '<div class="inline-block divButAction"><font class="butActionRefused" href="#" title="'.dol_escape_htmltag($langs->trans("ValidateBefore")).'">'.$langs->trans("SendCardByMail")."</font></div>";
					}
				}
				else
				{
					print '<div class="inline-block divButAction"><font class="butActionRefused" href="#" title="'.dol_escape_htmltag($langs->trans("NotEnoughPermissions")).'">'.$langs->trans("SendCardByMail")."</font></div>";
				}*/

				// Modify
				if ($user->rights->adherent->creer)
				{
					print '<div class="inline-block divButAction"><a class="butAction" href="card.php?rowid='.$id.'&action=edit">'.$langs->trans("Modify")."</a></div>";
				}
				else
				{
					print '<div class="inline-block divButAction"><font class="butActionRefused" href="#" title="'.dol_escape_htmltag($langs->trans("NotEnoughPermissions")).'">'.$langs->trans("Modify").'</font></div>';
				}

				// Validate
				if ($object->statut == -1)
				{
					if ($user->rights->adherent->creer)
					{
						print '<div class="inline-block divButAction"><a class="butAction" href="card.php?rowid='.$id.'&action=valid">'.$langs->trans("Validate")."</a></div>\n";
					}
					else
					{
						print '<div class="inline-block divButAction"><font class="butActionRefused" href="#" title="'.dol_escape_htmltag($langs->trans("NotEnoughPermissions")).'">'.$langs->trans("Validate").'</font></div>';
					}
				}

				// Reactivate
				if ($object->statut == 0)
				{
					if ($user->rights->adherent->creer)
					{
						print '<div class="inline-block divButAction"><a class="butAction" href="card.php?rowid='.$id.'&action=valid">'.$langs->trans("Reenable")."</a></div>\n";
					}
					else
					{
						print '<div class="inline-block divButAction"><font class="butActionRefused" href="#" title="'.dol_escape_htmltag($langs->trans("NotEnoughPermissions")).'">'.$langs->trans("Reenable")."</font></div>";
					}
				}

				// Terminate
				if ($object->statut >= 1)
				{
					if ($user->rights->adherent->supprimer)
					{
						print '<div class="inline-block divButAction"><a class="butAction" href="card.php?rowid='.$id.'&action=resign">'.$langs->trans("Resiliate")."</a></div>\n";
					}
					else
					{
						print '<div class="inline-block divButAction"><font class="butActionRefused" href="#" title="'.dol_escape_htmltag($langs->trans("NotEnoughPermissions")).'">'.$langs->trans("Resiliate")."</font></div>";
					}
				}

				// Create third party
				if (! empty($conf->societe->enabled) && ! $object->fk_soc)
				{
					if ($user->rights->societe->creer)
					{
						if ($object->statut != -1) print '<div class="inline-block divButAction"><a class="butAction" href="'.$_SERVER["PHP_SELF"].'?rowid='.$object->id.'&amp;action=create_thirdparty">'.$langs->trans("CreateDolibarrThirdParty").'</a></div>';
						else print '<div class="inline-block divButAction"><a class="butActionRefused" href="#" title="'.dol_escape_htmltag($langs->trans("ValidateBefore")).'">'.$langs->trans("CreateDolibarrThirdParty").'</a></div>';
					}
					else
					{
						print '<div class="inline-block divButAction"><font class="butActionRefused" href="#" title="'.dol_escape_htmltag($langs->trans("NotEnoughPermissions")).'">'.$langs->trans("CreateDolibarrThirdParty")."</font></div>";
					}
				}

				// Create user
				if (! $user->societe_id && ! $object->user_id)
				{
					if ($user->rights->user->user->creer)
					{
						if ($object->statut != -1) print '<div class="inline-block divButAction"><a class="butAction" href="'.$_SERVER["PHP_SELF"].'?rowid='.$object->id.'&amp;action=create_user">'.$langs->trans("CreateDolibarrLogin").'</a></div>';
						else print '<div class="inline-block divButAction"><a class="butActionRefused" href="#" title="'.dol_escape_htmltag($langs->trans("ValidateBefore")).'">'.$langs->trans("CreateDolibarrLogin").'</a></div>';
					}
					else
					{
						print '<div class="inline-block divButAction"><font class="butActionRefused" href="#" title="'.dol_escape_htmltag($langs->trans("NotEnoughPermissions")).'">'.$langs->trans("CreateDolibarrLogin")."</font></div>";
					}
				}

				// Delete
				if ($user->rights->adherent->supprimer)
				{
					print '<div class="inline-block divButAction"><a class="butActionDelete" href="card.php?rowid='.$object->id.'&action=delete">'.$langs->trans("Delete")."</a></div>\n";
				}
				else
				{
					print '<div class="inline-block divButAction"><font class="butActionRefused" href="#" title="'.dol_escape_htmltag($langs->trans("NotEnoughPermissions")).'">'.$langs->trans("Delete")."</font></div>";
				}

				// Action SPIP
				if (! empty($conf->mailmanspip->enabled) && ! empty($conf->global->ADHERENT_USE_SPIP))
				{
					$isinspip = $mailmanspip->is_in_spip($object);

					if ($isinspip == 1)
					{
						print '<div class="inline-block divButAction"><a class="butAction" href="card.php?rowid='.$object->id.'&action=del_spip">'.$langs->trans("DeleteIntoSpip")."</a></div>\n";
					}
					if ($isinspip == 0)
					{
						print '<div class="inline-block divButAction"><a class="butAction" href="card.php?rowid='.$object->id.'&action=add_spip">'.$langs->trans("AddIntoSpip")."</a></div>\n";
					}
				}
			}
		}
		print '</div>';

		if ($isinspip == -1)
		{
			print '<br><br><font class="error">'.$langs->trans('SPIPConnectionFailed').': '.$mailmanspip->error.'</font>';
		}


		// Select mail models is same action as presend
		if (GETPOST('modelselected')) {
			$action = 'presend';
		}

		if ($action != 'presend')
		{
			print '<div class="fichecenter"><div class="fichehalfleft">';
			print '<a name="builddoc"></a>'; // ancre

			// Documents generes
			$filename = dol_sanitizeFileName($object->ref);
			//$filename =  'tmp_cards.php';
			//$filedir = $conf->adherent->dir_output . '/' . get_exdir($object->id, 2, 0, 0, $object, 'member') . dol_sanitizeFileName($object->ref);
			$filedir = $conf->adherent->dir_output . '/' . get_exdir(0, 0, 0, 0, $object, 'member');
			$urlsource = $_SERVER['PHP_SELF'] . '?id=' . $object->id;
			$genallowed = $user->rights->adherent->lire;
			$delallowed = $user->rights->adherent->creer;

			print $formfile->showdocuments('member', $filename, $filedir, $urlsource, $genallowed, $delallowed, $object->modelpdf, 1, 0, 0, 28, 0, '', '', '', $object->default_lang, '', $object);
			$somethingshown = $formfile->numoffiles;

			// Show links to link elements
			//$linktoelem = $form->showLinkToObjectBlock($object, null, array('subscription'));
			//$somethingshown = $form->showLinkedObjectBlock($object, '');

			// Show links to link elements
			/*$linktoelem = $form->showLinkToObjectBlock($object,array('order'));
			 if ($linktoelem) print ($somethingshown?'':'<br>').$linktoelem;
			 */

			// Shon online payment link
			$useonlinepayment = (! empty($conf->paypal->enabled) || ! empty($conf->stripe->enabled) || ! empty($conf->paybox->enabled));

			if ($useonlinepayment)
			{
				print '<br>';

				require_once DOL_DOCUMENT_ROOT.'/core/lib/payments.lib.php';
				print showOnlinePaymentUrl('membersubscription', $object->ref);
			}

			print '</div><div class="fichehalfright"><div class="ficheaddleft">';

			$MAX = 10;

			$morehtmlright = '<a href="'.DOL_URL_ROOT.'/adherents/agenda.php?id='.$object->id.'">';
			$morehtmlright.= $langs->trans("SeeAll");
			$morehtmlright.= '</a>';

			// List of actions on element
	        include_once DOL_DOCUMENT_ROOT . '/core/class/html.formactions.class.php';
			$formactions = new FormActions($db);
			$somethingshown = $formactions->showactions($object, 'member', $socid, 1, 'listactions', $MAX, '', $morehtmlright);

			print '</div></div></div>';
		}

		// Presend form
		$modelmail='member';
		$defaulttopic='CardContent';
		$diroutput = $conf->adherent->dir_output;
		$trackid = 'mem'.$object->id;

		include DOL_DOCUMENT_ROOT.'/core/tpl/card_presend.tpl.php';
	}
}

// End of page
llxFooter();
$db->close();<|MERGE_RESOLUTION|>--- conflicted
+++ resolved
@@ -646,11 +646,7 @@
 
 				if (empty($labeltouse) || (int) $labeltouse === -1) {
 					//fallback on the old configuration.
-<<<<<<< HEAD
-					setEventMessages('WarningMandatorySetupNotComplete', [], 'errors');
-=======
 					setEventMessages('WarningMandatorySetupNotComplete', null, 'errors');
->>>>>>> b0baba32
 					$error++;
 				}
 				else {
