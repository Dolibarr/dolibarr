<?php
/* Copyright (C) 2007-2012 Laurent Destailleur  <eldy@users.sourceforge.net>
 *
 * This program is free software; you can redistribute it and/or modify
 * it under the terms of the GNU General Public License as published by
 * the Free Software Foundation; either version 3 of the License, or
 * (at your option) any later version.
 *
 * This program is distributed in the hope that it will be useful,
 * but WITHOUT ANY WARRANTY; without even the implied warranty of
 * MERCHANTABILITY or FITNESS FOR A PARTICULAR PURPOSE.  See the
 * GNU General Public License for more details.
 *
 * You should have received a copy of the GNU General Public License
 * along with this program. If not, see <http://www.gnu.org/licenses/>.
 */

/**
 *       \file       htdocs/adherents/fiche_subscription.php
 *       \ingroup    member
 *       \brief      Page to add/edit/remove a member subscription
 */

require '../main.inc.php';
require_once DOL_DOCUMENT_ROOT.'/core/lib/member.lib.php';
require_once DOL_DOCUMENT_ROOT.'/adherents/class/adherent.class.php';
require_once DOL_DOCUMENT_ROOT.'/adherents/class/cotisation.class.php';
require_once DOL_DOCUMENT_ROOT.'/compta/bank/class/account.class.php';

$langs->load("companies");
$langs->load("bills");
$langs->load("members");
$langs->load("users");

$adh = new Adherent($db);
$object = new Cotisation($db);
$errmsg='';

$action=GETPOST("action",'alpha');
$rowid=GETPOST("rowid","int")?GETPOST("rowid","int"):GETPOST("id","int");
$typeid=GETPOST("typeid","int");
$cancel=GETPOST('cancel');

if (! $user->rights->adherent->cotisation->lire)
	 accessforbidden();

$permissionnote = $user->rights->adherent->cotisation->creer; // Used by the include of actions_setnotes.inc.php
$permissiondellink=$user->rights->adherent->cotisation->creer;	// Used by the include of actions_dellink.inc.php
$permissiontoedit = $user->rights->adherent->cotisation->creer; // Used by the include of actions_lineupdonw.inc.php


/*
 * 	Actions
 */

if ($cancel) $action='';

//include DOL_DOCUMENT_ROOT.'/core/actions_setnotes.inc.php'; // Must be include, not include_once

include DOL_DOCUMENT_ROOT.'/core/actions_dellink.inc.php';		// Must be include, not include_once

//include DOL_DOCUMENT_ROOT.'/core/actions_lineupdown.inc.php';	// Must be include, not include_once


if ($user->rights->adherent->cotisation->creer && $_REQUEST["action"] == 'update' && ! $_POST["cancel"])
{
	// Charge objet actuel
	$result=$object->fetch($_POST["rowid"]);
	if ($result > 0)
	{
		$db->begin();

		$errmsg='';

		if ($object->fk_bank)
		{
			$accountline=new AccountLine($db);
			$result=$accountline->fetch($object->fk_bank);

			// If transaction consolidated
			if ($accountline->rappro)
			{
				$errmsg=$langs->trans("SubscriptionLinkedToConciliatedTransaction");
			}
			else
			{
				$accountline->datev=dol_mktime($_POST['datesubhour'], $_POST['datesubmin'], 0, $_POST['datesubmonth'], $_POST['datesubday'], $_POST['datesubyear']);
				$accountline->dateo=dol_mktime($_POST['datesubhour'], $_POST['datesubmin'], 0, $_POST['datesubmonth'], $_POST['datesubday'], $_POST['datesubyear']);
				$accountline->amount=$_POST["amount"];
				$result=$accountline->update($user);
				if ($result < 0)
				{
					$errmsg=$accountline->error;
				}
			}
		}

		if (! $errmsg)
		{
			// Modifie valeures
			$object->dateh=dol_mktime($_POST['datesubhour'], $_POST['datesubmin'], 0, $_POST['datesubmonth'], $_POST['datesubday'], $_POST['datesubyear']);
			$object->datef=dol_mktime($_POST['datesubendhour'], $_POST['datesubendmin'], 0, $_POST['datesubendmonth'], $_POST['datesubendday'], $_POST['datesubendyear']);
			$object->note=$_POST["note"];
			$object->amount=$_POST["amount"];
			//print 'datef='.$object->datef.' '.$_POST['datesubendday'];

			$result=$object->update($user);
			if ($result >= 0 && ! count($object->errors))
			{
				$db->commit();

				header("Location: fiche_subscription.php?rowid=".$object->id);
				exit;
			}
			else
			{
				$db->rollback();

			    if ($object->error)
				{
					$errmsg=$object->error;
				}
				else
				{
					foreach($object->errors as $error)
					{
						if ($errmsg) $errmsg.='<br>';
						$errmsg.=$error;
					}
				}
				$action='';
			}
		}
		else
		{
			$db->rollback();
		}
	}
}

if ($_REQUEST["action"] == 'confirm_delete' && $_REQUEST["confirm"] == 'yes' && $user->rights->adherent->cotisation->creer)
{
	$result=$object->fetch($rowid);
    $result=$object->delete($user);
    if ($result > 0)
    {
    	header("Location: card_subscriptions.php?rowid=".$object->fk_adherent);
    	exit;
    }
    else
    {
    	$mesg=$adh->error;
    }
}



/*
 * View
 */

$form = new Form($db);


llxHeader('',$langs->trans("SubscriptionCard"),'EN:Module_Foundations|FR:Module_Adh&eacute;rents|ES:M&oacute;dulo_Miembros');


dol_htmloutput_errors($errmsg);


if ($user->rights->adherent->cotisation->creer && $action == 'edit')
{
	/********************************************
	 *
	 * Fiche en mode edition
	 *
	 ********************************************/

    $object->fetch($rowid);
	$result=$adh->fetch($object->fk_adherent);

	/*
	 * Affichage onglets
	 */
	$h = 0;
	$head = array();

	$head[$h][0] = DOL_URL_ROOT.'/adherents/fiche_subscription.php?rowid='.$object->id;
	$head[$h][1] = $langs->trans("SubscriptionCard");
	$head[$h][2] = 'general';
	$h++;

	$head[$h][0] = DOL_URL_ROOT.'/adherents/info_subscription.php?rowid='.$object->id;
	$head[$h][1] = $langs->trans("Info");
	$head[$h][2] = 'info';
	$h++;

	print '<form name="update" action="'.$_SERVER["PHP_SELF"].'" method="post">';
	print '<input type="hidden" name="token" value="'.$_SESSION['newtoken'].'">';
	print "<input type=\"hidden\" name=\"action\" value=\"update\">";
	print "<input type=\"hidden\" name=\"rowid\" value=\"$rowid\">";
<<<<<<< HEAD
	print "<input type=\"hidden\" name=\"fk_bank\" value=\"".$subscription->fk_bank."\">";
=======
	print "<input type=\"hidden\" name=\"fk_bank\" value=\"".$object->fk_bank."\">";
>>>>>>> 3f5d67d4
	
	dol_fiche_head($head, 'general', $langs->trans("Subscription"), 0, 'payment');

	print "\n";
	print '<table class="border" width="100%">';

    $linkback = '<a href="'.DOL_URL_ROOT.'/adherents/cotisations.php">'.$langs->trans("BackToList").'</a>';

    // Ref
    print '<tr><td width="20%">'.$langs->trans("Ref").'</td>';
	print '<td class="valeur" colspan="3">';
<<<<<<< HEAD
	print $form->showrefnav($subscription, 'rowid', $linkback, 1);
=======
	print $form->showrefnav($object, 'rowid', $linkback, 1);
>>>>>>> 3f5d67d4
	print '</td></tr>';	

    // Member
	$adh->ref=$adh->getFullName($langs);
    print '<tr>';
	print '<td>'.$langs->trans("Member").'</td><td class="valeur" colspan="3">'.$adh->getNomUrl(1,0,'subscription').'</td>';
    print '</tr>';

    // Date start subscription
    print '<tr><td>'.$langs->trans("DateSubscription").'</td><td class="valeur" colspan="2">';
	$form->select_date($object->dateh,'datesub',1,1,0,'update',1);
	print '</td>';
    print '</tr>';

    // Date end subscription
    print '<tr><td>'.$langs->trans("DateEndSubscription").'</td><td class="valeur" colspan="2">';
	$form->select_date($object->datef,'datesubend',0,0,0,'update',1);
	print '</td>';
    print '</tr>';

    // Amount
    print '<tr><td>'.$langs->trans("Amount").'</td><td class="valeur" colspan="2">';
	print '<input type="text" class="flat" size="10" name="amount" value="'.price($object->amount).'"></td></tr>';

    // Label
    print '<tr><td>'.$langs->trans("Label").'</td><td class="valeur" colspan="2">';
	print '<input type="text" class="flat" size="60" name="note" value="'.$object->note.'"></td></tr>';

	// Bank line
	if (! empty($conf->banque->enabled))
	{
		if ($conf->global->ADHERENT_BANK_USE || $object->fk_bank)
	    {
    		print '<tr><td>'.$langs->trans("BankTransactionLine").'</td><td class="valeur" colspan="2">';
			if ($object->fk_bank)
			{
	    		$bankline=new AccountLine($db);
		    	$result=$bankline->fetch($object->fk_bank);
				print $bankline->getNomUrl(1,0,'showall');
			}
			else
			{
				print $langs->trans("NoneF");
			}
	    	print '</td></tr>';
	    }
	}

	print '</table>';
	
	dol_fiche_end();
	
    print '<div class="center">';
    print '<input type="submit" class="button" name="submit" value="'.$langs->trans("Save").'">';
	print ' &nbsp; &nbsp; &nbsp; ';
	print '<input type="submit" class="button" name="cancel" value="'.$langs->trans("Cancel").'">';
    print '</div>';
    
	print '</form>';
	print "\n";
}

if ($rowid && $action != 'edit')
{
	/* ************************************************************************** */
	/*                                                                            */
	/* Mode affichage                                                             */
	/*                                                                            */
	/* ************************************************************************** */

    $result=$object->fetch($rowid);
	$result=$adh->fetch($object->fk_adherent);

	/*
	 * Affichage onglets
	 */
	$h = 0;
	$head = array();

	$head[$h][0] = DOL_URL_ROOT.'/adherents/fiche_subscription.php?rowid='.$object->id;
	$head[$h][1] = $langs->trans("SubscriptionCard");
	$head[$h][2] = 'general';
	$h++;

	$head[$h][0] = DOL_URL_ROOT.'/adherents/info_subscription.php?rowid='.$object->id;
	$head[$h][1] = $langs->trans("Info");
	$head[$h][2] = 'info';
	$h++;

	dol_fiche_head($head, 'general', $langs->trans("Subscription"), '', 'payment');

    // Confirmation to delete subscription
    if ($action == 'delete')
    {
		//$formquestion=array();
        //$formquestion['text']='<b>'.$langs->trans("ThisWillAlsoDeleteBankRecord").'</b>';
		$text=$langs->trans("ConfirmDeleteSubscription");
		if (! empty($conf->banque->enabled) && ! empty($conf->global->ADHERENT_BANK_USE)) $text.='<br>'.img_warning().' '.$langs->trans("ThisWillAlsoDeleteBankRecord");
		print $form->formconfirm($_SERVER["PHP_SELF"]."?rowid=".$object->id,$langs->trans("DeleteSubscription"),$text,"confirm_delete",$formquestion,0,1);
    }

    print '<form action="'.$_SERVER["PHP_SELF"].'" method="post">';
    print '<input type="hidden" name="token" value="'.$_SESSION['newtoken'].'">';
    print '<table class="border" width="100%">';

    $linkback = '<a href="'.DOL_URL_ROOT.'/adherents/cotisations.php">'.$langs->trans("BackToList").'</a>';

    // Ref
    print '<tr><td width="20%">'.$langs->trans("Ref").'</td>';
	print '<td class="valeur" colspan="3">';
	print $form->showrefnav($object, 'rowid', $linkback, 1);
	print '</td></tr>';

    // Member
	$adh->ref=$adh->getFullName($langs);
    print '<tr>';
	print '<td>'.$langs->trans("Member").'</td><td class="valeur" colspan="3">'.$adh->getNomUrl(1,0,'subscription').'</td>';
    print '</tr>';

    // Date record
    /*print '<tr>';
	print '<td>'.$langs->trans("DateSubscription").'</td><td class="valeur" colspan="3">'.dol_print_date($object->datec,'dayhour').'</td>';
    print '</tr>';*/

    // Date subscription
    print '<tr>';
	print '<td>'.$langs->trans("DateSubscription").'</td><td class="valeur" colspan="3">'.dol_print_date($object->dateh,'day').'</td>';
    print '</tr>';

    // Date end subscription
    print '<tr>';
	print '<td>'.$langs->trans("DateEndSubscription").'</td><td class="valeur" colspan="3">'.dol_print_date($object->datef,'day').'</td>';
    print '</tr>';

    // Amount
    print '<tr><td>'.$langs->trans("Amount").'</td><td class="valeur" colspan="3">'.price($object->amount).'</td></tr>';

    // Amount
    print '<tr><td>'.$langs->trans("Label").'</td><td class="valeur" colspan="3">'.$object->note.'</td></tr>';

    // Bank line
	if (! empty($conf->banque->enabled))
	{
		if ($conf->global->ADHERENT_BANK_USE || $object->fk_bank)
	    {
    		print '<tr><td>'.$langs->trans("BankTransactionLine").'</td><td class="valeur" colspan="3">';
			if ($object->fk_bank)
			{
	    		$bankline=new AccountLine($db);
		    	$result=$bankline->fetch($object->fk_bank);
		    	print $bankline->getNomUrl(1,0,'showall');
			}
			else
			{
				print $langs->trans("NoneF");
			}
	    	print '</td></tr>';
	    }
	}


    print "</table>\n";
    print '</form>';

    dol_fiche_end();

    /*
     * Barre d'actions
     *
     */
    print '<div class="tabsAction">';

    if ($user->rights->adherent->cotisation->creer)
	{
		if (! $bankline->rappro)
		{
			print '<div class="inline-block divButAction"><a class="butAction" href="'.$_SERVER["PHP_SELF"]."?rowid=".$object->id."&action=edit\">".$langs->trans("Modify")."</a></div>";
		}
		else
		{
			print '<div class="inline-block divButAction"><a class="butActionRefused" title="'.$langs->trans("BankLineConciliated")."\" href=\"#\">".$langs->trans("Modify")."</a></div>";
		}
	}

    // Supprimer
    if ($user->rights->adherent->cotisation->creer)
    {
        print '<div class="inline-block divButAction"><a class="butActionDelete" href="'.$_SERVER["PHP_SELF"]."?rowid=".$object->id."&action=delete\">".$langs->trans("Delete")."</a></div>\n";
    }

    print '</div>';
    
    
    print '<div class="fichecenter"><div class="fichehalfleft">';
    print '<a name="builddoc"></a>'; // ancre
    
    // Documents generes
    /*
    $filename = dol_sanitizeFileName($object->ref);
    $filedir = $conf->facture->dir_output . '/' . dol_sanitizeFileName($object->ref);
    $urlsource = $_SERVER['PHP_SELF'] . '?facid=' . $object->id;
    $genallowed = $user->rights->facture->creer;
    $delallowed = $user->rights->facture->supprimer;
    
    print $formfile->showdocuments('facture', $filename, $filedir, $urlsource, $genallowed, $delallowed, $object->modelpdf, 1, 0, 0, 28, 0, '', '', '', $soc->default_lang);
    $somethingshown = $formfile->numoffiles;
    */
    // Linked object block
    $somethingshown = $form->showLinkedObjectBlock($object);
    
    // Show links to link elements
    /*$linktoelem = $form->showLinkToObjectBlock($object,array('order'));
    if ($linktoelem) print '<br>'.$linktoelem;
    
    // Link for paypal payment
    if (! empty($conf->paypal->enabled) && $object->statut != 0) {
        include_once DOL_DOCUMENT_ROOT . '/paypal/lib/paypal.lib.php';
        print showPaypalPaymentUrl('invoice', $object->ref);
    }
    */
    print '</div><div class="fichehalfright"><div class="ficheaddleft">';
    
    // List of actions on element
    /*
    include_once DOL_DOCUMENT_ROOT . '/core/class/html.formactions.class.php';
    $formactions = new FormActions($db);
    $somethingshown = $formactions->showactions($object, 'invoice', $socid);
    */
    
    print '</div></div></div>';    
}


llxFooter();

$db->close();<|MERGE_RESOLUTION|>--- conflicted
+++ resolved
@@ -199,11 +199,7 @@
 	print '<input type="hidden" name="token" value="'.$_SESSION['newtoken'].'">';
 	print "<input type=\"hidden\" name=\"action\" value=\"update\">";
 	print "<input type=\"hidden\" name=\"rowid\" value=\"$rowid\">";
-<<<<<<< HEAD
-	print "<input type=\"hidden\" name=\"fk_bank\" value=\"".$subscription->fk_bank."\">";
-=======
 	print "<input type=\"hidden\" name=\"fk_bank\" value=\"".$object->fk_bank."\">";
->>>>>>> 3f5d67d4
 	
 	dol_fiche_head($head, 'general', $langs->trans("Subscription"), 0, 'payment');
 
@@ -215,11 +211,7 @@
     // Ref
     print '<tr><td width="20%">'.$langs->trans("Ref").'</td>';
 	print '<td class="valeur" colspan="3">';
-<<<<<<< HEAD
-	print $form->showrefnav($subscription, 'rowid', $linkback, 1);
-=======
 	print $form->showrefnav($object, 'rowid', $linkback, 1);
->>>>>>> 3f5d67d4
 	print '</td></tr>';	
 
     // Member
