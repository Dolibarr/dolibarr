--- conflicted
+++ resolved
@@ -505,15 +505,10 @@
 
 	// Ref
 	if (!empty($arrayfields['d.ref']['checked'])) {
-<<<<<<< HEAD
-		print '<td class="nowraponall">'.$subscription->getNomUrl(1).'</td>';
-		if (!$i) $totalarray['nbfield']++;
-=======
 		print '<td>'.$subscription->getNomUrl(1).'</td>';
 		if (!$i) {
 			$totalarray['nbfield']++;
 		}
->>>>>>> c5dac485
 	}
 	// Type
 	if (!empty($arrayfields['d.fk_type']['checked'])) {
