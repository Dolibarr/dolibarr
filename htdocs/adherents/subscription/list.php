<?php
/* Copyright (C) 2001-2002 Rodolphe Quiedeville <rodolphe@quiedeville.org>
 * Copyright (C) 2003      Jean-Louis Bergamo   <jlb@j1b.org>
 * Copyright (C) 2004-2016 Laurent Destailleur  <eldy@users.sourceforge.net>
 *
 * This program is free software; you can redistribute it and/or modify
 * it under the terms of the GNU General Public License as published by
 * the Free Software Foundation; either version 3 of the License, or
 * (at your option) any later version.
 *
 * This program is distributed in the hope that it will be useful,
 * but WITHOUT ANY WARRANTY; without even the implied warranty of
 * MERCHANTABILITY or FITNESS FOR A PARTICULAR PURPOSE.  See the
 * GNU General Public License for more details.
 *
 * You should have received a copy of the GNU General Public License
 * along with this program. If not, see <http://www.gnu.org/licenses/>.
 */

/**
 *      \file       htdocs/adherents/subscription/list.php
 *      \ingroup    member
 *      \brief      list of subscription
 */

require '../../main.inc.php';
require_once DOL_DOCUMENT_ROOT.'/adherents/class/adherent.class.php';
require_once DOL_DOCUMENT_ROOT.'/adherents/class/subscription.class.php';
require_once DOL_DOCUMENT_ROOT.'/compta/bank/class/account.class.php';

$langs->load(array("members","companies"));

$action=GETPOST('action','aZ09');
$massaction=GETPOST('massaction','alpha');
$confirm=GETPOST('confirm','alpha');
$toselect = GETPOST('toselect', 'array');

$filter=GETPOST("filter","alpha");
$statut=(GETPOSTISSET("statut")?GETPOST("statut","alpha"):1);
$search_ref=GETPOST('search_ref','alpha');
$search_lastname=GETPOST('search_lastname','alpha');
$search_firstname=GETPOST('search_firstname','alpha');
$search_login=GETPOST('search_login','alpha');
$search_note=GETPOST('search_note','alpha');
$search_account=GETPOST('search_account','int');
$search_amount=GETPOST('search_amount','alpha');
$optioncss = GETPOST('optioncss','alpha');

$date_select=GETPOST("date_select",'alpha');

$limit = GETPOST('limit','int')?GETPOST('limit','int'):$conf->liste_limit;
$sortfield = GETPOST("sortfield",'alpha');
$sortorder = GETPOST("sortorder",'alpha');
$page = GETPOST("page",'int');
if (empty($page) || $page == -1) { $page = 0; }     // If $page is not defined, or '' or -1
$offset = $limit * $page ;
$pageprev = $page - 1;
$pagenext = $page + 1;
if (! $sortorder) {  $sortorder="DESC"; }
if (! $sortfield) {  $sortfield="c.dateadh"; }

$object = new Subscription($db);

// Initialize technical object to manage hooks of page. Note that conf->hooks_modules contains array of hook context
$hookmanager->initHooks(array('subscriptionlist'));
$extrafields = new ExtraFields($db);

// fetch optionals attributes and labels
$extralabels = $extrafields->fetch_name_optionals_label('subscription');
$search_array_options=$extrafields->getOptionalsFromPost($object->table_element,'','search_');

// List of fields to search into when doing a "search in all"
$fieldstosearchall = array(
);
$arrayfields=array(
	'd.ref'=>array('label'=>$langs->trans("Ref"), 'checked'=>1),
	'd.lastname'=>array('label'=>$langs->trans("Lastname"), 'checked'=>1),
	'd.firstname'=>array('label'=>$langs->trans("Firstname"), 'checked'=>1),
	'd.login'=>array('label'=>$langs->trans("Login"), 'checked'=>1),
	't.libelle'=>array('label'=>$langs->trans("Type"), 'checked'=>1),
	'd.bank'=>array('label'=>$langs->trans("BankAccount"), 'checked'=>1, 'enabled'=>(! empty($conf->banque->enabled))),
	/*'d.note_public'=>array('label'=>$langs->trans("NotePublic"), 'checked'=>0),
	 'd.note_private'=>array('label'=>$langs->trans("NotePrivate"), 'checked'=>0),*/
	'd.datedebut'=>array('label'=>$langs->trans("DateSubscription"), 'checked'=>1, 'position'=>100),
	'd.datefin'=>array('label'=>$langs->trans("EndSubscription"), 'checked'=>1, 'position'=>101),
	'd.amount'=>array('label'=>$langs->trans("Amount"), 'checked'=>1, 'position'=>102),
	'd.datec'=>array('label'=>$langs->trans("DateCreation"), 'checked'=>0, 'position'=>500),
	'd.tms'=>array('label'=>$langs->trans("DateModificationShort"), 'checked'=>0, 'position'=>500),
//	'd.statut'=>array('label'=>$langs->trans("Status"), 'checked'=>1, 'position'=>1000)
);

// Security check
$result=restrictedArea($user,'adherent','','','cotisation');


/*
 * Actions
 */

if (GETPOST('cancel','alpha')) { $action='list'; $massaction=''; }
if (! GETPOST('confirmmassaction','alpha') && $massaction != 'presend' && $massaction != 'confirm_presend' && $massaction != 'confirm_createbills') { $massaction=''; }

$parameters=array('socid'=>$socid);
$reshook=$hookmanager->executeHooks('doActions',$parameters,$object,$action);    // Note that $action and $object may have been modified by some hooks
if ($reshook < 0) setEventMessages($hookmanager->error, $hookmanager->errors, 'errors');

if (empty($reshook))
{
    // Selection of new fields
    include DOL_DOCUMENT_ROOT.'/core/actions_changeselectedfields.inc.php';

    // Purge search criteria
    if (GETPOST('button_removefilter_x','alpha') || GETPOST('button_removefilter.x','alpha') || GETPOST('button_removefilter','alpha')) // All tests are required to be compatible with all browsers
    {
        $search="";
    	$search_ref="";
        $search_lastname="";
    	$search_firstname="";
    	$search_login="";
        $search_note="";
    	$search_amount="";
    	$search_account="";
       	$toselect='';
       	$search_array_options=array();
    }
}


/*
 * View
 */

$form=new Form($db);
$subscription=new Subscription($db);
$adherent=new Adherent($db);
$accountstatic=new Account($db);

$now=dol_now();

// List of subscriptions
$sql = "SELECT d.rowid, d.login, d.firstname, d.lastname, d.societe, d.photo,";
$sql.= " c.rowid as crowid, c.subscription,";
$sql.= " c.dateadh, c.datef, c.datec as date_creation, c.tms as date_update,";
$sql.= " c.fk_bank as bank, c.note,";
$sql.= " b.fk_account";
$sql.= " FROM ".MAIN_DB_PREFIX."adherent as d, ".MAIN_DB_PREFIX."subscription as c";
$sql.= " LEFT JOIN ".MAIN_DB_PREFIX."bank as b ON c.fk_bank=b.rowid";
$sql.= " WHERE d.rowid = c.fk_adherent";
$sql.= " AND d.entity IN (".getEntity('adherent').")";
if (isset($date_select) && $date_select != '')
{
    $sql.= " AND c.dateadh >= '".$date_select."-01-01 00:00:00'";
    $sql.= " AND c.dateadh < '".($date_select+1)."-01-01 00:00:00'";
}
if ($search_ref)
{
	if (is_numeric($search_ref)) $sql.= " AND (c.rowid = ".$db->escape($search_ref).")";
	else $sql.=" AND 1 = 2";    // Always wrong
}
if ($search_lastname) $sql.= natural_search(array('d.lastname','d.societe'), $search_lastname);
if ($search_firstname) $sql.= natural_search(array('d.firstname'), $search_firstname);
if ($search_login) $sql.= natural_search('c.subscription', $search_login);
if ($search_note)  $sql.= natural_search('c.note', $search_note);
if ($search_account > 0) $sql.= " AND b.fk_account = ".urldecode($search_account);
if ($search_amount) $sql.= natural_search('c.subscription', $search_amount, 1);

// Add where from extra fields
include DOL_DOCUMENT_ROOT.'/core/tpl/extrafields_list_search_sql.tpl.php';

// Add where from hooks
$parameters=array();
$reshook=$hookmanager->executeHooks('printFieldListWhere',$parameters);    // Note that $action and $object may have been modified by hook
$sql.=$hookmanager->resPrint;

$sql.= $db->order($sortfield,$sortorder);

// Count total nb of records with no order and no limits
$nbtotalofrecords = '';
if (empty($conf->global->MAIN_DISABLE_FULL_SCANLIST))
{
<<<<<<< HEAD
    $result = $db->query($sql);
    $nbtotalofrecords = $db->num_rows($result);
=======
    $resql = $db->query($sql);
    if ($resql) $nbtotalofrecords = $db->num_rows($resql);
    else dol_print_error($db);
>>>>>>> d9b8a8c8
    if (($page * $limit) > $nbtotalofrecords)	// if total resultset is smaller then paging size (filtering), goto and load page 0
    {
    	$page = 0;
    	$offset = 0;
    }
}
// Add limit
$sql.= $db->plimit($limit+1, $offset);

$result = $db->query($sql);
<<<<<<< HEAD
if ($result)
{
    $num = $db->num_rows($result);

	$arrayofselected=is_array($toselect)?$toselect:array();

	$i = 0;

    $title=$langs->trans("ListOfSubscriptions");
    if (! empty($date_select)) $title.=' ('.$langs->trans("Year").' '.$date_select.')';

    $param='';
    if (! empty($contextpage) && $contextpage != $_SERVER["PHP_SELF"]) $param.='&contextpage='.$contextpage;
    if ($limit > 0 && $limit != $conf->liste_limit) $param.='&limit='.$limit;
    if ($statut != '')    $param.="&statut=".$statut;
    if ($date_select)     $param.="&date_select=".$date_select;
    if ($search_lastname) $param.="&search_lastname=".$search_lastname;
	if ($search_login)    $param.="&search_login=".$search_login;
	if ($search_acount)   $param.="&search_account=".$search_account;
	if ($search_amount)   $param.="&search_amount=".$search_amount;
	if ($optioncss != '') $param.='&optioncss='.$optioncss;

	// List of mass actions available
	$arrayofmassactions =  array(
	    //'presend'=>$langs->trans("SendByMail"),
	    //'builddoc'=>$langs->trans("PDFMerge"),
	);
	if ($user->rights->adherent->supprimer) $arrayofmassactions['predelete']=$langs->trans("Delete");
	if (in_array($massaction, array('presend','predelete'))) $arrayofmassactions=array();
	$massactionbutton=$form->selectMassAction('', $arrayofmassactions);

	$newcardbutton='';
	if ($user->rights->adherent->cotisation->creer)
	{
		$newcardbutton='<a class="butActionNew" href="'.DOL_URL_ROOT.'/adherents/list.php?status=-1,1"><span class="valignmiddle">'.$langs->trans('NewSubscription').'</span>';
		$newcardbutton.= '<span class="fa fa-plus-circle valignmiddle"></span>';
		$newcardbutton.= '</a>';
	}

    print '<form method="POST" action="'.$_SERVER["PHP_SELF"].'">';
    if ($optioncss != '') print '<input type="hidden" name="optioncss" value="'.$optioncss.'">';
    print '<input type="hidden" name="token" value="'.$_SESSION['newtoken'].'">';
	print '<input type="hidden" name="formfilteraction" id="formfilteraction" value="list">';
    print '<input type="hidden" name="view" value="'.dol_escape_htmltag($view).'">';
    print '<input type="hidden" name="sortfield" value="'.$sortfield.'">';
    print '<input type="hidden" name="sortorder" value="'.$sortorder.'">';
    print '<input type="hidden" name="page" value="'.$page.'">';
    print '<input type="hidden" name="contextpage" value="'.$contextpage.'">';

    print_barre_liste($title, $page, $_SERVER["PHP_SELF"], $param, $sortfield, $sortorder, $massactionbutton, $num, $nbtotalofrecords, 'title_generic.png', 0, $newcardbutton, '', $limit);

	$topicmail="Information";
	$modelmail="subscription";
	$objecttmp=new Subscription($db);
	$trackid='sub'.$object->id;
	include DOL_DOCUMENT_ROOT.'/core/tpl/massactions_pre.tpl.php';

	if ($sall)
	{
		print $langs->trans("Filter")." (".$langs->trans("Ref").", ".$langs->trans("Lastname").", ".$langs->trans("Firstname").", ".$langs->trans("EMail").", ".$langs->trans("Address")." ".$langs->trans("or")." ".$langs->trans("Town")."): ".$sall;
	}
=======
if (! $result)
{
	dol_print_error($db);
	exit;
}

$num = $db->num_rows($result);

$arrayofselected=is_array($toselect)?$toselect:array();

if ($num == 1 && ! empty($conf->global->MAIN_SEARCH_DIRECT_OPEN_IF_ONLY_ONE) && $sall)
{
	$obj = $db->fetch_object($resql);
	$id = $obj->rowid;
	header("Location: ".DOL_URL_ROOT.'/adherents/subscription/card.php?id='.$id);
	exit;
}

llxHeader('',$langs->trans("ListOfSubscriptions"),'EN:Module_Foundations|FR:Module_Adh&eacute;rents|ES:M&oacute;dulo_Miembros');

$i = 0;

$title=$langs->trans("ListOfSubscriptions");
if (! empty($date_select)) $title.=' ('.$langs->trans("Year").' '.$date_select.')';

$param='';
if (! empty($contextpage) && $contextpage != $_SERVER["PHP_SELF"]) $param.='&contextpage='.urlencode($contextpage);
if ($limit > 0 && $limit != $conf->liste_limit) $param.='&limit='.urlencode($limit);
if ($statut != '')    $param.="&statut=".urlencode($statut);
if ($date_select)     $param.="&date_select=".urlencode($date_select);
if ($search_lastname) $param.="&search_lastname=".urlencode($search_lastname);
if ($search_login)    $param.="&search_login=".urlencode($search_login);
if ($search_acount)   $param.="&search_account=".urlencode($search_account);
if ($search_amount)   $param.="&search_amount=".urlencode($search_amount);
if ($optioncss != '') $param.='&optioncss='.urlencode($optioncss);
// Add $param from extra fields
include DOL_DOCUMENT_ROOT.'/core/tpl/extrafields_list_search_param.tpl.php';

// List of mass actions available
$arrayofmassactions =  array(
	//'presend'=>$langs->trans("SendByMail"),
	//'builddoc'=>$langs->trans("PDFMerge"),
);
if ($user->rights->adherent->supprimer) $arrayofmassactions['predelete']=$langs->trans("Delete");
if (in_array($massaction, array('presend','predelete'))) $arrayofmassactions=array();
$massactionbutton=$form->selectMassAction('', $arrayofmassactions);

$newcardbutton='';
if ($user->rights->adherent->cotisation->creer)
{
	$newcardbutton='<a class="butActionNew" href="'.DOL_URL_ROOT.'/adherents/list.php?status=-1,1"><span class="valignmiddle">'.$langs->trans('NewSubscription').'</span>';
	$newcardbutton.= '<span class="fa fa-plus-circle valignmiddle"></span>';
	$newcardbutton.= '</a>';
}

print '<form method="POST" id="searchFormList" action="'.$_SERVER["PHP_SELF"].'">';
if ($optioncss != '') print '<input type="hidden" name="optioncss" value="'.$optioncss.'">';
print '<input type="hidden" name="token" value="'.$_SESSION['newtoken'].'">';
print '<input type="hidden" name="formfilteraction" id="formfilteraction" value="list">';
print '<input type="hidden" name="action" value="list">';
print '<input type="hidden" name="view" value="'.dol_escape_htmltag($view).'">';
print '<input type="hidden" name="sortfield" value="'.$sortfield.'">';
print '<input type="hidden" name="sortorder" value="'.$sortorder.'">';
print '<input type="hidden" name="page" value="'.$page.'">';
print '<input type="hidden" name="contextpage" value="'.$contextpage.'">';

print_barre_liste($title, $page, $_SERVER["PHP_SELF"], $param, $sortfield, $sortorder, $massactionbutton, $num, $nbtotalofrecords, 'title_generic.png', 0, $newcardbutton, '', $limit);

$topicmail="Information";
$modelmail="subscription";
$objecttmp=new Subscription($db);
$trackid='sub'.$object->id;
include DOL_DOCUMENT_ROOT.'/core/tpl/massactions_pre.tpl.php';

if ($sall)
{
	foreach($fieldstosearchall as $key => $val) $fieldstosearchall[$key]=$langs->trans($val);
	print '<div class="divsearchfieldfilter">'.$langs->trans("FilterOnInto", $sall) . join(', ',$fieldstosearchall).'</div>';
}

$moreforfilter = '';
>>>>>>> d9b8a8c8

$varpage=empty($contextpage)?$_SERVER["PHP_SELF"]:$contextpage;
$selectedfields=$form->multiSelectArrayWithCheckbox('selectedfields', $arrayfields, $varpage);	// This also change content of $arrayfields
if ($massactionbutton) $selectedfields.=$form->showCheckAddButtons('checkforselect', 1);

print '<div class="div-table-responsive">';
print '<table class="tagtable liste'.($moreforfilter?" listwithfilterbefore":"").'">'."\n";


// Line for filters fields
print '<tr class="liste_titre_filter">';

// Line numbering
if (! empty($conf->global->MAIN_SHOW_TECHNICAL_ID))
{
	print '<td class="liste_titre">&nbsp;</td>';
}

// Ref
if (! empty($arrayfields['d.ref']['checked']))
{
	print '<td class="liste_titre" align="left">';
	print '<input class="flat" type="text" name="search_ref" value="'.dol_escape_htmltag($search_ref).'" size="4"></td>';
}

if (! empty($arrayfields['d.lastname']['checked']))
{
	print '<td class="liste_titre" align="left">';
	print '<input class="flat" type="text" name="search_lastname" value="'.dol_escape_htmltag($search_lastname).'" size="7"></td>';
}

if (! empty($arrayfields['d.firstname']['checked']))
{
	print '<td class="liste_titre" align="left">';
	print '<input class="flat" type="text" name="search_firstname" value="'.dol_escape_htmltag($search_firstname).'" size="12"></td>';
}

if (! empty($arrayfields['d.login']['checked']))
{
	print '<td class="liste_titre" align="left">';
	print '<input class="flat" type="text" name="search_login" value="'.dol_escape_htmltag($search_login).'" size="7"></td>';
}

if (! empty($arrayfields['t.libelle']['checked']))
{
	print '<td class="liste_titre">';
	print '';
	print '</td>';
}

if (! empty($arrayfields['d.bank']['checked']))
{
	print '<td class="liste_titre">';
	print $form->select_comptes($search_account, 'search_account', 0, '', 1);
	print '</td>';
}

if (! empty($arrayfields['d.date_debut']['checked']))
{
	print '<td class="liste_titre">&nbsp;</td>';
}

if (! empty($arrayfields['d.date_fin']['checked']))
{
	print '<td class="liste_titre">&nbsp;</td>';
}

if (! empty($arrayfields['d.amount']['checked']))
{
	print '<td align="right" class="liste_titre">';
	print '<input class="flat" type="text" name="search_amount" value="'.dol_escape_htmltag($search_amount).'" size="4">';
	print '</td>';
}
// Extra fields
include DOL_DOCUMENT_ROOT.'/core/tpl/extrafields_list_search_input.tpl.php';

// Fields from hook
$parameters=array('arrayfields'=>$arrayfields);
$reshook=$hookmanager->executeHooks('printFieldListOption',$parameters);    // Note that $action and $object may have been modified by hook
print $hookmanager->resPrint;
// Date creation
if (! empty($arrayfields['d.datec']['checked']))
{
	print '<td class="liste_titre">';
	print '</td>';
}
// Date modification
if (! empty($arrayfields['d.tms']['checked']))
{
	print '<td class="liste_titre">';
	print '</td>';
}

// Action column
print '<td class="liste_titre" align="right">';
$searchpicto=$form->showFilterButtons();
print $searchpicto;
print '</td>';

print "</tr>\n";


print '<tr class="liste_titre">';
if (! empty($arrayfields['d.ref']['checked']))
{
	print_liste_field_titre("Ref",$_SERVER["PHP_SELF"],"c.rowid",$param,"","",$sortfield,$sortorder);
}
if (! empty($arrayfields['d.lastname']['checked']))
{
	print_liste_field_titre("LastName",$_SERVER["PHP_SELF"],"d.lastname",$param,"","",$sortfield,$sortorder);
}
if (! empty($arrayfields['d.firstname']['checked']))
{
	print_liste_field_titre("FirstName",$_SERVER["PHP_SELF"],"d.firstname",$param,"","",$sortfield,$sortorder);
}
if (! empty($arrayfields['d.login']['checked']))
{
	print_liste_field_titre("Login",$_SERVER["PHP_SELF"],"d.login",$param,"","",$sortfield,$sortorder);
}
if (! empty($arrayfields['t.libelle']['checked']))
{
	print_liste_field_titre("Label",$_SERVER["PHP_SELF"],"c.note",$param,"",'align="left"',$sortfield,$sortorder);
}
if (! empty($arrayfields['d.bank']['checked']))
{
	print_liste_field_titre("Account",$_SERVER["PHP_SELF"],"b.fk_account",$pram,"","",$sortfield,$sortorder);
}
if (! empty($arrayfields['d.date_debut']['checked']))
{
	print_liste_field_titre("Date",$_SERVER["PHP_SELF"],"c.dateadh",$param,"",'align="center"',$sortfield,$sortorder);
}
if (! empty($arrayfields['d.date_fin']['checked']))
{
	print_liste_field_titre("DateEnd",$_SERVER["PHP_SELF"],"c.datef",$param,"",'align="center"',$sortfield,$sortorder);
}
if (! empty($arrayfields['d.amount']['checked']))
{
	print_liste_field_titre("Amount",$_SERVER["PHP_SELF"],"c.subscription",$param,"",'align="right"',$sortfield,$sortorder);
}
// Extra fields
include DOL_DOCUMENT_ROOT.'/core/tpl/extrafields_list_search_title.tpl.php';

// Hook fields
$parameters=array('arrayfields'=>$arrayfields,'param'=>$param,'sortfield'=>$sortfield,'sortorder'=>$sortorder);
$reshook=$hookmanager->executeHooks('printFieldListTitle',$parameters);    // Note that $action and $object may have been modified by hook
print $hookmanager->resPrint;
if (! empty($arrayfields['d.datec']['checked']))     print_liste_field_titre($arrayfields['d.datec']['label'],$_SERVER["PHP_SELF"],"d.datec","",$param,'align="center" class="nowrap"',$sortfield,$sortorder);
if (! empty($arrayfields['d.tms']['checked']))       print_liste_field_titre($arrayfields['d.tms']['label'],$_SERVER["PHP_SELF"],"d.tms","",$param,'align="center" class="nowrap"',$sortfield,$sortorder);
print_liste_field_titre($selectedfields, $_SERVER["PHP_SELF"],"",'','','align="center"',$sortfield,$sortorder,'maxwidthsearch ');
print "</tr>\n";


$total=0;
$totalarray=array();
while ($i < min($num, $limit))
{
	$obj = $db->fetch_object($result);
	$total+=$obj->subscription;

	$subscription->ref=$obj->crowid;
	$subscription->id=$obj->crowid;

	$adherent->lastname=$obj->lastname;
	$adherent->firstname=$obj->firstname;
	$adherent->ref=$obj->rowid;
	$adherent->id=$obj->rowid;
	$adherent->statut=$obj->statut;
	$adherent->login=$obj->login;
	$adherent->photo=$obj->photo;


	print '<tr class="oddeven">';

	// Ref
	if (! empty($arrayfields['d.ref']['checked']))
	{
		print '<td>'.$subscription->getNomUrl(1).'</td>';
		if (! $i) $totalarray['nbfield']++;
	}

	// Lastname
	if (! empty($arrayfields['d.lastname']['checked']))
	{
		$adherent->firstname = '';
		print '<td>'.$adherent->getNomUrl(-1).'</td>';
		$adherent->firstname = $obj->firstname;
		if (! $i) $totalarray['nbfield']++;
	}
	// Firstname
	if (! empty($arrayfields['d.firstname']['checked']))
	{
		print '<td>'.$adherent->firstname.'</td>';
		if (! $i) $totalarray['nbfield']++;
	}

	// Login
	if (! empty($arrayfields['d.login']['checked']))
	{
		print '<td>'.$adherent->login.'</td>';
		if (! $i) $totalarray['nbfield']++;
	}

	// Label
	if (! empty($arrayfields['t.libelle']['checked']))
	{
		print '<td>';
		print dol_trunc($obj->note,128);
		print '</td>';
		if (! $i) $totalarray['nbfield']++;
	}

	// Banque
	if (! empty($arrayfields['d.bank']['checked']))
	{
		print "<td>";
		if ($obj->fk_account > 0)
		{
			$accountstatic->id=$obj->fk_account;
			$accountstatic->fetch($obj->fk_account);
			//$accountstatic->label=$obj->label;
			print $accountstatic->getNomUrl(1);
		}
		print "</td>\n";
		if (! $i) $totalarray['nbfield']++;
	}

	// Date start
	if (! empty($arrayfields['d.date_start']['checked']))
	{
		print '<td align="center">'.dol_print_date($db->jdate($obj->dateadh),'day')."</td>\n";
		if (! $i) $totalarray['nbfield']++;
	}
	// Date end
	if (! empty($arrayfields['d.date_end']['checked']))
	{
		print '<td align="center">'.dol_print_date($db->jdate($obj->datef),'day')."</td>\n";
		if (! $i) $totalarray['nbfield']++;
	}
	// Price
	if (! empty($arrayfields['d.amount']['checked']))
	{
		print '<td align="right">'.price($obj->subscription).'</td>';
		if (! $i) $totalarray['nbfield']++;
		if (! $i) $totalarray['pos'][$totalarray['nbfield']]='d.amount';
		$totalarray['val']['d.amount'] += $obj->subscription;
	}
	// Extra fields
	include DOL_DOCUMENT_ROOT.'/core/tpl/extrafields_list_print_fields.tpl.php';
	// Fields from hook
	$parameters=array('arrayfields'=>$arrayfields, 'obj'=>$obj);
	$reshook=$hookmanager->executeHooks('printFieldListValue',$parameters);    // Note that $action and $object may have been modified by hook
	print $hookmanager->resPrint;
	// Date creation
	if (! empty($arrayfields['d.datec']['checked']))
	{
		print '<td align="center" class="nowrap">';
		print dol_print_date($db->jdate($obj->date_creation), 'dayhour', 'tzuser');
		print '</td>';
		if (! $i) $totalarray['nbfield']++;
	}
	// Date modification
	if (! empty($arrayfields['d.tms']['checked']))
	{
		print '<td align="center" class="nowrap">';
		print dol_print_date($db->jdate($obj->date_update), 'dayhour', 'tzuser');
		print '</td>';
		if (! $i) $totalarray['nbfield']++;
	}
	// Action column
	print '<td align="center">';
	if ($massactionbutton || $massaction)   // If we are in select mode (massactionbutton defined) or if we have already selected and sent an action ($massaction) defined
	{
		$selected=0;
		if (in_array($obj->rowid, $arrayofselected)) $selected=1;
		print '<input id="cb'.$obj->rowid.'" class="flat checkforselect" type="checkbox" name="toselect[]" value="'.$obj->rowid.'"'.($selected?' checked="checked"':'').'>';
	}
	print '</td>';
	if (! $i) $totalarray['nbfield']++;

	print "</tr>\n";
	$i++;
}

// Show total line
if (isset($totalarray['pos']))
{
	print '<tr class="liste_total">';
	$i=0;
	while ($i < $totalarray['nbfield'])
	{
		$i++;
		if (! empty($totalarray['pos'][$i]))  print '<td align="right">'.price($totalarray['val'][$totalarray['pos'][$i]]).'</td>';
		else
		{
			if ($i == 1)
			{
				if ($num < $limit) print '<td align="left">'.$langs->trans("Total").'</td>';
				else print '<td align="left">'.$langs->trans("Totalforthispage").'</td>';
			}
			else print '<td></td>';
		}
	}
	print '</tr>';
}

// If no record found
if ($num == 0)
{
	$colspan=1;
	foreach($arrayfields as $key => $val) { if (! empty($val['checked'])) $colspan++; }
	print '<tr><td colspan="'.$colspan.'" class="opacitymedium">'.$langs->trans("NoRecordFound").'</td></tr>';
}

$db->free($resql);

$parameters=array('sql' => $sql);
$reshook=$hookmanager->executeHooks('printFieldListFooter',$parameters);    // Note that $action and $object may have been modified by hook
print $hookmanager->resPrint;

print "</table>";
print '</div>';
print '</form>';


// End of page
llxFooter();
$db->close();<|MERGE_RESOLUTION|>--- conflicted
+++ resolved
@@ -178,14 +178,9 @@
 $nbtotalofrecords = '';
 if (empty($conf->global->MAIN_DISABLE_FULL_SCANLIST))
 {
-<<<<<<< HEAD
-    $result = $db->query($sql);
-    $nbtotalofrecords = $db->num_rows($result);
-=======
     $resql = $db->query($sql);
     if ($resql) $nbtotalofrecords = $db->num_rows($resql);
     else dol_print_error($db);
->>>>>>> d9b8a8c8
     if (($page * $limit) > $nbtotalofrecords)	// if total resultset is smaller then paging size (filtering), goto and load page 0
     {
     	$page = 0;
@@ -196,69 +191,6 @@
 $sql.= $db->plimit($limit+1, $offset);
 
 $result = $db->query($sql);
-<<<<<<< HEAD
-if ($result)
-{
-    $num = $db->num_rows($result);
-
-	$arrayofselected=is_array($toselect)?$toselect:array();
-
-	$i = 0;
-
-    $title=$langs->trans("ListOfSubscriptions");
-    if (! empty($date_select)) $title.=' ('.$langs->trans("Year").' '.$date_select.')';
-
-    $param='';
-    if (! empty($contextpage) && $contextpage != $_SERVER["PHP_SELF"]) $param.='&contextpage='.$contextpage;
-    if ($limit > 0 && $limit != $conf->liste_limit) $param.='&limit='.$limit;
-    if ($statut != '')    $param.="&statut=".$statut;
-    if ($date_select)     $param.="&date_select=".$date_select;
-    if ($search_lastname) $param.="&search_lastname=".$search_lastname;
-	if ($search_login)    $param.="&search_login=".$search_login;
-	if ($search_acount)   $param.="&search_account=".$search_account;
-	if ($search_amount)   $param.="&search_amount=".$search_amount;
-	if ($optioncss != '') $param.='&optioncss='.$optioncss;
-
-	// List of mass actions available
-	$arrayofmassactions =  array(
-	    //'presend'=>$langs->trans("SendByMail"),
-	    //'builddoc'=>$langs->trans("PDFMerge"),
-	);
-	if ($user->rights->adherent->supprimer) $arrayofmassactions['predelete']=$langs->trans("Delete");
-	if (in_array($massaction, array('presend','predelete'))) $arrayofmassactions=array();
-	$massactionbutton=$form->selectMassAction('', $arrayofmassactions);
-
-	$newcardbutton='';
-	if ($user->rights->adherent->cotisation->creer)
-	{
-		$newcardbutton='<a class="butActionNew" href="'.DOL_URL_ROOT.'/adherents/list.php?status=-1,1"><span class="valignmiddle">'.$langs->trans('NewSubscription').'</span>';
-		$newcardbutton.= '<span class="fa fa-plus-circle valignmiddle"></span>';
-		$newcardbutton.= '</a>';
-	}
-
-    print '<form method="POST" action="'.$_SERVER["PHP_SELF"].'">';
-    if ($optioncss != '') print '<input type="hidden" name="optioncss" value="'.$optioncss.'">';
-    print '<input type="hidden" name="token" value="'.$_SESSION['newtoken'].'">';
-	print '<input type="hidden" name="formfilteraction" id="formfilteraction" value="list">';
-    print '<input type="hidden" name="view" value="'.dol_escape_htmltag($view).'">';
-    print '<input type="hidden" name="sortfield" value="'.$sortfield.'">';
-    print '<input type="hidden" name="sortorder" value="'.$sortorder.'">';
-    print '<input type="hidden" name="page" value="'.$page.'">';
-    print '<input type="hidden" name="contextpage" value="'.$contextpage.'">';
-
-    print_barre_liste($title, $page, $_SERVER["PHP_SELF"], $param, $sortfield, $sortorder, $massactionbutton, $num, $nbtotalofrecords, 'title_generic.png', 0, $newcardbutton, '', $limit);
-
-	$topicmail="Information";
-	$modelmail="subscription";
-	$objecttmp=new Subscription($db);
-	$trackid='sub'.$object->id;
-	include DOL_DOCUMENT_ROOT.'/core/tpl/massactions_pre.tpl.php';
-
-	if ($sall)
-	{
-		print $langs->trans("Filter")." (".$langs->trans("Ref").", ".$langs->trans("Lastname").", ".$langs->trans("Firstname").", ".$langs->trans("EMail").", ".$langs->trans("Address")." ".$langs->trans("or")." ".$langs->trans("Town")."): ".$sall;
-	}
-=======
 if (! $result)
 {
 	dol_print_error($db);
@@ -340,7 +272,6 @@
 }
 
 $moreforfilter = '';
->>>>>>> d9b8a8c8
 
 $varpage=empty($contextpage)?$_SERVER["PHP_SELF"]:$contextpage;
 $selectedfields=$form->multiSelectArrayWithCheckbox('selectedfields', $arrayfields, $varpage);	// This also change content of $arrayfields
