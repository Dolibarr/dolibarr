<?php
/* Copyright (C) 2016	Xebax Christy	<xebax@wanadoo.fr>
<<<<<<< HEAD
 * Copyright (C) 2017	Regis Houssin	<regis.houssin@capnetworks.com>
=======
 * Copyright (C) 2017	Regis Houssin	<regis.houssin@inodbox.com>
>>>>>>> d9b8a8c8
 *
 * This program is free software; you can redistribute it and/or modify
 * it under the terms of the GNU General Public License as published by
 * the Free Software Foundation; either version 3 of the License, or
 * (at your option) any later version.
 *
 * This program is distributed in the hope that it will be useful,
 * but WITHOUT ANY WARRANTY; without even the implied warranty of
 * MERCHANTABILITY or FITNESS FOR A PARTICULAR PURPOSE.  See the
 * GNU General Public License for more details.
 *
 * You should have received a copy of the GNU General Public License
 * along with this program. If not, see <http://www.gnu.org/licenses/>.
 */

use Luracast\Restler\RestException;

require_once DOL_DOCUMENT_ROOT.'/adherents/class/adherent.class.php';
require_once DOL_DOCUMENT_ROOT.'/adherents/class/subscription.class.php';
require_once DOL_DOCUMENT_ROOT.'/categories/class/categorie.class.php';

/**
 * API class for members
 *
 * @access protected
 * @class  DolibarrApiAccess {@requires user,external}
 */
class Members extends DolibarrApi
{
    /**
     * @var array   $FIELDS     Mandatory fields, checked when create and update object
     */
    static $FIELDS = array(
        'morphy',
        'typeid'
    );

    /**
     * Constructor
     */
    function __construct()
    {
        global $db, $conf;
        $this->db = $db;
    }

    /**
     * Get properties of a member object
     *
     * Return an array with member informations
     *
     * @param     int     $id ID of member
     * @return    array|mixed data without useless information
     *
     * @throws    RestException
     */
    function get($id)
    {
        if(! DolibarrApiAccess::$user->rights->adherent->lire) {
            throw new RestException(401);
        }

        $member = new Adherent($this->db);
        $result = $member->fetch($id);
        if( ! $result ) {
            throw new RestException(404, 'member not found');
        }

        if( ! DolibarrApi::_checkAccessToResource('adherent',$member->id)) {
            throw new RestException(401, 'Access not allowed for login '.DolibarrApiAccess::$user->login);
        }

        return $this->_cleanObjectDatas($member);
    }

    /**
     * List members
     *
     * Get a list of members
     *
     * @param string    $sortfield  Sort field
     * @param string    $sortorder  Sort order
     * @param int       $limit      Limit for list
     * @param int       $page       Page number
     * @param string    $typeid     ID of the type of member
     * @param string    $sqlfilters Other criteria to filter answers separated by a comma. Syntax example "(t.ref:like:'SO-%') and (t.date_creation:<:'20160101')"
     * @return array                Array of member objects
     *
     * @throws RestException
     */
<<<<<<< HEAD
    function index($sortfield = "t.rowid", $sortorder = 'ASC', $limit = 100, $page = 0, $typeid = '', $sqlfilters = '') {
=======
    function index($sortfield = "t.rowid", $sortorder = 'ASC', $limit = 100, $page = 0, $typeid = '', $sqlfilters = '')
    {
>>>>>>> d9b8a8c8
        global $db, $conf;

        $obj_ret = array();

        if(! DolibarrApiAccess::$user->rights->adherent->lire) {
            throw new RestException(401);
        }

        $sql = "SELECT t.rowid";
        $sql.= " FROM ".MAIN_DB_PREFIX."adherent as t";
        $sql.= ' WHERE t.entity IN ('.getEntity('adherent').')';
        if (!empty($typeid))
        {
            $sql.= ' AND t.fk_adherent_type='.$typeid;
        }
        // Add sql filters
        if ($sqlfilters)
        {
            if (! DolibarrApi::_checkFilters($sqlfilters))
            {
                throw new RestException(503, 'Error when validating parameter sqlfilters '.$sqlfilters);
            }
	        $regexstring='\(([^:\'\(\)]+:[^:\'\(\)]+:[^:\(\)]+)\)';
            $sql.=" AND (".preg_replace_callback('/'.$regexstring.'/', 'DolibarrApi::_forge_criteria_callback', $sqlfilters).")";
        }

        $sql.= $db->order($sortfield, $sortorder);
        if ($limit)    {
            if ($page < 0)
            {
                $page = 0;
            }
            $offset = $limit * $page;

            $sql.= $db->plimit($limit + 1, $offset);
        }

        $result = $db->query($sql);
        if ($result)
        {
            $i=0;
            $num = $db->num_rows($result);
            $min = min($num, ($limit <= 0 ? $num : $limit));
            while ($i < $min)
            {
            	$obj = $db->fetch_object($result);
                $member = new Adherent($this->db);
                if($member->fetch($obj->rowid)) {
                    $obj_ret[] = $this->_cleanObjectDatas($member);
                }
                $i++;
            }
        }
        else {
            throw new RestException(503, 'Error when retrieve member list : '.$db->lasterror());
        }
        if( ! count($obj_ret)) {
            throw new RestException(404, 'No member found');
        }

        return $obj_ret;
    }

    /**
     * Create member object
     *
     * @param array $request_data   Request data
     * @return int  ID of member
     */
    function post($request_data = null)
    {
        if(! DolibarrApiAccess::$user->rights->adherent->creer) {
            throw new RestException(401);
        }
        // Check mandatory fields
        $result = $this->_validate($request_data);

        $member = new Adherent($this->db);
        foreach($request_data as $field => $value) {
            $member->$field = $value;
        }
        if ($member->create(DolibarrApiAccess::$user) < 0) {
            throw new RestException(500, 'Error creating member', array_merge(array($member->error), $member->errors));
        }
        return $member->id;
    }

    /**
     * Update member
     *
     * @param int   $id             ID of member to update
     * @param array $request_data   Datas
     * @return int
     */
    function put($id, $request_data = null)
    {
        if(! DolibarrApiAccess::$user->rights->adherent->creer) {
            throw new RestException(401);
        }

        $member = new Adherent($this->db);
        $result = $member->fetch($id);
        if( ! $result ) {
            throw new RestException(404, 'member not found');
        }

        if( ! DolibarrApi::_checkAccessToResource('member',$member->id)) {
            throw new RestException(401, 'Access not allowed for login '.DolibarrApiAccess::$user->login);
        }

        foreach($request_data as $field => $value) {
            if ($field == 'id') continue;
            // Process the status separately because it must be updated using
            // the validate() and resiliate() methods of the class Adherent.
            if ($field == 'statut') {
                if ($value == '0') {
                    $result = $member->resiliate(DolibarrApiAccess::$user);
                    if ($result < 0) {
                        throw new RestException(500, 'Error when resiliating member: '.$member->error);
                    }
                } else if ($value == '1') {
                    $result = $member->validate(DolibarrApiAccess::$user);
                    if ($result < 0) {
                        throw new RestException(500, 'Error when validating member: '.$member->error);
                    }
                }
            } else {
                $member->$field = $value;
            }
        }

        // If there is no error, update() returns the number of affected rows
        // so if the update is a no op, the return value is zero.
        if ($member->update(DolibarrApiAccess::$user) >= 0)
        {
            return $this->get($id);
        }
        else
        {
        	throw new RestException(500, $member->error);
        }
    }

    /**
     * Delete member
     *
     * @param int $id   member ID
     * @return array
     */
    function delete($id)
    {
        if(! DolibarrApiAccess::$user->rights->adherent->supprimer) {
            throw new RestException(401);
        }
        $member = new Adherent($this->db);
        $result = $member->fetch($id);
        if( ! $result ) {
            throw new RestException(404, 'member not found');
        }

        if( ! DolibarrApi::_checkAccessToResource('member',$member->id)) {
            throw new RestException(401, 'Access not allowed for login '.DolibarrApiAccess::$user->login);
        }

        if (! $member->delete($member->id, DolibarrApiAccess::$user)) {
            throw new RestException(401,'error when deleting member');
        }

        return array(
            'success' => array(
                'code' => 200,
                'message' => 'member deleted'
            )
        );
    }

    /**
     * Validate fields before creating an object
     *
     * @param array|null    $data   Data to validate
     * @return array
     *
     * @throws RestException
     */
    function _validate($data)
    {
        $member = array();
        foreach (Members::$FIELDS as $field) {
            if (!isset($data[$field]))
                throw new RestException(400, "$field field missing");
            $member[$field] = $data[$field];
        }
        return $member;
    }

    /**
     * Clean sensible object datas
     *
     * @param   object  $object    Object to clean
     * @return    array    Array of cleaned object properties
     */
    function _cleanObjectDatas($object)
    {

        $object = parent::_cleanObjectDatas($object);

        // Remove the subscriptions because they are handled as a subresource.
        unset($object->subscriptions);
        unset($object->fk_incoterms);
        unset($object->libelle_incoterms);
        unset($object->location_incoterms);
        unset($object->fk_delivery_address);
        unset($object->shipping_method_id);

        unset($object->total_ht);
        unset($object->total_ttc);
        unset($object->total_tva);
        unset($object->total_localtax1);
        unset($object->total_localtax2);

        return $object;
    }

    /**
     * List subscriptions of a member
     *
     * Get a list of subscriptions
     *
     * @param int $id ID of member
     * @return array Array of subscription objects
     *
     * @throws RestException
     *
     * @url GET {id}/subscriptions
     */
    function getSubscriptions($id)
    {
        $obj_ret = array();

        if(! DolibarrApiAccess::$user->rights->adherent->cotisation->lire) {
            throw new RestException(401);
        }

        $member = new Adherent($this->db);
        $result = $member->fetch($id);
        if( ! $result ) {
            throw new RestException(404, 'member not found');
        }

        $obj_ret = array();
        foreach ($member->subscriptions as $subscription) {
            $obj_ret[] = $this->_cleanObjectDatas($subscription);
        }
        return $obj_ret;
    }

    /**
     * Add a subscription for a member
     *
     * @param int $id               ID of member
     * @param int $start_date       Start date {@from body} {@type timestamp}
     * @param int $end_date         End date {@from body} {@type timestamp}
     * @param float $amount         Amount (may be 0) {@from body}
     * @param string $label         Label {@from body}
     * @return int  ID of subscription
     *
     * @url POST {id}/subscriptions
     */
    function createSubscription($id, $start_date, $end_date, $amount, $label='')
    {
        if(! DolibarrApiAccess::$user->rights->adherent->cotisation->creer) {
            throw new RestException(401);
        }

        $member = new Adherent($this->db);
        $result = $member->fetch($id);
        if( ! $result ) {
            throw new RestException(404, 'member not found');
        }

        return $member->subscription($start_date, $amount, 0, '', $label, '', '', '', $end_date);
    }

    /**
     * Get categories for a member
     *
     * @param int		$id         ID of member
     * @param string		$sortfield	Sort field
     * @param string		$sortorder	Sort order
     * @param int		$limit		Limit for list
     * @param int		$page		Page number
     *
     * @return mixed
     *
     * @url GET {id}/categories
     */
	function getCategories($id, $sortfield = "s.rowid", $sortorder = 'ASC', $limit = 0, $page = 0)
	{
		if (! DolibarrApiAccess::$user->rights->categorie->lire) {
			throw new RestException(401);
		}

		$categories = new Categorie($this->db);

		$result = $categories->getListForItem($id, 'member', $sortfield, $sortorder, $limit, $page);

		if (empty($result)) {
			throw new RestException(404, 'No category found');
		}

		if ($result < 0) {
			throw new RestException(503, 'Error when retrieve category list : '.$categories->error);
		}

		return $result;
	}
<<<<<<< HEAD

=======
>>>>>>> d9b8a8c8
}<|MERGE_RESOLUTION|>--- conflicted
+++ resolved
@@ -1,10 +1,6 @@
 <?php
 /* Copyright (C) 2016	Xebax Christy	<xebax@wanadoo.fr>
-<<<<<<< HEAD
- * Copyright (C) 2017	Regis Houssin	<regis.houssin@capnetworks.com>
-=======
  * Copyright (C) 2017	Regis Houssin	<regis.houssin@inodbox.com>
->>>>>>> d9b8a8c8
  *
  * This program is free software; you can redistribute it and/or modify
  * it under the terms of the GNU General Public License as published by
@@ -95,12 +91,8 @@
      *
      * @throws RestException
      */
-<<<<<<< HEAD
-    function index($sortfield = "t.rowid", $sortorder = 'ASC', $limit = 100, $page = 0, $typeid = '', $sqlfilters = '') {
-=======
     function index($sortfield = "t.rowid", $sortorder = 'ASC', $limit = 100, $page = 0, $typeid = '', $sqlfilters = '')
     {
->>>>>>> d9b8a8c8
         global $db, $conf;
 
         $obj_ret = array();
@@ -417,8 +409,4 @@
 
 		return $result;
 	}
-<<<<<<< HEAD
-
-=======
->>>>>>> d9b8a8c8
 }