--- conflicted
+++ resolved
@@ -32,39 +32,38 @@
  */
 class Members extends DolibarrApi
 {
-<<<<<<< HEAD
-    /**
-     * @var array   $FIELDS     Mandatory fields, checked when create and update object
-     */
-    static $FIELDS = array(
-        'morphy',
-        'typeid'
-    );
-
-    /**
-     * Constructor
-     */
-    public function __construct()
-    {
-        global $db, $conf;
-        $this->db = $db;
-    }
-
-    /**
-     * Get properties of a member object
-     *
-     * Return an array with member informations
-     *
-     * @param     int     $id ID of member
-     * @return    array|mixed data without useless information
-     *
-     * @throws    RestException
-     */
-    public function get($id)
-    {
-        if (!DolibarrApiAccess::$user->rights->adherent->lire) {
-            throw new RestException(401);
-        }
+	/**
+	 * @var array   $FIELDS     Mandatory fields, checked when create and update object
+	 */
+	static $FIELDS = array(
+		'morphy',
+		'typeid'
+	);
+
+	/**
+	 * Constructor
+	 */
+	public function __construct()
+	{
+		global $db, $conf;
+		$this->db = $db;
+	}
+
+	/**
+	 * Get properties of a member object
+	 *
+	 * Return an array with member informations
+	 *
+	 * @param     int     $id ID of member
+	 * @return    array|mixed data without useless information
+	 *
+	 * @throws    RestException
+	 */
+	public function get($id)
+	{
+		if (!DolibarrApiAccess::$user->rights->adherent->lire) {
+			throw new RestException(401);
+		}
 
 		$member = new Adherent($this->db);
 		if ($id == 0) {
@@ -72,179 +71,11 @@
 		} else {
 			$result = $member->fetch($id);
 		}
-        if (!$result) {
-            throw new RestException(404, 'member not found');
-        }
-
-        if (!DolibarrApi::_checkAccessToResource('adherent', $member->id) && $id > 0) {
-            throw new RestException(401, 'Access not allowed for login '.DolibarrApiAccess::$user->login);
-        }
-
-        return $this->_cleanObjectDatas($member);
-    }
-
-    /**
-     * Get properties of a member object by linked thirdparty
-     *
-     * Return an array with member informations
-     *
-     * @param     int     $thirdparty ID of third party
-     *
-     * @return array|mixed Data without useless information
-     *
-     * @url GET thirdparty/{thirdparty}
-     *
-     * @throws RestException 401
-     * @throws RestException 404
-     */
-    public function getByThirdparty($thirdparty)
-    {
-        if (!DolibarrApiAccess::$user->rights->adherent->lire) {
-            throw new RestException(401);
-        }
-
-        $member = new Adherent($this->db);
-        $result = $member->fetch('', '', $thirdparty);
-        if (!$result) {
-            throw new RestException(404, 'member not found');
-        }
-
-        if (!DolibarrApi::_checkAccessToResource('adherent', $member->id)) {
-            throw new RestException(401, 'Access not allowed for login '.DolibarrApiAccess::$user->login);
-        }
-
-        return $this->_cleanObjectDatas($member);
-    }
-
-    /**
-     * Get properties of a member object by linked thirdparty email
-     *
-     * Return an array with member informations
-     *
-     * @param  string $email            Email of third party
-     *
-     * @return array|mixed Data without useless information
-     *
-     * @url GET thirdparty/email/{email}
-     *
-     * @throws RestException 401
-     * @throws RestException 404
-     */
-    public function getByThirdpartyEmail($email)
-    {
-        if (!DolibarrApiAccess::$user->rights->adherent->lire) {
-            throw new RestException(401);
-        }
-
-        $thirdparty = new Societe($this->db);
-        $result = $thirdparty->fetch('', '', '', '', '', '', '', '', '', '', $email);
-        if (!$result) {
-            throw new RestException(404, 'thirdparty not found');
-        }
-
-        $member = new Adherent($this->db);
-        $result = $member->fetch('', '', $thirdparty->id);
-        if (!$result) {
-            throw new RestException(404, 'member not found');
-        }
-
-        if (!DolibarrApi::_checkAccessToResource('adherent', $member->id)) {
-            throw new RestException(401, 'Access not allowed for login '.DolibarrApiAccess::$user->login);
-        }
-
-        return $this->_cleanObjectDatas($member);
-    }
-
-    /**
-     * Get properties of a member object by linked thirdparty barcode
-     *
-     * Return an array with member informations
-     *
-     * @param  string $barcode            Barcode of third party
-     *
-     * @return array|mixed Data without useless information
-     *
-     * @url GET thirdparty/barcode/{barcode}
-     *
-     * @throws RestException 401
-     * @throws RestException 404
-     */
-    public function getByThirdpartyBarcode($barcode)
-    {
-        if (!DolibarrApiAccess::$user->rights->adherent->lire) {
-            throw new RestException(401);
-        }
-
-        $thirdparty = new Societe($this->db);
-        $result = $thirdparty->fetch('', '', '', $barcode);
-        if (!$result) {
-            throw new RestException(404, 'thirdparty not found');
-        }
-
-        $member = new Adherent($this->db);
-        $result = $member->fetch('', '', $thirdparty->id);
-        if (!$result) {
-            throw new RestException(404, 'member not found');
-        }
-
-        if (!DolibarrApi::_checkAccessToResource('adherent', $member->id)) {
-            throw new RestException(401, 'Access not allowed for login '.DolibarrApiAccess::$user->login);
-        }
-
-        return $this->_cleanObjectDatas($member);
-    }
-
-    /**
-     * List members
-     *
-     * Get a list of members
-     *
-     * @param string    $sortfield  Sort field
-     * @param string    $sortorder  Sort order
-     * @param int       $limit      Limit for list
-     * @param int       $page       Page number
-     * @param string    $typeid     ID of the type of member
-=======
-	/**
-	 * @var array   $FIELDS     Mandatory fields, checked when create and update object
-	 */
-	static $FIELDS = array(
-		'morphy',
-		'typeid'
-	);
-
-	/**
-	 * Constructor
-	 */
-	public function __construct()
-	{
-		global $db, $conf;
-		$this->db = $db;
-	}
-
-	/**
-	 * Get properties of a member object
-	 *
-	 * Return an array with member informations
-	 *
-	 * @param     int     $id ID of member
-	 * @return    array|mixed data without useless information
-	 *
-	 * @throws    RestException
-	 */
-	public function get($id)
-	{
-		if (!DolibarrApiAccess::$user->rights->adherent->lire) {
-			throw new RestException(401);
-		}
-
-		$member = new Adherent($this->db);
-		$result = $member->fetch($id);
-		if (!$result) {
-			throw new RestException(404, 'member not found');
-		}
-
-		if (!DolibarrApi::_checkAccessToResource('adherent', $member->id)) {
+		if (!$result) {
+			throw new RestException(404, 'member not found');
+		}
+
+		if (!DolibarrApi::_checkAccessToResource('adherent', $member->id) && $id > 0) {
 			throw new RestException(401, 'Access not allowed for login '.DolibarrApiAccess::$user->login);
 		}
 
@@ -372,7 +203,6 @@
 	 * @param int       $limit      Limit for list
 	 * @param int       $page       Page number
 	 * @param string    $typeid     ID of the type of member
->>>>>>> 64aef2a7
 	 * @param  int    $category   Use this param to filter list by category
 	 * @param string    $sqlfilters Other criteria to filter answers separated by a comma.
 	 *                              Example: "(t.ref:like:'SO-%') and ((t.date_creation:<:'20160101') or (t.nature:is:NULL))"
