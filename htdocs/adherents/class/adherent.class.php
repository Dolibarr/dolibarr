<?php
/* Copyright (C) 2002-2003	Rodolphe Quiedeville	<rodolphe@quiedeville.org>
 * Copyright (C) 2002-2003	Jean-Louis Bergamo		<jlb@j1b.org>
 * Copyright (C) 2004-2012	Laurent Destailleur		<eldy@users.sourceforge.net>
 * Copyright (C) 2004		Sebastien Di Cintio		<sdicintio@ressource-toi.org>
 * Copyright (C) 2004		Benoit Mortier			<benoit.mortier@opensides.be>
<<<<<<< HEAD
 * Copyright (C) 2009-2012	Regis Houssin			<regis.houssin@capnetworks.com>
=======
 * Copyright (C) 2009-2017	Regis Houssin			<regis.houssin@capnetworks.com>
>>>>>>> ee8112dd
 * Copyright (C) 2014-2016	Alexandre Spangaro		<aspangaro.dolibarr@gmail.com>
 * Copyright (C) 2015		Marcos García			<marcosgdf@gmail.com>
 * Copyright (C) 2015		Frederic France			<frederic.france@free.fr>
 * Copyright (C) 2015		Raphaël Doursenaud		<rdoursenaud@gpcsolutions.fr>
 * Copyright (C) 2016		Juanjo Menent			<jmenent@2byte.es>
 *
 * This program is free software; you can redistribute it and/or modify
 * it under the terms of the GNU General Public License as published by
 * the Free Software Foundation; either version 3 of the License, or
 * (at your option) any later version.
 *
 * This program is distributed in the hope that it will be useful,
 * but WITHOUT ANY WARRANTY; without even the implied warranty of
 * MERCHANTABILITY or FITNESS FOR A PARTICULAR PURPOSE.  See the
 * GNU General Public License for more details.
 *
 * You should have received a copy of the GNU General Public License
 * along with this program. If not, see <http://www.gnu.org/licenses/>.
 */

/**
 *	\file       htdocs/adherents/class/adherent.class.php
 *	\ingroup    member
 *	\brief      File of class to manage members of a foundation
 */

require_once DOL_DOCUMENT_ROOT.'/core/class/commonobject.class.php';
require_once DOL_DOCUMENT_ROOT.'/core/lib/date.lib.php';
require_once DOL_DOCUMENT_ROOT . '/categories/class/categorie.class.php';


/**
 *		Class to manage members of a foundation
 */
class Adherent extends CommonObject
{
    public $element='member';
    public $table_element='adherent';
    protected $ismultientitymanaged = 1;  // 0=No test on entity, 1=Test with field entity, 2=Test with link by societe

    var $mesgs;

    var $login;

	//! Clear password in memory
	var $pass;
	//! Clear password in database (defined if DATABASE_PWD_ENCRYPTED=0)
	var $pass_indatabase;
	//! Encrypted password in database (always defined)
	var $pass_indatabase_crypted;

	var $societe;
    var $company;
    var $address;
    var $zip;
    var $town;

    var $state_id;              // Id of department
    var $state_code;            // Code of department
    var $state;                 // Label of department

    var $email;
    var $skype;
    var $phone;
    var $phone_perso;
    var $phone_mobile;

    var $morphy;
    var $public;
    var $statut;			// -1:brouillon, 0:resilie, >=1:valide,paye
    var $photo;

    var $datec;
    var $datem;
    var $datefin;
    var $datevalid;
    var $birth;

    var $note_public;
    var $note_private;

    var $typeid;			// Id type adherent
    var $type;				// Libelle type adherent
    var $need_subscription;

    var $user_id;
    var $user_login;

    var $fk_soc;

    // Fields loaded by fetch_subscriptions()
    var $first_subscription_date;
    var $first_subscription_amount;
    var $last_subscription_date;
    var $last_subscription_date_start;
    var $last_subscription_date_end;
    var $last_subscription_amount;
    var $subscriptions=array();

    var $oldcopy;		// To contains a clone of this when we need to save old properties of object

    public $entity;

    /**
	 *	Constructor
	 *
	 *	@param 		DoliDB		$db		Database handler
     */
    function __construct($db)
    {
        $this->db = $db;
        $this->statut = -1;
        // l'adherent n'est pas public par defaut
        $this->public = 0;
        // les champs optionnels sont vides
        $this->array_options=array();
    }


    /**
     *  Function sending an email has the adherent with the text supplied in parameter.
     *
     *  @param	string	$text				Content of message (not html entities encoded)
     *  @param	string	$subject			Subject of message
     *  @param 	array	$filename_list      Array of attached files
     *  @param 	array	$mimetype_list      Array of mime types of attached files
     *  @param 	array	$mimefilename_list  Array of public names of attached files
     *  @param 	string	$addr_cc            Email cc
     *  @param 	string	$addr_bcc           Email bcc
     *  @param 	int		$deliveryreceipt	Ask a delivery receipt
     *  @param	int		$msgishtml			1=String IS already html, 0=String IS NOT html, -1=Unknown need autodetection
     *  @param	string	$errors_to			erros to
     *  @return	int							<0 if KO, >0 if OK
     */
    function send_an_email($text, $subject, $filename_list=array(), $mimetype_list=array(), $mimefilename_list=array(), $addr_cc="", $addr_bcc="", $deliveryreceipt=0, $msgishtml=-1, $errors_to='')
    {
        global $conf,$langs;

        // Detect if message is HTML
        if ($msgishtml == -1)
        {
            $msgishtml = 0;
            if (dol_textishtml($text,1)) $msgishtml = 1;
        }

        $texttosend=$this->makeSubstitution($text);
        $subjecttosend=$this->makeSubstitution($subject);
        if ($msgishtml) $texttosend=dol_htmlentitiesbr($texttosend);

        // Envoi mail confirmation
        $from=$conf->email_from;
        if (! empty($conf->global->ADHERENT_MAIL_FROM)) $from=$conf->global->ADHERENT_MAIL_FROM;

        include_once DOL_DOCUMENT_ROOT.'/core/class/CMailFile.class.php';
        $mailfile = new CMailFile($subjecttosend, $this->email, $from, $texttosend, $filename_list, $mimetype_list, $mimefilename_list, $addr_cc, $addr_bcc, $deliveryreceipt, $msgishtml);
        if ($mailfile->sendfile())
        {
            return 1;
        }
        else
        {
            $this->error=$langs->trans("ErrorFailedToSendMail",$from,$this->email).'. '.$mailfile->error;
            return -1;
        }
    }


    /**
     * Make substitution of tags into text with value of current object.
     *
     * @param	string	$text       Text to make substitution to
     * @return  string      		Value of input text string with substitutions done
     */
	function makeSubstitution($text)
	{
		global $conf,$langs;

		$birthday = dol_print_date($this->birth,'day');

		$msgishtml = 0;
		if (dol_textishtml($text,1)) $msgishtml = 1;

		$infos='';
		if ($this->civility_id) $infos.= $langs->transnoentities("UserTitle").": ".$this->getCivilityLabel()."\n";
		$infos.= $langs->transnoentities("id").": ".$this->id."\n";
		$infos.= $langs->transnoentities("Lastname").": ".$this->lastname."\n";
		$infos.= $langs->transnoentities("Firstname").": ".$this->firstname."\n";
		$infos.= $langs->transnoentities("Company").": ".$this->societe."\n";
		$infos.= $langs->transnoentities("Address").": ".$this->address."\n";
		$infos.= $langs->transnoentities("Zip").": ".$this->zip."\n";
		$infos.= $langs->transnoentities("Town").": ".$this->town."\n";
		$infos.= $langs->transnoentities("Country").": ".$this->country."\n";
		$infos.= $langs->transnoentities("EMail").": ".$this->email."\n";
		if (empty($conf->global->ADHERENT_LOGIN_NOT_REQUIRED))
		{
		    $infos.= $langs->transnoentities("Login").": ".$this->login."\n";
		    $infos.= $langs->transnoentities("Password").": ".$this->pass."\n";
		}
		$infos.= $langs->transnoentities("Birthday").": ".$birthday."\n";
		$infos.= $langs->transnoentities("Photo").": ".$this->photo."\n";
		$infos.= $langs->transnoentities("Public").": ".yn($this->public);

		// Substitutions
		$substitutionarray=array(
				'%DOL_MAIN_URL_ROOT%'=>DOL_MAIN_URL_ROOT,
				'%ID%'=>$msgishtml?dol_htmlentitiesbr($this->id):$this->id,
				'%CIVILITY%'=>$this->getCivilityLabel(),
				'%FIRSTNAME%'=>$msgishtml?dol_htmlentitiesbr($this->firstname):$this->firstname,
				'%LASTNAME%'=>$msgishtml?dol_htmlentitiesbr($this->lastname):$this->lastname,
				'%FULLNAME%'=>$msgishtml?dol_htmlentitiesbr($this->getFullName($langs)):$this->getFullName($langs),
				'%COMPANY%'=>$msgishtml?dol_htmlentitiesbr($this->societe):$this->societe,
				'%ADDRESS%'=>$msgishtml?dol_htmlentitiesbr($this->address):$this->address,
				'%ZIP%'=>$msgishtml?dol_htmlentitiesbr($this->zip):$this->zip,
				'%TOWN%'=>$msgishtml?dol_htmlentitiesbr($this->town):$this->town,
				'%COUNTRY%'=>$msgishtml?dol_htmlentitiesbr($this->country):$this->country,
				'%EMAIL%'=>$msgishtml?dol_htmlentitiesbr($this->email):$this->email,
				'%BIRTH%'=>$msgishtml?dol_htmlentitiesbr($birthday):$birthday,
				'%PHOTO%'=>$msgishtml?dol_htmlentitiesbr($this->photo):$this->photo,
				'%LOGIN%'=>$msgishtml?dol_htmlentitiesbr($this->login):$this->login,
				'%PASSWORD%'=>$msgishtml?dol_htmlentitiesbr($this->pass):$this->pass,
				// For backward compatibility
				'%INFOS%'=>$msgishtml?dol_htmlentitiesbr($infos):$infos,
				'%SOCIETE%'=>$msgishtml?dol_htmlentitiesbr($this->societe):$this->societe,
				'%PRENOM%'=>$msgishtml?dol_htmlentitiesbr($this->firstname):$this->firstname,
				'%NOM%'=>$msgishtml?dol_htmlentitiesbr($this->lastname):$this->lastname,
				'%CP%'=>$msgishtml?dol_htmlentitiesbr($this->zip):$this->zip,
				'%VILLE%'=>$msgishtml?dol_htmlentitiesbr($this->town):$this->town,
				'%PAYS%'=>$msgishtml?dol_htmlentitiesbr($this->country):$this->country,
		);
		// Add extrafields as substitution key %EXTRA_XXX%
		foreach($this->array_options as $key => $val)
		{
			$keyshort=preg_replace('/^(options|extra)_/','',$key);
			$substitutionarray['%EXTRA_'.$keyshort.'%']=$val;
		}

		complete_substitutions_array($substitutionarray, $langs);

		return make_substitutions($text,$substitutionarray);
	}


    /**
     *	Return translated label by the nature of a adherent (physical or moral)
     *
     *	@param	string		$morphy		Nature of the adherent (physical or moral)
     *	@return	string					Label
     */
    function getmorphylib($morphy='')
    {
        global $langs;
        if (! $morphy) { $morphy=$this->morphy; }
        if ($morphy == 'phy') { return $langs->trans("Physical"); }
        if ($morphy == 'mor') { return $langs->trans("Moral"); }
        return $morphy;
    }

    /**
     *	Create a member into database
     *
     *	@param	User	$user        	Objet user qui demande la creation
     *	@param  int		$notrigger		1 ne declenche pas les triggers, 0 sinon
     *	@return	int						<0 if KO, >0 if OK
     */
    function create($user,$notrigger=0)
    {
        global $conf,$langs;

		$error=0;

        $now=dol_now();

        // Clean parameters
        $this->import_key = trim($this->import_key);

        // Check parameters
        if (! empty($conf->global->ADHERENT_MAIL_REQUIRED) && ! isValidEMail($this->email))
        {
            $langs->load("errors");
            $this->error = $langs->trans("ErrorBadEMail",$this->email);
            return -1;
        }
        if (! $this->datec) $this->datec=$now;
        if (empty($conf->global->ADHERENT_LOGIN_NOT_REQUIRED))
        {
            if (empty($this->login))
            {
                $this->error = $langs->trans("ErrorWrongValueForParameterX","Login");
                return -1;
            }
        }

        $this->db->begin();

        // Insert member
        $sql = "INSERT INTO ".MAIN_DB_PREFIX."adherent";
        $sql.= " (datec,login,fk_user_author,fk_user_mod,fk_user_valid,morphy,fk_adherent_type,entity,import_key)";
        $sql.= " VALUES (";
        $sql.= " '".$this->db->idate($this->datec)."'";
        $sql.= ", ".($this->login?"'".$this->db->escape($this->login)."'":"null");
        $sql.= ", ".($user->id>0?$user->id:"null");	// Can be null because member can be created by a guest or a script
        $sql.= ", null, null, '".$this->morphy."'";
        $sql.= ", '".$this->typeid."'";
        $sql.= ", ".$conf->entity;
        $sql.= ", ".(! empty($this->import_key) ? "'".$this->import_key."'":"null");
        $sql.= ")";

        dol_syslog(get_class($this)."::create", LOG_DEBUG);
        $result = $this->db->query($sql);
        if ($result)
        {
            $id = $this->db->last_insert_id(MAIN_DB_PREFIX."adherent");
            if ($id > 0)
            {
                $this->id=$id;
                $this->ref=(string) $id;

                // Update minor fields
                $result=$this->update($user,1,1,0,0,'add'); // nosync is 1 to avoid update data of user
                if ($result < 0)
                {
                    $this->db->rollback();
                    return -1;
                }

                // Add link to user
                if ($this->user_id)
                {
                    // Add link to user
                    $sql = "UPDATE ".MAIN_DB_PREFIX."user SET";
                    $sql.= " fk_member = '".$this->id."'";
                    $sql.= " WHERE rowid = ".$this->user_id;
                    dol_syslog(get_class($this)."::create", LOG_DEBUG);
                    $resql = $this->db->query($sql);
                    if (! $resql)
                    {
                        $this->error='Failed to update user to make link with member';
                        $this->db->rollback();
                        return -4;
                    }
                }

                if (! $notrigger)
                {
                    // Call trigger
                    $result=$this->call_trigger('MEMBER_CREATE',$user);
                    if ($result < 0) { $error++; }
                    // End call triggers
                }

                if (count($this->errors))
                {
                    dol_syslog(get_class($this)."::create ".implode(',',$this->errors), LOG_ERR);
                    $this->db->rollback();
                    return -3;
                }
                else
                {
                    $this->db->commit();
                    return $this->id;
                }
            }
            else
            {
                $this->error='Failed to get last insert id';
                dol_syslog(get_class($this)."::create ".$this->error, LOG_ERR);
                $this->db->rollback();
                return -2;
            }
        }
        else
        {
            $this->error=$this->db->error();
            $this->db->rollback();
            return -1;
        }
    }


    /**
     *	Update a member in database (standard information and password)
     *
     *	@param	User	$user				User making update
     *	@param	int		$notrigger			1=disable trigger UPDATE (when called by create)
     *	@param	int		$nosyncuser			0=Synchronize linked user (standard info), 1=Do not synchronize linked user
     *	@param	int		$nosyncuserpass		0=Synchronize linked user (password), 1=Do not synchronize linked user
     *	@param	int		$nosyncthirdparty	0=Synchronize linked thirdparty (standard info), 1=Do not synchronize linked thirdparty
     * 	@param	string	$action				Current action for hookmanager
     * 	@return	int							<0 if KO, >0 if OK
     */
    function update($user,$notrigger=0,$nosyncuser=0,$nosyncuserpass=0,$nosyncthirdparty=0,$action='update')
    {
        global $conf, $langs, $hookmanager;

        $nbrowsaffected=0;
        $error=0;

        dol_syslog(get_class($this)."::update notrigger=".$notrigger.", nosyncuser=".$nosyncuser.", nosyncuserpass=".$nosyncuserpass." nosyncthirdparty=".$nosyncthirdparty.", email=".$this->email);

        // Clean parameters
		$this->lastname=trim($this->lastname)?trim($this->lastname):trim($this->lastname);
		$this->firstname=trim($this->firstname)?trim($this->firstname):trim($this->firstname);
		$this->address=($this->address?$this->address:$this->address);
		$this->zip=($this->zip?$this->zip:$this->zip);
		$this->town=($this->town?$this->town:$this->town);
		$this->country_id=($this->country_id > 0?$this->country_id:$this->country_id);
		$this->state_id=($this->state_id > 0?$this->state_id:$this->state_id);
		if (! empty($conf->global->MAIN_FIRST_TO_UPPER)) $this->lastname=ucwords(trim($this->lastname));
		if (! empty($conf->global->MAIN_FIRST_TO_UPPER)) $this->firstname=ucwords(trim($this->firstname));
		$this->note_public=($this->note_public?$this->note_public:$this->note_public);
		$this->note_private=($this->note_private?$this->note_private:$this->note_private);

        // Check parameters
        if (! empty($conf->global->ADHERENT_MAIL_REQUIRED) && ! isValidEMail($this->email))
        {
            $langs->load("errors");
            $this->error = $langs->trans("ErrorBadEMail",$this->email);
            return -1;
        }

        $this->db->begin();

        $sql = "UPDATE ".MAIN_DB_PREFIX."adherent SET";
        $sql.= " civility = ".(!is_null($this->civility_id)?"'".$this->civility_id."'":"null");
        $sql.= ", firstname = ".($this->firstname?"'".$this->db->escape($this->firstname)."'":"null");
        $sql.= ", lastname=" .($this->lastname?"'".$this->db->escape($this->lastname)."'":"null");
        $sql.= ", login="   .($this->login?"'".$this->db->escape($this->login)."'":"null");
        $sql.= ", societe=" .($this->societe?"'".$this->db->escape($this->societe)."'":"null");
        $sql.= ", fk_soc="  .($this->fk_soc > 0?"'".$this->fk_soc."'":"null");
        $sql.= ", address=" .($this->address?"'".$this->db->escape($this->address)."'":"null");
        $sql.= ", zip="      .($this->zip?"'".$this->db->escape($this->zip)."'":"null");
        $sql.= ", town="   .($this->town?"'".$this->db->escape($this->town)."'":"null");
        $sql.= ", country=".($this->country_id>0?"'".$this->country_id."'":"null");
        $sql.= ", state_id=".($this->state_id>0?"'".$this->state_id."'":"null");
        $sql.= ", email='".$this->email."'";
        $sql.= ", skype='".$this->skype."'";
        $sql.= ", phone="   .($this->phone?"'".$this->db->escape($this->phone)."'":"null");
        $sql.= ", phone_perso=" .($this->phone_perso?"'".$this->db->escape($this->phone_perso)."'":"null");
        $sql.= ", phone_mobile=" .($this->phone_mobile?"'".$this->db->escape($this->phone_mobile)."'":"null");
        $sql.= ", note_private=" .($this->note_private?"'".$this->db->escape($this->note_private)."'":"null");
        $sql.= ", note_public=" .($this->note_public?"'".$this->db->escape($this->note_public)."'":"null");
        $sql.= ", photo="   .($this->photo?"'".$this->photo."'":"null");
        $sql.= ", public='".$this->public."'";
        $sql.= ", statut="  .$this->statut;
        $sql.= ", fk_adherent_type=".$this->typeid;
        $sql.= ", morphy='".$this->morphy."'";
        $sql.= ", birth="   .($this->birth?"'".$this->db->idate($this->birth)."'":"null");
        if ($this->datefin)   $sql.= ", datefin='".$this->db->idate($this->datefin)."'";		// Must be modified only when deleting a subscription
        if ($this->datevalid) $sql.= ", datevalid='".$this->db->idate($this->datevalid)."'";	// Must be modified only when validating a member
        $sql.= ", fk_user_mod=".($user->id>0?$user->id:'null');	// Can be null because member can be create by a guest
        $sql.= " WHERE rowid = ".$this->id;

        dol_syslog(get_class($this)."::update update member", LOG_DEBUG);
        $resql = $this->db->query($sql);
        if ($resql)
        {
		    unset($this->country_code);
		    unset($this->country);
		    unset($this->state_code);
		    unset($this->state);

		    $nbrowsaffected+=$this->db->affected_rows($resql);

		    $action='update';

            // Actions on extra fields (by external module)
			// TODO le hook fait double emploi avec le trigger !!
		    $hookmanager->initHooks(array('memberdao'));
            $parameters=array('id'=>$this->id);
            $action='';
            $reshook=$hookmanager->executeHooks('insertExtraFields',$parameters,$this,$action);    // Note that $action and $object may have been modified by some hooks
            if (empty($reshook))
            {
            	if (empty($conf->global->MAIN_EXTRAFIELDS_DISABLED)) // For avoid conflicts if trigger used
            	{
            		$result=$this->insertExtraFields();
            		if ($result < 0)
            		{
            			$error++;
            		}
            	}
            }
            else if ($reshook < 0) $error++;

            // Update password
            if (! $error && $this->pass)
            {
                dol_syslog(get_class($this)."::update update password");
                if ($this->pass != $this->pass_indatabase && $this->pass != $this->pass_indatabase_crypted)
                {
                    $isencrypted = empty($conf->global->DATABASE_PWD_ENCRYPTED)?0:1;

                    // If password to set differs from the one found into database
                    $result=$this->setPassword($user,$this->pass,$isencrypted,$notrigger,$nosyncuserpass);
                    if (! $nbrowsaffected) $nbrowsaffected++;
                }
            }

            // Remove links to user and replace with new one
            if (! $error)
            {
                dol_syslog(get_class($this)."::update update link to user");
                $sql = "UPDATE ".MAIN_DB_PREFIX."user SET fk_member = NULL WHERE fk_member = ".$this->id;
                dol_syslog(get_class($this)."::update", LOG_DEBUG);
                $resql = $this->db->query($sql);
                if (! $resql) { $this->error=$this->db->error(); $this->db->rollback(); return -5; }
                // If there is a user linked to this member
                if ($this->user_id > 0)
                {
                    $sql = "UPDATE ".MAIN_DB_PREFIX."user SET fk_member = ".$this->id." WHERE rowid = ".$this->user_id;
                    dol_syslog(get_class($this)."::update", LOG_DEBUG);
                    $resql = $this->db->query($sql);
                    if (! $resql) { $this->error=$this->db->error(); $this->db->rollback(); return -5; }
                }
            }

            if (! $error && $nbrowsaffected)	// If something has change in main data
            {
                // Update information on linked user if it is an update
                if (! $error && $this->user_id > 0 && ! $nosyncuser)
                {
                    require_once DOL_DOCUMENT_ROOT.'/user/class/user.class.php';

                    dol_syslog(get_class($this)."::update update linked user");

                    $luser=new User($this->db);
                    $result=$luser->fetch($this->user_id);

                    if ($result >= 0)
                    {
                        //var_dump($this->user_login);exit;
                        //var_dump($this->login);exit;
                        $luser->login=$this->login;
                        $luser->civility_id=$this->civility_id;
                        $luser->firstname=$this->firstname;
                        $luser->lastname=$this->lastname;
                        $luser->pass=$this->pass;
                        $luser->societe_id=$this->societe;

                        $luser->email=$this->email;
                        $luser->skype=$this->skype;
                        $luser->office_phone=$this->phone;
                        $luser->user_mobile=$this->phone_mobile;

                        $luser->fk_member=$this->id;

                        $result=$luser->update($user,0,1,1);	// Use nosync to 1 to avoid cyclic updates
                        if ($result < 0)
                        {
                            $this->error=$luser->error;
                            dol_syslog(get_class($this)."::update ".$this->error,LOG_ERR);
                            $error++;
                        }
                    }
                    else
                    {
                        $this->error=$luser->error;
                        $error++;
                    }
                }

                // Update information on linked thirdparty if it is an update
                if (! $error && $this->fk_soc > 0 && ! $nosyncthirdparty)
                {
                    require_once DOL_DOCUMENT_ROOT.'/societe/class/societe.class.php';

                    dol_syslog(get_class($this)."::update update linked thirdparty");

                    // This member is linked with a thirdparty, so we also update thirdparty informations
                    // if this is an update.
                    $lthirdparty=new Societe($this->db);
                    $result=$lthirdparty->fetch($this->fk_soc);

                    if ($result >= 0)
                    {
                        $lthirdparty->address=$this->address;
                        $lthirdparty->zip=$this->zip;
                        $lthirdparty->town=$this->town;
                        $lthirdparty->email=$this->email;
                        $lthirdparty->skype=$this->skype;
                        $lthirdparty->phone=$this->phone;
                        $lthirdparty->state_id=$this->state_id;
                        $lthirdparty->country_id=$this->country_id;
                        $lthirdparty->country_id=$this->country_id;
                        //$lthirdparty->phone_mobile=$this->phone_mobile;

                        $result=$lthirdparty->update($this->fk_soc,$user,0,1,1,'update');	// Use sync to 0 to avoid cyclic updates
                        if ($result < 0)
                        {
                            $this->error=$lthirdparty->error;
                            dol_syslog(get_class($this)."::update ".$this->error,LOG_ERR);
                            $error++;
                        }
                    }
                    else
                    {
                        $this->error=$lthirdparty->error;
                        $error++;
                    }
                }

                if (! $error && ! $notrigger)
                {
                    // Call trigger
                    $result=$this->call_trigger('MEMBER_MODIFY',$user);
                    if ($result < 0) { $error++; }
                    // End call triggers
                }
            }

            if (! $error)
            {
                $this->db->commit();
                return $nbrowsaffected;
            }
            else
            {
                $this->db->rollback();
                return -1;
            }
        }
        else
        {
            $this->db->rollback();
            $this->error=$this->db->lasterror();
            return -2;
        }
    }


    /**
     *	Update denormalized last subscription date.
     * 	This function is called when we delete a subscription for example.
     *
     *	@param	User	$user			User making change
     *	@return	int						<0 if KO, >0 if OK
     */
    function update_end_date($user)
    {
        $this->db->begin();

        // Search for last subscription id and end date
        $sql = "SELECT rowid, datec as dateop, dateadh as datedeb, datef as datefin";
        $sql.= " FROM ".MAIN_DB_PREFIX."subscription";
        $sql.= " WHERE fk_adherent='".$this->id."'";
        $sql.= " ORDER by dateadh DESC";	// Sort by start subscription date

        dol_syslog(get_class($this)."::update_end_date", LOG_DEBUG);
        $resql=$this->db->query($sql);
        if ($resql)
        {
            $obj=$this->db->fetch_object($resql);
            $dateop=$this->db->jdate($obj->dateop);
            $datedeb=$this->db->jdate($obj->datedeb);
            $datefin=$this->db->jdate($obj->datefin);

            $sql = "UPDATE ".MAIN_DB_PREFIX."adherent SET";
            $sql.= " datefin=".($datefin != '' ? "'".$this->db->idate($datefin)."'" : "null");
            $sql.= " WHERE rowid = ".$this->id;

            dol_syslog(get_class($this)."::update_end_date", LOG_DEBUG);
            $resql=$this->db->query($sql);
            if ($resql)
            {
                $this->last_subscription_date=$dateop;
                $this->last_subscription_date_start=$datedeb;
                $this->last_subscription_date_end=$datefin;
                $this->datefin=$datefin;
                $this->db->commit();
                return 1;
            }
            else
            {
                $this->db->rollback();
                return -1;
            }
        }
        else
        {
            $this->error=$this->db->lasterror();
            $this->db->rollback();
            return -1;
        }

    }

    /**
     *  Fonction qui supprime l'adherent et les donnees associees
     *
     *  @param	int		$rowid		Id of member to delete
     *  @return	int					<0 if KO, 0=nothing to do, >0 if OK
     */
    function delete($rowid)
    {
        global $conf, $langs, $user;

        $result = 0;
		$error=0;
		$errorflag=0;

		// Check parameters
		if (empty($rowid)) $rowid=$this->id;

        $this->db->begin();

        // Remove category
        $sql = "DELETE FROM ".MAIN_DB_PREFIX."categorie_member WHERE fk_member = ".$rowid;
        dol_syslog(get_class($this)."::delete", LOG_DEBUG);
        $resql=$this->db->query($sql);
        if (! $resql)
        {
        	$error++;
        	$this->error .= $this->db->lasterror();
        	$errorflag=-1;

        }

        // Remove subscription
        if (! $error)
        {
        	 $sql = "DELETE FROM ".MAIN_DB_PREFIX."subscription WHERE fk_adherent = ".$rowid;
        	dol_syslog(get_class($this)."::delete", LOG_DEBUG);
        	$resql=$this->db->query($sql);
        	if (! $resql)
        	{
        		$error++;
        		$this->error .= $this->db->lasterror();
        		$errorflag=-2;
        	}
        }

        // Remove linked user
        if (! $error)
        {
        	$ret=$this->setUserId(0);
        	if ($ret < 0)
        	{
        		$error++;
        		$this->error .= $this->db->lasterror();
        		$errorflag=-3;
        	}
        }

        // Removed extrafields
        if (! $error)
        {
        	if (empty($conf->global->MAIN_EXTRAFIELDS_DISABLED)) // For avoid conflicts if trigger used
        	{
        		$result=$this->deleteExtraFields();
        		if ($result < 0)
        		{
        			$error++;
        			$errorflag=-4;
        			dol_syslog(get_class($this)."::delete erreur ".$errorflag." ".$this->error, LOG_ERR);
        		}
        	}
        }

        // Remove adherent
        if (! $error)
        {
        	$sql = "DELETE FROM ".MAIN_DB_PREFIX."adherent WHERE rowid = ".$rowid;
        	dol_syslog(get_class($this)."::delete", LOG_DEBUG);
        	$resql=$this->db->query($sql);
        	if (! $resql)
        	{
        		$error++;
        		$this->error .= $this->db->lasterror();
        		$errorflag=-5;
        	}
        }

        if (! $error)
        {
            // Call trigger
            $result=$this->call_trigger('MEMBER_DELETE',$user);
            if ($result < 0) { $error++; }
            // End call triggers
        }



        if (! $error)
        {
        	$this->db->commit();
        	return 1;
        }
        else
        {
        	$this->db->rollback();
        	return $errorflag;
        }
    }


    /**
     *    Change password of a user
     *
     *    @param	User	$user           Object user de l'utilisateur qui fait la modification
     *    @param 	string	$password       New password (to generate if empty)
     *    @param    int		$isencrypted    0 ou 1 si il faut crypter le mot de passe en base (0 par defaut)
     *	  @param	int		$notrigger		1=Ne declenche pas les triggers
     *    @param	int		$nosyncuser		Do not synchronize linked user
     *    @return   string           		If OK return clear password, 0 if no change, < 0 if error
     */
    function setPassword($user, $password='', $isencrypted=0, $notrigger=0, $nosyncuser=0)
    {
        global $conf, $langs;

        $error=0;

        dol_syslog(get_class($this)."::setPassword user=".$user->id." password=".preg_replace('/./i','*',$password)." isencrypted=".$isencrypted);

        // If new password not provided, we generate one
        if (! $password)
        {
            require_once DOL_DOCUMENT_ROOT.'/core/lib/security2.lib.php';
            $password=getRandomPassword(false);
        }

        // Crypt password
        $password_crypted = dol_hash($password);

        $password_indatabase = '';
        if (! $isencrypted)
        {
            $password_indatabase = $password;
        }

        $this->db->begin();

        // Mise a jour
        $sql = "UPDATE ".MAIN_DB_PREFIX."adherent";
        $sql.= " SET pass_crypted = '".$this->db->escape($password_crypted)."'";
        //if (! empty($conf->global->DATABASE_PWD_ENCRYPTED))
        if ($isencrypted)
        {
            $sql.= ", pass = null";
        }
        else
        {
            $sql.= ", pass = '".$this->db->escape($password_indatabase)."'";
        }
        $sql.= " WHERE rowid = ".$this->id;

        //dol_syslog("Adherent::Password sql=hidden");
        dol_syslog(get_class($this)."::setPassword", LOG_DEBUG);
        $result = $this->db->query($sql);
        if ($result)
        {
            $nbaffectedrows=$this->db->affected_rows($result);

            if ($nbaffectedrows)
            {
                $this->pass=$password;
                $this->pass_indatabase=$password_indatabase;
                $this->pass_indatabase_crypted=$password_crypted;

                if ($this->user_id && ! $nosyncuser)
                {
                    require_once DOL_DOCUMENT_ROOT.'/user/class/user.class.php';

                    // This member is linked with a user, so we also update users informations
                    // if this is an update.
                    $luser=new User($this->db);
                    $result=$luser->fetch($this->user_id);

                    if ($result >= 0)
                    {
                        $result=$luser->setPassword($user,$this->pass,0,0,1);
                        if ($result < 0)
                        {
                            $this->error=$luser->error;
                            dol_syslog(get_class($this)."::setPassword ".$this->error,LOG_ERR);
                            $error++;
                        }
                    }
                    else
                    {
                        $this->error=$luser->error;
                        $error++;
                    }
                }

                if (! $error && ! $notrigger)
                {
                    // Call trigger
                    $result=$this->call_trigger('MEMBER_NEW_PASSWORD',$user);
                    if ($result < 0) { $error++; $this->db->rollback(); return -1; }
                    // End call triggers
                }

                $this->db->commit();
                return $this->pass;
            }
            else
            {
                $this->db->rollback();
                return 0;
            }
        }
        else
        {
            $this->db->rollback();
            dol_print_error($this->db);
            return -1;
        }
    }


    /**
     *    Set link to a user
     *
     *    @param     int	$userid        	Id of user to link to
     *    @return    int					1=OK, -1=KO
     */
    function setUserId($userid)
    {
        global $conf, $langs;

        $this->db->begin();

        // If user is linked to this member, remove old link to this member
        $sql = "UPDATE ".MAIN_DB_PREFIX."user SET fk_member = NULL WHERE fk_member = ".$this->id;
        dol_syslog(get_class($this)."::setUserId", LOG_DEBUG);
        $resql = $this->db->query($sql);
        if (! $resql) { $this->error=$this->db->error(); $this->db->rollback(); return -1; }

        // Set link to user
        if ($userid > 0)
        {
            $sql = "UPDATE ".MAIN_DB_PREFIX."user SET fk_member = ".$this->id;
            $sql.= " WHERE rowid = ".$userid;
            dol_syslog(get_class($this)."::setUserId", LOG_DEBUG);
            $resql = $this->db->query($sql);
            if (! $resql) { $this->error=$this->db->error(); $this->db->rollback(); return -2; }
        }

        $this->db->commit();

        return 1;
    }


    /**
     *    Set link to a third party
     *
     *    @param     int	$thirdpartyid		Id of user to link to
     *    @return    int						1=OK, -1=KO
     */
    function setThirdPartyId($thirdpartyid)
    {
        global $conf, $langs;

        $this->db->begin();

        // Remove link to third party onto any other members
        if ($thirdpartyid > 0)
        {
            $sql = "UPDATE ".MAIN_DB_PREFIX."adherent SET fk_soc = null";
            $sql.= " WHERE fk_soc = '".$thirdpartyid."'";
            $sql.= " AND entity = ".$conf->entity;
            dol_syslog(get_class($this)."::setThirdPartyId", LOG_DEBUG);
            $resql = $this->db->query($sql);
        }

        // Add link to third party for current member
        $sql = "UPDATE ".MAIN_DB_PREFIX."adherent SET fk_soc = ".($thirdpartyid>0 ? $thirdpartyid : 'null');
        $sql.= " WHERE rowid = ".$this->id;

        dol_syslog(get_class($this)."::setThirdPartyId", LOG_DEBUG);
        $resql = $this->db->query($sql);
        if ($resql)
        {
            $this->db->commit();
            return 1;
        }
        else
        {
            $this->error=$this->db->error();
            $this->db->rollback();
            return -1;
        }
    }


    /**
     *	Method to load member from its login
     *
     *	@param	string	$login		login of member
     *	@return	void
     */
    function fetch_login($login)
    {
        global $conf;

        $sql = "SELECT rowid FROM ".MAIN_DB_PREFIX."adherent";
        $sql.= " WHERE login='".$this->db->escape($login)."'";
        $sql.= " AND entity = ".$conf->entity;

        $resql=$this->db->query($sql);
        if ($resql)
        {
            if ($this->db->num_rows($resql))
            {
                $obj = $this->db->fetch_object($resql);
                $this->fetch($obj->rowid);
            }
        }
        else
        {
            dol_print_error($this->db);
        }
    }

    /**
     *	Method to load member from its name
     *
     *	@param	string	$firstname	Firstname
     *	@param	string	$lastname	Lastname
     *	@return	void
     */
    function fetch_name($firstname,$lastname)
    {
    	global $conf;

    	$sql = "SELECT rowid FROM ".MAIN_DB_PREFIX."adherent";
    	$sql.= " WHERE firstname='".$this->db->escape($firstname)."'";
    	$sql.= " AND lastname='".$this->db->escape($lastname)."'";
    	$sql.= " AND entity = ".$conf->entity;

    	$resql=$this->db->query($sql);
    	if ($resql)
    	{
    		if ($this->db->num_rows($resql))
    		{
    			$obj = $this->db->fetch_object($resql);
    			$this->fetch($obj->rowid);
    		}
    	}
    	else
    	{
    		dol_print_error($this->db);
    	}
    }

    /**
     *	Load member from database
     *
     *	@param	int		$rowid      Id of object to load
     * 	@param	string	$ref		To load member from its ref
     * 	@param	int		$fk_soc		To load member from its link to third party
     * 	@param	string	$ref_ext	External reference
     *	@return int         		>0 if OK, 0 if not found, <0 if KO
     */
    function fetch($rowid,$ref='',$fk_soc='',$ref_ext='')
    {
        global $langs;

        $sql = "SELECT d.rowid, d.ref_ext, d.civility as civility_id, d.firstname, d.lastname, d.societe as company, d.fk_soc, d.statut, d.public, d.address, d.zip, d.town, d.note_private,";
        $sql.= " d.note_public,";
        $sql.= " d.email, d.skype, d.phone, d.phone_perso, d.phone_mobile, d.login, d.pass, d.pass_crypted,";
        $sql.= " d.photo, d.fk_adherent_type, d.morphy, d.entity,";
        $sql.= " d.datec as datec,";
        $sql.= " d.tms as datem,";
        $sql.= " d.datefin as datefin,";
        $sql.= " d.birth as birthday,";
        $sql.= " d.datevalid as datev,";
        $sql.= " d.country,";
        $sql.= " d.state_id,";
        $sql.= " d.model_pdf,";
        $sql.= " c.rowid as country_id, c.code as country_code, c.label as country,";
        $sql.= " dep.nom as state, dep.code_departement as state_code,";
        $sql.= " t.libelle as type, t.subscription as subscription,";
        $sql.= " u.rowid as user_id, u.login as user_login";
        $sql.= " FROM ".MAIN_DB_PREFIX."adherent_type as t, ".MAIN_DB_PREFIX."adherent as d";
        $sql.= " LEFT JOIN ".MAIN_DB_PREFIX."c_country as c ON d.country = c.rowid";
        $sql.= " LEFT JOIN ".MAIN_DB_PREFIX."c_departements as dep ON d.state_id = dep.rowid";
        $sql.= " LEFT JOIN ".MAIN_DB_PREFIX."user as u ON d.rowid = u.fk_member";
        $sql.= " WHERE d.fk_adherent_type = t.rowid";
        if ($rowid) $sql.= " AND d.rowid=".$rowid;
        elseif ($ref || $fk_soc) {
        	$sql.= " AND d.entity IN (".getEntity().")";
        	if ($ref) $sql.= " AND d.rowid='".$this->db->escape($ref)."'";
        	elseif ($fk_soc) $sql.= " AND d.fk_soc='".$fk_soc."'";
        }
        elseif ($ref_ext)
        {
        	$sql.= " AND d.ref_ext='".$this->db->escape($ref_ext)."'";
        }

        dol_syslog(get_class($this)."::fetch", LOG_DEBUG);
        $resql=$this->db->query($sql);
        if ($resql)
        {
            if ($this->db->num_rows($resql))
            {
                $obj = $this->db->fetch_object($resql);

                $this->entity			= $obj->entity;
                $this->ref				= $obj->rowid;
                $this->id				= $obj->rowid;
                $this->ref_ext			= $obj->ref_ext;
                $this->civility_id		= $obj->civility_id;
                $this->firstname		= $obj->firstname;
                $this->lastname			= $obj->lastname;
                $this->login			= $obj->login;
                $this->societe			= $obj->company;
                $this->company			= $obj->company;
                $this->fk_soc			= $obj->fk_soc;
                $this->address			= $obj->address;
                $this->zip				= $obj->zip;
                $this->town				= $obj->town;

                $this->pass				= $obj->pass;
                $this->pass_indatabase  = $obj->pass;
                $this->pass_indatabase_crypted = $obj->pass_crypted;

                $this->state_id			= $obj->state_id;
                $this->state_code		= $obj->state_id?$obj->state_code:'';
                $this->state			= $obj->state_id?$obj->state:'';

                $this->country_id		= $obj->country_id;
                $this->country_code		= $obj->country_code;
                if ($langs->trans("Country".$obj->country_code) != "Country".$obj->country_code)
                	$this->country = $langs->transnoentitiesnoconv("Country".$obj->country_code);
                else
                	$this->country=$obj->country;

                $this->phone			= $obj->phone;
                $this->phone_perso		= $obj->phone_perso;
                $this->phone_mobile		= $obj->phone_mobile;
                $this->email			= $obj->email;
                $this->skype			= $obj->skype;

                $this->photo			= $obj->photo;
                $this->statut			= $obj->statut;
                $this->public			= $obj->public;

                $this->datec			= $this->db->jdate($obj->datec);
                $this->datem			= $this->db->jdate($obj->datem);
                $this->datefin			= $this->db->jdate($obj->datefin);
                $this->datevalid		= $this->db->jdate($obj->datev);
                $this->birth			= $this->db->jdate($obj->birthday);

                $this->note_private		= $obj->note_private;
                $this->note_public		= $obj->note_public;
                $this->morphy			= $obj->morphy;

                $this->typeid			= $obj->fk_adherent_type;
                $this->type				= $obj->type;
                $this->need_subscription 	= $obj->subscription;

                $this->user_id			= $obj->user_id;
                $this->user_login		= $obj->user_login;
                
                $this->model_pdf        = $obj->model_pdf;

                $this->model_pdf        = $obj->model_pdf;

                // Retreive all extrafield for thirdparty
                // fetch optionals attributes and labels
                require_once DOL_DOCUMENT_ROOT.'/core/class/extrafields.class.php';
                $extrafields=new ExtraFields($this->db);
                $extralabels=$extrafields->fetch_name_optionals_label($this->table_element,true);
                $this->fetch_optionals($this->id,$extralabels);

                // Load other properties
                $result=$this->fetch_subscriptions();

                return $result;
            }
            else
            {
                return 0;
            }
        }
        else
        {
            $this->error=$this->db->lasterror();
            return -1;
        }
    }


    /**
     *	Fonction qui recupere pour un adherent les parametres
     *				first_subscription_date
     *				first_subscription_amount
     *				last_subscription_date
     *				last_subscription_amount
     *
     *	@return		int			<0 si KO, >0 si OK
     */
    function fetch_subscriptions()
    {
        global $langs;

		require_once DOL_DOCUMENT_ROOT.'/adherents/class/subscription.class.php';

        $sql = "SELECT c.rowid, c.fk_adherent, c.subscription, c.note, c.fk_bank,";
        $sql.= " c.tms as datem,";
        $sql.= " c.datec as datec,";
        $sql.= " c.dateadh as dateh,";
        $sql.= " c.datef as datef";
        $sql.= " FROM ".MAIN_DB_PREFIX."subscription as c";
        $sql.= " WHERE c.fk_adherent = ".$this->id;
        $sql.= " ORDER BY c.dateadh";
        dol_syslog(get_class($this)."::fetch_subscriptions", LOG_DEBUG);

        $resql=$this->db->query($sql);
        if ($resql)
        {
            $this->subscriptions=array();

            $i=0;
            while ($obj = $this->db->fetch_object($resql))
            {
                if ($i==0)
                {
                    $this->first_subscription_date=$obj->dateh;
                    $this->first_subscription_amount=$obj->subscription;
                }
                $this->last_subscription_date=$obj->dateh;
                $this->last_subscription_amount=$obj->subscription;

                $subscription=new Subscription($this->db);
                $subscription->id=$obj->rowid;
                $subscription->fk_adherent=$obj->fk_adherent;
                $subscription->amount=$obj->subscription;
                $subscription->note=$obj->note;
                $subscription->fk_bank=$obj->fk_bank;
                $subscription->datem=$this->db->jdate($obj->datem);
                $subscription->datec=$this->db->jdate($obj->datec);
                $subscription->dateh=$this->db->jdate($obj->dateh);
                $subscription->datef=$this->db->jdate($obj->datef);

                $this->subscriptions[]=$subscription;

                $i++;
            }
            return 1;
        }
        else
        {
            $this->error=$this->db->error().' sql='.$sql;
            return -1;
        }
    }


    /**
     *	Insert subscription into database and eventually add links to banks, mailman, etc...
     *
     *	@param	int	        $date        		Date of effect of subscription
     *	@param	double		$montant     		Amount of subscription (0 accepted for some members)
     *	@param	int			$accountid			Id bank account
     *	@param	string		$operation			Type operation (if Id bank account provided)
     *	@param	string		$label				Label operation (if Id bank account provided)
     *	@param	string		$num_chq			Numero cheque (if Id bank account provided)
     *	@param	string		$emetteur_nom		Name of cheque writer
     *	@param	string		$emetteur_banque	Name of bank of cheque
     *	@param	int     	$datesubend			Date end subscription
     *	@return int         					rowid of record added, <0 if KO
     */
    function subscription($date, $montant, $accountid=0, $operation='', $label='', $num_chq='', $emetteur_nom='', $emetteur_banque='', $datesubend=0)
    {
        global $conf,$langs,$user;

		require_once DOL_DOCUMENT_ROOT.'/adherents/class/subscription.class.php';

		$error=0;

        // Clean parameters
        if (! $montant) $montant=0;

        $this->db->begin();

        if ($datesubend)
        {
            $datefin=$datesubend;
        }
        else
        {
            // If no end date, end date = date + 1 year - 1 day
            $datefin = dol_time_plus_duree($date,1,'y');
            $datefin = dol_time_plus_duree($datefin,-1,'d');
        }

        // Create subscription
        $subscription=new Subscription($this->db);
        $subscription->fk_adherent=$this->id;
        $subscription->dateh=$date;		// Date of new subscription
        $subscription->datef=$datefin;	// End data of new subscription
        $subscription->amount=$montant;
        $subscription->note=$label;

        $rowid=$subscription->create($user);
        if ($rowid > 0)
        {
            // Update denormalized subscription end date (read database subscription to find values)
            // This will also update this->datefin
            $result=$this->update_end_date($user);
            if ($result > 0)
            {
                // Change properties of object (used by triggers)
                $this->last_subscription_date=dol_now();
                $this->last_subscription_amount=$montant;
                $this->last_subscription_date_start=$date;
                $this->last_subscription_date_end=$datefin;

                // Call trigger
                $result=$this->call_trigger('MEMBER_SUBSCRIPTION',$user);
                if ($result < 0) { $error++; }
                // End call triggers
            }

            if (! $error)
            {
                $this->db->commit();
                return $rowid;
            }
            else
			{
                $this->db->rollback();
                return -2;
            }
        }
        else
        {
            $this->error=$subscription->error;
            $this->db->rollback();
            return -1;
        }
    }

    /**
     *		Function that validate a member
     *
     *		@param	User	$user		user adherent qui valide
     *		@return	int					<0 if KO, 0 if nothing done, >0 if OK
     */
    function validate($user)
    {
        global $langs,$conf;

		$error=0;
		$now=dol_now();

		// Check parameters
        if ($this->statut == 1)
        {
            dol_syslog(get_class($this)."::validate statut of member does not allow this", LOG_WARNING);
            return 0;
        }

        $this->db->begin();

        $sql = "UPDATE ".MAIN_DB_PREFIX."adherent SET";
        $sql.= " statut = 1";
        $sql.= ", datevalid = '".$this->db->idate($now)."'";
        $sql.= ", fk_user_valid=".$user->id;
        $sql.= " WHERE rowid = ".$this->id;

        dol_syslog(get_class($this)."::validate", LOG_DEBUG);
        $result = $this->db->query($sql);
        if ($result)
        {
            $this->statut=1;

            // Call trigger
            $result=$this->call_trigger('MEMBER_VALIDATE',$user);
            if ($result < 0) { $error++; $this->db->rollback(); return -1; }
            // End call triggers

            $this->db->commit();
            return 1;
        }
        else
        {
            $this->error=$this->db->error();
            $this->db->rollback();
            return -1;
        }
    }


    /**
     *		Fonction qui resilie un adherent
     *
     *		@param	User	$user		User making change
     *		@return	int					<0 if KO, >0 if OK
     */
    function resiliate($user)
    {
        global $langs,$conf;

		$error=0;

		// Check paramaters
        if ($this->statut == 0)
        {
            dol_syslog(get_class($this)."::resiliate statut of member does not allow this", LOG_WARNING);
            return 0;
        }

        $this->db->begin();

        $sql = "UPDATE ".MAIN_DB_PREFIX."adherent SET";
        $sql.= " statut = 0";
        $sql.= ", fk_user_valid=".$user->id;
        $sql.= " WHERE rowid = ".$this->id;

        $result = $this->db->query($sql);
        if ($result)
        {
            $this->statut=0;

            // Call trigger
            $result=$this->call_trigger('MEMBER_RESILIATE',$user);
            if ($result < 0) { $error++; $this->db->rollback(); return -1; }
            // End call triggers

            $this->db->commit();
            return 1;
        }
        else
        {
            $this->error=$this->db->error();
            $this->db->rollback();
            return -1;
        }
    }


    /**
     *  Function to add member into external tools mailing-list, spip, etc.
     *
     *  @return		int		<0 if KO, >0 if OK
     */
    function add_to_abo()
    {
        global $conf,$langs;

        include_once DOL_DOCUMENT_ROOT.'/mailmanspip/class/mailmanspip.class.php';
        $mailmanspip=new MailmanSpip($this->db);

        $err=0;

        // mailman
        if (! empty($conf->global->ADHERENT_USE_MAILMAN) && ! empty($conf->mailmanspip->enabled))
        {
            $result=$mailmanspip->add_to_mailman($this);

            if ($result < 0)
            {
            	if (! empty($mailmanspip->error)) $this->errors[]=$mailmanspip->error;
                $err+=1;
            }
            foreach ($mailmanspip->mladded_ko as $tmplist => $tmpemail)
            {
            	$langs->load("errors");
            	$this->errors[]=$langs->trans("ErrorFailedToAddToMailmanList",$tmpemail,$tmplist);
            }
            foreach ($mailmanspip->mladded_ok as $tmplist => $tmpemail)
            {
            	$langs->load("mailmanspip");
            	$this->mesgs[]=$langs->trans("SuccessToAddToMailmanList",$tmpemail,$tmplist);
            }
        }

        // spip
        if (! empty($conf->global->ADHERENT_USE_SPIP) && ! empty($conf->mailmanspip->enabled))
        {
            $result=$mailmanspip->add_to_spip($this);
            if ($result < 0)
            {
            	$this->errors[]=$mailmanspip->error;
            	$err+=1;
            }
        }
        if ($err)
        {
            return -$err;
        }
        else
        {
            return 1;
        }
    }


    /**
     *  Function to delete a member from external tools like mailing-list, spip, etc.
     *
     *  @return     int     <0 if KO, >0 if OK
     */
    function del_to_abo()
    {
        global $conf,$langs;

        include_once DOL_DOCUMENT_ROOT.'/mailmanspip/class/mailmanspip.class.php';
        $mailmanspip=new MailmanSpip($this->db);

        $err=0;

        // mailman
        if (! empty($conf->global->ADHERENT_USE_MAILMAN))
        {
            $result=$mailmanspip->del_to_mailman($this);
            if ($result < 0)
            {
                if (! empty($mailmanspip->error)) $this->errors[]=$mailmanspip->error;
                $err+=1;
            }

            foreach ($mailmanspip->mlremoved_ko as $tmplist => $tmpemail)
            {
            	$langs->load("errors");
            	$this->errors[]=$langs->trans("ErrorFailedToRemoveToMailmanList",$tmpemail,$tmplist);
            }
            foreach ($mailmanspip->mlremoved_ok as $tmplist => $tmpemail)
            {
            	$langs->load("mailmanspip");
            	$this->mesgs[]=$langs->trans("SuccessToRemoveToMailmanList",$tmpemail,$tmplist);
            }
        }

        if ($conf->global->ADHERENT_USE_SPIP && ! empty($conf->mailmanspip->enabled))
        {
            $result=$mailmanspip->del_to_spip($this);
            if ($result < 0)
            {
            	$this->errors[]=$mailmanspip->error;
                $err+=1;
            }
        }
        if ($err)
        {
            // error
            return -$err;
        }
        else
        {
            return 1;
        }
    }


    /**
     *    Return civility label of a member
     *
     *    @return   string              	Translated name of civility (translated with transnoentitiesnoconv)
     */
    function getCivilityLabel()
    {
    	global $langs;
    	$langs->load("dict");

    	$code=(empty($this->civility_id)?'':$this->civility_id);
    	if (empty($code)) return '';
    	return $langs->getLabelFromKey($this->db, "Civility".$code, "c_civility", "code", "label", $code);
    }

    /**
     *    	Return clicable name (with picto eventually)
     *
     *		@param	int		$withpicto		0=No picto, 1=Include picto into link, 2=Only picto
     *		@param	int		$maxlen			length max libelle
     *		@param	string	$option			Page lien
     *		@return	string					Chaine avec URL
     */
    function getNomUrl($withpicto=0,$maxlen=0,$option='card')
    {
        global $langs;

        $result='';
        $label = '<u>' . $langs->trans("ShowMember") . '</u>';
        if (! empty($this->ref))
            $label.= '<br><b>' . $langs->trans('Ref') . ':</b> ' . $this->ref;
        if (! empty($this->firstname) || ! empty($this->lastname))
            $label.= '<br><b>' . $langs->trans('Name') . ':</b> ' . $this->getFullName($langs);
        $linkclose = '" title="'.dol_escape_htmltag($label, 1).'" class="classfortooltip">';

        $link=''; $linkend='';
        if ($option == 'card' || $option == 'category')
        {
            $link = '<a href="'.DOL_URL_ROOT.'/adherents/card.php?rowid='.$this->id.$linkclose;
            $linkend='</a>';
        }
        if ($option == 'subscription')
        {
            $link = '<a href="'.DOL_URL_ROOT.'/adherents/subscription.php?rowid='.$this->id.$linkclose;
            $linkend='</a>';
        }

        $picto='user';

        if ($withpicto) $result.=($link.img_object('', $picto, 'class="classfortooltip"').$linkend);
        if ($withpicto && $withpicto != 2) $result.=' ';
        $result.=$link.(($withpicto != 2) ? ($maxlen?dol_trunc($this->ref,$maxlen):$this->ref) : '').$linkend;
        return $result;
    }

    /**
     *  Retourne le libelle du statut d'un adherent (brouillon, valide, resilie)
     *
     *  @param	int		$mode       0=libelle long, 1=libelle court, 2=Picto + Libelle court, 3=Picto, 4=Picto + Libelle long, 5=Libelle court + Picto
     *  @return string				Label
     */
    function getLibStatut($mode=0)
    {
        return $this->LibStatut($this->statut,$this->need_subscription,$this->datefin,$mode);
    }

    /**
     *  Renvoi le libelle d'un statut donne
     *
     *  @param	int			$statut      			Id statut
     *	@param	int			$need_subscription		1 if member type need subscription, 0 otherwise
     *	@param	int     	$date_end_subscription	Date fin adhesion
     *  @param  int			$mode        			0=libelle long, 1=libelle court, 2=Picto + Libelle court, 3=Picto, 4=Picto + Libelle long, 5=Libelle court + Picto
     *  @return string      						Label
     */
    function LibStatut($statut,$need_subscription,$date_end_subscription,$mode=0)
    {
        global $langs;
        $langs->load("members");
        if ($mode == 0)
        {
            if ($statut == -1) return $langs->trans("MemberStatusDraft");
            if ($statut >= 1)
            {
                if (! $date_end_subscription)            return $langs->trans("MemberStatusActive");
                elseif ($date_end_subscription < time()) return $langs->trans("MemberStatusActiveLate");
                else                                     return $langs->trans("MemberStatusPaid");
            }
            if ($statut == 0)  return $langs->trans("MemberStatusResiliated");
        }
        if ($mode == 1)
        {
            if ($statut == -1) return $langs->trans("MemberStatusDraftShort");
            if ($statut >= 1)
            {
                if (! $date_end_subscription)            return $langs->trans("MemberStatusActiveShort");
                elseif ($date_end_subscription < time()) return $langs->trans("MemberStatusActiveLateShort");
                else                                     return $langs->trans("MemberStatusPaidShort");
            }
            if ($statut == 0)  return $langs->trans("MemberStatusResiliatedShort");
        }
        if ($mode == 2)
        {
            if ($statut == -1) return img_picto($langs->trans('MemberStatusDraft'),'statut0').' '.$langs->trans("MemberStatusDraftShort");
            if ($statut >= 1)
            {
                if (! $date_end_subscription)            return img_picto($langs->trans('MemberStatusActive'),'statut1').' '.$langs->trans("MemberStatusActiveShort");
                elseif ($date_end_subscription < time()) return img_picto($langs->trans('MemberStatusActiveLate'),'statut3').' '.$langs->trans("MemberStatusActiveLateShort");
                else                                     return img_picto($langs->trans('MemberStatusPaid'),'statut4').' '.$langs->trans("MemberStatusPaidShort");
            }
            if ($statut == 0)  return img_picto($langs->trans('MemberStatusResiliated'),'statut5').' '.$langs->trans("MemberStatusResiliatedShort");
        }
        if ($mode == 3)
        {
            if ($statut == -1) return img_picto($langs->trans('MemberStatusDraft'),'statut0');
            if ($statut >= 1)
            {
                if (! $date_end_subscription)            return img_picto($langs->trans('MemberStatusActive'),'statut1');
                elseif ($date_end_subscription < time()) return img_picto($langs->trans('MemberStatusActiveLate'),'statut3');
                else                                     return img_picto($langs->trans('MemberStatusPaid'),'statut4');
            }
            if ($statut == 0)  return img_picto($langs->trans('MemberStatusResiliated'),'statut5');
        }
        if ($mode == 4)
        {
            if ($statut == -1) return img_picto($langs->trans('MemberStatusDraft'),'statut0').' '.$langs->trans("MemberStatusDraft");
            if ($statut >= 1)
            {
                if (! $date_end_subscription)            return img_picto($langs->trans('MemberStatusActive'),'statut1').' '.$langs->trans("MemberStatusActive");
                elseif ($date_end_subscription < time()) return img_picto($langs->trans('MemberStatusActiveLate'),'statut3').' '.$langs->trans("MemberStatusActiveLate");
                else                                     return img_picto($langs->trans('MemberStatusPaid'),'statut4').' '.$langs->trans("MemberStatusPaid");
            }
            if ($statut == 0)  return img_picto($langs->trans('MemberStatusResiliated'),'statut5').' '.$langs->trans("MemberStatusResiliated");
        }
        if ($mode == 5)
        {
            if ($statut == -1) return $langs->trans("MemberStatusDraft").' '.img_picto($langs->trans('MemberStatusDraft'),'statut0');
            if ($statut >= 1)
            {
                if (! $date_end_subscription)            return '<span class="hideonsmartphone">'.$langs->trans("MemberStatusActiveShort").' </span>'.img_picto($langs->trans('MemberStatusActive'),'statut1');
                elseif ($date_end_subscription < time()) return '<span class="hideonsmartphone">'.$langs->trans("MemberStatusActiveLateShort").' </span>'.img_picto($langs->trans('MemberStatusActiveLate'),'statut3');
                else                                     return '<span class="hideonsmartphone">'.$langs->trans("MemberStatusPaidShort").' </span>'.img_picto($langs->trans('MemberStatusPaid'),'statut4');
            }
            if ($statut == 0)  return '<span class="hideonsmartphone">'.$langs->trans("MemberStatusResiliated").' </span>'.img_picto($langs->trans('MemberStatusResiliated'),'statut5');
        }
        if ($mode == 6)
        {
            if ($statut == -1) return $langs->trans("MemberStatusDraft").' '.img_picto($langs->trans('MemberStatusDraft'),'statut0');
            if ($statut >= 1)
            {
                if (! $date_end_subscription)            return '<span class="hideonsmartphone">'.$langs->trans("MemberStatusActive").' </span>'.img_picto($langs->trans('MemberStatusActive'),'statut1');
                elseif ($date_end_subscription < time()) return '<span class="hideonsmartphone">'.$langs->trans("MemberStatusActiveLate").' </span>'.img_picto($langs->trans('MemberStatusActiveLate'),'statut3');
                else                                     return '<span class="hideonsmartphone">'.$langs->trans("MemberStatusPaid").' </span>'.img_picto($langs->trans('MemberStatusPaid'),'statut4');
            }
            if ($statut == 0)  return '<span class="hideonsmartphone">'.$langs->trans("MemberStatusResiliated").' </span>'.img_picto($langs->trans('MemberStatusResiliated'),'statut5');
        }
    }


    /**
     *      Charge indicateurs this->nb de tableau de bord
     *
     *      @return     int         <0 if KO, >0 if OK
     */
    function load_state_board()
    {
        global $conf;

        $this->nb=array();

        $sql = "SELECT count(a.rowid) as nb";
        $sql.= " FROM ".MAIN_DB_PREFIX."adherent as a";
        $sql.= " WHERE a.statut > 0";
        $sql.= " AND a.entity IN (".getEntity('adherent', 1).")";

        $resql=$this->db->query($sql);
        if ($resql)
        {
            while ($obj=$this->db->fetch_object($resql))
            {
                $this->nb["members"]=$obj->nb;
            }
            $this->db->free($resql);
            return 1;
        }
        else
        {
            dol_print_error($this->db);
            $this->error=$this->db->error();
            return -1;
        }

    }

    /**
     *      Load indicators for dashboard (this->nbtodo and this->nbtodolate)
     *
     *      @param	User	$user   		Objet user
     *      @return WorkboardResponse|int 	<0 if KO, WorkboardResponse if OK
     */
    function load_board($user)
    {
        global $conf, $langs;

        if ($user->societe_id) return -1;   // protection pour eviter appel par utilisateur externe

	    $now=dol_now();

        $sql = "SELECT a.rowid, a.datefin, a.statut";
        $sql.= " FROM ".MAIN_DB_PREFIX."adherent as a";
        $sql.= " WHERE a.statut = 1";
        $sql.= " AND a.entity IN (".getEntity('adherent', 1).")";
        $sql.= " AND (a.datefin IS NULL or a.datefin < '".$this->db->idate($now)."')";

        $resql=$this->db->query($sql);
        if ($resql)
        {
	        $langs->load("members");

	        $response = new WorkboardResponse();
	        $response->warning_delay=$conf->adherent->subscription->warning_delay/60/60/24;
	        $response->label=$langs->trans("MembersWithSubscriptionToReceive");
	        $response->url=DOL_URL_ROOT.'/adherents/list.php?mainmenu=members&amp;statut=1&amp;filter=outofdate';
	        $response->img=img_object($langs->trans("Members"),"user");

            $adherentstatic = new Adherent($this->db);

            while ($obj=$this->db->fetch_object($resql))
            {
	            $response->nbtodo++;

                $adherentstatic->datefin = $this->db->jdate($obj->datefin);
                $adherentstatic->statut = $obj->statut;

                if ($adherentstatic->hasDelay()) {
	                $response->nbtodolate++;
                }
            }

            return $response;
        }
        else
        {
            dol_print_error($this->db);
            $this->error=$this->db->error();
            return -1;
        }
    }


    /**
     *  Create a document onto disk according to template module.
     *
     *  @param	    string		$modele			Force template to use ('' to not force)
     *  @param		Translate	$outputlangs	objet lang a utiliser pour traduction
     *  @param      int			$hidedetails    Hide details of lines
     *  @param      int			$hidedesc       Hide description
     *  @param      int			$hideref        Hide ref
     *  @return     int         				0 if KO, 1 if OK
     */
    public function generateDocument($modele, $outputlangs, $hidedetails=0, $hidedesc=0, $hideref=0)
    {
        global $conf,$langs;
<<<<<<< HEAD
    
        $langs->load("orders");
    
=======

        $langs->load("orders");

>>>>>>> ee8112dd
        // Positionne le modele sur le nom du modele a utiliser
        if (! dol_strlen($modele))
        {
            if (! empty($conf->global->ADHERENT_ADDON_PDF))
            {
                $modele = $conf->global->ADHERENT_ADDON_PDF;
            }
            else
            {
                $modele = 'standard';
            }
        }
<<<<<<< HEAD
    
        $modelpath = "core/modules/member/doc/";
    
        return $this->commonGenerateDocument($modelpath, $modele, $outputlangs, $hidedetails, $hidedesc, $hideref);
    }
    
    
=======

        $modelpath = "core/modules/member/doc/";

        return $this->commonGenerateDocument($modelpath, $modele, $outputlangs, $hidedetails, $hidedesc, $hideref);
    }


>>>>>>> ee8112dd
    /**
     *  Initialise an instance with random values.
     *  Used to build previews or test instances.
     *	id must be 0 if object instance is a specimen.
     *
     *  @return	void
     */
    function initAsSpecimen()
    {
        global $user,$langs;

        // Initialise parametres
        $this->id=0;
        $this->specimen=1;
        $this->civility_id = 0;
        $this->lastname = 'DOLIBARR';
        $this->firstname = 'SPECIMEN';
        $this->login='dolibspec';
        $this->pass='dolibspec';
        $this->societe = 'Societe ABC';
        $this->address = '61 jump street';
        $this->zip = '75000';
        $this->town = 'Paris';
        $this->country_id = 1;
        $this->country_code = 'FR';
        $this->country = 'France';
        $this->morphy = 1;
        $this->email = 'specimen@specimen.com';
        $this->skype = 'tom.hanson';
        $this->phone        = '0999999999';
        $this->phone_perso  = '0999999998';
        $this->phone_mobile = '0999999997';
        $this->note_private='No comment';
        $this->birth=time();
        $this->photo='';
        $this->public=1;
        $this->statut=0;

        $this->datefin=time();
        $this->datevalid=time();

        $this->typeid=1;				// Id type adherent
        $this->type='Type adherent';	// Libelle type adherent
        $this->need_subscription=0;

        $this->first_subscription_date=time();
        $this->first_subscription_amount=10;
        $this->last_subscription_date=time();
        $this->last_subscription_amount=10;
    }


    /**
     *	Retourne chaine DN complete dans l'annuaire LDAP pour l'objet
     *
     *	@param	array	$info		Info array loaded by _load_ldap_info
     *	@param	int		$mode		0=Return full DN (uid=qqq,ou=xxx,dc=aaa,dc=bbb)
     *								1=Return DN without key inside (ou=xxx,dc=aaa,dc=bbb)
     *								2=Return key only (uid=qqq)
     *	@return	string				DN
     */
    function _load_ldap_dn($info,$mode=0)
    {
        global $conf;
        $dn='';
        if ($mode==0) $dn=$conf->global->LDAP_KEY_MEMBERS."=".$info[$conf->global->LDAP_KEY_MEMBERS].",".$conf->global->LDAP_MEMBER_DN;
        if ($mode==1) $dn=$conf->global->LDAP_MEMBER_DN;
        if ($mode==2) $dn=$conf->global->LDAP_KEY_MEMBERS."=".$info[$conf->global->LDAP_KEY_MEMBERS];
        return $dn;
    }


    /**
     *	Initialise tableau info (tableau des attributs LDAP)
     *
     *	@return		array		Tableau info des attributs
     */
    function _load_ldap_info()
    {
        global $conf,$langs;

        $info=array();

        // Object classes
        $info["objectclass"]=explode(',',$conf->global->LDAP_MEMBER_OBJECT_CLASS);

        $this->fullname=$this->getFullName($langs);

        // Member
        if ($this->fullname && ! empty($conf->global->LDAP_MEMBER_FIELD_FULLNAME))				$info[$conf->global->LDAP_MEMBER_FIELD_FULLNAME] = $this->fullname;
        if ($this->lastname && ! empty($conf->global->LDAP_MEMBER_FIELD_NAME))					$info[$conf->global->LDAP_MEMBER_FIELD_NAME] = $this->lastname;
        if ($this->firstname && ! empty($conf->global->LDAP_MEMBER_FIELD_FIRSTNAME))			$info[$conf->global->LDAP_MEMBER_FIELD_FIRSTNAME] = $this->firstname;
        if ($this->login && ! empty($conf->global->LDAP_MEMBER_FIELD_LOGIN))					$info[$conf->global->LDAP_MEMBER_FIELD_LOGIN] = $this->login;
        if ($this->pass && ! empty($conf->global->LDAP_MEMBER_FIELD_PASSWORD))					$info[$conf->global->LDAP_MEMBER_FIELD_PASSWORD] = $this->pass;	// this->pass = mot de passe non crypte
        if ($this->pass && ! empty($conf->global->LDAP_MEMBER_FIELD_PASSWORD_CRYPTED))			$info[$conf->global->LDAP_MEMBER_FIELD_PASSWORD_CRYPTED] = dol_hash($this->pass, 4); // md5 for OpenLdap TODO add type of encryption
        if ($this->poste && ! empty($conf->global->LDAP_MEMBER_FIELD_TITLE))					$info[$conf->global->LDAP_MEMBER_FIELD_TITLE] = $this->poste;
        if ($this->address && ! empty($conf->global->LDAP_MEMBER_FIELD_ADDRESS))				$info[$conf->global->LDAP_MEMBER_FIELD_ADDRESS] = $this->address;
        if ($this->zip && ! empty($conf->global->LDAP_MEMBER_FIELD_ZIP))						$info[$conf->global->LDAP_MEMBER_FIELD_ZIP] = $this->zip;
        if ($this->town && ! empty($conf->global->LDAP_MEMBER_FIELD_TOWN))						$info[$conf->global->LDAP_MEMBER_FIELD_TOWN] = $this->town;
        if ($this->country_code && ! empty($conf->global->LDAP_MEMBER_FIELD_COUNTRY))			$info[$conf->global->LDAP_MEMBER_FIELD_COUNTRY] = $this->country_code;
        if ($this->email && ! empty($conf->global->LDAP_MEMBER_FIELD_MAIL))						$info[$conf->global->LDAP_MEMBER_FIELD_MAIL] = $this->email;
        if ($this->skype && ! empty($conf->global->LDAP_MEMBER_FIELD_SKYPE))					$info[$conf->global->LDAP_MEMBER_FIELD_SKYPE] = $this->skype;
        if ($this->phone && ! empty($conf->global->LDAP_MEMBER_FIELD_PHONE))					$info[$conf->global->LDAP_MEMBER_FIELD_PHONE] = $this->phone;
        if ($this->phone_perso && ! empty($conf->global->LDAP_MEMBER_FIELD_PHONE_PERSO))		$info[$conf->global->LDAP_MEMBER_FIELD_PHONE_PERSO] = $this->phone_perso;
        if ($this->phone_mobile && ! empty($conf->global->LDAP_MEMBER_FIELD_MOBILE))			$info[$conf->global->LDAP_MEMBER_FIELD_MOBILE] = $this->phone_mobile;
        if ($this->fax && ! empty($conf->global->LDAP_MEMBER_FIELD_FAX))						$info[$conf->global->LDAP_MEMBER_FIELD_FAX] = $this->fax;
        if ($this->note_private && ! empty($conf->global->LDAP_MEMBER_FIELD_DESCRIPTION))		$info[$conf->global->LDAP_MEMBER_FIELD_DESCRIPTION] = $this->note_private;
        if ($this->note_public && ! empty($conf->global->LDAP_MEMBER_FIELD_NOTE_PUBLIC))		$info[$conf->global->LDAP_MEMBER_FIELD_NOTE_PUBLIC] = $this->note_public;
        if ($this->birth && ! empty($conf->global->LDAP_MEMBER_FIELD_BIRTHDATE))				$info[$conf->global->LDAP_MEMBER_FIELD_BIRTHDATE] = dol_print_date($this->birth,'dayhourldap');
        if (isset($this->statut) && ! empty($conf->global->LDAP_FIELD_MEMBER_STATUS))			$info[$conf->global->LDAP_FIELD_MEMBER_STATUS] = $this->statut;
        if ($this->datefin && ! empty($conf->global->LDAP_FIELD_MEMBER_END_LASTSUBSCRIPTION))	$info[$conf->global->LDAP_FIELD_MEMBER_END_LASTSUBSCRIPTION] = dol_print_date($this->datefin,'dayhourldap');

        // Subscriptions
        if ($this->first_subscription_date && ! empty($conf->global->LDAP_FIELD_MEMBER_FIRSTSUBSCRIPTION_DATE))     $info[$conf->global->LDAP_FIELD_MEMBER_FIRSTSUBSCRIPTION_DATE]  = dol_print_date($this->first_subscription_date,'dayhourldap');
        if (isset($this->first_subscription_amount) && ! empty($conf->global->LDAP_FIELD_MEMBER_FIRSTSUBSCRIPTION_AMOUNT)) $info[$conf->global->LDAP_FIELD_MEMBER_FIRSTSUBSCRIPTION_AMOUNT] = $this->first_subscription_amount;
        if ($this->last_subscription_date && ! empty($conf->global->LDAP_FIELD_MEMBER_LASTSUBSCRIPTION_DATE))       $info[$conf->global->LDAP_FIELD_MEMBER_LASTSUBSCRIPTION_DATE]   = dol_print_date($this->last_subscription_date,'dayhourldap');
        if (isset($this->last_subscription_amount) && ! empty($conf->global->LDAP_FIELD_MEMBER_LASTSUBSCRIPTION_AMOUNT))   $info[$conf->global->LDAP_FIELD_MEMBER_LASTSUBSCRIPTION_AMOUNT] = $this->last_subscription_amount;

        return $info;
    }


    /**
     *      Charge les informations d'ordre info dans l'objet adherent
     *
     *      @param  int		$id       Id of member to load
     *      @return	void
     */
    function info($id)
    {
        $sql = 'SELECT a.rowid, a.datec as datec,';
        $sql.= ' a.datevalid as datev,';
        $sql.= ' a.tms as datem,';
        $sql.= ' a.fk_user_author, a.fk_user_valid, a.fk_user_mod';
        $sql.= ' FROM '.MAIN_DB_PREFIX.'adherent as a';
        $sql.= ' WHERE a.rowid = '.$id;

        dol_syslog(get_class($this)."::info", LOG_DEBUG);
        $result=$this->db->query($sql);
        if ($result)
        {
            if ($this->db->num_rows($result))
            {
                $obj = $this->db->fetch_object($result);
                $this->id = $obj->rowid;
                if ($obj->fk_user_author)
                {
                    $cuser = new User($this->db);
                    $cuser->fetch($obj->fk_user_author);
                    $this->user_creation   = $cuser;
                }

                if ($obj->fk_user_valid)
                {
                    $vuser = new User($this->db);
                    $vuser->fetch($obj->fk_user_valid);
                    $this->user_validation = $vuser;
                }

                if ($obj->fk_user_mod)
                {
                    $muser = new User($this->db);
                    $muser->fetch($obj->fk_user_mod);
                    $this->user_modification = $muser;
                }

                $this->date_creation     = $this->db->jdate($obj->datec);
                $this->date_validation   = $this->db->jdate($obj->datev);
                $this->date_modification = $this->db->jdate($obj->datem);
            }

            $this->db->free($result);

        }
        else
        {
            dol_print_error($this->db);
        }
    }

	/**
	 * Sets object to supplied categories.
	 *
	 * Deletes object from existing categories not supplied.
	 * Adds it to non existing supplied categories.
	 * Existing categories are left untouch.
	 *
	 * @param int[]|int $categories Category or categories IDs
	 */
	public function setCategories($categories)
	{
		// Handle single category
		if (!is_array($categories)) {
			$categories = array($categories);
		}

		// Get current categories
		require_once DOL_DOCUMENT_ROOT . '/categories/class/categorie.class.php';
		$c = new Categorie($this->db);
		$existing = $c->containing($this->id, Categorie::TYPE_MEMBER, 'id');

		// Diff
		if (is_array($existing)) {
			$to_del = array_diff($existing, $categories);
			$to_add = array_diff($categories, $existing);
		} else {
			$to_del = array(); // Nothing to delete
			$to_add = $categories;
		}

		// Process
		foreach ($to_del as $del) {
			if ($c->fetch($del) > 0) {
				$c->del_type($this, 'member');
			}
		}
		foreach ($to_add as $add) {
			if ($c->fetch($add) > 0) {
				$c->add_type($this, 'member');
			}
		}

		return;
	}

	/**
	 * Function used to replace a thirdparty id with another one.
	 *
	 * @param DoliDB $db Database handler
	 * @param int $origin_id Old thirdparty id
	 * @param int $dest_id New thirdparty id
	 * @return bool
	 */
	public static function replaceThirdparty($db, $origin_id, $dest_id)
	{
		$tables = array(
			'adherent'
		);

		return CommonObject::commonReplaceThirdparty($db, $origin_id, $dest_id, $tables);
	}

	/**
	 * Return if a member is late (subscription late) or not
	 *
	 * @return boolean     True if late, False if not late
	 */
    public function hasDelay()
    {
        global $conf;

        //Only valid members
        if ($this->statut <= 0) return false;
        if (! $this->datefin) return false;

        $now = dol_now();

        return $this->datefin < ($now - $conf->adherent->subscription->warning_delay);
    }

}<|MERGE_RESOLUTION|>--- conflicted
+++ resolved
@@ -4,11 +4,7 @@
  * Copyright (C) 2004-2012	Laurent Destailleur		<eldy@users.sourceforge.net>
  * Copyright (C) 2004		Sebastien Di Cintio		<sdicintio@ressource-toi.org>
  * Copyright (C) 2004		Benoit Mortier			<benoit.mortier@opensides.be>
-<<<<<<< HEAD
- * Copyright (C) 2009-2012	Regis Houssin			<regis.houssin@capnetworks.com>
-=======
  * Copyright (C) 2009-2017	Regis Houssin			<regis.houssin@capnetworks.com>
->>>>>>> ee8112dd
  * Copyright (C) 2014-2016	Alexandre Spangaro		<aspangaro.dolibarr@gmail.com>
  * Copyright (C) 2015		Marcos García			<marcosgdf@gmail.com>
  * Copyright (C) 2015		Frederic France			<frederic.france@free.fr>
@@ -1164,8 +1160,6 @@
 
                 $this->user_id			= $obj->user_id;
                 $this->user_login		= $obj->user_login;
-                
-                $this->model_pdf        = $obj->model_pdf;
 
                 $this->model_pdf        = $obj->model_pdf;
 
@@ -1821,15 +1815,9 @@
     public function generateDocument($modele, $outputlangs, $hidedetails=0, $hidedesc=0, $hideref=0)
     {
         global $conf,$langs;
-<<<<<<< HEAD
-    
+
         $langs->load("orders");
-    
-=======
-
-        $langs->load("orders");
-
->>>>>>> ee8112dd
+
         // Positionne le modele sur le nom du modele a utiliser
         if (! dol_strlen($modele))
         {
@@ -1842,23 +1830,13 @@
                 $modele = 'standard';
             }
         }
-<<<<<<< HEAD
-    
+
         $modelpath = "core/modules/member/doc/";
-    
+
         return $this->commonGenerateDocument($modelpath, $modele, $outputlangs, $hidedetails, $hidedesc, $hideref);
     }
-    
-    
-=======
-
-        $modelpath = "core/modules/member/doc/";
-
-        return $this->commonGenerateDocument($modelpath, $modele, $outputlangs, $hidedetails, $hidedesc, $hideref);
-    }
-
-
->>>>>>> ee8112dd
+
+
     /**
      *  Initialise an instance with random values.
      *  Used to build previews or test instances.
