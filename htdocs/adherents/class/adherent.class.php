--- conflicted
+++ resolved
@@ -648,13 +648,8 @@
 
         // Search for last subscription id and end date
         $sql = "SELECT rowid, datec as dateop, dateadh as datedeb, datef as datefin";
-<<<<<<< HEAD
         $sql.= " FROM ".MAIN_DB_PREFIX."subscription";
-        $sql.= " WHERE fk_adherent='".$this->id."'";
-=======
-        $sql.= " FROM ".MAIN_DB_PREFIX."cotisation";
         $sql.= " WHERE fk_adherent=".$this->id;
->>>>>>> 419c15ee
         $sql.= " ORDER by dateadh DESC";	// Sort by start subscription date
 
         dol_syslog(get_class($this)."::update_end_date", LOG_DEBUG);
