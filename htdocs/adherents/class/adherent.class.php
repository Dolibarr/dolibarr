<?php
/* Copyright (C) 2002-2003	Rodolphe Quiedeville	<rodolphe@quiedeville.org>
 * Copyright (C) 2002-2003	Jean-Louis Bergamo		<jlb@j1b.org>
 * Copyright (C) 2004-2012	Laurent Destailleur		<eldy@users.sourceforge.net>
 * Copyright (C) 2004		Sebastien Di Cintio		<sdicintio@ressource-toi.org>
 * Copyright (C) 2004		Benoit Mortier			<benoit.mortier@opensides.be>
 * Copyright (C) 2009-2017	Regis Houssin			<regis.houssin@capnetworks.com>
 * Copyright (C) 2014-2016	Alexandre Spangaro		<aspangaro.dolibarr@gmail.com>
 * Copyright (C) 2015		Marcos García			<marcosgdf@gmail.com>
 * Copyright (C) 2015		Frederic France			<frederic.france@free.fr>
 * Copyright (C) 2015		Raphaël Doursenaud		<rdoursenaud@gpcsolutions.fr>
 * Copyright (C) 2016		Juanjo Menent			<jmenent@2byte.es>
 *
 * This program is free software; you can redistribute it and/or modify
 * it under the terms of the GNU General Public License as published by
 * the Free Software Foundation; either version 3 of the License, or
 * (at your option) any later version.
 *
 * This program is distributed in the hope that it will be useful,
 * but WITHOUT ANY WARRANTY; without even the implied warranty of
 * MERCHANTABILITY or FITNESS FOR A PARTICULAR PURPOSE.  See the
 * GNU General Public License for more details.
 *
 * You should have received a copy of the GNU General Public License
 * along with this program. If not, see <http://www.gnu.org/licenses/>.
 */

/**
 *	\file       htdocs/adherents/class/adherent.class.php
 *	\ingroup    member
 *	\brief      File of class to manage members of a foundation
 */

require_once DOL_DOCUMENT_ROOT.'/core/class/commonobject.class.php';
require_once DOL_DOCUMENT_ROOT.'/core/lib/date.lib.php';
require_once DOL_DOCUMENT_ROOT . '/categories/class/categorie.class.php';


/**
 *		Class to manage members of a foundation
 */
class Adherent extends CommonObject
{
    public $element='member';
    public $table_element='adherent';
    protected $ismultientitymanaged = 1;  // 0=No test on entity, 1=Test with field entity, 2=Test with link by societe

    var $mesgs;

    var $login;

	//! Clear password in memory
	var $pass;
	//! Clear password in database (defined if DATABASE_PWD_ENCRYPTED=0)
	var $pass_indatabase;
	//! Encrypted password in database (always defined)
	var $pass_indatabase_crypted;

	var $societe;
    var $company;
    var $address;
    var $zip;
    var $town;

    var $state_id;              // Id of department
    var $state_code;            // Code of department
    var $state;                 // Label of department

    var $email;
    var $skype;
    var $phone;
    var $phone_perso;
    var $phone_mobile;

    var $morphy;
    var $public;
    var $statut;			// -1:brouillon, 0:resilie, >=1:valide,paye
    var $photo;

    var $datec;
    var $datem;
    var $datefin;
    var $datevalid;
    var $birth;

    var $note_public;
    var $note_private;

    var $typeid;			// Id type adherent
    var $type;				// Libelle type adherent
    var $need_subscription;

    var $user_id;
    var $user_login;

    var $fk_soc;

    // Fields loaded by fetch_subscriptions()
    var $first_subscription_date;
    var $first_subscription_amount;
    var $last_subscription_date;
    var $last_subscription_date_start;
    var $last_subscription_date_end;
    var $last_subscription_amount;
    var $subscriptions=array();

    var $oldcopy;		// To contains a clone of this when we need to save old properties of object

    public $entity;

    /**
	 *	Constructor
	 *
	 *	@param 		DoliDB		$db		Database handler
     */
    function __construct($db)
    {
        $this->db = $db;
        $this->statut = -1;
        // l'adherent n'est pas public par defaut
        $this->public = 0;
        // les champs optionnels sont vides
        $this->array_options=array();
    }


    /**
     *  Function sending an email has the adherent with the text supplied in parameter.
     *
     *  @param	string	$text				Content of message (not html entities encoded)
     *  @param	string	$subject			Subject of message
     *  @param 	array	$filename_list      Array of attached files
     *  @param 	array	$mimetype_list      Array of mime types of attached files
     *  @param 	array	$mimefilename_list  Array of public names of attached files
     *  @param 	string	$addr_cc            Email cc
     *  @param 	string	$addr_bcc           Email bcc
     *  @param 	int		$deliveryreceipt	Ask a delivery receipt
     *  @param	int		$msgishtml			1=String IS already html, 0=String IS NOT html, -1=Unknown need autodetection
     *  @param	string	$errors_to			erros to
     *  @return	int							<0 if KO, >0 if OK
     */
    function send_an_email($text, $subject, $filename_list=array(), $mimetype_list=array(), $mimefilename_list=array(), $addr_cc="", $addr_bcc="", $deliveryreceipt=0, $msgishtml=-1, $errors_to='')
    {
        global $conf,$langs;

        // Detect if message is HTML
        if ($msgishtml == -1)
        {
            $msgishtml = 0;
            if (dol_textishtml($text,1)) $msgishtml = 1;
        }

        $texttosend=$this->makeSubstitution($text);
        $subjecttosend=$this->makeSubstitution($subject);
        if ($msgishtml) $texttosend=dol_htmlentitiesbr($texttosend);

        // Envoi mail confirmation
        $from=$conf->email_from;
        if (! empty($conf->global->ADHERENT_MAIL_FROM)) $from=$conf->global->ADHERENT_MAIL_FROM;

        // Send email (substitutionarray must be done just before this)
        include_once DOL_DOCUMENT_ROOT.'/core/class/CMailFile.class.php';
        $mailfile = new CMailFile($subjecttosend, $this->email, $from, $texttosend, $filename_list, $mimetype_list, $mimefilename_list, $addr_cc, $addr_bcc, $deliveryreceipt, $msgishtml);
        if ($mailfile->sendfile())
        {
            return 1;
        }
        else
        {
            $this->error=$langs->trans("ErrorFailedToSendMail",$from,$this->email).'. '.$mailfile->error;
            return -1;
        }
    }


    /**
     * Make substitution of tags into text with value of current object.
     *
     * @param	string	$text       Text to make substitution to
     * @return  string      		Value of input text string with substitutions done
     */
	function makeSubstitution($text)
	{
		global $conf,$langs;

		$birthday = dol_print_date($this->birth,'day');

		$msgishtml = 0;
		if (dol_textishtml($text,1)) $msgishtml = 1;

		$infos='';
		if ($this->civility_id) $infos.= $langs->transnoentities("UserTitle").": ".$this->getCivilityLabel()."\n";
		$infos.= $langs->transnoentities("id").": ".$this->id."\n";
		$infos.= $langs->transnoentities("Lastname").": ".$this->lastname."\n";
		$infos.= $langs->transnoentities("Firstname").": ".$this->firstname."\n";
		$infos.= $langs->transnoentities("Company").": ".$this->societe."\n";
		$infos.= $langs->transnoentities("Address").": ".$this->address."\n";
		$infos.= $langs->transnoentities("Zip").": ".$this->zip."\n";
		$infos.= $langs->transnoentities("Town").": ".$this->town."\n";
		$infos.= $langs->transnoentities("Country").": ".$this->country."\n";
		$infos.= $langs->transnoentities("EMail").": ".$this->email."\n";
        $infos.= $langs->transnoentities("PhonePro").": ".$this->phone."\n";
        $infos.= $langs->transnoentities("PhonePerso").": ".$this->phone_perso."\n";
        $infos.= $langs->transnoentities("PhoneMobile").": ".$this->phone_mobile."\n";
		if (empty($conf->global->ADHERENT_LOGIN_NOT_REQUIRED))
		{
		    $infos.= $langs->transnoentities("Login").": ".$this->login."\n";
		    $infos.= $langs->transnoentities("Password").": ".$this->pass."\n";
		}
		$infos.= $langs->transnoentities("Birthday").": ".$birthday."\n";
		$infos.= $langs->transnoentities("Photo").": ".$this->photo."\n";
		$infos.= $langs->transnoentities("Public").": ".yn($this->public);

		// Substitutions
		$substitutionarray=array(
				'__DOL_MAIN_URL_ROOT__'=>DOL_MAIN_URL_ROOT,
				'__ID__'=>$msgishtml?dol_htmlentitiesbr($this->id):$this->id,
				'__CIVILITY__'=>$this->getCivilityLabel(),
				'__FIRSTNAME__'=>$msgishtml?dol_htmlentitiesbr($this->firstname):$this->firstname,
				'__LASTNAME__'=>$msgishtml?dol_htmlentitiesbr($this->lastname):$this->lastname,
				'__FULLNAME__'=>$msgishtml?dol_htmlentitiesbr($this->getFullName($langs)):$this->getFullName($langs),
				'__COMPANY__'=>$msgishtml?dol_htmlentitiesbr($this->societe):$this->societe,
				'__ADDRESS__'=>$msgishtml?dol_htmlentitiesbr($this->address):$this->address,
				'__ZIP__'=>$msgishtml?dol_htmlentitiesbr($this->zip):$this->zip,
				'__TOWN_'=>$msgishtml?dol_htmlentitiesbr($this->town):$this->town,
				'__COUNTRY__'=>$msgishtml?dol_htmlentitiesbr($this->country):$this->country,
				'__EMAIL__'=>$msgishtml?dol_htmlentitiesbr($this->email):$this->email,
				'__BIRTH__'=>$msgishtml?dol_htmlentitiesbr($birthday):$birthday,
				'__PHOTO__'=>$msgishtml?dol_htmlentitiesbr($this->photo):$this->photo,
				'__LOGIN__'=>$msgishtml?dol_htmlentitiesbr($this->login):$this->login,
				'__PASSWORD__'=>$msgishtml?dol_htmlentitiesbr($this->pass):$this->pass,
				// For backward compatibility
				'%DOL_MAIN_URL_ROOT%'=>DOL_MAIN_URL_ROOT,
				'%ID%'=>$msgishtml?dol_htmlentitiesbr($this->id):$this->id,
				'%CIVILITY%'=>$this->getCivilityLabel(),
				'%FIRSTNAME%'=>$msgishtml?dol_htmlentitiesbr($this->firstname):$this->firstname,
				'%LASTNAME%'=>$msgishtml?dol_htmlentitiesbr($this->lastname):$this->lastname,
				'%FULLNAME%'=>$msgishtml?dol_htmlentitiesbr($this->getFullName($langs)):$this->getFullName($langs),
				'%COMPANY%'=>$msgishtml?dol_htmlentitiesbr($this->societe):$this->societe,
				'%ADDRESS%'=>$msgishtml?dol_htmlentitiesbr($this->address):$this->address,
				'%ZIP%'=>$msgishtml?dol_htmlentitiesbr($this->zip):$this->zip,
				'%TOWN%'=>$msgishtml?dol_htmlentitiesbr($this->town):$this->town,
				'%COUNTRY%'=>$msgishtml?dol_htmlentitiesbr($this->country):$this->country,
				'%EMAIL%'=>$msgishtml?dol_htmlentitiesbr($this->email):$this->email,
				'%BIRTH%'=>$msgishtml?dol_htmlentitiesbr($birthday):$birthday,
				'%PHOTO%'=>$msgishtml?dol_htmlentitiesbr($this->photo):$this->photo,
				'%LOGIN%'=>$msgishtml?dol_htmlentitiesbr($this->login):$this->login,
				'%PASSWORD%'=>$msgishtml?dol_htmlentitiesbr($this->pass):$this->pass,
<<<<<<< HEAD
=======
                '%TYPE%'=>$msgishtml?dol_htmlentitiesbr($this->type):$this->type,
                '%PHONE_PRO%'=>$msgishtml?dol_htmlentitiesbr($this->phone):$this->phone,
                '%PHONE_PERSO%'=>$msgishtml?dol_htmlentitiesbr($this->phone_perso):$this->phone_perso,
                '%PHONE_MOBILE%'=>$msgishtml?dol_htmlentitiesbr($this->phone_mobile):$this->phone_mobile,
				// For backward compatibility
>>>>>>> dc38ec50
				'%INFOS%'=>$msgishtml?dol_htmlentitiesbr($infos):$infos,
				'%SOCIETE%'=>$msgishtml?dol_htmlentitiesbr($this->societe):$this->societe,
				'%PRENOM%'=>$msgishtml?dol_htmlentitiesbr($this->firstname):$this->firstname,
				'%NOM%'=>$msgishtml?dol_htmlentitiesbr($this->lastname):$this->lastname,
				'%CP%'=>$msgishtml?dol_htmlentitiesbr($this->zip):$this->zip,
				'%VILLE%'=>$msgishtml?dol_htmlentitiesbr($this->town):$this->town,
				'%PAYS%'=>$msgishtml?dol_htmlentitiesbr($this->country):$this->country,
		);

		complete_substitutions_array($substitutionarray, $langs, $this);

		return make_substitutions($text, $substitutionarray, $langs);
	}


    /**
     *	Return translated label by the nature of a adherent (physical or moral)
     *
     *	@param	string		$morphy		Nature of the adherent (physical or moral)
     *	@return	string					Label
     */
    function getmorphylib($morphy='')
    {
        global $langs;
        if (! $morphy) { $morphy=$this->morphy; }
        if ($morphy == 'phy') { return $langs->trans("Physical"); }
        if ($morphy == 'mor') { return $langs->trans("Moral"); }
        return $morphy;
    }

    /**
     *	Create a member into database
     *
     *	@param	User	$user        	Objet user qui demande la creation
     *	@param  int		$notrigger		1 ne declenche pas les triggers, 0 sinon
     *	@return	int						<0 if KO, >0 if OK
     */
    function create($user,$notrigger=0)
    {
        global $conf,$langs;

		$error=0;

        $now=dol_now();

        // Clean parameters
        $this->import_key = trim($this->import_key);

        // Check parameters
        if (! empty($conf->global->ADHERENT_MAIL_REQUIRED) && ! isValidEMail($this->email))
        {
            $langs->load("errors");
            $this->error = $langs->trans("ErrorBadEMail",$this->email);
            return -1;
        }
        if (! $this->datec) $this->datec=$now;
        if (empty($conf->global->ADHERENT_LOGIN_NOT_REQUIRED))
        {
            if (empty($this->login))
            {
                $this->error = $langs->trans("ErrorWrongValueForParameterX","Login");
                return -1;
            }
        }

        $this->db->begin();

        // Insert member
        $sql = "INSERT INTO ".MAIN_DB_PREFIX."adherent";
        $sql.= " (datec,login,fk_user_author,fk_user_mod,fk_user_valid,morphy,fk_adherent_type,entity,import_key)";
        $sql.= " VALUES (";
        $sql.= " '".$this->db->idate($this->datec)."'";
        $sql.= ", ".($this->login?"'".$this->db->escape($this->login)."'":"null");
        $sql.= ", ".($user->id>0?$user->id:"null");	// Can be null because member can be created by a guest or a script
        $sql.= ", null, null, '".$this->morphy."'";
        $sql.= ", '".$this->typeid."'";
        $sql.= ", ".$conf->entity;
        $sql.= ", ".(! empty($this->import_key) ? "'".$this->import_key."'":"null");
        $sql.= ")";

        dol_syslog(get_class($this)."::create", LOG_DEBUG);
        $result = $this->db->query($sql);
        if ($result)
        {
            $id = $this->db->last_insert_id(MAIN_DB_PREFIX."adherent");
            if ($id > 0)
            {
                $this->id=$id;
                $this->ref=(string) $id;

                // Update minor fields
                $result=$this->update($user,1,1,0,0,'add'); // nosync is 1 to avoid update data of user
                if ($result < 0)
                {
                    $this->db->rollback();
                    return -1;
                }

                // Add link to user
                if ($this->user_id)
                {
                    // Add link to user
                    $sql = "UPDATE ".MAIN_DB_PREFIX."user SET";
                    $sql.= " fk_member = ".$this->id;
                    $sql.= " WHERE rowid = ".$this->user_id;
                    dol_syslog(get_class($this)."::create", LOG_DEBUG);
                    $resql = $this->db->query($sql);
                    if (! $resql)
                    {
                        $this->error='Failed to update user to make link with member';
                        $this->db->rollback();
                        return -4;
                    }
                }

                if (! $notrigger)
                {
                    // Call trigger
                    $result=$this->call_trigger('MEMBER_CREATE',$user);
                    if ($result < 0) { $error++; }
                    // End call triggers
                }

                if (count($this->errors))
                {
                    dol_syslog(get_class($this)."::create ".implode(',',$this->errors), LOG_ERR);
                    $this->db->rollback();
                    return -3;
                }
                else
                {
                    $this->db->commit();
                    return $this->id;
                }
            }
            else
            {
                $this->error='Failed to get last insert id';
                dol_syslog(get_class($this)."::create ".$this->error, LOG_ERR);
                $this->db->rollback();
                return -2;
            }
        }
        else
        {
            $this->error=$this->db->error();
            $this->db->rollback();
            return -1;
        }
    }


    /**
     *	Update a member in database (standard information and password)
     *
     *	@param	User	$user				User making update
     *	@param	int		$notrigger			1=disable trigger UPDATE (when called by create)
     *	@param	int		$nosyncuser			0=Synchronize linked user (standard info), 1=Do not synchronize linked user
     *	@param	int		$nosyncuserpass		0=Synchronize linked user (password), 1=Do not synchronize linked user
     *	@param	int		$nosyncthirdparty	0=Synchronize linked thirdparty (standard info), 1=Do not synchronize linked thirdparty
     * 	@param	string	$action				Current action for hookmanager
     * 	@return	int							<0 if KO, >0 if OK
     */
    function update($user,$notrigger=0,$nosyncuser=0,$nosyncuserpass=0,$nosyncthirdparty=0,$action='update')
    {
        global $conf, $langs, $hookmanager;

        $nbrowsaffected=0;
        $error=0;

        dol_syslog(get_class($this)."::update notrigger=".$notrigger.", nosyncuser=".$nosyncuser.", nosyncuserpass=".$nosyncuserpass." nosyncthirdparty=".$nosyncthirdparty.", email=".$this->email);

        // Clean parameters
		$this->lastname=trim($this->lastname)?trim($this->lastname):trim($this->lastname);
		$this->firstname=trim($this->firstname)?trim($this->firstname):trim($this->firstname);
		$this->address=($this->address?$this->address:$this->address);
		$this->zip=($this->zip?$this->zip:$this->zip);
		$this->town=($this->town?$this->town:$this->town);
		$this->country_id=($this->country_id > 0?$this->country_id:$this->country_id);
		$this->state_id=($this->state_id > 0?$this->state_id:$this->state_id);
		if (! empty($conf->global->MAIN_FIRST_TO_UPPER)) $this->lastname=ucwords(trim($this->lastname));
		if (! empty($conf->global->MAIN_FIRST_TO_UPPER)) $this->firstname=ucwords(trim($this->firstname));
		$this->note_public=($this->note_public?$this->note_public:$this->note_public);
		$this->note_private=($this->note_private?$this->note_private:$this->note_private);

        // Check parameters
        if (! empty($conf->global->ADHERENT_MAIL_REQUIRED) && ! isValidEMail($this->email))
        {
            $langs->load("errors");
            $this->error = $langs->trans("ErrorBadEMail",$this->email);
            return -1;
        }

        $this->db->begin();

        $sql = "UPDATE ".MAIN_DB_PREFIX."adherent SET";
        $sql.= " civility = ".(!is_null($this->civility_id)?"'".$this->civility_id."'":"null");
        $sql.= ", firstname = ".($this->firstname?"'".$this->db->escape($this->firstname)."'":"null");
        $sql.= ", lastname=" .($this->lastname?"'".$this->db->escape($this->lastname)."'":"null");
        $sql.= ", login="   .($this->login?"'".$this->db->escape($this->login)."'":"null");
        $sql.= ", societe=" .($this->societe?"'".$this->db->escape($this->societe)."'":"null");
        $sql.= ", fk_soc="  .($this->fk_soc > 0?"'".$this->fk_soc."'":"null");
        $sql.= ", address=" .($this->address?"'".$this->db->escape($this->address)."'":"null");
        $sql.= ", zip="      .($this->zip?"'".$this->db->escape($this->zip)."'":"null");
        $sql.= ", town="   .($this->town?"'".$this->db->escape($this->town)."'":"null");
        $sql.= ", country=".($this->country_id>0?"'".$this->country_id."'":"null");
        $sql.= ", state_id=".($this->state_id>0?"'".$this->state_id."'":"null");
        $sql.= ", email='".$this->db->escape($this->email)."'";
        $sql.= ", skype='".$this->db->escape($this->skype)."'";
        $sql.= ", phone="   .($this->phone?"'".$this->db->escape($this->phone)."'":"null");
        $sql.= ", phone_perso=" .($this->phone_perso?"'".$this->db->escape($this->phone_perso)."'":"null");
        $sql.= ", phone_mobile=" .($this->phone_mobile?"'".$this->db->escape($this->phone_mobile)."'":"null");
        $sql.= ", note_private=" .($this->note_private?"'".$this->db->escape($this->note_private)."'":"null");
        $sql.= ", note_public=" .($this->note_public?"'".$this->db->escape($this->note_public)."'":"null");
        $sql.= ", photo="   .($this->photo?"'".$this->photo."'":"null");
        $sql.= ", public='".$this->db->escape($this->public)."'";
        $sql.= ", statut="  .$this->statut;
        $sql.= ", fk_adherent_type=".$this->typeid;
        $sql.= ", morphy='".$this->db->escape($this->morphy)."'";
        $sql.= ", birth="   .($this->birth?"'".$this->db->idate($this->birth)."'":"null");
        if ($this->datefin)   $sql.= ", datefin='".$this->db->idate($this->datefin)."'";		// Must be modified only when deleting a subscription
        if ($this->datevalid) $sql.= ", datevalid='".$this->db->idate($this->datevalid)."'";	// Must be modified only when validating a member
        $sql.= ", fk_user_mod=".($user->id>0?$user->id:'null');	// Can be null because member can be create by a guest
        $sql.= " WHERE rowid = ".$this->id;

        dol_syslog(get_class($this)."::update update member", LOG_DEBUG);
        $resql = $this->db->query($sql);
        if ($resql)
        {
		    unset($this->country_code);
		    unset($this->country);
		    unset($this->state_code);
		    unset($this->state);

		    $nbrowsaffected+=$this->db->affected_rows($resql);

		    $action='update';

            // Actions on extra fields (by external module)
			// TODO le hook fait double emploi avec le trigger !!
		    $hookmanager->initHooks(array('memberdao'));
            $parameters=array('id'=>$this->id);
            $action='';
            $reshook=$hookmanager->executeHooks('insertExtraFields',$parameters,$this,$action);    // Note that $action and $object may have been modified by some hooks
            if (empty($reshook))
            {
            	if (empty($conf->global->MAIN_EXTRAFIELDS_DISABLED)) // For avoid conflicts if trigger used
            	{
            		$result=$this->insertExtraFields();
            		if ($result < 0)
            		{
            			$error++;
            		}
            	}
            }
            else if ($reshook < 0) $error++;

            // Update password
            if (! $error && $this->pass)
            {
                dol_syslog(get_class($this)."::update update password");
                if ($this->pass != $this->pass_indatabase && $this->pass != $this->pass_indatabase_crypted)
                {
                    $isencrypted = empty($conf->global->DATABASE_PWD_ENCRYPTED)?0:1;

                    // If password to set differs from the one found into database
                    $result=$this->setPassword($user,$this->pass,$isencrypted,$notrigger,$nosyncuserpass);
                    if (! $nbrowsaffected) $nbrowsaffected++;
                }
            }

            // Remove links to user and replace with new one
            if (! $error)
            {
                dol_syslog(get_class($this)."::update update link to user");
                $sql = "UPDATE ".MAIN_DB_PREFIX."user SET fk_member = NULL WHERE fk_member = ".$this->id;
                dol_syslog(get_class($this)."::update", LOG_DEBUG);
                $resql = $this->db->query($sql);
                if (! $resql) { $this->error=$this->db->error(); $this->db->rollback(); return -5; }
                // If there is a user linked to this member
                if ($this->user_id > 0)
                {
                    $sql = "UPDATE ".MAIN_DB_PREFIX."user SET fk_member = ".$this->id." WHERE rowid = ".$this->user_id;
                    dol_syslog(get_class($this)."::update", LOG_DEBUG);
                    $resql = $this->db->query($sql);
                    if (! $resql) { $this->error=$this->db->error(); $this->db->rollback(); return -5; }
                }
            }

            if (! $error && $nbrowsaffected)	// If something has change in main data
            {
                // Update information on linked user if it is an update
                if (! $error && $this->user_id > 0 && ! $nosyncuser)
                {
                    require_once DOL_DOCUMENT_ROOT.'/user/class/user.class.php';

                    dol_syslog(get_class($this)."::update update linked user");

                    $luser=new User($this->db);
                    $result=$luser->fetch($this->user_id);

                    if ($result >= 0)
                    {
                        //var_dump($this->user_login);exit;
                        //var_dump($this->login);exit;
                        $luser->login=$this->login;
                        $luser->civility_id=$this->civility_id;
                        $luser->firstname=$this->firstname;
                        $luser->lastname=$this->lastname;
                        $luser->pass=$this->pass;
                        $luser->societe_id=$this->societe;

                        $luser->email=$this->email;
                        $luser->skype=$this->skype;
                        $luser->office_phone=$this->phone;
                        $luser->user_mobile=$this->phone_mobile;

                        $luser->fk_member=$this->id;

                        $result=$luser->update($user,0,1,1);	// Use nosync to 1 to avoid cyclic updates
                        if ($result < 0)
                        {
                            $this->error=$luser->error;
                            dol_syslog(get_class($this)."::update ".$this->error,LOG_ERR);
                            $error++;
                        }
                    }
                    else
                    {
                        $this->error=$luser->error;
                        $error++;
                    }
                }

                // Update information on linked thirdparty if it is an update
                if (! $error && $this->fk_soc > 0 && ! $nosyncthirdparty)
                {
                    require_once DOL_DOCUMENT_ROOT.'/societe/class/societe.class.php';

                    dol_syslog(get_class($this)."::update update linked thirdparty");

                    // This member is linked with a thirdparty, so we also update thirdparty informations
                    // if this is an update.
                    $lthirdparty=new Societe($this->db);
                    $result=$lthirdparty->fetch($this->fk_soc);

                    if ($result >= 0)
                    {
                        $lthirdparty->address=$this->address;
                        $lthirdparty->zip=$this->zip;
                        $lthirdparty->town=$this->town;
                        $lthirdparty->email=$this->email;
                        $lthirdparty->skype=$this->skype;
                        $lthirdparty->phone=$this->phone;
                        $lthirdparty->state_id=$this->state_id;
                        $lthirdparty->country_id=$this->country_id;
                        $lthirdparty->country_id=$this->country_id;
                        //$lthirdparty->phone_mobile=$this->phone_mobile;

                        $result=$lthirdparty->update($this->fk_soc,$user,0,1,1,'update');	// Use sync to 0 to avoid cyclic updates
                        if ($result < 0)
                        {
                            $this->error=$lthirdparty->error;
                            dol_syslog(get_class($this)."::update ".$this->error,LOG_ERR);
                            $error++;
                        }
                    }
                    else
                    {
                        $this->error=$lthirdparty->error;
                        $error++;
                    }
                }

                if (! $error && ! $notrigger)
                {
                    // Call trigger
                    $result=$this->call_trigger('MEMBER_MODIFY',$user);
                    if ($result < 0) { $error++; }
                    // End call triggers
                }
            }

            if (! $error)
            {
                $this->db->commit();
                return $nbrowsaffected;
            }
            else
            {
                $this->db->rollback();
                return -1;
            }
        }
        else
        {
            $this->db->rollback();
            $this->error=$this->db->lasterror();
            return -2;
        }
    }


    /**
     *	Update denormalized last subscription date.
     * 	This function is called when we delete a subscription for example.
     *
     *	@param	User	$user			User making change
     *	@return	int						<0 if KO, >0 if OK
     */
    function update_end_date($user)
    {
        $this->db->begin();

        // Search for last subscription id and end date
        $sql = "SELECT rowid, datec as dateop, dateadh as datedeb, datef as datefin";
        $sql.= " FROM ".MAIN_DB_PREFIX."subscription";
        $sql.= " WHERE fk_adherent=".$this->id;
        $sql.= " ORDER by dateadh DESC";	// Sort by start subscription date

        dol_syslog(get_class($this)."::update_end_date", LOG_DEBUG);
        $resql=$this->db->query($sql);
        if ($resql)
        {
            $obj=$this->db->fetch_object($resql);
            $dateop=$this->db->jdate($obj->dateop);
            $datedeb=$this->db->jdate($obj->datedeb);
            $datefin=$this->db->jdate($obj->datefin);

            $sql = "UPDATE ".MAIN_DB_PREFIX."adherent SET";
            $sql.= " datefin=".($datefin != '' ? "'".$this->db->idate($datefin)."'" : "null");
            $sql.= " WHERE rowid = ".$this->id;

            dol_syslog(get_class($this)."::update_end_date", LOG_DEBUG);
            $resql=$this->db->query($sql);
            if ($resql)
            {
                $this->last_subscription_date=$dateop;
                $this->last_subscription_date_start=$datedeb;
                $this->last_subscription_date_end=$datefin;
                $this->datefin=$datefin;
                $this->db->commit();
                return 1;
            }
            else
            {
                $this->db->rollback();
                return -1;
            }
        }
        else
        {
            $this->error=$this->db->lasterror();
            $this->db->rollback();
            return -1;
        }

    }

    /**
     *  Fonction qui supprime l'adherent et les donnees associees
     *
     *  @param	int		$rowid		Id of member to delete
     *	@param	User	$user		User object
     *	@param	int		$notrigger	1=Does not execute triggers, 0= execute triggers
     *  @return	int					<0 if KO, 0=nothing to do, >0 if OK
     */
    function delete($rowid, $user, $notrigger=0)
    {
        global $conf, $langs;

        $result = 0;
		$error=0;
		$errorflag=0;

		// Check parameters
		if (empty($rowid)) $rowid=$this->id;

        $this->db->begin();

        if (! $error && ! $notrigger)
        {
            // Call trigger
            $result=$this->call_trigger('MEMBER_DELETE',$user);
            if ($result < 0) $error++;
            // End call triggers
        }

        // Remove category
        $sql = "DELETE FROM ".MAIN_DB_PREFIX."categorie_member WHERE fk_member = ".$rowid;
        dol_syslog(get_class($this)."::delete", LOG_DEBUG);
        $resql=$this->db->query($sql);
        if (! $resql)
        {
        	$error++;
        	$this->error .= $this->db->lasterror();
        	$errorflag=-1;

        }

        // Remove subscription
        if (! $error)
        {
        	 $sql = "DELETE FROM ".MAIN_DB_PREFIX."subscription WHERE fk_adherent = ".$rowid;
        	dol_syslog(get_class($this)."::delete", LOG_DEBUG);
        	$resql=$this->db->query($sql);
        	if (! $resql)
        	{
        		$error++;
        		$this->error .= $this->db->lasterror();
        		$errorflag=-2;
        	}
        }

        // Remove linked user
        if (! $error)
        {
        	$ret=$this->setUserId(0);
        	if ($ret < 0)
        	{
        		$error++;
        		$this->error .= $this->db->lasterror();
        		$errorflag=-3;
        	}
        }

        // Removed extrafields
        if (! $error)
        {
        	if (empty($conf->global->MAIN_EXTRAFIELDS_DISABLED)) // For avoid conflicts if trigger used
        	{
        		$result=$this->deleteExtraFields();
        		if ($result < 0)
        		{
        			$error++;
        			$errorflag=-4;
        			dol_syslog(get_class($this)."::delete erreur ".$errorflag." ".$this->error, LOG_ERR);
        		}
        	}
        }

        // Remove adherent
        if (! $error)
        {
        	$sql = "DELETE FROM ".MAIN_DB_PREFIX."adherent WHERE rowid = ".$rowid;
        	dol_syslog(get_class($this)."::delete", LOG_DEBUG);
        	$resql=$this->db->query($sql);
        	if (! $resql)
        	{
        		$error++;
        		$this->error .= $this->db->lasterror();
        		$errorflag=-5;
        	}
        }

        if (! $error)
        {
        	$this->db->commit();
        	return 1;
        }
        else
        {
        	$this->db->rollback();
        	return $errorflag;
        }
    }


    /**
     *    Change password of a user
     *
     *    @param	User	$user           Object user de l'utilisateur qui fait la modification
     *    @param 	string	$password       New password (to generate if empty)
     *    @param    int		$isencrypted    0 ou 1 si il faut crypter le mot de passe en base (0 par defaut)
     *	  @param	int		$notrigger		1=Ne declenche pas les triggers
     *    @param	int		$nosyncuser		Do not synchronize linked user
     *    @return   string           		If OK return clear password, 0 if no change, < 0 if error
     */
    function setPassword($user, $password='', $isencrypted=0, $notrigger=0, $nosyncuser=0)
    {
        global $conf, $langs;

        $error=0;

        dol_syslog(get_class($this)."::setPassword user=".$user->id." password=".preg_replace('/./i','*',$password)." isencrypted=".$isencrypted);

        // If new password not provided, we generate one
        if (! $password)
        {
            require_once DOL_DOCUMENT_ROOT.'/core/lib/security2.lib.php';
            $password=getRandomPassword(false);
        }

        // Crypt password
        $password_crypted = dol_hash($password);

        $password_indatabase = '';
        if (! $isencrypted)
        {
            $password_indatabase = $password;
        }

        $this->db->begin();

        // Mise a jour
        $sql = "UPDATE ".MAIN_DB_PREFIX."adherent";
        $sql.= " SET pass_crypted = '".$this->db->escape($password_crypted)."'";
        //if (! empty($conf->global->DATABASE_PWD_ENCRYPTED))
        if ($isencrypted)
        {
            $sql.= ", pass = null";
        }
        else
        {
            $sql.= ", pass = '".$this->db->escape($password_indatabase)."'";
        }
        $sql.= " WHERE rowid = ".$this->id;

        //dol_syslog("Adherent::Password sql=hidden");
        dol_syslog(get_class($this)."::setPassword", LOG_DEBUG);
        $result = $this->db->query($sql);
        if ($result)
        {
            $nbaffectedrows=$this->db->affected_rows($result);

            if ($nbaffectedrows)
            {
                $this->pass=$password;
                $this->pass_indatabase=$password_indatabase;
                $this->pass_indatabase_crypted=$password_crypted;

                if ($this->user_id && ! $nosyncuser)
                {
                    require_once DOL_DOCUMENT_ROOT.'/user/class/user.class.php';

                    // This member is linked with a user, so we also update users informations
                    // if this is an update.
                    $luser=new User($this->db);
                    $result=$luser->fetch($this->user_id);

                    if ($result >= 0)
                    {
                        $result=$luser->setPassword($user,$this->pass,0,0,1);
                        if ($result < 0)
                        {
                            $this->error=$luser->error;
                            dol_syslog(get_class($this)."::setPassword ".$this->error,LOG_ERR);
                            $error++;
                        }
                    }
                    else
                    {
                        $this->error=$luser->error;
                        $error++;
                    }
                }

                if (! $error && ! $notrigger)
                {
                    // Call trigger
                    $result=$this->call_trigger('MEMBER_NEW_PASSWORD',$user);
                    if ($result < 0) { $error++; $this->db->rollback(); return -1; }
                    // End call triggers
                }

                $this->db->commit();
                return $this->pass;
            }
            else
            {
                $this->db->rollback();
                return 0;
            }
        }
        else
        {
            $this->db->rollback();
            dol_print_error($this->db);
            return -1;
        }
    }


    /**
     *    Set link to a user
     *
     *    @param     int	$userid        	Id of user to link to
     *    @return    int					1=OK, -1=KO
     */
    function setUserId($userid)
    {
        global $conf, $langs;

        $this->db->begin();

        // If user is linked to this member, remove old link to this member
        $sql = "UPDATE ".MAIN_DB_PREFIX."user SET fk_member = NULL WHERE fk_member = ".$this->id;
        dol_syslog(get_class($this)."::setUserId", LOG_DEBUG);
        $resql = $this->db->query($sql);
        if (! $resql) { $this->error=$this->db->error(); $this->db->rollback(); return -1; }

        // Set link to user
        if ($userid > 0)
        {
            $sql = "UPDATE ".MAIN_DB_PREFIX."user SET fk_member = ".$this->id;
            $sql.= " WHERE rowid = ".$userid;
            dol_syslog(get_class($this)."::setUserId", LOG_DEBUG);
            $resql = $this->db->query($sql);
            if (! $resql) { $this->error=$this->db->error(); $this->db->rollback(); return -2; }
        }

        $this->db->commit();

        return 1;
    }


    /**
     *    Set link to a third party
     *
     *    @param     int	$thirdpartyid		Id of user to link to
     *    @return    int						1=OK, -1=KO
     */
    function setThirdPartyId($thirdpartyid)
    {
        global $conf, $langs;

        $this->db->begin();

        // Remove link to third party onto any other members
        if ($thirdpartyid > 0)
        {
            $sql = "UPDATE ".MAIN_DB_PREFIX."adherent SET fk_soc = null";
            $sql.= " WHERE fk_soc = '".$thirdpartyid."'";
            $sql.= " AND entity = ".$conf->entity;
            dol_syslog(get_class($this)."::setThirdPartyId", LOG_DEBUG);
            $resql = $this->db->query($sql);
        }

        // Add link to third party for current member
        $sql = "UPDATE ".MAIN_DB_PREFIX."adherent SET fk_soc = ".($thirdpartyid>0 ? $thirdpartyid : 'null');
        $sql.= " WHERE rowid = ".$this->id;

        dol_syslog(get_class($this)."::setThirdPartyId", LOG_DEBUG);
        $resql = $this->db->query($sql);
        if ($resql)
        {
            $this->db->commit();
            return 1;
        }
        else
        {
            $this->error=$this->db->error();
            $this->db->rollback();
            return -1;
        }
    }


    /**
     *	Method to load member from its login
     *
     *	@param	string	$login		login of member
     *	@return	void
     */
    function fetch_login($login)
    {
        global $conf;

        $sql = "SELECT rowid FROM ".MAIN_DB_PREFIX."adherent";
        $sql.= " WHERE login='".$this->db->escape($login)."'";
        $sql.= " AND entity = ".$conf->entity;

        $resql=$this->db->query($sql);
        if ($resql)
        {
            if ($this->db->num_rows($resql))
            {
                $obj = $this->db->fetch_object($resql);
                $this->fetch($obj->rowid);
            }
        }
        else
        {
            dol_print_error($this->db);
        }
    }

    /**
     *	Method to load member from its name
     *
     *	@param	string	$firstname	Firstname
     *	@param	string	$lastname	Lastname
     *	@return	void
     */
    function fetch_name($firstname,$lastname)
    {
    	global $conf;

    	$sql = "SELECT rowid FROM ".MAIN_DB_PREFIX."adherent";
    	$sql.= " WHERE firstname='".$this->db->escape($firstname)."'";
    	$sql.= " AND lastname='".$this->db->escape($lastname)."'";
    	$sql.= " AND entity = ".$conf->entity;

    	$resql=$this->db->query($sql);
    	if ($resql)
    	{
    		if ($this->db->num_rows($resql))
    		{
    			$obj = $this->db->fetch_object($resql);
    			$this->fetch($obj->rowid);
    		}
    	}
    	else
    	{
    		dol_print_error($this->db);
    	}
    }

    /**
     *	Load member from database
     *
     *	@param	int		$rowid      Id of object to load
     * 	@param	string	$ref		To load member from its ref
     * 	@param	int		$fk_soc		To load member from its link to third party
     * 	@param	string	$ref_ext	External reference
     *	@return int         		>0 if OK, 0 if not found, <0 if KO
     */
    function fetch($rowid,$ref='',$fk_soc='',$ref_ext='')
    {
        global $langs;

        $sql = "SELECT d.rowid, d.ref_ext, d.civility as civility_id, d.firstname, d.lastname, d.societe as company, d.fk_soc, d.statut, d.public, d.address, d.zip, d.town, d.note_private,";
        $sql.= " d.note_public,";
        $sql.= " d.email, d.skype, d.phone, d.phone_perso, d.phone_mobile, d.login, d.pass, d.pass_crypted,";
        $sql.= " d.photo, d.fk_adherent_type, d.morphy, d.entity,";
        $sql.= " d.datec as datec,";
        $sql.= " d.tms as datem,";
        $sql.= " d.datefin as datefin,";
        $sql.= " d.birth as birthday,";
        $sql.= " d.datevalid as datev,";
        $sql.= " d.country,";
        $sql.= " d.state_id,";
        $sql.= " d.model_pdf,";
        $sql.= " c.rowid as country_id, c.code as country_code, c.label as country,";
        $sql.= " dep.nom as state, dep.code_departement as state_code,";
        $sql.= " t.libelle as type, t.subscription as subscription,";
        $sql.= " u.rowid as user_id, u.login as user_login";
        $sql.= " FROM ".MAIN_DB_PREFIX."adherent_type as t, ".MAIN_DB_PREFIX."adherent as d";
        $sql.= " LEFT JOIN ".MAIN_DB_PREFIX."c_country as c ON d.country = c.rowid";
        $sql.= " LEFT JOIN ".MAIN_DB_PREFIX."c_departements as dep ON d.state_id = dep.rowid";
        $sql.= " LEFT JOIN ".MAIN_DB_PREFIX."user as u ON d.rowid = u.fk_member";
        $sql.= " WHERE d.fk_adherent_type = t.rowid";
        if ($rowid) $sql.= " AND d.rowid=".$rowid;
        elseif ($ref || $fk_soc) {
        	$sql.= " AND d.entity IN (".getEntity('adherent').")";
        	if ($ref) $sql.= " AND d.rowid='".$this->db->escape($ref)."'";
        	elseif ($fk_soc > 0) $sql.= " AND d.fk_soc=".$fk_soc;
        }
        elseif ($ref_ext)
        {
        	$sql.= " AND d.ref_ext='".$this->db->escape($ref_ext)."'";
        }

        dol_syslog(get_class($this)."::fetch", LOG_DEBUG);
        $resql=$this->db->query($sql);
        if ($resql)
        {
            if ($this->db->num_rows($resql))
            {
                $obj = $this->db->fetch_object($resql);

                $this->entity			= $obj->entity;
                $this->ref				= $obj->rowid;
                $this->id				= $obj->rowid;
                $this->ref_ext			= $obj->ref_ext;
                $this->civility_id		= $obj->civility_id;
                $this->firstname		= $obj->firstname;
                $this->lastname			= $obj->lastname;
                $this->login			= $obj->login;
                $this->societe			= $obj->company;
                $this->company			= $obj->company;
                $this->fk_soc			= $obj->fk_soc;
                $this->address			= $obj->address;
                $this->zip				= $obj->zip;
                $this->town				= $obj->town;

                $this->pass				= $obj->pass;
                $this->pass_indatabase  = $obj->pass;
                $this->pass_indatabase_crypted = $obj->pass_crypted;

                $this->state_id			= $obj->state_id;
                $this->state_code		= $obj->state_id?$obj->state_code:'';
                $this->state			= $obj->state_id?$obj->state:'';

                $this->country_id		= $obj->country_id;
                $this->country_code		= $obj->country_code;
                if ($langs->trans("Country".$obj->country_code) != "Country".$obj->country_code)
                	$this->country = $langs->transnoentitiesnoconv("Country".$obj->country_code);
                else
                	$this->country=$obj->country;

                $this->phone			= $obj->phone;
                $this->phone_perso		= $obj->phone_perso;
                $this->phone_mobile		= $obj->phone_mobile;
                $this->email			= $obj->email;
                $this->skype			= $obj->skype;

                $this->photo			= $obj->photo;
                $this->statut			= $obj->statut;
                $this->public			= $obj->public;

                $this->datec			= $this->db->jdate($obj->datec);
                $this->datem			= $this->db->jdate($obj->datem);
                $this->datefin			= $this->db->jdate($obj->datefin);
                $this->datevalid		= $this->db->jdate($obj->datev);
                $this->birth			= $this->db->jdate($obj->birthday);

                $this->note_private		= $obj->note_private;
                $this->note_public		= $obj->note_public;
                $this->morphy			= $obj->morphy;

                $this->typeid			= $obj->fk_adherent_type;
                $this->type				= $obj->type;
                $this->need_subscription 	= $obj->subscription;

                $this->user_id			= $obj->user_id;
                $this->user_login		= $obj->user_login;

                $this->model_pdf        = $obj->model_pdf;

                // Retreive all extrafield for thirdparty
                // fetch optionals attributes and labels
                require_once DOL_DOCUMENT_ROOT.'/core/class/extrafields.class.php';
                $extrafields=new ExtraFields($this->db);
                $extralabels=$extrafields->fetch_name_optionals_label($this->table_element,true);
                $this->fetch_optionals($this->id,$extralabels);

                // Load other properties
                $result=$this->fetch_subscriptions();

                return $result;
            }
            else
            {
                return 0;
            }
        }
        else
        {
            $this->error=$this->db->lasterror();
            return -1;
        }
    }


    /**
     *	Fonction qui recupere pour un adherent les parametres
     *				first_subscription_date
     *				first_subscription_amount
     *				last_subscription_date
     *				last_subscription_amount
     *
     *	@return		int			<0 si KO, >0 si OK
     */
    function fetch_subscriptions()
    {
        global $langs;

		require_once DOL_DOCUMENT_ROOT.'/adherents/class/subscription.class.php';

        $sql = "SELECT c.rowid, c.fk_adherent, c.subscription, c.note, c.fk_bank,";
        $sql.= " c.tms as datem,";
        $sql.= " c.datec as datec,";
        $sql.= " c.dateadh as dateh,";
        $sql.= " c.datef as datef";
        $sql.= " FROM ".MAIN_DB_PREFIX."subscription as c";
        $sql.= " WHERE c.fk_adherent = ".$this->id;
        $sql.= " ORDER BY c.dateadh";
        dol_syslog(get_class($this)."::fetch_subscriptions", LOG_DEBUG);

        $resql=$this->db->query($sql);
        if ($resql)
        {
            $this->subscriptions=array();

            $i=0;
            while ($obj = $this->db->fetch_object($resql))
            {
                if ($i==0)
                {
                    $this->first_subscription_date=$obj->dateh;
                    $this->first_subscription_amount=$obj->subscription;
                }
                $this->last_subscription_date=$obj->dateh;
                $this->last_subscription_amount=$obj->subscription;

                $subscription=new Subscription($this->db);
                $subscription->id=$obj->rowid;
                $subscription->fk_adherent=$obj->fk_adherent;
                $subscription->amount=$obj->subscription;
                $subscription->note=$obj->note;
                $subscription->fk_bank=$obj->fk_bank;
                $subscription->datem=$this->db->jdate($obj->datem);
                $subscription->datec=$this->db->jdate($obj->datec);
                $subscription->dateh=$this->db->jdate($obj->dateh);
                $subscription->datef=$this->db->jdate($obj->datef);

                $this->subscriptions[]=$subscription;

                $i++;
            }
            return 1;
        }
        else
        {
            $this->error=$this->db->error().' sql='.$sql;
            return -1;
        }
    }


    /**
     *	Insert subscription into database and eventually add links to banks, mailman, etc...
     *
     *	@param	int	        $date        		Date of effect of subscription
     *	@param	double		$montant     		Amount of subscription (0 accepted for some members)
     *	@param	int			$accountid			Id bank account
     *	@param	string		$operation			Type operation (if Id bank account provided)
     *	@param	string		$label				Label operation (if Id bank account provided)
     *	@param	string		$num_chq			Numero cheque (if Id bank account provided)
     *	@param	string		$emetteur_nom		Name of cheque writer
     *	@param	string		$emetteur_banque	Name of bank of cheque
     *	@param	int     	$datesubend			Date end subscription
     *	@return int         					rowid of record added, <0 if KO
     */
    function subscription($date, $montant, $accountid=0, $operation='', $label='', $num_chq='', $emetteur_nom='', $emetteur_banque='', $datesubend=0)
    {
        global $conf,$langs,$user;

		require_once DOL_DOCUMENT_ROOT.'/adherents/class/subscription.class.php';

		$error=0;

        // Clean parameters
        if (! $montant) $montant=0;

        $this->db->begin();

        if ($datesubend)
        {
            $datefin=$datesubend;
        }
        else
        {
            // If no end date, end date = date + 1 year - 1 day
            $datefin = dol_time_plus_duree($date,1,'y');
            $datefin = dol_time_plus_duree($datefin,-1,'d');
        }

        // Create subscription
        $subscription=new Subscription($this->db);
        $subscription->fk_adherent=$this->id;
        $subscription->dateh=$date;		// Date of new subscription
        $subscription->datef=$datefin;	// End data of new subscription
        $subscription->amount=$montant;
        $subscription->note=$label;

        $rowid=$subscription->create($user);
        if ($rowid > 0)
        {
            // Update denormalized subscription end date (read database subscription to find values)
            // This will also update this->datefin
            $result=$this->update_end_date($user);
            if ($result > 0)
            {
                // Change properties of object (used by triggers)
                $this->last_subscription_date=dol_now();
                $this->last_subscription_amount=$montant;
                $this->last_subscription_date_start=$date;
                $this->last_subscription_date_end=$datefin;

                // Call trigger
                $result=$this->call_trigger('MEMBER_SUBSCRIPTION',$user);
                if ($result < 0) { $error++; }
                // End call triggers
            }

            if (! $error)
            {
                $this->db->commit();
                return $rowid;
            }
            else
			{
                $this->db->rollback();
                return -2;
            }
        }
        else
        {
            $this->error=$subscription->error;
            $this->db->rollback();
            return -1;
        }
    }

    /**
     *		Function that validate a member
     *
     *		@param	User	$user		user adherent qui valide
     *		@return	int					<0 if KO, 0 if nothing done, >0 if OK
     */
    function validate($user)
    {
        global $langs,$conf;

		$error=0;
		$now=dol_now();

		// Check parameters
        if ($this->statut == 1)
        {
            dol_syslog(get_class($this)."::validate statut of member does not allow this", LOG_WARNING);
            return 0;
        }

        $this->db->begin();

        $sql = "UPDATE ".MAIN_DB_PREFIX."adherent SET";
        $sql.= " statut = 1";
        $sql.= ", datevalid = '".$this->db->idate($now)."'";
        $sql.= ", fk_user_valid=".$user->id;
        $sql.= " WHERE rowid = ".$this->id;

        dol_syslog(get_class($this)."::validate", LOG_DEBUG);
        $result = $this->db->query($sql);
        if ($result)
        {
            $this->statut=1;

            // Call trigger
            $result=$this->call_trigger('MEMBER_VALIDATE',$user);
            if ($result < 0) { $error++; $this->db->rollback(); return -1; }
            // End call triggers

            $this->db->commit();
            return 1;
        }
        else
        {
            $this->error=$this->db->error();
            $this->db->rollback();
            return -1;
        }
    }


    /**
     *		Fonction qui resilie un adherent
     *
     *		@param	User	$user		User making change
     *		@return	int					<0 if KO, >0 if OK
     */
    function resiliate($user)
    {
        global $langs,$conf;

		$error=0;

		// Check paramaters
        if ($this->statut == 0)
        {
            dol_syslog(get_class($this)."::resiliate statut of member does not allow this", LOG_WARNING);
            return 0;
        }

        $this->db->begin();

        $sql = "UPDATE ".MAIN_DB_PREFIX."adherent SET";
        $sql.= " statut = 0";
        $sql.= ", fk_user_valid=".$user->id;
        $sql.= " WHERE rowid = ".$this->id;

        $result = $this->db->query($sql);
        if ($result)
        {
            $this->statut=0;

            // Call trigger
            $result=$this->call_trigger('MEMBER_RESILIATE',$user);
            if ($result < 0) { $error++; $this->db->rollback(); return -1; }
            // End call triggers

            $this->db->commit();
            return 1;
        }
        else
        {
            $this->error=$this->db->error();
            $this->db->rollback();
            return -1;
        }
    }


    /**
     *  Function to add member into external tools mailing-list, spip, etc.
     *
     *  @return		int		<0 if KO, >0 if OK
     */
    function add_to_abo()
    {
        global $conf,$langs;

        include_once DOL_DOCUMENT_ROOT.'/mailmanspip/class/mailmanspip.class.php';
        $mailmanspip=new MailmanSpip($this->db);

        $err=0;

        // mailman
        if (! empty($conf->global->ADHERENT_USE_MAILMAN) && ! empty($conf->mailmanspip->enabled))
        {
            $result=$mailmanspip->add_to_mailman($this);

            if ($result < 0)
            {
            	if (! empty($mailmanspip->error)) $this->errors[]=$mailmanspip->error;
                $err+=1;
            }
            foreach ($mailmanspip->mladded_ko as $tmplist => $tmpemail)
            {
            	$langs->load("errors");
            	$this->errors[]=$langs->trans("ErrorFailedToAddToMailmanList",$tmpemail,$tmplist);
            }
            foreach ($mailmanspip->mladded_ok as $tmplist => $tmpemail)
            {
            	$langs->load("mailmanspip");
            	$this->mesgs[]=$langs->trans("SuccessToAddToMailmanList",$tmpemail,$tmplist);
            }
        }

        // spip
        if (! empty($conf->global->ADHERENT_USE_SPIP) && ! empty($conf->mailmanspip->enabled))
        {
            $result=$mailmanspip->add_to_spip($this);
            if ($result < 0)
            {
            	$this->errors[]=$mailmanspip->error;
            	$err+=1;
            }
        }
        if ($err)
        {
            return -$err;
        }
        else
        {
            return 1;
        }
    }


    /**
     *  Function to delete a member from external tools like mailing-list, spip, etc.
     *
     *  @return     int     <0 if KO, >0 if OK
     */
    function del_to_abo()
    {
        global $conf,$langs;

        include_once DOL_DOCUMENT_ROOT.'/mailmanspip/class/mailmanspip.class.php';
        $mailmanspip=new MailmanSpip($this->db);

        $err=0;

        // mailman
        if (! empty($conf->global->ADHERENT_USE_MAILMAN))
        {
            $result=$mailmanspip->del_to_mailman($this);
            if ($result < 0)
            {
                if (! empty($mailmanspip->error)) $this->errors[]=$mailmanspip->error;
                $err+=1;
            }

            foreach ($mailmanspip->mlremoved_ko as $tmplist => $tmpemail)
            {
            	$langs->load("errors");
            	$this->errors[]=$langs->trans("ErrorFailedToRemoveToMailmanList",$tmpemail,$tmplist);
            }
            foreach ($mailmanspip->mlremoved_ok as $tmplist => $tmpemail)
            {
            	$langs->load("mailmanspip");
            	$this->mesgs[]=$langs->trans("SuccessToRemoveToMailmanList",$tmpemail,$tmplist);
            }
        }

        if ($conf->global->ADHERENT_USE_SPIP && ! empty($conf->mailmanspip->enabled))
        {
            $result=$mailmanspip->del_to_spip($this);
            if ($result < 0)
            {
            	$this->errors[]=$mailmanspip->error;
                $err+=1;
            }
        }
        if ($err)
        {
            // error
            return -$err;
        }
        else
        {
            return 1;
        }
    }


    /**
     *    Return civility label of a member
     *
     *    @return   string              	Translated name of civility (translated with transnoentitiesnoconv)
     */
    function getCivilityLabel()
    {
    	global $langs;
    	$langs->load("dict");

    	$code=(empty($this->civility_id)?'':$this->civility_id);
    	if (empty($code)) return '';
    	return $langs->getLabelFromKey($this->db, "Civility".$code, "c_civility", "code", "label", $code);
    }

    /**
     *    	Return clicable name (with picto eventually)
     *
     *		@param	int		$withpictoimg	0=No picto, 1=Include picto into link, 2=Only picto, -1=Include photo into link, -2=Only picto photo, -3=Only photo very small)
     *		@param	int		$maxlen			length max label
     *		@param	string	$option			Page for link
     *      @param  string  $mode           ''=Show firstname and lastname, 'firstname'=Show only firstname, 'login'=Show login, 'ref'=Show ref
     *      @param  string  $morecss        Add more css on link
     *		@return	string					Chaine avec URL
     */
    function getNomUrl($withpictoimg=0,$maxlen=0,$option='card',$mode='',$morecss='')
    {
        global $conf, $langs;

        if (! empty($conf->global->MAIN_OPTIMIZEFORTEXTBROWSER) && $withpictoimg) $withpictoimg=0;

        $result=''; $label='';
        $link=''; $linkstart=''; $linkend='';

        if (! empty($this->photo))
        {
            $label.= '<div class="photointooltip">';
            $label.= Form::showphoto('memberphoto', $this, 80, 0, 0, 'photowithmargin photologintooltip', 'small', 0, 1);
            $label.= '</div><div style="clear: both;"></div>';
        }

        $label.= '<div class="centpercent">';
        $label.= '<u>' . $langs->trans("Member") . '</u>';
        if (! empty($this->ref))
            $label.= '<br><b>' . $langs->trans('Ref') . ':</b> ' . $this->ref;
        if (! empty($this->firstname) || ! empty($this->lastname))
            $label.= '<br><b>' . $langs->trans('Name') . ':</b> ' . $this->getFullName($langs);
        $label.='</div>';

        if ($option == 'card' || $option == 'category')
        {
            $link = '<a href="'.DOL_URL_ROOT.'/adherents/card.php?rowid='.$this->id.'"';
        }
        if ($option == 'subscription')
        {
            $link = '<a href="'.DOL_URL_ROOT.'/adherents/subscription.php?rowid='.$this->id.'"';
        }

        $linkclose="";
        if (empty($notooltip))
        {
            if (! empty($conf->global->MAIN_OPTIMIZEFORTEXTBROWSER))
            {
                $langs->load("users");
                $label=$langs->trans("ShowUser");
                $linkclose.=' alt="'.dol_escape_htmltag($label, 1).'"';
            }
            $linkclose.= ' title="'.dol_escape_htmltag($label, 1).'"';
            $linkclose.= ' class="classfortooltip'.($morecss?' '.$morecss:'').'"';
        }

        $link.=$linkclose.'>';
        $linkend='</a>';

        //if ($withpictoimg == -1) $result.='<div class="nowrap">';
        $result.=$link;
        if ($withpictoimg)
        {
            $paddafterimage='';
            if (abs($withpictoimg) == 1) $paddafterimage='style="margin-right: 3px;"';
            // Only picto
            if ($withpictoimg > 0) $picto='<div class="inline-block nopadding valignmiddle'.($morecss?' userimg'.$morecss:'').'">'.img_object('', 'user', $paddafterimage.' '.($notooltip?'':'class="classfortooltip"'), 0, 0, $notooltip?0:1).'</div>';
            // Picto must be a photo
            else $picto='<div class="inline-block nopadding valignmiddle'.($morecss?' userimg'.$morecss:'').'"'.($paddafterimage?' '.$paddafterimage:'').'>'.Form::showphoto('memberphoto', $this, 0, 0, 0, 'userphoto'.($withpictoimg==-3?'small':''), 'mini', 0, 1).'</div>';
            $result.=$picto;
        }
        if ($withpictoimg > -2 && $withpictoimg != 2)
        {
            if (empty($conf->global->MAIN_OPTIMIZEFORTEXTBROWSER)) $result.='<div class="inline-block nopadding valignmiddle'.((! isset($this->statut) || $this->statut)?'':' strikefordisabled').($morecss?' usertext'.$morecss:'').'">';
            if ($mode == 'login') $result.=dol_trunc($this->login, $maxlen);
            elseif ($mode == 'ref') $result.=$this->id;
            else $result.=$this->getFullName($langs,'',($mode == 'firstname' ? 2 : -1),$maxlen);
            if (empty($conf->global->MAIN_OPTIMIZEFORTEXTBROWSER)) $result.='</div>';
        }
        $result.=$linkend;
        //if ($withpictoimg == -1) $result.='</div>';

        return $result;
    }

    /**
     *  Retourne le libelle du statut d'un adherent (brouillon, valide, resilie)
     *
     *  @param	int		$mode       0=libelle long, 1=libelle court, 2=Picto + Libelle court, 3=Picto, 4=Picto + Libelle long, 5=Libelle court + Picto
     *  @return string				Label
     */
    function getLibStatut($mode=0)
    {
        return $this->LibStatut($this->statut,$this->need_subscription,$this->datefin,$mode);
    }

    /**
     *  Renvoi le libelle d'un statut donne
     *
     *  @param	int			$statut      			Id statut
     *	@param	int			$need_subscription		1 if member type need subscription, 0 otherwise
     *	@param	int     	$date_end_subscription	Date fin adhesion
     *  @param  int			$mode        			0=libelle long, 1=libelle court, 2=Picto + Libelle court, 3=Picto, 4=Picto + Libelle long, 5=Libelle court + Picto
     *  @return string      						Label
     */
    function LibStatut($statut,$need_subscription,$date_end_subscription,$mode=0)
    {
        global $langs;
        $langs->load("members");
        if ($mode == 0)
        {
            if ($statut == -1) return $langs->trans("MemberStatusDraft");
            if ($statut >= 1)
            {
                if (! $date_end_subscription)            return $langs->trans("MemberStatusActive");
                elseif ($date_end_subscription < time()) return $langs->trans("MemberStatusActiveLate");
                else                                     return $langs->trans("MemberStatusPaid");
            }
            if ($statut == 0)  return $langs->trans("MemberStatusResiliated");
        }
        if ($mode == 1)
        {
            if ($statut == -1) return $langs->trans("MemberStatusDraftShort");
            if ($statut >= 1)
            {
                if (! $date_end_subscription)            return $langs->trans("MemberStatusActiveShort");
                elseif ($date_end_subscription < time()) return $langs->trans("MemberStatusActiveLateShort");
                else                                     return $langs->trans("MemberStatusPaidShort");
            }
            if ($statut == 0)  return $langs->trans("MemberStatusResiliatedShort");
        }
        if ($mode == 2)
        {
            if ($statut == -1) return img_picto($langs->trans('MemberStatusDraft'),'statut0').' '.$langs->trans("MemberStatusDraftShort");
            if ($statut >= 1)
            {
                if (! $date_end_subscription)            return img_picto($langs->trans('MemberStatusActive'),'statut1').' '.$langs->trans("MemberStatusActiveShort");
                elseif ($date_end_subscription < time()) return img_picto($langs->trans('MemberStatusActiveLate'),'statut3').' '.$langs->trans("MemberStatusActiveLateShort");
                else                                     return img_picto($langs->trans('MemberStatusPaid'),'statut4').' '.$langs->trans("MemberStatusPaidShort");
            }
            if ($statut == 0)  return img_picto($langs->trans('MemberStatusResiliated'),'statut5').' '.$langs->trans("MemberStatusResiliatedShort");
        }
        if ($mode == 3)
        {
            if ($statut == -1) return img_picto($langs->trans('MemberStatusDraft'),'statut0');
            if ($statut >= 1)
            {
                if (! $date_end_subscription)            return img_picto($langs->trans('MemberStatusActive'),'statut1');
                elseif ($date_end_subscription < time()) return img_picto($langs->trans('MemberStatusActiveLate'),'statut3');
                else                                     return img_picto($langs->trans('MemberStatusPaid'),'statut4');
            }
            if ($statut == 0)  return img_picto($langs->trans('MemberStatusResiliated'),'statut5');
        }
        if ($mode == 4)
        {
            if ($statut == -1) return img_picto($langs->trans('MemberStatusDraft'),'statut0').' '.$langs->trans("MemberStatusDraft");
            if ($statut >= 1)
            {
                if (! $date_end_subscription)            return img_picto($langs->trans('MemberStatusActive'),'statut1').' '.$langs->trans("MemberStatusActive");
                elseif ($date_end_subscription < time()) return img_picto($langs->trans('MemberStatusActiveLate'),'statut3').' '.$langs->trans("MemberStatusActiveLate");
                else                                     return img_picto($langs->trans('MemberStatusPaid'),'statut4').' '.$langs->trans("MemberStatusPaid");
            }
            if ($statut == 0)  return img_picto($langs->trans('MemberStatusResiliated'),'statut5').' '.$langs->trans("MemberStatusResiliated");
        }
        if ($mode == 5)
        {
            if ($statut == -1) return $langs->trans("MemberStatusDraft").' '.img_picto($langs->trans('MemberStatusDraft'),'statut0');
            if ($statut >= 1)
            {
                if (! $date_end_subscription)            return '<span class="hideonsmartphone">'.$langs->trans("MemberStatusActiveShort").' </span>'.img_picto($langs->trans('MemberStatusActive'),'statut1');
                elseif ($date_end_subscription < time()) return '<span class="hideonsmartphone">'.$langs->trans("MemberStatusActiveLateShort").' </span>'.img_picto($langs->trans('MemberStatusActiveLate'),'statut3');
                else                                     return '<span class="hideonsmartphone">'.$langs->trans("MemberStatusPaidShort").' </span>'.img_picto($langs->trans('MemberStatusPaid'),'statut4');
            }
            if ($statut == 0)  return '<span class="hideonsmartphone">'.$langs->trans("MemberStatusResiliated").' </span>'.img_picto($langs->trans('MemberStatusResiliated'),'statut5');
        }
        if ($mode == 6)
        {
            if ($statut == -1) return $langs->trans("MemberStatusDraft").' '.img_picto($langs->trans('MemberStatusDraft'),'statut0');
            if ($statut >= 1)
            {
                if (! $date_end_subscription)            return '<span class="hideonsmartphone">'.$langs->trans("MemberStatusActive").' </span>'.img_picto($langs->trans('MemberStatusActive'),'statut1');
                elseif ($date_end_subscription < time()) return '<span class="hideonsmartphone">'.$langs->trans("MemberStatusActiveLate").' </span>'.img_picto($langs->trans('MemberStatusActiveLate'),'statut3');
                else                                     return '<span class="hideonsmartphone">'.$langs->trans("MemberStatusPaid").' </span>'.img_picto($langs->trans('MemberStatusPaid'),'statut4');
            }
            if ($statut == 0)  return '<span class="hideonsmartphone">'.$langs->trans("MemberStatusResiliated").' </span>'.img_picto($langs->trans('MemberStatusResiliated'),'statut5');
        }
    }


    /**
     *      Charge indicateurs this->nb de tableau de bord
     *
     *      @return     int         <0 if KO, >0 if OK
     */
    function load_state_board()
    {
        global $conf;

        $this->nb=array();

        $sql = "SELECT count(a.rowid) as nb";
        $sql.= " FROM ".MAIN_DB_PREFIX."adherent as a";
        $sql.= " WHERE a.statut > 0";
        $sql.= " AND a.entity IN (".getEntity('adherent').")";

        $resql=$this->db->query($sql);
        if ($resql)
        {
            while ($obj=$this->db->fetch_object($resql))
            {
                $this->nb["members"]=$obj->nb;
            }
            $this->db->free($resql);
            return 1;
        }
        else
        {
            dol_print_error($this->db);
            $this->error=$this->db->error();
            return -1;
        }

    }

    /**
     *      Load indicators for dashboard (this->nbtodo and this->nbtodolate)
     *
     *      @param	User	$user   		Objet user
     *      @return WorkboardResponse|int 	<0 if KO, WorkboardResponse if OK
     */
    function load_board($user)
    {
        global $conf, $langs;

        if ($user->societe_id) return -1;   // protection pour eviter appel par utilisateur externe

	    $now=dol_now();

        $sql = "SELECT a.rowid, a.datefin, a.statut";
        $sql.= " FROM ".MAIN_DB_PREFIX."adherent as a";
        $sql.= " WHERE a.statut = 1";
        $sql.= " AND a.entity IN (".getEntity('adherent').")";
        $sql.= " AND (a.datefin IS NULL or a.datefin < '".$this->db->idate($now)."')";

        $resql=$this->db->query($sql);
        if ($resql)
        {
	        $langs->load("members");

	        $response = new WorkboardResponse();
	        $response->warning_delay=$conf->adherent->subscription->warning_delay/60/60/24;
	        $response->label=$langs->trans("MembersWithSubscriptionToReceive");
	        $response->url=DOL_URL_ROOT.'/adherents/list.php?mainmenu=members&amp;statut=1&amp;filter=outofdate';
	        $response->img=img_object('',"user");

            $adherentstatic = new Adherent($this->db);

            while ($obj=$this->db->fetch_object($resql))
            {
	            $response->nbtodo++;

                $adherentstatic->datefin = $this->db->jdate($obj->datefin);
                $adherentstatic->statut = $obj->statut;

                if ($adherentstatic->hasDelay()) {
	                $response->nbtodolate++;
                }
            }

            return $response;
        }
        else
        {
            dol_print_error($this->db);
            $this->error=$this->db->error();
            return -1;
        }
    }


    /**
     *  Create a document onto disk according to template module.
     *
     *  @param	    string		$modele			Force template to use ('' to not force)
     *  @param		Translate	$outputlangs	objet lang a utiliser pour traduction
     *  @param      int			$hidedetails    Hide details of lines
     *  @param      int			$hidedesc       Hide description
     *  @param      int			$hideref        Hide ref
     *  @return     int         				0 if KO, 1 if OK
     */
    public function generateDocument($modele, $outputlangs, $hidedetails=0, $hidedesc=0, $hideref=0)
    {
        global $conf,$langs;

        $langs->load("orders");

		if (! dol_strlen($modele)) {

		    $modele = 'standard';

		    if ($this->modelpdf) {
			    $modele = $this->modelpdf;
		    } elseif (! empty($conf->global->ADHERENT_ADDON_PDF)) {
			    $modele = $conf->global->ADHERENT_ADDON_PDF;
		    }
	    }

        $modelpath = "core/modules/member/doc/";

        return $this->commonGenerateDocument($modelpath, $modele, $outputlangs, $hidedetails, $hidedesc, $hideref);
    }


    /**
     *  Initialise an instance with random values.
     *  Used to build previews or test instances.
     *	id must be 0 if object instance is a specimen.
     *
     *  @return	void
     */
    function initAsSpecimen()
    {
        global $user,$langs;

        // Initialise parametres
        $this->id=0;
        $this->specimen=1;
        $this->civility_id = 0;
        $this->lastname = 'DOLIBARR';
        $this->firstname = 'SPECIMEN';
        $this->login='dolibspec';
        $this->pass='dolibspec';
        $this->societe = 'Societe ABC';
        $this->address = '61 jump street';
        $this->zip = '75000';
        $this->town = 'Paris';
        $this->country_id = 1;
        $this->country_code = 'FR';
        $this->country = 'France';
        $this->morphy = 1;
        $this->email = 'specimen@specimen.com';
        $this->skype = 'tom.hanson';
        $this->phone        = '0999999999';
        $this->phone_perso  = '0999999998';
        $this->phone_mobile = '0999999997';
        $this->note_private='No comment';
        $this->birth=time();
        $this->photo='';
        $this->public=1;
        $this->statut=0;

        $this->datefin=time();
        $this->datevalid=time();

        $this->typeid=1;				// Id type adherent
        $this->type='Type adherent';	// Libelle type adherent
        $this->need_subscription=0;

        $this->first_subscription_date=time();
        $this->first_subscription_amount=10;
        $this->last_subscription_date=time();
        $this->last_subscription_amount=10;
    }


    /**
     *	Retourne chaine DN complete dans l'annuaire LDAP pour l'objet
     *
     *	@param	array	$info		Info array loaded by _load_ldap_info
     *	@param	int		$mode		0=Return full DN (uid=qqq,ou=xxx,dc=aaa,dc=bbb)
     *								1=Return DN without key inside (ou=xxx,dc=aaa,dc=bbb)
     *								2=Return key only (uid=qqq)
     *	@return	string				DN
     */
    function _load_ldap_dn($info,$mode=0)
    {
        global $conf;
        $dn='';
        if ($mode==0) $dn=$conf->global->LDAP_KEY_MEMBERS."=".$info[$conf->global->LDAP_KEY_MEMBERS].",".$conf->global->LDAP_MEMBER_DN;
        if ($mode==1) $dn=$conf->global->LDAP_MEMBER_DN;
        if ($mode==2) $dn=$conf->global->LDAP_KEY_MEMBERS."=".$info[$conf->global->LDAP_KEY_MEMBERS];
        return $dn;
    }


    /**
     *	Initialise tableau info (tableau des attributs LDAP)
     *
     *	@return		array		Tableau info des attributs
     */
    function _load_ldap_info()
    {
        global $conf,$langs;

        $info=array();

        // Object classes
        $info["objectclass"]=explode(',',$conf->global->LDAP_MEMBER_OBJECT_CLASS);

        $this->fullname=$this->getFullName($langs);

        // Member
        if ($this->fullname && ! empty($conf->global->LDAP_MEMBER_FIELD_FULLNAME))				$info[$conf->global->LDAP_MEMBER_FIELD_FULLNAME] = $this->fullname;
        if ($this->lastname && ! empty($conf->global->LDAP_MEMBER_FIELD_NAME))					$info[$conf->global->LDAP_MEMBER_FIELD_NAME] = $this->lastname;
        if ($this->firstname && ! empty($conf->global->LDAP_MEMBER_FIELD_FIRSTNAME))			$info[$conf->global->LDAP_MEMBER_FIELD_FIRSTNAME] = $this->firstname;
        if ($this->login && ! empty($conf->global->LDAP_MEMBER_FIELD_LOGIN))					$info[$conf->global->LDAP_MEMBER_FIELD_LOGIN] = $this->login;
        if ($this->pass && ! empty($conf->global->LDAP_MEMBER_FIELD_PASSWORD))					$info[$conf->global->LDAP_MEMBER_FIELD_PASSWORD] = $this->pass;	// this->pass = mot de passe non crypte
        if ($this->pass && ! empty($conf->global->LDAP_MEMBER_FIELD_PASSWORD_CRYPTED))			$info[$conf->global->LDAP_MEMBER_FIELD_PASSWORD_CRYPTED] = dol_hash($this->pass, 4); // md5 for OpenLdap TODO add type of encryption
        if ($this->poste && ! empty($conf->global->LDAP_MEMBER_FIELD_TITLE))					$info[$conf->global->LDAP_MEMBER_FIELD_TITLE] = $this->poste;
        if ($this->address && ! empty($conf->global->LDAP_MEMBER_FIELD_ADDRESS))				$info[$conf->global->LDAP_MEMBER_FIELD_ADDRESS] = $this->address;
        if ($this->zip && ! empty($conf->global->LDAP_MEMBER_FIELD_ZIP))						$info[$conf->global->LDAP_MEMBER_FIELD_ZIP] = $this->zip;
        if ($this->town && ! empty($conf->global->LDAP_MEMBER_FIELD_TOWN))						$info[$conf->global->LDAP_MEMBER_FIELD_TOWN] = $this->town;
        if ($this->country_code && ! empty($conf->global->LDAP_MEMBER_FIELD_COUNTRY))			$info[$conf->global->LDAP_MEMBER_FIELD_COUNTRY] = $this->country_code;
        if ($this->email && ! empty($conf->global->LDAP_MEMBER_FIELD_MAIL))						$info[$conf->global->LDAP_MEMBER_FIELD_MAIL] = $this->email;
        if ($this->skype && ! empty($conf->global->LDAP_MEMBER_FIELD_SKYPE))					$info[$conf->global->LDAP_MEMBER_FIELD_SKYPE] = $this->skype;
        if ($this->phone && ! empty($conf->global->LDAP_MEMBER_FIELD_PHONE))					$info[$conf->global->LDAP_MEMBER_FIELD_PHONE] = $this->phone;
        if ($this->phone_perso && ! empty($conf->global->LDAP_MEMBER_FIELD_PHONE_PERSO))		$info[$conf->global->LDAP_MEMBER_FIELD_PHONE_PERSO] = $this->phone_perso;
        if ($this->phone_mobile && ! empty($conf->global->LDAP_MEMBER_FIELD_MOBILE))			$info[$conf->global->LDAP_MEMBER_FIELD_MOBILE] = $this->phone_mobile;
        if ($this->fax && ! empty($conf->global->LDAP_MEMBER_FIELD_FAX))						$info[$conf->global->LDAP_MEMBER_FIELD_FAX] = $this->fax;
        if ($this->note_private && ! empty($conf->global->LDAP_MEMBER_FIELD_DESCRIPTION))		$info[$conf->global->LDAP_MEMBER_FIELD_DESCRIPTION] = $this->note_private;
        if ($this->note_public && ! empty($conf->global->LDAP_MEMBER_FIELD_NOTE_PUBLIC))		$info[$conf->global->LDAP_MEMBER_FIELD_NOTE_PUBLIC] = $this->note_public;
        if ($this->birth && ! empty($conf->global->LDAP_MEMBER_FIELD_BIRTHDATE))				$info[$conf->global->LDAP_MEMBER_FIELD_BIRTHDATE] = dol_print_date($this->birth,'dayhourldap');
        if (isset($this->statut) && ! empty($conf->global->LDAP_FIELD_MEMBER_STATUS))			$info[$conf->global->LDAP_FIELD_MEMBER_STATUS] = $this->statut;
        if ($this->datefin && ! empty($conf->global->LDAP_FIELD_MEMBER_END_LASTSUBSCRIPTION))	$info[$conf->global->LDAP_FIELD_MEMBER_END_LASTSUBSCRIPTION] = dol_print_date($this->datefin,'dayhourldap');

        // Subscriptions
        if ($this->first_subscription_date && ! empty($conf->global->LDAP_FIELD_MEMBER_FIRSTSUBSCRIPTION_DATE))     $info[$conf->global->LDAP_FIELD_MEMBER_FIRSTSUBSCRIPTION_DATE]  = dol_print_date($this->first_subscription_date,'dayhourldap');
        if (isset($this->first_subscription_amount) && ! empty($conf->global->LDAP_FIELD_MEMBER_FIRSTSUBSCRIPTION_AMOUNT)) $info[$conf->global->LDAP_FIELD_MEMBER_FIRSTSUBSCRIPTION_AMOUNT] = $this->first_subscription_amount;
        if ($this->last_subscription_date && ! empty($conf->global->LDAP_FIELD_MEMBER_LASTSUBSCRIPTION_DATE))       $info[$conf->global->LDAP_FIELD_MEMBER_LASTSUBSCRIPTION_DATE]   = dol_print_date($this->last_subscription_date,'dayhourldap');
        if (isset($this->last_subscription_amount) && ! empty($conf->global->LDAP_FIELD_MEMBER_LASTSUBSCRIPTION_AMOUNT))   $info[$conf->global->LDAP_FIELD_MEMBER_LASTSUBSCRIPTION_AMOUNT] = $this->last_subscription_amount;

        return $info;
    }


    /**
     *      Charge les informations d'ordre info dans l'objet adherent
     *
     *      @param  int		$id       Id of member to load
     *      @return	void
     */
    function info($id)
    {
        $sql = 'SELECT a.rowid, a.datec as datec,';
        $sql.= ' a.datevalid as datev,';
        $sql.= ' a.tms as datem,';
        $sql.= ' a.fk_user_author, a.fk_user_valid, a.fk_user_mod';
        $sql.= ' FROM '.MAIN_DB_PREFIX.'adherent as a';
        $sql.= ' WHERE a.rowid = '.$id;

        dol_syslog(get_class($this)."::info", LOG_DEBUG);
        $result=$this->db->query($sql);
        if ($result)
        {
            if ($this->db->num_rows($result))
            {
                $obj = $this->db->fetch_object($result);
                $this->id = $obj->rowid;
                if ($obj->fk_user_author)
                {
                    $cuser = new User($this->db);
                    $cuser->fetch($obj->fk_user_author);
                    $this->user_creation   = $cuser;
                }

                if ($obj->fk_user_valid)
                {
                    $vuser = new User($this->db);
                    $vuser->fetch($obj->fk_user_valid);
                    $this->user_validation = $vuser;
                }

                if ($obj->fk_user_mod)
                {
                    $muser = new User($this->db);
                    $muser->fetch($obj->fk_user_mod);
                    $this->user_modification = $muser;
                }

                $this->date_creation     = $this->db->jdate($obj->datec);
                $this->date_validation   = $this->db->jdate($obj->datev);
                $this->date_modification = $this->db->jdate($obj->datem);
            }

            $this->db->free($result);

        }
        else
        {
            dol_print_error($this->db);
        }
    }

	/**
	 * Sets object to supplied categories.
	 *
	 * Deletes object from existing categories not supplied.
	 * Adds it to non existing supplied categories.
	 * Existing categories are left untouch.
	 *
	 * @param int[]|int $categories Category or categories IDs
	 */
	public function setCategories($categories)
	{
		// Handle single category
		if (!is_array($categories)) {
			$categories = array($categories);
		}

		// Get current categories
		require_once DOL_DOCUMENT_ROOT . '/categories/class/categorie.class.php';
		$c = new Categorie($this->db);
		$existing = $c->containing($this->id, Categorie::TYPE_MEMBER, 'id');

		// Diff
		if (is_array($existing)) {
			$to_del = array_diff($existing, $categories);
			$to_add = array_diff($categories, $existing);
		} else {
			$to_del = array(); // Nothing to delete
			$to_add = $categories;
		}

		// Process
		foreach ($to_del as $del) {
			if ($c->fetch($del) > 0) {
				$c->del_type($this, 'member');
			}
		}
		foreach ($to_add as $add) {
			if ($c->fetch($add) > 0) {
				$c->add_type($this, 'member');
			}
		}

		return;
	}

	/**
	 * Function used to replace a thirdparty id with another one.
	 *
	 * @param DoliDB $db Database handler
	 * @param int $origin_id Old thirdparty id
	 * @param int $dest_id New thirdparty id
	 * @return bool
	 */
	public static function replaceThirdparty($db, $origin_id, $dest_id)
	{
		$tables = array(
			'adherent'
		);

		return CommonObject::commonReplaceThirdparty($db, $origin_id, $dest_id, $tables);
	}

	/**
	 * Return if a member is late (subscription late) or not
	 *
	 * @return boolean     True if late, False if not late
	 */
    public function hasDelay()
    {
        global $conf;

        //Only valid members
        if ($this->statut <= 0) return false;
        if (! $this->datefin) return false;

        $now = dol_now();

        return $this->datefin < ($now - $conf->adherent->subscription->warning_delay);
    }

}<|MERGE_RESOLUTION|>--- conflicted
+++ resolved
@@ -246,14 +246,11 @@
 				'%PHOTO%'=>$msgishtml?dol_htmlentitiesbr($this->photo):$this->photo,
 				'%LOGIN%'=>$msgishtml?dol_htmlentitiesbr($this->login):$this->login,
 				'%PASSWORD%'=>$msgishtml?dol_htmlentitiesbr($this->pass):$this->pass,
-<<<<<<< HEAD
-=======
                 '%TYPE%'=>$msgishtml?dol_htmlentitiesbr($this->type):$this->type,
                 '%PHONE_PRO%'=>$msgishtml?dol_htmlentitiesbr($this->phone):$this->phone,
                 '%PHONE_PERSO%'=>$msgishtml?dol_htmlentitiesbr($this->phone_perso):$this->phone_perso,
                 '%PHONE_MOBILE%'=>$msgishtml?dol_htmlentitiesbr($this->phone_mobile):$this->phone_mobile,
 				// For backward compatibility
->>>>>>> dc38ec50
 				'%INFOS%'=>$msgishtml?dol_htmlentitiesbr($infos):$infos,
 				'%SOCIETE%'=>$msgishtml?dol_htmlentitiesbr($this->societe):$this->societe,
 				'%PRENOM%'=>$msgishtml?dol_htmlentitiesbr($this->firstname):$this->firstname,
