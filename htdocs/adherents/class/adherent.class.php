--- conflicted
+++ resolved
@@ -334,14 +334,9 @@
 		'photo' => array('type' => 'varchar(255)', 'label' => 'Photo', 'enabled' => 1, 'visible' => -1, 'position' => 135),
 		'public' => array('type' => 'smallint(6)', 'label' => 'Public', 'enabled' => 1, 'visible' => -1, 'notnull' => 1, 'position' => 145),
 		'datefin' => array('type' => 'datetime', 'label' => 'DateEnd', 'enabled' => 1, 'visible' => -1, 'position' => 150),
-<<<<<<< HEAD
 		'default_lang' =>array('type'=>'varchar(6)', 'label'=>'Default lang', 'enabled'=>1, 'visible'=>-1, 'position'=> 153),
-		'note_private' => array('type' => 'text', 'label' => 'NotePublic', 'enabled' => 1, 'visible' => 0, 'position' => 155),
-		'note_public' => array('type' => 'text', 'label' => 'NotePrivate', 'enabled' => 1, 'visible' => 0, 'position' => 160),
-=======
-		'note_private' => array('type' => 'text', 'label' => 'NotePrivate', 'enabled' => 1, 'visible' => 0, 'position' => 155),
-		'note_public' => array('type' => 'text', 'label' => 'NotePublic', 'enabled' => 1, 'visible' => 0, 'position' => 160),
->>>>>>> fb60c100
+		'note_public' => array('type' => 'text', 'label' => 'NotePublic', 'enabled' => 1, 'visible' => 0, 'position' => 155),
+		'note_private' => array('type' => 'text', 'label' => 'NotePrivate', 'enabled' => 1, 'visible' => 0, 'position' => 160),
 		'datevalid' => array('type' => 'datetime', 'label' => 'DateValidation', 'enabled' => 1, 'visible' => -1, 'position' => 165),
 		'datec' => array('type' => 'datetime', 'label' => 'DateCreation', 'enabled' => 1, 'visible' => -1, 'position' => 170),
 		'tms' => array('type' => 'timestamp', 'label' => 'DateModification', 'enabled' => 1, 'visible' => -1, 'notnull' => 1, 'position' => 175),
