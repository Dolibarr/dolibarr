--- conflicted
+++ resolved
@@ -2362,13 +2362,8 @@
 		$linkend = '</a>';
 
 		$result .= $linkstart;
-<<<<<<< HEAD
-		// if ($withpictoimg) {
-		// 	$result .= '<div class="inline-block nopadding valignmiddle">';
-		// }
-=======
->>>>>>> d0b183f1
-		if ($withpictoimg) {
+
+    if ($withpictoimg) {
 			$paddafterimage = '';
 			if (abs($withpictoimg) == 1 || abs($withpictoimg) == 4) {
 				$morecss .= ' paddingrightonly';
@@ -2400,13 +2395,8 @@
 				$result .= '</span>';
 			}
 		}
-<<<<<<< HEAD
-		// if ($withpictoimg) {
-		// 	$result .= '</div>';
-		// }
-=======
->>>>>>> d0b183f1
-		$result .= $linkend;
+
+    $result .= $linkend;
 
 		if ($addlinktonotes) {
 			if ($this->note_private) {
