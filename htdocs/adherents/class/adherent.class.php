<?php
/* Copyright (C) 2002-2003	Rodolphe Quiedeville	<rodolphe@quiedeville.org>
 * Copyright (C) 2002-2003	Jean-Louis Bergamo		<jlb@j1b.org>
 * Copyright (C) 2004-2012	Laurent Destailleur		<eldy@users.sourceforge.net>
 * Copyright (C) 2004		Sebastien Di Cintio		<sdicintio@ressource-toi.org>
 * Copyright (C) 2004		Benoit Mortier			<benoit.mortier@opensides.be>
 * Copyright (C) 2009-2017	Regis Houssin			<regis.houssin@inodbox.com>
 * Copyright (C) 2014-2018	Alexandre Spangaro		<aspangaro@open-dsi.fr>
 * Copyright (C) 2015		Marcos García			<marcosgdf@gmail.com>
 * Copyright (C) 2015-2018	Frédéric France			<frederic.france@netlogic.fr>
 * Copyright (C) 2015		Raphaël Doursenaud		<rdoursenaud@gpcsolutions.fr>
 * Copyright (C) 2016		Juanjo Menent			<jmenent@2byte.es>
 * Copyright (C) 2018-2019	Thibault FOUCART		<support@ptibogxiv.net>
 * Copyright (C) 2019		Nicolas ZABOURI 		<info@inovea-conseil.com>
 * Copyright (C) 2020		Josep Lluís Amador 		<joseplluis@lliuretic.cat>
 *
 * This program is free software; you can redistribute it and/or modify
 * it under the terms of the GNU General Public License as published by
 * the Free Software Foundation; either version 3 of the License, or
 * (at your option) any later version.
 *
 * This program is distributed in the hope that it will be useful,
 * but WITHOUT ANY WARRANTY; without even the implied warranty of
 * MERCHANTABILITY or FITNESS FOR A PARTICULAR PURPOSE.  See the
 * GNU General Public License for more details.
 *
 * You should have received a copy of the GNU General Public License
 * along with this program. If not, see <https://www.gnu.org/licenses/>.
 */

/**
 *	\file       htdocs/adherents/class/adherent.class.php
 *	\ingroup    member
 *	\brief      File of class to manage members of a foundation
 */
require_once DOL_DOCUMENT_ROOT.'/core/class/commonobject.class.php';
require_once DOL_DOCUMENT_ROOT.'/core/lib/date.lib.php';
require_once DOL_DOCUMENT_ROOT.'/categories/class/categorie.class.php';


/**
 *		Class to manage members of a foundation
 */
class Adherent extends CommonObject
{

	/**
	 * @var string ID to identify managed object
	 */
	public $element = 'member';

	/**
	 * @var string Name of table without prefix where object is stored
	 */
	public $table_element = 'adherent';

	/**
	 * 0=No test on entity, 1=Test with field entity, 2=Test with link by societe
	 * @var int
	 */
	public $ismultientitymanaged = 1;

	public $picto = 'member';


	public $mesgs;

	/**
	 * @var string login of member
	 */
	public $login;

	//! Clear password in memory
	public $pass;

	//! Clear password in database (defined if DATABASE_PWD_ENCRYPTED=0)
	public $pass_indatabase;

	//! Encrypted password in database (always defined)
	public $pass_indatabase_crypted;

	/**
	 * @var string company name
	 * @deprecated
	 */
	public $societe;

	/**
	 * @var string company name
	 */
	public $company;

	/**
	 * @var int Thirdparty ID
	 */
	public $fk_soc;

	/**
	 * @var string Address
	 */
	public $address;

	/**
	 * @var string zipcode
	 */
	public $zip;

	/**
	 * @var string town
	 */
	public $town;

	/**
	 * @var int Id of state
	 */
	public $state_id;

	/**
	 * @var string Code of state
	 */
	public $state_code;

	/**
	 * @var string Label of state
	 */
	public $state;

	/**
	 * @var string email
	 */
	public $email;

	/**
	 * @var array array of socialnetworks
	 */
	public $socialnetworks;

	/**
	 * @var string skype account
	 * @deprecated
	 */
	public $skype;

	/**
	 * @var string twitter account
	 * @deprecated
	 */
	public $twitter;

	/**
	 * @var string facebook account
	 * @deprecated
	 */
	public $facebook;

	/**
	 * @var string linkedin account
	 * @deprecated
	 */
	public $linkedin;

	/**
	 * @var string Phone number
	 */
	public $phone;

	/**
	 * @var string Private Phone number
	 */
	public $phone_perso;

	/**
	 * @var string Mobile phone number
	 */
	public $phone_mobile;

	/**
	 * @var string Fax number
	 */
	public $fax;

	/**
	 * @var string Function
	 */
	public $poste;

	public $morphy;

	public $public;

	// -1:brouillon, 0:resilie, >=1:valide,paye
	// def in common object
	//public $status;
	public $photo;

	/**
	 * Date creation record (datec)
	 *
	 * @var integer
	 */
	public $datec;

	/**
	 * Date modification record (tms)
	 *
	 * @var integer
	 */
	public $datem;

	public $datevalid;

	public $gender;

	public $birth;

	/**
	 * @var int id type member
	 */
	public $typeid;

	/**
	 * @var string label type member
	 */
	public $type;

	public $need_subscription;

	public $user_id;

	public $user_login;

	public $datefin;

	// From member table

	// Fields loaded by fetch_subscriptions()
	public $first_subscription_date;

	public $first_subscription_amount;

	public $last_subscription_date;

	public $last_subscription_date_start;

	public $last_subscription_date_end;

	public $last_subscription_amount;

	public $subscriptions = array();

	/**
	 * @var Adherent To contains a clone of this when we need to save old properties of object
	 */
	public $oldcopy;

	/**
	 * @var int Entity
	 */
	public $entity;

	public $fields = array('rowid' => array('type' => 'integer', 'label' => 'TechnicalID', 'enabled' => 1, 'visible' => -1, 'notnull' => 1, 'position' => 10),
		'entity' => array('type' => 'integer', 'label' => 'Entity', 'default' => 1, 'enabled' => 1, 'visible' => -2, 'notnull' => 1, 'position' => 15, 'index' => 1),
		'ref_ext' => array('type' => 'varchar(128)', 'label' => 'Ref ext', 'enabled' => 1, 'visible' => 0, 'position' => 20),
		'civility' => array('type' => 'varchar(6)', 'label' => 'Civility', 'enabled' => 1, 'visible' => -1, 'position' => 25),
		'lastname' => array('type' => 'varchar(50)', 'label' => 'Lastname', 'enabled' => 1, 'visible' => -1, 'position' => 30),
		'firstname' => array('type' => 'varchar(50)', 'label' => 'Firstname', 'enabled' => 1, 'visible' => -1, 'position' => 35),
		'login' => array('type' => 'varchar(50)', 'label' => 'Login', 'enabled' => 1, 'visible' => -1, 'position' => 40),
		'gender' => array('type' => 'varchar(10)', 'label' => 'Gender', 'enabled' => 1, 'visible' => -1, 'position' => 250),
		'pass' => array('type' => 'varchar(50)', 'label' => 'Pass', 'enabled' => 1, 'visible' => -1, 'position' => 45),
		'pass_crypted' => array('type' => 'varchar(128)', 'label' => 'Pass crypted', 'enabled' => 1, 'visible' => -1, 'position' => 50),
		'fk_adherent_type' => array('type' => 'integer', 'label' => 'Fk adherent type', 'enabled' => 1, 'visible' => -1, 'notnull' => 1, 'position' => 55),
		'morphy' => array('type' => 'varchar(3)', 'label' => 'MorPhy', 'enabled' => 1, 'visible' => -1, 'notnull' => 1, 'position' => 60),
		'societe' => array('type' => 'varchar(128)', 'label' => 'Societe', 'enabled' => 1, 'visible' => -1, 'position' => 65),
		'fk_soc' => array('type' => 'integer:Societe:societe/class/societe.class.php', 'label' => 'ThirdParty', 'enabled' => 1, 'visible' => -1, 'position' => 70),
		'address' => array('type' => 'text', 'label' => 'Address', 'enabled' => 1, 'visible' => -1, 'position' => 75),
		'zip' => array('type' => 'varchar(10)', 'label' => 'Zip', 'enabled' => 1, 'visible' => -1, 'position' => 80),
		'town' => array('type' => 'varchar(50)', 'label' => 'Town', 'enabled' => 1, 'visible' => -1, 'position' => 85),
		'state_id' => array('type' => 'integer', 'label' => 'State id', 'enabled' => 1, 'visible' => -1, 'position' => 90),
		'country' => array('type' => 'integer:Ccountry:core/class/ccountry.class.php', 'label' => 'Country', 'enabled' => 1, 'visible' => -1, 'position' => 95),
		'email' => array('type' => 'varchar(255)', 'label' => 'Email', 'enabled' => 1, 'visible' => -1, 'position' => 100),
		'socialnetworks' => array('type' => 'text', 'label' => 'Socialnetworks', 'enabled' => 1, 'visible' => -1, 'position' => 105),
		'phone' => array('type' => 'varchar(30)', 'label' => 'Phone', 'enabled' => 1, 'visible' => -1, 'position' => 115),
		'phone_perso' => array('type' => 'varchar(30)', 'label' => 'Phone perso', 'enabled' => 1, 'visible' => -1, 'position' => 120),
		'phone_mobile' => array('type' => 'varchar(30)', 'label' => 'Phone mobile', 'enabled' => 1, 'visible' => -1, 'position' => 125),
		'birth' => array('type' => 'date', 'label' => 'DateToBirth', 'enabled' => 1, 'visible' => -1, 'position' => 130),
		'photo' => array('type' => 'varchar(255)', 'label' => 'Photo', 'enabled' => 1, 'visible' => -1, 'position' => 135),
		'public' => array('type' => 'smallint(6)', 'label' => 'Public', 'enabled' => 1, 'visible' => -1, 'notnull' => 1, 'position' => 145),
		'datefin' => array('type' => 'datetime', 'label' => 'DateEnd', 'enabled' => 1, 'visible' => -1, 'position' => 150),
		'note_private' => array('type' => 'text', 'label' => 'NotePublic', 'enabled' => 1, 'visible' => 0, 'position' => 155),
		'note_public' => array('type' => 'text', 'label' => 'NotePrivate', 'enabled' => 1, 'visible' => 0, 'position' => 160),
		'datevalid' => array('type' => 'datetime', 'label' => 'DateValidation', 'enabled' => 1, 'visible' => -1, 'position' => 165),
		'datec' => array('type' => 'datetime', 'label' => 'DateCreation', 'enabled' => 1, 'visible' => -1, 'position' => 170),
		'tms' => array('type' => 'timestamp', 'label' => 'DateModification', 'enabled' => 1, 'visible' => -1, 'notnull' => 1, 'position' => 175),
		'fk_user_author' => array('type' => 'integer:User:user/class/user.class.php', 'label' => 'Fk user author', 'enabled' => 1, 'visible' => -1, 'position' => 180),
		'fk_user_mod' => array('type' => 'integer:User:user/class/user.class.php', 'label' => 'Fk user mod', 'enabled' => 1, 'visible' => -1, 'position' => 185),
		'fk_user_valid' => array('type' => 'integer:User:user/class/user.class.php', 'label' => 'UserValidation', 'enabled' => 1, 'visible' => -1, 'position' => 190),
		'canvas' => array('type' => 'varchar(32)', 'label' => 'Canvas', 'enabled' => 1, 'visible' => -1, 'position' => 195),
		'statut' => array('type' => 'smallint(6)', 'label' => 'Statut', 'enabled' => 1, 'visible' => -1, 'notnull' => 1, 'position' => 500,
			'arrayofkeyval' => array(0 => 'Draft', 1 => 'Validated', -1 => 'MemberStatusResiliatedShort')),
		'model_pdf' => array('type' => 'varchar(255)', 'label' => 'Model pdf', 'enabled' => 1, 'visible' => 0, 'position' => 800),
		'import_key' => array('type' => 'varchar(14)', 'label' => 'ImportId', 'enabled' => 1, 'visible' => -2, 'position' => 805));


	/**
	 *	Constructor
	 *
	 *	@param 		DoliDB		$db		Database handler
	 */
	public function __construct($db)
	{
		$this->db = $db;
		$this->statut = -1;
		// l'adherent n'est pas public par defaut
		$this->public = 0;
		// les champs optionnels sont vides
		$this->array_options = array();
	}


	// phpcs:disable PEAR.NamingConventions.ValidFunctionName.ScopeNotCamelCaps
	/**
	 *  Function sending an email to the current member with the text supplied in parameter.
	 *
	 *  @param	string	$text				Content of message (not html entities encoded)
	 *  @param	string	$subject			Subject of message
	 *  @param 	array	$filename_list      Array of attached files
	 *  @param 	array	$mimetype_list      Array of mime types of attached files
	 *  @param 	array	$mimefilename_list  Array of public names of attached files
	 *  @param 	string	$addr_cc            Email cc
	 *  @param 	string	$addr_bcc           Email bcc
	 *  @param 	int		$deliveryreceipt	Ask a delivery receipt
	 *  @param	int		$msgishtml			1=String IS already html, 0=String IS NOT html, -1=Unknown need autodetection
	 *  @param	string	$errors_to			erros to
	 *  @param	string	$moreinheader		Add more html headers
	 *  @return	int							<0 if KO, >0 if OK
	 */
	public function send_an_email($text, $subject, $filename_list = array(), $mimetype_list = array(), $mimefilename_list = array(), $addr_cc = "", $addr_bcc = "", $deliveryreceipt = 0, $msgishtml = -1, $errors_to = '', $moreinheader = '')
	{
		// phpcs:enable
		global $conf, $langs;

		// Detect if message is HTML
		if ($msgishtml == -1) {
			$msgishtml = 0;
			if (dol_textishtml($text, 0)) $msgishtml = 1;
		}

		dol_syslog('send_an_email msgishtml='.$msgishtml);

		$texttosend = $this->makeSubstitution($text);
		$subjecttosend = $this->makeSubstitution($subject);
		if ($msgishtml) $texttosend = dol_htmlentitiesbr($texttosend);

		// Envoi mail confirmation
		$from = $conf->email_from;
		if (!empty($conf->global->ADHERENT_MAIL_FROM)) $from = $conf->global->ADHERENT_MAIL_FROM;

		$trackid = 'mem'.$this->id;

		// Send email (substitutionarray must be done just before this)
		include_once DOL_DOCUMENT_ROOT.'/core/class/CMailFile.class.php';
		$mailfile = new CMailFile($subjecttosend, $this->email, $from, $texttosend, $filename_list, $mimetype_list, $mimefilename_list, $addr_cc, $addr_bcc, $deliveryreceipt, $msgishtml, '', '', $trackid, $moreinheader);
		if ($mailfile->sendfile()) {
			return 1;
		} else {
			$this->error = $langs->trans("ErrorFailedToSendMail", $from, $this->email).'. '.$mailfile->error;
			return -1;
		}
	}


	/**
	 * Make substitution of tags into text with value of current object.
	 *
	 * @param	string	$text       Text to make substitution to
	 * @return  string      		Value of input text string with substitutions done
	 */
	public function makeSubstitution($text)
	{
		global $conf, $langs;

		$birthday = dol_print_date($this->birth, 'day');

		$msgishtml = 0;
		if (dol_textishtml($text, 1)) $msgishtml = 1;

		$infos = '';
		if ($this->civility_id) $infos .= $langs->transnoentities("UserTitle").": ".$this->getCivilityLabel()."\n";
		$infos .= $langs->transnoentities("id").": ".$this->id."\n";
		$infos .= $langs->transnoentities("Lastname").": ".$this->lastname."\n";
		$infos .= $langs->transnoentities("Firstname").": ".$this->firstname."\n";
		$infos .= $langs->transnoentities("Company").": ".$this->company."\n";
		$infos .= $langs->transnoentities("Address").": ".$this->address."\n";
		$infos .= $langs->transnoentities("Zip").": ".$this->zip."\n";
		$infos .= $langs->transnoentities("Town").": ".$this->town."\n";
		$infos .= $langs->transnoentities("Country").": ".$this->country."\n";
		$infos .= $langs->transnoentities("EMail").": ".$this->email."\n";
		$infos .= $langs->transnoentities("PhonePro").": ".$this->phone."\n";
		$infos .= $langs->transnoentities("PhonePerso").": ".$this->phone_perso."\n";
		$infos .= $langs->transnoentities("PhoneMobile").": ".$this->phone_mobile."\n";
		if (empty($conf->global->ADHERENT_LOGIN_NOT_REQUIRED)) {
			$infos .= $langs->transnoentities("Login").": ".$this->login."\n";
			$infos .= $langs->transnoentities("Password").": ".$this->pass."\n";
		}
		$infos .= $langs->transnoentities("Birthday").": ".$birthday."\n";
		$infos .= $langs->transnoentities("Photo").": ".$this->photo."\n";
		$infos .= $langs->transnoentities("Public").": ".yn($this->public);

		// Substitutions
		$substitutionarray = array('__ID__' => $this->id, '__MEMBER_ID__' => $this->id, '__CIVILITY__' => $this->getCivilityLabel(),
			'__FIRSTNAME__' => $msgishtml ? dol_htmlentitiesbr($this->firstname) : ($this->firstname ? $this->firstname : ''),
			'__LASTNAME__' => $msgishtml ? dol_htmlentitiesbr($this->lastname) : ($this->lastname ? $this->lastname : ''),
			'__FULLNAME__' => $msgishtml ? dol_htmlentitiesbr($this->getFullName($langs)) : $this->getFullName($langs),
			'__COMPANY__' => $msgishtml ? dol_htmlentitiesbr($this->company) : ($this->company ? $this->company : ''),
			'__ADDRESS__' => $msgishtml ? dol_htmlentitiesbr($this->address) : ($this->address ? $this->address : ''),
			'__ZIP__' => $msgishtml ? dol_htmlentitiesbr($this->zip) : ($this->zip ? $this->zip : ''), '__TOWN__' => $msgishtml ? dol_htmlentitiesbr($this->town) : ($this->town ? $this->town : ''),
			'__COUNTRY__' => $msgishtml ? dol_htmlentitiesbr($this->country) : ($this->country ? $this->country : ''),
			'__EMAIL__' => $msgishtml ? dol_htmlentitiesbr($this->email) : ($this->email ? $this->email : ''), '__BIRTH__' => $msgishtml ? dol_htmlentitiesbr($birthday) : ($birthday ? $birthday : ''),
			'__PHOTO__' => $msgishtml ? dol_htmlentitiesbr($this->photo) : ($this->photo ? $this->photo : ''),
			'__LOGIN__' => $msgishtml ? dol_htmlentitiesbr($this->login) : ($this->login ? $this->login : ''),
			'__PASSWORD__' => $msgishtml ? dol_htmlentitiesbr($this->pass) : ($this->pass ? $this->pass : ''),
			'__PHONE__' => $msgishtml ? dol_htmlentitiesbr($this->phone) : ($this->phone ? $this->phone : ''),
			'__PHONEPRO__' => $msgishtml ? dol_htmlentitiesbr($this->phone_perso) : ($this->phone_perso ? $this->phone_perso : ''),
			'__PHONEMOBILE__' => $msgishtml ? dol_htmlentitiesbr($this->phone_mobile) : ($this->phone_mobile ? $this->phone_mobile : ''));

		complete_substitutions_array($substitutionarray, $langs, $this);

		return make_substitutions($text, $substitutionarray, $langs);
	}


	/**
	 *	Return translated label by the nature of a adherent (physical or moral)
	 *
	 *	@param	string		$morphy		Nature of the adherent (physical or moral)
	 *	@return	string					Label
	 */
	public function getmorphylib($morphy = '')
	{
		global $langs;
		if (!$morphy) {
			$morphy = $this->morphy;
		}
		if ($morphy == 'phy') {
			return $langs->trans("Physical");
		}
		if ($morphy == 'mor') {
			return $langs->trans("Moral");
		}
		return $morphy;
	}

	/**
	 *	Create a member into database
	 *
	 *	@param	User	$user        	Objet user qui demande la creation
	 *	@param  int		$notrigger		1 ne declenche pas les triggers, 0 sinon
	 *	@return	int						<0 if KO, >0 if OK
	 */
	public function create($user, $notrigger = 0)
	{
		global $conf, $langs;

		$error = 0;

		$now = dol_now();

		// Clean parameters
		$this->import_key = trim($this->import_key);

		// Check parameters
		if (!empty($conf->global->ADHERENT_MAIL_REQUIRED) && !isValidEMail($this->email)) {
			$langs->load("errors");
			$this->error = $langs->trans("ErrorBadEMail", $this->email);
			return -1;
		}
		if (!$this->datec) $this->datec = $now;
		if (empty($conf->global->ADHERENT_LOGIN_NOT_REQUIRED)) {
			if (empty($this->login)) {
				$this->error = $langs->trans("ErrorWrongValueForParameterX", "Login");
				return -1;
			}
		}

		$this->db->begin();

		// Insert member
		$sql = "INSERT INTO ".MAIN_DB_PREFIX."adherent";
		$sql .= " (datec,login,fk_user_author,fk_user_mod,fk_user_valid,morphy,fk_adherent_type,entity,import_key)";
		$sql .= " VALUES (";
		$sql .= " '".$this->db->idate($this->datec)."'";
		$sql .= ", ".($this->login ? "'".$this->db->escape($this->login)."'" : "null");
		$sql .= ", ".($user->id > 0 ? $user->id : "null"); // Can be null because member can be created by a guest or a script
		$sql .= ", null, null, '".$this->db->escape($this->morphy)."'";
		$sql .= ", ".$this->typeid;
		$sql .= ", ".$conf->entity;
		$sql .= ", ".(!empty($this->import_key) ? "'".$this->db->escape($this->import_key)."'" : "null");
		$sql .= ")";

		dol_syslog(get_class($this)."::create", LOG_DEBUG);
		$result = $this->db->query($sql);
		if ($result) {
			$id = $this->db->last_insert_id(MAIN_DB_PREFIX."adherent");
			if ($id > 0) {
				$this->id = $id;
				$this->ref = (string) $id;

				// Update minor fields
				$result = $this->update($user, 1, 1, 0, 0, 'add'); // nosync is 1 to avoid update data of user
				if ($result < 0) {
					$this->db->rollback();
					return -1;
				}

				// Add link to user
				if ($this->user_id) {
					// Add link to user
					$sql = "UPDATE ".MAIN_DB_PREFIX."user SET";
					$sql .= " fk_member = ".$this->id;
					$sql .= " WHERE rowid = ".$this->user_id;
					dol_syslog(get_class($this)."::create", LOG_DEBUG);
					$resql = $this->db->query($sql);
					if (!$resql) {
						$this->error = 'Failed to update user to make link with member';
						$this->db->rollback();
						return -4;
					}
				}

				if (!$notrigger) {
					// Call trigger
					$result = $this->call_trigger('MEMBER_CREATE', $user);
					if ($result < 0) {
						$error++;
					}
					// End call triggers
				}

				if (count($this->errors)) {
					dol_syslog(get_class($this)."::create ".implode(',', $this->errors), LOG_ERR);
					$this->db->rollback();
					return -3;
				} else {
					$this->db->commit();
					return $this->id;
				}
			} else {
				$this->error = 'Failed to get last insert id';
				dol_syslog(get_class($this)."::create ".$this->error, LOG_ERR);
				$this->db->rollback();
				return -2;
			}
		} else {
			$this->error = $this->db->error();
			$this->db->rollback();
			return -1;
		}
	}


	/**
	 *	Update a member in database (standard information and password)
	 *
	 *	@param	User	$user				User making update
	 *	@param	int		$notrigger			1=disable trigger UPDATE (when called by create)
	 *	@param	int		$nosyncuser			0=Synchronize linked user (standard info), 1=Do not synchronize linked user
	 *	@param	int		$nosyncuserpass		0=Synchronize linked user (password), 1=Do not synchronize linked user
	 *	@param	int		$nosyncthirdparty	0=Synchronize linked thirdparty (standard info), 1=Do not synchronize linked thirdparty
	 * 	@param	string	$action				Current action for hookmanager
	 * 	@return	int							<0 if KO, >0 if OK
	 */
	public function update($user, $notrigger = 0, $nosyncuser = 0, $nosyncuserpass = 0, $nosyncthirdparty = 0, $action = 'update')
	{
		global $conf, $langs, $hookmanager;

		$nbrowsaffected = 0;
		$error = 0;

		dol_syslog(get_class($this)."::update notrigger=".$notrigger.", nosyncuser=".$nosyncuser.", nosyncuserpass=".$nosyncuserpass." nosyncthirdparty=".$nosyncthirdparty.", email=".
			$this->email);

		// Clean parameters
		$this->lastname = trim($this->lastname) ? trim($this->lastname) : trim($this->lastname);
		$this->firstname = trim($this->firstname) ? trim($this->firstname) : trim($this->firstname);
		$this->gender = trim($this->gender);
		$this->address = ($this->address ? $this->address : $this->address);
		$this->zip = ($this->zip ? $this->zip : $this->zip);
		$this->town = ($this->town ? $this->town : $this->town);
		$this->country_id = ($this->country_id > 0 ? $this->country_id : $this->country_id);
		$this->state_id = ($this->state_id > 0 ? $this->state_id : $this->state_id);
		if (!empty($conf->global->MAIN_FIRST_TO_UPPER)) $this->lastname = ucwords(trim($this->lastname));
		if (!empty($conf->global->MAIN_FIRST_TO_UPPER)) $this->firstname = ucwords(trim($this->firstname));
		$this->note_public = ($this->note_public ? $this->note_public : $this->note_public);
		$this->note_private = ($this->note_private ? $this->note_private : $this->note_private);

		// Check parameters
		if (!empty($conf->global->ADHERENT_MAIL_REQUIRED) && !isValidEMail($this->email)) {
			$langs->load("errors");
			$this->error = $langs->trans("ErrorBadEMail", $this->email);
			return -1;
		}

		$this->db->begin();

		$sql = "UPDATE ".MAIN_DB_PREFIX."adherent SET";
		$sql .= " civility = ".($this->civility_id ? "'".$this->db->escape($this->civility_id)."'" : "null");
		$sql .= ", firstname = ".($this->firstname ? "'".$this->db->escape($this->firstname)."'" : "null");
		$sql .= ", lastname = ".($this->lastname ? "'".$this->db->escape($this->lastname)."'" : "null");
		$sql .= ", gender = ".($this->gender != -1 ? "'".$this->db->escape($this->gender)."'" : "null"); // 'man' or 'woman'
		$sql .= ", login = ".($this->login ? "'".$this->db->escape($this->login)."'" : "null");
		$sql .= ", societe = ".($this->company ? "'".$this->db->escape($this->company)."'" : ($this->societe ? "'".$this->db->escape($this->societe)."'" : "null"));
		$sql .= ", fk_soc = ".($this->socid > 0 ? $this->db->escape($this->socid) : "null");
		$sql .= ", address = ".($this->address ? "'".$this->db->escape($this->address)."'" : "null");
		$sql .= ", zip = ".($this->zip ? "'".$this->db->escape($this->zip)."'" : "null");
		$sql .= ", town = ".($this->town ? "'".$this->db->escape($this->town)."'" : "null");
		$sql .= ", country = ".($this->country_id > 0 ? $this->db->escape($this->country_id) : "null");
		$sql .= ", state_id = ".($this->state_id > 0 ? $this->db->escape($this->state_id) : "null");
		$sql .= ", email = '".$this->db->escape($this->email)."'";
		$sql .= ", socialnetworks = '".$this->db->escape(json_encode($this->socialnetworks))."'";
		$sql .= ", phone = ".($this->phone ? "'".$this->db->escape($this->phone)."'" : "null");
		$sql .= ", phone_perso = ".($this->phone_perso ? "'".$this->db->escape($this->phone_perso)."'" : "null");
		$sql .= ", phone_mobile = ".($this->phone_mobile ? "'".$this->db->escape($this->phone_mobile)."'" : "null");
		$sql .= ", note_private = ".($this->note_private ? "'".$this->db->escape($this->note_private)."'" : "null");
		$sql .= ", note_public = ".($this->note_public ? "'".$this->db->escape($this->note_public)."'" : "null");
		$sql .= ", photo = ".($this->photo ? "'".$this->db->escape($this->photo)."'" : "null");
		$sql .= ", public = '".$this->db->escape($this->public)."'";
		$sql .= ", statut = ".$this->db->escape($this->statut);
		$sql .= ", fk_adherent_type = ".$this->db->escape($this->typeid);
		$sql .= ", morphy = '".$this->db->escape($this->morphy)."'";
		$sql .= ", birth = ".($this->birth ? "'".$this->db->idate($this->birth)."'" : "null");
		if ($this->socid) $sql .= ", fk_soc = '".$this->db->escape($this->socid)."'"; // Must be modified only when creating from a third-party
		if ($this->datefin) $sql .= ", datefin = '".$this->db->idate($this->datefin)."'"; // Must be modified only when deleting a subscription
		if ($this->datevalid) $sql .= ", datevalid = '".$this->db->idate($this->datevalid)."'"; // Must be modified only when validating a member
		$sql .= ", fk_user_mod = ".($user->id > 0 ? $user->id : 'null'); // Can be null because member can be create by a guest
		$sql .= " WHERE rowid = ".$this->id;

		// If we change the type of membership, we set also label of new type
		if (!empty($this->oldcopy) && $this->typeid != $this->oldcopy->typeid) {
			$sql2 = "SELECT libelle as label";
			$sql2 .= " FROM ".MAIN_DB_PREFIX."adherent_type";
			$sql2 .= " WHERE rowid = ".$this->typeid;
			$resql2 = $this->db->query($sql2);
			if ($resql2) {
				while ($obj = $this->db->fetch_object($resql2)) {
					$this->type = $obj->label;
				}
			}
		}

		dol_syslog(get_class($this)."::update update member", LOG_DEBUG);
		$resql = $this->db->query($sql);
		if ($resql) {
			unset($this->country_code);
			unset($this->country);
			unset($this->state_code);
			unset($this->state);

			$nbrowsaffected += $this->db->affected_rows($resql);

			$action = 'update';

			// Actions on extra fields
			if (!$error)
			{
				$result = $this->insertExtraFields();
				if ($result < 0) {
					$error++;
				}
			}

			// Update password
			if (!$error && $this->pass) {
				dol_syslog(get_class($this)."::update update password");
				if ($this->pass != $this->pass_indatabase && $this->pass != $this->pass_indatabase_crypted) {
					$isencrypted = empty($conf->global->DATABASE_PWD_ENCRYPTED) ? 0 : 1;

					// If password to set differs from the one found into database
					$result = $this->setPassword($user, $this->pass, $isencrypted, $notrigger, $nosyncuserpass);
					if (!$nbrowsaffected) $nbrowsaffected++;
				}
			}

			// Remove links to user and replace with new one
			if (!$error) {
				dol_syslog(get_class($this)."::update update link to user");
				$sql = "UPDATE ".MAIN_DB_PREFIX."user SET fk_member = NULL WHERE fk_member = ".$this->id;
				dol_syslog(get_class($this)."::update", LOG_DEBUG);
				$resql = $this->db->query($sql);
				if (!$resql) {
					$this->error = $this->db->error();
					$this->db->rollback();
					return -5;
				}
				// If there is a user linked to this member
				if ($this->user_id > 0) {
					$sql = "UPDATE ".MAIN_DB_PREFIX."user SET fk_member = ".$this->id." WHERE rowid = ".$this->user_id;
					dol_syslog(get_class($this)."::update", LOG_DEBUG);
					$resql = $this->db->query($sql);
					if (!$resql) {
						$this->error = $this->db->error();
						$this->db->rollback();
						return -5;
					}
				}
			}

			if (!$error && $nbrowsaffected) // If something has change in main data
			{
				// Update information on linked user if it is an update
				if (!$error && $this->user_id > 0 && !$nosyncuser) {
					require_once DOL_DOCUMENT_ROOT.'/user/class/user.class.php';

					dol_syslog(get_class($this)."::update update linked user");

					$luser = new User($this->db);
					$result = $luser->fetch($this->user_id);

					if ($result >= 0) {
						//var_dump($this->user_login);exit;
						//var_dump($this->login);exit;

						// If option ADHERENT_LOGIN_NOT_REQUIRED is on, there is no login of member, so we do not overwrite user login to keep existing one.
						if (empty($conf->global->ADHERENT_LOGIN_NOT_REQUIRED)) $luser->login = $this->login;

						$luser->civility_id = $this->civility_id;
						$luser->firstname = $this->firstname;
						$luser->lastname = $this->lastname;
						$luser->gender = $this->gender;
						$luser->pass = $this->pass;
						//$luser->socid=$this->fk_soc;		// We do not enable this. This may transform a user into an external user.

						$luser->birth = $this->birth;

						$luser->address = $this->address;
						$luser->zip = $this->zip;
						$luser->town = $this->town;
						$luser->country_id = $this->country_id;
						$luser->state_id = $this->state_id;

						$luser->email = $this->email;
						$luser->socialnetworks = $this->socialnetworks;
						$luser->office_phone = $this->phone;
						$luser->user_mobile = $this->phone_mobile;

						$luser->fk_member = $this->id;

						$result = $luser->update($user, 0, 1, 1); // Use nosync to 1 to avoid cyclic updates
						if ($result < 0) {
							$this->error = $luser->error;
							dol_syslog(get_class($this)."::update ".$this->error, LOG_ERR);
							$error++;
						}
					} else {
						$this->error = $luser->error;
						$error++;
					}
				}

				// Update information on linked thirdparty if it is an update
				if (!$error && $this->fk_soc > 0 && !$nosyncthirdparty) {
					require_once DOL_DOCUMENT_ROOT.'/societe/class/societe.class.php';

					dol_syslog(get_class($this)."::update update linked thirdparty");

					// This member is linked with a thirdparty, so we also update thirdparty informations
					// if this is an update.
					$lthirdparty = new Societe($this->db);
					$result = $lthirdparty->fetch($this->fk_soc);

					if ($result > 0) {
						$lthirdparty->address = $this->address;
						$lthirdparty->zip = $this->zip;
						$lthirdparty->town = $this->town;
						$lthirdparty->email = $this->email;
						$lthirdparty->socialnetworks = $this->socialnetworks;
						$lthirdparty->phone = $this->phone;
						$lthirdparty->state_id = $this->state_id;
						$lthirdparty->country_id = $this->country_id;
						//$lthirdparty->phone_mobile=$this->phone_mobile;

						$result = $lthirdparty->update($this->fk_soc, $user, 0, 1, 1, 'update'); // Use sync to 0 to avoid cyclic updates

						if ($result < 0) {
							$this->error = $lthirdparty->error;
							$this->errors = $lthirdparty->errors;
							dol_syslog(get_class($this)."::update ".$this->error, LOG_ERR);
							$error++;
						}
					} elseif ($result < 0) {
						$this->error = $lthirdparty->error;
						$error++;
					}
				}
			}

			if (!$error && !$notrigger) {
				// Call trigger
				$result = $this->call_trigger('MEMBER_MODIFY', $user);
				if ($result < 0) {
					$error++;
				}
				// End call triggers
			}

			if (!$error) {
				$this->db->commit();
				return $nbrowsaffected;
			} else {
				$this->db->rollback();
				return -1;
			}
		} else {
			$this->db->rollback();
			$this->error = $this->db->lasterror();
			return -2;
		}
	}


	// phpcs:disable PEAR.NamingConventions.ValidFunctionName.ScopeNotCamelCaps
	/**
	 *	Update denormalized last subscription date.
	 * 	This function is called when we delete a subscription for example.
	 *
	 *	@param	User	$user			User making change
	 *	@return	int						<0 if KO, >0 if OK
	 */
	public function update_end_date($user)
	{
		// phpcs:enable
		$this->db->begin();

		// Search for last subscription id and end date
		$sql = "SELECT rowid, datec as dateop, dateadh as datedeb, datef as datefin";
		$sql .= " FROM ".MAIN_DB_PREFIX."subscription";
		$sql .= " WHERE fk_adherent=".$this->id;
		$sql .= " ORDER by dateadh DESC"; // Sort by start subscription date

		dol_syslog(get_class($this)."::update_end_date", LOG_DEBUG);
		$resql = $this->db->query($sql);
		if ($resql) {
			$obj = $this->db->fetch_object($resql);
			$dateop = $this->db->jdate($obj->dateop);
			$datedeb = $this->db->jdate($obj->datedeb);
			$datefin = $this->db->jdate($obj->datefin);

			$sql = "UPDATE ".MAIN_DB_PREFIX."adherent SET";
			$sql .= " datefin=".($datefin != '' ? "'".$this->db->idate($datefin)."'" : "null");
			$sql .= " WHERE rowid = ".$this->id;

			dol_syslog(get_class($this)."::update_end_date", LOG_DEBUG);
			$resql = $this->db->query($sql);
			if ($resql) {
				$this->last_subscription_date = $dateop;
				$this->last_subscription_date_start = $datedeb;
				$this->last_subscription_date_end = $datefin;
				$this->datefin = $datefin;
				$this->db->commit();
				return 1;
			} else {
				$this->db->rollback();
				return -1;
			}
		} else {
			$this->error = $this->db->lasterror();
			$this->db->rollback();
			return -1;
		}
	}

	/**
	 *  Fonction qui supprime l'adherent et les donnees associees
	 *
	 *  @param	int		$rowid		Id of member to delete
	 *	@param	User		$user		User object
	 *	@param	int		$notrigger	1=Does not execute triggers, 0= execute triggers
	 *  @return	int					<0 if KO, 0=nothing to do, >0 if OK
	 */
	public function delete($rowid, $user, $notrigger = 0)
	{
		global $conf, $langs;

		$result = 0;
		$error = 0;
		$errorflag = 0;

		// Check parameters
		if (empty($rowid)) $rowid = $this->id;

		$this->db->begin();

		if (!$error && !$notrigger) {
			// Call trigger
			$result = $this->call_trigger('MEMBER_DELETE', $user);
			if ($result < 0) $error++;
			// End call triggers
		}

		// Remove category
		$sql = "DELETE FROM ".MAIN_DB_PREFIX."categorie_member WHERE fk_member = ".$rowid;
		dol_syslog(get_class($this)."::delete", LOG_DEBUG);
		$resql = $this->db->query($sql);
		if (!$resql) {
			$error++;
			$this->error .= $this->db->lasterror();
			$errorflag = -1;
		}

		// Remove subscription
		if (!$error) {
			$sql = "DELETE FROM ".MAIN_DB_PREFIX."subscription WHERE fk_adherent = ".$rowid;
			dol_syslog(get_class($this)."::delete", LOG_DEBUG);
			$resql = $this->db->query($sql);
			if (!$resql) {
				$error++;
				$this->error .= $this->db->lasterror();
				$errorflag = -2;
			}
		}

		// Remove linked user
		if (!$error) {
			$ret = $this->setUserId(0);
			if ($ret < 0) {
				$error++;
				$this->error .= $this->db->lasterror();
				$errorflag = -3;
			}
		}

		// Removed extrafields
		if (!$error) {
			$result = $this->deleteExtraFields();
			if ($result < 0) {
				$error++;
				$errorflag = -4;
				dol_syslog(get_class($this)."::delete erreur ".$errorflag." ".$this->error, LOG_ERR);
			}
		}

		// Remove adherent
		if (!$error) {
			$sql = "DELETE FROM ".MAIN_DB_PREFIX."adherent WHERE rowid = ".$rowid;
			dol_syslog(get_class($this)."::delete", LOG_DEBUG);
			$resql = $this->db->query($sql);
			if (!$resql) {
				$error++;
				$this->error .= $this->db->lasterror();
				$errorflag = -5;
			}
		}

		if (!$error) {
			$this->db->commit();
			return 1;
		} else {
			$this->db->rollback();
			return $errorflag;
		}
	}


	/**
	 *    Change password of a user
	 *
	 *    @param	User	$user           Object user de l'utilisateur qui fait la modification
	 *    @param 	string	$password       New password (to generate if empty)
	 *    @param    int		$isencrypted    0 ou 1 si il faut crypter le mot de passe en base (0 par defaut)
	 *	  @param	int		$notrigger		1=Ne declenche pas les triggers
	 *    @param	int		$nosyncuser		Do not synchronize linked user
	 *    @return   string           		If OK return clear password, 0 if no change, < 0 if error
	 */
	public function setPassword($user, $password = '', $isencrypted = 0, $notrigger = 0, $nosyncuser = 0)
	{
		global $conf, $langs;

		$error = 0;

		dol_syslog(get_class($this)."::setPassword user=".$user->id." password=".preg_replace('/./i', '*', $password)." isencrypted=".$isencrypted);

		// If new password not provided, we generate one
		if (!$password) {
			require_once DOL_DOCUMENT_ROOT.'/core/lib/security2.lib.php';
			$password = getRandomPassword(false);
		}

		// Crypt password
		$password_crypted = dol_hash($password);

		$password_indatabase = '';
		if (!$isencrypted) {
			$password_indatabase = $password;
		}

		$this->db->begin();

		// Mise a jour
		$sql = "UPDATE ".MAIN_DB_PREFIX."adherent";
		$sql .= " SET pass_crypted = '".$this->db->escape($password_crypted)."'";
		//if (! empty($conf->global->DATABASE_PWD_ENCRYPTED))
		if ($isencrypted) {
			$sql .= ", pass = null";
		} else {
			$sql .= ", pass = '".$this->db->escape($password_indatabase)."'";
		}
		$sql .= " WHERE rowid = ".$this->id;

		//dol_syslog("Adherent::Password sql=hidden");
		dol_syslog(get_class($this)."::setPassword", LOG_DEBUG);
		$result = $this->db->query($sql);
		if ($result) {
			$nbaffectedrows = $this->db->affected_rows($result);

			if ($nbaffectedrows) {
				$this->pass = $password;
				$this->pass_indatabase = $password_indatabase;
				$this->pass_indatabase_crypted = $password_crypted;

				if ($this->user_id && !$nosyncuser) {
					require_once DOL_DOCUMENT_ROOT.'/user/class/user.class.php';

					// This member is linked with a user, so we also update users informations
					// if this is an update.
					$luser = new User($this->db);
					$result = $luser->fetch($this->user_id);

					if ($result >= 0) {
						$result = $luser->setPassword($user, $this->pass, 0, 0, 1);
						if ($result < 0) {
							$this->error = $luser->error;
							dol_syslog(get_class($this)."::setPassword ".$this->error, LOG_ERR);
							$error++;
						}
					} else {
						$this->error = $luser->error;
						$error++;
					}
				}

				if (!$error && !$notrigger) {
					// Call trigger
					$result = $this->call_trigger('MEMBER_NEW_PASSWORD', $user);
					if ($result < 0) {
						$error++;
						$this->db->rollback();
						return -1;
					}
					// End call triggers
				}

				$this->db->commit();
				return $this->pass;
			} else {
				$this->db->rollback();
				return 0;
			}
		} else {
			$this->db->rollback();
			dol_print_error($this->db);
			return -1;
		}
	}


	/**
	 *    Set link to a user
	 *
	 *    @param     int	$userid        	Id of user to link to
	 *    @return    int					1=OK, -1=KO
	 */
	public function setUserId($userid)
	{
		global $conf, $langs;

		$this->db->begin();

		// If user is linked to this member, remove old link to this member
		$sql = "UPDATE ".MAIN_DB_PREFIX."user SET fk_member = NULL WHERE fk_member = ".$this->id;
		dol_syslog(get_class($this)."::setUserId", LOG_DEBUG);
		$resql = $this->db->query($sql);
		if (!$resql) {
			$this->error = $this->db->error();
			$this->db->rollback();
			return -1;
		}

		// Set link to user
		if ($userid > 0) {
			$sql = "UPDATE ".MAIN_DB_PREFIX."user SET fk_member = ".$this->id;
			$sql .= " WHERE rowid = ".$userid;
			dol_syslog(get_class($this)."::setUserId", LOG_DEBUG);
			$resql = $this->db->query($sql);
			if (!$resql) {
				$this->error = $this->db->error();
				$this->db->rollback();
				return -2;
			}
		}

		$this->db->commit();

		return 1;
	}


	/**
	 *    Set link to a third party
	 *
	 *    @param     int	$thirdpartyid		Id of user to link to
	 *    @return    int						1=OK, -1=KO
	 */
	public function setThirdPartyId($thirdpartyid)
	{
		global $conf, $langs;

		$this->db->begin();

		// Remove link to third party onto any other members
		if ($thirdpartyid > 0) {
			$sql = "UPDATE ".MAIN_DB_PREFIX."adherent SET fk_soc = null";
			$sql .= " WHERE fk_soc = '".$thirdpartyid."'";
			$sql .= " AND entity = ".$conf->entity;
			dol_syslog(get_class($this)."::setThirdPartyId", LOG_DEBUG);
			$resql = $this->db->query($sql);
		}

		// Add link to third party for current member
		$sql = "UPDATE ".MAIN_DB_PREFIX."adherent SET fk_soc = ".($thirdpartyid > 0 ? $thirdpartyid : 'null');
		$sql .= " WHERE rowid = ".$this->id;

		dol_syslog(get_class($this)."::setThirdPartyId", LOG_DEBUG);
		$resql = $this->db->query($sql);
		if ($resql) {
			$this->db->commit();
			return 1;
		} else {
			$this->error = $this->db->error();
			$this->db->rollback();
			return -1;
		}
	}


	// phpcs:disable PEAR.NamingConventions.ValidFunctionName.ScopeNotCamelCaps
	/**
	 *	Method to load member from its login
	 *
	 *	@param	string	$login		login of member
	 *	@return	void
	 */
	public function fetch_login($login)
	{
		// phpcs:enable
		global $conf;

		$sql = "SELECT rowid FROM ".MAIN_DB_PREFIX."adherent";
		$sql .= " WHERE login='".$this->db->escape($login)."'";
		$sql .= " AND entity = ".$conf->entity;

		$resql = $this->db->query($sql);
		if ($resql) {
			if ($this->db->num_rows($resql)) {
				$obj = $this->db->fetch_object($resql);
				$this->fetch($obj->rowid);
			}
		} else {
			dol_print_error($this->db);
		}
	}

	// phpcs:disable PEAR.NamingConventions.ValidFunctionName.ScopeNotCamelCaps
	/**
	 *	Method to load member from its name
	 *
	 *	@param	string	$firstname	Firstname
	 *	@param	string	$lastname	Lastname
	 *	@return	void
	 */
	public function fetch_name($firstname, $lastname)
	{
		// phpcs:enable
		global $conf;

		$sql = "SELECT rowid FROM ".MAIN_DB_PREFIX."adherent";
		$sql .= " WHERE firstname='".$this->db->escape($firstname)."'";
		$sql .= " AND lastname='".$this->db->escape($lastname)."'";
		$sql .= " AND entity = ".$conf->entity;

		$resql = $this->db->query($sql);
		if ($resql) {
			if ($this->db->num_rows($resql)) {
				$obj = $this->db->fetch_object($resql);
				$this->fetch($obj->rowid);
			}
		} else {
			dol_print_error($this->db);
		}
	}

	/**
	 *	Load member from database
	 *
	 *	@param	int		$rowid      			Id of object to load
	 * 	@param	string	$ref					To load member from its ref
	 * 	@param	int		$fk_soc					To load member from its link to third party
	 * 	@param	string	$ref_ext				External reference
	 *  @param	bool	$fetch_optionals		To load optionals (extrafields)
	 *  @param	bool	$fetch_subscriptions	To load member subscriptions
	 *	@return int								>0 if OK, 0 if not found, <0 if KO
	 */
	public function fetch($rowid, $ref = '', $fk_soc = '', $ref_ext = '', $fetch_optionals = true, $fetch_subscriptions = true)
	{
		global $langs;

		$sql = "SELECT d.rowid, d.ref_ext, d.civility as civility_code, d.gender, d.firstname, d.lastname, d.societe as company, d.fk_soc, d.statut, d.public, d.address, d.zip, d.town, d.note_private,";
		$sql .= " d.note_public,";
		$sql .= " d.email, d.socialnetworks, d.phone, d.phone_perso, d.phone_mobile, d.login, d.pass, d.pass_crypted,";
		$sql .= " d.photo, d.fk_adherent_type, d.morphy, d.entity,";
		$sql .= " d.datec as datec,";
		$sql .= " d.tms as datem,";
		$sql .= " d.datefin as datefin,";
		$sql .= " d.birth as birthday,";
		$sql .= " d.datevalid as datev,";
		$sql .= " d.country,";
		$sql .= " d.state_id,";
		$sql .= " d.model_pdf,";
		$sql .= " c.rowid as country_id, c.code as country_code, c.label as country,";
		$sql .= " dep.nom as state, dep.code_departement as state_code,";
		$sql .= " t.libelle as type, t.subscription as subscription,";
		$sql .= " u.rowid as user_id, u.login as user_login";
		$sql .= " FROM ".MAIN_DB_PREFIX."adherent_type as t, ".MAIN_DB_PREFIX."adherent as d";
		$sql .= " LEFT JOIN ".MAIN_DB_PREFIX."c_country as c ON d.country = c.rowid";
		$sql .= " LEFT JOIN ".MAIN_DB_PREFIX."c_departements as dep ON d.state_id = dep.rowid";
		$sql .= " LEFT JOIN ".MAIN_DB_PREFIX."user as u ON d.rowid = u.fk_member";
		$sql .= " WHERE d.fk_adherent_type = t.rowid";
		if ($rowid)
			$sql .= " AND d.rowid=".$rowid;
		elseif ($ref || $fk_soc) {
			$sql .= " AND d.entity IN (".getEntity('adherent').")";
			if ($ref)
				$sql .= " AND d.rowid='".$this->db->escape($ref)."'";
			elseif ($fk_soc > 0)
				$sql .= " AND d.fk_soc=".$fk_soc;
		} elseif ($ref_ext) {
			$sql .= " AND d.ref_ext='".$this->db->escape($ref_ext)."'";
		}

		dol_syslog(get_class($this)."::fetch", LOG_DEBUG);
		$resql = $this->db->query($sql);
		if ($resql) {
			if ($this->db->num_rows($resql)) {
				$obj = $this->db->fetch_object($resql);

				$this->entity = $obj->entity;
				$this->ref = $obj->rowid;
				$this->id = $obj->rowid;
				$this->ref_ext = $obj->ref_ext;

				$this->civility_id = $obj->civility_code; // Bad. Kept for backard compatibility
				$this->civility_code = $obj->civility_code;
				$this->civility = $obj->civility_code ? ($langs->trans("Civility".$obj->civility_code) != ("Civility".$obj->civility_code) ? $langs->trans("Civility".$obj->civility_code) : $obj->civility_code) : '';

				$this->firstname = $obj->firstname;
				$this->lastname = $obj->lastname;
				$this->gender = $obj->gender;
				$this->login = $obj->login;
				$this->societe = $obj->company;
				$this->company = $obj->company;
				$this->socid = $obj->fk_soc;
				$this->fk_soc = $obj->fk_soc; // For backward compatibility
				$this->address = $obj->address;
				$this->zip = $obj->zip;
				$this->town = $obj->town;

				$this->pass = $obj->pass;
				$this->pass_indatabase = $obj->pass;
				$this->pass_indatabase_crypted = $obj->pass_crypted;

				$this->state_id = $obj->state_id;
				$this->state_code = $obj->state_id ? $obj->state_code : '';
				$this->state = $obj->state_id ? $obj->state : '';

				$this->country_id = $obj->country_id;
				$this->country_code = $obj->country_code;
				if ($langs->trans("Country".$obj->country_code) != "Country".$obj->country_code)
					$this->country = $langs->transnoentitiesnoconv("Country".$obj->country_code);
				else
					$this->country = $obj->country;

				$this->phone = $obj->phone;
				$this->phone_perso = $obj->phone_perso;
				$this->phone_mobile = $obj->phone_mobile;
				$this->email = $obj->email;

				$this->socialnetworks = (array) json_decode($obj->socialnetworks, true);

				$this->photo = $obj->photo;
				$this->statut = $obj->statut;
				$this->public = $obj->public;

				$this->datec = $this->db->jdate($obj->datec);
				$this->date_creation = $this->db->jdate($obj->datec);
				$this->datem = $this->db->jdate($obj->datem);
				$this->date_modification = $this->db->jdate($obj->datem);
				$this->datefin = $this->db->jdate($obj->datefin);
				$this->datevalid = $this->db->jdate($obj->datev);
				$this->date_validation = $this->db->jdate($obj->datev);
				$this->birth = $this->db->jdate($obj->birthday);

				$this->note_private = $obj->note_private;
				$this->note_public = $obj->note_public;
				$this->morphy = $obj->morphy;

				$this->typeid = $obj->fk_adherent_type;
				$this->type = $obj->type;
				$this->need_subscription = $obj->subscription;

				$this->user_id = $obj->user_id;
				$this->user_login = $obj->user_login;

				$this->model_pdf = $obj->model_pdf;

				// Retreive all extrafield
				// fetch optionals attributes and labels
				if ($fetch_optionals) {
					$this->fetch_optionals();
				}

				// Load other properties
				if ($fetch_subscriptions) {
					$result = $this->fetch_subscriptions();
				}

				return $this->id;
			} else {
				return 0;
			}
		} else {
			$this->error = $this->db->lasterror();
			return -1;
		}
	}


	// phpcs:disable PEAR.NamingConventions.ValidFunctionName.ScopeNotCamelCaps
	/**
	 *	Function to get member subscriptions data
	 *				first_subscription_date, first_subscription_date_start, first_subscription_date_end, first_subscription_amount
	 *				last_subscription_date, last_subscription_date_start, last_subscription_date_end, last_subscription_amount
	 *
	 *	@return		int			<0 si KO, >0 si OK
	 */
	public function fetch_subscriptions()
	{
		// phpcs:enable
		global $langs;

		require_once DOL_DOCUMENT_ROOT.'/adherents/class/subscription.class.php';

		$sql = "SELECT c.rowid, c.fk_adherent, c.fk_type, c.subscription, c.note, c.fk_bank,";
		$sql .= " c.tms as datem,";
		$sql .= " c.datec as datec,";
		$sql .= " c.dateadh as dateh,";
		$sql .= " c.datef as datef";
		$sql .= " FROM ".MAIN_DB_PREFIX."subscription as c";
		$sql .= " WHERE c.fk_adherent = ".$this->id;
		$sql .= " ORDER BY c.dateadh";
		dol_syslog(get_class($this)."::fetch_subscriptions", LOG_DEBUG);

		$resql = $this->db->query($sql);
		if ($resql) {
			$this->subscriptions = array();

			$i = 0;
			while ($obj = $this->db->fetch_object($resql)) {
				if ($i == 0) {
					$this->first_subscription_date = $this->db->jdate($obj->datec);
					$this->first_subscription_date_start = $this->db->jdate($obj->dateh);
					$this->first_subscription_date_end = $this->db->jdate($obj->datef);
					$this->first_subscription_amount = $obj->subscription;
				}
				$this->last_subscription_date = $this->db->jdate($obj->datec);
				$this->last_subscription_date_start = $this->db->jdate($obj->datef);
				$this->last_subscription_date_end = $this->db->jdate($obj->datef);
				$this->last_subscription_amount = $obj->subscription;

				$subscription = new Subscription($this->db);
				$subscription->id = $obj->rowid;
				$subscription->fk_adherent = $obj->fk_adherent;
				$subscription->fk_type = $obj->fk_type;
				$subscription->amount = $obj->subscription;
				$subscription->note = $obj->note;
				$subscription->fk_bank = $obj->fk_bank;
				$subscription->datem = $this->db->jdate($obj->datem);
				$subscription->datec = $this->db->jdate($obj->datec);
				$subscription->dateh = $this->db->jdate($obj->dateh);
				$subscription->datef = $this->db->jdate($obj->datef);

				$this->subscriptions[] = $subscription;

				$i++;
			}
			return 1;
		} else {
			$this->error = $this->db->error().' sql='.$sql;
			return -1;
		}
	}


	/**
	 *	Insert subscription into database and eventually add links to banks, mailman, etc...
	 *
	 *	@param	int	        $date        		Date of effect of subscription
	 *	@param	double		$amount     		Amount of subscription (0 accepted for some members)
	 *	@param	int			$accountid			Id bank account
	 *	@param	string		$operation			Type of payment (if Id bank account provided). Example: 'CB', ...
	 *	@param	string		$label				Label operation (if Id bank account provided)
	 *	@param	string		$num_chq			Numero cheque (if Id bank account provided)
	 *	@param	string		$emetteur_nom		Name of cheque writer
	 *	@param	string		$emetteur_banque	Name of bank of cheque
	 *	@param	int     	$datesubend			Date end subscription
	 *	@return int         					rowid of record added, <0 if KO
	 */
	public function subscription($date, $amount, $accountid = 0, $operation = '', $label = '', $num_chq = '', $emetteur_nom = '', $emetteur_banque = '', $datesubend = 0)
	{
		global $conf, $langs, $user;

		require_once DOL_DOCUMENT_ROOT.'/adherents/class/subscription.class.php';

		$error = 0;

		// Clean parameters
		if (!$amount) $amount = 0;

		$this->db->begin();

		if ($datesubend) {
			$datefin = $datesubend;
		} else {
			// If no end date, end date = date + 1 year - 1 day
			$datefin = dol_time_plus_duree($date, 1, 'y');
			$datefin = dol_time_plus_duree($datefin, -1, 'd');
		}

		// Create subscription
		$subscription = new Subscription($this->db);
		$subscription->fk_adherent = $this->id;
		$subscription->dateh = $date; // Date of new subscription
		$subscription->datef = $datefin; // End data of new subscription
		$subscription->amount = $amount;
		$subscription->note = $label; // deprecated
		$subscription->note_public = $label;

		$rowid = $subscription->create($user);
		if ($rowid > 0) {
			// Update denormalized subscription end date (read database subscription to find values)
			// This will also update this->datefin
			$result = $this->update_end_date($user);
			if ($result > 0) {
				// Change properties of object (used by triggers)
				$this->last_subscription_date = dol_now();
				$this->last_subscription_date_start = $date;
				$this->last_subscription_date_end = $datefin;
				$this->last_subscription_amount = $amount;
			}

			if (!$error) {
				$this->db->commit();
				return $rowid;
			} else {
				$this->db->rollback();
				return -2;
			}
		} else {
			$this->error = $subscription->error;
			$this->errors = $subscription->errors;
			$this->db->rollback();
			return -1;
		}
	}


	/**
	 *	Do complementary actions after subscription recording.
	 *
	 *	@param	int			$subscriptionid			Id of created subscription
	 *  @param	string		$option					Which action ('bankdirect', 'bankviainvoice', 'invoiceonly', ...)
	 *	@param	int			$accountid				Id bank account
	 *	@param	int			$datesubscription		Date of subscription
	 *	@param	int			$paymentdate			Date of payment
	 *	@param	string		$operation				Code of type of operation (if Id bank account provided). Example 'CB', ...
	 *	@param	string		$label					Label operation (if Id bank account provided)
	 *	@param	double		$amount     			Amount of subscription (0 accepted for some members)
	 *	@param	string		$num_chq				Numero cheque (if Id bank account provided)
	 *	@param	string		$emetteur_nom			Name of cheque writer
	 *	@param	string		$emetteur_banque		Name of bank of cheque
	 *  @param	string		$autocreatethirdparty	Auto create new thirdparty if member not yet linked to a thirdparty and we request an option that generate invoice.
	 *	@return int									<0 if KO, >0 if OK
	 */
	public function subscriptionComplementaryActions($subscriptionid, $option, $accountid, $datesubscription, $paymentdate, $operation, $label, $amount, $num_chq, $emetteur_nom = '', $emetteur_banque = '', $autocreatethirdparty = 0)
	{
		global $conf, $langs, $user, $mysoc;

		$error = 0;

		$this->invoice = null; // This will contains invoice if an invoice is created

		dol_syslog("subscriptionComplementaryActions subscriptionid=".$subscriptionid." option=".$option." accountid=".$accountid." datesubscription=".$datesubscription." paymentdate=".
			$paymentdate." label=".$label." amount=".$amount." num_chq=".$num_chq." autocreatethirdparty=".$autocreatethirdparty);

		// Insert into bank account directlty (if option choosed for) + link to llx_subscription if option is 'bankdirect'
		if ($option == 'bankdirect' && $accountid) {
			require_once DOL_DOCUMENT_ROOT.'/compta/bank/class/account.class.php';

			$acct = new Account($this->db);
			$result = $acct->fetch($accountid);

			$dateop = $paymentdate;

			$insertid = $acct->addline($dateop, $operation, $label, $amount, $num_chq, '', $user, $emetteur_nom, $emetteur_banque);
			if ($insertid > 0) {
				$inserturlid = $acct->add_url_line($insertid, $this->id, DOL_URL_ROOT.'/adherents/card.php?rowid=', $this->getFullname($langs), 'member');
				if ($inserturlid > 0) {
					// Update table subscription
					$sql = "UPDATE ".MAIN_DB_PREFIX."subscription SET fk_bank=".$insertid;
					$sql .= " WHERE rowid=".$subscriptionid;

					dol_syslog("subscription::subscription", LOG_DEBUG);
					$resql = $this->db->query($sql);
					if (!$resql) {
						$error++;
						$this->error = $this->db->lasterror();
						$this->errors[] = $this->error;
					}
				} else {
					$error++;
					$this->error = $acct->error;
					$this->errors = $acct->errors;
				}
			} else {
				$error++;
				$this->error = $acct->error;
				$this->errors = $acct->errors;
			}
		}

		// If option choosed, we create invoice
		if (($option == 'bankviainvoice' && $accountid) || $option == 'invoiceonly') {
			require_once DOL_DOCUMENT_ROOT.'/compta/facture/class/facture.class.php';
			require_once DOL_DOCUMENT_ROOT.'/compta/facture/class/paymentterm.class.php';

			$invoice = new Facture($this->db);
			$customer = new Societe($this->db);

			if (!$error) {
				if (!($this->fk_soc > 0)) // If not yet linked to a company
				{
					if ($autocreatethirdparty) {
						// Create a linked thirdparty to member
						$companyalias = '';
						$fullname = $this->getFullName($langs);

						if ($this->morphy == 'mor') {
							$companyname = $this->company;
							if (!empty($fullname)) $companyalias = $fullname;
						} else {
							$companyname = $fullname;
							if (!empty($this->company)) $companyalias = $this->company;
						}

						$result = $customer->create_from_member($this, $companyname, $companyalias);
						if ($result < 0) {
							$this->error = $customer->error;
							$this->errors = $customer->errors;
							$error++;
						} else {
							$this->fk_soc = $result;
						}
					} else {
						$langs->load("errors");
						$this->error = $langs->trans("ErrorMemberNotLinkedToAThirpartyLinkOrCreateFirst");
						$this->errors[] = $this->error;
						$error++;
					}
				}
			}
			if (!$error) {
				$result = $customer->fetch($this->fk_soc);
				if ($result <= 0) {
					$this->error = $customer->error;
					$this->errors = $customer->errors;
					$error++;
				}
			}

			if (!$error) {
				// Create draft invoice
				$invoice->type = Facture::TYPE_STANDARD;
				$invoice->cond_reglement_id = $customer->cond_reglement_id;
				if (empty($invoice->cond_reglement_id)) {
					$paymenttermstatic = new PaymentTerm($this->db);
					$invoice->cond_reglement_id = $paymenttermstatic->getDefaultId();
					if (empty($invoice->cond_reglement_id)) {
						$error++;
						$this->error = 'ErrorNoPaymentTermRECEPFound';
						$this->errors[] = $this->error;
					}
				}
				$invoice->socid = $this->fk_soc;
				$invoice->date = $datesubscription;

				// Possibility to add external linked objects with hooks
				$invoice->linked_objects['subscription'] = $subscriptionid;
				if (!empty($_POST['other_linked_objects']) && is_array($_POST['other_linked_objects'])) {
					$invoice->linked_objects = array_merge($invoice->linked_objects, $_POST['other_linked_objects']);
				}

				$result = $invoice->create($user);
				if ($result <= 0) {
					$this->error = $invoice->error;
					$this->errors = $invoice->errors;
					$error++;
				} else {
					$this->invoice = $invoice;
				}
			}

			if (!$error) {
				// Add line to draft invoice
				$idprodsubscription = 0;
				if (!empty($conf->global->ADHERENT_PRODUCT_ID_FOR_SUBSCRIPTIONS) && (!empty($conf->product->enabled) || !empty($conf->service->enabled))) $idprodsubscription = $conf->global->ADHERENT_PRODUCT_ID_FOR_SUBSCRIPTIONS;

				$vattouse = 0;
				if (isset($conf->global->ADHERENT_VAT_FOR_SUBSCRIPTIONS) && $conf->global->ADHERENT_VAT_FOR_SUBSCRIPTIONS == 'defaultforfoundationcountry') {
					$vattouse = get_default_tva($mysoc, $mysoc, $idprodsubscription);
				}
				//print xx".$vattouse." - ".$mysoc." - ".$customer;exit;
				$result = $invoice->addline($label, 0, 1, $vattouse, 0, 0, $idprodsubscription, 0, $datesubscription, '', 0, 0, '', 'TTC', $amount, 1);
				if ($result <= 0) {
					$this->error = $invoice->error;
					$this->errors = $invoice->errors;
					$error++;
				}
			}

			if (!$error) {
				// Validate invoice
				$result = $invoice->validate($user);
				if ($result <= 0) {
					$this->error = $invoice->error;
					$this->errors = $invoice->errors;
					$error++;
				}
			}

			if (!$error) {
				// TODO Link invoice with subscription ?
			}

			// Add payment onto invoice
			if (!$error && $option == 'bankviainvoice' && $accountid) {
				require_once DOL_DOCUMENT_ROOT.'/compta/paiement/class/paiement.class.php';
				require_once DOL_DOCUMENT_ROOT.'/compta/bank/class/account.class.php';
				require_once DOL_DOCUMENT_ROOT.'/core/lib/functions.lib.php';

				$amounts = array();
				$amounts[$invoice->id] = price2num($amount);

				$paiement = new Paiement($this->db);
				$paiement->datepaye = $paymentdate;
				$paiement->amounts = $amounts;
				$paiement->paiementid = dol_getIdFromCode($this->db, $operation, 'c_paiement', 'code', 'id', 1);
				$paiement->num_payment = $num_chq;
				$paiement->note_public = $label;

				if (!$error) {
					// Create payment line for invoice
					$paiement_id = $paiement->create($user);
					if (!$paiement_id > 0) {
						$this->error = $paiement->error;
						$this->errors = $paiement->errors;
						$error++;
					}
				}

				if (!$error) {
					// Add transaction into bank account
					$bank_line_id = $paiement->addPaymentToBank($user, 'payment', '(SubscriptionPayment)', $accountid, $emetteur_nom, $emetteur_banque);
					if (!($bank_line_id > 0)) {
						$this->error = $paiement->error;
						$this->errors = $paiement->errors;
						$error++;
					}
				}

				if (!$error && !empty($bank_line_id)) {
					// Update fk_bank into subscription table
					$sql = 'UPDATE '.MAIN_DB_PREFIX.'subscription SET fk_bank='.$bank_line_id;
					$sql .= ' WHERE rowid='.$subscriptionid;

					$result = $this->db->query($sql);
					if (!$result) {
						$error++;
					}
				}

				if (!$error) {
					// Set invoice as paid
					$invoice->set_paid($user);
				}
			}

			if (!$error) {
				// Define output language
				$outputlangs = $langs;
				$newlang = '';
				$lang_id = GETPOST('lang_id');
				if ($conf->global->MAIN_MULTILANGS && empty($newlang) && !empty($lang_id)) $newlang = $lang_id;
				if ($conf->global->MAIN_MULTILANGS && empty($newlang)) $newlang = $customer->default_lang;
				if (!empty($newlang)) {
					$outputlangs = new Translate("", $conf);
					$outputlangs->setDefaultLang($newlang);
				}
				// Generate PDF (whatever is option MAIN_DISABLE_PDF_AUTOUPDATE) so we can include it into email
				//if (empty($conf->global->MAIN_DISABLE_PDF_AUTOUPDATE))

				$invoice->generateDocument($invoice->modelpdf, $outputlangs);
			}
		}

		if ($error) {
			return -1;
		} else {
			return 1;
		}
	}


	/**
	 *		Function that validate a member
	 *
	 *		@param	User	$user		user adherent qui valide
	 *		@return	int					<0 if KO, 0 if nothing done, >0 if OK
	 */
	public function validate($user)
	{
		global $langs, $conf;

		$error = 0;
		$now = dol_now();

		// Check parameters
		if ($this->statut == 1) {
			dol_syslog(get_class($this)."::validate statut of member does not allow this", LOG_WARNING);
			return 0;
		}

		$this->db->begin();

		$sql = "UPDATE ".MAIN_DB_PREFIX."adherent SET";
		$sql .= " statut = 1";
		$sql .= ", datevalid = '".$this->db->idate($now)."'";
		$sql .= ", fk_user_valid=".$user->id;
		$sql .= " WHERE rowid = ".$this->id;

		dol_syslog(get_class($this)."::validate", LOG_DEBUG);
		$result = $this->db->query($sql);
		if ($result) {
			$this->statut = 1;

			// Call trigger
			$result = $this->call_trigger('MEMBER_VALIDATE', $user);
			if ($result < 0) {
				$error++;
				$this->db->rollback();
				return -1;
			}
			// End call triggers

			$this->datevalid = $now;

			$this->db->commit();
			return 1;
		} else {
			$this->error = $this->db->error();
			$this->db->rollback();
			return -1;
		}
	}


	/**
	 *		Fonction qui resilie un adherent
	 *
	 *		@param	User	$user		User making change
	 *		@return	int					<0 if KO, >0 if OK
	 */
	public function resiliate($user)
	{
		global $langs, $conf;

		$error = 0;

		// Check parameters
		if ($this->statut == 0) {
			dol_syslog(get_class($this)."::resiliate statut of member does not allow this", LOG_WARNING);
			return 0;
		}

		$this->db->begin();

		$sql = "UPDATE ".MAIN_DB_PREFIX."adherent SET";
		$sql .= " statut = 0";
		$sql .= ", fk_user_valid=".$user->id;
		$sql .= " WHERE rowid = ".$this->id;

		$result = $this->db->query($sql);
		if ($result) {
			$this->statut = 0;

			// Call trigger
			$result = $this->call_trigger('MEMBER_RESILIATE', $user);
			if ($result < 0) {
				$error++;
				$this->db->rollback();
				return -1;
			}
			// End call triggers

			$this->db->commit();
			return 1;
		} else {
			$this->error = $this->db->error();
			$this->db->rollback();
			return -1;
		}
	}


	// phpcs:disable PEAR.NamingConventions.ValidFunctionName.ScopeNotCamelCaps
	/**
	 *  Function to add member into external tools mailing-list, spip, etc.
	 *
	 *  @return		int		<0 if KO, >0 if OK
	 */
	public function add_to_abo()
	{
		// phpcs:enable
		global $conf, $langs;

		include_once DOL_DOCUMENT_ROOT.'/mailmanspip/class/mailmanspip.class.php';
		$mailmanspip = new MailmanSpip($this->db);

		$err = 0;

		// mailman
		if (!empty($conf->global->ADHERENT_USE_MAILMAN) && !empty($conf->mailmanspip->enabled)) {
			$result = $mailmanspip->add_to_mailman($this);

			if ($result < 0) {
				if (!empty($mailmanspip->error)) $this->errors[] = $mailmanspip->error;
				$err += 1;
			}
			foreach ($mailmanspip->mladded_ko as $tmplist => $tmpemail) {
				$langs->load("errors");
				$this->errors[] = $langs->trans("ErrorFailedToAddToMailmanList", $tmpemail, $tmplist);
			}
			foreach ($mailmanspip->mladded_ok as $tmplist => $tmpemail) {
				$langs->load("mailmanspip");
				$this->mesgs[] = $langs->trans("SuccessToAddToMailmanList", $tmpemail, $tmplist);
			}
		}

		// spip
		if (!empty($conf->global->ADHERENT_USE_SPIP) && !empty($conf->mailmanspip->enabled)) {
			$result = $mailmanspip->add_to_spip($this);
			if ($result < 0) {
				$this->errors[] = $mailmanspip->error;
				$err += 1;
			}
		}
		if ($err) {
			return -$err;
		} else {
			return 1;
		}
	}


	// phpcs:disable PEAR.NamingConventions.ValidFunctionName.ScopeNotCamelCaps
	/**
	 *  Function to delete a member from external tools like mailing-list, spip, etc.
	 *
	 *  @return     int     <0 if KO, >0 if OK
	 */
	public function del_to_abo()
	{
		// phpcs:enable
		global $conf, $langs;

		include_once DOL_DOCUMENT_ROOT.'/mailmanspip/class/mailmanspip.class.php';
		$mailmanspip = new MailmanSpip($this->db);

		$err = 0;

		// mailman
		if (!empty($conf->global->ADHERENT_USE_MAILMAN)) {
			$result = $mailmanspip->del_to_mailman($this);
			if ($result < 0) {
				if (!empty($mailmanspip->error)) $this->errors[] = $mailmanspip->error;
				$err += 1;
			}

			foreach ($mailmanspip->mlremoved_ko as $tmplist => $tmpemail) {
				$langs->load("errors");
				$this->errors[] = $langs->trans("ErrorFailedToRemoveToMailmanList", $tmpemail, $tmplist);
			}
			foreach ($mailmanspip->mlremoved_ok as $tmplist => $tmpemail) {
				$langs->load("mailmanspip");
				$this->mesgs[] = $langs->trans("SuccessToRemoveToMailmanList", $tmpemail, $tmplist);
			}
		}

		if ($conf->global->ADHERENT_USE_SPIP && !empty($conf->mailmanspip->enabled)) {
			$result = $mailmanspip->del_to_spip($this);
			if ($result < 0) {
				$this->errors[] = $mailmanspip->error;
				$err += 1;
			}
		}
		if ($err) {
			// error
			return -$err;
		} else {
			return 1;
		}
	}


	/**
	 *    Return civility label of a member
	 *
	 *    @return   string              	Translated name of civility (translated with transnoentitiesnoconv)
	 */
	public function getCivilityLabel()
	{
		global $langs;
		$langs->load("dict");

		$code = (empty($this->civility_id) ? '' : $this->civility_id);
		if (empty($code)) return '';
		return $langs->getLabelFromKey($this->db, "Civility".$code, "c_civility", "code", "label", $code);
	}

	/**
	 *  Return clicable name (with picto eventually)
	 *
	 *	@param	int		$withpictoimg				0=No picto, 1=Include picto into link, 2=Only picto, -1=Include photo into link, -2=Only picto photo, -3=Only photo very small)
	 *	@param	int		$maxlen						length max label
	 *	@param	string	$option						Page for link ('card', 'category', 'subscription', ...)
	 *	@param  string  $mode           			''=Show firstname+lastname as label (using default order), 'firstname'=Show only firstname, 'login'=Show login, 'ref'=Show ref
	 *	@param  string  $morecss        			Add more css on link
	 *	@param  int		$save_lastsearch_value    	-1=Auto, 0=No save of lastsearch_values when clicking, 1=Save lastsearch_values whenclicking
	 *	@param	int		$notooltip					1=Disable tooltip
	 *	@param  int		$addlinktonotes			1=Add link to notes
	 *	@return	string								Chaine avec URL
	 */
	public function getNomUrl($withpictoimg = 0, $maxlen = 0, $option = 'card', $mode = '', $morecss = '', $save_lastsearch_value = -1, $notooltip = 0, $addlinktonotes = 0)
	{
		global $conf, $langs;

		if (!empty($conf->global->MAIN_OPTIMIZEFORTEXTBROWSER) && $withpictoimg) $withpictoimg = 0;

		$result = '';
		$label = '';
		$linkstart = '';
		$linkend = '';

		if (!empty($this->photo)) {
			$label .= '<div class="photointooltip">';
			$label .= Form::showphoto('memberphoto', $this, 80, 0, 0, 'photowithmargin photologintooltip', 'small', 0, 1);
			$label .= '</div><div style="clear: both;"></div>';
		}

		$label .= '<div class="centpercent">';
		$label .= '<u>'.$langs->trans("Member").'</u>';
		if (!empty($this->ref)) $label .= '<br><b>'.$langs->trans('Ref').':</b> '.$this->ref;
		if (!empty($this->firstname) || !empty($this->lastname)) $label .= '<br><b>'.$langs->trans('Name').':</b> '.$this->getFullName($langs);
		if (!empty($this->company)) $label .= '<br><b>'.$langs->trans('Company').':</b> '.$this->company;
		$label .= '</div>';

		$url = DOL_URL_ROOT.'/adherents/card.php?rowid='.$this->id;
		if ($option == 'subscription') {
			$url = DOL_URL_ROOT.'/adherents/subscription.php?rowid='.$this->id;
		}

		if ($option != 'nolink') {
			// Add param to save lastsearch_values or not
			$add_save_lastsearch_values = ($save_lastsearch_value == 1 ? 1 : 0);
			if ($save_lastsearch_value == -1 && preg_match('/list\.php/', $_SERVER["PHP_SELF"])) $add_save_lastsearch_values = 1;
			if ($add_save_lastsearch_values) $url .= '&save_lastsearch_values=1';
		}

		$linkstart .= '<a href="'.$url.'"';
		$linkclose = "";
		if (empty($notooltip)) {
			if (!empty($conf->global->MAIN_OPTIMIZEFORTEXTBROWSER)) {
				$langs->load("users");
				$label = $langs->trans("ShowUser");
				$linkclose .= ' alt="'.dol_escape_htmltag($label, 1).'"';
			}
			$linkclose .= ' title="'.dol_escape_htmltag($label, 1).'"';
			$linkclose .= ' class="classfortooltip'.($morecss ? ' '.$morecss : '').'"';
		}

		$linkstart .= $linkclose.'>';
		$linkend = '</a>';

		$result .= $linkstart;
		if ($withpictoimg) $result .= '<div class="inline-block nopadding valignmiddle">';
		if ($withpictoimg) {
			$paddafterimage = '';
			if (abs($withpictoimg) == 1) $paddafterimage = 'style="margin-right: 3px;"';
			// Only picto
			if ($withpictoimg > 0)
				$picto = '<span class="nopadding'.($morecss ? ' userimg'.$morecss : '').'">'.
					img_object('', 'user', $paddafterimage.' '.($notooltip ? '' : 'class="classfortooltip"'), 0, 0, $notooltip ? 0 : 1).'</span>';
			// Picto must be a photo
			else {
				$picto = '<span class="nopadding'.($morecss ? ' userimg'.$morecss : '').'"'.($paddafterimage ? ' '.$paddafterimage : '').'>';
				$picto .= Form::showphoto('memberphoto', $this, 0, 0, 0, 'userphoto'.($withpictoimg == -3 ? 'small' : ''), 'mini', 0, 1);
				$picto .= '</span>';
			}
			$result .= $picto;
		}
		if ($withpictoimg > -2 && $withpictoimg != 2) {
			if (empty($conf->global->MAIN_OPTIMIZEFORTEXTBROWSER)) $result .= '<span class="nopadding valignmiddle'.((!isset($this->statut) || $this->statut) ? '' : ' strikefordisabled').
				($morecss ? ' usertext'.$morecss : '').'">';
			if ($mode == 'login')
				$result .= dol_trunc($this->login, $maxlen);
			elseif ($mode == 'ref')
				$result .= $this->id;
			else
				$result .= $this->getFullName($langs, '', ($mode == 'firstname' ? 2 : -1), $maxlen);
			if (empty($conf->global->MAIN_OPTIMIZEFORTEXTBROWSER)) $result .= '</span>';
		}
		if ($withpictoimg) $result .= '</div>';
		$result .= $linkend;

		if ($addlinktonotes) {
			if ($this->note_private) {
				$notetoshow = $langs->trans("ViewPrivateNote").':<br>'.dol_string_nohtmltag($this->note_private, 1);
				$result .= ' <span class="note inline-block">';
				$result .= '<a href="'.DOL_URL_ROOT.'/adherents/note.php?id='.$this->id.'" class="classfortooltip" title="'.dol_escape_htmltag($notetoshow).'">';
				$result .= img_picto('', 'note');
				$result .= '</a>';
				$result .= '</span>';
			}
		}

		return $result;
	}

	/**
	 *  Retourne le libelle du statut d'un adherent (brouillon, valide, resilie)
	 *
	 *  @param	int		$mode       0=libelle long, 1=libelle court, 2=Picto + Libelle court, 3=Picto, 4=Picto + Libelle long, 5=Libelle court + Picto
	 *  @return string				Label
	 */
	public function getLibStatut($mode = 0)
	{
		return $this->LibStatut($this->statut, $this->need_subscription, $this->datefin, $mode);
	}

	// phpcs:disable PEAR.NamingConventions.ValidFunctionName.ScopeNotCamelCaps
	/**
	 *  Renvoi le libelle d'un statut donne
	 *
	 *  @param	int			$status      			Id status
	 *	@param	int			$need_subscription		1 if member type need subscription, 0 otherwise
	 *	@param	int     	$date_end_subscription	Date fin adhesion
	 *  @param  int		    $mode                   0=long label, 1=short label, 2=Picto + short label, 3=Picto, 4=Picto + long label, 5=Short label + Picto, 6=Long label + Picto
	 *  @return string      						Label
	 */
	public function LibStatut($status, $need_subscription, $date_end_subscription, $mode = 0)
	{
		// phpcs:enable
		global $langs;
		$langs->load("members");

		$statusType = '';
		$labelStatus = '';
		$labelStatusShort = '';

		if ($status == -1) {
			$statusType = 'status0';
			$labelStatus = $langs->trans("MemberStatusDraft");
			$labelStatusShort = $langs->trans("MemberStatusDraftShort");
		} elseif ($status >= 1) {
			if ($need_subscription == 0) {
				$statusType = 'status4';
				$labelStatus = $langs->trans("MemberStatusNoSubscription");
				$labelStatusShort = $langs->trans("MemberStatusNoSubscriptionShort");
			} elseif (!$date_end_subscription) {
				$statusType = 'status1';
				$labelStatus = $langs->trans("MemberStatusActive");
				$labelStatusShort = $langs->trans("MemberStatusActiveShort");
			} elseif ($date_end_subscription < time()) {
				$statusType = 'status3';
				$labelStatus = $langs->trans("MemberStatusActiveLate");
				$labelStatusShort = $langs->trans("MemberStatusActiveLateShort");
			} else {
				$statusType = 'status4';
				$labelStatus = $langs->trans("MemberStatusPaid");
				$labelStatusShort = $langs->trans("MemberStatusPaidShort");
			}
		} elseif ($status == 0) {
			$statusType = 'status6';
			$labelStatus = $langs->trans("MemberStatusResiliated");
			$labelStatusShort = $langs->trans("MemberStatusResiliatedShort");
		}

		return dolGetStatus($labelStatus, $labelStatusShort, '', $statusType, $mode);
	}


	// phpcs:disable PEAR.NamingConventions.ValidFunctionName.ScopeNotCamelCaps
	/**
	 *      Charge indicateurs this->nb de tableau de bord
	 *
	 *      @return     int         <0 if KO, >0 if OK
	 */
	public function load_state_board()
	{
		// phpcs:enable
		global $conf;

		$this->nb = array();

		$sql = "SELECT count(a.rowid) as nb";
		$sql .= " FROM ".MAIN_DB_PREFIX."adherent as a";
		$sql .= " WHERE a.statut > 0";
		$sql .= " AND a.entity IN (".getEntity('adherent').")";

		$resql = $this->db->query($sql);
		if ($resql) {
			while ($obj = $this->db->fetch_object($resql)) {
				$this->nb["members"] = $obj->nb;
			}
			$this->db->free($resql);
			return 1;
		} else {
			dol_print_error($this->db);
			$this->error = $this->db->error();
			return -1;
		}
	}

	// phpcs:disable PEAR.NamingConventions.ValidFunctionName.ScopeNotCamelCaps
	/**
	 *      Load indicators for dashboard (this->nbtodo and this->nbtodolate)
	 *
	 *      @param	User	$user   		Objet user
	 *      @param  string	$mode           "expired" for membership to renew, "shift" for member to validate
	 *      @return WorkboardResponse|int 	<0 if KO, WorkboardResponse if OK
	 */
	public function load_board($user, $mode)
	{
		// phpcs:enable
		global $conf, $langs;

		if ($user->socid) return -1; // protection pour eviter appel par utilisateur externe

		$now = dol_now();

		$sql = "SELECT a.rowid, a.datefin, a.statut";
<<<<<<< HEAD
		$sql .= " FROM ".MAIN_DB_PREFIX."adherent as a";
		$sql .= ", ".MAIN_DB_PREFIX."adherent_type as t";
		$sql .= " WHERE a.fk_adherent_type = t.rowid";
		if ($mode == 'expired') {
			$sql .= " AND a.statut = 1";
			$sql .= " AND a.entity IN (".getEntity('adherent').")";
			$sql .= " AND ((a.datefin IS NULL or a.datefin < '".$this->db->idate($now)."') AND t.subscription = 1)";
		} elseif ($mode == 'shift') {
			$sql .= " AND a.statut = -1";
			$sql .= " AND a.entity IN (".getEntity('adherent').")";
		}

		$resql = $this->db->query($sql);
		if ($resql) {
=======
		$sql.= " FROM ".MAIN_DB_PREFIX."adherent as a";
		$sql.= ", ".MAIN_DB_PREFIX."adherent_type as t";
		$sql.= " WHERE a.fk_adherent_type = t.rowid";
		$sql.= " AND a.statut = 1";
		$sql.= " AND a.entity IN (".getEntity('adherent').")";
		$sql.= " AND ((a.datefin IS NULL or a.datefin < '".$this->db->idate($now)."') AND t.subscription = '1')";

		$resql=$this->db->query($sql);
		if ($resql)
		{
>>>>>>> 113144ea
			$langs->load("members");

			$warning_delay = 0;
			$url = '';
			$label = '';
			$labelShort = '';

			if ($mode == 'expired') {
				$warning_delay = $conf->adherent->subscription->warning_delay / 60 / 60 / 24;
				$label = $langs->trans("MembersWithSubscriptionToReceive");
				$labelShort = $langs->trans("MembersWithSubscriptionToReceiveShort");
				$url = DOL_URL_ROOT.'/adherents/list.php?mainmenu=members&amp;statut=1&amp;filter=outofdate';
			} elseif ($mode == 'shift') {
				$warning_delay = $conf->adherent->subscription->warning_delay / 60 / 60 / 24;
				$url = DOL_URL_ROOT.'/adherents/list.php?mainmenu=members&amp;statut=-1';
				$label = $langs->trans("MembersListToValid");
				$labelShort = $langs->trans("ToValidate");
			}

			$response = new WorkboardResponse();
			$response->warning_delay = $warning_delay;
			$response->label = $label;
			$response->labelShort = $labelShort;
			$response->url = $url;
			$response->img = img_object('', "user");

			$adherentstatic = new Adherent($this->db);

			while ($obj = $this->db->fetch_object($resql)) {
				$response->nbtodo++;

				$adherentstatic->datefin = $this->db->jdate($obj->datefin);
				$adherentstatic->statut = $obj->statut;

				if ($adherentstatic->hasDelay()) {
					$response->nbtodolate++;
				}
			}

			return $response;
		} else {
			dol_print_error($this->db);
			$this->error = $this->db->error();
			return -1;
		}
	}


	/**
	 *  Create a document onto disk according to template module.
	 *
	 *  @param	    string		$modele			Force template to use ('' to not force)
	 *  @param		Translate	$outputlangs	objet lang a utiliser pour traduction
	 *  @param      int			$hidedetails    Hide details of lines
	 *  @param      int			$hidedesc       Hide description
	 *  @param      int			$hideref        Hide ref
	 *  @param   null|array  $moreparams     Array to provide more information
	 *  @return     int         				0 if KO, 1 if OK
	 */
	public function generateDocument($modele, $outputlangs, $hidedetails = 0, $hidedesc = 0, $hideref = 0, $moreparams = null)
	{
		global $conf, $langs;

		$langs->load("orders");

		if (!dol_strlen($modele)) {
			$modele = 'standard';

			if ($this->modelpdf) {
				$modele = $this->modelpdf;
			} elseif (!empty($conf->global->ADHERENT_ADDON_PDF)) {
				$modele = $conf->global->ADHERENT_ADDON_PDF;
			}
		}

		$modelpath = "core/modules/member/doc/";

		return $this->commonGenerateDocument($modelpath, $modele, $outputlangs, $hidedetails, $hidedesc, $hideref, $moreparams);
	}


	/**
	 *  Initialise an instance with random values.
	 *  Used to build previews or test instances.
	 *	id must be 0 if object instance is a specimen.
	 *
	 *  @return	void
	 */
	public function initAsSpecimen()
	{
		global $user, $langs;

		// Initialise parametres
		$this->id = 0;
		$this->specimen = 1;
		$this->civility_id = 0;
		$this->lastname = 'DOLIBARR';
		$this->firstname = 'SPECIMEN';
		$this->gender = 'man';
		$this->login = 'dolibspec';
		$this->pass = 'dolibspec';
		$this->company = 'Societe ABC';
		$this->address = '61 jump street';
		$this->zip = '75000';
		$this->town = 'Paris';
		$this->country_id = 1;
		$this->country_code = 'FR';
		$this->country = 'France';
		$this->morphy = 'mor';
		$this->email = 'specimen@specimen.com';
		$this->socialnetworks = array('skype' => 'skypepseudo', 'twitter' => 'twitterpseudo', 'facebook' => 'facebookpseudo', 'linkedin' => 'linkedinpseudo');
		$this->phone = '0999999999';
		$this->phone_perso = '0999999998';
		$this->phone_mobile = '0999999997';
		$this->note_private = 'No comment';
		$this->birth = time();
		$this->photo = '';
		$this->public = 1;
		$this->statut = 0;

		$this->datefin = time();
		$this->datevalid = time();

		$this->typeid = 1; // Id type adherent
		$this->type = 'Type adherent'; // Libelle type adherent
		$this->need_subscription = 0;

		$this->first_subscription_date = time();
		$this->first_subscription_date_start = $this->first_subscription_date;
		$this->first_subscription_date_end = dol_time_plus_duree($this->first_subscription_date_start, 1, 'y');
		$this->first_subscription_amount = 10;

		$this->last_subscription_date = $this->first_subscription_date;
		$this->last_subscription_date_start = $this->first_subscription_date;
		$this->last_subscription_date_end = dol_time_plus_duree($this->last_subscription_date_start, 1, 'y');
		$this->last_subscription_amount = 10;
	}


	// phpcs:disable PEAR.NamingConventions.ValidFunctionName.ScopeNotCamelCaps
	// phpcs:disable PEAR.NamingConventions.ValidFunctionName.PublicUnderscore
	/**
	 *	Retourne chaine DN complete dans l'annuaire LDAP pour l'objet
	 *
	 *	@param	array	$info		Info array loaded by _load_ldap_info
	 *	@param	int		$mode		0=Return full DN (uid=qqq,ou=xxx,dc=aaa,dc=bbb)
	 *								1=Return DN without key inside (ou=xxx,dc=aaa,dc=bbb)
	 *								2=Return key only (uid=qqq)
	 *	@return	string				DN
	 */
	public function _load_ldap_dn($info, $mode = 0)
	{
		// phpcs:enable
		global $conf;
		$dn = '';
		if ($mode == 0) $dn = $conf->global->LDAP_KEY_MEMBERS."=".$info[$conf->global->LDAP_KEY_MEMBERS].",".$conf->global->LDAP_MEMBER_DN;
		if ($mode == 1) $dn = $conf->global->LDAP_MEMBER_DN;
		if ($mode == 2) $dn = $conf->global->LDAP_KEY_MEMBERS."=".$info[$conf->global->LDAP_KEY_MEMBERS];
		return $dn;
	}


	// phpcs:disable PEAR.NamingConventions.ValidFunctionName.ScopeNotCamelCaps
	// phpcs:disable PEAR.NamingConventions.ValidFunctionName.PublicUnderscore
	/**
	 *	Initialise tableau info (tableau des attributs LDAP)
	 *
	 *	@return		array		Tableau info des attributs
	 */
	public function _load_ldap_info()
	{
		// phpcs:enable
		global $conf, $langs;

		$info = array();
		$keymodified = false;

		// Object classes
		$info["objectclass"] = explode(',', $conf->global->LDAP_MEMBER_OBJECT_CLASS);

		$this->fullname = $this->getFullName($langs);

		// For avoid ldap error when firstname and lastname are empty
		if ($this->morphy == 'mor' && (empty($this->fullname) || $this->fullname == $this->company)) {
			$this->fullname = $this->company;
			$this->lastname = $this->company;
		}

		// Possible LDAP KEY (constname => varname)
		$ldapkey = array('LDAP_MEMBER_FIELD_FULLNAME' => 'fullname', 'LDAP_MEMBER_FIELD_NAME' => 'lastname', 'LDAP_MEMBER_FIELD_LOGIN' => 'login', 'LDAP_MEMBER_FIELD_LOGIN_SAMBA' => 'login',
			'LDAP_MEMBER_FIELD_MAIL' => 'email');

		// Member
		foreach ($ldapkey as $constname => $varname) {
			if (!empty($this->$varname) && !empty($conf->global->$constname)) {
				$info[$conf->global->$constname] = $this->$varname;

				// Check if it is the LDAP key and if its value has been changed
				if (!empty($conf->global->LDAP_KEY_MEMBERS) && $conf->global->LDAP_KEY_MEMBERS == $conf->global->$constname) {
					if (!empty($this->oldcopy) && $this->$varname != $this->oldcopy->$varname) $keymodified = true; // For check if LDAP key has been modified
				}
			}
		}
		if ($this->firstname && !empty($conf->global->LDAP_MEMBER_FIELD_FIRSTNAME)) $info[$conf->global->LDAP_MEMBER_FIELD_FIRSTNAME] = $this->firstname;
		if ($this->poste && !empty($conf->global->LDAP_MEMBER_FIELD_TITLE)) $info[$conf->global->LDAP_MEMBER_FIELD_TITLE] = $this->poste;
		if ($this->company && !empty($conf->global->LDAP_MEMBER_FIELD_COMPANY)) $info[$conf->global->LDAP_MEMBER_FIELD_COMPANY] = $this->company;
		if ($this->address && !empty($conf->global->LDAP_MEMBER_FIELD_ADDRESS)) $info[$conf->global->LDAP_MEMBER_FIELD_ADDRESS] = $this->address;
		if ($this->zip && !empty($conf->global->LDAP_MEMBER_FIELD_ZIP)) $info[$conf->global->LDAP_MEMBER_FIELD_ZIP] = $this->zip;
		if ($this->town && !empty($conf->global->LDAP_MEMBER_FIELD_TOWN)) $info[$conf->global->LDAP_MEMBER_FIELD_TOWN] = $this->town;
		if ($this->country_code && !empty($conf->global->LDAP_MEMBER_FIELD_COUNTRY)) $info[$conf->global->LDAP_MEMBER_FIELD_COUNTRY] = $this->country_code;
		if ($this->skype && !empty($conf->global->LDAP_MEMBER_FIELD_SKYPE)) $info[$conf->global->LDAP_MEMBER_FIELD_SKYPE] = $this->skype;
		if ($this->twitter && !empty($conf->global->LDAP_MEMBER_FIELD_TWITTER)) $info[$conf->global->LDAP_MEMBER_FIELD_TWITTER] = $this->twitter;
		if ($this->facebook && !empty($conf->global->LDAP_MEMBER_FIELD_FACEBOOK)) $info[$conf->global->LDAP_MEMBER_FIELD_FACEBOOK] = $this->facebook;
		if ($this->linkedin && !empty($conf->global->LDAP_MEMBER_FIELD_LINKEDIN)) $info[$conf->global->LDAP_MEMBER_FIELD_LINKEDIN] = $this->linkedin;
		if ($this->phone && !empty($conf->global->LDAP_MEMBER_FIELD_PHONE)) $info[$conf->global->LDAP_MEMBER_FIELD_PHONE] = $this->phone;
		if ($this->phone_perso && !empty($conf->global->LDAP_MEMBER_FIELD_PHONE_PERSO)) $info[$conf->global->LDAP_MEMBER_FIELD_PHONE_PERSO] = $this->phone_perso;
		if ($this->phone_mobile && !empty($conf->global->LDAP_MEMBER_FIELD_MOBILE)) $info[$conf->global->LDAP_MEMBER_FIELD_MOBILE] = $this->phone_mobile;
		if ($this->fax && !empty($conf->global->LDAP_MEMBER_FIELD_FAX)) $info[$conf->global->LDAP_MEMBER_FIELD_FAX] = $this->fax;
		if ($this->note_private && !empty($conf->global->LDAP_MEMBER_FIELD_DESCRIPTION)) $info[$conf->global->LDAP_MEMBER_FIELD_DESCRIPTION] = dol_string_nohtmltag($this->note_private, 2);
		if ($this->note_public && !empty($conf->global->LDAP_MEMBER_FIELD_NOTE_PUBLIC)) $info[$conf->global->LDAP_MEMBER_FIELD_NOTE_PUBLIC] = dol_string_nohtmltag($this->note_public, 2);
		if ($this->birth && !empty($conf->global->LDAP_MEMBER_FIELD_BIRTHDATE)) $info[$conf->global->LDAP_MEMBER_FIELD_BIRTHDATE] = dol_print_date($this->birth, 'dayhourldap');
		if (isset($this->statut) && !empty($conf->global->LDAP_FIELD_MEMBER_STATUS)) $info[$conf->global->LDAP_FIELD_MEMBER_STATUS] = $this->statut;
		if ($this->datefin && !empty($conf->global->LDAP_FIELD_MEMBER_END_LASTSUBSCRIPTION)) $info[$conf->global->LDAP_FIELD_MEMBER_END_LASTSUBSCRIPTION] = dol_print_date($this->datefin, 'dayhourldap');

		// When password is modified
		if (!empty($this->pass)) {
			if (!empty($conf->global->LDAP_MEMBER_FIELD_PASSWORD)) $info[$conf->global->LDAP_MEMBER_FIELD_PASSWORD] = $this->pass; // this->pass = mot de passe non crypte
			if (!empty($conf->global->LDAP_MEMBER_FIELD_PASSWORD_CRYPTED)) $info[$conf->global->LDAP_MEMBER_FIELD_PASSWORD_CRYPTED] = dol_hash($this->pass, 4); // Create OpenLDAP MD5 password (TODO add type of encryption)
		} // Set LDAP password if possible
		elseif ($conf->global->LDAP_SERVER_PROTOCOLVERSION !== '3') // If ldap key is modified and LDAPv3 we use ldap_rename function for avoid lose encrypt password
		{
			if (!empty($conf->global->DATABASE_PWD_ENCRYPTED)) {
				// Just for the default MD5 !
				if (empty($conf->global->MAIN_SECURITY_HASH_ALGO)) {
					if ($this->pass_indatabase_crypted && !empty($conf->global->LDAP_MEMBER_FIELD_PASSWORD_CRYPTED)) {
						// Create OpenLDAP MD5 password from Dolibarr MD5 password
						// Note: This suppose that "pass_indatabase_crypted" is a md5 (guaranted by the previous test if "(empty($conf->global->MAIN_SECURITY_HASH_ALGO))"
						$info[$conf->global->LDAP_MEMBER_FIELD_PASSWORD_CRYPTED] = '{md5}'.base64_encode(hex2bin($this->pass_indatabase_crypted));
					}
				}
			} // Use $this->pass_indatabase value if exists
			elseif (!empty($this->pass_indatabase)) {
				if (!empty($conf->global->LDAP_MEMBER_FIELD_PASSWORD)) $info[$conf->global->LDAP_MEMBER_FIELD_PASSWORD] = $this->pass_indatabase; // $this->pass_indatabase = mot de passe non crypte
				if (!empty($conf->global->LDAP_MEMBER_FIELD_PASSWORD_CRYPTED)) $info[$conf->global->LDAP_MEMBER_FIELD_PASSWORD_CRYPTED] = dol_hash($this->pass_indatabase, 4); // md5 for OpenLdap TODO add type of encryption
			}
		}

		// Subscriptions
		if ($this->first_subscription_date && !empty($conf->global->LDAP_FIELD_MEMBER_FIRSTSUBSCRIPTION_DATE)) $info[$conf->global->LDAP_FIELD_MEMBER_FIRSTSUBSCRIPTION_DATE] = dol_print_date($this->first_subscription_date, 'dayhourldap');
		if (isset($this->first_subscription_amount) && !empty($conf->global->LDAP_FIELD_MEMBER_FIRSTSUBSCRIPTION_AMOUNT)) $info[$conf->global->LDAP_FIELD_MEMBER_FIRSTSUBSCRIPTION_AMOUNT] = $this->first_subscription_amount;
		if ($this->last_subscription_date && !empty($conf->global->LDAP_FIELD_MEMBER_LASTSUBSCRIPTION_DATE)) $info[$conf->global->LDAP_FIELD_MEMBER_LASTSUBSCRIPTION_DATE] = dol_print_date($this->last_subscription_date, 'dayhourldap');
		if (isset($this->last_subscription_amount) && !empty($conf->global->LDAP_FIELD_MEMBER_LASTSUBSCRIPTION_AMOUNT)) $info[$conf->global->LDAP_FIELD_MEMBER_LASTSUBSCRIPTION_AMOUNT] = $this->last_subscription_amount;

		return $info;
	}


	/**
	 *      Load type info information in the member object
	 *
	 *      @param  int		$id       Id of member to load
	 *      @return	void
	 */
	public function info($id)
	{
		$sql = 'SELECT a.rowid, a.datec as datec,';
		$sql .= ' a.datevalid as datev,';
		$sql .= ' a.tms as datem,';
		$sql .= ' a.fk_user_author, a.fk_user_valid, a.fk_user_mod';
		$sql .= ' FROM '.MAIN_DB_PREFIX.'adherent as a';
		$sql .= ' WHERE a.rowid = '.$id;

		dol_syslog(get_class($this)."::info", LOG_DEBUG);
		$result = $this->db->query($sql);
		if ($result) {
			if ($this->db->num_rows($result)) {
				$obj = $this->db->fetch_object($result);
				$this->id = $obj->rowid;
				if ($obj->fk_user_author) {
					$cuser = new User($this->db);
					$cuser->fetch($obj->fk_user_author);
					$this->user_creation = $cuser;
				}

				if ($obj->fk_user_valid) {
					$vuser = new User($this->db);
					$vuser->fetch($obj->fk_user_valid);
					$this->user_validation = $vuser;
				}

				if ($obj->fk_user_mod) {
					$muser = new User($this->db);
					$muser->fetch($obj->fk_user_mod);
					$this->user_modification = $muser;
				}

				$this->date_creation = $this->db->jdate($obj->datec);
				$this->date_validation = $this->db->jdate($obj->datev);
				$this->date_modification = $this->db->jdate($obj->datem);
			}

			$this->db->free($result);
		} else {
			dol_print_error($this->db);
		}
	}

	/**
	 *  Return number of mass Emailing received by this member with its email
	 *
	 *  @return       int     Number of EMailings
	 */
	public function getNbOfEMailings()
	{
		$sql = "SELECT count(mc.email) as nb";
		$sql .= " FROM ".MAIN_DB_PREFIX."mailing_cibles as mc";
		$sql .= " WHERE mc.email = '".$this->db->escape($this->email)."'";
		$sql .= " AND mc.statut NOT IN (-1,0)"; // -1 erreur, 0 non envoye, 1 envoye avec succes

		$resql = $this->db->query($sql);
		if ($resql) {
			$obj = $this->db->fetch_object($resql);
			$nb = $obj->nb;

			$this->db->free($resql);
			return $nb;
		} else {
			$this->error = $this->db->error();
			return -1;
		}
	}

	/**
	 * Sets object to supplied categories.
	 *
	 * Deletes object from existing categories not supplied.
	 * Adds it to non existing supplied categories.
	 * Existing categories are left untouch.
	 *
	 * @param int[]|int $categories Category or categories IDs
	 * @return void
	 */
	public function setCategories($categories)
	{
		// Handle single category
		if (!is_array($categories)) {
			$categories = array($categories);
		}

		// Get current categories
		require_once DOL_DOCUMENT_ROOT.'/categories/class/categorie.class.php';
		$c = new Categorie($this->db);
		$existing = $c->containing($this->id, Categorie::TYPE_MEMBER, 'id');

		// Diff
		if (is_array($existing)) {
			$to_del = array_diff($existing, $categories);
			$to_add = array_diff($categories, $existing);
		} else {
			$to_del = array(); // Nothing to delete
			$to_add = $categories;
		}

		// Process
		foreach ($to_del as $del) {
			if ($c->fetch($del) > 0) {
				$c->del_type($this, Categorie::TYPE_MEMBER);
			}
		}
		foreach ($to_add as $add) {
			if ($c->fetch($add) > 0) {
				$c->add_type($this, Categorie::TYPE_MEMBER);
			}
		}

		return;
	}

	/**
	 * Function used to replace a thirdparty id with another one.
	 *
	 * @param DoliDB 	$db 			Database handler
	 * @param int 		$origin_id 		Old thirdparty id
	 * @param int 		$dest_id 		New thirdparty id
	 * @return bool
	 */
	public static function replaceThirdparty($db, $origin_id, $dest_id)
	{
		$tables = array('adherent');

		return CommonObject::commonReplaceThirdparty($db, $origin_id, $dest_id, $tables);
	}

	/**
	 * Return if a member is late (subscription late) or not
	 *
	 * @return boolean     True if late, False if not late
	 */
	public function hasDelay()
	{
		global $conf;

		//Only valid members
		if ($this->statut <= 0) return false;
		if (!$this->datefin) return false;

		$now = dol_now();

		return $this->datefin < ($now - $conf->adherent->subscription->warning_delay);
	}


	/**
	 * Send reminders by emails before subscription end
	 * CAN BE A CRON TASK
	 *
	 * @param	string		$daysbeforeendlist		Nb of days before end of subscription (negative number = after subscription). Can be a list of delay, separated by a semicolon, for example '10;5;0;-5'
	 * @return	int									0 if OK, <>0 if KO (this function is used also by cron so only 0 is OK)
	 */
	public function sendReminderForExpiredSubscription($daysbeforeendlist = '10')
	{
		global $conf, $langs, $mysoc, $user;

		$error = 0;
		$this->output = '';
		$this->error = '';

		$blockingerrormsg = '';

		if (empty($conf->adherent->enabled)) // Should not happen. If module disabled, cron job should not be visible.
		{
			$langs->load("agenda");
			$this->output = $langs->trans('ModuleNotEnabled', $langs->transnoentitiesnoconv("Adherent"));
			return 0;
		}
		if (empty($conf->global->MEMBER_REMINDER_EMAIL)) {
			$langs->load("agenda");
			$this->output = $langs->trans('EventRemindersByEmailNotEnabled', $langs->transnoentitiesnoconv("Adherent"));
			return 0;
		}

		$now = dol_now();
		$nbok = 0;
		$nbko = 0;

		$listofmembersok = array();
		$listofmembersko = array();

		$arraydaysbeforeend = explode(';', $daysbeforeendlist);
		foreach ($arraydaysbeforeend as $daysbeforeend) // Loop on each delay
		{
			dol_syslog(__METHOD__.' - Process delta = '.$daysbeforeend, LOG_DEBUG);

			if (!is_numeric($daysbeforeend)) {
				$blockingerrormsg = "Value for delta is not a positive or negative numeric";
				$nbko++;
				break;
			}

			$tmp = dol_getdate($now);
			$datetosearchfor = dol_time_plus_duree(dol_mktime(0, 0, 0, $tmp['mon'], $tmp['mday'], $tmp['year']), $daysbeforeend, 'd');

			$sql = 'SELECT rowid FROM '.MAIN_DB_PREFIX.'adherent';
			$sql .= " WHERE entity = ".$conf->entity; // Do not use getEntity('adherent').")" here, we want the batch to be on its entity only;
			$sql .= " AND datefin = '".$this->db->idate($datetosearchfor)."'";

			$resql = $this->db->query($sql);
			if ($resql) {
				$num_rows = $this->db->num_rows($resql);

				include_once DOL_DOCUMENT_ROOT.'/core/class/html.formmail.class.php';
				$adherent = new Adherent($this->db);
				$formmail = new FormMail($this->db);

				$i = 0;
				while ($i < $num_rows) {
					$obj = $this->db->fetch_object($resql);

					$adherent->fetch($obj->rowid, '', '', '', true, true);

					if (empty($adherent->email)) {
						$nbko++;
						$listofmembersko[$adherent->id] = $adherent->id;
					} else {
						$adherent->fetch_thirdparty();

						// Language code to use ($languagecodeformember) is default language of thirdparty, if no thirdparty, the language found from country of member then country of thirdparty, and if still not found we use the language of company.
						$languagefromcountrycode = getLanguageCodeFromCountryCode($adherent->country_code ? $adherent->country_code : $adherent->thirdparty->country_code);
						$languagecodeformember = (empty($adherent->thirdparty->default_lang) ? ($languagefromcountrycode ? $languagefromcountrycode : $mysoc->default_lang) : $adherent->thirdparty->default_lang);

						// Send reminder email
						$outputlangs = new Translate('', $conf);
						$outputlangs->setDefaultLang($languagecodeformember);
						$outputlangs->loadLangs(array("main", "members"));
						dol_syslog("sendReminderForExpiredSubscription Language for member id ".$adherent->id." set to ".$outputlangs->defaultlang." mysoc->default_lang=".$mysoc->default_lang);

						$arraydefaultmessage = null;
						$labeltouse = $conf->global->ADHERENT_EMAIL_TEMPLATE_REMIND_EXPIRATION;

						if (!empty($labeltouse)) $arraydefaultmessage = $formmail->getEMailTemplate($this->db, 'member', $user, $outputlangs, 0, 1, $labeltouse);

						if (!empty($labeltouse) && is_object($arraydefaultmessage) && $arraydefaultmessage->id > 0) {
							$substitutionarray = getCommonSubstitutionArray($outputlangs, 0, null, $adherent);
							//if (is_array($adherent->thirdparty)) $substitutionarraycomp = ...
							complete_substitutions_array($substitutionarray, $outputlangs, $adherent);

							$subject = make_substitutions($arraydefaultmessage->topic, $substitutionarray, $outputlangs);
							$msg = make_substitutions($arraydefaultmessage->content, $substitutionarray, $outputlangs);
							$from = $conf->global->ADHERENT_MAIL_FROM;
							$to = $adherent->email;

							$trackid = 'mem'.$adherent->id;
							$moreinheader = 'X-Dolibarr-Info: sendReminderForExpiredSubscription'."\r\n";

							include_once DOL_DOCUMENT_ROOT.'/core/class/CMailFile.class.php';
							$cmail = new CMailFile($subject, $to, $from, $msg, array(), array(), array(), '', '', 0, 1, '', '', $trackid, $moreinheader);
							$result = $cmail->sendfile();
							if (!$result) {
								$error++;
								$this->error = $cmail->error;
								if (!is_null($cmail->errors)) {
									$this->errors += $cmail->errors;
								}
								$nbko++;
								$listofmembersko[$adherent->id] = $adherent->id;
							} else {
								$nbok++;
								$listofmembersok[$adherent->id] = $adherent->id;

								$message = $msg;
								$sendto = $to;
								$sendtocc = '';
								$sendtobcc = '';
								$actioncode = 'EMAIL';
								$extraparams = '';

								$actionmsg = '';
								$actionmsg2 = $langs->transnoentities('MailSentBy').' '.CMailFile::getValidAddress($from, 4, 0, 1).' '.$langs->transnoentities('To').' '.
									CMailFile::getValidAddress($sendto, 4, 0, 1);
								if ($message) {
									$actionmsg = $langs->transnoentities('MailFrom').': '.dol_escape_htmltag($from);
									$actionmsg = dol_concatdesc($actionmsg, $langs->transnoentities('MailTo').': '.dol_escape_htmltag($sendto));
									if ($sendtocc) $actionmsg = dol_concatdesc($actionmsg, $langs->transnoentities('Bcc').": ".dol_escape_htmltag($sendtocc));
									$actionmsg = dol_concatdesc($actionmsg, $langs->transnoentities('MailTopic').": ".$subject);
									$actionmsg = dol_concatdesc($actionmsg, $langs->transnoentities('TextUsedInTheMessageBody').":");
									$actionmsg = dol_concatdesc($actionmsg, $message);
								}

								require_once DOL_DOCUMENT_ROOT.'/comm/action/class/actioncomm.class.php';

								// Insert record of emails sent
								$actioncomm = new ActionComm($this->db);

								$actioncomm->type_code = 'AC_OTH_AUTO'; // Type of event ('AC_OTH', 'AC_OTH_AUTO', 'AC_XXX'...)
								$actioncomm->code = 'AC_'.$actioncode;
								$actioncomm->label = $actionmsg2;
								$actioncomm->note_private = $actionmsg;
								$actioncomm->fk_project = 0;
								$actioncomm->datep = $now;
								$actioncomm->datef = $now;
								$actioncomm->percentage = -1; // Not applicable
								$actioncomm->socid = $adherent->thirdparty->id;
								$actioncomm->contactid = 0;
								$actioncomm->authorid = $user->id; // User saving action
								$actioncomm->userownerid = $user->id; // Owner of action
								// Fields when action is en email (content should be added into note)
								$actioncomm->email_msgid = $cmail->msgid;
								$actioncomm->email_from = $from;
								$actioncomm->email_sender = '';
								$actioncomm->email_to = $to;
								$actioncomm->email_tocc = $sendtocc;
								$actioncomm->email_tobcc = $sendtobcc;
								$actioncomm->email_subject = $subject;
								$actioncomm->errors_to = '';

								$actioncomm->fk_element = $adherent->id;
								$actioncomm->elementtype = $adherent->element;

								$actioncomm->extraparams = $extraparams;

								$actioncomm->create($user);
							}
						} else {
							$blockingerrormsg = "Can't find email template, defined into member module setup, to use for reminding";

							$nbko++;
							$listofmembersko[$adherent->id] = $adherent->id;

							break;
						}
					}

					$i++;
				}
			} else {
				$this->error = $this->db->lasterror();
				return 1;
			}
		}

		if ($blockingerrormsg) {
			$this->error = $blockingerrormsg;
			return 1;
		} else {
			$this->output = 'Found '.($nbok + $nbko).' members to send reminder to.';
			$this->output .= ' Send email successfuly to '.$nbok.' members';
			if (is_array($listofmembersok)) {
				$listofids = '';
				$i = 0;
				foreach ($listofmembersok as $idmember) {
					if ($i > 100) {
						$listofids .= ', ...';
						break;
					}
					if (empty($listofids))
						$listofids .= ' [';
					else
						$listofids .= ', ';
					$listofids .= $idmember;
					$i++;
				}
				if ($listofids) $listofids .= ']';
				$this->output .= $listofids;
			}
			if ($nbko) {
				$this->output .= ' - Canceled for '.$nbko.' member (no email or email sending error)';
				if (is_array($listofmembersko)) {
					$listofids = '';
					$i = 0;
					foreach ($listofmembersko as $idmember) {
						if ($i > 100) {
							$listofids .= ', ...';
							break;
						}
						if (empty($listofids))
							$listofids .= ' [';
						else
							$listofids .= ', ';
						$listofids .= $idmember;
						$i++;
					}
					if ($listofids) $listofids .= ']';
					$this->output .= $listofids;
				}
			}
		}

		return 0;
	}
}<|MERGE_RESOLUTION|>--- conflicted
+++ resolved
@@ -2175,14 +2175,13 @@
 		$now = dol_now();
 
 		$sql = "SELECT a.rowid, a.datefin, a.statut";
-<<<<<<< HEAD
 		$sql .= " FROM ".MAIN_DB_PREFIX."adherent as a";
 		$sql .= ", ".MAIN_DB_PREFIX."adherent_type as t";
 		$sql .= " WHERE a.fk_adherent_type = t.rowid";
 		if ($mode == 'expired') {
 			$sql .= " AND a.statut = 1";
 			$sql .= " AND a.entity IN (".getEntity('adherent').")";
-			$sql .= " AND ((a.datefin IS NULL or a.datefin < '".$this->db->idate($now)."') AND t.subscription = 1)";
+			$sql .= " AND ((a.datefin IS NULL or a.datefin < '".$this->db->idate($now)."') AND t.subscription = '1')";
 		} elseif ($mode == 'shift') {
 			$sql .= " AND a.statut = -1";
 			$sql .= " AND a.entity IN (".getEntity('adherent').")";
@@ -2190,18 +2189,6 @@
 
 		$resql = $this->db->query($sql);
 		if ($resql) {
-=======
-		$sql.= " FROM ".MAIN_DB_PREFIX."adherent as a";
-		$sql.= ", ".MAIN_DB_PREFIX."adherent_type as t";
-		$sql.= " WHERE a.fk_adherent_type = t.rowid";
-		$sql.= " AND a.statut = 1";
-		$sql.= " AND a.entity IN (".getEntity('adherent').")";
-		$sql.= " AND ((a.datefin IS NULL or a.datefin < '".$this->db->idate($now)."') AND t.subscription = '1')";
-
-		$resql=$this->db->query($sql);
-		if ($resql)
-		{
->>>>>>> 113144ea
 			$langs->load("members");
 
 			$warning_delay = 0;
