<?php
/* Copyright (C) 2002-2003	Rodolphe Quiedeville	<rodolphe@quiedeville.org>
 * Copyright (C) 2002-2003	Jean-Louis Bergamo		<jlb@j1b.org>
 * Copyright (C) 2004-2012	Laurent Destailleur		<eldy@users.sourceforge.net>
 * Copyright (C) 2004		Sebastien Di Cintio		<sdicintio@ressource-toi.org>
 * Copyright (C) 2004		Benoit Mortier			<benoit.mortier@opensides.be>
 * Copyright (C) 2009-2012	Regis Houssin			<regis.houssin@capnetworks.com>
 * Copyright (C) 2014-2015	Alexandre Spangaro		<aspangaro.dolibarr@gmail.com>
 * Copyright (C) 2015       Marcos García           <marcosgdf@gmail.com>
 * Copyright (C) 2015       Frederic France         <frederic.france@free.fr>
 * Copyright (C) 2015       Raphaël Doursenaud      <rdoursenaud@gpcsolutions.fr>
 *
 * This program is free software; you can redistribute it and/or modify
 * it under the terms of the GNU General Public License as published by
 * the Free Software Foundation; either version 3 of the License, or
 * (at your option) any later version.
 *
 * This program is distributed in the hope that it will be useful,
 * but WITHOUT ANY WARRANTY; without even the implied warranty of
 * MERCHANTABILITY or FITNESS FOR A PARTICULAR PURPOSE.  See the
 * GNU General Public License for more details.
 *
 * You should have received a copy of the GNU General Public License
 * along with this program. If not, see <http://www.gnu.org/licenses/>.
 */

/**
 *	\file       htdocs/adherents/class/adherent.class.php
 *	\ingroup    member
 *	\brief      File of class to manage members of a foundation
 */

require_once DOL_DOCUMENT_ROOT.'/core/class/commonobject.class.php';
require_once DOL_DOCUMENT_ROOT.'/core/lib/date.lib.php';
require_once DOL_DOCUMENT_ROOT . '/categories/class/categorie.class.php';


/**
 *		Class to manage members of a foundation
 */
class Adherent extends CommonObject
{
    public $element='member';
    public $table_element='adherent';
    protected $ismultientitymanaged = 1;  // 0=No test on entity, 1=Test with field entity, 2=Test with link by societe

    var $mesgs;

    var $login;
<<<<<<< HEAD
    var $pass;
    var $societe;
=======

	//! Clear password in memory
	var $pass;
	//! Clear password in database (defined if DATABASE_PWD_ENCRYPTED=0)
	var $pass_indatabase;
	//! Encrypted password in database (always defined)
	var $pass_indatabase_crypted;

	var $societe;
>>>>>>> 3f5d67d4
    var $company;
    var $address;
    var $zip;
    var $town;

    var $state_id;              // Id of department
    var $state_code;            // Code of department
    var $state;                 // Label of department

    var $email;
    var $skype;
    var $phone;
    var $phone_perso;
    var $phone_mobile;

    var $morphy;
    var $public;
    var $statut;			// -1:brouillon, 0:resilie, >=1:valide,paye
    var $photo;

    var $datec;
    var $datem;
    var $datefin;
    var $datevalid;
    var $birth;

    var $typeid;			// Id type adherent
    var $type;				// Libelle type adherent
    var $need_subscription;

    var $user_id;
    var $user_login;

    var $fk_soc;

    // Fields loaded by fetch_subscriptions()
    var $first_subscription_date;
    var $first_subscription_amount;
    var $last_subscription_date;
    var $last_subscription_date_start;
    var $last_subscription_date_end;
    var $last_subscription_amount;
    var $subscriptions=array();

    var $oldcopy;		// To contains a clone of this when we need to save old properties of object

    public $entity;

    /**
	 *	Constructor
	 *
	 *	@param 		DoliDB		$db		Database handler
     */
    function __construct($db)
    {
        $this->db = $db;
        $this->statut = -1;
        // l'adherent n'est pas public par defaut
        $this->public = 0;
        // les champs optionnels sont vides
        $this->array_options=array();
    }


    /**
     *  Function sending an email has the adherent with the text supplied in parameter.
     *
     *  @param	string	$text				Content of message (not html entities encoded)
     *  @param	string	$subject			Subject of message
     *  @param 	array	$filename_list      Array of attached files
     *  @param 	array	$mimetype_list      Array of mime types of attached files
     *  @param 	array	$mimefilename_list  Array of public names of attached files
     *  @param 	string	$addr_cc            Email cc
     *  @param 	string	$addr_bcc           Email bcc
     *  @param 	int		$deliveryreceipt	Ask a delivery receipt
     *  @param	int		$msgishtml			1=String IS already html, 0=String IS NOT html, -1=Unknown need autodetection
     *  @param	string	$errors_to			erros to
     *  @return	int							<0 if KO, >0 if OK
     */
    function send_an_email($text, $subject, $filename_list=array(), $mimetype_list=array(), $mimefilename_list=array(), $addr_cc="", $addr_bcc="", $deliveryreceipt=0, $msgishtml=-1, $errors_to='')
    {
        global $conf,$langs;

        // Detect if message is HTML
        if ($msgishtml == -1)
        {
            $msgishtml = 0;
            if (dol_textishtml($text,1)) $msgishtml = 1;
        }

        $texttosend=$this->makeSubstitution($text);
        $subjecttosend=$this->makeSubstitution($subject);
        if ($msgishtml) $texttosend=dol_htmlentitiesbr($texttosend);

        // Envoi mail confirmation
        $from=$conf->email_from;
        if (! empty($conf->global->ADHERENT_MAIL_FROM)) $from=$conf->global->ADHERENT_MAIL_FROM;

        include_once DOL_DOCUMENT_ROOT.'/core/class/CMailFile.class.php';
        $mailfile = new CMailFile($subjecttosend, $this->email, $from, $texttosend, $filename_list, $mimetype_list, $mimefilename_list, $addr_cc, $addr_bcc, $deliveryreceipt, $msgishtml);
        if ($mailfile->sendfile())
        {
            return 1;
        }
        else
        {
            $this->error=$langs->trans("ErrorFailedToSendMail",$from,$this->email).'. '.$mailfile->error;
            return -1;
        }
    }


    /**
     * Make substitution of tags into text with value of current object.
     *
     * @param	string	$text       Text to make substitution to
     * @return  string      		Value of input text string with substitutions done
     */
	function makeSubstitution($text)
	{
		global $conf,$langs;

		$birthday = dol_print_date($this->birth,'day');

		$msgishtml = 0;
		if (dol_textishtml($text,1)) $msgishtml = 1;

		$infos='';
		if ($this->civility_id) $infos.= $langs->transnoentities("UserTitle").": ".$this->getCivilityLabel()."\n";
		$infos.= $langs->transnoentities("id").": ".$this->id."\n";
		$infos.= $langs->transnoentities("Lastname").": ".$this->lastname."\n";
		$infos.= $langs->transnoentities("Firstname").": ".$this->firstname."\n";
		$infos.= $langs->transnoentities("Company").": ".$this->societe."\n";
		$infos.= $langs->transnoentities("Address").": ".$this->address."\n";
		$infos.= $langs->transnoentities("Zip").": ".$this->zip."\n";
		$infos.= $langs->transnoentities("Town").": ".$this->town."\n";
		$infos.= $langs->transnoentities("Country").": ".$this->country."\n";
		$infos.= $langs->transnoentities("EMail").": ".$this->email."\n";
		if (empty($conf->global->ADHERENT_LOGIN_NOT_REQUIRED))
		{
		    $infos.= $langs->transnoentities("Login").": ".$this->login."\n";
		    $infos.= $langs->transnoentities("Password").": ".$this->pass."\n";
		}
		$infos.= $langs->transnoentities("Birthday").": ".$birthday."\n";
		$infos.= $langs->transnoentities("Photo").": ".$this->photo."\n";
		$infos.= $langs->transnoentities("Public").": ".yn($this->public);

		// Substitutions
		$substitutionarray=array(
				'%DOL_MAIN_URL_ROOT%'=>DOL_MAIN_URL_ROOT,
				'%ID%'=>$msgishtml?dol_htmlentitiesbr($this->id):$this->id,
				'%CIVILITY%'=>$this->getCivilityLabel(),
				'%FIRSTNAME%'=>$msgishtml?dol_htmlentitiesbr($this->firstname):$this->firstname,
				'%LASTNAME%'=>$msgishtml?dol_htmlentitiesbr($this->lastname):$this->lastname,
				'%FULLNAME%'=>$msgishtml?dol_htmlentitiesbr($this->getFullName($langs)):$this->getFullName($langs),
				'%COMPANY%'=>$msgishtml?dol_htmlentitiesbr($this->societe):$this->societe,
				'%ADDRESS%'=>$msgishtml?dol_htmlentitiesbr($this->address):$this->address,
				'%ZIP%'=>$msgishtml?dol_htmlentitiesbr($this->zip):$this->zip,
				'%TOWN%'=>$msgishtml?dol_htmlentitiesbr($this->town):$this->town,
				'%COUNTRY%'=>$msgishtml?dol_htmlentitiesbr($this->country):$this->country,
				'%EMAIL%'=>$msgishtml?dol_htmlentitiesbr($this->email):$this->email,
				'%BIRTH%'=>$msgishtml?dol_htmlentitiesbr($birthday):$birthday,
				'%PHOTO%'=>$msgishtml?dol_htmlentitiesbr($this->photo):$this->photo,
				'%LOGIN%'=>$msgishtml?dol_htmlentitiesbr($this->login):$this->login,
				'%PASSWORD%'=>$msgishtml?dol_htmlentitiesbr($this->pass):$this->pass,
				// For backward compatibility
				'%INFOS%'=>$msgishtml?dol_htmlentitiesbr($infos):$infos,
				'%SOCIETE%'=>$msgishtml?dol_htmlentitiesbr($this->societe):$this->societe,
				'%PRENOM%'=>$msgishtml?dol_htmlentitiesbr($this->firstname):$this->firstname,
				'%NOM%'=>$msgishtml?dol_htmlentitiesbr($this->lastname):$this->lastname,
				'%CP%'=>$msgishtml?dol_htmlentitiesbr($this->zip):$this->zip,
				'%VILLE%'=>$msgishtml?dol_htmlentitiesbr($this->town):$this->town,
				'%PAYS%'=>$msgishtml?dol_htmlentitiesbr($this->country):$this->country,
		);
		// Add extrafields as substitution key %EXTRA_XXX%
		foreach($this->array_options as $key => $val)
		{
			$keyshort=preg_replace('/^(options|extra)_/','',$key);
			$substitutionarray['%EXTRA_'.$keyshort.'%']=$val;
		}

		complete_substitutions_array($substitutionarray, $langs);

		return make_substitutions($text,$substitutionarray);
	}


    /**
     *	Return translated label by the nature of a adherent (physical or moral)
     *
     *	@param	string		$morphy		Nature of the adherent (physical or moral)
     *	@return	string					Label
     */
    function getmorphylib($morphy='')
    {
        global $langs;
        if (! $morphy) { $morphy=$this->morphy; }
        if ($morphy == 'phy') { return $langs->trans("Physical"); }
        if ($morphy == 'mor') { return $langs->trans("Moral"); }
        return $morphy;
    }

    /**
     *	Create a member into database
     *
     *	@param	User	$user        	Objet user qui demande la creation
     *	@param  int		$notrigger		1 ne declenche pas les triggers, 0 sinon
     *	@return	int						<0 if KO, >0 if OK
     */
    function create($user,$notrigger=0)
    {
        global $conf,$langs;

		$error=0;

        $now=dol_now();

        // Clean parameters
        $this->import_key = trim($this->import_key);

        // Check parameters
        if (! empty($conf->global->ADHERENT_MAIL_REQUIRED) && ! isValidEMail($this->email))
        {
            $langs->load("errors");
            $this->error = $langs->trans("ErrorBadEMail",$this->email);
            return -1;
        }
        if (! $this->datec) $this->datec=$now;
        if (empty($conf->global->ADHERENT_LOGIN_NOT_REQUIRED))
        {
            if (empty($this->login))
            {
                $this->error = $langs->trans("ErrorWrongValueForParameterX","Login");
                return -1;
            }
        }

        $this->db->begin();

        // Insert member
        $sql = "INSERT INTO ".MAIN_DB_PREFIX."adherent";
        $sql.= " (datec,login,fk_user_author,fk_user_mod,fk_user_valid,morphy,fk_adherent_type,entity,import_key)";
        $sql.= " VALUES (";
        $sql.= " '".$this->db->idate($this->datec)."'";
        $sql.= ", ".($this->login?"'".$this->db->escape($this->login)."'":"null");
        $sql.= ", ".($user->id>0?$user->id:"null");	// Can be null because member can be created by a guest or a script
        $sql.= ", null, null, '".$this->morphy."'";
        $sql.= ", '".$this->typeid."'";
        $sql.= ", ".$conf->entity;
        $sql.= ", ".(! empty($this->import_key) ? "'".$this->import_key."'":"null");
        $sql.= ")";

        dol_syslog(get_class($this)."::create", LOG_DEBUG);
        $result = $this->db->query($sql);
        if ($result)
        {
            $id = $this->db->last_insert_id(MAIN_DB_PREFIX."adherent");
            if ($id > 0)
            {
                $this->id=$id;
                $this->ref=(string) $id;

                // Update minor fields
                $result=$this->update($user,1,1,0,0,'add'); // nosync is 1 to avoid update data of user
                if ($result < 0)
                {
                    $this->db->rollback();
                    return -1;
                }

                // Add link to user
                if ($this->user_id)
                {
                    // Add link to user
                    $sql = "UPDATE ".MAIN_DB_PREFIX."user SET";
                    $sql.= " fk_member = '".$this->id."'";
                    $sql.= " WHERE rowid = ".$this->user_id;
                    dol_syslog(get_class($this)."::create", LOG_DEBUG);
                    $resql = $this->db->query($sql);
                    if (! $resql)
                    {
                        $this->error='Failed to update user to make link with member';
                        $this->db->rollback();
                        return -4;
                    }
                }

                if (! $notrigger)
                {
                    // Call trigger
                    $result=$this->call_trigger('MEMBER_CREATE',$user);
                    if ($result < 0) { $error++; }
                    // End call triggers
                }

                if (count($this->errors))
                {
                    dol_syslog(get_class($this)."::create ".join(',',$this->errors), LOG_ERR);
                    $this->db->rollback();
                    return -3;
                }
                else
                {
                    $this->db->commit();
                    return $this->id;
                }
            }
            else
            {
                $this->error='Failed to get last insert id';
                dol_syslog(get_class($this)."::create ".$this->error, LOG_ERR);
                $this->db->rollback();
                return -2;
            }
        }
        else
        {
            $this->error=$this->db->error();
            $this->db->rollback();
            return -1;
        }
    }


    /**
     *	Update a member in database (standard information and password)
     *
     *	@param	User	$user				User making update
     *	@param	int		$notrigger			1=disable trigger UPDATE (when called by create)
     *	@param	int		$nosyncuser			0=Synchronize linked user (standard info), 1=Do not synchronize linked user
     *	@param	int		$nosyncuserpass		0=Synchronize linked user (password), 1=Do not synchronize linked user
     *	@param	int		$nosyncthirdparty	0=Synchronize linked thirdparty (standard info), 1=Do not synchronize linked thirdparty
     * 	@param	string	$action				Current action for hookmanager
     * 	@return	int							<0 if KO, >0 if OK
     */
    function update($user,$notrigger=0,$nosyncuser=0,$nosyncuserpass=0,$nosyncthirdparty=0,$action='update')
    {
        global $conf, $langs, $hookmanager;

        $nbrowsaffected=0;
        $error=0;

        dol_syslog(get_class($this)."::update notrigger=".$notrigger.", nosyncuser=".$nosyncuser.", nosyncuserpass=".$nosyncuserpass." nosyncthirdparty=".$nosyncthirdparty.", email=".$this->email);

        // Clean parameters
		$this->lastname=trim($this->lastname)?trim($this->lastname):trim($this->lastname);
		$this->firstname=trim($this->firstname)?trim($this->firstname):trim($this->firstname);
		$this->address=($this->address?$this->address:$this->address);
		$this->zip=($this->zip?$this->zip:$this->zip);
		$this->town=($this->town?$this->town:$this->town);
		$this->country_id=($this->country_id > 0?$this->country_id:$this->country_id);
		$this->state_id=($this->state_id > 0?$this->state_id:$this->state_id);
		if (! empty($conf->global->MAIN_FIRST_TO_UPPER)) $this->lastname=ucwords(trim($this->lastname));
        if (! empty($conf->global->MAIN_FIRST_TO_UPPER)) $this->firstname=ucwords(trim($this->firstname));

        // Check parameters
        if (! empty($conf->global->ADHERENT_MAIL_REQUIRED) && ! isValidEMail($this->email))
        {
            $langs->load("errors");
            $this->error = $langs->trans("ErrorBadEMail",$this->email);
            return -1;
        }

        $this->db->begin();

        $sql = "UPDATE ".MAIN_DB_PREFIX."adherent SET";
        $sql.= " civility = ".(!is_null($this->civility_id)?"'".$this->civility_id."'":"null");
        $sql.= ", firstname = ".($this->firstname?"'".$this->db->escape($this->firstname)."'":"null");
        $sql.= ", lastname=" .($this->lastname?"'".$this->db->escape($this->lastname)."'":"null");
        $sql.= ", login="   .($this->login?"'".$this->db->escape($this->login)."'":"null");
        $sql.= ", societe=" .($this->societe?"'".$this->db->escape($this->societe)."'":"null");
        $sql.= ", fk_soc="  .($this->fk_soc > 0?"'".$this->fk_soc."'":"null");
        $sql.= ", address=" .($this->address?"'".$this->db->escape($this->address)."'":"null");
        $sql.= ", zip="      .($this->zip?"'".$this->db->escape($this->zip)."'":"null");
        $sql.= ", town="   .($this->town?"'".$this->db->escape($this->town)."'":"null");
        $sql.= ", country=".($this->country_id>0?"'".$this->country_id."'":"null");
        $sql.= ", state_id=".($this->state_id>0?"'".$this->state_id."'":"null");
        $sql.= ", email='".$this->email."'";
        $sql.= ", skype='".$this->skype."'";
        $sql.= ", phone="   .($this->phone?"'".$this->db->escape($this->phone)."'":"null");
        $sql.= ", phone_perso=" .($this->phone_perso?"'".$this->db->escape($this->phone_perso)."'":"null");
        $sql.= ", phone_mobile=" .($this->phone_mobile?"'".$this->db->escape($this->phone_mobile)."'":"null");
        $sql.= ", note_private=" .($this->note_private?"'".$this->db->escape($this->note_private)."'":"null");
        $sql.= ", note_public=" .($this->note_private?"'".$this->db->escape($this->note_public)."'":"null");
        $sql.= ", photo="   .($this->photo?"'".$this->photo."'":"null");
        $sql.= ", public='".$this->public."'";
        $sql.= ", statut="  .$this->statut;
        $sql.= ", fk_adherent_type=".$this->typeid;
        $sql.= ", morphy='".$this->morphy."'";
        $sql.= ", birth="   .($this->birth?"'".$this->db->idate($this->birth)."'":"null");
        if ($this->datefin)   $sql.= ", datefin='".$this->db->idate($this->datefin)."'";		// Ne doit etre modifie que par effacement cotisation
        if ($this->datevalid) $sql.= ", datevalid='".$this->db->idate($this->datevalid)."'";	// Ne doit etre modifie que par validation adherent
        $sql.= ", fk_user_mod=".($user->id>0?$user->id:'null');	// Can be null because member can be create by a guest
        $sql.= " WHERE rowid = ".$this->id;

        dol_syslog(get_class($this)."::update update member", LOG_DEBUG);
        $resql = $this->db->query($sql);
        if ($resql)
        {
		    unset($this->country_code);
		    unset($this->country);
		    unset($this->state_code);
		    unset($this->state);

		    $nbrowsaffected+=$this->db->affected_rows($resql);

		    $action='update';

            // Actions on extra fields (by external module)
			// TODO le hook fait double emploi avec le trigger !!
		    $hookmanager->initHooks(array('memberdao'));
            $parameters=array('id'=>$this->id);
            $action='';
            $reshook=$hookmanager->executeHooks('insertExtraFields',$parameters,$this,$action);    // Note that $action and $object may have been modified by some hooks
            if (empty($reshook))
            {
            	if (empty($conf->global->MAIN_EXTRAFIELDS_DISABLED)) // For avoid conflicts if trigger used
            	{
            		$result=$this->insertExtraFields();
            		if ($result < 0)
            		{
            			$error++;
            		}
            	}
            }
            else if ($reshook < 0) $error++;

            // Update password
            if (! $error && $this->pass)
            {
                dol_syslog(get_class($this)."::update update password");
                if ($this->pass != $this->pass_indatabase && $this->pass != $this->pass_indatabase_crypted)
                {
                    $isencrypted = empty($conf->global->DATABASE_PWD_ENCRYPTED)?0:1;
                    
                    // If password to set differs from the one found into database
                    $result=$this->setPassword($user,$this->pass,$isencrypted,$notrigger,$nosyncuserpass);
                    if (! $nbrowsaffected) $nbrowsaffected++;
                }
            }

            // Remove links to user and replace with new one
            if (! $error)
            {
                dol_syslog(get_class($this)."::update update link to user");
                $sql = "UPDATE ".MAIN_DB_PREFIX."user SET fk_member = NULL WHERE fk_member = ".$this->id;
                dol_syslog(get_class($this)."::update", LOG_DEBUG);
                $resql = $this->db->query($sql);
                if (! $resql) { $this->error=$this->db->error(); $this->db->rollback(); return -5; }
                // If there is a user linked to this member
                if ($this->user_id > 0)
                {
                    $sql = "UPDATE ".MAIN_DB_PREFIX."user SET fk_member = ".$this->id." WHERE rowid = ".$this->user_id;
                    dol_syslog(get_class($this)."::update", LOG_DEBUG);
                    $resql = $this->db->query($sql);
                    if (! $resql) { $this->error=$this->db->error(); $this->db->rollback(); return -5; }
                }
            }

            if (! $error && $nbrowsaffected)	// If something has change in main data
            {
                // Update information on linked user if it is an update
                if (! $error && $this->user_id > 0 && ! $nosyncuser)
                {
                    require_once DOL_DOCUMENT_ROOT.'/user/class/user.class.php';

                    dol_syslog(get_class($this)."::update update linked user");

                    $luser=new User($this->db);
                    $result=$luser->fetch($this->user_id);

                    if ($result >= 0)
                    {
                        //var_dump($this->user_login);exit;
                        //var_dump($this->login);exit;
                        $luser->login=$this->login;
                        $luser->civility_id=$this->civility_id;
                        $luser->firstname=$this->firstname;
                        $luser->lastname=$this->lastname;
                        $luser->pass=$this->pass;
                        $luser->societe_id=$this->societe;

                        $luser->email=$this->email;
                        $luser->skype=$this->skype;
                        $luser->office_phone=$this->phone;
                        $luser->user_mobile=$this->phone_mobile;

                        $luser->fk_member=$this->id;

                        $result=$luser->update($user,0,1,1);	// Use nosync to 1 to avoid cyclic updates
                        if ($result < 0)
                        {
                            $this->error=$luser->error;
                            dol_syslog(get_class($this)."::update ".$this->error,LOG_ERR);
                            $error++;
                        }
                    }
                    else
                    {
                        $this->error=$luser->error;
                        $error++;
                    }
                }

                // Update information on linked thirdparty if it is an update
                if (! $error && $this->fk_soc > 0 && ! $nosyncthirdparty)
                {
                    require_once DOL_DOCUMENT_ROOT.'/societe/class/societe.class.php';

                    dol_syslog(get_class($this)."::update update linked thirdparty");

                    // This member is linked with a thirdparty, so we also update thirdparty informations
                    // if this is an update.
                    $lthirdparty=new Societe($this->db);
                    $result=$lthirdparty->fetch($this->fk_soc);

                    if ($result >= 0)
                    {
                        $lthirdparty->address=$this->address;
                        $lthirdparty->zip=$this->zip;
                        $lthirdparty->town=$this->town;
                        $lthirdparty->email=$this->email;
                        $lthirdparty->skype=$this->skype;
                        $lthirdparty->phone=$this->phone;
                        $lthirdparty->state_id=$this->state_id;
                        $lthirdparty->country_id=$this->country_id;
                        $lthirdparty->country_id=$this->country_id;
                        //$lthirdparty->phone_mobile=$this->phone_mobile;

                        $result=$lthirdparty->update($this->fk_soc,$user,0,1,1,'update');	// Use sync to 0 to avoid cyclic updates
                        if ($result < 0)
                        {
                            $this->error=$lthirdparty->error;
                            dol_syslog(get_class($this)."::update ".$this->error,LOG_ERR);
                            $error++;
                        }
                    }
                    else
                    {
                        $this->error=$lthirdparty->error;
                        $error++;
                    }
                }

                if (! $error && ! $notrigger)
                {
                    // Call trigger
                    $result=$this->call_trigger('MEMBER_MODIFY',$user);
                    if ($result < 0) { $error++; }
                    // End call triggers
                }
            }

            if (! $error)
            {
                $this->db->commit();
                return $nbrowsaffected;
            }
            else
            {
                $this->db->rollback();
                return -1;
            }
        }
        else
        {
            $this->db->rollback();
            $this->error=$this->db->lasterror();
            return -2;
        }
    }


    /**
     *	Update denormalized last subscription date.
     * 	This function is called when we delete a subscription for example.
     *
     *	@param	User	$user			User making change
     *	@return	int						<0 if KO, >0 if OK
     */
    function update_end_date($user)
    {
        $this->db->begin();

        // Search for last subscription id and end date
        $sql = "SELECT rowid, datec as dateop, dateadh as datedeb, datef as datefin";
        $sql.= " FROM ".MAIN_DB_PREFIX."cotisation";
        $sql.= " WHERE fk_adherent='".$this->id."'";
        $sql.= " ORDER by dateadh DESC";	// Sort by start subscription date

        dol_syslog(get_class($this)."::update_end_date", LOG_DEBUG);
        $resql=$this->db->query($sql);
        if ($resql)
        {
            $obj=$this->db->fetch_object($resql);
            $dateop=$this->db->jdate($obj->dateop);
            $datedeb=$this->db->jdate($obj->datedeb);
            $datefin=$this->db->jdate($obj->datefin);

            $sql = "UPDATE ".MAIN_DB_PREFIX."adherent SET";
            $sql.= " datefin=".($datefin != '' ? "'".$this->db->idate($datefin)."'" : "null");
            $sql.= " WHERE rowid = ".$this->id;

            dol_syslog(get_class($this)."::update_end_date", LOG_DEBUG);
            $resql=$this->db->query($sql);
            if ($resql)
            {
                $this->last_subscription_date=$dateop;
                $this->last_subscription_date_start=$datedeb;
                $this->last_subscription_date_end=$datefin;
                $this->datefin=$datefin;
                $this->db->commit();
                return 1;
            }
            else
            {
                $this->db->rollback();
                return -1;
            }
        }
        else
        {
            $this->error=$this->db->lasterror();
            $this->db->rollback();
            return -1;
        }

    }

    /**
     *  Fonction qui supprime l'adherent et les donnees associees
     *
     *  @param	int		$rowid		Id of member to delete
     *  @return	int					<0 if KO, 0=nothing to do, >0 if OK
     */
    function delete($rowid)
    {
        global $conf, $langs, $user;

        $result = 0;
		$error=0;
		$errorflag=0;

		// Check parameters
		if (empty($rowid)) $rowid=$this->id;

        $this->db->begin();

        // Remove category
        $sql = "DELETE FROM ".MAIN_DB_PREFIX."categorie_member WHERE fk_member = ".$rowid;
        dol_syslog(get_class($this)."::delete", LOG_DEBUG);
        $resql=$this->db->query($sql);
        if (! $resql)
        {
        	$error++;
        	$this->error .= $this->db->lasterror();
        	$errorflag=-1;

        }

        // Remove cotisation
        if (! $error)
        {
        	 $sql = "DELETE FROM ".MAIN_DB_PREFIX."cotisation WHERE fk_adherent = ".$rowid;
        	dol_syslog(get_class($this)."::delete", LOG_DEBUG);
        	$resql=$this->db->query($sql);
        	if (! $resql)
        	{
        		$error++;
        		$this->error .= $this->db->lasterror();
        		$errorflag=-2;
        	}
        }

        // Remove linked user
        if (! $error)
        {
        	$ret=$this->setUserId(0);
        	if ($ret < 0)
        	{
        		$error++;
        		$this->error .= $this->db->lasterror();
        		$errorflag=-3;
        	}
        }

        // Removed extrafields
        if (! $error)
        {
        	if (empty($conf->global->MAIN_EXTRAFIELDS_DISABLED)) // For avoid conflicts if trigger used
        	{
        		$result=$this->deleteExtraFields();
        		if ($result < 0)
        		{
        			$error++;
        			$errorflag=-4;
        			dol_syslog(get_class($this)."::delete erreur ".$errorflag." ".$this->error, LOG_ERR);
        		}
        	}
        }

        // Remove adherent
        if (! $error)
        {
        	$sql = "DELETE FROM ".MAIN_DB_PREFIX."adherent WHERE rowid = ".$rowid;
        	dol_syslog(get_class($this)."::delete", LOG_DEBUG);
        	$resql=$this->db->query($sql);
        	if (! $resql)
        	{
        		$error++;
        		$this->error .= $this->db->lasterror();
        		$errorflag=-5;
        	}
        }

        if (! $error)
        {
            // Call trigger
            $result=$this->call_trigger('MEMBER_DELETE',$user);
            if ($result < 0) { $error++; }
            // End call triggers
        }



        if (! $error)
        {
        	$this->db->commit();
        	return 1;
        }
        else
        {
        	$this->db->rollback();
        	return $errorflag;
        }
    }


    /**
     *    Change password of a user
     *
     *    @param	User	$user           Object user de l'utilisateur qui fait la modification
     *    @param 	string	$password       New password (to generate if empty)
     *    @param    int		$isencrypted    0 ou 1 si il faut crypter le mot de passe en base (0 par defaut)
     *	  @param	int		$notrigger		1=Ne declenche pas les triggers
     *    @param	int		$nosyncuser		Do not synchronize linked user
     *    @return   string           		If OK return clear password, 0 if no change, < 0 if error
     */
    function setPassword($user, $password='', $isencrypted=0, $notrigger=0, $nosyncuser=0)
    {
        global $conf, $langs;

        $error=0;

        dol_syslog(get_class($this)."::setPassword user=".$user->id." password=".preg_replace('/./i','*',$password)." isencrypted=".$isencrypted);

        // If new password not provided, we generate one
        if (! $password)
        {
            require_once DOL_DOCUMENT_ROOT.'/core/lib/security2.lib.php';
            $password=getRandomPassword(false);
        }

        // Crypt password
        $password_crypted = dol_hash($password);

        $password_indatabase = '';
        if (! $isencrypted)
        {
            $password_indatabase = $password;
        }

        $this->db->begin();

        // Mise a jour
        $sql = "UPDATE ".MAIN_DB_PREFIX."adherent";
        $sql.= " SET pass_crypted = '".$this->db->escape($password_crypted)."'";
        //if (! empty($conf->global->DATABASE_PWD_ENCRYPTED))
        if ($isencrypted)
        {
            $sql.= ", pass = null";
        }
        else
        {
            $sql.= ", pass = '".$this->db->escape($password_indatabase)."'";
        }
        $sql.= " WHERE rowid = ".$this->id;

        //dol_syslog("Adherent::Password sql=hidden");
        dol_syslog(get_class($this)."::setPassword", LOG_DEBUG);
        $result = $this->db->query($sql);
        if ($result)
        {
            $nbaffectedrows=$this->db->affected_rows($result);

            if ($nbaffectedrows)
            {
                $this->pass=$password;
                $this->pass_indatabase=$password_indatabase;
                $this->pass_indatabase_crypted=$password_crypted;
                
                if ($this->user_id && ! $nosyncuser)
                {
                    require_once DOL_DOCUMENT_ROOT.'/user/class/user.class.php';

                    // This member is linked with a user, so we also update users informations
                    // if this is an update.
                    $luser=new User($this->db);
                    $result=$luser->fetch($this->user_id);

                    if ($result >= 0)
                    {
                        $result=$luser->setPassword($user,$this->pass,0,0,1);
                        if ($result < 0)
                        {
                            $this->error=$luser->error;
                            dol_syslog(get_class($this)."::setPassword ".$this->error,LOG_ERR);
                            $error++;
                        }
                    }
                    else
                    {
                        $this->error=$luser->error;
                        $error++;
                    }
                }

                if (! $error && ! $notrigger)
                {
                    // Call trigger
                    $result=$this->call_trigger('MEMBER_NEW_PASSWORD',$user);
                    if ($result < 0) { $error++; $this->db->rollback(); return -1; }
                    // End call triggers
                }

                $this->db->commit();
                return $this->pass;
            }
            else
            {
                $this->db->rollback();
                return 0;
            }
        }
        else
        {
            $this->db->rollback();
            dol_print_error($this->db);
            return -1;
        }
    }


    /**
     *    Set link to a user
     *
     *    @param     int	$userid        	Id of user to link to
     *    @return    int					1=OK, -1=KO
     */
    function setUserId($userid)
    {
        global $conf, $langs;

        $this->db->begin();

        // If user is linked to this member, remove old link to this member
        $sql = "UPDATE ".MAIN_DB_PREFIX."user SET fk_member = NULL WHERE fk_member = ".$this->id;
        dol_syslog(get_class($this)."::setUserId", LOG_DEBUG);
        $resql = $this->db->query($sql);
        if (! $resql) { $this->error=$this->db->error(); $this->db->rollback(); return -1; }

        // Set link to user
        if ($userid > 0)
        {
            $sql = "UPDATE ".MAIN_DB_PREFIX."user SET fk_member = ".$this->id;
            $sql.= " WHERE rowid = ".$userid;
            dol_syslog(get_class($this)."::setUserId", LOG_DEBUG);
            $resql = $this->db->query($sql);
            if (! $resql) { $this->error=$this->db->error(); $this->db->rollback(); return -2; }
        }

        $this->db->commit();

        return 1;
    }


    /**
     *    Set link to a third party
     *
     *    @param     int	$thirdpartyid		Id of user to link to
     *    @return    int						1=OK, -1=KO
     */
    function setThirdPartyId($thirdpartyid)
    {
        global $conf, $langs;

        $this->db->begin();

        // Remove link to third party onto any other members
        if ($thirdpartyid > 0)
        {
            $sql = "UPDATE ".MAIN_DB_PREFIX."adherent SET fk_soc = null";
            $sql.= " WHERE fk_soc = '".$thirdpartyid."'";
            $sql.= " AND entity = ".$conf->entity;
            dol_syslog(get_class($this)."::setThirdPartyId", LOG_DEBUG);
            $resql = $this->db->query($sql);
        }

        // Add link to third party for current member
        $sql = "UPDATE ".MAIN_DB_PREFIX."adherent SET fk_soc = ".($thirdpartyid>0 ? $thirdpartyid : 'null');
        $sql.= " WHERE rowid = ".$this->id;

        dol_syslog(get_class($this)."::setThirdPartyId", LOG_DEBUG);
        $resql = $this->db->query($sql);
        if ($resql)
        {
            $this->db->commit();
            return 1;
        }
        else
        {
            $this->error=$this->db->error();
            $this->db->rollback();
            return -1;
        }
    }


    /**
     *	Method to load member from its login
     *
     *	@param	string	$login		login of member
     *	@return	void
     */
    function fetch_login($login)
    {
        global $conf;

        $sql = "SELECT rowid FROM ".MAIN_DB_PREFIX."adherent";
        $sql.= " WHERE login='".$this->db->escape($login)."'";
        $sql.= " AND entity = ".$conf->entity;

        $resql=$this->db->query($sql);
        if ($resql)
        {
            if ($this->db->num_rows($resql))
            {
                $obj = $this->db->fetch_object($resql);
                $this->fetch($obj->rowid);
            }
        }
        else
        {
            dol_print_error($this->db);
        }
    }

    /**
     *	Method to load member from its name
     *
     *	@param	string	$firstname	Firstname
     *	@param	string	$lastname	Lastname
     *	@return	void
     */
    function fetch_name($firstname,$lastname)
    {
    	global $conf;

    	$sql = "SELECT rowid FROM ".MAIN_DB_PREFIX."adherent";
    	$sql.= " WHERE firstname='".$this->db->escape($firstname)."'";
    	$sql.= " AND lastname='".$this->db->escape($lastname)."'";
    	$sql.= " AND entity = ".$conf->entity;

    	$resql=$this->db->query($sql);
    	if ($resql)
    	{
    		if ($this->db->num_rows($resql))
    		{
    			$obj = $this->db->fetch_object($resql);
    			$this->fetch($obj->rowid);
    		}
    	}
    	else
    	{
    		dol_print_error($this->db);
    	}
    }

    /**
     *	Load member from database
     *
     *	@param	int		$rowid      Id of object to load
     * 	@param	string	$ref		To load member from its ref
     * 	@param	int		$fk_soc		To load member from its link to third party
     * 	@param	string	$ref_ext	External reference
     *	@return int         		>0 if OK, 0 if not found, <0 if KO
     */
    function fetch($rowid,$ref='',$fk_soc='',$ref_ext='')
    {
        global $langs;

        $sql = "SELECT d.rowid, d.ref_ext, d.civility as civility_id, d.firstname, d.lastname, d.societe as company, d.fk_soc, d.statut, d.public, d.address, d.zip, d.town, d.note_private,";
        $sql.= " d.note_public,";
        $sql.= " d.email, d.skype, d.phone, d.phone_perso, d.phone_mobile, d.login, d.pass, d.pass_crypted,";
        $sql.= " d.photo, d.fk_adherent_type, d.morphy, d.entity,";
        $sql.= " d.datec as datec,";
        $sql.= " d.tms as datem,";
        $sql.= " d.datefin as datefin,";
        $sql.= " d.birth as birthday,";
        $sql.= " d.datevalid as datev,";
        $sql.= " d.country,";
        $sql.= " d.state_id,";
        $sql.= " c.rowid as country_id, c.code as country_code, c.label as country,";
        $sql.= " dep.nom as state, dep.code_departement as state_code,";
        $sql.= " t.libelle as type, t.cotisation as cotisation,";
        $sql.= " u.rowid as user_id, u.login as user_login";
        $sql.= " FROM ".MAIN_DB_PREFIX."adherent_type as t, ".MAIN_DB_PREFIX."adherent as d";
        $sql.= " LEFT JOIN ".MAIN_DB_PREFIX."c_country as c ON d.country = c.rowid";
        $sql.= " LEFT JOIN ".MAIN_DB_PREFIX."c_departements as dep ON d.state_id = dep.rowid";
        $sql.= " LEFT JOIN ".MAIN_DB_PREFIX."user as u ON d.rowid = u.fk_member";
        $sql.= " WHERE d.fk_adherent_type = t.rowid";
        if ($rowid) $sql.= " AND d.rowid=".$rowid;
        elseif ($ref || $fk_soc) {
        	$sql.= " AND d.entity IN (".getEntity().")";
        	if ($ref) $sql.= " AND d.rowid='".$this->db->escape($ref)."'";
        	elseif ($fk_soc) $sql.= " AND d.fk_soc='".$fk_soc."'";
        }
        elseif ($ref_ext)
        {
        	$sql.= " AND d.ref_ext='".$this->db->escape($ref_ext)."'";
        }

        dol_syslog(get_class($this)."::fetch", LOG_DEBUG);
        $resql=$this->db->query($sql);
        if ($resql)
        {
            if ($this->db->num_rows($resql))
            {
                $obj = $this->db->fetch_object($resql);

                $this->entity			= $obj->entity;
                $this->ref				= $obj->rowid;
                $this->id				= $obj->rowid;
                $this->ref_ext			= $obj->ref_ext;
                $this->civility_id		= $obj->civility_id;
                $this->firstname		= $obj->firstname;
                $this->lastname			= $obj->lastname;
                $this->login			= $obj->login;
                $this->societe			= $obj->company;
                $this->company			= $obj->company;
                $this->fk_soc			= $obj->fk_soc;
                $this->address			= $obj->address;
                $this->zip				= $obj->zip;
                $this->town				= $obj->town;

                $this->pass				= $obj->pass;
                $this->pass_indatabase  = $obj->pass;
                $this->pass_indatabase_crypted = $obj->pass_crypted;
                
                $this->state_id			= $obj->state_id;
                $this->state_code		= $obj->state_id?$obj->state_code:'';
                $this->state			= $obj->state_id?$obj->state:'';

                $this->country_id		= $obj->country_id;
                $this->country_code		= $obj->country_code;
                if ($langs->trans("Country".$obj->country_code) != "Country".$obj->country_code)
                	$this->country = $langs->transnoentitiesnoconv("Country".$obj->country_code);
                else
                	$this->country=$obj->country;

                $this->phone			= $obj->phone;
                $this->phone_perso		= $obj->phone_perso;
                $this->phone_mobile		= $obj->phone_mobile;
                $this->email			= $obj->email;
                $this->skype			= $obj->skype;

                $this->photo			= $obj->photo;
                $this->statut			= $obj->statut;
                $this->public			= $obj->public;

                $this->datec			= $this->db->jdate($obj->datec);
                $this->datem			= $this->db->jdate($obj->datem);
                $this->datefin			= $this->db->jdate($obj->datefin);
                $this->datevalid		= $this->db->jdate($obj->datev);
                $this->birth			= $this->db->jdate($obj->birthday);

                $this->note_private		= $obj->note_private;
                $this->note_public      = $obj->note_public;
                $this->morphy			= $obj->morphy;

                $this->typeid			= $obj->fk_adherent_type;
                $this->type				= $obj->type;
                $this->need_subscription = ($obj->cotisation=='yes'?1:0);

                $this->user_id			= $obj->user_id;
                $this->user_login		= $obj->user_login;

                // Retreive all extrafield for thirdparty
                // fetch optionals attributes and labels
                require_once DOL_DOCUMENT_ROOT.'/core/class/extrafields.class.php';
                $extrafields=new ExtraFields($this->db);
                $extralabels=$extrafields->fetch_name_optionals_label($this->table_element,true);
                $this->fetch_optionals($this->id,$extralabels);

                // Load other properties
                $result=$this->fetch_subscriptions();

                return $result;
            }
            else
            {
                return 0;
            }
        }
        else
        {
            $this->error=$this->db->lasterror();
            return -1;
        }
    }


    /**
     *	Fonction qui recupere pour un adherent les parametres
     *				first_subscription_date
     *				first_subscription_amount
     *				last_subscription_date
     *				last_subscription_amount
     *
     *	@return		int			<0 si KO, >0 si OK
     */
    function fetch_subscriptions()
    {
        global $langs;

		require_once DOL_DOCUMENT_ROOT.'/adherents/class/cotisation.class.php';

        $sql = "SELECT c.rowid, c.fk_adherent, c.cotisation, c.note, c.fk_bank,";
        $sql.= " c.tms as datem,";
        $sql.= " c.datec as datec,";
        $sql.= " c.dateadh as dateh,";
        $sql.= " c.datef as datef";
        $sql.= " FROM ".MAIN_DB_PREFIX."cotisation as c";
        $sql.= " WHERE c.fk_adherent = ".$this->id;
        $sql.= " ORDER BY c.dateadh";
        dol_syslog(get_class($this)."::fetch_subscriptions", LOG_DEBUG);

        $resql=$this->db->query($sql);
        if ($resql)
        {
            $this->subscriptions=array();

            $i=0;
            while ($obj = $this->db->fetch_object($resql))
            {
                if ($i==0)
                {
                    $this->first_subscription_date=$obj->dateh;
                    $this->first_subscription_amount=$obj->cotisation;
                }
                $this->last_subscription_date=$obj->dateh;
                $this->last_subscription_amount=$obj->cotisation;

                $subscription=new Cotisation($this->db);
                $subscription->id=$obj->rowid;
                $subscription->fk_adherent=$obj->fk_adherent;
                $subscription->amount=$obj->cotisation;
                $subscription->note=$obj->note;
                $subscription->fk_bank=$obj->fk_bank;
                $subscription->datem=$this->db->jdate($obj->datem);
                $subscription->datec=$this->db->jdate($obj->datec);
                $subscription->dateh=$this->db->jdate($obj->dateh);
                $subscription->datef=$this->db->jdate($obj->datef);

                $this->subscriptions[]=$subscription;

                $i++;
            }
            return 1;
        }
        else
        {
            $this->error=$this->db->error().' sql='.$sql;
            return -1;
        }
    }


    /**
     *	Insert subscription into database and eventually add links to banks, mailman, etc...
     *
     *	@param	int	        $date        		Date of effect of subscription
     *	@param	double		$montant     		Amount of subscription (0 accepted for some members)
     *	@param	int			$accountid			Id bank account
     *	@param	string		$operation			Type operation (if Id bank account provided)
     *	@param	string		$label				Label operation (if Id bank account provided)
     *	@param	string		$num_chq			Numero cheque (if Id bank account provided)
     *	@param	string		$emetteur_nom		Name of cheque writer
     *	@param	string		$emetteur_banque	Name of bank of cheque
     *	@param	int     	$datesubend			Date end subscription
     *	@return int         					rowid of record added, <0 if KO
     */
    function cotisation($date, $montant, $accountid=0, $operation='', $label='', $num_chq='', $emetteur_nom='', $emetteur_banque='', $datesubend=0)
    {
        global $conf,$langs,$user;

		require_once DOL_DOCUMENT_ROOT.'/adherents/class/cotisation.class.php';

		$error=0;

        // Clean parameters
        if (! $montant) $montant=0;

        $this->db->begin();

        if ($datesubend)
        {
            $datefin=$datesubend;
        }
        else
        {
            // If no end date, end date = date + 1 year - 1 day
            $datefin = dol_time_plus_duree($date,1,'y');
            $datefin = dol_time_plus_duree($datefin,-1,'d');
        }

        // Create subscription
        $cotisation=new Cotisation($this->db);
        $cotisation->fk_adherent=$this->id;
        $cotisation->dateh=$date;		// Date of new subscription
        $cotisation->datef=$datefin;	// End data of new subscription
        $cotisation->amount=$montant;
        $cotisation->note=$label;

        $rowid=$cotisation->create($user);
        if ($rowid > 0)
        {
            // Update denormalized subscription end date (read database subscription to find values)
            // This will also update this->datefin
            $result=$this->update_end_date($user);
            if ($result > 0)
            {
                // Change properties of object (used by triggers)
                $this->last_subscription_date=dol_now();
                $this->last_subscription_amount=$montant;
                $this->last_subscription_date_start=$date;
                $this->last_subscription_date_end=$datefin;

                // Call trigger
                $result=$this->call_trigger('MEMBER_SUBSCRIPTION',$user);
                if ($result < 0) { $error++; }
                // End call triggers
            }

            if (! $error)
            {
                $this->db->commit();
                return $rowid;
            }
            else
			{
                $this->db->rollback();
                return -2;
            }
        }
        else
        {
            $this->error=$cotisation->error;
            $this->db->rollback();
            return -1;
        }
    }

    /**
     *		Function that validate a member
     *
     *		@param	User	$user		user adherent qui valide
     *		@return	int					<0 if KO, 0 if nothing done, >0 if OK
     */
    function validate($user)
    {
        global $langs,$conf;

		$error=0;
		$now=dol_now();

		// Check parameters
        if ($this->statut == 1)
        {
            dol_syslog(get_class($this)."::validate statut of member does not allow this", LOG_WARNING);
            return 0;
        }

        $this->db->begin();

        $sql = "UPDATE ".MAIN_DB_PREFIX."adherent SET";
        $sql.= " statut = 1";
        $sql.= ", datevalid = '".$this->db->idate($now)."'";
        $sql.= ", fk_user_valid=".$user->id;
        $sql.= " WHERE rowid = ".$this->id;

        dol_syslog(get_class($this)."::validate", LOG_DEBUG);
        $result = $this->db->query($sql);
        if ($result)
        {
            $this->statut=1;

            // Call trigger
            $result=$this->call_trigger('MEMBER_VALIDATE',$user);
            if ($result < 0) { $error++; $this->db->rollback(); return -1; }
            // End call triggers

            $this->db->commit();
            return 1;
        }
        else
        {
            $this->error=$this->db->error();
            $this->db->rollback();
            return -1;
        }
    }


    /**
     *		Fonction qui resilie un adherent
     *
     *		@param	User	$user		User making change
     *		@return	int					<0 if KO, >0 if OK
     */
    function resiliate($user)
    {
        global $langs,$conf;

		$error=0;

		// Check paramaters
        if ($this->statut == 0)
        {
            dol_syslog(get_class($this)."::resiliate statut of member does not allow this", LOG_WARNING);
            return 0;
        }

        $this->db->begin();

        $sql = "UPDATE ".MAIN_DB_PREFIX."adherent SET";
        $sql.= " statut = 0";
        $sql.= ", fk_user_valid=".$user->id;
        $sql.= " WHERE rowid = ".$this->id;

        $result = $this->db->query($sql);
        if ($result)
        {
            $this->statut=0;

            // Call trigger
            $result=$this->call_trigger('MEMBER_RESILIATE',$user);
            if ($result < 0) { $error++; $this->db->rollback(); return -1; }
            // End call triggers

            $this->db->commit();
            return 1;
        }
        else
        {
            $this->error=$this->db->error();
            $this->db->rollback();
            return -1;
        }
    }


    /**
     *  Function to add member into external tools mailing-list, spip, etc.
     *
     *  @return		int		<0 if KO, >0 if OK
     */
    function add_to_abo()
    {
        global $conf,$langs;

        include_once DOL_DOCUMENT_ROOT.'/mailmanspip/class/mailmanspip.class.php';
        $mailmanspip=new MailmanSpip($this->db);

        $err=0;

        // mailman
        if (! empty($conf->global->ADHERENT_USE_MAILMAN) && ! empty($conf->mailmanspip->enabled))
        {
            $result=$mailmanspip->add_to_mailman($this);
         
            if ($result < 0)
            {
            	if (! empty($mailmanspip->error)) $this->errors[]=$mailmanspip->error;
                $err+=1;
            }
            foreach ($mailmanspip->mladded_ko as $tmplist => $tmpemail)
            {
            	$langs->load("errors");
            	$this->errors[]=$langs->trans("ErrorFailedToAddToMailmanList",$tmpemail,$tmplist);
            }
            foreach ($mailmanspip->mladded_ok as $tmplist => $tmpemail)
            {
            	$langs->load("mailmanspip");
            	$this->mesgs[]=$langs->trans("SuccessToAddToMailmanList",$tmpemail,$tmplist);
            }
        }

        // spip
        if (! empty($conf->global->ADHERENT_USE_SPIP) && ! empty($conf->mailmanspip->enabled))
        {
            $result=$mailmanspip->add_to_spip($this);
            if ($result < 0)
            {
            	$this->errors[]=$mailmanspip->error;
            	$err+=1;
            }
        }
        if ($err)
        {
            return -$err;
        }
        else
        {
            return 1;
        }
    }


    /**
     *  Function to delete a member from external tools like mailing-list, spip, etc.
     *
     *  @return     int     <0 if KO, >0 if OK
     */
    function del_to_abo()
    {
        global $conf,$langs;

        include_once DOL_DOCUMENT_ROOT.'/mailmanspip/class/mailmanspip.class.php';
        $mailmanspip=new MailmanSpip($this->db);

        $err=0;

        // mailman
        if (! empty($conf->global->ADHERENT_USE_MAILMAN))
        {
            $result=$mailmanspip->del_to_mailman($this);
            if ($result < 0)
            {
                if (! empty($mailmanspip->error)) $this->errors[]=$mailmanspip->error;
                $err+=1;
            }

            foreach ($mailmanspip->mlremoved_ko as $tmplist => $tmpemail)
            {
            	$langs->load("errors");
            	$this->errors[]=$langs->trans("ErrorFailedToRemoveToMailmanList",$tmpemail,$tmplist);
            }
            foreach ($mailmanspip->mlremoved_ok as $tmplist => $tmpemail)
            {
            	$langs->load("mailmanspip");
            	$this->mesgs[]=$langs->trans("SuccessToRemoveToMailmanList",$tmpemail,$tmplist);
            }
        }

        if ($conf->global->ADHERENT_USE_SPIP && ! empty($conf->mailmanspip->enabled))
        {
            $result=$mailmanspip->del_to_spip($this);
            if ($result < 0)
            {
            	$this->errors[]=$mailmanspip->error;
                $err+=1;
            }
        }
        if ($err)
        {
            // error
            return -$err;
        }
        else
        {
            return 1;
        }
    }


    /**
     *    Return civility label of a member
     *
     *    @return   string              	Translated name of civility (translated with transnoentitiesnoconv)
     */
    function getCivilityLabel()
    {
    	global $langs;
    	$langs->load("dict");

    	$code=(empty($this->civility_id)?'':$this->civility_id);
    	if (empty($code)) return '';
    	return $langs->getLabelFromKey($this->db, "Civility".$code, "c_civility", "code", "label", $code);
    }

    /**
     *    	Return clicable name (with picto eventually)
     *
     *		@param	int		$withpicto		0=No picto, 1=Include picto into link, 2=Only picto
     *		@param	int		$maxlen			length max libelle
     *		@param	string	$option			Page lien
     *		@return	string					Chaine avec URL
     */
    function getNomUrl($withpicto=0,$maxlen=0,$option='card')
    {
        global $langs;

        $result='';
        $label = '<u>' . $langs->trans("ShowMember") . '</u>';
        if (! empty($this->ref))
            $label.= '<br><b>' . $langs->trans('Ref') . ':</b> ' . $this->ref;
        if (! empty($this->firstname) || ! empty($this->lastname))
            $label.= '<br><b>' . $langs->trans('Name') . ':</b> ' . $this->getFullName($langs);
        $linkclose = '" title="'.dol_escape_htmltag($label, 1).'" class="classfortooltip">';

        $link=''; $linkend='';
        if ($option == 'card')
        {
            $link = '<a href="'.DOL_URL_ROOT.'/adherents/card.php?rowid='.$this->id.$linkclose;
            $linkend='</a>';
        }
        if ($option == 'subscription')
        {
            $link = '<a href="'.DOL_URL_ROOT.'/adherents/card_subscriptions.php?rowid='.$this->id.$linkclose;
            $linkend='</a>';
        }
        if ($option == 'category')
        {
			$type = Categorie::TYPE_MEMBER;
			$link = '<a href="'.DOL_URL_ROOT.'/categories/categorie.php?id='.$this->id.'&type='.$type.$linkclose;
            $linkend='</a>';
        }

        $picto='user';

        if ($withpicto) $result.=($link.img_object('', $picto, 'class="classfortooltip"').$linkend);
        if ($withpicto && $withpicto != 2) $result.=' ';
        $result.=$link.(($withpicto != 2) ? ($maxlen?dol_trunc($this->ref,$maxlen):$this->ref) : '').$linkend;
        return $result;
    }

    /**
     *  Retourne le libelle du statut d'un adherent (brouillon, valide, resilie)
     *
     *  @param	int		$mode       0=libelle long, 1=libelle court, 2=Picto + Libelle court, 3=Picto, 4=Picto + Libelle long, 5=Libelle court + Picto
     *  @return string				Label
     */
    function getLibStatut($mode=0)
    {
        return $this->LibStatut($this->statut,$this->need_subscription,$this->datefin,$mode);
    }

    /**
     *  Renvoi le libelle d'un statut donne
     *
     *  @param	int			$statut      			Id statut
     *	@param	int			$need_subscription		1 si type adherent avec cotisation, 0 sinon
     *	@param	int     	$date_end_subscription	Date fin adhesion
     *  @param  int			$mode        			0=libelle long, 1=libelle court, 2=Picto + Libelle court, 3=Picto, 4=Picto + Libelle long, 5=Libelle court + Picto
     *  @return string      						Label
     */
    function LibStatut($statut,$need_subscription,$date_end_subscription,$mode=0)
    {
        global $langs;
        $langs->load("members");
        if ($mode == 0)
        {
            if ($statut == -1) return $langs->trans("MemberStatusDraft");
            if ($statut >= 1)
            {
                if (! $date_end_subscription)            return $langs->trans("MemberStatusActive");
                elseif ($date_end_subscription < time()) return $langs->trans("MemberStatusActiveLate");
                else                                     return $langs->trans("MemberStatusPaid");
            }
            if ($statut == 0)  return $langs->trans("MemberStatusResiliated");
        }
        if ($mode == 1)
        {
            if ($statut == -1) return $langs->trans("MemberStatusDraftShort");
            if ($statut >= 1)
            {
                if (! $date_end_subscription)            return $langs->trans("MemberStatusActiveShort");
                elseif ($date_end_subscription < time()) return $langs->trans("MemberStatusActiveLateShort");
                else                                     return $langs->trans("MemberStatusPaidShort");
            }
            if ($statut == 0)  return $langs->trans("MemberStatusResiliatedShort");
        }
        if ($mode == 2)
        {
            if ($statut == -1) return img_picto($langs->trans('MemberStatusDraft'),'statut0').' '.$langs->trans("MemberStatusDraftShort");
            if ($statut >= 1)
            {
                if (! $date_end_subscription)            return img_picto($langs->trans('MemberStatusActive'),'statut1').' '.$langs->trans("MemberStatusActiveShort");
                elseif ($date_end_subscription < time()) return img_picto($langs->trans('MemberStatusActiveLate'),'statut3').' '.$langs->trans("MemberStatusActiveLateShort");
                else                                     return img_picto($langs->trans('MemberStatusPaid'),'statut4').' '.$langs->trans("MemberStatusPaidShort");
            }
            if ($statut == 0)  return img_picto($langs->trans('MemberStatusResiliated'),'statut5').' '.$langs->trans("MemberStatusResiliatedShort");
        }
        if ($mode == 3)
        {
            if ($statut == -1) return img_picto($langs->trans('MemberStatusDraft'),'statut0');
            if ($statut >= 1)
            {
                if (! $date_end_subscription)            return img_picto($langs->trans('MemberStatusActive'),'statut1');
                elseif ($date_end_subscription < time()) return img_picto($langs->trans('MemberStatusActiveLate'),'statut3');
                else                                     return img_picto($langs->trans('MemberStatusPaid'),'statut4');
            }
            if ($statut == 0)  return img_picto($langs->trans('MemberStatusResiliated'),'statut5');
        }
        if ($mode == 4)
        {
            if ($statut == -1) return img_picto($langs->trans('MemberStatusDraft'),'statut0').' '.$langs->trans("MemberStatusDraft");
            if ($statut >= 1)
            {
                if (! $date_end_subscription)            return img_picto($langs->trans('MemberStatusActive'),'statut1').' '.$langs->trans("MemberStatusActive");
                elseif ($date_end_subscription < time()) return img_picto($langs->trans('MemberStatusActiveLate'),'statut3').' '.$langs->trans("MemberStatusActiveLate");
                else                                     return img_picto($langs->trans('MemberStatusPaid'),'statut4').' '.$langs->trans("MemberStatusPaid");
            }
            if ($statut == 0)  return img_picto($langs->trans('MemberStatusResiliated'),'statut5').' '.$langs->trans("MemberStatusResiliated");
        }
        if ($mode == 5)
        {
            if ($statut == -1) return $langs->trans("MemberStatusDraft").' '.img_picto($langs->trans('MemberStatusDraft'),'statut0');
            if ($statut >= 1)
            {
                if (! $date_end_subscription)            return '<span class="hideonsmartphone">'.$langs->trans("MemberStatusActive").' </span>'.img_picto($langs->trans('MemberStatusActive'),'statut1');
                elseif ($date_end_subscription < time()) return '<span class="hideonsmartphone">'.$langs->trans("MemberStatusActiveLate").' </span>'.img_picto($langs->trans('MemberStatusActiveLate'),'statut3');
                else                                     return '<span class="hideonsmartphone">'.$langs->trans("MemberStatusPaid").' </span>'.img_picto($langs->trans('MemberStatusPaid'),'statut4');
            }
            if ($statut == 0)  return '<span class="hideonsmartphone">'.$langs->trans("MemberStatusResiliated").' </span>'.img_picto($langs->trans('MemberStatusResiliated'),'statut5');
        }
    }


    /**
     *      Charge indicateurs this->nb de tableau de bord
     *
     *      @return     int         <0 if KO, >0 if OK
     */
    function load_state_board()
    {
        global $conf;

        $this->nb=array();

        $sql = "SELECT count(a.rowid) as nb";
        $sql.= " FROM ".MAIN_DB_PREFIX."adherent as a";
        $sql.= " WHERE a.statut > 0";
        $sql.= " AND a.entity IN (".getEntity('adherent', 1).")";

        $resql=$this->db->query($sql);
        if ($resql)
        {
            while ($obj=$this->db->fetch_object($resql))
            {
                $this->nb["members"]=$obj->nb;
            }
            $this->db->free($resql);
            return 1;
        }
        else
        {
            dol_print_error($this->db);
            $this->error=$this->db->error();
            return -1;
        }

    }

    /**
     *      Load indicators for dashboard (this->nbtodo and this->nbtodolate)
     *
     *      @param	User	$user   		Objet user
     *      @return WorkboardResponse|int 	<0 if KO, WorkboardResponse if OK
     */
    function load_board($user)
    {
        global $conf, $langs;

        if ($user->societe_id) return -1;   // protection pour eviter appel par utilisateur externe

	    $now=dol_now();

        $sql = "SELECT a.rowid, a.datefin, a.statut";
        $sql.= " FROM ".MAIN_DB_PREFIX."adherent as a";
        $sql.= " WHERE a.statut = 1";
        $sql.= " AND a.entity IN (".getEntity('adherent', 1).")";
        $sql.= " AND (a.datefin IS NULL or a.datefin < '".$this->db->idate($now)."')";

        $resql=$this->db->query($sql);
        if ($resql)
        {
	        $langs->load("members");

	        $response = new WorkboardResponse();
	        $response->warning_delay=$conf->adherent->cotisation->warning_delay/60/60/24;
	        $response->label=$langs->trans("MembersWithSubscriptionToReceive");
	        $response->url=DOL_URL_ROOT.'/adherents/list.php?mainmenu=members&amp;statut=1&amp;filter=outofdate';
	        $response->img=img_object($langs->trans("Members"),"user");

            $adherentstatic = new Adherent($this->db);

            while ($obj=$this->db->fetch_object($resql))
            {
	            $response->nbtodo++;

                $adherentstatic->datefin = $this->db->jdate($obj->datefin);
                $adherentstatic->statut = $obj->statut;

                if ($adherentstatic->hasDelay()) {
	                $response->nbtodolate++;
                }
            }

            return $response;
        }
        else
        {
            dol_print_error($this->db);
            $this->error=$this->db->error();
            return -1;
        }
    }


    /**
     *  Initialise an instance with random values.
     *  Used to build previews or test instances.
     *	id must be 0 if object instance is a specimen.
     *
     *  @return	void
     */
    function initAsSpecimen()
    {
        global $user,$langs;

        // Initialise parametres
        $this->id=0;
        $this->specimen=1;
        $this->civility_id = 0;
        $this->lastname = 'DOLIBARR';
        $this->firstname = 'SPECIMEN';
        $this->login='dolibspec';
        $this->pass='dolibspec';
        $this->societe = 'Societe ABC';
        $this->address = '61 jump street';
        $this->zip = '75000';
        $this->town = 'Paris';
        $this->country_id = 1;
        $this->country_code = 'FR';
        $this->country = 'France';
        $this->morphy = 1;
        $this->email = 'specimen@specimen.com';
        $this->skype = 'tom.hanson';
        $this->phone        = '0999999999';
        $this->phone_perso  = '0999999998';
        $this->phone_mobile = '0999999997';
        $this->note_private='No comment';
        $this->birth=time();
        $this->photo='';
        $this->public=1;
        $this->statut=0;

        $this->datefin=time();
        $this->datevalid=time();

        $this->typeid=1;				// Id type adherent
        $this->type='Type adherent';	// Libelle type adherent
        $this->need_subscription=0;

        $this->first_subscription_date=time();
        $this->first_subscription_amount=10;
        $this->last_subscription_date=time();
        $this->last_subscription_amount=10;
    }


    /**
     *	Retourne chaine DN complete dans l'annuaire LDAP pour l'objet
     *
     *	@param	array	$info		Info array loaded by _load_ldap_info
     *	@param	int		$mode		0=Return full DN (uid=qqq,ou=xxx,dc=aaa,dc=bbb)
     *								1=Return DN without key inside (ou=xxx,dc=aaa,dc=bbb)
     *								2=Return key only (uid=qqq)
     *	@return	string				DN
     */
    function _load_ldap_dn($info,$mode=0)
    {
        global $conf;
        $dn='';
        if ($mode==0) $dn=$conf->global->LDAP_KEY_MEMBERS."=".$info[$conf->global->LDAP_KEY_MEMBERS].",".$conf->global->LDAP_MEMBER_DN;
        if ($mode==1) $dn=$conf->global->LDAP_MEMBER_DN;
        if ($mode==2) $dn=$conf->global->LDAP_KEY_MEMBERS."=".$info[$conf->global->LDAP_KEY_MEMBERS];
        return $dn;
    }


    /**
     *	Initialise tableau info (tableau des attributs LDAP)
     *
     *	@return		array		Tableau info des attributs
     */
    function _load_ldap_info()
    {
        global $conf,$langs;

        $info=array();

        // Object classes
        $info["objectclass"]=explode(',',$conf->global->LDAP_MEMBER_OBJECT_CLASS);

        $this->fullname=$this->getFullName($langs);

        // Member
        if ($this->fullname && ! empty($conf->global->LDAP_MEMBER_FIELD_FULLNAME)) $info[$conf->global->LDAP_MEMBER_FIELD_FULLNAME] = $this->fullname;
        if ($this->lastname && ! empty($conf->global->LDAP_MEMBER_FIELD_NAME))     $info[$conf->global->LDAP_MEMBER_FIELD_NAME] = $this->lastname;
        if ($this->firstname && ! empty($conf->global->LDAP_MEMBER_FIELD_FIRSTNAME)) $info[$conf->global->LDAP_MEMBER_FIELD_FIRSTNAME] = $this->firstname;
        if ($this->login && ! empty($conf->global->LDAP_MEMBER_FIELD_LOGIN))      $info[$conf->global->LDAP_MEMBER_FIELD_LOGIN] = $this->login;
        if ($this->pass && ! empty($conf->global->LDAP_MEMBER_FIELD_PASSWORD))    $info[$conf->global->LDAP_MEMBER_FIELD_PASSWORD] = $this->pass;	// this->pass = mot de passe non crypte
        if ($this->poste && ! empty($conf->global->LDAP_MEMBER_FIELD_TITLE))      $info[$conf->global->LDAP_MEMBER_FIELD_TITLE] = $this->poste;
        if ($this->address && ! empty($conf->global->LDAP_MEMBER_FIELD_ADDRESS))  $info[$conf->global->LDAP_MEMBER_FIELD_ADDRESS] = $this->address;
        if ($this->zip && ! empty($conf->global->LDAP_MEMBER_FIELD_ZIP))           $info[$conf->global->LDAP_MEMBER_FIELD_ZIP] = $this->zip;
        if ($this->town && ! empty($conf->global->LDAP_MEMBER_FIELD_TOWN))        $info[$conf->global->LDAP_MEMBER_FIELD_TOWN] = $this->town;
        if ($this->country_code && ! empty($conf->global->LDAP_MEMBER_FIELD_COUNTRY))     $info[$conf->global->LDAP_MEMBER_FIELD_COUNTRY] = $this->country_code;
        if ($this->email && ! empty($conf->global->LDAP_MEMBER_FIELD_MAIL))       $info[$conf->global->LDAP_MEMBER_FIELD_MAIL] = $this->email;
        if ($this->skype && ! empty($conf->global->LDAP_MEMBER_FIELD_SKYPE))       $info[$conf->global->LDAP_MEMBER_FIELD_SKYPE] = $this->skype;
        if ($this->phone && ! empty($conf->global->LDAP_MEMBER_FIELD_PHONE))      $info[$conf->global->LDAP_MEMBER_FIELD_PHONE] = $this->phone;
        if ($this->phone_perso && ! empty($conf->global->LDAP_MEMBER_FIELD_PHONE_PERSO)) $info[$conf->global->LDAP_MEMBER_FIELD_PHONE_PERSO] = $this->phone_perso;
        if ($this->phone_mobile && ! empty($conf->global->LDAP_MEMBER_FIELD_MOBILE)) $info[$conf->global->LDAP_MEMBER_FIELD_MOBILE] = $this->phone_mobile;
        if ($this->fax && ! empty($conf->global->LDAP_MEMBER_FIELD_FAX))	      $info[$conf->global->LDAP_MEMBER_FIELD_FAX] = $this->fax;
        if ($this->note_private && ! empty($conf->global->LDAP_MEMBER_FIELD_DESCRIPTION)) $info[$conf->global->LDAP_MEMBER_FIELD_DESCRIPTION] = $this->note_private;
        if ($this->note_public && ! empty($conf->global->LDAP_MEMBER_FIELD_NOTE_PUBLIC)) $info[$conf->global->LDAP_MEMBER_FIELD_NOTE_PUBLIC] = $this->note_public;
        if ($this->birth && ! empty($conf->global->LDAP_MEMBER_FIELD_BIRTHDATE))  $info[$conf->global->LDAP_MEMBER_FIELD_BIRTHDATE] = dol_print_date($this->birth,'dayhourldap');
        if (isset($this->statut) && ! empty($conf->global->LDAP_FIELD_MEMBER_STATUS))  $info[$conf->global->LDAP_FIELD_MEMBER_STATUS] = $this->statut;
        if ($this->datefin && ! empty($conf->global->LDAP_FIELD_MEMBER_END_LASTSUBSCRIPTION))  $info[$conf->global->LDAP_FIELD_MEMBER_END_LASTSUBSCRIPTION] = dol_print_date($this->datefin,'dayhourldap');

        // Subscriptions
        if ($this->first_subscription_date && ! empty($conf->global->LDAP_FIELD_MEMBER_FIRSTSUBSCRIPTION_DATE))     $info[$conf->global->LDAP_FIELD_MEMBER_FIRSTSUBSCRIPTION_DATE]  = dol_print_date($this->first_subscription_date,'dayhourldap');
        if (isset($this->first_subscription_amount) && ! empty($conf->global->LDAP_FIELD_MEMBER_FIRSTSUBSCRIPTION_AMOUNT)) $info[$conf->global->LDAP_FIELD_MEMBER_FIRSTSUBSCRIPTION_AMOUNT] = $this->first_subscription_amount;
        if ($this->last_subscription_date && ! empty($conf->global->LDAP_FIELD_MEMBER_LASTSUBSCRIPTION_DATE))       $info[$conf->global->LDAP_FIELD_MEMBER_LASTSUBSCRIPTION_DATE]   = dol_print_date($this->last_subscription_date,'dayhourldap');
        if (isset($this->last_subscription_amount) && ! empty($conf->global->LDAP_FIELD_MEMBER_LASTSUBSCRIPTION_AMOUNT))   $info[$conf->global->LDAP_FIELD_MEMBER_LASTSUBSCRIPTION_AMOUNT] = $this->last_subscription_amount;

        return $info;
    }


    /**
     *      Charge les informations d'ordre info dans l'objet adherent
     *
     *      @param  int		$id       Id of member to load
     *      @return	void
     */
    function info($id)
    {
        $sql = 'SELECT a.rowid, a.datec as datec,';
        $sql.= ' a.datevalid as datev,';
        $sql.= ' a.tms as datem,';
        $sql.= ' a.fk_user_author, a.fk_user_valid, a.fk_user_mod';
        $sql.= ' FROM '.MAIN_DB_PREFIX.'adherent as a';
        $sql.= ' WHERE a.rowid = '.$id;

        dol_syslog(get_class($this)."::info", LOG_DEBUG);
        $result=$this->db->query($sql);
        if ($result)
        {
            if ($this->db->num_rows($result))
            {
                $obj = $this->db->fetch_object($result);
                $this->id = $obj->rowid;
                if ($obj->fk_user_author)
                {
                    $cuser = new User($this->db);
                    $cuser->fetch($obj->fk_user_author);
                    $this->user_creation   = $cuser;
                }

                if ($obj->fk_user_valid)
                {
                    $vuser = new User($this->db);
                    $vuser->fetch($obj->fk_user_valid);
                    $this->user_validation = $vuser;
                }

                if ($obj->fk_user_mod)
                {
                    $muser = new User($this->db);
                    $muser->fetch($obj->fk_user_mod);
                    $this->user_modification = $muser;
                }

                $this->date_creation     = $this->db->jdate($obj->datec);
                $this->date_validation   = $this->db->jdate($obj->datev);
                $this->date_modification = $this->db->jdate($obj->datem);
            }

            $this->db->free($result);

        }
        else
        {
            dol_print_error($this->db);
        }
    }

	/**
	 * Sets object to supplied categories.
	 *
	 * Deletes object from existing categories not supplied.
	 * Adds it to non existing supplied categories.
	 * Existing categories are left untouch.
	 *
	 * @param int[]|int $categories Category or categories IDs
	 */
	public function setCategories($categories)
	{
		// Handle single category
		if (!is_array($categories)) {
			$categories = array($categories);
		}

		// Get current categories
		require_once DOL_DOCUMENT_ROOT . '/categories/class/categorie.class.php';
		$c = new Categorie($this->db);
		$existing = $c->containing($this->id, Categorie::TYPE_MEMBER, 'id');

		// Diff
		if (is_array($existing)) {
			$to_del = array_diff($existing, $categories);
			$to_add = array_diff($categories, $existing);
		} else {
			$to_del = array(); // Nothing to delete
			$to_add = $categories;
		}

		// Process
		foreach ($to_del as $del) {
			if ($c->fetch($del) > 0) {
				$c->del_type($this, 'member');
			}
		}
		foreach ($to_add as $add) {
			if ($c->fetch($add) > 0) {
				$c->add_type($this, 'member');
			}
		}

		return;
	}

	/**
	 * Function used to replace a thirdparty id with another one.
	 *
	 * @param DoliDB $db Database handler
	 * @param int $origin_id Old thirdparty id
	 * @param int $dest_id New thirdparty id
	 * @return bool
	 */
	public static function replaceThirdparty($db, $origin_id, $dest_id)
	{
		$tables = array(
			'adherent'
		);

		return CommonObject::commonReplaceThirdparty($db, $origin_id, $dest_id, $tables);
	}

<<<<<<< HEAD
=======
	/**
	 * Return if a member is late (subscription late) or not
	 * 
	 * @return boolean     True if late, False if not late
	 */
>>>>>>> 3f5d67d4
    public function hasDelay()
    {
        global $conf;

        //Only valid members
<<<<<<< HEAD
        if ($this->statut <= 0) {
            return false;
        }
=======
        if ($this->statut <= 0) return false;
        if (! $this->datefin) return false;
>>>>>>> 3f5d67d4

        $now = dol_now();

        return $this->datefin < ($now - $conf->adherent->cotisation->warning_delay);
    }

}<|MERGE_RESOLUTION|>--- conflicted
+++ resolved
@@ -47,10 +47,6 @@
     var $mesgs;
 
     var $login;
-<<<<<<< HEAD
-    var $pass;
-    var $societe;
-=======
 
 	//! Clear password in memory
 	var $pass;
@@ -60,7 +56,6 @@
 	var $pass_indatabase_crypted;
 
 	var $societe;
->>>>>>> 3f5d67d4
     var $company;
     var $address;
     var $zip;
@@ -2034,27 +2029,18 @@
 		return CommonObject::commonReplaceThirdparty($db, $origin_id, $dest_id, $tables);
 	}
 
-<<<<<<< HEAD
-=======
 	/**
 	 * Return if a member is late (subscription late) or not
 	 * 
 	 * @return boolean     True if late, False if not late
 	 */
->>>>>>> 3f5d67d4
     public function hasDelay()
     {
         global $conf;
 
         //Only valid members
-<<<<<<< HEAD
-        if ($this->statut <= 0) {
-            return false;
-        }
-=======
         if ($this->statut <= 0) return false;
         if (! $this->datefin) return false;
->>>>>>> 3f5d67d4
 
         $now = dol_now();
 
