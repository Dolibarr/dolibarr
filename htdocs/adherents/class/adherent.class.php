<?php
/* Copyright (C) 2002-2003	Rodolphe Quiedeville	<rodolphe@quiedeville.org>
 * Copyright (C) 2002-2003	Jean-Louis Bergamo		<jlb@j1b.org>
 * Copyright (C) 2004-2012	Laurent Destailleur		<eldy@users.sourceforge.net>
 * Copyright (C) 2004		Sebastien Di Cintio		<sdicintio@ressource-toi.org>
 * Copyright (C) 2004		Benoit Mortier			<benoit.mortier@opensides.be>
 * Copyright (C) 2009-2017	Regis Houssin			<regis.houssin@inodbox.com>
 * Copyright (C) 2014-2018	Alexandre Spangaro		<aspangaro@open-dsi.fr>
 * Copyright (C) 2015		Marcos García			<marcosgdf@gmail.com>
 * Copyright (C) 2015-2018  Frédéric France			<frederic.france@netlogic.fr>
 * Copyright (C) 2015		Raphaël Doursenaud		<rdoursenaud@gpcsolutions.fr>
 * Copyright (C) 2016		Juanjo Menent			<jmenent@2byte.es>
 * Copyright (C) 2018-2019  Thibault FOUCART		<support@ptibogxiv.net>
 * Copyright (C) 2019       Nicolas ZABOURI 		<info@inovea-conseil.com>
 *
 * This program is free software; you can redistribute it and/or modify
 * it under the terms of the GNU General Public License as published by
 * the Free Software Foundation; either version 3 of the License, or
 * (at your option) any later version.
 *
 * This program is distributed in the hope that it will be useful,
 * but WITHOUT ANY WARRANTY; without even the implied warranty of
 * MERCHANTABILITY or FITNESS FOR A PARTICULAR PURPOSE.  See the
 * GNU General Public License for more details.
 *
 * You should have received a copy of the GNU General Public License
 * along with this program. If not, see <https://www.gnu.org/licenses/>.
 */

/**
 *	\file       htdocs/adherents/class/adherent.class.php
 *	\ingroup    member
 *	\brief      File of class to manage members of a foundation
 */
require_once DOL_DOCUMENT_ROOT . '/core/class/commonobject.class.php';
require_once DOL_DOCUMENT_ROOT . '/core/lib/date.lib.php';
require_once DOL_DOCUMENT_ROOT . '/categories/class/categorie.class.php';


/**
 *		Class to manage members of a foundation
 */
class Adherent extends CommonObject
{

	/**
	 * @var string ID to identify managed object
	 */
	public $element = 'member';

	/**
	 * @var string Name of table without prefix where object is stored
	 */
	public $table_element = 'adherent';

	/**
	 * 0=No test on entity, 1=Test with field entity, 2=Test with link by societe
	 * @var int
	 */
	public $ismultientitymanaged = 1;

	public $mesgs;

	/**
	 * @var string login of member
	 */
	public $login;

	//! Clear password in memory
	public $pass;

	//! Clear password in database (defined if DATABASE_PWD_ENCRYPTED=0)
	public $pass_indatabase;

	//! Encrypted password in database (always defined)
	public $pass_indatabase_crypted;

	/**
	 * @var string company name
	 * @deprecated
	 */
	public $societe;

	/**
	 * @var string company name
	 */
	public $company;

	/**
	 * @var int Thirdparty ID
	 */
	public $fk_soc;

	/**
	 * @var string Address
	 */
	public $address;

	/**
	 * @var string zipcode
	 */
	public $zip;

	/**
	 * @var string town
	 */
	public $town;

	/**
	 * @var int Id of state
	 */
	public $state_id;

	/**
	 * @var string Code of state
	 */
	public $state_code;

	/**
	 * @var string Label of state
	 */
	public $state;

	/**
	 * @var string email
	 */
	public $email;

	/**
	 * @var array array of socialnetworks
	 */
	public $socialnetworks;

	/**
	 * @var string skype account
	 * @deprecated
	 */
	public $skype;

	/**
	 * @var string twitter account
	 * @deprecated
	 */
	public $twitter;

	/**
	 * @var string facebook account
	 * @deprecated
	 */
	public $facebook;

	/**
	 * @var string linkedin account
	 * @deprecated
	 */
	public $linkedin;

	/**
	 * @var string Phone number
	 */
	public $phone;

	/**
	 * @var string Private Phone number
	 */
	public $phone_perso;

	/**
	 * @var string Mobile phone number
	 */
	public $phone_mobile;

	/**
	 * @var string Fax number
	 */
	public $fax;

	/**
	 * @var string Function
	 */
	public $poste;

	public $morphy;

	public $public;

	// -1:brouillon, 0:resilie, >=1:valide,paye
	// def in common object
	//public $status;
	public $photo;

	/**
	 * Date creation record (datec)
	 *
	 * @var integer
	 */
	public $datec;

	/**
	 * Date modification record (tms)
	 *
	 * @var integer
	 */
	public $datem;

	public $datevalid;

	public $gender;

	public $birth;

	/**
	 * @var int id type member
	 */
	public $typeid;

	/**
	 * @var string label type member
	 */
	public $type;

	public $need_subscription;

	public $user_id;

	public $user_login;

	public $datefin;

	// From member table

	// Fields loaded by fetch_subscriptions()
	public $first_subscription_date;

	public $first_subscription_amount;

	public $last_subscription_date;

	public $last_subscription_date_start;

	public $last_subscription_date_end;

	public $last_subscription_amount;

	public $subscriptions = array();

	/**
	 * @var Adherent To contains a clone of this when we need to save old properties of object
	 */
	public $oldcopy;

	/**
	 * @var int Entity
	 */
	public $entity;

	public $fields = array('rowid' => array('type' => 'integer', 'label' => 'TechnicalID', 'enabled' => 1, 'visible' => -1, 'notnull' => 1, 'position' => 10),
		'entity' => array('type' => 'integer', 'label' => 'Entity', 'default' => 1, 'enabled' => 1, 'visible' => -2, 'notnull' => 1, 'position' => 15, 'index' => 1),
		'ref_ext' => array('type' => 'varchar(128)', 'label' => 'Ref ext', 'enabled' => 1, 'visible' => 0, 'position' => 20),
		'civility' => array('type' => 'varchar(6)', 'label' => 'Civility', 'enabled' => 1, 'visible' => -1, 'position' => 25),
		'lastname' => array('type' => 'varchar(50)', 'label' => 'Lastname', 'enabled' => 1, 'visible' => -1, 'position' => 30),
		'firstname' => array('type' => 'varchar(50)', 'label' => 'Firstname', 'enabled' => 1, 'visible' => -1, 'position' => 35),
		'login' => array('type' => 'varchar(50)', 'label' => 'Login', 'enabled' => 1, 'visible' => -1, 'position' => 40),
		'gender' => array('type' => 'varchar(10)', 'label' => 'Gender', 'enabled' => 1, 'visible' => -1, 'position' => 250),
		'pass' => array('type' => 'varchar(50)', 'label' => 'Pass', 'enabled' => 1, 'visible' => -1, 'position' => 45),
		'pass_crypted' => array('type' => 'varchar(128)', 'label' => 'Pass crypted', 'enabled' => 1, 'visible' => -1, 'position' => 50),
		'fk_adherent_type' => array('type' => 'integer', 'label' => 'Fk adherent type', 'enabled' => 1, 'visible' => -1, 'notnull' => 1, 'position' => 55),
		'morphy' => array('type' => 'varchar(3)', 'label' => 'MorPhy', 'enabled' => 1, 'visible' => -1, 'notnull' => 1, 'position' => 60),
		'societe' => array('type' => 'varchar(128)', 'label' => 'Societe', 'enabled' => 1, 'visible' => -1, 'position' => 65),
		'fk_soc' => array('type' => 'integer:Societe:societe/class/societe.class.php', 'label' => 'ThirdParty', 'enabled' => 1, 'visible' => -1, 'position' => 70),
		'address' => array('type' => 'text', 'label' => 'Address', 'enabled' => 1, 'visible' => -1, 'position' => 75),
		'zip' => array('type' => 'varchar(10)', 'label' => 'Zip', 'enabled' => 1, 'visible' => -1, 'position' => 80),
		'town' => array('type' => 'varchar(50)', 'label' => 'Town', 'enabled' => 1, 'visible' => -1, 'position' => 85),
		'state_id' => array('type' => 'integer', 'label' => 'State id', 'enabled' => 1, 'visible' => -1, 'position' => 90),
		'country' => array('type' => 'integer', 'label' => 'Country', 'enabled' => 1, 'visible' => -1, 'position' => 95),
		'email' => array('type' => 'varchar(255)', 'label' => 'Email', 'enabled' => 1, 'visible' => -1, 'position' => 100),
		'socialnetworks' => array('type' => 'text', 'label' => 'Socialnetworks', 'enabled' => 1, 'visible' => -1, 'position' => 105),
		'phone' => array('type' => 'varchar(30)', 'label' => 'Phone', 'enabled' => 1, 'visible' => -1, 'position' => 115),
		'phone_perso' => array('type' => 'varchar(30)', 'label' => 'Phone perso', 'enabled' => 1, 'visible' => -1, 'position' => 120),
		'phone_mobile' => array('type' => 'varchar(30)', 'label' => 'Phone mobile', 'enabled' => 1, 'visible' => -1, 'position' => 125),
		'birth' => array('type' => 'date', 'label' => 'DateToBirth', 'enabled' => 1, 'visible' => -1, 'position' => 130),
		'photo' => array('type' => 'varchar(255)', 'label' => 'Photo', 'enabled' => 1, 'visible' => -1, 'position' => 135),
		'public' => array('type' => 'smallint(6)', 'label' => 'Public', 'enabled' => 1, 'visible' => -1, 'notnull' => 1, 'position' => 145),
		'datefin' => array('type' => 'datetime', 'label' => 'DateEnd', 'enabled' => 1, 'visible' => -1, 'position' => 150),
		'note_private' => array('type' => 'text', 'label' => 'NotePublic', 'enabled' => 1, 'visible' => 0, 'position' => 155),
		'note_public' => array('type' => 'text', 'label' => 'NotePrivate', 'enabled' => 1, 'visible' => 0, 'position' => 160),
		'datevalid' => array('type' => 'datetime', 'label' => 'DateValidation', 'enabled' => 1, 'visible' => -1, 'position' => 165),
		'datec' => array('type' => 'datetime', 'label' => 'DateCreation', 'enabled' => 1, 'visible' => -1, 'position' => 170),
		'tms' => array('type' => 'timestamp', 'label' => 'DateModification', 'enabled' => 1, 'visible' => -1, 'notnull' => 1, 'position' => 175),
		'fk_user_author' => array('type' => 'integer:User:user/class/user.class.php', 'label' => 'Fk user author', 'enabled' => 1, 'visible' => -1, 'position' => 180),
		'fk_user_mod' => array('type' => 'integer:User:user/class/user.class.php', 'label' => 'Fk user mod', 'enabled' => 1, 'visible' => -1, 'position' => 185),
		'fk_user_valid' => array('type' => 'integer:User:user/class/user.class.php', 'label' => 'UserValidation', 'enabled' => 1, 'visible' => -1, 'position' => 190),
		'canvas' => array('type' => 'varchar(32)', 'label' => 'Canvas', 'enabled' => 1, 'visible' => -1, 'position' => 195),
		'statut' => array('type' => 'smallint(6)', 'label' => 'Statut', 'enabled' => 1, 'visible' => -1, 'notnull' => 1, 'position' => 500,
			'arrayofkeyval' => array(0 => 'Draft', 1 => 'Validated', -1 => 'MemberStatusResiliatedShort')),
		'model_pdf' => array('type' => 'varchar(255)', 'label' => 'Model pdf', 'enabled' => 1, 'visible' => 0, 'position' => 800),
		'import_key' => array('type' => 'varchar(14)', 'label' => 'ImportId', 'enabled' => 1, 'visible' => -2, 'position' => 805));


	/**
	 *	Constructor
	 *
	 *	@param 		DoliDB		$db		Database handler
	 */
	public function __construct($db)
	{
		$this->db = $db;
		$this->statut = -1;
		// l'adherent n'est pas public par defaut
		$this->public = 0;
		// les champs optionnels sont vides
		$this->array_options = array();
	}


	// phpcs:disable PEAR.NamingConventions.ValidFunctionName.ScopeNotCamelCaps
	/**
	 *  Function sending an email to the current member with the text supplied in parameter.
	 *
	 *  @param	string	$text				Content of message (not html entities encoded)
	 *  @param	string	$subject			Subject of message
	 *  @param 	array	$filename_list      Array of attached files
	 *  @param 	array	$mimetype_list      Array of mime types of attached files
	 *  @param 	array	$mimefilename_list  Array of public names of attached files
	 *  @param 	string	$addr_cc            Email cc
	 *  @param 	string	$addr_bcc           Email bcc
	 *  @param 	int		$deliveryreceipt	Ask a delivery receipt
	 *  @param	int		$msgishtml			1=String IS already html, 0=String IS NOT html, -1=Unknown need autodetection
	 *  @param	string	$errors_to			erros to
	 *  @param	string	$moreinheader		Add more html headers
	 *  @return	int							<0 if KO, >0 if OK
	 */
	public function send_an_email($text, $subject, $filename_list = array(), $mimetype_list = array(), $mimefilename_list = array(), $addr_cc = "", $addr_bcc = "", $deliveryreceipt = 0, $msgishtml = -1, $errors_to = '', $moreinheader = '')
	{
		// phpcs:enable
		global $conf, $langs;

		// Detect if message is HTML
		if ($msgishtml == -1) {
			$msgishtml = 0;
			if (dol_textishtml($text, 0)) $msgishtml = 1;
		}

		dol_syslog('send_an_email msgishtml=' . $msgishtml);

		$texttosend = $this->makeSubstitution($text);
		$subjecttosend = $this->makeSubstitution($subject);
		if ($msgishtml) $texttosend = dol_htmlentitiesbr($texttosend);

		// Envoi mail confirmation
		$from = $conf->email_from;
		if (!empty($conf->global->ADHERENT_MAIL_FROM)) $from = $conf->global->ADHERENT_MAIL_FROM;

		$trackid = 'mem' . $this->id;

		// Send email (substitutionarray must be done just before this)
		include_once DOL_DOCUMENT_ROOT . '/core/class/CMailFile.class.php';
		$mailfile = new CMailFile($subjecttosend, $this->email, $from, $texttosend, $filename_list, $mimetype_list, $mimefilename_list, $addr_cc, $addr_bcc, $deliveryreceipt, $msgishtml, '', '', $trackid, $moreinheader);
		if ($mailfile->sendfile()) {
			return 1;
		} else {
			$this->error = $langs->trans("ErrorFailedToSendMail", $from, $this->email) . '. ' . $mailfile->error;
			return -1;
		}
	}


	/**
	 * Make substitution of tags into text with value of current object.
	 *
	 * @param	string	$text       Text to make substitution to
	 * @return  string      		Value of input text string with substitutions done
	 */
	public function makeSubstitution($text)
	{
		global $conf, $langs;

		$birthday = dol_print_date($this->birth, 'day');

		$msgishtml = 0;
		if (dol_textishtml($text, 1)) $msgishtml = 1;

		$infos = '';
		if ($this->civility_id) $infos .= $langs->transnoentities("UserTitle") . ": " . $this->getCivilityLabel() . "\n";
		$infos .= $langs->transnoentities("id") . ": " . $this->id . "\n";
		$infos .= $langs->transnoentities("Lastname") . ": " . $this->lastname . "\n";
		$infos .= $langs->transnoentities("Firstname") . ": " . $this->firstname . "\n";
		$infos .= $langs->transnoentities("Company") . ": " . $this->company . "\n";
		$infos .= $langs->transnoentities("Address") . ": " . $this->address . "\n";
		$infos .= $langs->transnoentities("Zip") . ": " . $this->zip . "\n";
		$infos .= $langs->transnoentities("Town") . ": " . $this->town . "\n";
		$infos .= $langs->transnoentities("Country") . ": " . $this->country . "\n";
		$infos .= $langs->transnoentities("EMail") . ": " . $this->email . "\n";
		$infos .= $langs->transnoentities("PhonePro") . ": " . $this->phone . "\n";
		$infos .= $langs->transnoentities("PhonePerso") . ": " . $this->phone_perso . "\n";
		$infos .= $langs->transnoentities("PhoneMobile") . ": " . $this->phone_mobile . "\n";
		if (empty($conf->global->ADHERENT_LOGIN_NOT_REQUIRED)) {
			$infos .= $langs->transnoentities("Login") . ": " . $this->login . "\n";
			$infos .= $langs->transnoentities("Password") . ": " . $this->pass . "\n";
		}
		$infos .= $langs->transnoentities("Birthday") . ": " . $birthday . "\n";
		$infos .= $langs->transnoentities("Photo") . ": " . $this->photo . "\n";
		$infos .= $langs->transnoentities("Public") . ": " . yn($this->public);

		// Substitutions
		$substitutionarray = array('__ID__' => $this->id, '__MEMBER_ID__' => $this->id, '__CIVILITY__' => $this->getCivilityLabel(),
			'__FIRSTNAME__' => $msgishtml ? dol_htmlentitiesbr($this->firstname) : ($this->firstname ? $this->firstname : ''),
			'__LASTNAME__' => $msgishtml ? dol_htmlentitiesbr($this->lastname) : ($this->lastname ? $this->lastname : ''),
			'__FULLNAME__' => $msgishtml ? dol_htmlentitiesbr($this->getFullName($langs)) : $this->getFullName($langs),
			'__COMPANY__' => $msgishtml ? dol_htmlentitiesbr($this->company) : ($this->company ? $this->company : ''),
			'__ADDRESS__' => $msgishtml ? dol_htmlentitiesbr($this->address) : ($this->address ? $this->address : ''),
			'__ZIP__' => $msgishtml ? dol_htmlentitiesbr($this->zip) : ($this->zip ? $this->zip : ''), '__TOWN__' => $msgishtml ? dol_htmlentitiesbr($this->town) : ($this->town ? $this->town : ''),
			'__COUNTRY__' => $msgishtml ? dol_htmlentitiesbr($this->country) : ($this->country ? $this->country : ''),
			'__EMAIL__' => $msgishtml ? dol_htmlentitiesbr($this->email) : ($this->email ? $this->email : ''), '__BIRTH__' => $msgishtml ? dol_htmlentitiesbr($birthday) : ($birthday ? $birthday : ''),
			'__PHOTO__' => $msgishtml ? dol_htmlentitiesbr($this->photo) : ($this->photo ? $this->photo : ''),
			'__LOGIN__' => $msgishtml ? dol_htmlentitiesbr($this->login) : ($this->login ? $this->login : ''),
			'__PASSWORD__' => $msgishtml ? dol_htmlentitiesbr($this->pass) : ($this->pass ? $this->pass : ''),
			'__PHONE__' => $msgishtml ? dol_htmlentitiesbr($this->phone) : ($this->phone ? $this->phone : ''),
			'__PHONEPRO__' => $msgishtml ? dol_htmlentitiesbr($this->phone_perso) : ($this->phone_perso ? $this->phone_perso : ''),
			'__PHONEMOBILE__' => $msgishtml ? dol_htmlentitiesbr($this->phone_mobile) : ($this->phone_mobile ? $this->phone_mobile : ''));

		complete_substitutions_array($substitutionarray, $langs, $this);

		return make_substitutions($text, $substitutionarray, $langs);
	}


	/**
	 *	Return translated label by the nature of a adherent (physical or moral)
	 *
	 *	@param	string		$morphy		Nature of the adherent (physical or moral)
	 *	@return	string					Label
	 */
	public function getmorphylib($morphy = '')
	{
		global $langs;
		if (!$morphy) {
			$morphy = $this->morphy;
		}
		if ($morphy == 'phy') {
			return $langs->trans("Physical");
		}
		if ($morphy == 'mor') {
			return $langs->trans("Moral");
		}
		return $morphy;
	}

	/**
	 *	Create a member into database
	 *
	 *	@param	User	$user        	Objet user qui demande la creation
	 *	@param  int		$notrigger		1 ne declenche pas les triggers, 0 sinon
	 *	@return	int						<0 if KO, >0 if OK
	 */
	public function create($user, $notrigger = 0)
	{
		global $conf, $langs;

		$error = 0;

		$now = dol_now();

		// Clean parameters
		$this->import_key = trim($this->import_key);

		// Check parameters
		if (!empty($conf->global->ADHERENT_MAIL_REQUIRED) && !isValidEMail($this->email)) {
			$langs->load("errors");
			$this->error = $langs->trans("ErrorBadEMail", $this->email);
			return -1;
		}
		if (!$this->datec) $this->datec = $now;
		if (empty($conf->global->ADHERENT_LOGIN_NOT_REQUIRED)) {
			if (empty($this->login)) {
				$this->error = $langs->trans("ErrorWrongValueForParameterX", "Login");
				return -1;
			}
		}

		$this->db->begin();

		// Insert member
		$sql = "INSERT INTO " . MAIN_DB_PREFIX . "adherent";
		$sql .= " (datec,login,fk_user_author,fk_user_mod,fk_user_valid,morphy,fk_adherent_type,entity,import_key)";
		$sql .= " VALUES (";
		$sql .= " '" . $this->db->idate($this->datec) . "'";
		$sql .= ", " . ($this->login ? "'" . $this->db->escape($this->login) . "'" : "null");
		$sql .= ", " . ($user->id > 0 ? $user->id : "null"); // Can be null because member can be created by a guest or a script
		$sql .= ", null, null, '" . $this->db->escape($this->morphy) . "'";
		$sql .= ", " . $this->typeid;
		$sql .= ", " . $conf->entity;
		$sql .= ", " . (!empty($this->import_key) ? "'" . $this->db->escape($this->import_key) . "'" : "null");
		$sql .= ")";

		dol_syslog(get_class($this) . "::create", LOG_DEBUG);
		$result = $this->db->query($sql);
		if ($result) {
			$id = $this->db->last_insert_id(MAIN_DB_PREFIX . "adherent");
			if ($id > 0) {
				$this->id = $id;
				$this->ref = (string) $id;

				// Update minor fields
				$result = $this->update($user, 1, 1, 0, 0, 'add'); // nosync is 1 to avoid update data of user
				if ($result < 0) {
					$this->db->rollback();
					return -1;
				}

				// Add link to user
				if ($this->user_id) {
					// Add link to user
					$sql = "UPDATE " . MAIN_DB_PREFIX . "user SET";
					$sql .= " fk_member = " . $this->id;
					$sql .= " WHERE rowid = " . $this->user_id;
					dol_syslog(get_class($this) . "::create", LOG_DEBUG);
					$resql = $this->db->query($sql);
					if (!$resql) {
						$this->error = 'Failed to update user to make link with member';
						$this->db->rollback();
						return -4;
					}
				}

				if (!$notrigger) {
					// Call trigger
					$result = $this->call_trigger('MEMBER_CREATE', $user);
					if ($result < 0) {
						$error++;
					}
					// End call triggers
				}

				if (count($this->errors)) {
					dol_syslog(get_class($this) . "::create " . implode(',', $this->errors), LOG_ERR);
					$this->db->rollback();
					return -3;
				} else {
					$this->db->commit();
					return $this->id;
				}
			} else {
				$this->error = 'Failed to get last insert id';
				dol_syslog(get_class($this) . "::create " . $this->error, LOG_ERR);
				$this->db->rollback();
				return -2;
			}
		} else {
			$this->error = $this->db->error();
			$this->db->rollback();
			return -1;
		}
	}


	/**
	 *	Update a member in database (standard information and password)
	 *
	 *	@param	User	$user				User making update
	 *	@param	int		$notrigger			1=disable trigger UPDATE (when called by create)
	 *	@param	int		$nosyncuser			0=Synchronize linked user (standard info), 1=Do not synchronize linked user
	 *	@param	int		$nosyncuserpass		0=Synchronize linked user (password), 1=Do not synchronize linked user
	 *	@param	int		$nosyncthirdparty	0=Synchronize linked thirdparty (standard info), 1=Do not synchronize linked thirdparty
	 * 	@param	string	$action				Current action for hookmanager
	 * 	@return	int							<0 if KO, >0 if OK
	 */
	public function update($user, $notrigger = 0, $nosyncuser = 0, $nosyncuserpass = 0, $nosyncthirdparty = 0, $action = 'update')
	{
		global $conf, $langs, $hookmanager;

		$nbrowsaffected = 0;
		$error = 0;

		dol_syslog(get_class($this) . "::update notrigger=" . $notrigger . ", nosyncuser=" . $nosyncuser . ", nosyncuserpass=" . $nosyncuserpass . " nosyncthirdparty=" . $nosyncthirdparty . ", email=" .
			$this->email);

		// Clean parameters
		$this->lastname = trim($this->lastname) ? trim($this->lastname) : trim($this->lastname);
		$this->firstname = trim($this->firstname) ? trim($this->firstname) : trim($this->firstname);
		$this->gender = trim($this->gender);
		$this->address = ($this->address ? $this->address : $this->address);
		$this->zip = ($this->zip ? $this->zip : $this->zip);
		$this->town = ($this->town ? $this->town : $this->town);
		$this->country_id = ($this->country_id > 0 ? $this->country_id : $this->country_id);
		$this->state_id = ($this->state_id > 0 ? $this->state_id : $this->state_id);
		if (!empty($conf->global->MAIN_FIRST_TO_UPPER)) $this->lastname = ucwords(trim($this->lastname));
		if (!empty($conf->global->MAIN_FIRST_TO_UPPER)) $this->firstname = ucwords(trim($this->firstname));
		$this->note_public = ($this->note_public ? $this->note_public : $this->note_public);
		$this->note_private = ($this->note_private ? $this->note_private : $this->note_private);

		// Check parameters
		if (!empty($conf->global->ADHERENT_MAIL_REQUIRED) && !isValidEMail($this->email)) {
			$langs->load("errors");
			$this->error = $langs->trans("ErrorBadEMail", $this->email);
			return -1;
		}

		$this->db->begin();

		$sql = "UPDATE " . MAIN_DB_PREFIX . "adherent SET";
		$sql .= " civility = " . ($this->civility_id ? "'" . $this->db->escape($this->civility_id) . "'" : "null");
		$sql .= ", firstname = " . ($this->firstname ? "'" . $this->db->escape($this->firstname) . "'" : "null");
		$sql .= ", lastname = " . ($this->lastname ? "'" . $this->db->escape($this->lastname) . "'" : "null");
		$sql .= ", gender = " . ($this->gender != -1 ? "'" . $this->db->escape($this->gender) . "'" : "null"); // 'man' or 'woman'
		$sql .= ", login = " . ($this->login ? "'" . $this->db->escape($this->login) . "'" : "null");
		$sql .= ", societe = " . ($this->company ? "'" . $this->db->escape($this->company) . "'" : ($this->societe ? "'" . $this->db->escape($this->societe) . "'" : "null"));
		$sql .= ", fk_soc = " . ($this->socid > 0 ? $this->db->escape($this->socid) : "null");
		$sql .= ", address = " . ($this->address ? "'" . $this->db->escape($this->address) . "'" : "null");
		$sql .= ", zip = " . ($this->zip ? "'" . $this->db->escape($this->zip) . "'" : "null");
		$sql .= ", town = " . ($this->town ? "'" . $this->db->escape($this->town) . "'" : "null");
		$sql .= ", country = " . ($this->country_id > 0 ? $this->db->escape($this->country_id) : "null");
		$sql .= ", state_id = " . ($this->state_id > 0 ? $this->db->escape($this->state_id) : "null");
		$sql .= ", email = '" . $this->db->escape($this->email) . "'";
		$sql .= ", socialnetworks = '" . $this->db->escape(json_encode($this->socialnetworks)) . "'";
		$sql .= ", phone = " . ($this->phone ? "'" . $this->db->escape($this->phone) . "'" : "null");
		$sql .= ", phone_perso = " . ($this->phone_perso ? "'" . $this->db->escape($this->phone_perso) . "'" : "null");
		$sql .= ", phone_mobile = " . ($this->phone_mobile ? "'" . $this->db->escape($this->phone_mobile) . "'" : "null");
		$sql .= ", note_private = " . ($this->note_private ? "'" . $this->db->escape($this->note_private) . "'" : "null");
		$sql .= ", note_public = " . ($this->note_public ? "'" . $this->db->escape($this->note_public) . "'" : "null");
		$sql .= ", photo = " . ($this->photo ? "'" . $this->db->escape($this->photo) . "'" : "null");
		$sql .= ", public = '" . $this->db->escape($this->public) . "'";
		$sql .= ", statut = " . $this->db->escape($this->statut);
		$sql .= ", fk_adherent_type = " . $this->db->escape($this->typeid);
		$sql .= ", morphy = '" . $this->db->escape($this->morphy) . "'";
		$sql .= ", birth = " . ($this->birth ? "'" . $this->db->idate($this->birth) . "'" : "null");
		if ($this->socid) $sql .= ", fk_soc = '" . $this->db->escape($this->socid) . "'"; // Must be modified only when creating from a third-party
		if ($this->datefin) $sql .= ", datefin = '" . $this->db->idate($this->datefin) . "'"; // Must be modified only when deleting a subscription
		if ($this->datevalid) $sql .= ", datevalid = '" . $this->db->idate($this->datevalid) . "'"; // Must be modified only when validating a member
		$sql .= ", fk_user_mod = " . ($user->id > 0 ? $user->id : 'null'); // Can be null because member can be create by a guest
		$sql .= " WHERE rowid = " . $this->id;

		// If we change the type of membership, we set also label of new type
		if (!empty($this->oldcopy) && $this->typeid != $this->oldcopy->typeid) {
			$sql2 = "SELECT libelle as label";
			$sql2 .= " FROM " . MAIN_DB_PREFIX . "adherent_type";
			$sql2 .= " WHERE rowid = " . $this->typeid;
			$resql2 = $this->db->query($sql2);
			if ($resql2) {
				while ($obj = $this->db->fetch_object($resql2)) {
					$this->type = $obj->label;
				}
			}
		}

		dol_syslog(get_class($this) . "::update update member", LOG_DEBUG);
		$resql = $this->db->query($sql);
		if ($resql) {
			unset($this->country_code);
			unset($this->country);
			unset($this->state_code);
			unset($this->state);

			$nbrowsaffected += $this->db->affected_rows($resql);

			$action = 'update';

			// Actions on extra fields
			if (!$error && empty($conf->global->MAIN_EXTRAFIELDS_DISABLED)) // For avoid conflicts if trigger used
			{
				$result = $this->insertExtraFields();
				if ($result < 0) {
					$error++;
				}
			}

			// Update password
			if (!$error && $this->pass) {
				dol_syslog(get_class($this) . "::update update password");
				if ($this->pass != $this->pass_indatabase && $this->pass != $this->pass_indatabase_crypted) {
					$isencrypted = empty($conf->global->DATABASE_PWD_ENCRYPTED) ? 0 : 1;

					// If password to set differs from the one found into database
					$result = $this->setPassword($user, $this->pass, $isencrypted, $notrigger, $nosyncuserpass);
					if (!$nbrowsaffected) $nbrowsaffected++;
				}
			}

			// Remove links to user and replace with new one
			if (!$error) {
				dol_syslog(get_class($this) . "::update update link to user");
				$sql = "UPDATE " . MAIN_DB_PREFIX . "user SET fk_member = NULL WHERE fk_member = " . $this->id;
				dol_syslog(get_class($this) . "::update", LOG_DEBUG);
				$resql = $this->db->query($sql);
				if (!$resql) {
					$this->error = $this->db->error();
					$this->db->rollback();
					return -5;
				}
				// If there is a user linked to this member
				if ($this->user_id > 0) {
					$sql = "UPDATE " . MAIN_DB_PREFIX . "user SET fk_member = " . $this->id . " WHERE rowid = " . $this->user_id;
					dol_syslog(get_class($this) . "::update", LOG_DEBUG);
					$resql = $this->db->query($sql);
					if (!$resql) {
						$this->error = $this->db->error();
						$this->db->rollback();
						return -5;
					}
				}
			}

			if (!$error && $nbrowsaffected) // If something has change in main data
			{
				// Update information on linked user if it is an update
				if (!$error && $this->user_id > 0 && !$nosyncuser) {
					require_once DOL_DOCUMENT_ROOT . '/user/class/user.class.php';

					dol_syslog(get_class($this) . "::update update linked user");

					$luser = new User($this->db);
					$result = $luser->fetch($this->user_id);

					if ($result >= 0) {
						//var_dump($this->user_login);exit;
						//var_dump($this->login);exit;

						// If option ADHERENT_LOGIN_NOT_REQUIRED is on, there is no login of member, so we do not overwrite user login to keep existing one.
						if (empty($conf->global->ADHERENT_LOGIN_NOT_REQUIRED)) $luser->login = $this->login;

						$luser->civility_id = $this->civility_id;
						$luser->firstname = $this->firstname;
						$luser->lastname = $this->lastname;
						$luser->gender = $this->gender;
						$luser->pass = $this->pass;
						//$luser->socid=$this->fk_soc;		// We do not enable this. This may transform a user into an external user.

						$luser->birth = $this->birth;

						$luser->address = $this->address;
						$luser->zip = $this->zip;
						$luser->town = $this->town;
						$luser->country_id = $this->country_id;
						$luser->state_id = $this->state_id;

						$luser->email = $this->email;
						$luser->socialnetworks = $this->socialnetworks;
						$luser->office_phone = $this->phone;
						$luser->user_mobile = $this->phone_mobile;

						$luser->fk_member = $this->id;

						$result = $luser->update($user, 0, 1, 1); // Use nosync to 1 to avoid cyclic updates
						if ($result < 0) {
							$this->error = $luser->error;
							dol_syslog(get_class($this) . "::update " . $this->error, LOG_ERR);
							$error++;
						}
					} else {
						$this->error = $luser->error;
						$error++;
					}
				}

				// Update information on linked thirdparty if it is an update
				if (!$error && $this->fk_soc > 0 && !$nosyncthirdparty) {
					require_once DOL_DOCUMENT_ROOT . '/societe/class/societe.class.php';

					dol_syslog(get_class($this) . "::update update linked thirdparty");

					// This member is linked with a thirdparty, so we also update thirdparty informations
					// if this is an update.
					$lthirdparty = new Societe($this->db);
					$result = $lthirdparty->fetch($this->fk_soc);

					if ($result > 0) {
						$lthirdparty->address = $this->address;
						$lthirdparty->zip = $this->zip;
						$lthirdparty->town = $this->town;
						$lthirdparty->email = $this->email;
						$lthirdparty->socialnetworks = $this->socialnetworks;
						$lthirdparty->phone = $this->phone;
						$lthirdparty->state_id = $this->state_id;
						$lthirdparty->country_id = $this->country_id;
						//$lthirdparty->phone_mobile=$this->phone_mobile;

						$result = $lthirdparty->update($this->fk_soc, $user, 0, 1, 1, 'update'); // Use sync to 0 to avoid cyclic updates

						if ($result < 0) {
							$this->error = $lthirdparty->error;
							$this->errors = $lthirdparty->errors;
							dol_syslog(get_class($this) . "::update " . $this->error, LOG_ERR);
							$error++;
						}
					} elseif ($result < 0) {
						$this->error = $lthirdparty->error;
						$error++;
					}
				}
			}

			if (!$error && !$notrigger) {
				// Call trigger
				$result = $this->call_trigger('MEMBER_MODIFY', $user);
				if ($result < 0) {
					$error++;
				}
				// End call triggers
			}

			if (!$error) {
				$this->db->commit();
				return $nbrowsaffected;
			} else {
				$this->db->rollback();
				return -1;
			}
		} else {
			$this->db->rollback();
			$this->error = $this->db->lasterror();
			return -2;
		}
	}


	// phpcs:disable PEAR.NamingConventions.ValidFunctionName.ScopeNotCamelCaps
	/**
	 *	Update denormalized last subscription date.
	 * 	This function is called when we delete a subscription for example.
	 *
	 *	@param	User	$user			User making change
	 *	@return	int						<0 if KO, >0 if OK
	 */
	public function update_end_date($user)
	{
		// phpcs:enable
		$this->db->begin();

		// Search for last subscription id and end date
		$sql = "SELECT rowid, datec as dateop, dateadh as datedeb, datef as datefin";
		$sql .= " FROM " . MAIN_DB_PREFIX . "subscription";
		$sql .= " WHERE fk_adherent=" . $this->id;
		$sql .= " ORDER by dateadh DESC"; // Sort by start subscription date

		dol_syslog(get_class($this) . "::update_end_date", LOG_DEBUG);
		$resql = $this->db->query($sql);
		if ($resql) {
			$obj = $this->db->fetch_object($resql);
			$dateop = $this->db->jdate($obj->dateop);
			$datedeb = $this->db->jdate($obj->datedeb);
			$datefin = $this->db->jdate($obj->datefin);

			$sql = "UPDATE " . MAIN_DB_PREFIX . "adherent SET";
			$sql .= " datefin=" . ($datefin != '' ? "'" . $this->db->idate($datefin) . "'" : "null");
			$sql .= " WHERE rowid = " . $this->id;

			dol_syslog(get_class($this) . "::update_end_date", LOG_DEBUG);
			$resql = $this->db->query($sql);
			if ($resql) {
				$this->last_subscription_date = $dateop;
				$this->last_subscription_date_start = $datedeb;
				$this->last_subscription_date_end = $datefin;
				$this->datefin = $datefin;
				$this->db->commit();
				return 1;
			} else {
				$this->db->rollback();
				return -1;
			}
		} else {
			$this->error = $this->db->lasterror();
			$this->db->rollback();
			return -1;
		}
	}

	/**
	 *  Fonction qui supprime l'adherent et les donnees associees
	 *
	 *  @param	int		$rowid		Id of member to delete
	 *	@param	User		$user		User object
	 *	@param	int		$notrigger	1=Does not execute triggers, 0= execute triggers
	 *  @return	int					<0 if KO, 0=nothing to do, >0 if OK
	 */
	public function delete($rowid, $user, $notrigger = 0)
	{
		global $conf, $langs;

		$result = 0;
		$error = 0;
		$errorflag = 0;

		// Check parameters
		if (empty($rowid)) $rowid = $this->id;

		$this->db->begin();

		if (!$error && !$notrigger) {
			// Call trigger
			$result = $this->call_trigger('MEMBER_DELETE', $user);
			if ($result < 0) $error++;
			// End call triggers
		}

		// Remove category
		$sql = "DELETE FROM " . MAIN_DB_PREFIX . "categorie_member WHERE fk_member = " . $rowid;
		dol_syslog(get_class($this) . "::delete", LOG_DEBUG);
		$resql = $this->db->query($sql);
		if (!$resql) {
			$error++;
			$this->error .= $this->db->lasterror();
			$errorflag = -1;
		}

		// Remove subscription
		if (!$error) {
			$sql = "DELETE FROM " . MAIN_DB_PREFIX . "subscription WHERE fk_adherent = " . $rowid;
			dol_syslog(get_class($this) . "::delete", LOG_DEBUG);
			$resql = $this->db->query($sql);
			if (!$resql) {
				$error++;
				$this->error .= $this->db->lasterror();
				$errorflag = -2;
			}
		}

		// Remove linked user
		if (!$error) {
			$ret = $this->setUserId(0);
			if ($ret < 0) {
				$error++;
				$this->error .= $this->db->lasterror();
				$errorflag = -3;
			}
		}

		// Removed extrafields
		if (!$error) {
			if (empty($conf->global->MAIN_EXTRAFIELDS_DISABLED)) // For avoid conflicts if trigger used
			{
				$result = $this->deleteExtraFields();
				if ($result < 0) {
					$error++;
					$errorflag = -4;
					dol_syslog(get_class($this) . "::delete erreur " . $errorflag . " " . $this->error, LOG_ERR);
				}
			}
		}

		// Remove adherent
		if (!$error) {
			$sql = "DELETE FROM " . MAIN_DB_PREFIX . "adherent WHERE rowid = " . $rowid;
			dol_syslog(get_class($this) . "::delete", LOG_DEBUG);
			$resql = $this->db->query($sql);
			if (!$resql) {
				$error++;
				$this->error .= $this->db->lasterror();
				$errorflag = -5;
			}
		}

		if (!$error) {
			$this->db->commit();
			return 1;
		} else {
			$this->db->rollback();
			return $errorflag;
		}
	}


	/**
	 *    Change password of a user
	 *
	 *    @param	User	$user           Object user de l'utilisateur qui fait la modification
	 *    @param 	string	$password       New password (to generate if empty)
	 *    @param    int		$isencrypted    0 ou 1 si il faut crypter le mot de passe en base (0 par defaut)
	 *	  @param	int		$notrigger		1=Ne declenche pas les triggers
	 *    @param	int		$nosyncuser		Do not synchronize linked user
	 *    @return   string           		If OK return clear password, 0 if no change, < 0 if error
	 */
	public function setPassword($user, $password = '', $isencrypted = 0, $notrigger = 0, $nosyncuser = 0)
	{
		global $conf, $langs;

		$error = 0;

		dol_syslog(get_class($this) . "::setPassword user=" . $user->id . " password=" . preg_replace('/./i', '*', $password) . " isencrypted=" . $isencrypted);

		// If new password not provided, we generate one
		if (!$password) {
			require_once DOL_DOCUMENT_ROOT . '/core/lib/security2.lib.php';
			$password = getRandomPassword(false);
		}

		// Crypt password
		$password_crypted = dol_hash($password);

		$password_indatabase = '';
		if (!$isencrypted) {
			$password_indatabase = $password;
		}

		$this->db->begin();

		// Mise a jour
		$sql = "UPDATE " . MAIN_DB_PREFIX . "adherent";
		$sql .= " SET pass_crypted = '" . $this->db->escape($password_crypted) . "'";
		//if (! empty($conf->global->DATABASE_PWD_ENCRYPTED))
		if ($isencrypted) {
			$sql .= ", pass = null";
		} else {
			$sql .= ", pass = '" . $this->db->escape($password_indatabase) . "'";
		}
		$sql .= " WHERE rowid = " . $this->id;

		//dol_syslog("Adherent::Password sql=hidden");
		dol_syslog(get_class($this) . "::setPassword", LOG_DEBUG);
		$result = $this->db->query($sql);
		if ($result) {
			$nbaffectedrows = $this->db->affected_rows($result);

			if ($nbaffectedrows) {
				$this->pass = $password;
				$this->pass_indatabase = $password_indatabase;
				$this->pass_indatabase_crypted = $password_crypted;

				if ($this->user_id && !$nosyncuser) {
					require_once DOL_DOCUMENT_ROOT . '/user/class/user.class.php';

					// This member is linked with a user, so we also update users informations
					// if this is an update.
					$luser = new User($this->db);
					$result = $luser->fetch($this->user_id);

					if ($result >= 0) {
						$result = $luser->setPassword($user, $this->pass, 0, 0, 1);
						if ($result < 0) {
							$this->error = $luser->error;
							dol_syslog(get_class($this) . "::setPassword " . $this->error, LOG_ERR);
							$error++;
						}
					} else {
						$this->error = $luser->error;
						$error++;
					}
				}

				if (!$error && !$notrigger) {
					// Call trigger
					$result = $this->call_trigger('MEMBER_NEW_PASSWORD', $user);
					if ($result < 0) {
						$error++;
						$this->db->rollback();
						return -1;
					}
					// End call triggers
				}

				$this->db->commit();
				return $this->pass;
			} else {
				$this->db->rollback();
				return 0;
			}
		} else {
			$this->db->rollback();
			dol_print_error($this->db);
			return -1;
		}
	}


	/**
	 *    Set link to a user
	 *
	 *    @param     int	$userid        	Id of user to link to
	 *    @return    int					1=OK, -1=KO
	 */
	public function setUserId($userid)
	{
		global $conf, $langs;

		$this->db->begin();

		// If user is linked to this member, remove old link to this member
		$sql = "UPDATE " . MAIN_DB_PREFIX . "user SET fk_member = NULL WHERE fk_member = " . $this->id;
		dol_syslog(get_class($this) . "::setUserId", LOG_DEBUG);
		$resql = $this->db->query($sql);
		if (!$resql) {
			$this->error = $this->db->error();
			$this->db->rollback();
			return -1;
		}

		// Set link to user
		if ($userid > 0) {
			$sql = "UPDATE " . MAIN_DB_PREFIX . "user SET fk_member = " . $this->id;
			$sql .= " WHERE rowid = " . $userid;
			dol_syslog(get_class($this) . "::setUserId", LOG_DEBUG);
			$resql = $this->db->query($sql);
			if (!$resql) {
				$this->error = $this->db->error();
				$this->db->rollback();
				return -2;
			}
		}

		$this->db->commit();

		return 1;
	}


	/**
	 *    Set link to a third party
	 *
	 *    @param     int	$thirdpartyid		Id of user to link to
	 *    @return    int						1=OK, -1=KO
	 */
	public function setThirdPartyId($thirdpartyid)
	{
		global $conf, $langs;

		$this->db->begin();

		// Remove link to third party onto any other members
		if ($thirdpartyid > 0) {
			$sql = "UPDATE " . MAIN_DB_PREFIX . "adherent SET fk_soc = null";
			$sql .= " WHERE fk_soc = '" . $thirdpartyid . "'";
			$sql .= " AND entity = " . $conf->entity;
			dol_syslog(get_class($this) . "::setThirdPartyId", LOG_DEBUG);
			$resql = $this->db->query($sql);
		}

		// Add link to third party for current member
		$sql = "UPDATE " . MAIN_DB_PREFIX . "adherent SET fk_soc = " . ($thirdpartyid > 0 ? $thirdpartyid : 'null');
		$sql .= " WHERE rowid = " . $this->id;

		dol_syslog(get_class($this) . "::setThirdPartyId", LOG_DEBUG);
		$resql = $this->db->query($sql);
		if ($resql) {
			$this->db->commit();
			return 1;
		} else {
			$this->error = $this->db->error();
			$this->db->rollback();
			return -1;
		}
	}


	// phpcs:disable PEAR.NamingConventions.ValidFunctionName.ScopeNotCamelCaps
	/**
	 *	Method to load member from its login
	 *
	 *	@param	string	$login		login of member
	 *	@return	void
	 */
	public function fetch_login($login)
	{
		// phpcs:enable
		global $conf;

		$sql = "SELECT rowid FROM " . MAIN_DB_PREFIX . "adherent";
		$sql .= " WHERE login='" . $this->db->escape($login) . "'";
		$sql .= " AND entity = " . $conf->entity;

		$resql = $this->db->query($sql);
		if ($resql) {
			if ($this->db->num_rows($resql)) {
				$obj = $this->db->fetch_object($resql);
				$this->fetch($obj->rowid);
			}
		} else {
			dol_print_error($this->db);
		}
	}

	// phpcs:disable PEAR.NamingConventions.ValidFunctionName.ScopeNotCamelCaps
	/**
	 *	Method to load member from its name
	 *
	 *	@param	string	$firstname	Firstname
	 *	@param	string	$lastname	Lastname
	 *	@return	void
	 */
	public function fetch_name($firstname, $lastname)
	{
		// phpcs:enable
		global $conf;

		$sql = "SELECT rowid FROM " . MAIN_DB_PREFIX . "adherent";
		$sql .= " WHERE firstname='" . $this->db->escape($firstname) . "'";
		$sql .= " AND lastname='" . $this->db->escape($lastname) . "'";
		$sql .= " AND entity = " . $conf->entity;

		$resql = $this->db->query($sql);
		if ($resql) {
			if ($this->db->num_rows($resql)) {
				$obj = $this->db->fetch_object($resql);
				$this->fetch($obj->rowid);
			}
		} else {
			dol_print_error($this->db);
		}
	}

	/**
	 *	Load member from database
	 *
	 *	@param	int		$rowid      			Id of object to load
	 * 	@param	string	$ref					To load member from its ref
	 * 	@param	int		$fk_soc					To load member from its link to third party
	 * 	@param	string	$ref_ext				External reference
	 *  @param	bool	$fetch_optionals		To load optionals (extrafields)
	 *  @param	bool	$fetch_subscriptions	To load member subscriptions
	 *	@return int								>0 if OK, 0 if not found, <0 if KO
	 */
	public function fetch($rowid, $ref = '', $fk_soc = '', $ref_ext = '', $fetch_optionals = true, $fetch_subscriptions = true)
	{
		global $langs;

		$sql = "SELECT d.rowid, d.ref_ext, d.civility as civility_code, d.gender, d.firstname, d.lastname, d.societe as company, d.fk_soc, d.statut, d.public, d.address, d.zip, d.town, d.note_private,";
		$sql .= " d.note_public,";
		$sql .= " d.email, d.socialnetworks, d.phone, d.phone_perso, d.phone_mobile, d.login, d.pass, d.pass_crypted,";
		$sql .= " d.photo, d.fk_adherent_type, d.morphy, d.entity,";
		$sql .= " d.datec as datec,";
		$sql .= " d.tms as datem,";
		$sql .= " d.datefin as datefin,";
		$sql .= " d.birth as birthday,";
		$sql .= " d.datevalid as datev,";
		$sql .= " d.country,";
		$sql .= " d.state_id,";
		$sql .= " d.model_pdf,";
		$sql .= " c.rowid as country_id, c.code as country_code, c.label as country,";
		$sql .= " dep.nom as state, dep.code_departement as state_code,";
		$sql .= " t.libelle as type, t.subscription as subscription,";
		$sql .= " u.rowid as user_id, u.login as user_login";
		$sql .= " FROM " . MAIN_DB_PREFIX . "adherent_type as t, " . MAIN_DB_PREFIX . "adherent as d";
		$sql .= " LEFT JOIN " . MAIN_DB_PREFIX . "c_country as c ON d.country = c.rowid";
		$sql .= " LEFT JOIN " . MAIN_DB_PREFIX . "c_departements as dep ON d.state_id = dep.rowid";
		$sql .= " LEFT JOIN " . MAIN_DB_PREFIX . "user as u ON d.rowid = u.fk_member";
		$sql .= " WHERE d.fk_adherent_type = t.rowid";
		if ($rowid)
			$sql .= " AND d.rowid=" . $rowid;
		elseif ($ref || $fk_soc) {
			$sql .= " AND d.entity IN (" . getEntity('adherent') . ")";
			if ($ref)
				$sql .= " AND d.rowid='" . $this->db->escape($ref) . "'";
			elseif ($fk_soc > 0)
				$sql .= " AND d.fk_soc=" . $fk_soc;
		} elseif ($ref_ext) {
			$sql .= " AND d.ref_ext='" . $this->db->escape($ref_ext) . "'";
		}

		dol_syslog(get_class($this) . "::fetch", LOG_DEBUG);
		$resql = $this->db->query($sql);
		if ($resql) {
			if ($this->db->num_rows($resql)) {
				$obj = $this->db->fetch_object($resql);

				$this->entity = $obj->entity;
				$this->ref = $obj->rowid;
				$this->id = $obj->rowid;
				$this->ref_ext = $obj->ref_ext;

				$this->civility_id = $obj->civility_code; // Bad. Kept for backard compatibility
				$this->civility_code = $obj->civility_code;
				$this->civility = $obj->civility_code ? ($langs->trans("Civility" . $obj->civility_code) != ("Civility" . $obj->civility_code) ? $langs->trans("Civility" . $obj->civility_code) : $obj->civility_code) : '';

				$this->firstname = $obj->firstname;
				$this->lastname = $obj->lastname;
				$this->gender = $obj->gender;
				$this->login = $obj->login;
				$this->societe = $obj->company;
				$this->company = $obj->company;
				$this->socid = $obj->fk_soc;
				$this->fk_soc = $obj->fk_soc; // For backward compatibility
				$this->address = $obj->address;
				$this->zip = $obj->zip;
				$this->town = $obj->town;

				$this->pass = $obj->pass;
				$this->pass_indatabase = $obj->pass;
				$this->pass_indatabase_crypted = $obj->pass_crypted;

				$this->state_id = $obj->state_id;
				$this->state_code = $obj->state_id ? $obj->state_code : '';
				$this->state = $obj->state_id ? $obj->state : '';

				$this->country_id = $obj->country_id;
				$this->country_code = $obj->country_code;
				if ($langs->trans("Country" . $obj->country_code) != "Country" . $obj->country_code)
					$this->country = $langs->transnoentitiesnoconv("Country" . $obj->country_code);
				else
					$this->country = $obj->country;

				$this->phone = $obj->phone;
				$this->phone_perso = $obj->phone_perso;
				$this->phone_mobile = $obj->phone_mobile;
				$this->email = $obj->email;

				$this->socialnetworks = (array) json_decode($obj->socialnetworks, true);

				$this->photo = $obj->photo;
				$this->statut = $obj->statut;
				$this->public = $obj->public;

				$this->datec = $this->db->jdate($obj->datec);
				$this->date_creation = $this->db->jdate($obj->datec);
				$this->datem = $this->db->jdate($obj->datem);
				$this->date_modification = $this->db->jdate($obj->datem);
				$this->datefin = $this->db->jdate($obj->datefin);
				$this->datevalid = $this->db->jdate($obj->datev);
				$this->date_validation = $this->db->jdate($obj->datev);
				$this->birth = $this->db->jdate($obj->birthday);

				$this->note_private = $obj->note_private;
				$this->note_public = $obj->note_public;
				$this->morphy = $obj->morphy;

				$this->typeid = $obj->fk_adherent_type;
				$this->type = $obj->type;
				$this->need_subscription = $obj->subscription;

				$this->user_id = $obj->user_id;
				$this->user_login = $obj->user_login;

				$this->model_pdf = $obj->model_pdf;

				// Retreive all extrafield
				// fetch optionals attributes and labels
				if ($fetch_optionals) {
					$this->fetch_optionals();
				}

				// Load other properties
				if ($fetch_subscriptions) {
					$result = $this->fetch_subscriptions();
				}

				return $this->id;
			} else {
				return 0;
			}
		} else {
			$this->error = $this->db->lasterror();
			return -1;
		}
	}


	// phpcs:disable PEAR.NamingConventions.ValidFunctionName.ScopeNotCamelCaps
	/**
	 *	Function to get member subscriptions data
	 *				first_subscription_date, first_subscription_date_start, first_subscription_date_end, first_subscription_amount
	 *				last_subscription_date, last_subscription_date_start, last_subscription_date_end, last_subscription_amount
	 *
	 *	@return		int			<0 si KO, >0 si OK
	 */
	public function fetch_subscriptions()
	{
		// phpcs:enable
		global $langs;

		require_once DOL_DOCUMENT_ROOT . '/adherents/class/subscription.class.php';

<<<<<<< HEAD
		$sql = "SELECT c.rowid, c.fk_adherent, c.subscription, c.note, c.fk_bank,";
=======
		$sql = "SELECT c.rowid, c.fk_adherent, c.fk_type, c.subscription, c.note, c.fk_bank,";
>>>>>>> 55dc3d36
		$sql .= " c.tms as datem,";
		$sql .= " c.datec as datec,";
		$sql .= " c.dateadh as dateh,";
		$sql .= " c.datef as datef";
<<<<<<< HEAD
		$sql .= " FROM " . MAIN_DB_PREFIX . "subscription as c";
		$sql .= " WHERE c.fk_adherent = " . $this->id;
		$sql .= " ORDER BY c.dateadh";
		dol_syslog(get_class($this) . "::fetch_subscriptions", LOG_DEBUG);

		$resql = $this->db->query($sql);
		if ($resql) {
			$this->subscriptions = array();

			$i = 0;
			while ($obj = $this->db->fetch_object($resql)) {
				if ($i == 0) {
=======
		$sql .= " FROM ".MAIN_DB_PREFIX."subscription as c";
		$sql .= " WHERE c.fk_adherent = ".$this->id;
		$sql .= " ORDER BY c.dateadh";
		dol_syslog(get_class($this)."::fetch_subscriptions", LOG_DEBUG);

		$resql = $this->db->query($sql);
		if ($resql)
		{
			$this->subscriptions = array();

			$i = 0;
			while ($obj = $this->db->fetch_object($resql))
			{
				if ($i == 0)
				{
>>>>>>> 55dc3d36
					$this->first_subscription_date = $this->db->jdate($obj->datec);
					$this->first_subscription_date_start = $this->db->jdate($obj->dateh);
					$this->first_subscription_date_end = $this->db->jdate($obj->datef);
					$this->first_subscription_amount = $obj->subscription;
				}
				$this->last_subscription_date = $this->db->jdate($obj->datec);
				$this->last_subscription_date_start = $this->db->jdate($obj->datef);
				$this->last_subscription_date_end = $this->db->jdate($obj->datef);
				$this->last_subscription_amount = $obj->subscription;

				$subscription = new Subscription($this->db);
				$subscription->id = $obj->rowid;
				$subscription->fk_adherent = $obj->fk_adherent;
<<<<<<< HEAD
=======
				$subscription->fk_type = $obj->fk_type;
>>>>>>> 55dc3d36
				$subscription->amount = $obj->subscription;
				$subscription->note = $obj->note;
				$subscription->fk_bank = $obj->fk_bank;
				$subscription->datem = $this->db->jdate($obj->datem);
				$subscription->datec = $this->db->jdate($obj->datec);
				$subscription->dateh = $this->db->jdate($obj->dateh);
				$subscription->datef = $this->db->jdate($obj->datef);

				$this->subscriptions[] = $subscription;

				$i++;
			}
			return 1;
<<<<<<< HEAD
		} else {
			$this->error = $this->db->error() . ' sql=' . $sql;
=======
		}
		else
		{
			$this->error = $this->db->error().' sql='.$sql;
>>>>>>> 55dc3d36
			return -1;
		}
	}


	/**
	 *	Insert subscription into database and eventually add links to banks, mailman, etc...
	 *
	 *	@param	int	        $date        		Date of effect of subscription
	 *	@param	double		$amount     		Amount of subscription (0 accepted for some members)
	 *	@param	int			$accountid			Id bank account
	 *	@param	string		$operation			Type of payment (if Id bank account provided). Example: 'CB', ...
	 *	@param	string		$label				Label operation (if Id bank account provided)
	 *	@param	string		$num_chq			Numero cheque (if Id bank account provided)
	 *	@param	string		$emetteur_nom		Name of cheque writer
	 *	@param	string		$emetteur_banque	Name of bank of cheque
	 *	@param	int     	$datesubend			Date end subscription
	 *	@return int         					rowid of record added, <0 if KO
	 */
	public function subscription($date, $amount, $accountid = 0, $operation = '', $label = '', $num_chq = '', $emetteur_nom = '', $emetteur_banque = '', $datesubend = 0)
	{
		global $conf, $langs, $user;

		require_once DOL_DOCUMENT_ROOT . '/adherents/class/subscription.class.php';

		$error = 0;

		// Clean parameters
		if (!$amount) $amount = 0;

		$this->db->begin();

		if ($datesubend) {
			$datefin = $datesubend;
		} else {
			// If no end date, end date = date + 1 year - 1 day
			$datefin = dol_time_plus_duree($date, 1, 'y');
			$datefin = dol_time_plus_duree($datefin, -1, 'd');
		}

		// Create subscription
		$subscription = new Subscription($this->db);
		$subscription->fk_adherent = $this->id;
		$subscription->dateh = $date; // Date of new subscription
		$subscription->datef = $datefin; // End data of new subscription
		$subscription->amount = $amount;
		$subscription->note = $label; // deprecated
		$subscription->note_public = $label;

		$rowid = $subscription->create($user);
		if ($rowid > 0) {
			// Update denormalized subscription end date (read database subscription to find values)
			// This will also update this->datefin
			$result = $this->update_end_date($user);
			if ($result > 0) {
				// Change properties of object (used by triggers)
				$this->last_subscription_date = dol_now();
				$this->last_subscription_date_start = $date;
				$this->last_subscription_date_end = $datefin;
				$this->last_subscription_amount = $amount;
			}

			if (!$error) {
				$this->db->commit();
				return $rowid;
			} else {
				$this->db->rollback();
				return -2;
			}
		} else {
			$this->error = $subscription->error;
			$this->errors = $subscription->errors;
			$this->db->rollback();
			return -1;
		}
	}


	/**
	 *	Do complementary actions after subscription recording.
	 *
	 *	@param	int			$subscriptionid			Id of created subscription
	 *  @param	string		$option					Which action ('bankdirect', 'bankviainvoice', 'invoiceonly', ...)
	 *	@param	int			$accountid				Id bank account
	 *	@param	int			$datesubscription		Date of subscription
	 *	@param	int			$paymentdate			Date of payment
	 *	@param	string		$operation				Code of type of operation (if Id bank account provided). Example 'CB', ...
	 *	@param	string		$label					Label operation (if Id bank account provided)
	 *	@param	double		$amount     			Amount of subscription (0 accepted for some members)
	 *	@param	string		$num_chq				Numero cheque (if Id bank account provided)
	 *	@param	string		$emetteur_nom			Name of cheque writer
	 *	@param	string		$emetteur_banque		Name of bank of cheque
	 *  @param	string		$autocreatethirdparty	Auto create new thirdparty if member not yet linked to a thirdparty and we request an option that generate invoice.
	 *	@return int									<0 if KO, >0 if OK
	 */
	public function subscriptionComplementaryActions($subscriptionid, $option, $accountid, $datesubscription, $paymentdate, $operation, $label, $amount, $num_chq, $emetteur_nom = '', $emetteur_banque = '', $autocreatethirdparty = 0)
	{
		global $conf, $langs, $user, $mysoc;

		$error = 0;

		$this->invoice = null; // This will contains invoice if an invoice is created

		dol_syslog("subscriptionComplementaryActions subscriptionid=" . $subscriptionid . " option=" . $option . " accountid=" . $accountid . " datesubscription=" . $datesubscription . " paymentdate=" .
			$paymentdate . " label=" . $label . " amount=" . $amount . " num_chq=" . $num_chq . " autocreatethirdparty=" . $autocreatethirdparty);

		// Insert into bank account directlty (if option choosed for) + link to llx_subscription if option is 'bankdirect'
		if ($option == 'bankdirect' && $accountid) {
			require_once DOL_DOCUMENT_ROOT . '/compta/bank/class/account.class.php';

			$acct = new Account($this->db);
			$result = $acct->fetch($accountid);

			$dateop = $paymentdate;

			$insertid = $acct->addline($dateop, $operation, $label, $amount, $num_chq, '', $user, $emetteur_nom, $emetteur_banque);
			if ($insertid > 0) {
				$inserturlid = $acct->add_url_line($insertid, $this->id, DOL_URL_ROOT . '/adherents/card.php?rowid=', $this->getFullname($langs), 'member');
				if ($inserturlid > 0) {
					// Update table subscription
					$sql = "UPDATE " . MAIN_DB_PREFIX . "subscription SET fk_bank=" . $insertid;
					$sql .= " WHERE rowid=" . $subscriptionid;

					dol_syslog("subscription::subscription", LOG_DEBUG);
					$resql = $this->db->query($sql);
					if (!$resql) {
						$error++;
						$this->error = $this->db->lasterror();
						$this->errors[] = $this->error;
					}
				} else {
					$error++;
					$this->error = $acct->error;
					$this->errors = $acct->errors;
				}
			} else {
				$error++;
				$this->error = $acct->error;
				$this->errors = $acct->errors;
			}
		}

		// If option choosed, we create invoice
		if (($option == 'bankviainvoice' && $accountid) || $option == 'invoiceonly') {
			require_once DOL_DOCUMENT_ROOT . '/compta/facture/class/facture.class.php';
			require_once DOL_DOCUMENT_ROOT . '/compta/facture/class/paymentterm.class.php';

			$invoice = new Facture($this->db);
			$customer = new Societe($this->db);

			if (!$error) {
				if (!($this->fk_soc > 0)) // If not yet linked to a company
				{
					if ($autocreatethirdparty) {
						// Create a linked thirdparty to member
						$companyalias = '';
						$fullname = $this->getFullName($langs);

						if ($this->morphy == 'mor') {
							$companyname = $this->company;
							if (!empty($fullname)) $companyalias = $fullname;
						} else {
							$companyname = $fullname;
							if (!empty($this->company)) $companyalias = $this->company;
						}

						$result = $customer->create_from_member($this, $companyname, $companyalias);
						if ($result < 0) {
							$this->error = $customer->error;
							$this->errors = $customer->errors;
							$error++;
						} else {
							$this->fk_soc = $result;
						}
					} else {
						$langs->load("errors");
						$this->error = $langs->trans("ErrorMemberNotLinkedToAThirpartyLinkOrCreateFirst");
						$this->errors[] = $this->error;
						$error++;
					}
				}
			}
			if (!$error) {
				$result = $customer->fetch($this->fk_soc);
				if ($result <= 0) {
					$this->error = $customer->error;
					$this->errors = $customer->errors;
					$error++;
				}
			}

			if (!$error) {
				// Create draft invoice
				$invoice->type = Facture::TYPE_STANDARD;
				$invoice->cond_reglement_id = $customer->cond_reglement_id;
				if (empty($invoice->cond_reglement_id)) {
					$paymenttermstatic = new PaymentTerm($this->db);
					$invoice->cond_reglement_id = $paymenttermstatic->getDefaultId();
					if (empty($invoice->cond_reglement_id)) {
						$error++;
						$this->error = 'ErrorNoPaymentTermRECEPFound';
						$this->errors[] = $this->error;
					}
				}
				$invoice->socid = $this->fk_soc;
				$invoice->date = $datesubscription;

				// Possibility to add external linked objects with hooks
				$invoice->linked_objects['subscription'] = $subscriptionid;
				if (!empty($_POST['other_linked_objects']) && is_array($_POST['other_linked_objects'])) {
					$invoice->linked_objects = array_merge($invoice->linked_objects, $_POST['other_linked_objects']);
				}

				$result = $invoice->create($user);
				if ($result <= 0) {
					$this->error = $invoice->error;
					$this->errors = $invoice->errors;
					$error++;
				} else {
					$this->invoice = $invoice;
				}
			}

			if (!$error) {
				// Add line to draft invoice
				$idprodsubscription = 0;
				if (!empty($conf->global->ADHERENT_PRODUCT_ID_FOR_SUBSCRIPTIONS) && (!empty($conf->product->enabled) || !empty($conf->service->enabled))) $idprodsubscription = $conf->global->ADHERENT_PRODUCT_ID_FOR_SUBSCRIPTIONS;

				$vattouse = 0;
				if (isset($conf->global->ADHERENT_VAT_FOR_SUBSCRIPTIONS) && $conf->global->ADHERENT_VAT_FOR_SUBSCRIPTIONS == 'defaultforfoundationcountry') {
					$vattouse = get_default_tva($mysoc, $mysoc, $idprodsubscription);
				}
				//print xx".$vattouse." - ".$mysoc." - ".$customer;exit;
				$result = $invoice->addline($label, 0, 1, $vattouse, 0, 0, $idprodsubscription, 0, $datesubscription, '', 0, 0, '', 'TTC', $amount, 1);
				if ($result <= 0) {
					$this->error = $invoice->error;
					$this->errors = $invoice->errors;
					$error++;
				}
			}

			if (!$error) {
				// Validate invoice
				$result = $invoice->validate($user);
				if ($result <= 0) {
					$this->error = $invoice->error;
					$this->errors = $invoice->errors;
					$error++;
				}
			}

			if (!$error) {
				// TODO Link invoice with subscription ?
			}

			// Add payment onto invoice
			if (!$error && $option == 'bankviainvoice' && $accountid) {
				require_once DOL_DOCUMENT_ROOT . '/compta/paiement/class/paiement.class.php';
				require_once DOL_DOCUMENT_ROOT . '/compta/bank/class/account.class.php';
				require_once DOL_DOCUMENT_ROOT . '/core/lib/functions.lib.php';

				$amounts = array();
				$amounts[$invoice->id] = price2num($amount);

				$paiement = new Paiement($this->db);
				$paiement->datepaye = $paymentdate;
				$paiement->amounts = $amounts;
				$paiement->paiementid = dol_getIdFromCode($this->db, $operation, 'c_paiement', 'code', 'id', 1);
				$paiement->num_payment = $num_chq;
				$paiement->note_public = $label;

				if (!$error) {
					// Create payment line for invoice
					$paiement_id = $paiement->create($user);
					if (!$paiement_id > 0) {
						$this->error = $paiement->error;
						$this->errors = $paiement->errors;
						$error++;
					}
				}

				if (!$error) {
					// Add transaction into bank account
					$bank_line_id = $paiement->addPaymentToBank($user, 'payment', '(SubscriptionPayment)', $accountid, $emetteur_nom, $emetteur_banque);
					if (!($bank_line_id > 0)) {
						$this->error = $paiement->error;
						$this->errors = $paiement->errors;
						$error++;
					}
				}

				if (!$error && !empty($bank_line_id)) {
					// Update fk_bank into subscription table
					$sql = 'UPDATE ' . MAIN_DB_PREFIX . 'subscription SET fk_bank=' . $bank_line_id;
					$sql .= ' WHERE rowid=' . $subscriptionid;

					$result = $this->db->query($sql);
					if (!$result) {
						$error++;
					}
				}

				if (!$error) {
					// Set invoice as paid
					$invoice->set_paid($user);
				}
			}

			if (!$error) {
				// Define output language
				$outputlangs = $langs;
				$newlang = '';
				$lang_id = GETPOST('lang_id');
				if ($conf->global->MAIN_MULTILANGS && empty($newlang) && !empty($lang_id)) $newlang = $lang_id;
				if ($conf->global->MAIN_MULTILANGS && empty($newlang)) $newlang = $customer->default_lang;
				if (!empty($newlang)) {
					$outputlangs = new Translate("", $conf);
					$outputlangs->setDefaultLang($newlang);
				}
				// Generate PDF (whatever is option MAIN_DISABLE_PDF_AUTOUPDATE) so we can include it into email
				//if (empty($conf->global->MAIN_DISABLE_PDF_AUTOUPDATE))

				$invoice->generateDocument($invoice->modelpdf, $outputlangs);
			}
		}

		if ($error) {
			return -1;
		} else {
			return 1;
		}
	}


	/**
	 *		Function that validate a member
	 *
	 *		@param	User	$user		user adherent qui valide
	 *		@return	int					<0 if KO, 0 if nothing done, >0 if OK
	 */
	public function validate($user)
	{
		global $langs, $conf;

		$error = 0;
		$now = dol_now();

		// Check parameters
		if ($this->statut == 1) {
			dol_syslog(get_class($this) . "::validate statut of member does not allow this", LOG_WARNING);
			return 0;
		}

		$this->db->begin();

		$sql = "UPDATE " . MAIN_DB_PREFIX . "adherent SET";
		$sql .= " statut = 1";
		$sql .= ", datevalid = '" . $this->db->idate($now) . "'";
		$sql .= ", fk_user_valid=" . $user->id;
		$sql .= " WHERE rowid = " . $this->id;

		dol_syslog(get_class($this) . "::validate", LOG_DEBUG);
		$result = $this->db->query($sql);
		if ($result) {
			$this->statut = 1;

			// Call trigger
			$result = $this->call_trigger('MEMBER_VALIDATE', $user);
			if ($result < 0) {
				$error++;
				$this->db->rollback();
				return -1;
			}
			// End call triggers

			$this->datevalid = $now;

			$this->db->commit();
			return 1;
		} else {
			$this->error = $this->db->error();
			$this->db->rollback();
			return -1;
		}
	}


	/**
	 *		Fonction qui resilie un adherent
	 *
	 *		@param	User	$user		User making change
	 *		@return	int					<0 if KO, >0 if OK
	 */
	public function resiliate($user)
	{
		global $langs, $conf;

		$error = 0;

		// Check parameters
		if ($this->statut == 0) {
			dol_syslog(get_class($this) . "::resiliate statut of member does not allow this", LOG_WARNING);
			return 0;
		}

		$this->db->begin();

		$sql = "UPDATE " . MAIN_DB_PREFIX . "adherent SET";
		$sql .= " statut = 0";
		$sql .= ", fk_user_valid=" . $user->id;
		$sql .= " WHERE rowid = " . $this->id;

		$result = $this->db->query($sql);
		if ($result) {
			$this->statut = 0;

			// Call trigger
			$result = $this->call_trigger('MEMBER_RESILIATE', $user);
			if ($result < 0) {
				$error++;
				$this->db->rollback();
				return -1;
			}
			// End call triggers

			$this->db->commit();
			return 1;
		} else {
			$this->error = $this->db->error();
			$this->db->rollback();
			return -1;
		}
	}


	// phpcs:disable PEAR.NamingConventions.ValidFunctionName.ScopeNotCamelCaps
	/**
	 *  Function to add member into external tools mailing-list, spip, etc.
	 *
	 *  @return		int		<0 if KO, >0 if OK
	 */
	public function add_to_abo()
	{
		// phpcs:enable
		global $conf, $langs;

		include_once DOL_DOCUMENT_ROOT . '/mailmanspip/class/mailmanspip.class.php';
		$mailmanspip = new MailmanSpip($this->db);

		$err = 0;

		// mailman
		if (!empty($conf->global->ADHERENT_USE_MAILMAN) && !empty($conf->mailmanspip->enabled)) {
			$result = $mailmanspip->add_to_mailman($this);

			if ($result < 0) {
				if (!empty($mailmanspip->error)) $this->errors[] = $mailmanspip->error;
				$err += 1;
			}
			foreach ($mailmanspip->mladded_ko as $tmplist => $tmpemail) {
				$langs->load("errors");
				$this->errors[] = $langs->trans("ErrorFailedToAddToMailmanList", $tmpemail, $tmplist);
			}
			foreach ($mailmanspip->mladded_ok as $tmplist => $tmpemail) {
				$langs->load("mailmanspip");
				$this->mesgs[] = $langs->trans("SuccessToAddToMailmanList", $tmpemail, $tmplist);
			}
		}

		// spip
		if (!empty($conf->global->ADHERENT_USE_SPIP) && !empty($conf->mailmanspip->enabled)) {
			$result = $mailmanspip->add_to_spip($this);
			if ($result < 0) {
				$this->errors[] = $mailmanspip->error;
				$err += 1;
			}
		}
		if ($err) {
			return -$err;
		} else {
			return 1;
		}
	}


	// phpcs:disable PEAR.NamingConventions.ValidFunctionName.ScopeNotCamelCaps
	/**
	 *  Function to delete a member from external tools like mailing-list, spip, etc.
	 *
	 *  @return     int     <0 if KO, >0 if OK
	 */
	public function del_to_abo()
	{
		// phpcs:enable
		global $conf, $langs;

		include_once DOL_DOCUMENT_ROOT . '/mailmanspip/class/mailmanspip.class.php';
		$mailmanspip = new MailmanSpip($this->db);

		$err = 0;

		// mailman
		if (!empty($conf->global->ADHERENT_USE_MAILMAN)) {
			$result = $mailmanspip->del_to_mailman($this);
			if ($result < 0) {
				if (!empty($mailmanspip->error)) $this->errors[] = $mailmanspip->error;
				$err += 1;
			}

			foreach ($mailmanspip->mlremoved_ko as $tmplist => $tmpemail) {
				$langs->load("errors");
				$this->errors[] = $langs->trans("ErrorFailedToRemoveToMailmanList", $tmpemail, $tmplist);
			}
			foreach ($mailmanspip->mlremoved_ok as $tmplist => $tmpemail) {
				$langs->load("mailmanspip");
				$this->mesgs[] = $langs->trans("SuccessToRemoveToMailmanList", $tmpemail, $tmplist);
			}
		}

		if ($conf->global->ADHERENT_USE_SPIP && !empty($conf->mailmanspip->enabled)) {
			$result = $mailmanspip->del_to_spip($this);
			if ($result < 0) {
				$this->errors[] = $mailmanspip->error;
				$err += 1;
			}
		}
		if ($err) {
			// error
			return -$err;
		} else {
			return 1;
		}
	}


	/**
	 *    Return civility label of a member
	 *
	 *    @return   string              	Translated name of civility (translated with transnoentitiesnoconv)
	 */
	public function getCivilityLabel()
	{
		global $langs;
		$langs->load("dict");

		$code = (empty($this->civility_id) ? '' : $this->civility_id);
		if (empty($code)) return '';
		return $langs->getLabelFromKey($this->db, "Civility" . $code, "c_civility", "code", "label", $code);
	}

	/**
	 *  Return clicable name (with picto eventually)
	 *
	 *	@param	int		$withpictoimg				0=No picto, 1=Include picto into link, 2=Only picto, -1=Include photo into link, -2=Only picto photo, -3=Only photo very small)
	 *	@param	int		$maxlen						length max label
	 *	@param	string	$option						Page for link ('card', 'category', 'subscription', ...)
	 *  @param  string  $mode           			''=Show firstname+lastname as label (using default order), 'firstname'=Show only firstname, 'login'=Show login, 'ref'=Show ref
	 *  @param  string  $morecss        			Add more css on link
	 *  @param  int     $save_lastsearch_value    	-1=Auto, 0=No save of lastsearch_values when clicking, 1=Save lastsearch_values whenclicking
	 *  @param	int		$notooltip					1=Disable tooltip
	 *	@return	string								Chaine avec URL
	 */
	public function getNomUrl($withpictoimg = 0, $maxlen = 0, $option = 'card', $mode = '', $morecss = '', $save_lastsearch_value = -1, $notooltip = 0)
	{
		global $conf, $langs;

		if (!empty($conf->global->MAIN_OPTIMIZEFORTEXTBROWSER) && $withpictoimg) $withpictoimg = 0;

		$result = '';
		$label = '';
		$linkstart = '';
		$linkend = '';

		if (!empty($this->photo)) {
			$label .= '<div class="photointooltip">';
			$label .= Form::showphoto('memberphoto', $this, 80, 0, 0, 'photowithmargin photologintooltip', 'small', 0, 1);
			$label .= '</div><div style="clear: both;"></div>';
		}

		$label .= '<div class="centpercent">';
		$label .= '<u>' . $langs->trans("Member") . '</u>';
		if (!empty($this->ref)) $label .= '<br><b>' . $langs->trans('Ref') . ':</b> ' . $this->ref;
		if (!empty($this->firstname) || !empty($this->lastname)) $label .= '<br><b>' . $langs->trans('Name') . ':</b> ' . $this->getFullName($langs);
		if (!empty($this->company)) $label .= '<br><b>' . $langs->trans('Company') . ':</b> ' . $this->company;
		$label .= '</div>';

		$url = DOL_URL_ROOT . '/adherents/card.php?rowid=' . $this->id;
		if ($option == 'subscription') {
			$url = DOL_URL_ROOT . '/adherents/subscription.php?rowid=' . $this->id;
		}

		if ($option != 'nolink') {
			// Add param to save lastsearch_values or not
			$add_save_lastsearch_values = ($save_lastsearch_value == 1 ? 1 : 0);
			if ($save_lastsearch_value == -1 && preg_match('/list\.php/', $_SERVER["PHP_SELF"])) $add_save_lastsearch_values = 1;
			if ($add_save_lastsearch_values) $url .= '&save_lastsearch_values=1';
		}

		$linkstart .= '<a href="' . $url . '"';
		$linkclose = "";
		if (empty($notooltip)) {
			if (!empty($conf->global->MAIN_OPTIMIZEFORTEXTBROWSER)) {
				$langs->load("users");
				$label = $langs->trans("ShowUser");
				$linkclose .= ' alt="' . dol_escape_htmltag($label, 1) . '"';
			}
			$linkclose .= ' title="' . dol_escape_htmltag($label, 1) . '"';
			$linkclose .= ' class="classfortooltip' . ($morecss ? ' ' . $morecss : '') . '"';
		}

		$linkstart .= $linkclose . '>';
		$linkend = '</a>';

		$result .= $linkstart;
		if ($withpictoimg) $result .= '<div class="inline-block nopadding valignmiddle">';
		if ($withpictoimg) {
			$paddafterimage = '';
			if (abs($withpictoimg) == 1) $paddafterimage = 'style="margin-right: 3px;"';
			// Only picto
			if ($withpictoimg > 0)
				$picto = '<span class="nopadding' . ($morecss ? ' userimg' . $morecss : '') . '">' .
					img_object('', 'user', $paddafterimage . ' ' . ($notooltip ? '' : 'class="classfortooltip"'), 0, 0, $notooltip ? 0 : 1) . '</span>';
			// Picto must be a photo
			else {
				$picto = '<span class="nopadding' . ($morecss ? ' userimg' . $morecss : '') . '"' . ($paddafterimage ? ' ' . $paddafterimage : '') . '>';
				$picto .= Form::showphoto('memberphoto', $this, 0, 0, 0, 'userphoto' . ($withpictoimg == -3 ? 'small' : ''), 'mini', 0, 1);
				$picto .= '</span>';
			}
			$result .= $picto;
		}
		if ($withpictoimg > -2 && $withpictoimg != 2) {
			if (empty($conf->global->MAIN_OPTIMIZEFORTEXTBROWSER)) $result .= '<span class="nopadding valignmiddle' . ((!isset($this->statut) || $this->statut) ? '' : ' strikefordisabled') .
				($morecss ? ' usertext' . $morecss : '') . '">';
			if ($mode == 'login')
				$result .= dol_trunc($this->login, $maxlen);
			elseif ($mode == 'ref')
				$result .= $this->id;
			else
				$result .= $this->getFullName($langs, '', ($mode == 'firstname' ? 2 : -1), $maxlen);
			if (empty($conf->global->MAIN_OPTIMIZEFORTEXTBROWSER)) $result .= '</span>';
		}
		if ($withpictoimg) $result .= '</div>';
		$result .= $linkend;

		return $result;
	}

	/**
	 *  Retourne le libelle du statut d'un adherent (brouillon, valide, resilie)
	 *
	 *  @param	int		$mode       0=libelle long, 1=libelle court, 2=Picto + Libelle court, 3=Picto, 4=Picto + Libelle long, 5=Libelle court + Picto
	 *  @return string				Label
	 */
	public function getLibStatut($mode = 0)
	{
		return $this->LibStatut($this->statut, $this->need_subscription, $this->datefin, $mode);
	}

	// phpcs:disable PEAR.NamingConventions.ValidFunctionName.ScopeNotCamelCaps
	/**
	 *  Renvoi le libelle d'un statut donne
	 *
	 *  @param	int			$status      			Id status
	 *	@param	int			$need_subscription		1 if member type need subscription, 0 otherwise
	 *	@param	int     	$date_end_subscription	Date fin adhesion
	 *  @param  int		    $mode                   0=long label, 1=short label, 2=Picto + short label, 3=Picto, 4=Picto + long label, 5=Short label + Picto, 6=Long label + Picto
	 *  @return string      						Label
	 */
	public function LibStatut($status, $need_subscription, $date_end_subscription, $mode = 0)
	{
		// phpcs:enable
		global $langs;
		$langs->load("members");

		$statusType = '';
		$labelStatus = '';
		$labelStatusShort = '';

		if ($status == -1) {
			$statusType = 'status0';
			$labelStatus = $langs->trans("MemberStatusDraft");
			$labelStatusShort = $langs->trans("MemberStatusDraftShort");
		} elseif ($status >= 1) {
			if ($need_subscription == 0) {
				$statusType = 'status4';
				$labelStatus = $langs->trans("MemberStatusNoSubscription");
				$labelStatusShort = $langs->trans("MemberStatusNoSubscriptionShort");
			} elseif (!$date_end_subscription) {
				$statusType = 'status1';
				$labelStatus = $langs->trans("MemberStatusActive");
				$labelStatusShort = $langs->trans("MemberStatusActiveShort");
			} elseif ($date_end_subscription < time()) {
				$statusType = 'status3';
				$labelStatus = $langs->trans("MemberStatusActiveLate");
				$labelStatusShort = $langs->trans("MemberStatusActiveLateShort");
			} else {
				$statusType = 'status4';
				$labelStatus = $langs->trans("MemberStatusPaid");
				$labelStatusShort = $langs->trans("MemberStatusPaidShort");
			}
		} elseif ($status == 0) {
			$statusType = 'status6';
			$labelStatus = $langs->trans("MemberStatusResiliated");
			$labelStatusShort = $langs->trans("MemberStatusResiliatedShort");
		}

		return dolGetStatus($labelStatus, $labelStatusShort, '', $statusType, $mode);
	}


	// phpcs:disable PEAR.NamingConventions.ValidFunctionName.ScopeNotCamelCaps
	/**
	 *      Charge indicateurs this->nb de tableau de bord
	 *
	 *      @return     int         <0 if KO, >0 if OK
	 */
	public function load_state_board()
	{
		// phpcs:enable
		global $conf;

		$this->nb = array();

		$sql = "SELECT count(a.rowid) as nb";
		$sql .= " FROM " . MAIN_DB_PREFIX . "adherent as a";
		$sql .= " WHERE a.statut > 0";
		$sql .= " AND a.entity IN (" . getEntity('adherent') . ")";

		$resql = $this->db->query($sql);
		if ($resql) {
			while ($obj = $this->db->fetch_object($resql)) {
				$this->nb["members"] = $obj->nb;
			}
			$this->db->free($resql);
			return 1;
		} else {
			dol_print_error($this->db);
			$this->error = $this->db->error();
			return -1;
		}
	}

	// phpcs:disable PEAR.NamingConventions.ValidFunctionName.ScopeNotCamelCaps
	/**
	 *      Load indicators for dashboard (this->nbtodo and this->nbtodolate)
	 *
	 *      @param	User	$user   		Objet user
	 *      @param  string	$mode           "expired" for membership to renew, "shift" for member to validate
	 *      @return WorkboardResponse|int 	<0 if KO, WorkboardResponse if OK
	 */
	public function load_board($user, $mode)
	{
		// phpcs:enable
		global $conf, $langs;

		if ($user->socid) return -1; // protection pour eviter appel par utilisateur externe

		$now = dol_now();

		$sql = "SELECT a.rowid, a.datefin, a.statut";
		$sql .= " FROM " . MAIN_DB_PREFIX . "adherent as a";
		$sql .= ", " . MAIN_DB_PREFIX . "adherent_type as t";
		$sql .= " WHERE a.fk_adherent_type = t.rowid";
		if ($mode == 'expired') {
			$sql .= " AND a.statut = 1";
			$sql .= " AND a.entity IN (" . getEntity('adherent') . ")";
			$sql .= " AND ((a.datefin IS NULL or a.datefin < '" . $this->db->idate($now) . "') AND t.subscription = 1)";
		} elseif ($mode == 'shift') {
			$sql .= " AND a.statut = -1";
			$sql .= " AND a.entity IN (" . getEntity('adherent') . ")";
		}

		$resql = $this->db->query($sql);
		if ($resql) {
			$langs->load("members");

			$warning_delay = 0;
			$url = '';
			$label = '';
			$labelShort = '';

			if ($mode == 'expired') {
				$warning_delay = $conf->adherent->subscription->warning_delay / 60 / 60 / 24;
				$label = $langs->trans("MembersWithSubscriptionToReceive");
				$labelShort = $langs->trans("MembersWithSubscriptionToReceiveShort");
				$url = DOL_URL_ROOT . '/adherents/list.php?mainmenu=members&amp;statut=1&amp;filter=outofdate';
			} elseif ($mode == 'shift') {
				$warning_delay = $conf->adherent->subscription->warning_delay / 60 / 60 / 24;
				$url = DOL_URL_ROOT . '/adherents/list.php?mainmenu=members&amp;statut=-1';
				$label = $langs->trans("MembersListToValid");
				$labelShort = $langs->trans("ToValidate");
			}

			$response = new WorkboardResponse();
			$response->warning_delay = $warning_delay;
			$response->label = $label;
			$response->labelShort = $labelShort;
			$response->url = $url;
			$response->img = img_object('', "user");

			$adherentstatic = new Adherent($this->db);

			while ($obj = $this->db->fetch_object($resql)) {
				$response->nbtodo++;

				$adherentstatic->datefin = $this->db->jdate($obj->datefin);
				$adherentstatic->statut = $obj->statut;

				if ($adherentstatic->hasDelay()) {
					$response->nbtodolate++;
				}
			}

			return $response;
		} else {
			dol_print_error($this->db);
			$this->error = $this->db->error();
			return -1;
		}
	}


	/**
	 *  Create a document onto disk according to template module.
	 *
	 *  @param	    string		$modele			Force template to use ('' to not force)
	 *  @param		Translate	$outputlangs	objet lang a utiliser pour traduction
	 *  @param      int			$hidedetails    Hide details of lines
	 *  @param      int			$hidedesc       Hide description
	 *  @param      int			$hideref        Hide ref
	 *  @param   null|array  $moreparams     Array to provide more information
	 *  @return     int         				0 if KO, 1 if OK
	 */
	public function generateDocument($modele, $outputlangs, $hidedetails = 0, $hidedesc = 0, $hideref = 0, $moreparams = null)
	{
		global $conf, $langs;

		$langs->load("orders");

		if (!dol_strlen($modele)) {
			$modele = 'standard';

			if ($this->modelpdf) {
				$modele = $this->modelpdf;
			} elseif (!empty($conf->global->ADHERENT_ADDON_PDF)) {
				$modele = $conf->global->ADHERENT_ADDON_PDF;
			}
		}

		$modelpath = "core/modules/member/doc/";

		return $this->commonGenerateDocument($modelpath, $modele, $outputlangs, $hidedetails, $hidedesc, $hideref, $moreparams);
	}


	/**
	 *  Initialise an instance with random values.
	 *  Used to build previews or test instances.
	 *	id must be 0 if object instance is a specimen.
	 *
	 *  @return	void
	 */
	public function initAsSpecimen()
	{
		global $user, $langs;

		// Initialise parametres
		$this->id = 0;
		$this->specimen = 1;
		$this->civility_id = 0;
		$this->lastname = 'DOLIBARR';
		$this->firstname = 'SPECIMEN';
		$this->gender = 'man';
		$this->login = 'dolibspec';
		$this->pass = 'dolibspec';
		$this->company = 'Societe ABC';
		$this->address = '61 jump street';
		$this->zip = '75000';
		$this->town = 'Paris';
		$this->country_id = 1;
		$this->country_code = 'FR';
		$this->country = 'France';
		$this->morphy = 'mor';
		$this->email = 'specimen@specimen.com';
		$this->socialnetworks = array('skype' => 'skypepseudo', 'twitter' => 'twitterpseudo', 'facebook' => 'facebookpseudo', 'linkedin' => 'linkedinpseudo');
		$this->phone = '0999999999';
		$this->phone_perso = '0999999998';
		$this->phone_mobile = '0999999997';
		$this->note_private = 'No comment';
		$this->birth = time();
		$this->photo = '';
		$this->public = 1;
		$this->statut = 0;

		$this->datefin = time();
		$this->datevalid = time();

		$this->typeid = 1; // Id type adherent
		$this->type = 'Type adherent'; // Libelle type adherent
		$this->need_subscription = 0;

		$this->first_subscription_date = time();
		$this->first_subscription_date_start = $this->first_subscription_date;
		$this->first_subscription_date_end = dol_time_plus_duree($this->first_subscription_date_start, 1, 'y');
		$this->first_subscription_amount = 10;

		$this->last_subscription_date = $this->first_subscription_date;
		$this->last_subscription_date_start = $this->first_subscription_date;
		$this->last_subscription_date_end = dol_time_plus_duree($this->last_subscription_date_start, 1, 'y');
		$this->last_subscription_amount = 10;
	}


	// phpcs:disable PEAR.NamingConventions.ValidFunctionName.ScopeNotCamelCaps
	// phpcs:disable PEAR.NamingConventions.ValidFunctionName.PublicUnderscore
	/**
	 *	Retourne chaine DN complete dans l'annuaire LDAP pour l'objet
	 *
	 *	@param	array	$info		Info array loaded by _load_ldap_info
	 *	@param	int		$mode		0=Return full DN (uid=qqq,ou=xxx,dc=aaa,dc=bbb)
	 *								1=Return DN without key inside (ou=xxx,dc=aaa,dc=bbb)
	 *								2=Return key only (uid=qqq)
	 *	@return	string				DN
	 */
	public function _load_ldap_dn($info, $mode = 0)
	{
		// phpcs:enable
		global $conf;
		$dn = '';
		if ($mode == 0) $dn = $conf->global->LDAP_KEY_MEMBERS . "=" . $info[$conf->global->LDAP_KEY_MEMBERS] . "," . $conf->global->LDAP_MEMBER_DN;
		if ($mode == 1) $dn = $conf->global->LDAP_MEMBER_DN;
		if ($mode == 2) $dn = $conf->global->LDAP_KEY_MEMBERS . "=" . $info[$conf->global->LDAP_KEY_MEMBERS];
		return $dn;
	}


	// phpcs:disable PEAR.NamingConventions.ValidFunctionName.ScopeNotCamelCaps
	// phpcs:disable PEAR.NamingConventions.ValidFunctionName.PublicUnderscore
	/**
	 *	Initialise tableau info (tableau des attributs LDAP)
	 *
	 *	@return		array		Tableau info des attributs
	 */
	public function _load_ldap_info()
	{
		// phpcs:enable
		global $conf, $langs;

		$info = array();
		$keymodified = false;

		// Object classes
		$info["objectclass"] = explode(',', $conf->global->LDAP_MEMBER_OBJECT_CLASS);

		$this->fullname = $this->getFullName($langs);

		// For avoid ldap error when firstname and lastname are empty
		if ($this->morphy == 'mor' && (empty($this->fullname) || $this->fullname == $this->company)) {
			$this->fullname = $this->company;
			$this->lastname = $this->company;
		}

		// Possible LDAP KEY (constname => varname)
		$ldapkey = array('LDAP_MEMBER_FIELD_FULLNAME' => 'fullname', 'LDAP_MEMBER_FIELD_NAME' => 'lastname', 'LDAP_MEMBER_FIELD_LOGIN' => 'login', 'LDAP_MEMBER_FIELD_LOGIN_SAMBA' => 'login',
			'LDAP_MEMBER_FIELD_MAIL' => 'email');

		// Member
		foreach ($ldapkey as $constname => $varname) {
			if (!empty($this->$varname) && !empty($conf->global->$constname)) {
				$info[$conf->global->$constname] = $this->$varname;

				// Check if it is the LDAP key and if its value has been changed
				if (!empty($conf->global->LDAP_KEY_MEMBERS) && $conf->global->LDAP_KEY_MEMBERS == $conf->global->$constname) {
					if (!empty($this->oldcopy) && $this->$varname != $this->oldcopy->$varname) $keymodified = true; // For check if LDAP key has been modified
				}
			}
		}
		if ($this->firstname && !empty($conf->global->LDAP_MEMBER_FIELD_FIRSTNAME)) $info[$conf->global->LDAP_MEMBER_FIELD_FIRSTNAME] = $this->firstname;
		if ($this->poste && !empty($conf->global->LDAP_MEMBER_FIELD_TITLE)) $info[$conf->global->LDAP_MEMBER_FIELD_TITLE] = $this->poste;
		if ($this->company && !empty($conf->global->LDAP_MEMBER_FIELD_COMPANY)) $info[$conf->global->LDAP_MEMBER_FIELD_COMPANY] = $this->company;
		if ($this->address && !empty($conf->global->LDAP_MEMBER_FIELD_ADDRESS)) $info[$conf->global->LDAP_MEMBER_FIELD_ADDRESS] = $this->address;
		if ($this->zip && !empty($conf->global->LDAP_MEMBER_FIELD_ZIP)) $info[$conf->global->LDAP_MEMBER_FIELD_ZIP] = $this->zip;
		if ($this->town && !empty($conf->global->LDAP_MEMBER_FIELD_TOWN)) $info[$conf->global->LDAP_MEMBER_FIELD_TOWN] = $this->town;
		if ($this->country_code && !empty($conf->global->LDAP_MEMBER_FIELD_COUNTRY)) $info[$conf->global->LDAP_MEMBER_FIELD_COUNTRY] = $this->country_code;
		if ($this->skype && !empty($conf->global->LDAP_MEMBER_FIELD_SKYPE)) $info[$conf->global->LDAP_MEMBER_FIELD_SKYPE] = $this->skype;
		if ($this->twitter && !empty($conf->global->LDAP_MEMBER_FIELD_TWITTER)) $info[$conf->global->LDAP_MEMBER_FIELD_TWITTER] = $this->twitter;
		if ($this->facebook && !empty($conf->global->LDAP_MEMBER_FIELD_FACEBOOK)) $info[$conf->global->LDAP_MEMBER_FIELD_FACEBOOK] = $this->facebook;
		if ($this->linkedin && !empty($conf->global->LDAP_MEMBER_FIELD_LINKEDIN)) $info[$conf->global->LDAP_MEMBER_FIELD_LINKEDIN] = $this->linkedin;
		if ($this->phone && !empty($conf->global->LDAP_MEMBER_FIELD_PHONE)) $info[$conf->global->LDAP_MEMBER_FIELD_PHONE] = $this->phone;
		if ($this->phone_perso && !empty($conf->global->LDAP_MEMBER_FIELD_PHONE_PERSO)) $info[$conf->global->LDAP_MEMBER_FIELD_PHONE_PERSO] = $this->phone_perso;
		if ($this->phone_mobile && !empty($conf->global->LDAP_MEMBER_FIELD_MOBILE)) $info[$conf->global->LDAP_MEMBER_FIELD_MOBILE] = $this->phone_mobile;
		if ($this->fax && !empty($conf->global->LDAP_MEMBER_FIELD_FAX)) $info[$conf->global->LDAP_MEMBER_FIELD_FAX] = $this->fax;
		if ($this->note_private && !empty($conf->global->LDAP_MEMBER_FIELD_DESCRIPTION)) $info[$conf->global->LDAP_MEMBER_FIELD_DESCRIPTION] = dol_string_nohtmltag($this->note_private, 2);
		if ($this->note_public && !empty($conf->global->LDAP_MEMBER_FIELD_NOTE_PUBLIC)) $info[$conf->global->LDAP_MEMBER_FIELD_NOTE_PUBLIC] = dol_string_nohtmltag($this->note_public, 2);
		if ($this->birth && !empty($conf->global->LDAP_MEMBER_FIELD_BIRTHDATE)) $info[$conf->global->LDAP_MEMBER_FIELD_BIRTHDATE] = dol_print_date($this->birth, 'dayhourldap');
		if (isset($this->statut) && !empty($conf->global->LDAP_FIELD_MEMBER_STATUS)) $info[$conf->global->LDAP_FIELD_MEMBER_STATUS] = $this->statut;
		if ($this->datefin && !empty($conf->global->LDAP_FIELD_MEMBER_END_LASTSUBSCRIPTION)) $info[$conf->global->LDAP_FIELD_MEMBER_END_LASTSUBSCRIPTION] = dol_print_date($this->datefin, 'dayhourldap');

		// When password is modified
		if (!empty($this->pass)) {
			if (!empty($conf->global->LDAP_MEMBER_FIELD_PASSWORD)) $info[$conf->global->LDAP_MEMBER_FIELD_PASSWORD] = $this->pass; // this->pass = mot de passe non crypte
			if (!empty($conf->global->LDAP_MEMBER_FIELD_PASSWORD_CRYPTED)) $info[$conf->global->LDAP_MEMBER_FIELD_PASSWORD_CRYPTED] = dol_hash($this->pass, 4); // Create OpenLDAP MD5 password (TODO add type of encryption)
		} // Set LDAP password if possible
		elseif ($conf->global->LDAP_SERVER_PROTOCOLVERSION !== '3') // If ldap key is modified and LDAPv3 we use ldap_rename function for avoid lose encrypt password
		{
			if (!empty($conf->global->DATABASE_PWD_ENCRYPTED)) {
				// Just for the default MD5 !
				if (empty($conf->global->MAIN_SECURITY_HASH_ALGO)) {
					if ($this->pass_indatabase_crypted && !empty($conf->global->LDAP_MEMBER_FIELD_PASSWORD_CRYPTED)) {
						// Create OpenLDAP MD5 password from Dolibarr MD5 password
						// Note: This suppose that "pass_indatabase_crypted" is a md5 (guaranted by the previous test if "(empty($conf->global->MAIN_SECURITY_HASH_ALGO))"
						$info[$conf->global->LDAP_MEMBER_FIELD_PASSWORD_CRYPTED] = '{md5}' . base64_encode(hex2bin($this->pass_indatabase_crypted));
					}
				}
			} // Use $this->pass_indatabase value if exists
			elseif (!empty($this->pass_indatabase)) {
				if (!empty($conf->global->LDAP_MEMBER_FIELD_PASSWORD)) $info[$conf->global->LDAP_MEMBER_FIELD_PASSWORD] = $this->pass_indatabase; // $this->pass_indatabase = mot de passe non crypte
				if (!empty($conf->global->LDAP_MEMBER_FIELD_PASSWORD_CRYPTED)) $info[$conf->global->LDAP_MEMBER_FIELD_PASSWORD_CRYPTED] = dol_hash($this->pass_indatabase, 4); // md5 for OpenLdap TODO add type of encryption
			}
		}

		// Subscriptions
		if ($this->first_subscription_date && !empty($conf->global->LDAP_FIELD_MEMBER_FIRSTSUBSCRIPTION_DATE)) $info[$conf->global->LDAP_FIELD_MEMBER_FIRSTSUBSCRIPTION_DATE] = dol_print_date($this->first_subscription_date, 'dayhourldap');
		if (isset($this->first_subscription_amount) && !empty($conf->global->LDAP_FIELD_MEMBER_FIRSTSUBSCRIPTION_AMOUNT)) $info[$conf->global->LDAP_FIELD_MEMBER_FIRSTSUBSCRIPTION_AMOUNT] = $this->first_subscription_amount;
		if ($this->last_subscription_date && !empty($conf->global->LDAP_FIELD_MEMBER_LASTSUBSCRIPTION_DATE)) $info[$conf->global->LDAP_FIELD_MEMBER_LASTSUBSCRIPTION_DATE] = dol_print_date($this->last_subscription_date, 'dayhourldap');
		if (isset($this->last_subscription_amount) && !empty($conf->global->LDAP_FIELD_MEMBER_LASTSUBSCRIPTION_AMOUNT)) $info[$conf->global->LDAP_FIELD_MEMBER_LASTSUBSCRIPTION_AMOUNT] = $this->last_subscription_amount;

		return $info;
	}


	/**
	 *      Load type info information in the member object
	 *
	 *      @param  int		$id       Id of member to load
	 *      @return	void
	 */
	public function info($id)
	{
		$sql = 'SELECT a.rowid, a.datec as datec,';
		$sql .= ' a.datevalid as datev,';
		$sql .= ' a.tms as datem,';
		$sql .= ' a.fk_user_author, a.fk_user_valid, a.fk_user_mod';
		$sql .= ' FROM ' . MAIN_DB_PREFIX . 'adherent as a';
		$sql .= ' WHERE a.rowid = ' . $id;

		dol_syslog(get_class($this) . "::info", LOG_DEBUG);
		$result = $this->db->query($sql);
		if ($result) {
			if ($this->db->num_rows($result)) {
				$obj = $this->db->fetch_object($result);
				$this->id = $obj->rowid;
				if ($obj->fk_user_author) {
					$cuser = new User($this->db);
					$cuser->fetch($obj->fk_user_author);
					$this->user_creation = $cuser;
				}

				if ($obj->fk_user_valid) {
					$vuser = new User($this->db);
					$vuser->fetch($obj->fk_user_valid);
					$this->user_validation = $vuser;
				}

				if ($obj->fk_user_mod) {
					$muser = new User($this->db);
					$muser->fetch($obj->fk_user_mod);
					$this->user_modification = $muser;
				}

				$this->date_creation = $this->db->jdate($obj->datec);
				$this->date_validation = $this->db->jdate($obj->datev);
				$this->date_modification = $this->db->jdate($obj->datem);
			}

			$this->db->free($result);
		} else {
			dol_print_error($this->db);
		}
	}

	/**
	 *  Return number of mass Emailing received by this member with its email
	 *
	 *  @return       int     Number of EMailings
	 */
	public function getNbOfEMailings()
	{
		$sql = "SELECT count(mc.email) as nb";
		$sql .= " FROM " . MAIN_DB_PREFIX . "mailing_cibles as mc";
		$sql .= " WHERE mc.email = '" . $this->db->escape($this->email) . "'";
		$sql .= " AND mc.statut NOT IN (-1,0)"; // -1 erreur, 0 non envoye, 1 envoye avec succes

		$resql = $this->db->query($sql);
		if ($resql) {
			$obj = $this->db->fetch_object($resql);
			$nb = $obj->nb;

			$this->db->free($resql);
			return $nb;
		} else {
			$this->error = $this->db->error();
			return -1;
		}
	}

	/**
	 * Sets object to supplied categories.
	 *
	 * Deletes object from existing categories not supplied.
	 * Adds it to non existing supplied categories.
	 * Existing categories are left untouch.
	 *
	 * @param int[]|int $categories Category or categories IDs
	 * @return void
	 */
	public function setCategories($categories)
	{
		// Handle single category
		if (!is_array($categories)) {
			$categories = array($categories);
		}

		// Get current categories
		require_once DOL_DOCUMENT_ROOT . '/categories/class/categorie.class.php';
		$c = new Categorie($this->db);
		$existing = $c->containing($this->id, Categorie::TYPE_MEMBER, 'id');

		// Diff
		if (is_array($existing)) {
			$to_del = array_diff($existing, $categories);
			$to_add = array_diff($categories, $existing);
		} else {
			$to_del = array(); // Nothing to delete
			$to_add = $categories;
		}

		// Process
		foreach ($to_del as $del) {
			if ($c->fetch($del) > 0) {
				$c->del_type($this, Categorie::TYPE_MEMBER);
			}
		}
		foreach ($to_add as $add) {
			if ($c->fetch($add) > 0) {
				$c->add_type($this, Categorie::TYPE_MEMBER);
			}
		}

		return;
	}

	/**
	 * Function used to replace a thirdparty id with another one.
	 *
	 * @param DoliDB 	$db 			Database handler
	 * @param int 		$origin_id 		Old thirdparty id
	 * @param int 		$dest_id 		New thirdparty id
	 * @return bool
	 */
	public static function replaceThirdparty($db, $origin_id, $dest_id)
	{
		$tables = array('adherent');

		return CommonObject::commonReplaceThirdparty($db, $origin_id, $dest_id, $tables);
	}

	/**
	 * Return if a member is late (subscription late) or not
	 *
	 * @return boolean     True if late, False if not late
	 */
	public function hasDelay()
	{
		global $conf;

		//Only valid members
		if ($this->statut <= 0) return false;
		if (!$this->datefin) return false;

		$now = dol_now();

		return $this->datefin < ($now - $conf->adherent->subscription->warning_delay);
	}


	/**
	 * Send reminders by emails before subscription end
	 * CAN BE A CRON TASK
	 *
	 * @param	string		$daysbeforeendlist		Nb of days before end of subscription (negative number = after subscription). Can be a list of delay, separated by a semicolon, for example '10;5;0;-5'
	 * @return	int									0 if OK, <>0 if KO (this function is used also by cron so only 0 is OK)
	 */
	public function sendReminderForExpiredSubscription($daysbeforeendlist = '10')
	{
		global $conf, $langs, $mysoc, $user;

		$error = 0;
		$this->output = '';
		$this->error = '';

		$blockingerrormsg = '';

		if (empty($conf->adherent->enabled)) // Should not happen. If module disabled, cron job should not be visible.
		{
			$langs->load("agenda");
			$this->output = $langs->trans('ModuleNotEnabled', $langs->transnoentitiesnoconv("Adherent"));
			return 0;
		}
		if (empty($conf->global->MEMBER_REMINDER_EMAIL)) {
			$langs->load("agenda");
			$this->output = $langs->trans('EventRemindersByEmailNotEnabled', $langs->transnoentitiesnoconv("Adherent"));
			return 0;
		}

		$now = dol_now();
		$nbok = 0;
		$nbko = 0;

		$listofmembersok = array();
		$listofmembersko = array();

		$arraydaysbeforeend = explode(';', $daysbeforeendlist);
		foreach ($arraydaysbeforeend as $daysbeforeend) // Loop on each delay
		{
			dol_syslog(__METHOD__ . ' - Process delta = ' . $daysbeforeend, LOG_DEBUG);

			if (!is_numeric($daysbeforeend)) {
				$blockingerrormsg = "Value for delta is not a positive or negative numeric";
				$nbko++;
				break;
			}

			$tmp = dol_getdate($now);
			$datetosearchfor = dol_time_plus_duree(dol_mktime(0, 0, 0, $tmp['mon'], $tmp['mday'], $tmp['year']), $daysbeforeend, 'd');

			$sql = 'SELECT rowid FROM ' . MAIN_DB_PREFIX . 'adherent';
			$sql .= " WHERE entity = " . $conf->entity; // Do not use getEntity('adherent').")" here, we want the batch to be on its entity only;
			$sql .= " AND datefin = '" . $this->db->idate($datetosearchfor) . "'";

			$resql = $this->db->query($sql);
			if ($resql) {
				$num_rows = $this->db->num_rows($resql);

				include_once DOL_DOCUMENT_ROOT . '/core/class/html.formmail.class.php';
				$adherent = new Adherent($this->db);
				$formmail = new FormMail($this->db);

				$i = 0;
				while ($i < $num_rows) {
					$obj = $this->db->fetch_object($resql);

					$adherent->fetch($obj->rowid, '', '', '', true, true);

					if (empty($adherent->email)) {
						$nbko++;
						$listofmembersko[$adherent->id] = $adherent->id;
					} else {
						$adherent->fetch_thirdparty();

						// Language code to use ($languagecodeformember) is default language of thirdparty, if no thirdparty, the language found from country of member then country of thirdparty, and if still not found we use the language of company.
						$languagefromcountrycode = getLanguageCodeFromCountryCode($adherent->country_code ? $adherent->country_code : $adherent->thirdparty->country_code);
						$languagecodeformember = (empty($adherent->thirdparty->default_lang) ? ($languagefromcountrycode ? $languagefromcountrycode : $mysoc->default_lang) : $adherent->thirdparty->default_lang);

						// Send reminder email
						$outputlangs = new Translate('', $conf);
						$outputlangs->setDefaultLang($languagecodeformember);
						$outputlangs->loadLangs(array("main", "members"));
						dol_syslog("sendReminderForExpiredSubscription Language for member id " . $adherent->id . " set to " . $outputlangs->defaultlang . " mysoc->default_lang=" . $mysoc->default_lang);

						$arraydefaultmessage = null;
						$labeltouse = $conf->global->ADHERENT_EMAIL_TEMPLATE_REMIND_EXPIRATION;

						if (!empty($labeltouse)) $arraydefaultmessage = $formmail->getEMailTemplate($this->db, 'member', $user, $outputlangs, 0, 1, $labeltouse);

						if (!empty($labeltouse) && is_object($arraydefaultmessage) && $arraydefaultmessage->id > 0) {
							$substitutionarray = getCommonSubstitutionArray($outputlangs, 0, null, $adherent);
							//if (is_array($adherent->thirdparty)) $substitutionarraycomp = ...
							complete_substitutions_array($substitutionarray, $outputlangs, $adherent);

							$subject = make_substitutions($arraydefaultmessage->topic, $substitutionarray, $outputlangs);
							$msg = make_substitutions($arraydefaultmessage->content, $substitutionarray, $outputlangs);
							$from = $conf->global->ADHERENT_MAIL_FROM;
							$to = $adherent->email;

							$trackid = 'mem' . $adherent->id;
							$moreinheader = 'X-Dolibarr-Info: sendReminderForExpiredSubscription' . "\r\n";

							include_once DOL_DOCUMENT_ROOT . '/core/class/CMailFile.class.php';
							$cmail = new CMailFile($subject, $to, $from, $msg, array(), array(), array(), '', '', 0, 1, '', '', $trackid, $moreinheader);
							$result = $cmail->sendfile();
							if (!$result) {
								$error++;
								$this->error = $cmail->error;
								if (!is_null($cmail->errors)) {
									$this->errors += $cmail->errors;
								}
								$nbko++;
								$listofmembersko[$adherent->id] = $adherent->id;
							} else {
								$nbok++;
								$listofmembersok[$adherent->id] = $adherent->id;

								$message = $msg;
								$sendto = $to;
								$sendtocc = '';
								$sendtobcc = '';
								$actioncode = 'EMAIL';
								$extraparams = '';

								$actionmsg = '';
								$actionmsg2 = $langs->transnoentities('MailSentBy') . ' ' . CMailFile::getValidAddress($from, 4, 0, 1) . ' ' . $langs->transnoentities('To') . ' ' .
									CMailFile::getValidAddress($sendto, 4, 0, 1);
								if ($message) {
									$actionmsg = $langs->transnoentities('MailFrom') . ': ' . dol_escape_htmltag($from);
									$actionmsg = dol_concatdesc($actionmsg, $langs->transnoentities('MailTo') . ': ' . dol_escape_htmltag($sendto));
									if ($sendtocc) $actionmsg = dol_concatdesc($actionmsg, $langs->transnoentities('Bcc') . ": " . dol_escape_htmltag($sendtocc));
									$actionmsg = dol_concatdesc($actionmsg, $langs->transnoentities('MailTopic') . ": " . $subject);
									$actionmsg = dol_concatdesc($actionmsg, $langs->transnoentities('TextUsedInTheMessageBody') . ":");
									$actionmsg = dol_concatdesc($actionmsg, $message);
								}

								require_once DOL_DOCUMENT_ROOT . '/comm/action/class/actioncomm.class.php';

								// Insert record of emails sent
								$actioncomm = new ActionComm($this->db);

								$actioncomm->type_code = 'AC_OTH_AUTO'; // Type of event ('AC_OTH', 'AC_OTH_AUTO', 'AC_XXX'...)
								$actioncomm->code = 'AC_' . $actioncode;
								$actioncomm->label = $actionmsg2;
								$actioncomm->note_private = $actionmsg;
								$actioncomm->fk_project = 0;
								$actioncomm->datep = $now;
								$actioncomm->datef = $now;
								$actioncomm->percentage = -1; // Not applicable
								$actioncomm->socid = $adherent->thirdparty->id;
								$actioncomm->contactid = 0;
								$actioncomm->authorid = $user->id; // User saving action
								$actioncomm->userownerid = $user->id; // Owner of action
								// Fields when action is en email (content should be added into note)
								$actioncomm->email_msgid = $cmail->msgid;
								$actioncomm->email_from = $from;
								$actioncomm->email_sender = '';
								$actioncomm->email_to = $to;
								$actioncomm->email_tocc = $sendtocc;
								$actioncomm->email_tobcc = $sendtobcc;
								$actioncomm->email_subject = $subject;
								$actioncomm->errors_to = '';

								$actioncomm->fk_element = $adherent->id;
								$actioncomm->elementtype = $adherent->element;

								$actioncomm->extraparams = $extraparams;

								$actioncomm->create($user);
							}
						} else {
							$blockingerrormsg = "Can't find email template, defined into member module setup, to use for reminding";

							$nbko++;
							$listofmembersko[$adherent->id] = $adherent->id;

							break;
						}
					}

					$i++;
				}
			} else {
				$this->error = $this->db->lasterror();
				return 1;
			}
		}

		if ($blockingerrormsg) {
			$this->error = $blockingerrormsg;
			return 1;
		} else {
			$this->output = 'Found ' . ($nbok + $nbko) . ' members to send reminder to.';
			$this->output .= ' Send email successfuly to ' . $nbok . ' members';
			if (is_array($listofmembersok)) {
				$listofids = '';
				$i = 0;
				foreach ($listofmembersok as $idmember) {
					if ($i > 100) {
						$listofids .= ', ...';
						break;
					}
					if (empty($listofids))
						$listofids .= ' [';
					else
						$listofids .= ', ';
					$listofids .= $idmember;
					$i++;
				}
				if ($listofids) $listofids .= ']';
				$this->output .= $listofids;
			}
			if ($nbko) {
				$this->output .= ' - Canceled for ' . $nbko . ' member (no email or email sending error)';
				if (is_array($listofmembersko)) {
					$listofids = '';
					$i = 0;
					foreach ($listofmembersko as $idmember) {
						if ($i > 100) {
							$listofids .= ', ...';
							break;
						}
						if (empty($listofids))
							$listofids .= ' [';
						else
							$listofids .= ', ';
						$listofids .= $idmember;
						$i++;
					}
					if ($listofids) $listofids .= ']';
					$this->output .= $listofids;
				}
			}
		}

		return 0;
	}
}<|MERGE_RESOLUTION|>--- conflicted
+++ resolved
@@ -1356,16 +1356,11 @@
 
 		require_once DOL_DOCUMENT_ROOT . '/adherents/class/subscription.class.php';
 
-<<<<<<< HEAD
-		$sql = "SELECT c.rowid, c.fk_adherent, c.subscription, c.note, c.fk_bank,";
-=======
 		$sql = "SELECT c.rowid, c.fk_adherent, c.fk_type, c.subscription, c.note, c.fk_bank,";
->>>>>>> 55dc3d36
 		$sql .= " c.tms as datem,";
 		$sql .= " c.datec as datec,";
 		$sql .= " c.dateadh as dateh,";
 		$sql .= " c.datef as datef";
-<<<<<<< HEAD
 		$sql .= " FROM " . MAIN_DB_PREFIX . "subscription as c";
 		$sql .= " WHERE c.fk_adherent = " . $this->id;
 		$sql .= " ORDER BY c.dateadh";
@@ -1378,23 +1373,6 @@
 			$i = 0;
 			while ($obj = $this->db->fetch_object($resql)) {
 				if ($i == 0) {
-=======
-		$sql .= " FROM ".MAIN_DB_PREFIX."subscription as c";
-		$sql .= " WHERE c.fk_adherent = ".$this->id;
-		$sql .= " ORDER BY c.dateadh";
-		dol_syslog(get_class($this)."::fetch_subscriptions", LOG_DEBUG);
-
-		$resql = $this->db->query($sql);
-		if ($resql)
-		{
-			$this->subscriptions = array();
-
-			$i = 0;
-			while ($obj = $this->db->fetch_object($resql))
-			{
-				if ($i == 0)
-				{
->>>>>>> 55dc3d36
 					$this->first_subscription_date = $this->db->jdate($obj->datec);
 					$this->first_subscription_date_start = $this->db->jdate($obj->dateh);
 					$this->first_subscription_date_end = $this->db->jdate($obj->datef);
@@ -1408,10 +1386,7 @@
 				$subscription = new Subscription($this->db);
 				$subscription->id = $obj->rowid;
 				$subscription->fk_adherent = $obj->fk_adherent;
-<<<<<<< HEAD
-=======
 				$subscription->fk_type = $obj->fk_type;
->>>>>>> 55dc3d36
 				$subscription->amount = $obj->subscription;
 				$subscription->note = $obj->note;
 				$subscription->fk_bank = $obj->fk_bank;
@@ -1425,15 +1400,8 @@
 				$i++;
 			}
 			return 1;
-<<<<<<< HEAD
 		} else {
 			$this->error = $this->db->error() . ' sql=' . $sql;
-=======
-		}
-		else
-		{
-			$this->error = $this->db->error().' sql='.$sql;
->>>>>>> 55dc3d36
 			return -1;
 		}
 	}
