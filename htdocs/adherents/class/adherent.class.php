<?php
/* Copyright (C) 2002-2003	Rodolphe Quiedeville	<rodolphe@quiedeville.org>
 * Copyright (C) 2002-2003	Jean-Louis Bergamo		<jlb@j1b.org>
 * Copyright (C) 2004-2012	Laurent Destailleur		<eldy@users.sourceforge.net>
 * Copyright (C) 2004		Sebastien Di Cintio		<sdicintio@ressource-toi.org>
 * Copyright (C) 2004		Benoit Mortier			<benoit.mortier@opensides.be>
 * Copyright (C) 2009-2017	Regis Houssin			<regis.houssin@inodbox.com>
 * Copyright (C) 2014-2018	Alexandre Spangaro		<aspangaro@open-dsi.fr>
 * Copyright (C) 2015		Marcos García			<marcosgdf@gmail.com>
 * Copyright (C) 2015-2022	Frédéric France			<frederic.france@netlogic.fr>
 * Copyright (C) 2015		Raphaël Doursenaud		<rdoursenaud@gpcsolutions.fr>
 * Copyright (C) 2016		Juanjo Menent			<jmenent@2byte.es>
 * Copyright (C) 2018-2019	Thibault FOUCART		<support@ptibogxiv.net>
 * Copyright (C) 2019		Nicolas ZABOURI 		<info@inovea-conseil.com>
 * Copyright (C) 2020		Josep Lluís Amador 		<joseplluis@lliuretic.cat>
 * Copyright (C) 2021		Waël Almoman            <info@almoman.com>
<<<<<<< HEAD
=======
 * Copyright (C) 2021		Philippe Grand          <philippe.grand@atoo-net.com>
>>>>>>> 95dc2558
 *
 * This program is free software; you can redistribute it and/or modify
 * it under the terms of the GNU General Public License as published by
 * the Free Software Foundation; either version 3 of the License, or
 * (at your option) any later version.
 *
 * This program is distributed in the hope that it will be useful,
 * but WITHOUT ANY WARRANTY; without even the implied warranty of
 * MERCHANTABILITY or FITNESS FOR A PARTICULAR PURPOSE.  See the
 * GNU General Public License for more details.
 *
 * You should have received a copy of the GNU General Public License
 * along with this program. If not, see <https://www.gnu.org/licenses/>.
 */

/**
 *	\file       htdocs/adherents/class/adherent.class.php
 *	\ingroup    member
 *	\brief      File of class to manage members of a foundation
 */
require_once DOL_DOCUMENT_ROOT.'/core/class/commonobject.class.php';
require_once DOL_DOCUMENT_ROOT.'/core/lib/date.lib.php';
require_once DOL_DOCUMENT_ROOT.'/categories/class/categorie.class.php';


/**
 *		Class to manage members of a foundation
 */
class Adherent extends CommonObject
{
	/**
	 * @var string ID to identify managed object
	 */
	public $element = 'member';

	/**
	 * @var string Name of table without prefix where object is stored
	 */
	public $table_element = 'adherent';

	/**
	 * 0=No test on entity, 1=Test with field entity, 2=Test with link by societe
	 * @var int
	 */
	public $ismultientitymanaged = 1;

	/**
	 * @var string picto
	 */
	public $picto = 'member';


	public $mesgs;

	/**
	 * @var string login of member
	 */
	public $login;

	/**
	 * @var string Clear password in memory
	 */
	public $pass;

	/**
	 * @var string Clear password in database (defined if DATABASE_PWD_ENCRYPTED=0)
	 */
	public $pass_indatabase;

	/**
	 * @var string Encrypted password in database (always defined)
	 */
	public $pass_indatabase_crypted;

	/**
	 * @var string company name
	 * @deprecated
	 */
	public $societe;

	/**
	 * @var string company name
	 */
	public $company;

	/**
	 * @var int Thirdparty ID
	 */
	public $fk_soc;
	public $socid;

	/**
	 * @var string Address
	 */
	public $address;

	/**
	 * @var string zipcode
	 */
	public $zip;

	/**
	 * @var string town
	 */
	public $town;

	/**
	 * @var int Id of state
	 */
	public $state_id;

	/**
	 * @var string Code of state
	 */
	public $state_code;

	/**
	 * @var string Label of state
	 */
	public $state;

	/**
	 * @var string email
	 */
	public $email;

	/**
	 * @var string url
	 */
	public $url;

	/**
	 * @var array array of socialnetworks
	 */
	public $socialnetworks;

	/**
	 * @var string skype account
	 * @deprecated
	 */
	public $skype;

	/**
	 * @var string twitter account
	 * @deprecated
	 */
	public $twitter;

	/**
	 * @var string facebook account
	 * @deprecated
	 */
	public $facebook;

	/**
	 * @var string linkedin account
	 * @deprecated
	 */
	public $linkedin;

	/**
	 * @var string Phone number
	 */
	public $phone;

	/**
	 * @var string Private Phone number
	 */
	public $phone_perso;

	/**
	 * @var string Professional Phone number
	 */
	public $phone_pro;

	/**
	 * @var string Mobile phone number
	 */
	public $phone_mobile;

	/**
	 * @var string Fax number
	 */
	public $fax;

	/**
	 * @var string Function
	 */
	public $poste;

	/**
	 * @var string mor or phy
	 */
	public $morphy;

	/**
	 * @var int Info can be public
	 */
	public $public;

<<<<<<< HEAD
	// -2:exclu, -1:brouillon, 0:resilie, >=1:valide,paye
	// def in common object
	//public $status;

=======
>>>>>>> 95dc2558
	/**
	 * @var string photo of member
	 */
	public $photo;

	/**
	 * Date creation record (datec)
	 *
	 * @var integer
	 */
	public $datec;

	/**
	 * Date modification record (tms)
	 *
	 * @var integer
	 */
	public $datem;

	public $datevalid;

	/**
	 * @var string gender
	 */
	public $gender;

	public $birth;

	/**
	 * @var int id type member
	 */
	public $typeid;

	/**
	 * @var string label type member
	 */
	public $type;

	public $need_subscription;

	public $user_id;

	public $user_login;

	public $datefin;


	// Fields loaded by fetch_subscriptions() from member table

	public $first_subscription_date;

	public $first_subscription_amount;

	public $last_subscription_date;

	public $last_subscription_date_start;

	public $last_subscription_date_end;

	public $last_subscription_amount;

	public $subscriptions = array();


	// Fields loaded by fetchPartnerships() from partnership table

	public $partnerships = array();


	/**
	 * @var Adherent To contains a clone of this when we need to save old properties of object
	 */
	public $oldcopy;

	/**
	 * @var int Entity
	 */
	public $entity;

	/**
	 * @var array fields
	 */
	public $fields = array(
		'rowid' => array('type' => 'integer', 'label' => 'TechnicalID', 'enabled' => 1, 'visible' => -1, 'notnull' => 1, 'position' => 10),
		'ref' => array('type' => 'varchar(30)', 'label' => 'Ref', 'default' => 1, 'enabled' => 1, 'visible' => -1, 'notnull' => 1, 'position' => 12, 'index' => 1),
		'entity' => array('type' => 'integer', 'label' => 'Entity', 'default' => 1, 'enabled' => 1, 'visible' => -2, 'notnull' => 1, 'position' => 15, 'index' => 1),
		'ref_ext' => array('type' => 'varchar(128)', 'label' => 'Ref ext', 'enabled' => 1, 'visible' => 0, 'position' => 20),
		'civility' => array('type' => 'varchar(6)', 'label' => 'Civility', 'enabled' => 1, 'visible' => -1, 'position' => 25),
		'lastname' => array('type' => 'varchar(50)', 'label' => 'Lastname', 'enabled' => 1, 'visible' => -1, 'position' => 30, 'showoncombobox'=>1),
		'firstname' => array('type' => 'varchar(50)', 'label' => 'Firstname', 'enabled' => 1, 'visible' => -1, 'position' => 35, 'showoncombobox'=>1),
		'login' => array('type' => 'varchar(50)', 'label' => 'Login', 'enabled' => 1, 'visible' => -1, 'position' => 40),
		'gender' => array('type' => 'varchar(10)', 'label' => 'Gender', 'enabled' => 1, 'visible' => -1, 'position' => 250),
		'pass' => array('type' => 'varchar(50)', 'label' => 'Pass', 'enabled' => 1, 'visible' => -1, 'position' => 45),
		'pass_crypted' => array('type' => 'varchar(128)', 'label' => 'Pass crypted', 'enabled' => 1, 'visible' => -1, 'position' => 50),
		'fk_adherent_type' => array('type' => 'integer', 'label' => 'Fk adherent type', 'enabled' => 1, 'visible' => -1, 'notnull' => 1, 'position' => 55),
		'morphy' => array('type' => 'varchar(3)', 'label' => 'MorPhy', 'enabled' => 1, 'visible' => -1, 'notnull' => 1, 'position' => 60),
		'societe' => array('type' => 'varchar(128)', 'label' => 'Societe', 'enabled' => 1, 'visible' => -1, 'position' => 65, 'showoncombobox'=>2),
		'fk_soc' => array('type' => 'integer:Societe:societe/class/societe.class.php', 'label' => 'ThirdParty', 'enabled' => 1, 'visible' => -1, 'position' => 70),
		'address' => array('type' => 'text', 'label' => 'Address', 'enabled' => 1, 'visible' => -1, 'position' => 75),
		'zip' => array('type' => 'varchar(10)', 'label' => 'Zip', 'enabled' => 1, 'visible' => -1, 'position' => 80),
		'town' => array('type' => 'varchar(50)', 'label' => 'Town', 'enabled' => 1, 'visible' => -1, 'position' => 85),
		'state_id' => array('type' => 'integer', 'label' => 'State id', 'enabled' => 1, 'visible' => -1, 'position' => 90),
		'country' => array('type' => 'integer:Ccountry:core/class/ccountry.class.php', 'label' => 'Country', 'enabled' => 1, 'visible' => -1, 'position' => 95),
		'email' => array('type' => 'varchar(255)', 'label' => 'Email', 'enabled' => 1, 'visible' => -1, 'position' => 100),
		'url' =>array('type'=>'varchar(255)', 'label'=>'Url', 'enabled'=>1, 'visible'=>-1, 'position'=>110),
		'socialnetworks' => array('type' => 'text', 'label' => 'Socialnetworks', 'enabled' => 1, 'visible' => -1, 'position' => 105),
		'phone' => array('type' => 'varchar(30)', 'label' => 'Phone', 'enabled' => 1, 'visible' => -1, 'position' => 115),
		'phone_perso' => array('type' => 'varchar(30)', 'label' => 'Phone perso', 'enabled' => 1, 'visible' => -1, 'position' => 120),
		'phone_mobile' => array('type' => 'varchar(30)', 'label' => 'Phone mobile', 'enabled' => 1, 'visible' => -1, 'position' => 125),
		'birth' => array('type' => 'date', 'label' => 'DateOfBirth', 'enabled' => 1, 'visible' => -1, 'position' => 130),
		'photo' => array('type' => 'varchar(255)', 'label' => 'Photo', 'enabled' => 1, 'visible' => -1, 'position' => 135),
		'public' => array('type' => 'smallint(6)', 'label' => 'Public', 'enabled' => 1, 'visible' => -1, 'notnull' => 1, 'position' => 145),
		'datefin' => array('type' => 'datetime', 'label' => 'DateEnd', 'enabled' => 1, 'visible' => -1, 'position' => 150),
		'note_private' => array('type' => 'text', 'label' => 'NotePublic', 'enabled' => 1, 'visible' => 0, 'position' => 155),
		'note_public' => array('type' => 'text', 'label' => 'NotePrivate', 'enabled' => 1, 'visible' => 0, 'position' => 160),
		'datevalid' => array('type' => 'datetime', 'label' => 'DateValidation', 'enabled' => 1, 'visible' => -1, 'position' => 165),
		'datec' => array('type' => 'datetime', 'label' => 'DateCreation', 'enabled' => 1, 'visible' => -1, 'position' => 170),
		'tms' => array('type' => 'timestamp', 'label' => 'DateModification', 'enabled' => 1, 'visible' => -1, 'notnull' => 1, 'position' => 175),
		'fk_user_author' => array('type' => 'integer:User:user/class/user.class.php', 'label' => 'Fk user author', 'enabled' => 1, 'visible' => -1, 'position' => 180),
		'fk_user_mod' => array('type' => 'integer:User:user/class/user.class.php', 'label' => 'Fk user mod', 'enabled' => 1, 'visible' => -1, 'position' => 185),
		'fk_user_valid' => array('type' => 'integer:User:user/class/user.class.php', 'label' => 'UserValidation', 'enabled' => 1, 'visible' => -1, 'position' => 190),
		'canvas' => array('type' => 'varchar(32)', 'label' => 'Canvas', 'enabled' => 1, 'visible' => -1, 'position' => 195),
		'statut' => array('type' => 'smallint(6)', 'label' => 'Statut', 'enabled' => 1, 'visible' => -1, 'notnull' => 1, 'position' => 500,
<<<<<<< HEAD
		'arrayofkeyval' => array(0 => 'Draft', 1 => 'Validated', -1 => 'MemberStatusResiliatedShort', -2 => 'MemberStatusExcludedShort')),
=======
		'arrayofkeyval' => array(-1 => 'Draft', 1 => 'Validated', 0 => 'MemberStatusResiliatedShort', -2 => 'MemberStatusExcludedShort')),
>>>>>>> 95dc2558
		'model_pdf' => array('type' => 'varchar(255)', 'label' => 'Model pdf', 'enabled' => 1, 'visible' => 0, 'position' => 800),
		'import_key' => array('type' => 'varchar(14)', 'label' => 'ImportId', 'enabled' => 1, 'visible' => -2, 'position' => 805)
	);

	/**
	 * Draft status
	 */
	const STATUS_DRAFT = -1;
	/**
	 * Validated status
	 */
	const STATUS_VALIDATED = 1;
	/**
	 * Resiliated
	 */
	const STATUS_RESILIATED = 0;
	/**
	 * Excluded
	 */
	const STATUS_EXCLUDED = -2;


	/**
	 *	Constructor
	 *
	 *	@param 		DoliDB		$db		Database handler
	 */
	public function __construct($db)
	{
		$this->db = $db;
		$this->statut = self::STATUS_DRAFT;
		$this->status = $this->statut;
		// l'adherent n'est pas public par defaut
		$this->public = 0;
		// les champs optionnels sont vides
		$this->array_options = array();
	}


	// phpcs:disable PEAR.NamingConventions.ValidFunctionName.ScopeNotCamelCaps
	/**
	 *  Function sending an email to the current member with the text supplied in parameter.
	 *
	 *  @param	string	$text				Content of message (not html entities encoded)
	 *  @param	string	$subject			Subject of message
	 *  @param 	array	$filename_list      Array of attached files
	 *  @param 	array	$mimetype_list      Array of mime types of attached files
	 *  @param 	array	$mimefilename_list  Array of public names of attached files
	 *  @param 	string	$addr_cc            Email cc
	 *  @param 	string	$addr_bcc           Email bcc
	 *  @param 	int		$deliveryreceipt	Ask a delivery receipt
	 *  @param	int		$msgishtml			1=String IS already html, 0=String IS NOT html, -1=Unknown need autodetection
	 *  @param	string	$errors_to			erros to
	 *  @param	string	$moreinheader		Add more html headers
	 *  @return	int							<0 if KO, >0 if OK
	 */
	public function send_an_email($text, $subject, $filename_list = array(), $mimetype_list = array(), $mimefilename_list = array(), $addr_cc = "", $addr_bcc = "", $deliveryreceipt = 0, $msgishtml = -1, $errors_to = '', $moreinheader = '')
	{
		// phpcs:enable
		global $conf, $langs;

		// Detect if message is HTML
		if ($msgishtml == -1) {
			$msgishtml = 0;
			if (dol_textishtml($text, 0)) {
				$msgishtml = 1;
			}
		}

		dol_syslog('send_an_email msgishtml='.$msgishtml);

		$texttosend = $this->makeSubstitution($text);
		$subjecttosend = $this->makeSubstitution($subject);
		if ($msgishtml) {
			$texttosend = dol_htmlentitiesbr($texttosend);
		}

		// Envoi mail confirmation
		$from = $conf->email_from;
		if (!empty($conf->global->ADHERENT_MAIL_FROM)) {
			$from = $conf->global->ADHERENT_MAIL_FROM;
		}

		$trackid = 'mem'.$this->id;

		// Send email (substitutionarray must be done just before this)
		include_once DOL_DOCUMENT_ROOT.'/core/class/CMailFile.class.php';
		$mailfile = new CMailFile($subjecttosend, $this->email, $from, $texttosend, $filename_list, $mimetype_list, $mimefilename_list, $addr_cc, $addr_bcc, $deliveryreceipt, $msgishtml, '', '', $trackid, $moreinheader);
		if ($mailfile->sendfile()) {
			return 1;
		} else {
			$this->error = $langs->trans("ErrorFailedToSendMail", $from, $this->email).'. '.$mailfile->error;
			return -1;
		}
	}


	/**
	 * Make substitution of tags into text with value of current object.
	 *
	 * @param	string	$text       Text to make substitution to
	 * @return  string      		Value of input text string with substitutions done
	 */
	public function makeSubstitution($text)
	{
		global $conf, $langs;

		$birthday = dol_print_date($this->birth, 'day');

		$msgishtml = 0;
		if (dol_textishtml($text, 1)) {
			$msgishtml = 1;
		}

		$infos = '';
		if ($this->civility_id) {
			$infos .= $langs->transnoentities("UserTitle").": ".$this->getCivilityLabel()."\n";
		}
		$infos .= $langs->transnoentities("id").": ".$this->id."\n";
		$infos .= $langs->transnoentities("ref").": ".$this->ref."\n";
		$infos .= $langs->transnoentities("Lastname").": ".$this->lastname."\n";
		$infos .= $langs->transnoentities("Firstname").": ".$this->firstname."\n";
		$infos .= $langs->transnoentities("Company").": ".$this->company."\n";
		$infos .= $langs->transnoentities("Address").": ".$this->address."\n";
		$infos .= $langs->transnoentities("Zip").": ".$this->zip."\n";
		$infos .= $langs->transnoentities("Town").": ".$this->town."\n";
		$infos .= $langs->transnoentities("Country").": ".$this->country."\n";
		$infos .= $langs->transnoentities("EMail").": ".$this->email."\n";
		$infos .= $langs->transnoentities("PhonePro").": ".$this->phone."\n";
		$infos .= $langs->transnoentities("PhonePerso").": ".$this->phone_perso."\n";
		$infos .= $langs->transnoentities("PhoneMobile").": ".$this->phone_mobile."\n";
		if (empty($conf->global->ADHERENT_LOGIN_NOT_REQUIRED)) {
			$infos .= $langs->transnoentities("Login").": ".$this->login."\n";
			$infos .= $langs->transnoentities("Password").": ".$this->pass."\n";
		}
		$infos .= $langs->transnoentities("Birthday").": ".$birthday."\n";
		$infos .= $langs->transnoentities("Photo").": ".$this->photo."\n";
		$infos .= $langs->transnoentities("Public").": ".yn($this->public);

		// Substitutions
		$substitutionarray = array(
			'__ID__' => $this->id,
			'__REF__' => $this->ref,
			'__MEMBER_ID__' => $this->id,
			'__CIVILITY__' => $this->getCivilityLabel(),
			'__FIRSTNAME__' => $msgishtml ? dol_htmlentitiesbr($this->firstname) : ($this->firstname ? $this->firstname : ''),
			'__LASTNAME__' => $msgishtml ? dol_htmlentitiesbr($this->lastname) : ($this->lastname ? $this->lastname : ''),
			'__FULLNAME__' => $msgishtml ? dol_htmlentitiesbr($this->getFullName($langs)) : $this->getFullName($langs),
			'__COMPANY__' => $msgishtml ? dol_htmlentitiesbr($this->company) : ($this->company ? $this->company : ''),
			'__ADDRESS__' => $msgishtml ? dol_htmlentitiesbr($this->address) : ($this->address ? $this->address : ''),
			'__ZIP__' => $msgishtml ? dol_htmlentitiesbr($this->zip) : ($this->zip ? $this->zip : ''),
			'__TOWN__' => $msgishtml ? dol_htmlentitiesbr($this->town) : ($this->town ? $this->town : ''),
			'__COUNTRY__' => $msgishtml ? dol_htmlentitiesbr($this->country) : ($this->country ? $this->country : ''),
			'__EMAIL__' => $msgishtml ? dol_htmlentitiesbr($this->email) : ($this->email ? $this->email : ''),
			'__BIRTH__' => $msgishtml ? dol_htmlentitiesbr($birthday) : ($birthday ? $birthday : ''),
			'__PHOTO__' => $msgishtml ? dol_htmlentitiesbr($this->photo) : ($this->photo ? $this->photo : ''),
			'__LOGIN__' => $msgishtml ? dol_htmlentitiesbr($this->login) : ($this->login ? $this->login : ''),
			'__PASSWORD__' => $msgishtml ? dol_htmlentitiesbr($this->pass) : ($this->pass ? $this->pass : ''),
			'__PHONE__' => $msgishtml ? dol_htmlentitiesbr($this->phone) : ($this->phone ? $this->phone : ''),
			'__PHONEPRO__' => $msgishtml ? dol_htmlentitiesbr($this->phone_perso) : ($this->phone_perso ? $this->phone_perso : ''),
			'__PHONEMOBILE__' => $msgishtml ? dol_htmlentitiesbr($this->phone_mobile) : ($this->phone_mobile ? $this->phone_mobile : ''),
			'__TYPE__' => $msgishtml ? dol_htmlentitiesbr($this->type) : ($this->type ? $this->type : '')
		);

		complete_substitutions_array($substitutionarray, $langs, $this);

		return make_substitutions($text, $substitutionarray, $langs);
	}


	/**
	 *	Return translated label by the nature of a adherent (physical or moral)
	 *
	 *	@param	string		$morphy		Nature of the adherent (physical or moral)
	 *	@return	string					Label
	 */
	public function getmorphylib($morphy = '')
	{
		global $langs;
		if (!$morphy) {
			$morphy = $this->morphy;
		}
		if ($morphy == 'phy') {
			return $langs->trans("Physical");
		}
		if ($morphy == 'mor') {
			return $langs->trans("Moral");
		}
		return $morphy;
	}

	/**
	 *	Create a member into database
	 *
	 *	@param	User	$user        	Objet user qui demande la creation
	 *	@param  int		$notrigger		1 ne declenche pas les triggers, 0 sinon
	 *	@return	int						<0 if KO, >0 if OK
	 */
	public function create($user, $notrigger = 0)
	{
		global $conf, $langs;

		$error = 0;

		$now = dol_now();

		// Clean parameters
		$this->import_key = trim($this->import_key);

		// Check parameters
		if (!empty($conf->global->ADHERENT_MAIL_REQUIRED) && !isValidEMail($this->email)) {
			$langs->load("errors");
			$this->error = $langs->trans("ErrorBadEMail", $this->email);
			return -1;
		}
		if (!$this->datec) {
			$this->datec = $now;
		}
		if (empty($conf->global->ADHERENT_LOGIN_NOT_REQUIRED)) {
			if (empty($this->login)) {
				$this->error = $langs->trans("ErrorWrongValueForParameterX", "Login");
				return -1;
			}
		}

		$this->db->begin();

		// Insert member
		$sql = "INSERT INTO ".MAIN_DB_PREFIX."adherent";
		$sql .= " (ref, datec,login,fk_user_author,fk_user_mod,fk_user_valid,morphy,fk_adherent_type,entity,import_key)";
		$sql .= " VALUES (";
		$sql .= " '(PROV)'";
		$sql .= ", '".$this->db->idate($this->datec)."'";
		$sql .= ", ".($this->login ? "'".$this->db->escape($this->login)."'" : "null");
		$sql .= ", ".($user->id > 0 ? $user->id : "null"); // Can be null because member can be created by a guest or a script
		$sql .= ", null, null, '".$this->db->escape($this->morphy)."'";
		$sql .= ", ".((int) $this->typeid);
		$sql .= ", ".$conf->entity;
		$sql .= ", ".(!empty($this->import_key) ? "'".$this->db->escape($this->import_key)."'" : "null");
		$sql .= ")";

		dol_syslog(get_class($this)."::create", LOG_DEBUG);
		$result = $this->db->query($sql);
		if ($result) {
			$id = $this->db->last_insert_id(MAIN_DB_PREFIX."adherent");
			if ($id > 0) {
				$this->id = $id;
				$this->ref = (string) $id;

				// Update minor fields
				$result = $this->update($user, 1, 1, 0, 0, 'add'); // nosync is 1 to avoid update data of user
				if ($result < 0) {
					$this->db->rollback();
					return -1;
				}

				// Add link to user
				if ($this->user_id) {
					// Add link to user
					$sql = "UPDATE ".MAIN_DB_PREFIX."user SET";
					$sql .= " fk_member = ".((int) $this->id);
					$sql .= " WHERE rowid = ".((int) $this->user_id);
					dol_syslog(get_class($this)."::create", LOG_DEBUG);
					$resql = $this->db->query($sql);
					if (!$resql) {
						$this->error = 'Failed to update user to make link with member';
						$this->db->rollback();
						return -4;
					}
				}

				if (!$notrigger) {
					// Call trigger
					$result = $this->call_trigger('MEMBER_CREATE', $user);
					if ($result < 0) {
						$error++;
					}
					// End call triggers
				}

				if (count($this->errors)) {
					dol_syslog(get_class($this)."::create ".implode(',', $this->errors), LOG_ERR);
					$this->db->rollback();
					return -3;
				} else {
					$this->db->commit();
					return $this->id;
				}
			} else {
				$this->error = 'Failed to get last insert id';
				dol_syslog(get_class($this)."::create ".$this->error, LOG_ERR);
				$this->db->rollback();
				return -2;
			}
		} else {
			$this->error = $this->db->error();
			$this->db->rollback();
			return -1;
		}
	}


	/**
	 *	Update a member in database (standard information and password)
	 *
	 *	@param	User	$user				User making update
	 *	@param	int		$notrigger			1=disable trigger UPDATE (when called by create)
	 *	@param	int		$nosyncuser			0=Synchronize linked user (standard info), 1=Do not synchronize linked user
	 *	@param	int		$nosyncuserpass		0=Synchronize linked user (password), 1=Do not synchronize linked user
	 *	@param	int		$nosyncthirdparty	0=Synchronize linked thirdparty (standard info), 1=Do not synchronize linked thirdparty
	 * 	@param	string	$action				Current action for hookmanager
	 * 	@return	int							<0 if KO, >0 if OK
	 */
	public function update($user, $notrigger = 0, $nosyncuser = 0, $nosyncuserpass = 0, $nosyncthirdparty = 0, $action = 'update')
	{
		global $conf, $langs, $hookmanager;

		$nbrowsaffected = 0;
		$error = 0;

		dol_syslog(get_class($this)."::update notrigger=".$notrigger.", nosyncuser=".$nosyncuser.", nosyncuserpass=".$nosyncuserpass." nosyncthirdparty=".$nosyncthirdparty.", email=".$this->email);

		// Clean parameters
		$this->lastname = trim($this->lastname) ? trim($this->lastname) : trim($this->lastname);
		$this->firstname = trim($this->firstname) ? trim($this->firstname) : trim($this->firstname);
		$this->gender = trim($this->gender);
		$this->address = ($this->address ? $this->address : $this->address);
		$this->zip = ($this->zip ? $this->zip : $this->zip);
		$this->town = ($this->town ? $this->town : $this->town);
		$this->country_id = ($this->country_id > 0 ? $this->country_id : $this->country_id);
		$this->state_id = ($this->state_id > 0 ? $this->state_id : $this->state_id);
		$this->setUpperOrLowerCase();
		$this->note_public = ($this->note_public ? $this->note_public : $this->note_public);
		$this->note_private = ($this->note_private ? $this->note_private : $this->note_private);
		$this->url = $this->url ?clean_url($this->url, 0) : '';

		// Check parameters
		if (!empty($conf->global->ADHERENT_MAIL_REQUIRED) && !isValidEMail($this->email)) {
			$langs->load("errors");
			$this->error = $langs->trans("ErrorBadEMail", $this->email);
			return -1;
		}

		$this->db->begin();

		$sql = "UPDATE ".MAIN_DB_PREFIX."adherent SET";
		$sql .= " ref = '".$this->db->escape($this->ref)."'";
		$sql .= ", civility = ".($this->civility_id ? "'".$this->db->escape($this->civility_id)."'" : "null");
		$sql .= ", firstname = ".($this->firstname ? "'".$this->db->escape($this->firstname)."'" : "null");
		$sql .= ", lastname = ".($this->lastname ? "'".$this->db->escape($this->lastname)."'" : "null");
		$sql .= ", gender = ".($this->gender != -1 ? "'".$this->db->escape($this->gender)."'" : "null"); // 'man' or 'woman'
		$sql .= ", login = ".($this->login ? "'".$this->db->escape($this->login)."'" : "null");
		$sql .= ", societe = ".($this->company ? "'".$this->db->escape($this->company)."'" : ($this->societe ? "'".$this->db->escape($this->societe)."'" : "null"));
		if ($this->socid) {
			$sql .= ", fk_soc = ".($this->socid > 0 ? $this->db->escape($this->socid) : "null");	 // Must be modified only when creating from a third-party
		}
		$sql .= ", address = ".($this->address ? "'".$this->db->escape($this->address)."'" : "null");
		$sql .= ", zip = ".($this->zip ? "'".$this->db->escape($this->zip)."'" : "null");
		$sql .= ", town = ".($this->town ? "'".$this->db->escape($this->town)."'" : "null");
		$sql .= ", country = ".($this->country_id > 0 ? $this->db->escape($this->country_id) : "null");
		$sql .= ", state_id = ".($this->state_id > 0 ? $this->db->escape($this->state_id) : "null");
		$sql .= ", email = '".$this->db->escape($this->email)."'";
		$sql .= ", url = ".(!empty($this->url) ? "'".$this->db->escape($this->url)."'" : "null");
		$sql .= ", socialnetworks = '".$this->db->escape(json_encode($this->socialnetworks))."'";
		$sql .= ", phone = ".($this->phone ? "'".$this->db->escape($this->phone)."'" : "null");
		$sql .= ", phone_perso = ".($this->phone_perso ? "'".$this->db->escape($this->phone_perso)."'" : "null");
		$sql .= ", phone_mobile = ".($this->phone_mobile ? "'".$this->db->escape($this->phone_mobile)."'" : "null");
		$sql .= ", note_private = ".($this->note_private ? "'".$this->db->escape($this->note_private)."'" : "null");
		$sql .= ", note_public = ".($this->note_public ? "'".$this->db->escape($this->note_public)."'" : "null");
		$sql .= ", photo = ".($this->photo ? "'".$this->db->escape($this->photo)."'" : "null");
		$sql .= ", public = '".$this->db->escape($this->public)."'";
		$sql .= ", statut = ".$this->db->escape($this->statut);
		$sql .= ", fk_adherent_type = ".$this->db->escape($this->typeid);
		$sql .= ", morphy = '".$this->db->escape($this->morphy)."'";
		$sql .= ", birth = ".($this->birth ? "'".$this->db->idate($this->birth)."'" : "null");
		if ($this->datefin) {
			$sql .= ", datefin = '".$this->db->idate($this->datefin)."'"; // Must be modified only when deleting a subscription
		}
		if ($this->datevalid) {
			$sql .= ", datevalid = '".$this->db->idate($this->datevalid)."'"; // Must be modified only when validating a member
		}
		$sql .= ", fk_user_mod = ".($user->id > 0 ? $user->id : 'null'); // Can be null because member can be create by a guest
		$sql .= " WHERE rowid = ".((int) $this->id);

		// If we change the type of membership, we set also label of new type
		if (!empty($this->oldcopy) && $this->typeid != $this->oldcopy->typeid) {
			$sql2 = "SELECT libelle as label";
			$sql2 .= " FROM ".MAIN_DB_PREFIX."adherent_type";
			$sql2 .= " WHERE rowid = ".((int) $this->typeid);
			$resql2 = $this->db->query($sql2);
			if ($resql2) {
				while ($obj = $this->db->fetch_object($resql2)) {
					$this->type = $obj->label;
				}
			}
		}

		dol_syslog(get_class($this)."::update update member", LOG_DEBUG);
		$resql = $this->db->query($sql);
		if ($resql) {
			unset($this->country_code);
			unset($this->country);
			unset($this->state_code);
			unset($this->state);

			$nbrowsaffected += $this->db->affected_rows($resql);

			$action = 'update';

			// Actions on extra fields
			if (!$error) {
				$result = $this->insertExtraFields();
				if ($result < 0) {
					$error++;
				}
			}

			// Update password
			if (!$error && $this->pass) {
				dol_syslog(get_class($this)."::update update password");
				if ($this->pass != $this->pass_indatabase && $this->pass != $this->pass_indatabase_crypted) {
					$isencrypted = empty($conf->global->DATABASE_PWD_ENCRYPTED) ? 0 : 1;

					// If password to set differs from the one found into database
					$result = $this->setPassword($user, $this->pass, $isencrypted, $notrigger, $nosyncuserpass);
					if (!$nbrowsaffected) {
						$nbrowsaffected++;
					}
				}
			}

			// Remove links to user and replace with new one
			if (!$error) {
				dol_syslog(get_class($this)."::update update link to user");
				$sql = "UPDATE ".MAIN_DB_PREFIX."user SET fk_member = NULL WHERE fk_member = ".((int) $this->id);
				dol_syslog(get_class($this)."::update", LOG_DEBUG);
				$resql = $this->db->query($sql);
				if (!$resql) {
					$this->error = $this->db->error();
					$this->db->rollback();
					return -5;
				}
				// If there is a user linked to this member
				if ($this->user_id > 0) {
					$sql = "UPDATE ".MAIN_DB_PREFIX."user SET fk_member = ".((int) $this->id)." WHERE rowid = ".((int) $this->user_id);
					dol_syslog(get_class($this)."::update", LOG_DEBUG);
					$resql = $this->db->query($sql);
					if (!$resql) {
						$this->error = $this->db->error();
						$this->db->rollback();
						return -5;
					}
				}
			}

			if (!$error && $nbrowsaffected) { // If something has change in main data
				// Update information on linked user if it is an update
				if (!$error && $this->user_id > 0 && !$nosyncuser) {
					require_once DOL_DOCUMENT_ROOT.'/user/class/user.class.php';

					dol_syslog(get_class($this)."::update update linked user");

					$luser = new User($this->db);
					$result = $luser->fetch($this->user_id);

					if ($result >= 0) {
						//var_dump($this->user_login);exit;
						//var_dump($this->login);exit;

						// If option ADHERENT_LOGIN_NOT_REQUIRED is on, there is no login of member, so we do not overwrite user login to keep existing one.
						if (empty($conf->global->ADHERENT_LOGIN_NOT_REQUIRED)) {
							$luser->login = $this->login;
						}

						$luser->ref = $this->ref;
						$luser->civility_id = $this->civility_id;
						$luser->firstname = $this->firstname;
						$luser->lastname = $this->lastname;
						$luser->gender = $this->gender;
						$luser->pass = $this->pass;
						//$luser->socid=$this->fk_soc;		// We do not enable this. This may transform a user into an external user.

						$luser->birth = $this->birth;

						$luser->address = $this->address;
						$luser->zip = $this->zip;
						$luser->town = $this->town;
						$luser->country_id = $this->country_id;
						$luser->state_id = $this->state_id;

						$luser->email = $this->email;
						$luser->socialnetworks = $this->socialnetworks;
						$luser->office_phone = $this->phone;
						$luser->user_mobile = $this->phone_mobile;

						$luser->fk_member = $this->id;

						$result = $luser->update($user, 0, 1, 1); // Use nosync to 1 to avoid cyclic updates
						if ($result < 0) {
							$this->error = $luser->error;
							dol_syslog(get_class($this)."::update ".$this->error, LOG_ERR);
							$error++;
						}
					} else {
						$this->error = $luser->error;
						$error++;
					}
				}

				// Update information on linked thirdparty if it is an update
				if (!$error && $this->fk_soc > 0 && !$nosyncthirdparty) {
					require_once DOL_DOCUMENT_ROOT.'/societe/class/societe.class.php';

					dol_syslog(get_class($this)."::update update linked thirdparty");

					// This member is linked with a thirdparty, so we also update thirdparty informations
					// if this is an update.
					$lthirdparty = new Societe($this->db);
					$result = $lthirdparty->fetch($this->fk_soc);

					if ($result > 0) {
						$lthirdparty->address = $this->address;
						$lthirdparty->zip = $this->zip;
						$lthirdparty->town = $this->town;
						$lthirdparty->email = $this->email;
						$lthirdparty->socialnetworks = $this->socialnetworks;
						$lthirdparty->phone = $this->phone;
						$lthirdparty->state_id = $this->state_id;
						$lthirdparty->country_id = $this->country_id;
						//$lthirdparty->phone_mobile=$this->phone_mobile;

						$result = $lthirdparty->update($this->fk_soc, $user, 0, 1, 1, 'update'); // Use sync to 0 to avoid cyclic updates

						if ($result < 0) {
							$this->error = $lthirdparty->error;
							$this->errors = $lthirdparty->errors;
							dol_syslog(get_class($this)."::update ".$this->error, LOG_ERR);
							$error++;
						}
					} elseif ($result < 0) {
						$this->error = $lthirdparty->error;
						$error++;
					}
				}
			}

			if (!$error && !$notrigger) {
				// Call trigger
				$result = $this->call_trigger('MEMBER_MODIFY', $user);
				if ($result < 0) {
					$error++;
				}
				// End call triggers
			}

			if (!$error) {
				$this->db->commit();
				return $nbrowsaffected;
			} else {
				$this->db->rollback();
				return -1;
			}
		} else {
			$this->db->rollback();
			$this->error = $this->db->lasterror();
			return -2;
		}
	}


	// phpcs:disable PEAR.NamingConventions.ValidFunctionName.ScopeNotCamelCaps
	/**
	 *	Update denormalized last subscription date.
	 * 	This function is called when we delete a subscription for example.
	 *
	 *	@param	User	$user			User making change
	 *	@return	int						<0 if KO, >0 if OK
	 */
	public function update_end_date($user)
	{
		// phpcs:enable
		$this->db->begin();

		// Search for last subscription id and end date
		$sql = "SELECT rowid, datec as dateop, dateadh as datedeb, datef as datefin";
		$sql .= " FROM ".MAIN_DB_PREFIX."subscription";
		$sql .= " WHERE fk_adherent = ".((int) $this->id);
		$sql .= " ORDER by dateadh DESC"; // Sort by start subscription date

		dol_syslog(get_class($this)."::update_end_date", LOG_DEBUG);
		$resql = $this->db->query($sql);
		if ($resql) {
			$obj = $this->db->fetch_object($resql);
			$dateop = $this->db->jdate($obj->dateop);
			$datedeb = $this->db->jdate($obj->datedeb);
			$datefin = $this->db->jdate($obj->datefin);

			$sql = "UPDATE ".MAIN_DB_PREFIX."adherent SET";
			$sql .= " datefin=".($datefin != '' ? "'".$this->db->idate($datefin)."'" : "null");
			$sql .= " WHERE rowid = ".((int) $this->id);

			dol_syslog(get_class($this)."::update_end_date", LOG_DEBUG);
			$resql = $this->db->query($sql);
			if ($resql) {
				$this->last_subscription_date = $dateop;
				$this->last_subscription_date_start = $datedeb;
				$this->last_subscription_date_end = $datefin;
				$this->datefin = $datefin;
				$this->db->commit();
				return 1;
			} else {
				$this->db->rollback();
				return -1;
			}
		} else {
			$this->error = $this->db->lasterror();
			$this->db->rollback();
			return -1;
		}
	}

	/**
	 *  Fonction qui supprime l'adherent et les donnees associees
	 *
	 *  @param	int		$rowid		Id of member to delete
	 *	@param	User		$user		User object
	 *	@param	int		$notrigger	1=Does not execute triggers, 0= execute triggers
	 *  @return	int					<0 if KO, 0=nothing to do, >0 if OK
	 */
	public function delete($rowid, $user, $notrigger = 0)
	{
		global $conf, $langs;

		$result = 0;
		$error = 0;
		$errorflag = 0;

		// Check parameters
		if (empty($rowid)) {
			$rowid = $this->id;
		}

		$this->db->begin();

		if (!$error && !$notrigger) {
			// Call trigger
			$result = $this->call_trigger('MEMBER_DELETE', $user);
			if ($result < 0) {
				$error++;
			}
			// End call triggers
		}

		// Remove category
		$sql = "DELETE FROM ".MAIN_DB_PREFIX."categorie_member WHERE fk_member = ".((int) $rowid);
		dol_syslog(get_class($this)."::delete", LOG_DEBUG);
		$resql = $this->db->query($sql);
		if (!$resql) {
			$error++;
			$this->error .= $this->db->lasterror();
			$errorflag = -1;
		}

		// Remove subscription
		if (!$error) {
			$sql = "DELETE FROM ".MAIN_DB_PREFIX."subscription WHERE fk_adherent = ".((int) $rowid);
			dol_syslog(get_class($this)."::delete", LOG_DEBUG);
			$resql = $this->db->query($sql);
			if (!$resql) {
				$error++;
				$this->error .= $this->db->lasterror();
				$errorflag = -2;
			}
		}

		// Remove linked user
		if (!$error) {
			$ret = $this->setUserId(0);
			if ($ret < 0) {
				$error++;
				$this->error .= $this->db->lasterror();
				$errorflag = -3;
			}
		}

		// Removed extrafields
		if (!$error) {
			$result = $this->deleteExtraFields();
			if ($result < 0) {
				$error++;
				$errorflag = -4;
				dol_syslog(get_class($this)."::delete erreur ".$errorflag." ".$this->error, LOG_ERR);
			}
		}

		// Remove adherent
		if (!$error) {
			$sql = "DELETE FROM ".MAIN_DB_PREFIX."adherent WHERE rowid = ".((int) $rowid);
			dol_syslog(get_class($this)."::delete", LOG_DEBUG);
			$resql = $this->db->query($sql);
			if (!$resql) {
				$error++;
				$this->error .= $this->db->lasterror();
				$errorflag = -5;
			}
		}

		if (!$error) {
			$this->db->commit();
			return 1;
		} else {
			$this->db->rollback();
			return $errorflag;
		}
	}


	/**
	 *    Change password of a user
	 *
	 *    @param	User	$user           Object user de l'utilisateur qui fait la modification
	 *    @param 	string	$password       New password (to generate if empty)
	 *    @param    int		$isencrypted    0 ou 1 si il faut crypter le mot de passe en base (0 par defaut)
	 *	  @param	int		$notrigger		1=Ne declenche pas les triggers
	 *    @param	int		$nosyncuser		Do not synchronize linked user
	 *    @return   string           		If OK return clear password, 0 if no change, < 0 if error
	 */
	public function setPassword($user, $password = '', $isencrypted = 0, $notrigger = 0, $nosyncuser = 0)
	{
		global $conf, $langs;

		$error = 0;

		dol_syslog(get_class($this)."::setPassword user=".$user->id." password=".preg_replace('/./i', '*', $password)." isencrypted=".$isencrypted);

		// If new password not provided, we generate one
		if (!$password) {
			require_once DOL_DOCUMENT_ROOT.'/core/lib/security2.lib.php';
			$password = getRandomPassword(false);
		}

		// Crypt password
		$password_crypted = dol_hash($password);

		$password_indatabase = '';
		if (!$isencrypted) {
			$password_indatabase = $password;
		}

		$this->db->begin();

		// Mise a jour
		$sql = "UPDATE ".MAIN_DB_PREFIX."adherent";
		$sql .= " SET pass_crypted = '".$this->db->escape($password_crypted)."'";
		//if (! empty($conf->global->DATABASE_PWD_ENCRYPTED))
		if ($isencrypted) {
			$sql .= ", pass = null";
		} else {
			$sql .= ", pass = '".$this->db->escape($password_indatabase)."'";
		}
		$sql .= " WHERE rowid = ".((int) $this->id);

		//dol_syslog("Adherent::Password sql=hidden");
		dol_syslog(get_class($this)."::setPassword", LOG_DEBUG);
		$result = $this->db->query($sql);
		if ($result) {
			$nbaffectedrows = $this->db->affected_rows($result);

			if ($nbaffectedrows) {
				$this->pass = $password;
				$this->pass_indatabase = $password_indatabase;
				$this->pass_indatabase_crypted = $password_crypted;

				if ($this->user_id && !$nosyncuser) {
					require_once DOL_DOCUMENT_ROOT.'/user/class/user.class.php';

					// This member is linked with a user, so we also update users informations
					// if this is an update.
					$luser = new User($this->db);
					$result = $luser->fetch($this->user_id);

					if ($result >= 0) {
						$result = $luser->setPassword($user, $this->pass, 0, 0, 1);
						if ($result < 0) {
							$this->error = $luser->error;
							dol_syslog(get_class($this)."::setPassword ".$this->error, LOG_ERR);
							$error++;
						}
					} else {
						$this->error = $luser->error;
						$error++;
					}
				}

				if (!$error && !$notrigger) {
					// Call trigger
					$result = $this->call_trigger('MEMBER_NEW_PASSWORD', $user);
					if ($result < 0) {
						$error++;
						$this->db->rollback();
						return -1;
					}
					// End call triggers
				}

				$this->db->commit();
				return $this->pass;
			} else {
				$this->db->rollback();
				return 0;
			}
		} else {
			$this->db->rollback();
			dol_print_error($this->db);
			return -1;
		}
	}


	/**
	 *    Set link to a user
	 *
	 *    @param     int	$userid        	Id of user to link to
	 *    @return    int					1=OK, -1=KO
	 */
	public function setUserId($userid)
	{
		global $conf, $langs;

		$this->db->begin();

		// If user is linked to this member, remove old link to this member
		$sql = "UPDATE ".MAIN_DB_PREFIX."user SET fk_member = NULL WHERE fk_member = ".((int) $this->id);
		dol_syslog(get_class($this)."::setUserId", LOG_DEBUG);
		$resql = $this->db->query($sql);
		if (!$resql) {
			$this->error = $this->db->error();
			$this->db->rollback();
			return -1;
		}

		// Set link to user
		if ($userid > 0) {
			$sql = "UPDATE ".MAIN_DB_PREFIX."user SET fk_member = ".((int) $this->id);
			$sql .= " WHERE rowid = ".((int) $userid);
			dol_syslog(get_class($this)."::setUserId", LOG_DEBUG);
			$resql = $this->db->query($sql);
			if (!$resql) {
				$this->error = $this->db->error();
				$this->db->rollback();
				return -2;
			}
		}

		$this->db->commit();

		return 1;
	}


	/**
	 *    Set link to a third party
	 *
	 *    @param     int	$thirdpartyid		Id of user to link to
	 *    @return    int						1=OK, -1=KO
	 */
	public function setThirdPartyId($thirdpartyid)
	{
		global $conf, $langs;

		$this->db->begin();

		// Remove link to third party onto any other members
		if ($thirdpartyid > 0) {
			$sql = "UPDATE ".MAIN_DB_PREFIX."adherent SET fk_soc = null";
			$sql .= " WHERE fk_soc = ".((int) $thirdpartyid);
			$sql .= " AND entity = ".$conf->entity;
			dol_syslog(get_class($this)."::setThirdPartyId", LOG_DEBUG);
			$resql = $this->db->query($sql);
		}

		// Add link to third party for current member
		$sql = "UPDATE ".MAIN_DB_PREFIX."adherent SET fk_soc = ".($thirdpartyid > 0 ? $thirdpartyid : 'null');
		$sql .= " WHERE rowid = ".((int) $this->id);

		dol_syslog(get_class($this)."::setThirdPartyId", LOG_DEBUG);
		$resql = $this->db->query($sql);
		if ($resql) {
			$this->db->commit();
			return 1;
		} else {
			$this->error = $this->db->error();
			$this->db->rollback();
			return -1;
		}
	}


	// phpcs:disable PEAR.NamingConventions.ValidFunctionName.ScopeNotCamelCaps
	/**
	 *	Method to load member from its login
	 *
	 *	@param	string	$login		login of member
	 *	@return	void
	 */
	public function fetch_login($login)
	{
		// phpcs:enable
		global $conf;

		$sql = "SELECT rowid FROM ".MAIN_DB_PREFIX."adherent";
		$sql .= " WHERE login='".$this->db->escape($login)."'";
		$sql .= " AND entity = ".$conf->entity;

		$resql = $this->db->query($sql);
		if ($resql) {
			if ($this->db->num_rows($resql)) {
				$obj = $this->db->fetch_object($resql);
				$this->fetch($obj->rowid);
			}
		} else {
			dol_print_error($this->db);
		}
	}

	// phpcs:disable PEAR.NamingConventions.ValidFunctionName.ScopeNotCamelCaps
	/**
	 *	Method to load member from its name
	 *
	 *	@param	string	$firstname	Firstname
	 *	@param	string	$lastname	Lastname
	 *	@return	void
	 */
	public function fetch_name($firstname, $lastname)
	{
		// phpcs:enable
		global $conf;

		$sql = "SELECT rowid FROM ".MAIN_DB_PREFIX."adherent";
		$sql .= " WHERE firstname='".$this->db->escape($firstname)."'";
		$sql .= " AND lastname='".$this->db->escape($lastname)."'";
		$sql .= " AND entity = ".$conf->entity;

		$resql = $this->db->query($sql);
		if ($resql) {
			if ($this->db->num_rows($resql)) {
				$obj = $this->db->fetch_object($resql);
				$this->fetch($obj->rowid);
			}
		} else {
			dol_print_error($this->db);
		}
	}

	/**
	 *	Load member from database
	 *
	 *	@param	int		$rowid      			Id of object to load
	 * 	@param	string	$ref					To load member from its ref
	 * 	@param	int		$fk_soc					To load member from its link to third party
	 * 	@param	string	$ref_ext				External reference
	 *  @param	bool	$fetch_optionals		To load optionals (extrafields)
	 *  @param	bool	$fetch_subscriptions	To load member subscriptions
	 *	@return int								>0 if OK, 0 if not found, <0 if KO
	 */
	public function fetch($rowid, $ref = '', $fk_soc = '', $ref_ext = '', $fetch_optionals = true, $fetch_subscriptions = true)
	{
		global $langs;

		$sql = "SELECT d.rowid, d.ref, d.ref_ext, d.civility as civility_code, d.gender, d.firstname, d.lastname,";
		$sql .= " d.societe as company, d.fk_soc, d.statut, d.public, d.address, d.zip, d.town, d.note_private,";
		$sql .= " d.note_public,";
		$sql .= " d.email, d.url, d.socialnetworks, d.phone, d.phone_perso, d.phone_mobile, d.login, d.pass, d.pass_crypted,";
		$sql .= " d.photo, d.fk_adherent_type, d.morphy, d.entity,";
		$sql .= " d.datec as datec,";
		$sql .= " d.tms as datem,";
		$sql .= " d.datefin as datefin,";
		$sql .= " d.birth as birthday,";
		$sql .= " d.datevalid as datev,";
		$sql .= " d.country,";
		$sql .= " d.state_id,";
		$sql .= " d.model_pdf,";
		$sql .= " c.rowid as country_id, c.code as country_code, c.label as country,";
		$sql .= " dep.nom as state, dep.code_departement as state_code,";
		$sql .= " t.libelle as type, t.subscription as subscription,";
		$sql .= " u.rowid as user_id, u.login as user_login";
		$sql .= " FROM ".MAIN_DB_PREFIX."adherent_type as t, ".MAIN_DB_PREFIX."adherent as d";
		$sql .= " LEFT JOIN ".MAIN_DB_PREFIX."c_country as c ON d.country = c.rowid";
		$sql .= " LEFT JOIN ".MAIN_DB_PREFIX."c_departements as dep ON d.state_id = dep.rowid";
		$sql .= " LEFT JOIN ".MAIN_DB_PREFIX."user as u ON d.rowid = u.fk_member";
		$sql .= " WHERE d.fk_adherent_type = t.rowid";
		if ($rowid) {
			$sql .= " AND d.rowid=".((int) $rowid);
		} elseif ($ref || $fk_soc) {
			$sql .= " AND d.entity IN (".getEntity('adherent').")";
			if ($ref) {
				$sql .= " AND d.ref='".$this->db->escape($ref)."'";
			} elseif ($fk_soc > 0) {
				$sql .= " AND d.fk_soc=".((int) $fk_soc);
			}
		} elseif ($ref_ext) {
			$sql .= " AND d.ref_ext='".$this->db->escape($ref_ext)."'";
		}

		dol_syslog(get_class($this)."::fetch", LOG_DEBUG);
		$resql = $this->db->query($sql);
		if ($resql) {
			if ($this->db->num_rows($resql)) {
				$obj = $this->db->fetch_object($resql);

				$this->entity = $obj->entity;
				$this->id = $obj->rowid;
				$this->ref = $obj->ref;
				$this->ref_ext = $obj->ref_ext;

				$this->civility_id = $obj->civility_code; // Bad. Kept for backard compatibility
				$this->civility_code = $obj->civility_code;
				$this->civility = $obj->civility_code ? ($langs->trans("Civility".$obj->civility_code) != ("Civility".$obj->civility_code) ? $langs->trans("Civility".$obj->civility_code) : $obj->civility_code) : '';

				$this->firstname = $obj->firstname;
				$this->lastname = $obj->lastname;
				$this->gender = $obj->gender;
				$this->login = $obj->login;
				$this->societe = $obj->company;
				$this->company = $obj->company;
				$this->socid = $obj->fk_soc;
				$this->fk_soc = $obj->fk_soc; // For backward compatibility
				$this->address = $obj->address;
				$this->zip = $obj->zip;
				$this->town = $obj->town;

				$this->pass = $obj->pass;
				$this->pass_indatabase = $obj->pass;
				$this->pass_indatabase_crypted = $obj->pass_crypted;

				$this->state_id = $obj->state_id;
				$this->state_code = $obj->state_id ? $obj->state_code : '';
				$this->state = $obj->state_id ? $obj->state : '';

				$this->country_id = $obj->country_id;
				$this->country_code = $obj->country_code;
				if ($langs->trans("Country".$obj->country_code) != "Country".$obj->country_code) {
					$this->country = $langs->transnoentitiesnoconv("Country".$obj->country_code);
				} else {
					$this->country = $obj->country;
				}

				$this->phone = $obj->phone;
				$this->phone_perso = $obj->phone_perso;
				$this->phone_mobile = $obj->phone_mobile;
				$this->email = $obj->email;
				$this->url = $obj->url;

				$this->socialnetworks = (array) json_decode($obj->socialnetworks, true);

				$this->photo = $obj->photo;
				$this->statut = $obj->statut;
				$this->status = $obj->statut;
				$this->public = $obj->public;

				$this->datec = $this->db->jdate($obj->datec);
				$this->date_creation = $this->db->jdate($obj->datec);
				$this->datem = $this->db->jdate($obj->datem);
				$this->date_modification = $this->db->jdate($obj->datem);
				$this->datefin = $this->db->jdate($obj->datefin);
				$this->datevalid = $this->db->jdate($obj->datev);
				$this->date_validation = $this->db->jdate($obj->datev);
				$this->birth = $this->db->jdate($obj->birthday);

				$this->note_private = $obj->note_private;
				$this->note_public = $obj->note_public;
				$this->morphy = $obj->morphy;

				$this->typeid = $obj->fk_adherent_type;
				$this->type = $obj->type;
				$this->need_subscription = $obj->subscription;

				$this->user_id = $obj->user_id;
				$this->user_login = $obj->user_login;

				$this->model_pdf = $obj->model_pdf;

				// Retrieve all extrafield
				// fetch optionals attributes and labels
				if ($fetch_optionals) {
					$this->fetch_optionals();
				}

				// Load other properties
				if ($fetch_subscriptions) {
					$result = $this->fetch_subscriptions();
				}

				return $this->id;
			} else {
				return 0;
			}
		} else {
			$this->error = $this->db->lasterror();
			return -1;
		}
	}


	// phpcs:disable PEAR.NamingConventions.ValidFunctionName.ScopeNotCamelCaps
	/**
	 *	Function to get member subscriptions data:
	 *  subscriptions,
	 *	first_subscription_date, first_subscription_date_start, first_subscription_date_end, first_subscription_amount
	 *	last_subscription_date, last_subscription_date_start, last_subscription_date_end, last_subscription_amount
	 *
	 *	@return		int			<0 if KO, >0 if OK
	 */
	public function fetch_subscriptions()
	{
		// phpcs:enable
		global $langs;

		require_once DOL_DOCUMENT_ROOT.'/adherents/class/subscription.class.php';

		$sql = "SELECT c.rowid, c.fk_adherent, c.fk_type, c.subscription, c.note, c.fk_bank,";
		$sql .= " c.tms as datem,";
		$sql .= " c.datec as datec,";
		$sql .= " c.dateadh as dateh,";
		$sql .= " c.datef as datef";
		$sql .= " FROM ".MAIN_DB_PREFIX."subscription as c";
		$sql .= " WHERE c.fk_adherent = ".((int) $this->id);
		$sql .= " ORDER BY c.dateadh";
		dol_syslog(get_class($this)."::fetch_subscriptions", LOG_DEBUG);

		$resql = $this->db->query($sql);
		if ($resql) {
			$this->subscriptions = array();

			$i = 0;
			while ($obj = $this->db->fetch_object($resql)) {
				if ($i == 0) {
					$this->first_subscription_date = $this->db->jdate($obj->datec);
					$this->first_subscription_date_start = $this->db->jdate($obj->dateh);
					$this->first_subscription_date_end = $this->db->jdate($obj->datef);
					$this->first_subscription_amount = $obj->subscription;
				}
				$this->last_subscription_date = $this->db->jdate($obj->datec);
				$this->last_subscription_date_start = $this->db->jdate($obj->dateh);
				$this->last_subscription_date_end = $this->db->jdate($obj->datef);
				$this->last_subscription_amount = $obj->subscription;

				$subscription = new Subscription($this->db);
				$subscription->id = $obj->rowid;
				$subscription->fk_adherent = $obj->fk_adherent;
				$subscription->fk_type = $obj->fk_type;
				$subscription->amount = $obj->subscription;
				$subscription->note = $obj->note;
				$subscription->fk_bank = $obj->fk_bank;
				$subscription->datem = $this->db->jdate($obj->datem);
				$subscription->datec = $this->db->jdate($obj->datec);
				$subscription->dateh = $this->db->jdate($obj->dateh);
				$subscription->datef = $this->db->jdate($obj->datef);

				$this->subscriptions[] = $subscription;

				$i++;
			}
			return 1;
		} else {
			$this->error = $this->db->error().' sql='.$sql;
			return -1;
		}
	}


	/**
	 *	Function to get partnerships array
	 *
	 *  @param		string		$mode		'member' or 'thirdparty'
	 *	@return		int						<0 if KO, >0 if OK
	 */
	public function fetchPartnerships($mode)
	{
		global $langs;

		require_once DOL_DOCUMENT_ROOT.'/partnership/class/partnership.class.php';


		$this->partnerships[] = array();

		return 1;
	}


	/**
	 *	Insert subscription into database and eventually add links to banks, mailman, etc...
	 *
	 *	@param	int	        $date        		Date of effect of subscription
	 *	@param	double		$amount     		Amount of subscription (0 accepted for some members)
	 *	@param	int			$accountid			Id bank account
	 *	@param	string		$operation			Type of payment (if Id bank account provided). Example: 'CB', ...
	 *	@param	string		$label				Label operation (if Id bank account provided)
	 *	@param	string		$num_chq			Numero cheque (if Id bank account provided)
	 *	@param	string		$emetteur_nom		Name of cheque writer
	 *	@param	string		$emetteur_banque	Name of bank of cheque
	 *	@param	int     	$datesubend			Date end subscription
	 *	@param	int     	$fk_type 			Member type id
	 *	@return int         					rowid of record added, <0 if KO
	 */
	public function subscription($date, $amount, $accountid = 0, $operation = '', $label = '', $num_chq = '', $emetteur_nom = '', $emetteur_banque = '', $datesubend = 0, $fk_type = null)
	{
		global $conf, $langs, $user;

		require_once DOL_DOCUMENT_ROOT.'/adherents/class/subscription.class.php';

		$error = 0;

		// Clean parameters
		if (!$amount) {
			$amount = 0;
		}

		$this->db->begin();

		if ($datesubend) {
			$datefin = $datesubend;
		} else {
			// If no end date, end date = date + 1 year - 1 day
			$datefin = dol_time_plus_duree($date, 1, 'y');
			$datefin = dol_time_plus_duree($datefin, -1, 'd');
		}

		// Create subscription
		$subscription = new Subscription($this->db);
		$subscription->fk_adherent = $this->id;
		$subscription->dateh = $date; // Date of new subscription
		$subscription->datef = $datefin; // End data of new subscription
		$subscription->amount = $amount;
		$subscription->note = $label; // deprecated
		$subscription->note_public = $label;
		$subscription->fk_type = $fk_type;

		$rowid = $subscription->create($user);
		if ($rowid > 0) {
			// Update denormalized subscription end date (read database subscription to find values)
			// This will also update this->datefin
			$result = $this->update_end_date($user);
			if ($result > 0) {
				// Change properties of object (used by triggers)
				$this->last_subscription_date = dol_now();
				$this->last_subscription_date_start = $date;
				$this->last_subscription_date_end = $datefin;
				$this->last_subscription_amount = $amount;
			}

			if (!$error) {
				$this->db->commit();
				return $rowid;
			} else {
				$this->db->rollback();
				return -2;
			}
		} else {
			$this->error = $subscription->error;
			$this->errors = $subscription->errors;
			$this->db->rollback();
			return -1;
		}
	}


	/**
	 *	Do complementary actions after subscription recording.
	 *
	 *	@param	int			$subscriptionid			Id of created subscription
	 *  @param	string		$option					Which action ('bankdirect', 'bankviainvoice', 'invoiceonly', ...)
	 *	@param	int			$accountid				Id bank account
	 *	@param	int			$datesubscription		Date of subscription
	 *	@param	int			$paymentdate			Date of payment
	 *	@param	string		$operation				Code of type of operation (if Id bank account provided). Example 'CB', ...
	 *	@param	string		$label					Label operation (if Id bank account provided)
	 *	@param	double		$amount     			Amount of subscription (0 accepted for some members)
	 *	@param	string		$num_chq				Numero cheque (if Id bank account provided)
	 *	@param	string		$emetteur_nom			Name of cheque writer
	 *	@param	string		$emetteur_banque		Name of bank of cheque
	 *  @param	string		$autocreatethirdparty	Auto create new thirdparty if member not yet linked to a thirdparty and we request an option that generate invoice.
	 *  @param  string      $ext_payment_id         External id of payment (for example Stripe charge id)
	 *  @param  string      $ext_payment_site       Name of external paymentmode (for example 'stripe')
	 *	@return int									<0 if KO, >0 if OK
	 */
	public function subscriptionComplementaryActions($subscriptionid, $option, $accountid, $datesubscription, $paymentdate, $operation, $label, $amount, $num_chq, $emetteur_nom = '', $emetteur_banque = '', $autocreatethirdparty = 0, $ext_payment_id = '', $ext_payment_site = '')
	{
		global $conf, $langs, $user, $mysoc;

		$error = 0;

		$this->invoice = null; // This will contains invoice if an invoice is created

		dol_syslog("subscriptionComplementaryActions subscriptionid=".$subscriptionid." option=".$option." accountid=".$accountid." datesubscription=".$datesubscription." paymentdate=".
			$paymentdate." label=".$label." amount=".$amount." num_chq=".$num_chq." autocreatethirdparty=".$autocreatethirdparty);

		// Insert into bank account directlty (if option choosed for) + link to llx_subscription if option is 'bankdirect'
		if ($option == 'bankdirect' && $accountid) {
			require_once DOL_DOCUMENT_ROOT.'/compta/bank/class/account.class.php';

			$acct = new Account($this->db);
			$result = $acct->fetch($accountid);

			$dateop = $paymentdate;

			$insertid = $acct->addline($dateop, $operation, $label, $amount, $num_chq, '', $user, $emetteur_nom, $emetteur_banque);
			if ($insertid > 0) {
				$inserturlid = $acct->add_url_line($insertid, $this->id, DOL_URL_ROOT.'/adherents/card.php?rowid=', $this->getFullname($langs), 'member');
				if ($inserturlid > 0) {
					// Update table subscription
					$sql = "UPDATE ".MAIN_DB_PREFIX."subscription SET fk_bank=".((int) $insertid);
					$sql .= " WHERE rowid=".((int) $subscriptionid);

					dol_syslog("subscription::subscription", LOG_DEBUG);
					$resql = $this->db->query($sql);
					if (!$resql) {
						$error++;
						$this->error = $this->db->lasterror();
						$this->errors[] = $this->error;
					}
				} else {
					$error++;
					$this->error = $acct->error;
					$this->errors = $acct->errors;
				}
			} else {
				$error++;
				$this->error = $acct->error;
				$this->errors = $acct->errors;
			}
		}

		// If option choosed, we create invoice
		if (($option == 'bankviainvoice' && $accountid) || $option == 'invoiceonly') {
			require_once DOL_DOCUMENT_ROOT.'/compta/facture/class/facture.class.php';
			require_once DOL_DOCUMENT_ROOT.'/compta/facture/class/paymentterm.class.php';

			$invoice = new Facture($this->db);
			$customer = new Societe($this->db);

			if (!$error) {
				if (!($this->fk_soc > 0)) { // If not yet linked to a company
					if ($autocreatethirdparty) {
						// Create a linked thirdparty to member
						$companyalias = '';
						$fullname = $this->getFullName($langs);

						if ($this->morphy == 'mor') {
							$companyname = $this->company;
							if (!empty($fullname)) {
								$companyalias = $fullname;
							}
						} else {
							$companyname = $fullname;
							if (!empty($this->company)) {
								$companyalias = $this->company;
							}
						}

						$result = $customer->create_from_member($this, $companyname, $companyalias);
						if ($result < 0) {
							$this->error = $customer->error;
							$this->errors = $customer->errors;
							$error++;
						} else {
							$this->fk_soc = $result;
						}
					} else {
						$langs->load("errors");
						$this->error = $langs->trans("ErrorMemberNotLinkedToAThirpartyLinkOrCreateFirst");
						$this->errors[] = $this->error;
						$error++;
					}
				}
			}
			if (!$error) {
				$result = $customer->fetch($this->fk_soc);
				if ($result <= 0) {
					$this->error = $customer->error;
					$this->errors = $customer->errors;
					$error++;
				}
			}

			if (!$error) {
				// Create draft invoice
				$invoice->type = Facture::TYPE_STANDARD;
				$invoice->cond_reglement_id = $customer->cond_reglement_id;
				if (empty($invoice->cond_reglement_id)) {
					$paymenttermstatic = new PaymentTerm($this->db);
					$invoice->cond_reglement_id = $paymenttermstatic->getDefaultId();
					if (empty($invoice->cond_reglement_id)) {
						$error++;
						$this->error = 'ErrorNoPaymentTermRECEPFound';
						$this->errors[] = $this->error;
					}
				}
				$invoice->socid = $this->fk_soc;
				//$invoice->date = $datesubscription;
				$invoice->date = dol_now();

				// Possibility to add external linked objects with hooks
				$invoice->linked_objects['subscription'] = $subscriptionid;
				if (!empty($_POST['other_linked_objects']) && is_array($_POST['other_linked_objects'])) {
					$invoice->linked_objects = array_merge($invoice->linked_objects, $_POST['other_linked_objects']);
				}

				$result = $invoice->create($user);
				if ($result <= 0) {
					$this->error = $invoice->error;
					$this->errors = $invoice->errors;
					$error++;
				} else {
					$this->invoice = $invoice;
				}
			}

			if (!$error) {
				// Add line to draft invoice
				$idprodsubscription = 0;
				if (!empty($conf->global->ADHERENT_PRODUCT_ID_FOR_SUBSCRIPTIONS) && (!empty($conf->product->enabled) || !empty($conf->service->enabled))) {
					$idprodsubscription = $conf->global->ADHERENT_PRODUCT_ID_FOR_SUBSCRIPTIONS;
				}

				$vattouse = 0;
				if (isset($conf->global->ADHERENT_VAT_FOR_SUBSCRIPTIONS) && $conf->global->ADHERENT_VAT_FOR_SUBSCRIPTIONS == 'defaultforfoundationcountry') {
					$vattouse = get_default_tva($mysoc, $mysoc, $idprodsubscription);
				}
				//print xx".$vattouse." - ".$mysoc." - ".$customer;exit;
				$result = $invoice->addline($label, 0, 1, $vattouse, 0, 0, $idprodsubscription, 0, $datesubscription, '', 0, 0, '', 'TTC', $amount, 1);
				if ($result <= 0) {
					$this->error = $invoice->error;
					$this->errors = $invoice->errors;
					$error++;
				}
			}

			if (!$error) {
				// Validate invoice
				$result = $invoice->validate($user);
				if ($result <= 0) {
					$this->error = $invoice->error;
					$this->errors = $invoice->errors;
					$error++;
				}
			}

			if (!$error) {
				// TODO Link invoice with subscription ?
			}

			// Add payment onto invoice
			if (!$error && $option == 'bankviainvoice' && $accountid) {
				require_once DOL_DOCUMENT_ROOT.'/compta/paiement/class/paiement.class.php';
				require_once DOL_DOCUMENT_ROOT.'/compta/bank/class/account.class.php';
				require_once DOL_DOCUMENT_ROOT.'/core/lib/functions.lib.php';

				$amounts = array();
				$amounts[$invoice->id] = price2num($amount);

				$paiement = new Paiement($this->db);
				$paiement->datepaye = $paymentdate;
				$paiement->amounts = $amounts;
				$paiement->paiementcode = $operation;
				$paiement->paiementid = dol_getIdFromCode($this->db, $operation, 'c_paiement', 'code', 'id', 1);
				$paiement->num_payment = $num_chq;
				$paiement->note_public = $label;
				$paiement->ext_payment_id = $ext_payment_id;
				$paiement->ext_payment_site = $ext_payment_site;

				if (!$error) {
					// Create payment line for invoice
					$paiement_id = $paiement->create($user);
					if (!$paiement_id > 0) {
						$this->error = $paiement->error;
						$this->errors = $paiement->errors;
						$error++;
					}
				}

				if (!$error) {
					// Add transaction into bank account
					$bank_line_id = $paiement->addPaymentToBank($user, 'payment', '(SubscriptionPayment)', $accountid, $emetteur_nom, $emetteur_banque);
					if (!($bank_line_id > 0)) {
						$this->error = $paiement->error;
						$this->errors = $paiement->errors;
						$error++;
					}
				}

				if (!$error && !empty($bank_line_id)) {
					// Update fk_bank into subscription table
					$sql = 'UPDATE '.MAIN_DB_PREFIX.'subscription SET fk_bank='.((int) $bank_line_id);
					$sql .= ' WHERE rowid='.((int) $subscriptionid);

					$result = $this->db->query($sql);
					if (!$result) {
						$error++;
					}
				}

				if (!$error) {
					// Set invoice as paid
					$invoice->setPaid($user);
				}
			}

			if (!$error) {
				// Define output language
				$outputlangs = $langs;
				$newlang = '';
				$lang_id = GETPOST('lang_id');
				if ($conf->global->MAIN_MULTILANGS && empty($newlang) && !empty($lang_id)) {
					$newlang = $lang_id;
				}
				if ($conf->global->MAIN_MULTILANGS && empty($newlang)) {
					$newlang = $customer->default_lang;
				}
				if (!empty($newlang)) {
					$outputlangs = new Translate("", $conf);
					$outputlangs->setDefaultLang($newlang);
				}
				// Generate PDF (whatever is option MAIN_DISABLE_PDF_AUTOUPDATE) so we can include it into email
				//if (empty($conf->global->MAIN_DISABLE_PDF_AUTOUPDATE))

				$invoice->generateDocument($invoice->model_pdf, $outputlangs);
			}
		}

		if ($error) {
			return -1;
		} else {
			return 1;
		}
	}


	/**
	 *		Function that validate a member
	 *
	 *		@param	User	$user		user adherent qui valide
	 *		@return	int					<0 if KO, 0 if nothing done, >0 if OK
	 */
	public function validate($user)
	{
		global $langs, $conf;

		$error = 0;
		$now = dol_now();

		// Check parameters
		if ($this->statut == self::STATUS_VALIDATED) {
			dol_syslog(get_class($this)."::validate statut of member does not allow this", LOG_WARNING);
			return 0;
		}

		$this->db->begin();

		$sql = "UPDATE ".MAIN_DB_PREFIX."adherent SET";
		$sql .= " statut = ".self::STATUS_VALIDATED;
		$sql .= ", datevalid = '".$this->db->idate($now)."'";
		$sql .= ", fk_user_valid = ".((int) $user->id);
		$sql .= " WHERE rowid = ".((int) $this->id);

		dol_syslog(get_class($this)."::validate", LOG_DEBUG);
		$result = $this->db->query($sql);
		if ($result) {
			$this->statut = self::STATUS_VALIDATED;

			// Call trigger
			$result = $this->call_trigger('MEMBER_VALIDATE', $user);
			if ($result < 0) {
				$error++;
				$this->db->rollback();
				return -1;
			}
			// End call triggers

			$this->datevalid = $now;

			$this->db->commit();
			return 1;
		} else {
			$this->error = $this->db->error();
			$this->db->rollback();
			return -1;
		}
	}


	/**
	 *		Fonction qui resilie un adherent
	 *
	 *		@param	User	$user		User making change
	 *		@return	int					<0 if KO, >0 if OK
	 */
	public function resiliate($user)
	{
		global $langs, $conf;

		$error = 0;

		// Check parameters
		if ($this->statut == self::STATUS_RESILIATED) {
			dol_syslog(get_class($this)."::resiliate statut of member does not allow this", LOG_WARNING);
			return 0;
		}

		$this->db->begin();

		$sql = "UPDATE ".MAIN_DB_PREFIX."adherent SET";
		$sql .= " statut = ".self::STATUS_RESILIATED;
		$sql .= ", fk_user_valid=".$user->id;
		$sql .= " WHERE rowid = ".((int) $this->id);

		$result = $this->db->query($sql);
		if ($result) {
			$this->statut = self::STATUS_RESILIATED;

			// Call trigger
			$result = $this->call_trigger('MEMBER_RESILIATE', $user);
			if ($result < 0) {
				$error++;
				$this->db->rollback();
				return -1;
			}
			// End call triggers

			$this->db->commit();
			return 1;
		} else {
			$this->error = $this->db->error();
			$this->db->rollback();
			return -1;
		}
	}

	/**
	 *		Functiun to exlude (set adherent.status to -2) a member
	 *		TODO
	 *		A private note should be added to know why the member has been excluded
	 *		For historical purpose it add an "extra-subscription" type excluded
	 *
	 *		@param	User	$user		User making change
	 *		@return	int					<0 if KO, >0 if OK
	 */
	public function exclude($user)
	{
		global $langs, $conf;

		$error = 0;

		// Check parameters
<<<<<<< HEAD
		if ($this->statut == 0) {
=======
		if ($this->statut == self::STATUS_EXCLUDED) {
>>>>>>> 95dc2558
			dol_syslog(get_class($this)."::resiliate statut of member does not allow this", LOG_WARNING);
			return 0;
		}

		$this->db->begin();

		$sql = "UPDATE ".MAIN_DB_PREFIX."adherent SET";
<<<<<<< HEAD
		$sql .= " statut = -2";
		$sql .= ", fk_user_valid=".$user->id;
		$sql .= " WHERE rowid = ".$this->id;

		$result = $this->db->query($sql);
		if ($result) {
			$this->statut = 0;
=======
		$sql .= " statut = ".self::STATUS_EXCLUDED;
		$sql .= ", fk_user_valid=".$user->id;
		$sql .= " WHERE rowid = ".((int) $this->id);

		$result = $this->db->query($sql);
		if ($result) {
			$this->statut = self::STATUS_EXCLUDED;
>>>>>>> 95dc2558

			// Call trigger
			$result = $this->call_trigger('MEMBER_EXCLUDE', $user);
			if ($result < 0) {
				$error++;
				$this->db->rollback();
				return -1;
			}
			// End call triggers

			$this->db->commit();
			return 1;
		} else {
			$this->error = $this->db->error();
			$this->db->rollback();
			return -1;
		}
	}

	// phpcs:disable PEAR.NamingConventions.ValidFunctionName.ScopeNotCamelCaps
	/**
	 *  Function to add member into external tools mailing-list, spip, etc.
	 *
	 *  @return		int		<0 if KO, >0 if OK
	 */
	public function add_to_abo()
	{
		// phpcs:enable
		global $conf, $langs;

		include_once DOL_DOCUMENT_ROOT.'/mailmanspip/class/mailmanspip.class.php';
		$mailmanspip = new MailmanSpip($this->db);

		$err = 0;

		// mailman
		if (!empty($conf->global->ADHERENT_USE_MAILMAN) && !empty($conf->mailmanspip->enabled)) {
			$result = $mailmanspip->add_to_mailman($this);

			if ($result < 0) {
				if (!empty($mailmanspip->error)) {
					$this->errors[] = $mailmanspip->error;
				}
				$err += 1;
			}
			foreach ($mailmanspip->mladded_ko as $tmplist => $tmpemail) {
				$langs->load("errors");
				$this->errors[] = $langs->trans("ErrorFailedToAddToMailmanList", $tmpemail, $tmplist);
			}
			foreach ($mailmanspip->mladded_ok as $tmplist => $tmpemail) {
				$langs->load("mailmanspip");
				$this->mesgs[] = $langs->trans("SuccessToAddToMailmanList", $tmpemail, $tmplist);
			}
		}

		// spip
		if (!empty($conf->global->ADHERENT_USE_SPIP) && !empty($conf->mailmanspip->enabled)) {
			$result = $mailmanspip->add_to_spip($this);
			if ($result < 0) {
				$this->errors[] = $mailmanspip->error;
				$err += 1;
			}
		}
		if ($err) {
			return -$err;
		} else {
			return 1;
		}
	}


	// phpcs:disable PEAR.NamingConventions.ValidFunctionName.ScopeNotCamelCaps
	/**
	 *  Function to delete a member from external tools like mailing-list, spip, etc.
	 *
	 *  @return     int     <0 if KO, >0 if OK
	 */
	public function del_to_abo()
	{
		// phpcs:enable
		global $conf, $langs;

		include_once DOL_DOCUMENT_ROOT.'/mailmanspip/class/mailmanspip.class.php';
		$mailmanspip = new MailmanSpip($this->db);

		$err = 0;

		// mailman
		if (!empty($conf->global->ADHERENT_USE_MAILMAN)) {
			$result = $mailmanspip->del_to_mailman($this);
			if ($result < 0) {
				if (!empty($mailmanspip->error)) {
					$this->errors[] = $mailmanspip->error;
				}
				$err += 1;
			}

			foreach ($mailmanspip->mlremoved_ko as $tmplist => $tmpemail) {
				$langs->load("errors");
				$this->errors[] = $langs->trans("ErrorFailedToRemoveToMailmanList", $tmpemail, $tmplist);
			}
			foreach ($mailmanspip->mlremoved_ok as $tmplist => $tmpemail) {
				$langs->load("mailmanspip");
				$this->mesgs[] = $langs->trans("SuccessToRemoveToMailmanList", $tmpemail, $tmplist);
			}
		}

		if ($conf->global->ADHERENT_USE_SPIP && !empty($conf->mailmanspip->enabled)) {
			$result = $mailmanspip->del_to_spip($this);
			if ($result < 0) {
				$this->errors[] = $mailmanspip->error;
				$err += 1;
			}
		}
		if ($err) {
			// error
			return -$err;
		} else {
			return 1;
		}
	}


	/**
	 *    Return civility label of a member
	 *
	 *    @return   string              	Translated name of civility (translated with transnoentitiesnoconv)
	 */
	public function getCivilityLabel()
	{
		global $langs;
		$langs->load("dict");

		$code = (empty($this->civility_id) ? '' : $this->civility_id);
		if (empty($code)) {
			return '';
		}
		return $langs->getLabelFromKey($this->db, "Civility".$code, "c_civility", "code", "label", $code);
	}

	/**
	 *  Return clicable name (with picto eventually)
	 *
	 *	@param	int		$withpictoimg				0=No picto, 1=Include picto into link, 2=Only picto, -1=Include photo into link, -2=Only picto photo, -3=Only photo very small)
	 *	@param	int		$maxlen						length max label
	 *	@param	string	$option						Page for link ('card', 'category', 'subscription', ...)
	 *	@param  string  $mode           			''=Show firstname+lastname as label (using default order), 'firstname'=Show only firstname, 'lastname'=Show only lastname, 'login'=Show login, 'ref'=Show ref
	 *	@param  string  $morecss        			Add more css on link
	 *	@param  int		$save_lastsearch_value    	-1=Auto, 0=No save of lastsearch_values when clicking, 1=Save lastsearch_values whenclicking
	 *	@param	int		$notooltip					1=Disable tooltip
	 *	@param  int		$addlinktonotes				1=Add link to notes
	 *	@return	string								Chaine avec URL
	 */
	public function getNomUrl($withpictoimg = 0, $maxlen = 0, $option = 'card', $mode = '', $morecss = '', $save_lastsearch_value = -1, $notooltip = 0, $addlinktonotes = 0)
	{
		global $conf, $langs, $hookmanager;

		if (!empty($conf->global->MAIN_OPTIMIZEFORTEXTBROWSER) && $withpictoimg) {
			$withpictoimg = 0;
		}

		$result = '';
		$label = '';
		$linkstart = '';
		$linkend = '';

		if (!empty($this->photo)) {
			$label .= '<div class="photointooltip floatright">';
			$label .= Form::showphoto('memberphoto', $this, 80, 0, 0, 'photoref photowithmargin photologintooltip', 'small', 0, 1);
			$label .= '</div>';
			//$label .= '<div style="clear: both;"></div>';
		}

		$label .= '<div class="centpercent">';
		$label .= img_picto('', $this->picto).' <u class="paddingrightonly">'.$langs->trans("Member").'</u>';
		$label .= ' '.$this->getLibStatut(4);
		if (!empty($this->ref)) {
			$label .= '<br><b>'.$langs->trans('Ref').':</b> '.$this->ref;
		}
		if (!empty($this->login)) {
			$label .= '<br><b>'.$langs->trans('Login').':</b> '.$this->login;
		}
		if (!empty($this->firstname) || !empty($this->lastname)) {
			$label .= '<br><b>'.$langs->trans('Name').':</b> '.$this->getFullName($langs);
		}
		if (!empty($this->company)) {
			$label .= '<br><b>'.$langs->trans('Company').':</b> '.$this->company;
		}
		$label .= '</div>';

		$url = DOL_URL_ROOT.'/adherents/card.php?rowid='.((int) $this->id);
		if ($option == 'subscription') {
			$url = DOL_URL_ROOT.'/adherents/subscription.php?rowid='.((int) $this->id);
		}

		if ($option != 'nolink') {
			// Add param to save lastsearch_values or not
			$add_save_lastsearch_values = ($save_lastsearch_value == 1 ? 1 : 0);
			if ($save_lastsearch_value == -1 && preg_match('/list\.php/', $_SERVER["PHP_SELF"])) {
				$add_save_lastsearch_values = 1;
			}
			if ($add_save_lastsearch_values) {
				$url .= '&save_lastsearch_values=1';
			}
		}

		$linkstart .= '<a href="'.$url.'"';
		$linkclose = "";
		if (empty($notooltip)) {
			if (!empty($conf->global->MAIN_OPTIMIZEFORTEXTBROWSER)) {
				$langs->load("users");
				$label = $langs->trans("ShowUser");
				$linkclose .= ' alt="'.dol_escape_htmltag($label, 1).'"';
			}
			$linkclose .= ' title="'.dol_escape_htmltag($label, 1).'"';
			$linkclose .= ' class="classfortooltip'.($morecss ? ' '.$morecss : '').'"';
		}

		$linkstart .= $linkclose.'>';
		$linkend = '</a>';

		$result .= $linkstart;
		if ($withpictoimg) {
			$result .= '<div class="inline-block nopadding valignmiddle">';
		}
		if ($withpictoimg) {
			$paddafterimage = '';
			if (abs($withpictoimg) == 1) {
				$paddafterimage = 'style="margin-right: 3px;"';
			}
			// Only picto
			if ($withpictoimg > 0) {
				$picto = '<span class="nopadding'.($morecss ? ' userimg'.$morecss : '').'">'.
					img_object('', 'user', $paddafterimage.' '.($notooltip ? '' : 'class="classfortooltip"'), 0, 0, $notooltip ? 0 : 1).'</span>';
			} else {
				// Picto must be a photo
				$picto = '<span class="nopadding'.($morecss ? ' userimg'.$morecss : '').'"'.($paddafterimage ? ' '.$paddafterimage : '').'>';
				$picto .= Form::showphoto('memberphoto', $this, 0, 0, 0, 'userphoto'.($withpictoimg == -3 ? 'small' : ''), 'mini', 0, 1);
				$picto .= '</span>';
			}
			$result .= $picto;
		}
		if ($withpictoimg > -2 && $withpictoimg != 2) {
			if (empty($conf->global->MAIN_OPTIMIZEFORTEXTBROWSER)) {
				$result .= '<span class="nopadding valignmiddle'.((!isset($this->statut) || $this->statut) ? '' : ' strikefordisabled').
				($morecss ? ' usertext'.$morecss : '').'">';
			}
			if ($mode == 'login') {
				$result .= dol_trunc($this->login, $maxlen);
			} elseif ($mode == 'ref') {
				$result .= $this->ref;
			} else {
				$result .= $this->getFullName($langs, '', ($mode == 'firstname' ? 2 : ($mode == 'lastname' ? 4 : -1)), $maxlen);
			}
			if (empty($conf->global->MAIN_OPTIMIZEFORTEXTBROWSER)) {
				$result .= '</span>';
			}
		}
		if ($withpictoimg) {
			$result .= '</div>';
		}
		$result .= $linkend;

		if ($addlinktonotes) {
			if ($this->note_private) {
				$notetoshow = $langs->trans("ViewPrivateNote").':<br>'.dol_string_nohtmltag($this->note_private, 1);
				$result .= ' <span class="note inline-block">';
				$result .= '<a href="'.DOL_URL_ROOT.'/adherents/note.php?id='.$this->id.'" class="classfortooltip" title="'.dol_escape_htmltag($notetoshow).'">';
				$result .= img_picto('', 'note');
				$result .= '</a>';
				$result .= '</span>';
			}
		}
		global $action;
		$hookmanager->initHooks(array($this->element . 'dao'));
		$parameters = array('id'=>$this->id, 'getnomurl' => &$result);
		$reshook = $hookmanager->executeHooks('getNomUrl', $parameters, $this, $action); // Note that $action and $object may have been modified by some hooks
		if ($reshook > 0) {
			$result = $hookmanager->resPrint;
		} else {
			$result .= $hookmanager->resPrint;
		}
		return $result;
	}

	/**
	 *  Retourne le libelle du statut d'un adherent (brouillon, valide, resilie, exclu)
	 *
	 *  @param	int		$mode       0=libelle long, 1=libelle court, 2=Picto + Libelle court, 3=Picto, 4=Picto + Libelle long, 5=Libelle court + Picto
	 *  @return string				Label
	 */
	public function getLibStatut($mode = 0)
	{
		return $this->LibStatut($this->statut, $this->need_subscription, $this->datefin, $mode);
	}

	// phpcs:disable PEAR.NamingConventions.ValidFunctionName.ScopeNotCamelCaps
	/**
	 *  Renvoi le libelle d'un statut donne
	 *
	 *  @param	int			$status      			Id status
	 *	@param	int			$need_subscription		1 if member type need subscription, 0 otherwise
	 *	@param	int     	$date_end_subscription	Date fin adhesion
	 *  @param  int		    $mode                   0=long label, 1=short label, 2=Picto + short label, 3=Picto, 4=Picto + long label, 5=Short label + Picto, 6=Long label + Picto
	 *  @return string      						Label
	 */
	public function LibStatut($status, $need_subscription, $date_end_subscription, $mode = 0)
	{
		// phpcs:enable
		global $langs;
		$langs->load("members");

		$statusType = '';
		$labelStatus = '';
		$labelStatusShort = '';

		if ($status == self::STATUS_DRAFT) {
			$statusType = 'status0';
			$labelStatus = $langs->trans("MemberStatusDraft");
			$labelStatusShort = $langs->trans("MemberStatusDraftShort");
		} elseif ($status >= self::STATUS_VALIDATED) {
			if ($need_subscription == 0) {
				$statusType = 'status4';
				$labelStatus = $langs->trans("MemberStatusNoSubscription");
				$labelStatusShort = $langs->trans("MemberStatusNoSubscriptionShort");
			} elseif (!$date_end_subscription) {
				$statusType = 'status1';
				$labelStatus = $langs->trans("MemberStatusActive");
				$labelStatusShort = $langs->trans("MemberStatusActiveShort");
			} elseif ($date_end_subscription < dol_now()) {
				$statusType = 'status3';
				$labelStatus = $langs->trans("MemberStatusActiveLate");
				$labelStatusShort = $langs->trans("MemberStatusActiveLateShort");
			} else {
				$statusType = 'status4';
				$labelStatus = $langs->trans("MemberStatusPaid");
				$labelStatusShort = $langs->trans("MemberStatusPaidShort");
			}
		} elseif ($status == self::STATUS_RESILIATED) {
			$statusType = 'status6';
<<<<<<< HEAD
			$labelStatus = $langs->trans("MemberStatusResiliated");
			$labelStatusShort = $langs->trans("MemberStatusResiliatedShort");
		} elseif ($status == -2) {
			$statusType = 'status10';
			$labelStatus = $langs->trans("MemberStatusExcluded");
			$labelStatusShort = $langs->trans("MemberStatusExcludedShort");
=======
			$labelStatus = $langs->transnoentitiesnoconv("MemberStatusResiliated");
			$labelStatusShort = $langs->transnoentitiesnoconv("MemberStatusResiliatedShort");
		} elseif ($status == self::STATUS_EXCLUDED) {
			$statusType = 'status10';
			$labelStatus = $langs->transnoentitiesnoconv("MemberStatusExcluded");
			$labelStatusShort = $langs->transnoentitiesnoconv("MemberStatusExcludedShort");
>>>>>>> 95dc2558
		}

		return dolGetStatus($labelStatus, $labelStatusShort, '', $statusType, $mode);
	}


	// phpcs:disable PEAR.NamingConventions.ValidFunctionName.ScopeNotCamelCaps
	/**
	 *      Charge indicateurs this->nb de tableau de bord
	 *
	 *      @return     int         <0 if KO, >0 if OK
	 */
	public function load_state_board()
	{
		// phpcs:enable
		global $conf;

		$this->nb = array();

		$sql = "SELECT count(a.rowid) as nb";
		$sql .= " FROM ".MAIN_DB_PREFIX."adherent as a";
		$sql .= " WHERE a.statut > 0";
		$sql .= " AND a.entity IN (".getEntity('adherent').")";

		$resql = $this->db->query($sql);
		if ($resql) {
			while ($obj = $this->db->fetch_object($resql)) {
				$this->nb["members"] = $obj->nb;
			}
			$this->db->free($resql);
			return 1;
		} else {
			dol_print_error($this->db);
			$this->error = $this->db->error();
			return -1;
		}
	}

	// phpcs:disable PEAR.NamingConventions.ValidFunctionName.ScopeNotCamelCaps
	/**
	 *      Load indicators for dashboard (this->nbtodo and this->nbtodolate)
	 *
	 *      @param	User	$user   		Objet user
	 *      @param  string	$mode           "expired" for membership to renew, "shift" for member to validate
	 *      @return WorkboardResponse|int 	<0 if KO, WorkboardResponse if OK
	 */
	public function load_board($user, $mode)
	{
		// phpcs:enable
		global $conf, $langs;

		if ($user->socid) {
			return -1; // protection pour eviter appel par utilisateur externe
		}

		$now = dol_now();

		$sql = "SELECT a.rowid, a.datefin, a.statut";
		$sql .= " FROM ".MAIN_DB_PREFIX."adherent as a";
		$sql .= ", ".MAIN_DB_PREFIX."adherent_type as t";
		$sql .= " WHERE a.fk_adherent_type = t.rowid";
		if ($mode == 'expired') {
			$sql .= " AND a.statut = ".self::STATUS_VALIDATED;
			$sql .= " AND a.entity IN (".getEntity('adherent').")";
			$sql .= " AND ((a.datefin IS NULL or a.datefin < '".$this->db->idate($now)."') AND t.subscription = '1')";
		} elseif ($mode == 'shift') {
			$sql .= " AND a.statut = ".self::STATUS_DRAFT;
			$sql .= " AND a.entity IN (".getEntity('adherent').")";
		}

		$resql = $this->db->query($sql);
		if ($resql) {
			$langs->load("members");

			$warning_delay = 0;
			$url = '';
			$label = '';
			$labelShort = '';

			if ($mode == 'expired') {
				$warning_delay = $conf->adherent->subscription->warning_delay / 60 / 60 / 24;
				$label = $langs->trans("MembersWithSubscriptionToReceive");
				$labelShort = $langs->trans("MembersWithSubscriptionToReceiveShort");
				$url = DOL_URL_ROOT.'/adherents/list.php?mainmenu=members&amp;statut='.self::STATUS_VALIDATED.'&amp;filter=outofdate';
			} elseif ($mode == 'shift') {
				$warning_delay = $conf->adherent->subscription->warning_delay / 60 / 60 / 24;
				$url = DOL_URL_ROOT.'/adherents/list.php?mainmenu=members&amp;statut='.self::STATUS_DRAFT;
				$label = $langs->trans("MembersListToValid");
				$labelShort = $langs->trans("ToValidate");
			}

			$response = new WorkboardResponse();
			$response->warning_delay = $warning_delay;
			$response->label = $label;
			$response->labelShort = $labelShort;
			$response->url = $url;
			$response->img = img_object('', "user");

			$adherentstatic = new Adherent($this->db);

			while ($obj = $this->db->fetch_object($resql)) {
				$response->nbtodo++;

				$adherentstatic->datefin = $this->db->jdate($obj->datefin);
				$adherentstatic->statut = $obj->statut;

				if ($adherentstatic->hasDelay()) {
					$response->nbtodolate++;
				}
			}

			return $response;
		} else {
			dol_print_error($this->db);
			$this->error = $this->db->error();
			return -1;
		}
	}


	/**
	 *  Create a document onto disk according to template module.
	 *
	 *  @param	    string		$modele			Force template to use ('' to not force)
	 *  @param		Translate	$outputlangs	objet lang a utiliser pour traduction
	 *  @param      int			$hidedetails    Hide details of lines
	 *  @param      int			$hidedesc       Hide description
	 *  @param      int			$hideref        Hide ref
	 *  @param   null|array  $moreparams     Array to provide more information
	 *  @return     int         				0 if KO, 1 if OK
	 */
	public function generateDocument($modele, $outputlangs, $hidedetails = 0, $hidedesc = 0, $hideref = 0, $moreparams = null)
	{
		global $conf, $langs;

		$langs->load("orders");

		if (!dol_strlen($modele)) {
			$modele = 'standard';

			if ($this->model_pdf) {
				$modele = $this->model_pdf;
			} elseif (!empty($conf->global->ADHERENT_ADDON_PDF)) {
				$modele = $conf->global->ADHERENT_ADDON_PDF;
			}
		}

		$modelpath = "core/modules/member/doc/";

		return $this->commonGenerateDocument($modelpath, $modele, $outputlangs, $hidedetails, $hidedesc, $hideref, $moreparams);
	}


	/**
	 *  Initialise an instance with random values.
	 *  Used to build previews or test instances.
	 *	id must be 0 if object instance is a specimen.
	 *
	 *  @return	int
	 */
	public function initAsSpecimen()
	{
		global $user, $langs;
		$now = dol_now();

		// Initialise parametres
		$this->id = 0;
		$this->ref = 'ABC001';
		$this->entity = 1;
		$this->specimen = 1;
		$this->civility_id = 0;
		$this->lastname = 'DOLIBARR';
		$this->firstname = 'SPECIMEN';
		$this->gender = 'man';
		$this->login = 'dolibspec';
		$this->pass = 'dolibspec';
		$this->company = 'Societe ABC';
		$this->address = '61 jump street';
		$this->zip = '75000';
		$this->town = 'Paris';
		$this->country_id = 1;
		$this->country_code = 'FR';
		$this->country = 'France';
		$this->morphy = 'mor';
		$this->email = 'specimen@specimen.com';
		$this->socialnetworks = array(
			'skype' => 'skypepseudo',
			'twitter' => 'twitterpseudo',
			'facebook' => 'facebookpseudo',
			'linkedin' => 'linkedinpseudo',
		);
		$this->phone = '0999999999';
		$this->phone_perso = '0999999998';
		$this->phone_mobile = '0999999997';
		$this->note_public = 'This is a public note';
		$this->note_private = 'This is a private note';
		$this->birth = $now;
		$this->photo = '';
		$this->public = 1;
		$this->statut = self::STATUS_DRAFT;

		$this->datefin = $now;
		$this->datevalid = $now;

		$this->typeid = 1; // Id type adherent
		$this->type = 'Type adherent'; // Libelle type adherent
		$this->need_subscription = 0;

		$this->first_subscription_date = $now;
		$this->first_subscription_date_start = $this->first_subscription_date;
		$this->first_subscription_date_end = dol_time_plus_duree($this->first_subscription_date_start, 1, 'y');
		$this->first_subscription_amount = 10;

		$this->last_subscription_date = $this->first_subscription_date;
		$this->last_subscription_date_start = $this->first_subscription_date;
		$this->last_subscription_date_end = dol_time_plus_duree($this->last_subscription_date_start, 1, 'y');
		$this->last_subscription_amount = 10;
		return 1;
	}


	// phpcs:disable PEAR.NamingConventions.ValidFunctionName.ScopeNotCamelCaps
	// phpcs:disable PEAR.NamingConventions.ValidFunctionName.PublicUnderscore
	/**
	 *	Retourne chaine DN complete dans l'annuaire LDAP pour l'objet
	 *
	 *	@param	array	$info		Info array loaded by _load_ldap_info
	 *	@param	int		$mode		0=Return full DN (uid=qqq,ou=xxx,dc=aaa,dc=bbb)
	 *								1=Return DN without key inside (ou=xxx,dc=aaa,dc=bbb)
	 *								2=Return key only (uid=qqq)
	 *	@return	string				DN
	 */
	public function _load_ldap_dn($info, $mode = 0)
	{
		// phpcs:enable
		global $conf;
		$dn = '';
		if ($mode == 0) {
			$dn = $conf->global->LDAP_KEY_MEMBERS."=".$info[$conf->global->LDAP_KEY_MEMBERS].",".$conf->global->LDAP_MEMBER_DN;
		}
		if ($mode == 1) {
			$dn = $conf->global->LDAP_MEMBER_DN;
		}
		if ($mode == 2) {
			$dn = $conf->global->LDAP_KEY_MEMBERS."=".$info[$conf->global->LDAP_KEY_MEMBERS];
		}
		return $dn;
	}


	// phpcs:disable PEAR.NamingConventions.ValidFunctionName.ScopeNotCamelCaps
	// phpcs:disable PEAR.NamingConventions.ValidFunctionName.PublicUnderscore
	/**
	 *	Initialise tableau info (tableau des attributs LDAP)
	 *
	 *	@return		array		Tableau info des attributs
	 */
	public function _load_ldap_info()
	{
		// phpcs:enable
		global $conf, $langs;

		$info = array();
		$socialnetworks = getArrayOfSocialNetworks();
		$keymodified = false;

		// Object classes
		$info["objectclass"] = explode(',', $conf->global->LDAP_MEMBER_OBJECT_CLASS);

		$this->fullname = $this->getFullName($langs);

		// For avoid ldap error when firstname and lastname are empty
		if ($this->morphy == 'mor' && (empty($this->fullname) || $this->fullname == $this->company)) {
			$this->fullname = $this->company;
			$this->lastname = $this->company;
		}

		// Possible LDAP KEY (constname => varname)
		$ldapkey = array(
			'LDAP_MEMBER_FIELD_FULLNAME' => 'fullname',
			'LDAP_MEMBER_FIELD_NAME' => 'lastname',
			'LDAP_MEMBER_FIELD_LOGIN' => 'login',
			'LDAP_MEMBER_FIELD_LOGIN_SAMBA' => 'login',
			'LDAP_MEMBER_FIELD_MAIL' => 'email'
		);

		// Member
		foreach ($ldapkey as $constname => $varname) {
			if (!empty($this->$varname) && !empty($conf->global->$constname)) {
				$info[$conf->global->$constname] = $this->$varname;

				// Check if it is the LDAP key and if its value has been changed
				if (!empty($conf->global->LDAP_KEY_MEMBERS) && $conf->global->LDAP_KEY_MEMBERS == $conf->global->$constname) {
					if (!empty($this->oldcopy) && $this->$varname != $this->oldcopy->$varname) {
						$keymodified = true; // For check if LDAP key has been modified
					}
				}
			}
		}
		if ($this->firstname && !empty($conf->global->LDAP_MEMBER_FIELD_FIRSTNAME)) {
			$info[$conf->global->LDAP_MEMBER_FIELD_FIRSTNAME] = $this->firstname;
		}
		if ($this->poste && !empty($conf->global->LDAP_MEMBER_FIELD_TITLE)) {
			$info[$conf->global->LDAP_MEMBER_FIELD_TITLE] = $this->poste;
		}
		if ($this->company && !empty($conf->global->LDAP_MEMBER_FIELD_COMPANY)) {
			$info[$conf->global->LDAP_MEMBER_FIELD_COMPANY] = $this->company;
		}
		if ($this->address && !empty($conf->global->LDAP_MEMBER_FIELD_ADDRESS)) {
			$info[$conf->global->LDAP_MEMBER_FIELD_ADDRESS] = $this->address;
		}
		if ($this->zip && !empty($conf->global->LDAP_MEMBER_FIELD_ZIP)) {
			$info[$conf->global->LDAP_MEMBER_FIELD_ZIP] = $this->zip;
		}
		if ($this->town && !empty($conf->global->LDAP_MEMBER_FIELD_TOWN)) {
			$info[$conf->global->LDAP_MEMBER_FIELD_TOWN] = $this->town;
		}
		if ($this->country_code && !empty($conf->global->LDAP_MEMBER_FIELD_COUNTRY)) {
			$info[$conf->global->LDAP_MEMBER_FIELD_COUNTRY] = $this->country_code;
		}
		foreach ($socialnetworks as $key => $value) {
			if ($this->socialnetworks[$value['label']] && !empty($conf->global->{'LDAP_MEMBER_FIELD_'.strtoupper($value['label'])})) {
				$info[$conf->global->{'LDAP_MEMBER_FIELD_'.strtoupper($value['label'])}] = $this->socialnetworks[$value['label']];
			}
		}
		if ($this->phone && !empty($conf->global->LDAP_MEMBER_FIELD_PHONE)) {
			$info[$conf->global->LDAP_MEMBER_FIELD_PHONE] = $this->phone;
		}
		if ($this->phone_perso && !empty($conf->global->LDAP_MEMBER_FIELD_PHONE_PERSO)) {
			$info[$conf->global->LDAP_MEMBER_FIELD_PHONE_PERSO] = $this->phone_perso;
		}
		if ($this->phone_mobile && !empty($conf->global->LDAP_MEMBER_FIELD_MOBILE)) {
			$info[$conf->global->LDAP_MEMBER_FIELD_MOBILE] = $this->phone_mobile;
		}
		if ($this->fax && !empty($conf->global->LDAP_MEMBER_FIELD_FAX)) {
			$info[$conf->global->LDAP_MEMBER_FIELD_FAX] = $this->fax;
		}
		if ($this->note_private && !empty($conf->global->LDAP_MEMBER_FIELD_DESCRIPTION)) {
			$info[$conf->global->LDAP_MEMBER_FIELD_DESCRIPTION] = dol_string_nohtmltag($this->note_private, 2);
		}
		if ($this->note_public && !empty($conf->global->LDAP_MEMBER_FIELD_NOTE_PUBLIC)) {
			$info[$conf->global->LDAP_MEMBER_FIELD_NOTE_PUBLIC] = dol_string_nohtmltag($this->note_public, 2);
		}
		if ($this->birth && !empty($conf->global->LDAP_MEMBER_FIELD_BIRTHDATE)) {
			$info[$conf->global->LDAP_MEMBER_FIELD_BIRTHDATE] = dol_print_date($this->birth, 'dayhourldap');
		}
		if (isset($this->statut) && !empty($conf->global->LDAP_FIELD_MEMBER_STATUS)) {
			$info[$conf->global->LDAP_FIELD_MEMBER_STATUS] = $this->statut;
		}
		if ($this->datefin && !empty($conf->global->LDAP_FIELD_MEMBER_END_LASTSUBSCRIPTION)) {
			$info[$conf->global->LDAP_FIELD_MEMBER_END_LASTSUBSCRIPTION] = dol_print_date($this->datefin, 'dayhourldap');
		}

		// When password is modified
		if (!empty($this->pass)) {
			if (!empty($conf->global->LDAP_MEMBER_FIELD_PASSWORD)) {
				$info[$conf->global->LDAP_MEMBER_FIELD_PASSWORD] = $this->pass; // this->pass = mot de passe non crypte
			}
			if (!empty($conf->global->LDAP_MEMBER_FIELD_PASSWORD_CRYPTED)) {
				$info[$conf->global->LDAP_MEMBER_FIELD_PASSWORD_CRYPTED] = dol_hash($this->pass, 'openldap'); // Create OpenLDAP password (see LDAP_PASSWORD_HASH_TYPE)
			}
		} elseif ($conf->global->LDAP_SERVER_PROTOCOLVERSION !== '3') {
			// Set LDAP password if possible
			// If ldap key is modified and LDAPv3 we use ldap_rename function for avoid lose encrypt password
			if (!empty($conf->global->DATABASE_PWD_ENCRYPTED)) {
				// Just for the default MD5 !
				if (empty($conf->global->MAIN_SECURITY_HASH_ALGO)) {
					if ($this->pass_indatabase_crypted && !empty($conf->global->LDAP_MEMBER_FIELD_PASSWORD_CRYPTED)) {
						// Create OpenLDAP MD5 password from Dolibarr MD5 password
						// Note: This suppose that "pass_indatabase_crypted" is a md5 (guaranted by the previous test if "(empty($conf->global->MAIN_SECURITY_HASH_ALGO))"
						$info[$conf->global->LDAP_MEMBER_FIELD_PASSWORD_CRYPTED] = dolGetLdapPasswordHash($this->pass_indatabase_crypted, 'md5frommd5');
					}
				}
			} elseif (!empty($this->pass_indatabase)) {
				// Use $this->pass_indatabase value if exists
				if (!empty($conf->global->LDAP_MEMBER_FIELD_PASSWORD)) {
					$info[$conf->global->LDAP_MEMBER_FIELD_PASSWORD] = $this->pass_indatabase; // $this->pass_indatabase = mot de passe non crypte
				}
				if (!empty($conf->global->LDAP_MEMBER_FIELD_PASSWORD_CRYPTED)) {
					$info[$conf->global->LDAP_MEMBER_FIELD_PASSWORD_CRYPTED] = dol_hash($this->pass_indatabase, 'openldap'); // Create OpenLDAP password (see LDAP_PASSWORD_HASH_TYPE)
				}
			}
		}

		// Subscriptions
		if ($this->first_subscription_date && !empty($conf->global->LDAP_FIELD_MEMBER_FIRSTSUBSCRIPTION_DATE)) {
			$info[$conf->global->LDAP_FIELD_MEMBER_FIRSTSUBSCRIPTION_DATE] = dol_print_date($this->first_subscription_date, 'dayhourldap');
		}
		if (isset($this->first_subscription_amount) && !empty($conf->global->LDAP_FIELD_MEMBER_FIRSTSUBSCRIPTION_AMOUNT)) {
			$info[$conf->global->LDAP_FIELD_MEMBER_FIRSTSUBSCRIPTION_AMOUNT] = $this->first_subscription_amount;
		}
		if ($this->last_subscription_date && !empty($conf->global->LDAP_FIELD_MEMBER_LASTSUBSCRIPTION_DATE)) {
			$info[$conf->global->LDAP_FIELD_MEMBER_LASTSUBSCRIPTION_DATE] = dol_print_date($this->last_subscription_date, 'dayhourldap');
		}
		if (isset($this->last_subscription_amount) && !empty($conf->global->LDAP_FIELD_MEMBER_LASTSUBSCRIPTION_AMOUNT)) {
			$info[$conf->global->LDAP_FIELD_MEMBER_LASTSUBSCRIPTION_AMOUNT] = $this->last_subscription_amount;
		}

		return $info;
	}


	/**
	 *      Load type info information in the member object
	 *
	 *      @param  int		$id       Id of member to load
	 *      @return	void
	 */
	public function info($id)
	{
		$sql = 'SELECT a.rowid, a.datec as datec,';
		$sql .= ' a.datevalid as datev,';
		$sql .= ' a.tms as datem,';
		$sql .= ' a.fk_user_author, a.fk_user_valid, a.fk_user_mod';
		$sql .= ' FROM '.MAIN_DB_PREFIX.'adherent as a';
		$sql .= ' WHERE a.rowid = '.((int) $id);

		dol_syslog(get_class($this)."::info", LOG_DEBUG);
		$result = $this->db->query($sql);
		if ($result) {
			if ($this->db->num_rows($result)) {
				$obj = $this->db->fetch_object($result);
				$this->id = $obj->rowid;
				if ($obj->fk_user_author) {
					$cuser = new User($this->db);
					$cuser->fetch($obj->fk_user_author);
					$this->user_creation = $cuser;
				}

				if ($obj->fk_user_valid) {
					$vuser = new User($this->db);
					$vuser->fetch($obj->fk_user_valid);
					$this->user_validation = $vuser;
				}

				if ($obj->fk_user_mod) {
					$muser = new User($this->db);
					$muser->fetch($obj->fk_user_mod);
					$this->user_modification = $muser;
				}

				$this->date_creation = $this->db->jdate($obj->datec);
				$this->date_validation = $this->db->jdate($obj->datev);
				$this->date_modification = $this->db->jdate($obj->datem);
			}

			$this->db->free($result);
		} else {
			dol_print_error($this->db);
		}
	}

	/**
	 *  Return number of mass Emailing received by this member with its email
	 *
	 *  @return       int     Number of EMailings
	 */
	public function getNbOfEMailings()
	{
		$sql = "SELECT count(mc.email) as nb";
		$sql .= " FROM ".MAIN_DB_PREFIX."mailing_cibles as mc";
		$sql .= " WHERE mc.email = '".$this->db->escape($this->email)."'";
		$sql .= " AND mc.statut NOT IN (-1,0)"; // -1 erreur, 0 non envoye, 1 envoye avec succes

		$resql = $this->db->query($sql);
		if ($resql) {
			$obj = $this->db->fetch_object($resql);
			$nb = $obj->nb;

			$this->db->free($resql);
			return $nb;
		} else {
			$this->error = $this->db->error();
			return -1;
		}
	}

	/**
	 * Sets object to supplied categories.
	 *
	 * Deletes object from existing categories not supplied.
	 * Adds it to non existing supplied categories.
	 * Existing categories are left untouch.
	 *
	 * @param int[]|int $categories Category or categories IDs
	 * @return void
	 */
	public function setCategories($categories)
	{
		require_once DOL_DOCUMENT_ROOT.'/categories/class/categorie.class.php';
		return parent::setCategoriesCommon($categories, Categorie::TYPE_MEMBER);
	}

	/**
	 * Function used to replace a thirdparty id with another one.
	 *
	 * @param DoliDB 	$db 			Database handler
	 * @param int 		$origin_id 		Old thirdparty id
	 * @param int 		$dest_id 		New thirdparty id
	 * @return bool
	 */
	public static function replaceThirdparty($db, $origin_id, $dest_id)
	{
		$tables = array('adherent');

		return CommonObject::commonReplaceThirdparty($db, $origin_id, $dest_id, $tables);
	}

	/**
	 * Return if a member is late (subscription late) or not
	 *
	 * @return boolean     True if late, False if not late
	 */
	public function hasDelay()
	{
		global $conf;

		//Only valid members
		if ($this->statut != self::STATUS_VALIDATED) {
			return false;
		}
		if (!$this->datefin) {
			return false;
		}

		$now = dol_now();

		return $this->datefin < ($now - $conf->adherent->subscription->warning_delay);
	}


	/**
	 * Send reminders by emails before subscription end
	 * CAN BE A CRON TASK
	 *
	 * @param	string		$daysbeforeendlist		Nb of days before end of subscription (negative number = after subscription). Can be a list of delay, separated by a semicolon, for example '10;5;0;-5'
	 * @return	int									0 if OK, <>0 if KO (this function is used also by cron so only 0 is OK)
	 */
	public function sendReminderForExpiredSubscription($daysbeforeendlist = '10')
	{
		global $conf, $langs, $mysoc, $user;

		$error = 0;
		$this->output = '';
		$this->error = '';

		$blockingerrormsg = '';

		if (empty($conf->adherent->enabled)) { // Should not happen. If module disabled, cron job should not be visible.
			$langs->load("agenda");
			$this->output = $langs->trans('ModuleNotEnabled', $langs->transnoentitiesnoconv("Adherent"));
			return 0;
		}
		if (empty($conf->global->MEMBER_REMINDER_EMAIL)) {
			$langs->load("agenda");
			$this->output = $langs->trans('EventRemindersByEmailNotEnabled', $langs->transnoentitiesnoconv("Adherent"));
			return 0;
		}

		$now = dol_now();
		$nbok = 0;
		$nbko = 0;

		$listofmembersok = array();
		$listofmembersko = array();

		$arraydaysbeforeend = explode(';', $daysbeforeendlist);
		foreach ($arraydaysbeforeend as $daysbeforeend) { // Loop on each delay
			dol_syslog(__METHOD__.' - Process delta = '.$daysbeforeend, LOG_DEBUG);

			if (!is_numeric($daysbeforeend)) {
				$blockingerrormsg = "Value for delta is not a positive or negative numeric";
				$nbko++;
				break;
			}

			$tmp = dol_getdate($now);
			$datetosearchfor = dol_time_plus_duree(dol_mktime(0, 0, 0, $tmp['mon'], $tmp['mday'], $tmp['year']), $daysbeforeend, 'd');

			$sql = 'SELECT rowid FROM '.MAIN_DB_PREFIX.'adherent';
			$sql .= " WHERE entity = ".$conf->entity; // Do not use getEntity('adherent').")" here, we want the batch to be on its entity only;
			$sql .= " AND datefin = '".$this->db->idate($datetosearchfor)."'";

			$resql = $this->db->query($sql);
			if ($resql) {
				$num_rows = $this->db->num_rows($resql);

				include_once DOL_DOCUMENT_ROOT.'/core/class/html.formmail.class.php';
				$adherent = new Adherent($this->db);
				$formmail = new FormMail($this->db);

				$i = 0;
				while ($i < $num_rows) {
					$obj = $this->db->fetch_object($resql);

					$adherent->fetch($obj->rowid, '', '', '', true, true);

					if (empty($adherent->email)) {
						$nbko++;
						$listofmembersko[$adherent->id] = $adherent->id;
					} else {
						$adherent->fetch_thirdparty();

						// Language code to use ($languagecodeformember) is default language of thirdparty, if no thirdparty, the language found from country of member then country of thirdparty, and if still not found we use the language of company.
						$languagefromcountrycode = getLanguageCodeFromCountryCode($adherent->country_code ? $adherent->country_code : $adherent->thirdparty->country_code);
						$languagecodeformember = (empty($adherent->thirdparty->default_lang) ? ($languagefromcountrycode ? $languagefromcountrycode : $mysoc->default_lang) : $adherent->thirdparty->default_lang);

						// Send reminder email
						$outputlangs = new Translate('', $conf);
						$outputlangs->setDefaultLang($languagecodeformember);
						$outputlangs->loadLangs(array("main", "members"));
						dol_syslog("sendReminderForExpiredSubscription Language for member id ".$adherent->id." set to ".$outputlangs->defaultlang." mysoc->default_lang=".$mysoc->default_lang);

						$arraydefaultmessage = null;
						$labeltouse = $conf->global->ADHERENT_EMAIL_TEMPLATE_REMIND_EXPIRATION;

						if (!empty($labeltouse)) {
							$arraydefaultmessage = $formmail->getEMailTemplate($this->db, 'member', $user, $outputlangs, 0, 1, $labeltouse);
						}

						if (!empty($labeltouse) && is_object($arraydefaultmessage) && $arraydefaultmessage->id > 0) {
							$substitutionarray = getCommonSubstitutionArray($outputlangs, 0, null, $adherent);
							//if (is_array($adherent->thirdparty)) $substitutionarraycomp = ...
							complete_substitutions_array($substitutionarray, $outputlangs, $adherent);

							$subject = make_substitutions($arraydefaultmessage->topic, $substitutionarray, $outputlangs);
							$msg = make_substitutions($arraydefaultmessage->content, $substitutionarray, $outputlangs);
							$from = $conf->global->ADHERENT_MAIL_FROM;
							$to = $adherent->email;

							$trackid = 'mem'.$adherent->id;
							$moreinheader = 'X-Dolibarr-Info: sendReminderForExpiredSubscription'."\r\n";

							include_once DOL_DOCUMENT_ROOT.'/core/class/CMailFile.class.php';
							$cmail = new CMailFile($subject, $to, $from, $msg, array(), array(), array(), '', '', 0, 1, '', '', $trackid, $moreinheader);
							$result = $cmail->sendfile();
							if (!$result) {
								$error++;
								$this->error = $cmail->error;
								if (!is_null($cmail->errors)) {
									$this->errors += $cmail->errors;
								}
								$nbko++;
								$listofmembersko[$adherent->id] = $adherent->id;
							} else {
								$nbok++;
								$listofmembersok[$adherent->id] = $adherent->id;

								$message = $msg;
								$sendto = $to;
								$sendtocc = '';
								$sendtobcc = '';
								$actioncode = 'EMAIL';
								$extraparams = '';

								$actionmsg = '';
								$actionmsg2 = $langs->transnoentities('MailSentBy').' '.CMailFile::getValidAddress($from, 4, 0, 1).' '.$langs->transnoentities('To').' '.
									CMailFile::getValidAddress($sendto, 4, 0, 1);
								if ($message) {
									$actionmsg = $langs->transnoentities('MailFrom').': '.dol_escape_htmltag($from);
									$actionmsg = dol_concatdesc($actionmsg, $langs->transnoentities('MailTo').': '.dol_escape_htmltag($sendto));
									if ($sendtocc) {
										$actionmsg = dol_concatdesc($actionmsg, $langs->transnoentities('Bcc').": ".dol_escape_htmltag($sendtocc));
									}
									$actionmsg = dol_concatdesc($actionmsg, $langs->transnoentities('MailTopic').": ".$subject);
									$actionmsg = dol_concatdesc($actionmsg, $langs->transnoentities('TextUsedInTheMessageBody').":");
									$actionmsg = dol_concatdesc($actionmsg, $message);
								}

								require_once DOL_DOCUMENT_ROOT.'/comm/action/class/actioncomm.class.php';

								// Insert record of emails sent
								$actioncomm = new ActionComm($this->db);

								$actioncomm->type_code = 'AC_OTH_AUTO'; // Type of event ('AC_OTH', 'AC_OTH_AUTO', 'AC_XXX'...)
								$actioncomm->code = 'AC_'.$actioncode;
								$actioncomm->label = $actionmsg2;
								$actioncomm->note_private = $actionmsg;
								$actioncomm->fk_project = 0;
								$actioncomm->datep = $now;
								$actioncomm->datef = $now;
								$actioncomm->percentage = -1; // Not applicable
								$actioncomm->socid = $adherent->thirdparty->id;
								$actioncomm->contact_id = 0;
								$actioncomm->authorid = $user->id; // User saving action
								$actioncomm->userownerid = $user->id; // Owner of action
								// Fields when action is en email (content should be added into note)
								$actioncomm->email_msgid = $cmail->msgid;
								$actioncomm->email_from = $from;
								$actioncomm->email_sender = '';
								$actioncomm->email_to = $to;
								$actioncomm->email_tocc = $sendtocc;
								$actioncomm->email_tobcc = $sendtobcc;
								$actioncomm->email_subject = $subject;
								$actioncomm->errors_to = '';

								$actioncomm->fk_element = $adherent->id;
								$actioncomm->elementtype = $adherent->element;

								$actioncomm->extraparams = $extraparams;

								$actioncomm->create($user);
							}
						} else {
							$blockingerrormsg = "Can't find email template, defined into member module setup, to use for reminding";

							$nbko++;
							$listofmembersko[$adherent->id] = $adherent->id;

							break;
						}
					}

					$i++;
				}
			} else {
				$this->error = $this->db->lasterror();
				return 1;
			}
		}

		if ($blockingerrormsg) {
			$this->error = $blockingerrormsg;
			return 1;
		} else {
			$this->output = 'Found '.($nbok + $nbko).' members to send reminder to.';
			$this->output .= ' Send email successfuly to '.$nbok.' members';
			if (is_array($listofmembersok)) {
				$listofids = '';
				$i = 0;
				foreach ($listofmembersok as $idmember) {
					if ($i > 100) {
						$listofids .= ', ...';
						break;
					}
					if (empty($listofids)) {
						$listofids .= ' [';
					} else {
						$listofids .= ', ';
					}
					$listofids .= $idmember;
					$i++;
				}
				if ($listofids) {
					$listofids .= ']';
				}
				$this->output .= $listofids;
			}
			if ($nbko) {
				$this->output .= ' - Canceled for '.$nbko.' member (no email or email sending error)';
				if (is_array($listofmembersko)) {
					$listofids = '';
					$i = 0;
					foreach ($listofmembersko as $idmember) {
						if ($i > 100) {
							$listofids .= ', ...';
							break;
						}
						if (empty($listofids)) {
							$listofids .= ' [';
						} else {
							$listofids .= ', ';
						}
						$listofids .= $idmember;
						$i++;
					}
					if ($listofids) {
						$listofids .= ']';
					}
					$this->output .= $listofids;
				}
			}
		}

		return 0;
	}
}<|MERGE_RESOLUTION|>--- conflicted
+++ resolved
@@ -14,10 +14,7 @@
  * Copyright (C) 2019		Nicolas ZABOURI 		<info@inovea-conseil.com>
  * Copyright (C) 2020		Josep Lluís Amador 		<joseplluis@lliuretic.cat>
  * Copyright (C) 2021		Waël Almoman            <info@almoman.com>
-<<<<<<< HEAD
-=======
  * Copyright (C) 2021		Philippe Grand          <philippe.grand@atoo-net.com>
->>>>>>> 95dc2558
  *
  * This program is free software; you can redistribute it and/or modify
  * it under the terms of the GNU General Public License as published by
@@ -218,13 +215,6 @@
 	 */
 	public $public;
 
-<<<<<<< HEAD
-	// -2:exclu, -1:brouillon, 0:resilie, >=1:valide,paye
-	// def in common object
-	//public $status;
-
-=======
->>>>>>> 95dc2558
 	/**
 	 * @var string photo of member
 	 */
@@ -348,11 +338,7 @@
 		'fk_user_valid' => array('type' => 'integer:User:user/class/user.class.php', 'label' => 'UserValidation', 'enabled' => 1, 'visible' => -1, 'position' => 190),
 		'canvas' => array('type' => 'varchar(32)', 'label' => 'Canvas', 'enabled' => 1, 'visible' => -1, 'position' => 195),
 		'statut' => array('type' => 'smallint(6)', 'label' => 'Statut', 'enabled' => 1, 'visible' => -1, 'notnull' => 1, 'position' => 500,
-<<<<<<< HEAD
-		'arrayofkeyval' => array(0 => 'Draft', 1 => 'Validated', -1 => 'MemberStatusResiliatedShort', -2 => 'MemberStatusExcludedShort')),
-=======
 		'arrayofkeyval' => array(-1 => 'Draft', 1 => 'Validated', 0 => 'MemberStatusResiliatedShort', -2 => 'MemberStatusExcludedShort')),
->>>>>>> 95dc2558
 		'model_pdf' => array('type' => 'varchar(255)', 'label' => 'Model pdf', 'enabled' => 1, 'visible' => 0, 'position' => 800),
 		'import_key' => array('type' => 'varchar(14)', 'label' => 'ImportId', 'enabled' => 1, 'visible' => -2, 'position' => 805)
 	);
@@ -2007,11 +1993,7 @@
 		$error = 0;
 
 		// Check parameters
-<<<<<<< HEAD
-		if ($this->statut == 0) {
-=======
 		if ($this->statut == self::STATUS_EXCLUDED) {
->>>>>>> 95dc2558
 			dol_syslog(get_class($this)."::resiliate statut of member does not allow this", LOG_WARNING);
 			return 0;
 		}
@@ -2019,15 +2001,6 @@
 		$this->db->begin();
 
 		$sql = "UPDATE ".MAIN_DB_PREFIX."adherent SET";
-<<<<<<< HEAD
-		$sql .= " statut = -2";
-		$sql .= ", fk_user_valid=".$user->id;
-		$sql .= " WHERE rowid = ".$this->id;
-
-		$result = $this->db->query($sql);
-		if ($result) {
-			$this->statut = 0;
-=======
 		$sql .= " statut = ".self::STATUS_EXCLUDED;
 		$sql .= ", fk_user_valid=".$user->id;
 		$sql .= " WHERE rowid = ".((int) $this->id);
@@ -2035,7 +2008,6 @@
 		$result = $this->db->query($sql);
 		if ($result) {
 			$this->statut = self::STATUS_EXCLUDED;
->>>>>>> 95dc2558
 
 			// Call trigger
 			$result = $this->call_trigger('MEMBER_EXCLUDE', $user);
@@ -2376,21 +2348,12 @@
 			}
 		} elseif ($status == self::STATUS_RESILIATED) {
 			$statusType = 'status6';
-<<<<<<< HEAD
-			$labelStatus = $langs->trans("MemberStatusResiliated");
-			$labelStatusShort = $langs->trans("MemberStatusResiliatedShort");
-		} elseif ($status == -2) {
-			$statusType = 'status10';
-			$labelStatus = $langs->trans("MemberStatusExcluded");
-			$labelStatusShort = $langs->trans("MemberStatusExcludedShort");
-=======
 			$labelStatus = $langs->transnoentitiesnoconv("MemberStatusResiliated");
 			$labelStatusShort = $langs->transnoentitiesnoconv("MemberStatusResiliatedShort");
 		} elseif ($status == self::STATUS_EXCLUDED) {
 			$statusType = 'status10';
 			$labelStatus = $langs->transnoentitiesnoconv("MemberStatusExcluded");
 			$labelStatusShort = $langs->transnoentitiesnoconv("MemberStatusExcludedShort");
->>>>>>> 95dc2558
 		}
 
 		return dolGetStatus($labelStatus, $labelStatusShort, '', $statusType, $mode);
