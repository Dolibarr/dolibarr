--- conflicted
+++ resolved
@@ -86,12 +86,8 @@
      *
      * @throws RestException
      */
-<<<<<<< HEAD
-    function index($sortfield = "t.rowid", $sortorder = 'ASC', $limit = 100, $page = 0, $sqlfilters = '') {
-=======
     function index($sortfield = "t.rowid", $sortorder = 'ASC', $limit = 100, $page = 0, $sqlfilters = '')
     {
->>>>>>> d9b8a8c8
         global $db, $conf;
 
         $obj_ret = array();
