<?php
/* Copyright (C) 2002		Rodolphe Quiedeville	<rodolphe@quiedeville.org>
 * Copyright (C) 2004-2008	Laurent Destailleur		<eldy@users.sourceforge.net>
 * Copyright (C) 2009-2017	Regis Houssin			<regis.houssin@inodbox.com>
 * Copyright (C) 2016		Charlie Benke			<charlie@patas-monkey.com>
 * Copyright (C) 2018-2019  Thibault Foucart		<support@ptibogxiv.net>
 * Copyright (C) 2021     	Waël Almoman            <info@almoman.com>
 *
 * This program is free software; you can redistribute it and/or modify
 * it under the terms of the GNU General Public License as published by
 * the Free Software Foundation; either version 3 of the License, or
 * (at your option) any later version.
 *
 * This program is distributed in the hope that it will be useful,
 * but WITHOUT ANY WARRANTY; without even the implied warranty of
 * MERCHANTABILITY or FITNESS FOR A PARTICULAR PURPOSE.  See the
 * GNU General Public License for more details.
 *
 * You should have received a copy of the GNU General Public License
 * along with this program. If not, see <https://www.gnu.org/licenses/>.
 */

/**
 *	\file       htdocs/adherents/class/adherent_type.class.php
 *	\ingroup    member
 *	\brief      File of class to manage members types
 */

require_once DOL_DOCUMENT_ROOT.'/core/class/commonobject.class.php';


/**
 *	Class to manage members type
 */
class AdherentType extends CommonObject
{
	/**
	 * @var string Name of table without prefix where object is stored
	 */
	public $table_element = 'adherent_type';

	/**
	 * @var string ID to identify managed object
	 */
	public $element = 'adherent_type';

	/**
	 * @var string String with name of icon for myobject. Must be the part after the 'object_' into object_myobject.png
	 */
	public $picto = 'members';

	/**
	 * 0=No test on entity, 1=Test with field entity, 2=Test with link by societe
	 * @var int
	 */
	public $ismultientitymanaged = 1;

	/**
	 * @var string
	 * @deprecated Use label
	 * @see $label
	 */
	public $libelle;

	/**
	 * @var string Adherent type label
	 */
	public $label;

	/**
	 * @var string Adherent type nature
	 */
	public $morphy;

	public $duration;

	/**
	 * type expiration
	 */
	public $duration_value;

	/**
	 * Expiration unit
	 */
	public $duration_unit;

	/**
	 * @var int Subscription required (0 or 1)
	 */
	public $subscription;

	/**
	 * @var float|string 	Amount for subscription (null or '' means not defined)
	 */
	public $amount;

	/**
	 * @var int Amount can be chosen by the visitor during subscription (0 or 1)
	 */
	public $caneditamount;

	/**
	 * @var string 	Public note
	 * @deprecated
	 */
	public $note;

	/** @var string 	Public note */
	public $note_public;

	/** @var integer	Can vote */
	public $vote;

	/** @var string Email sent during validation of member */
	public $mail_valid;

	/** @var string Email sent after recording a new subscription */
	public $mail_subscription = '';

	/** @var string Email sent after resiliation */
	public $mail_resiliate = '';

	/** @var string Email sent after exclude */
	public $mail_exclude = '';

	/** @var array Array of members */
	public $members = array();

<<<<<<< HEAD
	/** @var string string other */
	public $other = '';

=======
>>>>>>> ff04c995
	/**
	 * @var string description
	 */
	public $description;

	/**
	 * @var string email
	 */
	public $email;

	/**
	 * @var array multilangs
	 */
	public $multilangs = array();


	/**
	 *	Constructor
	 *
	 *	@param 		DoliDB		$db		Database handler
	 */
	public function __construct($db)
	{
		$this->db = $db;
		$this->status = 1;
	}

	/**
	 * Load array this->multilangs
	 *
	 * @return int        Return integer <0 if KO, >0 if OK
	 */
	public function getMultiLangs()
	{
		global $langs;

		$current_lang = $langs->getDefaultLang();

		$sql = "SELECT lang, label, description, email";
		$sql .= " FROM ".MAIN_DB_PREFIX."adherent_type_lang";
		$sql .= " WHERE fk_type = ".((int) $this->id);

		$result = $this->db->query($sql);
		if ($result) {
			while ($obj = $this->db->fetch_object($result)) {
				//print 'lang='.$obj->lang.' current='.$current_lang.'<br>';
				if ($obj->lang == $current_lang) {  // si on a les traduct. dans la langue courante on les charge en infos principales.
					$this->label        = $obj->label;
					$this->description = $obj->description;
					$this->email        = $obj->email;
				}
				$this->multilangs["$obj->lang"]["label"] = $obj->label;
				$this->multilangs["$obj->lang"]["description"] = $obj->description;
				$this->multilangs["$obj->lang"]["email"] = $obj->email;
			}
			return 1;
		} else {
			$this->error = "Error: ".$this->db->lasterror()." - ".$sql;
			return -1;
		}
	}

	/**
	 * Update or add a translation for this member type
	 *
	 * @param  User $user Object user making update
	 * @return int        Return integer <0 if KO, >0 if OK
	 */
	public function setMultiLangs($user)
	{
		global $langs;

		$langs_available = $langs->get_available_languages(DOL_DOCUMENT_ROOT, 0, 2);
		$current_lang = $langs->getDefaultLang();

		foreach ($langs_available as $key => $value) {
			if ($key == $current_lang) {
				$sql = "SELECT rowid";
				$sql .= " FROM ".MAIN_DB_PREFIX."adherent_type_lang";
				$sql .= " WHERE fk_type = ".((int) $this->id);
				$sql .= " AND lang = '".$this->db->escape($key)."'";

				$result = $this->db->query($sql);

				if ($this->db->num_rows($result)) { // if there is already a description line for this language
					$sql2 = "UPDATE ".MAIN_DB_PREFIX."adherent_type_lang";
					$sql2 .= " SET";
					$sql2 .= " label = '".$this->db->escape($this->label)."',";
					$sql2 .= " description = '".$this->db->escape($this->description)."'";
					$sql2 .= " WHERE fk_type = ".((int) $this->id)." AND lang='".$this->db->escape($key)."'";
				} else {
					$sql2 = "INSERT INTO ".MAIN_DB_PREFIX."adherent_type_lang (fk_type, lang, label, description";
					$sql2 .= ")";
					$sql2 .= " VALUES(".((int) $this->id).",'".$this->db->escape($key)."','".$this->db->escape($this->label)."',";
					$sql2 .= " '".$this->db->escape($this->description)."'";
					$sql2 .= ")";
				}
				dol_syslog(get_class($this).'::setMultiLangs key = current_lang = '.$key);
				if (!$this->db->query($sql2)) {
					$this->error = $this->db->lasterror();
					return -1;
				}
			} elseif (isset($this->multilangs[$key])) {
				$sql = "SELECT rowid";
				$sql .= " FROM ".MAIN_DB_PREFIX."adherent_type_lang";
				$sql .= " WHERE fk_type = ".((int) $this->id);
				$sql .= " AND lang = '".$this->db->escape($key)."'";

				$result = $this->db->query($sql);

				if ($this->db->num_rows($result)) { // if there is already a description line for this language
					$sql2 = "UPDATE ".MAIN_DB_PREFIX."adherent_type_lang";
					$sql2 .= " SET ";
					$sql2 .= " label = '".$this->db->escape($this->multilangs["$key"]["label"])."',";
					$sql2 .= " description = '".$this->db->escape($this->multilangs["$key"]["description"])."'";
					$sql2 .= " WHERE fk_type = ".((int) $this->id)." AND lang='".$this->db->escape($key)."'";
				} else {
					$sql2 = "INSERT INTO ".MAIN_DB_PREFIX."adherent_type_lang (fk_type, lang, label, description";
					$sql2 .= ")";
					$sql2 .= " VALUES(".$this->id.",'".$this->db->escape($key)."','".$this->db->escape($this->multilangs["$key"]["label"])."',";
					$sql2 .= " '".$this->db->escape($this->multilangs["$key"]["description"])."'";
					$sql2 .= ")";
				}

				// We do not save if main fields are empty
				if ($this->multilangs["$key"]["label"] || $this->multilangs["$key"]["description"]) {
					if (!$this->db->query($sql2)) {
						$this->error = $this->db->lasterror();
						return -1;
					}
				}
			} else {
				// language is not current language and we didn't provide a multilang description for this language
			}
		}

		// Call trigger
		$result = $this->call_trigger('MEMBER_TYPE_SET_MULTILANGS', $user);
		if ($result < 0) {
			$this->error = $this->db->lasterror();
			return -1;
		}
		// End call triggers

		return 1;
	}

	/**
		* Delete a language for this member type
		*
		* @param string $langtodelete 	Language code to delete
		* @param User   $user         	Object user making delete
		* @return int                   Return integer <0 if KO, >0 if OK
		*/
	public function delMultiLangs($langtodelete, $user)
	{
		$sql = "DELETE FROM ".MAIN_DB_PREFIX."adherent_type_lang";
		$sql .= " WHERE fk_type = ".((int) $this->id)." AND lang = '".$this->db->escape($langtodelete)."'";

		dol_syslog(get_class($this).'::delMultiLangs', LOG_DEBUG);
		$result = $this->db->query($sql);
		if ($result) {
			// Call trigger
			$result = $this->call_trigger('MEMBER_TYPE_DEL_MULTILANGS', $user);
			if ($result < 0) {
				$this->error = $this->db->lasterror();
				dol_syslog(get_class($this).'::delMultiLangs error='.$this->error, LOG_ERR);
				return -1;
			}
			// End call triggers
			return 1;
		} else {
			$this->error = $this->db->lasterror();
			dol_syslog(get_class($this).'::delMultiLangs error='.$this->error, LOG_ERR);
			return -1;
		}
	}

	/**
	 *  Function to create the member type
	 *
	 *  @param	User	$user			User making creation
	 *  @param	int		$notrigger		1=do not execute triggers, 0 otherwise
	 *  @return	int						>0 if OK, < 0 if KO
	 */
	public function create($user, $notrigger = 0)
	{
		global $conf;

		$error = 0;

		$this->status = (int) $this->status;
		$this->label = trim($this->label);

		$this->db->begin();

		$sql = "INSERT INTO ".MAIN_DB_PREFIX."adherent_type (";
		$sql .= " morphy";
		$sql .= ", libelle";
		$sql .= ", entity";
		$sql .= ") VALUES (";
		$sql .= "'".$this->db->escape($this->morphy)."'";
		$sql .= ", '".$this->db->escape($this->label)."'";
		$sql .= ", ".((int) $conf->entity);
		$sql .= ")";

		dol_syslog("Adherent_type::create", LOG_DEBUG);
		$result = $this->db->query($sql);
		if ($result) {
			$this->id = $this->db->last_insert_id(MAIN_DB_PREFIX."adherent_type");

			$result = $this->update($user, 1);
			if ($result < 0) {
				$this->db->rollback();
				return -3;
			}

			if (!$notrigger) {
				// Call trigger
				$result = $this->call_trigger('MEMBER_TYPE_CREATE', $user);
				if ($result < 0) {
					$error++;
				}
				// End call triggers
			}

			if (!$error) {
				$this->db->commit();
				return $this->id;
			} else {
				dol_syslog(get_class($this)."::create ".$this->error, LOG_ERR);
				$this->db->rollback();
				return -2;
			}
		} else {
			$this->error = $this->db->lasterror();
			$this->db->rollback();
			return -1;
		}
	}

	/**
	 *  Updating the type in the database
	 *
	 *  @param	User	$user			Object user making change
	 *  @param	int		$notrigger		1=do not execute triggers, 0 otherwise
	 *  @return	int						>0 if OK, < 0 if KO
	 */
	public function update($user, $notrigger = 0)
	{
		global $langs;

		$error = 0;

		$this->label = trim($this->label);

		if (empty($this->note_public) && !empty($this->note)) {		// For backward compatibility
			$this->note_public = $this->note;
		}

		$this->db->begin();

		$sql = "UPDATE ".MAIN_DB_PREFIX."adherent_type ";
		$sql .= "SET ";
		$sql .= "statut = ".((int) $this->status).",";
		$sql .= "libelle = '".$this->db->escape($this->label)."',";
		$sql .= "morphy = '".$this->db->escape($this->morphy)."',";
		$sql .= "subscription = '".$this->db->escape($this->subscription)."',";
		$sql .= "amount = ".((empty($this->amount) && $this->amount == '') ? 'null' : ((float) $this->amount)).",";
		$sql .= "caneditamount = ".((int) $this->caneditamount).",";
		$sql .= "duration = '".$this->db->escape($this->duration_value.$this->duration_unit)."',";
		$sql .= "note = '".$this->db->escape($this->note_public)."',";
		$sql .= "vote = ".(int) $this->db->escape($this->vote).",";
		$sql .= "mail_valid = '".$this->db->escape($this->mail_valid)."'";
		$sql .= " WHERE rowid =".((int) $this->id);

		$result = $this->db->query($sql);
		if ($result) {
			$this->description = $this->db->escape($this->note_public);

			// Multilangs
			if (getDolGlobalInt('MAIN_MULTILANGS')) {
				if ($this->setMultiLangs($user) < 0) {
					$this->error = $langs->trans("Error")." : ".$this->db->error()." - ".$sql;
					return -2;
				}
			}

			// Actions on extra fields
			if (!$error) {
				$result = $this->insertExtraFields();
				if ($result < 0) {
					$error++;
				}
			}

			if (!$error && !$notrigger) {
				// Call trigger
				$result = $this->call_trigger('MEMBER_TYPE_MODIFY', $user);
				if ($result < 0) {
					$error++;
				}
				// End call triggers
			}

			if (!$error) {
				$this->db->commit();
				return 1;
			} else {
				$this->db->rollback();
				dol_syslog(get_class($this)."::update ".$this->error, LOG_ERR);
				return -$error;
			}
		} else {
			$this->error = $this->db->lasterror();
			$this->db->rollback();
			return -1;
		}
	}

	/**
	 *	Function to delete the member's status
	 *
	 *	@param	User	$user		User making the deletion
	 *  @return	int					> 0 if OK, 0 if not found, < 0 if KO
	 */
	public function delete($user)
	{
		$error = 0;

		$sql = "DELETE FROM ".MAIN_DB_PREFIX."adherent_type";
		$sql .= " WHERE rowid = ".((int) $this->id);

		$resql = $this->db->query($sql);
		if ($resql) {
			// Call trigger
			$result = $this->call_trigger('MEMBER_TYPE_DELETE', $user);
			if ($result < 0) {
				$error++;
				$this->db->rollback();
				return -2;
			}
			// End call triggers

			$this->db->commit();
			return 1;
		} else {
			$this->db->rollback();
			$this->error = $this->db->lasterror();
			return -1;
		}
	}

	/**
	 *  Function that retrieves the properties of a membership type
	 *
	 *  @param 		int		$rowid			Id of member type to load
	 *  @return		int						Return integer <0 if KO, >0 if OK
	 */
	public function fetch($rowid)
	{
		$sql = "SELECT d.rowid, d.libelle as label, d.morphy, d.statut as status, d.duration, d.subscription, d.amount, d.caneditamount, d.mail_valid, d.note as note_public, d.vote";
		$sql .= " FROM ".MAIN_DB_PREFIX."adherent_type as d";
		$sql .= " WHERE d.rowid = ".(int) $rowid;

		dol_syslog("Adherent_type::fetch", LOG_DEBUG);

		$resql = $this->db->query($sql);
		if ($resql) {
			if ($this->db->num_rows($resql)) {
				$obj = $this->db->fetch_object($resql);

				$this->id             = $obj->rowid;
				$this->ref            = $obj->rowid;
				$this->label          = $obj->label;
				$this->morphy         = $obj->morphy;
				$this->status         = $obj->status;
				$this->duration       = $obj->duration;
				$this->duration_value = substr($obj->duration, 0, dol_strlen($obj->duration) - 1);
				$this->duration_unit  = substr($obj->duration, -1);
				$this->subscription   = $obj->subscription;
				$this->amount         = $obj->amount;
				$this->caneditamount  = $obj->caneditamount;
				$this->mail_valid     = $obj->mail_valid;
				$this->note           = $obj->note_public;	// deprecated
				$this->note_public    = $obj->note_public;
				$this->vote           = $obj->vote;

				// multilangs
				if (getDolGlobalInt('MAIN_MULTILANGS')) {
					$this->getMultiLangs();
				}

				// fetch optionals attributes and labels
				$this->fetch_optionals();
			}

			return 1;
		} else {
			$this->error = $this->db->lasterror();
			return -1;
		}
	}

	// phpcs:disable PEAR.NamingConventions.ValidFunctionName.ScopeNotCamelCaps
	/**
	 *  Return list of members' type
	 *
	 *  @param	int		$status			Filter on status of type
	 *  @return array					List of types of members
	 */
	public function liste_array($status = -1)
	{
		// phpcs:enable
		global $langs;

		$adherenttypes = array();

		$sql = "SELECT rowid, libelle as label";
		$sql .= " FROM ".MAIN_DB_PREFIX."adherent_type";
		$sql .= " WHERE entity IN (".getEntity('member_type').")";
		if ($status >= 0) {
			$sql .= " AND statut = ".((int) $status);
		}

		$resql = $this->db->query($sql);
		if ($resql) {
			$nump = $this->db->num_rows($resql);

			if ($nump) {
				$i = 0;
				while ($i < $nump) {
					$obj = $this->db->fetch_object($resql);

					$adherenttypes[$obj->rowid] = $langs->trans($obj->label);
					$i++;
				}
			}
		} else {
			print $this->db->error();
		}
		return $adherenttypes;
	}

	/**
	 *  Return the array of all amounts per membership type id
	 *
	 *  @param	int		$status			Filter on status of type
	 *  @return array					Array of membership type
	 */
	public function amountByType($status = null)
	{
		$amountbytype = array();

		$sql = "SELECT rowid, amount";
		$sql .= " FROM ".MAIN_DB_PREFIX."adherent_type";
		$sql .= " WHERE entity IN (".getEntity('member_type').")";
		if ($status !== null) {
			$sql .= " AND statut = ".((int) $status);
		}

		$resql = $this->db->query($sql);
		if ($resql) {
			$nump = $this->db->num_rows($resql);

			if ($nump) {
				$i = 0;
				while ($i < $nump) {
					$obj = $this->db->fetch_object($resql);

					$amountbytype[$obj->rowid] = $obj->amount;
					$i++;
				}
			}
		} else {
			print $this->db->error();
		}

		return $amountbytype;
	}

	/**
	 * 	Return array of Member objects for member type this->id (or all if this->id not defined)
	 *
	 * 	@param	string	$excludefilter		Filter to exclude. This value must not come from a user input.
	 *  @param	int		$mode				0=Return array of member instance
	 *  									1=Return array of member instance without extra data
	 *  									2=Return array of members id only
	 * 	@return	mixed						Array of members or -1 on error
	 */
	public function listMembersForMemberType($excludefilter = '', $mode = 0)
	{
		$ret = array();

		$sql = "SELECT a.rowid";
		$sql .= " FROM ".MAIN_DB_PREFIX."adherent as a";
		$sql .= " WHERE a.entity IN (".getEntity('member').")";
		$sql .= " AND a.fk_adherent_type = ".((int) $this->id);
		if (!empty($excludefilter)) {
			$sql .= ' AND ('.$excludefilter.')';
		}

		dol_syslog(get_class($this)."::listMembersForMemberType", LOG_DEBUG);
		$resql = $this->db->query($sql);
		if ($resql) {
			while ($obj = $this->db->fetch_object($resql)) {
				if (!array_key_exists($obj->rowid, $ret)) {
					if ($mode < 2) {
						$memberstatic = new Adherent($this->db);
						if ($mode == 1) {
							$memberstatic->fetch($obj->rowid, '', '', '', false, false);
						} else {
							$memberstatic->fetch($obj->rowid);
						}
						$ret[$obj->rowid] = $memberstatic;
					} else {
						$ret[$obj->rowid] = $obj->rowid;
					}
				}
			}

			$this->db->free($resql);

			$this->members = $ret;

			return $ret;
		} else {
			$this->error = $this->db->lasterror();
			return -1;
		}
	}

	/**
	 *	Return translated label by the nature of a adherent (physical or moral)
	 *
	 *	@param	string		$morphy		Nature of the adherent (physical or moral)
	 *	@return	string					Label
	 */
	public function getmorphylib($morphy = '')
	{
		global $langs;
		if ($morphy == 'phy') {
			return $langs->trans("Physical");
		} elseif ($morphy == 'mor') {
			return $langs->trans("Moral");
		} else {
			return $langs->trans("MorAndPhy");
		}
		//return $morphy;
	}

	/**
	 * getTooltipContentArray
	 * @param array $params params to construct tooltip data
	 * @since v18
	 * @return array
	 */
	public function getTooltipContentArray($params)
	{
		global $langs;

		$langs->load('members');

		$datas = [];
		$datas['picto'] = img_picto('', $this->picto).' <u class="paddingrightonly">'.$langs->trans("MemberType").'</u> '.$this->getLibStatut(4);
		$datas['label'] = '<br>'.$langs->trans("Label").': '.$this->label;
		if (isset($this->subscription)) {
			$datas['subscription'] = '<br>'.$langs->trans("SubscriptionRequired").': '.yn($this->subscription);
		}
		if (isset($this->vote)) {
			$datas['vote'] = '<br>'.$langs->trans("VoteAllowed").': '.yn($this->vote);
		}
		if (isset($this->duration)) {
			$datas['duration'] = '<br>'.$langs->trans("Duration").': '.$this->duration_value;
			if ($this->duration_value > 1) {
				$dur = array("i"=>$langs->trans("Minutes"), "h"=>$langs->trans("Hours"), "d"=>$langs->trans("Days"), "w"=>$langs->trans("Weeks"), "m"=>$langs->trans("Months"), "y"=>$langs->trans("Years"));
			} elseif ($this->duration_value > 0) {
				$dur = array("i"=>$langs->trans("Minute"), "h"=>$langs->trans("Hour"), "d"=>$langs->trans("Day"), "w"=>$langs->trans("Week"), "m"=>$langs->trans("Month"), "y"=>$langs->trans("Year"));
			}
			$datas['duration'] .= "&nbsp;" . (!empty($this->duration_unit) && isset($dur[$this->duration_unit]) ? $langs->trans($dur[$this->duration_unit]) : '');
		}

		return $datas;
	}

	/**
	 *  Return clicable name (with picto eventually)
	 *
	 *  @param		int		$withpicto					0=No picto, 1=Include picto into link, 2=Only picto
	 *  @param		int		$maxlen						length max label
	 *  @param		int  	$notooltip					1=Disable tooltip
	 *  @param  	string  $morecss                    Add more css on link
	 *  @param  	int     $save_lastsearch_value      -1=Auto, 0=No save of lastsearch_values when clicking, 1=Save lastsearch_values whenclicking
	 *  @return		string								String with URL
	 */
	public function getNomUrl($withpicto = 0, $maxlen = 0, $notooltip = 0, $morecss = '', $save_lastsearch_value = -1)
	{
		$result = '';
		$option = '';

		$classfortooltip = 'classfortooltip';
		$dataparams = '';
		$params = [
			'id' => $this->id,
			'objecttype' => $this->element,
			'option' => $option,
			'nofetch' => 1,
		];
		if (getDolGlobalInt('MAIN_ENABLE_AJAX_TOOLTIP')) {
			$classfortooltip = 'classforajaxtooltip';
			$dataparams = ' data-params="'.dol_escape_htmltag(json_encode($params)).'"';
			$label = '';
		} else {
			$label = implode($this->getTooltipContentArray($params));
		}

		$url = DOL_URL_ROOT.'/adherents/type.php?rowid='.((int) $this->id);
		if ($option != 'nolink') {
			// Add param to save lastsearch_values or not
			$add_save_lastsearch_values = ($save_lastsearch_value == 1 ? 1 : 0);
			if ($save_lastsearch_value == -1 && isset($_SERVER["PHP_SELF"]) && preg_match('/list\.php/', $_SERVER["PHP_SELF"])) {
				$add_save_lastsearch_values = 1;
			}
			if ($add_save_lastsearch_values) {
				$url .= '&save_lastsearch_values=1';
			}
		}
		$linkstart = '<a href="'.$url.'"';
		$linkstart .= ($label ? ' title="'.dol_escape_htmltag($label, 1).'"' : ' title="tocomplete"');
		$linkstart .= $dataparams.' class="'.$classfortooltip.'">';

		$linkend = '</a>';

		$result .= $linkstart;
		if ($withpicto) {
			$result .= img_object(($notooltip ? '' : $label), ($this->picto ? $this->picto : 'generic'), (' class="'.(($withpicto != 2) ? 'paddingright' : '').'"'), 0, 0, $notooltip ? 0 : 1);
		}
		if ($withpicto != 2) {
			$result .= ($maxlen ? dol_trunc($this->label, $maxlen) : $this->label);
		}
		$result .= $linkend;

		return $result;
	}

	/**
	 *    Return label of status (activity, closed)
	 *
	 *    @param  	int		$mode       0=long label, 1=short label, 2=Picto + short label, 3=Picto, 4=Picto + long label, 5=Short label + Picto, 6=Long label + Picto
	 *    @return   string     	   		Label of status
	 */
	public function getLibStatut($mode = 0)
	{
		return $this->LibStatut($this->status, $mode);
	}

	// phpcs:disable PEAR.NamingConventions.ValidFunctionName.ScopeNotCamelCaps
	/**
	 *  Return the label of a given status
	 *
	 *  @param	int		$status         Status id
	 *  @param	int		$mode           0=Long label, 1=Short label, 2=Picto + Short label, 3=Picto, 4=Picto + Long label, 5=Short label + Picto, 6=Long label + Picto
	 *  @return	string          		Status label
	 */
	public function LibStatut($status, $mode = 0)
	{
		// phpcs:enable
		global $langs;
		$langs->load('companies');

		$statusType = 'status4';
		if ($status == 0) {
			$statusType = 'status5';
		}

		if (empty($this->labelStatus) || empty($this->labelStatusShort)) {
			$this->labelStatus[0] = $langs->transnoentitiesnoconv("ActivityCeased");
			$this->labelStatus[1] = $langs->transnoentitiesnoconv("InActivity");
			$this->labelStatusShort[0] = $langs->transnoentitiesnoconv("ActivityCeased");
			$this->labelStatusShort[1] = $langs->transnoentitiesnoconv("InActivity");
		}

		return dolGetStatus($this->labelStatus[$status], $this->labelStatusShort[$status], '', $statusType, $mode);
	}

	// phpcs:disable PEAR.NamingConventions.ValidFunctionName.ScopeNotCamelCaps
	// phpcs:disable PEAR.NamingConventions.ValidFunctionName.PublicUnderscore
	/**
	 *	Retourne chaine DN complete dans l'annuaire LDAP pour l'objet
	 *
	 *	@param		array	$info		Info array loaded by _load_ldap_info
	 *	@param		int		$mode		0=Return full DN (uid=qqq,ou=xxx,dc=aaa,dc=bbb)
	 *									1=Return DN without key inside (ou=xxx,dc=aaa,dc=bbb)
	 *									2=Return key only (uid=qqq)
	 *	@return		string				DN
	 */
	public function _load_ldap_dn($info, $mode = 0)
	{
		// phpcs:enable
		$dn = '';
		if ($mode == 0) {
			$dn = getDolGlobalString('LDAP_KEY_MEMBERS_TYPES') . "=".$info[getDolGlobalString('LDAP_KEY_MEMBERS_TYPES')]."," . getDolGlobalString('LDAP_MEMBER_TYPE_DN');
		}
		if ($mode == 1) {
			$dn = getDolGlobalString('LDAP_MEMBER_TYPE_DN');
		}
		if ($mode == 2) {
			$dn = getDolGlobalString('LDAP_KEY_MEMBERS_TYPES') . "=".$info[getDolGlobalString('LDAP_KEY_MEMBERS_TYPES')];
		}
		return $dn;
	}


	// phpcs:disable PEAR.NamingConventions.ValidFunctionName.ScopeNotCamelCaps
	// phpcs:disable PEAR.NamingConventions.ValidFunctionName.PublicUnderscore
	/**
	 *	Initialize the info array (array of LDAP values) that will be used to call LDAP functions
	 *
	 *	@return		array		Tableau info des attributes
	 */
	public function _load_ldap_info()
	{
		// phpcs:enable
		$info = array();

		// Object classes
		$info["objectclass"] = explode(',', getDolGlobalString('LDAP_MEMBER_TYPE_OBJECT_CLASS'));

		if (empty($this->note_public) && !empty($this->note)) {		// For backward compatibility
			$this->note_public = $this->note;
		}

		// Champs
		if ($this->label && getDolGlobalString('LDAP_MEMBER_TYPE_FIELD_FULLNAME')) {
			$info[getDolGlobalString('LDAP_MEMBER_TYPE_FIELD_FULLNAME')] = $this->label;
		}
		if ($this->note_public && getDolGlobalString('LDAP_MEMBER_TYPE_FIELD_DESCRIPTION')) {
			$info[getDolGlobalString('LDAP_MEMBER_TYPE_FIELD_DESCRIPTION')] = dol_string_nohtmltag($this->note_public, 0, 'UTF-8', 1);
		}
		if (getDolGlobalString('LDAP_MEMBER_TYPE_FIELD_GROUPMEMBERS')) {
			$valueofldapfield = array();
			foreach ($this->members as $key => $val) {    // This is array of users for group into dolibarr database.
				$member = new Adherent($this->db);
				$member->fetch($val->id, '', '', '', false, false);
				$info2 = $member->_load_ldap_info();
				$valueofldapfield[] = $member->_load_ldap_dn($info2);
			}
			$info[getDolGlobalString('LDAP_MEMBER_TYPE_FIELD_GROUPMEMBERS')] = (!empty($valueofldapfield) ? $valueofldapfield : '');
		}
		return $info;
	}

	/**
	 *  Initialise an instance with random values.
	 *  Used to build previews or test instances.
	 *	id must be 0 if object instance is a specimen.
	 *
	 *  @return	void
	 */
	public function initAsSpecimen()
	{
		global $user;

		// Initialise parameters
		$this->id = 0;
		$this->ref = 'MTSPEC';
		$this->specimen = 1;

		$this->label = 'MEMBERS TYPE SPECIMEN';
		$this->note_public = 'This is a public note';
		$this->mail_valid = 'This is welcome email';
		$this->subscription = 1;
		$this->caneditamount = 0;
		$this->vote = 0;

		$this->status = 1;

		// Members of this member type is just me
		$this->members = array(
			$user->id => $user
		);
	}

	/**
	 *     getMailOnValid
	 *
	 *     @return string     Return mail content of type or empty
	 */
	public function getMailOnValid()
	{
		if (!empty($this->mail_valid) && trim(dol_htmlentitiesbr_decode($this->mail_valid))) {
			return $this->mail_valid;
		}

		return '';
	}

	/**
	 *     getMailOnSubscription
	 *
	 *     @return string     Return mail content of type or empty
	 */
	public function getMailOnSubscription()
	{
		// mail_subscription not  defined so never used
		if (!empty($this->mail_subscription) && trim(dol_htmlentitiesbr_decode($this->mail_subscription))) {  // Property not yet defined
			return $this->mail_subscription;
		}

		return '';
	}

	/**
	 *     getMailOnResiliate
	 *
	 *     @return string     Return mail model content of type or empty
	 */
	public function getMailOnResiliate()
	{
		// NOTE mail_resiliate not defined so never used
		if (!empty($this->mail_resiliate) && trim(dol_htmlentitiesbr_decode($this->mail_resiliate))) {  // Property not yet defined
			return $this->mail_resiliate;
		}

		return '';
	}

	/**
	 *     getMailOnExclude
	 *
	 *     @return string     Return mail model content of type or empty
	 */
	public function getMailOnExclude()
	{
		// NOTE mail_exclude not defined so never used
		if (!empty($this->mail_exclude) && trim(dol_htmlentitiesbr_decode($this->mail_exclude))) {  // Property not yet defined
			return $this->mail_exclude;
		}

		return '';
	}


	/**
	 *	Return clicable link of object (with eventually picto)
	 *
	 *	@param      string	    $option                 Where point the link (0=> main card, 1,2 => shipment, 'nolink'=>No link)
	 *  @param		array		$arraydata				Array of data
	 *  @return		string								HTML Code for Kanban thumb.
	 */
	public function getKanbanView($option = '', $arraydata = null)
	{
		global $langs, $user;

		//$selected = (empty($arraydata['selected']) ? 0 : $arraydata['selected']);

		$return = '<div class="box-flex-item box-flex-grow-zero">';
		$return .= '<div class="info-box info-box-sm">';
		$return .= '<span class="info-box-icon bg-infobox-action">';
		$return .= img_picto('', $this->picto);
		$return .= '</span>';
		$return .= '<div class="info-box-content">';
		$return .= '<span class="info-box-ref inline-block tdoverflowmax150 valignmiddle">'.(method_exists($this, 'getNomUrl') ? $this->getNomUrl() : $this->ref).'</span>';

		//$return .= '<input id="cb'.$this->id.'" class="flat checkforselect fright" type="checkbox" name="toselect[]" value="'.$this->id.'"'.($selected ? ' checked="checked"' : '').'>';

		if ($user->hasRight('adherent', 'configurer')) {
			$return .= '<span class="right paddingleft"><a class="editfielda" href="'.$_SERVER["PHP_SELF"].'?action=edit&rowid='.urlencode($this->ref).'">'.img_edit().'</a></span>';
		} else {
			$return .= '<span class="right">&nbsp;</span>';
		}
		if (property_exists($this, 'vote')) {
			$return .= '<br><span class="info-box-label opacitymedium">'.$langs->trans("VoteAllowed").' : '.yn($this->vote).'</span>';
		}
		if (property_exists($this, 'amount')) {
			if (is_null($this->amount) || $this->amount === '') {
				$return .= '<br>';
			} else {
				$return .= '<br><span class="info-box-label opacitymedium">'.$langs->trans("Amount").'</span>';
				$return .= '<span class="amount"> : '.price($this->amount).'</span>';
			}
		}
		if (method_exists($this, 'getLibStatut')) {
			$return .= '<br><div class="info-box-status">'.$this->getLibStatut(3).'</div>';
		}
		$return .= '</div>';
		$return .= '</div>';
		$return .= '</div>';
		return $return;
	}
}<|MERGE_RESOLUTION|>--- conflicted
+++ resolved
@@ -126,12 +126,6 @@
 	/** @var array Array of members */
 	public $members = array();
 
-<<<<<<< HEAD
-	/** @var string string other */
-	public $other = '';
-
-=======
->>>>>>> ff04c995
 	/**
 	 * @var string description
 	 */
