<?php
/* Copyright (C) 2002		Rodolphe Quiedeville	<rodolphe@quiedeville.org>
 * Copyright (C) 2004-2008	Laurent Destailleur		<eldy@users.sourceforge.net>
 * Copyright (C) 2009-2017	Regis Houssin			<regis.houssin@inodbox.com>
 * Copyright (C) 2016		Charlie Benke			<charlie@patas-monkey.com>
 * Copyright (C) 2018-2019  Thibault Foucart		<support@ptibogxiv.net>
<<<<<<< HEAD
 * Copyright (C) 2021           Waël Almoman            <info@almoman.com>
=======
 * Copyright (C) 2021     	Waël Almoman            <info@almoman.com>
>>>>>>> 95dc2558
 *
 * This program is free software; you can redistribute it and/or modify
 * it under the terms of the GNU General Public License as published by
 * the Free Software Foundation; either version 3 of the License, or
 * (at your option) any later version.
 *
 * This program is distributed in the hope that it will be useful,
 * but WITHOUT ANY WARRANTY; without even the implied warranty of
 * MERCHANTABILITY or FITNESS FOR A PARTICULAR PURPOSE.  See the
 * GNU General Public License for more details.
 *
 * You should have received a copy of the GNU General Public License
 * along with this program. If not, see <https://www.gnu.org/licenses/>.
 */

/**
 *	\file       htdocs/adherents/class/adherent_type.class.php
 *	\ingroup    member
 *	\brief      File of class to manage members types
 */

require_once DOL_DOCUMENT_ROOT.'/core/class/commonobject.class.php';


/**
 *	Class to manage members type
 */
class AdherentType extends CommonObject
{
	/**
	 * @var string Name of table without prefix where object is stored
	 */
	public $table_element = 'adherent_type';

	/**
	 * @var string ID to identify managed object
	 */
	public $element = 'adherent_type';

	/**
	 * @var string String with name of icon for myobject. Must be the part after the 'object_' into object_myobject.png
	 */
	public $picto = 'members';

	/**
	 * 0=No test on entity, 1=Test with field entity, 2=Test with link by societe
	 * @var int
	 */
	public $ismultientitymanaged = 1;

	/**
	 * @var string
	 * @deprecated Use label
	 * @see $label
	 */
	public $libelle;

	/**
	 * @var string Adherent type label
	 */
	public $label;

	/**
	 * @var string Adherent type nature
	 */
	public $morphy;

	public $duration;

	/*
	* type expiration
	*/
	public $duration_value;

	/**
	 * Expiration unit
	 */
	public $duration_unit;

	/**
	 * @var int Subsription required (0 or 1)
	 */
	public $subscription;

	/**
	 * @var float|string 	Amount for subscription (null or '' means not defined)
	 */
	public $amount;

	/**
	 * @var string 	Public note
	 * @deprecated
	 */
	public $note;

	/** @var string 	Public note */
	public $note_public;

	/** @var integer	Can vote */
	public $vote;

	/** @var string Email sent during validation of member */
	public $mail_valid;

	/** @var string Email sent after recording a new subscription */
	public $mail_subscription = '';

	/** @var string Email sent after resiliation */
	public $mail_resiliate = '';

	/** @var string Email sent after exclude */
	public $mail_exclude = '';

	/** @var array Array of members */
	public $members = array();

	public $multilangs = array();


	/**
	 *	Constructor
	 *
	 *	@param 		DoliDB		$db		Database handler
	 */
	public function __construct($db)
	{
		$this->db = $db;
		$this->status = 1;
	}

	/**
	 * Load array this->multilangs
	 *
	 * @return int        <0 if KO, >0 if OK
	 */
	public function getMultiLangs()
	{
		global $langs;

		$current_lang = $langs->getDefaultLang();

		$sql = "SELECT lang, label, description, email";
		$sql .= " FROM ".MAIN_DB_PREFIX."adherent_type_lang";
		$sql .= " WHERE fk_type = ".((int) $this->id);

		$result = $this->db->query($sql);
		if ($result) {
			while ($obj = $this->db->fetch_object($result)) {
				//print 'lang='.$obj->lang.' current='.$current_lang.'<br>';
				if ($obj->lang == $current_lang) {  // si on a les traduct. dans la langue courante on les charge en infos principales.
					$this->label        = $obj->label;
					$this->description = $obj->description;
					$this->email        = $obj->email;
				}
				$this->multilangs["$obj->lang"]["label"] = $obj->label;
				$this->multilangs["$obj->lang"]["description"] = $obj->description;
				$this->multilangs["$obj->lang"]["email"] = $obj->email;
			}
			return 1;
		} else {
			$this->error = "Error: ".$this->db->lasterror()." - ".$sql;
			return -1;
		}
	}

	/**
	 * Update or add a translation for this member type
	 *
	 * @param  User $user Object user making update
	 * @return int        <0 if KO, >0 if OK
	 */
	public function setMultiLangs($user)
	{
		global $conf, $langs;

		$langs_available = $langs->get_available_languages(DOL_DOCUMENT_ROOT, 0, 2);
		$current_lang = $langs->getDefaultLang();

		foreach ($langs_available as $key => $value) {
			if ($key == $current_lang) {
				$sql = "SELECT rowid";
				$sql .= " FROM ".MAIN_DB_PREFIX."adherent_type_lang";
<<<<<<< HEAD
				$sql .= " WHERE fk_type=".$this->id;
=======
				$sql .= " WHERE fk_type = ".((int) $this->id);
>>>>>>> 95dc2558
				$sql .= " AND lang = '".$this->db->escape($key)."'";

				$result = $this->db->query($sql);

				if ($this->db->num_rows($result)) { // if there is already a description line for this language
					$sql2 = "UPDATE ".MAIN_DB_PREFIX."adherent_type_lang";
					$sql2 .= " SET";
					$sql2 .= " label = '".$this->db->escape($this->label)."',";
					$sql2 .= " description = '".$this->db->escape($this->description)."'";
					$sql2 .= " WHERE fk_type = ".((int) $this->id)." AND lang='".$this->db->escape($key)."'";
				} else {
					$sql2 = "INSERT INTO ".MAIN_DB_PREFIX."adherent_type_lang (fk_type, lang, label, description";
					$sql2 .= ")";
					$sql2 .= " VALUES(".((int) $this->id).",'".$this->db->escape($key)."','".$this->db->escape($this->label)."',";
					$sql2 .= " '".$this->db->escape($this->description)."'";
					$sql2 .= ")";
				}
				dol_syslog(get_class($this).'::setMultiLangs key = current_lang = '.$key);
				if (!$this->db->query($sql2)) {
					$this->error = $this->db->lasterror();
					return -1;
				}
			} elseif (isset($this->multilangs[$key])) {
				$sql = "SELECT rowid";
				$sql .= " FROM ".MAIN_DB_PREFIX."adherent_type_lang";
<<<<<<< HEAD
				$sql .= " WHERE fk_type=".$this->id;
=======
				$sql .= " WHERE fk_type = ".((int) $this->id);
>>>>>>> 95dc2558
				$sql .= " AND lang = '".$this->db->escape($key)."'";

				$result = $this->db->query($sql);

				if ($this->db->num_rows($result)) { // if there is already a description line for this language
					$sql2 = "UPDATE ".MAIN_DB_PREFIX."adherent_type_lang";
					$sql2 .= " SET ";
					$sql2 .= " label = '".$this->db->escape($this->multilangs["$key"]["label"])."',";
					$sql2 .= " description = '".$this->db->escape($this->multilangs["$key"]["description"])."'";
					$sql2 .= " WHERE fk_type = ".((int) $this->id)." AND lang='".$this->db->escape($key)."'";
				} else {
					$sql2 = "INSERT INTO ".MAIN_DB_PREFIX."adherent_type_lang (fk_type, lang, label, description";
					$sql2 .= ")";
					$sql2 .= " VALUES(".$this->id.",'".$this->db->escape($key)."','".$this->db->escape($this->multilangs["$key"]["label"])."',";
					$sql2 .= " '".$this->db->escape($this->multilangs["$key"]["description"])."'";
					$sql2 .= ")";
				}

				// We do not save if main fields are empty
				if ($this->multilangs["$key"]["label"] || $this->multilangs["$key"]["description"]) {
					if (!$this->db->query($sql2)) {
						$this->error = $this->db->lasterror();
						return -1;
					}
				}
			} else {
				// language is not current language and we didn't provide a multilang description for this language
			}
		}

		// Call trigger
		$result = $this->call_trigger('MEMBER_TYPE_SET_MULTILANGS', $user);
		if ($result < 0) {
			$this->error = $this->db->lasterror();
			return -1;
		}
		// End call triggers

		return 1;
	}

	   /**
		* Delete a language for this member type
		*
		* @param string $langtodelete 	Language code to delete
		* @param User   $user         	Object user making delete
		* @return int                   <0 if KO, >0 if OK
		*/
	public function delMultiLangs($langtodelete, $user)
	{
		$sql = "DELETE FROM ".MAIN_DB_PREFIX."adherent_type_lang";
		$sql .= " WHERE fk_type = ".((int) $this->id)." AND lang = '".$this->db->escape($langtodelete)."'";

		dol_syslog(get_class($this).'::delMultiLangs', LOG_DEBUG);
		$result = $this->db->query($sql);
		if ($result) {
			// Call trigger
			$result = $this->call_trigger('ADHERENT_TYPE_DEL_MULTILANGS', $user);
			if ($result < 0) {
				$this->error = $this->db->lasterror();
				dol_syslog(get_class($this).'::delMultiLangs error='.$this->error, LOG_ERR);
				return -1;
			}
			// End call triggers
			return 1;
		} else {
			$this->error = $this->db->lasterror();
			dol_syslog(get_class($this).'::delMultiLangs error='.$this->error, LOG_ERR);
			return -1;
		}
	}

	/**
	 *  Function to create the member type
	 *
	 *  @param	User	$user			User making creation
	 *  @param	int		$notrigger		1=do not execute triggers, 0 otherwise
	 *  @return	int						>0 if OK, < 0 if KO
	 */
	public function create($user, $notrigger = 0)
	{
		global $langs, $conf;

		$error = 0;

		$this->status = (int) $this->status;
		$this->label = trim($this->label);

		$this->db->begin();

		$sql = "INSERT INTO ".MAIN_DB_PREFIX."adherent_type (";
		$sql .= " morphy";
		$sql .= ", libelle";
		$sql .= ", entity";
		$sql .= ") VALUES (";
		$sql .= "'".$this->db->escape($this->morphy)."'";
		$sql .= ", '".$this->db->escape($this->label)."'";
		$sql .= ", ".$conf->entity;
		$sql .= ")";

		dol_syslog("Adherent_type::create", LOG_DEBUG);
		$result = $this->db->query($sql);
		if ($result) {
			$this->id = $this->db->last_insert_id(MAIN_DB_PREFIX."adherent_type");

			$result = $this->update($user, 1);
			if ($result < 0) {
				$this->db->rollback();
				return -3;
			}

			if (!$notrigger) {
				// Call trigger
				$result = $this->call_trigger('MEMBER_TYPE_CREATE', $user);
				if ($result < 0) {
					$error++;
				}
				// End call triggers
			}

			if (!$error) {
				$this->db->commit();
				return $this->id;
			} else {
				dol_syslog(get_class($this)."::create ".$this->error, LOG_ERR);
				$this->db->rollback();
				return -2;
			}
		} else {
			$this->error = $this->db->lasterror();
			$this->db->rollback();
			return -1;
		}
	}

	/**
	 *  Updating the type in the database
	 *
	 *  @param	User	$user			Object user making change
	 *  @param	int		$notrigger		1=do not execute triggers, 0 otherwise
	 *  @return	int						>0 if OK, < 0 if KO
	 */
	public function update($user, $notrigger = 0)
	{
		global $langs, $conf, $hookmanager;

		$error = 0;

		$this->label = trim($this->label);

		if (empty($this->note_public) && !empty($this->note)) {		// For backward compatibility
			$this->note_public = $this->note;
		}

		$this->db->begin();

		$sql = "UPDATE ".MAIN_DB_PREFIX."adherent_type ";
		$sql .= "SET ";
		$sql .= "statut = ".((int) $this->status).",";
		$sql .= "libelle = '".$this->db->escape($this->label)."',";
		$sql .= "morphy = '".$this->db->escape($this->morphy)."',";
		$sql .= "subscription = '".$this->db->escape($this->subscription)."',";
		$sql .= "amount = ".((empty($this->amount) && $this->amount == '') ? 'null' : ((float) $this->amount)).",";
		$sql .= "duration = '".$this->db->escape($this->duration_value.$this->duration_unit)."',";
		$sql .= "note = '".$this->db->escape($this->note_public)."',";
		$sql .= "vote = ".(integer) $this->db->escape($this->vote).",";
		$sql .= "mail_valid = '".$this->db->escape($this->mail_valid)."'";
		$sql .= " WHERE rowid =".((int) $this->id);

		$result = $this->db->query($sql);
		if ($result) {
			$this->description = $this->db->escape($this->note_public);

			// Multilangs
			if (!empty($conf->global->MAIN_MULTILANGS)) {
				if ($this->setMultiLangs($user) < 0) {
					$this->error = $langs->trans("Error")." : ".$this->db->error()." - ".$sql;
					return -2;
				}
			}

			$action = 'update';

			// Actions on extra fields
			if (!$error) {
				$result = $this->insertExtraFields();
				if ($result < 0) {
					$error++;
				}
			}

			if (!$error && !$notrigger) {
				// Call trigger
				$result = $this->call_trigger('MEMBER_TYPE_MODIFY', $user);
				if ($result < 0) {
					$error++;
				}
				// End call triggers
			}

			if (!$error) {
				$this->db->commit();
				return 1;
			} else {
				$this->db->rollback();
				dol_syslog(get_class($this)."::update ".$this->error, LOG_ERR);
				return -$error;
			}
		} else {
			$this->error = $this->db->lasterror();
			$this->db->rollback();
			return -1;
		}
	}

	/**
	 *	Function to delete the member's status
	 *
	 *  @return		int		> 0 if OK, 0 if not found, < 0 if KO
	 */
	public function delete()
	{
		global $user;

		$error = 0;

		$sql = "DELETE FROM ".MAIN_DB_PREFIX."adherent_type";
		$sql .= " WHERE rowid = ".((int) $this->id);

		$resql = $this->db->query($sql);
		if ($resql) {
			// Call trigger
			$result = $this->call_trigger('MEMBER_TYPE_DELETE', $user);
			if ($result < 0) {
				$error++; $this->db->rollback(); return -2;
			}
			// End call triggers

			$this->db->commit();
			return 1;
		} else {
			$this->db->rollback();
			$this->error = $this->db->lasterror();
			return -1;
		}
	}

	/**
	 *  Function that retrieves the status of the member
	 *
	 *  @param 		int		$rowid			Id of member type to load
	 *  @return		int						<0 if KO, >0 if OK
	 */
	public function fetch($rowid)
	{
		global $langs, $conf;

		$sql = "SELECT d.rowid, d.libelle as label, d.morphy, d.statut as status, d.duration, d.subscription, d.amount, d.mail_valid, d.note as note_public, d.vote";
		$sql .= " FROM ".MAIN_DB_PREFIX."adherent_type as d";
		$sql .= " WHERE d.rowid = ".(int) $rowid;

		dol_syslog("Adherent_type::fetch", LOG_DEBUG);

		$resql = $this->db->query($sql);
		if ($resql) {
			if ($this->db->num_rows($resql)) {
				$obj = $this->db->fetch_object($resql);

				$this->id             = $obj->rowid;
				$this->ref            = $obj->rowid;
				$this->label          = $obj->label;
				$this->morphy         = $obj->morphy;
				$this->status         = $obj->status;
				$this->duration       = $obj->duration;
				$this->duration_value = substr($obj->duration, 0, dol_strlen($obj->duration) - 1);
				$this->duration_unit  = substr($obj->duration, -1);
				$this->subscription   = $obj->subscription;
				$this->amount         = $obj->amount;
				$this->mail_valid     = $obj->mail_valid;
				$this->note           = $obj->note_public;	// deprecated
				$this->note_public    = $obj->note_public;
				$this->vote           = $obj->vote;

				// multilangs
				if (!empty($conf->global->MAIN_MULTILANGS)) {
					$this->getMultiLangs();
				}

				// fetch optionals attributes and labels
				$this->fetch_optionals();
			}

			return 1;
		} else {
			$this->error = $this->db->lasterror();
			return -1;
		}
	}

	// phpcs:disable PEAR.NamingConventions.ValidFunctionName.ScopeNotCamelCaps
	/**
	 *  Return list of members' type
	 *
	 *  @param	int		$status			Filter on status of type
	 *  @return array					List of types of members
	 */
	public function liste_array($status = -1)
	{
		// phpcs:enable
		global $conf, $langs;

		$adherenttypes = array();

		$sql = "SELECT rowid, libelle as label";
		$sql .= " FROM ".MAIN_DB_PREFIX."adherent_type";
		$sql .= " WHERE entity IN (".getEntity('member_type').")";
		if ($status >= 0) {
			$sql .= " AND statut = ".((int) $status);
		}

		$resql = $this->db->query($sql);
		if ($resql) {
			$nump = $this->db->num_rows($resql);

			if ($nump) {
				$i = 0;
				while ($i < $nump) {
					$obj = $this->db->fetch_object($resql);

					$adherenttypes[$obj->rowid] = $langs->trans($obj->label);
					$i++;
				}
			}
		} else {
			print $this->db->error();
		}
		return $adherenttypes;
	}

	/**
	 *  Return the array of all amounts per membership type id
	 *
	 *  @param	int		$status			Filter on status of type
	 *  @return array					Array of membership type
	 */
	public function amountByType($status = null)
	{
		global $conf, $langs;

		$amountbytype = array();

		$sql = "SELECT rowid, amount";
		$sql .= " FROM ".MAIN_DB_PREFIX."adherent_type";
		$sql .= " WHERE entity IN (".getEntity('member_type').")";
		if ($status !== null) {
			$sql .= " AND statut = ".((int) $status);
		}

		$resql = $this->db->query($sql);
		if ($resql) {
			$nump = $this->db->num_rows($resql);

			if ($nump) {
				$i = 0;
				while ($i < $nump) {
					$obj = $this->db->fetch_object($resql);

					$amountbytype[$obj->rowid] = $obj->amount;
					$i++;
				}
			}
		} else {
			print $this->db->error();
		}

		return $amountbytype;
	}

	/**
	 * 	Return array of Member objects for member type this->id (or all if this->id not defined)
	 *
	 * 	@param	string	$excludefilter		Filter to exclude. This value must not come from a user input.
	 *  @param	int		$mode				0=Return array of member instance
	 *  									1=Return array of member instance without extra data
	 *  									2=Return array of members id only
	 * 	@return	mixed						Array of members or -1 on error
	 */
	public function listMembersForMemberType($excludefilter = '', $mode = 0)
	{
		global $conf, $user;

		$ret = array();

		$sql = "SELECT a.rowid";
		$sql .= " FROM ".MAIN_DB_PREFIX."adherent as a";
		$sql .= " WHERE a.entity IN (".getEntity('member').")";
		$sql .= " AND a.fk_adherent_type = ".((int) $this->id);
		if (!empty($excludefilter)) {
			$sql .= ' AND ('.$excludefilter.')';
		}

		dol_syslog(get_class($this)."::listUsersForGroup", LOG_DEBUG);
		$resql = $this->db->query($sql);
		if ($resql) {
			while ($obj = $this->db->fetch_object($resql)) {
				if (!array_key_exists($obj->rowid, $ret)) {
					if ($mode < 2) {
						$memberstatic = new Adherent($this->db);
						if ($mode == 1) {
							$memberstatic->fetch($obj->rowid, '', '', '', false, false);
						} else {
							$memberstatic->fetch($obj->rowid);
						}
						$ret[$obj->rowid] = $memberstatic;
					} else {
						$ret[$obj->rowid] = $obj->rowid;
					}
				}
			}

			$this->db->free($resql);

			$this->members = $ret;

			return $ret;
		} else {
			$this->error = $this->db->lasterror();
			return -1;
		}
	}

	/**
	 *	Return translated label by the nature of a adherent (physical or moral)
	 *
	 *	@param	string		$morphy		Nature of the adherent (physical or moral)
	 *	@return	string					Label
	 */
	public function getmorphylib($morphy = '')
	{
		global $langs;
		if ($morphy == 'phy') {
			return $langs->trans("Physical");
		} elseif ($morphy == 'mor') {
			return $langs->trans("Moral");
		} else {
			return $langs->trans("MorAndPhy");
		}
		//return $morphy;
	}

	/**
	 *  Return clicable name (with picto eventually)
	 *
	 *  @param		int		$withpicto					0=No picto, 1=Include picto into link, 2=Only picto
	 *  @param		int		$maxlen						length max label
	 *  @param		int  	$notooltip					1=Disable tooltip
	 *  @param  	string  $morecss                    Add more css on link
	 *  @param  	int     $save_lastsearch_value      -1=Auto, 0=No save of lastsearch_values when clicking, 1=Save lastsearch_values whenclicking
	 *  @return		string								String with URL
	 */
	public function getNomUrl($withpicto = 0, $maxlen = 0, $notooltip = 0, $morecss = '', $save_lastsearch_value = -1)
	{
		global $langs;

		$result = '';

		$label = img_picto('', $this->picto).' <u class="paddingrightonly">'.$langs->trans("MemberType").'</u>';
		$label .= ' '.$this->getLibStatut(4);
		$label .= '<br>'.$langs->trans("Label").': '.$this->label;
		if (isset($this->subscription)) {
			$label .= '<br>'.$langs->trans("SubscriptionRequired").': '.yn($this->subscription);
		}

<<<<<<< HEAD
		$linkstart = '<a href="'.DOL_URL_ROOT.'/adherents/type.php?rowid='.((int) $this->id).'" title="'.dol_escape_htmltag($label, 1).'" class="classfortooltip">';
=======
		$option = '';

		$url = DOL_URL_ROOT.'/adherents/type.php?rowid='.((int) $this->id);

		if ($option != 'nolink') {
			// Add param to save lastsearch_values or not
			$add_save_lastsearch_values = ($save_lastsearch_value == 1 ? 1 : 0);
			if ($save_lastsearch_value == -1 && preg_match('/list\.php/', $_SERVER["PHP_SELF"])) {
				$add_save_lastsearch_values = 1;
			}
			if ($add_save_lastsearch_values) {
				$url .= '&save_lastsearch_values=1';
			}
		}

		$linkstart = '<a href="'.$url.'" title="'.dol_escape_htmltag($label, 1).'" class="classfortooltip">';
>>>>>>> 95dc2558
		$linkend = '</a>';

		$result .= $linkstart;
		if ($withpicto) {
			$result .= img_object(($notooltip ? '' : $label), ($this->picto ? $this->picto : 'generic'), ($notooltip ? (($withpicto != 2) ? 'class="paddingright"' : '') : 'class="'.(($withpicto != 2) ? 'paddingright ' : '').'classfortooltip"'), 0, 0, $notooltip ? 0 : 1);
		}
		if ($withpicto != 2) {
			$result .= ($maxlen ?dol_trunc($this->label, $maxlen) : $this->label);
		}
		$result .= $linkend;

		return $result;
	}

	// phpcs:disable PEAR.NamingConventions.ValidFunctionName.ScopeNotCamelCaps
	/**
	 *    Return label of status (activity, closed)
	 *
	 *    @param  	int		$mode       0=long label, 1=short label, 2=Picto + short label, 3=Picto, 4=Picto + long label, 5=Short label + Picto, 6=Long label + Picto
	 *    @return   string     	   		Label of status
	 */
	public function getLibStatut($mode = 0)
	{
		return $this->LibStatut($this->status, $mode);
	}

	/**
	 *  Return the label of a given status
	 *
	 *  @param	int		$status         Status id
	 *  @param	int		$mode           0=Long label, 1=Short label, 2=Picto + Short label, 3=Picto, 4=Picto + Long label, 5=Short label + Picto, 6=Long label + Picto
	 *  @return	string          		Status label
	 */
	public function LibStatut($status, $mode = 0)
	{
		// phpcs:enable
		global $langs;
		$langs->load('companies');

		$statusType = 'status4';
		if ($status == 0) {
			$statusType = 'status5';
		}

		if (empty($this->labelStatus) || empty($this->labelStatusShort)) {
			$this->labelStatus[0] = $langs->transnoentitiesnoconv("ActivityCeased");
			$this->labelStatus[1] = $langs->transnoentitiesnoconv("InActivity");
			$this->labelStatusShort[0] = $langs->transnoentitiesnoconv("ActivityCeased");
			$this->labelStatusShort[1] = $langs->transnoentitiesnoconv("InActivity");
		}

		return dolGetStatus($this->labelStatus[$status], $this->labelStatusShort[$status], '', $statusType, $mode);
	}

	// phpcs:disable PEAR.NamingConventions.ValidFunctionName.ScopeNotCamelCaps
	// phpcs:disable PEAR.NamingConventions.ValidFunctionName.PublicUnderscore
	/**
	 *	Retourne chaine DN complete dans l'annuaire LDAP pour l'objet
	 *
	 *	@param		array	$info		Info array loaded by _load_ldap_info
	 *	@param		int		$mode		0=Return full DN (uid=qqq,ou=xxx,dc=aaa,dc=bbb)
	 *									1=Return DN without key inside (ou=xxx,dc=aaa,dc=bbb)
	 *									2=Return key only (uid=qqq)
	 *	@return		string				DN
	 */
	public function _load_ldap_dn($info, $mode = 0)
	{
		// phpcs:enable
		global $conf;
		$dn = '';
		if ($mode == 0) {
			$dn = $conf->global->LDAP_KEY_MEMBERS_TYPES."=".$info[$conf->global->LDAP_KEY_MEMBERS_TYPES].",".$conf->global->LDAP_MEMBER_TYPE_DN;
		}
		if ($mode == 1) {
			$dn = $conf->global->LDAP_MEMBER_TYPE_DN;
		}
		if ($mode == 2) {
			$dn = $conf->global->LDAP_KEY_MEMBERS_TYPES."=".$info[$conf->global->LDAP_KEY_MEMBERS_TYPES];
		}
		return $dn;
	}


	// phpcs:disable PEAR.NamingConventions.ValidFunctionName.ScopeNotCamelCaps
	// phpcs:disable PEAR.NamingConventions.ValidFunctionName.PublicUnderscore
	/**
	 *	Initialize the info array (array of LDAP values) that will be used to call LDAP functions
	 *
	 *	@return		array		Tableau info des attributs
	 */
	public function _load_ldap_info()
	{
		// phpcs:enable
		global $conf, $langs;

		$info = array();

		// Object classes
		$info["objectclass"] = explode(',', $conf->global->LDAP_MEMBER_TYPE_OBJECT_CLASS);

		if (empty($this->note_public) && !empty($this->note)) {		// For backward compatibility
			$this->note_public = $this->note;
		}

		// Champs
		if ($this->label && !empty($conf->global->LDAP_MEMBER_TYPE_FIELD_FULLNAME)) {
			$info[$conf->global->LDAP_MEMBER_TYPE_FIELD_FULLNAME] = $this->label;
		}
		if ($this->note_public && !empty($conf->global->LDAP_MEMBER_TYPE_FIELD_DESCRIPTION)) {
			$info[$conf->global->LDAP_MEMBER_TYPE_FIELD_DESCRIPTION] = dol_string_nohtmltag($this->note_public, 0, 'UTF-8', 1);
		}
		if (!empty($conf->global->LDAP_MEMBER_TYPE_FIELD_GROUPMEMBERS)) {
			$valueofldapfield = array();
			foreach ($this->members as $key => $val) {    // This is array of users for group into dolibarr database.
				$member = new Adherent($this->db);
				$member->fetch($val->id, '', '', '', false, false);
				$info2 = $member->_load_ldap_info();
				$valueofldapfield[] = $member->_load_ldap_dn($info2);
			}
			$info[$conf->global->LDAP_MEMBER_TYPE_FIELD_GROUPMEMBERS] = (!empty($valueofldapfield) ? $valueofldapfield : '');
		}
		return $info;
	}

	/**
	 *  Initialise an instance with random values.
	 *  Used to build previews or test instances.
	 *	id must be 0 if object instance is a specimen.
	 *
	 *  @return	void
	 */
	public function initAsSpecimen()
	{
		global $user;

		// Initialise parametres
		$this->id = 0;
		$this->ref = 'MTSPEC';
		$this->specimen = 1;

		$this->label = 'MEMBERS TYPE SPECIMEN';
		$this->note_public = 'This is a public note';
		$this->mail_valid = 'This is welcome email';
		$this->subscription = 1;
		$this->vote = 0;

		$this->status = 1;

		// Members of this member type is just me
		$this->members = array(
			$user->id => $user
		);
	}

	/**
	 *     getMailOnValid
	 *
	 *     @return string     Return mail content of type or empty
	 */
	public function getMailOnValid()
	{
		if (!empty($this->mail_valid) && trim(dol_htmlentitiesbr_decode($this->mail_valid))) {
			return $this->mail_valid;
		}

		return '';
	}

	/**
	 *     getMailOnSubscription
	 *
	 *     @return string     Return mail content of type or empty
	 */
	public function getMailOnSubscription()
	{
		// mail_subscription not  defined so never used
		if (!empty($this->mail_subscription) && trim(dol_htmlentitiesbr_decode($this->mail_subscription))) {  // Property not yet defined
			return $this->mail_subscription;
		}

		return '';
	}

	/**
	 *     getMailOnResiliate
	 *
	 *     @return string     Return mail model content of type or empty
	 */
	public function getMailOnResiliate()
	{
		// NOTE mail_resiliate not defined so never used
		if (!empty($this->mail_resiliate) && trim(dol_htmlentitiesbr_decode($this->mail_resiliate))) {  // Property not yet defined
			return $this->mail_resiliate;
		}

		return '';
	}

	/**
	 *     getMailOnExclude
	 *
	 *     @return string     Return mail model content of type or empty
	 */
	public function getMailOnExclude()
	{
		// NOTE mail_exclude not defined so never used
		if (!empty($this->mail_exclude) && trim(dol_htmlentitiesbr_decode($this->mail_exclude))) {  // Property not yet defined
			return $this->mail_exclude;
		}

		return '';
	}
}<|MERGE_RESOLUTION|>--- conflicted
+++ resolved
@@ -4,11 +4,7 @@
  * Copyright (C) 2009-2017	Regis Houssin			<regis.houssin@inodbox.com>
  * Copyright (C) 2016		Charlie Benke			<charlie@patas-monkey.com>
  * Copyright (C) 2018-2019  Thibault Foucart		<support@ptibogxiv.net>
-<<<<<<< HEAD
- * Copyright (C) 2021           Waël Almoman            <info@almoman.com>
-=======
  * Copyright (C) 2021     	Waël Almoman            <info@almoman.com>
->>>>>>> 95dc2558
  *
  * This program is free software; you can redistribute it and/or modify
  * it under the terms of the GNU General Public License as published by
@@ -191,11 +187,7 @@
 			if ($key == $current_lang) {
 				$sql = "SELECT rowid";
 				$sql .= " FROM ".MAIN_DB_PREFIX."adherent_type_lang";
-<<<<<<< HEAD
-				$sql .= " WHERE fk_type=".$this->id;
-=======
 				$sql .= " WHERE fk_type = ".((int) $this->id);
->>>>>>> 95dc2558
 				$sql .= " AND lang = '".$this->db->escape($key)."'";
 
 				$result = $this->db->query($sql);
@@ -221,11 +213,7 @@
 			} elseif (isset($this->multilangs[$key])) {
 				$sql = "SELECT rowid";
 				$sql .= " FROM ".MAIN_DB_PREFIX."adherent_type_lang";
-<<<<<<< HEAD
-				$sql .= " WHERE fk_type=".$this->id;
-=======
 				$sql .= " WHERE fk_type = ".((int) $this->id);
->>>>>>> 95dc2558
 				$sql .= " AND lang = '".$this->db->escape($key)."'";
 
 				$result = $this->db->query($sql);
@@ -699,9 +687,6 @@
 			$label .= '<br>'.$langs->trans("SubscriptionRequired").': '.yn($this->subscription);
 		}
 
-<<<<<<< HEAD
-		$linkstart = '<a href="'.DOL_URL_ROOT.'/adherents/type.php?rowid='.((int) $this->id).'" title="'.dol_escape_htmltag($label, 1).'" class="classfortooltip">';
-=======
 		$option = '';
 
 		$url = DOL_URL_ROOT.'/adherents/type.php?rowid='.((int) $this->id);
@@ -718,7 +703,6 @@
 		}
 
 		$linkstart = '<a href="'.$url.'" title="'.dol_escape_htmltag($label, 1).'" class="classfortooltip">';
->>>>>>> 95dc2558
 		$linkend = '</a>';
 
 		$result .= $linkstart;
