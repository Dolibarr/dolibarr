<?php
/* Copyright (C) 2002		Rodolphe Quiedeville		<rodolphe@quiedeville.org>
 * Copyright (C) 2004-2008	Laurent Destailleur		<eldy@users.sourceforge.net>
 * Copyright (C) 2009-2017	Regis Houssin			<regis.houssin@inodbox.com>
 * Copyright (C) 2016		Charlie Benke			<charlie@patas-monkey.com>
 *
 * This program is free software; you can redistribute it and/or modify
 * it under the terms of the GNU General Public License as published by
 * the Free Software Foundation; either version 3 of the License, or
 * (at your option) any later version.
 *
 * This program is distributed in the hope that it will be useful,
 * but WITHOUT ANY WARRANTY; without even the implied warranty of
 * MERCHANTABILITY or FITNESS FOR A PARTICULAR PURPOSE.  See the
 * GNU General Public License for more details.
 *
 * You should have received a copy of the GNU General Public License
 * along with this program. If not, see <http://www.gnu.org/licenses/>.
 */

/**
 *	\file       htdocs/adherents/class/adherent_type.class.php
 *	\ingroup    member
 *	\brief      File of class to manage members types
 */

require_once DOL_DOCUMENT_ROOT.'/core/class/commonobject.class.php';


/**
 *	Class to manage members type
 */
class AdherentType extends CommonObject
{
	/**
	 * @var string Name of table without prefix where object is stored
	 */
	public $table_element = 'adherent_type';

	/**
	 * @var string ID to identify managed object
	 */
	public $element = 'adherent_type';

	/**
	 * @var string String with name of icon for myobject. Must be the part after the 'object_' into object_myobject.png
	 */
	public $picto = 'group';
	public $ismultientitymanaged = 1;  // 0=No test on entity, 1=Test with field entity, 2=Test with link by societe

	/**
	 * 0=No test on entity, 1=Test with field entity, 2=Test with link by societe
	 * @var int
	 */
	public $ismultientitymanaged = 1;

	/**
	 * @var string
	 * @deprecated Use label
	 * @see label
	 */
	public $libelle;

	/**
<<<<<<< HEAD
=======
     * @var string Adherent type label
     */
    public $label;

	/**
>>>>>>> d9b8a8c8
	 * @var int Subsription required (0 or 1)
	 * @since 5.0
	 */
	public $subscription;
<<<<<<< HEAD
	/** @var string 	Public note */
	public $note;
	/** @var integer	Can vote */
	public $vote;
=======

	/** @var string 	Public note */
	public $note;

	/** @var integer	Can vote */
	public $vote;

>>>>>>> d9b8a8c8
	/** @var string Email sent during validation */
	public $mail_valid;
	/** @var array Array of members */
	public $members=array();

	/** @var array Array of members */
	public $members=array();

<<<<<<< HEAD
=======

>>>>>>> d9b8a8c8
	/**
	 *	Constructor
	 *
	 *	@param 		DoliDB		$db		Database handler
	 */
	function __construct($db)
	{
		$this->db = $db;
		$this->statut = 1;
	}
<<<<<<< HEAD

=======
>>>>>>> d9b8a8c8

	/**
	 *  Fonction qui permet de creer le status de l'adherent
	 *
	 *  @param	User		$user			User making creation
	 *  @param	int		$notrigger		1=do not execute triggers, 0 otherwise
	 *  @return	int						>0 if OK, < 0 if KO
	 */
	function create($user,$notrigger=0)
	{
		global $conf;

		$error=0;

		$this->statut=(int) $this->statut;
		$this->label=trim($this->label);

		$this->db->begin();

		$sql = "INSERT INTO ".MAIN_DB_PREFIX."adherent_type (";
		$sql.= "libelle";
		$sql.= ", entity";
		$sql.= ") VALUES (";
		$sql.= "'".$this->db->escape($this->label)."'";
		$sql.= ", ".$conf->entity;
		$sql.= ")";

		dol_syslog("Adherent_type::create", LOG_DEBUG);
		$result = $this->db->query($sql);
		if ($result)
		{
			$this->id = $this->db->last_insert_id(MAIN_DB_PREFIX."adherent_type");

			$result = $this->update($user,1);
			if ($result < 0)
			{
				$this->db->rollback();
				return -3;
			}

			if (! $notrigger)
			{
				// Call trigger
				$result=$this->call_trigger('MEMBER_TYPE_CREATE',$user);
				if ($result < 0) { $error++; }
				// End call triggers
			}

			if (! $error)
			{
				$this->db->commit();
				return $this->id;
			}
			else
			{
				dol_syslog(get_class($this)."::create ".$this->error, LOG_ERR);
				$this->db->rollback();
				return -2;
			}
		}
		else
		{
			$this->error=$this->db->lasterror();
			$this->db->rollback();
			return -1;
		}
	}

	/**
<<<<<<< HEAD
	 *  Met a jour en base donnees du type
	 *
	 *  	@param	User		$user			Object user making change
	 *  @param	int		$notrigger		1=do not execute triggers, 0 otherwise
	 *  @return	int						>0 if OK, < 0 if KO
	 */
	function update($user,$notrigger=0)
	{
		global $conf, $hookmanager;

		$error=0;

=======
	 *  Fonction qui permet de creer le status de l'adherent
	 *
	 *  @param	User		$user			User making creation
	 *  @param	int		$notrigger		1=do not execute triggers, 0 otherwise
	 *  @return	int						>0 if OK, < 0 if KO
	 */
	function create($user,$notrigger=0)
	{
		global $conf;

		$error=0;

		$this->statut=(int) $this->statut;
>>>>>>> d9b8a8c8
		$this->label=trim($this->label);

		$this->db->begin();

<<<<<<< HEAD
		$sql = "UPDATE ".MAIN_DB_PREFIX."adherent_type ";
		$sql.= "SET ";
		$sql.= "statut = ".$this->statut.",";
		$sql.= "libelle = '".$this->db->escape($this->label) ."',";
		$sql.= "subscription = '".$this->db->escape($this->subscription)."',";
		$sql.= "note = '".$this->db->escape($this->note)."',";
		$sql.= "vote = ".(integer) $this->db->escape($this->vote).",";
		$sql.= "mail_valid = '".$this->db->escape($this->mail_valid)."'";
		$sql.= " WHERE rowid =".$this->id;

		$result = $this->db->query($sql);
		if ($result)
		{
			$action='update';

			// Actions on extra fields
			if (empty($conf->global->MAIN_EXTRAFIELDS_DISABLED)) // For avoid conflicts if trigger used
			{
				$result=$this->insertExtraFields();
				if ($result < 0)
				{
					$error++;
				}
			}

			if (! $error && ! $notrigger)
			{
				// Call trigger
				$result=$this->call_trigger('MEMBER_TYPE_MODIFY',$user);
=======
		$sql = "INSERT INTO ".MAIN_DB_PREFIX."adherent_type (";
		$sql.= "libelle";
		$sql.= ", entity";
		$sql.= ") VALUES (";
		$sql.= "'".$this->db->escape($this->label)."'";
		$sql.= ", ".$conf->entity;
		$sql.= ")";

		dol_syslog("Adherent_type::create", LOG_DEBUG);
		$result = $this->db->query($sql);
		if ($result)
		{
			$this->id = $this->db->last_insert_id(MAIN_DB_PREFIX."adherent_type");

			$result = $this->update($user,1);
			if ($result < 0)
			{
				$this->db->rollback();
				return -3;
			}

			if (! $notrigger)
			{
				// Call trigger
				$result=$this->call_trigger('MEMBER_TYPE_CREATE',$user);
>>>>>>> d9b8a8c8
				if ($result < 0) { $error++; }
				// End call triggers
			}

			if (! $error)
			{
				$this->db->commit();
<<<<<<< HEAD
				return 1;
			}
			else
			{
				$this->db->rollback();
				dol_syslog(get_class($this)."::update ".$this->error, LOG_ERR);
				return -$error;
=======
				return $this->id;
			}
			else
			{
				dol_syslog(get_class($this)."::create ".$this->error, LOG_ERR);
				$this->db->rollback();
				return -2;
>>>>>>> d9b8a8c8
			}
		}
		else
		{
			$this->error=$this->db->lasterror();
			$this->db->rollback();
			return -1;
		}
	}

	/**
<<<<<<< HEAD
	 *	Fonction qui permet de supprimer le status de l'adherent
	 *
	 *  @return		int					>0 if OK, 0 if not found, < 0 if KO
	 */
	function delete()
	{
		global $user;

		$error = 0;

		$sql = "DELETE FROM ".MAIN_DB_PREFIX."adherent_type";
		$sql.= " WHERE rowid = ".$this->id;

		$resql=$this->db->query($sql);
		if ($resql)
		{
			// Call trigger
			$result=$this->call_trigger('MEMBER_TYPE_DELETE',$user);
			if ($result < 0) { $error++; $this->db->rollback(); return -2; }
			// End call triggers

			$this->db->commit();
			return 1;
		}
		else
		{
			$this->db->rollback();
			$this->error=$this->db->lasterror();
=======
	 *  Met a jour en base donnees du type
	 *
	 *  @param	User	$user			Object user making change
	 *  @param	int		$notrigger		1=do not execute triggers, 0 otherwise
	 *  @return	int						>0 if OK, < 0 if KO
	 */
	function update($user,$notrigger=0)
	{
		global $conf, $hookmanager;

		$error=0;

		$this->label=trim($this->label);

		$this->db->begin();

		$sql = "UPDATE ".MAIN_DB_PREFIX."adherent_type ";
		$sql.= "SET ";
		$sql.= "statut = ".$this->statut.",";
		$sql.= "libelle = '".$this->db->escape($this->label) ."',";
		$sql.= "subscription = '".$this->db->escape($this->subscription)."',";
		$sql.= "note = '".$this->db->escape($this->note)."',";
		$sql.= "vote = ".(integer) $this->db->escape($this->vote).",";
		$sql.= "mail_valid = '".$this->db->escape($this->mail_valid)."'";
		$sql.= " WHERE rowid =".$this->id;

		$result = $this->db->query($sql);
		if ($result)
		{
			$action='update';

			// Actions on extra fields
			if (! $error && empty($conf->global->MAIN_EXTRAFIELDS_DISABLED)) // For avoid conflicts if trigger used
			{
				$result=$this->insertExtraFields();
				if ($result < 0)
				{
					$error++;
				}
			}

			if (! $error && ! $notrigger)
			{
				// Call trigger
				$result=$this->call_trigger('MEMBER_TYPE_MODIFY',$user);
				if ($result < 0) { $error++; }
				// End call triggers
			}

			if (! $error)
			{
				$this->db->commit();
				return 1;
			}
			else
			{
				$this->db->rollback();
				dol_syslog(get_class($this)."::update ".$this->error, LOG_ERR);
				return -$error;
			}
		}
		else
		{
			$this->error=$this->db->lasterror();
			$this->db->rollback();
>>>>>>> d9b8a8c8
			return -1;
		}
	}

	/**
<<<<<<< HEAD
	 *  Fonction qui permet de recuperer le status de l'adherent
	 *
	 *  @param 		int		$rowid			Id of member type to load
	 *  @return		int						<0 if KO, >0 if OK
	 */
	function fetch($rowid)
	{
		$sql = "SELECT d.rowid, d.libelle as label, d.statut, d.subscription, d.mail_valid, d.note, d.vote";
		$sql .= " FROM ".MAIN_DB_PREFIX."adherent_type as d";
		$sql .= " WHERE d.rowid = ".(int) $rowid;

		dol_syslog("Adherent_type::fetch", LOG_DEBUG);
=======
	 *	Fonction qui permet de supprimer le status de l'adherent
	 *
	 *  @return		int					>0 if OK, 0 if not found, < 0 if KO
	 */
	function delete()
	{
		global $user;

		$error = 0;

		$sql = "DELETE FROM ".MAIN_DB_PREFIX."adherent_type";
		$sql.= " WHERE rowid = ".$this->id;
>>>>>>> d9b8a8c8

		$resql=$this->db->query($sql);
		if ($resql)
		{
<<<<<<< HEAD
			if ($this->db->num_rows($resql))
			{
				$obj = $this->db->fetch_object($resql);

				$this->id             = $obj->rowid;
				$this->ref            = $obj->rowid;
				$this->label          = $obj->label;
				$this->statut         = $obj->statut;
				$this->subscription   = $obj->subscription;
				$this->mail_valid     = $obj->mail_valid;
				$this->note           = $obj->note;
				$this->vote           = $obj->vote;
			}

=======
			// Call trigger
			$result=$this->call_trigger('MEMBER_TYPE_DELETE',$user);
			if ($result < 0) { $error++; $this->db->rollback(); return -2; }
			// End call triggers

			$this->db->commit();
>>>>>>> d9b8a8c8
			return 1;
		}
		else
		{
<<<<<<< HEAD
=======
			$this->db->rollback();
>>>>>>> d9b8a8c8
			$this->error=$this->db->lasterror();
			return -1;
		}
	}

	/**
<<<<<<< HEAD
=======
	 *  Fonction qui permet de recuperer le status de l'adherent
	 *
	 *  @param 		int		$rowid			Id of member type to load
	 *  @return		int						<0 if KO, >0 if OK
	 */
	function fetch($rowid)
	{
		$sql = "SELECT d.rowid, d.libelle as label, d.statut, d.subscription, d.mail_valid, d.note, d.vote";
		$sql .= " FROM ".MAIN_DB_PREFIX."adherent_type as d";
		$sql .= " WHERE d.rowid = ".(int) $rowid;

		dol_syslog("Adherent_type::fetch", LOG_DEBUG);

		$resql=$this->db->query($sql);
		if ($resql)
		{
			if ($this->db->num_rows($resql))
			{
				$obj = $this->db->fetch_object($resql);

				$this->id             = $obj->rowid;
				$this->ref            = $obj->rowid;
				$this->label          = $obj->label;
				$this->statut         = $obj->statut;
				$this->subscription   = $obj->subscription;
				$this->mail_valid     = $obj->mail_valid;
				$this->note           = $obj->note;
				$this->vote           = $obj->vote;
			}

			return 1;
		}
		else
		{
			$this->error=$this->db->lasterror();
			return -1;
		}
	}

    // phpcs:disable PEAR.NamingConventions.ValidFunctionName.NotCamelCaps
	/**
>>>>>>> d9b8a8c8
	 *  Return list of members' type
	 *
	 *  @return 	array	List of types of members
	 */
	function liste_array()
	{
<<<<<<< HEAD
=======
        // phpcs:enable
>>>>>>> d9b8a8c8
		global $conf,$langs;

		$adherenttypes = array();

		$sql = "SELECT rowid, libelle as label";
		$sql.= " FROM ".MAIN_DB_PREFIX."adherent_type";
		$sql.= " WHERE entity IN (".getEntity('member_type').")";

		$resql=$this->db->query($sql);
		if ($resql)
		{
			$nump = $this->db->num_rows($resql);

			if ($nump)
			{
				$i = 0;
				while ($i < $nump)
				{
					$obj = $this->db->fetch_object($resql);

					$adherenttypes[$obj->rowid] = $langs->trans($obj->label);
					$i++;
				}
			}
		}
		else
		{
			print $this->db->error();
		}
		return $adherenttypes;
	}

	/**
	 * 	Return array of Member objects for member type this->id (or all if this->id not defined)
	 *
	 * 	@param	string	$excludefilter		Filter to exclude
	 *  @param	int		$mode				0=Return array of member instance
	 *  									1=Return array of member instance without extra data
	 *  									2=Return array of members id only
	 * 	@return	mixed						Array of members or -1 on error
	 */
	function listMembersForMemberType($excludefilter='', $mode=0)
	{
		global $conf, $user;

		$ret=array();

		$sql = "SELECT a.rowid";
		$sql.= " FROM ".MAIN_DB_PREFIX."adherent as a";
		$sql.= " WHERE a.entity IN (".getEntity('member').")";
		$sql.= " AND a.fk_adherent_type = ".$this->id;
		if (! empty($excludefilter)) $sql.=' AND ('.$excludefilter.')';

		dol_syslog(get_class($this)."::listUsersForGroup", LOG_DEBUG);
		$resql = $this->db->query($sql);
		if ($resql)
		{
			while ($obj = $this->db->fetch_object($resql))
			{
				if (! array_key_exists($obj->rowid, $ret))
				{
					if ($mode < 2)
					{
						$memberstatic=new Adherent($this->db);
						if ($mode == 1) {
							$memberstatic->fetch($obj->rowid,'','','',false, false);
						} else {
							$memberstatic->fetch($obj->rowid);
						}
						$ret[$obj->rowid]=$memberstatic;
					}
					else $ret[$obj->rowid]=$obj->rowid;
				}
			}

			$this->db->free($resql);

			$this->members=$ret;

			return $ret;
		}
		else
		{
			$this->error=$this->db->lasterror();
			return -1;
		}
	}

    /**
     *    	Return clicable name (with picto eventually)
     *
     *		@param		int		$withpicto		0=No picto, 1=Include picto into link, 2=Only picto
     *		@param		int		$maxlen			length max label
     *  	@param		int  	$notooltip		1=Disable tooltip
     *		@return		string					String with URL
     */
    function getNomUrl($withpicto=0, $maxlen=0, $notooltip=0)
    {
        global $langs;

        $result='';
        $label=$langs->trans("ShowTypeCard",$this->label);

        $linkstart = '<a href="'.DOL_URL_ROOT.'/adherents/type.php?rowid='.$this->id.'" title="'.dol_escape_htmltag($label, 1).'" class="classfortooltip">';
        $linkend='</a>';

        $result .= $linkstart;
        if ($withpicto) $result.=img_object(($notooltip?'':$label), ($this->picto?$this->picto:'generic'), ($notooltip?(($withpicto != 2) ? 'class="paddingright"' : ''):'class="'.(($withpicto != 2) ? 'paddingright ' : '').'classfortooltip"'), 0, 0, $notooltip?0:1);
        if ($withpicto != 2) $result.= ($maxlen?dol_trunc($this->label,$maxlen):$this->label);
        $result .= $linkend;

        return $result;
    }

    /**
     *     getLibStatut
     *
     *     @return string     Return status of a type of member
     */
	function getLibStatut()
	{
		return '';
	}

<<<<<<< HEAD
=======
    // phpcs:disable PEAR.NamingConventions.ValidFunctionName.NotCamelCaps
>>>>>>> d9b8a8c8
	/**
	 *	Retourne chaine DN complete dans l'annuaire LDAP pour l'objet
	 *
	 *	@param		array	$info		Info array loaded by _load_ldap_info
	 *	@param		int		$mode		0=Return full DN (uid=qqq,ou=xxx,dc=aaa,dc=bbb)
	 *									1=Return DN without key inside (ou=xxx,dc=aaa,dc=bbb)
	 *									2=Return key only (uid=qqq)
	 *	@return		string				DN
	 */
	function _load_ldap_dn($info,$mode=0)
	{
<<<<<<< HEAD
=======
        // phpcs:enable
>>>>>>> d9b8a8c8
		global $conf;
		$dn='';
		if ($mode==0) $dn=$conf->global->LDAP_KEY_MEMBERS_TYPES."=".$info[$conf->global->LDAP_KEY_MEMBERS_TYPES].",".$conf->global->LDAP_MEMBER_TYPE_DN;
		if ($mode==1) $dn=$conf->global->LDAP_MEMBER_TYPE_DN;
		if ($mode==2) $dn=$conf->global->LDAP_KEY_MEMBERS_TYPES."=".$info[$conf->global->LDAP_KEY_MEMBERS_TYPES];
		return $dn;
	}
<<<<<<< HEAD


	/**
	 *	Initialize the info array (array of LDAP values) that will be used to call LDAP functions
	 *
	 *	@return		array		Tableau info des attributs
	 */
	function _load_ldap_info()
	{
		global $conf,$langs;

		$info=array();

		// Object classes
		$info["objectclass"]=explode(',',$conf->global->LDAP_MEMBER_TYPE_OBJECT_CLASS);

		// Champs
		if ($this->label && ! empty($conf->global->LDAP_MEMBER_TYPE_FIELD_FULLNAME)) $info[$conf->global->LDAP_MEMBER_TYPE_FIELD_FULLNAME] = $this->label;
		if ($this->note && ! empty($conf->global->LDAP_MEMBER_TYPE_FIELD_DESCRIPTION)) $info[$conf->global->LDAP_MEMBER_TYPE_FIELD_DESCRIPTION] = dol_string_nohtmltag($this->note, 0, 'UTF-8', 1);
		if (! empty($conf->global->LDAP_MEMBER_TYPE_FIELD_GROUPMEMBERS))
		{
			$valueofldapfield=array();
			foreach($this->members as $key=>$val)    // This is array of users for group into dolibarr database.
			{
				$member=new Adherent($this->db);
				$member->fetch($val->id,'','','',false,false);
				$info2 = $member->_load_ldap_info();
				$valueofldapfield[] = $member->_load_ldap_dn($info2);
			}
			$info[$conf->global->LDAP_MEMBER_TYPE_FIELD_GROUPMEMBERS] = (!empty($valueofldapfield)?$valueofldapfield:'');
		}
		return $info;
	}

	/**
	 *  Initialise an instance with random values.
	 *  Used to build previews or test instances.
	 *	id must be 0 if object instance is a specimen.
	 *
	 *  @return	void
	 */
	function initAsSpecimen()
	{
		global $conf, $user, $langs;

=======


    // phpcs:disable PEAR.NamingConventions.ValidFunctionName.NotCamelCaps
	/**
	 *	Initialize the info array (array of LDAP values) that will be used to call LDAP functions
	 *
	 *	@return		array		Tableau info des attributs
	 */
	function _load_ldap_info()
	{
        // phpcs:enable
		global $conf,$langs;

		$info=array();

		// Object classes
		$info["objectclass"]=explode(',',$conf->global->LDAP_MEMBER_TYPE_OBJECT_CLASS);

		// Champs
		if ($this->label && ! empty($conf->global->LDAP_MEMBER_TYPE_FIELD_FULLNAME)) $info[$conf->global->LDAP_MEMBER_TYPE_FIELD_FULLNAME] = $this->label;
		if ($this->note && ! empty($conf->global->LDAP_MEMBER_TYPE_FIELD_DESCRIPTION)) $info[$conf->global->LDAP_MEMBER_TYPE_FIELD_DESCRIPTION] = dol_string_nohtmltag($this->note, 0, 'UTF-8', 1);
		if (! empty($conf->global->LDAP_MEMBER_TYPE_FIELD_GROUPMEMBERS))
		{
			$valueofldapfield=array();
			foreach($this->members as $key=>$val)    // This is array of users for group into dolibarr database.
			{
				$member=new Adherent($this->db);
				$member->fetch($val->id,'','','',false,false);
				$info2 = $member->_load_ldap_info();
				$valueofldapfield[] = $member->_load_ldap_dn($info2);
			}
			$info[$conf->global->LDAP_MEMBER_TYPE_FIELD_GROUPMEMBERS] = (!empty($valueofldapfield)?$valueofldapfield:'');
		}
		return $info;
	}

	/**
	 *  Initialise an instance with random values.
	 *  Used to build previews or test instances.
	 *	id must be 0 if object instance is a specimen.
	 *
	 *  @return	void
	 */
	function initAsSpecimen()
	{
		global $conf, $user, $langs;

>>>>>>> d9b8a8c8
		// Initialise parametres
		$this->id = 0;
		$this->ref = 'MTSPEC';
		$this->specimen=1;

		$this->label='MEMBERS TYPE SPECIMEN';
		$this->note='This is a note';
		$this->mail_valid='This is welcome email';
		$this->subscription=1;
		$this->vote=0;

		$this->statut=1;

		// Members of this member type is just me
		$this->members=array(
			$user->id => $user
		);
	}

	/**
	 *     getMailOnValid
	 *
	 *     @return string     Return mail content of type or empty
	 */
	function getMailOnValid()
	{
		global $conf;

		if (! empty($this->mail_valid) && trim(dol_htmlentitiesbr_decode($this->mail_valid)))
		{
			return $this->mail_valid;
		}

		return '';
	}

	/**
	 *     getMailOnSubscription
	 *
	 *     @return string     Return mail content of type or empty
	 */
	function getMailOnSubscription()
	{
		global $conf;

		// mail_subscription not  defined so never used
		if (! empty($this->mail_subscription) && trim(dol_htmlentitiesbr_decode($this->mail_subscription)))  // Property not yet defined
		{
			return $this->mail_subscription;
		}

		return '';
	}

	/**
	 *     getMailOnResiliate
	 *
	 *     @return string     Return mail model content of type or empty
	 */
	function getMailOnResiliate()
	{
		global $conf;

		// NOTE mail_resiliate not defined so never used
		if (! empty($this->mail_resiliate) && trim(dol_htmlentitiesbr_decode($this->mail_resiliate)))  // Property not yet defined
		{
			return $this->mail_resiliate;
		}

		return '';
	}
<<<<<<< HEAD

=======
>>>>>>> d9b8a8c8
}<|MERGE_RESOLUTION|>--- conflicted
+++ resolved
@@ -46,7 +46,6 @@
 	 * @var string String with name of icon for myobject. Must be the part after the 'object_' into object_myobject.png
 	 */
 	public $picto = 'group';
-	public $ismultientitymanaged = 1;  // 0=No test on entity, 1=Test with field entity, 2=Test with link by societe
 
 	/**
 	 * 0=No test on entity, 1=Test with field entity, 2=Test with link by societe
@@ -62,44 +61,29 @@
 	public $libelle;
 
 	/**
-<<<<<<< HEAD
-=======
      * @var string Adherent type label
      */
     public $label;
 
 	/**
->>>>>>> d9b8a8c8
 	 * @var int Subsription required (0 or 1)
 	 * @since 5.0
 	 */
 	public $subscription;
-<<<<<<< HEAD
+
 	/** @var string 	Public note */
 	public $note;
+
 	/** @var integer	Can vote */
 	public $vote;
-=======
-
-	/** @var string 	Public note */
-	public $note;
-
-	/** @var integer	Can vote */
-	public $vote;
-
->>>>>>> d9b8a8c8
+
 	/** @var string Email sent during validation */
 	public $mail_valid;
+
 	/** @var array Array of members */
 	public $members=array();
 
-	/** @var array Array of members */
-	public $members=array();
-
-<<<<<<< HEAD
-=======
-
->>>>>>> d9b8a8c8
+
 	/**
 	 *	Constructor
 	 *
@@ -110,10 +94,7 @@
 		$this->db = $db;
 		$this->statut = 1;
 	}
-<<<<<<< HEAD
-
-=======
->>>>>>> d9b8a8c8
+
 
 	/**
 	 *  Fonction qui permet de creer le status de l'adherent
@@ -183,10 +164,9 @@
 	}
 
 	/**
-<<<<<<< HEAD
 	 *  Met a jour en base donnees du type
 	 *
-	 *  	@param	User		$user			Object user making change
+	 *  @param	User	$user			Object user making change
 	 *  @param	int		$notrigger		1=do not execute triggers, 0 otherwise
 	 *  @return	int						>0 if OK, < 0 if KO
 	 */
@@ -196,26 +176,10 @@
 
 		$error=0;
 
-=======
-	 *  Fonction qui permet de creer le status de l'adherent
-	 *
-	 *  @param	User		$user			User making creation
-	 *  @param	int		$notrigger		1=do not execute triggers, 0 otherwise
-	 *  @return	int						>0 if OK, < 0 if KO
-	 */
-	function create($user,$notrigger=0)
-	{
-		global $conf;
-
-		$error=0;
-
-		$this->statut=(int) $this->statut;
->>>>>>> d9b8a8c8
 		$this->label=trim($this->label);
 
 		$this->db->begin();
 
-<<<<<<< HEAD
 		$sql = "UPDATE ".MAIN_DB_PREFIX."adherent_type ";
 		$sql.= "SET ";
 		$sql.= "statut = ".$this->statut.",";
@@ -232,7 +196,7 @@
 			$action='update';
 
 			// Actions on extra fields
-			if (empty($conf->global->MAIN_EXTRAFIELDS_DISABLED)) // For avoid conflicts if trigger used
+			if (! $error && empty($conf->global->MAIN_EXTRAFIELDS_DISABLED)) // For avoid conflicts if trigger used
 			{
 				$result=$this->insertExtraFields();
 				if ($result < 0)
@@ -245,33 +209,6 @@
 			{
 				// Call trigger
 				$result=$this->call_trigger('MEMBER_TYPE_MODIFY',$user);
-=======
-		$sql = "INSERT INTO ".MAIN_DB_PREFIX."adherent_type (";
-		$sql.= "libelle";
-		$sql.= ", entity";
-		$sql.= ") VALUES (";
-		$sql.= "'".$this->db->escape($this->label)."'";
-		$sql.= ", ".$conf->entity;
-		$sql.= ")";
-
-		dol_syslog("Adherent_type::create", LOG_DEBUG);
-		$result = $this->db->query($sql);
-		if ($result)
-		{
-			$this->id = $this->db->last_insert_id(MAIN_DB_PREFIX."adherent_type");
-
-			$result = $this->update($user,1);
-			if ($result < 0)
-			{
-				$this->db->rollback();
-				return -3;
-			}
-
-			if (! $notrigger)
-			{
-				// Call trigger
-				$result=$this->call_trigger('MEMBER_TYPE_CREATE',$user);
->>>>>>> d9b8a8c8
 				if ($result < 0) { $error++; }
 				// End call triggers
 			}
@@ -279,7 +216,6 @@
 			if (! $error)
 			{
 				$this->db->commit();
-<<<<<<< HEAD
 				return 1;
 			}
 			else
@@ -287,15 +223,6 @@
 				$this->db->rollback();
 				dol_syslog(get_class($this)."::update ".$this->error, LOG_ERR);
 				return -$error;
-=======
-				return $this->id;
-			}
-			else
-			{
-				dol_syslog(get_class($this)."::create ".$this->error, LOG_ERR);
-				$this->db->rollback();
-				return -2;
->>>>>>> d9b8a8c8
 			}
 		}
 		else
@@ -307,7 +234,6 @@
 	}
 
 	/**
-<<<<<<< HEAD
 	 *	Fonction qui permet de supprimer le status de l'adherent
 	 *
 	 *  @return		int					>0 if OK, 0 if not found, < 0 if KO
@@ -336,79 +262,11 @@
 		{
 			$this->db->rollback();
 			$this->error=$this->db->lasterror();
-=======
-	 *  Met a jour en base donnees du type
-	 *
-	 *  @param	User	$user			Object user making change
-	 *  @param	int		$notrigger		1=do not execute triggers, 0 otherwise
-	 *  @return	int						>0 if OK, < 0 if KO
-	 */
-	function update($user,$notrigger=0)
-	{
-		global $conf, $hookmanager;
-
-		$error=0;
-
-		$this->label=trim($this->label);
-
-		$this->db->begin();
-
-		$sql = "UPDATE ".MAIN_DB_PREFIX."adherent_type ";
-		$sql.= "SET ";
-		$sql.= "statut = ".$this->statut.",";
-		$sql.= "libelle = '".$this->db->escape($this->label) ."',";
-		$sql.= "subscription = '".$this->db->escape($this->subscription)."',";
-		$sql.= "note = '".$this->db->escape($this->note)."',";
-		$sql.= "vote = ".(integer) $this->db->escape($this->vote).",";
-		$sql.= "mail_valid = '".$this->db->escape($this->mail_valid)."'";
-		$sql.= " WHERE rowid =".$this->id;
-
-		$result = $this->db->query($sql);
-		if ($result)
-		{
-			$action='update';
-
-			// Actions on extra fields
-			if (! $error && empty($conf->global->MAIN_EXTRAFIELDS_DISABLED)) // For avoid conflicts if trigger used
-			{
-				$result=$this->insertExtraFields();
-				if ($result < 0)
-				{
-					$error++;
-				}
-			}
-
-			if (! $error && ! $notrigger)
-			{
-				// Call trigger
-				$result=$this->call_trigger('MEMBER_TYPE_MODIFY',$user);
-				if ($result < 0) { $error++; }
-				// End call triggers
-			}
-
-			if (! $error)
-			{
-				$this->db->commit();
-				return 1;
-			}
-			else
-			{
-				$this->db->rollback();
-				dol_syslog(get_class($this)."::update ".$this->error, LOG_ERR);
-				return -$error;
-			}
-		}
-		else
-		{
-			$this->error=$this->db->lasterror();
-			$this->db->rollback();
->>>>>>> d9b8a8c8
 			return -1;
 		}
 	}
 
 	/**
-<<<<<<< HEAD
 	 *  Fonction qui permet de recuperer le status de l'adherent
 	 *
 	 *  @param 		int		$rowid			Id of member type to load
@@ -421,25 +279,10 @@
 		$sql .= " WHERE d.rowid = ".(int) $rowid;
 
 		dol_syslog("Adherent_type::fetch", LOG_DEBUG);
-=======
-	 *	Fonction qui permet de supprimer le status de l'adherent
-	 *
-	 *  @return		int					>0 if OK, 0 if not found, < 0 if KO
-	 */
-	function delete()
-	{
-		global $user;
-
-		$error = 0;
-
-		$sql = "DELETE FROM ".MAIN_DB_PREFIX."adherent_type";
-		$sql.= " WHERE rowid = ".$this->id;
->>>>>>> d9b8a8c8
 
 		$resql=$this->db->query($sql);
 		if ($resql)
 		{
-<<<<<<< HEAD
 			if ($this->db->num_rows($resql))
 			{
 				$obj = $this->db->fetch_object($resql);
@@ -454,82 +297,24 @@
 				$this->vote           = $obj->vote;
 			}
 
-=======
-			// Call trigger
-			$result=$this->call_trigger('MEMBER_TYPE_DELETE',$user);
-			if ($result < 0) { $error++; $this->db->rollback(); return -2; }
-			// End call triggers
-
-			$this->db->commit();
->>>>>>> d9b8a8c8
 			return 1;
 		}
 		else
 		{
-<<<<<<< HEAD
-=======
-			$this->db->rollback();
->>>>>>> d9b8a8c8
 			$this->error=$this->db->lasterror();
 			return -1;
 		}
 	}
 
-	/**
-<<<<<<< HEAD
-=======
-	 *  Fonction qui permet de recuperer le status de l'adherent
-	 *
-	 *  @param 		int		$rowid			Id of member type to load
-	 *  @return		int						<0 if KO, >0 if OK
-	 */
-	function fetch($rowid)
-	{
-		$sql = "SELECT d.rowid, d.libelle as label, d.statut, d.subscription, d.mail_valid, d.note, d.vote";
-		$sql .= " FROM ".MAIN_DB_PREFIX."adherent_type as d";
-		$sql .= " WHERE d.rowid = ".(int) $rowid;
-
-		dol_syslog("Adherent_type::fetch", LOG_DEBUG);
-
-		$resql=$this->db->query($sql);
-		if ($resql)
-		{
-			if ($this->db->num_rows($resql))
-			{
-				$obj = $this->db->fetch_object($resql);
-
-				$this->id             = $obj->rowid;
-				$this->ref            = $obj->rowid;
-				$this->label          = $obj->label;
-				$this->statut         = $obj->statut;
-				$this->subscription   = $obj->subscription;
-				$this->mail_valid     = $obj->mail_valid;
-				$this->note           = $obj->note;
-				$this->vote           = $obj->vote;
-			}
-
-			return 1;
-		}
-		else
-		{
-			$this->error=$this->db->lasterror();
-			return -1;
-		}
-	}
-
     // phpcs:disable PEAR.NamingConventions.ValidFunctionName.NotCamelCaps
 	/**
->>>>>>> d9b8a8c8
 	 *  Return list of members' type
 	 *
 	 *  @return 	array	List of types of members
 	 */
 	function liste_array()
 	{
-<<<<<<< HEAD
-=======
         // phpcs:enable
->>>>>>> d9b8a8c8
 		global $conf,$langs;
 
 		$adherenttypes = array();
@@ -654,10 +439,7 @@
 		return '';
 	}
 
-<<<<<<< HEAD
-=======
     // phpcs:disable PEAR.NamingConventions.ValidFunctionName.NotCamelCaps
->>>>>>> d9b8a8c8
 	/**
 	 *	Retourne chaine DN complete dans l'annuaire LDAP pour l'objet
 	 *
@@ -669,10 +451,7 @@
 	 */
 	function _load_ldap_dn($info,$mode=0)
 	{
-<<<<<<< HEAD
-=======
         // phpcs:enable
->>>>>>> d9b8a8c8
 		global $conf;
 		$dn='';
 		if ($mode==0) $dn=$conf->global->LDAP_KEY_MEMBERS_TYPES."=".$info[$conf->global->LDAP_KEY_MEMBERS_TYPES].",".$conf->global->LDAP_MEMBER_TYPE_DN;
@@ -680,9 +459,9 @@
 		if ($mode==2) $dn=$conf->global->LDAP_KEY_MEMBERS_TYPES."=".$info[$conf->global->LDAP_KEY_MEMBERS_TYPES];
 		return $dn;
 	}
-<<<<<<< HEAD
-
-
+
+
+    // phpcs:disable PEAR.NamingConventions.ValidFunctionName.NotCamelCaps
 	/**
 	 *	Initialize the info array (array of LDAP values) that will be used to call LDAP functions
 	 *
@@ -690,6 +469,7 @@
 	 */
 	function _load_ldap_info()
 	{
+        // phpcs:enable
 		global $conf,$langs;
 
 		$info=array();
@@ -726,55 +506,6 @@
 	{
 		global $conf, $user, $langs;
 
-=======
-
-
-    // phpcs:disable PEAR.NamingConventions.ValidFunctionName.NotCamelCaps
-	/**
-	 *	Initialize the info array (array of LDAP values) that will be used to call LDAP functions
-	 *
-	 *	@return		array		Tableau info des attributs
-	 */
-	function _load_ldap_info()
-	{
-        // phpcs:enable
-		global $conf,$langs;
-
-		$info=array();
-
-		// Object classes
-		$info["objectclass"]=explode(',',$conf->global->LDAP_MEMBER_TYPE_OBJECT_CLASS);
-
-		// Champs
-		if ($this->label && ! empty($conf->global->LDAP_MEMBER_TYPE_FIELD_FULLNAME)) $info[$conf->global->LDAP_MEMBER_TYPE_FIELD_FULLNAME] = $this->label;
-		if ($this->note && ! empty($conf->global->LDAP_MEMBER_TYPE_FIELD_DESCRIPTION)) $info[$conf->global->LDAP_MEMBER_TYPE_FIELD_DESCRIPTION] = dol_string_nohtmltag($this->note, 0, 'UTF-8', 1);
-		if (! empty($conf->global->LDAP_MEMBER_TYPE_FIELD_GROUPMEMBERS))
-		{
-			$valueofldapfield=array();
-			foreach($this->members as $key=>$val)    // This is array of users for group into dolibarr database.
-			{
-				$member=new Adherent($this->db);
-				$member->fetch($val->id,'','','',false,false);
-				$info2 = $member->_load_ldap_info();
-				$valueofldapfield[] = $member->_load_ldap_dn($info2);
-			}
-			$info[$conf->global->LDAP_MEMBER_TYPE_FIELD_GROUPMEMBERS] = (!empty($valueofldapfield)?$valueofldapfield:'');
-		}
-		return $info;
-	}
-
-	/**
-	 *  Initialise an instance with random values.
-	 *  Used to build previews or test instances.
-	 *	id must be 0 if object instance is a specimen.
-	 *
-	 *  @return	void
-	 */
-	function initAsSpecimen()
-	{
-		global $conf, $user, $langs;
-
->>>>>>> d9b8a8c8
 		// Initialise parametres
 		$this->id = 0;
 		$this->ref = 'MTSPEC';
@@ -846,8 +577,4 @@
 
 		return '';
 	}
-<<<<<<< HEAD
-
-=======
->>>>>>> d9b8a8c8
 }