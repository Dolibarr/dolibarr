--- conflicted
+++ resolved
@@ -6,10 +6,7 @@
  * Copyright (C) 2018-2019  Thibault Foucart		<support@ptibogxiv.net>
  * Copyright (C) 2021     	Waël Almoman            <info@almoman.com>
  * Copyright (C) 2024       Frédéric France             <frederic.france@free.fr>
-<<<<<<< HEAD
-=======
  * Copyright (C) 2024		MDW							<mdeweerd@users.noreply.github.com>
->>>>>>> cc80841a
  *
  * This program is free software; you can redistribute it and/or modify
  * it under the terms of the GNU General Public License as published by
@@ -77,11 +74,7 @@
 	public $duration;
 
 	/**
-<<<<<<< HEAD
-	 * type expiration
-=======
 	 * @var int type expiration
->>>>>>> cc80841a
 	 */
 	public $duration_value;
 
@@ -91,11 +84,7 @@
 	public $duration_unit;
 
 	/**
-<<<<<<< HEAD
-	 * @var int Subscription required (0 or 1)
-=======
 	 * @var int<0,1> Subscription required (0 or 1)
->>>>>>> cc80841a
 	 */
 	public $subscription;
 
@@ -147,11 +136,7 @@
 	public $email;
 
 	/**
-<<<<<<< HEAD
-	 * @var array multilangs
-=======
 	 * @var array<string,array{label:string,description:string,email:string}>	multilangs
->>>>>>> cc80841a
 	 */
 	public $multilangs = array();
 
@@ -591,11 +576,7 @@
 	 *  Return the array of all amounts per membership type id
 	 *
 	 *  @param	int		$status			Filter on status of type
-<<<<<<< HEAD
-	 *  @return array					Array of membership type
-=======
 	 *  @return array<int,string>		Array of membership type
->>>>>>> cc80841a
 	 */
 	public function amountByType($status = null)
 	{
@@ -631,13 +612,8 @@
 	/**
 	 * 	Return array of Member objects for member type this->id (or all if this->id not defined)
 	 *
-<<<<<<< HEAD
-	 * 	@param	string	$excludefilter		Filter to exclude. This value must not come from a user input.
-	 *  @param	int		$mode				0=Return array of member instance
-=======
 	 * 	@param	string		$excludefilter	Filter to exclude. This value must not come from a user input.
 	 *  @param	int<0,2>	$mode			0=Return array of member instance
->>>>>>> cc80841a
 	 *  									1=Return array of member instance without extra data
 	 *  									2=Return array of members id only
 	 * 	@return	Adherent[]|int<-1,-1>		Array of members or -1 on error
@@ -705,10 +681,9 @@
 
 	/**
 	 * getTooltipContentArray
-<<<<<<< HEAD
-	 * @param array $params params to construct tooltip data
+	 * @param array<string,mixed> $params params to construct tooltip data
 	 * @since v18
-	 * @return array
+	 * @return array{picto?:string,ref?:string,refsupplier?:string,label?:string,date?:string,date_echeance?:string,amountht?:string,total_ht?:string,totaltva?:string,amountlt1?:string,amountlt2?:string,amountrevenustamp?:string,totalttc?:string}|array{optimize:string}
 	 */
 	public function getTooltipContentArray($params)
 	{
@@ -728,9 +703,9 @@
 		if (isset($this->duration)) {
 			$datas['duration'] = '<br>'.$langs->trans("Duration").': '.$this->duration_value;
 			if ($this->duration_value > 1) {
-				$dur = array("i"=>$langs->trans("Minutes"), "h"=>$langs->trans("Hours"), "d"=>$langs->trans("Days"), "w"=>$langs->trans("Weeks"), "m"=>$langs->trans("Months"), "y"=>$langs->trans("Years"));
+				$dur = array("i" => $langs->trans("Minutes"), "h" => $langs->trans("Hours"), "d" => $langs->trans("Days"), "w" => $langs->trans("Weeks"), "m" => $langs->trans("Months"), "y" => $langs->trans("Years"));
 			} elseif ($this->duration_value > 0) {
-				$dur = array("i"=>$langs->trans("Minute"), "h"=>$langs->trans("Hour"), "d"=>$langs->trans("Day"), "w"=>$langs->trans("Week"), "m"=>$langs->trans("Month"), "y"=>$langs->trans("Year"));
+				$dur = array("i" => $langs->trans("Minute"), "h" => $langs->trans("Hour"), "d" => $langs->trans("Day"), "w" => $langs->trans("Week"), "m" => $langs->trans("Month"), "y" => $langs->trans("Year"));
 			}
 			$datas['duration'] .= "&nbsp;" . (!empty($this->duration_unit) && isset($dur[$this->duration_unit]) ? $langs->trans($dur[$this->duration_unit]) : '');
 		}
@@ -739,23 +714,17 @@
 	}
 
 	/**
-	 *  Return clicable name (with picto eventually)
-	 *
-	 *  @param		int		$withpicto					0=No picto, 1=Include picto into link, 2=Only picto
-	 *  @param		int		$maxlen						length max label
-	 *  @param		int  	$notooltip					1=Disable tooltip
-	 *  @param  	string  $morecss                    Add more css on link
-	 *  @param  	int     $save_lastsearch_value      -1=Auto, 0=No save of lastsearch_values when clicking, 1=Save lastsearch_values whenclicking
-	 *  @return		string								String with URL
-=======
-	 * @param array<string,mixed> $params params to construct tooltip data
-	 * @since v18
-	 * @return array{picto?:string,ref?:string,refsupplier?:string,label?:string,date?:string,date_echeance?:string,amountht?:string,total_ht?:string,totaltva?:string,amountlt1?:string,amountlt2?:string,amountrevenustamp?:string,totalttc?:string}|array{optimize:string}
->>>>>>> cc80841a
-	 */
-	public function getTooltipContentArray($params)
-	{
-<<<<<<< HEAD
+	 *  Return clickable name (with picto eventually)
+	 *
+	 *  @param	int<0,2>	$withpicto				0=No picto, 1=Include picto into link, 2=Only picto
+	 *  @param	int			$maxlen					length max label
+	 *  @param	int<0,1>	$notooltip				1=Disable tooltip
+	 *  @param 	string		$morecss				Add more css on link
+	 *  @param 	int<-1,1>	$save_lastsearch_value	-1=Auto, 0=No save of lastsearch_values when clicking, 1=Save lastsearch_values whenclicking
+	 *  @return	string								String with URL
+	 */
+	public function getNomUrl($withpicto = 0, $maxlen = 0, $notooltip = 0, $morecss = '', $save_lastsearch_value = -1)
+	{
 		$result = '';
 		$option = '';
 
@@ -775,65 +744,6 @@
 			$label = implode($this->getTooltipContentArray($params));
 		}
 
-=======
-		global $langs;
-
-		$langs->load('members');
-
-		$datas = [];
-		$datas['picto'] = img_picto('', $this->picto).' <u class="paddingrightonly">'.$langs->trans("MemberType").'</u> '.$this->getLibStatut(4);
-		$datas['label'] = '<br>'.$langs->trans("Label").': '.$this->label;
-		if (isset($this->subscription)) {
-			$datas['subscription'] = '<br>'.$langs->trans("SubscriptionRequired").': '.yn($this->subscription);
-		}
-		if (isset($this->vote)) {
-			$datas['vote'] = '<br>'.$langs->trans("VoteAllowed").': '.yn($this->vote);
-		}
-		if (isset($this->duration)) {
-			$datas['duration'] = '<br>'.$langs->trans("Duration").': '.$this->duration_value;
-			if ($this->duration_value > 1) {
-				$dur = array("i" => $langs->trans("Minutes"), "h" => $langs->trans("Hours"), "d" => $langs->trans("Days"), "w" => $langs->trans("Weeks"), "m" => $langs->trans("Months"), "y" => $langs->trans("Years"));
-			} elseif ($this->duration_value > 0) {
-				$dur = array("i" => $langs->trans("Minute"), "h" => $langs->trans("Hour"), "d" => $langs->trans("Day"), "w" => $langs->trans("Week"), "m" => $langs->trans("Month"), "y" => $langs->trans("Year"));
-			}
-			$datas['duration'] .= "&nbsp;" . (!empty($this->duration_unit) && isset($dur[$this->duration_unit]) ? $langs->trans($dur[$this->duration_unit]) : '');
-		}
-
-		return $datas;
-	}
-
-	/**
-	 *  Return clickable name (with picto eventually)
-	 *
-	 *  @param	int<0,2>	$withpicto				0=No picto, 1=Include picto into link, 2=Only picto
-	 *  @param	int			$maxlen					length max label
-	 *  @param	int<0,1>	$notooltip				1=Disable tooltip
-	 *  @param 	string		$morecss				Add more css on link
-	 *  @param 	int<-1,1>	$save_lastsearch_value	-1=Auto, 0=No save of lastsearch_values when clicking, 1=Save lastsearch_values whenclicking
-	 *  @return	string								String with URL
-	 */
-	public function getNomUrl($withpicto = 0, $maxlen = 0, $notooltip = 0, $morecss = '', $save_lastsearch_value = -1)
-	{
-		$result = '';
-		$option = '';
-
-		$classfortooltip = 'classfortooltip';
-		$dataparams = '';
-		$params = [
-			'id' => $this->id,
-			'objecttype' => $this->element,
-			'option' => $option,
-			'nofetch' => 1,
-		];
-		if (getDolGlobalInt('MAIN_ENABLE_AJAX_TOOLTIP')) {
-			$classfortooltip = 'classforajaxtooltip';
-			$dataparams = ' data-params="'.dol_escape_htmltag(json_encode($params)).'"';
-			$label = '';
-		} else {
-			$label = implode($this->getTooltipContentArray($params));
-		}
-
->>>>>>> cc80841a
 		$url = DOL_URL_ROOT.'/adherents/type.php?rowid='.((int) $this->id);
 		if ($option != 'nolink') {
 			// Add param to save lastsearch_values or not
@@ -936,11 +846,7 @@
 	/**
 	 *	Initialize the info array (array of LDAP values) that will be used to call LDAP functions
 	 *
-<<<<<<< HEAD
-	 *	@return		array		Tableau info des attributes
-=======
 	 *	@return		array<string,mixed>	Info table with attributes
->>>>>>> cc80841a
 	 */
 	public function _load_ldap_info()
 	{
@@ -1068,19 +974,11 @@
 
 
 	/**
-<<<<<<< HEAD
-	 *	Return clicable link of object (with eventually picto)
-	 *
-	 *	@param      string	    $option                 Where point the link (0=> main card, 1,2 => shipment, 'nolink'=>No link)
-	 *  @param		array		$arraydata				Array of data
-	 *  @return		string								HTML Code for Kanban thumb.
-=======
 	 *	Return clickable link of object (with eventually picto)
 	 *
 	 *	@param      string	    			$option                 Where point the link (0=> main card, 1,2 => shipment, 'nolink'=>No link)
 	 *  @param		array{string,mixed}		$arraydata				Array of data
 	 *  @return		string											HTML Code for Kanban thumb.
->>>>>>> cc80841a
 	 */
 	public function getKanbanView($option = '', $arraydata = null)
 	{
