--- conflicted
+++ resolved
@@ -98,11 +98,7 @@
 	public $fk_bank;
 
 	/**
-<<<<<<< HEAD
-	 * @var array<string,array{type:string,label:string,enabled:int<0,2>|string,position:int,notnull?:int,visible:int,noteditable?:int,default?:string,index?:int,foreignkey?:string,searchall?:int,isameasure?:int,css?:string,csslist?:string,help?:string,showoncombobox?:int,disabled?:int,arrayofkeyval?:array<int,string>,comment?:string}>  Array with all fields and their property. Do not use it as a static var. It may be modified by constructor.
-=======
 	 * @var array<string,array{type:string,label:string,enabled:int<0,2>|string,position:int,notnull?:int,visible:int<-2,5>|string,noteditable?:int<0,1>,default?:string,index?:int,foreignkey?:string,searchall?:int<0,1>,isameasure?:int<0,1>,css?:string,csslist?:string,help?:string,showoncombobox?:int<0,2>,disabled?:int<0,1>,arrayofkeyval?:array<int|string,string>,comment?:string,validate?:int<0,1>}>  Array with all fields and their property. Do not use it as a static var. It may be modified by constructor.
->>>>>>> cc80841a
 	 */
 	public $fields = array(
 		'rowid' => array('type' => 'integer', 'label' => 'TechnicalID', 'enabled' => 1, 'visible' => -1, 'notnull' => 1, 'position' => 10),
@@ -348,15 +344,9 @@
 	/**
 	 *	Delete a subscription
 	 *
-<<<<<<< HEAD
-	 *	@param	User	$user		User that delete
-	 *	@param 	int 	$notrigger  0=launch triggers after, 1=disable triggers
-	 *	@return	int					Return integer <0 if KO, 0 if not found, >0 if OK
-=======
 	 *	@param	User		$user		User that delete
 	 *	@param 	int<0,1>	$notrigger  0=launch triggers after, 1=disable triggers
 	 *	@return	int						Return integer <0 if KO, 0 if not found, >0 if OK
->>>>>>> cc80841a
 	 */
 	public function delete($user, $notrigger = 0)
 	{
@@ -548,17 +538,10 @@
 	}
 
 	/**
-<<<<<<< HEAD
-	 *	Return clicable link of object (with eventually picto)
-	 *
-	 *	@param      string	    $option                 Where point the link (0=> main card, 1,2 => shipment, 'nolink'=>No link)
-	 *  @param		array		$arraydata				Array of data
-=======
 	 *	Return clickable link of object (with eventually picto)
 	 *
 	 *	@param      string	    $option                 Where point the link (0=> main card, 1,2 => shipment, 'nolink'=>No link)
 	 *  @param		array{selected:?int,member:?Adherent,bank:?Account}	$arraydata	Array of data
->>>>>>> cc80841a
 	 *  @return		string								HTML Code for Kanban thumb.
 	 */
 	public function getKanbanView($option = '', $arraydata = null)
