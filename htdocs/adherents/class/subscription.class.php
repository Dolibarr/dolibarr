--- conflicted
+++ resolved
@@ -32,7 +32,6 @@
  */
 class Subscription extends CommonObject
 {
-<<<<<<< HEAD
 	/**
 	 * @var string ID to identify managed object
 	 */
@@ -251,11 +250,16 @@
 
 		$this->db->begin();
 
+        if (!is_numeric($this->amount)) {
+        	$this->error = 'BadValueForParameterAmount';
+        	return -1;
+        }
+
 		$sql = "UPDATE ".MAIN_DB_PREFIX."subscription SET ";
 		$sql .= " fk_type = ".$this->fk_type.",";
 		$sql .= " fk_adherent = ".$this->fk_adherent.",";
 		$sql .= " note=".($this->note ? "'".$this->db->escape($this->note)."'" : 'null').",";
-		$sql .= " subscription = '".price2num($this->amount)."',";
+		$sql .= " subscription = ".price2num($this->amount).",";
 		$sql .= " dateadh='".$this->db->idate($this->dateh)."',";
 		$sql .= " datef='".$this->db->idate($this->datef)."',";
 		$sql .= " datec='".$this->db->idate($this->datec)."',";
@@ -473,473 +477,4 @@
 			dol_print_error($this->db);
 		}
 	}
-=======
-    /**
-     * @var string ID to identify managed object
-     */
-    public $element = 'subscription';
-
-    /**
-     * @var string Name of table without prefix where object is stored
-     */
-    public $table_element = 'subscription';
-
-    /**
-     * @var int  Does myobject support multicompany module ? 0=No test on entity, 1=Test with field entity, 2=Test with link by fk_soc, 'field@table'=Test with link by field@table
-     */
-    public $ismultientitymanaged = 'fk_adherent@adherent';
-
-    /**
-     * @var string String with name of icon for myobject. Must be the part after the 'object_' into object_myobject.png
-     */
-    public $picto = 'payment';
-
-    /**
-     * Date creation record (datec)
-     *
-     * @var integer
-     */
-    public $datec;
-
-    /**
-     * Date modification record (tms)
-     *
-     * @var integer
-     */
-    public $datem;
-
-    /**
-     * Subscription start date (date subscription)
-     *
-     * @var integer
-     */
-    public $dateh;
-
-    /**
-     * Subscription end date
-     *
-     * @var integer
-     */
-    public $datef;
-
-    /**
-     * @var int ID
-     */
-    public $fk_type;
-    public $fk_adherent;
-
-    public $amount;
-
-    /**
-     * @var int ID
-     */
-    public $fk_bank;
-
-    public $fields = array(
-    	'rowid' =>array('type'=>'integer', 'label'=>'TechnicalID', 'enabled'=>1, 'visible'=>-1, 'notnull'=>1, 'position'=>10),
-    	'tms' =>array('type'=>'timestamp', 'label'=>'DateModification', 'enabled'=>1, 'visible'=>-1, 'notnull'=>1, 'position'=>15),
-    	'datec' =>array('type'=>'datetime', 'label'=>'DateCreation', 'enabled'=>1, 'visible'=>-1, 'position'=>20),
-    	'fk_adherent' =>array('type'=>'integer', 'label'=>'Member', 'enabled'=>1, 'visible'=>-1, 'position'=>25),
-    	'dateadh' =>array('type'=>'datetime', 'label'=>'DateSubscription', 'enabled'=>1, 'visible'=>-1, 'position'=>30),
-    	'datef' =>array('type'=>'date', 'label'=>'DateEndSubscription', 'enabled'=>1, 'visible'=>-1, 'position'=>35),
-    	'subscription' =>array('type'=>'double(24,8)', 'label'=>'Amount', 'enabled'=>1, 'visible'=>-1, 'position'=>40, 'isameasure'=>1),
-    	'fk_bank' =>array('type'=>'integer', 'label'=>'BankId', 'enabled'=>1, 'visible'=>-1, 'position'=>45),
-    	'note' =>array('type'=>'text', 'label'=>'Note', 'enabled'=>1, 'visible'=>-1, 'position'=>50),
-    	'fk_type' =>array('type'=>'integer', 'label'=>'MemberType', 'enabled'=>1, 'visible'=>-1, 'position'=>55),
-    	'fk_user_creat' =>array('type'=>'integer:User:user/class/user.class.php', 'label'=>'UserAuthor', 'enabled'=>1, 'visible'=>-2, 'position'=>60),
-    	'fk_user_valid' =>array('type'=>'integer:User:user/class/user.class.php', 'label'=>'UserValidation', 'enabled'=>1, 'visible'=>-1, 'position'=>65),
-    );
-
-
-    /**
-     *	Constructor
-     *
-     *	@param 		DoliDB		$db		Database handler
-     */
-    public function __construct($db)
-    {
-        $this->db = $db;
-    }
-
-
-    /**
-     *	Function who permitted cretaion of the subscription
-     *
-     *	@param	User	$user			User that create
-     *	@param  bool 	$notrigger 		false=launch triggers after, true=disable triggers
-     *	@return	int						<0 if KO, Id subscription created if OK
-     */
-    public function create($user, $notrigger = false)
-    {
-        global $langs;
-
-        $error = 0;
-
-        $now = dol_now();
-
-        // Check parameters
-        if ($this->datef <= $this->dateh)
-        {
-            $this->error = $langs->trans("ErrorBadValueForDate");
-            return -1;
-        }
-        if (empty($this->datec)) $this->datec = $now;
-
-
-        $this->db->begin();
-
-        $sql = "INSERT INTO ".MAIN_DB_PREFIX."subscription (fk_adherent, fk_type, datec, dateadh, datef, subscription, note)";
-
-        require_once DOL_DOCUMENT_ROOT.'/adherents/class/adherent.class.php';
-        $member = new Adherent($this->db);
-        $result = $member->fetch($this->fk_adherent);
-
-        if ($this->fk_type == null) {	// If type not defined, we use the type of member
-            $type = $member->typeid;
-        } else {
-            $type = $this->fk_type;
-        }
-        $sql .= " VALUES (".$this->fk_adherent.", '".$type."', '".$this->db->idate($now)."',";
-        $sql .= " '".$this->db->idate($this->dateh)."',";
-        $sql .= " '".$this->db->idate($this->datef)."',";
-        $sql .= " ".$this->amount.",";
-        $sql .= " '".$this->db->escape($this->note_public ? $this->note_public : $this->note)."')";
-
-        $resql = $this->db->query($sql);
-        if (!$resql) {
-            $error++;
-            $this->errors[] = $this->db->lasterror();
-        }
-
-        if (!$error)
-        {
-            $this->id = $this->db->last_insert_id(MAIN_DB_PREFIX.$this->table_element);
-            $this->fk_type = $type;
-        }
-
-        if (!$error && !$notrigger)
-        {
-        	$this->context = array('member'=>$member);
-        	// Call triggers
-            $result = $this->call_trigger('MEMBER_SUBSCRIPTION_CREATE', $user);
-            if ($result < 0) { $error++; }
-            // End call triggers
-        }
-
-        // Commit or rollback
-        if ($error) {
-            $this->db->rollback();
-            return -1;
-        } else {
-            $this->db->commit();
-            return $this->id;
-        }
-    }
-
-
-    /**
-     *  Method to load a subscription
-     *
-     *  @param	int		$rowid		Id subscription
-     *  @return	int					<0 if KO, =0 if not found, >0 if OK
-     */
-    public function fetch($rowid)
-    {
-        $sql = "SELECT rowid, fk_type, fk_adherent, datec,";
-        $sql .= " tms,";
-        $sql .= " dateadh as dateh,";
-        $sql .= " datef,";
-        $sql .= " subscription, note, fk_bank";
-        $sql .= " FROM ".MAIN_DB_PREFIX."subscription";
-        $sql .= "	WHERE rowid=".$rowid;
-
-        dol_syslog(get_class($this)."::fetch", LOG_DEBUG);
-        $resql = $this->db->query($sql);
-        if ($resql)
-        {
-            if ($this->db->num_rows($resql))
-            {
-                $obj = $this->db->fetch_object($resql);
-
-                $this->id             = $obj->rowid;
-                $this->ref            = $obj->rowid;
-
-                $this->fk_type        = $obj->fk_type;
-                $this->fk_adherent    = $obj->fk_adherent;
-                $this->datec          = $this->db->jdate($obj->datec);
-                $this->datem          = $this->db->jdate($obj->tms);
-                $this->dateh          = $this->db->jdate($obj->dateh);
-                $this->datef          = $this->db->jdate($obj->datef);
-                $this->amount         = $obj->subscription;
-                $this->note           = $obj->note;
-                $this->fk_bank        = $obj->fk_bank;
-                return 1;
-            }
-            else
-            {
-                return 0;
-            }
-        }
-        else
-        {
-            $this->error = $this->db->lasterror();
-            return -1;
-        }
-    }
-
-
-    /**
-     *	Update subscription
-     *
-     *	@param	User	$user			User who updated
-     *	@param 	int		$notrigger		0=Disable triggers
-     *	@return	int						<0 if KO, >0 if OK
-     */
-    public function update($user, $notrigger = 0)
-    {
-        $error = 0;
-
-        if (!is_numeric($this->amount)) {
-        	$this->error = 'BadValueForParameterAmount';
-        	return -1;
-        }
-
-        $this->db->begin();
-
-        $sql = "UPDATE ".MAIN_DB_PREFIX."subscription SET ";
-        $sql .= " fk_type = ".$this->fk_type.",";
-        $sql .= " fk_adherent = ".$this->fk_adherent.",";
-        $sql .= " note=".($this->note ? "'".$this->db->escape($this->note)."'" : 'null').",";
-        $sql .= " subscription = ".price2num($this->amount).",";
-        $sql .= " dateadh='".$this->db->idate($this->dateh)."',";
-        $sql .= " datef='".$this->db->idate($this->datef)."',";
-        $sql .= " datec='".$this->db->idate($this->datec)."',";
-        $sql .= " fk_bank = ".($this->fk_bank ? $this->fk_bank : 'null');
-        $sql .= " WHERE rowid = ".$this->id;
-
-        dol_syslog(get_class($this)."::update", LOG_DEBUG);
-        $resql = $this->db->query($sql);
-        if ($resql)
-        {
-            require_once DOL_DOCUMENT_ROOT.'/adherents/class/adherent.class.php';
-            $member = new Adherent($this->db);
-            $result = $member->fetch($this->fk_adherent);
-            $result = $member->update_end_date($user);
-
-            if (!$error && !$notrigger) {
-            	$this->context = array('member'=>$member);
-            	// Call triggers
-                $result = $this->call_trigger('MEMBER_SUBSCRIPTION_MODIFY', $user);
-                if ($result < 0) { $error++; } //Do also here what you must do to rollback action if trigger fail
-                // End call triggers
-            }
-        }
-        else
-        {
-            $error++;
-            $this->error = $this->db->lasterror();
-        }
-
-        // Commit or rollback
-        if ($error) {
-            $this->db->rollback();
-            return -1;
-        } else {
-            $this->db->commit();
-            return $this->id;
-        }
-    }
-
-    /**
-     *	Delete a subscription
-     *
-     *	@param	User	$user		User that delete
-     *	@param 	bool 	$notrigger  false=launch triggers after, true=disable triggers
-     *	@return	int					<0 if KO, 0 if not found, >0 if OK
-     */
-    public function delete($user, $notrigger = false)
-    {
-        $error = 0;
-
-        // It subscription is linked to a bank transaction, we get it
-        if ($this->fk_bank > 0)
-        {
-            require_once DOL_DOCUMENT_ROOT.'/compta/bank/class/account.class.php';
-            $accountline = new AccountLine($this->db);
-            $result = $accountline->fetch($this->fk_bank);
-        }
-
-        $this->db->begin();
-
-        if (!$error) {
-            if (!$notrigger) {
-                // Call triggers
-                $result = $this->call_trigger('MEMBER_SUBSCRIPTION_DELETE', $user);
-                if ($result < 0) { $error++; } // Do also here what you must do to rollback action if trigger fail
-                // End call triggers
-            }
-        }
-
-        if (!$error)
-        {
-            $sql = "DELETE FROM ".MAIN_DB_PREFIX."subscription WHERE rowid = ".$this->id;
-            dol_syslog(get_class($this)."::delete", LOG_DEBUG);
-            $resql = $this->db->query($sql);
-            if ($resql)
-            {
-                $num = $this->db->affected_rows($resql);
-                if ($num)
-                {
-                    require_once DOL_DOCUMENT_ROOT.'/adherents/class/adherent.class.php';
-                    $member = new Adherent($this->db);
-                    $result = $member->fetch($this->fk_adherent);
-                    $result = $member->update_end_date($user);
-
-                    if ($this->fk_bank > 0 && is_object($accountline) && $accountline->id > 0)	// If we found bank account line (this means this->fk_bank defined)
-                    {
-                        $result = $accountline->delete($user); // Return false if refused because line is conciliated
-                        if ($result > 0)
-                        {
-                            $this->db->commit();
-                            return 1;
-                        }
-                        else
-                        {
-                            $this->error = $accountline->error;
-                            $this->db->rollback();
-                            return -1;
-                        }
-                    }
-                    else
-                    {
-                        $this->db->commit();
-                        return 1;
-                    }
-                }
-                else
-                {
-                    $this->db->commit();
-                    return 0;
-                }
-            }
-            else
-            {
-                $error++;
-                $this->error = $this->db->lasterror();
-            }
-        }
-
-        // Commit or rollback
-        if ($error) {
-            $this->db->rollback();
-            return -1;
-        } else {
-            $this->db->commit();
-            return 1;
-        }
-    }
-
-
-    /**
-     *  Return clicable name (with picto eventually)
-     *
-     *	@param	int		$withpicto					0=No picto, 1=Include picto into link, 2=Only picto
-     *  @param	int  	$notooltip					1=Disable tooltip
-     *	@param	string	$option						Page for link ('', 'nolink', ...)
-     *  @param  string  $morecss        			Add more css on link
-     *  @param  int     $save_lastsearch_value    	-1=Auto, 0=No save of lastsearch_values when clicking, 1=Save lastsearch_values whenclicking
-     *	@return	string								Chaine avec URL
-     */
-    public function getNomUrl($withpicto = 0, $notooltip = 0, $option = '', $morecss = '', $save_lastsearch_value = -1)
-    {
-        global $langs;
-
-        $result = '';
-
-        $langs->load("members");
-        $label = $langs->trans("ShowSubscription").': '.$this->ref;
-
-        $url = DOL_URL_ROOT.'/adherents/subscription/card.php?rowid='.$this->id;
-
-        if ($option != 'nolink')
-        {
-            // Add param to save lastsearch_values or not
-            $add_save_lastsearch_values = ($save_lastsearch_value == 1 ? 1 : 0);
-            if ($save_lastsearch_value == -1 && preg_match('/list\.php/', $_SERVER["PHP_SELF"])) $add_save_lastsearch_values = 1;
-            if ($add_save_lastsearch_values) $url .= '&save_lastsearch_values=1';
-        }
-
-        $linkstart = '<a href="'.$url.'" class="classfortooltip" title="'.dol_escape_htmltag($label, 1).'">';
-        $linkend = '</a>';
-
-        $picto = 'payment';
-
-        $result .= $linkstart;
-        if ($withpicto) $result .= img_object(($notooltip ? '' : $label), ($this->picto ? $this->picto : 'generic'), ($notooltip ? (($withpicto != 2) ? 'class="paddingright"' : '') : 'class="'.(($withpicto != 2) ? 'paddingright ' : '').'classfortooltip"'), 0, 0, $notooltip ? 0 : 1);
-        if ($withpicto != 2) $result .= $this->ref;
-        $result .= $linkend;
-
-        return $result;
-    }
-
-
-    /**
-     *  Retourne le libelle du statut d'une adhesion
-     *
-     *  @param	int		$mode       0=libelle long, 1=libelle court, 2=Picto + Libelle court, 3=Picto, 4=Picto + Libelle long, 5=Libelle court + Picto
-     *  @return string				Label
-     */
-    public function getLibStatut($mode = 0)
-    {
-        return '';
-    }
-
-    // phpcs:disable PEAR.NamingConventions.ValidFunctionName.ScopeNotCamelCaps
-    /**
-     *  Renvoi le libelle d'un statut donne
-     *
-     *  @param	int			$status      			Id status
-     *  @return string      						Label
-     */
-    public function LibStatut($status)
-    {
-        // phpcs:enable
-        global $langs;
-        $langs->load("members");
-        return '';
-    }
-
-    /**
-     *  Load information of the subscription object
-     *
-     *  @param	int		$id       Id subscription
-     *  @return	void
-     */
-    public function info($id)
-    {
-        $sql = 'SELECT c.rowid, c.datec,';
-        $sql .= ' c.tms as datem';
-        $sql .= ' FROM '.MAIN_DB_PREFIX.'subscription as c';
-        $sql .= ' WHERE c.rowid = '.$id;
-
-        $result = $this->db->query($sql);
-        if ($result)
-        {
-            if ($this->db->num_rows($result))
-            {
-                $obj = $this->db->fetch_object($result);
-                $this->id = $obj->rowid;
-
-                $this->date_creation = $this->db->jdate($obj->datec);
-                $this->date_modification = $this->db->jdate($obj->datem);
-            }
-
-            $this->db->free($result);
-        }
-        else
-        {
-            dol_print_error($this->db);
-        }
-    }
->>>>>>> 4a5cdd00
 }