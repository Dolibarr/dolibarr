<?php
/* Copyright (C) 2016   Xebax Christy           <xebax@wanadoo.fr>
 * Copyright (C) 2024		MDW							<mdeweerd@users.noreply.github.com>
 *
 * This program is free software; you can redistribute it and/or modify
 * it under the terms of the GNU General Public License as published by
 * the Free Software Foundation; either version 3 of the License, or
 * (at your option) any later version.
 *
 * This program is distributed in the hope that it will be useful,
 * but WITHOUT ANY WARRANTY; without even the implied warranty of
 * MERCHANTABILITY or FITNESS FOR A PARTICULAR PURPOSE.  See the
 * GNU General Public License for more details.
 *
 * You should have received a copy of the GNU General Public License
 * along with this program. If not, see <https://www.gnu.org/licenses/>.
 */

use Luracast\Restler\RestException;

require_once DOL_DOCUMENT_ROOT.'/adherents/class/subscription.class.php';

/**
 * API class for subscriptions
 *
 * @access protected
 * @class  DolibarrApiAccess {@requires user,external}
 */
class Subscriptions extends DolibarrApi
{
	/**
	 * @var string[]   $FIELDS     Mandatory fields, checked when create and update object
	 */
	public static $FIELDS = array(
		'fk_adherent',
		'dateh',
		'datef',
		'amount',
	);

	/**
	 * Constructor
	 */
	public function __construct()
	{
		global $db, $conf;
		$this->db = $db;
	}

	/**
	 * Get properties of a subscription object
	 *
	 * Return an array with subscription information
	 *
	 * @param   int     $id				ID of subscription
	 * @return  Object					Object with cleaned properties
	 *
	 * @throws	RestException	403		Access denied
	 * @throws	RestException	404		No Subscription found
	 */
	public function get($id)
	{
		if (!DolibarrApiAccess::$user->hasRight('adherent', 'cotisation', 'lire')) {
			throw new RestException(403);
		}

		$subscription = new Subscription($this->db);
		$result = $subscription->fetch($id);
		if (!$result) {
			throw new RestException(404, 'Subscription not found');
		}

		return $this->_cleanObjectDatas($subscription);
	}

	/**
	 * List subscriptions
	 *
	 * Get a list of subscriptions
	 *
<<<<<<< HEAD
	 * @param string    $sortfield  Sort field
	 * @param string    $sortorder  Sort order
	 * @param int       $limit      Limit for list
	 * @param int       $page       Page number
	 * @param string    $sqlfilters Other criteria to filter answers separated by a comma. Syntax example "(t.ref:like:'SO-%') and (t.import_key:<:'20160101')"
	 * @param string    $properties	Restrict the data returned to these properties. Ignored if empty. Comma separated list of properties names
	 * @return array Array of subscription objects
=======
	 * @param string    $sortfield  		Sort field
	 * @param string    $sortorder  		Sort order
	 * @param int       $limit     			Limit for list
	 * @param int       $page       		Page number
	 * @param string    $sqlfilters 		Other criteria to filter answers separated by a comma. Syntax example "(t.ref:like:'SO-%') and (t.import_key:<:'20160101')"
	 * @param string 	$properties 		Restrict the data returned to these properties. Ignored if empty. Comma separated list of properties names
	 * @param bool      $pagination_data    If this parameter is set to true the response will include pagination data. Default value is false. Page starts from 0*
	 * @return array 						Array of subscription objects
	 * @phan-return array{data:Subscription[],pagination:array{total:int,page:int,page_count:int,limit:int}}|array<int,Subscription>
	 * @phpstan-return array{data:Subscription[],pagination:array{total:int,page:int,page_count:int,limit:int}}|array<int,Subscription>
>>>>>>> cc80841a
	 *
	 * @throws	RestException	403		Access denied
	 * @throws	RestException	404		No Subscription found
	 * @throws	RestException	503		Error when retrieving Subscription list
	 */
<<<<<<< HEAD
	public function index($sortfield = "dateadh", $sortorder = 'ASC', $limit = 100, $page = 0, $sqlfilters = '', $properties = '')
=======
	public function index($sortfield = "dateadh", $sortorder = 'ASC', $limit = 100, $page = 0, $sqlfilters = '', $properties = '', $pagination_data = false)
>>>>>>> cc80841a
	{
		global $conf;

		$obj_ret = array();

		if (!DolibarrApiAccess::$user->hasRight('adherent', 'cotisation', 'lire')) {
			throw new RestException(403);
		}

		$sql = "SELECT rowid";
		$sql .= " FROM ".MAIN_DB_PREFIX."subscription as t";
		$sql .= ' WHERE 1 = 1';
		// Add sql filters
		if ($sqlfilters) {
			$errormessage = '';
			$sql .= forgeSQLFromUniversalSearchCriteria($sqlfilters, $errormessage);
			if ($errormessage) {
				throw new RestException(503, 'Error when validating parameter sqlfilters -> '.$errormessage);
			}
		}

		//this query will return total orders with the filters given
		$sqlTotals = str_replace('SELECT rowid', 'SELECT count(rowid) as total', $sql);

		$sql .= $this->db->order($sortfield, $sortorder);
		if ($limit) {
			if ($page < 0) {
				$page = 0;
			}
			$offset = $limit * $page;

			$sql .= $this->db->plimit($limit + 1, $offset);
		}

		$result = $this->db->query($sql);
		if ($result) {
			$i = 0;
			$num = $this->db->num_rows($result);
			while ($i < min($limit, $num)) {
				$obj = $this->db->fetch_object($result);
				$subscription = new Subscription($this->db);
				if ($subscription->fetch($obj->rowid)) {
					$obj_ret[] = $this->_filterObjectProperties($this->_cleanObjectDatas($subscription), $properties);
				}
				$i++;
			}
		} else {
			throw new RestException(503, 'Error when retrieve subscription list : '.$this->db->lasterror());
		}
<<<<<<< HEAD
=======

		//if $pagination_data is true the response will contain element data with all values and element pagination with pagination data(total,page,limit)
		if ($pagination_data) {
			$totalsResult = $this->db->query($sqlTotals);
			$total = $this->db->fetch_object($totalsResult)->total;

			$tmp = $obj_ret;
			$obj_ret = [];

			$obj_ret['data'] = $tmp;
			$obj_ret['pagination'] = [
				'total' => (int) $total,
				'page' => $page, //count starts from 0
				'page_count' => ceil((int) $total / $limit),
				'limit' => $limit
			];
		}
>>>>>>> cc80841a

		return $obj_ret;
	}

	/**
	 * Create subscription object
	 *
	 * @param array $request_data   Request data
	 * @phan-param 	array<string,string>	$request_data
	 * @phpstan-param 	array<string,string>	$request_data
	 * @return int  ID of subscription
	 *
	 * @throws	RestException	403		Access denied
	 * @throws	RestException	500		Error when creating Subscription
	 */
	public function post($request_data = null)
	{
		if (!DolibarrApiAccess::$user->hasRight('adherent', 'cotisation', 'creer')) {
			throw new RestException(403);
		}
		// Check mandatory fields
		$result = $this->_validate($request_data);

		$subscription = new Subscription($this->db);
		foreach ($request_data as $field => $value) {
			if ($field === 'caller') {
				// Add a mention of caller so on trigger called after action, we can filter to avoid a loop if we try to sync back again with the caller
				$subscription->context['caller'] = sanitizeVal($request_data['caller'], 'aZ09');
				continue;
			}

			$subscription->$field = $this->_checkValForAPI($field, $value, $subscription);
		}
		if ($subscription->create(DolibarrApiAccess::$user) < 0) {
			throw new RestException(500, 'Error when creating subscription', array_merge(array($subscription->error), $subscription->errors));
		}
		return $subscription->id;
	}

	/**
	 * Update subscription
	 *
	 * @param 	int   		$id             ID of subscription to update
<<<<<<< HEAD
	 * @param 	array 		$request_data   Datas
=======
	 * @param 	array 		$request_data   Data
	 * @phan-param 	array<string,string>	$request_data
	 * @phpstan-param 	array<string,string>	$request_data
>>>>>>> cc80841a
	 * @return 	Object						Updated object
	 *
	 * @throws	RestException	403		Access denied
	 * @throws	RestException	404		No Subscription found
	 * @throws	RestException	500		Error when updating Subscription
	 */
	public function put($id, $request_data = null)
	{
		if (!DolibarrApiAccess::$user->hasRight('adherent', 'creer')) {
			throw new RestException(403);
		}

		$subscription = new Subscription($this->db);
		$result = $subscription->fetch($id);
		if (!$result) {
			throw new RestException(404, 'Subscription not found');
		}

		foreach ($request_data as $field => $value) {
			if ($field == 'id') {
				continue;
			}
			if ($field === 'caller') {
				// Add a mention of caller so on trigger called after action, we can filter to avoid a loop if we try to sync back again with the caller
				$subscription->context['caller'] = sanitizeVal($request_data['caller'], 'aZ09');
				continue;
			}

			$subscription->$field = $this->_checkValForAPI($field, $value, $subscription);
		}

		if ($subscription->update(DolibarrApiAccess::$user) > 0) {
			return $this->get($id);
		} else {
			throw new RestException(500, 'Error when updating contribution: '.$subscription->error);
		}
	}

	/**
	 * Delete subscription
	 *
	 * @param int $id   ID of subscription to delete
	 * @return array
<<<<<<< HEAD
=======
	 * @phan-return array<string,array{code:int,message:string}>
	 * @phpstan-return array<string,array{code:int,message:string}>
>>>>>>> cc80841a
	 *
	 * @throws	RestException	403		Access denied
	 * @throws	RestException	404		No Subscription found
	 * @throws	RestException	409		No Subscription deleted
	 * @throws	RestException	500		Error when deleting Subscription
	 */
	public function delete($id)
	{
		// The right to delete a subscription comes with the right to create one.
		if (!DolibarrApiAccess::$user->hasRight('adherent', 'cotisation', 'creer')) {
			throw new RestException(403);
		}
		$subscription = new Subscription($this->db);
		$result = $subscription->fetch($id);
		if (!$result) {
			throw new RestException(404, 'Subscription not found');
		}

		$res = $subscription->delete(DolibarrApiAccess::$user);
		if ($res < 0) {
			throw new RestException(500, "Can't delete, error occurs");
		} elseif ($res == 0) {
			throw new RestException(409, "No subscription whas deleted");
		}

		return array(
			'success' => array(
				'code' => 200,
				'message' => 'Subscription deleted'
			)
		);
	}

	/**
	 * Validate fields before creating an object
	 *
	 * @param ?array<null|int|float|string>	$data   Data to validate
	 * @return array<string,null|int|float|string>
	 *
	 * @throws RestException
	 */
	private function _validate($data)
	{
		$subscription = array();
		foreach (Subscriptions::$FIELDS as $field) {
			if (!isset($data[$field])) {
				throw new RestException(400, "$field field missing");
			}
			$subscription[$field] = $data[$field];
		}
		return $subscription;
	}
}<|MERGE_RESOLUTION|>--- conflicted
+++ resolved
@@ -78,15 +78,6 @@
 	 *
 	 * Get a list of subscriptions
 	 *
-<<<<<<< HEAD
-	 * @param string    $sortfield  Sort field
-	 * @param string    $sortorder  Sort order
-	 * @param int       $limit      Limit for list
-	 * @param int       $page       Page number
-	 * @param string    $sqlfilters Other criteria to filter answers separated by a comma. Syntax example "(t.ref:like:'SO-%') and (t.import_key:<:'20160101')"
-	 * @param string    $properties	Restrict the data returned to these properties. Ignored if empty. Comma separated list of properties names
-	 * @return array Array of subscription objects
-=======
 	 * @param string    $sortfield  		Sort field
 	 * @param string    $sortorder  		Sort order
 	 * @param int       $limit     			Limit for list
@@ -97,17 +88,12 @@
 	 * @return array 						Array of subscription objects
 	 * @phan-return array{data:Subscription[],pagination:array{total:int,page:int,page_count:int,limit:int}}|array<int,Subscription>
 	 * @phpstan-return array{data:Subscription[],pagination:array{total:int,page:int,page_count:int,limit:int}}|array<int,Subscription>
->>>>>>> cc80841a
 	 *
 	 * @throws	RestException	403		Access denied
 	 * @throws	RestException	404		No Subscription found
 	 * @throws	RestException	503		Error when retrieving Subscription list
 	 */
-<<<<<<< HEAD
-	public function index($sortfield = "dateadh", $sortorder = 'ASC', $limit = 100, $page = 0, $sqlfilters = '', $properties = '')
-=======
 	public function index($sortfield = "dateadh", $sortorder = 'ASC', $limit = 100, $page = 0, $sqlfilters = '', $properties = '', $pagination_data = false)
->>>>>>> cc80841a
 	{
 		global $conf;
 
@@ -157,8 +143,6 @@
 		} else {
 			throw new RestException(503, 'Error when retrieve subscription list : '.$this->db->lasterror());
 		}
-<<<<<<< HEAD
-=======
 
 		//if $pagination_data is true the response will contain element data with all values and element pagination with pagination data(total,page,limit)
 		if ($pagination_data) {
@@ -176,7 +160,6 @@
 				'limit' => $limit
 			];
 		}
->>>>>>> cc80841a
 
 		return $obj_ret;
 	}
@@ -220,13 +203,9 @@
 	 * Update subscription
 	 *
 	 * @param 	int   		$id             ID of subscription to update
-<<<<<<< HEAD
-	 * @param 	array 		$request_data   Datas
-=======
 	 * @param 	array 		$request_data   Data
 	 * @phan-param 	array<string,string>	$request_data
 	 * @phpstan-param 	array<string,string>	$request_data
->>>>>>> cc80841a
 	 * @return 	Object						Updated object
 	 *
 	 * @throws	RestException	403		Access denied
@@ -270,11 +249,8 @@
 	 *
 	 * @param int $id   ID of subscription to delete
 	 * @return array
-<<<<<<< HEAD
-=======
 	 * @phan-return array<string,array{code:int,message:string}>
 	 * @phpstan-return array<string,array{code:int,message:string}>
->>>>>>> cc80841a
 	 *
 	 * @throws	RestException	403		Access denied
 	 * @throws	RestException	404		No Subscription found
