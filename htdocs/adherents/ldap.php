--- conflicted
+++ resolved
@@ -1,12 +1,7 @@
 <?php
-<<<<<<< HEAD
-/* Copyright (C) 2006		Laurent Destailleur	<eldy@users.sourceforge.net>
- * Copyright (C) 2006-2021	Regis Houssin		<regis.houssin@inodbox.com>
-=======
 /* Copyright (C) 2006		Laurent Destailleur			<eldy@users.sourceforge.net>
  * Copyright (C) 2006-2021	Regis Houssin				<regis.houssin@inodbox.com>
  * Copyright (C) 2024		Alexandre Spangaro			<alexandre@inovea-conseil.com>
->>>>>>> cc80841a
  *
  * This program is free software; you can redistribute it and/or modify
  * it under the terms of the GNU General Public License as published by
@@ -110,14 +105,10 @@
 
 $form = new Form($db);
 
-<<<<<<< HEAD
-llxHeader('', $langs->trans("Member"), 'EN:Module_Foundations|FR:Module_Adh&eacute;rents|ES:M&oacute;dulo_Miembros|DE:Modul_Mitglieder');
-=======
 $title = $langs->trans("Member");
 $help_url = 'EN:Module_Foundations|FR:Module_Adh&eacute;rents|ES:M&oacute;dulo_Miembros|DE:Modul_Mitglieder';
 
 llxHeader('', $title, $help_url, '', 0, 0, '', '', '', 'mod-member page-card_ldap');
->>>>>>> cc80841a
 
 $head = member_prepare_head($object);
 
