<?php
/* Copyright (C) 2001-2004 Rodolphe Quiedeville <rodolphe@quiedeville.org>
 * Copyright (C) 2002-2003 Jean-Louis Bergamo   <jlb@j1b.org>
 * Copyright (C) 2004-2012 Laurent Destailleur  <eldy@users.sourceforge.net>
 * Copyright (C) 2005-2012 Regis Houssin        <regis.houssin@capnetworks.com>
 * Copyright (C) 2012      Marcos García        <marcosgdf@gmail.com>
 * Copyright (C) 2012-2013 Philippe Grand       <philippe.grand@atoo-net.com>
 *
 * This program is free software; you can redistribute it and/or modify
 * it under the terms of the GNU General Public License as published by
 * the Free Software Foundation; either version 3 of the License, or
 * (at your option) any later version.
 *
 * This program is distributed in the hope that it will be useful,
 * but WITHOUT ANY WARRANTY; without even the implied warranty of
 * MERCHANTABILITY or FITNESS FOR A PARTICULAR PURPOSE.  See the
 * GNU General Public License for more details.
 *
 * You should have received a copy of the GNU General Public License
 * along with this program. If not, see <http://www.gnu.org/licenses/>.
 */

/**
 *       \file       htdocs/adherents/fiche.php
 *       \ingroup    member
 *       \brief      Page of member
 */

require '../main.inc.php';
require_once DOL_DOCUMENT_ROOT.'/core/lib/member.lib.php';
require_once DOL_DOCUMENT_ROOT.'/core/lib/company.lib.php';
require_once DOL_DOCUMENT_ROOT.'/core/lib/images.lib.php';
require_once DOL_DOCUMENT_ROOT.'/core/lib/functions2.lib.php';
require_once DOL_DOCUMENT_ROOT.'/adherents/class/adherent.class.php';
require_once DOL_DOCUMENT_ROOT.'/adherents/class/adherent_type.class.php';
require_once DOL_DOCUMENT_ROOT.'/core/class/extrafields.class.php';
require_once DOL_DOCUMENT_ROOT.'/adherents/class/cotisation.class.php';
require_once DOL_DOCUMENT_ROOT.'/compta/bank/class/account.class.php';
require_once DOL_DOCUMENT_ROOT.'/core/class/html.formcompany.class.php';

$langs->load("companies");
$langs->load("bills");
$langs->load("members");
$langs->load("users");
$langs->load('other');

$action=GETPOST('action','alpha');
$backtopage=GETPOST('backtopage','alpha');
$confirm=GETPOST('confirm','alpha');
$rowid=GETPOST('rowid','int');
$typeid=GETPOST('typeid','int');
$userid=GETPOST('userid','int');
$socid=GETPOST('socid','int');

if (! empty($conf->mailmanspip->enabled))
{
	include_once DOL_DOCUMENT_ROOT.'/mailmanspip/class/mailmanspip.class.php';

	$langs->load('mailmanspip');

	$mailmanspip = new MailmanSpip($db);
}

$object = new Adherent($db);
$extrafields = new ExtraFields($db);

// fetch optionals attributes and labels
$extralabels=$extrafields->fetch_name_optionals_label($object->table_element);

// Get object canvas (By default, this is not defined, so standard usage of dolibarr)
$object->getCanvas($rowid);
$canvas = $object->canvas?$object->canvas:GETPOST("canvas");
$objcanvas='';
if (! empty($canvas))
{
	require_once DOL_DOCUMENT_ROOT.'/core/class/canvas.class.php';
	$objcanvas = new Canvas($db, $action);
	$objcanvas->getCanvas('adherent', 'membercard', $canvas);
}

// Security check
$result=restrictedArea($user,'adherent',$rowid,'','','fk_soc', 'rowid', $objcanvas);

$errmsg=''; $errmsgs=array();

if ($rowid > 0)
{
	// Load member
	$result = $object->fetch($rowid);

	// Define variables to know what current user can do on users
	$canadduser=($user->admin || $user->rights->user->user->creer);
	// Define variables to know what current user can do on properties of user linked to edited member
	if ($object->user_id)
	{
		// $user est le user qui edite, $object->user_id est l'id de l'utilisateur lies au membre edite
		$caneditfielduser=((($user->id == $object->user_id) && $user->rights->user->self->creer)
				|| (($user->id != $object->user_id) && $user->rights->user->user->creer));
		$caneditpassworduser=((($user->id == $object->user_id) && $user->rights->user->self->password)
				|| (($user->id != $object->user_id) && $user->rights->user->user->password));
	}
}

// Define variables to determine what the current user can do on the members
$canaddmember=$user->rights->adherent->creer;
// Define variables to determine what the current user can do on the properties of a member
if ($rowid)
{
	$caneditfieldmember=$user->rights->adherent->creer;
}

// Initialize technical object to manage hooks of thirdparties. Note that conf->hooks_modules contains array array
$hookmanager->initHooks(array('membercard'));


/*
 * 	Actions
*/

$parameters=array('rowid'=>$rowid, 'objcanvas'=>$objcanvas);
$reshook=$hookmanager->executeHooks('doActions',$parameters,$object,$action);    // Note that $action and $object may have been modified by some hooks

if ($action == 'setuserid' && ($user->rights->user->self->creer || $user->rights->user->user->creer))
{
	$error=0;
	if (empty($user->rights->user->user->creer))	// If can edit only itself user, we can link to itself only
	{
		if ($userid != $user->id && $userid != $object->user_id)
		{
			$error++;
			$mesg='<div class="error">'.$langs->trans("ErrorUserPermissionAllowsToLinksToItselfOnly").'</div>';
		}
	}

	if (! $error)
	{
		if ($userid != $object->user_id)	// If link differs from currently in database
		{
			$result=$object->setUserId($userid);
			if ($result < 0) dol_print_error($object->db,$object->error);
			$action='';
		}
	}
}

if ($action == 'setsocid')
{
	$error=0;
	if (! $error)
	{
		if ($socid != $object->fk_soc)	// If link differs from currently in database
		{
			$sql ="SELECT rowid FROM ".MAIN_DB_PREFIX."adherent";
			$sql.=" WHERE fk_soc = '".$socid."'";
			$sql.=" AND entity = ".$conf->entity;
			$resql = $db->query($sql);
			if ($resql)
			{
				$obj = $db->fetch_object($resql);
				if ($obj && $obj->rowid > 0)
				{
					$othermember=new Adherent($db);
					$othermember->fetch($obj->rowid);
					$thirdparty=new Societe($db);
					$thirdparty->fetch($socid);
					$error++;
					$errmsg='<div class="error">'.$langs->trans("ErrorMemberIsAlreadyLinkedToThisThirdParty",$othermember->getFullName($langs),$othermember->login,$thirdparty->name).'</div>';
				}
			}

			if (! $error)
			{
				$result=$object->setThirdPartyId($socid);
				if ($result < 0) dol_print_error($object->db,$object->error);
				$action='';
			}
		}
	}
}

// Create user from a member
if ($action == 'confirm_create_user' && $confirm == 'yes' && $user->rights->user->user->creer)
{
	if ($result > 0)
	{
		// Creation user
		$nuser = new User($db);
		$result=$nuser->create_from_member($object,GETPOST('login'));

		if ($result < 0)
		{
			$langs->load("errors");
			$errmsg=$langs->trans($nuser->error);
		}
	}
	else
	{
		$errmsg=$object->error;
	}
}

// Create third party from a member
if ($action == 'confirm_create_thirdparty' && $confirm == 'yes' && $user->rights->societe->creer)
{
	if ($result > 0)
	{
		// Creation user
		$company = new Societe($db);
		$result=$company->create_from_member($object,GETPOST('companyname'));

		if ($result < 0)
		{
			$langs->load("errors");
			$errmsg=$langs->trans($company->error);
			$errmsgs=$company->errors;
		}
	}
	else
	{
		$errmsg=$object->error;
	}
}

if ($action == 'confirm_sendinfo' && $confirm == 'yes')
{
	if ($object->email)
	{
		$from=$conf->email_from;
		if (! empty($conf->global->ADHERENT_MAIL_FROM)) $from=$conf->global->ADHERENT_MAIL_FROM;

		$result=$object->send_an_email($langs->transnoentitiesnoconv("ThisIsContentOfYourCard")."\n\n%INFOS%\n\n",$langs->transnoentitiesnoconv("CardContent"));

		$langs->load("mails");
		$mesg=$langs->trans("MailSuccessfulySent", $from, $object->email);
	}
}

if ($action == 'update' && ! $_POST["cancel"] && $user->rights->adherent->creer)
{
	require_once DOL_DOCUMENT_ROOT.'/core/lib/files.lib.php';

	$birthdate='';
	if (isset($_POST["birthday"]) && $_POST["birthday"]
			&& isset($_POST["birthmonth"]) && $_POST["birthmonth"]
			&& isset($_POST["birthyear"]) && $_POST["birthyear"])
	{
		$birthdate=dol_mktime(12, 0, 0, $_POST["birthmonth"], $_POST["birthday"], $_POST["birthyear"]);
	}
	$lastname=$_POST["lastname"];
	$firstname=$_POST["firstname"];
	$morphy=$morphy=$_POST["morphy"];;
	if ($morphy != 'mor' && empty($lastname)) {
		$error++;
		$langs->load("errors");
		$errmsg .= $langs->trans("ErrorFieldRequired",$langs->transnoentities("Lastname"))."<br>\n";
	}
	if ($morphy != 'mor' && (!isset($firstname) || $firstname=='')) {
		$error++;
		$langs->load("errors");
		$errmsg .= $langs->trans("ErrorFieldRequired",$langs->transnoentities("Firstname"))."<br>\n";
	}

	// Create new object
	if ($result > 0 && ! $error)
	{
		$object->oldcopy=dol_clone($object);

		// Change values
		$object->civilite_id = trim($_POST["civilite_id"]);
		$object->firstname   = trim($_POST["firstname"]);
		$object->lastname    = trim($_POST["lastname"]);
		$object->login       = trim($_POST["login"]);
		$object->pass        = trim($_POST["pass"]);

		$object->societe     = trim($_POST["societe"]);
		$object->company     = trim($_POST["societe"]);

		$object->address     = trim($_POST["address"]);
		$object->zip         = trim($_POST["zipcode"]);
		$object->town        = trim($_POST["town"]);
		$object->state_id    = $_POST["state_id"];
		$object->country_id  = $_POST["country_id"];

		$object->phone       = trim($_POST["phone"]);
		$object->phone_perso = trim($_POST["phone_perso"]);
		$object->phone_mobile= trim($_POST["phone_mobile"]);
		$object->email       = trim($_POST["email"]);
		$object->skype       = trim($_POST["skype"]);
		$object->birth       = $birthdate;

		$object->typeid      = $_POST["typeid"];
		//$object->note        = trim($_POST["comment"]);
		$object->morphy      = $_POST["morphy"];

		$object->amount      = $_POST["amount"];

		if (GETPOST('deletephoto')) $object->photo='';
		elseif (! empty($_FILES['photo']['name'])) $object->photo  = dol_sanitizeFileName($_FILES['photo']['name']);

		// Get status and public property
		$object->statut      = $_POST["statut"];
		$object->public      = $_POST["public"];

		// Fill array 'array_options' with data from add form
		$ret = $extrafields->setOptionalsFromPost($extralabels,$object);

		// Check if we need to also synchronize user information
		$nosyncuser=0;
		if ($object->user_id)	// If linked to a user
		{
			if ($user->id != $object->user_id && empty($user->rights->user->user->creer)) $nosyncuser=1;		// Disable synchronizing
		}

		// Check if we need to also synchronize password information
		$nosyncuserpass=0;
		if ($object->user_id)	// If linked to a user
		{
			if ($user->id != $object->user_id && empty($user->rights->user->user->password)) $nosyncuserpass=1;	// Disable synchronizing
		}

		$result=$object->update($user,0,$nosyncuser,$nosyncuserpass);
		if ($result >= 0 && ! count($object->errors))
		{
			// Logo/Photo save
			$dir= $conf->adherent->dir_output . '/' . get_exdir($object->id,2,0,1).'/photos';
			$file_OK = is_uploaded_file($_FILES['photo']['tmp_name']);
			if ($file_OK)
			{
				if (GETPOST('deletephoto'))
				{
					$fileimg=$conf->adherent->dir_output.'/'.get_exdir($object->id,2,0,1).'/photos/'.$object->photo;
					$dirthumbs=$conf->adherent->dir_output.'/'.get_exdir($object->id,2,0,1).'/photos/thumbs';
					dol_delete_file($fileimg);
					dol_delete_dir_recursive($dirthumbs);
				}

				if (image_format_supported($_FILES['photo']['name']) > 0)
				{
					dol_mkdir($dir);

					if (@is_dir($dir))
					{
						$newfile=$dir.'/'.dol_sanitizeFileName($_FILES['photo']['name']);
						if (! dol_move_uploaded_file($_FILES['photo']['tmp_name'],$newfile,1,0,$_FILES['photo']['error']) > 0)
						{
							$message .= '<div class="error">'.$langs->trans("ErrorFailedToSaveFile").'</div>';
						}
						else
						{
							// Create small thumbs for company (Ratio is near 16/9)
							// Used on logon for example
							$imgThumbSmall = vignette($newfile, $maxwidthsmall, $maxheightsmall, '_small', $quality);

							// Create mini thumbs for company (Ratio is near 16/9)
							// Used on menu or for setup page for example
							$imgThumbMini = vignette($newfile, $maxwidthmini, $maxheightmini, '_mini', $quality);
						}
					}
				}
				else
				{
					$errmsgs[] = "ErrorBadImageFormat";
				}
			}
			else
			{
				switch($_FILES['photo']['error'])
				{
					case 1: //uploaded file exceeds the upload_max_filesize directive in php.ini
					case 2: //uploaded file exceeds the MAX_FILE_SIZE directive that was specified in the html form
						$errors[] = "ErrorFileSizeTooLarge";
						break;
					case 3: //uploaded file was only partially uploaded
						$errors[] = "ErrorFilePartiallyUploaded";
						break;
				}
			}

            $rowid=$object->id;
			$action='';

			if (! empty($backtopage))
			{
				header("Location: ".$backtopage);
				exit;
			}
		}
		else
		{
			if ($object->error) $errmsg=$object->error;
			else $errmsgs=$object->errors;
			$action='';
		}
	}
	else
	{
		$action='edit';
	}
}

if ($action == 'add' && $user->rights->adherent->creer)
{
	if ($canvas) $object->canvas=$canvas;
	$birthdate='';
	if (isset($_POST["birthday"]) && $_POST["birthday"]
			&& isset($_POST["birthmonth"]) && $_POST["birthmonth"]
			&& isset($_POST["birthyear"]) && $_POST["birthyear"])
	{
		$birthdate=dol_mktime(12, 0, 0, $_POST["birthmonth"], $_POST["birthday"], $_POST["birthyear"]);
	}
	$datecotisation='';
	if (isset($_POST["reday"]) && isset($_POST["remonth"]) && isset($_POST["reyear"]))
	{
		$datecotisation=dol_mktime(12, 0, 0, $_POST["remonth"], $_POST["reday"], $_POST["reyear"]);
	}

	$typeid=$_POST["typeid"];
	$civilite_id=$_POST["civilite_id"];
	$lastname=$_POST["lastname"];
	$firstname=$_POST["firstname"];
	$societe=$_POST["societe"];
	$address=$_POST["address"];
	$zip=$_POST["zipcode"];
	$town=$_POST["town"];
	$state_id=$_POST["state_id"];
	$country_id=$_POST["country_id"];

	$phone=$_POST["phone"];
	$phone_perso=$_POST["phone_perso"];
	$phone_mobile=$_POST["phone_mobile"];
	$skype=$_POST["member_skype"];
	$email=$_POST["member_email"];
	$login=$_POST["member_login"];
	$pass=$_POST["password"];
	$photo=$_POST["photo"];
	//$comment=$_POST["comment"];
	$morphy=$_POST["morphy"];
	$cotisation=$_POST["cotisation"];
	$public=$_POST["public"];

	$userid=$_POST["userid"];
	$socid=$_POST["socid"];

	$object->civilite_id = $civilite_id;
	$object->firstname   = $firstname;
	$object->lastname    = $lastname;
	$object->societe     = $societe;
	$object->address     = $address;
	$object->zip         = $zip;
	$object->town        = $town;
	$object->state_id    = $state_id;
	$object->country_id  = $country_id;
	$object->phone       = $phone;
	$object->phone_perso = $phone_perso;
	$object->phone_mobile= $phone_mobile;
	$object->skype       = $skype;
	$object->email       = $email;
	$object->login       = $login;
	$object->pass        = $pass;
	$object->naiss       = $birthdate;
	$object->photo       = $photo;
	$object->typeid      = $typeid;
	//$object->note        = $comment;
	$object->morphy      = $morphy;
	$object->user_id     = $userid;
	$object->fk_soc      = $socid;
	$object->public      = $public;

	// Fill array 'array_options' with data from add form
	$ret = $extrafields->setOptionalsFromPost($extralabels,$object);

	// Check parameters
	if (empty($morphy) || $morphy == "-1") {
		$error++;
		$errmsg .= $langs->trans("ErrorFieldRequired",$langs->transnoentitiesnoconv("Nature"))."<br>\n";
	}
	// Test si le login existe deja
	if (empty($conf->global->ADHERENT_LOGIN_NOT_REQUIRED))
	{
		if (empty($login)) {
			$error++;
			$errmsg .= $langs->trans("ErrorFieldRequired",$langs->trans("Login"))."<br>\n";
		}
		else {
			$sql = "SELECT login FROM ".MAIN_DB_PREFIX."adherent WHERE login='".$db->escape($login)."'";
			$result = $db->query($sql);
			if ($result) {
				$num = $db->num_rows($result);
			}
			if ($num) {
				$error++;
				$langs->load("errors");
				$errmsg .= $langs->trans("ErrorLoginAlreadyExists",$login)."<br>\n";
			}
		}
		if (empty($pass)) {
			$error++;
			$errmsg .= $langs->trans("ErrorFieldRequired",$langs->transnoentities("Password"))."<br>\n";
		}
	}
	if ($morphy != 'mor' && empty($lastname)) {
		$error++;
		$langs->load("errors");
		$errmsg .= $langs->trans("ErrorFieldRequired",$langs->transnoentities("Lastname"))."<br>\n";
	}
	if ($morphy != 'mor' && (!isset($firstname) || $firstname=='')) {
		$error++;
		$langs->load("errors");
		$errmsg .= $langs->trans("ErrorFieldRequired",$langs->transnoentities("Firstname"))."<br>\n";
	}
	if (! ($typeid > 0)) {	// Keep () before !
		$error++;
		$errmsg .= $langs->trans("ErrorFieldRequired",$langs->transnoentitiesnoconv("Type"))."<br>\n";
	}
	if ($conf->global->ADHERENT_MAIL_REQUIRED && ! isValidEMail($email)) {
		$error++;
		$langs->load("errors");
		$errmsg .= $langs->trans("ErrorBadEMail",$email)."<br>\n";
	}
	$public=0;
	if (isset($public)) $public=1;

	if (! $error)
	{
		$db->begin();

		// Email a peu pres correct et le login n'existe pas
		$result=$object->create($user);
		if ($result > 0)
		{
			$db->commit();
			$rowid=$object->id;
			$action='';
		}
		else
		{
			$db->rollback();

			if ($object->error) $errmsg=$object->error;
			else $errmsgs=$object->errors;

			$action = 'create';
		}
	}
	else {
		$action = 'create';
	}
}

if ($user->rights->adherent->supprimer && $action == 'confirm_delete' && $confirm == 'yes')
{
	$result=$object->delete($rowid);
	if ($result > 0)
	{
		if (! empty($backtopage))
		{
			header("Location: ".$backtopage);
			exit;
		}
		else
		{
			header("Location: liste.php");
			exit;
		}
	}
	else
	{
		$errmesg=$object->error;
	}
}

if ($user->rights->adherent->creer && $action == 'confirm_valid' && $confirm == 'yes')
{
	$error=0;

	$db->begin();

	$adht = new AdherentType($db);
	$adht->fetch($object->typeid);

	$result=$object->validate($user);

	if ($result >= 0 && ! count($object->errors))
	{
		// Send confirmation Email (selon param du type adherent sinon generique)
		if ($object->email && ! empty($_POST["send_mail"]))
		{
			$result=$object->send_an_email($adht->getMailOnValid(),$conf->global->ADHERENT_MAIL_VALID_SUBJECT,array(),array(),array(),"","",0,2);
			if ($result < 0)
			{
				$error++;
				$errmsg.=$object->error;
			}
		}
	}
	else
	{
		$error++;
		if ($object->error) $errmsg=$object->error;
		else $errmsgs=$object->errors;
	}

	if (! $error)
	{
		$db->commit();
	}
	else
	{
		$db->rollback();
	}
	$action='';
}

if ($user->rights->adherent->supprimer && $action == 'confirm_resign')
{
	if ($confirm == 'yes')
	{
		$adht = new AdherentType($db);
		$adht->fetch($object->typeid);

		$result=$object->resiliate($user);

		if ($result >= 0 && ! count($object->errors))
		{
			if ($object->email && $_POST["send_mail"])
			{
				$result=$object->send_an_email($adht->getMailOnResiliate(),$conf->global->ADHERENT_MAIL_RESIL_SUBJECT,array(),array(),array(),"","",0,-1);
			}
			if ($result < 0)
			{
				$errmsg.=$object->error;
			}
		}
		else
		{
			if ($object->error) $errmsg=$object->error;
			else $errmsgs=$object->errors;
			$action='';
		}
	}
	if (! empty($backtopage) && ! $errmsg)
	{
		header("Location: ".$backtopage);
		exit;
	}
}

// SPIP Management
if ($user->rights->adherent->supprimer && $action == 'confirm_del_spip' && $confirm == 'yes')
{
	if (! count($object->errors))
	{
		if (!$mailmanspip->del_to_spip($object))
		{
			$errmsg.= $langs->trans('DeleteIntoSpipError').': '.$mailmanspip->error."<BR>\n";
		}
	}
}

if ($user->rights->adherent->creer && $action == 'confirm_add_spip' && $confirm == 'yes')
{
	if (! count($object->errors))
	{
		if (!$mailmanspip->add_to_spip($object))
		{
			$errmsg.= $langs->trans('AddIntoSpipError').': '.$mailmanspip->error."<BR>\n";
		}
	}
}



/*
 * View
 */

$form = new Form($db);
$formcompany = new FormCompany($db);

$help_url='EN:Module_Foundations|FR:Module_Adh&eacute;rents|ES:M&oacute;dulo_Miembros';
llxHeader('',$langs->trans("Member"),$help_url);

$countrynotdefined=$langs->trans("ErrorSetACountryFirst").' ('.$langs->trans("SeeAbove").')';

if (is_object($objcanvas) && $objcanvas->displayCanvasExists($action))
{
	// -----------------------------------------
	// When used with CANVAS
	// -----------------------------------------
	if (empty($object->error) && $rowid)
	{
		$object = new Adherent($db);
		$result=$object->fetch($rowid);
		if ($result <= 0) dol_print_error('',$object->error);
	}
   	$objcanvas->assign_values($action, $object->id, $object->ref);	// Set value for templates
    $objcanvas->display_canvas($action);							// Show template
}
else
{
	// -----------------------------------------
	// When used in standard mode
	// -----------------------------------------

	if ($action == 'create')
	{
		/* ************************************************************************** */
		/*                                                                            */
		/* Fiche creation                                                             */
		/*                                                                            */
		/* ************************************************************************** */
		$object->canvas=$canvas;
		$object->state_id = GETPOST('state_id', 'int');

		// We set country_id, country_code and country for the selected country
		$object->country_id=GETPOST('country_id','int')?GETPOST('country_id','int'):$mysoc->country_id;
		if ($object->country_id)
		{
			$tmparray=getCountry($object->country_id,'all');
			$object->country_code=$tmparray['code'];
			$object->country=$tmparray['label'];
		}

		$adht = new AdherentType($db);

		print_fiche_titre($langs->trans("NewMember"));

		dol_htmloutput_mesg($errmsg,$errmsgs,'error');
		dol_htmloutput_mesg($mesg,$mesgs);

		if ($conf->use_javascript_ajax)
		{
			print "\n".'<script type="text/javascript" language="javascript">';
			print 'jQuery(document).ready(function () {
						jQuery("#selectcountry_id").change(function() {
							document.formsoc.action.value="create";
							document.formsoc.submit();
						});
						function initfieldrequired()
						{
							jQuery("#tdcompany").removeClass("fieldrequired");
							jQuery("#tdlastname").removeClass("fieldrequired");
							jQuery("#tdfirstname").removeClass("fieldrequired");
							if (jQuery("#morphy").val() == \'mor\')
							{
								jQuery("#tdcompany").addClass("fieldrequired");
							}
							if (jQuery("#morphy").val() == \'phy\')
							{
								jQuery("#tdlastname").addClass("fieldrequired");
								jQuery("#tdfirstname").addClass("fieldrequired");
							}
						}
						jQuery("#morphy").change(function() {
							initfieldrequired();
						});
						initfieldrequired();
					})';
			print '</script>'."\n";
		}

		print '<form name="formsoc" action="'.$_SERVER["PHP_SELF"].'" method="post" enctype="multipart/form-data">';
		print '<input type="hidden" name="token" value="'.$_SESSION['newtoken'].'">';
		print '<input type="hidden" name="action" value="add">';

		print '<table class="border" width="100%">';

		// Login
		if (empty($conf->global->ADHERENT_LOGIN_NOT_REQUIRED))
		{
			print '<tr><td><span class="fieldrequired">'.$langs->trans("Login").' / '.$langs->trans("Id").'</span></td><td><input type="text" name="member_login" size="40" value="'.(isset($_POST["member_login"])?$_POST["member_login"]:$object->login).'"></td></tr>';
		}

		// Moral-Physique
		$morphys["phy"] = $langs->trans("Physical");
		$morphys["mor"] = $langs->trans("Moral");
		print '<tr><td class="fieldrequired">'.$langs->trans("Nature")."</td><td>\n";
		print $form->selectarray("morphy", $morphys, GETPOST('morphy','alpha')?GETPOST('morphy','alpha'):$object->morphy, 1);
		print "</td>\n";

		// Type
		print '<tr><td class="fieldrequired">'.$langs->trans("MemberType").'</td><td>';
		$listetype=$adht->liste_array();
		if (count($listetype))
		{
			print $form->selectarray("typeid", $listetype, GETPOST('typeid','int')?GETPOST('typeid','int'):$typeid, count($listetype)>1?1:0);
		} else {
			print '<font class="error">'.$langs->trans("NoTypeDefinedGoToSetup").'</font>';
		}
		print "</td>\n";

		// Company
		print '<tr><td id="tdcompany">'.$langs->trans("Company").'</td><td><input type="text" name="societe" size="40" value="'.(GETPOST('societe','alpha')?GETPOST('societe','alpha'):$object->societe).'"></td></tr>';

		// Civility
		print '<tr><td>'.$langs->trans("UserTitle").'</td><td>';
		print $formcompany->select_civility(GETPOST('civilite_id','int')?GETPOST('civilite_id','int'):$object->civilite_id,'civilite_id').'</td>';
		print '</tr>';

		// Lastname
		print '<tr><td id="tdlastname">'.$langs->trans("Lastname").'</td><td><input type="text" name="lastname" value="'.(GETPOST('lastname','alpha')?GETPOST('lastname','alpha'):$object->lastname).'" size="40"></td>';
		print '</tr>';

		// Firstname
		print '<tr><td id="tdfirstname">'.$langs->trans("Firstname").'</td><td><input type="text" name="firstname" size="40" value="'.(GETPOST('firstname','alpha')?GETPOST('firstname','alpha'):$object->firstname).'"></td>';
		print '</tr>';

		// EMail
		print '<tr><td>'.($conf->global->ADHERENT_MAIL_REQUIRED?'<span class="fieldrequired">':'').$langs->trans("EMail").($conf->global->ADHERENT_MAIL_REQUIRED?'</span>':'').'</td><td><input type="text" name="member_email" size="40" value="'.(GETPOST('member_email','alpha')?GETPOST('member_email','alpha'):$object->email).'"></td></tr>';

		// Password
		if (empty($conf->global->ADHERENT_LOGIN_NOT_REQUIRED))
		{
			require_once DOL_DOCUMENT_ROOT.'/core/lib/security2.lib.php';
			$generated_password=getRandomPassword('');
			print '<tr><td><span class="fieldrequired">'.$langs->trans("Password").'</span></td><td>';
			print '<input size="30" maxsize="32" type="text" name="password" value="'.$generated_password.'">';
			print '</td></tr>';
		}

		// Address
		print '<tr><td valign="top">'.$langs->trans("Address").'</td><td>';
		print '<textarea name="address" wrap="soft" cols="40" rows="2">'.(GETPOST('address','alpha')?GETPOST('address','alpha'):$object->address).'</textarea>';
		print '</td></tr>';

		// Zip / Town
		print '<tr><td>'.$langs->trans("Zip").' / '.$langs->trans("Town").'</td><td>';
		print $formcompany->select_ziptown((GETPOST('zipcode','alpha')?GETPOST('zipcode','alpha'):$object->zip),'zipcode',array('town','selectcountry_id','state_id'),6);
		print ' ';
		print $formcompany->select_ziptown((GETPOST('town','alpha')?GETPOST('town','alpha'):$object->town),'town',array('zipcode','selectcountry_id','state_id'));
		print '</td></tr>';

		// Country
		$object->country_id=$object->country_id?$object->country_id:$mysoc->country_id;
		print '<tr><td width="25%">'.$langs->trans('Country').'</td><td>';
		print $form->select_country(GETPOST('country_id','alpha')?GETPOST('country_id','alpha'):$object->country_id,'country_id');
		if ($user->admin) print info_admin($langs->trans("YouCanChangeValuesForThisListFromDictionnarySetup"),1);
		print '</td></tr>';

		// State
		if (empty($conf->global->MEMBER_DISABLE_STATE))
		{
			print '<tr><td>'.$langs->trans('State').'</td><td>';
			if ($object->country_id)
			{
				print $formcompany->select_state(GETPOST('state_id','int')?GETPOST('state_id','int'):$object->state_id,$object->country_code);
			}
			else
			{
				print $countrynotdefined;
			}
			print '</td></tr>';
		}

		// Tel pro
		print '<tr><td>'.$langs->trans("PhonePro").'</td><td><input type="text" name="phone" size="20" value="'.(GETPOST('phone','alpha')?GETPOST('phone','alpha'):$object->phone).'"></td></tr>';

		// Tel perso
		print '<tr><td>'.$langs->trans("PhonePerso").'</td><td><input type="text" name="phone_perso" size="20" value="'.(GETPOST('phone_perso','alpha')?GETPOST('phone_perso','alpha'):$object->phone_perso).'"></td></tr>';

		// Tel mobile
		print '<tr><td>'.$langs->trans("PhoneMobile").'</td><td><input type="text" name="phone_mobile" size="20" value="'.(GETPOST('phone_mobile','alpha')?GETPOST('phone_mobile','alpha'):$object->phone_mobile).'"></td></tr>';

<<<<<<< HEAD
    // Skype
    if (! empty($conf->skype->enabled) && $user->rights->skype->view)
    {
		    print '<tr><td>'.$langs->trans("Skype").'</td><td><input type="text" name="member_skype" size="40" value="'.(GETPOST('member_skype','alpha')?GETPOST('member_skype','alpha'):$object->skype).'"></td></tr>';
    }
=======
	    // Skype
	    if (! empty($conf->skype->enabled))
	    {
			print '<tr><td>'.$langs->trans("Skype").'</td><td><input type="text" name="member_skype" size="40" value="'.(GETPOST('member_skype','alpha')?GETPOST('member_skype','alpha'):$object->skype).'"></td></tr>';
	    }
>>>>>>> dc754bbd

		// Birthday
		print "<tr><td>".$langs->trans("Birthday")."</td><td>\n";
		$form->select_date(($object->naiss ? $object->naiss : -1),'naiss','','',1,'formsoc');
		print "</td></tr>\n";

		// Profil public
		print "<tr><td>".$langs->trans("Public")."</td><td>\n";
		print $form->selectyesno("public",$object->public,1);
		print "</td></tr>\n";

		// Other attributes
		$parameters=array();
		$reshook=$hookmanager->executeHooks('formObjectOptions',$parameters,$object,$action);    // Note that $action and $object may have been modified by hook
		if (empty($reshook) && ! empty($extrafields->attribute_label))
		{
			print $object->showOptionals($extrafields,'edit');
		}

		/*
		 // Third party Dolibarr
		if (! empty($conf->societe->enabled))
		{
		print '<tr><td>'.$langs->trans("LinkedToDolibarrThirdParty").'</td><td class="valeur">';
		print $form->select_company($object->fk_soc,'socid','',1);
		print '</td></tr>';
		}

		// Login Dolibarr
		print '<tr><td>'.$langs->trans("LinkedToDolibarrUser").'</td><td class="valeur">';
		print $form->select_dolusers($object->user_id,'userid',1);
		print '</td></tr>';
		*/

		print "</table>\n";
		print '<br>';

		print '<center><input type="submit" class="button" value="'.$langs->trans("AddMember").'"></center>';

		print "</form>\n";

	}

	if ($action == 'edit')
	{
		/********************************************
		 *
		* Fiche en mode edition
		*
		********************************************/

		$res=$object->fetch($rowid);
		if ($res < 0) {
			dol_print_error($db,$object->error); exit;
		}
		$res=$object->fetch_optionals($object->id,$extralabels);
		if ($res < 0) {
			dol_print_error($db); exit;
		}

		$adht = new AdherentType($db);
		$adht->fetch($object->typeid);

		// We set country_id, and country_code, country of the chosen country
		$country=GETPOST('country','int');
		if (!empty($country) || $object->country_id)
		{
			$sql = "SELECT rowid, code, libelle as label from ".MAIN_DB_PREFIX."c_pays where rowid = ".(!empty($country)?$country:$object->country_id);
			$resql=$db->query($sql);
			if ($resql)
			{
				$obj = $db->fetch_object($resql);
			}
			else
			{
				dol_print_error($db);
			}
			$object->country_id=$obj->rowid;
			$object->country_code=$obj->code;
			$object->country=$langs->trans("Country".$obj->code)?$langs->trans("Country".$obj->code):$obj->label;
		}

		$head = member_prepare_head($object);

		dol_fiche_head($head, 'general', $langs->trans("Member"), 0, 'user');

		dol_htmloutput_errors($errmsg,$errmsgs);
		dol_htmloutput_mesg($mesg);

		if ($conf->use_javascript_ajax)
		{
			print "\n".'<script type="text/javascript" language="javascript">';
			print 'jQuery(document).ready(function () {
				jQuery("#selectcountry_id").change(function() {
					document.formsoc.action.value="edit";
					document.formsoc.submit();
				});
				function initfieldrequired()
				{
					jQuery("#tdcompany").removeClass("fieldrequired");
					jQuery("#tdlastname").removeClass("fieldrequired");
					jQuery("#tdfirstname").removeClass("fieldrequired");
					if (jQuery("#morphy").val() == \'mor\')
					{
						jQuery("#tdcompany").addClass("fieldrequired");
					}
					if (jQuery("#morphy").val() == \'phy\')
					{
						jQuery("#tdlastname").addClass("fieldrequired");
						jQuery("#tdfirstname").addClass("fieldrequired");
					}
				}
				jQuery("#morphy").change(function() {
					initfieldrequired();
				});
				initfieldrequired();
			})';
			print '</script>'."\n";
		}

		$rowspan=15;
		if (empty($conf->global->ADHERENT_LOGIN_NOT_REQUIRED)) $rowspan++;
		if (! empty($conf->societe->enabled)) $rowspan++;

		print '<form name="formsoc" action="'.$_SERVER["PHP_SELF"].'" method="post" enctype="multipart/form-data">';
		print '<input type="hidden" name="token" value="'.$_SESSION['newtoken'].'" />';
		print '<input type="hidden" name="action" value="update" />';
		print '<input type="hidden" name="rowid" value="'.$rowid.'" />';
		print '<input type="hidden" name="statut" value="'.$object->statut.'" />';
		if ($backtopage) print '<input type="hidden" name="backtopage" value="'.($backtopage != '1' ? $backtopage : $_SERVER["HTTP_REFERER"]).'">';

		print '<table class="border" width="100%">';

		// Ref
		print '<tr><td>'.$langs->trans("Ref").'</td><td class="valeur" colspan="2">'.$object->id.'</td></tr>';

		// Login
		if (empty($conf->global->ADHERENT_LOGIN_NOT_REQUIRED))
		{
			print '<tr><td><span class="fieldrequired">'.$langs->trans("Login").' / '.$langs->trans("Id").'</span></td><td colspan="2"><input type="text" name="login" size="30" value="'.(isset($_POST["login"])?$_POST["login"]:$object->login).'"></td></tr>';
		}

		// Physique-Moral
		$morphys["phy"] = $langs->trans("Physical");
		$morphys["mor"] = $langs->trans("Morale");
		print '<tr><td><span class="fieldrequired">'.$langs->trans("Nature").'</span></td><td>';
		print $form->selectarray("morphy", $morphys, isset($_POST["morphy"])?$_POST["morphy"]:$object->morphy);
		print "</td>";
		// Photo
		print '<td align="center" class="hideonsmartphone" valign="middle" width="25%" rowspan="'.$rowspan.'">';
		print $form->showphoto('memberphoto',$object)."\n";
		if ($caneditfieldmember)
		{
			if ($object->photo) print "<br>\n";
			print '<table class="nobordernopadding">';
			if ($object->photo) print '<tr><td align="center"><input type="checkbox" class="flat" name="deletephoto" id="photodelete"> '.$langs->trans("Delete").'<br><br></td></tr>';
			print '<tr><td>'.$langs->trans("PhotoFile").'</td></tr>';
			print '<tr><td><input type="file" class="flat" name="photo" id="photoinput"></td></tr>';
			print '</table>';
		}
		print '</td>';

		// Type
		print '<tr><td class="fieldrequired">'.$langs->trans("Type").'</td><td>';
		if ($user->rights->adherent->creer)
		{
			print $form->selectarray("typeid", $adht->liste_array(), (isset($_POST["typeid"])?$_POST["typeid"]:$object->typeid));
		}
		else
		{
			print $adht->getNomUrl(1);
			print '<input type="hidden" name="typeid" value="'.$object->typeid.'">';
		}
		print "</td></tr>";

		// Company
		print '<tr><td id="tdcompany">'.$langs->trans("Company").'</td><td><input type="text" name="societe" size="40" value="'.(isset($_POST["societe"])?$_POST["societe"]:$object->societe).'"></td></tr>';

		// Civilite
		print '<tr><td width="20%">'.$langs->trans("UserTitle").'</td><td width="35%">';
		print $formcompany->select_civility(isset($_POST["civilite_id"])?$_POST["civilite_id"]:$object->civilite_id)."\n";
		print '</td>';
		print '</tr>';

		// Lastname
		print '<tr><td id="tdlastname">'.$langs->trans("Lastname").'</td><td><input type="text" name="lastname" size="40" value="'.(isset($_POST["lastname"])?$_POST["lastname"]:$object->lastname).'"></td>';
		print '</tr>';

		// Firstname
		print '<tr><td id="tdfirstname">'.$langs->trans("Firstname").'</td><td><input type="text" name="firstname" size="40" value="'.(isset($_POST["firstname"])?$_POST["firstname"]:$object->firstname).'"></td>';
		print '</tr>';

		// EMail
		print '<tr><td>'.($conf->global->ADHERENT_MAIL_REQUIRED?'<span class="fieldrequired">':'').$langs->trans("EMail").($conf->global->ADHERENT_MAIL_REQUIRED?'</span>':'').'</td><td><input type="text" name="email" size="40" value="'.(isset($_POST["email"])?$_POST["email"]:$object->email).'"></td></tr>';

		// Password
		if (empty($conf->global->ADHERENT_LOGIN_NOT_REQUIRED))
		{
			print '<tr><td class="fieldrequired">'.$langs->trans("Password").'</td><td><input type="password" name="pass" size="30" value="'.(isset($_POST["pass"])?$_POST["pass"]:$object->pass).'"></td></tr>';
		}

		// Address
		print '<tr><td>'.$langs->trans("Address").'</td><td>';
		print '<textarea name="address" wrap="soft" cols="40" rows="2">'.(isset($_POST["address"])?$_POST["address"]:$object->address).'</textarea>';
		print '</td></tr>';

		// Zip / Town
		print '<tr><td>'.$langs->trans("Zip").' / '.$langs->trans("Town").'</td><td>';
		print $formcompany->select_ziptown((isset($_POST["zipcode"])?$_POST["zipcode"]:$object->zip),'zipcode',array('town','selectcountry_id','state_id'),6);
		print ' ';
		print $formcompany->select_ziptown((isset($_POST["town"])?$_POST["town"]:$object->town),'town',array('zipcode','selectcountry_id','state_id'));
		print '</td></tr>';

		// Country
		//$object->country_id=$object->country_id?$object->country_id:$mysoc->country_id;    // In edit mode we don't force to company country if not defined
		print '<tr><td width="25%">'.$langs->trans('Country').'</td><td>';
		print $form->select_country(isset($_POST["country_id"])?$_POST["country_id"]:$object->country_id,'country_id');
		if ($user->admin) print info_admin($langs->trans("YouCanChangeValuesForThisListFromDictionnarySetup"),1);
		print '</td></tr>';

		// State
		if (empty($conf->global->MEMBER_DISABLE_STATE))
		{
			print '<tr><td>'.$langs->trans('State').'</td><td>';
			print $formcompany->select_state($object->state_id,isset($_POST["country_id"])?$_POST["country_id"]:$object->country_id);
			print '</td></tr>';
		}

		// Tel
		print '<tr><td>'.$langs->trans("PhonePro").'</td><td><input type="text" name="phone" size="20" value="'.(isset($_POST["phone"])?$_POST["phone"]:$object->phone).'"></td></tr>';

		// Tel perso
		print '<tr><td>'.$langs->trans("PhonePerso").'</td><td><input type="text" name="phone_perso" size="20" value="'.(isset($_POST["phone_perso"])?$_POST["phone_perso"]:$object->phone_perso).'"></td></tr>';

		// Tel mobile
		print '<tr><td>'.$langs->trans("PhoneMobile").'</td><td><input type="text" name="phone_mobile" size="20" value="'.(isset($_POST["phone_mobile"])?$_POST["phone_mobile"]:$object->phone_mobile).'"></td></tr>';

<<<<<<< HEAD
    // Skype
    if (! empty($conf->skype->enabled) && $user->rights->skype->view)
    {
		    print '<tr><td>'.$langs->trans("Skype").'</td><td><input type="text" name="skype" size="40" value="'.(isset($_POST["skype"])?$_POST["skype"]:$object->skype).'"></td></tr>';
    }
=======
	    // Skype
	    if (! empty($conf->skype->enabled))
	    {
			    print '<tr><td>'.$langs->trans("Skype").'</td><td><input type="text" name="skype" size="40" value="'.(isset($_POST["skype"])?$_POST["skype"]:$object->skype).'"></td></tr>';
	    }
>>>>>>> dc754bbd

		// Birthday
		print "<tr><td>".$langs->trans("Birthday")."</td><td>\n";
		$form->select_date(($object->birth ? $object->birth : -1),'birth','','',1,'formsoc');
		print "</td></tr>\n";

		// Profil public
		print "<tr><td>".$langs->trans("Public")."</td><td>\n";
		print $form->selectyesno("public",(isset($_POST["public"])?$_POST["public"]:$object->public),1);
		print "</td></tr>\n";

		// Other attributes
		$parameters=array();
		$reshook=$hookmanager->executeHooks('formObjectOptions',$parameters,$object,$action);    // Note that $action and $object may have been modified by hook
		if (empty($reshook) && ! empty($extrafields->attribute_label))
		{
			print $object->showOptionals($extrafields,'edit');
		}

		// Third party Dolibarr
		if (! empty($conf->societe->enabled))
		{
			print '<tr><td>'.$langs->trans("LinkedToDolibarrThirdParty").'</td><td colspan="2" class="valeur">';
			if ($object->fk_soc)
			{
				$company=new Societe($db);
				$result=$company->fetch($object->fk_soc);
				print $company->getNomUrl(1);
			}
			else
			{
				print $langs->trans("NoThirdPartyAssociatedToMember");
			}
			print '</td></tr>';
		}

		// Login Dolibarr
		print '<tr><td>'.$langs->trans("LinkedToDolibarrUser").'</td><td colspan="2" class="valeur">';
		if ($object->user_id)
		{
			print $form->form_users($_SERVER['PHP_SELF'].'?rowid='.$object->id,$object->user_id,'none');
		}
		else print $langs->trans("NoDolibarrAccess");
		print '</td></tr>';

		print '</table>';

		print '<br><center>';
		print '<input type="submit" class="button" name="save" value="'.$langs->trans("Save").'">';
		print ' &nbsp; &nbsp; &nbsp; ';
		print '<input type="submit" class="button" name="cancel" value="'.$langs->trans("Cancel").'">';
		print '</center';

		print '</form>';

		print '</div>';
	}

	if ($rowid && $action != 'edit')
	{
		dol_htmloutput_mesg($mesg);

		/* ************************************************************************** */
		/*                                                                            */
		/* Mode affichage                                                             */
		/*                                                                            */
		/* ************************************************************************** */

		$res=$object->fetch($rowid);
		if ($res < 0) {
			dol_print_error($db,$object->error); exit;
		}
		$res=$object->fetch_optionals($object->id,$extralabels);
		if ($res < 0) {
			dol_print_error($db); exit;
		}

		$adht = new AdherentType($db);
		$res=$adht->fetch($object->typeid);
		if ($res < 0) {
			dol_print_error($db); exit;
		}


		/*
		 * Affichage onglets
		*/
		$head = member_prepare_head($object);

		dol_fiche_head($head, 'general', $langs->trans("Member"), 0, 'user');

		dol_htmloutput_errors($errmsg,$errmsgs);

		// Confirm create user
		if ($action == 'create_user')
		{
			$login=$object->login;
			if (empty($login))
			{
				// Full firstname and name separated with a dot : firstname.name
				include_once DOL_DOCUMENT_ROOT.'/core/lib/functions2.lib.php';
				$login=dol_buildlogin($object->lastname,$object->firstname);
			}
			if (empty($login)) $login=strtolower(substr($object->firstname, 0, 4)) . strtolower(substr($object->lastname, 0, 4));

			// Create a form array
			$formquestion=array(
					array('label' => $langs->trans("LoginToCreate"), 'type' => 'text', 'name' => 'login', 'value' => $login)
			);
			$text=$langs->trans("ConfirmCreateLogin").'<br>';
			if (! empty($conf->societe->enabled))
			{
				if ($object->fk_soc > 0) $text.=$langs->trans("UserWillBeExternalUser");
				else $text.=$langs->trans("UserWillBeInternalUser");
			}
			print $form->formconfirm($_SERVER["PHP_SELF"]."?rowid=".$object->id,$langs->trans("CreateDolibarrLogin"),$text,"confirm_create_user",$formquestion,'yes');
		}

		// Confirm create third party
		if ($action == 'create_thirdparty')
		{
			$name = $object->getFullName($langs);
			if (! empty($name))
			{
				if ($object->societe) $name.=' ('.$object->societe.')';
			}
			else
			{
				$name=$object->societe;
			}

			// Create a form array
			$formquestion=array(		array('label' => $langs->trans("NameToCreate"), 'type' => 'text', 'name' => 'companyname', 'value' => $name));

			print $form->formconfirm($_SERVER["PHP_SELF"]."?rowid=".$object->id,$langs->trans("CreateDolibarrThirdParty"),$langs->trans("ConfirmCreateThirdParty"),"confirm_create_thirdparty",$formquestion,1);
		}

		// Confirm validate member
		if ($action == 'valid')
		{
			$langs->load("mails");

			$adht = new AdherentType($db);
			$adht->fetch($object->typeid);

			$subjecttosend=$object->makeSubstitution($conf->global->ADHERENT_MAIL_VALID_SUBJECT);
			$texttosend=$object->makeSubstitution($adht->getMailOnValid());

			$tmp=$langs->trans("SendAnEMailToMember");
			$tmp.=' ('.$langs->trans("MailFrom").': <b>'.$conf->global->ADHERENT_MAIL_FROM.'</b>, ';
			$tmp.=$langs->trans("MailRecipient").': <b>'.$object->email.'</b>)';
			$helpcontent='';
			$helpcontent.='<b>'.$langs->trans("MailFrom").'</b>: '.$conf->global->ADHERENT_MAIL_FROM.'<br>'."\n";
			$helpcontent.='<b>'.$langs->trans("MailRecipient").'</b>: '.$object->email.'<br>'."\n";
			$helpcontent.='<b>'.$langs->trans("Subject").'</b>:<br>'."\n";
			$helpcontent.=$subjecttosend."\n";
			$helpcontent.="<br>";
			$helpcontent.='<b>'.$langs->trans("Content").'</b>:<br>';
			$helpcontent.=dol_htmlentitiesbr($texttosend)."\n";
			$label=$form->textwithpicto($tmp,$helpcontent,1,'help');

			// Cree un tableau formulaire
			$formquestion=array();
			if ($object->email) $formquestion[]=array('type' => 'checkbox', 'name' => 'send_mail', 'label' => $label,  'value' => ($conf->global->ADHERENT_DEFAULT_SENDINFOBYMAIL?true:false));
			if (! empty($conf->global->ADHERENT_USE_MAILMAN)) {
				$formquestion[]=array('type'=>'other','label'=>$langs->transnoentitiesnoconv("SynchroMailManEnabled"),'value'=>'');
			}
			if (! empty($conf->global->ADHERENT_USE_SPIP))    {
				$formquestion[]=array('type'=>'other','label'=>$langs->transnoentitiesnoconv("SynchroSpipEnabled"),'value'=>'');
			}
			print $form->formconfirm("fiche.php?rowid=".$rowid,$langs->trans("ValidateMember"),$langs->trans("ConfirmValidateMember"),"confirm_valid",$formquestion,1);
		}

		// Confirm send card by mail
		if ($action == 'sendinfo')
		{
			print $form->formconfirm("fiche.php?rowid=".$rowid,$langs->trans("SendCardByMail"),$langs->trans("ConfirmSendCardByMail",$object->email),"confirm_sendinfo",'',0,1);
		}

		// Confirm resiliate
		if ($action == 'resign')
		{
			$langs->load("mails");

			$adht = new AdherentType($db);
			$adht->fetch($object->typeid);

			$subjecttosend=$object->makeSubstitution($conf->global->ADHERENT_MAIL_RESIL_SUBJECT);
			$texttosend=$object->makeSubstitution($adht->getMailOnResiliate());

			$tmp=$langs->trans("SendAnEMailToMember");
			$tmp.=' ('.$langs->trans("MailFrom").': <b>'.$conf->global->ADHERENT_MAIL_FROM.'</b>, ';
			$tmp.=$langs->trans("MailRecipient").': <b>'.$object->email.'</b>)';
			$helpcontent='';
			$helpcontent.='<b>'.$langs->trans("MailFrom").'</b>: '.$conf->global->ADHERENT_MAIL_FROM.'<br>'."\n";
			$helpcontent.='<b>'.$langs->trans("MailRecipient").'</b>: '.$object->email.'<br>'."\n";
			$helpcontent.='<b>'.$langs->trans("Subject").'</b>:<br>'."\n";
			$helpcontent.=$subjecttosend."\n";
			$helpcontent.="<br>";
			$helpcontent.='<b>'.$langs->trans("Content").'</b>:<br>';
			$helpcontent.=dol_htmlentitiesbr($texttosend)."\n";
			$label=$form->textwithpicto($tmp,$helpcontent,1,'help');

			// Cree un tableau formulaire
			$formquestion=array();
			if ($object->email) $formquestion[]=array('type' => 'checkbox', 'name' => 'send_mail', 'label' => $label, 'value' => (! empty($conf->global->ADHERENT_DEFAULT_SENDINFOBYMAIL)?'true':'false'));
			if ($backtopage)    $formquestion[]=array('type' => 'hidden', 'name' => 'backtopage', 'value' => ($backtopage != '1' ? $backtopage : $_SERVER["HTTP_REFERER"]));
			print $form->formconfirm("fiche.php?rowid=".$rowid,$langs->trans("ResiliateMember"),$langs->trans("ConfirmResiliateMember"),"confirm_resign",$formquestion);
		}

		// Confirm remove member
		if ($action == 'delete')
		{
			$formquestion=array();
			if ($backtopage) $formquestion[]=array('type' => 'hidden', 'name' => 'backtopage', 'value' => ($backtopage != '1' ? $backtopage : $_SERVER["HTTP_REFERER"]));
			print $form->formconfirm("fiche.php?rowid=".$rowid,$langs->trans("DeleteMember"),$langs->trans("ConfirmDeleteMember"),"confirm_delete",$formquestion,0,1);
		}

		/*
		 * Confirm add in spip
		 */
		if ($action == 'add_spip')
		{
			print $form->formconfirm("fiche.php?rowid=".$rowid, $langs->trans('AddIntoSpip'), $langs->trans('AddIntoSpipConfirmation'), 'confirm_add_spip');
		}

		/*
		 * Confirm removed from spip
		 */
		if ($action == 'del_spip')
		{
			print $form->formconfirm("fiche.php?rowid=$rowid", $langs->trans('DeleteIntoSpip'), $langs->trans('DeleteIntoSpipConfirmation'), 'confirm_del_spip');
		}

		$rowspan=17;
		if (empty($conf->global->ADHERENT_LOGIN_NOT_REQUIRED)) $rowspan++;
		if (! empty($conf->societe->enabled)) $rowspan++;
		if (! empty($conf->skype->enabled)) $rowspan++;

		print '<table class="border" width="100%">';

		$linkback = '<a href="'.DOL_URL_ROOT.'/adherents/liste.php">'.$langs->trans("BackToList").'</a>';

		// Ref
		print '<tr><td width="20%">'.$langs->trans("Ref").'</td>';
		print '<td class="valeur" colspan="2">';
		print $form->showrefnav($object, 'rowid', $linkback);
		print '</td></tr>';

		$showphoto='<td rowspan="'.$rowspan.'" align="center" class="hideonsmartphone" valign="middle" width="25%">';
		$showphoto.=$form->showphoto('memberphoto',$object);
		$showphoto.='</td>';

		// Login
		if (empty($conf->global->ADHERENT_LOGIN_NOT_REQUIRED))
		{
			print '<tr><td>'.$langs->trans("Login").' / '.$langs->trans("Id").'</td><td class="valeur">'.$object->login.'&nbsp;</td>';
			// Photo
			print $showphoto; $showphoto='';
			print '</tr>';
		}

		// Morphy
		print '<tr><td>'.$langs->trans("Nature").'</td><td class="valeur" >'.$object->getmorphylib().'</td>';
		print $showphoto; $showphoto='';
		print '</tr>';

		// Type
		print '<tr><td>'.$langs->trans("Type").'</td><td class="valeur">'.$adht->getNomUrl(1)."</td></tr>\n";

		// Company
		print '<tr><td>'.$langs->trans("Company").'</td><td class="valeur">'.$object->societe.'</td></tr>';

		// Civility
		print '<tr><td>'.$langs->trans("UserTitle").'</td><td class="valeur">'.$object->getCivilityLabel().'&nbsp;</td>';
		print '</tr>';

		// Lastname
		print '<tr><td>'.$langs->trans("Lastname").'</td><td class="valeur">'.$object->lastname.'&nbsp;</td>';
		print '</tr>';

		// Firstname
		print '<tr><td>'.$langs->trans("Firstname").'</td><td class="valeur">'.$object->firstname.'&nbsp;</td></tr>';

		// EMail
		print '<tr><td>'.$langs->trans("EMail").'</td><td class="valeur">'.dol_print_email($object->email,0,$object->fk_soc,1).'</td></tr>';

		// Password
		if (empty($conf->global->ADHERENT_LOGIN_NOT_REQUIRED))
		{
			print '<tr><td>'.$langs->trans("Password").'</td><td>'.preg_replace('/./i','*',$object->pass).'</td></tr>';
		}

		// Address
		print '<tr><td>'.$langs->trans("Address").'</td><td class="valeur">';
		dol_print_address($object->address,'gmap','member',$object->id);
		print '</td></tr>';

		// Zip / Town
		print '<tr><td class="nowrap">'.$langs->trans("Zip").' / '.$langs->trans("Town").'</td><td class="valeur">'.$object->zip.(($object->zip && $object->town)?' / ':'').$object->town.'</td></tr>';

		// Country
		print '<tr><td>'.$langs->trans("Country").'</td><td class="valeur">';
		$img=picto_from_langcode($object->country_code);
		if ($img) print $img.' ';
		print getCountry($object->country_code);
		print '</td></tr>';

		// State
		print '<tr><td>'.$langs->trans('State').'</td><td class="valeur">'.$object->state.'</td>';

		// Tel pro.
		print '<tr><td>'.$langs->trans("PhonePro").'</td><td class="valeur">'.dol_print_phone($object->phone,$object->country_code,0,$object->fk_soc,1).'</td></tr>';

		// Tel perso
		print '<tr><td>'.$langs->trans("PhonePerso").'</td><td class="valeur">'.dol_print_phone($object->phone_perso,$object->country_code,0,$object->fk_soc,1).'</td></tr>';

		// Tel mobile
		print '<tr><td>'.$langs->trans("PhoneMobile").'</td><td class="valeur">'.dol_print_phone($object->phone_mobile,$object->country_code,0,$object->fk_soc,1).'</td></tr>';

<<<<<<< HEAD
    // Skype
    if (! empty($conf->skype->enabled) && $user->rights->skype->view)
    {
      print '<tr><td>'.$langs->trans("Skype").'</td><td class="valeur">'.dol_print_skype($object->skype,0,$object->fk_soc,1).'</td></tr>';
    }
    
=======
    	// Skype
		if (! empty($conf->skype->enabled))
		{
			print '<tr><td>'.$langs->trans("Skype").'</td><td class="valeur">'.dol_print_skype($object->skype,0,$object->fk_soc,1).'</td></tr>';
		}

>>>>>>> dc754bbd
		// Birthday
		print '<tr><td>'.$langs->trans("Birthday").'</td><td class="valeur">'.dol_print_date($object->birth,'day').'</td></tr>';

		// Public
		print '<tr><td>'.$langs->trans("Public").'</td><td class="valeur">'.yn($object->public).'</td></tr>';

		// Status
		print '<tr><td>'.$langs->trans("Status").'</td><td class="valeur">'.$object->getLibStatut(4).'</td></tr>';

		// Other attributes
		$parameters=array();
		$reshook=$hookmanager->executeHooks('formObjectOptions',$parameters,$object,$action);    // Note that $action and $object may have been modified by hook
		if (empty($reshook) && ! empty($extrafields->attribute_label))
		{
			print $object->showOptionals($extrafields);
		}

		// Third party Dolibarr
		if (! empty($conf->societe->enabled))
		{
			print '<tr><td>';
			print '<table class="nobordernopadding" width="100%"><tr><td>';
			print $langs->trans("LinkedToDolibarrThirdParty");
			print '</td>';
			if ($action != 'editthirdparty' && $user->rights->adherent->creer) print '<td align="right"><a href="'.$_SERVER["PHP_SELF"].'?action=editthirdparty&amp;rowid='.$object->id.'">'.img_edit($langs->trans('SetLinkToThirdParty'),1).'</a></td>';
			print '</tr></table>';
			print '</td><td colspan="2" class="valeur">';
			if ($action == 'editthirdparty')
			{
				$htmlname='socid';
				print '<form method="POST" action="'.$_SERVER['PHP_SELF'].'" name="form'.$htmlname.'">';
				print '<input type="hidden" name="rowid" value="'.$object->id.'">';
				print '<input type="hidden" name="action" value="set'.$htmlname.'">';
				print '<input type="hidden" name="token" value="'.$_SESSION['newtoken'].'">';
				print '<table class="nobordernopadding" cellpadding="0" cellspacing="0">';
				print '<tr><td>';
				print $form->select_company($object->fk_soc,'socid','',1);
				print '</td>';
				print '<td align="left"><input type="submit" class="button" value="'.$langs->trans("Modify").'"></td>';
				print '</tr></table></form>';
			}
			else
			{
				if ($object->fk_soc)
				{
					$company=new Societe($db);
					$result=$company->fetch($object->fk_soc);
					print $company->getNomUrl(1);
				}
				else
				{
					print $langs->trans("NoThirdPartyAssociatedToMember");
				}
			}
			print '</td></tr>';
		}

		// Login Dolibarr
		print '<tr><td>';
		print '<table class="nobordernopadding" width="100%"><tr><td>';
		print $langs->trans("LinkedToDolibarrUser");
		print '</td>';
		if ($action != 'editlogin' && $user->rights->adherent->creer)
		{
			print '<td align="right">';
			if ($user->rights->user->user->creer)
			{
				print '<a href="'.$_SERVER["PHP_SELF"].'?action=editlogin&amp;rowid='.$object->id.'">'.img_edit($langs->trans('SetLinkToUser'),1).'</a>';
			}
			print '</td>';
		}
		print '</tr></table>';
		print '</td><td colspan="2" class="valeur">';
		if ($action == 'editlogin')
		{
			print $form->form_users($_SERVER['PHP_SELF'].'?rowid='.$object->id,$object->user_id,'userid','');
		}
		else
		{
			if ($object->user_id)
			{
				print $form->form_users($_SERVER['PHP_SELF'].'?rowid='.$object->id,$object->user_id,'none');
			}
			else print $langs->trans("NoDolibarrAccess");
		}
		print '</td></tr>';

		print "</table>\n";

		print "</div>\n";


		/*
		 * Barre d'actions
		*
		*/
		print '<div class="tabsAction">';

		if ($action != 'valid' && $action != 'editlogin' && $action != 'editthirdparty')
		{
			// Modify
			if ($user->rights->adherent->creer)
			{
				print '<div class="inline-block divButAction"><a class="butAction" href="fiche.php?rowid='.$rowid.'&action=edit">'.$langs->trans("Modify")."</a></div>";
			}
			else
			{
				print '<div class="inline-block divButAction"><font class="butActionRefused" href="#" title="'.dol_escape_htmltag($langs->trans("NotEnoughPermissions")).'">'.$langs->trans("Modify").'</font></div>';
			}

			// Valider
			if ($object->statut == -1)
			{
				if ($user->rights->adherent->creer)
				{
					print '<div class="inline-block divButAction"><a class="butAction" href="fiche.php?rowid='.$rowid.'&action=valid">'.$langs->trans("Validate")."</a></div>\n";
				}
				else
				{
					print '<div class="inline-block divButAction"><font class="butActionRefused" href="#" title="'.dol_escape_htmltag($langs->trans("NotEnoughPermissions")).'">'.$langs->trans("Validate").'</font></div>';
				}
			}

			// Reactiver
			if ($object->statut == 0)
			{
				if ($user->rights->adherent->creer)
				{
					print '<div class="inline-block divButAction"><a class="butAction" href="fiche.php?rowid='.$rowid.'&action=valid">'.$langs->trans("Reenable")."</a></div>\n";
				}
				else
				{
					print '<div class="inline-block divButAction"><font class="butActionRefused" href="#" title="'.dol_escape_htmltag($langs->trans("NotEnoughPermissions")).'">'.$langs->trans("Reenable")."</font></div>";
				}
			}

			// Send card by email
			if ($user->rights->adherent->creer)
			{
				if ($object->statut >= 1)
				{
					if ($object->email) print '<div class="inline-block divButAction"><a class="butAction" href="fiche.php?rowid='.$object->id.'&action=sendinfo">'.$langs->trans("SendCardByMail")."</a></div>\n";
					else print '<div class="inline-block divButAction"><a class="butActionRefused" href="#" title="'.dol_escape_htmltag($langs->trans("NoEMail")).'">'.$langs->trans("SendCardByMail")."</a></div>\n";
				}
				else
				{
					print '<div class="inline-block divButAction"><font class="butActionRefused" href="#" title="'.dol_escape_htmltag($langs->trans("ValidateBefore")).'">'.$langs->trans("SendCardByMail")."</font></div>";
				}
			}
			else
			{
				print '<div class="inline-block divButAction"><font class="butActionRefused" href="#" title="'.dol_escape_htmltag($langs->trans("NotEnoughPermissions")).'">'.$langs->trans("SendCardByMail")."</font></div>";
			}

			// Resilier
			if ($object->statut >= 1)
			{
				if ($user->rights->adherent->supprimer)
				{
					print '<div class="inline-block divButAction"><a class="butAction" href="fiche.php?rowid='.$rowid.'&action=resign">'.$langs->trans("Resiliate")."</a></div>\n";
				}
				else
				{
					print '<div class="inline-block divButAction"><font class="butActionRefused" href="#" title="'.dol_escape_htmltag($langs->trans("NotEnoughPermissions")).'">'.$langs->trans("Resiliate")."</font></div>";
				}
			}

			// Create third party
			if (! empty($conf->societe->enabled) && ! $object->fk_soc)
			{
				if ($user->rights->societe->creer)
				{
					if ($object->statut != -1) print '<div class="inline-block divButAction"><a class="butAction" href="'.$_SERVER["PHP_SELF"].'?rowid='.$object->id.'&amp;action=create_thirdparty">'.$langs->trans("CreateDolibarrThirdParty").'</a></div>';
					else print '<div class="inline-block divButAction"><a class="butActionRefused" href="#" title="'.dol_escape_htmltag($langs->trans("ValidateBefore")).'">'.$langs->trans("CreateDolibarrThirdParty").'</a></div>';
				}
				else
				{
					print '<div class="inline-block divButAction"><font class="butActionRefused" href="#" title="'.dol_escape_htmltag($langs->trans("NotEnoughPermissions")).'">'.$langs->trans("CreateDolibarrThirdParty")."</font></div>";
				}
			}

			// Create user
			if (! $user->societe_id && ! $object->user_id)
			{
				if ($user->rights->user->user->creer)
				{
					if ($object->statut != -1) print '<div class="inline-block divButAction"><a class="butAction" href="'.$_SERVER["PHP_SELF"].'?rowid='.$object->id.'&amp;action=create_user">'.$langs->trans("CreateDolibarrLogin").'</a></div>';
					else print '<div class="inline-block divButAction"><a class="butActionRefused" href="#" title="'.dol_escape_htmltag($langs->trans("ValidateBefore")).'">'.$langs->trans("CreateDolibarrLogin").'</a></div>';
				}
				else
				{
					print '<div class="inline-block divButAction"><font class="butActionRefused" href="#" title="'.dol_escape_htmltag($langs->trans("NotEnoughPermissions")).'">'.$langs->trans("CreateDolibarrLogin")."</font></div>";
				}
			}

			// Delete
			if ($user->rights->adherent->supprimer)
			{
				print '<div class="inline-block divButAction"><a class="butActionDelete" href="fiche.php?rowid='.$object->id.'&action=delete">'.$langs->trans("Delete")."</a></div>\n";
			}
			else
			{
				print '<div class="inline-block divButAction"><font class="butActionRefused" href="#" title="'.dol_escape_htmltag($langs->trans("NotEnoughPermissions")).'">'.$langs->trans("Delete")."</font></div>";
			}

			// Action SPIP
			if (! empty($conf->mailmanspip->enabled) && ! empty($conf->global->ADHERENT_USE_SPIP))
			{
				$isinspip = $mailmanspip->is_in_spip($object);

				if ($isinspip == 1)
				{
					print '<div class="inline-block divButAction"><a class="butAction" href="fiche.php?rowid='.$object->id.'&action=del_spip">'.$langs->trans("DeleteIntoSpip")."</a></div>\n";
				}
				if ($isinspip == 0)
				{
					print '<div class="inline-block divButAction"><a class="butAction" href="fiche.php?rowid='.$object->id.'&action=add_spip">'.$langs->trans("AddIntoSpip")."</a></div>\n";
				}
			}

		}

		print '</div>';

		if ($isinspip == -1)
		{
			print '<br><br><font class="error">'.$langs->trans('SPIPConnectionFailed').': '.$mailmanspip->error.'</font>';
		}
		print "<br>\n";

	}
}

llxFooter();

$db->close();
?><|MERGE_RESOLUTION|>--- conflicted
+++ resolved
@@ -861,19 +861,11 @@
 		// Tel mobile
 		print '<tr><td>'.$langs->trans("PhoneMobile").'</td><td><input type="text" name="phone_mobile" size="20" value="'.(GETPOST('phone_mobile','alpha')?GETPOST('phone_mobile','alpha'):$object->phone_mobile).'"></td></tr>';
 
-<<<<<<< HEAD
-    // Skype
-    if (! empty($conf->skype->enabled) && $user->rights->skype->view)
-    {
-		    print '<tr><td>'.$langs->trans("Skype").'</td><td><input type="text" name="member_skype" size="40" value="'.(GETPOST('member_skype','alpha')?GETPOST('member_skype','alpha'):$object->skype).'"></td></tr>';
-    }
-=======
 	    // Skype
 	    if (! empty($conf->skype->enabled))
 	    {
 			print '<tr><td>'.$langs->trans("Skype").'</td><td><input type="text" name="member_skype" size="40" value="'.(GETPOST('member_skype','alpha')?GETPOST('member_skype','alpha'):$object->skype).'"></td></tr>';
 	    }
->>>>>>> dc754bbd
 
 		// Birthday
 		print "<tr><td>".$langs->trans("Birthday")."</td><td>\n";
@@ -1111,19 +1103,11 @@
 		// Tel mobile
 		print '<tr><td>'.$langs->trans("PhoneMobile").'</td><td><input type="text" name="phone_mobile" size="20" value="'.(isset($_POST["phone_mobile"])?$_POST["phone_mobile"]:$object->phone_mobile).'"></td></tr>';
 
-<<<<<<< HEAD
-    // Skype
-    if (! empty($conf->skype->enabled) && $user->rights->skype->view)
-    {
-		    print '<tr><td>'.$langs->trans("Skype").'</td><td><input type="text" name="skype" size="40" value="'.(isset($_POST["skype"])?$_POST["skype"]:$object->skype).'"></td></tr>';
-    }
-=======
 	    // Skype
 	    if (! empty($conf->skype->enabled))
 	    {
 			    print '<tr><td>'.$langs->trans("Skype").'</td><td><input type="text" name="skype" size="40" value="'.(isset($_POST["skype"])?$_POST["skype"]:$object->skype).'"></td></tr>';
 	    }
->>>>>>> dc754bbd
 
 		// Birthday
 		print "<tr><td>".$langs->trans("Birthday")."</td><td>\n";
@@ -1444,21 +1428,12 @@
 		// Tel mobile
 		print '<tr><td>'.$langs->trans("PhoneMobile").'</td><td class="valeur">'.dol_print_phone($object->phone_mobile,$object->country_code,0,$object->fk_soc,1).'</td></tr>';
 
-<<<<<<< HEAD
-    // Skype
-    if (! empty($conf->skype->enabled) && $user->rights->skype->view)
-    {
-      print '<tr><td>'.$langs->trans("Skype").'</td><td class="valeur">'.dol_print_skype($object->skype,0,$object->fk_soc,1).'</td></tr>';
-    }
-    
-=======
     	// Skype
 		if (! empty($conf->skype->enabled))
 		{
 			print '<tr><td>'.$langs->trans("Skype").'</td><td class="valeur">'.dol_print_skype($object->skype,0,$object->fk_soc,1).'</td></tr>';
 		}
 
->>>>>>> dc754bbd
 		// Birthday
 		print '<tr><td>'.$langs->trans("Birthday").'</td><td class="valeur">'.dol_print_date($object->birth,'day').'</td></tr>';
 
