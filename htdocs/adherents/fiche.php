<?php
/* Copyright (C) 2001-2004 Rodolphe Quiedeville <rodolphe@quiedeville.org>
 * Copyright (C) 2002-2003 Jean-Louis Bergamo   <jlb@j1b.org>
 * Copyright (C) 2004-2011 Laurent Destailleur  <eldy@users.sourceforge.net>
 * Copyright (C) 2005-2011 Regis Houssin        <regis@dolibarr.fr>
 *
 * This program is free software; you can redistribute it and/or modify
 * it under the terms of the GNU General Public License as published by
 * the Free Software Foundation; either version 2 of the License, or
 * (at your option) any later version.
 *
 * This program is distributed in the hope that it will be useful,
 * but WITHOUT ANY WARRANTY; without even the implied warranty of
 * MERCHANTABILITY or FITNESS FOR A PARTICULAR PURPOSE.  See the
 * GNU General Public License for more details.
 *
 * You should have received a copy of the GNU General Public License
 * along with this program. If not, see <http://www.gnu.org/licenses/>.
 */

/**
 *       \file       htdocs/adherents/fiche.php
 *       \ingroup    member
 *       \brief      Page of member
<<<<<<< HEAD
 *       \version    $Id: fiche.php,v 1.238 2011/07/31 22:23:27 eldy Exp $
=======
 *       \version    $Id: fiche.php,v 1.242 2011/08/20 15:11:33 eldy Exp $
>>>>>>> 19bde3ab
 */

require("../main.inc.php");
require_once(DOL_DOCUMENT_ROOT."/lib/member.lib.php");
require_once(DOL_DOCUMENT_ROOT."/lib/company.lib.php");
require_once(DOL_DOCUMENT_ROOT."/lib/images.lib.php");
require_once(DOL_DOCUMENT_ROOT."/lib/functions2.lib.php");
require_once(DOL_DOCUMENT_ROOT."/adherents/class/adherent.class.php");
require_once(DOL_DOCUMENT_ROOT."/adherents/class/adherent_type.class.php");
require_once(DOL_DOCUMENT_ROOT."/core/class/extrafields.class.php");
require_once(DOL_DOCUMENT_ROOT."/adherents/class/cotisation.class.php");
require_once(DOL_DOCUMENT_ROOT."/compta/bank/class/account.class.php");
require_once(DOL_DOCUMENT_ROOT."/core/class/html.formcompany.class.php");

$langs->load("companies");
$langs->load("bills");
$langs->load("members");
$langs->load("users");

// Security check
if (! $user->rights->adherent->lire) accessforbidden();

$object = new Adherent($db);
$extrafields = new ExtraFields($db);

$errmsg=''; $errmsgs=array();

$action=GETPOST("action");
$rowid=GETPOST("rowid");
$typeid=GETPOST("typeid");

if ($rowid)
{
	// Load member
	$result = $object->fetch($rowid);

	// Define variables to know what current user can do on users
	$canadduser=($user->admin || $user->rights->user->user->creer);
	// Define variables to know what current user can do on properties of user linked to edited member
	if ($object->user_id)
	{
		// $user est le user qui edite, $object->user_id est l'id de l'utilisateur lies au membre edite
		$caneditfielduser=( (($user->id == $object->user_id) && $user->rights->user->self->creer)
		|| (($user->id != $object->user_id) && $user->rights->user->user->creer) );
		$caneditpassworduser=( (($user->id == $object->user_id) && $user->rights->user->self->password)
		|| (($user->id != $adh->user_id) && $user->rights->user->user->password) );
	}
}

// Define variables to know what current user can do on members
$canaddmember=$user->rights->adherent->creer;
// Define variables to know what current user can do on properties of a member
if ($rowid)
{
	$caneditfieldmember=$user->rights->adherent->creer;
}

// Initialize technical object to manage hooks of thirdparties. Note that conf->hooks_modules contains array array
include_once(DOL_DOCUMENT_ROOT.'/core/class/hookmanager.class.php');
$hookmanager=new HookManager($db);
$hookmanager->callHooks(array('member_extrafields'));


/*
 * 	Actions
 */

$parameters=array('socid'=>$socid);
$reshook=$hookmanager->executeHooks('doActions',$parameters,$object,$action);    // Note that $action and $object may have been modified by some hooks


if ($_POST['action'] == 'setuserid' && ($user->rights->user->self->creer || $user->rights->user->user->creer))
{
	$error=0;
	if (empty($user->rights->user->user->creer))	// If can edit only itself user, we can link to itself only
	{
		if ($_POST["userid"] != $user->id && $_POST["userid"] != $object->user_id)
		{
			$error++;
			$mesg='<div class="error">'.$langs->trans("ErrorUserPermissionAllowsToLinksToItselfOnly").'</div>';
		}
	}

	if (! $error)
	{
		if ($_POST["userid"] != $object->user_id)	// If link differs from currently in database
		{
			$result=$object->setUserId($_POST["userid"]);
			if ($result < 0) dol_print_error($object->db,$object->error);
			$_POST['action']='';
			$action='';
		}
	}
}
if ($_POST['action'] == 'setsocid')
{
	$error=0;
	if (! $error)
	{
		if ($_POST["socid"] != $object->fk_soc)	// If link differs from currently in database
		{
			$sql ="SELECT rowid FROM ".MAIN_DB_PREFIX."adherent";
			$sql.=" WHERE fk_soc = '".$_POST["socid"]."'";
			$sql.=" AND entity = ".$conf->entity;
			$resql = $db->query($sql);
			if ($resql)
			{
				$obj = $db->fetch_object($resql);
				if ($obj && $obj->rowid > 0)
				{
					$othermember=new Adherent($db);
					$othermember->fetch($obj->rowid);
					$thirdparty=new Societe($db);
					$thirdparty->fetch($_POST["socid"]);
					$error++;
					$errmsg='<div class="error">'.$langs->trans("ErrorMemberIsAlreadyLinkedToThisThirdParty",$othermember->getFullName($langs),$othermember->login,$thirdparty->nom).'</div>';
				}
			}

			if (! $error)
			{
				$result=$object->setThirdPartyId($_POST["socid"]);
				if ($result < 0) dol_print_error($object->db,$object->error);
				$_POST['action']='';
				$action='';
			}
		}
	}
}

// Create user from a member
if ($_POST["action"] == 'confirm_create_user' && $_POST["confirm"] == 'yes' && $user->rights->user->user->creer)
{
	if ($result > 0)
	{
		// Creation user
		$nuser = new User($db);
		$result=$nuser->create_from_member($object,$_POST["login"]);

		if ($result < 0)
		{
			$langs->load("errors");
			$errmsg=$langs->trans($nuser->error);
		}
	}
	else
	{
		$errmsg=$object->error;
	}
}

// Create third party from a member
if ($_POST["action"] == 'confirm_create_thirdparty' && $_POST["confirm"] == 'yes' && $user->rights->societe->creer)
{
	if ($result > 0)
	{
		// Creation user
		$company = new Societe($db);
		$result=$company->create_from_member($object,$_POST["companyname"]);

		if ($result < 0)
		{
			$langs->load("errors");
			$errmsg=$langs->trans($company->error);
			$errmsgs=$company->errors;
		}
	}
	else
	{
		$errmsg=$object->error;
	}
}

if ($_REQUEST["action"] == 'confirm_sendinfo' && $_REQUEST["confirm"] == 'yes')
{
	if ($object->email)
	{
		$result=$object->send_an_email($langs->transnoentitiesnoconv("ThisIsContentOfYourCard")."\n\n%INFOS%\n\n",$langs->transnoentitiesnoconv("CardContent"));
		$mesg=$langs->trans("CardSent");
	}
}

if ($_REQUEST["action"] == 'update' && ! $_POST["cancel"] && $user->rights->adherent->creer)
{
	require_once(DOL_DOCUMENT_ROOT."/lib/files.lib.php");

	$datenaiss='';
	if (isset($_POST["naissday"]) && $_POST["naissday"]
		&& isset($_POST["naissmonth"]) && $_POST["naissmonth"]
		&& isset($_POST["naissyear"]) && $_POST["naissyear"])
	{
		$datenaiss=dol_mktime(12, 0, 0, $_POST["naissmonth"], $_POST["naissday"], $_POST["naissyear"]);
	}

	// Create new object
	if ($result > 0)
	{
		$object->oldcopy=dol_clone($object);

		// Change values
		$object->civilite_id = trim($_POST["civilite_id"]);
		$object->prenom      = trim($_POST["prenom"]);
		$object->nom         = trim($_POST["nom"]);
		$object->login       = trim($_POST["login"]);
		$object->pass        = trim($_POST["pass"]);

		$object->societe     = trim($_POST["societe"]);
        $object->adresse     = trim($_POST["address"]);    // deprecated
		$object->address     = trim($_POST["address"]);
        $object->cp          = trim($_POST["zipcode"]);    // deprecated
		$object->zip         = trim($_POST["zipcode"]);
        $object->ville       = trim($_POST["town"]);       // deprecated
        $object->town        = trim($_POST["town"]);
		$object->state_id    = $_POST["departement_id"];
		$object->country_id  = $_POST["pays_id"];
		$object->fk_departement = $_POST["departement_id"];   // deprecated
		$object->pays_id        = $_POST["pays_id"];   // deprecated

		$object->phone       = trim($_POST["phone"]);
		$object->phone_perso = trim($_POST["phone_perso"]);
		$object->phone_mobile= trim($_POST["phone_mobile"]);
		$object->email       = trim($_POST["email"]);
		$object->naiss       = $datenaiss;

		$object->typeid      = $_POST["typeid"];
		$object->note        = trim($_POST["comment"]);
		$object->morphy      = $_POST["morphy"];

		$object->amount      = $_POST["amount"];

        if (GETPOST('deletephoto')) $object->photo='';
		elseif (! empty($_FILES['photo']['name'])) $object->photo  = dol_sanitizeFileName($_FILES['photo']['name']);

		// Get status and public property
		$object->statut      = $_POST["statut"];
		$object->public      = $_POST["public"];

		// Get extra fields
		foreach($_POST as $key => $value)
		{
			if (preg_match("/^options_/",$key))
			{
				$object->array_options[$key]=$_POST[$key];
			}
		}

		// Check if we need to also synchronize user information
		$nosyncuser=0;
		if ($object->user_id)	// If linked to a user
		{
			if ($user->id != $object->user_id && empty($user->rights->user->user->creer)) $nosyncuser=1;		// Disable synchronizing
		}

		// Check if we need to also synchronize password information
		$nosyncuserpass=0;
		if ($object->user_id)	// If linked to a user
		{
			if ($user->id != $object->user_id && empty($user->rights->user->user->password)) $nosyncuserpass=1;	// Disable synchronizing
		}

		$result=$object->update($user,0,$nosyncuser,$nosyncuserpass);
		if ($result >= 0 && ! sizeof($object->errors))
		{
            $dir= $conf->adherent->dir_output . '/' . get_exdir($object->id,2,0,1).'/photos';
		    $file_OK = is_uploaded_file($_FILES['photo']['tmp_name']);
            if ($file_OK)
            {
    		    if (GETPOST('deletephoto'))
                {
                    $fileimg=$conf->adherent->dir_output.'/'.get_exdir($object->id,2,0,1).'/photos/'.$object->photo;
                    $dirthumbs=$conf->adherent->dir_output.'/'.get_exdir($object->id,2,0,1).'/photos/thumbs';
                    dol_delete_file($fileimg);
                    dol_delete_dir_recursive($dirthumbs);
                }

    		    if (image_format_supported($_FILES['photo']['name']) > 0)
    			{
    				dol_mkdir($dir);

    				if (@is_dir($dir))
    				{
    					$newfile=$dir.'/'.dol_sanitizeFileName($_FILES['photo']['name']);
    					if (! dol_move_uploaded_file($_FILES['photo']['tmp_name'],$newfile,1,0,$_FILES['photo']['error']) > 0)
    					{
    						$message .= '<div class="error">'.$langs->trans("ErrorFailedToSaveFile").'</div>';
    					}
    					else
    					{
    						// Create small thumbs for company (Ratio is near 16/9)
    						// Used on logon for example
    						$imgThumbSmall = vignette($newfile, $maxwidthsmall, $maxheightsmall, '_small', $quality);

    						// Create mini thumbs for company (Ratio is near 16/9)
    						// Used on menu or for setup page for example
    						$imgThumbMini = vignette($newfile, $maxwidthmini, $maxheightmini, '_mini', $quality);
    					}
    				}
    			}
    			else
    			{
                    $errmsgs[] = "ErrorBadImageFormat";
    			}
            }

			$_GET["rowid"]=$object->id;
			$_REQUEST["action"]='';
		}
		else
		{
            if ($object->error) $errmsg=$object->error;
            else $errmsgs=$object->errors;
			$action='';
		}
	}
}

if ($_POST["action"] == 'add' && $user->rights->adherent->creer)
{
	$datenaiss='';
	if (isset($_POST["naissday"]) && $_POST["naissday"]
		&& isset($_POST["naissmonth"]) && $_POST["naissmonth"]
		&& isset($_POST["naissyear"]) && $_POST["naissyear"])
	{
		$datenaiss=dol_mktime(12, 0, 0, $_POST["naissmonth"], $_POST["naissday"], $_POST["naissyear"]);
	}
	$datecotisation='';
	if (isset($_POST["reday"]) && isset($_POST["remonth"]) && isset($_POST["reyear"]))
    {
		$datecotisation=dol_mktime(12, 0 , 0, $_POST["remonth"], $_POST["reday"], $_POST["reyear"]);
	}

    $typeid=$_POST["typeid"];
	$civilite_id=$_POST["civilite_id"];
    $nom=$_POST["nom"];
    $prenom=$_POST["prenom"];
    $societe=$_POST["societe"];
    $address=$_POST["address"];
    $zip=$_POST["zipcode"];
    $town=$_POST["town"];
	$departement_id=$_POST["departement_id"];
    $pays_id=$_POST["pays_id"];

    $phone=$_POST["phone"];
    $phone_perso=$_POST["phone_perso"];
    $phone_mobile=$_POST["phone_mobile"];
    $email=$_POST["member_email"];
    $login=$_POST["member_login"];
    $pass=$_POST["password"];
    $photo=$_POST["photo"];
    $comment=$_POST["comment"];
    $morphy=$_POST["morphy"];
    $cotisation=$_POST["cotisation"];
    $public=$_POST["public"];

    $userid=$_POST["userid"];
    $socid=$_POST["socid"];

    $object->civilite_id = $civilite_id;
    $object->prenom      = $prenom;
    $object->nom         = $nom;
    $object->societe     = $societe;
    $object->adresse     = $address; // deprecated
    $object->address     = $address;
    $object->cp          = $zip;     // deprecated
    $object->zip         = $zip;
    $object->ville       = $town;    // deprecated
    $object->town        = $town;
    $object->fk_departement = $departement_id;
    $object->pays_id     = $pays_id;
    $object->phone       = $phone;
    $object->phone_perso = $phone_perso;
    $object->phone_mobile= $phone_mobile;
    $object->email       = $email;
    $object->login       = $login;
    $object->pass        = $pass;
    $object->naiss       = $datenaiss;
    $object->photo       = $photo;
    $object->typeid      = $typeid;
    $object->note        = $comment;
    $object->morphy      = $morphy;
    $object->user_id     = $userid;
    $object->fk_soc      = $socid;
    $object->public      = $public;

    // Get extra fields
    foreach($_POST as $key => $value)
    {
        if (preg_match("/^options_/",$key))
        {
            $object->array_options[$key]=$_POST[$key];
        }
    }

    // Check parameters
    if (empty($morphy) || $morphy == "-1") {
    	$error++;
        $errmsg .= $langs->trans("ErrorFieldRequired",$langs->transnoentitiesnoconv("Nature"))."<br>\n";
    }
    // Test si le login existe deja
    if (empty($conf->global->ADHERENT_LOGIN_NOT_REQUIRED))
    {
        if (empty($login)) {
            $error++;
            $errmsg .= $langs->trans("ErrorFieldRequired",$langs->trans("Login"))."<br>\n";
        }
        else {
            $sql = "SELECT login FROM ".MAIN_DB_PREFIX."adherent WHERE login='".$db->escape($login)."'";
            $result = $db->query($sql);
            if ($result) {
                $num = $db->num_rows($result);
            }
            if ($num) {
                $error++;
                $langs->load("errors");
                $errmsg .= $langs->trans("ErrorLoginAlreadyExists",$login)."<br>\n";
            }
        }
        if (empty($pass)) {
            $error++;
            $errmsg .= $langs->trans("ErrorFieldRequired",$langs->transnoentities("Password"))."<br>\n";
        }
    }
    if (empty($nom)) {
        $error++;
        $langs->load("errors");
        $errmsg .= $langs->trans("ErrorFieldRequired",$langs->transnoentities("Lastname"))."<br>\n";
    }
	if ($morphy != 'mor' && (!isset($prenom) || $prenom=='')) {
		$error++;
        $langs->load("errors");
		$errmsg .= $langs->trans("ErrorFieldRequired",$langs->transnoentities("Firstname"))."<br>\n";
    }
    if (! ($typeid > 0)) {	// Keep () before !
        $error++;
        $errmsg .= $langs->trans("ErrorFieldRequired",$langs->transnoentitiesnoconv("Type"))."<br>\n";
    }
    if ($conf->global->ADHERENT_MAIL_REQUIRED && ! isValidEMail($email)) {
        $error++;
        $langs->load("errors");
        $errmsg .= $langs->trans("ErrorBadEMail",$email)."<br>\n";
    }
    $public=0;
    if (isset($public)) $public=1;

    if (! $error)
    {
		$db->begin();

		// Email a peu pres correct et le login n'existe pas
        $result=$object->create($user);
		if ($result > 0)
        {
			$db->commit();
			$rowid=$object->id;
			$action='';
        }
        else
		{
			$db->rollback();

			if ($object->error) $errmsg=$object->error;
			else $errmsgs=$object->errors;

			$action = 'create';
        }
    }
    else {
        $action = 'create';
    }
}

if ($user->rights->adherent->supprimer && $_REQUEST["action"] == 'confirm_delete' && $_REQUEST["confirm"] == 'yes')
{
    $result=$object->delete($rowid);
    if ($result > 0)
    {
    	Header("Location: liste.php");
    	exit;
    }
    else
    {
    	$errmesg=$object->error;
    }
}

if ($user->rights->adherent->creer && $_POST["action"] == 'confirm_valid' && $_POST["confirm"] == 'yes')
{
    $result=$object->validate($user);

    $adht = new AdherentType($db);
    $adht->fetch($object->typeid);

	if ($result >= 0 && ! sizeof($object->errors))
	{
        // Send confirmation Email (selon param du type adherent sinon generique)
		if ($object->email && $_POST["send_mail"])
		{
			$result=$object->send_an_email($adht->getMailOnValid(),$conf->global->ADHERENT_MAIL_VALID_SUBJECT,array(),array(),array(),"","",0,2);
			if ($result < 0)
			{
				$errmsg.=$object->error;
			}
		}

	    // Rajoute l'utilisateur dans les divers abonnements (mailman, spip, etc...)
	    if ($object->add_to_abo() < 0)
	    {
	        // error
	        $errmsg.= $langs->trans("FaildToAddToMailmanList").': '.$object->error."<br>\n";
	    }
	}
	else
	{
        if ($object->error) $errmsg=$object->error;
        else $errmsgs=$object->errors;
		$action='';
	}
}

if ($user->rights->adherent->supprimer && $_POST["action"] == 'confirm_resign' && $_POST["confirm"] == 'yes')
{
    $adht = new AdherentType($db);
    $adht->fetch($object->typeid);

    $result=$object->resiliate($user);

    if ($result >= 0 && ! sizeof($object->errors))
	{
	    if ($object->email && $_POST["send_mail"])
		{
			$result=$object->send_an_email($adht->getMailOnResiliate(),$conf->global->ADHERENT_MAIL_RESIL_SUBJECT,array(),array(),array(),"","",0,-1);
		}
		if ($result < 0)
		{
			$errmsg.=$object->error;
		}

	    // supprime l'utilisateur des divers abonnements ..
	    if ($object->del_to_abo() < 0)
	    {
	        // error
	        $errmsg.=$langs->trans("FaildToRemoveFromMailmanList").': '.$object->error."<br>\n";
	    }
	}
	else
	{
		if ($object->error) $errmsg=$object->error;
		else $errmsgs=$object->errors;
		$action='';
	}
}

if ($user->rights->adherent->supprimer && $_POST["action"] == 'confirm_del_spip' && $_POST["confirm"] == 'yes')
{
	if (! sizeof($object->errors))
	{
	    if(!$object->del_to_spip()){
	        $errmsg.="Echec de la suppression de l'utilisateur dans spip: ".$object->error."<BR>\n";
	    }
	}
}

if ($user->rights->adherent->creer && $_POST["action"] == 'confirm_add_spip' && $_POST["confirm"] == 'yes')
{
	if (! sizeof($object->errors))
	{
	    if (!$object->add_to_spip())
	    {
	        $errmsg.="Echec du rajout de l'utilisateur dans spip: ".$object->error."<BR>\n";
	    }
	}
}



/*
 * View
 */

// fetch optionals attributes and labels
$extralabels=$extrafields->fetch_name_optionals_label('member');

$help_url='EN:Module_Foundations|FR:Module_Adh&eacute;rents|ES:M&oacute;dulo_Miembros';
llxHeader('',$langs->trans("Member"),$help_url);

$html = new Form($db);
$htmlcompany = new FormCompany($db);

$countrynotdefined=$langs->trans("ErrorSetACountryFirst").' ('.$langs->trans("SeeAbove").')';

if ($action == 'create')
{
    /* ************************************************************************** */
    /*                                                                            */
    /* Fiche creation                                                             */
    /*                                                                            */
    /* ************************************************************************** */
    $object->fk_departement = $_POST["departement_id"];

    // We set pays_id, pays_code and label for the selected country
    $object->pays_id=$_POST["pays_id"]?$_POST["pays_id"]:$mysoc->pays_id;
    if ($object->pays_id)
    {
        $sql = "SELECT rowid, code, libelle";
        $sql.= " FROM ".MAIN_DB_PREFIX."c_pays";
        $sql.= " WHERE rowid = ".$object->pays_id;
        $resql=$db->query($sql);
        if ($resql)
        {
            $obj = $db->fetch_object($resql);
        }
        else
        {
            dol_print_error($db);
        }
        $object->pays_id=$obj->rowid;
        $object->pays_code=$obj->code;
        $object->pays=$obj->libelle;
    }

    $adht = new AdherentType($db);

    print_fiche_titre($langs->trans("NewMember"));

    dol_htmloutput_mesg($errmsg,$errmsgs,'error');
    dol_htmloutput_mesg($mesg,$mesgs);

    if ($conf->use_javascript_ajax)
    {
        print "\n".'<script type="text/javascript" language="javascript">';
        print 'jQuery(document).ready(function () {
                    jQuery("#selectpays_id").change(function() {
                        document.formsoc.action.value="create";
                        document.formsoc.submit();
                    });
               })';
        print '</script>'."\n";
    }

    print '<form name="formsoc" action="'.$_SERVER["PHP_SELF"].'" method="post" enctype="multipart/form-data">';
    print '<input type="hidden" name="token" value="'.$_SESSION['newtoken'].'">';
    print '<input type="hidden" name="action" value="add">';

    print '<table class="border" width="100%">';

    // Login
    if (empty($conf->global->ADHERENT_LOGIN_NOT_REQUIRED))
    {
        print '<tr><td><span class="fieldrequired">'.$langs->trans("Login").' / '.$langs->trans("Id").'</span></td><td><input type="text" name="member_login" size="40" value="'.(isset($_POST["member_login"])?$_POST["member_login"]:$object->login).'"></td></tr>';
    }

    // Moral-Physique
    $morphys["phy"] = $langs->trans("Physical");
    $morphys["mor"] = $langs->trans("Moral");
    print '<tr><td><span class="fieldrequired">'.$langs->trans("Nature")."</span></td><td>\n";
    print $html->selectarray("morphy", $morphys, isset($_POST["morphy"])?$_POST["morphy"]:$object->morphy, 1);
    print "</td>\n";

    // Type
    print '<tr><td><span class="fieldrequired">'.$langs->trans("MemberType").'</span></td><td>';
    $listetype=$adht->liste_array();
    if (sizeof($listetype))
    {
        print $html->selectarray("typeid", $listetype, isset($_POST["typeid"])?$_POST["typeid"]:$typeid, 1);
    } else {
        print '<font class="error">'.$langs->trans("NoTypeDefinedGoToSetup").'</font>';
    }
    print "</td>\n";

    // Company
    print '<tr><td>'.$langs->trans("Company").'</td><td><input type="text" name="societe" size="40" value="'.(isset($_POST["societe"])?$_POST["societe"]:$object->societe).'"></td></tr>';

    // Civility
    print '<tr><td>'.$langs->trans("UserTitle").'</td><td>';
    print $htmlcompany->select_civilite(isset($_POST["civilite_id"])?$_POST["civilite_id"]:$object->civilite_id,'civilite_id').'</td>';
    print '</tr>';

    // Lastname
    print '<tr><td><span class="fieldrequired">'.$langs->trans("Lastname").'</span></td><td><input type="text" name="nom" value="'.(isset($_POST["nom"])?$_POST["nom"]:$object->nom).'" size="40"></td>';
    print '</tr>';

    // Firstname
    print '<tr><td>'.$langs->trans("Firstname").'</td><td><input type="text" name="prenom" size="40" value="'.(isset($_POST["prenom"])?$_POST["prenom"]:$object->prenom).'"></td>';
    print '</tr>';

    // Password
    if (empty($conf->global->ADHERENT_LOGIN_NOT_REQUIRED))
    {
    	include_once(DOL_DOCUMENT_ROOT.'/lib/security.lib.php');
	    $generated_password=getRandomPassword('');
        print '<tr><td><span class="fieldrequired">'.$langs->trans("Password").'</span></td><td>';
        print '<input size="30" maxsize="32" type="text" name="password" value="'.$generated_password.'">';
        print '</td></tr>';
    }

    // Address
    print '<tr><td valign="top">'.$langs->trans("Address").'</td><td>';
    print '<textarea name="address" wrap="soft" cols="40" rows="2">'.(isset($_POST["address"])?$_POST["address"]:$object->address).'</textarea>';
    print '</td></tr>';

    // Zip / Town
    print '<tr><td>'.$langs->trans("Zip").' / '.$langs->trans("Town").'</td><td>';
    print $htmlcompany->select_ziptown((isset($_POST["zipcode"])?$_POST["zipcode"]:$object->zip),'zipcode',array('town','selectpays_id','departement_id'),6);
    print ' ';
    print $htmlcompany->select_ziptown((isset($_POST["town"])?$_POST["town"]:$object->town),'town',array('zipcode','selectpays_id','departement_id'));
    print '</td></tr>';

    // Country
    $object->pays_id=$object->pays_id?$object->pays_id:$mysoc->pays_id;
    print '<tr><td width="25%">'.$langs->trans('Country').'</td><td>';
    $html->select_pays(isset($_POST["pays_id"])?$_POST["pays_id"]:$object->pays_id,'pays_id');
    if ($user->admin) print info_admin($langs->trans("YouCanChangeValuesForThisListFromDictionnarySetup"),1);
    print '</td></tr>';

    // State
    if (empty($conf->global->MEMBER_DISABLE_STATE))
    {
        print '<tr><td>'.$langs->trans('State').'</td><td>';
        if ($object->pays_id)
        {
            $htmlcompany->select_departement(isset($_POST["departement_id"])?$_POST["departement_id"]:$object->fk_departement,$object->pays_code);
        }
        else
        {
            print $countrynotdefined;
        }
        print '</td></tr>';
    }

    // Tel pro
    print '<tr><td>'.$langs->trans("PhonePro").'</td><td><input type="text" name="phone" size="20" value="'.(isset($_POST["phone"])?$_POST["phone"]:$object->phone).'"></td></tr>';

    // Tel perso
    print '<tr><td>'.$langs->trans("PhonePerso").'</td><td><input type="text" name="phone_perso" size="20" value="'.(isset($_POST["phone_perso"])?$_POST["phone_perso"]:$object->phone_perso).'"></td></tr>';

    // Tel mobile
    print '<tr><td>'.$langs->trans("PhoneMobile").'</td><td><input type="text" name="phone_mobile" size="20" value="'.(isset($_POST["phone_mobile"])?$_POST["phone_mobile"]:$object->phone_mobile).'"></td></tr>';

    // EMail
    print '<tr><td>'.($conf->global->ADHERENT_MAIL_REQUIRED?'<span class="fieldrequired">':'').$langs->trans("EMail").($conf->global->ADHERENT_MAIL_REQUIRED?'</span>':'').'</td><td><input type="text" name="member_email" size="40" value="'.(isset($_POST["member_email"])?$_POST["member_email"]:$object->email).'"></td></tr>';

    // Birthday
    print "<tr><td>".$langs->trans("Birthday")."</td><td>\n";
    $html->select_date(($object->naiss ? $object->naiss : -1),'naiss','','',1,'formsoc');
    print "</td></tr>\n";

    // Profil public
    print "<tr><td>".$langs->trans("Public")."</td><td>\n";
    print $html->selectyesno("public",$object->public,1);
    print "</td></tr>\n";

    // Other attributes
    $parameters=array();
    $reshook=$hookmanager->executeHooks('showInputFields',$parameters,$object,$action);    // Note that $action and $object may have been modified by hook
    if (empty($reshook))
    {
        foreach($extrafields->attribute_label as $key=>$label)
        {
            $value=(isset($_POST["options_".$key])?$_POST["options_".$key]:'');
            print "<tr><td>".$label.'</td><td>';
            print $extrafields->showInputField($key,$value);
            print '</td></tr>'."\n";
        }
    }

/*
    // Third party Dolibarr
    if ($conf->societe->enabled)
    {
        print '<tr><td>'.$langs->trans("LinkedToDolibarrThirdParty").'</td><td class="valeur">';
        print $html->select_societes($object->fk_soc,'socid','',1);
        print '</td></tr>';
    }

    // Login Dolibarr
    print '<tr><td>'.$langs->trans("LinkedToDolibarrUser").'</td><td class="valeur">';
    print $html->select_users($object->user_id,'userid',1);
    print '</td></tr>';
*/
    print "</table>\n";
    print '<br>';

    print '<center><input type="submit" class="button" value="'.$langs->trans("AddMember").'"></center>';

    print "</form>\n";

}

if ($action == 'edit')
{
	/********************************************
	 *
	 * Fiche en mode edition
	 *
	 ********************************************/

	//$object = new Adherent($db);
    $res=$object->fetch($rowid);
    if ($res < 0) { dol_print_error($db,$object->error); exit; }
    //$res=$object->fetch_optionals($rowid,$extralabels);
    //if ($res < 0) { dol_print_error($db); exit; }

	$adht = new AdherentType($db);
    $adht->fetch($object->typeid);

	// We set pays_id, and pays_code label of the chosen country
	if (isset($_POST["pays"]) || $object->pays_id)
	{
		$sql = "SELECT rowid, code, libelle from ".MAIN_DB_PREFIX."c_pays where rowid = ".(isset($_POST["pays"])?$_POST["pays"]:$object->pays_id);
		$resql=$db->query($sql);
		if ($resql)
		{
			$obj = $db->fetch_object($resql);
		}
		else
		{
			dol_print_error($db);
		}
		$object->pays_id=$obj->rowid;
		$object->pays_code=$obj->code;
		$object->pays=$langs->trans("Country".$obj->code)?$langs->trans("Country".$obj->code):$obj->libelle;
	}

	$head = member_prepare_head($object);

	dol_fiche_head($head, 'general', $langs->trans("Member"), 0, 'user');

	dol_htmloutput_errors($errmsg,$errmsgs);

	if ($mesg) print '<div class="ok">'.$mesg.'</div>';

	if ($conf->use_javascript_ajax)
	{
        print "\n".'<script type="text/javascript" language="javascript">';
        print 'jQuery(document).ready(function () {
                    jQuery("#selectpays").change(function() {
	               	    document.formsoc.action.value="edit";
                        document.formsoc.submit();
                    });
               })';
        print '</script>'."\n";
	}

	$rowspan=15;
    if (empty($conf->global->ADHERENT_LOGIN_NOT_REQUIRED)) $rowspan++;
	if ($conf->societe->enabled) $rowspan++;

	print '<form name="formsoc" action="'.$_SERVER["PHP_SELF"].'" method="post" enctype="multipart/form-data">';
	print '<input type="hidden" name="token" value="'.$_SESSION['newtoken'].'" />';
	print '<input type="hidden" name="action" value="update" />';
	print '<input type="hidden" name="rowid" value="'.$rowid.'" />';
	print '<input type="hidden" name="statut" value="'.$object->statut.'" />';

	print '<table class="border" width="100%">';

    // Ref
    print '<tr><td>'.$langs->trans("Ref").'</td><td class="valeur" colspan="2">'.$object->id.'</td></tr>';

    // Login
    if (empty($conf->global->ADHERENT_LOGIN_NOT_REQUIRED))
    {
        print '<tr><td><span class="fieldrequired">'.$langs->trans("Login").' / '.$langs->trans("Id").'</span></td><td colspan="2"><input type="text" name="login" size="30" value="'.(isset($_POST["login"])?$_POST["login"]:$object->login).'"></td></tr>';
    }

    // Physique-Moral
	$morphys["phy"] = $langs->trans("Physical");
	$morphys["mor"] = $langs->trans("Morale");
	print '<tr><td><span class="fieldrequired">'.$langs->trans("Nature").'</span></td><td>';
	print $html->selectarray("morphy",  $morphys, isset($_POST["morphy"])?$_POST["morphy"]:$object->morphy);
	print "</td>";
    // Photo
    print '<td align="center" valign="middle" width="25%" rowspan="'.$rowspan.'">';
    print $html->showphoto('memberphoto',$object)."\n";
    if ($caneditfieldmember)
    {
        if ($object->photo) print "<br>\n";
        print '<table class="nobordernopadding">';
        if ($object->photo) print '<tr><td align="center"><input type="checkbox" class="flat" name="deletephoto" id="photodelete"> '.$langs->trans("Delete").'<br><br></td></tr>';
        print '<tr><td>'.$langs->trans("PhotoFile").'</td></tr>';
        print '<tr><td><input type="file" class="flat" name="photo" id="photoinput"></td></tr>';
        print '</table>';
    }
    print '</td>';

    // Type
    print '<tr><td><span class="fieldrequired">'.$langs->trans("Type").'</span></td><td>';
    if ($user->rights->adherent->creer)
    {
        print $html->selectarray("typeid",  $adht->liste_array(), (isset($_POST["typeid"])?$_POST["typeid"]:$object->typeid));
    }
    else
    {
        print $adht->getNomUrl(1);
        print '<input type="hidden" name="typeid" value="'.$object->typeid.'">';
    }
    print "</td></tr>";

	// Company
	print '<tr><td>'.$langs->trans("Company").'</td><td><input type="text" name="societe" size="40" value="'.(isset($_POST["societe"])?$_POST["societe"]:$object->societe).'"></td></tr>';

	// Civilite
	print '<tr><td width="20%">'.$langs->trans("UserTitle").'</td><td width="35%">';
	print $htmlcompany->select_civilite(isset($_POST["civilite_id"])?$_POST["civilite_id"]:$object->civilite_id)."\n";
	print '</td>';
	print '</tr>';

	// Name
	print '<tr><td><span class="fieldrequired">'.$langs->trans("Lastname").'</span></td><td><input type="text" name="nom" size="40" value="'.(isset($_POST["nom"])?$_POST["nom"]:$object->nom).'"></td>';
	print '</tr>';

	// Firstname
	print '<tr><td width="20%">'.$langs->trans("Firstname").'</td><td><input type="text" name="prenom" size="40" value="'.(isset($_POST["prenom"])?$_POST["prenom"]:$object->prenom).'"></td>';
	print '</tr>';

	// Password
	if (empty($conf->global->ADHERENT_LOGIN_NOT_REQUIRED))
	{
	    print '<tr><td><span class="fieldrequired">'.$langs->trans("Password").'</span></td><td><input type="password" name="pass" size="30" value="'.(isset($_POST["pass"])?$_POST["pass"]:$object->pass).'"></td></tr>';
	}

	// Address
	print '<tr><td>'.$langs->trans("Address").'</td><td>';
	print '<textarea name="address" wrap="soft" cols="40" rows="2">'.(isset($_POST["address"])?$_POST["address"]:$object->address).'</textarea>';
	print '</td></tr>';

    // Zip / Town
    print '<tr><td>'.$langs->trans("Zip").' / '.$langs->trans("Town").'</td><td>';
    print $htmlcompany->select_ziptown((isset($_POST["zipcode"])?$_POST["zipcode"]:$object->zip),'zipcode',array('town','selectpays_id','departement_id'),6);
    print ' ';
    print $htmlcompany->select_ziptown((isset($_POST["town"])?$_POST["town"]:$object->town),'town',array('zipcode','selectpays_id','departement_id'));
    print '</td></tr>';

    // Country
<<<<<<< HEAD
    //$adh->pays_id=$adh->pays_id?$adh->pays_id:$mysoc->pays_id;    // In edit mode we don't force to company country if not defined
=======
    //$object->pays_id=$object->pays_id?$object->pays_id:$mysoc->pays_id;    // In edit mode we don't force to company country if not defined
>>>>>>> 19bde3ab
    print '<tr><td width="25%">'.$langs->trans('Country').'</td><td>';
    $html->select_pays(isset($_POST["pays_id"])?$_POST["pays_id"]:$object->pays_id,'pays_id');
    if ($user->admin) print info_admin($langs->trans("YouCanChangeValuesForThisListFromDictionnarySetup"),1);
    print '</td></tr>';

    // State
    if (empty($conf->global->MEMBER_DISABLE_STATE))
    {
    	print '<tr><td>'.$langs->trans('State').'</td><td>';
    	$htmlcompany->select_departement($object->fk_departement,$object->pays_code);
    	print '</td></tr>';
    }

	// Tel
	print '<tr><td>'.$langs->trans("PhonePro").'</td><td><input type="text" name="phone" size="20" value="'.(isset($_POST["phone"])?$_POST["phone"]:$object->phone).'"></td></tr>';

	// Tel perso
	print '<tr><td>'.$langs->trans("PhonePerso").'</td><td><input type="text" name="phone_perso" size="20" value="'.(isset($_POST["phone_perso"])?$_POST["phone_perso"]:$object->phone_perso).'"></td></tr>';

	// Tel mobile
	print '<tr><td>'.$langs->trans("PhoneMobile").'</td><td><input type="text" name="phone_mobile" size="20" value="'.(isset($_POST["phone_mobile"])?$_POST["phone_mobile"]:$object->phone_mobile).'"></td></tr>';

	// EMail
	print '<tr><td>'.($conf->global->ADHERENT_MAIL_REQUIRED?'<span class="fieldrequired">':'').$langs->trans("EMail").($conf->global->ADHERENT_MAIL_REQUIRED?'</span>':'').'</td><td><input type="text" name="email" size="40" value="'.(isset($_POST["email"])?$_POST["email"]:$object->email).'"></td></tr>';

	// Date naissance
    print "<tr><td>".$langs->trans("Birthday")."</td><td>\n";
    $html->select_date(($object->naiss ? $object->naiss : -1),'naiss','','',1,'formsoc');
    print "</td></tr>\n";

	// Profil public
    print "<tr><td>".$langs->trans("Public")."</td><td>\n";
    print $html->selectyesno("public",(isset($_POST["public"])?$_POST["public"]:$object->public),1);
    print "</td></tr>\n";

	// Other attributes
	$parameters=array();
    $reshook=$hookmanager->executeHooks('showInputFields',$parameters,$object,$action);    // Note that $action and $object may have been modified by hook
    if (empty($reshook))
    {
    	foreach($extrafields->attribute_label as $key=>$label)
    	{
    	    $value=(isset($_POST["options_$key"])?$_POST["options_$key"]:$object->array_options["options_$key"]);
    		print "<tr><td>".$label."</td><td>";
            print $extrafields->showInputField($key,$value);
    		print "</td></tr>\n";
    	}
    }

	// Third party Dolibarr
    if ($conf->societe->enabled)
    {
    	print '<tr><td>'.$langs->trans("LinkedToDolibarrThirdParty").'</td><td colspan="2" class="valeur">';
    	if ($object->fk_soc)
	    {
	    	$company=new Societe($db);
	    	$result=$company->fetch($object->fk_soc);
	    	print $company->getNomUrl(1);
	    }
	    else
	    {
	    	print $langs->trans("NoThirdPartyAssociatedToMember");
	    }
	    print '</td></tr>';
    }

    // Login Dolibarr
	print '<tr><td>'.$langs->trans("LinkedToDolibarrUser").'</td><td colspan="2" class="valeur">';
	if ($object->user_id)
	{
		print $html->form_users($_SERVER['PHP_SELF'].'?rowid='.$object->id,$object->user_id,'none');
	}
	else print $langs->trans("NoDolibarrAccess");
	print '</td></tr>';

	print '<tr><td colspan="3" align="center">';
	print '<input type="submit" class="button" name="save" value="'.$langs->trans("Save").'">';
	print ' &nbsp; &nbsp; &nbsp; ';
	print '<input type="submit" class="button" name="cancel" value="'.$langs->trans("Cancel").'">';
	print '</td></tr>';

	print '</table>';

	print '</form>';

	print '</div>';
}

if ($rowid && $action != 'edit')
{
	/* ************************************************************************** */
	/*                                                                            */
	/* Mode affichage                                                             */
	/*                                                                            */
	/* ************************************************************************** */

    //$object = new Adherent($db);
    $res=$object->fetch($rowid);
    if ($res < 0) { dol_print_error($db,$object->error); exit; }
    //$res=$object->fetch_optionals($rowid,$extralabels);
	//if ($res < 0) { dol_print_error($db); exit; }

    $adht = new AdherentType($db);
    $res=$adht->fetch($object->typeid);
	if ($res < 0) { dol_print_error($db); exit; }


	/*
	 * Affichage onglets
	 */
	$head = member_prepare_head($object);

	dol_fiche_head($head, 'general', $langs->trans("Member"), 0, 'user');

	dol_htmloutput_errors($errmsg,$errmsgs);

	// Confirm create user
	if ($_GET["action"] == 'create_user')
	{
		$login=$object->login;
		if (empty($login))
		{
			// Full firstname and name separated with a dot : firstname.name
			include_once(DOL_DOCUMENT_ROOT.'/lib/functions2.lib.php');
			$login=dol_buildlogin($object->nom,$object->prenom);
		}
		if (empty($login)) $login=strtolower(substr($object->prenom, 0, 4)) . strtolower(substr($object->nom, 0, 4));

		// Create a form array
		$formquestion=array(
		array('label' => $langs->trans("LoginToCreate"), 'type' => 'text', 'name' => 'login', 'value' => $login)
		);
        $text=$langs->trans("ConfirmCreateLogin").'<br>';
        if ($conf->societe->enabled)
        {
            if ($object->fk_soc > 0) $text.=$langs->trans("UserWillBeExternalUser");
            else $text.=$langs->trans("UserWillBeInternalUser");
        }
		$ret=$html->form_confirm($_SERVER["PHP_SELF"]."?rowid=".$object->id,$langs->trans("CreateDolibarrLogin"),$text,"confirm_create_user",$formquestion,'yes');
		if ($ret == 'html') print '<br>';
	}

	// Confirm create third party
	if ($_GET["action"] == 'create_thirdparty')
	{
		$name = $object->getFullName($langs);
		if (! empty($name))
		{
			if ($object->societe) $name.=' ('.$object->societe.')';
		}
		else
		{
			$name=$object->societe;
		}

		// Create a form array
		$formquestion=array(
		array('label' => $langs->trans("NameToCreate"), 'type' => 'text', 'name' => 'companyname', 'value' => $name));

		$ret=$html->form_confirm($_SERVER["PHP_SELF"]."?rowid=".$object->id,$langs->trans("CreateDolibarrThirdParty"),$langs->trans("ConfirmCreateThirdParty"),"confirm_create_thirdparty",$formquestion,1);
		if ($ret == 'html') print '<br>';
	}

    // Confirm validate member
    if ($action == 'valid')
    {
		$langs->load("mails");

        $adht = new AdherentType($db);
        $adht->fetch($object->typeid);

        $subjecttosend=$object->makeSubstitution($conf->global->ADHERENT_MAIL_VALID_SUBJECT);
        $texttosend=$object->makeSubstitution($adht->getMailOnValid());

        $tmp=$langs->trans("SendAnEMailToMember");
        $tmp.=' ('.$langs->trans("MailFrom").': <b>'.$conf->global->ADHERENT_MAIL_FROM.'</b>, ';
        $tmp.=$langs->trans("MailRecipient").': <b>'.$object->email.'</b>)';
        $helpcontent='';
        $helpcontent.='<b>'.$langs->trans("MailFrom").'</b>: '.$conf->global->ADHERENT_MAIL_FROM.'<br>'."\n";
        $helpcontent.='<b>'.$langs->trans("MailRecipient").'</b>: '.$object->email.'<br>'."\n";
		$helpcontent.='<b>'.$langs->trans("Subject").'</b>:<br>'."\n";
        $helpcontent.=$subjecttosend."\n";
        $helpcontent.="<br>";
        $helpcontent.='<b>'.$langs->trans("Content").'</b>:<br>';
        $helpcontent.=dol_htmlentitiesbr($texttosend)."\n";
		$label=$html->textwithpicto($tmp,$helpcontent,1,'help');

        // Cree un tableau formulaire
        $formquestion=array();
		if ($object->email) $formquestion[0]=array('type' => 'checkbox', 'name' => 'send_mail', 'label' => $label,  'value' => ($conf->global->ADHERENT_DEFAULT_SENDINFOBYMAIL?true:false));
        $ret=$html->form_confirm("fiche.php?rowid=$rowid",$langs->trans("ValidateMember"),$langs->trans("ConfirmValidateMember"),"confirm_valid",$formquestion,1);
        if ($ret == 'html') print '<br>';
    }

    // Confirm send card by mail
    if ($action == 'sendinfo')
    {
        $ret=$html->form_confirm("fiche.php?rowid=$rowid",$langs->trans("SendCardByMail"),$langs->trans("ConfirmSendCardByMail",$object->email),"confirm_sendinfo",'',0,1);
        if ($ret == 'html') print '<br>';
    }

    // Confirm resiliate
    if ($action == 'resign')
    {
		$langs->load("mails");

        $adht = new AdherentType($db);
        $adht->fetch($object->typeid);

        $subjecttosend=$object->makeSubstitution($conf->global->ADHERENT_MAIL_RESIL_SUBJECT);
        $texttosend=$object->makeSubstitution($adht->getMailOnResiliate());

        $tmp=$langs->trans("SendAnEMailToMember");
        $tmp.=' ('.$langs->trans("MailFrom").': <b>'.$conf->global->ADHERENT_MAIL_FROM.'</b>, ';
        $tmp.=$langs->trans("MailRecipient").': <b>'.$object->email.'</b>)';
        $helpcontent='';
        $helpcontent.='<b>'.$langs->trans("MailFrom").'</b>: '.$conf->global->ADHERENT_MAIL_FROM.'<br>'."\n";
        $helpcontent.='<b>'.$langs->trans("MailRecipient").'</b>: '.$object->email.'<br>'."\n";
        $helpcontent.='<b>'.$langs->trans("Subject").'</b>:<br>'."\n";
        $helpcontent.=$subjecttosend."\n";
        $helpcontent.="<br>";
        $helpcontent.='<b>'.$langs->trans("Content").'</b>:<br>';
        $helpcontent.=dol_htmlentitiesbr($texttosend)."\n";
        $label=$html->textwithpicto($tmp,$helpcontent,1,'help');

        // Cree un tableau formulaire
		$formquestion=array();
		if ($object->email) $formquestion[0]=array('type' => 'checkbox', 'name' => 'send_mail', 'label' => $label, 'value' => ($conf->global->ADHERENT_DEFAULT_SENDINFOBYMAIL?'true':'false'));
		$ret=$html->form_confirm("fiche.php?rowid=$rowid",$langs->trans("ResiliateMember"),$langs->trans("ConfirmResiliateMember"),"confirm_resign",$formquestion);
        if ($ret == 'html') print '<br>';
    }

	// Confirm remove member
    if ($action == 'delete')
    {
        $ret=$html->form_confirm("fiche.php?rowid=$rowid",$langs->trans("DeleteMember"),$langs->trans("ConfirmDeleteMember"),"confirm_delete",'',0,1);
        if ($ret == 'html') print '<br>';
    }

    /*
    * Confirm add in spip
    */
    if ($action == 'add_spip')
    {
        $ret=$html->form_confirm("fiche.php?rowid=$rowid","Ajouter dans spip","Etes-vous sur de vouloir ajouter cet adherent dans spip ? (serveur : ".ADHERENT_SPIP_SERVEUR.")","confirm_add_spip");
        if ($ret == 'html') print '<br>';
    }

    /*
    * Confirm removed from spip
    */
    if ($action == 'del_spip')
    {
        $ret=$html->form_confirm("fiche.php?rowid=$rowid","Supprimer dans spip","Etes-vous sur de vouloir effacer cet adherent dans spip ? (serveur : ".ADHERENT_SPIP_SERVEUR.")","confirm_del_spip");
        if ($ret == 'html') print '<br>';
    }

    $rowspan=17;
    if (empty($conf->global->ADHERENT_LOGIN_NOT_REQUIRED)) $rowspan++;
    if ($conf->societe->enabled) $rowspan++;

    print '<table class="border" width="100%">';

    // Ref
    print '<tr><td width="20%">'.$langs->trans("Ref").'</td>';
	print '<td class="valeur" colspan="2">';
	print $html->showrefnav($object,'rowid');
	print '</td></tr>';

    $showphoto='<td rowspan="'.$rowspan.'" align="center" valign="middle" width="25%">';
    $showphoto.=$html->showphoto('memberphoto',$object);
    $showphoto.='</td>';

    // Login
    if (empty($conf->global->ADHERENT_LOGIN_NOT_REQUIRED))
    {
        print '<tr><td>'.$langs->trans("Login").' / '.$langs->trans("Id").'</td><td class="valeur">'.$object->login.'&nbsp;</td>';
        print $showphoto; $showphoto='';
        print '</tr>';
    }

	// Morphy
    print '<tr><td>'.$langs->trans("Nature").'</td><td class="valeur" >'.$object->getmorphylib().'</td>';
    print $showphoto; $showphoto='';
    print '</tr>';

    // Type
    print '<tr><td>'.$langs->trans("Type").'</td><td class="valeur">'.$adht->getNomUrl(1)."</td></tr>\n";

    // Company
    print '<tr><td>'.$langs->trans("Company").'</td><td class="valeur">'.$object->societe.'</td></tr>';

	// Civility
    print '<tr><td>'.$langs->trans("UserTitle").'</td><td class="valeur">'.$object->getCivilityLabel().'&nbsp;</td>';
	print '</tr>';

    // Name
    print '<tr><td>'.$langs->trans("Lastname").'</td><td class="valeur">'.$object->nom.'&nbsp;</td>';
	print '</tr>';

    // Firstname
    print '<tr><td>'.$langs->trans("Firstname").'</td><td class="valeur">'.$object->prenom.'&nbsp;</td></tr>';

	// Password
    if (empty($conf->global->ADHERENT_LOGIN_NOT_REQUIRED))
    {
        print '<tr><td>'.$langs->trans("Password").'</td><td>'.preg_replace('/./i','*',$object->pass).'</td></tr>';
    }

    // Address
    print '<tr><td>'.$langs->trans("Address").'</td><td class="valeur">';
    dol_print_address($object->address,'gmap','member',$object->id);
    print '</td></tr>';

    // Zip / Town
    print '<tr><td nowrap="nowrap">'.$langs->trans("Zip").' / '.$langs->trans("Town").'</td><td class="valeur">'.$object->zip.(($object->zip && $object->town)?' / ':'').$object->town.'</td></tr>';

	// Country
    print '<tr><td>'.$langs->trans("Country").'</td><td class="valeur">';
	$img=picto_from_langcode($object->pays_code);
	if ($img) print $img.' ';
    print getCountry($object->pays_code);
    print '</td></tr>';

	// State
	print '<tr><td>'.$langs->trans('State').'</td><td class="valeur">'.$object->departement.'</td>';

    // Tel pro.
    print '<tr><td>'.$langs->trans("PhonePro").'</td><td class="valeur">'.dol_print_phone($object->phone,$object->pays_code,0,$object->fk_soc,1).'</td></tr>';

    // Tel perso
    print '<tr><td>'.$langs->trans("PhonePerso").'</td><td class="valeur">'.dol_print_phone($object->phone_perso,$object->pays_code,0,$object->fk_soc,1).'</td></tr>';

    // Tel mobile
    print '<tr><td>'.$langs->trans("PhoneMobile").'</td><td class="valeur">'.dol_print_phone($object->phone_mobile,$object->pays_code,0,$object->fk_soc,1).'</td></tr>';

    // EMail
    print '<tr><td>'.$langs->trans("EMail").'</td><td class="valeur">'.dol_print_email($object->email,0,$object->fk_soc,1).'</td></tr>';

	// Date naissance
    print '<tr><td>'.$langs->trans("Birthday").'</td><td class="valeur">'.dol_print_date($object->naiss,'day').'</td></tr>';

    // Public
    print '<tr><td>'.$langs->trans("Public").'</td><td class="valeur">'.yn($object->public).'</td></tr>';

    // Status
    print '<tr><td>'.$langs->trans("Status").'</td><td class="valeur">'.$object->getLibStatut(4).'</td></tr>';

    // Other attributes
    $parameters=array();
    $reshook=$hookmanager->executeHooks('showOutputField',$parameters,$object,$action);    // Note that $action and $object may have been modified by hook
    if (empty($reshook))
    {
        foreach($extrafields->attribute_label as $key=>$label)
        {
            $value=$object->array_options["options_$key"];
            print "<tr><td>".$label."</td><td>";
            print $extrafields->showOutputField($key,$value);
            print "</td></tr>\n";
        }
    }

	// Third party Dolibarr
    if ($conf->societe->enabled)
    {
	    print '<tr><td>';
		print '<table class="nobordernopadding" width="100%"><tr><td>';
	    print $langs->trans("LinkedToDolibarrThirdParty");
	    print '</td>';
		if ($_GET['action'] != 'editthirdparty' && $user->rights->adherent->creer) print '<td align="right"><a href="'.$_SERVER["PHP_SELF"].'?action=editthirdparty&amp;rowid='.$object->id.'">'.img_edit($langs->trans('SetLinkToThirdParty'),1).'</a></td>';
		print '</tr></table>';
	    print '</td><td colspan="2" class="valeur">';
		if ($_GET['action'] == 'editthirdparty')
		{
			$htmlname='socid';
			print '<form method="POST" action="'.$_SERVER['PHP_SELF'].'" name="form'.$htmlname.'">';
            print '<input type="hidden" name="rowid" value="'.$object->id.'">';
			print '<input type="hidden" name="action" value="set'.$htmlname.'">';
			print '<input type="hidden" name="token" value="'.$_SESSION['newtoken'].'">';
			print '<table class="nobordernopadding" cellpadding="0" cellspacing="0">';
			print '<tr><td>';
			print $html->select_societes($object->fk_soc,'socid','',1);
			print '</td>';
			print '<td align="left"><input type="submit" class="button" value="'.$langs->trans("Modify").'"></td>';
			print '</tr></table></form>';
		}
		else
		{
			if ($object->fk_soc)
		    {
		    	$company=new Societe($db);
		    	$result=$company->fetch($object->fk_soc);
		    	print $company->getNomUrl(1);
		    }
		    else
		    {
		    	print $langs->trans("NoThirdPartyAssociatedToMember");
		    }
		}
	    print '</td></tr>';
    }

	// Login Dolibarr
	print '<tr><td>';
	print '<table class="nobordernopadding" width="100%"><tr><td>';
	print $langs->trans("LinkedToDolibarrUser");
	print '</td>';
	if ($_GET['action'] != 'editlogin' && $user->rights->adherent->creer) print '<td align="right"><a href="'.$_SERVER["PHP_SELF"].'?action=editlogin&amp;rowid='.$object->id.'">'.img_edit($langs->trans('SetLinkToUser'),1).'</a></td>';
	print '</tr></table>';
	print '</td><td colspan="2" class="valeur">';
	if ($_GET['action'] == 'editlogin')
	{
		/*$include=array();
		if (empty($user->rights->user->user->creer))	// If can edit only itself user, we can link to itself only
		{
			$include=array($object->user_id,$user->id);
		}*/
		print $html->form_users($_SERVER['PHP_SELF'].'?rowid='.$object->id,$object->user_id,'userid','');
	}
	else
	{
		if ($object->user_id)
		{
			print $html->form_users($_SERVER['PHP_SELF'].'?rowid='.$object->id,$object->user_id,'none');
		}
		else print $langs->trans("NoDolibarrAccess");
	}
	print '</td></tr>';

    print "</table>\n";

    print "</div>\n";


    /*
     * Barre d'actions
     *
     */
    print '<div class="tabsAction">';

    if ($action != 'valid' && $action != 'editlogin' && $action != 'editthirdparty')
    {
	    // Modify
		if ($user->rights->adherent->creer)
		{
			print "<a class=\"butAction\" href=\"fiche.php?rowid=$rowid&action=edit\">".$langs->trans("Modify")."</a>";
	    }
		else
		{
			print "<font class=\"butActionRefused\" href=\"#\" title=\"".dol_escape_htmltag($langs->trans("NotEnoughPermissions"))."\">".$langs->trans("Modify")."</font>";
		}

		// Valider
		if ($object->statut == -1)
		{
			if ($user->rights->adherent->creer)
			{
				print "<a class=\"butAction\" href=\"fiche.php?rowid=$rowid&action=valid\">".$langs->trans("Validate")."</a>\n";
			}
			else
			{
				print "<font class=\"butActionRefused\" href=\"#\" title=\"".dol_escape_htmltag($langs->trans("NotEnoughPermissions"))."\">".$langs->trans("Validate")."</font>";
			}
		}

		// Reactiver
		if ($object->statut == 0)
		{
			if ($user->rights->adherent->creer)
			{
		        print "<a class=\"butAction\" href=\"fiche.php?rowid=$rowid&action=valid\">".$langs->trans("Reenable")."</a>\n";
		    }
			else
			{
				print "<font class=\"butActionRefused\" href=\"#\" title=\"".dol_escape_htmltag($langs->trans("NotEnoughPermissions"))."\">".$langs->trans("Reenable")."</font>";
			}
		}

		// Envoi fiche par mail
		if ($object->statut >= 1)
		{
			if ($user->rights->adherent->creer)
			{
				if ($object->email) print "<a class=\"butAction\" href=\"fiche.php?rowid=$object->id&action=sendinfo\">".$langs->trans("SendCardByMail")."</a>\n";
				else print "<a class=\"butActionRefused\" href=\"#\" title=\"".dol_escape_htmltag($langs->trans("NoEMail"))."\">".$langs->trans("SendCardByMail")."</a>\n";
		    }
			else
			{
				print "<font class=\"butActionRefused\" href=\"#\" title=\"".dol_escape_htmltag($langs->trans("NotEnoughPermissions"))."\">".$langs->trans("SendCardByMail")."</font>";
			}
		}

		// Resilier
		if ($object->statut >= 1)
		{
			if ($user->rights->adherent->supprimer)
			{
		        print "<a class=\"butAction\" href=\"fiche.php?rowid=$rowid&action=resign\">".$langs->trans("Resiliate")."</a>\n";
		    }
			else
			{
				print "<font class=\"butActionRefused\" href=\"#\" title=\"".dol_escape_htmltag($langs->trans("NotEnoughPermissions"))."\">".$langs->trans("Resiliate")."</font>";
			}
		}

		// Create third party
		if ($conf->societe->enabled && ! $object->fk_soc)
		{
			if ($user->rights->societe->creer)
			{
				if ($object->statut != -1) print '<a class="butAction" href="'.$_SERVER["PHP_SELF"].'?rowid='.$object->id.'&amp;action=create_thirdparty">'.$langs->trans("CreateDolibarrThirdParty").'</a>';
				else print '<a class="butActionRefused" href="#" title="'.dol_escape_htmltag($langs->trans("ValidateBefore")).'">'.$langs->trans("CreateDolibarrThirdParty").'</a>';
			}
			else
			{
				print "<font class=\"butActionRefused\" href=\"#\" title=\"".dol_escape_htmltag($langs->trans("NotEnoughPermissions"))."\">".$langs->trans("CreateDolibarrThirdParty")."</font>";
			}
		}

		// Create user
		if (! $user->societe_id && ! $object->user_id)
		{
			if ($user->rights->user->user->creer)
			{
				if ($object->statut != -1) print '<a class="butAction" href="'.$_SERVER["PHP_SELF"].'?rowid='.$object->id.'&amp;action=create_user">'.$langs->trans("CreateDolibarrLogin").'</a>';
				else print '<a class="butActionRefused" href="#" title="'.dol_escape_htmltag($langs->trans("ValidateBefore")).'">'.$langs->trans("CreateDolibarrLogin").'</a>';
			}
			else
			{
				print "<font class=\"butActionRefused\" href=\"#\" title=\"".dol_escape_htmltag($langs->trans("NotEnoughPermissions"))."\">".$langs->trans("CreateDolibarrLogin")."</font>";
			}
		}

		// Delete
	    if ($user->rights->adherent->supprimer)
	    {
	        print "<a class=\"butActionDelete\" href=\"fiche.php?rowid=$object->id&action=delete\">".$langs->trans("Delete")."</a>\n";
	    }
		else
		{
			print "<font class=\"butActionRefused\" href=\"#\" title=\"".dol_escape_htmltag($langs->trans("NotEnoughPermissions"))."\">".$langs->trans("Delete")."</font>";
		}

	    // Action SPIP
	    if ($conf->global->ADHERENT_USE_SPIP)
	    {
	        $isinspip=$object->is_in_spip();
	        if ($isinspip == 1)
	        {
	            print "<a class=\"butAction\" href=\"fiche.php?rowid=$object->id&action=del_spip\">".$langs->trans("DeleteIntoSpip")."</a>\n";
	        }
	        if ($isinspip == 0)
	        {
	            print "<a class=\"butAction\" href=\"fiche.php?rowid=$object->id&action=add_spip\">".$langs->trans("AddIntoSpip")."</a>\n";
	        }
	        if ($isinspip == -1) {
	            print '<br><font class="error">Failed to connect to SPIP: '.$object->error.'</font>';
	        }
	    }

    }

    print '</div>';
    print "<br>\n";

}


$db->close();

<<<<<<< HEAD
llxFooter('$Date: 2011/07/31 22:23:27 $ - $Revision: 1.238 $');
=======
llxFooter('$Date: 2011/08/20 15:11:33 $ - $Revision: 1.242 $');
>>>>>>> 19bde3ab
?><|MERGE_RESOLUTION|>--- conflicted
+++ resolved
@@ -22,11 +22,7 @@
  *       \file       htdocs/adherents/fiche.php
  *       \ingroup    member
  *       \brief      Page of member
-<<<<<<< HEAD
- *       \version    $Id: fiche.php,v 1.238 2011/07/31 22:23:27 eldy Exp $
-=======
  *       \version    $Id: fiche.php,v 1.242 2011/08/20 15:11:33 eldy Exp $
->>>>>>> 19bde3ab
  */
 
 require("../main.inc.php");
@@ -960,11 +956,7 @@
     print '</td></tr>';
 
     // Country
-<<<<<<< HEAD
-    //$adh->pays_id=$adh->pays_id?$adh->pays_id:$mysoc->pays_id;    // In edit mode we don't force to company country if not defined
-=======
     //$object->pays_id=$object->pays_id?$object->pays_id:$mysoc->pays_id;    // In edit mode we don't force to company country if not defined
->>>>>>> 19bde3ab
     print '<tr><td width="25%">'.$langs->trans('Country').'</td><td>';
     $html->select_pays(isset($_POST["pays_id"])?$_POST["pays_id"]:$object->pays_id,'pays_id');
     if ($user->admin) print info_admin($langs->trans("YouCanChangeValuesForThisListFromDictionnarySetup"),1);
@@ -1535,9 +1527,5 @@
 
 $db->close();
 
-<<<<<<< HEAD
-llxFooter('$Date: 2011/07/31 22:23:27 $ - $Revision: 1.238 $');
-=======
 llxFooter('$Date: 2011/08/20 15:11:33 $ - $Revision: 1.242 $');
->>>>>>> 19bde3ab
 ?>