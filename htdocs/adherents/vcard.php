<?php
<<<<<<< HEAD
/* Copyright (C) 2004      Rodolphe Quiedeville <rodolphe@quiedeville.org>
 * Copyright (C) 2004-2010 Laurent Destailleur  <eldy@users.sourceforge.net>
 * Copyright (C) 2005-2012 Regis Houssin        <regis.houssin@inodbox.com>
 * Copyright (C) 2020		Tobias Sekan		<tobias.sekan@startmail.com>
 * Copyright (C) 2020-2021	Frédéric France		<frederic.france@netlogic.fr>
=======
/* Copyright (C) 2004		Rodolphe Quiedeville		<rodolphe@quiedeville.org>
 * Copyright (C) 2004-2010	Laurent Destailleur			<eldy@users.sourceforge.net>
 * Copyright (C) 2005-2012	Regis Houssin				<regis.houssin@inodbox.com>
 * Copyright (C) 2020		Tobias Sekan				<tobias.sekan@startmail.com>
 * Copyright (C) 2020-2021	Frédéric France				<frederic.france@netlogic.fr>
>>>>>>> cc80841a
 * Copyright (C) 2024		MDW							<mdeweerd@users.noreply.github.com>
 *
 * This program is free software; you can redistribute it and/or modify
 * it under the terms of the GNU General Public License as published by
 * the Free Software Foundation; either version 3 of the License, or
 * (at your option) any later version.
 *
 * This program is distributed in the hope that it will be useful,
 * but WITHOUT ANY WARRANTY; without even the implied warranty of
 * MERCHANTABILITY or FITNESS FOR A PARTICULAR PURPOSE.  See the
 * GNU General Public License for more details.
 *
 * You should have received a copy of the GNU General Public License
 * along with this program. If not, see <https://www.gnu.org/licenses/>.
 */

/**
 *	    \file       htdocs/adherents/vcard.php
 *      \ingroup    societe
 *		\brief      Vcard tab of a member
 */

// Load Dolibarr environment
require '../main.inc.php';
require_once DOL_DOCUMENT_ROOT.'/adherents/class/adherent.class.php';
require_once DOL_DOCUMENT_ROOT.'/societe/class/societe.class.php';
require_once DOL_DOCUMENT_ROOT.'/core/class/vcard.class.php';

$id = GETPOSTINT('id');
$ref = GETPOST('ref', 'alphanohtml');

$object = new Adherent($db);

// Fetch object
if ($id > 0 || !empty($ref)) {
	// Load member
	$result = $object->fetch($id, $ref);

	// Define variables to know what current user can do on users
	$canadduser = ($user->admin || $user->hasRight('user', 'user', 'creer'));
<<<<<<< HEAD
	// Define variables to know what current user can do on properties of user linked to edited member
=======
	// Define variables to know what the current user can do on properties of user linked to edited member
>>>>>>> cc80841a
	if ($object->user_id) {
		// $User is the user who edits, $object->user_id is the id of the related user in the edited member
		$caneditfielduser = ((($user->id == $object->user_id) && $user->hasRight('user', 'self', 'creer'))
			|| (($user->id != $object->user_id) && $user->hasRight('user', 'user', 'creer')));
		$caneditpassworduser = ((($user->id == $object->user_id) && $user->hasRight('user', 'self', 'password'))
			|| (($user->id != $object->user_id) && $user->hasRight('user', 'user', 'password')));
	}
}

// Define variables to determine what the current user can do on the members
$canaddmember = $user->hasRight('adherent', 'creer');
// Define variables to determine what the current user can do on the properties of a member
if ($id) {
	$caneditfieldmember = $user->hasRight('adherent', 'creer');
}

// Security check
$result = restrictedArea($user, 'adherent', $object->id, '', '', 'socid', 'rowid', 0);


/*
 * Actions
 */

// None


/*
 * View
 */

$company = new Societe($db);
if ($object->socid) {
	$result = $company->fetch($object->socid);
}



// We create VCard
$v = new vCard();
$v->setProdId('Dolibarr '.DOL_VERSION);

$v->setUid('DOLIBARR-ADHERENTID-'.$object->id);
$v->setName($object->lastname, $object->firstname, "", $object->civility, "");
$v->setFormattedName($object->getFullName($langs, 1));

$v->setPhoneNumber($object->phone_pro, "TYPE=WORK;VOICE");
//$v->setPhoneNumber($object->phone_perso,"TYPE=HOME;VOICE");
$v->setPhoneNumber($object->phone_mobile, "TYPE=CELL;VOICE");
$v->setPhoneNumber($object->fax, "TYPE=WORK;FAX");

$country = $object->country_code ? $object->country : '';

$v->setAddress("", "", $object->address, $object->town, $object->state, $object->zip, $country, "TYPE=WORK;POSTAL");
// @phan-suppress-next-line PhanDeprecatedFunction  (setLabel is the old method, new is setAddress)
$v->setLabel("", "", $object->address, $object->town, $object->state, $object->zip, $country, "TYPE=WORK");

$v->setEmail($object->email);
$v->setNote($object->note_public);
$v->setTitle($object->poste);

// Data from linked company
if ($company->id) {
	$v->setURL($company->url, "TYPE=WORK");
	if (!$object->phone_pro) {
		$v->setPhoneNumber($company->phone, "TYPE=WORK;VOICE");
	}
	if (!$object->fax) {
		$v->setPhoneNumber($company->fax, "TYPE=WORK;FAX");
	}
	if (!$object->zip) {
		$v->setAddress("", "", $company->address, $company->town, $company->state, $company->zip, $company->country, "TYPE=WORK;POSTAL");
	}
	// when company e-mail is empty, use only adherent e-mail
	if (empty(trim($company->email))) {
		// was set before, don't set twice
	} elseif (empty(trim($object->email))) {
		// when adherent e-mail is empty, use only company e-mail
		$v->setEmail($company->email);
	} else {
		$tmpobject = explode("@", trim($object->email));
		$tmpcompany = explode("@", trim($company->email));

		if (strtolower(end($tmpobject)) == strtolower(end($tmpcompany))) {
			// when e-mail domain of adherent and company are the same, use adherent e-mail at first (and company e-mail at second)
			$v->setEmail($object->email);

			// support by Microsoft Outlook (2019 and possible earlier)
			$v->setEmail($company->email, 'INTERNET');
		} else {
			// when e-mail of adherent and company complete different use company e-mail at first (and adherent e-mail at second)
			$v->setEmail($company->email);

			// support by Microsoft Outlook (2019 and possible earlier)
			$v->setEmail($object->email, 'INTERNET');
		}
	}

	// Si adherent lie a un tiers non de type "particulier"
	if ($company->typent_code != 'TE_PRIVATE') {
		$v->setOrg($company->name);
	}
}

// Personal information
$v->setPhoneNumber($object->phone_perso, "TYPE=HOME;VOICE");
if ($object->birth) {
	$v->setBirthday($object->birth);
}

$db->close();


// Renvoi la VCard au navigateur

$output = $v->getVCard();

$filename = trim(urldecode($v->getFileName())); // "Nom prenom.vcf"
$filenameurlencoded = dol_sanitizeFileName(urlencode($filename));
//$filename = dol_sanitizeFileName($filename);


header("Content-Disposition: attachment; filename=\"".$filename."\"");
header("Content-Length: ".dol_strlen($output));
header("Connection: close");
header("Content-Type: text/x-vcard; name=\"".$filename."\"");

print $output;<|MERGE_RESOLUTION|>--- conflicted
+++ resolved
@@ -1,17 +1,9 @@
 <?php
-<<<<<<< HEAD
-/* Copyright (C) 2004      Rodolphe Quiedeville <rodolphe@quiedeville.org>
- * Copyright (C) 2004-2010 Laurent Destailleur  <eldy@users.sourceforge.net>
- * Copyright (C) 2005-2012 Regis Houssin        <regis.houssin@inodbox.com>
- * Copyright (C) 2020		Tobias Sekan		<tobias.sekan@startmail.com>
- * Copyright (C) 2020-2021	Frédéric France		<frederic.france@netlogic.fr>
-=======
 /* Copyright (C) 2004		Rodolphe Quiedeville		<rodolphe@quiedeville.org>
  * Copyright (C) 2004-2010	Laurent Destailleur			<eldy@users.sourceforge.net>
  * Copyright (C) 2005-2012	Regis Houssin				<regis.houssin@inodbox.com>
  * Copyright (C) 2020		Tobias Sekan				<tobias.sekan@startmail.com>
  * Copyright (C) 2020-2021	Frédéric France				<frederic.france@netlogic.fr>
->>>>>>> cc80841a
  * Copyright (C) 2024		MDW							<mdeweerd@users.noreply.github.com>
  *
  * This program is free software; you can redistribute it and/or modify
@@ -52,11 +44,7 @@
 
 	// Define variables to know what current user can do on users
 	$canadduser = ($user->admin || $user->hasRight('user', 'user', 'creer'));
-<<<<<<< HEAD
-	// Define variables to know what current user can do on properties of user linked to edited member
-=======
 	// Define variables to know what the current user can do on properties of user linked to edited member
->>>>>>> cc80841a
 	if ($object->user_id) {
 		// $User is the user who edits, $object->user_id is the id of the related user in the edited member
 		$caneditfielduser = ((($user->id == $object->user_id) && $user->hasRight('user', 'self', 'creer'))
