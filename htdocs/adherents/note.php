--- conflicted
+++ resolved
@@ -68,18 +68,11 @@
 	$caneditfieldmember = $user->rights->adherent->creer;
 }
 
-<<<<<<< HEAD
-// Security check
-$result = restrictedArea($user, 'adherent', $object->id, '', '', 'socid', 'rowid', 0);
-
-
-=======
 $hookmanager->initHooks(array('membernote'));
 
 // Security check
 $result = restrictedArea($user, 'adherent', $object->id, '', '', 'socid', 'rowid', 0);
 
->>>>>>> 95dc2558
 /*
  * Actions
  */
