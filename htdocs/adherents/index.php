<?php
/* Copyright (C) 2001-2002	Rodolphe Quiedeville	<rodolphe@quiedeville.org>
 * Copyright (C) 2003		Jean-Louis Bergamo	<jlb@j1b.org>
 * Copyright (C) 2004-2020	Laurent Destailleur	<eldy@users.sourceforge.net>
 * Copyright (C) 2005-2012	Regis Houssin		<regis.houssin@inodbox.com>
 * Copyright (C) 2019       Nicolas ZABOURI         <info@inovea-conseil.com>
 * Copyright (C) 2021		Frédéric France			<frederic.france@netlgic.fr>
 *
 * This program is free software; you can redistribute it and/or modify
 * it under the terms of the GNU General Public License as published by
 * the Free Software Foundation; either version 3 of the License, or
 * (at your option) any later version.
 *
 * This program is distributed in the hope that it will be useful,
 * but WITHOUT ANY WARRANTY; without even the implied warranty of
 * MERCHANTABILITY or FITNESS FOR A PARTICULAR PURPOSE.  See the
 * GNU General Public License for more details.
 *
 * You should have received a copy of the GNU General Public License
 * along with this program. If not, see <https://www.gnu.org/licenses/>.
 */

/**
 *       \file       htdocs/adherents/index.php
 *       \ingroup    member
 *       \brief      Home page of membership module
 */

require '../main.inc.php';
require_once DOL_DOCUMENT_ROOT.'/adherents/class/adherent.class.php';
require_once DOL_DOCUMENT_ROOT.'/adherents/class/adherent_type.class.php';
require_once DOL_DOCUMENT_ROOT.'/adherents/class/subscription.class.php';
require_once DOL_DOCUMENT_ROOT.'/core/class/html.formother.class.php';

$hookmanager = new HookManager($db);

// Initialize technical object to manage hooks. Note that conf->hooks_modules contains array
$hookmanager->initHooks(array('membersindex'));

// Load translation files required by the page
$langs->loadLangs(array("companies", "members"));

// Security check
$result = restrictedArea($user, 'adherent');


/*
 * Actions
 */

if (GETPOST('addbox')) {
	// Add box (when submit is done from a form when ajax disabled)
	require_once DOL_DOCUMENT_ROOT.'/core/class/infobox.class.php';
	$zone = GETPOST('areacode', 'aZ09');
	$userid = GETPOST('userid', 'int');
	$boxorder = GETPOST('boxorder', 'aZ09');
	$boxorder .= GETPOST('boxcombo', 'aZ09');
	$result = InfoBox::saveboxorder($db, $zone, $boxorder, $userid);
	if ($result > 0) {
		setEventMessages($langs->trans("BoxAdded"), null);
	}
}


/*
 * View
 */

$form = new Form($db);

// Load $resultboxes (selectboxlist + boxactivated + boxlista + boxlistb)
$resultboxes = FormOther::getBoxesArea($user, "2");

llxHeader('', $langs->trans("Members"), 'EN:Module_Foundations|FR:Module_Adh&eacute;rents|ES:M&oacute;dulo_Miembros');

$staticmember = new Adherent($db);
$statictype = new AdherentType($db);
$subscriptionstatic = new Subscription($db);

print load_fiche_titre($langs->trans("MembersArea"), $resultboxes['selectboxlist'], 'members');

<<<<<<< HEAD
$Adherents = array();
$AdherentsAValider = array();
$MemberUpToDate = array();
$AdherentsResilies = array();
$MembersExcluded = array();
=======
$MembersValidated = array();
$MembersToValidate = array();
$MembersUpToDate = array();
$MembersResiliated = array();
>>>>>>> 85eaec48

$AdherentType = array();

// Type of membership
$sql = "SELECT t.rowid, t.libelle as label, t.subscription,";
$sql .= " d.statut, count(d.rowid) as somme";
$sql .= " FROM ".MAIN_DB_PREFIX."adherent_type as t";
$sql .= " LEFT JOIN ".MAIN_DB_PREFIX."adherent as d";
$sql .= " ON t.rowid = d.fk_adherent_type";
$sql .= " AND d.entity IN (".getEntity('adherent').")";
$sql .= " WHERE t.entity IN (".getEntity('member_type').")";
$sql .= " GROUP BY t.rowid, t.libelle, t.subscription, d.statut";

dol_syslog("index.php::select nb of members per type", LOG_DEBUG);
$result = $db->query($sql);
if ($result) {
	$num = $db->num_rows($result);
	$i = 0;
	while ($i < $num) {
		$objp = $db->fetch_object($result);

		$adhtype = new AdherentType($db);
		$adhtype->id = $objp->rowid;
		$adhtype->subscription = $objp->subscription;
		$adhtype->label = $objp->label;
		$AdherentType[$objp->rowid] = $adhtype;

		if ($objp->statut == -1) {
			$MembersToValidate[$objp->rowid] = $objp->somme;
		}
		if ($objp->statut == 1) {
			$MembersValidated[$objp->rowid] = $objp->somme;
		}
		if ($objp->statut == 0) {
			$MembersResiliated[$objp->rowid] = $objp->somme;
		}
		if ($objp->statut == -2) {
			$MembersExcluded[$objp->rowid] = $objp->somme;
		}

		$i++;
	}
	$db->free($result);
}

$now = dol_now();

// Members up to date list
// current rule: uptodate = the end date is in future whatever is type
// old rule: uptodate = if type does not need payment, that end date is null, if type need payment that end date is in future)
$sql = "SELECT count(*) as somme , d.fk_adherent_type";
$sql .= " FROM ".MAIN_DB_PREFIX."adherent as d, ".MAIN_DB_PREFIX."adherent_type as t";
$sql .= " WHERE d.entity IN (".getEntity('adherent').")";
$sql .= " AND d.statut = 1 AND (d.datefin >= '".$db->idate($now)."' OR t.subscription = 0)";
$sql .= " AND t.rowid = d.fk_adherent_type";
$sql .= " GROUP BY d.fk_adherent_type";

dol_syslog("index.php::select nb of uptodate members by type", LOG_DEBUG);
$result = $db->query($sql);
if ($result) {
	$num = $db->num_rows($result);
	$i = 0;
	while ($i < $num) {
		$objp = $db->fetch_object($result);
		$MembersUpToDate[$objp->fk_adherent_type] = $objp->somme;
		$i++;
	}
	$db->free();
}

$searchbox = '';
if (!empty($conf->global->MAIN_SEARCH_FORM_ON_HOME_AREAS)) {     // This is useless due to the global search combo
	// Search contact/address
	if (!empty($conf->adherent->enabled) && $user->rights->adherent->lire) {
		$listofsearchfields['search_member'] = array('text'=>'Member');
	}

	if (count($listofsearchfields)) {
		$searchbox .='<form method="post" action="'.DOL_URL_ROOT.'/core/search.php">';
		$searchbox .='<input type="hidden" name="token" value="'.newToken().'">';
		$searchbox .='<div class="div-table-responsive-no-min">';
		$searchbox .='<table class="noborder nohover centpercent">';
		$i = 0;
		foreach ($listofsearchfields as $key => $value) {
			if ($i == 0) {
				$searchbox .='<tr class="liste_titre"><td colspan="3">'.$langs->trans("Search").'</td></tr>';
			}
			$searchbox .='<tr class="oddeven">';
			$searchbox .='<td class="nowrap"><label for="'.$key.'">'.$langs->trans($value["text"]).'</label>:</td><td><input type="text" class="flat inputsearch" name="'.$key.'" id="'.$key.'" size="18"></td>';
			if ($i == 0) {
				$searchbox .='<td rowspan="'.count($listofsearchfields).'"><input type="submit" value="'.$langs->trans("Search").'" class="button"></td>';
			}
			$searchbox .='</tr>';
			$i++;
		}
		$searchbox .='</table>';
		$searchbox .='</div>';
		$searchbox .='</form>';
		$searchbox .='<br>';
	}
}


/*
 * Statistics
 */
$boxgraph = '';
if ($conf->use_javascript_ajax) {
	$boxgraph .='<div class="div-table-responsive-no-min">';
	$boxgraph .='<table class="noborder nohover centpercent">';
	$boxgraph .='<tr class="liste_titre"><th colspan="2">'.$langs->trans("Statistics").'</th></tr>';
	$boxgraph .='<tr><td class="center" colspan="2">';

	$SommeA = 0;
	$SommeB = 0;

	$SommeC = 0;
	$SommeD = 0;
	$SommeE = 0;

	$total = 0;
	$dataval = array();
	$i = 0;
	foreach ($AdherentType as $key => $adhtype) {
		$dataval['draft'][] = array($i, isset($MembersToValidate[$key]) ? $MembersToValidate[$key] : 0);
		$dataval['notuptodate'][] = array($i, isset($MembersValidated[$key]) ? $MembersValidated[$key] - (isset($MembersUpToDate[$key]) ? $MembersUpToDate[$key] : 0) : 0);
		$dataval['uptodate'][] = array($i, isset($MembersUpToDate[$key]) ? $MembersUpToDate[$key] : 0);
		$dataval['resiliated'][] = array($i, isset($MembersResiliated[$key]) ? $MembersResiliated[$key] : 0);
<<<<<<< HEAD
		$dataval['excluded'][] = array($i, isset($MembersExcluded[$key]) ? $MembersExcluded[$key] : 0);
		$SommeA += isset($MemberToValidate[$key]) ? $MemberToValidate[$key] : 0;
		$SommeB += isset($MembersValidated[$key]) ? $MembersValidated[$key] - (isset($MemberUpToDate[$key]) ? $MemberUpToDate[$key] : 0) : 0;
		$SommeC += isset($MemberUpToDate[$key]) ? $MemberUpToDate[$key] : 0;
=======
		$SommeA += isset($MembersToValidate[$key]) ? $MembersToValidate[$key] : 0;
		$SommeB += isset($MembersValidated[$key]) ? $MembersValidated[$key] - (isset($MembersUpToDate[$key]) ? $MembersUpToDate[$key] : 0) : 0;
		$SommeC += isset($MembersUpToDate[$key]) ? $MembersUpToDate[$key] : 0;
>>>>>>> 85eaec48
		$SommeD += isset($MembersResiliated[$key]) ? $MembersResiliated[$key] : 0;
		$SommeE += isset($MembersExcluded[$key]) ? $MembersExcluded [$key] : 0;
		$i++;
	}
	$total = $SommeA + $SommeB + $SommeC + $SommeD + $SommeE;
	$dataseries = array();
	$dataseries[] = array($langs->transnoentitiesnoconv("OutOfDate"), round($SommeB));
	$dataseries[] = array($langs->transnoentitiesnoconv("UpToDate"), round($SommeC));
	$dataseries[] = array($langs->transnoentitiesnoconv("MembersStatusExcluded"), round($SommeE));
	$dataseries[] = array($langs->transnoentitiesnoconv("MembersStatusResiliated"), round($SommeD));
	$dataseries[] = array($langs->transnoentitiesnoconv("MembersStatusToValid"), round($SommeA));

	include DOL_DOCUMENT_ROOT.'/theme/'.$conf->theme.'/theme_vars.inc.php';

	include_once DOL_DOCUMENT_ROOT.'/core/class/dolgraph.class.php';
	$dolgraph = new DolGraph();
	$dolgraph->SetData($dataseries);
	$dolgraph->SetDataColor(array($badgeStatus1, $badgeStatus4, $badgeStatus8, $badgeStatus6, '-'.$badgeStatus0));
	$dolgraph->setShowLegend(2);
	$dolgraph->setShowPercent(1);
	$dolgraph->SetType(array('pie'));
	$dolgraph->setHeight('200');
	$dolgraph->draw('idgraphstatus');
	$boxgraph .=$dolgraph->show($total ? 0 : 1);

	$boxgraph .= '</td></tr>';
	$boxgraph .= '<tr class="liste_total"><td>'.$langs->trans("Total").'</td><td class="right">';
	$boxgraph .= $SommeA + $SommeB + $SommeC + $SommeD + $SommeE;
	$boxgraph .= '</td></tr>';
	$boxgraph .= '</table>';
	$boxgraph .= '</div>';
	$boxgraph .= '<br>';
}

// boxes
print '<div class="clearboth"></div>';
print '<div class="fichecenter fichecenterbis">';

print '<div class="twocolumns">';

print '<div class="firstcolumn fichehalfleft boxhalfleft" id="boxhalfleft">';
print $searchbox;
print $boxgraph;

// List of subscription by year
$Total = array();
$Number = array();
$tot = 0;
$numb = 0;

$sql = "SELECT c.subscription, c.dateadh as dateh";
$sql .= " FROM ".MAIN_DB_PREFIX."adherent as d, ".MAIN_DB_PREFIX."subscription as c";
$sql .= " WHERE d.entity IN (".getEntity('adherent').")";
$sql .= " AND d.rowid = c.fk_adherent";


$result = $db->query($sql);
if ($result) {
	$num = $db->num_rows($result);
	$i = 0;
	while ($i < $num) {
		$objp = $db->fetch_object($result);
		$year = dol_print_date($db->jdate($objp->dateh), "%Y");
		$Total[$year] = (isset($Total[$year]) ? $Total[$year] : 0) + $objp->subscription;
		$Number[$year] = (isset($Number[$year]) ? $Number[$year] : 0) + 1;
		$tot += $objp->subscription;
		$numb += 1;
		$i++;
	}
}

print '<div class="div-table-responsive-no-min">';
print '<table class="noborder centpercent">';
print '<tr class="liste_titre">';
print '<th>'.$langs->trans("Year").'</th>';
print '<th class="right">'.$langs->trans("Subscriptions").'</th>';
print '<th class="right">'.$langs->trans("AmountTotal").'</th>';
print '<th class="right">'.$langs->trans("AmountAverage").'</th>';
print "</tr>\n";

krsort($Total);
$i = 0;
foreach ($Total as $key=>$value) {
	if ($i >= 8) {
		print '<tr class="oddeven">';
		print "<td>...</td>";
		print "<td class=\"right\"></td>";
		print "<td class=\"right\"></td>";
		print "<td class=\"right\"></td>";
		print "</tr>\n";
		break;
	}
	print '<tr class="oddeven">';
	print "<td><a href=\"./subscription/list.php?date_select=$key\">$key</a></td>";
	print "<td class=\"right\">".$Number[$key]."</td>";
	print "<td class=\"right\">".price($value)."</td>";
	print "<td class=\"right\">".price(price2num($value / $Number[$key], 'MT'))."</td>";
	print "</tr>\n";
	$i++;
}

// Total
print '<tr class="liste_total">';
print '<td>'.$langs->trans("Total").'</td>';
print "<td class=\"right\">".$numb."</td>";
print '<td class="right">'.price($tot)."</td>";
print "<td class=\"right\">".price(price2num($numb > 0 ? ($tot / $numb) : 0, 'MT'))."</td>";
print "</tr>\n";
print "</table></div>";

print "<br>\n";

print $resultboxes['boxlista'];

print '</div>'."\n";

print '<div class="secondcolumn fichehalfright boxhalfright" id="boxhalfright">';

/*
 * Latest modified members
 */
$max = $conf->global->MAIN_SIZE_SHORTLIST_LIMIT;

$sql = "SELECT a.rowid, a.statut as status, a.lastname, a.firstname, a.societe as company, a.fk_soc,";
$sql .= " a.gender, a.email, a.photo, a.morphy,";
$sql .= " a.tms as datem, a.datefin as date_end_subscription,";
$sql .= " ta.rowid as typeid, ta.libelle as label, ta.subscription as need_subscription";
$sql .= " FROM ".MAIN_DB_PREFIX."adherent as a, ".MAIN_DB_PREFIX."adherent_type as ta";
$sql .= " WHERE a.entity IN (".getEntity('adherent').")";
$sql .= " AND a.fk_adherent_type = ta.rowid";
$sql .= $db->order("a.tms", "DESC");
$sql .= $db->plimit($max, 0);

$resql = $db->query($sql);
if ($resql) {
	print '<div class="div-table-responsive-no-min">';
	print '<table class="noborder centpercent">';
	print '<tr class="liste_titre">';
	print '<th colspan="4">'.$langs->trans("LastMembersModified", $max).'</th></tr>';

	$num = $db->num_rows($resql);
	if ($num) {
		$i = 0;
		while ($i < $num) {
			$obj = $db->fetch_object($resql);

			$staticmember->id = $obj->rowid;
			$staticmember->ref = $obj->rowid;
			$staticmember->lastname = $obj->lastname;
			$staticmember->firstname = $obj->firstname;
			$staticmember->gender = $obj->gender;
			$staticmember->email = $obj->email;
			$staticmember->photo = $obj->photo;
			$staticmember->morphy = $obj->morphy;
			$staticmember->statut = $obj->status;
			$staticmember->need_subscription = $obj->need_subscription;
			$staticmember->datefin = $db->jdate($obj->date_end_subscription);
			if (!empty($obj->fk_soc)) {
				$staticmember->fk_soc = $obj->fk_soc;
				$staticmember->fetch_thirdparty();
				$staticmember->name = $staticmember->thirdparty->name;
			} else {
				$staticmember->name = $obj->company;
			}

			$statictype->id = $obj->typeid;
			$statictype->label = $obj->label;
			$statictype->subscription = $obj->need_subscription;

			print '<tr class="oddeven">';
			print '<td class="nowraponall">'.$staticmember->getNomUrl(-1, 32).'</td>';
			print '<td>'.$statictype->getNomUrl(1, 32).'</td>';
			print '<td>'.dol_print_date($db->jdate($obj->datem), 'dayhour').'</td>';
			print '<td class="right">'.$staticmember->getLibStatut(3).'</td>';
			print '</tr>';
			$i++;
		}
	}
	print "</table></div>";
	print "<br>";
} else {
	dol_print_error($db);
}


/*
 * Last modified subscriptions
 */
$max = $conf->global->MAIN_SIZE_SHORTLIST_LIMIT;

$sql = "SELECT a.rowid, a.statut as status, a.lastname, a.firstname, a.societe as company, a.fk_soc,";
$sql .= " a.gender, a.email, a.photo, a.morphy,";
$sql .= " a.datefin as date_end_subscription,";
$sql .= " ta.rowid as typeid, ta.libelle as label, ta.subscription as need_subscription,";
$sql .= " c.rowid as cid, c.tms as datem, c.datec as datec, c.dateadh as date_start, c.datef as date_end, c.subscription";
$sql .= " FROM ".MAIN_DB_PREFIX."adherent as a, ".MAIN_DB_PREFIX."adherent_type as ta, ".MAIN_DB_PREFIX."subscription as c";
$sql .= " WHERE a.entity IN (".getEntity('adherent').")";
$sql .= " AND a.fk_adherent_type = ta.rowid";
$sql .= " AND c.fk_adherent = a.rowid";
$sql .= $db->order("c.tms", "DESC");
$sql .= $db->plimit($max, 0);

$resql = $db->query($sql);
if ($resql) {
	print '<div class="div-table-responsive-no-min">';
	print '<table class="noborder centpercent">';
	print '<tr class="liste_titre">';
	print '<th colspan="5">'.$langs->trans("LastSubscriptionsModified", $max).'</th></tr>';

	$num = $db->num_rows($resql);
	if ($num) {
		$i = 0;
		while ($i < $num) {
			$obj = $db->fetch_object($resql);

			$staticmember->id = $obj->rowid;
			$staticmember->ref = $obj->rowid;
			$staticmember->lastname = $obj->lastname;
			$staticmember->firstname = $obj->firstname;
			$staticmember->gender = $obj->gender;
			$staticmember->email = $obj->email;
			$staticmember->photo = $obj->photo;
			$staticmember->morphy = $obj->morphy;
			$staticmember->statut = $obj->status;
			$staticmember->need_subscription = $obj->need_subscription;
			$staticmember->datefin = $db->jdate($obj->date_end_subscription);
			if (!empty($obj->fk_soc)) {
				$staticmember->fk_soc = $obj->fk_soc;
				$staticmember->fetch_thirdparty();
				$staticmember->name = $staticmember->thirdparty->name;
			} else {
				$staticmember->name = $obj->company;
			}

			$subscriptionstatic->id = $obj->cid;
			$subscriptionstatic->ref = $obj->cid;

			print '<tr class="oddeven">';
			print '<td class="nowraponall">'.$subscriptionstatic->getNomUrl(1).'</td>';
			print '<td class="nowraponall">'.$staticmember->getNomUrl(-1, 32, 'subscription').'</td>';
			print '<td class="nowraponall">'.get_date_range($db->jdate($obj->date_start), $db->jdate($obj->date_end)).'</td>';
			print '<td class="right">'.price($obj->subscription).'</td>';
			//print '<td class="right">'.$staticmember->LibStatut($obj->statut,($obj->subscription=='yes' ? 1 : 0),$db->jdate($obj->date_end_subscription),5).'</td>';
			print '<td class="right nowraponall">'.dol_print_date($db->jdate($obj->datem ? $obj->datem : $obj->datec), 'dayhour').'</td>';
			print '</tr>';
			$i++;
		}
	}
	print "</table></div>";
	print "<br>";
} else {
	dol_print_error($db);
}


// Summary of members by type
print '<div class="div-table-responsive-no-min">';
print '<table class="noborder centpercent">';
print '<tr class="liste_titre">';
print '<th>'.$langs->trans("MembersTypes").'</th>';
print '<th class=right>'.$langs->trans("MembersStatusToValid").'</th>';
print '<th class=right>'.$langs->trans("OutOfDate").'</th>';
print '<th class=right>'.$langs->trans("UpToDate").'</th>';
print '<th class=right>'.$langs->trans("MembersStatusResiliated").'</th>';
print '<th class=right>'.$langs->trans("MembersStatusExcluded").'</th>';
print "</tr>\n";

foreach ($AdherentType as $key => $adhtype) {
	print '<tr class="oddeven">';
	print '<td>'.$adhtype->getNomUrl(1, dol_size(32)).'</td>';
	print '<td class="right">'.(isset($MembersToValidate[$key]) && $MembersToValidate[$key] > 0 ? $MembersToValidate[$key] : '').' '.$staticmember->LibStatut(-1, $adhtype->subscription, 0, 3).'</td>';
	print '<td class="right">'.(isset($MembersValidated[$key]) && ($MembersValidated[$key] - (isset($MembersUpToDate[$key]) ? $MembersUpToDate[$key] : 0) > 0) ? $MembersValidated[$key] - (isset($MembersUpToDate[$key]) ? $MembersUpToDate[$key] : 0) : '').' '.$staticmember->LibStatut(1, $adhtype->subscription, 0, 3).'</td>';
	print '<td class="right">'.(isset($MembersUpToDate[$key]) && $MembersUpToDate[$key] > 0 ? $MembersUpToDate[$key] : '').' '.$staticmember->LibStatut(1, $adhtype->subscription, $now, 3).'</td>';
	print '<td class="right">'.(isset($MembersResiliated[$key]) && $MembersResiliated[$key] > 0 ? $MembersResiliated[$key] : '').' '.$staticmember->LibStatut(0, $adhtype->subscription, 0, 3).'</td>';
	print '<td class="right">'.(isset($MembersExcluded[$key]) && $MembersExcluded[$key] > 0 ? $MembersExcluded[$key] : '').' '.$staticmember->LibStatut(-2, $adhtype->subscription, 0, 3).'</td>';
	print "</tr>\n";
}
print '<tr class="liste_total">';
print '<td class="liste_total">'.$langs->trans("Total").'</td>';
print '<td class="liste_total right">'.$SommeA.' '.$staticmember->LibStatut(-1, $adhtype->subscription, 0, 3).'</td>';
print '<td class="liste_total right">'.$SommeB.' '.$staticmember->LibStatut(1, $adhtype->subscription, 0, 3).'</td>';
print '<td class="liste_total right">'.$SommeC.' '.$staticmember->LibStatut(1, $adhtype->subscription, $now, 3).'</td>';
print '<td class="liste_total right">'.$SommeD.' '.$staticmember->LibStatut(0, $adhtype->subscription, 0, 3).'</td>';
print '<td class="liste_total right">'.$SommeE.' '.$staticmember->LibStatut(-2, $adhtype->subscription, 0, 3).'</td>';
print '</tr>';

print "</table>\n";
print "</div>";

print '<br>';

print $resultboxes['boxlistb'];

print '</div>'."\n";

print '</div>';
print '</div>';

$parameters = array('user' => $user);
$reshook = $hookmanager->executeHooks('dashboardMembers', $parameters, $object); // Note that $action and $object may have been modified by hook

// End of page
llxFooter();
$db->close();<|MERGE_RESOLUTION|>--- conflicted
+++ resolved
@@ -79,18 +79,11 @@
 
 print load_fiche_titre($langs->trans("MembersArea"), $resultboxes['selectboxlist'], 'members');
 
-<<<<<<< HEAD
-$Adherents = array();
-$AdherentsAValider = array();
-$MemberUpToDate = array();
-$AdherentsResilies = array();
-$MembersExcluded = array();
-=======
 $MembersValidated = array();
 $MembersToValidate = array();
 $MembersUpToDate = array();
 $MembersResiliated = array();
->>>>>>> 85eaec48
+$MembersExcluded = array();
 
 $AdherentType = array();
 
@@ -219,16 +212,10 @@
 		$dataval['notuptodate'][] = array($i, isset($MembersValidated[$key]) ? $MembersValidated[$key] - (isset($MembersUpToDate[$key]) ? $MembersUpToDate[$key] : 0) : 0);
 		$dataval['uptodate'][] = array($i, isset($MembersUpToDate[$key]) ? $MembersUpToDate[$key] : 0);
 		$dataval['resiliated'][] = array($i, isset($MembersResiliated[$key]) ? $MembersResiliated[$key] : 0);
-<<<<<<< HEAD
 		$dataval['excluded'][] = array($i, isset($MembersExcluded[$key]) ? $MembersExcluded[$key] : 0);
-		$SommeA += isset($MemberToValidate[$key]) ? $MemberToValidate[$key] : 0;
-		$SommeB += isset($MembersValidated[$key]) ? $MembersValidated[$key] - (isset($MemberUpToDate[$key]) ? $MemberUpToDate[$key] : 0) : 0;
-		$SommeC += isset($MemberUpToDate[$key]) ? $MemberUpToDate[$key] : 0;
-=======
 		$SommeA += isset($MembersToValidate[$key]) ? $MembersToValidate[$key] : 0;
 		$SommeB += isset($MembersValidated[$key]) ? $MembersValidated[$key] - (isset($MembersUpToDate[$key]) ? $MembersUpToDate[$key] : 0) : 0;
 		$SommeC += isset($MembersUpToDate[$key]) ? $MembersUpToDate[$key] : 0;
->>>>>>> 85eaec48
 		$SommeD += isset($MembersResiliated[$key]) ? $MembersResiliated[$key] : 0;
 		$SommeE += isset($MembersExcluded[$key]) ? $MembersExcluded [$key] : 0;
 		$i++;
