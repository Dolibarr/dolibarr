<?php
<<<<<<< HEAD
/* Copyright (C) 2001-2002	Rodolphe Quiedeville	<rodolphe@quiedeville.org>
 * Copyright (C) 2003		Jean-Louis Bergamo		<jlb@j1b.org>
 * Copyright (C) 2004-2020	Laurent Destailleur		<eldy@users.sourceforge.net>
 * Copyright (C) 2005-2012	Regis Houssin			<regis.houssin@inodbox.com>
 * Copyright (C) 2019       Nicolas ZABOURI         <info@inovea-conseil.com>
 * Copyright (C) 2021-2023	Frédéric France			<frederic.france@netlgic.fr>
 * Copyright (C) 2021-2023  Waël Almoman            <info@almoman.com>
 * Copyright (C) 2024		MDW							<mdeweerd@users.noreply.github.com>
=======
/* Copyright (C) 2001-2002	Rodolphe Quiedeville		<rodolphe@quiedeville.org>
 * Copyright (C) 2003		Jean-Louis Bergamo			<jlb@j1b.org>
 * Copyright (C) 2004-2020	Laurent Destailleur			<eldy@users.sourceforge.net>
 * Copyright (C) 2005-2012	Regis Houssin				<regis.houssin@inodbox.com>
 * Copyright (C) 2019		Nicolas ZABOURI				<info@inovea-conseil.com>
 * Copyright (C) 2021-2023	Frédéric France				<frederic.france@netlgic.fr>
 * Copyright (C) 2021-2023	Waël Almoman				<info@almoman.com>
 * Copyright (C) 2024		MDW							<mdeweerd@users.noreply.github.com>
 * Copyright (C) 2024		Alexandre Spangaro			<alexandre@inovea-conseil.com>
>>>>>>> cc80841a
 *
 * This program is free software; you can redistribute it and/or modify
 * it under the terms of the GNU General Public License as published by
 * the Free Software Foundation; either version 3 of the License, or
 * (at your option) any later version.
 *
 * This program is distributed in the hope that it will be useful,
 * but WITHOUT ANY WARRANTY; without even the implied warranty of
 * MERCHANTABILITY or FITNESS FOR A PARTICULAR PURPOSE.  See the
 * GNU General Public License for more details.
 *
 * You should have received a copy of the GNU General Public License
 * along with this program. If not, see <https://www.gnu.org/licenses/>.
 */

/**
 *       \file       htdocs/adherents/index.php
 *       \ingroup    member
 *       \brief      Home page of membership module
 */

// Load Dolibarr environment
require '../main.inc.php';
require_once DOL_DOCUMENT_ROOT.'/adherents/class/adherent.class.php';
require_once DOL_DOCUMENT_ROOT.'/adherents/class/adherent_type.class.php';
require_once DOL_DOCUMENT_ROOT.'/adherents/class/subscription.class.php';
require_once DOL_DOCUMENT_ROOT.'/core/class/html.formother.class.php';


// Load translation files required by the page
$langs->loadLangs(array("companies", "members"));


$hookmanager = new HookManager($db);

// Initialize a technical object to manage hooks. Note that conf->hooks_modules contains array
$hookmanager->initHooks(array('membersindex'));


// Security check
$result = restrictedArea($user, 'adherent');


/*
 * Actions
 */

$userid = GETPOSTINT('userid');
if (GETPOST('addbox')) {
	// Add box (when submit is done from a form when ajax disabled)
	require_once DOL_DOCUMENT_ROOT.'/core/class/infobox.class.php';
	$zone = GETPOSTINT('areacode');
	$boxorder = GETPOST('boxorder', 'aZ09');
	$boxorder .= GETPOST('boxcombo', 'aZ09');
	$result = InfoBox::saveboxorder($db, $zone, $boxorder, $userid);
	if ($result > 0) {
		setEventMessages($langs->trans("BoxAdded"), null);
	}
}


/*
 * View
 */

$form = new Form($db);

// Load $resultboxes (selectboxlist + boxactivated + boxlista + boxlistb)
$resultboxes = FormOther::getBoxesArea($user, "2");

<<<<<<< HEAD
llxHeader('', $langs->trans("Members"), 'EN:Module_Foundations|FR:Module_Adh&eacute;rents|ES:M&oacute;dulo_Miembros|DE:Modul_Mitglieder');
=======
$title = $langs->trans("Members");
$help_url = 'EN:Module_Foundations|FR:Module_Adh&eacute;rents|ES:M&oacute;dulo_Miembros|DE:Modul_Mitglieder';

llxHeader('', $title, $help_url, '', 0, 0, '', '', '', 'mod-member page-index');
>>>>>>> cc80841a

$staticmember = new Adherent($db);
$statictype = new AdherentType($db);
$subscriptionstatic = new Subscription($db);

print load_fiche_titre($langs->trans("MembersArea"), $resultboxes['selectboxlist'], 'members');

/*
 * Statistics
 */

$boxgraph = '';
if ($conf->use_javascript_ajax) {
	$year = idate('Y');
	$numberyears = getDolGlobalInt("MAIN_NB_OF_YEAR_IN_MEMBERSHIP_WIDGET_GRAPH");

	$boxgraph .= '<div class="div-table-responsive-no-min">';
	$boxgraph .= '<table class="noborder nohover centpercent">';
	$boxgraph .= '<tr class="liste_titre"><th colspan="2">'.$langs->trans("Statistics").($numberyears ? ' ('.($year - $numberyears).' - '.$year.')' : '').'</th></tr>';
	$boxgraph .= '<tr><td class="center" colspan="2">';

	require_once DOL_DOCUMENT_ROOT.'/adherents/class/adherentstats.class.php';
	$stats = new AdherentStats($db, 0, $userid);

	// Show array
	$sumMembers = $stats->countMembersByTypeAndStatus($numberyears);
	if (is_array($sumMembers) && !empty($sumMembers)) {
		$total = $sumMembers['total']['members_draft'] + $sumMembers['total']['members_pending'] + $sumMembers['total']['members_uptodate'] + $sumMembers['total']['members_expired'] + $sumMembers['total']['members_excluded'] + $sumMembers['total']['members_resiliated'];
	} else {
		$total = 0;
	}
	foreach (array('members_draft', 'members_pending', 'members_uptodate', 'members_expired', 'members_excluded', 'members_resiliated') as $val) {
		if (empty($sumMembers['total'][$val])) {
			$sumMembers['total'][$val] = 0;
		}
	}

	$dataseries = array();
	$dataseries[] = array($langs->transnoentitiesnoconv("MembersStatusToValid"), $sumMembers['total']['members_draft']);			// Draft, not yet validated
	$dataseries[] = array($langs->transnoentitiesnoconv("WaitingSubscription"), $sumMembers['total']['members_pending']);
	$dataseries[] = array($langs->transnoentitiesnoconv("UpToDate"), $sumMembers['total']['members_uptodate']);
	$dataseries[] = array($langs->transnoentitiesnoconv("OutOfDate"), $sumMembers['total']['members_expired']);
	$dataseries[] = array($langs->transnoentitiesnoconv("MembersStatusExcluded"), $sumMembers['total']['members_excluded']);
	$dataseries[] = array($langs->transnoentitiesnoconv("MembersStatusResiliated"), $sumMembers['total']['members_resiliated']);

	include DOL_DOCUMENT_ROOT.'/theme/'.$conf->theme.'/theme_vars.inc.php';

	include_once DOL_DOCUMENT_ROOT.'/core/class/dolgraph.class.php';
	$dolgraph = new DolGraph();
	$dolgraph->SetData($dataseries);
	$dolgraph->SetDataColor(array('-'.$badgeStatus0, $badgeStatus1, $badgeStatus4, $badgeStatus8, '-'.$badgeStatus8, $badgeStatus6));
	$dolgraph->setShowLegend(2);
	$dolgraph->setShowPercent(1);
	$dolgraph->SetType(array('pie'));
	$dolgraph->setHeight('200');
	$dolgraph->draw('idgraphstatus');
	$boxgraph .= $dolgraph->show($total ? 0 : 1);

	$boxgraph .= '</td></tr>';
	$boxgraph .= '<tr class="liste_total"><td>'.$langs->trans("Total").'</td><td class="right">';
	$boxgraph .= $total;
	$boxgraph .= '</td></tr>';
	$boxgraph .= '</table>';
	$boxgraph .= '</div>';
	$boxgraph .= '<br>';
}

// boxes
print '<div class="clearboth"></div>';
print '<div class="fichecenter fichecenterbis">';

print '<div class="twocolumns">';

print '<div class="firstcolumn fichehalfleft boxhalfleft" id="boxhalfleft">';

print $boxgraph;

print $resultboxes['boxlista'];

print '</div>'."\n";

print '<div class="secondcolumn fichehalfright boxhalfright" id="boxhalfright">';

print $resultboxes['boxlistb'];

print '</div>'."\n";

print '</div>';
print '</div>';

$parameters = array('user' => $user);
$reshook = $hookmanager->executeHooks('dashboardMembers', $parameters, $object); // Note that $action and $object may have been modified by hook

// End of page
llxFooter();
$db->close();<|MERGE_RESOLUTION|>--- conflicted
+++ resolved
@@ -1,14 +1,4 @@
 <?php
-<<<<<<< HEAD
-/* Copyright (C) 2001-2002	Rodolphe Quiedeville	<rodolphe@quiedeville.org>
- * Copyright (C) 2003		Jean-Louis Bergamo		<jlb@j1b.org>
- * Copyright (C) 2004-2020	Laurent Destailleur		<eldy@users.sourceforge.net>
- * Copyright (C) 2005-2012	Regis Houssin			<regis.houssin@inodbox.com>
- * Copyright (C) 2019       Nicolas ZABOURI         <info@inovea-conseil.com>
- * Copyright (C) 2021-2023	Frédéric France			<frederic.france@netlgic.fr>
- * Copyright (C) 2021-2023  Waël Almoman            <info@almoman.com>
- * Copyright (C) 2024		MDW							<mdeweerd@users.noreply.github.com>
-=======
 /* Copyright (C) 2001-2002	Rodolphe Quiedeville		<rodolphe@quiedeville.org>
  * Copyright (C) 2003		Jean-Louis Bergamo			<jlb@j1b.org>
  * Copyright (C) 2004-2020	Laurent Destailleur			<eldy@users.sourceforge.net>
@@ -18,7 +8,6 @@
  * Copyright (C) 2021-2023	Waël Almoman				<info@almoman.com>
  * Copyright (C) 2024		MDW							<mdeweerd@users.noreply.github.com>
  * Copyright (C) 2024		Alexandre Spangaro			<alexandre@inovea-conseil.com>
->>>>>>> cc80841a
  *
  * This program is free software; you can redistribute it and/or modify
  * it under the terms of the GNU General Public License as published by
@@ -89,14 +78,10 @@
 // Load $resultboxes (selectboxlist + boxactivated + boxlista + boxlistb)
 $resultboxes = FormOther::getBoxesArea($user, "2");
 
-<<<<<<< HEAD
-llxHeader('', $langs->trans("Members"), 'EN:Module_Foundations|FR:Module_Adh&eacute;rents|ES:M&oacute;dulo_Miembros|DE:Modul_Mitglieder');
-=======
 $title = $langs->trans("Members");
 $help_url = 'EN:Module_Foundations|FR:Module_Adh&eacute;rents|ES:M&oacute;dulo_Miembros|DE:Modul_Mitglieder';
 
 llxHeader('', $title, $help_url, '', 0, 0, '', '', '', 'mod-member page-index');
->>>>>>> cc80841a
 
 $staticmember = new Adherent($db);
 $statictype = new AdherentType($db);
