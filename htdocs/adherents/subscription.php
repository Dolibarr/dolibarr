--- conflicted
+++ resolved
@@ -1060,12 +1060,8 @@
 
 				// Bank account
 				print '<tr class="bankswitchclass"><td class="fieldrequired">'.$langs->trans("FinancialAccount").'</td><td>';
-<<<<<<< HEAD
 				print img_picto('', 'bank_account');
-				$form->select_comptes(GETPOST('accountid'), 'accountid', 0, '', 2);
-=======
 				$form->select_comptes(GETPOST('accountid'), 'accountid', 0, '', 2, '', 0, 'minwidth200');
->>>>>>> 85e2fe40
 				print "</td></tr>\n";
 
 				// Payment mode
