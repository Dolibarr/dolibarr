--- conflicted
+++ resolved
@@ -386,33 +386,17 @@
                 	$invoicediroutput = $conf->facture->dir_output;
                 	$fileparams = dol_most_recent_file($invoicediroutput . '/' . $object->invoice->ref, preg_quote($object->invoice->ref, '/').'[^\-]+');
                 	$file = $fileparams['fullname'];
-<<<<<<< HEAD
 
                 	$listofpaths=array($file);
                 	$listofnames=array(basename($file));
                 	$listofmimes=array(dol_mimetype($file));
                 }
 
-=======
-
-                	$listofpaths=array($file);
-                	$listofnames=array(basename($file));
-                	$listofmimes=array(dol_mimetype($file));
-                }
-
->>>>>>> e8f85084
                 $result=$object->send_an_email($texttosend, $subjecttosend, $listofpaths, $listofnames, $listofmimes, "", "", 0, -1);
                 if ($result < 0)
                 {
                 	$errmsg=$object->error;
                 	setEventMessages($object->error, $object->errors, 'errors');
-<<<<<<< HEAD
-                }
-                else
-                {
-                	setEventMessages($langs->trans("EmailSentToMember", $object->email), null, 'mesgs');
-=======
->>>>>>> e8f85084
                 }
                 else
                 {
@@ -423,13 +407,6 @@
             {
             	setEventMessages($langs->trans("NoEmailSentToMember"), null, 'mesgs');
             }
-<<<<<<< HEAD
-            else
-            {
-            	setEventMessages($langs->trans("NoEmailSentToMember"), null, 'mesgs');
-            }
-=======
->>>>>>> e8f85084
         }
 
         // Clean some POST vars
@@ -1068,7 +1045,6 @@
             // Send subscription email
             $subject = '';
             $msg= '';
-<<<<<<< HEAD
 
             // Send subscription email
             include_once DOL_DOCUMENT_ROOT.'/core/class/html.formmail.class.php';
@@ -1094,33 +1070,6 @@
             $subjecttosend = make_substitutions($subject, $substitutionarray, $outputlangs);
             $texttosend = make_substitutions(dol_concatdesc($msg, $adht->getMailOnSubscription()), $substitutionarray, $outputlangs);
 
-=======
-
-            // Send subscription email
-            include_once DOL_DOCUMENT_ROOT.'/core/class/html.formmail.class.php';
-            $formmail=new FormMail($db);
-            // Set output language
-            $outputlangs = new Translate('', $conf);
-            $outputlangs->setDefaultLang(empty($object->thirdparty->default_lang) ? $mysoc->default_lang : $object->thirdparty->default_lang);
-            $outputlangs->loadLangs(array("main", "members"));
-            // Get email content fro mtemplae
-            $arraydefaultmessage=null;
-            $labeltouse = $conf->global->ADHERENT_EMAIL_TEMPLATE_SUBSCRIPTION;
-
-            if (! empty($labeltouse)) $arraydefaultmessage=$formmail->getEMailTemplate($db, 'member', $user, $outputlangs, 0, 1, $labeltouse);
-
-            if (! empty($labeltouse) && is_object($arraydefaultmessage) && $arraydefaultmessage->id > 0)
-            {
-            	$subject = $arraydefaultmessage->topic;
-            	$msg     = $arraydefaultmessage->content;
-            }
-
-            $substitutionarray=getCommonSubstitutionArray($outputlangs, 0, null, $object);
-            complete_substitutions_array($substitutionarray, $outputlangs, $object);
-            $subjecttosend = make_substitutions($subject, $substitutionarray, $outputlangs);
-            $texttosend = make_substitutions(dol_concatdesc($msg, $adht->getMailOnSubscription()), $substitutionarray, $outputlangs);
-
->>>>>>> e8f85084
             $tmp='<input name="sendmail" type="checkbox"'.(GETPOST('sendmail','alpha')?' checked':(! empty($conf->global->ADHERENT_DEFAULT_SENDINFOBYMAIL)?' checked':'')).'>';
             $helpcontent='';
             $helpcontent.='<b>'.$langs->trans("MailFrom").'</b>: '.$conf->global->ADHERENT_MAIL_FROM.'<br>'."\n";
