<?php
<<<<<<< HEAD
/* Copyright (C) 2001-2004	Rodolphe Quiedeville	<rodolphe@quiedeville.org>
 * Copyright (C) 2002-2003	Jean-Louis Bergamo		<jlb@j1b.org>
 * Copyright (C) 2004-2018	Laurent Destailleur		<eldy@users.sourceforge.net>
 * Copyright (C) 2012-2017	Regis Houssin			<regis.houssin@capnetworks.com>
 * Copyright (C) 2015-2016	Alexandre Spangaro		<aspangaro.dolibarr@gmail.com>
=======
/* Copyright (C) 2001-2004  Rodolphe Quiedeville    <rodolphe@quiedeville.org>
 * Copyright (C) 2002-2003  Jean-Louis Bergamo      <jlb@j1b.org>
 * Copyright (C) 2004-2018  Laurent Destailleur     <eldy@users.sourceforge.net>
 * Copyright (C) 2012-2017  Regis Houssin           <regis.houssin@inodbox.com>
 * Copyright (C) 2015-2016  Alexandre Spangaro      <aspangaro.dolibarr@gmail.com>
 * Copyright (C) 2018       Frédéric France         <frederic.france@netlogic.fr>
>>>>>>> d9b8a8c8
 *
 * This program is free software; you can redistribute it and/or modify
 * it under the terms of the GNU General Public License as published by
 * the Free Software Foundation; either version 3 of the License, or
 * (at your option) any later version.
 *
 * This program is distributed in the hope that it will be useful,
 * but WITHOUT ANY WARRANTY; without even the implied warranty of
 * MERCHANTABILITY or FITNESS FOR A PARTICULAR PURPOSE.  See the
 * GNU General Public License for more details.
 *
 * You should have received a copy of the GNU General Public License
 * along with this program. If not, see <http://www.gnu.org/licenses/>.
 */

/**
 *       \file       htdocs/adherents/subscription.php
 *       \ingroup    member
 *       \brief      Onglet d'ajout, edition, suppression des adhesions d'un adherent
 */

require '../main.inc.php';
require_once DOL_DOCUMENT_ROOT.'/core/lib/member.lib.php';
require_once DOL_DOCUMENT_ROOT.'/core/lib/date.lib.php';
require_once DOL_DOCUMENT_ROOT.'/adherents/class/adherent.class.php';
require_once DOL_DOCUMENT_ROOT.'/adherents/class/adherent_type.class.php';
require_once DOL_DOCUMENT_ROOT.'/adherents/class/subscription.class.php';
require_once DOL_DOCUMENT_ROOT.'/core/class/extrafields.class.php';
require_once DOL_DOCUMENT_ROOT.'/compta/bank/class/account.class.php';
require_once DOL_DOCUMENT_ROOT.'/product/class/product.class.php';
require_once DOL_DOCUMENT_ROOT.'/accountancy/class/accountingjournal.class.php';

$langs->loadLangs(array("companies","bills","members","users","mails",'other'));

$action=GETPOST('action','alpha');
$confirm=GETPOST('confirm','alpha');
$rowid=GETPOST('rowid','int')?GETPOST('rowid','int'):GETPOST('id','int');
$typeid=GETPOST('typeid','int');

// Load variable for pagination
$limit = GETPOST('limit','int')?GETPOST('limit','int'):$conf->liste_limit;
$sortfield = GETPOST('sortfield','alpha');
$sortorder = GETPOST('sortorder','alpha');
$page = GETPOST('page','int');
if (empty($page) || $page == -1) { $page = 0; }     // If $page is not defined, or '' or -1
$offset = $limit * $page;
$pageprev = $page - 1;
$pagenext = $page + 1;

// Default sort order (if not yet defined by previous GETPOST)
if (! $sortfield) $sortfield="c.rowid";
if (! $sortorder) $sortorder="DESC";


// Security check
$result=restrictedArea($user,'adherent',$rowid,'','cotisation');

$object = new Adherent($db);
$extrafields = new ExtraFields($db);
$adht = new AdherentType($db);

// fetch optionals attributes and labels
$extralabels=$extrafields->fetch_name_optionals_label($object->table_element);

$errmsg='';
$errmsgs=array();

$defaultdelay=1;
$defaultdelayunit='y';

if ($rowid)
{
    // Load member
    $result = $object->fetch($rowid);

    // Define variables to know what current user can do on users
    $canadduser=($user->admin || $user->rights->user->user->creer);
    // Define variables to know what current user can do on properties of user linked to edited member
    if ($object->user_id)
    {
        // $user est le user qui edite, $object->user_id est l'id de l'utilisateur lies au membre edite
        $caneditfielduser=( (($user->id == $object->user_id) && $user->rights->user->self->creer)
        || (($user->id != $object->user_id) && $user->rights->user->user->creer) );
        $caneditpassworduser=( (($user->id == $object->user_id) && $user->rights->user->self->password)
        || (($user->id != $object->user_id) && $user->rights->user->user->password) );
    }
}

// Define variables to know what current user can do on members
$canaddmember=$user->rights->adherent->creer;
// Define variables to know what current user can do on properties of a member
if ($rowid)
{
    $caneditfieldmember=$user->rights->adherent->creer;
}

// Initialize technical object to manage hooks of page. Note that conf->hooks_modules contains array of hook context
$hookmanager->initHooks(array('subscription'));

// PDF
$hidedetails = (GETPOST('hidedetails', 'int') ? GETPOST('hidedetails', 'int') : (! empty($conf->global->MAIN_GENERATE_DOCUMENTS_HIDE_DETAILS) ? 1 : 0));
$hidedesc = (GETPOST('hidedesc', 'int') ? GETPOST('hidedesc', 'int') : (! empty($conf->global->MAIN_GENERATE_DOCUMENTS_HIDE_DESC) ? 1 : 0));
$hideref = (GETPOST('hideref', 'int') ? GETPOST('hideref', 'int') : (! empty($conf->global->MAIN_GENERATE_DOCUMENTS_HIDE_REF) ? 1 : 0));


/*
 * 	Actions
 */

// Create third party from a member
if ($action == 'confirm_create_thirdparty' && $confirm == 'yes' && $user->rights->societe->creer)
{
	if ($result > 0)
	{
		// Creation of thirdparty
		$company = new Societe($db);
<<<<<<< HEAD
		$result=$company->create_from_member($object, GETPOST('companyname', 'alpha'), GETPOST('companyalias', 'alpha'));
=======
		$result=$company->create_from_member($object, GETPOST('companyname', 'alpha'), GETPOST('companyalias', 'alpha'), GETPOST('customercode', 'alpha'));
>>>>>>> d9b8a8c8

		if ($result < 0)
		{
			$langs->load("errors");
			setEventMessages($company->error, $company->errors, 'errors');
		}
		else
		{
			$action='addsubscription';
		}
	}
	else
	{
		setEventMessages($object->error, $object->errors, 'errors');
	}
}

if ($action == 'setuserid' && ($user->rights->user->self->creer || $user->rights->user->user->creer))
{
    $error=0;
    if (empty($user->rights->user->user->creer))    // If can edit only itself user, we can link to itself only
    {
        if ($_POST["userid"] != $user->id && $_POST["userid"] != $object->user_id)
        {
            $error++;
            setEventMessages($langs->trans("ErrorUserPermissionAllowsToLinksToItselfOnly"), null, 'errors');
        }
    }

    if (! $error)
    {
        if ($_POST["userid"] != $object->user_id)  // If link differs from currently in database
        {
            $result=$object->setUserId($_POST["userid"]);
            if ($result < 0) dol_print_error('',$object->error);
            $_POST['action']='';
            $action='';
        }
    }
}

if ($action == 'setsocid')
{
    $error=0;
    if (! $error)
    {
        if (GETPOST('socid','int') != $object->fk_soc)    // If link differs from currently in database
        {
            $sql ="SELECT rowid FROM ".MAIN_DB_PREFIX."adherent";
            $sql.=" WHERE fk_soc = '".GETPOST('socid','int')."'";
            $resql = $db->query($sql);
            if ($resql)
            {
                $obj = $db->fetch_object($resql);
                if ($obj && $obj->rowid > 0)
                {
                    $othermember=new Adherent($db);
                    $othermember->fetch($obj->rowid);
                    $thirdparty=new Societe($db);
                    $thirdparty->fetch(GETPOST('socid','int'));
                    $error++;
	                setEventMessages($langs->trans("ErrorMemberIsAlreadyLinkedToThisThirdParty",$othermember->getFullName($langs),$othermember->login,$thirdparty->name), null, 'errors');
                }
            }

            if (! $error)
            {
                $result=$object->setThirdPartyId(GETPOST('socid','int'));
                if ($result < 0) dol_print_error('',$object->error);
                $_POST['action']='';
                $action='';
            }
        }
    }
}

if ($user->rights->adherent->cotisation->creer && $action == 'subscription' && ! $_POST["cancel"])
{
    $error=0;

    $langs->load("banks");

    $result = $object->fetch($rowid);
    $result = $adht->fetch($object->typeid);

    // Subscription informations
    $datesubscription=0;
    $datesubend=0;
    $paymentdate=0;
    if ($_POST["reyear"] && $_POST["remonth"] && $_POST["reday"])
    {
        $datesubscription=dol_mktime(0, 0, 0, $_POST["remonth"], $_POST["reday"], $_POST["reyear"]);
    }
    if ($_POST["endyear"] && $_POST["endmonth"] && $_POST["endday"])
    {
        $datesubend=dol_mktime(0, 0, 0, $_POST["endmonth"], $_POST["endday"], $_POST["endyear"]);
    }
    if ($_POST["paymentyear"] && $_POST["paymentmonth"] && $_POST["paymentday"])
    {
        $paymentdate=dol_mktime(0, 0, 0, $_POST["paymentmonth"], $_POST["paymentday"], $_POST["paymentyear"]);
    }
    $amount=price2num(GETPOST("subscription",'alpha'));	// Amount of subscription
    $label=$_POST["label"];

    // Payment informations
    $accountid=$_POST["accountid"];
    $operation=$_POST["operation"]; // Payment mode
    $num_chq=$_POST["num_chq"];
    $emetteur_nom=$_POST["chqemetteur"];
    $emetteur_banque=$_POST["chqbank"];
    $option=$_POST["paymentsave"];
    if (empty($option)) $option='none';
    $sendalsoemail=GETPOST("sendmail",'alpha');

    // Check parameters
    if (! $datesubscription)
    {
        $error++;
        $langs->load("errors");
        $errmsg=$langs->trans("ErrorBadDateFormat",$langs->transnoentitiesnoconv("DateSubscription"));
        setEventMessages($errmsg, null, 'errors');
        $action='addsubscription';
    }
    if (GETPOST('end') && ! $datesubend)
    {
        $error++;
        $langs->load("errors");
        $errmsg=$langs->trans("ErrorBadDateFormat",$langs->transnoentitiesnoconv("DateEndSubscription"));
        setEventMessages($errmsg, null, 'errors');
        $action='addsubscription';
    }
    if (! $datesubend)
    {
        $datesubend=dol_time_plus_duree(dol_time_plus_duree($datesubscription,$defaultdelay,$defaultdelayunit),-1,'d');
    }
    if (($option == 'bankviainvoice' || $option == 'bankdirect') && ! $paymentdate)
    {
        $error++;
        $errmsg=$langs->trans("ErrorFieldRequired", $langs->transnoentitiesnoconv("DatePayment"));
        setEventMessages($errmsg, null, 'errors');
        $action='addsubscription';
    }

    // Check if a payment is mandatory or not
    if (! $error && $adht->subscription)	// Member type need subscriptions
    {
        if (! is_numeric($amount))
        {
            // If field is '' or not a numeric value
            $errmsg=$langs->trans("ErrorFieldRequired",$langs->transnoentities("Amount"));
        	setEventMessages($errmsg, null, 'errors');
            $error++;
            $action='addsubscription';
        }
        else
        {
            if (! empty($conf->banque->enabled) && $_POST["paymentsave"] != 'none')
            {
                if ($_POST["subscription"])
                {
                    if (! $_POST["label"])     $errmsg=$langs->trans("ErrorFieldRequired",$langs->transnoentities("Label"));
                    if ($_POST["paymentsave"] != 'invoiceonly' && ! $_POST["operation"]) $errmsg=$langs->trans("ErrorFieldRequired",$langs->transnoentities("PaymentMode"));
                    if ($_POST["paymentsave"] != 'invoiceonly' && ! ($_POST["accountid"] > 0)) $errmsg=$langs->trans("ErrorFieldRequired",$langs->transnoentities("FinancialAccount"));
                }
                else
                {
                    if ($_POST["accountid"])   $errmsg=$langs->trans("ErrorDoNotProvideAccountsIfNullAmount");
                }
                if ($errmsg)
                {
                	$error++;
        			setEventMessages($errmsg, null, 'errors');
        			$error++;
                	$action='addsubscription';
                }
            }
        }
    }

    // Record the subscription then complementary actions
    if (! $error && $action=='subscription')
    {
        $db->begin();

        // Create subscription
        $crowid=$object->subscription($datesubscription, $amount, $accountid, $operation, $label, $num_chq, $emetteur_nom, $emetteur_banque, $datesubend);
        if ($crowid <= 0)
        {
            $error++;
            $errmsg=$object->error;
	        setEventMessages($object->error,$object->errors, 'errors');
        }

        if (! $error)
        {
        	$result = $object->subscriptionComplementaryActions($crowid, $option, $accountid, $datesubscription, $paymentdate, $operation, $label, $amount, $num_chq, $emetteur_nom, $emetteur_banque);
			if ($result < 0)
			{
				$error++;
				setEventMessages($object->error, $object->errors, 'errors');
			}
			else
			{
				// If an invoice was created, it is into $object->invoice
			}
        }

        if (! $error)
        {
//            $db->commit();
        }
        else
        {
            $db->rollback();
            $action = 'addsubscription';
        }

        if (! $error)
        {
        	setEventMessages("SubscriptionRecorded", null, 'mesgs');
        }

        // Send email
        if (! $error)
        {
            // Send confirmation Email
            if ($object->email && $sendalsoemail)
            {
            	$subject = '';
            	$msg= '';

            	// Send subscription email
            	include_once DOL_DOCUMENT_ROOT.'/core/class/html.formmail.class.php';
            	$formmail=new FormMail($db);
            	// Set output language
            	$outputlangs = new Translate('', $conf);
            	$outputlangs->setDefaultLang(empty($object->thirdparty->default_lang) ? $mysoc->default_lang : $object->thirdparty->default_lang);
<<<<<<< HEAD
            	$outputlangs->loadLangs(array("main", "members"));
            	// Get email content fro mtemplae
=======
            	// Load traductions files requiredby by page
            	$outputlangs->loadLangs(array("main", "members"));

            	// Get email content from template
>>>>>>> d9b8a8c8
            	$arraydefaultmessage=null;
            	$labeltouse = $conf->global->ADHERENT_EMAIL_TEMPLATE_SUBSCRIPTION;

            	if (! empty($labeltouse)) $arraydefaultmessage=$formmail->getEMailTemplate($db, 'member', $user, $outputlangs, 0, 1, $labeltouse);

            	if (! empty($labeltouse) && is_object($arraydefaultmessage) && $arraydefaultmessage->id > 0)
            	{
            		$subject = $arraydefaultmessage->topic;
            		$msg     = $arraydefaultmessage->content;
            	}

            	$substitutionarray=getCommonSubstitutionArray($outputlangs, 0, null, $object);
            	complete_substitutions_array($substitutionarray, $outputlangs, $object);
            	$subjecttosend = make_substitutions($subject, $substitutionarray, $outputlangs);
            	$texttosend = make_substitutions(dol_concatdesc($msg, $adht->getMailOnSubscription()), $substitutionarray, $outputlangs);

                // Attach a file ?
                $file='';
                $listofpaths=array();
                $listofnames=array();
                $listofmimes=array();
                if (is_object($object->invoice))
                {
                	$invoicediroutput = $conf->facture->dir_output;
                	$fileparams = dol_most_recent_file($invoicediroutput . '/' . $object->invoice->ref, preg_quote($object->invoice->ref, '/').'[^\-]+');
                	$file = $fileparams['fullname'];

                	$listofpaths=array($file);
                	$listofnames=array(basename($file));
                	$listofmimes=array(dol_mimetype($file));
                }

<<<<<<< HEAD
                $result=$object->send_an_email($texttosend, $subjecttosend, $listofpaths, $listofnames, $listofmimes, "", "", 0, -1);
=======
                $moreinheader='X-Dolibarr-Info: send_an_email by adherents/subscription.php'."\r\n";

                $result=$object->send_an_email($texttosend, $subjecttosend, $listofpaths, $listofnames, $listofmimes, "", "", 0, -1, '', $moreinheader);
>>>>>>> d9b8a8c8
                if ($result < 0)
                {
                	$errmsg=$object->error;
                	setEventMessages($object->error, $object->errors, 'errors');
                }
                else
                {
                	setEventMessages($langs->trans("EmailSentToMember", $object->email), null, 'mesgs');
                }
            }
            else
            {
            	setEventMessages($langs->trans("NoEmailSentToMember"), null, 'mesgs');
            }
        }

        // Clean some POST vars
        if (! $error)
        {
            $_POST["subscription"]='';
            $_POST["accountid"]='';
            $_POST["operation"]='';
            $_POST["label"]='';
            $_POST["num_chq"]='';
        }
    }
}



/*
 * View
 */

$form = new Form($db);

$now=dol_now();

$title=$langs->trans("Member") . " - " . $langs->trans("Subscriptions");
$helpurl="EN:Module_Foundations|FR:Module_Adh&eacute;rents|ES:M&oacute;dulo_Miembros";
llxHeader("",$title,$helpurl);


$param='';
if (! empty($contextpage) && $contextpage != $_SERVER["PHP_SELF"]) $param.='&contextpage='.urlencode($contextpage);
if ($limit > 0 && $limit != $conf->liste_limit) $param.='&limit='.urlencode($limit);
$param.= '&id='.$rowid;
if ($optioncss != '')     $param.='&optioncss='.urlencode($optioncss);
// Add $param from extra fields
//include DOL_DOCUMENT_ROOT.'/core/tpl/extrafields_list_search_param.tpl.php';


if ($rowid > 0)
{
    $res=$object->fetch($rowid);
    if ($res < 0) { dol_print_error($db,$object->error); exit; }

    $adht->fetch($object->typeid);

    $head = member_prepare_head($object);

    $rowspan=10;
    if (empty($conf->global->ADHERENT_LOGIN_NOT_REQUIRED)) $rowspan++;
    if (! empty($conf->societe->enabled)) $rowspan++;

    print '<form action="'.$_SERVER["PHP_SELF"].'" method="POST">';
    print '<input type="hidden" name="token" value="'.$_SESSION['newtoken'].'">';
    print '<input type="hidden" name="rowid" value="'.$object->id.'">';

    dol_fiche_head($head, 'subscription', $langs->trans("Member"), -1, 'user');

    $linkback = '<a href="'.DOL_URL_ROOT.'/adherents/list.php?restore_lastsearch_values=1">'.$langs->trans("BackToList").'</a>';

    dol_banner_tab($object, 'rowid', $linkback);

    print '<div class="fichecenter">';
    print '<div class="fichehalfleft">';

    print '<div class="underbanner clearboth"></div>';
    print '<table class="border" width="100%">';

	// Login
	if (empty($conf->global->ADHERENT_LOGIN_NOT_REQUIRED))
	{
		print '<tr><td class="titlefield">'.$langs->trans("Login").' / '.$langs->trans("Id").'</td><td class="valeur">'.$object->login.'&nbsp;</td></tr>';
	}

	// Type
	print '<tr><td class="titlefield">'.$langs->trans("Type").'</td><td class="valeur">'.$adht->getNomUrl(1)."</td></tr>\n";

	// Morphy
	print '<tr><td>'.$langs->trans("Nature").'</td><td class="valeur" >'.$object->getmorphylib().'</td>';
	print '</tr>';

	// Company
	print '<tr><td>'.$langs->trans("Company").'</td><td class="valeur">'.$object->societe.'</td></tr>';

	// Civility
	print '<tr><td>'.$langs->trans("UserTitle").'</td><td class="valeur">'.$object->getCivilityLabel().'&nbsp;</td>';
	print '</tr>';

	// Password
	if (empty($conf->global->ADHERENT_LOGIN_NOT_REQUIRED))
	{
		print '<tr><td>'.$langs->trans("Password").'</td><td>'.preg_replace('/./i','*',$object->pass);
		if ((! empty($object->pass) || ! empty($object->pass_crypted)) && empty($object->user_id))
		{
		    $langs->load("errors");
		    $htmltext=$langs->trans("WarningPasswordSetWithNoAccount");
		    print ' '.$form->textwithpicto('', $htmltext,1,'warning');
		}
		print '</td></tr>';
	}

    print '</table>';

    print '</div>';
    print '<div class="fichehalfright"><div class="ficheaddleft">';

    print '<div class="underbanner clearboth"></div>';
    print '<table class="border tableforfield" width="100%">';

	// Birthday
	print '<tr><td class="titlefield">'.$langs->trans("Birthday").'</td><td class="valeur">'.dol_print_date($object->birth,'day').'</td></tr>';

	// Public
	print '<tr><td>'.$langs->trans("Public").'</td><td class="valeur">'.yn($object->public).'</td></tr>';

	// Categories
	if (! empty($conf->categorie->enabled)  && ! empty($user->rights->categorie->lire))
	{
		print '<tr><td>' . $langs->trans("Categories") . '</td>';
		print '<td colspan="2">';
		print $form->showCategories($object->id, 'member', 1);
		print '</td></tr>';
	}

    // Other attributes
    $cols=2;
    include DOL_DOCUMENT_ROOT . '/core/tpl/extrafields_view.tpl.php';

	// Date end subscription
	print '<tr><td>'.$langs->trans("SubscriptionEndDate").'</td><td class="valeur">';
	if ($object->datefin)
	{
	    print dol_print_date($object->datefin,'day');
	    if ($object->hasDelay()) {
	        print " ".img_warning($langs->trans("Late"));
	    }
	}
	else
	{
	    if (! $adht->subscription)
	    {
	        print $langs->trans("SubscriptionNotRecorded");
	        if ($object->statut > 0) print " ".img_warning($langs->trans("Late")); // Affiche picto retard uniquement si non brouillon et non resilie
	    }
	    else
	    {
	        print $langs->trans("SubscriptionNotReceived");
	        if ($object->statut > 0) print " ".img_warning($langs->trans("Late")); // Affiche picto retard uniquement si non brouillon et non resilie
	    }
	}
	print '</td></tr>';

	// Third party Dolibarr
	if (! empty($conf->societe->enabled))
	{
		print '<tr><td>';
		print '<table class="nobordernopadding" width="100%"><tr><td>';
		print $langs->trans("LinkedToDolibarrThirdParty");
		print '</td>';
		if ($action != 'editthirdparty' && $user->rights->adherent->creer) print '<td align="right"><a href="'.$_SERVER["PHP_SELF"].'?action=editthirdparty&amp;rowid='.$object->id.'">'.img_edit($langs->trans('SetLinkToThirdParty'),1).'</a></td>';
		print '</tr></table>';
		print '</td><td colspan="2" class="valeur">';
		if ($action == 'editthirdparty')
		{
			$htmlname='socid';
			print '<form method="POST" action="'.$_SERVER['PHP_SELF'].'" name="form'.$htmlname.'">';
			print '<input type="hidden" name="rowid" value="'.$object->id.'">';
			print '<input type="hidden" name="action" value="set'.$htmlname.'">';
			print '<input type="hidden" name="token" value="'.$_SESSION['newtoken'].'">';
			print '<table class="nobordernopadding" cellpadding="0" cellspacing="0">';
			print '<tr><td>';
			print $form->select_company($object->fk_soc,'socid','',1);
			print '</td>';
			print '<td align="left"><input type="submit" class="button" value="'.$langs->trans("Modify").'"></td>';
			print '</tr></table></form>';
		}
		else
		{
			if ($object->fk_soc)
			{
				$company=new Societe($db);
				$result=$company->fetch($object->fk_soc);
				print $company->getNomUrl(1);
			}
			else
			{
				print $langs->trans("NoThirdPartyAssociatedToMember");
			}
		}
		print '</td></tr>';
	}

	// Login Dolibarr
	print '<tr><td>';
	print '<table class="nobordernopadding" width="100%"><tr><td>';
	print $langs->trans("LinkedToDolibarrUser");
	print '</td>';
	if ($action != 'editlogin' && $user->rights->adherent->creer)
	{
		print '<td align="right">';
		if ($user->rights->user->user->creer)
		{
			print '<a href="'.$_SERVER["PHP_SELF"].'?action=editlogin&amp;rowid='.$object->id.'">'.img_edit($langs->trans('SetLinkToUser'),1).'</a>';
		}
		print '</td>';
	}
	print '</tr></table>';
	print '</td><td colspan="2" class="valeur">';
	if ($action == 'editlogin')
	{
		$form->form_users($_SERVER['PHP_SELF'].'?rowid='.$object->id,$object->user_id,'userid','');
	}
	else
	{
		if ($object->user_id)
		{
			$form->form_users($_SERVER['PHP_SELF'].'?rowid='.$object->id,$object->user_id,'none');
		}
		else print $langs->trans("NoDolibarrAccess");
	}
	print '</td></tr>';

    print "</table>\n";

	print "</div></div></div>\n";
    print '<div style="clear:both"></div>';

    dol_fiche_end();

    print '</form>';


    /*
     * Action buttons
     */

    // Button to create a new subscription if member no draft neither resiliated
    if ($user->rights->adherent->cotisation->creer)
    {
        if ($action != 'addsubscription' && $action != 'create_thirdparty')
        {
            print '<div class="tabsAction">';

            if ($object->statut > 0) print '<div class="inline-block divButAction"><a class="butAction" href="'.$_SERVER["PHP_SELF"].'?rowid='.$rowid.'&action=addsubscription">'.$langs->trans("AddSubscription")."</a></div>";
            else print '<div class="inline-block divButAction"><a class="butActionRefused" href="#" title="'.dol_escape_htmltag($langs->trans("ValidateBefore")).'">'.$langs->trans("AddSubscription").'</a></div>';

            print '</div>';
        }
    }

    /*
     * List of subscriptions
     */
    if ($action != 'addsubscription' && $action != 'create_thirdparty')
    {
        $sql = "SELECT d.rowid, d.firstname, d.lastname, d.societe,";
        $sql.= " c.rowid as crowid, c.subscription,";
        $sql.= " c.datec,";
        $sql.= " c.dateadh as dateh,";
        $sql.= " c.datef,";
        $sql.= " c.fk_bank,";
        $sql.= " b.rowid as bid,";
        $sql.= " ba.rowid as baid, ba.label, ba.bank, ba.ref, ba.account_number, ba.fk_accountancy_journal, ba.number";
        $sql.= " FROM ".MAIN_DB_PREFIX."adherent as d, ".MAIN_DB_PREFIX."subscription as c";
        $sql.= " LEFT JOIN ".MAIN_DB_PREFIX."bank as b ON c.fk_bank = b.rowid";
        $sql.= " LEFT JOIN ".MAIN_DB_PREFIX."bank_account as ba ON b.fk_account = ba.rowid";
        $sql.= " WHERE d.rowid = c.fk_adherent AND d.rowid=".$rowid;
		$sql.= $db->order($sortfield, $sortorder);

        $result = $db->query($sql);
        if ($result)
        {
            $subscriptionstatic=new Subscription($db);

            $num = $db->num_rows($result);
            $i = 0;

            print '<table class="noborder" width="100%">'."\n";

            print '<tr class="liste_titre">';
            print_liste_field_titre('Ref',$_SERVER["PHP_SELF"],'c.rowid','',$param,'',$sortfield,$sortorder);
            print '<td align="center">'.$langs->trans("DateCreation").'</td>';
            print '<td align="center">'.$langs->trans("DateStart").'</td>';
            print '<td align="center">'.$langs->trans("DateEnd").'</td>';
            print '<td align="right">'.$langs->trans("Amount").'</td>';
            if (! empty($conf->banque->enabled))
            {
                print '<td align="right">'.$langs->trans("Account").'</td>';
            }
            print "</tr>\n";

            $accountstatic=new Account($db);

            while ($i < $num)
            {
                $objp = $db->fetch_object($result);

                $subscriptionstatic->ref=$objp->crowid;
                $subscriptionstatic->id=$objp->crowid;

                print '<tr class="oddeven">';
                print '<td>'.$subscriptionstatic->getNomUrl(1).'</td>';
                print '<td align="center">'.dol_print_date($db->jdate($objp->datec),'dayhour')."</td>\n";
                print '<td align="center">'.dol_print_date($db->jdate($objp->dateh),'day')."</td>\n";
                print '<td align="center">'.dol_print_date($db->jdate($objp->datef),'day')."</td>\n";
                print '<td align="right">'.price($objp->subscription).'</td>';
				if (! empty($conf->banque->enabled))
				{
					print '<td align="right">';
					if ($objp->bid)
					{
						$accountstatic->label=$objp->label;
						$accountstatic->id=$objp->baid;
						$accountstatic->number=$objp->number;
						$accountstatic->account_number=$objp->account_number;

						if (! empty($conf->accounting->enabled))
						{
							$accountingjournal = new AccountingJournal($db);
							$accountingjournal->fetch($objp->fk_accountancy_journal);

							$accountstatic->accountancy_journal = $accountingjournal->getNomUrl(0,1,1,'',1);
						}

                        $accountstatic->ref=$objp->ref;
                        print $accountstatic->getNomUrl(1);
                    }
                    else
                    {
                        print '&nbsp;';
                    }
                    print '</td>';
                }
                print "</tr>";
                $i++;
            }
            print "</table>";
        }
        else
        {
            dol_print_error($db);
        }
    }


    if (($action != 'addsubscription' && $action != 'create_thirdparty'))
    {
	    // Shon online payment link
	    $useonlinepayment = (! empty($conf->paypal->enabled) || ! empty($conf->stripe->enabled) || ! empty($conf->paybox->enabled));

	    if ($useonlinepayment)
	    {
	    	print '<br>';

	    	require_once DOL_DOCUMENT_ROOT.'/core/lib/payments.lib.php';
	    	print showOnlinePaymentUrl('membersubscription', $object->ref);
	    	print '<br>';
	    }
    }

    /*
     * Add new subscription form
     */
    if (($action == 'addsubscription' || $action == 'create_thirdparty') && $user->rights->adherent->cotisation->creer)
    {
        print '<br>';

        print load_fiche_titre($langs->trans("NewCotisation"));

        // Define default choice for complementary actions
        $bankdirect=0;        // 1 means option by default is write to bank direct with no invoice
        $invoiceonly=0;		  // 1 means option by default is invoice only
        $bankviainvoice=0;    // 1 means option by default is write to bank via invoice
        if (GETPOST('paymentsave'))
        {
        	if (GETPOST('paymentsave') == 'bankdirect')     $bankdirect=1;
        	if (GETPOST('paymentsave') == 'invoiceonly')    $invoiceonly=1;
        	if (GETPOST('paymentsave') == 'bankviainvoice') $bankviainvoice=1;
        }
        else
        {
        	if (! empty($conf->global->ADHERENT_BANK_USE) && $conf->global->ADHERENT_BANK_USE == 'bankviainvoice' && ! empty($conf->banque->enabled) && ! empty($conf->societe->enabled) && ! empty($conf->facture->enabled)) $bankviainvoice=1;
        	else if (! empty($conf->global->ADHERENT_BANK_USE) && $conf->global->ADHERENT_BANK_USE == 'bankdirect' && ! empty($conf->banque->enabled)) $bankdirect=1;
        	else if (! empty($conf->global->ADHERENT_BANK_USE) && $conf->global->ADHERENT_BANK_USE == 'invoiceonly' && ! empty($conf->banque->enabled) && ! empty($conf->societe->enabled) && ! empty($conf->facture->enabled)) $invoiceonly=1;
        }

        print "\n\n<!-- Form add subscription -->\n";

        if ($conf->use_javascript_ajax)
        {
        	//var_dump($bankdirect.'-'.$bankviainvoice.'-'.$invoiceonly.'-'.empty($conf->global->ADHERENT_BANK_USE));
            print "\n".'<script type="text/javascript" language="javascript">';
            print '$(document).ready(function () {
                        $(".bankswitchclass, .bankswitchclass2").'.(($bankdirect||$bankviainvoice)?'show()':'hide()').';
                        $("#none, #invoiceonly").click(function() {
                            $(".bankswitchclass").hide();
                            $(".bankswitchclass2").hide();
                        });
                        $("#bankdirect, #bankviainvoice").click(function() {
                            $(".bankswitchclass").show();
                            $(".bankswitchclass2").show();
                        });
                        $("#selectoperation").change(function() {
                            var code = $(this).val();
                            if (code == "CHQ")
                            {
                                $(".fieldrequireddyn").addClass("fieldrequired");
                            	if ($("#fieldchqemetteur").val() == "")
                            	{
                                	$("#fieldchqemetteur").val($("#memberlabel").val());
                            	}
                            }
                            else
                            {
                                $(".fieldrequireddyn").removeClass("fieldrequired");
                            }
                        });
                        ';
            if (GETPOST('paymentsave')) print '$("#'.GETPOST('paymentsave').'").prop("checked",true);';
    	    print '});';
            print '</script>'."\n";
        }


		// Confirm create third party
		if ($action == 'create_thirdparty')
		{
			$companyalias='';
			$fullname = $object->getFullName($langs);

			if ($object->morphy == 'mor')
			{
				$companyname=$object->societe;
				if (! empty($fullname)) $companyalias=$fullname;
			}
			else
			{
				$companyname=$fullname;
				if (! empty($object->societe)) $companyalias=$object->societe;
			}

			// Create a form array
			$formquestion=array(
				array('label' => $langs->trans("NameToCreate"), 'type' => 'text', 'name' => 'companyname', 'value' => $companyname, 'morecss' => 'minwidth300', 'moreattr' => 'maxlength="128"'),
				array('label' => $langs->trans("AliasNames"), 'type' => 'text', 'name' => 'companyalias', 'value' => $companyalias, 'morecss' => 'minwidth300', 'moreattr' => 'maxlength="128"')
			);
<<<<<<< HEAD
=======
			// If customer code was forced to "required", we ask it at creation to avoid error later
			if (! empty($conf->global->MAIN_COMPANY_CODE_ALWAYS_REQUIRED))
			{
				$tmpcompany = new Societe($db);
				$tmpcompany->name=$companyname;
				$customercode = $tmpcompany->get_codeclient($tmpcompany,0);
				$formquestion[]=array('label' => $langs->trans("CustomerCode"), 'type' => 'text', 'name' => 'customercode', 'value' => $customercode, 'morecss' => 'minwidth300', 'moreattr' => 'maxlength="128"');
			}
			// @TODO Add other extrafields mandatory for thirdparty creation
>>>>>>> d9b8a8c8

			print $form->formconfirm($_SERVER["PHP_SELF"]."?rowid=".$object->id,$langs->trans("CreateDolibarrThirdParty"),$langs->trans("ConfirmCreateThirdParty"),"confirm_create_thirdparty",$formquestion,1);
		}


        print '<form name="subscription" method="POST" action="'.$_SERVER["PHP_SELF"].'">';
        print '<input type="hidden" name="token" value="'.$_SESSION['newtoken'].'">';
        print '<input type="hidden" name="action" value="subscription">';
        print '<input type="hidden" name="rowid" value="'.$rowid.'">';
        print '<input type="hidden" name="memberlabel" id="memberlabel" value="'.dol_escape_htmltag($object->getFullName($langs)).'">';
        print '<input type="hidden" name="thirdpartylabel" id="thirdpartylabel" value="'.dol_escape_htmltag($object->societe).'">';

		dol_fiche_head('');

		print "<table class=\"border\" width=\"100%\">\n";
        print '<tbody>';

		$today=dol_now();
        $datefrom=0;
        $dateto=0;
        $paymentdate=-1;

        // Date payment
        if (GETPOST('paymentyear') && GETPOST('paymentmonth') && GETPOST('paymentday'))
        {
            $paymentdate=dol_mktime(0, 0, 0, GETPOST('paymentmonth'), GETPOST('paymentday'), GETPOST('paymentyear'));
        }

        print '<tr>';
        // Date start subscription
        print '<td class="fieldrequired">'.$langs->trans("DateSubscription").'</td><td>';
        if (GETPOST('reday'))
        {
            $datefrom=dol_mktime(0,0,0,GETPOST('remonth'),GETPOST('reday'),GETPOST('reyear'));
        }
        if (! $datefrom)
        {
        	$datefrom=$object->datevalid;
        	if ($object->datefin > 0)
            {
                $datefrom=dol_time_plus_duree($object->datefin,1,'d');
            }
        }
        print $form->selectDate($datefrom, '', '', '', '', "subscription", 1, 1);
        print "</td></tr>";

        // Date end subscription
        if (GETPOST('endday'))
        {
            $dateto=dol_mktime(0,0,0,GETPOST('endmonth'),GETPOST('endday'),GETPOST('endyear'));
        }
        if (! $dateto)
        {
            $dateto=-1;		// By default, no date is suggested
        }
        print '<tr><td>'.$langs->trans("DateEndSubscription").'</td><td>';
        print $form->selectDate($dateto, 'end', '', '', '', "subscription", 1, 0);
        print "</td></tr>";

        if ($adht->subscription)
        {
            // Amount
            print '<tr><td class="fieldrequired">'.$langs->trans("Amount").'</td><td><input type="text" name="subscription" size="6" value="'.GETPOST('subscription').'"> '.$langs->trans("Currency".$conf->currency).'</td></tr>';

            // Label
            print '<tr><td>'.$langs->trans("Label").'</td>';
            print '<td><input name="label" type="text" size="32" value="';
            if (empty($conf->global->MEMBER_NO_DEFAULT_LABEL)) print $langs->trans("Subscription").' '.dol_print_date(($datefrom?$datefrom:time()),"%Y");
            print '"></td></tr>';

            // Complementary action
            if (! empty($conf->banque->enabled) || ! empty($conf->facture->enabled))
            {
                $company=new Societe($db);
                if ($object->fk_soc)
                {
                    $result=$company->fetch($object->fk_soc);
                }

                // Title payments
                //print '<tr><td colspan="2"><b>'.$langs->trans("Payment").'</b></td></tr>';

                // No more action
                print '<tr><td class="tdtop fieldrequired">'.$langs->trans('MoreActions');
                print '</td>';
                print '<td>';
                print '<input type="radio" class="moreaction" id="none" name="paymentsave" value="none"'.(empty($bankdirect) && empty($invoiceonly) && empty($bankviainvoice)?' checked':'').'> '.$langs->trans("None").'<br>';
                // Add entry into bank accoun
                if (! empty($conf->banque->enabled))
                {
                    print '<input type="radio" class="moreaction" id="bankdirect" name="paymentsave" value="bankdirect"'.(! empty($bankdirect)?' checked':'');
                    print '> '.$langs->trans("MoreActionBankDirect").'<br>';
                }
                // Add invoice with no payments
                if (! empty($conf->societe->enabled) && ! empty($conf->facture->enabled))
                {
                    print '<input type="radio" class="moreaction" id="invoiceonly" name="paymentsave" value="invoiceonly"'.(! empty($invoiceonly)?' checked':'');
                    //if (empty($object->fk_soc)) print ' disabled';
                    print '> '.$langs->trans("MoreActionInvoiceOnly");
                    if ($object->fk_soc) print ' ('.$langs->trans("ThirdParty").': '.$company->getNomUrl(1).')';
                    else
					{
                    	print ' (';
                    	if (empty($object->fk_soc)) print img_warning($langs->trans("NoThirdPartyAssociatedToMember"));
                    	print $langs->trans("NoThirdPartyAssociatedToMember");
                    	print ' - <a href="'.$_SERVER["PHP_SELF"].'?rowid='.$object->id.'&amp;action=create_thirdparty">';
                    	print $langs->trans("CreateDolibarrThirdParty");
                    	print '</a>)';
                    }
                    if (empty($conf->global->ADHERENT_VAT_FOR_SUBSCRIPTIONS) || $conf->global->ADHERENT_VAT_FOR_SUBSCRIPTIONS != 'defaultforfoundationcountry') print '. '.$langs->trans("NoVatOnSubscription",0);
					if (! empty($conf->global->ADHERENT_PRODUCT_ID_FOR_SUBSCRIPTIONS) && (! empty($conf->product->enabled) || ! empty($conf->service->enabled)))
					{
						$prodtmp=new Product($db);
						$prodtmp->fetch($conf->global->ADHERENT_PRODUCT_ID_FOR_SUBSCRIPTIONS);
						print '. '.$langs->transnoentitiesnoconv("ADHERENT_PRODUCT_ID_FOR_SUBSCRIPTIONS", $prodtmp->getNomUrl(1));	// must use noentitiesnoconv to avoid to encode html into getNomUrl of product
					}
                    print '<br>';
                }
                // Add invoice with payments
                if (! empty($conf->banque->enabled) && ! empty($conf->societe->enabled) && ! empty($conf->facture->enabled))
                {
                    print '<input type="radio" class="moreaction" id="bankviainvoice" name="paymentsave" value="bankviainvoice"'.(! empty($bankviainvoice)?' checked':'');
                    //if (empty($object->fk_soc)) print ' disabled';
                    print '> '.$langs->trans("MoreActionBankViaInvoice");
                    if ($object->fk_soc) print ' ('.$langs->trans("ThirdParty").': '.$company->getNomUrl(1).')';
                    else
					{
                    	print ' (';
                    	if (empty($object->fk_soc)) print img_warning($langs->trans("NoThirdPartyAssociatedToMember"));
                    	print $langs->trans("NoThirdPartyAssociatedToMember");
                    	print ' - <a href="'.$_SERVER["PHP_SELF"].'?rowid='.$object->id.'&amp;action=create_thirdparty">';
                    	print $langs->trans("CreateDolibarrThirdParty");
                    	print '</a>)';
                    }
                    if (empty($conf->global->ADHERENT_VAT_FOR_SUBSCRIPTIONS) || $conf->global->ADHERENT_VAT_FOR_SUBSCRIPTIONS != 'defaultforfoundationcountry') print '. '.$langs->trans("NoVatOnSubscription",0);
					if (! empty($conf->global->ADHERENT_PRODUCT_ID_FOR_SUBSCRIPTIONS) && (! empty($conf->product->enabled) || ! empty($conf->service->enabled)))
					{
						$prodtmp=new Product($db);
						$prodtmp->fetch($conf->global->ADHERENT_PRODUCT_ID_FOR_SUBSCRIPTIONS);
						print '. '.$langs->transnoentitiesnoconv("ADHERENT_PRODUCT_ID_FOR_SUBSCRIPTIONS", $prodtmp->getNomUrl(1));	// must use noentitiesnoconv to avoid to encode html into getNomUrl of product
					}
                    print '<br>';
                }
                print '</td></tr>';

                // Bank account
                print '<tr class="bankswitchclass"><td class="fieldrequired">'.$langs->trans("FinancialAccount").'</td><td>';
                $form->select_comptes(GETPOST('accountid'),'accountid',0,'',1);
                print "</td></tr>\n";

                // Payment mode
                print '<tr class="bankswitchclass"><td class="fieldrequired">'.$langs->trans("PaymentMode").'</td><td>';
                $form->select_types_paiements(GETPOST('operation'),'operation','',2);
                print "</td></tr>\n";

                // Date of payment
                print '<tr class="bankswitchclass"><td class="fieldrequired">'.$langs->trans("DatePayment").'</td><td>';
                print $form->selectDate(isset($paymentdate)?$paymentdate:-1, 'payment', 0, 0, 1, 'subscription', 1, 1);
                print "</td></tr>\n";

                print '<tr class="bankswitchclass2"><td>'.$langs->trans('Numero');
                print ' <em>('.$langs->trans("ChequeOrTransferNumber").')</em>';
                print '</td>';
                print '<td><input id="fieldnum_chq" name="num_chq" type="text" size="8" value="'.(! GETPOST('num_chq')?'':GETPOST('num_chq')).'"></td></tr>';

                print '<tr class="bankswitchclass2 fieldrequireddyn"><td>'.$langs->trans('CheckTransmitter');
                print ' <em>('.$langs->trans("ChequeMaker").')</em>';
                print '</td>';
                print '<td><input id="fieldchqemetteur" name="chqemetteur" size="32" type="text" value="'.(! GETPOST('chqemetteur')?'':GETPOST('chqemetteur')).'"></td></tr>';

                print '<tr class="bankswitchclass2"><td>'.$langs->trans('Bank');
                print ' <em>('.$langs->trans("ChequeBank").')</em>';
                print '</td>';
                print '<td><input id="chqbank" name="chqbank" size="32" type="text" value="'.(! GETPOST('chqbank')?'':GETPOST('chqbank')).'"></td></tr>';
            }
        }

        print '<tr><td colspan="2">&nbsp;</td>';

        print '<tr><td width="30%">'.$langs->trans("SendAcknowledgementByMail").'</td>';
        print '<td>';
        if (! $object->email)
        {
            print $langs->trans("NoEMail");
        }
        else
        {
            $adht = new AdherentType($db);
            $adht->fetch($object->typeid);

            // Send subscription email
            $subject = '';
            $msg= '';

            // Send subscription email
            include_once DOL_DOCUMENT_ROOT.'/core/class/html.formmail.class.php';
            $formmail=new FormMail($db);
            // Set output language
            $outputlangs = new Translate('', $conf);
            $outputlangs->setDefaultLang(empty($object->thirdparty->default_lang) ? $mysoc->default_lang : $object->thirdparty->default_lang);
<<<<<<< HEAD
            $outputlangs->loadLangs(array("main", "members"));
            // Get email content fro mtemplae
=======
            // Load traductions files requiredby by page
            $outputlangs->loadLangs(array("main", "members"));
            // Get email content from template
>>>>>>> d9b8a8c8
            $arraydefaultmessage=null;
            $labeltouse = $conf->global->ADHERENT_EMAIL_TEMPLATE_SUBSCRIPTION;

            if (! empty($labeltouse)) $arraydefaultmessage=$formmail->getEMailTemplate($db, 'member', $user, $outputlangs, 0, 1, $labeltouse);

            if (! empty($labeltouse) && is_object($arraydefaultmessage) && $arraydefaultmessage->id > 0)
            {
            	$subject = $arraydefaultmessage->topic;
            	$msg     = $arraydefaultmessage->content;
            }
<<<<<<< HEAD

            $substitutionarray=getCommonSubstitutionArray($outputlangs, 0, null, $object);
            complete_substitutions_array($substitutionarray, $outputlangs, $object);
            $subjecttosend = make_substitutions($subject, $substitutionarray, $outputlangs);
            $texttosend = make_substitutions(dol_concatdesc($msg, $adht->getMailOnSubscription()), $substitutionarray, $outputlangs);

=======

            $substitutionarray=getCommonSubstitutionArray($outputlangs, 0, null, $object);
            complete_substitutions_array($substitutionarray, $outputlangs, $object);
            $subjecttosend = make_substitutions($subject, $substitutionarray, $outputlangs);
            $texttosend = make_substitutions(dol_concatdesc($msg, $adht->getMailOnSubscription()), $substitutionarray, $outputlangs);

>>>>>>> d9b8a8c8
            $tmp='<input name="sendmail" type="checkbox"'.(GETPOST('sendmail','alpha')?' checked':(! empty($conf->global->ADHERENT_DEFAULT_SENDINFOBYMAIL)?' checked':'')).'>';
            $helpcontent='';
            $helpcontent.='<b>'.$langs->trans("MailFrom").'</b>: '.$conf->global->ADHERENT_MAIL_FROM.'<br>'."\n";
            $helpcontent.='<b>'.$langs->trans("MailRecipient").'</b>: '.$object->email.'<br>'."\n";
            $helpcontent.='<b>'.$langs->trans("MailTopic").'</b>:<br>'."\n";
            $helpcontent.=$subjecttosend."\n";
            $helpcontent.="<br>";
            $helpcontent.='<b>'.$langs->trans("MailText").'</b>:<br>';
            $helpcontent.=dol_htmlentitiesbr($texttosend)."\n";

            print $form->textwithpicto($tmp, $helpcontent, 1, 'help', '', 0, 2, 'helpemailtosend');
        }
        print '</td></tr>';
        print '</tbody>';
        print '</table>';

        dol_fiche_end();

        print '<div class="center">';
        print '<input type="submit" class="button" name="add" value="'.$langs->trans("AddSubscription").'">';
        print '&nbsp;&nbsp;&nbsp;&nbsp;&nbsp;';
        print '<input type="submit" class="button" name="cancel" value="'.$langs->trans("Cancel").'">';
        print '</div>';

        print '</form>';

        print "\n<!-- End form subscription -->\n\n";
    }

    //print '</td></tr>';
    //print '</table>';
}
else
{
    $langs->load("errors");
    print $langs->trans("ErrorRecordNotFound");
}

// End of page
llxFooter();
$db->close();<|MERGE_RESOLUTION|>--- conflicted
+++ resolved
@@ -1,18 +1,10 @@
 <?php
-<<<<<<< HEAD
-/* Copyright (C) 2001-2004	Rodolphe Quiedeville	<rodolphe@quiedeville.org>
- * Copyright (C) 2002-2003	Jean-Louis Bergamo		<jlb@j1b.org>
- * Copyright (C) 2004-2018	Laurent Destailleur		<eldy@users.sourceforge.net>
- * Copyright (C) 2012-2017	Regis Houssin			<regis.houssin@capnetworks.com>
- * Copyright (C) 2015-2016	Alexandre Spangaro		<aspangaro.dolibarr@gmail.com>
-=======
 /* Copyright (C) 2001-2004  Rodolphe Quiedeville    <rodolphe@quiedeville.org>
  * Copyright (C) 2002-2003  Jean-Louis Bergamo      <jlb@j1b.org>
  * Copyright (C) 2004-2018  Laurent Destailleur     <eldy@users.sourceforge.net>
  * Copyright (C) 2012-2017  Regis Houssin           <regis.houssin@inodbox.com>
  * Copyright (C) 2015-2016  Alexandre Spangaro      <aspangaro.dolibarr@gmail.com>
  * Copyright (C) 2018       Frédéric France         <frederic.france@netlogic.fr>
->>>>>>> d9b8a8c8
  *
  * This program is free software; you can redistribute it and/or modify
  * it under the terms of the GNU General Public License as published by
@@ -129,11 +121,7 @@
 	{
 		// Creation of thirdparty
 		$company = new Societe($db);
-<<<<<<< HEAD
-		$result=$company->create_from_member($object, GETPOST('companyname', 'alpha'), GETPOST('companyalias', 'alpha'));
-=======
 		$result=$company->create_from_member($object, GETPOST('companyname', 'alpha'), GETPOST('companyalias', 'alpha'), GETPOST('customercode', 'alpha'));
->>>>>>> d9b8a8c8
 
 		if ($result < 0)
 		{
@@ -343,7 +331,7 @@
 
         if (! $error)
         {
-//            $db->commit();
+            $db->commit();
         }
         else
         {
@@ -371,15 +359,10 @@
             	// Set output language
             	$outputlangs = new Translate('', $conf);
             	$outputlangs->setDefaultLang(empty($object->thirdparty->default_lang) ? $mysoc->default_lang : $object->thirdparty->default_lang);
-<<<<<<< HEAD
-            	$outputlangs->loadLangs(array("main", "members"));
-            	// Get email content fro mtemplae
-=======
             	// Load traductions files requiredby by page
             	$outputlangs->loadLangs(array("main", "members"));
 
             	// Get email content from template
->>>>>>> d9b8a8c8
             	$arraydefaultmessage=null;
             	$labeltouse = $conf->global->ADHERENT_EMAIL_TEMPLATE_SUBSCRIPTION;
 
@@ -412,13 +395,9 @@
                 	$listofmimes=array(dol_mimetype($file));
                 }
 
-<<<<<<< HEAD
-                $result=$object->send_an_email($texttosend, $subjecttosend, $listofpaths, $listofnames, $listofmimes, "", "", 0, -1);
-=======
                 $moreinheader='X-Dolibarr-Info: send_an_email by adherents/subscription.php'."\r\n";
 
                 $result=$object->send_an_email($texttosend, $subjecttosend, $listofpaths, $listofnames, $listofmimes, "", "", 0, -1, '', $moreinheader);
->>>>>>> d9b8a8c8
                 if ($result < 0)
                 {
                 	$errmsg=$object->error;
@@ -878,8 +857,6 @@
 				array('label' => $langs->trans("NameToCreate"), 'type' => 'text', 'name' => 'companyname', 'value' => $companyname, 'morecss' => 'minwidth300', 'moreattr' => 'maxlength="128"'),
 				array('label' => $langs->trans("AliasNames"), 'type' => 'text', 'name' => 'companyalias', 'value' => $companyalias, 'morecss' => 'minwidth300', 'moreattr' => 'maxlength="128"')
 			);
-<<<<<<< HEAD
-=======
 			// If customer code was forced to "required", we ask it at creation to avoid error later
 			if (! empty($conf->global->MAIN_COMPANY_CODE_ALWAYS_REQUIRED))
 			{
@@ -889,7 +866,6 @@
 				$formquestion[]=array('label' => $langs->trans("CustomerCode"), 'type' => 'text', 'name' => 'customercode', 'value' => $customercode, 'morecss' => 'minwidth300', 'moreattr' => 'maxlength="128"');
 			}
 			// @TODO Add other extrafields mandatory for thirdparty creation
->>>>>>> d9b8a8c8
 
 			print $form->formconfirm($_SERVER["PHP_SELF"]."?rowid=".$object->id,$langs->trans("CreateDolibarrThirdParty"),$langs->trans("ConfirmCreateThirdParty"),"confirm_create_thirdparty",$formquestion,1);
 		}
@@ -1090,14 +1066,9 @@
             // Set output language
             $outputlangs = new Translate('', $conf);
             $outputlangs->setDefaultLang(empty($object->thirdparty->default_lang) ? $mysoc->default_lang : $object->thirdparty->default_lang);
-<<<<<<< HEAD
-            $outputlangs->loadLangs(array("main", "members"));
-            // Get email content fro mtemplae
-=======
             // Load traductions files requiredby by page
             $outputlangs->loadLangs(array("main", "members"));
             // Get email content from template
->>>>>>> d9b8a8c8
             $arraydefaultmessage=null;
             $labeltouse = $conf->global->ADHERENT_EMAIL_TEMPLATE_SUBSCRIPTION;
 
@@ -1108,21 +1079,12 @@
             	$subject = $arraydefaultmessage->topic;
             	$msg     = $arraydefaultmessage->content;
             }
-<<<<<<< HEAD
 
             $substitutionarray=getCommonSubstitutionArray($outputlangs, 0, null, $object);
             complete_substitutions_array($substitutionarray, $outputlangs, $object);
             $subjecttosend = make_substitutions($subject, $substitutionarray, $outputlangs);
             $texttosend = make_substitutions(dol_concatdesc($msg, $adht->getMailOnSubscription()), $substitutionarray, $outputlangs);
 
-=======
-
-            $substitutionarray=getCommonSubstitutionArray($outputlangs, 0, null, $object);
-            complete_substitutions_array($substitutionarray, $outputlangs, $object);
-            $subjecttosend = make_substitutions($subject, $substitutionarray, $outputlangs);
-            $texttosend = make_substitutions(dol_concatdesc($msg, $adht->getMailOnSubscription()), $substitutionarray, $outputlangs);
-
->>>>>>> d9b8a8c8
             $tmp='<input name="sendmail" type="checkbox"'.(GETPOST('sendmail','alpha')?' checked':(! empty($conf->global->ADHERENT_DEFAULT_SENDINFOBYMAIL)?' checked':'')).'>';
             $helpcontent='';
             $helpcontent.='<b>'.$langs->trans("MailFrom").'</b>: '.$conf->global->ADHERENT_MAIL_FROM.'<br>'."\n";
