<?php
/* Copyright (C) 2001-2004	Rodolphe Quiedeville	<rodolphe@quiedeville.org>
 * Copyright (C) 2002-2003	Jean-Louis Bergamo		<jlb@j1b.org>
 * Copyright (C) 2004-2018	Laurent Destailleur		<eldy@users.sourceforge.net>
 * Copyright (C) 2012-2017	Regis Houssin			<regis.houssin@capnetworks.com>
 * Copyright (C) 2015-2016	Alexandre Spangaro		<aspangaro.dolibarr@gmail.com>
 *
 * This program is free software; you can redistribute it and/or modify
 * it under the terms of the GNU General Public License as published by
 * the Free Software Foundation; either version 3 of the License, or
 * (at your option) any later version.
 *
 * This program is distributed in the hope that it will be useful,
 * but WITHOUT ANY WARRANTY; without even the implied warranty of
 * MERCHANTABILITY or FITNESS FOR A PARTICULAR PURPOSE.  See the
 * GNU General Public License for more details.
 *
 * You should have received a copy of the GNU General Public License
 * along with this program. If not, see <http://www.gnu.org/licenses/>.
 */

/**
 *       \file       htdocs/adherents/subscription.php
 *       \ingroup    member
 *       \brief      Onglet d'ajout, edition, suppression des adhesions d'un adherent
 */

require '../main.inc.php';
require_once DOL_DOCUMENT_ROOT.'/core/lib/member.lib.php';
require_once DOL_DOCUMENT_ROOT.'/core/lib/date.lib.php';
require_once DOL_DOCUMENT_ROOT.'/adherents/class/adherent.class.php';
require_once DOL_DOCUMENT_ROOT.'/adherents/class/adherent_type.class.php';
require_once DOL_DOCUMENT_ROOT.'/adherents/class/subscription.class.php';
require_once DOL_DOCUMENT_ROOT.'/core/class/extrafields.class.php';
require_once DOL_DOCUMENT_ROOT.'/compta/bank/class/account.class.php';
require_once DOL_DOCUMENT_ROOT.'/product/class/product.class.php';
require_once DOL_DOCUMENT_ROOT.'/accountancy/class/accountingjournal.class.php';

$langs->loadLangs(array("companies","bills","members","users","mails",'other'));

$action=GETPOST('action','alpha');
$confirm=GETPOST('confirm','alpha');
$rowid=GETPOST('rowid','int')?GETPOST('rowid','int'):GETPOST('id','int');
$typeid=GETPOST('typeid','int');

// Load variable for pagination
$limit = GETPOST('limit','int')?GETPOST('limit','int'):$conf->liste_limit;
$sortfield = GETPOST('sortfield','alpha');
$sortorder = GETPOST('sortorder','alpha');
$page = GETPOST('page','int');
if (empty($page) || $page == -1) { $page = 0; }     // If $page is not defined, or '' or -1
$offset = $limit * $page;
$pageprev = $page - 1;
$pagenext = $page + 1;

// Default sort order (if not yet defined by previous GETPOST)
if (! $sortfield) $sortfield="c.rowid";
if (! $sortorder) $sortorder="DESC";


// Security check
$result=restrictedArea($user,'adherent',$rowid,'','cotisation');

$object = new Adherent($db);
$extrafields = new ExtraFields($db);
$adht = new AdherentType($db);

// fetch optionals attributes and labels
$extralabels=$extrafields->fetch_name_optionals_label($object->table_element);

$errmsg='';
$errmsgs=array();

$defaultdelay=1;
$defaultdelayunit='y';

if ($rowid)
{
    // Load member
    $result = $object->fetch($rowid);

    // Define variables to know what current user can do on users
    $canadduser=($user->admin || $user->rights->user->user->creer);
    // Define variables to know what current user can do on properties of user linked to edited member
    if ($object->user_id)
    {
        // $user est le user qui edite, $object->user_id est l'id de l'utilisateur lies au membre edite
        $caneditfielduser=( (($user->id == $object->user_id) && $user->rights->user->self->creer)
        || (($user->id != $object->user_id) && $user->rights->user->user->creer) );
        $caneditpassworduser=( (($user->id == $object->user_id) && $user->rights->user->self->password)
        || (($user->id != $object->user_id) && $user->rights->user->user->password) );
    }
}

// Define variables to know what current user can do on members
$canaddmember=$user->rights->adherent->creer;
// Define variables to know what current user can do on properties of a member
if ($rowid)
{
    $caneditfieldmember=$user->rights->adherent->creer;
}

// Initialize technical object to manage hooks of page. Note that conf->hooks_modules contains array of hook context
$hookmanager->initHooks(array('subscription'));

// PDF
$hidedetails = (GETPOST('hidedetails', 'int') ? GETPOST('hidedetails', 'int') : (! empty($conf->global->MAIN_GENERATE_DOCUMENTS_HIDE_DETAILS) ? 1 : 0));
$hidedesc = (GETPOST('hidedesc', 'int') ? GETPOST('hidedesc', 'int') : (! empty($conf->global->MAIN_GENERATE_DOCUMENTS_HIDE_DESC) ? 1 : 0));
$hideref = (GETPOST('hideref', 'int') ? GETPOST('hideref', 'int') : (! empty($conf->global->MAIN_GENERATE_DOCUMENTS_HIDE_REF) ? 1 : 0));


/*
 * 	Actions
 */

// Create third party from a member
if ($action == 'confirm_create_thirdparty' && $confirm == 'yes' && $user->rights->societe->creer)
{
	if ($result > 0)
	{
		// Creation of thirdparty
		$company = new Societe($db);
		$result=$company->create_from_member($object, GETPOST('companyname', 'alpha'), GETPOST('companyalias', 'alpha'));

		if ($result < 0)
		{
			$langs->load("errors");
			setEventMessages($company->error, $company->errors, 'errors');
		}
		else
		{
			$action='addsubscription';
		}
	}
	else
	{
		setEventMessages($object->error, $object->errors, 'errors');
	}
}

if ($action == 'setuserid' && ($user->rights->user->self->creer || $user->rights->user->user->creer))
{
    $error=0;
    if (empty($user->rights->user->user->creer))    // If can edit only itself user, we can link to itself only
    {
        if ($_POST["userid"] != $user->id && $_POST["userid"] != $object->user_id)
        {
            $error++;
            setEventMessages($langs->trans("ErrorUserPermissionAllowsToLinksToItselfOnly"), null, 'errors');
        }
    }

    if (! $error)
    {
        if ($_POST["userid"] != $object->user_id)  // If link differs from currently in database
        {
            $result=$object->setUserId($_POST["userid"]);
            if ($result < 0) dol_print_error('',$object->error);
            $_POST['action']='';
            $action='';
        }
    }
}

if ($action == 'setsocid')
{
    $error=0;
    if (! $error)
    {
        if (GETPOST('socid','int') != $object->fk_soc)    // If link differs from currently in database
        {
            $sql ="SELECT rowid FROM ".MAIN_DB_PREFIX."adherent";
            $sql.=" WHERE fk_soc = '".GETPOST('socid','int')."'";
            $resql = $db->query($sql);
            if ($resql)
            {
                $obj = $db->fetch_object($resql);
                if ($obj && $obj->rowid > 0)
                {
                    $othermember=new Adherent($db);
                    $othermember->fetch($obj->rowid);
                    $thirdparty=new Societe($db);
                    $thirdparty->fetch(GETPOST('socid','int'));
                    $error++;
	                setEventMessages($langs->trans("ErrorMemberIsAlreadyLinkedToThisThirdParty",$othermember->getFullName($langs),$othermember->login,$thirdparty->name), null, 'errors');
                }
            }

            if (! $error)
            {
                $result=$object->setThirdPartyId(GETPOST('socid','int'));
                if ($result < 0) dol_print_error('',$object->error);
                $_POST['action']='';
                $action='';
            }
        }
    }
}

if ($user->rights->adherent->cotisation->creer && $action == 'subscription' && ! $_POST["cancel"])
{
    $error=0;

    $langs->load("banks");

    $result = $object->fetch($rowid);
    $result = $adht->fetch($object->typeid);

    // Subscription informations
    $datesubscription=0;
    $datesubend=0;
    $paymentdate=0;
    if ($_POST["reyear"] && $_POST["remonth"] && $_POST["reday"])
    {
        $datesubscription=dol_mktime(0, 0, 0, $_POST["remonth"], $_POST["reday"], $_POST["reyear"]);
    }
    if ($_POST["endyear"] && $_POST["endmonth"] && $_POST["endday"])
    {
        $datesubend=dol_mktime(0, 0, 0, $_POST["endmonth"], $_POST["endday"], $_POST["endyear"]);
    }
    if ($_POST["paymentyear"] && $_POST["paymentmonth"] && $_POST["paymentday"])
    {
        $paymentdate=dol_mktime(0, 0, 0, $_POST["paymentmonth"], $_POST["paymentday"], $_POST["paymentyear"]);
    }
    $amount=price2num(GETPOST("subscription",'alpha'));	// Amount of subscription
    $label=$_POST["label"];

    // Payment informations
    $accountid=$_POST["accountid"];
    $operation=$_POST["operation"]; // Payment mode
    $num_chq=$_POST["num_chq"];
    $emetteur_nom=$_POST["chqemetteur"];
    $emetteur_banque=$_POST["chqbank"];
    $option=$_POST["paymentsave"];
    if (empty($option)) $option='none';
    $sendalsoemail=GETPOST("sendmail",'alpha');

    // Check parameters
    if (! $datesubscription)
    {
        $error++;
        $langs->load("errors");
        $errmsg=$langs->trans("ErrorBadDateFormat",$langs->transnoentitiesnoconv("DateSubscription"));
        setEventMessages($errmsg, null, 'errors');
        $action='addsubscription';
    }
    if (GETPOST('end') && ! $datesubend)
    {
        $error++;
        $langs->load("errors");
        $errmsg=$langs->trans("ErrorBadDateFormat",$langs->transnoentitiesnoconv("DateEndSubscription"));
        setEventMessages($errmsg, null, 'errors');
        $action='addsubscription';
    }
    if (! $datesubend)
    {
        $datesubend=dol_time_plus_duree(dol_time_plus_duree($datesubscription,$defaultdelay,$defaultdelayunit),-1,'d');
    }
    if (($option == 'bankviainvoice' || $option == 'bankdirect') && ! $paymentdate)
    {
        $error++;
        $errmsg=$langs->trans("ErrorFieldRequired", $langs->transnoentitiesnoconv("DatePayment"));
        setEventMessages($errmsg, null, 'errors');
        $action='addsubscription';
    }

    // Check if a payment is mandatory or not
    if (! $error && $adht->subscription)	// Member type need subscriptions
    {
        if (! is_numeric($amount))
        {
            // If field is '' or not a numeric value
            $errmsg=$langs->trans("ErrorFieldRequired",$langs->transnoentities("Amount"));
        	setEventMessages($errmsg, null, 'errors');
            $error++;
            $action='addsubscription';
        }
        else
        {
            if (! empty($conf->banque->enabled) && $_POST["paymentsave"] != 'none')
            {
                if ($_POST["subscription"])
                {
                    if (! $_POST["label"])     $errmsg=$langs->trans("ErrorFieldRequired",$langs->transnoentities("Label"));
                    if ($_POST["paymentsave"] != 'invoiceonly' && ! $_POST["operation"]) $errmsg=$langs->trans("ErrorFieldRequired",$langs->transnoentities("PaymentMode"));
                    if ($_POST["paymentsave"] != 'invoiceonly' && ! ($_POST["accountid"] > 0)) $errmsg=$langs->trans("ErrorFieldRequired",$langs->transnoentities("FinancialAccount"));
                }
                else
                {
                    if ($_POST["accountid"])   $errmsg=$langs->trans("ErrorDoNotProvideAccountsIfNullAmount");
                }
                if ($errmsg)
                {
                	$error++;
        			setEventMessages($errmsg, null, 'errors');
        			$error++;
                	$action='addsubscription';
                }
            }
        }
    }

    // Record the subscription then complementary actions
    if (! $error && $action=='subscription')
    {
        $db->begin();

        // Create subscription
        $crowid=$object->subscription($datesubscription, $amount, $accountid, $operation, $label, $num_chq, $emetteur_nom, $emetteur_banque, $datesubend);
        if ($crowid <= 0)
        {
            $error++;
            $errmsg=$object->error;
	        setEventMessages($object->error,$object->errors, 'errors');
        }

        if (! $error)
        {
<<<<<<< HEAD
        	$result = $object->subscriptionComplementaryActions($crowid, $option, $accountid, $datesubscription, $paymentdate, $operation, $label, $amount, $num_chq, $emetteur_nom, $emetteur_banque);
			if ($result < 0)
			{
				$error++;
				setEventMessages($object->error, $object->errors, 'errors');
			}
=======
            // Insert into bank account directlty (if option choosed for) + link to llx_subscription if option is 'bankdirect'
            if ($option == 'bankdirect' && $accountid)
            {
                require_once DOL_DOCUMENT_ROOT.'/compta/bank/class/account.class.php';

                $acct=new Account($db);
                $result=$acct->fetch($accountid);

                $dateop=$paymentdate;

                $insertid=$acct->addline($dateop, $operation, $label, $subscription, $num_chq, '', $user, $emetteur_nom, $emetteur_banque);
                if ($insertid > 0)
                {
                    $inserturlid=$acct->add_url_line($insertid, $object->id, DOL_URL_ROOT.'/adherents/card.php?rowid=', $object->getFullname($langs), 'member');
                    if ($inserturlid > 0)
                    {
                        // Update table subscription
                        $sql ="UPDATE ".MAIN_DB_PREFIX."subscription SET fk_bank=".$insertid;
                        $sql.=" WHERE rowid=".$crowid;

                        dol_syslog("subscription::subscription", LOG_DEBUG);
                        $resql = $db->query($sql);
                        if (! $resql)
                        {
                            $error++;
                            $errmsg=$db->lasterror();
        					setEventMessages($errmsg, null, 'errors');
                        }
                    }
                    else
					{
                        $error++;
                        $errmsg=$acct->error;
                        $errmsgs=$acct->errors;
        				setEventMessages($errmsg, $errmsgs, 'errors');
					}
                }
                else
				{
                    $error++;
                    $errmsg=$acct->error;
                    $errmsgs=$acct->errors;
        			setEventMessages($errmsg, $errmsgs, 'errors');
				}
            }

            // If option choosed, we create invoice
            if (($option == 'bankviainvoice' && $accountid) || $option == 'invoiceonly')
            {
                require_once DOL_DOCUMENT_ROOT.'/compta/facture/class/facture.class.php';
                require_once DOL_DOCUMENT_ROOT.'/compta/facture/class/paymentterm.class.php';

                $invoice=new Facture($db);
                $customer=new Societe($db);

                if (! $error)
                {
                	if (! ($object->fk_soc > 0))
                	{
                		$langs->load("errors");
                		$errmsg=$langs->trans("ErrorMemberNotLinkedToAThirpartyLinkOrCreateFirst");
        				setEventMessages($errmsg, null, 'errors');
                		$error++;
                	}
                }
                if (! $error)
                {
	                $result=$customer->fetch($object->fk_soc);
	                if ($result <= 0)
	                {
	                    $errmsg=$customer->error;
	                    $errmsgs=$acct->errors;
        				setEventMessages($errmsg, $errmsgs, 'errors');
	                    $error++;
	                }
                }

                if (! $error)
                {
	                // Create draft invoice
	                $invoice->type= Facture::TYPE_STANDARD;
	                $invoice->cond_reglement_id=$customer->cond_reglement_id;
	                if (empty($invoice->cond_reglement_id))
	                {
	                    $paymenttermstatic=new PaymentTerm($db);
	                    $invoice->cond_reglement_id=$paymenttermstatic->getDefaultId();
	                    if (empty($invoice->cond_reglement_id))
	                    {
	                        $error++;
	                        $errmsg='ErrorNoPaymentTermRECEPFound';
        					setEventMessages($errmsg, null, 'errors');
	                    }
	                }
	                $invoice->socid=$object->fk_soc;
	                $invoice->date=$datesubscription;

	                // Possibility to add external linked objects with hooks
	                $invoice->linked_objects['subscription'] = $crowid;
	                if (! empty($_POST['other_linked_objects']) && is_array($_POST['other_linked_objects']))
	                {
	                    $invoice->linked_objects = array_merge($invoice->linked_objects, $_POST['other_linked_objects']);
	                }

	                $result=$invoice->create($user);
	                if ($result <= 0)
	                {
	                    $errmsg=$invoice->error;
	                    $errmsgs=$invoice->errors;
        				setEventMessages($errmsg, $errmsgs, 'errors');
	                    $error++;
	                }
                }

                if (! $error)
                {
	                // Add line to draft invoice
	                $idprodsubscription=0;
			        if (! empty($conf->global->ADHERENT_PRODUCT_ID_FOR_SUBSCRIPTIONS) && (! empty($conf->product->enabled) || ! empty($conf->service->enabled))) $idprodsubscription = $conf->global->ADHERENT_PRODUCT_ID_FOR_SUBSCRIPTIONS;

	                $vattouse=0;
	                if (isset($conf->global->ADHERENT_VAT_FOR_SUBSCRIPTIONS) && $conf->global->ADHERENT_VAT_FOR_SUBSCRIPTIONS == 'defaultforfoundationcountry')
	                {
	                	$vattouse=get_default_tva($mysoc, $mysoc, $idprodsubscription);
	                }
	                //print xx".$vattouse." - ".$mysoc." - ".$customer;exit;
	                $result=$invoice->addline($label,0,1,$vattouse,0,0,$idprodsubscription,0,$datesubscription,$datesubend,0,0,'','TTC',$subscription,1);
	                if ($result <= 0)
	                {
	                    $errmsg=$invoice->error;
        				setEventMessages($errmsg, null, 'errors');
	                    $error++;
	                }
                }

                if (! $error)
                {
	                // Validate invoice
	                $result=$invoice->validate($user);
   	                if ($result <= 0)
	                {
	                    $errmsg=$invoice->error;
	                    $errmsgs=$invoice->errors;
        				setEventMessages($errmsg, $errmsgs, 'errors');
	                    $error++;
	                }
                }

                // Add payment onto invoice
                if ($option == 'bankviainvoice' && $accountid)
                {
                    require_once DOL_DOCUMENT_ROOT.'/compta/paiement/class/paiement.class.php';
                    require_once DOL_DOCUMENT_ROOT.'/compta/bank/class/account.class.php';
                    require_once DOL_DOCUMENT_ROOT.'/core/lib/functions.lib.php';

                    $amounts[$invoice->id] = price2num($subscription);
                    $paiement = new Paiement($db);
                    $paiement->datepaye     = $paymentdate;
                    $paiement->amounts      = $amounts;
                    $paiement->paiementid   = dol_getIdFromCode($db,$operation,'c_paiement','code','id',1);
                    $paiement->num_paiement = $num_chq;
                    $paiement->note         = $label;

                    if (! $error)
                    {
	                    // Create payment line for invoice
                    	$paiement_id = $paiement->create($user);
                        if (! $paiement_id > 0)
                        {
                            $errmsg=$paiement->error;
                            $errmsgs=$paiement->errors;
        					setEventMessages($errmsg, $errmsgs, 'errors');
                            $error++;
                        }
                    }

                    if (! $error)
                    {
                    	// Add transaction into bank account
                        $bank_line_id=$paiement->addPaymentToBank($user,'payment','(SubscriptionPayment)',$accountid,$emetteur_nom,$emetteur_banque);
                        if (! ($bank_line_id > 0))
                        {
                            $errmsg=$paiement->error;
                            $errmsgs=$paiement->errors;
	                        setEventMessages($paiement->error, $paiement->errors, 'errors');
                            $error++;
                        }
                    }

                    if (! $error)
                    {
                        // Update fk_bank into subscription table
                        $sql = 'UPDATE '.MAIN_DB_PREFIX.'subscription SET fk_bank='.$bank_line_id;
                        $sql.= ' WHERE rowid='.$crowid;

	                    $result = $db->query($sql);
                        if (! $result)
                        {
                            $error++;
                        }
                    }

                    if (! $error)
                    {
                        // Set invoice as paid
                    	$invoice->set_paid($user);
                    }

                    if (! $error)
                    {
						// Define output language
						$outputlangs = $langs;
						$newlang = '';
						if ($conf->global->MAIN_MULTILANGS && empty($newlang) && ! empty($_REQUEST['lang_id']))
							$newlang = $_REQUEST['lang_id'];
						if ($conf->global->MAIN_MULTILANGS && empty($newlang))
							$newlang = $customer->default_lang;
						if (! empty($newlang)) {
							$outputlangs = new Translate("", $conf);
							$outputlangs->setDefaultLang($newlang);
						}
                    	// Generate PDF (whatever is option MAIN_DISABLE_PDF_AUTOUPDATE) so we can include it into email
						//if (empty($conf->global->MAIN_DISABLE_PDF_AUTOUPDATE))

	                    $invoice->generateDocument($invoice->modelpdf, $outputlangs, $hidedetails, $hidedesc, $hideref);
                    }
                }
            }
>>>>>>> 17e012e0
        }

        if (! $error)
        {
            $db->commit();
        }
        else
        {
            $db->rollback();
            $action = 'addsubscription';
        }

        // Send email
        if (! $error)
        {
            // Send confirmation Email
            if ($object->email && $sendalsoemail)
            {
                $subjecttosend=$object->makeSubstitution($conf->global->ADHERENT_MAIL_COTIS_SUBJECT);
                $texttosend=$object->makeSubstitution($adht->getMailOnSubscription());

                $result=$object->send_an_email($texttosend,$subjecttosend,array(),array(),array(),"","",0,-1);
                if ($result < 0)
                {
                	$errmsg=$object->error;
        			setEventMessages($errmsg, null, 'errors');
                }
            }
        }

        // Clean some POST vars
        if (! $error)
        {
            $_POST["subscription"]='';
            $_POST["accountid"]='';
            $_POST["operation"]='';
            $_POST["label"]='';
            $_POST["num_chq"]='';
        }
    }
}



/*
 * View
 */

$form = new Form($db);

$now=dol_now();

$title=$langs->trans("Member") . " - " . $langs->trans("Subscriptions");
$helpurl="EN:Module_Foundations|FR:Module_Adh&eacute;rents|ES:M&oacute;dulo_Miembros";
llxHeader("",$title,$helpurl);


$param='';
if (! empty($contextpage) && $contextpage != $_SERVER["PHP_SELF"]) $param.='&contextpage='.urlencode($contextpage);
if ($limit > 0 && $limit != $conf->liste_limit) $param.='&limit='.urlencode($limit);
$param.= '&id='.$rowid;
if ($optioncss != '')     $param.='&optioncss='.urlencode($optioncss);
// Add $param from extra fields
//include DOL_DOCUMENT_ROOT.'/core/tpl/extrafields_list_search_param.tpl.php';


if ($rowid > 0)
{
    $res=$object->fetch($rowid);
    if ($res < 0) { dol_print_error($db,$object->error); exit; }

    $adht->fetch($object->typeid);

    $head = member_prepare_head($object);

    $rowspan=10;
    if (empty($conf->global->ADHERENT_LOGIN_NOT_REQUIRED)) $rowspan++;
    if (! empty($conf->societe->enabled)) $rowspan++;

    print '<form action="'.$_SERVER["PHP_SELF"].'" method="POST">';
    print '<input type="hidden" name="token" value="'.$_SESSION['newtoken'].'">';
    print '<input type="hidden" name="rowid" value="'.$object->id.'">';

    dol_fiche_head($head, 'subscription', $langs->trans("Member"), -1, 'user');

    $linkback = '<a href="'.DOL_URL_ROOT.'/adherents/list.php?restore_lastsearch_values=1">'.$langs->trans("BackToList").'</a>';

    dol_banner_tab($object, 'rowid', $linkback);

    print '<div class="fichecenter">';
    print '<div class="fichehalfleft">';

    print '<div class="underbanner clearboth"></div>';
    print '<table class="border" width="100%">';

	// Login
	if (empty($conf->global->ADHERENT_LOGIN_NOT_REQUIRED))
	{
		print '<tr><td class="titlefield">'.$langs->trans("Login").' / '.$langs->trans("Id").'</td><td class="valeur">'.$object->login.'&nbsp;</td></tr>';
	}

	// Type
	print '<tr><td class="titlefield">'.$langs->trans("Type").'</td><td class="valeur">'.$adht->getNomUrl(1)."</td></tr>\n";

	// Morphy
	print '<tr><td>'.$langs->trans("Nature").'</td><td class="valeur" >'.$object->getmorphylib().'</td>';
	print '</tr>';

	// Company
	print '<tr><td>'.$langs->trans("Company").'</td><td class="valeur">'.$object->societe.'</td></tr>';

	// Civility
	print '<tr><td>'.$langs->trans("UserTitle").'</td><td class="valeur">'.$object->getCivilityLabel().'&nbsp;</td>';
	print '</tr>';

	// Password
	if (empty($conf->global->ADHERENT_LOGIN_NOT_REQUIRED))
	{
		print '<tr><td>'.$langs->trans("Password").'</td><td>'.preg_replace('/./i','*',$object->pass);
		if ((! empty($object->pass) || ! empty($object->pass_crypted)) && empty($object->user_id))
		{
		    $langs->load("errors");
		    $htmltext=$langs->trans("WarningPasswordSetWithNoAccount");
		    print ' '.$form->textwithpicto('', $htmltext,1,'warning');
		}
		print '</td></tr>';
	}

    print '</table>';

    print '</div>';
    print '<div class="fichehalfright"><div class="ficheaddleft">';

    print '<div class="underbanner clearboth"></div>';
    print '<table class="border tableforfield" width="100%">';

	// Birthday
	print '<tr><td class="titlefield">'.$langs->trans("Birthday").'</td><td class="valeur">'.dol_print_date($object->birth,'day').'</td></tr>';

	// Public
	print '<tr><td>'.$langs->trans("Public").'</td><td class="valeur">'.yn($object->public).'</td></tr>';

	// Categories
	if (! empty($conf->categorie->enabled)  && ! empty($user->rights->categorie->lire))
	{
		print '<tr><td>' . $langs->trans("Categories") . '</td>';
		print '<td colspan="2">';
		print $form->showCategories($object->id, 'member', 1);
		print '</td></tr>';
	}

    // Other attributes
    $cols=2;
    include DOL_DOCUMENT_ROOT . '/core/tpl/extrafields_view.tpl.php';

	// Date end subscription
	print '<tr><td>'.$langs->trans("SubscriptionEndDate").'</td><td class="valeur">';
	if ($object->datefin)
	{
	    print dol_print_date($object->datefin,'day');
	    if ($object->hasDelay()) {
	        print " ".img_warning($langs->trans("Late"));
	    }
	}
	else
	{
	    if (! $adht->subscription)
	    {
	        print $langs->trans("SubscriptionNotRecorded");
	        if ($object->statut > 0) print " ".img_warning($langs->trans("Late")); // Affiche picto retard uniquement si non brouillon et non resilie
	    }
	    else
	    {
	        print $langs->trans("SubscriptionNotReceived");
	        if ($object->statut > 0) print " ".img_warning($langs->trans("Late")); // Affiche picto retard uniquement si non brouillon et non resilie
	    }
	}
	print '</td></tr>';

	// Third party Dolibarr
	if (! empty($conf->societe->enabled))
	{
		print '<tr><td>';
		print '<table class="nobordernopadding" width="100%"><tr><td>';
		print $langs->trans("LinkedToDolibarrThirdParty");
		print '</td>';
		if ($action != 'editthirdparty' && $user->rights->adherent->creer) print '<td align="right"><a href="'.$_SERVER["PHP_SELF"].'?action=editthirdparty&amp;rowid='.$object->id.'">'.img_edit($langs->trans('SetLinkToThirdParty'),1).'</a></td>';
		print '</tr></table>';
		print '</td><td colspan="2" class="valeur">';
		if ($action == 'editthirdparty')
		{
			$htmlname='socid';
			print '<form method="POST" action="'.$_SERVER['PHP_SELF'].'" name="form'.$htmlname.'">';
			print '<input type="hidden" name="rowid" value="'.$object->id.'">';
			print '<input type="hidden" name="action" value="set'.$htmlname.'">';
			print '<input type="hidden" name="token" value="'.$_SESSION['newtoken'].'">';
			print '<table class="nobordernopadding" cellpadding="0" cellspacing="0">';
			print '<tr><td>';
			print $form->select_company($object->fk_soc,'socid','',1);
			print '</td>';
			print '<td align="left"><input type="submit" class="button" value="'.$langs->trans("Modify").'"></td>';
			print '</tr></table></form>';
		}
		else
		{
			if ($object->fk_soc)
			{
				$company=new Societe($db);
				$result=$company->fetch($object->fk_soc);
				print $company->getNomUrl(1);
			}
			else
			{
				print $langs->trans("NoThirdPartyAssociatedToMember");
			}
		}
		print '</td></tr>';
	}

	// Login Dolibarr
	print '<tr><td>';
	print '<table class="nobordernopadding" width="100%"><tr><td>';
	print $langs->trans("LinkedToDolibarrUser");
	print '</td>';
	if ($action != 'editlogin' && $user->rights->adherent->creer)
	{
		print '<td align="right">';
		if ($user->rights->user->user->creer)
		{
			print '<a href="'.$_SERVER["PHP_SELF"].'?action=editlogin&amp;rowid='.$object->id.'">'.img_edit($langs->trans('SetLinkToUser'),1).'</a>';
		}
		print '</td>';
	}
	print '</tr></table>';
	print '</td><td colspan="2" class="valeur">';
	if ($action == 'editlogin')
	{
		$form->form_users($_SERVER['PHP_SELF'].'?rowid='.$object->id,$object->user_id,'userid','');
	}
	else
	{
		if ($object->user_id)
		{
			$form->form_users($_SERVER['PHP_SELF'].'?rowid='.$object->id,$object->user_id,'none');
		}
		else print $langs->trans("NoDolibarrAccess");
	}
	print '</td></tr>';

    print "</table>\n";

	print "</div></div></div>\n";
    print '<div style="clear:both"></div>';

    dol_fiche_end();

    print '</form>';


    /*
     * Action buttons
     */

    // Button to create a new subscription if member no draft neither resiliated
    if ($user->rights->adherent->cotisation->creer)
    {
        if ($action != 'addsubscription' && $action != 'create_thirdparty')
        {
            print '<div class="tabsAction">';

            if ($object->statut > 0) print '<div class="inline-block divButAction"><a class="butAction" href="'.$_SERVER["PHP_SELF"].'?rowid='.$rowid.'&action=addsubscription">'.$langs->trans("AddSubscription")."</a></div>";
            else print '<div class="inline-block divButAction"><a class="butActionRefused" href="#" title="'.dol_escape_htmltag($langs->trans("ValidateBefore")).'">'.$langs->trans("AddSubscription").'</a></div>';

            print '</div>';
        }
    }

    /*
     * List of subscriptions
     */
    if ($action != 'addsubscription' && $action != 'create_thirdparty')
    {
        $sql = "SELECT d.rowid, d.firstname, d.lastname, d.societe,";
        $sql.= " c.rowid as crowid, c.subscription,";
        $sql.= " c.datec,";
        $sql.= " c.dateadh as dateh,";
        $sql.= " c.datef,";
        $sql.= " c.fk_bank,";
        $sql.= " b.rowid as bid,";
        $sql.= " ba.rowid as baid, ba.label, ba.bank, ba.ref, ba.account_number, ba.fk_accountancy_journal, ba.number";
        $sql.= " FROM ".MAIN_DB_PREFIX."adherent as d, ".MAIN_DB_PREFIX."subscription as c";
        $sql.= " LEFT JOIN ".MAIN_DB_PREFIX."bank as b ON c.fk_bank = b.rowid";
        $sql.= " LEFT JOIN ".MAIN_DB_PREFIX."bank_account as ba ON b.fk_account = ba.rowid";
        $sql.= " WHERE d.rowid = c.fk_adherent AND d.rowid=".$rowid;
		$sql.= $db->order($sortfield, $sortorder);

        $result = $db->query($sql);
        if ($result)
        {
            $subscriptionstatic=new Subscription($db);

            $num = $db->num_rows($result);
            $i = 0;

            print '<table class="noborder" width="100%">'."\n";

            print '<tr class="liste_titre">';
            print_liste_field_titre('Ref',$_SERVER["PHP_SELF"],'c.rowid','',$param,'',$sortfield,$sortorder);
            print '<td align="center">'.$langs->trans("DateCreation").'</td>';
            print '<td align="center">'.$langs->trans("DateStart").'</td>';
            print '<td align="center">'.$langs->trans("DateEnd").'</td>';
            print '<td align="right">'.$langs->trans("Amount").'</td>';
            if (! empty($conf->banque->enabled))
            {
                print '<td align="right">'.$langs->trans("Account").'</td>';
            }
            print "</tr>\n";

            $accountstatic=new Account($db);

            while ($i < $num)
            {
                $objp = $db->fetch_object($result);

                $subscriptionstatic->ref=$objp->crowid;
                $subscriptionstatic->id=$objp->crowid;

                print '<tr class="oddeven">';
                print '<td>'.$subscriptionstatic->getNomUrl(1).'</td>';
                print '<td align="center">'.dol_print_date($db->jdate($objp->datec),'dayhour')."</td>\n";
                print '<td align="center">'.dol_print_date($db->jdate($objp->dateh),'day')."</td>\n";
                print '<td align="center">'.dol_print_date($db->jdate($objp->datef),'day')."</td>\n";
                print '<td align="right">'.price($objp->subscription).'</td>';
				if (! empty($conf->banque->enabled))
				{
					print '<td align="right">';
					if ($objp->bid)
					{
						$accountstatic->label=$objp->label;
						$accountstatic->id=$objp->baid;
						$accountstatic->number=$objp->number;
						$accountstatic->account_number=$objp->account_number;

						if (! empty($conf->accounting->enabled))
						{
							$accountingjournal = new AccountingJournal($db);
							$accountingjournal->fetch($objp->fk_accountancy_journal);

							$accountstatic->accountancy_journal = $accountingjournal->getNomUrl(0,1,1,'',1);
						}

                        $accountstatic->ref=$objp->ref;
                        print $accountstatic->getNomUrl(1);
                    }
                    else
                    {
                        print '&nbsp;';
                    }
                    print '</td>';
                }
                print "</tr>";
                $i++;
            }
            print "</table>";
        }
        else
        {
            dol_print_error($db);
        }
    }


    if (($action != 'addsubscription' && $action != 'create_thirdparty'))
    {
	    // Shon online payment link
	    $useonlinepayment = (! empty($conf->paypal->enabled) || ! empty($conf->stripe->enabled) || ! empty($conf->paybox->enabled));

	    if ($useonlinepayment)
	    {
	    	print '<br>';

	    	require_once DOL_DOCUMENT_ROOT.'/core/lib/payments.lib.php';
	    	print showOnlinePaymentUrl('membersubscription', $object->ref);
	    	print '<br>';
	    }
    }

    /*
     * Add new subscription form
     */
    if (($action == 'addsubscription' || $action == 'create_thirdparty') && $user->rights->adherent->cotisation->creer)
    {
        print '<br>';

        print load_fiche_titre($langs->trans("NewCotisation"));

        // Define default choice for complementary actions
        $bankdirect=0;        // 1 means option by default is write to bank direct with no invoice
        $invoiceonly=0;		  // 1 means option by default is invoice only
        $bankviainvoice=0;    // 1 means option by default is write to bank via invoice
        if (GETPOST('paymentsave'))
        {
        	if (GETPOST('paymentsave') == 'bankdirect')     $bankdirect=1;
        	if (GETPOST('paymentsave') == 'invoiceonly')    $invoiceonly=1;
        	if (GETPOST('paymentsave') == 'bankviainvoice') $bankviainvoice=1;
        }
        else
        {
        	if (! empty($conf->global->ADHERENT_BANK_USE) && $conf->global->ADHERENT_BANK_USE == 'bankviainvoice' && ! empty($conf->banque->enabled) && ! empty($conf->societe->enabled) && ! empty($conf->facture->enabled)) $bankviainvoice=1;
        	else if (! empty($conf->global->ADHERENT_BANK_USE) && $conf->global->ADHERENT_BANK_USE == 'bankdirect' && ! empty($conf->banque->enabled)) $bankdirect=1;
        	else if (! empty($conf->global->ADHERENT_BANK_USE) && $conf->global->ADHERENT_BANK_USE == 'invoiceonly' && ! empty($conf->banque->enabled) && ! empty($conf->societe->enabled) && ! empty($conf->facture->enabled)) $invoiceonly=1;
        }

        print "\n\n<!-- Form add subscription -->\n";

        if ($conf->use_javascript_ajax)
        {
        	//var_dump($bankdirect.'-'.$bankviainvoice.'-'.$invoiceonly.'-'.empty($conf->global->ADHERENT_BANK_USE));
            print "\n".'<script type="text/javascript" language="javascript">';
            print '$(document).ready(function () {
                        $(".bankswitchclass, .bankswitchclass2").'.(($bankdirect||$bankviainvoice)?'show()':'hide()').';
                        $("#none, #invoiceonly").click(function() {
                            $(".bankswitchclass").hide();
                            $(".bankswitchclass2").hide();
                        });
                        $("#bankdirect, #bankviainvoice").click(function() {
                            $(".bankswitchclass").show();
                            $(".bankswitchclass2").show();
                        });
                        $("#selectoperation").change(function() {
                            var code = $(this).val();
                            if (code == "CHQ")
                            {
                                $(".fieldrequireddyn").addClass("fieldrequired");
                            	if ($("#fieldchqemetteur").val() == "")
                            	{
                                	$("#fieldchqemetteur").val($("#memberlabel").val());
                            	}
                            }
                            else
                            {
                                $(".fieldrequireddyn").removeClass("fieldrequired");
                            }
                        });
                        ';
            if (GETPOST('paymentsave')) print '$("#'.GETPOST('paymentsave').'").prop("checked",true);';
    	    print '});';
            print '</script>'."\n";
        }


		// Confirm create third party
		if ($action == 'create_thirdparty')
		{
			$companyalias='';
			$fullname = $object->getFullName($langs);

			if ($object->morphy == 'mor')
			{
				$companyname=$object->societe;
				if (! empty($fullname)) $companyalias=$fullname;
			}
			else
			{
				$companyname=$fullname;
				if (! empty($object->societe)) $companyalias=$object->societe;
			}

			// Create a form array
			$formquestion=array(
				array('label' => $langs->trans("NameToCreate"), 'type' => 'text', 'name' => 'companyname', 'value' => $companyname, 'morecss' => 'minwidth300', 'moreattr' => 'maxlength="128"'),
				array('label' => $langs->trans("AliasNames"), 'type' => 'text', 'name' => 'companyalias', 'value' => $companyalias, 'morecss' => 'minwidth300', 'moreattr' => 'maxlength="128"')
			);

			print $form->formconfirm($_SERVER["PHP_SELF"]."?rowid=".$object->id,$langs->trans("CreateDolibarrThirdParty"),$langs->trans("ConfirmCreateThirdParty"),"confirm_create_thirdparty",$formquestion,1);
		}


        print '<form name="subscription" method="POST" action="'.$_SERVER["PHP_SELF"].'">';
        print '<input type="hidden" name="token" value="'.$_SESSION['newtoken'].'">';
        print '<input type="hidden" name="action" value="subscription">';
        print '<input type="hidden" name="rowid" value="'.$rowid.'">';
        print '<input type="hidden" name="memberlabel" id="memberlabel" value="'.dol_escape_htmltag($object->getFullName($langs)).'">';
        print '<input type="hidden" name="thirdpartylabel" id="thirdpartylabel" value="'.dol_escape_htmltag($object->societe).'">';

		dol_fiche_head('');

		print "<table class=\"border\" width=\"100%\">\n";
        print '<tbody>';

		$today=dol_now();
        $datefrom=0;
        $dateto=0;
        $paymentdate=-1;

        // Date payment
        if (GETPOST('paymentyear') && GETPOST('paymentmonth') && GETPOST('paymentday'))
        {
            $paymentdate=dol_mktime(0, 0, 0, GETPOST('paymentmonth'), GETPOST('paymentday'), GETPOST('paymentyear'));
        }

        print '<tr>';
        // Date start subscription
        print '<td class="fieldrequired">'.$langs->trans("DateSubscription").'</td><td>';
        if (GETPOST('reday'))
        {
            $datefrom=dol_mktime(0,0,0,GETPOST('remonth'),GETPOST('reday'),GETPOST('reyear'));
        }
        if (! $datefrom)
        {
        	$datefrom=$object->datevalid;
        	if ($object->datefin > 0)
            {
                $datefrom=dol_time_plus_duree($object->datefin,1,'d');
            }
        }
        print $form->select_date($datefrom,'','','','',"subscription",1,1,1);
        print "</td></tr>";

        // Date end subscription
        if (GETPOST('endday'))
        {
            $dateto=dol_mktime(0,0,0,GETPOST('endmonth'),GETPOST('endday'),GETPOST('endyear'));
        }
        if (! $dateto)
        {
            $dateto=-1;		// By default, no date is suggested
        }
        print '<tr><td>'.$langs->trans("DateEndSubscription").'</td><td>';
        print $form->select_date($dateto,'end','','','',"subscription",1,0,1);
        print "</td></tr>";

        if ($adht->subscription)
        {
            // Amount
            print '<tr><td class="fieldrequired">'.$langs->trans("Amount").'</td><td><input type="text" name="subscription" size="6" value="'.GETPOST('subscription').'"> '.$langs->trans("Currency".$conf->currency).'</td></tr>';

            // Label
            print '<tr><td>'.$langs->trans("Label").'</td>';
            print '<td><input name="label" type="text" size="32" value="';
            if (empty($conf->global->MEMBER_NO_DEFAULT_LABEL)) print $langs->trans("Subscription").' '.dol_print_date(($datefrom?$datefrom:time()),"%Y");
            print '"></td></tr>';

            // Complementary action
            if (! empty($conf->banque->enabled) || ! empty($conf->facture->enabled))
            {
                $company=new Societe($db);
                if ($object->fk_soc)
                {
                    $result=$company->fetch($object->fk_soc);
                }

                // Title payments
                //print '<tr><td colspan="2"><b>'.$langs->trans("Payment").'</b></td></tr>';

                // No more action
                print '<tr><td class="tdtop fieldrequired">'.$langs->trans('MoreActions');
                print '</td>';
                print '<td>';
                print '<input type="radio" class="moreaction" id="none" name="paymentsave" value="none"'.(empty($bankdirect) && empty($invoiceonly) && empty($bankviainvoice)?' checked':'').'> '.$langs->trans("None").'<br>';
                // Add entry into bank accoun
                if (! empty($conf->banque->enabled))
                {
                    print '<input type="radio" class="moreaction" id="bankdirect" name="paymentsave" value="bankdirect"'.(! empty($bankdirect)?' checked':'');
                    print '> '.$langs->trans("MoreActionBankDirect").'<br>';
                }
                // Add invoice with no payments
                if (! empty($conf->societe->enabled) && ! empty($conf->facture->enabled))
                {
                    print '<input type="radio" class="moreaction" id="invoiceonly" name="paymentsave" value="invoiceonly"'.(! empty($invoiceonly)?' checked':'');
                    //if (empty($object->fk_soc)) print ' disabled';
                    print '> '.$langs->trans("MoreActionInvoiceOnly");
                    if ($object->fk_soc) print ' ('.$langs->trans("ThirdParty").': '.$company->getNomUrl(1).')';
                    else
					{
                    	print ' (';
                    	if (empty($object->fk_soc)) print img_warning($langs->trans("NoThirdPartyAssociatedToMember"));
                    	print $langs->trans("NoThirdPartyAssociatedToMember");
                    	print ' - <a href="'.$_SERVER["PHP_SELF"].'?rowid='.$object->id.'&amp;action=create_thirdparty">';
                    	print $langs->trans("CreateDolibarrThirdParty");
                    	print '</a>)';
                    }
                    if (empty($conf->global->ADHERENT_VAT_FOR_SUBSCRIPTIONS) || $conf->global->ADHERENT_VAT_FOR_SUBSCRIPTIONS != 'defaultforfoundationcountry') print '. '.$langs->trans("NoVatOnSubscription",0);
					if (! empty($conf->global->ADHERENT_PRODUCT_ID_FOR_SUBSCRIPTIONS) && (! empty($conf->product->enabled) || ! empty($conf->service->enabled)))
					{
						$prodtmp=new Product($db);
						$prodtmp->fetch($conf->global->ADHERENT_PRODUCT_ID_FOR_SUBSCRIPTIONS);
						print '. '.$langs->transnoentitiesnoconv("ADHERENT_PRODUCT_ID_FOR_SUBSCRIPTIONS", $prodtmp->getNomUrl(1));	// must use noentitiesnoconv to avoid to encode html into getNomUrl of product
					}
                    print '<br>';
                }
                // Add invoice with payments
                if (! empty($conf->banque->enabled) && ! empty($conf->societe->enabled) && ! empty($conf->facture->enabled))
                {
                    print '<input type="radio" class="moreaction" id="bankviainvoice" name="paymentsave" value="bankviainvoice"'.(! empty($bankviainvoice)?' checked':'');
                    //if (empty($object->fk_soc)) print ' disabled';
                    print '> '.$langs->trans("MoreActionBankViaInvoice");
                    if ($object->fk_soc) print ' ('.$langs->trans("ThirdParty").': '.$company->getNomUrl(1).')';
                    else
					{
                    	print ' (';
                    	if (empty($object->fk_soc)) print img_warning($langs->trans("NoThirdPartyAssociatedToMember"));
                    	print $langs->trans("NoThirdPartyAssociatedToMember");
                    	print ' - <a href="'.$_SERVER["PHP_SELF"].'?rowid='.$object->id.'&amp;action=create_thirdparty">';
                    	print $langs->trans("CreateDolibarrThirdParty");
                    	print '</a>)';
                    }
                    if (empty($conf->global->ADHERENT_VAT_FOR_SUBSCRIPTIONS) || $conf->global->ADHERENT_VAT_FOR_SUBSCRIPTIONS != 'defaultforfoundationcountry') print '. '.$langs->trans("NoVatOnSubscription",0);
					if (! empty($conf->global->ADHERENT_PRODUCT_ID_FOR_SUBSCRIPTIONS) && (! empty($conf->product->enabled) || ! empty($conf->service->enabled)))
					{
						$prodtmp=new Product($db);
						$prodtmp->fetch($conf->global->ADHERENT_PRODUCT_ID_FOR_SUBSCRIPTIONS);
						print '. '.$langs->transnoentitiesnoconv("ADHERENT_PRODUCT_ID_FOR_SUBSCRIPTIONS", $prodtmp->getNomUrl(1));	// must use noentitiesnoconv to avoid to encode html into getNomUrl of product
					}
                    print '<br>';
                }
                print '</td></tr>';

                // Bank account
                print '<tr class="bankswitchclass"><td class="fieldrequired">'.$langs->trans("FinancialAccount").'</td><td>';
                $form->select_comptes(GETPOST('accountid'),'accountid',0,'',1);
                print "</td></tr>\n";

                // Payment mode
                print '<tr class="bankswitchclass"><td class="fieldrequired">'.$langs->trans("PaymentMode").'</td><td>';
                $form->select_types_paiements(GETPOST('operation'),'operation','',2);
                print "</td></tr>\n";

                // Date of payment
                print '<tr class="bankswitchclass"><td class="fieldrequired">'.$langs->trans("DatePayment").'</td><td>';
                print $form->select_date(isset($paymentdate)?$paymentdate:-1,'payment',0,0,1,'subscription',1,1,1);
                print "</td></tr>\n";

                print '<tr class="bankswitchclass2"><td>'.$langs->trans('Numero');
                print ' <em>('.$langs->trans("ChequeOrTransferNumber").')</em>';
                print '</td>';
                print '<td><input id="fieldnum_chq" name="num_chq" type="text" size="8" value="'.(! GETPOST('num_chq')?'':GETPOST('num_chq')).'"></td></tr>';

                print '<tr class="bankswitchclass2 fieldrequireddyn"><td>'.$langs->trans('CheckTransmitter');
                print ' <em>('.$langs->trans("ChequeMaker").')</em>';
                print '</td>';
                print '<td><input id="fieldchqemetteur" name="chqemetteur" size="32" type="text" value="'.(! GETPOST('chqemetteur')?'':GETPOST('chqemetteur')).'"></td></tr>';

                print '<tr class="bankswitchclass2"><td>'.$langs->trans('Bank');
                print ' <em>('.$langs->trans("ChequeBank").')</em>';
                print '</td>';
                print '<td><input id="chqbank" name="chqbank" size="32" type="text" value="'.(! GETPOST('chqbank')?'':GETPOST('chqbank')).'"></td></tr>';
            }
        }

        print '<tr><td colspan="2">&nbsp;</td>';

        print '<tr><td width="30%">'.$langs->trans("SendAcknowledgementByMail").'</td>';
        print '<td>';
        if (! $object->email)
        {
            print $langs->trans("NoEMail");
        }
        else
        {
            $adht = new AdherentType($db);
            $adht->fetch($object->typeid);

            $subjecttosend=$object->makeSubstitution($conf->global->ADHERENT_MAIL_COTIS_SUBJECT);
            $texttosend=$object->makeSubstitution($adht->getMailOnSubscription());

            $tmp='<input name="sendmail" type="checkbox"'.(GETPOST('sendmail','alpha')?' checked':(! empty($conf->global->ADHERENT_DEFAULT_SENDINFOBYMAIL)?' checked':'')).'>';
            $helpcontent='';
            $helpcontent.='<b>'.$langs->trans("MailFrom").'</b>: '.$conf->global->ADHERENT_MAIL_FROM.'<br>'."\n";
            $helpcontent.='<b>'.$langs->trans("MailRecipient").'</b>: '.$object->email.'<br>'."\n";
            $helpcontent.='<b>'.$langs->trans("MailTopic").'</b>:<br>'."\n";
            $helpcontent.=$subjecttosend."\n";
            $helpcontent.="<br>";
            $helpcontent.='<b>'.$langs->trans("MailText").'</b>:<br>';
            $helpcontent.=dol_htmlentitiesbr($texttosend)."\n";

            print $form->textwithpicto($tmp,$helpcontent,1,'help');
        }
        print '</td></tr>';
        print '</tbody>';
        print '</table>';

        dol_fiche_end();

        print '<div class="center">';
        print '<input type="submit" class="button" name="add" value="'.$langs->trans("AddSubscription").'">';
        print '&nbsp;&nbsp;&nbsp;&nbsp;&nbsp;';
        print '<input type="submit" class="button" name="cancel" value="'.$langs->trans("Cancel").'">';
        print '</div>';

        print '</form>';

        print "\n<!-- End form subscription -->\n\n";
    }

    //print '</td></tr>';
    //print '</table>';
}
else
{
    $langs->load("errors");
    print $langs->trans("ErrorRecordNotFound");
}


llxFooter();

$db->close();<|MERGE_RESOLUTION|>--- conflicted
+++ resolved
@@ -316,242 +316,12 @@
 
         if (! $error)
         {
-<<<<<<< HEAD
         	$result = $object->subscriptionComplementaryActions($crowid, $option, $accountid, $datesubscription, $paymentdate, $operation, $label, $amount, $num_chq, $emetteur_nom, $emetteur_banque);
 			if ($result < 0)
 			{
 				$error++;
 				setEventMessages($object->error, $object->errors, 'errors');
 			}
-=======
-            // Insert into bank account directlty (if option choosed for) + link to llx_subscription if option is 'bankdirect'
-            if ($option == 'bankdirect' && $accountid)
-            {
-                require_once DOL_DOCUMENT_ROOT.'/compta/bank/class/account.class.php';
-
-                $acct=new Account($db);
-                $result=$acct->fetch($accountid);
-
-                $dateop=$paymentdate;
-
-                $insertid=$acct->addline($dateop, $operation, $label, $subscription, $num_chq, '', $user, $emetteur_nom, $emetteur_banque);
-                if ($insertid > 0)
-                {
-                    $inserturlid=$acct->add_url_line($insertid, $object->id, DOL_URL_ROOT.'/adherents/card.php?rowid=', $object->getFullname($langs), 'member');
-                    if ($inserturlid > 0)
-                    {
-                        // Update table subscription
-                        $sql ="UPDATE ".MAIN_DB_PREFIX."subscription SET fk_bank=".$insertid;
-                        $sql.=" WHERE rowid=".$crowid;
-
-                        dol_syslog("subscription::subscription", LOG_DEBUG);
-                        $resql = $db->query($sql);
-                        if (! $resql)
-                        {
-                            $error++;
-                            $errmsg=$db->lasterror();
-        					setEventMessages($errmsg, null, 'errors');
-                        }
-                    }
-                    else
-					{
-                        $error++;
-                        $errmsg=$acct->error;
-                        $errmsgs=$acct->errors;
-        				setEventMessages($errmsg, $errmsgs, 'errors');
-					}
-                }
-                else
-				{
-                    $error++;
-                    $errmsg=$acct->error;
-                    $errmsgs=$acct->errors;
-        			setEventMessages($errmsg, $errmsgs, 'errors');
-				}
-            }
-
-            // If option choosed, we create invoice
-            if (($option == 'bankviainvoice' && $accountid) || $option == 'invoiceonly')
-            {
-                require_once DOL_DOCUMENT_ROOT.'/compta/facture/class/facture.class.php';
-                require_once DOL_DOCUMENT_ROOT.'/compta/facture/class/paymentterm.class.php';
-
-                $invoice=new Facture($db);
-                $customer=new Societe($db);
-
-                if (! $error)
-                {
-                	if (! ($object->fk_soc > 0))
-                	{
-                		$langs->load("errors");
-                		$errmsg=$langs->trans("ErrorMemberNotLinkedToAThirpartyLinkOrCreateFirst");
-        				setEventMessages($errmsg, null, 'errors');
-                		$error++;
-                	}
-                }
-                if (! $error)
-                {
-	                $result=$customer->fetch($object->fk_soc);
-	                if ($result <= 0)
-	                {
-	                    $errmsg=$customer->error;
-	                    $errmsgs=$acct->errors;
-        				setEventMessages($errmsg, $errmsgs, 'errors');
-	                    $error++;
-	                }
-                }
-
-                if (! $error)
-                {
-	                // Create draft invoice
-	                $invoice->type= Facture::TYPE_STANDARD;
-	                $invoice->cond_reglement_id=$customer->cond_reglement_id;
-	                if (empty($invoice->cond_reglement_id))
-	                {
-	                    $paymenttermstatic=new PaymentTerm($db);
-	                    $invoice->cond_reglement_id=$paymenttermstatic->getDefaultId();
-	                    if (empty($invoice->cond_reglement_id))
-	                    {
-	                        $error++;
-	                        $errmsg='ErrorNoPaymentTermRECEPFound';
-        					setEventMessages($errmsg, null, 'errors');
-	                    }
-	                }
-	                $invoice->socid=$object->fk_soc;
-	                $invoice->date=$datesubscription;
-
-	                // Possibility to add external linked objects with hooks
-	                $invoice->linked_objects['subscription'] = $crowid;
-	                if (! empty($_POST['other_linked_objects']) && is_array($_POST['other_linked_objects']))
-	                {
-	                    $invoice->linked_objects = array_merge($invoice->linked_objects, $_POST['other_linked_objects']);
-	                }
-
-	                $result=$invoice->create($user);
-	                if ($result <= 0)
-	                {
-	                    $errmsg=$invoice->error;
-	                    $errmsgs=$invoice->errors;
-        				setEventMessages($errmsg, $errmsgs, 'errors');
-	                    $error++;
-	                }
-                }
-
-                if (! $error)
-                {
-	                // Add line to draft invoice
-	                $idprodsubscription=0;
-			        if (! empty($conf->global->ADHERENT_PRODUCT_ID_FOR_SUBSCRIPTIONS) && (! empty($conf->product->enabled) || ! empty($conf->service->enabled))) $idprodsubscription = $conf->global->ADHERENT_PRODUCT_ID_FOR_SUBSCRIPTIONS;
-
-	                $vattouse=0;
-	                if (isset($conf->global->ADHERENT_VAT_FOR_SUBSCRIPTIONS) && $conf->global->ADHERENT_VAT_FOR_SUBSCRIPTIONS == 'defaultforfoundationcountry')
-	                {
-	                	$vattouse=get_default_tva($mysoc, $mysoc, $idprodsubscription);
-	                }
-	                //print xx".$vattouse." - ".$mysoc." - ".$customer;exit;
-	                $result=$invoice->addline($label,0,1,$vattouse,0,0,$idprodsubscription,0,$datesubscription,$datesubend,0,0,'','TTC',$subscription,1);
-	                if ($result <= 0)
-	                {
-	                    $errmsg=$invoice->error;
-        				setEventMessages($errmsg, null, 'errors');
-	                    $error++;
-	                }
-                }
-
-                if (! $error)
-                {
-	                // Validate invoice
-	                $result=$invoice->validate($user);
-   	                if ($result <= 0)
-	                {
-	                    $errmsg=$invoice->error;
-	                    $errmsgs=$invoice->errors;
-        				setEventMessages($errmsg, $errmsgs, 'errors');
-	                    $error++;
-	                }
-                }
-
-                // Add payment onto invoice
-                if ($option == 'bankviainvoice' && $accountid)
-                {
-                    require_once DOL_DOCUMENT_ROOT.'/compta/paiement/class/paiement.class.php';
-                    require_once DOL_DOCUMENT_ROOT.'/compta/bank/class/account.class.php';
-                    require_once DOL_DOCUMENT_ROOT.'/core/lib/functions.lib.php';
-
-                    $amounts[$invoice->id] = price2num($subscription);
-                    $paiement = new Paiement($db);
-                    $paiement->datepaye     = $paymentdate;
-                    $paiement->amounts      = $amounts;
-                    $paiement->paiementid   = dol_getIdFromCode($db,$operation,'c_paiement','code','id',1);
-                    $paiement->num_paiement = $num_chq;
-                    $paiement->note         = $label;
-
-                    if (! $error)
-                    {
-	                    // Create payment line for invoice
-                    	$paiement_id = $paiement->create($user);
-                        if (! $paiement_id > 0)
-                        {
-                            $errmsg=$paiement->error;
-                            $errmsgs=$paiement->errors;
-        					setEventMessages($errmsg, $errmsgs, 'errors');
-                            $error++;
-                        }
-                    }
-
-                    if (! $error)
-                    {
-                    	// Add transaction into bank account
-                        $bank_line_id=$paiement->addPaymentToBank($user,'payment','(SubscriptionPayment)',$accountid,$emetteur_nom,$emetteur_banque);
-                        if (! ($bank_line_id > 0))
-                        {
-                            $errmsg=$paiement->error;
-                            $errmsgs=$paiement->errors;
-	                        setEventMessages($paiement->error, $paiement->errors, 'errors');
-                            $error++;
-                        }
-                    }
-
-                    if (! $error)
-                    {
-                        // Update fk_bank into subscription table
-                        $sql = 'UPDATE '.MAIN_DB_PREFIX.'subscription SET fk_bank='.$bank_line_id;
-                        $sql.= ' WHERE rowid='.$crowid;
-
-	                    $result = $db->query($sql);
-                        if (! $result)
-                        {
-                            $error++;
-                        }
-                    }
-
-                    if (! $error)
-                    {
-                        // Set invoice as paid
-                    	$invoice->set_paid($user);
-                    }
-
-                    if (! $error)
-                    {
-						// Define output language
-						$outputlangs = $langs;
-						$newlang = '';
-						if ($conf->global->MAIN_MULTILANGS && empty($newlang) && ! empty($_REQUEST['lang_id']))
-							$newlang = $_REQUEST['lang_id'];
-						if ($conf->global->MAIN_MULTILANGS && empty($newlang))
-							$newlang = $customer->default_lang;
-						if (! empty($newlang)) {
-							$outputlangs = new Translate("", $conf);
-							$outputlangs->setDefaultLang($newlang);
-						}
-                    	// Generate PDF (whatever is option MAIN_DISABLE_PDF_AUTOUPDATE) so we can include it into email
-						//if (empty($conf->global->MAIN_DISABLE_PDF_AUTOUPDATE))
-
-	                    $invoice->generateDocument($invoice->modelpdf, $outputlangs, $hidedetails, $hidedesc, $hideref);
-                    }
-                }
-            }
->>>>>>> 17e012e0
         }
 
         if (! $error)
