--- conflicted
+++ resolved
@@ -591,12 +591,11 @@
 	// Login
 	if (empty($conf->global->ADHERENT_LOGIN_NOT_REQUIRED))
 	{
-<<<<<<< HEAD
-		print '<tr><td>'.$langs->trans("Login").' / '.$langs->trans("Id").'</td><td class="valeur">'.$object->login.'&nbsp;</td></tr>';
+		print '<tr><td class="titlefield">'.$langs->trans("Login").' / '.$langs->trans("Id").'</td><td class="valeur">'.$object->login.'&nbsp;</td></tr>';
 	}
 
 	// Type
-	print '<tr><td>'.$langs->trans("Type").'</td><td class="valeur">'.$adht->getNomUrl(1)."</td></tr>\n";
+	print '<tr><td class="titlefield">'.$langs->trans("Type").'</td><td class="valeur">'.$adht->getNomUrl(1)."</td></tr>\n";
 
 	// Morphy
 	print '<tr><td>'.$langs->trans("Nature").'</td><td class="valeur" >'.$object->getmorphylib().'</td>';
@@ -622,151 +621,6 @@
 		print '</td></tr>';
 	}
 
-    print '</table>';
-    
-    print '</div>';
-    print '<div class="fichehalfright"><div class="ficheaddleft">';
-   
-    print '<div class="underbanner clearboth"></div>';
-    print '<table class="border tableforfield" width="100%">';
-	
-	// Birthday
-	print '<tr><td>'.$langs->trans("Birthday").'</td><td class="valeur">'.dol_print_date($object->birth,'day').'</td></tr>';
-
-	// Public
-	print '<tr><td>'.$langs->trans("Public").'</td><td class="valeur">'.yn($object->public).'</td></tr>';
-
-	// Categories
-	if (! empty($conf->categorie->enabled)  && ! empty($user->rights->categorie->lire))
-	{
-		print '<tr><td>' . $langs->trans("Categories") . '</td>';
-		print '<td colspan="2">';
-		print $form->showCategories($object->id, 'member', 1);
-		print '</td></tr>';
-	}
-
-	// Other attributes
-	$parameters=array('colspan'=>2);
-	$reshook=$hookmanager->executeHooks('formObjectOptions',$parameters,$object,$action);    // Note that $action and $object may have been modified by hook
-	if (empty($reshook) && ! empty($extrafields->attribute_label))
-	{
-		print $object->showOptionals($extrafields, 'view', $parameters);
-	}
-
-	// Third party Dolibarr
-	if (! empty($conf->societe->enabled))
-	{
-		print '<tr><td>';
-		print '<table class="nobordernopadding" width="100%"><tr><td>';
-		print $langs->trans("LinkedToDolibarrThirdParty");
-		print '</td>';
-		if ($action != 'editthirdparty' && $user->rights->adherent->creer) print '<td align="right"><a href="'.$_SERVER["PHP_SELF"].'?action=editthirdparty&amp;rowid='.$object->id.'">'.img_edit($langs->trans('SetLinkToThirdParty'),1).'</a></td>';
-		print '</tr></table>';
-		print '</td><td colspan="2" class="valeur">';
-		if ($action == 'editthirdparty')
-		{
-			$htmlname='socid';
-			print '<form method="POST" action="'.$_SERVER['PHP_SELF'].'" name="form'.$htmlname.'">';
-			print '<input type="hidden" name="rowid" value="'.$object->id.'">';
-			print '<input type="hidden" name="action" value="set'.$htmlname.'">';
-			print '<input type="hidden" name="token" value="'.$_SESSION['newtoken'].'">';
-			print '<table class="nobordernopadding" cellpadding="0" cellspacing="0">';
-			print '<tr><td>';
-			print $form->select_company($object->fk_soc,'socid','',1);
-			print '</td>';
-			print '<td align="left"><input type="submit" class="button" value="'.$langs->trans("Modify").'"></td>';
-			print '</tr></table></form>';
-		}
-		else
-		{
-			if ($object->fk_soc)
-			{
-				$company=new Societe($db);
-				$result=$company->fetch($object->fk_soc);
-				print $company->getNomUrl(1);
-			}
-			else
-			{
-				print $langs->trans("NoThirdPartyAssociatedToMember");
-			}
-=======
-		print '<tr><td class="titlefield">'.$langs->trans("Login").' / '.$langs->trans("Id").'</td><td class="valeur">'.$object->login.'&nbsp;</td></tr>';
-	}
-
-	// Type
-	print '<tr><td class="titlefield">'.$langs->trans("Type").'</td><td class="valeur">'.$adht->getNomUrl(1)."</td></tr>\n";
-
-	// Morphy
-	print '<tr><td>'.$langs->trans("Nature").'</td><td class="valeur" >'.$object->getmorphylib().'</td>';
-	print '</tr>';
-
-	// Company
-	print '<tr><td>'.$langs->trans("Company").'</td><td class="valeur">'.$object->societe.'</td></tr>';
-
-	// Civility
-	print '<tr><td>'.$langs->trans("UserTitle").'</td><td class="valeur">'.$object->getCivilityLabel().'&nbsp;</td>';
-	print '</tr>';
-
-	// Password
-	if (empty($conf->global->ADHERENT_LOGIN_NOT_REQUIRED))
-	{
-		print '<tr><td>'.$langs->trans("Password").'</td><td>'.preg_replace('/./i','*',$object->pass);
-		if ((! empty($object->pass) || ! empty($object->pass_crypted)) && empty($object->user_id))
-		{
-		    $langs->load("errors");
-		    $htmltext=$langs->trans("WarningPasswordSetWithNoAccount");
-		    print ' '.$form->textwithpicto('', $htmltext,1,'warning');
->>>>>>> 3f5d67d4
-		}
-		print '</td></tr>';
-	}
-
-<<<<<<< HEAD
-	// Login Dolibarr
-	print '<tr><td>';
-	print '<table class="nobordernopadding" width="100%"><tr><td>';
-	print $langs->trans("LinkedToDolibarrUser");
-	print '</td>';
-	if ($action != 'editlogin' && $user->rights->adherent->creer)
-	{
-		print '<td align="right">';
-		if ($user->rights->user->user->creer)
-		{
-			print '<a href="'.$_SERVER["PHP_SELF"].'?action=editlogin&amp;rowid='.$object->id.'">'.img_edit($langs->trans('SetLinkToUser'),1).'</a>';
-		}
-		print '</td>';
-	}
-	print '</tr></table>';
-	print '</td><td colspan="2" class="valeur">';
-	if ($action == 'editlogin')
-	{
-		$form->form_users($_SERVER['PHP_SELF'].'?rowid='.$object->id,$object->user_id,'userid','');
-	}
-	else
-	{
-		if ($object->user_id)
-		{
-			$form->form_users($_SERVER['PHP_SELF'].'?rowid='.$object->id,$object->user_id,'none');
-		}
-		else print $langs->trans("NoDolibarrAccess");
-	}
-	print '</td></tr>';
-
-    // Date end subscription
-    print '<tr><td>'.$langs->trans("SubscriptionEndDate").'</td><td class="valeur">';
-    if ($object->datefin)
-    {
-        print dol_print_date($object->datefin,'day');
-        if ($object->hasDelay()) {
-            print " ".img_warning($langs->trans("Late"));
-        }
-    }
-    else
-    {
-	    if (! $adht->cotisation)
-	    {
-	     	print $langs->trans("SubscriptionNotRecorded");
-=======
     print '</table>';
     
     print '</div>';
@@ -812,18 +666,10 @@
 	    if (! $adht->cotisation)
 	    {
 	        print $langs->trans("SubscriptionNotRecorded");
->>>>>>> 3f5d67d4
 	        if ($object->statut > 0) print " ".img_warning($langs->trans("Late")); // Affiche picto retard uniquement si non brouillon et non resilie
 	    }
 	    else
 	    {
-<<<<<<< HEAD
-	    	print $langs->trans("SubscriptionNotReceived");
-	        if ($object->statut > 0) print " ".img_warning($langs->trans("Late")); // Affiche picto retard uniquement si non brouillon et non resilie
-	    }
-    }
-    print '</td></tr>';
-=======
 	        print $langs->trans("SubscriptionNotReceived");
 	        if ($object->statut > 0) print " ".img_warning($langs->trans("Late")); // Affiche picto retard uniquement si non brouillon et non resilie
 	    }
@@ -899,7 +745,6 @@
 		else print $langs->trans("NoDolibarrAccess");
 	}
 	print '</td></tr>';
->>>>>>> 3f5d67d4
 
     print "</table>\n";
 
