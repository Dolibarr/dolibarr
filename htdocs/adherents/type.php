<?php
/* Copyright (C) 2001-2002 Rodolphe Quiedeville <rodolphe@quiedeville.org>
 * Copyright (C) 2003      Jean-Louis Bergamo   <jlb@j1b.org>
 * Copyright (C) 2004-2011 Laurent Destailleur  <eldy@users.sourceforge.net>
 * Copyright (C) 2005-2012 Regis Houssin        <regis.houssin@capnetworks.com>
 * Copyright (C) 2013	   Florian Henry        <florian.henry@open-concept.pro>
 * Copyright (C) 2015      Alexandre Spangaro   <aspangaro.dolibarr@gmail.com>
 *
 * This program is free software; you can redistribute it and/or modify
 * it under the terms of the GNU General Public License as published by
 * the Free Software Foundation; either version 3 of the License, or
 * (at your option) any later version.
 *
 * This program is distributed in the hope that it will be useful,
 * but WITHOUT ANY WARRANTY; without even the implied warranty of
 * MERCHANTABILITY or FITNESS FOR A PARTICULAR PURPOSE.  See the
 * GNU General Public License for more details.
 *
 * You should have received a copy of the GNU General Public License
 * along with this program. If not, see <http://www.gnu.org/licenses/>.
 */

/**
 *      \file       htdocs/adherents/type.php
 *      \ingroup    member
 *		\brief      Member's type setup
 */

require '../main.inc.php';
require_once DOL_DOCUMENT_ROOT.'/core/lib/member.lib.php';
require_once DOL_DOCUMENT_ROOT.'/adherents/class/adherent.class.php';
require_once DOL_DOCUMENT_ROOT.'/adherents/class/adherent_type.class.php';
require_once DOL_DOCUMENT_ROOT.'/core/class/extrafields.class.php';

$langs->load("members");

$rowid  = GETPOST('rowid','int');
$action = GETPOST('action','alpha');
$cancel = GETPOST('cancel','alpha');

$search_lastname	= GETPOST('search_lastname','alpha');
$search_login		= GETPOST('search_login','alpha');
$search_email		= GETPOST('search_email','alpha');
$type				= GETPOST('type','alpha');
$status				= GETPOST('status','alpha');

$sortfield	= GETPOST('sortfield','alpha');
$sortorder	= GETPOST('sortorder','alpha');
$page		= GETPOST('page','int');
if ($page == -1) { $page = 0 ; }
$offset = $conf->liste_limit * $page ;
$pageprev = $page - 1;
$pagenext = $page + 1;
if (! $sortorder) {  $sortorder="DESC"; }
if (! $sortfield) {  $sortfield="d.lastname"; }

$label=GETPOST("libelle","alpha");
$cotisation=GETPOST("cotisation","int");
$vote=GETPOST("vote","int");
$comment=GETPOST("comment");
$mail_valid=GETPOST("mail_valid");

// Security check
$result=restrictedArea($user,'adherent',$rowid,'adherent_type');

$extrafields = new ExtraFields($db);

// fetch optionals attributes and labels
$extralabels=$extrafields->fetch_name_optionals_label('adherent_type');

if (GETPOST("button_removefilter_x") || GETPOST("button_removefilter")) // Both test are required to be compatible with all browsers
{
    $search_lastname="";
    $search_login="";
    $search_email="";
    $type="";
    $sall="";
}


// Initialize technical object to manage hooks of thirdparties. Note that conf->hooks_modules contains array array
$hookmanager->initHooks(array('membertypecard','globalcard'));

/*
 *	Actions
 */
if ($action == 'add' && $user->rights->adherent->configurer)
{
	if (! $cancel)
	{
		$object = new AdherentType($db);

		$object->libelle     = trim($label);
		$object->cotisation  = trim($cotisation);
		$object->note        = trim($comment);
		$object->mail_valid  = trim($mail_valid);
		$object->vote        = trim($vote);

		// Fill array 'array_options' with data from add form
		$ret = $extrafields->setOptionalsFromPost($extralabels,$object);
		if ($ret < 0) $error++;

		if ($object->libelle)
		{
			$id=$object->create($user);
			if ($id > 0)
			{
				header("Location: ".$_SERVER["PHP_SELF"]);
				exit;
			}
			else
			{
				$mesg=$object->error;
				$action = 'create';
			}
		}
		else
		{
			$mesg=$langs->trans("ErrorFieldRequired",$langs->transnoentities("Label"));
			$action = 'create';
		}
	}
}

if ($action == 'update' && $user->rights->adherent->configurer)
{
	if (! $cancel)
	{
		$object = new AdherentType($db);
		$object->id          = $rowid;
		$object->libelle     = trim($label);
		$object->cotisation  = trim($cotisation);
		$object->note        = trim($comment);
		$object->mail_valid  = trim($mail_valid);
		$object->vote        = trim($vote);

		// Fill array 'array_options' with data from add form
		$ret = $extrafields->setOptionalsFromPost($extralabels,$object);
		if ($ret < 0) $error++;

		$object->update($user);

		header("Location: ".$_SERVER["PHP_SELF"]."?rowid=".$_POST["rowid"]);
		exit;
	}
}

if ($action == 'delete' && $user->rights->adherent->configurer)
{
	$object = new AdherentType($db);
	$object->delete($rowid);
	header("Location: ".$_SERVER["PHP_SELF"]);
	exit;
}


/*
 * View
 */

llxHeader('',$langs->trans("MembersTypeSetup"),'EN:Module_Foundations|FR:Module_Adh&eacute;rents|ES:M&oacute;dulo_Miembros');

$form=new Form($db);


// List of members type
if (! $rowid && $action != 'create' && $action != 'edit')
{

	print load_fiche_titre($langs->trans("MembersTypes"));

	//dol_fiche_head('');

	$sql = "SELECT d.rowid, d.libelle, d.cotisation, d.vote";
	$sql.= " FROM ".MAIN_DB_PREFIX."adherent_type as d";
	$sql.= " WHERE d.entity IN (".getEntity().")";

	$result = $db->query($sql);
	if ($result)
	{
		$num = $db->num_rows($result);
		$i = 0;

		print '<table class="noborder" width="100%">';

		print '<tr class="liste_titre">';
		print '<td>'.$langs->trans("Ref").'</td>';
		print '<td>'.$langs->trans("Label").'</td>';
		print '<td align="center">'.$langs->trans("SubscriptionRequired").'</td>';
		print '<td align="center">'.$langs->trans("VoteAllowed").'</td>';
		print '<td>&nbsp;</td>';
		print "</tr>\n";

		$var=True;
		while ($i < $num)
		{
			$objp = $db->fetch_object($result);
			$var=!$var;
			print "<tr ".$bc[$var].">";
			print '<td><a href="'.$_SERVER["PHP_SELF"].'?rowid='.$objp->rowid.'">'.img_object($langs->trans("ShowType"),'group').' '.$objp->rowid.'</a></td>';
			print '<td>'.dol_escape_htmltag($objp->libelle).'</td>';
			print '<td align="center">'.yn($objp->cotisation).'</td>';
			print '<td align="center">'.yn($objp->vote).'</td>';
			if ($user->rights->adherent->configurer)
				print '<td align="right"><a href="'.$_SERVER["PHP_SELF"].'?action=edit&rowid='.$objp->rowid.'">'.img_edit().'</a></td>';
			else
				print '<td align="right">&nbsp;</td>';
			print "</tr>";
			$i++;
		}
		print "</table>";
	}
	else
	{
		dol_print_error($db);
	}
<<<<<<< HEAD

	//dol_fiche_end();

	/*
	 * Hotbar
	 */
	print '<div class="tabsAction">';

	// New type
	if ($user->rights->adherent->configurer)
	{
		print '<div class="inline-block divButAction"><a class="butAction" href="'.$_SERVER['PHP_SELF'].'?action=create">'.$langs->trans("NewType").'</a></div>';
	}

	print "</div>";

=======
>>>>>>> 3f5d67d4
}


/* ************************************************************************** */
/*                                                                            */
/* Creation mode                                                              */
/*                                                                            */
/* ************************************************************************** */
if ($action == 'create')
{
	$object = new AdherentType($db);

	print load_fiche_titre($langs->trans("NewMemberType"));

	print '<form action="'.$_SERVER['PHP_SELF'].'" method="POST">';
	print '<input type="hidden" name="token" value="'.$_SESSION['newtoken'].'">';
	print '<input type="hidden" name="action" value="add">';

    dol_fiche_head('');

	print '<table class="border" width="100%">';
	print '<tbody>';

<<<<<<< HEAD
	print '<tr><td width="25%" class="fieldrequired">'.$langs->trans("Label").'</td><td><input type="text" name="libelle" size="40"></td></tr>';
=======
	print '<tr><td class="titlefieldcreate fieldrequired">'.$langs->trans("Label").'</td><td><input type="text" name="libelle" size="40"></td></tr>';
>>>>>>> 3f5d67d4

	print '<tr><td>'.$langs->trans("SubscriptionRequired").'</td><td>';
	print $form->selectyesno("cotisation",1,1);
	print '</td></tr>';

	print '<tr><td>'.$langs->trans("VoteAllowed").'</td><td>';
	print $form->selectyesno("vote",0,1);
	print '</td></tr>';

	print '<tr><td valign="top">'.$langs->trans("Description").'</td><td>';
	print '<textarea name="comment" wrap="soft" class="centpercent" rows="3"></textarea></td></tr>';

	print '<tr><td valign="top">'.$langs->trans("WelcomeEMail").'</td><td>';
	require_once DOL_DOCUMENT_ROOT.'/core/class/doleditor.class.php';
	$doleditor=new DolEditor('mail_valid',$object->mail_valid,'',280,'dolibarr_notes','',false,true,$conf->fckeditor->enabled,15,90);
	$doleditor->Create();
	print '</td></tr>';

	// Other attributes
	$parameters=array();
	$reshook=$hookmanager->executeHooks('formObjectOptions',$parameters,$act,$action);    // Note that $action and $object may have been modified by hook
	if (empty($reshook) && ! empty($extrafields->attribute_label))
	{
		print $object->showOptionals($extrafields,'edit');
	}
	print '<tbody>';
	print "</table>\n";

	dol_fiche_end();

	print '<div class="center">';
	print '<input type="submit" name="button" class="button" value="'.$langs->trans("Add").'">';
	print '&nbsp;&nbsp;&nbsp;&nbsp;&nbsp;';
	print '<input type="submit" name="cancel" class="button" value="'.$langs->trans("Cancel").'" onclick="history.go(-1)" />';
	print '</div>';

	print "</form>\n";
}

/* ************************************************************************** */
/*                                                                            */
/* View mode                                                                  */
/*                                                                            */
/* ************************************************************************** */
if ($rowid > 0)
{
	if ($action != 'edit')
	{
		$object = new AdherentType($db);
		$object->fetch($rowid);
		$object->fetch_optionals($rowid,$extralabels);

		$head = member_type_prepare_head($object);

		dol_fiche_head($head, 'card', $langs->trans("MemberType"), 0, 'group');

		print '<table class="border" width="100%">';

		$linkback = '<a href="'.DOL_URL_ROOT.'/adherents/type.php">'.$langs->trans("BackToList").'</a>';

		// Ref
		print '<tr><td width="15%">'.$langs->trans("Ref").'</td>';
		print '<td>';
		print $form->showrefnav($object, 'rowid', $linkback);
		print '</td></tr>';

		// Label
		print '<tr><td width="15%">'.$langs->trans("Label").'</td><td>'.dol_escape_htmltag($object->libelle).'</td></tr>';

		print '<tr><td>'.$langs->trans("SubscriptionRequired").'</td><td>';
		print yn($object->cotisation);
		print '</tr>';

		print '<tr><td>'.$langs->trans("VoteAllowed").'</td><td>';
		print yn($object->vote);
		print '</tr>';

		print '<tr><td valign="top">'.$langs->trans("Description").'</td><td>';
		print nl2br($object->note)."</td></tr>";

		print '<tr><td valign="top">'.$langs->trans("WelcomeEMail").'</td><td>';
		print nl2br($object->mail_valid)."</td></tr>";

		// Other attributes
		$parameters=array();
		$reshook=$hookmanager->executeHooks('formObjectOptions',$parameters,$act,$action);    // Note that $action and $object may have been modified by hook
		if (empty($reshook) && ! empty($extrafields->attribute_label))
		{
			// View extrafields
			print $object->showOptionals($extrafields);
		}

		print '</table>';

		dol_fiche_end();


		/*
		 * Hotbar
		 */
		print '<div class="tabsAction">';

		// Edit
		if ($user->rights->adherent->configurer)
		{
			print '<div class="inline-block divButAction"><a class="butAction" href="'.$_SERVER['PHP_SELF'].'?action=edit&amp;rowid='.$object->id.'">'.$langs->trans("Modify").'</a></div>';
		}

		// Add
		print '<div class="inline-block divButAction"><a class="butAction" href="card.php?action=create&typeid='.$object->id.'">'.$langs->trans("AddMember").'</a></div>';

		// Delete
		if ($user->rights->adherent->configurer)
		{
			print '<div class="inline-block divButAction"><a class="butActionDelete" href="'.$_SERVER['PHP_SELF'].'?action=delete&rowid='.$object->id.'">'.$langs->trans("DeleteType").'</a></div>';
		}

		print "</div>";


		// Show list of members (nearly same code than in page list.php)

		$membertypestatic=new AdherentType($db);

		$now=dol_now();

		$sql = "SELECT d.rowid, d.login, d.firstname, d.lastname, d.societe, ";
		$sql.= " d.datefin,";
		$sql.= " d.email, d.fk_adherent_type as type_id, d.morphy, d.statut,";
		$sql.= " t.libelle as type, t.cotisation";
		$sql.= " FROM ".MAIN_DB_PREFIX."adherent as d, ".MAIN_DB_PREFIX."adherent_type as t";
		$sql.= " WHERE d.fk_adherent_type = t.rowid ";
		$sql.= " AND d.entity IN (".getEntity().")";
		$sql.= " AND t.rowid = ".$object->id;
		if ($sall)
		{
		    $sql.= " AND (d.firstname LIKE '%".$sall."%' OR d.lastname LIKE '%".$sall."%' OR d.societe LIKE '%".$sall."%'";
		    $sql.= " OR d.email LIKE '%".$sall."%' OR d.login LIKE '%".$sall."%' OR d.address LIKE '%".$sall."%'";
		    $sql.= " OR d.town LIKE '%".$sall."%' OR d.note_public LIKE '%".$sall."%' OR d.note_private LIKE '%".$sall."%')";
		}
		if ($status != '')
		{
		    $sql.= " AND d.statut IN (".$status.")";     // Peut valoir un nombre ou liste de nombre separes par virgules
		}
		if ($action == 'search')
		{
		  if (isset($_POST['search']) && $_POST['search'] != '')
		  {
		    $sql.= " AND (d.firstname LIKE '%".$_POST['search']."%' OR d.lastname LIKE '%".$_POST['search']."%')";
		  }
		}
		if (! empty($search_lastname))
		{
			$sql.= " AND (d.firstname LIKE '%".$search_lastname."%' OR d.lastname LIKE '%".$search_lastname."%')";
		}
		if (! empty($search_login))
		{
		    $sql.= " AND d.login LIKE '%".$search_login."%'";
		}
		if (! empty($search_email))
		{
		    $sql.= " AND d.email LIKE '%".$search_email."%'";
		}
		if ($filter == 'uptodate')
		{
		    $sql.=" AND datefin >= '".$db->idate($now)."'";
		}
		if ($filter == 'outofdate')
		{
		    $sql.=" AND datefin < '".$db->idate($now)."'";
		}
		// Count total nb of records
		$nbtotalofrecords = 0;
		if (empty($conf->global->MAIN_DISABLE_FULL_SCANLIST))
		{
			$resql = $db->query($sql);
		    if ($resql) $nbtotalofrecords = $db->num_rows($result);
		    else dol_print_error($db);
		}
		// Add order and limit
		$sql.= " ".$db->order($sortfield,$sortorder);
		$sql.= " ".$db->plimit($conf->liste_limit+1, $offset);

		$resql = $db->query($sql);
		if ($resql)
		{
		    $num = $db->num_rows($resql);
		    $i = 0;

		    $titre=$langs->trans("MembersList");
		    if ($status != '')
		    {
		        if ($status == '-1,1')								{ $titre=$langs->trans("MembersListQualified"); }
		        else if ($status == '-1')							{ $titre=$langs->trans("MembersListToValid"); }
		        else if ($status == '1' && ! $filter)				{ $titre=$langs->trans("MembersListValid"); }
		        else if ($status == '1' && $filter=='uptodate')		{ $titre=$langs->trans("MembersListUpToDate"); }
		        else if ($status == '1' && $filter=='outofdate')	{ $titre=$langs->trans("MembersListNotUpToDate"); }
		        else if ($status == '0')							{ $titre=$langs->trans("MembersListResiliated"); }
		    }
		    elseif ($action == 'search')
		    {
		        $titre=$langs->trans("MembersListQualified");
		    }

		    if ($type > 0)
		    {
				$membertype=new AdherentType($db);
		        $result=$membertype->fetch($type);
				$titre.=" (".$membertype->libelle.")";
		    }

		    $param="&rowid=".$rowid;
		    if (! empty($status))			$param.="&status=".$status;
		    if (! empty($search_lastname))	$param.="&search_lastname=".$search_lastname;
		    if (! empty($search_firstname))	$param.="&search_firstname=".$search_firstname;
		    if (! empty($search_login))		$param.="&search_login=".$search_login;
		    if (! empty($search_email))		$param.="&search_email=".$search_email;
		    if (! empty($filter))			$param.="&filter=".$filter;

		    if ($sall)
		    {
		        print $langs->trans("Filter")." (".$langs->trans("Lastname").", ".$langs->trans("Firstname").", ".$langs->trans("EMail").", ".$langs->trans("Address")." ".$langs->trans("or")." ".$langs->trans("Town")."): ".$sall;
		    }

		    print '<br>';
            print_barre_liste('',$page,$_SERVER["PHP_SELF"],$param,$sortfield,$sortorder,'',$num,$nbtotalofrecords);
		    print '<table class="noborder" width="100%">';

		    print '<tr class="liste_titre">';
		    print_liste_field_titre($langs->trans("Name")." / ".$langs->trans("Company"),$_SERVER["PHP_SELF"],"d.lastname",$param,"","",$sortfield,$sortorder);
		    print_liste_field_titre($langs->trans("Login"),$_SERVER["PHP_SELF"],"d.login",$param,"","",$sortfield,$sortorder);
		    print_liste_field_titre($langs->trans("Nature"),$_SERVER["PHP_SELF"],"d.morphy",$param,"","",$sortfield,$sortorder);
		    print_liste_field_titre($langs->trans("EMail"),$_SERVER["PHP_SELF"],"d.email",$param,"","",$sortfield,$sortorder);
		    print_liste_field_titre($langs->trans("Status"),$_SERVER["PHP_SELF"],"d.statut,d.datefin",$param,"","",$sortfield,$sortorder);
		    print_liste_field_titre($langs->trans("EndSubscription"),$_SERVER["PHP_SELF"],"d.datefin",$param,"",'align="center"',$sortfield,$sortorder);
		    print_liste_field_titre($langs->trans("Action"),$_SERVER["PHP_SELF"],"",$param,"",'width="60" align="center"',$sortfield,$sortorder);
		    print "</tr>\n";

			// Lignes des champs de filtre
			print '<form method="GET" action="'.$_SERVER["PHP_SELF"].'">';
			print '<input class="flat" type="hidden" name="rowid" value="'.$rowid.'" size="12"></td>';

			print '<tr class="liste_titre">';

			print '<td class="liste_titre" align="left">';
			print '<input class="flat" type="text" name="search_lastname" value="'.dol_escape_htmltag($search_lastname).'" size="12"></td>';

			print '<td class="liste_titre" align="left">';
			print '<input class="flat" type="text" name="search_login" value="'.dol_escape_htmltag($search_login).'" size="7"></td>';

			print '<td class="liste_titre">&nbsp;</td>';

			print '<td class="liste_titre" align="left">';
			print '<input class="flat" type="text" name="search_email" value="'.dol_escape_htmltag($search_email).'" size="12"></td>';

			print '<td class="liste_titre">&nbsp;</td>';

			print '<td align="right" colspan="2" class="liste_titre">';
			print '<input type="image" class="liste_titre" src="'.DOL_URL_ROOT.'/theme/'.$conf->theme.'/img/search.png" name="button_search" value="'.dol_escape_htmltag($langs->trans("Search")).'" title="'.dol_escape_htmltag($langs->trans("Search")).'">';
		    print '&nbsp; ';
		    print '<input type="image" class="liste_titre" src="'.DOL_URL_ROOT.'/theme/'.$conf->theme.'/img/searchclear.png" name="button_removefilter" value="'.dol_escape_htmltag($langs->trans("RemoveFilter")).'" title="'.dol_escape_htmltag($langs->trans("RemoveFilter")).'">';
			print '</td>';

			print "</tr>\n";
			print '</form>';

		    $var=True;
		    while ($i < $num && $i < $conf->liste_limit)
		    {
		        $objp = $db->fetch_object($resql);

		        $datefin=$db->jdate($objp->datefin);

		        $adh=new Adherent($db);
		        $adh->lastname=$objp->lastname;
		        $adh->firstname=$objp->firstname;

		        // Lastname
		        $var=!$var;
		        print '<tr '.$bc[$var].'>';
		        if ($objp->societe != '')
		        {
		            print '<td><a href="card.php?rowid='.$objp->rowid.'">'.img_object($langs->trans("ShowMember"),"user").' '.$adh->getFullName($langs,0,-1,20).' / '.dol_trunc($objp->societe,12).'</a></td>'."\n";
		        }
		        else
		        {
		            print '<td><a href="card.php?rowid='.$objp->rowid.'">'.img_object($langs->trans("ShowMember"),"user").' '.$adh->getFullName($langs,0,-1,32).'</a></td>'."\n";
		        }

		        // Login
		        print "<td>".$objp->login."</td>\n";

		        // Type
		        /*print '<td class="nowrap">';
		        $membertypestatic->id=$objp->type_id;
		        $membertypestatic->libelle=$objp->type;
		        print $membertypestatic->getNomUrl(1,12);
		        print '</td>';
				*/

		        // Moral/Physique
		        print "<td>".$adh->getmorphylib($objp->morphy)."</td>\n";

		        // EMail
		        print "<td>".dol_print_email($objp->email,0,0,1)."</td>\n";

		        // Statut
		        print '<td class="nowrap">';
		        print $adh->LibStatut($objp->statut,$objp->cotisation,$datefin,2);
		        print "</td>";

		        // Date fin cotisation
		        if ($datefin)
		        {
			        print '<td align="center" class="nowrap">';
		            if ($datefin < dol_now() && $objp->statut > 0)
		            {
		                print dol_print_date($datefin,'day')." ".img_warning($langs->trans("SubscriptionLate"));
		            }
		            else
		            {
		                print dol_print_date($datefin,'day');
		            }
		            print '</td>';
		        }
		        else
		        {
			        print '<td align="left" class="nowrap">';
			        if ($objp->cotisation == 'yes')
			        {
		                print $langs->trans("SubscriptionNotReceived");
		                if ($objp->statut > 0) print " ".img_warning();
			        }
			        else
			        {
			            print '&nbsp;';
			        }
		            print '</td>';
		        }

		        // Actions
		        print '<td align="center">';
				if ($user->rights->adherent->creer)
				{
					print '<a href="card.php?rowid='.$objp->rowid.'&action=edit&return=list.php">'.img_edit().'</a>';
				}
				print '&nbsp;';
				if ($user->rights->adherent->supprimer)
				{
					print '<a href="card.php?rowid='.$objp->rowid.'&action=resign&return=list.php">'.img_picto($langs->trans("Resiliate"),'disable.png').'</a>';
		        }
				print "</td>";

		        print "</tr>\n";
		        $i++;
		    }

		    print "</table>\n";

			if ($num > $conf->liste_limit)
			{
			    print_barre_liste('',$page,$_SERVER["PHP_SELF"],$param,$sortfield,$sortorder,'',$num,$nbtotalofrecords,'');
			}
		}
		else
		{
		    dol_print_error($db);
		}

	}

	/* ************************************************************************** */
	/*                                                                            */
	/* Edition mode                                                               */
	/*                                                                            */
	/* ************************************************************************** */

	if ($action == 'edit')
	{
		$object = new AdherentType($db);
		$object->id = $rowid;
		$object->fetch($rowid);
		$object->fetch_optionals($rowid,$extralabels);

		$head = member_type_prepare_head($object);

		print '<form method="post" action="'.$_SERVER["PHP_SELF"].'?rowid='.$rowid.'">';
		print '<input type="hidden" name="token" value="'.$_SESSION['newtoken'].'">';
		print '<input type="hidden" name="rowid" value="'.$rowid.'">';
		print '<input type="hidden" name="action" value="update">';

		dol_fiche_head($head, 'card', $langs->trans("MemberType"), 0, 'group');

		print '<table class="border" width="100%">';

		print '<tr><td width="15%">'.$langs->trans("Ref").'</td><td>'.$object->id.'</td></tr>';

		print '<tr><td>'.$langs->trans("Label").'</td><td><input type="text" name="libelle" size="40" value="'.dol_escape_htmltag($object->libelle).'"></td></tr>';

		print '<tr><td>'.$langs->trans("SubscriptionRequired").'</td><td>';
		print $form->selectyesno("cotisation",$object->cotisation,1);
		print '</td></tr>';

		print '<tr><td>'.$langs->trans("VoteAllowed").'</td><td>';
		print $form->selectyesno("vote",$object->vote,1);
		print '</td></tr>';

		print '<tr><td valign="top">'.$langs->trans("Description").'</td><td>';
		print '<textarea name="comment" wrap="soft" class="centpercent" rows="3">'.$object->note.'</textarea></td></tr>';

		print '<tr><td valign="top">'.$langs->trans("WelcomeEMail").'</td><td>';
		require_once DOL_DOCUMENT_ROOT.'/core/class/doleditor.class.php';
		$doleditor=new DolEditor('mail_valid',$object->mail_valid,'',280,'dolibarr_notes','',false,true,$conf->fckeditor->enabled,15,90);
		$doleditor->Create();
		print "</td></tr>";

		// Other attributes
		$parameters=array();
		$reshook=$hookmanager->executeHooks('formObjectOptions',$parameters,$act,$action);    // Note that $action and $object may have been modified by hook

		print '</table>';

		// Extra field
		if (empty($reshook) && ! empty($extrafields->attribute_label))
		{
			print '<br><br><table class="border" width="100%">';
			foreach($extrafields->attribute_label as $key=>$label)
			{
				if (isset($_POST["options_" . $key])) {
					if (is_array($_POST["options_" . $key])) {
						// $_POST["options"] is an array but following code expects a comma separated string
						$value = implode(",", $_POST["options_" . $key]);
					} else {
						$value = $_POST["options_" . $key];
					}
				} else {
					$value = $adht->array_options["options_" . $key];
				}
				print '<tr><td width="30%">'.$label.'</td><td>';
				print $extrafields->showInputField($key,$value);
				print "</td></tr>\n";
			}
			print '</table><br><br>';
		}

		dol_fiche_end();

		print '<div class="center">';
		print '<input type="submit" class="button" value="'.$langs->trans("Save").'">';
		print '&nbsp;&nbsp;&nbsp;&nbsp;&nbsp;';
		print '<input type="submit" name="button" class="button" value="'.$langs->trans("Cancel").'">';
		print '</div>';

		print "</form>";
	}
}


llxFooter();

$db->close();<|MERGE_RESOLUTION|>--- conflicted
+++ resolved
@@ -214,25 +214,6 @@
 	{
 		dol_print_error($db);
 	}
-<<<<<<< HEAD
-
-	//dol_fiche_end();
-
-	/*
-	 * Hotbar
-	 */
-	print '<div class="tabsAction">';
-
-	// New type
-	if ($user->rights->adherent->configurer)
-	{
-		print '<div class="inline-block divButAction"><a class="butAction" href="'.$_SERVER['PHP_SELF'].'?action=create">'.$langs->trans("NewType").'</a></div>';
-	}
-
-	print "</div>";
-
-=======
->>>>>>> 3f5d67d4
 }
 
 
@@ -256,11 +237,7 @@
 	print '<table class="border" width="100%">';
 	print '<tbody>';
 
-<<<<<<< HEAD
-	print '<tr><td width="25%" class="fieldrequired">'.$langs->trans("Label").'</td><td><input type="text" name="libelle" size="40"></td></tr>';
-=======
 	print '<tr><td class="titlefieldcreate fieldrequired">'.$langs->trans("Label").'</td><td><input type="text" name="libelle" size="40"></td></tr>';
->>>>>>> 3f5d67d4
 
 	print '<tr><td>'.$langs->trans("SubscriptionRequired").'</td><td>';
 	print $form->selectyesno("cotisation",1,1);
