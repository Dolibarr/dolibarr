<?php
/* Copyright (C) 2001-2002	Rodolphe Quiedeville		<rodolphe@quiedeville.org>
 * Copyright (C) 2003		Jean-Louis Bergamo		<jlb@j1b.org>
 * Copyright (C) 2004-2011	Laurent Destailleur		<eldy@users.sourceforge.net>
 * Copyright (C) 2005-2017	Regis Houssin			<regis.houssin@inodbox.com>
 * Copyright (C) 2013		Florian Henry			<florian.henry@open-concept.pro>
 * Copyright (C) 2015		Alexandre Spangaro		<aspangaro.dolibarr@gmail.com>
 *
 * This program is free software; you can redistribute it and/or modify
 * it under the terms of the GNU General Public License as published by
 * the Free Software Foundation; either version 3 of the License, or
 * (at your option) any later version.
 *
 * This program is distributed in the hope that it will be useful,
 * but WITHOUT ANY WARRANTY; without even the implied warranty of
 * MERCHANTABILITY or FITNESS FOR A PARTICULAR PURPOSE.  See the
 * GNU General Public License for more details.
 *
 * You should have received a copy of the GNU General Public License
 * along with this program. If not, see <http://www.gnu.org/licenses/>.
 */

/**
 *      \file       htdocs/adherents/type.php
 *      \ingroup    member
 *      \brief      Member's type setup
 */

require '../main.inc.php';
require_once DOL_DOCUMENT_ROOT.'/core/lib/member.lib.php';
require_once DOL_DOCUMENT_ROOT.'/adherents/class/adherent.class.php';
require_once DOL_DOCUMENT_ROOT.'/adherents/class/adherent_type.class.php';
require_once DOL_DOCUMENT_ROOT.'/core/class/extrafields.class.php';

$langs->load("members");

$rowid  = GETPOST('rowid','int');
$action = GETPOST('action','alpha');
$cancel = GETPOST('cancel','alpha');
$backtopage = GETPOST('backtopage','alpha');

$search_lastname	= GETPOST('search_lastname','alpha');
$search_login		= GETPOST('search_login','alpha');
$search_email		= GETPOST('search_email','alpha');
$type				= GETPOST('type','alpha');
$status				= GETPOST('status','alpha');

$limit = GETPOST('limit','int')?GETPOST('limit','int'):$conf->liste_limit;
$sortfield = GETPOST("sortfield",'alpha');
$sortorder = GETPOST("sortorder",'alpha');
$page = GETPOST("page",'int');
if (empty($page) || $page == -1) { $page = 0; }     // If $page is not defined, or '' or -1
$offset = $limit * $page ;
$pageprev = $page - 1;
$pagenext = $page + 1;
if (! $sortorder) {  $sortorder="DESC"; }
if (! $sortfield) {  $sortfield="d.lastname"; }

$label=GETPOST("label","alpha");
$subscription=GETPOST("subscription","int");
$vote=GETPOST("vote","int");
$comment=GETPOST("comment");
$mail_valid=GETPOST("mail_valid");

// Security check
$result=restrictedArea($user,'adherent',$rowid,'adherent_type');

$object = new AdherentType($db);

$extrafields = new ExtraFields($db);

// fetch optionals attributes and labels
$extralabels=$extrafields->fetch_name_optionals_label('adherent_type');

if (GETPOST('button_removefilter_x','alpha') || GETPOST('button_removefilter_x','alpha') || GETPOST('button_removefilter','alpha')) // All tests are required to be compatible with all browsers
{
    $search_lastname="";
    $search_login="";
    $search_email="";
    $type="";
    $sall="";
}


// Initialize technical object to manage hooks of page. Note that conf->hooks_modules contains array of hook context
$hookmanager->initHooks(array('membertypecard','globalcard'));


/*
 *	Actions
 */

if ($cancel) {

	$action='';
<<<<<<< HEAD

	if (! empty($backtopage))
	{
		header("Location: ".$backtopage);
		exit;
	}
}

if ($action == 'add' && $user->rights->adherent->configurer)
{
	$object->label			= trim($label);
	$object->subscription	= (int) trim($subscription);
	$object->note			= trim($comment);
	$object->mail_valid		= trim($mail_valid);
	$object->vote			= (boolean) trim($vote);

	// Fill array 'array_options' with data from add form
	$ret = $extrafields->setOptionalsFromPost($extralabels,$object);
	if ($ret < 0) $error++;

	if (empty($object->label)) {
		$error++;
		setEventMessages($langs->trans("ErrorFieldRequired",$langs->transnoentities("Label")), null, 'errors');
	}
	else {
		$sql = "SELECT libelle FROM ".MAIN_DB_PREFIX."adherent_type WHERE libelle='".$db->escape($object->label)."'";
		$result = $db->query($sql);
		if ($result) {
			$num = $db->num_rows($result);
		}
		if ($num) {
			$error++;
			$langs->load("errors");
			setEventMessages($langs->trans("ErrorLabelAlreadyExists",$login), null, 'errors');
		}
	}

=======

	if (! empty($backtopage))
	{
		header("Location: ".$backtopage);
		exit;
	}
}

if ($action == 'add' && $user->rights->adherent->configurer)
{
	$object->label			= trim($label);
	$object->subscription	= (int) trim($subscription);
	$object->note			= trim($comment);
	$object->mail_valid		= trim($mail_valid);
	$object->vote			= (boolean) trim($vote);

	// Fill array 'array_options' with data from add form
	$ret = $extrafields->setOptionalsFromPost($extralabels,$object);
	if ($ret < 0) $error++;

	if (empty($object->label)) {
		$error++;
		setEventMessages($langs->trans("ErrorFieldRequired",$langs->transnoentities("Label")), null, 'errors');
	}
	else {
		$sql = "SELECT libelle FROM ".MAIN_DB_PREFIX."adherent_type WHERE libelle='".$db->escape($object->label)."'";
		$result = $db->query($sql);
		if ($result) {
			$num = $db->num_rows($result);
		}
		if ($num) {
			$error++;
			$langs->load("errors");
			setEventMessages($langs->trans("ErrorLabelAlreadyExists",$login), null, 'errors');
		}
	}

>>>>>>> d9b8a8c8
	if (! $error)
	{
		$id=$object->create($user);
		if ($id > 0)
		{
			header("Location: ".$_SERVER["PHP_SELF"]);
			exit;
		}
		else
		{
			setEventMessages($object->error, $object->errors, 'errors');
			$action = 'create';
		}
	}
	else
	{
		$action = 'create';
	}
}

if ($action == 'update' && $user->rights->adherent->configurer)
{
	$object->fetch($rowid);

	$object->oldcopy = clone $object;

	$object->label			= trim($label);
	$object->subscription	= (int) trim($subscription);
	$object->note			= trim($comment);
	$object->mail_valid		= trim($mail_valid);
	$object->vote			= (boolean) trim($vote);

	// Fill array 'array_options' with data from add form
	$ret = $extrafields->setOptionalsFromPost($extralabels,$object);
	if ($ret < 0) $error++;

	$ret=$object->update($user);

	if ($ret >= 0 && ! count($object->errors))
	{
		setEventMessages($langs->trans("MemberTypeModified"), null, 'mesgs');
<<<<<<< HEAD
	}
	else
	{
		setEventMessages($object->error, $object->errors, 'errors');
	}
=======
	}
	else
	{
		setEventMessages($object->error, $object->errors, 'errors');
	}
>>>>>>> d9b8a8c8

	header("Location: ".$_SERVER["PHP_SELF"]."?rowid=".$object->id);
	exit;
}

if ($action == 'confirm_delete' && $user->rights->adherent->configurer)
{
	$object->fetch($rowid);
	$res=$object->delete();

	if ($res > 0)
	{
		setEventMessages($langs->trans("MemberTypeDeleted"), null, 'mesgs');
		header("Location: ".$_SERVER["PHP_SELF"]);
		exit;
	}
	else
	{
		setEventMessages($langs->trans("MemberTypeCanNotBeDeleted"), null, 'errors');
		$action='';
	}
}


/*
 * View
 */

$form=new Form($db);

llxHeader('',$langs->trans("MembersTypeSetup"),'EN:Module_Foundations|FR:Module_Adh&eacute;rents|ES:M&oacute;dulo_Miembros');


// List of members type
if (! $rowid && $action != 'create' && $action != 'edit')
{
	//dol_fiche_head('');

	$sql = "SELECT d.rowid, d.libelle as label, d.subscription, d.vote";
	$sql.= " FROM ".MAIN_DB_PREFIX."adherent_type as d";
	$sql.= " WHERE d.entity IN (".getEntity('member_type').")";

	$result = $db->query($sql);
	if ($result)
	{
		$num = $db->num_rows($result);
		$nbtotalofrecords = $num;

		$i = 0;

		$param = '';

		$newcardbutton='';
		if ($user->rights->adherent->configurer)
		{
			$newcardbutton='<a class="butActionNew" href="'.DOL_URL_ROOT.'/adherents/type.php?action=create"><span class="valignmiddle">'.$langs->trans('NewMemberType').'</span>';
			$newcardbutton.= '<span class="fa fa-plus-circle valignmiddle"></span>';
			$newcardbutton.= '</a>';
		}

		print '<form method="POST" action="'.$_SERVER["PHP_SELF"].'">';
		if ($optioncss != '') print '<input type="hidden" name="optioncss" value="'.$optioncss.'">';
		print '<input type="hidden" name="token" value="'.$_SESSION['newtoken'].'">';
		print '<input type="hidden" name="formfilteraction" id="formfilteraction" value="list">';
		print '<input type="hidden" name="action" value="list">';
		print '<input type="hidden" name="sortfield" value="'.$sortfield.'">';
        print '<input type="hidden" name="page" value="'.$page.'">';
		print '<input type="hidden" name="sortorder" value="'.$sortorder.'">';

		print_barre_liste($langs->trans("MembersTypes"), $page, $_SERVER["PHP_SELF"], $param, $sortfield, $sortorder, '', $num, $nbtotalofrecords, 'title_generic.png', 0, $newcardbutton, '', $limit);

		$moreforfilter = '';

		print '<div class="div-table-responsive">';
		print '<table class="tagtable liste'.($moreforfilter?" listwithfilterbefore":"").'">'."\n";

		print '<tr class="liste_titre">';
		print '<th>'.$langs->trans("Ref").'</th>';
		print '<th>'.$langs->trans("Label").'</th>';
		print '<th align="center">'.$langs->trans("SubscriptionRequired").'</th>';
		print '<th align="center">'.$langs->trans("VoteAllowed").'</th>';
		print '<th>&nbsp;</th>';
		print "</tr>\n";

		$membertype = new AdherentType($db);

		while ($i < $num)
		{
			$objp = $db->fetch_object($result);

			$membertype->id = $objp->rowid;
			$membertype->ref = $objp->rowid;
			$membertype->label = $objp->rowid;

			print '<tr class="oddeven">';
			print '<td>';
			print $membertype->getNomUrl(1);
			//<a href="'.$_SERVER["PHP_SELF"].'?rowid='.$objp->rowid.'">'.img_object($langs->trans("ShowType"),'group').' '.$objp->rowid.'</a>
			print '</td>';
			print '<td>'.dol_escape_htmltag($objp->label).'</td>';
			print '<td align="center">'.yn($objp->subscription).'</td>';
			print '<td align="center">'.yn($objp->vote).'</td>';
			if ($user->rights->adherent->configurer)
				print '<td align="right"><a href="'.$_SERVER["PHP_SELF"].'?action=edit&rowid='.$objp->rowid.'">'.img_edit().'</a></td>';
			else
				print '<td align="right">&nbsp;</td>';
			print "</tr>";
			$i++;
		}
		print "</table>";
		print '</div>';

		print '</form>';
	}
	else
	{
		dol_print_error($db);
	}
}


/* ************************************************************************** */
/*                                                                            */
/* Creation mode                                                              */
/*                                                                            */
/* ************************************************************************** */
if ($action == 'create')
{
	$object = new AdherentType($db);

	print load_fiche_titre($langs->trans("NewMemberType"));

	print '<form action="'.$_SERVER['PHP_SELF'].'" method="POST">';
	print '<input type="hidden" name="token" value="'.$_SESSION['newtoken'].'">';
	print '<input type="hidden" name="action" value="add">';

    dol_fiche_head('');

	print '<table class="border" width="100%">';
	print '<tbody>';

	print '<tr><td class="titlefieldcreate fieldrequired">'.$langs->trans("Label").'</td><td><input type="text" class="minwidth200" name="label" autofocus="autofocus"></td></tr>';

	print '<tr><td>'.$langs->trans("SubscriptionRequired").'</td><td>';
	print $form->selectyesno("subscription",1,1);
	print '</td></tr>';

	print '<tr><td>'.$langs->trans("VoteAllowed").'</td><td>';
	print $form->selectyesno("vote",0,1);
	print '</td></tr>';

	print '<tr><td class="tdtop">'.$langs->trans("Description").'</td><td>';
	print '<textarea name="comment" wrap="soft" class="centpercent" rows="3"></textarea></td></tr>';

	print '<tr><td class="tdtop">'.$langs->trans("WelcomeEMail").'</td><td>';
	require_once DOL_DOCUMENT_ROOT.'/core/class/doleditor.class.php';
	$doleditor=new DolEditor('mail_valid',$object->mail_valid,'',280,'dolibarr_notes','',false,true,$conf->fckeditor->enabled,15,'90%');
	$doleditor->Create();
	print '</td></tr>';

	// Other attributes
	$parameters=array();
	$reshook=$hookmanager->executeHooks('formObjectOptions',$parameters,$act,$action);    // Note that $action and $object may have been modified by hook
    print $hookmanager->resPrint;
	if (empty($reshook))
	{
		print $object->showOptionals($extrafields,'edit');
	}
	print '<tbody>';
	print "</table>\n";

	dol_fiche_end();

	print '<div class="center">';
	print '<input type="submit" name="button" class="button" value="'.$langs->trans("Add").'">';
	print '&nbsp;&nbsp;&nbsp;&nbsp;&nbsp;';
	print '<input type="submit" name="cancel" class="button" value="'.$langs->trans("Cancel").'" onclick="history.go(-1)" />';
	print '</div>';

	print "</form>\n";
}

/* ************************************************************************** */
/*                                                                            */
/* View mode                                                                  */
/*                                                                            */
/* ************************************************************************** */
if ($rowid > 0)
{
	if ($action != 'edit')
	{
		$object = new AdherentType($db);
		$object->fetch($rowid);
		$object->fetch_optionals();

		/*
		 * Confirmation suppression
		 */
		if ($action == 'delete')
		{
			print $form->formconfirm($_SERVER['PHP_SELF']."?rowid=".$object->id,$langs->trans("DeleteAMemberType"),$langs->trans("ConfirmDeleteMemberType",$object->label),"confirm_delete", '',0,1);
		}

		$head = member_type_prepare_head($object);

		dol_fiche_head($head, 'card', $langs->trans("MemberType"), -1, 'group');

		$linkback = '<a href="'.DOL_URL_ROOT.'/adherents/type.php?restore_lastsearch_values=1">'.$langs->trans("BackToList").'</a>';

		dol_banner_tab($object, 'rowid', $linkback);

		print '<div class="fichecenter">';
		print '<div class="underbanner clearboth"></div>';

		print '<table class="border" width="100%">';

		print '<tr><td class="titlefield">'.$langs->trans("SubscriptionRequired").'</td><td>';
		print yn($object->subscription);
		print '</tr>';

		print '<tr><td>'.$langs->trans("VoteAllowed").'</td><td>';
		print yn($object->vote);
		print '</tr>';

		print '<tr><td class="tdtop">'.$langs->trans("Description").'</td><td>';
		print nl2br($object->note)."</td></tr>";

		print '<tr><td class="tdtop">'.$langs->trans("WelcomeEMail").'</td><td>';
		print nl2br($object->mail_valid)."</td></tr>";

		// Other attributes
		include DOL_DOCUMENT_ROOT . '/core/tpl/extrafields_view.tpl.php';

		print '</table>';
		print '</div>';

		dol_fiche_end();

		/*
		 * Buttons
		 */

		print '<div class="tabsAction">';

		// Edit
		if ($user->rights->adherent->configurer)
		{
			print '<div class="inline-block divButAction"><a class="butAction" href="'.$_SERVER['PHP_SELF'].'?action=edit&amp;rowid='.$object->id.'">'.$langs->trans("Modify").'</a></div>';
		}

		// Add
		print '<div class="inline-block divButAction"><a class="butAction" href="card.php?action=create&typeid='.$object->id.'&backtopage='.urlencode($_SERVER["PHP_SELF"].'?rowid='.$object->id).'">'.$langs->trans("AddMember").'</a></div>';

		// Delete
		if ($user->rights->adherent->configurer)
		{
			print '<div class="inline-block divButAction"><a class="butActionDelete" href="'.$_SERVER['PHP_SELF'].'?action=delete&rowid='.$object->id.'">'.$langs->trans("DeleteType").'</a></div>';
		}

		print "</div>";


		// Show list of members (nearly same code than in page list.php)

		$membertypestatic=new AdherentType($db);

		$now=dol_now();

		$sql = "SELECT d.rowid, d.login, d.firstname, d.lastname, d.societe, ";
		$sql.= " d.datefin,";
		$sql.= " d.email, d.fk_adherent_type as type_id, d.morphy, d.statut,";
		$sql.= " t.libelle as type, t.subscription";
		$sql.= " FROM ".MAIN_DB_PREFIX."adherent as d, ".MAIN_DB_PREFIX."adherent_type as t";
		$sql.= " WHERE d.fk_adherent_type = t.rowid ";
		$sql.= " AND d.entity IN (".getEntity('adherent').")";
		$sql.= " AND t.rowid = ".$object->id;
		if ($sall)
		{
			$sql.=natural_search(array("f.firstname","d.lastname","d.societe","d.email","d.login","d.address","d.town","d.note_public","d.note_private"), $sall);
		}
		if ($status != '')
		{
		    $sql.= natural_search('d.statut', $status, 2);
		}
		if ($action == 'search')
		{
			if (GETPOST('search','alpha'))
			{
		  		$sql.= natural_search(array("d.firstname","d.lastname"), GETPOST('search','alpha'));
		  	}
		}
		if (! empty($search_lastname))
		{
			$sql.= natural_search(array("d.firstname","d.lastname"), $search_lastname);
		}
		if (! empty($search_login))
		{
			$sql.= natural_search("d.login", $search_login);
		}
		if (! empty($search_email))
		{
			$sql.= natural_search("d.email", $search_email);
		}
		if ($filter == 'uptodate')
		{
		    $sql.=" AND datefin >= '".$db->idate($now)."'";
		}
		if ($filter == 'outofdate')
		{
		    $sql.=" AND datefin < '".$db->idate($now)."'";
		}

		$sql.= " ".$db->order($sortfield,$sortorder);

		// Count total nb of records
		$nbtotalofrecords = '';
		if (empty($conf->global->MAIN_DISABLE_FULL_SCANLIST))
		{
			$resql = $db->query($sql);
		    if ($resql) $nbtotalofrecords = $db->num_rows($result);
		    else dol_print_error($db);
		    if (($page * $limit) > $nbtotalofrecords)	// if total resultset is smaller then paging size (filtering), goto and load page 0
		    {
		    	$page = 0;
		    	$offset = 0;
		    }
		}

		$sql.= " ".$db->plimit($conf->liste_limit+1, $offset);

		$resql = $db->query($sql);
		if ($resql)
		{
		    $num = $db->num_rows($resql);
		    $i = 0;

		    $titre=$langs->trans("MembersList");
		    if ($status != '')
		    {
		        if ($status == '-1,1')								{ $titre=$langs->trans("MembersListQualified"); }
		        else if ($status == '-1')							{ $titre=$langs->trans("MembersListToValid"); }
		        else if ($status == '1' && ! $filter)				{ $titre=$langs->trans("MembersListValid"); }
		        else if ($status == '1' && $filter=='uptodate')		{ $titre=$langs->trans("MembersListUpToDate"); }
		        else if ($status == '1' && $filter=='outofdate')	{ $titre=$langs->trans("MembersListNotUpToDate"); }
		        else if ($status == '0')							{ $titre=$langs->trans("MembersListResiliated"); }
		    }
		    elseif ($action == 'search')
		    {
		        $titre=$langs->trans("MembersListQualified");
		    }

		    if ($type > 0)
		    {
				$membertype=new AdherentType($db);
		        $result=$membertype->fetch($type);
				$titre.=" (".$membertype->label.")";
		    }

		    $param="&rowid=".$object->id;
		    if (! empty($status))			$param.="&status=".$status;
		    if (! empty($search_lastname))	$param.="&search_lastname=".$search_lastname;
		    if (! empty($search_firstname))	$param.="&search_firstname=".$search_firstname;
		    if (! empty($search_login))		$param.="&search_login=".$search_login;
		    if (! empty($search_email))		$param.="&search_email=".$search_email;
		    if (! empty($filter))			$param.="&filter=".$filter;

		    if ($sall)
		    {
		        print $langs->trans("Filter")." (".$langs->trans("Lastname").", ".$langs->trans("Firstname").", ".$langs->trans("EMail").", ".$langs->trans("Address")." ".$langs->trans("or")." ".$langs->trans("Town")."): ".$sall;
		    }

			print '<form method="POST" action="'.$_SERVER["PHP_SELF"].'">';
			print '<input class="flat" type="hidden" name="rowid" value="'.$object->id.'" size="12"></td>';

			print '<br>';
            print_barre_liste('',$page,$_SERVER["PHP_SELF"],$param,$sortfield,$sortorder,'',$num,$nbtotalofrecords);

            $moreforfilter = '';

            print '<div class="div-table-responsive">';
            print '<table class="tagtable liste'.($moreforfilter?" listwithfilterbefore":"").'">'."\n";

			// Lignes des champs de filtre
			print '<tr class="liste_titre_filter">';

			print '<td class="liste_titre" align="left">';
			print '<input class="flat" type="text" name="search_lastname" value="'.dol_escape_htmltag($search_lastname).'" size="12"></td>';

			print '<td class="liste_titre" align="left">';
			print '<input class="flat" type="text" name="search_login" value="'.dol_escape_htmltag($search_login).'" size="7"></td>';

			print '<td class="liste_titre">&nbsp;</td>';

			print '<td class="liste_titre" align="left">';
			print '<input class="flat" type="text" name="search_email" value="'.dol_escape_htmltag($search_email).'" size="12"></td>';

			print '<td class="liste_titre">&nbsp;</td>';

			print '<td align="right" colspan="2" class="liste_titre">';
			print '<input type="image" class="liste_titre" src="'.DOL_URL_ROOT.'/theme/'.$conf->theme.'/img/search.png" name="button_search" value="'.dol_escape_htmltag($langs->trans("Search")).'" title="'.dol_escape_htmltag($langs->trans("Search")).'">';
		    print '&nbsp; ';
		    print '<input type="image" class="liste_titre" src="'.DOL_URL_ROOT.'/theme/'.$conf->theme.'/img/searchclear.png" name="button_removefilter" value="'.dol_escape_htmltag($langs->trans("RemoveFilter")).'" title="'.dol_escape_htmltag($langs->trans("RemoveFilter")).'">';
			print '</td>';

			print "</tr>\n";

			print '<tr class="liste_titre">';
		    print_liste_field_titre( $langs->trans("Name")." / ".$langs->trans("Company"),$_SERVER["PHP_SELF"],"d.lastname",$param,"","",$sortfield,$sortorder);
		    print_liste_field_titre("Login",$_SERVER["PHP_SELF"],"d.login",$param,"","",$sortfield,$sortorder);
		    print_liste_field_titre("Nature",$_SERVER["PHP_SELF"],"d.morphy",$param,"","",$sortfield,$sortorder);
		    print_liste_field_titre("EMail",$_SERVER["PHP_SELF"],"d.email",$param,"","",$sortfield,$sortorder);
		    print_liste_field_titre("Status",$_SERVER["PHP_SELF"],"d.statut,d.datefin",$param,"","",$sortfield,$sortorder);
		    print_liste_field_titre("EndSubscription",$_SERVER["PHP_SELF"],"d.datefin",$param,"",'align="center"',$sortfield,$sortorder);
		    print_liste_field_titre("Action",$_SERVER["PHP_SELF"],"",$param,"",'width="60" align="center"',$sortfield,$sortorder);
		    print "</tr>\n";

		    while ($i < $num && $i < $conf->liste_limit)
		    {
		        $objp = $db->fetch_object($resql);

		        $datefin=$db->jdate($objp->datefin);

		        $adh=new Adherent($db);
		        $adh->lastname=$objp->lastname;
		        $adh->firstname=$objp->firstname;

		        // Lastname
		        print '<tr class="oddeven">';
		        if ($objp->societe != '')
		        {
		            print '<td><a href="card.php?rowid='.$objp->rowid.'">'.img_object($langs->trans("ShowMember"),"user").' '.$adh->getFullName($langs,0,-1,20).' / '.dol_trunc($objp->societe,12).'</a></td>'."\n";
		        }
		        else
		        {
		            print '<td><a href="card.php?rowid='.$objp->rowid.'">'.img_object($langs->trans("ShowMember"),"user").' '.$adh->getFullName($langs,0,-1,32).'</a></td>'."\n";
		        }

		        // Login
		        print "<td>".$objp->login."</td>\n";

		        // Type
		        /*print '<td class="nowrap">';
		        $membertypestatic->id=$objp->type_id;
		        $membertypestatic->label=$objp->type;
		        print $membertypestatic->getNomUrl(1,12);
		        print '</td>';
				*/

		        // Moral/Physique
		        print "<td>".$adh->getmorphylib($objp->morphy)."</td>\n";

		        // EMail
		        print "<td>".dol_print_email($objp->email,0,0,1)."</td>\n";

		        // Statut
		        print '<td class="nowrap">';
		        print $adh->LibStatut($objp->statut,$objp->subscription,$datefin,2);
		        print "</td>";

		        // Date end subscription
		        if ($datefin)
		        {
			        print '<td align="center" class="nowrap">';
		            if ($datefin < dol_now() && $objp->statut > 0)
		            {
		                print dol_print_date($datefin,'day')." ".img_warning($langs->trans("SubscriptionLate"));
		            }
		            else
		            {
		                print dol_print_date($datefin,'day');
		            }
		            print '</td>';
		        }
		        else
		        {
			        print '<td align="left" class="nowrap">';
			        if ($objp->subscription == 'yes')
			        {
		                print $langs->trans("SubscriptionNotReceived");
		                if ($objp->statut > 0) print " ".img_warning();
			        }
			        else
			        {
			            print '&nbsp;';
			        }
		            print '</td>';
		        }

		        // Actions
		        print '<td align="center">';
				if ($user->rights->adherent->creer)
				{
					print '<a href="card.php?rowid='.$objp->rowid.'&action=edit&backtopage='.urlencode($_SERVER["PHP_SELF"].'?rowid='.$object->id).'">'.img_edit().'</a>';
				}
				print '&nbsp;';
				if ($user->rights->adherent->supprimer)
				{
					print '<a href="card.php?rowid='.$objp->rowid.'&action=resign">'.img_picto($langs->trans("Resiliate"),'disable.png').'</a>';
		        }
				print "</td>";

		        print "</tr>\n";
		        $i++;
		    }

		    print "</table>\n";
            print '</div>';
            print '</form>';

			if ($num > $conf->liste_limit)
			{
			    print_barre_liste('',$page,$_SERVER["PHP_SELF"],$param,$sortfield,$sortorder,'',$num,$nbtotalofrecords,'');
			}
		}
		else
		{
		    dol_print_error($db);
		}
	}

	/* ************************************************************************** */
	/*                                                                            */
	/* Edition mode                                                               */
	/*                                                                            */
	/* ************************************************************************** */

	if ($action == 'edit')
	{
		$object = new AdherentType($db);
		$object->fetch($rowid);
		$object->fetch_optionals();

		$head = member_type_prepare_head($object);

		print '<form method="post" action="'.$_SERVER["PHP_SELF"].'?rowid='.$object->id.'">';
		print '<input type="hidden" name="token" value="'.$_SESSION['newtoken'].'">';
		print '<input type="hidden" name="rowid" value="'.$object->id.'">';
		print '<input type="hidden" name="action" value="update">';

		dol_fiche_head($head, 'card', $langs->trans("MemberType"), 0, 'group');

		print '<table class="border" width="100%">';

		print '<tr><td class="titlefield">'.$langs->trans("Ref").'</td><td>'.$object->id.'</td></tr>';

		print '<tr><td class="fieldrequired">'.$langs->trans("Label").'</td><td><input type="text" name="label" size="40" value="'.dol_escape_htmltag($object->label).'"></td></tr>';

		print '<tr><td>'.$langs->trans("SubscriptionRequired").'</td><td>';
		print $form->selectyesno("subscription",$object->subscription,1);
		print '</td></tr>';

		print '<tr><td>'.$langs->trans("VoteAllowed").'</td><td>';
		print $form->selectyesno("vote",$object->vote,1);
		print '</td></tr>';

		print '<tr><td class="tdtop">'.$langs->trans("Description").'</td><td>';
		print '<textarea name="comment" wrap="soft" class="centpercent" rows="3">'.$object->note.'</textarea></td></tr>';

		print '<tr><td class="tdtop">'.$langs->trans("WelcomeEMail").'</td><td>';
		require_once DOL_DOCUMENT_ROOT.'/core/class/doleditor.class.php';
		$doleditor=new DolEditor('mail_valid',$object->mail_valid,'',280,'dolibarr_notes','',false,true,$conf->fckeditor->enabled,15,'90%');
		$doleditor->Create();
		print "</td></tr>";

		// Other attributes
		$parameters=array();
		$reshook=$hookmanager->executeHooks('formObjectOptions',$parameters,$act,$action);    // Note that $action and $object may have been modified by hook
        print $hookmanager->resPrint;
		if (empty($reshook))
		{
		    print $object->showOptionals($extrafields,'edit');
		}

		print '</table>';

		// Extra field
		if (empty($reshook))
		{
			print '<br><br><table class="border" width="100%">';
			foreach($extrafields->attribute_label as $key=>$label)
			{
				if (isset($_POST["options_" . $key])) {
					if (is_array($_POST["options_" . $key])) {
						// $_POST["options"] is an array but following code expects a comma separated string
						$value = implode(",", $_POST["options_" . $key]);
					} else {
						$value = $_POST["options_" . $key];
					}
				} else {
					$value = $adht->array_options["options_" . $key];
				}
				print '<tr><td width="30%">'.$label.'</td><td>';
				print $extrafields->showInputField($key,$value);
				print "</td></tr>\n";
			}
			print '</table><br><br>';
		}

		dol_fiche_end();

		print '<div class="center">';
		print '<input type="submit" class="button" value="'.$langs->trans("Save").'">';
		print '&nbsp;&nbsp;&nbsp;&nbsp;&nbsp;';
		print '<input type="submit" name="cancel" class="button" value="'.$langs->trans("Cancel").'">';
		print '</div>';

		print "</form>";
	}
}

// End of page
llxFooter();
$db->close();<|MERGE_RESOLUTION|>--- conflicted
+++ resolved
@@ -93,7 +93,6 @@
 if ($cancel) {
 
 	$action='';
-<<<<<<< HEAD
 
 	if (! empty($backtopage))
 	{
@@ -131,17 +130,32 @@
 		}
 	}
 
-=======
-
-	if (! empty($backtopage))
-	{
-		header("Location: ".$backtopage);
-		exit;
+	if (! $error)
+	{
+		$id=$object->create($user);
+		if ($id > 0)
+		{
+			header("Location: ".$_SERVER["PHP_SELF"]);
+			exit;
+		}
+		else
+		{
+			setEventMessages($object->error, $object->errors, 'errors');
+			$action = 'create';
+		}
+	}
+	else
+	{
+		$action = 'create';
 	}
 }
 
-if ($action == 'add' && $user->rights->adherent->configurer)
+if ($action == 'update' && $user->rights->adherent->configurer)
 {
+	$object->fetch($rowid);
+
+	$object->oldcopy = clone $object;
+
 	$object->label			= trim($label);
 	$object->subscription	= (int) trim($subscription);
 	$object->note			= trim($comment);
@@ -152,78 +166,16 @@
 	$ret = $extrafields->setOptionalsFromPost($extralabels,$object);
 	if ($ret < 0) $error++;
 
-	if (empty($object->label)) {
-		$error++;
-		setEventMessages($langs->trans("ErrorFieldRequired",$langs->transnoentities("Label")), null, 'errors');
-	}
-	else {
-		$sql = "SELECT libelle FROM ".MAIN_DB_PREFIX."adherent_type WHERE libelle='".$db->escape($object->label)."'";
-		$result = $db->query($sql);
-		if ($result) {
-			$num = $db->num_rows($result);
-		}
-		if ($num) {
-			$error++;
-			$langs->load("errors");
-			setEventMessages($langs->trans("ErrorLabelAlreadyExists",$login), null, 'errors');
-		}
-	}
-
->>>>>>> d9b8a8c8
-	if (! $error)
-	{
-		$id=$object->create($user);
-		if ($id > 0)
-		{
-			header("Location: ".$_SERVER["PHP_SELF"]);
-			exit;
-		}
-		else
-		{
-			setEventMessages($object->error, $object->errors, 'errors');
-			$action = 'create';
-		}
+	$ret=$object->update($user);
+
+	if ($ret >= 0 && ! count($object->errors))
+	{
+		setEventMessages($langs->trans("MemberTypeModified"), null, 'mesgs');
 	}
 	else
 	{
-		$action = 'create';
-	}
-}
-
-if ($action == 'update' && $user->rights->adherent->configurer)
-{
-	$object->fetch($rowid);
-
-	$object->oldcopy = clone $object;
-
-	$object->label			= trim($label);
-	$object->subscription	= (int) trim($subscription);
-	$object->note			= trim($comment);
-	$object->mail_valid		= trim($mail_valid);
-	$object->vote			= (boolean) trim($vote);
-
-	// Fill array 'array_options' with data from add form
-	$ret = $extrafields->setOptionalsFromPost($extralabels,$object);
-	if ($ret < 0) $error++;
-
-	$ret=$object->update($user);
-
-	if ($ret >= 0 && ! count($object->errors))
-	{
-		setEventMessages($langs->trans("MemberTypeModified"), null, 'mesgs');
-<<<<<<< HEAD
-	}
-	else
-	{
 		setEventMessages($object->error, $object->errors, 'errors');
 	}
-=======
-	}
-	else
-	{
-		setEventMessages($object->error, $object->errors, 'errors');
-	}
->>>>>>> d9b8a8c8
 
 	header("Location: ".$_SERVER["PHP_SELF"]."?rowid=".$object->id);
 	exit;
