<?php
/* Copyright (C) 2001-2002 Rodolphe Quiedeville <rodolphe@quiedeville.org>
 * Copyright (C) 2003      Jean-Louis Bergamo   <jlb@j1b.org>
 * Copyright (C) 2004-2011 Laurent Destailleur  <eldy@users.sourceforge.net>
 * Copyright (C) 2005-2012 Regis Houssin        <regis.houssin@capnetworks.com>
 * Copyright (C) 2013	   Florian Henry        <florian.henry@open-concept.pro>
 * Copyright (C) 2015      Alexandre Spangaro   <alexandre.spangaro@gmail.com>
 *
 * This program is free software; you can redistribute it and/or modify
 * it under the terms of the GNU General Public License as published by
 * the Free Software Foundation; either version 3 of the License, or
 * (at your option) any later version.
 *
 * This program is distributed in the hope that it will be useful,
 * but WITHOUT ANY WARRANTY; without even the implied warranty of
 * MERCHANTABILITY or FITNESS FOR A PARTICULAR PURPOSE.  See the
 * GNU General Public License for more details.
 *
 * You should have received a copy of the GNU General Public License
 * along with this program. If not, see <http://www.gnu.org/licenses/>.
 */

/**
 *      \file       htdocs/adherents/type.php
 *      \ingroup    member
 *		\brief      Member's type setup
 */

require '../main.inc.php';
require_once DOL_DOCUMENT_ROOT.'/core/lib/member.lib.php';
require_once DOL_DOCUMENT_ROOT.'/adherents/class/adherent.class.php';
require_once DOL_DOCUMENT_ROOT.'/adherents/class/adherent_type.class.php';
require_once DOL_DOCUMENT_ROOT.'/core/class/extrafields.class.php';

$langs->load("members");

$rowid		= GETPOST('rowid','int');
$action		= GETPOST('action','alpha');

$search_lastname	= GETPOST('search_lastname','alpha');
$search_login		= GETPOST('search_login','alpha');
$search_email		= GETPOST('search_email','alpha');
$type				= GETPOST('type','alpha');
$status				= GETPOST('status','alpha');

$sortfield	= GETPOST('sortfield','alpha');
$sortorder	= GETPOST('sortorder','alpha');
$page		= GETPOST('page','int');
if ($page == -1) { $page = 0 ; }
$offset = $conf->liste_limit * $page ;
$pageprev = $page - 1;
$pagenext = $page + 1;
if (! $sortorder) {  $sortorder="DESC"; }
if (! $sortfield) {  $sortfield="d.lastname"; }

$label=GETPOST("libelle","alpha");
$cotisation=GETPOST("cotisation","int");
$vote=GETPOST("vote","int");
$comment=GETPOST("comment");
$mail_valid=GETPOST("mail_valid");

// Security check
$result=restrictedArea($user,'adherent',$rowid,'adherent_type');

$extrafields = new ExtraFields($db);

// fetch optionals attributes and labels
$extralabels=$extrafields->fetch_name_optionals_label('adherent_type');

if (GETPOST("button_removefilter_x") || GETPOST("button_removefilter")) // Both test are required to be compatible with all browsers
{
    $search_lastname="";
    $search_login="";
    $search_email="";
    $type="";
    $sall="";
}


// Initialize technical object to manage hooks of thirdparties. Note that conf->hooks_modules contains array array
$hookmanager->initHooks(array('membertypecard','globalcard'));

/*
 *	Actions
 */
if ($action == 'add' && $user->rights->adherent->configurer)
{
	if ($_POST["button"] != $langs->trans("Cancel"))
	{
		$object = new AdherentType($db);

<<<<<<< HEAD
		$adht->libelle     = trim($label);
		$adht->cotisation  = trim($cotisation);
		$adht->note        = trim($comment);
		$adht->mail_valid  = trim($mail_valid);
		$adht->vote        = trim($vote);
=======
		$object->libelle     = trim($_POST["libelle"]);
		$object->cotisation  = trim($_POST["cotisation"]);
		$object->note        = trim($_POST["comment"]);
		$object->mail_valid  = trim($_POST["mail_valid"]);
		$object->vote        = trim($_POST["vote"]);
>>>>>>> 6fb53ecb

		// Fill array 'array_options' with data from add form
		$ret = $extrafields->setOptionalsFromPost($extralabels,$object);
		if ($ret < 0) $error++;

		if ($object->libelle)
		{
			$id=$object->create($user);
			if ($id > 0)
			{
				header("Location: ".$_SERVER["PHP_SELF"]);
				exit;
			}
			else
			{
				$mesg=$object->error;
				$action = 'create';
			}
		}
		else
		{
			$mesg=$langs->trans("ErrorFieldRequired",$langs->transnoentities("Label"));
			$action = 'create';
		}
	}
}

if ($action == 'update' && $user->rights->adherent->configurer)
{
	if ($_POST["button"] != $langs->trans("Cancel"))
	{
<<<<<<< HEAD
		$adht = new AdherentType($db);
		$adht->id          = $rowid;
		$adht->libelle     = trim($label);
		$adht->cotisation  = trim($cotisation);
		$adht->note        = trim($comment);
		$adht->mail_valid  = trim($mail_valid);
		$adht->vote        = trim($vote);
=======
		$object = new AdherentType($db);
		$object->id          = $_POST["rowid"];
		$object->libelle     = trim($_POST["libelle"]);
		$object->cotisation  = trim($_POST["cotisation"]);
		$object->note        = trim($_POST["comment"]);
		$object->mail_valid  = trim($_POST["mail_valid"]);
		$object->vote        = trim($_POST["vote"]);
>>>>>>> 6fb53ecb

		// Fill array 'array_options' with data from add form
		$ret = $extrafields->setOptionalsFromPost($extralabels,$object);
		if ($ret < 0) $error++;

		$object->update($user);

		header("Location: ".$_SERVER["PHP_SELF"]."?rowid=".$_POST["rowid"]);
		exit;
	}
}

if ($action == 'delete' && $user->rights->adherent->configurer)
{
	$object = new AdherentType($db);
	$object->delete($rowid);
	header("Location: ".$_SERVER["PHP_SELF"]);
	exit;
}

if ($action == 'commentaire' && $user->rights->adherent->configurer)
{
	$don = new Don($db);
	$don->fetch($rowid);
	$don->update_note(dol_html_entity_decode(GETPOST('commentaire'), ENT_QUOTES));
}


/*
 * View
 */

llxHeader('',$langs->trans("MembersTypeSetup"),'EN:Module_Foundations|FR:Module_Adh&eacute;rents|ES:M&oacute;dulo_Miembros');

$form=new Form($db);


// List of members type
if (! $rowid && $action != 'create' && $action != 'edit')
{

	print_fiche_titre($langs->trans("MembersTypes"));


	$sql = "SELECT d.rowid, d.libelle, d.cotisation, d.vote";
	$sql.= " FROM ".MAIN_DB_PREFIX."adherent_type as d";
	$sql.= " WHERE d.entity IN (".getEntity().")";

	$result = $db->query($sql);
	if ($result)
	{
		$num = $db->num_rows($result);
		$i = 0;

		print '<table class="noborder" width="100%">';

		print '<tr class="liste_titre">';
		print '<td>'.$langs->trans("Ref").'</td>';
		print '<td>'.$langs->trans("Label").'</td>';
		print '<td align="center">'.$langs->trans("SubscriptionRequired").'</td>';
		print '<td align="center">'.$langs->trans("VoteAllowed").'</td>';
		print '<td>&nbsp;</td>';
		print "</tr>\n";

		$var=True;
		while ($i < $num)
		{
			$objp = $db->fetch_object($result);
			$var=!$var;
			print "<tr ".$bc[$var].">";
			print '<td><a href="'.$_SERVER["PHP_SELF"].'?rowid='.$objp->rowid.'">'.img_object($langs->trans("ShowType"),'group').' '.$objp->rowid.'</a></td>';
			print '<td>'.dol_escape_htmltag($objp->libelle).'</td>';
			print '<td align="center">'.yn($objp->cotisation).'</td>';
			print '<td align="center">'.yn($objp->vote).'</td>';
			print '<td align="right"><a href="'.$_SERVER["PHP_SELF"].'?action=edit&rowid='.$objp->rowid.'">'.img_edit().'</a></td>';
			print "</tr>";
			$i++;
		}
		print "</table>";
	}
	else
	{
		dol_print_error($db);
	}


	/*
	 * Hotbar
	 */
	print '<div class="tabsAction">';

	// New type
	if ($user->rights->adherent->configurer)
	{
		print '<div class="inline-block divButAction"><a class="butAction" href="'.$_SERVER['PHP_SELF'].'?action=create">'.$langs->trans("NewType").'</a></div>';
	}

	print "</div>";

}


/* ************************************************************************** */
/*                                                                            */
/* Creation mode                                                              */
/*                                                                            */
/* ************************************************************************** */
if ($action == 'create')
{
	$object = new AdherentType($db);

	print_fiche_titre($langs->trans("NewMemberType"));

	print '<form action="'.$_SERVER['PHP_SELF'].'" method="POST">';
	print '<input type="hidden" name="token" value="'.$_SESSION['newtoken'].'">';

    dol_fiche_head('');

	print '<table class="border" width="100%">';
	print '<tbody>';
	
	print '<input type="hidden" name="action" value="add">';

	print '<tr><td class="fieldrequired">'.$langs->trans("Label").'</td><td><input type="text" name="libelle" size="40"></td></tr>';

	print '<tr><td>'.$langs->trans("SubscriptionRequired").'</td><td>';
	print $form->selectyesno("cotisation",1,1);
	print '</td></tr>';

	print '<tr><td>'.$langs->trans("VoteAllowed").'</td><td>';
	print $form->selectyesno("vote",0,1);
	print '</td></tr>';

	print '<tr><td valign="top">'.$langs->trans("Description").'</td><td>';
	print '<textarea name="comment" wrap="soft" cols="60" rows="3"></textarea></td></tr>';

	print '<tr><td valign="top">'.$langs->trans("WelcomeEMail").'</td><td>';
	require_once DOL_DOCUMENT_ROOT.'/core/class/doleditor.class.php';
	$doleditor=new DolEditor('mail_valid',$object->mail_valid,'',280,'dolibarr_notes','',false,true,$conf->fckeditor->enabled,15,90);
	$doleditor->Create();
	print '</td></tr>';

	// Other attributes
	$parameters=array();
	$reshook=$hookmanager->executeHooks('formObjectOptions',$parameters,$act,$action);    // Note that $action and $object may have been modified by hook
	if (empty($reshook) && ! empty($extrafields->attribute_label))
	{
		print $object->showOptionals($extrafields,'edit');
	}
	print '<tbody>';
	print "</table>\n";
	
	dol_fiche_end();

	print '<div class="center">';
	print '<input type="submit" name="button" class="button" value="'.$langs->trans("Add").'">';
	print '&nbsp;&nbsp;&nbsp;&nbsp;&nbsp;';
	print '<input type="submit" name="button" class="button" value="'.$langs->trans("Cancel").'">';
	print '</div>';

	print "</form>\n";
}

/* ************************************************************************** */
/*                                                                            */
/* View mode                                                                  */
/*                                                                            */
/* ************************************************************************** */
if ($rowid > 0)
{
	if ($action != 'edit')
	{
		$object = new AdherentType($db);
		$object->fetch($rowid);
		$object->fetch_optionals($rowid,$extralabels);

		$head = member_type_prepare_head($object);

		dol_fiche_head($head, 'card', $langs->trans("MemberType"), 0, 'group');

		print '<table class="border" width="100%">';

		$linkback = '<a href="'.DOL_URL_ROOT.'/adherents/type.php">'.$langs->trans("BackToList").'</a>';

		// Ref
		print '<tr><td width="15%">'.$langs->trans("Ref").'</td>';
		print '<td>';
		print $form->showrefnav($object, 'rowid', $linkback);
		print '</td></tr>';

		// Label
<<<<<<< HEAD
		print '<tr><td width="15%">'.$langs->trans("Label").'</td><td>'.dol_escape_htmltag($adht->libelle).'</td></tr>';
=======
		print '<tr><td width="15%">'.$langs->trans("Label").'</td><td>'.$object->libelle.'</td></tr>';
>>>>>>> 6fb53ecb

		print '<tr><td>'.$langs->trans("SubscriptionRequired").'</td><td>';
		print yn($object->cotisation);
		print '</tr>';

		print '<tr><td>'.$langs->trans("VoteAllowed").'</td><td>';
		print yn($object->vote);
		print '</tr>';

		print '<tr><td valign="top">'.$langs->trans("Description").'</td><td>';
		print nl2br($object->note)."</td></tr>";

		print '<tr><td valign="top">'.$langs->trans("WelcomeEMail").'</td><td>';
		print nl2br($object->mail_valid)."</td></tr>";

		// Other attributes
		$parameters=array();
		$reshook=$hookmanager->executeHooks('formObjectOptions',$parameters,$act,$action);    // Note that $action and $object may have been modified by hook
		if (empty($reshook) && ! empty($extrafields->attribute_label))
		{
			// View extrafields
			print $object->showOptionals($extrafields);
		}

		print '</table>';
		print '</div>';

		/*
		 * Hotbar
		 */
		print '<div class="tabsAction">';

		// Edit
		if ($user->rights->adherent->configurer)
		{
			print '<div class="inline-block divButAction"><a class="butAction" href="'.$_SERVER['PHP_SELF'].'?action=edit&amp;rowid='.$object->id.'">'.$langs->trans("Modify").'</a></div>';
		}

		// Add
		print '<div class="inline-block divButAction"><a class="butAction" href="card.php?action=create&typeid='.$object->id.'">'.$langs->trans("AddMember").'</a></div>';

		// Delete
		if ($user->rights->adherent->configurer)
		{
			print '<div class="inline-block divButAction"><a class="butActionDelete" href="'.$_SERVER['PHP_SELF'].'?action=delete&rowid='.$object->id.'">'.$langs->trans("DeleteType").'</a></div>';
		}

		print "</div>";


		// Show list of members (nearly same code than in page list.php)

		$membertypestatic=new AdherentType($db);

		$now=dol_now();

		$sql = "SELECT d.rowid, d.login, d.firstname, d.lastname, d.societe, ";
		$sql.= " d.datefin,";
		$sql.= " d.email, d.fk_adherent_type as type_id, d.morphy, d.statut,";
		$sql.= " t.libelle as type, t.cotisation";
		$sql.= " FROM ".MAIN_DB_PREFIX."adherent as d, ".MAIN_DB_PREFIX."adherent_type as t";
		$sql.= " WHERE d.fk_adherent_type = t.rowid ";
		$sql.= " AND d.entity IN (".getEntity().")";
		$sql.= " AND t.rowid = ".$object->id;
		if ($sall)
		{
		    $sql.= " AND (d.firstname LIKE '%".$sall."%' OR d.lastname LIKE '%".$sall."%' OR d.societe LIKE '%".$sall."%'";
		    $sql.= " OR d.email LIKE '%".$sall."%' OR d.login LIKE '%".$sall."%' OR d.address LIKE '%".$sall."%'";
		    $sql.= " OR d.town LIKE '%".$sall."%' OR d.note_public LIKE '%".$sall."%' OR d.note_private LIKE '%".$sall."%')";
		}
		if ($status != '')
		{
		    $sql.= " AND d.statut IN (".$status.")";     // Peut valoir un nombre ou liste de nombre separes par virgules
		}
		if ($action == 'search')
		{
		  if (isset($_POST['search']) && $_POST['search'] != '')
		  {
		    $sql.= " AND (d.firstname LIKE '%".$_POST['search']."%' OR d.lastname LIKE '%".$_POST['search']."%')";
		  }
		}
		if (! empty($search_lastname))
		{
			$sql.= " AND (d.firstname LIKE '%".$search_lastname."%' OR d.lastname LIKE '%".$search_lastname."%')";
		}
		if (! empty($search_login))
		{
		    $sql.= " AND d.login LIKE '%".$search_login."%'";
		}
		if (! empty($search_email))
		{
		    $sql.= " AND d.email LIKE '%".$search_email."%'";
		}
		if ($filter == 'uptodate')
		{
		    $sql.=" AND datefin >= '".$db->idate($now)."'";
		}
		if ($filter == 'outofdate')
		{
		    $sql.=" AND datefin < '".$db->idate($now)."'";
		}
		// Count total nb of records
		$nbtotalofrecords = 0;
		if (empty($conf->global->MAIN_DISABLE_FULL_SCANLIST))
		{
			$resql = $db->query($sql);
		    if ($resql) $nbtotalofrecords = $db->num_rows($result);
		    else dol_print_error($db);
		}
		// Add order and limit
		$sql.= " ".$db->order($sortfield,$sortorder);
		$sql.= " ".$db->plimit($conf->liste_limit+1, $offset);

		$resql = $db->query($sql);
		if ($resql)
		{
		    $num = $db->num_rows($resql);
		    $i = 0;

		    $titre=$langs->trans("MembersList");
		    if ($status != '')
		    {
		        if ($status == '-1,1')								{ $titre=$langs->trans("MembersListQualified"); }
		        else if ($status == '-1')							{ $titre=$langs->trans("MembersListToValid"); }
		        else if ($status == '1' && ! $filter)				{ $titre=$langs->trans("MembersListValid"); }
		        else if ($status == '1' && $filter=='uptodate')		{ $titre=$langs->trans("MembersListUpToDate"); }
		        else if ($status == '1' && $filter=='outofdate')	{ $titre=$langs->trans("MembersListNotUpToDate"); }
		        else if ($status == '0')							{ $titre=$langs->trans("MembersListResiliated"); }
		    }
		    elseif ($action == 'search')
		    {
		        $titre=$langs->trans("MembersListQualified");
		    }

		    if ($type > 0)
		    {
				$membertype=new AdherentType($db);
		        $result=$membertype->fetch($type);
				$titre.=" (".$membertype->libelle.")";
		    }

		    $param="&rowid=".$rowid;
		    if (! empty($status))			$param.="&status=".$status;
		    if (! empty($search_lastname))	$param.="&search_lastname=".$search_lastname;
		    if (! empty($search_firstname))	$param.="&search_firstname=".$search_firstname;
		    if (! empty($search_login))		$param.="&search_login=".$search_login;
		    if (! empty($search_email))		$param.="&search_email=".$search_email;
		    if (! empty($filter))			$param.="&filter=".$filter;

		    if ($sall)
		    {
		        print $langs->trans("Filter")." (".$langs->trans("Lastname").", ".$langs->trans("Firstname").", ".$langs->trans("EMail").", ".$langs->trans("Address")." ".$langs->trans("or")." ".$langs->trans("Town")."): ".$sall;
		    }

		    print '<br>';
            print_barre_liste('',$page,$_SERVER["PHP_SELF"],$param,$sortfield,$sortorder,'',$num,$nbtotalofrecords);
		    print '<table class="noborder" width="100%">';

		    print '<tr class="liste_titre">';
		    print_liste_field_titre($langs->trans("Name")." / ".$langs->trans("Company"),$_SERVER["PHP_SELF"],"d.lastname",$param,"","",$sortfield,$sortorder);
		    print_liste_field_titre($langs->trans("Login"),$_SERVER["PHP_SELF"],"d.login",$param,"","",$sortfield,$sortorder);
		    print_liste_field_titre($langs->trans("Nature"),$_SERVER["PHP_SELF"],"d.morphy",$param,"","",$sortfield,$sortorder);
		    print_liste_field_titre($langs->trans("EMail"),$_SERVER["PHP_SELF"],"d.email",$param,"","",$sortfield,$sortorder);
		    print_liste_field_titre($langs->trans("Status"),$_SERVER["PHP_SELF"],"d.statut,d.datefin",$param,"","",$sortfield,$sortorder);
		    print_liste_field_titre($langs->trans("EndSubscription"),$_SERVER["PHP_SELF"],"d.datefin",$param,"",'align="center"',$sortfield,$sortorder);
		    print_liste_field_titre($langs->trans("Action"),$_SERVER["PHP_SELF"],"",$param,"",'width="60" align="center"',$sortfield,$sortorder);
		    print "</tr>\n";

			// Lignes des champs de filtre
			print '<form method="GET" action="'.$_SERVER["PHP_SELF"].'">';
			print '<input class="flat" type="hidden" name="rowid" value="'.$rowid.'" size="12"></td>';

			print '<tr class="liste_titre">';

			print '<td class="liste_titre" align="left">';
			print '<input class="flat" type="text" name="search_lastname" value="'.dol_escape_htmltag($search_lastname).'" size="12"></td>';

			print '<td class="liste_titre" align="left">';
			print '<input class="flat" type="text" name="search_login" value="'.dol_escape_htmltag($search_login).'" size="7"></td>';

			print '<td class="liste_titre">&nbsp;</td>';

			print '<td class="liste_titre" align="left">';
			print '<input class="flat" type="text" name="search_email" value="'.dol_escape_htmltag($search_email).'" size="12"></td>';

			print '<td class="liste_titre">&nbsp;</td>';

			print '<td align="right" colspan="2" class="liste_titre">';
			print '<input type="image" class="liste_titre" src="'.DOL_URL_ROOT.'/theme/'.$conf->theme.'/img/search.png" name="button_search" value="'.dol_escape_htmltag($langs->trans("Search")).'" title="'.dol_escape_htmltag($langs->trans("Search")).'">';
		    print '&nbsp; ';
		    print '<input type="image" class="liste_titre" src="'.DOL_URL_ROOT.'/theme/'.$conf->theme.'/img/searchclear.png" name="button_removefilter" value="'.dol_escape_htmltag($langs->trans("RemoveFilter")).'" title="'.dol_escape_htmltag($langs->trans("RemoveFilter")).'">';
			print '</td>';

			print "</tr>\n";
			print '</form>';

		    $var=True;
		    while ($i < $num && $i < $conf->liste_limit)
		    {
		        $objp = $db->fetch_object($resql);

		        $datefin=$db->jdate($objp->datefin);

		        $adh=new Adherent($db);
		        $adh->lastname=$objp->lastname;
		        $adh->firstname=$objp->firstname;

		        // Lastname
		        $var=!$var;
		        print '<tr '.$bc[$var].'>';
		        if ($objp->societe != '')
		        {
		            print '<td><a href="card.php?rowid='.$objp->rowid.'">'.img_object($langs->trans("ShowMember"),"user").' '.$adh->getFullName($langs,0,-1,20).' / '.dol_trunc($objp->societe,12).'</a></td>'."\n";
		        }
		        else
		        {
		            print '<td><a href="card.php?rowid='.$objp->rowid.'">'.img_object($langs->trans("ShowMember"),"user").' '.$adh->getFullName($langs,0,-1,32).'</a></td>'."\n";
		        }

		        // Login
		        print "<td>".$objp->login."</td>\n";

		        // Type
		        /*print '<td class="nowrap">';
		        $membertypestatic->id=$objp->type_id;
		        $membertypestatic->libelle=$objp->type;
		        print $membertypestatic->getNomUrl(1,12);
		        print '</td>';
				*/

		        // Moral/Physique
		        print "<td>".$adh->getmorphylib($objp->morphy)."</td>\n";

		        // EMail
		        print "<td>".dol_print_email($objp->email,0,0,1)."</td>\n";

		        // Statut
		        print '<td class="nowrap">';
		        print $adh->LibStatut($objp->statut,$objp->cotisation,$datefin,2);
		        print "</td>";

		        // Date fin cotisation
		        if ($datefin)
		        {
			        print '<td align="center" class="nowrap">';
		            if ($datefin < dol_now() && $objp->statut > 0)
		            {
		                print dol_print_date($datefin,'day')." ".img_warning($langs->trans("SubscriptionLate"));
		            }
		            else
		            {
		                print dol_print_date($datefin,'day');
		            }
		            print '</td>';
		        }
		        else
		        {
			        print '<td align="left" class="nowrap">';
			        if ($objp->cotisation == 'yes')
			        {
		                print $langs->trans("SubscriptionNotReceived");
		                if ($objp->statut > 0) print " ".img_warning();
			        }
			        else
			        {
			            print '&nbsp;';
			        }
		            print '</td>';
		        }

		        // Actions
		        print '<td align="center">';
				if ($user->rights->adherent->creer)
				{
					print '<a href="card.php?rowid='.$objp->rowid.'&action=edit&return=list.php">'.img_edit().'</a>';
				}
				print '&nbsp;';
				if ($user->rights->adherent->supprimer)
				{
					print '<a href="card.php?rowid='.$objp->rowid.'&action=resign&return=list.php">'.img_picto($langs->trans("Resiliate"),'disable.png').'</a>';
		        }
				print "</td>";

		        print "</tr>\n";
		        $i++;
		    }

		    print "</table>\n";

			if ($num > $conf->liste_limit)
			{
			    print_barre_liste('',$page,$_SERVER["PHP_SELF"],$param,$sortfield,$sortorder,'',$num,$nbtotalofrecords,'');
			}
		}
		else
		{
		    dol_print_error($db);
		}

	}

	/* ************************************************************************** */
	/*                                                                            */
	/* Edition mode                                                               */
	/*                                                                            */
	/* ************************************************************************** */

	if ($action == 'edit')
	{
		$object = new AdherentType($db);
		$object->id = $rowid;
		$object->fetch($rowid);
		$object->fetch_optionals($rowid,$extralabels);

		$head = member_type_prepare_head($object);

		dol_fiche_head($head, 'card', $langs->trans("MemberType"), 0, 'group');

		print '<form method="post" action="'.$_SERVER["PHP_SELF"].'?rowid='.$rowid.'">';
		print '<input type="hidden" name="token" value="'.$_SESSION['newtoken'].'">';
		print '<input type="hidden" name="rowid" value="'.$rowid.'">';
		print '<input type="hidden" name="action" value="update">';
		print '<table class="border" width="100%">';

		print '<tr><td width="15%">'.$langs->trans("Ref").'</td><td>'.$object->id.'</td></tr>';

<<<<<<< HEAD
		print '<tr><td>'.$langs->trans("Label").'</td><td><input type="text" name="libelle" size="40" value="'.dol_escape_htmltag($adht->libelle).'"></td></tr>';
=======
		print '<tr><td>'.$langs->trans("Label").'</td><td><input type="text" name="libelle" size="40" value="'.$object->libelle.'"></td></tr>';
>>>>>>> 6fb53ecb

		print '<tr><td>'.$langs->trans("SubscriptionRequired").'</td><td>';
		print $form->selectyesno("cotisation",$object->cotisation,1);
		print '</td></tr>';

		print '<tr><td>'.$langs->trans("VoteAllowed").'</td><td>';
		print $form->selectyesno("vote",$object->vote,1);
		print '</td></tr>';

		print '<tr><td valign="top">'.$langs->trans("Description").'</td><td>';
		print '<textarea name="comment" wrap="soft" cols="90" rows="3">'.$object->note.'</textarea></td></tr>';

		print '<tr><td valign="top">'.$langs->trans("WelcomeEMail").'</td><td>';
		require_once DOL_DOCUMENT_ROOT.'/core/class/doleditor.class.php';
		$doleditor=new DolEditor('mail_valid',$object->mail_valid,'',280,'dolibarr_notes','',false,true,$conf->fckeditor->enabled,15,90);
		$doleditor->Create();
		print "</td></tr>";

		// Other attributes
		$parameters=array();
		$reshook=$hookmanager->executeHooks('formObjectOptions',$parameters,$act,$action);    // Note that $action and $object may have been modified by hook

		print '</table>';

		// Extra field
		if (empty($reshook) && ! empty($extrafields->attribute_label))
		{
			print '<br><br><table class="border" width="100%">';
			foreach($extrafields->attribute_label as $key=>$label)
			{
				$value=(isset($_POST["options_".$key])?$_POST["options_".$key]:(isset($object->array_options['options_'.$key])?$object->array_options['options_'.$key]:''));
				print '<tr><td width="30%">'.$label.'</td><td>';
				print $extrafields->showInputField($key,$value);
				print "</td></tr>\n";
			}
			print '</table><br><br>';
		}

		print '<div class="center">';
		print '<input type="submit" class="button" value="'.$langs->trans("Save").'">';
		print '&nbsp;&nbsp;&nbsp;&nbsp;&nbsp;';
		print '<input type="submit" name="button" class="button" value="'.$langs->trans("Cancel").'">';
		print '</div>';

		print "</form>";
	}
}


llxFooter();

$db->close();<|MERGE_RESOLUTION|>--- conflicted
+++ resolved
@@ -89,19 +89,11 @@
 	{
 		$object = new AdherentType($db);
 
-<<<<<<< HEAD
-		$adht->libelle     = trim($label);
-		$adht->cotisation  = trim($cotisation);
-		$adht->note        = trim($comment);
-		$adht->mail_valid  = trim($mail_valid);
-		$adht->vote        = trim($vote);
-=======
-		$object->libelle     = trim($_POST["libelle"]);
-		$object->cotisation  = trim($_POST["cotisation"]);
-		$object->note        = trim($_POST["comment"]);
-		$object->mail_valid  = trim($_POST["mail_valid"]);
-		$object->vote        = trim($_POST["vote"]);
->>>>>>> 6fb53ecb
+		$object->libelle     = trim($label);
+		$object->cotisation  = trim($cotisation);
+		$object->note        = trim($comment);
+		$object->mail_valid  = trim($mail_valid);
+		$object->vote        = trim($vote);
 
 		// Fill array 'array_options' with data from add form
 		$ret = $extrafields->setOptionalsFromPost($extralabels,$object);
@@ -133,23 +125,13 @@
 {
 	if ($_POST["button"] != $langs->trans("Cancel"))
 	{
-<<<<<<< HEAD
-		$adht = new AdherentType($db);
-		$adht->id          = $rowid;
-		$adht->libelle     = trim($label);
-		$adht->cotisation  = trim($cotisation);
-		$adht->note        = trim($comment);
-		$adht->mail_valid  = trim($mail_valid);
-		$adht->vote        = trim($vote);
-=======
 		$object = new AdherentType($db);
-		$object->id          = $_POST["rowid"];
-		$object->libelle     = trim($_POST["libelle"]);
-		$object->cotisation  = trim($_POST["cotisation"]);
-		$object->note        = trim($_POST["comment"]);
-		$object->mail_valid  = trim($_POST["mail_valid"]);
-		$object->vote        = trim($_POST["vote"]);
->>>>>>> 6fb53ecb
+		$object->id          = $rowid;
+		$object->libelle     = trim($label);
+		$object->cotisation  = trim($cotisation);
+		$object->note        = trim($comment);
+		$object->mail_valid  = trim($mail_valid);
+		$object->vote        = trim($vote);
 
 		// Fill array 'array_options' with data from add form
 		$ret = $extrafields->setOptionalsFromPost($extralabels,$object);
@@ -193,6 +175,7 @@
 
 	print_fiche_titre($langs->trans("MembersTypes"));
 
+	dol_fiche_head('');
 
 	$sql = "SELECT d.rowid, d.libelle, d.cotisation, d.vote";
 	$sql.= " FROM ".MAIN_DB_PREFIX."adherent_type as d";
@@ -235,6 +218,7 @@
 		dol_print_error($db);
 	}
 
+	dol_fiche_end();
 
 	/*
 	 * Hotbar
@@ -270,7 +254,7 @@
 
 	print '<table class="border" width="100%">';
 	print '<tbody>';
-	
+
 	print '<input type="hidden" name="action" value="add">';
 
 	print '<tr><td class="fieldrequired">'.$langs->trans("Label").'</td><td><input type="text" name="libelle" size="40"></td></tr>';
@@ -301,7 +285,7 @@
 	}
 	print '<tbody>';
 	print "</table>\n";
-	
+
 	dol_fiche_end();
 
 	print '<div class="center">';
@@ -341,11 +325,7 @@
 		print '</td></tr>';
 
 		// Label
-<<<<<<< HEAD
-		print '<tr><td width="15%">'.$langs->trans("Label").'</td><td>'.dol_escape_htmltag($adht->libelle).'</td></tr>';
-=======
-		print '<tr><td width="15%">'.$langs->trans("Label").'</td><td>'.$object->libelle.'</td></tr>';
->>>>>>> 6fb53ecb
+		print '<tr><td width="15%">'.$langs->trans("Label").'</td><td>'.dol_escape_htmltag($object->libelle).'</td></tr>';
 
 		print '<tr><td>'.$langs->trans("SubscriptionRequired").'</td><td>';
 		print yn($object->cotisation);
@@ -371,7 +351,9 @@
 		}
 
 		print '</table>';
-		print '</div>';
+
+		dol_fiche_end();
+
 
 		/*
 		 * Hotbar
@@ -662,21 +644,18 @@
 
 		$head = member_type_prepare_head($object);
 
-		dol_fiche_head($head, 'card', $langs->trans("MemberType"), 0, 'group');
-
 		print '<form method="post" action="'.$_SERVER["PHP_SELF"].'?rowid='.$rowid.'">';
 		print '<input type="hidden" name="token" value="'.$_SESSION['newtoken'].'">';
 		print '<input type="hidden" name="rowid" value="'.$rowid.'">';
 		print '<input type="hidden" name="action" value="update">';
+
+		dol_fiche_head($head, 'card', $langs->trans("MemberType"), 0, 'group');
+
 		print '<table class="border" width="100%">';
 
 		print '<tr><td width="15%">'.$langs->trans("Ref").'</td><td>'.$object->id.'</td></tr>';
 
-<<<<<<< HEAD
-		print '<tr><td>'.$langs->trans("Label").'</td><td><input type="text" name="libelle" size="40" value="'.dol_escape_htmltag($adht->libelle).'"></td></tr>';
-=======
-		print '<tr><td>'.$langs->trans("Label").'</td><td><input type="text" name="libelle" size="40" value="'.$object->libelle.'"></td></tr>';
->>>>>>> 6fb53ecb
+		print '<tr><td>'.$langs->trans("Label").'</td><td><input type="text" name="libelle" size="40" value="'.dol_escape_htmltag($object->libelle).'"></td></tr>';
 
 		print '<tr><td>'.$langs->trans("SubscriptionRequired").'</td><td>';
 		print $form->selectyesno("cotisation",$object->cotisation,1);
@@ -715,6 +694,8 @@
 			print '</table><br><br>';
 		}
 
+		dol_fiche_end();
+
 		print '<div class="center">';
 		print '<input type="submit" class="button" value="'.$langs->trans("Save").'">';
 		print '&nbsp;&nbsp;&nbsp;&nbsp;&nbsp;';
