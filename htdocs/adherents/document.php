--- conflicted
+++ resolved
@@ -91,11 +91,7 @@
 	if ($result > 0)
 	{
 
-<<<<<<< HEAD
-		// Construit liste des fichiers
-=======
 		// Build file list
->>>>>>> d9b8a8c8
 		$filearray=dol_dir_list($upload_dir,"files",0,'','(\.meta|_preview.*\.png)$',$sortfield,(strtolower($sortorder)=='desc'?SORT_DESC:SORT_ASC),1);
 		$totalsize=0;
 		foreach($filearray as $key => $file)
