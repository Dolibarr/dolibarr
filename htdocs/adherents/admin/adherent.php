<?php
/* Copyright (C) 2003      Rodolphe Quiedeville <rodolphe@quiedeville.org>
 * Copyright (C) 2003      Jean-Louis Bergamo   <jlb@j1b.org>
 * Copyright (C) 2004-2012 Laurent Destailleur  <eldy@users.sourceforge.net>
 * Copyright (C) 2004      Sebastien Di Cintio  <sdicintio@ressource-toi.org>
 * Copyright (C) 2004      Benoit Mortier       <benoit.mortier@opensides.be>
 * Copyright (C) 2005-2012 Regis Houssin        <regis.houssin@capnetworks.com>
 * Copyright (C) 2011-2012 Juanjo Menent		<jmenent@2byte.es>
 * Copyright (C) 2012      J. Fernando Lagrange <fernando@demo-tic.org>
 *
 * This program is free software; you can redistribute it and/or modify
 * it under the terms of the GNU General Public License as published by
 * the Free Software Foundation; either version 3 of the License, or
 * (at your option) any later version.
 *
 * This program is distributed in the hope that it will be useful,
 * but WITHOUT ANY WARRANTY; without even the implied warranty of
 * MERCHANTABILITY or FITNESS FOR A PARTICULAR PURPOSE.  See the
 * GNU General Public License for more details.
 *
 * You should have received a copy of the GNU General Public License
 * along with this program. If not, see <http://www.gnu.org/licenses/>.
 */

/**
 *   	\file       htdocs/adherents/admin/adherent.php
 *		\ingroup    member
 *		\brief      Page to setup the module Foundation
 */

require '../../main.inc.php';
require_once DOL_DOCUMENT_ROOT.'/core/lib/admin.lib.php';
require_once DOL_DOCUMENT_ROOT.'/core/lib/member.lib.php';

$langs->load("admin");
$langs->load("members");

if (! $user->admin) accessforbidden();


$type=array('yesno','texte','chaine');

$action = GETPOST('action','alpha');


/*
 * Actions
 */

// Action mise a jour ou ajout d'une constante
if ($action == 'update' || $action == 'add')
{
	$constname=GETPOST('constname','alpha');
	$constvalue=(GETPOST('constvalue_'.$constname) ? GETPOST('constvalue_'.$constname) : GETPOST('constvalue'));

	if (($constname=='ADHERENT_CARD_TYPE' || $constname=='ADHERENT_ETIQUETTE_TYPE') && $constvalue == -1) $constvalue='';
	if ($constname=='ADHERENT_LOGIN_NOT_REQUIRED') // Invert choice
	{
		if ($constvalue) $constvalue=0;
		else $constvalue=1;
	}

	$consttype=GETPOST('consttype','alpha');
	$constnote=GETPOST('constnote');
	$res=dolibarr_set_const($db,$constname,$constvalue,$type[$consttype],0,$constnote,$conf->entity);

	if (! $res > 0) $error++;

	if (! $error)
	{
		$mesg = '<div class="ok">'.$langs->trans("SetupSaved").'</div>';
	}
	else
	{
		$mesg = '<div class="error">'.$langs->trans("Error").'</div>';
	}
}

// Action activation d'un sous module du module adherent
if ($action == 'set')
{
    $result=dolibarr_set_const($db, GETPOST('name','alpha'),GETPOST('value'),'',0,'',$conf->entity);
    if ($result < 0)
    {
        print $db->error();
    }
}

// Action desactivation d'un sous module du module adherent
if ($action == 'unset')
{
    $result=dolibarr_del_const($db,GETPOST('name','alpha'),$conf->entity);
    if ($result < 0)
    {
        print $db->error();
    }
}



/*
 * View
 */

$form = new Form($db);

$help_url='EN:Module_Foundations|FR:Module_Adh&eacute;rents|ES:M&oacute;dulo_Miembros';

llxHeader('',$langs->trans("MembersSetup"),$help_url);


$linkback='<a href="'.DOL_URL_ROOT.'/admin/modules.php">'.$langs->trans("BackToModuleList").'</a>';
print_fiche_titre($langs->trans("MembersSetup"),$linkback,'setup');


$head = member_admin_prepare_head();

dol_fiche_head($head, 'general', $langs->trans("Member"), 0, 'user');


dol_htmloutput_mesg($mesg);


print_fiche_titre($langs->trans("MemberMainOptions"),'','');
print '<table class="noborder" width="100%">';
print '<tr class="liste_titre">';
print '<td>'.$langs->trans("Description").'</td>';
print '<td>'.$langs->trans("Value").'</td>';
print '<td align="center">'.$langs->trans("Action").'</td>';
print "</tr>\n";
$var=true;

// Login/Pass required for members
$var=!$var;
print '<form action="'.$_SERVER["PHP_SELF"].'" method="POST">';
print '<input type="hidden" name="token" value="'.$_SESSION['newtoken'].'">';
print '<input type="hidden" name="action" value="update">';
print '<input type="hidden" name="constname" value="ADHERENT_LOGIN_NOT_REQUIRED">';
print '<tr '.$bc[$var].'><td>'.$langs->trans("AdherentLoginRequired").'</td><td>';
print $form->selectyesno('constvalue',(! empty($conf->global->ADHERENT_LOGIN_NOT_REQUIRED)?0:1),1);
print '</td><td align="center" width="80">';
print '<input type="submit" class="button" value="'.$langs->trans("Update").'" name="Button">';
print "</td></tr>\n";
print '</form>';

// Mail required for members
$var=!$var;
print '<form action="'.$_SERVER["PHP_SELF"].'" method="POST">';
print '<input type="hidden" name="token" value="'.$_SESSION['newtoken'].'">';
print '<input type="hidden" name="action" value="update">';
print '<input type="hidden" name="constname" value="ADHERENT_MAIL_REQUIRED">';
print '<tr '.$bc[$var].'><td>'.$langs->trans("AdherentMailRequired").'</td><td>';
print $form->selectyesno('constvalue',(! empty($conf->global->ADHERENT_MAIL_REQUIRED)?$conf->global->ADHERENT_MAIL_REQUIRED:0),1);
print '</td><td align="center" width="80">';
print '<input type="submit" class="button" value="'.$langs->trans("Update").'" name="Button">';
print "</td></tr>\n";
print '</form>';

// Send mail information is on by default
$var=!$var;
print '<form action="adherent.php" method="POST">';
print '<input type="hidden" name="token" value="'.$_SESSION['newtoken'].'">';
print '<input type="hidden" name="action" value="update">';
print '<input type="hidden" name="constname" value="ADHERENT_DEFAULT_SENDINFOBYMAIL">';
print '<tr '.$bc[$var].'><td>'.$langs->trans("MemberSendInformationByMailByDefault").'</td><td>';
print $form->selectyesno('constvalue',(! empty($conf->global->ADHERENT_DEFAULT_SENDINFOBYMAIL)?$conf->global->ADHERENT_DEFAULT_SENDINFOBYMAIL:0),1);
print '</td><td align="center" width="80">';
print '<input type="submit" class="button" value="'.$langs->trans("Update").'" name="Button">';
print "</td></tr>\n";
print '</form>';

// Insert subscription into bank account
$var=!$var;
print '<form action="adherent.php" method="POST">';
print '<input type="hidden" name="token" value="'.$_SESSION['newtoken'].'">';
print '<input type="hidden" name="action" value="update">';
print '<input type="hidden" name="constname" value="ADHERENT_BANK_USE">';
print '<tr '.$bc[$var].'><td>'.$langs->trans("MoreActionsOnSubscription").'</td>';
$arraychoices=array('0'=>$langs->trans("None"));
if (! empty($conf->banque->enabled)) $arraychoices['bankdirect']=$langs->trans("MoreActionBankDirect");
if (! empty($conf->banque->enabled) && ! empty($conf->societe->enabled) && ! empty($conf->facture->enabled)) $arraychoices['invoiceonly']=$langs->trans("MoreActionInvoiceOnly");
if (! empty($conf->banque->enabled) && ! empty($conf->societe->enabled) && ! empty($conf->facture->enabled)) $arraychoices['bankviainvoice']=$langs->trans("MoreActionBankViaInvoice");
print '<td>';
print $form->selectarray('constvalue',$arraychoices,$conf->global->ADHERENT_BANK_USE,0);
print '</td><td align="center" width="80">';
print '<input type="submit" class="button" value="'.$langs->trans("Update").'" name="Button">';
print '</td>';
print "</tr>\n";
print '</form>';

// Use vat for invoice creation
if ($conf->facture->enabled)
{
	$var=!$var;
	print '<form action="adherent.php" method="POST">';
	print '<input type="hidden" name="token" value="'.$_SESSION['newtoken'].'">';
	print '<input type="hidden" name="action" value="update">';
	print '<input type="hidden" name="constname" value="ADHERENT_VAT_FOR_SUBSCRIPTIONS">';
	print '<tr '.$bc[$var].'><td>'.$langs->trans("VATToUseForSubscriptions").'</td>';
	if (! empty($conf->banque->enabled))
	{
		print '<td>';
		print $form->selectarray('constvalue', array('0'=>$langs->trans("NoVatOnSubscription"),'defaultforfoundationcountry'=>$langs->trans("Default")), (empty($conf->global->ADHERENT_VAT_FOR_SUBSCRIPTIONS)?'0':$conf->global->ADHERENT_VAT_FOR_SUBSCRIPTIONS), 0);
		print '</td><td align="center" width="80">';
		print '<input type="submit" class="button" value="'.$langs->trans("Update").'" name="Button">';
		print '</td>';
	}
	else
	{
		print '<td align="right" colspan="2">';
		print $langs->trans("WarningModuleNotActive",$langs->transnoentities("Module85Name"));
		print '</td>';
	}
	print "</tr>\n";
	print '</form>';
}

print '</table>';
print '<br>';


/*
 * Edition info modele document
 */
$constantes=array(
		'ADHERENT_CARD_TYPE',
//		'ADHERENT_CARD_BACKGROUND',
		'ADHERENT_CARD_HEADER_TEXT',
		'ADHERENT_CARD_TEXT',
		'ADHERENT_CARD_TEXT_RIGHT',
		'ADHERENT_CARD_FOOTER_TEXT'
		);

print_fiche_titre($langs->trans("MembersCards"),'','');

form_constantes($constantes);

print '*'.$langs->trans("FollowingConstantsWillBeSubstituted").'<br>';
print '%DOL_MAIN_URL_ROOT%, %ID%, %FIRSTNAME%, %LASTNAME%, %FULLNAME%, %LOGIN%, %PASSWORD%, ';
print '%COMPANY%, %ADDRESS%, %ZIP%, %TOWN%, %COUNTRY%, %EMAIL%, %BIRTH%, %PHOTO%, %TYPE%, ';
print '%YEAR%, %MONTH%, %DAY%';
print '<br>';

print '<br>';


/*
 * Edition info modele document
 */
$constantes=array('ADHERENT_ETIQUETTE_TYPE','ADHERENT_ETIQUETTE_TEXT');

print_fiche_titre($langs->trans("MembersTickets"),'','');

form_constantes($constantes);

print '*'.$langs->trans("FollowingConstantsWillBeSubstituted").'<br>';
print '%DOL_MAIN_URL_ROOT%, %ID%, %FIRSTNAME%, %LASTNAME%, %FULLNAME%, %LOGIN%, %PASSWORD%, ';
print '%COMPANY%, %ADDRESS%, %ZIP%, %TOWN%, %COUNTRY%, %EMAIL%, %BIRTH%, %PHOTO%, %TYPE%, ';
print '%YEAR%, %MONTH%, %DAY%';
print '<br>';

print '<br>';


/*
<<<<<<< HEAD
 * Edition des variables globales non rattachées à un theme specifique
=======
 * Editing global variables not related to a specific theme
>>>>>>> 583a3dad
 */
$constantes=array(
		'ADHERENT_AUTOREGISTER_NOTIF_MAIL_SUBJECT',
		'ADHERENT_AUTOREGISTER_NOTIF_MAIL',
		'ADHERENT_AUTOREGISTER_MAIL_SUBJECT',
		'ADHERENT_AUTOREGISTER_MAIL',
		'ADHERENT_MAIL_VALID_SUBJECT',
		'ADHERENT_MAIL_VALID',
		'ADHERENT_MAIL_COTIS_SUBJECT',
		'ADHERENT_MAIL_COTIS',
		'ADHERENT_MAIL_RESIL_SUBJECT',
		'ADHERENT_MAIL_RESIL',
		'ADHERENT_MAIL_FROM',
		);

print_fiche_titre($langs->trans("Other"),'','');

form_constantes($constantes);

print '*'.$langs->trans("FollowingConstantsWillBeSubstituted").'<br>';
print '%DOL_MAIN_URL_ROOT%, %ID%, %FIRSTNAME%, %LASTNAME%, %FULLNAME%, %LOGIN%, %PASSWORD%, ';
print '%COMPANY%, %ADDRESS%, %ZIP%, %TOWN%, %COUNTRY%, %EMAIL%, %BIRTH%, %PHOTO%, %TYPE%, ';
//print '%YEAR%, %MONTH%, %DAY%';	// Not supported
print '<br>';

dol_fiche_end();


llxFooter();

$db->close();
?><|MERGE_RESOLUTION|>--- conflicted
+++ resolved
@@ -263,11 +263,7 @@
 
 
 /*
-<<<<<<< HEAD
- * Edition des variables globales non rattachées à un theme specifique
-=======
  * Editing global variables not related to a specific theme
->>>>>>> 583a3dad
  */
 $constantes=array(
 		'ADHERENT_AUTOREGISTER_NOTIF_MAIL_SUBJECT',
