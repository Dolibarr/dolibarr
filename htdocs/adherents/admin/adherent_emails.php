--- conflicted
+++ resolved
@@ -101,26 +101,6 @@
 	}
 }
 
-<<<<<<< HEAD
-// Action to enable a submodule of the adherent module
-if ($action == 'set') {
-    $result = dolibarr_set_const($db, GETPOST('name', 'alpha'), GETPOST('value'), '', 0, '', $conf->entity);
-    if ($result < 0) {
-        print $db->error();
-    }
-}
-
-// Action to disable a submodule of the adherent module
-if ($action == 'unset') {
-    $result = dolibarr_del_const($db, GETPOST('name', 'alpha'), $conf->entity);
-    if ($result < 0) {
-        print $db->error();
-    }
-}
-
-=======
->>>>>>> 9a5d0ab0
-
 
 /*
  * View
