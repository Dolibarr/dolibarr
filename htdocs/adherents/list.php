<?php
/* Copyright (C) 2001-2003  Rodolphe Quiedeville    <rodolphe@quiedeville.org>
 * Copyright (C) 2002-2003  Jean-Louis Bergamo      <jlb@j1b.org>
 * Copyright (C) 2004-2016  Laurent Destailleur     <eldy@users.sourceforge.net>
 * Copyright (C) 2013-2015  Raphaël Doursenaud      <rdoursenaud@gpcsolutions.fr>
 *
 * This program is free software; you can redistribute it and/or modify
 * it under the terms of the GNU General Public License as published by
 * the Free Software Foundation; either version 3 of the License, or
 * (at your option) any later version.
 *
 * This program is distributed in the hope that it will be useful,
 * but WITHOUT ANY WARRANTY; without even the implied warranty of
 * MERCHANTABILITY or FITNESS FOR A PARTICULAR PURPOSE.  See the
 * GNU General Public License for more details.
 *
 * You should have received a copy of the GNU General Public License
 * along with this program. If not, see <http://www.gnu.org/licenses/>.
 */

/**
 *      \file       htdocs/adherents/list.php
 *      \ingroup    member
 *		\brief      Page to list all members of foundation
 */

require '../main.inc.php';
require_once DOL_DOCUMENT_ROOT.'/core/class/html.formother.class.php';
require_once DOL_DOCUMENT_ROOT.'/adherents/class/adherent.class.php';
require_once DOL_DOCUMENT_ROOT.'/adherents/class/adherent_type.class.php';
require_once DOL_DOCUMENT_ROOT.'/core/lib/company.lib.php';

$langs->load("members");
$langs->load("companies");

// Security check
$result=restrictedArea($user,'adherent');

$action=GETPOST("action");
$filter=GETPOST("filter");
$statut=GETPOST("statut");
$search=GETPOST("search");
$search_ref=GETPOST("search_ref");
$search_lastname=GETPOST("search_lastname");
$search_firstname=GETPOST("search_firstname");
$search_login=GETPOST("search_login");
$search_address=GETPOST("search_address");
$search_zip=GETPOST("search_zip");
$search_town=GETPOST("search_town");
$search_state=GETPOST("search_state");
$search_country=GETPOST("search_country");
$search_phone=GETPOST("search_phone");
$search_phone_perso=GETPOST("search_phone_perso");
$search_phone_mobile=GETPOST("search_phone_mobile");
$type=GETPOST("type");
$search_email=GETPOST("search_email");
$search_categ = GETPOST("search_categ",'int');
$catid        = GETPOST("catid",'int');
$sall=GETPOST("sall");
$optioncss = GETPOST('optioncss','alpha');

if ($statut < -1) $statut = '';

$limit = GETPOST("limit")?GETPOST("limit","int"):$conf->liste_limit;
$sortfield = GETPOST("sortfield",'alpha');
$sortorder = GETPOST("sortorder",'alpha');
$page = GETPOST("page",'int');
if ($page == -1) { $page = 0; }
$offset = $limit * $page ;
$pageprev = $page - 1;
$pagenext = $page + 1;
if (! $sortorder) { $sortorder=($filter=='outofdate'?"DESC":"ASC"); }
if (! $sortfield) { $sortfield=($filter=='outofdate'?"d.datefin":"d.lastname"); }

// Initialize technical object to manage hooks of thirdparties. Note that conf->hooks_modules contains array array
$hookmanager->initHooks(array('memberlist'));
$extrafields = new ExtraFields($db);

// fetch optionals attributes and labels
$extralabels = $extrafields->fetch_name_optionals_label('adherent');
$search_array_options=$extrafields->getOptionalsFromPost($extralabels,'','search_');

// List of fields to search into when doing a "search in all"
$fieldstosearchall = array(
    'd.rowid'=>'Ref',
    'd.login'=>'Login',
    'd.lastname'=>'Lastname',
    'd.firstname'=>'Firstname',
    'd.login'=>'Login',
	'd.societe'=>"Company",
    'd.email'=>'EMail',
    'd.address'=>'Address',
    'd.zip'=>'Zip',
    'd.town'=>'Town',
    'd.note_public'=>'NotePublic',
    'd.note_private'=>'NotePrivate',
);
$arrayfields=array(
    'd.ref'=>array('label'=>$langs->trans("Ref"), 'checked'=>1),
    'd.lastname'=>array('label'=>$langs->trans("Lastname"), 'checked'=>1),
    'd.firstname'=>array('label'=>$langs->trans("Firstname"), 'checked'=>1),
	'd.company'=>array('label'=>$langs->trans("Company"), 'checked'=>1),
	'd.login'=>array('label'=>$langs->trans("Login"), 'checked'=>1),
    'd.morphy'=>array('label'=>$langs->trans("MorPhy"), 'checked'=>1),
    't.libelle'=>array('label'=>$langs->trans("Type"), 'checked'=>1),
	'd.email'=>array('label'=>$langs->trans("Email"), 'checked'=>1),
    'd.address'=>array('label'=>$langs->trans("Address"), 'checked'=>0),
    'd.zip'=>array('label'=>$langs->trans("Zip"), 'checked'=>0),
    'd.town'=>array('label'=>$langs->trans("Town"), 'checked'=>0),
	'd.phone'=>array('label'=>$langs->trans("Phone"), 'checked'=>0),
	'd.phone_perso'=>array('label'=>$langs->trans("PhonePerso"), 'checked'=>0),
	'd.phone_mobile'=>array('label'=>$langs->trans("PhoneMobile"), 'checked'=>0),
    'state.nom'=>array('label'=>$langs->trans("State"), 'checked'=>0),
	'country.code_iso'=>array('label'=>$langs->trans("Country"), 'checked'=>0),
    /*'d.note_public'=>array('label'=>$langs->trans("NotePublic"), 'checked'=>0),
    'd.note_private'=>array('label'=>$langs->trans("NotePrivate"), 'checked'=>0),*/
	'd.datefin'=>array('label'=>$langs->trans("EndSubscription"), 'checked'=>1, 'position'=>500),
	'd.datec'=>array('label'=>$langs->trans("DateCreation"), 'checked'=>0, 'position'=>500),
    'd.tms'=>array('label'=>$langs->trans("DateModificationShort"), 'checked'=>0, 'position'=>500),
    'd.statut'=>array('label'=>$langs->trans("Status"), 'checked'=>1, 'position'=>1000)
);
// Extra fields
if (is_array($extrafields->attribute_label) && count($extrafields->attribute_label))
{
    foreach($extrafields->attribute_label as $key => $val)
    {
        $arrayfields["ef.".$key]=array('label'=>$extrafields->attribute_label[$key], 'checked'=>$extrafields->attribute_list[$key], 'position'=>$extrafields->attribute_pos[$key], 'enabled'=>$extrafields->attribute_perms[$key]);
    }
}

/*
 * Actions
 */

if (GETPOST('cancel')) { $action='list'; $massaction=''; }
if (! GETPOST('confirmmassaction')) { $massaction=''; }

$parameters=array('socid'=>$socid);
$reshook=$hookmanager->executeHooks('doActions',$parameters,$object,$action);    // Note that $action and $object may have been modified by some hooks
if ($reshook < 0) setEventMessages($hookmanager->error, $hookmanager->errors, 'errors');

include DOL_DOCUMENT_ROOT.'/core/actions_changeselectedfields.inc.php';

// Purge search criteria
if (GETPOST("button_removefilter_x") || GETPOST("button_removefilter.x") || GETPOST("button_removefilter")) // Both test are required to be compatible with all browsers
{
    $search="";
	$search_ref="";
    $search_lastname="";
	$search_firstname="";
	$search_login="";
	$search_company="";
	$type="";
	$search_email="";
	$search_address="";
	$search_zip="";
	$search_town="";
	$search_state="";
	$search_country='';
	$search_phone='';
	$search_phone_perso='';
	$search_phone_mobile='';
	$search_morphy="";
	$search_categ="";
	$catid="";
	$sall="";
	$statut='';
	$search_array_options=array();
}

<<<<<<< HEAD
// Initialize technical object to manage hooks of thirdparties. Note that conf->hooks_modules contains array array
$hookmanager->initHooks(array('memberlist'));
$extrafields = new ExtraFields($db);

// List of fields to search into when doing a "search in all"
$fieldstosearchall = array(
    'd.rowid'=>'Ref',
    'd.login'=>'Login',
    'd.lastname'=>'Lastname',
    'd.firstname'=>'Firstname',
    'd.societe'=>"Company",
    'd.email'=>'EMail',
    'd.address'=>'Address',
    'd.zip'=>'Zip',
    'd.town'=>'Town',
    'd.note_public'=>'NotePublic',
    'd.note_private'=>'NotePrivate',
);
   
=======
>>>>>>> 3f5d67d4

/*
 * View
 */

$form=new Form($db);
$formother=new FormOther($db);
$membertypestatic=new AdherentType($db);
$memberstatic=new Adherent($db);

llxHeader('',$langs->trans("Member"),'EN:Module_Foundations|FR:Module_Adh&eacute;rents|ES:M&oacute;dulo_Miembros');

$now=dol_now();

$sql = "SELECT d.rowid, d.login, d.lastname, d.firstname, d.societe as company, d.fk_soc,";
$sql.= " d.datefin, d.address, d.zip, d.town, d.state_id, d.country,";
$sql.= " d.email, d.phone, d.phone_perso, d.phone_mobile, d.skype, d.birth, d.public, d.photo,";
$sql.= " d.fk_adherent_type as type_id, d.morphy, d.statut, d.datec as date_creation, d.tms as date_update,";
$sql.= " t.libelle as type, t.cotisation,";
$sql.= " state.code_departement as state_code, state.nom as state_name";
// Add fields for extrafields
foreach ($extrafields->attribute_list as $key => $val) $sql.=",ef.".$key.' as options_'.$key;
// Add fields from hooks
$parameters=array();
$reshook=$hookmanager->executeHooks('printFieldListSelect',$parameters);    // Note that $action and $object may have been modified by hook
$sql.=$hookmanager->resPrint;
$sql.= " FROM ".MAIN_DB_PREFIX."adherent as d";
if (is_array($extrafields->attribute_label) && count($extrafields->attribute_label)) $sql.= " LEFT JOIN ".MAIN_DB_PREFIX."adherent_extrafields as ef on (d.rowid = ef.fk_object)";
if (! empty($search_categ) || ! empty($catid)) $sql.= ' LEFT JOIN '.MAIN_DB_PREFIX."categorie_member as cm ON d.rowid = cm.fk_member"; // We need this table joined to the select in order to filter by categ
$sql.= " LEFT JOIN ".MAIN_DB_PREFIX."c_country as country on (country.rowid = d.country)";
$sql.= " LEFT JOIN ".MAIN_DB_PREFIX."c_departements as state on (state.rowid = d.state_id)";
$sql.= ", ".MAIN_DB_PREFIX."adherent_type as t";
$sql.= " WHERE d.fk_adherent_type = t.rowid ";
if ($catid > 0)    $sql.= " AND cm.fk_categorie = ".$db->escape($catid);
if ($catid == -2)  $sql.= " AND cm.fk_categorie IS NULL";
if ($search_categ > 0)   $sql.= " AND cm.fk_categorie = ".$db->escape($search_categ);
if ($search_categ == -2) $sql.= " AND cm.fk_categorie IS NULL";
$sql.= " AND d.entity IN (".getEntity('adherent', 1).")";
if ($sall) $sql.=natural_search(array_keys($fieldstosearchall), $sall);
if ($type > 0) $sql.=" AND t.rowid=".$db->escape($type);
if ($statut != '') $sql.=" AND d.statut in (".$db->escape($statut).")";     // Peut valoir un nombre ou liste de nombre separes par virgules
if ($search_ref)
{
	if (is_numeric($search_ref)) $sql.= " AND (d.rowid = ".$db->escape($search_ref).")";
	else $sql.=" AND 1 = 2";    // Always wrong
}
if ($search_lastname) $sql.= natural_search(array("d.firstname", "d.lastname", "d.societe"), $search_lastname);
if ($search_login) $sql.= natural_search("d.login", $search_login);
if ($search_email) $sql.= natural_search("d.email", $search_email);
if ($search_town)     $sql.= natural_search("d.town",$search_town);
if ($search_zip)      $sql.= natural_search("d.zip",$search_zip);
if ($search_state)    $sql.= natural_search("state.nom",$search_state);
if ($search_country) $sql .= " AND d.country IN (".$search_country.')';
if ($filter == 'uptodate') $sql.=" AND datefin >= '".$db->idate($now)."'";
if ($filter == 'outofdate') $sql.=" AND (datefin IS NULL OR datefin < '".$db->idate($now)."')";

// Add where from extra fields
foreach ($search_array_options as $key => $val)
{
    $crit=$val;
    $tmpkey=preg_replace('/search_options_/','',$key);
    $typ=$extrafields->attribute_type[$tmpkey];
    $mode=0;
    if (in_array($typ, array('int','double'))) $mode=1;    // Search on a numeric
    if ($val && ( ($crit != '' && ! in_array($typ, array('select'))) || ! empty($crit)))
    {
        $sql .= natural_search('ef.'.$tmpkey, $crit, $mode);
    }
}
// Add where from hooks
$parameters=array();
$reshook=$hookmanager->executeHooks('printFieldListWhere',$parameters);    // Note that $action and $object may have been modified by hook
$sql.=$hookmanager->resPrint;

$sql.= $db->order($sortfield,$sortorder);

// Count total nb of records with no order and no limits
$nbtotalofrecords = 0;
if (empty($conf->global->MAIN_DISABLE_FULL_SCANLIST))
{
	$resql = $db->query($sql);
	if ($resql) $nbtotalofrecords = $db->num_rows($resql);
	else dol_print_error($db);
}
// Add limit
$sql.= $db->plimit($limit+1, $offset);

dol_syslog("get list", LOG_DEBUG);
$resql = $db->query($sql);
if ($resql)
{
	$num = $db->num_rows($resql);
	$i = 0;

	$titre=$langs->trans("MembersList");
	if (isset($_GET["statut"]))
	{
		if ($statut == '-1,1') { $titre=$langs->trans("MembersListQualified"); }
		if ($statut == '-1')   { $titre=$langs->trans("MembersListToValid"); }
		if ($statut == '1' && ! $filter)    		{ $titre=$langs->trans("MembersListValid"); }
		if ($statut == '1' && $filter=='uptodate')  { $titre=$langs->trans("MembersListUpToDate"); }
		if ($statut == '1' && $filter=='outofdate')	{ $titre=$langs->trans("MembersListNotUpToDate"); }
		if ($statut == '0')    { $titre=$langs->trans("MembersListResiliated"); }
	}
	elseif ($action == 'search')
	{
		$titre=$langs->trans("MembersListQualified");
	}

	if ($type > 0)
	{
		$membertype=new AdherentType($db);
		$result=$membertype->fetch(GETPOST("type"));
		$titre.=" (".$membertype->libelle.")";
	}

<<<<<<< HEAD
	$param="";
	if ($statut != "") $param.="&statut=".$statut;
	if ($search_nom)   $param.="&search_nom=".$search_nom;
	if ($search_login) $param.="&search_login=".$search_login;
	if ($search_email) $param.="&search_email=".$search_email;
	if ($filter)       $param.="&filter=".$filter;
	if ($type > 0)     $param.="&type=".$type;
	if ($optioncss != '') $param.='&optioncss='.$optioncss;
	print_barre_liste($titre,$page,$_SERVER["PHP_SELF"],$param,$sortfield,$sortorder,'',$num,$nbtotalofrecords);

	print '<form method="POST" action="'.$_SERVER["PHP_SELF"].($param?'?'.$param:'').'">';
    if ($optioncss != '') print '<input type="hidden" name="optioncss" value="'.$optioncss.'">';
	print '<input type="hidden" name="token" value="'.$_SESSION['newtoken'].'">';

=======
	$param='';
    if ($limit > 0 && $limit != $conf->liste_limit) $param.='&limit='.urlencode($limit);
	if ($statut != "") $param.="&statut=".urlencode($statut);
	if ($search_ref)   $param.="&search_ref=".urlencode($search_ref);
	if ($search_nom)   $param.="&search_nom=".urlencode($search_nom);
	if ($search_firstname) $param.="&search_firstname=".urlencode($search_firstname);
	if ($search_lastname)  $param.="&search_lastname=".urlencode($search_lastname);
	if ($search_login)   $param.="&search_login=".urlencode($search_login);
	if ($search_email)   $param.="&search_email=".urlencode($search_email);
	if ($search_company) $param.="&search_company=".urlencode($search_company);
	if ($search_address != '') $param.= "&search_address=".urlencode($search_address);
	if ($search_town != '') $param.= "&search_town=".urlencode($search_town);
	if ($search_zip != '') $param.= "&search_zip=".urlencode($search_zip);
	if ($search_state != '') $param.= "&search_state=".urlencode($search_state);
	if ($search_country != '') $param.= "&search_country=".urlencode($search_country);
	if ($search_phone != '') $param.= "&search_phone=".urlencode($search_phone);
	if ($search_phone_perso != '') $param.= "&search_phone_perso=".urlencode($search_phone_perso);
	if ($search_phone_mobile != '') $param.= "&search_phone_mobile=".urlencode($search_phone_mobile);
	if ($filter)         $param.="&filter=".urlencode($filter);
	if ($type > 0)       $param.="&type=".urlencode($type);
	if ($optioncss != '')       $param.='&optioncss='.urlencode($optioncss);
	// Add $param from extra fields
	foreach ($search_array_options as $key => $val)
	{
	    $crit=$val;
	    $tmpkey=preg_replace('/search_options_/','',$key);
	    if ($val != '') $param.='&search_options_'.$tmpkey.'='.urlencode($val);
	}
	
	//$massactionbutton=$form->selectMassAction('', $massaction == 'presend' ? array() : array('presend'=>$langs->trans("SendByMail"), 'builddoc'=>$langs->trans("PDFMerge")));
	
	print '<form method="POST" action="'.$_SERVER["PHP_SELF"].'">';
    if ($optioncss != '') print '<input type="hidden" name="optioncss" value="'.$optioncss.'">';
	print '<input type="hidden" name="token" value="'.$_SESSION['newtoken'].'">';
	print '<input type="hidden" name="formfilteraction" id="formfilteraction" value="list">';
	print '<input type="hidden" name="action" value="list">';
	print '<input type="hidden" name="sortfield" value="'.$sortfield.'">';
	print '<input type="hidden" name="sortorder" value="'.$sortorder.'">';

	print_barre_liste($titre, $page, $_SERVER["PHP_SELF"], $param, $sortfield, $sortorder, '', $num, $nbtotalofrecords, 'title_generic.png', 0, '', '', $limit);
	
>>>>>>> 3f5d67d4
	if ($sall)
	{
        foreach($fieldstosearchall as $key => $val) $fieldstosearchall[$key]=$langs->trans($val);
        print $langs->trans("FilterOnInto", $sall) . join(', ',$fieldstosearchall);
	}

	// Filter on categories
	$moreforfilter='';
	if (! empty($conf->categorie->enabled))
	{
		require_once DOL_DOCUMENT_ROOT . '/categories/class/categorie.class.php';
        $moreforfilter.='<div class="divsearchfield">';
		$moreforfilter.=$langs->trans('Categories'). ': ';
		$moreforfilter.=$formother->select_categories(Categorie::TYPE_MEMBER,$search_categ,'search_categ',1);
		$moreforfilter.='</div>';
	}
	$parameters=array();
	$reshook=$hookmanager->executeHooks('printFieldPreListTitle',$parameters);    // Note that $action and $object may have been modified by hook
	if (empty($reshook)) $moreforfilter .= $hookmanager->resPrint;
	else $moreforfilter = $hookmanager->resPrint;
	if (! empty($moreforfilter))
	{
		print '<div class="liste_titre liste_titre_bydiv centpercent">';
		print $moreforfilter;
    	print '</div>';
	}

<<<<<<< HEAD
    print '<table class="tagtable liste'.($moreforfilter?" listwithfilterbefore":"").'">';
=======
    $varpage=empty($contextpage)?$_SERVER["PHP_SELF"]:$contextpage;
    $selectedfields=$form->multiSelectArrayWithCheckbox('selectedfields', $arrayfields, $varpage);	// This also change content of $arrayfields
	
	print '<table class="tagtable liste'.($moreforfilter?" listwithfilterbefore":"").'">'."\n";
>>>>>>> 3f5d67d4
	print '<tr class="liste_titre">';
	if (! empty($conf->global->MAIN_VIEW_LINE_NUMBER))
	{
		print '<td colspan="1" align="center">'.$langs->trans("NumberingShort").'</td>';
	}
	if (! empty($arrayfields['d.ref']['checked']))            print_liste_field_titre($arrayfields['d.ref']['label'],$_SERVER["PHP_SELF"],'d.rowid','',$param,'',$sortfield,$sortorder);
	if (! empty($arrayfields['d.firstname']['checked']))      print_liste_field_titre($arrayfields['d.firstname']['label'],$_SERVER["PHP_SELF"],'d.firstname','',$param,'',$sortfield,$sortorder);
	if (! empty($arrayfields['d.lastname']['checked']))       print_liste_field_titre($arrayfields['d.lastname']['label'],$_SERVER["PHP_SELF"],'d.lastname','',$param,'',$sortfield,$sortorder);
	if (! empty($arrayfields['d.company']['checked']))        print_liste_field_titre($arrayfields['d.company']['label'],$_SERVER["PHP_SELF"],'d.societe','',$param,'',$sortfield,$sortorder);
	if (! empty($arrayfields['d.login']['checked']))          print_liste_field_titre($arrayfields['d.login']['label'],$_SERVER["PHP_SELF"],'d.login','',$param,'',$sortfield,$sortorder);
	if (! empty($arrayfields['d.morphy']['checked']))         print_liste_field_titre($arrayfields['d.morphy']['label'],$_SERVER["PHP_SELF"],'d.morphy','',$param,'',$sortfield,$sortorder);
	if (! empty($arrayfields['t.libelle']['checked']))        print_liste_field_titre($arrayfields['t.libelle']['label'],$_SERVER["PHP_SELF"],'t.libelle','',$param,'',$sortfield,$sortorder);
	if (! empty($arrayfields['d.address']['checked']))        print_liste_field_titre($arrayfields['d.address']['label'],$_SERVER["PHP_SELF"],'d.address','',$param,'',$sortfield,$sortorder);
	if (! empty($arrayfields['d.zip']['checked']))            print_liste_field_titre($arrayfields['d.zip']['label'],$_SERVER["PHP_SELF"],'d.zip','',$param,'',$sortfield,$sortorder);
	if (! empty($arrayfields['d.town']['checked']))           print_liste_field_titre($arrayfields['d.town']['label'],$_SERVER["PHP_SELF"],'d.town','',$param,'',$sortfield,$sortorder);
	if (! empty($arrayfields['state.nom']['checked']))        print_liste_field_titre($langs->trans("StateShort"),$_SERVER["PHP_SELF"],"state.nom","",$param,'',$sortfield,$sortorder);
	if (! empty($arrayfields['country.code_iso']['checked'])) print_liste_field_titre($langs->trans("Country"),$_SERVER["PHP_SELF"],"country.code_iso","",$param,'align="center"',$sortfield,$sortorder);
	if (! empty($arrayfields['d.phone']['checked']))          print_liste_field_titre($arrayfields['d.phone']['label'],$_SERVER["PHP_SELF"],'d.phone','',$param,'',$sortfield,$sortorder);
	if (! empty($arrayfields['d.phone_perso']['checked']))          print_liste_field_titre($arrayfields['d.phone_perso']['label'],$_SERVER["PHP_SELF"],'d.phone_perso','',$param,'',$sortfield,$sortorder);
	if (! empty($arrayfields['d.phone_mobile']['checked']))          print_liste_field_titre($arrayfields['d.phone_mobile']['label'],$_SERVER["PHP_SELF"],'d.phone_mobile','',$param,'',$sortfield,$sortorder);
	if (! empty($arrayfields['d.email']['checked']))          print_liste_field_titre($arrayfields['d.email']['label'],$_SERVER["PHP_SELF"],'d.email','',$param,'',$sortfield,$sortorder);
	if (! empty($arrayfields['d.datefin']['checked']))        print_liste_field_titre($arrayfields['d.datefin']['label'],$_SERVER["PHP_SELF"],'d.datefin','',$param,'align="center"',$sortfield,$sortorder);
	// Extra fields
	if (is_array($extrafields->attribute_label) && count($extrafields->attribute_label))
	{
	   foreach($extrafields->attribute_label as $key => $val) 
	   {
           if (! empty($arrayfields["ef.".$key]['checked'])) 
           {
				$align=$extrafields->getAlignFlag($key);
				print_liste_field_titre($extralabels[$key],$_SERVER["PHP_SELF"],"ef.".$key,"",$param,($align?'align="'.$align.'"':''),$sortfield,$sortorder);
           }
	   }
	}
	// Hook fields
	$parameters=array('arrayfields'=>$arrayfields);
    $reshook=$hookmanager->executeHooks('printFieldListTitle',$parameters);    // Note that $action and $object may have been modified by hook
    print $hookmanager->resPrint;
	if (! empty($arrayfields['d.datec']['checked']))     print_liste_field_titre($arrayfields['d.datec']['label'],$_SERVER["PHP_SELF"],"d.datec","",$param,'align="center" class="nowrap"',$sortfield,$sortorder);
	if (! empty($arrayfields['d.tms']['checked']))       print_liste_field_titre($arrayfields['d.tms']['label'],$_SERVER["PHP_SELF"],"d.tms","",$param,'align="center" class="nowrap"',$sortfield,$sortorder);
	if (! empty($arrayfields['d.statut']['checked']))    print_liste_field_titre($arrayfields['d.statut']['label'],$_SERVER["PHP_SELF"],"d.statut","",$param,'align="right"',$sortfield,$sortorder);
	print_liste_field_titre($selectedfields, $_SERVER["PHP_SELF"],"",'','','align="right"',$sortfield,$sortorder,'maxwidthsearch ');
    print "</tr>\n";

	// Line for filters fields
	print '<tr class="liste_titre">';
	
	// Line numbering
	if (! empty($conf->global->MAIN_VIEW_LINE_NUMBER))
	{
 		print '<td class="liste_titre">&nbsp;</td>';
 	}
	
	// Ref
	if (! empty($arrayfields['d.ref']['checked'])) 
	{
	    print '<td class="liste_titre">';
    	print '<input class="flat" size="6" type="text" name="search_ref" value="'.$search_ref.'">';
	    print '</td>';
	}

	if (! empty($arrayfields['d.firstname']['checked'])) 
	{
		print '<td class="liste_titre" align="left">';
		print '<input class="flat" type="text" name="search_firstname" value="'.$search_firstname.'" size="6"></td>';
	}
	
	if (! empty($arrayfields['d.lastname']['checked'])) 
	{
		print '<td class="liste_titre" align="left">';
		print '<input class="flat" type="text" name="search_lastname" value="'.$search_lastname.'" size="6"></td>';
	}
	
	if (! empty($arrayfields['d.company']['checked'])) 
	{
		print '<td class="liste_titre" align="left">';
		print '<input class="flat" type="text" name="search_company" value="'.$search_company.'" size="6"></td>';
	}
	
	if (! empty($arrayfields['d.login']['checked'])) 
	{
		print '<td class="liste_titre" align="left">';
		print '<input class="flat" type="text" name="search_login" value="'.$search_login.'" size="6"></td>';
	}
	
	if (! empty($arrayfields['d.morphy']['checked']))
	{
	    print '<td class="liste_titre" align="left">';
	    print '</td>';
	}
	
	if (! empty($arrayfields['t.libelle']['checked'])) 
	{
		print '<td class="liste_titre">';
		$listetype=$membertypestatic->liste_array();
		print $form->selectarray("type", $listetype, $type, 1, 0, 0, '', 0, 32);
		print '</td>';
	}
	
	if (! empty($arrayfields['d.address']['checked'])) 
	{
		print '<td class="liste_titre" align="left">';
		print '<input class="flat" type="text" name="search_address" value="'.$search_address.'" size="5"></td>';
	}
	
	if (! empty($arrayfields['d.zip']['checked'])) 
	{
		print '<td class="liste_titre" align="left">';
		print '<input class="flat" type="text" name="search_zip" value="'.$search_zip.'" size="5"></td>';
	}
	if (! empty($arrayfields['d.town']['checked'])) 
	{
		print '<td class="liste_titre" align="left">';
		print '<input class="flat" type="text" name="search_town" value="'.$search_town.'" size="5"></td>';
	}
	// State
	if (! empty($arrayfields['state.nom']['checked']))
	{
	    print '<td class="liste_titre">';
	    print '<input class="flat searchstring" size="4" type="text" name="search_state" value="'.dol_escape_htmltag($search_state).'">';
	    print '</td>';
	}
	// Country
	if (! empty($arrayfields['country.code_iso']['checked']))
	{
	    print '<td class="liste_titre" align="center">';
	    print $form->select_country($search_country,'search_country','',0,'maxwidth100');
	    print '</td>';
	}
	// Phone pro
	if (! empty($arrayfields['d.phone']['checked'])) 
	{
		print '<td class="liste_titre" align="left">';
		print '<input class="flat" type="text" name="search_phone" value="'.$search_phone.'" size="5"></td>';
	}
	// Phone perso
	if (! empty($arrayfields['d.phone_perso']['checked'])) 
	{
		print '<td class="liste_titre" align="left">';
		print '<input class="flat" type="text" name="search_phone_perso" value="'.$search_phone_perso.'" size="5"></td>';
	}
	// Phone mobile
	if (! empty($arrayfields['d.phone_mobile']['checked'])) 
	{
		print '<td class="liste_titre" align="left">';
		print '<input class="flat" type="text" name="search_phone_mobile" value="'.$search_phone_mobile.'" size="5"></td>';
	}
	// Email
	if (! empty($arrayfields['d.email']['checked'])) 
	{
		print '<td class="liste_titre" align="left">';
		print '<input class="flat" type="text" name="search_email" value="'.$search_email.'" size="5"></td>';
	}

	if (! empty($arrayfields['d.datefin']['checked'])) 
	{
		print '<td class="liste_titre" align="left">';
		print '</td>';
	}
	// Extra fields
	if (is_array($extrafields->attribute_label) && count($extrafields->attribute_label))
	{
	    foreach($extrafields->attribute_label as $key => $val)
	    {
	        if (! empty($arrayfields["ef.".$key]['checked']))
	        {
	            $align=$extrafields->getAlignFlag($key);
	            $typeofextrafield=$extrafields->attribute_type[$key];
	            print '<td class="liste_titre'.($align?' '.$align:'').'">';
	            if (in_array($typeofextrafield, array('varchar', 'int', 'double', 'select')))
	            {
	                $crit=$val;
	                $tmpkey=preg_replace('/search_options_/','',$key);
	                $searchclass='';
	                if (in_array($typeofextrafield, array('varchar', 'select'))) $searchclass='searchstring';
	                if (in_array($typeofextrafield, array('int', 'double'))) $searchclass='searchnum';
	                print '<input class="flat'.($searchclass?' '.$searchclass:'').'" size="4" type="text" name="search_options_'.$tmpkey.'" value="'.dol_escape_htmltag($search_array_options['search_options_'.$tmpkey]).'">';
	            }
	            print '</td>';
	        }
	    }
	}
	// Fields from hook
	$parameters=array('arrayfields'=>$arrayfields);
	$reshook=$hookmanager->executeHooks('printFieldListOption',$parameters);    // Note that $action and $object may have been modified by hook
	print $hookmanager->resPrint;
	// Date creation
	if (! empty($arrayfields['d.datec']['checked']))
	{
	    print '<td class="liste_titre">';
	    print '</td>';
	}
	// Date modification
	if (! empty($arrayfields['d.tms']['checked']))
	{
	    print '<td class="liste_titre">';
	    print '</td>';
	}
	// Status
	if (! empty($arrayfields['d.statut']['checked']))
	{
	    print '<td class="liste_titre maxwidthonsmartphone" align="right">';
	    $liststatus=array(
	        '-1'=>$langs->trans("Draft"),
	        '1'=>$langs->trans("Validated"),
	        '0'=>$langs->trans("Resiliated")
	    );
	    print $form->selectarray('statut', $liststatus, $statut, -2);
	    print '</td>';
	}
	// Action column
	print '<td class="liste_titre" align="middle">';
	$searchpitco=$form->showFilterAndCheckAddButtons(0);
	print $searchpitco;
	print '</td>';
    
	print "</tr>\n";

	$var=True;
	while ($i < $num && $i < $conf->liste_limit)
	{
<<<<<<< HEAD
		$objp = $db->fetch_object($resql);

		$datefin=$db->jdate($objp->datefin);
		$memberstatic->id=$objp->rowid;
		$memberstatic->ref=$objp->rowid;
		$memberstatic->lastname=$objp->lastname;
		$memberstatic->firstname=$objp->firstname;
		$memberstatic->statut=$objp->statut;
		$memberstatic->datefin= $datefin;

		if (! empty($objp->fk_soc)) {
			$memberstatic->socid = $objp->fk_soc;
			$memberstatic->fetch_thirdparty();
=======
		$obj = $db->fetch_object($resql);

		$datefin=$db->jdate($obj->datefin);
		$memberstatic->id=$obj->rowid;
		$memberstatic->ref=$obj->rowid;
		$memberstatic->lastname=$obj->lastname;
		$memberstatic->firstname=$obj->firstname;
		$memberstatic->societe=$obj->company;
		$memberstatic->statut=$obj->statut;
		$memberstatic->datefin= $datefin;
		$memberstatic->socid = $obj->fk_soc;
		
		if (! empty($obj->fk_soc)) {
		    $memberstatic->fetch_thirdparty();
>>>>>>> 3f5d67d4
			$companyname=$memberstatic->thirdparty->name;
		} else {
			$companyname=$obj->company;
		}

		$var=!$var;
		print "<tr ".$bc[$var].">";
		
		if (! empty($conf->global->MAIN_VIEW_LINE_NUMBER))
		{
			print '<td align="center">'.($i+1).'</td>';
		}

    	// Ref
    	if (! empty($arrayfields['d.ref']['checked'])) 
    	{
       		print "<td>";
    		print $memberstatic->getNomUrl(1);
    		print "</td>\n";
    	}		
		// Firstname
    	if (! empty($arrayfields['d.firstname']['checked'])) 
    	{
        	print "<td>";
    		print $obj->firstname;
    		print "</td>\n";
    	}
		// Lastname
    	if (! empty($arrayfields['d.lastname']['checked'])) 
    	{
        	print "<td>";
    		print $obj->lastname;
    		print "</td>\n";
    	}
		// Company
    	if (! empty($arrayfields['d.company']['checked'])) 
    	{
        	print "<td>";
        	print $companyname;
    		print "</td>\n";
    	}
    	// Login
    	if (! empty($arrayfields['d.login']['checked'])) 
    	{
    	   print "<td>".$obj->login."</td>\n";
    	}
    	// Moral/Physique
    	if (! empty($arrayfields['d.morphy']['checked'])) 
    	{
    	   print "<td>".$memberstatic->getmorphylib($obj->morphy)."</td>\n";
    	}
		// Type label
    	if (! empty($arrayfields['t.libelle']['checked'])) 
    	{
        	$membertypestatic->id=$obj->type_id;
    		$membertypestatic->libelle=$obj->type;
    		print '<td class="nowrap">';
    		print $membertypestatic->getNomUrl(1,32);
    		print '</td>';
    	}
		// Address
		if (! empty($arrayfields['d.address']['checked']))
		{
		    print '<td class="nocellnopadd">';
		    print $obj->address;
		    print '</td>';
		}
		// Zip
		if (! empty($arrayfields['d.zip']['checked']))
		{
		    print '<td class="nocellnopadd">';
		    print $obj->zip;
		    print '</td>';
		    if (! $i) $totalarray['nbfield']++;
		}
    	// Town
		if (! empty($arrayfields['d.town']['checked']))
		{
		    print '<td class="nocellnopadd">';
		    print $obj->town;
		    print '</td>';
		    if (! $i) $totalarray['nbfield']++;
		}
		// State
		if (! empty($arrayfields['state.nom']['checked']))
		{
		    print "<td>".$obj->state_name."</td>\n";
		    if (! $i) $totalarray['nbfield']++;
		}
		// Country
		if (! empty($arrayfields['country.code_iso']['checked']))
		{
		    print '<td align="center">';
		    $tmparray=getCountry($obj->country,'all');
		    print $tmparray['label'];
		    print '</td>';
		    if (! $i) $totalarray['nbfield']++;
		}
		// Phone pro
		if (! empty($arrayfields['d.phone']['checked'])) 
		{
			print '<td class="nocellnopadd">';
		    print $obj->phone;
		    print '</td>';
		    if (! $i) $totalarray['nbfield']++;
		}
		// Phone perso
		if (! empty($arrayfields['d.phone_perso']['checked'])) 
		{
			print '<td class="nocellnopadd">';
		    print $obj->phone_perso;
		    print '</td>';
		    if (! $i) $totalarray['nbfield']++;
		}
		// Phone mobile
		if (! empty($arrayfields['d.phone_mobile']['checked'])) 
		{
			print '<td class="nocellnopadd">';
		    print $obj->phone_mobile;
		    print '</td>';
		    if (! $i) $totalarray['nbfield']++;
		}
		// EMail
		if (! empty($arrayfields['d.email']['checked']))
		{
            print "<td>".dol_print_email($obj->email,0,0,1)."</td>\n";
		}
		// End of subscription date
		$datefin=$db->jdate($obj->datefin);		
		if (! empty($arrayfields['d.datefin']['checked']))
		{
<<<<<<< HEAD
			print '<td align="center" class="nowrap">';
			print dol_print_date($datefin,'day');
			if ($memberstatic->hasDelay()) {
				print " ".img_warning($langs->trans("SubscriptionLate"));
			}
			print '</td>';
=======
    		if ($datefin)
    		{
    			print '<td align="center" class="nowrap">';
    			print dol_print_date($datefin,'day');
    			if ($memberstatic->hasDelay()) {
    				print " ".img_warning($langs->trans("SubscriptionLate"));
    			}
    			print '</td>';
    		}
    		else
    		{
    			print '<td align="left" class="nowrap">';
    			if ($obj->cotisation == 'yes')
    			{
    				print $langs->trans("SubscriptionNotReceived");
    				if ($obj->statut > 0) print " ".img_warning();
    			}
    			else
    			{
    				print '&nbsp;';
    			}
    			print '</td>';
    		}
>>>>>>> 3f5d67d4
		}
		// Extra fields
		if (is_array($extrafields->attribute_label) && count($extrafields->attribute_label))
		{
		    foreach($extrafields->attribute_label as $key => $val)
		    {
		        if (! empty($arrayfields["ef.".$key]['checked']))
		        {
		            print '<td';
		            $align=$extrafields->getAlignFlag($key);
		            if ($align) print ' align="'.$align.'"';
		            print '>';
		            $tmpkey='options_'.$key;
		            print $extrafields->showOutputField($key, $obj->$tmpkey, '', 1);
		            print '</td>';
		            if (! $i) $totalarray['nbfield']++;
		        }
		    }
		}
		// Fields from hook
		$parameters=array('arrayfields'=>$arrayfields, 'obj'=>$obj);
		$reshook=$hookmanager->executeHooks('printFieldListValue',$parameters);    // Note that $action and $object may have been modified by hook
		print $hookmanager->resPrint;
		// Date creation
		if (! empty($arrayfields['d.datec']['checked']))
		{
		    print '<td align="center" class="nowrap">';
		    print dol_print_date($db->jdate($obj->date_creation), 'dayhour');
		    print '</td>';
		    if (! $i) $totalarray['nbfield']++;
		}
		// Date modification
		if (! empty($arrayfields['d.tms']['checked']))
		{
		    print '<td align="center" class="nowrap">';
		    print dol_print_date($db->jdate($obj->date_update), 'dayhour');
		    print '</td>';
		    if (! $i) $totalarray['nbfield']++;
		}
		// Status
		if (! empty($arrayfields['d.statut']['checked']))
		{
		    print '<td align="right" class="nowrap">';
		    print $memberstatic->LibStatut($obj->statut,$obj->cotisation,$datefin,2);
		    print '</td>';
		    if (! $i) $totalarray['nbfield']++;
		}
		// Action column
		print '<td align="center">';
		if ($user->rights->adherent->creer)
		{
			print "<a href=\"card.php?rowid=".$obj->rowid."&action=edit&backtopage=1\">".img_edit()."</a>";
		}
		print '&nbsp;';
		if ($user->rights->adherent->supprimer && $obj->statut == -1)
		{
			print "<a href=\"card.php?rowid=".$obj->rowid."&action=delete&backtopage=1\">".img_picto($langs->trans("Delete"),'disable.png')."</a>";
		}
		if ($user->rights->adherent->supprimer && $obj->statut == 1)
		{
			print "<a href=\"card.php?rowid=".$obj->rowid."&action=resign&backtopage=1\">".img_picto($langs->trans("Resiliate"),'disable.png')."</a>";
		}
		print "</td>";
		if (! $i) $totalarray['nbfield']++;
		
		print "</tr>\n";
		$i++;
	}

	$db->free($resql);

	$parameters=array('sql' => $sql);
	$reshook=$hookmanager->executeHooks('printFieldListFooter',$parameters);    // Note that $action and $object may have been modified by hook
	print $hookmanager->resPrint;

	print "</table>\n";
	print '</form>';

	if ($num > $limit || $page) print_barre_liste('', $page, $_SERVER["PHP_SELF"], $param, $sortfield, $sortorder, '', $num, $nbtotalofrecords, 'title_generic.png', 0, '', '', $limit, 1);
}
else
{
	dol_print_error($db);
}


llxFooter();

$db->close();<|MERGE_RESOLUTION|>--- conflicted
+++ resolved
@@ -168,28 +168,6 @@
 	$search_array_options=array();
 }
 
-<<<<<<< HEAD
-// Initialize technical object to manage hooks of thirdparties. Note that conf->hooks_modules contains array array
-$hookmanager->initHooks(array('memberlist'));
-$extrafields = new ExtraFields($db);
-
-// List of fields to search into when doing a "search in all"
-$fieldstosearchall = array(
-    'd.rowid'=>'Ref',
-    'd.login'=>'Login',
-    'd.lastname'=>'Lastname',
-    'd.firstname'=>'Firstname',
-    'd.societe'=>"Company",
-    'd.email'=>'EMail',
-    'd.address'=>'Address',
-    'd.zip'=>'Zip',
-    'd.town'=>'Town',
-    'd.note_public'=>'NotePublic',
-    'd.note_private'=>'NotePrivate',
-);
-   
-=======
->>>>>>> 3f5d67d4
 
 /*
  * View
@@ -306,22 +284,6 @@
 		$titre.=" (".$membertype->libelle.")";
 	}
 
-<<<<<<< HEAD
-	$param="";
-	if ($statut != "") $param.="&statut=".$statut;
-	if ($search_nom)   $param.="&search_nom=".$search_nom;
-	if ($search_login) $param.="&search_login=".$search_login;
-	if ($search_email) $param.="&search_email=".$search_email;
-	if ($filter)       $param.="&filter=".$filter;
-	if ($type > 0)     $param.="&type=".$type;
-	if ($optioncss != '') $param.='&optioncss='.$optioncss;
-	print_barre_liste($titre,$page,$_SERVER["PHP_SELF"],$param,$sortfield,$sortorder,'',$num,$nbtotalofrecords);
-
-	print '<form method="POST" action="'.$_SERVER["PHP_SELF"].($param?'?'.$param:'').'">';
-    if ($optioncss != '') print '<input type="hidden" name="optioncss" value="'.$optioncss.'">';
-	print '<input type="hidden" name="token" value="'.$_SESSION['newtoken'].'">';
-
-=======
 	$param='';
     if ($limit > 0 && $limit != $conf->liste_limit) $param.='&limit='.urlencode($limit);
 	if ($statut != "") $param.="&statut=".urlencode($statut);
@@ -363,7 +325,6 @@
 
 	print_barre_liste($titre, $page, $_SERVER["PHP_SELF"], $param, $sortfield, $sortorder, '', $num, $nbtotalofrecords, 'title_generic.png', 0, '', '', $limit);
 	
->>>>>>> 3f5d67d4
 	if ($sall)
 	{
         foreach($fieldstosearchall as $key => $val) $fieldstosearchall[$key]=$langs->trans($val);
@@ -391,14 +352,10 @@
     	print '</div>';
 	}
 
-<<<<<<< HEAD
-    print '<table class="tagtable liste'.($moreforfilter?" listwithfilterbefore":"").'">';
-=======
     $varpage=empty($contextpage)?$_SERVER["PHP_SELF"]:$contextpage;
     $selectedfields=$form->multiSelectArrayWithCheckbox('selectedfields', $arrayfields, $varpage);	// This also change content of $arrayfields
 	
 	print '<table class="tagtable liste'.($moreforfilter?" listwithfilterbefore":"").'">'."\n";
->>>>>>> 3f5d67d4
 	print '<tr class="liste_titre">';
 	if (! empty($conf->global->MAIN_VIEW_LINE_NUMBER))
 	{
@@ -620,21 +577,6 @@
 	$var=True;
 	while ($i < $num && $i < $conf->liste_limit)
 	{
-<<<<<<< HEAD
-		$objp = $db->fetch_object($resql);
-
-		$datefin=$db->jdate($objp->datefin);
-		$memberstatic->id=$objp->rowid;
-		$memberstatic->ref=$objp->rowid;
-		$memberstatic->lastname=$objp->lastname;
-		$memberstatic->firstname=$objp->firstname;
-		$memberstatic->statut=$objp->statut;
-		$memberstatic->datefin= $datefin;
-
-		if (! empty($objp->fk_soc)) {
-			$memberstatic->socid = $objp->fk_soc;
-			$memberstatic->fetch_thirdparty();
-=======
 		$obj = $db->fetch_object($resql);
 
 		$datefin=$db->jdate($obj->datefin);
@@ -649,7 +591,6 @@
 		
 		if (! empty($obj->fk_soc)) {
 		    $memberstatic->fetch_thirdparty();
->>>>>>> 3f5d67d4
 			$companyname=$memberstatic->thirdparty->name;
 		} else {
 			$companyname=$obj->company;
@@ -781,14 +722,6 @@
 		$datefin=$db->jdate($obj->datefin);		
 		if (! empty($arrayfields['d.datefin']['checked']))
 		{
-<<<<<<< HEAD
-			print '<td align="center" class="nowrap">';
-			print dol_print_date($datefin,'day');
-			if ($memberstatic->hasDelay()) {
-				print " ".img_warning($langs->trans("SubscriptionLate"));
-			}
-			print '</td>';
-=======
     		if ($datefin)
     		{
     			print '<td align="center" class="nowrap">';
@@ -812,7 +745,6 @@
     			}
     			print '</td>';
     		}
->>>>>>> 3f5d67d4
 		}
 		// Extra fields
 		if (is_array($extrafields->attribute_label) && count($extrafields->attribute_label))
