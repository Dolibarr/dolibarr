<?php
<<<<<<< HEAD
/* Copyright (C) 2001-2003	Rodolphe Quiedeville		<rodolphe@quiedeville.org>
 * Copyright (C) 2002-2003	Jean-Louis Bergamo			<jlb@j1b.org>
 * Copyright (C) 2004-2022	Laurent Destailleur			<eldy@users.sourceforge.net>
 * Copyright (C) 2013-2015	Raphaël Doursenaud			<rdoursenaud@gpcsolutions.fr>
 * Copyright (C) 2014-2016	Juanjo Menent				<jmenent@2byte.es>
 * Copyright (C) 2018-2024	Alexandre Spangaro			<aspangaro@open-dsi.fr>
 * Copyright (C) 2021-2024	Frédéric France				<frederic.france@free.fr>
 * Copyright (C) 2024		MDW							<mdeweerd@users.noreply.github.com>
 * Copyright (C) 2024		Benjamin Falière			<benjamin.faliere@altairis.fr>
 * Copyright (C) 2024		Alexandre Spangaro			<alexandre@inovea-conseil.com>
=======
/* Copyright (C) 2001-2003  Rodolphe Quiedeville    <rodolphe@quiedeville.org>
 * Copyright (C) 2002-2003  Jean-Louis Bergamo      <jlb@j1b.org>
 * Copyright (C) 2004-2022  Laurent Destailleur     <eldy@users.sourceforge.net>
 * Copyright (C) 2013-2015  Raphaël Doursenaud      <rdoursenaud@gpcsolutions.fr>
 * Copyright (C) 2014-2016  Juanjo Menent           <jmenent@2byte.es>
 * Copyright (C) 2018       Alexandre Spangaro      <aspangaro@open-dsi.fr>
 * Copyright (C) 2021-2024	Frédéric France			<frederic.france@free.fr>
 * Copyright (C) 2024		MDW						<mdeweerd@users.noreply.github.com>
 * Copyright (C) 2024		Benjamin Falière		<benjamin.faliere@altairis.fr>
>>>>>>> 263c1e54
 *
 * This program is free software; you can redistribute it and/or modify
 * it under the terms of the GNU General Public License as published by
 * the Free Software Foundation; either version 3 of the License, or
 * (at your option) any later version.
 *
 * This program is distributed in the hope that it will be useful,
 * but WITHOUT ANY WARRANTY; without even the implied warranty of
 * MERCHANTABILITY or FITNESS FOR A PARTICULAR PURPOSE.  See the
 * GNU General Public License for more details.
 *
 * You should have received a copy of the GNU General Public License
 * along with this program. If not, see <https://www.gnu.org/licenses/>.
 */

/**
 *  \file       htdocs/adherents/list.php
 *  \ingroup    member
 *  \brief      Page to list all members of foundation
 */


// Load Dolibarr environment
require '../main.inc.php';
require_once DOL_DOCUMENT_ROOT.'/adherents/class/adherent.class.php';
require_once DOL_DOCUMENT_ROOT.'/adherents/class/adherent_type.class.php';
require_once DOL_DOCUMENT_ROOT.'/core/class/html.formother.class.php';
require_once DOL_DOCUMENT_ROOT.'/core/lib/company.lib.php';


// Load translation files required by the page
$langs->loadLangs(array("members", "companies", "categories"));


// Get parameters
$action 	= GETPOST('action', 'aZ09');
$massaction = GETPOST('massaction', 'alpha');
$show_files = GETPOSTINT('show_files');
$confirm 	= GETPOST('confirm', 'alpha');
$cancel     = GETPOST('cancel', 'alpha');
$toselect 	= GETPOST('toselect', 'array');
$contextpage = GETPOST('contextpage', 'aZ') ? GETPOST('contextpage', 'aZ') : 'memberslist'; // To manage different context of search
$backtopage = GETPOST('backtopage', 'alpha');
$optioncss 	= GETPOST('optioncss', 'aZ');
$mode 		= GETPOST('mode', 'alpha');

// Search fields
$search 			= GETPOST("search", 'alpha');
$search_id = GETPOST('search_id', 'int');
$search_ref 		= GETPOST("search_ref", 'alpha');
$search_lastname 	= GETPOST("search_lastname", 'alpha');
$search_firstname 	= GETPOST("search_firstname", 'alpha');
$search_gender 		= GETPOST("search_gender", 'alpha');
$search_civility 	= GETPOST("search_civility", 'alpha');
$search_company 	= GETPOST('search_company', 'alphanohtml');
$search_login 		= GETPOST("search_login", 'alpha');
$search_address 	= GETPOST("search_address", 'alpha');
$search_zip 		= GETPOST("search_zip", 'alpha');
$search_town 		= GETPOST("search_town", 'alpha');
$search_state 		= GETPOST("search_state", 'alpha');  // county / departement / federal state
$search_country 	= GETPOST("search_country", 'alpha');
$search_phone 		= GETPOST("search_phone", 'alpha');
$search_phone_perso = GETPOST("search_phone_perso", 'alpha');
$search_phone_mobile = GETPOST("search_phone_mobile", 'alpha');
$search_type 		= GETPOST("search_type", 'alpha');
$search_email 		= GETPOST("search_email", 'alpha');
$search_categ 		= GETPOST("search_categ", 'intcomma');
$search_morphy 		= GETPOST("search_morphy", 'alpha');
$search_import_key  = trim(GETPOST("search_import_key", 'alpha'));

$socid 		= GETPOSTINT('socid');
if (GETPOSTINT('catid') && empty($search_categ)) {
	$search_categ = GETPOSTINT('catid');
}

$search_filter 		= GETPOST("search_filter", 'alpha');
$search_status 		= GETPOST("search_status", 'intcomma');  // status
$search_datec_start = dol_mktime(0, 0, 0, GETPOSTINT('search_datec_start_month'), GETPOSTINT('search_datec_start_day'), GETPOSTINT('search_datec_start_year'));
$search_datec_end = dol_mktime(23, 59, 59, GETPOSTINT('search_datec_end_month'), GETPOSTINT('search_datec_end_day'), GETPOSTINT('search_datec_end_year'));
$search_datem_start = dol_mktime(0, 0, 0, GETPOSTINT('search_datem_start_month'), GETPOSTINT('search_datem_start_day'), GETPOSTINT('search_datem_start_year'));
$search_datem_end = dol_mktime(23, 59, 59, GETPOSTINT('search_datem_end_month'), GETPOSTINT('search_datem_end_day'), GETPOSTINT('search_datem_end_year'));

$filter = GETPOST("filter", 'alpha');
if ($filter) {
	$search_filter = $filter; // For backward compatibility
}

$statut = GETPOST("statut", 'alpha');
if ($statut != '') {
	$search_status = $statut; // For backward compatibility
}

$search_all = trim((GETPOST('search_all', 'alphanohtml') != '') ? GETPOST('search_all', 'alphanohtml') : GETPOST('sall', 'alphanohtml'));

if ($search_status < -2) {
	$search_status = '';
}

// Pagination parameters
$limit = GETPOSTINT('limit') ? GETPOSTINT('limit') : $conf->liste_limit;
$sortfield = GETPOST('sortfield', 'aZ09comma');
$sortorder = GETPOST('sortorder', 'aZ09comma');
$page = GETPOSTISSET('pageplusone') ? (GETPOSTINT('pageplusone') - 1) : GETPOSTINT("page");
if (empty($page) || $page == -1) {
	$page = 0;
}     // If $page is not defined, or '' or -1
$offset = $limit * $page;
$pageprev = $page - 1;
$pagenext = $page + 1;
if (!$sortorder) {
	$sortorder = ($filter == 'outofdate' ? "DESC" : "ASC");
}
if (!$sortfield) {
	$sortfield = ($filter == 'outofdate' ? "d.datefin" : "d.lastname");
}

$object = new Adherent($db);

// Initialize a technical object to manage hooks of page. Note that conf->hooks_modules contains an array of hook context
$hookmanager->initHooks(array('memberlist'));
$extrafields = new ExtraFields($db);

// fetch optionals attributes and labels
$extrafields->fetch_name_optionals_label($object->table_element);

$search_array_options = $extrafields->getOptionalsFromPost($object->table_element, '', 'search_');

// List of fields to search into when doing a "search in all"
$fieldstosearchall = array(
	'd.ref' => 'Ref',
	'd.login' => 'Login',
	'd.lastname' => 'Lastname',
	'd.firstname' => 'Firstname',
	'd.societe' => "Company",
	'd.email' => 'EMail',
	'd.address' => 'Address',
	'd.zip' => 'Zip',
	'd.town' => 'Town',
	'd.phone' => "Phone",
	'd.phone_perso' => "PhonePerso",
	'd.phone_mobile' => "PhoneMobile",
	'd.note_public' => 'NotePublic',
	'd.note_private' => 'NotePrivate',
);

$arrayfields = array(
	'd.rowid' => array('label' => 'ID', 'checked' => 1, 'enabled' => getDolGlobalInt('MAIN_SHOW_TECHNICAL_ID'), 'position' => 1),
	'd.ref' => array('label' => "Ref", 'checked' => 1),
	'd.civility' => array('label' => "Civility", 'checked' => 0),
	'd.lastname' => array('label' => "Lastname", 'checked' => 1),
	'd.firstname' => array('label' => "Firstname", 'checked' => 1),
	'd.gender' => array('label' => "Gender", 'checked' => 0),
	'd.company' => array('label' => "Company", 'checked' => 1, 'position' => 70),
	'd.login' => array('label' => "Login", 'checked' => 1),
	'd.morphy' => array('label' => "MemberNature", 'checked' => 1),
	't.libelle' => array('label' => "Type", 'checked' => 1, 'position' => 55),
	'd.address' => array('label' => "Address", 'checked' => 0),
	'd.zip' => array('label' => "Zip", 'checked' => 0),
	'd.town' => array('label' => "Town", 'checked' => 0),
	'd.phone' => array('label' => "Phone", 'checked' => 0),
	'd.phone_perso' => array('label' => "PhonePerso", 'checked' => 0),
	'd.phone_mobile' => array('label' => "PhoneMobile", 'checked' => 0),
	'd.email' => array('label' => "Email", 'checked' => 1),
	'state.nom' => array('label' => "State", 'checked' => 0, 'position' => 90),
	'country.code_iso' => array('label' => "Country", 'checked' => 0, 'position' => 95),
	/*'d.note_public'=>array('label'=>"NotePublic", 'checked'=>0),
	'd.note_private'=>array('label'=>"NotePrivate", 'checked'=>0),*/
	'd.datefin' => array('label' => "EndSubscription"),
	'd.datec' => array('label' => "DateCreation"),
	'd.birth' => array('label' => "Birthday"),
	'd.tms' => array('label' => "DateModificationShort"),
	'd.statut' => array('label' => "Status"),
	'd.import_key' => array('label' => "ImportId"),
);

// Extra fields
include DOL_DOCUMENT_ROOT.'/core/tpl/extrafields_list_array_fields.tpl.php';

$object->fields = dol_sort_array($object->fields, 'position');
//$arrayfields['anotherfield'] = array('type'=>'integer', 'label'=>'AnotherField', 'checked'=>1, 'enabled'=>1, 'position'=>90, 'csslist'=>'right');

// Complete array of fields for columns
$tableprefix = 'd';
foreach ($object->fields as $key => $val) {
	if (!array_key_exists($tableprefix.'.'.$key, $arrayfields)) {	// Discard record not into $arrayfields
		continue;
	}
	// If $val['visible']==0, then we never show the field

	if (!empty($val['visible'])) {
		$visible = (int) dol_eval($val['visible'], 1);
		$arrayfields[$tableprefix.'.'.$key] = array(
			'label' => $val['label'],
			'checked' => (($visible < 0) ? 0 : 1),
<<<<<<< HEAD
			'enabled' => (abs($visible) != 3 && (int) dol_eval($val['enabled'], 1)),
=======
			'enabled' => (abs($visible) != 3 && (bool) dol_eval($val['enabled'], 1)),
>>>>>>> 263c1e54
			'position' => $val['position'],
			'help' => isset($val['help']) ? $val['help'] : ''
		);
	}
}
$arrayfields = dol_sort_array($arrayfields, 'position');
'@phan-var-force array<string,array{label:string,checked?:int<0,1>,position?:int,help?:string}> $arrayfields';  // dol_sort_array looses type for Phan
//var_dump($arrayfields);exit;

// Security check
$result = restrictedArea($user, 'adherent');


/*
 * Actions
 */

if (GETPOST('cancel', 'alpha')) {
	$action = 'list';
	$massaction = '';
}
if (!GETPOST('confirmmassaction', 'alpha') && $massaction != 'presend' && $massaction != 'confirm_presend') {
	$massaction = '';
}

$parameters = array('socid' => isset($socid) ? $socid : null, 'arrayfields' => &$arrayfields);
$reshook = $hookmanager->executeHooks('doActions', $parameters, $object, $action); // Note that $action and $object may have been modified by some hooks
if ($reshook < 0) {
	setEventMessages($hookmanager->error, $hookmanager->errors, 'errors');
}

if (empty($reshook)) {
	// Selection of new fields
	include DOL_DOCUMENT_ROOT.'/core/actions_changeselectedfields.inc.php';

	// Purge search criteria
	if (GETPOST('button_removefilter_x', 'alpha') || GETPOST('button_removefilter.x', 'alpha') || GETPOST('button_removefilter', 'alpha')) { // All tests are required to be compatible with all browsers
		$statut = '';
		$filter = '';

		$search = "";
		$search_id = '';
		$search_ref = "";
		$search_lastname = "";
		$search_firstname = "";
		$search_gender = "";
		$search_civility = "";
		$search_login = "";
		$search_company = "";
		$search_type = "";
		$search_email = "";
		$search_address = "";
		$search_zip = "";
		$search_town = "";
		$search_state = "";
		$search_country = '';
		$search_phone = '';
		$search_phone_perso = '';
		$search_phone_mobile = '';
		$search_morphy = "";
		$search_categ = "";
		$search_filter = "";
		$search_status = "";
		$search_import_key = '';
		$catid = "";
		$search_all = "";
		$toselect = array();
		$search_datec_start = '';
		$search_datec_end = '';
		$search_datem_start = '';
		$search_datem_end = '';
		$search_array_options = array();
	}

	// Close
	if ($massaction == 'close' && $user->hasRight('adherent', 'creer')) {
		$tmpmember = new Adherent($db);
		$error = 0;
		$nbclose = 0;

		$db->begin();

		foreach ($toselect as $idtoclose) {
			$tmpmember->fetch($idtoclose);
			$result = $tmpmember->resiliate($user);

			if ($result < 0 && !count($tmpmember->errors)) {
				setEventMessages($tmpmember->error, $tmpmember->errors, 'errors');
			} else {
				if ($result > 0) {
					$nbclose++;
				}
			}
		}

		if (!$error) {
			setEventMessages($langs->trans("XMembersClosed", $nbclose), null, 'mesgs');

			$db->commit();
		} else {
			$db->rollback();
		}
	}

	// Create external user
	if ($massaction == 'createexternaluser' && $user->hasRight('adherent', 'creer') && $user->hasRight('user', 'user', 'creer')) {
		$tmpmember = new Adherent($db);
		$error = 0;
		$nbcreated = 0;

		$db->begin();

		foreach ($toselect as $idtoclose) {
			$tmpmember->fetch($idtoclose);

			if (!empty($tmpmember->socid)) {
				$nuser = new User($db);
				$tmpuser = dol_clone($tmpmember, 2);

				$result = $nuser->create_from_member($tmpuser, $tmpmember->login);

				if ($result < 0 && !count($tmpmember->errors)) {
					setEventMessages($tmpmember->error, $tmpmember->errors, 'errors');
				} else {
					if ($result > 0) {
						$nbcreated++;
					}
				}
			}
		}

		if (!$error) {
			setEventMessages($langs->trans("XExternalUserCreated", $nbcreated), null, 'mesgs');

			$db->commit();
		} else {
			$db->rollback();
		}
	}

	// Create external user
	if ($action == 'createsubscription_confirm' && $confirm == "yes" && $user->hasRight('adherent', 'creer')) {
		$tmpmember = new Adherent($db);
		$adht = new AdherentType($db);
		$error = 0;
		$nbcreated = 0;
		$now = dol_now();
		$amount = price2num(GETPOST('amount', 'alpha'));
		$db->begin();
		foreach ($toselect as $id) {
			$res = $tmpmember->fetch($id);
			if ($res > 0) {
				$result = $tmpmember->subscription($now, $amount);
				if ($result < 0) {
					$error++;
				} else {
					$nbcreated++;
				}
			} else {
				$error++;
			}
		}

		if (!$error) {
			setEventMessages($langs->trans("XSubsriptionCreated", $nbcreated), null, 'mesgs');
			$db->commit();
		} else {
			setEventMessages($langs->trans("XSubsriptionError", $error), null, 'mesgs');
			$db->rollback();
		}
	}

	// Mass actions
	$objectclass = 'Adherent';
	$objectlabel = 'Members';
	$permissiontoread = $user->hasRight('adherent', 'lire');
	$permissiontodelete = $user->hasRight('adherent', 'supprimer');
	$permissiontoadd = $user->hasRight('adherent', 'creer');
	$uploaddir = $conf->adherent->dir_output;
	include DOL_DOCUMENT_ROOT.'/core/actions_massactions.inc.php';
}


/*
 * View
 */

$form = new Form($db);
$formother = new FormOther($db);
$membertypestatic = new AdherentType($db);
$memberstatic = new Adherent($db);

$now = dol_now();

// Page Header
$title = $langs->trans("Members")." - ".$langs->trans("List");
$help_url = 'EN:Module_Foundations|FR:Module_Adh&eacute;rents|ES:M&oacute;dulo_Miembros|DE:Modul_Mitglieder';
$morejs = array();
$morecss = array();


// Build and execute select
// --------------------------------------------------------------------
if (!empty($search_categ) && $search_categ > 0) {
	$sql = "SELECT DISTINCT";
} else {
	$sql = "SELECT";
}
$sql .= " d.rowid, d.ref, d.login, d.lastname, d.firstname, d.gender, d.societe as company, d.fk_soc,";
$sql .= " d.civility, d.datefin, d.address, d.zip, d.town, d.state_id, d.country,";
$sql .= " d.email, d.phone, d.phone_perso, d.phone_mobile, d.birth, d.public, d.photo,";
$sql .= " d.fk_adherent_type as type_id, d.morphy, d.statut as status, d.datec as date_creation, d.tms as date_modification,";
$sql .= " d.note_private, d.note_public, d.import_key,";
$sql .= " s.nom,";
$sql .= " ".$db->ifsql("d.societe IS NULL", "s.nom", "d.societe")." as companyname,";
$sql .= " t.libelle as type, t.subscription,";
$sql .= " state.code_departement as state_code, state.nom as state_name";

// Add fields from extrafields
if (!empty($extrafields->attributes[$object->table_element]['label'])) {
	foreach ($extrafields->attributes[$object->table_element]['label'] as $key => $val) {
		$sql .= ($extrafields->attributes[$object->table_element]['type'][$key] != 'separate' ? ", ef.".$key." as options_".$key : '');
	}
}

// Add fields from hooks
$parameters = array();
$reshook = $hookmanager->executeHooks('printFieldListSelect', $parameters, $object, $action); // Note that $action and $object may have been modified by hook
$sql .= $hookmanager->resPrint;
$sql = preg_replace('/,\s*$/', '', $sql);

$sqlfields = $sql; // $sql fields to remove for count total

// SQL Alias adherent
$sql .= " FROM ".MAIN_DB_PREFIX."adherent as d";  // maybe better to use ad (adh) instead of d
if (!empty($extrafields->attributes[$object->table_element]['label']) && count($extrafields->attributes[$object->table_element]['label'])) {
	$sql .= " LEFT JOIN ".MAIN_DB_PREFIX.$object->table_element."_extrafields as ef on (d.rowid = ef.fk_object)";
}
$sql .= " LEFT JOIN ".MAIN_DB_PREFIX."c_country as country on (country.rowid = d.country)";
$sql .= " LEFT JOIN ".MAIN_DB_PREFIX."c_departements as state on (state.rowid = d.state_id)";
$sql .= " LEFT JOIN ".MAIN_DB_PREFIX."societe as s on (s.rowid = d.fk_soc)";

// SQL Alias adherent_type
$sql .= ", ".MAIN_DB_PREFIX."adherent_type as t";
$sql .= " WHERE d.fk_adherent_type = t.rowid";

$searchCategoryContactList = $search_categ ? array($search_categ) : array();
$searchCategoryContactOperator = 0;
// Search for tag/category ($searchCategoryContactList is an array of ID)
if (!empty($searchCategoryContactList)) {
	$searchCategoryContactSqlList = array();
	$listofcategoryid = '';
	foreach ($searchCategoryContactList as $searchCategoryContact) {
		if (intval($searchCategoryContact) == -2) {
			$searchCategoryContactSqlList[] = "NOT EXISTS (SELECT ck.fk_categorie FROM ".MAIN_DB_PREFIX."categorie_member as ck WHERE d.rowid = ck.fk_member)";
		} elseif (intval($searchCategoryContact) > 0) {
			if ($searchCategoryContactOperator == 0) {
				$searchCategoryContactSqlList[] = " EXISTS (SELECT ck.fk_categorie FROM ".MAIN_DB_PREFIX."categorie_member as ck WHERE d.rowid = ck.fk_member AND ck.fk_categorie = ".((int) $searchCategoryContact).")";
			} else {
				$listofcategoryid .= ($listofcategoryid ? ', ' : '') .((int) $searchCategoryContact);
			}
		}
	}
	if ($listofcategoryid) {
		$searchCategoryContactSqlList[] = " EXISTS (SELECT ck.fk_categorie FROM ".MAIN_DB_PREFIX."categorie_member as ck WHERE d.rowid = ck.fk_member AND ck.fk_categorie IN (".$db->sanitize($listofcategoryid)."))";
	}
	if ($searchCategoryContactOperator == 1) {
		if (!empty($searchCategoryContactSqlList)) {
			$sql .= " AND (".implode(' OR ', $searchCategoryContactSqlList).")";
		}
	} else {
		if (!empty($searchCategoryContactSqlList)) {
			$sql .= " AND (".implode(' AND ', $searchCategoryContactSqlList).")";
		}
	}
}

$sql .= " AND d.entity IN (".getEntity('adherent').")";
if ($search_all) {
	$sql .= natural_search(array_keys($fieldstosearchall), $search_all);
}
if ($search_type > 0) {
	$sql .= " AND t.rowid=".((int) $search_type);
}
if ($search_filter == 'withoutsubscription') {
	$sql .= " AND (datefin IS NULL)";
}
if ($search_filter == 'waitingsubscription') {
	$sql .= " AND (datefin IS NULL AND t.subscription = '1')";
}
if ($search_filter == 'uptodate') {
	//$sql .= " AND (datefin >= '".$db->idate($now)."')";
	// Up to date subscription OR no subscription required
	$sql .= " AND (datefin >= '".$db->idate($now)."' OR (datefin IS NULL AND t.subscription = '0'))";
}
if ($search_filter == 'outofdate') {
	$sql .= " AND (datefin < '".$db->idate($now)."')";
}
if ($search_status != '') {
	// Peut valoir un nombre ou liste de nombre separates par virgules
	$sql .= " AND d.statut in (".$db->sanitize($db->escape($search_status)).")";
}
if ($search_morphy != '' && $search_morphy != '-1') {
	$sql .= natural_search("d.morphy", $search_morphy);
}
if ($search_id) {
	$sql .= natural_search("d.rowid", $search_id);
}
if ($search_ref) {
	$sql .= natural_search("d.ref", $search_ref);
}
if ($search_civility) {
	$sql .= natural_search("d.civility", $search_civility);
}
if ($search_firstname) {
	$sql .= natural_search("d.firstname", $search_firstname);
}
if ($search_lastname) {
	$sql .= natural_search(array("d.firstname", "d.lastname", "d.societe"), $search_lastname);
}
if ($search_gender != '' && $search_gender != '-1') {
	$sql .= natural_search("d.gender", $search_gender);
}
if ($search_login) {
	$sql .= natural_search("d.login", $search_login);
}
if ($search_company) {
	$sql .= natural_search("s.nom", $search_company);
}
if ($search_email) {
	$sql .= natural_search("d.email", $search_email);
}
if ($search_address) {
	$sql .= natural_search("d.address", $search_address);
}
if ($search_town) {
	$sql .= natural_search("d.town", $search_town);
}
if ($search_zip) {
	$sql .= natural_search("d.zip", $search_zip);
}
if ($search_state) {
	$sql .= natural_search("state.nom", $search_state);
}
if ($search_phone) {
	$sql .= natural_search("d.phone", $search_phone);
}
if ($search_phone_perso) {
	$sql .= natural_search("d.phone_perso", $search_phone_perso);
}
if ($search_phone_mobile) {
	$sql .= natural_search("d.phone_mobile", $search_phone_mobile);
}
if ($search_country) {
	$sql .= " AND d.country IN (".$db->sanitize($search_country).')';
}
if ($search_import_key) {
	$sql .= natural_search("d.import_key", $search_import_key);
}
if ($search_datec_start) {
	$sql .= " AND d.datec >= '".$db->idate($search_datec_start)."'";
}
if ($search_datec_end) {
	$sql .= " AND d.datec <= '".$db->idate($search_datec_end)."'";
}
if ($search_datem_start) {
	$sql .= " AND d.tms >= '".$db->idate($search_datem_start)."'";
}
if ($search_datem_end) {
	$sql .= " AND d.tms <= '".$db->idate($search_datem_end)."'";
}
// Add where from extra fields
include DOL_DOCUMENT_ROOT.'/core/tpl/extrafields_list_search_sql.tpl.php';
// Add where from hooks
$parameters = array();
$reshook = $hookmanager->executeHooks('printFieldListWhere', $parameters, $object, $action); // Note that $action and $object may have been modified by hook
$sql .= $hookmanager->resPrint;

// Count total nb of records
$nbtotalofrecords = '';
if (!getDolGlobalInt('MAIN_DISABLE_FULL_SCANLIST')) {
	/* The fast and low memory method to get and count full list converts the sql into a sql count */
	$sqlforcount = preg_replace('/^'.preg_quote($sqlfields, '/').'/', 'SELECT COUNT(*) as nbtotalofrecords', $sql);
	$sqlforcount = preg_replace('/GROUP BY .*$/', '', $sqlforcount);
	$resql = $db->query($sqlforcount);
	if ($resql) {
		$objforcount = $db->fetch_object($resql);
		$nbtotalofrecords = $objforcount->nbtotalofrecords;
	} else {
		dol_print_error($db);
	}

	if (($page * $limit) > $nbtotalofrecords) {	// if total resultset is smaller than the paging size (filtering), goto and load page 0
		$page = 0;
		$offset = 0;
	}
	$db->free($resql);
}
//print $sql;

// Complete request and execute it with limit
$sql .= $db->order($sortfield, $sortorder);
if ($limit) {
	$sql .= $db->plimit($limit + 1, $offset);
}

$resql = $db->query($sql);
if (!$resql) {
	dol_print_error($db);
	exit;
}

$num = $db->num_rows($resql);


// Direct jump if only one record found
if ($num == 1 && getDolGlobalString('MAIN_SEARCH_DIRECT_OPEN_IF_ONLY_ONE') && $search_all && !$page) {
	$obj = $db->fetch_object($resql);
	$id = $obj->rowid;
	header("Location: ".DOL_URL_ROOT.'/adherents/card.php?id='.$id);
	exit;
}

// Output page
// --------------------------------------------------------------------

llxHeader('', $title, $help_url, '', 0, 0, $morejs, $morecss, '', 'mod-member page-list bodyforlist');	// Can use also classforhorizontalscrolloftabs instead of bodyforlist for no horizontal scroll

$arrayofselected = is_array($toselect) ? $toselect : array();


if ($search_type > 0) {
	$membertype = new AdherentType($db);
	$result = $membertype->fetch($search_type);
	$title .= " (".$membertype->label.")";
}

// $parameters
$param = '';
if (!empty($mode)) {
	$param .= '&mode='.urlencode($mode);
}
if (!empty($contextpage) && $contextpage != $_SERVER["PHP_SELF"]) {
	$param .= '&contextpage='.urlencode($contextpage);
}
if ($limit > 0 && $limit != $conf->liste_limit) {
	$param .= '&limit='.((int) $limit);
}
if ($optioncss != '') {
	$param .= '&optioncss='.urlencode($optioncss);
}
if ($search_all != "") {
	$param .= "&search_all=".urlencode($search_all);
}
if ($search_ref) {
	$param .= "&search_ref=".urlencode($search_ref);
}
if ($search_civility) {
	$param .= "&search_civility=".urlencode($search_civility);
}
if ($search_firstname) {
	$param .= "&search_firstname=".urlencode($search_firstname);
}
if ($search_lastname) {
	$param .= "&search_lastname=".urlencode($search_lastname);
}
if ($search_gender) {
	$param .= "&search_gender=".urlencode($search_gender);
}
if ($search_login) {
	$param .= "&search_login=".urlencode($search_login);
}
if ($search_email) {
	$param .= "&search_email=".urlencode($search_email);
}
if ($search_categ > 0 || $search_categ == -2) {
	$param .= "&search_categ=".urlencode((string) ($search_categ));
}
if ($search_company) {
	$param .= "&search_company=".urlencode($search_company);
}
if ($search_address != '') {
	$param .= "&search_address=".urlencode($search_address);
}
if ($search_town != '') {
	$param .= "&search_town=".urlencode($search_town);
}
if ($search_zip != '') {
	$param .= "&search_zip=".urlencode($search_zip);
}
if ($search_state != '') {
	$param .= "&search_state=".urlencode($search_state);
}
if ($search_country != '') {
	$param .= "&search_country=".urlencode($search_country);
}
if ($search_phone != '') {
	$param .= "&search_phone=".urlencode($search_phone);
}
if ($search_phone_perso != '') {
	$param .= "&search_phone_perso=".urlencode($search_phone_perso);
}
if ($search_phone_mobile != '') {
	$param .= "&search_phone_mobile=".urlencode($search_phone_mobile);
}
if ($search_filter && $search_filter != '-1') {
	$param .= "&search_filter=".urlencode($search_filter);
}
if ($search_status != "" && $search_status != -3) {
	$param .= "&search_status=".urlencode($search_status);
}
if ($search_import_key != '') {
	$param .= '&search_import_key='.urlencode($search_import_key);
}
if ($search_type > 0) {
	$param .= "&search_type=".urlencode($search_type);
}
if ($search_datec_start) {
	$param .= '&search_datec_start_day='.dol_print_date($search_datec_start, '%d').'&search_datec_start_month='.dol_print_date($search_datec_start, '%m').'&search_datec_start_year='.dol_print_date($search_datec_start, '%Y');
}
if ($search_datem_end) {
	$param .= '&search_datem_end_day='.dol_print_date($search_datem_end, '%d').'&search_datem_end_month='.dol_print_date($search_datem_end, '%m').'&search_datem_end_year='.dol_print_date($search_datem_end, '%Y');
}

// Add $param from extra fields
include DOL_DOCUMENT_ROOT.'/core/tpl/extrafields_list_search_param.tpl.php';

// List of mass actions available
$arrayofmassactions = array(
	//'presend'=>img_picto('', 'email', 'class="pictofixedwidth"').$langs->trans("SendByMail"),
	//'builddoc'=>img_picto('', 'pdf', 'class="pictofixedwidth"').$langs->trans("PDFMerge"),
);
if ($user->hasRight('adherent', 'creer')) {
	$arrayofmassactions['close'] = img_picto('', 'close_title', 'class="pictofixedwidth"').$langs->trans("Resiliate");
}
if ($user->hasRight('adherent', 'supprimer')) {
	$arrayofmassactions['predelete'] = img_picto('', 'delete', 'class="pictofixedwidth"').$langs->trans("Delete");
}
if (isModEnabled('category') && $user->hasRight('adherent', 'creer')) {
	$arrayofmassactions['preaffecttag'] = img_picto('', 'category', 'class="pictofixedwidth"').$langs->trans("AffectTag");
}
if ($user->hasRight('adherent', 'creer') && $user->hasRight('user', 'user', 'creer')) {
	$arrayofmassactions['createexternaluser'] = img_picto('', 'user', 'class="pictofixedwidth"').$langs->trans("CreateExternalUser");
}
if ($user->hasRight('adherent', 'creer')) {
	$arrayofmassactions['createsubscription'] = img_picto('', 'payment', 'class="pictofixedwidth"').$langs->trans("CreateSubscription");
}
if (GETPOSTINT('nomassaction') || in_array($massaction, array('presend', 'predelete', 'preaffecttag'))) {
	$arrayofmassactions = array();
}
$massactionbutton = $form->selectMassAction('', $arrayofmassactions);

print '<form method="POST" id="searchFormList" action="'.$_SERVER["PHP_SELF"].'">'."\n";
if ($optioncss != '') {
	print '<input type="hidden" name="optioncss" value="'.$optioncss.'">';
}
print '<input type="hidden" name="token" value="'.newToken().'">';
print '<input type="hidden" name="formfilteraction" id="formfilteraction" value="list">';
print '<input type="hidden" name="action" value="list">';
print '<input type="hidden" name="sortfield" value="'.$sortfield.'">';
print '<input type="hidden" name="sortorder" value="'.$sortorder.'">';
print '<input type="hidden" name="page" value="'.$page.'">';
print '<input type="hidden" name="contextpage" value="'.$contextpage.'">';
print '<input type="hidden" name="page_y" value="">';
print '<input type="hidden" name="mode" value="'.$mode.'">';


$newcardbutton = '';
$newcardbutton .= dolGetButtonTitle($langs->trans('ViewList'), '', 'fa fa-bars imgforviewmode', $_SERVER["PHP_SELF"].'?mode=common'.preg_replace('/(&|\?)*mode=[^&]+/', '', $param), '', ((empty($mode) || $mode == 'common') ? 2 : 1), array('morecss' => 'reposition'));
$newcardbutton .= dolGetButtonTitle($langs->trans('ViewKanban'), '', 'fa fa-th-list imgforviewmode', $_SERVER["PHP_SELF"].'?mode=kanban'.preg_replace('/(&|\?)*mode=[^&]+/', '', $param), '', ($mode == 'kanban' ? 2 : 1), array('morecss' => 'reposition'));
if ($user->hasRight('adherent', 'creer')) {
	$newcardbutton .= dolGetButtonTitleSeparator();
	$newcardbutton .= dolGetButtonTitle($langs->trans('NewMember'), '', 'fa fa-plus-circle', DOL_URL_ROOT.'/adherents/card.php?action=create');
}

print_barre_liste($title, $page, $_SERVER["PHP_SELF"], $param, $sortfield, $sortorder, $massactionbutton, $num, $nbtotalofrecords, $object->picto, 0, $newcardbutton, '', $limit, 0, 0, 1);

$topicmail = "Information";
$modelmail = "member";
$objecttmp = new Adherent($db);
$trackid = 'mem'.$object->id;
if ($massaction == 'createsubscription') {
	$tmpmember = new Adherent($db);
	$adht = new AdherentType($db);
	$amount = 0;
	foreach ($toselect as $id) {
		$now = dol_now();
		$tmpmember->fetch($id);
		$res = $adht->fetch($tmpmember->typeid);
		if ($res > 0) {
			$amounttmp = $adht->amount;
			if (!empty($tmpmember->last_subscription_amount) && !GETPOSTISSET('newamount') && is_numeric($amounttmp)) {
				$amounttmp = max($tmpmember->last_subscription_amount, $amount);
			}
			$amount = max(0, $amounttmp, $amount);
		} else {
			$error++;
		}
	}

	$date = dol_print_date(dol_now(), "%d/%m/%Y");
	$formquestion = array(
		array('label' => $langs->trans("DateSubscription"), 'type' => 'other', 'value' => $date),
		array('label' => $langs->trans("Amount"), 'type' => 'text', 'value' => price($amount, 0, '', 0), 'name' => 'amount'),
		array('type' => 'separator'),
		array('label' => $langs->trans("MoreActions"), 'type' => 'other', 'value' => $langs->trans("None").' '.img_warning($langs->trans("WarningNoComplementaryActionDone"))),
	);
	print $form->formconfirm($_SERVER["PHP_SELF"], $langs->trans("ConfirmMassSubsriptionCreation"), $langs->trans("ConfirmMassSubsriptionCreationQuestion", count($toselect)), "createsubscription_confirm", $formquestion, '', 0, 200, 500, 1);
}
include DOL_DOCUMENT_ROOT.'/core/tpl/massactions_pre.tpl.php';

if ($search_all) {
	$setupstring = '';
	foreach ($fieldstosearchall as $key => $val) {
		$fieldstosearchall[$key] = $langs->trans($val);
		$setupstring .= $key."=".$val.";";
	}
	print '<!-- Search done like if MYOBJECT_QUICKSEARCH_ON_FIELDS = '.$setupstring.' -->'."\n";
	print '<div class="divsearchfieldfilter">'.$langs->trans("FilterOnInto", $search_all).implode(', ', $fieldstosearchall).'</div>'."\n";
}

$varpage = empty($contextpage) ? $_SERVER["PHP_SELF"] : $contextpage;
$htmlofselectarray = $form->multiSelectArrayWithCheckbox('selectedfields', $arrayfields, $varpage, getDolGlobalString('MAIN_CHECKBOX_LEFT_COLUMN'));  // This also change content of $arrayfields with user setup
$selectedfields = ($mode != 'kanban' ? $htmlofselectarray : '');
$selectedfields .= (count($arrayofmassactions) ? $form->showCheckAddButtons('checkforselect', 1) : '');

$moreforfilter = '';
// Filter on categories
if (isModEnabled('category') && $user->hasRight('categorie', 'lire')) {
	require_once DOL_DOCUMENT_ROOT.'/categories/class/categorie.class.php';
	$moreforfilter .= '<div class="divsearchfield">';
	$moreforfilter .= img_picto($langs->trans('Categories'), 'category', 'class="pictofixedwidth"').$formother->select_categories(Categorie::TYPE_MEMBER, $search_categ, 'search_categ', 1, $langs->trans("MembersCategoriesShort"));
	$moreforfilter .= '</div>';
}
$parameters = array(
	'arrayfields' => &$arrayfields,
);
$reshook = $hookmanager->executeHooks('printFieldPreListTitle', $parameters, $object, $action); // Note that $action and $object may have been modified by hook
if (empty($reshook)) {
	$moreforfilter .= $hookmanager->resPrint;
} else {
	$moreforfilter = $hookmanager->resPrint;
}
if (!empty($moreforfilter)) {
	print '<div class="liste_titre liste_titre_bydiv centpercent">';
	print $moreforfilter;
	$parameters = array();
	$reshook = $hookmanager->executeHooks('printFieldPreListTitle', $parameters, $object, $action); // Note that $action and $object may have been modified by hook
	print $hookmanager->resPrint;
	print '</div>';
}

print '<div class="div-table-responsive">';
print '<table class="tagtable nobottomiftotal liste'.($moreforfilter ? " listwithfilterbefore" : "").'">'."\n";

// Fields title search
// --------------------------------------------------------------------
print '<tr class="liste_titre_filter">';

// Action column
if (getDolGlobalString('MAIN_CHECKBOX_LEFT_COLUMN')) {
	print '<td class="liste_titre center maxwidthsearch">';
	$searchpicto = $form->showFilterButtons('left');
	print $searchpicto;
	print '</td>';
}

// Line numbering
if (!empty($arrayfields['d.rowid']['checked'])) {
	print '<td class="liste_titre">';
	print '<input class="flat" size="6" type="text" name="search_id" value="'.dol_escape_htmltag($search_id).'">';
	print '</td>';
}

// Ref
if (!empty($arrayfields['d.ref']['checked'])) {
	print '<td class="liste_titre">';
	print '<input type="text" class="flat maxwidth75imp" name="search_ref" value="'.dol_escape_htmltag($search_ref).'">';
	print '</td>';
}

// Civility
if (!empty($arrayfields['d.civility']['checked'])) {
	print '<td class="liste_titre left">';
	print '<input class="flat maxwidth50imp" type="text" name="search_civility" value="'.dol_escape_htmltag($search_civility).'"></td>';
}

// First Name
if (!empty($arrayfields['d.firstname']['checked'])) {
	print '<td class="liste_titre left">';
	print '<input class="flat maxwidth75imp" type="text" name="search_firstname" value="'.dol_escape_htmltag($search_firstname).'"></td>';
}

// Last Name
if (!empty($arrayfields['d.lastname']['checked'])) {
	print '<td class="liste_titre left">';
	print '<input class="flat maxwidth75imp" type="text" name="search_lastname" value="'.dol_escape_htmltag($search_lastname).'"></td>';
}

// Gender
if (!empty($arrayfields['d.gender']['checked'])) {
	print '<td class="liste_titre">';
	$arraygender = array('man' => $langs->trans("Genderman"), 'woman' => $langs->trans("Genderwoman"), 'other' => $langs->trans("Genderother"));
	print $form->selectarray('search_gender', $arraygender, $search_gender, 1);
	print '</td>';
}

// Company
if (!empty($arrayfields['d.company']['checked'])) {
	print '<td class="liste_titre left">';
	print '<input class="flat maxwidth75imp" type="text" name="search_company" value="'.dol_escape_htmltag($search_company).'"></td>';
}

// Login
if (!empty($arrayfields['d.login']['checked'])) {
	print '<td class="liste_titre left">';
	print '<input class="flat maxwidth75imp" type="text" name="search_login" value="'.dol_escape_htmltag($search_login).'"></td>';
}

// Nature
if (!empty($arrayfields['d.morphy']['checked'])) {
	print '<td class="liste_titre center">';
	$arraymorphy = array('mor' => $langs->trans("Moral"), 'phy' => $langs->trans("Physical"));
	print $form->selectarray('search_morphy', $arraymorphy, $search_morphy, 1, 0, 0, '', 0, 0, 0, '', 'maxwidth100');
	print '</td>';
}

// Member Type
if (!empty($arrayfields['t.libelle']['checked'])) {
	print '</td>';
}
if (!empty($arrayfields['t.libelle']['checked'])) {
	print '<td class="liste_titre">';
	$listetype = $membertypestatic->liste_array();
	// @phan-suppress-next-line PhanPluginSuspiciousParamOrder
	print $form->selectarray("search_type", $listetype, $search_type, 1, 0, 0, '', 0, 32);
	print '</td>';
}

// Address - Street
if (!empty($arrayfields['d.address']['checked'])) {
	print '<td class="liste_titre left">';
	print '<input class="flat maxwidth75imp" type="text" name="search_address" value="'.dol_escape_htmltag($search_address).'"></td>';
}

// ZIP
if (!empty($arrayfields['d.zip']['checked'])) {
	print '<td class="liste_titre left">';
	print '<input class="flat maxwidth50imp" type="text" name="search_zip" value="'.dol_escape_htmltag($search_zip).'"></td>';
}

// Town/City
if (!empty($arrayfields['d.town']['checked'])) {
	print '<td class="liste_titre left">';
	print '<input class="flat maxwidth75imp" type="text" name="search_town" value="'.dol_escape_htmltag($search_town).'"></td>';
}

// State / County / Departement
if (!empty($arrayfields['state.nom']['checked'])) {
	print '<td class="liste_titre">';
	print '<input class="flat searchstring maxwidth75imp" type="text" name="search_state" value="'.dol_escape_htmltag($search_state).'">';
	print '</td>';
}

// Country
if (!empty($arrayfields['country.code_iso']['checked'])) {
	print '<td class="liste_titre center">';
	print $form->select_country($search_country, 'search_country', '', 0, 'minwidth100imp maxwidth100');
	print '</td>';
}

// Phone pro
if (!empty($arrayfields['d.phone']['checked'])) {
	print '<td class="liste_titre left">';
	print '<input class="flat maxwidth75imp" type="text" name="search_phone" value="'.dol_escape_htmltag($search_phone).'"></td>';
}

// Phone perso
if (!empty($arrayfields['d.phone_perso']['checked'])) {
	print '<td class="liste_titre left">';
	print '<input class="flat maxwidth75imp" type="text" name="search_phone_perso" value="'.dol_escape_htmltag($search_phone_perso).'"></td>';
}

// Phone mobile
if (!empty($arrayfields['d.phone_mobile']['checked'])) {
	print '<td class="liste_titre left">';
	print '<input class="flat maxwidth75imp" type="text" name="search_phone_mobile" value="'.dol_escape_htmltag($search_phone_mobile).'"></td>';
}

// Email
if (!empty($arrayfields['d.email']['checked'])) {
	print '<td class="liste_titre left">';
	print '<input class="flat maxwidth75imp" type="text" name="search_email" value="'.dol_escape_htmltag($search_email).'"></td>';
}

// End of subscription date
if (!empty($arrayfields['d.datefin']['checked'])) {
	print '<td class="liste_titre center">';
	//$selectarray = array('-1'=>'', 'withoutsubscription'=>$langs->trans("WithoutSubscription"), 'uptodate'=>$langs->trans("UpToDate"), 'outofdate'=>$langs->trans("OutOfDate"));
	$selectarray = array('-1' => '', 'waitingsubscription' => $langs->trans("WaitingSubscription"), 'uptodate' => $langs->trans("UpToDate"), 'outofdate' => $langs->trans("OutOfDate"));
	print $form->selectarray('search_filter', $selectarray, $search_filter);
	print '</td>';
}

// Extra fields
include DOL_DOCUMENT_ROOT.'/core/tpl/extrafields_list_search_input.tpl.php';

// Fields from hook
$parameters = array('arrayfields' => $arrayfields);
$reshook = $hookmanager->executeHooks('printFieldListOption', $parameters); // Note that $action and $object may have been modified by hook
print $hookmanager->resPrint;

// Date creation
if (!empty($arrayfields['d.datec']['checked'])) {
	print '<td class="liste_titre">';
	print '<div class="nowrapfordate">';
	print $form->selectDate($search_datec_start ? $search_datec_start : -1, 'search_datec_start_', 0, 0, 1, '', 1, 0, 0, '', '', '', '', 1, '', $langs->trans('From'));
	print '</div>';
	print '<div class="nowrapfordate">';
	print $form->selectDate($search_datec_end ? $search_datec_end : -1, 'search_datec_end_', 0, 0, 1, '', 1, 0, 0, '', '', '', '', 1, '', $langs->trans('to'));
	print '</div>';
	print '</td>';
}

// Birthday
if (!empty($arrayfields['d.birth']['checked'])) {
	print '<td class="liste_titre">';
	print '</td>';
}

// Date modification
if (!empty($arrayfields['d.tms']['checked'])) {
	print '<td class="liste_titre">';
	print '<div class="nowrapfordate">';
	print $form->selectDate($search_datem_start ? $search_datem_start : -1, 'search_datem_start_', 0, 0, 1, '', 1, 0, 0, '', '', '', '', 1, '', $langs->trans('From'));
	print '</div>';
	print '<div class="nowrapfordate">';
	print $form->selectDate($search_datem_end ? $search_datem_end : -1, 'search_datem_end_', 0, 0, 1, '', 1, 0, 0, '', '', '', '', 1, '', $langs->trans('to'));
	print '</div>';
	print '</td>';
}

// Import Key
if (!empty($arrayfields['d.import_key']['checked'])) {
	print '<td class="liste_titre center">';
	print '<input class="flat searchstring maxwidth50" type="text" name="search_import_key" value="'.dol_escape_htmltag($search_import_key).'">';
	print '</td>';
}

// Status
if (!empty($arrayfields['d.statut']['checked'])) {
	print '<td class="liste_titre center parentonrightofpage">';
	$liststatus = array(
		Adherent::STATUS_DRAFT => $langs->trans("Draft"),
		Adherent::STATUS_VALIDATED => $langs->trans("Validated"),
		Adherent::STATUS_RESILIATED => $langs->trans("MemberStatusResiliatedShort"),
		Adherent::STATUS_EXCLUDED => $langs->trans("MemberStatusExcludedShort")
	);
	// @phan-suppress-next-line PhanPluginSuspiciousParamOrder
	print $form->selectarray('search_status', $liststatus, $search_status, -3, 0, 0, '', 0, 0, 0, '', 'search_status width100 onrightofpage');
	print '</td>';
}

// Action column
if (!getDolGlobalString('MAIN_CHECKBOX_LEFT_COLUMN')) {
	print '<td class="liste_titre center maxwidthsearch">';
	$searchpicto = $form->showFilterButtons();
	print $searchpicto;
	print '</td>';
}
print '</tr>'."\n";

$totalarray = array();
$totalarray['nbfield'] = 0;

// Fields title label
// --------------------------------------------------------------------
print '<tr class="liste_titre">';
// Action column
if (getDolGlobalString('MAIN_CHECKBOX_LEFT_COLUMN')) {
	print_liste_field_titre($selectedfields, $_SERVER["PHP_SELF"], "", '', '', '', $sortfield, $sortorder, 'center maxwidthsearch actioncolumn ');
	$totalarray['nbfield']++;
}
if (!empty($arrayfields['d.rowid']['checked'])) {
	print_liste_field_titre($arrayfields['d.rowid']['label'], $_SERVER["PHP_SELF"], 'd.rowid', '', $param, '', $sortfield, $sortorder, 'center ');
	$totalarray['nbfield']++;
}
if (!empty($arrayfields['d.ref']['checked'])) {
	print_liste_field_titre($arrayfields['d.ref']['label'], $_SERVER["PHP_SELF"], 'd.ref', '', $param, '', $sortfield, $sortorder);
	$totalarray['nbfield']++;
}
if (!empty($arrayfields['d.civility']['checked'])) {
	print_liste_field_titre($arrayfields['d.civility']['label'], $_SERVER["PHP_SELF"], 'd.civility', '', $param, '', $sortfield, $sortorder);
	$totalarray['nbfield']++;
}
if (!empty($arrayfields['d.firstname']['checked'])) {
	print_liste_field_titre($arrayfields['d.firstname']['label'], $_SERVER["PHP_SELF"], 'd.firstname', '', $param, '', $sortfield, $sortorder);
	$totalarray['nbfield']++;
}
if (!empty($arrayfields['d.lastname']['checked'])) {
	print_liste_field_titre($arrayfields['d.lastname']['label'], $_SERVER["PHP_SELF"], 'd.lastname', '', $param, '', $sortfield, $sortorder);
	$totalarray['nbfield']++;
}
if (!empty($arrayfields['d.gender']['checked'])) {
	print_liste_field_titre($arrayfields['d.gender']['label'], $_SERVER['PHP_SELF'], 'd.gender', $param, "", "", $sortfield, $sortorder);
	$totalarray['nbfield']++;
}
if (!empty($arrayfields['d.company']['checked'])) {
	print_liste_field_titre($arrayfields['d.company']['label'], $_SERVER["PHP_SELF"], 'companyname', '', $param, '', $sortfield, $sortorder);
	$totalarray['nbfield']++;
}
if (!empty($arrayfields['d.login']['checked'])) {
	print_liste_field_titre($arrayfields['d.login']['label'], $_SERVER["PHP_SELF"], 'd.login', '', $param, '', $sortfield, $sortorder);
	$totalarray['nbfield']++;
}
if (!empty($arrayfields['d.morphy']['checked'])) {
	print_liste_field_titre($arrayfields['d.morphy']['label'], $_SERVER["PHP_SELF"], 'd.morphy', '', $param, '', $sortfield, $sortorder);
	$totalarray['nbfield']++;
}
if (!empty($arrayfields['t.libelle']['checked'])) {
	print_liste_field_titre($arrayfields['t.libelle']['label'], $_SERVER["PHP_SELF"], 't.libelle', '', $param, '', $sortfield, $sortorder);
	$totalarray['nbfield']++;
}
if (!empty($arrayfields['d.address']['checked'])) {
	print_liste_field_titre($arrayfields['d.address']['label'], $_SERVER["PHP_SELF"], 'd.address', '', $param, '', $sortfield, $sortorder);
	$totalarray['nbfield']++;
}
if (!empty($arrayfields['d.zip']['checked'])) {
	print_liste_field_titre($arrayfields['d.zip']['label'], $_SERVER["PHP_SELF"], 'd.zip', '', $param, '', $sortfield, $sortorder);
	$totalarray['nbfield']++;
}
if (!empty($arrayfields['d.town']['checked'])) {
	print_liste_field_titre($arrayfields['d.town']['label'], $_SERVER["PHP_SELF"], 'd.town', '', $param, '', $sortfield, $sortorder);
	$totalarray['nbfield']++;
}
if (!empty($arrayfields['state.nom']['checked'])) {
	print_liste_field_titre($arrayfields['state.nom']['label'], $_SERVER["PHP_SELF"], "state.nom", "", $param, '', $sortfield, $sortorder);
	$totalarray['nbfield']++;
}
if (!empty($arrayfields['country.code_iso']['checked'])) {
	print_liste_field_titre($arrayfields['country.code_iso']['label'], $_SERVER["PHP_SELF"], "country.code_iso", "", $param, '', $sortfield, $sortorder, 'center ');
	$totalarray['nbfield']++;
}
if (!empty($arrayfields['d.phone']['checked'])) {
	print_liste_field_titre($arrayfields['d.phone']['label'], $_SERVER["PHP_SELF"], 'd.phone', '', $param, '', $sortfield, $sortorder);
	$totalarray['nbfield']++;
}
if (!empty($arrayfields['d.phone_perso']['checked'])) {
	print_liste_field_titre($arrayfields['d.phone_perso']['label'], $_SERVER["PHP_SELF"], 'd.phone_perso', '', $param, '', $sortfield, $sortorder);
	$totalarray['nbfield']++;
}
if (!empty($arrayfields['d.phone_mobile']['checked'])) {
	print_liste_field_titre($arrayfields['d.phone_mobile']['label'], $_SERVER["PHP_SELF"], 'd.phone_mobile', '', $param, '', $sortfield, $sortorder);
	$totalarray['nbfield']++;
}
if (!empty($arrayfields['d.email']['checked'])) {
	print_liste_field_titre($arrayfields['d.email']['label'], $_SERVER["PHP_SELF"], 'd.email', '', $param, '', $sortfield, $sortorder);
	$totalarray['nbfield']++;
}
if (!empty($arrayfields['d.datefin']['checked'])) {
	print_liste_field_titre($arrayfields['d.datefin']['label'], $_SERVER["PHP_SELF"], 'd.datefin,t.subscription', '', $param, '', $sortfield, $sortorder, 'center ');
	$totalarray['nbfield']++;
}
// Extra fields
include DOL_DOCUMENT_ROOT.'/core/tpl/extrafields_list_search_title.tpl.php';

// Hook fields
$parameters = array('arrayfields' => $arrayfields, 'totalarray' => &$totalarray, 'param' => $param, 'sortfield' => $sortfield, 'sortorder' => $sortorder);
$reshook = $hookmanager->executeHooks('printFieldListTitle', $parameters); // Note that $action and $object may have been modified by hook
print $hookmanager->resPrint;

if (!empty($arrayfields['d.datec']['checked'])) {
	print_liste_field_titre($arrayfields['d.datec']['label'], $_SERVER["PHP_SELF"], "d.datec", "", $param, '', $sortfield, $sortorder, 'center nowrap ');
	$totalarray['nbfield']++;
}
if (!empty($arrayfields['d.birth']['checked'])) {
	print_liste_field_titre($arrayfields['d.birth']['label'], $_SERVER["PHP_SELF"], "d.birth", "", $param, '', $sortfield, $sortorder, 'center nowrap ');
	$totalarray['nbfield']++;
}
if (!empty($arrayfields['d.tms']['checked'])) {
	print_liste_field_titre($arrayfields['d.tms']['label'], $_SERVER["PHP_SELF"], "d.tms", "", $param, '', $sortfield, $sortorder, 'center nowrap ');
	$totalarray['nbfield']++;
}
if (!empty($arrayfields['d.import_key']['checked'])) {
	print_liste_field_titre($arrayfields['d.import_key']['label'], $_SERVER["PHP_SELF"], "d.import_key", "", $param, '', $sortfield, $sortorder, 'center ');
	$totalarray['nbfield']++;
}
if (!empty($arrayfields['d.statut']['checked'])) {
	print_liste_field_titre($arrayfields['d.statut']['label'], $_SERVER["PHP_SELF"], "d.statut,t.subscription,d.datefin", "", $param, '', $sortfield, $sortorder, 'center ');
	$totalarray['nbfield']++;
}
if (!getDolGlobalString('MAIN_CHECKBOX_LEFT_COLUMN')) {
	print_liste_field_titre($selectedfields, $_SERVER["PHP_SELF"], "", '', '', '', $sortfield, $sortorder, 'maxwidthsearch center ');
	$totalarray['nbfield']++;
}
print "</tr>\n";

// Loop on record
// --------------------------------------------------------------------
$i = 0;
$savnbfield = $totalarray['nbfield'];
$totalarray = array();
$totalarray['nbfield'] = 0;
$imaxinloop = ($limit ? min($num, $limit) : $num);
while ($i < $imaxinloop) {
	$obj = $db->fetch_object($resql);
	if (empty($obj)) {
		break; // Should not happen
	}

	$datefin = $db->jdate($obj->datefin);

	$memberstatic->id = $obj->rowid;
	$memberstatic->ref = $obj->ref;
	$memberstatic->civility_code = $obj->civility;
	$memberstatic->login = $obj->login;
	$memberstatic->lastname = $obj->lastname;
	$memberstatic->firstname = $obj->firstname;
	$memberstatic->gender = $obj->gender;
	$memberstatic->status = $obj->status;
	$memberstatic->datefin = $datefin;
	$memberstatic->socid = $obj->fk_soc;
	$memberstatic->photo = $obj->photo;
	$memberstatic->email = $obj->email;
	$memberstatic->morphy = $obj->morphy;
	$memberstatic->note_public = $obj->note_public;
	$memberstatic->note_private = $obj->note_private;
	$memberstatic->need_subscription = $obj->subscription;

	if (!empty($obj->fk_soc)) {
		$memberstatic->fetch_thirdparty();
		if ($memberstatic->thirdparty->id > 0) {
			$companyname = $memberstatic->thirdparty->name;
			$companynametoshow = $memberstatic->thirdparty->getNomUrl(1);
		}
	} else {
		$companyname = $obj->company;
		$companynametoshow = $obj->company;
	}
	$memberstatic->company = $companyname;

	$object = $memberstatic;

	if ($mode == 'kanban') {
		if ($i == 0) {
			print '<tr class="trkanban"><td colspan="'.$savnbfield.'">';
			print '<div class="box-flex-container kanban">';
		}
		$membertypestatic->id = $obj->type_id;
		$membertypestatic->label = $obj->type;

		$memberstatic->type = $membertypestatic->label;
		$memberstatic->photo = $obj->photo;

		// Output Kanban
		print $memberstatic->getKanbanView('', array('selected' => in_array($object->id, $arrayofselected)));
		if ($i == (min($num, $limit) - 1)) {
			print '</div>';
			print '</td></tr>';
		}
	} else {
		// Show line of result
		$j = 0;
		print '<tr data-rowid="'.$object->id.'" class="oddeven">';

		// Action column
		if (getDolGlobalString('MAIN_CHECKBOX_LEFT_COLUMN')) {
			print '<td class="nowrap center">';
			if ($massactionbutton || $massaction) {   // If we are in select mode (massactionbutton defined) or if we have already selected and sent an action ($massaction) defined
				$selected = 0;
				if (in_array($obj->rowid, $arrayofselected)) {
					$selected = 1;
				}
				print '<input id="cb'.$obj->rowid.'" class="flat checkforselect" type="checkbox" name="toselect[]" value="'.$obj->rowid.'"'.($selected ? ' checked="checked"' : '').'>';
			}
			print '</td>';
			if (!$i) {
				$totalarray['nbfield']++;
			}
		}
		// Technical ID
		if (!empty($arrayfields['d.rowid']['checked'])) {
			print '<td class="center" data-key="id">'.$obj->rowid.'</td>';
			if (!$i) {
				$totalarray['nbfield']++;
			}
		}
		// Ref
		if (!empty($arrayfields['d.ref']['checked'])) {
			print "<td>";
			print $memberstatic->getNomUrl(-1, 0, 'card', 'ref', '', -1, 0, 1);
			print "</td>\n";
			if (!$i) {
				$totalarray['nbfield']++;
			}
		}
		// Title/Civility
		if (!empty($arrayfields['d.civility']['checked'])) {
			print "<td>";
			print dol_escape_htmltag($obj->civility);
			print "</td>\n";
			if (!$i) {
				$totalarray['nbfield']++;
			}
		}
		// Firstname
		if (!empty($arrayfields['d.firstname']['checked'])) {
			print '<td class="tdoverflowmax125" title="'.dol_escape_htmltag($obj->firstname).'">';
			print $memberstatic->getNomUrl(0, 0, 'card', 'firstname');
			//print $obj->firstname;
			print "</td>\n";
			if (!$i) {
				$totalarray['nbfield']++;
			}
		}
		// Lastname
		if (!empty($arrayfields['d.lastname']['checked'])) {
			print '<td class="tdoverflowmax125" title="'.dol_escape_htmltag($obj->lastname).'">';
			print $memberstatic->getNomUrl(0, 0, 'card', 'lastname');
			//print $obj->lastname;
			print "</td>\n";
			if (!$i) {
				$totalarray['nbfield']++;
			}
		}
		// Gender
		if (!empty($arrayfields['d.gender']['checked'])) {
			print '<td>';
			if ($obj->gender) {
				print $langs->trans("Gender".$obj->gender);
			}
			print '</td>';
			if (!$i) {
				$totalarray['nbfield']++;
			}
		}
		// Company
		if (!empty($arrayfields['d.company']['checked'])) {
			print '<td class="tdoverflowmax150" title="'.dol_escape_htmltag($companyname).'">';
			print $companynametoshow;
			print "</td>\n";
		}
		// Login
		if (!empty($arrayfields['d.login']['checked'])) {
			print '<td class="tdoverflowmax150" title="'.dol_escape_htmltag($obj->login).'">'.$obj->login."</td>\n";
			if (!$i) {
				$totalarray['nbfield']++;
			}
		}
		// Nature (Moral/Physical)
		if (!empty($arrayfields['d.morphy']['checked'])) {
			print '<td class="center">';
			print $memberstatic->getmorphylib('', 2);
			print "</td>\n";
			if (!$i) {
				$totalarray['nbfield']++;
			}
		}
		// Type label
		if (!empty($arrayfields['t.libelle']['checked'])) {
			$membertypestatic->id = $obj->type_id;
			$membertypestatic->label = $obj->type;
			print '<td class="nowraponall">';
			print $membertypestatic->getNomUrl(1, 32);
			print '</td>';
			if (!$i) {
				$totalarray['nbfield']++;
			}
		}
		// Address
		if (!empty($arrayfields['d.address']['checked'])) {
			print '<td class="nocellnopadd tdoverflowmax200" title="'.dol_escape_htmltag($obj->address).'">';
			print dol_escape_htmltag($obj->address);
			print '</td>';
			if (!$i) {
				$totalarray['nbfield']++;
			}
		}
		// Zip
		if (!empty($arrayfields['d.zip']['checked'])) {
			print '<td class="nocellnopadd">';
			print dol_escape_htmltag($obj->zip);
			print '</td>';
			if (!$i) {
				$totalarray['nbfield']++;
			}
		}
		// Town
		if (!empty($arrayfields['d.town']['checked'])) {
			print '<td class="nocellnopadd">';
			print dol_escape_htmltag($obj->town);
			print '</td>';
			if (!$i) {
				$totalarray['nbfield']++;
			}
		}
		// State / County / Departement
		if (!empty($arrayfields['state.nom']['checked'])) {
			print "<td>";
			print dol_escape_htmltag($obj->state_name);
			print "</td>\n";
			if (!$i) {
				$totalarray['nbfield']++;
			}
		}
		// Country
		if (!empty($arrayfields['country.code_iso']['checked'])) {
			$tmparray = getCountry($obj->country, 'all');
			print '<td class="center tdoverflowmax100" title="'.dol_escape_htmltag($tmparray['label']).'">';
			print dol_escape_htmltag($tmparray['label']);
			print '</td>';
			if (!$i) {
				$totalarray['nbfield']++;
			}
		}
		// Phone pro
		if (!empty($arrayfields['d.phone']['checked'])) {
			print '<td class="nocellnopadd">';
			print dol_print_phone($obj->phone);
			print '</td>';
			if (!$i) {
				$totalarray['nbfield']++;
			}
		}
		// Phone perso
		if (!empty($arrayfields['d.phone_perso']['checked'])) {
			print '<td class="nocellnopadd">';
			print dol_print_phone($obj->phone_perso);
			print '</td>';
			if (!$i) {
				$totalarray['nbfield']++;
			}
		}
		// Phone mobile
		if (!empty($arrayfields['d.phone_mobile']['checked'])) {
			print '<td class="nocellnopadd">';
			print dol_print_phone($obj->phone_mobile);
			print '</td>';
			if (!$i) {
				$totalarray['nbfield']++;
			}
		}
		// EMail
		if (!empty($arrayfields['d.email']['checked'])) {
			print '<td class="tdoverflowmax150" title="'.dol_escape_htmltag($obj->email).'">';
			print dol_print_email($obj->email, 0, 0, 1, 64, 1, 1);
			print "</td>\n";
			if (!$i) {
				$totalarray['nbfield']++;
			}
		}
		// End of subscription date
		$datefin = $db->jdate($obj->datefin);
		if (!empty($arrayfields['d.datefin']['checked'])) {
			$s = '';
			if ($datefin) {
				$s .= dol_print_date($datefin, 'day');
				if ($memberstatic->hasDelay()) {
					$textlate = ' ('.$langs->trans("DateReference").' > '.$langs->trans("DateToday").' '.(ceil($conf->adherent->subscription->warning_delay / 60 / 60 / 24) >= 0 ? '+' : '').ceil($conf->adherent->subscription->warning_delay / 60 / 60 / 24).' '.$langs->trans("days").')';
					$s .= " ".img_warning($langs->trans("SubscriptionLate").$textlate);
				}
			} else {
				if (!empty($obj->subscription)) {
					$s .= '<span class="opacitymedium">'.$langs->trans("SubscriptionNotReceived").'</span>';
					if ($obj->status > 0) {
						$s .= " ".img_warning();
					}
				} else {
					$s .= '<span class="opacitymedium">'.$langs->trans("SubscriptionNotNeeded").'</span>';
				}
			}
			print '<td class="nowraponall center tdoverflowmax150" title="'.dolPrintHTMLForAttribute(dol_string_nohtmltag($s)).'">';
			print $s;
			print '</td>';
			if (!$i) {
				$totalarray['nbfield']++;
			}
		}
		// Extra fields
		include DOL_DOCUMENT_ROOT.'/core/tpl/extrafields_list_print_fields.tpl.php';
		// Fields from hook
		$parameters = array('arrayfields' => $arrayfields, 'obj' => $obj, 'i' => $i, 'totalarray' => &$totalarray);
		$reshook = $hookmanager->executeHooks('printFieldListValue', $parameters); // Note that $action and $object may have been modified by hook
		print $hookmanager->resPrint;
		// Date creation
		if (!empty($arrayfields['d.datec']['checked'])) {
			print '<td class="nowrap center">';
			print dol_print_date($db->jdate($obj->date_creation), 'dayhour', 'tzuser');
			print '</td>';
			if (!$i) {
				$totalarray['nbfield']++;
			}
		}
		// Birth
		if (!empty($arrayfields['d.birth']['checked'])) {
			print '<td class="nowrap center">';
			print dol_print_date($db->jdate($obj->birth), 'day', 'tzuser');
			print '</td>';
			if (!$i) {
				$totalarray['nbfield']++;
			}
		}
		// Date modification
		if (!empty($arrayfields['d.tms']['checked'])) {
			print '<td class="nowrap center">';
			print dol_print_date($db->jdate($obj->date_modification), 'dayhour', 'tzuser');
			print '</td>';
			if (!$i) {
				$totalarray['nbfield']++;
			}
		}
		// Import key
		if (!empty($arrayfields['d.import_key']['checked'])) {
			print '<td class="tdoverflowmax100 center" title="'.dol_escape_htmltag($obj->import_key).'">';
			print dol_escape_htmltag($obj->import_key);
			print "</td>\n";
			if (!$i) {
				$totalarray['nbfield']++;
			}
		}
		// Status
		if (!empty($arrayfields['d.statut']['checked'])) {
			print '<td class="nowrap center">';
			print $memberstatic->LibStatut($obj->status, $obj->subscription, $datefin, 5);
			print '</td>';
			if (!$i) {
				$totalarray['nbfield']++;
			}
		}
		// Action column
		if (!getDolGlobalString('MAIN_CHECKBOX_LEFT_COLUMN')) {
			print '<td class="center">';
			if ($massactionbutton || $massaction) {   // If we are in select mode (massactionbutton defined) or if we have already selected and sent an action ($massaction) defined
				$selected = 0;
				if (in_array($obj->rowid, $arrayofselected)) {
					$selected = 1;
				}
				print '<input id="cb'.$obj->rowid.'" class="flat checkforselect" type="checkbox" name="toselect[]" value="'.$obj->rowid.'"'.($selected ? ' checked="checked"' : '').'>';
			}
			print '</td>';
			if (!$i) {
				$totalarray['nbfield']++;
			}
		}

		print '</tr>'."\n";
	}
	$i++;
}

// Show total line
include DOL_DOCUMENT_ROOT.'/core/tpl/list_print_total.tpl.php';


// If no record found
if ($num == 0) {
	$colspan = 1;
	foreach ($arrayfields as $key => $val) {
		if (!empty($val['checked'])) {
			$colspan++;
		}
	}
	print '<tr><td colspan="'.$colspan.'"><span class="opacitymedium">'.$langs->trans("NoRecordFound").'</span></td></tr>';
}

$db->free($resql);

$parameters = array('arrayfields' => $arrayfields, 'sql' => $sql);
$reshook = $hookmanager->executeHooks('printFieldListFooter', $parameters, $object, $action); // Note that $action and $object may have been modified by hook
print $hookmanager->resPrint;

print '</table>'."\n";
print '</div>'."\n";

print '</form>'."\n";

if (in_array('builddoc', array_keys($arrayofmassactions)) && ($nbtotalofrecords === '' || $nbtotalofrecords)) {
	$hidegeneratedfilelistifempty = 1;
	if ($massaction == 'builddoc' || $action == 'remove_file' || $show_files) {
		$hidegeneratedfilelistifempty = 0;
	}

	require_once DOL_DOCUMENT_ROOT.'/core/class/html.formfile.class.php';
	$formfile = new FormFile($db);

	// Show list of available documents
	$urlsource = $_SERVER['PHP_SELF'].'?sortfield='.$sortfield.'&sortorder='.$sortorder;
	$urlsource .= str_replace('&amp;', '&', $param);

	$filedir = $diroutputmassaction;
	$genallowed = $permissiontoread;
	$delallowed = $permissiontoadd;

	print $formfile->showdocuments('massfilesarea_'.$object->module, '', $filedir, $urlsource, 0, $delallowed, '', 1, 1, 0, 48, 1, $param, $title, '', '', '', null, $hidegeneratedfilelistifempty);
}

// End of page
llxFooter();
$db->close();<|MERGE_RESOLUTION|>--- conflicted
+++ resolved
@@ -1,5 +1,4 @@
 <?php
-<<<<<<< HEAD
 /* Copyright (C) 2001-2003	Rodolphe Quiedeville		<rodolphe@quiedeville.org>
  * Copyright (C) 2002-2003	Jean-Louis Bergamo			<jlb@j1b.org>
  * Copyright (C) 2004-2022	Laurent Destailleur			<eldy@users.sourceforge.net>
@@ -10,17 +9,6 @@
  * Copyright (C) 2024		MDW							<mdeweerd@users.noreply.github.com>
  * Copyright (C) 2024		Benjamin Falière			<benjamin.faliere@altairis.fr>
  * Copyright (C) 2024		Alexandre Spangaro			<alexandre@inovea-conseil.com>
-=======
-/* Copyright (C) 2001-2003  Rodolphe Quiedeville    <rodolphe@quiedeville.org>
- * Copyright (C) 2002-2003  Jean-Louis Bergamo      <jlb@j1b.org>
- * Copyright (C) 2004-2022  Laurent Destailleur     <eldy@users.sourceforge.net>
- * Copyright (C) 2013-2015  Raphaël Doursenaud      <rdoursenaud@gpcsolutions.fr>
- * Copyright (C) 2014-2016  Juanjo Menent           <jmenent@2byte.es>
- * Copyright (C) 2018       Alexandre Spangaro      <aspangaro@open-dsi.fr>
- * Copyright (C) 2021-2024	Frédéric France			<frederic.france@free.fr>
- * Copyright (C) 2024		MDW						<mdeweerd@users.noreply.github.com>
- * Copyright (C) 2024		Benjamin Falière		<benjamin.faliere@altairis.fr>
->>>>>>> 263c1e54
  *
  * This program is free software; you can redistribute it and/or modify
  * it under the terms of the GNU General Public License as published by
@@ -215,11 +203,7 @@
 		$arrayfields[$tableprefix.'.'.$key] = array(
 			'label' => $val['label'],
 			'checked' => (($visible < 0) ? 0 : 1),
-<<<<<<< HEAD
-			'enabled' => (abs($visible) != 3 && (int) dol_eval($val['enabled'], 1)),
-=======
 			'enabled' => (abs($visible) != 3 && (bool) dol_eval($val['enabled'], 1)),
->>>>>>> 263c1e54
 			'position' => $val['position'],
 			'help' => isset($val['help']) ? $val['help'] : ''
 		);
