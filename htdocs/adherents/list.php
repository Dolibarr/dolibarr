--- conflicted
+++ resolved
@@ -812,12 +812,7 @@
 			print '</td>';
 		} else {
 			print '<td class="nowrap left">';
-<<<<<<< HEAD
-			if ($obj->subscription == 'yes') {
-=======
-			if (!empty($obj->subscription))
-			{
->>>>>>> 17cb4415
+			if (!empty($obj->subscription)) {
 				print $langs->trans("SubscriptionNotReceived");
 				if ($obj->statut > 0) print " ".img_warning();
 			} else {
