--- conflicted
+++ resolved
@@ -396,12 +396,9 @@
 }
 if ($search_filter == 'withoutsubscription') {
 	$sql .= " AND (datefin IS NULL)";
-<<<<<<< HEAD
 }
 if ($search_filter == 'waitingsubscription') {
 	$sql .= " AND (datefin IS NULL AND t.subscription = '1')";
-=======
->>>>>>> ccaa2312
 }
 if ($search_filter == 'uptodate') {
 	$sql .= " AND (datefin >= '".$db->idate($now)."' OR t.subscription = '0')";
@@ -519,38 +516,6 @@
 
 $help_url = 'EN:Module_Foundations|FR:Module_Adh&eacute;rents|ES:M&oacute;dulo_Miembros';
 llxHeader('', $title, $help_url);
-
-if (GETPOSTISSET("search_status")) {
-	if ($search_status == '-1,1') { // TODO : check this test as -1 == Adherent::STATUS_DRAFT and -2 == Adherent::STATUS_EXLCUDED
-		$title = $langs->trans("MembersListQualified");
-	}
-	if ($search_status == Adherent::STATUS_DRAFT) {
-		$title = $langs->trans("MembersListToValid");
-	}
-	if ($search_status == Adherent::STATUS_VALIDATED && $filter == '') {
-		$title = $langs->trans("MenuMembersValidated");
-	}
-	if ($search_status == Adherent::STATUS_VALIDATED && $filter == 'waitingsubscription') {
-		$title = $langs->trans("MembersWithWaitingSubscription");
-	}
-	if ($search_status == Adherent::STATUS_VALIDATED && $filter == 'withoutsubscription') {
-		$title = $langs->trans("MembersWithSubscriptionToReceive");
-	}
-	if ($search_status == Adherent::STATUS_VALIDATED && $filter == 'uptodate') {
-		$title = $langs->trans("MembersListUpToDate");
-	}
-	if ($search_status == Adherent::STATUS_VALIDATED && $filter == 'outofdate') {
-		$title = $langs->trans("MembersListNotUpToDate");
-	}
-	if ((string) $search_status == (string) Adherent::STATUS_RESILIATED) {	// The cast to string is required to have test false when search_status is ''
-		$title = $langs->trans("MembersListResiliated");
-	}
-	if ($search_status == Adherent::STATUS_EXCLUDED) {
-		$title = $langs->trans("MembersListExcluded");
-	}
-} elseif ($action == 'search') {
-	$title = $langs->trans("MembersListQualified");
-}
 
 if ($search_type > 0) {
 	$membertype = new AdherentType($db);
