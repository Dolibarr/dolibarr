--- conflicted
+++ resolved
@@ -176,11 +176,7 @@
 print '</tr>';
 
 $oldyear=0;
-<<<<<<< HEAD
-$var=false;
-=======
 $var=true;
->>>>>>> 3f5d67d4
 foreach ($data as $val)
 {
     $year = $val['year'];
