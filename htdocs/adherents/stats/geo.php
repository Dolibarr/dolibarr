<?php
<<<<<<< HEAD
/* Copyright (c) 2004-2011 Laurent Destailleur  <eldy@users.sourceforge.net>
 * Copyright (C) 2024		MDW							<mdeweerd@users.noreply.github.com>
=======
/* Copyright (c) 2004-2011  Laurent Destailleur     <eldy@users.sourceforge.net>
 * Copyright (C) 2024       MDW                     <mdeweerd@users.noreply.github.com>
 * Copyright (C) 2024		Alexandre Spangaro		<alexandre@inovea-conseil.com>
 * Copyright (C) 2024		Frédéric France			<frederic.france@free.fr>
>>>>>>> cc80841a
 *
 * This program is free software; you can redistribute it and/or modify
 * it under the terms of the GNU General Public License as published by
 * the Free Software Foundation; either version 3 of the License, or
 * (at your option) any later version.
 *
 * This program is distributed in the hope that it will be useful,
 * but WITHOUT ANY WARRANTY; without even the implied warranty of
 * MERCHANTABILITY or FITNESS FOR A PARTICULAR PURPOSE.  See the
 * GNU General Public License for more details.
 *
 * You should have received a copy of the GNU General Public License
 * along with this program. If not, see <https://www.gnu.org/licenses/>.
 */

/**
 *	    \file       htdocs/adherents/stats/geo.php
 *      \ingroup    member
 *		\brief      Page with geographical statistics on members
 */

// Load Dolibarr environment
require '../../main.inc.php';
require_once DOL_DOCUMENT_ROOT.'/core/lib/member.lib.php';
require_once DOL_DOCUMENT_ROOT.'/core/lib/functions2.lib.php';
require_once DOL_DOCUMENT_ROOT.'/core/class/dolgraph.class.php';
require_once DOL_DOCUMENT_ROOT.'/adherents/class/adherent.class.php';

$graphwidth = DolGraph::getDefaultGraphSizeForStats('width', '700');
$mapratio = 0.5;
$graphheight = round($graphwidth * $mapratio);

$mode = GETPOST('mode') ? GETPOST('mode') : '';


// Security check
if ($user->socid > 0) {
	$action = '';
	$socid = $user->socid;
}
$result = restrictedArea($user, 'adherent', '', '', 'cotisation');

$year = (int) dol_print_date(dol_now('gmt'), "%Y", 'gmt');
$startyear = $year - (!getDolGlobalString('MAIN_STATS_GRAPHS_SHOW_N_YEARS') ? 2 : max(1, min(10, getDolGlobalString('MAIN_STATS_GRAPHS_SHOW_N_YEARS'))));
$endyear = $year;

// Load translation files required by the page
$langs->loadLangs(array("companies", "members", "banks"));


/*
 * View
 */

$memberstatic = new Adherent($db);

$arrayjs = array('https://www.google.com/jsapi');
if (!empty($conf->dol_use_jmobile)) {
	$arrayjs = array();
}

$title = $langs->trans("Statistics");
if ($mode == 'memberbycountry') {
	$title = $langs->trans("MembersStatisticsByCountries");
}
if ($mode == 'memberbystate') {
	$title = $langs->trans("MembersStatisticsByState");
}
if ($mode == 'memberbytown') {
	$title = $langs->trans("MembersStatisticsByTown");
}
if ($mode == 'memberbyregion') {
	$title = $langs->trans("MembersStatisticsByRegion");
}

$help_url = 'EN:Module_Services_En|FR:Module_Services|ES:M&oacute;dulo_Servicios|DE:Modul_Mitglieder';

<<<<<<< HEAD
=======
llxHeader('', $title, $help_url, '', 0, 0, $arrayjs, '', '', 'mod-member page-stats_geo');

>>>>>>> cc80841a
print load_fiche_titre($title, '', $memberstatic->picto);

//dol_mkdir($dir);
$data = array();
$tab = null;

if ($mode) {
	// Define sql
	$sql = null;
	if ($mode == 'memberbycountry') {
		$label = $langs->trans("Country");
		$tab = 'statscountry';

		$sql = "SELECT COUNT(DISTINCT d.rowid) as nb, COUNT(s.rowid) as nbsubscriptions, MAX(d.datevalid) as lastdate, MAX(s.dateadh) as lastsubscriptiondate, c.code, c.label";
		$sql .= " FROM ".MAIN_DB_PREFIX."adherent as d";
		$sql .= " LEFT JOIN ".MAIN_DB_PREFIX."c_country as c on d.country = c.rowid";
		$sql .= " LEFT JOIN ".MAIN_DB_PREFIX."subscription as s ON s.fk_adherent = d.rowid";
		$sql .= " WHERE d.entity IN (".getEntity('adherent').")";
		$sql .= " AND d.statut <> ".Adherent::STATUS_DRAFT;
		$sql .= " GROUP BY c.label, c.code";
		//print $sql;
	}

	if ($mode == 'memberbystate') {
		$label = $langs->trans("Country");
		$label2 = $langs->trans("State");
		$tab = 'statsstate';

		$data = array();
		$sql = "SELECT COUNT(DISTINCT d.rowid) as nb, COUNT(s.rowid) as nbsubscriptions, MAX(d.datevalid) as lastdate, MAX(s.dateadh) as lastsubscriptiondate, co.code, co.label, c.nom as label2"; //
		$sql .= " FROM ".MAIN_DB_PREFIX."adherent as d";
		$sql .= " LEFT JOIN ".MAIN_DB_PREFIX."c_departements as c on d.state_id = c.rowid";
		$sql .= " LEFT JOIN ".MAIN_DB_PREFIX."c_regions as r on c.fk_region = r.code_region";
		$sql .= " LEFT JOIN ".MAIN_DB_PREFIX."c_country as co on d.country = co.rowid";
		$sql .= " LEFT JOIN ".MAIN_DB_PREFIX."subscription as s ON s.fk_adherent = d.rowid";
		$sql .= " WHERE d.entity IN (".getEntity('adherent').")";
		$sql .= " AND d.statut <> ".Adherent::STATUS_DRAFT;
		$sql .= " GROUP BY co.label, co.code, c.nom";
		//print $sql;
	}
	if ($mode == 'memberbyregion') { //
		$label = $langs->trans("Country");
		$label2 = $langs->trans("Region"); //département
		$tab = 'statsregion'; //onglet

		$data = array(); //tableau de donnée
		$sql = "SELECT COUNT(DISTINCT d.rowid) as nb, COUNT(s.rowid) as nbsubscriptions, MAX(d.datevalid) as lastdate, MAX(s.dateadh) as lastsubscriptiondate, co.code, co.label, r.nom as label2";
		$sql .= " FROM ".MAIN_DB_PREFIX."adherent as d";
		$sql .= " LEFT JOIN ".MAIN_DB_PREFIX."c_departements as c on d.state_id = c.rowid";
		$sql .= " LEFT JOIN ".MAIN_DB_PREFIX."c_regions as r on c.fk_region = r.code_region";
		$sql .= " LEFT JOIN ".MAIN_DB_PREFIX."c_country as co on d.country = co.rowid";
		$sql .= " LEFT JOIN ".MAIN_DB_PREFIX."subscription as s ON s.fk_adherent = d.rowid";
		$sql .= " WHERE d.entity IN (".getEntity('adherent').")";
		$sql .= " AND d.statut <> ".Adherent::STATUS_DRAFT;
		$sql .= " GROUP BY co.label, co.code, r.nom"; //+
		//print $sql;
	}
	if ($mode == 'memberbytown') {
		$label = $langs->trans("Country");
		$label2 = $langs->trans("Town");
		$tab = 'statstown';

		$data = array();
		$sql = "SELECT COUNT(DISTINCT d.rowid) as nb, COUNT(s.rowid) as nbsubscriptions, MAX(d.datevalid) as lastdate, MAX(s.dateadh) as lastsubscriptiondate, c.code, c.label, d.town as label2";
		$sql .= " FROM ".MAIN_DB_PREFIX."adherent as d";
		$sql .= " LEFT JOIN ".MAIN_DB_PREFIX."c_country as c on d.country = c.rowid";
		$sql .= " LEFT JOIN ".MAIN_DB_PREFIX."subscription as s ON s.fk_adherent = d.rowid";
		$sql .= " WHERE d.entity IN (".getEntity('adherent').")";
		$sql .= " AND d.statut <> ".Adherent::STATUS_DRAFT;
		$sql .= " GROUP BY c.label, c.code, d.town";
		//print $sql;
	}

	$langsen = new Translate('', $conf);
	$langsen->setDefaultLang('en_US');
	$langsen->load("dict");
	//print $langsen->trans("Country"."FI");exit;

	// Define $data array
	dol_syslog("Count member", LOG_DEBUG);
	if ($sql != null) {
		$resql = $db->query($sql);
	} else {
		$resql = false;
		dol_syslog(__FILE__.":No SQL, invalid mode '$mode'", LOG_ERR);
	}
	if ($resql) {
		$num = $db->num_rows($resql);
		$i = 0;
		while ($i < $num) {
			$obj = $db->fetch_object($resql);
			if ($mode == 'memberbycountry') {
				$data[] = array('label' => (($obj->code && $langs->trans("Country".$obj->code) != "Country".$obj->code) ? img_picto('', DOL_URL_ROOT.'/theme/common/flags/'.strtolower($obj->code).'.png', '', 1).' '.$langs->trans("Country".$obj->code) : ($obj->label ? $obj->label : '<span class="opacitymedium">'.$langs->trans("Unknown").'</span>')),
					'label_en' => (($obj->code && $langsen->transnoentitiesnoconv("Country".$obj->code) != "Country".$obj->code) ? $langsen->transnoentitiesnoconv("Country".$obj->code) : ($obj->label ? $obj->label : '<span class="opacitymedium">'.$langs->trans("Unknown").'</span>')),
					'code' => $obj->code,
					'nb' => $obj->nb,
					'lastdate' => $db->jdate($obj->lastdate),
					'lastsubscriptiondate' => $db->jdate($obj->lastsubscriptiondate)
				);
			}
			if ($mode == 'memberbyregion') { //+
				$data[] = array(
					'label' => (($obj->code && $langs->trans("Country".$obj->code) != "Country".$obj->code) ? img_picto('', DOL_URL_ROOT.'/theme/common/flags/'.strtolower($obj->code).'.png', '', 1).' '.$langs->trans("Country".$obj->code) : ($obj->label ? $obj->label : '<span class="opacitymedium">'.$langs->trans("Unknown").'</span>')),
					'label_en' => (($obj->code && $langsen->transnoentitiesnoconv("Country".$obj->code) != "Country".$obj->code) ? $langsen->transnoentitiesnoconv("Country".$obj->code) : ($obj->label ? $obj->label : '<span class="opacitymedium">'.$langs->trans("Unknown").'</span>')),
					'label2' => ($obj->label2 ? $obj->label2 : '<span class="opacitymedium">'.$langs->trans("Unknown").'</span>'),
					'nb' => $obj->nb,
					'lastdate' => $db->jdate($obj->lastdate),
					'lastsubscriptiondate' => $db->jdate($obj->lastsubscriptiondate)
				);
			}
			if ($mode == 'memberbystate') {
				$data[] = array('label' => (($obj->code && $langs->trans("Country".$obj->code) != "Country".$obj->code) ? img_picto('', DOL_URL_ROOT.'/theme/common/flags/'.strtolower($obj->code).'.png', '', 1).' '.$langs->trans("Country".$obj->code) : ($obj->label ? $obj->label : '<span class="opacitymedium">'.$langs->trans("Unknown").'</span>')),
					'label_en' => (($obj->code && $langsen->transnoentitiesnoconv("Country".$obj->code) != "Country".$obj->code) ? $langsen->transnoentitiesnoconv("Country".$obj->code) : ($obj->label ? $obj->label : '<span class="opacitymedium">'.$langs->trans("Unknown").'</span>')),
					'label2' => ($obj->label2 ? $obj->label2 : '<span class="opacitymedium">'.$langs->trans("Unknown").'</span>'),
					'nb' => $obj->nb,
					'lastdate' => $db->jdate($obj->lastdate),
					'lastsubscriptiondate' => $db->jdate($obj->lastsubscriptiondate)
				);
			}
			if ($mode == 'memberbytown') {
				$data[] = array('label' => (($obj->code && $langs->trans("Country".$obj->code) != "Country".$obj->code) ? img_picto('', DOL_URL_ROOT.'/theme/common/flags/'.strtolower($obj->code).'.png', '', 1).' '.$langs->trans("Country".$obj->code) : ($obj->label ? $obj->label : '<span class="opacitymedium">'.$langs->trans("Unknown").'</span>')),
					'label_en' => (($obj->code && $langsen->transnoentitiesnoconv("Country".$obj->code) != "Country".$obj->code) ? $langsen->transnoentitiesnoconv("Country".$obj->code) : ($obj->label ? $obj->label : '<span class="opacitymedium">'.$langs->trans("Unknown").'</span>')),
					'label2' => ($obj->label2 ? $obj->label2 : '<span class="opacitymedium">'.$langs->trans("Unknown").'</span>'),
					'nb' => $obj->nb,
					'lastdate' => $db->jdate($obj->lastdate),
					'lastsubscriptiondate' => $db->jdate($obj->lastsubscriptiondate)
				);
			}

			$i++;
		}
		$db->free($resql);
	} else {
		dol_print_error($db);
	}
}


$head = member_stats_prepare_head($memberstatic);

print dol_get_fiche_head($head, $tab, '', -1, '');


// Print title
if ($mode && !count($data)) {
	print $langs->trans("NoValidatedMemberYet").'<br>';
	print '<br>';
} else {
	if ($mode == 'memberbycountry') {
		print '<span class="opacitymedium">'.$langs->trans("MembersByCountryDesc").'</span><br>';
	} elseif ($mode == 'memberbystate') {
		print '<span class="opacitymedium">'.$langs->trans("MembersByStateDesc").'</span><br>';
	} elseif ($mode == 'memberbytown') {
		print '<span class="opacitymedium">'.$langs->trans("MembersByTownDesc").'</span><br>';
	} elseif ($mode == 'memberbyregion') {
		print '<span class="opacitymedium">'.$langs->trans("MembersByRegion").'</span><br>'; //+
	} else {
		print '<span class="opacitymedium">'.$langs->trans("MembersStatisticsDesc").'</span><br>';
		print '<br>';
		print '<a href="'.$_SERVER["PHP_SELF"].'?mode=memberbycountry">'.$langs->trans("MembersStatisticsByCountries").'</a><br>';
		print '<br>';
		print '<a href="'.$_SERVER["PHP_SELF"].'?mode=memberbystate">'.$langs->trans("MembersStatisticsByState").'</a><br>';
		print '<br>';
		print '<a href="'.$_SERVER["PHP_SELF"].'?mode=memberbytown">'.$langs->trans("MembersStatisticsByTown").'</a><br>';
		print '<br>'; //+
		print '<a href="'.$_SERVER["PHP_SELF"].'?mode=memberbyregion">'.$langs->trans("MembersStatisticsByRegion").'</a><br>'; //+
	}
	print '<br>';
}


// Show graphics
if (count($arrayjs) && $mode == 'memberbycountry') {
	$color_file = DOL_DOCUMENT_ROOT.'/theme/'.$conf->theme.'/theme_vars.inc.php';
	if (is_readable($color_file)) {
		include $color_file;
	}

	// Assume we've already included the proper headers so just call our script inline
	// More doc: https://developers.google.com/chart/interactive/docs/gallery/geomap?hl=fr-FR
	print "\n<script type='text/javascript'>\n";
	print "google.load('visualization', '1', {'packages': ['geomap']});\n";
	print "google.setOnLoadCallback(drawMap);\n";
	print "function drawMap() {\n\tvar data = new google.visualization.DataTable();\n";

	// Get the total number of rows
	print "\tdata.addRows(".count($data).");\n";
	print "\tdata.addColumn('string', 'Country');\n";
	print "\tdata.addColumn('number', 'Number');\n";

	// loop and dump
	$i = 0;
	foreach ($data as $val) {
		$valcountry = strtoupper($val['code']); // Should be ISO-3166 code (faster)
		//$valcountry=ucfirst($val['label_en']);
		if ($valcountry == 'Great Britain') {
			$valcountry = 'United Kingdom';
		}    // fix case of uk (when we use labels)
		print "\tdata.setValue(".$i.", 0, \"".$valcountry."\");\n";
		print "\tdata.setValue(".$i.", 1, ".$val['nb'].");\n";
		// Google's Geomap only supports up to 400 entries
		if ($i >= 400) {
			break;
		}
		$i++;
	}

	print "\tvar options = {};\n";
	print "\toptions['dataMode'] = 'regions';\n";
	print "\toptions['showZoomOut'] = false;\n";
	//print "\toptions['zoomOutLabel'] = '".dol_escape_js($langs->transnoentitiesnoconv("Numbers"))."';\n";
	print "\toptions['width'] = ".$graphwidth.";\n";
	print "\toptions['height'] = ".$graphheight.";\n";
	print "\toptions['colors'] = [0x".colorArrayToHex($theme_datacolor[1], 'BBBBBB').", 0x".colorArrayToHex($theme_datacolor[0], '444444')."];\n";
	print "\tvar container = document.getElementById('".$mode."');\n";
	print "\tvar geomap = new google.visualization.GeoMap(container);\n";
	print "\tgeomap.draw(data, options);\n";
	print "}\n";
	print "</script>\n";

	// print the div tag that will contain the map
	print '<div class="center" id="'.$mode.'"></div>'."\n";
}

if ($mode) {
	// Print array
	print '<div class="div-table-responsive">'; // You can use div-table-responsive-no-min if you don't need reserved height for your table
	print '<table class="liste centpercent">';
	print '<tr class="liste_titre">';
	print '<td>'.$label.'</td>';
	if (isset($label2)) {
		print '<td class="center">'.$label2.'</td>';
	}
	print '<td class="right">'.$langs->trans("NbOfMembers").' <span class="opacitymedium">('.$langs->trans("AllTime").')</span></td>';
	print '<td class="center">'.$langs->trans("LastMemberDate").'</td>';
	print '<td class="center">'.$langs->trans("LatestSubscriptionDate").'</td>';
	print '</tr>';

	foreach ($data as $val) {
<<<<<<< HEAD
		$year = isset($val['year']) ? $val['year'] : '';
=======
>>>>>>> cc80841a
		print '<tr class="oddeven">';
		print '<td>'.$val['label'].'</td>';
		if (isset($label2)) {
			print '<td class="center">'.$val['label2'].'</td>';
		}
		print '<td class="right">'.$val['nb'].'</td>';
		print '<td class="center">'.dol_print_date($val['lastdate'], 'dayhour').'</td>';
		print '<td class="center">'.dol_print_date($val['lastsubscriptiondate'], 'dayhour').'</td>';
		print '</tr>';
	}

	print '</table>';
	print '</div>';
}


print dol_get_fiche_end();

// End of page
llxFooter();
$db->close();<|MERGE_RESOLUTION|>--- conflicted
+++ resolved
@@ -1,13 +1,8 @@
 <?php
-<<<<<<< HEAD
-/* Copyright (c) 2004-2011 Laurent Destailleur  <eldy@users.sourceforge.net>
- * Copyright (C) 2024		MDW							<mdeweerd@users.noreply.github.com>
-=======
 /* Copyright (c) 2004-2011  Laurent Destailleur     <eldy@users.sourceforge.net>
  * Copyright (C) 2024       MDW                     <mdeweerd@users.noreply.github.com>
  * Copyright (C) 2024		Alexandre Spangaro		<alexandre@inovea-conseil.com>
  * Copyright (C) 2024		Frédéric France			<frederic.france@free.fr>
->>>>>>> cc80841a
  *
  * This program is free software; you can redistribute it and/or modify
  * it under the terms of the GNU General Public License as published by
@@ -85,11 +80,8 @@
 
 $help_url = 'EN:Module_Services_En|FR:Module_Services|ES:M&oacute;dulo_Servicios|DE:Modul_Mitglieder';
 
-<<<<<<< HEAD
-=======
 llxHeader('', $title, $help_url, '', 0, 0, $arrayjs, '', '', 'mod-member page-stats_geo');
 
->>>>>>> cc80841a
 print load_fiche_titre($title, '', $memberstatic->picto);
 
 //dol_mkdir($dir);
@@ -329,10 +321,6 @@
 	print '</tr>';
 
 	foreach ($data as $val) {
-<<<<<<< HEAD
-		$year = isset($val['year']) ? $val['year'] : '';
-=======
->>>>>>> cc80841a
 		print '<tr class="oddeven">';
 		print '<td>'.$val['label'].'</td>';
 		if (isset($label2)) {
