--- conflicted
+++ resolved
@@ -203,18 +203,7 @@
 if ($mode && !count($data)) {
     print $langs->trans("NoValidatedMemberYet").'<br>';
     print '<br>';
-<<<<<<< HEAD
 } else {
-    if ($mode == 'memberbycountry') print $langs->trans("MembersByCountryDesc").'<br>';
-    elseif ($mode == 'memberbystate') print $langs->trans("MembersByStateDesc").'<br>';
-    elseif ($mode == 'memberbytown') print $langs->trans("MembersByTownDesc").'<br>';
-    elseif ($mode == 'memberbyregion') print $langs->trans("MembersByRegion").'<br>'; //+
-    else {
-        print $langs->trans("MembersStatisticsDesc").'<br>';
-=======
-}
-else
-{
     if ($mode == 'memberbycountry') print '<span class="opacitymedium">'.$langs->trans("MembersByCountryDesc").'</span><br>';
     elseif ($mode == 'memberbystate') print '<span class="opacitymedium">'.$langs->trans("MembersByStateDesc").'</span><br>';
     elseif ($mode == 'memberbytown') print '<span class="opacitymedium">'.$langs->trans("MembersByTownDesc").'</span><br>';
@@ -222,7 +211,6 @@
     else
     {
     	print '<span class="opacitymedium">'.$langs->trans("MembersStatisticsDesc").'</span><br>';
->>>>>>> 701b83db
         print '<br>';
         print '<a href="'.$_SERVER["PHP_SELF"].'?mode=memberbycountry">'.$langs->trans("MembersStatisticsByCountries").'</a><br>';
         print '<br>';
