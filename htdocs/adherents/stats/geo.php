<?php
/* Copyright (c) 2004-2011 Laurent Destailleur  <eldy@users.sourceforge.net>
 *
 * This program is free software; you can redistribute it and/or modify
 * it under the terms of the GNU General Public License as published by
 * the Free Software Foundation; either version 3 of the License, or
 * (at your option) any later version.
 *
 * This program is distributed in the hope that it will be useful,
 * but WITHOUT ANY WARRANTY; without even the implied warranty of
 * MERCHANTABILITY or FITNESS FOR A PARTICULAR PURPOSE.  See the
 * GNU General Public License for more details.
 *
 * You should have received a copy of the GNU General Public License
 * along with this program. If not, see <https://www.gnu.org/licenses/>.
 */

/**
 *	    \file       htdocs/adherents/stats/geo.php
 *      \ingroup    member
 *		\brief      Page with geographical statistics on members
 */

require '../../main.inc.php';
require_once DOL_DOCUMENT_ROOT.'/core/lib/member.lib.php';
require_once DOL_DOCUMENT_ROOT.'/core/lib/functions2.lib.php';
require_once DOL_DOCUMENT_ROOT.'/core/class/dolgraph.class.php';
require_once DOL_DOCUMENT_ROOT.'/adherents/class/adherent.class.php';

$graphwidth = DolGraph::getDefaultGraphSizeForStats('width', 700);
$mapratio = 0.5;
$graphheight = round($graphwidth * $mapratio);

$mode = GETPOST('mode') ?GETPOST('mode') : '';


// Security check
if ($user->socid > 0) {
	$action = '';
	$socid = $user->socid;
}
$result = restrictedArea($user, 'adherent', '', '', 'cotisation');

$year = strftime("%Y", time());
$startyear = $year - (empty($conf->global->MAIN_STATS_GRAPHS_SHOW_N_YEARS) ? 2 : max(1, min(10, $conf->global->MAIN_STATS_GRAPHS_SHOW_N_YEARS)));
$endyear = $year;

// Load translation files required by the page
$langs->loadLangs(array("companies", "members", "banks"));


/*
 * View
 */

$memberstatic = new Adherent($db);

$arrayjs = array('https://www.google.com/jsapi');
if (!empty($conf->dol_use_jmobile)) {
	$arrayjs = array();
}

$title = $langs->trans("Statistics");
if ($mode == 'memberbycountry') {
	$title = $langs->trans("MembersStatisticsByCountries");
}
if ($mode == 'memberbystate') {
	$title = $langs->trans("MembersStatisticsByState");
}
if ($mode == 'memberbytown') {
	$title = $langs->trans("MembersStatisticsByTown");
}
if ($mode == 'memberbyregion') {
	$title = $langs->trans("MembersStatisticsByRegion");
}

llxHeader('', $title, '', '', 0, 0, $arrayjs);

print load_fiche_titre($title, '',  $memberstatic->picto);

//dol_mkdir($dir);

if ($mode) {
	// Define sql
	if ($mode == 'memberbycountry') {
		$label = $langs->trans("Country");
		$tab = 'statscountry';

		$data = array();
		$sql = "SELECT COUNT(DISTINCT d.rowid) as nb, COUNT(s.rowid) as nbsubscriptions, MAX(d.datevalid) as lastdate, MAX(s.dateadh) as lastsubscriptiondate, c.code, c.label";
		$sql .= " FROM ".MAIN_DB_PREFIX."adherent as d";
		$sql .= " LEFT JOIN ".MAIN_DB_PREFIX."c_country as c on d.country = c.rowid";
		$sql .= " LEFT JOIN ".MAIN_DB_PREFIX."subscription as s ON s.fk_adherent = d.rowid";
		$sql .= " WHERE d.entity IN (".getEntity('adherent').")";
		$sql .= " AND d.statut <> ".Adherent::STATUS_DRAFT;
		$sql .= " GROUP BY c.label, c.code";
		//print $sql;
	}

	if ($mode == 'memberbystate') {
		$label = $langs->trans("Country");
		$label2 = $langs->trans("State");
		$tab = 'statsstate';

		$data = array();
		$sql = "SELECT COUNT(DISTINCT d.rowid) as nb, COUNT(s.rowid) as nbsubscriptions, MAX(d.datevalid) as lastdate, MAX(s.dateadh) as lastsubscriptiondate, co.code, co.label, c.nom as label2"; //
		$sql .= " FROM ".MAIN_DB_PREFIX."adherent as d";
		$sql .= " LEFT JOIN ".MAIN_DB_PREFIX."c_departements as c on d.state_id = c.rowid";
		$sql .= " LEFT JOIN ".MAIN_DB_PREFIX."c_regions as r on c.fk_region = r.code_region";
		$sql .= " LEFT JOIN ".MAIN_DB_PREFIX."c_country as co on d.country = co.rowid";
		$sql .= " LEFT JOIN ".MAIN_DB_PREFIX."subscription as s ON s.fk_adherent = d.rowid";
		$sql .= " WHERE d.entity IN (".getEntity('adherent').")";
		$sql .= " AND d.statut <> ".Adherent::STATUS_DRAFT;
		$sql .= " GROUP BY co.label, co.code, c.nom";
		//print $sql;
	}
	if ($mode == 'memberbyregion') { //
		$label = $langs->trans("Country");
		$label2 = $langs->trans("Region"); //département
		$tab = 'statsregion'; //onglet

		$data = array(); //tableau de donnée
		$sql = "SELECT COUNT(DISTINCT d.rowid) as nb, COUNT(s.rowid) as nbsubscriptions, MAX(d.datevalid) as lastdate, MAX(s.dateadh) as lastsubscriptiondate, co.code, co.label, r.nom as label2";
		$sql .= " FROM ".MAIN_DB_PREFIX."adherent as d";
		$sql .= " LEFT JOIN ".MAIN_DB_PREFIX."c_departements as c on d.state_id = c.rowid";
		$sql .= " LEFT JOIN ".MAIN_DB_PREFIX."c_regions as r on c.fk_region = r.code_region";
		$sql .= " LEFT JOIN ".MAIN_DB_PREFIX."c_country as co on d.country = co.rowid";
		$sql .= " LEFT JOIN ".MAIN_DB_PREFIX."subscription as s ON s.fk_adherent = d.rowid";
		$sql .= " WHERE d.entity IN (".getEntity('adherent').")";
		$sql .= " AND d.statut <> ".Adherent::STATUS_DRAFT;
		$sql .= " GROUP BY co.label, co.code, r.nom"; //+
		//print $sql;
	}
	if ($mode == 'memberbytown') {
		$label = $langs->trans("Country");
		$label2 = $langs->trans("Town");
		$tab = 'statstown';

		$data = array();
		$sql = "SELECT COUNT(DISTINCT d.rowid) as nb, COUNT(s.rowid) as nbsubscriptions, MAX(d.datevalid) as lastdate, MAX(s.dateadh) as lastsubscriptiondate, c.code, c.label, d.town as label2";
		$sql .= " FROM ".MAIN_DB_PREFIX."adherent as d";
		$sql .= " LEFT JOIN ".MAIN_DB_PREFIX."c_country as c on d.country = c.rowid";
		$sql .= " LEFT JOIN ".MAIN_DB_PREFIX."subscription as s ON s.fk_adherent = d.rowid";
		$sql .= " WHERE d.entity IN (".getEntity('adherent').")";
		$sql .= " AND d.statut <> ".Adherent::STATUS_DRAFT;
		$sql .= " GROUP BY c.label, c.code, d.town";
		//print $sql;
	}

	$langsen = new Translate('', $conf);
	$langsen->setDefaultLang('en_US');
	$langsen->load("dict");
	//print $langsen->trans("Country"."FI");exit;

	// Define $data array
	dol_syslog("Count member", LOG_DEBUG);
	$resql = $db->query($sql);
	if ($resql) {
		$num = $db->num_rows($resql);
		$i = 0;
		while ($i < $num) {
			$obj = $db->fetch_object($resql);
			if ($mode == 'memberbycountry') {
				$data[] = array('label'=>(($obj->code && $langs->trans("Country".$obj->code) != "Country".$obj->code) ? img_picto('', DOL_URL_ROOT.'/theme/common/flags/'.strtolower($obj->code).'.png', '', 1).' '.$langs->trans("Country".$obj->code) : ($obj->label ? $obj->label : '<span class="opacitymedium">'.$langs->trans("Unknown").'</span>')),
					'label_en'=>(($obj->code && $langsen->transnoentitiesnoconv("Country".$obj->code) != "Country".$obj->code) ? $langsen->transnoentitiesnoconv("Country".$obj->code) : ($obj->label ? $obj->label : '<span class="opacitymedium">'.$langs->trans("Unknown").'</span>')),
					'code'=>$obj->code,
					'nb'=>$obj->nb,
					'lastdate'=>$db->jdate($obj->lastdate),
					'lastsubscriptiondate'=>$db->jdate($obj->lastsubscriptiondate)
				);
			}
			if ($mode == 'memberbyregion') { //+
				$data[] = array(
					'label'=>(($obj->code && $langs->trans("Country".$obj->code) != "Country".$obj->code) ? img_picto('', DOL_URL_ROOT.'/theme/common/flags/'.strtolower($obj->code).'.png', '', 1).' '.$langs->trans("Country".$obj->code) : ($obj->label ? $obj->label : '<span class="opacitymedium">'.$langs->trans("Unknown").'</span>')),
					'label_en'=>(($obj->code && $langsen->transnoentitiesnoconv("Country".$obj->code) != "Country".$obj->code) ? $langsen->transnoentitiesnoconv("Country".$obj->code) : ($obj->label ? $obj->label :'<span class="opacitymedium">'.$langs->trans("Unknown").'</span>')),
					'label2'=>($obj->label2 ? $obj->label2 : '<span class="opacitymedium">'.$langs->trans("Unknown").'</span>'),
					'nb'=>$obj->nb,
					'lastdate'=>$db->jdate($obj->lastdate),
					'lastsubscriptiondate'=>$db->jdate($obj->lastsubscriptiondate)
				);
			}
			if ($mode == 'memberbystate') {
				$data[] = array('label'=>(($obj->code && $langs->trans("Country".$obj->code) != "Country".$obj->code) ? img_picto('', DOL_URL_ROOT.'/theme/common/flags/'.strtolower($obj->code).'.png', '', 1).' '.$langs->trans("Country".$obj->code) : ($obj->label ? $obj->label : '<span class="opacitymedium">'.$langs->trans("Unknown").'</span>')),
					'label_en'=>(($obj->code && $langsen->transnoentitiesnoconv("Country".$obj->code) != "Country".$obj->code) ? $langsen->transnoentitiesnoconv("Country".$obj->code) : ($obj->label ? $obj->label : '<span class="opacitymedium">'.$langs->trans("Unknown").'</span>')),
					'label2'=>($obj->label2 ? $obj->label2 : '<span class="opacitymedium">'.$langs->trans("Unknown").'</span>'),
					'nb'=>$obj->nb,
					'lastdate'=>$db->jdate($obj->lastdate),
					'lastsubscriptiondate'=>$db->jdate($obj->lastsubscriptiondate)
				);
			}
			if ($mode == 'memberbytown') {
				$data[] = array('label'=>(($obj->code && $langs->trans("Country".$obj->code) != "Country".$obj->code) ? img_picto('', DOL_URL_ROOT.'/theme/common/flags/'.strtolower($obj->code).'.png', '', 1).' '.$langs->trans("Country".$obj->code) : ($obj->label ? $obj->label : '<span class="opacitymedium">'.$langs->trans("Unknown").'</span>')),
					'label_en'=>(($obj->code && $langsen->transnoentitiesnoconv("Country".$obj->code) != "Country".$obj->code) ? $langsen->transnoentitiesnoconv("Country".$obj->code) : ($obj->label ? $obj->label : '<span class="opacitymedium">'.$langs->trans("Unknown").'</span>')),
					'label2'=>($obj->label2 ? $obj->label2 : '<span class="opacitymedium">'.$langs->trans("Unknown").'</span>'),
					'nb'=>$obj->nb,
					'lastdate'=>$db->jdate($obj->lastdate),
					'lastsubscriptiondate'=>$db->jdate($obj->lastsubscriptiondate)
				);
			}

			$i++;
		}
		$db->free($resql);
	} else {
		dol_print_error($db);
	}
}


$head = member_stats_prepare_head($memberstatic);

print dol_get_fiche_head($head, $tab, '', -1, '');


// Print title
if ($mode && !count($data)) {
	print $langs->trans("NoValidatedMemberYet").'<br>';
	print '<br>';
} else {
	if ($mode == 'memberbycountry') {
		print '<span class="opacitymedium">'.$langs->trans("MembersByCountryDesc").'</span><br>';
	} elseif ($mode == 'memberbystate') {
		print '<span class="opacitymedium">'.$langs->trans("MembersByStateDesc").'</span><br>';
	} elseif ($mode == 'memberbytown') {
		print '<span class="opacitymedium">'.$langs->trans("MembersByTownDesc").'</span><br>';
	} elseif ($mode == 'memberbyregion') {
		print '<span class="opacitymedium">'.$langs->trans("MembersByRegion").'</span><br>'; //+
	} else {
		print '<span class="opacitymedium">'.$langs->trans("MembersStatisticsDesc").'</span><br>';
		print '<br>';
		print '<a href="'.$_SERVER["PHP_SELF"].'?mode=memberbycountry">'.$langs->trans("MembersStatisticsByCountries").'</a><br>';
		print '<br>';
		print '<a href="'.$_SERVER["PHP_SELF"].'?mode=memberbystate">'.$langs->trans("MembersStatisticsByState").'</a><br>';
		print '<br>';
		print '<a href="'.$_SERVER["PHP_SELF"].'?mode=memberbytown">'.$langs->trans("MembersStatisticsByTown").'</a><br>';
		print '<br>'; //+
		print '<a href="'.$_SERVER["PHP_SELF"].'?mode=memberbyregion">'.$langs->trans("MembersStatisticsByRegion").'</a><br>'; //+
	}
	print '<br>';
}


// Show graphics
if (count($arrayjs) && $mode == 'memberbycountry') {
	$color_file = DOL_DOCUMENT_ROOT.'/theme/'.$conf->theme.'/theme_vars.inc.php';
	if (is_readable($color_file)) {
		include $color_file;
	}

	// Assume we've already included the proper headers so just call our script inline
	// More doc: https://developers.google.com/chart/interactive/docs/gallery/geomap?hl=fr-FR
	print "\n<script type='text/javascript'>\n";
	print "google.load('visualization', '1', {'packages': ['geomap']});\n";
	print "google.setOnLoadCallback(drawMap);\n";
	print "function drawMap() {\n\tvar data = new google.visualization.DataTable();\n";

	// Get the total number of rows
	print "\tdata.addRows(".count($data).");\n";
	print "\tdata.addColumn('string', 'Country');\n";
	print "\tdata.addColumn('number', 'Number');\n";

	// loop and dump
	$i = 0;
	foreach ($data as $val) {
		$valcountry = strtoupper($val['code']); // Should be ISO-3166 code (faster)
		//$valcountry=ucfirst($val['label_en']);
		if ($valcountry == 'Great Britain') {
			$valcountry = 'United Kingdom';
		}    // fix case of uk (when we use labels)
		print "\tdata.setValue(".$i.", 0, \"".$valcountry."\");\n";
		print "\tdata.setValue(".$i.", 1, ".$val['nb'].");\n";
		// Google's Geomap only supports up to 400 entries
		if ($i >= 400) {
			break;
		}
		$i++;
	}

	print "\tvar options = {};\n";
	print "\toptions['dataMode'] = 'regions';\n";
	print "\toptions['showZoomOut'] = false;\n";
	//print "\toptions['zoomOutLabel'] = '".dol_escape_js($langs->transnoentitiesnoconv("Numbers"))."';\n";
	print "\toptions['width'] = ".$graphwidth.";\n";
	print "\toptions['height'] = ".$graphheight.";\n";
	print "\toptions['colors'] = [0x".colorArrayToHex($theme_datacolor[1], 'BBBBBB').", 0x".colorArrayToHex($theme_datacolor[0], '444444')."];\n";
	print "\tvar container = document.getElementById('".$mode."');\n";
	print "\tvar geomap = new google.visualization.GeoMap(container);\n";
	print "\tgeomap.draw(data, options);\n";
	print "};\n";
	print "</script>\n";

	// print the div tag that will contain the map
	print '<div class="center" id="'.$mode.'"></div>'."\n";
}

if ($mode) {
	// Print array
	print '<div class="div-table-responsive">'; // You can use div-table-responsive-no-min if you dont need reserved height for your table
	print '<table class="liste centpercent">';
	print '<tr class="liste_titre">';
	print '<td>'.$label.'</td>';
	if (isset($label2)) {
		print '<td class="center">'.$label2.'</td>';
	}
	print '<td class="right">'.$langs->trans("NbOfMembers").' <span class="opacitymedium">('.$langs->trans("AllTime").')</span></td>';
	print '<td class="center">'.$langs->trans("LastMemberDate").'</td>';
	print '<td class="center">'.$langs->trans("LatestSubscriptionDate").'</td>';
	print '</tr>';

	foreach ($data as $val) {
<<<<<<< HEAD
		$year = isset($val['year']) ? $val['year'] : '';;
=======
		$year = isset($val['year']) ? $val['year'] : '';
>>>>>>> 95dc2558
		print '<tr class="oddeven">';
		print '<td>'.$val['label'].'</td>';
		if (isset($label2)) {
			print '<td class="center">'.$val['label2'].'</td>';
		}
		print '<td class="right">'.$val['nb'].'</td>';
		print '<td class="center">'.dol_print_date($val['lastdate'], 'dayhour').'</td>';
		print '<td class="center">'.dol_print_date($val['lastsubscriptiondate'], 'dayhour').'</td>';
		print '</tr>';
	}

	print '</table>';
	print '</div>';
}


print dol_get_fiche_end();

// End of page
llxFooter();
$db->close();<|MERGE_RESOLUTION|>--- conflicted
+++ resolved
@@ -308,11 +308,7 @@
 	print '</tr>';
 
 	foreach ($data as $val) {
-<<<<<<< HEAD
-		$year = isset($val['year']) ? $val['year'] : '';;
-=======
 		$year = isset($val['year']) ? $val['year'] : '';
->>>>>>> 95dc2558
 		print '<tr class="oddeven">';
 		print '<td>'.$val['label'].'</td>';
 		if (isset($label2)) {
