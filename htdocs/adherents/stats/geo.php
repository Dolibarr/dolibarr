--- conflicted
+++ resolved
@@ -282,11 +282,7 @@
 if ($mode)
 {
     // Print array / Affiche le tableau
-<<<<<<< HEAD
-    print '<table class="noborder" width="100%">';
-=======
     print '<table class="liste" width="100%">';
->>>>>>> 3f5d67d4
     print '<tr class="liste_titre">';
     print '<td>'.$label.'</td>';
     if ($label2) print '<td align="center">'.$label2.'</td>';
