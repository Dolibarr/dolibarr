--- conflicted
+++ resolved
@@ -269,27 +269,15 @@
 		unset($object->import_key);
 
 		// Clear fields
-<<<<<<< HEAD
-		if (property_exists($object, 'label')) $object->label = empty($this->fields['label']['default']) ? $langs->trans("CopyOf")." ".$object->label : $this->fields['label']['default'];
-		if (property_exists($object, 'status')) { $object->status = self::STATUS_DRAFT; }
-		if (property_exists($object, 'datec')) { $object->date_creation = dol_now(); }
-=======
-		if (property_exists($object, 'ref')) {
-			$object->ref = empty($this->fields['ref']['default']) ? "Copy_Of_".$object->ref : $this->fields['ref']['default'];
-		}
 		if (property_exists($object, 'label')) {
 			$object->label = empty($this->fields['label']['default']) ? $langs->trans("CopyOf")." ".$object->label : $this->fields['label']['default'];
 		}
 		if (property_exists($object, 'status')) {
 			$object->status = self::STATUS_DRAFT;
 		}
-		if (property_exists($object, 'date_creation')) {
+		if (property_exists($object, 'datec')) {
 			$object->date_creation = dol_now();
 		}
-		if (property_exists($object, 'date_modification')) {
-			$object->date_modification = null;
-		}
->>>>>>> 40f03041
 		// ...
 		// Clear extrafields that are unique
 		if (is_array($object->array_options) && count($object->array_options) > 0) {
@@ -321,14 +309,9 @@
 
 		if (!$error) {
 			// copy external contacts if same company
-<<<<<<< HEAD
 			if (property_exists($this, 'fk_soc') && $this->fk_soc == $object->socid)
 			{
 				if ($this->copy_linked_contact($object, 'external') < 0)
-=======
-			if (property_exists($this, 'socid') && $this->socid == $object->socid) {
-				if ($this->copy_linked_contact($object, 'external') < 0) {
->>>>>>> 40f03041
 					$error++;
 				}
 			}
@@ -355,15 +338,10 @@
 	 */
 	public function fetch($id, $ref = null)
 	{
-<<<<<<< HEAD
-		$result = $this->fetchCommon($id, $ref, '', 'id');
-		if ($result > 0 && !empty($this->table_element_line)) $this->fetchLines();
-=======
 		$result = $this->fetchCommon($id, $ref);
 		if ($result > 0 && !empty($this->table_element_line)) {
 			$this->fetchLines();
 		}
->>>>>>> 40f03041
 		return $result;
 	}
 
@@ -527,14 +505,8 @@
 		$error = 0;
 
 		// Protection
-<<<<<<< HEAD
-		if ($this->status == self::STATUS_CONFIRMED)
-		{
-			dol_syslog(get_class($this)."::validate action abandonned: already confirmed", LOG_WARNING);
-=======
 		if ($this->status == self::STATUS_VALIDATED) {
 			dol_syslog(get_class($this)."::validate action abandonned: already validated", LOG_WARNING);
->>>>>>> 40f03041
 			return 0;
 		}
 
@@ -550,7 +522,6 @@
 
 		$this->db->begin();
 
-<<<<<<< HEAD
 		// Validate
 		$sql = "UPDATE ".MAIN_DB_PREFIX.$this->table_element;
 		$sql .= " status = ".self::STATUS_CONFIRMED;
@@ -573,76 +544,35 @@
 			// End call triggers
 		}
 
-		// Set new ref and current status
 		if (!$error)
 		{
-			$this->status = self::STATUS_CONFIRMED;
-=======
-		// Define new ref
-		if (!$error && (preg_match('/^[\(]?PROV/i', $this->ref) || empty($this->ref))) { // empty should not happened, but when it occurs, the test save life
-			$num = $this->getNextNumRef();
-		} else {
-			$num = $this->ref;
-		}
-		$this->newref = $num;
-
-		if (!empty($num)) {
-			// Validate
-			$sql = "UPDATE ".MAIN_DB_PREFIX.$this->table_element;
-			$sql .= " SET ref = '".$this->db->escape($num)."',";
-			$sql .= " status = ".self::STATUS_VALIDATED;
-			if (!empty($this->fields['date_validation'])) {
-				$sql .= ", date_validation = '".$this->db->idate($now)."'";
-			}
-			if (!empty($this->fields['fk_user_valid'])) {
-				$sql .= ", fk_user_valid = ".$user->id;
-			}
-			$sql .= " WHERE rowid = ".$this->id;
-
-			dol_syslog(get_class($this)."::validate()", LOG_DEBUG);
-			$resql = $this->db->query($sql);
-			if (!$resql) {
-				dol_print_error($this->db);
-				$this->error = $this->db->lasterror();
-				$error++;
-			}
-
-			if (!$error && !$notrigger) {
-				// Call trigger
-				$result = $this->call_trigger('CONFERENCEORBOOTH_VALIDATE', $user);
-				if ($result < 0) {
-					$error++;
-				}
-				// End call triggers
-			}
-		}
-
-		if (!$error) {
 			$this->oldref = $this->ref;
 
 			// Rename directory if dir was a temporary ref
-			if (preg_match('/^[\(]?PROV/i', $this->ref)) {
+			if (preg_match('/^[\(]?PROV/i', $this->ref))
+			{
 				// Now we rename also files into index
 				$sql = 'UPDATE '.MAIN_DB_PREFIX."ecm_files set filename = CONCAT('".$this->db->escape($this->newref)."', SUBSTR(filename, ".(strlen($this->ref) + 1).")), filepath = 'conferenceorbooth/".$this->db->escape($this->newref)."'";
 				$sql .= " WHERE filename LIKE '".$this->db->escape($this->ref)."%' AND filepath = 'conferenceorbooth/".$this->db->escape($this->ref)."' and entity = ".$conf->entity;
 				$resql = $this->db->query($sql);
-				if (!$resql) {
-					$error++; $this->error = $this->db->lasterror();
-				}
+				if (!$resql) { $error++; $this->error = $this->db->lasterror(); }
 
 				// We rename directory ($this->ref = old ref, $num = new ref) in order not to lose the attachments
 				$oldref = dol_sanitizeFileName($this->ref);
 				$newref = dol_sanitizeFileName($num);
 				$dirsource = $conf->eventorganization->dir_output.'/conferenceorbooth/'.$oldref;
 				$dirdest = $conf->eventorganization->dir_output.'/conferenceorbooth/'.$newref;
-				if (!$error && file_exists($dirsource)) {
+				if (!$error && file_exists($dirsource))
+				{
 					dol_syslog(get_class($this)."::validate() rename dir ".$dirsource." into ".$dirdest);
 
-					if (@rename($dirsource, $dirdest)) {
+					if (@rename($dirsource, $dirdest))
+					{
 						dol_syslog("Rename ok");
 						// Rename docs starting with $oldref with $newref
 						$listoffiles = dol_dir_list($conf->eventorganization->dir_output.'/conferenceorbooth/'.$newref, 'files', 1, '^'.preg_quote($oldref, '/'));
-						foreach ($listoffiles as $fileentry) {
+						foreach ($listoffiles as $fileentry)
+						{
 							$dirsource = $fileentry['name'];
 							$dirdest = preg_replace('/^'.preg_quote($oldref, '/').'/', $newref, $dirsource);
 							$dirsource = $fileentry['path'].'/'.$dirsource;
@@ -658,7 +588,6 @@
 		if (!$error) {
 			$this->ref = $num;
 			$this->status = self::STATUS_VALIDATED;
->>>>>>> 40f03041
 		}
 
 		if (!$error) {
@@ -705,12 +634,7 @@
 	public function cancel($user, $notrigger = 0)
 	{
 		// Protection
-<<<<<<< HEAD
-		if ($this->status != self::STATUS_CONFIRMED)
-		{
-=======
-		if ($this->status != self::STATUS_VALIDATED) {
->>>>>>> 40f03041
+		if ($this->status != self::STATUS_CONFIRMED) {
 			return 0;
 		}
 
@@ -926,21 +850,6 @@
 					$this->user_creation = $cuser;
 				}
 
-<<<<<<< HEAD
-=======
-				if ($obj->fk_user_valid) {
-					$vuser = new User($this->db);
-					$vuser->fetch($obj->fk_user_valid);
-					$this->user_validation = $vuser;
-				}
-
-				if ($obj->fk_user_cloture) {
-					$cluser = new User($this->db);
-					$cluser->fetch($obj->fk_user_cloture);
-					$this->user_cloture = $cluser;
-				}
-
->>>>>>> 40f03041
 				$this->date_creation     = $this->db->jdate($obj->datec);
 				$this->date_modification = $this->db->jdate($obj->datem);
 			}
@@ -985,8 +894,6 @@
 	}
 
 	/**
-<<<<<<< HEAD
-=======
 	 *  Returns the reference to the following non used object depending on the active numbering module.
 	 *
 	 *  @return string      		Object free reference
@@ -1042,7 +949,6 @@
 	}
 
 	/**
->>>>>>> 40f03041
 	 *  Create a document onto disk according to template module.
 	 *
 	 *  @param	    string		$modele			Force template to use ('' to not force)
