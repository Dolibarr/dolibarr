<?php
/* Copyright (C) 2007-2017 Laurent Destailleur  <eldy@users.sourceforge.net>
 * Copyright (C) 2021		Florian Henry			<florian.henry@scopen.fr>
 *
 * This program is free software; you can redistribute it and/or modify
 * it under the terms of the GNU General Public License as published by
 * the Free Software Foundation; either version 3 of the License, or
 * (at your option) any later version.
 *
 * This program is distributed in the hope that it will be useful,
 * but WITHOUT ANY WARRANTY; without even the implied warranty of
 * MERCHANTABILITY or FITNESS FOR A PARTICULAR PURPOSE.  See the
 * GNU General Public License for more details.
 *
 * You should have received a copy of the GNU General Public License
 * along with this program. If not, see <https://www.gnu.org/licenses/>.
 */

/**
 *  \file       conferenceorbooth_document.php
 *  \ingroup    eventorganization
 *  \brief      Tab for documents linked to ConferenceOrBooth
 */

require '../main.inc.php';

require_once DOL_DOCUMENT_ROOT.'/core/lib/company.lib.php';
require_once DOL_DOCUMENT_ROOT.'/core/lib/files.lib.php';
require_once DOL_DOCUMENT_ROOT.'/core/lib/images.lib.php';
require_once DOL_DOCUMENT_ROOT.'/core/class/html.formfile.class.php';
require_once DOL_DOCUMENT_ROOT.'/projet/class/project.class.php';
require_once DOL_DOCUMENT_ROOT.'/core/lib/project.lib.php';
require_once DOL_DOCUMENT_ROOT.'/eventorganization/class/conferenceorbooth.class.php';
require_once DOL_DOCUMENT_ROOT.'/eventorganization/lib/eventorganization_conferenceorbooth.lib.php';
<<<<<<< HEAD

// Load translation files required by the page
$langs->loadLangs(array("eventorganization", "companies", "other", "mails"));
=======
require_once DOL_DOCUMENT_ROOT.'/categories/class/categorie.class.php';

// Load translation files required by the page
$langs->loadLangs(array("eventorganization", "projects", "companies", "other", "mails"));
>>>>>>> 95dc2558

$action = GETPOST('action', 'aZ09');
$confirm = GETPOST('confirm');
$cancel = GETPOST('cancel', 'aZ09');
$contextpage = GETPOST('contextpage', 'aZ') ? GETPOST('contextpage', 'aZ') : 'conferenceorboothcard'; // To manage different context of search
$backtopage = GETPOST('backtopage', 'alpha');
$backtopageforcancel = GETPOST('backtopageforcancel', 'alpha');

$id = GETPOST('id', 'int');
$ref = GETPOST('ref', 'alpha');
$withproject = GETPOST('withproject', 'int');
$project_ref = GETPOST('project_ref', 'alpha');


// Get parameters
$limit = GETPOST('limit', 'int') ? GETPOST('limit', 'int') : $conf->liste_limit;
$sortfield = GETPOST('sortfield', 'aZ09comma');
$sortorder = GETPOST('sortorder', 'aZ09comma');
$page = GETPOSTISSET('pageplusone') ? (GETPOST('pageplusone') - 1) : GETPOST("page", 'int');
if (empty($page) || $page == -1) {
	$page = 0;
}     // If $page is not defined, or '' or -1
$offset = $liste_limit * $page;
$pageprev = $page - 1;
$pagenext = $page + 1;
if (!$sortorder) {
	$sortorder = "ASC";
}
if (!$sortfield) {
	$sortfield = "name";
}
//if (! $sortfield) $sortfield="position_name";

// Initialize technical objects
$object = new ConferenceOrBooth($db);
$extrafields = new ExtraFields($db);
$projectstatic = new Project($db);
$diroutputmassaction = $conf->eventorganization->dir_output.'/temp/massgeneration/'.$user->id;
$hookmanager->initHooks(array('conferenceorboothdocument', 'globalcard')); // Note that conf->hooks_modules contains array

// Fetch optionals attributes and labels
$extrafields->fetch_name_optionals_label($object->table_element);

$search_array_options = $extrafields->getOptionalsFromPost($object->table_element, '', 'search_');

// Load object
include DOL_DOCUMENT_ROOT.'/core/actions_fetchobject.inc.php'; // Must be include, not include_once.

if ($id > 0 || !empty($ref)) {
	$upload_dir = $conf->eventorganization->multidir_output[$object->entity ? $object->entity : $conf->entity]."/conferenceorbooth/".get_exdir(0, 0, 0, 1, $object);
}

<<<<<<< HEAD
$permissiontoadd = $user->rights->eventorganization->conferenceorbooth->write; // Used by the include of actions_addupdatedelete.inc.php

// Security check
if ($user->socid > 0) {
	accessforbidden();
}
$isdraft = (($object->status== $object::STATUS_DRAFT) ? 1 : 0);
$result = restrictedArea($user, 'eventorganization', $object->id, '', '', 'fk_soc', 'rowid', $isdraft);
=======
$permissiontoread = $user->rights->eventorganization->read;
$permissiontoadd = $user->rights->eventorganization->write; // Used by the include of actions_addupdatedelete.inc.php and actions_lineupdown.inc.php
$permissiontodelete = $user->rights->eventorganization->delete || ($permissiontoadd && isset($object->status) && $object->status == $object::STATUS_DRAFT);
$permissionnote = $user->rights->eventorganization->write; // Used by the include of actions_setnotes.inc.php
$permissiondellink = $user->rights->eventorganization->write; // Used by the include of actions_dellink.inc.php
$upload_dir = $conf->eventorganization->multidir_output[isset($object->entity) ? $object->entity : 1];

// Security check
if ($user->socid > 0) {
	accessforbidden();
}
$isdraft = (($object->status== $object::STATUS_DRAFT) ? 1 : 0);
$result = restrictedArea($user, 'eventorganization', $object->id, '', '', 'fk_soc', 'rowid', $isdraft);

if (!$permissiontoread) {
	accessforbidden();
}
>>>>>>> 95dc2558


/*
 * Actions
 */

$parameters = array();
$reshook = $hookmanager->executeHooks('doActions', $parameters, $object, $action); // Note that $action and $object may have been modified by some hooks
if ($reshook < 0) {
	setEventMessages($hookmanager->error, $hookmanager->errors, 'errors');
}

include_once DOL_DOCUMENT_ROOT.'/core/actions_linkedfiles.inc.php';


/*
 * View
 */

$form = new Form($db);

$title = $langs->trans("ConferenceOrBooth").' - '.$langs->trans("Files");
$help_url = '';
llxHeader('', $title, $help_url);

$result = $projectstatic->fetch($object->fk_project);
if (!empty($conf->global->PROJECT_ALLOW_COMMENT_ON_PROJECT) && method_exists($projectstatic, 'fetchComments') && empty($projectstatic->comments)) {
	$projectstatic->fetchComments();
}
if (!empty($projectstatic->socid)) {
	$projectstatic->fetch_thirdparty();
}

$withProjectUrl='';
$object->project = clone $projectstatic;

if (!empty($withproject)) {
	// Tabs for project
	$tab = 'eventorganisation';
<<<<<<< HEAD
=======
	$withProjectUrl = "&withproject=1";
>>>>>>> 95dc2558
	$head = project_prepare_head($projectstatic);
	print dol_get_fiche_head($head, $tab, $langs->trans("Project"), -1, ($projectstatic->public ? 'projectpub' : 'project'), 0, '', '');

	// Project card

	$linkback = '<a href="'.DOL_URL_ROOT.'/projet/list.php?restore_lastsearch_values=1">'.$langs->trans("BackToList").'</a>';

	$morehtmlref = '<div class="refidno">';
	// Title
	$morehtmlref .= $projectstatic->title;
	// Thirdparty
<<<<<<< HEAD
	if ($projectstatic->thirdparty->id > 0) {
=======
	if (isset($projectstatic->thirdparty->id) && $projectstatic->thirdparty->id > 0) {
>>>>>>> 95dc2558
		$morehtmlref .= '<br>'.$langs->trans('ThirdParty').' : '.$projectstatic->thirdparty->getNomUrl(1, 'project');
	}
	$morehtmlref .= '</div>';

	// Define a complementary filter for search of next/prev ref.
<<<<<<< HEAD
	if (!$user->rights->projet->all->lire) {
=======
	if (empty($user->rights->project->all->lire)) {
>>>>>>> 95dc2558
		$objectsListId = $projectstatic->getProjectsAuthorizedForUser($user, 0, 0);
		$projectstatic->next_prev_filter = " rowid IN (".$db->sanitize(count($objectsListId) ?join(',', array_keys($objectsListId)) : '0').")";
	}

	dol_banner_tab($projectstatic, 'project_ref', $linkback, 1, 'ref', 'ref', $morehtmlref);

	print '<div class="fichecenter">';
	print '<div class="fichehalfleft">';
	print '<div class="underbanner clearboth"></div>';

	print '<table class="border tableforfield centpercent">';

	// Usage
	if (!empty($conf->global->PROJECT_USE_OPPORTUNITIES) || empty($conf->global->PROJECT_HIDE_TASKS) || !empty($conf->eventorganization->enabled)) {
		print '<tr><td class="tdtop">';
		print $langs->trans("Usage");
		print '</td>';
		print '<td>';
		if (!empty($conf->global->PROJECT_USE_OPPORTUNITIES)) {
			print '<input type="checkbox" disabled name="usage_opportunity"'.(GETPOSTISSET('usage_opportunity') ? (GETPOST('usage_opportunity', 'alpha') != '' ? ' checked="checked"' : '') : ($projectstatic->usage_opportunity ? ' checked="checked"' : '')).'"> ';
			$htmltext = $langs->trans("ProjectFollowOpportunity");
			print $form->textwithpicto($langs->trans("ProjectFollowOpportunity"), $htmltext);
			print '<br>';
		}
		if (empty($conf->global->PROJECT_HIDE_TASKS)) {
			print '<input type="checkbox" disabled name="usage_task"'.(GETPOSTISSET('usage_task') ? (GETPOST('usage_task', 'alpha') != '' ? ' checked="checked"' : '') : ($projectstatic->usage_task ? ' checked="checked"' : '')).'"> ';
			$htmltext = $langs->trans("ProjectFollowTasks");
			print $form->textwithpicto($langs->trans("ProjectFollowTasks"), $htmltext);
			print '<br>';
		}
		if (empty($conf->global->PROJECT_HIDE_TASKS) && !empty($conf->global->PROJECT_BILL_TIME_SPENT)) {
			print '<input type="checkbox" disabled name="usage_bill_time"'.(GETPOSTISSET('usage_bill_time') ? (GETPOST('usage_bill_time', 'alpha') != '' ? ' checked="checked"' : '') : ($projectstatic->usage_bill_time ? ' checked="checked"' : '')).'"> ';
			$htmltext = $langs->trans("ProjectBillTimeDescription");
			print $form->textwithpicto($langs->trans("BillTime"), $htmltext);
			print '<br>';
		}
		if (!empty($conf->eventorganization->enabled)) {
			print '<input type="checkbox" disabled name="usage_organize_event"'.(GETPOSTISSET('usage_organize_event') ? (GETPOST('usage_organize_event', 'alpha') != '' ? ' checked="checked"' : '') : ($projectstatic->usage_organize_event ? ' checked="checked"' : '')).'"> ';
			$htmltext = $langs->trans("EventOrganizationDescriptionLong");
			print $form->textwithpicto($langs->trans("ManageOrganizeEvent"), $htmltext);
		}
		print '</td></tr>';
	}

	// Visibility
	print '<tr><td class="titlefield">'.$langs->trans("Visibility").'</td><td>';
	if ($projectstatic->public) {
		print $langs->trans('SharedProject');
	} else {
		print $langs->trans('PrivateProject');
	}
	print '</td></tr>';

	// Date start - end
	print '<tr><td>'.$langs->trans("DateStart").' - '.$langs->trans("DateEnd").'</td><td>';
	$start = dol_print_date($projectstatic->date_start, 'day');
	print ($start ? $start : '?');
	$end = dol_print_date($projectstatic->date_end, 'day');
	print ' - ';
	print ($end ? $end : '?');
	if ($projectstatic->hasDelay()) {
		print img_warning("Late");
	}
	print '</td></tr>';

	// Budget
	print '<tr><td>'.$langs->trans("Budget").'</td><td>';
	if (strcmp($projectstatic->budget_amount, '')) {
		print price($projectstatic->budget_amount, '', $langs, 1, 0, 0, $conf->currency);
	}
	print '</td></tr>';

	// Other attributes
	$cols = 2;
<<<<<<< HEAD
	//include DOL_DOCUMENT_ROOT . '/core/tpl/extrafields_view.tpl.php';
=======
	$objectconf = $object;
	$object = $projectstatic;
	include DOL_DOCUMENT_ROOT.'/core/tpl/extrafields_view.tpl.php';
	$object = $objectconf;
>>>>>>> 95dc2558

	print '</table>';

	print '</div>';

	print '<div class="fichehalfright">';
<<<<<<< HEAD
	print '<div class="ficheaddleft">';
	print '<div class="underbanner clearboth"></div>';

	print '<table class="border centpercent">';

	// Description
	print '<td class="titlefield tdtop">'.$langs->trans("Description").'</td><td>';
=======
	print '<div class="underbanner clearboth"></div>';

	print '<table class="border tableforfield centpercent">';

	// Description
	print '<td class="tdtop">'.$langs->trans("Description").'</td><td>';
>>>>>>> 95dc2558
	print nl2br($projectstatic->description);
	print '</td></tr>';

	// Categories
	if ($conf->categorie->enabled) {
		print '<tr><td class="valignmiddle">'.$langs->trans("Categories").'</td><td>';
<<<<<<< HEAD
		print $form->showCategories($projectstatic->id, 'project', 1);
=======
		print $form->showCategories($projectstatic->id, Categorie::TYPE_PROJECT, 1);
>>>>>>> 95dc2558
		print "</td></tr>";
	}

	print '<tr><td>';
	$typeofdata = 'checkbox:'.($projectstatic->accept_conference_suggestions ? ' checked="checked"' : '');
	$htmltext = $langs->trans("AllowUnknownPeopleSuggestConfHelp");
	print $form->editfieldkey('AllowUnknownPeopleSuggestConf', 'accept_conference_suggestions', '', $projectstatic, 0, $typeofdata, '', 0, 0, 'projectid', $htmltext);
	print '</td><td>';
	print $form->editfieldval('AllowUnknownPeopleSuggestConf', 'accept_conference_suggestions', '1', $projectstatic, 0, $typeofdata, '', 0, 0, '', 0, '', 'projectid');
	print "</td></tr>";

	print '<tr><td>';
	$typeofdata = 'checkbox:'.($projectstatic->accept_booth_suggestions ? ' checked="checked"' : '');
	$htmltext = $langs->trans("AllowUnknownPeopleSuggestBoothHelp");
	print $form->editfieldkey('AllowUnknownPeopleSuggestBooth', 'accept_booth_suggestions', '', $projectstatic, 0, $typeofdata, '', 0, 0, 'projectid', $htmltext);
	print '</td><td>';
	print $form->editfieldval('AllowUnknownPeopleSuggestBooth', 'accept_booth_suggestions', '1', $projectstatic, 0, $typeofdata, '', 0, 0, '', 0, '', 'projectid');
	print "</td></tr>";

	print '<tr><td>';
<<<<<<< HEAD
	print $form->editfieldkey('PriceOfRegistration', 'price_registration', '', $projectstatic, 0, 'amount', '', 0, 0, 'projectid');
	print '</td><td>';
	print $form->editfieldval('PriceOfRegistration', 'price_registration', $projectstatic->price_registration, $projectstatic, 0, 'amount', '', 0, 0, '', 0, '', 'projectid');
	print "</td></tr>";

	print '<tr><td>';
	print $form->editfieldkey('PriceOfBooth', 'price_booth', '', $projectstatic, 0, 'amount', '', 0, 0, 'projectid');
	print '</td><td>';
	print $form->editfieldval('PriceOfBooth', 'price_booth', $projectstatic->price_booth, $projectstatic, 0, 'amount', '', 0, 0, '', 0, '', 'projectid');
	print "</td></tr>";

	print '<tr><td valign="middle">'.$langs->trans("EventOrganizationICSLink").'</td><td>';
	print '';
	//TODO fill with ics
	print "</td></tr>";

=======
	print $form->editfieldkey($form->textwithpicto($langs->trans('PriceOfBooth'), $langs->trans("PriceOfBoothHelp")), 'price_booth', '', $projectstatic, 0, 'amount', '', 0, 0, 'projectid');
	print '</td><td>';
	print $form->editfieldval($form->textwithpicto($langs->trans('PriceOfBooth'), $langs->trans("PriceOfBoothHelp")), 'price_booth', $projectstatic->price_booth, $projectstatic, 0, 'amount', '', 0, 0, '', 0, '', 'projectid');
	print "</td></tr>";

	print '<tr><td>';
	print $form->editfieldkey($form->textwithpicto($langs->trans('PriceOfRegistration'), $langs->trans("PriceOfRegistrationHelp")), 'price_registration', '', $projectstatic, 0, 'amount', '', 0, 0, 'projectid');
	print '</td><td>';
	print $form->editfieldval($form->textwithpicto($langs->trans('PriceOfRegistration'), $langs->trans("PriceOfRegistrationHelp")), 'price_registration', $projectstatic->price_registration, $projectstatic, 0, 'amount', '', 0, 0, '', 0, '', 'projectid');
	print "</td></tr>";

	print '<tr><td valign="middle">'.$langs->trans("EventOrganizationICSLink").'</td><td>';
	// Define $urlwithroot
	$urlwithouturlroot = preg_replace('/'.preg_quote(DOL_URL_ROOT, '/').'$/i', '', trim($dolibarr_main_url_root));
	$urlwithroot = $urlwithouturlroot.DOL_URL_ROOT;

	// Show message
	$message = '<a target="_blank" rel="noopener noreferrer" href="'.$urlwithroot.'/public/agenda/agendaexport.php?format=ical'.($conf->entity > 1 ? "&entity=".$conf->entity : "");
	$message .= '&exportkey='.urlencode(getDolGlobalString('MAIN_AGENDA_XCAL_EXPORTKEY', '...'));
	$message .= "&project=".$projectstatic->id.'&module='.urlencode('@eventorganization').'&status='.ConferenceOrBooth::STATUS_CONFIRMED.'">'.$langs->trans('DownloadICSLink').img_picto('', 'download', 'class="paddingleft"').'</a>';
	print $message;
	print "</td></tr>";

	// Link to the submit vote/register page
	print '<tr><td>';
	//print '<span class="opacitymedium">';
	print $form->textwithpicto($langs->trans("SuggestOrVoteForConfOrBooth"), $langs->trans("EvntOrgRegistrationHelpMessage"));
	//print '</span>';
	print '</td><td>';
	$linksuggest = $dolibarr_main_url_root.'/public/project/index.php?id='.((int) $projectstatic->id);
	$encodedsecurekey = dol_hash(getDolGlobalString('EVENTORGANIZATION_SECUREKEY').'conferenceorbooth'.((int) $projectstatic->id), 'md5');
	$linksuggest .= '&securekey='.urlencode($encodedsecurekey);
	//print '<div class="urllink">';
	//print '<input type="text" value="'.$linksuggest.'" id="linkregister" class="quatrevingtpercent paddingrightonly">';
	print '<div class="tdoverflowmax200 inline-block valignmiddle"><a target="_blank" href="'.$linksuggest.'" class="quatrevingtpercent">'.$linksuggest.'</a></div>';
	print '<a target="_blank" rel="noopener noreferrer" href="'.$linksuggest.'">'.img_picto('', 'globe').'</a>';
	//print '</div>';
	//print ajax_autoselect("linkregister");
	print '</td></tr>';

	// Link to the subscribe
	print '<tr><td>';
	//print '<span class="opacitymedium">';
	print $langs->trans("PublicAttendeeSubscriptionGlobalPage");
	//print '</span>';
	print '</td><td>';
	$link_subscription = $dolibarr_main_url_root.'/public/eventorganization/attendee_new.php?id='.((int) $projectstatic->id).'&type=global';
	$encodedsecurekey = dol_hash(getDolGlobalString('EVENTORGANIZATION_SECUREKEY').'conferenceorbooth'.((int) $projectstatic->id), 'md5');
	$link_subscription .= '&securekey='.urlencode($encodedsecurekey);
	//print '<div class="urllink">';
	//print '<input type="text" value="'.$linkregister.'" id="linkregister" class="quatrevingtpercent paddingrightonly">';
	print '<div class="tdoverflowmax200 inline-block valignmiddle"><a target="_blank" href="'.$link_subscription.'" class="quatrevingtpercent">'.$link_subscription.'</a></div>';
	print '<a target="_blank" rel="noopener noreferrer" rel="noopener noreferrer" href="'.$link_subscription.'">'.img_picto('', 'globe').'</a>';
	//print '</div>';
	//print ajax_autoselect("linkregister");
	print '</td></tr>';

>>>>>>> 95dc2558
	print '</table>';

	print '</div>';
	print '</div>';
<<<<<<< HEAD
	print '</div>';
=======
>>>>>>> 95dc2558

	print '<div class="clearboth"></div>';

	print dol_get_fiche_end();

	print '<br>';
}

if ($object->id) {
	/*
	 * Show tabs
	 */
	$head = conferenceorboothPrepareHead($object, $withproject);

	print dol_get_fiche_head($head, 'document', $langs->trans("ConferenceOrBooth"), -1, $object->picto);


	// Build file list
	$filearray = dol_dir_list($upload_dir, "files", 0, '', '(\.meta|_preview.*\.png)$', $sortfield, (strtolower($sortorder) == 'desc' ?SORT_DESC:SORT_ASC), 1);
	$totalsize = 0;
	foreach ($filearray as $key => $file) {
		$totalsize += $file['size'];
	}

	// Object card
<<<<<<< HEAD
	// -------------
=======
>>>>>>> 95dc2558
	//-----------------------------------------------
	$linkback = '<a href="'.dol_buildpath('/eventorganization/conferenceorbooth_list.php', 1).'?restore_lastsearch_values=1'.(!empty($socid) ? '&socid='.$socid : '').'">'.$langs->trans("BackToList").'</a>';

	$morehtmlref = '<div class="refidno">';
	$morehtmlref .= '</div>';

	dol_banner_tab($object, 'ref', $linkback, 1, 'ref', 'ref', $morehtmlref);

	print '<div class="fichecenter">';

	print '<div class="underbanner clearboth"></div>';
	print '<table class="border centpercent tableforfield">';

	// Number of files
	print '<tr><td class="titlefield">'.$langs->trans("NbOfAttachedFiles").'</td><td colspan="3">'.count($filearray).'</td></tr>';

	// Total size
	print '<tr><td>'.$langs->trans("TotalSizeOfAttachedFiles").'</td><td colspan="3">'.$totalsize.' '.$langs->trans("bytes").'</td></tr>';

	print '</table>';

	print '</div>';

	print dol_get_fiche_end();

	$modulepart = 'eventorganization';
	//$permission = $user->rights->eventorganization->conferenceorbooth->write;
	$permission = 1;
	//$permtoedit = $user->rights->eventorganization->conferenceorbooth->write;
	$permtoedit = 1;
	$param = '&id='.$object->id;
	//$param = '';
	if ($withproject) {
		$param .= '&withproject=1';
	}
	//$relativepathwithnofile='conferenceorbooth/' . dol_sanitizeFileName($object->id).'/';
	$relativepathwithnofile = 'conferenceorbooth/'.dol_sanitizeFileName($object->ref).'/';

	include_once DOL_DOCUMENT_ROOT.'/core/tpl/document_actions_post_headers.tpl.php';
} else {
	accessforbidden('', 0, 1);
}

// End of page
llxFooter();
$db->close();<|MERGE_RESOLUTION|>--- conflicted
+++ resolved
@@ -32,16 +32,10 @@
 require_once DOL_DOCUMENT_ROOT.'/core/lib/project.lib.php';
 require_once DOL_DOCUMENT_ROOT.'/eventorganization/class/conferenceorbooth.class.php';
 require_once DOL_DOCUMENT_ROOT.'/eventorganization/lib/eventorganization_conferenceorbooth.lib.php';
-<<<<<<< HEAD
-
-// Load translation files required by the page
-$langs->loadLangs(array("eventorganization", "companies", "other", "mails"));
-=======
 require_once DOL_DOCUMENT_ROOT.'/categories/class/categorie.class.php';
 
 // Load translation files required by the page
 $langs->loadLangs(array("eventorganization", "projects", "companies", "other", "mails"));
->>>>>>> 95dc2558
 
 $action = GETPOST('action', 'aZ09');
 $confirm = GETPOST('confirm');
@@ -94,16 +88,6 @@
 	$upload_dir = $conf->eventorganization->multidir_output[$object->entity ? $object->entity : $conf->entity]."/conferenceorbooth/".get_exdir(0, 0, 0, 1, $object);
 }
 
-<<<<<<< HEAD
-$permissiontoadd = $user->rights->eventorganization->conferenceorbooth->write; // Used by the include of actions_addupdatedelete.inc.php
-
-// Security check
-if ($user->socid > 0) {
-	accessforbidden();
-}
-$isdraft = (($object->status== $object::STATUS_DRAFT) ? 1 : 0);
-$result = restrictedArea($user, 'eventorganization', $object->id, '', '', 'fk_soc', 'rowid', $isdraft);
-=======
 $permissiontoread = $user->rights->eventorganization->read;
 $permissiontoadd = $user->rights->eventorganization->write; // Used by the include of actions_addupdatedelete.inc.php and actions_lineupdown.inc.php
 $permissiontodelete = $user->rights->eventorganization->delete || ($permissiontoadd && isset($object->status) && $object->status == $object::STATUS_DRAFT);
@@ -121,7 +105,6 @@
 if (!$permissiontoread) {
 	accessforbidden();
 }
->>>>>>> 95dc2558
 
 
 /*
@@ -161,10 +144,7 @@
 if (!empty($withproject)) {
 	// Tabs for project
 	$tab = 'eventorganisation';
-<<<<<<< HEAD
-=======
 	$withProjectUrl = "&withproject=1";
->>>>>>> 95dc2558
 	$head = project_prepare_head($projectstatic);
 	print dol_get_fiche_head($head, $tab, $langs->trans("Project"), -1, ($projectstatic->public ? 'projectpub' : 'project'), 0, '', '');
 
@@ -176,21 +156,13 @@
 	// Title
 	$morehtmlref .= $projectstatic->title;
 	// Thirdparty
-<<<<<<< HEAD
-	if ($projectstatic->thirdparty->id > 0) {
-=======
 	if (isset($projectstatic->thirdparty->id) && $projectstatic->thirdparty->id > 0) {
->>>>>>> 95dc2558
 		$morehtmlref .= '<br>'.$langs->trans('ThirdParty').' : '.$projectstatic->thirdparty->getNomUrl(1, 'project');
 	}
 	$morehtmlref .= '</div>';
 
 	// Define a complementary filter for search of next/prev ref.
-<<<<<<< HEAD
-	if (!$user->rights->projet->all->lire) {
-=======
 	if (empty($user->rights->project->all->lire)) {
->>>>>>> 95dc2558
 		$objectsListId = $projectstatic->getProjectsAuthorizedForUser($user, 0, 0);
 		$projectstatic->next_prev_filter = " rowid IN (".$db->sanitize(count($objectsListId) ?join(',', array_keys($objectsListId)) : '0').")";
 	}
@@ -265,47 +237,29 @@
 
 	// Other attributes
 	$cols = 2;
-<<<<<<< HEAD
-	//include DOL_DOCUMENT_ROOT . '/core/tpl/extrafields_view.tpl.php';
-=======
 	$objectconf = $object;
 	$object = $projectstatic;
 	include DOL_DOCUMENT_ROOT.'/core/tpl/extrafields_view.tpl.php';
 	$object = $objectconf;
->>>>>>> 95dc2558
 
 	print '</table>';
 
 	print '</div>';
 
 	print '<div class="fichehalfright">';
-<<<<<<< HEAD
-	print '<div class="ficheaddleft">';
-	print '<div class="underbanner clearboth"></div>';
-
-	print '<table class="border centpercent">';
-
-	// Description
-	print '<td class="titlefield tdtop">'.$langs->trans("Description").'</td><td>';
-=======
 	print '<div class="underbanner clearboth"></div>';
 
 	print '<table class="border tableforfield centpercent">';
 
 	// Description
 	print '<td class="tdtop">'.$langs->trans("Description").'</td><td>';
->>>>>>> 95dc2558
 	print nl2br($projectstatic->description);
 	print '</td></tr>';
 
 	// Categories
 	if ($conf->categorie->enabled) {
 		print '<tr><td class="valignmiddle">'.$langs->trans("Categories").'</td><td>';
-<<<<<<< HEAD
-		print $form->showCategories($projectstatic->id, 'project', 1);
-=======
 		print $form->showCategories($projectstatic->id, Categorie::TYPE_PROJECT, 1);
->>>>>>> 95dc2558
 		print "</td></tr>";
 	}
 
@@ -326,24 +280,6 @@
 	print "</td></tr>";
 
 	print '<tr><td>';
-<<<<<<< HEAD
-	print $form->editfieldkey('PriceOfRegistration', 'price_registration', '', $projectstatic, 0, 'amount', '', 0, 0, 'projectid');
-	print '</td><td>';
-	print $form->editfieldval('PriceOfRegistration', 'price_registration', $projectstatic->price_registration, $projectstatic, 0, 'amount', '', 0, 0, '', 0, '', 'projectid');
-	print "</td></tr>";
-
-	print '<tr><td>';
-	print $form->editfieldkey('PriceOfBooth', 'price_booth', '', $projectstatic, 0, 'amount', '', 0, 0, 'projectid');
-	print '</td><td>';
-	print $form->editfieldval('PriceOfBooth', 'price_booth', $projectstatic->price_booth, $projectstatic, 0, 'amount', '', 0, 0, '', 0, '', 'projectid');
-	print "</td></tr>";
-
-	print '<tr><td valign="middle">'.$langs->trans("EventOrganizationICSLink").'</td><td>';
-	print '';
-	//TODO fill with ics
-	print "</td></tr>";
-
-=======
 	print $form->editfieldkey($form->textwithpicto($langs->trans('PriceOfBooth'), $langs->trans("PriceOfBoothHelp")), 'price_booth', '', $projectstatic, 0, 'amount', '', 0, 0, 'projectid');
 	print '</td><td>';
 	print $form->editfieldval($form->textwithpicto($langs->trans('PriceOfBooth'), $langs->trans("PriceOfBoothHelp")), 'price_booth', $projectstatic->price_booth, $projectstatic, 0, 'amount', '', 0, 0, '', 0, '', 'projectid');
@@ -401,15 +337,10 @@
 	//print ajax_autoselect("linkregister");
 	print '</td></tr>';
 
->>>>>>> 95dc2558
 	print '</table>';
 
 	print '</div>';
 	print '</div>';
-<<<<<<< HEAD
-	print '</div>';
-=======
->>>>>>> 95dc2558
 
 	print '<div class="clearboth"></div>';
 
@@ -435,10 +366,6 @@
 	}
 
 	// Object card
-<<<<<<< HEAD
-	// -------------
-=======
->>>>>>> 95dc2558
 	//-----------------------------------------------
 	$linkback = '<a href="'.dol_buildpath('/eventorganization/conferenceorbooth_list.php', 1).'?restore_lastsearch_values=1'.(!empty($socid) ? '&socid='.$socid : '').'">'.$langs->trans("BackToList").'</a>';
 
