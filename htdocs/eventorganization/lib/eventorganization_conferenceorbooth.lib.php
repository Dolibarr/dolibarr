--- conflicted
+++ resolved
@@ -41,26 +41,6 @@
 	$head[$h][2] = 'card';
 	$h++;
 
-<<<<<<< HEAD
-=======
-	if (isset($object->fields['note_public']) || isset($object->fields['note_private'])) {
-		$nbNote = 0;
-		if (!empty($object->note_private)) {
-			$nbNote++;
-		}
-		if (!empty($object->note_public)) {
-			$nbNote++;
-		}
-		$head[$h][0] = dol_buildpath('/eventorganization/conferenceorbooth_note.php', 1).'?id='.$object->id;
-		$head[$h][1] = $langs->trans('Notes');
-		if ($nbNote > 0) {
-			$head[$h][1] .= (empty($conf->global->MAIN_OPTIMIZEFORTEXTBROWSER) ? '<span class="badge marginleftonlyshort">'.$nbNote.'</span>' : '');
-		}
-		$head[$h][2] = 'note';
-		$h++;
-	}
-
->>>>>>> 40f03041
 	require_once DOL_DOCUMENT_ROOT.'/core/lib/files.lib.php';
 	require_once DOL_DOCUMENT_ROOT.'/core/class/link.class.php';
 	$upload_dir = $conf->eventorganization->dir_output."/conferenceorbooth/".dol_sanitizeFileName($object->ref);
