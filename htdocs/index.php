<?php
/* Copyright (C) 2001-2004	Rodolphe Quiedeville	<rodolphe@quiedeville.org>
 * Copyright (C) 2004-2020	Laurent Destailleur		<eldy@users.sourceforge.net>
 * Copyright (C) 2005-2017	Regis Houssin			<regis.houssin@inodbox.com>
 * Copyright (C) 2011-2012	Juanjo Menent			<jmenent@2byte.es>
 * Copyright (C) 2015		Marcos García			<marcosgdf@gmail.com>
 * Copyright (C) 2021		Frédéric France			<frederic.france@netlogic.fr>
 *
 * This program is free software; you can redistribute it and/or modify
 * it under the terms of the GNU General Public License as published by
 * the Free Software Foundation; either version 3 of the License, or
 * (at your option) any later version.
 *
 * This program is distributed in the hope that it will be useful,
 * but WITHOUT ANY WARRANTY; without even the implied warranty of
 * MERCHANTABILITY or FITNESS FOR A PARTICULAR PURPOSE.  See the
 * GNU General Public License for more details.
 *
 * You should have received a copy of the GNU General Public License
 * along with this program. If not, see <https://www.gnu.org/licenses/>.
 */

/**
 *	\file       htdocs/index.php
 *	\brief      Dolibarr home page
 */


define('CSRFCHECK_WITH_TOKEN', 1); // We force need to use a token to login when making a POST

require 'main.inc.php';
require_once DOL_DOCUMENT_ROOT.'/core/class/html.formother.class.php';

// If not defined, we select menu "home"
$_GET['mainmenu'] = GETPOST('mainmenu', 'aZ09') ? GETPOST('mainmenu', 'aZ09') : 'home';
$action = GETPOST('action', 'aZ09');

$hookmanager->initHooks(array('index'));


/*
 * Actions
 */

$nbmodulesnotautoenabled = count($conf->modules);
if (in_array('fckeditor', $conf->modules)) $nbmodulesnotautoenabled--;
if (in_array('export', $conf->modules)) $nbmodulesnotautoenabled--;
if (in_array('import', $conf->modules)) $nbmodulesnotautoenabled--;

// Check if company name is defined (first install)
if (!isset($conf->global->MAIN_INFO_SOCIETE_NOM) || !getDolGlobalString('MAIN_INFO_SOCIETE_NOM')) {
	header("Location: ".DOL_URL_ROOT."/admin/index.php?mainmenu=home&leftmenu=setup&mesg=setupnotcomplete");
	exit;
}
if ($nbmodulesnotautoenabled <= getDolGlobalString('MAIN_MIN_NB_ENABLED_MODULE_FOR_WARNING', 1)) {	// If only user module enabled
	header("Location: ".DOL_URL_ROOT."/admin/index.php?mainmenu=home&leftmenu=setup&mesg=setupnotcomplete");
	exit;
}
if (GETPOST('addbox')) {	// Add box (when submit is done from a form when ajax disabled)
	require_once DOL_DOCUMENT_ROOT.'/core/class/infobox.class.php';
	$zone = GETPOST('areacode', 'int');
	$userid = GETPOST('userid', 'int');
	$boxorder = GETPOST('boxorder', 'aZ09');
	$boxorder .= GETPOST('boxcombo', 'aZ09');

	$result = InfoBox::saveboxorder($db, $zone, $boxorder, $userid);
	if ($result > 0) {
		setEventMessages($langs->trans("BoxAdded"), null);
	}
}


/*
 * View
 */

if (!isset($form) || !is_object($form)) {
	$form = new Form($db);
}

// Title
$title = $langs->trans("HomeArea").' - Dolibarr '.DOL_VERSION;
if (getDolGlobalString('MAIN_APPLICATION_TITLE')) {
	$title = $langs->trans("HomeArea").' - ' . getDolGlobalString('MAIN_APPLICATION_TITLE');
}

llxHeader('', $title);


$resultboxes = FormOther::getBoxesArea($user, "0"); // Load $resultboxes (selectboxlist + boxactivated + boxlista + boxlistb)


print load_fiche_titre('&nbsp;', $resultboxes['selectboxlist'], '', 0, '', 'titleforhome');

if (getDolGlobalString('MAIN_MOTD')) {
	$conf->global->MAIN_MOTD = preg_replace('/<br(\s[\sa-zA-Z_="]*)?\/?>/i', '<br>', $conf->global->MAIN_MOTD);
	if (getDolGlobalString('MAIN_MOTD')) {
		$substitutionarray = getCommonSubstitutionArray($langs);
		complete_substitutions_array($substitutionarray, $langs);
		$texttoshow = make_substitutions($conf->global->MAIN_MOTD, $substitutionarray, $langs);

		print "\n<!-- Start of welcome text -->\n";
		print '<table width="100%" class="notopnoleftnoright"><tr><td>';
		print dol_htmlentitiesbr($texttoshow);
		print '</td></tr></table><br>';
		print "\n<!-- End of welcome text -->\n";
	}
}

/*
 * Show security warnings
 */

// Security warning if install.lock file is missing or if conf file is writable
if (!getDolGlobalString('MAIN_REMOVE_INSTALL_WARNING')) {
	$message = '';

	// Check if install lock file is present
	$lockfile = DOL_DATA_ROOT.'/install.lock';
	if (!empty($lockfile) && !file_exists($lockfile) && is_dir(DOL_DOCUMENT_ROOT."/install")) {
		$langs->load("errors");
		//if (!empty($message)) $message.='<br>';
		$message .= info_admin($langs->trans("WarningLockFileDoesNotExists", DOL_DATA_ROOT).' '.$langs->trans("WarningUntilDirRemoved", DOL_DOCUMENT_ROOT."/install"), 0, 0, '1', 'clearboth');
	}

	// Conf files must be in read only mode
	if (is_writable($conffile)) {	// $conffile is defined into filefunc.inc.php
		$langs->load("errors");
		//$langs->load("other");
		//if (!empty($message)) $message.='<br>';
		$message .= info_admin($langs->transnoentities("WarningConfFileMustBeReadOnly").' '.$langs->trans("WarningUntilDirRemoved", DOL_DOCUMENT_ROOT."/install"), 0, 0, '1', 'clearboth');
	}

	$object = new stdClass();
	$parameters = array();
	$reshook = $hookmanager->executeHooks('infoadmin', $parameters, $object, $action); // Note that $action and $object may have been modified by some hooks
	if ($reshook == 0) {
		$message .= $hookmanager->resPrint;
	}
	if ($message) {
		print $message.'<br>';
		//$message.='<br>';
		//print info_admin($langs->trans("WarningUntilDirRemoved",DOL_DOCUMENT_ROOT."/install"));
	}
}

/*
 * Dashboard Dolibarr states (statistics)
 * Hidden for external users
 */

$boxstatItems = array();
$boxstatFromHook = '';

// Load translation files required by page
$langs->loadLangs(array('commercial', 'bills', 'orders', 'contracts'));

// Dolibarr Working Board with weather
<<<<<<< HEAD
if (empty($conf->global->MAIN_DISABLE_GLOBAL_WORKBOARD)) {
	$showweather = (empty($conf->global->MAIN_DISABLE_METEO) || getDolGlobalInt('MAIN_DISABLE_METEO') == 2) ? 1 : 0;
=======
if (!getDolGlobalString('MAIN_DISABLE_GLOBAL_WORKBOARD')) {
	$showweather = (!getDolGlobalString('MAIN_DISABLE_METEO') || getDolGlobalInt('MAIN_DISABLE_METEO') == 2) ? 1 : 0;
>>>>>>> 729451fa

	//Array that contains all WorkboardResponse classes to process them
	$dashboardlines = array();

	// Do not include sections without management permission
	require_once DOL_DOCUMENT_ROOT.'/core/class/workboardresponse.class.php';

	// Number of actions to do (late)
	if (isModEnabled('agenda') && !getDolGlobalString('MAIN_DISABLE_BLOCK_AGENDA') && $user->hasRight('agenda', 'myactions', 'read')) {
		include_once DOL_DOCUMENT_ROOT.'/comm/action/class/actioncomm.class.php';
		$board = new ActionComm($db);
		$dashboardlines[$board->element] = $board->load_board($user);
	}

	// Number of project opened
	if (isModEnabled('project') && !getDolGlobalString('MAIN_DISABLE_BLOCK_PROJECT') && $user->hasRight('projet', 'lire')) {
		include_once DOL_DOCUMENT_ROOT.'/projet/class/project.class.php';
		$board = new Project($db);
		$dashboardlines[$board->element] = $board->load_board($user);
	}

	// Number of tasks to do (late)
	if (isModEnabled('project') && !getDolGlobalString('MAIN_DISABLE_BLOCK_PROJECT') && !getDolGlobalString('PROJECT_HIDE_TASKS') && $user->hasRight('projet', 'lire')) {
		include_once DOL_DOCUMENT_ROOT.'/projet/class/task.class.php';
		$board = new Task($db);
		$dashboardlines[$board->element] = $board->load_board($user);
	}

	// Number of commercial customer proposals open (expired)
	if (isModEnabled('propal') && !getDolGlobalString('MAIN_DISABLE_BLOCK_CUSTOMER') && $user->hasRight('propal', 'read')) {
		include_once DOL_DOCUMENT_ROOT.'/comm/propal/class/propal.class.php';
		$board = new Propal($db);
		$dashboardlines[$board->element.'_opened'] = $board->load_board($user, "opened");
		// Number of commercial proposals CLOSED signed (billed)
		$dashboardlines[$board->element.'_signed'] = $board->load_board($user, "signed");
	}

	// Number of supplier proposals open (expired)
	if (isModEnabled('supplier_proposal')  && !getDolGlobalString('MAIN_DISABLE_BLOCK_SUPPLIER') && $user->hasRight('supplier_proposal', 'lire')) {
		$langs->load("supplier_proposal");
		include_once DOL_DOCUMENT_ROOT.'/supplier_proposal/class/supplier_proposal.class.php';
		$board = new SupplierProposal($db);
		$dashboardlines[$board->element.'_opened'] = $board->load_board($user, "opened");
		// Number of commercial proposals CLOSED signed (billed)
		$dashboardlines[$board->element.'_signed'] = $board->load_board($user, "signed");
	}

	// Number of sales orders
	if (isModEnabled('commande')  && !getDolGlobalString('MAIN_DISABLE_BLOCK_CUSTOMER') && $user->hasRight('commande', 'lire')) {
		include_once DOL_DOCUMENT_ROOT.'/commande/class/commande.class.php';
		$board = new Commande($db);
		// Number of customer orders to be shipped (validated and in progress)
		$dashboardlines[$board->element.'_toship'] = $board->load_board($user, 'toship');
		// Number of customer orders to be billed (not visible by default, does not match a lot of organization).
		if (getDolGlobalInt('ORDER_BILL_AFTER_VALIDATION')) {
			$dashboardlines[$board->element.'_tobill'] = $board->load_board($user, 'tobill');
		}
		// Number of customer orders to be billed (delivered but not billed)
		$dashboardlines[$board->element.'_shippedtobill'] = $board->load_board($user, 'shippedtobill');
	}

	// Number of suppliers orders
	if (isModEnabled('supplier_order')  && !getDolGlobalString('MAIN_DISABLE_BLOCK_SUPPLIER') && $user->hasRight('fournisseur', 'commande', 'lire')) {
		include_once DOL_DOCUMENT_ROOT.'/fourn/class/fournisseur.commande.class.php';
		$board = new CommandeFournisseur($db);
		$dashboardlines[$board->element.'_opened'] = $board->load_board($user, "opened");
		$dashboardlines[$board->element.'_awaiting'] = $board->load_board($user, 'awaiting');
	}

	// Number of contract / services enabled (delayed)
	if (isModEnabled('contrat')  && !getDolGlobalString('MAIN_DISABLE_BLOCK_CONTRACT') && $user->hasRight('contrat', 'lire')) {
		include_once DOL_DOCUMENT_ROOT.'/contrat/class/contrat.class.php';
		$board = new Contrat($db);
		$dashboardlines[$board->element.'_inactive'] = $board->load_board($user, "inactive");
		// Number of active services (expired)
		$dashboardlines[$board->element.'_active'] = $board->load_board($user, "active");
	}

	// Number of tickets open
	if (isModEnabled('ticket')  && !getDolGlobalString('MAIN_DISABLE_BLOCK_TICKET') && $user->hasRight('ticket', 'read')) {
		include_once DOL_DOCUMENT_ROOT.'/ticket/class/ticket.class.php';
		$board = new Ticket($db);
		$dashboardlines[$board->element.'_opened'] = $board->load_board($user, "opened");
		// Number of active services (expired)
		//$dashboardlines[$board->element.'_active'] = $board->load_board($user, "active");
	}

	// Number of invoices customers (paid)
	if (isModEnabled('facture') && !getDolGlobalString('MAIN_DISABLE_BLOCK_CUSTOMER') && $user->hasRight('facture', 'lire')) {
		include_once DOL_DOCUMENT_ROOT.'/compta/facture/class/facture.class.php';
		$board = new Facture($db);
		$dashboardlines[$board->element] = $board->load_board($user);
	}

	// Number of supplier invoices (paid)
	if (isModEnabled('supplier_invoice') && !getDolGlobalString('MAIN_DISABLE_BLOCK_SUPPLIER') && $user->hasRight('fournisseur', 'facture', 'lire')) {
		include_once DOL_DOCUMENT_ROOT.'/fourn/class/fournisseur.facture.class.php';
		$board = new FactureFournisseur($db);
		$dashboardlines[$board->element] = $board->load_board($user);
	}

	// Number of transactions to conciliate
	if (isModEnabled('banque')  && !getDolGlobalString('MAIN_DISABLE_BLOCK_BANK') && $user->hasRight('banque', 'lire') && !$user->socid) {
		include_once DOL_DOCUMENT_ROOT.'/compta/bank/class/account.class.php';
		$board = new Account($db);
		$nb = $board->countAccountToReconcile(); // Get nb of account to reconciliate
		if ($nb > 0) {
			$dashboardlines[$board->element] = $board->load_board($user);
		}
	}


	// Number of cheque to send
	if (isModEnabled('banque')  && !getDolGlobalString('MAIN_DISABLE_BLOCK_BANK') && $user->hasRight('banque', 'lire') && !$user->socid) {
		if (!getDolGlobalString('BANK_DISABLE_CHECK_DEPOSIT')) {
			include_once DOL_DOCUMENT_ROOT . '/compta/paiement/cheque/class/remisecheque.class.php';
			$board = new RemiseCheque($db);
			$dashboardlines[$board->element] = $board->load_board($user);
		}
		if (isModEnabled('prelevement')) {
			include_once DOL_DOCUMENT_ROOT.'/compta/prelevement/class/bonprelevement.class.php';
			$board = new BonPrelevement($db);
			$dashboardlines[$board->element . '_direct_debit'] = $board->load_board($user, 'direct_debit');
		}
		if (isModEnabled('paymentbybanktransfer')) {
			include_once DOL_DOCUMENT_ROOT.'/compta/prelevement/class/bonprelevement.class.php';
			$board = new BonPrelevement($db);
			$dashboardlines[$board->element . '_credit_transfer'] = $board->load_board($user, 'credit_transfer');
		}
	}

	// Number of foundation members
	if (isModEnabled('adherent')  && !getDolGlobalString('MAIN_DISABLE_BLOCK_ADHERENT') && $user->hasRight('adherent', 'lire') && !$user->socid) {
		include_once DOL_DOCUMENT_ROOT.'/adherents/class/adherent.class.php';
		$board = new Adherent($db);
		$dashboardlines[$board->element.'_shift'] = $board->load_board($user, 'shift');
		$dashboardlines[$board->element.'_expired'] = $board->load_board($user, 'expired');
	}

	// Number of expense reports to approve
	if (isModEnabled('expensereport')  && !getDolGlobalString('MAIN_DISABLE_BLOCK_EXPENSEREPORT') && $user->hasRight('expensereport', 'approve')) {
		include_once DOL_DOCUMENT_ROOT.'/expensereport/class/expensereport.class.php';
		$board = new ExpenseReport($db);
		$dashboardlines[$board->element.'_toapprove'] = $board->load_board($user, 'toapprove');
	}

	// Number of expense reports to pay
	if (isModEnabled('expensereport')  && !getDolGlobalString('MAIN_DISABLE_BLOCK_EXPENSEREPORT') && $user->hasRight('expensereport', 'to_paid')) {
		include_once DOL_DOCUMENT_ROOT.'/expensereport/class/expensereport.class.php';
		$board = new ExpenseReport($db);
		$dashboardlines[$board->element.'_topay'] = $board->load_board($user, 'topay');
	}

	// Number of holidays to approve
	if (isModEnabled('holiday')  && !getDolGlobalString('MAIN_DISABLE_BLOCK_HOLIDAY') && $user->hasRight('holiday', 'approve')) {
		include_once DOL_DOCUMENT_ROOT.'/holiday/class/holiday.class.php';
		$board = new Holiday($db);
		$dashboardlines[$board->element] = $board->load_board($user);
	}

	$object = new stdClass();
	$parameters = array();
	$action = '';
	$reshook = $hookmanager->executeHooks(
		'addOpenElementsDashboardLine',
		$parameters,
		$object,
		$action
	); // Note that $action and $object may have been modified by some hooks
	if ($reshook == 0) {
		$dashboardlines = array_merge($dashboardlines, $hookmanager->resArray);
	}

	/* Open object dashboard */
	$dashboardgroup = array(
		'action' =>
			array(
				'groupName' => 'Agenda',
				'stats' => array('action'),
			),
		'project' =>
			array(
				'groupName' => 'Projects',
				'globalStatsKey' => 'projects',
				'stats' => array('project', 'project_task'),
			),
		'propal' =>
			array(
				'groupName' => 'Proposals',
				'globalStatsKey' => 'proposals',
				'stats' =>
					array('propal_opened', 'propal_signed'),
			),
		'commande' =>
			array(
				'groupName' => 'Orders',
				'globalStatsKey' => 'orders',
				'stats' =>
					array('commande_toship', 'commande_tobill', 'commande_shippedtobill'),
			),
		'facture' =>
			array(
				'groupName' => 'Invoices',
				'globalStatsKey' => 'invoices',
				'stats' =>
					array('facture'),
			),
		'supplier_proposal' =>
			array(
				'lang' => 'supplier_proposal',
				'groupName' => 'SupplierProposals',
				'globalStatsKey' => 'askprice',
				'stats' =>
					array('supplier_proposal_opened', 'supplier_proposal_signed'),
			),
		'order_supplier' =>
			array(
				'groupName' => 'SuppliersOrders',
				'globalStatsKey' => 'supplier_orders',
				'stats' =>
					array('order_supplier_opened', 'order_supplier_awaiting'),
			),
		'invoice_supplier' =>
			array(
				'groupName' => 'BillsSuppliers',
				'globalStatsKey' => 'supplier_invoices',
				'stats' =>
					array('invoice_supplier'),
			),
		'contrat' =>
			array(
				'groupName' => 'Contracts',
				'globalStatsKey' => 'Contracts',
				'stats' =>
				array('contrat_inactive', 'contrat_active'),
			),
		'ticket' =>
			array(
				'groupName' => 'Tickets',
				'globalStatsKey' => 'ticket',
				'stats' =>
					array('ticket_opened'),
			),
		'bank_account' =>
			array(
				'groupName' => 'BankAccount',
				'stats' =>
					array('bank_account', 'chequereceipt', 'widthdraw_direct_debit', 'widthdraw_credit_transfer'),
			),
		'member' =>
			array(
				'groupName' => 'Members',
				'globalStatsKey' => 'members',
				'stats' =>
					array('member_shift', 'member_expired'),
			),
		'expensereport' =>
			array(
				'groupName' => 'ExpenseReport',
				'globalStatsKey' => 'expensereports',
				'stats' =>
					array('expensereport_toapprove', 'expensereport_topay'),
			),
		'holiday' =>
			array(
				'groupName' => 'Holidays',
				'globalStatsKey' => 'holidays',
				'stats' =>
					array('holiday'),
			),
	);

	$object = new stdClass();
	$parameters = array(
		'dashboardgroup' => $dashboardgroup
	);
	$reshook = $hookmanager->executeHooks('addOpenElementsDashboardGroup', $parameters, $object, $action); // Note that $action and $object may have been modified by some hooks
	if ($reshook == 0) {
		$dashboardgroup = array_merge($dashboardgroup, $hookmanager->resArray);
	}


	// Calculate total nb of late
	$totallate = $totaltodo = 0;

	//Remove any invalid response
	//load_board can return an integer if failed, or WorkboardResponse if OK
	$valid_dashboardlines = array();
	foreach ($dashboardlines as $workboardid => $tmp) {
		if ($tmp instanceof WorkboardResponse) {
			$tmp->id = $workboardid; // Complete the object to add its id into its name
			$valid_dashboardlines[$workboardid] = $tmp;
		}
	}

	// We calculate $totallate. Must be defined before start of next loop because it is show in first fetch on next loop
	foreach ($valid_dashboardlines as $board) {
		if (is_numeric($board->nbtodo) && is_numeric($board->nbtodolate) && $board->nbtodolate > 0) {
			$totaltodo += $board->nbtodo;
			$totallate += $board->nbtodolate;
		}
	}

	$openedDashBoardSize = 'info-box-sm'; // use sm by default
	foreach ($dashboardgroup as $dashbordelement) {
		if (is_array($dashbordelement['stats']) && count($dashbordelement['stats']) > 2) {
			$openedDashBoardSize = ''; // use default info box size : big
			break;
		}
	}

	$totalLateNumber = $totallate;
	$totallatePercentage = ((!empty($totaltodo)) ? round($totallate / $totaltodo * 100, 2) : 0);
	if (getDolGlobalString('MAIN_USE_METEO_WITH_PERCENTAGE')) {
		$totallate = $totallatePercentage;
	}

	$boxwork = '';
	$boxwork .= '<div class="box">';
	$boxwork .= '<table summary="'.dol_escape_htmltag($langs->trans("WorkingBoard")).'" class="noborder boxtable boxtablenobottom boxworkingboard centpercent">'."\n";
	$boxwork .= '<tr class="liste_titre">';
	$boxwork .= '<th class="liste_titre"><div class="inline-block valignmiddle">'.$langs->trans("DolibarrWorkBoard").'</div>';
	if ($showweather) {
		if ($totallate > 0) {
			$text = $langs->transnoentitiesnoconv("WarningYouHaveAtLeastOneTaskLate").' ('.$langs->transnoentitiesnoconv(
				"NActionsLate",
				$totallate.(getDolGlobalString('MAIN_USE_METEO_WITH_PERCENTAGE') ? '%' : '')
			).')';
		} else {
			$text = $langs->transnoentitiesnoconv("NoItemLate");
		}
		$text .= '. '.$langs->transnoentitiesnoconv("LateDesc");
		//$text.=$form->textwithpicto('',$langs->trans("LateDesc"));
		$options = 'height="24px" style="float: right"';
		$boxwork .= showWeather($totallate, $text, $options, 'inline-block valignmiddle');
	}
	$boxwork .= '</th>';
	$boxwork .= '</tr>'."\n";

	// Show dashboard
	$nbworkboardempty = 0;
	$isIntopOpenedDashBoard = $globalStatInTopOpenedDashBoard = array();
	if (!empty($valid_dashboardlines)) {
		$openedDashBoard = '';

		$boxwork .= '<tr class="nobottom nohover"><td class="tdboxstats nohover flexcontainer centpercent"><div style="display: flex: flex-wrap: wrap">';

		foreach ($dashboardgroup as $groupKey => $groupElement) {
			$boards = array();

			// Scan $groupElement and save the one with 'stats' that must be used for the open objects dashboard
			if (!getDolGlobalString('MAIN_DISABLE_NEW_OPENED_DASH_BOARD')) {
				foreach ($groupElement['stats'] as $infoKey) {
					if (!empty($valid_dashboardlines[$infoKey])) {
						$boards[] = $valid_dashboardlines[$infoKey];
						$isIntopOpenedDashBoard[] = $infoKey;
					}
				}
			}

			if (!empty($boards)) {
				if (!empty($groupElement['lang'])) {
					$langs->load($groupElement['lang']);
				}
				$groupName = $langs->trans($groupElement['groupName']);
				$groupKeyLowerCase = strtolower($groupKey);

				// global stats
				$globalStatsKey = false;
				if (!empty($groupElement['globalStatsKey']) && empty($groupElement['globalStats'])) { // can be filled by hook
					$globalStatsKey = $groupElement['globalStatsKey'];
					$groupElement['globalStats'] = array();
				}

				$openedDashBoard .= '<div class="box-flex-item"><div class="box-flex-item-with-margin">'."\n";
				$openedDashBoard .= '	<div class="info-box '.$openedDashBoardSize.'">'."\n";
				$openedDashBoard .= '		<span class="info-box-icon bg-infobox-'.$groupKeyLowerCase.'">'."\n";
				$openedDashBoard .= '		<i class="fa fa-dol-'.$groupKeyLowerCase.'"></i>'."\n";

				// Show the span for the total of record. TODO This seems not used.
				if (!empty($groupElement['globalStats'])) {
					$globalStatInTopOpenedDashBoard[] = $globalStatsKey;
					$openedDashBoard .= '<span class="info-box-icon-text" title="'.$groupElement['globalStats']['text'].'">'.$groupElement['globalStats']['nbTotal'].'</span>';
				}

				$openedDashBoard .= '</span>'."\n";
				$openedDashBoard .= '<div class="info-box-content">'."\n";

				$openedDashBoard .= '<div class="info-box-title" title="'.strip_tags($groupName).'">'.$groupName.'</div>'."\n";
				$openedDashBoard .= '<div class="info-box-lines">'."\n";

				foreach ($boards as $board) {
					$openedDashBoard .= '<div class="info-box-line spanoverflow nowrap">';

					if (!empty($board->labelShort)) {
						$infoName = '<div class="marginrightonly inline-block valignmiddle info-box-line-text" title="'.$board->label.'">'.$board->labelShort.'</div>';
					} else {
						$infoName = '<div class="marginrightonly inline-block valignmiddle info-box-line-text">'.$board->label.'</div>';
					}

					$textLateTitle = $langs->trans("NActionsLate", $board->nbtodolate);
					$textLateTitle .= ' ('.$langs->trans("Late").' = '.$langs->trans("DateReference").' > '.$langs->trans("DateToday").' '.(ceil(empty($board->warning_delay) ? 0 : $board->warning_delay) >= 0 ? '+' : '').ceil(empty($board->warning_delay) ? 0 : $board->warning_delay).' '.$langs->trans("days").')';

					if ($board->id == 'bank_account') {
						$textLateTitle .= '<br><span class="opacitymedium">'.$langs->trans("IfYouDontReconcileDisableProperty", $langs->transnoentitiesnoconv("Conciliable")).'</span>';
					}

					$textLate = '';
					if ($board->nbtodolate > 0) {
						$textLate .= '<span title="'.dol_escape_htmltag($textLateTitle).'" class="classfortooltip badge badge-warning">';
						$textLate .= '<i class="fa fa-exclamation-triangle"></i> '.$board->nbtodolate;
						$textLate .= '</span>';
					}

					$nbtodClass = '';
					if ($board->nbtodo > 0) {
						$nbtodClass = 'badge badge-info';
					} else {
						$nbtodClass = 'opacitymedium';
					}

					// Forge the line to show into the open object box
					$labeltoshow = $board->label.' ('.$board->nbtodo.')';
					if ($board->total > 0) {
						$labeltoshow .= ' - '.price($board->total, 0, $langs, 1, -1, -1, $conf->currency);
					}
					$openedDashBoard .= '<a href="'.$board->url.'" class="info-box-text info-box-text-a">';
					$openedDashBoard .= $infoName;
					$openedDashBoard .= '<div class="inline-block nowraponall">';
					$openedDashBoard .= '<span class="classfortooltip'.($nbtodClass ? ' '.$nbtodClass : '').'" title="'.$labeltoshow.'">';
					$openedDashBoard .= $board->nbtodo;
					if ($board->total > 0 && getDolGlobalString('MAIN_WORKBOARD_SHOW_TOTAL_WO_TAX')) {
						$openedDashBoard .= ' : '.price($board->total, 0, $langs, 1, -1, -1, $conf->currency);
					}
					$openedDashBoard .= '</span>';

					if ($textLate) {
						if ($board->url_late) {
							$openedDashBoard .= '</div></a>';
							$openedDashBoard .= ' <div class="inline-block"><a href="'.$board->url_late.'" class="info-box-text info-box-text-a paddingleft">';
						} else {
							$openedDashBoard .= ' ';
						}
						$openedDashBoard .= $textLate;
					}
					$openedDashBoard .= '</a>'."\n";
					$openedDashBoard .= '</div>';
					$openedDashBoard .= '</div>'."\n";
				}

				// TODO Add hook here to add more "info-box-line"

				$openedDashBoard .= '		</div><!-- /.info-box-lines --></div><!-- /.info-box-content -->'."\n";
				$openedDashBoard .= '	</div><!-- /.info-box -->'."\n";
				$openedDashBoard .= '</div><!-- /.box-flex-item-with-margin -->'."\n";
				$openedDashBoard .= '</div><!-- /.box-flex-item -->'."\n";
				$openedDashBoard .= "\n";
			}
		}

		if ($showweather && !empty($isIntopOpenedDashBoard)) {
			$appendClass = (getDolGlobalInt('MAIN_DISABLE_METEO') == 2 ? ' hideonsmartphone' : '');
			$weather = getWeatherStatus($totallate);

			$text = '';
			if ($totallate > 0) {
				$text = $langs->transnoentitiesnoconv("WarningYouHaveAtLeastOneTaskLate").' ('.$langs->transnoentitiesnoconv(
					"NActionsLate",
					$totallate.(getDolGlobalString('MAIN_USE_METEO_WITH_PERCENTAGE') ? '%' : '')
				).')';
			} else {
				$text = $langs->transnoentitiesnoconv("NoItemLate");
			}
			$text .= '. '.$langs->transnoentitiesnoconv("LateDesc");

			$weatherDashBoard = '<div class="box-flex-item '.$appendClass.'"><div class="box-flex-item-with-margin">'."\n";
			$weatherDashBoard .= '	<div class="info-box '.$openedDashBoardSize.' info-box-weather info-box-weather-level'.$weather->level.'">'."\n";
			$weatherDashBoard .= '		<span class="info-box-icon">';
			$weatherDashBoard .= img_weather('', $weather->level, '', 0, 'valignmiddle width50');
			$weatherDashBoard .= '       </span>'."\n";
			$weatherDashBoard .= '		<div class="info-box-content">'."\n";
			$weatherDashBoard .= '			<div class="info-box-title">'.$langs->trans('GlobalOpenedElemView').'</div>'."\n";

			if ($totallatePercentage > 0 && getDolGlobalString('MAIN_USE_METEO_WITH_PERCENTAGE')) {
				$weatherDashBoard .= '			<span class="info-box-number">'.$langs->transnoentitiesnoconv(
					"NActionsLate",
					price($totallatePercentage).'%'
				).'</span>'."\n";
				$weatherDashBoard .= '			<span class="progress-description">'.$langs->trans(
					'NActionsLate',
					$totalLateNumber
				).'</span>'."\n";
			} else {
				$weatherDashBoard .= '			<span class="info-box-number">'.$langs->transnoentitiesnoconv(
					"NActionsLate",
					$totalLateNumber
				).'</span>'."\n";
				if ($totallatePercentage > 0) {
					$weatherDashBoard .= '			<span class="progress-description">'.$langs->trans(
						'NActionsLate',
						price($totallatePercentage).'%'
					).'</span>'."\n";
				}
			}

			$weatherDashBoard .= '		</div><!-- /.info-box-content -->'."\n";
			$weatherDashBoard .= '	</div><!-- /.info-box -->'."\n";
			$weatherDashBoard .= '</div><!-- /.box-flex-item-with-margin -->'."\n";
			$weatherDashBoard .= '</div><!-- /.box-flex-item -->'."\n";
			$weatherDashBoard .= "\n";

			$openedDashBoard = $weatherDashBoard.$openedDashBoard;
		}

		if (!empty($isIntopOpenedDashBoard)) {
			for ($i = 1; $i <= 10; $i++) {
				$openedDashBoard .= '<div class="box-flex-item filler"></div>';
			}
		}

		$nbworkboardcount = 0;
		foreach ($valid_dashboardlines as $infoKey => $board) {
			if (in_array($infoKey, $isIntopOpenedDashBoard)) {
				// skip if info is present on top
				continue;
			}

			if (empty($board->nbtodo)) {
				$nbworkboardempty++;
			}
			$nbworkboardcount++;


			$textlate = $langs->trans("NActionsLate", $board->nbtodolate);
			$textlate .= ' ('.$langs->trans("Late").' = '.$langs->trans("DateReference").' > '.$langs->trans("DateToday").' '.(ceil($board->warning_delay) >= 0 ? '+' : '').ceil($board->warning_delay).' '.$langs->trans("days").')';


			$boxwork .= '<div class="boxstatsindicator thumbstat150 nobold nounderline"><div class="boxstats130 boxstatsborder">';
			$boxwork .= '<div class="boxstatscontent">';
			$boxwork .= '<span class="boxstatstext" title="'.dol_escape_htmltag($board->label).'">'.$board->img.' <span>'.$board->label.'</span></span><br>';
			$boxwork .= '<a class="valignmiddle dashboardlineindicator" href="'.$board->url.'"><span class="dashboardlineindicator'.(($board->nbtodo == 0) ? ' dashboardlineok' : '').'">'.$board->nbtodo.'</span></a>';
			if ($board->total > 0 && getDolGlobalString('MAIN_WORKBOARD_SHOW_TOTAL_WO_TAX')) {
				$boxwork .= '&nbsp;/&nbsp;<a class="valignmiddle dashboardlineindicator" href="'.$board->url.'"><span class="dashboardlineindicator'.(($board->nbtodo == 0) ? ' dashboardlineok' : '').'">'.price($board->total).'</span></a>';
			}
			$boxwork .= '</div>';
			if ($board->nbtodolate > 0) {
				$boxwork .= '<div class="dashboardlinelatecoin nowrap">';
				$boxwork .= '<a title="'.dol_escape_htmltag($textlate).'" class="valignmiddle dashboardlineindicatorlate'.($board->nbtodolate > 0 ? ' dashboardlineko' : ' dashboardlineok').'" href="'.((!$board->url_late) ? $board->url : $board->url_late).'">';
				//$boxwork .= img_picto($textlate, "warning_white", 'class="valigntextbottom"');
				$boxwork .= img_picto(
					$textlate,
					"warning_white",
					'class="inline-block hideonsmartphone valigntextbottom"'
				);
				$boxwork .= '<span class="dashboardlineindicatorlate'.($board->nbtodolate > 0 ? ' dashboardlineko' : ' dashboardlineok').'">';
				$boxwork .= $board->nbtodolate;
				$boxwork .= '</span>';
				$boxwork .= '</a>';
				$boxwork .= '</div>';
			}
			$boxwork .= '</div></div>';
			$boxwork .= "\n";
		}

		$boxwork .= '<div class="boxstatsindicator thumbstat150 nobold nounderline"><div class="boxstats150empty"></div></div>';
		$boxwork .= '<div class="boxstatsindicator thumbstat150 nobold nounderline"><div class="boxstats150empty"></div></div>';
		$boxwork .= '<div class="boxstatsindicator thumbstat150 nobold nounderline"><div class="boxstats150empty"></div></div>';
		$boxwork .= '<div class="boxstatsindicator thumbstat150 nobold nounderline"><div class="boxstats150empty"></div></div>';

		$boxwork .= '</div>';
		$boxwork .= '</td></tr>';
	} else {
		$boxwork .= '<tr class="nohover">';
		$boxwork .= '<td class="nohover valignmiddle opacitymedium">';
		$boxwork .= $langs->trans("NoOpenedElementToProcess");
		$boxwork .= '</td>';
		$boxwork .= '</tr>';
	}

	$boxwork .= '</td></tr>';

	$boxwork .= '</table>'; // End table array of working board
	$boxwork .= '</div>';

	if (!empty($isIntopOpenedDashBoard)) {
		print '<div class="fichecenter">';
		print '<div class="opened-dash-board-wrap"><div class="box-flex-container">'.$openedDashBoard.'</div></div>';
		print '</div>';
	}
}


print '<div class="clearboth"></div>';

print '<div class="fichecenter fichecenterbis">';


/*
 * Show widgets (boxes)
 */

$boxlist = '<div class="twocolumns">';

$boxlist .= '<div class="firstcolumn fichehalfleft boxhalfleft" id="boxhalfleft">';
if (!empty($nbworkboardcount)) {
	$boxlist .= $boxwork;
}

$boxlist .= $resultboxes['boxlista'];

$boxlist .= '</div>';

$boxlist .= '<div class="secondcolumn fichehalfright boxhalfright" id="boxhalfright">';

$boxlist .= $resultboxes['boxlistb'];

$boxlist .= '</div>';
$boxlist .= "\n";

$boxlist .= '</div>';


print $boxlist;

print '</div>';

//print 'mem='.memory_get_usage().' - '.memory_get_peak_usage();

// End of page
llxFooter();
$db->close();


/**
 *  Show weather logo. Logo to show depends on $totallate and values for
 *  $conf->global->MAIN_METEO_LEVELx
 *
 *  @param      int     $totallate      Nb of element late
 *  @param      string  $text           Text to show on logo
 *  @param      string  $options        More parameters on img tag
 *  @param      string  $morecss        More CSS
 *  @return     string                  Return img tag of weather
 */
function showWeather($totallate, $text, $options, $morecss = '')
{
	global $conf;

	$weather = getWeatherStatus($totallate);
	return img_weather($text, $weather->picto, $options, 0, $morecss);
}


/**
 *  get weather level
 *  $conf->global->MAIN_METEO_LEVELx
 *
 *  @param      int     $totallate      Nb of element late
 *  @return     stdClass                Return img tag of weather
 */
function getWeatherStatus($totallate)
{
	global $conf;

	$weather = new stdClass();
	$weather->picto = '';

	$offset = 0;
	$factor = 10; // By default

	$used_conf = !getDolGlobalString('MAIN_USE_METEO_WITH_PERCENTAGE') ? 'MAIN_METEO_LEVEL' : 'MAIN_METEO_PERCENTAGE_LEVEL';

	$weather->level = 0;
	$level0 = $offset;
	$level0 = getDolGlobalString($used_conf.'0', $level0);
	$level1 = $offset + $factor;
	$level1 = getDolGlobalString($used_conf.'1', $level1);
	$level2 = $offset + 2 * $factor;
	$level2 = getDolGlobalString($used_conf.'2', $level2);
	$level3 = $offset + 3 * $factor;
	$level3 = getDolGlobalString($used_conf.'3', $level3);

	if ($totallate <= $level0) {
		$weather->picto = 'weather-clear.png';
		$weather->level = 0;
	} elseif ($totallate <= $level1) {
		$weather->picto = 'weather-few-clouds.png';
		$weather->level = 1;
	} elseif ($totallate <= $level2) {
		$weather->picto = 'weather-clouds.png';
		$weather->level = 2;
	} elseif ($totallate <= $level3) {
		$weather->picto = 'weather-many-clouds.png';
		$weather->level = 3;
	} else {
		$weather->picto = 'weather-storm.png';
		$weather->level = 4;
	}

	return $weather;
}<|MERGE_RESOLUTION|>--- conflicted
+++ resolved
@@ -156,13 +156,8 @@
 $langs->loadLangs(array('commercial', 'bills', 'orders', 'contracts'));
 
 // Dolibarr Working Board with weather
-<<<<<<< HEAD
-if (empty($conf->global->MAIN_DISABLE_GLOBAL_WORKBOARD)) {
-	$showweather = (empty($conf->global->MAIN_DISABLE_METEO) || getDolGlobalInt('MAIN_DISABLE_METEO') == 2) ? 1 : 0;
-=======
 if (!getDolGlobalString('MAIN_DISABLE_GLOBAL_WORKBOARD')) {
 	$showweather = (!getDolGlobalString('MAIN_DISABLE_METEO') || getDolGlobalInt('MAIN_DISABLE_METEO') == 2) ? 1 : 0;
->>>>>>> 729451fa
 
 	//Array that contains all WorkboardResponse classes to process them
 	$dashboardlines = array();
