--- conflicted
+++ resolved
@@ -1,6 +1,6 @@
 <?php
 /* Copyright (C) 2001-2004	Rodolphe Quiedeville	<rodolphe@quiedeville.org>
- * Copyright (C) 2004-2020	Laurent Destailleur		<eldy@users.sourceforge.net>
+ * Copyright (C) 2004-2017	Laurent Destailleur		<eldy@users.sourceforge.net>
  * Copyright (C) 2005-2017	Regis Houssin			<regis.houssin@inodbox.com>
  * Copyright (C) 2011-2012	Juanjo Menent			<jmenent@2byte.es>
  * Copyright (C) 2015		Marcos García			<marcosgdf@gmail.com>
@@ -16,7 +16,7 @@
  * GNU General Public License for more details.
  *
  * You should have received a copy of the GNU General Public License
- * along with this program. If not, see <https://www.gnu.org/licenses/>.
+ * along with this program. If not, see <http://www.gnu.org/licenses/>.
  */
 
 /**
@@ -24,14 +24,14 @@
  *	\brief      Dolibarr home page
  */
 
-define('NOCSRFCHECK', 1); // This is main home and login page. We must be able to go on it from another web site.
+define('NOCSRFCHECK', 1);	// This is main home and login page. We must be able to go on it from another web site.
 
 require 'main.inc.php';
 require_once DOL_DOCUMENT_ROOT.'/core/class/html.formother.class.php';
 
 // If not defined, we select menu "home"
-$_GET['mainmenu'] = GETPOST('mainmenu', 'aZ09') ?GETPOST('mainmenu', 'aZ09') : 'home';
-$action = GETPOST('action', 'aZ09');
+$_GET['mainmenu']=GETPOST('mainmenu', 'aZ09')?GETPOST('mainmenu', 'aZ09'):'home';
+$action=GETPOST('action', 'aZ09');
 
 $hookmanager->initHooks(array('index'));
 
@@ -46,7 +46,7 @@
     header("Location: ".DOL_URL_ROOT."/admin/index.php?mainmenu=home&leftmenu=setup&mesg=setupnotcomplete");
     exit;
 }
-if (count($conf->modules) <= (empty($conf->global->MAIN_MIN_NB_ENABLED_MODULE_FOR_WARNING) ? 1 : $conf->global->MAIN_MIN_NB_ENABLED_MODULE_FOR_WARNING))	// If only user module enabled
+if (count($conf->modules) <= (empty($conf->global->MAIN_MIN_NB_ENABLED_MODULE_FOR_WARNING)?1:$conf->global->MAIN_MIN_NB_ENABLED_MODULE_FOR_WARNING))	// If only user module enabled
 {
     header("Location: ".DOL_URL_ROOT."/admin/index.php?mainmenu=home&leftmenu=setup&mesg=setupnotcomplete");
     exit;
@@ -54,12 +54,12 @@
 if (GETPOST('addbox'))	// Add box (when submit is done from a form when ajax disabled)
 {
 	require_once DOL_DOCUMENT_ROOT.'/core/class/infobox.class.php';
-	$zone = GETPOST('areacode', 'aZ09');
-	$userid = GETPOST('userid', 'int');
-	$boxorder = GETPOST('boxorder', 'aZ09');
-	$boxorder .= GETPOST('boxcombo', 'aZ09');
-
-	$result = InfoBox::saveboxorder($db, $zone, $boxorder, $userid);
+	$zone=GETPOST('areacode', 'aZ09');
+	$userid=GETPOST('userid', 'int');
+	$boxorder=GETPOST('boxorder', 'aZ09');
+	$boxorder.=GETPOST('boxcombo', 'aZ09');
+
+	$result=InfoBox::saveboxorder($db, $zone, $boxorder, $userid);
 	if ($result > 0) setEventMessages($langs->trans("BoxAdded"), null);
 }
 
@@ -68,26 +68,26 @@
  * View
  */
 
-if (!is_object($form)) $form = new Form($db);
+if (! is_object($form)) $form=new Form($db);
 
 // Title
-$title = $langs->trans("HomeArea").' - Dolibarr '.DOL_VERSION;
-if (!empty($conf->global->MAIN_APPLICATION_TITLE)) $title = $langs->trans("HomeArea").' - '.$conf->global->MAIN_APPLICATION_TITLE;
+$title=$langs->trans("HomeArea").' - Dolibarr '.DOL_VERSION;
+if (! empty($conf->global->MAIN_APPLICATION_TITLE)) $title=$langs->trans("HomeArea").' - '.$conf->global->MAIN_APPLICATION_TITLE;
 
 llxHeader('', $title);
 
 
-$resultboxes = FormOther::getBoxesArea($user, "0"); // Load $resultboxes (selectboxlist + boxactivated + boxlista + boxlistb)
-
-
-print load_fiche_titre($langs->trans("HomeArea"), $resultboxes['selectboxlist'], 'home', 0, '', 'titleforhome');
-
-if (!empty($conf->global->MAIN_MOTD))
-{
-    $conf->global->MAIN_MOTD = preg_replace('/<br(\s[\sa-zA-Z_="]*)?\/?>/i', '<br>', $conf->global->MAIN_MOTD);
-    if (!empty($conf->global->MAIN_MOTD))
+$resultboxes=FormOther::getBoxesArea($user, "0");    // Load $resultboxes (selectboxlist + boxactivated + boxlista + boxlistb)
+
+
+print load_fiche_titre($langs->trans("HomeArea"), $resultboxes['selectboxlist'], 'title_home');
+
+if (! empty($conf->global->MAIN_MOTD))
+{
+    $conf->global->MAIN_MOTD=preg_replace('/<br(\s[\sa-zA-Z_="]*)?\/?>/i', '<br>', $conf->global->MAIN_MOTD);
+    if (! empty($conf->global->MAIN_MOTD))
     {
-        $substitutionarray = getCommonSubstitutionArray($langs);
+        $substitutionarray=getCommonSubstitutionArray($langs);
         complete_substitutions_array($substitutionarray, $langs);
         $texttoshow = make_substitutions($conf->global->MAIN_MOTD, $substitutionarray, $langs);
 
@@ -100,772 +100,543 @@
 }
 
 
-
+print '<div class="fichecenter"><div class="fichethirdleft">';
 
 
 /*
  * Dashboard Dolibarr states (statistics)
  * Hidden for external users
  */
-
-$boxstatItems = array();
-$boxstatFromHook = '';
+$boxstat='';
 
 // Load translation files required by page
 $langs->loadLangs(array('commercial', 'bills', 'orders', 'contracts'));
 
-// Load global statistics of objects
-if (empty($user->socid) && empty($conf->global->MAIN_DISABLE_GLOBAL_BOXSTATS))
-{
-    $object = new stdClass();
-    $parameters = array();
-    $action = '';
-    $reshook = $hookmanager->executeHooks('addStatisticLine', $parameters, $object, $action); // Note that $action and $object may have been modified by some hooks
-    $boxstatFromHook = $hookmanager->resPrint;
+if (empty($user->societe_id))
+{
+    $boxstat.='<div class="box">';
+    $boxstat.='<table summary="'.dol_escape_htmltag($langs->trans("DolibarrStateBoard")).'" class="noborder boxtable boxtablenobottom nohover" width="100%">';
+    $boxstat.='<tr class="liste_titre">';
+    $boxstat.='<th class="liste_titre">';
+    $boxstat.='<div class="inline-block valignmiddle">'.$langs->trans("DolibarrStateBoard").'</div>';
+    $boxstat.='</th>';
+    $boxstat.='</tr>';
+    $boxstat.='<tr class="nobottom nohover"><td class="tdboxstats nohover flexcontainer">';
+
+    $object=new stdClass();
+    $parameters=array();
+    $action='';
+    $reshook=$hookmanager->executeHooks('addStatisticLine', $parameters, $object, $action);    // Note that $action and $object may have been modified by some hooks
+    $boxstat.=$hookmanager->resPrint;
 
     if (empty($reshook))
     {
-    	// Cle array returned by the method load_state_board for each line
-    	$keys = array(
-    		'users',
-    		'members',
-    		'expensereports',
-    		'holidays',
-    		'customers',
-    		'prospects',
-    		'suppliers',
-    		'contacts',
-    		'products',
-    		'services',
-    		'projects',
-    		'proposals',
-    		'orders',
-    		'invoices',
-    		'donations',
-    		'contracts',
-    		'interventions',
-    		'supplier_proposals',
-    		'supplier_orders',
-    		'supplier_invoices',
-    		'ticket'
-    	);
-
 	    // Condition to be checked for each display line dashboard
-	    $conditions = array(
-	    	'users' => $user->rights->user->user->lire,
-	    	'members' => !empty($conf->adherent->enabled) && $user->rights->adherent->lire,
-	    	'customers' => !empty($conf->societe->enabled) && $user->rights->societe->lire && empty($conf->global->SOCIETE_DISABLE_CUSTOMERS) && empty($conf->global->SOCIETE_DISABLE_CUSTOMERS_STATS),
-	    	'prospects' => !empty($conf->societe->enabled) && $user->rights->societe->lire && empty($conf->global->SOCIETE_DISABLE_PROSPECTS) && empty($conf->global->SOCIETE_DISABLE_PROSPECTS_STATS),
-	    	'suppliers' => !empty($conf->fournisseur->enabled) && $user->rights->fournisseur->lire && empty($conf->global->SOCIETE_DISABLE_SUPPLIERS_STATS),
-		    'contacts' => !empty($conf->societe->enabled) && $user->rights->societe->contact->lire,
-		    'services' => !empty($conf->product->enabled) && $user->rights->produit->lire,
-		    'services' => !empty($conf->service->enabled) && $user->rights->service->lire,
-		    'proposals' => !empty($conf->propal->enabled) && $user->rights->propale->lire,
-		    'orders' => !empty($conf->commande->enabled) && $user->rights->commande->lire,
-		    'invoices' => !empty($conf->facture->enabled) && $user->rights->facture->lire,
-	    	'donations' => !empty($conf->don->enabled) && $user->rights->don->lire,
-	    	'contracts' => !empty($conf->contrat->enabled) && $user->rights->contrat->lire,
-		    'interventions' => !empty($conf->ficheinter->enabled) && $user->rights->ficheinter->lire,
-			'supplier_orders' => !empty($conf->supplier_order->enabled) && $user->rights->fournisseur->commande->lire && empty($conf->global->SOCIETE_DISABLE_SUPPLIERS_ORDERS_STATS),
-			'supplier_invoices' => !empty($conf->supplier_invoice->enabled) && $user->rights->fournisseur->facture->lire && empty($conf->global->SOCIETE_DISABLE_SUPPLIERS_INVOICES_STATS),
-			'supplier_proposals' => !empty($conf->supplier_proposal->enabled) && $user->rights->supplier_proposal->lire && empty($conf->global->SOCIETE_DISABLE_SUPPLIERS_PROPOSAL_STATS),
-		    'projects' => !empty($conf->projet->enabled) && $user->rights->projet->lire,
-		    'expensereports' => !empty($conf->expensereport->enabled) && $user->rights->expensereport->lire,
-	        'holidays' => !empty($conf->holiday->enabled) && $user->rights->holiday->read,
-		    'ticket' => !empty($conf->ticket->enabled) && $user->rights->ticket->read
+	    $conditions=array(
+	    $user->rights->user->user->lire,
+	    ! empty($conf->societe->enabled) && $user->rights->societe->lire && empty($conf->global->SOCIETE_DISABLE_CUSTOMERS) && empty($conf->global->SOCIETE_DISABLE_CUSTOMERS_STATS),
+	    ! empty($conf->societe->enabled) && $user->rights->societe->lire && empty($conf->global->SOCIETE_DISABLE_PROSPECTS) && empty($conf->global->SOCIETE_DISABLE_PROSPECTS_STATS),
+	    ! empty($conf->fournisseur->enabled) && $user->rights->fournisseur->lire && empty($conf->global->SOCIETE_DISABLE_SUPPLIERS_STATS),
+	    ! empty($conf->societe->enabled) && $user->rights->societe->contact->lire,
+	    ! empty($conf->adherent->enabled) && $user->rights->adherent->lire,
+	    ! empty($conf->product->enabled) && $user->rights->produit->lire,
+	    ! empty($conf->service->enabled) && $user->rights->service->lire,
+	    ! empty($conf->propal->enabled) && $user->rights->propale->lire,
+	    ! empty($conf->commande->enabled) && $user->rights->commande->lire,
+	    ! empty($conf->facture->enabled) && $user->rights->facture->lire,
+	    ! empty($conf->contrat->enabled) && $user->rights->contrat->lire,
+	    ! empty($conf->ficheinter->enabled) && $user->rights->ficheinter->lire,
+		! empty($conf->supplier_order->enabled) && $user->rights->fournisseur->commande->lire && empty($conf->global->SOCIETE_DISABLE_SUPPLIERS_ORDERS_STATS),
+		! empty($conf->supplier_invoice->enabled) && $user->rights->fournisseur->facture->lire && empty($conf->global->SOCIETE_DISABLE_SUPPLIERS_INVOICES_STATS),
+		! empty($conf->supplier_proposal->enabled) && $user->rights->supplier_proposal->lire && empty($conf->global->SOCIETE_DISABLE_SUPPLIERS_PROPOSAL_STATS),
+	    ! empty($conf->projet->enabled) && $user->rights->projet->lire,
+	    ! empty($conf->expensereport->enabled) && $user->rights->expensereport->lire,
+        ! empty($conf->holiday->enabled) && $user->rights->holiday->read,
+		! empty($conf->don->enabled) && $user->rights->don->lire
 	    );
 	    // Class file containing the method load_state_board for each line
-	    $includes = array(
-	    	'users' => DOL_DOCUMENT_ROOT."/user/class/user.class.php",
-	    	'members' => DOL_DOCUMENT_ROOT."/adherents/class/adherent.class.php",
-	    	'customers' => DOL_DOCUMENT_ROOT."/societe/class/client.class.php",
-	    	'prospects' => DOL_DOCUMENT_ROOT."/societe/class/client.class.php",
-	    	'suppliers' => DOL_DOCUMENT_ROOT."/fourn/class/fournisseur.class.php",
-	    	'contacts' => DOL_DOCUMENT_ROOT."/contact/class/contact.class.php",
-	    	'products' => DOL_DOCUMENT_ROOT."/product/class/product.class.php",
-	    	'services' => DOL_DOCUMENT_ROOT."/product/class/product.class.php",
-	    	'proposals' => DOL_DOCUMENT_ROOT."/comm/propal/class/propal.class.php",
-	    	'orders' => DOL_DOCUMENT_ROOT."/commande/class/commande.class.php",
-	    	'invoices' => DOL_DOCUMENT_ROOT."/compta/facture/class/facture.class.php",
-	    	'donations' => DOL_DOCUMENT_ROOT."/don/class/don.class.php",
-	    	'contracts' => DOL_DOCUMENT_ROOT."/contrat/class/contrat.class.php",
-	    	'interventions' => DOL_DOCUMENT_ROOT."/fichinter/class/fichinter.class.php",
-	    	'supplier_orders' => DOL_DOCUMENT_ROOT."/fourn/class/fournisseur.commande.class.php",
-	    	'supplier_invoices' => DOL_DOCUMENT_ROOT."/fourn/class/fournisseur.facture.class.php",
-	    	'supplier_proposals' => DOL_DOCUMENT_ROOT."/supplier_proposal/class/supplier_proposal.class.php",
-	    	'projects' => DOL_DOCUMENT_ROOT."/projet/class/project.class.php",
-	    	'expensereports' => DOL_DOCUMENT_ROOT."/expensereport/class/expensereport.class.php",
-	    	'holidays' => DOL_DOCUMENT_ROOT."/holiday/class/holiday.class.php",
-	    	'ticket' => DOL_DOCUMENT_ROOT."/ticket/class/ticket.class.php"
+	    $includes=array(
+	        DOL_DOCUMENT_ROOT."/user/class/user.class.php",
+	        DOL_DOCUMENT_ROOT."/societe/class/client.class.php",
+	        DOL_DOCUMENT_ROOT."/societe/class/client.class.php",
+    	    DOL_DOCUMENT_ROOT."/fourn/class/fournisseur.class.php",
+    	    DOL_DOCUMENT_ROOT."/contact/class/contact.class.php",
+    	    DOL_DOCUMENT_ROOT."/adherents/class/adherent.class.php",
+    	    DOL_DOCUMENT_ROOT."/product/class/product.class.php",
+    	    DOL_DOCUMENT_ROOT."/product/class/product.class.php",
+    	    DOL_DOCUMENT_ROOT."/comm/propal/class/propal.class.php",
+    	    DOL_DOCUMENT_ROOT."/commande/class/commande.class.php",
+    	    DOL_DOCUMENT_ROOT."/compta/facture/class/facture.class.php",
+    	    DOL_DOCUMENT_ROOT."/contrat/class/contrat.class.php",
+    	    DOL_DOCUMENT_ROOT."/fichinter/class/fichinter.class.php",
+    	    DOL_DOCUMENT_ROOT."/fourn/class/fournisseur.commande.class.php",
+    	    DOL_DOCUMENT_ROOT."/fourn/class/fournisseur.facture.class.php",
+    	    DOL_DOCUMENT_ROOT."/supplier_proposal/class/supplier_proposal.class.php",
+            DOL_DOCUMENT_ROOT."/projet/class/project.class.php",
+	        DOL_DOCUMENT_ROOT."/expensereport/class/expensereport.class.php",
+            DOL_DOCUMENT_ROOT."/holiday/class/holiday.class.php",
+			DOL_DOCUMENT_ROOT."/don/class/don.class.php"
 	    );
 	    // Name class containing the method load_state_board for each line
-	    $classes = array(
-	    	'users' => 'User',
-	    	'members' => 'Adherent',
-	    	'customers' => 'Client',
-	    	'prospects' => 'Client',
-	    	'suppliers' => 'Fournisseur',
-	    	'contacts' => 'Contact',
-	    	'products' => 'Product',
-	    	'services' => 'ProductService',
-	    	'proposals' => 'Propal',
-	    	'orders' => 'Commande',
-	    	'invoices' => 'Facture',
-	    	'donations' => 'Don',
-	    	'contracts' => 'Contrat',
-	    	'interventions' => 'Fichinter',
-	    	'supplier_orders' => 'CommandeFournisseur',
-	    	'supplier_invoices' => 'FactureFournisseur',
-	    	'supplier_proposals' => 'SupplierProposal',
-	    	'projects' => 'Project',
-	    	'expensereports' => 'ExpenseReport',
-	    	'holidays' => 'Holiday',
-	    	'ticket' => 'Ticket',
+	    $classes=array('User',
+	                   'Client',
+	                   'Client',
+	                   'Fournisseur',
+	                   'Contact',
+	                   'Adherent',
+	                   'Product',
+	                   'Product',
+	                   'Propal',
+	                   'Commande',
+	                   'Facture',
+	                   'Contrat',
+	                   'Fichinter',
+	                   'CommandeFournisseur',
+	                   'FactureFournisseur',
+            	       'SupplierProposal',
+	                   'Project',
+	                   'ExpenseReport',
+                       'Holiday',
+					   'Don'
+	    );
+	    // Cle array returned by the method load_state_board for each line
+	    $keys=array('users',
+	                'customers',
+	                'prospects',
+	                'suppliers',
+	                'contacts',
+	                'members',
+	                'products',
+	                 'services',
+	                'proposals',
+	                'orders',
+	                'invoices',
+	                'Contracts',
+	                'fichinters',
+	                'supplier_orders',
+	                'supplier_invoices',
+	                'askprice',
+	                'projects',
+	                'expensereports',
+                    'holiday',
+					'donations'
+	    );
+	    // Dashboard Icon lines
+	    $icons=array('user',
+	                 'company',
+	                 'company',
+	                 'company',
+	                 'contact',
+	                 'user',
+	                 'product',
+	                 'service',
+	                 'propal',
+	                 'order',
+	                 'bill',
+	                 'order',
+	                 'order',
+	                 'order',
+	                 'bill',
+	                 'propal',
+	                 'projectpub',
+					 'trip',
+                     'holiday',
+					 'generic'
 	    );
 	    // Translation keyword
-	    $titres = array(
-	    	'users' => "Users",
-	    	'members' => "Members",
-	    	'customers' => "ThirdPartyCustomersStats",
-	    	'prospects' => "ThirdPartyProspectsStats",
-	    	'suppliers' => "Suppliers",
-	    	'contacts' => "Contacts",
-	    	'products' => "Products",
-	    	'services' => "Services",
-	    	'proposals' => "CommercialProposalsShort",
-	    	'orders' => "CustomersOrders",
-	    	'invoices' => "BillsCustomers",
-	    	'donations' => "Donations",
-	    	'contracts' => "Contracts",
-	    	'interventions' => "Interventions",
-	    	'supplier_orders' => "SuppliersOrders",
-	    	'supplier_invoices' => "SuppliersInvoices",
-	    	'supplier_proposals' => "SupplierProposalShort",
-	    	'projects' => "Projects",
-	    	'expensereports' => "ExpenseReports",
-	    	'holidays' => "Holidays",
-	    	'ticket' => "Ticket",
+	    $titres=array("Users",
+	                  "ThirdPartyCustomersStats",
+	                  "ThirdPartyProspectsStats",
+	                  "Suppliers",
+	                  "Contacts",
+	                  "Members",
+	                  "Products",
+	                  "Services",
+	                  "CommercialProposalsShort",
+	                  "CustomersOrders",
+	                  "BillsCustomers",
+	                  "Contracts",
+	                  "Interventions",
+	                  "SuppliersOrders",
+                      "SuppliersInvoices",
+	                  "SupplierProposalShort",
+	                  "Projects",
+					  "ExpenseReports",
+                      "Holidays",
+					  "Donations"
 	    );
 	    // Dashboard Link lines
-	    $links = array(
-	    	'users' => DOL_URL_ROOT.'/user/list.php',
-	    	'members' => DOL_URL_ROOT.'/adherents/list.php?statut=1&mainmenu=members',
-	    	'customers' => DOL_URL_ROOT.'/societe/list.php?type=c&mainmenu=companies',
-	    	'prospects' => DOL_URL_ROOT.'/societe/list.php?type=p&mainmenu=companies',
-	    	'suppliers' => DOL_URL_ROOT.'/societe/list.php?type=f&mainmenu=companies',
-	    	'contacts' => DOL_URL_ROOT.'/contact/list.php?mainmenu=companies',
-	    	'products' => DOL_URL_ROOT.'/product/list.php?type=0&mainmenu=products',
-	    	'services' => DOL_URL_ROOT.'/product/list.php?type=1&mainmenu=products',
-	    	'proposals' => DOL_URL_ROOT.'/comm/propal/list.php?mainmenu=commercial&leftmenu=propals',
-	    	'orders' => DOL_URL_ROOT.'/commande/list.php?mainmenu=commercial&leftmenu=orders',
-	    	'invoices' => DOL_URL_ROOT.'/compta/facture/list.php?mainmenu=billing&leftmenu=customers_bills',
-	    	'donations' => DOL_URL_ROOT.'/don/list.php?leftmenu=donations',
-	    	'contracts' => DOL_URL_ROOT.'/contrat/list.php?mainmenu=commercial&leftmenu=contracts',
-	    	'interventions' => DOL_URL_ROOT.'/fichinter/list.php?mainmenu=commercial&leftmenu=ficheinter',
-	    	'supplier_orders' => DOL_URL_ROOT.'/fourn/commande/list.php?mainmenu=commercial&leftmenu=orders_suppliers',
-	    	'supplier_invoices' => DOL_URL_ROOT.'/fourn/facture/list.php?mainmenu=billing&leftmenu=suppliers_bills',
-	    	'supplier_proposals' => DOL_URL_ROOT.'/supplier_proposal/list.php?mainmenu=commercial&leftmenu=',
-	    	'projects' => DOL_URL_ROOT.'/projet/list.php?mainmenu=project',
-	    	'expensereports' => DOL_URL_ROOT.'/expensereport/list.php?mainmenu=hrm&leftmenu=expensereport',
-	    	'holidays' => DOL_URL_ROOT.'/holiday/list.php?mainmenu=hrm&leftmenu=holiday',
-	    	'ticket' => DOL_URL_ROOT.'/ticket/list.php?leftmenu=ticket'
+	    $links=array(
+	        DOL_URL_ROOT.'/user/list.php',
+    	    DOL_URL_ROOT.'/societe/list.php?type=c&mainmenu=companies',
+    	    DOL_URL_ROOT.'/societe/list.php?type=p&mainmenu=companies',
+    	    DOL_URL_ROOT.'/societe/list.php?type=f&mainmenu=companies',
+    	    DOL_URL_ROOT.'/contact/list.php?mainmenu=companies',
+    	    DOL_URL_ROOT.'/adherents/list.php?statut=1&mainmenu=members',
+    	    DOL_URL_ROOT.'/product/list.php?type=0&mainmenu=products',
+    	    DOL_URL_ROOT.'/product/list.php?type=1&mainmenu=products',
+    	    DOL_URL_ROOT.'/comm/propal/list.php?mainmenu=commercial&leftmenu=propals',
+    	    DOL_URL_ROOT.'/commande/list.php?mainmenu=commercial&leftmenu=orders',
+    	    DOL_URL_ROOT.'/compta/facture/list.php?mainmenu=billing&leftmenu=customers_bills',
+    	    DOL_URL_ROOT.'/contrat/list.php?mainmenu=commercial&leftmenu=contracts',
+    	    DOL_URL_ROOT.'/fichinter/list.php?mainmenu=commercial&leftmenu=ficheinter',
+    	    DOL_URL_ROOT.'/fourn/commande/list.php?mainmenu=commercial&leftmenu=orders_suppliers',
+	        DOL_URL_ROOT.'/fourn/facture/list.php?mainmenu=billing&leftmenu=suppliers_bills',
+	        DOL_URL_ROOT.'/supplier_proposal/list.php?mainmenu=commercial&leftmenu=',
+	        DOL_URL_ROOT.'/projet/list.php?mainmenu=project',
+    		DOL_URL_ROOT.'/expensereport/list.php?mainmenu=hrm&leftmenu=expensereport',
+            DOL_URL_ROOT.'/holiday/list.php?mainmenu=hrm&leftmenu=holiday',
+			DOL_URL_ROOT.'/don/list.php?leftmenu=donations'
 	    );
 	    // Translation lang files
-	    $langfile = array(
-	    	'customers' => "companies",
-	    	'contacts' => "companies",
-	    	'services' => "products",
-	    	'proposals' => "propal",
-	    	'invoices' => "bills",
-	    	'supplier_orders' => "orders",
-	    	'supplier_invoices' => "bills",
-	    	'supplier_proposals' => 'supplier_proposal',
-	    	'expensereports' => "trips",
-	    	'holidays' => "holiday",
+	    $langfile=array("users",
+	                    "companies",
+	                    "prospects",
+	                    "suppliers",
+	                    "companies",
+	                    "members",
+	                    "products",
+	                    "products",
+	                    "propal",
+	                    "orders",
+            	        "bills",
+						"contracts",
+						"interventions",
+	                    "bills",
+	                    "bills",
+	                    "supplier_proposal",
+	                    "projects",
+						"trips",
+                        "holidays",
+						"donations"
 	    );
 
 
 	    // Loop and displays each line of table
-		$boardloaded = array();
-	    foreach ($keys as $val)
+	    foreach ($keys as $key=>$val)
 	    {
-	        if ($conditions[$val])
+	        if ($conditions[$key])
 	        {
-                $boxstatItem = '';
-	            $class = $classes[$val];
+	            $classe=$classes[$key];
 	            // Search in cache if load_state_board is already realized
-	            if (!isset($boardloaded[$class]) || !is_object($boardloaded[$class]))
+	            if (! isset($boardloaded[$classe]) || ! is_object($boardloaded[$classe]))
 	            {
-	            	include_once $includes[$val]; // Loading a class cost around 1Mb
-
-<<<<<<< HEAD
-	                $board = new $class($db);
-	                $board->load_state_board($user);
-	                $boardloaded[$class] = $board;
-=======
+	            	include_once $includes[$key];	// Loading a class cost around 1Mb
+
 	                $board=new $classe($db);
 	                $board->load_state_board();
 	                $boardloaded[$classe]=$board;
->>>>>>> 6bbc25e8
 	            }
 	            else
 	            {
-	                $board = $boardloaded[$class];
+	                $board=$boardloaded[$classe];
 	            }
 
-            	$langs->load(empty($langfile[$val]) ? $val : $langfile[$val]);
-
-	            $text = $langs->trans($titres[$val]);
-	            $boxstatItem .= '<a href="'.$links[$val].'" class="boxstatsindicator thumbstat nobold nounderline">';
-	            $boxstatItem .= '<div class="boxstats">';
-	            $boxstatItem .= '<span class="boxstatstext" title="'.dol_escape_htmltag($text).'">'.$text.'</span><br>';
-	            $boxstatItem .= '<span class="boxstatsindicator">'.img_object("", $board->picto, 'class="inline-block"').' '.($board->nb[$val] ? $board->nb[$val] : 0).'</span>';
-	            $boxstatItem .= '</div>';
-	            $boxstatItem .= '</a>';
-
-                $boxstatItems[$val] = $boxstatItem;
+
+	            if (!empty($langfile[$key])) $langs->load($langfile[$key]);
+	            $text=$langs->trans($titres[$key]);
+	            //$sep=($conf->dol_use_jmobile?'<br>':' ');
+	            $boxstat.='<a href="'.$links[$key].'" class="boxstatsindicator thumbstat nobold nounderline">';
+	            $boxstat.='<div class="boxstats">';
+	            $boxstat.='<span class="boxstatstext" title="'.dol_escape_htmltag($text).'">'.$text.'</span><br>';
+	            $boxstat.='<span class="boxstatsindicator">'.img_object("", $icons[$key], 'class="inline-block"').' '.($board->nb[$val]?$board->nb[$val]:0).'</span>';
+	            $boxstat.='</div>';
+	            $boxstat.='</a>';
 	        }
 	    }
     }
-}
-
-
-
-
-// Dolibarr Working Board with weather
-
-if (empty($conf->global->MAIN_DISABLE_GLOBAL_WORKBOARD)) {
-    $showweather = (empty($conf->global->MAIN_DISABLE_METEO) || $conf->global->MAIN_DISABLE_METEO == 2) ? 1 : 0;
-
-    //Array that contains all WorkboardResponse classes to process them
-    $dashboardlines = array();
-
-    // Do not include sections without management permission
-    require_once DOL_DOCUMENT_ROOT.'/core/class/workboardresponse.class.php';
-
-    // Number of actions to do (late)
-    if (!empty($conf->agenda->enabled) && $user->rights->agenda->myactions->read) {
-        include_once DOL_DOCUMENT_ROOT.'/comm/action/class/actioncomm.class.php';
-        $board = new ActionComm($db);
-        $dashboardlines[$board->element] = $board->load_board($user);
-    }
-
-    // Number of project opened
-    if (!empty($conf->projet->enabled) && $user->rights->projet->lire) {
-        include_once DOL_DOCUMENT_ROOT.'/projet/class/project.class.php';
-        $board = new Project($db);
-        $dashboardlines[$board->element] = $board->load_board($user);
-    }
-
-    // Number of tasks to do (late)
-    if (!empty($conf->projet->enabled) && empty($conf->global->PROJECT_HIDE_TASKS) && $user->rights->projet->lire) {
-        include_once DOL_DOCUMENT_ROOT.'/projet/class/task.class.php';
-        $board = new Task($db);
-        $dashboardlines[$board->element] = $board->load_board($user);
-    }
-
-    // Number of commercial proposals opened (expired)
-    if (!empty($conf->propal->enabled) && $user->rights->propale->lire) {
-        include_once DOL_DOCUMENT_ROOT.'/comm/propal/class/propal.class.php';
-        $board = new Propal($db);
-        $dashboardlines[$board->element.'_opened'] = $board->load_board($user, "opened");
-        // Number of commercial proposals CLOSED signed (billed)
-        $dashboardlines[$board->element.'_signed'] = $board->load_board($user, "signed");
-    }
-
-    // Number of commercial proposals opened (expired)
-    if (!empty($conf->supplier_proposal->enabled) && $user->rights->supplier_proposal->lire) {
-        include_once DOL_DOCUMENT_ROOT.'/supplier_proposal/class/supplier_proposal.class.php';
-        $board = new SupplierProposal($db);
-        $dashboardlines[$board->element.'_opened'] = $board->load_board($user, "opened");
-        // Number of commercial proposals CLOSED signed (billed)
-        $dashboardlines[$board->element.'_signed'] = $board->load_board($user, "signed");
-    }
-
-    // Number of customer orders a deal
-    if (!empty($conf->commande->enabled) && $user->rights->commande->lire) {
-        include_once DOL_DOCUMENT_ROOT.'/commande/class/commande.class.php';
-        $board = new Commande($db);
-        $dashboardlines[$board->element] = $board->load_board($user);
-    }
-
-    // Number of suppliers orders a deal
-    if (!empty($conf->supplier_order->enabled) && $user->rights->fournisseur->commande->lire) {
-        include_once DOL_DOCUMENT_ROOT.'/fourn/class/fournisseur.commande.class.php';
-        $board = new CommandeFournisseur($db);
-        $dashboardlines[$board->element.'_opened'] = $board->load_board($user, "opened");
-        $dashboardlines[$board->element.'_awaiting'] = $board->load_board($user, 'awaiting');
-    }
-
-    // Number of contract / services enabled (delayed)
-    if (!empty($conf->contrat->enabled) && $user->rights->contrat->lire) {
-        include_once DOL_DOCUMENT_ROOT.'/contrat/class/contrat.class.php';
-        $board = new Contrat($db);
-        $dashboardlines[$board->element.'_inactive'] = $board->load_board($user, "inactive");
-        // Number of active services (expired)
-        $dashboardlines[$board->element.'_active'] = $board->load_board($user, "active");
-    }
-
-    // Number of tickets open
-    if (!empty($conf->ticket->enabled) && $user->rights->ticket->read) {
-    	include_once DOL_DOCUMENT_ROOT.'/ticket/class/ticket.class.php';
-    	$board = new Ticket($db);
-    	$dashboardlines[$board->element.'_opened'] = $board->load_board($user, "opened");
-    	// Number of active services (expired)
-    	//$dashboardlines[$board->element.'_active'] = $board->load_board($user, "active");
-    }
-
-    // Number of invoices customers (has paid)
-    if (!empty($conf->facture->enabled) && $user->rights->facture->lire) {
-        include_once DOL_DOCUMENT_ROOT.'/compta/facture/class/facture.class.php';
-        $board = new Facture($db);
-        $dashboardlines[$board->element] = $board->load_board($user);
-    }
-
-    // Number of supplier invoices (has paid)
-    if (!empty($conf->supplier_invoice->enabled) && !empty($user->rights->fournisseur->facture->lire)) {
-        include_once DOL_DOCUMENT_ROOT.'/fourn/class/fournisseur.facture.class.php';
-        $board = new FactureFournisseur($db);
-        $dashboardlines[$board->element] = $board->load_board($user);
-    }
-
-    // Number of transactions to conciliate
-    if (!empty($conf->banque->enabled) && $user->rights->banque->lire && !$user->socid) {
-        include_once DOL_DOCUMENT_ROOT.'/compta/bank/class/account.class.php';
-        $board = new Account($db);
-        $nb = $board::countAccountToReconcile(); // Get nb of account to reconciliate
-        if ($nb > 0) {
-            $dashboardlines[$board->element] = $board->load_board($user);
+
+    $boxstat.='<a class="boxstatsindicator thumbstat nobold nounderline"><div class="boxstatsempty"></div></a>';
+    $boxstat.='<a class="boxstatsindicator thumbstat nobold nounderline"><div class="boxstatsempty"></div></a>';
+    $boxstat.='<a class="boxstatsindicator thumbstat nobold nounderline"><div class="boxstatsempty"></div></a>';
+    $boxstat.='<a class="boxstatsindicator thumbstat nobold nounderline"><div class="boxstatsempty"></div></a>';
+    $boxstat.='<a class="boxstatsindicator thumbstat nobold nounderline"><div class="boxstatsempty"></div></a>';
+    $boxstat.='<a class="boxstatsindicator thumbstat nobold nounderline"><div class="boxstatsempty"></div></a>';
+    $boxstat.='<a class="boxstatsindicator thumbstat nobold nounderline"><div class="boxstatsempty"></div></a>';
+    $boxstat.='<a class="boxstatsindicator thumbstat nobold nounderline"><div class="boxstatsempty"></div></a>';
+
+    $boxstat.='</td></tr>';
+    $boxstat.='</table>';
+    $boxstat.='</div>';
+}
+//print $boxstat;
+
+print '</div><div class="fichetwothirdright"><div class="ficheaddleft">';
+
+
+/*
+ * Dolibarr Working Board with weather
+ */
+$showweather=(empty($conf->global->MAIN_DISABLE_METEO) || $conf->global->MAIN_DISABLE_METEO == 2) ? 1 : 0;
+
+//Array that contains all WorkboardResponse classes to process them
+$dashboardlines=array();
+
+// Do not include sections without management permission
+require_once DOL_DOCUMENT_ROOT.'/core/class/workboardresponse.class.php';
+
+// Number of actions to do (late)
+if (! empty($conf->agenda->enabled) && $user->rights->agenda->myactions->read)
+{
+	include_once DOL_DOCUMENT_ROOT.'/comm/action/class/actioncomm.class.php';
+	$board=new ActionComm($db);
+
+	$dashboardlines[] = $board->load_board($user);
+}
+
+// Number of project opened
+if (! empty($conf->projet->enabled) && $user->rights->projet->lire)
+{
+	include_once DOL_DOCUMENT_ROOT.'/projet/class/project.class.php';
+	$board=new Project($db);
+	$dashboardlines[] = $board->load_board($user);
+}
+
+// Number of tasks to do (late)
+if (! empty($conf->projet->enabled) && empty($conf->global->PROJECT_HIDE_TASKS) && $user->rights->projet->lire)
+{
+	include_once DOL_DOCUMENT_ROOT.'/projet/class/task.class.php';
+	$board=new Task($db);
+	$dashboardlines[] = $board->load_board($user);
+}
+
+// Number of commercial proposals opened (expired)
+if (! empty($conf->propal->enabled) && $user->rights->propale->lire)
+{
+	include_once DOL_DOCUMENT_ROOT.'/comm/propal/class/propal.class.php';
+	$board=new Propal($db);
+	$dashboardlines[] = $board->load_board($user, "opened");
+	// Number of commercial proposals CLOSED signed (billed)
+	$dashboardlines[] = $board->load_board($user, "signed");
+}
+
+// Number of commercial proposals opened (expired)
+if (! empty($conf->supplier_proposal->enabled) && $user->rights->supplier_proposal->lire)
+{
+	include_once DOL_DOCUMENT_ROOT.'/supplier_proposal/class/supplier_proposal.class.php';
+	$board=new SupplierProposal($db);
+	$dashboardlines[] = $board->load_board($user, "opened");
+	// Number of commercial proposals CLOSED signed (billed)
+	$dashboardlines[] = $board->load_board($user, "signed");
+}
+
+// Number of customer orders a deal
+if (! empty($conf->commande->enabled) && $user->rights->commande->lire)
+{
+	include_once DOL_DOCUMENT_ROOT.'/commande/class/commande.class.php';
+	$board=new Commande($db);
+	$dashboardlines[] = $board->load_board($user);
+}
+
+// Number of suppliers orders a deal
+if (! empty($conf->supplier_order->enabled) && $user->rights->fournisseur->commande->lire)
+{
+	include_once DOL_DOCUMENT_ROOT.'/fourn/class/fournisseur.commande.class.php';
+	$board=new CommandeFournisseur($db);
+	$dashboardlines[] = $board->load_board($user);
+}
+
+// Number of services enabled (delayed)
+if (! empty($conf->contrat->enabled) && $user->rights->contrat->lire)
+{
+	include_once DOL_DOCUMENT_ROOT.'/contrat/class/contrat.class.php';
+	$board=new Contrat($db);
+	$dashboardlines[] = $board->load_board($user, "inactive");
+	// Number of active services (expired)
+	$dashboardlines[] = $board->load_board($user, "active");
+}
+// Number of invoices customers (has paid)
+if (! empty($conf->facture->enabled) && $user->rights->facture->lire)
+{
+	include_once DOL_DOCUMENT_ROOT.'/compta/facture/class/facture.class.php';
+	$board=new Facture($db);
+	$dashboardlines[] = $board->load_board($user);
+}
+
+// Number of supplier invoices (has paid)
+if (! empty($conf->supplier_invoice->enabled) && ! empty($user->rights->fournisseur->facture->lire))
+{
+	include_once DOL_DOCUMENT_ROOT.'/fourn/class/fournisseur.facture.class.php';
+	$board=new FactureFournisseur($db);
+	$dashboardlines[] = $board->load_board($user);
+}
+
+// Number of transactions to conciliate
+if (! empty($conf->banque->enabled) && $user->rights->banque->lire && ! $user->societe_id)
+{
+	include_once DOL_DOCUMENT_ROOT.'/compta/bank/class/account.class.php';
+	$board=new Account($db);
+	$nb = $board::countAccountToReconcile();    // Get nb of account to reconciliate
+	if ($nb > 0)
+	{
+		$dashboardlines[] = $board->load_board($user);
+	}
+}
+
+// Number of cheque to send
+if (! empty($conf->banque->enabled) && $user->rights->banque->lire && ! $user->societe_id && empty($conf->global->BANK_DISABLE_CHECK_DEPOSIT))
+{
+	include_once DOL_DOCUMENT_ROOT.'/compta/paiement/cheque/class/remisecheque.class.php';
+	$board=new RemiseCheque($db);
+	$dashboardlines[] = $board->load_board($user);
+}
+
+// Number of foundation members
+if (! empty($conf->adherent->enabled) && $user->rights->adherent->lire && ! $user->societe_id)
+{
+	include_once DOL_DOCUMENT_ROOT.'/adherents/class/adherent.class.php';
+	$board=new Adherent($db);
+	$dashboardlines[] = $board->load_board($user);
+}
+
+// Number of expense reports to approve
+if (! empty($conf->expensereport->enabled) && $user->rights->expensereport->approve)
+{
+	include_once DOL_DOCUMENT_ROOT.'/expensereport/class/expensereport.class.php';
+	$board=new ExpenseReport($db);
+	$dashboardlines[] = $board->load_board($user, 'toapprove');
+}
+
+// Number of expense reports to pay
+if (! empty($conf->expensereport->enabled) && $user->rights->expensereport->to_paid)
+{
+	include_once DOL_DOCUMENT_ROOT.'/expensereport/class/expensereport.class.php';
+	$board=new ExpenseReport($db);
+	$dashboardlines[] = $board->load_board($user, 'topay');
+}
+
+// Number of holidays to approve
+if (! empty($conf->holiday->enabled) && $user->rights->holiday->approve)
+{
+    include_once DOL_DOCUMENT_ROOT.'/holiday/class/holiday.class.php';
+    $board=new Holiday($db);
+    $dashboardlines[] = $board->load_board($user);
+}
+
+$object=new stdClass();
+$parameters=array();
+$action='';
+$reshook=$hookmanager->executeHooks('addOpenElementsDashboardLine', $parameters, $object, $action);    // Note that $action and $object may have been modified by some hooks
+if ($reshook == 0) {
+	$dashboardlines = array_merge($dashboardlines, $hookmanager->resArray);
+}
+
+// Calculate total nb of late
+$totallate=$totaltodo=0;
+
+//Remove any invalid response
+//load_board can return an integer if failed or WorkboardResponse if OK
+$valid_dashboardlines=array();
+foreach($dashboardlines as $tmp)
+{
+	if ($tmp instanceof WorkboardResponse) $valid_dashboardlines[] = $tmp;
+}
+
+// We calculate $totallate. Must be defined before start of next loop because it is show in first fetch on next loop
+foreach($valid_dashboardlines as $board)
+{
+    if ($board->nbtodolate > 0) {
+    	if(!empty($conf->global->MAIN_USE_METEO_WITH_PERCENTAGE)) $totaltodo += $board->nbtodo;
+	    $totallate += $board->nbtodolate;
+    }
+}
+//var_dump($totallate, $totaltodo);
+if(!empty($conf->global->MAIN_USE_METEO_WITH_PERCENTAGE) && !empty($totaltodo)) $totallate = round($totallate / $totaltodo * 100, 2);
+//var_dump($totallate);
+$boxwork='';
+$boxwork.='<div class="box">';
+$boxwork.='<table summary="'.dol_escape_htmltag($langs->trans("WorkingBoard")).'" class="noborder boxtable boxtablenobottom boxworkingboard" width="100%">'."\n";
+$boxwork.='<tr class="liste_titre">';
+$boxwork.='<th class="liste_titre"><div class="inline-block valignmiddle">'.$langs->trans("DolibarrWorkBoard").'</div>';
+if ($showweather)
+{
+    if ($totallate > 0) $text=$langs->transnoentitiesnoconv("WarningYouHaveAtLeastOneTaskLate").' ('.$langs->transnoentitiesnoconv("NActionsLate", $totallate.(!empty($conf->global->MAIN_USE_METEO_WITH_PERCENTAGE) ? '%' : '')).')';
+    else $text=$langs->transnoentitiesnoconv("NoItemLate");
+    $text.='. '.$langs->transnoentitiesnoconv("LateDesc");
+    //$text.=$form->textwithpicto('',$langs->trans("LateDesc"));
+    $options='height="24px" style="float: right"';
+    $boxwork.=showWeather($totallate, $text, $options, 'inline-block valignmiddle');
+}
+$boxwork.='</th>';
+$boxwork.='</tr>'."\n";
+
+/*if ($showweather)
+{
+    $boxwork.='<tr class="nohover">';
+    $boxwork.='<td class="nohover'.($conf->global->MAIN_DISABLE_METEO == 2 ?' hideonsmartphone' : '').' center valignmiddle">';
+    $text='';
+    if ($totallate > 0) $text=$langs->transnoentitiesnoconv("WarningYouHaveAtLeastOneTaskLate").' ('.$langs->transnoentitiesnoconv("NActionsLate", $totallate.(!empty($conf->global->MAIN_USE_METEO_WITH_PERCENTAGE) ? '%' : '')).')';
+    else $text=$langs->transnoentitiesnoconv("NoItemLate");
+    $text.='. '.$langs->transnoentitiesnoconv("LateDesc");
+    //$text.=$form->textwithpicto('',$langs->trans("LateDesc"));
+    $options='height="64px"';
+    $boxwork.=showWeather($totallate, $text, $options);
+    $boxwork.='</td>';
+    $boxwork.='</tr>';
+}*/
+
+// Show dashboard
+$nbworkboardempty=0;
+if (! empty($valid_dashboardlines))
+{
+    $boxwork.='<tr class="nobottom nohover"><td class="tdboxstats nohover flexcontainer centpercent"><div style="display: flex: flex-wrap: wrap">';
+
+    foreach($valid_dashboardlines as $board)
+    {
+        if (empty($board->nbtodo)) $nbworkboardempty++;
+
+        $textlate = $langs->trans("NActionsLate", $board->nbtodolate);
+        $textlate.= ' ('.$langs->trans("Late").' = '.$langs->trans("DateReference").' > '.$langs->trans("DateToday").' '.(ceil($board->warning_delay) >= 0 ? '+' : '').ceil($board->warning_delay).' '.$langs->trans("days").')';
+
+        $boxwork .='<div class="boxstatsindicator thumbstat150 nobold nounderline"><div class="boxstats130 boxstatsborder">';
+        $boxwork .= '<div class="boxstatscontent">';
+        $sep=($conf->dol_use_jmobile?'<br>':' ');
+        $boxwork .= '<span class="boxstatstext" title="'.dol_escape_htmltag($board->label).'">'.$board->img.' '.$board->label.'</span><br>';
+        $boxwork .= '<a class="valignmiddle dashboardlineindicator" href="'.$board->url.'"><span class="dashboardlineindicator'.(($board->nbtodo == 0)?' dashboardlineok':'').'">'.$board->nbtodo.'</span></a>';
+        if ($board->total > 0 && ! empty($conf->global->MAIN_WORKBOARD_SHOW_TOTAL_WO_TAX))
+        {
+            $boxwork .= '&nbsp;/&nbsp;<a class="valignmiddle dashboardlineindicator" href="'.$board->url.'"><span class="dashboardlineindicator'.(($board->nbtodo == 0)?' dashboardlineok':'').'">'.price($board->total)	.'</span></a>';
         }
-    }
-
-    // Number of cheque to send
-    if (!empty($conf->banque->enabled) && $user->rights->banque->lire && !$user->socid && empty($conf->global->BANK_DISABLE_CHECK_DEPOSIT)) {
-        include_once DOL_DOCUMENT_ROOT.'/compta/paiement/cheque/class/remisecheque.class.php';
-        $board = new RemiseCheque($db);
-        $dashboardlines['RemiseCheque'] = $board->load_board($user);
-    }
-
-    // Number of foundation members
-    if (!empty($conf->adherent->enabled) && $user->rights->adherent->lire && !$user->socid) {
-        include_once DOL_DOCUMENT_ROOT.'/adherents/class/adherent.class.php';
-        $board = new Adherent($db);
-        $dashboardlines[$board->element.'_shift'] = $board->load_board($user, 'shift');
-        $dashboardlines[$board->element.'_expired'] = $board->load_board($user, 'expired');
-    }
-
-    // Number of expense reports to approve
-    if (!empty($conf->expensereport->enabled) && $user->rights->expensereport->approve) {
-        include_once DOL_DOCUMENT_ROOT.'/expensereport/class/expensereport.class.php';
-        $board = new ExpenseReport($db);
-        $dashboardlines['ExpenseReport'] = $board->load_board($user, 'toapprove');
-    }
-
-    // Number of expense reports to pay
-    if (!empty($conf->expensereport->enabled) && $user->rights->expensereport->to_paid) {
-        include_once DOL_DOCUMENT_ROOT.'/expensereport/class/expensereport.class.php';
-        $board = new ExpenseReport($db);
-        $dashboardlines['ExpenseReport'] = $board->load_board($user, 'topay');
-    }
-
-    // Number of holidays to approve
-    if (!empty($conf->holiday->enabled) && $user->rights->holiday->approve) {
-        include_once DOL_DOCUMENT_ROOT.'/holiday/class/holiday.class.php';
-        $board = new Holiday($db);
-        $dashboardlines['Holiday'] = $board->load_board($user);
-    }
-
-    $object = new stdClass();
-    $parameters = array();
-    $action = '';
-    $reshook = $hookmanager->executeHooks('addOpenElementsDashboardLine', $parameters, $object,
-        $action); // Note that $action and $object may have been modified by some hooks
-    if ($reshook == 0) {
-        $dashboardlines = array_merge($dashboardlines, $hookmanager->resArray);
-    }
-
-    /* Open object dashboard */
-    $dashboardgroup = array(
-        'action' =>
-            array(
-                'groupName' => 'Agenda',
-                'stats' => array('action'),
-            ),
-        'project' =>
-            array(
-                'groupName' => 'Projects',
-                'globalStatsKey' => 'projects',
-                'stats' => array('project', 'project_task'),
-            ),
-        'propal' =>
-            array(
-                'groupName' => 'Proposals',
-                'globalStatsKey' => 'proposals',
-                'stats' =>
-                    array('propal_opened', 'propal_signed'),
-            ),
-        'commande' =>
-            array(
-                'groupName' => 'Orders',
-                'globalStatsKey' => 'orders',
-                'stats' =>
-                    array('commande'),
-            ),
-        'facture' =>
-            array(
-                'groupName' => 'Invoices',
-                'globalStatsKey' => 'invoices',
-                'stats' =>
-                    array('facture'),
-            ),
-        'supplier_proposal' =>
-            array(
-                'groupName' => 'SupplierProposals',
-                'globalStatsKey' => 'askprice',
-                'stats' =>
-                    array('supplier_proposal_opened', 'supplier_proposal_signed'),
-            ),
-        'order_supplier' =>
-            array(
-                'groupName' => 'SuppliersOrders',
-                'globalStatsKey' => 'supplier_orders',
-                'stats' =>
-                    array('order_supplier_opened', 'order_supplier_awaiting'),
-            ),
-        'invoice_supplier' =>
-            array(
-                'groupName' => 'BillsSuppliers',
-                'globalStatsKey' => 'supplier_invoices',
-                'stats' =>
-                    array('invoice_supplier'),
-            ),
-    	'contrat' =>
-	    	array(
-	    		'groupName' => 'Contracts',
-	    		'globalStatsKey' => 'Contracts',
-	    		'stats' =>
-	    		array('contrat_inactive', 'contrat_active'),
-	    	),
-    	'ticket' =>
-	    	array(
-	    		'groupName' => 'Tickets',
-	    		'globalStatsKey' => 'ticket',
-	    		'stats' =>
-	    			array('ticket_opened'),
-	    	),
-    	'bank_account' =>
-            array(
-                'groupName' => 'BankAccount',
-                'stats' =>
-                    array('bank_account', 'RemiseCheque'),
-            ),
-        'Adherent' =>
-            array(
-                'groupName' => 'Members',
-                'globalStatsKey' => 'members',
-                'stats' =>
-            		array('member_shift', 'member_expired'),
-            ),
-        'ExpenseReport' =>
-            array(
-                'groupName' => 'ExpenseReport',
-                'globalStatsKey' => 'expensereports',
-                'stats' =>
-                    array('ExpenseReport'),
-            ),
-        'Holiday' =>
-            array(
-                'groupName' => 'Holidays',
-                'globalStatsKey' => 'holidays',
-                'stats' =>
-                    array('Holiday'),
-            ),
-    );
-
-    $object = new stdClass();
-    $parameters = array(
-        'dashboardgroup' => $dashboardgroup
-    );
-    $reshook = $hookmanager->executeHooks('addOpenElementsDashboardGroup', $parameters, $object, $action); // Note that $action and $object may have been modified by some hooks
-    if ($reshook == 0) {
-        $dashboardgroup = array_merge($dashboardgroup, $hookmanager->resArray);
-    }
-
-
-    // Calculate total nb of late
-    $totallate = $totaltodo = 0;
-
-    //Remove any invalid response
-    //load_board can return an integer if failed or WorkboardResponse if OK
-    $valid_dashboardlines = array();
-    foreach ($dashboardlines as $infoKey => $tmp) {
-        if ($tmp instanceof WorkboardResponse) {
-            $valid_dashboardlines[$infoKey] = $tmp;
+        $boxwork .= '</div>';
+        if ($board->nbtodolate > 0)
+        {
+            $boxwork .= '<div class="dashboardlinelatecoin nowrap">';
+            $boxwork .= '<a title="'.dol_escape_htmltag($textlate).'" class="valignmiddle dashboardlineindicatorlate'.($board->nbtodolate>0?' dashboardlineko':' dashboardlineok').'" href="'.((!$board->url_late) ? $board->url : $board->url_late ).'">';
+            //$boxwork .= img_picto($textlate, "warning_white", 'class="valigntextbottom"').'';
+            $boxwork .= img_picto($textlate, "warning_white", 'class="inline-block hideonsmartphone valigntextbottom"').'';
+            $boxwork .= '<span class="dashboardlineindicatorlate'.($board->nbtodolate>0?' dashboardlineko':' dashboardlineok').'">';
+            $boxwork .= $board->nbtodolate;
+            $boxwork .= '</span>';
+            $boxwork .= '</a>';
+            $boxwork .= '</div>';
         }
-    }
-
-    // We calculate $totallate. Must be defined before start of next loop because it is show in first fetch on next loop
-    foreach ($valid_dashboardlines as $board) {
-        if ($board->nbtodolate > 0) {
-            $totaltodo += $board->nbtodo;
-            $totallate += $board->nbtodolate;
-        }
-    }
-
-    $openedDashBoardSize = 'info-box-sm'; // use sm by default
-    foreach ($dashboardgroup as $dashbordelement) {
-        if (is_array($dashbordelement['stats']) && count($dashbordelement['stats']) > 2) {
-            $openedDashBoardSize = ''; // use default info box size : big
-            break;
-        }
-    }
-
-    $totalLateNumber = $totallate;
-    $totallatePercentage = ((!empty($totaltodo)) ? round($totallate / $totaltodo * 100, 2) : 0);
-    if (!empty($conf->global->MAIN_USE_METEO_WITH_PERCENTAGE)) {
-        $totallate = $totallatePercentage;
-    }
-
-    $boxwork = '';
-    $boxwork .= '<div class="box">';
-    $boxwork .= '<table summary="'.dol_escape_htmltag($langs->trans("WorkingBoard")).'" class="noborder boxtable boxtablenobottom boxworkingboard" width="100%">'."\n";
-    $boxwork .= '<tr class="liste_titre">';
-    $boxwork .= '<th class="liste_titre"><div class="inline-block valignmiddle">'.$langs->trans("DolibarrWorkBoard").'</div>';
-    if ($showweather) {
-        if ($totallate > 0) {
-            $text = $langs->transnoentitiesnoconv("WarningYouHaveAtLeastOneTaskLate").' ('.$langs->transnoentitiesnoconv("NActionsLate",
-                    $totallate.(!empty($conf->global->MAIN_USE_METEO_WITH_PERCENTAGE) ? '%' : '')).')';
-        } else {
-            $text = $langs->transnoentitiesnoconv("NoItemLate");
-        }
-        $text .= '. '.$langs->transnoentitiesnoconv("LateDesc");
-        //$text.=$form->textwithpicto('',$langs->trans("LateDesc"));
-        $options = 'height="24px" style="float: right"';
-        $boxwork .= showWeather($totallate, $text, $options, 'inline-block valignmiddle');
-    }
-    $boxwork .= '</th>';
-    $boxwork .= '</tr>'."\n";
-
-    // Show dashboard
-    $nbworkboardempty = 0;
-    $isIntopOpenedDashBoard = $globalStatInTopOpenedDashBoard = array();
-    if (!empty($valid_dashboardlines)) {
-        $openedDashBoard = '';
-
-        $boxwork .= '<tr class="nobottom nohover"><td class="tdboxstats nohover flexcontainer centpercent"><div style="display: flex: flex-wrap: wrap">';
-
-        foreach ($dashboardgroup as $groupKey => $groupElement) {
-            $boards = array();
-
-            if (empty($conf->global->MAIN_DISABLE_NEW_OPENED_DASH_BOARD)) {
-                foreach ($groupElement['stats'] as $infoKey) {
-                    if (!empty($valid_dashboardlines[$infoKey])) {
-                        $boards[] = $valid_dashboardlines[$infoKey];
-                        $isIntopOpenedDashBoard[] = $infoKey;
-                    }
-                }
-            }
-
-            if (!empty($boards)) {
-                $groupName = $langs->trans($groupElement['groupName']);
-                $groupKeyLowerCase = strtolower($groupKey);
-                $nbTotalForGroup = 0;
-
-                // global stats
-                $globalStatsKey = false;
-                if (!empty($groupElement['globalStatsKey']) && empty($groupElement['globalStats'])) { // can be filled by hook
-                    $globalStatsKey = $groupElement['globalStatsKey'];
-                    $groupElement['globalStats'] = array();
-
-                    if (is_array($keys) && in_array($globalStatsKey, $keys))
-                    {
-                        // get key index of stats used in $includes, $classes, $keys, $icons, $titres, $links
-                        $keyIndex = array_search($globalStatsKey, $keys);
-
-                        $classe = $classes[$keyIndex];
-                        if (isset($boardloaded[$classe]) && is_object($boardloaded[$classe]))
-                        {
-                            $groupElement['globalStats']['total'] = $boardloaded[$classe]->nb[$globalStatsKey] ? $boardloaded[$classe]->nb[$globalStatsKey] : 0;
-                            $nbTotal = doubleval($groupElement['globalStats']['total']);
-                            if ($nbTotal >= 10000) { $nbTotal = round($nbTotal / 1000, 2).'k'; }
-                            $groupElement['globalStats']['text'] = $langs->trans('Total').' : '.$langs->trans($titres[$keyIndex]).' ('.$groupElement['globalStats']['total'].')';
-                            $groupElement['globalStats']['total'] = $nbTotal;
-                            $groupElement['globalStats']['link'] = $links[$keyIndex];
-                        }
-                    }
-                }
-
-                $openedDashBoard .= '<div class="box-flex-item">'."\n";
-                $openedDashBoard .= '	<div class="info-box '.$openedDashBoardSize.'">'."\n";
-                $openedDashBoard .= '		<span class="info-box-icon bg-infobox-'.$groupKeyLowerCase.'">'."\n";
-                $openedDashBoard .= '		<i class="fa fa-dol-'.$groupKeyLowerCase.'"></i>'."\n";
-
-                // Show the span for the total of record
-                if (!empty($groupElement['globalStats'])) {
-                    $globalStatInTopOpenedDashBoard[] = $globalStatsKey;
-                    $openedDashBoard .= '		<span class="info-box-icon-text" title="'.$groupElement['globalStats']['text'].'">'.$nbTotal.'</span>'."\n";
-                }
-
-                $openedDashBoard .= '		</span>'."\n";
-                $openedDashBoard .= '		<div class="info-box-content">'."\n";
-
-                $openedDashBoard .= '			<span class="info-box-title" title="'.strip_tags($groupName).'">'.$groupName.'</span>'."\n";
-
-                foreach ($boards as $board) {
-                    if (!empty($board->labelShort)) {
-                        $infoName = '<span title="'.$board->label.'">'.$board->labelShort.'</span>';
-                    } else {
-                        $infoName = $board->label;
-                    }
-
-                    $textLateTitle = $langs->trans("NActionsLate", $board->nbtodolate);
-                    $textLateTitle .= ' ('.$langs->trans("Late").' = '.$langs->trans("DateReference").' > '.$langs->trans("DateToday").' '.(ceil($board->warning_delay) >= 0 ? '+' : '').ceil($board->warning_delay).' '.$langs->trans("days").')';
-
-                    $textLate = '';
-                    if ($board->nbtodolate > 0) {
-                        $textLate .= ' <span title="'.dol_htmlentities($textLateTitle).'" class="classfortooltip badge badge-warning">';
-                        $textLate .= '<i class="fa fa-exclamation-triangle"></i> '.$board->nbtodolate;
-                        $textLate .= '</span>';
-                    }
-
-                    $nbtodClass = '';
-                    if ($board->nbtodo > 0) {
-                        $nbtodClass = 'badge badge-info';
-                    }
-
-                    $openedDashBoard .= '			<a href="'.$board->url.'" class="info-box-text">'.$infoName.' : <span class="'.$nbtodClass.' classfortooltip" title="'.$board->label.'" >'.$board->nbtodo.'</span>'.$textLate.'</a>'."\n";
-
-                    if ($board->total > 0 && !empty($conf->global->MAIN_WORKBOARD_SHOW_TOTAL_WO_TAX)) {
-                        $openedDashBoard .= '<a href="'.$board->url.'" class="info-box-text">'.$langs->trans('Total').' : '.price($board->total).'</a>';
-                    }
-                }
-
-                $openedDashBoard .= '		</div><!-- /.info-box-content -->'."\n";
-                $openedDashBoard .= '	</div><!-- /.info-box -->'."\n";
-                $openedDashBoard .= '</div><!-- /.box-flex-item -->'."\n";
-                $openedDashBoard .= "\n";
-            }
-        }
-
-        if ($showweather && !empty($isIntopOpenedDashBoard)) {
-            $appendClass = $conf->global->MAIN_DISABLE_METEO == 2 ? ' hideonsmartphone' : '';
-            $weather = getWeatherStatus($totallate);
-
-            $text = '';
-            if ($totallate > 0) {
-                $text = $langs->transnoentitiesnoconv("WarningYouHaveAtLeastOneTaskLate").' ('.$langs->transnoentitiesnoconv("NActionsLate",
-                        $totallate.(!empty($conf->global->MAIN_USE_METEO_WITH_PERCENTAGE) ? '%' : '')).')';
-            } else {
-                $text = $langs->transnoentitiesnoconv("NoItemLate");
-            }
-            $text .= '. '.$langs->transnoentitiesnoconv("LateDesc");
-
-            $weatherDashBoard = '<div class="box-flex-item '.$appendClass.'">'."\n";
-            $weatherDashBoard .= '	<div class="info-box '.$openedDashBoardSize.' info-box-weather info-box-weather-level'.$weather->level.'">'."\n";
-            $weatherDashBoard .= '		<span class="info-box-icon">';
-            $weatherDashBoard .= img_weather('', $weather->level, '', 0, 'valignmiddle width50');
-            $weatherDashBoard .= '       </span>'."\n";
-            $weatherDashBoard .= '		<div class="info-box-content">'."\n";
-            $weatherDashBoard .= '			<span class="info-box-title">'.$langs->trans('GlobalOpenedElemView').'</span>'."\n";
-
-            if ($totallatePercentage > 0 && !empty($conf->global->MAIN_USE_METEO_WITH_PERCENTAGE)) {
-                $weatherDashBoard .= '			<span class="info-box-number">'.$langs->transnoentitiesnoconv("NActionsLate",
-                        price($totallatePercentage).'%').'</span>'."\n";
-                $weatherDashBoard .= '			<span class="progress-description">'.$langs->trans('NActionsLate',
-                        $totalLateNumber).'</span>'."\n";
-            } else {
-                $weatherDashBoard .= '			<span class="info-box-number">'.$langs->transnoentitiesnoconv("NActionsLate",
-                        $totalLateNumber).'</span>'."\n";
-                if ($totallatePercentage > 0) {
-                    $weatherDashBoard .= '			<span class="progress-description">'.$langs->trans('NActionsLate',
-                            price($totallatePercentage).'%').'</span>'."\n";
-                }
-            }
-
-            $weatherDashBoard .= '		</div><!-- /.info-box-content -->'."\n";
-            $weatherDashBoard .= '	</div><!-- /.info-box -->'."\n";
-            $weatherDashBoard .= '</div><!-- /.box-flex-item -->'."\n";
-            $weatherDashBoard .= "\n";
-
-            $openedDashBoard = $weatherDashBoard.$openedDashBoard;
-        }
-
-        if (!empty($isIntopOpenedDashBoard)) {
-            for ($i = 1; $i <= 10; $i++) {
-                $openedDashBoard .= '<div class="box-flex-item filler"></div>';
-            }
-        }
-
-        $nbworkboardcount = 0;
-        foreach ($valid_dashboardlines as $infoKey => $board) {
-            if (in_array($infoKey, $isIntopOpenedDashBoard)) {
-                // skip if info is present on top
-                continue;
-            }
-
-            if (empty($board->nbtodo)) {
-                $nbworkboardempty++;
-            }
-            $nbworkboardcount++;
-
-
-            $textlate = $langs->trans("NActionsLate", $board->nbtodolate);
-            $textlate .= ' ('.$langs->trans("Late").' = '.$langs->trans("DateReference").' > '.$langs->trans("DateToday").' '.(ceil($board->warning_delay) >= 0 ? '+' : '').ceil($board->warning_delay).' '.$langs->trans("days").')';
-
-
-            $boxwork .= '<div class="boxstatsindicator thumbstat150 nobold nounderline"><div class="boxstats130 boxstatsborder">';
-            $boxwork .= '<div class="boxstatscontent">';
-            $boxwork .= '<span class="boxstatstext" title="'.dol_escape_htmltag($board->label).'">'.$board->img.' '.$board->label.'</span><br>';
-            $boxwork .= '<a class="valignmiddle dashboardlineindicator" href="'.$board->url.'"><span class="dashboardlineindicator'.(($board->nbtodo == 0) ? ' dashboardlineok' : '').'">'.$board->nbtodo.'</span></a>';
-            if ($board->total > 0 && !empty($conf->global->MAIN_WORKBOARD_SHOW_TOTAL_WO_TAX)) {
-                $boxwork .= '&nbsp;/&nbsp;<a class="valignmiddle dashboardlineindicator" href="'.$board->url.'"><span class="dashboardlineindicator'.(($board->nbtodo == 0) ? ' dashboardlineok' : '').'">'.price($board->total).'</span></a>';
-            }
-            $boxwork .= '</div>';
-            if ($board->nbtodolate > 0) {
-                $boxwork .= '<div class="dashboardlinelatecoin nowrap">';
-                $boxwork .= '<a title="'.dol_escape_htmltag($textlate).'" class="valignmiddle dashboardlineindicatorlate'.($board->nbtodolate > 0 ? ' dashboardlineko' : ' dashboardlineok').'" href="'.((!$board->url_late) ? $board->url : $board->url_late).'">';
-                //$boxwork .= img_picto($textlate, "warning_white", 'class="valigntextbottom"').'';
-                $boxwork .= img_picto($textlate, "warning_white",
-                        'class="inline-block hideonsmartphone valigntextbottom"').'';
-                $boxwork .= '<span class="dashboardlineindicatorlate'.($board->nbtodolate > 0 ? ' dashboardlineko' : ' dashboardlineok').'">';
-                $boxwork .= $board->nbtodolate;
-                $boxwork .= '</span>';
-                $boxwork .= '</a>';
-                $boxwork .= '</div>';
-            }
-            $boxwork .= '</div></div>';
-            $boxwork .= "\n";
-        }
-
-        $boxwork .= '<div class="boxstatsindicator thumbstat150 nobold nounderline"><div class="boxstats150empty"></div></div>';
-        $boxwork .= '<div class="boxstatsindicator thumbstat150 nobold nounderline"><div class="boxstats150empty"></div></div>';
-        $boxwork .= '<div class="boxstatsindicator thumbstat150 nobold nounderline"><div class="boxstats150empty"></div></div>';
-        $boxwork .= '<div class="boxstatsindicator thumbstat150 nobold nounderline"><div class="boxstats150empty"></div></div>';
-
-        $boxwork .= '</div>';
-        $boxwork .= '</td></tr>';
-    } else {
-        $boxwork .= '<tr class="nohover">';
-        $boxwork .= '<td class="nohover valignmiddle opacitymedium">';
-        $boxwork .= $langs->trans("NoOpenedElementToProcess");
-        $boxwork .= '</td>';
-        $boxwork .= '</tr>';
-    }
-
-    $boxwork .= '</td></tr>';
-
-    $boxwork .= '</table>'; // End table array of working board
-    $boxwork .= '</div>';
-
-    if (!empty($isIntopOpenedDashBoard)) {
-        print '<div class="fichecenter">';
-        print '<div class="opened-dash-board-wrap"><div class="box-flex-container">'.$openedDashBoard.'</div></div>';
-        print '</div>';
-    }
-}
-
-
-print '<div class="clearboth"></div>';
+        $boxwork.='</div></div>';
+        $boxwork .="\n";
+    }
+
+    $boxwork .='<div class="boxstatsindicator thumbstat150 nobold nounderline"><div class="boxstats150empty"></div></div>';
+    $boxwork .='<div class="boxstatsindicator thumbstat150 nobold nounderline"><div class="boxstats150empty"></div></div>';
+    $boxwork .='<div class="boxstatsindicator thumbstat150 nobold nounderline"><div class="boxstats150empty"></div></div>';
+    $boxwork .='<div class="boxstatsindicator thumbstat150 nobold nounderline"><div class="boxstats150empty"></div></div>';
+
+    $boxwork .='</div>';
+    $boxwork .='</td></tr>';
+}
+else
+{
+    $boxwork.='<tr class="nohover">';
+    $boxwork.='<td class="nohover valignmiddle opacitymedium">';
+    $boxwork.=$langs->trans("NoOpenedElementToProcess");
+    $boxwork.='</td>';
+    $boxwork.='</tr>';
+}
+
+$boxwork.='</td></tr>';
+
+$boxwork.='</table>';   // End table array of working board
+$boxwork.='</div>';
+
+print '</div></div></div><div class="clearboth"></div>';
 
 print '<div class="fichecenter fichecenterbis">';
 
@@ -874,72 +645,24 @@
  * Show boxes
  */
 
-$boxlist .= '<div class="twocolumns">';
-
-$boxlist .= '<div class="firstcolumn fichehalfleft boxhalfleft" id="boxhalfleft">';
-if (!empty($nbworkboardcount))
-{
-	$boxlist .= $boxwork;
-}
-
-$boxlist .= $resultboxes['boxlista'];
-
-$boxlist .= '</div>';
-
-
-if (empty($user->socid) && empty($conf->global->MAIN_DISABLE_GLOBAL_BOXSTATS))
-{
-    // Remove allready present info in new dash board
-    if (!empty($conf->global->MAIN_INCLUDE_GLOBAL_STATS_IN_OPENED_DASHBOARD) && is_array($boxstatItems) && count($boxstatItems) > 0) {
-        foreach ($boxstatItems as $boxstatItemKey => $boxstatItemHtml) {
-            if (in_array($boxstatItemKey, $globalStatInTopOpenedDashBoard)) {
-                unset($boxstatItems[$boxstatItemKey]);
-            }
-        }
-    }
-
-    if (!empty($boxstatFromHook) || !empty($boxstatItems)) {
-    	$boxstat .= '<!-- Database statistics -->'."\n";
-        $boxstat .= '<div class="box">';
-        $boxstat .= '<table summary="'.dol_escape_htmltag($langs->trans("DolibarrStateBoard")).'" class="noborder boxtable boxtablenobottom nohover" width="100%">';
-        $boxstat .= '<tr class="liste_titre">';
-        $boxstat .= '<th class="liste_titre">';
-        $boxstat .= '<div class="inline-block valignmiddle">'.$langs->trans("DolibarrStateBoard").'</div>';
-        $boxstat .= '</th>';
-        $boxstat .= '</tr>';
-        $boxstat .= '<tr class="nobottom nohover"><td class="tdboxstats nohover flexcontainer">';
-
-        $boxstat .= $boxstatFromHook;
-
-        if (is_array($boxstatItems) && count($boxstatItems) > 0)
-        {
-            $boxstat .= implode('', $boxstatItems);
-        }
-
-        $boxstat .= '<a class="boxstatsindicator thumbstat nobold nounderline"><div class="boxstatsempty"></div></a>';
-        $boxstat .= '<a class="boxstatsindicator thumbstat nobold nounderline"><div class="boxstatsempty"></div></a>';
-        $boxstat .= '<a class="boxstatsindicator thumbstat nobold nounderline"><div class="boxstatsempty"></div></a>';
-        $boxstat .= '<a class="boxstatsindicator thumbstat nobold nounderline"><div class="boxstatsempty"></div></a>';
-        $boxstat .= '<a class="boxstatsindicator thumbstat nobold nounderline"><div class="boxstatsempty"></div></a>';
-        $boxstat .= '<a class="boxstatsindicator thumbstat nobold nounderline"><div class="boxstatsempty"></div></a>';
-        $boxstat .= '<a class="boxstatsindicator thumbstat nobold nounderline"><div class="boxstatsempty"></div></a>';
-        $boxstat .= '<a class="boxstatsindicator thumbstat nobold nounderline"><div class="boxstatsempty"></div></a>';
-
-        $boxstat .= '</td></tr>';
-        $boxstat .= '</table>';
-        $boxstat .= '</div>';
-    }
-}
-
-$boxlist .= '<div class="secondcolumn fichehalfright boxhalfright" id="boxhalfright">';
-
-$boxlist .= $boxstat;
-$boxlist .= $resultboxes['boxlistb'];
-
-$boxlist .= '</div>';
-$boxlist .= "\n";
-
-$boxlist .= '</div>';
+$boxlist.='<div class="twocolumns">';
+
+$boxlist.='<div class="firstcolumn fichehalfleft boxhalfleft" id="boxhalfleft">';
+
+$boxlist.=$boxwork;
+$boxlist.=$resultboxes['boxlista'];
+
+$boxlist.= '</div>';
+
+$boxlist.= '<div class="secondcolumn fichehalfright boxhalfright" id="boxhalfright">';
+
+$boxlist.=$boxstat;
+$boxlist.=$resultboxes['boxlistb'];
+
+$boxlist.= '</div>';
+$boxlist.= "\n";
+
+$boxlist.='</div>';
 
 
 print $boxlist;
@@ -954,15 +677,15 @@
 // Security warning repertoire install existe (si utilisateur admin)
 if ($user->admin && empty($conf->global->MAIN_REMOVE_INSTALL_WARNING))
 {
-    $message = '';
+    $message='';
 
     // Check if install lock file is present
-    $lockfile = DOL_DATA_ROOT.'/install.lock';
-    if (!empty($lockfile) && !file_exists($lockfile) && is_dir(DOL_DOCUMENT_ROOT."/install"))
+    $lockfile=DOL_DATA_ROOT.'/install.lock';
+    if (! empty($lockfile) && ! file_exists($lockfile) && is_dir(DOL_DOCUMENT_ROOT."/install"))
     {
         $langs->load("errors");
         //if (! empty($message)) $message.='<br>';
-        $message .= info_admin($langs->trans("WarningLockFileDoesNotExists", DOL_DATA_ROOT).' '.$langs->trans("WarningUntilDirRemoved", DOL_DOCUMENT_ROOT."/install"), 0, 0, '1', 'clearboth');
+        $message.=info_admin($langs->trans("WarningLockFileDoesNotExists", DOL_DATA_ROOT).' '.$langs->trans("WarningUntilDirRemoved", DOL_DOCUMENT_ROOT."/install"), 0, 0, '1', 'clearboth');
     }
 
     // Conf files must be in read only mode
@@ -971,7 +694,7 @@
         $langs->load("errors");
         //$langs->load("other");
         //if (! empty($message)) $message.='<br>';
-        $message .= info_admin($langs->transnoentities("WarningConfFileMustBeReadOnly").' '.$langs->trans("WarningUntilDirRemoved", DOL_DOCUMENT_ROOT."/install"), 0, 0, '1', 'clearboth');
+        $message.=info_admin($langs->transnoentities("WarningConfFileMustBeReadOnly").' '.$langs->trans("WarningUntilDirRemoved", DOL_DOCUMENT_ROOT."/install"), 0, 0, '1', 'clearboth');
     }
 
     if ($message)
@@ -1003,68 +726,33 @@
 {
     global $conf;
 
-    $weather = getWeatherStatus($totallate);
-    return img_weather($text, $weather->picto, $options, 0, $morecss);
-}
-
-
-/**
- *  get weather level
- *  $conf->global->MAIN_METEO_LEVELx
- *
- *  @param      int     $totallate      Nb of element late
- *  @return     string                  Return img tag of weather
- */
-function getWeatherStatus($totallate)
-{
-	global $conf;
-
-	$weather = new stdClass();
-	$weather->picto = '';
-
-	$offset = 0;
-	$factor = 10; // By default
-
-	$used_conf = !empty($conf->global->MAIN_USE_METEO_WITH_PERCENTAGE) ? 'MAIN_METEO_PERCENTAGE_LEVEL' : 'MAIN_METEO_LEVEL';
-
-	$level0 = $offset;
-	$weather->level = 0;
-	if (!empty($conf->global->{$used_conf.'0'})) {
-		$level0 = $conf->global->{$used_conf.'0'};
-	}
-	$level1 = $offset + 1 * $factor;
-	if (!empty($conf->global->{$used_conf.'1'})) {
-		$level1 = $conf->global->{$used_conf.'1'};
-	}
-	$level2 = $offset + 2 * $factor;
-	if (!empty($conf->global->{$used_conf.'2'})) {
-		$level2 = $conf->global->{$used_conf.'2'};
-	}
-	$level3 = $offset + 3 * $factor;
-	if (!empty($conf->global->{$used_conf.'3'})) {
-		$level3 = $conf->global->{$used_conf.'3'};
-	}
-
-	if ($totallate <= $level0) {
-		$weather->picto = 'weather-clear.png';
-		$weather->level = 0;
-	}
-	elseif ($totallate <= $level1) {
-		$weather->picto = 'weather-few-clouds.png';
-		$weather->level = 1;
-	}
-	elseif ($totallate <= $level2) {
-		$weather->picto = 'weather-clouds.png';
-		$weather->level = 2;
-	}
-	elseif ($totallate <= $level3) {
-		$weather->picto = 'weather-many-clouds.png';
-		$weather->level = 3;
-	}
-	else {
-		$weather->picto = 'weather-storm.png';
-		$weather->level = 4;
-	}
-
-	return $weather;
+    $out='';
+    $offset=0;
+    $factor=10; // By default
+
+    $used_conf = !empty($conf->global->MAIN_USE_METEO_WITH_PERCENTAGE) ? 'MAIN_METEO_PERCENTAGE_LEVEL' : 'MAIN_METEO_LEVEL';
+
+    $level0=$offset;
+    if (! empty($conf->global->{$used_conf.'0'})) {
+        $level0=$conf->global->{$used_conf.'0'};
+    }
+    $level1=$offset+1*$factor;
+    if (! empty($conf->global->{$used_conf.'1'})) {
+        $level1=$conf->global->{$used_conf.'1'};
+    }
+    $level2=$offset+2*$factor;
+    if (! empty($conf->global->{$used_conf.'2'})) {
+        $level2=$conf->global->{$used_conf.'2'};
+    }
+    $level3=$offset+3*$factor;
+    if (! empty($conf->global->{$used_conf.'3'})) {
+        $level3=$conf->global->{$used_conf.'3'};
+    }
+
+    if ($totallate <= $level0) $out.=img_weather($text, 'weather-clear.png', $options, 0, $morecss);
+    elseif ($totallate > $level0 && $totallate <= $level1) $out.=img_weather($text, 'weather-few-clouds.png', $options, 0, $morecss);
+    elseif ($totallate > $level1 && $totallate <= $level2) $out.=img_weather($text, 'weather-clouds.png', $options, 0, $morecss);
+    elseif ($totallate > $level2 && $totallate <= $level3) $out.=img_weather($text, 'weather-many-clouds.png', $options, 0, $morecss);
+    elseif ($totallate > $level3) $out.=img_weather($text, 'weather-storm.png', $options, 0, $morecss);
+    return $out;
 }