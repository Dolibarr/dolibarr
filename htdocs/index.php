--- conflicted
+++ resolved
@@ -678,14 +678,8 @@
 						// get key index of stats used in $includes, $classes, $keys, $icons, $titres, $links
 						$keyIndex = array_search($globalStatsKey, $keys);
 
-<<<<<<< HEAD
-						$classe = $classes[$keyIndex];
+						$classe = (!empty($classes[$keyIndex]) ? $classes[$keyIndex] : '');
 						if (isset($boardloaded[$classe]) && is_object($boardloaded[$classe])) {
-=======
-						$classe = (!empty($classes[$keyIndex]) ? $classes[$keyIndex] : '');
-						if (isset($boardloaded[$classe]) && is_object($boardloaded[$classe]))
-						{
->>>>>>> 07ca12b2
 							$groupElement['globalStats']['total'] = $boardloaded[$classe]->nb[$globalStatsKey] ? $boardloaded[$classe]->nb[$globalStatsKey] : 0;
 							$nbTotal = doubleval($groupElement['globalStats']['total']);
 							if ($nbTotal >= 10000) {
