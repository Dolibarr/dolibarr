<?php
/* Copyright (C) 2001-2004	Rodolphe Quiedeville	<rodolphe@quiedeville.org>
 * Copyright (C) 2004-2017	Laurent Destailleur		<eldy@users.sourceforge.net>
 * Copyright (C) 2005-2017	Regis Houssin			<regis.houssin@inodbox.com>
 * Copyright (C) 2011-2012	Juanjo Menent			<jmenent@2byte.es>
 * Copyright (C) 2015		Marcos García			<marcosgdf@gmail.com>
 *
 * This program is free software; you can redistribute it and/or modify
 * it under the terms of the GNU General Public License as published by
 * the Free Software Foundation; either version 3 of the License, or
 * (at your option) any later version.
 *
 * This program is distributed in the hope that it will be useful,
 * but WITHOUT ANY WARRANTY; without even the implied warranty of
 * MERCHANTABILITY or FITNESS FOR A PARTICULAR PURPOSE.  See the
 * GNU General Public License for more details.
 *
 * You should have received a copy of the GNU General Public License
 * along with this program. If not, see <https://www.gnu.org/licenses/>.
 */

/**
 *	\file       htdocs/index.php
 *	\brief      Dolibarr home page
 */

define('NOCSRFCHECK', 1);	// This is main home and login page. We must be able to go on it from another web site.

require 'main.inc.php';
require_once DOL_DOCUMENT_ROOT.'/core/class/html.formother.class.php';

// If not defined, we select menu "home"
$_GET['mainmenu']=GETPOST('mainmenu', 'aZ09')?GETPOST('mainmenu', 'aZ09'):'home';
$action=GETPOST('action', 'aZ09');

$hookmanager->initHooks(array('index'));


/*
 * Actions
 */

// Check if company name is defined (first install)
if (!isset($conf->global->MAIN_INFO_SOCIETE_NOM) || empty($conf->global->MAIN_INFO_SOCIETE_NOM))
{
    header("Location: ".DOL_URL_ROOT."/admin/index.php?mainmenu=home&leftmenu=setup&mesg=setupnotcomplete");
    exit;
}
if (count($conf->modules) <= (empty($conf->global->MAIN_MIN_NB_ENABLED_MODULE_FOR_WARNING)?1:$conf->global->MAIN_MIN_NB_ENABLED_MODULE_FOR_WARNING))	// If only user module enabled
{
    header("Location: ".DOL_URL_ROOT."/admin/index.php?mainmenu=home&leftmenu=setup&mesg=setupnotcomplete");
    exit;
}
if (GETPOST('addbox'))	// Add box (when submit is done from a form when ajax disabled)
{
	require_once DOL_DOCUMENT_ROOT.'/core/class/infobox.class.php';
	$zone=GETPOST('areacode', 'aZ09');
	$userid=GETPOST('userid', 'int');
	$boxorder=GETPOST('boxorder', 'aZ09');
	$boxorder.=GETPOST('boxcombo', 'aZ09');

	$result=InfoBox::saveboxorder($db, $zone, $boxorder, $userid);
	if ($result > 0) setEventMessages($langs->trans("BoxAdded"), null);
}


/*
 * View
 */

if (! is_object($form)) $form=new Form($db);

// Title
$title=$langs->trans("HomeArea").' - Dolibarr '.DOL_VERSION;
if (! empty($conf->global->MAIN_APPLICATION_TITLE)) $title=$langs->trans("HomeArea").' - '.$conf->global->MAIN_APPLICATION_TITLE;

llxHeader('', $title);


$resultboxes=FormOther::getBoxesArea($user, "0");    // Load $resultboxes (selectboxlist + boxactivated + boxlista + boxlistb)


<<<<<<< HEAD
print load_fiche_titre($langs->trans("HomeArea"), $resultboxes['selectboxlist'], 'home');
=======
print load_fiche_titre($langs->trans("HomeArea"), $resultboxes['selectboxlist'], 'title_home');
>>>>>>> ee5fdc32

if (! empty($conf->global->MAIN_MOTD))
{
    $conf->global->MAIN_MOTD=preg_replace('/<br(\s[\sa-zA-Z_="]*)?\/?>/i', '<br>', $conf->global->MAIN_MOTD);
    if (! empty($conf->global->MAIN_MOTD))
    {
        $substitutionarray=getCommonSubstitutionArray($langs);
        complete_substitutions_array($substitutionarray, $langs);
        $texttoshow = make_substitutions($conf->global->MAIN_MOTD, $substitutionarray, $langs);

        print "\n<!-- Start of welcome text -->\n";
        print '<table width="100%" class="notopnoleftnoright"><tr><td>';
        print dol_htmlentitiesbr($texttoshow);
        print '</td></tr></table><br>';
        print "\n<!-- End of welcome text -->\n";
    }
}





/*
 * Dashboard Dolibarr states (statistics)
 * Hidden for external users
 */


$boxstatItems = array();
$boxstatFromHook = '';

// Load translation files required by page
$langs->loadLangs(array('commercial', 'bills', 'orders', 'contracts'));

if (empty($user->societe_id) && empty($conf->global->MAIN_DISABLE_GLOBAL_BOXSTATS))
{
<<<<<<< HEAD
=======
    $boxstat.='<div class="box">';
    $boxstat.='<table summary="'.dol_escape_htmltag($langs->trans("DolibarrStateBoard")).'" class="noborder boxtable boxtablenobottom nohover" width="100%">';
    $boxstat.='<tr class="liste_titre">';
    $boxstat.='<th class="liste_titre">';
    $boxstat.='<div class="inline-block valignmiddle">'.$langs->trans("DolibarrStateBoard").'</div>';
    $boxstat.='</th>';
    $boxstat.='</tr>';
    $boxstat.='<tr class="nobottom nohover"><td class="tdboxstats nohover flexcontainer">';

>>>>>>> ee5fdc32
    $object=new stdClass();
    $parameters=array();
    $action='';
    $reshook=$hookmanager->executeHooks('addStatisticLine', $parameters, $object, $action);    // Note that $action and $object may have been modified by some hooks
<<<<<<< HEAD
    $boxstatFromHook=$hookmanager->resPrint;
=======
    $boxstat.=$hookmanager->resPrint;
>>>>>>> ee5fdc32

    if (empty($reshook))
    {
	    // Condition to be checked for each display line dashboard
	    $conditions=array(
	    $user->rights->user->user->lire,
	    ! empty($conf->societe->enabled) && $user->rights->societe->lire && empty($conf->global->SOCIETE_DISABLE_CUSTOMERS) && empty($conf->global->SOCIETE_DISABLE_CUSTOMERS_STATS),
	    ! empty($conf->societe->enabled) && $user->rights->societe->lire && empty($conf->global->SOCIETE_DISABLE_PROSPECTS) && empty($conf->global->SOCIETE_DISABLE_PROSPECTS_STATS),
	    ! empty($conf->fournisseur->enabled) && $user->rights->fournisseur->lire && empty($conf->global->SOCIETE_DISABLE_SUPPLIERS_STATS),
	    ! empty($conf->societe->enabled) && $user->rights->societe->contact->lire,
	    ! empty($conf->adherent->enabled) && $user->rights->adherent->lire,
	    ! empty($conf->product->enabled) && $user->rights->produit->lire,
	    ! empty($conf->service->enabled) && $user->rights->service->lire,
	    ! empty($conf->propal->enabled) && $user->rights->propale->lire,
	    ! empty($conf->commande->enabled) && $user->rights->commande->lire,
	    ! empty($conf->facture->enabled) && $user->rights->facture->lire,
	    ! empty($conf->contrat->enabled) && $user->rights->contrat->lire,
	    ! empty($conf->ficheinter->enabled) && $user->rights->ficheinter->lire,
		! empty($conf->supplier_order->enabled) && $user->rights->fournisseur->commande->lire && empty($conf->global->SOCIETE_DISABLE_SUPPLIERS_ORDERS_STATS),
		! empty($conf->supplier_invoice->enabled) && $user->rights->fournisseur->facture->lire && empty($conf->global->SOCIETE_DISABLE_SUPPLIERS_INVOICES_STATS),
		! empty($conf->supplier_proposal->enabled) && $user->rights->supplier_proposal->lire && empty($conf->global->SOCIETE_DISABLE_SUPPLIERS_PROPOSAL_STATS),
	    ! empty($conf->projet->enabled) && $user->rights->projet->lire,
	    ! empty($conf->expensereport->enabled) && $user->rights->expensereport->lire,
        ! empty($conf->holiday->enabled) && $user->rights->holiday->read,
		! empty($conf->don->enabled) && $user->rights->don->lire
	    );
	    // Class file containing the method load_state_board for each line
	    $includes=array(
	        DOL_DOCUMENT_ROOT."/user/class/user.class.php",
	        DOL_DOCUMENT_ROOT."/societe/class/client.class.php",
	        DOL_DOCUMENT_ROOT."/societe/class/client.class.php",
    	    DOL_DOCUMENT_ROOT."/fourn/class/fournisseur.class.php",
    	    DOL_DOCUMENT_ROOT."/contact/class/contact.class.php",
    	    DOL_DOCUMENT_ROOT."/adherents/class/adherent.class.php",
    	    DOL_DOCUMENT_ROOT."/product/class/product.class.php",
    	    DOL_DOCUMENT_ROOT."/product/class/product.class.php",
    	    DOL_DOCUMENT_ROOT."/comm/propal/class/propal.class.php",
    	    DOL_DOCUMENT_ROOT."/commande/class/commande.class.php",
    	    DOL_DOCUMENT_ROOT."/compta/facture/class/facture.class.php",
    	    DOL_DOCUMENT_ROOT."/contrat/class/contrat.class.php",
    	    DOL_DOCUMENT_ROOT."/fichinter/class/fichinter.class.php",
    	    DOL_DOCUMENT_ROOT."/fourn/class/fournisseur.commande.class.php",
    	    DOL_DOCUMENT_ROOT."/fourn/class/fournisseur.facture.class.php",
    	    DOL_DOCUMENT_ROOT."/supplier_proposal/class/supplier_proposal.class.php",
            DOL_DOCUMENT_ROOT."/projet/class/project.class.php",
	        DOL_DOCUMENT_ROOT."/expensereport/class/expensereport.class.php",
            DOL_DOCUMENT_ROOT."/holiday/class/holiday.class.php",
			DOL_DOCUMENT_ROOT."/don/class/don.class.php"
	    );
	    // Name class containing the method load_state_board for each line
	    $classes=array('User',
	                   'Client',
	                   'Client',
	                   'Fournisseur',
	                   'Contact',
	                   'Adherent',
	                   'Product',
	                   'Product',
	                   'Propal',
	                   'Commande',
	                   'Facture',
	                   'Contrat',
	                   'Fichinter',
	                   'CommandeFournisseur',
	                   'FactureFournisseur',
            	       'SupplierProposal',
	                   'Project',
	                   'ExpenseReport',
                       'Holiday',
					   'Don'
	    );
	    // Cle array returned by the method load_state_board for each line
	    $keys=array('users',
	                'customers',
	                'prospects',
	                'suppliers',
	                'contacts',
	                'members',
	                'products',
	                 'services',
	                'proposals',
	                'orders',
	                'invoices',
	                'Contracts',
	                'fichinters',
	                'supplier_orders',
	                'supplier_invoices',
	                'askprice',
	                'projects',
	                'expensereports',
                    'holiday',
					'donations'
	    );
	    // Dashboard Icon lines
	    $icons=array('user',
	                 'company',
	                 'company',
	                 'company',
	                 'contact',
	                 'user',
	                 'product',
	                 'service',
	                 'propal',
	                 'order',
	                 'bill',
	                 'order',
	                 'order',
	                 'order',
	                 'bill',
	                 'propal',
	                 'projectpub',
					 'trip',
                     'holiday',
					 'generic'
	    );
	    // Translation keyword
	    $titres=array("Users",
	                  "ThirdPartyCustomersStats",
	                  "ThirdPartyProspectsStats",
	                  "Suppliers",
	                  "Contacts",
	                  "Members",
	                  "Products",
	                  "Services",
	                  "CommercialProposalsShort",
	                  "CustomersOrders",
	                  "BillsCustomers",
	                  "Contracts",
	                  "Interventions",
	                  "SuppliersOrders",
                      "SuppliersInvoices",
	                  "SupplierProposalShort",
	                  "Projects",
					  "ExpenseReports",
                      "Holidays",
					  "Donations"
	    );
	    // Dashboard Link lines
	    $links=array(
	        DOL_URL_ROOT.'/user/list.php',
    	    DOL_URL_ROOT.'/societe/list.php?type=c&mainmenu=companies',
    	    DOL_URL_ROOT.'/societe/list.php?type=p&mainmenu=companies',
    	    DOL_URL_ROOT.'/societe/list.php?type=f&mainmenu=companies',
    	    DOL_URL_ROOT.'/contact/list.php?mainmenu=companies',
    	    DOL_URL_ROOT.'/adherents/list.php?statut=1&mainmenu=members',
    	    DOL_URL_ROOT.'/product/list.php?type=0&mainmenu=products',
    	    DOL_URL_ROOT.'/product/list.php?type=1&mainmenu=products',
    	    DOL_URL_ROOT.'/comm/propal/list.php?mainmenu=commercial&leftmenu=propals',
    	    DOL_URL_ROOT.'/commande/list.php?mainmenu=commercial&leftmenu=orders',
    	    DOL_URL_ROOT.'/compta/facture/list.php?mainmenu=billing&leftmenu=customers_bills',
    	    DOL_URL_ROOT.'/contrat/list.php?mainmenu=commercial&leftmenu=contracts',
    	    DOL_URL_ROOT.'/fichinter/list.php?mainmenu=commercial&leftmenu=ficheinter',
    	    DOL_URL_ROOT.'/fourn/commande/list.php?mainmenu=commercial&leftmenu=orders_suppliers',
	        DOL_URL_ROOT.'/fourn/facture/list.php?mainmenu=billing&leftmenu=suppliers_bills',
	        DOL_URL_ROOT.'/supplier_proposal/list.php?mainmenu=commercial&leftmenu=',
	        DOL_URL_ROOT.'/projet/list.php?mainmenu=project',
    		DOL_URL_ROOT.'/expensereport/list.php?mainmenu=hrm&leftmenu=expensereport',
            DOL_URL_ROOT.'/holiday/list.php?mainmenu=hrm&leftmenu=holiday',
			DOL_URL_ROOT.'/don/list.php?leftmenu=donations'
	    );
	    // Translation lang files
	    $langfile=array("users",
	                    "companies",
	                    "prospects",
	                    "suppliers",
	                    "companies",
	                    "members",
	                    "products",
	                    "products",
	                    "propal",
	                    "orders",
            	        "bills",
						"contracts",
						"interventions",
	                    "bills",
	                    "bills",
	                    "supplier_proposal",
	                    "projects",
						"trips",
                        "holiday",
						"donations"
	    );


	    // Loop and displays each line of table
		$boardloaded=array();
	    foreach ($keys as $key=>$val)
	    {
	        if ($conditions[$key])
	        {
                $boxstatItem = '';
	            $classe=$classes[$key];
	            // Search in cache if load_state_board is already realized
	            if (! isset($boardloaded[$classe]) || ! is_object($boardloaded[$classe]))
	            {
	            	include_once $includes[$key];	// Loading a class cost around 1Mb

	                $board=new $classe($db);
	                $board->load_state_board($user);
	                $boardloaded[$classe]=$board;
	            }
	            else
	            {
	                $board=$boardloaded[$classe];
	            }


	            if (!empty($langfile[$key])) $langs->load($langfile[$key]);
	            $text=$langs->trans($titres[$key]);
<<<<<<< HEAD
	            $boxstatItem.='<a href="'.$links[$key].'" class="boxstatsindicator thumbstat nobold nounderline">';
	            $boxstatItem.='<div class="boxstats">';
	            $boxstatItem.='<span class="boxstatstext" title="'.dol_escape_htmltag($text).'">'.$text.'</span><br>';
	            $boxstatItem.='<span class="boxstatsindicator">'.img_object("", $icons[$key], 'class="inline-block"').' '.($board->nb[$val]?$board->nb[$val]:0).'</span>';
	            $boxstatItem.='</div>';
	            $boxstatItem.='</a>';

                $boxstatItems[$val] = $boxstatItem;
=======
	            //$sep=($conf->dol_use_jmobile?'<br>':' ');
	            $boxstat.='<a href="'.$links[$key].'" class="boxstatsindicator thumbstat nobold nounderline">';
	            $boxstat.='<div class="boxstats">';
	            $boxstat.='<span class="boxstatstext" title="'.dol_escape_htmltag($text).'">'.$text.'</span><br>';
	            $boxstat.='<span class="boxstatsindicator">'.img_object("", $icons[$key], 'class="inline-block"').' '.($board->nb[$val]?$board->nb[$val]:0).'</span>';
	            $boxstat.='</div>';
	            $boxstat.='</a>';
>>>>>>> ee5fdc32
	        }
	    }
    }
}




/*
 * Dolibarr Working Board with weather
 */
if (empty($conf->global->MAIN_DISABLE_GLOBAL_WORKBOARD)) {
    $showweather = (empty($conf->global->MAIN_DISABLE_METEO) || $conf->global->MAIN_DISABLE_METEO == 2) ? 1 : 0;

//Array that contains all WorkboardResponse classes to process them
    $dashboardlines = array();

// Do not include sections without management permission
    require_once DOL_DOCUMENT_ROOT . '/core/class/workboardresponse.class.php';

// Number of actions to do (late)
    if (!empty($conf->agenda->enabled) && $user->rights->agenda->myactions->read) {
        include_once DOL_DOCUMENT_ROOT . '/comm/action/class/actioncomm.class.php';
        $board = new ActionComm($db);
        $dashboardlines[$board->element] = $board->load_board($user);
    }

// Number of project opened
    if (!empty($conf->projet->enabled) && $user->rights->projet->lire) {
        include_once DOL_DOCUMENT_ROOT . '/projet/class/project.class.php';
        $board = new Project($db);
        $dashboardlines[$board->element] = $board->load_board($user);
    }

// Number of tasks to do (late)
    if (!empty($conf->projet->enabled) && empty($conf->global->PROJECT_HIDE_TASKS) && $user->rights->projet->lire) {
        include_once DOL_DOCUMENT_ROOT . '/projet/class/task.class.php';
        $board = new Task($db);
        $dashboardlines[$board->element] = $board->load_board($user);
    }

// Number of commercial proposals opened (expired)
<<<<<<< HEAD
    if (!empty($conf->propal->enabled) && $user->rights->propale->lire) {
        include_once DOL_DOCUMENT_ROOT . '/comm/propal/class/propal.class.php';
        $board = new Propal($db);
        $dashboardlines[$board->element . '_opened'] = $board->load_board($user, "opened");
        // Number of commercial proposals CLOSED signed (billed)
        $dashboardlines[$board->element . '_signed'] = $board->load_board($user, "signed");
    }

// Number of commercial proposals opened (expired)
    if (!empty($conf->supplier_proposal->enabled) && $user->rights->supplier_proposal->lire) {
        include_once DOL_DOCUMENT_ROOT . '/supplier_proposal/class/supplier_proposal.class.php';
        $board = new SupplierProposal($db);
        $dashboardlines[$board->element . '_opened'] = $board->load_board($user, "opened");
        // Number of commercial proposals CLOSED signed (billed)
        $dashboardlines[$board->element . '_signed'] = $board->load_board($user, "signed");
    }
=======
if (! empty($conf->propal->enabled) && $user->rights->propale->lire)
{
	include_once DOL_DOCUMENT_ROOT.'/comm/propal/class/propal.class.php';
	$board=new Propal($db);
	$dashboardlines[] = $board->load_board($user, "opened");
	// Number of commercial proposals CLOSED signed (billed)
	$dashboardlines[] = $board->load_board($user, "signed");
}

// Number of commercial proposals opened (expired)
if (! empty($conf->supplier_proposal->enabled) && $user->rights->supplier_proposal->lire)
{
	include_once DOL_DOCUMENT_ROOT.'/supplier_proposal/class/supplier_proposal.class.php';
	$board=new SupplierProposal($db);
	$dashboardlines[] = $board->load_board($user, "opened");
	// Number of commercial proposals CLOSED signed (billed)
	$dashboardlines[] = $board->load_board($user, "signed");
}
>>>>>>> ee5fdc32

// Number of customer orders a deal
    if (!empty($conf->commande->enabled) && $user->rights->commande->lire) {
        include_once DOL_DOCUMENT_ROOT . '/commande/class/commande.class.php';
        $board = new Commande($db);
        $dashboardlines[$board->element] = $board->load_board($user);
    }

// Number of suppliers orders a deal
    if (!empty($conf->supplier_order->enabled) && $user->rights->fournisseur->commande->lire) {
        include_once DOL_DOCUMENT_ROOT . '/fourn/class/fournisseur.commande.class.php';
        $board = new CommandeFournisseur($db);
        $dashboardlines[$board->element . '_opened'] = $board->load_board($user, "opened");
        $dashboardlines[$board->element . '_awaiting'] = $board->load_board($user, 'awaiting');
    }

// Number of services enabled (delayed)
    if (!empty($conf->contrat->enabled) && $user->rights->contrat->lire) {
        include_once DOL_DOCUMENT_ROOT . '/contrat/class/contrat.class.php';
        $board = new Contrat($db);
        $dashboardlines[$board->element . '_inactive'] = $board->load_board($user, "inactive");
        // Number of active services (expired)
        $dashboardlines[$board->element . '_active'] = $board->load_board($user, "active");
    }
// Number of invoices customers (has paid)
    if (!empty($conf->facture->enabled) && $user->rights->facture->lire) {
        include_once DOL_DOCUMENT_ROOT . '/compta/facture/class/facture.class.php';
        $board = new Facture($db);
        $dashboardlines[$board->element] = $board->load_board($user);
    }

// Number of supplier invoices (has paid)
    if (!empty($conf->supplier_invoice->enabled) && !empty($user->rights->fournisseur->facture->lire)) {
        include_once DOL_DOCUMENT_ROOT . '/fourn/class/fournisseur.facture.class.php';
        $board = new FactureFournisseur($db);
        $dashboardlines[$board->element] = $board->load_board($user);
    }

// Number of transactions to conciliate
    if (!empty($conf->banque->enabled) && $user->rights->banque->lire && !$user->societe_id) {
        include_once DOL_DOCUMENT_ROOT . '/compta/bank/class/account.class.php';
        $board = new Account($db);
        $nb = $board::countAccountToReconcile();    // Get nb of account to reconciliate
        if ($nb > 0) {
            $dashboardlines[$board->element] = $board->load_board($user);
        }
    }

// Number of cheque to send
    if (!empty($conf->banque->enabled) && $user->rights->banque->lire && !$user->societe_id && empty($conf->global->BANK_DISABLE_CHECK_DEPOSIT)) {
        include_once DOL_DOCUMENT_ROOT . '/compta/paiement/cheque/class/remisecheque.class.php';
        $board = new RemiseCheque($db);
        $dashboardlines['RemiseCheque'] = $board->load_board($user);
    }

// Number of foundation members
    if (!empty($conf->adherent->enabled) && $user->rights->adherent->lire && !$user->societe_id) {
        include_once DOL_DOCUMENT_ROOT . '/adherents/class/adherent.class.php';
        $board = new Adherent($db);
        $dashboardlines['Adherent'] = $board->load_board($user);
    }

// Number of expense reports to approve
<<<<<<< HEAD
    if (!empty($conf->expensereport->enabled) && $user->rights->expensereport->approve) {
        include_once DOL_DOCUMENT_ROOT . '/expensereport/class/expensereport.class.php';
        $board = new ExpenseReport($db);
        $dashboardlines['ExpenseReport'] = $board->load_board($user, 'toapprove');
    }

// Number of expense reports to pay
    if (!empty($conf->expensereport->enabled) && $user->rights->expensereport->to_paid) {
        include_once DOL_DOCUMENT_ROOT . '/expensereport/class/expensereport.class.php';
        $board = new ExpenseReport($db);
        $dashboardlines['ExpenseReport'] = $board->load_board($user, 'topay');
    }
=======
if (! empty($conf->expensereport->enabled) && $user->rights->expensereport->approve)
{
	include_once DOL_DOCUMENT_ROOT.'/expensereport/class/expensereport.class.php';
	$board=new ExpenseReport($db);
	$dashboardlines[] = $board->load_board($user, 'toapprove');
}

// Number of expense reports to pay
if (! empty($conf->expensereport->enabled) && $user->rights->expensereport->to_paid)
{
	include_once DOL_DOCUMENT_ROOT.'/expensereport/class/expensereport.class.php';
	$board=new ExpenseReport($db);
	$dashboardlines[] = $board->load_board($user, 'topay');
}
>>>>>>> ee5fdc32

// Number of holidays to approve
    if (!empty($conf->holiday->enabled) && $user->rights->holiday->approve) {
        include_once DOL_DOCUMENT_ROOT . '/holiday/class/holiday.class.php';
        $board = new Holiday($db);
        $dashboardlines['Holiday'] = $board->load_board($user);
    }

    $object = new stdClass();
    $parameters = array();
    $action = '';
    $reshook = $hookmanager->executeHooks('addOpenElementsDashboardLine', $parameters, $object,
        $action);    // Note that $action and $object may have been modified by some hooks
    if ($reshook == 0) {
        $dashboardlines = array_merge($dashboardlines, $hookmanager->resArray);
    }

    /* grouping dashboard stats */
    $dashboardgroup = array(
        'action' =>
            array(
                'groupName' => 'Agenda',
                'stats' => array('action'),
            ),
        'project' =>
            array(
                'groupName' => 'Projects',
                'globalStatsKey' => 'projects',
                'stats' => array('project', 'project_task'),
            ),
        'propal' =>
            array(
                'groupName' => 'Proposals',
                'globalStatsKey' => 'proposals',
                'stats' =>
                    array('propal_opened', 'propal_signed'),
            ),
        'commande' =>
            array(
                'groupName' => 'Orders',
                'globalStatsKey' => 'orders',
                'stats' =>
                    array('commande'),
            ),
        'facture' =>
            array(
                'groupName' => 'Invoices',
                'globalStatsKey' => 'invoices',
                'stats' =>
                    array('facture'),
            ),
        'contrat' =>
            array(
                'groupName' => 'Contracts',
                'globalStatsKey' => 'Contracts',
                'stats' =>
                    array('contrat_inactive', 'contrat_active'),
            ),
        'supplier_proposal' =>
            array(
                'groupName' => 'SupplierProposals',
                'globalStatsKey' => 'askprice',
                'stats' =>
                    array('supplier_proposal_opened', 'supplier_proposal_signed'),
            ),
        'order_supplier' =>
            array(
                'groupName' => 'SuppliersOrders',
                'globalStatsKey' => 'supplier_orders',
                'stats' =>
                    array('order_supplier_opened', 'order_supplier_awaiting'),
            ),
        'invoice_supplier' =>
            array(
                'groupName' => 'BillsSuppliers',
                'globalStatsKey' => 'supplier_invoices',
                'stats' =>
                    array('invoice_supplier'),
            ),
        'bank_account' =>
            array(
                'groupName' => 'BankAccount',
                'stats' =>
                    array('bank_account', 'RemiseCheque'),
            ),
        'Adherent' =>
            array(
                'groupName' => 'Members',
                'globalStatsKey' => 'members',
                'stats' =>
                    array('Adherent'),
            ),
        'ExpenseReport' =>
            array(
                'groupName' => 'ExpenseReport',
                'globalStatsKey' => 'expensereports',
                'stats' =>
                    array('ExpenseReport'),
            ),
        'Holiday' =>
            array(
                'groupName' => 'Holidays',
                'globalStatsKey' => 'holidays',
                'stats' =>
                    array('Holiday'),
            ),
    );

    $object = new stdClass();
    $parameters = array(
        'dashboardgroup' => $dashboardgroup
    );
    $reshook = $hookmanager->executeHooks('addOpenElementsDashboardGroup', $parameters, $object,
        $action);    // Note that $action and $object may have been modified by some hooks
    if ($reshook == 0) {
        $dashboardgroup = array_merge($dashboardgroup, $hookmanager->resArray);
    }

<<<<<<< HEAD
=======
$object=new stdClass();
$parameters=array();
$action='';
$reshook=$hookmanager->executeHooks('addOpenElementsDashboardLine', $parameters, $object, $action);    // Note that $action and $object may have been modified by some hooks
if ($reshook == 0) {
	$dashboardlines = array_merge($dashboardlines, $hookmanager->resArray);
}
>>>>>>> ee5fdc32

// Calculate total nb of late
    $totallate = $totaltodo = 0;

//Remove any invalid response
//load_board can return an integer if failed or WorkboardResponse if OK
    $valid_dashboardlines = array();
    foreach ($dashboardlines as $infoKey => $tmp) {
        if ($tmp instanceof WorkboardResponse) {
            $valid_dashboardlines[$infoKey] = $tmp;
        }
    }

// We calculate $totallate. Must be defined before start of next loop because it is show in first fetch on next loop
    foreach ($valid_dashboardlines as $board) {
        if ($board->nbtodolate > 0) {
            $totaltodo += $board->nbtodo;
            $totallate += $board->nbtodolate;
        }
    }
<<<<<<< HEAD

    $openedDashBoardSize = 'info-box-sm'; // use sm by default
    foreach ($dashboardgroup as $dashbordelement) {
        if (is_array($dashbordelement['stats']) && count($dashbordelement['stats']) > 2) {
            $openedDashBoardSize = ''; // use default info box size : big
            break;
        }
    }

    $totalLateNumber = $totallate;
    $totallatePercentage = ((!empty($totaltodo)) ? round($totallate / $totaltodo * 100, 2) : 0);
    if (!empty($conf->global->MAIN_USE_METEO_WITH_PERCENTAGE)) {
        $totallate = $totallatePercentage;
    }

    $boxwork = '';
    $boxwork .= '<div class="box">';
    $boxwork .= '<table summary="' . dol_escape_htmltag($langs->trans("WorkingBoard")) . '" class="noborder boxtable boxtablenobottom boxworkingboard" width="100%">' . "\n";
    $boxwork .= '<tr class="liste_titre">';
    $boxwork .= '<th class="liste_titre"><div class="inline-block valignmiddle">' . $langs->trans("DolibarrWorkBoard") . '</div>';
    if ($showweather) {
        if ($totallate > 0) {
            $text = $langs->transnoentitiesnoconv("WarningYouHaveAtLeastOneTaskLate") . ' (' . $langs->transnoentitiesnoconv("NActionsLate",
                    $totallate . (!empty($conf->global->MAIN_USE_METEO_WITH_PERCENTAGE) ? '%' : '')) . ')';
        } else {
            $text = $langs->transnoentitiesnoconv("NoItemLate");
        }
        $text .= '. ' . $langs->transnoentitiesnoconv("LateDesc");
        //$text.=$form->textwithpicto('',$langs->trans("LateDesc"));
        $options = 'height="24px" style="float: right"';
        $boxwork .= showWeather($totallate, $text, $options, 'inline-block valignmiddle');
    }
    $boxwork .= '</th>';
    $boxwork .= '</tr>' . "\n";

// Show dashboard
    $nbworkboardempty = 0;
    $isIntopOpenedDashBoard = $globalStatInTopOpenedDashBoard = array();
    if (!empty($valid_dashboardlines)) {
        $openedDashBoard = '';

        $boxwork .= '<tr class="nobottom nohover"><td class="tdboxstats nohover flexcontainer centpercent"><div style="display: flex: flex-wrap: wrap">';

        foreach ($dashboardgroup as $groupKey => $groupElement) {
            $boards = array();

            if (empty($conf->global->MAIN_DISABLE_NEW_OPENED_DASH_BOARD)) {
                foreach ($groupElement['stats'] as $infoKey) {
                    if (!empty($valid_dashboardlines[$infoKey])) {
                        $boards[] = $valid_dashboardlines[$infoKey];
                        $isIntopOpenedDashBoard[] = $infoKey;
                    }
                }
            }

            if (!empty($boards)) {
                $groupName = $langs->trans($groupElement['groupName']);
                $groupKeyLowerCase = strtolower($groupKey);
                $nbTotalForGroup = 0;

                // global stats
                $globalStatsKey = false;
                if (!empty($groupElement['globalStatsKey']) && empty($groupElement['globalStats'])){ // can be filled by hook
                    $globalStatsKey = $groupElement['globalStatsKey'];
                    $groupElement['globalStats'] = array();

                    if(in_array($globalStatsKey, $keys))
                    {
                        // get key index of stats used in $includes, $classes, $keys, $icons, $titres, $links
                        $keyIndex = array_search($globalStatsKey, $keys);

                        $classe=$classes[$keyIndex];
                        if (isset($boardloaded[$classe]) && is_object($boardloaded[$classe]))
                        {
                            $groupElement['globalStats']['total'] = $boardloaded[$classe]->nb[$globalStatsKey]?$boardloaded[$classe]->nb[$globalStatsKey]:0;
                            $nbTotal = doubleval($groupElement['globalStats']['total']);
                            if($nbTotal>=10000){ $nbTotal = round($nbTotal/1000, 2) .'k'; }
                            $groupElement['globalStats']['text'] = $langs->trans('Total').' : '.$langs->trans($titres[$keyIndex]).' ('.$groupElement['globalStats']['total'].')';
                            $groupElement['globalStats']['total'] = $nbTotal;
                            $groupElement['globalStats']['link'] = $links[$keyIndex];
                        }
                    }
                }


                $openedDashBoard.= '<div class="box-flex-item">' . "\n";
                $openedDashBoard.= '	<div class="info-box ' . $openedDashBoardSize . '">' . "\n";
                $openedDashBoard.= '		<span class="info-box-icon bg-infoxbox-'.$groupKeyLowerCase.'">'."\n";
                $openedDashBoard.= '		<i class="fa fa-dol-'.$groupKeyLowerCase.'"></i>'."\n";

                if(!empty($groupElement['globalStats'])){
                    $globalStatInTopOpenedDashBoard[] = $globalStatsKey;
                    $openedDashBoard.= '		<span class="info-box-icon-text" title="'.$groupElement['globalStats']['text'].'">'.$nbTotal.'</span>'."\n";
                }

                $openedDashBoard.= '		</span>'."\n";
                $openedDashBoard .= '		<div class="info-box-content">' . "\n";

                $openedDashBoard .= '			<span class="info-box-title" title="'.strip_tags($groupName).'">'.$groupName.'</span>' . "\n";

                foreach ($boards as $board) {
                    if (!empty($board->labelShort)) {
                        $infoName = '<span title="' . $board->label . '">' . $board->labelShort . '</span>';
                    } else {
                        $infoName = $board->label;
                    }

                    $textLateTitle = $langs->trans("NActionsLate", $board->nbtodolate);
                    $textLateTitle .= ' (' . $langs->trans("Late") . ' = ' . $langs->trans("DateReference") . ' > ' . $langs->trans("DateToday") . ' ' . (ceil($board->warning_delay) >= 0 ? '+' : '') . ceil($board->warning_delay) . ' ' . $langs->trans("days") . ')';

                    $textLate = '';
                    if ($board->nbtodolate > 0) {
                        $textLate .= ' <span title="' . dol_htmlentities($textLateTitle) . '" class="classfortooltip badge badge-danger">';
                        $textLate .= '<i class="fa fa-exclamation-triangle"></i> ' . $board->nbtodolate;
                        $textLate .= '</span>';
                    }

                    $nbtodClass = '';
                    if ($board->nbtodo > 0) {
                        $nbtodClass = 'badge badge-info';
                    }

                    $openedDashBoard .= '			<a href="' . $board->url . '" class="info-box-text">' . $infoName . ' : <span class="' . $nbtodClass . ' classfortooltip" title="' . $board->label . '" >' . $board->nbtodo . '</span>' . $textLate . '</a>' . "\n";

                    if ($board->total > 0 && !empty($conf->global->MAIN_WORKBOARD_SHOW_TOTAL_WO_TAX)) {
                        $openedDashBoard .= '<a href="' . $board->url . '" class="info-box-text">' . $langs->trans('Total') . ' : ' . price($board->total) . '</a>';
                    }
                }

                $openedDashBoard .= '		</div><!-- /.info-box-content -->' . "\n";
                $openedDashBoard .= '	</div><!-- /.info-box -->' . "\n";
                $openedDashBoard .= '</div><!-- /.box-flex-item -->' . "\n";
                $openedDashBoard .= "\n";
            }
        }

        if ($showweather && !empty($isIntopOpenedDashBoard)) {
            $appendClass = $conf->global->MAIN_DISABLE_METEO == 2 ? ' hideonsmartphone' : '';
            $weather = getWeatherStatus($totallate);

            $text = '';
            if ($totallate > 0) {
                $text = $langs->transnoentitiesnoconv("WarningYouHaveAtLeastOneTaskLate") . ' (' . $langs->transnoentitiesnoconv("NActionsLate",
                        $totallate . (!empty($conf->global->MAIN_USE_METEO_WITH_PERCENTAGE) ? '%' : '')) . ')';
            } else {
                $text = $langs->transnoentitiesnoconv("NoItemLate");
            }
            $text .= '. ' . $langs->transnoentitiesnoconv("LateDesc");

            $weatherDashBoard = '<div class="box-flex-item ' . $appendClass . '">' . "\n";
            $weatherDashBoard .= '	<div class="info-box ' . $openedDashBoardSize . ' info-box-weather info-box-weather-level' . $weather->level . '">' . "\n";
            $weatherDashBoard .= '		<span class="info-box-icon">';
            $weatherDashBoard .= img_weather('', $weather->level, '', 0, 'valignmiddle width50');
            $weatherDashBoard .= '       </span>' . "\n";
            $weatherDashBoard .= '		<div class="info-box-content">' . "\n";
            $weatherDashBoard .= '			<span class="info-box-title">' . $langs->trans('GlobalOpenedElemView') . '</span>' . "\n";

            if ($totallatePercentage > 0 && !empty($conf->global->MAIN_USE_METEO_WITH_PERCENTAGE)) {
                $weatherDashBoard .= '			<span class="info-box-number">' . $langs->transnoentitiesnoconv("NActionsLate",
                        price($totallatePercentage) . '%') . '</span>' . "\n";
                $weatherDashBoard .= '			<span class="progress-description">' . $langs->trans('NActionsLate',
                        $totalLateNumber) . '</span>' . "\n";
            } else {
                $weatherDashBoard .= '			<span class="info-box-number">' . $langs->transnoentitiesnoconv("NActionsLate",
                        $totalLateNumber) . '</span>' . "\n";
                if ($totallatePercentage > 0) {
                    $weatherDashBoard .= '			<span class="progress-description">' . $langs->trans('NActionsLate',
                            price($totallatePercentage) . '%') . '</span>' . "\n";
                }
            }

            $weatherDashBoard .= '		</div><!-- /.info-box-content -->' . "\n";
            $weatherDashBoard .= '	</div><!-- /.info-box -->' . "\n";
            $weatherDashBoard .= '</div><!-- /.box-flex-item -->' . "\n";
            $weatherDashBoard .= "\n";

            $openedDashBoard = $weatherDashBoard . $openedDashBoard;
        }

        if (!empty($isIntopOpenedDashBoard)) {
            for ($i = 1; $i <= 10; $i++) {
                $openedDashBoard .= '<div class="box-flex-item filler"></div>';
            }
        }

        $nbworkboardcount = 0;
        foreach ($valid_dashboardlines as $infoKey => $board) {
            if (in_array($infoKey, $isIntopOpenedDashBoard)) {
                // skip if info is present on top
                continue;
            }

            if (empty($board->nbtodo)) {
                $nbworkboardempty++;
            }
            $nbworkboardcount++;


            $textlate = $langs->trans("NActionsLate", $board->nbtodolate);
            $textlate .= ' (' . $langs->trans("Late") . ' = ' . $langs->trans("DateReference") . ' > ' . $langs->trans("DateToday") . ' ' . (ceil($board->warning_delay) >= 0 ? '+' : '') . ceil($board->warning_delay) . ' ' . $langs->trans("days") . ')';


            $boxwork .= '<div class="boxstatsindicator thumbstat150 nobold nounderline"><div class="boxstats130 boxstatsborder">';
            $boxwork .= '<div class="boxstatscontent">';
            $boxwork .= '<span class="boxstatstext" title="' . dol_escape_htmltag($board->label) . '">' . $board->img . ' ' . $board->label . '</span><br>';
            $boxwork .= '<a class="valignmiddle dashboardlineindicator" href="' . $board->url . '"><span class="dashboardlineindicator' . (($board->nbtodo == 0) ? ' dashboardlineok' : '') . '">' . $board->nbtodo . '</span></a>';
            if ($board->total > 0 && !empty($conf->global->MAIN_WORKBOARD_SHOW_TOTAL_WO_TAX)) {
                $boxwork .= '&nbsp;/&nbsp;<a class="valignmiddle dashboardlineindicator" href="' . $board->url . '"><span class="dashboardlineindicator' . (($board->nbtodo == 0) ? ' dashboardlineok' : '') . '">' . price($board->total) . '</span></a>';
            }
=======
}
//var_dump($totallate, $totaltodo);
if(!empty($conf->global->MAIN_USE_METEO_WITH_PERCENTAGE) && !empty($totaltodo)) $totallate = round($totallate / $totaltodo * 100, 2);
//var_dump($totallate);
$boxwork='';
$boxwork.='<div class="box">';
$boxwork.='<table summary="'.dol_escape_htmltag($langs->trans("WorkingBoard")).'" class="noborder boxtable boxtablenobottom boxworkingboard" width="100%">'."\n";
$boxwork.='<tr class="liste_titre">';
$boxwork.='<th class="liste_titre"><div class="inline-block valignmiddle">'.$langs->trans("DolibarrWorkBoard").'</div>';
if ($showweather)
{
    if ($totallate > 0) $text=$langs->transnoentitiesnoconv("WarningYouHaveAtLeastOneTaskLate").' ('.$langs->transnoentitiesnoconv("NActionsLate", $totallate.(!empty($conf->global->MAIN_USE_METEO_WITH_PERCENTAGE) ? '%' : '')).')';
    else $text=$langs->transnoentitiesnoconv("NoItemLate");
    $text.='. '.$langs->transnoentitiesnoconv("LateDesc");
    //$text.=$form->textwithpicto('',$langs->trans("LateDesc"));
    $options='height="24px" style="float: right"';
    $boxwork.=showWeather($totallate, $text, $options, 'inline-block valignmiddle');
}
$boxwork.='</th>';
$boxwork.='</tr>'."\n";

/*if ($showweather)
{
    $boxwork.='<tr class="nohover">';
    $boxwork.='<td class="nohover'.($conf->global->MAIN_DISABLE_METEO == 2 ?' hideonsmartphone' : '').' center valignmiddle">';
    $text='';
    if ($totallate > 0) $text=$langs->transnoentitiesnoconv("WarningYouHaveAtLeastOneTaskLate").' ('.$langs->transnoentitiesnoconv("NActionsLate", $totallate.(!empty($conf->global->MAIN_USE_METEO_WITH_PERCENTAGE) ? '%' : '')).')';
    else $text=$langs->transnoentitiesnoconv("NoItemLate");
    $text.='. '.$langs->transnoentitiesnoconv("LateDesc");
    //$text.=$form->textwithpicto('',$langs->trans("LateDesc"));
    $options='height="64px"';
    $boxwork.=showWeather($totallate, $text, $options);
    $boxwork.='</td>';
    $boxwork.='</tr>';
}*/

// Show dashboard
$nbworkboardempty=0;
if (! empty($valid_dashboardlines))
{
    $boxwork.='<tr class="nobottom nohover"><td class="tdboxstats nohover flexcontainer centpercent"><div style="display: flex: flex-wrap: wrap">';

    foreach($valid_dashboardlines as $board)
    {
        if (empty($board->nbtodo)) $nbworkboardempty++;

        $textlate = $langs->trans("NActionsLate", $board->nbtodolate);
        $textlate.= ' ('.$langs->trans("Late").' = '.$langs->trans("DateReference").' > '.$langs->trans("DateToday").' '.(ceil($board->warning_delay) >= 0 ? '+' : '').ceil($board->warning_delay).' '.$langs->trans("days").')';

        $boxwork .='<div class="boxstatsindicator thumbstat150 nobold nounderline"><div class="boxstats130 boxstatsborder">';
        $boxwork .= '<div class="boxstatscontent">';
        $sep=($conf->dol_use_jmobile?'<br>':' ');
        $boxwork .= '<span class="boxstatstext" title="'.dol_escape_htmltag($board->label).'">'.$board->img.' '.$board->label.'</span><br>';
        $boxwork .= '<a class="valignmiddle dashboardlineindicator" href="'.$board->url.'"><span class="dashboardlineindicator'.(($board->nbtodo == 0)?' dashboardlineok':'').'">'.$board->nbtodo.'</span></a>';
        if ($board->total > 0 && ! empty($conf->global->MAIN_WORKBOARD_SHOW_TOTAL_WO_TAX))
        {
            $boxwork .= '&nbsp;/&nbsp;<a class="valignmiddle dashboardlineindicator" href="'.$board->url.'"><span class="dashboardlineindicator'.(($board->nbtodo == 0)?' dashboardlineok':'').'">'.price($board->total)	.'</span></a>';
        }
        $boxwork .= '</div>';
        if ($board->nbtodolate > 0)
        {
            $boxwork .= '<div class="dashboardlinelatecoin nowrap">';
            $boxwork .= '<a title="'.dol_escape_htmltag($textlate).'" class="valignmiddle dashboardlineindicatorlate'.($board->nbtodolate>0?' dashboardlineko':' dashboardlineok').'" href="'.((!$board->url_late) ? $board->url : $board->url_late ).'">';
            //$boxwork .= img_picto($textlate, "warning_white", 'class="valigntextbottom"').'';
            $boxwork .= img_picto($textlate, "warning_white", 'class="inline-block hideonsmartphone valigntextbottom"').'';
            $boxwork .= '<span class="dashboardlineindicatorlate'.($board->nbtodolate>0?' dashboardlineko':' dashboardlineok').'">';
            $boxwork .= $board->nbtodolate;
            $boxwork .= '</span>';
            $boxwork .= '</a>';
>>>>>>> ee5fdc32
            $boxwork .= '</div>';
            if ($board->nbtodolate > 0) {
                $boxwork .= '<div class="dashboardlinelatecoin nowrap">';
                $boxwork .= '<a title="' . dol_escape_htmltag($textlate) . '" class="valignmiddle dashboardlineindicatorlate' . ($board->nbtodolate > 0 ? ' dashboardlineko' : ' dashboardlineok') . '" href="' . ((!$board->url_late) ? $board->url : $board->url_late) . '">';
                //$boxwork .= img_picto($textlate, "warning_white", 'class="valigntextbottom"').'';
                $boxwork .= img_picto($textlate, "warning_white",
                        'class="inline-block hideonsmartphone valigntextbottom"') . '';
                $boxwork .= '<span class="dashboardlineindicatorlate' . ($board->nbtodolate > 0 ? ' dashboardlineko' : ' dashboardlineok') . '">';
                $boxwork .= $board->nbtodolate;
                $boxwork .= '</span>';
                $boxwork .= '</a>';
                $boxwork .= '</div>';
            }
            $boxwork .= '</div></div>';
            $boxwork .= "\n";
        }

        $boxwork .= '<div class="boxstatsindicator thumbstat150 nobold nounderline"><div class="boxstats150empty"></div></div>';
        $boxwork .= '<div class="boxstatsindicator thumbstat150 nobold nounderline"><div class="boxstats150empty"></div></div>';
        $boxwork .= '<div class="boxstatsindicator thumbstat150 nobold nounderline"><div class="boxstats150empty"></div></div>';
        $boxwork .= '<div class="boxstatsindicator thumbstat150 nobold nounderline"><div class="boxstats150empty"></div></div>';

        $boxwork .= '</div>';
        $boxwork .= '</td></tr>';
    } else {
        $boxwork .= '<tr class="nohover">';
        $boxwork .= '<td class="nohover valignmiddle opacitymedium">';
        $boxwork .= $langs->trans("NoOpenedElementToProcess");
        $boxwork .= '</td>';
        $boxwork .= '</tr>';
    }

<<<<<<< HEAD
    $boxwork .= '</td></tr>';
=======
    $boxwork .='<div class="boxstatsindicator thumbstat150 nobold nounderline"><div class="boxstats150empty"></div></div>';
    $boxwork .='<div class="boxstatsindicator thumbstat150 nobold nounderline"><div class="boxstats150empty"></div></div>';
    $boxwork .='<div class="boxstatsindicator thumbstat150 nobold nounderline"><div class="boxstats150empty"></div></div>';
    $boxwork .='<div class="boxstatsindicator thumbstat150 nobold nounderline"><div class="boxstats150empty"></div></div>';
>>>>>>> ee5fdc32

    $boxwork .= '</table>';   // End table array of working board
    $boxwork .= '</div>';

    if (!empty($isIntopOpenedDashBoard)) {
        print '<div class="fichecenter">';
        print '<div class="opened-dash-board-wrap"><div class="box-flex-container">' . $openedDashBoard . '</div></div>';
        print '</div>';
    }
}


print '<div class="clearboth"></div>';

print '<div class="fichecenter fichecenterbis">';


/*
 * Show boxes
 */

$boxlist.='<div class="twocolumns">';

$boxlist.='<div class="firstcolumn fichehalfleft boxhalfleft" id="boxhalfleft">';
if(!empty($nbworkboardcount))
{
	$boxlist.=$boxwork;
}

$boxlist.=$resultboxes['boxlista'];

$boxlist.= '</div>';


if (empty($user->societe_id) && empty($conf->global->MAIN_DISABLE_GLOBAL_BOXSTATS))
{
    // Remove allready present info in new dash board
    if(!empty($conf->global->MAIN_INCLUDE_GLOBAL_STATS_IN_OPENED_DASHBOARD) && is_array($boxstatItems) && count($boxstatItems) > 0){
        foreach ($boxstatItems as $boxstatItemKey => $boxstatItemHtml) {
            if (in_array($boxstatItemKey, $globalStatInTopOpenedDashBoard)) {
                unset($boxstatItems[$boxstatItemKey]);
            }
        }
    }

    if(!empty($boxstatFromHook) || !empty($boxstatItems)){
        $boxstat.='<div class="box">';
        $boxstat.='<table summary="'.dol_escape_htmltag($langs->trans("DolibarrStateBoard")).'" class="noborder boxtable boxtablenobottom nohover" width="100%">';
        $boxstat.='<tr class="liste_titre">';
        $boxstat.='<th class="liste_titre">';
        $boxstat.='<div class="inline-block valignmiddle">'.$langs->trans("DolibarrStateBoard").'</div>';
        $boxstat.='</th>';
        $boxstat.='</tr>';
        $boxstat.='<tr class="nobottom nohover"><td class="tdboxstats nohover flexcontainer">';

        $boxstat.=$boxstatFromHook;

        if(is_array($boxstatItems) && count($boxstatItems) > 0)
        {
            $boxstat.= implode('', $boxstatItems);
        }

        $boxstat.='<a class="boxstatsindicator thumbstat nobold nounderline"><div class="boxstatsempty"></div></a>';
        $boxstat.='<a class="boxstatsindicator thumbstat nobold nounderline"><div class="boxstatsempty"></div></a>';
        $boxstat.='<a class="boxstatsindicator thumbstat nobold nounderline"><div class="boxstatsempty"></div></a>';
        $boxstat.='<a class="boxstatsindicator thumbstat nobold nounderline"><div class="boxstatsempty"></div></a>';
        $boxstat.='<a class="boxstatsindicator thumbstat nobold nounderline"><div class="boxstatsempty"></div></a>';
        $boxstat.='<a class="boxstatsindicator thumbstat nobold nounderline"><div class="boxstatsempty"></div></a>';
        $boxstat.='<a class="boxstatsindicator thumbstat nobold nounderline"><div class="boxstatsempty"></div></a>';
        $boxstat.='<a class="boxstatsindicator thumbstat nobold nounderline"><div class="boxstatsempty"></div></a>';

        $boxstat.='</td></tr>';
        $boxstat.='</table>';
        $boxstat.='</div>';
    }
}

$boxlist.= '<div class="secondcolumn fichehalfright boxhalfright" id="boxhalfright">';

$boxlist.=$boxstat;
$boxlist.=$resultboxes['boxlistb'];

$boxlist.= '</div>';
$boxlist.= "\n";

$boxlist.='</div>';


print $boxlist;

print '</div>';


/*
 * Show security warnings
 */

// Security warning repertoire install existe (si utilisateur admin)
if ($user->admin && empty($conf->global->MAIN_REMOVE_INSTALL_WARNING))
{
    $message='';

    // Check if install lock file is present
    $lockfile=DOL_DATA_ROOT.'/install.lock';
    if (! empty($lockfile) && ! file_exists($lockfile) && is_dir(DOL_DOCUMENT_ROOT."/install"))
    {
        $langs->load("errors");
        //if (! empty($message)) $message.='<br>';
        $message.=info_admin($langs->trans("WarningLockFileDoesNotExists", DOL_DATA_ROOT).' '.$langs->trans("WarningUntilDirRemoved", DOL_DOCUMENT_ROOT."/install"), 0, 0, '1', 'clearboth');
    }

    // Conf files must be in read only mode
    if (is_writable($conffile))
    {
        $langs->load("errors");
        //$langs->load("other");
        //if (! empty($message)) $message.='<br>';
        $message.=info_admin($langs->transnoentities("WarningConfFileMustBeReadOnly").' '.$langs->trans("WarningUntilDirRemoved", DOL_DOCUMENT_ROOT."/install"), 0, 0, '1', 'clearboth');
    }

    if ($message)
    {
        print $message;
        //$message.='<br>';
        //print info_admin($langs->trans("WarningUntilDirRemoved",DOL_DOCUMENT_ROOT."/install"));
    }
}

//print 'mem='.memory_get_usage().' - '.memory_get_peak_usage();

// End of page
llxFooter();
$db->close();


/**
 *  Show weather logo. Logo to show depends on $totallate and values for
 *  $conf->global->MAIN_METEO_LEVELx
 *
 *  @param      int     $totallate      Nb of element late
 *  @param      string  $text           Text to show on logo
 *  @param      string  $options        More parameters on img tag
 *  @param      string  $morecss        More CSS
 *  @return     string                  Return img tag of weather
 */
function showWeather($totallate, $text, $options, $morecss = '')
{
    global $conf;

	$weather = getWeatherStatus($totallate);
    return img_weather($text, $weather->picto, $options, 0, $morecss);
}


/**
 *  get weather level
 *  $conf->global->MAIN_METEO_LEVELx
 *
 *  @param      int     $totallate      Nb of element late
 *  @return     string                  Return img tag of weather
 */
function getWeatherStatus($totallate)
{
	global $conf;

	$weather = new stdClass();
	$weather->picto = '';

	$offset=0;
	$factor=10; // By default

	$used_conf = !empty($conf->global->MAIN_USE_METEO_WITH_PERCENTAGE) ? 'MAIN_METEO_PERCENTAGE_LEVEL' : 'MAIN_METEO_LEVEL';

	$level0=$offset;
	$weather->level=0;
	if (! empty($conf->global->{$used_conf.'0'})) {
		$level0=$conf->global->{$used_conf.'0'};
	}
	$level1=$offset+1*$factor;
	if (! empty($conf->global->{$used_conf.'1'})) {
		$level1=$conf->global->{$used_conf.'1'};
	}
	$level2=$offset+2*$factor;
	if (! empty($conf->global->{$used_conf.'2'})) {
		$level2=$conf->global->{$used_conf.'2'};
	}
	$level3=$offset+3*$factor;
	if (! empty($conf->global->{$used_conf.'3'})) {
		$level3=$conf->global->{$used_conf.'3'};
	}

	if ($totallate <= $level0){
		$weather->picto = 'weather-clear.png';
		$weather->level=0;
	}
	elseif ($totallate <= $level1){
		$weather->picto = 'weather-few-clouds.png';
		$weather->level=1;
	}
	elseif ($totallate <= $level2){
		$weather->picto = 'weather-clouds.png';
		$weather->level=2;
	}
	elseif ($totallate <= $level3){
		$weather->picto = 'weather-many-clouds.png';
		$weather->level=3;
	}
	else{
		$weather->picto = 'weather-storm.png';
		$weather->level=4;
	}

<<<<<<< HEAD
	return $weather;
=======
    if ($totallate <= $level0) $out.=img_weather($text, 'weather-clear.png', $options, 0, $morecss);
    elseif ($totallate > $level0 && $totallate <= $level1) $out.=img_weather($text, 'weather-few-clouds.png', $options, 0, $morecss);
    elseif ($totallate > $level1 && $totallate <= $level2) $out.=img_weather($text, 'weather-clouds.png', $options, 0, $morecss);
    elseif ($totallate > $level2 && $totallate <= $level3) $out.=img_weather($text, 'weather-many-clouds.png', $options, 0, $morecss);
    elseif ($totallate > $level3) $out.=img_weather($text, 'weather-storm.png', $options, 0, $morecss);
    return $out;
>>>>>>> ee5fdc32
}<|MERGE_RESOLUTION|>--- conflicted
+++ resolved
@@ -80,11 +80,7 @@
 $resultboxes=FormOther::getBoxesArea($user, "0");    // Load $resultboxes (selectboxlist + boxactivated + boxlista + boxlistb)
 
 
-<<<<<<< HEAD
 print load_fiche_titre($langs->trans("HomeArea"), $resultboxes['selectboxlist'], 'home');
-=======
-print load_fiche_titre($langs->trans("HomeArea"), $resultboxes['selectboxlist'], 'title_home');
->>>>>>> ee5fdc32
 
 if (! empty($conf->global->MAIN_MOTD))
 {
@@ -121,27 +117,11 @@
 
 if (empty($user->societe_id) && empty($conf->global->MAIN_DISABLE_GLOBAL_BOXSTATS))
 {
-<<<<<<< HEAD
-=======
-    $boxstat.='<div class="box">';
-    $boxstat.='<table summary="'.dol_escape_htmltag($langs->trans("DolibarrStateBoard")).'" class="noborder boxtable boxtablenobottom nohover" width="100%">';
-    $boxstat.='<tr class="liste_titre">';
-    $boxstat.='<th class="liste_titre">';
-    $boxstat.='<div class="inline-block valignmiddle">'.$langs->trans("DolibarrStateBoard").'</div>';
-    $boxstat.='</th>';
-    $boxstat.='</tr>';
-    $boxstat.='<tr class="nobottom nohover"><td class="tdboxstats nohover flexcontainer">';
-
->>>>>>> ee5fdc32
     $object=new stdClass();
     $parameters=array();
     $action='';
     $reshook=$hookmanager->executeHooks('addStatisticLine', $parameters, $object, $action);    // Note that $action and $object may have been modified by some hooks
-<<<<<<< HEAD
     $boxstatFromHook=$hookmanager->resPrint;
-=======
-    $boxstat.=$hookmanager->resPrint;
->>>>>>> ee5fdc32
 
     if (empty($reshook))
     {
@@ -351,7 +331,6 @@
 
 	            if (!empty($langfile[$key])) $langs->load($langfile[$key]);
 	            $text=$langs->trans($titres[$key]);
-<<<<<<< HEAD
 	            $boxstatItem.='<a href="'.$links[$key].'" class="boxstatsindicator thumbstat nobold nounderline">';
 	            $boxstatItem.='<div class="boxstats">';
 	            $boxstatItem.='<span class="boxstatstext" title="'.dol_escape_htmltag($text).'">'.$text.'</span><br>';
@@ -360,15 +339,6 @@
 	            $boxstatItem.='</a>';
 
                 $boxstatItems[$val] = $boxstatItem;
-=======
-	            //$sep=($conf->dol_use_jmobile?'<br>':' ');
-	            $boxstat.='<a href="'.$links[$key].'" class="boxstatsindicator thumbstat nobold nounderline">';
-	            $boxstat.='<div class="boxstats">';
-	            $boxstat.='<span class="boxstatstext" title="'.dol_escape_htmltag($text).'">'.$text.'</span><br>';
-	            $boxstat.='<span class="boxstatsindicator">'.img_object("", $icons[$key], 'class="inline-block"').' '.($board->nb[$val]?$board->nb[$val]:0).'</span>';
-	            $boxstat.='</div>';
-	            $boxstat.='</a>';
->>>>>>> ee5fdc32
 	        }
 	    }
     }
@@ -411,7 +381,6 @@
     }
 
 // Number of commercial proposals opened (expired)
-<<<<<<< HEAD
     if (!empty($conf->propal->enabled) && $user->rights->propale->lire) {
         include_once DOL_DOCUMENT_ROOT . '/comm/propal/class/propal.class.php';
         $board = new Propal($db);
@@ -428,26 +397,6 @@
         // Number of commercial proposals CLOSED signed (billed)
         $dashboardlines[$board->element . '_signed'] = $board->load_board($user, "signed");
     }
-=======
-if (! empty($conf->propal->enabled) && $user->rights->propale->lire)
-{
-	include_once DOL_DOCUMENT_ROOT.'/comm/propal/class/propal.class.php';
-	$board=new Propal($db);
-	$dashboardlines[] = $board->load_board($user, "opened");
-	// Number of commercial proposals CLOSED signed (billed)
-	$dashboardlines[] = $board->load_board($user, "signed");
-}
-
-// Number of commercial proposals opened (expired)
-if (! empty($conf->supplier_proposal->enabled) && $user->rights->supplier_proposal->lire)
-{
-	include_once DOL_DOCUMENT_ROOT.'/supplier_proposal/class/supplier_proposal.class.php';
-	$board=new SupplierProposal($db);
-	$dashboardlines[] = $board->load_board($user, "opened");
-	// Number of commercial proposals CLOSED signed (billed)
-	$dashboardlines[] = $board->load_board($user, "signed");
-}
->>>>>>> ee5fdc32
 
 // Number of customer orders a deal
     if (!empty($conf->commande->enabled) && $user->rights->commande->lire) {
@@ -511,7 +460,6 @@
     }
 
 // Number of expense reports to approve
-<<<<<<< HEAD
     if (!empty($conf->expensereport->enabled) && $user->rights->expensereport->approve) {
         include_once DOL_DOCUMENT_ROOT . '/expensereport/class/expensereport.class.php';
         $board = new ExpenseReport($db);
@@ -524,22 +472,6 @@
         $board = new ExpenseReport($db);
         $dashboardlines['ExpenseReport'] = $board->load_board($user, 'topay');
     }
-=======
-if (! empty($conf->expensereport->enabled) && $user->rights->expensereport->approve)
-{
-	include_once DOL_DOCUMENT_ROOT.'/expensereport/class/expensereport.class.php';
-	$board=new ExpenseReport($db);
-	$dashboardlines[] = $board->load_board($user, 'toapprove');
-}
-
-// Number of expense reports to pay
-if (! empty($conf->expensereport->enabled) && $user->rights->expensereport->to_paid)
-{
-	include_once DOL_DOCUMENT_ROOT.'/expensereport/class/expensereport.class.php';
-	$board=new ExpenseReport($db);
-	$dashboardlines[] = $board->load_board($user, 'topay');
-}
->>>>>>> ee5fdc32
 
 // Number of holidays to approve
     if (!empty($conf->holiday->enabled) && $user->rights->holiday->approve) {
@@ -658,16 +590,6 @@
         $dashboardgroup = array_merge($dashboardgroup, $hookmanager->resArray);
     }
 
-<<<<<<< HEAD
-=======
-$object=new stdClass();
-$parameters=array();
-$action='';
-$reshook=$hookmanager->executeHooks('addOpenElementsDashboardLine', $parameters, $object, $action);    // Note that $action and $object may have been modified by some hooks
-if ($reshook == 0) {
-	$dashboardlines = array_merge($dashboardlines, $hookmanager->resArray);
-}
->>>>>>> ee5fdc32
 
 // Calculate total nb of late
     $totallate = $totaltodo = 0;
@@ -688,7 +610,6 @@
             $totallate += $board->nbtodolate;
         }
     }
-<<<<<<< HEAD
 
     $openedDashBoardSize = 'info-box-sm'; // use sm by default
     foreach ($dashboardgroup as $dashbordelement) {
@@ -898,77 +819,6 @@
             if ($board->total > 0 && !empty($conf->global->MAIN_WORKBOARD_SHOW_TOTAL_WO_TAX)) {
                 $boxwork .= '&nbsp;/&nbsp;<a class="valignmiddle dashboardlineindicator" href="' . $board->url . '"><span class="dashboardlineindicator' . (($board->nbtodo == 0) ? ' dashboardlineok' : '') . '">' . price($board->total) . '</span></a>';
             }
-=======
-}
-//var_dump($totallate, $totaltodo);
-if(!empty($conf->global->MAIN_USE_METEO_WITH_PERCENTAGE) && !empty($totaltodo)) $totallate = round($totallate / $totaltodo * 100, 2);
-//var_dump($totallate);
-$boxwork='';
-$boxwork.='<div class="box">';
-$boxwork.='<table summary="'.dol_escape_htmltag($langs->trans("WorkingBoard")).'" class="noborder boxtable boxtablenobottom boxworkingboard" width="100%">'."\n";
-$boxwork.='<tr class="liste_titre">';
-$boxwork.='<th class="liste_titre"><div class="inline-block valignmiddle">'.$langs->trans("DolibarrWorkBoard").'</div>';
-if ($showweather)
-{
-    if ($totallate > 0) $text=$langs->transnoentitiesnoconv("WarningYouHaveAtLeastOneTaskLate").' ('.$langs->transnoentitiesnoconv("NActionsLate", $totallate.(!empty($conf->global->MAIN_USE_METEO_WITH_PERCENTAGE) ? '%' : '')).')';
-    else $text=$langs->transnoentitiesnoconv("NoItemLate");
-    $text.='. '.$langs->transnoentitiesnoconv("LateDesc");
-    //$text.=$form->textwithpicto('',$langs->trans("LateDesc"));
-    $options='height="24px" style="float: right"';
-    $boxwork.=showWeather($totallate, $text, $options, 'inline-block valignmiddle');
-}
-$boxwork.='</th>';
-$boxwork.='</tr>'."\n";
-
-/*if ($showweather)
-{
-    $boxwork.='<tr class="nohover">';
-    $boxwork.='<td class="nohover'.($conf->global->MAIN_DISABLE_METEO == 2 ?' hideonsmartphone' : '').' center valignmiddle">';
-    $text='';
-    if ($totallate > 0) $text=$langs->transnoentitiesnoconv("WarningYouHaveAtLeastOneTaskLate").' ('.$langs->transnoentitiesnoconv("NActionsLate", $totallate.(!empty($conf->global->MAIN_USE_METEO_WITH_PERCENTAGE) ? '%' : '')).')';
-    else $text=$langs->transnoentitiesnoconv("NoItemLate");
-    $text.='. '.$langs->transnoentitiesnoconv("LateDesc");
-    //$text.=$form->textwithpicto('',$langs->trans("LateDesc"));
-    $options='height="64px"';
-    $boxwork.=showWeather($totallate, $text, $options);
-    $boxwork.='</td>';
-    $boxwork.='</tr>';
-}*/
-
-// Show dashboard
-$nbworkboardempty=0;
-if (! empty($valid_dashboardlines))
-{
-    $boxwork.='<tr class="nobottom nohover"><td class="tdboxstats nohover flexcontainer centpercent"><div style="display: flex: flex-wrap: wrap">';
-
-    foreach($valid_dashboardlines as $board)
-    {
-        if (empty($board->nbtodo)) $nbworkboardempty++;
-
-        $textlate = $langs->trans("NActionsLate", $board->nbtodolate);
-        $textlate.= ' ('.$langs->trans("Late").' = '.$langs->trans("DateReference").' > '.$langs->trans("DateToday").' '.(ceil($board->warning_delay) >= 0 ? '+' : '').ceil($board->warning_delay).' '.$langs->trans("days").')';
-
-        $boxwork .='<div class="boxstatsindicator thumbstat150 nobold nounderline"><div class="boxstats130 boxstatsborder">';
-        $boxwork .= '<div class="boxstatscontent">';
-        $sep=($conf->dol_use_jmobile?'<br>':' ');
-        $boxwork .= '<span class="boxstatstext" title="'.dol_escape_htmltag($board->label).'">'.$board->img.' '.$board->label.'</span><br>';
-        $boxwork .= '<a class="valignmiddle dashboardlineindicator" href="'.$board->url.'"><span class="dashboardlineindicator'.(($board->nbtodo == 0)?' dashboardlineok':'').'">'.$board->nbtodo.'</span></a>';
-        if ($board->total > 0 && ! empty($conf->global->MAIN_WORKBOARD_SHOW_TOTAL_WO_TAX))
-        {
-            $boxwork .= '&nbsp;/&nbsp;<a class="valignmiddle dashboardlineindicator" href="'.$board->url.'"><span class="dashboardlineindicator'.(($board->nbtodo == 0)?' dashboardlineok':'').'">'.price($board->total)	.'</span></a>';
-        }
-        $boxwork .= '</div>';
-        if ($board->nbtodolate > 0)
-        {
-            $boxwork .= '<div class="dashboardlinelatecoin nowrap">';
-            $boxwork .= '<a title="'.dol_escape_htmltag($textlate).'" class="valignmiddle dashboardlineindicatorlate'.($board->nbtodolate>0?' dashboardlineko':' dashboardlineok').'" href="'.((!$board->url_late) ? $board->url : $board->url_late ).'">';
-            //$boxwork .= img_picto($textlate, "warning_white", 'class="valigntextbottom"').'';
-            $boxwork .= img_picto($textlate, "warning_white", 'class="inline-block hideonsmartphone valigntextbottom"').'';
-            $boxwork .= '<span class="dashboardlineindicatorlate'.($board->nbtodolate>0?' dashboardlineko':' dashboardlineok').'">';
-            $boxwork .= $board->nbtodolate;
-            $boxwork .= '</span>';
-            $boxwork .= '</a>';
->>>>>>> ee5fdc32
             $boxwork .= '</div>';
             if ($board->nbtodolate > 0) {
                 $boxwork .= '<div class="dashboardlinelatecoin nowrap">';
@@ -1001,14 +851,7 @@
         $boxwork .= '</tr>';
     }
 
-<<<<<<< HEAD
     $boxwork .= '</td></tr>';
-=======
-    $boxwork .='<div class="boxstatsindicator thumbstat150 nobold nounderline"><div class="boxstats150empty"></div></div>';
-    $boxwork .='<div class="boxstatsindicator thumbstat150 nobold nounderline"><div class="boxstats150empty"></div></div>';
-    $boxwork .='<div class="boxstatsindicator thumbstat150 nobold nounderline"><div class="boxstats150empty"></div></div>';
-    $boxwork .='<div class="boxstatsindicator thumbstat150 nobold nounderline"><div class="boxstats150empty"></div></div>';
->>>>>>> ee5fdc32
 
     $boxwork .= '</table>';   // End table array of working board
     $boxwork .= '</div>';
@@ -1221,14 +1064,5 @@
 		$weather->level=4;
 	}
 
-<<<<<<< HEAD
 	return $weather;
-=======
-    if ($totallate <= $level0) $out.=img_weather($text, 'weather-clear.png', $options, 0, $morecss);
-    elseif ($totallate > $level0 && $totallate <= $level1) $out.=img_weather($text, 'weather-few-clouds.png', $options, 0, $morecss);
-    elseif ($totallate > $level1 && $totallate <= $level2) $out.=img_weather($text, 'weather-clouds.png', $options, 0, $morecss);
-    elseif ($totallate > $level2 && $totallate <= $level3) $out.=img_weather($text, 'weather-many-clouds.png', $options, 0, $morecss);
-    elseif ($totallate > $level3) $out.=img_weather($text, 'weather-storm.png', $options, 0, $morecss);
-    return $out;
->>>>>>> ee5fdc32
 }