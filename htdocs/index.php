--- conflicted
+++ resolved
@@ -106,463 +106,6 @@
 //print '<div class="fichecenter"><div class="fichethirdleft">';
 
 
-<<<<<<< HEAD
-//print '</div><div class="fichetwothirdright"><div class="ficheaddleft">';
-=======
-/*
- * Informations area
- */
-$boxinfo='';
-$boxinfo.= '<div class="box">';
-$boxinfo.= '<table summary="'.dol_escape_htmltag($langs->trans("LoginInformation")).'" class="noborder boxtable" width="100%">';
-$boxinfo.= '<tr class="liste_titre"><th class="liste_titre" colspan="2">'.$langs->trans("Informations").'</th></tr>';
-$boxinfo.= '<tr '.$bc[false].'>';
-$boxinfo.= '<td class="nowrap">'.$langs->trans("User").'</td><td>'.$user->getNomUrl(0).'</td></tr>';
-$boxinfo.= '<tr '.$bc[true].'>';
-$boxinfo.= '<td class="nowrap">'.$langs->trans("PreviousConnexion").'</td><td>';
-if ($user->datepreviouslogin) $boxinfo.= dol_print_date($user->datepreviouslogin,"dayhour",'tzuser');
-else $boxinfo.= $langs->trans("Unknown");
-$boxinfo.= '</td>';
-$boxinfo.= "</tr>\n";
-$boxinfo.= "</table>\n";
-$boxinfo.= '</div>';
-//print $boxinfo;
-
-
-/*
- * Dashboard Dolibarr states (statistics)
- * Hidden for external users
- */
-$boxstat='';
-
-$langs->load("commercial");
-$langs->load("bills");
-$langs->load("orders");
-$langs->load("contracts");
-
-if (empty($user->societe_id))
-{
-    $boxstat.='<div class="box">';
-    $boxstat.='<table summary="'.dol_escape_htmltag($langs->trans("DolibarrStateBoard")).'" class="noborder boxtable" width="100%">';
-    $boxstat.='<tr class="liste_titre">';
-    $boxstat.='<th class="liste_titre">'.$langs->trans("DolibarrStateBoard").'</th>';
-    $boxstat.='</tr>';
-    $boxstat.='<tr class="impair"><td class="tdboxstats nohover">';
-
-    $var=true;
-
-    $object=new stdClass();
-    $parameters=array();
-    $action='';
-    $reshook=$hookmanager->executeHooks('addStatisticLine',$parameters,$object,$action);    // Note that $action and $object may have been modified by some hooks
-    $boxstat.=$hookmanager->resPrint;
-    
-    if (empty($reshook))
-    {
-	    // Condition to be checked for each display line dashboard
-	    $conditions=array(
-	    $user->rights->user->user->lire,
-	    ! empty($conf->societe->enabled) && $user->rights->societe->lire && empty($conf->global->SOCIETE_DISABLE_CUSTOMERS) && empty($conf->global->SOCIETE_DISABLE_CUSTOMERS_STATS),
-	    ! empty($conf->societe->enabled) && $user->rights->societe->lire && empty($conf->global->SOCIETE_DISABLE_PROSPECTS) && empty($conf->global->SOCIETE_DISABLE_PROSPECTS_STATS),
-	    ! empty($conf->fournisseur->enabled) && $user->rights->fournisseur->lire && empty($conf->global->SOCIETE_DISABLE_SUPPLIERS_STATS),
-	    ! empty($conf->adherent->enabled) && $user->rights->adherent->lire,
-	    ! empty($conf->product->enabled) && $user->rights->produit->lire,
-	    ! empty($conf->service->enabled) && $user->rights->service->lire,
-	    ! empty($conf->propal->enabled) && $user->rights->propale->lire,
-	    ! empty($conf->commande->enabled) && $user->rights->commande->lire,
-	    ! empty($conf->facture->enabled) && $user->rights->facture->lire,
-	    ! empty($conf->contrat->enabled) && $user->rights->contrat->activer,
-		! empty($conf->supplier_order->enabled) && $user->rights->fournisseur->commande->lire && empty($conf->global->SOCIETE_DISABLE_SUPPLIERS_ORDERS_STATS),
-		! empty($conf->supplier_invoice->enabled) && $user->rights->fournisseur->facture->lire && empty($conf->global->SOCIETE_DISABLE_SUPPLIERS_INVOICES_STATS),
-		! empty($conf->supplier_proposal->enabled) && $user->rights->supplier_proposal->lire && empty($conf->global->SOCIETE_DISABLE_SUPPLIERS_PROPOSAL_STATS),
-	    ! empty($conf->expensereport->enabled) && $user->rights->expensereport->lire,
-	    ! empty($conf->projet->enabled) && $user->rights->projet->lire
-	    );
-	    // Class file containing the method load_state_board for each line
-	    $includes=array(
-	        DOL_DOCUMENT_ROOT."/user/class/user.class.php",
-	        DOL_DOCUMENT_ROOT."/societe/class/client.class.php",
-	        DOL_DOCUMENT_ROOT."/societe/class/client.class.php",
-    	    DOL_DOCUMENT_ROOT."/fourn/class/fournisseur.class.php",
-    	    DOL_DOCUMENT_ROOT."/adherents/class/adherent.class.php",
-    	    DOL_DOCUMENT_ROOT."/product/class/product.class.php",
-    	    DOL_DOCUMENT_ROOT."/product/class/service.class.php",
-    	    DOL_DOCUMENT_ROOT."/comm/propal/class/propal.class.php",
-    	    DOL_DOCUMENT_ROOT."/commande/class/commande.class.php",
-    	    DOL_DOCUMENT_ROOT."/compta/facture/class/facture.class.php",
-    	    DOL_DOCUMENT_ROOT."/contrat/class/contrat.class.php",
-    	    DOL_DOCUMENT_ROOT."/fourn/class/fournisseur.commande.class.php",
-    	    DOL_DOCUMENT_ROOT."/fourn/class/fournisseur.facture.class.php",
-    	    DOL_DOCUMENT_ROOT."/supplier_proposal/class/supplier_proposal.class.php",
-	        DOL_DOCUMENT_ROOT."/expensereport/class/expensereport.class.php",
-            DOL_DOCUMENT_ROOT."/projet/class/project.class.php" 
-	    );
-	    // Name class containing the method load_state_board for each line
-	    $classes=array('User',
-	                   'Client',
-	                   'Client',
-	                   'Fournisseur',
-	                   'Adherent',
-	                   'Product',
-	                   'Service',
-	                   'Propal',
-	                   'Commande',
-	                   'Facture',
-	                   'Contrat',
-	                   'CommandeFournisseur',
-	                   'FactureFournisseur',
-            	       'SupplierProposal',
-	                   'ExpenseReport',
-	                   'Project'
-	    );
-	    // Cle array returned by the method load_state_board for each line
-	    $keys=array('users',
-	                'customers',
-	                'prospects',
-	                'suppliers',
-	                'members',
-	                'products',
-	                'services',
-	                'proposals',
-	                'orders',
-	                'invoices',
-	                'Contracts',
-	                'supplier_orders',
-	                'supplier_invoices',
-	                'askprice',
-	                'expensereports',
-	                'projects'
-	    );
-	    // Dashboard Icon lines
-	    $icons=array('user',
-	                 'company',
-	                 'company',
-	                 'company',
-	                 'user',
-	                 'product',
-	                 'service',
-	                 'propal',
-	                 'order',
-	                 'bill',
-	                 'order',
-	                 'order',
-	                 'bill',
-	                 'propal',
-					 'trip',
-	                 'project'
-	    );
-	    // Translation keyword
-	    $titres=array("Users",
-	                  "ThirdPartyCustomersStats",
-	                  "ThirdPartyProspectsStats",
-	                  "Suppliers",
-	                  "Members",
-	                  "Products",
-	                  "Services",
-	                  "CommercialProposalsShort",
-	                  "CustomersOrders",
-	                  "BillsCustomers",
-	                  "Contracts",
-	                  "SuppliersOrders",
-                      "SuppliersInvoices",
-	                  "SupplierProposalShort",
-					  "ExpenseReports",
-	                  "Projects"
-	    );
-	    // Dashboard Link lines
-	    $links=array(
-	        DOL_URL_ROOT.'/user/index.php',
-    	    DOL_URL_ROOT.'/societe/list.php?type=c',
-    	    DOL_URL_ROOT.'/societe/list.php?type=p',
-    	    DOL_URL_ROOT.'/societe/list.php?type=f',
-    	    DOL_URL_ROOT.'/adherents/list.php?statut=1&mainmenu=members',
-    	    DOL_URL_ROOT.'/product/list.php?type=0&mainmenu=products',
-    	    DOL_URL_ROOT.'/product/list.php?type=1&mainmenu=products',
-    	    DOL_URL_ROOT.'/comm/propal/list.php?mainmenu=commercial',
-    	    DOL_URL_ROOT.'/commande/list.php?mainmenu=commercial',
-    	    DOL_URL_ROOT.'/compta/facture/list.php?mainmenu=accountancy',
-    	    DOL_URL_ROOT.'/contrat/list.php',
-    	    DOL_URL_ROOT.'/fourn/commande/list.php',
-	        DOL_URL_ROOT.'/fourn/facture/list.php',
-	        DOL_URL_ROOT.'/supplier_proposal/list.php',
-    		DOL_URL_ROOT.'/expensereport/list.php?mainmenu=hrm',
-	        DOL_URL_ROOT.'/projet/list.php?mainmenu=project'
-	    );
-	    // Translation lang files
-	    $langfile=array("users",
-	                    "companies",
-	                    "prospects",
-	                    "suppliers",
-	                    "members",
-	                    "products",
-	                    "produts",
-	                    "propal",
-	                    "orders",
-            	        "bills",
-            	        "supplier_proposal",
-						"contracts",
-						"trips",
-	                    "projects"
-	    );
-
-
-	    // Loop and displays each line of table
-	    foreach ($keys as $key=>$val)
-	    {
-	        if ($conditions[$key])
-	        {
-	            $classe=$classes[$key];
-	            // Search in cache if load_state_board is already realized
-	            if (! isset($boardloaded[$classe]) || ! is_object($boardloaded[$classe]))
-	            {
-	            	include_once $includes[$key];	// Loading a class cost around 1Mb
-
-	                $board=new $classe($db);
-	                $board->load_state_board($user);
-	                $boardloaded[$classe]=$board;
-	            }
-	            else $board=$boardloaded[$classe];
-
-	            $var=!$var;
-	            if (!empty($langfile[$key])) $langs->load($langfile[$key]);
-	            $text=$langs->trans($titres[$key]);
-	            $boxstat.='<a href="'.$links[$key].'" class="boxstatsindicator thumbstat nobold nounderline">';
-	            $boxstat.='<div class="boxstats">';
-	            $boxstat.='<span class="boxstatstext">'.img_object("",$icons[$key]).' '.$text.'</span><br>';
-	            $boxstat.='<span class="boxstatsindicator">'.$board->nb[$val].'</span>';
-	            $boxstat.='</div>';
-	            $boxstat.='</a>';
-	        }
-	    }
-    }
-
-    $boxstat.='</td></tr>';
-    $boxstat.='</table>';
-    $boxstat.='</div>';
-}
-//print $boxstat;
-
-print '</div><div class="fichetwothirdright"><div class="ficheaddleft">';
-
-
-/*
- * Dolibarr Working Board with weather
- */
-$showweather=empty($conf->global->MAIN_DISABLE_METEO)?1:0;
-
-//Array that contains all WorkboardResponse classes to process them
-$dashboardlines=array();
-
-$boxwork='';
-$boxwork.='<div class="box">';
-$boxwork.='<table summary="'.dol_escape_htmltag($langs->trans("WorkingBoard")).'" class="noborder boxtable" width="100%">'."\n";
-$boxwork.='<tr class="liste_titre">';
-$boxwork.='<th class="liste_titre" colspan="2">'.$langs->trans("DolibarrWorkBoard").'</th>';
-$boxwork.='<th class="liste_titre" align="right">'.$langs->trans("Number").'</th>';
-$boxwork.='<th class="liste_titre" align="right">'.$form->textwithpicto($langs->trans("Late"),$langs->trans("LateDesc")).'</th>';
-$boxwork.='<th class="liste_titre">&nbsp;</th>';
-//print '<th class="liste_titre" width="20">&nbsp;</th>';
-if ($showweather) $boxwork.='<th class="liste_titre hideonsmartphone" width="80">&nbsp;</th>';
-$boxwork.='</tr>'."\n";
-
-// Do not include sections without management permission
-require DOL_DOCUMENT_ROOT.'/core/class/workboardresponse.class.php';
-
-// Number of actions to do (late)
-if (! empty($conf->agenda->enabled) && $user->rights->agenda->myactions->read)
-{
-    include_once DOL_DOCUMENT_ROOT.'/comm/action/class/actioncomm.class.php';
-    $board=new ActionComm($db);
-
-    $dashboardlines[] = $board->load_board($user);
-}
-
-// Number of project opened
-if (! empty($conf->projet->enabled) && $user->rights->projet->lire)
-{
-    include_once DOL_DOCUMENT_ROOT.'/projet/class/project.class.php';
-    $board=new Project($db);
-
-    $dashboardlines[] = $board->load_board($user);
-}
-
-// Number of tasks to do (late)
-if (! empty($conf->projet->enabled) && empty($conf->global->PROJECT_HIDE_TASKS) && $user->rights->projet->lire)
-{
-    include_once DOL_DOCUMENT_ROOT.'/projet/class/task.class.php';
-    $board=new Task($db);
-    $dashboardlines[] = $board->load_board($user);
-}
-
-// Number of commercial proposals opened (expired)
-if (! empty($conf->propal->enabled) && $user->rights->propale->lire)
-{
-    include_once DOL_DOCUMENT_ROOT.'/comm/propal/class/propal.class.php';
-    $board=new Propal($db);
-    $dashboardlines[] = $board->load_board($user,"opened");
-    // Number of commercial proposals CLOSED signed (billed)
-    $dashboardlines[] = $board->load_board($user,"signed");
-}
-
-// Number of commercial proposals opened (expired)
-if (! empty($conf->supplier_proposal->enabled) && $user->rights->supplier_proposal->lire)
-{
-    include_once DOL_DOCUMENT_ROOT.'/supplier_proposal/class/supplier_proposal.class.php';
-    $board=new SupplierProposal($db);
-    $dashboardlines[] = $board->load_board($user,"opened");
-    // Number of commercial proposals CLOSED signed (billed)
-    $dashboardlines[] = $board->load_board($user,"signed");
-}
-
-// Number of customer orders a deal
-if (! empty($conf->commande->enabled) && $user->rights->commande->lire)
-{
-    include_once DOL_DOCUMENT_ROOT.'/commande/class/commande.class.php';
-    $board=new Commande($db);
-	$dashboardlines[] = $board->load_board($user);
-}
-
-// Number of suppliers orders a deal
-if (! empty($conf->supplier_order->enabled) && $user->rights->fournisseur->commande->lire)
-{
-    include_once DOL_DOCUMENT_ROOT.'/fourn/class/fournisseur.commande.class.php';
-    $board=new CommandeFournisseur($db);
-	$dashboardlines[] = $board->load_board($user);
-}
-
-// Number of services enabled (delayed)
-if (! empty($conf->contrat->enabled) && $user->rights->contrat->lire)
-{
-    include_once DOL_DOCUMENT_ROOT.'/contrat/class/contrat.class.php';
-    $board=new Contrat($db);
-    $dashboardlines[] = $board->load_board($user,"inactives");
-	// Number of active services (expired)
-    $dashboardlines[] = $board->load_board($user,"expired");
-}
-// Number of invoices customers (has paid)
-if (! empty($conf->facture->enabled) && $user->rights->facture->lire)
-{
-    include_once DOL_DOCUMENT_ROOT.'/compta/facture/class/facture.class.php';
-    $board=new Facture($db);
-    $dashboardlines[] = $board->load_board($user);
-}
-
-// Number of supplier invoices (has paid)
-if (! empty($conf->supplier_invoice->enabled) && ! empty($conf->facture->enabled) && $user->rights->facture->lire)
-{
-    include_once DOL_DOCUMENT_ROOT.'/fourn/class/fournisseur.facture.class.php';
-    $board=new FactureFournisseur($db);
-    $dashboardlines[] = $board->load_board($user);
-}
-
-// Number of transactions to conciliate
-if (! empty($conf->banque->enabled) && $user->rights->banque->lire && ! $user->societe_id)
-{
-    include_once DOL_DOCUMENT_ROOT.'/compta/bank/class/account.class.php';
-    $board=new Account($db);
-    $nb = $board::countAccountToReconcile();
-    if ($nb > 0)
-    {
-        $dashboardlines[] = $board->load_board($user);
-    }
-}
-
-// Number of cheque to send
-if (! empty($conf->banque->enabled) && $user->rights->banque->lire && ! $user->societe_id)
-{
-    include_once DOL_DOCUMENT_ROOT.'/compta/paiement/cheque/class/remisecheque.class.php';
-    $board=new RemiseCheque($db);
-    $dashboardlines[] = $board->load_board($user);
-}
-
-// Number of foundation members
-if (! empty($conf->adherent->enabled) && $user->rights->adherent->lire && ! $user->societe_id)
-{
-    include_once DOL_DOCUMENT_ROOT.'/adherents/class/adherent.class.php';
-    $board=new Adherent($db);
-    $dashboardlines[] = $board->load_board($user);
-}
-
-// Number of expense reports to approve
-if (! empty($conf->expensereport->enabled) && $user->rights->expensereport->approve)
-{
-    include_once DOL_DOCUMENT_ROOT.'/expensereport/class/expensereport.class.php';
-    $board=new ExpenseReport($db);
-	$dashboardlines[] = $board->load_board($user,'toapprove');
-}
-
-// Number of expense reports to pay
-if (! empty($conf->expensereport->enabled) && $user->rights->expensereport->to_paid)
-{
-    include_once DOL_DOCUMENT_ROOT.'/expensereport/class/expensereport.class.php';
-    $board=new ExpenseReport($db);
-	$dashboardlines[] = $board->load_board($user,'topay');
-}
-
-// Calculate total nb of late
-$totallate=0;
-$var=true;
-
-//Remove any invalid response
-//load_board can return an integer if failed or WorkboardResponse if OK
-$valid_dashboardlines=array();
-foreach($dashboardlines as $tmp)
-{
-	if ($tmp instanceof WorkboardResponse) $valid_dashboardlines[] = $tmp;
-}
-$rowspan = count($valid_dashboardlines);
-
-// We calculate $totallate. Must be defined before start of next loop because it is show in first fetch on next loop
-foreach($valid_dashboardlines as $board)
-{
-    if ($board->nbtodolate > 0) {
-	    $totallate += $board->nbtodolate;
-    }
-}
-
-// Show dashboard
-foreach($valid_dashboardlines as $board)
-{
-    $var=!$var;
-    $boxwork.= '<tr '.$bc[$var].'><td width="16">'.$board->img.'</td><td>'.$board->label.'</td>';
-    $boxwork.= '<td align="right"><a class="dashboardlineindicator" href="'.$board->url.'"><span class="dashboardlineindicator">'.$board->nbtodo.'</span></a></td>';
-    $boxwork.= '<td align="right">';
-    //if ($board->nbtodolate > 0)
-    //{
-        $textlate = $langs->trans("Late").' = '.$langs->trans("DateReference").' > '.$langs->trans("DateToday").' '.(ceil($board->warning_delay) >= 0 ? '+' : '').ceil($board->warning_delay).' '.$langs->trans("days");
-        $boxwork.= '<a title="'.dol_escape_htmltag($textlate).'" class="dashboardlineindicatorlate'.($board->nbtodolate>0?' dashboardlineko':' dashboardlineok').'" href="'.$board->url.'"><span class="dashboardlineindicatorlate'.($board->nbtodolate>0?' dashboardlineko':' dashboardlineok').'">';
-        $boxwork.= $board->nbtodolate;
-        $boxwork.= '</span></a>';
-    //}
-    $boxwork.='</td>';
-    $boxwork.='<td align="left">';
-    if ($board->nbtodolate > 0) $boxwork.=img_picto($langs->trans("NActionsLate",$board->nbtodolate).' (>'.ceil($board->warning_delay).' '.$langs->trans("days").')',"warning");
-    else $boxwork.='&nbsp;';
-    $boxwork.='</td>';
-    /*print '<td class="nowrap" align="right">';
-    print ' (>'.ceil($board->warning_delay).' '.$langs->trans("days").')';
-    print '</td>';*/
-    
-    if ($showweather)
-    {
-        $boxwork.='<td class="nohover hideonsmartphone noborderbottom" rowspan="'.$rowspan.'" width="80" style="border-left: 1px solid #DDDDDD" align="center">';
-        $text='';
-        if ($totallate > 0) $text=$langs->transnoentitiesnoconv("WarningYouHaveAtLeastOneTaskLate").' ('.$langs->transnoentitiesnoconv("NActionsLate",$totallate).')';
-        $options='height="64px"';
-        if ($rowspan <= 2) $options='height="24"';  // Weather logo is smaller if dashboard has few elements
-        else if ($rowspan <= 3) $options='height="48"';  // Weather logo is smaller if dashboard has few elements
-        $boxwork.=showWeather($totallate,$text,$options);
-        $boxwork.='</td>';
-        $showweather=0;
-    }
-    $boxwork.='</tr>';
-    $boxwork.="\n";
-}
-
-$boxwork.='</table>';   // End table array of working board
-$boxwork.='</div>';
->>>>>>> 76ad7f36
-
 
 //print '</div></div></div><div class="clearboth"></div>';
 
