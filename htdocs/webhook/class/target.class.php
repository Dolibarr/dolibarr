<?php
/* Copyright (C) 2017  Laurent Destailleur <eldy@users.sourceforge.net>
 * Copyright (C) ---Put here your own copyright and developer email---
 *
 * This program is free software; you can redistribute it and/or modify
 * it under the terms of the GNU General Public License as published by
 * the Free Software Foundation; either version 3 of the License, or
 * (at your option) any later version.
 *
 * This program is distributed in the hope that it will be useful,
 * but WITHOUT ANY WARRANTY; without even the implied warranty of
 * MERCHANTABILITY or FITNESS FOR A PARTICULAR PURPOSE.  See the
 * GNU General Public License for more details.
 *
 * You should have received a copy of the GNU General Public License
 * along with this program. If not, see <https://www.gnu.org/licenses/>.
 */

/**
 * \file        class/target.class.php
 * \ingroup     webhook
 * \brief       This file is a CRUD class file for Target (Create/Read/Update/Delete)
 */

// Put here all includes required by your class file
require_once DOL_DOCUMENT_ROOT.'/core/class/commonobject.class.php';
//require_once DOL_DOCUMENT_ROOT . '/societe/class/societe.class.php';
//require_once DOL_DOCUMENT_ROOT . '/product/class/product.class.php';

/**
 * Class for Target
 */
class Target extends CommonObject
{
	/**
	 * @var string ID of module.
	 */
	public $module = 'webhook';

	/**
	 * @var string ID to identify managed object.
	 */
	public $element = 'target';

	/**
	 * @var string Name of table without prefix where object is stored. This is also the key used for extrafields management.
	 */
	public $table_element = 'webhook_target';

	/**
	 * @var int  Does this object support multicompany module ?
	 * 0=No test on entity, 1=Test with field entity, 'field@table'=Test with link by field@table
	 */
	public $ismultientitymanaged = 0;

	/**
	 * @var int  Does object support extrafields ? 0=No, 1=Yes
	 */
	public $isextrafieldmanaged = 0;

	/**
	 * @var string String with name of icon for target. Must be the part after the 'object_' into object_target.png
	 */
	public $picto = 'webhook';


	const STATUS_DRAFT = 0;
	const STATUS_VALIDATED = 1;
	const STATUS_CANCELED = 9;


	/**
	 *  'type' field format ('integer', 'integer:ObjectClass:PathToClass[:AddCreateButtonOrNot[:Filter[:Sortfield]]]', 'sellist:TableName:LabelFieldName[:KeyFieldName[:KeyFieldParent[:Filter[:Sortfield]]]]', 'varchar(x)', 'double(24,8)', 'real', 'price', 'text', 'text:none', 'html', 'date', 'datetime', 'timestamp', 'duration', 'mail', 'phone', 'url', 'password')
	 *         Note: Filter can be a string like "(t.ref:like:'SO-%') or (t.date_creation:<:'20160101') or (t.nature:is:NULL)"
	 *  'label' the translation key.
	 *  'picto' is code of a picto to show before value in forms
	 *  'enabled' is a condition when the field must be managed (Example: 1 or '$conf->global->MY_SETUP_PARAM' or 'isModEnabled("multicurrency")' ...)
	 *  'position' is the sort order of field.
	 *  'notnull' is set to 1 if not null in database. Set to -1 if we must set data to null if empty ('' or 0).
	 *  'visible' says if field is visible in list (Examples: 0=Not visible, 1=Visible on list and create/update/view forms, 2=Visible on list only, 3=Visible on create/update/view form only (not list), 4=Visible on list and update/view form only (not create). 5=Visible on list and view only (not create/not update). Using a negative value means field is not shown by default on list but can be selected for viewing)
	 *  'noteditable' says if field is not editable (1 or 0)
	 *  'default' is a default value for creation (can still be overwrote by the Setup of Default Values if field is editable in creation form). Note: If default is set to '(PROV)' and field is 'ref', the default value will be set to '(PROVid)' where id is rowid when a new record is created.
	 *  'index' if we want an index in database.
	 *  'foreignkey'=>'tablename.field' if the field is a foreign key (it is recommanded to name the field fk_...).
	 *  'searchall' is 1 if we want to search in this field when making a search from the quick search button.
	 *  'isameasure' must be set to 1 or 2 if field can be used for measure. Field type must be summable like integer or double(24,8). Use 1 in most cases, or 2 if you don't want to see the column total into list (for example for percentage)
	 *  'css' and 'cssview' and 'csslist' is the CSS style to use on field. 'css' is used in creation and update. 'cssview' is used in view mode. 'csslist' is used for columns in lists. For example: 'css'=>'minwidth300 maxwidth500 widthcentpercentminusx', 'cssview'=>'wordbreak', 'csslist'=>'tdoverflowmax200'
	 *  'help' is a 'TranslationString' to use to show a tooltip on field. You can also use 'TranslationString:keyfortooltiponlick' for a tooltip on click.
	 *  'showoncombobox' if value of the field must be visible into the label of the combobox that list record
	 *  'disabled' is 1 if we want to have the field locked by a 'disabled' attribute. In most cases, this is never set into the definition of $fields into class, but is set dynamically by some part of code.
	 *  'arrayofkeyval' to set a list of values if type is a list of predefined values. For example: array("0"=>"Draft","1"=>"Active","-1"=>"Cancel"). Note that type can be 'integer' or 'varchar'
	 *  'autofocusoncreate' to have field having the focus on a create form. Only 1 field should have this property set to 1.
	 *  'comment' is not used. You can store here any text of your choice. It is not used by application.
	 *	'validate' is 1 if need to validate with $this->validateField()
	 *  'copytoclipboard' is 1 or 2 to allow to add a picto to copy value into clipboard (1=picto after label, 2=picto after value)
	 *
	 *  Note: To have value dynamic, you can set value to 0 in definition and edit the value on the fly into the constructor.
	 */

	// BEGIN MODULEBUILDER PROPERTIES
	/**
	 * @var array  Array with all fields and their property. Do not use it as a static var. It may be modified by constructor.
	 */
	public $fields=array(
		'rowid' => array('type'=>'integer', 'label'=>'TechnicalID', 'enabled'=>'1', 'position'=>1, 'notnull'=>1, 'visible'=>0, 'noteditable'=>'1', 'index'=>1, 'css'=>'left', 'comment'=>"Id"),
		'ref' => array('type'=>'varchar(128)', 'label'=>'Ref', 'enabled'=>'1', 'position'=>20, 'notnull'=>1, 'visible'=>4, 'noteditable'=>'1', 'index'=>1, 'searchall'=>1, 'validate'=>'1', 'comment'=>"Reference of object"),
		'label' => array('type'=>'varchar(255)', 'label'=>'Label', 'enabled'=>'1', 'position'=>30, 'notnull'=>0, 'visible'=>1, 'searchall'=>1, 'css'=>'minwidth300', 'cssview'=>'wordbreak', 'help'=>"Help text", 'showoncombobox'=>'2', 'validate'=>'1',),
		'url' => array('type'=>'varchar(255)', 'label'=>'Url', 'enabled'=>'1', 'position'=>50, 'notnull'=>1, 'visible'=>1,),
		'trigger_codes' => array('type'=>'text', 'label'=>'TriggerCodes', 'enabled'=>'1', 'position'=>55, 'notnull'=>1, 'visible'=>1, 'help'=>"TriggerCodeInfo",),
		'description' => array('type'=>'text', 'label'=>'Description', 'enabled'=>'1', 'position'=>60, 'notnull'=>0, 'visible'=>3, 'validate'=>'1',),
		'note_public' => array('type'=>'html', 'label'=>'NotePublic', 'enabled'=>'1', 'position'=>61, 'notnull'=>0, 'visible'=>0, 'cssview'=>'wordbreak', 'validate'=>'1',),
		'note_private' => array('type'=>'html', 'label'=>'NotePrivate', 'enabled'=>'1', 'position'=>62, 'notnull'=>0, 'visible'=>0, 'cssview'=>'wordbreak', 'validate'=>'1',),
		'date_creation' => array('type'=>'datetime', 'label'=>'DateCreation', 'enabled'=>'1', 'position'=>500, 'notnull'=>1, 'visible'=>-2,),
		'tms' => array('type'=>'timestamp', 'label'=>'DateModification', 'enabled'=>'1', 'position'=>501, 'notnull'=>0, 'visible'=>-2,),
		'fk_user_creat' => array('type'=>'integer:User:user/class/user.class.php', 'label'=>'UserAuthor', 'enabled'=>'1', 'position'=>510, 'notnull'=>1, 'visible'=>-2, 'foreignkey'=>'user.rowid',),
		'fk_user_modif' => array('type'=>'integer:User:user/class/user.class.php', 'label'=>'UserModif', 'enabled'=>'1', 'position'=>511, 'notnull'=>-1, 'visible'=>-2,),
		'import_key' => array('type'=>'varchar(14)', 'label'=>'ImportId', 'enabled'=>'1', 'position'=>1000, 'notnull'=>-1, 'visible'=>-2,),
		'status' => array('type'=>'integer', 'label'=>'Status', 'enabled'=>'1', 'position'=>2000, 'notnull'=>1, 'default'=>1, 'visible'=>1, 'index'=>1, 'arrayofkeyval'=>array('0'=>'Disabled', '1'=>'Enabled'), 'validate'=>'1',),
	);
	public $rowid;
	public $ref;
	public $label;
	public $description;
	public $note_public;
	public $note_private;
	public $date_creation;
	public $tms;
	public $fk_user_creat;
	public $fk_user_modif;
	public $import_key;
	public $status;
	public $url;
	public $trigger_codes;
	// END MODULEBUILDER PROPERTIES


	// If this object has a subtable with lines

	// /**
	//  * @var string    Name of subtable line
	//  */
	// public $table_element_line = 'webhook_targetline';

	// /**
	//  * @var string    Field with ID of parent key if this object has a parent
	//  */
	// public $fk_element = 'fk_target';

	// /**
	//  * @var string    Name of subtable class that manage subtable lines
	//  */
	// public $class_element_line = 'Targetline';

	// /**
	//  * @var array	List of child tables. To test if we can delete object.
	//  */
	// protected $childtables = array();

	// /**
	//  * @var array    List of child tables. To know object to delete on cascade.
	//  *               If name matches '@ClassNAme:FilePathClass;ParentFkFieldName' it will
	//  *               call method deleteByParentField(parentId, ParentFkFieldName) to fetch and delete child object
	//  */
	// protected $childtablesoncascade = array('webhook_targetdet');

	// /**
	//  * @var TargetLine[]     Array of subtable lines
	//  */
	// public $lines = array();



	/**
	 * Constructor
	 *
	 * @param DoliDb $db Database handler
	 */
	public function __construct(DoliDB $db)
	{
		global $conf, $langs;

		$this->db = $db;

		if (empty($conf->global->MAIN_SHOW_TECHNICAL_ID) && isset($this->fields['rowid'])) {
			$this->fields['rowid']['visible'] = 0;
		}
		if (!isModEnabled('multicompany') && isset($this->fields['entity'])) {
			$this->fields['entity']['enabled'] = 0;
		}

		// Example to show how to set values of fields definition dynamically
		/*if ($user->rights->webhook->target->read) {
			$this->fields['myfield']['visible'] = 1;
			$this->fields['myfield']['noteditable'] = 0;
		}*/

		// Unset fields that are disabled
		foreach ($this->fields as $key => $val) {
			if (isset($val['enabled']) && empty($val['enabled'])) {
				unset($this->fields[$key]);
			}
		}

		// Translate some data of arrayofkeyval
		if (is_object($langs)) {
			foreach ($this->fields as $key => $val) {
				if (!empty($val['arrayofkeyval']) && is_array($val['arrayofkeyval'])) {
					foreach ($val['arrayofkeyval'] as $key2 => $val2) {
						$this->fields[$key]['arrayofkeyval'][$key2] = $langs->trans($val2);
					}
				}
			}
		}
	}

	/**
	 * Create object into database
	 *
	 * @param  User $user      User that creates
	 * @param  bool $notrigger false=launch triggers after, true=disable triggers
	 * @return int             <0 if KO, ID of created object if OK
	 */
	public function create(User $user, $notrigger = false)
	{
		$resultcreate = $this->createCommon($user, $notrigger);
		$this->ref = $this->id;

		if ($resultcreate <= 0) {
			return $resultcreate;
		}
<<<<<<< HEAD

		$resultvalidate = $this->validate($user, $notrigger);
		if ($resultvalidate <= 0) {
			return $resultvalidate;
		}
		return $this->id;
=======

		$resultvalidate = $this->validate($user, $notrigger);
		if ($resultvalidate < 0) {
			return $resultvalidate;
		}

		return $resultcreate;
>>>>>>> a2d35f21
	}

	/**
	 * Clone an object into another one
	 *
	 * @param  	User 	$user      	User that creates
	 * @param  	int 	$fromid     Id of object to clone
	 * @return 	mixed 				New object created, <0 if KO
	 */
	public function createFromClone(User $user, $fromid)
	{
		global $langs, $extrafields;
		$error = 0;

		dol_syslog(__METHOD__, LOG_DEBUG);

		$object = new self($this->db);

		$this->db->begin();

		// Load source object
		$result = $object->fetchCommon($fromid);
		if ($result > 0 && !empty($object->table_element_line)) {
			$object->fetchLines();
		}

		// get lines so they will be clone
		//foreach($this->lines as $line)
		//	$line->fetch_optionals();

		// Reset some properties
		unset($object->id);
		unset($object->fk_user_creat);
		unset($object->import_key);

		// Clear fields
		if (property_exists($object, 'ref')) {
			$object->ref = empty($this->fields['ref']['default']) ? "Copy_Of_".$object->ref : $this->fields['ref']['default'];
		}
		if (property_exists($object, 'label')) {
			$object->label = empty($this->fields['label']['default']) ? $langs->trans("CopyOf")." ".$object->label : $this->fields['label']['default'];
		}
		if (property_exists($object, 'status')) {
			$object->status = self::STATUS_DRAFT;
		}
		if (property_exists($object, 'date_creation')) {
			$object->date_creation = dol_now();
		}
		if (property_exists($object, 'date_modification')) {
			$object->date_modification = null;
		}
		// ...
		// Clear extrafields that are unique
		if (is_array($object->array_options) && count($object->array_options) > 0) {
			$extrafields->fetch_name_optionals_label($this->table_element);
			foreach ($object->array_options as $key => $option) {
				$shortkey = preg_replace('/options_/', '', $key);
				if (!empty($extrafields->attributes[$this->table_element]['unique'][$shortkey])) {
					//var_dump($key); var_dump($clonedObj->array_options[$key]); exit;
					unset($object->array_options[$key]);
				}
			}
		}

		// Create clone
		$object->context['createfromclone'] = 'createfromclone';
		$result = $object->createCommon($user);
		if ($result < 0) {
			$error++;
			$this->error = $object->error;
			$this->errors = $object->errors;
		}

		if (!$error) {
			// copy internal contacts
			if ($this->copy_linked_contact($object, 'internal') < 0) {
				$error++;
			}
		}

		if (!$error) {
			// copy external contacts if same company
			if (!empty($object->socid) && property_exists($this, 'fk_soc') && $this->fk_soc == $object->socid) {
				if ($this->copy_linked_contact($object, 'external') < 0) {
					$error++;
				}
			}
		}

		unset($object->context['createfromclone']);

		// End
		if (!$error) {
			$this->db->commit();
			return $object;
		} else {
			$this->db->rollback();
			return -1;
		}
	}

	/**
	 * Load object in memory from the database
	 *
	 * @param int    $id   Id object
	 * @param string $ref  Ref
	 * @return int         <0 if KO, 0 if not found, >0 if OK
	 */
	public function fetch($id, $ref = null)
	{
		$result = $this->fetchCommon($id, $ref);
		if (empty($this->ref)) {
			$this->ref = $this->id;
		}

		return $result;
	}

	/**
	 * Load object lines in memory from the database
	 *
	 * @return int         <0 if KO, 0 if not found, >0 if OK
	 */
	public function fetchLines()
	{
		$this->lines = array();

		$result = $this->fetchLinesCommon();
		return $result;
	}


	/**
	 * Load list of objects in memory from the database.
	 *
	 * @param  string      $sortorder    Sort Order
	 * @param  string      $sortfield    Sort field
	 * @param  int         $limit        limit
	 * @param  int         $offset       Offset
	 * @param  array       $filter       Filter array. Example array('field'=>'valueforlike', 'customurl'=>...)
	 * @param  string      $filtermode   Filter mode (AND or OR)
	 * @return array|int                 int <0 if KO, array of pages if OK
	 */
	public function fetchAll($sortorder = '', $sortfield = '', $limit = 0, $offset = 0, array $filter = array(), $filtermode = 'AND')
	{
		global $conf;

		dol_syslog(__METHOD__, LOG_DEBUG);

		$records = array();

		$sql = "SELECT ";
		$sql .= $this->getFieldList('t');
		$sql .= " FROM ".MAIN_DB_PREFIX.$this->table_element." as t";
		if (isset($this->ismultientitymanaged) && $this->ismultientitymanaged == 1) {
			$sql .= " WHERE t.entity IN (".getEntity($this->element).")";
		} else {
			$sql .= " WHERE 1 = 1";
		}
		// Manage filter
		$sqlwhere = array();
		if (count($filter) > 0) {
			foreach ($filter as $key => $value) {
				if ($key == 't.rowid') {
					$sqlwhere[] = $key." = ".((int) $value);
				} elseif (in_array($this->fields[$key]['type'], array('date', 'datetime', 'timestamp'))) {
					$sqlwhere[] = $key." = '".$this->db->idate($value)."'";
				} elseif ($key == 'customsql') {
					$sqlwhere[] = $value;
				} elseif (strpos($value, '%') === false) {
					$sqlwhere[] = $key." IN (".$this->db->sanitize($this->db->escape($value)).")";
				} else {
					$sqlwhere[] = $key." LIKE '%".$this->db->escape($value)."%'";
				}
			}
		}
		if (count($sqlwhere) > 0) {
			$sql .= " AND (".implode(" ".$filtermode." ", $sqlwhere).")";
		}

		if (!empty($sortfield)) {
			$sql .= $this->db->order($sortfield, $sortorder);
		}
		if (!empty($limit)) {
			$sql .= $this->db->plimit($limit, $offset);
		}

		$resql = $this->db->query($sql);
		if ($resql) {
			$num = $this->db->num_rows($resql);
			$i = 0;
			while ($i < ($limit ? min($limit, $num) : $num)) {
				$obj = $this->db->fetch_object($resql);

				$record = new self($this->db);
				$record->setVarsFromFetchObj($obj);

				$records[$record->id] = $record;

				$i++;
			}
			$this->db->free($resql);

			return $records;
		} else {
			$this->errors[] = 'Error '.$this->db->lasterror();
			dol_syslog(__METHOD__.' '.join(',', $this->errors), LOG_ERR);

			return -1;
		}
	}

	/**
	 * Update object into database
	 *
	 * @param  User $user      User that modifies
	 * @param  bool $notrigger false=launch triggers after, true=disable triggers
	 * @return int             <0 if KO, >0 if OK
	 */
	public function update(User $user, $notrigger = false)
	{
		return $this->updateCommon($user, $notrigger);
	}

	/**
	 * Delete object in database
	 *
	 * @param User $user       User that deletes
	 * @param bool $notrigger  false=launch triggers after, true=disable triggers
	 * @return int             <0 if KO, >0 if OK
	 */
	public function delete(User $user, $notrigger = false)
	{
		return $this->deleteCommon($user, $notrigger);
		//return $this->deleteCommon($user, $notrigger, 1);
	}

	/**
	 *  Delete a line of object in database
	 *
	 *	@param  User	$user       User that delete
	 *  @param	int		$idline		Id of line to delete
	 *  @param 	bool 	$notrigger  false=launch triggers after, true=disable triggers
	 *  @return int         		>0 if OK, <0 if KO
	 */
	public function deleteLine(User $user, $idline, $notrigger = false)
	{
		if ($this->status < 0) {
			$this->error = 'ErrorDeleteLineNotAllowedByObjectStatus';
			return -2;
		}

		return $this->deleteLineCommon($user, $idline, $notrigger);
	}


	/**
	 *	Validate object
	 *
	 *	@param		User	$user     		User making status change
	 *  @param		int		$notrigger		1=Does not execute triggers, 0= execute triggers
	 *	@return  	int						<=0 if OK, 0=Nothing done, >0 if KO
	 */
	public function validate($user, $notrigger = 0)
	{
		global $conf, $langs;

		require_once DOL_DOCUMENT_ROOT.'/core/lib/files.lib.php';

		$error = 0;

		// Protection
		if ($this->status == self::STATUS_VALIDATED) {
			dol_syslog(get_class($this)."::validate action abandonned: already validated", LOG_WARNING);
			return 0;
		}

		/*if (! ((empty($conf->global->MAIN_USE_ADVANCED_PERMS) && !empty($user->rights->webhook->target->write))
		 || (!empty($conf->global->MAIN_USE_ADVANCED_PERMS) && !empty($user->rights->webhook->target->target_advance->validate))))
		 {
		 $this->error='NotEnoughPermissions';
		 dol_syslog(get_class($this)."::valid ".$this->error, LOG_ERR);
		 return -1;
		 }*/

		$now = dol_now();

		$this->db->begin();

		// Define new ref
		if (!$error && (preg_match('/^[\(]?PROV/i', $this->ref) || empty($this->ref))) { // empty should not happened, but when it occurs, the test save life
			$num = $this->getNextNumRef();
		} else {
			$num = $this->ref;
		}
		$this->newref = $num;

		if (!empty($num)) {
			// Validate
			$sql = "UPDATE ".MAIN_DB_PREFIX.$this->table_element;
			$sql .= " SET ref = '".$this->db->escape($num)."',";
			$sql .= " status = ".self::STATUS_VALIDATED;
			if (!empty($this->fields['date_validation'])) {
				$sql .= ", date_validation = '".$this->db->idate($now)."'";
			}
			if (!empty($this->fields['fk_user_valid'])) {
				$sql .= ", fk_user_valid = ".((int) $user->id);
			}
			$sql .= " WHERE rowid = ".((int) $this->id);

			dol_syslog(get_class($this)."::validate()", LOG_DEBUG);
			$resql = $this->db->query($sql);
			if (!$resql) {
				dol_print_error($this->db);
				$this->error = $this->db->lasterror();
				$error++;
			}

			if (!$error && !$notrigger) {
				// Call trigger
				$result = $this->call_trigger('TARGET_VALIDATE', $user);
				if ($result < 0) {
					$error++;
				}
				// End call triggers
			}
		}

		if (!$error) {
			$this->oldref = $this->ref;

			// Rename directory if dir was a temporary ref
			if (preg_match('/^[\(]?PROV/i', $this->ref)) {
				// Now we rename also files into index
				$sql = 'UPDATE '.MAIN_DB_PREFIX."ecm_files set filename = CONCAT('".$this->db->escape($this->newref)."', SUBSTR(filename, ".(strlen($this->ref) + 1).")), filepath = 'target/".$this->db->escape($this->newref)."'";
				$sql .= " WHERE filename LIKE '".$this->db->escape($this->ref)."%' AND filepath = 'target/".$this->db->escape($this->ref)."' and entity = ".$conf->entity;
				$resql = $this->db->query($sql);
				if (!$resql) {
					$error++; $this->error = $this->db->lasterror();
				}

				// We rename directory ($this->ref = old ref, $num = new ref) in order not to lose the attachments
				$oldref = dol_sanitizeFileName($this->ref);
				$newref = dol_sanitizeFileName($num);
				$dirsource = $conf->webhook->dir_output.'/target/'.$oldref;
				$dirdest = $conf->webhook->dir_output.'/target/'.$newref;
				if (!$error && file_exists($dirsource)) {
					dol_syslog(get_class($this)."::validate() rename dir ".$dirsource." into ".$dirdest);

					if (@rename($dirsource, $dirdest)) {
						dol_syslog("Rename ok");
						// Rename docs starting with $oldref with $newref
						$listoffiles = dol_dir_list($conf->webhook->dir_output.'/target/'.$newref, 'files', 1, '^'.preg_quote($oldref, '/'));
						foreach ($listoffiles as $fileentry) {
							$dirsource = $fileentry['name'];
							$dirdest = preg_replace('/^'.preg_quote($oldref, '/').'/', $newref, $dirsource);
							$dirsource = $fileentry['path'].'/'.$dirsource;
							$dirdest = $fileentry['path'].'/'.$dirdest;
							@rename($dirsource, $dirdest);
						}
					}
				}
			}
		}

		// Set new ref and current status
		if (!$error) {
			$this->ref = $num;
			$this->status = self::STATUS_VALIDATED;
		}

		if (!$error) {
			$this->db->commit();
			return 1;
		} else {
			$this->db->rollback();
			return -1;
		}
	}


	/**
	 *	Set draft status
	 *
	 *	@param	User	$user			Object user that modify
	 *  @param	int		$notrigger		1=Does not execute triggers, 0=Execute triggers
	 *	@return	int						<0 if KO, >0 if OK
	 */
	public function setDraft($user, $notrigger = 0)
	{
		// Protection
		if ($this->status <= self::STATUS_DRAFT) {
			return 0;
		}

		/*if (! ((empty($conf->global->MAIN_USE_ADVANCED_PERMS) && !empty($user->rights->webhook->write))
		 || (!empty($conf->global->MAIN_USE_ADVANCED_PERMS) && !empty($user->rights->webhook->webhook_advance->validate))))
		 {
		 $this->error='Permission denied';
		 return -1;
		 }*/

		return $this->setStatusCommon($user, self::STATUS_DRAFT, $notrigger, 'TARGET_UNVALIDATE');
	}

	/**
	 *	Set cancel status
	 *
	 *	@param	User	$user			Object user that modify
	 *  @param	int		$notrigger		1=Does not execute triggers, 0=Execute triggers
	 *	@return	int						<0 if KO, 0=Nothing done, >0 if OK
	 */
	public function cancel($user, $notrigger = 0)
	{
		// Protection
		if ($this->status != self::STATUS_VALIDATED) {
			return 0;
		}

		/*if (! ((empty($conf->global->MAIN_USE_ADVANCED_PERMS) && !empty($user->rights->webhook->write))
		 || (!empty($conf->global->MAIN_USE_ADVANCED_PERMS) && !empty($user->rights->webhook->webhook_advance->validate))))
		 {
		 $this->error='Permission denied';
		 return -1;
		 }*/

		return $this->setStatusCommon($user, self::STATUS_CANCELED, $notrigger, 'TARGET_CANCEL');
	}

	/**
	 *	Set back to validated status
	 *
	 *	@param	User	$user			Object user that modify
	 *  @param	int		$notrigger		1=Does not execute triggers, 0=Execute triggers
	 *	@return	int						<0 if KO, 0=Nothing done, >0 if OK
	 */
	public function reopen($user, $notrigger = 0)
	{
		// Protection
		if ($this->status != self::STATUS_CANCELED) {
			return 0;
		}

		/*if (! ((empty($conf->global->MAIN_USE_ADVANCED_PERMS) && !empty($user->rights->webhook->write))
		 || (!empty($conf->global->MAIN_USE_ADVANCED_PERMS) && !empty($user->rights->webhook->webhook_advance->validate))))
		 {
		 $this->error='Permission denied';
		 return -1;
		 }*/

		return $this->setStatusCommon($user, self::STATUS_VALIDATED, $notrigger, 'TARGET_REOPEN');
	}

	/**
	 *  Return a link to the object card (with optionaly the picto)
	 *
	 *  @param  int     $withpicto                  Include picto in link (0=No picto, 1=Include picto into link, 2=Only picto)
	 *  @param  string  $option                     On what the link point to ('nolink', ...)
	 *  @param  int     $notooltip                  1=Disable tooltip
	 *  @param  string  $morecss                    Add more css on link
	 *  @param  int     $save_lastsearch_value      -1=Auto, 0=No save of lastsearch_values when clicking, 1=Save lastsearch_values whenclicking
	 *  @return	string                              String with URL
	 */
	public function getNomUrl($withpicto = 0, $option = '', $notooltip = 0, $morecss = '', $save_lastsearch_value = -1)
	{
		global $conf, $langs, $hookmanager;

		if (!empty($conf->dol_no_mouse_hover)) {
			$notooltip = 1; // Force disable tooltips
		}

		$result = '';

		$label = img_picto('', $this->picto).' <u>'.$langs->trans("Target").'</u>';
		if (isset($this->status)) {
			$label .= ' '.$this->getLibStatut(5);
		}
		$label .= '<br>';
		$label .= '<b>'.$langs->trans('Ref').':</b> '.$this->ref;

		$url = dol_buildpath('/webhook/target_card.php', 1).'?id='.$this->id;

		if ($option != 'nolink') {
			// Add param to save lastsearch_values or not
			$add_save_lastsearch_values = ($save_lastsearch_value == 1 ? 1 : 0);
			if ($save_lastsearch_value == -1 && preg_match('/list\.php/', $_SERVER["PHP_SELF"])) {
				$add_save_lastsearch_values = 1;
			}
			if ($url && $add_save_lastsearch_values) {
				$url .= '&save_lastsearch_values=1';
			}
		}

		$linkclose = '';
		if (empty($notooltip)) {
			if (!empty($conf->global->MAIN_OPTIMIZEFORTEXTBROWSER)) {
				$label = $langs->trans("ShowTarget");
				$linkclose .= ' alt="'.dol_escape_htmltag($label, 1).'"';
			}
			$linkclose .= ' title="'.dol_escape_htmltag($label, 1).'"';
			$linkclose .= ' class="classfortooltip'.($morecss ? ' '.$morecss : '').'"';
		} else {
			$linkclose = ($morecss ? ' class="'.$morecss.'"' : '');
		}

		if ($option == 'nolink' || empty($url)) {
			$linkstart = '<span';
		} else {
			$linkstart = '<a href="'.$url.'"';
		}
		$linkstart .= $linkclose.'>';
		if ($option == 'nolink' || empty($url)) {
			$linkend = '</span>';
		} else {
			$linkend = '</a>';
		}

		$result .= $linkstart;

		if (empty($this->showphoto_on_popup)) {
			if ($withpicto) {
				$result .= img_object(($notooltip ? '' : $label), ($this->picto ? $this->picto : 'generic'), ($notooltip ? (($withpicto != 2) ? 'class="paddingright"' : '') : 'class="'.(($withpicto != 2) ? 'paddingright ' : '').'classfortooltip"'), 0, 0, $notooltip ? 0 : 1);
			}
		} else {
			if ($withpicto) {
				require_once DOL_DOCUMENT_ROOT.'/core/lib/files.lib.php';

				list($class, $module) = explode('@', $this->picto);
				$upload_dir = $conf->$module->multidir_output[$conf->entity]."/$class/".dol_sanitizeFileName($this->ref);
				$filearray = dol_dir_list($upload_dir, "files");
				$filename = $filearray[0]['name'];
				if (!empty($filename)) {
					$pospoint = strpos($filearray[0]['name'], '.');

					$pathtophoto = $class.'/'.$this->ref.'/thumbs/'.substr($filename, 0, $pospoint).'_mini'.substr($filename, $pospoint);
					if (empty($conf->global->{strtoupper($module.'_'.$class).'_FORMATLISTPHOTOSASUSERS'})) {
						$result .= '<div class="floatleft inline-block valignmiddle divphotoref"><div class="photoref"><img class="photo'.$module.'" alt="No photo" border="0" src="'.DOL_URL_ROOT.'/viewimage.php?modulepart='.$module.'&entity='.$conf->entity.'&file='.urlencode($pathtophoto).'"></div></div>';
					} else {
						$result .= '<div class="floatleft inline-block valignmiddle divphotoref"><img class="photouserphoto userphoto" alt="No photo" border="0" src="'.DOL_URL_ROOT.'/viewimage.php?modulepart='.$module.'&entity='.$conf->entity.'&file='.urlencode($pathtophoto).'"></div>';
					}

					$result .= '</div>';
				} else {
					$result .= img_object(($notooltip ? '' : $label), ($this->picto ? $this->picto : 'generic'), ($notooltip ? (($withpicto != 2) ? 'class="paddingright"' : '') : 'class="'.(($withpicto != 2) ? 'paddingright ' : '').'classfortooltip"'), 0, 0, $notooltip ? 0 : 1);
				}
			}
		}

		if ($withpicto != 2) {
			$result .= $this->ref;
		}

		$result .= $linkend;
		//if ($withpicto != 2) $result.=(($addlabel && $this->label) ? $sep . dol_trunc($this->label, ($addlabel > 1 ? $addlabel : 0)) : '');

		global $action, $hookmanager;
		$hookmanager->initHooks(array('targetdao'));
		$parameters = array('id'=>$this->id, 'getnomurl' => &$result);
		$reshook = $hookmanager->executeHooks('getNomUrl', $parameters, $this, $action); // Note that $action and $object may have been modified by some hooks
		if ($reshook > 0) {
			$result = $hookmanager->resPrint;
		} else {
			$result .= $hookmanager->resPrint;
		}

		return $result;
	}

	/**
	 *  Return the label of the status
	 *
	 *  @param  int		$mode          0=long label, 1=short label, 2=Picto + short label, 3=Picto, 4=Picto + long label, 5=Short label + Picto, 6=Long label + Picto
	 *  @return	string 			       Label of status
	 */
	public function getLabelStatus($mode = 0)
	{
		return $this->LibStatut($this->status, $mode);
	}

	/**
	 *  Return the label of the status
	 *
	 *  @param  int		$mode          0=long label, 1=short label, 2=Picto + short label, 3=Picto, 4=Picto + long label, 5=Short label + Picto, 6=Long label + Picto
	 *  @return	string 			       Label of status
	 */
	public function getLibStatut($mode = 0)
	{
		return $this->LibStatut($this->status, $mode);
	}

	// phpcs:disable PEAR.NamingConventions.ValidFunctionName.ScopeNotCamelCaps
	/**
	 *  Return the status
	 *
	 *  @param	int		$status        Id status
	 *  @param  int		$mode          0=long label, 1=short label, 2=Picto + short label, 3=Picto, 4=Picto + long label, 5=Short label + Picto, 6=Long label + Picto
	 *  @return string 			       Label of status
	 */
	public function LibStatut($status, $mode = 0)
	{
		// phpcs:enable
		if (empty($this->labelStatus) || empty($this->labelStatusShort)) {
			global $langs;

			$this->labelStatus[self::STATUS_DRAFT] = $langs->transnoentitiesnoconv('Draft');
			$this->labelStatus[self::STATUS_VALIDATED] = $langs->transnoentitiesnoconv('Enabled');
			$this->labelStatus[self::STATUS_CANCELED] = $langs->transnoentitiesnoconv('Disabled');
			$this->labelStatusShort[self::STATUS_DRAFT] = $langs->transnoentitiesnoconv('Draft');
			$this->labelStatusShort[self::STATUS_VALIDATED] = $langs->transnoentitiesnoconv('Enabled');
			$this->labelStatusShort[self::STATUS_CANCELED] = $langs->transnoentitiesnoconv('Disabled');
		}

		$statusType = 'status'.$status;
		//if ($status == self::STATUS_VALIDATED) $statusType = 'status1';
		if ($status == self::STATUS_CANCELED) {
			$statusType = 'status6';
		}

		return dolGetStatus($this->labelStatus[$status], $this->labelStatusShort[$status], '', $statusType, $mode);
	}

	/**
	 *	Load the info information in the object
	 *
	 *	@param  int		$id       Id of object
	 *	@return	void
	 */
	public function info($id)
	{
		$sql = "SELECT rowid, date_creation as datec, tms as datem,";
		$sql .= " fk_user_creat, fk_user_modif";
		$sql .= " FROM ".MAIN_DB_PREFIX.$this->table_element." as t";
		$sql .= " WHERE t.rowid = ".((int) $id);

		$result = $this->db->query($sql);
		if ($result) {
			if ($this->db->num_rows($result)) {
				$obj = $this->db->fetch_object($result);
				$this->id = $obj->rowid;


				$this->user_creation_id = $obj->fk_user_creat;
				$this->user_modification_id = $obj->fk_user_modif;
				$this->date_creation     = $this->db->jdate($obj->datec);
				$this->date_modification = empty($obj->datem) ? '' : $this->db->jdate($obj->datem);
			}

			$this->db->free($result);
		} else {
			dol_print_error($this->db);
		}
	}

	/**
	 * Initialise object with example values
	 * Id must be 0 if object instance is a specimen
	 *
	 * @return void
	 */
	public function initAsSpecimen()
	{
		$this->url = "https://thisisunurl";
		$this->trigger_codes = "ThisIsATestCode";
		$this->initAsSpecimenCommon();
	}

	/**
	 * 	Create an array of lines
	 *
	 * 	@return array|int		array of lines if OK, <0 if KO
	 */
	public function getLinesArray()
	{
		$this->lines = array();

		$objectline = new TargetLine($this->db);
		$result = $objectline->fetchAll('ASC', 'position', 0, 0, array('customsql'=>'fk_target = '.((int) $this->id)));

		if (is_numeric($result)) {
			$this->error = $objectline->error;
			$this->errors = $objectline->errors;
			return $result;
		} else {
			$this->lines = $result;
			return $this->lines;
		}
	}

	/**
	 *  Returns the reference to the following non used object depending on the active numbering module.
	 *
	 *  @return string      		Object free reference
	 */
	public function getNextNumRef()
	{
		global $langs, $conf;

		if (empty($conf->global->WEBHOOK_TARGET_ADDON)) {
			$conf->global->WEBHOOK_TARGET_ADDON = 'mod_target_standard';
		}

		if (!empty($conf->global->WEBHOOK_TARGET_ADDON)) {
			$mybool = false;

			$file = $conf->global->WEBHOOK_TARGET_ADDON.".php";
			$classname = $conf->global->WEBHOOK_TARGET_ADDON;

			// Include file with class
			$dirmodels = array_merge(array('/'), (array) $conf->modules_parts['models']);
			foreach ($dirmodels as $reldir) {
				$dir = dol_buildpath($reldir."core/modules/webhook/");

				// Load file with numbering class (if found)
				$mybool |= @include_once $dir.$file;
			}

			if ($mybool === false) {
				dol_print_error('', "Failed to include file ".$file);
				return '';
			}

			if (class_exists($classname)) {
				$obj = new $classname();
				$numref = $obj->getNextValue($this);

				if ($numref != '' && $numref != '-1') {
					return $numref;
				} else {
					$this->error = $obj->error;
					//dol_print_error($this->db,get_class($this)."::getNextNumRef ".$obj->error);
					return "";
				}
			} else {
				print $langs->trans("Error")." ".$langs->trans("ClassNotFound").' '.$classname;
				return "";
			}
		} else {
			print $langs->trans("ErrorNumberingModuleNotSetup", $this->element);
			return "";
		}
	}

	/**
	 *  Create a document onto disk according to template module.
	 *
	 *  @param	    string		$modele			Force template to use ('' to not force)
	 *  @param		Translate	$outputlangs	objet lang a utiliser pour traduction
	 *  @param      int			$hidedetails    Hide details of lines
	 *  @param      int			$hidedesc       Hide description
	 *  @param      int			$hideref        Hide ref
	 *  @param      null|array  $moreparams     Array to provide more information
	 *  @return     int         				0 if KO, 1 if OK
	 */
	public function generateDocument($modele, $outputlangs, $hidedetails = 0, $hidedesc = 0, $hideref = 0, $moreparams = null)
	{
		global $conf, $langs;

		$result = 0;
		$includedocgeneration = 0;

		if (!dol_strlen($modele)) {
			$modele = 'standard_target';

			if (!empty($this->model_pdf)) {
				$modele = $this->model_pdf;
			} elseif (!empty($conf->global->TARGET_ADDON_PDF)) {
				$modele = $conf->global->TARGET_ADDON_PDF;
			}
		}

		$modelpath = "core/modules/webhook/doc/";

		if ($includedocgeneration && !empty($modele)) {
			$result = $this->commonGenerateDocument($modelpath, $modele, $outputlangs, $hidedetails, $hidedesc, $hideref, $moreparams);
		}

		return $result;
	}

	/**
	 * Action executed by scheduler
	 * CAN BE A CRON TASK. In such a case, parameters come from the schedule job setup field 'Parameters'
	 * Use public function doScheduledJob($param1, $param2, ...) to get parameters
	 *
	 * @return	int			0 if OK, <>0 if KO (this function is used also by cron so only 0 is OK)
	 */
	public function doScheduledJob()
	{
		global $conf, $langs;

		//$conf->global->SYSLOG_FILE = 'DOL_DATA_ROOT/dolibarr_mydedicatedlofile.log';

		$error = 0;
		$this->output = '';
		$this->error = '';

		dol_syslog(__METHOD__, LOG_DEBUG);

		$now = dol_now();

		$this->db->begin();

		// ...

		$this->db->commit();

		return $error;
	}
}


require_once DOL_DOCUMENT_ROOT.'/core/class/commonobjectline.class.php';

/**
 * Class TargetLine. You can also remove this and generate a CRUD class for lines objects.
 */
class TargetLine extends CommonObjectLine
{
	// To complete with content of an object TargetLine
	// We should have a field rowid, fk_target and position

	/**
	 * @var int  Does object support extrafields ? 0=No, 1=Yes
	 */
	public $isextrafieldmanaged = 0;

	/**
	 * Constructor
	 *
	 * @param DoliDb $db Database handler
	 */
	public function __construct(DoliDB $db)
	{
		$this->db = $db;
	}
}<|MERGE_RESOLUTION|>--- conflicted
+++ resolved
@@ -228,22 +228,13 @@
 		if ($resultcreate <= 0) {
 			return $resultcreate;
 		}
-<<<<<<< HEAD
 
 		$resultvalidate = $this->validate($user, $notrigger);
 		if ($resultvalidate <= 0) {
 			return $resultvalidate;
 		}
+
 		return $this->id;
-=======
-
-		$resultvalidate = $this->validate($user, $notrigger);
-		if ($resultvalidate < 0) {
-			return $resultvalidate;
-		}
-
-		return $resultcreate;
->>>>>>> a2d35f21
 	}
 
 	/**
