--- conflicted
+++ resolved
@@ -21,10 +21,6 @@
  *    \brief      Tab of events on Target
  */
 
-<<<<<<< HEAD
-=======
-
->>>>>>> f58e2bc6
 // Load Dolibarr environment
 require '../main.inc.php';
 require_once DOL_DOCUMENT_ROOT.'/contact/class/contact.class.php';
