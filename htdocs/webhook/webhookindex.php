<?php
/* Copyright (C) 2001-2005 Rodolphe Quiedeville <rodolphe@quiedeville.org>
 * Copyright (C) 2004-2015 Laurent Destailleur  <eldy@users.sourceforge.net>
 * Copyright (C) 2005-2012 Regis Houssin        <regis.houssin@inodbox.com>
 * Copyright (C) 2015      Jean-François Ferry	<jfefe@aternatik.fr>
 *
 * This program is free software; you can redistribute it and/or modify
 * it under the terms of the GNU General Public License as published by
 * the Free Software Foundation; either version 3 of the License, or
 * (at your option) any later version.
 *
 * This program is distributed in the hope that it will be useful,
 * but WITHOUT ANY WARRANTY; without even the implied warranty of
 * MERCHANTABILITY or FITNESS FOR A PARTICULAR PURPOSE.  See the
 * GNU General Public License for more details.
 *
 * You should have received a copy of the GNU General Public License
 * along with this program. If not, see <https://www.gnu.org/licenses/>.
 */

/**
 *	\file       webhook/webhookindex.php
 *	\ingroup    webhook
 *	\brief      Home page of webhook top menu
 */

// Load Dolibarr environment
require '../main.inc.php';
require_once DOL_DOCUMENT_ROOT.'/core/class/html.formfile.class.php';

<<<<<<< HEAD
// Load translation files required by the page
$langs->loadLangs(array("webhook"));

$action = GETPOST('action', 'aZ09');

=======
>>>>>>> f58e2bc6

// Security check
// if (! $user->rights->webhook->myobject->read) {
// 	accessforbidden();
// }

$action = GETPOST('action', 'aZ09');
$socid = GETPOST('socid', 'int');
if (isset($user->socid) && $user->socid > 0) {
	$action = '';
	$socid = $user->socid;
}

$max = 5;
$now = dol_now();


/*
 * Actions
 */

// None


/*
 * View
 */

$form = new Form($db);
$formfile = new FormFile($db);

llxHeader("", $langs->trans("WebhookArea"));

print load_fiche_titre($langs->trans("WebhookArea"), '', 'webhook.png@webhook');

print '<div class="fichecenter"><div class="fichethirdleft">';


/* BEGIN MODULEBUILDER DRAFT MYOBJECT
// Draft MyObject
if (!empty($conf->webhook->enabled) && $user->rights->webhook->read) {
	$langs->load("orders");

	$sql = "SELECT c.rowid, c.ref, c.ref_client, c.total_ht, c.tva as total_tva, c.total_ttc, s.rowid as socid, s.nom as name, s.client, s.canvas";
	$sql.= ", s.code_client";
	$sql.= " FROM ".MAIN_DB_PREFIX."commande as c";
	$sql.= ", ".MAIN_DB_PREFIX."societe as s";
	if (! $user->rights->societe->client->voir && ! $socid) $sql.= ", ".MAIN_DB_PREFIX."societe_commerciaux as sc";
	$sql.= " WHERE c.fk_soc = s.rowid";
	$sql.= " AND c.fk_statut = 0";
	$sql.= " AND c.entity IN (".getEntity('commande').")";
	if (! $user->rights->societe->client->voir && ! $socid) $sql.= " AND s.rowid = sc.fk_soc AND sc.fk_user = ".((int) $user->id);
	if ($socid)	$sql.= " AND c.fk_soc = ".((int) $socid);

	$resql = $db->query($sql);
	if ($resql)
	{
		$total = 0;
		$num = $db->num_rows($resql);

		print '<table class="noborder centpercent">';
		print '<tr class="liste_titre">';
		print '<th colspan="3">'.$langs->trans("DraftMyObjects").($num?'<span class="badge marginleftonlyshort">'.$num.'</span>':'').'</th></tr>';

		$var = true;
		if ($num > 0)
		{
			$i = 0;
			while ($i < $num)
			{

				$obj = $db->fetch_object($resql);
				print '<tr class="oddeven"><td class="nowrap">';

				$myobjectstatic->id=$obj->rowid;
				$myobjectstatic->ref=$obj->ref;
				$myobjectstatic->ref_client=$obj->ref_client;
				$myobjectstatic->total_ht = $obj->total_ht;
				$myobjectstatic->total_tva = $obj->total_tva;
				$myobjectstatic->total_ttc = $obj->total_ttc;

				print $myobjectstatic->getNomUrl(1);
				print '</td>';
				print '<td class="nowrap">';
				print '</td>';
				print '<td class="right" class="nowrap">'.price($obj->total_ttc).'</td></tr>';
				$i++;
				$total += $obj->total_ttc;
			}
			if ($total>0)
			{

				print '<tr class="liste_total"><td>'.$langs->trans("Total").'</td><td colspan="2" class="right">'.price($total)."</td></tr>";
			}
		}
		else
		{

			print '<tr class="oddeven"><td colspan="3" class="opacitymedium">'.$langs->trans("NoOrder").'</td></tr>';
		}
		print "</table><br>";

		$db->free($resql);
	}
	else
	{
		dol_print_error($db);
	}
}
END MODULEBUILDER DRAFT MYOBJECT */


print '</div><div class="fichetwothirdright">';


$NBMAX = $conf->global->MAIN_SIZE_SHORTLIST_LIMIT;
$max = $conf->global->MAIN_SIZE_SHORTLIST_LIMIT;

/* BEGIN MODULEBUILDER LASTMODIFIED MYOBJECT
// Last modified myobject
if (!empty($conf->webhook->enabled) && $user->rights->webhook->read)
{
	$sql = "SELECT s.rowid, s.ref, s.label, s.date_creation, s.tms";
	$sql.= " FROM ".MAIN_DB_PREFIX."webhook_myobject as s";
	//if (! $user->rights->societe->client->voir && ! $socid) $sql.= ", ".MAIN_DB_PREFIX."societe_commerciaux as sc";
	$sql.= " WHERE s.entity IN (".getEntity($myobjectstatic->element).")";
	//if (! $user->rights->societe->client->voir && ! $socid) $sql.= " AND s.rowid = sc.fk_soc AND sc.fk_user = ".((int) $user->id);
	//if ($socid)	$sql.= " AND s.rowid = $socid";
	$sql .= " ORDER BY s.tms DESC";
	$sql .= $db->plimit($max, 0);

	$resql = $db->query($sql);
	if ($resql)
	{
		$num = $db->num_rows($resql);
		$i = 0;

		print '<table class="noborder centpercent">';
		print '<tr class="liste_titre">';
		print '<th colspan="2">';
		print $langs->trans("BoxTitleLatestModifiedMyObjects", $max);
		print '</th>';
		print '<th class="right">'.$langs->trans("DateModificationShort").'</th>';
		print '</tr>';
		if ($num)
		{
			while ($i < $num)
			{
				$objp = $db->fetch_object($resql);

				$myobjectstatic->id=$objp->rowid;
				$myobjectstatic->ref=$objp->ref;
				$myobjectstatic->label=$objp->label;
				$myobjectstatic->status = $objp->status;

				print '<tr class="oddeven">';
				print '<td class="nowrap">'.$myobjectstatic->getNomUrl(1).'</td>';
				print '<td class="right nowrap">';
				print "</td>";
				print '<td class="right nowrap">'.dol_print_date($db->jdate($objp->tms), 'day')."</td>";
				print '</tr>';
				$i++;
			}

			$db->free($resql);
		} else {
			print '<tr class="oddeven"><td colspan="3" class="opacitymedium">'.$langs->trans("None").'</td></tr>';
		}
		print "</table><br>";
	}
}
*/

print '</div></div>';

// End of page
llxFooter();
$db->close();<|MERGE_RESOLUTION|>--- conflicted
+++ resolved
@@ -28,21 +28,13 @@
 require '../main.inc.php';
 require_once DOL_DOCUMENT_ROOT.'/core/class/html.formfile.class.php';
 
-<<<<<<< HEAD
-// Load translation files required by the page
-$langs->loadLangs(array("webhook"));
-
+// Parameters
 $action = GETPOST('action', 'aZ09');
-
-=======
->>>>>>> f58e2bc6
 
 // Security check
 // if (! $user->rights->webhook->myobject->read) {
 // 	accessforbidden();
 // }
-
-$action = GETPOST('action', 'aZ09');
 $socid = GETPOST('socid', 'int');
 if (isset($user->socid) && $user->socid > 0) {
 	$action = '';
