--- conflicted
+++ resolved
@@ -32,12 +32,8 @@
  * 				This script reads the conf file, init $lang, $db and and empty $user
  */
 
-<<<<<<< HEAD
-// Declaration of variables. May have been already require by main.inc.php. But may not by scripts. So, here the require_once must be kept.
-=======
 // Include the conf.php and functions.lib.php and security.lib.php. This defined the constants like DOL_DOCUMENT_ROOT, DOL_DATA_ROOT, DOL_URL_ROOT...
 // This file may have been already required by main.inc.php. But may not by scripts. So, here the require_once must be kept.
->>>>>>> 95dc2558
 require_once 'filefunc.inc.php';
 
 
