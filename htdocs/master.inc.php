<?php
/* Copyright (C) 2002-2007	Rodolphe Quiedeville	<rodolphe@quiedeville.org>
 * Copyright (C) 2003		Xavier Dutoit			<doli@sydesy.com>
 * Copyright (C) 2004-2012	Laurent Destailleur		<eldy@users.sourceforge.net>
 * Copyright (C) 2004		Sebastien Di Cintio		<sdicintio@ressource-toi.org>
 * Copyright (C) 2004		Benoit Mortier			<benoit.mortier@opensides.be>
 * Copyright (C) 2005-2017	Regis Houssin			<regis.houssin@inodbox.com>
 * Copyright (C) 2005		Simon Tosser			<simon@kornog-computing.com>
 * Copyright (C) 2006		Andre Cianfarani		<andre.cianfarani@acdeveloppement.net>
 * Copyright (C) 2010		Juanjo Menent			<jmenent@2byte.es>
 * Copyright (C) 2011		Philippe Grand			<philippe.grand@atoo-net.com>
 * Copyright (C) 2014		Teddy Andreotti			<125155@supinfo.com>
 *
 * This program is free software; you can redistribute it and/or modify
 * it under the terms of the GNU General Public License as published by
 * the Free Software Foundation; either version 3 of the License, or
 * (at your option) any later version.
 *
 * This program is distributed in the hope that it will be useful,
 * but WITHOUT ANY WARRANTY; without even the implied warranty of
 * MERCHANTABILITY or FITNESS FOR A PARTICULAR PURPOSE.  See the
 * GNU General Public License for more details.
 *
 * You should have received a copy of the GNU General Public License
 * along with this program. If not, see <http://www.gnu.org/licenses/>.
 */

/**
 *	\file       htdocs/master.inc.php
 * 	\ingroup	core
 *  \brief      File that defines environment for all Dolibarr process (pages or scripts)
 * 				This script reads the conf file, init $lang, $db and and empty $user
 */

require_once 'filefunc.inc.php';	// May have been already require by main.inc.php. But may not by scripts.



/*
 * Create $conf object
 */

require_once DOL_DOCUMENT_ROOT.'/core/class/conf.class.php';

$conf = new Conf();

// Set properties specific to database
$conf->db->host							= $dolibarr_main_db_host;
$conf->db->port							= $dolibarr_main_db_port;
$conf->db->name							= $dolibarr_main_db_name;
$conf->db->user							= $dolibarr_main_db_user;
$conf->db->pass							= $dolibarr_main_db_pass;
$conf->db->type							= $dolibarr_main_db_type;
$conf->db->prefix						= $dolibarr_main_db_prefix;
$conf->db->character_set				= $dolibarr_main_db_character_set;
$conf->db->dolibarr_main_db_collation	= $dolibarr_main_db_collation;
$conf->db->dolibarr_main_db_encryption	= $dolibarr_main_db_encryption;
$conf->db->dolibarr_main_db_cryptkey	= $dolibarr_main_db_cryptkey;
if (defined('TEST_DB_FORCE_TYPE')) $conf->db->type=constant('TEST_DB_FORCE_TYPE');	// Force db type (for test purpose, by PHP unit for example)

// Set properties specific to conf file
$conf->file->main_limit_users			= $dolibarr_main_limit_users;
$conf->file->mailing_limit_sendbyweb	= $dolibarr_mailing_limit_sendbyweb;
$conf->file->mailing_limit_sendbycli	= $dolibarr_mailing_limit_sendbycli;
$conf->file->main_authentication		= empty($dolibarr_main_authentication)?'':$dolibarr_main_authentication;	// Identification mode
$conf->file->main_force_https			= empty($dolibarr_main_force_https)?'':$dolibarr_main_force_https;			// Force https
$conf->file->strict_mode 				= empty($dolibarr_strict_mode)?'':$dolibarr_strict_mode;					// Force php strict mode (for debug)
$conf->file->cookie_cryptkey			= empty($dolibarr_main_cookie_cryptkey)?'':$dolibarr_main_cookie_cryptkey;	// Cookie cryptkey
$conf->file->dol_document_root			= array('main' => (string) DOL_DOCUMENT_ROOT);								// Define array of document root directories ('/home/htdocs')
$conf->file->dol_url_root				= array('main' => (string) DOL_URL_ROOT);									// Define array of url root path ('' or '/dolibarr')
if (! empty($dolibarr_main_document_root_alt))
{
	// dolibarr_main_document_root_alt can contains several directories
	$values=preg_split('/[;,]/', $dolibarr_main_document_root_alt);
	$i=0;
	foreach($values as $value) $conf->file->dol_document_root['alt'.($i++)]=(string) $value;
	$values=preg_split('/[;,]/', $dolibarr_main_url_root_alt);
	$i=0;
	foreach($values as $value)
	{
		if (preg_match('/^http(s)?:/', $value))
		{
			// Show error message
			$correct_value = str_replace($dolibarr_main_url_root, '', $value);
			print '<b>Error:</b><br>'."\n";
			print 'Wrong <b>$dolibarr_main_url_root_alt</b> value in <b>conf.php</b> file.<br>'."\n";
			print 'We now use a relative path to $dolibarr_main_url_root to build alternate URLs.<br>'."\n";
			print 'Value found: '.$value.'<br>'."\n";
			print 'Should be replaced by: '.$correct_value.'<br>'."\n";
			print "Or something like following examples:<br>\n";
			print "\"/extensions\"<br>\n";
			print "\"/extensions1,/extensions2,...\"<br>\n";
			print "\"/../extensions\"<br>\n";
			print "\"/custom\"<br>\n";
			exit;
		}
		$conf->file->dol_url_root['alt'.($i++)]=(string) $value;
	}
}

// Chargement des includes principaux de librairies communes
if (! defined('NOREQUIREUSER')) require_once DOL_DOCUMENT_ROOT .'/user/class/user.class.php';		// Need 500ko memory
if (! defined('NOREQUIRETRAN')) require_once DOL_DOCUMENT_ROOT .'/core/class/translate.class.php';
if (! defined('NOREQUIRESOC'))  require_once DOL_DOCUMENT_ROOT .'/societe/class/societe.class.php';


/*
 * Creation objet $langs (must be before all other code)
 */
if (! defined('NOREQUIRETRAN'))
{
	$langs = new Translate('', $conf);	// Must be after reading conf
}

/*
 * Object $db
 */
if (! defined('NOREQUIREDB'))
{
    $db=getDoliDBInstance($conf->db->type, $conf->db->host, $conf->db->user, $conf->db->pass, $conf->db->name, $conf->db->port);

	if ($db->error)
	{
		dol_print_error($db, "host=".$conf->db->host.", port=".$conf->db->port.", user=".$conf->db->user.", databasename=".$conf->db->name.", ".$db->error);
		exit;
	}
}

// Now database connexion is known, so we can forget password
//unset($dolibarr_main_db_pass); 	// We comment this because this constant is used in a lot of pages
unset($conf->db->pass);				// This is to avoid password to be shown in memory/swap dump

/*
 * Object $user
 */
if (! defined('NOREQUIREUSER'))
{
	$user = new User($db);
}

/*
 * Load object $conf
 * After this, all parameters conf->global->CONSTANTS are loaded
 */

// By default conf->entity is 1, but we change this if we ask another value.
if (session_id() && ! empty($_SESSION["dol_entity"]))			// Entity inside an opened session
{
	$conf->entity = $_SESSION["dol_entity"];
}
elseif (! empty($_ENV["dol_entity"]))							// Entity inside a CLI script
{
	$conf->entity = $_ENV["dol_entity"];
}
<<<<<<< HEAD
else if (isset($_POST["loginfunction"]) && GETPOST("entity", 'int'))	// Just after a login page
=======
elseif (isset($_POST["loginfunction"]) && GETPOST("entity",'int'))	// Just after a login page
>>>>>>> ecc30b8f
{
	$conf->entity = GETPOST("entity", 'int');
}
elseif (defined('DOLENTITY') && is_numeric(DOLENTITY))			// For public page with MultiCompany module
{
	$conf->entity = DOLENTITY;
}

// Sanitize entity
if (! is_numeric($conf->entity)) $conf->entity=1;

if (! defined('NOREQUIREDB'))
{
	//print "Will work with data into entity instance number '".$conf->entity."'";

	// Here we read database (llx_const table) and define $conf->global->XXX var.
	$conf->setValues($db);
}

// Overwrite database value
if (! empty($conf->file->mailing_limit_sendbyweb))
{
	$conf->global->MAILING_LIMIT_SENDBYWEB = $conf->file->mailing_limit_sendbyweb;
}
if (empty($conf->global->MAILING_LIMIT_SENDBYWEB))
{
    $conf->global->MAILING_LIMIT_SENDBYWEB = 25;
}
if (! empty($conf->file->mailing_limit_sendbycli))
{
    $conf->global->MAILING_LIMIT_SENDBYCLI = $conf->file->mailing_limit_sendbycli;
}
if (empty($conf->global->MAILING_LIMIT_SENDBYCLI))
{
    $conf->global->MAILING_LIMIT_SENDBYCLI = 0;
}

// If software has been locked. Only login $conf->global->MAIN_ONLY_LOGIN_ALLOWED is allowed.
if (! empty($conf->global->MAIN_ONLY_LOGIN_ALLOWED))
{
	$ok=0;
	if ((! session_id() || ! isset($_SESSION["dol_login"])) && ! isset($_POST["username"]) && ! empty($_SERVER["GATEWAY_INTERFACE"])) $ok=1;	// We let working pages if not logged and inside a web browser (login form, to allow login by admin)
	elseif (isset($_POST["username"]) && $_POST["username"] == $conf->global->MAIN_ONLY_LOGIN_ALLOWED) $ok=1;				// We let working pages that is a login submission (login submit, to allow login by admin)
	elseif (defined('NOREQUIREDB'))   $ok=1;				// We let working pages that don't need database access (xxx.css.php)
	elseif (defined('EVEN_IF_ONLY_LOGIN_ALLOWED')) $ok=1;	// We let working pages that ask to work even if only login enabled (logout.php)
	elseif (session_id() && isset($_SESSION["dol_login"]) && $_SESSION["dol_login"] == $conf->global->MAIN_ONLY_LOGIN_ALLOWED) $ok=1;	// We let working if user is allowed admin
	if (! $ok)
	{
		if (session_id() && isset($_SESSION["dol_login"]) && $_SESSION["dol_login"] != $conf->global->MAIN_ONLY_LOGIN_ALLOWED)
		{
			print 'Sorry, your application is offline.'."\n";
			print 'You are logged with user "'.$_SESSION["dol_login"].'" and only administrator user "'.$conf->global->MAIN_ONLY_LOGIN_ALLOWED.'" is allowed to connect for the moment.'."\n";
			$nexturl=DOL_URL_ROOT.'/user/logout.php';
			print 'Please try later or <a href="'.$nexturl.'">click here to disconnect and change login user</a>...'."\n";
		}
		else
		{
			print 'Sorry, your application is offline. Only administrator user "'.$conf->global->MAIN_ONLY_LOGIN_ALLOWED.'" is allowed to connect for the moment.'."\n";
			$nexturl=DOL_URL_ROOT.'/';
			print 'Please try later or <a href="'.$nexturl.'">click here to change login user</a>...'."\n";
		}
		exit;
	}
}

// Create object $mysoc (A thirdparty object that contains properties of companies managed by Dolibarr.
if (! defined('NOREQUIREDB') && ! defined('NOREQUIRESOC'))
{
	require_once DOL_DOCUMENT_ROOT .'/societe/class/societe.class.php';

	$mysoc=new Societe($db);
	$mysoc->setMysoc($conf);

	// For some countries, we need to invert our address with customer address
	if ($mysoc->country_code == 'DE' && ! isset($conf->global->MAIN_INVERT_SENDER_RECIPIENT)) $conf->global->MAIN_INVERT_SENDER_RECIPIENT=1;
}


// Set default language (must be after the setValues setting global $conf->global->MAIN_LANG_DEFAULT. Page main.inc.php will overwrite langs->defaultlang with user value later)
if (! defined('NOREQUIRETRAN'))
{
    $langcode=(GETPOST('lang', 'aZ09')?GETPOST('lang', 'aZ09', 1):(empty($conf->global->MAIN_LANG_DEFAULT)?'auto':$conf->global->MAIN_LANG_DEFAULT));
    if (defined('MAIN_LANG_DEFAULT')) $langcode=constant('MAIN_LANG_DEFAULT');
    $langs->setDefaultLang($langcode);
}


// Create the global $hookmanager object
include_once DOL_DOCUMENT_ROOT.'/core/class/hookmanager.class.php';
$hookmanager=new HookManager($db);


if (! defined('MAIN_LABEL_MENTION_NPR') ) define('MAIN_LABEL_MENTION_NPR', 'NPR');
<|MERGE_RESOLUTION|>--- conflicted
+++ resolved
@@ -133,8 +133,7 @@
 /*
  * Object $user
  */
-if (! defined('NOREQUIREUSER'))
-{
+if (! defined('NOREQUIREUSER')) {
 	$user = new User($db);
 }
 
@@ -152,11 +151,7 @@
 {
 	$conf->entity = $_ENV["dol_entity"];
 }
-<<<<<<< HEAD
-else if (isset($_POST["loginfunction"]) && GETPOST("entity", 'int'))	// Just after a login page
-=======
-elseif (isset($_POST["loginfunction"]) && GETPOST("entity",'int'))	// Just after a login page
->>>>>>> ecc30b8f
+elseif (isset($_POST["loginfunction"]) && GETPOST("entity", 'int'))	// Just after a login page
 {
 	$conf->entity = GETPOST("entity", 'int');
 }
