--- conflicted
+++ resolved
@@ -85,13 +85,8 @@
 $conf->file->strict_mode = empty($dolibarr_strict_mode) ? '' : $dolibarr_strict_mode; // Force php strict mode (for debug)
 $conf->file->instance_unique_id = empty($dolibarr_main_instance_unique_id) ? (empty($dolibarr_main_cookie_cryptkey) ? '' : $dolibarr_main_cookie_cryptkey) : $dolibarr_main_instance_unique_id; // Unique id of instance
 $conf->file->dol_main_url_root = $dolibarr_main_url_root;	// Define url inside the config file
-<<<<<<< HEAD
-$conf->file->dol_document_root = array('main' => (string) DOL_DOCUMENT_ROOT); // Define array of document root directories ('/home/htdocs')
-$conf->file->dol_url_root = array('main' => (string) DOL_URL_ROOT); // Define array of url root path ('' or '/dolibarr')
-=======
 $conf->file->dol_document_root = array('main' => (string) DOL_DOCUMENT_ROOT); // Define an array of document root directories ('/home/htdocs')
 $conf->file->dol_url_root = array('main' => (string) DOL_URL_ROOT); // Define an array of url root path ('' or '/dolibarr')
->>>>>>> cc80841a
 if (!empty($dolibarr_main_document_root_alt)) {
 	// dolibarr_main_document_root_alt can contains several directories
 	$values = preg_split('/[;,]/', $dolibarr_main_document_root_alt);
