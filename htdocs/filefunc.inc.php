<?php
/* Copyright (C) 2002-2007 Rodolphe Quiedeville <rodolphe@quiedeville.org>
 * Copyright (C) 2003      Xavier Dutoit        <doli@sydesy.com>
 * Copyright (C) 2004-2017 Laurent Destailleur  <eldy@users.sourceforge.net>
 * Copyright (C) 2004      Sebastien Di Cintio  <sdicintio@ressource-toi.org>
 * Copyright (C) 2004      Benoit Mortier       <benoit.mortier@opensides.be>
 * Copyright (C) 2005-2011 Regis Houssin        <regis.houssin@inodbox.com>
 * Copyright (C) 2005 	   Simon Tosser         <simon@kornog-computing.com>
 * Copyright (C) 2006 	   Andre Cianfarani     <andre.cianfarani@acdeveloppement.net>
 * Copyright (C) 2010      Juanjo Menent        <jmenent@2byte.es>
 * Copyright (C) 2015      Bahfir Abbes         <bafbes@gmail.com>
 *
 * This program is free software; you can redistribute it and/or modify
 * it under the terms of the GNU General Public License as published by
 * the Free Software Foundation; either version 3 of the License, or
 * (at your option) any later version.
 *
 * This program is distributed in the hope that it will be useful,
 * but WITHOUT ANY WARRANTY; without even the implied warranty of
 * MERCHANTABILITY or FITNESS FOR A PARTICULAR PURPOSE.  See the
 * GNU General Public License for more details.
 *
 * You should have received a copy of the GNU General Public License
 * along with this program. If not, see <https://www.gnu.org/licenses/>.
 */

/**
 *	\file       htdocs/filefunc.inc.php
 * 	\ingroup	core
 *  \brief      File that include conf.php file and commons lib like functions.lib.php
 */

if (!defined('DOL_APPLICATION_TITLE')) {
	define('DOL_APPLICATION_TITLE', 'Dolibarr');
}
if (!defined('DOL_VERSION')) {
	define('DOL_VERSION', '19.0.0-dev'); // a.b.c-alpha, a.b.c-beta, a.b.c-rcX or a.b.c
}

if (!defined('EURO')) {
	define('EURO', chr(128));
}

// Define syslog constants
if (!defined('LOG_DEBUG')) {
	if (!function_exists("syslog")) {
		// For PHP versions without syslog (like running on Windows OS)
		define('LOG_EMERG', 0);
		define('LOG_ALERT', 1);
		define('LOG_CRIT', 2);
		define('LOG_ERR', 3);
		define('LOG_WARNING', 4);
		define('LOG_NOTICE', 5);
		define('LOG_INFO', 6);
		define('LOG_DEBUG', 7);
	}
}

// End of common declaration part
if (defined('DOL_INC_FOR_VERSION_ERROR')) {
	return;
}

<<<<<<< HEAD

// Disable some not used PHP stream
$listofwrappers = stream_get_wrappers();
$arrayofstreamtodisable = array('compress.zlib', 'ftps', 'glob', 'data', 'expect', 'ftp', 'ogg', 'phar', 'rar', 'zip', 'zlib');
foreach ($arrayofstreamtodisable as $streamtodisable) {
	if (!empty($listofwrappers) && in_array($streamtodisable, $listofwrappers)) {
		stream_wrapper_unregister($streamtodisable);
	}
}


=======
>>>>>>> 723c731a
// Define vars
$conffiletoshowshort = "conf.php";
// Define localization of conf file
// --- Start of part replaced by Dolibarr packager makepack-dolibarr
$conffile = "conf/conf.php";
$conffiletoshow = "htdocs/conf/conf.php";
// For debian/redhat like systems
//$conffile = "/etc/dolibarr/conf.php";
//$conffiletoshow = "/etc/dolibarr/conf.php";


// Include configuration
// --- End of part replaced by Dolibarr packager makepack-dolibarr

// Include configuration
$result = @include_once $conffile; // Keep @ because with some error reporting this break the redirect done when file not found

// Disable some not used PHP stream
$listofwrappers = stream_get_wrappers();
// We need '.phar' for geoip2. TODO Replace phar with explode files so we can disable phar.
$arrayofstreamtodisable = array('compress.zlib', 'compress.bzip2', 'ftps', 'glob', 'data', 'expect', 'ftp', 'ogg', 'rar', 'zip', 'zlib');
foreach ($arrayofstreamtodisable as $streamtodisable) {
	if (!empty($listofwrappers) && in_array($streamtodisable, $listofwrappers)) {
		if (!empty($dolibarr_main_stream_enabled) && is_array($dolibarr_main_stream_enabled) && in_array($streamtodisable, $dolibarr_main_stream_enabled)) {
			continue;	// We do not disable this stream
		}
		stream_wrapper_unregister($streamtodisable);
	}
}

if (!$result && !empty($_SERVER["GATEWAY_INTERFACE"])) {    // If install not done and we are in a web session
	if (!empty($_SERVER["CONTEXT_PREFIX"])) {    // CONTEXT_PREFIX and CONTEXT_DOCUMENT_ROOT are not defined on all apache versions
		$path = $_SERVER["CONTEXT_PREFIX"]; // example '/dolibarr/' when using an apache alias.
		if (!preg_match('/\/$/', $path)) {
			$path .= '/';
		}
	} elseif (preg_match('/index\.php/', $_SERVER['PHP_SELF'])) {
		// When we ask index.php, we MUST BE SURE that $path is '' at the end. This is required to make install process
		// when using apache alias like '/dolibarr/' that point to htdocs.
		// Note: If calling page was an index.php not into htdocs (ie comm/index.php, ...), then this redirect will fails,
		// but we don't want to change this because when URL is correct, we must be sure the redirect to install/index.php will be correct.
		$path = '';
	} else {
		// If what we look is not index.php, we can try to guess location of root. May not work all the time.
		// There is no real solution, because the only way to know the apache url relative path is to have it into conf file.
		// If it fails to find correct $path, then only solution is to ask user to enter the correct URL to index.php or install/index.php
		$TDir = explode('/', $_SERVER['PHP_SELF']);
		$path = '';
		$i = count($TDir);
		while ($i--) {
			if (empty($TDir[$i]) || $TDir[$i] == 'htdocs') {
				break;
			}
			if ($TDir[$i] == 'dolibarr') {
				break;
			}
			if (substr($TDir[$i], -4, 4) == '.php') {
				continue;
			}

			$path .= '../';
		}
	}

	header("Location: ".$path."install/index.php");

	/*
	print '<br><center>';
	print 'The conf/conf.php file was not found or is not readable by the web server. If this is your first access, <a href="'.$path.'install/index.php">click here to start the Dolibarr installation process</a> to create it...';
	print '</center><br>';
	*/

	exit;
}

// Force PHP error_reporting setup (Dolibarr may report warning without this)
if (!empty($dolibarr_strict_mode)) {
	error_reporting(E_ALL | E_STRICT);
} else {
	error_reporting(E_ALL & ~(E_STRICT | E_NOTICE | E_DEPRECATED));
}

// Disable php display errors
if (!empty($dolibarr_main_prod)) {
	ini_set('display_errors', 'Off');
}

// Clean parameters
$dolibarr_main_data_root = (empty($dolibarr_main_data_root) ? '' : trim($dolibarr_main_data_root));
$dolibarr_main_url_root = trim(preg_replace('/\/+$/', '', empty($dolibarr_main_url_root) ? '' : $dolibarr_main_url_root));
$dolibarr_main_url_root_alt = (empty($dolibarr_main_url_root_alt) ? '' : trim($dolibarr_main_url_root_alt));
$dolibarr_main_document_root = (empty($dolibarr_main_document_root) ? '' : trim($dolibarr_main_document_root));
$dolibarr_main_document_root_alt = (empty($dolibarr_main_document_root_alt) ? '' : trim($dolibarr_main_document_root_alt));

if (empty($dolibarr_main_db_port)) {
	$dolibarr_main_db_port = 3306; // For compatibility with old configs, if not defined, we take 'mysql' type
}
if (empty($dolibarr_main_db_type)) {
	$dolibarr_main_db_type = 'mysqli'; // For compatibility with old configs, if not defined, we take 'mysql' type
}

// Mysql driver support has been removed in favor of mysqli
if ($dolibarr_main_db_type == 'mysql') {
	$dolibarr_main_db_type = 'mysqli';
}
if (empty($dolibarr_main_db_prefix)) {
	$dolibarr_main_db_prefix = 'llx_';
}
if (empty($dolibarr_main_db_character_set)) {
	$dolibarr_main_db_character_set = ($dolibarr_main_db_type == 'mysqli' ? 'utf8' : ''); // Old installation
}
if (empty($dolibarr_main_db_collation)) {
	$dolibarr_main_db_collation = ($dolibarr_main_db_type == 'mysqli' ? 'utf8_unicode_ci' : ''); // Old installation
}
if (empty($dolibarr_main_db_encryption)) {
	$dolibarr_main_db_encryption = 0;
}
if (empty($dolibarr_main_db_cryptkey)) {
	$dolibarr_main_db_cryptkey = '';
}
if (empty($dolibarr_main_limit_users)) {
	$dolibarr_main_limit_users = 0;
}
if (empty($dolibarr_mailing_limit_sendbyweb)) {
	$dolibarr_mailing_limit_sendbyweb = 0;
}
if (empty($dolibarr_mailing_limit_sendbycli)) {
	$dolibarr_mailing_limit_sendbycli = 0;
}
if (empty($dolibarr_mailing_limit_sendbyday)) {
	$dolibarr_mailing_limit_sendbyday = 0;
}
if (empty($dolibarr_strict_mode)) {
	$dolibarr_strict_mode = 0; // For debug in php strict mode
}

define('DOL_DOCUMENT_ROOT', $dolibarr_main_document_root); // Filesystem core php (htdocs)

if (!file_exists(DOL_DOCUMENT_ROOT."/core/lib/functions.lib.php")) {
	print "Error: Dolibarr config file content seems to be not correctly defined.<br>\n";
	print "Please run dolibarr setup by calling page <b>/install</b>.<br>\n";
	exit;
}


// Included by default (must be before the CSRF check so wa can use the dol_syslog)
include_once DOL_DOCUMENT_ROOT.'/core/lib/functions.lib.php';
include_once DOL_DOCUMENT_ROOT.'/core/lib/security.lib.php';
//print memory_get_usage();


// Security: CSRF protection
// This test check if referrer ($_SERVER['HTTP_REFERER']) is same web site than Dolibarr ($_SERVER['HTTP_HOST'])
// when we post forms (we allow GET and HEAD to accept direct link from a particular page).
// Note about $_SERVER[HTTP_HOST/SERVER_NAME]: http://shiflett.org/blog/2006/mar/server-name-versus-http-host
// See also CSRF protections done into main.inc.php
if (!defined('NOCSRFCHECK') && isset($dolibarr_nocsrfcheck) && $dolibarr_nocsrfcheck == 1) {    // If $dolibarr_nocsrfcheck is 0, there is a strict CSRF test with token in main
	if (!empty($_SERVER['REQUEST_METHOD']) && !in_array($_SERVER['REQUEST_METHOD'], array('GET', 'HEAD')) && !empty($_SERVER['HTTP_HOST'])) {
		$csrfattack = false;
		if (empty($_SERVER['HTTP_REFERER'])) {
			$csrfattack = true; // An evil browser was used
		} else {
			$tmpa = parse_url($_SERVER['HTTP_HOST']);
			$tmpb = parse_url($_SERVER['HTTP_REFERER']);
			if ((empty($tmpa['host']) ? $tmpa['path'] : $tmpa['host']) != (empty($tmpb['host']) ? $tmpb['path'] : $tmpb['host'])) {
				$csrfattack = true;
			}
		}
		if ($csrfattack) {
			//print 'NOCSRFCHECK='.defined('NOCSRFCHECK').' REQUEST_METHOD='.$_SERVER['REQUEST_METHOD'].' HTTP_HOST='.$_SERVER['HTTP_HOST'].' HTTP_REFERER='.$_SERVER['HTTP_REFERER'];
			// Note: We can't use dol_escape_htmltag here to escape output because lib functions.lib.ph is not yet loaded.
			dol_syslog("--- Access to ".(empty($_SERVER["REQUEST_METHOD"])?'':$_SERVER["REQUEST_METHOD"].' ').$_SERVER["PHP_SELF"]." refused by CSRF protection (Bad referer).", LOG_WARNING);
			print "Access refused by CSRF protection in main.inc.php. Referer of form (".htmlentities($_SERVER['HTTP_REFERER'], ENT_COMPAT, 'UTF-8').") is outside the server that serve this page (with method = ".htmlentities($_SERVER['REQUEST_METHOD'], ENT_COMPAT, 'UTF-8').").\n";
			print "If you access your server behind a proxy using url rewriting, you might check that all HTTP headers are propagated (or add the line \$dolibarr_nocsrfcheck=1 into your conf.php file to remove this security check).\n";
			die;
		}
	}
	// Another test is done later on token if option MAIN_SECURITY_CSRF_WITH_TOKEN is on.
}
if (empty($dolibarr_main_db_host) && !defined('NOREQUIREDB')) {
	print '<div class="center">Dolibarr setup is not yet complete.<br><br>'."\n";
	print '<a href="install/index.php">Click here to finish Dolibarr install process</a> ...</div>'."\n";
	die;
}
if (empty($dolibarr_main_url_root) && !defined('NOREQUIREVIRTUALURL')) {
	print 'Value for parameter \'dolibarr_main_url_root\' is not defined in your \'htdocs\conf\conf.php\' file.<br>'."\n";
	print 'You must add this parameter with your full Dolibarr root Url (Example: http://myvirtualdomain/ or http://mydomain/mydolibarrurl/)'."\n";
	die;
}

if (empty($dolibarr_main_document_root_alt)) {
	$dolibarr_main_document_root_alt = $dolibarr_main_document_root.'/custom';
}

if (empty($dolibarr_main_data_root)) {
	// If directory not defined, we use the default hardcoded value
	$dolibarr_main_data_root = str_replace("/htdocs", "", $dolibarr_main_document_root);
	$dolibarr_main_data_root .= "/documents";
}

// Define some constants
define('DOL_CLASS_PATH', 'class/'); // Filesystem path to class dir (defined only for some code that want to be compatible with old versions without this parameter)
define('DOL_DATA_ROOT', $dolibarr_main_data_root); // Filesystem data (documents)
// Try to autodetect DOL_MAIN_URL_ROOT and DOL_URL_ROOT when root is not directly the main domain.
// Note: autodetect works only in case 1, 2, 3 and 4 of phpunit test CoreTest.php. For case 5, 6, only setting value into conf.php will works.
$tmp = '';
$found = 0;
$real_dolibarr_main_document_root = str_replace('\\', '/', realpath($dolibarr_main_document_root)); // A) Value found into config file, to say where are store htdocs files. Ex: C:/xxx/dolibarr, C:/xxx/dolibarr/htdocs
if (!empty($_SERVER["DOCUMENT_ROOT"])) {
	$pathroot = $_SERVER["DOCUMENT_ROOT"]; // B) Value reported by web server setup (not defined on CLI mode), to say where is root of web server instance. Ex: C:/xxx/dolibarr, C:/xxx/dolibarr/htdocs
} else {
	$pathroot = 'NOTDEFINED';
}
$paths = explode('/', str_replace('\\', '/', $_SERVER["SCRIPT_NAME"])); // C) Value reported by web server, to say full path on filesystem of a file. Ex: /dolibarr/htdocs/admin/system/phpinfo.php
// Try to detect if $_SERVER["DOCUMENT_ROOT"]+start of $_SERVER["SCRIPT_NAME"] is $dolibarr_main_document_root. If yes, relative url to add before dol files is this start part.
$concatpath = '';
foreach ($paths as $tmppath) {	// We check to find (B+start of C)=A
	if (empty($tmppath)) {
		continue;
	}
	$concatpath .= '/'.$tmppath;
	//if ($tmppath) $concatpath.='/'.$tmppath;
	//print $_SERVER["SCRIPT_NAME"].'-'.$pathroot.'-'.$concatpath.'-'.$real_dolibarr_main_document_root.'-'.realpath($pathroot.$concatpath).'<br>';
	if ($real_dolibarr_main_document_root == @realpath($pathroot.$concatpath)) {    // @ avoid warning when safe_mode is on.
		//print "Found relative url = ".$concatpath;
		$tmp3 = $concatpath;
		$found = 1;
		break;
	}
	//else print "Not found yet for concatpath=".$concatpath."<br>\n";
}
//print "found=".$found." dolibarr_main_url_root=".$dolibarr_main_url_root."\n";
if (!$found) {
	// There is no subdir that compose the main url root or autodetect fails (Ie: when using apache alias that point outside default DOCUMENT_ROOT).
	$tmp = $dolibarr_main_url_root;
} else {
	$tmp = 'http'.(((empty($_SERVER["HTTPS"]) || $_SERVER["HTTPS"] != 'on') && (empty($_SERVER["SERVER_PORT"]) || $_SERVER["SERVER_PORT"] != 443)) ? '' : 's').'://'.$_SERVER["SERVER_NAME"].((empty($_SERVER["SERVER_PORT"]) || $_SERVER["SERVER_PORT"] == 80 || $_SERVER["SERVER_PORT"] == 443) ? '' : ':'.$_SERVER["SERVER_PORT"]).($tmp3 ? (preg_match('/^\//', $tmp3) ? '' : '/').$tmp3 : '');
}
//print "tmp1=".$tmp1." tmp2=".$tmp2." tmp3=".$tmp3." tmp=".$tmp."\n";
if (!empty($dolibarr_main_force_https)) {
	$tmp = preg_replace('/^http:/i', 'https:', $tmp);
}
define('DOL_MAIN_URL_ROOT', $tmp); // URL absolute root (https://sss/dolibarr, ...)
$uri = preg_replace('/^http(s?):\/\//i', '', constant('DOL_MAIN_URL_ROOT')); // $uri contains url without http*
$suburi = strstr($uri, '/'); // $suburi contains url without domain:port
if (empty($suburi) || $suburi === '/') {
	$suburi = ''; // If $suburi is null or /, it is now ''
}
if (!defined('DOL_URL_ROOT')) {
	define('DOL_URL_ROOT', $suburi); // URL relative root ('', '/dolibarr', ...)
}
//print DOL_MAIN_URL_ROOT.'-'.DOL_URL_ROOT."\n";

// Define prefix MAIN_DB_PREFIX
define('MAIN_DB_PREFIX', $dolibarr_main_db_prefix);


/*
 * Define PATH to external libraries
 * To use other version than embeded libraries, define here constant to path. Use '' to use include class path autodetect.
 */
// Path to root libraries
if (!defined('TCPDF_PATH')) {
	define('TCPDF_PATH', (empty($dolibarr_lib_TCPDF_PATH)) ?DOL_DOCUMENT_ROOT.'/includes/tecnickcom/tcpdf/' : $dolibarr_lib_TCPDF_PATH.'/');
}
if (!defined('TCPDI_PATH')) {
	define('TCPDI_PATH', (empty($dolibarr_lib_TCPDI_PATH)) ?DOL_DOCUMENT_ROOT.'/includes/tcpdi/' : $dolibarr_lib_TCPDI_PATH.'/');
}
if (!defined('NUSOAP_PATH')) {
	define('NUSOAP_PATH', (!isset($dolibarr_lib_NUSOAP_PATH)) ?DOL_DOCUMENT_ROOT.'/includes/nusoap/lib/' : (empty($dolibarr_lib_NUSOAP_PATH) ? '' : $dolibarr_lib_NUSOAP_PATH.'/'));
}
if (!defined('PHPEXCELNEW_PATH')) {
	define('PHPEXCELNEW_PATH', (!isset($dolibarr_lib_PHPEXCELNEW_PATH)) ?DOL_DOCUMENT_ROOT.'/includes/phpoffice/phpspreadsheet/src/PhpSpreadsheet/' : (empty($dolibarr_lib_PHPEXCELNEW_PATH) ? '' : $dolibarr_lib_PHPEXCELNEW_PATH.'/'));
}
if (!defined('ODTPHP_PATH')) {
	define('ODTPHP_PATH', (!isset($dolibarr_lib_ODTPHP_PATH)) ?DOL_DOCUMENT_ROOT.'/includes/odtphp/' : (empty($dolibarr_lib_ODTPHP_PATH) ? '' : $dolibarr_lib_ODTPHP_PATH.'/'));
}
if (!defined('ODTPHP_PATHTOPCLZIP')) {
	define('ODTPHP_PATHTOPCLZIP', (!isset($dolibarr_lib_ODTPHP_PATHTOPCLZIP)) ?DOL_DOCUMENT_ROOT.'/includes/odtphp/zip/pclzip/' : (empty($dolibarr_lib_ODTPHP_PATHTOPCLZIP) ? '' : $dolibarr_lib_ODTPHP_PATHTOPCLZIP.'/'));
}
if (!defined('JS_CKEDITOR')) {
	define('JS_CKEDITOR', (!isset($dolibarr_js_CKEDITOR)) ? '' : (empty($dolibarr_js_CKEDITOR) ? '' : $dolibarr_js_CKEDITOR.'/'));
}
if (!defined('JS_JQUERY')) {
	define('JS_JQUERY', (!isset($dolibarr_js_JQUERY)) ? '' : (empty($dolibarr_js_JQUERY) ? '' : $dolibarr_js_JQUERY.'/'));
}
if (!defined('JS_JQUERY_UI')) {
	define('JS_JQUERY_UI', (!isset($dolibarr_js_JQUERY_UI)) ? '' : (empty($dolibarr_js_JQUERY_UI) ? '' : $dolibarr_js_JQUERY_UI.'/'));
}
// Other required path
if (!defined('DOL_DEFAULT_TTF')) {
	define('DOL_DEFAULT_TTF', (!isset($dolibarr_font_DOL_DEFAULT_TTF)) ?DOL_DOCUMENT_ROOT.'/includes/fonts/Aerial.ttf' : (empty($dolibarr_font_DOL_DEFAULT_TTF) ? '' : $dolibarr_font_DOL_DEFAULT_TTF));
}
if (!defined('DOL_DEFAULT_TTF_BOLD')) {
	define('DOL_DEFAULT_TTF_BOLD', (!isset($dolibarr_font_DOL_DEFAULT_TTF_BOLD)) ?DOL_DOCUMENT_ROOT.'/includes/fonts/AerialBd.ttf' : (empty($dolibarr_font_DOL_DEFAULT_TTF_BOLD) ? '' : $dolibarr_font_DOL_DEFAULT_TTF_BOLD));
}


/*
 * Include functions
 */

// If password is encoded, we decode it. Note: When page is called for install, $dolibarr_main_db_pass may not be defined yet.
if ((!empty($dolibarr_main_db_pass) && preg_match('/crypted:/i', $dolibarr_main_db_pass)) || !empty($dolibarr_main_db_encrypted_pass)) {
	if (!empty($dolibarr_main_db_pass) && preg_match('/crypted:/i', $dolibarr_main_db_pass)) {
		$dolibarr_main_db_pass = preg_replace('/crypted:/i', '', $dolibarr_main_db_pass);
		$dolibarr_main_db_pass = dol_decode($dolibarr_main_db_pass);
		$dolibarr_main_db_encrypted_pass = $dolibarr_main_db_pass; // We need to set this so we can use it later to know the password was initially crypted
	} else {
		$dolibarr_main_db_pass = dol_decode($dolibarr_main_db_encrypted_pass);
	}
}<|MERGE_RESOLUTION|>--- conflicted
+++ resolved
@@ -61,20 +61,6 @@
 	return;
 }
 
-<<<<<<< HEAD
-
-// Disable some not used PHP stream
-$listofwrappers = stream_get_wrappers();
-$arrayofstreamtodisable = array('compress.zlib', 'ftps', 'glob', 'data', 'expect', 'ftp', 'ogg', 'phar', 'rar', 'zip', 'zlib');
-foreach ($arrayofstreamtodisable as $streamtodisable) {
-	if (!empty($listofwrappers) && in_array($streamtodisable, $listofwrappers)) {
-		stream_wrapper_unregister($streamtodisable);
-	}
-}
-
-
-=======
->>>>>>> 723c731a
 // Define vars
 $conffiletoshowshort = "conf.php";
 // Define localization of conf file
