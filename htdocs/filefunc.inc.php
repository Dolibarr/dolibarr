<?php
/* Copyright (C) 2002-2007 Rodolphe Quiedeville <rodolphe@quiedeville.org>
 * Copyright (C) 2003      Xavier Dutoit        <doli@sydesy.com>
 * Copyright (C) 2004-2013 Laurent Destailleur  <eldy@users.sourceforge.net>
 * Copyright (C) 2004      Sebastien Di Cintio  <sdicintio@ressource-toi.org>
 * Copyright (C) 2004      Benoit Mortier       <benoit.mortier@opensides.be>
 * Copyright (C) 2005-2011 Regis Houssin        <regis.houssin@capnetworks.com>
 * Copyright (C) 2005 	   Simon Tosser         <simon@kornog-computing.com>
 * Copyright (C) 2006 	   Andre Cianfarani     <andre.cianfarani@acdeveloppement.net>
 * Copyright (C) 2010      Juanjo Menent        <jmenent@2byte.es>
 *
 * This program is free software; you can redistribute it and/or modify
 * it under the terms of the GNU General Public License as published by
 * the Free Software Foundation; either version 3 of the License, or
 * (at your option) any later version.
 *
 * This program is distributed in the hope that it will be useful,
 * but WITHOUT ANY WARRANTY; without even the implied warranty of
 * MERCHANTABILITY or FITNESS FOR A PARTICULAR PURPOSE.  See the
 * GNU General Public License for more details.
 *
 * You should have received a copy of the GNU General Public License
 * along with this program. If not, see <http://www.gnu.org/licenses/>.
 */

/**
 *	\file       htdocs/filefunc.inc.php
 * 	\ingroup	core
 *  \brief      File that include conf.php file and commons lib like functions.lib.php
 */

<<<<<<< HEAD
if (! defined('DOL_VERSION')) define('DOL_VERSION','3.7.2');
=======
if (! defined('DOL_VERSION')) define('DOL_VERSION','3.6.6');
>>>>>>> 96bc2023
if (! defined('EURO')) define('EURO',chr(128));

// Define syslog constants
if (! defined('LOG_DEBUG'))
{
    if (function_exists("define_syslog_variables"))
    {
    	define_syslog_variables(); // Deprecated since php 5.3.0, syslog variables no longer need to be initialized
    }
    else
    {
    	// Pour PHP sans syslog (comme sous Windows)
    	define('LOG_EMERG',0);
    	define('LOG_ALERT',1);
    	define('LOG_CRIT',2);
    	define('LOG_ERR',3);
    	define('LOG_WARNING',4);
    	define('LOG_NOTICE',5);
    	define('LOG_INFO',6);
    	define('LOG_DEBUG',7);
    }
}

// End of common declaration part
if (defined('DOL_INC_FOR_VERSION_ERROR')) return;


// Define vars
$conffiletoshowshort = "conf.php";
// Define localization of conf file
$conffile = "conf/conf.php";
$conffiletoshow = "htdocs/conf/conf.php";
// For debian/redhat like systems
//$conffile = "/etc/dolibarr/conf.php";
//$conffiletoshow = "/etc/dolibarr/conf.php";


// Include configuration
$result=@include_once $conffile;	// Keep @ because with some error reporting this break the redirect

if (! $result && ! empty($_SERVER["GATEWAY_INTERFACE"]))    // If install not done and we are in a web session
{
	header("Location: install/index.php");
	exit;
}

// Force PHP error_reporting setup (Dolibarr may report warning without this)
if (! empty($dolibarr_strict_mode))
{
	error_reporting(E_ALL | E_STRICT);
}
else
{
	if (! defined('E_DEPRECATED')) define('E_DEPRECATED',0);	// For PHP < 5.3.0 compatibility
	error_reporting(E_ALL & ~(E_STRICT|E_NOTICE|E_DEPRECATED));
}

// Disable php display errors
if (! empty($dolibarr_main_prod)) ini_set('display_errors','Off');

// Clean parameters
$dolibarr_main_data_root=trim($dolibarr_main_data_root);
$dolibarr_main_url_root=trim(preg_replace('/\/+$/','',$dolibarr_main_url_root));
$dolibarr_main_url_root_alt=(empty($dolibarr_main_url_root_alt)?'':trim($dolibarr_main_url_root_alt));
$dolibarr_main_document_root=trim($dolibarr_main_document_root);
$dolibarr_main_document_root_alt=(empty($dolibarr_main_document_root_alt)?'':trim($dolibarr_main_document_root_alt));

if (empty($dolibarr_main_db_port)) $dolibarr_main_db_port=0;		// Pour compatibilite avec anciennes configs, si non defini, on prend 'mysql'
if (empty($dolibarr_main_db_type)) $dolibarr_main_db_type='mysql';	// Pour compatibilite avec anciennes configs, si non defini, on prend 'mysql'
if (empty($dolibarr_main_db_prefix)) $dolibarr_main_db_prefix='llx_';
if (empty($dolibarr_main_db_character_set)) $dolibarr_main_db_character_set=($dolibarr_main_db_type=='mysql'?'latin1':'');		// Old installation
if (empty($dolibarr_main_db_collation)) $dolibarr_main_db_collation=($dolibarr_main_db_type=='mysql'?'latin1_swedish_ci':'');	// Old installation
if (empty($dolibarr_main_db_encryption)) $dolibarr_main_db_encryption=0;
if (empty($dolibarr_main_db_cryptkey)) $dolibarr_main_db_cryptkey='';
if (empty($dolibarr_main_limit_users)) $dolibarr_main_limit_users=0;
if (empty($dolibarr_mailing_limit_sendbyweb)) $dolibarr_mailing_limit_sendbyweb=0;
if (empty($dolibarr_strict_mode)) $dolibarr_strict_mode=0; // For debug in php strict mode
// TODO Multicompany Remove this. Useless.
if (empty($multicompany_transverse_mode)) $multicompany_transverse_mode=0;
if (empty($multicompany_force_entity)) $multicompany_force_entity=0; // To force entity in login page

// Security: CSRF protection
// This test check if referrer ($_SERVER['HTTP_REFERER']) is same web site than Dolibarr ($_SERVER['HTTP_HOST'])
// when we post forms (we allow GET to allow direct link to access a particular page).
if (! defined('NOCSRFCHECK') && empty($dolibarr_nocsrfcheck) && ! empty($_SERVER['REQUEST_METHOD']) && $_SERVER['REQUEST_METHOD'] != 'GET' && ! empty($_SERVER['HTTP_HOST']) && ! empty($_SERVER['HTTP_REFERER']) && ! preg_match('/'.preg_quote($_SERVER['HTTP_HOST'],'/').'/i', $_SERVER['HTTP_REFERER']))
{
	//print 'HTTP_POST='.$_SERVER['HTTP_HOST'].' HTTP_REFERER='.$_SERVER['HTTP_REFERER'];
	print "Access refused by CSRF protection in main.inc.php.\n";
	print "If you access your server behind a proxy using url rewriting, you might add the line \$dolibarr_nocsrfcheck=1 into your conf.php file.\n";
	die;
}
if (empty($dolibarr_main_db_host))
{
	print '<div align="center">Dolibarr setup is not yet complete.<br><br>'."\n";
	print '<a href="install/index.php">Click here to finish Dolibarr install process</a> ...</div>'."\n";
	die;
}
if (empty($dolibarr_main_url_root))
{
	print 'Value for parameter \'dolibarr_main_url_root\' is not defined in your \'htdocs\conf\conf.php\' file.<br>'."\n";
	print 'You must add this parameter with your full Dolibarr root Url (Example: http://myvirtualdomain/ or http://mydomain/mydolibarrurl/)'."\n";
	die;
}
if (empty($dolibarr_main_db_type)) $dolibarr_main_db_type='mysql';   // Pour compatibilite avec anciennes configs, si non defini, on prend 'mysql'
if (empty($dolibarr_main_data_root))
{
	// Si repertoire documents non defini, on utilise celui par defaut
	$dolibarr_main_data_root=str_replace("/htdocs","",$dolibarr_main_document_root);
	$dolibarr_main_data_root.="/documents";
}

// Define some constants
define('DOL_CLASS_PATH', 'class/');									// Filesystem path to class dir (defined only for some code that want to be compatible with old versions without this parameter)
define('DOL_DATA_ROOT', $dolibarr_main_data_root);					// Filesystem data (documents)
define('DOL_DOCUMENT_ROOT', $dolibarr_main_document_root);			// Filesystem core php (htdocs)
// Try to autodetect DOL_MAIN_URL_ROOT and DOL_URL_ROOT.
// Note: autodetect works only in case 1, 2, 3 and 4 of phpunit test CoreTest.php. For case 5, 6, only setting value into conf.php will works.
$tmp='';
$found=0;
$real_dolibarr_main_document_root=str_replace('\\','/',realpath($dolibarr_main_document_root));	// A) Value found into config file, to say where are store htdocs files. Ex: C:/xxx/dolibarr, C:/xxx/dolibarr/htdocs
if (!empty($_SERVER["DOCUMENT_ROOT"])) {
    $pathroot = $_SERVER["DOCUMENT_ROOT"];                                                      // B) Value reported by web server setup, to say where is root of web server instance. Ex: C:/xxx/dolibarr, C:/xxx/dolibarr/htdocs
} else {
    $pathroot = 'NOTDEFINED';
}
$paths=explode('/',str_replace('\\','/',$_SERVER["SCRIPT_NAME"]));								// C) Value reported by web server, to say full path on filesystem of a file. Ex: /dolibarr/htdocs/admin/system/phpinfo.php
// Try to detect if $_SERVER["DOCUMENT_ROOT"]+start of $_SERVER["SCRIPT_NAME"] is $dolibarr_main_document_root. If yes, relative url to add before dol files is this start part.
$concatpath='';
foreach($paths as $tmppath)	// We check to find (B+start of C)=A
{
    if (empty($tmppath)) continue;
    $concatpath.='/'.$tmppath;
    //if ($tmppath) $concatpath.='/'.$tmppath;
    //print $_SERVER["SCRIPT_NAME"].'-'.$pathroot.'-'.$concatpath.'-'.$real_dolibarr_main_document_root.'-'.realpath($pathroot.$concatpath).'<br>';
    if ($real_dolibarr_main_document_root == @realpath($pathroot.$concatpath))    // @ avoid warning when safe_mode is on.
    {
        //print "Found relative url = ".$concatpath;
    	$tmp3=$concatpath;
        $found=1;
        break;
    }
    //else print "Not found yet for concatpath=".$concatpath."<br>\n";
}
//print "found=".$found." dolibarr_main_url_root=".$dolibarr_main_url_root."\n";
if (! $found) $tmp=$dolibarr_main_url_root; // If autodetect fails (Ie: when using apache alias that point outside default DOCUMENT_ROOT).
else $tmp='http'.(((empty($_SERVER["HTTPS"]) || $_SERVER["HTTPS"] != 'on') && (empty($_SERVER["SERVER_PORT"])||$_SERVER["SERVER_PORT"]!=443))?'':'s').'://'.$_SERVER["SERVER_NAME"].((empty($_SERVER["SERVER_PORT"])||$_SERVER["SERVER_PORT"]==80||$_SERVER["SERVER_PORT"]==443)?'':':'.$_SERVER["SERVER_PORT"]).($tmp3?(preg_match('/^\//',$tmp3)?'':'/').$tmp3:'');
//print "tmp1=".$tmp1." tmp2=".$tmp2." tmp3=".$tmp3." tmp=".$tmp."\n";
if (! empty($dolibarr_main_force_https)) $tmp=preg_replace('/^http:/i','https:',$tmp);
define('DOL_MAIN_URL_ROOT', $tmp);											// URL absolute root (https://sss/dolibarr, ...)
$uri=preg_replace('/^http(s?):\/\//i','',constant('DOL_MAIN_URL_ROOT'));	// $uri contains url without http*
$suburi = strstr($uri, '/');												// $suburi contains url without domain:port
if ($suburi == '/') $suburi = '';											// If $suburi is /, it is now ''
define('DOL_URL_ROOT', $suburi);											// URL relative root ('', '/dolibarr', ...)

//print DOL_MAIN_URL_ROOT.'-'.DOL_URL_ROOT."\n";

// Define prefix MAIN_DB_PREFIX
define('MAIN_DB_PREFIX',$dolibarr_main_db_prefix);


/*
 * Define PATH to external libraries
 * To use other version than embeded libraries, define here constant to path. Use '' to use include class path autodetect.
 */
// Path to root libraries
if (! defined('ADODB_PATH'))           { define('ADODB_PATH',           (!isset($dolibarr_lib_ADODB_PATH))?DOL_DOCUMENT_ROOT.'/includes/adodbtime/':(empty($dolibarr_lib_ADODB_PATH)?'':$dolibarr_lib_ADODB_PATH.'/')); }
if (! defined('TCPDF_PATH'))           { define('TCPDF_PATH',           (empty($dolibarr_lib_TCPDF_PATH))?DOL_DOCUMENT_ROOT.'/includes/tcpdf/':$dolibarr_lib_TCPDF_PATH.'/'); }
if (! defined('FPDF_PATH'))            { define('FPDF_PATH',            (empty($dolibarr_lib_FPDF_PATH))?DOL_DOCUMENT_ROOT.'/includes/fpdf/':$dolibarr_lib_FPDF_PATH.'/'); }	// Used only for package that can't include tcpdf
if (! defined('FPDI_PATH'))            { define('FPDI_PATH',            (empty($dolibarr_lib_FPDI_PATH))?DOL_DOCUMENT_ROOT.'/includes/fpdfi/':$dolibarr_lib_FPDI_PATH.'/'); }
if (! defined('NUSOAP_PATH'))          { define('NUSOAP_PATH',          (!isset($dolibarr_lib_NUSOAP_PATH))?DOL_DOCUMENT_ROOT.'/includes/nusoap/lib/':(empty($dolibarr_lib_NUSOAP_PATH)?'':$dolibarr_lib_NUSOAP_PATH.'/')); }
if (! defined('PHPEXCEL_PATH'))        { define('PHPEXCEL_PATH',        (!isset($dolibarr_lib_PHPEXCEL_PATH))?DOL_DOCUMENT_ROOT.'/includes/phpexcel/':(empty($dolibarr_lib_PHPEXCEL_PATH)?'':$dolibarr_lib_PHPEXCEL_PATH.'/')); }
if (! defined('GEOIP_PATH'))           { define('GEOIP_PATH',           (!isset($dolibarr_lib_GEOIP_PATH))?DOL_DOCUMENT_ROOT.'/includes/geoip/':(empty($dolibarr_lib_GEOIP_PATH)?'':$dolibarr_lib_GEOIP_PATH.'/')); }
if (! defined('ODTPHP_PATH'))          { define('ODTPHP_PATH',          (!isset($dolibarr_lib_ODTPHP_PATH))?DOL_DOCUMENT_ROOT.'/includes/odtphp/':(empty($dolibarr_lib_ODTPHP_PATH)?'':$dolibarr_lib_ODTPHP_PATH.'/')); }
if (! defined('ODTPHP_PATHTOPCLZIP'))  { define('ODTPHP_PATHTOPCLZIP',  (!isset($dolibarr_lib_ODTPHP_PATHTOPCLZIP))?DOL_DOCUMENT_ROOT.'/includes/odtphp/zip/pclzip/':(empty($dolibarr_lib_ODTPHP_PATHTOPCLZIP)?'':$dolibarr_lib_ODTPHP_PATHTOPCLZIP.'/')); }
if (! defined('JS_CKEDITOR'))          { define('JS_CKEDITOR',          (!isset($dolibarr_js_CKEDITOR))?'':(empty($dolibarr_js_CKEDITOR)?'':$dolibarr_js_CKEDITOR.'/')); }
if (! defined('JS_JQUERY'))            { define('JS_JQUERY',            (!isset($dolibarr_js_JQUERY))?'':(empty($dolibarr_js_JQUERY)?'':$dolibarr_js_JQUERY.'/')); }
if (! defined('JS_JQUERY_UI'))         { define('JS_JQUERY_UI',         (!isset($dolibarr_js_JQUERY_UI))?'':(empty($dolibarr_js_JQUERY_UI)?'':$dolibarr_js_JQUERY_UI.'/')); }
if (! defined('JS_JQUERY_FLOT'))       { define('JS_JQUERY_FLOT',       (!isset($dolibarr_js_JQUERY_FLOT))?'':(empty($dolibarr_js_JQUERY_FLOT)?'':$dolibarr_js_JQUERY_FLOT.'/')); }
// Other required path
if (! defined('DOL_DEFAULT_TTF'))      { define('DOL_DEFAULT_TTF',      (!isset($dolibarr_font_DOL_DEFAULT_TTF))?DOL_DOCUMENT_ROOT.'/includes/fonts/Aerial.ttf':(empty($dolibarr_font_DOL_DEFAULT_TTF)?'':$dolibarr_font_DOL_DEFAULT_TTF)); }
if (! defined('DOL_DEFAULT_TTF_BOLD')) { define('DOL_DEFAULT_TTF_BOLD', (!isset($dolibarr_font_DOL_DEFAULT_TTF_BOLD))?DOL_DOCUMENT_ROOT.'/includes/fonts/AerialBd.ttf':(empty($dolibarr_font_DOL_DEFAULT_TTF_BOLD)?'':$dolibarr_font_DOL_DEFAULT_TTF_BOLD)); }


/*
 * Include functions
 */

if (! defined('ADODB_DATE_VERSION')) include_once ADODB_PATH.'adodb-time.inc.php';

if (! file_exists(DOL_DOCUMENT_ROOT ."/core/lib/functions.lib.php"))
{
	print "Error: Dolibarr config file content seems to be not correctly defined.<br>\n";
	print "Please run dolibarr setup by calling page <b>/install</b>.<br>\n";
	exit;
}


// Included by default
include_once DOL_DOCUMENT_ROOT .'/core/lib/functions.lib.php';
include_once DOL_DOCUMENT_ROOT .'/core/lib/security.lib.php';
//print memory_get_usage();

// If password is encoded, we decode it
if (preg_match('/crypted:/i',$dolibarr_main_db_pass) || ! empty($dolibarr_main_db_encrypted_pass))
{
	if (preg_match('/crypted:/i',$dolibarr_main_db_pass))
	{
		$dolibarr_main_db_pass = preg_replace('/crypted:/i', '', $dolibarr_main_db_pass);
		$dolibarr_main_db_pass = dol_decode($dolibarr_main_db_pass);
		$dolibarr_main_db_encrypted_pass = $dolibarr_main_db_pass;	// We need to set this as it is used to know the password was initially crypted
	}
	else $dolibarr_main_db_pass = dol_decode($dolibarr_main_db_encrypted_pass);
}
<|MERGE_RESOLUTION|>--- conflicted
+++ resolved
@@ -29,11 +29,7 @@
  *  \brief      File that include conf.php file and commons lib like functions.lib.php
  */
 
-<<<<<<< HEAD
-if (! defined('DOL_VERSION')) define('DOL_VERSION','3.7.2');
-=======
-if (! defined('DOL_VERSION')) define('DOL_VERSION','3.6.6');
->>>>>>> 96bc2023
+if (! defined('DOL_VERSION')) define('DOL_VERSION','3.7.3');
 if (! defined('EURO')) define('EURO',chr(128));
 
 // Define syslog constants
