--- conflicted
+++ resolved
@@ -165,13 +165,8 @@
     	if ($csrfattack)
     	{
     		//print 'NOCSRFCHECK='.defined('NOCSRFCHECK').' REQUEST_METHOD='.$_SERVER['REQUEST_METHOD'].' HTTP_HOST='.$_SERVER['HTTP_HOST'].' HTTP_REFERER='.$_SERVER['HTTP_REFERER'];
-<<<<<<< HEAD
-    		print "Access refused by CSRF protection in main.inc.php. Referer of form (".htmlspecialchars($_SERVER['HTTP_REFERER'], ENT_QUOTES, 'UTF-8').") is outside the server that serve this page (with method = ".$_SERVER['REQUEST_METHOD'].").\n";
-=======
-
     		// Note: We can't use dol_escape_htmltag here to escape output because lib functions.lib.ph is not yet loaded.
     		print "Access refused by CSRF protection in main.inc.php. Referer of form (".htmlentities($_SERVER['HTTP_REFERER'], ENT_COMPAT, 'UTF-8').") is outside the server that serve this page (with method = ".htmlentities($_SERVER['REQUEST_METHOD'], ENT_COMPAT, 'UTF-8').").\n";
->>>>>>> 4b5cda5c
         	print "If you access your server behind a proxy using url rewriting, you might check that all HTTP headers are propagated (or add the line \$dolibarr_nocsrfcheck=1 into your conf.php file to remove this security check).\n";
     		die;
     	}
