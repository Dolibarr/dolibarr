--- conflicted
+++ resolved
@@ -30,11 +30,8 @@
  *  \brief      File that include conf.php file and commons lib like functions.lib.php
  */
 
-<<<<<<< HEAD
 if (! defined('DOL_VERSION')) define('DOL_VERSION','3.8.0-alpha');
-=======
-if (! defined('DOL_VERSION')) define('DOL_VERSION','3.7.1');
->>>>>>> e4aaff1d
+
 if (! defined('EURO')) define('EURO',chr(128));
 
 // Define syslog constants
