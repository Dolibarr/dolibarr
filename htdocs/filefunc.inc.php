<?php
/* Copyright (C) 2002-2007 Rodolphe Quiedeville <rodolphe@quiedeville.org>
 * Copyright (C) 2003      Xavier Dutoit        <doli@sydesy.com>
 * Copyright (C) 2004-2017 Laurent Destailleur  <eldy@users.sourceforge.net>
 * Copyright (C) 2004      Sebastien Di Cintio  <sdicintio@ressource-toi.org>
 * Copyright (C) 2004      Benoit Mortier       <benoit.mortier@opensides.be>
 * Copyright (C) 2005-2011 Regis Houssin        <regis.houssin@inodbox.com>
 * Copyright (C) 2005 	   Simon Tosser         <simon@kornog-computing.com>
 * Copyright (C) 2006 	   Andre Cianfarani     <andre.cianfarani@acdeveloppement.net>
 * Copyright (C) 2010      Juanjo Menent        <jmenent@2byte.es>
 * Copyright (C) 2015      Bahfir Abbes         <bafbes@gmail.com>
 *
 * This program is free software; you can redistribute it and/or modify
 * it under the terms of the GNU General Public License as published by
 * the Free Software Foundation; either version 3 of the License, or
 * (at your option) any later version.
 *
 * This program is distributed in the hope that it will be useful,
 * but WITHOUT ANY WARRANTY; without even the implied warranty of
 * MERCHANTABILITY or FITNESS FOR A PARTICULAR PURPOSE.  See the
 * GNU General Public License for more details.
 *
 * You should have received a copy of the GNU General Public License
 * along with this program. If not, see <http://www.gnu.org/licenses/>.
 */

/**
 *	\file       htdocs/filefunc.inc.php
 * 	\ingroup	core
 *  \brief      File that include conf.php file and commons lib like functions.lib.php
 */

<<<<<<< HEAD
if (! defined('DOL_APPLICATION_TITLE')) define('DOL_APPLICATION_TITLE', 'Dolibarr');
if (! defined('DOL_VERSION')) define('DOL_VERSION', '10.0.0');		// a.b.c-alpha, a.b.c-beta, a.b.c-rcX or a.b.c
=======
if (! defined('DOL_APPLICATION_TITLE')) define('DOL_APPLICATION_TITLE','Dolibarr');
if (! defined('DOL_VERSION')) define('DOL_VERSION','9.0.5');		// a.b.c-alpha, a.b.c-beta, a.b.c-rcX or a.b.c
>>>>>>> ef27e32f

if (! defined('EURO')) define('EURO', chr(128));

// Define syslog constants
if (! defined('LOG_DEBUG'))
{
	if (! function_exists("syslog")) {
		// For PHP versions without syslog (like running on Windows OS)
		define('LOG_EMERG', 0);
		define('LOG_ALERT', 1);
		define('LOG_CRIT', 2);
		define('LOG_ERR', 3);
		define('LOG_WARNING', 4);
		define('LOG_NOTICE', 5);
		define('LOG_INFO', 6);
		define('LOG_DEBUG', 7);
	}
}

// End of common declaration part
if (defined('DOL_INC_FOR_VERSION_ERROR')) return;


// Define vars
$conffiletoshowshort = "conf.php";
// Define localization of conf file
// --- Start of part replaced by Dolibarr packager makepack-dolibarr
$conffile = "conf/conf.php";
$conffiletoshow = "htdocs/conf/conf.php";
// For debian/redhat like systems
//$conffile = "/etc/dolibarr/conf.php";
//$conffiletoshow = "/etc/dolibarr/conf.php";


// Include configuration
// --- End of part replaced by Dolibarr packager makepack-dolibarr


// Include configuration
$result=@include_once $conffile;	// Keep @ because with some error reporting this break the redirect done when file not found

if (! $result && ! empty($_SERVER["GATEWAY_INTERFACE"]))    // If install not done and we are in a web session
{
    if (! empty($_SERVER["CONTEXT_PREFIX"]))    // CONTEXT_PREFIX and CONTEXT_DOCUMENT_ROOT are not defined on all apache versions
    {
        $path=$_SERVER["CONTEXT_PREFIX"];       // example '/dolibarr/' when using an apache alias.
        if (! preg_match('/\/$/', $path)) $path.='/';
    }
    elseif (preg_match('/index\.php/', $_SERVER['PHP_SELF']))
    {
        // When we ask index.php, we MUST BE SURE that $path is '' at the end. This is required to make install process
        // when using apache alias like '/dolibarr/' that point to htdocs.
    	// Note: If calling page was an index.php not into htdocs (ie comm/index.php, ...), then this redirect will fails,
    	// but we don't want to change this because when URL is correct, we must be sure the redirect to install/index.php will be correct.
        $path='';
    }
    else
    {
        // If what we look is not index.php, we can try to guess location of root. May not work all the time.
    	// There is no real solution, because the only way to know the apache url relative path is to have it into conf file.
    	// If it fails to find correct $path, then only solution is to ask user to enter the correct URL to index.php or install/index.php
        $TDir = explode('/', $_SERVER['PHP_SELF']);
    	$path = '';
    	$i = count($TDir);
    	while ($i--)
    	{
    		if (empty($TDir[$i]) || $TDir[$i] == 'htdocs') break;
            if ($TDir[$i] == 'dolibarr') break;
            if (substr($TDir[$i], -4, 4) == '.php') continue;

    		$path .= '../';
    	}
    }

	header("Location: ".$path."install/index.php");
	exit;
}

// Force PHP error_reporting setup (Dolibarr may report warning without this)
if (! empty($dolibarr_strict_mode))
{
	error_reporting(E_ALL | E_STRICT);
}
else
{
	error_reporting(E_ALL & ~(E_STRICT|E_NOTICE|E_DEPRECATED));
}

// Disable php display errors
if (! empty($dolibarr_main_prod)) ini_set('display_errors', 'Off');

// Clean parameters
$dolibarr_main_data_root=trim($dolibarr_main_data_root);
$dolibarr_main_url_root=trim(preg_replace('/\/+$/', '', $dolibarr_main_url_root));
$dolibarr_main_url_root_alt=(empty($dolibarr_main_url_root_alt)?'':trim($dolibarr_main_url_root_alt));
$dolibarr_main_document_root=trim($dolibarr_main_document_root);
$dolibarr_main_document_root_alt=(empty($dolibarr_main_document_root_alt)?'':trim($dolibarr_main_document_root_alt));

if (empty($dolibarr_main_db_port)) $dolibarr_main_db_port=3306;		// For compatibility with old configs, if not defined, we take 'mysql' type
if (empty($dolibarr_main_db_type)) $dolibarr_main_db_type='mysqli';	// For compatibility with old configs, if not defined, we take 'mysql' type

// Mysql driver support has been removed in favor of mysqli
if ($dolibarr_main_db_type == 'mysql') $dolibarr_main_db_type = 'mysqli';
if (empty($dolibarr_main_db_prefix)) $dolibarr_main_db_prefix='llx_';
if (empty($dolibarr_main_db_character_set)) $dolibarr_main_db_character_set=($dolibarr_main_db_type=='mysqli'?'utf8':'');		// Old installation
if (empty($dolibarr_main_db_collation)) $dolibarr_main_db_collation=($dolibarr_main_db_type=='mysqli'?'utf8_unicode_ci':'');	// Old installation
if (empty($dolibarr_main_db_encryption)) $dolibarr_main_db_encryption=0;
if (empty($dolibarr_main_db_cryptkey)) $dolibarr_main_db_cryptkey='';
if (empty($dolibarr_main_limit_users)) $dolibarr_main_limit_users=0;
if (empty($dolibarr_mailing_limit_sendbyweb)) $dolibarr_mailing_limit_sendbyweb=0;
if (empty($dolibarr_mailing_limit_sendbycli)) $dolibarr_mailing_limit_sendbycli=0;
if (empty($dolibarr_strict_mode)) $dolibarr_strict_mode=0; // For debug in php strict mode

// Security: CSRF protection
// This test check if referrer ($_SERVER['HTTP_REFERER']) is same web site than Dolibarr ($_SERVER['HTTP_HOST'])
// when we post forms (we allow GET to allow direct link to access a particular page).
// Note about $_SERVER[HTTP_HOST/SERVER_NAME]: http://shiflett.org/blog/2006/mar/server-name-versus-http-host
if (! defined('NOCSRFCHECK') && empty($dolibarr_nocsrfcheck))
{
	if (! empty($_SERVER['REQUEST_METHOD']) && $_SERVER['REQUEST_METHOD'] != 'GET' && ! empty($_SERVER['HTTP_HOST']))
    {
    	$csrfattack=false;
    	if (empty($_SERVER['HTTP_REFERER'])) $csrfattack=true;	// An evil browser was used
    	else
    	{
    		$tmpa=parse_url($_SERVER['HTTP_HOST']);
    		$tmpb=parse_url($_SERVER['HTTP_REFERER']);
    		if ((empty($tmpa['host'])?$tmpa['path']:$tmpa['host']) != (empty($tmpb['host'])?$tmpb['path']:$tmpb['host'])) $csrfattack=true;
    	}
    	if ($csrfattack)
    	{
    		//print 'NOCSRFCHECK='.defined('NOCSRFCHECK').' REQUEST_METHOD='.$_SERVER['REQUEST_METHOD'].' HTTP_HOST='.$_SERVER['HTTP_HOST'].' HTTP_REFERER='.$_SERVER['HTTP_REFERER'];
    		print "Access refused by CSRF protection in main.inc.php. Referer of form is outside server that serve the POST.\n";
        	print "If you access your server behind a proxy using url rewriting, you might check that all HTTP header is propagated (or add the line \$dolibarr_nocsrfcheck=1 into your conf.php file).\n";
    		die;
    	}
    }
    // Another test is done later on token if option MAIN_SECURITY_CSRF_WITH_TOKEN is on.
}
if (empty($dolibarr_main_db_host))
{
	print '<div class="center">Dolibarr setup is not yet complete.<br><br>'."\n";
	print '<a href="install/index.php">Click here to finish Dolibarr install process</a> ...</div>'."\n";
	die;
}
if (empty($dolibarr_main_url_root))
{
	print 'Value for parameter \'dolibarr_main_url_root\' is not defined in your \'htdocs\conf\conf.php\' file.<br>'."\n";
	print 'You must add this parameter with your full Dolibarr root Url (Example: http://myvirtualdomain/ or http://mydomain/mydolibarrurl/)'."\n";
	die;
}
if (empty($dolibarr_main_data_root))
{
	// Si repertoire documents non defini, on utilise celui par defaut
	$dolibarr_main_data_root=str_replace("/htdocs", "", $dolibarr_main_document_root);
	$dolibarr_main_data_root.="/documents";
}

// Define some constants
define('DOL_CLASS_PATH', 'class/');									// Filesystem path to class dir (defined only for some code that want to be compatible with old versions without this parameter)
define('DOL_DATA_ROOT', $dolibarr_main_data_root);					// Filesystem data (documents)
define('DOL_DOCUMENT_ROOT', $dolibarr_main_document_root);			// Filesystem core php (htdocs)
// Try to autodetect DOL_MAIN_URL_ROOT and DOL_URL_ROOT.
// Note: autodetect works only in case 1, 2, 3 and 4 of phpunit test CoreTest.php. For case 5, 6, only setting value into conf.php will works.
$tmp='';
$found=0;
$real_dolibarr_main_document_root=str_replace('\\', '/', realpath($dolibarr_main_document_root));	// A) Value found into config file, to say where are store htdocs files. Ex: C:/xxx/dolibarr, C:/xxx/dolibarr/htdocs
if (!empty($_SERVER["DOCUMENT_ROOT"])) {
    $pathroot = $_SERVER["DOCUMENT_ROOT"];                                                      // B) Value reported by web server setup (not defined on CLI mode), to say where is root of web server instance. Ex: C:/xxx/dolibarr, C:/xxx/dolibarr/htdocs
} else {
    $pathroot = 'NOTDEFINED';
}
$paths=explode('/', str_replace('\\', '/', $_SERVER["SCRIPT_NAME"]));								// C) Value reported by web server, to say full path on filesystem of a file. Ex: /dolibarr/htdocs/admin/system/phpinfo.php
// Try to detect if $_SERVER["DOCUMENT_ROOT"]+start of $_SERVER["SCRIPT_NAME"] is $dolibarr_main_document_root. If yes, relative url to add before dol files is this start part.
$concatpath='';
foreach($paths as $tmppath)	// We check to find (B+start of C)=A
{
    if (empty($tmppath)) continue;
    $concatpath.='/'.$tmppath;
    //if ($tmppath) $concatpath.='/'.$tmppath;
    //print $_SERVER["SCRIPT_NAME"].'-'.$pathroot.'-'.$concatpath.'-'.$real_dolibarr_main_document_root.'-'.realpath($pathroot.$concatpath).'<br>';
    if ($real_dolibarr_main_document_root == @realpath($pathroot.$concatpath))    // @ avoid warning when safe_mode is on.
    {
        //print "Found relative url = ".$concatpath;
    	$tmp3=$concatpath;
        $found=1;
        break;
    }
    //else print "Not found yet for concatpath=".$concatpath."<br>\n";
}
//print "found=".$found." dolibarr_main_url_root=".$dolibarr_main_url_root."\n";
if (! $found) $tmp=$dolibarr_main_url_root; // If autodetect fails (Ie: when using apache alias that point outside default DOCUMENT_ROOT).
else $tmp='http'.(((empty($_SERVER["HTTPS"]) || $_SERVER["HTTPS"] != 'on') && (empty($_SERVER["SERVER_PORT"])||$_SERVER["SERVER_PORT"]!=443))?'':'s').'://'.$_SERVER["SERVER_NAME"].((empty($_SERVER["SERVER_PORT"])||$_SERVER["SERVER_PORT"]==80||$_SERVER["SERVER_PORT"]==443)?'':':'.$_SERVER["SERVER_PORT"]).($tmp3?(preg_match('/^\//', $tmp3)?'':'/').$tmp3:'');
//print "tmp1=".$tmp1." tmp2=".$tmp2." tmp3=".$tmp3." tmp=".$tmp."\n";
if (! empty($dolibarr_main_force_https)) $tmp=preg_replace('/^http:/i', 'https:', $tmp);
define('DOL_MAIN_URL_ROOT', $tmp);											// URL absolute root (https://sss/dolibarr, ...)
$uri=preg_replace('/^http(s?):\/\//i', '', constant('DOL_MAIN_URL_ROOT'));	// $uri contains url without http*
$suburi = strstr($uri, '/');												// $suburi contains url without domain:port
if ($suburi == '/') $suburi = '';											// If $suburi is /, it is now ''
define('DOL_URL_ROOT', $suburi);											// URL relative root ('', '/dolibarr', ...)

//print DOL_MAIN_URL_ROOT.'-'.DOL_URL_ROOT."\n";

// Define prefix MAIN_DB_PREFIX
define('MAIN_DB_PREFIX', $dolibarr_main_db_prefix);


/*
 * Define PATH to external libraries
 * To use other version than embeded libraries, define here constant to path. Use '' to use include class path autodetect.
 */
// Path to root libraries
if (! defined('ADODB_PATH'))           { define('ADODB_PATH', (!isset($dolibarr_lib_ADODB_PATH))?DOL_DOCUMENT_ROOT.'/includes/adodbtime/':(empty($dolibarr_lib_ADODB_PATH)?'':$dolibarr_lib_ADODB_PATH.'/')); }
if (! defined('FPDF_PATH'))            { define('FPDF_PATH', (empty($dolibarr_lib_FPDF_PATH))?DOL_DOCUMENT_ROOT.'/includes/fpdf/':$dolibarr_lib_FPDF_PATH.'/'); }	// Used only for package that can't include tcpdf
if (! defined('TCPDF_PATH'))           { define('TCPDF_PATH', (empty($dolibarr_lib_TCPDF_PATH))?DOL_DOCUMENT_ROOT.'/includes/tecnickcom/tcpdf/':$dolibarr_lib_TCPDF_PATH.'/'); }
if (! defined('FPDI_PATH'))            { define('FPDI_PATH', (empty($dolibarr_lib_FPDI_PATH))?DOL_DOCUMENT_ROOT.'/includes/fpdfi/':$dolibarr_lib_FPDI_PATH.'/'); }
if (! defined('TCPDI_PATH'))           { define('TCPDI_PATH', (empty($dolibarr_lib_TCPDI_PATH))?DOL_DOCUMENT_ROOT.'/includes/tcpdi/':$dolibarr_lib_TCPDI_PATH.'/'); }
if (! defined('NUSOAP_PATH'))          { define('NUSOAP_PATH', (!isset($dolibarr_lib_NUSOAP_PATH))?DOL_DOCUMENT_ROOT.'/includes/nusoap/lib/':(empty($dolibarr_lib_NUSOAP_PATH)?'':$dolibarr_lib_NUSOAP_PATH.'/')); }
if (! defined('PHPEXCEL_PATH'))        { define('PHPEXCEL_PATH', (!isset($dolibarr_lib_PHPEXCEL_PATH))?DOL_DOCUMENT_ROOT.'/includes/phpoffice/phpexcel/Classes/':(empty($dolibarr_lib_PHPEXCEL_PATH)?'':$dolibarr_lib_PHPEXCEL_PATH.'/')); }
if (! defined('PHPEXCELNEW_PATH'))     { define('PHPEXCELNEW_PATH', (!isset($dolibarr_lib_PHPEXCELNEW_PATH))?DOL_DOCUMENT_ROOT.'/includes/phpoffice/PhpSpreadsheet/':(empty($dolibarr_lib_PHPEXCELNEW_PATH)?'':$dolibarr_lib_PHPEXCELNEW_PATH.'/')); }
if (! defined('GEOIP_PATH'))           { define('GEOIP_PATH', (!isset($dolibarr_lib_GEOIP_PATH))?DOL_DOCUMENT_ROOT.'/includes/geoip/':(empty($dolibarr_lib_GEOIP_PATH)?'':$dolibarr_lib_GEOIP_PATH.'/')); }
if (! defined('ODTPHP_PATH'))          { define('ODTPHP_PATH', (!isset($dolibarr_lib_ODTPHP_PATH))?DOL_DOCUMENT_ROOT.'/includes/odtphp/':(empty($dolibarr_lib_ODTPHP_PATH)?'':$dolibarr_lib_ODTPHP_PATH.'/')); }
if (! defined('ODTPHP_PATHTOPCLZIP'))  { define('ODTPHP_PATHTOPCLZIP', (!isset($dolibarr_lib_ODTPHP_PATHTOPCLZIP))?DOL_DOCUMENT_ROOT.'/includes/odtphp/zip/pclzip/':(empty($dolibarr_lib_ODTPHP_PATHTOPCLZIP)?'':$dolibarr_lib_ODTPHP_PATHTOPCLZIP.'/')); }
if (! defined('JS_CKEDITOR'))          { define('JS_CKEDITOR', (!isset($dolibarr_js_CKEDITOR))?'':(empty($dolibarr_js_CKEDITOR)?'':$dolibarr_js_CKEDITOR.'/')); }
if (! defined('JS_JQUERY'))            { define('JS_JQUERY', (!isset($dolibarr_js_JQUERY))?'':(empty($dolibarr_js_JQUERY)?'':$dolibarr_js_JQUERY.'/')); }
if (! defined('JS_JQUERY_UI'))         { define('JS_JQUERY_UI', (!isset($dolibarr_js_JQUERY_UI))?'':(empty($dolibarr_js_JQUERY_UI)?'':$dolibarr_js_JQUERY_UI.'/')); }
if (! defined('JS_JQUERY_FLOT'))       { define('JS_JQUERY_FLOT', (!isset($dolibarr_js_JQUERY_FLOT))?'':(empty($dolibarr_js_JQUERY_FLOT)?'':$dolibarr_js_JQUERY_FLOT.'/')); }
// Other required path
if (! defined('DOL_DEFAULT_TTF'))      { define('DOL_DEFAULT_TTF', (!isset($dolibarr_font_DOL_DEFAULT_TTF))?DOL_DOCUMENT_ROOT.'/includes/fonts/Aerial.ttf':(empty($dolibarr_font_DOL_DEFAULT_TTF)?'':$dolibarr_font_DOL_DEFAULT_TTF)); }
if (! defined('DOL_DEFAULT_TTF_BOLD')) { define('DOL_DEFAULT_TTF_BOLD', (!isset($dolibarr_font_DOL_DEFAULT_TTF_BOLD))?DOL_DOCUMENT_ROOT.'/includes/fonts/AerialBd.ttf':(empty($dolibarr_font_DOL_DEFAULT_TTF_BOLD)?'':$dolibarr_font_DOL_DEFAULT_TTF_BOLD)); }


/*
 * Include functions
 */

if (! defined('ADODB_DATE_VERSION')) include_once ADODB_PATH.'adodb-time.inc.php';

if (! file_exists(DOL_DOCUMENT_ROOT ."/core/lib/functions.lib.php"))
{
	print "Error: Dolibarr config file content seems to be not correctly defined.<br>\n";
	print "Please run dolibarr setup by calling page <b>/install</b>.<br>\n";
	exit;
}


// Included by default
include_once DOL_DOCUMENT_ROOT .'/core/lib/functions.lib.php';
include_once DOL_DOCUMENT_ROOT .'/core/lib/security.lib.php';
//print memory_get_usage();

// If password is encoded, we decode it
if (preg_match('/crypted:/i', $dolibarr_main_db_pass) || ! empty($dolibarr_main_db_encrypted_pass))
{
	if (preg_match('/crypted:/i', $dolibarr_main_db_pass))
	{
		$dolibarr_main_db_pass = preg_replace('/crypted:/i', '', $dolibarr_main_db_pass);
		$dolibarr_main_db_pass = dol_decode($dolibarr_main_db_pass);
		$dolibarr_main_db_encrypted_pass = $dolibarr_main_db_pass;	// We need to set this as it is used to know the password was initially crypted
	}
	else $dolibarr_main_db_pass = dol_decode($dolibarr_main_db_encrypted_pass);
}<|MERGE_RESOLUTION|>--- conflicted
+++ resolved
@@ -30,13 +30,8 @@
  *  \brief      File that include conf.php file and commons lib like functions.lib.php
  */
 
-<<<<<<< HEAD
 if (! defined('DOL_APPLICATION_TITLE')) define('DOL_APPLICATION_TITLE', 'Dolibarr');
-if (! defined('DOL_VERSION')) define('DOL_VERSION', '10.0.0');		// a.b.c-alpha, a.b.c-beta, a.b.c-rcX or a.b.c
-=======
-if (! defined('DOL_APPLICATION_TITLE')) define('DOL_APPLICATION_TITLE','Dolibarr');
-if (! defined('DOL_VERSION')) define('DOL_VERSION','9.0.5');		// a.b.c-alpha, a.b.c-beta, a.b.c-rcX or a.b.c
->>>>>>> ef27e32f
+if (! defined('DOL_VERSION')) define('DOL_VERSION', '10.0.1');		// a.b.c-alpha, a.b.c-beta, a.b.c-rcX or a.b.c
 
 if (! defined('EURO')) define('EURO', chr(128));
 
