<?php
/* Copyright (C) 2002-2007 Rodolphe Quiedeville <rodolphe@quiedeville.org>
 * Copyright (C) 2003      Xavier Dutoit        <doli@sydesy.com>
 * Copyright (C) 2004-2017 Laurent Destailleur  <eldy@users.sourceforge.net>
 * Copyright (C) 2004      Sebastien Di Cintio  <sdicintio@ressource-toi.org>
 * Copyright (C) 2004      Benoit Mortier       <benoit.mortier@opensides.be>
 * Copyright (C) 2005-2011 Regis Houssin        <regis.houssin@capnetworks.com>
 * Copyright (C) 2005 	   Simon Tosser         <simon@kornog-computing.com>
 * Copyright (C) 2006 	   Andre Cianfarani     <andre.cianfarani@acdeveloppement.net>
 * Copyright (C) 2010      Juanjo Menent        <jmenent@2byte.es>
 * Copyright (C) 2015      Bahfir Abbes         <bafbes@gmail.com>
 *
 * This program is free software; you can redistribute it and/or modify
 * it under the terms of the GNU General Public License as published by
 * the Free Software Foundation; either version 3 of the License, or
 * (at your option) any later version.
 *
 * This program is distributed in the hope that it will be useful,
 * but WITHOUT ANY WARRANTY; without even the implied warranty of
 * MERCHANTABILITY or FITNESS FOR A PARTICULAR PURPOSE.  See the
 * GNU General Public License for more details.
 *
 * You should have received a copy of the GNU General Public License
 * along with this program. If not, see <http://www.gnu.org/licenses/>.
 */

/**
 *	\file       htdocs/filefunc.inc.php
 * 	\ingroup	core
 *  \brief      File that include conf.php file and commons lib like functions.lib.php
 */

if (! defined('DOL_APPLICATION_TITLE')) define('DOL_APPLICATION_TITLE','Dolibarr');
<<<<<<< HEAD
if (! defined('DOL_VERSION')) define('DOL_VERSION','6.0.0-alpha');
=======
if (! defined('DOL_VERSION')) define('DOL_VERSION','5.0.0-rc1');                         // a.b.c-alpha, a.b.c-beta, a.b.c-rcX or a.b.c
>>>>>>> 71e368aa

if (! defined('EURO')) define('EURO',chr(128));

// Define syslog constants
if (! defined('LOG_DEBUG'))
{
	if (! function_exists("syslog")) {
		// For PHP versions without syslog (like running on Windows OS)
		define('LOG_EMERG',0);
		define('LOG_ALERT',1);
		define('LOG_CRIT',2);
		define('LOG_ERR',3);
		define('LOG_WARNING',4);
		define('LOG_NOTICE',5);
		define('LOG_INFO',6);
		define('LOG_DEBUG',7);
	}
}

// End of common declaration part
if (defined('DOL_INC_FOR_VERSION_ERROR')) return;


// Define vars
$conffiletoshowshort = "conf.php";
// Define localization of conf file
// --- Start of part replaced by Dolibarr packager makepack-dolibarr
$conffile = "conf/conf.php";
$conffiletoshow = "htdocs/conf/conf.php";
// For debian/redhat like systems
//$conffile = "/etc/dolibarr/conf.php";
//$conffiletoshow = "/etc/dolibarr/conf.php";


// Include configuration
// --- End of part replaced by Dolibarr packager makepack-dolibarr

// Replace conf filename with "conf" parameter on url by GET
/* Disabled. This is a serious security hole
if (! empty($_GET['conf']))
{
	$confname=basename($_GET['conf']);
    setcookie('dolconf', $confname, 0, '/');
    $conffile = 'conf/'.$confname.'.php';
} else {
	$confname=basename(empty($_COOKIE['dolconf']) ? 'conf' : $_COOKIE['dolconf']);
	$conffile = 'conf/'.$confname.'.php';
}
*/

// Include configuration
$result=@include_once $conffile;	// Keep @ because with some error reporting this break the redirect

if (! $result && ! empty($_SERVER["GATEWAY_INTERFACE"]))    // If install not done and we are in a web session
{
    if (! empty($_SERVER["CONTEXT_PREFIX"]))    // CONTEXT_PREFIX and CONTEXT_DOCUMENT_ROOT are not defined on all apache versions
    {
        $path=$_SERVER["CONTEXT_PREFIX"];       // example '/dolibarr/' when using an apache alias.
        if (! preg_match('/\/$/', $path)) $path.='/';
    }
    else if (preg_match('/index\.php/', $_SERVER['PHP_SELF']))
    {
        // When we ask index.php, we MUST BE SURE that $path is '' at the end. This is required to make install process
        // when using apache alias like '/dolibarr/' that point to htdocs.
    	// Note: If calling page was an index.php not into htdocs (ie comm/index.php, ...), then this redirect will fails,
    	// but we don't want to change this because when URL is correct, we must be sure the redirect to install/index.php will be correct.
        $path='';
    }
    else
    {
        // If what we look is not index.php, we can try to guess location of root. May not work all the time.
    	// There is no real solution, because the only way to know the apache url relative path is to have it into conf file.
    	// If it fails to find correct $path, then only solution is to ask user to enter the correct URL to index.php or install/index.php
        $TDir = explode('/', $_SERVER['PHP_SELF']);
    	$path = '';
    	$i = count($TDir);
    	while ($i--)
    	{
    		if (empty($TDir[$i]) || $TDir[$i] == 'htdocs') break;
            if ($TDir[$i] == 'dolibarr') break;
            if (substr($TDir[$i], -4, 4) == '.php') continue;

    		$path .= '../';
    	}
    }

	header("Location: ".$path."install/index.php");
	exit;
}

// Force PHP error_reporting setup (Dolibarr may report warning without this)
if (! empty($dolibarr_strict_mode))
{
	error_reporting(E_ALL | E_STRICT);
}
else
{
	error_reporting(E_ALL & ~(E_STRICT|E_NOTICE|E_DEPRECATED));
}

// Disable php display errors
if (! empty($dolibarr_main_prod)) ini_set('display_errors','Off');

// Clean parameters
$dolibarr_main_data_root=trim($dolibarr_main_data_root);
$dolibarr_main_url_root=trim(preg_replace('/\/+$/','',$dolibarr_main_url_root));
$dolibarr_main_url_root_alt=(empty($dolibarr_main_url_root_alt)?'':trim($dolibarr_main_url_root_alt));
$dolibarr_main_document_root=trim($dolibarr_main_document_root);
$dolibarr_main_document_root_alt=(empty($dolibarr_main_document_root_alt)?'':trim($dolibarr_main_document_root_alt));

if (empty($dolibarr_main_db_port)) $dolibarr_main_db_port=0;		// Pour compatibilite avec anciennes configs, si non defini, on prend 'mysql'
if (empty($dolibarr_main_db_type)) $dolibarr_main_db_type='mysqli';	// Pour compatibilite avec anciennes configs, si non defini, on prend 'mysql'

// Mysql driver support has been removed in favor of mysqli
if ($dolibarr_main_db_type == 'mysql') $dolibarr_main_db_type = 'mysqli';
if (empty($dolibarr_main_db_prefix)) $dolibarr_main_db_prefix='llx_';
if (empty($dolibarr_main_db_character_set)) $dolibarr_main_db_character_set=($dolibarr_main_db_type=='mysqli'?'utf8':'');		// Old installation
if (empty($dolibarr_main_db_collation)) $dolibarr_main_db_collation=($dolibarr_main_db_type=='mysqli'?'utf8_unicode_ci':'');	// Old installation
if (empty($dolibarr_main_db_encryption)) $dolibarr_main_db_encryption=0;
if (empty($dolibarr_main_db_cryptkey)) $dolibarr_main_db_cryptkey='';
if (empty($dolibarr_main_limit_users)) $dolibarr_main_limit_users=0;
if (empty($dolibarr_mailing_limit_sendbyweb)) $dolibarr_mailing_limit_sendbyweb=0;
if (empty($dolibarr_mailing_limit_sendbycli)) $dolibarr_mailing_limit_sendbycli=0;
if (empty($dolibarr_strict_mode)) $dolibarr_strict_mode=0; // For debug in php strict mode
// TODO Multicompany Remove this. Useless.
if (empty($multicompany_transverse_mode)) $multicompany_transverse_mode=0;
if (empty($multicompany_force_entity)) $multicompany_force_entity=0; // To force entity in login page

// Security: CSRF protection
// This test check if referrer ($_SERVER['HTTP_REFERER']) is same web site than Dolibarr ($_SERVER['HTTP_HOST'])
// when we post forms (we allow GET to allow direct link to access a particular page).
// Note about $_SERVER[HTTP_HOST/SERVER_NAME]: http://shiflett.org/blog/2006/mar/server-name-versus-http-host
if (! defined('NOCSRFCHECK') && empty($dolibarr_nocsrfcheck)
    && ! empty($_SERVER['REQUEST_METHOD']) && $_SERVER['REQUEST_METHOD'] != 'GET' && ! empty($_SERVER['HTTP_HOST'])
    && (empty($_SERVER['HTTP_REFERER']) || ! preg_match('/'.preg_quote($_SERVER['HTTP_HOST'],'/').'/i', $_SERVER['HTTP_REFERER'])))
{
	//print 'NOCSRFCHECK='.defined('NOCSRFCHECK').' REQUEST_METHOD='.$_SERVER['REQUEST_METHOD'].' HTTP_POST='.$_SERVER['HTTP_HOST'].' HTTP_REFERER='.$_SERVER['HTTP_REFERER'];
	print "Access refused by CSRF protection in main.inc.php.\n";
	print "If you access your server behind a proxy using url rewriting, you might add the line \$dolibarr_nocsrfcheck=1 into your conf.php file.\n";
	die;
}
if (empty($dolibarr_main_db_host))
{
	print '<div align="center">Dolibarr setup is not yet complete.<br><br>'."\n";
	print '<a href="install/index.php">Click here to finish Dolibarr install process</a> ...</div>'."\n";
	die;
}
if (empty($dolibarr_main_url_root))
{
	print 'Value for parameter \'dolibarr_main_url_root\' is not defined in your \'htdocs\conf\conf.php\' file.<br>'."\n";
	print 'You must add this parameter with your full Dolibarr root Url (Example: http://myvirtualdomain/ or http://mydomain/mydolibarrurl/)'."\n";
	die;
}
if (empty($dolibarr_main_data_root))
{
	// Si repertoire documents non defini, on utilise celui par defaut
	$dolibarr_main_data_root=str_replace("/htdocs","",$dolibarr_main_document_root);
	$dolibarr_main_data_root.="/documents";
}

// Define some constants
define('DOL_CLASS_PATH', 'class/');									// Filesystem path to class dir (defined only for some code that want to be compatible with old versions without this parameter)
define('DOL_DATA_ROOT', $dolibarr_main_data_root);					// Filesystem data (documents)
define('DOL_DOCUMENT_ROOT', $dolibarr_main_document_root);			// Filesystem core php (htdocs)
// Try to autodetect DOL_MAIN_URL_ROOT and DOL_URL_ROOT.
// Note: autodetect works only in case 1, 2, 3 and 4 of phpunit test CoreTest.php. For case 5, 6, only setting value into conf.php will works.
$tmp='';
$found=0;
$real_dolibarr_main_document_root=str_replace('\\','/',realpath($dolibarr_main_document_root));	// A) Value found into config file, to say where are store htdocs files. Ex: C:/xxx/dolibarr, C:/xxx/dolibarr/htdocs
if (!empty($_SERVER["DOCUMENT_ROOT"])) {
    $pathroot = $_SERVER["DOCUMENT_ROOT"];                                                      // B) Value reported by web server setup (not defined on CLI mode), to say where is root of web server instance. Ex: C:/xxx/dolibarr, C:/xxx/dolibarr/htdocs
} else {
    $pathroot = 'NOTDEFINED';
}
$paths=explode('/',str_replace('\\','/',$_SERVER["SCRIPT_NAME"]));								// C) Value reported by web server, to say full path on filesystem of a file. Ex: /dolibarr/htdocs/admin/system/phpinfo.php
// Try to detect if $_SERVER["DOCUMENT_ROOT"]+start of $_SERVER["SCRIPT_NAME"] is $dolibarr_main_document_root. If yes, relative url to add before dol files is this start part.
$concatpath='';
foreach($paths as $tmppath)	// We check to find (B+start of C)=A
{
    if (empty($tmppath)) continue;
    $concatpath.='/'.$tmppath;
    //if ($tmppath) $concatpath.='/'.$tmppath;
    //print $_SERVER["SCRIPT_NAME"].'-'.$pathroot.'-'.$concatpath.'-'.$real_dolibarr_main_document_root.'-'.realpath($pathroot.$concatpath).'<br>';
    if ($real_dolibarr_main_document_root == @realpath($pathroot.$concatpath))    // @ avoid warning when safe_mode is on.
    {
        //print "Found relative url = ".$concatpath;
    	$tmp3=$concatpath;
        $found=1;
        break;
    }
    //else print "Not found yet for concatpath=".$concatpath."<br>\n";
}
//print "found=".$found." dolibarr_main_url_root=".$dolibarr_main_url_root."\n";
if (! $found) $tmp=$dolibarr_main_url_root; // If autodetect fails (Ie: when using apache alias that point outside default DOCUMENT_ROOT).
else $tmp='http'.(((empty($_SERVER["HTTPS"]) || $_SERVER["HTTPS"] != 'on') && (empty($_SERVER["SERVER_PORT"])||$_SERVER["SERVER_PORT"]!=443))?'':'s').'://'.$_SERVER["SERVER_NAME"].((empty($_SERVER["SERVER_PORT"])||$_SERVER["SERVER_PORT"]==80||$_SERVER["SERVER_PORT"]==443)?'':':'.$_SERVER["SERVER_PORT"]).($tmp3?(preg_match('/^\//',$tmp3)?'':'/').$tmp3:'');
//print "tmp1=".$tmp1." tmp2=".$tmp2." tmp3=".$tmp3." tmp=".$tmp."\n";
if (! empty($dolibarr_main_force_https)) $tmp=preg_replace('/^http:/i','https:',$tmp);
define('DOL_MAIN_URL_ROOT', $tmp);											// URL absolute root (https://sss/dolibarr, ...)
$uri=preg_replace('/^http(s?):\/\//i','',constant('DOL_MAIN_URL_ROOT'));	// $uri contains url without http*
$suburi = strstr($uri, '/');												// $suburi contains url without domain:port
if ($suburi == '/') $suburi = '';											// If $suburi is /, it is now ''
define('DOL_URL_ROOT', $suburi);											// URL relative root ('', '/dolibarr', ...)

//print DOL_MAIN_URL_ROOT.'-'.DOL_URL_ROOT."\n";

// Define prefix MAIN_DB_PREFIX
define('MAIN_DB_PREFIX',$dolibarr_main_db_prefix);


/*
 * Define PATH to external libraries
 * To use other version than embeded libraries, define here constant to path. Use '' to use include class path autodetect.
 */
// Path to root libraries
if (! defined('ADODB_PATH'))           { define('ADODB_PATH',           (!isset($dolibarr_lib_ADODB_PATH))?DOL_DOCUMENT_ROOT.'/includes/adodbtime/':(empty($dolibarr_lib_ADODB_PATH)?'':$dolibarr_lib_ADODB_PATH.'/')); }
if (! defined('FPDF_PATH'))            { define('FPDF_PATH',            (empty($dolibarr_lib_FPDF_PATH))?DOL_DOCUMENT_ROOT.'/includes/fpdf/':$dolibarr_lib_FPDF_PATH.'/'); }	// Used only for package that can't include tcpdf
if (! defined('TCPDF_PATH'))           { define('TCPDF_PATH',           (empty($dolibarr_lib_TCPDF_PATH))?DOL_DOCUMENT_ROOT.'/includes/tecnickcom/tcpdf/':$dolibarr_lib_TCPDF_PATH.'/'); }
if (! defined('FPDI_PATH'))            { define('FPDI_PATH',            (empty($dolibarr_lib_FPDI_PATH))?DOL_DOCUMENT_ROOT.'/includes/fpdfi/':$dolibarr_lib_FPDI_PATH.'/'); }
if (! defined('TCPDI_PATH'))           { define('TCPDI_PATH',           (empty($dolibarr_lib_TCPDI_PATH))?DOL_DOCUMENT_ROOT.'/includes/tcpdi/':$dolibarr_lib_TCPDI_PATH.'/'); }
if (! defined('NUSOAP_PATH'))          { define('NUSOAP_PATH',          (!isset($dolibarr_lib_NUSOAP_PATH))?DOL_DOCUMENT_ROOT.'/includes/nusoap/lib/':(empty($dolibarr_lib_NUSOAP_PATH)?'':$dolibarr_lib_NUSOAP_PATH.'/')); }
if (! defined('PHPEXCEL_PATH'))        { define('PHPEXCEL_PATH',        (!isset($dolibarr_lib_PHPEXCEL_PATH))?DOL_DOCUMENT_ROOT.'/includes/phpoffice/phpexcel/Classes/':(empty($dolibarr_lib_PHPEXCEL_PATH)?'':$dolibarr_lib_PHPEXCEL_PATH.'/')); }
if (! defined('GEOIP_PATH'))           { define('GEOIP_PATH',           (!isset($dolibarr_lib_GEOIP_PATH))?DOL_DOCUMENT_ROOT.'/includes/geoip/':(empty($dolibarr_lib_GEOIP_PATH)?'':$dolibarr_lib_GEOIP_PATH.'/')); }
if (! defined('ODTPHP_PATH'))          { define('ODTPHP_PATH',          (!isset($dolibarr_lib_ODTPHP_PATH))?DOL_DOCUMENT_ROOT.'/includes/odtphp/':(empty($dolibarr_lib_ODTPHP_PATH)?'':$dolibarr_lib_ODTPHP_PATH.'/')); }
if (! defined('ODTPHP_PATHTOPCLZIP'))  { define('ODTPHP_PATHTOPCLZIP',  (!isset($dolibarr_lib_ODTPHP_PATHTOPCLZIP))?DOL_DOCUMENT_ROOT.'/includes/odtphp/zip/pclzip/':(empty($dolibarr_lib_ODTPHP_PATHTOPCLZIP)?'':$dolibarr_lib_ODTPHP_PATHTOPCLZIP.'/')); }
if (! defined('JS_CKEDITOR'))          { define('JS_CKEDITOR',          (!isset($dolibarr_js_CKEDITOR))?'':(empty($dolibarr_js_CKEDITOR)?'':$dolibarr_js_CKEDITOR.'/')); }
if (! defined('JS_JQUERY'))            { define('JS_JQUERY',            (!isset($dolibarr_js_JQUERY))?'':(empty($dolibarr_js_JQUERY)?'':$dolibarr_js_JQUERY.'/')); }
if (! defined('JS_JQUERY_UI'))         { define('JS_JQUERY_UI',         (!isset($dolibarr_js_JQUERY_UI))?'':(empty($dolibarr_js_JQUERY_UI)?'':$dolibarr_js_JQUERY_UI.'/')); }
if (! defined('JS_JQUERY_FLOT'))       { define('JS_JQUERY_FLOT',       (!isset($dolibarr_js_JQUERY_FLOT))?'':(empty($dolibarr_js_JQUERY_FLOT)?'':$dolibarr_js_JQUERY_FLOT.'/')); }
// Other required path
if (! defined('DOL_DEFAULT_TTF'))      { define('DOL_DEFAULT_TTF',      (!isset($dolibarr_font_DOL_DEFAULT_TTF))?DOL_DOCUMENT_ROOT.'/includes/fonts/Aerial.ttf':(empty($dolibarr_font_DOL_DEFAULT_TTF)?'':$dolibarr_font_DOL_DEFAULT_TTF)); }
if (! defined('DOL_DEFAULT_TTF_BOLD')) { define('DOL_DEFAULT_TTF_BOLD', (!isset($dolibarr_font_DOL_DEFAULT_TTF_BOLD))?DOL_DOCUMENT_ROOT.'/includes/fonts/AerialBd.ttf':(empty($dolibarr_font_DOL_DEFAULT_TTF_BOLD)?'':$dolibarr_font_DOL_DEFAULT_TTF_BOLD)); }


/*
 * Include functions
 */

if (! defined('ADODB_DATE_VERSION')) include_once ADODB_PATH.'adodb-time.inc.php';

if (! file_exists(DOL_DOCUMENT_ROOT ."/core/lib/functions.lib.php"))
{
	print "Error: Dolibarr config file content seems to be not correctly defined.<br>\n";
	print "Please run dolibarr setup by calling page <b>/install</b>.<br>\n";
	exit;
}


// Included by default
include_once DOL_DOCUMENT_ROOT .'/core/lib/functions.lib.php';
include_once DOL_DOCUMENT_ROOT .'/core/lib/security.lib.php';
//print memory_get_usage();

// If password is encoded, we decode it
if (preg_match('/crypted:/i',$dolibarr_main_db_pass) || ! empty($dolibarr_main_db_encrypted_pass))
{
	if (preg_match('/crypted:/i',$dolibarr_main_db_pass))
	{
		$dolibarr_main_db_pass = preg_replace('/crypted:/i', '', $dolibarr_main_db_pass);
		$dolibarr_main_db_pass = dol_decode($dolibarr_main_db_pass);
		$dolibarr_main_db_encrypted_pass = $dolibarr_main_db_pass;	// We need to set this as it is used to know the password was initially crypted
	}
	else $dolibarr_main_db_pass = dol_decode($dolibarr_main_db_encrypted_pass);
}
<|MERGE_RESOLUTION|>--- conflicted
+++ resolved
@@ -31,11 +31,7 @@
  */
 
 if (! defined('DOL_APPLICATION_TITLE')) define('DOL_APPLICATION_TITLE','Dolibarr');
-<<<<<<< HEAD
 if (! defined('DOL_VERSION')) define('DOL_VERSION','6.0.0-alpha');
-=======
-if (! defined('DOL_VERSION')) define('DOL_VERSION','5.0.0-rc1');                         // a.b.c-alpha, a.b.c-beta, a.b.c-rcX or a.b.c
->>>>>>> 71e368aa
 
 if (! defined('EURO')) define('EURO',chr(128));
 
