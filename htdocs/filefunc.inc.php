--- conflicted
+++ resolved
@@ -30,11 +30,7 @@
  *  \brief      File that include conf.php file and commons lib like functions.lib.php
  */
 
-<<<<<<< HEAD
 if (! defined('DOL_VERSION')) define('DOL_VERSION','3.9.0-beta');
-=======
-if (! defined('DOL_VERSION')) define('DOL_VERSION','3.8.0');
->>>>>>> 313d9dda
 
 if (! defined('EURO')) define('EURO',chr(128));
 
