<?php
/* Copyright (C) 2002-2007 Rodolphe Quiedeville <rodolphe@quiedeville.org>
 * Copyright (C) 2003      Xavier Dutoit        <doli@sydesy.com>
 * Copyright (C) 2004-2013 Laurent Destailleur  <eldy@users.sourceforge.net>
 * Copyright (C) 2004      Sebastien Di Cintio  <sdicintio@ressource-toi.org>
 * Copyright (C) 2004      Benoit Mortier       <benoit.mortier@opensides.be>
 * Copyright (C) 2005-2011 Regis Houssin        <regis.houssin@capnetworks.com>
 * Copyright (C) 2005 	   Simon Tosser         <simon@kornog-computing.com>
 * Copyright (C) 2006 	   Andre Cianfarani     <andre.cianfarani@acdeveloppement.net>
 * Copyright (C) 2010      Juanjo Menent        <jmenent@2byte.es>
 *
 * This program is free software; you can redistribute it and/or modify
 * it under the terms of the GNU General Public License as published by
 * the Free Software Foundation; either version 3 of the License, or
 * (at your option) any later version.
 *
 * This program is distributed in the hope that it will be useful,
 * but WITHOUT ANY WARRANTY; without even the implied warranty of
 * MERCHANTABILITY or FITNESS FOR A PARTICULAR PURPOSE.  See the
 * GNU General Public License for more details.
 *
 * You should have received a copy of the GNU General Public License
 * along with this program. If not, see <http://www.gnu.org/licenses/>.
 */

/**
 *	\file       htdocs/filefunc.inc.php
 * 	\ingroup	core
 *  \brief      File that include conf.php file and commons lib like functions.lib.php
 */

<<<<<<< HEAD
if (! defined('DOL_VERSION')) define('DOL_VERSION','3.7.0-beta');
=======
if (! defined('DOL_VERSION')) define('DOL_VERSION','3.6.2');
>>>>>>> c7937a99
if (! defined('EURO')) define('EURO',chr(128));

// Define syslog constants
if (! defined('LOG_DEBUG'))
{
    if (function_exists("define_syslog_variables"))
    {
    	define_syslog_variables(); // Deprecated since php 5.3.0, syslog variables no longer need to be initialized
    }
    else
    {
    	// Pour PHP sans syslog (comme sous Windows)
    	define('LOG_EMERG',0);
    	define('LOG_ALERT',1);
    	define('LOG_CRIT',2);
    	define('LOG_ERR',3);
    	define('LOG_WARNING',4);
    	define('LOG_NOTICE',5);
    	define('LOG_INFO',6);
    	define('LOG_DEBUG',7);
    }
}

// End of common declaration part
if (defined('DOL_INC_FOR_VERSION_ERROR')) return;


// Define vars
$conffiletoshowshort = "conf.php";
// Define localization of conf file
$conffile = "conf/conf.php";
$conffiletoshow = "htdocs/conf/conf.php";
// For debian/redhat like systems
//$conffile = "/etc/dolibarr/conf.php";
//$conffiletoshow = "/etc/dolibarr/conf.php";


// Include configuration
$result=@include_once $conffile;	// Keep @ because with some error reporting this break the redirect

if (! $result && ! empty($_SERVER["GATEWAY_INTERFACE"]))    // If install not done and we are in a web session
{
	header("Location: install/index.php");
	exit;
}

// Force PHP error_reporting setup (Dolibarr may report warning without this)
if (! empty($dolibarr_strict_mode))
{
	error_reporting(E_ALL | E_STRICT);
}
else
{
	if (! defined('E_DEPRECATED')) define('E_DEPRECATED',0);	// For PHP < 5.3.0 compatibility
	error_reporting(E_ALL & ~(E_STRICT|E_NOTICE|E_DEPRECATED));
}

// Disable php display errors
if (! empty($dolibarr_main_prod)) ini_set('display_errors','Off');

// Clean parameters
$dolibarr_main_data_root=trim($dolibarr_main_data_root);
$dolibarr_main_url_root=trim(preg_replace('/\/+$/','',$dolibarr_main_url_root));
$dolibarr_main_url_root_alt=(empty($dolibarr_main_url_root_alt)?'':trim($dolibarr_main_url_root_alt));
$dolibarr_main_document_root=trim($dolibarr_main_document_root);
$dolibarr_main_document_root_alt=(empty($dolibarr_main_document_root_alt)?'':trim($dolibarr_main_document_root_alt));

if (empty($dolibarr_main_db_port)) $dolibarr_main_db_port=0;		// Pour compatibilite avec anciennes configs, si non defini, on prend 'mysql'
if (empty($dolibarr_main_db_type)) $dolibarr_main_db_type='mysql';	// Pour compatibilite avec anciennes configs, si non defini, on prend 'mysql'
if (empty($dolibarr_main_db_prefix)) $dolibarr_main_db_prefix='llx_';
if (empty($dolibarr_main_db_character_set)) $dolibarr_main_db_character_set=($dolibarr_main_db_type=='mysql'?'latin1':'');		// Old installation
if (empty($dolibarr_main_db_collation)) $dolibarr_main_db_collation=($dolibarr_main_db_type=='mysql'?'latin1_swedish_ci':'');	// Old installation
if (empty($dolibarr_main_db_encryption)) $dolibarr_main_db_encryption=0;
if (empty($dolibarr_main_db_cryptkey)) $dolibarr_main_db_cryptkey='';
if (empty($dolibarr_main_limit_users)) $dolibarr_main_limit_users=0;
if (empty($dolibarr_mailing_limit_sendbyweb)) $dolibarr_mailing_limit_sendbyweb=0;
if (empty($dolibarr_strict_mode)) $dolibarr_strict_mode=0; // For debug in php strict mode
// TODO Multicompany Remove this. Useless.
if (empty($multicompany_transverse_mode)) $multicompany_transverse_mode=0;
if (empty($multicompany_force_entity)) $multicompany_force_entity=0; // To force entity in login page

// Security: CSRF protection
// This test check if referrer ($_SERVER['HTTP_REFERER']) is same web site than Dolibarr ($_SERVER['HTTP_HOST'])
// when we post forms (we allow GET to allow direct link to access a particular page).
if (! defined('NOCSRFCHECK') && empty($dolibarr_nocsrfcheck) && ! empty($_SERVER['REQUEST_METHOD']) && $_SERVER['REQUEST_METHOD'] != 'GET' && ! empty($_SERVER['HTTP_HOST']) && ! empty($_SERVER['HTTP_REFERER']) && ! preg_match('/'.preg_quote($_SERVER['HTTP_HOST'],'/').'/i', $_SERVER['HTTP_REFERER']))
{
	//print 'HTTP_POST='.$_SERVER['HTTP_HOST'].' HTTP_REFERER='.$_SERVER['HTTP_REFERER'];
	print "Access refused by CSRF protection in main.inc.php.\n";
	print "If you access your server behind a proxy using url rewriting, you might add the line \$dolibarr_nocsrfcheck=1 into your conf.php file.\n";
	die;
}
if (empty($dolibarr_main_db_host))
{
	print '<div align="center">Dolibarr setup is not yet complete.<br><br>'."\n";
	print '<a href="install/index.php">Click here to finish Dolibarr install process</a> ...</div>'."\n";
	die;
}
if (empty($dolibarr_main_url_root))
{
	print 'Value for parameter \'dolibarr_main_url_root\' is not defined in your \'htdocs\conf\conf.php\' file.<br>'."\n";
	print 'You must add this parameter with your full Dolibarr root Url (Example: http://myvirtualdomain/ or http://mydomain/mydolibarrurl/)'."\n";
	die;
}
if (empty($dolibarr_main_db_type)) $dolibarr_main_db_type='mysql';   // Pour compatibilite avec anciennes configs, si non defini, on prend 'mysql'
if (empty($dolibarr_main_data_root))
{
	// Si repertoire documents non defini, on utilise celui par defaut
	$dolibarr_main_data_root=str_replace("/htdocs","",$dolibarr_main_document_root);
	$dolibarr_main_data_root.="/documents";
}

// Define some constants
define('DOL_CLASS_PATH', 'class/');									// Filesystem path to class dir (defined only for some code that want to be compatible with old versions without this parameter)
define('DOL_DATA_ROOT', $dolibarr_main_data_root);					// Filesystem data (documents)
define('DOL_DOCUMENT_ROOT', $dolibarr_main_document_root);			// Filesystem core php (htdocs)
// Try to autodetect DOL_MAIN_URL_ROOT and DOL_URL_ROOT.
// Note: autodetect works only in case 1, 2, 3 and 4 of phpunit test CoreTest.php. For case 5, 6, only setting value into conf.php will works.
$tmp='';
$found=0;
$real_dolibarr_main_document_root=str_replace('\\','/',realpath($dolibarr_main_document_root));	// A) Value found into config file, to say where are store htdocs files. Ex: C:/xxx/dolibarr, C:/xxx/dolibarr/htdocs
$pathroot=$_SERVER["DOCUMENT_ROOT"];															// B) Value reported by web server setup, to say where is root of web server instance. Ex: C:/xxx/dolibarr, C:/xxx/dolibarr/htdocs
$paths=explode('/',str_replace('\\','/',$_SERVER["SCRIPT_NAME"]));								// C) Value reported by web server, to say full path on filesystem of a file. Ex: /dolibarr/htdocs/admin/system/phpinfo.php
// Try to detect if $_SERVER["DOCUMENT_ROOT"]+start of $_SERVER["SCRIPT_NAME"] is $dolibarr_main_document_root. If yes, relative url to add before dol files is this start part.
$concatpath='';
foreach($paths as $tmppath)	// We check to find (B+start of C)=A
{
    if (empty($tmppath)) continue;
    $concatpath.='/'.$tmppath;
    //if ($tmppath) $concatpath.='/'.$tmppath;
    //print $_SERVER["SCRIPT_NAME"].'-'.$pathroot.'-'.$concatpath.'-'.$real_dolibarr_main_document_root.'-'.realpath($pathroot.$concatpath).'<br>';
    if ($real_dolibarr_main_document_root == @realpath($pathroot.$concatpath))    // @ avoid warning when safe_mode is on.
    {
        //print "Found relative url = ".$concatpath;
    	$tmp3=$concatpath;
        $found=1;
        break;
    }
    //else print "Not found yet for concatpath=".$concatpath."<br>\n";
}
if (! $found) $tmp=$dolibarr_main_url_root; // If autodetect fails (Ie: when using apache alias that point outside default DOCUMENT_ROOT).
else $tmp='http'.(((empty($_SERVER["HTTPS"]) || $_SERVER["HTTPS"] != 'on') && (empty($_SERVER["SERVER_PORT"])||$_SERVER["SERVER_PORT"]!=443))?'':'s').'://'.$_SERVER["SERVER_NAME"].((empty($_SERVER["SERVER_PORT"])||$_SERVER["SERVER_PORT"]==80||$_SERVER["SERVER_PORT"]==443)?'':':'.$_SERVER["SERVER_PORT"]).($tmp3?(preg_match('/^\//',$tmp3)?'':'/').$tmp3:'');
//print "tmp1=".$tmp1." tmp2=".$tmp2." tmp3=".$tmp3." tmp=".$tmp."\n";
if (! empty($dolibarr_main_force_https)) $tmp=preg_replace('/^http:/i','https:',$tmp);
define('DOL_MAIN_URL_ROOT', $tmp);											// URL absolute root (https://sss/dolibarr, ...)
$uri=preg_replace('/^http(s?):\/\//i','',constant('DOL_MAIN_URL_ROOT'));	// $uri contains url without http*
$suburi = strstr($uri, '/');												// $suburi contains url without domain:port
if ($suburi == '/') $suburi = '';											// If $suburi is /, it is now ''
define('DOL_URL_ROOT', $suburi);											// URL relative root ('', '/dolibarr', ...)

//print DOL_MAIN_URL_ROOT.'-'.DOL_URL_ROOT."\n";

// Define prefix MAIN_DB_PREFIX
define('MAIN_DB_PREFIX',$dolibarr_main_db_prefix);


/*
 * Define PATH to external libraries
 * To use other version than embeded libraries, define here constant to path. Use '' to use include class path autodetect.
 */
// Path to root libraries
if (! defined('ADODB_PATH'))           { define('ADODB_PATH',           (!isset($dolibarr_lib_ADODB_PATH))?DOL_DOCUMENT_ROOT.'/includes/adodbtime/':(empty($dolibarr_lib_ADODB_PATH)?'':$dolibarr_lib_ADODB_PATH.'/')); }
if (! defined('TCPDF_PATH'))           { define('TCPDF_PATH',           (empty($dolibarr_lib_TCPDF_PATH))?DOL_DOCUMENT_ROOT.'/includes/tcpdf/':$dolibarr_lib_TCPDF_PATH.'/'); }
if (! defined('FPDF_PATH'))            { define('FPDF_PATH',            (empty($dolibarr_lib_FPDF_PATH))?DOL_DOCUMENT_ROOT.'/includes/fpdf/':$dolibarr_lib_FPDF_PATH.'/'); }	// Used only for package that can't include tcpdf
if (! defined('FPDI_PATH'))            { define('FPDI_PATH',            (empty($dolibarr_lib_FPDI_PATH))?DOL_DOCUMENT_ROOT.'/includes/fpdfi/':$dolibarr_lib_FPDI_PATH.'/'); }
if (! defined('NUSOAP_PATH'))          { define('NUSOAP_PATH',          (!isset($dolibarr_lib_NUSOAP_PATH))?DOL_DOCUMENT_ROOT.'/includes/nusoap/lib/':(empty($dolibarr_lib_NUSOAP_PATH)?'':$dolibarr_lib_NUSOAP_PATH.'/')); }
if (! defined('PHPEXCEL_PATH'))        { define('PHPEXCEL_PATH',        (!isset($dolibarr_lib_PHPEXCEL_PATH))?DOL_DOCUMENT_ROOT.'/includes/phpexcel/':(empty($dolibarr_lib_PHPEXCEL_PATH)?'':$dolibarr_lib_PHPEXCEL_PATH.'/')); }
if (! defined('GEOIP_PATH'))           { define('GEOIP_PATH',           (!isset($dolibarr_lib_GEOIP_PATH))?DOL_DOCUMENT_ROOT.'/includes/geoip/':(empty($dolibarr_lib_GEOIP_PATH)?'':$dolibarr_lib_GEOIP_PATH.'/')); }
if (! defined('ODTPHP_PATH'))          { define('ODTPHP_PATH',          (!isset($dolibarr_lib_ODTPHP_PATH))?DOL_DOCUMENT_ROOT.'/includes/odtphp/':(empty($dolibarr_lib_ODTPHP_PATH)?'':$dolibarr_lib_ODTPHP_PATH.'/')); }
if (! defined('ODTPHP_PATHTOPCLZIP'))  { define('ODTPHP_PATHTOPCLZIP',  (!isset($dolibarr_lib_ODTPHP_PATHTOPCLZIP))?DOL_DOCUMENT_ROOT.'/includes/odtphp/zip/pclzip/':(empty($dolibarr_lib_ODTPHP_PATHTOPCLZIP)?'':$dolibarr_lib_ODTPHP_PATHTOPCLZIP.'/')); }
if (! defined('JS_CKEDITOR'))          { define('JS_CKEDITOR',          (!isset($dolibarr_js_CKEDITOR))?'':(empty($dolibarr_js_CKEDITOR)?'':$dolibarr_js_CKEDITOR.'/')); }
if (! defined('JS_JQUERY'))            { define('JS_JQUERY',            (!isset($dolibarr_js_JQUERY))?'':(empty($dolibarr_js_JQUERY)?'':$dolibarr_js_JQUERY.'/')); }
if (! defined('JS_JQUERY_UI'))         { define('JS_JQUERY_UI',         (!isset($dolibarr_js_JQUERY_UI))?'':(empty($dolibarr_js_JQUERY_UI)?'':$dolibarr_js_JQUERY_UI.'/')); }
if (! defined('JS_JQUERY_FLOT'))       { define('JS_JQUERY_FLOT',       (!isset($dolibarr_js_JQUERY_FLOT))?'':(empty($dolibarr_js_JQUERY_FLOT)?'':$dolibarr_js_JQUERY_FLOT.'/')); }
// Other required path
if (! defined('DOL_DEFAULT_TTF'))      { define('DOL_DEFAULT_TTF',      (!isset($dolibarr_font_DOL_DEFAULT_TTF))?DOL_DOCUMENT_ROOT.'/includes/fonts/Aerial.ttf':(empty($dolibarr_font_DOL_DEFAULT_TTF)?'':$dolibarr_font_DOL_DEFAULT_TTF)); }
if (! defined('DOL_DEFAULT_TTF_BOLD')) { define('DOL_DEFAULT_TTF_BOLD', (!isset($dolibarr_font_DOL_DEFAULT_TTF_BOLD))?DOL_DOCUMENT_ROOT.'/includes/fonts/AerialBd.ttf':(empty($dolibarr_font_DOL_DEFAULT_TTF_BOLD)?'':$dolibarr_font_DOL_DEFAULT_TTF_BOLD)); }


/*
 * Include functions
 */

if (! defined('ADODB_DATE_VERSION')) include_once ADODB_PATH.'adodb-time.inc.php';

if (! file_exists(DOL_DOCUMENT_ROOT ."/core/lib/functions.lib.php"))
{
	print "Error: Dolibarr config file content seems to be not correctly defined.<br>\n";
	print "Please run dolibarr setup by calling page <b>/install</b>.<br>\n";
	exit;
}


// Included by default
include_once DOL_DOCUMENT_ROOT .'/core/lib/functions.lib.php';
include_once DOL_DOCUMENT_ROOT .'/core/lib/security.lib.php';
//print memory_get_usage();

// If password is encoded, we decode it
if (preg_match('/crypted:/i',$dolibarr_main_db_pass) || ! empty($dolibarr_main_db_encrypted_pass))
{
	if (preg_match('/crypted:/i',$dolibarr_main_db_pass))
	{
		$dolibarr_main_db_pass = preg_replace('/crypted:/i', '', $dolibarr_main_db_pass);
		$dolibarr_main_db_pass = dol_decode($dolibarr_main_db_pass);
		$dolibarr_main_db_encrypted_pass = $dolibarr_main_db_pass;	// We need to set this as it is used to know the password was initially crypted
	}
	else $dolibarr_main_db_pass = dol_decode($dolibarr_main_db_encrypted_pass);
}
<|MERGE_RESOLUTION|>--- conflicted
+++ resolved
@@ -29,11 +29,7 @@
  *  \brief      File that include conf.php file and commons lib like functions.lib.php
  */
 
-<<<<<<< HEAD
-if (! defined('DOL_VERSION')) define('DOL_VERSION','3.7.0-beta');
-=======
-if (! defined('DOL_VERSION')) define('DOL_VERSION','3.6.2');
->>>>>>> c7937a99
+if (! defined('DOL_VERSION')) define('DOL_VERSION','3.7.0');
 if (! defined('EURO')) define('EURO',chr(128));
 
 // Define syslog constants
