--- conflicted
+++ resolved
@@ -31,11 +31,7 @@
  */
 
 if (! defined('DOL_APPLICATION_TITLE')) define('DOL_APPLICATION_TITLE', 'Dolibarr');
-<<<<<<< HEAD
 if (! defined('DOL_VERSION')) define('DOL_VERSION', '11.0.0-alpha');		// a.b.c-alpha, a.b.c-beta, a.b.c-rcX or a.b.c
-=======
-if (! defined('DOL_VERSION')) define('DOL_VERSION', '10.0.2');		// a.b.c-alpha, a.b.c-beta, a.b.c-rcX or a.b.c
->>>>>>> 1e93d3d7
 
 if (! defined('EURO')) define('EURO', chr(128));
 
