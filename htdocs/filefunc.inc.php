--- conflicted
+++ resolved
@@ -34,11 +34,7 @@
 	define('DOL_APPLICATION_TITLE', 'Dolibarr');
 }
 if (!defined('DOL_VERSION')) {
-<<<<<<< HEAD
-	define('DOL_VERSION', '17.0.0-alpha'); // a.b.c-alpha, a.b.c-beta, a.b.c-rcX or a.b.c
-=======
-	define('DOL_VERSION', '16.0.2'); // a.b.c-alpha, a.b.c-beta, a.b.c-rcX or a.b.c
->>>>>>> cba92c8b
+	define('DOL_VERSION', '17.0.0-beta'); // a.b.c-alpha, a.b.c-beta, a.b.c-rcX or a.b.c
 }
 
 if (!defined('EURO')) {
@@ -356,13 +352,6 @@
  * Include functions
  */
 
-<<<<<<< HEAD
-=======
-if (!defined('ADODB_DATE_VERSION')) {
-	include_once ADODB_PATH.'adodb-time.inc.php';
-}
-
->>>>>>> cba92c8b
 // If password is encoded, we decode it. Note: When page is called for install, $dolibarr_main_db_pass may not be defined yet.
 if ((!empty($dolibarr_main_db_pass) && preg_match('/crypted:/i', $dolibarr_main_db_pass)) || !empty($dolibarr_main_db_encrypted_pass)) {
 	if (!empty($dolibarr_main_db_pass) && preg_match('/crypted:/i', $dolibarr_main_db_pass)) {
