<?php
/* Copyright (C) 2002-2007 Rodolphe Quiedeville <rodolphe@quiedeville.org>
 * Copyright (C) 2003      Xavier Dutoit        <doli@sydesy.com>
 * Copyright (C) 2004-2013 Laurent Destailleur  <eldy@users.sourceforge.net>
 * Copyright (C) 2004      Sebastien Di Cintio  <sdicintio@ressource-toi.org>
 * Copyright (C) 2004      Benoit Mortier       <benoit.mortier@opensides.be>
 * Copyright (C) 2005-2011 Regis Houssin        <regis.houssin@capnetworks.com>
 * Copyright (C) 2005 	   Simon Tosser         <simon@kornog-computing.com>
 * Copyright (C) 2006 	   Andre Cianfarani     <andre.cianfarani@acdeveloppement.net>
 * Copyright (C) 2010      Juanjo Menent        <jmenent@2byte.es>
 *
 * This program is free software; you can redistribute it and/or modify
 * it under the terms of the GNU General Public License as published by
 * the Free Software Foundation; either version 3 of the License, or
 * (at your option) any later version.
 *
 * This program is distributed in the hope that it will be useful,
 * but WITHOUT ANY WARRANTY; without even the implied warranty of
 * MERCHANTABILITY or FITNESS FOR A PARTICULAR PURPOSE.  See the
 * GNU General Public License for more details.
 *
 * You should have received a copy of the GNU General Public License
 * along with this program. If not, see <http://www.gnu.org/licenses/>.
 */

/**
 *	\file       htdocs/filefunc.inc.php
 * 	\ingroup	core
 *  \brief      File that include conf.php file and commons lib like functions.lib.php
 */

<<<<<<< HEAD
if (! defined('DOL_VERSION')) define('DOL_VERSION','3.6.3');
=======
if (! defined('DOL_VERSION')) define('DOL_VERSION','3.5.7');
>>>>>>> e8fb89f8
if (! defined('EURO')) define('EURO',chr(128));

// Define syslog constants
if (! defined('LOG_DEBUG'))
{
    if (function_exists("define_syslog_variables"))
    {
    	define_syslog_variables(); // Deprecated since php 5.3.0, syslog variables no longer need to be initialized
    }
    else
    {
    	// Pour PHP sans syslog (comme sous Windows)
    	define('LOG_EMERG',0);
    	define('LOG_ALERT',1);
    	define('LOG_CRIT',2);
    	define('LOG_ERR',3);
    	define('LOG_WARNING',4);
    	define('LOG_NOTICE',5);
    	define('LOG_INFO',6);
    	define('LOG_DEBUG',7);
    }
}

// End of common declaration part
if (defined('DOL_INC_FOR_VERSION_ERROR')) return;


// Define vars
$conffiletoshowshort = "conf.php";
// Define localization of conf file
$conffile = "conf/conf.php";
$conffiletoshow = "htdocs/conf/conf.php";
// For debian/redhat like systems
//$conffile = "/etc/dolibarr/conf.php";
//$conffiletoshow = "/etc/dolibarr/conf.php";


// Include configuration
$result=@include_once $conffile;	// Keep @ because with some error reporting this break the redirect

if (! $result && ! empty($_SERVER["GATEWAY_INTERFACE"]))    // If install not done and we are in a web session
{
	header("Location: install/index.php");
	exit;
}

// Force PHP error_reporting setup (Dolibarr may report warning without this)
if (! empty($dolibarr_strict_mode))
{
	error_reporting(E_ALL | E_STRICT);
}
else
{
	if (! defined('E_DEPRECATED')) define('E_DEPRECATED',0);	// For PHP < 5.3.0 compatibility
	error_reporting(E_ALL & ~(E_STRICT|E_NOTICE|E_DEPRECATED));
}

// Disable php display errors
if (! empty($dolibarr_main_prod)) ini_set('display_errors','Off');

// Clean parameters
$dolibarr_main_data_root=trim($dolibarr_main_data_root);
$dolibarr_main_url_root=trim($dolibarr_main_url_root);
$dolibarr_main_url_root_alt=(empty($dolibarr_main_url_root_alt)?'':trim($dolibarr_main_url_root_alt));
$dolibarr_main_document_root=trim($dolibarr_main_document_root);
$dolibarr_main_document_root_alt=(empty($dolibarr_main_document_root_alt)?'':trim($dolibarr_main_document_root_alt));

if (empty($dolibarr_main_db_port)) $dolibarr_main_db_port=0;		// Pour compatibilite avec anciennes configs, si non defini, on prend 'mysql'
if (empty($dolibarr_main_db_type)) $dolibarr_main_db_type='mysql';	// Pour compatibilite avec anciennes configs, si non defini, on prend 'mysql'
if (empty($dolibarr_main_db_prefix)) $dolibarr_main_db_prefix='llx_';
if (empty($dolibarr_main_db_character_set)) $dolibarr_main_db_character_set=($dolibarr_main_db_type=='mysql'?'latin1':'');		// Old installation
if (empty($dolibarr_main_db_collation)) $dolibarr_main_db_collation=($dolibarr_main_db_type=='mysql'?'latin1_swedish_ci':'');	// Old installation
if (empty($dolibarr_main_db_encryption)) $dolibarr_main_db_encryption=0;
if (empty($dolibarr_main_db_cryptkey)) $dolibarr_main_db_cryptkey='';
if (empty($dolibarr_main_limit_users)) $dolibarr_main_limit_users=0;
if (empty($dolibarr_mailing_limit_sendbyweb)) $dolibarr_mailing_limit_sendbyweb=0;
if (empty($dolibarr_strict_mode)) $dolibarr_strict_mode=0; // For debug in php strict mode
// TODO Multicompany Remove this. Useless.
if (empty($multicompany_transverse_mode)) $multicompany_transverse_mode=0;
if (empty($multicompany_force_entity)) $multicompany_force_entity=0; // To force entity in login page

// Security: CSRF protection
// This test check if referrer ($_SERVER['HTTP_REFERER']) is same web site than Dolibarr ($_SERVER['HTTP_HOST'])
// when we post forms (we allow GET to allow direct link to access a particular page).
if (! defined('NOCSRFCHECK') && empty($dolibarr_nocsrfcheck) && ! empty($_SERVER['REQUEST_METHOD']) && $_SERVER['REQUEST_METHOD'] != 'GET' && ! empty($_SERVER['HTTP_HOST']) && ! empty($_SERVER['HTTP_REFERER']) && ! preg_match('/'.preg_quote($_SERVER['HTTP_HOST'],'/').'/i', $_SERVER['HTTP_REFERER']))
{
	//print 'HTTP_POST='.$_SERVER['HTTP_HOST'].' HTTP_REFERER='.$_SERVER['HTTP_REFERER'];
	print "Access refused by CSRF protection in main.inc.php.\n";
	print "If you access your server behind a proxy using url rewriting, you might add the line \$dolibarr_nocsrfcheck=1 into your conf.php file.\n";
	die;
}
if (empty($dolibarr_main_db_host))
{
	print '<div align="center">Dolibarr setup is not yet complete.<br><br>'."\n";
	print '<a href="install/index.php">Click here to finish Dolibarr install process</a> ...</div>'."\n";
	die;
}
if (empty($dolibarr_main_url_root))
{
	print 'Value for parameter \'dolibarr_main_url_root\' is not defined in your \'htdocs\conf\conf.php\' file.<br>'."\n";
	print 'You must add this parameter with your full Dolibarr root Url (Example: http://myvirtualdomain/ or http://mydomain/mydolibarrurl/)'."\n";
	die;
}
if (empty($dolibarr_main_db_type)) $dolibarr_main_db_type='mysql';   // Pour compatibilite avec anciennes configs, si non defini, on prend 'mysql'
if (empty($dolibarr_main_data_root))
{
	// Si repertoire documents non defini, on utilise celui par defaut
	$dolibarr_main_data_root=str_replace("/htdocs","",$dolibarr_main_document_root);
	$dolibarr_main_data_root.="/documents";
}

// Define some constants
define('DOL_CLASS_PATH', 'class/');									// Filesystem path to class dir (defined only for some code that want to be compatible with old versions without this parameter)
define('DOL_DATA_ROOT', $dolibarr_main_data_root);					// Filesystem data (documents)
define('DOL_DOCUMENT_ROOT', $dolibarr_main_document_root);			// Filesystem core php (htdocs)
// Try to autodetect DOL_MAIN_URL_ROOT and DOL_URL_ROOT.
// Note: autodetect works only in case 1, 2, 3 and 4 of phpunit test CoreTest.php. For case 5, 6, only setting value into conf.php will works.
$tmp='';
$found=0;
$real_dolibarr_main_document_root=str_replace('\\','/',realpath($dolibarr_main_document_root));	// A) Value found into config file, to say where are store htdocs files. Ex: C:/xxx/dolibarr, C:/xxx/dolibarr/htdocs
$pathroot=$_SERVER["DOCUMENT_ROOT"];															// B) Value reported by web server setup, to say where is root of web server instance. Ex: C:/xxx/dolibarr, C:/xxx/dolibarr/htdocs
$paths=explode('/',str_replace('\\','/',$_SERVER["SCRIPT_NAME"]));								// C) Value reported by web server, to say full path on filesystem of a file. Ex: /dolibarr/htdocs/admin/system/phpinfo.php
// Try to detect if $_SERVER["DOCUMENT_ROOT"]+start of $_SERVER["SCRIPT_NAME"] is $dolibarr_main_document_root. If yes, relative url to add before dol files is this start part.
$concatpath='';
foreach($paths as $tmppath)	// We check to find (B+start of C)=A
{
    if (empty($tmppath)) continue;
    $concatpath.='/'.$tmppath;
    //if ($tmppath) $concatpath.='/'.$tmppath;
    //print $_SERVER["SCRIPT_NAME"].'-'.$pathroot.'-'.$concatpath.'-'.$real_dolibarr_main_document_root.'-'.realpath($pathroot.$concatpath).'<br>';
    if ($real_dolibarr_main_document_root == @realpath($pathroot.$concatpath))    // @ avoid warning when safe_mode is on.
    {
        //print "Found relative url = ".$concatpath;
    	$tmp3=$concatpath;
        $found=1;
        break;
    }
    //else print "Not found yet for concatpath=".$concatpath."<br>\n";
}
if (! $found) $tmp=$dolibarr_main_url_root; // If autodetect fails (Ie: when using apache alias that point outside default DOCUMENT_ROOT).
else $tmp='http'.(((empty($_SERVER["HTTPS"]) || $_SERVER["HTTPS"] != 'on') && (empty($_SERVER["SERVER_PORT"])||$_SERVER["SERVER_PORT"]!=443))?'':'s').'://'.$_SERVER["SERVER_NAME"].((empty($_SERVER["SERVER_PORT"])||$_SERVER["SERVER_PORT"]==80||$_SERVER["SERVER_PORT"]==443)?'':':'.$_SERVER["SERVER_PORT"]).($tmp3?(preg_match('/^\//',$tmp3)?'':'/').$tmp3:'');
//print "tmp1=".$tmp1." tmp2=".$tmp2." tmp3=".$tmp3." tmp=".$tmp."\n";
if (! empty($dolibarr_main_force_https)) $tmp=preg_replace('/^http:/i','https:',$tmp);
define('DOL_MAIN_URL_ROOT', $tmp);											// URL absolute root (https://sss/dolibarr, ...)
$uri=preg_replace('/^http(s?):\/\//i','',constant('DOL_MAIN_URL_ROOT'));	// $uri contains url without http*
$suburi = strstr($uri, '/');												// $suburi contains url without domain:port
if ($suburi == '/') $suburi = '';											// If $suburi is /, it is now ''
define('DOL_URL_ROOT', $suburi);											// URL relative root ('', '/dolibarr', ...)

//print DOL_MAIN_URL_ROOT.'-'.DOL_URL_ROOT."\n";

// Define prefix MAIN_DB_PREFIX
define('MAIN_DB_PREFIX',$dolibarr_main_db_prefix);


/*
 * Define PATH to external libraries
 * To use other version than embeded libraries, define here constant to path. Use '' to use include class path autodetect.
 */
// Path to root libraries
if (! defined('ADODB_PATH'))           { define('ADODB_PATH',           (!isset($dolibarr_lib_ADODB_PATH))?DOL_DOCUMENT_ROOT.'/includes/adodbtime/':(empty($dolibarr_lib_ADODB_PATH)?'':$dolibarr_lib_ADODB_PATH.'/')); }
if (! defined('TCPDF_PATH'))           { define('TCPDF_PATH',           (empty($dolibarr_lib_TCPDF_PATH))?DOL_DOCUMENT_ROOT.'/includes/tcpdf/':$dolibarr_lib_TCPDF_PATH.'/'); }
if (! defined('FPDF_PATH'))            { define('FPDF_PATH',            (empty($dolibarr_lib_FPDF_PATH))?DOL_DOCUMENT_ROOT.'/includes/fpdf/':$dolibarr_lib_FPDF_PATH.'/'); }	// Used only for package that can't include tcpdf
if (! defined('FPDI_PATH'))            { define('FPDI_PATH',            (empty($dolibarr_lib_FPDI_PATH))?DOL_DOCUMENT_ROOT.'/includes/fpdfi/':$dolibarr_lib_FPDI_PATH.'/'); }
if (! defined('NUSOAP_PATH'))          { define('NUSOAP_PATH',          (!isset($dolibarr_lib_NUSOAP_PATH))?DOL_DOCUMENT_ROOT.'/includes/nusoap/lib/':(empty($dolibarr_lib_NUSOAP_PATH)?'':$dolibarr_lib_NUSOAP_PATH.'/')); }
if (! defined('PHPEXCEL_PATH'))        { define('PHPEXCEL_PATH',        (!isset($dolibarr_lib_PHPEXCEL_PATH))?DOL_DOCUMENT_ROOT.'/includes/phpexcel/':(empty($dolibarr_lib_PHPEXCEL_PATH)?'':$dolibarr_lib_PHPEXCEL_PATH.'/')); }
if (! defined('GEOIP_PATH'))           { define('GEOIP_PATH',           (!isset($dolibarr_lib_GEOIP_PATH))?DOL_DOCUMENT_ROOT.'/includes/geoip/':(empty($dolibarr_lib_GEOIP_PATH)?'':$dolibarr_lib_GEOIP_PATH.'/')); }
if (! defined('ODTPHP_PATH'))          { define('ODTPHP_PATH',          (!isset($dolibarr_lib_ODTPHP_PATH))?DOL_DOCUMENT_ROOT.'/includes/odtphp/':(empty($dolibarr_lib_ODTPHP_PATH)?'':$dolibarr_lib_ODTPHP_PATH.'/')); }
if (! defined('ODTPHP_PATHTOPCLZIP'))  { define('ODTPHP_PATHTOPCLZIP',  (!isset($dolibarr_lib_ODTPHP_PATHTOPCLZIP))?DOL_DOCUMENT_ROOT.'/includes/odtphp/zip/pclzip/':(empty($dolibarr_lib_ODTPHP_PATHTOPCLZIP)?'':$dolibarr_lib_ODTPHP_PATHTOPCLZIP.'/')); }
if (! defined('JS_CKEDITOR'))          { define('JS_CKEDITOR',          (!isset($dolibarr_js_CKEDITOR))?'':(empty($dolibarr_js_CKEDITOR)?'':$dolibarr_js_CKEDITOR.'/')); }
if (! defined('JS_JQUERY'))            { define('JS_JQUERY',            (!isset($dolibarr_js_JQUERY))?'':(empty($dolibarr_js_JQUERY)?'':$dolibarr_js_JQUERY.'/')); }
if (! defined('JS_JQUERY_UI'))         { define('JS_JQUERY_UI',         (!isset($dolibarr_js_JQUERY_UI))?'':(empty($dolibarr_js_JQUERY_UI)?'':$dolibarr_js_JQUERY_UI.'/')); }
if (! defined('JS_JQUERY_FLOT'))       { define('JS_JQUERY_FLOT',       (!isset($dolibarr_js_JQUERY_FLOT))?'':(empty($dolibarr_js_JQUERY_FLOT)?'':$dolibarr_js_JQUERY_FLOT.'/')); }
// Other required path
if (! defined('DOL_DEFAULT_TTF'))      { define('DOL_DEFAULT_TTF',      (!isset($dolibarr_font_DOL_DEFAULT_TTF))?DOL_DOCUMENT_ROOT.'/includes/fonts/Aerial.ttf':(empty($dolibarr_font_DOL_DEFAULT_TTF)?'':$dolibarr_font_DOL_DEFAULT_TTF)); }
if (! defined('DOL_DEFAULT_TTF_BOLD')) { define('DOL_DEFAULT_TTF_BOLD', (!isset($dolibarr_font_DOL_DEFAULT_TTF_BOLD))?DOL_DOCUMENT_ROOT.'/includes/fonts/AerialBd.ttf':(empty($dolibarr_font_DOL_DEFAULT_TTF_BOLD)?'':$dolibarr_font_DOL_DEFAULT_TTF_BOLD)); }


/*
 * Include functions
 */

if (! defined('ADODB_DATE_VERSION')) include_once ADODB_PATH.'adodb-time.inc.php';

if (! file_exists(DOL_DOCUMENT_ROOT ."/core/lib/functions.lib.php"))
{
	print "Error: Dolibarr config file content seems to be not correctly defined.<br>\n";
	print "Please run dolibarr setup by calling page <b>/install</b>.<br>\n";
	exit;
}


// Included by default
include_once DOL_DOCUMENT_ROOT .'/core/lib/functions.lib.php';
include_once DOL_DOCUMENT_ROOT .'/core/lib/security.lib.php';
//print memory_get_usage();

// If password is encoded, we decode it
if (preg_match('/crypted:/i',$dolibarr_main_db_pass) || ! empty($dolibarr_main_db_encrypted_pass))
{
	if (preg_match('/crypted:/i',$dolibarr_main_db_pass))
	{
		$dolibarr_main_db_pass = preg_replace('/crypted:/i', '', $dolibarr_main_db_pass);
		$dolibarr_main_db_pass = dol_decode($dolibarr_main_db_pass);
		$dolibarr_main_db_encrypted_pass = $dolibarr_main_db_pass;	// We need to set this as it is used to know the password was initially crypted
	}
	else $dolibarr_main_db_pass = dol_decode($dolibarr_main_db_encrypted_pass);
}
<|MERGE_RESOLUTION|>--- conflicted
+++ resolved
@@ -29,11 +29,7 @@
  *  \brief      File that include conf.php file and commons lib like functions.lib.php
  */
 
-<<<<<<< HEAD
-if (! defined('DOL_VERSION')) define('DOL_VERSION','3.6.3');
-=======
-if (! defined('DOL_VERSION')) define('DOL_VERSION','3.5.7');
->>>>>>> e8fb89f8
+if (! defined('DOL_VERSION')) define('DOL_VERSION','3.6.4');
 if (! defined('EURO')) define('EURO',chr(128));
 
 // Define syslog constants
