<?php
<<<<<<< HEAD
/* Copyright (C) 2004-2017  Laurent Destailleur     <eldy@users.sourceforge.net>
=======

/* Copyright (C) 2004-2022  Laurent Destailleur     <eldy@users.sourceforge.net>
>>>>>>> e19e65d3
 * Copyright (C) 2018       Nicolas ZABOURI         <info@inovea-conseil.com>
 * Copyright (C) 2018       Frédéric France         <frederic.france@netlogic.fr>
 *
 * This program is free software: you can redistribute it and/or modify
 * it under the terms of the GNU General Public License as published by
 * the Free Software Foundation, either version 3 of the License, or
 * (at your option) any later version.
 *
 * This program is distributed in the hope that it will be useful,
 * but WITHOUT ANY WARRANTY; without even the implied warranty of
 * MERCHANTABILITY or FITNESS FOR A PARTICULAR PURPOSE.  See the
 * GNU General Public License for more details.
 *
 * You should have received a copy of the GNU General Public License
 * along with this program.  If not, see <https://www.gnu.org/licenses/>.
 */

<<<<<<< HEAD
// Load Dolibarr environment
=======
/**
 * \file    htdocs/datapolicy/admin/setupmail.php
 * \ingroup datapolicy
 * \brief   Datapolicy setup page to define email content end send email for end user agreement.
 */

>>>>>>> e19e65d3
require '../../main.inc.php';
require_once DOL_DOCUMENT_ROOT."/core/lib/admin.lib.php";
require_once DOL_DOCUMENT_ROOT.'/core/class/doleditor.class.php';
require_once DOL_DOCUMENT_ROOT.'/core/class/html.formadmin.class.php';
require_once DOL_DOCUMENT_ROOT.'/datapolicy/lib/datapolicy.lib.php';

// Translations
$langs->loadLangs(array('admin', 'companies', 'members', 'datapolicy'));


// Parameters
$action = GETPOST('action', 'aZ09');
$backtopage = GETPOST('backtopage', 'alpha');

if (GETPOST('l')) {
	$l = GETPOST('l');
} else {
	$l = $langs->defaultlang;
}

// Security
if (!isModEnabled("datapolicy")) {
	accessforbidden();
}
if (!$user->admin) {
	accessforbidden();
}


/*
 * Actions
 */

include DOL_DOCUMENT_ROOT.'/core/actions_setmoduleoptions.inc.php';

if ($action == 'setvalue' && $user->admin) {
	$db->begin();
	$sub = "DATAPOLICYSUBJECT_".$l;
	$result = dolibarr_set_const($db, $sub, GETPOST($sub), 'chaine', 0, '', $conf->entity);
	$cont = "DATAPOLICYCONTENT_".$l;
	$result = dolibarr_set_const($db, $cont, GETPOST($cont), 'chaine', 0, '', $conf->entity);
	$cont = "TXTLINKDATAPOLICYACCEPT_".$l;
	$result = dolibarr_set_const($db, $cont, GETPOST($cont), 'chaine', 0, '', $conf->entity);
	$cont = "TXTLINKDATAPOLICYREFUSE_".$l;
	$result = dolibarr_set_const($db, $cont, GETPOST($cont), 'chaine', 0, '', $conf->entity);
	$sub = "DATAPOLICYACCEPT_".$l;
	$result = dolibarr_set_const($db, $sub, GETPOST($sub), 'chaine', 0, '', $conf->entity);
	$sub = "DATAPOLICYREFUSE_".$l;
	$result = dolibarr_set_const($db, $sub, GETPOST($sub), 'chaine', 0, '', $conf->entity);
	if (!($result > 0)) {
		$error++;
	}
	if (!$error) {
		$db->commit();
		setEventMessage($langs->trans("SetupSaved"));
	} else {
		$db->rollback();
		dol_print_error($db);
	}
}


/*
 * View
 */

$formadmin = new FormAdmin($db);

$page_name = "datapolicySetup";
llxHeader('', $langs->trans($page_name));

// Subheader
$linkback = '<a href="'.($backtopage ? $backtopage : DOL_URL_ROOT.'/admin/modules.php?restore_lastsearch_values=1').'">'.$langs->trans("BackToModuleList").'</a>';

print load_fiche_titre($langs->trans($page_name), $linkback, 'generic');

// Configuration header
$head = datapolicyAdminPrepareHead();
print dol_get_fiche_head($head, 'emailing', '', -1, '');


print "<script type='text/javascript'>
        $(document).ready(function(){
         $('#default_lang').change(function(){
         lang=$('#default_lang').val();
                    window.location.replace('" . $_SERVER['PHP_SELF']."?l='+lang);
                    });
        });
</script>";

print '<form method="post" action="'.$_SERVER["PHP_SELF"].'?l='.$l.'">';
print '<input type="hidden" name="token" value="'.newToken().'">';
print '<input type="hidden" name="action" value="setvalue">';
print '<table>';
if (!empty($conf->global->MAIN_MULTILANGS)) {
	print '<tr><td>'.$form->editfieldkey('DefaultLang', 'default_lang', '', null, 0).'</td><td colspan="3" class="maxwidthonsmartphone">'."\n";
	print img_picto('', 'language', 'class="pictofixedwidth"');
	print $formadmin->select_language((GETPOST('l') ? GETPOST('l') : $langs->defaultlang), 'default_lang', 0, 0, 1, 0, 0, 'maxwidth200onsmartphone');
	print '</tr>';
}
$subject = 'DATAPOLICYSUBJECT_'.$l;
$linka = 'TXTLINKDATAPOLICYACCEPT_'.$l;
$linkr = 'TXTLINKDATAPOLICYREFUSE_'.$l;
$content = 'DATAPOLICYCONTENT_'.$l;
$acc = 'DATAPOLICYACCEPT_'.$l;
$ref = 'DATAPOLICYREFUSE_'.$l;
print '<tr class"oddeven"><td class="fieldrequired">';
print $langs->trans('DATAPOLICYSUBJECTMAIL').'</td><td>';
print '<input type="text" name="'.$subject.'" value="'.$conf->global->$subject.'" />';
print '</td><tr>';
print '<tr class"oddeven"><td class="fieldrequired">';
print $langs->trans('DATAPOLICYCONTENTMAIL').'</td><td>';
print '<span class="opacitymedium">';
print $langs->trans('DATAPOLICYSUBSITUTION');
print '__LINKACCEPT__,__LINKREFUSED__,__FIRSTNAME__,__NAME__,__CIVILITY__';
print '</span>';
$doleditor = new DolEditor($content, $conf->global->$content, '', 250, 'Full', '', false, true, 1, 200, 70);
$doleditor->Create();
print '</td><tr>';
print '<tr class"oddeven"><td class="fieldrequired">';
print $langs->trans('TXTLINKDATAPOLICYACCEPT').'</td><td>';
print '<input type="text" name="'.$linka.'" value="'.$conf->global->$linka.'" />';
print '</td><tr>';
print '<tr class"oddeven"><td class="fieldrequired">';
print $langs->trans('TXTLINKDATAPOLICYREFUSE').'</td><td>';
print '<input type="text" name="'.$linkr.'" value="'.$conf->global->$linkr.'" />';
print '</td><tr>';
print '<tr class"oddeven"><td class="fieldrequired">';

print $langs->trans('DATAPOLICYACCEPT').'</td><td>';

$doleditor = new DolEditor($acc, $conf->global->$acc, '', 250, 'Full', '', false, true, 1, 200, 70);
$doleditor->Create();
print '</td><tr>';
print '<tr class"oddeven"><td class="fieldrequired">';
print $langs->trans('DATAPOLICYREFUSE').'</td><td>';

print $langs->trans('');
$doleditor = new DolEditor($ref, $conf->global->$ref, '', 250, 'Full', '', false, true, 1, 200, 70);
$doleditor->Create();
print '</td><tr>';
print '</table>';

print '<br><center><input type="submit" class="button button-edit" value="'.$langs->trans("Modify").'"></center>';

print '</form>';

print dol_get_fiche_end();

print '<br><br>';

print $langs->trans('SendAgreementText');
print '<a class="button" href="'.DOL_URL_ROOT.'/datapolicy/admin/mailing.php">'.$langs->trans('SendAgreementRequestByEmail').'</a>';

llxFooter();
$db->close();<|MERGE_RESOLUTION|>--- conflicted
+++ resolved
@@ -1,10 +1,5 @@
 <?php
-<<<<<<< HEAD
 /* Copyright (C) 2004-2017  Laurent Destailleur     <eldy@users.sourceforge.net>
-=======
-
-/* Copyright (C) 2004-2022  Laurent Destailleur     <eldy@users.sourceforge.net>
->>>>>>> e19e65d3
  * Copyright (C) 2018       Nicolas ZABOURI         <info@inovea-conseil.com>
  * Copyright (C) 2018       Frédéric France         <frederic.france@netlogic.fr>
  *
@@ -22,16 +17,13 @@
  * along with this program.  If not, see <https://www.gnu.org/licenses/>.
  */
 
-<<<<<<< HEAD
-// Load Dolibarr environment
-=======
 /**
  * \file    htdocs/datapolicy/admin/setupmail.php
  * \ingroup datapolicy
  * \brief   Datapolicy setup page to define email content end send email for end user agreement.
  */
 
->>>>>>> e19e65d3
+// Load Dolibarr environment
 require '../../main.inc.php';
 require_once DOL_DOCUMENT_ROOT."/core/lib/admin.lib.php";
 require_once DOL_DOCUMENT_ROOT.'/core/class/doleditor.class.php';
