--- conflicted
+++ resolved
@@ -29,7 +29,6 @@
  */
 function printDropdownBookmarksList()
 {
-<<<<<<< HEAD
 	global $conf, $user, $db, $langs;
 
 	require_once DOL_DOCUMENT_ROOT.'/bookmarks/class/bookmark.class.php';
@@ -46,15 +45,15 @@
 		$tmpurl = '';
 		// No urlencode, all param $url will be urlencoded later
 		if ($sortfield) {
-			$tmpurl .= ($tmpurl ? '&' : '').'sortfield='.$sortfield;
+			$tmpurl .= ($tmpurl ? '&' : '').'sortfield='.urlencode($sortfield);
 		}
 		if ($sortorder) {
-			$tmpurl .= ($tmpurl ? '&' : '').'sortorder='.$sortorder;
+			$tmpurl .= ($tmpurl ? '&' : '').'sortorder='.urlencode($sortorder);
 		}
 		if (is_array($_POST)) {
 			foreach ($_POST as $key => $val) {
 				if (preg_match('/^search_/', $key) && $val != '') {
-					$tmpurl .= ($tmpurl ? '&' : '').$key.'='.$val;
+					$tmpurl .= ($tmpurl ? '&' : '').http_build_query(array($key => $val));
 				}
 			}
 		}
@@ -130,114 +129,6 @@
 		$html = $searchForm;
 
 		$html .= '<!-- script to open selected choice -->
-=======
-    global $conf, $user, $db, $langs;
-
-    require_once DOL_DOCUMENT_ROOT.'/bookmarks/class/bookmark.class.php';
-    require_once DOL_DOCUMENT_ROOT.'/core/lib/functions.lib.php';
-
-    $langs->load("bookmarks");
-
-    $url = $_SERVER["PHP_SELF"];
-
-    if (!empty($_SERVER["QUERY_STRING"]))
-    {
-        $url .= (dol_escape_htmltag($_SERVER["QUERY_STRING"]) ? '?'.dol_escape_htmltag($_SERVER["QUERY_STRING"]) : '');
-    }
-    else
-    {
-        global $sortfield, $sortorder;
-        $tmpurl = '';
-        // No urlencode, all param $url will be urlencoded later
-        if ($sortfield) $tmpurl .= ($tmpurl ? '&' : '').'sortfield='.$sortfield;
-        if ($sortorder) $tmpurl .= ($tmpurl ? '&' : '').'sortorder='.$sortorder;
-        if (is_array($_POST))
-        {
-            foreach ($_POST as $key => $val)
-            {
-				if (preg_match('/^search_/', $key) && $val != '') $tmpurl .= ($tmpurl ? '&' : '').http_build_query(array($key => $val));
-            }
-        }
-        $url .= ($tmpurl ? '?'.$tmpurl : '');
-    }
-
-    $searchForm = '<!-- form with POST method by default, will be replaced with GET for external link by js -->'."\n";
-    $searchForm .= '<form id="top-menu-action-bookmark" name="actionbookmark" method="POST" action=""'.(empty($conf->global->MAIN_OPTIMIZEFORTEXTBROWSER) ? ' onsubmit="return false"' : '').'>';
-    $searchForm .= '<input type="hidden" name="token" value="'.newToken().'">';
-
-
-    // Url to list bookmark
-    $listbtn = '<a class="top-menu-dropdown-link" title="'.$langs->trans('AddThisPageToBookmarks').'" href="'.DOL_URL_ROOT.'/bookmarks/list.php" >';
-    $listbtn .= '<span class="fa fa-list paddingright"></span>'.$langs->trans('Bookmarks').'</a>';
-
-    // Url to go on create new bookmark page
-    $newbtn = '';
-    if (!empty($user->rights->bookmark->creer))
-    {
-        //$urltoadd=DOL_URL_ROOT.'/bookmarks/card.php?action=create&amp;urlsource='.urlencode($url).'&amp;url='.urlencode($url);
-        $urltoadd = DOL_URL_ROOT.'/bookmarks/card.php?action=create&amp;url='.urlencode($url);
-        $newbtn .= '<a class="top-menu-dropdown-link" title="'.$langs->trans('AddThisPageToBookmarks').'" href="'.dol_escape_htmltag($urltoadd).'" >';
-        $newbtn .= img_picto('', 'bookmark', '', false, 0, 0, '', 'paddingright').dol_escape_htmltag($langs->trans('AddThisPageToBookmarks')).'</a>';
-    }
-
-    // Menu with list of bookmarks
-    $sql = "SELECT rowid, title, url, target FROM ".MAIN_DB_PREFIX."bookmark";
-    $sql .= " WHERE (fk_user = ".$user->id." OR fk_user is NULL OR fk_user = 0)";
-    $sql .= " AND entity IN (".getEntity('bookmarks').")";
-    $sql .= " ORDER BY position";
-    if ($resql = $db->query($sql))
-    {
-    	if (empty($conf->global->MAIN_OPTIMIZEFORTEXTBROWSER)) {
-	    	$bookmarkList = '<div id="dropdown-bookmarks-list" >';
-	    	$i = 0;
-	    	while ((empty($conf->global->BOOKMARKS_SHOW_IN_MENU) || $i < $conf->global->BOOKMARKS_SHOW_IN_MENU) && $obj = $db->fetch_object($resql))
-	    	{
-	    		$bookmarkList .= '<a class="dropdown-item bookmark-item'.(strpos($obj->url, 'http') === 0 ? ' bookmark-item-external' : '').'" id="bookmark-item-'.$obj->rowid.'" data-id="'.$obj->rowid.'" '.($obj->target == 1 ? ' target="_blank"' : '').' href="'.dol_escape_htmltag($obj->url).'" >';
-	    		$bookmarkList .= dol_escape_htmltag($obj->title);
-	    		$bookmarkList .= '</a>';
-	    		$i++;
-	    	}
-	    	$bookmarkList .= '</div>';
-
-	    	$searchForm .= '<input name="bookmark" id="top-bookmark-search-input" class="dropdown-search-input" placeholder="'.$langs->trans('Bookmarks').'" autocomplete="off" >';
-    	} else {
-    		$searchForm .= '<select name"=bookmark" id="boxbookmark" class="topmenu-bookmark-dropdown .dropdown-toggle">';
-    		//$searchForm .= '<option>--'.$langs->trans("Bookmarks").'--</option>';
-    		$searchForm .= '<option hidden value="listbookmarks" class="optiongrey" selected rel="'.DOL_URL_ROOT.'/bookmarks/list.php">'.$langs->trans('Bookmarks').'</option>';
-    		$searchForm .= '<option value="listbookmark" class="optionblue" rel="'.dol_escape_htmltag(DOL_URL_ROOT.'/bookmarks/list.php').'" ';
-    		$searchForm .= ' data-html="'.dol_escape_htmltag(img_picto('', 'bookmark').' '.($user->rights->bookmark->creer ? $langs->trans('EditBookmarks') : $langs->trans('ListOfBookmarks')).'...').'">';
-    		$searchForm .= dol_escape_htmltag($user->rights->bookmark->creer ? $langs->trans('EditBookmarks') : $langs->trans('ListOfBookmarks')).'...</option>';
-    		// Url to go on create new bookmark page
-    		if (!empty($user->rights->bookmark->creer))
-    		{
-    			$urltoadd = DOL_URL_ROOT.'/bookmarks/card.php?action=create&amp;url='.urlencode($url);
-    			$searchForm .= '<option value="newbookmark" class="optionblue" rel="'.dol_escape_htmltag($urltoadd).'"';
-    			$searchForm .= ' data-html="'.dol_escape_htmltag(img_picto('', 'bookmark').' '.$langs->trans('AddThisPageToBookmarks').'...').'">'.dol_escape_htmltag($langs->trans('AddThisPageToBookmarks').'...').'</option>';
-    		}
-    		$i = 0;
-    		while ((empty($conf->global->BOOKMARKS_SHOW_IN_MENU) || $i < $conf->global->BOOKMARKS_SHOW_IN_MENU) && $obj = $db->fetch_object($resql))
-    		{
-    			$searchForm .= '<option name="bookmark'.$obj->rowid.'" value="'.$obj->rowid.'" '.($obj->target == 1 ? ' target="_blank"' : '').' rel="'.dol_escape_htmltag($obj->url).'" >';
-    			$searchForm .= dol_escape_htmltag($obj->title);
-    			$searchForm .= '</option>';
-    			$i++;
-    		}
-    		$searchForm .= '</select>';
-    	}
-    }
-    else
-    {
-    	dol_print_error($db);
-    }
-
-    $searchForm .= '</form>';
-
-    // Generate the return string
-    if (!empty($conf->global->MAIN_OPTIMIZEFORTEXTBROWSER)) {
-    	$html = $searchForm;
-
-    	$html .= '<!-- script to open selected choice -->
->>>>>>> 5117be4b
 				<script>
 				$(document).ready(function () {
 					jQuery("#boxbookmark").change(function() {
