<?php
/* Copyright (C) 2009 Laurent Destailleur  <eldy@users.sourceforge.net>
 *
 * This program is free software; you can redistribute it and/or modify
 * it under the terms of the GNU General Public License as published by
 * the Free Software Foundation; either version 3 of the License, or
 * (at your option) any later version.
 *
 * This program is distributed in the hope that it will be useful,
 * but WITHOUT ANY WARRANTY; without even the implied warranty of
 * MERCHANTABILITY or FITNESS FOR A PARTICULAR PURPOSE.  See the
 * GNU General Public License for more details.
 *
 * You should have received a copy of the GNU General Public License
 * along with this program. If not, see <https://www.gnu.org/licenses/>.
 */

/**
 *	\file       htdocs/bookmarks/bookmarks.lib.php
 *	\ingroup	bookmarks
 *	\brief      File with library for bookmark module
 */

<<<<<<< HEAD
=======
/**
 * Add area with bookmarks in menu
 *
 * @return	string
 */
function printBookmarksList()
{
	global $conf, $user, $db, $langs;

	$ret = '<div class="menu_top"></div>'."\n";

	if (! empty($conf->use_javascript_ajax)) {		// Bookmark autosubmit can't work when javascript is off.
		require_once DOL_DOCUMENT_ROOT.'/bookmarks/class/bookmark.class.php';
		require_once DOL_DOCUMENT_ROOT.'/core/lib/functions.lib.php';
		if (! isset($conf->global->BOOKMARKS_SHOW_IN_MENU)) $conf->global->BOOKMARKS_SHOW_IN_MENU=5;

		$langs->load("bookmarks");

		$url= $_SERVER["PHP_SELF"];

		if (! empty($_SERVER["QUERY_STRING"]))
		{
		    $url.=(dol_escape_htmltag($_SERVER["QUERY_STRING"])?'?'.dol_escape_htmltag($_SERVER["QUERY_STRING"]):'');
		}
		else
		{
		    global $sortfield,$sortorder;
		    $tmpurl='';
		    // No urlencode, all param $url will be urlencoded later
		    if ($sortfield) $tmpurl.=($tmpurl?'&':'').'sortfield='.$sortfield;
		    if ($sortorder) $tmpurl.=($tmpurl?'&':'').'sortorder='.$sortorder;
		    if (is_array($_POST))
		    {
	    	    foreach($_POST as $key => $val)
	    	    {
	                if (preg_match('/^search_/', $key) && $val != '') $tmpurl.=($tmpurl?'&':'').$key.'='.$val;
	    	    }
		    }
		    $url.=($tmpurl?'?'.$tmpurl:'');
		}

		// Menu bookmark
		$ret = '<div class="menu_top"></div>'."\n";

		$ret.= '<!-- form with POST method by default, will be replaced with GET for external link by js -->'."\n";
		$ret.= '<form id="actionbookmark" name="actionbookmark" method="POST" action="">';
        $ret.= '<input type="hidden" name="token" value="'.newToken().'">';
		$ret.= '<select name="bookmark" id="boxbookmark" class="flat boxcombo vmenusearchselectcombo" alt="Bookmarks">';
		$ret.= '<option hidden value="listbookmarks" class="optiongrey" selected rel="'.DOL_URL_ROOT.'/bookmarks/list.php">'.$langs->trans('Bookmarks').'</option>';
	    $ret.= '<option value="listbookmark" class="optionblue" rel="'.dol_escape_htmltag(DOL_URL_ROOT.'/bookmarks/list.php').'" ';
	    $ret.= ' data-html="'.dol_escape_htmltag(img_picto('', 'bookmark').' '.($user->rights->bookmark->creer ? $langs->trans('EditBookmarks') : $langs->trans('ListOfBookmarks')).'...').'">';
	    $ret.= dol_escape_htmltag($user->rights->bookmark->creer ? $langs->trans('EditBookmarks') : $langs->trans('ListOfBookmarks')).'...</option>';
		// Url to go on create new bookmark page
		if (! empty($user->rights->bookmark->creer))
		{
	    	//$urltoadd=DOL_URL_ROOT.'/bookmarks/card.php?action=create&amp;urlsource='.urlencode($url).'&amp;url='.urlencode($url);
		    $urltoadd=DOL_URL_ROOT.'/bookmarks/card.php?action=create&amp;url='.urlencode($url);
	    	$ret.= '<option value="newbookmark" class="optionblue" rel="'.dol_escape_htmltag($urltoadd).'"';
	    	$ret.= ' data-html="'.dol_escape_htmltag(img_picto('', 'bookmark').' '.$langs->trans('AddThisPageToBookmarks').'...').'">'.dol_escape_htmltag($langs->trans('AddThisPageToBookmarks').'...').'</option>';
		}
		// Menu with all bookmarks
		if (! empty($conf->global->BOOKMARKS_SHOW_IN_MENU))
		{
			$sql = "SELECT rowid, title, url, target FROM ".MAIN_DB_PREFIX."bookmark";
			$sql.= " WHERE (fk_user = ".$user->id." OR fk_user is NULL OR fk_user = 0)";
	        $sql.= " AND entity IN (".getEntity('bookmarks').")";
			$sql.= " ORDER BY position";
			if ($resql = $db->query($sql) )
			{
				$i=0;
				while ($i < $conf->global->BOOKMARKS_SHOW_IN_MENU && $obj = $db->fetch_object($resql))
				{
				    $ret.='<option name="bookmark'.$obj->rowid.'" value="'.$obj->rowid.'" '.($obj->target == 1?' target="_blank"':'').' rel="'.dol_escape_htmltag($obj->url).'"';
				    //$ret.=' data-html="'.dol_escape_htmltag('<span class="fa fa-print"></span> '.$obj->title).'"';
				    $ret.='>';
				    $ret.=dol_escape_htmltag($obj->title);
				    $ret.='</option>';
					$i++;
				}
			}
			else
			{
				dol_print_error($db);
			}
		}

		$ret.= '</select>';
		$ret.= '</form>';

		$ret.=ajax_combobox('boxbookmark');

		$ret.='<script>
	        	$(document).ready(function () {';
		$ret.='    jQuery("#boxbookmark").change(function() {
		            var urlselected = jQuery("#boxbookmark option:selected").attr("rel");
					if (! urlselected) console.log("Error, failed to get the URL to jump to from the rel attribute");
		            var urltarget = jQuery("#boxbookmark option:selected").attr("target");
		            if (! urltarget) { urltarget=""; }
	                jQuery("form#actionbookmark").attr("target",urltarget);
		            jQuery("form#actionbookmark").attr("action",urlselected);

		            console.log("We change select bookmark. We choose urlselected="+urlselected+" with target="+urltarget);

		            // Method is POST for internal link, GET for external
		            if (urlselected.startsWith(\'http\'))
		            {
		                var newmethod=\'GET\';
		                jQuery("form#actionbookmark").attr("method", newmethod);
		                console.log("We change method to newmethod="+newmethod);
			            jQuery("#actionbookmark").submit();
		                console.log("We restore method to POST");
						jQuery("form#actionbookmark").attr("method", \'POST\');
					}
					else
					{
		            	jQuery("#actionbookmark").submit();
					}
		       });';
		$ret.='})</script>';
	}

	$ret.= '<div class="menu_end"></div>'."\n";

	return $ret;
}


>>>>>>> 49032872

/**
 * Add area with bookmarks in top menu
 *
 * @return	string
 */
function printDropdownBookmarksList()
{
    global $conf, $user, $db, $langs;

    require_once DOL_DOCUMENT_ROOT.'/bookmarks/class/bookmark.class.php';

    $langs->load("bookmarks");

    $url = $_SERVER["PHP_SELF"];

    if (!empty($_SERVER["QUERY_STRING"]))
    {
        $url .= (dol_escape_htmltag($_SERVER["QUERY_STRING"]) ? '?'.dol_escape_htmltag($_SERVER["QUERY_STRING"]) : '');
    }
    else
    {
        global $sortfield, $sortorder;
        $tmpurl = '';
        // No urlencode, all param $url will be urlencoded later
        if ($sortfield) $tmpurl .= ($tmpurl ? '&' : '').'sortfield='.$sortfield;
        if ($sortorder) $tmpurl .= ($tmpurl ? '&' : '').'sortorder='.$sortorder;
        if (is_array($_POST))
        {
            foreach ($_POST as $key => $val)
            {
                if (preg_match('/^search_/', $key) && $val != '') $tmpurl .= ($tmpurl ? '&' : '').$key.'='.$val;
            }
        }
        $url .= ($tmpurl ? '?'.$tmpurl : '');
    }

    $searchForm = '<!-- form with POST method by default, will be replaced with GET for external link by js -->'."\n";
    $searchForm .= '<form id="top-menu-action-bookmark" name="actionbookmark" method="POST" action="" onsubmit="return false" >';
    $searchForm .= '<input name="bookmark" id="top-bookmark-search-input" class="dropdown-search-input" placeholder="'.$langs->trans('Bookmarks').'" autocomplete="off" >';
    $searchForm .= '</form>';

    // Url to list bookmark
    $listbtn = '<a class="top-menu-dropdown-link" title="'.$langs->trans('AddThisPageToBookmarks').'" href="'.DOL_URL_ROOT.'/bookmarks/list.php" >';
    $listbtn .= '<span class="fa fa-list paddingright"></span>'.$langs->trans('Bookmarks').'</a>';

    // Url to go on create new bookmark page
    $newbtn = '';
    if (!empty($user->rights->bookmark->creer))
    {
        //$urltoadd=DOL_URL_ROOT.'/bookmarks/card.php?action=create&amp;urlsource='.urlencode($url).'&amp;url='.urlencode($url);
        $urltoadd = DOL_URL_ROOT.'/bookmarks/card.php?action=create&amp;url='.urlencode($url);
        $newbtn .= '<a class="top-menu-dropdown-link" title="'.$langs->trans('AddThisPageToBookmarks').'" href="'.dol_escape_htmltag($urltoadd).'" >';
        $newbtn .= img_picto('', 'bookmark', '', false, 0, 0, '', 'paddingright').dol_escape_htmltag($langs->trans('AddThisPageToBookmarks')).'</a>';
    }

    $bookmarkList = '<div id="dropdown-bookmarks-list" >';
    // Menu with list of bookmarks
    $sql = "SELECT rowid, title, url, target FROM ".MAIN_DB_PREFIX."bookmark";
    $sql .= " WHERE (fk_user = ".$user->id." OR fk_user is NULL OR fk_user = 0)";
    $sql .= " AND entity IN (".getEntity('bookmarks').")";
    $sql .= " ORDER BY position";
    if ($resql = $db->query($sql))
    {
    	$i = 0;
    	while (($conf->global->BOOKMARKS_SHOW_IN_MENU == 0 || $i < $conf->global->BOOKMARKS_SHOW_IN_MENU) && $obj = $db->fetch_object($resql))
    	{
    		$bookmarkList .= '<a class="dropdown-item bookmark-item" id="bookmark-item-'.$obj->rowid.'" data-id="'.$obj->rowid.'" '.($obj->target == 1 ? ' target="_blank"' : '').' href="'.dol_escape_htmltag($obj->url).'" >';
    		$bookmarkList .= dol_escape_htmltag($obj->title);
    		$bookmarkList .= '</a>';
    		$i++;
    	}
    }
    else
    {
    	dol_print_error($db);
    }
    $bookmarkList .= '</div>';

    $html = '
        <!-- search input -->
        <div class="dropdown-header bookmark-header">
            ' . $searchForm.'
        </div>
        ';

    $html .= '
        <!-- Menu Body -->
        <div class="bookmark-body dropdown-body">
        '.$bookmarkList.'
        </div>
        ';

    $html .= '
        <!-- Menu Footer-->
        <div class="bookmark-footer">
                '.$newbtn.$listbtn.'
            <div style="clear:both;"></div>
        </div>
    ';

    $html .= '<script>
            $( document ).on("keyup", "#top-bookmark-search-input", function () {

                var filter = $(this).val(), count = 0;
                $("#dropdown-bookmarks-list .bookmark-item").each(function () {

                    if ($(this).text().search(new RegExp(filter, "i")) < 0) {
                        $(this).addClass("hidden-search-result");
                    } else {
                        $(this).removeClass("hidden-search-result");
                        count++;
                    }
                });
                $("#top-bookmark-search-filter-count").text(count);
            });
		    </script>';

    return $html;
}<|MERGE_RESOLUTION|>--- conflicted
+++ resolved
@@ -21,136 +21,6 @@
  *	\brief      File with library for bookmark module
  */
 
-<<<<<<< HEAD
-=======
-/**
- * Add area with bookmarks in menu
- *
- * @return	string
- */
-function printBookmarksList()
-{
-	global $conf, $user, $db, $langs;
-
-	$ret = '<div class="menu_top"></div>'."\n";
-
-	if (! empty($conf->use_javascript_ajax)) {		// Bookmark autosubmit can't work when javascript is off.
-		require_once DOL_DOCUMENT_ROOT.'/bookmarks/class/bookmark.class.php';
-		require_once DOL_DOCUMENT_ROOT.'/core/lib/functions.lib.php';
-		if (! isset($conf->global->BOOKMARKS_SHOW_IN_MENU)) $conf->global->BOOKMARKS_SHOW_IN_MENU=5;
-
-		$langs->load("bookmarks");
-
-		$url= $_SERVER["PHP_SELF"];
-
-		if (! empty($_SERVER["QUERY_STRING"]))
-		{
-		    $url.=(dol_escape_htmltag($_SERVER["QUERY_STRING"])?'?'.dol_escape_htmltag($_SERVER["QUERY_STRING"]):'');
-		}
-		else
-		{
-		    global $sortfield,$sortorder;
-		    $tmpurl='';
-		    // No urlencode, all param $url will be urlencoded later
-		    if ($sortfield) $tmpurl.=($tmpurl?'&':'').'sortfield='.$sortfield;
-		    if ($sortorder) $tmpurl.=($tmpurl?'&':'').'sortorder='.$sortorder;
-		    if (is_array($_POST))
-		    {
-	    	    foreach($_POST as $key => $val)
-	    	    {
-	                if (preg_match('/^search_/', $key) && $val != '') $tmpurl.=($tmpurl?'&':'').$key.'='.$val;
-	    	    }
-		    }
-		    $url.=($tmpurl?'?'.$tmpurl:'');
-		}
-
-		// Menu bookmark
-		$ret = '<div class="menu_top"></div>'."\n";
-
-		$ret.= '<!-- form with POST method by default, will be replaced with GET for external link by js -->'."\n";
-		$ret.= '<form id="actionbookmark" name="actionbookmark" method="POST" action="">';
-        $ret.= '<input type="hidden" name="token" value="'.newToken().'">';
-		$ret.= '<select name="bookmark" id="boxbookmark" class="flat boxcombo vmenusearchselectcombo" alt="Bookmarks">';
-		$ret.= '<option hidden value="listbookmarks" class="optiongrey" selected rel="'.DOL_URL_ROOT.'/bookmarks/list.php">'.$langs->trans('Bookmarks').'</option>';
-	    $ret.= '<option value="listbookmark" class="optionblue" rel="'.dol_escape_htmltag(DOL_URL_ROOT.'/bookmarks/list.php').'" ';
-	    $ret.= ' data-html="'.dol_escape_htmltag(img_picto('', 'bookmark').' '.($user->rights->bookmark->creer ? $langs->trans('EditBookmarks') : $langs->trans('ListOfBookmarks')).'...').'">';
-	    $ret.= dol_escape_htmltag($user->rights->bookmark->creer ? $langs->trans('EditBookmarks') : $langs->trans('ListOfBookmarks')).'...</option>';
-		// Url to go on create new bookmark page
-		if (! empty($user->rights->bookmark->creer))
-		{
-	    	//$urltoadd=DOL_URL_ROOT.'/bookmarks/card.php?action=create&amp;urlsource='.urlencode($url).'&amp;url='.urlencode($url);
-		    $urltoadd=DOL_URL_ROOT.'/bookmarks/card.php?action=create&amp;url='.urlencode($url);
-	    	$ret.= '<option value="newbookmark" class="optionblue" rel="'.dol_escape_htmltag($urltoadd).'"';
-	    	$ret.= ' data-html="'.dol_escape_htmltag(img_picto('', 'bookmark').' '.$langs->trans('AddThisPageToBookmarks').'...').'">'.dol_escape_htmltag($langs->trans('AddThisPageToBookmarks').'...').'</option>';
-		}
-		// Menu with all bookmarks
-		if (! empty($conf->global->BOOKMARKS_SHOW_IN_MENU))
-		{
-			$sql = "SELECT rowid, title, url, target FROM ".MAIN_DB_PREFIX."bookmark";
-			$sql.= " WHERE (fk_user = ".$user->id." OR fk_user is NULL OR fk_user = 0)";
-	        $sql.= " AND entity IN (".getEntity('bookmarks').")";
-			$sql.= " ORDER BY position";
-			if ($resql = $db->query($sql) )
-			{
-				$i=0;
-				while ($i < $conf->global->BOOKMARKS_SHOW_IN_MENU && $obj = $db->fetch_object($resql))
-				{
-				    $ret.='<option name="bookmark'.$obj->rowid.'" value="'.$obj->rowid.'" '.($obj->target == 1?' target="_blank"':'').' rel="'.dol_escape_htmltag($obj->url).'"';
-				    //$ret.=' data-html="'.dol_escape_htmltag('<span class="fa fa-print"></span> '.$obj->title).'"';
-				    $ret.='>';
-				    $ret.=dol_escape_htmltag($obj->title);
-				    $ret.='</option>';
-					$i++;
-				}
-			}
-			else
-			{
-				dol_print_error($db);
-			}
-		}
-
-		$ret.= '</select>';
-		$ret.= '</form>';
-
-		$ret.=ajax_combobox('boxbookmark');
-
-		$ret.='<script>
-	        	$(document).ready(function () {';
-		$ret.='    jQuery("#boxbookmark").change(function() {
-		            var urlselected = jQuery("#boxbookmark option:selected").attr("rel");
-					if (! urlselected) console.log("Error, failed to get the URL to jump to from the rel attribute");
-		            var urltarget = jQuery("#boxbookmark option:selected").attr("target");
-		            if (! urltarget) { urltarget=""; }
-	                jQuery("form#actionbookmark").attr("target",urltarget);
-		            jQuery("form#actionbookmark").attr("action",urlselected);
-
-		            console.log("We change select bookmark. We choose urlselected="+urlselected+" with target="+urltarget);
-
-		            // Method is POST for internal link, GET for external
-		            if (urlselected.startsWith(\'http\'))
-		            {
-		                var newmethod=\'GET\';
-		                jQuery("form#actionbookmark").attr("method", newmethod);
-		                console.log("We change method to newmethod="+newmethod);
-			            jQuery("#actionbookmark").submit();
-		                console.log("We restore method to POST");
-						jQuery("form#actionbookmark").attr("method", \'POST\');
-					}
-					else
-					{
-		            	jQuery("#actionbookmark").submit();
-					}
-		       });';
-		$ret.='})</script>';
-	}
-
-	$ret.= '<div class="menu_end"></div>'."\n";
-
-	return $ret;
-}
-
-
->>>>>>> 49032872
 
 /**
  * Add area with bookmarks in top menu
@@ -162,6 +32,7 @@
     global $conf, $user, $db, $langs;
 
     require_once DOL_DOCUMENT_ROOT.'/bookmarks/class/bookmark.class.php';
+    require_once DOL_DOCUMENT_ROOT.'/core/lib/functions.lib.php';
 
     $langs->load("bookmarks");
 
@@ -190,6 +61,7 @@
 
     $searchForm = '<!-- form with POST method by default, will be replaced with GET for external link by js -->'."\n";
     $searchForm .= '<form id="top-menu-action-bookmark" name="actionbookmark" method="POST" action="" onsubmit="return false" >';
+    $searchForm .= '<input type="hidden" name="token" value="'.newToken().'">';
     $searchForm .= '<input name="bookmark" id="top-bookmark-search-input" class="dropdown-search-input" placeholder="'.$langs->trans('Bookmarks').'" autocomplete="off" >';
     $searchForm .= '</form>';
 
