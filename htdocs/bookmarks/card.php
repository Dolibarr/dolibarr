--- conflicted
+++ resolved
@@ -114,11 +114,7 @@
 	}
 	else
 	{
-<<<<<<< HEAD
 		$action = $invertedaction;
-=======
-		$action='create';
->>>>>>> 8d33a694
 	}
 }
 
@@ -143,11 +139,8 @@
 
 	print_fiche_titre($langs->trans("NewBookmark"));
 
-<<<<<<< HEAD
-=======
 	dol_fiche_head($head, $hselected, $langs->trans("Bookmark"),0,'bookmark');
 
->>>>>>> 8d33a694
 	print '<table class="border" width="100%">';
 
 	print '<tr><td width="25%" class="fieldrequired">'.$langs->trans("BookmarkTitle").'</td><td><input class="flat" name="title" size="30" value="'.$title.'"></td><td class="hideonsmartphone">'.$langs->trans("SetHereATitleForLink").'</td></tr>';
@@ -197,11 +190,6 @@
 		)
 	);
 
-<<<<<<< HEAD
-	dol_fiche_head($head, 'card', $langs->trans("Bookmark"),0,'bookmark');
-
-=======
->>>>>>> 8d33a694
 	if ($action == 'edit')
 	{
 		print '<form name="edit" method="POST" action="'.$_SERVER["PHP_SELF"].'" enctype="multipart/form-data">';
