<?php
/* Copyright (C) 2005 Laurent Destailleur <eldy@users.sourceforge.net>
 * Copyright (C) 2015      Marcos García        <marcosgdf@gmail.com>
 *
 * This program is free software; you can redistribute it and/or modify
 * it under the terms of the GNU General Public License as published by
 * the Free Software Foundation; either version 3 of the License, or
 * (at your option) any later version.
 *
 * This program is distributed in the hope that it will be useful,
 * but WITHOUT ANY WARRANTY; without even the implied warranty of
 * MERCHANTABILITY or FITNESS FOR A PARTICULAR PURPOSE.  See the
 * GNU General Public License for more details.
 *
 * You should have received a copy of the GNU General Public License
 * along with this program. If not, see <http://www.gnu.org/licenses/>.
 */

/**
 *      \file       htdocs/bookmarks/class/bookmark.class.php
 *      \ingroup    bookmark
 *      \brief      File of class to manage bookmarks
 */


/**
 *		Class to manage bookmarks
 */
class Bookmark extends CommonObject
{
    /**
	 * @var string ID to identify managed object
	 */
	public $element='bookmark';

    /**
     * @var string Name of table without prefix where object is stored
     */
    public $table_element='bookmark';

    public $ismultientitymanaged = 1;	// 0=No test on entity, 1=Test with field entity, 2=Test with link by societe

    /**
	 * @var string String with name of icon for myobject. Must be the part after the 'object_' into object_myobject.png
	 */
	public $picto = 'bookmark';

    /**
     * @var DoliDB Database handler.
     */
    public $db;

    /**
     * @var int ID
     */
    public $id;

    /**
	 * @var int User ID
	 */
	public $fk_user;

<<<<<<< HEAD
    var $datec;
    var $url;
    var $target;	// 0=replace, 1=new window
    var $title;
    var $position;
    var $favicon;
=======
    public $datec;
    public $url;
    public $target;	// 0=replace, 1=new window
    public $title;
    public $position;
    public $favicon;
>>>>>>> c5695db3


    /**
	 *	Constructor
	 *
	 *  @param		DoliDB		$db      Database handler
     */
    function __construct($db)
    {
        $this->db = $db;
    }

    /**
     *    Directs the bookmark
     *
     *    @param    int		$id		Bookmark Id Loader
     *    @return	int				<0 if KO, >0 if OK
     */
    function fetch($id)
    {
        global $conf;

        $sql = "SELECT rowid, fk_user, dateb as datec, url, target,";
        $sql.= " title, position, favicon";
        $sql.= " FROM ".MAIN_DB_PREFIX."bookmark";
        $sql.= " WHERE rowid = ".$id;
        $sql.= " AND entity = ".$conf->entity;

		dol_syslog("Bookmark::fetch", LOG_DEBUG);
        $resql  = $this->db->query($sql);
        if ($resql)
        {
            $obj = $this->db->fetch_object($resql);

            $this->id	   = $obj->rowid;
            $this->ref	   = $obj->rowid;

            $this->fk_user = $obj->fk_user;
            $this->datec   = $this->db->jdate($obj->datec);
            $this->url     = $obj->url;
            $this->target  = $obj->target;
            $this->title   = $obj->title;
            $this->position= $obj->position;
            $this->favicon = $obj->favicon;

            $this->db->free($resql);
            return $this->id;
        }
        else
        {
            dol_print_error($this->db);
            return -1;
        }
    }

    /**
     *      Insert bookmark into database
     *
     *      @return     int     <0 si ko, rowid du bookmark cree si ok
     */
    function create()
    {
        global $conf;

    	// Clean parameters
    	$this->url=trim($this->url);
    	$this->title=trim($this->title);
		if (empty($this->position)) $this->position=0;

		$now=dol_now();

    	$this->db->begin();

        $sql = "INSERT INTO ".MAIN_DB_PREFIX."bookmark (fk_user,dateb,url,target";
        $sql.= ",title,favicon,position";
        $sql.= ",entity";
        $sql.= ") VALUES (";
        $sql.= ($this->fk_user > 0 ? $this->fk_user:"0").",";
        $sql.= " '".$this->db->idate($now)."',";
        $sql.= " '".$this->db->escape($this->url)."', '".$this->db->escape($this->target)."',";
        $sql.= " '".$this->db->escape($this->title)."', '".$this->db->escape($this->favicon)."', '".$this->db->escape($this->position)."'";
        $sql.= ", ".$this->db->escape($conf->entity);
        $sql.= ")";

        dol_syslog("Bookmark::update", LOG_DEBUG);
        $resql = $this->db->query($sql);
        if ($resql)
        {
            $id = $this->db->last_insert_id(MAIN_DB_PREFIX."bookmark");
            if ($id > 0)
            {
                $this->id = $id;
                $this->db->commit();
                return $id;
            }
            else
            {
                $this->error=$this->db->lasterror();
                $this->errno=$this->db->lasterrno();
                $this->db->rollback();
                return -2;
            }
        }
        else
        {
            $this->error=$this->db->lasterror();
            $this->errno=$this->db->lasterrno();
            $this->db->rollback();
            return -1;
        }
    }

    /**
     *      Update bookmark record
     *
     *      @return     int         <0 if KO, > if OK
     */
    function update()
    {
    	// Clean parameters
    	$this->url=trim($this->url);
    	$this->title=trim($this->title);
		if (empty($this->position)) $this->position=0;

    	$sql = "UPDATE ".MAIN_DB_PREFIX."bookmark";
        $sql.= " SET fk_user = ".($this->fk_user > 0 ? $this->fk_user :"0");
        $sql.= " ,dateb = '".$this->db->idate($this->datec)."'";
        $sql.= " ,url = '".$this->db->escape($this->url)."'";
        $sql.= " ,target = '".$this->db->escape($this->target)."'";
        $sql.= " ,title = '".$this->db->escape($this->title)."'";
        $sql.= " ,favicon = '".$this->db->escape($this->favicon)."'";
        $sql.= " ,position = '".$this->db->escape($this->position)."'";
        $sql.= " WHERE rowid = ".$this->id;

        dol_syslog("Bookmark::update", LOG_DEBUG);
        if ($this->db->query($sql))
        {
            return 1;
        }
        else
        {
            $this->error=$this->db->lasterror();
            return -1;
        }
    }

    /**
     *      Removes the bookmark
     *
     *      @param      int		$id     Id removed bookmark
     *      @return     int         	<0 si ko, >0 si ok
     */
    function remove($id)
    {
        $sql  = "DELETE FROM ".MAIN_DB_PREFIX."bookmark";
        $sql .= " WHERE rowid = ".$id;

        dol_syslog("Bookmark::remove", LOG_DEBUG);
        $resql=$this->db->query($sql);
        if ($resql)
        {
            return 1;
        }
        else
        {
            $this->error=$this->db->lasterror();
            return -1;
        }
    }

	/**
	 * Function used to replace a thirdparty id with another one.
	 *
	 * @param DoliDB $db Database handler
	 * @param int $origin_id Old thirdparty id
	 * @param int $dest_id New thirdparty id
	 * @return bool
	 */
	public static function replaceThirdparty(DoliDB $db, $origin_id, $dest_id)
	{
		$tables = array(
			'bookmark'
		);

		return CommonObject::commonReplaceThirdparty($db, $origin_id, $dest_id, $tables);
	}

	/**
	 *	Return label of contact status
	 *
	 *	@param      int			$mode       0=libelle long, 1=libelle court, 2=Picto + Libelle court, 3=Picto, 4=Picto + Libelle long, 5=Libelle court + Picto
	 * 	@return 	string					Label of contact status
	 */
	function getLibStatut($mode)
	{
	    return '';
	}
}<|MERGE_RESOLUTION|>--- conflicted
+++ resolved
@@ -60,21 +60,12 @@
 	 */
 	public $fk_user;
 
-<<<<<<< HEAD
-    var $datec;
-    var $url;
-    var $target;	// 0=replace, 1=new window
-    var $title;
-    var $position;
-    var $favicon;
-=======
     public $datec;
     public $url;
     public $target;	// 0=replace, 1=new window
     public $title;
     public $position;
     public $favicon;
->>>>>>> c5695db3
 
 
     /**
