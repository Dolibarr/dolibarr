<?php
/* Copyright (C) 2005 Laurent Destailleur <eldy@users.sourceforge.net>
 * Copyright (C) 2015      Marcos García        <marcosgdf@gmail.com>
 *
 * This program is free software; you can redistribute it and/or modify
 * it under the terms of the GNU General Public License as published by
 * the Free Software Foundation; either version 3 of the License, or
 * (at your option) any later version.
 *
 * This program is distributed in the hope that it will be useful,
 * but WITHOUT ANY WARRANTY; without even the implied warranty of
 * MERCHANTABILITY or FITNESS FOR A PARTICULAR PURPOSE.  See the
 * GNU General Public License for more details.
 *
 * You should have received a copy of the GNU General Public License
 * along with this program. If not, see <http://www.gnu.org/licenses/>.
 */

/**
 *      \file       htdocs/bookmarks/class/bookmark.class.php
 *      \ingroup    bookmark
 *      \brief      File of class to manage bookmarks
 */


/**
 *		Class to manage bookmarks
 */
class Bookmark extends CommonObject
{
    /**
	 * @var string ID to identify managed object
	 */
	public $element='bookmark';

    /**
     * @var string Name of table without prefix where object is stored
     */
    public $table_element='bookmark';

    public $ismultientitymanaged = 1;	// 0=No test on entity, 1=Test with field entity, 2=Test with link by societe

    /**
	 * @var string String with name of icon for myobject. Must be the part after the 'object_' into object_myobject.png
	 */
	public $picto = 'bookmark';

    /**
     * @var DoliDB Database handler.
     */
    public $db;

    /**
     * @var int ID
     */
    public $id;

    /**
	 * @var int User ID
	 */
	public $fk_user;

<<<<<<< HEAD
    var $datec;
    var $url;
    var $target;	// 0=replace, 1=new window
    var $title;
    var $position;
    var $favicon;
=======
    public $datec;
    public $url;
    public $target;	// 0=replace, 1=new window
    public $title;
    public $position;
    public $favicon;
>>>>>>> b3e6d4a9


    /**
	 *	Constructor
	 *
	 *  @param		DoliDB		$db      Database handler
     */
    function __construct($db)
    {
        $this->db = $db;
    }

    /**
     *    Directs the bookmark
     *
     *    @param    int		$id		Bookmark Id Loader
     *    @return	int				<0 if KO, >0 if OK
     */
    function fetch($id)
    {
        global $conf;

        $sql = "SELECT rowid, fk_user, dateb as datec, url, target,";
        $sql.= " title, position, favicon";
        $sql.= " FROM ".MAIN_DB_PREFIX."bookmark";
        $sql.= " WHERE rowid = ".$id;
        $sql.= " AND entity = ".$conf->entity;

		dol_syslog("Bookmark::fetch", LOG_DEBUG);
        $resql  = $this->db->query($sql);
        if ($resql)
        {
            $obj = $this->db->fetch_object($resql);

            $this->id	   = $obj->rowid;
            $this->ref	   = $obj->rowid;

            $this->fk_user = $obj->fk_user;
            $this->datec   = $this->db->jdate($obj->datec);
            $this->url     = $obj->url;
            $this->target  = $obj->target;
            $this->title   = $obj->title;
            $this->position= $obj->position;
            $this->favicon = $obj->favicon;

            $this->db->free($resql);
            return $this->id;
        }
        else
        {
            dol_print_error($this->db);
            return -1;
        }
    }

    /**
     *      Insert bookmark into database
     *
     *      @return     int     <0 si ko, rowid du bookmark cree si ok
     */
    function create()
    {
        global $conf;

    	// Clean parameters
    	$this->url=trim($this->url);
    	$this->title=trim($this->title);
		if (empty($this->position)) $this->position=0;

		$now=dol_now();

    	$this->db->begin();

        $sql = "INSERT INTO ".MAIN_DB_PREFIX."bookmark (fk_user,dateb,url,target";
        $sql.= ",title,favicon,position";
        $sql.= ",entity";
        $sql.= ") VALUES (";
        $sql.= ($this->fk_user > 0 ? $this->fk_user:"0").",";
        $sql.= " '".$this->db->idate($now)."',";
        $sql.= " '".$this->db->escape($this->url)."', '".$this->db->escape($this->target)."',";
        $sql.= " '".$this->db->escape($this->title)."', '".$this->db->escape($this->favicon)."', '".$this->db->escape($this->position)."'";
        $sql.= ", ".$this->db->escape($conf->entity);
        $sql.= ")";

        dol_syslog("Bookmark::update", LOG_DEBUG);
        $resql = $this->db->query($sql);
        if ($resql)
        {
            $id = $this->db->last_insert_id(MAIN_DB_PREFIX."bookmark");
            if ($id > 0)
            {
                $this->id = $id;
                $this->db->commit();
                return $id;
            }
            else
            {
                $this->error=$this->db->lasterror();
                $this->errno=$this->db->lasterrno();
                $this->db->rollback();
                return -2;
            }
        }
        else
        {
            $this->error=$this->db->lasterror();
            $this->errno=$this->db->lasterrno();
            $this->db->rollback();
            return -1;
        }
    }

    /**
     *      Update bookmark record
     *
     *      @return     int         <0 if KO, > if OK
     */
    function update()
    {
    	// Clean parameters
    	$this->url=trim($this->url);
    	$this->title=trim($this->title);
		if (empty($this->position)) $this->position=0;

    	$sql = "UPDATE ".MAIN_DB_PREFIX."bookmark";
        $sql.= " SET fk_user = ".($this->fk_user > 0 ? $this->fk_user :"0");
        $sql.= " ,dateb = '".$this->db->idate($this->datec)."'";
        $sql.= " ,url = '".$this->db->escape($this->url)."'";
        $sql.= " ,target = '".$this->db->escape($this->target)."'";
        $sql.= " ,title = '".$this->db->escape($this->title)."'";
        $sql.= " ,favicon = '".$this->db->escape($this->favicon)."'";
        $sql.= " ,position = '".$this->db->escape($this->position)."'";
        $sql.= " WHERE rowid = ".$this->id;

        dol_syslog("Bookmark::update", LOG_DEBUG);
        if ($this->db->query($sql))
        {
            return 1;
        }
        else
        {
            $this->error=$this->db->lasterror();
            return -1;
        }
    }

    /**
     *      Removes the bookmark
     *
     *      @param      int		$id     Id removed bookmark
     *      @return     int         	<0 si ko, >0 si ok
     */
    function remove($id)
    {
        $sql  = "DELETE FROM ".MAIN_DB_PREFIX."bookmark";
        $sql .= " WHERE rowid = ".$id;

        dol_syslog("Bookmark::remove", LOG_DEBUG);
        $resql=$this->db->query($sql);
        if ($resql)
        {
            return 1;
        }
        else
        {
            $this->error=$this->db->lasterror();
            return -1;
        }
    }

	/**
	 * Function used to replace a thirdparty id with another one.
	 *
	 * @param DoliDB $db Database handler
	 * @param int $origin_id Old thirdparty id
	 * @param int $dest_id New thirdparty id
	 * @return bool
	 */
	public static function replaceThirdparty(DoliDB $db, $origin_id, $dest_id)
	{
		$tables = array(
			'bookmark'
		);

		return CommonObject::commonReplaceThirdparty($db, $origin_id, $dest_id, $tables);
	}

	/**
	 *	Return label of contact status
	 *
	 *	@param      int			$mode       0=libelle long, 1=libelle court, 2=Picto + Libelle court, 3=Picto, 4=Picto + Libelle long, 5=Libelle court + Picto
	 * 	@return 	string					Label of contact status
	 */
	function getLibStatut($mode)
	{
	    return '';
	}
}<|MERGE_RESOLUTION|>--- conflicted
+++ resolved
@@ -29,9 +29,9 @@
 class Bookmark extends CommonObject
 {
     /**
-	 * @var string ID to identify managed object
-	 */
-	public $element='bookmark';
+	   * @var string ID to identify managed object
+	   */
+	  public $element='bookmark';
 
     /**
      * @var string Name of table without prefix where object is stored
@@ -41,9 +41,9 @@
     public $ismultientitymanaged = 1;	// 0=No test on entity, 1=Test with field entity, 2=Test with link by societe
 
     /**
-	 * @var string String with name of icon for myobject. Must be the part after the 'object_' into object_myobject.png
-	 */
-	public $picto = 'bookmark';
+	   * @var string String with name of icon for myobject. Must be the part after the 'object_' into object_myobject.png
+	   */
+	  public $picto = 'bookmark';
 
     /**
      * @var DoliDB Database handler.
@@ -56,25 +56,16 @@
     public $id;
 
     /**
-	 * @var int User ID
-	 */
-	public $fk_user;
-
-<<<<<<< HEAD
-    var $datec;
-    var $url;
-    var $target;	// 0=replace, 1=new window
-    var $title;
-    var $position;
-    var $favicon;
-=======
+	   * @var int User ID
+	   */
+	  public $fk_user;
+
     public $datec;
     public $url;
     public $target;	// 0=replace, 1=new window
     public $title;
     public $position;
     public $favicon;
->>>>>>> b3e6d4a9
 
 
     /**
