--- conflicted
+++ resolved
@@ -214,11 +214,7 @@
 // Output page
 // --------------------------------------------------------------------
 
-<<<<<<< HEAD
-llxHeader('', $title, '', '', 0, 0, '', '', '', 'mod-bookmarks page-list');
-=======
 llxHeader('', $title, '', '', 0, 0, '', '', '', 'bodyforlist mod-bookmarks page-list');
->>>>>>> 263c1e54
 
 $arrayofselected = is_array($toselect) ? $toselect : array();
 
