<?php
/* Copyright (C) 2005-2020 Laurent Destailleur       <eldy@users.sourceforge.net>
 *
 * This program is free software; you can redistribute it and/or modify
 * it under the terms of the GNU General Public License as published by
 * the Free Software Foundation; either version 3 of the License, or
 * (at your option) any later version.
 *
 * This program is distributed in the hope that it will be useful,
 * but WITHOUT ANY WARRANTY; without even the implied warranty of
 * MERCHANTABILITY or FITNESS FOR A PARTICULAR PURPOSE.  See the
 * GNU General Public License for more details.
 *
 * You should have received a copy of the GNU General Public License
 * along with this program. If not, see <https://www.gnu.org/licenses/>.
 */

/**
 *    \file       htdocs/bookmarks/list.php
 *    \ingroup    bookmark
 *    \brief      Page to display list of bookmarks
 */

<<<<<<< HEAD

=======
>>>>>>> 2723711a
// Load Dolibarr environment
require '../main.inc.php';
require_once DOL_DOCUMENT_ROOT.'/bookmarks/class/bookmark.class.php';


// Load translation files required by the page
$langs->loadLangs(array('bookmarks', 'admin'));


// Get Parameters
$action = GETPOST('action', 'aZ09');
$massaction = GETPOST('massaction', 'alpha');
$show_files = GETPOST('show_files', 'int');
$confirm = GETPOST('confirm', 'alpha');
$toselect = GETPOST('toselect', 'array');
$contextpage = GETPOST('contextpage', 'aZ') ?GETPOST('contextpage', 'aZ') : 'bookmarklist'; // To manage different context of search
$id = GETPOST("id", 'int');
$optioncss = GETPOST('optioncss', 'alpha');


// Load variable for pagination
$limit = GETPOST('limit', 'int') ?GETPOST('limit', 'int') : $conf->liste_limit;
$sortfield = GETPOST('sortfield', 'aZ09comma');
$sortorder = GETPOST('sortorder', 'aZ09comma');
$page = GETPOSTISSET('pageplusone') ? (GETPOST('pageplusone') - 1) : GETPOST("page", 'int');
if (empty($page) || $page == -1 || GETPOST('button_search', 'alpha') || GETPOST('button_removefilter', 'alpha') || (empty($toselect) && $massaction === '0')) {
	$page = 0;
}     // If $page is not defined, or '' or -1 or if we click on clear filters or if we select empty mass action
$offset = $limit * $page;
$pageprev = $page - 1;
$pagenext = $page + 1;
if (!$sortfield) {
	$sortfield = 'position';
}
if (!$sortorder) {
	$sortorder = 'ASC';
}


// Initialize Objects
$object = new Bookmark($db);


// Security check
if (empty($user->rights->bookmark->lire)) {
	restrictedArea($user, 'bookmarks');
}


// Permissions
$permissiontoread = !empty($user->rights->bookmark->lire);
$permissiontoadd = !empty($user->rights->bookmark->creer);
$permissiontodelete = !empty($user->rights->bookmark->supprimer);



/*
 * Actions
 */

if ($action == 'delete') {
	$res = $object->remove($id);
	if ($res > 0) {
		header("Location: ".$_SERVER["PHP_SELF"]);
		exit;
	} else {
		setEventMessages($object->error, $object->errors, 'errors');
	}
}



/*
 * View
 */

$form = new Form($db);

$title = $langs->trans("ListOfBookmarks");

llxHeader('', $title);

$sql = "SELECT b.rowid, b.dateb, b.fk_user, b.url, b.target, b.title, b.favicon, b.position,";
$sql .= " u.login, u.lastname, u.firstname";
$sql .= " FROM ".MAIN_DB_PREFIX."bookmark as b LEFT JOIN ".MAIN_DB_PREFIX."user as u ON b.fk_user=u.rowid";
$sql .= " WHERE 1=1";
$sql .= " AND b.entity IN (".getEntity('bookmark').")";
if (!$user->admin) {
	$sql .= " AND (b.fk_user = ".((int) $user->id)." OR b.fk_user is NULL OR b.fk_user = 0)";
}

$sql .= $db->order($sortfield.", position", $sortorder);

// Count total nb of records
$nbtotalofrecords = '';
if (empty($conf->global->MAIN_DISABLE_FULL_SCANLIST)) {
	$resql = $db->query($sql);
	$nbtotalofrecords = $db->num_rows($resql);
	if (($page * $limit) > $nbtotalofrecords) {	// if total of record found is smaller than page * limit, goto and load page 0
		$page = 0;
		$offset = 0;
	}
}
// if total of record found is smaller than limit, no need to do paging and to restart another select with limits set.
if (is_numeric($nbtotalofrecords) && $limit > $nbtotalofrecords) {
	$num = $nbtotalofrecords;
} else {
	$sql .= $db->plimit($limit + 1, $offset);

	$resql = $db->query($sql);
	if (!$resql) {
		dol_print_error($db);
		exit;
	}

	$num = $db->num_rows($resql);
}

$param = "";
if (!empty($contextpage) && $contextpage != $_SERVER["PHP_SELF"]) {
	$param .= '&contextpage='.urlencode($contextpage);
}
if ($limit > 0 && $limit != $conf->liste_limit) {
	$param .= '&limit='.urlencode($limit);
}
if ($optioncss != '') {
	$param = '&optioncss='.urlencode($optioncss);
}

$moreforfilter = '';

// List of mass actions available
$arrayofmassactions = array(
	//'validate'=>img_picto('', 'check', 'class="pictofixedwidth"').$langs->trans("Validate"),
	//'generate_doc'=>img_picto('', 'pdf', 'class="pictofixedwidth"').$langs->trans("ReGeneratePDF"),
	//'builddoc'=>img_picto('', 'pdf', 'class="pictofixedwidth"').$langs->trans("PDFMerge"),
	//'presend'=>img_picto('', 'email', 'class="pictofixedwidth"').$langs->trans("SendByMail"),
);
if ($permissiontodelete) {
	$arrayofmassactions['predelete'] = img_picto('', 'delete', 'class="pictofixedwidth"').$langs->trans("Delete");
}
if (GETPOST('nomassaction', 'int') || in_array($massaction, array('presend', 'predelete'))) {
	$arrayofmassactions = array();
}
$massactionbutton = $form->selectMassAction('', $arrayofmassactions);

print '<form method="POST" id="searchFormList" action="'.$_SERVER["PHP_SELF"].'">';
if ($optioncss != '') {
	print '<input type="hidden" name="optioncss" value="'.$optioncss.'">';
}
print '<input type="hidden" name="token" value="'.newToken().'">';
print '<input type="hidden" name="formfilteraction" id="formfilteraction" value="list">';
print '<input type="hidden" name="action" value="list">';
print '<input type="hidden" name="sortfield" value="'.$sortfield.'">';
print '<input type="hidden" name="sortorder" value="'.$sortorder.'">';
print '<input type="hidden" name="contextpage" value="'.$contextpage.'">';

$newcardbutton = '';
$newcardbutton .= dolGetButtonTitle($langs->trans('New'), '', 'fa fa-plus-circle', DOL_URL_ROOT.'/bookmarks/card.php?action=create&backtopage='.urlencode(DOL_URL_ROOT.'/bookmarks/list.php'), '', !empty($user->rights->bookmark->creer));

print_barre_liste($title, $page, $_SERVER["PHP_SELF"], $param, $sortfield, $sortorder, $massactionbutton, $num, $nbtotalofrecords, 'bookmark', 0, $newcardbutton, '', $limit, 0, 0, 1);

print '<div class="div-table-responsive">';
print '<table class="tagtable liste'.($moreforfilter ? " listwithfilterbefore" : "").'">'."\n";

print '<tr class="liste_titre">';
//print "<td>&nbsp;</td>";
print_liste_field_titre("Ref", $_SERVER["PHP_SELF"], "b.rowid", "", $param, 'align="left"', $sortfield, $sortorder);
print_liste_field_titre("Title", $_SERVER["PHP_SELF"], "b.title", "", $param, 'align="left"', $sortfield, $sortorder);
print_liste_field_titre("Link", $_SERVER["PHP_SELF"], "b.url", "", $param, 'align="left"', $sortfield, $sortorder);
print_liste_field_titre("Target", '', '', '', '', 'align="center"');
print_liste_field_titre("Visibility", $_SERVER["PHP_SELF"], "u.lastname", "", $param, 'align="center"', $sortfield, $sortorder);
print_liste_field_titre("Date", $_SERVER["PHP_SELF"], "b.dateb", "", $param, 'align="center"', $sortfield, $sortorder);
print_liste_field_titre("Position", $_SERVER["PHP_SELF"], "b.position", "", $param, 'class="right"', $sortfield, $sortorder);
print_liste_field_titre('');
print "</tr>\n";

$cacheOfUsers = array();

$i = 0;
while ($i < min($num, $limit)) {
	$obj = $db->fetch_object($resql);

	$object->id = $obj->rowid;
	$object->ref = $obj->rowid;

	print '<tr class="oddeven">';

	// Id
	print '<td class="nowraponall">';
	print $object->getNomUrl(1);
	print '</td>';

	$linkintern = 0;
	$title      = $obj->title;
	$link       = $obj->url;
	$canedit    = $user->rights->bookmark->supprimer;
	$candelete  = $user->rights->bookmark->creer;

	// Title
	print "<td>";
	$linkintern = 1;
	if ($linkintern) {
		print '<a href="'.$obj->url.'">';
	}
	print $title;
	if ($linkintern) {
		print "</a>";
	}
	print "</td>\n";

	// Url
	print '<td class="tdoverflowmax200">';
	if (!$linkintern) {
		print '<a href="'.$obj->url.'"'.($obj->target ? ' target="newlink" rel="noopener"' : '').'>';
	}
	print $link;
	if (!$linkintern) {
		print '</a>';
	}
	print "</td>\n";

	// Target
	print '<td class="center">';
	if ($obj->target == 0) {
		print $langs->trans("BookmarkTargetReplaceWindowShort");
	}
	if ($obj->target == 1) {
		print $langs->trans("BookmarkTargetNewWindowShort");
	}
	print "</td>\n";

	// Author
	print '<td class="center">';
	if ($obj->fk_user) {
		if (empty($cacheOfUsers[$obj->fk_user])) {
			$tmpuser = new User($db);
			$tmpuser->fetch($obj->fk_user);
			$cacheOfUsers[$obj->fk_user] = $tmpuser;
		}
		$tmpuser = $cacheOfUsers[$obj->fk_user];
		print $tmpuser->getNomUrl(1);
	} else {
		print '<span class="opacitymedium">'.$langs->trans("Everybody").'</span>';
		if (!$user->admin) {
			$candelete = false;
			$canedit = false;
		}
	}
	print "</td>\n";

	// Date creation
	print '<td class="center">'.dol_print_date($db->jdate($obj->dateb), 'day')."</td>";

	// Position
	print '<td class="right">'.$obj->position."</td>";

	// Actions
	print '<td class="nowraponall right">';
	if ($canedit) {
		print '<a class="editfielda marginleftonly" href="'.DOL_URL_ROOT.'/bookmarks/card.php?action=edit&token='.newToken().'&id='.$obj->rowid.'&backtopage='.urlencode($_SERVER["PHP_SELF"]).'">'.img_edit()."</a>";
	}
	if ($candelete) {
		print '<a class="marginleftonly" href="'.$_SERVER["PHP_SELF"].'?action=delete&token='.newToken().'&id='.$obj->rowid.'">'.img_delete().'</a>';
	}
	print "</td>";
	print "</tr>\n";
	$i++;
}
print "</table>";
print '</div>';

$db->free($resql);


// End of page
llxFooter();
$db->close();<|MERGE_RESOLUTION|>--- conflicted
+++ resolved
@@ -21,18 +21,12 @@
  *    \brief      Page to display list of bookmarks
  */
 
-<<<<<<< HEAD
-
-=======
->>>>>>> 2723711a
 // Load Dolibarr environment
 require '../main.inc.php';
 require_once DOL_DOCUMENT_ROOT.'/bookmarks/class/bookmark.class.php';
 
-
 // Load translation files required by the page
 $langs->loadLangs(array('bookmarks', 'admin'));
-
 
 // Get Parameters
 $action = GETPOST('action', 'aZ09');
@@ -43,7 +37,6 @@
 $contextpage = GETPOST('contextpage', 'aZ') ?GETPOST('contextpage', 'aZ') : 'bookmarklist'; // To manage different context of search
 $id = GETPOST("id", 'int');
 $optioncss = GETPOST('optioncss', 'alpha');
-
 
 // Load variable for pagination
 $limit = GETPOST('limit', 'int') ?GETPOST('limit', 'int') : $conf->liste_limit;
@@ -63,22 +56,18 @@
 	$sortorder = 'ASC';
 }
 
-
 // Initialize Objects
 $object = new Bookmark($db);
-
 
 // Security check
 if (empty($user->rights->bookmark->lire)) {
 	restrictedArea($user, 'bookmarks');
 }
-
 
 // Permissions
 $permissiontoread = !empty($user->rights->bookmark->lire);
 $permissiontoadd = !empty($user->rights->bookmark->creer);
 $permissiontodelete = !empty($user->rights->bookmark->supprimer);
-
 
 
 /*
