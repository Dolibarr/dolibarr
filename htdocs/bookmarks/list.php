--- conflicted
+++ resolved
@@ -29,30 +29,18 @@
 $langs->loadLangs(array('bookmarks', 'admin'));
 
 // Get Parameters
-$id = GETPOST("id", 'int');
-
 $action 	= GETPOST('action', 'aZ09');
 $massaction = GETPOST('massaction', 'alpha');
 $show_files = GETPOST('show_files', 'int');
-<<<<<<< HEAD
 $confirm 	= GETPOST('confirm', 'alpha');
 $cancel     = GETPOST('cancel', 'alpha');
 $toselect 	= GETPOST('toselect', 'array');
 $contextpage = GETPOST('contextpage', 'aZ') ?GETPOST('contextpage', 'aZ') : 'bookmarklist'; // To manage different context of search
 $backtopage = GETPOST('backtopage', 'alpha');
 $optioncss 	= GETPOST('optioncss', 'alpha');
-$mode 		= GETPOST('mode', 'aZ09');
-=======
-$confirm = GETPOST('confirm', 'alpha');
-$cancel = GETPOST('cancel', 'alpha'); // We click on a Cancel button
-$toselect = GETPOST('toselect', 'array');
-$contextpage = GETPOST('contextpage', 'aZ') ?GETPOST('contextpage', 'aZ') : 'bookmarklist'; // To manage different context of search
-$backtopage = GETPOST('backtopage', 'alpha'); // Go back to a dedicated page
-$optioncss = GETPOST('optioncss', 'alpha');
-$mode = GETPOST('mode', 'aZ');
+$mode 		= GETPOST('mode', 'aZ');
 
 $id = GETPOST("id", 'int');
->>>>>>> a2d35f21
 
 // Load variable for pagination
 $limit = GETPOST('limit', 'int') ? GETPOST('limit', 'int') : $conf->liste_limit;
