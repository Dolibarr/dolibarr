<?php
/* Copyright (C) 2003		Rodolphe Quiedeville <rodolphe@quiedeville.org>
 * Copyright (C) 2004-2021	Laurent Destailleur  <eldy@users.sourceforge.net>
 * Copyright (C) 2004		Eric Seigne          <eric.seigne@ryxeo.com>
 * Copyright (C) 2005-2011	Regis Houssin        <regis.houssin@inodbox.com>
 * Copyright (C) 2015       Alexandre Spangaro   <aspangaro@open-dsi.fr>
 * Copyright (C) 2019       Nicolas ZABOURI      <info@inovea-conseil.com>
 * Copyright (C) 2019       Frédéric FRANCE      <frederic.france@netlogic.fr>
 *
 * This program is free software; you can redistribute it and/or modify
 * it under the terms of the GNU General Public License as published by
 * the Free Software Foundation; either version 3 of the License, or
 * (at your option) any later version.
 *
 * This program is distributed in the hope that it will be useful,
 * but WITHOUT ANY WARRANTY; without even the implied warranty of
 * MERCHANTABILITY or FITNESS FOR A PARTICULAR PURPOSE.  See the
 * GNU General Public License for more details.
 *
 * You should have received a copy of the GNU General Public License
 * along with this program. If not, see <https://www.gnu.org/licenses/>.
 * or see https://www.gnu.org/
 */

/**
 *  \file       htdocs/expensereport/index.php
 *  \ingroup    expensereport
 *  \brief      Page list of expenses
 */

require '../main.inc.php';
require_once DOL_DOCUMENT_ROOT.'/compta/tva/class/tva.class.php';
require_once DOL_DOCUMENT_ROOT.'/expensereport/class/expensereport.class.php';

$hookmanager = new HookManager($db);

// Initialize technical object to manage hooks. Note that conf->hooks_modules contains array
$hookmanager->initHooks(array('expensereportindex'));

// Load translation files required by the page
$langs->loadLangs(array('companies', 'users', 'trips'));

// Security check
$socid = GETPOST('socid', 'int');
if ($user->socid) {
	$socid = $user->socid;
}
$result = restrictedArea($user, 'expensereport', '', '');

$limit = GETPOST('limit', 'int') ? GETPOST('limit', 'int') : $conf->liste_limit;
$sortfield = GETPOST('sortfield', 'aZ09comma');
$sortorder = GETPOST('sortorder', 'aZ09comma');
$page = GETPOSTISSET('pageplusone') ? (GETPOST('pageplusone') - 1) : GETPOST("page", 'int');
if (empty($page) || $page == -1) {
	$page = 0;
}     // If $page is not defined, or '' or -1
$offset = $limit * $page;
$pageprev = $page - 1;
$pagenext = $page + 1;
if (!$sortorder) {
	$sortorder = "DESC";
}
if (!$sortfield) {
	$sortfield = "d.date_create";
}
$limit = GETPOST('limit', 'int') ?GETPOST('limit', 'int') : $conf->liste_limit;


/*
 * View
 */

$tripandexpense_static = new ExpenseReport($db);

$childids = $user->getAllChildIds();
$childids[] = $user->id;

$help_url = "EN:Module_Expense_Reports|FR:Module_Notes_de_frais";

llxHeader('', $langs->trans("ListOfFees"), $help_url);


$label = $somme = $nb = array();

$totalnb = $totalsum = 0;
$sql = "SELECT tf.code, tf.label, count(de.rowid) as nb, sum(de.total_ht) as km";
$sql .= " FROM ".MAIN_DB_PREFIX."expensereport as d, ".MAIN_DB_PREFIX."expensereport_det as de, ".MAIN_DB_PREFIX."c_type_fees as tf";
$sql .= " WHERE de.fk_expensereport = d.rowid AND d.entity IN (".getEntity('expensereport').") AND de.fk_c_type_fees = tf.id";
// RESTRICT RIGHTS
if (empty($user->rights->expensereport->readall) && empty($user->rights->expensereport->lire_tous)
	&& (empty($conf->global->MAIN_USE_ADVANCED_PERMS) || empty($user->rights->expensereport->writeall_advance))) {
	$childids = $user->getAllChildIds();
	$childids[] = $user->id;
	$sql .= " AND d.fk_user_author IN (".$db->sanitize(join(',', $childids)).")\n";
}

$sql .= " GROUP BY tf.code, tf.label";

$result = $db->query($sql);
if ($result) {
	$num = $db->num_rows($result);
	$i = 0;
	while ($i < $num) {
		$objp = $db->fetch_object($result);

		$somme[$objp->code] = $objp->km;
		$nb[$objp->code] = $objp->nb;
		$label[$objp->code] = $objp->label;
		$totalnb += $objp->nb;
		$totalsum += $objp->km;
		$i++;
	}
	$db->free($result);
} else {
	dol_print_error($db);
}


print load_fiche_titre($langs->trans("ExpensesArea"), '', 'trip');


print '<div class="fichecenter"><div class="fichethirdleft">';

print '<div class="div-table-responsive-no-min">';
print '<table class="noborder nohover centpercent">';
print '<tr class="liste_titre">';
print '<th colspan="4">'.$langs->trans("Statistics").'</th>';
print "</tr>\n";

$listoftype = $tripandexpense_static->listOfTypes();
foreach ($listoftype as $code => $label) {
	$dataseries[] = array($label, (isset($somme[$code]) ? (int) $somme[$code] : 0));
}

// Sort array with most important first
$dataseries = dol_sort_array($dataseries, 1, 'desc');

// Merge all entrie after the $KEEPNFIRST one into one entry called "Other..." (to avoid to have too much entries in graphic).
$KEEPNFIRST = 7;	// Keep first $KEEPNFIRST one + 1 with the remain
$i = 0;
if (count($dataseries) > ($KEEPNFIRST + 1)) {
	foreach ($dataseries as $key => $val) {
		if ($i < $KEEPNFIRST) {
			$i++;
			continue;
		}
		// Here $key = $KEEPNFIRST
		$dataseries[$KEEPNFIRST][0] = $langs->trans("Others").'...';
		if ($key == $KEEPNFIRST) {
			$i++;
			continue;
		}
		$dataseries[$KEEPNFIRST][1] += $dataseries[$key][1];
		unset($dataseries[$key]);
		$i++;
	}
}

if ($conf->use_javascript_ajax) {
	print '<tr><td class="center" colspan="4">';

	include_once DOL_DOCUMENT_ROOT.'/core/class/dolgraph.class.php';
	$dolgraph = new DolGraph();
	$dolgraph->SetData($dataseries);
	$dolgraph->setHeight(350);
	$dolgraph->combine = empty($conf->global->MAIN_EXPENSEREPORT_COMBINE_GRAPH_STAT) ? 0.05 : $conf->global->MAIN_EXPENSEREPORT_COMBINE_GRAPH_STAT;
	$dolgraph->setShowLegend(2);
	$dolgraph->setShowPercent(1);
	$dolgraph->SetType(array('pie'));
	$dolgraph->setHeight('200');
	$dolgraph->draw('idgraphstatus');
	print $dolgraph->show($totalnb ? 0 : 1);

	print '</td></tr>';
}

print '<tr class="liste_total">';
print '<td>'.$langs->trans("Total").'</td>';
print '<td class="right" colspan="3">'.price($totalsum, 1, $langs, 0, 0, 0, $conf->currency).'</td>';
print '</tr>';

print '</table>';
print '</div>';



// Right area
print '</div><div class="fichetwothirdright">';


$max = 10;

$langs->load("boxes");

$sql = "SELECT u.rowid as uid, u.lastname, u.firstname, u.login, u.statut as user_status, u.photo, u.email, u.admin,";
$sql .= " d.rowid, d.ref, d.date_debut as dated, d.date_fin as datef, d.date_create as dm, d.total_ht, d.total_ttc, d.fk_statut as status";
$sql .= " FROM ".MAIN_DB_PREFIX."expensereport as d, ".MAIN_DB_PREFIX."user as u";
$sql .= " WHERE u.rowid = d.fk_user_author";
// RESTRICT RIGHTS
if (empty($user->rights->expensereport->readall) && empty($user->rights->expensereport->lire_tous)
	&& (empty($conf->global->MAIN_USE_ADVANCED_PERMS) || empty($user->rights->expensereport->writeall_advance))) {
	$childids = $user->getAllChildIds();
	$childids[] = $user->id;
	$sql .= " AND d.fk_user_author IN (".$db->sanitize(join(',', $childids)).")\n";
}
$sql .= ' AND d.entity IN ('.getEntity('expensereport').')';
<<<<<<< HEAD
if (!$user->rights->societe->client->voir && !$user->socid) {
	$sql .= " AND d.fk_user_author = s.rowid AND s.rowid = sc.fk_soc AND sc.fk_user = ".((int) $user->id);
}
if ($socid) {
	$sql .= " AND d.fk_user_author = ".$socid;
}
=======
>>>>>>> 95dc2558
$sql .= $db->order($sortfield, $sortorder);
$sql .= $db->plimit($max, 0);

$result = $db->query($sql);
if ($result) {
	$var = false;
	$num = $db->num_rows($result);

	$i = 0;

	print '<div class="div-table-responsive-no-min">';
	print '<table class="noborder centpercent">';
	print '<tr class="liste_titre">';
	print '<th colspan="2">'.$langs->trans("BoxTitleLastModifiedExpenses", min($max, $num)).'</th>';
	print '<th class="right">'.$langs->trans("AmountHT").'</th>';
	print '<th class="right">'.$langs->trans("AmountTTC").'</th>';
	print '<th class="right">'.$langs->trans("DateModificationShort").'</th>';
	print '<th>&nbsp;</th>';
	print '</tr>';
	if ($num) {
		$total_ttc = $totalam = $total = 0;

		$expensereportstatic = new ExpenseReport($db);
		$userstatic = new User($db);
		while ($i < $num && $i < $max) {
			$obj = $db->fetch_object($result);

			$expensereportstatic->id = $obj->rowid;
			$expensereportstatic->ref = $obj->ref;
			$expensereportstatic->status = $obj->status;

			$userstatic->id = $obj->uid;
			$userstatic->admin = $obj->admin;
			$userstatic->email = $obj->email;
			$userstatic->lastname = $obj->lastname;
			$userstatic->firstname = $obj->firstname;
			$userstatic->login = $obj->login;
			$userstatic->statut = $obj->user_status;
			$userstatic->photo = $obj->photo;

			print '<tr class="oddeven">';
			print '<td class="tdoverflowmax200">'.$expensereportstatic->getNomUrl(1).'</td>';
			print '<td class="tdoverflowmax150">'.$userstatic->getNomUrl(-1).'</td>';
			print '<td class="right amount">'.price($obj->total_ht).'</td>';
			print '<td class="right amount">'.price($obj->total_ttc).'</td>';
			print '<td class="right">'.dol_print_date($db->jdate($obj->dm), 'day').'</td>';
			print '<td class="right">';
			print $expensereportstatic->getLibStatut(3);
			print '</td>';
			print '</tr>';

			$i++;
		}
	} else {
		print '<tr class="oddeven"><td colspan="6" class="opacitymedium">'.$langs->trans("None").'</td></tr>';
	}
	print '</table></div><br>';
} else {
	dol_print_error($db);
}

print '</div></div>';

$parameters = array('user' => $user);
$reshook = $hookmanager->executeHooks('dashboardExpenseReport', $parameters, $object); // Note that $action and $object may have been modified by hook

// End of page
llxFooter();
$db->close();<|MERGE_RESOLUTION|>--- conflicted
+++ resolved
@@ -204,15 +204,6 @@
 	$sql .= " AND d.fk_user_author IN (".$db->sanitize(join(',', $childids)).")\n";
 }
 $sql .= ' AND d.entity IN ('.getEntity('expensereport').')';
-<<<<<<< HEAD
-if (!$user->rights->societe->client->voir && !$user->socid) {
-	$sql .= " AND d.fk_user_author = s.rowid AND s.rowid = sc.fk_soc AND sc.fk_user = ".((int) $user->id);
-}
-if ($socid) {
-	$sql .= " AND d.fk_user_author = ".$socid;
-}
-=======
->>>>>>> 95dc2558
 $sql .= $db->order($sortfield, $sortorder);
 $sql .= $db->plimit($max, 0);
 
