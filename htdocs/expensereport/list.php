--- conflicted
+++ resolved
@@ -201,14 +201,9 @@
 $reshook=$hookmanager->executeHooks('printFieldListSelect',$parameters);    // Note that $action and $object may have been modified by hook
 $sql.=$hookmanager->resPrint;
 $sql.= " FROM ".MAIN_DB_PREFIX."expensereport as d";
-<<<<<<< HEAD
 if (is_array($extrafields->attribute_label) && count($extrafields->attribute_label)) $sql.= " LEFT JOIN ".MAIN_DB_PREFIX."expensereport_extrafields as ef on (d.rowid = ef.fk_object)";
 $sql.= ", ".MAIN_DB_PREFIX."user as u";
-$sql.= " WHERE d.fk_user_author = u.rowid AND d.entity = ".$conf->entity;
-=======
-$sql.= " INNER JOIN ".MAIN_DB_PREFIX."user as u ON d.fk_user_author = u.rowid";
-$sql.= ' WHERE d.entity IN ('.getEntity('expensereport', 1).')';
->>>>>>> 69b5baeb
+$sql.= " WHERE d.fk_user_author = u.rowid AND d.entity IN (".getEntity('expensereport', 1).")";
 // Search all
 if (!empty($sall)) $sql.= natural_search(array_keys($fieldstosearchall), $sall);
 // Ref
