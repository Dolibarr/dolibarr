--- conflicted
+++ resolved
@@ -391,11 +391,7 @@
 // Output page
 // --------------------------------------------------------------------
 
-<<<<<<< HEAD
-llxHeader('', $title, $help_url, '', 0, 0, $morejs, $morecss, '');
-=======
 llxHeader('', $title, $help_url, '', 0, 0, $morejs, $morecss, '', 'bodyforlist');
->>>>>>> 263c1e54
 
 $arrayofselected = is_array($toselect) ? $toselect : array();
 
