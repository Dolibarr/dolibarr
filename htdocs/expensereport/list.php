<?php
/* Copyright (C) 2003     	Rodolphe Quiedeville <rodolphe@quiedeville.org>
 * Copyright (C) 2004-2017	Laurent Destailleur  <eldy@users.sourceforge.net>
 * Copyright (C) 2004     	Eric Seigne          <eric.seigne@ryxeo.com>
 * Copyright (C) 2005-2009	Regis Houssin        <regis.houssin@inodbox.com>
 * Copyright (C) 2015       Alexandre Spangaro   <aspangaro@open-dsi.fr>
 * Copyright (C) 2018       Ferran Marcet	     <fmarcet@2byte.es>
 * Copyright (C) 2018       Charlene Benke       <charlie@patas-monkey.com>
 * Copyright (C) 2019       Juanjo Menent		 <jmenent@2byte.es>
 * Copyright (C) 2019-2021  Frédéric France      <frederic.france@netlogic.fr>
 * Copyright (C) 2024		MDW							<mdeweerd@users.noreply.github.com>
 *
 * This program is free software; you can redistribute it and/or modify
 * it under the terms of the GNU General Public License as published by
 * the Free Software Foundation; either version 3 of the License, or
 * (at your option) any later version.
 *
 * This program is distributed in the hope that it will be useful,
 * but WITHOUT ANY WARRANTY; without even the implied warranty of
 * MERCHANTABILITY or FITNESS FOR A PARTICULAR PURPOSE.  See the
 * GNU General Public License for more details.
 *
 * You should have received a copy of the GNU General Public License
 * along with this program. If not, see <https://www.gnu.org/licenses/>.
 */

/**
 *	    \file       htdocs/expensereport/list.php
 *      \ingroup    expensereport
 *		\brief      list of expense reports
 */

// Load Dolibarr environment
require '../main.inc.php';
require_once DOL_DOCUMENT_ROOT.'/core/lib/date.lib.php';
require_once DOL_DOCUMENT_ROOT.'/core/lib/company.lib.php';
require_once DOL_DOCUMENT_ROOT.'/expensereport/class/expensereport.class.php';
require_once DOL_DOCUMENT_ROOT.'/core/class/html.formfile.class.php';
require_once DOL_DOCUMENT_ROOT.'/core/class/html.formother.class.php';
require_once DOL_DOCUMENT_ROOT.'/core/class/html.formexpensereport.class.php';
require_once DOL_DOCUMENT_ROOT.'/core/lib/usergroups.lib.php';
require_once DOL_DOCUMENT_ROOT.'/expensereport/class/expensereport_ik.class.php';

// Load translation files required by the page
$langs->loadLangs(array('companies', 'users', 'trips'));

$action      = GETPOST('action', 'aZ09');
$massaction  = GETPOST('massaction', 'alpha');
$show_files  = GETPOSTINT('show_files');
$confirm     = GETPOST('confirm', 'alpha');
$cancel      = GETPOST('cancel', 'alpha'); // We click on a Cancel button
$toselect    = GETPOST('toselect', 'array');
$contextpage = GETPOST('contextpage', 'aZ') ? GETPOST('contextpage', 'aZ') : 'expensereportlist';
$mode        = GETPOST('mode', 'alpha');

$childids = $user->getAllChildIds(1);

<<<<<<< HEAD
// Security check
$socid = GETPOSTINT('socid');
if ($user->socid) {
	$socid = $user->socid;
}
$result = restrictedArea($user, 'expensereport', '', '');
=======
>>>>>>> cc80841a
$id = GETPOSTINT('id');
// If we are on the view of a specific user
if ($id > 0) {
	$canread = 0;
	if ($id == $user->id) {
		$canread = 1;
	}
	if ($user->hasRight('expensereport', 'readall')) {
		$canread = 1;
	}
	if ($user->hasRight('expensereport', 'lire') && in_array($id, $childids)) {
		$canread = 1;
	}
	if (!$canread) {
		accessforbidden();
	}
}

$diroutputmassaction = $conf->expensereport->dir_output.'/temp/massgeneration/'.$user->id;


// Load variable for pagination
$limit 		= GETPOSTINT('limit') ? GETPOSTINT('limit') : $conf->liste_limit;
$sortfield	= GETPOST('sortfield', 'aZ09comma');
$sortorder	= GETPOST('sortorder', 'aZ09comma');
<<<<<<< HEAD
$page 		= GETPOSTISSET('pageplusone') ? (GETPOST('pageplusone') - 1) : GETPOSTINT("page");
=======
$page 		= GETPOSTISSET('pageplusone') ? (GETPOSTINT('pageplusone') - 1) : GETPOSTINT("page");
>>>>>>> cc80841a
if (empty($page) || $page == -1) {
	$page = 0;
}     // If $page is not defined, or '' or -1
$offset = $limit * $page;
$pageprev = $page - 1;
$pagenext = $page + 1;
if (!$sortorder) {
	$sortorder = "DESC";
}
if (!$sortfield) {
	$sortfield = "d.date_debut";
}


$search_all			= trim((GETPOST('search_all', 'alphanohtml') != '') ? GETPOST('search_all', 'alphanohtml') : GETPOST('sall', 'alphanohtml'));

$search_ref			= GETPOST('search_ref', 'alpha');
$search_user		= GETPOST('search_user', 'intcomma');
$search_amount_ht	= GETPOST('search_amount_ht', 'alpha');
$search_amount_vat	= GETPOST('search_amount_vat', 'alpha');
$search_amount_ttc	= GETPOST('search_amount_ttc', 'alpha');
$search_status		= (GETPOST('search_status', 'intcomma') != '' ? GETPOST('search_status', 'intcomma') : GETPOST('statut', 'intcomma'));

$search_date_startday		= GETPOSTINT('search_date_startday');
$search_date_startmonth		= GETPOSTINT('search_date_startmonth');
$search_date_startyear		= GETPOSTINT('search_date_startyear');
$search_date_startendday	= GETPOSTINT('search_date_startendday');
$search_date_startendmonth	= GETPOSTINT('search_date_startendmonth');
$search_date_startendyear	= GETPOSTINT('search_date_startendyear');
$search_date_start			= dol_mktime(0, 0, 0, $search_date_startmonth, $search_date_startday, $search_date_startyear);	// Use tzserver
$search_date_startend		= dol_mktime(23, 59, 59, $search_date_startendmonth, $search_date_startendday, $search_date_startendyear);

$search_date_endday			= GETPOSTINT('search_date_endday');
$search_date_endmonth		= GETPOSTINT('search_date_endmonth');
$search_date_endyear		= GETPOSTINT('search_date_endyear');
$search_date_endendday		= GETPOSTINT('search_date_endendday');
$search_date_endendmonth	= GETPOSTINT('search_date_endendmonth');
$search_date_endendyear		= GETPOSTINT('search_date_endendyear');
$search_date_end			= dol_mktime(0, 0, 0, $search_date_endmonth, $search_date_endday, $search_date_endyear);	// Use tzserver
$search_date_endend			= dol_mktime(23, 59, 59, $search_date_endendmonth, $search_date_endendday, $search_date_endendyear);

$optioncss    = GETPOST('optioncss', 'alpha');

if ($search_status == '') {
	$search_status = -1;
}
if ($search_user == '') {
	$search_user = -1;
}

// Security check
$socid = GETPOSTINT('socid');
if ($user->socid) {
	$socid = $user->socid;
}
$hookmanager->initHooks(array('expensereportlist'));
$result = restrictedArea($user, 'expensereport', '', '');

// Initialize a technical object to manage hooks of page. Note that conf->hooks_modules contains an array of hook context
$object = new ExpenseReport($db);
$extrafields = new ExtraFields($db);

// fetch optionals attributes and labels
$extrafields->fetch_name_optionals_label($object->table_element);

$search_array_options = $extrafields->getOptionalsFromPost($object->table_element, '', 'search_');


// List of fields to search into when doing a "search in all"
$fieldstosearchall = array(
	'd.ref' => 'Ref',
	'd.note_public' => "NotePublic",
	'u.lastname' => 'EmployeeLastname',
	'u.firstname' => "EmployeeFirstname",
	'u.login' => "Login",
);
if (empty($user->socid)) {
	$fieldstosearchall["d.note_private"] = "NotePrivate";
}

$arrayfields = array(
	'd.ref' => array('label' => $langs->trans("Ref"), 'checked' => 1),
	'user' => array('label' => $langs->trans("User"), 'checked' => 1),
	'd.date_debut' => array('label' => $langs->trans("DateStart"), 'checked' => 1),
	'd.date_fin' => array('label' => $langs->trans("DateEnd"), 'checked' => 1),
	'd.date_valid' => array('label' => $langs->trans("DateValidation"), 'checked' => 1),
	'd.date_approve' => array('label' => $langs->trans("DateApprove"), 'checked' => 1),
	'd.total_ht' => array('label' => $langs->trans("AmountHT"), 'checked' => 1),
	'd.total_vat' => array('label' => $langs->trans("AmountVAT"), 'checked' => -1),
	'd.total_ttc' => array('label' => $langs->trans("AmountTTC"), 'checked' => 1),
	'd.date_create' => array('label' => $langs->trans("DateCreation"), 'checked' => 0, 'position' => 500),
	'd.tms' => array('label' => $langs->trans("DateModificationShort"), 'checked' => 0, 'position' => 500),
	'd.fk_statut' => array('label' => $langs->trans("Status"), 'checked' => 1, 'position' => 1000),
);
// Extra fields
include DOL_DOCUMENT_ROOT.'/core/tpl/extrafields_list_array_fields.tpl.php';

$canedituser = (!empty($user->admin) || $user->hasRight('user', 'user', 'creer'));

$permissiontoread = $user->hasRight('expensereport', 'lire');
$permissiontodelete = $user->hasRight('expensereport', 'supprimer');

$objectuser = new User($db);


/*
 * Actions
 */

if (GETPOST('cancel', 'alpha')) {
	$action = 'list';
	$massaction = '';
}
if (!GETPOST('confirmmassaction', 'alpha') && $massaction != 'presend' && $massaction != 'confirm_presend') {
	$massaction = '';
}

$parameters = array('socid' => $socid);
$reshook = $hookmanager->executeHooks('doActions', $parameters, $object, $action); // Note that $action and $object may have been modified by some hooks
if ($reshook < 0) {
	setEventMessages($hookmanager->error, $hookmanager->errors, 'errors');
}

if (empty($reshook)) {
	// Selection of new fields
	include DOL_DOCUMENT_ROOT.'/core/actions_changeselectedfields.inc.php';

	// Purge search criteria
	if (GETPOST('button_removefilter_x', 'alpha') || GETPOST('button_removefilter.x', 'alpha') || GETPOST('button_removefilter', 'alpha')) { // All tests are required to be compatible with all browsers
		$search_ref = "";
		$search_user = "";
		$search_amount_ht = "";
		$search_amount_vat = "";
		$search_amount_ttc = "";
		$search_status = "";
		$search_date_startday = '';
		$search_date_startmonth = '';
		$search_date_startyear = '';
		$search_date_startendday = '';
		$search_date_startendmonth = '';
		$search_date_startendyear = '';
		$search_date_start = '';
		$search_date_startend = '';
		$search_date_endday = '';
		$search_date_endmonth = '';
		$search_date_endyear = '';
		$search_date_endendday = '';
		$search_date_endendmonth = '';
		$search_date_endendyear = '';
		$search_date_end = '';
		$search_date_endend = '';
		$toselect = array();
		$search_array_options = array();
	}
	if (GETPOST('button_removefilter_x', 'alpha') || GETPOST('button_removefilter.x', 'alpha') || GETPOST('button_removefilter', 'alpha')
		|| GETPOST('button_search_x', 'alpha') || GETPOST('button_search.x', 'alpha') || GETPOST('button_search', 'alpha')) {
		$massaction = ''; // Protection to avoid mass action if we force a new search during a mass action confirmation
	}

	// Mass actions
	$objectclass = 'ExpenseReport';
	$objectlabel = 'ExpenseReport';
	$uploaddir = $conf->expensereport->dir_output;
	include DOL_DOCUMENT_ROOT.'/core/actions_massactions.inc.php';
}


/*
 * View
 */

$form = new Form($db);
$formother = new FormOther($db);
$formfile = new FormFile($db);
$formexpensereport = new FormExpenseReport($db);

$fuser = new User($db);

$title = $langs->trans("TripsAndExpenses");
$help_url = '';
$morejs = array();
$morecss = array();

$max_year = 5;
$min_year = 10;

// Get current user id
$user_id = $user->id;

if ($id > 0) {
	// Charge utilisateur edite
	$fuser->fetch($id, '', '', 1);
	$fuser->loadRights();
	$user_id = $fuser->id;

	$search_user = $user_id;
}

// Build and execute select
// --------------------------------------------------------------------
$sql = "SELECT d.rowid, d.ref, d.fk_user_author, d.total_ht, d.total_tva, d.total_ttc, d.fk_statut as status,";
$sql .= " d.date_debut, d.date_fin, d.date_create, d.tms as date_modif, d.date_valid, d.date_approve, d.note_private, d.note_public,";
$sql .= " u.rowid as id_user, u.firstname, u.lastname, u.login, u.email, u.statut as user_status, u.photo";
// Add fields from extrafields
if (!empty($extrafields->attributes[$object->table_element]['label'])) {
	foreach ($extrafields->attributes[$object->table_element]['label'] as $key => $val) {
		$sql .= ($extrafields->attributes[$object->table_element]['type'][$key] != 'separate' ? ", ef.".$key." as options_".$key : '');
	}
}
// Add fields from hooks
$parameters = array();
$reshook = $hookmanager->executeHooks('printFieldListSelect', $parameters, $object, $action); // Note that $action and $object may have been modified by hook
$sql .= $hookmanager->resPrint;
$sql = preg_replace('/,\s*$/', '', $sql);

$sqlfields = $sql; // $sql fields to remove for count total

$sql .= " FROM ".MAIN_DB_PREFIX."expensereport as d";
if (isset($extrafields->attributes[$object->table_element]['label']) && is_array($extrafields->attributes[$object->table_element]['label']) && count($extrafields->attributes[$object->table_element]['label'])) {
	$sql .= " LEFT JOIN ".MAIN_DB_PREFIX.$object->table_element."_extrafields as ef on (d.rowid = ef.fk_object)";
}
$sql .= ", ".MAIN_DB_PREFIX."user as u";
$sql .= " WHERE d.fk_user_author = u.rowid AND d.entity IN (".getEntity('expensereport').")";
// Search all
if (!empty($search_all)) {
	$sql .= natural_search(array_keys($fieldstosearchall), $search_all);
}
// Ref
if (!empty($search_ref)) {
	$sql .= natural_search('d.ref', $search_ref);
}
// Date Start
if ($search_date_start) {
	$sql .= " AND d.date_debut >= '".$db->idate($search_date_start)."'";
}
if ($search_date_startend) {
	$sql .= " AND d.date_debut <= '".$db->idate($search_date_startend)."'";
}
// Date End
if ($search_date_end) {
	$sql .= " AND d.date_fin >= '".$db->idate($search_date_end)."'";
}
if ($search_date_endend) {
	$sql .= " AND d.date_fin <= '".$db->idate($search_date_endend)."'";
}

if ($search_amount_ht != '') {
	$sql .= natural_search('d.total_ht', $search_amount_ht, 1);
}
if ($search_amount_ttc != '') {
	$sql .= natural_search('d.total_ttc', $search_amount_ttc, 1);
}
// User
if ($search_user != '' && $search_user >= 0) {
	$sql .= " AND u.rowid = '".$db->escape($search_user)."'";
}
// Status
if ($search_status != '' && $search_status >= 0) {
	$sql .= " AND d.fk_statut IN (".$db->sanitize($search_status).")";
}
// RESTRICT RIGHTS
if (!$user->hasRight('expensereport', 'readall') && !$user->hasRight('expensereport', 'lire_tous')
	&& (!getDolGlobalString('MAIN_USE_ADVANCED_PERMS') || !$user->hasRight('expensereport', 'writeall_advance'))) {
	$sql .= " AND d.fk_user_author IN (".$db->sanitize(implode(',', $childids)).")\n";
}
// Add where from extra fields
include DOL_DOCUMENT_ROOT.'/core/tpl/extrafields_list_search_sql.tpl.php';
// Add where from hooks
$parameters = array();
$reshook = $hookmanager->executeHooks('printFieldListWhere', $parameters, $object, $action); // Note that $action and $object may have been modified by hook
$sql .= $hookmanager->resPrint;

// Count total nb of records
$nbtotalofrecords = '';
if (!getDolGlobalInt('MAIN_DISABLE_FULL_SCANLIST')) {
	/* The fast and low memory method to get and count full list converts the sql into a sql count */
	$sqlforcount = preg_replace('/^'.preg_quote($sqlfields, '/').'/', 'SELECT COUNT(*) as nbtotalofrecords', $sql);
	$sqlforcount = preg_replace('/GROUP BY .*$/', '', $sqlforcount);
	$resql = $db->query($sqlforcount);
	if ($resql) {
		$objforcount = $db->fetch_object($resql);
		$nbtotalofrecords = $objforcount->nbtotalofrecords;
	} else {
		dol_print_error($db);
	}

	if (($page * $limit) > $nbtotalofrecords) {	// if total resultset is smaller than paging size (filtering), goto and load page 0
		$page = 0;
		$offset = 0;
	}
	$db->free($resql);
}

// Complete request and execute it with limit
$sql .= $db->order($sortfield, $sortorder);
if ($limit) {
	$sql .= $db->plimit($limit + 1, $offset);
}

//print $sql;
$resql = $db->query($sql);
if (!$resql) {
	dol_print_error($db);
	exit;
}

$num = $db->num_rows($resql);


// Output page
// --------------------------------------------------------------------
<<<<<<< HEAD

llxHeader('', $title, $help_url, '', 0, 0, $morejs, $morecss, '', 'bodyforlist');

$arrayofselected = is_array($toselect) ? $toselect : array();

$param = '';
if (!empty($mode)) {
	$param .= '&mode='.urlencode($mode);
}
if (!empty($contextpage) && $contextpage != $_SERVER["PHP_SELF"]) {
	$param .= '&contextpage='.urlencode($contextpage);
}
if ($limit > 0 && $limit != $conf->liste_limit) {
	$param .= '&limit='.((int) $limit);
}
if ($optioncss != '') {
	$param .= '&optioncss='.urlencode($optioncss);
}
if ($search_all) {
	$param .= "&search_all=".urlencode($search_all);
}
if ($search_ref) {
	$param .= "&search_ref=".urlencode($search_ref);
}
// Start date
if ($search_date_startday) {
	$param .= '&search_date_startday='.urlencode((string) ($search_date_startday));
}
if ($search_date_startmonth) {
	$param .= '&search_date_startmonth='.urlencode((string) ($search_date_startmonth));
}
if ($search_date_startyear) {
	$param .= '&search_date_startyear='.urlencode((string) ($search_date_startyear));
}
if ($search_date_startendday) {
	$param .= '&search_date_startendday='.urlencode((string) ($search_date_startendday));
}
if ($search_date_startendmonth) {
	$param .= '&search_date_startendmonth='.urlencode((string) ($search_date_startendmonth));
}
if ($search_date_startendyear) {
	$param .= '&search_date_startendyear='.urlencode((string) ($search_date_startendyear));
}
// End date
if ($search_date_endday) {
	$param .= '&search_date_endday='.urlencode((string) ($search_date_endday));
}
if ($search_date_endmonth) {
	$param .= '&search_date_endmonth='.urlencode((string) ($search_date_endmonth));
}
if ($search_date_endyear) {
	$param .= '&search_date_endyear='.urlencode((string) ($search_date_endyear));
}
if ($search_date_endendday) {
	$param .= '&search_date_endendday='.urlencode((string) ($search_date_endendday));
}
if ($search_date_endendmonth) {
	$param .= '&search_date_endendmonth='.urlencode((string) ($search_date_endendmonth));
}
if ($search_date_endendyear) {
	$param .= '&search_date_endendyear='.urlencode((string) ($search_date_endendyear));
}
if ($search_user) {
	$param .= "&search_user=".urlencode($search_user);
}
if ($search_amount_ht) {
	$param .= "&search_amount_ht=".urlencode($search_amount_ht);
}
if ($search_amount_ttc) {
	$param .= "&search_amount_ttc=".urlencode($search_amount_ttc);
}
if ($search_status >= 0) {
	$param .= "&search_status=".urlencode($search_status);
}
// Add $param from extra fields
include DOL_DOCUMENT_ROOT.'/core/tpl/extrafields_list_search_param.tpl.php';

// List of mass actions available
$arrayofmassactions = array(
	'generate_doc' => img_picto('', 'pdf', 'class="pictofixedwidth"').$langs->trans("ReGeneratePDF"),
	'builddoc' => img_picto('', 'pdf', 'class="pictofixedwidth"').$langs->trans("PDFMerge"),
	'presend' => img_picto('', 'email', 'class="pictofixedwidth"').$langs->trans("SendByMail"),
);
if ($user->hasRight('expensereport', 'supprimer')) {
	$arrayofmassactions['predelete'] = img_picto('', 'delete', 'class="pictofixedwidth"').$langs->trans("Delete");
}
if (GETPOSTINT('nomassaction') || in_array($massaction, array('presend', 'predelete'))) {
	$arrayofmassactions = array();
}
$massactionbutton = $form->selectMassAction('', $arrayofmassactions);

// Lines of title fields
print '<form method="POST" id="searchFormList" action="'.$_SERVER["PHP_SELF"].'">'."\n";
if ($optioncss != '') {
	print '<input type="hidden" name="optioncss" value="'.$optioncss.'">';
}
print '<input type="hidden" name="token" value="'.newToken().'">';
print '<input type="hidden" name="formfilteraction" id="formfilteraction" value="list">';
print '<input type="hidden" name="action" value="'.($action == 'edit' ? 'update' : 'list').'">';
print '<input type="hidden" name="sortfield" value="'.$sortfield.'">';
print '<input type="hidden" name="sortorder" value="'.$sortorder.'">';
print '<input type="hidden" name="page" value="'.$page.'">';
print '<input type="hidden" name="contextpage" value="'.$contextpage.'">';
print '<input type="hidden" name="page_y" value="">';
print '<input type="hidden" name="mode" value="'.$mode.'">';
if ($id > 0) {
	print '<input type="hidden" name="id" value="'.$id.'">';
}

if ($id > 0) {		// For user tab
	$title = $langs->trans("User");
	$linkback = '<a href="'.DOL_URL_ROOT.'/user/list.php?restore_lastsearch_values=1">'.$langs->trans("BackToList").'</a>';
	$head = user_prepare_head($fuser);

	print dol_get_fiche_head($head, 'expensereport', $title, -1, 'user');

	dol_banner_tab($fuser, 'id', $linkback, $user->hasRight('user', 'user', 'lire') || $user->admin);

	print dol_get_fiche_end();

	if ($action != 'edit') {
		print '<div class="tabsAction">';

		$childids = $user->getAllChildIds(1);

		$canedit = ((in_array($user_id, $childids) && $user->hasRight('expensereport', 'creer'))
			|| ($conf->global->MAIN_USE_ADVANCED_PERMS && $user->hasRight('expensereport', 'writeall_advance')));

		// Buttons for actions
		if ($canedit) {
			print '<a href="'.DOL_URL_ROOT.'/expensereport/card.php?action=create&fk_user_author='.$fuser->id.'" class="butAction">'.$langs->trans("AddTrip").'</a>';
		} else {
			print '<a href="#" class="butActionRefused" title="'.$langs->trans("NotEnoughPermissions").'">'.$langs->trans("AddTrip").'</a>';
		}

=======

llxHeader('', $title, $help_url, '', 0, 0, $morejs, $morecss, '', 'bodyforlist');

$arrayofselected = is_array($toselect) ? $toselect : array();

$param = '';
if (!empty($mode)) {
	$param .= '&mode='.urlencode($mode);
}
if (!empty($contextpage) && $contextpage != $_SERVER["PHP_SELF"]) {
	$param .= '&contextpage='.urlencode($contextpage);
}
if ($limit > 0 && $limit != $conf->liste_limit) {
	$param .= '&limit='.((int) $limit);
}
if ($optioncss != '') {
	$param .= '&optioncss='.urlencode($optioncss);
}
if ($search_all) {
	$param .= "&search_all=".urlencode($search_all);
}
if ($search_ref) {
	$param .= "&search_ref=".urlencode($search_ref);
}
// Start date
if ($search_date_startday) {
	$param .= '&search_date_startday='.urlencode((string) ($search_date_startday));
}
if ($search_date_startmonth) {
	$param .= '&search_date_startmonth='.urlencode((string) ($search_date_startmonth));
}
if ($search_date_startyear) {
	$param .= '&search_date_startyear='.urlencode((string) ($search_date_startyear));
}
if ($search_date_startendday) {
	$param .= '&search_date_startendday='.urlencode((string) ($search_date_startendday));
}
if ($search_date_startendmonth) {
	$param .= '&search_date_startendmonth='.urlencode((string) ($search_date_startendmonth));
}
if ($search_date_startendyear) {
	$param .= '&search_date_startendyear='.urlencode((string) ($search_date_startendyear));
}
// End date
if ($search_date_endday) {
	$param .= '&search_date_endday='.urlencode((string) ($search_date_endday));
}
if ($search_date_endmonth) {
	$param .= '&search_date_endmonth='.urlencode((string) ($search_date_endmonth));
}
if ($search_date_endyear) {
	$param .= '&search_date_endyear='.urlencode((string) ($search_date_endyear));
}
if ($search_date_endendday) {
	$param .= '&search_date_endendday='.urlencode((string) ($search_date_endendday));
}
if ($search_date_endendmonth) {
	$param .= '&search_date_endendmonth='.urlencode((string) ($search_date_endendmonth));
}
if ($search_date_endendyear) {
	$param .= '&search_date_endendyear='.urlencode((string) ($search_date_endendyear));
}
if ($search_user) {
	$param .= "&search_user=".urlencode($search_user);
}
if ($search_amount_ht) {
	$param .= "&search_amount_ht=".urlencode($search_amount_ht);
}
if ($search_amount_ttc) {
	$param .= "&search_amount_ttc=".urlencode($search_amount_ttc);
}
if ($search_status >= 0) {
	$param .= "&search_status=".urlencode($search_status);
}
// Add $param from extra fields
include DOL_DOCUMENT_ROOT.'/core/tpl/extrafields_list_search_param.tpl.php';

// List of mass actions available
$arrayofmassactions = array(
	'generate_doc' => img_picto('', 'pdf', 'class="pictofixedwidth"').$langs->trans("ReGeneratePDF"),
	'builddoc' => img_picto('', 'pdf', 'class="pictofixedwidth"').$langs->trans("PDFMerge"),
	'presend' => img_picto('', 'email', 'class="pictofixedwidth"').$langs->trans("SendByMail"),
);
if ($user->hasRight('expensereport', 'supprimer')) {
	$arrayofmassactions['predelete'] = img_picto('', 'delete', 'class="pictofixedwidth"').$langs->trans("Delete");
}
if (GETPOSTINT('nomassaction') || in_array($massaction, array('presend', 'predelete'))) {
	$arrayofmassactions = array();
}
$massactionbutton = $form->selectMassAction('', $arrayofmassactions);

// Lines of title fields
print '<form method="POST" id="searchFormList" action="'.$_SERVER["PHP_SELF"].'">'."\n";
if ($optioncss != '') {
	print '<input type="hidden" name="optioncss" value="'.$optioncss.'">';
}
print '<input type="hidden" name="token" value="'.newToken().'">';
print '<input type="hidden" name="formfilteraction" id="formfilteraction" value="list">';
print '<input type="hidden" name="action" value="'.($action == 'edit' ? 'update' : 'list').'">';
print '<input type="hidden" name="sortfield" value="'.$sortfield.'">';
print '<input type="hidden" name="sortorder" value="'.$sortorder.'">';
print '<input type="hidden" name="page" value="'.$page.'">';
print '<input type="hidden" name="contextpage" value="'.$contextpage.'">';
print '<input type="hidden" name="page_y" value="">';
print '<input type="hidden" name="mode" value="'.$mode.'">';
if ($id > 0) {
	print '<input type="hidden" name="id" value="'.$id.'">';
}

if ($id > 0) {		// For user tab
	$title = $langs->trans("User");
	$linkback = '<a href="'.DOL_URL_ROOT.'/user/list.php?restore_lastsearch_values=1">'.$langs->trans("BackToList").'</a>';
	$head = user_prepare_head($fuser);

	print dol_get_fiche_head($head, 'expensereport', $title, -1, 'user');

	dol_banner_tab($fuser, 'id', $linkback, $user->hasRight('user', 'user', 'lire') || $user->admin);

	print dol_get_fiche_end();

	if ($action != 'edit') {
		print '<div class="tabsAction">';

		$childids = $user->getAllChildIds(1);

		$canedit = ((in_array($user_id, $childids) && $user->hasRight('expensereport', 'creer'))
			|| ($conf->global->MAIN_USE_ADVANCED_PERMS && $user->hasRight('expensereport', 'writeall_advance')));

		// Buttons for actions
		if ($canedit) {
			print '<a href="'.DOL_URL_ROOT.'/expensereport/card.php?action=create&fk_user_author='.$fuser->id.'" class="butAction">'.$langs->trans("AddTrip").'</a>';
		} else {
			print '<a href="#" class="butActionRefused" title="'.$langs->trans("NotEnoughPermissions").'">'.$langs->trans("AddTrip").'</a>';
		}

>>>>>>> cc80841a
		print '</div>';
	} else {
		print $form->buttonsSaveCancel("Save", '');
	}
} else {
	$title = $langs->trans("ListTripsAndExpenses");

	$url = DOL_URL_ROOT.'/expensereport/card.php?action=create';
	if (!empty($socid)) {
		$url .= '&socid='.$socid;
	}
	$newcardbutton = '';
	$newcardbutton .= dolGetButtonTitle($langs->trans('ViewList'), '', 'fa fa-bars imgforviewmode', $_SERVER["PHP_SELF"].'?mode=common'.preg_replace('/(&|\?)*mode=[^&]+/', '', $param), '', ((empty($mode) || $mode == 'common') ? 2 : 1), array('morecss' => 'reposition'));
	$newcardbutton .= dolGetButtonTitle($langs->trans('ViewKanban'), '', 'fa fa-th-list imgforviewmode', $_SERVER["PHP_SELF"].'?mode=kanban'.preg_replace('/(&|\?)*mode=[^&]+/', '', $param), '', ($mode == 'kanban' ? 2 : 1), array('morecss' => 'reposition'));
	$newcardbutton .= dolGetButtonTitleSeparator();
	$newcardbutton .= dolGetButtonTitle($langs->trans('New'), '', 'fa fa-plus-circle', $url, '', $user->hasRight('expensereport', 'creer'));

	print_barre_liste($title, $page, $_SERVER["PHP_SELF"], $param, $sortfield, $sortorder, $massactionbutton, $num, $nbtotalofrecords, 'expensereport', 0, $newcardbutton, '', $limit, 0, 0, 1);
}

// Add code for pre mass action (confirmation or email presend form)
$topicmail = "SendExpenseReport";
$modelmail = "expensereport";
$objecttmp = new ExpenseReport($db);
$trackid = 'exp'.$object->id;
include DOL_DOCUMENT_ROOT.'/core/tpl/massactions_pre.tpl.php';

if ($search_all) {
	$setupstring = '';
	foreach ($fieldstosearchall as $key => $val) {
		$fieldstosearchall[$key] = $langs->trans($val);
		$setupstring .= $key."=".$val.";";
	}
	print '<!-- Search done like if EXPENSEREPORT_QUICKSEARCH_ON_FIELDS = '.$setupstring.' -->'."\n";
	print '<div class="divsearchfieldfilter">'.$langs->trans("FilterOnInto", $search_all).implode(', ', $fieldstosearchall).'</div>'."\n";
}

$moreforfilter = '';

$parameters = array();
$reshook = $hookmanager->executeHooks('printFieldPreListTitle', $parameters, $object, $action); // Note that $action and $object may have been modified by hook
if (empty($reshook)) {
	$moreforfilter .= $hookmanager->resPrint;
} else {
	$moreforfilter = $hookmanager->resPrint;
}

if (!empty($moreforfilter)) {
	print '<div class="liste_titre liste_titre_bydiv centpercent">';
	print $moreforfilter;
	print '</div>';
}

$varpage = empty($contextpage) ? $_SERVER["PHP_SELF"] : $contextpage;
$htmlofselectarray = $form->multiSelectArrayWithCheckbox('selectedfields', $arrayfields, $varpage, getDolGlobalString('MAIN_CHECKBOX_LEFT_COLUMN'));  // This also change content of $arrayfields with user setup
$selectedfields = ($mode != 'kanban' ? $htmlofselectarray : '');
$selectedfields .= (count($arrayofmassactions) ? $form->showCheckAddButtons('checkforselect', 1) : '');

print '<div class="div-table-responsive">';
print '<table class="tagtable nobottomiftotal liste'.($moreforfilter ? " listwithfilterbefore" : "").'">'."\n";

// Fields title search
// --------------------------------------------------------------------
print '<tr class="liste_titre_filter">';
// Action column
if (getDolGlobalString('MAIN_CHECKBOX_LEFT_COLUMN')) {
	print '<td class="liste_titre center maxwidthsearch">';
	$searchpicto = $form->showFilterButtons('left');
	print $searchpicto;
	print '</td>';
}
if (!empty($arrayfields['d.ref']['checked'])) {
	print '<td class="liste_titre" align="left">';
	print '<input class="flat" size="15" type="text" name="search_ref" value="'.$search_ref.'">';
	print '</td>';
}
// User
if (!empty($arrayfields['user']['checked'])) {
	if ($user->hasRight('expensereport', 'readall') || $user->hasRight('expensereport', 'lire_tous')) {
		print '<td class="liste_titre maxwidthonspartphone" align="left">';
		print $form->select_dolusers($search_user, 'search_user', 1, '', 0, '', '', 0, 0, 0, '', 0, '', 'maxwidth200');
		print '</td>';
	} else {
		print '<td class="liste_titre">&nbsp;</td>';
	}
}
// Date start
if (!empty($arrayfields['d.date_debut']['checked'])) {
	print '<td class="liste_titre" align="center">';
	print '<div class="nowrapfordate">';
	print $form->selectDate($search_date_start ? $search_date_start : -1, 'search_date_start', 0, 0, 1, '', 1, 0, 0, '', '', '', '', 1, '', $langs->trans('From'));
	print '</div>';
	print '<div class="nowrapfordate">';
	print $form->selectDate($search_date_startend ? $search_date_startend : -1, 'search_date_startend', 0, 0, 1, '', 1, 0, 0, '', '', '', '', 1, '', $langs->trans('to'));
	print '</div>';
	print '</td>';
}
// Date end
if (!empty($arrayfields['d.date_fin']['checked'])) {
	print '<td class="liste_titre" align="center">';
	print '<div class="nowrapfordate">';
	print $form->selectDate($search_date_end ? $search_date_end : -1, 'search_date_end', 0, 0, 1, '', 1, 0, 0, '', '', '', '', 1, '', $langs->trans('From'));
	print '</div>';
	print '<div class="nowrapfordate">';
	print $form->selectDate($search_date_endend ? $search_date_endend : -1, 'search_date_endend', 0, 0, 1, '', 1, 0, 0, '', '', '', '', 1, '', $langs->trans('to'));
	print '</div>';
	print '</td>';
}
// Date valid
if (!empty($arrayfields['d.date_valid']['checked'])) {
	print '<td class="liste_titre" align="center">';
	//print '<input class="flat" type="text" size="1" maxlength="2" name="month_end" value="'.$month_end.'">';
	//print $formother->selectyear($year_end,'year_end',1, $min_year, $max_year);
	print '</td>';
}
// Date approve
if (!empty($arrayfields['d.date_approve']['checked'])) {
	print '<td class="liste_titre" align="center">';
	//print '<input class="flat" type="text" size="1" maxlength="2" name="month_end" value="'.$month_end.'">';
	//print $formother->selectyear($year_end,'year_end',1, $min_year, $max_year);
	print '</td>';
}
// Amount with no tax
if (!empty($arrayfields['d.total_ht']['checked'])) {
	print '<td class="liste_titre right"><input class="flat" type="text" size="5" name="search_amount_ht" value="'.$search_amount_ht.'"></td>';
}
if (!empty($arrayfields['d.total_vat']['checked'])) {
	print '<td class="liste_titre right"><input class="flat" type="text" size="5" name="search_amount_vat" value="'.$search_amount_vat.'"></td>';
}
// Amount with all taxes
if (!empty($arrayfields['d.total_ttc']['checked'])) {
	print '<td class="liste_titre right"><input class="flat" type="text" size="5" name="search_amount_ttc" value="'.$search_amount_ttc.'"></td>';
}
// Extra fields
include DOL_DOCUMENT_ROOT.'/core/tpl/extrafields_list_search_input.tpl.php';

// Fields from hook
$parameters = array('arrayfields' => $arrayfields);
$reshook = $hookmanager->executeHooks('printFieldListOption', $parameters, $object, $action); // Note that $action and $object may have been modified by hook
print $hookmanager->resPrint;
// Date creation
if (!empty($arrayfields['d.date_create']['checked'])) {
	print '<td class="liste_titre">';
	print '</td>';
}
// Date modification
if (!empty($arrayfields['d.tms']['checked'])) {
	print '<td class="liste_titre">';
	print '</td>';
}
// Status
if (!empty($arrayfields['d.fk_statut']['checked'])) {
	print '<td class="liste_titre center parentonrightofpage">';
	print $formexpensereport->selectExpensereportStatus($search_status, 'search_status', 1, 1, 'search_status width100 onrightofpage');
	print '</td>';
}
// Action column
if (!getDolGlobalString('MAIN_CHECKBOX_LEFT_COLUMN')) {
	print '<td class="liste_titre center maxwidthsearch">';
	$searchpicto = $form->showFilterButtons();
	print $searchpicto;
	print '</td>';
}

print '</tr>'."\n";

$totalarray = array();
$totalarray['nbfield'] = 0;

// Fields title label
// --------------------------------------------------------------------
print '<tr class="liste_titre">';
if (getDolGlobalString('MAIN_CHECKBOX_LEFT_COLUMN')) {
	print_liste_field_titre($selectedfields, $_SERVER["PHP_SELF"], "", '', '', '', $sortfield, $sortorder, 'maxwidthsearch center ');
	$totalarray['nbfield']++;
}
if (!empty($arrayfields['d.ref']['checked'])) {
	print_liste_field_titre($arrayfields['d.ref']['label'], $_SERVER["PHP_SELF"], "d.ref", "", $param, '', $sortfield, $sortorder);
	$totalarray['nbfield']++;
}
if (!empty($arrayfields['user']['checked'])) {
	print_liste_field_titre($arrayfields['user']['label'], $_SERVER["PHP_SELF"], "u.lastname", "", $param, '', $sortfield, $sortorder);
	$totalarray['nbfield']++;
}
if (!empty($arrayfields['d.date_debut']['checked'])) {
	print_liste_field_titre($arrayfields['d.date_debut']['label'], $_SERVER["PHP_SELF"], "d.date_debut", "", $param, '', $sortfield, $sortorder, 'center ');
	$totalarray['nbfield']++;
}
if (!empty($arrayfields['d.date_fin']['checked'])) {
	print_liste_field_titre($arrayfields['d.date_fin']['label'], $_SERVER["PHP_SELF"], "d.date_fin", "", $param, '', $sortfield, $sortorder, 'center ');
	$totalarray['nbfield']++;
}
if (!empty($arrayfields['d.date_valid']['checked'])) {
	print_liste_field_titre($arrayfields['d.date_valid']['label'], $_SERVER["PHP_SELF"], "d.date_valid", "", $param, '', $sortfield, $sortorder, 'center ');
	$totalarray['nbfield']++;
}
if (!empty($arrayfields['d.date_approve']['checked'])) {
	print_liste_field_titre($arrayfields['d.date_approve']['label'], $_SERVER["PHP_SELF"], "d.date_approve", "", $param, '', $sortfield, $sortorder, 'center ');
	$totalarray['nbfield']++;
}
if (!empty($arrayfields['d.total_ht']['checked'])) {
	print_liste_field_titre($arrayfields['d.total_ht']['label'], $_SERVER["PHP_SELF"], "d.total_ht", "", $param, '', $sortfield, $sortorder, 'right ');
	$totalarray['nbfield']++;
}
if (!empty($arrayfields['d.total_vat']['checked'])) {
	print_liste_field_titre($arrayfields['d.total_vat']['label'], $_SERVER["PHP_SELF"], "d.total_tva", "", $param, '', $sortfield, $sortorder, 'right ');
	$totalarray['nbfield']++;
}
if (!empty($arrayfields['d.total_ttc']['checked'])) {
	print_liste_field_titre($arrayfields['d.total_ttc']['label'], $_SERVER["PHP_SELF"], "d.total_ttc", "", $param, '', $sortfield, $sortorder, 'right ');
	$totalarray['nbfield']++;
}
// Extra fields
include DOL_DOCUMENT_ROOT.'/core/tpl/extrafields_list_search_title.tpl.php';
// Hook fields
$parameters = array('arrayfields' => $arrayfields, 'param' => $param, 'sortfield' => $sortfield, 'sortorder' => $sortorder);
$reshook = $hookmanager->executeHooks('printFieldListTitle', $parameters, $object, $action); // Note that $action and $object may have been modified by hook
print $hookmanager->resPrint;
if (!empty($arrayfields['d.date_create']['checked'])) {
	print_liste_field_titre($arrayfields['d.date_create']['label'], $_SERVER["PHP_SELF"], "d.date_create", "", $param, '', $sortfield, $sortorder, 'nowraponall center');
	$totalarray['nbfield']++;
}
if (!empty($arrayfields['d.tms']['checked'])) {
	print_liste_field_titre($arrayfields['d.tms']['label'], $_SERVER["PHP_SELF"], "d.tms", "", $param, '', $sortfield, $sortorder, 'nowraponall center');
	$totalarray['nbfield']++;
}
if (!empty($arrayfields['d.fk_statut']['checked'])) {
	print_liste_field_titre($arrayfields['d.fk_statut']['label'], $_SERVER["PHP_SELF"], "d.fk_statut", "", $param, '', $sortfield, $sortorder, 'center ');
	$totalarray['nbfield']++;
}
if (!getDolGlobalString('MAIN_CHECKBOX_LEFT_COLUMN')) {
	print_liste_field_titre($selectedfields, $_SERVER["PHP_SELF"], "", '', '', '', $sortfield, $sortorder, 'center maxwidthsearch ');
	$totalarray['nbfield']++;
}
print '</tr>'."\n";


// Loop on record
// --------------------------------------------------------------------

$total_total_ht = 0;
$total_total_ttc = 0;
$total_total_tva = 0;

$expensereportstatic = new ExpenseReport($db);
$usertmp = new User($db);

if ($num > 0) {
	$i = 0;
	$savnbfield = $totalarray['nbfield'];
	$totalarray = array();
	$totalarray['nbfield'] = 0;
	$totalarray['val'] = array();
	$totalarray['val']['d.total_ht'] = 0;
	$totalarray['val']['d.total_tva'] = 0;
	$totalarray['val']['d.total_ttc'] = 0;
	$totalarray['totalizable'] = array();

	$imaxinloop = ($limit ? min($num, $limit) : $num);
	while ($i < $imaxinloop) {
		$obj = $db->fetch_object($resql);
		if (empty($obj)) {
			break; // Should not happen
		}

		$expensereportstatic->id = $obj->rowid;
		$expensereportstatic->ref = $obj->ref;
		$expensereportstatic->status = $obj->status;
		$expensereportstatic->date_debut = $db->jdate($obj->date_debut);
		$expensereportstatic->date_fin = $db->jdate($obj->date_fin);
		$expensereportstatic->date_create = $db->jdate($obj->date_create);
		$expensereportstatic->date_modif = $db->jdate($obj->date_modif);
		$expensereportstatic->date_valid = $db->jdate($obj->date_valid);
		$expensereportstatic->date_approve = $db->jdate($obj->date_approve);
		$expensereportstatic->note_private = $obj->note_private;
		$expensereportstatic->note_public = $obj->note_public;
		$expensereportstatic->fk_user = $obj->id_user;

		$usertmp->id = $obj->id_user;
		$usertmp->lastname = $obj->lastname;
		$usertmp->firstname = $obj->firstname;
		$usertmp->login = $obj->login;
		$usertmp->statut = $obj->user_status;
		$usertmp->status = $obj->user_status;
		$usertmp->photo = $obj->photo;
		$usertmp->email = $obj->email;

		if ($mode == 'kanban') {
			if ($i == 0) {
				print '<tr class="trkanban"><td colspan="'.$savnbfield.'">';
				print '<div class="box-flex-container kanban">';
			}
			// TODO Use a cache on user
			$usertmp->fetch($obj->id_user);

			// Output Kanban
			if ($massactionbutton || $massaction) {
				$selected = 0;

				print $expensereportstatic->getKanbanView('', array('userauthor' => $usertmp, 'selected' => in_array($expensereportstatic->id, $arrayofselected)));
			}
			if ($i == ($imaxinloop - 1)) {
				print '</div>';
				print '</td></tr>';
			}
		} else {
			// Show line of result
			$j = 0;
			print '<tr data-rowid="'.$object->id.'" class="oddeven">';

			// Action column
			if (getDolGlobalString('MAIN_CHECKBOX_LEFT_COLUMN')) {
				print '<td class="nowrap center">';
				if ($massactionbutton || $massaction) {   // If we are in select mode (massactionbutton defined) or if we have already selected and sent an action ($massaction) defined
					$selected = 0;
					if (in_array($obj->rowid, $arrayofselected)) {
						$selected = 1;
					}
					print '<input id="cb'.$obj->rowid.'" class="flat checkforselect" type="checkbox" name="toselect[]" value="'.$obj->rowid.'"'.($selected ? ' checked="checked"' : '').'>';
				}
				print '</td>';
				if (!$i) {
					$totalarray['nbfield']++;
				}
			}
			// Ref
			if (!empty($arrayfields['d.ref']['checked'])) {
				print '<td>';
				print '<table class="nobordernopadding"><tr class="nocellnopadd">';
				print '<td class="nobordernopadding nowrap">';
				print $expensereportstatic->getNomUrl(1);
				print '</td>';
				// Warning late icon and note
				print '<td class="nobordernopadding nowrap">';
				if ($expensereportstatic->status == 2 && $expensereportstatic->hasDelay('toappove')) {
					print img_warning($langs->trans("Late"));
				}
				if ($expensereportstatic->status == 5 && $expensereportstatic->hasDelay('topay')) {
					print img_warning($langs->trans("Late"));
				}
				if (!empty($obj->note_private) || !empty($obj->note_public)) {
					print ' <span class="note">';
					print '<a href="'.DOL_URL_ROOT.'/expensereport/note.php?id='.$obj->rowid.'">'.img_picto($langs->trans("ViewPrivateNote"), 'object_generic').'</a>';
					print '</span>';
				}
				print '</td>';
				print '<td width="16" class="nobordernopadding hideonsmartphone right">';
				$filename = dol_sanitizeFileName($obj->ref);
				$filedir = $conf->expensereport->dir_output.'/'.dol_sanitizeFileName($obj->ref);
				$urlsource = $_SERVER['PHP_SELF'].'?id='.$obj->rowid;
				print $formfile->getDocumentsLink($expensereportstatic->element, $filename, $filedir);
				print '</td>';
				print '</tr></table>';
				print '</td>';
				if (!$i) {
					$totalarray['nbfield']++;
				}
			}
			// User
			if (!empty($arrayfields['user']['checked'])) {
				print '<td class="left">';
				print $usertmp->getNomUrl(-1);
				print '</td>';
				if (!$i) {
					$totalarray['nbfield']++;
				}
			}
			// Start date
			if (!empty($arrayfields['d.date_debut']['checked'])) {
				print '<td class="center">'.($obj->date_debut > 0 ? dol_print_date($db->jdate($obj->date_debut), 'day') : '').'</td>';
				if (!$i) {
					$totalarray['nbfield']++;
				}
			}
			// End date
			if (!empty($arrayfields['d.date_fin']['checked'])) {
				print '<td class="center">'.($obj->date_fin > 0 ? dol_print_date($db->jdate($obj->date_fin), 'day') : '').'</td>';
				if (!$i) {
					$totalarray['nbfield']++;
				}
			}
			// Date validation
			if (!empty($arrayfields['d.date_valid']['checked'])) {
				print '<td class="center">'.($obj->date_valid > 0 ? dol_print_date($db->jdate($obj->date_valid), 'day') : '').'</td>';
				if (!$i) {
					$totalarray['nbfield']++;
				}
			}
			// Date approval
			if (!empty($arrayfields['d.date_approve']['checked'])) {
				print '<td class="center">'.($obj->date_approve > 0 ? dol_print_date($db->jdate($obj->date_approve), 'day') : '').'</td>';
				if (!$i) {
					$totalarray['nbfield']++;
				}
			}
			// Amount HT
			if (!empty($arrayfields['d.total_ht']['checked'])) {
				print '<td class="right">'.price($obj->total_ht)."</td>\n";
				if (!$i) {
					$totalarray['nbfield']++;
				}
				if (!$i) {
					$totalarray['pos'][$totalarray['nbfield']] = 'd.total_ht';
				}
				$totalarray['val']['d.total_ht'] += $obj->total_ht;
			}
			// Amount VAT
			if (!empty($arrayfields['d.total_vat']['checked'])) {
				print '<td class="right">'.price($obj->total_tva)."</td>\n";
				if (!$i) {
					$totalarray['nbfield']++;
				}
				if (!$i) {
					$totalarray['pos'][$totalarray['nbfield']] = 'd.total_tva';
				}
				$totalarray['val']['d.total_tva'] += $obj->total_tva;
			}
			// Amount TTC
			if (!empty($arrayfields['d.total_ttc']['checked'])) {
				print '<td class="right">'.price($obj->total_ttc)."</td>\n";
				if (!$i) {
					$totalarray['nbfield']++;
				}
				if (!$i) {
					$totalarray['pos'][$totalarray['nbfield']] = 'd.total_ttc';
				}
				$totalarray['val']['d.total_ttc'] += $obj->total_ttc;
			}

			// Extra fields
			include DOL_DOCUMENT_ROOT.'/core/tpl/extrafields_list_print_fields.tpl.php';
			// Fields from hook
			$parameters = array('arrayfields' => $arrayfields, 'obj' => $obj, 'i' => $i, 'totalarray' => &$totalarray);
			$reshook = $hookmanager->executeHooks('printFieldListValue', $parameters, $object, $action); // Note that $action and $object may have been modified by hook
			print $hookmanager->resPrint;

			// Date creation
			if (!empty($arrayfields['d.date_create']['checked'])) {
				print '<td class="nowrap center">';
				print dol_print_date($db->jdate($obj->date_create), 'dayhour');
				print '</td>';
				if (!$i) {
					$totalarray['nbfield']++;
				}
			}
			// Date modification
			if (!empty($arrayfields['d.tms']['checked'])) {
				print '<td class="nowrap center">';
				print dol_print_date($db->jdate($obj->date_modif), 'dayhour');
				print '</td>';
				if (!$i) {
					$totalarray['nbfield']++;
				}
			}
			// Status
			if (!empty($arrayfields['d.fk_statut']['checked'])) {
				print '<td class="nowrap center">'.$expensereportstatic->getLibStatut(5).'</td>';
				if (!$i) {
					$totalarray['nbfield']++;
				}
			}
			// Action column
			if (!getDolGlobalString('MAIN_CHECKBOX_LEFT_COLUMN')) {
				print '<td class="nowrap center">';
				if ($massactionbutton || $massaction) {   // If we are in select mode (massactionbutton defined) or if we have already selected and sent an action ($massaction) defined
					$selected = 0;
					if (in_array($obj->rowid, $arrayofselected)) {
						$selected = 1;
					}
					print '<input id="cb'.$obj->rowid.'" class="flat checkforselect" type="checkbox" name="toselect[]" value="'.$obj->rowid.'"'.($selected ? ' checked="checked"' : '').'>';
				}
				print '</td>';
				if (!$i) {
					$totalarray['nbfield']++;
				}
			}

			print '</tr>'."\n";
		}

<<<<<<< HEAD
		$total_total_ht = $total_total_ht + $obj->total_ht;
		$total_total_tva = $total_total_tva + $obj->total_tva;
		$total_total_ttc = $total_total_ttc + $obj->total_ttc;
=======
		$total_total_ht += $obj->total_ht;
		$total_total_tva += $obj->total_tva;
		$total_total_ttc += $obj->total_ttc;
>>>>>>> cc80841a

		$i++;
	}
}

// Show total line
include DOL_DOCUMENT_ROOT.'/core/tpl/list_print_total.tpl.php';

// If no record found
if ($num == 0) {
	$colspan = 1;
	foreach ($arrayfields as $key => $val) {
		if (!empty($val['checked'])) {
			$colspan++;
		}
	}
	print '<tr><td colspan="'.$colspan.'"><span class="opacitymedium">'.$langs->trans("NoRecordFound").'</span></td></tr>';
}

$db->free($resql);

$parameters = array('arrayfields' => $arrayfields, 'sql' => $sql);
$reshook = $hookmanager->executeHooks('printFieldListFooter', $parameters, $object, $action); // Note that $action and $object may have been modified by hook
print $hookmanager->resPrint;

print '</table>'."\n";
print '</div>'."\n";

print '</form>'."\n";

if (empty($id)) {
	$hidegeneratedfilelistifempty = 1;
	if ($massaction == 'builddoc' || $action == 'remove_file' || $show_files) {
		$hidegeneratedfilelistifempty = 0;
	}

	// Show list of available documents
	$urlsource = $_SERVER['PHP_SELF'].'?sortfield='.$sortfield.'&sortorder='.$sortorder;
	$urlsource .= str_replace('&amp;', '&', $param);

	$filedir = $diroutputmassaction;
	$genallowed = $user->hasRight('expensereport', 'lire');
	$delallowed = $user->hasRight('expensereport', 'creer');

	print $formfile->showdocuments('massfilesarea_expensereport', '', $filedir, $urlsource, 0, $delallowed, '', 1, 1, 0, 48, 1, $param, $title, '', '', '', null, $hidegeneratedfilelistifempty);
}

// End of page
llxFooter();
$db->close();<|MERGE_RESOLUTION|>--- conflicted
+++ resolved
@@ -55,15 +55,6 @@
 
 $childids = $user->getAllChildIds(1);
 
-<<<<<<< HEAD
-// Security check
-$socid = GETPOSTINT('socid');
-if ($user->socid) {
-	$socid = $user->socid;
-}
-$result = restrictedArea($user, 'expensereport', '', '');
-=======
->>>>>>> cc80841a
 $id = GETPOSTINT('id');
 // If we are on the view of a specific user
 if ($id > 0) {
@@ -89,11 +80,7 @@
 $limit 		= GETPOSTINT('limit') ? GETPOSTINT('limit') : $conf->liste_limit;
 $sortfield	= GETPOST('sortfield', 'aZ09comma');
 $sortorder	= GETPOST('sortorder', 'aZ09comma');
-<<<<<<< HEAD
-$page 		= GETPOSTISSET('pageplusone') ? (GETPOST('pageplusone') - 1) : GETPOSTINT("page");
-=======
 $page 		= GETPOSTISSET('pageplusone') ? (GETPOSTINT('pageplusone') - 1) : GETPOSTINT("page");
->>>>>>> cc80841a
 if (empty($page) || $page == -1) {
 	$page = 0;
 }     // If $page is not defined, or '' or -1
@@ -405,7 +392,6 @@
 
 // Output page
 // --------------------------------------------------------------------
-<<<<<<< HEAD
 
 llxHeader('', $title, $help_url, '', 0, 0, $morejs, $morecss, '', 'bodyforlist');
 
@@ -541,143 +527,6 @@
 			print '<a href="#" class="butActionRefused" title="'.$langs->trans("NotEnoughPermissions").'">'.$langs->trans("AddTrip").'</a>';
 		}
 
-=======
-
-llxHeader('', $title, $help_url, '', 0, 0, $morejs, $morecss, '', 'bodyforlist');
-
-$arrayofselected = is_array($toselect) ? $toselect : array();
-
-$param = '';
-if (!empty($mode)) {
-	$param .= '&mode='.urlencode($mode);
-}
-if (!empty($contextpage) && $contextpage != $_SERVER["PHP_SELF"]) {
-	$param .= '&contextpage='.urlencode($contextpage);
-}
-if ($limit > 0 && $limit != $conf->liste_limit) {
-	$param .= '&limit='.((int) $limit);
-}
-if ($optioncss != '') {
-	$param .= '&optioncss='.urlencode($optioncss);
-}
-if ($search_all) {
-	$param .= "&search_all=".urlencode($search_all);
-}
-if ($search_ref) {
-	$param .= "&search_ref=".urlencode($search_ref);
-}
-// Start date
-if ($search_date_startday) {
-	$param .= '&search_date_startday='.urlencode((string) ($search_date_startday));
-}
-if ($search_date_startmonth) {
-	$param .= '&search_date_startmonth='.urlencode((string) ($search_date_startmonth));
-}
-if ($search_date_startyear) {
-	$param .= '&search_date_startyear='.urlencode((string) ($search_date_startyear));
-}
-if ($search_date_startendday) {
-	$param .= '&search_date_startendday='.urlencode((string) ($search_date_startendday));
-}
-if ($search_date_startendmonth) {
-	$param .= '&search_date_startendmonth='.urlencode((string) ($search_date_startendmonth));
-}
-if ($search_date_startendyear) {
-	$param .= '&search_date_startendyear='.urlencode((string) ($search_date_startendyear));
-}
-// End date
-if ($search_date_endday) {
-	$param .= '&search_date_endday='.urlencode((string) ($search_date_endday));
-}
-if ($search_date_endmonth) {
-	$param .= '&search_date_endmonth='.urlencode((string) ($search_date_endmonth));
-}
-if ($search_date_endyear) {
-	$param .= '&search_date_endyear='.urlencode((string) ($search_date_endyear));
-}
-if ($search_date_endendday) {
-	$param .= '&search_date_endendday='.urlencode((string) ($search_date_endendday));
-}
-if ($search_date_endendmonth) {
-	$param .= '&search_date_endendmonth='.urlencode((string) ($search_date_endendmonth));
-}
-if ($search_date_endendyear) {
-	$param .= '&search_date_endendyear='.urlencode((string) ($search_date_endendyear));
-}
-if ($search_user) {
-	$param .= "&search_user=".urlencode($search_user);
-}
-if ($search_amount_ht) {
-	$param .= "&search_amount_ht=".urlencode($search_amount_ht);
-}
-if ($search_amount_ttc) {
-	$param .= "&search_amount_ttc=".urlencode($search_amount_ttc);
-}
-if ($search_status >= 0) {
-	$param .= "&search_status=".urlencode($search_status);
-}
-// Add $param from extra fields
-include DOL_DOCUMENT_ROOT.'/core/tpl/extrafields_list_search_param.tpl.php';
-
-// List of mass actions available
-$arrayofmassactions = array(
-	'generate_doc' => img_picto('', 'pdf', 'class="pictofixedwidth"').$langs->trans("ReGeneratePDF"),
-	'builddoc' => img_picto('', 'pdf', 'class="pictofixedwidth"').$langs->trans("PDFMerge"),
-	'presend' => img_picto('', 'email', 'class="pictofixedwidth"').$langs->trans("SendByMail"),
-);
-if ($user->hasRight('expensereport', 'supprimer')) {
-	$arrayofmassactions['predelete'] = img_picto('', 'delete', 'class="pictofixedwidth"').$langs->trans("Delete");
-}
-if (GETPOSTINT('nomassaction') || in_array($massaction, array('presend', 'predelete'))) {
-	$arrayofmassactions = array();
-}
-$massactionbutton = $form->selectMassAction('', $arrayofmassactions);
-
-// Lines of title fields
-print '<form method="POST" id="searchFormList" action="'.$_SERVER["PHP_SELF"].'">'."\n";
-if ($optioncss != '') {
-	print '<input type="hidden" name="optioncss" value="'.$optioncss.'">';
-}
-print '<input type="hidden" name="token" value="'.newToken().'">';
-print '<input type="hidden" name="formfilteraction" id="formfilteraction" value="list">';
-print '<input type="hidden" name="action" value="'.($action == 'edit' ? 'update' : 'list').'">';
-print '<input type="hidden" name="sortfield" value="'.$sortfield.'">';
-print '<input type="hidden" name="sortorder" value="'.$sortorder.'">';
-print '<input type="hidden" name="page" value="'.$page.'">';
-print '<input type="hidden" name="contextpage" value="'.$contextpage.'">';
-print '<input type="hidden" name="page_y" value="">';
-print '<input type="hidden" name="mode" value="'.$mode.'">';
-if ($id > 0) {
-	print '<input type="hidden" name="id" value="'.$id.'">';
-}
-
-if ($id > 0) {		// For user tab
-	$title = $langs->trans("User");
-	$linkback = '<a href="'.DOL_URL_ROOT.'/user/list.php?restore_lastsearch_values=1">'.$langs->trans("BackToList").'</a>';
-	$head = user_prepare_head($fuser);
-
-	print dol_get_fiche_head($head, 'expensereport', $title, -1, 'user');
-
-	dol_banner_tab($fuser, 'id', $linkback, $user->hasRight('user', 'user', 'lire') || $user->admin);
-
-	print dol_get_fiche_end();
-
-	if ($action != 'edit') {
-		print '<div class="tabsAction">';
-
-		$childids = $user->getAllChildIds(1);
-
-		$canedit = ((in_array($user_id, $childids) && $user->hasRight('expensereport', 'creer'))
-			|| ($conf->global->MAIN_USE_ADVANCED_PERMS && $user->hasRight('expensereport', 'writeall_advance')));
-
-		// Buttons for actions
-		if ($canedit) {
-			print '<a href="'.DOL_URL_ROOT.'/expensereport/card.php?action=create&fk_user_author='.$fuser->id.'" class="butAction">'.$langs->trans("AddTrip").'</a>';
-		} else {
-			print '<a href="#" class="butActionRefused" title="'.$langs->trans("NotEnoughPermissions").'">'.$langs->trans("AddTrip").'</a>';
-		}
-
->>>>>>> cc80841a
 		print '</div>';
 	} else {
 		print $form->buttonsSaveCancel("Save", '');
@@ -1158,15 +1007,9 @@
 			print '</tr>'."\n";
 		}
 
-<<<<<<< HEAD
-		$total_total_ht = $total_total_ht + $obj->total_ht;
-		$total_total_tva = $total_total_tva + $obj->total_tva;
-		$total_total_ttc = $total_total_ttc + $obj->total_ttc;
-=======
 		$total_total_ht += $obj->total_ht;
 		$total_total_tva += $obj->total_tva;
 		$total_total_ttc += $obj->total_ttc;
->>>>>>> cc80841a
 
 		$i++;
 	}
