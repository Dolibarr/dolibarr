--- conflicted
+++ resolved
@@ -423,7 +423,6 @@
 
 			print '</table>';
 		}
-<<<<<<< HEAD
 
 		print '</div>';
 
@@ -482,66 +481,6 @@
 		print_barre_liste($title, $page, $_SERVER["PHP_SELF"], $param, $sortfield, $sortorder, $massactionbutton, $num, $nbtotalofrecords, 'title_generic.png', 0, $newcardbutton, '', $limit);
 	}
 
-=======
-
-		print '</div>';
-
-		/*if (empty($conf->global->HOLIDAY_HIDE_BALANCE))
-		{
-			print '<div class="underbanner clearboth"></div>';
-
-			print '<br>';
-
-			showMyBalance($holiday, $user_id);
-		}*/
-
-		dol_fiche_end();
-
-		if ($action != 'edit')
-		{
-			print '<div class="tabsAction">';
-
-			if (!empty($conf->global->MAIN_USE_EXPENSE_IK))
-			{
-				print '<a href="'.$_SERVER["PHP_SELF"].'?action=edit&id='.$user_id.'" class="butAction">'.$langs->trans("Modify").'</a>';
-			}
-
-			$childids = $user->getAllChildIds(1);
-
-			$canedit=((in_array($user_id, $childids) && $user->rights->expensereport->creer)
-				|| ($conf->global->MAIN_USE_ADVANCED_PERMS && $user->rights->expensereport->writeall_advance));
-
-			// Boutons d'actions
-			if ($canedit)
-			{
-				print '<a href="'.DOL_URL_ROOT.'/expensereport/card.php?action=create&fk_user_author='.$fuser->id.'" class="butAction">'.$langs->trans("AddTrip").'</a>';
-			}
-
-			print '</div>';
-		}
-		else
-		{
-			print '<div class="center">';
-			print '<input type="submit" class="button" name="save" value="'.$langs->trans("Save").'">';
-			print '</div><br>';
-		}
-	}
-	else
-	{
-		$title = $langs->trans("ListTripsAndExpenses");
-
-		$newcardbutton='';
-		if ($user->rights->expensereport->creer)
-		{
-			$newcardbutton='<a class="butActionNew" href="'.DOL_URL_ROOT.'/expensereport/card.php?action=create"><span class="valignmiddle">'.$langs->trans('NewTrip').'</span>';
-			$newcardbutton.= '<span class="fa fa-plus-circle valignmiddle"></span>';
-			$newcardbutton.= '</a>';
-		}
-
-		print_barre_liste($title, $page, $_SERVER["PHP_SELF"], $param, $sortfield, $sortorder, $massactionbutton, $num, $nbtotalofrecords, 'title_generic.png', 0, $newcardbutton, '', $limit);
-	}
-
->>>>>>> d9b8a8c8
 	$topicmail="SendExpenseReport";
 	$modelmail="expensereport";
 	$objecttmp=new ExpenseReport($db);
