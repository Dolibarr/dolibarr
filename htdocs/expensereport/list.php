<?php
/* Copyright (C) 2003     	Rodolphe Quiedeville <rodolphe@quiedeville.org>
 * Copyright (C) 2004-2016	Laurent Destailleur  <eldy@users.sourceforge.net>
 * Copyright (C) 2004     	Eric Seigne          <eric.seigne@ryxeo.com>
 * Copyright (C) 2005-2009	Regis Houssin        <regis@dolibarr.fr>
 * Copyright (C) 2015       Alexandre Spangaro   <aspangaro.dolibarr@gmail.com>
 *
 * This program is free software; you can redistribute it and/or modify
 * it under the terms of the GNU General Public License as published by
 * the Free Software Foundation; either version 3 of the License, or
 * (at your option) any later version.
 *
 * This program is distributed in the hope that it will be useful,
 * but WITHOUT ANY WARRANTY; without even the implied warranty of
 * MERCHANTABILITY or FITNESS FOR A PARTICULAR PURPOSE.  See the
 * GNU General Public License for more details.
 *
 * You should have received a copy of the GNU General Public License
 * along with this program. If not, see <http://www.gnu.org/licenses/>.
 */

/**
 *	    \file       htdocs/expensereport/list.php
 *      \ingroup    expensereport
 *		\brief      list of expense reports
 */

require "../main.inc.php";
require_once DOL_DOCUMENT_ROOT.'/core/lib/date.lib.php';
require_once DOL_DOCUMENT_ROOT.'/core/lib/company.lib.php';
require_once DOL_DOCUMENT_ROOT.'/expensereport/class/expensereport.class.php';
require_once DOL_DOCUMENT_ROOT.'/core/class/html.formfile.class.php';
require_once DOL_DOCUMENT_ROOT.'/core/class/html.formother.class.php';

$langs->load("companies");
$langs->load("users");
$langs->load("trips");

$action=GETPOST('action','alpha');
$massaction=GETPOST('massaction','alpha');
$show_files=GETPOST('show_files','int');
$confirm=GETPOST('confirm','alpha');
$toselect = GETPOST('toselect', 'array');

// Security check
$socid = $_GET["socid"]?$_GET["socid"]:'';
if ($user->societe_id) $socid=$user->societe_id;
$result = restrictedArea($user, 'expensereport','','');

$diroutputmassaction=$conf->expensereport->dir_output . '/temp/massgeneration/'.$user->id;

$limit = GETPOST("limit")?GETPOST("limit","int"):$conf->liste_limit;
$sortfield = GETPOST("sortfield",'alpha');
$sortorder = GETPOST("sortorder",'alpha');
$page = GETPOST("page",'int');
if ($page == -1) { $page = 0; }
$offset = $limit * $page;
$pageprev = $page - 1;
$pagenext = $page + 1;
if (! $sortfield) $sortfield='c.ref';
if (! $sortorder) $sortorder='DESC';

$sall         = GETPOST('sall');
$search_ref   = GETPOST('search_ref');
$search_user  = GETPOST('search_user','int');
$search_amount_ht = GETPOST('search_amount_ht','alpha');
$search_amount_vat = GETPOST('search_amount_vat','alpha');
$search_amount_ttc = GETPOST('search_amount_ttc','alpha');
$search_status = (GETPOST('search_status','alpha')!=''?GETPOST('search_status','alpha'):GETPOST('statut','alpha'));
$month_start  = GETPOST("month_start","int");
$year_start   = GETPOST("year_start","int");
$month_end    = GETPOST("month_end","int");
$year_end     = GETPOST("year_end","int");
$optioncss = GETPOST('optioncss','alpha');

if ($search_status == '') $search_status=-1;
if ($search_user == '') $search_user=-1;

// Initialize technical object to manage hooks of thirdparties. Note that conf->hooks_modules contains array array
$contextpage='expensereportlist';

// Initialize technical object to manage hooks of thirdparties. Note that conf->hooks_modules contains array array
$hookmanager->initHooks(array('expensereportlist'));
$extrafields = new ExtraFields($db);

// fetch optionals attributes and labels
$extralabels = $extrafields->fetch_name_optionals_label('expensereport');
$search_array_options=$extrafields->getOptionalsFromPost($extralabels,'','search_');


// List of fields to search into when doing a "search in all"
$fieldstosearchall = array(
    'd.ref'=>'Ref',
    'd.note_public'=>"NotePublic",
    'u.lastname'=>'Lastname',
    'u.firstname'=>"Firstname",
    'u.login'=>"Login",
);
if (empty($user->socid)) $fieldstosearchall["d.note_private"]="NotePrivate";

$arrayfields=array(
    'd.ref'=>array('label'=>$langs->trans("Ref"), 'checked'=>1),
    'user'=>array('label'=>$langs->trans("User"), 'checked'=>1),
    'd.date_debut'=>array('label'=>$langs->trans("DateStart"), 'checked'=>1),
    'd.date_fin'=>array('label'=>$langs->trans("DateEnd"), 'checked'=>1),
    'd.total_ht'=>array('label'=>$langs->trans("AmountHT"), 'checked'=>1),
    'd.total_vat'=>array('label'=>$langs->trans("AmountVAT"), 'checked'=>1),
    'd.total_ttc'=>array('label'=>$langs->trans("AmountTTC"), 'checked'=>1),
    'd.datec'=>array('label'=>$langs->trans("DateCreation"), 'checked'=>0, 'position'=>500),
    'd.tms'=>array('label'=>$langs->trans("DateModificationShort"), 'checked'=>0, 'position'=>500),
    'd.fk_statut'=>array('label'=>$langs->trans("Status"), 'checked'=>1, 'position'=>1000),
);
// Extra fields
if (is_array($extrafields->attribute_label) && count($extrafields->attribute_label))
{
    foreach($extrafields->attribute_label as $key => $val)
    {
        $arrayfields["ef.".$key]=array('label'=>$extrafields->attribute_label[$key], 'checked'=>$extrafields->attribute_list[$key], 'position'=>$extrafields->attribute_pos[$key], 'enabled'=>$extrafields->attribute_perms[$key]);
    }
}



/*
 * Actions 
 */

if (GETPOST('cancel')) { $action='list'; $massaction=''; }
if (! GETPOST('confirmmassaction') && $massaction != 'presend' && $massaction != 'confirm_presend') { $massaction=''; }

$parameters=array('socid'=>$socid);
$reshook=$hookmanager->executeHooks('doActions',$parameters,$object,$action);    // Note that $action and $object may have been modified by some hooks
if ($reshook < 0) setEventMessages($hookmanager->error, $hookmanager->errors, 'errors');

include DOL_DOCUMENT_ROOT.'/core/actions_changeselectedfields.inc.php';

// Purge search criteria
if (GETPOST("button_removefilter_x") || GETPOST("button_removefilter.x") || GETPOST("button_removefilter"))		// Both test must be present to be compatible with all browsers
{
    $search_ref="";
    $search_user="";
    $search_amount_ht="";
    $search_amount_vat="";
    $search_amount_ttc="";
    $search_status="";
    $month_start="";
    $year_start="";
    $month_end="";
    $year_end="";
    $toselect='';
    $search_array_options=array();
}

if (empty($reshook))
{
    $objectclass='ExpenseReport';
    $objectlabel='ExpenseReport';
    $permtoread = $user->rights->expensereport->lire;
    $permtodelete = $user->rights->expensereport->supprimer;
    $uploaddir = $conf->expensereport->dir_output;
    include DOL_DOCUMENT_ROOT.'/core/actions_massactions.inc.php';
}



/*
 * View
 */

$form = new Form($db);
$formother = new FormOther($db);
$formfile = new FormFile($db);

llxHeader('', $langs->trans("ListOfTrips"));

$max_year = 5;
$min_year = 5;

$sortorder     = GETPOST("sortorder");
$sortfield     = GETPOST("sortfield");
$page          = GETPOST("page");
if (!$sortorder) $sortorder="DESC";
if (!$sortfield) $sortfield="d.date_debut";
$limit = GETPOST('limit')?GETPOST('limit','int'):$conf->liste_limit;

if ($page == -1) {
	$page = 0 ;
}

$offset = $limit * $page;
$pageprev = $page - 1;
$pagenext = $page + 1;

$sql = "SELECT d.rowid, d.ref, d.fk_user_author, d.total_ht, d.total_tva, d.total_ttc, d.fk_statut as status,";
$sql.= " d.date_debut, d.date_fin, d.date_valid, d.date_create, d.tms as date_modif,";
$sql.= " u.rowid as id_user, u.firstname, u.lastname, u.login, u.statut, u.photo";
// Add fields from extrafields
foreach ($extrafields->attribute_label as $key => $val) $sql.=($extrafields->attribute_type[$key] != 'separate' ? ",ef.".$key.' as options_'.$key : '');
// Add fields from hooks
$parameters=array();
$reshook=$hookmanager->executeHooks('printFieldListSelect',$parameters);    // Note that $action and $object may have been modified by hook
$sql.=$hookmanager->resPrint;
$sql.= " FROM ".MAIN_DB_PREFIX."expensereport as d";
if (is_array($extrafields->attribute_label) && count($extrafields->attribute_label)) $sql.= " LEFT JOIN ".MAIN_DB_PREFIX."expensereport_extrafields as ef on (d.rowid = ef.fk_object)";
$sql.= ", ".MAIN_DB_PREFIX."user as u";
$sql.= " WHERE d.fk_user_author = u.rowid AND d.entity IN (".getEntity('expensereport', 1).")";
// Search all
if (!empty($sall)) $sql.= natural_search(array_keys($fieldstosearchall), $sall);
// Ref
<<<<<<< HEAD
if (!empty($search_ref)) $sql.= natural_search('d.ref', $search_ref);
=======
if(!empty($search_ref)){
	$sql.= natural_search("d.ref", $search_ref);
}
>>>>>>> 574f84bb
// Date Start
if ($month_start > 0)
{
    if ($year_start > 0 && empty($day))
    $sql.= " AND d.date_debut BETWEEN '".$db->idate(dol_get_first_day($year_start,$month_start,false))."' AND '".$db->idate(dol_get_last_day($year_start,$month_start,false))."'";
    else if ($year_start > 0 && ! empty($day))
    $sql.= " AND d.date_debut BETWEEN '".$db->idate(dol_mktime(0, 0, 0, $month_start, $day, $year_start))."' AND '".$db->idate(dol_mktime(23, 59, 59, $month_start, $day, $year_start))."'";
    else
    $sql.= " AND date_format(d.date_debut, '%m') = '".$month_start."'";
}
else if ($year_start > 0)
{
	$sql.= " AND d.date_debut BETWEEN '".$db->idate(dol_get_first_day($year_start,1,false))."' AND '".$db->idate(dol_get_last_day($year_start,12,false))."'";
}
// Date Start
if ($month_end > 0)
{
    if ($year_end > 0 && empty($day))
    $sql.= " AND d.date_fin BETWEEN '".$db->idate(dol_get_first_day($year_end,$month_end,false))."' AND '".$db->idate(dol_get_last_day($year_end,$month_end,false))."'";
    else if ($year_end > 0 && ! empty($day))
    $sql.= " AND d.date_fin BETWEEN '".$db->idate(dol_mktime(0, 0, 0, $month_end, $day, $year_end))."' AND '".$db->idate(dol_mktime(23, 59, 59, $month_end, $day, $year_end))."'";
    else
    $sql.= " AND date_format(d.date_fin, '%m') = '".$month_end."'";
}
else if ($year_end > 0)
{
	$sql.= " AND d.date_fin BETWEEN '".$db->idate(dol_get_first_day($year_end,1,false))."' AND '".$db->idate(dol_get_last_day($year_end,12,false))."'";
}
// Amount
if ($search_amount_ht != '') $sql.= natural_search('d.total_ht', $search_amount_ht, 1);
if ($search_amount_ttc != '') $sql.= natural_search('d.total_ttc', $search_amount_ttc, 1);
// User
if ($search_user != '' && $search_user >= 0) $sql.= " AND u.rowid = '".$db->escape($search_user)."'";
// Status
if ($search_status != '' && $search_status >= 0)
{
	if (strstr($search_status, ',')) $sql.=" AND d.fk_statut IN (".$db->escape($search_status).")";
	else $sql.=" AND d.fk_statut = ".$search_status;
}
// RESTRICT RIGHTS
if (empty($user->rights->expensereport->readall) && empty($user->rights->expensereport->lire_tous)
    && empty($user->rights->expensereport->writeall_advance))
{
	$childids = $user->getAllChildIds();
	$childids[]=$user->id;
	$sql.= " AND d.fk_user_author IN (".join(',',$childids).")\n";
}
// Add where from extra fields
foreach ($search_array_options as $key => $val)
{
    $crit=$val;
    $tmpkey=preg_replace('/search_options_/','',$key);
    $typ=$extrafields->attribute_type[$tmpkey];
    $mode=0;
    if (in_array($typ, array('int','double'))) $mode=1;    // Search on a numeric
    if ($val && ( ($crit != '' && ! in_array($typ, array('select'))) || ! empty($crit)))
    {
        $sql .= natural_search('ef.'.$tmpkey, $crit, $mode);
    }
}
// Add where from hooks
$parameters=array();
$reshook=$hookmanager->executeHooks('printFieldListWhere',$parameters);    // Note that $action and $object may have been modified by hook
$sql.=$hookmanager->resPrint;

$sql.= $db->order($sortfield,$sortorder);

$nbtotalofrecords = -1;
if (empty($conf->global->MAIN_DISABLE_FULL_SCANLIST))
{
    $result = $db->query($sql);
    $nbtotalofrecords = $db->num_rows($result);
}
$sql.= $db->plimit($limit+1, $offset);

//print $sql;
$resql=$db->query($sql);
if ($resql)
{
	$num = $db->num_rows($resql);

	$arrayofselected=is_array($toselect)?$toselect:array();

	$param="";
    if (! empty($contextpage) && $contextpage != $_SERVER["PHP_SELF"]) $param.='&contextpage='.$contextpage;
	if ($limit > 0 && $limit != $conf->liste_limit) $param.='&limit='.$limit;
	if ($sall)					$param.="&sall=".$sall;
	if ($search_ref)			$param.="&search_ref=".$search_ref;
	if ($search_user)			$param.="&search_user=".$search_user;
	if ($search_amount_ht)		$param.="&search_amount_ht=".$search_amount_ht;
	if ($search_amount_ttc)		$param.="&search_amount_ttc=".$search_amount_ttc;
	if ($search_status >= 0)  	$param.="&search_status=".$search_status;
	if ($optioncss != '')       $param.='&optioncss='.$optioncss;
	// Add $param from extra fields
	foreach ($search_array_options as $key => $val)
	{
	    $crit=$val;
	    $tmpkey=preg_replace('/search_options_/','',$key);
	    if ($val != '') $param.='&search_options_'.$tmpkey.'='.urlencode($val);
	}

	// List of mass actions available
	$arrayofmassactions =  array(
	    //'presend'=>$langs->trans("SendByMail"),
	    //'builddoc'=>$langs->trans("PDFMerge"),
	);
	if ($user->rights->expensereport->supprimer) $arrayofmassactions['delete']=$langs->trans("Delete");
	if ($massaction == 'presend') $arrayofmassactions=array();
	$massactionbutton=$form->selectMassAction('', $arrayofmassactions);

	print '<form action="'.$_SERVER["PHP_SELF"].'" method="POST">'."\n";
    if ($optioncss != '') print '<input type="hidden" name="optioncss" value="'.$optioncss.'">';
	print '<input type="hidden" name="token" value="'.$_SESSION['newtoken'].'">';
	print '<input type="hidden" name="formfilteraction" id="formfilteraction" value="list">';
	print '<input type="hidden" name="action" value="list">';
	print '<input type="hidden" name="sortfield" value="'.$sortfield.'">';
	print '<input type="hidden" name="sortorder" value="'.$sortorder.'">';

	$title = $langs->trans("ListTripsAndExpenses");
	print_barre_liste($title, $page, $_SERVER["PHP_SELF"], $param, $sortfield, $sortorder, $massactionbutton, $num, $nbtotalofrecords, 'title_generic.png', 0, '', '', $limit);
	
	if ($sall)
    {
        foreach($fieldstosearchall as $key => $val) $fieldstosearchall[$key]=$langs->trans($val);
        print $langs->trans("FilterOnInto", $sall) . join(', ',$fieldstosearchall);
    }

	$moreforfilter='';

	$parameters=array();
	$reshook=$hookmanager->executeHooks('printFieldPreListTitle',$parameters);    // Note that $action and $object may have been modified by hook
	if (empty($reshook)) $moreforfilter .= $hookmanager->resPrint;
	else $moreforfilter = $hookmanager->resPrint;
	
	if (! empty($moreforfilter))
	{
	    print '<div class="liste_titre liste_titre_bydiv centpercent">';
	    print $moreforfilter;
	    print '</div>';
	}

	$varpage=empty($contextpage)?$_SERVER["PHP_SELF"]:$contextpage;
	$selectedfields=$form->multiSelectArrayWithCheckbox('selectedfields', $arrayfields, $varpage);	// This also change content of $arrayfields

    print '<div class="div-table-responsive">';
	print '<table class="tagtable liste'.($moreforfilter?" listwithfilterbefore":"").'">'."\n";
	print "<tr class=\"liste_titre\">";
	if (! empty($arrayfields['d.ref']['checked']))                  print_liste_field_titre($langs->trans("Ref"),$_SERVER["PHP_SELF"],"d.ref","",$param,'',$sortfield,$sortorder);
	if (! empty($arrayfields['user']['checked']))                   print_liste_field_titre($langs->trans("User"),$_SERVER["PHP_SELF"],"u.lastname","",$param,'',$sortfield,$sortorder);
	if (! empty($arrayfields['d.date_debut']['checked']))           print_liste_field_titre($langs->trans("DateStart"),$_SERVER["PHP_SELF"],"d.date_debut","",$param,'align="center"',$sortfield,$sortorder);
	if (! empty($arrayfields['d.date_fin']['checked']))             print_liste_field_titre($langs->trans("DateEnd"),$_SERVER["PHP_SELF"],"d.date_fin","",$param,'align="center"',$sortfield,$sortorder);
	if (! empty($arrayfields['d.total_ht']['checked']))             print_liste_field_titre($langs->trans("TotalHT"),$_SERVER["PHP_SELF"],"d.total_ht","",$param,'align="right"',$sortfield,$sortorder);
	if (! empty($arrayfields['d.total_vat']['checked']))            print_liste_field_titre($langs->trans("TotalVAT"),$_SERVER["PHP_SELF"],"d.total_tva","",$param,'align="right"',$sortfield,$sortorder);
	if (! empty($arrayfields['d.total_ttc']['checked']))            print_liste_field_titre($langs->trans("TotalTTC"),$_SERVER["PHP_SELF"],"d.total_ttc","",$param,'align="right"',$sortfield,$sortorder);
	// Extra fields
	if (is_array($extrafields->attribute_label) && count($extrafields->attribute_label))
	{
	   foreach($extrafields->attribute_label as $key => $val) 
	   {
           if (! empty($arrayfields["ef.".$key]['checked'])) 
           {
				$align=$extrafields->getAlignFlag($key);
				print_liste_field_titre($extralabels[$key],$_SERVER["PHP_SELF"],"ef.".$key,"",$param,($align?'align="'.$align.'"':''),$sortfield,$sortorder);
           }
	   }
	}
	// Hook fields
	$parameters=array('arrayfields'=>$arrayfields);
    $reshook=$hookmanager->executeHooks('printFieldListTitle',$parameters);    // Note that $action and $object may have been modified by hook
    print $hookmanager->resPrint;
	if (! empty($arrayfields['d.datec']['checked']))     print_liste_field_titre($arrayfields['d.datec']['label'],$_SERVER["PHP_SELF"],"d.date_creation","",$param,'align="center" class="nowrap"',$sortfield,$sortorder);
	if (! empty($arrayfields['d.tms']['checked']))       print_liste_field_titre($arrayfields['d.tms']['label'],$_SERVER["PHP_SELF"],"d.tms","",$param,'align="center" class="nowrap"',$sortfield,$sortorder);
	if (! empty($arrayfields['d.fk_statut']['checked'])) print_liste_field_titre($arrayfields['d.fk_statut']['label'],$_SERVER["PHP_SELF"],"d.fk_statut","",$param,'align="right"',$sortfield,$sortorder);
	print_liste_field_titre($selectedfields, $_SERVER["PHP_SELF"],"",'','','align="right"',$sortfield,$sortorder,'maxwidthsearch ');
	print "</tr>\n";

	// Filters
	print '<tr class="liste_titre">';
	if (! empty($arrayfields['d.ref']['checked']))
	{
    	print '<td class="liste_titre" align="left">';
    	print '<input class="flat" size="15" type="text" name="search_ref" value="'.$search_ref.'">';
        print '</td>';
	}
	// User
	if (! empty($arrayfields['user']['checked']))
	{
        if ($user->rights->expensereport->readall || $user->rights->expensereport->lire_tous)
    	{
    		print '<td class="liste_titre maxwidthonspartphone" align="left">';
    		print $form->select_dolusers($search_user, 'search_user', 1, '', 0, '', '', 0, 0, 0, '', 0, '', 'maxwidth300');
    		print '</td>';
    	} else {
    		print '<td class="liste_titre">&nbsp;</td>';
    	}
	}
	// Date start
	if (! empty($arrayfields['d.date_debut']['checked']))
	{
    	print '<td class="liste_titre" align="center">';
    	print '<input class="flat" type="text" size="1" maxlength="2" name="month_start" value="'.$month_start.'">';
    	$formother->select_year($year_start,'year_start',1, $min_year, $max_year);
    	print '</td>';
	}
	// Date end
	if (! empty($arrayfields['d.date_fin']['checked']))
	{
    	print '<td class="liste_titre" align="center">';
    	print '<input class="flat" type="text" size="1" maxlength="2" name="month_end" value="'.$month_end.'">';
    	$formother->select_year($year_end,'year_end',1, $min_year, $max_year);
    	print '</td>';
    }
	// Amount with no tax
	if (! empty($arrayfields['d.total_ht']['checked']))
	{
    	print '<td class="liste_titre" align="right"><input class="flat" type="text" size="5" name="search_amount_ht" value="'.$search_amount_ht.'"></td>';
	}
	if (! empty($arrayfields['d.total_vat']['checked']))
	{
	   print '<td class="liste_titre" align="right"><input class="flat" type="text" size="5" name="search_amount_vat" value="'.$search_amount_vat.'"></td>';
	}
	// Amount with all taxes
	if (! empty($arrayfields['d.total_ttc']['checked']))
	{
	   print '<td class="liste_titre" align="right"><input class="flat" type="text" size="5" name="search_amount_ttc" value="'.$search_amount_ttc.'"></td>';
	}
	// Extra fields
	if (is_array($extrafields->attribute_label) && count($extrafields->attribute_label))
	{
	    foreach($extrafields->attribute_label as $key => $val)
	    {
	        if (! empty($arrayfields["ef.".$key]['checked']))
	        {
	            $align=$extrafields->getAlignFlag($key);
	            $typeofextrafield=$extrafields->attribute_type[$key];
	            print '<td class="liste_titre'.($align?' '.$align:'').'">';
	            if (in_array($typeofextrafield, array('varchar', 'int', 'double', 'select')))
	            {
	                $crit=$val;
	                $tmpkey=preg_replace('/search_options_/','',$key);
	                $searchclass='';
	                if (in_array($typeofextrafield, array('varchar', 'select'))) $searchclass='searchstring';
	                if (in_array($typeofextrafield, array('int', 'double'))) $searchclass='searchnum';
	                print '<input class="flat'.($searchclass?' '.$searchclass:'').'" size="4" type="text" name="search_options_'.$tmpkey.'" value="'.dol_escape_htmltag($search_array_options['search_options_'.$tmpkey]).'">';
	            }
	            print '</td>';
	        }
	    }
	}
	// Fields from hook
	$parameters=array('arrayfields'=>$arrayfields);
	$reshook=$hookmanager->executeHooks('printFieldListOption',$parameters);    // Note that $action and $object may have been modified by hook
	print $hookmanager->resPrint;
	// Date creation
	if (! empty($arrayfields['d.datec']['checked']))
	{
	    print '<td class="liste_titre">';
	    print '</td>';
	}
	// Date modification
	if (! empty($arrayfields['d.tms']['checked']))
	{
	    print '<td class="liste_titre">';
	    print '</td>';
	}	
	// Status
	if (! empty($arrayfields['d.fk_statut']['checked']))
	{
    	print '<td class="liste_titre" align="right">';
    	select_expensereport_statut($search_status,'search_status',1,1);
    	print '</td>';
	}
	// Action column
	print '<td class="liste_titre" align="middle">';
	$searchpitco=$form->showFilterAndCheckAddButtons($massactionbutton?1:0, 'checkforselect', 1);
	print $searchpitco;
	print '</td>';

	print "</tr>\n";

	$var=true;

	$total_total_ht = 0;
	$total_total_ttc = 0;
	$total_total_tva = 0;

	$expensereportstatic=new ExpenseReport($db);
	$usertmp = new User($db);

	if ($num > 0)
	{
        $i=0;
    	$var=true;
    	$totalarray=array();
 	    while ($i < min($num,$limit))
		{
<<<<<<< HEAD
			$obj = $db->fetch_object($resql);

			$expensereportstatic->id=$obj->rowid;
			$expensereportstatic->ref=$obj->ref;
			$expensereportstatic->status=$obj->status;
			$expensereportstatic->valid=$obj->date_valid;
			$expensereportstatic->date_debut=$obj->date_debut;
			$expensereportstatic->date_fin=$obj->date_fin;
			$expensereportstatic->date_create=$obj->date_create;
			$expensereportstatic->date_modif=$obj->date_modif;
=======
			$objp = $db->fetch_object($resql);
			
			$expensereportstatic->id=$objp->rowid;
			$expensereportstatic->ref=$objp->ref;
			$expensereportstatic->status=$objp->status;
			$expensereportstatic->date_valid=$db->jdate($objp->date_valid);
			$expensereportstatic->date_debut=$db->jdate($objp->date_debut);
			$expensereportstatic->date_fin=$db->jdate($objp->date_fin);
>>>>>>> 574f84bb

			$var=!$var;
			print "<tr ".$bc[$var].">";
			if (! empty($arrayfields['d.ref']['checked'])) {
    			print '<td>';
    			print $expensereportstatic->getNomUrl(1);
    			if ($expensereportstatic->status == 2 && $expensereportstatic->hasDelay('toappove')) print img_warning($langs->trans("Late"));
    			if ($expensereportstatic->status == 5 && $expensereportstatic->hasDelay('topay')) print img_warning($langs->trans("Late"));
    			print '</td>';
    			if (! $i) $totalarray['nbfield']++;
			}
			if (! empty($arrayfields['user']['checked'])) {
			    print '<td align="left">';
    			$usertmp->id=$obj->id_user;
    			$usertmp->lastname=$obj->lastname;
    			$usertmp->firstname=$obj->firstname;
    			$usertmp->login=$obj->login;
    			$usertmp->statut=$obj->statut;
    			$usertmp->photo=$obj->photo;
    			print $usertmp->getNomUrl(-1);
    			print '</td>';
    			if (! $i) $totalarray['nbfield']++;
			}
			if (! empty($arrayfields['d.date_debut']['checked'])) {
                print '<td align="center">'.($obj->date_debut > 0 ? dol_print_date($obj->date_debut, 'day') : '').'</td>';
                if (! $i) $totalarray['nbfield']++;
            }
			if (! empty($arrayfields['d.date_fin']['checked'])) {
			    print '<td align="center">'.($obj->date_fin > 0 ? dol_print_date($obj->date_fin, 'day') : '').'</td>';
			    if (! $i) $totalarray['nbfield']++;
			}
		    // Amount HT
            if (! empty($arrayfields['d.total_ht']['checked']))
            {
    		      print '<td align="right">'.price($obj->total_ht)."</td>\n";
    		      if (! $i) $totalarray['nbfield']++;
    		      if (! $i) $totalarray['totalhtfield']=$totalarray['nbfield'];
    		      $totalarray['totalht'] += $obj->total_ht;
            }
            // Amount VAT
            if (! empty($arrayfields['d.total_vat']['checked']))
            {
                print '<td align="right">'.price($obj->total_tva)."</td>\n";
                if (! $i) $totalarray['nbfield']++;
    		    if (! $i) $totalarray['totalvatfield']=$totalarray['nbfield'];
    		    $totalarray['totalvat'] += $obj->total_tva;
            }
            // Amount TTC
            if (! empty($arrayfields['d.total_ttc']['checked']))
            {
                print '<td align="right">'.price($obj->total_ttc)."</td>\n";
                if (! $i) $totalarray['nbfield']++;
    		    if (! $i) $totalarray['totalttcfield']=$totalarray['nbfield'];
    		    $totalarray['totalttc'] += $obj->total_ttc;
            }
    		
            // Extra fields
            if (is_array($extrafields->attribute_label) && count($extrafields->attribute_label))
            {
                foreach($extrafields->attribute_label as $key => $val)
                {
                    if (! empty($arrayfields["ef.".$key]['checked']))
                    {
                        print '<td';
                        $align=$extrafields->getAlignFlag($key);
                        if ($align) print ' align="'.$align.'"';
                        print '>';
                        $tmpkey='options_'.$key;
                        print $extrafields->showOutputField($key, $obj->$tmpkey, '', 1);
                        print '</td>';
                        if (! $i) $totalarray['nbfield']++;
                    }
                }
            }
            // Fields from hook
            $parameters=array('arrayfields'=>$arrayfields, 'obj'=>$obj);
            $reshook=$hookmanager->executeHooks('printFieldListValue',$parameters);    // Note that $action and $object may have been modified by hook
            print $hookmanager->resPrint;
            // Date creation
            if (! empty($arrayfields['d.datec']['checked']))
            {
                print '<td align="center" class="nowrap">';
                print dol_print_date($db->jdate($obj->date_create), 'dayhour');
                print '</td>';
                if (! $i) $totalarray['nbfield']++;
            }
            // Date modification
            if (! empty($arrayfields['d.tms']['checked']))
            {
                print '<td align="center" class="nowrap">';
                print dol_print_date($db->jdate($obj->date_modif), 'dayhour');
                print '</td>';
                if (! $i) $totalarray['nbfield']++;
            }
            // Status
            if (! empty($arrayfields['d.fk_statut']['checked']))
            {
                print '<td align="right" class="nowrap">'.$expensereportstatic->getLibStatut(5).'</td>';
                if (! $i) $totalarray['nbfield']++;
            }
            // Action column
            print '<td class="nowrap" align="center">';
            if ($massactionbutton || $massaction)   // If we are in select mode (massactionbutton defined) or if we have already selected and sent an action ($massaction) defined
            {
                $selected=0;
                if (in_array($obj->rowid, $arrayofselected)) $selected=1;
                print '<input id="cb'.$obj->rowid.'" class="flat checkforselect" type="checkbox" name="toselect[]" value="'.$obj->rowid.'"'.($selected?' checked="checked"':'').'>';
            }
            print '</td>';
            if (! $i) $totalarray['nbfield']++;

			print "</tr>\n";

			$total_total_ht = $total_total_ht + $obj->total_ht;
			$total_total_tva = $total_total_tva + $obj->total_tva;
			$total_total_ttc = $total_total_ttc + $obj->total_ttc;

			$i++;
		}
	}
	else
	{
		print '<tr '.$bc[false].'>'.'<td colspan="9" class="opacitymedium">'.$langs->trans("NoRecordFound").'</td></tr>';
	}

	// Show total line
	if (isset($totalarray['totalhtfield']))
	{
	    print '<tr class="liste_total">';
	    $i=0;
	    while ($i < $totalarray['nbfield'])
	    {
	        $i++;
	        if ($i == 1)
	        {
	            if ($num < $limit) print '<td align="left">'.$langs->trans("Total").'</td>';
	            else print '<td align="left">'.$langs->trans("Totalforthispage").'</td>';
	        }
	        elseif ($totalarray['totalhtfield'] == $i) print '<td align="right">'.price($totalarray['totalht']).'</td>';
	        elseif ($totalarray['totalvatfield'] == $i) print '<td align="right">'.price($totalarray['totalvat']).'</td>';
	        elseif ($totalarray['totalttcfield'] == $i) print '<td align="right">'.price($totalarray['totalttc']).'</td>';
	        else print '<td></td>';
	    }
	    print '</tr>';
	}

	$db->free($resql);

	$parameters=array('arrayfields'=>$arrayfields, 'sql'=>$sql);
	$reshook=$hookmanager->executeHooks('printFieldListFooter',$parameters);    // Note that $action and $object may have been modified by hook
	print $hookmanager->resPrint;

	print '</table>'."\n";
    print '</div>';

	print '</form>'."\n";

	/*
	if ($massaction == 'builddoc' || $action == 'remove_file' || $show_files)
	{
	    // Show list of available documents
	    $urlsource=$_SERVER['PHP_SELF'].'?sortfield='.$sortfield.'&sortorder='.$sortorder;
	    $urlsource.=str_replace('&amp;','&',$param);
	
	    $filedir=$diroutputmassaction;
	    $genallowed=$user->rights->expensereport->lire;
	    $delallowed=$user->rights->expensereport->lire;
	
	    print $formfile->showdocuments('massfilesarea_orders','',$filedir,$urlsource,0,$delallowed,'',1,1,0,48,1,$param,$title,'');
	}
	else
	{
	    print '<br><a name="show_files"></a><a href="'.$_SERVER["PHP_SELF"].'?show_files=1'.$param.'#show_files">'.$langs->trans("ShowTempMassFilesArea").'</a>';
	}
	*/
}
else
{
	dol_print_error($db);
}


llxFooter();

$db->close();<|MERGE_RESOLUTION|>--- conflicted
+++ resolved
@@ -192,7 +192,7 @@
 $pagenext = $page + 1;
 
 $sql = "SELECT d.rowid, d.ref, d.fk_user_author, d.total_ht, d.total_tva, d.total_ttc, d.fk_statut as status,";
-$sql.= " d.date_debut, d.date_fin, d.date_valid, d.date_create, d.tms as date_modif,";
+$sql.= " d.date_debut, d.date_fin, d.date_create, d.tms as date_modif, d.date_valid, d.date_approve,";
 $sql.= " u.rowid as id_user, u.firstname, u.lastname, u.login, u.statut, u.photo";
 // Add fields from extrafields
 foreach ($extrafields->attribute_label as $key => $val) $sql.=($extrafields->attribute_type[$key] != 'separate' ? ",ef.".$key.' as options_'.$key : '');
@@ -207,13 +207,7 @@
 // Search all
 if (!empty($sall)) $sql.= natural_search(array_keys($fieldstosearchall), $sall);
 // Ref
-<<<<<<< HEAD
 if (!empty($search_ref)) $sql.= natural_search('d.ref', $search_ref);
-=======
-if(!empty($search_ref)){
-	$sql.= natural_search("d.ref", $search_ref);
-}
->>>>>>> 574f84bb
 // Date Start
 if ($month_start > 0)
 {
@@ -510,28 +504,19 @@
     	$totalarray=array();
  	    while ($i < min($num,$limit))
 		{
-<<<<<<< HEAD
 			$obj = $db->fetch_object($resql);
 
 			$expensereportstatic->id=$obj->rowid;
 			$expensereportstatic->ref=$obj->ref;
 			$expensereportstatic->status=$obj->status;
 			$expensereportstatic->valid=$obj->date_valid;
-			$expensereportstatic->date_debut=$obj->date_debut;
-			$expensereportstatic->date_fin=$obj->date_fin;
-			$expensereportstatic->date_create=$obj->date_create;
-			$expensereportstatic->date_modif=$obj->date_modif;
-=======
-			$objp = $db->fetch_object($resql);
-			
-			$expensereportstatic->id=$objp->rowid;
-			$expensereportstatic->ref=$objp->ref;
-			$expensereportstatic->status=$objp->status;
+			$expensereportstatic->date_debut=$db->jdate($obj->date_debut);
+			$expensereportstatic->date_fin=$db->jdate($obj->date_fin);
+			$expensereportstatic->date_create=$db->jdate($obj->date_create);
+			$expensereportstatic->date_modif=$db->jdate($obj->date_modif);
 			$expensereportstatic->date_valid=$db->jdate($objp->date_valid);
-			$expensereportstatic->date_debut=$db->jdate($objp->date_debut);
-			$expensereportstatic->date_fin=$db->jdate($objp->date_fin);
->>>>>>> 574f84bb
-
+			$expensereportstatic->date_approve=$db->jdate($objp->date_approve);
+				
 			$var=!$var;
 			print "<tr ".$bc[$var].">";
 			if (! empty($arrayfields['d.ref']['checked'])) {
