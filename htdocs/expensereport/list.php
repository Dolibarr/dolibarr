<?php
/* Copyright (C) 2003     	Rodolphe Quiedeville <rodolphe@quiedeville.org>
 * Copyright (C) 2004-2017	Laurent Destailleur  <eldy@users.sourceforge.net>
 * Copyright (C) 2004     	Eric Seigne          <eric.seigne@ryxeo.com>
 * Copyright (C) 2005-2009	Regis Houssin        <regis.houssin@inodbox.com>
<<<<<<< HEAD
 * Copyright (C) 2015       Alexandre Spangaro   <aspangaro@open-dsi.fr>
 * Copyright (C) 2018       Ferran Marcet	     <fmarcet@2byte.es>
 * Copyright (C) 2018       Charlene Benke       <charlie@patas-monkey.com>
=======
 * Copyright (C) 2015       Alexandre Spangaro   <aspangaro.dolibarr@gmail.com>
 * Copyright (C) 2019       Juanjo Menent		 <jmenent@2byte.es>
 * Copyright (C) 2018       Ferran Marcet		 <fmarcet@2byte.es>
>>>>>>> 9242c1a6
 *
 * This program is free software; you can redistribute it and/or modify
 * it under the terms of the GNU General Public License as published by
 * the Free Software Foundation; either version 3 of the License, or
 * (at your option) any later version.
 *
 * This program is distributed in the hope that it will be useful,
 * but WITHOUT ANY WARRANTY; without even the implied warranty of
 * MERCHANTABILITY or FITNESS FOR A PARTICULAR PURPOSE.  See the
 * GNU General Public License for more details.
 *
 * You should have received a copy of the GNU General Public License
 * along with this program. If not, see <http://www.gnu.org/licenses/>.
 */

/**
 *	    \file       htdocs/expensereport/list.php
 *      \ingroup    expensereport
 *		\brief      list of expense reports
 */

require '../main.inc.php';
require_once DOL_DOCUMENT_ROOT.'/core/lib/date.lib.php';
require_once DOL_DOCUMENT_ROOT.'/core/lib/company.lib.php';
require_once DOL_DOCUMENT_ROOT.'/expensereport/class/expensereport.class.php';
require_once DOL_DOCUMENT_ROOT.'/core/class/html.formfile.class.php';
require_once DOL_DOCUMENT_ROOT.'/core/class/html.formother.class.php';
require_once DOL_DOCUMENT_ROOT.'/core/lib/usergroups.lib.php';
require_once DOL_DOCUMENT_ROOT.'/expensereport/class/expensereport_ik.class.php';

// Load translation files required by the page
$langs->loadLangs(array('companies', 'users', 'trips'));

$action=GETPOST('action', 'aZ09');
$massaction=GETPOST('massaction', 'alpha');
$show_files=GETPOST('show_files', 'int');
$confirm=GETPOST('confirm', 'alpha');
$toselect = GETPOST('toselect', 'array');
$contextpage=GETPOST('contextpage', 'aZ')?GETPOST('contextpage', 'aZ'):'expensereportlist';

// Security check
$socid = GETPOST('socid', 'int');
if ($user->societe_id) $socid=$user->societe_id;
$result = restrictedArea($user, 'expensereport', '', '');

$diroutputmassaction=$conf->expensereport->dir_output . '/temp/massgeneration/'.$user->id;


// Load variable for pagination
$limit = GETPOST('limit', 'int')?GETPOST('limit', 'int'):$conf->liste_limit;
$sortfield = GETPOST('sortfield', 'alpha');
$sortorder = GETPOST('sortorder', 'alpha');
$page = GETPOST('page', 'int');
if (empty($page) || $page == -1) { $page = 0; }     // If $page is not defined, or '' or -1
$offset = $limit * $page;
$pageprev = $page - 1;
$pagenext = $page + 1;
if (!$sortorder) $sortorder="DESC";
if (!$sortfield) $sortfield="d.date_debut";

$id = GETPOST('id', 'int');

$sall         = trim((GETPOST('search_all', 'alphanohtml')!='')?GETPOST('search_all', 'alphanohtml'):GETPOST('sall', 'alphanohtml'));
<<<<<<< HEAD
$search_ref   = GETPOST('search_ref');
$search_user  = GETPOST('search_user', 'int');
$search_amount_ht = GETPOST('search_amount_ht', 'alpha');
$search_amount_vat = GETPOST('search_amount_vat', 'alpha');
$search_amount_ttc = GETPOST('search_amount_ttc', 'alpha');
$search_status = (GETPOST('search_status', 'intcomma')!=''?GETPOST('search_status', 'intcomma'):GETPOST('statut', 'intcomma'));
$month_start  = GETPOST("month_start", "int");
$year_start   = GETPOST("year_start", "int");
$day_start    = GETPOST("day_start", "int");
$day_end      = GETPOST("day_end", "int");
$month_end    = GETPOST("month_end", "int");
$year_end     = GETPOST("year_end", "int");
$optioncss    = GETPOST('optioncss', 'alpha');
=======
$search_ref   = GETPOST('search_ref', 'alpha');
$search_user  = GETPOST('search_user','int');
$search_amount_ht = GETPOST('search_amount_ht','alpha');
$search_amount_vat = GETPOST('search_amount_vat','alpha');
$search_amount_ttc = GETPOST('search_amount_ttc','alpha');
$search_status = (GETPOST('search_status','intcomma')!=''?GETPOST('search_status','intcomma'):GETPOST('statut','intcomma'));
$month_start  = GETPOST("month_start","int");
$year_start   = GETPOST("year_start","int");
$month_end    = GETPOST("month_end","int");
$year_end     = GETPOST("year_end","int");
$optioncss    = GETPOST('optioncss','alpha');
>>>>>>> 9242c1a6

if ($search_status == '') $search_status=-1;
if ($search_user == '') $search_user=-1;

// Initialize technical object to manage hooks of page. Note that conf->hooks_modules contains array of hook context
$object = new ExpenseReport($db);
$hookmanager->initHooks(array('expensereportlist'));
$extrafields = new ExtraFields($db);

// fetch optionals attributes and labels
$extralabels = $extrafields->fetch_name_optionals_label('expensereport');
$search_array_options=$extrafields->getOptionalsFromPost($object->table_element, '', 'search_');


// List of fields to search into when doing a "search in all"
$fieldstosearchall = array(
    'd.ref'=>'Ref',
    'd.note_public'=>"NotePublic",
    'u.lastname'=>'Lastname',
    'u.firstname'=>"Firstname",
    'u.login'=>"Login",
);
if (empty($user->socid)) $fieldstosearchall["d.note_private"]="NotePrivate";

$arrayfields=array(
    'd.ref'=>array('label'=>$langs->trans("Ref"), 'checked'=>1),
    'user'=>array('label'=>$langs->trans("User"), 'checked'=>1),
    'd.date_debut'=>array('label'=>$langs->trans("DateStart"), 'checked'=>1),
    'd.date_fin'=>array('label'=>$langs->trans("DateEnd"), 'checked'=>1),
    'd.date_valid'=>array('label'=>$langs->trans("DateValidation"), 'checked'=>1),
    'd.date_approve'=>array('label'=>$langs->trans("DateApprove"), 'checked'=>1),
    'd.total_ht'=>array('label'=>$langs->trans("AmountHT"), 'checked'=>1),
    'd.total_vat'=>array('label'=>$langs->trans("AmountVAT"), 'checked'=>1),
    'd.total_ttc'=>array('label'=>$langs->trans("AmountTTC"), 'checked'=>1),
    'd.date_create'=>array('label'=>$langs->trans("DateCreation"), 'checked'=>0, 'position'=>500),
    'd.tms'=>array('label'=>$langs->trans("DateModificationShort"), 'checked'=>0, 'position'=>500),
    'd.fk_statut'=>array('label'=>$langs->trans("Status"), 'checked'=>1, 'position'=>1000),
);
// Extra fields
if (is_array($extrafields->attribute_label) && count($extrafields->attribute_label))
{
    foreach($extrafields->attribute_label as $key => $val)
    {
		if (! empty($extrafields->attribute_list[$key])) $arrayfields["ef.".$key]=array('label'=>$extrafields->attribute_label[$key], 'checked'=>(($extrafields->attribute_list[$key]<0)?0:1), 'position'=>$extrafields->attribute_pos[$key], 'enabled'=>(abs($extrafields->attribute_list[$key])!=3 && $extrafields->attribute_perms[$key]));
    }
}

$canedituser=(! empty($user->admin) || $user->rights->user->user->creer);

$object = new ExpenseReport($db);
$objectuser = new User($db);


/*
 * Actions
 */

if (GETPOST('cancel', 'alpha')) { $action='list'; $massaction=''; }
if (! GETPOST('confirmmassaction', 'alpha') && $massaction != 'presend' && $massaction != 'confirm_presend') { $massaction=''; }

$parameters=array('socid'=>$socid);
$reshook=$hookmanager->executeHooks('doActions', $parameters, $object, $action);    // Note that $action and $object may have been modified by some hooks
if ($reshook < 0) setEventMessages($hookmanager->error, $hookmanager->errors, 'errors');

include DOL_DOCUMENT_ROOT.'/core/actions_changeselectedfields.inc.php';

if (empty($reshook))
{
	// Purge search criteria
	if (GETPOST('button_removefilter_x', 'alpha') || GETPOST('button_removefilter.x', 'alpha') || GETPOST('button_removefilter', 'alpha'))		// Both test must be present to be compatible with all browsers
	{
	    $search_ref="";
	    $search_user="";
	    $search_amount_ht="";
	    $search_amount_vat="";
	    $search_amount_ttc="";
	    $search_status="";
	    $month_start="";
	    $year_start="";
		$day ="";
	    $month_end="";
	    $year_end="";
	    $day_end = "";
	    $toselect='';
	    $search_array_options=array();
	}
	if (GETPOST('button_removefilter_x', 'alpha') || GETPOST('button_removefilter.x', 'alpha') || GETPOST('button_removefilter', 'alpha')
		|| GETPOST('button_search_x', 'alpha') || GETPOST('button_search.x', 'alpha') || GETPOST('button_search', 'alpha'))
	{
		$massaction='';     // Protection to avoid mass action if we force a new search during a mass action confirmation
	}

	// Mass actions
    $objectclass='ExpenseReport';
    $objectlabel='ExpenseReport';
    $permtoread = $user->rights->expensereport->lire;
    $permtodelete = $user->rights->expensereport->supprimer;
    $uploaddir = $conf->expensereport->dir_output;
    include DOL_DOCUMENT_ROOT.'/core/actions_massactions.inc.php';

    if ($action == 'update' && ! $cancel)
    {
    	require_once DOL_DOCUMENT_ROOT.'/core/lib/files.lib.php';

    	if ($canedituser)    // Case we can edit all field
    	{
    		$error = 0;

    		if (!$error)
    		{
    			$objectuser->fetch($id);

    			$objectuser->oldcopy = clone $objectuser;

    			$db->begin();

    			$objectuser->default_range = GETPOST('default_range');
    			$objectuser->default_c_exp_tax_cat = GETPOST('default_c_exp_tax_cat');

    			if (!$error) {
    				$ret = $objectuser->update($user);
    				if ($ret < 0) {
    					$error++;
    					if ($db->errno() == 'DB_ERROR_RECORD_ALREADY_EXISTS') {
    						$langs->load("errors");
    						setEventMessages($langs->trans("ErrorLoginAlreadyExists", $objectuser->login), null, 'errors');
    					}
    					else
    					{
    						setEventMessages($objectuser->error, $objectuser->errors, 'errors');
    					}
    				}
    			}

    			if (!$error && !count($objectuser->errors)) {
    				setEventMessages($langs->trans("UserModified"), null, 'mesgs');
    				$db->commit();
    			}
    			else {
    				$db->rollback();
    			}
    		}
    	}
    }
}


/*
 * View
 */

$form = new Form($db);
$formother = new FormOther($db);
$formfile = new FormFile($db);

$fuser = new User($db);

$title = $langs->trans("ListOfTrips");
llxHeader('', $title);

$max_year = 5;
$min_year = 5;

// Récupération de l'ID de l'utilisateur
$user_id = $user->id;

if ($id > 0)
{
	// Charge utilisateur edite
	$fuser->fetch($id, '', '', 1);
	$fuser->getrights();
	$user_id = $fuser->id;

	$search_user = $user_id;
}

$sql = "SELECT d.rowid, d.ref, d.fk_user_author, d.total_ht, d.total_tva, d.total_ttc, d.fk_statut as status,";
$sql.= " d.date_debut, d.date_fin, d.date_create, d.tms as date_modif, d.date_valid, d.date_approve, d.note_private, d.note_public,";
$sql.= " u.rowid as id_user, u.firstname, u.lastname, u.login, u.email, u.statut, u.photo";
// Add fields from extrafields
foreach ($extrafields->attribute_label as $key => $val) $sql.=($extrafields->attribute_type[$key] != 'separate' ? ",ef.".$key.' as options_'.$key : '');
// Add fields from hooks
$parameters=array();
$reshook=$hookmanager->executeHooks('printFieldListSelect', $parameters);    // Note that $action and $object may have been modified by hook
$sql.=$hookmanager->resPrint;
$sql.= " FROM ".MAIN_DB_PREFIX."expensereport as d";
if (is_array($extrafields->attribute_label) && count($extrafields->attribute_label)) $sql.= " LEFT JOIN ".MAIN_DB_PREFIX."expensereport_extrafields as ef on (d.rowid = ef.fk_object)";
$sql.= ", ".MAIN_DB_PREFIX."user as u";
$sql.= " WHERE d.fk_user_author = u.rowid AND d.entity IN (".getEntity('expensereport').")";
// Search all
if (!empty($sall)) $sql.= natural_search(array_keys($fieldstosearchall), $sall);
// Ref
if (!empty($search_ref)) $sql.= natural_search('d.ref', $search_ref);
// Date Start
$sql.= dolSqlDateFilter("d.date_debut",	$day_start, $month_start, $year_start);
// Date End
$sql.= dolSqlDateFilter("d.date_fin", $day_end, $month_end, $year_end);

if ($search_amount_ht != '') $sql.= natural_search('d.total_ht', $search_amount_ht, 1);
if ($search_amount_ttc != '') $sql.= natural_search('d.total_ttc', $search_amount_ttc, 1);
// User
if ($search_user != '' && $search_user >= 0) $sql.= " AND u.rowid = '".$db->escape($search_user)."'";
// Status
if ($search_status != '' && $search_status >= 0) $sql.=" AND d.fk_statut IN (".$db->escape($search_status).")";
// RESTRICT RIGHTS
if (empty($user->rights->expensereport->readall) && empty($user->rights->expensereport->lire_tous)
    && (empty($conf->global->MAIN_USE_ADVANCED_PERMS) || empty($user->rights->expensereport->writeall_advance)))
{
	$childids = $user->getAllChildIds(1);
	$sql.= " AND d.fk_user_author IN (".join(',', $childids).")\n";
}
// Add where from extra fields
include DOL_DOCUMENT_ROOT.'/core/tpl/extrafields_list_search_sql.tpl.php';
// Add where from hooks
$parameters=array();
$reshook=$hookmanager->executeHooks('printFieldListWhere', $parameters);    // Note that $action and $object may have been modified by hook
$sql.=$hookmanager->resPrint;

$sql.= $db->order($sortfield, $sortorder);

// Count total nb of records
$nbtotalofrecords = '';
if (empty($conf->global->MAIN_DISABLE_FULL_SCANLIST))
{
    $result = $db->query($sql);
    $nbtotalofrecords = $db->num_rows($result);
    if (($page * $limit) > $nbtotalofrecords)	// if total resultset is smaller then paging size (filtering), goto and load page 0
    {
    	$page = 0;
    	$offset = 0;
    }
}

$sql.= $db->plimit($limit+1, $offset);

//print $sql;
$resql = $db->query($sql);
if ($resql)
{
	$num = $db->num_rows($resql);

	$arrayofselected=is_array($toselect)?$toselect:array();

	$param='';
    if (! empty($contextpage) && $contextpage != $_SERVER["PHP_SELF"]) $param.='&contextpage='.$contextpage;
	if ($limit > 0 && $limit != $conf->liste_limit) $param.='&limit='.$limit;
	if ($sall)					$param.="&sall=".$sall;
	if ($search_ref)			$param.="&search_ref=".$search_ref;
	if ($search_user)			$param.="&search_user=".$search_user;
	if ($search_amount_ht)		$param.="&search_amount_ht=".$search_amount_ht;
	if ($search_amount_ttc)		$param.="&search_amount_ttc=".$search_amount_ttc;
	if ($search_status >= 0)  	$param.="&search_status=".$search_status;
	if ($optioncss != '')       $param.='&optioncss='.$optioncss;
	// Add $param from extra fields
	include DOL_DOCUMENT_ROOT.'/core/tpl/extrafields_list_search_param.tpl.php';

	// List of mass actions available
	$arrayofmassactions =  array(
		'generate_doc'=>$langs->trans("ReGeneratePDF"),
	    'builddoc'=>$langs->trans("PDFMerge"),
	    'presend'=>$langs->trans("SendByMail"),
	);
	if ($user->rights->expensereport->supprimer) $arrayofmassactions['predelete']='<span class="fa fa-trash paddingrightonly"></span>'.$langs->trans("Delete");
	if (in_array($massaction, array('presend','predelete'))) $arrayofmassactions=array();
	$massactionbutton=$form->selectMassAction('', $arrayofmassactions);

	// Lines of title fields
	print '<form id="searchFormList" action="'.$_SERVER["PHP_SELF"].'" method="POST">'."\n";
    if ($optioncss != '') print '<input type="hidden" name="optioncss" value="'.$optioncss.'">';
	print '<input type="hidden" name="token" value="'.$_SESSION['newtoken'].'">';
	print '<input type="hidden" name="formfilteraction" id="formfilteraction" value="list">';
	print '<input type="hidden" name="action" value="'.($action=='edit'?'update':'list').'">';
    print '<input type="hidden" name="page" value="'.$page.'">';
	print '<input type="hidden" name="contextpage" value="'.$contextpage.'">';
    print '<input type="hidden" name="sortfield" value="'.$sortfield.'">';
	print '<input type="hidden" name="sortorder" value="'.$sortorder.'">';
	if ($id > 0) print '<input type="hidden" name="id" value="'.$id.'">';

	if ($id > 0)		// For user tab
	{
		$title = $langs->trans("User");
		$linkback = '<a href="'.DOL_URL_ROOT.'/user/list.php?restore_lastsearch_values=1">'.$langs->trans("BackToList").'</a>';
		$head = user_prepare_head($fuser);

		dol_fiche_head($head, 'expensereport', $title, -1, 'user');

		dol_banner_tab($fuser, 'id', $linkback, $user->rights->user->user->lire || $user->admin);

		print '<div class="fichecenter">';
		print '<div class="underbanner clearboth"></div>';

		if (!empty($conf->global->MAIN_USE_EXPENSE_IK))
		{
			print '<table class="border centpercent">';

			if ($action == 'edit')
			{
				print '<tr><td class="titlefield">'.$langs->trans("DefaultCategoryCar").'</td>';
				print '<td>';
				print $form->selectExpenseCategories($fuser->default_c_exp_tax_cat, 'default_c_exp_tax_cat', 1);
				print '</td></tr>';

				print '<tr><td>'.$langs->trans("DefaultRangeNumber").'</td>';
				print '<td>';
				$maxRangeNum = ExpenseReportIk::getMaxRangeNumber($fuser->default_c_exp_tax_cat);
				print $form->selectarray('default_range', range(0, $maxRangeNum), $fuser->default_range);
				print '</td></tr>';
			}
			else
			{
				print '<tr><td class="titlefield">'.$langs->trans("DefaultCategoryCar").'</td>';
				print '<td class="fk_c_exp_tax_cat">';
				print dol_getIdFromCode($db, $fuser->default_c_exp_tax_cat, 'c_exp_tax_cat', 'rowid', 'label');
				print '</td></tr>';

				print '<tr><td>'.$langs->trans("DefaultRangeNumber").'</td>';
				print '<td>';
				print $fuser->default_range;
				print '</td></tr>';
			}

			print '</table>';
		}

		print '</div>';

		/*if (empty($conf->global->HOLIDAY_HIDE_BALANCE))
		{
			print '<div class="underbanner clearboth"></div>';

			print '<br>';

			showMyBalance($holiday, $user_id);
		}*/

		dol_fiche_end();

		if ($action != 'edit')
		{
			print '<div class="tabsAction">';

			if (!empty($conf->global->MAIN_USE_EXPENSE_IK))
			{
				print '<a href="'.$_SERVER["PHP_SELF"].'?action=edit&id='.$user_id.'" class="butAction">'.$langs->trans("Modify").'</a>';
			}

			$childids = $user->getAllChildIds(1);

			$canedit=((in_array($user_id, $childids) && $user->rights->expensereport->creer)
				|| ($conf->global->MAIN_USE_ADVANCED_PERMS && $user->rights->expensereport->writeall_advance));

			// Boutons d'actions
			if ($canedit)
			{
				print '<a href="'.DOL_URL_ROOT.'/expensereport/card.php?action=create&fk_user_author='.$fuser->id.'" class="butAction">'.$langs->trans("AddTrip").'</a>';
			}

			print '</div>';
		}
		else
		{
			print '<div class="center">';
			print '<input type="submit" class="button" name="save" value="'.$langs->trans("Save").'">';
			print '</div><br>';
		}
	}
	else
	{
		$title = $langs->trans("ListTripsAndExpenses");

		$newcardbutton='';
		if ($user->rights->expensereport->creer)
		{
			$newcardbutton='<a class="butActionNew" href="'.DOL_URL_ROOT.'/expensereport/card.php?action=create"><span class="valignmiddle text-plus-circle">'.$langs->trans('NewTrip').'</span>';
			$newcardbutton.= '<span class="fa fa-plus-circle valignmiddle"></span>';
			$newcardbutton.= '</a>';
		}

		print_barre_liste($title, $page, $_SERVER["PHP_SELF"], $param, $sortfield, $sortorder, $massactionbutton, $num, $nbtotalofrecords, 'title_generic.png', 0, $newcardbutton, '', $limit);
	}

	$topicmail="SendExpenseReport";
	$modelmail="expensereport";
	$objecttmp=new ExpenseReport($db);
	$trackid='exp'.$object->id;
	include DOL_DOCUMENT_ROOT.'/core/tpl/massactions_pre.tpl.php';

	if ($sall)
    {
        foreach($fieldstosearchall as $key => $val) $fieldstosearchall[$key]=$langs->trans($val);
        print '<div class="divsearchfieldfilter">'.$langs->trans("FilterOnInto", $sall) . join(', ', $fieldstosearchall).'</div>';
    }

	$moreforfilter='';

	$parameters=array();
	$reshook=$hookmanager->executeHooks('printFieldPreListTitle', $parameters);    // Note that $action and $object may have been modified by hook
	if (empty($reshook)) $moreforfilter .= $hookmanager->resPrint;
	else $moreforfilter = $hookmanager->resPrint;

	if (! empty($moreforfilter))
	{
	    print '<div class="liste_titre liste_titre_bydiv centpercent">';
	    print $moreforfilter;
	    print '</div>';
	}

	$varpage=empty($contextpage)?$_SERVER["PHP_SELF"]:$contextpage;
	$selectedfields=$form->multiSelectArrayWithCheckbox('selectedfields', $arrayfields, $varpage);	// This also change content of $arrayfields
	if ($massactionbutton) $selectedfields.=$form->showCheckAddButtons('checkforselect', 1);

    print '<div class="div-table-responsive">';
	print '<table class="tagtable liste'.($moreforfilter?" listwithfilterbefore":"").'">'."\n";

	// Filters
	print '<tr class="liste_titre_filter">';
	if (! empty($arrayfields['d.ref']['checked']))
	{
    	print '<td class="liste_titre" align="left">';
    	print '<input class="flat" size="15" type="text" name="search_ref" value="'.$search_ref.'">';
        print '</td>';
	}
	// User
	if (! empty($arrayfields['user']['checked']))
	{
        if ($user->rights->expensereport->readall || $user->rights->expensereport->lire_tous)
    	{
    		print '<td class="liste_titre maxwidthonspartphone" align="left">';
    		print $form->select_dolusers($search_user, 'search_user', 1, '', 0, '', '', 0, 0, 0, '', 0, '', 'maxwidth200');
    		print '</td>';
    	} else {
    		print '<td class="liste_titre">&nbsp;</td>';
    	}
	}
	// Date start
	if (! empty($arrayfields['d.date_debut']['checked']))
	{
    	print '<td class="liste_titre" align="center">';
	if (! empty($conf->global->MAIN_LIST_FILTER_ON_DAY))
		print '<input class="flat width25" type="text" maxlength="2" name="day_start" value="'.dol_escape_htmltag($day_start).'">';

    	print '<input class="flat valignmiddle" type="text" size="1" maxlength="2" name="month_start" value="'.$month_start.'">';
    	$formother->select_year($year_start, 'year_start', 1, $min_year, $max_year);
    	print '</td>';
	}
	// Date end
	if (! empty($arrayfields['d.date_fin']['checked']))
	{
    	print '<td class="liste_titre" align="center">';
	if (! empty($conf->global->MAIN_LIST_FILTER_ON_DAY))
		print '<input class="flat width25" type="text" maxlength="2" name="day_end" value="'.dol_escape_htmltag($day_end).'">';
	print '<input class="flat valignmiddle" type="text" size="1" maxlength="2" name="month_end" value="'.$month_end.'">';
    	$formother->select_year($year_end, 'year_end', 1, $min_year, $max_year);
    	print '</td>';
    }
	// Date valid
	if (! empty($arrayfields['d.date_valid']['checked']))
	{
    	print '<td class="liste_titre" align="center">';
    	//print '<input class="flat" type="text" size="1" maxlength="2" name="month_end" value="'.$month_end.'">';
    	//$formother->select_year($year_end,'year_end',1, $min_year, $max_year);
    	print '</td>';
    }
	// Date approve
	if (! empty($arrayfields['d.date_approve']['checked']))
	{
    	print '<td class="liste_titre" align="center">';
    	//print '<input class="flat" type="text" size="1" maxlength="2" name="month_end" value="'.$month_end.'">';
    	//$formother->select_year($year_end,'year_end',1, $min_year, $max_year);
    	print '</td>';
    }
    // Amount with no tax
	if (! empty($arrayfields['d.total_ht']['checked']))
	{
    	print '<td class="liste_titre right"><input class="flat" type="text" size="5" name="search_amount_ht" value="'.$search_amount_ht.'"></td>';
	}
	if (! empty($arrayfields['d.total_vat']['checked']))
	{
	   print '<td class="liste_titre right"><input class="flat" type="text" size="5" name="search_amount_vat" value="'.$search_amount_vat.'"></td>';
	}
	// Amount with all taxes
	if (! empty($arrayfields['d.total_ttc']['checked']))
	{
	   print '<td class="liste_titre right"><input class="flat" type="text" size="5" name="search_amount_ttc" value="'.$search_amount_ttc.'"></td>';
	}
	// Extra fields
	include DOL_DOCUMENT_ROOT.'/core/tpl/extrafields_list_search_input.tpl.php';

	// Fields from hook
	$parameters=array('arrayfields'=>$arrayfields);
	$reshook=$hookmanager->executeHooks('printFieldListOption', $parameters);    // Note that $action and $object may have been modified by hook
	print $hookmanager->resPrint;
	// Date creation
	if (! empty($arrayfields['d.date_create']['checked']))
	{
	    print '<td class="liste_titre">';
	    print '</td>';
	}
	// Date modification
	if (! empty($arrayfields['d.tms']['checked']))
	{
	    print '<td class="liste_titre">';
	    print '</td>';
	}
	// Status
	if (! empty($arrayfields['d.fk_statut']['checked']))
	{
    	print '<td class="liste_titre right">';
    	select_expensereport_statut($search_status, 'search_status', 1, 1);
    	print '</td>';
	}
	// Action column
	print '<td class="liste_titre middle">';
	$searchpicto=$form->showFilterButtons();
	print $searchpicto;
	print '</td>';

	print "</tr>\n";

	print '<tr class="liste_titre">';
	if (! empty($arrayfields['d.ref']['checked']))                  print_liste_field_titre($arrayfields['d.ref']['label'], $_SERVER["PHP_SELF"], "d.ref", "", $param, '', $sortfield, $sortorder);
	if (! empty($arrayfields['user']['checked']))                   print_liste_field_titre($arrayfields['user']['label'], $_SERVER["PHP_SELF"], "u.lastname", "", $param, '', $sortfield, $sortorder);
	if (! empty($arrayfields['d.date_debut']['checked']))           print_liste_field_titre($arrayfields['d.date_debut']['label'], $_SERVER["PHP_SELF"], "d.date_debut", "", $param, 'align="center"', $sortfield, $sortorder);
	if (! empty($arrayfields['d.date_fin']['checked']))             print_liste_field_titre($arrayfields['d.date_fin']['label'], $_SERVER["PHP_SELF"], "d.date_fin", "", $param, 'align="center"', $sortfield, $sortorder);
	if (! empty($arrayfields['d.date_valid']['checked']))           print_liste_field_titre($arrayfields['d.date_valid']['label'], $_SERVER["PHP_SELF"], "d.date_valid", "", $param, 'align="center"', $sortfield, $sortorder);
	if (! empty($arrayfields['d.date_approve']['checked']))         print_liste_field_titre($arrayfields['d.date_approve']['label'], $_SERVER["PHP_SELF"], "d.date_approve", "", $param, 'align="center"', $sortfield, $sortorder);
	if (! empty($arrayfields['d.total_ht']['checked']))             print_liste_field_titre($arrayfields['d.total_ht']['label'], $_SERVER["PHP_SELF"], "d.total_ht", "", $param, 'align="right"', $sortfield, $sortorder);
	if (! empty($arrayfields['d.total_vat']['checked']))            print_liste_field_titre($arrayfields['d.total_vat']['label'], $_SERVER["PHP_SELF"], "d.total_tva", "", $param, 'align="right"', $sortfield, $sortorder);
	if (! empty($arrayfields['d.total_ttc']['checked']))            print_liste_field_titre($arrayfields['d.total_ttc']['label'], $_SERVER["PHP_SELF"], "d.total_ttc", "", $param, 'align="right"', $sortfield, $sortorder);
	// Extra fields
	include DOL_DOCUMENT_ROOT.'/core/tpl/extrafields_list_search_title.tpl.php';
	// Hook fields
	$parameters=array('arrayfields'=>$arrayfields,'param'=>$param,'sortfield'=>$sortfield,'sortorder'=>$sortorder);
	$reshook=$hookmanager->executeHooks('printFieldListTitle', $parameters);    // Note that $action and $object may have been modified by hook
	print $hookmanager->resPrint;
	if (! empty($arrayfields['d.date_create']['checked'])) print_liste_field_titre($arrayfields['d.date_create']['label'], $_SERVER["PHP_SELF"], "d.date_create", "", $param, 'align="center" class="nowrap"', $sortfield, $sortorder);
	if (! empty($arrayfields['d.tms']['checked']))         print_liste_field_titre($arrayfields['d.tms']['label'], $_SERVER["PHP_SELF"], "d.tms", "", $param, 'align="center" class="nowrap"', $sortfield, $sortorder);
	if (! empty($arrayfields['d.fk_statut']['checked']))   print_liste_field_titre($arrayfields['d.fk_statut']['label'], $_SERVER["PHP_SELF"], "d.fk_statut", "", $param, 'align="right"', $sortfield, $sortorder);
	print_liste_field_titre($selectedfields, $_SERVER["PHP_SELF"], "", '', '', 'align="center"', $sortfield, $sortorder, 'maxwidthsearch ');
	print "</tr>\n";

	$total_total_ht = 0;
	$total_total_ttc = 0;
	$total_total_tva = 0;

	$expensereportstatic=new ExpenseReport($db);
	$usertmp = new User($db);

	if ($num > 0)
	{
        $i=0;
    	$totalarray=array();
 	    while ($i < min($num, $limit))
		{
			$obj = $db->fetch_object($resql);

			$expensereportstatic->id=$obj->rowid;
			$expensereportstatic->ref=$obj->ref;
			$expensereportstatic->status=$obj->status;
			$expensereportstatic->date_debut=$db->jdate($obj->date_debut);
			$expensereportstatic->date_fin=$db->jdate($obj->date_fin);
			$expensereportstatic->date_create=$db->jdate($obj->date_create);
			$expensereportstatic->date_modif=$db->jdate($obj->date_modif);
			$expensereportstatic->date_valid=$db->jdate($obj->date_valid);
			$expensereportstatic->date_approve=$db->jdate($obj->date_approve);
			$expensereportstatic->note_private=$obj->note_private;
			$expensereportstatic->note_public=$obj->note_public;


			print '<tr class="oddeven">';
			// Ref
			if (! empty($arrayfields['d.ref']['checked'])) {
    			print '<td>';
                print '<table class="nobordernopadding"><tr class="nocellnopadd">';
                print '<td class="nobordernopadding nowrap">';
    			print $expensereportstatic->getNomUrl(1);
    			print '</td>';
    			// Warning late icon and note
        		print '<td class="nobordernopadding nowrap">';
    			if ($expensereportstatic->status == 2 && $expensereportstatic->hasDelay('toappove')) print img_warning($langs->trans("Late"));
    			if ($expensereportstatic->status == 5 && $expensereportstatic->hasDelay('topay')) print img_warning($langs->trans("Late"));
    			if (!empty($obj->note_private) || !empty($obj->note_public))
    			{
    			    print ' <span class="note">';
    			    print '<a href="'.DOL_URL_ROOT.'/expensereport/note.php?id='.$obj->rowid.'">'.img_picto($langs->trans("ViewPrivateNote"), 'object_generic').'</a>';
    			    print '</span>';
    			}
    			print '</td>';
    			print '<td width="16" class="nobordernopadding hideonsmartphone right">';
    			$filename=dol_sanitizeFileName($obj->ref);
    			$filedir=$conf->expensereport->dir_output . '/' . dol_sanitizeFileName($obj->ref);
    			$urlsource=$_SERVER['PHP_SELF'].'?id='.$obj->rowid;
    			print $formfile->getDocumentsLink($expensereportstatic->element, $filename, $filedir);
    			print '</td>';
    			print '</tr></table>';
    			print '</td>';
    			if (! $i) $totalarray['nbfield']++;
			}
			// User
			if (! empty($arrayfields['user']['checked'])) {
			    print '<td class="left">';
    			$usertmp->id=$obj->id_user;
    			$usertmp->lastname=$obj->lastname;
    			$usertmp->firstname=$obj->firstname;
    			$usertmp->login=$obj->login;
    			$usertmp->statut=$obj->statut;
    			$usertmp->photo=$obj->photo;
    			$usertmp->email=$obj->email;
    			print $usertmp->getNomUrl(-1);
    			print '</td>';
    			if (! $i) $totalarray['nbfield']++;
			}
			// Start date
			if (! empty($arrayfields['d.date_debut']['checked'])) {
                print '<td class="center">'.($obj->date_debut > 0 ? dol_print_date($db->jdate($obj->date_debut), 'day') : '').'</td>';
                if (! $i) $totalarray['nbfield']++;
            }
            // End date
			if (! empty($arrayfields['d.date_fin']['checked'])) {
			    print '<td class="center">'.($obj->date_fin > 0 ? dol_print_date($db->jdate($obj->date_fin), 'day') : '').'</td>';
			    if (! $i) $totalarray['nbfield']++;
			}
			// Date validation
			if (! empty($arrayfields['d.date_valid']['checked'])) {
			    print '<td class="center">'.($obj->date_valid > 0 ? dol_print_date($db->jdate($obj->date_valid), 'day') : '').'</td>';
			    if (! $i) $totalarray['nbfield']++;
			}
			// Date approval
			if (! empty($arrayfields['d.date_approve']['checked'])) {
			    print '<td class="center">'.($obj->date_approve > 0 ? dol_print_date($db->jdate($obj->date_approve), 'day') : '').'</td>';
			    if (! $i) $totalarray['nbfield']++;
			}
			// Amount HT
            if (! empty($arrayfields['d.total_ht']['checked']))
            {
    		      print '<td class="right">'.price($obj->total_ht)."</td>\n";
    		      if (! $i) $totalarray['nbfield']++;
    		      if (! $i) $totalarray['totalhtfield']=$totalarray['nbfield'];
    		      $totalarray['totalht'] += $obj->total_ht;
            }
            // Amount VAT
            if (! empty($arrayfields['d.total_vat']['checked']))
            {
                print '<td class="right">'.price($obj->total_tva)."</td>\n";
                if (! $i) $totalarray['nbfield']++;
    		    if (! $i) $totalarray['totalvatfield']=$totalarray['nbfield'];
    		    $totalarray['totalvat'] += $obj->total_tva;
            }
            // Amount TTC
            if (! empty($arrayfields['d.total_ttc']['checked']))
            {
                print '<td class="right">'.price($obj->total_ttc)."</td>\n";
                if (! $i) $totalarray['nbfield']++;
    		    if (! $i) $totalarray['totalttcfield']=$totalarray['nbfield'];
    		    $totalarray['totalttc'] += $obj->total_ttc;
            }

            // Extra fields
            include DOL_DOCUMENT_ROOT.'/core/tpl/extrafields_list_print_fields.tpl.php';
            // Fields from hook
            $parameters=array('arrayfields'=>$arrayfields, 'obj'=>$obj);
            $reshook=$hookmanager->executeHooks('printFieldListValue', $parameters);    // Note that $action and $object may have been modified by hook
            print $hookmanager->resPrint;
            // Date creation
            if (! empty($arrayfields['d.date_create']['checked']))
            {
                print '<td class="nowrap center">';
                print dol_print_date($db->jdate($obj->date_create), 'dayhour');
                print '</td>';
                if (! $i) $totalarray['nbfield']++;
            }
            // Date modification
            if (! empty($arrayfields['d.tms']['checked']))
            {
                print '<td class="nowrap center">';
                print dol_print_date($db->jdate($obj->date_modif), 'dayhour');
                print '</td>';
                if (! $i) $totalarray['nbfield']++;
            }
            // Status
            if (! empty($arrayfields['d.fk_statut']['checked']))
            {
                print '<td class="nowrap right">'.$expensereportstatic->getLibStatut(5).'</td>';
                if (! $i) $totalarray['nbfield']++;
            }
            // Action column
            print '<td class="nowrap center">';
            if ($massactionbutton || $massaction)   // If we are in select mode (massactionbutton defined) or if we have already selected and sent an action ($massaction) defined
            {
                $selected=0;
                if (in_array($obj->rowid, $arrayofselected)) $selected=1;
                print '<input id="cb'.$obj->rowid.'" class="flat checkforselect" type="checkbox" name="toselect[]" value="'.$obj->rowid.'"'.($selected?' checked="checked"':'').'>';
            }
            print '</td>';
            if (! $i) $totalarray['nbfield']++;

			print "</tr>\n";

			$total_total_ht = $total_total_ht + $obj->total_ht;
			$total_total_tva = $total_total_tva + $obj->total_tva;
			$total_total_ttc = $total_total_ttc + $obj->total_ttc;

			$i++;
		}
	}
	else
	{
	    $colspan=1;
        foreach($arrayfields as $key => $val) { if (! empty($val['checked'])) $colspan++; }

        print '<tr>'.'<td colspan="'.$colspan.'" class="opacitymedium">'.$langs->trans("NoRecordFound").'</td></tr>';
	}

	// Show total line
	if (isset($totalarray['totalhtfield']))
	{
	    print '<tr class="liste_total">';
	    $i=0;
	    while ($i < $totalarray['nbfield'])
	    {
	        $i++;
	        if ($i == 1)
	        {
	            if ($num < $limit && empty($offset)) print '<td class="left">'.$langs->trans("Total").'</td>';
	            else print '<td class="left">'.$langs->trans("Totalforthispage").'</td>';
	        }
	        elseif ($totalarray['totalhtfield'] == $i) print '<td class="right">'.price($totalarray['totalht']).'</td>';
	        elseif ($totalarray['totalvatfield'] == $i) print '<td class="right">'.price($totalarray['totalvat']).'</td>';
	        elseif ($totalarray['totalttcfield'] == $i) print '<td class="right">'.price($totalarray['totalttc']).'</td>';
	        else print '<td></td>';
	    }
	    print '</tr>';
	}

	$db->free($resql);

	$parameters=array('arrayfields'=>$arrayfields, 'sql'=>$sql);
	$reshook=$hookmanager->executeHooks('printFieldListFooter', $parameters);    // Note that $action and $object may have been modified by hook
	print $hookmanager->resPrint;

	print '</table>'."\n";
    print '</div>';

	print '</form>'."\n";

	if (empty($id))
	{
		$hidegeneratedfilelistifempty=1;
		if ($massaction == 'builddoc' || $action == 'remove_file' || $show_files) $hidegeneratedfilelistifempty=0;

		// Show list of available documents
		$urlsource=$_SERVER['PHP_SELF'].'?sortfield='.$sortfield.'&sortorder='.$sortorder;
		$urlsource.=str_replace('&amp;', '&', $param);

		$filedir=$diroutputmassaction;
		$genallowed=$user->rights->expensereport->lire;
		$delallowed=$user->rights->expensereport->creer;

		print $formfile->showdocuments('massfilesarea_expensereport', '', $filedir, $urlsource, 0, $delallowed, '', 1, 1, 0, 48, 1, $param, $title, '', '', '', null, $hidegeneratedfilelistifempty);
	}
}
else
{
	dol_print_error($db);
}

// End of page
llxFooter();
$db->close();<|MERGE_RESOLUTION|>--- conflicted
+++ resolved
@@ -3,15 +3,10 @@
  * Copyright (C) 2004-2017	Laurent Destailleur  <eldy@users.sourceforge.net>
  * Copyright (C) 2004     	Eric Seigne          <eric.seigne@ryxeo.com>
  * Copyright (C) 2005-2009	Regis Houssin        <regis.houssin@inodbox.com>
-<<<<<<< HEAD
  * Copyright (C) 2015       Alexandre Spangaro   <aspangaro@open-dsi.fr>
  * Copyright (C) 2018       Ferran Marcet	     <fmarcet@2byte.es>
  * Copyright (C) 2018       Charlene Benke       <charlie@patas-monkey.com>
-=======
- * Copyright (C) 2015       Alexandre Spangaro   <aspangaro.dolibarr@gmail.com>
  * Copyright (C) 2019       Juanjo Menent		 <jmenent@2byte.es>
- * Copyright (C) 2018       Ferran Marcet		 <fmarcet@2byte.es>
->>>>>>> 9242c1a6
  *
  * This program is free software; you can redistribute it and/or modify
  * it under the terms of the GNU General Public License as published by
@@ -75,8 +70,7 @@
 $id = GETPOST('id', 'int');
 
 $sall         = trim((GETPOST('search_all', 'alphanohtml')!='')?GETPOST('search_all', 'alphanohtml'):GETPOST('sall', 'alphanohtml'));
-<<<<<<< HEAD
-$search_ref   = GETPOST('search_ref');
+$search_ref   = GETPOST('search_ref', 'alpha');
 $search_user  = GETPOST('search_user', 'int');
 $search_amount_ht = GETPOST('search_amount_ht', 'alpha');
 $search_amount_vat = GETPOST('search_amount_vat', 'alpha');
@@ -89,19 +83,6 @@
 $month_end    = GETPOST("month_end", "int");
 $year_end     = GETPOST("year_end", "int");
 $optioncss    = GETPOST('optioncss', 'alpha');
-=======
-$search_ref   = GETPOST('search_ref', 'alpha');
-$search_user  = GETPOST('search_user','int');
-$search_amount_ht = GETPOST('search_amount_ht','alpha');
-$search_amount_vat = GETPOST('search_amount_vat','alpha');
-$search_amount_ttc = GETPOST('search_amount_ttc','alpha');
-$search_status = (GETPOST('search_status','intcomma')!=''?GETPOST('search_status','intcomma'):GETPOST('statut','intcomma'));
-$month_start  = GETPOST("month_start","int");
-$year_start   = GETPOST("year_start","int");
-$month_end    = GETPOST("month_end","int");
-$year_end     = GETPOST("year_end","int");
-$optioncss    = GETPOST('optioncss','alpha');
->>>>>>> 9242c1a6
 
 if ($search_status == '') $search_status=-1;
 if ($search_user == '') $search_user=-1;
