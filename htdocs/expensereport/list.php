--- conflicted
+++ resolved
@@ -1,10 +1,6 @@
 <?php
 /* Copyright (C) 2003     	Rodolphe Quiedeville <rodolphe@quiedeville.org>
-<<<<<<< HEAD
- * Copyright (C) 2004-2015	Laurent Destailleur  <eldy@users.sourceforge.net>
-=======
  * Copyright (C) 2004-2016	Laurent Destailleur  <eldy@users.sourceforge.net>
->>>>>>> 3f5d67d4
  * Copyright (C) 2004     	Eric Seigne          <eric.seigne@ryxeo.com>
  * Copyright (C) 2005-2009	Regis Houssin        <regis@dolibarr.fr>
  * Copyright (C) 2015       Alexandre Spangaro   <aspangaro.dolibarr@gmail.com>
@@ -105,14 +101,6 @@
 
 
 
-// List of fields to search into when doing a "search in all"
-$fieldstosearchall = array(
-    'd.ref'=>'Ref',
-    'u.lastname'=>'Lastname',
-    'u.firstname'=>"Firstname",
-);
-
-
 /*
  * View
  */
@@ -145,12 +133,7 @@
 $sql.= " u.rowid as id_user, u.firstname, u.lastname";
 $sql.= " FROM ".MAIN_DB_PREFIX."expensereport as d";
 $sql.= " INNER JOIN ".MAIN_DB_PREFIX."user as u ON d.fk_user_author = u.rowid";
-<<<<<<< HEAD
-$sql.= " WHERE d.entity = ".$conf->entity;
-
-=======
 $sql.= ' WHERE d.entity IN ('.getEntity('expensereport', 1).')';
->>>>>>> 3f5d67d4
 // Search all
 if (!empty($sall))
 {
@@ -234,21 +217,14 @@
 	$i = 0;
 
 	$param="";
-<<<<<<< HEAD
-=======
     if (! empty($contextpage) && $contextpage != $_SERVER["PHP_SELF"]) $param.='&contextpage='.$contextpage;
 	if ($limit > 0 && $limit != $conf->liste_limit) $param.='&limit='.$limit;
->>>>>>> 3f5d67d4
 	if ($sall)					$param.="&sall=".$sall;
 	if ($search_ref)			$param.="&search_ref=".$search_ref;
 	if ($search_user)			$param.="&search_user=".$search_user;
 	if ($search_amount_ht)		$param.="&search_amount_ht=".$search_amount_ht;
 	if ($search_amount_ttc)		$param.="&search_amount_ttc=".$search_amount_ttc;
 	if ($search_status >= 0)  	$param.="&search_status=".$search_status;
-<<<<<<< HEAD
-	if ($optioncss != '') $param.='&optioncss='.$optioncss;
-
-=======
 	if ($optioncss != '')       $param.='&optioncss='.$optioncss;
 	// Add $param from extra fields
 	foreach ($search_array_options as $key => $val)
@@ -258,7 +234,6 @@
 	    if ($val != '') $param.='&search_options_'.$tmpkey.'='.urlencode($val);
 	}
 	
->>>>>>> 3f5d67d4
 	print_barre_liste($langs->trans("ListTripsAndExpenses"), $page, $_SERVER["PHP_SELF"],$param,$sortfield,$sortorder,'',$num,$nbtotalofrecords);
 	print '<form action="'.$_SERVER["PHP_SELF"].'" method="POST">'."\n";
     if ($optioncss != '') print '<input type="hidden" name="optioncss" value="'.$optioncss.'">';
@@ -270,14 +245,9 @@
     if ($sall)
     {
         foreach($fieldstosearchall as $key => $val) $fieldstosearchall[$key]=$langs->trans($val);
-<<<<<<< HEAD
-    }
-
-=======
         print $langs->trans("FilterOnInto", $sall) . join(', ',$fieldstosearchall);
     }
     
->>>>>>> 3f5d67d4
 	print '<table class="noborder" width="100%">';
 	print "<tr class=\"liste_titre\">";
 	print_liste_field_titre($langs->trans("Ref"),$_SERVER["PHP_SELF"],"d.rowid","",$param,'',$sortfield,$sortorder);
