--- conflicted
+++ resolved
@@ -828,9 +828,8 @@
 
 	$object_ligne->fk_c_type_fees = GETPOST('fk_c_type_fees');
 
-	$vatrate=GETPOST('vatrate');
-	$object_ligne->fk_c_tva = $vatrate;
-	$object_ligne->vatrate = $vatrate;
+	$object_ligne->fk_c_tva = GETPOST('fk_c_tva');
+	$object_ligne->vatrate = GETPOST('vatrate');
 
 	$object_ligne->fk_projet = $fk_projet;
 
@@ -878,12 +877,8 @@
 		$type = 0;	// TODO What if service
 		$tmp = calcul_price_total($qty, $up, 0, $vatrate, 0, 0, 0, 'TTC', 0, $type);
 
+		$object_ligne->vatrate = GETPOST('vatrate');
 		$object_ligne->total_ttc = $tmp[2];
-<<<<<<< HEAD
-		$object_ligne->vatrate = GETPOST('vatrate');
-=======
-		$object_ligne->tva_tx = GETPOST('vatrate');
->>>>>>> 766c5872
 		$object_ligne->total_ht = $tmp[0];
 		$object_ligne->total_tva = $tmp[1];
 
@@ -954,8 +949,8 @@
 
 	$rowid = $_POST['rowid'];
 	$type_fees_id = GETPOST('fk_c_type_fees');
-	$c_tva=GETPOST('vatrate');
-	$object_ligne->fk_c_tva = $c_tva;
+	$object_ligne->fk_c_tva = GETPOST('fk_c_tva');
+	$object_ligne->vatrate = GETPOST('vatrate');
 	$projet_id = $fk_projet;
 	$comments = GETPOST('comments');
 	$qty = GETPOST('qty');
@@ -1532,7 +1527,7 @@
 
 				// Fetch Lines of current expense report
 				$sql = 'SELECT fde.rowid, fde.fk_expensereport, fde.fk_c_type_fees, fde.fk_projet, fde.date,';
-				$sql.= ' fde.fk_c_tva as vatrate, fde.comments, fde.qty, fde.value_unit, fde.total_ht, fde.total_tva, fde.total_ttc,';
+				$sql.= ' fde.fk_c_tva as fk_c_tva, fde.tva_tx as vatrate, fde.comments, fde.qty, fde.value_unit, fde.total_ht, fde.total_tva, fde.total_ttc,';
 				$sql.= ' ctf.code as type_fees_code, ctf.label as type_fees_libelle,';
 				$sql.= ' pjt.rowid as projet_id, pjt.title as projet_title, pjt.ref as projet_ref';
 				$sql.= ' FROM '.MAIN_DB_PREFIX.'expensereport_det as fde';
@@ -1653,15 +1648,9 @@
 									print '<textarea class="flat_ndf" name="comments" class="centpercent">'.$objp->comments.'</textarea>';
 									print '</td>';
 
-<<<<<<< HEAD
 									// VAT
 									print '<td style="text-align:right;">';
-									print $form->load_tva('fk_c_tva', (isset($_POST["fk_c_tva"])?$_POST["fk_c_tva"]:$objp->vatrate), $mysoc, '');
-=======
-									// Select VAT
-									print '<td style="text-align:right;">';
-									print $form->load_tva('fk_c_tva', (isset($_POST["fk_c_tva"])?$_POST["fk_c_tva"]:$objp->tva_tx), $mysoc, '');
->>>>>>> 766c5872
+									print $form->load_tva('vatrate', (isset($_POST["vatrate"])?$_POST["vatrate"]:$objp->vatrate), $mysoc, '');
 									print '</td>';
 
 									// Unit price
@@ -1669,11 +1658,7 @@
 									print '<input type="text" size="6" name="value_unit" value="'.$objp->value_unit.'" />';
 									print '</td>';
 
-<<<<<<< HEAD
-									// Qty
-=======
 									// Quantity
->>>>>>> 766c5872
 									print '<td style="text-align:right;">';
 									print '<input type="text" size="4" name="qty" value="'.$objp->qty.'" />';
 									print '</td>';
