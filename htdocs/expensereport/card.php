<?php
/* Copyright (C) 2003      Rodolphe Quiedeville <rodolphe@quiedeville.org>
 * Copyright (C) 2004-2008 Laurent Destailleur  <eldy@users.sourceforge.net>
 * Copyright (C) 2005-2009 Regis Houssin        <regis@dolibarr.fr>
 * Copyright (C) 2015      Alexandre Spangaro   <alexandre.spangaro@gmail.com>
 *
 * This program is free software; you can redistribute it and/or modify
 * it under the terms of the GNU General Public License as published by
 * the Free Software Foundation; either version 3 of the License, or
 * (at your option) any later version.
 *
 * This program is distributed in the hope that it will be useful,
 * but WITHOUT ANY WARRANTY; without even the implied warranty of
 * MERCHANTABILITY or FITNESS FOR A PARTICULAR PURPOSE.  See the
 * GNU General Public License for more details.
 *
 * You should have received a copy of the GNU General Public License
 * along with this program. If not, see <http://www.gnu.org/licenses/>.
 */

/**
 *  \file       	htdocs/expensereport/card.php
 *  \ingroup    	expensereport
 *  \brief      	Page for trip and expense report card
 */

$res=0;
require '../main.inc.php';
require_once DOL_DOCUMENT_ROOT . '/core/class/html.formfile.class.php';
require_once DOL_DOCUMENT_ROOT . '/core/class/CMailFile.class.php';
require_once DOL_DOCUMENT_ROOT . '/core/class/html.formmail.class.php';
require_once DOL_DOCUMENT_ROOT . '/core/class/html.formprojet.class.php';
require_once DOL_DOCUMENT_ROOT . '/projet/class/project.class.php';
require_once DOL_DOCUMENT_ROOT . '/compta/bank/class/account.class.php';
require_once DOL_DOCUMENT_ROOT . '/core/lib/expensereport.lib.php';
require_once DOL_DOCUMENT_ROOT . '/core/lib/price.lib.php';
require_once DOL_DOCUMENT_ROOT . '/core/modules/expensereport/modules_expensereport.php';
require_once DOL_DOCUMENT_ROOT . '/expensereport/class/expensereport.class.php';
require_once DOL_DOCUMENT_ROOT . '/compta/paiement/class/paiement.class.php';
require_once DOL_DOCUMENT_ROOT . '/core/class/doleditor.class.php';

$langs->load("trips");
$langs->load("bills");
$langs->load("mails");

$action=GETPOST('action');
$cancel=GETPOST('cancel');
$date_start = dol_mktime(0, 0, 0, GETPOST('date_debutmonth'), GETPOST('date_debutday'), GETPOST('date_debutyear'));
$date_end = dol_mktime(0, 0, 0, GETPOST('date_finmonth'), GETPOST('date_finday'), GETPOST('date_finyear'));
$date = dol_mktime(0, 0, 0, GETPOST('datemonth'), GETPOST('dateday'), GETPOST('dateyear'));
$fk_projet=GETPOST('fk_projet');
$vatrate=GETPOST('vatrate');
$ref=GETPOST("ref",'alpha');

// If socid provided by ajax company selector
if (! empty($_REQUEST['socid_id']))
{
	$_GET['socid'] = $_GET['socid_id'];
	$_POST['socid'] = $_POST['socid_id'];
	$_REQUEST['socid'] = $_REQUEST['socid_id'];
}

// Security check
$id=GETPOST("id",'int');
if ($user->societe_id) $socid=$user->societe_id;
$result = restrictedArea($user, 'expensereport', 0, 'expensereport');


// Hack to use expensereport dir
$rootfordata = DOL_DATA_ROOT;
$rootforuser = DOL_DATA_ROOT;
// If multicompany module is enabled, we redefine the root of data
if (! empty($conf->multicompany->enabled) && ! empty($conf->entity) && $conf->entity > 1)
{
	$rootfordata.='/'.$conf->entity;
}
$conf->expensereport->dir_output = $rootfordata.'/expensereport';

// Define $urlwithroot
$urlwithouturlroot=preg_replace('/'.preg_quote(DOL_URL_ROOT,'/').'$/i','',trim($dolibarr_main_url_root));
$urlwithroot=$urlwithouturlroot.DOL_URL_ROOT;		// This is to use external domain name found into config file
//$urlwithroot=DOL_MAIN_URL_ROOT;					// This is to use same domain name than current

// PDF
$hidedetails = (GETPOST('hidedetails', 'int') ? GETPOST('hidedetails', 'int') : (! empty($conf->global->MAIN_GENERATE_DOCUMENTS_HIDE_DETAILS) ? 1 : 0));
$hidedesc = (GETPOST('hidedesc', 'int') ? GETPOST('hidedesc', 'int') : (! empty($conf->global->MAIN_GENERATE_DOCUMENTS_HIDE_DESC) ? 1 : 0));
$hideref = (GETPOST('hideref', 'int') ? GETPOST('hideref', 'int') : (! empty($conf->global->MAIN_GENERATE_DOCUMENTS_HIDE_REF) ? 1 : 0));



/*
 * Actions
 */

if ($cancel) $action='';

if ($action == 'confirm_delete' && GETPOST("confirm") == "yes" && $id > 0 && $user->rights->expensereport->supprimer)
{
	$object = new ExpenseReport($db);
	$result=$object->delete($id, $user);
	if ($result >= 0)
	{
		header("Location: index.php");
		exit;
	}
	else
	{
		setEventMessages($object->error, $object->errors, 'errors');
	}
}

if ($action == 'add' && $user->rights->expensereport->creer)
{
	$object = new ExpenseReport($db);

	$object->date_debut = $date_start;
	$object->date_fin = $date_end;

	$object->fk_statut = 1;
	$object->fk_c_paiement				= GETPOST('fk_c_paiement','int');
	$object->fk_user_validator			= GETPOST('fk_user_validator','int');
	$object->note_public				= GETPOST('note_public');
	$object->note_private				= GETPOST('note_private');

	if ($object->periode_existe($user,$object->date_debut,$object->date_fin))
	{
		$error++;
		setEventMessage($langs->trans("ErrorDoubleDeclaration"),'errors');
		$action='create';
	}

	if (! $error)
	{
		$db->begin();

		$id = $object->create($user);

		if ($id > 0)
		{
			$db->commit();
			Header("Location: ".$_SERVER["PHP_SELF"]."?id=".$id);
			exit;
		}
		else
		{
			setEventMessages($object->error, $object->errors, 'errors');
			$db->rollback();
			$action='create';
		}
	}
}

if ($action == 'update' && $user->rights->expensereport->creer)
{
	$object = new ExpenseReport($db);
	$object->fetch($id);

	$object->date_debut = $date_start;
	$object->date_fin = $date_end;

	if($object->fk_statut < 3)
	{
		$object->fk_user_validator = GETPOST('fk_user_validator','int');
	}

	$object->fk_c_paiement = GETPOST('fk_c_paiement','int');
	$object->note_public = GETPOST('note_public');
	$object->note_private = GETPOST('note_private');

	$result = $object->update($user);
	if ($result > 0)
	{
		header("Location: ".$_SERVER["PHP_SELF"]."?id=".$_POST['id']);
		exit;
	}
	else
	{
		setEventMessages($object->error, $object->errors, 'errors');
	}
}

if ($action == "confirm_validate" && GETPOST("confirm") == "yes" && $id > 0 && $user->rights->expensereport->creer)
{
	$object = new ExpenseReport($db);
	$object->fetch($id);
	$result = $object->setValidate($user);

	if ($result > 0)
	{
		// Define output language
		if (empty($conf->global->MAIN_DISABLE_PDF_AUTOUPDATE))
		{
			$outputlangs = $langs;
			$newlang = '';
			if ($conf->global->MAIN_MULTILANGS && empty($newlang) && GETPOST('lang_id')) $newlang = GETPOST('lang_id','alpha');
			if ($conf->global->MAIN_MULTILANGS && empty($newlang))	$newlang = $object->thirdparty->default_lang;
			if (! empty($newlang)) {
				$outputlangs = new Translate("", $conf);
				$outputlangs->setDefaultLang($newlang);
			}
			$model=$object->modelpdf;
			$ret = $object->fetch($id); // Reload to get new records

			$object->generateDocument($model, $outputlangs, $hidedetails, $hidedesc, $hideref);
		}
	}

	if ($result > 0 && $object->fk_user_validator > 0)
	{
		$langs->load("mails");

		// TO
		$destinataire = new User($db);
		$destinataire->fetch($object->fk_user_validator);
		$emailTo = $destinataire->email;

		// FROM
		$expediteur = new User($db);
		$expediteur->fetch($object->fk_user_author);
		$emailFrom = $expediteur->email;

		if ($emailTo && $emailFrom)
		{
			$filename=array(); $filedir=array(); $mimetype=array();
			
			// SUBJECT
			$subject = $langs->trans("ExpenseReportWaitingForApproval");

			// CONTENT
			$link = $urlwithroot.'/expensereport/card.php?id='.$object->id;
			$message = $langs->trans("ExpenseReportWaitingForApprovalMessage", $expediteur->getFullName($langs), get_date_range($object->date_debut,$object->date_fin,'',$langs), $link);

			// Rebuild pdf
			/*
			$object->setDocModel($user,"");
			$resultPDF = expensereport_pdf_create($db,$id,'',"",$langs);

			if($resultPDF):
			// ATTACHMENT
			array_push($filename,dol_sanitizeFileName($object->ref).".pdf");
			array_push($filedir,$conf->expensereport->dir_output . "/" . dol_sanitizeFileName($object->ref) . "/" . dol_sanitizeFileName($object->ref).".pdf");
			array_push($mimetype,"application/pdf");
			*/

			// PREPARE SEND
			$mailfile = new CMailFile($subject,$emailTo,$emailFrom,$message,$filedir,$mimetype,$filename);

			if ($mailfile)
			{
				// SEND
				$result=$mailfile->sendfile();
				if ($result)
				{
					$mesg=$langs->trans('MailSuccessfulySent',$mailfile->getValidAddress($emailFrom,2),$mailfile->getValidAddress($emailTo,2));
					setEventMessage($mesg);
					header("Location: ".$_SERVER["PHP_SELF"]."?id=".$id);
					exit;
				}
				else
				{
					$langs->load("other");
					if ($mailfile->error)
					{
						$mesg='';
						$mesg.=$langs->trans('ErrorFailedToSendMail', $emailFrom, $emailTo);
						$mesg.='<br>'.$mailfile->error;
						setEventMessage($mesg,'errors');
					}
					else
					{
						setEventMessage('No mail sent. Feature is disabled by option MAIN_DISABLE_ALL_MAILS', 'warnings');
					}
				}
			}
			else
			{
				setEventMessages($mailfile->error,$mailfile->errors,'errors');
				$action='';
			}
		}
		else
		{
			setEventMessage($langs->trans("NoEmailSentBadSenderOrRecipientEmail"), 'warnings');
			$action='';
		}
	}
	else
	{
		setEventMessages($object->error, $object->errors, 'errors');
	}
}

if ($action == "confirm_save_from_refuse" && GETPOST("confirm") == "yes" && $id > 0 && $user->rights->expensereport->creer)
{
	$object = new ExpenseReport($db);
	$object->fetch($id);
	$result = $object->set_save_from_refuse($user);

	if ($result > 0)
	{
		// Define output language
		if (empty($conf->global->MAIN_DISABLE_PDF_AUTOUPDATE))
		{
			$outputlangs = $langs;
			$newlang = '';
			if ($conf->global->MAIN_MULTILANGS && empty($newlang) && GETPOST('lang_id')) $newlang = GETPOST('lang_id','alpha');
			if ($conf->global->MAIN_MULTILANGS && empty($newlang))	$newlang = $object->thirdparty->default_lang;
			if (! empty($newlang)) {
				$outputlangs = new Translate("", $conf);
				$outputlangs->setDefaultLang($newlang);
			}
			$model=$object->modelpdf;
			$ret = $object->fetch($id); // Reload to get new records

			$object->generateDocument($model, $outputlangs, $hidedetails, $hidedesc, $hideref);
		}
	}

	if ($result > 0)
	{
		if (! empty($conf->global->DEPLACEMENT_TO_CLEAN))
		{
			// Send mail

			// TO
			$destinataire = new User($db);
			$destinataire->fetch($object->fk_user_validator);
			$emailTo = $destinataire->email;

			if ($emailTo)
			{
				// FROM
				$expediteur = new User($db);
				$expediteur->fetch($object->fk_user_author);
				$emailFrom = $expediteur->email;

				// SUBJECT
				$subject = "' ERP - Note de frais à re-approuver";

				// CONTENT
				$dateRefusEx = explode(" ",$object->date_refuse);

				$message = "Bonjour {$destinataire->firstname},\n\n";
				$message.= "Le {$dateRefusEx[0]} à {$dateRefusEx[1]} vous avez refusé d'approuver la note de frais \"{$object->ref}\". Vous aviez émis le motif suivant : {$object->detail_refuse}\n\n";
				$message.= "L'auteur vient de modifier la note de frais, veuillez trouver la nouvelle version en pièce jointe.\n";
				$message.= "- Déclarant : {$expediteur->firstname} {$expediteur->lastname}\n";
				$message.= "- Période : du {$object->date_debut} au {$object->date_fin}\n";
				$message.= "- Lien : {$dolibarr_main_url_root}/expensereport/card.php?id={$object->id}\n\n";
				$message.= "Bien cordialement,\n' SI";

				// Génération du pdf avant attachement
				$object->setDocModel($user,"");
				$resultPDF = expensereport_pdf_create($db,$object,'',"",$langs);

				if($resultPDF)
				{
					// ATTACHMENT
					$filename=array(); $filedir=array(); $mimetype=array();
					array_push($filename,dol_sanitizeFileName($object->ref).".pdf");
					array_push($filedir,$conf->expensereport->dir_output . "/" . dol_sanitizeFileName($object->ref) . "/" . dol_sanitizeFileName($object->ref_number).".pdf");
					array_push($mimetype,"application/pdf");

					// PREPARE SEND
					$mailfile = new CMailFile($subject,$emailTo,$emailFrom,$message,$filedir,$mimetype,$filename);

					if (! $mailfile->error)
					{
						// SEND
						$result=$mailfile->sendfile();
						if ($result)
						{
							Header("Location: ".$_SERVER["PHP_SELF"]."?id=".$id);
							exit;
						}
						else
						{
							$mesg=$mailfile->error;
						}
						// END - Send mail
					}
					else
					{
						dol_print_error($db,$resultPDF);
						exit;
					}
				}
			}
		}
	}
	else
	{
		setEventMessages($object->error, $object->errors, 'errors');
	}
}

// Approve
if ($action == "confirm_approve" && GETPOST("confirm") == "yes" && $id > 0 && $user->rights->expensereport->approve)
{
	$object = new ExpenseReport($db);
	$object->fetch($id);

	$result = $object->setApproved($user);

	if ($result > 0)
	{
		// Define output language
		if (empty($conf->global->MAIN_DISABLE_PDF_AUTOUPDATE))
		{
			$outputlangs = $langs;
			$newlang = '';
			if ($conf->global->MAIN_MULTILANGS && empty($newlang) && GETPOST('lang_id')) $newlang = GETPOST('lang_id','alpha');
			if ($conf->global->MAIN_MULTILANGS && empty($newlang))	$newlang = $object->thirdparty->default_lang;
			if (! empty($newlang)) {
				$outputlangs = new Translate("", $conf);
				$outputlangs->setDefaultLang($newlang);
			}
			$model=$object->modelpdf;
			$ret = $object->fetch($id); // Reload to get new records

			$object->generateDocument($model, $outputlangs, $hidedetails, $hidedesc, $hideref);
		}
	}

	if ($result > 0)
	{
		if (! empty($conf->global->DEPLACEMENT_TO_CLEAN))
		{
			// Send mail

			// TO
			$destinataire = new User($db);
			$destinataire->fetch($object->fk_user_author);
			$emailTo = $destinataire->email;

			// CC
			$emailCC = $conf->global->NDF_CC_EMAILS;

			// FROM
			$expediteur = new User($db);
			$expediteur->fetch($object->fk_user_valid);
			$emailFrom = $expediteur->email;

			// SUBJECT
			$subject = "' ERP - Note de frais validée";

			// CONTENT
			$message = "Bonjour {$destinataire->firstname},\n\n";
			$message.= "Votre note de frais \"{$object->ref}\" vient d'être approuvé!\n";
			$message.= "- Approbateur : {$expediteur->firstname} {$expediteur->lastname}\n";
			$message.= "- Lien : {$dolibarr_main_url_root}/expensereport/card.php?id={$object->id}\n\n";
			$message.= "Bien cordialement,\n' SI";

			// Génération du pdf avant attachement
			$object->setDocModel($user,"");
			$resultPDF = expensereport_pdf_create($db,$object,'',"",$langs);

			if($resultPDF):
				// ATTACHMENT
				$filename=array(); $filedir=array(); $mimetype=array();
				array_push($filename,dol_sanitizeFileName($object->ref).".pdf");
				array_push($filedir, $conf->expensereport->dir_output.
					"/".
					dol_sanitizeFileName($object->ref) .
					"/".
					dol_sanitizeFileName($object->ref).
					".pdf"
					);
				array_push($mimetype,"application/pdf");

				// PREPARE SEND
				$mailfile = new CMailFile($subject,$emailTo,$emailFrom,$message,$filedir,$mimetype,$filename,$emailCC);

				if(!$mailfile->error):

					// SEND
					$result=$mailfile->sendfile();
					if ($result):
						setEventMessage($langs->trans("MailSuccessfulySent",$emailFrom,$emailTo));
						Header("Location: ".$_SERVER["PHP_SELF"]."?id=".$id);
						exit;
					else:
						setEventMessage($langs->trans("ErrorFailedToSendMail",$emailFrom,$emailTo),'errors');
					endif;

				else:
					setEventMessage($langs->trans("ErrorFailedToSendMail",$emailFrom,$emailTo),'errors');
				endif;
				// END - Send mail
			else : // if ($resultPDF)
				dol_print_error($db,$resultPDF);
				exit;
			endif;
		}
	}
	else
	{
		setEventMessages($object->error, $object->errors, 'errors');
	}
}

if ($action == "confirm_refuse" && GETPOST('confirm')=="yes" && $id > 0 && $user->rights->expensereport->approve)
{
	$object = new ExpenseReport($db);
	$object->fetch($id);

	$result = $object->setDeny($user,GETPOST('detail_refuse'));

	if ($result > 0)
	{
		// Define output language
		if (empty($conf->global->MAIN_DISABLE_PDF_AUTOUPDATE))
		{
			$outputlangs = $langs;
			$newlang = '';
			if ($conf->global->MAIN_MULTILANGS && empty($newlang) && GETPOST('lang_id')) $newlang = GETPOST('lang_id','alpha');
			if ($conf->global->MAIN_MULTILANGS && empty($newlang))	$newlang = $object->thirdparty->default_lang;
			if (! empty($newlang)) {
				$outputlangs = new Translate("", $conf);
				$outputlangs->setDefaultLang($newlang);
			}
			$model=$object->modelpdf;
			$ret = $object->fetch($id); // Reload to get new records

			$object->generateDocument($model, $outputlangs, $hidedetails, $hidedesc, $hideref);
		}
	}

	if ($result > 0)
	{
		if (! empty($conf->global->DEPLACEMENT_TO_CLEAN))
		{
			// Send mail

			// TO
			$destinataire = new User($db);
			$destinataire->fetch($object->fk_user_author);
			$emailTo = $destinataire->email;

			// FROM
			$expediteur = new User($db);
			$expediteur->fetch($object->fk_user_refuse);
			$emailFrom = $expediteur->email;

			// SUBJECT
			$subject = "' ERP - Note de frais refusée";

			// CONTENT
			$message = "Bonjour {$destinataire->firstname},\n\n";
			$message.= "Votre note de frais \"{$object->ref}\" vient d'être refusée.\n";
			$message.= "- Refuseur : {$expediteur->firstname} {$expediteur->lastname}\n";
			$message.= "- Motif de refus : {$_POST['detail_refuse']}\n";
			$message.= "- Lien : {$dolibarr_main_url_root}/expensereport/card.php?id={$object->id}\n\n";
			$message.= "Bien cordialement,\n' SI";

			// PREPARE SEND
			$mailfile = new CMailFile($subject,$emailTo,$emailFrom,$message);

			if(!$mailfile->error)
			{
				// SEND
				$result=$mailfile->sendfile();
				if ($result)
				{
					setEventMessage($langs->trans("MailSuccessfulySent",$emailFrom,$emailTo));
					Header("Location: ".$_SERVER["PHP_SELF"]."?id=".$id);
					exit;
				}
				else
				{
					setEventMessage($langs->trans("ErrorFailedToSendMail",$emailFrom,$emailTo),'errors');
					$mesg="Impossible d'envoyer l'email.";
				}
				// END - Send mail
			}
		}
	}
	else
	{
		setEventMessage($object->error, $object->errors);
	}
}

//var_dump($user->id == $object->fk_user_validator);exit;
if ($action == "confirm_cancel" && GETPOST('confirm')=="yes" && GETPOST('detail_cancel') && $id > 0 && $user->rights->expensereport->creer)
{
	$object = new ExpenseReport($db);
	$object->fetch($id);

	if ($user->id == $object->fk_user_valid || $user->id == $object->fk_user_author)
	{
		$result = $object->set_cancel($user,GETPOST('detail_cancel'));

		if ($result > 0)
		{
			// Define output language
			if (empty($conf->global->MAIN_DISABLE_PDF_AUTOUPDATE))
			{
				$outputlangs = $langs;
				$newlang = '';
				if ($conf->global->MAIN_MULTILANGS && empty($newlang) && GETPOST('lang_id')) $newlang = GETPOST('lang_id','alpha');
				if ($conf->global->MAIN_MULTILANGS && empty($newlang))	$newlang = $object->thirdparty->default_lang;
				if (! empty($newlang)) {
					$outputlangs = new Translate("", $conf);
					$outputlangs->setDefaultLang($newlang);
				}
				$model=$object->modelpdf;
				$ret = $object->fetch($id); // Reload to get new records

				$object->generateDocument($model, $outputlangs, $hidedetails, $hidedesc, $hideref);
			}
		}

		if ($result > 0)
		{
			if (! empty($conf->global->DEPLACEMENT_TO_CLEAN))
			{
				// Send mail

				// TO
				$destinataire = new User($db);
				$destinataire->fetch($object->fk_user_author);
				$emailTo = $destinataire->email;

				// FROM
				$expediteur = new User($db);
				$expediteur->fetch($object->fk_user_cancel);
				$emailFrom = $expediteur->email;

				// SUBJECT
				$subject = "' ERP - Note de frais annulée";

				// CONTENT
				$message = "Bonjour {$destinataire->firstname},\n\n";
				$message.= "Votre note de frais \"{$object->ref}\" vient d'être annulée.\n";
				$message.= "- Annuleur : {$expediteur->firstname} {$expediteur->lastname}\n";
				$message.= "- Motif d'annulation : {$_POST['detail_cancel']}\n";
				$message.= "- Lien : {$dolibarr_main_url_root}/expensereport/card.php?id={$object->id}\n\n";
				$message.= "Bien cordialement,\n' SI";

				// PREPARE SEND
				$mailfile = new CMailFile($subject,$emailTo,$emailFrom,$message);

				if(!$mailfile->error)
				{
					// SEND
					$result=$mailfile->sendfile();
					if ($result)
					{
						header("Location: ".$_SERVER["PHP_SELF"]."?id=".$id);
						exit;
					}
					else
					{
						$mesg="Impossible d'envoyer l'email.";
					}
					// END - Send mail
				}
				else
				{
					setEventMessages($mail->error, $mail->errors, 'errors');
				}
			}
		}
		else
		{
			setEventMessages($object->error, $object->errors, 'errors');
		}
	}
}

if ($action == "confirm_paid" && GETPOST('confirm')=="yes" && $id > 0 && $user->rights->expensereport->to_paid)
{
	$object = new ExpenseReport($db);
	$object->fetch($id);

	$result = $object->setPaid($user);

	if ($result > 0)
	{
		// Define output language
		if (empty($conf->global->MAIN_DISABLE_PDF_AUTOUPDATE))
		{
			$outputlangs = $langs;
			$newlang = '';
			if ($conf->global->MAIN_MULTILANGS && empty($newlang) && GETPOST('lang_id')) $newlang = GETPOST('lang_id','alpha');
			if ($conf->global->MAIN_MULTILANGS && empty($newlang))	$newlang = $object->thirdparty->default_lang;
			if (! empty($newlang)) {
				$outputlangs = new Translate("", $conf);
				$outputlangs->setDefaultLang($newlang);
			}
			$model=$object->modelpdf;
			$ret = $object->fetch($id); // Reload to get new records

			$object->generateDocument($model, $outputlangs, $hidedetails, $hidedesc, $hideref);
		}
	}

	if ($result > 0)
	{
		if (! empty($conf->global->DEPLACEMENT_TO_CLEAN))
		{
			// Send mail

			// TO
			$destinataire = new User($db);
			$destinataire->fetch($object->fk_user_author);
			$emailTo = $destinataire->email;

			// FROM
			$expediteur = new User($db);
			$expediteur->fetch($object->fk_user_paid);
			$emailFrom = $expediteur->email;

			// SUBJECT
			$subject = "' ERP - Note de frais payée";

			// CONTENT
			$message = "Bonjour {$destinataire->firstname},\n\n";
			$message.= "Votre note de frais \"{$object->ref}\" vient d'être payée.\n";
			$message.= "- Payeur : {$expediteur->firstname} {$expediteur->lastname}\n";
			$message.= "- Lien : {$dolibarr_main_url_root}/expensereport/card.php?id={$object->id}\n\n";
			$message.= "Bien cordialement,\n' SI";

			// Génération du pdf avant attachement
			$object->setDocModel($user,"");
			$resultPDF = expensereport_pdf_create($db,$object,'',"",$langs);

			// PREPARE SEND
			$mailfile = new CMailFile($subject,$emailTo,$emailFrom,$message);

			if(!$mailfile->error):

			// SEND
			$result=$mailfile->sendfile();
			if ($result):
			// Insert écriture dans le compte courant
			$idTrip 	= $id;
			$idAccount 	= 1;

			$object = new ExpenseReport($db);
			$object->fetch($idTrip);

			$datePaiement = explode("-",$object->date_paiement);

			$dateop 	= dol_mktime(12,0,0,$datePaiement[1],$datePaiement[2],$datePaiement[0]);
			$operation	= $object->code_paiement;
			$label		= "Règlement ".$object->ref;
			$amount 	= - price2num($object->total_ttc);
			$num_chq	= '';
			$cat1		= '';

			$user = new User($db);
			$user->fetch($object->fk_user_paid);

			$acct=new Account($db,$idAccount);
			$insertid = $acct->addline($dateop, $operation, $label, $amount, $num_chq, $cat1, $user);

			if ($insertid > 0):
			$sql = " UPDATE ".MAIN_DB_PREFIX."expensereport as d";
			$sql.= " SET integration_compta = 1, fk_bank_account = $idAccount";
			$sql.= " WHERE rowid = $idTrip";
			$resql=$db->query($sql);
			if($result):
			Header("Location: ".$_SERVER["PHP_SELF"]."?id=".$id);
			exit;
			else:
			dol_print_error($db);
			endif;
			else:
			dol_print_error($db,$acct->error);
			endif;
			endif;

			else:

			$mesg="Impossible d'envoyer l'email.";

			endif;
			// END - Send mail
		}
	}
	else
	{
		setEventMessages($object->error, $object->errors, 'errors');
	}
}

if ($action == "confirm_brouillonner" && GETPOST('confirm')=="yes" && $id > 0 && $user->rights->expensereport->creer)
{
	$object = new ExpenseReport($db);
	$object->fetch($id);
	if ($user->id == $object->fk_user_author || $user->id == $object->fk_user_valid)
	{
		$result = $object->setStatut(0);

		if ($result > 0)
		{
			// Define output language
			if (empty($conf->global->MAIN_DISABLE_PDF_AUTOUPDATE))
			{
				$outputlangs = $langs;
				$newlang = '';
				if ($conf->global->MAIN_MULTILANGS && empty($newlang) && GETPOST('lang_id')) $newlang = GETPOST('lang_id','alpha');
				if ($conf->global->MAIN_MULTILANGS && empty($newlang))	$newlang = $object->thirdparty->default_lang;
				if (! empty($newlang)) {
					$outputlangs = new Translate("", $conf);
					$outputlangs->setDefaultLang($newlang);
				}
				$model=$object->modelpdf;
				$ret = $object->fetch($id); // Reload to get new records

				$object->generateDocument($model, $outputlangs, $hidedetails, $hidedesc, $hideref);
			}
		}

		if ($result > 0)
		{
			header("Location: ".$_SERVER["PHP_SELF"]."?id=".$id);
			exit;
		}
		else
		{
			setEventMessages($object->error, $object->errors, 'errors');
		}
	}
	else
	{
		setEventMessages($langs->transnoentitiesnoconv("NOT_AUTHOR"), '', 'errors');
	}
}

if ($action == 'set_paid')
{
	if ($object->set_paid($id) >= 0)
	{
		header("Location: ".$_SERVER['PHP_SELF']."?id=".$id);
		exit;
	}
    else {
	    setEventMessage($object->error, 'errors');
    }
}

if ($action == "addline")
{
	$error = 0;

	$db->begin();

	$object_ligne = new ExpenseReportLine($db);

	$object_ligne->comments = GETPOST('comments');
	$qty  = GETPOST('qty','int');
	if (empty($qty)) $qty=1;
	$object_ligne->qty = $qty;

	$up=price2num(GETPOST('value_unit'),'MU');
	$object_ligne->value_unit = $up;

	$object_ligne->date = $date;

	$object_ligne->fk_c_type_fees = GETPOST('fk_c_type_fees');

<<<<<<< HEAD
	$object_ligne->fk_c_tva = GETPOST('fk_c_tva');
	$object_ligne->vatrate = price2num($vatrate);
=======
	$object_ligne->vatrate = price2num(GETPOST('vatrate'));
>>>>>>> 460c926f

	$object_ligne->fk_projet = $fk_projet;

	if (! GETPOST('fk_c_type_fees') > 0)
	{
		$error++;
		setEventMessage($langs->trans("ErrorFieldRequired",$langs->transnoentitiesnoconv("Type")),'errors');
		$action='';
	}
	if (GETPOST('vatrate') < 0 || GETPOST('vatrate') == '')
	{
		$error++;
		setEventMessage($langs->trans("ErrorFieldRequired",$langs->transnoentitiesnoconv("Vat")),'errors');
		$action='';
	}

    /* Projects are never required. To force them, check module forceproject
	if ($conf->projet->enabled)
	{
		if (empty($object_ligne->fk_projet) || $object_ligne->fk_projet==-1)
		{
			$error++;
			setEventMessage($langs->trans("ErrorFieldRequired",$langs->transnoentitiesnoconv("Project")), 'errors');
		}
	}*/

	// Si aucune date n'est rentrée
	if (empty($object_ligne->date) || $object_ligne->date=="--")
	{
		$error++;
		setEventMessage($langs->trans("ErrorFieldRequired",$langs->transnoentitiesnoconv("Date")), 'errors');
	}
	// Si aucun prix n'est rentré
	if($object_ligne->value_unit==0)
	{
		$error++;
		setEventMessage($langs->trans("ErrorFieldRequired",$langs->transnoentitiesnoconv("UP")), 'errors');
	}

	// S'il y'a eu au moins une erreur
	if (! $error)
	{
		$object_ligne->fk_expensereport = $_POST['fk_expensereport'];

		$type = 0;	// TODO What if service ?
		$tmp = calcul_price_total($qty, $up, 0, $vatrate, 0, 0, 0, 'TTC', 0, $type);

		$object_ligne->vatrate = price2num($vatrate);
		$object_ligne->total_ttc = $tmp[2];
		$object_ligne->total_ht = $tmp[0];
		$object_ligne->total_tva = $tmp[1];

		$result = $object_ligne->insert();
		if ($result > 0)
		{
			$db->commit();
			header("Location: ".$_SERVER["PHP_SELF"]."?id=".$id);
			exit;
		}
		else
		{
			dol_print_error($db,$object->error);
			$db->rollback();
		}
	}

	$action='';
}

if ($action == 'confirm_delete_line' && GETPOST("confirm") == "yes")
{
	$object = new ExpenseReport($db);
	$object->fetch($id);

	$object_ligne = new ExpenseReportLine($db);
	$object_ligne->fetch(GETPOST("rowid"));
	$total_ht = $object_ligne->total_ht;
	$total_tva = $object_ligne->total_tva;

	$result=$object->deleteline(GETPOST("rowid"));
	if ($result >= 0)
	{
		if ($result > 0)
		{
			// Define output language
			if (empty($conf->global->MAIN_DISABLE_PDF_AUTOUPDATE))
			{
				$outputlangs = $langs;
				$newlang = '';
				if ($conf->global->MAIN_MULTILANGS && empty($newlang) && GETPOST('lang_id')) $newlang = GETPOST('lang_id','alpha');
				if ($conf->global->MAIN_MULTILANGS && empty($newlang))	$newlang = $object->thirdparty->default_lang;
				if (! empty($newlang)) {
					$outputlangs = new Translate("", $conf);
					$outputlangs->setDefaultLang($newlang);
				}
				$model=$object->modelpdf;
				$ret = $object->fetch($id); // Reload to get new records

				$object->generateDocument($model, $outputlangs, $hidedetails, $hidedesc, $hideref);
			}
		}

		$object->update_totaux_del($object_ligne->total_ht,$object_ligne->total_tva);
		header("Location: ".$_SERVER["PHP_SELF"]."?id=".$_GET['id']);
		exit;
	}
	else
	{
		setEventMessages($object->error, $object->errors, 'errors');
	}
}

if ($action == "updateligne" )
{
	$object = new ExpenseReport($db);
	$object->fetch($id);

	$rowid = $_POST['rowid'];
	$type_fees_id = GETPOST('fk_c_type_fees');
	$object_ligne->vatrate = price2num(GETPOST('vatrate'));
	$projet_id = $fk_projet;
	$comments = GETPOST('comments');
	$qty = GETPOST('qty');
	$value_unit = GETPOST('value_unit');
	$vatrate = GETPOST('vatrate');

	if (! GETPOST('fk_c_type_fees') > 0)
	{
		$error++;
		setEventMessage($langs->trans("ErrorFieldRequired",$langs->transnoentitiesnoconv("Type")),'errors');
		$action='';
	}
	if (GETPOST('vatrate') < 0 || GETPOST('vatrate') == '')
	{
		$error++;
		setEventMessage($langs->trans("ErrorFieldRequired",$langs->transnoentitiesnoconv("Vat")),'errors');
		$action='';
	}

	if (! $error)
	{
		$result = $object->updateline($rowid, $type_fees_id, $projet_id, $vatrate, $comments, $qty, $value_unit, $date, $id);
		if ($result >= 0)
		{
			if ($result > 0)
			{
				// Define output language
				if (empty($conf->global->MAIN_DISABLE_PDF_AUTOUPDATE))
				{
					$outputlangs = $langs;
					$newlang = '';
					if ($conf->global->MAIN_MULTILANGS && empty($newlang) && GETPOST('lang_id')) $newlang = GETPOST('lang_id','alpha');
					if ($conf->global->MAIN_MULTILANGS && empty($newlang))	$newlang = $object->thirdparty->default_lang;
					if (! empty($newlang)) {
						$outputlangs = new Translate("", $conf);
						$outputlangs->setDefaultLang($newlang);
					}
					$model=$object->modelpdf;
					$ret = $object->fetch($id); // Reload to get new records

					$object->generateDocument($model, $outputlangs, $hidedetails, $hidedesc, $hideref);
				}
			}

			$result = $object->recalculer($id);

			header("Location: ".$_SERVER["PHP_SELF"]."?id=".$id);
			exit;
		}
		else
		{
			setEventMessages($object->error, $object->errors, 'errors');
		}
	}
}


/*
 * Generate or regenerate the PDF document
 */
if ($action == 'builddoc')	// GET or POST
{
	$depl = new ExpenseReport($db, 0, $_GET['id']);
	$depl->fetch($id);

	if ($_REQUEST['model'])
	{
		$depl->setDocModel($user, $_REQUEST['model']);
	}

	$outputlangs = $langs;
	if (! empty($_REQUEST['lang_id']))
	{
		$outputlangs = new Translate("",$conf);
		$outputlangs->setDefaultLang($_REQUEST['lang_id']);
	}
	$result=expensereport_pdf_create($db, $depl, '', $depl->modelpdf, $outputlangs);
	if ($result <= 0)
	{
		setEventMessages($object->error, $object->errors, 'errors');
        $action='';
	}
}

// Remove file in doc form
else if ($action == 'remove_file')
{
	$object = new ExpenseReport($db, 0, $_GET['id']);
	if ($object->fetch($id))
	{
		require_once DOL_DOCUMENT_ROOT.'/core/lib/files.lib.php';

		$object->fetch_thirdparty();

		$langs->load("other");
		$upload_dir = $conf->expensereport->dir_output;
		$file = $upload_dir . '/' . GETPOST('file');
		$ret=dol_delete_file($file,0,0,0,$object);
		if ($ret) setEventMessage($langs->trans("FileWasRemoved", GETPOST('urlfile')));
		else setEventMessage($langs->trans("ErrorFailToDeleteFile", GETPOST('urlfile')), 'errors');
		$action='';
	}
}


/*
 * View
 */

llxHeader('', $langs->trans("ExpenseReport"));

$form = new Form($db);
$formfile = new FormFile($db);
$formproject = new FormProjets($db);
$projecttmp = new Project($db);

if (! empty($conf->global->DEPLACEMENT_TO_CLEAN))
{
	if(!empty($_GET['mesg']))
	{
		$text_mesg = explode(",",$_GET['mesg']);

		foreach($text_mesg as $text)
		{
			$mesg.= "- ".$langs->trans($text)."<br />";
		}

		print "<div class=\"error\" style=\"font-size:15px;background-color:#FFB3B3;\">";
		print $langs->trans("LINE_NOT_ADDED")."<br />";
		print $mesg;
		print "</div>";
	}
	else
	{
		if ($mesg) print "<div class=\"error\" style=\"font-size:16px;background-color:red;\">".$mesg."</div>";
	}
}


// Create
if ($action == 'create')
{
	print print_fiche_titre($langs->trans("NewTrip"));

	print '<form action="'.$_SERVER['PHP_SELF'].'" method="post" name="create">';
	print '<input type="hidden" name="token" value="'.$_SESSION['newtoken'].'">';
	print '<input type="hidden" name="action" value="add">';

	dol_fiche_head('');

	print '<table class="border" width="100%">';
	print '<tbody>';
	print '<tr>';
	print '<td>'.$langs->trans("DateStart").'</td>';
	print '<td>';
	$form->select_date($date_start?$date_start:-1,'date_debut',0,0,0,'',1,1);
	print '</td>';
	print '</tr>';
	print '<tr>';
	print '<td>'.$langs->trans("DateEnd").'</td>';
	print '<td>';
	$form->select_date($date_end?$date_end:-1,'date_fin',0,0,0,'',1,1);
	print '</td>';
	print '</tr>';
	print '<tr>';
	print '<td>'.$langs->trans("VALIDATOR").'</td>';
	print '<td>';
	$object = new ExpenseReport($db);
	$include_users = $object->fetch_users_approver_expensereport();
	$s=$form->select_dolusers((GETPOST('fk_user_validator')?GETPOST('fk_user_validator'):$conf->global->EXPENSEREPORT_DEFAULT_VALIDATOR), "fk_user_validator", 1, "", 0, $include_users);
	print $form->textwithpicto($s, $langs->trans("AnyOtherInThisListCanValidate"));
	print '</td>';
	print '</tr>';
	if (! empty($conf->global->EXPENSEREPORT_ASK_PAYMENTMODE_ON_CREATION))
	{
		print '<tr>';
		print '<td>'.$langs->trans("ModePaiement").'</td>';
		print '<td>';
		$form->select_types_paiements(2,'fk_c_paiement');
		print '</td>';
		print '</tr>';
	}

	// Public note
	print '<tr>';
	print '<td class="border" valign="top">' . $langs->trans('NotePublic') . '</td>';
	print '<td valign="top" colspan="2">';

	$doleditor = new DolEditor('note_public', $note_public, '', 80, 'dolibarr_notes', 'In', 0, false, true, ROWS_3, 70);
	print $doleditor->Create(1);
	print '</td></tr>';

	// Private note
	if (empty($user->societe_id)) {
		print '<tr>';
		print '<td class="border" valign="top">' . $langs->trans('NotePrivate') . '</td>';
		print '<td valign="top" colspan="2">';

		$doleditor = new DolEditor('note_private', $note_private, '', 80, 'dolibarr_notes', 'In', 0, false, true, ROWS_3, 70);
		print $doleditor->Create(1);
		print '</td></tr>';
	}

	print '<tbody>';
	print '</table>';

	dol_fiche_end();

	print '<div align="center">';
	print '<input type="submit" value="'.$langs->trans("AddTrip").'" name="bouton" class="button" />';
	print '&nbsp;&nbsp;&nbsp;&nbsp;&nbsp;<input type="button" value="'.$langs->trans("Cancel").'" class="button" onclick="history.go(-1)" />';
	print '</div>';

	print '</form>';
}
else
{
	if($id > 0 || $ref)
	{
		$object = new ExpenseReport($db);
		$result = $object->fetch($id, $ref);

		if ($result > 0)
		{
			if ($object->fk_user_author != $user->id)
			{
				if (empty($user->rights->expensereport->readall) && empty($user->rights->expensereport->lire_tous))
				{
					print_fiche_titre($langs->trans('TripCard'));

					print '<div class="tabBar">';
					print $langs->trans('NotUserRightToView');
					print '</div>';

					$db->close();

					llxFooter();

					exit;
				}
			}

			$head = expensereport_prepare_head($object);

			if ($action == 'edit' && ($object->fk_statut < 3 || $object->fk_statut==99))
			{
				print "<form name='update' action=\"".$_SERVER['PHP_SELF']."\" method=\"post\">\n";
				print '<input type="hidden" name="token" value="'.$_SESSION['newtoken'].'">';
				print '<input type="hidden" name="id" value="'.$id.'">';

				dol_fiche_head($head, 'card', $langs->trans("TripCard"), 0, 'trip');

				if($object->fk_statut==99)
				{
					print '<input type="hidden" name="action" value="updateFromRefuse">';
				}
				else
				{
					print '<input type="hidden" name="action" value="update">';
				}

				print '<table class="border" style="width:100%;">';

				$linkback = '<a href="'.DOL_URL_ROOT.'/expensereport/list.php'.(! empty($socid)?'?socid='.$socid:'').'">'.$langs->trans("BackToList").'</a>';

            	// Ref
            	print '<tr><td width="25%">'.$langs->trans("Ref").'</td><td>';
            	print $form->showrefnav($object, 'ref', $linkback, 1, 'ref', 'ref', '');
            	print '</td></tr>';

				print '<tr>';
				print '<td>'.$langs->trans("DateStart").'</td>';
				print '<td>';
				$form->select_date($object->date_debut,'date_debut');
				print '</td>';
				print '</tr>';
				print '<tr>';
				print '<td>'.$langs->trans("DateEnd").'</td>';
				print '<td>';
				$form->select_date($object->date_fin,'date_fin');
				print '</td>';
				print '</tr>';

				if (! empty($conf->global->EXPENSEREPORT_ASK_PAYMENTMODE_ON_CREATION))
				{
					print '<tr>';
					print '<td>'.$langs->trans("ModePaiement").'</td>';
					print '<td>';
					$form->select_types_paiements($object->fk_c_paiement,'fk_c_paiement');
					print '</td>';
					print '</tr>';
				}

				if($object->fk_statut<3)
				{
					print '<tr>';
					print '<td>'.$langs->trans("VALIDATOR").'</td>';	// Approbator
					print '<td>';
					$include_users = $object->fetch_users_approver_expensereport();
					$s=$form->select_dolusers($object->fk_user_validator,"fk_user_validator",1,"",0,$include_users);
					print $form->textwithpicto($s, $langs->trans("AnyOtherInThisListCanValidate"));
					print '</td>';
					print '</tr>';
				}
				else
				{
					print '<tr>';
					print '<td>'.$langs->trans("VALIDOR").'</td>';
					print '<td>';
					$userfee=new User($db);
					$userfee->fetch($object->fk_user_valid);
					print $userfee->getNomUrl(1);
					print '</td></tr>';
				}

				print '<tr>';
				print '<td>'.$langs->trans("AUTHOR").'</td>';
				print '<td>';
				$userfee=new User($db);
				$userfee->fetch($object->fk_user_author);
				print $userfee->getNomUrl(1);
				print '</td></tr>';
				if ($object->fk_statut==6)
				{
					print '<tr>';
					print '<td>'.$langs->trans("AUTHORPAIEMENT").'</td>';
					print '<td>';
					$userfee=new User($db);
					$userfee->fetch($object->fk_user_paid);
					print $userfee->getNomUrl(1);
					print '</td></tr>';

				}

				// Public note
				print '<tr>';
				print '<td class="border" valign="top">' . $langs->trans('NotePublic') . '</td>';
				print '<td valign="top" colspan="2">';

				$doleditor = new DolEditor('note_public', $object->note_public, '', 80, 'dolibarr_notes', 'In', 0, false, true, ROWS_3, 70);
				print $doleditor->Create(1);
				print '</td></tr>';

				// Private note
				if (empty($user->societe_id)) {
					print '<tr>';
					print '<td class="border" valign="top">' . $langs->trans('NotePrivate') . '</td>';
					print '<td valign="top" colspan="2">';

					$doleditor = new DolEditor('note_private', $object->note_private, '', 80, 'dolibarr_notes', 'In', 0, false, true, ROWS_3, 70);
					print $doleditor->Create(1);
					print '</td></tr>';
				}

				print '</table>';

				dol_fiche_end();

				print '<div class="center">';
				print '<input type="submit" value="'.$langs->trans("Modify").'" name="bouton" class="button">';
				print '&nbsp;&nbsp;&nbsp;&nbsp;&nbsp;<input type="button" value="'.$langs->trans("Cancel").'" class="button" onclick="history.go(-1)" />';
				print '</div>';

				print '</form>';
			}
			else
			{
				dol_fiche_head($head, 'card', $langs->trans("TripCard"), 0, 'trip');

				if ($action == 'save'):
				$ret=$form->form_confirm($_SERVER["PHP_SELF"]."?id=".$id,$langs->trans("SaveTrip"),$langs->trans("ConfirmSaveTrip"),"confirm_validate","","",1);
				if ($ret == 'html') print '<br>';
				endif;

				if ($action == 'save_from_refuse'):
				$ret=$form->form_confirm($_SERVER["PHP_SELF"]."?id=".$id,$langs->trans("SaveTrip"),$langs->trans("ConfirmSaveTrip"),"confirm_save_from_refuse","","",1);
				if ($ret == 'html') print '<br>';
				endif;

				if ($action == 'delete'):
				$ret=$form->form_confirm($_SERVER["PHP_SELF"]."?id=".$id,$langs->trans("DeleteTrip"),$langs->trans("ConfirmDeleteTrip"),"confirm_delete","","",1);
				if ($ret == 'html') print '<br>';
				endif;

				if ($action == 'validate'):
				$ret=$form->form_confirm($_SERVER["PHP_SELF"]."?id=".$id,$langs->trans("ValideTrip"),$langs->trans("ConfirmValideTrip"),"confirm_approve","","",1);
				if ($ret == 'html') print '<br>';
				endif;

				if ($action == 'paid'):
				$ret=$form->form_confirm($_SERVER["PHP_SELF"]."?id=".$id,$langs->trans("PaidTrip"),$langs->trans("ConfirmPaidTrip"),"confirm_paid","","",1);
				if ($ret == 'html') print '<br>';
				endif;

				if ($action == 'cancel')
				{
					$array_input = array('text'=>$langs->trans("ConfirmCancelTrip"), array('type'=>"text",'label'=>$langs->trans("Comment"),'name'=>"detail_cancel",'size'=>"50",'value'=>""));
					$ret=$form->form_confirm($_SEVER["PHP_SELF"]."?id=".$id,$langs->trans("Cancel"),"","confirm_cancel",$array_input,"",1);
					if ($ret == 'html') print '<br>';
				}

				if ($action == 'brouillonner'):
				$ret=$form->form_confirm($_SERVER["PHP_SELF"]."?id=".$id,$langs->trans("BrouillonnerTrip"),$langs->trans("ConfirmBrouillonnerTrip"),"confirm_brouillonner","","",1);
				if ($ret == 'html') print '<br>';
				endif;

				if ($action == 'refuse')		// Deny
				{
					$array_input = array('text'=>$langs->trans("ConfirmRefuseTrip"), array('type'=>"text",'label'=>$langs->trans("Comment"),'name'=>"detail_refuse",'size'=>"50",'value'=>""));
					$ret=$form->form_confirm($_SERVER["PHP_SELF"]."?id=".$id,$langs->trans("Deny"),'',"confirm_refuse",$array_input,"yes",1);
					if ($ret == 'html') print '<br>';
				}

				if ($action == 'delete_line')
				{
					$ret=$form->form_confirm($_SERVER["PHP_SELF"]."?id=".$id."&rowid=".GETPOST('rowid'),$langs->trans("DeleteLine"),$langs->trans("ConfirmDeleteLine"),"confirm_delete_line",'','yes',1);
					if ($ret == 'html') print '<br>';
				}

				print '<table class="border" width="100%">';

				$linkback = '<a href="'.DOL_URL_ROOT.'/expensereport/list.php'.(! empty($socid)?'?socid='.$socid:'').'">'.$langs->trans("BackToList").'</a>';

            	// Ref
            	print '<tr><td width="25%">'.$langs->trans("Ref").'</td><td colspan="2">';
            	print $form->showrefnav($object, 'ref', $linkback, 1, 'ref', 'ref', '');
            	print '</td></tr>';

				print '<tr>';
				print '<td>'.$langs->trans("Period").'</td>';
				print '<td colspan="2">';
				print get_date_range($object->date_debut,$object->date_fin,'',$langs,0);
				print '</td>';
				print '</tr>';
				if (! empty($conf->global->EXPENSEREPORT_ASK_PAYMENTMODE_ON_CREATION))
				{
					print '<tr>';
					print '<td>'.$langs->trans("ModePaiement").'</td>';
					print '<td colspan="2">'.$object->libelle_paiement.'</td>';
					print '</tr>';
				}
				// Status
				print '<tr>';
				print '<td>'.$langs->trans("Statut").'</td>';
				print '<td colspan="2">'.$object->getLibStatut(4).'</td>';
				print '</tr>';
				
				print '<tr>';
				print '<td>'.$langs->trans("NotePublic").'</td>';
				print '<td colspan="2">'.$object->note_public.'</td>';
				print '</tr>';
				print '<tr>';
				print '<td>'.$langs->trans("NotePrivate").'</td>';
				print '<td colspan="2">'.$object->note_private.'</td>';
				print '</tr>';
				print '<tr>';
				print '<td>'.$langs->trans("AmountHT").'</td>';
				print '<td>'.price($object->total_ht).'</td>';
				print '<td rowspan="7" valign="top">';
				/*
				 * Payments
				 */
				$sql = "SELECT p.rowid, p.num_payment, p.datep as dp, p.amount,";
				$sql.= "c.code as type_code,c.libelle as payment_type";
				$sql.= " FROM ".MAIN_DB_PREFIX."payment_expensereport as p";
				$sql.= ", ".MAIN_DB_PREFIX."c_paiement as c ";
				$sql.= ", ".MAIN_DB_PREFIX."expensereport as e";
				$sql.= " WHERE e.rowid = '".$id."'";
				$sql.= " AND p.fk_expensereport = e.rowid";
				$sql.= " AND e.entity = ".$conf->entity;
				$sql.= " AND p.fk_typepayment = c.id";
				$sql.= " ORDER BY dp";

				//print $sql;
				$resql = $db->query($sql);
				if ($resql)
				{
					$num = $db->num_rows($resql);
					$i = 0; $total = 0;
					print '<table class="nobordernopadding" width="100%">';
					print '<tr class="liste_titre">';
					print '<td>'.$langs->trans("RefPayment").'</td>';
					print '<td>'.$langs->trans("Date").'</td>';
					print '<td>'.$langs->trans("Type").'</td>';
					print '<td align="right">'.$langs->trans("Amount").'</td>';
					print '<td>&nbsp;</td>';
					print '</tr>';

					$var=True;
					while ($i < $num)
					{
						$objp = $db->fetch_object($resql);
						$var=!$var;
						print "<tr ".$bc[$var]."><td>";
						print '<a href="'.DOL_URL_ROOT.'/expensereport/payment/card.php?id='.$objp->rowid.'">'.img_object($langs->trans("Payment"),"payment").' '.$objp->rowid.'</a></td>';
						print '<td>'.dol_print_date($db->jdate($objp->dp),'day')."</td>\n";
							$labeltype=$langs->trans("PaymentType".$object->type_code)!=("PaymentType".$object->type_code)?$langs->trans("PaymentType".$object->type_code):$object->fk_typepayment;
						print "<td>".$labeltype.' '.$object->num_payment."</td>\n";
						print '<td align="right">'.price($objp->amount)."</td><td>&nbsp;".$langs->trans("Currency".$conf->currency)."</td>\n";
						print "</tr>";
						$totalpaid += $objp->amount;
						$i++;
					}

					if ($object->paid == 0)
					{
						print "<tr><td colspan=\"2\" align=\"right\">".$langs->trans("AlreadyPaid")." :</td><td align=\"right\"><b>".price($totalpaid)."</b></td><td>&nbsp;".$langs->trans("Currency".$conf->currency)."</td></tr>\n";
						print "<tr><td colspan=\"2\" align=\"right\">".$langs->trans("AmountExpected")." :</td><td align=\"right\" bgcolor=\"#d0d0d0\">".price($object->total_ttc)."</td><td bgcolor=\"#d0d0d0\">&nbsp;".$langs->trans("Currency".$conf->currency)."</td></tr>\n";

						$remaintopay = $object->total_ttc - $totalpaid;

						print "<tr><td colspan=\"2\" align=\"right\">".$langs->trans("RemainderToPay")." :</td>";
						print "<td align=\"right\" bgcolor=\"#f0f0f0\"><b>".price($remaintopay)."</b></td><td bgcolor=\"#f0f0f0\">&nbsp;".$langs->trans("Currency".$conf->currency)."</td></tr>\n";
					}
					print "</table>";
					$db->free($resql);
				}
				else
				{
					dol_print_error($db);
				}
				print "</td>";
	
				print '</tr>';
				print '<tr>';
				print '<td>'.$langs->trans("AmountVAT").'</td>';
				print '<td>'.price($object->total_tva).'</td>';
				print '</tr>';
				print '<tr>';
				print '<td>'.$langs->trans("AmountTTC").'</td>';
				print '<td>'.price($object->total_ttc).'</td>';
				print '</tr>';

				// Author
				print '<tr>';
				print '<td>'.$langs->trans("AUTHOR").'</td>';
				print '<td>';
				if ($object->fk_user_author > 0)
				{
					$userauthor=new User($db);
					$result=$userauthor->fetch($object->fk_user_author);
					if ($result < 0) dol_print_error('',$userauthor->error);
					print $userauthor->getNomUrl(1);
				}
				print '</td></tr>';

				print '<tr>';
				print '<td>'.$langs->trans("DATE_SAVE").'</td>';
				print '<td>'.dol_print_date($object->date_create,'dayhour').'</td></tr>';
				print '</tr>';

				// User to inform
				if($object->fk_statut<3)	// informed
				{
					print '<tr>';
					print '<td>'.$langs->trans("VALIDATOR").'</td>';
					print '<td>';
					if ($object->fk_user_validator > 0)
					{
						$userfee=new User($db);
						$userfee->fetch($object->fk_user_validator);
						print $userfee->getNomUrl(1);
						if (empty($userfee->email) || ! isValidEmail($userfee->email)) print img_warning($langs->trans("EmailNotValid"));
					}
					print '</td></tr>';
				}
				elseif($object->fk_statut==4)
				{
					print '<tr>';
					print '<td>'.$langs->trans("CANCEL_USER").'</span></td>';
					print '<td>';
					if ($object->fk_user_cancel > 0)
					{
						$userfee=new User($db);
						$userfee->fetch($object->fk_user_cancel);
						print $userfee->getNomUrl(1);
					}
					print '</td></tr>';
					print '<tr>';
					print '<td>'.$langs->trans("MOTIF_CANCEL").'</td>';
					print '<td>'.$object->detail_cancel.'</td></tr>';
					print '</tr>';
					print '<tr>';
					print '<td>'.$langs->trans("DATE_CANCEL").'</td>';
					print '<td>'.dol_print_date($object->date_cancel,'dayhour').'</td></tr>';
					print '</tr>';
				}
				else
				{
					print '<tr>';
					print '<td>'.$langs->trans("Approbator").'</td>';
					print '<td>';
					if ($object->fk_user_approve > 0)
					{
						$userapp=new User($db);
						$userapp->fetch($object->fk_user_approve);
						print $userapp->getNomUrl(1);
					}
					print '</td></tr>';
					print '<tr>';
					print '<td>'.$langs->trans("DateApprove").'</td>';
					print '<td>'.dol_print_date($object->date_approve,'dayhour').'</td></tr>';
					print '</tr>';
				}

				if($object->fk_statut==99 || !empty($object->detail_refuse))
				{
					print '<tr>';
					print '<td>'.$langs->trans("REFUSEUR").'</td>';
					print '<td>';
					$userfee=new User($db);
					$userfee->fetch($object->fk_user_refuse);
					print $userfee->getNomUrl(1);
					print '</td></tr>';
					print '<tr>';
					print '<td>'.$langs->trans("DATE_REFUS").'</td>';
					print '<td>'.dol_print_date($object->date_refuse,'dayhour');
					if ($object->detail_refuse) print ' - '.$object->detail_refuse;
					print '</td>';
					print '</tr>';
				}

				if($object->fk_statut==6)
				{
					print '<tr>';
					print '<td>'.$langs->trans("AUTHORPAIEMENT").'</td>';
					print '<td>';
					$userfee=new User($db);
					$userfee->fetch($object->fk_user_paid);
					print $userfee->getNomUrl(1);
					print '</td></tr>';
					print '<tr>';
					print '<td>'.$langs->trans("DATE_PAIEMENT").'</td>';
					print '<td>'.$object->date_paiement.'</td></tr>';
					print '</tr>';
				}
				
				print '</table>';

				print '<br>';

				// Fetch Lines of current expense report
				$sql = 'SELECT fde.rowid, fde.fk_expensereport, fde.fk_c_type_fees, fde.fk_projet, fde.date,';
				$sql.= ' fde.tva_tx as vatrate, fde.comments, fde.qty, fde.value_unit, fde.total_ht, fde.total_tva, fde.total_ttc,';
				$sql.= ' ctf.code as type_fees_code, ctf.label as type_fees_libelle,';
				$sql.= ' pjt.rowid as projet_id, pjt.title as projet_title, pjt.ref as projet_ref';
				$sql.= ' FROM '.MAIN_DB_PREFIX.'expensereport_det as fde';
				$sql.= ' INNER JOIN '.MAIN_DB_PREFIX.'c_type_fees as ctf ON fde.fk_c_type_fees=ctf.id';
				$sql.= ' LEFT JOIN '.MAIN_DB_PREFIX.'projet as pjt ON fde.fk_projet=pjt.rowid';
				$sql.= ' WHERE fde.fk_expensereport = '.$object->id;

				$resql = $db->query($sql);
				if ($resql)
				{
					$num_lignes = $db->num_rows($resql);
					$i = 0;$total = 0;

					if ($num_lignes)
					{
						print '<div style="clear: both;">';

						print '<form name="updateligne" action="'.$_SERVER["PHP_SELF"].'" method="post">';
						print '<input type="hidden" name="token" value="'.$_SESSION['newtoken'].'">';
						print '<input type="hidden" name="action" value="updateligne">';
						print '<input type="hidden" name="id" value="'.$object->id.'">';

						print '<table class="noborder" width="100%">';

						print '<tr class="liste_titre">';
						if ($action != 'editline') print '<td style="text-align:center;">'.$langs->trans('Piece').'</td>';
						print '<td style="text-align:center;">'.$langs->trans('Date').'</td>';
						print '<td style="text-align:center;">'.$langs->trans('Project').'</td>';
						print '<td style="text-align:center;">'.$langs->trans('Type').'</td>';
						print '<td style="text-align:left;">'.$langs->trans('Description').'</td>';
						print '<td style="text-align:right;">'.$langs->trans('VAT').'</td>';
						print '<td style="text-align:right;">'.$langs->trans('UnitPriceTTC').'</td>';
						print '<td style="text-align:right;">'.$langs->trans('Qty').'</td>';
						if ($action != 'editline')
						{
							print '<td style="text-align:right;">'.$langs->trans('AmountHT').'</td>';
							print '<td style="text-align:right;">'.$langs->trans('AmountTTC').'</td>';
						}
						// Ajout des boutons de modification/suppression
						if ($object->fk_statut < 2 || $object->fk_statut==99)
						{
							print '<td style="text-align:right;"></td>';
						}

						print '</tr>';

						$var=true;
						while ($i < $num_lignes)
						{
							$piece_comptable = $i + 1;
							$objp = $db->fetch_object($resql);
							$var=!$var;
							if ($action != 'editline' || $objp->rowid != GETPOST('rowid'))
							{
								print '<tr '.$bc[$var].'>';
								if ($action != 'editline')
								{
									print '<td style="text-align:center;">';
									print img_picto($langs->trans("Document"), "object_generic");
									print ' <span>'.$piece_comptable.'</span></td>';
								}
								print '<td style="text-align:center;">'.$objp->date.'</td>';
								print '<td style="text-align:center;">';
								if ($objp->projet_id > 0)
								{
									$projecttmp->id=$objp->projet_id;
									$projecttmp->ref=$objp->projet_ref;
									print $projecttmp->getNomUrl(1);
								}
								print '</td>';
								print '<td style="text-align:center;">'.$langs->trans("TF_".strtoupper($objp->type_fees_libelle)).'</td>';
								print '<td style="text-align:left;">'.$objp->comments.'</td>';
								print '<td style="text-align:right;">'.vatrate($objp->vatrate,true).'</td>';
								print '<td style="text-align:right;">'.price($objp->value_unit).'</td>';
								print '<td style="text-align:right;">'.$objp->qty.'</td>';
								if ($action != 'editline')
								{
									print '<td style="text-align:right;">'.price($objp->total_ht).'</td>';
									print '<td style="text-align:right;">'.price($objp->total_ttc).'</td>';
								}

								// Ajout des boutons de modification/suppression
								if($object->fk_statut<2 OR $object->fk_statut==99)
								{
									print '<td style="text-align:right;" class="nowrap">';
									print '<a href="'.$_SERVER["PHP_SELF"].'?id='.$object->id.'&amp;action=editline&amp;rowid='.$objp->rowid.'#'.$objp->rowid.'">';
									print img_edit();
									print '</a> &nbsp; ';
									print '<a href="'.$_SERVER["PHP_SELF"].'?id='.$object->id.'&amp;action=delete_line&amp;rowid='.$objp->rowid.'">';
									print img_delete();
									print '</a>';
									print '</td>';
								}
								print '</tr>';
							}

							if ($action == 'editline' && $objp->rowid == GETPOST('rowid'))
							{
									//modif ligne!!!!!
									print '<tr '.$bc[$var].'>';
									// Select date
									print '<td style="text-align:center;">';
									$form->select_date($objp->date,'date');
									print '</td>';

									// Select project
									print '<td>';
									$formproject->select_projects(-1, $objp->fk_projet,'fk_projet', 0, 0, 1, 1);
									print '</td>';

									// Select type
									print '<td style="text-align:center;">';
									select_type_fees_id($objp->type_fees_code,'fk_c_type_fees');
									print '</td>';

									// Add comments
									print '<td>';
									print '<textarea class="flat_ndf" name="comments" class="centpercent">'.$objp->comments.'</textarea>';
									print '</td>';

									// VAT
									print '<td style="text-align:right;">';
									print $form->load_tva('vatrate', (isset($_POST["vatrate"])?$_POST["vatrate"]:$objp->vatrate), $mysoc, '');
									print '</td>';

									// Unit price
									print '<td style="text-align:right;">';
									print '<input type="text" size="6" name="value_unit" value="'.$objp->value_unit.'" />';
									print '</td>';

									// Quantity
									print '<td style="text-align:right;">';
									print '<input type="text" size="4" name="qty" value="'.$objp->qty.'" />';
									print '</td>';

									print '<td style="text-align:center;">';
									print '<input type="hidden" name="rowid" value="'.$objp->rowid.'">';
									print '<input type="submit" class="button" name="save" value="'.$langs->trans('Save').'">';
									print '<br /><input type="submit" class="button" name="cancel" value="'.$langs->trans('Cancel').'">';
									print '</td>';
							}

							$i++;
						}

						$db->free($resql);

						print '</table>';

						print '</form>';

						print '</div>';
					}
					else
					{
					/*	print '<table width="100%">';
						print '<tr><td><div class="error" style="display:block;">'.$langs->trans("AucuneLigne").'</div></td></tr>';
						print '</table>';*/
					}
					//print '</div>';

					// Add a line
					if (($object->fk_statut==0 || $object->fk_statut==99) && $action != 'editline')
					{
						print_fiche_titre($langs->trans("AddLine"),'','');

						print '<form method="post" action="'.$_SERVER['PHP_SELF'].'" name="addline">';
						print '<input type="hidden" name="id" value="'.$object->id.'">';
						print '<input type="hidden" name="fk_expensereport" value="'.$object->id.'" />';
						print '<input type="hidden" name="action" value="addline" />';

						print '<table class="noborder" width="100%">';
						print '<tr class="liste_titre">';
						print '<td style="text-align:center;">'.$langs->trans('Date').'</td>';
						print '<td>'.$langs->trans('Project').'</td>';
						print '<td>'.$langs->trans('Type').'</td>';
						print '<td>'.$langs->trans('Description').'</td>';
						print '<td style="text-align:right;">'.$langs->trans('VAT').'</td>';
						print '<td style="text-align:right;">'.$langs->trans('PriceUTTC').'</td>';
						print '<td style="text-align:right;">'.$langs->trans('Qty').'</td>';
						print '<td style="text-align:center;"></td>';
						print '</tr>';

						print '<tr '.$bc[true].'>';

						// Select date
						print '<td style="text-align:center;">';
						$form->select_date($date?$date:-1,'date');
						print '</td>';

						// Select project
						print '<td>';
						$formproject->select_projects(-1, GETPOST('fk_projet'), 'fk_projet', 0, 0, 1, 1);
						print '</td>';

						// Select type
						print '<td>';
						select_type_fees_id(GETPOST('fk_c_type_fees'),'fk_c_type_fees',1);
						print '</td>';

						// Add comments
						print '<td style="text-align:left;">';
						print '<textarea class="flat_ndf centpercent" name="comments">'.GETPOST('comments').'</textarea>';
						print '</td>';

						// Select VAT
						print '<td style="text-align:right;">';
						$defaultvat=-1;
						if (! empty($conf->global->EXPENSEREPORT_NO_DEFAULT_VAT)) $conf->global->MAIN_VAT_DEFAULT_IF_AUTODETECT_FAILS = 'none';
						print '<select class="flat" name="vatrate">';
						print '<option name="none" value="" selected>';
						print $form->load_tva('vatrate', (isset($_POST["vatrate"])?$_POST["vatrate"]:$defaultvat), $mysoc, '', 0, 0, '', true);
						print '</select>';
						print '</td>';

						// Unit price
						print '<td style="text-align:right;">';
						print '<input type="text" size="6" name="value_unit" value="'.GETPOST('value_unit').'">';
						print '</td>';

						// Quantity
						print '<td style="text-align:right;">';
						print '<input type="text" size="4" name="qty"  value="'.GETPOST('qty').'">';
						print '</td>';

						print '<td style="text-align:center;"><input type="submit" value="'.$langs->trans("Add").'" name="bouton" class="button"></td>';
						print '</tr>';

						print '</table>';

						print '</form>';
					} // Fin si c'est payé/validé

				}
				else
				{
					dol_print_error($db);
				}

				dol_fiche_end();

			} // end edit or not edit

		}	// end of if result
		else
		{
			dol_print_error($db);
		}

	} //fin si id > 0

}

/*
 * Barre d'actions
 */

print '<div class="tabsAction">';

if ($action != 'create' && $action != 'edit')
{
	$object = new ExpenseReport($db);
	$object->fetch($id, $ref);


	/* Si l'état est "Brouillon"
	 *	ET user à droit "creer/supprimer"
	*	ET fk_user_author == user courant
	* 	Afficher : "Enregistrer" / "Modifier" / "Supprimer"
	*/
	if ($user->rights->expensereport->creer && $object->fk_statut==0)
	{
		if ($object->fk_user_author == $user->id)
		{
			// Modify
			print '<a class="butAction" href="'.$_SERVER["PHP_SELF"].'?action=edit&id='.$object->id.'">'.$langs->trans('Modify').'</a>';

			// Validate
			if (count($object->lines) > 0 || count($object->lignes) > 0)
			{
				print '<a class="butAction" href="'.$_SERVER["PHP_SELF"].'?action=save&id='.$object->id.'">'.$langs->trans('ValidateAndSubmit').'</a>';
			}

			if ($user->rights->expensereport->supprimer)
			{
				// Delete
				print '<a class="butActionDelete" href="'.$_SERVER["PHP_SELF"].'?action=delete&id='.$object->id.'">'.$langs->trans('Delete').'</a>';
			}
		}
	}

	/* Si l'état est "Refusée"
	 *	ET user à droit "creer/supprimer"
	 *	ET fk_user_author == user courant
	 * 	Afficher : "Enregistrer" / "Modifier" / "Supprimer"
	 */
	if($user->rights->expensereport->creer && $object->fk_statut==99)
	{
		if ($user->id == $object->fk_user_author || $user->id == $object->fk_user_valid)
		{
			// Modify
			print '<a class="butAction" href="'.$_SERVER["PHP_SELF"].'?action=edit&id='.$object->id.'">'.$langs->trans('Modify').'</a>';

			// Brouillonner (le statut refusée est identique à brouillon)
			//print '<a class="butAction" href="'.$_SERVER["PHP_SELF"].'?action=brouillonner&id='.$id.'">'.$langs->trans('BROUILLONNER').'</a>';
			// Enregistrer depuis le statut "Refusée"
			print '<a class="butAction" href="'.$_SERVER["PHP_SELF"].'?action=save_from_refuse&id='.$object->id.'">'.$langs->trans('ValidateAndSubmit').'</a>';

			if ($user->rights->expensereport->supprimer)
			{
				// Delete
				print '<a class="butActionDelete" href="'.$_SERVER["PHP_SELF"].'?action=delete&id='.$object->id.'">'.$langs->trans('Delete').'</a>';
			}
		}
	}

	if ($user->rights->expensereport->to_paid && $object->fk_statut==5)
	{
		if ($user->id == $object->fk_user_author || $user->id == $object->fk_user_valid)
		{
			// Brouillonner
			print '<a class="butAction" href="'.$_SERVER["PHP_SELF"].'?action=brouillonner&id='.$object->id.'">'.$langs->trans('SetToDraft').'</a>';
		}
	}

	/* Si l'état est "En attente d'approbation"
	 *	ET user à droit de "approve"
	 *	ET fk_user_validator == user courant
	 *	Afficher : "Valider" / "Refuser" / "Supprimer"
	 */
	if ($object->fk_statut == 2)
	{
		if ($object->fk_user_author == $user->id)
		{
			// Brouillonner
			print '<a class="butAction" href="'.$_SERVER["PHP_SELF"].'?action=brouillonner&id='.$object->id.'">'.$langs->trans('SetToDraft').'</a>';
		}
	}

	if ($user->rights->expensereport->approve && $object->fk_statut == 2)
	{
		//if($object->fk_user_validator==$user->id)
		//{
			// Validate
			print '<a class="butAction" href="'.$_SERVER["PHP_SELF"].'?action=validate&id='.$object->id.'">'.$langs->trans('Approve').'</a>';
			// Deny
			print '<a class="butAction" href="'.$_SERVER["PHP_SELF"].'?action=refuse&id='.$object->id.'">'.$langs->trans('Deny').'</a>';
		//}

		if ($user->id == $object->fk_user_author || $user->id == $object->fk_user_valid)
		{
			// Cancel
			print '<a class="butAction" href="'.$_SERVER["PHP_SELF"].'?action=cancel&id='.$object->id.'">'.$langs->trans('Cancel').'</a>';
		}

		if($user->rights->expensereport->supprimer)
		{
			// Delete
			print '<a class="butActionDelete" href="'.$_SERVER["PHP_SELF"].'?action=delete&id='.$object->id.'">'.$langs->trans('Delete').'</a>';
		}
	}
	
	/* Si l'état est "A payer"
	 *	ET user à droit de "to_paid"
	 *	Afficher : "Annuler" / "Payer" / "Supprimer"
	 */
	if ($user->rights->expensereport->to_paid && $object->fk_statut == 5)
	{
		// Pay
		if ($remaintopay == 0)
		{
			print '<div class="inline-block divButAction"><span class="butActionRefused" title="' . $langs->trans("DisabledBecauseRemainderToPayIsZero") . '">' . $langs->trans('DoPayment') . '</span></div>';
		}
		else
		{
			print '<div class="inline-block divButAction"><a class="butAction" href="'.DOL_URL_ROOT.'/expensereport/payment/payment.php?id=' . $object->id . '&amp;action=create">' . $langs->trans('DoPayment') . '</a></div>';
		}
		
		if ($object->statut == 1 && round($remaintopay) == 0 && $object->paid == 0 && $user->rights->don->creer)
		{
			print '<div class="inline-block divButAction"><a class="butAction" href="' . $_SERVER["PHP_SELF"] . '?rowid='.$object->id.'&action=set_paid">'.$langs->trans("ClassifyPaid")."</a></div>";
		}

		// Cancel
		if ($user->id == $object->fk_user_author || $user->id == $object->fk_user_valid)
		{
			print '<a class="butAction" href="'.$_SERVER["PHP_SELF"].'?action=cancel&id='.$object->id.'">'.$langs->trans('Cancel').'</a>';
		}
		
		// Delete
		if($user->rights->expensereport->supprimer)
		{
			print '<a class="butActionDelete" href="'.$_SERVER["PHP_SELF"].'?action=delete&id='.$object->id.'">'.$langs->trans('Delete').'</a>';
		}
	}

	/* Si l'état est "Payée"
	 *	ET user à droit "approve"
	 *	ET user à droit "to_paid"
	 *	Afficher : "Annuler"
	 */
	if ($user->rights->expensereport->approve && $user->rights->expensereport->to_paid && $object->fk_statut==6)
	{
		// Cancel
		print '<a class="butAction" href="'.$_SERVER["PHP_SELF"].'?action=cancel&id='.$object->id.'">'.$langs->trans('Cancel').'</a>';
		if($user->rights->expensereport->supprimer)
		{
			// Delete
			print '<a class="butActionDelete" href="'.$_SERVER["PHP_SELF"].'?action=delete&id='.$object->id.'">'.$langs->trans('Delete').'</a>';
		}
	}

	/* Si l'état est "Annulée"
	 * 	ET user à droit "supprimer"
	 *	Afficher : "Supprimer"
	 */
	if ($user->rights->expensereport->supprimer && $object->fk_statut==4)
	{

		if ($user->id == $object->fk_user_author || $user->id == $object->fk_user_valid)
		{
			// Brouillonner
			print '<a class="butAction" href="'.$_SERVER["PHP_SELF"].'?action=brouillonner&id='.$object->id.'">'.$langs->trans('ReOpen').'</a>';
		}

		// Delete
		print '<a class="butActionDelete" href="'.$_SERVER["PHP_SELF"].'?action=delete&id='.$object->id.'">'.$langs->trans('Delete').'</a>';

	}
}

print '</div>';


//$conf->global->DOL_URL_ROOT_DOCUMENT_PHP=dol_buildpath('/expensereport/documentwrapper.php',1);


print '<div style="width:50%">';

/*
 * Generate documents
 */
if($user->rights->expensereport->export && $object->fk_statut>0 && $action != 'edit')
{
	$filename	=	dol_sanitizeFileName($object->ref);
	$filedir	=	$conf->expensereport->dir_output . "/" . dol_sanitizeFileName($object->ref);
	$urlsource	=	$_SERVER["PHP_SELF"]."?id=".$object->id;
	$genallowed	=	1;
	$delallowed	=	1;
	$var 		= 	true;
	print $formfile->showdocuments('expensereport',$filename,$filedir,$urlsource,$genallowed,$delallowed);
	$somethingshown = $formfile->numoffiles;
}

print '</div>';


llxFooter();

$db->close();<|MERGE_RESOLUTION|>--- conflicted
+++ resolved
@@ -861,12 +861,8 @@
 
 	$object_ligne->fk_c_type_fees = GETPOST('fk_c_type_fees');
 
-<<<<<<< HEAD
 	$object_ligne->fk_c_tva = GETPOST('fk_c_tva');
 	$object_ligne->vatrate = price2num($vatrate);
-=======
-	$object_ligne->vatrate = price2num(GETPOST('vatrate'));
->>>>>>> 460c926f
 
 	$object_ligne->fk_projet = $fk_projet;
 
@@ -1406,7 +1402,7 @@
 					if ($ret == 'html') print '<br>';
 				}
 
-				print '<table class="border" width="100%">';
+				print '<table class="border centpercent">';
 
 				$linkback = '<a href="'.DOL_URL_ROOT.'/expensereport/list.php'.(! empty($socid)?'?socid='.$socid:'').'">'.$langs->trans("BackToList").'</a>';
 
