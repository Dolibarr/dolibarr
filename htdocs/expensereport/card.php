--- conflicted
+++ resolved
@@ -2134,14 +2134,9 @@
 
 						// IK
 						if (!empty($conf->global->MAIN_USE_EXPENSE_IK)) {
-<<<<<<< HEAD
 							print '<td class="fk_c_exp_tax_cat linecoltaxcat">';
-							print dol_getIdFromCode($db, $line->fk_c_exp_tax_cat, 'c_exp_tax_cat', 'rowid', 'label');
-=======
-							print '<td class="fk_c_exp_tax_cat">';
 							$exp_tax_cat_label = dol_getIdFromCode($db, $line->fk_c_exp_tax_cat, 'c_exp_tax_cat', 'rowid', 'label');
 							print $langs->trans($exp_tax_cat_label);
->>>>>>> 93de425c
 							print '</td>';
 						}
 
