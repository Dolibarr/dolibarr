--- conflicted
+++ resolved
@@ -1059,7 +1059,6 @@
     if ($action == "addline" && $user->rights->expensereport->creer)
     {
     	$error = 0;
-<<<<<<< HEAD
 		
 		// if VAT is not used in Dolibarr, set VAT rate to 0 because VAT rate is necessary.
     	if (empty($vatrate)) $vatrate = "0.000";
@@ -1072,33 +1071,6 @@
     	if (empty($qty)) $qty=1;
 		
     	if (! $fk_c_type_fees > 0)
-=======
-
-    	$db->begin();
-
-    	$object_ligne = new ExpenseReportLine($db);
-
-    	$vatrate = GETPOST('vatrate','alpha');             // May be 8.5* (8.5NPROM)
-
-    	$object_ligne->comments = GETPOST('comments');
-    	$qty  = GETPOST('qty','int');
-    	if (empty($qty)) $qty=1;
-    	$object_ligne->qty = $qty;
-
-    	$up=price2num(GETPOST('value_unit'),'MU');
-    	$object_ligne->value_unit = $up;
-
-    	$object_ligne->date = $date;
-
-    	$object_ligne->fk_c_type_fees = GETPOST('fk_c_type_fees');
-
-    	// if VAT is not used in Dolibarr, set VAT rate to 0 because VAT rate is necessary.
-    	if (empty($vatrate)) $vatrate = "0.000";
-
-    	$object_ligne->fk_projet = $fk_projet;
-
-    	if (! (GETPOST('fk_c_type_fees') > 0))
->>>>>>> ec27eb5b
     	{
     		$error++;
     		setEventMessages($langs->trans("ErrorFieldRequired", $langs->transnoentitiesnoconv("Type")), null, 'errors');
@@ -1134,13 +1106,12 @@
     		$error++;
     		setEventMessages($langs->trans("ErrorFieldRequired", $langs->transnoentitiesnoconv("PriceUTTC")), null, 'errors');
     	}
-		
+
     	// S'il y'a eu au moins une erreur
     	if (! $error)
     	{
     		$type = 0;	// TODO What if service ?
 
-<<<<<<< HEAD
 			// Insert line
 			$result = $object->addline($qty,$value_unit,$fk_c_type_fees,$vatrate,$date,$comments,$fk_projet,$fk_c_exp_tax_cat,$type);
 			if ($result > 0) {
@@ -1156,35 +1127,6 @@
 						$outputlangs = new Translate("", $conf);
 						$outputlangs->setDefaultLang($newlang);
 					}
-=======
-            // We don't know seller and buyer for expense reports
-    		$seller = $mysoc;
-            $buyer = new Societe($db);
-
-    		$localtaxes_type=getLocalTaxesFromRate($vatrate,0,$buyer,$seller);
-
-    		// Clean vat code
-    		$vat_src_code='';
-
-    		if (preg_match('/\((.*)\)/', $vatrate, $reg))
-    		{
-    		    $vat_src_code = $reg[1];
-    		    $vatrate = preg_replace('/\s*\(.*\)/', '', $vatrate);    // Remove code into vatrate.
-    		}
-    		$vatrate = preg_replace('/\*/','',$vatrate);
-
-    		$tmp = calcul_price_total($qty, $up, 0, $vatrate, 0, 0, 0, 'TTC', 0, $type, $seller, $localtaxes_type);
-
-    		$object_ligne->vat_src_code = $vat_src_code;
-    		$object_ligne->vatrate = price2num($vatrate);
-    		$object_ligne->total_ttc = $tmp[2];
-    		$object_ligne->total_ht = $tmp[0];
-    		$object_ligne->total_tva = $tmp[1];
-    		$object_ligne->localtax1_tx = $localtaxes_type[1];
-    		$object_ligne->localtax2_tx = $localtaxes_type[3];
-    		$object_ligne->localtax1_type = $localtaxes_type[0];
-    		$object_ligne->localtax2_type = $localtaxes_type[2];
->>>>>>> ec27eb5b
 
 					$object->generateDocument($object->modelpdf, $outputlangs, $hidedetails, $hidedesc, $hideref);
 				}
@@ -1981,20 +1923,6 @@
 
 				print '<div class="clearboth"></div><br>';
 
-<<<<<<< HEAD
-=======
-				// Fetch Lines of current expense report
-				$sql = 'SELECT fde.rowid, fde.fk_expensereport, fde.fk_c_type_fees, fde.fk_projet, fde.date,';
-				$sql.= ' fde.tva_tx as vatrate, fde.vat_src_code, fde.comments, fde.qty, fde.value_unit, fde.total_ht, fde.total_tva, fde.total_ttc,';
-				$sql.= ' ctf.code as type_fees_code, ctf.label as type_fees_libelle,';
-				$sql.= ' pjt.rowid as projet_id, pjt.title as projet_title, pjt.ref as projet_ref';
-				$sql.= ' FROM '.MAIN_DB_PREFIX.'expensereport_det as fde';
-				$sql.= ' LEFT JOIN '.MAIN_DB_PREFIX.'c_type_fees as ctf ON fde.fk_c_type_fees=ctf.id';
-				$sql.= ' LEFT JOIN '.MAIN_DB_PREFIX.'projet as pjt ON fde.fk_projet=pjt.rowid';
-				$sql.= ' WHERE fde.fk_expensereport = '.$object->id;
-				$sql.= ' ORDER BY fde.date ASC';
-
->>>>>>> ec27eb5b
 				print '<div style="clear: both;"></div>';
 
 				$actiontouse='updateligne';
@@ -2049,36 +1977,8 @@
 							print '<td style="text-align:center;">'.dol_print_date($db->jdate($line->date), 'day').'</td>';
 							if (! empty($conf->projet->enabled))
 							{
-<<<<<<< HEAD
 								print '<td>';
 								if ($line->fk_projet > 0)
-=======
-								print '<tr class="oddeven">';
-
-								print '<td style="text-align:center;">';
-								print img_picto($langs->trans("Document"), "object_generic");
-								print ' <span>'.$piece_comptable.'</span></td>';
-								print '<td style="text-align:center;">'.dol_print_date($db->jdate($objp->date), 'day').'</td>';
-								if (! empty($conf->projet->enabled))
-								{
-    								print '<td>';
-    								if ($objp->projet_id > 0)
-    								{
-    									$projecttmp->id=$objp->projet_id;
-    									$projecttmp->ref=$objp->projet_ref;
-    									print $projecttmp->getNomUrl(1);
-    								}
-    								print '</td>';
-								}
-								// print '<td style="text-align:center;">'.$langs->trans("TF_".strtoupper(empty($objp->type_fees_libelle)?'OTHER':$objp->type_fees_libelle)).'</td>';
-								print '<td style="text-align:center;">'.($langs->trans(($objp->type_fees_code)) == $objp->type_fees_code ? $objp->type_fees_libelle : $langs->trans(($objp->type_fees_code))).'</td>';
-								print '<td style="text-align:left;">'.$objp->comments.'</td>';
-								print '<td style="text-align:right;">'.vatrate($objp->vatrate.($objp->vat_src_code?' ('.$objp->vat_src_code.')':''),true).'</td>';
-								print '<td style="text-align:right;">'.price($objp->value_unit).'</td>';
-								print '<td style="text-align:right;">'.$objp->qty.'</td>';
-
-								if ($action != 'editline')
->>>>>>> ec27eb5b
 								{
 									$projecttmp->id=$line->fk_projet;
 									$projecttmp->ref=$line->projet_ref;
@@ -2138,32 +2038,18 @@
 								if (! empty($conf->projet->enabled))
 								{
 									print '<td>';
-<<<<<<< HEAD
 									$formproject->select_projects(-1, $line->fk_projet,'fk_projet', 0, 0, 1, 1);
-=======
-									print '<textarea name="comments" class="flat_ndf centpercent">'.dol_escape_htmltag($objp->comments).'</textarea>';
->>>>>>> ec27eb5b
 									print '</td>';
 								}
 
-<<<<<<< HEAD
 								if (!empty($conf->global->MAIN_USE_EXPENSE_IK))
 								{
 									print '<td class="fk_c_exp_tax_cat">';
 									$params = array('fk_expense' => $object->id, 'fk_expense_det' => $line->rowid, 'date' => $line->dates);
 									print $form->selectExpenseCategories($line->fk_c_exp_tax_cat, 'fk_c_exp_tax_cat', 1, array(), 'fk_c_type_fees', $userauthor->default_c_exp_tax_cat, $params);
-=======
-									// VAT
-									print '<td style="text-align:right;">';
-									$seller=$mysoc;
-									$buyer=new Societe($db);
-									$selectedvat=(GETPOST("vatrate",'alpha')?GETPOST("vatrate",'alpha'):$objp->vatrate.($objp->vat_src_code?' ('.$objp->vat_src_code.')':''));
-									print $form->load_tva('vatrate', $selectedvat, $seller, $buyer, 0, 0, '', false, 1);
->>>>>>> ec27eb5b
 									print '</td>';
 								}
 
-<<<<<<< HEAD
 								// Select type
 								print '<td class="center">';
 								select_type_fees_id($line->fk_c_type_fees,'fk_c_type_fees');
@@ -2173,17 +2059,6 @@
 								print '<td>';
 								print '<textarea name="comments" class="flat_ndf centpercent">'.$line->comments.'</textarea>';
 								print '</td>';
-=======
-									// Unit price
-									print '<td style="text-align:right;">';
-									print '<input type="text" min="0" class="maxwidth100" name="value_unit" value="'.dol_escape_htmltag($objp->value_unit).'" />';
-									print '</td>';
-
-									// Quantity
-									print '<td style="text-align:right;">';
-									print '<input type="text" min="0" class="maxwidth50" name="qty" value="'.$objp->qty.'" />';    // We must be able to enter decimal qty
-									print '</td>';
->>>>>>> ec27eb5b
 
 								// VAT
 								print '<td style="text-align:right;">';
@@ -2213,104 +2088,93 @@
 								print '</td>';
 						}
 
-<<<<<<< HEAD
 						$i++;
 					}
+				}
+				
+				// Add a line
+				if (($object->fk_statut==0 || $object->fk_statut==99) && $action != 'editline' && $user->rights->expensereport->creer)
+				{
+					print '<tr class="liste_titre">';
+					print '<td></td>';
+					print '<td align="center">'.$langs->trans('Date').'</td>';
+					if (! empty($conf->projet->enabled)) print '<td class="minwidth100imp">'.$langs->trans('Project').'</td>';
+					if (!empty($conf->global->MAIN_USE_EXPENSE_IK)) print '<td>'.$langs->trans('CarCategory').'</td>';
+					print '<td align="center">'.$langs->trans('Type').'</td>';
+					print '<td>'.$langs->trans('Description').'</td>';
+					print '<td align="right">'.$langs->trans('VAT').'</td>';
+					print '<td align="right">'.$langs->trans('PriceUTTC').'</td>';
+					print '<td align="right">'.$langs->trans('Qty').'</td>';
+					print '<td colspan="3"></td>';
+					print '</tr>';
+
+					print '<tr '.$bc[true].'>';
+
+					print '<td></td>';
+
+					// Select date
+					print '<td align="center">';
+					$form->select_date($date?$date:-1,'date');
+					print '</td>';
+
+					// Select project
+					if (! empty($conf->projet->enabled))
+					{
+						print '<td>';
+						$formproject->select_projects(-1, $fk_projet, 'fk_projet', 0, 0, 1, 1);
+						print '</td>';
+					}
 					
-					//print '</div>';
-=======
-						$db->free($resql);
+					if (!empty($conf->global->MAIN_USE_EXPENSE_IK))
+					{
+						print '<td class="fk_c_exp_tax_cat">';
+						$params = array('fk_expense' => $object->id);
+						print $form->selectExpenseCategories('', 'fk_c_exp_tax_cat', 1, array(), 'fk_c_type_fees', $userauthor->default_c_exp_tax_cat, $params);
+						print '</td>';
 					}
->>>>>>> ec27eb5b
-
-					// Add a line
-					if (($object->fk_statut==0 || $object->fk_statut==99) && $action != 'editline' && $user->rights->expensereport->creer)
+
+					// Select type
+					print '<td align="center">';
+					select_type_fees_id($fk_c_type_fees,'fk_c_type_fees',1);
+					print '</td>';
+
+					// Add comments
+					print '<td>';
+					print '<textarea class="flat_ndf centpercent" name="comments">'.$comments.'</textarea>';
+					print '</td>';
+
+					// Select VAT
+					print '<td align="right">';
+					$defaultvat=-1;
+					if (! empty($conf->global->EXPENSEREPORT_NO_DEFAULT_VAT)) $conf->global->MAIN_VAT_DEFAULT_IF_AUTODETECT_FAILS = 'none';
+					print $form->load_tva('vatrate', ($vatrate!=''?$vatrate:$defaultvat), $mysoc, '', 0, 0, '', false, 1);
+					print '</td>';
+
+					// Unit price
+					print '<td align="right">';
+					print '<input type="text" class="right maxwidth50" name="value_unit" value="'.$value_unit.'">';
+					print '</td>';
+
+					// Quantity
+					print '<td align="right">';
+					print '<input type="text" min="0" class="right maxwidth50" name="qty" value="'.($qty?$qty:1).'">';    // We must be able to enter decimal qty
+					print '</td>';
+
+					if ($action != 'editline')
 					{
-						print '<tr class="liste_titre">';
-						print '<td></td>';
-						print '<td align="center">'.$langs->trans('Date').'</td>';
-						if (! empty($conf->projet->enabled)) print '<td class="minwidth100imp">'.$langs->trans('Project').'</td>';
-						if (!empty($conf->global->MAIN_USE_EXPENSE_IK)) print '<td>'.$langs->trans('CarCategory').'</td>';
-						print '<td align="center">'.$langs->trans('Type').'</td>';
-						print '<td>'.$langs->trans('Description').'</td>';
-						print '<td align="right">'.$langs->trans('VAT').'</td>';
-						print '<td align="right">'.$langs->trans('PriceUTTC').'</td>';
-						print '<td align="right">'.$langs->trans('Qty').'</td>';
-						print '<td colspan="3"></td>';
-						print '</tr>';
-
-						print '<tr '.$bc[true].'>';
-
-						print '<td></td>';
-
-						// Select date
-						print '<td align="center">';
-						$form->select_date($date?$date:-1,'date');
-						print '</td>';
-
-						// Select project
-						if (! empty($conf->projet->enabled))
-						{
-							print '<td>';
-							$formproject->select_projects(-1, $fk_projet, 'fk_projet', 0, 0, 1, 1);
-							print '</td>';
-						}
-						
-						if (!empty($conf->global->MAIN_USE_EXPENSE_IK))
-						{
-							print '<td class="fk_c_exp_tax_cat">';
-							$params = array('fk_expense' => $object->id);
-							print $form->selectExpenseCategories('', 'fk_c_exp_tax_cat', 1, array(), 'fk_c_type_fees', $userauthor->default_c_exp_tax_cat, $params);
-							print '</td>';
-						}
-
-						// Select type
-						print '<td align="center">';
-						select_type_fees_id($fk_c_type_fees,'fk_c_type_fees',1);
-						print '</td>';
-
-						// Add comments
-						print '<td>';
-						print '<textarea class="flat_ndf centpercent" name="comments">'.$comments.'</textarea>';
-						print '</td>';
-
-						// Select VAT
-						print '<td align="right">';
-						$defaultvat=-1;
-						if (! empty($conf->global->EXPENSEREPORT_NO_DEFAULT_VAT)) $conf->global->MAIN_VAT_DEFAULT_IF_AUTODETECT_FAILS = 'none';
-						print $form->load_tva('vatrate', ($vatrate!=''?$vatrate:$defaultvat), $mysoc, '', 0, 0, '', false, 1);
-						print '</td>';
-
-						// Unit price
-						print '<td align="right">';
-						print '<input type="text" class="right maxwidth50" name="value_unit" value="'.(GETPOST('value_unit','alpha')?GETPOST('value_unit','alpha'):dol_escape_htmltag($value_unit)).'">';
-						print '</td>';
-
-						// Quantity
-						print '<td align="right">';
-						print '<input type="text" min="0" class="right maxwidth50" name="qty" value="'.($qty?$qty:1).'">';    // We must be able to enter decimal qty
-						print '</td>';
-
-						if ($action != 'editline')
-						{
-						    print '<td align="right"></td>';
-						    print '<td align="right"></td>';
-						}
-
-						print '<td align="center"><input type="submit" value="'.$langs->trans("Add").'" name="bouton" class="button"></td>';
-
-						print '</tr>';
-					} // Fin si c'est payé/validé
-
-					print '</table>';
-					print '</div>';
-
-					print '</form>';
-				}
-				else
-				{
-					dol_print_error($db);
-				}
+						print '<td align="right"></td>';
+						print '<td align="right"></td>';
+					}
+
+					print '<td align="center"><input type="submit" value="'.$langs->trans("Add").'" name="bouton" class="button"></td>';
+
+					print '</tr>';
+				} // Fin si c'est payé/validé
+
+				print '</table>';
+				print '</div>';
+
+				print '</form>';
 
 				dol_fiche_end();
 
