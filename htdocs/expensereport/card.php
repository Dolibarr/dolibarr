--- conflicted
+++ resolved
@@ -117,11 +117,7 @@
 
 $upload_dir = $conf->expensereport->dir_output.'/'.dol_sanitizeFileName($object->ref);
 
-<<<<<<< HEAD
-$projectRequired = isModEnabled('project') && ! empty($conf->global->EXPENSEREPORT_PROJECT_IS_REQUIRED);
-=======
 $projectRequired = isModEnabled('project') && !empty($conf->global->EXPENSEREPORT_PROJECT_IS_REQUIRED);
->>>>>>> c9a2dea3
 $fileRequired = !empty($conf->global->EXPENSEREPORT_FILE_IS_REQUIRED);
 
 if ($object->id > 0) {
@@ -1701,11 +1697,7 @@
 			 // Thirdparty
 			 $morehtmlref.='<br>'.$langs->trans('ThirdParty') . ' : ' . $soc->getNomUrl(1);
 			 // Project
-<<<<<<< HEAD
 			 if (isModEnabled('project'))
-=======
-			 if (!empty($conf->project->enabled))
->>>>>>> c9a2dea3
 			 {
 			 $langs->load("projects");
 			 $morehtmlref.='<br>'.$langs->trans('Project') . ' ';
