<?php
/* Copyright (C) 2003      Rodolphe Quiedeville <rodolphe@quiedeville.org>
 * Copyright (C) 2004-2017 Laurent Destailleur  <eldy@users.sourceforge.net>
 * Copyright (C) 2005-2009 Regis Houssin        <regis.houssin@capnetworks.com>
 * Copyright (C) 2015-2017 Alexandre Spangaro   <aspangaro@zendsi.com>
 * Copyright (C) 2017      Ferran Marcet        <fmarcet@2byte.es>
 *
 * This program is free software; you can redistribute it and/or modify
 * it under the terms of the GNU General Public License as published by
 * the Free Software Foundation; either version 3 of the License, or
 * (at your option) any later version.
 *
 * This program is distributed in the hope that it will be useful,
 * but WITHOUT ANY WARRANTY; without even the implied warranty of
 * MERCHANTABILITY or FITNESS FOR A PARTICULAR PURPOSE.  See the
 * GNU General Public License for more details.
 *
 * You should have received a copy of the GNU General Public License
 * along with this program. If not, see <http://www.gnu.org/licenses/>.
 */

/**
 *  \file       	htdocs/expensereport/card.php
 *  \ingroup    	expensereport
 *  \brief      	Page for trip and expense report card
 */

$res=0;
require '../main.inc.php';
require_once DOL_DOCUMENT_ROOT . '/core/class/html.formfile.class.php';
require_once DOL_DOCUMENT_ROOT . '/core/class/CMailFile.class.php';
require_once DOL_DOCUMENT_ROOT . '/core/class/html.formmail.class.php';
require_once DOL_DOCUMENT_ROOT . '/core/class/html.formprojet.class.php';
require_once DOL_DOCUMENT_ROOT . '/projet/class/project.class.php';
require_once DOL_DOCUMENT_ROOT . '/compta/bank/class/account.class.php';
require_once DOL_DOCUMENT_ROOT . '/core/lib/expensereport.lib.php';
require_once DOL_DOCUMENT_ROOT . '/core/lib/price.lib.php';
require_once DOL_DOCUMENT_ROOT . '/core/modules/expensereport/modules_expensereport.php';
require_once DOL_DOCUMENT_ROOT . '/expensereport/class/expensereport.class.php';
require_once DOL_DOCUMENT_ROOT . '/expensereport/class/paymentexpensereport.class.php';
require_once DOL_DOCUMENT_ROOT . '/core/class/doleditor.class.php';
require_once DOL_DOCUMENT_ROOT . '/core/class/extrafields.class.php';
if (! empty($conf->accounting->enabled)) {
	require_once DOL_DOCUMENT_ROOT . '/accountancy/class/accountingjournal.class.php';
}

$langs->load("trips");
$langs->load("bills");
$langs->load("mails");

$action=GETPOST('action','aZ09');
$cancel=GETPOST('cancel','alpha');
$confirm = GETPOST('confirm', 'alpha');

$date_start = dol_mktime(0, 0, 0, GETPOST('date_debutmonth'), GETPOST('date_debutday'), GETPOST('date_debutyear'));
$date_end = dol_mktime(0, 0, 0, GETPOST('date_finmonth'), GETPOST('date_finday'), GETPOST('date_finyear'));
$date = dol_mktime(0, 0, 0, GETPOST('datemonth'), GETPOST('dateday'), GETPOST('dateyear'));
$fk_projet=GETPOST('fk_projet');
$vatrate=GETPOST('vatrate');
$ref=GETPOST("ref",'alpha');
$comments=GETPOST('comments');
$fk_c_type_fees=GETPOST('fk_c_type_fees','int');

// If socid provided by ajax company selector
if (! empty($_REQUEST['socid_id']))
{
	$_GET['socid'] = $_GET['socid_id'];
	$_POST['socid'] = $_POST['socid_id'];
	$_REQUEST['socid'] = $_REQUEST['socid_id'];
}

// Security check
$id=GETPOST("id",'int');
if ($user->societe_id) $socid=$user->societe_id;
$result = restrictedArea($user, 'expensereport', 0, 'expensereport');


// Hack to use expensereport dir
$rootfordata = DOL_DATA_ROOT;
$rootforuser = DOL_DATA_ROOT;
// If multicompany module is enabled, we redefine the root of data
if (! empty($conf->multicompany->enabled) && ! empty($conf->entity) && $conf->entity > 1)
{
	$rootfordata.='/'.$conf->entity;
}
$conf->expensereport->dir_output = $rootfordata.'/expensereport';

// Define $urlwithroot
$urlwithouturlroot=preg_replace('/'.preg_quote(DOL_URL_ROOT,'/').'$/i','',trim($dolibarr_main_url_root));
$urlwithroot=$urlwithouturlroot.DOL_URL_ROOT;		// This is to use external domain name found into config file
//$urlwithroot=DOL_MAIN_URL_ROOT;					// This is to use same domain name than current

// PDF
$hidedetails = (GETPOST('hidedetails', 'int') ? GETPOST('hidedetails', 'int') : (! empty($conf->global->MAIN_GENERATE_DOCUMENTS_HIDE_DETAILS) ? 1 : 0));
$hidedesc = (GETPOST('hidedesc', 'int') ? GETPOST('hidedesc', 'int') : (! empty($conf->global->MAIN_GENERATE_DOCUMENTS_HIDE_DESC) ? 1 : 0));
$hideref = (GETPOST('hideref', 'int') ? GETPOST('hideref', 'int') : (! empty($conf->global->MAIN_GENERATE_DOCUMENTS_HIDE_REF) ? 1 : 0));


$object=new ExpenseReport($db);
$extrafields = new ExtraFields($db);

// fetch optionals attributes and labels
$extralabels = $extrafields->fetch_name_optionals_label($object->table_element);

// Load object
include DOL_DOCUMENT_ROOT.'/core/actions_fetchobject.inc.php';  // Must be include, not include_once

// Initialize technical object to manage hooks of page. Note that conf->hooks_modules contains array of hook context
$hookmanager->initHooks(array('expensereportcard','globalcard'));

$permissionnote = $user->rights->expensereport->creer; 		// Used by the include of actions_setnotes.inc.php
$permissiondellink = $user->rights->expensereport->creer; 	// Used by the include of actions_dellink.inc.php
$permissionedit = $user->rights->expensereport->creer; 		// Used by the include of actions_lineupdown.inc.php




/*
 * Actions
 */

$parameters = array('socid' => $socid);
$reshook = $hookmanager->executeHooks('doActions', $parameters, $object, $action); // Note that $action and $object may have been modified by some hooks
if ($reshook < 0) setEventMessages($hookmanager->error, $hookmanager->errors, 'errors');

if (empty($reshook))
{
	if ($cancel)
	{
		if (! empty($backtopage))
		{
			header("Location: ".$backtopage);
			exit;
		}
		$action='';

    	$fk_projet='';
    	$date_start='';
    	$date_end='';
    	$date='';
    	$comments='';
    	$vatrate='';
    	$value_unit='';
    	$qty=1;
    	$fk_c_type_fees=-1;
	}

    include DOL_DOCUMENT_ROOT.'/core/actions_setnotes.inc.php'; 	// Must be include, not include_once

    include DOL_DOCUMENT_ROOT.'/core/actions_dellink.inc.php';		// Must be include, not include_once

    include DOL_DOCUMENT_ROOT.'/core/actions_lineupdown.inc.php';	// Must be include, not include_once

    // Action clone object
    if ($action == 'confirm_clone' && $confirm == 'yes' && $user->rights->expensereport->creer)
    {
        if (1==0 && ! GETPOST('clone_content') && ! GETPOST('clone_receivers'))
        {
            setEventMessages($langs->trans("NoCloneOptionsSpecified"), null, 'errors');
        }
        else
        {
            if ($object->id > 0)
            {
                // Because createFromClone modifies the object, we must clone it so that we can restore it later if it fails
                $orig = clone $object;

                $result=$object->createFromClone(GETPOST('fk_user_author','int'));
                if ($result > 0)
                {
                    header("Location: ".$_SERVER['PHP_SELF'].'?id='.$result);
                    exit;
                }
                else
                {
                    setEventMessages($object->error, $object->errors, 'errors');
                    $object = $orig;
                    $action='';
                }
            }
        }
    }

    if ($action == 'confirm_delete' && GETPOST("confirm") == "yes" && $id > 0 && $user->rights->expensereport->supprimer)
    {
    	$object = new ExpenseReport($db);
    	$result = $object->fetch($id);
    	$result = $object->delete($user);
    	if ($result >= 0)
    	{
    		header("Location: index.php");
    		exit;
    	}
    	else
    	{
    		setEventMessages($object->error, $object->errors, 'errors');
    	}
    }

    if ($action == 'add' && $user->rights->expensereport->creer)
    {
    	$object = new ExpenseReport($db);

    	$object->date_debut = $date_start;
    	$object->date_fin = $date_end;

    	$object->fk_user_author             = GETPOST('fk_user_author','int');
    	if (! ($object->fk_user_author > 0)) $object->fk_user_author = $user->id;

    	$fuser=new User($db);
    	$fuser->fetch($object->fk_user_author);

    	$object->fk_statut = 1;
    	$object->fk_c_paiement				= GETPOST('fk_c_paiement','int');
    	$object->fk_user_validator			= GETPOST('fk_user_validator','int');
    	$object->note_public				= GETPOST('note_public','none');
    	$object->note_private				= GETPOST('note_private','none');
    	// Fill array 'array_options' with data from add form
    	if (! $error)
    	{
    	    $ret = $extrafields->setOptionalsFromPost($extralabels, $object);
    	    if ($ret < 0) $error++;
    	}

    	if ($object->periode_existe($fuser,$object->date_debut,$object->date_fin))
    	{
    		$error++;
    		setEventMessages($langs->trans("ErrorDoubleDeclaration"), null, 'errors');
    		$action='create';
    	}

    	if (! $error)
    	{
    		$db->begin();

    		$id = $object->create($user);

    		if ($id > 0)
    		{
    			$db->commit();
    			Header("Location: ".$_SERVER["PHP_SELF"]."?id=".$id);
    			exit;
    		}
    		else
    		{
    			setEventMessages($object->error, $object->errors, 'errors');
    			$db->rollback();
    			$action='create';
    		}
    	}
    }

    if ($action == 'update' && $user->rights->expensereport->creer)
    {
    	$object = new ExpenseReport($db);
    	$object->fetch($id);

    	$object->date_debut = $date_start;
    	$object->date_fin = $date_end;

    	if($object->fk_statut < 3)
    	{
    		$object->fk_user_validator = GETPOST('fk_user_validator','int');
    	}

    	$object->fk_c_paiement = GETPOST('fk_c_paiement','int');
    	$object->note_public = GETPOST('note_public','none');
    	$object->note_private = GETPOST('note_private','none');
    	$object->fk_user_modif = $user->id;

    	$result = $object->update($user);
    	if ($result > 0)
    	{
    		header("Location: ".$_SERVER["PHP_SELF"]."?id=".$_POST['id']);
    		exit;
    	}
    	else
    	{
    		setEventMessages($object->error, $object->errors, 'errors');
    	}
    }

    if ($action == 'update_extras')
    {
        // Fill array 'array_options' with data from update form
        $extralabels = $extrafields->fetch_name_optionals_label($object->table_element);
        $ret = $extrafields->setOptionalsFromPost($extralabels, $object, GETPOST('attribute'));
        if ($ret < 0) $error++;

        if (! $error)
        {
            // Actions on extra fields (by external module or standard code)
            $hookmanager->initHooks(array('expensereportdao'));
            $parameters = array('id' => $object->id);
            $reshook = $hookmanager->executeHooks('insertExtraFields', $parameters, $object, $action); // Note that $action and $object may have been modified by
            // some hooks
            if (empty($reshook)) {
                $result = $object->insertExtraFields();
                if ($result < 0) {
                    $error++;
                }
            } else if ($reshook < 0)
                $error++;
        }

        if ($error)
            $action = 'edit_extras';
    }

    if ($action == "confirm_validate" && GETPOST("confirm") == "yes" && $id > 0 && $user->rights->expensereport->creer)
    {
    	$object = new ExpenseReport($db);
    	$object->fetch($id);
    	$result = $object->setValidate($user);

    	if ($result > 0)
    	{
    		// Define output language
    		if (empty($conf->global->MAIN_DISABLE_PDF_AUTOUPDATE))
    		{
    			$outputlangs = $langs;
    			$newlang = '';
    			if ($conf->global->MAIN_MULTILANGS && empty($newlang) && GETPOST('lang_id','aZ09')) $newlang = GETPOST('lang_id','aZ09');
    			if ($conf->global->MAIN_MULTILANGS && empty($newlang))	$newlang = $object->thirdparty->default_lang;
    			if (! empty($newlang)) {
    				$outputlangs = new Translate("", $conf);
    				$outputlangs->setDefaultLang($newlang);
    			}
    			$model=$object->modelpdf;
    			$ret = $object->fetch($id); // Reload to get new records

    			$object->generateDocument($model, $outputlangs, $hidedetails, $hidedesc, $hideref);
    		}
    	}

    	if ($result > 0 && $object->fk_user_validator > 0)
    	{
    		$langs->load("mails");

    		// TO
    		$destinataire = new User($db);
    		$destinataire->fetch($object->fk_user_validator);
    		$emailTo = $destinataire->email;

    		// FROM
    		$expediteur = new User($db);
    		$expediteur->fetch($object->fk_user_author);
    		$emailFrom = $expediteur->email;

    		if ($emailTo && $emailFrom)
    		{
    			$filename=array(); $filedir=array(); $mimetype=array();

    			// SUBJECT
    			$subject = $langs->transnoentities("ExpenseReportWaitingForApproval");

    			// CONTENT
    			$link = $urlwithroot.'/expensereport/card.php?id='.$object->id;
    			$message = $langs->transnoentities("ExpenseReportWaitingForApprovalMessage", $expediteur->getFullName($langs), get_date_range($object->date_debut,$object->date_fin,'',$langs), $link);

    			// Rebuild pdf
    			/*
    			$object->setDocModel($user,"");
    			$resultPDF = expensereport_pdf_create($db,$id,'',"",$langs);

    			if($resultPDF):
    			// ATTACHMENT
    			array_push($filename,dol_sanitizeFileName($object->ref).".pdf");
    			array_push($filedir,$conf->expensereport->dir_output . "/" . dol_sanitizeFileName($object->ref) . "/" . dol_sanitizeFileName($object->ref).".pdf");
    			array_push($mimetype,"application/pdf");
    			*/

    			// PREPARE SEND
    			$mailfile = new CMailFile($subject,$emailTo,$emailFrom,$message,$filedir,$mimetype,$filename);

    			if ($mailfile)
    			{
    				// SEND
    				$result=$mailfile->sendfile();
    				if ($result)
    				{
    					$mesg=$langs->trans('MailSuccessfulySent',$mailfile->getValidAddress($emailFrom,2),$mailfile->getValidAddress($emailTo,2));
    					setEventMessages($mesg, null, 'mesgs');
    					header("Location: ".$_SERVER["PHP_SELF"]."?id=".$id);
    					exit;
    				}
    				else
    				{
    					$langs->load("other");
    					if ($mailfile->error)
    					{
    						$mesg='';
    						$mesg.=$langs->trans('ErrorFailedToSendMail', $emailFrom, $emailTo);
    						$mesg.='<br>'.$mailfile->error;
    						setEventMessages($mesg, null, 'errors');
    					}
    					else
    					{
    						setEventMessages('No mail sent. Feature is disabled by option MAIN_DISABLE_ALL_MAILS', null, 'warnings');
    					}
    				}
    			}
    			else
    			{
    				setEventMessages($mailfile->error,$mailfile->errors,'errors');
    				$action='';
    			}
    		}
    		else
    		{
    			setEventMessages($langs->trans("NoEmailSentBadSenderOrRecipientEmail"), null, 'warnings');
    			$action='';
    		}
    	}
    	else
    	{
    		setEventMessages($object->error, $object->errors, 'errors');
    	}
    }

    if ($action == "confirm_save_from_refuse" && GETPOST("confirm") == "yes" && $id > 0 && $user->rights->expensereport->creer)
    {
    	$object = new ExpenseReport($db);
    	$object->fetch($id);
    	$result = $object->set_save_from_refuse($user);

    	if ($result > 0)
    	{
    		// Define output language
    		if (empty($conf->global->MAIN_DISABLE_PDF_AUTOUPDATE))
    		{
    			$outputlangs = $langs;
    			$newlang = '';
    			if ($conf->global->MAIN_MULTILANGS && empty($newlang) && GETPOST('lang_id','aZ09')) $newlang = GETPOST('lang_id','aZ09');
    			if ($conf->global->MAIN_MULTILANGS && empty($newlang))	$newlang = $object->thirdparty->default_lang;
    			if (! empty($newlang)) {
    				$outputlangs = new Translate("", $conf);
    				$outputlangs->setDefaultLang($newlang);
    			}
    			$model=$object->modelpdf;
    			$ret = $object->fetch($id); // Reload to get new records

    			$object->generateDocument($model, $outputlangs, $hidedetails, $hidedesc, $hideref);
    		}
    	}

    	if ($result > 0)
    	{
    		// Send mail

   			// TO
   			$destinataire = new User($db);
   			$destinataire->fetch($object->fk_user_validator);
   			$emailTo = $destinataire->email;

			// FROM
			$expediteur = new User($db);
			$expediteur->fetch($object->fk_user_author);
			$emailFrom = $expediteur->email;

   			if ($emailFrom && $emailTo)
   			{
    			$filename=array(); $filedir=array(); $mimetype=array();

   			    // SUBJECT
    			$subject = $langs->transnoentities("ExpenseReportWaitingForReApproval");

    			// CONTENT
    			$link = $urlwithroot.'/expensereport/card.php?id='.$object->id;
				$dateRefusEx = explode(" ",$object->date_refuse);
    			$message = $langs->transnoentities("ExpenseReportWaitingForReApprovalMessage", $dateRefusEx[0], $object->detail_refuse, $expediteur->getFullName($langs), $link);

   				// Rebuild pdf
				/*
				$object->setDocModel($user,"");
				$resultPDF = expensereport_pdf_create($db,$object,'',"",$langs);

   				if($resultPDF)
   				{
   					// ATTACHMENT
   					$filename=array(); $filedir=array(); $mimetype=array();
   					array_push($filename,dol_sanitizeFileName($object->ref).".pdf");
   					array_push($filedir,$conf->expensereport->dir_output . "/" . dol_sanitizeFileName($object->ref) . "/" . dol_sanitizeFileName($object->ref_number).".pdf");
   					array_push($mimetype,"application/pdf");
				}
				*/


    			// PREPARE SEND
    			$mailfile = new CMailFile($subject,$emailTo,$emailFrom,$message,$filedir,$mimetype,$filename);

    			if ($mailfile)
    			{
    				// SEND
    				$result=$mailfile->sendfile();
    				if ($result)
    				{
    					$mesg=$langs->trans('MailSuccessfulySent',$mailfile->getValidAddress($emailFrom,2),$mailfile->getValidAddress($emailTo,2));
    					setEventMessages($mesg, null, 'mesgs');
    					header("Location: ".$_SERVER["PHP_SELF"]."?id=".$id);
    					exit;
    				}
    				else
    				{
    					$langs->load("other");
    					if ($mailfile->error)
    					{
    						$mesg='';
    						$mesg.=$langs->trans('ErrorFailedToSendMail', $emailFrom, $emailTo);
    						$mesg.='<br>'.$mailfile->error;
    						setEventMessages($mesg, null, 'errors');
    					}
    					else
    					{
    						setEventMessages('No mail sent. Feature is disabled by option MAIN_DISABLE_ALL_MAILS', null, 'warnings');
    					}
    				}
    			}
    			else
    			{
    				setEventMessages($mailfile->error,$mailfile->errors,'errors');
    				$action='';
    			}
    		}
    		else
    		{
    			setEventMessages($langs->trans("NoEmailSentBadSenderOrRecipientEmail"), null, 'warnings');
    			$action='';
    		}
    	}
    	else
    	{
    		setEventMessages($object->error, $object->errors, 'errors');
    	}
    }

    // Approve
    if ($action == "confirm_approve" && GETPOST("confirm") == "yes" && $id > 0 && $user->rights->expensereport->approve)
    {
    	$object = new ExpenseReport($db);
    	$object->fetch($id);

    	$result = $object->setApproved($user);

    	if ($result > 0)
    	{
    		// Define output language
    		if (empty($conf->global->MAIN_DISABLE_PDF_AUTOUPDATE))
    		{
    			$outputlangs = $langs;
    			$newlang = '';
    			if ($conf->global->MAIN_MULTILANGS && empty($newlang) && GETPOST('lang_id','aZ09')) $newlang = GETPOST('lang_id','aZ09');
    			if ($conf->global->MAIN_MULTILANGS && empty($newlang))	$newlang = $object->thirdparty->default_lang;
    			if (! empty($newlang)) {
    				$outputlangs = new Translate("", $conf);
    				$outputlangs->setDefaultLang($newlang);
    			}
    			$model=$object->modelpdf;
    			$ret = $object->fetch($id); // Reload to get new records

    			$object->generateDocument($model, $outputlangs, $hidedetails, $hidedesc, $hideref);
    		}
    	}

    	if ($result > 0)
    	{
    		// Send mail

  			// TO
   			$destinataire = new User($db);
   			$destinataire->fetch($object->fk_user_author);
   			$emailTo = $destinataire->email;

   			// CC
   			$emailCC = $conf->global->NDF_CC_EMAILS;
            if (empty($emailTo)) $emailTo=$emailCC;

			// FROM
   			$expediteur = new User($db);
   			$expediteur->fetch($object->fk_user_valid);
   			$emailFrom = $expediteur->email;

   			if ($emailFrom && $emailTo)
   			{
    			$filename=array(); $filedir=array(); $mimetype=array();

   			    // SUBJECT
       			$subject = $langs->transnoentities("ExpenseReportApproved");

       			// CONTENT
       			$link = $urlwithroot.'/expensereport/card.php?id='.$object->id;
       			$message = $langs->transnoentities("ExpenseReportApprovedMessage", $object->ref, $destinataire->getFullName($langs), $expediteur->getFullName($langs), $link);

       			// Rebuilt pdf
    			/*
        		$object->setDocModel($user,"");
        		$resultPDF = expensereport_pdf_create($db,$object,'',"",$langs);

        		if($resultPDF
    			{
        			// ATTACHMENT
        			$filename=array(); $filedir=array(); $mimetype=array();
        			array_push($filename,dol_sanitizeFileName($object->ref).".pdf");
        			array_push($filedir, $conf->expensereport->dir_output."/".dol_sanitizeFileName($object->ref)."/".dol_sanitizeFileName($object->ref).".pdf");
        			array_push($mimetype,"application/pdf");
    			}
    			*/

        		$mailfile = new CMailFile($subject,$emailTo,$emailFrom,$message,$filedir,$mimetype,$filename);

       			if ($mailfile)
       			{
       				// SEND
       				$result=$mailfile->sendfile();
       				if ($result)
       				{
       					$mesg=$langs->trans('MailSuccessfulySent',$mailfile->getValidAddress($emailFrom,2),$mailfile->getValidAddress($emailTo,2));
       					setEventMessages($mesg, null, 'mesgs');
       					header("Location: ".$_SERVER["PHP_SELF"]."?id=".$id);
       					exit;
       				}
       				else
       				{
       					$langs->load("other");
       					if ($mailfile->error)
       					{
       						$mesg='';
       						$mesg.=$langs->trans('ErrorFailedToSendMail', $emailFrom, $emailTo);
       						$mesg.='<br>'.$mailfile->error;
       						setEventMessages($mesg, null, 'errors');
       					}
       					else
       					{
       						setEventMessages('No mail sent. Feature is disabled by option MAIN_DISABLE_ALL_MAILS', null, 'warnings');
       					}
       				}
       			}
       			else
       			{
       				setEventMessages($mailfile->error,$mailfile->errors,'errors');
       				$action='';
       			}
   			}
    		else
    		{
    			setEventMessages($langs->trans("NoEmailSentBadSenderOrRecipientEmail"), null, 'warnings');
    			$action='';
    		}
    	}
   		else
   		{
   			setEventMessages($langs->trans("FailedtoSetToApprove"), null, 'warnings');
   			$action='';
   		}
   	}
   	else
   	{
   		setEventMessages($object->error, $object->errors, 'errors');
   	}

    if ($action == "confirm_refuse" && GETPOST('confirm')=="yes" && $id > 0 && $user->rights->expensereport->approve)
    {
    	$object = new ExpenseReport($db);
    	$object->fetch($id);

    	$result = $object->setDeny($user,GETPOST('detail_refuse'));

    	if ($result > 0)
    	{
    		// Define output language
    		if (empty($conf->global->MAIN_DISABLE_PDF_AUTOUPDATE))
    		{
    			$outputlangs = $langs;
    			$newlang = '';
    			if ($conf->global->MAIN_MULTILANGS && empty($newlang) && GETPOST('lang_id','aZ09')) $newlang = GETPOST('lang_id','aZ09');
    			if ($conf->global->MAIN_MULTILANGS && empty($newlang))	$newlang = $object->thirdparty->default_lang;
    			if (! empty($newlang)) {
    				$outputlangs = new Translate("", $conf);
    				$outputlangs->setDefaultLang($newlang);
    			}
    			$model=$object->modelpdf;
    			$ret = $object->fetch($id); // Reload to get new records

    			$object->generateDocument($model, $outputlangs, $hidedetails, $hidedesc, $hideref);
    		}
    	}

    	if ($result > 0)
    	{
    		// Send mail

    		// TO
    		$destinataire = new User($db);
    		$destinataire->fetch($object->fk_user_author);
    		$emailTo = $destinataire->email;

    		// FROM
    		$expediteur = new User($db);
    		$expediteur->fetch($object->fk_user_refuse);
    		$emailFrom = $expediteur->email;

    		if ($emailFrom && $emailTo)
    		{
    			$filename=array(); $filedir=array(); $mimetype=array();

    		    // SUBJECT
       			$subject = $langs->transnoentities("ExpenseReportRefused");

       			// CONTENT
       			$link = $urlwithroot.'/expensereport/card.php?id='.$object->id;
    			$message = $langs->transnoentities("ExpenseReportRefusedMessage", $object->ref, $destinataire->getFullName($langs), $expediteur->getFullName($langs), $_POST['detail_refuse'], $link);

       			// Rebuilt pdf
    			/*
        		$object->setDocModel($user,"");
        		$resultPDF = expensereport_pdf_create($db,$object,'',"",$langs);

        		if($resultPDF
    			{
        			// ATTACHMENT
        			$filename=array(); $filedir=array(); $mimetype=array();
        			array_push($filename,dol_sanitizeFileName($object->ref).".pdf");
        			array_push($filedir, $conf->expensereport->dir_output."/".dol_sanitizeFileName($object->ref)."/".dol_sanitizeFileName($object->ref).".pdf");
        			array_push($mimetype,"application/pdf");
    			}
    			*/

        		// PREPARE SEND
        		$mailfile = new CMailFile($subject,$emailTo,$emailFrom,$message,$filedir,$mimetype,$filename);

        		if ($mailfile)
        		{
        			// SEND
        			$result=$mailfile->sendfile();
        			if ($result)
        			{
        				$mesg=$langs->trans('MailSuccessfulySent',$mailfile->getValidAddress($emailFrom,2),$mailfile->getValidAddress($emailTo,2));
        				setEventMessages($mesg, null, 'mesgs');
        				header("Location: ".$_SERVER["PHP_SELF"]."?id=".$id);
        				exit;
        			}
        			else
        			{
        				$langs->load("other");
        				if ($mailfile->error)
        				{
        					$mesg='';
        					$mesg.=$langs->trans('ErrorFailedToSendMail', $emailFrom, $emailTo);
        					$mesg.='<br>'.$mailfile->error;
        					setEventMessages($mesg, null, 'errors');
        				}
        				else
        				{
        					setEventMessages('No mail sent. Feature is disabled by option MAIN_DISABLE_ALL_MAILS', null, 'warnings');
        				}
        			}
        		}
        		else
        		{
        			setEventMessages($mailfile->error,$mailfile->errors,'errors');
        			$action='';
        		}
        	}
        	else
        	{
        		setEventMessages($langs->trans("NoEmailSentBadSenderOrRecipientEmail"), null, 'warnings');
        		$action='';
        	}
    	}
    	else
    	{
    	    setEventMessages($langs->trans("FailedtoSetToDeny"), null, 'warnings');
    	    $action='';
    	}
    }
    else
    {
    	setEventMessages($object->error, $object->errors, 'errors');
    }

    //var_dump($user->id == $object->fk_user_validator);exit;
    if ($action == "confirm_cancel" && GETPOST('confirm')=="yes" && GETPOST('detail_cancel') && $id > 0 && $user->rights->expensereport->creer)
    {
    	$object = new ExpenseReport($db);
    	$object->fetch($id);

    	if ($user->id == $object->fk_user_valid || $user->id == $object->fk_user_author)
    	{
    		$result = $object->set_cancel($user,GETPOST('detail_cancel'));

    		if ($result > 0)
    		{
    			// Define output language
    			if (empty($conf->global->MAIN_DISABLE_PDF_AUTOUPDATE))
    			{
    				$outputlangs = $langs;
    				$newlang = '';
    				if ($conf->global->MAIN_MULTILANGS && empty($newlang) && GETPOST('lang_id','aZ09')) $newlang = GETPOST('lang_id','aZ09');
    				if ($conf->global->MAIN_MULTILANGS && empty($newlang))	$newlang = $object->thirdparty->default_lang;
    				if (! empty($newlang)) {
    					$outputlangs = new Translate("", $conf);
    					$outputlangs->setDefaultLang($newlang);
    				}
    				$model=$object->modelpdf;
    				$ret = $object->fetch($id); // Reload to get new records

    				$object->generateDocument($model, $outputlangs, $hidedetails, $hidedesc, $hideref);
    			}
    		}

    		if ($result > 0)
    		{
    			// Send mail

    			// TO
    			$destinataire = new User($db);
    			$destinataire->fetch($object->fk_user_author);
    			$emailTo = $destinataire->email;

    			// FROM
    			$expediteur = new User($db);
    			$expediteur->fetch($object->fk_user_cancel);
    			$emailFrom = $expediteur->email;

    			if ($emailFrom && $emailTo)
    			{
    			    $filename=array(); $filedir=array(); $mimetype=array();

    			    // SUBJECT
    				$subject = $langs->transnoentities("ExpenseReportCanceled");

    				// CONTENT
    				$link = $urlwithroot.'/expensereport/card.php?id='.$object->id;
    				$message = $langs->transnoentities("ExpenseReportCanceledMessage", $object->ref, $destinataire->getFullName($langs), $expediteur->getFullName($langs), $_POST['detail_cancel'], $link);

    				// Rebuilt pdf
    				/*
    				$object->setDocModel($user,"");
    				$resultPDF = expensereport_pdf_create($db,$object,'',"",$langs);

    				if($resultPDF
    				{
    					// ATTACHMENT
    					$filename=array(); $filedir=array(); $mimetype=array();
    					array_push($filename,dol_sanitizeFileName($object->ref).".pdf");
    					array_push($filedir, $conf->expensereport->dir_output."/".dol_sanitizeFileName($object->ref)."/".dol_sanitizeFileName($object->ref).".pdf");
    					array_push($mimetype,"application/pdf");
    				}
    				*/

        			// PREPARE SEND
        			$mailfile = new CMailFile($subject,$emailTo,$emailFrom,$message,$filedir,$mimetype,$filename);

        			if ($mailfile)
        			{
        				// SEND
        				$result=$mailfile->sendfile();
        				if ($result)
        				{
        					$mesg=$langs->trans('MailSuccessfulySent',$mailfile->getValidAddress($emailFrom,2),$mailfile->getValidAddress($emailTo,2));
        					setEventMessages($mesg, null, 'mesgs');
        					header("Location: ".$_SERVER["PHP_SELF"]."?id=".$id);
        					exit;
        				}
        				else
        				{
        					$langs->load("other");
        					if ($mailfile->error)
        					{
        						$mesg='';
        						$mesg.=$langs->trans('ErrorFailedToSendMail', $emailFrom, $emailTo);
        						$mesg.='<br>'.$mailfile->error;
        						setEventMessages($mesg, null, 'errors');
        					}
        					else
        					{
        						setEventMessages('No mail sent. Feature is disabled by option MAIN_DISABLE_ALL_MAILS', null, 'warnings');
        					}
        				}
        			}
        			else
        			{
        				setEventMessages($mailfile->error,$mailfile->errors,'errors');
        				$action='';
        			}
    			}
    			else
    			{
    			    setEventMessages($langs->trans("NoEmailSentBadSenderOrRecipientEmail"), null, 'warnings');
    			    $action='';
    			}
    		}
    		else
    		{
    			setEventMessages($langs->trans("FailedToSetToCancel"), null, 'warnings');
    			$action='';
    		}
    	}
    	else
    	{
    		setEventMessages($object->error, $object->errors, 'errors');
    	}
    }

    if ($action == "confirm_brouillonner" && GETPOST('confirm')=="yes" && $id > 0 && $user->rights->expensereport->creer)
    {
    	$object = new ExpenseReport($db);
    	$object->fetch($id);
    	if ($user->id == $object->fk_user_author || $user->id == $object->fk_user_valid)
    	{
    		$result = $object->setStatut(0);

    		if ($result > 0)
    		{
    			// Define output language
    			if (empty($conf->global->MAIN_DISABLE_PDF_AUTOUPDATE))
    			{
    				$outputlangs = $langs;
    				$newlang = '';
    				if ($conf->global->MAIN_MULTILANGS && empty($newlang) && GETPOST('lang_id','aZ09')) $newlang = GETPOST('lang_id','aZ09');
    				if ($conf->global->MAIN_MULTILANGS && empty($newlang))	$newlang = $object->thirdparty->default_lang;
    				if (! empty($newlang)) {
    					$outputlangs = new Translate("", $conf);
    					$outputlangs->setDefaultLang($newlang);
    				}
    				$model=$object->modelpdf;
    				$ret = $object->fetch($id); // Reload to get new records

    				$object->generateDocument($model, $outputlangs, $hidedetails, $hidedesc, $hideref);
    			}
    		}

    		if ($result > 0)
    		{
    			header("Location: ".$_SERVER["PHP_SELF"]."?id=".$id);
    			exit;
    		}
    		else
    		{
    			setEventMessages($object->error, $object->errors, 'errors');
    		}
    	}
    	else
    	{
    		setEventMessages("NOT_AUTHOR", '', 'errors');
    	}
    }

    if ($action == 'set_paid' && $id > 0 && $user->rights->expensereport->to_paid)
    {
    	$object = new ExpenseReport($db);
    	$object->fetch($id);

    	$result = $object->set_paid($id, $user);

    	if ($result > 0)
    	{
    		// Define output language
    		if (empty($conf->global->MAIN_DISABLE_PDF_AUTOUPDATE))
    		{
    			$outputlangs = $langs;
    			$newlang = '';
    			if ($conf->global->MAIN_MULTILANGS && empty($newlang) && GETPOST('lang_id','aZ09')) $newlang = GETPOST('lang_id','aZ09');
    			if ($conf->global->MAIN_MULTILANGS && empty($newlang))	$newlang = $object->thirdparty->default_lang;
    			if (! empty($newlang)) {
    				$outputlangs = new Translate("", $conf);
    				$outputlangs->setDefaultLang($newlang);
    			}
    			$model=$object->modelpdf;
    			$ret = $object->fetch($id); // Reload to get new records

    			$object->generateDocument($model, $outputlangs, $hidedetails, $hidedesc, $hideref);
    		}
    	}

    	if ($result > 0)
    	{
    		// Send mail

    		// TO
    		$destinataire = new User($db);
    		$destinataire->fetch($object->fk_user_author);
    		$emailTo = $destinataire->email;

    		// FROM
    		$expediteur = new User($db);
    		$expediteur->fetch($user->id);
    		$emailFrom = $expediteur->email;

    		if ($emailFrom && $emailTo)
    		{
    			$filename=array(); $filedir=array(); $mimetype=array();

    		    // SUBJECT
    			$subject = $langs->transnoentities("ExpenseReportPaid");

    			// CONTENT
    			$link = $urlwithroot.'/expensereport/card.php?id='.$object->id;
    			$message = $langs->transnoentities("ExpenseReportPaidMessage", $object->ref, $destinataire->getFullName($langs), $expediteur->getFullName($langs), $link);

        		// CONTENT
        		$message = "Bonjour {$destinataire->firstname},\n\n";
        		$message.= "Votre note de frais \"{$object->ref}\" vient d'être payée.\n";
        		$message.= "- Payeur : {$expediteur->firstname} {$expediteur->lastname}\n";
        		$message.= "- Lien : {$dolibarr_main_url_root}/expensereport/card.php?id={$object->id}\n\n";
        		$message.= "Bien cordialement,\n' SI";

        		// Generate pdf before attachment
        		$object->setDocModel($user,"");
        		$resultPDF = expensereport_pdf_create($db,$object,'',"",$langs);

        		// PREPARE SEND
        		$mailfile = new CMailFile($subject,$emailTo,$emailFrom,$message,$filedir,$mimetype,$filename);

        		if ($mailfile)
        		{
        			// SEND
    				$result=$mailfile->sendfile();
        			if ($result)
        			{
        				$mesg=$langs->trans('MailSuccessfulySent',$mailfile->getValidAddress($emailFrom,2),$mailfile->getValidAddress($emailTo,2));
        				setEventMessages($mesg, null, 'mesgs');
        				header("Location: ".$_SERVER["PHP_SELF"]."?id=".$id);
        				exit;
        			}
        			else
        			{
    					$langs->load("other");
        				if ($mailfile->error)
        				{
        					$mesg='';
        					$mesg.=$langs->trans('ErrorFailedToSendMail', $emailFrom, $emailTo);
        					$mesg.='<br>'.$mailfile->error;
        					setEventMessages($mesg, null, 'errors');
        				}
        				else
        				{
        					setEventMessages('No mail sent. Feature is disabled by option MAIN_DISABLE_ALL_MAILS', null, 'warnings');
        				}
        			}
        		}
        		else
        		{
        			setEventMessages($mailfile->error,$mailfile->errors,'errors');
        			$action='';
        		}
    		}
    		else
    		{
    		    setEventMessages($langs->trans("NoEmailSentBadSenderOrRecipientEmail"), null, 'warnings');
    		    $action='';
    		}
    	}
    	else
    	{
    		setEventMessages($langs->trans("FailedToSetPaid"), null, 'warnings');
    		$action='';
    	}
    }
    else
    {
    	setEventMessages($object->error, $object->errors, 'errors');
    }

    if ($action == "addline" && $user->rights->expensereport->creer)
    {
    	$error = 0;

		// if VAT is not used in Dolibarr, set VAT rate to 0 because VAT rate is necessary.
    	if (empty($vatrate)) $vatrate = "0.000";
    	$vatrate = price2num($vatrate);

		$value_unit=price2num(GETPOST('value_unit'),'MU');
    	$fk_c_exp_tax_cat = GETPOST('fk_c_exp_tax_cat');

    	$qty  = GETPOST('qty','int');
    	if (empty($qty)) $qty=1;

    	if (! $fk_c_type_fees > 0)
    	{
    		$error++;
    		setEventMessages($langs->trans("ErrorFieldRequired", $langs->transnoentitiesnoconv("Type")), null, 'errors');
    		$action='';
    	}

    	if ($vatrate < 0 || $vatrate == '')
    	{
    		$error++;
    		setEventMessages($langs->trans("ErrorFieldRequired", $langs->transnoentitiesnoconv("VAT")), null, 'errors');
    		$action='';
    	}

        /* Projects are never required. To force them, check module forceproject
    	if ($conf->projet->enabled)
    	{
    		if (empty($object_ligne->fk_projet) || $object_ligne->fk_projet==-1)
    		{
    			$error++;
    			setEventMessages($langs->trans("ErrorFieldRequired", $langs->transnoentitiesnoconv("Project")), null, 'errors');
    		}
    	}*/

    	// Si aucune date n'est rentrée
    	if (empty($date) || $date=="--")
    	{
    		$error++;
    		setEventMessages($langs->trans("ErrorFieldRequired", $langs->transnoentitiesnoconv("Date")), null, 'errors');
    	}
    	// Si aucun prix n'est rentré
    	if($value_unit==0)
    	{
    		$error++;
    		setEventMessages($langs->trans("ErrorFieldRequired", $langs->transnoentitiesnoconv("PriceUTTC")), null, 'errors');
    	}

    	// S'il y'a eu au moins une erreur
    	if (! $error)
    	{
    		$type = 0;	// TODO What if service ?

			// Insert line
			$result = $object->addline($qty,$value_unit,$fk_c_type_fees,$vatrate,$date,$comments,$fk_projet,$fk_c_exp_tax_cat,$type);
			if ($result > 0) {
				$ret = $object->fetch($object->id); // Reload to get new records

				if (empty($conf->global->MAIN_DISABLE_PDF_AUTOUPDATE)) {
					// Define output language
					$outputlangs = $langs;
					$newlang = GETPOST('lang_id', 'alpha');
					if (! empty($conf->global->MAIN_MULTILANGS) && empty($newlang))
						$newlang = $object->thirdparty->default_lang;
					if (! empty($newlang)) {
						$outputlangs = new Translate("", $conf);
						$outputlangs->setDefaultLang($newlang);
					}

					$object->generateDocument($object->modelpdf, $outputlangs, $hidedetails, $hidedesc, $hideref);
				}

				unset($qty);
				unset($value_unit);
				unset($vatrate);
				unset($comments);
				unset($fk_c_type_fees);
				unset($fk_projet);

				unset($date);

			} else {
				setEventMessages($object->error, $object->errors, 'errors');
			}
    	}

    	$action='';
    }

    if ($action == 'confirm_delete_line' && GETPOST("confirm") == "yes" && $user->rights->expensereport->creer)
    {
    	$object = new ExpenseReport($db);
    	$object->fetch($id);

    	$object_ligne = new ExpenseReportLine($db);
    	$object_ligne->fetch(GETPOST("rowid"));
    	$total_ht = $object_ligne->total_ht;
    	$total_tva = $object_ligne->total_tva;

    	$result=$object->deleteline(GETPOST("rowid"), $user);
    	if ($result >= 0)
    	{
    		if ($result > 0)
    		{
    			// Define output language
    			if (empty($conf->global->MAIN_DISABLE_PDF_AUTOUPDATE))
    			{
    				$outputlangs = $langs;
    				$newlang = '';
    				if ($conf->global->MAIN_MULTILANGS && empty($newlang) && GETPOST('lang_id','aZ09')) $newlang = GETPOST('lang_id','aZ09');
    				if ($conf->global->MAIN_MULTILANGS && empty($newlang))	$newlang = $object->thirdparty->default_lang;
    				if (! empty($newlang)) {
    					$outputlangs = new Translate("", $conf);
    					$outputlangs->setDefaultLang($newlang);
    				}
    				$model=$object->modelpdf;
    				$ret = $object->fetch($id); // Reload to get new records

    				$object->generateDocument($model, $outputlangs, $hidedetails, $hidedesc, $hideref);
    			}
    		}

    		$object->update_totaux_del($object_ligne->total_ht,$object_ligne->total_tva);
    		header("Location: ".$_SERVER["PHP_SELF"]."?id=".$_GET['id']);
    		exit;
    	}
    	else
    	{
    		setEventMessages($object->error, $object->errors, 'errors');
    	}
    }

    if ($action == "updateligne" && $user->rights->expensereport->creer)
    {
    	$object = new ExpenseReport($db);
    	$object->fetch($id);

    	$rowid = $_POST['rowid'];
    	$type_fees_id = GETPOST('fk_c_type_fees');
		$fk_c_exp_tax_cat = GETPOST('fk_c_exp_tax_cat');
    	$projet_id = $fk_projet;
    	$comments = GETPOST('comments');
    	$qty = GETPOST('qty');
    	$value_unit = GETPOST('value_unit');
    	$vatrate = GETPOST('vatrate');

        // if VAT is not used in Dolibarr, set VAT rate to 0 because VAT rate is necessary.
        if (empty($vatrate)) $vatrate = "0.000";
        $vatrate = price2num($vatrate);

    	if (! GETPOST('fk_c_type_fees') > 0)
    	{
    		$error++;
    		setEventMessages($langs->trans("ErrorFieldRequired", $langs->transnoentitiesnoconv("Type")), null, 'errors');
    		$action='';
    	}
    	if ((int) $vatrate < 0 || $vatrate == '')
    	{
    		$error++;
    		setEventMessages($langs->trans("ErrorFieldRequired", $langs->transnoentitiesnoconv("Vat")), null, 'errors');
    		$action='';
    	}

    	if (! $error)
    	{
    	    // TODO Use update method of ExpenseReportLine
    		$result = $object->updateline($rowid, $type_fees_id, $projet_id, $vatrate, $comments, $qty, $value_unit, $date, $id, $fk_c_exp_tax_cat);
    		if ($result >= 0)
    		{
    			if ($result > 0)
    			{
    				// Define output language
    				if (empty($conf->global->MAIN_DISABLE_PDF_AUTOUPDATE))
    				{
    					$outputlangs = $langs;
    					$newlang = '';
    					if ($conf->global->MAIN_MULTILANGS && empty($newlang) && GETPOST('lang_id','aZ09')) $newlang = GETPOST('lang_id','aZ09');
    					if ($conf->global->MAIN_MULTILANGS && empty($newlang))	$newlang = $object->thirdparty->default_lang;
    					if (! empty($newlang)) {
    						$outputlangs = new Translate("", $conf);
    						$outputlangs->setDefaultLang($newlang);
    					}
    					$model=$object->modelpdf;
    					$ret = $object->fetch($id); // Reload to get new records

    					$object->generateDocument($model, $outputlangs, $hidedetails, $hidedesc, $hideref);
    				}
    			}

    			$result = $object->recalculer($id);

    			header("Location: ".$_SERVER["PHP_SELF"]."?id=".$id);
    			exit;
    		}
    		else
    		{
    			setEventMessages($object->error, $object->errors, 'errors');
    		}
    	}
    }

	// Actions when printing a doc from card
    include DOL_DOCUMENT_ROOT.'/core/actions_printing.inc.php';

    // Actions to send emails
    $trigger_name='EXPENSEREPORT_SENTBYMAIL';
    $autocopy='MAIN_MAIL_AUTOCOPY_EXPENSEREPORT_TO';
    $trackid='exp'.$object->id;
    include DOL_DOCUMENT_ROOT.'/core/actions_sendmails.inc.php';

    // Actions to build doc
    $upload_dir = $conf->expensereport->dir_output;
    $permissioncreate = $user->rights->expensereport->creer;
    include DOL_DOCUMENT_ROOT.'/core/actions_builddoc.inc.php';
}


/*
 * View
 */

$title=$langs->trans("ExpenseReport") . " - " . $langs->trans("Card");
$helpurl="EN:Module_Expense_Reports";
llxHeader("",$title,$helpurl);

$form = new Form($db);
$formfile = new FormFile($db);
$formproject = new FormProjets($db);
$projecttmp = new Project($db);
$paymentexpensereportstatic=new PaymentExpenseReport($db);
$bankaccountstatic = new Account($db);

// Create
if ($action == 'create')
{
	print load_fiche_titre($langs->trans("NewTrip"));

	print '<form action="'.$_SERVER['PHP_SELF'].'" method="post" name="create">';
	print '<input type="hidden" name="token" value="'.$_SESSION['newtoken'].'">';
	print '<input type="hidden" name="action" value="add">';

	dol_fiche_head('');

	print '<table class="border" width="100%">';
	print '<tbody>';

	// Date start
	print '<tr>';
	print '<td class="titlefieldcreate fieldrequired">'.$langs->trans("DateStart").'</td>';
	print '<td>';
	$form->select_date($date_start?$date_start:-1,'date_debut',0,0,0,'',1,1);
	print '</td>';
	print '</tr>';

	// Date end
	print '<tr>';
	print '<td class="fieldrequired">'.$langs->trans("DateEnd").'</td>';
	print '<td>';
	$form->select_date($date_end?$date_end:-1,'date_fin',0,0,0,'',1,1);
	print '</td>';
	print '</tr>';

	print '<tr>';
	print '<td class="fieldrequired">'.$langs->trans("User").'</td>';
	print '<td>';
	$defaultselectuser=$user->id;
	if (GETPOST('fk_user_author') > 0) $defaultselectuser=GETPOST('fk_user_author');
    $include_users = 'hierarchyme';
    if (! empty($conf->global->MAIN_USE_ADVANCED_PERMS) && ! empty($user->rights->expensereport->writeall_advance)) $include_users=array();
	$s=$form->select_dolusers($defaultselectuser, "fk_user_author", 0, "", 0, $include_users);
	print $s;
	print '</td>';
	print '</tr>';

	print '<tr>';
	print '<td>'.$langs->trans("VALIDATOR").'</td>';
	print '<td>';
	$object = new ExpenseReport($db);
	$include_users = $object->fetch_users_approver_expensereport();
	if (empty($include_users)) print img_warning().' '.$langs->trans("NobodyHasPermissionToValidateExpenseReport");
	else
	{
    	$defaultselectuser=$user->fk_user;	// Will work only if supervisor has permission to approve so is inside include_users
    	if (! empty($conf->global->EXPENSEREPORT_DEFAULT_VALIDATOR)) $defaultselectuser=$conf->global->EXPENSEREPORT_DEFAULT_VALIDATOR;   // Can force default approver
    	if (GETPOST('fk_user_validator') > 0) $defaultselectuser=GETPOST('fk_user_validator');
    	$s=$form->select_dolusers($defaultselectuser, "fk_user_validator", 1, "", 0, $include_users);
    	print $form->textwithpicto($s, $langs->trans("AnyOtherInThisListCanValidate"));
	}
	print '</td>';
	print '</tr>';

	// Payment mode
	if (! empty($conf->global->EXPENSEREPORT_ASK_PAYMENTMODE_ON_CREATION))
	{
		print '<tr>';
		print '<td>'.$langs->trans("ModePaiement").'</td>';
		print '<td>';
		$form->select_types_paiements(2,'fk_c_paiement');
		print '</td>';
		print '</tr>';
	}

	// Public note
	print '<tr>';
	print '<td class="tdtop">' . $langs->trans('NotePublic') . '</td>';
	print '<td>';

	$doleditor = new DolEditor('note_public', $note_public, '', 80, 'dolibarr_notes', 'In', 0, false, true, ROWS_3, '90%');
	print $doleditor->Create(1);
	print '</td></tr>';

	// Private note
	if (empty($user->societe_id)) {
		print '<tr>';
		print '<td class="tdtop">' . $langs->trans('NotePrivate') . '</td>';
		print '<td>';

		$doleditor = new DolEditor('note_private', $note_private, '', 80, 'dolibarr_notes', 'In', 0, false, true, ROWS_3, '90%');
		print $doleditor->Create(1);
		print '</td></tr>';
	}

	// Other attributes
	$parameters = array('colspan' => ' colspan="3"');
	$reshook = $hookmanager->executeHooks('formObjectOptions', $parameters, $object, $action); // Note that $action and $object may have been modified by
    print $hookmanager->resPrint;
	if (empty($reshook) && ! empty($extrafields->attribute_label)) {
	    print $object->showOptionals($extrafields, 'edit');
	}

	print '<tbody>';
	print '</table>';

	dol_fiche_end();

	print '<div class="center">';
	print '<input type="submit" value="'.$langs->trans("AddTrip").'" name="bouton" class="button" />';
	print '&nbsp;&nbsp;&nbsp;&nbsp;&nbsp;<input type="button" value="'.$langs->trans("Cancel").'" class="button" onclick="history.go(-1)" />';
	print '</div>';

	print '</form>';
}
else
{
	if($id > 0 || $ref)
	{
		$result = $object->fetch($id, $ref);

		$res = $object->fetch_optionals($object->id, $extralabels);

		if ($result > 0)
		{
			if (! in_array($object->fk_user_author, $user->getAllChildIds(1)))
			{
				if (empty($user->rights->expensereport->readall) && empty($user->rights->expensereport->lire_tous)
				    && (empty($conf->global->MAIN_USE_ADVANCED_PERMS) || empty($user->rights->expensereport->writeall_advance)))
				{
					print load_fiche_titre($langs->trans('TripCard'));

					print '<div class="tabBar">';
					print $langs->trans('NotUserRightToView');
					print '</div>';

					llxFooter();
					$db->close();

					exit;
				}
			}

			$head = expensereport_prepare_head($object);

			if ($action == 'edit' && ($object->fk_statut < 3 || $object->fk_statut==99))
			{
				print "<form name='update' action=\"".$_SERVER['PHP_SELF']."\" method=\"post\">\n";
				print '<input type="hidden" name="token" value="'.$_SESSION['newtoken'].'">';
				print '<input type="hidden" name="id" value="'.$id.'">';

				dol_fiche_head($head, 'card', $langs->trans("ExpenseReport"), 0, 'trip');

				if($object->fk_statut==99)
				{
					print '<input type="hidden" name="action" value="updateFromRefuse">';
				}
				else
				{
					print '<input type="hidden" name="action" value="update">';
				}

				$linkback = '<a href="'.DOL_URL_ROOT.'/expensereport/list.php?restore_lastsearch_values=1'.(! empty($socid)?'&socid='.$socid:'').'">'.$langs->trans("BackToList").'</a>';

				print '<table class="border" style="width:100%;">';

				print '<tr>';
				print '<td>'.$langs->trans("User").'</td>';
				print '<td>';
				$userfee=new User($db);
				if ($object->fk_user_author > 0)
				{
				    $userfee->fetch($object->fk_user_author);
				    print $userfee->getNomUrl(-1);
				}
				print '</td></tr>';

            	// Ref
            	print '<tr><td class="titlefieldcreate">'.$langs->trans("Ref").'</td><td>';
            	print $form->showrefnav($object, 'ref', $linkback, 1, 'ref', 'ref', '');
            	print '</td></tr>';

				print '<tr>';
				print '<td>'.$langs->trans("DateStart").'</td>';
				print '<td>';
				$form->select_date($object->date_debut,'date_debut');
				print '</td>';
				print '</tr>';
				print '<tr>';
				print '<td>'.$langs->trans("DateEnd").'</td>';
				print '<td>';
				$form->select_date($object->date_fin,'date_fin');
				print '</td>';
				print '</tr>';

				if (! empty($conf->global->EXPENSEREPORT_ASK_PAYMENTMODE_ON_CREATION))
				{
					print '<tr>';
					print '<td>'.$langs->trans("ModePaiement").'</td>';
					print '<td>';
					$form->select_types_paiements($object->fk_c_paiement,'fk_c_paiement');
					print '</td>';
					print '</tr>';
				}

				if($object->fk_statut<3)
				{
					print '<tr>';
					print '<td>'.$langs->trans("VALIDATOR").'</td>';	// Approbator
					print '<td>';
					$include_users = $object->fetch_users_approver_expensereport();
					$s=$form->select_dolusers($object->fk_user_validator,"fk_user_validator",1,"",0,$include_users);
					print $form->textwithpicto($s, $langs->trans("AnyOtherInThisListCanValidate"));
					print '</td>';
					print '</tr>';
				}
				else
				{
					print '<tr>';
					print '<td>'.$langs->trans("VALIDOR").'</td>';
					print '<td>';
					$userfee=new User($db);
					$userfee->fetch($object->fk_user_valid);
					print $userfee->getNomUrl(-1);
					print '</td></tr>';
				}

				if ($object->fk_statut==6)
				{
					print '<tr>';
					print '<td>'.$langs->trans("AUTHORPAIEMENT").'</td>';
					print '<td>';
					$userfee=new User($db);
					$userfee->fetch($user->id);
					print $userfee->getNomUrl(-1);
					print '</td></tr>';

				}

				// Other attributes
				//$cols = 3;
				//include DOL_DOCUMENT_ROOT . '/core/tpl/extrafields_edit.tpl.php';

				print '</table>';

				dol_fiche_end();

				print '<div class="center">';
				print '<input type="submit" value="'.$langs->trans("Modify").'" name="bouton" class="button">';
				print '&nbsp;&nbsp;&nbsp;&nbsp;&nbsp;<input type="button" value="'.$langs->trans("Cancel").'" class="button" onclick="history.go(-1)" />';
				print '</div>';

				print '</form>';
			}
			else
			{
				dol_fiche_head($head, 'card', $langs->trans("ExpenseReport"), -1, 'trip');

				// Clone confirmation
				if ($action == 'clone') {
				    // Create an array for form
				    $criteriaforfilter='hierarchyme';
				    if (! empty($user->rights->expensereport->readall)) $criteriaforfilter='';
				    $formquestion = array(
				        'text' => '',
				        array('type' => 'other','name' => 'fk_user_author','label' => $langs->trans("SelectTargetUser"),'value' => $form->select_dolusers((GETPOST('fk_user_author', 'int')> 0 ? GETPOST('fk_user_author', 'int') : $user->id), 'fk_user_author', 0, null, 0, $criteriaforfilter))
                    );
				    // Paiement incomplet. On demande si motif = escompte ou autre
				    $formconfirm = $form->formconfirm($_SERVER["PHP_SELF"] . '?id=' . $object->id, $langs->trans('CloneExpenseReport'), $langs->trans('ConfirmCloneExpenseReport', $object->ref), 'confirm_clone', $formquestion, 'yes', 1);
				}

				if ($action == 'save')
				{
					$formconfirm=$form->form_confirm($_SERVER["PHP_SELF"]."?id=".$id,$langs->trans("SaveTrip"),$langs->trans("ConfirmSaveTrip"),"confirm_validate","","",1);
				}

				if ($action == 'save_from_refuse')
				{
					$formconfirm=$form->form_confirm($_SERVER["PHP_SELF"]."?id=".$id,$langs->trans("SaveTrip"),$langs->trans("ConfirmSaveTrip"),"confirm_save_from_refuse","","",1);
				}

				if ($action == 'delete')
				{
					$formconfirm=$form->form_confirm($_SERVER["PHP_SELF"]."?id=".$id,$langs->trans("DeleteTrip"),$langs->trans("ConfirmDeleteTrip"),"confirm_delete","","",1);
				}

				if ($action == 'validate')
				{
					$formconfirm=$form->form_confirm($_SERVER["PHP_SELF"]."?id=".$id,$langs->trans("ValideTrip"),$langs->trans("ConfirmValideTrip"),"confirm_approve","","",1);
				}

				if ($action == 'paid')
				{
					$formconfirm=$form->form_confirm($_SERVER["PHP_SELF"]."?id=".$id,$langs->trans("PaidTrip"),$langs->trans("ConfirmPaidTrip"),"confirm_paid","","",1);
				}

				if ($action == 'cancel')
				{
					$array_input = array('text'=>$langs->trans("ConfirmCancelTrip"), array('type'=>"text",'label'=>$langs->trans("Comment"),'name'=>"detail_cancel",'size'=>"50",'value'=>""));
					$formconfirm=$form->form_confirm($_SEVER["PHP_SELF"]."?id=".$id,$langs->trans("Cancel"),"","confirm_cancel",$array_input,"",1);
				}

				if ($action == 'brouillonner')
				{
				    $formconfirm=$form->form_confirm($_SERVER["PHP_SELF"]."?id=".$id,$langs->trans("BrouillonnerTrip"),$langs->trans("ConfirmBrouillonnerTrip"),"confirm_brouillonner","","",1);
				}

				if ($action == 'refuse')		// Deny
				{
					$array_input = array('text'=>$langs->trans("ConfirmRefuseTrip"), array('type'=>"text",'label'=>$langs->trans("Comment"),'name'=>"detail_refuse",'size'=>"50",'value'=>""));
					$formconfirm=$form->form_confirm($_SERVER["PHP_SELF"]."?id=".$id,$langs->trans("Deny"),'',"confirm_refuse",$array_input,"yes",1);
				}

				if ($action == 'delete_line')
				{
					$formconfirm=$form->form_confirm($_SERVER["PHP_SELF"]."?id=".$id."&rowid=".GETPOST('rowid'),$langs->trans("DeleteLine"),$langs->trans("ConfirmDeleteLine"),"confirm_delete_line",'','yes',1);
				}

				// Print form confirm
				print $formconfirm;

				// Expense report card
				$linkback = '<a href="'.DOL_URL_ROOT.'/expensereport/list.php?restore_lastsearch_values=1'.(! empty($socid)?'&socid='.$socid:'').'">'.$langs->trans("BackToList").'</a>';

				$morehtmlref='<div class="refidno">';
				/*
				// Ref customer
				$morehtmlref.=$form->editfieldkey("RefCustomer", 'ref_client', $object->ref_client, $object, $user->rights->commande->creer, 'string', '', 0, 1);
				$morehtmlref.=$form->editfieldval("RefCustomer", 'ref_client', $object->ref_client, $object, $user->rights->commande->creer, 'string', '', null, null, '', 1);
				// Thirdparty
				$morehtmlref.='<br>'.$langs->trans('ThirdParty') . ' : ' . $soc->getNomUrl(1);
				// Project
				if (! empty($conf->projet->enabled))
				{
				    $langs->load("projects");
				    $morehtmlref.='<br>'.$langs->trans('Project') . ' ';
				    if ($user->rights->commande->creer)
				    {
				        if ($action != 'classify')
				            $morehtmlref.='<a href="' . $_SERVER['PHP_SELF'] . '?action=classify&amp;id=' . $object->id . '">' . img_edit($langs->transnoentitiesnoconv('SetProject')) . '</a> : ';
				            if ($action == 'classify') {
				                //$morehtmlref.=$form->form_project($_SERVER['PHP_SELF'] . '?id=' . $object->id, $object->socid, $object->fk_project, 'projectid', 0, 0, 1, 1);
				                $morehtmlref.='<form method="post" action="'.$_SERVER['PHP_SELF'].'?id='.$object->id.'">';
				                $morehtmlref.='<input type="hidden" name="action" value="classin">';
				                $morehtmlref.='<input type="hidden" name="token" value="'.$_SESSION['newtoken'].'">';
				                $morehtmlref.=$formproject->select_projects($object->socid, $object->fk_project, 'projectid', $maxlength, 0, 1, 0, 1, 0, 0, '', 1);
				                $morehtmlref.='<input type="submit" class="button valignmiddle" value="'.$langs->trans("Modify").'">';
				                $morehtmlref.='</form>';
				            } else {
				                $morehtmlref.=$form->form_project($_SERVER['PHP_SELF'] . '?id=' . $object->id, $object->socid, $object->fk_project, 'none', 0, 0, 0, 1);
				            }
				    } else {
				        if (! empty($object->fk_project)) {
				            $proj = new Project($db);
				            $proj->fetch($object->fk_project);
				            $morehtmlref.='<a href="'.DOL_URL_ROOT.'/projet/card.php?id=' . $object->fk_project . '" title="' . $langs->trans('ShowProject') . '">';
				            $morehtmlref.=$proj->ref;
				            $morehtmlref.='</a>';
				        } else {
				            $morehtmlref.='';
				        }
				    }
				}*/
				$morehtmlref.='</div>';

				dol_banner_tab($object, 'ref', $linkback, 1, 'ref', 'ref', $morehtmlref);

				print '<div class="fichecenter">';
				print '<div class="fichehalfleft">';
				print '<div class="underbanner clearboth"></div>';

				print '<table class="border centpercent">';

				// Author
				print '<tr>';
				print '<td class="titlefield">'.$langs->trans("User").'</td>';
				print '<td>';
				if ($object->fk_user_author > 0)
				{
				    $userauthor=new User($db);
				    $result=$userauthor->fetch($object->fk_user_author);
				    if ($result < 0) dol_print_error('',$userauthor->error);
				    elseif ($result > 0) print $userauthor->getNomUrl(-1);
				}
				print '</td></tr>';

				print '<tr>';
				print '<td class="titlefield">'.$langs->trans("Period").'</td>';
				print '<td>';
				print get_date_range($object->date_debut,$object->date_fin,'day',$langs,0);
				print '</td>';
				print '</tr>';
				if (! empty($conf->global->EXPENSEREPORT_ASK_PAYMENTMODE_ON_CREATION))
				{
					print '<tr>';
					print '<td>'.$langs->trans("ModePaiement").'</td>';
					print '<td>'.$object->libelle_paiement.'</td>';
					print '</tr>';
				}

				// Validation date
				print '<tr>';
				print '<td>'.$langs->trans("DATE_SAVE").'</td>';
				print '<td>'.dol_print_date($object->date_valid,'dayhour');
				if ($object->status == 2 && $object->hasDelay('toapprove')) print ' '.img_warning($langs->trans("Late"));
				if ($object->status == 5 && $object->hasDelay('topay')) print ' '.img_warning($langs->trans("Late"));
				print '</td></tr>';
				print '</tr>';

				// User to inform for approval
				if ($object->fk_statut < 3)	// informed
				{
					print '<tr>';
					print '<td>'.$langs->trans("VALIDATOR").'</td>';   // approver
					print '<td>';
					if ($object->fk_user_validator > 0)
					{
						$userfee=new User($db);
						$result = $userfee->fetch($object->fk_user_validator);
						if ($result > 0) print $userfee->getNomUrl(-1);
						if (empty($userfee->email) || ! isValidEmail($userfee->email))
						{
						    $langs->load("errors");
						    print img_warning($langs->trans("ErrorBadEMail", $userfee->email));
						}
					}
					print '</td></tr>';
				}
				elseif($object->fk_statut == 4)
				{
					print '<tr>';
					print '<td>'.$langs->trans("CANCEL_USER").'</span></td>';
					print '<td>';
					if ($object->fk_user_cancel > 0)
					{
						$userfee=new User($db);
						$result = $userfee->fetch($object->fk_user_cancel);
						if ($result > 0) print $userfee->getNomUrl(-1);
					}
					print '</td></tr>';

					print '<tr>';
					print '<td>'.$langs->trans("MOTIF_CANCEL").'</td>';
					print '<td>'.$object->detail_cancel.'</td></tr>';
					print '</tr>';
					print '<tr>';
					print '<td>'.$langs->trans("DATE_CANCEL").'</td>';
					print '<td>'.dol_print_date($object->date_cancel,'dayhour').'</td></tr>';
					print '</tr>';
				}
				else
				{
					print '<tr>';
					print '<td>'.$langs->trans("ApprovedBy").'</td>';
					print '<td>';
					if ($object->fk_user_approve > 0)
					{
						$userapp=new User($db);
						$result = $userapp->fetch($object->fk_user_approve);
						if ($result > 0) print $userapp->getNomUrl(-1);
					}
					print '</td></tr>';

					print '<tr>';
					print '<td>'.$langs->trans("DateApprove").'</td>';
					print '<td>'.dol_print_date($object->date_approve,'dayhour').'</td></tr>';
					print '</tr>';
				}

				if ($object->fk_statut==99 || !empty($object->detail_refuse))
				{
					print '<tr>';
					print '<td>'.$langs->trans("REFUSEUR").'</td>';
					print '<td>';
					$userfee=new User($db);
					$result = $userfee->fetch($object->fk_user_refuse);
					if ($result > 0) print $userfee->getNomUrl(-1);
					print '</td></tr>';

					print '<tr>';
					print '<td>'.$langs->trans("DATE_REFUS").'</td>';
					print '<td>'.dol_print_date($object->date_refuse,'dayhour');
					if ($object->detail_refuse) print ' - '.$object->detail_refuse;
					print '</td>';
					print '</tr>';
				}

				if($object->fk_statut==6)
				{
					/* TODO this fields are not yet filled
					print '<tr>';
					print '<td>'.$langs->trans("AUTHORPAIEMENT").'</td>';
					print '<td>';
					$userfee=new User($db);
					$userfee->fetch($object->fk_user_paid);
					print $userfee->getNomUrl(-1);
					print '</td></tr>';
					print '<tr>';
					print '<td>'.$langs->trans("DATE_PAIEMENT").'</td>';
					print '<td>'.$object->date_paiement.'</td></tr>';
					print '</tr>';
					*/
				}

				// Other attributes
				$cols = 2;
				include DOL_DOCUMENT_ROOT . '/core/tpl/extrafields_view.tpl.php';

				print '</table>';

				print '</div>';
				print '<div class="fichehalfright">';
				print '<div class="ficheaddleft">';
				print '<div class="underbanner clearboth"></div>';

				print '<table class="border centpercent">';

				// Amount
				print '<tr>';
				print '<td class="titlefieldmiddle">'.$langs->trans("AmountHT").'</td>';
				print '<td class="nowrap amountcard">'.price($object->total_ht, 1, '', 1, - 1, - 1, $conf->currency).'</td>';
				$rowspan = 5;
				if ($object->fk_statut < 3) $rowspan++;
				elseif($object->fk_statut == 4) $rowspan+=2;
				else $rowspan+=2;
				if ($object->fk_statut==99 || !empty($object->detail_refuse)) $rowspan+=2;
				if($object->fk_statut==6) $rowspan+=2;
				print "</td>";
				print '</tr>';

				print '<tr>';
				print '<td>'.$langs->trans("AmountVAT").'</td>';
				print '<td class="nowrap amountcard">'.price($object->total_tva, 1, '', 1, - 1, - 1, $conf->currency).'</td>';
				print '</tr>';

				print '<tr>';
				print '<td>'.$langs->trans("AmountTTC").'</td>';
				print '<td class="nowrap amountcard">'.price($object->total_ttc, 1, '', 1, - 1, - 1, $conf->currency).'</td>';
				print '</tr>';

				// List of payments already done
				$nbcols = 3;
				if (! empty($conf->banque->enabled)) {
					$nbrows ++;
					$nbcols ++;
				}

				print '<table class="noborder paymenttable" width="100%">';

				print '<tr class="liste_titre">';
				print '<td class="liste_titre">' . $langs->trans('Payments') . '</td>';
				print '<td class="liste_titre">' . $langs->trans('Date') . '</td>';
				print '<td class="liste_titre">' . $langs->trans('Type') . '</td>';
				if (! empty($conf->banque->enabled)) {
					print '<td class="liste_titre" align="right">' . $langs->trans('BankAccount') . '</td>';
				}
				print '<td class="liste_titre" align="right">' . $langs->trans('Amount') . '</td>';
				print '<td class="liste_titre" width="18">&nbsp;</td>';
				print '</tr>';

				// Payments already done (from payment on this expensereport)
				$sql = "SELECT p.rowid, p.num_payment, p.datep as dp, p.amount, p.fk_bank,";
				$sql.= "c.code as p_code, c.libelle as payment_type,";
				$sql.= "ba.rowid as baid, ba.ref as baref, ba.label, ba.number as banumber, ba.account_number, ba.fk_accountancy_journal";
				$sql.= " FROM ".MAIN_DB_PREFIX."expensereport as e";
				$sql.= ", ".MAIN_DB_PREFIX."c_paiement as c ";
				$sql.= ", ".MAIN_DB_PREFIX."payment_expensereport as p";
				$sql .= ' LEFT JOIN ' . MAIN_DB_PREFIX . 'bank as b ON p.fk_bank = b.rowid';
				$sql .= ' LEFT JOIN ' . MAIN_DB_PREFIX . 'bank_account as ba ON b.fk_account = ba.rowid';
				$sql.= " WHERE e.rowid = '".$id."'";
				$sql.= " AND p.fk_expensereport = e.rowid";
				$sql.= ' AND e.entity IN ('.getEntity('expensereport').')';
				$sql.= " AND p.fk_typepayment = c.id";
				$sql.= " AND c.entity = " . getEntity('c_paiement');
				$sql.= " ORDER BY dp";

				$resql = $db->query($sql);
				if ($resql)
				{
				    $num = $db->num_rows($resql);
				    $i = 0; $total = 0;
				    while ($i < $num)
				    {
				        $objp = $db->fetch_object($resql);

				        print '<tr class="oddseven">';
				        print '<td>';
						$paymentexpensereportstatic->id = $objp->rowid;
						$paymentexpensereportstatic->datepaye = $db->jdate($objp->dp);
						$paymentexpensereportstatic->ref = $objp->rowid;
						$paymentexpensereportstatic->num_paiement = $objp->num_paiement;
						$paymentexpensereportstatic->payment_code = $objp->payment_code;
						print $paymentexpensereportstatic->getNomUrl(1);
						print '</td>';
				        print '<td>'.dol_print_date($db->jdate($objp->dp),'day')."</td>\n";
				        $labeltype=$langs->trans("PaymentType".$objp->p_code)!=("PaymentType".$objp->p_code)?$langs->trans("PaymentType".$objp->p_code):$objp->fk_typepayment;
				        print "<td>".$labeltype.' '.$objp->num_payment."</td>\n";
						if (! empty($conf->banque->enabled)) {
							$bankaccountstatic->id = $objp->baid;
							$bankaccountstatic->ref = $objp->baref;
							$bankaccountstatic->label = $objp->baref;
							$bankaccountstatic->number = $objp->banumber;

							if (! empty($conf->accounting->enabled)) {
								$bankaccountstatic->account_number = $objp->account_number;

								$accountingjournal = new AccountingJournal($db);
								$accountingjournal->fetch($objp->fk_accountancy_journal);
								$bankaccountstatic->accountancy_journal = $accountingjournal->getNomUrl(0,1,1,'',1);
							}

							print '<td align="right">';
							if ($bankaccountstatic->id)
								print $bankaccountstatic->getNomUrl(1, 'transactions');
							print '</td>';
						}
				        print '<td align="right">'.price($objp->amount)."</td>";
				        print '<td></td>';
				        print "</tr>";
				        $totalpaid += $objp->amount;
				        $i++;
				    }

				    if ($object->paid == 0)
				    {
				        print '<tr><td colspan="' . $nbcols . '" align="right">'.$langs->trans("AlreadyPaid").':</td><td align="right">'.price($totalpaid).'</td><td></td></tr>';
				        print '<tr><td colspan="' . $nbcols . '" align="right">'.$langs->trans("AmountExpected").':</td><td align="right">'.price($object->total_ttc).'</td><td></td></tr>';

				        $remaintopay = $object->total_ttc - $totalpaid;

				        print '<tr><td colspan="' . $nbcols . '" align="right">'.$langs->trans("RemainderToPay").':</td>';
				        print '<td align="right"'.($remaintopay?' class="amountremaintopay"':'').'>'.price($remaintopay).'</td><td></td></tr>';
				    }
				    $db->free($resql);
				}
				else
				{
				    dol_print_error($db);
				}
				print "</table>";

				print '</div>';
				print '</div>';
				print '</div>';

				print '<div class="clearboth"></div><br>';

				print '<div style="clear: both;"></div>';

				$actiontouse='updateligne';
				if (($object->fk_statut==0 || $object->fk_statut==99) && $action != 'editline') $actiontouse='addline';

				print '<form name="expensereport" action="'.$_SERVER["PHP_SELF"].'" method="post">';
				print '<input type="hidden" name="token" value="'.$_SESSION['newtoken'].'">';
				print '<input type="hidden" name="action" value="'.$actiontouse.'">';
				print '<input type="hidden" name="id" value="'.$object->id.'">';
				print '<input type="hidden" name="fk_expensereport" value="'.$object->id.'" />';

				print '<div class="div-table-responsive">';
				print '<table id="tablelines" class="noborder" width="100%">';

				if (!empty($object->lines))
				{
					$i = 0;$total = 0;

					print '<tr class="liste_titre">';
					print '<td style="text-align:center;">'.$langs->trans('Piece').'</td>';
					print '<td style="text-align:center;">'.$langs->trans('Date').'</td>';
					if (! empty($conf->projet->enabled)) print '<td class="minwidth100imp">'.$langs->trans('Project').'</td>';
					if (!empty($conf->global->MAIN_USE_EXPENSE_IK)) print '<td>'.$langs->trans('CarCategory').'</td>';
					print '<td style="text-align:center;">'.$langs->trans('Type').'</td>';
					print '<td style="text-align:left;">'.$langs->trans('Description').'</td>';
					print '<td style="text-align:right;">'.$langs->trans('VAT').'</td>';
					print '<td style="text-align:right;">'.$langs->trans('PriceUTTC').'</td>';
					print '<td style="text-align:right;">'.$langs->trans('Qty').'</td>';
					if ($action != 'editline')
					{
						print '<td style="text-align:right;">'.$langs->trans('AmountHT').'</td>';
						print '<td style="text-align:right;">'.$langs->trans('AmountTTC').'</td>';
					}
					// Ajout des boutons de modification/suppression
					if (($object->fk_statut < 2 || $object->fk_statut == 99) && $user->rights->expensereport->creer)
					{
						print '<td style="text-align:right;"></td>';
					}
					print '</tr>';

					foreach ($object->lines as &$line)
					{
						$piece_comptable = $i + 1;

						if ($action != 'editline' || $line->rowid != GETPOST('rowid'))
						{
							print '<tr class="oddeven">';

							print '<td style="text-align:center;">';
							print img_picto($langs->trans("Document"), "object_generic");
							print ' <span>'.$piece_comptable.'</span></td>';
							print '<td style="text-align:center;">'.dol_print_date($db->jdate($line->date), 'day').'</td>';
							if (! empty($conf->projet->enabled))
							{
								print '<td>';
								if ($line->fk_projet > 0)
								{
									$projecttmp->id=$line->fk_projet;
									$projecttmp->ref=$line->projet_ref;
									print $projecttmp->getNomUrl(1);
								}
								print '</td>';
							}
							if (!empty($conf->global->MAIN_USE_EXPENSE_IK))
							{
								print '<td class="fk_c_exp_tax_cat">';
								print dol_getIdFromCode($db, $line->fk_c_exp_tax_cat, 'c_exp_tax_cat', 'rowid', 'label');
								print '</td>';
							}
							// print '<td style="text-align:center;">'.$langs->trans("TF_".strtoupper(empty($objp->type_fees_libelle)?'OTHER':$objp->type_fees_libelle)).'</td>';
							print '<td style="text-align:center;">'.($langs->trans(($line->type_fees_code)) == $line->type_fees_code ? $line->type_fees_libelle : $langs->trans(($line->type_fees_code))).'</td>';
							print '<td style="text-align:left;">'.$line->comments.'</td>';
							print '<td style="text-align:right;">'.vatrate($line->vatrate,true).'</td>';
							print '<td style="text-align:right;">'.price($line->value_unit).'</td>';
							print '<td style="text-align:right;">'.$line->qty.'</td>';

							if ($action != 'editline')
							{
								print '<td style="text-align:right;">'.price($line->total_ht).'</td>';
								print '<td style="text-align:right;">'.price($line->total_ttc).'</td>';
							}

							// Ajout des boutons de modification/suppression
							if (($object->fk_statut < 2 || $object->fk_statut == 99) && $user->rights->expensereport->creer)
							{
								print '<td style="text-align:right;" class="nowrap">';

								print '<a href="'.$_SERVER["PHP_SELF"].'?id='.$object->id.'&amp;action=editline&amp;rowid='.$line->rowid.'#'.$line->rowid.'">';
								print img_edit();
								print '</a> &nbsp; ';
								print '<a href="'.$_SERVER["PHP_SELF"].'?id='.$object->id.'&amp;action=delete_line&amp;rowid='.$line->rowid.'">';
								print img_delete();
								print '</a>';

								print '</td>';
							}

							print '</tr>';
						}

						if ($action == 'editline' && $line->rowid == GETPOST('rowid'))
						{
								print '<tr class="oddeven">';

								print '<td></td>';

								// Select date
								print '<td class="center">';
								$form->select_date($line->date,'date');
								print '</td>';

								// Select project
								if (! empty($conf->projet->enabled))
								{
									print '<td>';
									$formproject->select_projects(-1, $line->fk_projet,'fk_projet', 0, 0, 1, 1);
									print '</td>';
								}

								if (!empty($conf->global->MAIN_USE_EXPENSE_IK))
								{
									print '<td class="fk_c_exp_tax_cat">';
									$params = array('fk_expense' => $object->id, 'fk_expense_det' => $line->rowid, 'date' => $line->dates);
									print $form->selectExpenseCategories($line->fk_c_exp_tax_cat, 'fk_c_exp_tax_cat', 1, array(), 'fk_c_type_fees', $userauthor->default_c_exp_tax_cat, $params);
									print '</td>';
								}

								// Select type
								print '<td class="center">';
								select_type_fees_id($line->fk_c_type_fees,'fk_c_type_fees');
								print '</td>';

								// Add comments
								print '<td>';
								print '<textarea name="comments" class="flat_ndf centpercent">'.$line->comments.'</textarea>';
								print '</td>';

								// VAT
								print '<td style="text-align:right;">';
								print $form->load_tva('vatrate', (isset($_POST["vatrate"])?$_POST["vatrate"]:$line->vatrate), $mysoc, '');
								print '</td>';

								// Unit price
								print '<td style="text-align:right;">';
								print '<input type="text" min="0" class="maxwidth100" name="value_unit" value="'.$line->value_unit.'" />';
								print '</td>';

								// Quantity
								print '<td style="text-align:right;">';
								print '<input type="number" min="0" class="maxwidth100" name="qty" value="'.$line->qty.'" />';
								print '</td>';

								if ($action != 'editline')
								{
									print '<td style="text-align:right;">'.$langs->trans('AmountHT').'</td>';
									print '<td style="text-align:right;">'.$langs->trans('AmountTTC').'</td>';
								}

								print '<td style="text-align:center;">';
								print '<input type="hidden" name="rowid" value="'.$line->rowid.'">';
								print '<input type="submit" class="button" name="save" value="'.$langs->trans('Save').'">';
								print '<br><input type="submit" class="button" name="cancel" value="'.$langs->trans('Cancel').'">';
								print '</td>';
						}

						$i++;
					}
				}

				// Add a line
				if (($object->fk_statut==0 || $object->fk_statut==99) && $action != 'editline' && $user->rights->expensereport->creer)
				{
					print '<tr class="liste_titre">';
					print '<td></td>';
					print '<td align="center">'.$langs->trans('Date').'</td>';
					if (! empty($conf->projet->enabled)) print '<td class="minwidth100imp">'.$langs->trans('Project').'</td>';
					if (!empty($conf->global->MAIN_USE_EXPENSE_IK)) print '<td>'.$langs->trans('CarCategory').'</td>';
					print '<td align="center">'.$langs->trans('Type').'</td>';
					print '<td>'.$langs->trans('Description').'</td>';
					print '<td align="right">'.$langs->trans('VAT').'</td>';
					print '<td align="right">'.$langs->trans('PriceUTTC').'</td>';
					print '<td align="right">'.$langs->trans('Qty').'</td>';
					print '<td colspan="3"></td>';
					print '</tr>';

					print '<tr '.$bc[true].'>';

					print '<td></td>';

					// Select date
					print '<td align="center">';
					$form->select_date($date?$date:-1,'date');
					print '</td>';

					// Select project
					if (! empty($conf->projet->enabled))
					{
						print '<td>';
						$formproject->select_projects(-1, $fk_projet, 'fk_projet', 0, 0, 1, 1);
						print '</td>';
					}

					if (!empty($conf->global->MAIN_USE_EXPENSE_IK))
					{
						print '<td class="fk_c_exp_tax_cat">';
						$params = array('fk_expense' => $object->id);
						print $form->selectExpenseCategories('', 'fk_c_exp_tax_cat', 1, array(), 'fk_c_type_fees', $userauthor->default_c_exp_tax_cat, $params);
						print '</td>';
					}

					// Select type
					print '<td align="center">';
					select_type_fees_id($fk_c_type_fees,'fk_c_type_fees',1);
					print '</td>';

					// Add comments
					print '<td>';
					print '<textarea class="flat_ndf centpercent" name="comments">'.$comments.'</textarea>';
					print '</td>';

					// Select VAT
					print '<td align="right">';
					$defaultvat=-1;
					if (! empty($conf->global->EXPENSEREPORT_NO_DEFAULT_VAT)) $conf->global->MAIN_VAT_DEFAULT_IF_AUTODETECT_FAILS = 'none';
					print $form->load_tva('vatrate', ($vatrate!=''?$vatrate:$defaultvat), $mysoc, '', 0, 0, '', false, 1);
					print '</td>';

					// Unit price
					print '<td align="right">';
					print '<input type="text" class="right maxwidth50" name="value_unit" value="'.$value_unit.'">';
					print '</td>';

					// Quantity
					print '<td align="right">';
					print '<input type="text" min="0" class="right maxwidth50" name="qty" value="'.($qty?$qty:1).'">';    // We must be able to enter decimal qty
					print '</td>';

					if ($action != 'editline')
					{
						print '<td align="right"></td>';
						print '<td align="right"></td>';
					}

					print '<td align="center"><input type="submit" value="'.$langs->trans("Add").'" name="bouton" class="button"></td>';

					print '</tr>';
				} // Fin si c'est payé/validé

				print '</table>';
				print '</div>';

				print '</form>';

				dol_fiche_end();

			} // end edit or not edit

		}	// end of if result
		else
		{
			dol_print_error($db);
		}

	} //fin si id > 0

}

/*
 * Barre d'actions
 */

print '<div class="tabsAction">';

if ($action != 'create' && $action != 'edit')
{
	$object = new ExpenseReport($db);
	$object->fetch($id, $ref);

	// Send
	if ($object->fk_statut > ExpenseReport::STATUS_DRAFT) {
		//if ((empty($conf->global->MAIN_USE_ADVANCED_PERMS) || $user->rights->expensereport->expensereport_advance->send)) {
			print '<div class="inline-block divButAction"><a class="butAction" href="' . $_SERVER["PHP_SELF"] . '?id=' . $object->id . '&action=presend&mode=init#formmailbeforetitle">' . $langs->trans('SendByMail') . '</a></div>';
		//} else
		//	print '<div class="inline-block divButAction"><a class="butActionRefused" href="#">' . $langs->trans('SendByMail') . '</a></div>';
	}


	/* Si l'état est "Brouillon"
	 *	ET user à droit "creer/supprimer"
	*	ET fk_user_author == user courant
	* 	Afficher : "Enregistrer" / "Modifier" / "Supprimer"
	*/
	if ($user->rights->expensereport->creer && $object->fk_statut==0)
	{
		if (in_array($object->fk_user_author, $user->getAllChildIds(1)) || !empty($user->rights->expensereport->writeall_advance))
		{
			// Modify
			print '<div class="inline-block divButAction"><a class="butAction" href="'.$_SERVER["PHP_SELF"].'?action=edit&id='.$object->id.'">'.$langs->trans('Modify').'</a></div>';

			// Validate
			if (count($object->lines) > 0)
			{
				print '<div class="inline-block divButAction"><a class="butAction" href="'.$_SERVER["PHP_SELF"].'?action=save&id='.$object->id.'">'.$langs->trans('ValidateAndSubmit').'</a></div>';
			}
		}
	}

	/* Si l'état est "Refusée"
	 *	ET user à droit "creer/supprimer"
	 *	ET fk_user_author == user courant
	 * 	Afficher : "Enregistrer" / "Modifier" / "Supprimer"
	 */
	if($user->rights->expensereport->creer && $object->fk_statut==99)
	{
		if ($user->id == $object->fk_user_author || $user->id == $object->fk_user_valid)
		{
			// Modify
			print '<div class="inline-block divButAction"><a class="butAction" href="'.$_SERVER["PHP_SELF"].'?action=edit&id='.$object->id.'">'.$langs->trans('Modify').'</a></div>';

			// Brouillonner (le statut refusée est identique à brouillon)
			//print '<a class="butAction" href="'.$_SERVER["PHP_SELF"].'?action=brouillonner&id='.$id.'">'.$langs->trans('BROUILLONNER').'</a>';
			// Enregistrer depuis le statut "Refusée"
			print '<div class="inline-block divButAction"><a class="butAction" href="'.$_SERVER["PHP_SELF"].'?action=save_from_refuse&id='.$object->id.'">'.$langs->trans('ValidateAndSubmit').'</a></div>';
		}
	}

	if ($user->rights->expensereport->to_paid && $object->fk_statut==5)
	{
		if ($user->id == $object->fk_user_author || $user->id == $object->fk_user_valid)
		{
			// Brouillonner
			print '<div class="inline-block divButAction"><a class="butAction" href="'.$_SERVER["PHP_SELF"].'?action=brouillonner&id='.$object->id.'">'.$langs->trans('SetToDraft').'</a></div>';
		}
	}

	/* Si l'état est "En attente d'approbation"
	 *	ET user à droit de "approve"
	 *	ET fk_user_validator == user courant
	 *	Afficher : "Valider" / "Refuser" / "Supprimer"
	 */
	if ($object->fk_statut == 2)
	{
		if (in_array($object->fk_user_author, $user->getAllChildIds(1)))
		{
			// Brouillonner
			print '<div class="inline-block divButAction"><a class="butAction" href="'.$_SERVER["PHP_SELF"].'?action=brouillonner&id='.$object->id.'">'.$langs->trans('SetToDraft').'</a></div>';
		}
	}

	if ($user->rights->expensereport->approve && $object->fk_statut == 2)
	{
		//if($object->fk_user_validator==$user->id)
		//{
			// Validate
			print '<div class="inline-block divButAction"><a class="butAction" href="'.$_SERVER["PHP_SELF"].'?action=validate&id='.$object->id.'">'.$langs->trans('Approve').'</a></div>';
			// Deny
			print '<div class="inline-block divButAction"><a class="butAction" href="'.$_SERVER["PHP_SELF"].'?action=refuse&id='.$object->id.'">'.$langs->trans('Deny').'</a></div>';
		//}

		if ($user->id == $object->fk_user_author || $user->id == $object->fk_user_valid)
		{
			// Cancel
			print '<div class="inline-block divButAction"><a class="butAction" href="'.$_SERVER["PHP_SELF"].'?action=cancel&id='.$object->id.'">'.$langs->trans('Cancel').'</a></div>';
		}
	}


	// If status is Appoved
	// --------------------

	if ($user->rights->expensereport->approve && $object->fk_statut == 5)
	{
	    print '<div class="inline-block divButAction"><a class="butAction" href="'.$_SERVER["PHP_SELF"].'?action=refuse&id='.$object->id.'">'.$langs->trans('Deny').'</a></div>';
	}

	// If bank module is used
	if ($user->rights->expensereport->to_paid && ! empty($conf->banque->enabled) && $object->fk_statut == 5)
	{
		// Pay
		if ($remaintopay == 0)
		{
			print '<div class="inline-block divButAction"><span class="butActionRefused" title="' . $langs->trans("DisabledBecauseRemainderToPayIsZero") . '">' . $langs->trans('DoPayment') . '</span></div>';
		}
		else
		{
			print '<div class="inline-block divButAction"><a class="butAction" href="'.DOL_URL_ROOT.'/expensereport/payment/payment.php?id=' . $object->id . '&amp;action=create">' . $langs->trans('DoPayment') . '</a></div>';
		}
	}

	// If bank module is not used
	if (($user->rights->expensereport->to_paid || empty($conf->banque->enabled)) && $object->fk_statut == 5)
	{
		//if ((round($remaintopay) == 0 || empty($conf->banque->enabled)) && $object->paid == 0)
		if ($object->paid == 0)
		{
			print '<div class="inline-block divButAction"><a class="butAction" href="' . $_SERVER["PHP_SELF"] . '?id='.$object->id.'&action=set_paid">'.$langs->trans("ClassifyPaid")."</a></div>";
		}
	}

	if ($user->rights->expensereport->creer && ($user->id == $object->fk_user_author || $user->id == $object->fk_user_valid) && $object->fk_statut == 5)
	{
    	// Cancel
   		print '<div class="inline-block divButAction"><a class="butAction" href="'.$_SERVER["PHP_SELF"].'?action=cancel&id='.$object->id.'">'.$langs->trans('Cancel').'</a></div>';
	}

    // TODO Replace this. It should be SetUnpaid and should go back to status unpaid not canceled.
	if (($user->rights->expensereport->approve || $user->rights->expensereport->to_paid) && $object->fk_statut == 6)
	{
	    // Cancel
	    print '<div class="inline-block divButAction"><a class="butAction" href="'.$_SERVER["PHP_SELF"].'?action=cancel&id='.$object->id.'">'.$langs->trans('Cancel').'</a></div>';
	}

	// Clone
	if ($user->rights->expensereport->creer) {
	    print '<div class="inline-block divButAction"><a class="butAction" href="' . $_SERVER['PHP_SELF'] . '?id=' . $object->id . '&amp;action=clone">' . $langs->trans("ToClone") . '</a></div>';
	}

	/* If draft, validated, cancel, and user can create, he can always delete its card before it is approved */
	if ($user->rights->expensereport->creer && $user->id == $object->fk_user_author && $object->fk_statut <= 4)
	{
	    // Delete
		print '<div class="inline-block divButAction"><a class="butActionDelete" href="'.$_SERVER["PHP_SELF"].'?action=delete&id='.$object->id.'">'.$langs->trans('Delete').'</a></div>';
	}
	else if($user->rights->expensereport->supprimer && $object->fk_statut != 6)
	{
    	// Delete
	    print '<div class="inline-block divButAction"><a class="butActionDelete" href="'.$_SERVER["PHP_SELF"].'?action=delete&id='.$object->id.'">'.$langs->trans('Delete').'</a></div>';
	}

	$parameters = array();
	$reshook = $hookmanager->executeHooks('addMoreActionsButtons', $parameters, $object, $action); // Note that $action and $object may have been
}

print '</div>';


//$conf->global->DOL_URL_ROOT_DOCUMENT_PHP=dol_buildpath('/expensereport/documentwrapper.php',1);


// Select mail models is same action as presend
if (GETPOST('modelselected')) {
	$action = 'presend';
}

if ($action != 'presend')
{
<<<<<<< HEAD
	print '<div class="fichehalfleft">';
=======
	$filename	=	dol_sanitizeFileName($object->ref);
	$filedir	=	$conf->expensereport->dir_output . "/" . dol_sanitizeFileName($object->ref);
	$urlsource	=	$_SERVER["PHP_SELF"]."?id=".$object->id;
	$genallowed	=	$user->rights->expensereport->export;
	$delallowed	=	$user->rights->expensereport->export;
	$var 		= 	true;
	print $formfile->showdocuments('expensereport',$filename,$filedir,$urlsource,$genallowed,$delallowed);
	$somethingshown = $formfile->numoffiles;
}
>>>>>>> 7ee64fc0

	/*
	 * Generate documents
	 */

	if($user->rights->expensereport->export && $action != 'create' && $action != 'edit')
	{
		$filename	=	dol_sanitizeFileName($object->ref);
		$filedir	=	$conf->expensereport->dir_output . "/" . dol_sanitizeFileName($object->ref);
		$urlsource	=	$_SERVER["PHP_SELF"]."?id=".$object->id;
		$genallowed	=	1;
		$delallowed	=	1;
		$var 		= 	true;
		print $formfile->showdocuments('expensereport',$filename,$filedir,$urlsource,$genallowed,$delallowed);
		$somethingshown = $formfile->numoffiles;
	}

	print '</div>';

	if ($action != 'create' && $action != 'edit' && ($id || $ref))
	{
	    $permissiondellink=$user->rights->facture->creer;	// Used by the include of actions_dellink.inc.php
		include DOL_DOCUMENT_ROOT.'/core/actions_dellink.inc.php';		// Must be include, not include_once

	    // Link invoice to intervention
	    if (GETPOST('LinkedFichinter')) {
	        $object->fetch($id);
	        $object->fetch_thirdparty();
	        $result = $object->add_object_linked('fichinter', GETPOST('LinkedFichinter'));
	    }

	    // Show links to link elements
	    $linktoelements=array();
	    if (! empty($conf->global->EXPENSES_LINK_TO_INTERVENTION))
	    {
	        $linktoelements[]='fichinter';
	        $linktoelem = $form->showLinkToObjectBlock($object, $linktoelements, array('expensereport'));
	        $somethingshown = $form->showLinkedObjectBlock($object, $linktoelem);
	    }
	}
}

// Presend form
$modelmail='expensereport';
$defaulttopic='SendExpenseReportRef';
$diroutput = $conf->expensereport->dir_output;
$trackid = 'exp'.$object->id;

include DOL_DOCUMENT_ROOT.'/core/tpl/card_presend.tpl.php';


llxFooter();

$db->close();<|MERGE_RESOLUTION|>--- conflicted
+++ resolved
@@ -2385,19 +2385,7 @@
 
 if ($action != 'presend')
 {
-<<<<<<< HEAD
 	print '<div class="fichehalfleft">';
-=======
-	$filename	=	dol_sanitizeFileName($object->ref);
-	$filedir	=	$conf->expensereport->dir_output . "/" . dol_sanitizeFileName($object->ref);
-	$urlsource	=	$_SERVER["PHP_SELF"]."?id=".$object->id;
-	$genallowed	=	$user->rights->expensereport->export;
-	$delallowed	=	$user->rights->expensereport->export;
-	$var 		= 	true;
-	print $formfile->showdocuments('expensereport',$filename,$filedir,$urlsource,$genallowed,$delallowed);
-	$somethingshown = $formfile->numoffiles;
-}
->>>>>>> 7ee64fc0
 
 	/*
 	 * Generate documents
@@ -2408,8 +2396,8 @@
 		$filename	=	dol_sanitizeFileName($object->ref);
 		$filedir	=	$conf->expensereport->dir_output . "/" . dol_sanitizeFileName($object->ref);
 		$urlsource	=	$_SERVER["PHP_SELF"]."?id=".$object->id;
-		$genallowed	=	1;
-		$delallowed	=	1;
+		$genallowed	=	$user->rights->expensereport->export;
+		$delallowed	=	$user->rights->expensereport->export;
 		$var 		= 	true;
 		print $formfile->showdocuments('expensereport',$filename,$filedir,$urlsource,$genallowed,$delallowed);
 		$somethingshown = $formfile->numoffiles;
