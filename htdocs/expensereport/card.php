<?php
/* Copyright (C) 2003      Rodolphe Quiedeville <rodolphe@quiedeville.org>
 * Copyright (C) 2004-2015 Laurent Destailleur  <eldy@users.sourceforge.net>
 * Copyright (C) 2005-2009 Regis Houssin        <regis@dolibarr.fr>
 * Copyright (C) 2015-2016 Alexandre Spangaro   <aspangaro.dolibarr@gmail.com>
 *
 * This program is free software; you can redistribute it and/or modify
 * it under the terms of the GNU General Public License as published by
 * the Free Software Foundation; either version 3 of the License, or
 * (at your option) any later version.
 *
 * This program is distributed in the hope that it will be useful,
 * but WITHOUT ANY WARRANTY; without even the implied warranty of
 * MERCHANTABILITY or FITNESS FOR A PARTICULAR PURPOSE.  See the
 * GNU General Public License for more details.
 *
 * You should have received a copy of the GNU General Public License
 * along with this program. If not, see <http://www.gnu.org/licenses/>.
 */

/**
 *  \file       	htdocs/expensereport/card.php
 *  \ingroup    	expensereport
 *  \brief      	Page for trip and expense report card
 */

$res=0;
require '../main.inc.php';
require_once DOL_DOCUMENT_ROOT . '/core/class/html.formfile.class.php';
require_once DOL_DOCUMENT_ROOT . '/core/class/CMailFile.class.php';
require_once DOL_DOCUMENT_ROOT . '/core/class/html.formmail.class.php';
require_once DOL_DOCUMENT_ROOT . '/core/class/html.formprojet.class.php';
require_once DOL_DOCUMENT_ROOT . '/projet/class/project.class.php';
require_once DOL_DOCUMENT_ROOT . '/compta/bank/class/account.class.php';
require_once DOL_DOCUMENT_ROOT . '/core/lib/expensereport.lib.php';
require_once DOL_DOCUMENT_ROOT . '/core/lib/price.lib.php';
require_once DOL_DOCUMENT_ROOT . '/core/modules/expensereport/modules_expensereport.php';
require_once DOL_DOCUMENT_ROOT . '/expensereport/class/expensereport.class.php';
require_once DOL_DOCUMENT_ROOT . '/compta/paiement/class/paiement.class.php';
require_once DOL_DOCUMENT_ROOT . '/core/class/doleditor.class.php';

$langs->load("trips");
$langs->load("bills");
$langs->load("mails");

$action=GETPOST('action');
$cancel=GETPOST('cancel');
$date_start = dol_mktime(0, 0, 0, GETPOST('date_debutmonth'), GETPOST('date_debutday'), GETPOST('date_debutyear'));
$date_end = dol_mktime(0, 0, 0, GETPOST('date_finmonth'), GETPOST('date_finday'), GETPOST('date_finyear'));
$date = dol_mktime(0, 0, 0, GETPOST('datemonth'), GETPOST('dateday'), GETPOST('dateyear'));
$fk_projet=GETPOST('fk_projet');
$vatrate=GETPOST('vatrate');
$ref=GETPOST("ref",'alpha');
$comments=GETPOST('comments');
$fk_c_type_fees=GETPOST('fk_c_type_fees','int');

// If socid provided by ajax company selector
if (! empty($_REQUEST['socid_id']))
{
	$_GET['socid'] = $_GET['socid_id'];
	$_POST['socid'] = $_POST['socid_id'];
	$_REQUEST['socid'] = $_REQUEST['socid_id'];
}

// Security check
$id=GETPOST("id",'int');
if ($user->societe_id) $socid=$user->societe_id;
$result = restrictedArea($user, 'expensereport', 0, 'expensereport');


// Hack to use expensereport dir
$rootfordata = DOL_DATA_ROOT;
$rootforuser = DOL_DATA_ROOT;
// If multicompany module is enabled, we redefine the root of data
if (! empty($conf->multicompany->enabled) && ! empty($conf->entity) && $conf->entity > 1)
{
	$rootfordata.='/'.$conf->entity;
}
$conf->expensereport->dir_output = $rootfordata.'/expensereport';

// Define $urlwithroot
$urlwithouturlroot=preg_replace('/'.preg_quote(DOL_URL_ROOT,'/').'$/i','',trim($dolibarr_main_url_root));
$urlwithroot=$urlwithouturlroot.DOL_URL_ROOT;		// This is to use external domain name found into config file
//$urlwithroot=DOL_MAIN_URL_ROOT;					// This is to use same domain name than current

// PDF
$hidedetails = (GETPOST('hidedetails', 'int') ? GETPOST('hidedetails', 'int') : (! empty($conf->global->MAIN_GENERATE_DOCUMENTS_HIDE_DETAILS) ? 1 : 0));
$hidedesc = (GETPOST('hidedesc', 'int') ? GETPOST('hidedesc', 'int') : (! empty($conf->global->MAIN_GENERATE_DOCUMENTS_HIDE_DESC) ? 1 : 0));
$hideref = (GETPOST('hideref', 'int') ? GETPOST('hideref', 'int') : (! empty($conf->global->MAIN_GENERATE_DOCUMENTS_HIDE_REF) ? 1 : 0));



/*
 * Actions
 */

if ($cancel) 
{
	$action='';
	$fk_projet='';
	$date_start='';
	$date_end='';
	$date='';
	$comments='';
	$vatrate='';
	$value_unit='';
	$qty=1;
	$fk_c_type_fees=-1;
}

if ($action == 'confirm_delete' && GETPOST("confirm") == "yes" && $id > 0 && $user->rights->expensereport->supprimer)
{
	$object = new ExpenseReport($db);
	$result=$object->delete($id, $user);
	if ($result >= 0)
	{
		header("Location: index.php");
		exit;
	}
	else
	{
		setEventMessages($object->error, $object->errors, 'errors');
	}
}

if ($action == 'add' && $user->rights->expensereport->creer)
{
	$object = new ExpenseReport($db);

	$object->date_debut = $date_start;
	$object->date_fin = $date_end;

	$object->fk_statut = 1;
	$object->fk_c_paiement				= GETPOST('fk_c_paiement','int');
	$object->fk_user_validator			= GETPOST('fk_user_validator','int');
	$object->note_public				= GETPOST('note_public');
	$object->note_private				= GETPOST('note_private');

	if ($object->periode_existe($user,$object->date_debut,$object->date_fin))
	{
		$error++;
		setEventMessages($langs->trans("ErrorDoubleDeclaration"), null, 'errors');
		$action='create';
	}

	if (! $error)
	{
		$db->begin();

		$id = $object->create($user);

		if ($id > 0)
		{
			$db->commit();
			Header("Location: ".$_SERVER["PHP_SELF"]."?id=".$id);
			exit;
		}
		else
		{
			setEventMessages($object->error, $object->errors, 'errors');
			$db->rollback();
			$action='create';
		}
	}
}

if ($action == 'update' && $user->rights->expensereport->creer)
{
	$object = new ExpenseReport($db);
	$object->fetch($id);

	$object->date_debut = $date_start;
	$object->date_fin = $date_end;

	if($object->fk_statut < 3)
	{
		$object->fk_user_validator = GETPOST('fk_user_validator','int');
	}

	$object->fk_c_paiement = GETPOST('fk_c_paiement','int');
	$object->note_public = GETPOST('note_public');
	$object->note_private = GETPOST('note_private');
	$object->fk_user_modif = $user->id;
	
	$result = $object->update($user);
	if ($result > 0)
	{
		header("Location: ".$_SERVER["PHP_SELF"]."?id=".$_POST['id']);
		exit;
	}
	else
	{
		setEventMessages($object->error, $object->errors, 'errors');
	}
}

if ($action == "confirm_validate" && GETPOST("confirm") == "yes" && $id > 0 && $user->rights->expensereport->creer)
{
	$object = new ExpenseReport($db);
	$object->fetch($id);
	$result = $object->setValidate($user);

	if ($result > 0)
	{
		// Define output language
		if (empty($conf->global->MAIN_DISABLE_PDF_AUTOUPDATE))
		{
			$outputlangs = $langs;
			$newlang = '';
			if ($conf->global->MAIN_MULTILANGS && empty($newlang) && GETPOST('lang_id')) $newlang = GETPOST('lang_id','alpha');
			if ($conf->global->MAIN_MULTILANGS && empty($newlang))	$newlang = $object->thirdparty->default_lang;
			if (! empty($newlang)) {
				$outputlangs = new Translate("", $conf);
				$outputlangs->setDefaultLang($newlang);
			}
			$model=$object->modelpdf;
			$ret = $object->fetch($id); // Reload to get new records

			$object->generateDocument($model, $outputlangs, $hidedetails, $hidedesc, $hideref);
		}
	}

	if ($result > 0 && $object->fk_user_validator > 0)
	{
		$langs->load("mails");

		// TO
		$destinataire = new User($db);
		$destinataire->fetch($object->fk_user_validator);
		$emailTo = $destinataire->email;

		// FROM
		$expediteur = new User($db);
		$expediteur->fetch($object->fk_user_author);
		$emailFrom = $expediteur->email;

		if ($emailTo && $emailFrom)
		{
			$filename=array(); $filedir=array(); $mimetype=array();

			// SUBJECT
			$subject = $langs->trans("ExpenseReportWaitingForApproval");

			// CONTENT
			$link = $urlwithroot.'/expensereport/card.php?id='.$object->id;
			$message = $langs->trans("ExpenseReportWaitingForApprovalMessage", $expediteur->getFullName($langs), get_date_range($object->date_debut,$object->date_fin,'',$langs), $link);

			// Rebuild pdf
			/*
			$object->setDocModel($user,"");
			$resultPDF = expensereport_pdf_create($db,$id,'',"",$langs);

			if($resultPDF):
			// ATTACHMENT
			array_push($filename,dol_sanitizeFileName($object->ref).".pdf");
			array_push($filedir,$conf->expensereport->dir_output . "/" . dol_sanitizeFileName($object->ref) . "/" . dol_sanitizeFileName($object->ref).".pdf");
			array_push($mimetype,"application/pdf");
			*/

			// PREPARE SEND
			$mailfile = new CMailFile($subject,$emailTo,$emailFrom,$message,$filedir,$mimetype,$filename);

			if ($mailfile)
			{
				// SEND
				$result=$mailfile->sendfile();
				if ($result)
				{
					$mesg=$langs->trans('MailSuccessfulySent',$mailfile->getValidAddress($emailFrom,2),$mailfile->getValidAddress($emailTo,2));
					setEventMessages($mesg, null, 'mesgs');
					header("Location: ".$_SERVER["PHP_SELF"]."?id=".$id);
					exit;
				}
				else
				{
					$langs->load("other");
					if ($mailfile->error)
					{
						$mesg='';
						$mesg.=$langs->trans('ErrorFailedToSendMail', $emailFrom, $emailTo);
						$mesg.='<br>'.$mailfile->error;
						setEventMessages($mesg, null, 'errors');
					}
					else
					{
						setEventMessages('No mail sent. Feature is disabled by option MAIN_DISABLE_ALL_MAILS', null, 'warnings');
					}
				}
			}
			else
			{
				setEventMessages($mailfile->error,$mailfile->errors,'errors');
				$action='';
			}
		}
		else
		{
			setEventMessages($langs->trans("NoEmailSentBadSenderOrRecipientEmail"), null, 'warnings');
			$action='';
		}
	}
	else
	{
		setEventMessages($object->error, $object->errors, 'errors');
	}
}

if ($action == "confirm_save_from_refuse" && GETPOST("confirm") == "yes" && $id > 0 && $user->rights->expensereport->creer)
{
	$object = new ExpenseReport($db);
	$object->fetch($id);
	$result = $object->set_save_from_refuse($user);

	if ($result > 0)
	{
		// Define output language
		if (empty($conf->global->MAIN_DISABLE_PDF_AUTOUPDATE))
		{
			$outputlangs = $langs;
			$newlang = '';
			if ($conf->global->MAIN_MULTILANGS && empty($newlang) && GETPOST('lang_id')) $newlang = GETPOST('lang_id','alpha');
			if ($conf->global->MAIN_MULTILANGS && empty($newlang))	$newlang = $object->thirdparty->default_lang;
			if (! empty($newlang)) {
				$outputlangs = new Translate("", $conf);
				$outputlangs->setDefaultLang($newlang);
			}
			$model=$object->modelpdf;
			$ret = $object->fetch($id); // Reload to get new records

			$object->generateDocument($model, $outputlangs, $hidedetails, $hidedesc, $hideref);
		}
	}

	if ($result > 0)
	{
		if (! empty($conf->global->DEPLACEMENT_TO_CLEAN))  // TODO Translate this so we can remove condition
		{
			// Send mail

			// TO
			$destinataire = new User($db);
			$destinataire->fetch($object->fk_user_validator);
			$emailTo = $destinataire->email;

			if ($emailTo)
			{
				// FROM
				$expediteur = new User($db);
				$expediteur->fetch($object->fk_user_author);
				$emailFrom = $expediteur->email;

				// SUBJECT
				$subject = "' ERP - Note de frais à re-approuver";

				// CONTENT
				$dateRefusEx = explode(" ",$object->date_refuse);

				$message = "Bonjour {$destinataire->firstname},\n\n";
				$message.= "Le {$dateRefusEx[0]} à {$dateRefusEx[1]} vous avez refusé d'approuver la note de frais \"{$object->ref}\". Vous aviez émis le motif suivant : {$object->detail_refuse}\n\n";
				$message.= "L'auteur vient de modifier la note de frais, veuillez trouver la nouvelle version en pièce jointe.\n";
				$message.= "- Déclarant : {$expediteur->firstname} {$expediteur->lastname}\n";
				$message.= "- Période : du {$object->date_debut} au {$object->date_fin}\n";
				$message.= "- Lien : {$dolibarr_main_url_root}/expensereport/card.php?id={$object->id}\n\n";
				$message.= "Bien cordialement,\n' SI";

				// Génération du pdf avant attachement
				$object->setDocModel($user,"");
				$resultPDF = expensereport_pdf_create($db,$object,'',"",$langs);

				if($resultPDF)
				{
					// ATTACHMENT
					$filename=array(); $filedir=array(); $mimetype=array();
					array_push($filename,dol_sanitizeFileName($object->ref).".pdf");
					array_push($filedir,$conf->expensereport->dir_output . "/" . dol_sanitizeFileName($object->ref) . "/" . dol_sanitizeFileName($object->ref_number).".pdf");
					array_push($mimetype,"application/pdf");

					// PREPARE SEND
					$mailfile = new CMailFile($subject,$emailTo,$emailFrom,$message,$filedir,$mimetype,$filename);

					if (! $mailfile->error)
					{
						// SEND
						$result=$mailfile->sendfile();
						if ($result)
						{
							Header("Location: ".$_SERVER["PHP_SELF"]."?id=".$id);
							exit;
						}
						else
						{
							$mesg=$mailfile->error;
							setEventMessages($mesg, null, 'errors');
						}
						// END - Send mail
					}
					else
					{
						dol_print_error($db,$resultPDF);
						exit;
					}
				}
			}
		}
	}
	else
	{
		setEventMessages($object->error, $object->errors, 'errors');
	}
}

// Approve
if ($action == "confirm_approve" && GETPOST("confirm") == "yes" && $id > 0 && $user->rights->expensereport->approve)
{
	$object = new ExpenseReport($db);
	$object->fetch($id);

	$result = $object->setApproved($user);

	if ($result > 0)
	{
		// Define output language
		if (empty($conf->global->MAIN_DISABLE_PDF_AUTOUPDATE))
		{
			$outputlangs = $langs;
			$newlang = '';
			if ($conf->global->MAIN_MULTILANGS && empty($newlang) && GETPOST('lang_id')) $newlang = GETPOST('lang_id','alpha');
			if ($conf->global->MAIN_MULTILANGS && empty($newlang))	$newlang = $object->thirdparty->default_lang;
			if (! empty($newlang)) {
				$outputlangs = new Translate("", $conf);
				$outputlangs->setDefaultLang($newlang);
			}
			$model=$object->modelpdf;
			$ret = $object->fetch($id); // Reload to get new records

			$object->generateDocument($model, $outputlangs, $hidedetails, $hidedesc, $hideref);
		}
	}

	if ($result > 0)
	{
		if (! empty($conf->global->DEPLACEMENT_TO_CLEAN))  // TODO Translate this so we can remove condition
		{
			// Send mail

			// TO
			$destinataire = new User($db);
			$destinataire->fetch($object->fk_user_author);
			$emailTo = $destinataire->email;

			// CC
			$emailCC = $conf->global->NDF_CC_EMAILS;

			// FROM
			$expediteur = new User($db);
			$expediteur->fetch($object->fk_user_valid);
			$emailFrom = $expediteur->email;

			// SUBJECT
			$subject = "' ERP - Note de frais validée";

			// CONTENT
			$message = "Bonjour {$destinataire->firstname},\n\n";
			$message.= "Votre note de frais \"{$object->ref}\" vient d'être approuvé!\n";
			$message.= "- Approbateur : {$expediteur->firstname} {$expediteur->lastname}\n";
			$message.= "- Lien : {$dolibarr_main_url_root}/expensereport/card.php?id={$object->id}\n\n";
			$message.= "Bien cordialement,\n' SI";

			// Génération du pdf avant attachement
			$object->setDocModel($user,"");
			$resultPDF = expensereport_pdf_create($db,$object,'',"",$langs);

			if($resultPDF):
				// ATTACHMENT
				$filename=array(); $filedir=array(); $mimetype=array();
				array_push($filename,dol_sanitizeFileName($object->ref).".pdf");
				array_push($filedir, $conf->expensereport->dir_output.
					"/".
					dol_sanitizeFileName($object->ref) .
					"/".
					dol_sanitizeFileName($object->ref).
					".pdf"
					);
				array_push($mimetype,"application/pdf");

				// PREPARE SEND
				$mailfile = new CMailFile($subject,$emailTo,$emailFrom,$message,$filedir,$mimetype,$filename,$emailCC);

				if(!$mailfile->error):

					// SEND
					$result=$mailfile->sendfile();
					if ($result):
						setEventMessages($langs->trans("MailSuccessfulySent",$emailFrom,$emailTo), null, 'mesgs');
						Header("Location: ".$_SERVER["PHP_SELF"]."?id=".$id);
						exit;
					else:
						setEventMessages($langs->trans("ErrorFailedToSendMail",$emailFrom,$emailTo), null, 'errors');
					endif;

				else:
					setEventMessages($langs->trans("ErrorFailedToSendMail",$emailFrom,$emailTo), null, 'errors');
				endif;
				// END - Send mail
			else : // if ($resultPDF)
				dol_print_error($db,$resultPDF);
				exit;
			endif;
		}
	}
	else
	{
		setEventMessages($object->error, $object->errors, 'errors');
	}
}

if ($action == "confirm_refuse" && GETPOST('confirm')=="yes" && $id > 0 && $user->rights->expensereport->approve)
{
	$object = new ExpenseReport($db);
	$object->fetch($id);

	$result = $object->setDeny($user,GETPOST('detail_refuse'));

	if ($result > 0)
	{
		// Define output language
		if (empty($conf->global->MAIN_DISABLE_PDF_AUTOUPDATE))
		{
			$outputlangs = $langs;
			$newlang = '';
			if ($conf->global->MAIN_MULTILANGS && empty($newlang) && GETPOST('lang_id')) $newlang = GETPOST('lang_id','alpha');
			if ($conf->global->MAIN_MULTILANGS && empty($newlang))	$newlang = $object->thirdparty->default_lang;
			if (! empty($newlang)) {
				$outputlangs = new Translate("", $conf);
				$outputlangs->setDefaultLang($newlang);
			}
			$model=$object->modelpdf;
			$ret = $object->fetch($id); // Reload to get new records

			$object->generateDocument($model, $outputlangs, $hidedetails, $hidedesc, $hideref);
		}
	}

	if ($result > 0)
	{
		if (! empty($conf->global->DEPLACEMENT_TO_CLEAN))  // TODO Translate this so we can remove condition
		{
			// Send mail

			// TO
			$destinataire = new User($db);
			$destinataire->fetch($object->fk_user_author);
			$emailTo = $destinataire->email;

			// FROM
			$expediteur = new User($db);
			$expediteur->fetch($object->fk_user_refuse);
			$emailFrom = $expediteur->email;

			// SUBJECT
			$subject = "' ERP - Note de frais refusée";

			// CONTENT
			$message = "Bonjour {$destinataire->firstname},\n\n";
			$message.= "Votre note de frais \"{$object->ref}\" vient d'être refusée.\n";
			$message.= "- Refuseur : {$expediteur->firstname} {$expediteur->lastname}\n";
			$message.= "- Motif de refus : {$_POST['detail_refuse']}\n";
			$message.= "- Lien : {$dolibarr_main_url_root}/expensereport/card.php?id={$object->id}\n\n";
			$message.= "Bien cordialement,\n' SI";

			// PREPARE SEND
			$mailfile = new CMailFile($subject,$emailTo,$emailFrom,$message);

			if(!$mailfile->error)
			{
				// SEND
				$result=$mailfile->sendfile();
				if ($result)
				{
					setEventMessages($langs->trans("MailSuccessfulySent",$emailFrom,$emailTo), null, 'mesgs');
					Header("Location: ".$_SERVER["PHP_SELF"]."?id=".$id);
					exit;
				}
				else
				{
					setEventMessages($langs->trans("ErrorFailedToSendMail",$emailFrom,$emailTo), null, 'errors');
				}
				// END - Send mail
			}
		}
	}
	else
	{
		setEventMessages($object->error, $object->errors, 'errors');
	}
}

//var_dump($user->id == $object->fk_user_validator);exit;
if ($action == "confirm_cancel" && GETPOST('confirm')=="yes" && GETPOST('detail_cancel') && $id > 0 && $user->rights->expensereport->creer)
{
	$object = new ExpenseReport($db);
	$object->fetch($id);

	if ($user->id == $object->fk_user_valid || $user->id == $object->fk_user_author)
	{
		$result = $object->set_cancel($user,GETPOST('detail_cancel'));

		if ($result > 0)
		{
			// Define output language
			if (empty($conf->global->MAIN_DISABLE_PDF_AUTOUPDATE))
			{
				$outputlangs = $langs;
				$newlang = '';
				if ($conf->global->MAIN_MULTILANGS && empty($newlang) && GETPOST('lang_id')) $newlang = GETPOST('lang_id','alpha');
				if ($conf->global->MAIN_MULTILANGS && empty($newlang))	$newlang = $object->thirdparty->default_lang;
				if (! empty($newlang)) {
					$outputlangs = new Translate("", $conf);
					$outputlangs->setDefaultLang($newlang);
				}
				$model=$object->modelpdf;
				$ret = $object->fetch($id); // Reload to get new records

				$object->generateDocument($model, $outputlangs, $hidedetails, $hidedesc, $hideref);
			}
		}

		if ($result > 0)
		{
			if (! empty($conf->global->DEPLACEMENT_TO_CLEAN))     // TODO Translate this so we can remove condition
			{
				// Send mail

				// TO
				$destinataire = new User($db);
				$destinataire->fetch($object->fk_user_author);
				$emailTo = $destinataire->email;

				// FROM
				$expediteur = new User($db);
				$expediteur->fetch($object->fk_user_cancel);
				$emailFrom = $expediteur->email;

				// SUBJECT
				$subject = "' ERP - Note de frais annulée";

				// CONTENT
				$message = "Bonjour {$destinataire->firstname},\n\n";
				$message.= "Votre note de frais \"{$object->ref}\" vient d'être annulée.\n";
				$message.= "- Annuleur : {$expediteur->firstname} {$expediteur->lastname}\n";
				$message.= "- Motif d'annulation : {$_POST['detail_cancel']}\n";
				$message.= "- Lien : {$dolibarr_main_url_root}/expensereport/card.php?id={$object->id}\n\n";
				$message.= "Bien cordialement,\n' SI";

				// PREPARE SEND
				$mailfile = new CMailFile($subject,$emailTo,$emailFrom,$message);

				if(!$mailfile->error)
				{
					// SEND
					$result=$mailfile->sendfile();
					if ($result)
					{
						header("Location: ".$_SERVER["PHP_SELF"]."?id=".$id);
						exit;
					}
					else
					{
						$mesg="Impossible d'envoyer l'email.";
						setEventMessages($mesg, null, 'errors');
					}
					// END - Send mail
				}
				else
				{
					setEventMessages($mail->error, $mail->errors, 'errors');
				}
			}
		}
		else
		{
			setEventMessages($object->error, $object->errors, 'errors');
		}
	}
	else
	{
	    setEventMessages($langs->transnoentitiesnoconv("OnlyOwnerCanCancel"), '', 'errors');    // Should not happened
	}
}

if ($action == "confirm_brouillonner" && GETPOST('confirm')=="yes" && $id > 0 && $user->rights->expensereport->creer)
{
	$object = new ExpenseReport($db);
	$object->fetch($id);
	if ($user->id == $object->fk_user_author || $user->id == $object->fk_user_valid)
	{
		$result = $object->setStatut(0);

		if ($result > 0)
		{
			// Define output language
			if (empty($conf->global->MAIN_DISABLE_PDF_AUTOUPDATE))
			{
				$outputlangs = $langs;
				$newlang = '';
				if ($conf->global->MAIN_MULTILANGS && empty($newlang) && GETPOST('lang_id')) $newlang = GETPOST('lang_id','alpha');
				if ($conf->global->MAIN_MULTILANGS && empty($newlang))	$newlang = $object->thirdparty->default_lang;
				if (! empty($newlang)) {
					$outputlangs = new Translate("", $conf);
					$outputlangs->setDefaultLang($newlang);
				}
				$model=$object->modelpdf;
				$ret = $object->fetch($id); // Reload to get new records

				$object->generateDocument($model, $outputlangs, $hidedetails, $hidedesc, $hideref);
			}
		}

		if ($result > 0)
		{
			header("Location: ".$_SERVER["PHP_SELF"]."?id=".$id);
			exit;
		}
		else
		{
			setEventMessages($object->error, $object->errors, 'errors');
		}
	}
	else
	{
		setEventMessages("NOT_AUTHOR", '', 'errors');
	}
}

if ($action == 'set_paid' && $id > 0 && $user->rights->expensereport->to_paid)
{
	$object = new ExpenseReport($db);
	$object->fetch($id);

	$result = $object->set_paid($id, $user);

	if ($result > 0)
	{
		// Define output language
		if (empty($conf->global->MAIN_DISABLE_PDF_AUTOUPDATE))
		{
			$outputlangs = $langs;
			$newlang = '';
			if ($conf->global->MAIN_MULTILANGS && empty($newlang) && GETPOST('lang_id')) $newlang = GETPOST('lang_id','alpha');
			if ($conf->global->MAIN_MULTILANGS && empty($newlang))	$newlang = $object->thirdparty->default_lang;
			if (! empty($newlang)) {
				$outputlangs = new Translate("", $conf);
				$outputlangs->setDefaultLang($newlang);
			}
			$model=$object->modelpdf;
			$ret = $object->fetch($id); // Reload to get new records

			$object->generateDocument($model, $outputlangs, $hidedetails, $hidedesc, $hideref);
		}
	}

	if ($result > 0)
	{
		if (! empty($conf->global->DEPLACEMENT_TO_CLEAN)) // TODO Translate this so we can remove condition
		{
			// Send mail

			// TO
			$destinataire = new User($db);
			$destinataire->fetch($object->fk_user_author);
			$emailTo = $destinataire->email;

			// FROM
			$expediteur = new User($db);
			$expediteur->fetch($user->id);
			$emailFrom = $expediteur->email;

			// SUBJECT
			$subject = "'ERP - Note de frais payée";

			// CONTENT
			$message = "Bonjour {$destinataire->firstname},\n\n";
			$message.= "Votre note de frais \"{$object->ref}\" vient d'être payée.\n";
			$message.= "- Payeur : {$expediteur->firstname} {$expediteur->lastname}\n";
			$message.= "- Lien : {$dolibarr_main_url_root}/expensereport/card.php?id={$object->id}\n\n";
			$message.= "Bien cordialement,\n' SI";

			// Generate pdf before attachment
			$object->setDocModel($user,"");
			$resultPDF = expensereport_pdf_create($db,$object,'',"",$langs);

			// PREPARE SEND
			$mailfile = new CMailFile($subject,$emailTo,$emailFrom,$message);

			if(!$mailfile->error):

			// SEND
			$result=$mailfile->sendfile();
			if ($result):

			// Retour
			if($result):
				Header("Location: ".$_SERVER["PHP_SELF"]."?id=".$id);
				exit;
			else:
				dol_print_error($db);
			endif;

			else:
			dol_print_error($db,$acct->error);
			endif;

			else:
                $mesg="Impossible d'envoyer l'email.";
                setEventMessages($mesg, null, 'errors');
			endif;
			// END - Send mail
		}
	}
	else
	{
		setEventMessages($object->error, $object->errors, 'errors');
	}
}

if ($action == "addline" && $user->rights->expensereport->creer)
{
	$error = 0;

	$db->begin();

	$object_ligne = new ExpenseReportLine($db);

	$vatrate = GETPOST('vatrate');
	$object_ligne->comments = GETPOST('comments');
	$qty  = GETPOST('qty','int');
	if (empty($qty)) $qty=1;
	$object_ligne->qty = $qty;

	$up=price2num(GETPOST('value_unit'),'MU');
	$object_ligne->value_unit = $up;

	$object_ligne->date = $date;

	$object_ligne->fk_c_type_fees = GETPOST('fk_c_type_fees');

	// if VAT is not used in Dolibarr, set VAT rate to 0 because VAT rate is necessary.
	if (empty($vatrate)) $vatrate = "0.000";

	$object_ligne->vatrate = price2num($vatrate);

	$object_ligne->fk_projet = $fk_projet;
	

	if (! GETPOST('fk_c_type_fees') > 0)
	{
		$error++;
		setEventMessages($langs->trans("ErrorFieldRequired", $langs->transnoentitiesnoconv("Type")), null, 'errors');
		$action='';
	}

	if ($vatrate < 0 || $vatrate == '')
	{
		$error++;
<<<<<<< HEAD
		setEventMessages($langs->trans("ErrorFieldRequired", $langs->transnoentitiesnoconv("Vat")), null, 'errors');
=======
		setEventMessages($langs->trans("ErrorFieldRequired", $langs->transnoentitiesnoconv("VAT")), null, 'errors');
>>>>>>> 3f5d67d4
		$action='';
	}

    /* Projects are never required. To force them, check module forceproject
	if ($conf->projet->enabled)
	{
		if (empty($object_ligne->fk_projet) || $object_ligne->fk_projet==-1)
		{
			$error++;
			setEventMessages($langs->trans("ErrorFieldRequired", $langs->transnoentitiesnoconv("Project")), null, 'errors');
		}
	}*/

	// Si aucune date n'est rentrée
	if (empty($object_ligne->date) || $object_ligne->date=="--")
	{
		$error++;
		setEventMessages($langs->trans("ErrorFieldRequired", $langs->transnoentitiesnoconv("Date")), null, 'errors');
	}
	// Si aucun prix n'est rentré
	if($object_ligne->value_unit==0)
	{
		$error++;
		setEventMessages($langs->trans("ErrorFieldRequired", $langs->transnoentitiesnoconv("PriceUTTC")), null, 'errors');
	}

	// S'il y'a eu au moins une erreur
	if (! $error)
	{
		$object_ligne->fk_expensereport = $_POST['fk_expensereport'];

		$type = 0;	// TODO What if service ?
		$seller = '';  // seller is unknown
		$tmp = calcul_price_total($qty, $up, 0, $vatrate, 0, 0, 0, 'TTC', 0, $type, $seller);

		$object_ligne->vatrate = price2num($vatrate);
		$object_ligne->total_ttc = $tmp[2];
		$object_ligne->total_ht = $tmp[0];
		$object_ligne->total_tva = $tmp[1];

		$result = $object_ligne->insert();
		if ($result > 0)
		{
			$db->commit();
			header("Location: ".$_SERVER["PHP_SELF"]."?id=".$id);
			exit;
		}
		else
		{
			dol_print_error($db,$object->error);
			$db->rollback();
		}
	}

	$action='';
}

if ($action == 'confirm_delete_line' && GETPOST("confirm") == "yes" && $user->rights->expensereport->creer)
{
	$object = new ExpenseReport($db);
	$object->fetch($id);

	$object_ligne = new ExpenseReportLine($db);
	$object_ligne->fetch(GETPOST("rowid"));
	$total_ht = $object_ligne->total_ht;
	$total_tva = $object_ligne->total_tva;

	$result=$object->deleteline(GETPOST("rowid"), $user);
	if ($result >= 0)
	{
		if ($result > 0)
		{
			// Define output language
			if (empty($conf->global->MAIN_DISABLE_PDF_AUTOUPDATE))
			{
				$outputlangs = $langs;
				$newlang = '';
				if ($conf->global->MAIN_MULTILANGS && empty($newlang) && GETPOST('lang_id')) $newlang = GETPOST('lang_id','alpha');
				if ($conf->global->MAIN_MULTILANGS && empty($newlang))	$newlang = $object->thirdparty->default_lang;
				if (! empty($newlang)) {
					$outputlangs = new Translate("", $conf);
					$outputlangs->setDefaultLang($newlang);
				}
				$model=$object->modelpdf;
				$ret = $object->fetch($id); // Reload to get new records

				$object->generateDocument($model, $outputlangs, $hidedetails, $hidedesc, $hideref);
			}
		}

		$object->update_totaux_del($object_ligne->total_ht,$object_ligne->total_tva);
		header("Location: ".$_SERVER["PHP_SELF"]."?id=".$_GET['id']);
		exit;
	}
	else
	{
		setEventMessages($object->error, $object->errors, 'errors');
	}
}

if ($action == "updateligne" && $user->rights->expensereport->creer)
{
	$object = new ExpenseReport($db);
	$object->fetch($id);

	$rowid = $_POST['rowid'];
	$type_fees_id = GETPOST('fk_c_type_fees');
	$projet_id = $fk_projet;
	$comments = GETPOST('comments');
	$qty = GETPOST('qty');
	$value_unit = GETPOST('value_unit');
	$vatrate = GETPOST('vatrate');

	if (! GETPOST('fk_c_type_fees') > 0)
	{
		$error++;
		setEventMessages($langs->trans("ErrorFieldRequired", $langs->transnoentitiesnoconv("Type")), null, 'errors');
		$action='';
	}
	if (GETPOST('vatrate') < 0 || GETPOST('vatrate') == '')
	{
		$error++;
		setEventMessages($langs->trans("ErrorFieldRequired", $langs->transnoentitiesnoconv("Vat")), null, 'errors');
		$action='';
	}

	if (! $error)
	{
	    // TODO Use update method of ExpenseReportLine
		$result = $object->updateline($rowid, $type_fees_id, $projet_id, $vatrate, $comments, $qty, $value_unit, $date, $id);
		if ($result >= 0)
		{
			if ($result > 0)
			{
				// Define output language
				if (empty($conf->global->MAIN_DISABLE_PDF_AUTOUPDATE))
				{
					$outputlangs = $langs;
					$newlang = '';
					if ($conf->global->MAIN_MULTILANGS && empty($newlang) && GETPOST('lang_id')) $newlang = GETPOST('lang_id','alpha');
					if ($conf->global->MAIN_MULTILANGS && empty($newlang))	$newlang = $object->thirdparty->default_lang;
					if (! empty($newlang)) {
						$outputlangs = new Translate("", $conf);
						$outputlangs->setDefaultLang($newlang);
					}
					$model=$object->modelpdf;
					$ret = $object->fetch($id); // Reload to get new records

					$object->generateDocument($model, $outputlangs, $hidedetails, $hidedesc, $hideref);
				}
			}

			$result = $object->recalculer($id);

			header("Location: ".$_SERVER["PHP_SELF"]."?id=".$id);
			exit;
		}
		else
		{
			setEventMessages($object->error, $object->errors, 'errors');
		}
	}
}


/*
 * Generate or regenerate the PDF document
 */
if ($action == 'builddoc')	// GET or POST
{
	$depl = new ExpenseReport($db, 0, $_GET['id']);
	$depl->fetch($id);

	if ($_REQUEST['model'])
	{
		$depl->setDocModel($user, $_REQUEST['model']);
	}

	$outputlangs = $langs;
	if (! empty($_REQUEST['lang_id']))
	{
		$outputlangs = new Translate("",$conf);
		$outputlangs->setDefaultLang($_REQUEST['lang_id']);
	}
	$result=expensereport_pdf_create($db, $depl, '', $depl->modelpdf, $outputlangs);
	if ($result <= 0)
	{
		setEventMessages($object->error, $object->errors, 'errors');
        $action='';
	}
}

// Remove file in doc form
else if ($action == 'remove_file')
{
	$object = new ExpenseReport($db, 0, $_GET['id']);
	if ($object->fetch($id))
	{
		require_once DOL_DOCUMENT_ROOT.'/core/lib/files.lib.php';

		$object->fetch_thirdparty();

		$langs->load("other");
		$upload_dir = $conf->expensereport->dir_output;
		$file = $upload_dir . '/' . GETPOST('file');
		$ret=dol_delete_file($file,0,0,0,$object);
		if ($ret) setEventMessages($langs->trans("FileWasRemoved", GETPOST('urlfile')), null, 'mesgs');
		else setEventMessages($langs->trans("ErrorFailToDeleteFile", GETPOST('urlfile')), null, 'errors');
		$action='';
	}
}


/*
 * View
 */

llxHeader('', $langs->trans("ExpenseReport"));

$form = new Form($db);
$formfile = new FormFile($db);
$formproject = new FormProjets($db);
$projecttmp = new Project($db);

// Create
if ($action == 'create')
{
	print load_fiche_titre($langs->trans("NewTrip"));

	print '<form action="'.$_SERVER['PHP_SELF'].'" method="post" name="create">';
	print '<input type="hidden" name="token" value="'.$_SESSION['newtoken'].'">';
	print '<input type="hidden" name="action" value="add">';

	dol_fiche_head('');

	print '<table class="border" width="100%">';
	print '<tbody>';
	print '<tr>';
<<<<<<< HEAD
	print '<td class="fieldrequired">'.$langs->trans("DateStart").'</td>';
=======
	print '<td class="titlefieldcreate fieldrequired">'.$langs->trans("DateStart").'</td>';
>>>>>>> 3f5d67d4
	print '<td>';
	$form->select_date($date_start?$date_start:-1,'date_debut',0,0,0,'',1,1);
	print '</td>';
	print '</tr>';
	print '<tr>';
	print '<td class="fieldrequired">'.$langs->trans("DateEnd").'</td>';
	print '<td>';
	$form->select_date($date_end?$date_end:-1,'date_fin',0,0,0,'',1,1);
	print '</td>';
	print '</tr>';
	print '<tr>';
	print '<td>'.$langs->trans("VALIDATOR").'</td>';
	print '<td>';
	$object = new ExpenseReport($db);
	$include_users = $object->fetch_users_approver_expensereport();
	if (empty($include_users)) print img_warning().' '.$langs->trans("NobodyHasPermissionToValidateExpenseReport");
	else
	{
    	$defaultselectuser=$user->fk_user;	// Will work only if supervisor has permission to approve so is inside include_users
    	if (! empty($conf->global->EXPENSEREPORT_DEFAULT_VALIDATOR)) $defaultselectuser=$conf->global->EXPENSEREPORT_DEFAULT_VALIDATOR;   // Can force default approver
    	if (GETPOST('fk_user_validator') > 0) $defaultselectuser=GETPOST('fk_user_validator');
    	$s=$form->select_dolusers($defaultselectuser, "fk_user_validator", 1, "", 0, $include_users);
    	print $form->textwithpicto($s, $langs->trans("AnyOtherInThisListCanValidate"));
	}
	print '</td>';
	print '</tr>';
	if (! empty($conf->global->EXPENSEREPORT_ASK_PAYMENTMODE_ON_CREATION))
	{
		print '<tr>';
		print '<td>'.$langs->trans("ModePaiement").'</td>';
		print '<td>';
		$form->select_types_paiements(2,'fk_c_paiement');
		print '</td>';
		print '</tr>';
	}

	// Public note
	print '<tr>';
	print '<td class="border" valign="top">' . $langs->trans('NotePublic') . '</td>';
	print '<td valign="top" colspan="2">';

	$doleditor = new DolEditor('note_public', $note_public, '', 80, 'dolibarr_notes', 'In', 0, false, true, ROWS_3, '90%');
	print $doleditor->Create(1);
	print '</td></tr>';

	// Private note
	if (empty($user->societe_id)) {
		print '<tr>';
		print '<td class="border" valign="top">' . $langs->trans('NotePrivate') . '</td>';
		print '<td valign="top" colspan="2">';

		$doleditor = new DolEditor('note_private', $note_private, '', 80, 'dolibarr_notes', 'In', 0, false, true, ROWS_3, '90%');
		print $doleditor->Create(1);
		print '</td></tr>';
	}

	print '<tbody>';
	print '</table>';

	dol_fiche_end();

	print '<div align="center">';
	print '<input type="submit" value="'.$langs->trans("AddTrip").'" name="bouton" class="button" />';
	print '&nbsp;&nbsp;&nbsp;&nbsp;&nbsp;<input type="button" value="'.$langs->trans("Cancel").'" class="button" onclick="history.go(-1)" />';
	print '</div>';

	print '</form>';
}
else
{
	if($id > 0 || $ref)
	{
		$object = new ExpenseReport($db);
		$result = $object->fetch($id, $ref);

		if ($result > 0)
		{
			if ($object->fk_user_author != $user->id)
			{
				if (empty($user->rights->expensereport->readall) && empty($user->rights->expensereport->lire_tous))
				{
					print load_fiche_titre($langs->trans('TripCard'));

					print '<div class="tabBar">';
					print $langs->trans('NotUserRightToView');
					print '</div>';

					llxFooter();
					$db->close();

					exit;
				}
			}

			$head = expensereport_prepare_head($object);

			if ($action == 'edit' && ($object->fk_statut < 3 || $object->fk_statut==99))
			{
				print "<form name='update' action=\"".$_SERVER['PHP_SELF']."\" method=\"post\">\n";
				print '<input type="hidden" name="token" value="'.$_SESSION['newtoken'].'">';
				print '<input type="hidden" name="id" value="'.$id.'">';

				dol_fiche_head($head, 'card', $langs->trans("TripCard"), 0, 'trip');

				if($object->fk_statut==99)
				{
					print '<input type="hidden" name="action" value="updateFromRefuse">';
				}
				else
				{
					print '<input type="hidden" name="action" value="update">';
				}

				print '<table class="border" style="width:100%;">';

				$linkback = '<a href="'.DOL_URL_ROOT.'/expensereport/list.php'.(! empty($socid)?'?socid='.$socid:'').'">'.$langs->trans("BackToList").'</a>';

            	// Ref
            	print '<tr><td class="titlefield">'.$langs->trans("Ref").'</td><td>';
            	print $form->showrefnav($object, 'ref', $linkback, 1, 'ref', 'ref', '');
            	print '</td></tr>';

				print '<tr>';
				print '<td>'.$langs->trans("DateStart").'</td>';
				print '<td>';
				$form->select_date($object->date_debut,'date_debut');
				print '</td>';
				print '</tr>';
				print '<tr>';
				print '<td>'.$langs->trans("DateEnd").'</td>';
				print '<td>';
				$form->select_date($object->date_fin,'date_fin');
				print '</td>';
				print '</tr>';

				if (! empty($conf->global->EXPENSEREPORT_ASK_PAYMENTMODE_ON_CREATION))
				{
					print '<tr>';
					print '<td>'.$langs->trans("ModePaiement").'</td>';
					print '<td>';
					$form->select_types_paiements($object->fk_c_paiement,'fk_c_paiement');
					print '</td>';
					print '</tr>';
				}

				if($object->fk_statut<3)
				{
					print '<tr>';
					print '<td>'.$langs->trans("VALIDATOR").'</td>';	// Approbator
					print '<td>';
					$include_users = $object->fetch_users_approver_expensereport();
					$s=$form->select_dolusers($object->fk_user_validator,"fk_user_validator",1,"",0,$include_users);
					print $form->textwithpicto($s, $langs->trans("AnyOtherInThisListCanValidate"));
					print '</td>';
					print '</tr>';
				}
				else
				{
					print '<tr>';
					print '<td>'.$langs->trans("VALIDOR").'</td>';
					print '<td>';
					$userfee=new User($db);
					$userfee->fetch($object->fk_user_valid);
					print $userfee->getNomUrl(1);
					print '</td></tr>';
				}

				print '<tr>';
				print '<td>'.$langs->trans("AUTHOR").'</td>';
				print '<td>';
				$userfee=new User($db);
				$userfee->fetch($object->fk_user_author);
				print $userfee->getNomUrl(1);
				print '</td></tr>';
				if ($object->fk_statut==6)
				{
					print '<tr>';
					print '<td>'.$langs->trans("AUTHORPAIEMENT").'</td>';
					print '<td>';
					$userfee=new User($db);
					$userfee->fetch($user->id);
					print $userfee->getNomUrl(1);
					print '</td></tr>';

				}

				// Public note
				print '<tr>';
				print '<td class="border" valign="top">' . $langs->trans('NotePublic') . '</td>';
				print '<td valign="top" colspan="2">';

				$doleditor = new DolEditor('note_public', $object->note_public, '', 80, 'dolibarr_notes', 'In', 0, false, true, ROWS_3, '90%');
				print $doleditor->Create(1);
				print '</td></tr>';

				// Private note
				if (empty($user->societe_id)) {
					print '<tr>';
					print '<td class="border" valign="top">' . $langs->trans('NotePrivate') . '</td>';
					print '<td valign="top" colspan="2">';

					$doleditor = new DolEditor('note_private', $object->note_private, '', 80, 'dolibarr_notes', 'In', 0, false, true, ROWS_3, '90%');
					print $doleditor->Create(1);
					print '</td></tr>';
				}

				print '</table>';

				dol_fiche_end();

				print '<div class="center">';
				print '<input type="submit" value="'.$langs->trans("Modify").'" name="bouton" class="button">';
				print '&nbsp;&nbsp;&nbsp;&nbsp;&nbsp;<input type="button" value="'.$langs->trans("Cancel").'" class="button" onclick="history.go(-1)" />';
				print '</div>';

				print '</form>';
			}
			else
			{
				dol_fiche_head($head, 'card', $langs->trans("TripCard"), 0, 'trip');

				if ($action == 'save')
				{
					$ret=$form->form_confirm($_SERVER["PHP_SELF"]."?id=".$id,$langs->trans("SaveTrip"),$langs->trans("ConfirmSaveTrip"),"confirm_validate","","",1);
					if ($ret == 'html') print '<br>';
				}

				if ($action == 'save_from_refuse')
				{
					$ret=$form->form_confirm($_SERVER["PHP_SELF"]."?id=".$id,$langs->trans("SaveTrip"),$langs->trans("ConfirmSaveTrip"),"confirm_save_from_refuse","","",1);
					if ($ret == 'html') print '<br>';
				}

				if ($action == 'delete')
				{
					$ret=$form->form_confirm($_SERVER["PHP_SELF"]."?id=".$id,$langs->trans("DeleteTrip"),$langs->trans("ConfirmDeleteTrip"),"confirm_delete","","",1);
					if ($ret == 'html') print '<br>';
				}

				if ($action == 'validate')
				{
					$ret=$form->form_confirm($_SERVER["PHP_SELF"]."?id=".$id,$langs->trans("ValideTrip"),$langs->trans("ConfirmValideTrip"),"confirm_approve","","",1);
					if ($ret == 'html') print '<br>';
				}

				if ($action == 'paid')
				{
					$ret=$form->form_confirm($_SERVER["PHP_SELF"]."?id=".$id,$langs->trans("PaidTrip"),$langs->trans("ConfirmPaidTrip"),"confirm_paid","","",1);
					if ($ret == 'html') print '<br>';
				}

				if ($action == 'cancel')
				{
					$array_input = array('text'=>$langs->trans("ConfirmCancelTrip"), array('type'=>"text",'label'=>$langs->trans("Comment"),'name'=>"detail_cancel",'size'=>"50",'value'=>""));
					$ret=$form->form_confirm($_SEVER["PHP_SELF"]."?id=".$id,$langs->trans("Cancel"),"","confirm_cancel",$array_input,"",1);
					if ($ret == 'html') print '<br>';
				}

				if ($action == 'brouillonner'):
				$ret=$form->form_confirm($_SERVER["PHP_SELF"]."?id=".$id,$langs->trans("BrouillonnerTrip"),$langs->trans("ConfirmBrouillonnerTrip"),"confirm_brouillonner","","",1);
				if ($ret == 'html') print '<br>';
				endif;

				if ($action == 'refuse')		// Deny
				{
					$array_input = array('text'=>$langs->trans("ConfirmRefuseTrip"), array('type'=>"text",'label'=>$langs->trans("Comment"),'name'=>"detail_refuse",'size'=>"50",'value'=>""));
					$ret=$form->form_confirm($_SERVER["PHP_SELF"]."?id=".$id,$langs->trans("Deny"),'',"confirm_refuse",$array_input,"yes",1);
					if ($ret == 'html') print '<br>';
				}

				if ($action == 'delete_line')
				{
					$ret=$form->form_confirm($_SERVER["PHP_SELF"]."?id=".$id."&rowid=".GETPOST('rowid'),$langs->trans("DeleteLine"),$langs->trans("ConfirmDeleteLine"),"confirm_delete_line",'','yes',1);
					if ($ret == 'html') print '<br>';
				}

				print '<table class="border centpercent">';

				$linkback = '<a href="'.DOL_URL_ROOT.'/expensereport/list.php'.(! empty($socid)?'?socid='.$socid:'').'">'.$langs->trans("BackToList").'</a>';

            	// Ref
            	print '<tr><td class="titlefield">'.$langs->trans("Ref").'</td><td colspan="2">';
            	print $form->showrefnav($object, 'ref', $linkback, 1, 'ref', 'ref', '');
            	print '</td></tr>';

				print '<tr>';
				print '<td>'.$langs->trans("Period").'</td>';
				print '<td colspan="2">';
				print get_date_range($object->date_debut,$object->date_fin,'',$langs,0);
				print '</td>';
				print '</tr>';
				if (! empty($conf->global->EXPENSEREPORT_ASK_PAYMENTMODE_ON_CREATION))
				{
					print '<tr>';
					print '<td>'.$langs->trans("ModePaiement").'</td>';
					print '<td colspan="2">'.$object->libelle_paiement.'</td>';
					print '</tr>';
				}
				// Status
				print '<tr>';
				print '<td>'.$langs->trans("Statut").'</td>';
				print '<td colspan="2">'.$object->getLibStatut(4).'</td>';
				print '</tr>';

				print '<tr>';
				print '<td>'.$langs->trans("NotePublic").'</td>';
				print '<td colspan="2">'.$object->note_public.'</td>';
				print '</tr>';
				print '<tr>';
				print '<td>'.$langs->trans("NotePrivate").'</td>';
				print '<td colspan="2">'.$object->note_private.'</td>';
				print '</tr>';
				// Amount
				print '<tr>';
				print '<td>'.$langs->trans("AmountHT").'</td>';
				print '<td>'.price($object->total_ht).'</td>';
				$rowspan = 5;
				if ($object->fk_statut < 3) $rowspan++;
				elseif($object->fk_statut == 4) $rowspan+=2;
				else $rowspan+=2;
				if ($object->fk_statut==99 || !empty($object->detail_refuse)) $rowspan+=2;
				if($object->fk_statut==6) $rowspan+=2;

				print '<td rowspan="'.$rowspan.'" valign="top">';
				
				// List of payments
				$sql = "SELECT p.rowid, p.num_payment, p.datep as dp, p.amount,";
				$sql.= "c.code as type_code,c.libelle as payment_type";
				$sql.= " FROM ".MAIN_DB_PREFIX."payment_expensereport as p";
				$sql.= ", ".MAIN_DB_PREFIX."c_paiement as c ";
				$sql.= ", ".MAIN_DB_PREFIX."expensereport as e";
				$sql.= " WHERE e.rowid = '".$id."'";
				$sql.= " AND p.fk_expensereport = e.rowid";
				$sql.= " AND e.entity = ".$conf->entity;
				$sql.= " AND p.fk_typepayment = c.id";
				$sql.= " ORDER BY dp";

				//print $sql;
				$resql = $db->query($sql);
				if ($resql)
				{
					$num = $db->num_rows($resql);
					$i = 0; $total = 0;
					print '<table class="nobordernopadding paymenttable" width="100%">';
					print '<tr class="liste_titre">';
					print '<td>'.$langs->trans("RefPayment").'</td>';
					print '<td>'.$langs->trans("Date").'</td>';
					print '<td>'.$langs->trans("Type").'</td>';
					print '<td align="right">'.$langs->trans("Amount").'</td>';
					print '<td>&nbsp;</td>';
					print '</tr>';

					$var=True;
					while ($i < $num)
					{
						$objp = $db->fetch_object($resql);
						$var=!$var;
						print "<tr ".$bc[$var]."><td>";
						print '<a href="'.DOL_URL_ROOT.'/expensereport/payment/card.php?id='.$objp->rowid.'">'.img_object($langs->trans("Payment"),"payment").' '.$objp->rowid.'</a></td>';
						print '<td>'.dol_print_date($db->jdate($objp->dp),'day')."</td>\n";
							$labeltype=$langs->trans("PaymentType".$objp->type_code)!=("PaymentType".$objp->type_code)?$langs->trans("PaymentType".$objp->type_code):$objp->fk_typepayment;
						print "<td>".$labeltype.' '.$objp->num_payment."</td>\n";
						print '<td align="right">'.price($objp->amount)."</td><td>&nbsp;".$langs->trans("Currency".$conf->currency)."</td>\n";
						print "</tr>";
						$totalpaid += $objp->amount;
						$i++;
					}

					if ($object->paid == 0)
					{
						print "<tr><td colspan=\"2\" align=\"right\">".$langs->trans("AlreadyPaid")." :</td><td align=\"right\"><b>".price($totalpaid)."</b></td><td>&nbsp;".$langs->trans("Currency".$conf->currency)."</td></tr>\n";
						print "<tr><td colspan=\"2\" align=\"right\">".$langs->trans("AmountExpected")." :</td><td align=\"right\" bgcolor=\"#d0d0d0\">".price($object->total_ttc)."</td><td bgcolor=\"#d0d0d0\">&nbsp;".$langs->trans("Currency".$conf->currency)."</td></tr>\n";

						$remaintopay = $object->total_ttc - $totalpaid;

						print "<tr><td colspan=\"2\" align=\"right\">".$langs->trans("RemainderToPay")." :</td>";
						print "<td align=\"right\" bgcolor=\"#f0f0f0\"><b>".price($remaintopay)."</b></td><td bgcolor=\"#f0f0f0\">&nbsp;".$langs->trans("Currency".$conf->currency)."</td></tr>\n";
					}
					print "</table>";
					$db->free($resql);
				}
				else
				{
					dol_print_error($db);
				}
				print "</td>";

				print '</tr>';
				print '<tr>';
				print '<td>'.$langs->trans("AmountVAT").'</td>';
				print '<td>'.price($object->total_tva).'</td>';
				print '</tr>';
				print '<tr>';
				print '<td>'.$langs->trans("AmountTTC").'</td>';
				print '<td>'.price($object->total_ttc).'</td>';
				print '</tr>';

				// Author
				print '<tr>';
				print '<td>'.$langs->trans("AUTHOR").'</td>';
				print '<td>';
				if ($object->fk_user_author > 0)
				{
					$userauthor=new User($db);
					$result=$userauthor->fetch($object->fk_user_author);
					if ($result < 0) dol_print_error('',$userauthor->error);
					print $userauthor->getNomUrl(1);
				}
				print '</td></tr>';

				// Validation date
				print '<tr>';
				print '<td>'.$langs->trans("DATE_SAVE").'</td>';
				print '<td>'.dol_print_date($object->date_create,'dayhour');
				if ($object->status == 2 && $object->hasDelay('toapprove')) print ' '.img_warning($langs->trans("Late"));
				if ($object->status == 5 && $object->hasDelay('topay')) print ' '.img_warning($langs->trans("Late"));
				print '</td></tr>';
				print '</tr>';

				// User to inform
				if ($object->fk_statut < 3)	// informed
				{
					print '<tr>';
					print '<td>'.$langs->trans("VALIDATOR").'</td>';
					print '<td>';
					if ($object->fk_user_validator > 0)
					{
						$userfee=new User($db);
						$userfee->fetch($object->fk_user_validator);
						print $userfee->getNomUrl(1);
						if (empty($userfee->email) || ! isValidEmail($userfee->email)) 
						{
						    $langs->load("errors");
						    print img_warning($langs->trans("ErrorBadEMail", $userfee->email));
						}
					}
					print '</td></tr>';
				}
				elseif($object->fk_statut == 4)
				{
					print '<tr>';
					print '<td>'.$langs->trans("CANCEL_USER").'</span></td>';
					print '<td>';
					if ($object->fk_user_cancel > 0)
					{
						$userfee=new User($db);
						$userfee->fetch($object->fk_user_cancel);
						print $userfee->getNomUrl(1);
					}
					print '</td></tr>';
					print '<tr>';
					print '<td>'.$langs->trans("MOTIF_CANCEL").'</td>';
					print '<td>'.$object->detail_cancel.'</td></tr>';
					print '</tr>';
					print '<tr>';
					print '<td>'.$langs->trans("DATE_CANCEL").'</td>';
					print '<td>'.dol_print_date($object->date_cancel,'dayhour').'</td></tr>';
					print '</tr>';
				}
				else
				{
					print '<tr>';
					print '<td>'.$langs->trans("ApprovedBy").'</td>';
					print '<td>';
					if ($object->fk_user_approve > 0)
					{
						$userapp=new User($db);
						$userapp->fetch($object->fk_user_approve);
						print $userapp->getNomUrl(1);
					}
					print '</td></tr>';
					print '<tr>';
					print '<td>'.$langs->trans("DateApprove").'</td>';
					print '<td>'.dol_print_date($object->date_approve,'dayhour').'</td></tr>';
					print '</tr>';
				}

				if ($object->fk_statut==99 || !empty($object->detail_refuse))
				{
					print '<tr>';
					print '<td>'.$langs->trans("REFUSEUR").'</td>';
					print '<td>';
					$userfee=new User($db);
					$userfee->fetch($object->fk_user_refuse);
					print $userfee->getNomUrl(1);
					print '</td></tr>';
					print '<tr>';
					print '<td>'.$langs->trans("DATE_REFUS").'</td>';
					print '<td>'.dol_print_date($object->date_refuse,'dayhour');
					if ($object->detail_refuse) print ' - '.$object->detail_refuse;
					print '</td>';
					print '</tr>';
				}

				if($object->fk_statut==6)
				{
					/* TODO this fields are not yet filled
					print '<tr>';
					print '<td>'.$langs->trans("AUTHORPAIEMENT").'</td>';
					print '<td>';
					$userfee=new User($db);
					$userfee->fetch($object->fk_user_paid);
					print $userfee->getNomUrl(1);
					print '</td></tr>';
					print '<tr>';
					print '<td>'.$langs->trans("DATE_PAIEMENT").'</td>';
					print '<td>'.$object->date_paiement.'</td></tr>';
					print '</tr>';
					*/
				}

				print '</table>';

				print '<br>';

				// Fetch Lines of current expense report
				$sql = 'SELECT fde.rowid, fde.fk_expensereport, fde.fk_c_type_fees, fde.fk_projet, fde.date,';
				$sql.= ' fde.tva_tx as vatrate, fde.comments, fde.qty, fde.value_unit, fde.total_ht, fde.total_tva, fde.total_ttc,';
				$sql.= ' ctf.code as type_fees_code, ctf.label as type_fees_libelle,';
				$sql.= ' pjt.rowid as projet_id, pjt.title as projet_title, pjt.ref as projet_ref';
				$sql.= ' FROM '.MAIN_DB_PREFIX.'expensereport_det as fde';
				$sql.= ' LEFT JOIN '.MAIN_DB_PREFIX.'c_type_fees as ctf ON fde.fk_c_type_fees=ctf.id';
				$sql.= ' LEFT JOIN '.MAIN_DB_PREFIX.'projet as pjt ON fde.fk_projet=pjt.rowid';
				$sql.= ' WHERE fde.fk_expensereport = '.$object->id;

				print '<div style="clear: both;">';

				$actiontouse='updateligne';
				if (($object->fk_statut==0 || $object->fk_statut==99) && $action != 'editline') $actiontouse='addline';
				
				print '<form name="expensereport" action="'.$_SERVER["PHP_SELF"].'" method="post">';
				print '<input type="hidden" name="token" value="'.$_SESSION['newtoken'].'">';
				print '<input type="hidden" name="action" value="'.$actiontouse.'">';
				print '<input type="hidden" name="id" value="'.$object->id.'">';
				print '<input type="hidden" name="fk_expensereport" value="'.$object->id.'" />';
				print '<table class="noborder" width="100%">';
				
		        $resql = $db->query($sql);
				if ($resql)
				{
					$num_lignes = $db->num_rows($resql);
					$i = 0;$total = 0;

					if ($num_lignes)
					{
						print '<tr class="liste_titre">';
						print '<td style="text-align:center;">'.$langs->trans('Piece').'</td>';
						print '<td style="text-align:center;">'.$langs->trans('Date').'</td>';
						if (! empty($conf->projet->enabled)) print '<td>'.$langs->trans('Project').'</td>';
						print '<td style="text-align:center;">'.$langs->trans('Type').'</td>';
						print '<td style="text-align:left;">'.$langs->trans('Description').'</td>';
						print '<td style="text-align:right;">'.$langs->trans('VAT').'</td>';
						print '<td style="text-align:right;">'.$langs->trans('PriceUTTC').'</td>';
						print '<td style="text-align:right;">'.$langs->trans('Qty').'</td>';
						if ($action != 'editline')
						{
							print '<td style="text-align:right;">'.$langs->trans('AmountHT').'</td>';
							print '<td style="text-align:right;">'.$langs->trans('AmountTTC').'</td>';
						}
						// Ajout des boutons de modification/suppression
						if (($object->fk_statut < 2 || $object->fk_statut == 99) && $user->rights->expensereport->creer)
						{
							print '<td style="text-align:right;"></td>';
						}
						print '</tr>';

						$var=true;
						while ($i < $num_lignes)
						{
							$piece_comptable = $i + 1;
							$objp = $db->fetch_object($resql);
							$var=!$var;
							if ($action != 'editline' || $objp->rowid != GETPOST('rowid'))
							{
								print '<tr '.$bc[$var].'>';
								print '<td style="text-align:center;">';
								print img_picto($langs->trans("Document"), "object_generic");
								print ' <span>'.$piece_comptable.'</span></td>';
								print '<td style="text-align:center;">'.dol_print_date($db->jdate($objp->date), 'day').'</td>';
								if (! empty($conf->projet->enabled))
								{
    								print '<td>';
    								if ($objp->projet_id > 0)
    								{
    									$projecttmp->id=$objp->projet_id;
    									$projecttmp->ref=$objp->projet_ref;
    									print $projecttmp->getNomUrl(1);
    								}
    								print '</td>';
								}
<<<<<<< HEAD
								print '<td style="text-align:center;">'.$langs->trans("TF_".strtoupper(empty($objp->type_fees_libelle)?'OTHER':$objp->type_fees_libelle)).'</td>';
=======
								// print '<td style="text-align:center;">'.$langs->trans("TF_".strtoupper(empty($objp->type_fees_libelle)?'OTHER':$objp->type_fees_libelle)).'</td>';
								print '<td style="text-align:center;">'.($langs->trans(($objp->type_fees_code)) == $objp->type_fees_code ? $objp->type_fees_libelle : $langs->trans(($objp->type_fees_code))).'</td>';
>>>>>>> 3f5d67d4
								print '<td style="text-align:left;">'.$objp->comments.'</td>';
								print '<td style="text-align:right;">'.vatrate($objp->vatrate,true).'</td>';
								print '<td style="text-align:right;">'.price($objp->value_unit).'</td>';
								print '<td style="text-align:right;">'.$objp->qty.'</td>';
								
								if ($action != 'editline')
								{
									print '<td style="text-align:right;">'.price($objp->total_ht).'</td>';
									print '<td style="text-align:right;">'.price($objp->total_ttc).'</td>';
								}

								// Ajout des boutons de modification/suppression
								print '<td style="text-align:right;" class="nowrap">';
								if (($object->fk_statut < 2 || $object->fk_statut == 99) && $user->rights->expensereport->creer)
								{
									print '<a href="'.$_SERVER["PHP_SELF"].'?id='.$object->id.'&amp;action=editline&amp;rowid='.$objp->rowid.'#'.$objp->rowid.'">';
									print img_edit();
									print '</a> &nbsp; ';
									print '<a href="'.$_SERVER["PHP_SELF"].'?id='.$object->id.'&amp;action=delete_line&amp;rowid='.$objp->rowid.'">';
									print img_delete();
									print '</a>';
								}
								print '</td>';
								
								print '</tr>';
							}

							if ($action == 'editline' && $objp->rowid == GETPOST('rowid'))
							{
									//modif ligne!!!!!
									print '<tr '.$bc[$var].'>';
									
									print '<td></td>';

									// Select date
									print '<td style="text-align:center;">';
									$form->select_date($objp->date,'date');
									print '</td>';

									// Select project
									if (! empty($conf->projet->enabled))
									{
    									print '<td>';
    									$formproject->select_projects(-1, $objp->fk_projet,'fk_projet', 0, 0, 1, 1);
    									print '</td>';
									}
									
									// Select type
									print '<td style="text-align:center;">';
									select_type_fees_id($objp->type_fees_code,'fk_c_type_fees');
									print '</td>';

									// Add comments
									print '<td>';
									print '<textarea class="flat_ndf" name="comments" class="centpercent">'.$objp->comments.'</textarea>';
									print '</td>';

									// VAT
									print '<td style="text-align:right;">';
									print $form->load_tva('vatrate', (isset($_POST["vatrate"])?$_POST["vatrate"]:$objp->vatrate), $mysoc, '');
									print '</td>';

									// Unit price
									print '<td style="text-align:right;">';
									print '<input type="text" size="6" name="value_unit" value="'.$objp->value_unit.'" />';
									print '</td>';

									// Quantity
									print '<td style="text-align:right;">';
									print '<input type="text" size="4" name="qty" value="'.$objp->qty.'" />';
									print '</td>';

									if ($action != 'editline')
									{
									    print '<td style="text-align:right;">'.$langs->trans('AmountHT').'</td>';
									    print '<td style="text-align:right;">'.$langs->trans('AmountTTC').'</td>';
									}
									
									print '<td style="text-align:center;">';
									print '<input type="hidden" name="rowid" value="'.$objp->rowid.'">';
									print '<input type="submit" class="button" name="save" value="'.$langs->trans('Save').'">';
									print '<br /><input type="submit" class="button" name="cancel" value="'.$langs->trans('Cancel').'">';
									print '</td>';
							}

							$i++;
						}

						$db->free($resql);
					}
					else
					{
					/*	print '<table width="100%">';
						print '<tr><td><div class="error" style="display:block;">'.$langs->trans("AucuneLigne").'</div></td></tr>';
						print '</table>';*/
					}
					//print '</div>';

					// Add a line
					if (($object->fk_statut==0 || $object->fk_statut==99) && $action != 'editline' && $user->rights->expensereport->creer)
					{
						print '<tr class="liste_titre">';
<<<<<<< HEAD
						print '<td colspan="2"></td>';
						//print '<td style="text-align:center;">'.$langs->trans('Date').'</td>';
						if (! empty($conf->projet->enabled)) print '<td>'.$langs->trans('Project').'</td>';
						print '<td align="center">'.$langs->trans('Type').'</td>';
						print '<td>'.$langs->trans('Description').'</td>';
						print '<td style="text-align:right;">'.$langs->trans('VAT').'</td>';
						print '<td style="text-align:right;">'.$langs->trans('PriceUTTC').'</td>';
						print '<td style="text-align:right;">'.$langs->trans('Qty').'</td>';
=======
						print '<td align="center">'.$langs->trans('Date').'</td>';
						if (! empty($conf->projet->enabled)) print '<td>'.$langs->trans('Project').'</td>';
						print '<td align="center">'.$langs->trans('Type').'</td>';
						print '<td colspan="2">'.$langs->trans('Description').'</td>';
						print '<td align="right">'.$langs->trans('VAT').'</td>';
						print '<td align="right">'.$langs->trans('PriceUTTC').'</td>';
						print '<td align="right">'.$langs->trans('Qty').'</td>';
>>>>>>> 3f5d67d4
						print '<td colspan="3"></td>';
						print '</tr>';

						
						print '<tr '.$bc[true].'>';

						print '<td></td>';
						
						// Select date
						print '<td align="center">';
						$form->select_date($date?$date:-1,'date');
						print '</td>';

						// Select project
						if (! empty($conf->projet->enabled))
						{
    						print '<td>';
    						$formproject->select_projects(-1, $fk_projet, 'fk_projet', 0, 0, 1, 1);
    						print '</td>';
						}
						
						// Select type
						print '<td align="center">';
						select_type_fees_id($fk_c_type_fees,'fk_c_type_fees',1);
						print '</td>';

						// Add comments
<<<<<<< HEAD
						print '<td>';
=======
						print '<td colspan="2">';
>>>>>>> 3f5d67d4
						print '<textarea class="flat_ndf centpercent" name="comments">'.$comments.'</textarea>';
						print '</td>';

						// Select VAT
						print '<td align="right">';
						$defaultvat=-1;
						if (! empty($conf->global->EXPENSEREPORT_NO_DEFAULT_VAT)) $conf->global->MAIN_VAT_DEFAULT_IF_AUTODETECT_FAILS = 'none';
<<<<<<< HEAD
						print '<select class="flat" name="vatrate">';
						print '<option name="none" value="" selected>';
						print $form->load_tva('vatrate', ($vatrate!=''?$vatrate:$defaultvat), $mysoc, '', 0, 0, '', true);
						print '</select>';
						print '</td>';

						// Unit price
						print '<td style="text-align:right;">';
=======
						print $form->load_tva('vatrate', ($vatrate!=''?$vatrate:$defaultvat), $mysoc, '', 0, 0, '', false);
						print '</td>';

						// Unit price
						print '<td align="right">';
>>>>>>> 3f5d67d4
						print '<input type="text" size="5" name="value_unit" value="'.$value_unit.'">';
						print '</td>';

						// Quantity
<<<<<<< HEAD
						print '<td style="text-align:right;">';
=======
						print '<td align="right">';
>>>>>>> 3f5d67d4
						print '<input type="text" size="2" name="qty"  value="'.($qty?$qty:1).'">';
						print '</td>';

						if ($action != 'editline')
						{
<<<<<<< HEAD
						    print '<td style="text-align:right;"></td>';
						    print '<td style="text-align:right;"></td>';
						}

						print '<td style="text-align:center;"><input type="submit" value="'.$langs->trans("Add").'" name="bouton" class="button"></td>';
=======
						    print '<td align="right"></td>';
						    print '<td align="right"></td>';
						}

						print '<td align="center"><input type="submit" value="'.$langs->trans("Add").'" name="bouton" class="button"></td>';
>>>>>>> 3f5d67d4
						
						print '</tr>';
					} // Fin si c'est payé/validé

					print '</table>';
					
					print '</form>';
					
					print '</div>';
						
				}
				else
				{
					dol_print_error($db);
				}

				dol_fiche_end();

			} // end edit or not edit

		}	// end of if result
		else
		{
			dol_print_error($db);
		}

	} //fin si id > 0

}

/*
 * Barre d'actions
 */

print '<div class="tabsAction">';

if ($action != 'create' && $action != 'edit')
{
	$object = new ExpenseReport($db);
	$object->fetch($id, $ref);


	/* Si l'état est "Brouillon"
	 *	ET user à droit "creer/supprimer"
	*	ET fk_user_author == user courant
	* 	Afficher : "Enregistrer" / "Modifier" / "Supprimer"
	*/
	if ($user->rights->expensereport->creer && $object->fk_statut==0)
	{
		if ($object->fk_user_author == $user->id)
		{
			// Modify
			print '<a class="butAction" href="'.$_SERVER["PHP_SELF"].'?action=edit&id='.$object->id.'">'.$langs->trans('Modify').'</a>';

			// Validate
			if (count($object->lines) > 0 || count($object->lignes) > 0)
			{
				print '<a class="butAction" href="'.$_SERVER["PHP_SELF"].'?action=save&id='.$object->id.'">'.$langs->trans('ValidateAndSubmit').'</a>';
			}
		}
	}

	/* Si l'état est "Refusée"
	 *	ET user à droit "creer/supprimer"
	 *	ET fk_user_author == user courant
	 * 	Afficher : "Enregistrer" / "Modifier" / "Supprimer"
	 */
	if($user->rights->expensereport->creer && $object->fk_statut==99)
	{
		if ($user->id == $object->fk_user_author || $user->id == $object->fk_user_valid)
		{
			// Modify
			print '<a class="butAction" href="'.$_SERVER["PHP_SELF"].'?action=edit&id='.$object->id.'">'.$langs->trans('Modify').'</a>';

			// Brouillonner (le statut refusée est identique à brouillon)
			//print '<a class="butAction" href="'.$_SERVER["PHP_SELF"].'?action=brouillonner&id='.$id.'">'.$langs->trans('BROUILLONNER').'</a>';
			// Enregistrer depuis le statut "Refusée"
			print '<a class="butAction" href="'.$_SERVER["PHP_SELF"].'?action=save_from_refuse&id='.$object->id.'">'.$langs->trans('ValidateAndSubmit').'</a>';
		}
	}

	if ($user->rights->expensereport->to_paid && $object->fk_statut==5)
	{
		if ($user->id == $object->fk_user_author || $user->id == $object->fk_user_valid)
		{
			// Brouillonner
			print '<a class="butAction" href="'.$_SERVER["PHP_SELF"].'?action=brouillonner&id='.$object->id.'">'.$langs->trans('SetToDraft').'</a>';
		}
	}

	/* Si l'état est "En attente d'approbation"
	 *	ET user à droit de "approve"
	 *	ET fk_user_validator == user courant
	 *	Afficher : "Valider" / "Refuser" / "Supprimer"
	 */
	if ($object->fk_statut == 2)
	{
		if ($object->fk_user_author == $user->id)
		{
			// Brouillonner
			print '<a class="butAction" href="'.$_SERVER["PHP_SELF"].'?action=brouillonner&id='.$object->id.'">'.$langs->trans('SetToDraft').'</a>';
		}
	}

	if ($user->rights->expensereport->approve && $object->fk_statut == 2)
	{
		//if($object->fk_user_validator==$user->id)
		//{
			// Validate
			print '<a class="butAction" href="'.$_SERVER["PHP_SELF"].'?action=validate&id='.$object->id.'">'.$langs->trans('Approve').'</a>';
			// Deny
			print '<a class="butAction" href="'.$_SERVER["PHP_SELF"].'?action=refuse&id='.$object->id.'">'.$langs->trans('Deny').'</a>';
		//}

		if ($user->id == $object->fk_user_author || $user->id == $object->fk_user_valid)
		{
			// Cancel
			print '<a class="butAction" href="'.$_SERVER["PHP_SELF"].'?action=cancel&id='.$object->id.'">'.$langs->trans('Cancel').'</a>';
		}
	}

	
	// If status is Appoved
	// --------------------
	
	if ($user->rights->expensereport->approve && $object->fk_statut == 5)
	{
	    print '<a class="butAction" href="'.$_SERVER["PHP_SELF"].'?action=refuse&id='.$object->id.'">'.$langs->trans('Deny').'</a>';
	}
	
	// If bank module is used
	if ($user->rights->expensereport->to_paid && ! empty($conf->banque->enabled) && $object->fk_statut == 5)
	{
		// Pay
		if ($remaintopay == 0)
		{
			print '<div class="inline-block divButAction"><span class="butActionRefused" title="' . $langs->trans("DisabledBecauseRemainderToPayIsZero") . '">' . $langs->trans('DoPayment') . '</span></div>';
		}
		else
		{
			print '<div class="inline-block divButAction"><a class="butAction" href="'.DOL_URL_ROOT.'/expensereport/payment/payment.php?id=' . $object->id . '&amp;action=create">' . $langs->trans('DoPayment') . '</a></div>';
		}
	}
	
	// If bank module is not used	
	if (($user->rights->expensereport->to_paid || empty($conf->banque->enabled)) && $object->fk_statut == 5)
	{
		//if ((round($remaintopay) == 0 || empty($conf->banque->enabled)) && $object->paid == 0)
		if ($object->paid == 0)
		{
			print '<div class="inline-block divButAction"><a class="butAction" href="' . $_SERVER["PHP_SELF"] . '?id='.$object->id.'&action=set_paid">'.$langs->trans("ClassifyPaid")."</a></div>";
		}
	}
	
	if ($user->rights->expensereport->creer && ($user->id == $object->fk_user_author || $user->id == $object->fk_user_valid) && $object->fk_statut == 5)
	{
    	// Cancel
   		print '<a class="butAction" href="'.$_SERVER["PHP_SELF"].'?action=cancel&id='.$object->id.'">'.$langs->trans('Cancel').'</a>';
	}
	
    // TODO Replace this. It should be SetUnpaid and should go back to status unpaid not canceled.
	if (($user->rights->expensereport->approve || $user->rights->expensereport->to_paid) && $object->fk_statut == 6)
	{
	    // Cancel
	    print '<a class="butAction" href="'.$_SERVER["PHP_SELF"].'?action=cancel&id='.$object->id.'">'.$langs->trans('Cancel').'</a>';
	}
	
	
	/* If draft, validated, cancel, and user can create, he can always delete its card before it is approved */ 
	if ($user->rights->expensereport->creer && $user->id == $object->fk_user_author && $object->fk_statut <= 4)
	{
	    // Delete
		print '<a class="butActionDelete" href="'.$_SERVER["PHP_SELF"].'?action=delete&id='.$object->id.'">'.$langs->trans('Delete').'</a>';
	}
	else if($user->rights->expensereport->supprimer && $object->fk_statut != 6)
	{
    	// Delete
	    print '<a class="butActionDelete" href="'.$_SERVER["PHP_SELF"].'?action=delete&id='.$object->id.'">'.$langs->trans('Delete').'</a>';
	}

}

print '</div>';


//$conf->global->DOL_URL_ROOT_DOCUMENT_PHP=dol_buildpath('/expensereport/documentwrapper.php',1);


print '<div style="width:50%">';

/*
 * Generate documents
 */
if($user->rights->expensereport->export && $object->fk_statut>0 && $action != 'edit')
{
	$filename	=	dol_sanitizeFileName($object->ref);
	$filedir	=	$conf->expensereport->dir_output . "/" . dol_sanitizeFileName($object->ref);
	$urlsource	=	$_SERVER["PHP_SELF"]."?id=".$object->id;
	$genallowed	=	1;
	$delallowed	=	1;
	$var 		= 	true;
	print $formfile->showdocuments('expensereport',$filename,$filedir,$urlsource,$genallowed,$delallowed);
	$somethingshown = $formfile->numoffiles;
}

print '</div>';

if ($action != 'create' && $action != 'edit' && ($id || $ref))
{
    $permissiondellink=$user->rights->facture->creer;	// Used by the include of actions_dellink.inc.php
	include DOL_DOCUMENT_ROOT.'/core/actions_dellink.inc.php';		// Must be include, not include_once

    // Link invoice to intervention
    if (GETPOST('LinkedFichinter')) {
        $object->fetch($id);
        $object->fetch_thirdparty();
        $result = $object->add_object_linked('fichinter', GETPOST('LinkedFichinter'));
    }
    // Linked object block
    $somethingshown = $form->showLinkedObjectBlock($object);

    // Show links to link elements
    $linktoelements=array();
    if($conf->global->EXPENSES_LINK_TO_INTERVENTION) $linktoelements[]='fichinter';
    $linktoelem='';
    $linktoelem = $form->showLinkToObjectBlock($object,$linktoelements);
    if ($linktoelem) print '<br>'.$linktoelem;

}
llxFooter();

$db->close();<|MERGE_RESOLUTION|>--- conflicted
+++ resolved
@@ -862,11 +862,7 @@
 	if ($vatrate < 0 || $vatrate == '')
 	{
 		$error++;
-<<<<<<< HEAD
-		setEventMessages($langs->trans("ErrorFieldRequired", $langs->transnoentitiesnoconv("Vat")), null, 'errors');
-=======
 		setEventMessages($langs->trans("ErrorFieldRequired", $langs->transnoentitiesnoconv("VAT")), null, 'errors');
->>>>>>> 3f5d67d4
 		$action='';
 	}
 
@@ -1105,11 +1101,7 @@
 	print '<table class="border" width="100%">';
 	print '<tbody>';
 	print '<tr>';
-<<<<<<< HEAD
-	print '<td class="fieldrequired">'.$langs->trans("DateStart").'</td>';
-=======
 	print '<td class="titlefieldcreate fieldrequired">'.$langs->trans("DateStart").'</td>';
->>>>>>> 3f5d67d4
 	print '<td>';
 	$form->select_date($date_start?$date_start:-1,'date_debut',0,0,0,'',1,1);
 	print '</td>';
@@ -1700,12 +1692,8 @@
     								}
     								print '</td>';
 								}
-<<<<<<< HEAD
-								print '<td style="text-align:center;">'.$langs->trans("TF_".strtoupper(empty($objp->type_fees_libelle)?'OTHER':$objp->type_fees_libelle)).'</td>';
-=======
 								// print '<td style="text-align:center;">'.$langs->trans("TF_".strtoupper(empty($objp->type_fees_libelle)?'OTHER':$objp->type_fees_libelle)).'</td>';
 								print '<td style="text-align:center;">'.($langs->trans(($objp->type_fees_code)) == $objp->type_fees_code ? $objp->type_fees_libelle : $langs->trans(($objp->type_fees_code))).'</td>';
->>>>>>> 3f5d67d4
 								print '<td style="text-align:left;">'.$objp->comments.'</td>';
 								print '<td style="text-align:right;">'.vatrate($objp->vatrate,true).'</td>';
 								print '<td style="text-align:right;">'.price($objp->value_unit).'</td>';
@@ -1808,16 +1796,6 @@
 					if (($object->fk_statut==0 || $object->fk_statut==99) && $action != 'editline' && $user->rights->expensereport->creer)
 					{
 						print '<tr class="liste_titre">';
-<<<<<<< HEAD
-						print '<td colspan="2"></td>';
-						//print '<td style="text-align:center;">'.$langs->trans('Date').'</td>';
-						if (! empty($conf->projet->enabled)) print '<td>'.$langs->trans('Project').'</td>';
-						print '<td align="center">'.$langs->trans('Type').'</td>';
-						print '<td>'.$langs->trans('Description').'</td>';
-						print '<td style="text-align:right;">'.$langs->trans('VAT').'</td>';
-						print '<td style="text-align:right;">'.$langs->trans('PriceUTTC').'</td>';
-						print '<td style="text-align:right;">'.$langs->trans('Qty').'</td>';
-=======
 						print '<td align="center">'.$langs->trans('Date').'</td>';
 						if (! empty($conf->projet->enabled)) print '<td>'.$langs->trans('Project').'</td>';
 						print '<td align="center">'.$langs->trans('Type').'</td>';
@@ -1825,15 +1803,12 @@
 						print '<td align="right">'.$langs->trans('VAT').'</td>';
 						print '<td align="right">'.$langs->trans('PriceUTTC').'</td>';
 						print '<td align="right">'.$langs->trans('Qty').'</td>';
->>>>>>> 3f5d67d4
 						print '<td colspan="3"></td>';
 						print '</tr>';
 
 						
 						print '<tr '.$bc[true].'>';
 
-						print '<td></td>';
-						
 						// Select date
 						print '<td align="center">';
 						$form->select_date($date?$date:-1,'date');
@@ -1853,11 +1828,7 @@
 						print '</td>';
 
 						// Add comments
-<<<<<<< HEAD
-						print '<td>';
-=======
 						print '<td colspan="2">';
->>>>>>> 3f5d67d4
 						print '<textarea class="flat_ndf centpercent" name="comments">'.$comments.'</textarea>';
 						print '</td>';
 
@@ -1865,49 +1836,26 @@
 						print '<td align="right">';
 						$defaultvat=-1;
 						if (! empty($conf->global->EXPENSEREPORT_NO_DEFAULT_VAT)) $conf->global->MAIN_VAT_DEFAULT_IF_AUTODETECT_FAILS = 'none';
-<<<<<<< HEAD
-						print '<select class="flat" name="vatrate">';
-						print '<option name="none" value="" selected>';
-						print $form->load_tva('vatrate', ($vatrate!=''?$vatrate:$defaultvat), $mysoc, '', 0, 0, '', true);
-						print '</select>';
-						print '</td>';
-
-						// Unit price
-						print '<td style="text-align:right;">';
-=======
 						print $form->load_tva('vatrate', ($vatrate!=''?$vatrate:$defaultvat), $mysoc, '', 0, 0, '', false);
 						print '</td>';
 
 						// Unit price
 						print '<td align="right">';
->>>>>>> 3f5d67d4
 						print '<input type="text" size="5" name="value_unit" value="'.$value_unit.'">';
 						print '</td>';
 
 						// Quantity
-<<<<<<< HEAD
-						print '<td style="text-align:right;">';
-=======
 						print '<td align="right">';
->>>>>>> 3f5d67d4
 						print '<input type="text" size="2" name="qty"  value="'.($qty?$qty:1).'">';
 						print '</td>';
 
 						if ($action != 'editline')
 						{
-<<<<<<< HEAD
-						    print '<td style="text-align:right;"></td>';
-						    print '<td style="text-align:right;"></td>';
-						}
-
-						print '<td style="text-align:center;"><input type="submit" value="'.$langs->trans("Add").'" name="bouton" class="button"></td>';
-=======
 						    print '<td align="right"></td>';
 						    print '<td align="right"></td>';
 						}
 
 						print '<td align="center"><input type="submit" value="'.$langs->trans("Add").'" name="bouton" class="button"></td>';
->>>>>>> 3f5d67d4
 						
 						print '</tr>';
 					} // Fin si c'est payé/validé
