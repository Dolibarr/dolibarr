<?php
/* Copyright (C) 2003      Rodolphe Quiedeville <rodolphe@quiedeville.org>
 * Copyright (C) 2004-2015 Laurent Destailleur  <eldy@users.sourceforge.net>
 * Copyright (C) 2005-2009 Regis Houssin        <regis@dolibarr.fr>
 * Copyright (C) 2015      Alexandre Spangaro   <aspangaro.dolibarr@gmail.com>
 *
 * This program is free software; you can redistribute it and/or modify
 * it under the terms of the GNU General Public License as published by
 * the Free Software Foundation; either version 3 of the License, or
 * (at your option) any later version.
 *
 * This program is distributed in the hope that it will be useful,
 * but WITHOUT ANY WARRANTY; without even the implied warranty of
 * MERCHANTABILITY or FITNESS FOR A PARTICULAR PURPOSE.  See the
 * GNU General Public License for more details.
 *
 * You should have received a copy of the GNU General Public License
 * along with this program. If not, see <http://www.gnu.org/licenses/>.
 */

/**
 *  \file       	htdocs/expensereport/card.php
 *  \ingroup    	expensereport
 *  \brief      	Page for trip and expense report card
 */

$res=0;
require '../main.inc.php';
require_once DOL_DOCUMENT_ROOT . '/core/class/html.formfile.class.php';
require_once DOL_DOCUMENT_ROOT . '/core/class/CMailFile.class.php';
require_once DOL_DOCUMENT_ROOT . '/core/class/html.formmail.class.php';
require_once DOL_DOCUMENT_ROOT . '/core/class/html.formprojet.class.php';
require_once DOL_DOCUMENT_ROOT . '/projet/class/project.class.php';
require_once DOL_DOCUMENT_ROOT . '/compta/bank/class/account.class.php';
require_once DOL_DOCUMENT_ROOT . '/core/lib/expensereport.lib.php';
require_once DOL_DOCUMENT_ROOT . '/core/lib/price.lib.php';
require_once DOL_DOCUMENT_ROOT . '/core/modules/expensereport/modules_expensereport.php';
require_once DOL_DOCUMENT_ROOT . '/expensereport/class/expensereport.class.php';
require_once DOL_DOCUMENT_ROOT . '/compta/paiement/class/paiement.class.php';
require_once DOL_DOCUMENT_ROOT . '/core/class/doleditor.class.php';

$langs->load("trips");
$langs->load("bills");
$langs->load("mails");

$action=GETPOST('action');
$cancel=GETPOST('cancel');
$date_start = dol_mktime(0, 0, 0, GETPOST('date_debutmonth'), GETPOST('date_debutday'), GETPOST('date_debutyear'));
$date_end = dol_mktime(0, 0, 0, GETPOST('date_finmonth'), GETPOST('date_finday'), GETPOST('date_finyear'));
$date = dol_mktime(0, 0, 0, GETPOST('datemonth'), GETPOST('dateday'), GETPOST('dateyear'));
$fk_projet=GETPOST('fk_projet');
$vatrate=GETPOST('vatrate');
$ref=GETPOST("ref",'alpha');
$comments=GETPOST('comments');
$fk_c_type_fees=GETPOST('fk_c_type_fees','int');

// If socid provided by ajax company selector
if (! empty($_REQUEST['socid_id']))
{
	$_GET['socid'] = $_GET['socid_id'];
	$_POST['socid'] = $_POST['socid_id'];
	$_REQUEST['socid'] = $_REQUEST['socid_id'];
}

// Security check
$id=GETPOST("id",'int');
if ($user->societe_id) $socid=$user->societe_id;
$result = restrictedArea($user, 'expensereport', 0, 'expensereport');


// Hack to use expensereport dir
$rootfordata = DOL_DATA_ROOT;
$rootforuser = DOL_DATA_ROOT;
// If multicompany module is enabled, we redefine the root of data
if (! empty($conf->multicompany->enabled) && ! empty($conf->entity) && $conf->entity > 1)
{
	$rootfordata.='/'.$conf->entity;
}
$conf->expensereport->dir_output = $rootfordata.'/expensereport';

// Define $urlwithroot
$urlwithouturlroot=preg_replace('/'.preg_quote(DOL_URL_ROOT,'/').'$/i','',trim($dolibarr_main_url_root));
$urlwithroot=$urlwithouturlroot.DOL_URL_ROOT;		// This is to use external domain name found into config file
//$urlwithroot=DOL_MAIN_URL_ROOT;					// This is to use same domain name than current

// PDF
$hidedetails = (GETPOST('hidedetails', 'int') ? GETPOST('hidedetails', 'int') : (! empty($conf->global->MAIN_GENERATE_DOCUMENTS_HIDE_DETAILS) ? 1 : 0));
$hidedesc = (GETPOST('hidedesc', 'int') ? GETPOST('hidedesc', 'int') : (! empty($conf->global->MAIN_GENERATE_DOCUMENTS_HIDE_DESC) ? 1 : 0));
$hideref = (GETPOST('hideref', 'int') ? GETPOST('hideref', 'int') : (! empty($conf->global->MAIN_GENERATE_DOCUMENTS_HIDE_REF) ? 1 : 0));



/*
 * Actions
 */

if ($cancel) 
{
	$action='';
	$fk_projet='';
	$date_start='';
	$date_end='';
	$date='';
	$comments='';
	$vatrate='';
	$value_unit='';
	$qty=1;
	$fk_c_type_fees=-1;
}

if ($action == 'confirm_delete' && GETPOST("confirm") == "yes" && $id > 0 && $user->rights->expensereport->supprimer)
{
	$object = new ExpenseReport($db);
	$result=$object->delete($id, $user);
	if ($result >= 0)
	{
		header("Location: index.php");
		exit;
	}
	else
	{
		setEventMessages($object->error, $object->errors, 'errors');
	}
}

if ($action == 'add' && $user->rights->expensereport->creer)
{
	$object = new ExpenseReport($db);

	$object->date_debut = $date_start;
	$object->date_fin = $date_end;

	$object->fk_statut = 1;
	$object->fk_c_paiement				= GETPOST('fk_c_paiement','int');
	$object->fk_user_validator			= GETPOST('fk_user_validator','int');
	$object->note_public				= GETPOST('note_public');
	$object->note_private				= GETPOST('note_private');

	if ($object->periode_existe($user,$object->date_debut,$object->date_fin))
	{
		$error++;
		setEventMessages($langs->trans("ErrorDoubleDeclaration"), null, 'errors');
		$action='create';
	}

	if (! $error)
	{
		$db->begin();

		$id = $object->create($user);

		if ($id > 0)
		{
			$db->commit();
			Header("Location: ".$_SERVER["PHP_SELF"]."?id=".$id);
			exit;
		}
		else
		{
			setEventMessages($object->error, $object->errors, 'errors');
			$db->rollback();
			$action='create';
		}
	}
}

if ($action == 'update' && $user->rights->expensereport->creer)
{
	$object = new ExpenseReport($db);
	$object->fetch($id);

	$object->date_debut = $date_start;
	$object->date_fin = $date_end;

	if($object->fk_statut < 3)
	{
		$object->fk_user_validator = GETPOST('fk_user_validator','int');
	}

	$object->fk_c_paiement = GETPOST('fk_c_paiement','int');
	$object->note_public = GETPOST('note_public');
	$object->note_private = GETPOST('note_private');
	$object->fk_user_modif = $user->id;
	
	$result = $object->update($user);
	if ($result > 0)
	{
		header("Location: ".$_SERVER["PHP_SELF"]."?id=".$_POST['id']);
		exit;
	}
	else
	{
		setEventMessages($object->error, $object->errors, 'errors');
	}
}

if ($action == "confirm_validate" && GETPOST("confirm") == "yes" && $id > 0 && $user->rights->expensereport->creer)
{
	$object = new ExpenseReport($db);
	$object->fetch($id);
	$result = $object->setValidate($user);

	if ($result > 0)
	{
		// Define output language
		if (empty($conf->global->MAIN_DISABLE_PDF_AUTOUPDATE))
		{
			$outputlangs = $langs;
			$newlang = '';
			if ($conf->global->MAIN_MULTILANGS && empty($newlang) && GETPOST('lang_id')) $newlang = GETPOST('lang_id','alpha');
			if ($conf->global->MAIN_MULTILANGS && empty($newlang))	$newlang = $object->thirdparty->default_lang;
			if (! empty($newlang)) {
				$outputlangs = new Translate("", $conf);
				$outputlangs->setDefaultLang($newlang);
			}
			$model=$object->modelpdf;
			$ret = $object->fetch($id); // Reload to get new records

			$object->generateDocument($model, $outputlangs, $hidedetails, $hidedesc, $hideref);
		}
	}

	if ($result > 0 && $object->fk_user_validator > 0)
	{
		$langs->load("mails");

		// TO
		$destinataire = new User($db);
		$destinataire->fetch($object->fk_user_validator);
		$emailTo = $destinataire->email;

		// FROM
		$expediteur = new User($db);
		$expediteur->fetch($object->fk_user_author);
		$emailFrom = $expediteur->email;

		if ($emailTo && $emailFrom)
		{
			$filename=array(); $filedir=array(); $mimetype=array();

			// SUBJECT
			$subject = $langs->trans("ExpenseReportWaitingForApproval");

			// CONTENT
			$link = $urlwithroot.'/expensereport/card.php?id='.$object->id;
			$message = $langs->trans("ExpenseReportWaitingForApprovalMessage", $expediteur->getFullName($langs), get_date_range($object->date_debut,$object->date_fin,'',$langs), $link);

			// Rebuild pdf
			/*
			$object->setDocModel($user,"");
			$resultPDF = expensereport_pdf_create($db,$id,'',"",$langs);

			if($resultPDF):
			// ATTACHMENT
			array_push($filename,dol_sanitizeFileName($object->ref).".pdf");
			array_push($filedir,$conf->expensereport->dir_output . "/" . dol_sanitizeFileName($object->ref) . "/" . dol_sanitizeFileName($object->ref).".pdf");
			array_push($mimetype,"application/pdf");
			*/

			// PREPARE SEND
			$mailfile = new CMailFile($subject,$emailTo,$emailFrom,$message,$filedir,$mimetype,$filename);

			if ($mailfile)
			{
				// SEND
				$result=$mailfile->sendfile();
				if ($result)
				{
					$mesg=$langs->trans('MailSuccessfulySent',$mailfile->getValidAddress($emailFrom,2),$mailfile->getValidAddress($emailTo,2));
					setEventMessages($mesg, null, 'mesgs');
					header("Location: ".$_SERVER["PHP_SELF"]."?id=".$id);
					exit;
				}
				else
				{
					$langs->load("other");
					if ($mailfile->error)
					{
						$mesg='';
						$mesg.=$langs->trans('ErrorFailedToSendMail', $emailFrom, $emailTo);
						$mesg.='<br>'.$mailfile->error;
						setEventMessages($mesg, null, 'errors');
					}
					else
					{
						setEventMessages('No mail sent. Feature is disabled by option MAIN_DISABLE_ALL_MAILS', null, 'warnings');
					}
				}
			}
			else
			{
				setEventMessages($mailfile->error,$mailfile->errors,'errors');
				$action='';
			}
		}
		else
		{
			setEventMessages($langs->trans("NoEmailSentBadSenderOrRecipientEmail"), null, 'warnings');
			$action='';
		}
	}
	else
	{
		setEventMessages($object->error, $object->errors, 'errors');
	}
}

if ($action == "confirm_save_from_refuse" && GETPOST("confirm") == "yes" && $id > 0 && $user->rights->expensereport->creer)
{
	$object = new ExpenseReport($db);
	$object->fetch($id);
	$result = $object->set_save_from_refuse($user);

	if ($result > 0)
	{
		// Define output language
		if (empty($conf->global->MAIN_DISABLE_PDF_AUTOUPDATE))
		{
			$outputlangs = $langs;
			$newlang = '';
			if ($conf->global->MAIN_MULTILANGS && empty($newlang) && GETPOST('lang_id')) $newlang = GETPOST('lang_id','alpha');
			if ($conf->global->MAIN_MULTILANGS && empty($newlang))	$newlang = $object->thirdparty->default_lang;
			if (! empty($newlang)) {
				$outputlangs = new Translate("", $conf);
				$outputlangs->setDefaultLang($newlang);
			}
			$model=$object->modelpdf;
			$ret = $object->fetch($id); // Reload to get new records

			$object->generateDocument($model, $outputlangs, $hidedetails, $hidedesc, $hideref);
		}
	}

	if ($result > 0)
	{
		if (! empty($conf->global->DEPLACEMENT_TO_CLEAN))  // TODO Translate this so we can remove condition
		{
			// Send mail

			// TO
			$destinataire = new User($db);
			$destinataire->fetch($object->fk_user_validator);
			$emailTo = $destinataire->email;

			if ($emailTo)
			{
				// FROM
				$expediteur = new User($db);
				$expediteur->fetch($object->fk_user_author);
				$emailFrom = $expediteur->email;

				// SUBJECT
				$subject = "' ERP - Note de frais à re-approuver";

				// CONTENT
				$dateRefusEx = explode(" ",$object->date_refuse);

				$message = "Bonjour {$destinataire->firstname},\n\n";
				$message.= "Le {$dateRefusEx[0]} à {$dateRefusEx[1]} vous avez refusé d'approuver la note de frais \"{$object->ref}\". Vous aviez émis le motif suivant : {$object->detail_refuse}\n\n";
				$message.= "L'auteur vient de modifier la note de frais, veuillez trouver la nouvelle version en pièce jointe.\n";
				$message.= "- Déclarant : {$expediteur->firstname} {$expediteur->lastname}\n";
				$message.= "- Période : du {$object->date_debut} au {$object->date_fin}\n";
				$message.= "- Lien : {$dolibarr_main_url_root}/expensereport/card.php?id={$object->id}\n\n";
				$message.= "Bien cordialement,\n' SI";

				// Génération du pdf avant attachement
				$object->setDocModel($user,"");
				$resultPDF = expensereport_pdf_create($db,$object,'',"",$langs);

				if($resultPDF)
				{
					// ATTACHMENT
					$filename=array(); $filedir=array(); $mimetype=array();
					array_push($filename,dol_sanitizeFileName($object->ref).".pdf");
					array_push($filedir,$conf->expensereport->dir_output . "/" . dol_sanitizeFileName($object->ref) . "/" . dol_sanitizeFileName($object->ref_number).".pdf");
					array_push($mimetype,"application/pdf");

					// PREPARE SEND
					$mailfile = new CMailFile($subject,$emailTo,$emailFrom,$message,$filedir,$mimetype,$filename);

					if (! $mailfile->error)
					{
						// SEND
						$result=$mailfile->sendfile();
						if ($result)
						{
							Header("Location: ".$_SERVER["PHP_SELF"]."?id=".$id);
							exit;
						}
						else
						{
							$mesg=$mailfile->error;
							setEventMessages($mesg, null, 'errors');
						}
						// END - Send mail
					}
					else
					{
						dol_print_error($db,$resultPDF);
						exit;
					}
				}
			}
		}
	}
	else
	{
		setEventMessages($object->error, $object->errors, 'errors');
	}
}

// Approve
if ($action == "confirm_approve" && GETPOST("confirm") == "yes" && $id > 0 && $user->rights->expensereport->approve)
{
	$object = new ExpenseReport($db);
	$object->fetch($id);

	$result = $object->setApproved($user);

	if ($result > 0)
	{
		// Define output language
		if (empty($conf->global->MAIN_DISABLE_PDF_AUTOUPDATE))
		{
			$outputlangs = $langs;
			$newlang = '';
			if ($conf->global->MAIN_MULTILANGS && empty($newlang) && GETPOST('lang_id')) $newlang = GETPOST('lang_id','alpha');
			if ($conf->global->MAIN_MULTILANGS && empty($newlang))	$newlang = $object->thirdparty->default_lang;
			if (! empty($newlang)) {
				$outputlangs = new Translate("", $conf);
				$outputlangs->setDefaultLang($newlang);
			}
			$model=$object->modelpdf;
			$ret = $object->fetch($id); // Reload to get new records

			$object->generateDocument($model, $outputlangs, $hidedetails, $hidedesc, $hideref);
		}
	}

	if ($result > 0)
	{
		if (! empty($conf->global->DEPLACEMENT_TO_CLEAN))  // TODO Translate this so we can remove condition
		{
			// Send mail

			// TO
			$destinataire = new User($db);
			$destinataire->fetch($object->fk_user_author);
			$emailTo = $destinataire->email;

			// CC
			$emailCC = $conf->global->NDF_CC_EMAILS;

			// FROM
			$expediteur = new User($db);
			$expediteur->fetch($object->fk_user_valid);
			$emailFrom = $expediteur->email;

			// SUBJECT
			$subject = "' ERP - Note de frais validée";

			// CONTENT
			$message = "Bonjour {$destinataire->firstname},\n\n";
			$message.= "Votre note de frais \"{$object->ref}\" vient d'être approuvé!\n";
			$message.= "- Approbateur : {$expediteur->firstname} {$expediteur->lastname}\n";
			$message.= "- Lien : {$dolibarr_main_url_root}/expensereport/card.php?id={$object->id}\n\n";
			$message.= "Bien cordialement,\n' SI";

			// Génération du pdf avant attachement
			$object->setDocModel($user,"");
			$resultPDF = expensereport_pdf_create($db,$object,'',"",$langs);

			if($resultPDF):
				// ATTACHMENT
				$filename=array(); $filedir=array(); $mimetype=array();
				array_push($filename,dol_sanitizeFileName($object->ref).".pdf");
				array_push($filedir, $conf->expensereport->dir_output.
					"/".
					dol_sanitizeFileName($object->ref) .
					"/".
					dol_sanitizeFileName($object->ref).
					".pdf"
					);
				array_push($mimetype,"application/pdf");

				// PREPARE SEND
				$mailfile = new CMailFile($subject,$emailTo,$emailFrom,$message,$filedir,$mimetype,$filename,$emailCC);

				if(!$mailfile->error):

					// SEND
					$result=$mailfile->sendfile();
					if ($result):
						setEventMessages($langs->trans("MailSuccessfulySent",$emailFrom,$emailTo), null, 'mesgs');
						Header("Location: ".$_SERVER["PHP_SELF"]."?id=".$id);
						exit;
					else:
						setEventMessages($langs->trans("ErrorFailedToSendMail",$emailFrom,$emailTo), null, 'errors');
					endif;

				else:
					setEventMessages($langs->trans("ErrorFailedToSendMail",$emailFrom,$emailTo), null, 'errors');
				endif;
				// END - Send mail
			else : // if ($resultPDF)
				dol_print_error($db,$resultPDF);
				exit;
			endif;
		}
	}
	else
	{
		setEventMessages($object->error, $object->errors, 'errors');
	}
}

if ($action == "confirm_refuse" && GETPOST('confirm')=="yes" && $id > 0 && $user->rights->expensereport->approve)
{
	$object = new ExpenseReport($db);
	$object->fetch($id);

	$result = $object->setDeny($user,GETPOST('detail_refuse'));

	if ($result > 0)
	{
		// Define output language
		if (empty($conf->global->MAIN_DISABLE_PDF_AUTOUPDATE))
		{
			$outputlangs = $langs;
			$newlang = '';
			if ($conf->global->MAIN_MULTILANGS && empty($newlang) && GETPOST('lang_id')) $newlang = GETPOST('lang_id','alpha');
			if ($conf->global->MAIN_MULTILANGS && empty($newlang))	$newlang = $object->thirdparty->default_lang;
			if (! empty($newlang)) {
				$outputlangs = new Translate("", $conf);
				$outputlangs->setDefaultLang($newlang);
			}
			$model=$object->modelpdf;
			$ret = $object->fetch($id); // Reload to get new records

			$object->generateDocument($model, $outputlangs, $hidedetails, $hidedesc, $hideref);
		}
	}

	if ($result > 0)
	{
		if (! empty($conf->global->DEPLACEMENT_TO_CLEAN))  // TODO Translate this so we can remove condition
		{
			// Send mail

			// TO
			$destinataire = new User($db);
			$destinataire->fetch($object->fk_user_author);
			$emailTo = $destinataire->email;

			// FROM
			$expediteur = new User($db);
			$expediteur->fetch($object->fk_user_refuse);
			$emailFrom = $expediteur->email;

			// SUBJECT
			$subject = "' ERP - Note de frais refusée";

			// CONTENT
			$message = "Bonjour {$destinataire->firstname},\n\n";
			$message.= "Votre note de frais \"{$object->ref}\" vient d'être refusée.\n";
			$message.= "- Refuseur : {$expediteur->firstname} {$expediteur->lastname}\n";
			$message.= "- Motif de refus : {$_POST['detail_refuse']}\n";
			$message.= "- Lien : {$dolibarr_main_url_root}/expensereport/card.php?id={$object->id}\n\n";
			$message.= "Bien cordialement,\n' SI";

			// PREPARE SEND
			$mailfile = new CMailFile($subject,$emailTo,$emailFrom,$message);

			if(!$mailfile->error)
			{
				// SEND
				$result=$mailfile->sendfile();
				if ($result)
				{
					setEventMessages($langs->trans("MailSuccessfulySent",$emailFrom,$emailTo), null, 'mesgs');
					Header("Location: ".$_SERVER["PHP_SELF"]."?id=".$id);
					exit;
				}
				else
				{
					setEventMessages($langs->trans("ErrorFailedToSendMail",$emailFrom,$emailTo), null, 'errors');
<<<<<<< HEAD
					$mesg="Impossible d'envoyer l'email.";
=======
>>>>>>> 9b5dc9da
				}
				// END - Send mail
			}
		}
	}
	else
	{
		setEventMessages($object->error, $object->errors, 'errors');
	}
}

//var_dump($user->id == $object->fk_user_validator);exit;
if ($action == "confirm_cancel" && GETPOST('confirm')=="yes" && GETPOST('detail_cancel') && $id > 0 && $user->rights->expensereport->creer)
{
	$object = new ExpenseReport($db);
	$object->fetch($id);

	if ($user->id == $object->fk_user_valid || $user->id == $object->fk_user_author)
	{
		$result = $object->set_cancel($user,GETPOST('detail_cancel'));

		if ($result > 0)
		{
			// Define output language
			if (empty($conf->global->MAIN_DISABLE_PDF_AUTOUPDATE))
			{
				$outputlangs = $langs;
				$newlang = '';
				if ($conf->global->MAIN_MULTILANGS && empty($newlang) && GETPOST('lang_id')) $newlang = GETPOST('lang_id','alpha');
				if ($conf->global->MAIN_MULTILANGS && empty($newlang))	$newlang = $object->thirdparty->default_lang;
				if (! empty($newlang)) {
					$outputlangs = new Translate("", $conf);
					$outputlangs->setDefaultLang($newlang);
				}
				$model=$object->modelpdf;
				$ret = $object->fetch($id); // Reload to get new records

				$object->generateDocument($model, $outputlangs, $hidedetails, $hidedesc, $hideref);
			}
		}

		if ($result > 0)
		{
			if (! empty($conf->global->DEPLACEMENT_TO_CLEAN))     // TODO Translate this so we can remove condition
			{
				// Send mail

				// TO
				$destinataire = new User($db);
				$destinataire->fetch($object->fk_user_author);
				$emailTo = $destinataire->email;

				// FROM
				$expediteur = new User($db);
				$expediteur->fetch($object->fk_user_cancel);
				$emailFrom = $expediteur->email;

				// SUBJECT
				$subject = "' ERP - Note de frais annulée";

				// CONTENT
				$message = "Bonjour {$destinataire->firstname},\n\n";
				$message.= "Votre note de frais \"{$object->ref}\" vient d'être annulée.\n";
				$message.= "- Annuleur : {$expediteur->firstname} {$expediteur->lastname}\n";
				$message.= "- Motif d'annulation : {$_POST['detail_cancel']}\n";
				$message.= "- Lien : {$dolibarr_main_url_root}/expensereport/card.php?id={$object->id}\n\n";
				$message.= "Bien cordialement,\n' SI";

				// PREPARE SEND
				$mailfile = new CMailFile($subject,$emailTo,$emailFrom,$message);

				if(!$mailfile->error)
				{
					// SEND
					$result=$mailfile->sendfile();
					if ($result)
					{
						header("Location: ".$_SERVER["PHP_SELF"]."?id=".$id);
						exit;
					}
					else
					{
						$mesg="Impossible d'envoyer l'email.";
						setEventMessages($mesg, null, 'errors');
					}
					// END - Send mail
				}
				else
				{
					setEventMessages($mail->error, $mail->errors, 'errors');
				}
			}
		}
		else
		{
			setEventMessages($object->error, $object->errors, 'errors');
		}
	}
}

if ($action == "confirm_brouillonner" && GETPOST('confirm')=="yes" && $id > 0 && $user->rights->expensereport->creer)
{
	$object = new ExpenseReport($db);
	$object->fetch($id);
	if ($user->id == $object->fk_user_author || $user->id == $object->fk_user_valid)
	{
		$result = $object->setStatut(0);

		if ($result > 0)
		{
			// Define output language
			if (empty($conf->global->MAIN_DISABLE_PDF_AUTOUPDATE))
			{
				$outputlangs = $langs;
				$newlang = '';
				if ($conf->global->MAIN_MULTILANGS && empty($newlang) && GETPOST('lang_id')) $newlang = GETPOST('lang_id','alpha');
				if ($conf->global->MAIN_MULTILANGS && empty($newlang))	$newlang = $object->thirdparty->default_lang;
				if (! empty($newlang)) {
					$outputlangs = new Translate("", $conf);
					$outputlangs->setDefaultLang($newlang);
				}
				$model=$object->modelpdf;
				$ret = $object->fetch($id); // Reload to get new records

				$object->generateDocument($model, $outputlangs, $hidedetails, $hidedesc, $hideref);
			}
		}

		if ($result > 0)
		{
			header("Location: ".$_SERVER["PHP_SELF"]."?id=".$id);
			exit;
		}
		else
		{
			setEventMessages($object->error, $object->errors, 'errors');
		}
	}
	else
	{
		setEventMessages("NOT_AUTHOR", '', 'errors');
	}
}

if ($action == 'set_paid' && $id > 0 && $user->rights->expensereport->to_paid)
{
	$object = new ExpenseReport($db);
	$object->fetch($id);

	$result = $object->set_paid($id, $user);

	if ($result > 0)
	{
		// Define output language
		if (empty($conf->global->MAIN_DISABLE_PDF_AUTOUPDATE))
		{
			$outputlangs = $langs;
			$newlang = '';
			if ($conf->global->MAIN_MULTILANGS && empty($newlang) && GETPOST('lang_id')) $newlang = GETPOST('lang_id','alpha');
			if ($conf->global->MAIN_MULTILANGS && empty($newlang))	$newlang = $object->thirdparty->default_lang;
			if (! empty($newlang)) {
				$outputlangs = new Translate("", $conf);
				$outputlangs->setDefaultLang($newlang);
			}
			$model=$object->modelpdf;
			$ret = $object->fetch($id); // Reload to get new records

			$object->generateDocument($model, $outputlangs, $hidedetails, $hidedesc, $hideref);
		}
	}

	if ($result > 0)
	{
		if (! empty($conf->global->DEPLACEMENT_TO_CLEAN)) // TODO Translate this so we can remove condition
		{
			// Send mail

			// TO
			$destinataire = new User($db);
			$destinataire->fetch($object->fk_user_author);
			$emailTo = $destinataire->email;

			// FROM
			$expediteur = new User($db);
			$expediteur->fetch($user->id);
			$emailFrom = $expediteur->email;

			// SUBJECT
			$subject = "'ERP - Note de frais payée";

			// CONTENT
			$message = "Bonjour {$destinataire->firstname},\n\n";
			$message.= "Votre note de frais \"{$object->ref}\" vient d'être payée.\n";
			$message.= "- Payeur : {$expediteur->firstname} {$expediteur->lastname}\n";
			$message.= "- Lien : {$dolibarr_main_url_root}/expensereport/card.php?id={$object->id}\n\n";
			$message.= "Bien cordialement,\n' SI";

			// Generate pdf before attachment
			$object->setDocModel($user,"");
			$resultPDF = expensereport_pdf_create($db,$object,'',"",$langs);

			// PREPARE SEND
			$mailfile = new CMailFile($subject,$emailTo,$emailFrom,$message);

			if(!$mailfile->error):

			// SEND
			$result=$mailfile->sendfile();
			if ($result):

			// Retour
			if($result):
				Header("Location: ".$_SERVER["PHP_SELF"]."?id=".$id);
				exit;
			else:
				dol_print_error($db);
			endif;

			else:
			dol_print_error($db,$acct->error);
			endif;

			else:
                $mesg="Impossible d'envoyer l'email.";
                setEventMessages($mesg, null, 'errors');
			endif;
			// END - Send mail
		}
	}
	else
	{
		setEventMessages($object->error, $object->errors, 'errors');
	}
}

if ($action == "addline")
{
	$error = 0;

	$db->begin();

	$object_ligne = new ExpenseReportLine($db);

	$object_ligne->comments = GETPOST('comments');
	$qty  = GETPOST('qty','int');
	if (empty($qty)) $qty=1;
	$object_ligne->qty = $qty;

	$up=price2num(GETPOST('value_unit'),'MU');
	$object_ligne->value_unit = $up;

	$object_ligne->date = $date;

	$object_ligne->fk_c_type_fees = GETPOST('fk_c_type_fees');

	$object_ligne->fk_c_tva = GETPOST('fk_c_tva');
	$object_ligne->vatrate = price2num($vatrate);

	$object_ligne->fk_projet = $fk_projet;

	if (! GETPOST('fk_c_type_fees') > 0)
	{
		$error++;
		setEventMessages($langs->trans("ErrorFieldRequired", $langs->transnoentitiesnoconv("Type")), null, 'errors');
		$action='';
	}
	if (GETPOST('vatrate') < 0 || GETPOST('vatrate') == '')
	{
		$error++;
		setEventMessages($langs->trans("ErrorFieldRequired", $langs->transnoentitiesnoconv("Vat")), null, 'errors');
		$action='';
	}

    /* Projects are never required. To force them, check module forceproject
	if ($conf->projet->enabled)
	{
		if (empty($object_ligne->fk_projet) || $object_ligne->fk_projet==-1)
		{
			$error++;
			setEventMessages($langs->trans("ErrorFieldRequired", $langs->transnoentitiesnoconv("Project")), null, 'errors');
		}
	}*/

	// Si aucune date n'est rentrée
	if (empty($object_ligne->date) || $object_ligne->date=="--")
	{
		$error++;
		setEventMessages($langs->trans("ErrorFieldRequired", $langs->transnoentitiesnoconv("Date")), null, 'errors');
	}
	// Si aucun prix n'est rentré
	if($object_ligne->value_unit==0)
	{
		$error++;
		setEventMessages($langs->trans("ErrorFieldRequired", $langs->transnoentitiesnoconv("PriceUTTC")), null, 'errors');
	}

	// S'il y'a eu au moins une erreur
	if (! $error)
	{
		$object_ligne->fk_expensereport = $_POST['fk_expensereport'];

		$type = 0;	// TODO What if service ?
		$seller = '';  // seller is unknown
		$tmp = calcul_price_total($qty, $up, 0, $vatrate, 0, 0, 0, 'TTC', 0, $type, $seller);

		$object_ligne->vatrate = price2num($vatrate);
		$object_ligne->total_ttc = $tmp[2];
		$object_ligne->total_ht = $tmp[0];
		$object_ligne->total_tva = $tmp[1];

		$result = $object_ligne->insert();
		if ($result > 0)
		{
			$db->commit();
			header("Location: ".$_SERVER["PHP_SELF"]."?id=".$id);
			exit;
		}
		else
		{
			dol_print_error($db,$object->error);
			$db->rollback();
		}
	}

	$action='';
}

if ($action == 'confirm_delete_line' && GETPOST("confirm") == "yes")
{
	$object = new ExpenseReport($db);
	$object->fetch($id);

	$object_ligne = new ExpenseReportLine($db);
	$object_ligne->fetch(GETPOST("rowid"));
	$total_ht = $object_ligne->total_ht;
	$total_tva = $object_ligne->total_tva;

	$result=$object->deleteline(GETPOST("rowid"), $user);
	if ($result >= 0)
	{
		if ($result > 0)
		{
			// Define output language
			if (empty($conf->global->MAIN_DISABLE_PDF_AUTOUPDATE))
			{
				$outputlangs = $langs;
				$newlang = '';
				if ($conf->global->MAIN_MULTILANGS && empty($newlang) && GETPOST('lang_id')) $newlang = GETPOST('lang_id','alpha');
				if ($conf->global->MAIN_MULTILANGS && empty($newlang))	$newlang = $object->thirdparty->default_lang;
				if (! empty($newlang)) {
					$outputlangs = new Translate("", $conf);
					$outputlangs->setDefaultLang($newlang);
				}
				$model=$object->modelpdf;
				$ret = $object->fetch($id); // Reload to get new records

				$object->generateDocument($model, $outputlangs, $hidedetails, $hidedesc, $hideref);
			}
		}

		$object->update_totaux_del($object_ligne->total_ht,$object_ligne->total_tva);
		header("Location: ".$_SERVER["PHP_SELF"]."?id=".$_GET['id']);
		exit;
	}
	else
	{
		setEventMessages($object->error, $object->errors, 'errors');
	}
}

if ($action == "updateligne" )
{
	$object = new ExpenseReport($db);
	$object->fetch($id);

	$rowid = $_POST['rowid'];
	$type_fees_id = GETPOST('fk_c_type_fees');
	$projet_id = $fk_projet;
	$comments = GETPOST('comments');
	$qty = GETPOST('qty');
	$value_unit = GETPOST('value_unit');
	$vatrate = GETPOST('vatrate');

	if (! GETPOST('fk_c_type_fees') > 0)
	{
		$error++;
		setEventMessages($langs->trans("ErrorFieldRequired", $langs->transnoentitiesnoconv("Type")), null, 'errors');
		$action='';
	}
	if (GETPOST('vatrate') < 0 || GETPOST('vatrate') == '')
	{
		$error++;
		setEventMessages($langs->trans("ErrorFieldRequired", $langs->transnoentitiesnoconv("Vat")), null, 'errors');
		$action='';
	}

	if (! $error)
	{
	    // TODO Use update method of ExpenseReportLine
		$result = $object->updateline($rowid, $type_fees_id, $projet_id, $vatrate, $comments, $qty, $value_unit, $date, $id);
		if ($result >= 0)
		{
			if ($result > 0)
			{
				// Define output language
				if (empty($conf->global->MAIN_DISABLE_PDF_AUTOUPDATE))
				{
					$outputlangs = $langs;
					$newlang = '';
					if ($conf->global->MAIN_MULTILANGS && empty($newlang) && GETPOST('lang_id')) $newlang = GETPOST('lang_id','alpha');
					if ($conf->global->MAIN_MULTILANGS && empty($newlang))	$newlang = $object->thirdparty->default_lang;
					if (! empty($newlang)) {
						$outputlangs = new Translate("", $conf);
						$outputlangs->setDefaultLang($newlang);
					}
					$model=$object->modelpdf;
					$ret = $object->fetch($id); // Reload to get new records

					$object->generateDocument($model, $outputlangs, $hidedetails, $hidedesc, $hideref);
				}
			}

			$result = $object->recalculer($id);

			header("Location: ".$_SERVER["PHP_SELF"]."?id=".$id);
			exit;
		}
		else
		{
			setEventMessages($object->error, $object->errors, 'errors');
		}
	}
}


/*
 * Generate or regenerate the PDF document
 */
if ($action == 'builddoc')	// GET or POST
{
	$depl = new ExpenseReport($db, 0, $_GET['id']);
	$depl->fetch($id);

	if ($_REQUEST['model'])
	{
		$depl->setDocModel($user, $_REQUEST['model']);
	}

	$outputlangs = $langs;
	if (! empty($_REQUEST['lang_id']))
	{
		$outputlangs = new Translate("",$conf);
		$outputlangs->setDefaultLang($_REQUEST['lang_id']);
	}
	$result=expensereport_pdf_create($db, $depl, '', $depl->modelpdf, $outputlangs);
	if ($result <= 0)
	{
		setEventMessages($object->error, $object->errors, 'errors');
        $action='';
	}
}

// Remove file in doc form
else if ($action == 'remove_file')
{
	$object = new ExpenseReport($db, 0, $_GET['id']);
	if ($object->fetch($id))
	{
		require_once DOL_DOCUMENT_ROOT.'/core/lib/files.lib.php';

		$object->fetch_thirdparty();

		$langs->load("other");
		$upload_dir = $conf->expensereport->dir_output;
		$file = $upload_dir . '/' . GETPOST('file');
		$ret=dol_delete_file($file,0,0,0,$object);
		if ($ret) setEventMessages($langs->trans("FileWasRemoved", GETPOST('urlfile')), null, 'mesgs');
		else setEventMessages($langs->trans("ErrorFailToDeleteFile", GETPOST('urlfile')), null, 'errors');
		$action='';
	}
}


/*
 * View
 */

llxHeader('', $langs->trans("ExpenseReport"));

$form = new Form($db);
$formfile = new FormFile($db);
$formproject = new FormProjets($db);
$projecttmp = new Project($db);

// Create
if ($action == 'create')
{
	print load_fiche_titre($langs->trans("NewTrip"));

	print '<form action="'.$_SERVER['PHP_SELF'].'" method="post" name="create">';
	print '<input type="hidden" name="token" value="'.$_SESSION['newtoken'].'">';
	print '<input type="hidden" name="action" value="add">';

	dol_fiche_head('');

	print '<table class="border" width="100%">';
	print '<tbody>';
	print '<tr>';
	print '<td class="fieldrequired">'.$langs->trans("DateStart").'</td>';
	print '<td>';
	$form->select_date($date_start?$date_start:-1,'date_debut',0,0,0,'',1,1);
	print '</td>';
	print '</tr>';
	print '<tr>';
	print '<td class="fieldrequired">'.$langs->trans("DateEnd").'</td>';
	print '<td>';
	$form->select_date($date_end?$date_end:-1,'date_fin',0,0,0,'',1,1);
	print '</td>';
	print '</tr>';
	print '<tr>';
	print '<td>'.$langs->trans("VALIDATOR").'</td>';
	print '<td>';
	$object = new ExpenseReport($db);
	$include_users = $object->fetch_users_approver_expensereport();
	$defaultselectuser=$user->fk_user;	// Will work only if supervisor has permission to approve so is inside include_users
	if (! empty($conf->global->EXPENSEREPORT_DEFAULT_VALIDATOR)) $defaultselectuser=$conf->global->EXPENSEREPORT_DEFAULT_VALIDATOR;
	if (GETPOST('fk_user_validator') > 0) $defaultselectuser=GETPOST('fk_user_validator');
	$s=$form->select_dolusers($defaultselectuser, "fk_user_validator", 1, "", 0, $include_users);
	print $form->textwithpicto($s, $langs->trans("AnyOtherInThisListCanValidate"));
	print '</td>';
	print '</tr>';
	if (! empty($conf->global->EXPENSEREPORT_ASK_PAYMENTMODE_ON_CREATION))
	{
		print '<tr>';
		print '<td>'.$langs->trans("ModePaiement").'</td>';
		print '<td>';
		$form->select_types_paiements(2,'fk_c_paiement');
		print '</td>';
		print '</tr>';
	}

	// Public note
	print '<tr>';
	print '<td class="border" valign="top">' . $langs->trans('NotePublic') . '</td>';
	print '<td valign="top" colspan="2">';

	$doleditor = new DolEditor('note_public', $note_public, '', 80, 'dolibarr_notes', 'In', 0, false, true, ROWS_3, '90%');
	print $doleditor->Create(1);
	print '</td></tr>';

	// Private note
	if (empty($user->societe_id)) {
		print '<tr>';
		print '<td class="border" valign="top">' . $langs->trans('NotePrivate') . '</td>';
		print '<td valign="top" colspan="2">';

		$doleditor = new DolEditor('note_private', $note_private, '', 80, 'dolibarr_notes', 'In', 0, false, true, ROWS_3, '90%');
		print $doleditor->Create(1);
		print '</td></tr>';
	}

	print '<tbody>';
	print '</table>';

	dol_fiche_end();

	print '<div align="center">';
	print '<input type="submit" value="'.$langs->trans("AddTrip").'" name="bouton" class="button" />';
	print '&nbsp;&nbsp;&nbsp;&nbsp;&nbsp;<input type="button" value="'.$langs->trans("Cancel").'" class="button" onclick="history.go(-1)" />';
	print '</div>';

	print '</form>';
}
else
{
	if($id > 0 || $ref)
	{
		$object = new ExpenseReport($db);
		$result = $object->fetch($id, $ref);

		if ($result > 0)
		{
			if ($object->fk_user_author != $user->id)
			{
				if (empty($user->rights->expensereport->readall) && empty($user->rights->expensereport->lire_tous))
				{
					print load_fiche_titre($langs->trans('TripCard'));

					print '<div class="tabBar">';
					print $langs->trans('NotUserRightToView');
					print '</div>';

					llxFooter();
					$db->close();

					exit;
				}
			}

			$head = expensereport_prepare_head($object);

			if ($action == 'edit' && ($object->fk_statut < 3 || $object->fk_statut==99))
			{
				print "<form name='update' action=\"".$_SERVER['PHP_SELF']."\" method=\"post\">\n";
				print '<input type="hidden" name="token" value="'.$_SESSION['newtoken'].'">';
				print '<input type="hidden" name="id" value="'.$id.'">';

				dol_fiche_head($head, 'card', $langs->trans("TripCard"), 0, 'trip');

				if($object->fk_statut==99)
				{
					print '<input type="hidden" name="action" value="updateFromRefuse">';
				}
				else
				{
					print '<input type="hidden" name="action" value="update">';
				}

				print '<table class="border" style="width:100%;">';

				$linkback = '<a href="'.DOL_URL_ROOT.'/expensereport/list.php'.(! empty($socid)?'?socid='.$socid:'').'">'.$langs->trans("BackToList").'</a>';

            	// Ref
            	print '<tr><td width="25%">'.$langs->trans("Ref").'</td><td>';
            	print $form->showrefnav($object, 'ref', $linkback, 1, 'ref', 'ref', '');
            	print '</td></tr>';

				print '<tr>';
				print '<td>'.$langs->trans("DateStart").'</td>';
				print '<td>';
				$form->select_date($object->date_debut,'date_debut');
				print '</td>';
				print '</tr>';
				print '<tr>';
				print '<td>'.$langs->trans("DateEnd").'</td>';
				print '<td>';
				$form->select_date($object->date_fin,'date_fin');
				print '</td>';
				print '</tr>';

				if (! empty($conf->global->EXPENSEREPORT_ASK_PAYMENTMODE_ON_CREATION))
				{
					print '<tr>';
					print '<td>'.$langs->trans("ModePaiement").'</td>';
					print '<td>';
					$form->select_types_paiements($object->fk_c_paiement,'fk_c_paiement');
					print '</td>';
					print '</tr>';
				}

				if($object->fk_statut<3)
				{
					print '<tr>';
					print '<td>'.$langs->trans("VALIDATOR").'</td>';	// Approbator
					print '<td>';
					$include_users = $object->fetch_users_approver_expensereport();
					$s=$form->select_dolusers($object->fk_user_validator,"fk_user_validator",1,"",0,$include_users);
					print $form->textwithpicto($s, $langs->trans("AnyOtherInThisListCanValidate"));
					print '</td>';
					print '</tr>';
				}
				else
				{
					print '<tr>';
					print '<td>'.$langs->trans("VALIDOR").'</td>';
					print '<td>';
					$userfee=new User($db);
					$userfee->fetch($object->fk_user_valid);
					print $userfee->getNomUrl(1);
					print '</td></tr>';
				}

				print '<tr>';
				print '<td>'.$langs->trans("AUTHOR").'</td>';
				print '<td>';
				$userfee=new User($db);
				$userfee->fetch($object->fk_user_author);
				print $userfee->getNomUrl(1);
				print '</td></tr>';
				if ($object->fk_statut==6)
				{
					print '<tr>';
					print '<td>'.$langs->trans("AUTHORPAIEMENT").'</td>';
					print '<td>';
					$userfee=new User($db);
					$userfee->fetch($user->id);
					print $userfee->getNomUrl(1);
					print '</td></tr>';

				}

				// Public note
				print '<tr>';
				print '<td class="border" valign="top">' . $langs->trans('NotePublic') . '</td>';
				print '<td valign="top" colspan="2">';

				$doleditor = new DolEditor('note_public', $object->note_public, '', 80, 'dolibarr_notes', 'In', 0, false, true, ROWS_3, '90%');
				print $doleditor->Create(1);
				print '</td></tr>';

				// Private note
				if (empty($user->societe_id)) {
					print '<tr>';
					print '<td class="border" valign="top">' . $langs->trans('NotePrivate') . '</td>';
					print '<td valign="top" colspan="2">';

					$doleditor = new DolEditor('note_private', $object->note_private, '', 80, 'dolibarr_notes', 'In', 0, false, true, ROWS_3, '90%');
					print $doleditor->Create(1);
					print '</td></tr>';
				}

				print '</table>';

				dol_fiche_end();

				print '<div class="center">';
				print '<input type="submit" value="'.$langs->trans("Modify").'" name="bouton" class="button">';
				print '&nbsp;&nbsp;&nbsp;&nbsp;&nbsp;<input type="button" value="'.$langs->trans("Cancel").'" class="button" onclick="history.go(-1)" />';
				print '</div>';

				print '</form>';
			}
			else
			{
				dol_fiche_head($head, 'card', $langs->trans("TripCard"), 0, 'trip');

				if ($action == 'save')
				{
					$ret=$form->form_confirm($_SERVER["PHP_SELF"]."?id=".$id,$langs->trans("SaveTrip"),$langs->trans("ConfirmSaveTrip"),"confirm_validate","","",1);
					if ($ret == 'html') print '<br>';
				}

				if ($action == 'save_from_refuse')
				{
					$ret=$form->form_confirm($_SERVER["PHP_SELF"]."?id=".$id,$langs->trans("SaveTrip"),$langs->trans("ConfirmSaveTrip"),"confirm_save_from_refuse","","",1);
					if ($ret == 'html') print '<br>';
				}

				if ($action == 'delete')
				{
					$ret=$form->form_confirm($_SERVER["PHP_SELF"]."?id=".$id,$langs->trans("DeleteTrip"),$langs->trans("ConfirmDeleteTrip"),"confirm_delete","","",1);
					if ($ret == 'html') print '<br>';
				}

				if ($action == 'validate')
				{
					$ret=$form->form_confirm($_SERVER["PHP_SELF"]."?id=".$id,$langs->trans("ValideTrip"),$langs->trans("ConfirmValideTrip"),"confirm_approve","","",1);
					if ($ret == 'html') print '<br>';
				}

				if ($action == 'paid')
				{
					$ret=$form->form_confirm($_SERVER["PHP_SELF"]."?id=".$id,$langs->trans("PaidTrip"),$langs->trans("ConfirmPaidTrip"),"confirm_paid","","",1);
					if ($ret == 'html') print '<br>';
				}

				if ($action == 'cancel')
				{
					$array_input = array('text'=>$langs->trans("ConfirmCancelTrip"), array('type'=>"text",'label'=>$langs->trans("Comment"),'name'=>"detail_cancel",'size'=>"50",'value'=>""));
					$ret=$form->form_confirm($_SEVER["PHP_SELF"]."?id=".$id,$langs->trans("Cancel"),"","confirm_cancel",$array_input,"",1);
					if ($ret == 'html') print '<br>';
				}

				if ($action == 'brouillonner'):
				$ret=$form->form_confirm($_SERVER["PHP_SELF"]."?id=".$id,$langs->trans("BrouillonnerTrip"),$langs->trans("ConfirmBrouillonnerTrip"),"confirm_brouillonner","","",1);
				if ($ret == 'html') print '<br>';
				endif;

				if ($action == 'refuse')		// Deny
				{
					$array_input = array('text'=>$langs->trans("ConfirmRefuseTrip"), array('type'=>"text",'label'=>$langs->trans("Comment"),'name'=>"detail_refuse",'size'=>"50",'value'=>""));
					$ret=$form->form_confirm($_SERVER["PHP_SELF"]."?id=".$id,$langs->trans("Deny"),'',"confirm_refuse",$array_input,"yes",1);
					if ($ret == 'html') print '<br>';
				}

				if ($action == 'delete_line')
				{
					$ret=$form->form_confirm($_SERVER["PHP_SELF"]."?id=".$id."&rowid=".GETPOST('rowid'),$langs->trans("DeleteLine"),$langs->trans("ConfirmDeleteLine"),"confirm_delete_line",'','yes',1);
					if ($ret == 'html') print '<br>';
				}

				print '<table class="border centpercent">';

				$linkback = '<a href="'.DOL_URL_ROOT.'/expensereport/list.php'.(! empty($socid)?'?socid='.$socid:'').'">'.$langs->trans("BackToList").'</a>';

            	// Ref
            	print '<tr><td width="25%">'.$langs->trans("Ref").'</td><td colspan="2">';
            	print $form->showrefnav($object, 'ref', $linkback, 1, 'ref', 'ref', '');
            	print '</td></tr>';

				print '<tr>';
				print '<td>'.$langs->trans("Period").'</td>';
				print '<td colspan="2">';
				print get_date_range($object->date_debut,$object->date_fin,'',$langs,0);
				print '</td>';
				print '</tr>';
				if (! empty($conf->global->EXPENSEREPORT_ASK_PAYMENTMODE_ON_CREATION))
				{
					print '<tr>';
					print '<td>'.$langs->trans("ModePaiement").'</td>';
					print '<td colspan="2">'.$object->libelle_paiement.'</td>';
					print '</tr>';
				}
				// Status
				print '<tr>';
				print '<td>'.$langs->trans("Statut").'</td>';
				print '<td colspan="2">'.$object->getLibStatut(4).'</td>';
				print '</tr>';

				print '<tr>';
				print '<td>'.$langs->trans("NotePublic").'</td>';
				print '<td colspan="2">'.$object->note_public.'</td>';
				print '</tr>';
				print '<tr>';
				print '<td>'.$langs->trans("NotePrivate").'</td>';
				print '<td colspan="2">'.$object->note_private.'</td>';
				print '</tr>';
				print '<tr>';
				print '<td>'.$langs->trans("AmountHT").'</td>';
				print '<td>'.price($object->total_ht).'</td>';
				$rowspan = 5;
				if ($object->fk_statut < 3) $rowspan++;
				elseif($object->fk_statut == 4) $rowspan+=2;
				else $rowspan+=2;
				if ($object->fk_statut==99 || !empty($object->detail_refuse)) $rowspan+=2;
				if($object->fk_statut==6) $rowspan+=2;

				print '<td rowspan="'.$rowspan.'" valign="top">';
				/*
				 * Payments
				 */
				$sql = "SELECT p.rowid, p.num_payment, p.datep as dp, p.amount,";
				$sql.= "c.code as type_code,c.libelle as payment_type";
				$sql.= " FROM ".MAIN_DB_PREFIX."payment_expensereport as p";
				$sql.= ", ".MAIN_DB_PREFIX."c_paiement as c ";
				$sql.= ", ".MAIN_DB_PREFIX."expensereport as e";
				$sql.= " WHERE e.rowid = '".$id."'";
				$sql.= " AND p.fk_expensereport = e.rowid";
				$sql.= " AND e.entity = ".$conf->entity;
				$sql.= " AND p.fk_typepayment = c.id";
				$sql.= " ORDER BY dp";

				//print $sql;
				$resql = $db->query($sql);
				if ($resql)
				{
					$num = $db->num_rows($resql);
					$i = 0; $total = 0;
					print '<table class="nobordernopadding" width="100%">';
					print '<tr class="liste_titre">';
					print '<td>'.$langs->trans("RefPayment").'</td>';
					print '<td>'.$langs->trans("Date").'</td>';
					print '<td>'.$langs->trans("Type").'</td>';
					print '<td align="right">'.$langs->trans("Amount").'</td>';
					print '<td>&nbsp;</td>';
					print '</tr>';

					$var=True;
					while ($i < $num)
					{
						$objp = $db->fetch_object($resql);
						$var=!$var;
						print "<tr ".$bc[$var]."><td>";
						print '<a href="'.DOL_URL_ROOT.'/expensereport/payment/card.php?id='.$objp->rowid.'">'.img_object($langs->trans("Payment"),"payment").' '.$objp->rowid.'</a></td>';
						print '<td>'.dol_print_date($db->jdate($objp->dp),'day')."</td>\n";
							$labeltype=$langs->trans("PaymentType".$objp->type_code)!=("PaymentType".$objp->type_code)?$langs->trans("PaymentType".$objp->type_code):$objp->fk_typepayment;
						print "<td>".$labeltype.' '.$objp->num_payment."</td>\n";
						print '<td align="right">'.price($objp->amount)."</td><td>&nbsp;".$langs->trans("Currency".$conf->currency)."</td>\n";
						print "</tr>";
						$totalpaid += $objp->amount;
						$i++;
					}

					if ($object->paid == 0)
					{
						print "<tr><td colspan=\"2\" align=\"right\">".$langs->trans("AlreadyPaid")." :</td><td align=\"right\"><b>".price($totalpaid)."</b></td><td>&nbsp;".$langs->trans("Currency".$conf->currency)."</td></tr>\n";
						print "<tr><td colspan=\"2\" align=\"right\">".$langs->trans("AmountExpected")." :</td><td align=\"right\" bgcolor=\"#d0d0d0\">".price($object->total_ttc)."</td><td bgcolor=\"#d0d0d0\">&nbsp;".$langs->trans("Currency".$conf->currency)."</td></tr>\n";

						$remaintopay = $object->total_ttc - $totalpaid;

						print "<tr><td colspan=\"2\" align=\"right\">".$langs->trans("RemainderToPay")." :</td>";
						print "<td align=\"right\" bgcolor=\"#f0f0f0\"><b>".price($remaintopay)."</b></td><td bgcolor=\"#f0f0f0\">&nbsp;".$langs->trans("Currency".$conf->currency)."</td></tr>\n";
					}
					print "</table>";
					$db->free($resql);
				}
				else
				{
					dol_print_error($db);
				}
				print "</td>";

				print '</tr>';
				print '<tr>';
				print '<td>'.$langs->trans("AmountVAT").'</td>';
				print '<td>'.price($object->total_tva).'</td>';
				print '</tr>';
				print '<tr>';
				print '<td>'.$langs->trans("AmountTTC").'</td>';
				print '<td>'.price($object->total_ttc).'</td>';
				print '</tr>';

				// Author
				print '<tr>';
				print '<td>'.$langs->trans("AUTHOR").'</td>';
				print '<td>';
				if ($object->fk_user_author > 0)
				{
					$userauthor=new User($db);
					$result=$userauthor->fetch($object->fk_user_author);
					if ($result < 0) dol_print_error('',$userauthor->error);
					print $userauthor->getNomUrl(1);
				}
				print '</td></tr>';

				print '<tr>';
				print '<td>'.$langs->trans("DATE_SAVE").'</td>';
				print '<td>'.dol_print_date($object->date_create,'dayhour').'</td></tr>';
				print '</tr>';

				// User to inform
				if ($object->fk_statut < 3)	// informed
				{
					print '<tr>';
					print '<td>'.$langs->trans("VALIDATOR").'</td>';
					print '<td>';
					if ($object->fk_user_validator > 0)
					{
						$userfee=new User($db);
						$userfee->fetch($object->fk_user_validator);
						print $userfee->getNomUrl(1);
						if (empty($userfee->email) || ! isValidEmail($userfee->email)) print img_warning($langs->trans("EmailNotValid"));
					}
					print '</td></tr>';
				}
				elseif($object->fk_statut == 4)
				{
					print '<tr>';
					print '<td>'.$langs->trans("CANCEL_USER").'</span></td>';
					print '<td>';
					if ($object->fk_user_cancel > 0)
					{
						$userfee=new User($db);
						$userfee->fetch($object->fk_user_cancel);
						print $userfee->getNomUrl(1);
					}
					print '</td></tr>';
					print '<tr>';
					print '<td>'.$langs->trans("MOTIF_CANCEL").'</td>';
					print '<td>'.$object->detail_cancel.'</td></tr>';
					print '</tr>';
					print '<tr>';
					print '<td>'.$langs->trans("DATE_CANCEL").'</td>';
					print '<td>'.dol_print_date($object->date_cancel,'dayhour').'</td></tr>';
					print '</tr>';
				}
				else
				{
					print '<tr>';
					print '<td>'.$langs->trans("ApprovedBy").'</td>';
					print '<td>';
					if ($object->fk_user_approve > 0)
					{
						$userapp=new User($db);
						$userapp->fetch($object->fk_user_approve);
						print $userapp->getNomUrl(1);
					}
					print '</td></tr>';
					print '<tr>';
					print '<td>'.$langs->trans("DateApprove").'</td>';
					print '<td>'.dol_print_date($object->date_approve,'dayhour').'</td></tr>';
					print '</tr>';
				}

				if ($object->fk_statut==99 || !empty($object->detail_refuse))
				{
					print '<tr>';
					print '<td>'.$langs->trans("REFUSEUR").'</td>';
					print '<td>';
					$userfee=new User($db);
					$userfee->fetch($object->fk_user_refuse);
					print $userfee->getNomUrl(1);
					print '</td></tr>';
					print '<tr>';
					print '<td>'.$langs->trans("DATE_REFUS").'</td>';
					print '<td>'.dol_print_date($object->date_refuse,'dayhour');
					if ($object->detail_refuse) print ' - '.$object->detail_refuse;
					print '</td>';
					print '</tr>';
				}

				if($object->fk_statut==6)
				{
					/* TODO this fields are not yet filled
					print '<tr>';
					print '<td>'.$langs->trans("AUTHORPAIEMENT").'</td>';
					print '<td>';
					$userfee=new User($db);
					$userfee->fetch($object->fk_user_paid);
					print $userfee->getNomUrl(1);
					print '</td></tr>';
					print '<tr>';
					print '<td>'.$langs->trans("DATE_PAIEMENT").'</td>';
					print '<td>'.$object->date_paiement.'</td></tr>';
					print '</tr>';
					*/
				}

				print '</table>';

				print '<br>';

				// Fetch Lines of current expense report
				$sql = 'SELECT fde.rowid, fde.fk_expensereport, fde.fk_c_type_fees, fde.fk_projet, fde.date,';
				$sql.= ' fde.tva_tx as vatrate, fde.comments, fde.qty, fde.value_unit, fde.total_ht, fde.total_tva, fde.total_ttc,';
				$sql.= ' ctf.code as type_fees_code, ctf.label as type_fees_libelle,';
				$sql.= ' pjt.rowid as projet_id, pjt.title as projet_title, pjt.ref as projet_ref';
				$sql.= ' FROM '.MAIN_DB_PREFIX.'expensereport_det as fde';
				$sql.= ' LEFT JOIN '.MAIN_DB_PREFIX.'c_type_fees as ctf ON fde.fk_c_type_fees=ctf.id';
				$sql.= ' LEFT JOIN '.MAIN_DB_PREFIX.'projet as pjt ON fde.fk_projet=pjt.rowid';
				$sql.= ' WHERE fde.fk_expensereport = '.$object->id;

				print '<div style="clear: both;">';

				$actiontouse='updateligne';
				if (($object->fk_statut==0 || $object->fk_statut==99) && $action != 'editline') $actiontouse='addline';
				
				print '<form name="expensereport" action="'.$_SERVER["PHP_SELF"].'" method="post">';
				print '<input type="hidden" name="token" value="'.$_SESSION['newtoken'].'">';
				print '<input type="hidden" name="action" value="'.$actiontouse.'">';
				print '<input type="hidden" name="id" value="'.$object->id.'">';
				print '<input type="hidden" name="fk_expensereport" value="'.$object->id.'" />';
				print '<table class="noborder" width="100%">';
				
		        $resql = $db->query($sql);
				if ($resql)
				{
					$num_lignes = $db->num_rows($resql);
					$i = 0;$total = 0;

					if ($num_lignes)
					{
						print '<tr class="liste_titre">';
						print '<td style="text-align:center;">'.$langs->trans('Piece').'</td>';
						print '<td style="text-align:center;">'.$langs->trans('Date').'</td>';
						if (! empty($conf->projet->enabled)) print '<td>'.$langs->trans('Project').'</td>';
						print '<td style="text-align:center;">'.$langs->trans('Type').'</td>';
						print '<td style="text-align:left;">'.$langs->trans('Description').'</td>';
						print '<td style="text-align:right;">'.$langs->trans('VAT').'</td>';
						print '<td style="text-align:right;">'.$langs->trans('PriceUTTC').'</td>';
						print '<td style="text-align:right;">'.$langs->trans('Qty').'</td>';
						if ($action != 'editline')
						{
							print '<td style="text-align:right;">'.$langs->trans('AmountHT').'</td>';
							print '<td style="text-align:right;">'.$langs->trans('AmountTTC').'</td>';
						}
						print '<td style="text-align:right;"></td>';

						print '</tr>';

						$var=true;
						while ($i < $num_lignes)
						{
							$piece_comptable = $i + 1;
							$objp = $db->fetch_object($resql);
							$var=!$var;
							if ($action != 'editline' || $objp->rowid != GETPOST('rowid'))
							{
								print '<tr '.$bc[$var].'>';
								print '<td style="text-align:center;">';
								print img_picto($langs->trans("Document"), "object_generic");
								print ' <span>'.$piece_comptable.'</span></td>';
								print '<td style="text-align:center;">'.dol_print_date($db->jdate($objp->date), 'day').'</td>';
								if (! empty($conf->projet->enabled))
								{
    								print '<td>';
    								if ($objp->projet_id > 0)
    								{
    									$projecttmp->id=$objp->projet_id;
    									$projecttmp->ref=$objp->projet_ref;
    									print $projecttmp->getNomUrl(1);
    								}
    								print '</td>';
								}
<<<<<<< HEAD
								print '<td style="text-align:center;">'.$langs->trans("TF_".strtoupper($objp->type_fees_libelle)).'</td>';
=======
								print '<td style="text-align:center;">'.$langs->trans("TF_".strtoupper(empty($objp->type_fees_libelle)?'OTHER':$objp->type_fees_libelle)).'</td>';
>>>>>>> 9b5dc9da
								print '<td style="text-align:left;">'.$objp->comments.'</td>';
								print '<td style="text-align:right;">'.vatrate($objp->vatrate,true).'</td>';
								print '<td style="text-align:right;">'.price($objp->value_unit).'</td>';
								print '<td style="text-align:right;">'.$objp->qty.'</td>';
								
								if ($action != 'editline')
								{
									print '<td style="text-align:right;">'.price($objp->total_ht).'</td>';
									print '<td style="text-align:right;">'.price($objp->total_ttc).'</td>';
								}

								// Ajout des boutons de modification/suppression
								print '<td style="text-align:right;" class="nowrap">';
								if($object->fk_statut<2 OR $object->fk_statut==99)
								{
									print '<a href="'.$_SERVER["PHP_SELF"].'?id='.$object->id.'&amp;action=editline&amp;rowid='.$objp->rowid.'#'.$objp->rowid.'">';
									print img_edit();
									print '</a> &nbsp; ';
									print '<a href="'.$_SERVER["PHP_SELF"].'?id='.$object->id.'&amp;action=delete_line&amp;rowid='.$objp->rowid.'">';
									print img_delete();
									print '</a>';
								}
								print '</td>';
								
								print '</tr>';
							}

							if ($action == 'editline' && $objp->rowid == GETPOST('rowid'))
							{
									//modif ligne!!!!!
									print '<tr '.$bc[$var].'>';
									
									print '<td></td>';

									// Select date
									print '<td style="text-align:center;">';
									$form->select_date($objp->date,'date');
									print '</td>';

									// Select project
									if (! empty($conf->projet->enabled))
									{
    									print '<td>';
    									$formproject->select_projects(-1, $objp->fk_projet,'fk_projet', 0, 0, 1, 1);
    									print '</td>';
									}
									
									// Select type
									print '<td style="text-align:center;">';
									select_type_fees_id($objp->type_fees_code,'fk_c_type_fees');
									print '</td>';

									// Add comments
									print '<td>';
									print '<textarea class="flat_ndf" name="comments" class="centpercent">'.$objp->comments.'</textarea>';
									print '</td>';

									// VAT
									print '<td style="text-align:right;">';
									print $form->load_tva('vatrate', (isset($_POST["vatrate"])?$_POST["vatrate"]:$objp->vatrate), $mysoc, '');
									print '</td>';

									// Unit price
									print '<td style="text-align:right;">';
									print '<input type="text" size="6" name="value_unit" value="'.$objp->value_unit.'" />';
									print '</td>';

									// Quantity
									print '<td style="text-align:right;">';
									print '<input type="text" size="4" name="qty" value="'.$objp->qty.'" />';
									print '</td>';

									if ($action != 'editline')
									{
									    print '<td style="text-align:right;">'.$langs->trans('AmountHT').'</td>';
									    print '<td style="text-align:right;">'.$langs->trans('AmountTTC').'</td>';
									}
									
									print '<td style="text-align:center;">';
									print '<input type="hidden" name="rowid" value="'.$objp->rowid.'">';
									print '<input type="submit" class="button" name="save" value="'.$langs->trans('Save').'">';
									print '<br /><input type="submit" class="button" name="cancel" value="'.$langs->trans('Cancel').'">';
									print '</td>';
							}

							$i++;
						}

						$db->free($resql);
					}
					else
					{
					/*	print '<table width="100%">';
						print '<tr><td><div class="error" style="display:block;">'.$langs->trans("AucuneLigne").'</div></td></tr>';
						print '</table>';*/
					}
					//print '</div>';

					// Add a line
					if (($object->fk_statut==0 || $object->fk_statut==99) && $action != 'editline')
					{
						print '<tr class="liste_titre">';
						print '<td colspan="2"></td>';
						//print '<td style="text-align:center;">'.$langs->trans('Date').'</td>';
						if (! empty($conf->projet->enabled)) print '<td>'.$langs->trans('Project').'</td>';
						print '<td align="center">'.$langs->trans('Type').'</td>';
						print '<td>'.$langs->trans('Description').'</td>';
						print '<td style="text-align:right;">'.$langs->trans('VAT').'</td>';
						print '<td style="text-align:right;">'.$langs->trans('PriceUTTC').'</td>';
						print '<td style="text-align:right;">'.$langs->trans('Qty').'</td>';
						print '<td colspan="3"></td>';
						print '</tr>';

						
						print '<tr '.$bc[true].'>';

						print '<td></td>';
						
						// Select date
						print '<td style="text-align:center;">';
						$form->select_date($date?$date:-1,'date');
						print '</td>';

						// Select project
						if (! empty($conf->projet->enabled))
						{
    						print '<td>';
    						$formproject->select_projects(-1, $fk_projet, 'fk_projet', 0, 0, 1, 1);
    						print '</td>';
						}
						
						// Select type
						print '<td align="center">';
						select_type_fees_id($fk_c_type_fees,'fk_c_type_fees',1);
						print '</td>';

						// Add comments
						print '<td>';
						print '<textarea class="flat_ndf centpercent" name="comments">'.$comments.'</textarea>';
						print '</td>';

						// Select VAT
						print '<td style="text-align:right;">';
						$defaultvat=-1;
						if (! empty($conf->global->EXPENSEREPORT_NO_DEFAULT_VAT)) $conf->global->MAIN_VAT_DEFAULT_IF_AUTODETECT_FAILS = 'none';
						print '<select class="flat" name="vatrate">';
						print '<option name="none" value="" selected>';
						print $form->load_tva('vatrate', ($vatrate!=''?$vatrate:$defaultvat), $mysoc, '', 0, 0, '', true);
						print '</select>';
						print '</td>';

						// Unit price
						print '<td style="text-align:right;">';
						print '<input type="text" size="5" name="value_unit" value="'.$value_unit.'">';
						print '</td>';

						// Quantity
						print '<td style="text-align:right;">';
						print '<input type="text" size="2" name="qty"  value="'.($qty?$qty:1).'">';
						print '</td>';

						if ($action != 'editline')
						{
						    print '<td style="text-align:right;"></td>';
						    print '<td style="text-align:right;"></td>';
						}

						print '<td style="text-align:center;"><input type="submit" value="'.$langs->trans("Add").'" name="bouton" class="button"></td>';
						
						print '</tr>';
					} // Fin si c'est payé/validé

					print '</table>';
					
					print '</form>';
					
					print '</div>';
						
				}
				else
				{
					dol_print_error($db);
				}

				dol_fiche_end();

			} // end edit or not edit

		}	// end of if result
		else
		{
			dol_print_error($db);
		}

	} //fin si id > 0

}

/*
 * Barre d'actions
 */

print '<div class="tabsAction">';

if ($action != 'create' && $action != 'edit')
{
	$object = new ExpenseReport($db);
	$object->fetch($id, $ref);


	/* Si l'état est "Brouillon"
	 *	ET user à droit "creer/supprimer"
	*	ET fk_user_author == user courant
	* 	Afficher : "Enregistrer" / "Modifier" / "Supprimer"
	*/
	if ($user->rights->expensereport->creer && $object->fk_statut==0)
	{
		if ($object->fk_user_author == $user->id)
		{
			// Modify
			print '<a class="butAction" href="'.$_SERVER["PHP_SELF"].'?action=edit&id='.$object->id.'">'.$langs->trans('Modify').'</a>';

			// Validate
			if (count($object->lines) > 0 || count($object->lignes) > 0)
			{
				print '<a class="butAction" href="'.$_SERVER["PHP_SELF"].'?action=save&id='.$object->id.'">'.$langs->trans('ValidateAndSubmit').'</a>';
			}

			if ($user->rights->expensereport->supprimer)
			{
				// Delete
				print '<a class="butActionDelete" href="'.$_SERVER["PHP_SELF"].'?action=delete&id='.$object->id.'">'.$langs->trans('Delete').'</a>';
			}
		}
	}

	/* Si l'état est "Refusée"
	 *	ET user à droit "creer/supprimer"
	 *	ET fk_user_author == user courant
	 * 	Afficher : "Enregistrer" / "Modifier" / "Supprimer"
	 */
	if($user->rights->expensereport->creer && $object->fk_statut==99)
	{
		if ($user->id == $object->fk_user_author || $user->id == $object->fk_user_valid)
		{
			// Modify
			print '<a class="butAction" href="'.$_SERVER["PHP_SELF"].'?action=edit&id='.$object->id.'">'.$langs->trans('Modify').'</a>';

			// Brouillonner (le statut refusée est identique à brouillon)
			//print '<a class="butAction" href="'.$_SERVER["PHP_SELF"].'?action=brouillonner&id='.$id.'">'.$langs->trans('BROUILLONNER').'</a>';
			// Enregistrer depuis le statut "Refusée"
			print '<a class="butAction" href="'.$_SERVER["PHP_SELF"].'?action=save_from_refuse&id='.$object->id.'">'.$langs->trans('ValidateAndSubmit').'</a>';

			if ($user->rights->expensereport->supprimer)
			{
				// Delete
				print '<a class="butActionDelete" href="'.$_SERVER["PHP_SELF"].'?action=delete&id='.$object->id.'">'.$langs->trans('Delete').'</a>';
			}
		}
	}

	if ($user->rights->expensereport->to_paid && $object->fk_statut==5)
	{
		if ($user->id == $object->fk_user_author || $user->id == $object->fk_user_valid)
		{
			// Brouillonner
			print '<a class="butAction" href="'.$_SERVER["PHP_SELF"].'?action=brouillonner&id='.$object->id.'">'.$langs->trans('SetToDraft').'</a>';
		}
	}

	/* Si l'état est "En attente d'approbation"
	 *	ET user à droit de "approve"
	 *	ET fk_user_validator == user courant
	 *	Afficher : "Valider" / "Refuser" / "Supprimer"
	 */
	if ($object->fk_statut == 2)
	{
		if ($object->fk_user_author == $user->id)
		{
			// Brouillonner
			print '<a class="butAction" href="'.$_SERVER["PHP_SELF"].'?action=brouillonner&id='.$object->id.'">'.$langs->trans('SetToDraft').'</a>';
		}
	}

	if ($user->rights->expensereport->approve && $object->fk_statut == 2)
	{
		//if($object->fk_user_validator==$user->id)
		//{
			// Validate
			print '<a class="butAction" href="'.$_SERVER["PHP_SELF"].'?action=validate&id='.$object->id.'">'.$langs->trans('Approve').'</a>';
			// Deny
			print '<a class="butAction" href="'.$_SERVER["PHP_SELF"].'?action=refuse&id='.$object->id.'">'.$langs->trans('Deny').'</a>';
		//}

		if ($user->id == $object->fk_user_author || $user->id == $object->fk_user_valid)
		{
			// Cancel
			print '<a class="butAction" href="'.$_SERVER["PHP_SELF"].'?action=cancel&id='.$object->id.'">'.$langs->trans('Cancel').'</a>';
		}

		if($user->rights->expensereport->supprimer)
		{
			// Delete
			print '<a class="butActionDelete" href="'.$_SERVER["PHP_SELF"].'?action=delete&id='.$object->id.'">'.$langs->trans('Delete').'</a>';
		}
	}

	/* Si l'état est "A payer"
	 *	ET user à droit de "to_paid"
	 *	Afficher : "Annuler" / "Payer" / "Supprimer"
	 */
	if ($user->rights->expensereport->to_paid && ! empty($conf->banque->enabled) && $object->fk_statut == 5)
	{
		// Pay
		if ($remaintopay == 0)
		{
			print '<div class="inline-block divButAction"><span class="butActionRefused" title="' . $langs->trans("DisabledBecauseRemainderToPayIsZero") . '">' . $langs->trans('DoPayment') . '</span></div>';
		}
		else
		{
			print '<div class="inline-block divButAction"><a class="butAction" href="'.DOL_URL_ROOT.'/expensereport/payment/payment.php?id=' . $object->id . '&amp;action=create">' . $langs->trans('DoPayment') . '</a></div>';
		}
	}
	
	if (($user->rights->expensereport->to_paid || empty($conf->banque->enabled)) && $object->fk_statut == 5)
	{
		if ((round($remaintopay) == 0 || empty($conf->banque->enabled)) && $object->paid == 0)
		{
			print '<div class="inline-block divButAction"><a class="butAction" href="' . $_SERVER["PHP_SELF"] . '?id='.$object->id.'&action=set_paid">'.$langs->trans("ClassifyPaid")."</a></div>";
		}

		// Cancel
		if ($user->id == $object->fk_user_author || $user->id == $object->fk_user_valid)
		{
			print '<a class="butAction" href="'.$_SERVER["PHP_SELF"].'?action=cancel&id='.$object->id.'">'.$langs->trans('Cancel').'</a>';
		}

		// Delete
		if($user->rights->expensereport->supprimer)
		{
			print '<a class="butActionDelete" href="'.$_SERVER["PHP_SELF"].'?action=delete&id='.$object->id.'">'.$langs->trans('Delete').'</a>';
		}
	}

	/* Si l'état est "Payée"
	 *	ET user à droit "approve"
	 *	ET user à droit "to_paid"
	 *	Afficher : "Annuler"
	 */
	if ($user->rights->expensereport->approve && $user->rights->expensereport->to_paid && $object->fk_statut==6)
	{
		// Cancel
		print '<a class="butAction" href="'.$_SERVER["PHP_SELF"].'?action=cancel&id='.$object->id.'">'.$langs->trans('Cancel').'</a>';
		if($user->rights->expensereport->supprimer)
		{
			// Delete
			print '<a class="butActionDelete" href="'.$_SERVER["PHP_SELF"].'?action=delete&id='.$object->id.'">'.$langs->trans('Delete').'</a>';
		}
	}

	/* Si l'état est "Annulée"
	 * 	ET user à droit "supprimer"
	 *	Afficher : "Supprimer"
	 */
	if ($user->rights->expensereport->supprimer && $object->fk_statut==4)
	{

		if ($user->id == $object->fk_user_author || $user->id == $object->fk_user_valid)
		{
			// Brouillonner
			print '<a class="butAction" href="'.$_SERVER["PHP_SELF"].'?action=brouillonner&id='.$object->id.'">'.$langs->trans('ReOpen').'</a>';
		}

		// Delete
		print '<a class="butActionDelete" href="'.$_SERVER["PHP_SELF"].'?action=delete&id='.$object->id.'">'.$langs->trans('Delete').'</a>';

	}
}

print '</div>';


//$conf->global->DOL_URL_ROOT_DOCUMENT_PHP=dol_buildpath('/expensereport/documentwrapper.php',1);


print '<div style="width:50%">';

/*
 * Generate documents
 */
if($user->rights->expensereport->export && $object->fk_statut>0 && $action != 'edit')
{
	$filename	=	dol_sanitizeFileName($object->ref);
	$filedir	=	$conf->expensereport->dir_output . "/" . dol_sanitizeFileName($object->ref);
	$urlsource	=	$_SERVER["PHP_SELF"]."?id=".$object->id;
	$genallowed	=	1;
	$delallowed	=	1;
	$var 		= 	true;
	print $formfile->showdocuments('expensereport',$filename,$filedir,$urlsource,$genallowed,$delallowed);
	$somethingshown = $formfile->numoffiles;
}

print '</div>';


llxFooter();

$db->close();<|MERGE_RESOLUTION|>--- conflicted
+++ resolved
@@ -584,10 +584,6 @@
 				else
 				{
 					setEventMessages($langs->trans("ErrorFailedToSendMail",$emailFrom,$emailTo), null, 'errors');
-<<<<<<< HEAD
-					$mesg="Impossible d'envoyer l'email.";
-=======
->>>>>>> 9b5dc9da
 				}
 				// END - Send mail
 			}
@@ -1672,11 +1668,7 @@
     								}
     								print '</td>';
 								}
-<<<<<<< HEAD
-								print '<td style="text-align:center;">'.$langs->trans("TF_".strtoupper($objp->type_fees_libelle)).'</td>';
-=======
 								print '<td style="text-align:center;">'.$langs->trans("TF_".strtoupper(empty($objp->type_fees_libelle)?'OTHER':$objp->type_fees_libelle)).'</td>';
->>>>>>> 9b5dc9da
 								print '<td style="text-align:left;">'.$objp->comments.'</td>';
 								print '<td style="text-align:right;">'.vatrate($objp->vatrate,true).'</td>';
 								print '<td style="text-align:right;">'.price($objp->value_unit).'</td>';
