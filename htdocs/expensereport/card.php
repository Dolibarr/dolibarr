<?php
/* Copyright (C) 2003       Rodolphe Quiedeville    <rodolphe@quiedeville.org>
 * Copyright (C) 2004-2019  Laurent Destailleur     <eldy@users.sourceforge.net>
 * Copyright (C) 2005-2009  Regis Houssin           <regis.houssin@inodbox.com>
 * Copyright (C) 2015-2017  Alexandre Spangaro      <aspangaro@open-dsi.fr>
 * Copyright (C) 2017       Ferran Marcet           <fmarcet@2byte.es>
 * Copyright (C) 2018       Frédéric France         <frederic.france@netlogic.fr>
 *
 * This program is free software; you can redistribute it and/or modify
 * it under the terms of the GNU General Public License as published by
 * the Free Software Foundation; either version 3 of the License, or
 * (at your option) any later version.
 *
 * This program is distributed in the hope that it will be useful,
 * but WITHOUT ANY WARRANTY; without even the implied warranty of
 * MERCHANTABILITY or FITNESS FOR A PARTICULAR PURPOSE.  See the
 * GNU General Public License for more details.
 *
 * You should have received a copy of the GNU General Public License
 * along with this program. If not, see <https://www.gnu.org/licenses/>.
 */

/**
 *  \file       	htdocs/expensereport/card.php
 *  \ingroup    	expensereport
 *  \brief      	Page for trip and expense report card
 */

require '../main.inc.php';
require_once DOL_DOCUMENT_ROOT.'/core/class/html.formfile.class.php';
require_once DOL_DOCUMENT_ROOT.'/core/class/CMailFile.class.php';
require_once DOL_DOCUMENT_ROOT.'/core/class/html.formmail.class.php';
require_once DOL_DOCUMENT_ROOT.'/core/class/html.formprojet.class.php';
require_once DOL_DOCUMENT_ROOT.'/projet/class/project.class.php';
require_once DOL_DOCUMENT_ROOT.'/ecm/class/ecmfiles.class.php';
require_once DOL_DOCUMENT_ROOT.'/compta/bank/class/account.class.php';
require_once DOL_DOCUMENT_ROOT.'/core/lib/expensereport.lib.php';
require_once DOL_DOCUMENT_ROOT.'/core/lib/price.lib.php';
require_once DOL_DOCUMENT_ROOT.'/core/lib/files.lib.php';
require_once DOL_DOCUMENT_ROOT.'/core/lib/images.lib.php';
require_once DOL_DOCUMENT_ROOT.'/core/modules/expensereport/modules_expensereport.php';
require_once DOL_DOCUMENT_ROOT.'/expensereport/class/expensereport.class.php';
require_once DOL_DOCUMENT_ROOT.'/expensereport/class/paymentexpensereport.class.php';
require_once DOL_DOCUMENT_ROOT.'/core/class/doleditor.class.php';
require_once DOL_DOCUMENT_ROOT.'/core/class/extrafields.class.php';
if (!empty($conf->accounting->enabled)) {
	require_once DOL_DOCUMENT_ROOT.'/accountancy/class/accountingjournal.class.php';
}

// Load translation files required by the page
$langs->loadLangs(array("trips", "bills", "mails"));

$action = GETPOST('action', 'aZ09');
$cancel = GETPOST('cancel', 'alpha');
$confirm = GETPOST('confirm', 'alpha');

$date_start = dol_mktime(0, 0, 0, GETPOST('date_debutmonth', 'int'), GETPOST('date_debutday', 'int'), GETPOST('date_debutyear', 'int'));
$date_end = dol_mktime(0, 0, 0, GETPOST('date_finmonth', 'int'), GETPOST('date_finday', 'int'), GETPOST('date_finyear', 'int'));
$date = dol_mktime(0, 0, 0, GETPOST('datemonth', 'int'), GETPOST('dateday', 'int'), GETPOST('dateyear', 'int'));
$fk_project = GETPOST('fk_project', 'int');
$vatrate = GETPOST('vatrate', 'alpha');
$ref = GETPOST("ref", 'alpha');
$comments = GETPOST('comments', 'none');
$fk_c_type_fees = GETPOST('fk_c_type_fees', 'int');
$socid = GETPOST('socid', 'int') ?GETPOST('socid', 'int') : GETPOST('socid_id', 'int');

$childids = $user->getAllChildIds(1);

// Security check
$id = GETPOST("id", 'int');
if ($user->socid) $socid = $user->socid;
$result = restrictedArea($user, 'expensereport', $id, 'expensereport');


// Hack to use expensereport dir
$rootfordata = DOL_DATA_ROOT;
$rootforuser = DOL_DATA_ROOT;
// If multicompany module is enabled, we redefine the root of data
if (!empty($conf->multicompany->enabled) && !empty($conf->entity) && $conf->entity > 1)
{
	$rootfordata .= '/'.$conf->entity;
}
$conf->expensereport->dir_output = $rootfordata.'/expensereport';

// Define $urlwithroot
$urlwithouturlroot = preg_replace('/'.preg_quote(DOL_URL_ROOT, '/').'$/i', '', trim($dolibarr_main_url_root));
$urlwithroot = $urlwithouturlroot.DOL_URL_ROOT; // This is to use external domain name found into config file
//$urlwithroot=DOL_MAIN_URL_ROOT;					// This is to use same domain name than current

// PDF
$hidedetails = (GETPOST('hidedetails', 'int') ? GETPOST('hidedetails', 'int') : (!empty($conf->global->MAIN_GENERATE_DOCUMENTS_HIDE_DETAILS) ? 1 : 0));
$hidedesc = (GETPOST('hidedesc', 'int') ? GETPOST('hidedesc', 'int') : (!empty($conf->global->MAIN_GENERATE_DOCUMENTS_HIDE_DESC) ? 1 : 0));
$hideref = (GETPOST('hideref', 'int') ? GETPOST('hideref', 'int') : (!empty($conf->global->MAIN_GENERATE_DOCUMENTS_HIDE_REF) ? 1 : 0));


$object = new ExpenseReport($db);
$extrafields = new ExtraFields($db);

// fetch optionals attributes and labels
$extrafields->fetch_name_optionals_label($object->table_element);

// Load object
include DOL_DOCUMENT_ROOT.'/core/actions_fetchobject.inc.php'; // Must be include, not include_once

// Initialize technical object to manage hooks of page. Note that conf->hooks_modules contains array of hook context
$hookmanager->initHooks(array('expensereportcard', 'globalcard'));

$permissionnote = $user->rights->expensereport->creer; // Used by the include of actions_setnotes.inc.php
$permissiondellink = $user->rights->expensereport->creer; // Used by the include of actions_dellink.inc.php
$permissiontoadd = $user->rights->expensereport->creer; // Used by the include of actions_addupdatedelete.inc.php and actions_lineupdown.inc.php


$upload_dir = $conf->expensereport->dir_output.'/'.dol_sanitizeFileName($object->ref);


if ($object->id > 0)
{
    // Check current user can read this expense report
    $canread = 0;
    if (!empty($user->rights->expensereport->readall)) $canread = 1;
    if (!empty($user->rights->expensereport->lire) && in_array($object->fk_user_author, $childids)) $canread = 1;
    if (!$canread)
    {
        accessforbidden();
    }
}


/*
 * Actions
 */

$parameters = array('socid' => $socid);
$reshook = $hookmanager->executeHooks('doActions', $parameters, $object, $action); // Note that $action and $object may have been modified by some hooks
if ($reshook < 0) setEventMessages($hookmanager->error, $hookmanager->errors, 'errors');

if (empty($reshook))
{
	if ($cancel)
	{
		if (!empty($backtopage))
		{
			header("Location: ".$backtopage);
			exit;
		}
		$action = '';

    	$fk_project = '';
    	$date_start = '';
    	$date_end = '';
    	$date = '';
    	$comments = '';
    	$vatrate = '';
    	$value_unit_ht = '';
    	$value_unit = '';
    	$qty = 1;
    	$fk_c_type_fees = -1;
	}

	include DOL_DOCUMENT_ROOT.'/core/actions_linkedfiles.inc.php';

	if (GETPOSTISSET('sendit'))    // If we just submit a file
	{
	    if ($action == 'updateline') $action = 'editline'; // To avoid to make the updateline now
	    else $action = ''; // To avoid to make the addline now
	}

    include DOL_DOCUMENT_ROOT.'/core/actions_setnotes.inc.php'; // Must be include, not include_once

    include DOL_DOCUMENT_ROOT.'/core/actions_dellink.inc.php'; // Must be include, not include_once

    include DOL_DOCUMENT_ROOT.'/core/actions_lineupdown.inc.php'; // Must be include, not include_once

    // Action clone object
    if ($action == 'confirm_clone' && $confirm == 'yes' && $user->rights->expensereport->creer)
    {
        if (1 == 0 && !GETPOST('clone_content', 'alpha') && !GETPOST('clone_receivers', 'alpha'))
        {
            setEventMessages($langs->trans("NoCloneOptionsSpecified"), null, 'errors');
        }
        else
        {
            if ($object->id > 0)
            {
                // Because createFromClone modifies the object, we must clone it so that we can restore it later if it fails
                $orig = clone $object;

                $result = $object->createFromClone($user, GETPOST('fk_user_author', 'int'));
                if ($result > 0)
                {
                    header("Location: ".$_SERVER['PHP_SELF'].'?id='.$result);
                    exit;
                }
                else
                {
                    setEventMessages($object->error, $object->errors, 'errors');
                    $object = $orig;
                    $action = '';
                }
            }
        }
    }

    if ($action == 'confirm_delete' && GETPOST("confirm", 'alpha') == "yes" && $id > 0 && $user->rights->expensereport->supprimer)
    {
    	$object = new ExpenseReport($db);
    	$result = $object->fetch($id);
    	$result = $object->delete($user);
    	if ($result >= 0)
    	{
    		header("Location: index.php");
    		exit;
    	}
    	else
    	{
    		setEventMessages($object->error, $object->errors, 'errors');
    	}
    }

    if ($action == 'add' && $user->rights->expensereport->creer)
    {
    	$object = new ExpenseReport($db);

    	$object->date_debut = $date_start;
    	$object->date_fin = $date_end;

    	$object->fk_user_author = GETPOST('fk_user_author', 'int');
    	if (!($object->fk_user_author > 0)) $object->fk_user_author = $user->id;

    	$fuser = new User($db);
    	$fuser->fetch($object->fk_user_author);

    	$object->fk_statut = 1;
    	$object->fk_c_paiement = GETPOST('fk_c_paiement', 'int');
    	$object->fk_user_validator = GETPOST('fk_user_validator', 'int');
    	$object->note_public = GETPOST('note_public', 'none');
    	$object->note_private = GETPOST('note_private', 'none');
    	// Fill array 'array_options' with data from add form
    	if (!$error)
    	{
    	    $ret = $extrafields->setOptionalsFromPost(null, $object);
    	    if ($ret < 0) $error++;
    	}

    	if (!$error && empty($conf->global->EXPENSEREPORT_ALLOW_OVERLAPPING_PERIODS) && $object->periode_existe($fuser, $object->date_debut, $object->date_fin))
    	{
    		$error++;
    		setEventMessages($langs->trans("ErrorDoubleDeclaration"), null, 'errors');
    		$action = 'create';
    	}

    	if (!$error)
    	{
    		$db->begin();

    		$id = $object->create($user);
    		if ($id <= 0)
    		{
    			$error++;
    		}

    		if (!$error)
    		{
    			$db->commit();
    			Header("Location: ".$_SERVER["PHP_SELF"]."?id=".$id);
    			exit;
    		}
    		else
    		{
    			setEventMessages($object->error, $object->errors, 'errors');
    			$db->rollback();
    			$action = 'create';
    		}
    	}
    }

    if ($action == 'update' && $user->rights->expensereport->creer)
    {
    	$object = new ExpenseReport($db);
    	$object->fetch($id);

    	$object->date_debut = $date_start;
    	$object->date_fin = $date_end;

    	if ($object->fk_statut < 3)
    	{
    		$object->fk_user_validator = GETPOST('fk_user_validator', 'int');
    	}

    	$object->fk_c_paiement = GETPOST('fk_c_paiement', 'int');
    	$object->note_public = GETPOST('note_public', 'none');
    	$object->note_private = GETPOST('note_private', 'none');
    	$object->fk_user_modif = $user->id;

    	$result = $object->update($user);
    	if ($result > 0)
    	{
    		header("Location: ".$_SERVER["PHP_SELF"]."?id=".$_POST['id']);
    		exit;
    	}
    	else
    	{
    		setEventMessages($object->error, $object->errors, 'errors');
    	}
    }

    if ($action == 'update_extras')
    {
    	$object->oldcopy = dol_clone($object);

    	// Fill array 'array_options' with data from update form
        $ret = $extrafields->setOptionalsFromPost(null, $object, GETPOST('attribute', 'none'));
        if ($ret < 0) $error++;

        if (!$error)
        {
            // Actions on extra fields
           	$result = $object->insertExtraFields('EXPENSEREPORT_MODIFY');
			if ($result < 0)
			{
				setEventMessages($object->error, $object->errors, 'errors');
				$error++;
			}
        }

        if ($error)
            $action = 'edit_extras';
    }

    if ($action == "confirm_validate" && GETPOST("confirm", 'alpha') == "yes" && $id > 0 && $user->rights->expensereport->creer)
    {
    	$error = 0;

    	$db->begin();

    	$object = new ExpenseReport($db);
    	$object->fetch($id);

    	$result = $object->setValidate($user);

    	if ($result >= 0)
    	{
    		// Define output language
    		if (empty($conf->global->MAIN_DISABLE_PDF_AUTOUPDATE))
    		{
    			$outputlangs = $langs;
    			$newlang = '';
    			if ($conf->global->MAIN_MULTILANGS && empty($newlang) && GETPOST('lang_id', 'aZ09')) $newlang = GETPOST('lang_id', 'aZ09');
    			if ($conf->global->MAIN_MULTILANGS && empty($newlang))	$newlang = $object->thirdparty->default_lang;
    			if (!empty($newlang)) {
    				$outputlangs = new Translate("", $conf);
    				$outputlangs->setDefaultLang($newlang);
    			}
    			$model = $object->modelpdf;
    			$ret = $object->fetch($id); // Reload to get new records

    			$object->generateDocument($model, $outputlangs, $hidedetails, $hidedesc, $hideref);
    		}
    	}
    	else
    	{
    		setEventMessages($object->error, $object->errors, 'errors');
    		$error++;
    	}

    	if (!$error && $result > 0 && $object->fk_user_validator > 0)
    	{
    		$langs->load("mails");

    		// TO
    		$destinataire = new User($db);
    		$destinataire->fetch($object->fk_user_validator);
    		$emailTo = $destinataire->email;

    		// FROM
    		$expediteur = new User($db);
    		$expediteur->fetch($object->fk_user_author);
    		$emailFrom = $expediteur->email;

    		if ($emailTo && $emailFrom)
    		{
    			$filename = array(); $filedir = array(); $mimetype = array();

    			// SUBJECT
    			$societeName = $conf->global->MAIN_INFO_SOCIETE_NOM;
    			if (!empty($conf->global->MAIN_APPLICATION_TITLE)) $societeName = $conf->global->MAIN_APPLICATION_TITLE;

    			$subject = $societeName." - ".$langs->transnoentities("ExpenseReportWaitingForApproval");

    			// CONTENT
    			$link = $urlwithroot.'/expensereport/card.php?id='.$object->id;
				$link = '<a href="' . $link . '">' . $link . '</a>';
    			$message = $langs->transnoentities("ExpenseReportWaitingForApprovalMessage", $expediteur->getFullName($langs), get_date_range($object->date_debut, $object->date_fin, '', $langs), $link);

    			// Rebuild pdf
    			/*
    			$object->setDocModel($user,"");
    			$resultPDF = expensereport_pdf_create($db,$id,'',"",$langs);

    			if($resultPDF):
    			// ATTACHMENT
    			array_push($filename,dol_sanitizeFileName($object->ref).".pdf");
    			array_push($filedir,$conf->expensereport->dir_output . "/" . dol_sanitizeFileName($object->ref) . "/" . dol_sanitizeFileName($object->ref).".pdf");
    			array_push($mimetype,"application/pdf");
    			*/

    			// PREPARE SEND
    			$mailfile = new CMailFile($subject, $emailTo, $emailFrom, $message, $filedir, $mimetype, $filename, '', '', 0, -1);

    			if ($mailfile)
    			{
    				// SEND
    				$result = $mailfile->sendfile();
    				if ($result)
    				{
    					$mesg = $langs->trans('MailSuccessfulySent', $mailfile->getValidAddress($emailFrom, 2), $mailfile->getValidAddress($emailTo, 2));
    					setEventMessages($mesg, null, 'mesgs');
    				}
    				else
    				{
    					$langs->load("other");
    					if ($mailfile->error)
    					{
    						$mesg = '';
    						$mesg .= $langs->trans('ErrorFailedToSendMail', $emailFrom, $emailTo);
    						$mesg .= '<br>'.$mailfile->error;
    						setEventMessages($mesg, null, 'errors');
    					}
    					else
    					{
    						setEventMessages('No mail sent. Feature is disabled by option MAIN_DISABLE_ALL_MAILS', null, 'warnings');
    					}
    				}
    			}
    			else
    			{
    				setEventMessages($mailfile->error, $mailfile->errors, 'errors');
    				$action = '';
    			}
    		}
    		else
    		{
    			setEventMessages($langs->trans("NoEmailSentBadSenderOrRecipientEmail"), null, 'warnings');
    			$action = '';
    		}
    	}

		if (!$error)
		{
			$db->commit();
			header("Location: ".$_SERVER["PHP_SELF"]."?id=".$id);
			exit;
		}
		else
		{
			$db->rollback();
		}
    }

    if ($action == "confirm_save_from_refuse" && GETPOST("confirm", 'alpha') == "yes" && $id > 0 && $user->rights->expensereport->creer)
    {
    	$object = new ExpenseReport($db);
    	$object->fetch($id);
    	$result = $object->set_save_from_refuse($user);

    	if ($result > 0)
    	{
    		// Define output language
    		if (empty($conf->global->MAIN_DISABLE_PDF_AUTOUPDATE))
    		{
    			$outputlangs = $langs;
    			$newlang = '';
    			if ($conf->global->MAIN_MULTILANGS && empty($newlang) && GETPOST('lang_id', 'aZ09')) $newlang = GETPOST('lang_id', 'aZ09');
    			if ($conf->global->MAIN_MULTILANGS && empty($newlang))	$newlang = $object->thirdparty->default_lang;
    			if (!empty($newlang)) {
    				$outputlangs = new Translate("", $conf);
    				$outputlangs->setDefaultLang($newlang);
    			}
    			$model = $object->modelpdf;
    			$ret = $object->fetch($id); // Reload to get new records

    			$object->generateDocument($model, $outputlangs, $hidedetails, $hidedesc, $hideref);
    		}
    	}

    	if ($result > 0)
    	{
    		// Send mail

   			// TO
   			$destinataire = new User($db);
   			$destinataire->fetch($object->fk_user_validator);
   			$emailTo = $destinataire->email;

			// FROM
			$expediteur = new User($db);
			$expediteur->fetch($object->fk_user_author);
			$emailFrom = $expediteur->email;

   			if ($emailFrom && $emailTo)
   			{
    			$filename = array(); $filedir = array(); $mimetype = array();

   			    // SUBJECT
    			$societeName = $conf->global->MAIN_INFO_SOCIETE_NOM;
    			if (!empty($conf->global->MAIN_APPLICATION_TITLE)) $societeName = $conf->global->MAIN_APPLICATION_TITLE;

    			$subject = $societeName." - ".$langs->transnoentities("ExpenseReportWaitingForReApproval");

    			// CONTENT
    			$link = $urlwithroot.'/expensereport/card.php?id='.$object->id;
				$link = '<a href="' . $link . '">' . $link . '</a>';
				$dateRefusEx = explode(" ", $object->date_refuse);
    			$message = $langs->transnoentities("ExpenseReportWaitingForReApprovalMessage", $dateRefusEx[0], $object->detail_refuse, $expediteur->getFullName($langs), $link);

   				// Rebuild pdf
				/*
				$object->setDocModel($user,"");
				$resultPDF = expensereport_pdf_create($db,$object,'',"",$langs);

   				if($resultPDF)
   				{
   					// ATTACHMENT
   					$filename=array(); $filedir=array(); $mimetype=array();
   					array_push($filename,dol_sanitizeFileName($object->ref).".pdf");
   					array_push($filedir,$conf->expensereport->dir_output . "/" . dol_sanitizeFileName($object->ref) . "/" . dol_sanitizeFileName($object->ref_number).".pdf");
   					array_push($mimetype,"application/pdf");
				}
				*/


    			// PREPARE SEND
    			$mailfile = new CMailFile($subject, $emailTo, $emailFrom, $message, $filedir, $mimetype, $filename, '', '', 0, -1);

    			if ($mailfile)
    			{
    				// SEND
    				$result = $mailfile->sendfile();
    				if ($result)
    				{
    					$mesg = $langs->trans('MailSuccessfulySent', $mailfile->getValidAddress($emailFrom, 2), $mailfile->getValidAddress($emailTo, 2));
    					setEventMessages($mesg, null, 'mesgs');
    					header("Location: ".$_SERVER["PHP_SELF"]."?id=".$id);
    					exit;
    				}
    				else
    				{
    					$langs->load("other");
    					if ($mailfile->error)
    					{
    						$mesg = '';
    						$mesg .= $langs->trans('ErrorFailedToSendMail', $emailFrom, $emailTo);
    						$mesg .= '<br>'.$mailfile->error;
    						setEventMessages($mesg, null, 'errors');
    					}
    					else
    					{
    						setEventMessages('No mail sent. Feature is disabled by option MAIN_DISABLE_ALL_MAILS', null, 'warnings');
    					}
    				}
    			}
    			else
    			{
    				setEventMessages($mailfile->error, $mailfile->errors, 'errors');
    				$action = '';
    			}
    		}
    		else
    		{
    			setEventMessages($langs->trans("NoEmailSentBadSenderOrRecipientEmail"), null, 'warnings');
    			$action = '';
    		}
    	}
    	else
    	{
    		setEventMessages($object->error, $object->errors, 'errors');
    	}
    }

    // Approve
    if ($action == "confirm_approve" && GETPOST("confirm", 'alpha') == "yes" && $id > 0 && $user->rights->expensereport->approve)
    {
    	$object = new ExpenseReport($db);
    	$object->fetch($id);

    	$result = $object->setApproved($user);

    	if ($result > 0)
    	{
    		// Define output language
    		if (empty($conf->global->MAIN_DISABLE_PDF_AUTOUPDATE))
    		{
    			$outputlangs = $langs;
    			$newlang = '';
    			if ($conf->global->MAIN_MULTILANGS && empty($newlang) && GETPOST('lang_id', 'aZ09')) $newlang = GETPOST('lang_id', 'aZ09');
    			if ($conf->global->MAIN_MULTILANGS && empty($newlang))	$newlang = $object->thirdparty->default_lang;
    			if (!empty($newlang)) {
    				$outputlangs = new Translate("", $conf);
    				$outputlangs->setDefaultLang($newlang);
    			}
    			$model = $object->modelpdf;
    			$ret = $object->fetch($id); // Reload to get new records

    			$object->generateDocument($model, $outputlangs, $hidedetails, $hidedesc, $hideref);
    		}
    	}

    	if ($result > 0)
    	{
    		// Send mail

  			// TO
   			$destinataire = new User($db);
   			$destinataire->fetch($object->fk_user_author);
   			$emailTo = $destinataire->email;

   			// CC
   			$emailCC = $conf->global->NDF_CC_EMAILS;
            if (empty($emailTo)) $emailTo = $emailCC;

			// FROM
   			$expediteur = new User($db);
   			$expediteur->fetch($object->fk_user_approve > 0 ? $object->fk_user_approve : $object->fk_user_validator);
   			$emailFrom = $expediteur->email;

   			if ($emailFrom && $emailTo)
   			{
    			$filename = array(); $filedir = array(); $mimetype = array();

   			    // SUBJECT
    			$societeName = $conf->global->MAIN_INFO_SOCIETE_NOM;
    			if (!empty($conf->global->MAIN_APPLICATION_TITLE)) $societeName = $conf->global->MAIN_APPLICATION_TITLE;

    			$subject = $societeName." - ".$langs->transnoentities("ExpenseReportApproved");

       			// CONTENT
       			$link = $urlwithroot.'/expensereport/card.php?id='.$object->id;
				$link = '<a href="' . $link . '">' . $link . '</a>';
       			$message = $langs->transnoentities("ExpenseReportApprovedMessage", $object->ref, $destinataire->getFullName($langs), $expediteur->getFullName($langs), $link);

       			// Rebuilt pdf
    			/*
        		$object->setDocModel($user,"");
        		$resultPDF = expensereport_pdf_create($db,$object,'',"",$langs);

        		if($resultPDF
    			{
        			// ATTACHMENT
        			$filename=array(); $filedir=array(); $mimetype=array();
        			array_push($filename,dol_sanitizeFileName($object->ref).".pdf");
        			array_push($filedir, $conf->expensereport->dir_output."/".dol_sanitizeFileName($object->ref)."/".dol_sanitizeFileName($object->ref).".pdf");
        			array_push($mimetype,"application/pdf");
    			}
    			*/

        		$mailfile = new CMailFile($subject, $emailTo, $emailFrom, $message, $filedir, $mimetype, $filename, '', '', 0, -1);

       			if ($mailfile)
       			{
       				// SEND
       				$result = $mailfile->sendfile();
       				if ($result)
       				{
       					$mesg = $langs->trans('MailSuccessfulySent', $mailfile->getValidAddress($emailFrom, 2), $mailfile->getValidAddress($emailTo, 2));
       					setEventMessages($mesg, null, 'mesgs');
       					header("Location: ".$_SERVER["PHP_SELF"]."?id=".$id);
       					exit;
       				}
       				else
       				{
       					$langs->load("other");
       					if ($mailfile->error)
       					{
       						$mesg = '';
       						$mesg .= $langs->trans('ErrorFailedToSendMail', $emailFrom, $emailTo);
       						$mesg .= '<br>'.$mailfile->error;
       						setEventMessages($mesg, null, 'errors');
       					}
       					else
       					{
       						setEventMessages('No mail sent. Feature is disabled by option MAIN_DISABLE_ALL_MAILS', null, 'warnings');
       					}
       				}
       			}
       			else
       			{
       				setEventMessages($mailfile->error, $mailfile->errors, 'errors');
       				$action = '';
       			}
   			}
    		else
    		{
    			setEventMessages($langs->trans("NoEmailSentBadSenderOrRecipientEmail"), null, 'warnings');
    			$action = '';
    		}
    	}
   		else
   		{
   			setEventMessages($langs->trans("FailedtoSetToApprove"), null, 'warnings');
   			$action = '';
   		}
   	}

    if ($action == "confirm_refuse" && GETPOST('confirm', 'alpha') == "yes" && $id > 0 && $user->rights->expensereport->approve)
    {
    	$object = new ExpenseReport($db);
    	$object->fetch($id);

		$detailRefuse = GETPOST('detail_refuse', 'alpha');
    	$result = $object->setDeny($user, $detailRefuse);

    	if ($result > 0)
    	{
    		// Define output language
    		if (empty($conf->global->MAIN_DISABLE_PDF_AUTOUPDATE))
    		{
    			$outputlangs = $langs;
    			$newlang = '';
    			if ($conf->global->MAIN_MULTILANGS && empty($newlang) && GETPOST('lang_id', 'aZ09')) $newlang = GETPOST('lang_id', 'aZ09');
    			if ($conf->global->MAIN_MULTILANGS && empty($newlang))	$newlang = $object->thirdparty->default_lang;
    			if (!empty($newlang)) {
    				$outputlangs = new Translate("", $conf);
    				$outputlangs->setDefaultLang($newlang);
    			}
    			$model = $object->modelpdf;
    			$ret = $object->fetch($id); // Reload to get new records

    			$object->generateDocument($model, $outputlangs, $hidedetails, $hidedesc, $hideref);
    		}
    	}

    	if ($result > 0)
    	{
    		// Send mail

    		// TO
    		$destinataire = new User($db);
    		$destinataire->fetch($object->fk_user_author);
    		$emailTo = $destinataire->email;

    		// FROM
    		$expediteur = new User($db);
    		$expediteur->fetch($object->fk_user_refuse);
    		$emailFrom = $expediteur->email;

    		if ($emailFrom && $emailTo)
    		{
    			$filename = array(); $filedir = array(); $mimetype = array();

    		    // SUBJECT
    			$societeName = $conf->global->MAIN_INFO_SOCIETE_NOM;
    			if (!empty($conf->global->MAIN_APPLICATION_TITLE)) $societeName = $conf->global->MAIN_APPLICATION_TITLE;

    			$subject = $societeName." - ".$langs->transnoentities("ExpenseReportRefused");

       			// CONTENT
       			$link = $urlwithroot.'/expensereport/card.php?id='.$object->id;
				$link = '<a href="' . $link . '">' . $link . '</a>';
    			$message = $langs->transnoentities("ExpenseReportRefusedMessage", $object->ref, $destinataire->getFullName($langs), $expediteur->getFullName($langs), $detailRefuse, $link);

       			// Rebuilt pdf
    			/*
        		$object->setDocModel($user,"");
        		$resultPDF = expensereport_pdf_create($db,$object,'',"",$langs);

        		if($resultPDF
    			{
        			// ATTACHMENT
        			$filename=array(); $filedir=array(); $mimetype=array();
        			array_push($filename,dol_sanitizeFileName($object->ref).".pdf");
        			array_push($filedir, $conf->expensereport->dir_output."/".dol_sanitizeFileName($object->ref)."/".dol_sanitizeFileName($object->ref).".pdf");
        			array_push($mimetype,"application/pdf");
    			}
    			*/

        		// PREPARE SEND
        		$mailfile = new CMailFile($subject, $emailTo, $emailFrom, $message, $filedir, $mimetype, $filename, '', '', 0, -1);

        		if ($mailfile)
        		{
        			// SEND
        			$result = $mailfile->sendfile();
        			if ($result)
        			{
        				$mesg = $langs->trans('MailSuccessfulySent', $mailfile->getValidAddress($emailFrom, 2), $mailfile->getValidAddress($emailTo, 2));
        				setEventMessages($mesg, null, 'mesgs');
        				header("Location: ".$_SERVER["PHP_SELF"]."?id=".$id);
        				exit;
        			}
        			else
        			{
        				$langs->load("other");
        				if ($mailfile->error)
        				{
        					$mesg = '';
        					$mesg .= $langs->trans('ErrorFailedToSendMail', $emailFrom, $emailTo);
        					$mesg .= '<br>'.$mailfile->error;
        					setEventMessages($mesg, null, 'errors');
        				}
        				else
        				{
        					setEventMessages('No mail sent. Feature is disabled by option MAIN_DISABLE_ALL_MAILS', null, 'warnings');
        				}
        			}
        		}
        		else
        		{
        			setEventMessages($mailfile->error, $mailfile->errors, 'errors');
        			$action = '';
        		}
        	}
        	else
        	{
        		setEventMessages($langs->trans("NoEmailSentBadSenderOrRecipientEmail"), null, 'warnings');
        		$action = '';
        	}
    	}
    	else
    	{
    	    setEventMessages($langs->trans("FailedtoSetToDeny"), null, 'warnings');
    	    $action = '';
    	}
    }

    //var_dump($user->id == $object->fk_user_validator);exit;
    if ($action == "confirm_cancel" && GETPOST('confirm', 'alpha') == "yes" && $id > 0 && $user->rights->expensereport->creer)
    {
    	if (!GETPOST('detail_cancel', 'alpha'))
    	{
    		setEventMessages($langs->trans("ErrorFieldRequired", $langs->transnoentitiesnoconv("Comment")), null, 'errors');
    	}
    	else
    	{
	    	$object = new ExpenseReport($db);
	    	$object->fetch($id);

	    	if ($user->id == $object->fk_user_valid || $user->id == $object->fk_user_author)
	    	{
				$detailCancel = GETPOST('detail_cancel', 'alpha');
	    		$result = $object->set_cancel($user, $detailCancel);

	    		if ($result > 0)
	    		{
	    			// Define output language
	    			if (empty($conf->global->MAIN_DISABLE_PDF_AUTOUPDATE))
	    			{
	    				$outputlangs = $langs;
	    				$newlang = '';
	    				if ($conf->global->MAIN_MULTILANGS && empty($newlang) && GETPOST('lang_id', 'aZ09')) $newlang = GETPOST('lang_id', 'aZ09');
	    				if ($conf->global->MAIN_MULTILANGS && empty($newlang))	$newlang = $object->thirdparty->default_lang;
	    				if (!empty($newlang)) {
	    					$outputlangs = new Translate("", $conf);
	    					$outputlangs->setDefaultLang($newlang);
	    				}
	    				$model = $object->modelpdf;
	    				$ret = $object->fetch($id); // Reload to get new records

	    				$object->generateDocument($model, $outputlangs, $hidedetails, $hidedesc, $hideref);
	    			}
	    		}

	    		if ($result > 0)
	    		{
	    			// Send mail

	    			// TO
	    			$destinataire = new User($db);
	    			$destinataire->fetch($object->fk_user_author);
	    			$emailTo = $destinataire->email;

	    			// FROM
	    			$expediteur = new User($db);
	    			$expediteur->fetch($object->fk_user_cancel);
	    			$emailFrom = $expediteur->email;

	    			if ($emailFrom && $emailTo)
	    			{
	    			    $filename = array(); $filedir = array(); $mimetype = array();

	    			    // SUBJECT
	    			    $societeName = $conf->global->MAIN_INFO_SOCIETE_NOM;
	    			    if (!empty($conf->global->MAIN_APPLICATION_TITLE)) $societeName = $conf->global->MAIN_APPLICATION_TITLE;

	    			    $subject = $societeName." - ".$langs->transnoentities("ExpenseReportCanceled");

	    				// CONTENT
	    				$link = $urlwithroot.'/expensereport/card.php?id='.$object->id;
						$link = '<a href="' . $link . '">' . $link . '</a>';
	    				$message = $langs->transnoentities("ExpenseReportCanceledMessage", $object->ref, $destinataire->getFullName($langs), $expediteur->getFullName($langs), $detailCancel, $link);

	    				// Rebuilt pdf
	    				/*
	    				$object->setDocModel($user,"");
	    				$resultPDF = expensereport_pdf_create($db,$object,'',"",$langs);

	    				if($resultPDF
	    				{
	    					// ATTACHMENT
	    					$filename=array(); $filedir=array(); $mimetype=array();
	    					array_push($filename,dol_sanitizeFileName($object->ref).".pdf");
	    					array_push($filedir, $conf->expensereport->dir_output."/".dol_sanitizeFileName($object->ref)."/".dol_sanitizeFileName($object->ref).".pdf");
	    					array_push($mimetype,"application/pdf");
	    				}
	    				*/

	        			// PREPARE SEND
	        			$mailfile = new CMailFile($subject, $emailTo, $emailFrom, $message, $filedir, $mimetype, $filename, '', '', 0, -1);

	        			if ($mailfile)
	        			{
	        				// SEND
	        				$result = $mailfile->sendfile();
	        				if ($result)
	        				{
	        					$mesg = $langs->trans('MailSuccessfulySent', $mailfile->getValidAddress($emailFrom, 2), $mailfile->getValidAddress($emailTo, 2));
	        					setEventMessages($mesg, null, 'mesgs');
	        					header("Location: ".$_SERVER["PHP_SELF"]."?id=".$id);
	        					exit;
	        				}
	        				else
	        				{
	        					$langs->load("other");
	        					if ($mailfile->error)
	        					{
	        						$mesg = '';
	        						$mesg .= $langs->trans('ErrorFailedToSendMail', $emailFrom, $emailTo);
	        						$mesg .= '<br>'.$mailfile->error;
	        						setEventMessages($mesg, null, 'errors');
	        					}
	        					else
	        					{
	        						setEventMessages('No mail sent. Feature is disabled by option MAIN_DISABLE_ALL_MAILS', null, 'warnings');
	        					}
	        				}
	        			}
	        			else
	        			{
	        				setEventMessages($mailfile->error, $mailfile->errors, 'errors');
	        				$action = '';
	        			}
	    			}
	    			else
	    			{
	    			    setEventMessages($langs->trans("NoEmailSentBadSenderOrRecipientEmail"), null, 'warnings');
	    			    $action = '';
	    			}
	    		}
	    		else
	    		{
	    			setEventMessages($langs->trans("FailedToSetToCancel"), null, 'warnings');
	    			$action = '';
	    		}
	    	}
	    	else
	    	{
	    		setEventMessages($object->error, $object->errors, 'errors');
	    	}
    	}
    }

    if ($action == "confirm_setdraft" && GETPOST('confirm', 'alpha') == "yes" && $id > 0 && $user->rights->expensereport->creer)
    {
    	$object = new ExpenseReport($db);
    	$object->fetch($id);
    	if ($user->id == $object->fk_user_author || $user->id == $object->fk_user_valid)
    	{
    		$result = $object->setStatut(0);

    		if ($result > 0)
    		{
    			// Define output language
    			if (empty($conf->global->MAIN_DISABLE_PDF_AUTOUPDATE))
    			{
    				$outputlangs = $langs;
    				$newlang = '';
    				if ($conf->global->MAIN_MULTILANGS && empty($newlang) && GETPOST('lang_id', 'aZ09')) $newlang = GETPOST('lang_id', 'aZ09');
    				if ($conf->global->MAIN_MULTILANGS && empty($newlang))	$newlang = $object->thirdparty->default_lang;
    				if (!empty($newlang)) {
    					$outputlangs = new Translate("", $conf);
    					$outputlangs->setDefaultLang($newlang);
    				}
    				$model = $object->modelpdf;
    				$ret = $object->fetch($id); // Reload to get new records

    				$object->generateDocument($model, $outputlangs, $hidedetails, $hidedesc, $hideref);
    			}
    		}

    		if ($result > 0)
    		{
    			header("Location: ".$_SERVER["PHP_SELF"]."?id=".$id);
    			exit;
    		}
    		else
    		{
    			setEventMessages($object->error, $object->errors, 'errors');
    		}
    	}
    	else
    	{
    		setEventMessages("NOT_AUTHOR", '', 'errors');
    	}
    }

    if ($action == 'set_unpaid' && $id > 0 && $user->rights->expensereport->to_paid)
    {
    	$object = new ExpenseReport($db);
    	$object->fetch($id);

    	$result = $object->set_unpaid($user);

    	if ($result > 0)
    	{
    		// Define output language
    		if (empty($conf->global->MAIN_DISABLE_PDF_AUTOUPDATE))
    		{
    			$outputlangs = $langs;
    			$newlang = '';
    			if ($conf->global->MAIN_MULTILANGS && empty($newlang) && GETPOST('lang_id', 'aZ09')) $newlang = GETPOST('lang_id', 'aZ09');
    			if ($conf->global->MAIN_MULTILANGS && empty($newlang))	$newlang = $object->thirdparty->default_lang;
    			if (!empty($newlang)) {
    				$outputlangs = new Translate("", $conf);
    				$outputlangs->setDefaultLang($newlang);
    			}
    			$model = $object->modelpdf;
    			$ret = $object->fetch($id); // Reload to get new records

    			$object->generateDocument($model, $outputlangs, $hidedetails, $hidedesc, $hideref);
    		}
    	}
    }

    if ($action == 'set_unpaid' && $id > 0 && $user->rights->expensereport->to_paid)
    {
    	$object = new ExpenseReport($db);
    	$object->fetch($id);

    	$result = $object->set_unpaid($user);

    	if ($result > 0)
    	{
    		// Define output language
    		if (empty($conf->global->MAIN_DISABLE_PDF_AUTOUPDATE))
    		{
    			$outputlangs = $langs;
    			$newlang = '';
    			if ($conf->global->MAIN_MULTILANGS && empty($newlang) && GETPOST('lang_id', 'aZ09')) $newlang = GETPOST('lang_id', 'aZ09');
    			if ($conf->global->MAIN_MULTILANGS && empty($newlang))	$newlang = $object->thirdparty->default_lang;
    			if (!empty($newlang)) {
    				$outputlangs = new Translate("", $conf);
    				$outputlangs->setDefaultLang($newlang);
    			}
    			$model = $object->modelpdf;
    			$ret = $object->fetch($id); // Reload to get new records

    			$object->generateDocument($model, $outputlangs, $hidedetails, $hidedesc, $hideref);
    		}
    	}
    }

    if ($action == 'set_paid' && $id > 0 && $user->rights->expensereport->to_paid)
    {
    	$object = new ExpenseReport($db);
    	$object->fetch($id);

    	$result = $object->set_paid($id, $user);

    	if ($result > 0)
    	{
    		// Define output language
    		if (empty($conf->global->MAIN_DISABLE_PDF_AUTOUPDATE))
    		{
    			$outputlangs = $langs;
    			$newlang = '';
    			if ($conf->global->MAIN_MULTILANGS && empty($newlang) && GETPOST('lang_id', 'aZ09')) $newlang = GETPOST('lang_id', 'aZ09');
    			if ($conf->global->MAIN_MULTILANGS && empty($newlang))	$newlang = $object->thirdparty->default_lang;
    			if (!empty($newlang)) {
    				$outputlangs = new Translate("", $conf);
    				$outputlangs->setDefaultLang($newlang);
    			}
    			$model = $object->modelpdf;
    			$ret = $object->fetch($id); // Reload to get new records

    			$object->generateDocument($model, $outputlangs, $hidedetails, $hidedesc, $hideref);
    		}
    	}

    	if ($result > 0)
    	{
    		// Send mail

    		// TO
    		$destinataire = new User($db);
    		$destinataire->fetch($object->fk_user_author);
    		$emailTo = $destinataire->email;

    		// FROM
    		$expediteur = new User($db);
    		$expediteur->fetch($user->id);
    		$emailFrom = $expediteur->email;

    		if ($emailFrom && $emailTo)
    		{
    			$filename = array(); $filedir = array(); $mimetype = array();

    		    // SUBJECT
    			$societeName = $conf->global->MAIN_INFO_SOCIETE_NOM;
    			if (!empty($conf->global->MAIN_APPLICATION_TITLE)) $societeName = $conf->global->MAIN_APPLICATION_TITLE;

    			$subject = $societeName." - ".$langs->transnoentities("ExpenseReportPaid");

    			// CONTENT
    			$link = $urlwithroot.'/expensereport/card.php?id='.$object->id;
				$link = '<a href="' . $link . '">' . $link . '</a>';
    			$message = $langs->transnoentities("ExpenseReportPaidMessage", $object->ref, $destinataire->getFullName($langs), $expediteur->getFullName($langs), $link);

        		// Generate pdf before attachment
        		$object->setDocModel($user, "");
        		$resultPDF = expensereport_pdf_create($db, $object, '', "", $langs);

        		// PREPARE SEND
        		$mailfile = new CMailFile($subject, $emailTo, $emailFrom, $message, $filedir, $mimetype, $filename, '', '', 0, -1);

        		if ($mailfile)
        		{
        			// SEND
    				$result = $mailfile->sendfile();
        			if ($result)
        			{
        				$mesg = $langs->trans('MailSuccessfulySent', $mailfile->getValidAddress($emailFrom, 2), $mailfile->getValidAddress($emailTo, 2));
        				setEventMessages($mesg, null, 'mesgs');
        				header("Location: ".$_SERVER["PHP_SELF"]."?id=".$id);
        				exit;
        			}
        			else
        			{
    					$langs->load("other");
        				if ($mailfile->error)
        				{
        					$mesg = '';
        					$mesg .= $langs->trans('ErrorFailedToSendMail', $emailFrom, $emailTo);
        					$mesg .= '<br>'.$mailfile->error;
        					setEventMessages($mesg, null, 'errors');
        				}
        				else
        				{
        					setEventMessages('No mail sent. Feature is disabled by option MAIN_DISABLE_ALL_MAILS', null, 'warnings');
        				}
        			}
        		}
        		else
        		{
        			setEventMessages($mailfile->error, $mailfile->errors, 'errors');
        			$action = '';
        		}
    		}
    		else
    		{
    		    setEventMessages($langs->trans("NoEmailSentBadSenderOrRecipientEmail"), null, 'warnings');
    		    $action = '';
    		}
    	}
    	else
    	{
    		setEventMessages($langs->trans("FailedToSetPaid"), null, 'warnings');
    		$action = '';
    	}
    }

    if ($action == "addline" && $user->rights->expensereport->creer)
    {
    	$error = 0;

    	// First save uploaded file
    	$fk_ecm_files = 0;
    	if (GETPOSTISSET('attachfile'))
    	{
    	    $arrayoffiles = GETPOST('attachfile', 'array');
    	    if (is_array($arrayoffiles) && !empty($arrayoffiles[0]))
    	    {
    	        include_once DOL_DOCUMENT_ROOT.'/ecm/class/ecmfiles.class.php';
    	        $relativepath = 'expensereport/'.$object->ref.'/'.$arrayoffiles[0];
    	        $ecmfiles = new EcmFiles($db);
    	        $ecmfiles->fetch(0, '', $relativepath);
    	        $fk_ecm_files = $ecmfiles->id;
    	    }
    	}

		// if VAT is not used in Dolibarr, set VAT rate to 0 because VAT rate is necessary.
    	if (empty($vatrate)) $vatrate = "0.000";
    	$tmpvat = price2num(preg_replace('/\s*\(.*\)/', '', $vatrate));

		$value_unit_ht = price2num(GETPOST('value_unit_ht', 'alpha'), 'MU');
		$value_unit = price2num(GETPOST('value_unit', 'alpha'), 'MU');
		if (empty($value_unit))
		{
		    $value_unit = price2num($value_unit_ht + ($value_unit_ht * $tmpvat / 100), 'MU');
		}

		$fk_c_exp_tax_cat = GETPOST('fk_c_exp_tax_cat', 'int');

    	$qty = GETPOST('qty', 'int');
    	if (empty($qty)) $qty = 1;

    	if (!($fk_c_type_fees > 0))
    	{
    		$error++;
    		setEventMessages($langs->trans("ErrorFieldRequired", $langs->transnoentitiesnoconv("Type")), null, 'errors');
    		$action = '';
    	}

    	if ((int) $tmpvat < 0 || $tmpvat == '')
    	{
    		$error++;
    		setEventMessages($langs->trans("ErrorFieldRequired", $langs->transnoentitiesnoconv("VAT")), null, 'errors');
    		$action = '';
    	}

    	// Si aucune date n'est rentrée
    	if (empty($date) || $date == "--")
    	{
    		$error++;
    		setEventMessages($langs->trans("ErrorFieldRequired", $langs->transnoentitiesnoconv("Date")), null, 'errors');
    	}
    	// Si aucun prix n'est rentré
    	if ($value_unit == 0)
    	{
    		$error++;
    		setEventMessages($langs->trans("ErrorFieldRequired", $langs->transnoentitiesnoconv("PriceUTTC")), null, 'errors');
    	}
    	// Warning if date out of range
    	if ($date < $object->date_debut || $date > ($object->date_fin + (24 * 3600 - 1)))
    	{
    		$langs->load("errors");
    		setEventMessages($langs->trans("WarningDateOfLineMustBeInExpenseReportRange"), null, 'warnings');
    	}

    	if (!$error)
    	{
    		$type = 0; // TODO What if service ? We should take the type product/service from the type of expense report llx_c_type_fees

			// Insert line
    		$result = $object->addline($qty, $value_unit, $fk_c_type_fees, $vatrate, $date, $comments, $fk_project, $fk_c_exp_tax_cat, $type, $fk_ecm_files);
			if ($result > 0)
			{
				$ret = $object->fetch($object->id); // Reload to get new records

				if (empty($conf->global->MAIN_DISABLE_PDF_AUTOUPDATE)) {
					// Define output language
					$outputlangs = $langs;
					$newlang = GETPOST('lang_id', 'alpha');
					if (!empty($conf->global->MAIN_MULTILANGS) && empty($newlang))
						$newlang = $object->thirdparty->default_lang;
					if (!empty($newlang)) {
						$outputlangs = new Translate("", $conf);
						$outputlangs->setDefaultLang($newlang);
					}

					$object->generateDocument($object->modelpdf, $outputlangs, $hidedetails, $hidedesc, $hideref);
				}

				unset($qty);
				unset($value_unit_ht);
				unset($value_unit);
				unset($vatrate);
				unset($comments);
				unset($fk_c_type_fees);
				unset($fk_project);

				unset($date);
			} else {
				setEventMessages($object->error, $object->errors, 'errors');
			}
    	}

    	$action = '';
    }

    if ($action == 'confirm_delete_line' && GETPOST("confirm", 'alpha') == "yes" && $user->rights->expensereport->creer)
    {
    	$object = new ExpenseReport($db);
    	$object->fetch($id);

    	$object_ligne = new ExpenseReportLine($db);
    	$object_ligne->fetch(GETPOST("rowid", 'int'));
    	$total_ht = $object_ligne->total_ht;
    	$total_tva = $object_ligne->total_tva;

    	$result = $object->deleteline(GETPOST("rowid", 'int'), $user);
    	if ($result >= 0)
    	{
    		if ($result > 0)
    		{
    			// Define output language
    			if (empty($conf->global->MAIN_DISABLE_PDF_AUTOUPDATE))
    			{
    				$outputlangs = $langs;
    				$newlang = '';
    				if ($conf->global->MAIN_MULTILANGS && empty($newlang) && GETPOST('lang_id', 'aZ09')) $newlang = GETPOST('lang_id', 'aZ09');
    				if ($conf->global->MAIN_MULTILANGS && empty($newlang))	$newlang = $object->thirdparty->default_lang;
    				if (!empty($newlang)) {
    					$outputlangs = new Translate("", $conf);
    					$outputlangs->setDefaultLang($newlang);
    				}
    				$model = $object->modelpdf;
    				$ret = $object->fetch($id); // Reload to get new records

    				$object->generateDocument($model, $outputlangs, $hidedetails, $hidedesc, $hideref);
    			}
    		}

    		$object->update_totaux_del($object_ligne->total_ht, $object_ligne->total_tva);
    		header("Location: ".$_SERVER["PHP_SELF"]."?id=".$_GET['id']);
    		exit;
    	}
    	else
    	{
    		setEventMessages($object->error, $object->errors, 'errors');
    	}
    }

    if ($action == "updateline" && $user->rights->expensereport->creer)
    {
    	$object = new ExpenseReport($db);
    	$object->fetch($id);

    	// First save uploaded file
    	$fk_ecm_files = 0;
    	if (GETPOSTISSET('attachfile'))
    	{
    	    $arrayoffiles = GETPOST('attachfile', 'array');
    	    if (is_array($arrayoffiles) && !empty($arrayoffiles[0]))
    	    {
    	        include_once DOL_DOCUMENT_ROOT.'/ecm/class/ecmfiles.class.php';
    	        $relativepath = 'expensereport/'.$object->ref.'/'.$arrayoffiles[0];
    	        $ecmfiles = new EcmFiles($db);
    	        $ecmfiles->fetch(0, '', $relativepath);
    	        $fk_ecm_files = $ecmfiles->id;
    	    }
    	}

    	$rowid = $_POST['rowid'];
    	$type_fees_id = GETPOST('fk_c_type_fees', 'int');
		$fk_c_exp_tax_cat = GETPOST('fk_c_exp_tax_cat', 'int');
    	$projet_id = $fk_project;
    	$comments = GETPOST('comments', 'none');
    	$qty = GETPOST('qty', 'int');
    	$vatrate = GETPOST('vatrate', 'alpha');

    	// if VAT is not used in Dolibarr, set VAT rate to 0 because VAT rate is necessary.
    	if (empty($vatrate)) $vatrate = "0.000";
    	$tmpvat = price2num(preg_replace('/\s*\(.*\)/', '', $vatrate));

    	$value_unit_ht = price2num(GETPOST('value_unit_ht', 'alpha'), 'MU');
    	$value_unit = price2num(GETPOST('value_unit', 'alpha'), 'MU');
    	if (empty($value_unit))
    	{
    	    $value_unit = price2num($value_unit_ht + ($value_unit_ht * $tmpvat / 100), 'MU');
    	}

    	if (!GETPOST('fk_c_type_fees', 'int') > 0)
    	{
    		$error++;
    		setEventMessages($langs->trans("ErrorFieldRequired", $langs->transnoentitiesnoconv("Type")), null, 'errors');
    		$action = '';
    	}
    	if ((int) $tmpvat < 0 || $tmpvat == '')
    	{
    		$error++;
    		setEventMessages($langs->trans("ErrorFieldRequired", $langs->transnoentitiesnoconv("Vat")), null, 'errors');
    		$action = '';
    	}
    	// Warning if date out of range
		if ($date < $object->date_debut || $date > ($object->date_fin + (24 * 3600 - 1)))
    	{
    		$langs->load("errors");
    		setEventMessages($langs->trans("WarningDateOfLineMustBeInExpenseReportRange"), null, 'warnings');
    	}

    	if (!$error)
    	{
    	    // TODO Use update method of ExpenseReportLine
    	    $result = $object->updateline($rowid, $type_fees_id, $projet_id, $vatrate, $comments, $qty, $value_unit, $date, $id, $fk_c_exp_tax_cat, $fk_ecm_files);
    		if ($result >= 0)
    		{
    			if ($result > 0)
    			{
    				// Define output language
    				if (empty($conf->global->MAIN_DISABLE_PDF_AUTOUPDATE))
    				{
    					$outputlangs = $langs;
    					$newlang = '';
    					if ($conf->global->MAIN_MULTILANGS && empty($newlang) && GETPOST('lang_id', 'aZ09')) $newlang = GETPOST('lang_id', 'aZ09');
    					if ($conf->global->MAIN_MULTILANGS && empty($newlang))	$newlang = $object->thirdparty->default_lang;
    					if (!empty($newlang)) {
    						$outputlangs = new Translate("", $conf);
    						$outputlangs->setDefaultLang($newlang);
    					}
    					$model = $object->modelpdf;
    					$ret = $object->fetch($id); // Reload to get new records

    					$object->generateDocument($model, $outputlangs, $hidedetails, $hidedesc, $hideref);
    				}
    			}

    			$result = $object->recalculer($id);

    			//header("Location: ".$_SERVER["PHP_SELF"]."?id=".$id);
    			//exit;
    		}
    		else
    		{
    			setEventMessages($object->error, $object->errors, 'errors');
    		}
    	}
    }

	// Actions when printing a doc from card
    include DOL_DOCUMENT_ROOT.'/core/actions_printing.inc.php';

    // Actions to send emails
    $triggersendname = 'EXPENSEREPORT_SENTBYMAIL';
    $autocopy = 'MAIN_MAIL_AUTOCOPY_EXPENSEREPORT_TO';
    $trackid = 'exp'.$object->id;
    include DOL_DOCUMENT_ROOT.'/core/actions_sendmails.inc.php';

    // Actions to build doc
    $upload_dir = $conf->expensereport->dir_output;
    $permissiontoadd = $user->rights->expensereport->creer;
    include DOL_DOCUMENT_ROOT.'/core/actions_builddoc.inc.php';
}


/*
 * View
 */

$title = $langs->trans("ExpenseReport")." - ".$langs->trans("Card");
$helpurl = "EN:Module_Expense_Reports";
llxHeader("", $title, $helpurl);

$form = new Form($db);
$formfile = new FormFile($db);
$formproject = new FormProjets($db);
$projecttmp = new Project($db);
$paymentexpensereportstatic = new PaymentExpenseReport($db);
$bankaccountstatic = new Account($db);
$ecmfilesstatic = new EcmFiles($db);

// Create
if ($action == 'create')
{
	print load_fiche_titre($langs->trans("NewTrip"));

	print '<form action="'.$_SERVER['PHP_SELF'].'" method="post" name="create">';
	print '<input type="hidden" name="token" value="'.newToken().'">';
	print '<input type="hidden" name="action" value="add">';

	dol_fiche_head('');

	print '<table class="border centpercent">';
	print '<tbody>';

	// Date start
	print '<tr>';
	print '<td class="titlefieldcreate fieldrequired">'.$langs->trans("DateStart").'</td>';
	print '<td>';
	print $form->selectDate($date_start ? $date_start : -1, 'date_debut', 0, 0, 0, '', 1, 1);
	print '</td>';
	print '</tr>';

	// Date end
	print '<tr>';
	print '<td class="fieldrequired">'.$langs->trans("DateEnd").'</td>';
	print '<td>';
	print $form->selectDate($date_end ? $date_end : -1, 'date_fin', 0, 0, 0, '', 1, 1);
	print '</td>';
	print '</tr>';

	// User for expense report
	print '<tr>';
	print '<td class="fieldrequired">'.$langs->trans("User").'</td>';
	print '<td>';
	$defaultselectuser = $user->id;
	if (GETPOST('fk_user_author', 'int') > 0) $defaultselectuser = GETPOST('fk_user_author', 'int');
    $include_users = 'hierarchyme';
    if (!empty($conf->global->MAIN_USE_ADVANCED_PERMS) && !empty($user->rights->expensereport->writeall_advance)) $include_users = array();
	$s = $form->select_dolusers($defaultselectuser, "fk_user_author", 0, "", 0, $include_users, '', '0,'.$conf->entity);
	print $s;
	print '</td>';
	print '</tr>';

	// Approver
	print '<tr>';
	print '<td>'.$langs->trans("VALIDATOR").'</td>';
	print '<td>';
	$object = new ExpenseReport($db);
	$include_users = $object->fetch_users_approver_expensereport();
	if (empty($include_users)) print img_warning().' '.$langs->trans("NobodyHasPermissionToValidateExpenseReport");
	else
	{
    	$defaultselectuser = (empty($user->fk_user_expense_validator) ? $user->fk_user : $user->fk_user_expense_validator); // Will work only if supervisor has permission to approve so is inside include_users
    	if (!empty($conf->global->EXPENSEREPORT_DEFAULT_VALIDATOR)) $defaultselectuser = $conf->global->EXPENSEREPORT_DEFAULT_VALIDATOR; // Can force default approver
    	if (GETPOST('fk_user_validator', 'int') > 0) $defaultselectuser = GETPOST('fk_user_validator', 'int');
    	$s = $form->select_dolusers($defaultselectuser, "fk_user_validator", 1, "", ((empty($defaultselectuser) || empty($conf->global->EXPENSEREPORT_DEFAULT_VALIDATOR_UNCHANGEABLE)) ? 0 : 1), $include_users);
    	print $form->textwithpicto($s, $langs->trans("AnyOtherInThisListCanValidate"));
	}
	print '</td>';
	print '</tr>';

	// Payment mode
	if (!empty($conf->global->EXPENSEREPORT_ASK_PAYMENTMODE_ON_CREATION))
	{
		print '<tr>';
		print '<td>'.$langs->trans("ModePaiement").'</td>';
		print '<td>';
		$form->select_types_paiements('', 'fk_c_paiement');
		print '</td>';
		print '</tr>';
	}

	// Public note
	print '<tr>';
	print '<td class="tdtop">'.$langs->trans('NotePublic').'</td>';
	print '<td>';

	$doleditor = new DolEditor('note_public', $note_public, '', 80, 'dolibarr_notes', 'In', 0, false, true, ROWS_3, '90%');
	print $doleditor->Create(1);
	print '</td></tr>';

	// Private note
	if (empty($user->socid)) {
		print '<tr>';
		print '<td class="tdtop">'.$langs->trans('NotePrivate').'</td>';
		print '<td>';

		$doleditor = new DolEditor('note_private', $note_private, '', 80, 'dolibarr_notes', 'In', 0, false, true, ROWS_3, '90%');
		print $doleditor->Create(1);
		print '</td></tr>';
	}

	// Other attributes
	$parameters = array('colspan' => ' colspan="3"', 'cols' => 3);
	$reshook = $hookmanager->executeHooks('formObjectOptions', $parameters, $object, $action); // Note that $action and $object may have been modified by
    print $hookmanager->resPrint;
	if (empty($reshook)) {
	    print $object->showOptionals($extrafields, 'edit', $parameters);
	}

	print '<tbody>';
	print '</table>';

	dol_fiche_end();

	print '<div class="center">';
	print '<input type="submit" value="'.$langs->trans("AddTrip").'" name="bouton" class="button" />';
	print '&nbsp;&nbsp;&nbsp;&nbsp;&nbsp;<input type="button" value="'.$langs->trans("Cancel").'" class="button" onclick="history.go(-1)" />';
	print '</div>';

	print '</form>';
}
else
{
	if ($id > 0 || $ref)
	{
		$result = $object->fetch($id, $ref);

		$res = $object->fetch_optionals();

		if ($result > 0)
		{
			if (!in_array($object->fk_user_author, $user->getAllChildIds(1)))
			{
				if (empty($user->rights->expensereport->readall) && empty($user->rights->expensereport->lire_tous)
				    && (empty($conf->global->MAIN_USE_ADVANCED_PERMS) || empty($user->rights->expensereport->writeall_advance)))
				{
					print load_fiche_titre($langs->trans('TripCard'));

					print '<div class="tabBar">';
					print $langs->trans('NotUserRightToView');
					print '</div>';

					// End of page
                    llxFooter();
                    $db->close();

					exit;
				}
			}

			$head = expensereport_prepare_head($object);

			if ($action == 'edit' && ($object->fk_statut < 3 || $object->fk_statut == 99))
			{
				print "<form name='update' action=\"".$_SERVER['PHP_SELF']."\" method=\"post\">\n";
				print '<input type="hidden" name="token" value="'.newToken().'">';
				print '<input type="hidden" name="id" value="'.$id.'">';

				dol_fiche_head($head, 'card', $langs->trans("ExpenseReport"), 0, 'trip');

				if ($object->fk_statut == 99)
				{
					print '<input type="hidden" name="action" value="updateFromRefuse">';
				}
				else
				{
					print '<input type="hidden" name="action" value="update">';
				}

				$linkback = '<a href="'.DOL_URL_ROOT.'/expensereport/list.php?restore_lastsearch_values=1'.(!empty($socid) ? '&socid='.$socid : '').'">'.$langs->trans("BackToList").'</a>';

				print '<table class="border" style="width:100%;">';

				print '<tr>';
				print '<td>'.$langs->trans("User").'</td>';
				print '<td>';
				$userfee = new User($db);
				if ($object->fk_user_author > 0)
				{
				    $userfee->fetch($object->fk_user_author);
				    print $userfee->getNomUrl(-1);
				}
				print '</td></tr>';

            	// Ref
            	print '<tr><td class="titlefieldcreate">'.$langs->trans("Ref").'</td><td>';
            	print $form->showrefnav($object, 'ref', $linkback, 1, 'ref', 'ref', '');
            	print '</td></tr>';

				print '<tr>';
				print '<td>'.$langs->trans("DateStart").'</td>';
				print '<td>';
				print $form->selectDate($object->date_debut, 'date_debut');
				print '</td>';
				print '</tr>';
				print '<tr>';
				print '<td>'.$langs->trans("DateEnd").'</td>';
				print '<td>';
				print $form->selectDate($object->date_fin, 'date_fin');
				print '</td>';
				print '</tr>';

				if (!empty($conf->global->EXPENSEREPORT_ASK_PAYMENTMODE_ON_CREATION))
				{
					print '<tr>';
					print '<td>'.$langs->trans("ModePaiement").'</td>';
					print '<td>';
					$form->select_types_paiements($object->fk_c_paiement, 'fk_c_paiement');
					print '</td>';
					print '</tr>';
				}

				if ($object->fk_statut < 3)
				{
					print '<tr>';
					print '<td>'.$langs->trans("VALIDATOR").'</td>'; // Approbator
					print '<td>';
					$include_users = $object->fetch_users_approver_expensereport();
					$s = $form->select_dolusers($object->fk_user_validator, "fk_user_validator", 1, "", 0, $include_users);
					print $form->textwithpicto($s, $langs->trans("AnyOtherInThisListCanValidate"));
					print '</td>';
					print '</tr>';
				}
				else
				{
					print '<tr>';
					print '<td>'.$langs->trans("VALIDOR").'</td>';
					print '<td>';
					$userfee = new User($db);
					$userfee->fetch($object->fk_user_valid);
					print $userfee->getNomUrl(-1);
					print '</td></tr>';
				}

				if ($object->fk_statut == 6)
				{
					print '<tr>';
					print '<td>'.$langs->trans("AUTHORPAIEMENT").'</td>';
					print '<td>';
					$userfee = new User($db);
					$userfee->fetch($user->id);
					print $userfee->getNomUrl(-1);
					print '</td></tr>';
				}

				// Other attributes
				//$cols = 3;
				//include DOL_DOCUMENT_ROOT . '/core/tpl/extrafields_edit.tpl.php';

				print '</table>';

				dol_fiche_end();

				print '<div class="center">';
				print '<input type="submit" value="'.$langs->trans("Modify").'" name="bouton" class="button">';
				print '&nbsp;&nbsp;&nbsp;&nbsp;&nbsp;<input type="button" value="'.$langs->trans("Cancel").'" class="button" onclick="history.go(-1)" />';
				print '</div>';

				print '</form>';
			}
			else
			{
				dol_fiche_head($head, 'card', $langs->trans("ExpenseReport"), -1, 'trip');

				// Clone confirmation
				if ($action == 'clone') {
				    // Create an array for form
				    $criteriaforfilter = 'hierarchyme';
				    if (!empty($user->rights->expensereport->readall)) $criteriaforfilter = '';
				    $formquestion = array(
				        'text' => '',
				        array('type' => 'other', 'name' => 'fk_user_author', 'label' => $langs->trans("SelectTargetUser"), 'value' => $form->select_dolusers((GETPOST('fk_user_author', 'int') > 0 ? GETPOST('fk_user_author', 'int') : $user->id), 'fk_user_author', 0, null, 0, $criteriaforfilter))
                    );
				    // Paiement incomplet. On demande si motif = escompte ou autre
				    $formconfirm = $form->formconfirm($_SERVER["PHP_SELF"].'?id='.$object->id, $langs->trans('ToClone'), $langs->trans('ConfirmCloneExpenseReport', $object->ref), 'confirm_clone', $formquestion, 'yes', 1);
				}

				if ($action == 'save')
				{
					$formconfirm = $form->formconfirm($_SERVER["PHP_SELF"]."?id=".$id, $langs->trans("SaveTrip"), $langs->trans("ConfirmSaveTrip"), "confirm_validate", "", "", 1);
				}

				if ($action == 'save_from_refuse')
				{
					$formconfirm = $form->formconfirm($_SERVER["PHP_SELF"]."?id=".$id, $langs->trans("SaveTrip"), $langs->trans("ConfirmSaveTrip"), "confirm_save_from_refuse", "", "", 1);
				}

				if ($action == 'delete')
				{
					$formconfirm = $form->formconfirm($_SERVER["PHP_SELF"]."?id=".$id, $langs->trans("DeleteTrip"), $langs->trans("ConfirmDeleteTrip"), "confirm_delete", "", "", 1);
				}

				if ($action == 'validate')
				{
					$formconfirm = $form->formconfirm($_SERVER["PHP_SELF"]."?id=".$id, $langs->trans("ValideTrip"), $langs->trans("ConfirmValideTrip"), "confirm_approve", "", "", 1);
				}

				if ($action == 'paid')
				{
					$formconfirm = $form->formconfirm($_SERVER["PHP_SELF"]."?id=".$id, $langs->trans("PaidTrip"), $langs->trans("ConfirmPaidTrip"), "confirm_paid", "", "", 1);
				}

				if ($action == 'cancel')
				{
<<<<<<< HEAD
					$array_input = array('text'=>$langs->trans("ConfirmCancelTrip"), array('type'=>"text", 'label'=>'<strong>'.$langs->trans("Comment").'</strong>', 'name'=>"detail_cancel", 'value'=>""));
					$formconfirm = $form->formconfirm($_SEVER["PHP_SELF"]."?id=".$id, $langs->trans("Cancel"), "", "confirm_cancel", $array_input, "", 1);
=======
					$array_input = array('text'=>$langs->trans("ConfirmCancelTrip"), array('type'=>"text",'label'=>'<strong>'.$langs->trans("Comment").'</strong>','name'=>"detail_cancel",'value'=>""));
					$formconfirm=$form->formconfirm($_SERVER["PHP_SELF"]."?id=".$id, $langs->trans("Cancel"), "", "confirm_cancel", $array_input, "", 1);
>>>>>>> 041d5aeb
				}

				if ($action == 'setdraft')
				{
				    $formconfirm = $form->formconfirm($_SERVER["PHP_SELF"]."?id=".$id, $langs->trans("BrouillonnerTrip"), $langs->trans("ConfirmBrouillonnerTrip"), "confirm_setdraft", "", "", 1);
				}

				if ($action == 'refuse')		// Deny
				{
					$array_input = array('text'=>$langs->trans("ConfirmRefuseTrip"), array('type'=>"text", 'label'=>$langs->trans("Comment"), 'name'=>"detail_refuse", 'value'=>""));
					$formconfirm = $form->formconfirm($_SERVER["PHP_SELF"]."?id=".$id, $langs->trans("Deny"), '', "confirm_refuse", $array_input, "yes", 1);
				}

				if ($action == 'delete_line')
				{
					$formconfirm = $form->formconfirm($_SERVER["PHP_SELF"]."?id=".$id."&rowid=".GETPOST('rowid', 'int'), $langs->trans("DeleteLine"), $langs->trans("ConfirmDeleteLine"), "confirm_delete_line", '', 'yes', 1);
				}

				// Print form confirm
				print $formconfirm;

				// Expense report card
				$linkback = '<a href="'.DOL_URL_ROOT.'/expensereport/list.php?restore_lastsearch_values=1'.(!empty($socid) ? '&socid='.$socid : '').'">'.$langs->trans("BackToList").'</a>';

				$morehtmlref = '<div class="refidno">';
				/*
				// Ref customer
				$morehtmlref.=$form->editfieldkey("RefCustomer", 'ref_client', $object->ref_client, $object, $user->rights->commande->creer, 'string', '', 0, 1);
				$morehtmlref.=$form->editfieldval("RefCustomer", 'ref_client', $object->ref_client, $object, $user->rights->commande->creer, 'string', '', null, null, '', 1);
				// Thirdparty
				$morehtmlref.='<br>'.$langs->trans('ThirdParty') . ' : ' . $soc->getNomUrl(1);
				// Project
				if (! empty($conf->projet->enabled))
				{
				    $langs->load("projects");
				    $morehtmlref.='<br>'.$langs->trans('Project') . ' ';
				    if ($user->rights->commande->creer)
				    {
				        if ($action != 'classify')
				            $morehtmlref.='<a class="editfielda" href="' . $_SERVER['PHP_SELF'] . '?action=classify&amp;id=' . $object->id . '">' . img_edit($langs->transnoentitiesnoconv('SetProject')) . '</a> : ';
				            if ($action == 'classify') {
				                //$morehtmlref.=$form->form_project($_SERVER['PHP_SELF'] . '?id=' . $object->id, $object->socid, $object->fk_project, 'projectid', 0, 0, 1, 1);
				                $morehtmlref.='<form method="post" action="'.$_SERVER['PHP_SELF'].'?id='.$object->id.'">';
				                $morehtmlref.='<input type="hidden" name="action" value="classin">';
				                $morehtmlref.='<input type="hidden" name="token" value="'.newToken().'">';
				                $morehtmlref.=$formproject->select_projects($object->socid, $object->fk_project, 'projectid', $maxlength, 0, 1, 0, 1, 0, 0, '', 1);
				                $morehtmlref.='<input type="submit" class="button valignmiddle" value="'.$langs->trans("Modify").'">';
				                $morehtmlref.='</form>';
				            } else {
				                $morehtmlref.=$form->form_project($_SERVER['PHP_SELF'] . '?id=' . $object->id, $object->socid, $object->fk_project, 'none', 0, 0, 0, 1);
				            }
				    } else {
				        if (! empty($object->fk_project)) {
				            $proj = new Project($db);
				            $proj->fetch($object->fk_project);
				            $morehtmlref.='<a href="'.DOL_URL_ROOT.'/projet/card.php?id=' . $object->fk_project . '" title="' . $langs->trans('ShowProject') . '">';
				            $morehtmlref.=$proj->ref;
				            $morehtmlref.='</a>';
				        } else {
				            $morehtmlref.='';
				        }
				    }
				}*/
				$morehtmlref .= '</div>';

				dol_banner_tab($object, 'ref', $linkback, 1, 'ref', 'ref', $morehtmlref);

				print '<div class="fichecenter">';
				print '<div class="fichehalfleft">';
				print '<div class="underbanner clearboth"></div>';

				print '<table class="border tableforfield centpercent">';

				// Author
				print '<tr>';
				print '<td class="titlefield">'.$langs->trans("User").'</td>';
				print '<td>';
				if ($object->fk_user_author > 0)
				{
				    $userauthor = new User($db);
				    $result = $userauthor->fetch($object->fk_user_author);
				    if ($result < 0) dol_print_error('', $userauthor->error);
				    elseif ($result > 0) print $userauthor->getNomUrl(-1);
				}
				print '</td></tr>';

				print '<tr>';
				print '<td class="titlefield">'.$langs->trans("Period").'</td>';
				print '<td>';
				print get_date_range($object->date_debut, $object->date_fin, 'day', $langs, 0);
				print '</td>';
				print '</tr>';
				if (!empty($conf->global->EXPENSEREPORT_ASK_PAYMENTMODE_ON_CREATION))
				{
					print '<tr>';
					print '<td>'.$langs->trans("ModePaiement").'</td>';
					print '<td>'.$object->fk_c_paiement.'</td>';
					print '</tr>';
				}

				// Validation date
				print '<tr>';
				print '<td>'.$langs->trans("DATE_SAVE").'</td>';
				print '<td>'.dol_print_date($object->date_valid, 'dayhour');
				if ($object->status == 2 && $object->hasDelay('toapprove')) print ' '.img_warning($langs->trans("Late"));
				if ($object->status == 5 && $object->hasDelay('topay')) print ' '.img_warning($langs->trans("Late"));
				print '</td></tr>';
				print '</tr>';

				// User to inform for approval
				if ($object->fk_statut <= ExpenseReport::STATUS_VALIDATED)	// informed
				{
					print '<tr>';
					print '<td>'.$langs->trans("VALIDATOR").'</td>'; // approver
					print '<td>';
					if ($object->fk_user_validator > 0)
					{
						$userfee = new User($db);
						$result = $userfee->fetch($object->fk_user_validator);
						if ($result > 0) print $userfee->getNomUrl(-1);
						if (empty($userfee->email) || !isValidEmail($userfee->email))
						{
						    $langs->load("errors");
						    print img_warning($langs->trans("ErrorBadEMail", $userfee->email));
						}
					}
					print '</td></tr>';
				}
				elseif ($object->fk_statut == ExpenseReport::STATUS_CANCELED)
				{
					print '<tr>';
					print '<td>'.$langs->trans("CANCEL_USER").'</span></td>';
					print '<td>';
					if ($object->fk_user_cancel > 0)
					{
						$userfee = new User($db);
						$result = $userfee->fetch($object->fk_user_cancel);
						if ($result > 0) print $userfee->getNomUrl(-1);
					}
					print '</td></tr>';

					print '<tr>';
					print '<td>'.$langs->trans("MOTIF_CANCEL").'</td>';
					print '<td>'.$object->detail_cancel.'</td></tr>';
					print '</tr>';
					print '<tr>';
					print '<td>'.$langs->trans("DATE_CANCEL").'</td>';
					print '<td>'.dol_print_date($object->date_cancel, 'dayhour').'</td></tr>';
					print '</tr>';
				}
				else
				{
					print '<tr>';
					print '<td>'.$langs->trans("ApprovedBy").'</td>';
					print '<td>';
					if ($object->fk_user_approve > 0)
					{
						$userapp = new User($db);
						$result = $userapp->fetch($object->fk_user_approve);
						if ($result > 0) print $userapp->getNomUrl(-1);
					}
					print '</td></tr>';

					print '<tr>';
					print '<td>'.$langs->trans("DateApprove").'</td>';
					print '<td>'.dol_print_date($object->date_approve, 'dayhour').'</td></tr>';
					print '</tr>';
				}

				if ($object->fk_statut == 99 || !empty($object->detail_refuse))
				{
					print '<tr>';
					print '<td>'.$langs->trans("REFUSEUR").'</td>';
					print '<td>';
					$userfee = new User($db);
					$result = $userfee->fetch($object->fk_user_refuse);
					if ($result > 0) print $userfee->getNomUrl(-1);
					print '</td></tr>';

					print '<tr>';
					print '<td>'.$langs->trans("DATE_REFUS").'</td>';
					print '<td>'.dol_print_date($object->date_refuse, 'dayhour');
					if ($object->detail_refuse) print ' - '.$object->detail_refuse;
					print '</td>';
					print '</tr>';
				}

				if ($object->fk_statut == 6)
				{
					/* TODO this fields are not yet filled
					print '<tr>';
					print '<td>'.$langs->trans("AUTHORPAIEMENT").'</td>';
					print '<td>';
					$userfee=new User($db);
					$userfee->fetch($object->fk_user_paid);
					print $userfee->getNomUrl(-1);
					print '</td></tr>';
					print '<tr>';
					print '<td>'.$langs->trans("DATE_PAIEMENT").'</td>';
					print '<td>'.$object->date_paiement.'</td></tr>';
					print '</tr>';
					*/
				}

				// Other attributes
				$cols = 2;
				include DOL_DOCUMENT_ROOT.'/core/tpl/extrafields_view.tpl.php';

				print '</table>';

				print '</div>';
				print '<div class="fichehalfright">';
				print '<div class="ficheaddleft">';
				print '<div class="underbanner clearboth"></div>';

				print '<table class="border tableforfield centpercent">';

				// Amount
				print '<tr>';
				print '<td class="titlefieldmiddle">'.$langs->trans("AmountHT").'</td>';
				print '<td class="nowrap amountcard">'.price($object->total_ht, 1, '', 1, - 1, - 1, $conf->currency).'</td>';
				$rowspan = 5;
				if ($object->fk_statut <= ExpenseReport::STATUS_VALIDATED) $rowspan++;
				elseif ($object->fk_statut == ExpenseReport::STATUS_CANCELED) $rowspan += 2;
				else $rowspan += 2;
				if ($object->fk_statut == ExpenseReport::STATUS_REFUSED || !empty($object->detail_refuse)) $rowspan += 2;
				if ($object->fk_statut == ExpenseReport::STATUS_CLOSED) $rowspan += 2;
				print "</td>";
				print '</tr>';

				print '<tr>';
				print '<td>'.$langs->trans("AmountVAT").'</td>';
				print '<td class="nowrap amountcard">'.price($object->total_tva, 1, '', 1, - 1, - 1, $conf->currency).'</td>';
				print '</tr>';

				print '<tr>';
				print '<td>'.$langs->trans("AmountTTC").'</td>';
				print '<td class="nowrap amountcard">'.price($object->total_ttc, 1, '', 1, - 1, - 1, $conf->currency).'</td>';
				print '</tr>';

				// List of payments already done
				$nbcols = 3;
				if (!empty($conf->banque->enabled)) {
					$nbrows++;
					$nbcols++;
				}

				print '<table class="noborder paymenttable" width="100%">';

				print '<tr class="liste_titre">';
				print '<td class="liste_titre">'.$langs->trans('Payments').'</td>';
				print '<td class="liste_titre">'.$langs->trans('Date').'</td>';
				print '<td class="liste_titre">'.$langs->trans('Type').'</td>';
				if (!empty($conf->banque->enabled)) {
					print '<td class="liste_titre right">'.$langs->trans('BankAccount').'</td>';
				}
				print '<td class="liste_titre right">'.$langs->trans('Amount').'</td>';
				print '<td class="liste_titre" width="18">&nbsp;</td>';
				print '</tr>';

				// Payments already done (from payment on this expensereport)
				$sql = "SELECT p.rowid, p.num_payment, p.datep as dp, p.amount, p.fk_bank,";
				$sql .= "c.code as p_code, c.libelle as payment_type,";
				$sql .= "ba.rowid as baid, ba.ref as baref, ba.label, ba.number as banumber, ba.account_number, ba.fk_accountancy_journal";
				$sql .= " FROM ".MAIN_DB_PREFIX."expensereport as e, ".MAIN_DB_PREFIX."payment_expensereport as p";
				$sql .= " LEFT JOIN ".MAIN_DB_PREFIX."c_paiement as c ON p.fk_typepayment = c.id";
				$sql .= ' LEFT JOIN '.MAIN_DB_PREFIX.'bank as b ON p.fk_bank = b.rowid';
				$sql .= ' LEFT JOIN '.MAIN_DB_PREFIX.'bank_account as ba ON b.fk_account = ba.rowid';
				$sql .= " WHERE e.rowid = '".$id."'";
				$sql .= " AND p.fk_expensereport = e.rowid";
				$sql .= ' AND e.entity IN ('.getEntity('expensereport').')';
				$sql .= " ORDER BY dp";

				$resql = $db->query($sql);
				if ($resql)
				{
				    $num = $db->num_rows($resql);
				    $i = 0; $totalpaid = 0;
				    while ($i < $num)
				    {
				        $objp = $db->fetch_object($resql);

				        $paymentexpensereportstatic->id = $objp->rowid;
				        $paymentexpensereportstatic->datepaye = $db->jdate($objp->dp);
				        $paymentexpensereportstatic->ref = $objp->rowid;
				        $paymentexpensereportstatic->num_paiement = $objp->num_paiement;
				        $paymentexpensereportstatic->payment_code = $objp->payment_code;

				        print '<tr class="oddseven">';
				        print '<td>';
						print $paymentexpensereportstatic->getNomUrl(1);
						print '</td>';
				        print '<td>'.dol_print_date($db->jdate($objp->dp), 'day')."</td>\n";
				        $labeltype = $langs->trans("PaymentType".$objp->p_code) != ("PaymentType".$objp->p_code) ? $langs->trans("PaymentType".$objp->p_code) : $objp->payment_type;
				        print "<td>".$labeltype.' '.$objp->num_payment."</td>\n";
						if (!empty($conf->banque->enabled))
						{
							$bankaccountstatic->id = $objp->baid;
							$bankaccountstatic->ref = $objp->baref;
							$bankaccountstatic->label = $objp->baref;
							$bankaccountstatic->number = $objp->banumber;

							if (!empty($conf->accounting->enabled)) {
								$bankaccountstatic->account_number = $objp->account_number;

								$accountingjournal = new AccountingJournal($db);
								$accountingjournal->fetch($objp->fk_accountancy_journal);
								$bankaccountstatic->accountancy_journal = $accountingjournal->getNomUrl(0, 1, 1, '', 1);
							}

							print '<td class="right">';
							if ($bankaccountstatic->id)
								print $bankaccountstatic->getNomUrl(1, 'transactions');
							print '</td>';
						}
				        print '<td class="right">'.price($objp->amount)."</td>";
				        print '<td></td>';
				        print "</tr>";
				        $totalpaid += $objp->amount;
				        $i++;
				    }
					if (!is_null($totalpaid))
					{
				        $totalpaid = price2num($totalpaid); // Round $totalpaid to fix floating problem after addition into loop
					}

				    $remaintopay = price2num($object->total_ttc - $totalpaid);
				    $resteapayeraffiche = $remaintopay;

				    $cssforamountpaymentcomplete = 'amountpaymentcomplete';

				    if ($object->status == ExpenseReport::STATUS_REFUSED)
				    {
				    	$cssforamountpaymentcomplete = 'amountpaymentneutral';
				    	$resteapayeraffiche = 0;
				    }
			    	elseif ($object->paid == 0)
			    	{
			    		$cssforamountpaymentcomplete = 'amountpaymentneutral';
			    	}
			        print '<tr><td colspan="'.$nbcols.'" class="right">'.$langs->trans("AlreadyPaid").':</td><td class="right">'.price($totalpaid).'</td><td></td></tr>';
			        print '<tr><td colspan="'.$nbcols.'" class="right">'.$langs->trans("AmountExpected").':</td><td class="right">'.price($object->total_ttc).'</td><td></td></tr>';

			        print '<tr><td colspan="'.$nbcols.'" class="right">'.$langs->trans("RemainderToPay").':</td>';
			        print '<td class="right'.($resteapayeraffiche ? ' amountremaintopay' : (' '.$cssforamountpaymentcomplete)).'">'.price($resteapayeraffiche).'</td><td></td></tr>';

				    $db->free($resql);
				}
				else
				{
				    dol_print_error($db);
				}
				print "</table>";

				print '</div>';
				print '</div>';
				print '</div>';

				print '<div class="clearboth"></div><br>';

				print '<div style="clear: both;"></div>';

				$actiontouse = 'updateline';
				if (($object->fk_statut == 0 || $object->fk_statut == 99) && $action != 'editline') $actiontouse = 'addline';

				print '<form name="expensereport" action="'.$_SERVER["PHP_SELF"].'" enctype="multipart/form-data" method="post" >';
				print '<input type="hidden" name="token" value="'.newToken().'">';
				print '<input type="hidden" name="action" value="'.$actiontouse.'">';
				print '<input type="hidden" name="id" value="'.$object->id.'">';
				print '<input type="hidden" name="fk_expensereport" value="'.$object->id.'" />';

				print '<div class="div-table-responsive-no-min">';
				print '<table id="tablelines" class="noborder centpercent">';

				if (!empty($object->lines))
				{
					$i = 0; $total = 0;

					print '<tr class="liste_titre">';
					print '<td class="center">'.$langs->trans('LineNb').'</td>';
					//print '<td class="center">'.$langs->trans('Piece').'</td>';
					print '<td class="center">'.$langs->trans('Date').'</td>';
					if (!empty($conf->projet->enabled)) print '<td class="minwidth100imp">'.$langs->trans('Project').'</td>';
					if (!empty($conf->global->MAIN_USE_EXPENSE_IK)) print '<td>'.$langs->trans('CarCategory').'</td>';
					print '<td class="center">'.$langs->trans('Type').'</td>';
					print '<td>'.$langs->trans('Description').'</td>';
					print '<td class="right">'.$langs->trans('VAT').'</td>';
					print '<td class="right">'.$langs->trans('PriceUHT').'</td>';
					print '<td class="right">'.$langs->trans('PriceUTTC').'</td>';
					print '<td class="right">'.$langs->trans('Qty').'</td>';
					if ($action != 'editline')
					{
						print '<td class="right">'.$langs->trans('AmountHT').'</td>';
						print '<td class="right">'.$langs->trans('AmountTTC').'</td>';
					}
                    // Picture
					print '<td>';
					print '</td>';
					// Ajout des boutons de modification/suppression
					if (($object->fk_statut < 2 || $object->fk_statut == 99) && $user->rights->expensereport->creer)
					{
						print '<td class="right"></td>';
					}
					print '</tr>';

					foreach ($object->lines as &$line)
					{
						$numline = $i + 1;

						if ($action != 'editline' || $line->rowid != GETPOST('rowid', 'int'))
						{
							print '<tr class="oddeven">';

							// Num
							print '<td class="center">';
							print $numline;
							print '</td>';

							// Date
							print '<td class="center">'.dol_print_date($db->jdate($line->date), 'day').'</td>';

							// Project
							if (!empty($conf->projet->enabled))
							{
								print '<td>';
								if ($line->fk_project > 0)
								{
									$projecttmp->id = $line->fk_project;
									$projecttmp->ref = $line->projet_ref;
									$projecttmp->title = $line->projet_title;
									print $projecttmp->getNomUrl(1);
								}
								print '</td>';
							}
							// IK
							if (!empty($conf->global->MAIN_USE_EXPENSE_IK))
							{
								print '<td class="fk_c_exp_tax_cat">';
								print dol_getIdFromCode($db, $line->fk_c_exp_tax_cat, 'c_exp_tax_cat', 'rowid', 'label');
								print '</td>';
							}
							// Type of fee
							print '<td class="center">';
							$labeltype = ($langs->trans(($line->type_fees_code)) == $line->type_fees_code ? $line->type_fees_libelle : $langs->trans($line->type_fees_code));
							print $labeltype;
							print '</td>';
							// Comment
							print '<td class="left">'.dol_nl2br($line->comments).'</td>';
							// VAT rate
							print '<td class="right">'.vatrate($line->vatrate, true).'</td>';
                            // Unit price HT
							print '<td class="right">';
							if (!empty($line->value_unit_ht))
							{
							    print price($line->value_unit_ht);
							}
							else
							{
							    $tmpvat = price2num(preg_replace('/\s*\(.*\)/', '', $line->vatrate));
							    $pricenettoshow = price2num($line->value_unit / (1 + $tmpvat / 100), 'MU');
							    print $pricenettoshow;
							}
							print '</td>';

							print '<td class="right">'.price($line->value_unit).'</td>';

							print '<td class="right">'.dol_escape_htmltag($line->qty).'</td>';

							if ($action != 'editline')
							{
								print '<td class="right">'.price($line->total_ht).'</td>';
								print '<td class="right">'.price($line->total_ttc).'</td>';
							}

							// Column with preview
							print '<td class="center">';
							if ($line->fk_ecm_files > 0)
							{
							    $modulepart = 'expensereport';
							    $maxheightmini = 32;

                                $result = $ecmfilesstatic->fetch($line->fk_ecm_files);
                                if ($result > 0)
                                {
                                    $relativepath = preg_replace('/expensereport\//', '', $ecmfilesstatic->filepath);
                                    $fileinfo = pathinfo($ecmfilesstatic->filepath.'/'.$ecmfilesstatic->filename);
                                    if (image_format_supported($fileinfo['basename']) > 0)
                                    {
                                        $minifile = getImageFileNameForSize($fileinfo['basename'], '_mini'); // For new thumbs using same ext (in lower case howerver) than original
                                        if (!dol_is_file($conf->expensereport->dir_output.'/'.$relativepath.'/'.$minifile)) $minifile = getImageFileNameForSize($fileinfo['basename'], '_mini', '.png'); // For backward compatibility of old thumbs that were created with filename in lower case and with .png extension
                                        //print $file['path'].'/'.$minifile.'<br>';
                                        $urlforhref = getAdvancedPreviewUrl($modulepart, $relativepath.'/'.$fileinfo['filename'].'.'.strtolower($fileinfo['extension']), 1, '&entity='.(!empty($object->entity) ? $object->entity : $conf->entity));
                                        if (empty($urlforhref)) {
                                            $urlforhref = DOL_URL_ROOT.'/viewimage.php?modulepart='.$modulepart.'&entity='.(!empty($object->entity) ? $object->entity : $conf->entity).'&file='.urlencode($relativepath.$fileinfo['filename'].'.'.strtolower($fileinfo['extension']));
                                            print '<a href="'.$urlforhref.'" class="aphoto" target="_blank">';
                                        } else {
                                            print '<a href="'.$urlforhref['url'].'" class="'.$urlforhref['css'].'" target="'.$urlforhref['target'].'" mime="'.$urlforhref['mime'].'">';
                                        }
                                        print '<img class="photo" height="'.$maxheightmini.'" src="'.DOL_URL_ROOT.'/viewimage.php?modulepart='.$modulepart.'&entity='.(!empty($object->entity) ? $object->entity : $conf->entity).'&file='.urlencode($relativepath.'/'.$minifile).'" title="">';
                                        print '</a>';
                                    }
                                    else
                                    {
                                        $modulepart = 'expensereport';
                                        $thumbshown = 0;
                                        if (preg_match('/\.pdf$/i', $ecmfilesstatic->filename))
                                        {
                                            $filepdf = $conf->expensereport->dir_output.'/'.$relativepath.'/'.$ecmfilesstatic->filename;
                                            $fileimage = $conf->expensereport->dir_output.'/'.$relativepath.'/'.$ecmfilesstatic->filename.'_preview.png';
                                            $relativepathimage = $relativepath.'/'.$ecmfilesstatic->filename.'_preview.png';

                                            $pdfexists = file_exists($filepdf);
                                            if ($pdfexists)
                                            {
                                                // Conversion du PDF en image png si fichier png non existant
                                                if (!file_exists($fileimage) || (filemtime($fileimage) < filemtime($filepdf)))
                                                {
                                                    if (empty($conf->global->MAIN_DISABLE_PDF_THUMBS))		// If you experience trouble with pdf thumb generation and imagick, you can disable here.
                                                    {
                                                        include_once DOL_DOCUMENT_ROOT.'/core/lib/files.lib.php';
                                                        $ret = dol_convert_file($filepdf, 'png', $fileimage, '0'); // Convert first page of PDF into a file _preview.png
                                                        if ($ret < 0) $error++;
                                                    }
                                                }
                                            }

                                            if ($pdfexists && !$error)
                                            {
                                                $heightforphotref = 70;
                                                if (!empty($conf->dol_optimize_smallscreen)) $heightforphotref = 60;
                                                // If the preview file is found
                                                if (file_exists($fileimage))
                                                {
                                                    $thumbshown = 1;
                                                    print '<img height="'.$heightforphotref.'" class="photo photowithmargin photowithborder" src="'.DOL_URL_ROOT.'/viewimage.php?modulepart=apercu'.$modulepart.'&amp;file='.urlencode($relativepathimage).'">';
                                                }
                                            }
                                        }

                                        if (!$thumbshown)
                                        {
                                            print img_mime($ecmfilesstatic->filename);
                                        }
                                    }
                                }
							}
							print '</td>';

							// Ajout des boutons de modification/suppression
							if (($object->fk_statut < ExpenseReport::STATUS_VALIDATED || $object->fk_statut == ExpenseReport::STATUS_REFUSED) && $user->rights->expensereport->creer)
							{
								print '<td class="nowrap right">';

								print '<a class="reposition" href="'.$_SERVER["PHP_SELF"].'?id='.$object->id.'&amp;action=editline&amp;rowid='.$line->rowid.'">';
								print img_edit();
								print '</a> &nbsp; ';
								print '<a href="'.$_SERVER["PHP_SELF"].'?id='.$object->id.'&amp;action=delete_line&amp;rowid='.$line->rowid.'">';
								print img_delete();
								print '</a>';

								print '</td>';
							}

							print '</tr>';
						}

						if ($action == 'editline' && $line->rowid == GETPOST('rowid', 'int'))
						{
						    // Add line with link to add new file or attach line to an existing file
						    $colspan = 10;
						    if (!empty($conf->projet->enabled)) $colspan++;
						    if (!empty($conf->global->MAIN_USE_EXPENSE_IK)) $colspan++;

						    print '<tr class="tredited">';

						    print '<td class="center">';
						    print $numline;
						    print '</td>';

						    print '<td colspan="'.($colspan - 1).'" class="liste_titre">';
						    print '<a href="" class="commonlink auploadnewfilenow reposition">'.$langs->trans("UploadANewFileNow");
						    print img_picto($langs->trans("UploadANewFileNow"), 'chevron-down', '', false, 0, 0, '', 'marginleftonly');
						    print '</a>';
						    if (empty($conf->global->EXPENSEREPORT_DISABLE_ATTACHMENT_ON_LINES))
						    {
						        print ' &nbsp; - &nbsp; '.'<a href="" class="commonlink aattachtodoc reposition">'.$langs->trans("AttachTheNewLineToTheDocument");
						        print img_picto($langs->trans("AttachTheNewLineToTheDocument"), 'chevron-down', '', false, 0, 0, '', 'marginleftonly');
						        print '</a>';
						    }

						    print '<script language="javascript">'."\n";
						    print '$(document).ready(function() {
        				        $( ".auploadnewfilenow" ).click(function() {
        				            jQuery(".truploadnewfilenow").toggle();
                                    jQuery(".trattachnewfilenow").hide();
                                    return false;
                                });
        				        $( ".aattachtodoc" ).click(function() {
        				            jQuery(".trattachnewfilenow").toggle();
                                    jQuery(".truploadnewfilenow").hide();
                                    return false;
                                });';
						    if (is_array(GETPOST('attachfile', 'array')) && count(GETPOST('attachfile', 'array')))
						    {
						        print 'jQuery(".trattachnewfilenow").toggle();'."\n";
						    }
						    print '
                            });
        				    ';
						    print '</script>'."\n";
						    print '</td></tr>';

						    $filenamelinked = '';
						    if ($line->fk_ecm_files > 0)
						    {
						        $result = $ecmfilesstatic->fetch($line->fk_ecm_files);
						        if ($result > 0)
						        {
						            $filenamelinked = $ecmfilesstatic->filename;
						        }
						    }

						    $tredited = 'tredited';
						    include DOL_DOCUMENT_ROOT.'/expensereport/tpl/expensereport_addfile.tpl.php';
						    include DOL_DOCUMENT_ROOT.'/expensereport/tpl/expensereport_linktofile.tpl.php';

							print '<tr class="oddeven tredited">';

							print '<td></td>';

							// Select date
							print '<td class="center">';
							print $form->selectDate($line->date, 'date');
							print '</td>';

							// Select project
							if (!empty($conf->projet->enabled))
							{
								print '<td>';
								$formproject->select_projects(-1, $line->fk_project, 'fk_project', 0, 0, 1, 1, 0, 0, 0, '', 0, 0, 'maxwidth300');
								print '</td>';
							}

							if (!empty($conf->global->MAIN_USE_EXPENSE_IK))
							{
								print '<td class="fk_c_exp_tax_cat">';
								$params = array('fk_expense' => $object->id, 'fk_expense_det' => $line->rowid, 'date' => $line->dates);
								print $form->selectExpenseCategories($line->fk_c_exp_tax_cat, 'fk_c_exp_tax_cat', 1, array(), 'fk_c_type_fees', $userauthor->default_c_exp_tax_cat, $params);
								print '</td>';
							}

							// Select type
							print '<td class="center">';
							select_type_fees_id($line->fk_c_type_fees, 'fk_c_type_fees');
							print '</td>';

							// Add comments
							print '<td>';
							print '<textarea name="comments" class="flat_ndf centpercent">'.dol_escape_htmltag($line->comments, 0, 1).'</textarea>';
							print '</td>';

							// VAT
							print '<td class="right">';
							print $form->load_tva('vatrate', (isset($_POST["vatrate"]) ? $_POST["vatrate"] : $line->vatrate), $mysoc, '', 0, 0, '', false, 1);
							print '</td>';

							// Unit price
							print '<td class="right">';
							print '<input type="text" min="0" class="right maxwidth50" id="value_unit_ht" name="value_unit_ht" value="'.dol_escape_htmltag(price2num($line->value_unit_ht)).'" />';
							print '</td>';

							// Unit price with tax
							print '<td class="right">';
							print '<input type="text" min="0" class="right maxwidth50" id="value_unit" name="value_unit" value="'.dol_escape_htmltag(price2num($line->value_unit)).'" />';
							print '</td>';

							// Quantity
							print '<td class="right">';
							print '<input type="number" min="0" class="right maxwidth50" name="qty" value="'.dol_escape_htmltag($line->qty).'" />';
							print '</td>';

							//print '<td class="right">'.$langs->trans('AmountHT').'</td>';
							//print '<td class="right">'.$langs->trans('AmountTTC').'</td>';

							// Picture
							print '<td class="center">';
							//print $line->fk_ecm_files;
							print '</td>';

							print '<td class="center">';
							print '<input type="hidden" name="rowid" value="'.$line->rowid.'">';
							print '<input type="submit" class="button" name="save" value="'.$langs->trans('Save').'">';
							print '<br><input type="submit" class="button" name="cancel" value="'.$langs->trans('Cancel').'">';
							print '</td>';

							print '</tr>';
						}

						$i++;
					}
				}

				// Add a line
				if (($object->fk_statut == ExpenseReport::STATUS_DRAFT || $object->fk_statut == ExpenseReport::STATUS_REFUSED)
				    && $action != 'editline'
				    && $user->rights->expensereport->creer)
				{
				    $colspan = 11;
				    if (!empty($conf->global->MAIN_USE_EXPENSE_IK)) $colspan++;
				    if (!empty($conf->projet->enabled)) $colspan++;
				    if ($action != 'editline') $colspan++;

				    $nbFiles = $nbLinks = 0;
				    $arrayoffiles = array();
				    if (empty($conf->global->EXPENSEREPORT_DISABLE_ATTACHMENT_ON_LINES))
				    {
				        require_once DOL_DOCUMENT_ROOT.'/core/lib/files.lib.php';
				        require_once DOL_DOCUMENT_ROOT.'/core/lib/images.lib.php';
				        require_once DOL_DOCUMENT_ROOT.'/core/class/link.class.php';
				        $upload_dir = $conf->expensereport->dir_output."/".dol_sanitizeFileName($object->ref);
				        $arrayoffiles = dol_dir_list($upload_dir, 'files', 0, '', '(\.meta|_preview.*\.png|'.preg_quote(dol_sanitizeFileName($object->ref.'.pdf'), '/').')$');
				        $nbFiles = count($arrayoffiles);
				        $nbLinks = Link::count($db, $object->element, $object->id);
				    }

				    // Add line with link to add new file or attach to an existing file
				    print '<tr class="liste_titre">';
				    print '<td colspan="'.$colspan.'" class="liste_titre">';
				    print '<a href="" class="commonlink auploadnewfilenow reposition">'.$langs->trans("UploadANewFileNow");
				    print img_picto($langs->trans("UploadANewFileNow"), 'chevron-down', '', false, 0, 0, '', 'marginleftonly');
				    print '</a>';
				    if (empty($conf->global->EXPENSEREPORT_DISABLE_ATTACHMENT_ON_LINES))
				    {
				        print ' &nbsp; - &nbsp; '.'<a href="" class="commonlink aattachtodoc reposition">'.$langs->trans("AttachTheNewLineToTheDocument");
				        print img_picto($langs->trans("AttachTheNewLineToTheDocument"), 'chevron-down', '', false, 0, 0, '', 'marginleftonly');
				        print '</a>';
				    }

				    print '<script language="javascript">'."\n";
				    print '$(document).ready(function() {
				        $( ".auploadnewfilenow" ).click(function() {
				            jQuery(".truploadnewfilenow").toggle();
                            jQuery(".trattachnewfilenow").hide();
                            return false;
                        });
				        $( ".aattachtodoc" ).click(function() {
				            jQuery(".trattachnewfilenow").toggle();
                            jQuery(".truploadnewfilenow").hide();
                            return false;
                        });'."\n";
				    if (is_array(GETPOST('attachfile', 'array')) && count(GETPOST('attachfile', 'array')) && $action != 'updateline')
				    {
				        print 'jQuery(".trattachnewfilenow").show();'."\n";
				    }
				    print '
                    });
				    ';
				    print '</script>'."\n";
				    print '</td></tr>';

				    include DOL_DOCUMENT_ROOT.'/expensereport/tpl/expensereport_addfile.tpl.php';
				    include DOL_DOCUMENT_ROOT.'/expensereport/tpl/expensereport_linktofile.tpl.php';

					print '<tr class="liste_titre">';
					print '<td></td>';
					print '<td class="center">'.$langs->trans('Date').'</td>';
					if (!empty($conf->projet->enabled)) print '<td class="minwidth100imp">'.$form->textwithpicto($langs->trans('Project'), $langs->trans("ClosedProjectsAreHidden")).'</td>';
					if (!empty($conf->global->MAIN_USE_EXPENSE_IK)) print '<td>'.$langs->trans('CarCategory').'</td>';
					print '<td class="center">'.$langs->trans('Type').'</td>';
					print '<td>'.$langs->trans('Description').'</td>';
					print '<td class="right">'.$langs->trans('VAT').'</td>';
					print '<td class="right">'.$langs->trans('PriceUHT').'</td>';
					print '<td class="right">'.$langs->trans('PriceUTTC').'</td>';
					print '<td class="right">'.$langs->trans('Qty').'</td>';
					print '<td></td>';
					print '<td></td>';
					print '<td></td>';
					print '<td></td>';
					print '</tr>';

					print '<tr class="oddeven nohover">';

					// Line number
					print '<td></td>';

					// Select date
					print '<td class="center">';
					print $form->selectDate($date ? $date : -1, 'date', 0, 0, 0, '', 1, 1);
					print '</td>';

					// Select project
					if (!empty($conf->projet->enabled))
					{
						print '<td>';
						$formproject->select_projects(-1, $fk_project, 'fk_project', 0, 0, 1, -1, 0, 0, 0, '', 0, 0, 'maxwidth300');
						print '</td>';
					}

					if (!empty($conf->global->MAIN_USE_EXPENSE_IK))
					{
						print '<td class="fk_c_exp_tax_cat">';
						$params = array('fk_expense' => $object->id);
						print $form->selectExpenseCategories('', 'fk_c_exp_tax_cat', 1, array(), 'fk_c_type_fees', $userauthor->default_c_exp_tax_cat, $params);
						print '</td>';
					}

					// Select type
					print '<td class="center">';
					select_type_fees_id($fk_c_type_fees, 'fk_c_type_fees', 1);
					print '</td>';

					// Add comments
					print '<td>';
					print '<textarea class="flat_ndf centpercent" name="comments" rows="'.ROWS_2.'">'.dol_escape_htmltag($comments, 0, 1).'</textarea>';
					print '</td>';

					// Select VAT
					print '<td class="right">';
					$defaultvat = -1;
					if (!empty($conf->global->EXPENSEREPORT_NO_DEFAULT_VAT)) $conf->global->MAIN_VAT_DEFAULT_IF_AUTODETECT_FAILS = 'none';
					print $form->load_tva('vatrate', ($vatrate != '' ? $vatrate : $defaultvat), $mysoc, '', 0, 0, '', false, 1);
					print '</td>';

					// Unit price net
					print '<td class="right">';
					print '<input type="text" class="right maxwidth50" id="value_unit_ht" name="value_unit_ht" value="'.dol_escape_htmltag($value_unit_ht).'">';
					print '</td>';

					// Unit price with tax
					print '<td class="right">';
					print '<input type="text" class="right maxwidth50" id="value_unit" name="value_unit" value="'.dol_escape_htmltag($value_unit).'">';
					print '</td>';

					// Quantity
					print '<td class="right">';
					print '<input type="text" min="0" class="right maxwidth50" name="qty" value="'.dol_escape_htmltag($qty ? $qty : 1).'">'; // We must be able to enter decimal qty
					print '</td>';

					// Picture
					print '<td></td>';

					if ($action != 'editline')
					{
						print '<td class="right"></td>';
						print '<td class="right"></td>';
					}

					print '<td class="center"><input type="submit" value="'.$langs->trans("Add").'" name="bouton" class="button"></td>';

					print '</tr>';
				} // Fin si c'est payé/validé

				print '</table>';
				print '</div>';

				print '<script javascript>

				/* JQuery for product free or predefined select */
				jQuery(document).ready(function() {
				    jQuery("#value_unit_ht").keyup(function(event) {
				         console.log(event.which);		// discard event tag and arrows
				        if (event.which != 9 && (event.which < 37 ||event.which > 40) && jQuery("#value_unit_ht").val() != "") {
				            jQuery("#value_unit").val("");
				        }
				    });
				    jQuery("#value_unit").keyup(function(event) {
				         console.log(event.which);		// discard event tag and arrows
				        if (event.which != 9 && (event.which < 37 || event.which > 40) && jQuery("#value_unit").val() != "") {
				            jQuery("#value_unit_ht").val("");
				        }
				    });
				});

                </script>';

				print '</form>';

				dol_fiche_end();
			} // end edit or not edit
		}	// end of if result
		else
		{
			dol_print_error($db);
		}
	} //fin si id > 0
}

/*
 * Barre d'actions
 */

print '<div class="tabsAction">';

if ($action != 'create' && $action != 'edit')
{
	$object = new ExpenseReport($db);
	$object->fetch($id, $ref);

	// Send
	if ($object->fk_statut > ExpenseReport::STATUS_DRAFT) {
		//if ((empty($conf->global->MAIN_USE_ADVANCED_PERMS) || $user->rights->expensereport->expensereport_advance->send)) {
			print '<div class="inline-block divButAction"><a class="butAction" href="'.$_SERVER["PHP_SELF"].'?id='.$object->id.'&action=presend&mode=init#formmailbeforetitle">'.$langs->trans('SendMail').'</a></div>';
		//} else
		//	print '<div class="inline-block divButAction"><a class="butActionRefused classfortooltip" href="#">' . $langs->trans('SendMail') . '</a></div>';
	}


	/* Si l'état est "Brouillon"
	 *	ET user à droit "creer/supprimer"
	*	ET fk_user_author == user courant
	* 	Afficher : "Enregistrer" / "Modifier" / "Supprimer"
	*/
	if ($user->rights->expensereport->creer && $object->fk_statut == ExpenseReport::STATUS_DRAFT)
	{
		if (in_array($object->fk_user_author, $user->getAllChildIds(1)) || !empty($user->rights->expensereport->writeall_advance))
		{
			// Modify
			print '<div class="inline-block divButAction"><a class="butAction" href="'.$_SERVER["PHP_SELF"].'?action=edit&id='.$object->id.'">'.$langs->trans('Modify').'</a></div>';

			// Validate
			if (count($object->lines) > 0)
			{
				print '<div class="inline-block divButAction"><a class="butAction" href="'.$_SERVER["PHP_SELF"].'?action=save&id='.$object->id.'">'.$langs->trans('ValidateAndSubmit').'</a></div>';
			}
		}
	}

	/* Si l'état est "Refusée"
	 *	ET user à droit "creer/supprimer"
	 *	ET fk_user_author == user courant
	 * 	Afficher : "Enregistrer" / "Modifier" / "Supprimer"
	 */
	if ($user->rights->expensereport->creer && $object->fk_statut == ExpenseReport::STATUS_REFUSED)
	{
		if ($user->id == $object->fk_user_author || $user->id == $object->fk_user_valid)
		{
			// Modify
			print '<div class="inline-block divButAction"><a class="butAction" href="'.$_SERVER["PHP_SELF"].'?action=edit&id='.$object->id.'">'.$langs->trans('Modify').'</a></div>';

			// setdraft (le statut refusée est identique à brouillon)
			//print '<a class="butAction" href="'.$_SERVER["PHP_SELF"].'?action=brouillonner&id='.$id.'">'.$langs->trans('BROUILLONNER').'</a>';
			// Enregistrer depuis le statut "Refusée"
			print '<div class="inline-block divButAction"><a class="butAction" href="'.$_SERVER["PHP_SELF"].'?action=save_from_refuse&id='.$object->id.'">'.$langs->trans('ValidateAndSubmit').'</a></div>';
		}
	}

	if ($user->rights->expensereport->to_paid && $object->fk_statut == ExpenseReport::STATUS_APPROVED)
	{
		if ($user->id == $object->fk_user_author || $user->id == $object->fk_user_valid)
		{
			// setdraft
			print '<div class="inline-block divButAction"><a class="butAction" href="'.$_SERVER["PHP_SELF"].'?action=setdraft&id='.$object->id.'">'.$langs->trans('SetToDraft').'</a></div>';
		}
	}

	/* Si l'état est "En attente d'approbation"
	 *	ET user à droit de "approve"
	 *	ET fk_user_validator == user courant
	 *	Afficher : "Valider" / "Refuser" / "Supprimer"
	 */
	if ($object->fk_statut == ExpenseReport::STATUS_VALIDATED)
	{
		if (in_array($object->fk_user_author, $user->getAllChildIds(1)))
		{
			// set draft
			print '<div class="inline-block divButAction"><a class="butAction" href="'.$_SERVER["PHP_SELF"].'?action=setdraft&id='.$object->id.'">'.$langs->trans('SetToDraft').'</a></div>';
		}
	}

	if ($user->rights->expensereport->approve && $object->fk_statut == ExpenseReport::STATUS_VALIDATED)
	{
		//if($object->fk_user_validator==$user->id)
		//{
			// Validate
			print '<div class="inline-block divButAction"><a class="butAction" href="'.$_SERVER["PHP_SELF"].'?action=validate&id='.$object->id.'">'.$langs->trans('Approve').'</a></div>';
			// Deny
			print '<div class="inline-block divButAction"><a class="butAction" href="'.$_SERVER["PHP_SELF"].'?action=refuse&id='.$object->id.'">'.$langs->trans('Deny').'</a></div>';
		//}

		if ($user->id == $object->fk_user_author || $user->id == $object->fk_user_valid)
		{
			// Cancel
			print '<div class="inline-block divButAction"><a class="butAction" href="'.$_SERVER["PHP_SELF"].'?action=cancel&id='.$object->id.'">'.$langs->trans('Cancel').'</a></div>';
		}
	}


	// If status is Approved
	// ---------------------

	if ($user->rights->expensereport->approve && $object->fk_statut == ExpenseReport::STATUS_APPROVED)
	{
	    print '<div class="inline-block divButAction"><a class="butAction" href="'.$_SERVER["PHP_SELF"].'?action=refuse&id='.$object->id.'">'.$langs->trans('Deny').'</a></div>';
	}

	// If bank module is used
	if ($user->rights->expensereport->to_paid && !empty($conf->banque->enabled) && $object->fk_statut == ExpenseReport::STATUS_APPROVED)
	{
		// Pay
		if ($remaintopay == 0)
		{
			print '<div class="inline-block divButAction"><span class="butActionRefused classfortooltip" title="'.$langs->trans("DisabledBecauseRemainderToPayIsZero").'">'.$langs->trans('DoPayment').'</span></div>';
		}
		else
		{
			print '<div class="inline-block divButAction"><a class="butAction" href="'.DOL_URL_ROOT.'/expensereport/payment/payment.php?id='.$object->id.'&amp;action=create">'.$langs->trans('DoPayment').'</a></div>';
		}
	}

	// If bank module is not used
	if (($user->rights->expensereport->to_paid || empty($conf->banque->enabled)) && $object->fk_statut == ExpenseReport::STATUS_APPROVED)
	{
		//if ((round($remaintopay) == 0 || empty($conf->banque->enabled)) && $object->paid == 0)
		if ($object->paid == 0)
		{
			print '<div class="inline-block divButAction"><a class="butAction" href="'.$_SERVER["PHP_SELF"].'?id='.$object->id.'&action=set_paid">'.$langs->trans("ClassifyPaid")."</a></div>";
		}
	}

	if ($user->rights->expensereport->creer && ($user->id == $object->fk_user_author || $user->id == $object->fk_user_valid) && $object->fk_statut == ExpenseReport::STATUS_APPROVED)
	{
    	// Cancel
   		print '<div class="inline-block divButAction"><a class="butAction" href="'.$_SERVER["PHP_SELF"].'?action=cancel&id='.$object->id.'">'.$langs->trans('Cancel').'</a></div>';
	}

    // TODO Replace this. It should be SetUnpaid and should go back to status unpaid not canceled.
	if (($user->rights->expensereport->approve || $user->rights->expensereport->to_paid) && $object->fk_statut == ExpenseReport::STATUS_CLOSED)
	{
	    // Cancel
	    print '<div class="inline-block divButAction"><a class="butAction" href="'.$_SERVER["PHP_SELF"].'?action=cancel&id='.$object->id.'">'.$langs->trans('Cancel').'</a></div>';
	}

	if ($user->rights->expensereport->to_paid && $object->paid && $object->fk_statut == ExpenseReport::STATUS_CLOSED)
	{
		// Set unpaid
		print '<div class="inline-block divButAction"><a class="butAction" href="'.$_SERVER["PHP_SELF"].'?action=set_unpaid&id='.$object->id.'">'.$langs->trans('ClassifyUnPaid').'</a></div>';
	}

	// Clone
	if ($user->rights->expensereport->creer) {
	    print '<div class="inline-block divButAction"><a class="butAction" href="'.$_SERVER['PHP_SELF'].'?id='.$object->id.'&action=clone">'.$langs->trans("ToClone").'</a></div>';
	}

	/* If draft, validated, cancel, and user can create, he can always delete its card before it is approved */
	if ($user->rights->expensereport->creer && $user->id == $object->fk_user_author && $object->fk_statut < ExpenseReport::STATUS_APPROVED)
	{
	    // Delete
		print '<div class="inline-block divButAction"><a class="butActionDelete" href="'.$_SERVER["PHP_SELF"].'?action=delete&id='.$object->id.'">'.$langs->trans('Delete').'</a></div>';
	}
	elseif ($user->rights->expensereport->supprimer && $object->fk_statut != ExpenseReport::STATUS_CLOSED)
	{
    	// Delete
	    print '<div class="inline-block divButAction"><a class="butActionDelete" href="'.$_SERVER["PHP_SELF"].'?action=delete&id='.$object->id.'">'.$langs->trans('Delete').'</a></div>';
	}

	$parameters = array();
	$reshook = $hookmanager->executeHooks('addMoreActionsButtons', $parameters, $object, $action); // Note that $action and $object may have been
}

print '</div>';


// Select mail models is same action as presend
if (GETPOST('modelselected', 'alpha')) {
	$action = 'presend';
}

if ($action != 'presend')
{
	/*
	 * Generate documents
	 */

	print '<div class="fichecenter"><div class="fichehalfleft">';
	print '<a name="builddoc"></a>'; // ancre

	if ($user->rights->expensereport->creer && $action != 'create' && $action != 'edit')
	{
		$filename = dol_sanitizeFileName($object->ref);
		$filedir = $conf->expensereport->dir_output."/".dol_sanitizeFileName($object->ref);
		$urlsource = $_SERVER["PHP_SELF"]."?id=".$object->id;
		$genallowed	= $user->rights->expensereport->creer;
		$delallowed	= $user->rights->expensereport->creer;
		$var = true;
		print $formfile->showdocuments('expensereport', $filename, $filedir, $urlsource, $genallowed, $delallowed);
		$somethingshown = $formfile->numoffiles;
	}

	// Disabled for expensereport, there is no thirdparty on expensereport, so nothing to define the list of other object we can suggest to link to
	/*
	if ($action != 'create' && $action != 'edit' && ($id || $ref))
	{
		$linktoelem = $form->showLinkToObjectBlock($object, null, array('expensereport'));
		$somethingshown = $form->showLinkedObjectBlock($object, $linktoelem);
	}
    */

	print '</div><div class="fichehalfright"><div class="ficheaddleft">';
	// List of actions on element
	include_once DOL_DOCUMENT_ROOT.'/core/class/html.formactions.class.php';
	$formactions = new FormActions($db);
	$somethingshown = $formactions->showactions($object, 'expensereport', null);

	print '</div></div></div>';
}

// Presend form
$modelmail = 'expensereport';
$defaulttopic = 'SendExpenseReportRef';
$diroutput = $conf->expensereport->dir_output;
$trackid = 'exp'.$object->id;

include DOL_DOCUMENT_ROOT.'/core/tpl/card_presend.tpl.php';


llxFooter();

$db->close();<|MERGE_RESOLUTION|>--- conflicted
+++ resolved
@@ -1742,13 +1742,8 @@
 
 				if ($action == 'cancel')
 				{
-<<<<<<< HEAD
 					$array_input = array('text'=>$langs->trans("ConfirmCancelTrip"), array('type'=>"text", 'label'=>'<strong>'.$langs->trans("Comment").'</strong>', 'name'=>"detail_cancel", 'value'=>""));
-					$formconfirm = $form->formconfirm($_SEVER["PHP_SELF"]."?id=".$id, $langs->trans("Cancel"), "", "confirm_cancel", $array_input, "", 1);
-=======
-					$array_input = array('text'=>$langs->trans("ConfirmCancelTrip"), array('type'=>"text",'label'=>'<strong>'.$langs->trans("Comment").'</strong>','name'=>"detail_cancel",'value'=>""));
-					$formconfirm=$form->formconfirm($_SERVER["PHP_SELF"]."?id=".$id, $langs->trans("Cancel"), "", "confirm_cancel", $array_input, "", 1);
->>>>>>> 041d5aeb
+					$formconfirm = $form->formconfirm($_SERVER["PHP_SELF"]."?id=".$id, $langs->trans("Cancel"), "", "confirm_cancel", $array_input, "", 1);
 				}
 
 				if ($action == 'setdraft')
