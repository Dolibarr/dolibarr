--- conflicted
+++ resolved
@@ -2119,18 +2119,11 @@
 					if (! empty($conf->projet->enabled)) print '<td class="minwidth100imp">'.$langs->trans('Project').'</td>';
 					if (!empty($conf->global->MAIN_USE_EXPENSE_IK)) print '<td>'.$langs->trans('CarCategory').'</td>';
 					print '<td class="center">'.$langs->trans('Type').'</td>';
-<<<<<<< HEAD
 					print '<td>'.$langs->trans('Description').'</td>';
 					print '<td class="right">'.$langs->trans('VAT').'</td>';
 					print '<td class="right">'.$langs->trans('PriceUHT').'</td>';
 					print '<td class="right">'.$langs->trans('PriceUTTC').'</td>';
 					print '<td class="right">'.$langs->trans('Qty').'</td>';
-=======
-					print '<td style="text-align:left;">'.$langs->trans('Description').'</td>';
-					print '<td style="text-align:right;">'.$langs->trans('VAT').'</td>';
-					print '<td style="text-align:right;">'.$langs->trans('PriceUTTC').'</td>';
-					print '<td style="text-align:right;">'.$langs->trans('Qty').'</td>';
->>>>>>> 072db96b
 					if ($action != 'editline')
 					{
 						print '<td class="right">'.$langs->trans('AmountHT').'</td>';
@@ -2153,27 +2146,16 @@
 						if ($action != 'editline' || $line->rowid != GETPOST('rowid', 'int'))
 						{
 							print '<tr class="oddeven">';
-<<<<<<< HEAD
+
 							// Num
 							print '<td class="center">';
 							print $numline;
 							print '</td>';
+
 							// Date
 							print '<td class="center">'.dol_print_date($db->jdate($line->date), 'day').'</td>';
+
 							// Project
-=======
-
-							print '<td class="center">';
-							print $numline;
-							print '</td>';
-
-							/*print '<td class="center">';
-							print img_picto($langs->trans("Document"), "object_generic");
-							print ' <span>'.$piece_comptable.'</span>';
-							print '</td>';*/
-
-							print '<td class="center">'.dol_print_date($db->jdate($line->date), 'day').'</td>';
->>>>>>> 072db96b
 							if (! empty($conf->projet->enabled))
 							{
 								print '<td>';
@@ -2387,7 +2369,6 @@
 							print $form->selectDate($line->date, 'date');
 							print '</td>';
 
-<<<<<<< HEAD
 							// Select project
 							if (! empty($conf->projet->enabled))
 							{
@@ -2395,11 +2376,6 @@
 								$formproject->select_projects(-1, $line->fk_project, 'fk_projet', 0, 0, 1, 1, 0, 0, 0, '', 0, 0, 'maxwidth300');
 								print '</td>';
 							}
-=======
-								print '<td class="center">';
-								print $numline;
-								print '</td>';
->>>>>>> 072db96b
 
 							if (!empty($conf->global->MAIN_USE_EXPENSE_IK))
 							{
@@ -2439,22 +2415,14 @@
 							print '<input type="number" min="0" class="right maxwidth50" name="qty" value="'.dol_escape_htmltag($line->qty).'" />';
 							print '</td>';
 
-<<<<<<< HEAD
 							//print '<td class="right">'.$langs->trans('AmountHT').'</td>';
 							//print '<td class="right">'.$langs->trans('AmountTTC').'</td>';
-=======
-								// Quantity
-								print '<td style="text-align:right;">';
-								print '<input type="text" min="0" class="right maxwidth50" name="qty" value="'.dol_escape_htmltag($line->qty).'" />';
-								print '</td>';
->>>>>>> 072db96b
 
 							// Picture
 							print '<td class="center">';
 							//print $line->fk_ecm_files;
 							print '</td>';
 
-<<<<<<< HEAD
 							print '<td class="center">';
 							print '<input type="hidden" name="rowid" value="'.$line->rowid.'">';
 							print '<input type="submit" class="button" name="save" value="'.$langs->trans('Save').'">';
@@ -2462,13 +2430,6 @@
 							print '</td>';
 
 							print '</tr>';
-=======
-								print '<td class="center">';
-								print '<input type="hidden" name="rowid" value="'.$line->rowid.'">';
-								print '<input type="submit" class="button" name="save" value="'.$langs->trans('Save').'">';
-								print '<br><input type="submit" class="button" name="cancel" value="'.$langs->trans('Cancel').'">';
-								print '</td>';
->>>>>>> 072db96b
 						}
 
 						$i++;
