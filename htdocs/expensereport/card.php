--- conflicted
+++ resolved
@@ -1435,11 +1435,7 @@
 	{
 		$result = $object->fetch($id, $ref);
 
-<<<<<<< HEAD
-		$res = $object->fetch_optionals($object->id);
-=======
 		$res = $object->fetch_optionals();
->>>>>>> f146572b
 
 		if ($result > 0)
 		{
