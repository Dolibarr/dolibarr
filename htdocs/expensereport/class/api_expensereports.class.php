--- conflicted
+++ resolved
@@ -98,18 +98,6 @@
 	 *
 	 * Get a list of Expense Reports
 	 *
-<<<<<<< HEAD
-	 * @param string	$sortfield	Sort field
-	 * @param string	$sortorder	Sort order
-	 * @param int		$limit		Limit for list
-	 * @param int		$page		Page number
-	 * @param string	$user_ids   User ids filter field. Example: '1' or '1,2,3'          {@pattern /^[0-9,]*$/i}
-	 * @param string    $sqlfilters Other criteria to filter answers separated by a comma. Syntax example "(t.ref:like:'SO-%') and (t.date_creation:<:'20160101')"
-	 * @param string    $properties	Restrict the data returned to these properties. Ignored if empty. Comma separated list of properties names
-	 * @return  array               Array of Expense Report objects
-	 */
-	public function index($sortfield = "t.rowid", $sortorder = 'ASC', $limit = 100, $page = 0, $user_ids = '', $sqlfilters = '', $properties = '')
-=======
 	 * @param string	$sortfield			Sort field
 	 * @param string	$sortorder			Sort order
 	 * @param int		$limit				Limit for list
@@ -121,7 +109,6 @@
 	 * @return  array                       Array of order objects
 	 */
 	public function index($sortfield = "t.rowid", $sortorder = 'ASC', $limit = 100, $page = 0, $user_ids = '', $sqlfilters = '', $properties = '', $pagination_data = false)
->>>>>>> cc80841a
 	{
 		if (!DolibarrApiAccess::$user->hasRight('expensereport', 'lire')) {
 			throw new RestException(403);
@@ -179,8 +166,6 @@
 			throw new RestException(503, 'Error when retrieve Expense Report list : '.$this->db->lasterror());
 		}
 
-<<<<<<< HEAD
-=======
 		//if $pagination_data is true the response will contain element data with all values and element pagination with pagination data(total,page,limit)
 		if ($pagination_data) {
 			$totalsResult = $this->db->query($sqlTotals);
@@ -198,7 +183,6 @@
 			];
 		}
 
->>>>>>> cc80841a
 		return $obj_ret;
 	}
 
