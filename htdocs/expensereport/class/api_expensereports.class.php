<?php
/* Copyright (C) 2015   Jean-François Ferry     <jfefe@aternatik.fr>
 * Copyright (C) 2016   Laurent Destailleur     <eldy@users.sourceforge.net>
 *
 * This program is free software; you can redistribute it and/or modify
 * it under the terms of the GNU General Public License as published by
 * the Free Software Foundation; either version 3 of the License, or
 * (at your option) any later version.
 *
 * This program is distributed in the hope that it will be useful,
 * but WITHOUT ANY WARRANTY; without even the implied warranty of
 * MERCHANTABILITY or FITNESS FOR A PARTICULAR PURPOSE.  See the
 * GNU General Public License for more details.
 *
 * You should have received a copy of the GNU General Public License
 * along with this program. If not, see <http://www.gnu.org/licenses/>.
 */

 use Luracast\Restler\RestException;

 require_once DOL_DOCUMENT_ROOT.'/expensereport/class/expensereport.class.php';

/**
 * API class for Expense Reports
 *
 * @access protected
 * @class  DolibarrApiAccess {@requires user,external}
 */
class ExpenseReports extends DolibarrApi
{

    /**
     * @var array   $FIELDS     Mandatory fields, checked when create and update object
     */
    static $FIELDS = array(
        'socid'
    );

    /**
     * @var ExpenseReport $expensereport {@type ExpenseReport}
     */
    public $expensereport;


    /**
     * Constructor
     */
    function __construct()
    {
		global $db, $conf;
		$this->db = $db;
        $this->expensereport = new ExpenseReport($this->db);
    }

    /**
     * Get properties of a Expense Report object
     *
     * Return an array with Expense Report informations
     *
     * @param       int         $id         ID of Expense Report
     * @return 	    array|mixed             Data without useless information
	 *
     * @throws 	RestException
     */
    function get($id)
    {
		if(! DolibarrApiAccess::$user->rights->expensereport->lire) {
			throw new RestException(401);
		}

        $result = $this->expensereport->fetch($id);
        if( ! $result ) {
            throw new RestException(404, 'Expense report not found');
        }

		if( ! DolibarrApi::_checkAccessToResource('expensereport',$this->expensereport->id)) {
			throw new RestException(401, 'Access not allowed for login '.DolibarrApiAccess::$user->login);
		}

        $this->expensereport->fetchObjectLinked();
		return $this->_cleanObjectDatas($this->expensereport);
    }

    /**
     * List Expense Reports
     *
     * Get a list of Expense Reports
     *
     * @param string	$sortfield	Sort field
     * @param string	$sortorder	Sort order
     * @param int		$limit		Limit for list
     * @param int		$page		Page number
     * @param string   	$user_ids   User ids filter field. Example: '1' or '1,2,3'          {@pattern /^[0-9,]*$/i}
     * @param string    $sqlfilters Other criteria to filter answers separated by a comma. Syntax example "(t.ref:like:'SO-%') and (t.date_creation:<:'20160101')"
     * @return  array               Array of Expense Report objects
     */
<<<<<<< HEAD
    function index($sortfield = "t.rowid", $sortorder = 'ASC', $limit = 100, $page = 0, $user_ids = 0, $sqlfilters = '') {
=======
    function index($sortfield = "t.rowid", $sortorder = 'ASC', $limit = 100, $page = 0, $user_ids = 0, $sqlfilters = '')
    {
>>>>>>> d9b8a8c8
        global $db, $conf;

        $obj_ret = array();

        // case of external user, $societe param is ignored and replaced by user's socid
        //$socid = DolibarrApiAccess::$user->societe_id ? DolibarrApiAccess::$user->societe_id : $societe;

        $sql = "SELECT t.rowid";
        $sql.= " FROM ".MAIN_DB_PREFIX."expensereport as t";
        $sql.= ' WHERE t.entity IN ('.getEntity('expensereport').')';
        if ($user_ids) $sql.=" AND t.fk_user_author IN (".$user_ids.")";

        // Add sql filters
        if ($sqlfilters)
        {
            if (! DolibarrApi::_checkFilters($sqlfilters))
            {
                throw new RestException(503, 'Error when validating parameter sqlfilters '.$sqlfilters);
            }
	        $regexstring='\(([^:\'\(\)]+:[^:\'\(\)]+:[^:\(\)]+)\)';
            $sql.=" AND (".preg_replace_callback('/'.$regexstring.'/', 'DolibarrApi::_forge_criteria_callback', $sqlfilters).")";
        }

        $sql.= $db->order($sortfield, $sortorder);
        if ($limit)	{
            if ($page < 0)
            {
                $page = 0;
            }
            $offset = $limit * $page;

            $sql.= $db->plimit($limit + 1, $offset);
        }

        $result = $db->query($sql);

        if ($result)
        {
            $num = $db->num_rows($result);
            $min = min($num, ($limit <= 0 ? $num : $limit));
            while ($i < $min)
            {
                $obj = $db->fetch_object($result);
                $expensereport_static = new ExpenseReport($db);
                if($expensereport_static->fetch($obj->rowid)) {
                    $obj_ret[] = $this->_cleanObjectDatas($expensereport_static);
                }
                $i++;
            }
        }
        else {
            throw new RestException(503, 'Error when retrieve Expense Report list : '.$db->lasterror());
        }
        if( ! count($obj_ret)) {
            throw new RestException(404, 'No Expense Report found');
        }
		return $obj_ret;
    }

    /**
     * Create Expense Report object
     *
     * @param   array   $request_data   Request data
     * @return  int                     ID of Expense Report
     */
    function post($request_data = null)
    {
      if(! DolibarrApiAccess::$user->rights->expensereport->creer) {
			  throw new RestException(401, "Insuffisant rights");
		  }
        // Check mandatory fields
        $result = $this->_validate($request_data);

        foreach($request_data as $field => $value) {
            $this->expensereport->$field = $value;
        }
        /*if (isset($request_data["lines"])) {
          $lines = array();
          foreach ($request_data["lines"] as $line) {
            array_push($lines, (object) $line);
          }
          $this->expensereport->lines = $lines;
        }*/
        if ($this->expensereport->create(DolibarrApiAccess::$user) < 0) {
            throw new RestException(500, "Error creating expensereport", array_merge(array($this->expensereport->error), $this->expensereport->errors));
        }

        return $this->expensereport->id;
    }

    /**
     * Get lines of an Expense Report
     *
     * @param int   $id             Id of Expense Report
     *
     * @url	GET {id}/lines
     *
     * @return int
     */
/*
<<<<<<< HEAD
    function getLines($id) {
=======
    function getLines($id)
    {
>>>>>>> d9b8a8c8
      if(! DolibarrApiAccess::$user->rights->expensereport->lire) {
		  	throw new RestException(401);
		  }

      $result = $this->expensereport->fetch($id);
      if( ! $result ) {
         throw new RestException(404, 'expensereport not found');
      }

		  if( ! DolibarrApi::_checkAccessToResource('expensereport',$this->expensereport->id)) {
			  throw new RestException(401, 'Access not allowed for login '.DolibarrApiAccess::$user->login);
      }
      $this->expensereport->getLinesArray();
      $result = array();
      foreach ($this->expensereport->lines as $line) {
        array_push($result,$this->_cleanObjectDatas($line));
      }
      return $result;
    }
*/

    /**
     * Add a line to given Expense Report
     *
     * @param int   $id             Id of Expense Report to update
     * @param array $request_data   Expense Report data
     *
     * @url	POST {id}/lines
     *
     * @return int
     */
/*
<<<<<<< HEAD
    function postLine($id, $request_data = null) {
=======
    function postLine($id, $request_data = null)
    {
>>>>>>> d9b8a8c8
      if(! DolibarrApiAccess::$user->rights->expensereport->creer) {
		  	throw new RestException(401);
		  }

      $result = $this->expensereport->fetch($id);
      if( ! $result ) {
         throw new RestException(404, 'expensereport not found');
      }

		  if( ! DolibarrApi::_checkAccessToResource('expensereport',$this->expensereport->id)) {
			  throw new RestException(401, 'Access not allowed for login '.DolibarrApiAccess::$user->login);
      }
			$request_data = (object) $request_data;
      $updateRes = $this->expensereport->addline(
                        $request_data->desc,
                        $request_data->subprice,
                        $request_data->qty,
                        $request_data->tva_tx,
                        $request_data->localtax1_tx,
                        $request_data->localtax2_tx,
                        $request_data->fk_product,
                        $request_data->remise_percent,
                        $request_data->info_bits,
                        $request_data->fk_remise_except,
                        'HT',
                        0,
                        $request_data->date_start,
                        $request_data->date_end,
                        $request_data->product_type,
                        $request_data->rang,
                        $request_data->special_code,
                        $fk_parent_line,
                        $request_data->fk_fournprice,
                        $request_data->pa_ht,
                        $request_data->label,
                        $request_data->array_options,
                        $request_data->fk_unit,
                        $this->element,
                        $request_data->id
      );

      if ($updateRes > 0) {
        return $updateRes;

      }
      return false;
    }
*/

    /**
     * Update a line to given Expense Report
     *
     * @param int   $id             Id of Expense Report to update
     * @param int   $lineid         Id of line to update
     * @param array $request_data   Expense Report data
     *
     * @url	PUT {id}/lines/{lineid}
     *
     * @return object
     */
    /*
<<<<<<< HEAD
    function putLine($id, $lineid, $request_data = null) {
=======
    function putLine($id, $lineid, $request_data = null)
    {
>>>>>>> d9b8a8c8
      if(! DolibarrApiAccess::$user->rights->expensereport->creer) {
		  	throw new RestException(401);
		  }

      $result = $this->expensereport->fetch($id);
      if( ! $result ) {
         throw new RestException(404, 'expensereport not found');
      }

		  if( ! DolibarrApi::_checkAccessToResource('expensereport',$this->expensereport->id)) {
			  throw new RestException(401, 'Access not allowed for login '.DolibarrApiAccess::$user->login);
      }
			$request_data = (object) $request_data;
      $updateRes = $this->expensereport->updateline(
                        $lineid,
                        $request_data->desc,
                        $request_data->subprice,
                        $request_data->qty,
                        $request_data->remise_percent,
                        $request_data->tva_tx,
                        $request_data->localtax1_tx,
                        $request_data->localtax2_tx,
                        'HT',
                        $request_data->info_bits,
                        $request_data->date_start,
                        $request_data->date_end,
                        $request_data->product_type,
                        $request_data->fk_parent_line,
                        0,
                        $request_data->fk_fournprice,
                        $request_data->pa_ht,
                        $request_data->label,
                        $request_data->special_code,
                        $request_data->array_options,
                        $request_data->fk_unit
      );

      if ($updateRes > 0) {
        $result = $this->get($id);
        unset($result->line);
        return $this->_cleanObjectDatas($result);
      }
      return false;
    }
      */

    /**
     * Delete a line of given Expense Report
     *
     * @param int   $id             Id of Expense Report to update
     * @param int   $lineid         Id of line to delete
     *
     * @url	DELETE {id}/lines/{lineid}
     *
     * @return int
     */
    /*
<<<<<<< HEAD
    function deleteLine($id, $lineid) {
=======
    function deleteLine($id, $lineid)
    {
>>>>>>> d9b8a8c8
      if(! DolibarrApiAccess::$user->rights->expensereport->creer) {
		  	throw new RestException(401);
		  }

      $result = $this->expensereport->fetch($id);
      if( ! $result ) {
         throw new RestException(404, 'expensereport not found');
      }

		  if( ! DolibarrApi::_checkAccessToResource('expensereport',$this->expensereport->id)) {
			  throw new RestException(401, 'Access not allowed for login '.DolibarrApiAccess::$user->login);
      }

      // TODO Check the lineid $lineid is a line of ojbect

      $updateRes = $this->expensereport->deleteline($lineid);
      if ($updateRes == 1) {
        return $this->get($id);
      }
      return false;
    }
    */

    /**
     * Update Expense Report general fields (won't touch lines of expensereport)
     *
     * @param int   $id             Id of Expense Report to update
     * @param array $request_data   Datas
     *
     * @return int
     */
<<<<<<< HEAD
    function put($id, $request_data = null) {
=======
    function put($id, $request_data = null)
    {
>>>>>>> d9b8a8c8
      if(! DolibarrApiAccess::$user->rights->expensereport->creer) {
		  	throw new RestException(401);
		  }

        $result = $this->expensereport->fetch($id);
        if( ! $result ) {
            throw new RestException(404, 'expensereport not found');
        }

		if( ! DolibarrApi::_checkAccessToResource('expensereport',$this->expensereport->id)) {
			throw new RestException(401, 'Access not allowed for login '.DolibarrApiAccess::$user->login);
		}
        foreach($request_data as $field => $value) {
            if ($field == 'id') continue;
            $this->expensereport->$field = $value;
        }

        if ($this->expensereport->update(DolibarrApiAccess::$user) > 0)
        {
            return $this->get($id);
		}
		else
		{
			throw new RestException(500, $this->expensereport->error);
		}
    }

    /**
     * Delete Expense Report
     *
     * @param   int     $id         Expense Report ID
     *
     * @return  array
     */
    function delete($id)
    {
        if(! DolibarrApiAccess::$user->rights->expensereport->supprimer) {
			throw new RestException(401);
		}
        $result = $this->expensereport->fetch($id);
        if( ! $result ) {
            throw new RestException(404, 'Expense Report not found');
        }

		if( ! DolibarrApi::_checkAccessToResource('expensereport',$this->expensereport->id)) {
			throw new RestException(401, 'Access not allowed for login '.DolibarrApiAccess::$user->login);
		}

        if( ! $this->expensereport->delete(DolibarrApiAccess::$user)) {
            throw new RestException(500, 'Error when delete Expense Report : '.$this->expensereport->error);
        }

        return array(
            'success' => array(
                'code' => 200,
                'message' => 'Expense Report deleted'
            )
        );
<<<<<<< HEAD

=======
>>>>>>> d9b8a8c8
    }

    /**
     * Validate an Expense Report
     *
     * @param   int $id             Expense Report ID
     *
     * @url POST    {id}/validate
     *
     * @return  array
     * FIXME An error 403 is returned if the request has an empty body.
     * Error message: "Forbidden: Content type `text/plain` is not supported."
     * Workaround: send this in the body
     * {
     *   "idwarehouse": 0
     * }
     */
    /*
    function validate($id, $idwarehouse=0)
    {
        if(! DolibarrApiAccess::$user->rights->expensereport->creer) {
			throw new RestException(401);
		}
        $result = $this->expensereport->fetch($id);
        if( ! $result ) {
            throw new RestException(404, 'expensereport not found');
        }

		if( ! DolibarrApi::_checkAccessToResource('expensereport',$this->expensereport->id)) {
			throw new RestException(401, 'Access not allowed for login '.DolibarrApiAccess::$user->login);
		}

        if( ! $this->expensereport->valid(DolibarrApiAccess::$user, $idwarehouse)) {
            throw new RestException(500, 'Error when validate expensereport');
        }

        return array(
            'success' => array(
                'code' => 200,
                'message' => 'expensereport validated'
            )
        );
    }*/

    /**
     * Clean sensible object datas
     *
     * @param   object  $object    Object to clean
     * @return    array    Array of cleaned object properties
     */
<<<<<<< HEAD
    function _cleanObjectDatas($object) {
=======
    function _cleanObjectDatas($object)
    {
>>>>>>> d9b8a8c8

    	$object = parent::_cleanObjectDatas($object);

    	unset($object->barcode_type);
    	unset($object->barcode_type_code);
    	unset($object->barcode_type_label);
    	unset($object->barcode_type_coder);

    	return $object;
    }

    /**
     * Validate fields before create or update object
     *
     * @param   array           $data   Array with data to verify
     * @return  array
     * @throws  RestException
     */
    function _validate($data)
    {
        $expensereport = array();
        foreach (ExpenseReports::$FIELDS as $field) {
            if (!isset($data[$field]))
                throw new RestException(400, "$field field missing");
            $expensereport[$field] = $data[$field];
<<<<<<< HEAD

=======
>>>>>>> d9b8a8c8
        }
        return $expensereport;
    }
}<|MERGE_RESOLUTION|>--- conflicted
+++ resolved
@@ -94,12 +94,8 @@
      * @param string    $sqlfilters Other criteria to filter answers separated by a comma. Syntax example "(t.ref:like:'SO-%') and (t.date_creation:<:'20160101')"
      * @return  array               Array of Expense Report objects
      */
-<<<<<<< HEAD
-    function index($sortfield = "t.rowid", $sortorder = 'ASC', $limit = 100, $page = 0, $user_ids = 0, $sqlfilters = '') {
-=======
     function index($sortfield = "t.rowid", $sortorder = 'ASC', $limit = 100, $page = 0, $user_ids = 0, $sqlfilters = '')
     {
->>>>>>> d9b8a8c8
         global $db, $conf;
 
         $obj_ret = array();
@@ -200,12 +196,8 @@
      * @return int
      */
 /*
-<<<<<<< HEAD
-    function getLines($id) {
-=======
     function getLines($id)
     {
->>>>>>> d9b8a8c8
       if(! DolibarrApiAccess::$user->rights->expensereport->lire) {
 		  	throw new RestException(401);
 		  }
@@ -238,12 +230,8 @@
      * @return int
      */
 /*
-<<<<<<< HEAD
-    function postLine($id, $request_data = null) {
-=======
     function postLine($id, $request_data = null)
     {
->>>>>>> d9b8a8c8
       if(! DolibarrApiAccess::$user->rights->expensereport->creer) {
 		  	throw new RestException(401);
 		  }
@@ -305,12 +293,8 @@
      * @return object
      */
     /*
-<<<<<<< HEAD
-    function putLine($id, $lineid, $request_data = null) {
-=======
     function putLine($id, $lineid, $request_data = null)
     {
->>>>>>> d9b8a8c8
       if(! DolibarrApiAccess::$user->rights->expensereport->creer) {
 		  	throw new RestException(401);
 		  }
@@ -368,12 +352,8 @@
      * @return int
      */
     /*
-<<<<<<< HEAD
-    function deleteLine($id, $lineid) {
-=======
     function deleteLine($id, $lineid)
     {
->>>>>>> d9b8a8c8
       if(! DolibarrApiAccess::$user->rights->expensereport->creer) {
 		  	throw new RestException(401);
 		  }
@@ -405,12 +385,8 @@
      *
      * @return int
      */
-<<<<<<< HEAD
-    function put($id, $request_data = null) {
-=======
     function put($id, $request_data = null)
     {
->>>>>>> d9b8a8c8
       if(! DolibarrApiAccess::$user->rights->expensereport->creer) {
 		  	throw new RestException(401);
 		  }
@@ -469,10 +445,6 @@
                 'message' => 'Expense Report deleted'
             )
         );
-<<<<<<< HEAD
-
-=======
->>>>>>> d9b8a8c8
     }
 
     /**
@@ -523,12 +495,8 @@
      * @param   object  $object    Object to clean
      * @return    array    Array of cleaned object properties
      */
-<<<<<<< HEAD
-    function _cleanObjectDatas($object) {
-=======
     function _cleanObjectDatas($object)
     {
->>>>>>> d9b8a8c8
 
     	$object = parent::_cleanObjectDatas($object);
 
@@ -554,10 +522,6 @@
             if (!isset($data[$field]))
                 throw new RestException(400, "$field field missing");
             $expensereport[$field] = $data[$field];
-<<<<<<< HEAD
-
-=======
->>>>>>> d9b8a8c8
         }
         return $expensereport;
     }
