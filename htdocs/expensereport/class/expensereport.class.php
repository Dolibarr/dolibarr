<?php
/* Copyright (C) 2011 		Dimitri Mouillard   	<dmouillard@teclib.com>
 * Copyright (C) 2015 		Laurent Destailleur 	<eldy@users.sourceforge.net>
 * Copyright (C) 2015 		Alexandre Spangaro  	<aspangaro@open-dsi.fr>
 * Copyright (C) 2018       Nicolas ZABOURI         <info@inovea-conseil.com>
 * Copyright (c) 2018       Frédéric France         <frederic.france@netlogic.fr>
 * Copyright (C) 2016-2018 	Ferran Marcet       	<fmarcet@2byte.es>
 *
 * This program is free software; you can redistribute it and/or modify
 * it under the terms of the GNU General Public License as published by
 * the Free Software Foundation; either version 3 of the License, or
 * (at your option) any later version.
 *
 * This program is distributed in the hope that it will be useful,
 * but WITHOUT ANY WARRANTY; without even the implied warranty of
 * MERCHANTABILITY or FITNESS FOR A PARTICULAR PURPOSE.  See the
 * GNU General Public License for more details.
 *
 * You should have received a copy of the GNU General Public License
 * along with this program. If not, see <http://www.gnu.org/licenses/>.
 */

/**
 *       \file       htdocs/expensereport/class/expensereport.class.php
 *       \ingroup    expensereport
 *       \brief      File to manage Expense Reports
 */
require_once DOL_DOCUMENT_ROOT .'/core/class/commonobject.class.php';
require_once DOL_DOCUMENT_ROOT .'/expensereport/class/expensereport_ik.class.php';
require_once DOL_DOCUMENT_ROOT .'/expensereport/class/expensereport_rule.class.php';

/**
 * Class to manage Trips and Expenses
 */
class ExpenseReport extends CommonObject
{
    /**
	 * @var string ID to identify managed object
	 */
	public $element='expensereport';

    /**
	 * @var string Name of table without prefix where object is stored
	 */
	public $table_element='expensereport';

    public $table_element_line = 'expensereport_det';
    public $fk_element = 'fk_expensereport';
    public $picto = 'trip';

    public $lines=array();

    public $date_debut;

    public $date_fin;

    public $status;
    public $fk_statut;     // -- 0=draft, 2=validated (attente approb), 4=canceled, 5=approved, 6=payed, 99=denied
    public $fk_c_paiement;
    public $paid;

    public $user_author_infos;
    public $user_validator_infos;

    public $fk_typepayment;
	public $num_payment;
    public $code_paiement;
    public $code_statut;

    // ACTIONS

    // Create
    public $date_create;
    public $fk_user_author;    // Note fk_user_author is not the 'author' but the guy the expense report is for.

    // Update
	public $date_modif;
    public $fk_user_modif;

    // Refus
    public $date_refuse;
    public $detail_refuse;
    public $fk_user_refuse;

    // Annulation
    public $date_cancel;
    public $detail_cancel;
    public $fk_user_cancel;

    public $fk_user_validator;	// User that is defined to approve

    // Validation
    public $date_valid;		// User making validation
    public $fk_user_valid;
    public $user_valid_infos;

    // Approve
    public $date_approve;
    public $fk_user_approve;	// User that has approved

    // Paiement
    public $user_paid_infos;

    /*
        END ACTIONS
    */

    /**
	 * Draft status
	 */
	const STATUS_DRAFT = 0;

	/**
	 * Validated (need to be paid)
	 */
	const STATUS_VALIDATED = 2;

	/**
	 * Classified canceled
	 */
	const STATUS_CANCELED = 4;

	/**
	 * Classified approved
	 */
	const STATUS_APPROVED = 5;

	/**
	 * Classified refused
	 */
	const STATUS_REFUSED = 99;

	/**
	 * Classified paid.
	 */
	const STATUS_CLOSED = 6;



	/**
     *  Constructor
     *
     *  @param  DoliDB  $db     Handler acces base de donnees
     */
    public function __construct($db)
    {
        $this->db = $db;
        $this->total_ht = 0;
        $this->total_ttc = 0;
        $this->total_tva = 0;
        $this->modepaymentid = 0;

        // List of language codes for status
        $this->statuts_short = array(0 => 'Draft', 2 => 'Validated', 4 => 'Canceled', 5 => 'Approved', 6 => 'Paid', 99 => 'Refused');
        $this->statuts = array(0 => 'Draft', 2 => 'ValidatedWaitingApproval', 4 => 'Canceled', 5 => 'Approved', 6 => 'Paid', 99 => 'Refused');
        $this->statuts_logo = array(0 => 'statut0', 2 => 'statut1', 4 => 'statut5', 5 => 'statut3', 6 => 'statut6', 99 => 'statut5');
    }

    /**
     * Create object in database
     *
     * @param   User    $user   User that create
     * @param   int     $notrigger   Disable triggers
     * @return  int             <0 if KO, >0 if OK
     */
    public function create($user, $notrigger = 0)
    {
        global $conf, $langs;

        $now = dol_now();

        $error = 0;

        // Check parameters
        if (empty($this->date_debut) || empty($this->date_fin))
        {
            $this->error=$langs->trans('ErrorFieldRequired', $langs->transnoentitiesnoconv('Date'));
            return -1;
        }

        $fuserid = $this->fk_user_author;       // Note fk_user_author is not the 'author' but the guy the expense report is for.
        if (empty($fuserid)) $fuserid = $user->id;

        $this->db->begin();

        $sql = "INSERT INTO ".MAIN_DB_PREFIX.$this->table_element." (";
        $sql.= "ref";
        $sql.= ",total_ht";
        $sql.= ",total_ttc";
        $sql.= ",total_tva";
        $sql.= ",date_debut";
        $sql.= ",date_fin";
        $sql.= ",date_create";
        $sql.= ",fk_user_author";
        $sql.= ",fk_user_validator";
        $sql.= ",fk_user_approve";
        $sql.= ",fk_user_modif";
        $sql.= ",fk_statut";
        $sql.= ",fk_c_paiement";
        $sql.= ",paid";
        $sql.= ",note_public";
        $sql.= ",note_private";
        $sql.= ",entity";
        $sql.= ") VALUES(";
        $sql.= "'(PROV)'";
        $sql.= ", ".$this->total_ht;
        $sql.= ", ".$this->total_ttc;
        $sql.= ", ".$this->total_tva;
        $sql.= ", '".$this->db->idate($this->date_debut)."'";
        $sql.= ", '".$this->db->idate($this->date_fin)."'";
        $sql.= ", '".$this->db->idate($now)."'";
        $sql.= ", ".$fuserid;
        $sql.= ", ".($this->fk_user_validator > 0 ? $this->fk_user_validator:"null");
        $sql.= ", ".($this->fk_user_approve > 0 ? $this->fk_user_approve:"null");
        $sql.= ", ".($this->fk_user_modif > 0 ? $this->fk_user_modif:"null");
        $sql.= ", ".($this->fk_statut > 1 ? $this->fk_statut:0);
        $sql.= ", ".($this->modepaymentid?$this->modepaymentid:"null");
        $sql.= ", 0";
        $sql.= ", ".($this->note_public?"'".$this->db->escape($this->note_public)."'":"null");
        $sql.= ", ".($this->note_private?"'".$this->db->escape($this->note_private)."'":"null");
        $sql.= ", ".$conf->entity;
        $sql.= ")";

        $result = $this->db->query($sql);
        if ($result)
        {
            $this->id = $this->db->last_insert_id(MAIN_DB_PREFIX.$this->table_element);
            $this->ref='(PROV'.$this->id.')';

            $sql = 'UPDATE '.MAIN_DB_PREFIX.$this->table_element." SET ref='".$this->db->escape($this->ref)."' WHERE rowid=".$this->id;
            $resql=$this->db->query($sql);
            if (!$resql)
            {
                $this->error = $this->db->lasterror();
                $error++;
            }

            if (! $error)
            {
                if (is_array($this->lines) && count($this->lines)>0)
                {
    	            foreach ($this->lines as $i => $val)
    	            {
    	                //$newndfline=new ExpenseReportLine($this->db);
    	                $newndfline=$this->lines[$i];
    	                $newndfline->fk_expensereport=$this->id;
    	                $result=$newndfline->insert();
        	            if ($result < 0)
        	            {
        	                $this->error = $newndfline->error;
        	                $error++;
        	                break;
        	            }
    	            }
                }
            }

            if (! $error)
            {
            	$result=$this->insertExtraFields();
           		if ($result < 0) $error++;
            }

            if (! $error)
            {
                $result=$this->update_price();
                if ($result > 0)
                {

					if (!$notrigger)
					{
						// Call trigger
						$result=$this->call_trigger('EXPENSE_REPORT_CREATE', $user);

						if ($result < 0) {
							$error++;
						}
						// End call triggers
					}

					if (empty($error))
					{
						$this->db->commit();
						return $this->id;
					}
					else
					{
						$this->db->rollback();
						return -4;
					}
                }
                else
                {
                    $this->db->rollback();
                    return -3;
                }
            }
            else
            {
                dol_syslog(get_class($this)."::create error ".$this->error, LOG_ERR);
                $this->db->rollback();
                return -2;
            }
        }
        else
        {
            $this->error=$this->db->lasterror()." sql=".$sql;
            $this->db->rollback();
            return -1;
        }
    }


    /**
     *	Load an object from its id and create a new one in database
     *
	 *  @param	    User	$user		        User making the clone
     *	@param		int     $fk_user_author		Id of new user
     *	@return		int							New id of clone
     */
    public function createFromClone(User $user, $fk_user_author)
    {
        global $hookmanager;

        $error=0;

        if (empty($fk_user_author)) $fk_user_author = $user->id;

        $this->db->begin();

        // get extrafields so they will be clone
        //foreach($this->lines as $line)
            //$line->fetch_optionals($line->rowid);

        // Load source object
        $objFrom = clone $this;

        $this->id=0;
        $this->ref = '';
        $this->status=0;
        $this->fk_statut=0;

        // Clear fields
        $this->fk_user_author     = $fk_user_author;     // Note fk_user_author is not the 'author' but the guy the expense report is for.
        $this->fk_user_valid      = '';
        $this->date_create  	  = '';
        $this->date_creation      = '';
        $this->date_validation    = '';

        // Create clone
        $this->context['createfromclone'] = 'createfromclone';
        $result=$this->create($user);
        if ($result < 0) $error++;

        if (! $error)
        {
            // Hook of thirdparty module
            if (is_object($hookmanager))
            {
                $parameters=array('objFrom'=>$objFrom);
                $action='';
                $reshook=$hookmanager->executeHooks('createFrom', $parameters, $this, $action);    // Note that $action and $object may have been modified by some hooks
                if ($reshook < 0) $error++;
            }
        }

        unset($this->context['createfromclone']);

        // End
        if (! $error)
        {
            $this->db->commit();
            return $this->id;
        }
        else
        {
            $this->db->rollback();
            return -1;
        }
    }


    /**
     * update
     *
     * @param   User    $user                   User making change
	 * @param   int     $notrigger              Disable triggers
     * @param   User    $userofexpensereport    New user we want to have the expense report on.
     * @return  int                             <0 if KO, >0 if OK
     */
    public function update($user, $notrigger = 0, $userofexpensereport = null)
    {
        global $langs;

		$error = 0;
		$this->db->begin();

        $sql = "UPDATE ".MAIN_DB_PREFIX.$this->table_element." SET";
        $sql.= " total_ht = ".$this->total_ht;
        $sql.= " , total_ttc = ".$this->total_ttc;
        $sql.= " , total_tva = ".$this->total_tva;
        $sql.= " , date_debut = '".$this->db->idate($this->date_debut)."'";
        $sql.= " , date_fin = '".$this->db->idate($this->date_fin)."'";
        if ($userofexpensereport && is_object($userofexpensereport))
        {
            $sql.= " , fk_user_author = ".($userofexpensereport->id > 0 ? "'".$userofexpensereport->id."'":"null");     // Note fk_user_author is not the 'author' but the guy the expense report is for.
        }
        $sql.= " , fk_user_validator = ".($this->fk_user_validator > 0 ? $this->fk_user_validator:"null");
        $sql.= " , fk_user_valid = ".($this->fk_user_valid > 0 ? $this->fk_user_valid:"null");
        $sql.= " , fk_user_approve = ".($this->fk_user_approve > 0 ? $this->fk_user_approve:"null");
        $sql.= " , fk_user_modif = ".$user->id;
        $sql.= " , fk_statut = ".($this->fk_statut >= 0 ? $this->fk_statut:'0');
        $sql.= " , fk_c_paiement = ".($this->fk_c_paiement > 0 ? $this->fk_c_paiement:"null");
        $sql.= " , note_public = ".(!empty($this->note_public)?"'".$this->db->escape($this->note_public)."'":"''");
        $sql.= " , note_private = ".(!empty($this->note_private)?"'".$this->db->escape($this->note_private)."'":"''");
        $sql.= " , detail_refuse = ".(!empty($this->detail_refuse)?"'".$this->db->escape($this->detail_refuse)."'":"''");
        $sql.= " WHERE rowid = ".$this->id;

        dol_syslog(get_class($this)."::update sql=".$sql, LOG_DEBUG);
        $result = $this->db->query($sql);
        if ($result)
        {
            if (!$notrigger)
			{
				// Call trigger
				$result=$this->call_trigger('EXPENSE_REPORT_UPDATE', $user);

				if ($result < 0) {
					$error++;
				}
				// End call triggers
			}

			if (empty($error))
			{
				$this->db->commit();
				return 1;
			}
			else
			{
				$this->db->rollback();
				$this->error=$this->db->error();
				return -2;
			}
        }
        else
        {
			$this->db->rollback();
            $this->error=$this->db->error();
            return -1;
        }
    }

    /**
     *  Load an object from database
     *
     *  @param  int     $id     Id                      {@min 1}
     *  @param  string  $ref    Ref                     {@name ref}
     *  @return int             <0 if KO, >0 if OK
     */
    public function fetch($id, $ref = '')
    {
        global $conf;

        $sql = "SELECT d.rowid, d.ref, d.note_public, d.note_private,";                                 // DEFAULT
        $sql.= " d.detail_refuse, d.detail_cancel, d.fk_user_refuse, d.fk_user_cancel,";                // ACTIONS
        $sql.= " d.date_refuse, d.date_cancel,";                                                        // ACTIONS
        $sql.= " d.total_ht, d.total_ttc, d.total_tva,";                                                // TOTAUX (int)
        $sql.= " d.date_debut, d.date_fin, d.date_create, d.tms as date_modif, d.date_valid, d.date_approve,";	// DATES (datetime)
        $sql.= " d.fk_user_author, d.fk_user_modif, d.fk_user_validator,";
        $sql.= " d.fk_user_valid, d.fk_user_approve,";
        $sql.= " d.fk_statut as status, d.fk_c_paiement, d.paid,";
        $sql.= " dp.libelle as libelle_paiement, dp.code as code_paiement";                             // INNER JOIN paiement
        $sql.= " FROM ".MAIN_DB_PREFIX.$this->table_element." as d";
        $sql.= " LEFT JOIN ".MAIN_DB_PREFIX."c_paiement as dp ON d.fk_c_paiement = dp.id";
        if ($ref) $sql.= " WHERE d.ref = '".$this->db->escape($ref)."'";
        else $sql.= " WHERE d.rowid = ".$id;
        //$sql.= $restrict;

        dol_syslog(get_class($this)."::fetch sql=".$sql, LOG_DEBUG);
        $resql = $this->db->query($sql) ;
        if ($resql)
        {
            $obj = $this->db->fetch_object($resql);
            if ($obj)
            {
                $this->id           = $obj->rowid;
                $this->ref          = $obj->ref;
                $this->total_ht     = $obj->total_ht;
                $this->total_tva    = $obj->total_tva;
                $this->total_ttc    = $obj->total_ttc;
                $this->note_public  = $obj->note_public;
                $this->note_private = $obj->note_private;
                $this->detail_refuse = $obj->detail_refuse;
                $this->detail_cancel = $obj->detail_cancel;

                $this->date_debut       = $this->db->jdate($obj->date_debut);
                $this->date_fin         = $this->db->jdate($obj->date_fin);
                $this->date_valid       = $this->db->jdate($obj->date_valid);
                $this->date_approve     = $this->db->jdate($obj->date_approve);
                $this->date_create      = $this->db->jdate($obj->date_create);
                $this->date_modif       = $this->db->jdate($obj->date_modif);
                $this->date_refuse      = $this->db->jdate($obj->date_refuse);
                $this->date_cancel      = $this->db->jdate($obj->date_cancel);

                $this->fk_user_author           = $obj->fk_user_author;    // Note fk_user_author is not the 'author' but the guy the expense report is for.
                $this->fk_user_modif            = $obj->fk_user_modif;
                $this->fk_user_validator        = $obj->fk_user_validator;
                $this->fk_user_valid            = $obj->fk_user_valid;
                $this->fk_user_refuse           = $obj->fk_user_refuse;
                $this->fk_user_cancel           = $obj->fk_user_cancel;
                $this->fk_user_approve          = $obj->fk_user_approve;

                $user_author = new User($this->db);
                if ($this->fk_user_author > 0) $user_author->fetch($this->fk_user_author);

                $this->user_author_infos = dolGetFirstLastname($user_author->firstname, $user_author->lastname);

                $user_approver = new User($this->db);
                if ($this->fk_user_approve > 0) $user_approver->fetch($this->fk_user_approve);
                elseif ($this->fk_user_validator > 0) $user_approver->fetch($this->fk_user_validator);		// For backward compatibility
                $this->user_validator_infos = dolGetFirstLastname($user_approver->firstname, $user_approver->lastname);

                $this->fk_statut                = $obj->status;
                $this->status                   = $obj->status;
                $this->fk_c_paiement            = $obj->fk_c_paiement;
                $this->paid                     = $obj->paid;

                if ($this->fk_statut==5 || $this->fk_statut==6)
                {
                    $user_valid = new User($this->db);
                    if ($this->fk_user_valid > 0) $user_valid->fetch($this->fk_user_valid);
                    $this->user_valid_infos = dolGetFirstLastname($user_valid->firstname, $user_valid->lastname);
                }

                $this->libelle_statut   = $obj->libelle_statut;
                $this->libelle_paiement = $obj->libelle_paiement;
                $this->code_statut      = $obj->code_statut;
                $this->code_paiement    = $obj->code_paiement;

                $this->lines = array();

                $result=$this->fetch_lines();

                return $result;
            }
            else
            {
                return 0;
            }
        }
        else
        {
            $this->error=$this->db->lasterror();
            return -1;
        }
    }

    // phpcs:disable PEAR.NamingConventions.ValidFunctionName.ScopeNotCamelCaps
    /**
     *    Classify the expense report as paid
     *
     *    @param    int     $id                 Id of expense report
     *    @param    user    $fuser              User making change
	 *    @param    int     $notrigger          Disable triggers
     *    @return   int                         <0 if KO, >0 if OK
     */
    public function set_paid($id, $fuser, $notrigger = 0)
    {
        // phpcs:enable
		$error = 0;
		$this->db->begin();

        $sql = "UPDATE ".MAIN_DB_PREFIX."expensereport";
        $sql.= " SET fk_statut = ".self::STATUS_CLOSED.", paid=1";
        $sql.= " WHERE rowid = ".$id." AND fk_statut = ".self::STATUS_APPROVED;

        dol_syslog(get_class($this)."::set_paid sql=".$sql, LOG_DEBUG);
        $resql=$this->db->query($sql);
        if ($resql)
        {
            if ($this->db->affected_rows($resql))
            {
				if (!$notrigger)
				{
					// Call trigger
					$result=$this->call_trigger('EXPENSE_REPORT_PAID', $fuser);

					if ($result < 0) {
						$error++;
					}
					// End call triggers
				}

				if (empty($error))
				{
					$this->db->commit();
					return 1;
				}
				else
				{
					$this->db->rollback();
					$this->error=$this->db->error();
					return -2;
				}
            }
            else
            {
				$this->db->commit();
                return 0;
            }
        }
        else
        {
			$this->db->rollback();
            dol_print_error($this->db);
            return -1;
        }
    }

    /**
     *  Returns the label status
     *
     *  @param      int     $mode       0=long label, 1=short label, 2=Picto + short label, 3=Picto, 4=Picto + long label, 5=Short label + Picto
     *  @return     string              Label
     */
    public function getLibStatut($mode = 0)
    {
        return $this->LibStatut($this->status, $mode);
    }

    // phpcs:disable PEAR.NamingConventions.ValidFunctionName.ScopeNotCamelCaps
    /**
     *  Returns the label of a statut
     *
     *  @param      int     $status     id statut
     *  @param      int     $mode       0=long label, 1=short label, 2=Picto + short label, 3=Picto, 4=Picto + long label, 5=Short label + Picto, 6=Long label + Picto
     *  @return     string              Label
     */
    public function LibStatut($status, $mode = 0)
    {
        // phpcs:enable
        global $langs;

        if ($mode == 0)
            return $langs->transnoentities($this->statuts[$status]);

        elseif ($mode == 1)
            return $langs->transnoentities($this->statuts_short[$status]);

        elseif ($mode == 2)
            return img_picto($langs->transnoentities($this->statuts_short[$status]), $this->statuts_logo[$status]).' '.$langs->transnoentities($this->statuts_short[$status]);

        elseif ($mode == 3)
            return img_picto($langs->transnoentities($this->statuts_short[$status]), $this->statuts_logo[$status]);

        elseif ($mode == 4)
            return img_picto($langs->transnoentities($this->statuts_short[$status]), $this->statuts_logo[$status]).' '.$langs->transnoentities($this->statuts[$status]);

        elseif ($mode == 5)
            return '<span class="hideonsmartphone">'.$langs->transnoentities($this->statuts_short[$status]).' </span>'.img_picto($langs->transnoentities($this->statuts_short[$status]), $this->statuts_logo[$status]);

        elseif ($mode == 6)
            return $langs->transnoentities($this->statuts[$status]).' '.img_picto($langs->transnoentities($this->statuts_short[$status]), $this->statuts_logo[$status]);
    }


    /**
     *  Load information on object
     *
     *  @param  int     $id      Id of object
     *  @return void
     */
    public function info($id)
    {
        global $conf;

        $sql = "SELECT f.rowid,";
        $sql.= " f.date_create as datec,";
        $sql.= " f.tms as date_modification,";
        $sql.= " f.date_valid as datev,";
        $sql.= " f.date_approve as datea,";
        //$sql.= " f.fk_user_author as fk_user_creation,";      // This is not user of creation but user the expense is for.
        $sql.= " f.fk_user_modif as fk_user_modification,";
        $sql.= " f.fk_user_valid,";
        $sql.= " f.fk_user_approve";
        $sql.= " FROM ".MAIN_DB_PREFIX."expensereport as f";
        $sql.= " WHERE f.rowid = ".$id;
        $sql.= " AND f.entity = ".$conf->entity;

        $resql = $this->db->query($sql);
        if ($resql)
        {
            if ($this->db->num_rows($resql))
            {
                $obj = $this->db->fetch_object($resql);

                $this->id = $obj->rowid;

                $this->date_creation = $this->db->jdate($obj->datec);
                $this->date_modification = $this->db->jdate($obj->date_modification);
                $this->date_validation = $this->db->jdate($obj->datev);
                $this->date_approbation = $this->db->jdate($obj->datea);

                $cuser = new User($this->db);
                $cuser->fetch($obj->fk_user_author);
                $this->user_creation = $cuser;

                if ($obj->fk_user_creation)
                {
                    $cuser = new User($this->db);
                    $cuser->fetch($obj->fk_user_creation);
                    $this->user_creation     = $cuser;
                }
                if ($obj->fk_user_valid)
                {
                    $vuser = new User($this->db);
                    $vuser->fetch($obj->fk_user_valid);
                    $this->user_validation     = $vuser;
                }
                if ($obj->fk_user_modification)
                {
                    $muser = new User($this->db);
                    $muser->fetch($obj->fk_user_modification);
                    $this->user_modification   = $muser;
                }
                if ($obj->fk_user_approve)
                {
                    $auser = new User($this->db);
                    $auser->fetch($obj->fk_user_approve);
                    $this->user_approve   = $auser;
                }
            }
            $this->db->free($resql);
        }
        else
        {
            dol_print_error($this->db);
        }
    }



    /**
     *  Initialise an instance with random values.
     *  Used to build previews or test instances.
     *  id must be 0 if object instance is a specimen.
     *
     *  @return void
     */
    public function initAsSpecimen()
    {
        global $user,$langs,$conf;

        $now=dol_now();

        // Initialise parametres
        $this->id=0;
        $this->ref = 'SPECIMEN';
        $this->specimen=1;
        $this->date_create = $now;
        $this->date_debut = $now;
        $this->date_fin = $now;
        $this->date_valid = $now;
        $this->date_approve = $now;

        $type_fees_id = 2;  // TF_TRIP

        $this->status = 5;
        $this->fk_statut = 5;

        $this->fk_user_author = $user->id;
        $this->fk_user_validator = $user->id;
        $this->fk_user_valid = $user->id;
        $this->fk_user_approve = $user->id;

        $this->note_private='Private note';
        $this->note_public='SPECIMEN';
        $nbp = 5;
        $xnbp = 0;
        while ($xnbp < $nbp) {
            $line=new ExpenseReportLine($this->db);
            $line->comments=$langs->trans("Comment")." ".$xnbp;
            $line->date=($now-3600*(1+$xnbp));
            $line->total_ht=100;
            $line->total_tva=20;
            $line->total_ttc=120;
            $line->qty=1;
            $line->vatrate=20;
            $line->value_unit=120;
            $line->fk_expensereport=0;
            $line->type_fees_code='TRA';
            $line->fk_c_type_fees=$type_fees_id;

            $line->projet_ref = 'ABC';

            $this->lines[$xnbp]=$line;
            $xnbp++;

            $this->total_ht+=$line->total_ht;
            $this->total_tva+=$line->total_tva;
            $this->total_ttc+=$line->total_ttc;
        }
    }

    // phpcs:disable PEAR.NamingConventions.ValidFunctionName.ScopeNotCamelCaps
    /**
     * fetch_line_by_project
     *
     * @param   int     $projectid      Project id
     * @param   User    $user           User
     * @return  int                     <0 if KO, >0 if OK
     */
    public function fetch_line_by_project($projectid, $user = '')
    {
        // phpcs:enable
        global $conf,$db,$langs;

        $langs->load('trips');

        if ($user->rights->expensereport->lire) {

            $sql = "SELECT de.fk_expensereport, de.date, de.comments, de.total_ht, de.total_ttc";
            $sql.= " FROM ".MAIN_DB_PREFIX."expensereport_det as de";
            $sql.= " WHERE de.fk_projet = ".$projectid;

            dol_syslog(get_class($this)."::fetch sql=".$sql, LOG_DEBUG);
            $result = $db->query($sql) ;
            if ($result)
            {
                $num = $db->num_rows($result);
                $i = 0;
                $total_HT = 0;
                $total_TTC = 0;

                while ($i < $num)
                {

                    $objp = $db->fetch_object($result);

                    $sql2 = "SELECT d.rowid, d.fk_user_author, d.ref, d.fk_statut";
                    $sql2.= " FROM ".MAIN_DB_PREFIX."expensereport as d";
                    $sql2.= " WHERE d.rowid = '".$objp->fk_expensereport."'";

                    $result2 = $db->query($sql2);
                    $obj = $db->fetch_object($result2);

                    $objp->fk_user_author = $obj->fk_user_author;
                    $objp->ref = $obj->ref;
                    $objp->fk_c_expensereport_status = $obj->fk_statut;
                    $objp->rowid = $obj->rowid;

                    $total_HT = $total_HT + $objp->total_ht;
                    $total_TTC = $total_TTC + $objp->total_ttc;
                    $author = new User($db);
                    $author->fetch($objp->fk_user_author);

                    print '<tr>';
                    print '<td><a href="'.DOL_URL_ROOT.'/expensereport/card.php?id='.$objp->rowid.'">'.$objp->ref_num.'</a></td>';
                    print '<td class="center">'.dol_print_date($objp->date, 'day').'</td>';
                    print '<td>'.$author->getNomUrl(1).'</td>';
                    print '<td>'.$objp->comments.'</td>';
                    print '<td class="right">'.price($objp->total_ht).'</td>';
                    print '<td class="right">'.price($objp->total_ttc).'</td>';
                    print '<td class="right">';

                    switch($objp->fk_c_expensereport_status) {
                        case 4:
                            print img_picto($langs->trans('StatusOrderCanceled'), 'statut5');
                            break;
                        case 1:
                            print $langs->trans('Draft').' '.img_picto($langs->trans('Draft'), 'statut0');
                            break;
                        case 2:
                            print $langs->trans('TripForValid').' '.img_picto($langs->trans('TripForValid'), 'statut3');
                            break;
                        case 5:
                            print $langs->trans('TripForPaid').' '.img_picto($langs->trans('TripForPaid'), 'statut3');
                            break;
                        case 6:
                            print $langs->trans('TripPaid').' '.img_picto($langs->trans('TripPaid'), 'statut4');
                            break;
                    }
                    /*
                     if ($status==4) return img_picto($langs->trans('StatusOrderCanceled'),'statut5');
                    if ($status==1) return img_picto($langs->trans('StatusOrderDraft'),'statut0');
                    if ($status==2) return img_picto($langs->trans('StatusOrderValidated'),'statut1');
                    if ($status==2) return img_picto($langs->trans('StatusOrderOnProcess'),'statut3');
                    if ($status==5) return img_picto($langs->trans('StatusOrderToBill'),'statut4');
                    if ($status==6) return img_picto($langs->trans('StatusOrderOnProcess'),'statut6');
                    */
                    print '</td>';
                    print '</tr>';

                    $i++;
                }

                print '<tr class="liste_total"><td colspan="4">'.$langs->trans("Number").': '.$i.'</td>';
                print '<td class="right" width="100">'.$langs->trans("TotalHT").' : '.price($total_HT).'</td>';
                print '<td class="right" width="100">'.$langs->trans("TotalTTC").' : '.price($total_TTC).'</td>';
                print '<td>&nbsp;</td>';
                print '</tr>';
            }
            else
            {
                $this->error=$db->lasterror();
                return -1;
            }
        }
    }

    /**
     * recalculer
     * TODO Replace this with call to update_price if not already done
     *
     * @param   int         $id     Id of expense report
     * @return  int                 <0 if KO, >0 if OK
     */
    public function recalculer($id)
    {
        $sql = 'SELECT tt.total_ht, tt.total_ttc, tt.total_tva';
        $sql.= ' FROM '.MAIN_DB_PREFIX.$this->table_element_line.' as tt';
        $sql.= ' WHERE tt.'.$this->fk_element.' = '.$id;

        $total_ht = 0; $total_tva = 0; $total_ttc = 0;

        $result = $this->db->query($sql);
        if($result)
        {
            $num = $this->db->num_rows($result);
            $i = 0;
            while ($i < $num):
            $objp = $this->db->fetch_object($result);
            $total_ht+=$objp->total_ht;
            $total_tva+=$objp->total_tva;
            $i++;
            endwhile;

            $total_ttc = $total_ht + $total_tva;
            $sql = "UPDATE ".MAIN_DB_PREFIX.$this->table_element." SET";
            $sql.= " total_ht = ".$total_ht;
            $sql.= " , total_ttc = ".$total_ttc;
            $sql.= " , total_tva = ".$total_tva;
            $sql.= " WHERE rowid = ".$id;
            $result = $this->db->query($sql);
            if($result):
            $this->db->free($result);
            return 1;
            else:
            $this->error=$this->db->lasterror();
            dol_syslog(get_class($this)."::recalculer: Error ".$this->error, LOG_ERR);
            return -3;
            endif;
        }
        else
        {
            $this->error=$this->db->lasterror();
            dol_syslog(get_class($this)."::recalculer: Error ".$this->error, LOG_ERR);
            return -3;
        }
    }

    // phpcs:disable PEAR.NamingConventions.ValidFunctionName.ScopeNotCamelCaps
    /**
     * fetch_lines
     *
     * @return  int     <0 if OK, >0 if KO
     */
    public function fetch_lines()
    {
        // phpcs:enable
        $this->lines=array();

        $sql = ' SELECT de.rowid, de.comments, de.qty, de.value_unit, de.date, de.rang,';
        $sql.= ' de.'.$this->fk_element.', de.fk_c_type_fees, de.fk_c_exp_tax_cat, de.fk_projet as fk_project, de.tva_tx, de.fk_ecm_files,';
        $sql.= ' de.total_ht, de.total_tva, de.total_ttc,';
        $sql.= ' ctf.code as code_type_fees, ctf.label as libelle_type_fees,';
        $sql.= ' p.ref as ref_projet, p.title as title_projet';
        $sql.= ' FROM '.MAIN_DB_PREFIX.$this->table_element_line.' as de';
        $sql.= ' LEFT JOIN '.MAIN_DB_PREFIX.'c_type_fees as ctf ON de.fk_c_type_fees = ctf.id';
        $sql.= ' LEFT JOIN '.MAIN_DB_PREFIX.'projet as p ON de.fk_projet = p.rowid';
        $sql.= ' WHERE de.'.$this->fk_element.' = '.$this->id;
        if (! empty($conf->global->EXPENSEREPORT_LINES_SORTED_BY_ROWID))
        {
        	$sql.= ' ORDER BY de.rang ASC, de.rowid ASC';
        }
        else
        {
        	$sql.= ' ORDER BY de.rang ASC, de.date ASC';
        }

        $resql = $this->db->query($sql);
        if ($resql)
        {
            $num = $this->db->num_rows($resql);
            $i = 0;
            while ($i < $num)
            {
                $objp = $this->db->fetch_object($resql);

                $deplig = new ExpenseReportLine($this->db);

                $deplig->rowid          = $objp->rowid;
                $deplig->id             = $objp->id;
                $deplig->comments       = $objp->comments;
                $deplig->qty            = $objp->qty;
                $deplig->value_unit     = $objp->value_unit;
                $deplig->date           = $objp->date;
                $deplig->dates          = $this->db->jdate($objp->date);

                $deplig->fk_expensereport = $objp->fk_expensereport;
                $deplig->fk_c_type_fees   = $objp->fk_c_type_fees;
                $deplig->fk_c_exp_tax_cat = $objp->fk_c_exp_tax_cat;
                $deplig->fk_projet        = $objp->fk_project;  // deprecated
                $deplig->fk_project       = $objp->fk_project;
                $deplig->fk_ecm_files     = $objp->fk_ecm_files;

                $deplig->total_ht         = $objp->total_ht;
                $deplig->total_tva        = $objp->total_tva;
                $deplig->total_ttc        = $objp->total_ttc;

                $deplig->type_fees_code     = empty($objp->code_type_fees)?'TF_OTHER':$objp->code_type_fees;
                $deplig->type_fees_libelle  = $objp->libelle_type_fees;
				$deplig->tva_tx			    = $objp->tva_tx;
                $deplig->vatrate            = $objp->tva_tx;
                $deplig->projet_ref         = $objp->ref_projet;
                $deplig->projet_title       = $objp->title_projet;

                $deplig->rang               = $objp->rang;

                $this->lines[$i] = $deplig;

                $i++;
            }
            $this->db->free($resql);
            return 1;
        }
        else
        {
            $this->error=$this->db->lasterror();
            dol_syslog(get_class($this)."::fetch_lines: Error ".$this->error, LOG_ERR);
            return -3;
        }
    }


    /**
     * delete
     *
     * @param   User    $fuser      User that delete
     * @return  int                 <0 if KO, >0 if OK
     */
    public function delete(User $fuser = null)
    {
        global $user,$langs,$conf;

        if (! $rowid) $rowid=$this->id;

        $sql = 'DELETE FROM '.MAIN_DB_PREFIX.$this->table_element_line.' WHERE '.$this->fk_element.' = '.$rowid;
        if ($this->db->query($sql))
        {
            $sql = 'DELETE FROM '.MAIN_DB_PREFIX.$this->table_element.' WHERE rowid = '.$rowid;
            $resql=$this->db->query($sql);
            if ($resql)
            {
                $this->db->commit();
                return 1;
            }
            else
            {
                $this->error=$this->db->error()." sql=".$sql;
                dol_syslog(get_class($this)."::delete ".$this->error, LOG_ERR);
                $this->db->rollback();
                return -6;
            }
        }
        else
        {
            $this->error=$this->db->error()." sql=".$sql;
            dol_syslog(get_class($this)."::delete ".$this->error, LOG_ERR);
            $this->db->rollback();
            return -4;
        }
    }

    /**
     * Set to status validate
     *
     * @param   User    $fuser      User
	 * @param   int     $notrigger  Disable triggers
     * @return  int                 <0 if KO, 0 if nothing done, >0 if OK
     */
    public function setValidate($fuser, $notrigger = 0)
    {
        global $conf,$langs,$user;

		$error = 0;
		$now = dol_now();

        // Protection
        if ($this->statut == self::STATUS_VALIDATED)
        {
            dol_syslog(get_class($this)."::valid action abandonned: already validated", LOG_WARNING);
            return 0;
        }

        $this->date_valid = $now;		// Required for the getNextNum later.

		// Define new ref
        if (! $error && (preg_match('/^[\(]?PROV/i', $this->ref) || empty($this->ref))) // empty should not happened, but when it occurs, the test save life
        {
            $num = $this->getNextNumRef();
        }
        else
		{
            $num = $this->ref;
        }
        if (empty($num) || $num < 0) return -1;

        $this->newref = $num;

		$this->db->begin();

        // Validate
        $sql = "UPDATE ".MAIN_DB_PREFIX.$this->table_element;
        $sql.= " SET ref = '".$num."',";
        $sql.= " fk_statut = ".self::STATUS_VALIDATED.",";
        $sql.= " date_valid='".$this->db->idate($this->date_valid)."',";
        $sql.= " fk_user_valid = ".$user->id;
        $sql.= " WHERE rowid = ".$this->id;

        $resql=$this->db->query($sql);
        if ($resql)
        {
			if (! $error && ! $notrigger)
			{
				// Call trigger
				$result=$this->call_trigger('EXPENSE_REPORT_VALIDATE', $fuser);
				if ($result < 0) {
					$error++;
				}
				// End call triggers
			}

			if (! $error)
			{
			    $this->oldref = $this->ref;

			    // Rename directory if dir was a temporary ref
			    if (preg_match('/^[\(]?PROV/i', $this->ref))
			    {
			    	require_once DOL_DOCUMENT_ROOT.'/core/lib/files.lib.php';

			    	// Now we rename also files into index
			    	$sql = 'UPDATE '.MAIN_DB_PREFIX."ecm_files set filename = CONCAT('".$this->db->escape($this->newref)."', SUBSTR(filename, ".(strlen($this->ref)+1).")), filepath = 'expensereport/".$this->db->escape($this->newref)."'";
			    	$sql.= " WHERE filename LIKE '".$this->db->escape($this->ref)."%' AND filepath = 'expensereport/".$this->db->escape($this->ref)."' and entity = ".$conf->entity;
					$resql = $this->db->query($sql);
					if (! $resql) { $error++; $this->error = $this->db->lasterror(); }

			    	// We rename directory ($this->ref = old ref, $num = new ref) in order not to lose the attachments
					$oldref = dol_sanitizeFileName($this->ref);
					$newref = dol_sanitizeFileName($num);
					$dirsource = $conf->expensereport->dir_output.'/'.$oldref;
					$dirdest = $conf->expensereport->dir_output.'/'.$newref;
					if (! $error && file_exists($dirsource))
					{
					    dol_syslog(get_class($this)."::setValidate() rename dir ".$dirsource." into ".$dirdest);

					    if (@rename($dirsource, $dirdest))
					    {
					        dol_syslog("Rename ok");
					        // Rename docs starting with $oldref with $newref
					        $listoffiles=dol_dir_list($conf->expensereport->dir_output.'/'.$newref, 'files', 1, '^'.preg_quote($oldref, '/'));
					        foreach($listoffiles as $fileentry)
					        {
					        	$dirsource=$fileentry['name'];
					        	$dirdest=preg_replace('/^'.preg_quote($oldref, '/').'/', $newref, $dirsource);
					        	$dirsource=$fileentry['path'].'/'.$dirsource;
					        	$dirdest=$fileentry['path'].'/'.$dirdest;
					        	@rename($dirsource, $dirdest);
					        }
					    }
					}
				}
			}

			// Set new ref and current status
			if (! $error)
			{
			    $this->ref = $num;
			    $this->statut = self::STATUS_VALIDATED;
			}

			if (empty($error))
			{
				$this->db->commit();
				return 1;
			}
			else
			{
				$this->db->rollback();
				$this->error=$this->db->error();
				return -2;
			}
        }
        else
        {
			$this->db->rollback();
            $this->error=$this->db->lasterror();
            return -1;
        }
    }

    // phpcs:disable PEAR.NamingConventions.ValidFunctionName.ScopeNotCamelCaps
    /**
     * set_save_from_refuse
     *
     * @param   User    $fuser      User
     * @return  int                 <0 if KO, >0 if OK
     */
    public function set_save_from_refuse($fuser)
    {
        // phpcs:enable
        global $conf,$langs;

        // Sélection de la date de début de la NDF
        $sql = 'SELECT date_debut';
        $sql.= ' FROM '.MAIN_DB_PREFIX.$this->table_element;
        $sql.= ' WHERE rowid = '.$this->id;

        $result = $this->db->query($sql);

        $objp = $this->db->fetch_object($result);

        $this->date_debut = $this->db->jdate($objp->date_debut);

        if ($this->fk_statut != self::STATUS_VALIDATED)
        {
            $sql = 'UPDATE '.MAIN_DB_PREFIX.$this->table_element;
            $sql.= " SET fk_statut = ".self::STATUS_VALIDATED;
            $sql.= ' WHERE rowid = '.$this->id;

            dol_syslog(get_class($this)."::set_save_from_refuse sql=".$sql, LOG_DEBUG);

            if ($this->db->query($sql))
            {
                return 1;
            }
            else
            {
                $this->error=$this->db->lasterror();
                return -1;
            }
        }
        else
        {
            dol_syslog(get_class($this)."::set_save_from_refuse expensereport already with save status", LOG_WARNING);
        }
    }

    /**
     * Set status to approved
     *
     * @param   User    $fuser      User
	 * @param   int     $notrigger  Disable triggers
     * @return  int                 <0 if KO, 0 if nothing done, >0 if OK
     */
    public function setApproved($fuser, $notrigger = 0)
    {
        $now=dol_now();
        $error = 0;

        // date approval
        $this->date_approve = $now;
<<<<<<< HEAD
        if ($this->fk_statut != 5) {
            $this->db->begin();
=======
        if ($this->fk_statut != self::STATUS_APPROVED)
        {
			$this->db->begin();
>>>>>>> 149d6375

            $sql = 'UPDATE '.MAIN_DB_PREFIX.$this->table_element;
            $sql.= " SET ref = '".$this->db->escape($this->ref)."', fk_statut = ".self::STATUS_APPROVED.", fk_user_approve = ".$fuser->id.",";
            $sql.= " date_approve='".$this->db->idate($this->date_approve)."'";
            $sql.= ' WHERE rowid = '.$this->id;
            if ($this->db->query($sql))
            {
                if (!$notrigger)
				{
					// Call trigger
					$result=$this->call_trigger('EXPENSE_REPORT_APPROVE', $fuser);

					if ($result < 0) {
						$error++;
					}
					// End call triggers
				}

				if (empty($error))
				{
					$this->db->commit();
					return 1;
				}
				else
				{
					$this->db->rollback();
					$this->error=$this->db->error();
					return -2;
				}
            }
            else
            {
				$this->db->rollback();
                $this->error=$this->db->lasterror();
                return -1;
            }
        }
        else
        {
            dol_syslog(get_class($this)."::setApproved expensereport already with approve status", LOG_WARNING);
        }

        return 0;
    }

    /**
     * setDeny
     *
     * @param User      $fuser      User
     * @param string    $details    Details
     * @param int       $notrigger  Disable triggers
     * @return int
     */
    public function setDeny($fuser, $details, $notrigger = 0)
    {
        $now = dol_now();
		$error = 0;

        // date de refus
		if ($this->fk_statut != self::STATUS_REFUSED)
        {
            $sql = 'UPDATE '.MAIN_DB_PREFIX.$this->table_element;
            $sql.= " SET ref = '".$this->db->escape($this->ref)."', fk_statut = ".self::STATUS_REFUSED.", fk_user_refuse = ".$fuser->id.",";
            $sql.= " date_refuse='".$this->db->idate($now)."',";
            $sql.= " detail_refuse='".$this->db->escape($details)."',";
            $sql.= " fk_user_approve = NULL";
            $sql.= ' WHERE rowid = '.$this->id;
            if ($this->db->query($sql))
            {
                $this->fk_statut = 99;
                $this->fk_user_refuse = $fuser->id;
                $this->detail_refuse = $details;
                $this->date_refuse = $now;

				if (!$notrigger)
				{
					// Call trigger
					$result=$this->call_trigger('EXPENSE_REPORT_DENY', $fuser);

					if ($result < 0) {
						$error++;
					}
					// End call triggers
				}

				if (empty($error))
				{
					$this->db->commit();
					return 1;
				}
				else
				{
					$this->db->rollback();
					$this->error=$this->db->error();
					return -2;
				}
            }
            else
            {
				$this->db->rollback();
                $this->error=$this->db->lasterror();
                return -1;
            }
        }
        else
        {
            dol_syslog(get_class($this)."::setDeny expensereport already with refuse status", LOG_WARNING);
        }
    }

    // phpcs:disable PEAR.NamingConventions.ValidFunctionName.ScopeNotCamelCaps
    /**
     * set_unpaid
     *
     * @param   User    $fuser      User
	 * @param   int     $notrigger  Disable triggers
     * @return  int                 <0 if KO, >0 if OK
     */
    public function set_unpaid($fuser, $notrigger = 0)
    {
        // phpcs:enable
		$error = 0;

		if ($this->paid)
        {
			$this->db->begin();

            $sql = 'UPDATE '.MAIN_DB_PREFIX.$this->table_element;
            $sql.= " SET paid = 0, fk_statut = ".self::STATUS_APPROVED;
            $sql.= ' WHERE rowid = '.$this->id;

            dol_syslog(get_class($this)."::set_unpaid sql=".$sql, LOG_DEBUG);

			if ($this->db->query($sql))
			{
				if (!$notrigger)
				{
					// Call trigger
					$result=$this->call_trigger('EXPENSE_REPORT_UNPAID', $fuser);

					if ($result < 0) {
						$error++;
					}
					// End call triggers
				}

				if (empty($error))
				{
					$this->db->commit();
					return 1;
				}
				else
				{
					$this->db->rollback();
					$this->error=$this->db->error();
					return -2;
				}
			}
			else
			{
				$this->db->rollback();
				$this->error=$this->db->error();
				return -1;
			}
        }
        else
        {
            dol_syslog(get_class($this)."::set_unpaid expensereport already with unpaid status", LOG_WARNING);
        }
    }

    // phpcs:disable PEAR.NamingConventions.ValidFunctionName.ScopeNotCamelCaps
    /**
     * set_cancel
     *
     * @param   User    $fuser      User
     * @param   string  $detail     Detail
	 * @param   int     $notrigger  Disable triggers
     * @return  int                 <0 if KO, >0 if OK
     */
    public function set_cancel($fuser, $detail, $notrigger = 0)
    {
        // phpcs:enable
		$error = 0;
        $this->date_cancel = $this->db->idate(gmmktime());
<<<<<<< HEAD
        if ($this->fk_statut != ExpenseReport::STATUS_CANCELED)
=======
        if ($this->fk_statut != self::STATUS_CANCELED)
>>>>>>> 149d6375
        {
			$this->db->begin();

            $sql = 'UPDATE '.MAIN_DB_PREFIX.$this->table_element;
<<<<<<< HEAD
            $sql.= " SET fk_statut = ".ExpenseReport::STATUS_CANCELED.", fk_user_cancel = ".$fuser->id;
=======
            $sql.= " SET fk_statut = ".self::STATUS_CANCELED.", fk_user_cancel = ".$fuser->id;
>>>>>>> 149d6375
            $sql.= ", date_cancel='".$this->db->idate($this->date_cancel)."'";
            $sql.= " ,detail_cancel='".$this->db->escape($detail)."'";
            $sql.= ' WHERE rowid = '.$this->id;

            dol_syslog(get_class($this)."::set_cancel sql=".$sql, LOG_DEBUG);

            if ($this->db->query($sql))
            {
				if (!$notrigger)
				{
					// Call trigger
					$result=$this->call_trigger('EXPENSE_REPORT_CANCEL', $fuser);

					if ($result < 0) {
						$error++;
					}
					// End call triggers
				}

				if (empty($error))
				{
					$this->db->commit();
					return 1;
				}
				else
				{
					$this->db->rollback();
					$this->error=$this->db->error();
					return -2;
				}
            }
            else
            {
				$this->db->rollback();
                $this->error=$this->db->error();
                return -1;
            }
        }
        else
        {
            dol_syslog(get_class($this)."::set_cancel expensereport already with cancel status", LOG_WARNING);
        }
    }

    /**
     * Return next reference of expense report not already used
     *
     * @return    string            free ref
     */
    public function getNextNumRef()
    {
        global $langs, $conf;
        $langs->load("trips");

        if (! empty($conf->global->EXPENSEREPORT_ADDON))
        {
        	$mybool=false;

        	$file = $conf->global->EXPENSEREPORT_ADDON.".php";
			$classname = $conf->global->EXPENSEREPORT_ADDON;

			// Include file with class
			$dirmodels=array_merge(array('/'), (array) $conf->modules_parts['models']);
			foreach ($dirmodels as $reldir)
			{
                $dir = dol_buildpath($reldir."core/modules/expensereport/");

                // Load file with numbering class (if found)
                $mybool|=@include_once $dir.$file;
            }

            if ($mybool === false) {
                dol_print_error('', "Failed to include file ".$file);
                return '';
            }

            $obj = new $classname();
            $numref = $obj->getNextValue($this);

            if ($numref != "")
            {
            	return $numref;
            }
            else
			{
				$this->error=$obj->error;
				$this->errors=$obj->errors;
            	//dol_print_error($this->db,get_class($this)."::getNextNumRef ".$obj->error);
            	return -1;
            }
        }
        else
        {
            $this->error = "Error_EXPENSEREPORT_ADDON_NotDefined";
            return -2;
        }
    }

    /**
     *  Return clicable name (with picto eventually)
     *
     *	@param		int		$withpicto					0=No picto, 1=Include picto into link, 2=Only picto
     *	@param		int		$max						Max length of shown ref
     *	@param		int		$short						1=Return just URL
     *	@param		string	$moretitle					Add more text to title tooltip
     *	@param		int		$notooltip					1=Disable tooltip
     *  @param  	int     $save_lastsearch_value    	-1=Auto, 0=No save of lastsearch_values when clicking, 1=Save lastsearch_values whenclicking
     *	@return		string								String with URL
     */
    public function getNomUrl($withpicto = 0, $max = 0, $short = 0, $moretitle = '', $notooltip = 0, $save_lastsearch_value = -1)
    {
        global $langs, $conf;

        $result='';

        $url = DOL_URL_ROOT.'/expensereport/card.php?id='.$this->id;

        if ($short) return $url;

        $label = '<u>' . $langs->trans("ShowExpenseReport") . '</u>';
        if (! empty($this->ref))
            $label .= '<br><b>' . $langs->trans('Ref') . ':</b> ' . $this->ref;
        if (! empty($this->total_ht))
            $label.= '<br><b>' . $langs->trans('AmountHT') . ':</b> ' . price($this->total_ht, 0, $langs, 0, -1, -1, $conf->currency);
        if (! empty($this->total_tva))
            $label.= '<br><b>' . $langs->trans('VAT') . ':</b> ' . price($this->total_tva, 0, $langs, 0, -1, -1, $conf->currency);
        if (! empty($this->total_ttc))
            $label.= '<br><b>' . $langs->trans('AmountTTC') . ':</b> ' . price($this->total_ttc, 0, $langs, 0, -1, -1, $conf->currency);
        if ($moretitle) $label.=' - '.$moretitle;

        //if ($option != 'nolink')
        //{
        // Add param to save lastsearch_values or not
        	$add_save_lastsearch_values=($save_lastsearch_value == 1 ? 1 : 0);
        	if ($save_lastsearch_value == -1 && preg_match('/list\.php/', $_SERVER["PHP_SELF"])) $add_save_lastsearch_values=1;
        	if ($add_save_lastsearch_values) $url.='&save_lastsearch_values=1';
        //}

        $ref=$this->ref;
        if (empty($ref)) $ref=$this->id;

        $linkclose='';
        if (empty($notooltip))
        {
            if (! empty($conf->global->MAIN_OPTIMIZEFORTEXTBROWSER))
            {
                $label=$langs->trans("ShowExpenseReport");
                $linkclose.=' alt="'.dol_escape_htmltag($label, 1).'"';
            }
            $linkclose.= ' title="'.dol_escape_htmltag($label, 1).'"';
            $linkclose.=' class="classfortooltip"';
        }

        $linkstart = '<a href="'.$url.'"';
        $linkstart.=$linkclose.'>';
        $linkend='</a>';

        $result .= $linkstart;
        if ($withpicto) $result.=img_object(($notooltip?'':$label), $this->picto, ($notooltip?(($withpicto != 2) ? 'class="paddingright"' : ''):'class="'.(($withpicto != 2) ? 'paddingright ' : '').'classfortooltip"'), 0, 0, $notooltip?0:1);
        if ($withpicto != 2) $result.=($max?dol_trunc($ref, $max):$ref);
        $result .= $linkend;

        return $result;
    }

    // phpcs:disable PEAR.NamingConventions.ValidFunctionName.ScopeNotCamelCaps
    /**
     *  Update total of an expense report when you add a line.
     *
     *  @param    string    $ligne_total_ht    Amount without taxes
     *  @param    string    $ligne_total_tva    Amount of all taxes
     *  @return    void
     */
    public function update_totaux_add($ligne_total_ht, $ligne_total_tva)
    {
        // phpcs:enable
        $this->total_ht = $this->total_ht + $ligne_total_ht;
        $this->total_tva = $this->total_tva + $ligne_total_tva;
        $this->total_ttc = $this->total_ht + $this->total_tva;

        $sql = "UPDATE ".MAIN_DB_PREFIX.$this->table_element." SET";
        $sql.= " total_ht = ".$this->total_ht;
        $sql.= " , total_ttc = ".$this->total_ttc;
        $sql.= " , total_tva = ".$this->total_tva;
        $sql.= " WHERE rowid = ".$this->id;

        $result = $this->db->query($sql);
        if ($result):
        return 1;
        else:
        $this->error=$this->db->error();
        return -1;
        endif;
    }

    // phpcs:disable PEAR.NamingConventions.ValidFunctionName.ScopeNotCamelCaps
    /**
     *  Update total of an expense report when you delete a line.
     *
     *  @param    string    $ligne_total_ht    Amount without taxes
     *  @param    string    $ligne_total_tva    Amount of all taxes
     *  @return    void
     */
    public function update_totaux_del($ligne_total_ht, $ligne_total_tva)
    {
        // phpcs:enable
        $this->total_ht = $this->total_ht - $ligne_total_ht;
        $this->total_tva = $this->total_tva - $ligne_total_tva;
        $this->total_ttc = $this->total_ht + $this->total_tva;

        $sql = "UPDATE ".MAIN_DB_PREFIX.$this->table_element." SET";
        $sql.= " total_ht = ".$this->total_ht;
        $sql.= " , total_ttc = ".$this->total_ttc;
        $sql.= " , total_tva = ".$this->total_tva;
        $sql.= " WHERE rowid = ".$this->id;

        $result = $this->db->query($sql);
        if ($result):
        return 1;
        else:
        $this->error=$this->db->error();
        return -1;
        endif;
    }

	/**
	 * addline
	 *
	 * @param    float       $qty                      Qty
	 * @param    double      $up                       Value init
	 * @param    int         $fk_c_type_fees           Type payment
	 * @param    string      $vatrate                  Vat rate (Can be '10' or '10 (ABC)')
	 * @param    string      $date                     Date
	 * @param    string      $comments                 Description
	 * @param    int         $fk_project               Project id
	 * @param    int         $fk_c_exp_tax_cat         Car category id
	 * @param    int         $type                     Type line
	 * @param    int         $fk_ecm_files             Id of ECM file to link to this expensereport line
	 * @return   int                                   <0 if KO, >0 if OK
	 */
    public function addline($qty = 0, $up = 0, $fk_c_type_fees = 0, $vatrate = 0, $date = '', $comments = '', $fk_project = 0, $fk_c_exp_tax_cat = 0, $type = 0, $fk_ecm_files = 0)
	{
		global $conf, $langs, $mysoc;

        dol_syslog(get_class($this)."::addline qty=$qty, up=$up, fk_c_type_fees=$fk_c_type_fees, vatrate=$vatrate, date=$date, fk_project=$fk_project, type=$type, comments=$comments", LOG_DEBUG);

		if ($this->fk_statut == self::STATUS_DRAFT)
		{
			if (empty($qty)) $qty = 0;
			if (empty($fk_c_type_fees) || $fk_c_type_fees < 0) $fk_c_type_fees = 0;
			if (empty($fk_c_exp_tax_cat) || $fk_c_exp_tax_cat < 0) $fk_c_exp_tax_cat = 0;
			if (empty($vatrate) || $vatrate < 0) $vatrate = 0;
			if (empty($date)) $date = '';
			if (empty($fk_project)) $fk_project = 0;

			$qty = price2num($qty);
			if (! preg_match('/\s*\((.*)\)/', $vatrate)) {
				$vatrate = price2num($vatrate);               // $txtva can have format '5.0 (XXX)' or '5'
			}
			$up = price2num($up);

			$this->db->begin();

			$this->line = new ExpenseReportLine($this->db);

			$localtaxes_type=getLocalTaxesFromRate($vatrate, 0, $mysoc, $this->thirdparty);

			$vat_src_code = '';
			if (preg_match('/\s*\((.*)\)/', $vatrate, $reg))
			{
				$vat_src_code = $reg[1];
				$vatrate = preg_replace('/\s*\(.*\)/', '', $vatrate);    // Remove code into vatrate.
			}
			$vatrate = preg_replace('/\*/', '', $vatrate);

			$seller = '';  // seller is unknown

			$tmp = calcul_price_total($qty, $up, 0, $vatrate, 0, 0, 0, 'TTC', 0, $type, $seller, $localtaxes_type);

			$this->line->value_unit = $up;
			$this->line->vat_src_code = $vat_src_code;
			$this->line->vatrate = price2num($vatrate);
			$this->line->total_ttc = $tmp[2];
			$this->line->total_ht = $tmp[0];
			$this->line->total_tva = $tmp[1];

			$this->line->fk_expensereport = $this->id;
			$this->line->qty = $qty;
			$this->line->date = $date;
			$this->line->fk_c_type_fees = $fk_c_type_fees;
			$this->line->fk_c_exp_tax_cat = $fk_c_exp_tax_cat;
			$this->line->comments = $comments;
			$this->line->fk_projet = $fk_project;    // deprecated
			$this->line->fk_project = $fk_project;

			$this->line->fk_ecm_files = $fk_ecm_files;

			$this->applyOffset();
			$this->checkRules($type, $seller);

			$result=$this->line->insert(0, true);
            if ($result > 0)
            {
                $result=$this->update_price();	// This method is designed to add line from user input so total calculation must be done using 'auto' mode.
                if ($result > 0)
                {
                    $this->db->commit();
                    return $this->line->rowid;
                }
                else
                {
                    $this->db->rollback();
                    return -1;
                }
            }
            else
            {
                $this->error=$this->line->error;
                dol_syslog(get_class($this)."::addline error=".$this->error, LOG_ERR);
                $this->db->rollback();
                return -2;
            }
		}
		else
        {
            dol_syslog(get_class($this)."::addline status of expense report must be Draft to allow use of ->addline()", LOG_ERR);
			$this->error = 'ErrorExpenseNotDraft';
            return -3;
        }
	}

	/**
	 * Check constraint of rules and update price if needed
	 *
	 * @param	int		$type		type of line
	 * @param	string	$seller		seller, but actually he is unknown
	 * @return true or false
	 */
	public function checkRules($type = 0, $seller = '')
	{
		global $user,$conf,$db,$langs;

		$langs->load('trips');

		if (empty($conf->global->MAIN_USE_EXPENSE_RULE)) return true; // if don't use rules

		$rulestocheck = ExpenseReportRule::getAllRule($this->line->fk_c_type_fees, $this->line->date, $this->fk_user_author);

		$violation = 0;
		$rule_warning_message_tab = array();

		$current_total_ttc = $this->line->total_ttc;
		$new_current_total_ttc = $this->line->total_ttc;

		// check if one is violated
		foreach ($rulestocheck as $rule)
		{
			if (in_array($rule->code_expense_rules_type, array('EX_DAY', 'EX_MON', 'EX_YEA'))) $amount_to_test = $this->line->getExpAmount($rule, $this->fk_user_author, $rule->code_expense_rules_type);
			else $amount_to_test = $current_total_ttc; // EX_EXP

			$amount_to_test = $amount_to_test - $current_total_ttc + $new_current_total_ttc; // if amount as been modified by a previous rule

			if ($amount_to_test > $rule->amount)
			{
				$violation++;

				if ($rule->restrictive)
				{
					$this->error = 'ExpenseReportConstraintViolationError';
					$this->errors[] = $this->error;

					$new_current_total_ttc -= $amount_to_test - $rule->amount; // ex, entered 16€, limit 12€, subtracts 4€;
					$rule_warning_message_tab[] = $langs->trans('ExpenseReportConstraintViolationError', $rule->id, price($amount_to_test, 0, $langs, 1, -1, -1, $conf->currency), price($rule->amount, 0, $langs, 1, -1, -1, $conf->currency), $langs->trans('by'.$rule->code_expense_rules_type, price($new_current_total_ttc, 0, $langs, 1, -1, -1, $conf->currency)));
				}
				else
				{
					$this->error = 'ExpenseReportConstraintViolationWarning';
					$this->errors[] = $this->error;

					$rule_warning_message_tab[] = $langs->trans('ExpenseReportConstraintViolationWarning', $rule->id, price($amount_to_test, 0, $langs, 1, -1, -1, $conf->currency), price($rule->amount, 0, $langs, 1, -1, -1, $conf->currency), $langs->trans('nolimitby'.$rule->code_expense_rules_type));
				}

				// No break, we sould test if another rule is violated
			}
		}

		$this->line->rule_warning_message = implode('\n', $rule_warning_message_tab);

		if ($violation > 0)
		{
			$tmp = calcul_price_total($this->line->qty, $new_current_total_ttc/$this->line->qty, 0, $this->line->vatrate, 0, 0, 0, 'TTC', 0, $type, $seller);

			$this->line->value_unit = $tmp[5];
			$this->line->total_ttc = $tmp[2];
			$this->line->total_ht = $tmp[0];
			$this->line->total_tva = $tmp[1];

			return false;
		}
		else return true;
	}

	/**
	 * Method to apply the offset if needed
	 *
	 * @return boolean		true=applied, false=not applied
	 */
	public function applyOffset()
	{
		global $conf;

		if (empty($conf->global->MAIN_USE_EXPENSE_IK)) return false;

		$userauthor = new User($this->db);
		if ($userauthor->fetch($this->fk_user_author) <= 0)
		{
			$this->error = 'ErrorCantFetchUser';
			$this->errors[] = 'ErrorCantFetchUser';
			return false;
		}

		$range = ExpenseReportIk::getRangeByUser($userauthor, $this->line->fk_c_exp_tax_cat);

		if (empty($range))
		{
			$this->error = 'ErrorNoRangeAvailable';
			$this->errors[] = 'ErrorNoRangeAvailable';
			return false;
		}

		if (!empty($conf->global->MAIN_EXPENSE_APPLY_ENTIRE_OFFSET)) $ikoffset = $range->ikoffset;
		else $ikoffset = $range->ikoffset / 12; // The amount of offset is a global value for the year

		// Test if ikoffset has been applied for the current month
		if (!$this->offsetAlreadyGiven())
		{
			$new_up = $range->coef + ($ikoffset / $this->line->qty);
			$tmp = calcul_price_total($this->line->qty, $new_up, 0, $this->line->vatrate, 0, 0, 0, 'TTC', 0, $type, $seller);

			$this->line->value_unit = $tmp[5];
			$this->line->total_ttc = $tmp[2];
			$this->line->total_ht = $tmp[0];
			$this->line->total_tva = $tmp[1];

			return true;
		}

		return false;
	}

	/**
	 * If the sql find any rows then the ikoffset is already given (ikoffset is applied at the first expense report line)
	 *
	 * @return bool
	 */
	public function offsetAlreadyGiven()
	{
		$sql = 'SELECT e.rowid FROM '.MAIN_DB_PREFIX.'expensereport e';
		$sql.= ' INNER JOIN '.MAIN_DB_PREFIX.'expensereport_det d ON (e.rowid = d.fk_expensereport)';
		$sql.= ' INNER JOIN '.MAIN_DB_PREFIX.'c_type_fees f ON (d.fk_c_type_fees = f.id AND f.code = "EX_KME")';
		$sql.= ' WHERE e.fk_user_author = '.(int) $this->fk_user_author;
		$sql.= ' AND YEAR(d.date) = "'.dol_print_date($this->line->date, '%Y').'" AND MONTH(d.date) = "'.dol_print_date($this->line->date, '%m').'"';
		if (!empty($this->line->id)) $sql.= ' AND d.rowid <> '.$this->line->id;

		dol_syslog(get_class($this)."::offsetAlreadyGiven sql=".$sql);
		$resql = $this->db->query($sql);
		if ($resql)
		{
			$num = $this->db->num_rows($resql);
			if ($num > 0) return true;
		}
		else
		{
			dol_print_error($this->db);
		}

		return false;
	}

    /**
     * Update an expense report line
     *
     * @param   int         $rowid                  Line to edit
     * @param   int         $type_fees_id           Type payment
     * @param   int         $projet_id              Project id
     * @param   double      $vatrate                Vat rate. Can be '8.5' or '8.5* (8.5NPROM...)'
     * @param   string      $comments               Description
     * @param   float       $qty                    Qty
     * @param   double      $value_unit             Value init
     * @param   int         $date                   Date
     * @param   int         $expensereport_id       Expense report id
     * @param   int         $fk_c_exp_tax_cat       Id of category of car
	 * @param   int         $fk_ecm_files           Id of ECM file to link to this expensereport line
     * @return  int                                 <0 if KO, >0 if OK
     */
    public function updateline($rowid, $type_fees_id, $projet_id, $vatrate, $comments, $qty, $value_unit, $date, $expensereport_id, $fk_c_exp_tax_cat = 0, $fk_ecm_files = 0)
    {
        global $user, $mysoc;

        if ($this->fk_statut==0 || $this->fk_statut==99)
        {
            $this->db->begin();

            $type = 0;      // TODO What if type is service ?

            // We don't know seller and buyer for expense reports
            $seller = $mysoc;
            $buyer = new Societe($this->db);

            $localtaxes_type=getLocalTaxesFromRate($vatrate, 0, $buyer, $seller);

            // Clean vat code
            $vat_src_code='';
            if (preg_match('/\((.*)\)/', $vatrate, $reg))
            {
                $vat_src_code = $reg[1];
                $vatrate = preg_replace('/\s*\(.*\)/', '', $vatrate);    // Remove code into vatrate.
            }
            $vatrate = preg_replace('/\*/', '', $vatrate);

            $tmp = calcul_price_total($qty, $value_unit, 0, $vatrate, 0, 0, 0, 'TTC', 0, $type, $seller, $localtaxes_type);

            // calcul total of line
            //$total_ttc  = price2num($qty*$value_unit, 'MT');

            $tx_tva = $vatrate / 100;
            $tx_tva = $tx_tva + 1;
            $total_ht   = price2num($total_ttc/$tx_tva, 'MT');

            $total_tva = price2num($total_ttc - $total_ht, 'MT');
            // fin calculs

            $this->line = new ExpenseReportLine($this->db);
            $this->line->comments        = $comments;
            $this->line->qty             = $qty;
            $this->line->value_unit      = $value_unit;
            $this->line->date            = $date;

            $this->line->fk_expensereport= $expensereport_id;
            $this->line->fk_c_type_fees  = $type_fees_id;
            $this->line->fk_c_exp_tax_cat  = $fk_c_exp_tax_cat;
            $this->line->fk_projet       = $projet_id;  // deprecated
            $this->line->fk_project      = $projet_id;

            $this->line->vat_src_code = $vat_src_code;
            $this->line->vatrate = price2num($vatrate);
            $this->line->total_ttc = $tmp[2];
            $this->line->total_ht = $tmp[0];
            $this->line->total_tva = $tmp[1];
            $this->line->localtax1_tx = $localtaxes_type[1];
            $this->line->localtax2_tx = $localtaxes_type[3];
            $this->line->localtax1_type = $localtaxes_type[0];
            $this->line->localtax2_type = $localtaxes_type[2];

            $this->line->fk_ecm_files = $fk_ecm_files;

            $this->line->rowid           = $rowid;
            $this->line->id              = $rowid;

            // Select des infos sur le type fees
            $sql = "SELECT c.code as code_type_fees, c.label as libelle_type_fees";
            $sql.= " FROM ".MAIN_DB_PREFIX."c_type_fees as c";
            $sql.= " WHERE c.id = ".$type_fees_id;
            $resql = $this->db->query($sql);
            if ($resql)
            {
                $objp_fees = $this->db->fetch_object($resql);
                $this->line->type_fees_code      = $objp_fees->code_type_fees;
                $this->line->type_fees_libelle   = $objp_fees->libelle_type_fees;
                $this->db->free($resql);
            }

            // Select des informations du projet
            $sql = "SELECT p.ref as ref_projet, p.title as title_projet";
            $sql.= " FROM ".MAIN_DB_PREFIX."projet as p";
            $sql.= " WHERE p.rowid = ".$projet_id;
            $resql = $this->db->query($sql);
            if ($resql) {
            	$objp_projet = $this->db->fetch_object($resql);
            	$this->line->projet_ref          = $objp_projet->ref_projet;
            	$this->line->projet_title        = $objp_projet->title_projet;
            	$this->db->free($resql);
            }

			$this->applyOffset();
			$this->checkRules();

            $result = $this->line->update($user);
            if ($result > 0)
            {
                $this->db->commit();
                return 1;
            }
            else
            {
                $this->error=$this->line->error;
                $this->errors=$this->line->errors;
                $this->db->rollback();
                return -2;
            }
        }
    }

    /**
     * deleteline
     *
     * @param   int     $rowid      Row id
     * @param   User    $fuser      User
     * @return  int                 <0 if KO, >0 if OK
     */
    public function deleteline($rowid, $fuser = '')
    {
        $this->db->begin();

        $sql = 'DELETE FROM '.MAIN_DB_PREFIX.$this->table_element_line;
        $sql.= ' WHERE rowid = '.$rowid;

        dol_syslog(get_class($this)."::deleteline sql=".$sql);
        $result = $this->db->query($sql);
        if (!$result)
        {
            $this->error=$this->db->error();
            dol_syslog(get_class($this)."::deleteline  Error ".$this->error, LOG_ERR);
            $this->db->rollback();
            return -1;
        }

        $this->db->commit();

        return 1;
    }

    // phpcs:disable PEAR.NamingConventions.ValidFunctionName.ScopeNotCamelCaps
    /**
     * periode_existe
     *
     * @param   User       $fuser          User
     * @param   integer    $date_debut     Start date
     * @param   integer    $date_fin       End date
     * @return  int                        <0 if KO, >0 if OK
     */
    public function periode_existe($fuser, $date_debut, $date_fin)
    {
        // phpcs:enable
        $sql = "SELECT rowid, date_debut, date_fin";
        $sql.= " FROM ".MAIN_DB_PREFIX.$this->table_element;
        $sql.= " WHERE fk_user_author = '{$fuser->id}'";

        dol_syslog(get_class($this)."::periode_existe sql=".$sql);
        $result = $this->db->query($sql);
        if ($result) {
            $num_lignes = $this->db->num_rows($result); $i = 0;

            if ($num_lignes>0)
            {
                $date_d_form = $date_debut;
                $date_f_form = $date_fin;

                $existe = false;

                while ($i < $num_lignes)
                {
                    $objp = $this->db->fetch_object($result);

                    $date_d_req = $this->db->jdate($objp->date_debut); // 3
                    $date_f_req = $this->db->jdate($objp->date_fin);      // 4

                    if (!($date_f_form < $date_d_req || $date_d_form > $date_f_req)) $existe = true;

                    $i++;
                }

                if($existe) return 1;
                else return 0;
            }
            else
            {
                return 0;
            }
        }
        else
        {
            $this->error=$this->db->lasterror();
            dol_syslog(get_class($this)."::periode_existe  Error ".$this->error, LOG_ERR);
            return -1;
        }
    }


    // phpcs:disable PEAR.NamingConventions.ValidFunctionName.ScopeNotCamelCaps
    /**
     * Return list of people with permission to validate expense reports.
     * Search for permission "approve expense report"
     *
     * @return  array       Array of user ids
     */
    public function fetch_users_approver_expensereport()
    {
        // phpcs:enable
        $users_validator=array();

        $sql = "SELECT DISTINCT ur.fk_user";
        $sql.= " FROM ".MAIN_DB_PREFIX."user_rights as ur, ".MAIN_DB_PREFIX."rights_def as rd";
        $sql.= " WHERE ur.fk_id = rd.id and rd.module = 'expensereport' AND rd.perms = 'approve'";                                              // Permission 'Approve';
        $sql.= "UNION";
        $sql.= " SELECT DISTINCT ugu.fk_user";
        $sql.= " FROM ".MAIN_DB_PREFIX."usergroup_user as ugu, ".MAIN_DB_PREFIX."usergroup_rights as ur, ".MAIN_DB_PREFIX."rights_def as rd";
        $sql.= " WHERE ugu.fk_usergroup = ur.fk_usergroup AND ur.fk_id = rd.id and rd.module = 'expensereport' AND rd.perms = 'approve'";       // Permission 'Approve';
        //print $sql;

        dol_syslog(get_class($this)."::fetch_users_approver_expensereport sql=".$sql);
        $result = $this->db->query($sql);
        if($result)
        {
            $num_lignes = $this->db->num_rows($result); $i = 0;
            while ($i < $num_lignes)
            {
                $objp = $this->db->fetch_object($result);
                array_push($users_validator, $objp->fk_user);
                $i++;
            }
            return $users_validator;
        }
        else
        {
            $this->error=$this->db->lasterror();
            dol_syslog(get_class($this)."::fetch_users_approver_expensereport  Error ".$this->error, LOG_ERR);
            return -1;
        }
    }

    /**
     *  Create a document onto disk accordign to template module.
     *
     *  @param      string      $modele         Force le mnodele a utiliser ('' to not force)
     *  @param      Translate   $outputlangs    objet lang a utiliser pour traduction
     *  @param      int         $hidedetails    Hide details of lines
     *  @param      int         $hidedesc       Hide description
     *  @param      int         $hideref        Hide ref
     *  @param   null|array  $moreparams     Array to provide more information
     *  @return     int                         0 if KO, 1 if OK
     */
    public function generateDocument($modele, $outputlangs, $hidedetails = 0, $hidedesc = 0, $hideref = 0, $moreparams = null)
    {
        global $conf,$langs;

        $langs->load("trips");

	    if (! dol_strlen($modele)) {

		    $modele = 'standard';

		    if ($this->modelpdf) {
			    $modele = $this->modelpdf;
		    } elseif (! empty($conf->global->EXPENSEREPORT_ADDON_PDF)) {
			    $modele = $conf->global->EXPENSEREPORT_ADDON_PDF;
		    }
	    }

        $modelpath = "core/modules/expensereport/doc/";

        return $this->commonGenerateDocument($modelpath, $modele, $outputlangs, $hidedetails, $hidedesc, $hideref, $moreparams);
    }

    /**
     * List of types
     *
     * @param   int     $active     Active or not
     * @return  array
     */
    public function listOfTypes($active = 1)
    {
        global $langs;
        $ret=array();
        $sql = "SELECT id, code, label";
        $sql.= " FROM ".MAIN_DB_PREFIX."c_type_fees";
        $sql.= " WHERE active = ".$active;
        dol_syslog(get_class($this)."::listOfTypes", LOG_DEBUG);
        $result = $this->db->query($sql);
        if ( $result )
        {
            $num = $this->db->num_rows($result);
            $i=0;
            while ($i < $num)
            {
                $obj = $this->db->fetch_object($result);
                $ret[$obj->code]=(($langs->trans($obj->code)!=$obj->code)?$langs->trans($obj->code):$obj->label);
                $i++;
            }
        }
        else
        {
            dol_print_error($this->db);
        }
        return $ret;
    }

    // phpcs:disable PEAR.NamingConventions.ValidFunctionName.ScopeNotCamelCaps
    /**
     *      Charge indicateurs this->nb pour le tableau de bord
     *
     *      @return     int         <0 if KO, >0 if OK
     */
    public function load_state_board()
    {
        // phpcs:enable
        global $conf;

        $this->nb=array();

        $sql = "SELECT count(ex.rowid) as nb";
        $sql.= " FROM ".MAIN_DB_PREFIX."expensereport as ex";
        $sql.= " WHERE ex.fk_statut > 0";
        $sql.= " AND ex.entity IN (".getEntity('expensereport').")";

        $resql=$this->db->query($sql);
        if ($resql) {
            while ($obj=$this->db->fetch_object($resql)) {
                $this->nb["expensereports"]=$obj->nb;
            }
            $this->db->free($resql);
            return 1;
        }
        else
        {
            dol_print_error($this->db);
            $this->error=$this->db->error();
            return -1;
        }
    }

    // phpcs:disable PEAR.NamingConventions.ValidFunctionName.ScopeNotCamelCaps
    /**
     *      Load indicators for dashboard (this->nbtodo and this->nbtodolate)
     *
     *      @param	User	$user   		Objet user
     *      @param  string  $option         'topay' or 'toapprove'
     *      @return WorkboardResponse|int 	<0 if KO, WorkboardResponse if OK
     */
    public function load_board($user, $option = 'topay')
    {
        // phpcs:enable
        global $conf, $langs;

        if ($user->societe_id) return -1;   // protection pour eviter appel par utilisateur externe

        $now=dol_now();

        $userchildids = $user->getAllChildIds(1);

        $sql = "SELECT ex.rowid, ex.date_valid";
        $sql.= " FROM ".MAIN_DB_PREFIX."expensereport as ex";
        if ($option == 'toapprove') $sql.= " WHERE ex.fk_statut = 2";
        else $sql.= " WHERE ex.fk_statut = 5";
        $sql.= " AND ex.entity IN (".getEntity('expensereport').")";
        $sql.= " AND (ex.fk_user_author IN (".join(',', $userchildids).")";
        $sql.= " OR ex.fk_user_validator IN (".join(',', $userchildids)."))";

        $resql=$this->db->query($sql);
        if ($resql)
        {
	        $langs->load("members");

	        $response = new WorkboardResponse();
	        if ($option == 'toapprove')
	        {
	           $response->warning_delay=$conf->expensereport->approve->warning_delay/60/60/24;
	           $response->label=$langs->trans("ExpenseReportsToApprove");
	           $response->url=DOL_URL_ROOT.'/expensereport/list.php?mainmenu=hrm&amp;statut=2';
	        }
	        else
	        {
	            $response->warning_delay=$conf->expensereport->payment->warning_delay/60/60/24;
	            $response->label=$langs->trans("ExpenseReportsToPay");
	            $response->url=DOL_URL_ROOT.'/expensereport/list.php?mainmenu=hrm&amp;statut=5';
	        }
	        $response->img=img_object('', "trip");

            while ($obj=$this->db->fetch_object($resql))
            {
	            $response->nbtodo++;

	            if ($option == 'toapprove')
	            {
	                if ($this->db->jdate($obj->date_valid) < ($now - $conf->expensereport->approve->warning_delay)) {
	                    $response->nbtodolate++;
	                }
	            }
	            else
	            {
                    if ($this->db->jdate($obj->date_valid) < ($now - $conf->expensereport->payment->warning_delay)) {
    	                $response->nbtodolate++;
                    }
	            }
            }

            return $response;
        }
        else
        {
            dol_print_error($this->db);
            $this->error=$this->db->error();
            return -1;
        }
    }

    /**
     * Return if an expense report is late or not
     *
     * @param  string  $option          'topay' or 'toapprove'
     * @return boolean                  True if late, False if not late
     */
    public function hasDelay($option)
    {
        global $conf;

        //Only valid members
        if ($option == 'toapprove' && $this->status != 2) return false;
        if ($option == 'topay' && $this->status != 5) return false;

        $now = dol_now();
        if ($option == 'toapprove')
        {
            return ($this->datevalid?$this->datevalid:$this->date_valid) < ($now - $conf->expensereport->approve->warning_delay);
        }
        else
            return ($this->datevalid?$this->datevalid:$this->date_valid) < ($now - $conf->expensereport->payment->warning_delay);
    }

    /**
     *	Return if an expensereport was dispatched into bookkeeping
     *
     *	@return     int         <0 if KO, 0=no, 1=yes
     */
    public function getVentilExportCompta()
    {
    	$alreadydispatched = 0;

    	$type = 'expense_report';

    	$sql = " SELECT COUNT(ab.rowid) as nb FROM ".MAIN_DB_PREFIX."accounting_bookkeeping as ab WHERE ab.doc_type='".$type."' AND ab.fk_doc = ".$this->id;
    	$resql = $this->db->query($sql);
    	if ($resql)
    	{
    		$obj = $this->db->fetch_object($resql);
    		if ($obj)
    		{
    			$alreadydispatched = $obj->nb;
    		}
    	}
    	else
    	{
    		$this->error = $this->db->lasterror();
    		return -1;
    	}

    	if ($alreadydispatched)
    	{
    		return 1;
    	}
    	return 0;
    }

	/**
	 * 	Return amount of payments already done
	 *
	 *  @return		int						Amount of payment already done, <0 if KO
	 */
	public function getSumPayments()
	{
		$table='payment_expensereport';
		$field='fk_expensereport';

		$sql = 'SELECT sum(amount) as amount';
		$sql.= ' FROM '.MAIN_DB_PREFIX.$table;
		$sql.= ' WHERE '.$field.' = '.$this->id;

		dol_syslog(get_class($this)."::getSumPayments", LOG_DEBUG);
		$resql=$this->db->query($sql);
		if ($resql)
		{
			$obj = $this->db->fetch_object($resql);
			$this->db->free($resql);
			return $obj->amount;
		}
		else
		{
			$this->error=$this->db->lasterror();
			return -1;
		}
	}
}


/**
 * Class of expense report details lines
 */
class ExpenseReportLine
{
    /**
     * @var DoliDB Database handler.
     */
    public $db;

    /**
	 * @var string Error code (or message)
	 */
	public $error='';

    /**
	 * @var int ID
	 */
	public $rowid;

    public $comments;
    public $qty;
    public $value_unit;
    public $date;

    /**
     * @var int ID
     */
    public $fk_c_type_fees;

    /**
     * @var int ID
     */
    public $fk_c_exp_tax_cat;

    /**
     * @var int ID
     */
    public $fk_projet;

    /**
     * @var int ID
     */
    public $fk_expensereport;

    public $type_fees_code;
    public $type_fees_libelle;

    public $projet_ref;
    public $projet_title;

    public $vatrate;
    public $total_ht;
    public $total_tva;
    public $total_ttc;

    /**
     * @var int ID into llx_ecm_files table to link line to attached file
     */
    public $fk_ecm_files;


    /**
     * Constructor
     *
     * @param DoliDB    $db     Handlet database
     */
    public function __construct($db)
    {
        $this->db= $db;
    }

    /**
     * Fetch record for expense report detailed line
     *
     * @param   int     $rowid      Id of object to load
     * @return  int                 <0 if KO, >0 if OK
     */
    public function fetch($rowid)
    {
        $sql = 'SELECT fde.rowid, fde.fk_expensereport, fde.fk_c_type_fees, fde.fk_c_exp_tax_cat, fde.fk_projet as fk_project, fde.date,';
        $sql.= ' fde.tva_tx as vatrate, fde.vat_src_code, fde.comments, fde.qty, fde.value_unit, fde.total_ht, fde.total_tva, fde.total_ttc, fde.fk_ecm_files,';
        $sql.= ' ctf.code as type_fees_code, ctf.label as type_fees_libelle,';
        $sql.= ' pjt.rowid as projet_id, pjt.title as projet_title, pjt.ref as projet_ref';
        $sql.= ' FROM '.MAIN_DB_PREFIX.'expensereport_det as fde';
        $sql.= ' LEFT JOIN '.MAIN_DB_PREFIX.'c_type_fees as ctf ON fde.fk_c_type_fees=ctf.id';	// Sometimes type of expense report has been removed, so we use a left join here.
        $sql.= ' LEFT JOIN '.MAIN_DB_PREFIX.'projet as pjt ON fde.fk_projet=pjt.rowid';
        $sql.= ' WHERE fde.rowid = '.$rowid;

        $result = $this->db->query($sql);

        if($result)
        {
            $objp = $this->db->fetch_object($result);

            $this->rowid = $objp->rowid;
            $this->id = $objp->rowid;
            $this->ref = $objp->ref;
            $this->fk_expensereport = $objp->fk_expensereport;
            $this->comments = $objp->comments;
            $this->qty = $objp->qty;
            $this->date = $objp->date;
            $this->dates = $this->db->jdate($objp->date);
            $this->value_unit = $objp->value_unit;
            $this->fk_c_type_fees = $objp->fk_c_type_fees;
            $this->fk_c_exp_tax_cat = $objp->fk_c_exp_tax_cat;
            $this->fk_projet = $objp->fk_project;   // deprecated
            $this->fk_project = $objp->fk_project;
            $this->type_fees_code = $objp->type_fees_code;
            $this->type_fees_libelle = $objp->type_fees_libelle;
            $this->projet_ref = $objp->projet_ref;
            $this->projet_title = $objp->projet_title;
            $this->vatrate = $objp->vatrate;
            $this->vat_src_code = $objp->vat_src_code;
            $this->total_ht = $objp->total_ht;
            $this->total_tva = $objp->total_tva;
            $this->total_ttc = $objp->total_ttc;
            $this->fk_ecm_files = $objp->fk_ecm_files;

            $this->db->free($result);
        } else {
            dol_print_error($this->db);
        }
    }

    /**
     * insert
     *
     * @param   int     $notrigger      1=No trigger
     * @param   bool    $fromaddline    false=keep default behavior, true=exclude the update_price() of parent object
     * @return  int                     <0 if KO, >0 if OK
     */
    public function insert($notrigger = 0, $fromaddline = false)
    {
        global $langs, $user, $conf;

        $error=0;

        dol_syslog("ExpenseReportLine::Insert rang=".$this->rang, LOG_DEBUG);

        // Clean parameters
        $this->comments=trim($this->comments);
        if (!$this->value_unit_HT) $this->value_unit_HT=0;
        $this->qty = price2num($this->qty);
        $this->vatrate = price2num($this->vatrate);
		if (empty($this->fk_c_exp_tax_cat)) $this->fk_c_exp_tax_cat = 0;

        $this->db->begin();

        $sql = 'INSERT INTO '.MAIN_DB_PREFIX.'expensereport_det';
        $sql.= ' (fk_expensereport, fk_c_type_fees, fk_projet,';
        $sql.= ' tva_tx, vat_src_code, comments, qty, value_unit, total_ht, total_tva, total_ttc, date, rule_warning_message, fk_c_exp_tax_cat, fk_ecm_files)';
        $sql.= " VALUES (".$this->db->escape($this->fk_expensereport).",";
        $sql.= " ".$this->db->escape($this->fk_c_type_fees).",";
        $sql.= " ".$this->db->escape($this->fk_project>0?$this->fk_project:($this->fk_projet>0?$this->fk_projet:'null')).",";
        $sql.= " ".$this->db->escape($this->vatrate).",";
        $sql.= " '".$this->db->escape($this->vat_src_code)."',";
        $sql.= " '".$this->db->escape($this->comments)."',";
        $sql.= " ".$this->db->escape($this->qty).",";
        $sql.= " ".$this->db->escape($this->value_unit).",";
        $sql.= " ".$this->db->escape($this->total_ht).",";
        $sql.= " ".$this->db->escape($this->total_tva).",";
        $sql.= " ".$this->db->escape($this->total_ttc).",";
        $sql.= "'".$this->db->idate($this->date)."',";
		$sql.= " '".$this->db->escape($this->rule_warning_message)."',";
		$sql.= " ".$this->db->escape($this->fk_c_exp_tax_cat).",";
		$sql.= " ".($this->fk_ecm_files > 0 ? $this->fk_ecm_files : 'null');
        $sql.= ")";

        $resql=$this->db->query($sql);
        if ($resql)
        {
            $this->rowid=$this->db->last_insert_id(MAIN_DB_PREFIX.'expensereport_det');

			if (! $fromaddline)
			{
				$tmpparent=new ExpenseReport($this->db);
				$tmpparent->fetch($this->fk_expensereport);
				$result = $tmpparent->update_price();
				if ($result < 0)
				{
					$error++;
					$this->error = $tmpparent->error;
					$this->errors = $tmpparent->errors;
				}
			}
        }
		else
		{
			$error++;
		}

        if (! $error)
        {
            $this->db->commit();
            return $this->rowid;
        }
        else
        {
            $this->error=$this->db->lasterror();
            dol_syslog("ExpenseReportLine::insert Error ".$this->error, LOG_ERR);
            $this->db->rollback();
            return -2;
        }
    }

	/**
	 * Function to get total amount in expense reports for a same rule
	 *
	 * @param  ExpenseReportRule $rule		object rule to check
	 * @param  int				 $fk_user	user author id
	 * @param  string			 $mode		day|EX_DAY / month|EX_MON / year|EX_YEA to get amount
	 * @return float                        Amount
	 */
	public function getExpAmount(ExpenseReportRule $rule, $fk_user, $mode = 'day')
	{
		$amount = 0;

		$sql = 'SELECT SUM(d.total_ttc) as total_amount';
		$sql .= ' FROM '.MAIN_DB_PREFIX.'expensereport_det d';
		$sql .= ' INNER JOIN '.MAIN_DB_PREFIX.'expensereport e ON (d.fk_expensereport = e.rowid)';
		$sql .= ' WHERE e.fk_user_author = '.$fk_user;
		if (!empty($this->id)) $sql.= ' AND d.rowid <> '.$this->id;
		$sql .= ' AND d.fk_c_type_fees = '.$rule->fk_c_type_fees;
		if ($mode == 'day' || $mode == 'EX_DAY') $sql .= ' AND d.date = \''.dol_print_date($this->date, '%Y-%m-%d').'\'';
		elseif ($mode == 'mon' || $mode == 'EX_MON') $sql .= ' AND DATE_FORMAT(d.date, \'%Y-%m\') = \''.dol_print_date($this->date, '%Y-%m').'\'';    // @TODO DATE_FORMAT is forbidden
		elseif ($mode == 'year' || $mode == 'EX_YEA') $sql .= ' AND DATE_FORMAT(d.date, \'%Y\') = \''.dol_print_date($this->date, '%Y').'\'';         // @TODO DATE_FORMAT is forbidden

		dol_syslog('ExpenseReportLine::getExpAmount');

		$resql = $this->db->query($sql);
		if ($resql)
		{
			$num = $this->db->num_rows($resql);
			if ($num > 0)
			{
				$obj = $this->db->fetch_object($resql);
				$amount = (double) $obj->total_amount;
			}
		}
		else
		{
			dol_print_error($this->db);
		}

		return $amount + $this->total_ttc;
	}

    /**
     * Update line
     *
     * @param   User    $user      User
     * @return  int                <0 if KO, >0 if OK
     */
    public function update(User $user)
    {
        global $langs,$conf;

        $error=0;

        // Clean parameters
        $this->comments=trim($this->comments);
        $this->vatrate = price2num($this->vatrate);
        $this->value_unit = price2num($this->value_unit);
		if (empty($this->fk_c_exp_tax_cat)) $this->fk_c_exp_tax_cat = 0;

        $this->db->begin();

        // Update line in database
        $sql = "UPDATE ".MAIN_DB_PREFIX."expensereport_det SET";
        $sql.= " comments='".$this->db->escape($this->comments)."'";
        $sql.= ",value_unit=".$this->db->escape($this->value_unit);
        $sql.= ",qty=".$this->db->escape($this->qty);
        $sql.= ",date='".$this->db->idate($this->date)."'";
        $sql.= ",total_ht=".$this->db->escape($this->total_ht)."";
        $sql.= ",total_tva=".$this->db->escape($this->total_tva)."";
        $sql.= ",total_ttc=".$this->db->escape($this->total_ttc)."";
        $sql.= ",tva_tx=".$this->db->escape($this->vatrate);
		$sql.= ",vat_src_code='".$this->db->escape($this->vat_src_code)."'";
        $sql.= ",rule_warning_message='".$this->db->escape($this->rule_warning_message)."'";
		$sql.= ",fk_c_exp_tax_cat=".$this->db->escape($this->fk_c_exp_tax_cat);
		$sql.= ",fk_ecm_files=".($this->fk_ecm_files > 0 ? $this->fk_ecm_files : 'null');
		if ($this->fk_c_type_fees) $sql.= ",fk_c_type_fees=".$this->db->escape($this->fk_c_type_fees);
        else $sql.= ",fk_c_type_fees=null";
        if ($this->fk_project > 0) $sql.= ",fk_projet=".$this->db->escape($this->fk_project);
        else $sql.= ",fk_projet=null";
        $sql.= " WHERE rowid = ".$this->db->escape($this->rowid);

        dol_syslog("ExpenseReportLine::update sql=".$sql);

        $resql=$this->db->query($sql);
        if ($resql)
        {
            $tmpparent=new ExpenseReport($this->db);
            $result = $tmpparent->fetch($this->fk_expensereport);
            if ($result > 0)
            {
                $result = $tmpparent->update_price();
                if ($result < 0)
                {
                    $error++;
                    $this->error = $tmpparent->error;
                    $this->errors = $tmpparent->errors;
                }
            }
            else
            {
                $error++;
                $this->error = $tmpparent->error;
                $this->errors = $tmpparent->errors;
            }
        }
        else
        {
            $error++;
            dol_print_error($this->db);
        }

        if (! $error)
        {
            $this->db->commit();
            return 1;
        }
        else
        {
            $this->error=$this->db->lasterror();
            dol_syslog("ExpenseReportLine::update Error ".$this->error, LOG_ERR);
            $this->db->rollback();
            return -2;
        }
    }
}


/**
 *    Retourne la liste deroulante des differents etats d'une note de frais.
 *    Les valeurs de la liste sont les id de la table c_expensereport_statuts
 *
 *    @param    int     $selected       preselect status
 *    @param    string  $htmlname       Name of HTML select
 *    @param    int     $useempty       1=Add empty line
 *    @param    int     $useshortlabel  Use short labels
 *    @return   string                  HTML select with status
 */
function select_expensereport_statut($selected = '', $htmlname = 'fk_statut', $useempty = 1, $useshortlabel = 0)
{
    global $db, $langs;

    $tmpep=new ExpenseReport($db);

    print '<select class="flat" name="'.$htmlname.'">';
    if ($useempty) print '<option value="-1">&nbsp;</option>';
    $arrayoflabels=$tmpep->statuts;
    if ($useshortlabel) $arrayoflabels=$tmpep->statuts_short;
    foreach ($arrayoflabels as $key => $val)
    {
        if ($selected != '' && $selected == $key)
        {
            print '<option value="'.$key.'" selected>';
        }
        else
        {
            print '<option value="'.$key.'">';
        }
        print $langs->trans($val);
        print '</option>';
    }
    print '</select>';
}

/**
 *  Return list of types of notes with select value = id
 *
 *  @param      int     $selected       Preselected type
 *  @param      string  $htmlname       Name of field in form
 *  @param      int     $showempty      Add an empty field
 *  @param      int     $active         1=Active only, 0=Unactive only, -1=All
 *  @return     string                  Select html
 */
function select_type_fees_id($selected = '', $htmlname = 'type', $showempty = 0, $active = 1)
{
    global $db,$langs,$user;
    $langs->load("trips");

    print '<select class="flat" name="'.$htmlname.'">';
    if ($showempty)
    {
        print '<option value="-1"';
        if ($selected == -1) print ' selected';
        print '>&nbsp;</option>';
    }

    $sql = "SELECT c.id, c.code, c.label as type FROM ".MAIN_DB_PREFIX."c_type_fees as c";
    if ($active >= 0) $sql.= " WHERE c.active = ".$active;
    $sql.= " ORDER BY c.label ASC";
    $resql=$db->query($sql);
    if ($resql)
    {
        $num = $db->num_rows($resql);
        $i = 0;

        while ($i < $num)
        {
            $obj = $db->fetch_object($resql);
            print '<option value="'.$obj->id.'"';
            if ($obj->code == $selected || $obj->id == $selected) print ' selected';
            print '>';
            if ($obj->code != $langs->trans($obj->code)) print $langs->trans($obj->code);
            else print $langs->trans($obj->type);
            $i++;
        }
    }
    print '</select>';
}<|MERGE_RESOLUTION|>--- conflicted
+++ resolved
@@ -1272,14 +1272,9 @@
 
         // date approval
         $this->date_approve = $now;
-<<<<<<< HEAD
-        if ($this->fk_statut != 5) {
-            $this->db->begin();
-=======
         if ($this->fk_statut != self::STATUS_APPROVED)
         {
 			$this->db->begin();
->>>>>>> 149d6375
 
             $sql = 'UPDATE '.MAIN_DB_PREFIX.$this->table_element;
             $sql.= " SET ref = '".$this->db->escape($this->ref)."', fk_statut = ".self::STATUS_APPROVED.", fk_user_approve = ".$fuser->id.",";
@@ -1465,20 +1460,12 @@
         // phpcs:enable
 		$error = 0;
         $this->date_cancel = $this->db->idate(gmmktime());
-<<<<<<< HEAD
-        if ($this->fk_statut != ExpenseReport::STATUS_CANCELED)
-=======
         if ($this->fk_statut != self::STATUS_CANCELED)
->>>>>>> 149d6375
         {
 			$this->db->begin();
 
             $sql = 'UPDATE '.MAIN_DB_PREFIX.$this->table_element;
-<<<<<<< HEAD
-            $sql.= " SET fk_statut = ".ExpenseReport::STATUS_CANCELED.", fk_user_cancel = ".$fuser->id;
-=======
             $sql.= " SET fk_statut = ".self::STATUS_CANCELED.", fk_user_cancel = ".$fuser->id;
->>>>>>> 149d6375
             $sql.= ", date_cancel='".$this->db->idate($this->date_cancel)."'";
             $sql.= " ,detail_cancel='".$this->db->escape($detail)."'";
             $sql.= ' WHERE rowid = '.$this->id;
