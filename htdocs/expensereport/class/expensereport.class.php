--- conflicted
+++ resolved
@@ -1136,10 +1136,6 @@
 			{
 				// Call trigger
 				$result=$this->call_trigger('EXPENSE_REPORT_VALIDATE', $fuser);
-<<<<<<< HEAD
-
-=======
->>>>>>> 471a947e
 				if ($result < 0) {
 					$error++;
 				}
