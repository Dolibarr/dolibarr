--- conflicted
+++ resolved
@@ -2214,40 +2214,20 @@
 				$date_d_form = $date_debut;
 				$date_f_form = $date_fin;
 
-<<<<<<< HEAD
-				while ($i < $num_rows)
-				{
-=======
-				$existe = false;
-
 				while ($i < $num_rows) {
->>>>>>> c84fc06e
 					$objp = $this->db->fetch_object($result);
 
 					$date_d_req = $this->db->jdate($objp->date_debut); // 3
 					$date_f_req = $this->db->jdate($objp->date_fin); // 4
 
 					if (!($date_f_form < $date_d_req || $date_d_form > $date_f_req)) {
-<<<<<<< HEAD
-                        return $return_id ? $objp->rowid : 1;
-                    }
-=======
-						$existe = true;
+						return $return_id ? $objp->rowid : 1;
 					}
->>>>>>> c84fc06e
 
 					$i++;
 				}
 
-<<<<<<< HEAD
-                return 0;
-=======
-				if ($existe) {
-					return 1;
-				} else {
-					return 0;
-				}
->>>>>>> c84fc06e
+				return 0;
 			} else {
 				return 0;
 			}
