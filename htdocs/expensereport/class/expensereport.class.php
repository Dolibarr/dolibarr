<?php
/* Copyright (C) 2011 		Dimitri Mouillard   	<dmouillard@teclib.com>
 * Copyright (C) 2015 		Laurent Destailleur 	<eldy@users.sourceforge.net>
 * Copyright (C) 2015 		Alexandre Spangaro  	<aspangaro@open-dsi.fr>
 * Copyright (C) 2018       Nicolas ZABOURI         <info@inovea-conseil.com>
 * Copyright (c) 2018-2024  Frédéric France         <frederic.france@free.fr>
 * Copyright (C) 2016-2020 	Ferran Marcet       	<fmarcet@2byte.es>
 * Copyright (C) 2024		MDW							<mdeweerd@users.noreply.github.com>
 * Copyright (C) 2024       Frédéric France             <frederic.france@free.fr>
 *
 * This program is free software; you can redistribute it and/or modify
 * it under the terms of the GNU General Public License as published by
 * the Free Software Foundation; either version 3 of the License, or
 * (at your option) any later version.
 *
 * This program is distributed in the hope that it will be useful,
 * but WITHOUT ANY WARRANTY; without even the implied warranty of
 * MERCHANTABILITY or FITNESS FOR A PARTICULAR PURPOSE.  See the
 * GNU General Public License for more details.
 *
 * You should have received a copy of the GNU General Public License
 * along with this program. If not, see <https://www.gnu.org/licenses/>.
 */

/**
 *       \file       htdocs/expensereport/class/expensereport.class.php
 *       \ingroup    expensereport
 *       \brief      File to manage Expense Reports
 */
require_once DOL_DOCUMENT_ROOT.'/core/class/commonobject.class.php';
<<<<<<< HEAD
require_once DOL_DOCUMENT_ROOT.'/core/class/commonobjectline.class.php';
=======
require_once DOL_DOCUMENT_ROOT.'/expensereport/class/expensereportline.class.php';
>>>>>>> cc80841a
require_once DOL_DOCUMENT_ROOT.'/expensereport/class/expensereport_ik.class.php';
require_once DOL_DOCUMENT_ROOT.'/expensereport/class/expensereport_rule.class.php';


/**
 * Class to manage Trips and Expenses
 */
class ExpenseReport extends CommonObject
{
	/**
	 * @var string ID to identify managed object
	 */
	public $element = 'expensereport';

	/**
	 * @var string Name of table without prefix where object is stored
	 */
	public $table_element = 'expensereport';

	/**
	 * @var string table element line name
	 */
	public $table_element_line = 'expensereport_det';

	/**
	 * @var string Fieldname with ID of parent key if this field has a parent
	 */
	public $fk_element = 'fk_expensereport';

	/**
	 * @var string String with name of icon for myobject. Must be the part after the 'object_' into object_myobject.png
	 */
	public $picto = 'trip';

	/**
	 * @var ExpenseReportLine[] array of expensereport lines
	 */
	public $lines = array();

	/**
	 * @var ExpenseReportLine expensereport lines
	 */
	public $line;

	/**
	 * @var int|string
	 */
	public $date_debut;

	/**
	 * @var int|string
	 */
	public $date_fin;

	/**
	 * @var int|string
	 */
	public $date_approbation;

	/**
	 * @var int ID
	 */
	public $fk_user;

	/**
	 * @var int ID
	 */
	public $user_approve_id;

	/**
	 * 0=draft, 2=validated (attente approb), 4=canceled, 5=approved, 6=paid, 99=denied
	 *
	 * @var int		Status
	 */
	public $status;

	/**
	 * 0=draft, 2=validated (attente approb), 4=canceled, 5=approved, 6=paid, 99=denied
	 *
	 * @var int		Status
	 * @deprecated
	 */
	public $fk_statut;

	/**
	 * @var int ID
	 */
	public $fk_c_paiement;

	/**
	 * @var int ID
	 */
	public $modepaymentid;

	public $paid;

	// Paiement
	/**
	 * @var string Firstname Lastname
	 */
	public $user_paid_infos;

	/**
	 * @var string Firstname Lastname
	 */
	public $user_author_infos;

	/**
	 * @var string Firstname Lastname
	 */
	public $user_validator_infos;

	public $rule_warning_message;

	// ACTIONS

	// Create
	/**
	 * @var int|string
	 */
	public $date_create;

	/**
	 * @var int ID of user creator
	 */
	public $fk_user_creat;

	/**
	 * @var int ID of user who reclaim expense report
	 */
	public $fk_user_author; // Note fk_user_author is not the 'author' but the guy the expense report is for.

	// Update
	/**
	 * @var int|string
	 */
	public $date_modif;

	/**
	 * @var int ID
	 */
	public $fk_user_modif;

	// Refus
	/**
	 * @var int|string
	 */
	public $date_refuse;

	/**
	 * @var string
	 */
	public $detail_refuse;

	/**
	 * @var int ID
	 */
	public $fk_user_refuse;

	// Annulation
	/**
	 * @var int|string
	 */
	public $date_cancel;

	/**
	 * @var string
	 */
	public $detail_cancel;

	/**
	 * @var int ID of user who cancel expense report
	 */
	public $fk_user_cancel;

	/**
	 * @var int User that is defined to approve
	 */
	public $fk_user_validator;

	/**
	 * Validation date
	 * @var int
	 * @deprecated
	 * @see $date_valid
	 */
	public $datevalid;
<<<<<<< HEAD

	/**
	 * Validation date
	 * @var int
	 */
	public $date_valid;

	/**
=======

	/**
	 * Validation date
	 * @var int
	 */
	public $date_valid;

	/**
>>>>>>> cc80841a
	 * @var int ID of User making validation
	 */
	public $fk_user_valid;

	/**
	 * @var string Firstname Lastname
	 */
	public $user_valid_infos;

	// Approve
	/**
	 * @var int|string
	 */
	public $date_approve;

	/**
	 * @var int ID User that has approved
	 */
	public $fk_user_approve;

	public $localtax1;	// for backward compatibility (real field should be total_localtax1 defined into CommonObject)
	public $localtax2;	// for backward compatibility (real field should be total_localtax2 defined into CommonObject)

	/**
	 * Draft status
	 */
	const STATUS_DRAFT = 0;

	/**
	 * Validated (need to be paid)
	 */
	const STATUS_VALIDATED = 2;

	/**
	 * Classified canceled
	 */
	const STATUS_CANCELED = 4;

	/**
	 * Classified approved
	 */
	const STATUS_APPROVED = 5;

	/**
	 * Classified paid.
	 */
	const STATUS_CLOSED = 6;

	/**
	 * Classified refused
	 */
	const STATUS_REFUSED = 99;

	public $fields = array(
		'rowid' => array('type' => 'integer', 'label' => 'ID', 'enabled' => 1, 'visible' => -1, 'notnull' => 1, 'position' => 10),
		'ref' => array('type' => 'varchar(50)', 'label' => 'Ref', 'enabled' => 1, 'visible' => -1, 'notnull' => 1, 'showoncombobox' => 1, 'position' => 15),
		'entity' => array('type' => 'integer', 'label' => 'Entity', 'default' => '1', 'enabled' => 1, 'visible' => -2, 'notnull' => 1, 'position' => 20),
		'ref_number_int' => array('type' => 'integer', 'label' => 'Ref number int', 'enabled' => 1, 'visible' => -1, 'position' => 25),
		'ref_ext' => array('type' => 'integer', 'label' => 'Ref ext', 'enabled' => 1, 'visible' => -1, 'position' => 30),
		'total_ht' => array('type' => 'double(24,8)', 'label' => 'Total ht', 'enabled' => 1, 'visible' => -1, 'position' => 35),
		'total_tva' => array('type' => 'double(24,8)', 'label' => 'Total tva', 'enabled' => 1, 'visible' => -1, 'position' => 40),
		'localtax1' => array('type' => 'double(24,8)', 'label' => 'Localtax1', 'enabled' => 1, 'visible' => -1, 'position' => 45),
		'localtax2' => array('type' => 'double(24,8)', 'label' => 'Localtax2', 'enabled' => 1, 'visible' => -1, 'position' => 50),
		'total_ttc' => array('type' => 'double(24,8)', 'label' => 'Total ttc', 'enabled' => 1, 'visible' => -1, 'position' => 55),
		'date_debut' => array('type' => 'date', 'label' => 'Date debut', 'enabled' => 1, 'visible' => -1, 'notnull' => 1, 'position' => 60),
		'date_fin' => array('type' => 'date', 'label' => 'Date fin', 'enabled' => 1, 'visible' => -1, 'notnull' => 1, 'position' => 65),
		'date_valid' => array('type' => 'datetime', 'label' => 'Date valid', 'enabled' => 1, 'visible' => -1, 'position' => 75),
		'date_approve' => array('type' => 'datetime', 'label' => 'Date approve', 'enabled' => 1, 'visible' => -1, 'position' => 80),
		'date_refuse' => array('type' => 'datetime', 'label' => 'Date refuse', 'enabled' => 1, 'visible' => -1, 'position' => 85),
		'date_cancel' => array('type' => 'datetime', 'label' => 'Date cancel', 'enabled' => 1, 'visible' => -1, 'position' => 90),
		'fk_user_author' => array('type' => 'integer', 'label' => 'Fk user author', 'enabled' => 1, 'visible' => -1, 'notnull' => 1, 'position' => 100),
		'fk_user_modif' => array('type' => 'integer', 'label' => 'Fk user modif', 'enabled' => 1, 'visible' => -1, 'position' => 105),
		'fk_user_valid' => array('type' => 'integer', 'label' => 'Fk user valid', 'enabled' => 1, 'visible' => -1, 'position' => 110),
		'fk_user_validator' => array('type' => 'integer', 'label' => 'Fk user validator', 'enabled' => 1, 'visible' => -1, 'position' => 115),
		'fk_user_approve' => array('type' => 'integer', 'label' => 'Fk user approve', 'enabled' => 1, 'visible' => -1, 'position' => 120),
		'fk_user_refuse' => array('type' => 'integer', 'label' => 'Fk user refuse', 'enabled' => 1, 'visible' => -1, 'position' => 125),
		'fk_user_cancel' => array('type' => 'integer', 'label' => 'Fk user cancel', 'enabled' => 1, 'visible' => -1, 'position' => 130),
		'fk_c_paiement' => array('type' => 'integer', 'label' => 'Fk c paiement', 'enabled' => 1, 'visible' => -1, 'position' => 140),
		'paid' => array('type' => 'integer', 'label' => 'Paid', 'enabled' => 1, 'visible' => -1, 'notnull' => 1, 'position' => 145),
		'note_public' => array('type' => 'html', 'label' => 'Note public', 'enabled' => 1, 'visible' => 0, 'position' => 150),
		'note_private' => array('type' => 'html', 'label' => 'Note private', 'enabled' => 1, 'visible' => 0, 'position' => 155),
		'detail_refuse' => array('type' => 'varchar(255)', 'label' => 'Detail refuse', 'enabled' => 1, 'visible' => -1, 'position' => 160),
		'detail_cancel' => array('type' => 'varchar(255)', 'label' => 'Detail cancel', 'enabled' => 1, 'visible' => -1, 'position' => 165),
		'integration_compta' => array('type' => 'integer', 'label' => 'Integration compta', 'enabled' => 1, 'visible' => -1, 'position' => 170),
		'fk_bank_account' => array('type' => 'integer', 'label' => 'Fk bank account', 'enabled' => 1, 'visible' => -1, 'position' => 175),
		'fk_multicurrency' => array('type' => 'integer', 'label' => 'Fk multicurrency', 'enabled' => 1, 'visible' => -1, 'position' => 185),
		'multicurrency_code' => array('type' => 'varchar(255)', 'label' => 'Multicurrency code', 'enabled' => 1, 'visible' => -1, 'position' => 190),
		'multicurrency_tx' => array('type' => 'double(24,8)', 'label' => 'Multicurrency tx', 'enabled' => 1, 'visible' => -1, 'position' => 195),
		'multicurrency_total_ht' => array('type' => 'double(24,8)', 'label' => 'Multicurrency total ht', 'enabled' => 1, 'visible' => -1, 'position' => 200),
		'multicurrency_total_tva' => array('type' => 'double(24,8)', 'label' => 'Multicurrency total tva', 'enabled' => 1, 'visible' => -1, 'position' => 205),
		'multicurrency_total_ttc' => array('type' => 'double(24,8)', 'label' => 'Multicurrency total ttc', 'enabled' => 1, 'visible' => -1, 'position' => 210),
		'extraparams' => array('type' => 'varchar(255)', 'label' => 'Extraparams', 'enabled' => 1, 'visible' => -1, 'position' => 220),
		'date_create' => array('type' => 'datetime', 'label' => 'Date create', 'enabled' => 1, 'visible' => -1, 'notnull' => 1, 'position' => 300),
		'tms' => array('type' => 'timestamp', 'label' => 'Tms', 'enabled' => 1, 'visible' => -1, 'notnull' => 1, 'position' => 305),
		'import_key' => array('type' => 'varchar(14)', 'label' => 'ImportId', 'enabled' => 1, 'visible' => -1, 'position' => 1000),
		'model_pdf' => array('type' => 'varchar(255)', 'label' => 'Model pdf', 'enabled' => 1, 'visible' => 0, 'position' => 1010),
		'fk_statut' => array('type' => 'integer', 'label' => 'Fk statut', 'enabled' => 1, 'visible' => -1, 'notnull' => 1, 'position' => 500),
	);

	/**
	 *  Constructor
	 *
	 *  @param  DoliDB  $db     Handler access base de donnees
	 */
	public function __construct($db)
	{
		$this->db = $db;
		$this->total_ht = 0;
		$this->total_ttc = 0;
		$this->total_tva = 0;
		$this->total_localtax1 = 0;
		$this->total_localtax2 = 0;
		$this->localtax1 = 0;	// For backward compatibility
		$this->localtax2 = 0;	// For backward compatibility
		$this->modepaymentid = 0;

		// List of language codes for status
		$this->labelStatusShort = array(0 => 'Draft', 2 => 'Validated', 4 => 'Canceled', 5 => 'Approved', 6 => 'Paid', 99 => 'Refused');
		$this->labelStatus = array(0 => 'Draft', 2 => 'ValidatedWaitingApproval', 4 => 'Canceled', 5 => 'Approved', 6 => 'Paid', 99 => 'Refused');
	}

	/**
	 * Create object in database
	 *
	 * @param   User    $user   User that create
	 * @param   int     $notrigger   Disable triggers
	 * @return  int             Return integer <0 if KO, >0 if OK
	 */
	public function create($user, $notrigger = 0)
	{
		global $conf, $langs;

		$now = dol_now();

		$error = 0;

		// Check parameters
		if (empty($this->date_debut) || empty($this->date_fin)) {
			$this->error = $langs->trans('ErrorFieldRequired', $langs->transnoentitiesnoconv('Date'));
			return -1;
		}

		$fuserid = $this->fk_user_author; // Note fk_user_author is not the 'author' but the guy the expense report is for.
		if (empty($fuserid)) {
			$fuserid = $user->id;
		}

		$this->db->begin();

		$sql = "INSERT INTO ".MAIN_DB_PREFIX.$this->table_element." (";
		$sql .= "ref";
		$sql .= ",total_ht";
		$sql .= ",total_ttc";
		$sql .= ",total_tva";
		$sql .= ",date_debut";
		$sql .= ",date_fin";
		$sql .= ",date_create";
		$sql .= ",fk_user_creat";
		$sql .= ",fk_user_author";
		$sql .= ",fk_user_validator";
		$sql .= ",fk_user_approve";
		$sql .= ",fk_user_modif";
		$sql .= ",fk_statut";
		$sql .= ",fk_c_paiement";
		$sql .= ",paid";
		$sql .= ",note_public";
		$sql .= ",note_private";
		$sql .= ",entity";
		$sql .= ") VALUES(";
		$sql .= "'(PROV)'";
		$sql .= ", ".price2num($this->total_ht, 'MT');
		$sql .= ", ".price2num($this->total_ttc, 'MT');
		$sql .= ", ".price2num($this->total_tva, 'MT');
		$sql .= ", '".$this->db->idate($this->date_debut)."'";
		$sql .= ", '".$this->db->idate($this->date_fin)."'";
		$sql .= ", '".$this->db->idate($now)."'";
		$sql .= ", ".((int) $user->id);
		$sql .= ", ".((int) $fuserid);
		$sql .= ", ".($this->fk_user_validator > 0 ? ((int) $this->fk_user_validator) : "null");
		$sql .= ", ".($this->fk_user_approve > 0 ? ((int) $this->fk_user_approve) : "null");
		$sql .= ", ".($this->fk_user_modif > 0 ? ((int) $this->fk_user_modif) : "null");
		$sql .= ", ".($this->fk_statut > 1 ? ((int) $this->fk_statut) : 0);
		$sql .= ", ".($this->modepaymentid ? ((int) $this->modepaymentid) : "null");
		$sql .= ", 0";
		$sql .= ", ".($this->note_public ? "'".$this->db->escape($this->note_public)."'" : "null");
		$sql .= ", ".($this->note_private ? "'".$this->db->escape($this->note_private)."'" : "null");
		$sql .= ", ".((int) $conf->entity);
		$sql .= ")";

		$result = $this->db->query($sql);
		if ($result) {
			$this->id = $this->db->last_insert_id(MAIN_DB_PREFIX.$this->table_element);
			$this->ref = '(PROV'.$this->id.')';

			$sql = 'UPDATE '.MAIN_DB_PREFIX.$this->table_element." SET ref='".$this->db->escape($this->ref)."' WHERE rowid=".((int) $this->id);
			$resql = $this->db->query($sql);
			if (!$resql) {
				$this->error = $this->db->lasterror();
				$error++;
			}

			if (!$error) {
				if (is_array($this->lines) && count($this->lines) > 0) {
					foreach ($this->lines as $line) {
						// Test and convert into object this->lines[$i]. When coming from REST API, we may still have an array
						//if (! is_object($line)) $line=json_decode(json_encode($line), false);  // convert recursively array into object.
						if (!is_object($line)) {
							$line = (object) $line;
							$newndfline = new ExpenseReportLine($this->db);
							$newndfline->fk_expensereport = $line->fk_expensereport;
							$newndfline->fk_c_type_fees = $line->fk_c_type_fees;
							$newndfline->fk_project = $line->fk_project;
							$newndfline->vatrate = $line->vatrate;
							$newndfline->vat_src_code = $line->vat_src_code;
							$newndfline->localtax1_tx = $line->localtax1_tx;
							$newndfline->localtax2_tx = $line->localtax2_tx;
							$newndfline->localtax1_type = $line->localtax1_type;
							$newndfline->localtax2_type = $line->localtax2_type;
							$newndfline->comments = $line->comments;
							$newndfline->qty = $line->qty;
							$newndfline->value_unit = $line->value_unit;
							$newndfline->total_ht = $line->total_ht;
							$newndfline->total_ttc = $line->total_ttc;
							$newndfline->total_tva = $line->total_tva;
							$newndfline->total_localtax1 = $line->total_localtax1;
							$newndfline->total_localtax2 = $line->total_localtax2;
							$newndfline->date = $line->date;
							$newndfline->rule_warning_message = $line->rule_warning_message;
							$newndfline->fk_c_exp_tax_cat = $line->fk_c_exp_tax_cat;
							$newndfline->fk_ecm_files = $line->fk_ecm_files;
						} else {
							$newndfline = $line;
						}
						//$newndfline=new ExpenseReportLine($this->db);
						$newndfline->fk_expensereport = $this->id;
						$result = $newndfline->insert();
						if ($result < 0) {
							$this->error = $newndfline->error;
							$this->errors = $newndfline->errors;
							$error++;
							break;
						}
					}
				}
			}

			if (!$error) {
				$result = $this->insertExtraFields();
				if ($result < 0) {
					$error++;
				}
			}

			if (!$error) {
				$result = $this->update_price(1);
				if ($result > 0) {
					if (!$notrigger) {
						// Call trigger
						$result = $this->call_trigger('EXPENSE_REPORT_CREATE', $user);

						if ($result < 0) {
							$error++;
						}
						// End call triggers
					}

					if (empty($error)) {
						$this->db->commit();
						return $this->id;
					} else {
						$this->db->rollback();
						return -4;
					}
				} else {
					$this->db->rollback();
					return -3;
				}
			} else {
				dol_syslog(get_class($this)."::create error ".$this->error, LOG_ERR);
				$this->db->rollback();
				return -2;
			}
		} else {
			$this->error = $this->db->lasterror()." sql=".$sql;
			$this->db->rollback();
			return -1;
		}
	}

	/**
	 *	Load an object from its id and create a new one in database
	 *
	 *  @param	    User	$user		        User making the clone
	 *	@param		int     $fk_user_author		Id of new user
	 *	@return		int							New id of clone
	 */
	public function createFromClone(User $user, $fk_user_author)
	{
		global $hookmanager;

		$error = 0;

		if (empty($fk_user_author)) {
			$fk_user_author = $user->id;
		}

		$this->db->begin();

		// get extrafields so they will be clone
		//foreach($this->lines as $line)
		//$line->fetch_optionals();

		// Load source object
		$objFrom = clone $this;

		$this->id = 0;
		$this->ref = '';
		$this->status = 0;
		$this->fk_statut = 0; // deprecated

		// Clear fields
		$this->fk_user_creat = $user->id;
		$this->fk_user_author = $fk_user_author; // Note fk_user_author is not the 'author' but the guy the expense report is for.
		$this->fk_user_valid = 0;
		$this->date_create = '';
		$this->date_creation = '';
		$this->date_validation = '';

		// Remove link on lines to a joined file
		if (is_array($this->lines) && count($this->lines) > 0) {
			foreach ($this->lines as $key => $line) {
				$this->lines[$key]->fk_ecm_files = 0;
			}
		}

		// Create clone
		$this->context['createfromclone'] = 'createfromclone';
		$result = $this->create($user);
		if ($result < 0) {
			$error++;
		}

		if (!$error) {
			// Hook of thirdparty module
			if (is_object($hookmanager)) {
				$parameters = array('objFrom' => $objFrom);
				$action = '';
				$reshook = $hookmanager->executeHooks('createFrom', $parameters, $this, $action); // Note that $action and $object may have been modified by some hooks
				if ($reshook < 0) {
					$this->setErrorsFromObject($hookmanager);
					$error++;
				}
			}
		}

		unset($this->context['createfromclone']);

		// End
		if (!$error) {
			$this->db->commit();
			return $this->id;
		} else {
			$this->db->rollback();
			return -1;
		}
	}


	/**
	 * update
	 *
	 * @param   User    $user                   User making change
	 * @param   int     $notrigger              Disable triggers
	 * @param   User    $userofexpensereport    New user we want to have the expense report on.
	 * @return  int                             Return integer <0 if KO, >0 if OK
	 */
	public function update($user, $notrigger = 0, $userofexpensereport = null)
	{
		global $langs;

		$error = 0;
		$this->db->begin();

		$sql = "UPDATE ".MAIN_DB_PREFIX.$this->table_element." SET";
		$sql .= " total_ht = ".$this->total_ht;
		$sql .= " , total_ttc = ".$this->total_ttc;
		$sql .= " , total_tva = ".$this->total_tva;
		$sql .= " , date_debut = '".$this->db->idate($this->date_debut)."'";
		$sql .= " , date_fin = '".$this->db->idate($this->date_fin)."'";
		if ($userofexpensereport && is_object($userofexpensereport)) {
			$sql .= " , fk_user_author = ".($userofexpensereport->id > 0 ? $userofexpensereport->id : "null"); // Note fk_user_author is not the 'author' but the guy the expense report is for.
		}
		$sql .= " , fk_user_validator = ".($this->fk_user_validator > 0 ? $this->fk_user_validator : "null");
		$sql .= " , fk_user_valid = ".($this->fk_user_valid > 0 ? $this->fk_user_valid : "null");
		$sql .= " , fk_user_approve = ".($this->fk_user_approve > 0 ? $this->fk_user_approve : "null");
		$sql .= " , fk_user_modif = ".$user->id;
		$sql .= " , fk_statut = ".($this->fk_statut >= 0 ? $this->fk_statut : '0');
		$sql .= " , fk_c_paiement = ".($this->fk_c_paiement > 0 ? $this->fk_c_paiement : "null");
		$sql .= " , note_public = ".(!empty($this->note_public) ? "'".$this->db->escape($this->note_public)."'" : "''");
		$sql .= " , note_private = ".(!empty($this->note_private) ? "'".$this->db->escape($this->note_private)."'" : "''");
		$sql .= " , detail_refuse = ".(!empty($this->detail_refuse) ? "'".$this->db->escape($this->detail_refuse)."'" : "''");
		$sql .= " WHERE rowid = ".((int) $this->id);

		dol_syslog(get_class($this)."::update", LOG_DEBUG);
		$result = $this->db->query($sql);
		if ($result) {
			if (!$notrigger) {
				// Call trigger
				$result = $this->call_trigger('EXPENSE_REPORT_MODIFY', $user);

				if ($result < 0) {
					$error++;
				}
				// End call triggers
			}

			if (empty($error)) {
				$this->db->commit();
				return 1;
			} else {
				$this->db->rollback();
				$this->error = $this->db->error();
				return -2;
			}
		} else {
			$this->db->rollback();
			$this->error = $this->db->error();
			return -1;
		}
	}

	/**
	 *  Load an object from database
	 *
	 *  @param  int     $id     Id                      {@min 1}
	 *  @param  string  $ref    Ref                     {@name ref}
	 *  @return int             Return integer <0 if KO, >0 if OK
	 */
	public function fetch($id, $ref = '')
	{
		$sql = "SELECT d.rowid, d.entity, d.ref, d.note_public, d.note_private,"; // DEFAULT
		$sql .= " d.detail_refuse, d.detail_cancel, d.fk_user_refuse, d.fk_user_cancel,"; // ACTIONS
		$sql .= " d.date_refuse, d.date_cancel,"; // ACTIONS
		$sql .= " d.total_ht, d.total_ttc, d.total_tva,";
		$sql .= " d.localtax1 as total_localtax1, d.localtax2 as total_localtax2,";
		$sql .= " d.date_debut, d.date_fin, d.date_create, d.tms as date_modif, d.date_valid, d.date_approve,"; // DATES (datetime)
		$sql .= " d.fk_user_creat, d.fk_user_author, d.fk_user_modif, d.fk_user_validator,";
		$sql .= " d.fk_user_valid, d.fk_user_approve,";
		$sql .= " d.fk_statut as status, d.fk_c_paiement, d.paid";
		$sql .= " FROM ".MAIN_DB_PREFIX.$this->table_element." as d";
		if ($ref) {
			$sql .= " WHERE d.ref = '".$this->db->escape($ref)."'";
		} else {
			$sql .= " WHERE d.rowid = ".((int) $id);
		}
		//$sql.= $restrict;

		dol_syslog(get_class($this)."::fetch", LOG_DEBUG);
		$resql = $this->db->query($sql);
		if ($resql) {
			$obj = $this->db->fetch_object($resql);
			if ($obj) {
				$this->id           = $obj->rowid;
				$this->ref          = $obj->ref;

				$this->entity       = $obj->entity;

				$this->total_ht     = $obj->total_ht;
				$this->total_tva    = $obj->total_tva;
				$this->total_ttc    = $obj->total_ttc;
				$this->localtax1    = $obj->total_localtax1;		// For backward compatibility
				$this->localtax2    = $obj->total_localtax2;		// For backward compatibility
				$this->total_localtax1 = $obj->total_localtax1;
				$this->total_localtax2 = $obj->total_localtax2;

				$this->note_public  = $obj->note_public;
				$this->note_private = $obj->note_private;
				$this->detail_refuse = $obj->detail_refuse;
				$this->detail_cancel = $obj->detail_cancel;

				$this->date_debut       = $this->db->jdate($obj->date_debut);
				$this->date_fin         = $this->db->jdate($obj->date_fin);
				$this->date_valid       = $this->db->jdate($obj->date_valid);
				$this->date_approve     = $this->db->jdate($obj->date_approve);
				$this->date_create      = $this->db->jdate($obj->date_create);
				$this->date_modif       = $this->db->jdate($obj->date_modif);
				$this->date_refuse      = $this->db->jdate($obj->date_refuse);
				$this->date_cancel      = $this->db->jdate($obj->date_cancel);

				$this->fk_user_creat            = $obj->fk_user_creat;
				$this->fk_user_author           = $obj->fk_user_author; // Note fk_user_author is not the 'author' but the guy the expense report is for.
				$this->fk_user_modif            = $obj->fk_user_modif;
				$this->fk_user_validator        = $obj->fk_user_validator;
				$this->fk_user_valid            = $obj->fk_user_valid;
				$this->fk_user_refuse           = $obj->fk_user_refuse;
				$this->fk_user_cancel           = $obj->fk_user_cancel;
				$this->fk_user_approve          = $obj->fk_user_approve;

				$user_author = new User($this->db);
				if ($this->fk_user_author > 0) {
					$user_author->fetch($this->fk_user_author);
				}

				$this->user_author_infos = dolGetFirstLastname($user_author->firstname, $user_author->lastname);

				$user_approver = new User($this->db);
				if ($this->fk_user_approve > 0) {
					$user_approver->fetch($this->fk_user_approve);
				} elseif ($this->fk_user_validator > 0) {
					$user_approver->fetch($this->fk_user_validator); // For backward compatibility
				}
				$this->user_validator_infos = dolGetFirstLastname($user_approver->firstname, $user_approver->lastname);

				$this->fk_statut                = $obj->status; // deprecated
				$this->status                   = $obj->status;
				$this->fk_c_paiement            = $obj->fk_c_paiement;
				$this->paid                     = $obj->paid;

				if ($this->status == self::STATUS_APPROVED || $this->status == self::STATUS_CLOSED) {
					$user_valid = new User($this->db);
					if ($this->fk_user_valid > 0) {
						$user_valid->fetch($this->fk_user_valid);
					}
					$this->user_valid_infos = dolGetFirstLastname($user_valid->firstname, $user_valid->lastname);
				}

				$this->fetch_optionals();

				$result = $this->fetch_lines();

				return $result;
			} else {
				return 0;
			}
		} else {
			$this->error = $this->db->lasterror();
			return -1;
		}
	}

	// phpcs:disable PEAR.NamingConventions.ValidFunctionName.ScopeNotCamelCaps
	/**
	 *  Classify the expense report as paid
	 *
	 *	@deprecated
	 *  @see setPaid()
	 *  @param    int     $id                 Id of expense report
	 *  @param    user    $fuser              User making change
	 *  @param    int     $notrigger          Disable triggers
	 *  @return   int                         Return integer <0 if KO, >0 if OK
	 */
	public function set_paid($id, $fuser, $notrigger = 0)
	{
		// phpcs:enable
		dol_syslog(get_class($this)."::set_paid is deprecated, use setPaid instead", LOG_NOTICE);
		return $this->setPaid($id, $fuser, $notrigger);
	}

	/**
	 *    Classify the expense report as paid
	 *
	 *    @param    int     $id                 Id of expense report
	 *    @param    user    $fuser              User making change
	 *    @param    int     $notrigger          Disable triggers
	 *    @return   int                         Return integer <0 if KO, >0 if OK
	 */
	public function setPaid($id, $fuser, $notrigger = 0)
	{
		$error = 0;
		$this->db->begin();

		$sql = "UPDATE ".MAIN_DB_PREFIX."expensereport";
		$sql .= " SET fk_statut = ".self::STATUS_CLOSED.", paid=1";
		$sql .= " WHERE rowid = ".((int) $id)." AND fk_statut = ".self::STATUS_APPROVED;

		dol_syslog(get_class($this)."::setPaid", LOG_DEBUG);
		$resql = $this->db->query($sql);
		if ($resql) {
			if ($this->db->affected_rows($resql)) {
				if (!$notrigger) {
					// Call trigger
					$result = $this->call_trigger('EXPENSE_REPORT_PAID', $fuser);

					if ($result < 0) {
						$error++;
					}
					// End call triggers
				}

				if (empty($error)) {
					$this->db->commit();
					return 1;
				} else {
					$this->db->rollback();
					$this->error = $this->db->error();
					return -2;
				}
			} else {
				$this->db->commit();
				return 0;
			}
		} else {
			$this->db->rollback();
			dol_print_error($this->db);
			return -1;
		}
	}

	/**
	 *  Returns the label status
	 *
	 *  @param      int     $mode       0=long label, 1=short label, 2=Picto + short label, 3=Picto, 4=Picto + long label, 5=Short label + Picto
	 *  @return     string              Label
	 */
	public function getLibStatut($mode = 0)
	{
		return $this->LibStatut($this->status, $mode);
	}

	// phpcs:disable PEAR.NamingConventions.ValidFunctionName.ScopeNotCamelCaps
	/**
	 *  Returns the label of a status
	 *
	 *  @param      int     $status     ID status
	 *  @param      int     $mode       0=long label, 1=short label, 2=Picto + short label, 3=Picto, 4=Picto + long label, 5=Short label + Picto, 6=Long label + Picto
	 *  @return     string              Label
	 */
	public function LibStatut($status, $mode = 0)
	{
		// phpcs:enable
		global $langs;

		$labelStatus = $langs->transnoentitiesnoconv($this->labelStatus[$status]);
		$labelStatusShort = $langs->transnoentitiesnoconv($this->labelStatusShort[$status]);
<<<<<<< HEAD

		$statuslogo = array(0 => 'status0', 2 => 'status1', 4 => 'status6', 5 => 'status4', 6 => 'status6', 99 => 'status5');

=======

		$statuslogo = array(0 => 'status0', 2 => 'status1', 4 => 'status6', 5 => 'status4', 6 => 'status6', 99 => 'status5');

>>>>>>> cc80841a
		$statusType = $statuslogo[$status];

		return dolGetStatus($labelStatus, $labelStatusShort, '', $statusType, $mode);
	}


	/**
	 *  Load information on object
	 *
	 *  @param  int     $id      Id of object
	 *  @return void
	 */
	public function info($id)
	{
		global $conf;

		$sql = "SELECT f.rowid,";
		$sql .= " f.date_create as datec,";
		$sql .= " f.tms as date_modification,";
		$sql .= " f.date_valid as datev,";
		$sql .= " f.date_approve as datea,";
		$sql .= " f.fk_user_creat as fk_user_creation,";
		$sql .= " f.fk_user_author as fk_user_author,";
		$sql .= " f.fk_user_modif as fk_user_modification,";
		$sql .= " f.fk_user_valid,";
		$sql .= " f.fk_user_approve";
		$sql .= " FROM ".MAIN_DB_PREFIX."expensereport as f";
		$sql .= " WHERE f.rowid = ".((int) $id);
		$sql .= " AND f.entity = ".$conf->entity;



		$resql = $this->db->query($sql);
		if ($resql) {
			if ($this->db->num_rows($resql)) {
				$obj = $this->db->fetch_object($resql);

				$this->id = $obj->rowid;

				$this->date_creation = $this->db->jdate($obj->datec);
				$this->date_modification = $this->db->jdate($obj->date_modification);
				$this->date_validation = $this->db->jdate($obj->datev);
				$this->date_approbation = $this->db->jdate($obj->datea);

				$this->user_creation_id = $obj->fk_user_author;
				$this->user_creation_id = $obj->fk_user_creation;
				$this->user_validation_id = $obj->fk_user_valid;
				$this->user_modification_id = $obj->fk_user_modification;
				$this->user_approve_id = $obj->fk_user_approve;
			}
			$this->db->free($resql);
		} else {
			dol_print_error($this->db);
		}
	}



	/**
	 *  Initialise an instance with random values.
	 *  Used to build previews or test instances.
	 *  id must be 0 if object instance is a specimen.
	 *
	 *  @return int
	 */
	public function initAsSpecimen()
	{
		global $user, $langs;

		$now = dol_now();

		// Initialise parameters
		$this->id = 0;
		$this->ref = 'SPECIMEN';
		$this->specimen = 1;
		$this->entity = 1;
		$this->date_create = $now;
		$this->date_debut = $now;
		$this->date_fin = $now;
		$this->date_valid = $now;
		$this->date_approve = $now;

		$type_fees_id = 2; // TF_TRIP

		$this->status = 5;

		$this->fk_user_author = $user->id;
		$this->fk_user_validator = $user->id;
		$this->fk_user_valid = $user->id;
		$this->fk_user_approve = $user->id;

		$this->note_private = 'Private note';
		$this->note_public = 'SPECIMEN';
		$nbp = 5;
		$xnbp = 0;
		while ($xnbp < $nbp) {
			$line = new ExpenseReportLine($this->db);
			$line->comments = $langs->trans("Comment")." ".$xnbp;
			$line->date = ($now - 3600 * (1 + $xnbp));
			$line->total_ht = 100;
			$line->total_tva = 20;
			$line->total_ttc = 120;
			$line->qty = 1;
			$line->vatrate = 20;
			$line->value_unit = 120;
			$line->fk_expensereport = 0;
			$line->type_fees_code = 'TRA';
			$line->fk_c_type_fees = $type_fees_id;

			$line->projet_ref = 'ABC';

			$this->lines[$xnbp] = $line;
			$xnbp++;

			$this->total_ht += $line->total_ht;
			$this->total_tva += $line->total_tva;
			$this->total_ttc += $line->total_ttc;
		}

		return 1;
	}

	// phpcs:disable PEAR.NamingConventions.ValidFunctionName.ScopeNotCamelCaps
	/**
	 * fetch_line_by_project
	 *
	 * @param   int     $projectid      Project id
	 * @param   User    $user           User
	 * @return  int                     Return integer <0 if KO, >0 if OK
	 */
	public function fetch_line_by_project($projectid, $user)
	{
		// phpcs:enable
		global $langs;

		$langs->load('trips');

		if ($user->hasRight('expensereport', 'lire')) {
			$sql = "SELECT de.fk_expensereport, de.date, de.comments, de.total_ht, de.total_ttc";
			$sql .= " FROM ".MAIN_DB_PREFIX."expensereport_det as de";
			$sql .= " WHERE de.fk_projet = ".((int) $projectid);

			dol_syslog(get_class($this)."::fetch", LOG_DEBUG);
			$result = $this->db->query($sql);
			if ($result) {
				$num = $this->db->num_rows($result);
				$i = 0;
				$total_HT = 0;
				$total_TTC = 0;

				while ($i < $num) {
					$objp = $this->db->fetch_object($result);

					$sql2 = "SELECT d.rowid, d.fk_user_author, d.ref, d.fk_statut as status";
					$sql2 .= " FROM ".MAIN_DB_PREFIX."expensereport as d";
					$sql2 .= " WHERE d.rowid = ".((int) $objp->fk_expensereport);

					$result2 = $this->db->query($sql2);
					$obj = $this->db->fetch_object($result2);

					$objp->fk_user_author = $obj->fk_user_author;
					$objp->ref = $obj->ref;
					$objp->fk_c_expensereport_status = $obj->status;
					$objp->rowid = $obj->rowid;

					$total_HT += $objp->total_ht;
					$total_TTC += $objp->total_ttc;
					$author = new User($this->db);
					$author->fetch($objp->fk_user_author);

					print '<tr>';
					print '<td><a href="'.DOL_URL_ROOT.'/expensereport/card.php?id='.$objp->rowid.'">'.$objp->ref_num.'</a></td>';
					print '<td class="center">'.dol_print_date($objp->date, 'day').'</td>';
					print '<td>'.$author->getNomUrl(1).'</td>';
					print '<td>'.$objp->comments.'</td>';
					print '<td class="right">'.price($objp->total_ht).'</td>';
					print '<td class="right">'.price($objp->total_ttc).'</td>';
					print '<td class="right">';

					switch ($objp->fk_c_expensereport_status) {
						case 4:
							print img_picto($langs->trans('StatusOrderCanceled'), 'statut5');
							break;
						case 1:
							print $langs->trans('Draft').' '.img_picto($langs->trans('Draft'), 'statut0');
							break;
						case 2:
							print $langs->trans('TripForValid').' '.img_picto($langs->trans('TripForValid'), 'statut3');
							break;
						case 5:
							print $langs->trans('TripForPaid').' '.img_picto($langs->trans('TripForPaid'), 'statut3');
							break;
						case 6:
							print $langs->trans('TripPaid').' '.img_picto($langs->trans('TripPaid'), 'statut4');
							break;
					}
					/*
					 if ($status==4) return img_picto($langs->trans('StatusOrderCanceled'),'statut5');
					if ($status==1) return img_picto($langs->trans('StatusOrderDraft'),'statut0');
					if ($status==2) return img_picto($langs->trans('StatusOrderValidated'),'statut1');
					if ($status==2) return img_picto($langs->trans('StatusOrderOnProcess'),'statut3');
					if ($status==5) return img_picto($langs->trans('StatusOrderToBill'),'statut4');
					if ($status==6) return img_picto($langs->trans('StatusOrderOnProcess'),'statut6');
					*/
					print '</td>';
					print '</tr>';

					$i++;
				}

				print '<tr class="liste_total"><td colspan="4">'.$langs->trans("Number").': '.$i.'</td>';
				print '<td class="right" width="100">'.$langs->trans("TotalHT").' : '.price($total_HT).'</td>';
				print '<td class="right" width="100">'.$langs->trans("TotalTTC").' : '.price($total_TTC).'</td>';
				print '<td>&nbsp;</td>';
				print '</tr>';
			} else {
				$this->error = $this->db->lasterror();
				return -1;
			}
		}

		return 0;
	}

	// phpcs:disable PEAR.NamingConventions.ValidFunctionName.ScopeNotCamelCaps
	/**
	 * fetch_lines
	 *
	 * @return  int     Return integer <0 if OK, >0 if KO
	 */
	public function fetch_lines()
	{
		// phpcs:enable
		$this->lines = array();

		$sql = ' SELECT de.rowid, de.comments, de.qty, de.value_unit, de.date, de.rang,';
		$sql .= " de.".$this->fk_element.", de.fk_c_type_fees, de.fk_c_exp_tax_cat, de.fk_projet as fk_project,";
		$sql .= ' de.tva_tx, de.vat_src_code,';
		$sql .= ' de.localtax1_tx, de.localtax2_tx, de.localtax1_type, de.localtax2_type,';
		$sql .= ' de.fk_ecm_files,';
		$sql .= ' de.total_ht, de.total_tva, de.total_ttc,';
		$sql .= ' de.total_localtax1, de.total_localtax2, de.rule_warning_message,';
		$sql .= ' ctf.code as code_type_fees, ctf.label as label_type_fees, ctf.accountancy_code as accountancy_code_type_fees,';
		$sql .= ' p.ref as ref_projet, p.title as title_projet';
		$sql .= ' FROM '.MAIN_DB_PREFIX.$this->table_element_line.' as de';
		$sql .= ' LEFT JOIN '.MAIN_DB_PREFIX.'c_type_fees as ctf ON de.fk_c_type_fees = ctf.id';
		$sql .= ' LEFT JOIN '.MAIN_DB_PREFIX.'projet as p ON de.fk_projet = p.rowid';
		$sql .= " WHERE de.".$this->fk_element." = ".((int) $this->id);
		if (getDolGlobalString('EXPENSEREPORT_LINES_SORTED_BY_ROWID')) {
			$sql .= ' ORDER BY de.rang ASC, de.rowid ASC';
		} else {
			$sql .= ' ORDER BY de.rang ASC, de.date ASC';
		}

		$resql = $this->db->query($sql);
		if ($resql) {
			$num = $this->db->num_rows($resql);
			$i = 0;
			while ($i < $num) {
				$objp = $this->db->fetch_object($resql);

				$deplig = new ExpenseReportLine($this->db);

				$deplig->rowid          = $objp->rowid;
				$deplig->id             = $objp->rowid;
				$deplig->comments       = $objp->comments;
				$deplig->qty            = $objp->qty;
				$deplig->value_unit     = $objp->value_unit;
				$deplig->date           = $objp->date;
				$deplig->dates          = $this->db->jdate($objp->date);

				$deplig->fk_expensereport = $objp->fk_expensereport;
				$deplig->fk_c_type_fees   = $objp->fk_c_type_fees;
				$deplig->fk_c_exp_tax_cat = $objp->fk_c_exp_tax_cat;
				$deplig->fk_projet        = $objp->fk_project; // deprecated
				$deplig->fk_project       = $objp->fk_project;
				$deplig->fk_ecm_files     = $objp->fk_ecm_files;

				$deplig->total_ht         = $objp->total_ht;
				$deplig->total_tva        = $objp->total_tva;
				$deplig->total_ttc        = $objp->total_ttc;
				$deplig->total_localtax1  = $objp->total_localtax1;
				$deplig->total_localtax2  = $objp->total_localtax2;

				$deplig->type_fees_code     = empty($objp->code_type_fees) ? 'TF_OTHER' : $objp->code_type_fees;
				$deplig->type_fees_libelle  = $objp->label_type_fees;
				$deplig->type_fees_accountancy_code = $objp->accountancy_code_type_fees;

				$deplig->tva_tx             = $objp->tva_tx;
				$deplig->vatrate            = $objp->tva_tx;
				$deplig->vat_src_code       = $objp->vat_src_code;
				$deplig->localtax1_tx       = $objp->localtax1_tx;
				$deplig->localtax2_tx       = $objp->localtax2_tx;
				$deplig->localtax1_type     = $objp->localtax1_type;
				$deplig->localtax2_type     = $objp->localtax2_type;

				$deplig->projet_ref         = $objp->ref_projet;
				$deplig->projet_title       = $objp->title_projet;

				$deplig->rule_warning_message = $objp->rule_warning_message;

				$deplig->rang               = $objp->rang;

				$this->lines[$i] = $deplig;

				$i++;
			}
			$this->db->free($resql);
			return 1;
		} else {
			$this->error = $this->db->lasterror();
			dol_syslog(get_class($this)."::fetch_lines: Error ".$this->error, LOG_ERR);
			return -3;
		}
	}


	/**
	 * Delete object in database
	 *
	 * @param   User|null   $user       User that delete
	 * @param 	int 		$notrigger  0=launch triggers after, 1=disable triggers
	 * @return  int         	        Return integer <0 if KO, >0 if OK
	 */
	public function delete(User $user = null, $notrigger = 0)
	{
		global $conf;
		require_once DOL_DOCUMENT_ROOT.'/core/lib/files.lib.php';

		$error = 0;

		$this->db->begin();

		if (!$notrigger) {
			// Call trigger
			$result = $this->call_trigger('EXPENSE_REPORT_DELETE', $user);
			if ($result < 0) {
				$error++;
			}
			// End call triggers
		}

		// Delete extrafields of lines and lines
		if (!$error && !empty($this->table_element_line)) {
			$tabletodelete = $this->table_element_line;
			//$sqlef = "DELETE FROM ".MAIN_DB_PREFIX.$tabletodelete."_extrafields WHERE fk_object IN (SELECT rowid FROM ".MAIN_DB_PREFIX.$tabletodelete." WHERE ".$this->fk_element." = ".((int) $this->id).")";
			$sql = "DELETE FROM ".MAIN_DB_PREFIX.$tabletodelete." WHERE ".$this->fk_element." = ".((int) $this->id);
			if (!$this->db->query($sql)) {
				$error++;
				$this->error = $this->db->lasterror();
				$this->errors[] = $this->error;
				dol_syslog(get_class($this)."::delete error ".$this->error, LOG_ERR);
			}
		}

		if (!$error) {
			// Delete linked object
			$res = $this->deleteObjectLinked();
			if ($res < 0) {
				$error++;
			}
		}

		if (!$error) {
			// Delete linked contacts
			$res = $this->delete_linked_contact();
			if ($res < 0) {
				$error++;
			}
		}

		// Removed extrafields of object
		if (!$error) {
			$result = $this->deleteExtraFields();
			if ($result < 0) {
				$error++;
				dol_syslog(get_class($this)."::delete error ".$this->error, LOG_ERR);
			}
		}

		// Delete main record
		if (!$error) {
			$sql = "DELETE FROM ".MAIN_DB_PREFIX.$this->table_element." WHERE rowid = ".((int) $this->id);
			$res = $this->db->query($sql);
			if (!$res) {
				$error++;
				$this->error = $this->db->lasterror();
				$this->errors[] = $this->error;
				dol_syslog(get_class($this)."::delete error ".$this->error, LOG_ERR);
			}
		}

		// Delete record into ECM index and physically
		if (!$error) {
			$res = $this->deleteEcmFiles(0); // Deleting files physically is done later with the dol_delete_dir_recursive
			$res = $this->deleteEcmFiles(1); // Deleting files physically is done later with the dol_delete_dir_recursive
			if (!$res) {
				$error++;
			}
		}

		if (!$error) {
			// We remove directory
			$ref = dol_sanitizeFileName($this->ref);
			if ($conf->expensereport->multidir_output[$this->entity] && !empty($this->ref)) {
				$dir = $conf->expensereport->multidir_output[$this->entity]."/".$ref;
				$file = $dir."/".$ref.".pdf";
				if (file_exists($file)) {
					dol_delete_preview($this);

					if (!dol_delete_file($file, 0, 0, 0, $this)) {
						$this->error = 'ErrorFailToDeleteFile';
						$this->errors[] = $this->error;
						$this->db->rollback();
						return 0;
					}
				}
				if (file_exists($dir)) {
					$res = @dol_delete_dir_recursive($dir);
					if (!$res) {
						$this->error = 'ErrorFailToDeleteDir';
						$this->errors[] = $this->error;
						$this->db->rollback();
						return 0;
					}
				}
			}
		}

		if (!$error) {
			dol_syslog(get_class($this)."::delete ".$this->id." by ".$user->id, LOG_DEBUG);
			$this->db->commit();
			return 1;
		} else {
			$this->db->rollback();
			return -1;
		}
	}

	/**
	 * Set to status validate
	 *
	 * @param   User    $fuser      User
	 * @param   int     $notrigger  Disable triggers
	 * @return  int                 Return integer <0 if KO, 0 if nothing done, >0 if OK
	 */
	public function setValidate($fuser, $notrigger = 0)
	{
		global $conf, $langs, $user;

		$error = 0;
		$now = dol_now();

		// Protection
		if ($this->status == self::STATUS_VALIDATED) {
			dol_syslog(get_class($this)."::valid action abandoned: already validated", LOG_WARNING);
			return 0;
		}

		$this->date_valid = $now; // Required for the getNextNum later.

		// Define new ref
		if (!$error && (preg_match('/^[\(]?PROV/i', $this->ref) || empty($this->ref))) { // empty should not happened, but when it occurs, the test save life
			$num = $this->getNextNumRef();
		} else {
			$num = $this->ref;
		}
		if (empty($num) || $num < 0) {
			return -1;
		}

		$this->newref = dol_sanitizeFileName($num);

		$this->db->begin();

		// Validate
		$sql = "UPDATE ".MAIN_DB_PREFIX.$this->table_element;
		$sql .= " SET ref = '".$this->db->escape($num)."',";
		$sql .= " fk_statut = ".self::STATUS_VALIDATED.",";
		$sql .= " date_valid = '".$this->db->idate($this->date_valid)."',";
		$sql .= " fk_user_valid = ".((int) $user->id);
		$sql .= " WHERE rowid = ".((int) $this->id);

		$resql = $this->db->query($sql);
		if ($resql) {
			if (!$error && !$notrigger) {
				// Call trigger
				$result = $this->call_trigger('EXPENSE_REPORT_VALIDATE', $fuser);
				if ($result < 0) {
					$error++;
				}
				// End call triggers
			}

			if (!$error) {
				$this->oldref = $this->ref;

				// Rename directory if dir was a temporary ref
				if (preg_match('/^[\(]?PROV/i', $this->ref)) {
					require_once DOL_DOCUMENT_ROOT.'/core/lib/files.lib.php';

					// Now we rename also files into index
					$sql = 'UPDATE '.MAIN_DB_PREFIX."ecm_files set filename = CONCAT('".$this->db->escape($this->newref)."', SUBSTR(filename, ".(strlen($this->ref) + 1).")), filepath = 'expensereport/".$this->db->escape($this->newref)."'";
					$sql .= " WHERE filename LIKE '".$this->db->escape($this->ref)."%' AND filepath = 'expensereport/".$this->db->escape($this->ref)."' AND entity = ".((int) $this->entity);
					$resql = $this->db->query($sql);
					if (!$resql) {
						$error++;
						$this->error = $this->db->lasterror();
					}
					$sql = 'UPDATE '.MAIN_DB_PREFIX."ecm_files set filepath = 'expensereport/".$this->db->escape($this->newref)."'";
					$sql .= " WHERE filepath = 'expensereport/".$this->db->escape($this->ref)."' and entity = ".$conf->entity;
					$resql = $this->db->query($sql);
					if (!$resql) {
						$error++;
						$this->error = $this->db->lasterror();
					}

					// We rename directory ($this->ref = old ref, $num = new ref) in order not to lose the attachments
					$oldref = dol_sanitizeFileName($this->ref);
					$newref = dol_sanitizeFileName($num);
					$dirsource = $conf->expensereport->multidir_output[$this->entity].'/'.$oldref;
					$dirdest = $conf->expensereport->multidir_output[$this->entity].'/'.$newref;
					if (!$error && file_exists($dirsource)) {
						dol_syslog(get_class($this)."::setValidate() rename dir ".$dirsource." into ".$dirdest);

						if (@rename($dirsource, $dirdest)) {
							dol_syslog("Rename ok");
							// Rename docs starting with $oldref with $newref
							$listoffiles = dol_dir_list($dirdest, 'files', 1, '^'.preg_quote($oldref, '/'));
							foreach ($listoffiles as $fileentry) {
								$dirsource = $fileentry['name'];
								$dirdest = preg_replace('/^'.preg_quote($oldref, '/').'/', $newref, $dirsource);
								$dirsource = $fileentry['path'].'/'.$dirsource;
								$dirdest = $fileentry['path'].'/'.$dirdest;
								@rename($dirsource, $dirdest);
							}
						}
					}
				}
			}

			// Set new ref and current status
			if (!$error) {
				$this->ref = $num;
				$this->status = self::STATUS_VALIDATED;
			}

			if (empty($error)) {
				$this->db->commit();
				return 1;
			} else {
				$this->db->rollback();
				$this->error = $this->db->error();
				return -2;
			}
		} else {
			$this->db->rollback();
			$this->error = $this->db->lasterror();
			return -1;
		}
	}

	// phpcs:disable PEAR.NamingConventions.ValidFunctionName.ScopeNotCamelCaps
	/**
	 * set_save_from_refuse
	 *
	 * @param   User    $fuser      User
	 * @return  int                 Return integer <0 if KO, >0 if OK
	 */
	public function set_save_from_refuse($fuser)
	{
		// phpcs:enable
		// Sélection de la date de début de la NDF
		$sql = 'SELECT date_debut';
		$sql .= ' FROM '.MAIN_DB_PREFIX.$this->table_element;
		$sql .= " WHERE rowid = ".((int) $this->id);

		$result = $this->db->query($sql);

		$objp = $this->db->fetch_object($result);

		$this->date_debut = $this->db->jdate($objp->date_debut);

		if ($this->status != self::STATUS_VALIDATED) {
			$sql = 'UPDATE '.MAIN_DB_PREFIX.$this->table_element;
			$sql .= " SET fk_statut = ".self::STATUS_VALIDATED;
			$sql .= " WHERE rowid = ".((int) $this->id);

			dol_syslog(get_class($this)."::set_save_from_refuse", LOG_DEBUG);

			if ($this->db->query($sql)) {
				return 1;
			} else {
				$this->error = $this->db->lasterror();
				return -1;
			}
		} else {
			dol_syslog(get_class($this)."::set_save_from_refuse expensereport already with save status", LOG_WARNING);
		}

		return 0;
	}

	/**
	 * Set status to approved
	 *
	 * @param   User    $fuser      User
	 * @param   int     $notrigger  Disable triggers
	 * @return  int                 Return integer <0 if KO, 0 if nothing done, >0 if OK
	 */
	public function setApproved($fuser, $notrigger = 0)
	{
		$now = dol_now();
		$error = 0;

		// date approval
		$this->date_approve = $now;
		if ($this->status != self::STATUS_APPROVED) {
			$this->db->begin();

			$sql = 'UPDATE '.MAIN_DB_PREFIX.$this->table_element;
			$sql .= " SET ref = '".$this->db->escape($this->ref)."', fk_statut = ".self::STATUS_APPROVED.", fk_user_approve = ".((int) $fuser->id).",";
			$sql .= " date_approve='".$this->db->idate($this->date_approve)."'";
			$sql .= " WHERE rowid = ".((int) $this->id);
			if ($this->db->query($sql)) {
				if (!$notrigger) {
					// Call trigger
					$result = $this->call_trigger('EXPENSE_REPORT_APPROVE', $fuser);

					if ($result < 0) {
						$error++;
					}
					// End call triggers
				}

				if (empty($error)) {
					$this->db->commit();
					return 1;
				} else {
					$this->db->rollback();
					$this->error = $this->db->error();
					return -2;
				}
			} else {
				$this->db->rollback();
				$this->error = $this->db->lasterror();
				return -1;
			}
		} else {
			dol_syslog(get_class($this)."::setApproved expensereport already with approve status", LOG_WARNING);
		}

		return 0;
	}

	/**
	 * setDeny
	 *
	 * @param User      $fuser      User
	 * @param string    $details    Details
	 * @param int       $notrigger  Disable triggers
	 * @return int
	 */
	public function setDeny($fuser, $details, $notrigger = 0)
	{
		$now = dol_now();
		$error = 0;

		// date de refus
		if ($this->status != self::STATUS_REFUSED) {
			$sql = 'UPDATE '.MAIN_DB_PREFIX.$this->table_element;
			$sql .= " SET ref = '".$this->db->escape($this->ref)."', fk_statut = ".self::STATUS_REFUSED.", fk_user_refuse = ".((int) $fuser->id).",";
			$sql .= " date_refuse='".$this->db->idate($now)."',";
			$sql .= " detail_refuse='".$this->db->escape($details)."',";
			$sql .= " fk_user_approve = NULL";
			$sql .= " WHERE rowid = ".((int) $this->id);
			if ($this->db->query($sql)) {
				$this->fk_statut = 99; // deprecated
				$this->status = 99;
				$this->fk_user_refuse = $fuser->id;
				$this->detail_refuse = $details;
				$this->date_refuse = $now;

				if (!$notrigger) {
					// Call trigger
					$result = $this->call_trigger('EXPENSE_REPORT_DENY', $fuser);

					if ($result < 0) {
						$error++;
					}
					// End call triggers
				}

				if (empty($error)) {
					$this->db->commit();
					return 1;
				} else {
					$this->db->rollback();
					$this->error = $this->db->error();
					return -2;
				}
			} else {
				$this->db->rollback();
				$this->error = $this->db->lasterror();
				return -1;
			}
		} else {
			dol_syslog(get_class($this)."::setDeny expensereport already with refuse status", LOG_WARNING);
		}

		return 0;
	}

	// phpcs:disable PEAR.NamingConventions.ValidFunctionName.ScopeNotCamelCaps
	/**
	 * set_unpaid
	 *
	 *	@deprecated
	 *  @see setUnpaid()
	 * @param   User    $fuser      User
	 * @param   int     $notrigger  Disable triggers
	 * @return  int                 Return integer <0 if KO, >0 if OK
	 */
	public function set_unpaid($fuser, $notrigger = 0)
	{
		// phpcs:enable
		dol_syslog(get_class($this)."::set_unpaid is deprecated, use setUnpaid instead", LOG_NOTICE);
		return $this->setUnpaid($fuser, $notrigger);
	}

	/**
	 * set_unpaid
	 *
	 * @param   User    $fuser      User
	 * @param   int     $notrigger  Disable triggers
	 * @return  int                 Return integer <0 if KO, >0 if OK
	 */
	public function setUnpaid($fuser, $notrigger = 0)
	{
		$error = 0;

		if ($this->paid) {
			$this->db->begin();

			$sql = 'UPDATE '.MAIN_DB_PREFIX.$this->table_element;
			$sql .= " SET paid = 0, fk_statut = ".self::STATUS_APPROVED;
			$sql .= " WHERE rowid = ".((int) $this->id);

			dol_syslog(get_class($this)."::set_unpaid", LOG_DEBUG);

			if ($this->db->query($sql)) {
				if (!$notrigger) {
					// Call trigger
					$result = $this->call_trigger('EXPENSE_REPORT_UNPAID', $fuser);

					if ($result < 0) {
						$error++;
					}
					// End call triggers
				}

				if (empty($error)) {
					$this->db->commit();
					return 1;
				} else {
					$this->db->rollback();
					$this->error = $this->db->error();
					return -2;
				}
			} else {
				$this->db->rollback();
				$this->error = $this->db->error();
				return -1;
			}
		} else {
			dol_syslog(get_class($this)."::set_unpaid expensereport already with unpaid status", LOG_WARNING);
		}

		return 0;
	}

	// phpcs:disable PEAR.NamingConventions.ValidFunctionName.ScopeNotCamelCaps
	/**
	 * set_cancel
	 *
	 * @param   User    $fuser      User
	 * @param   string  $detail     Detail
	 * @param   int     $notrigger  Disable triggers
	 * @return  int                 Return integer <0 if KO, >0 if OK
	 */
	public function set_cancel($fuser, $detail, $notrigger = 0)
	{
		// phpcs:enable
		$error = 0;
		$this->date_cancel = $this->db->idate(dol_now());
		if ($this->status != self::STATUS_CANCELED) {
			$this->db->begin();

			$sql = 'UPDATE '.MAIN_DB_PREFIX.$this->table_element;
			$sql .= " SET fk_statut = ".self::STATUS_CANCELED.", fk_user_cancel = ".((int) $fuser->id);
			$sql .= ", date_cancel='".$this->db->idate($this->date_cancel)."'";
			$sql .= ", detail_cancel='".$this->db->escape($detail)."'";
			$sql .= " WHERE rowid = ".((int) $this->id);

			dol_syslog(get_class($this)."::set_cancel", LOG_DEBUG);

			if ($this->db->query($sql)) {
				if (!$notrigger) {
					// Call trigger
					$result = $this->call_trigger('EXPENSE_REPORT_CANCEL', $fuser);

					if ($result < 0) {
						$error++;
					}
					// End call triggers
				}

				if (empty($error)) {
					$this->db->commit();
					return 1;
				} else {
					$this->db->rollback();
					$this->error = $this->db->error();
					return -2;
				}
			} else {
				$this->db->rollback();
				$this->error = $this->db->error();
				return -1;
			}
		} else {
			dol_syslog(get_class($this)."::set_cancel expensereport already with cancel status", LOG_WARNING);
		}
		return 0;
	}

	/**
	 * Return next reference of expense report not already used
	 *
	 * @return    string|int<-2,-1>            free ref, or <0 if error
	 */
	public function getNextNumRef()
	{
		global $langs, $conf;
		$langs->load("trips");

		if (getDolGlobalString('EXPENSEREPORT_ADDON')) {
			$mybool = false;

			$file = getDolGlobalString('EXPENSEREPORT_ADDON') . ".php";
			$classname = getDolGlobalString('EXPENSEREPORT_ADDON');

			// Include file with class
			$dirmodels = array_merge(array('/'), (array) $conf->modules_parts['models']);
			foreach ($dirmodels as $reldir) {
				$dir = dol_buildpath($reldir."core/modules/expensereport/");

				// Load file with numbering class (if found)
				$mybool = ((bool) @include_once $dir.$file) || $mybool;
			}

			if (!$mybool) {
				dol_print_error(null, "Failed to include file ".$file);
				return '';
			}

			$obj = new $classname();
			'@phan-var-force ModeleNumRefExpenseReport $obj';
			$numref = $obj->getNextValue($this);

			if ($numref != "") {
				return $numref;
			} else {
				$this->error = $obj->error;
				$this->errors = $obj->errors;
				//dol_print_error($this->db,get_class($this)."::getNextNumRef ".$obj->error);
				return -1;
			}
		} else {
			$this->error = "Error_EXPENSEREPORT_ADDON_NotDefined";
			return -2;
		}
	}

	/**
	 * getTooltipContentArray
<<<<<<< HEAD
	 *
	 * @param array $params ex option, infologin
	 * @since v18
	 * @return array{picto:string,ref?:string,total_ht?:string,total_tva?:string,total_ttc?:string}
=======
	 * @param array<string,mixed> $params params to construct tooltip data
	 * @since v18
	 * @return array{picto?:string,ref?:string,refsupplier?:string,label?:string,date?:string,date_echeance?:string,amountht?:string,total_ht?:string,totaltva?:string,amountlt1?:string,amountlt2?:string,amountrevenustamp?:string,totalttc?:string}|array{optimize:string}
>>>>>>> cc80841a
	 */
	public function getTooltipContentArray($params)
	{
		global $conf, $langs;

		$langs->load('trips');

		$nofetch = !empty($params['nofetch']);
		$moretitle = $params['moretitle'] ?? '';

		$datas = array();
		$datas['picto'] = img_picto('', $this->picto).' <u class="paddingrightonly">'.$langs->trans("ExpenseReport").'</u>';
		if (isset($this->status)) {
			$datas['picto'] .= ' '.$this->getLibStatut(5);
		}
		if ($moretitle) {
			$datas['picto'] .= ' - '.$moretitle;
		}
		if (!empty($this->ref)) {
			$datas['ref'] = '<br><b>'.$langs->trans('Ref').':</b> '.$this->ref;
		}
		if (!empty($this->total_ht)) {
			$datas['total_ht'] = '<br><b>'.$langs->trans('AmountHT').':</b> '.price($this->total_ht, 0, $langs, 0, -1, -1, $conf->currency);
		}
		if (!empty($this->total_tva)) {
			$datas['total_tva'] = '<br><b>'.$langs->trans('VAT').':</b> '.price($this->total_tva, 0, $langs, 0, -1, -1, $conf->currency);
		}
		if (!empty($this->total_ttc)) {
			$datas['total_ttc'] = '<br><b>'.$langs->trans('AmountTTC').':</b> '.price($this->total_ttc, 0, $langs, 0, -1, -1, $conf->currency);
		}

		return $datas;
	}

	/**
<<<<<<< HEAD
	 *  Return clicable name (with picto eventually)
=======
	 *  Return clickable name (with picto eventually)
>>>>>>> cc80841a
	 *
	 *	@param		int		$withpicto					0=No picto, 1=Include picto into link, 2=Only picto
	 *  @param  	string 	$option                		Where point the link ('', 'document', ..)
	 *	@param		int		$max						Max length of shown ref
	 *	@param		int		$short						1=Return just URL
	 *	@param		string	$moretitle					Add more text to title tooltip
	 *	@param		int		$notooltip					1=Disable tooltip
	 *  @param  	int     $save_lastsearch_value    	-1=Auto, 0=No save of lastsearch_values when clicking, 1=Save lastsearch_values whenclicking
	 *	@return		string								String with URL
	 */
	public function getNomUrl($withpicto = 0, $option = '', $max = 0, $short = 0, $moretitle = '', $notooltip = 0, $save_lastsearch_value = -1)
	{
		global $langs, $hookmanager;

		$result = '';

		$url = DOL_URL_ROOT.'/expensereport/card.php?id='.$this->id;

		if ($short) {
			return $url;
		}

		$params = [
			'id' => $this->id,
			'objecttype' => $this->element,
			'option' => $option,
			'moretitle' => $moretitle,
			'nofetch' => 1,
		];
		$classfortooltip = 'classfortooltip';
		$dataparams = '';
		if (getDolGlobalInt('MAIN_ENABLE_AJAX_TOOLTIP')) {
			$classfortooltip = 'classforajaxtooltip';
			$dataparams = ' data-params="'.dol_escape_htmltag(json_encode($params)).'"';
			$label = '';
		} else {
			$label = implode($this->getTooltipContentArray($params));
		}

		if ($option != 'nolink') {
			// Add param to save lastsearch_values or not
			$add_save_lastsearch_values = ($save_lastsearch_value == 1 ? 1 : 0);
			if ($save_lastsearch_value == -1 && isset($_SERVER["PHP_SELF"]) && preg_match('/list\.php/', $_SERVER["PHP_SELF"])) {
				$add_save_lastsearch_values = 1;
			}
			if ($add_save_lastsearch_values) {
				$url .= '&save_lastsearch_values=1';
			}
		}

		$ref = $this->ref;
		if (empty($ref)) {
			$ref = $this->id;
		}

		$linkclose = '';
		if (empty($notooltip)) {
			if (getDolGlobalString('MAIN_OPTIMIZEFORTEXTBROWSER')) {
				$label = $langs->trans("ShowExpenseReport");
				$linkclose .= ' alt="'.dol_escape_htmltag($label, 1).'"';
			}
			$linkclose .= ($label ? ' title="'.dol_escape_htmltag($label, 1).'"' : ' title="tocomplete"');
			$linkclose .= $dataparams.' class="'.$classfortooltip.'"';
		}

		$linkstart = '<a href="'.$url.'"';
		$linkstart .= $linkclose.'>';
		$linkend = '</a>';

		$result .= $linkstart;
		if ($withpicto) {
			$result .= img_object(($notooltip ? '' : $label), ($this->picto ? $this->picto : 'generic'), ($notooltip ? (($withpicto != 2) ? 'class="paddingright"' : '') : 'class="'.(($withpicto != 2) ? 'paddingright ' : '').'"'), 0, 0, $notooltip ? 0 : 1);
		}
		if ($withpicto != 2) {
			$result .= ($max ? dol_trunc($ref, $max) : $ref);
		}
		$result .= $linkend;

		global $action;
		$hookmanager->initHooks(array($this->element . 'dao'));
		$parameters = array('id' => $this->id, 'getnomurl' => &$result);
		$reshook = $hookmanager->executeHooks('getNomUrl', $parameters, $this, $action); // Note that $action and $object may have been modified by some hooks
		if ($reshook > 0) {
			$result = $hookmanager->resPrint;
		} else {
			$result .= $hookmanager->resPrint;
		}
		return $result;
	}

	// phpcs:disable PEAR.NamingConventions.ValidFunctionName.ScopeNotCamelCaps
	/**
	 *  Update total of an expense report when you add a line.
	 *
	 *  @param    string    $ligne_total_ht    	Amount without taxes
	 *  @param    string    $ligne_total_tva    Amount of all taxes
	 *  @return   int
	 */
	public function update_totaux_add($ligne_total_ht, $ligne_total_tva)
	{
		// phpcs:enable
		$this->total_ht += (float) $ligne_total_ht;
		$this->total_tva += (float) $ligne_total_tva;
		$this->total_ttc += $this->total_tva;

		$sql = "UPDATE ".MAIN_DB_PREFIX.$this->table_element." SET";
		$sql .= " total_ht = ".$this->total_ht;
		$sql .= " , total_ttc = ".$this->total_ttc;
		$sql .= " , total_tva = ".$this->total_tva;
		$sql .= " WHERE rowid = ".((int) $this->id);

		$result = $this->db->query($sql);
		if ($result) {
			return 1;
		} else {
			$this->error = $this->db->error();
			return -1;
		}
	}

	/**
	 * Add expense report line
	 *
	 * @param    float       $qty                      Qty
	 * @param    double      $up                       Unit price (price with tax)
	 * @param    int         $fk_c_type_fees           Type payment
	 * @param    int<-1,0>|string	$vatrate                  Vat rate (Can be '10' or '10 (ABC)')
	 * @param    string      $date                     Date
	 * @param    string      $comments                 Description
	 * @param    int         $fk_project               Project id
	 * @param    int         $fk_c_exp_tax_cat         Car category id
	 * @param    int         $type                     Type line
	 * @param    int         $fk_ecm_files             Id of ECM file to link to this expensereport line
	 * @return   int                                   Return integer <0 if KO, >0 if OK
	 */
	public function addline($qty = 0, $up = 0, $fk_c_type_fees = 0, $vatrate = 0, $date = '', $comments = '', $fk_project = 0, $fk_c_exp_tax_cat = 0, $type = 0, $fk_ecm_files = 0)
	{
		global $langs, $mysoc;

		dol_syslog(get_class($this)."::addline qty=$qty, up=$up, fk_c_type_fees=$fk_c_type_fees, vatrate=$vatrate, date=$date, fk_project=$fk_project, type=$type, comments=$comments", LOG_DEBUG);

		if ($this->status == self::STATUS_DRAFT) {
			if (empty($qty)) {
				$qty = 0;
			}
			if (empty($fk_c_type_fees) || $fk_c_type_fees < 0) {
				$fk_c_type_fees = 0;
			}
			if (empty($fk_c_exp_tax_cat) || $fk_c_exp_tax_cat < 0) {
				$fk_c_exp_tax_cat = 0;
			}
			if (empty($vatrate) || $vatrate < 0) {
				$vatrate = 0;
			}
			if (empty($date)) {
				$date = '';
			}
			if (empty($fk_project)) {
				$fk_project = 0;
			}

			$qty = (float) price2num($qty);
			if (!preg_match('/\s*\((.*)\)/', $vatrate)) {
				$vatrate = price2num($vatrate); // $txtva can have format '5.0 (XXX)' or '5'
			}
			$up = price2num($up);

			$this->db->begin();

			$this->line = new ExpenseReportLine($this->db);

			// We don't know seller and buyer for expense reports
			$seller = $mysoc;			// We use same than current company (expense report are often done in same country)
			$seller->tva_assuj = 1;		// Most seller uses vat
			$buyer = new Societe($this->db);

			$localtaxes_type = getLocalTaxesFromRate($vatrate, 0, $buyer, $seller);

			$vat_src_code = '';
			$reg = array();
			if (preg_match('/\s*\((.*)\)/', $vatrate, $reg)) {
				$vat_src_code = $reg[1];
				$vatrate = preg_replace('/\s*\(.*\)/', '', $vatrate); // Remove code into vatrate.
			}
			$vatrate = preg_replace('/\*/', '', $vatrate);

			$tmp = calcul_price_total($qty, $up, 0, (float) price2num($vatrate), -1, -1, 0, 'TTC', 0, $type, $seller, $localtaxes_type);

			$this->line->value_unit = $up;

			$this->line->vat_src_code = $vat_src_code;
			$this->line->vatrate = price2num($vatrate);
			$this->line->localtax1_tx = $localtaxes_type[1];
			$this->line->localtax2_tx = $localtaxes_type[3];
			$this->line->localtax1_type = $localtaxes_type[0];
			$this->line->localtax2_type = $localtaxes_type[2];

			$this->line->total_ttc = $tmp[2];
			$this->line->total_ht = $tmp[0];
			$this->line->total_tva = $tmp[1];
			$this->line->total_localtax1 = $tmp[9];
			$this->line->total_localtax2 = $tmp[10];

			$this->line->fk_expensereport = $this->id;
			$this->line->qty = $qty;
			$this->line->date = $date;
			$this->line->fk_c_type_fees = $fk_c_type_fees;
			$this->line->fk_c_exp_tax_cat = $fk_c_exp_tax_cat;
			$this->line->comments = $comments;
			$this->line->fk_projet = $fk_project; // deprecated
			$this->line->fk_project = $fk_project;

			$this->line->fk_ecm_files = $fk_ecm_files;

			$this->applyOffset();
			$this->checkRules($type, $seller);

			$result = $this->line->insert(0, true);
			if ($result > 0) {
				$result = $this->update_price(1); // This method is designed to add line from user input so total calculation must be done using 'auto' mode.
				if ($result > 0) {
					$this->db->commit();
					return $this->line->id;
				} else {
					$this->db->rollback();
					return -1;
				}
			} else {
				$this->error = $this->line->error;
				dol_syslog(get_class($this)."::addline error=".$this->error, LOG_ERR);
				$this->db->rollback();
				return -2;
			}
		} else {
			dol_syslog(get_class($this)."::addline status of expense report must be Draft to allow use of ->addline()", LOG_ERR);
			$this->error = 'ErrorExpenseNotDraft';
			return -3;
		}
	}

	/**
	 * Check constraint of rules and update price if needed
	 *
	 * @param	int		$type		Type of line
	 * @param	string	$seller		Seller, but actually he is unknown
	 * @return 	boolean				true or false
	 */
	public function checkRules($type = 0, $seller = '')
	{
		global $conf, $db, $langs, $mysoc;

		$langs->load('trips');

		// We don't know seller and buyer for expense reports
		if (!is_object($seller)) {
			$seller = $mysoc;			// We use same than current company (expense report are often done in same country)
			$seller->tva_assuj = 1;		// Most seller uses vat
		}

		$expensereportrule = new ExpenseReportRule($db);
		$rulestocheck = $expensereportrule->getAllRule($this->line->fk_c_type_fees, $this->line->date, $this->fk_user_author);

		$violation = 0;
		$rule_warning_message_tab = array();

		$current_total_ttc = $this->line->total_ttc;
		$new_current_total_ttc = $this->line->total_ttc;

		// check if one is violated
		foreach ($rulestocheck as $rule) {
			if (in_array($rule->code_expense_rules_type, array('EX_DAY', 'EX_MON', 'EX_YEA'))) {
				$amount_to_test = $this->line->getExpAmount($rule, $this->fk_user_author, $rule->code_expense_rules_type);
			} else {
				$amount_to_test = $current_total_ttc; // EX_EXP
			}

			$amount_to_test = $amount_to_test - $current_total_ttc + $new_current_total_ttc; // if amount as been modified by a previous rule

			if ($amount_to_test > $rule->amount) {
				$violation++;

				if ($rule->restrictive) {
					$this->error = 'ExpenseReportConstraintViolationError';
					$this->errors[] = $this->error;

					$new_current_total_ttc -= $amount_to_test - $rule->amount; // ex, entered 16€, limit 12€, subtracts 4€;
					$rule_warning_message_tab[] = $langs->trans('ExpenseReportConstraintViolationError', $rule->id, price($amount_to_test, 0, $langs, 1, -1, -1, $conf->currency), price($rule->amount, 0, $langs, 1, -1, -1, $conf->currency));
				} else {
					$this->error = 'ExpenseReportConstraintViolationWarning';
					$this->errors[] = $this->error;

					$rule_warning_message_tab[] = $langs->trans('ExpenseReportConstraintViolationWarning', $rule->id, price($amount_to_test, 0, $langs, 1, -1, -1, $conf->currency), price($rule->amount, 0, $langs, 1, -1, -1, $conf->currency));
				}

				// No break, we should test if another rule is violated
			}
		}

		$this->line->rule_warning_message = implode('\n', $rule_warning_message_tab);

		if ($violation > 0) {
			$tmp = calcul_price_total($this->line->qty, $new_current_total_ttc / $this->line->qty, 0, $this->line->vatrate, 0, 0, 0, 'TTC', 0, $type, $seller);

			$this->line->value_unit = $tmp[5];
			$this->line->total_ttc = $tmp[2];
			$this->line->total_ht = $tmp[0];
			$this->line->total_tva = $tmp[1];
			$this->line->total_localtax1 = $tmp[9];
			$this->line->total_localtax2 = $tmp[10];

			return false;
		} else {
			return true;
		}
	}

	/**
	 * Method to apply the offset if needed
	 *
	 * @param	int		$type		Type of line
	 * @param	string	$seller		Seller, but actually he is unknown
	 * @return 	boolean				True=applied, False=not applied
	 */
	public function applyOffset($type = 0, $seller = '')
	{
		global $mysoc;

		if (!getDolGlobalString('MAIN_USE_EXPENSE_IK')) {
			return false;
		}

		$userauthor = new User($this->db);
		if ($userauthor->fetch($this->fk_user_author) <= 0) {
			$this->error = 'ErrorCantFetchUser';
			$this->errors[] = 'ErrorCantFetchUser';
			return false;
		}

		// We don't know seller and buyer for expense reports
		if (!is_object($seller)) {
			$seller = $mysoc;			// We use same than current company (expense report are often done in same country)
			$seller->tva_assuj = 1;		// Most seller uses vat
		}

		$expenseik = new ExpenseReportIk($this->db);
		$range = $expenseik->getRangeByUser($userauthor, $this->line->fk_c_exp_tax_cat);

		if (empty($range)) {
			$this->error = 'ErrorNoRangeAvailable';
			$this->errors[] = 'ErrorNoRangeAvailable';
			return false;
		}

		if (getDolGlobalString('MAIN_EXPENSE_APPLY_ENTIRE_OFFSET')) {
			$ikoffset = $range->ikoffset;
		} else {
			$ikoffset = $range->ikoffset / 12; // The amount of offset is a global value for the year
		}

		// Test if ikoffset has been applied for the current month
		if (!$this->offsetAlreadyGiven()) {
			$new_up = $range->coef + ($ikoffset / $this->line->qty);
			$tmp = calcul_price_total($this->line->qty, $new_up, 0, $this->line->vatrate, 0, 0, 0, 'TTC', 0, $type, $seller);

			$this->line->value_unit = $tmp[5];
			$this->line->total_ttc = $tmp[2];
			$this->line->total_ht = $tmp[0];
			$this->line->total_tva = $tmp[1];
			$this->line->total_localtax1 = $tmp[9];
			$this->line->total_localtax2 = $tmp[10];

			return true;
		}

		return false;
	}

	/**
	 * If the sql find any rows then the ikoffset is already given (ikoffset is applied at the first expense report line)
	 *
	 * @return bool
	 */
	public function offsetAlreadyGiven()
	{
		$sql = 'SELECT e.rowid FROM '.MAIN_DB_PREFIX.'expensereport e';
		$sql .= " INNER JOIN ".MAIN_DB_PREFIX."expensereport_det d ON (e.rowid = d.fk_expensereport)";
		$sql .= " INNER JOIN ".MAIN_DB_PREFIX."c_type_fees f ON (d.fk_c_type_fees = f.id AND f.code = 'EX_KME')";
		$sql .= " WHERE e.fk_user_author = ".(int) $this->fk_user_author;
		$sql .= " AND YEAR(d.date) = '".dol_print_date($this->line->date, '%Y')."' AND MONTH(d.date) = '".dol_print_date($this->line->date, '%m')."'";
		if (!empty($this->line->id)) {
			$sql .= ' AND d.rowid <> '.((int) $this->line->id);
		}

		dol_syslog(get_class($this)."::offsetAlreadyGiven");
		$resql = $this->db->query($sql);
		if ($resql) {
			$num = $this->db->num_rows($resql);
			if ($num > 0) {
				return true;
			}
		} else {
			dol_print_error($this->db);
		}

		return false;
	}

	/**
	 * Update an expense report line.
	 *
	 * @param   int         $rowid                  Line to edit
	 * @param   int         $type_fees_id           Type payment
	 * @param   int         $projet_id              Project id
	 * @param   double      $vatrate                Vat rate. Can be '8.5' or '8.5* (8.5NPROM...)'
	 * @param   string      $comments               Description
	 * @param   float       $qty                    Qty
	 * @param   double      $value_unit             Unit price (with taxes)
	 * @param   int         $date                   Date
	 * @param   int         $expensereport_id       Expense report id
	 * @param   int         $fk_c_exp_tax_cat       Id of category of car
	 * @param   int         $fk_ecm_files           Id of ECM file to link to this expensereport line
	 * @param   int     	$notrigger      		1=No trigger
	 * @return  int                                 Return integer <0 if KO, >0 if OK
	 */
	public function updateline($rowid, $type_fees_id, $projet_id, $vatrate, $comments, $qty, $value_unit, $date, $expensereport_id, $fk_c_exp_tax_cat = 0, $fk_ecm_files = 0, $notrigger = 0)
	{
		global $user, $mysoc;

		if ($this->status == self::STATUS_DRAFT || $this->status == self::STATUS_REFUSED) {
			$this->db->begin();

			$error = 0;
			$type = 0; // TODO What if type is service ?

			// We don't know seller and buyer for expense reports
			$seller = $mysoc;			// We use same than current company (expense report are often done in same country)
			$seller->tva_assuj = 1;		// Most seller uses vat
			$seller->localtax1_assuj = $mysoc->localtax1_assuj;		// We don't know, we reuse the state of company
			$seller->localtax2_assuj = $mysoc->localtax1_assuj;		// We don't know, we reuse the state of company
			$buyer = new Societe($this->db);

			$localtaxes_type = getLocalTaxesFromRate($vatrate, 0, $buyer, $seller);

			// Clean vat code
			$reg = array();
			$vat_src_code = '';
			if (preg_match('/\((.*)\)/', (string) $vatrate, $reg)) {
				$vat_src_code = $reg[1];
				$vatrate = preg_replace('/\s*\(.*\)/', '', (string) $vatrate); // Remove code into vatrate.
			}
			$vatrate = preg_replace('/\*/', '', $vatrate);

			$tmp = calcul_price_total($qty, $value_unit, 0, (float) price2num($vatrate), -1, -1, 0, 'TTC', 0, $type, $seller, $localtaxes_type);
			// calcul total of line
			// $total_ttc  = price2num($qty*$value_unit, 'MT');

			$tx_tva = 1 + (float) $vatrate / 100;

			$this->line = new ExpenseReportLine($this->db);
			$this->line->comments        = $comments;
			$this->line->qty             = $qty;
			$this->line->value_unit      = $value_unit;
			$this->line->date            = $date;

			$this->line->fk_expensereport = $expensereport_id;
			$this->line->fk_c_type_fees  = $type_fees_id;
			$this->line->fk_c_exp_tax_cat = $fk_c_exp_tax_cat;
			$this->line->fk_projet       = $projet_id; // deprecated
			$this->line->fk_project      = $projet_id;

			$this->line->vat_src_code = $vat_src_code;
			$this->line->vatrate = price2num($vatrate);
			$this->line->localtax1_tx = $localtaxes_type[1];
			$this->line->localtax2_tx = $localtaxes_type[3];
			$this->line->localtax1_type = $localtaxes_type[0];
			$this->line->localtax2_type = $localtaxes_type[2];

			$this->line->total_ttc = $tmp[2];
			$this->line->total_ht = $tmp[0];
			$this->line->total_tva = $tmp[1];
			$this->line->total_localtax1 = $tmp[9];
			$this->line->total_localtax2 = $tmp[10];

			$this->line->fk_ecm_files = $fk_ecm_files;

			$this->line->id = ((int) $rowid);

			// Select des infos sur le type fees
			$sql = "SELECT c.code as code_type_fees, c.label as label_type_fees";
			$sql .= " FROM ".MAIN_DB_PREFIX."c_type_fees as c";
			$sql .= " WHERE c.id = ".((int) $type_fees_id);
			$resql = $this->db->query($sql);
			if ($resql) {
				$objp_fees = $this->db->fetch_object($resql);
				$this->line->type_fees_code      = $objp_fees->code_type_fees;
				$this->line->type_fees_libelle   = $objp_fees->label_type_fees;
				$this->db->free($resql);
			}

			// Select des information du projet
			$sql = "SELECT p.ref as ref_projet, p.title as title_projet";
			$sql .= " FROM ".MAIN_DB_PREFIX."projet as p";
			$sql .= " WHERE p.rowid = ".((int) $projet_id);
			$resql = $this->db->query($sql);
			if ($resql) {
				$objp_projet = $this->db->fetch_object($resql);
				$this->line->projet_ref          = $objp_projet->ref_projet;
				$this->line->projet_title        = $objp_projet->title_projet;
				$this->db->free($resql);
			}

			$this->applyOffset();
			$this->checkRules();

			$result = $this->line->update($user);
			if ($result < 0) {
				$error++;
			}

			if (!$error && !$notrigger) {
				// Call triggers
				$result = $this->call_trigger('EXPENSE_REPORT_DET_MODIFY', $user);
				if ($result < 0) {
					$error++;
				}
				// End call triggers
			}

			if (!$error) {
				$this->db->commit();
				return 1;
			} else {
				$this->error = $this->line->error;
				$this->errors = $this->line->errors;
				$this->db->rollback();
				return -2;
			}
		}

		return 0;
	}

	/**
	 * deleteline
	 *
	 * @param   int			$rowid      	Row id
	 * @param   User|string	$fuser      	User
	 * @param   int<0,1>	$notrigger      1=No trigger
	 * @return  int<-1,1>                 	Return integer <0 if KO, >0 if OK
	 */
	public function deleteLine($rowid, $fuser = '', $notrigger = 0)
	{
		$error = 0;

		$this->db->begin();

		if (!$notrigger) {
			// Call triggers
			$result = $this->call_trigger('EXPENSE_REPORT_DET_DELETE', $fuser);
			if ($result < 0) {
				$error++;
			}
			// End call triggers
		}

		$sql = ' DELETE FROM '.MAIN_DB_PREFIX.$this->table_element_line;
		$sql .= ' WHERE rowid = '.((int) $rowid);

		dol_syslog(get_class($this)."::deleteline sql=".$sql);
		$result = $this->db->query($sql);

		if (!$result || $error > 0) {
			$this->error = $this->db->error();
			dol_syslog(get_class($this)."::deleteline  Error ".$this->error, LOG_ERR);
			$this->db->rollback();
			return -1;
		}

		$this->update_price(1);

		$this->db->commit();

		return 1;
	}

	// phpcs:disable PEAR.NamingConventions.ValidFunctionName.ScopeNotCamelCaps
	/**
	 * periode_existe
	 *
	 * @param   User       $fuser          User
	 * @param   integer    $date_debut     Start date
	 * @param   integer    $date_fin       End date
	 * @return  int                        Return integer <0 if KO, >0 if OK
	 */
	public function periode_existe($fuser, $date_debut, $date_fin)
	{
		global $conf;

		// phpcs:enable
		$sql = "SELECT rowid, date_debut, date_fin";
		$sql .= " FROM ".MAIN_DB_PREFIX.$this->table_element;
		$sql .= " WHERE entity = ".((int) $conf->entity); // not shared, only for the current entity
		$sql .= " AND fk_user_author = ".((int) $fuser->id);

		dol_syslog(get_class($this)."::periode_existe sql=".$sql);
		$result = $this->db->query($sql);
		if ($result) {
			$num_rows = $this->db->num_rows($result);
			$i = 0;

			if ($num_rows > 0) {
				$date_d_form = $date_debut;
				$date_f_form = $date_fin;

				while ($i < $num_rows) {
					$objp = $this->db->fetch_object($result);

					$date_d_req = $this->db->jdate($objp->date_debut); // 3
					$date_f_req = $this->db->jdate($objp->date_fin); // 4

					if (!($date_f_form < $date_d_req || $date_d_form > $date_f_req)) {
						return $objp->rowid;
					}

					$i++;
				}

				return 0;
			} else {
				return 0;
			}
		} else {
			$this->error = $this->db->lasterror();
			dol_syslog(get_class($this)."::periode_existe  Error ".$this->error, LOG_ERR);
			return -1;
		}
	}


	// phpcs:disable PEAR.NamingConventions.ValidFunctionName.ScopeNotCamelCaps
	/**
	 * Return list of people with permission to validate expense reports.
	 * Search for permission "approve expense report"
	 *
	 * @return  array|int       Array of user ids, <0 if KO
	 */
	public function fetch_users_approver_expensereport()
	{
		// phpcs:enable
		$users_validator = array();

		$sql = "SELECT DISTINCT ur.fk_user";
		$sql .= " FROM ".MAIN_DB_PREFIX."user_rights as ur, ".MAIN_DB_PREFIX."rights_def as rd";
		$sql .= " WHERE ur.fk_id = rd.id and rd.module = 'expensereport' AND rd.perms = 'approve'"; // Permission 'Approve';
		$sql .= " UNION";
		$sql .= " SELECT DISTINCT ugu.fk_user";
		$sql .= " FROM ".MAIN_DB_PREFIX."usergroup_user as ugu, ".MAIN_DB_PREFIX."usergroup_rights as ur, ".MAIN_DB_PREFIX."rights_def as rd";
		$sql .= " WHERE ugu.fk_usergroup = ur.fk_usergroup AND ur.fk_id = rd.id and rd.module = 'expensereport' AND rd.perms = 'approve'"; // Permission 'Approve';
		//print $sql;

		dol_syslog(get_class($this)."::fetch_users_approver_expensereport sql=".$sql);
		$result = $this->db->query($sql);
		if ($result) {
			$num_rows = $this->db->num_rows($result);
			$i = 0;
			while ($i < $num_rows) {
				$objp = $this->db->fetch_object($result);
				array_push($users_validator, $objp->fk_user);
				$i++;
			}
			return $users_validator;
		} else {
			$this->error = $this->db->lasterror();
			dol_syslog(get_class($this)."::fetch_users_approver_expensereport  Error ".$this->error, LOG_ERR);
			return -1;
		}
	}

	/**
	 *  Create a document onto disk according to template module.
	 *
	 *  @param      string      $modele         Force le mnodele a utiliser ('' to not force)
	 *  @param      Translate   $outputlangs    object lang a utiliser pour traduction
	 *  @param      int         $hidedetails    Hide details of lines
	 *  @param      int         $hidedesc       Hide description
	 *  @param      int         $hideref        Hide ref
	 *  @param  	?array  $moreparams     Array to provide more information
	 *  @return     int                         0 if KO, 1 if OK
	 */
	public function generateDocument($modele, $outputlangs, $hidedetails = 0, $hidedesc = 0, $hideref = 0, $moreparams = null)
	{
		$outputlangs->load("trips");

		if (!dol_strlen($modele)) {
			if (!empty($this->model_pdf)) {
				$modele = $this->model_pdf;
			} elseif (getDolGlobalString('EXPENSEREPORT_ADDON_PDF')) {
				$modele = getDolGlobalString('EXPENSEREPORT_ADDON_PDF');
			}
		}

		if (!empty($modele)) {
			$modelpath = "core/modules/expensereport/doc/";

			return $this->commonGenerateDocument($modelpath, $modele, $outputlangs, $hidedetails, $hidedesc, $hideref, $moreparams);
		} else {
			return 0;
		}
	}

	/**
	 * List of types
	 *
	 * @param   int     $active     Active or not
	 * @return  array
	 */
	public function listOfTypes($active = 1)
	{
		global $langs;
		$ret = array();
		$sql = "SELECT id, code, label";
		$sql .= " FROM ".MAIN_DB_PREFIX."c_type_fees";
		$sql .= " WHERE active = ".((int) $active);
		dol_syslog(get_class($this)."::listOfTypes", LOG_DEBUG);
		$result = $this->db->query($sql);
		if ($result) {
			$num = $this->db->num_rows($result);
			$i = 0;
			while ($i < $num) {
				$obj = $this->db->fetch_object($result);
				$ret[$obj->code] = (($langs->transnoentitiesnoconv($obj->code) != $obj->code) ? $langs->transnoentitiesnoconv($obj->code) : $obj->label);
				$i++;
			}
		} else {
			dol_print_error($this->db);
		}
		return $ret;
	}

	/**
	 *      Load the indicators this->nb for the state board
	 *
	 *      @return     int         Return integer <0 if KO, >0 if OK
	 */
	public function loadStateBoard()
	{
		global $user;

		$this->nb = array();

		$sql = "SELECT count(ex.rowid) as nb";
		$sql .= " FROM ".MAIN_DB_PREFIX."expensereport as ex";
		$sql .= " WHERE ex.fk_statut > 0";
		$sql .= " AND ex.entity IN (".getEntity('expensereport').")";
		if (!$user->hasRight('expensereport', 'readall')) {
			$userchildids = $user->getAllChildIds(1);
			$sql .= " AND (ex.fk_user_author IN (".$this->db->sanitize(implode(',', $userchildids)).")";
			$sql .= " OR ex.fk_user_validator IN (".$this->db->sanitize(implode(',', $userchildids))."))";
		}

		$resql = $this->db->query($sql);
		if ($resql) {
			while ($obj = $this->db->fetch_object($resql)) {
				$this->nb["expensereports"] = $obj->nb;
			}
			$this->db->free($resql);
			return 1;
		} else {
			dol_print_error($this->db);
			$this->error = $this->db->error();
			return -1;
		}
	}

	// phpcs:disable PEAR.NamingConventions.ValidFunctionName.ScopeNotCamelCaps
	/**
	 *      Load indicators for dashboard (this->nbtodo and this->nbtodolate)
	 *
	 *      @param	User	$user   		Object user
	 *      @param  string  $option         'topay' or 'toapprove'
	 *      @return WorkboardResponse|int 	Return integer <0 if KO, WorkboardResponse if OK
	 */
	public function load_board($user, $option = 'topay')
	{
		// phpcs:enable
		global $conf, $langs;

		if ($user->socid) {
			return -1; // protection pour eviter appel par utilisateur externe
		}

		$now = dol_now();

		$sql = "SELECT ex.rowid, ex.date_valid";
		$sql .= " FROM ".MAIN_DB_PREFIX."expensereport as ex";
		if ($option == 'toapprove') {
			$sql .= " WHERE ex.fk_statut = ".self::STATUS_VALIDATED;
		} else {
			$sql .= " WHERE ex.fk_statut = ".self::STATUS_APPROVED;
		}
		$sql .= " AND ex.entity IN (".getEntity('expensereport').")";
		if (!$user->hasRight('expensereport', 'readall')) {
			$userchildids = $user->getAllChildIds(1);
			$sql .= " AND (ex.fk_user_author IN (".$this->db->sanitize(implode(',', $userchildids)).")";
			$sql .= " OR ex.fk_user_validator IN (".$this->db->sanitize(implode(',', $userchildids))."))";
		}

		$resql = $this->db->query($sql);
		if ($resql) {
			$langs->load("trips");

			$response = new WorkboardResponse();
			if ($option == 'toapprove') {
				$response->warning_delay = $conf->expensereport->approve->warning_delay / 60 / 60 / 24;
				$response->label = $langs->trans("ExpenseReportsToApprove");
				$response->labelShort = $langs->trans("ToApprove");
				$response->url = DOL_URL_ROOT.'/expensereport/list.php?mainmenu=hrm&amp;statut='.self::STATUS_VALIDATED;
			} else {
				$response->warning_delay = $conf->expensereport->payment->warning_delay / 60 / 60 / 24;
				$response->label = $langs->trans("ExpenseReportsToPay");
				$response->labelShort = $langs->trans("StatusToPay");
				$response->url = DOL_URL_ROOT.'/expensereport/list.php?mainmenu=hrm&amp;statut='.self::STATUS_APPROVED;
			}
			$response->img = img_object('', "trip");

			while ($obj = $this->db->fetch_object($resql)) {
				$response->nbtodo++;

				if ($option == 'toapprove') {
					if ($this->db->jdate($obj->date_valid) < ($now - $conf->expensereport->approve->warning_delay)) {
						$response->nbtodolate++;
					}
				} else {
					if ($this->db->jdate($obj->date_valid) < ($now - $conf->expensereport->payment->warning_delay)) {
						$response->nbtodolate++;
					}
				}
			}

			return $response;
		} else {
			dol_print_error($this->db);
			$this->error = $this->db->error();
			return -1;
		}
	}

	/**
	 * Return if an expense report is late or not
	 *
	 * @param  string  $option          'topay' or 'toapprove'
	 * @return boolean                  True if late, False if not late
	 */
	public function hasDelay($option)
	{
		global $conf;

		// Only valid expenses reports
		if ($option == 'toapprove' && $this->status != 2) {
			return false;
		}
		if ($option == 'topay' && $this->status != 5) {
			return false;
		}

		$now = dol_now();
		if ($option == 'toapprove') {
			return (!empty($this->datevalid) ? $this->datevalid : $this->date_valid) < ($now - $conf->expensereport->approve->warning_delay);
		} else {
			return (!empty($this->datevalid) ? $this->datevalid : $this->date_valid) < ($now - $conf->expensereport->payment->warning_delay);
		}
	}

	/**
	 *	Return if object was dispatched into bookkeeping
	 *
	 *	@return     int         Return integer <0 if KO, 0=no, 1=yes
	 */
	public function getVentilExportCompta()
	{
		$alreadydispatched = 0;

		$type = 'expense_report';

		$sql = " SELECT COUNT(ab.rowid) as nb FROM ".MAIN_DB_PREFIX."accounting_bookkeeping as ab WHERE ab.doc_type='".$this->db->escape($type)."' AND ab.fk_doc = ".((int) $this->id);
		$resql = $this->db->query($sql);
		if ($resql) {
			$obj = $this->db->fetch_object($resql);
			if ($obj) {
				$alreadydispatched = $obj->nb;
			}
		} else {
			$this->error = $this->db->lasterror();
			return -1;
		}

		if ($alreadydispatched) {
			return 1;
		}
		return 0;
	}

	/**
	 * 	Return amount of payments already done
	 *
	 *  @return		int						Amount of payment already done, <0 if KO
	 */
	public function getSumPayments()
	{
		$table = 'payment_expensereport';
		$field = 'fk_expensereport';

		$sql = 'SELECT sum(amount) as amount';
		$sql .= ' FROM '.MAIN_DB_PREFIX.$table;
		$sql .= " WHERE ".$field." = ".((int) $this->id);

		dol_syslog(get_class($this)."::getSumPayments", LOG_DEBUG);
		$resql = $this->db->query($sql);
		if ($resql) {
			$obj = $this->db->fetch_object($resql);
			$this->db->free($resql);
			return (empty($obj->amount) ? 0 : $obj->amount);
		} else {
			$this->error = $this->db->lasterror();
			return -1;
		}
	}
<<<<<<< HEAD

	/**
	 *  \brief Compute the cost of the kilometers expense based on the number of kilometers and the vehicle category
	 *
	 *  @param     int		$fk_cat           Category of the vehicle used
	 *  @param     float	$qty              Number of kilometers
	 *  @param     float	$tva              VAT rate
	 *  @return    int              		  Return integer <0 if KO, total ttc if OK
	 */
	public function computeTotalKm($fk_cat, $qty, $tva)
	{
		global $langs, $db, $conf;

		$cumulYearQty = 0;
		$ranges = array();
		$coef = 0;


		if ($fk_cat < 0) {
			$this->error = $langs->trans('ErrorBadParameterCat');
			return -1;
		}

		if ($qty <= 0) {
			$this->error = $langs->trans('ErrorBadParameterQty');
			return -1;
		}

		$currentUser = new User($db);
		$currentUser->fetch($this->fk_user);
		$currentUser->getrights('expensereport');
		//Clean
		$qty = (float) price2num($qty);

		$sql  = " SELECT r.range_ik, t.ikoffset, t.coef";
		$sql .= " FROM ".MAIN_DB_PREFIX."expensereport_ik t";
		$sql .= " LEFT JOIN ".MAIN_DB_PREFIX."c_exp_tax_range r ON r.rowid = t.fk_range";
		$sql .= " WHERE t.fk_c_exp_tax_cat = ".(int) $fk_cat;
		$sql .= " ORDER BY r.range_ik ASC";

		dol_syslog("expenseReport::computeTotalkm sql=".$sql, LOG_DEBUG);

		$result = $this->db->query($sql);

		if ($result) {
			if ($conf->global->EXPENSEREPORT_CALCULATE_MILEAGE_EXPENSE_COEFFICIENT_ON_CURRENT_YEAR) {
				$arrayDate = dol_getdate(dol_now());
				$sql = " SELECT count(n.qty) as cumul FROM ".MAIN_DB_PREFIX."expensereport_det n";
				$sql .= " LEFT JOIN  ".MAIN_DB_PREFIX."expensereport e ON e.rowid = n.fk_expensereport";
				$sql .= " LEFT JOIN  ".MAIN_DB_PREFIX."c_type_fees tf ON tf.id = n.fk_c_type_fees";
				$sql .= " WHERE e.fk_user_author = ".(int) $this->fk_user_author;
				$sql .= " AND YEAR(n.date) = ".(int) $arrayDate['year'];
				$sql .= " AND tf.code = 'EX_KME' ";
				$sql .= " AND e.fk_statut = ".(int) ExpenseReport::STATUS_VALIDATED;

				$resql = $this->db->query($sql);

				if ($resql) {
					$obj = $this->db->fetch_object($resql);
					$cumulYearQty = $obj->cumul;
				}

				$qty += (float) $cumulYearQty;
			}

			$num = $this->db->num_rows($result);

			if ($num) {
				for ($i = 0; $i < $num; $i++) {
					$obj = $this->db->fetch_object($result);

					$ranges[$i] = $obj;
				}


				for ($i = 0; $i < $num; $i++) {
					if ($i < ($num - 1)) {
						if ($qty > $ranges[$i]->range_ik && $qty < $ranges[$i + 1]->range_ik) {
							$coef = $ranges[$i]->coef;
							$offset = $ranges[$i]->ikoffset;
						}
					} else {
						if ($qty > $ranges[$i]->range_ik) {
							$coef = $ranges[$i]->coef;
							$offset = $ranges[$i]->ikoffset;
						}
					}
				}
				$total_ht = $coef;
				return $total_ht;
			} else {
				$this->error = $langs->trans('TaxUndefinedForThisCategory');
				return 0;
			}
		} else {
			$this->error = $this->db->error()." sql=".$sql;

			return -1;
		}
	}

	/**
	 *	Return clickable link of object (with optional picto)
	 *
	 *	@param      string	    $option                 Where point the link (0=> main card, 1,2 => shipment, 'nolink'=>No link)
	 *  @param		array		$arraydata				Array of data
	 *  @return		string								HTML Code for Kanban thumb.
	 */
	public function getKanbanView($option = '', $arraydata = null)
	{
		global $langs;

		$selected = (empty($arraydata['selected']) ? 0 : $arraydata['selected']);

		$return = '<div class="box-flex-item box-flex-grow-zero">';
		$return .= '<div class="info-box info-box-sm">';
		$return .= '<span class="info-box-icon bg-infobox-action">';
		$return .= img_picto('', $this->picto);
		$return .= '</span>';
		$return .= '<div class="info-box-content">';
		$return .= '<span class="info-box-ref inline-block tdoverflowmax150 valignmiddle">'.(method_exists($this, 'getNomUrl') ? $this->getNomUrl(1) : $this->ref).'</span>';
		if ($selected >= 0) {
			$return .= '<input id="cb'.$this->id.'" class="flat checkforselect fright" type="checkbox" name="toselect[]" value="'.$this->id.'"'.($selected ? ' checked="checked"' : '').'>';
		}
		if (array_key_exists('userauthor', $arraydata)) {
			$return .= '<br><span class="info-box-label">'.$arraydata['userauthor']->getNomUrl(-1).'</span>';
		}
		if (property_exists($this, 'date_debut') && property_exists($this, 'date_fin')) {
			$return .= '<br><span class="info-box-label">'.dol_print_date($this->date_debut, 'day').'</span>';
			$return .= ' <span class="opacitymedium">'.$langs->trans("To").'</span> ';
			$return .= '<span class="info-box-label">'.dol_print_date($this->date_fin, 'day').'</span>';
		}
		if (method_exists($this, 'getLibStatut')) {
			$return .= '<br><div class="info-box-status">'.$this->getLibStatut(3).'</div>';
		}
		$return .= '</div>';
		$return .= '</div>';
		$return .= '</div>';
		return $return;
	}
}


/**
 * Class of expense report details lines
 */
class ExpenseReportLine extends CommonObjectLine
{
	/**
	 * @var DoliDB Database handler.
	 */
	public $db;

	/**
	 * @var string Name of table without prefix where object is stored
	 */
	public $table_element = 'expensereport_det';

	/**
	 * @var string Error code (or message)
	 */
	public $error = '';

	/**
	 * @var int ID
	 */
	public $rowid;

	public $comments;

	/**
	 * @var float Quantity
	 */
	public $qty;
	public $value_unit;
	public $date;

	/**
	 * @var int|string
	 */
	public $dates;

	/**
	 * @var int ID
	 */
	public $fk_c_type_fees;

	/**
	 * @var int ID
	 */
	public $fk_c_exp_tax_cat;

	/**
	 * @var int ID
	 */
	public $fk_projet;

	/**
	 * @var int ID
	 */
	public $fk_expensereport;

	public $type_fees_code;
	public $type_fees_libelle;
	public $type_fees_accountancy_code;

	public $projet_ref;
	public $projet_title;
	public $rang;

	public $vatrate;
	public $vat_src_code;
	public $tva_tx;
	public $localtax1_tx;
	public $localtax2_tx;
	public $localtax1_type;
	public $localtax2_type;

	public $total_ht;
	public $total_tva;
	public $total_ttc;
	public $total_localtax1;
	public $total_localtax2;
=======
>>>>>>> cc80841a

	// Multicurrency
	/**
	 * @var int Currency ID
	 */
	public $fk_multicurrency;

	/**
	 * @var string multicurrency code
	 */
	public $multicurrency_code;
	public $multicurrency_tx;
	public $multicurrency_total_ht;
	public $multicurrency_total_tva;
	public $multicurrency_total_ttc;

	/**
<<<<<<< HEAD
	 * @var int ID into llx_ecm_files table to link line to attached file
	 */
	public $fk_ecm_files;

	public $rule_warning_message;


	/**
	 * Constructor
=======
	 *  \brief Compute the cost of the kilometers expense based on the number of kilometers and the vehicle category
>>>>>>> cc80841a
	 *
	 *  @param     int		$fk_cat           Category of the vehicle used
	 *  @param     float	$qty              Number of kilometers
	 *  @param     float	$tva              VAT rate
	 *  @return    int              		  Return integer <0 if KO, total ttc if OK
	 */
	public function computeTotalKm($fk_cat, $qty, $tva)
	{
		global $langs, $db, $conf;

<<<<<<< HEAD
	/**
	 * Fetch record for expense report detailed line
	 *
	 * @param   int     $rowid      Id of object to load
	 * @return  int                 Return integer <0 if KO, >0 if OK
	 */
	public function fetch($rowid)
	{
		$sql = 'SELECT fde.rowid, fde.fk_expensereport, fde.fk_c_type_fees, fde.fk_c_exp_tax_cat, fde.fk_projet as fk_project, fde.date,';
		$sql .= ' fde.tva_tx as vatrate, fde.vat_src_code, fde.comments, fde.qty, fde.value_unit, fde.total_ht, fde.total_tva, fde.total_ttc, fde.fk_ecm_files,';
		$sql .= ' fde.localtax1_tx, fde.localtax2_tx, fde.localtax1_type, fde.localtax2_type, fde.total_localtax1, fde.total_localtax2, fde.rule_warning_message,';
		$sql .= ' ctf.code as type_fees_code, ctf.label as type_fees_libelle,';
		$sql .= ' pjt.rowid as projet_id, pjt.title as projet_title, pjt.ref as projet_ref';
		$sql .= ' FROM '.MAIN_DB_PREFIX.'expensereport_det as fde';
		$sql .= ' LEFT JOIN '.MAIN_DB_PREFIX.'c_type_fees as ctf ON fde.fk_c_type_fees=ctf.id'; // Sometimes type of expense report has been removed, so we use a left join here.
		$sql .= ' LEFT JOIN '.MAIN_DB_PREFIX.'projet as pjt ON fde.fk_projet=pjt.rowid';
		$sql .= ' WHERE fde.rowid = '.((int) $rowid);
=======
		$cumulYearQty = 0;
		$ranges = array();
		$coef = 0;
>>>>>>> cc80841a


<<<<<<< HEAD
		if ($result) {
			$objp = $this->db->fetch_object($result);

			$this->rowid = $objp->rowid;
			$this->id = $objp->rowid;
			$this->ref = $objp->ref;
			$this->fk_expensereport = $objp->fk_expensereport;
			$this->comments = $objp->comments;
			$this->qty = $objp->qty;
			$this->date = $objp->date;
			$this->dates = $this->db->jdate($objp->date);
			$this->value_unit = $objp->value_unit;
			$this->fk_c_type_fees = $objp->fk_c_type_fees;
			$this->fk_c_exp_tax_cat = $objp->fk_c_exp_tax_cat;
			$this->fk_projet = $objp->fk_project; // deprecated
			$this->fk_project = $objp->fk_project;
			$this->type_fees_code = $objp->type_fees_code;
			$this->type_fees_libelle = $objp->type_fees_libelle;
			$this->projet_ref = $objp->projet_ref;
			$this->projet_title = $objp->projet_title;

			$this->vatrate = $objp->vatrate;
			$this->vat_src_code = $objp->vat_src_code;
			$this->localtax1_tx = $objp->localtax1_tx;
			$this->localtax2_tx = $objp->localtax2_tx;
			$this->localtax1_type = $objp->localtax1_type;
			$this->localtax2_type = $objp->localtax2_type;

			$this->total_ht = $objp->total_ht;
			$this->total_tva = $objp->total_tva;
			$this->total_ttc = $objp->total_ttc;
			$this->total_localtax1 = $objp->total_localtax1;
			$this->total_localtax2 = $objp->total_localtax2;

			$this->fk_ecm_files = $objp->fk_ecm_files;

			$this->rule_warning_message = $objp->rule_warning_message;

			$this->db->free($result);

			return $this->id;
		} else {
			dol_print_error($this->db);
=======
		if ($fk_cat < 0) {
			$this->error = $langs->trans('ErrorBadParameterCat');
>>>>>>> cc80841a
			return -1;
		}

<<<<<<< HEAD
	/**
	 * Insert a line of expense report
	 *
	 * @param   int     $notrigger      1=No trigger
	 * @param   bool    $fromaddline    false=keep default behavior, true=exclude the update_price() of parent object
	 * @return  int                     Return integer <0 if KO, >0 if OK
	 */
	public function insert($notrigger = 0, $fromaddline = false)
	{
		global $user;

		$error = 0;

		dol_syslog("ExpenseReportLine::Insert", LOG_DEBUG);

		// Clean parameters
		$this->comments = trim($this->comments);
		if (empty($this->value_unit)) {
			$this->value_unit = 0;
		}
		$this->qty = (float) price2num($this->qty);
		$this->vatrate = price2num($this->vatrate);
		if (empty($this->fk_c_exp_tax_cat)) {
			$this->fk_c_exp_tax_cat = 0;
=======
		if ($qty <= 0) {
			$this->error = $langs->trans('ErrorBadParameterQty');
			return -1;
>>>>>>> cc80841a
		}

		$currentUser = new User($db);
		$currentUser->fetch($this->fk_user);
		$currentUser->loadRights('expensereport');
		//Clean
		$qty = (float) price2num($qty);

		$sql  = " SELECT r.range_ik, t.ikoffset, t.coef";
		$sql .= " FROM ".MAIN_DB_PREFIX."expensereport_ik t";
		$sql .= " LEFT JOIN ".MAIN_DB_PREFIX."c_exp_tax_range r ON r.rowid = t.fk_range";
		$sql .= " WHERE t.fk_c_exp_tax_cat = ".(int) $fk_cat;
		$sql .= " ORDER BY r.range_ik ASC";

		dol_syslog("expenseReport::computeTotalkm sql=".$sql, LOG_DEBUG);

<<<<<<< HEAD

			if (!$error && !$notrigger) {
				// Call triggers
				$result = $this->call_trigger('EXPENSE_REPORT_DET_CREATE', $user);
				if ($result < 0) {
					$error++;
				}
				// End call triggers
			}


			if (!$fromaddline) {
				$tmpparent = new ExpenseReport($this->db);
				$tmpparent->fetch($this->fk_expensereport);
				$result = $tmpparent->update_price(1);
				if ($result < 0) {
					$error++;
					$this->error = $tmpparent->error;
					$this->errors = $tmpparent->errors;
=======
		$result = $this->db->query($sql);

		if ($result) {
			if ($conf->global->EXPENSEREPORT_CALCULATE_MILEAGE_EXPENSE_COEFFICIENT_ON_CURRENT_YEAR) {
				$arrayDate = dol_getdate(dol_now());
				$sql = " SELECT count(n.qty) as cumul FROM ".MAIN_DB_PREFIX."expensereport_det n";
				$sql .= " LEFT JOIN  ".MAIN_DB_PREFIX."expensereport e ON e.rowid = n.fk_expensereport";
				$sql .= " LEFT JOIN  ".MAIN_DB_PREFIX."c_type_fees tf ON tf.id = n.fk_c_type_fees";
				$sql .= " WHERE e.fk_user_author = ".(int) $this->fk_user_author;
				$sql .= " AND YEAR(n.date) = ".(int) $arrayDate['year'];
				$sql .= " AND tf.code = 'EX_KME' ";
				$sql .= " AND e.fk_statut = ".(int) ExpenseReport::STATUS_VALIDATED;

				$resql = $this->db->query($sql);

				if ($resql) {
					$obj = $this->db->fetch_object($resql);
					$cumulYearQty = $obj->cumul;
>>>>>>> cc80841a
				}

				$qty += (float) $cumulYearQty;
			}

			$num = $this->db->num_rows($result);

			if ($num) {
				for ($i = 0; $i < $num; $i++) {
					$obj = $this->db->fetch_object($result);

<<<<<<< HEAD
		$sql = 'SELECT SUM(d.total_ttc) as total_amount';
		$sql .= ' FROM '.MAIN_DB_PREFIX.'expensereport_det d';
		$sql .= ' INNER JOIN '.MAIN_DB_PREFIX.'expensereport e ON (d.fk_expensereport = e.rowid)';
		$sql .= ' WHERE e.fk_user_author = '.((int) $fk_user);
		if (!empty($this->id)) {
			$sql .= ' AND d.rowid <> '.((int) $this->id);
		}
		$sql .= ' AND d.fk_c_type_fees = '.((int) $rule->fk_c_type_fees);
		if ($mode == 'day' || $mode == 'EX_DAY') {
			$sql .= " AND d.date = '".dol_print_date($this->date, '%Y-%m-%d')."'";
		} elseif ($mode == 'mon' || $mode == 'EX_MON') {
			$sql .= " AND DATE_FORMAT(d.date, '%Y-%m') = '".dol_print_date($this->date, '%Y-%m')."'"; // @todo DATE_FORMAT is forbidden
		} elseif ($mode == 'year' || $mode == 'EX_YEA') {
			$sql .= " AND DATE_FORMAT(d.date, '%Y') = '".dol_print_date($this->date, '%Y')."'"; 	// @todo DATE_FORMAT is forbidden
		}
=======
					$ranges[$i] = $obj;
				}
>>>>>>> cc80841a


<<<<<<< HEAD
		$resql = $this->db->query($sql);
		if ($resql) {
			$num = $this->db->num_rows($resql);
			if ($num > 0) {
				$obj = $this->db->fetch_object($resql);
				$amount = (float) $obj->total_amount;
=======
				for ($i = 0; $i < $num; $i++) {
					if ($i < ($num - 1)) {
						if ($qty > $ranges[$i]->range_ik && $qty < $ranges[$i + 1]->range_ik) {
							$coef = $ranges[$i]->coef;
							$offset = $ranges[$i]->ikoffset;
						}
					} else {
						if ($qty > $ranges[$i]->range_ik) {
							$coef = $ranges[$i]->coef;
							$offset = $ranges[$i]->ikoffset;
						}
					}
				}
				$total_ht = $coef;
				return $total_ht;
			} else {
				$this->error = $langs->trans('TaxUndefinedForThisCategory');
				return 0;
>>>>>>> cc80841a
			}
		} else {
			$this->error = $this->db->error()." sql=".$sql;

			return -1;
		}
	}

	/**
	 *	Return clickable link of object (with optional picto)
	 *
<<<<<<< HEAD
	 * @param   User    $user      User
	 * @return  int                Return integer <0 if KO, >0 if OK
=======
	 *	@param      string	    			$option                 Where point the link (0=> main card, 1,2 => shipment, 'nolink'=>No link)
	 *  @param		array{string,mixed}		$arraydata				Array of data
	 *  @return		string											HTML Code for Kanban thumb.
>>>>>>> cc80841a
	 */
	public function getKanbanView($option = '', $arraydata = null)
	{
		global $langs;
<<<<<<< HEAD

		$error = 0;

		// Clean parameters
		$this->comments = trim($this->comments);
		$this->vatrate = price2num($this->vatrate);
		$this->value_unit = price2num($this->value_unit);
		if (empty($this->fk_c_exp_tax_cat)) {
			$this->fk_c_exp_tax_cat = 0;
		}

		$this->db->begin();

		// Update line in database
		$sql = "UPDATE ".MAIN_DB_PREFIX."expensereport_det SET";
		$sql .= " comments='".$this->db->escape($this->comments)."'";
		$sql .= ", value_unit = ".((float) $this->value_unit);
		$sql .= ", qty=".((float) $this->qty);
		$sql .= ", date='".$this->db->idate($this->date)."'";
		$sql .= ", total_ht=".((float) price2num($this->total_ht, 'MT'));
		$sql .= ", total_tva=".((float) price2num($this->total_tva, 'MT'));
		$sql .= ", total_ttc=".((float) price2num($this->total_ttc, 'MT'));
		$sql .= ", total_localtax1=".((float) price2num($this->total_localtax1, 'MT'));
		$sql .= ", total_localtax2=".((float) price2num($this->total_localtax2, 'MT'));
		$sql .= ", tva_tx=".((float) $this->vatrate);
		$sql .= ", vat_src_code='".$this->db->escape($this->vat_src_code)."'";
		$sql .= ", localtax1_tx=".((float) $this->localtax1_tx);
		$sql .= ", localtax2_tx=".((float) $this->localtax2_tx);
		$sql .= ", localtax1_type='".$this->db->escape($this->localtax1_type)."'";
		$sql .= ", localtax2_type='".$this->db->escape($this->localtax2_type)."'";
		$sql .= ", rule_warning_message='".$this->db->escape($this->rule_warning_message)."'";
		$sql .= ", fk_c_exp_tax_cat=".$this->db->escape($this->fk_c_exp_tax_cat);
		$sql .= ", fk_ecm_files=".($this->fk_ecm_files > 0 ? ((int) $this->fk_ecm_files) : 'null');
		if ($this->fk_c_type_fees) {
			$sql .= ", fk_c_type_fees = ".((int) $this->fk_c_type_fees);
		} else {
			$sql .= ", fk_c_type_fees=null";
		}
		if ($this->fk_project > 0) {
			$sql .= ", fk_projet=".((int) $this->fk_project);
		} else {
			$sql .= ", fk_projet=null";
		}
		$sql .= " WHERE rowid = ".((int) ($this->rowid ? $this->rowid : $this->id));

		dol_syslog("ExpenseReportLine::update");

		$resql = $this->db->query($sql);
		if ($resql) {
			$tmpparent = new ExpenseReport($this->db);
			$result = $tmpparent->fetch($this->fk_expensereport);
			if ($result > 0) {
				$result = $tmpparent->update_price(1);
				if ($result < 0) {
					$error++;
					$this->error = $tmpparent->error;
					$this->errors = $tmpparent->errors;
				}
			} else {
				$error++;
				$this->error = $tmpparent->error;
				$this->errors = $tmpparent->errors;
			}
		} else {
			$error++;
			dol_print_error($this->db);
		}
=======
>>>>>>> cc80841a

		$selected = (empty($arraydata['selected']) ? 0 : $arraydata['selected']);

		$return = '<div class="box-flex-item box-flex-grow-zero">';
		$return .= '<div class="info-box info-box-sm">';
		$return .= '<span class="info-box-icon bg-infobox-action">';
		$return .= img_picto('', $this->picto);
		$return .= '</span>';
		$return .= '<div class="info-box-content">';
		$return .= '<span class="info-box-ref inline-block tdoverflowmax150 valignmiddle">'.(method_exists($this, 'getNomUrl') ? $this->getNomUrl(1) : $this->ref).'</span>';
		if ($selected >= 0) {
			$return .= '<input id="cb'.$this->id.'" class="flat checkforselect fright" type="checkbox" name="toselect[]" value="'.$this->id.'"'.($selected ? ' checked="checked"' : '').'>';
		}
		if (array_key_exists('userauthor', $arraydata)) {
			$return .= '<br><span class="info-box-label">'.$arraydata['userauthor']->getNomUrl(-1).'</span>';
		}
		if (property_exists($this, 'date_debut') && property_exists($this, 'date_fin')) {
			$return .= '<br><span class="info-box-label">'.dol_print_date($this->date_debut, 'day').'</span>';
			$return .= ' <span class="opacitymedium">'.$langs->trans("To").'</span> ';
			$return .= '<span class="info-box-label">'.dol_print_date($this->date_fin, 'day').'</span>';
		}
		if (method_exists($this, 'getLibStatut')) {
			$return .= '<br><div class="info-box-status">'.$this->getLibStatut(3).'</div>';
		}
		$return .= '</div>';
		$return .= '</div>';
		$return .= '</div>';
		return $return;
	}

	// ajouter ici comput_ ...
}<|MERGE_RESOLUTION|>--- conflicted
+++ resolved
@@ -28,11 +28,7 @@
  *       \brief      File to manage Expense Reports
  */
 require_once DOL_DOCUMENT_ROOT.'/core/class/commonobject.class.php';
-<<<<<<< HEAD
-require_once DOL_DOCUMENT_ROOT.'/core/class/commonobjectline.class.php';
-=======
 require_once DOL_DOCUMENT_ROOT.'/expensereport/class/expensereportline.class.php';
->>>>>>> cc80841a
 require_once DOL_DOCUMENT_ROOT.'/expensereport/class/expensereport_ik.class.php';
 require_once DOL_DOCUMENT_ROOT.'/expensereport/class/expensereport_rule.class.php';
 
@@ -220,7 +216,6 @@
 	 * @see $date_valid
 	 */
 	public $datevalid;
-<<<<<<< HEAD
 
 	/**
 	 * Validation date
@@ -229,16 +224,6 @@
 	public $date_valid;
 
 	/**
-=======
-
-	/**
-	 * Validation date
-	 * @var int
-	 */
-	public $date_valid;
-
-	/**
->>>>>>> cc80841a
 	 * @var int ID of User making validation
 	 */
 	public $fk_user_valid;
@@ -873,15 +858,9 @@
 
 		$labelStatus = $langs->transnoentitiesnoconv($this->labelStatus[$status]);
 		$labelStatusShort = $langs->transnoentitiesnoconv($this->labelStatusShort[$status]);
-<<<<<<< HEAD
 
 		$statuslogo = array(0 => 'status0', 2 => 'status1', 4 => 'status6', 5 => 'status4', 6 => 'status6', 99 => 'status5');
 
-=======
-
-		$statuslogo = array(0 => 'status0', 2 => 'status1', 4 => 'status6', 5 => 'status4', 6 => 'status6', 99 => 'status5');
-
->>>>>>> cc80841a
 		$statusType = $statuslogo[$status];
 
 		return dolGetStatus($labelStatus, $labelStatusShort, '', $statusType, $mode);
@@ -1768,16 +1747,9 @@
 
 	/**
 	 * getTooltipContentArray
-<<<<<<< HEAD
-	 *
-	 * @param array $params ex option, infologin
-	 * @since v18
-	 * @return array{picto:string,ref?:string,total_ht?:string,total_tva?:string,total_ttc?:string}
-=======
 	 * @param array<string,mixed> $params params to construct tooltip data
 	 * @since v18
 	 * @return array{picto?:string,ref?:string,refsupplier?:string,label?:string,date?:string,date_echeance?:string,amountht?:string,total_ht?:string,totaltva?:string,amountlt1?:string,amountlt2?:string,amountrevenustamp?:string,totalttc?:string}|array{optimize:string}
->>>>>>> cc80841a
 	 */
 	public function getTooltipContentArray($params)
 	{
@@ -1813,11 +1785,7 @@
 	}
 
 	/**
-<<<<<<< HEAD
-	 *  Return clicable name (with picto eventually)
-=======
 	 *  Return clickable name (with picto eventually)
->>>>>>> cc80841a
 	 *
 	 *	@param		int		$withpicto					0=No picto, 1=Include picto into link, 2=Only picto
 	 *  @param  	string 	$option                		Where point the link ('', 'document', ..)
@@ -2745,7 +2713,6 @@
 			return -1;
 		}
 	}
-<<<<<<< HEAD
 
 	/**
 	 *  \brief Compute the cost of the kilometers expense based on the number of kilometers and the vehicle category
@@ -2776,7 +2743,7 @@
 
 		$currentUser = new User($db);
 		$currentUser->fetch($this->fk_user);
-		$currentUser->getrights('expensereport');
+		$currentUser->loadRights('expensereport');
 		//Clean
 		$qty = (float) price2num($qty);
 
@@ -2850,9 +2817,9 @@
 	/**
 	 *	Return clickable link of object (with optional picto)
 	 *
-	 *	@param      string	    $option                 Where point the link (0=> main card, 1,2 => shipment, 'nolink'=>No link)
-	 *  @param		array		$arraydata				Array of data
-	 *  @return		string								HTML Code for Kanban thumb.
+	 *	@param      string	    			$option                 Where point the link (0=> main card, 1,2 => shipment, 'nolink'=>No link)
+	 *  @param		array{string,mixed}		$arraydata				Array of data
+	 *  @return		string											HTML Code for Kanban thumb.
 	 */
 	public function getKanbanView($option = '', $arraydata = null)
 	{
@@ -2886,475 +2853,4 @@
 		$return .= '</div>';
 		return $return;
 	}
-}
-
-
-/**
- * Class of expense report details lines
- */
-class ExpenseReportLine extends CommonObjectLine
-{
-	/**
-	 * @var DoliDB Database handler.
-	 */
-	public $db;
-
-	/**
-	 * @var string Name of table without prefix where object is stored
-	 */
-	public $table_element = 'expensereport_det';
-
-	/**
-	 * @var string Error code (or message)
-	 */
-	public $error = '';
-
-	/**
-	 * @var int ID
-	 */
-	public $rowid;
-
-	public $comments;
-
-	/**
-	 * @var float Quantity
-	 */
-	public $qty;
-	public $value_unit;
-	public $date;
-
-	/**
-	 * @var int|string
-	 */
-	public $dates;
-
-	/**
-	 * @var int ID
-	 */
-	public $fk_c_type_fees;
-
-	/**
-	 * @var int ID
-	 */
-	public $fk_c_exp_tax_cat;
-
-	/**
-	 * @var int ID
-	 */
-	public $fk_projet;
-
-	/**
-	 * @var int ID
-	 */
-	public $fk_expensereport;
-
-	public $type_fees_code;
-	public $type_fees_libelle;
-	public $type_fees_accountancy_code;
-
-	public $projet_ref;
-	public $projet_title;
-	public $rang;
-
-	public $vatrate;
-	public $vat_src_code;
-	public $tva_tx;
-	public $localtax1_tx;
-	public $localtax2_tx;
-	public $localtax1_type;
-	public $localtax2_type;
-
-	public $total_ht;
-	public $total_tva;
-	public $total_ttc;
-	public $total_localtax1;
-	public $total_localtax2;
-=======
->>>>>>> cc80841a
-
-	// Multicurrency
-	/**
-	 * @var int Currency ID
-	 */
-	public $fk_multicurrency;
-
-	/**
-	 * @var string multicurrency code
-	 */
-	public $multicurrency_code;
-	public $multicurrency_tx;
-	public $multicurrency_total_ht;
-	public $multicurrency_total_tva;
-	public $multicurrency_total_ttc;
-
-	/**
-<<<<<<< HEAD
-	 * @var int ID into llx_ecm_files table to link line to attached file
-	 */
-	public $fk_ecm_files;
-
-	public $rule_warning_message;
-
-
-	/**
-	 * Constructor
-=======
-	 *  \brief Compute the cost of the kilometers expense based on the number of kilometers and the vehicle category
->>>>>>> cc80841a
-	 *
-	 *  @param     int		$fk_cat           Category of the vehicle used
-	 *  @param     float	$qty              Number of kilometers
-	 *  @param     float	$tva              VAT rate
-	 *  @return    int              		  Return integer <0 if KO, total ttc if OK
-	 */
-	public function computeTotalKm($fk_cat, $qty, $tva)
-	{
-		global $langs, $db, $conf;
-
-<<<<<<< HEAD
-	/**
-	 * Fetch record for expense report detailed line
-	 *
-	 * @param   int     $rowid      Id of object to load
-	 * @return  int                 Return integer <0 if KO, >0 if OK
-	 */
-	public function fetch($rowid)
-	{
-		$sql = 'SELECT fde.rowid, fde.fk_expensereport, fde.fk_c_type_fees, fde.fk_c_exp_tax_cat, fde.fk_projet as fk_project, fde.date,';
-		$sql .= ' fde.tva_tx as vatrate, fde.vat_src_code, fde.comments, fde.qty, fde.value_unit, fde.total_ht, fde.total_tva, fde.total_ttc, fde.fk_ecm_files,';
-		$sql .= ' fde.localtax1_tx, fde.localtax2_tx, fde.localtax1_type, fde.localtax2_type, fde.total_localtax1, fde.total_localtax2, fde.rule_warning_message,';
-		$sql .= ' ctf.code as type_fees_code, ctf.label as type_fees_libelle,';
-		$sql .= ' pjt.rowid as projet_id, pjt.title as projet_title, pjt.ref as projet_ref';
-		$sql .= ' FROM '.MAIN_DB_PREFIX.'expensereport_det as fde';
-		$sql .= ' LEFT JOIN '.MAIN_DB_PREFIX.'c_type_fees as ctf ON fde.fk_c_type_fees=ctf.id'; // Sometimes type of expense report has been removed, so we use a left join here.
-		$sql .= ' LEFT JOIN '.MAIN_DB_PREFIX.'projet as pjt ON fde.fk_projet=pjt.rowid';
-		$sql .= ' WHERE fde.rowid = '.((int) $rowid);
-=======
-		$cumulYearQty = 0;
-		$ranges = array();
-		$coef = 0;
->>>>>>> cc80841a
-
-
-<<<<<<< HEAD
-		if ($result) {
-			$objp = $this->db->fetch_object($result);
-
-			$this->rowid = $objp->rowid;
-			$this->id = $objp->rowid;
-			$this->ref = $objp->ref;
-			$this->fk_expensereport = $objp->fk_expensereport;
-			$this->comments = $objp->comments;
-			$this->qty = $objp->qty;
-			$this->date = $objp->date;
-			$this->dates = $this->db->jdate($objp->date);
-			$this->value_unit = $objp->value_unit;
-			$this->fk_c_type_fees = $objp->fk_c_type_fees;
-			$this->fk_c_exp_tax_cat = $objp->fk_c_exp_tax_cat;
-			$this->fk_projet = $objp->fk_project; // deprecated
-			$this->fk_project = $objp->fk_project;
-			$this->type_fees_code = $objp->type_fees_code;
-			$this->type_fees_libelle = $objp->type_fees_libelle;
-			$this->projet_ref = $objp->projet_ref;
-			$this->projet_title = $objp->projet_title;
-
-			$this->vatrate = $objp->vatrate;
-			$this->vat_src_code = $objp->vat_src_code;
-			$this->localtax1_tx = $objp->localtax1_tx;
-			$this->localtax2_tx = $objp->localtax2_tx;
-			$this->localtax1_type = $objp->localtax1_type;
-			$this->localtax2_type = $objp->localtax2_type;
-
-			$this->total_ht = $objp->total_ht;
-			$this->total_tva = $objp->total_tva;
-			$this->total_ttc = $objp->total_ttc;
-			$this->total_localtax1 = $objp->total_localtax1;
-			$this->total_localtax2 = $objp->total_localtax2;
-
-			$this->fk_ecm_files = $objp->fk_ecm_files;
-
-			$this->rule_warning_message = $objp->rule_warning_message;
-
-			$this->db->free($result);
-
-			return $this->id;
-		} else {
-			dol_print_error($this->db);
-=======
-		if ($fk_cat < 0) {
-			$this->error = $langs->trans('ErrorBadParameterCat');
->>>>>>> cc80841a
-			return -1;
-		}
-
-<<<<<<< HEAD
-	/**
-	 * Insert a line of expense report
-	 *
-	 * @param   int     $notrigger      1=No trigger
-	 * @param   bool    $fromaddline    false=keep default behavior, true=exclude the update_price() of parent object
-	 * @return  int                     Return integer <0 if KO, >0 if OK
-	 */
-	public function insert($notrigger = 0, $fromaddline = false)
-	{
-		global $user;
-
-		$error = 0;
-
-		dol_syslog("ExpenseReportLine::Insert", LOG_DEBUG);
-
-		// Clean parameters
-		$this->comments = trim($this->comments);
-		if (empty($this->value_unit)) {
-			$this->value_unit = 0;
-		}
-		$this->qty = (float) price2num($this->qty);
-		$this->vatrate = price2num($this->vatrate);
-		if (empty($this->fk_c_exp_tax_cat)) {
-			$this->fk_c_exp_tax_cat = 0;
-=======
-		if ($qty <= 0) {
-			$this->error = $langs->trans('ErrorBadParameterQty');
-			return -1;
->>>>>>> cc80841a
-		}
-
-		$currentUser = new User($db);
-		$currentUser->fetch($this->fk_user);
-		$currentUser->loadRights('expensereport');
-		//Clean
-		$qty = (float) price2num($qty);
-
-		$sql  = " SELECT r.range_ik, t.ikoffset, t.coef";
-		$sql .= " FROM ".MAIN_DB_PREFIX."expensereport_ik t";
-		$sql .= " LEFT JOIN ".MAIN_DB_PREFIX."c_exp_tax_range r ON r.rowid = t.fk_range";
-		$sql .= " WHERE t.fk_c_exp_tax_cat = ".(int) $fk_cat;
-		$sql .= " ORDER BY r.range_ik ASC";
-
-		dol_syslog("expenseReport::computeTotalkm sql=".$sql, LOG_DEBUG);
-
-<<<<<<< HEAD
-
-			if (!$error && !$notrigger) {
-				// Call triggers
-				$result = $this->call_trigger('EXPENSE_REPORT_DET_CREATE', $user);
-				if ($result < 0) {
-					$error++;
-				}
-				// End call triggers
-			}
-
-
-			if (!$fromaddline) {
-				$tmpparent = new ExpenseReport($this->db);
-				$tmpparent->fetch($this->fk_expensereport);
-				$result = $tmpparent->update_price(1);
-				if ($result < 0) {
-					$error++;
-					$this->error = $tmpparent->error;
-					$this->errors = $tmpparent->errors;
-=======
-		$result = $this->db->query($sql);
-
-		if ($result) {
-			if ($conf->global->EXPENSEREPORT_CALCULATE_MILEAGE_EXPENSE_COEFFICIENT_ON_CURRENT_YEAR) {
-				$arrayDate = dol_getdate(dol_now());
-				$sql = " SELECT count(n.qty) as cumul FROM ".MAIN_DB_PREFIX."expensereport_det n";
-				$sql .= " LEFT JOIN  ".MAIN_DB_PREFIX."expensereport e ON e.rowid = n.fk_expensereport";
-				$sql .= " LEFT JOIN  ".MAIN_DB_PREFIX."c_type_fees tf ON tf.id = n.fk_c_type_fees";
-				$sql .= " WHERE e.fk_user_author = ".(int) $this->fk_user_author;
-				$sql .= " AND YEAR(n.date) = ".(int) $arrayDate['year'];
-				$sql .= " AND tf.code = 'EX_KME' ";
-				$sql .= " AND e.fk_statut = ".(int) ExpenseReport::STATUS_VALIDATED;
-
-				$resql = $this->db->query($sql);
-
-				if ($resql) {
-					$obj = $this->db->fetch_object($resql);
-					$cumulYearQty = $obj->cumul;
->>>>>>> cc80841a
-				}
-
-				$qty += (float) $cumulYearQty;
-			}
-
-			$num = $this->db->num_rows($result);
-
-			if ($num) {
-				for ($i = 0; $i < $num; $i++) {
-					$obj = $this->db->fetch_object($result);
-
-<<<<<<< HEAD
-		$sql = 'SELECT SUM(d.total_ttc) as total_amount';
-		$sql .= ' FROM '.MAIN_DB_PREFIX.'expensereport_det d';
-		$sql .= ' INNER JOIN '.MAIN_DB_PREFIX.'expensereport e ON (d.fk_expensereport = e.rowid)';
-		$sql .= ' WHERE e.fk_user_author = '.((int) $fk_user);
-		if (!empty($this->id)) {
-			$sql .= ' AND d.rowid <> '.((int) $this->id);
-		}
-		$sql .= ' AND d.fk_c_type_fees = '.((int) $rule->fk_c_type_fees);
-		if ($mode == 'day' || $mode == 'EX_DAY') {
-			$sql .= " AND d.date = '".dol_print_date($this->date, '%Y-%m-%d')."'";
-		} elseif ($mode == 'mon' || $mode == 'EX_MON') {
-			$sql .= " AND DATE_FORMAT(d.date, '%Y-%m') = '".dol_print_date($this->date, '%Y-%m')."'"; // @todo DATE_FORMAT is forbidden
-		} elseif ($mode == 'year' || $mode == 'EX_YEA') {
-			$sql .= " AND DATE_FORMAT(d.date, '%Y') = '".dol_print_date($this->date, '%Y')."'"; 	// @todo DATE_FORMAT is forbidden
-		}
-=======
-					$ranges[$i] = $obj;
-				}
->>>>>>> cc80841a
-
-
-<<<<<<< HEAD
-		$resql = $this->db->query($sql);
-		if ($resql) {
-			$num = $this->db->num_rows($resql);
-			if ($num > 0) {
-				$obj = $this->db->fetch_object($resql);
-				$amount = (float) $obj->total_amount;
-=======
-				for ($i = 0; $i < $num; $i++) {
-					if ($i < ($num - 1)) {
-						if ($qty > $ranges[$i]->range_ik && $qty < $ranges[$i + 1]->range_ik) {
-							$coef = $ranges[$i]->coef;
-							$offset = $ranges[$i]->ikoffset;
-						}
-					} else {
-						if ($qty > $ranges[$i]->range_ik) {
-							$coef = $ranges[$i]->coef;
-							$offset = $ranges[$i]->ikoffset;
-						}
-					}
-				}
-				$total_ht = $coef;
-				return $total_ht;
-			} else {
-				$this->error = $langs->trans('TaxUndefinedForThisCategory');
-				return 0;
->>>>>>> cc80841a
-			}
-		} else {
-			$this->error = $this->db->error()." sql=".$sql;
-
-			return -1;
-		}
-	}
-
-	/**
-	 *	Return clickable link of object (with optional picto)
-	 *
-<<<<<<< HEAD
-	 * @param   User    $user      User
-	 * @return  int                Return integer <0 if KO, >0 if OK
-=======
-	 *	@param      string	    			$option                 Where point the link (0=> main card, 1,2 => shipment, 'nolink'=>No link)
-	 *  @param		array{string,mixed}		$arraydata				Array of data
-	 *  @return		string											HTML Code for Kanban thumb.
->>>>>>> cc80841a
-	 */
-	public function getKanbanView($option = '', $arraydata = null)
-	{
-		global $langs;
-<<<<<<< HEAD
-
-		$error = 0;
-
-		// Clean parameters
-		$this->comments = trim($this->comments);
-		$this->vatrate = price2num($this->vatrate);
-		$this->value_unit = price2num($this->value_unit);
-		if (empty($this->fk_c_exp_tax_cat)) {
-			$this->fk_c_exp_tax_cat = 0;
-		}
-
-		$this->db->begin();
-
-		// Update line in database
-		$sql = "UPDATE ".MAIN_DB_PREFIX."expensereport_det SET";
-		$sql .= " comments='".$this->db->escape($this->comments)."'";
-		$sql .= ", value_unit = ".((float) $this->value_unit);
-		$sql .= ", qty=".((float) $this->qty);
-		$sql .= ", date='".$this->db->idate($this->date)."'";
-		$sql .= ", total_ht=".((float) price2num($this->total_ht, 'MT'));
-		$sql .= ", total_tva=".((float) price2num($this->total_tva, 'MT'));
-		$sql .= ", total_ttc=".((float) price2num($this->total_ttc, 'MT'));
-		$sql .= ", total_localtax1=".((float) price2num($this->total_localtax1, 'MT'));
-		$sql .= ", total_localtax2=".((float) price2num($this->total_localtax2, 'MT'));
-		$sql .= ", tva_tx=".((float) $this->vatrate);
-		$sql .= ", vat_src_code='".$this->db->escape($this->vat_src_code)."'";
-		$sql .= ", localtax1_tx=".((float) $this->localtax1_tx);
-		$sql .= ", localtax2_tx=".((float) $this->localtax2_tx);
-		$sql .= ", localtax1_type='".$this->db->escape($this->localtax1_type)."'";
-		$sql .= ", localtax2_type='".$this->db->escape($this->localtax2_type)."'";
-		$sql .= ", rule_warning_message='".$this->db->escape($this->rule_warning_message)."'";
-		$sql .= ", fk_c_exp_tax_cat=".$this->db->escape($this->fk_c_exp_tax_cat);
-		$sql .= ", fk_ecm_files=".($this->fk_ecm_files > 0 ? ((int) $this->fk_ecm_files) : 'null');
-		if ($this->fk_c_type_fees) {
-			$sql .= ", fk_c_type_fees = ".((int) $this->fk_c_type_fees);
-		} else {
-			$sql .= ", fk_c_type_fees=null";
-		}
-		if ($this->fk_project > 0) {
-			$sql .= ", fk_projet=".((int) $this->fk_project);
-		} else {
-			$sql .= ", fk_projet=null";
-		}
-		$sql .= " WHERE rowid = ".((int) ($this->rowid ? $this->rowid : $this->id));
-
-		dol_syslog("ExpenseReportLine::update");
-
-		$resql = $this->db->query($sql);
-		if ($resql) {
-			$tmpparent = new ExpenseReport($this->db);
-			$result = $tmpparent->fetch($this->fk_expensereport);
-			if ($result > 0) {
-				$result = $tmpparent->update_price(1);
-				if ($result < 0) {
-					$error++;
-					$this->error = $tmpparent->error;
-					$this->errors = $tmpparent->errors;
-				}
-			} else {
-				$error++;
-				$this->error = $tmpparent->error;
-				$this->errors = $tmpparent->errors;
-			}
-		} else {
-			$error++;
-			dol_print_error($this->db);
-		}
-=======
->>>>>>> cc80841a
-
-		$selected = (empty($arraydata['selected']) ? 0 : $arraydata['selected']);
-
-		$return = '<div class="box-flex-item box-flex-grow-zero">';
-		$return .= '<div class="info-box info-box-sm">';
-		$return .= '<span class="info-box-icon bg-infobox-action">';
-		$return .= img_picto('', $this->picto);
-		$return .= '</span>';
-		$return .= '<div class="info-box-content">';
-		$return .= '<span class="info-box-ref inline-block tdoverflowmax150 valignmiddle">'.(method_exists($this, 'getNomUrl') ? $this->getNomUrl(1) : $this->ref).'</span>';
-		if ($selected >= 0) {
-			$return .= '<input id="cb'.$this->id.'" class="flat checkforselect fright" type="checkbox" name="toselect[]" value="'.$this->id.'"'.($selected ? ' checked="checked"' : '').'>';
-		}
-		if (array_key_exists('userauthor', $arraydata)) {
-			$return .= '<br><span class="info-box-label">'.$arraydata['userauthor']->getNomUrl(-1).'</span>';
-		}
-		if (property_exists($this, 'date_debut') && property_exists($this, 'date_fin')) {
-			$return .= '<br><span class="info-box-label">'.dol_print_date($this->date_debut, 'day').'</span>';
-			$return .= ' <span class="opacitymedium">'.$langs->trans("To").'</span> ';
-			$return .= '<span class="info-box-label">'.dol_print_date($this->date_fin, 'day').'</span>';
-		}
-		if (method_exists($this, 'getLibStatut')) {
-			$return .= '<br><div class="info-box-status">'.$this->getLibStatut(3).'</div>';
-		}
-		$return .= '</div>';
-		$return .= '</div>';
-		$return .= '</div>';
-		return $return;
-	}
-
-	// ajouter ici comput_ ...
 }