--- conflicted
+++ resolved
@@ -300,15 +300,9 @@
     /**
      * update
      *
-<<<<<<< HEAD
-     * @param   User    $user       User making change
-     * @param   User    $newuser    New user we want to have the expense report on.
-     * @return  int                 <0 if KO, >0 if OK
-=======
      * @param   User    $user                   User making change
      * @param   User    $userofexpensereport    New user we want to have the expense report on.
      * @return  int                             <0 if KO, >0 if OK
->>>>>>> d38818ff
      */
     function update($user, $userofexpensereport=null)
     {
@@ -1691,12 +1685,8 @@
         if ($option == 'toapprove') $sql.= " WHERE ex.fk_statut = 2";
         else $sql.= " WHERE ex.fk_statut = 5";
         $sql.= " AND ex.entity IN (".getEntity('expensereport', 1).")";
-<<<<<<< HEAD
-        $sql.= " AND ex.fk_user_author IN (".join(',',$userchildids).")";
-=======
         $sql.= " AND (ex.fk_user_author IN (".join(',',$userchildids).")";
         $sql.= " OR ex.fk_user_validator IN (".join(',',$userchildids)."))";
->>>>>>> d38818ff
 
         $resql=$this->db->query($sql);
         if ($resql)
