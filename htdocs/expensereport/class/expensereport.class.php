--- conflicted
+++ resolved
@@ -600,16 +600,8 @@
                     $this->user_valid_infos = dolGetFirstLastname($user_valid->firstname, $user_valid->lastname);
                 }
 
-<<<<<<< HEAD
-=======
-                $this->libelle_statut   = $obj->libelle_statut;
-                $this->libelle_paiement = $obj->libelle_paiement;
-                $this->code_statut      = $obj->code_statut;
-                $this->code_paiement    = $obj->code_paiement;
-
 				$this->fetch_optionals();
 
->>>>>>> a9a519e8
                 $this->lines = array();
 
                 $result = $this->fetch_lines();
