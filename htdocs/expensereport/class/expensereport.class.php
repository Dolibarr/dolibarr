<?php
/* Copyright (C) 2011 		Dimitri Mouillard   	<dmouillard@teclib.com>
 * Copyright (C) 2015 		Laurent Destailleur 	<eldy@users.sourceforge.net>
 * Copyright (C) 2015 		Alexandre Spangaro  	<aspangaro@open-dsi.fr>
 * Copyright (C) 2018       Nicolas ZABOURI         <info@inovea-conseil.com>
 * Copyright (c) 2018-2021  Frédéric France         <frederic.france@netlogic.fr>
 * Copyright (C) 2016-2020 	Ferran Marcet       	<fmarcet@2byte.es>
 *
 * This program is free software; you can redistribute it and/or modify
 * it under the terms of the GNU General Public License as published by
 * the Free Software Foundation; either version 3 of the License, or
 * (at your option) any later version.
 *
 * This program is distributed in the hope that it will be useful,
 * but WITHOUT ANY WARRANTY; without even the implied warranty of
 * MERCHANTABILITY or FITNESS FOR A PARTICULAR PURPOSE.  See the
 * GNU General Public License for more details.
 *
 * You should have received a copy of the GNU General Public License
 * along with this program. If not, see <https://www.gnu.org/licenses/>.
 */

/**
 *       \file       htdocs/expensereport/class/expensereport.class.php
 *       \ingroup    expensereport
 *       \brief      File to manage Expense Reports
 */
require_once DOL_DOCUMENT_ROOT.'/core/class/commonobject.class.php';
require_once DOL_DOCUMENT_ROOT.'/core/class/commonobjectline.class.php';
require_once DOL_DOCUMENT_ROOT.'/expensereport/class/expensereport_ik.class.php';
require_once DOL_DOCUMENT_ROOT.'/expensereport/class/expensereport_rule.class.php';

/**
 * Class to manage Trips and Expenses
 */
class ExpenseReport extends CommonObject
{
	/**
	 * @var string ID to identify managed object
	 */
	public $element = 'expensereport';

	/**
	 * @var string Name of table without prefix where object is stored
	 */
	public $table_element = 'expensereport';

	/**
	 * @var string table element line name
	 */
	public $table_element_line = 'expensereport_det';

	/**
	 * @var string Fieldname with ID of parent key if this field has a parent
	 */
	public $fk_element = 'fk_expensereport';

	/**
	 * @var string String with name of icon for myobject. Must be the part after the 'object_' into object_myobject.png
	 */
	public $picto = 'trip';

	public $lines = array();

	public $date_debut;

	public $date_fin;

	/**
	 * 0=draft, 2=validated (attente approb), 4=canceled, 5=approved, 6=paid, 99=denied
	 *
	 * @var int		Status
	 */
	public $status;

	/**
	 * 0=draft, 2=validated (attente approb), 4=canceled, 5=approved, 6=paid, 99=denied
	 *
	 * @var int		Status
	 * @deprecated
	 */
	public $fk_statut;

	public $fk_c_paiement;
	public $paid;

	public $user_author_infos;
	public $user_validator_infos;

	public $rule_warning_message;

	// ACTIONS

	// Create
	public $date_create;
	public $fk_user_author; // Note fk_user_author is not the 'author' but the guy the expense report is for.

	// Update
	public $date_modif;
	public $fk_user_modif;

	// Refus
	public $date_refuse;
	public $detail_refuse;
	public $fk_user_refuse;

	// Annulation
	public $date_cancel;
	public $detail_cancel;
	public $fk_user_cancel;

	public $fk_user_validator; // User that is defined to approve

	// Validation
	public $date_valid; // User making validation
	public $fk_user_valid;
	public $user_valid_infos;

	// Approve
	public $date_approve;
	public $fk_user_approve; // User that has approved

	// Paiement
	public $user_paid_infos;

	public $localtax1;	// for backward compatibility (real field should be total_localtax1 defined into CommonObject)
	public $localtax2;	// for backward compatibility (real field should be total_localtax2 defined into CommonObject)


	/**
	 * Draft status
	 */
	const STATUS_DRAFT = 0;

	/**
	 * Validated (need to be paid)
	 */
	const STATUS_VALIDATED = 2;

	/**
	 * Classified canceled
	 */
	const STATUS_CANCELED = 4;

	/**
	 * Classified approved
	 */
	const STATUS_APPROVED = 5;

	/**
	 * Classified refused
	 */
	const STATUS_REFUSED = 99;

	/**
	 * Classified paid.
	 */
	const STATUS_CLOSED = 6;


	public $fields = array(
		'rowid' =>array('type'=>'integer', 'label'=>'ID', 'enabled'=>1, 'visible'=>-1, 'notnull'=>1, 'position'=>10),
		'ref' =>array('type'=>'varchar(50)', 'label'=>'Ref', 'enabled'=>1, 'visible'=>-1, 'notnull'=>1, 'showoncombobox'=>1, 'position'=>15),
		'entity' =>array('type'=>'integer', 'label'=>'Entity', 'default'=>1, 'enabled'=>1, 'visible'=>-2, 'notnull'=>1, 'position'=>20),
		'ref_number_int' =>array('type'=>'integer', 'label'=>'Ref number int', 'enabled'=>1, 'visible'=>-1, 'position'=>25),
		'ref_ext' =>array('type'=>'integer', 'label'=>'Ref ext', 'enabled'=>1, 'visible'=>-1, 'position'=>30),
		'total_ht' =>array('type'=>'double(24,8)', 'label'=>'Total ht', 'enabled'=>1, 'visible'=>-1, 'position'=>35),
		'total_tva' =>array('type'=>'double(24,8)', 'label'=>'Total tva', 'enabled'=>1, 'visible'=>-1, 'position'=>40),
		'localtax1' =>array('type'=>'double(24,8)', 'label'=>'Localtax1', 'enabled'=>1, 'visible'=>-1, 'position'=>45),
		'localtax2' =>array('type'=>'double(24,8)', 'label'=>'Localtax2', 'enabled'=>1, 'visible'=>-1, 'position'=>50),
		'total_ttc' =>array('type'=>'double(24,8)', 'label'=>'Total ttc', 'enabled'=>1, 'visible'=>-1, 'position'=>55),
		'date_debut' =>array('type'=>'date', 'label'=>'Date debut', 'enabled'=>1, 'visible'=>-1, 'notnull'=>1, 'position'=>60),
		'date_fin' =>array('type'=>'date', 'label'=>'Date fin', 'enabled'=>1, 'visible'=>-1, 'notnull'=>1, 'position'=>65),
		'date_valid' =>array('type'=>'datetime', 'label'=>'Date valid', 'enabled'=>1, 'visible'=>-1, 'position'=>75),
		'date_approve' =>array('type'=>'datetime', 'label'=>'Date approve', 'enabled'=>1, 'visible'=>-1, 'position'=>80),
		'date_refuse' =>array('type'=>'datetime', 'label'=>'Date refuse', 'enabled'=>1, 'visible'=>-1, 'position'=>85),
		'date_cancel' =>array('type'=>'datetime', 'label'=>'Date cancel', 'enabled'=>1, 'visible'=>-1, 'position'=>90),
		'fk_user_author' =>array('type'=>'integer', 'label'=>'Fk user author', 'enabled'=>1, 'visible'=>-1, 'notnull'=>1, 'position'=>100),
		'fk_user_modif' =>array('type'=>'integer', 'label'=>'Fk user modif', 'enabled'=>1, 'visible'=>-1, 'position'=>105),
		'fk_user_valid' =>array('type'=>'integer', 'label'=>'Fk user valid', 'enabled'=>1, 'visible'=>-1, 'position'=>110),
		'fk_user_validator' =>array('type'=>'integer', 'label'=>'Fk user validator', 'enabled'=>1, 'visible'=>-1, 'position'=>115),
		'fk_user_approve' =>array('type'=>'integer', 'label'=>'Fk user approve', 'enabled'=>1, 'visible'=>-1, 'position'=>120),
		'fk_user_refuse' =>array('type'=>'integer', 'label'=>'Fk user refuse', 'enabled'=>1, 'visible'=>-1, 'position'=>125),
		'fk_user_cancel' =>array('type'=>'integer', 'label'=>'Fk user cancel', 'enabled'=>1, 'visible'=>-1, 'position'=>130),
		'fk_c_paiement' =>array('type'=>'integer', 'label'=>'Fk c paiement', 'enabled'=>1, 'visible'=>-1, 'position'=>140),
		'paid' =>array('type'=>'integer', 'label'=>'Paid', 'enabled'=>1, 'visible'=>-1, 'notnull'=>1, 'position'=>145),
		'note_public' =>array('type'=>'text', 'label'=>'Note public', 'enabled'=>1, 'visible'=>0, 'position'=>150),
		'note_private' =>array('type'=>'text', 'label'=>'Note private', 'enabled'=>1, 'visible'=>0, 'position'=>155),
		'detail_refuse' =>array('type'=>'varchar(255)', 'label'=>'Detail refuse', 'enabled'=>1, 'visible'=>-1, 'position'=>160),
		'detail_cancel' =>array('type'=>'varchar(255)', 'label'=>'Detail cancel', 'enabled'=>1, 'visible'=>-1, 'position'=>165),
		'integration_compta' =>array('type'=>'integer', 'label'=>'Integration compta', 'enabled'=>1, 'visible'=>-1, 'position'=>170),
		'fk_bank_account' =>array('type'=>'integer', 'label'=>'Fk bank account', 'enabled'=>1, 'visible'=>-1, 'position'=>175),
		'fk_multicurrency' =>array('type'=>'integer', 'label'=>'Fk multicurrency', 'enabled'=>1, 'visible'=>-1, 'position'=>185),
		'multicurrency_code' =>array('type'=>'varchar(255)', 'label'=>'Multicurrency code', 'enabled'=>1, 'visible'=>-1, 'position'=>190),
		'multicurrency_tx' =>array('type'=>'double(24,8)', 'label'=>'Multicurrency tx', 'enabled'=>1, 'visible'=>-1, 'position'=>195),
		'multicurrency_total_ht' =>array('type'=>'double(24,8)', 'label'=>'Multicurrency total ht', 'enabled'=>1, 'visible'=>-1, 'position'=>200),
		'multicurrency_total_tva' =>array('type'=>'double(24,8)', 'label'=>'Multicurrency total tva', 'enabled'=>1, 'visible'=>-1, 'position'=>205),
		'multicurrency_total_ttc' =>array('type'=>'double(24,8)', 'label'=>'Multicurrency total ttc', 'enabled'=>1, 'visible'=>-1, 'position'=>210),
		'extraparams' =>array('type'=>'varchar(255)', 'label'=>'Extraparams', 'enabled'=>1, 'visible'=>-1, 'position'=>220),
		'date_create' =>array('type'=>'datetime', 'label'=>'Date create', 'enabled'=>1, 'visible'=>-1, 'notnull'=>1, 'position'=>300),
		'tms' =>array('type'=>'timestamp', 'label'=>'Tms', 'enabled'=>1, 'visible'=>-1, 'notnull'=>1, 'position'=>305),
		'import_key' =>array('type'=>'varchar(14)', 'label'=>'ImportId', 'enabled'=>1, 'visible'=>-1, 'position'=>1000),
		'model_pdf' =>array('type'=>'varchar(255)', 'label'=>'Model pdf', 'enabled'=>1, 'visible'=>0, 'position'=>1010),
		'fk_statut' =>array('type'=>'integer', 'label'=>'Fk statut', 'enabled'=>1, 'visible'=>-1, 'notnull'=>1, 'position'=>500),
	);

	/**
	 *  Constructor
	 *
	 *  @param  DoliDB  $db     Handler acces base de donnees
	 */
	public function __construct($db)
	{
		$this->db = $db;
		$this->total_ht = 0;
		$this->total_ttc = 0;
		$this->total_tva = 0;
		$this->total_localtax1 = 0;
		$this->total_localtax2 = 0;
		$this->localtax1 = 0;	// For backward compatibility
		$this->localtax2 = 0;	// For backward compatibility
		$this->modepaymentid = 0;

		// List of language codes for status
		$this->statuts_short = array(0 => 'Draft', 2 => 'Validated', 4 => 'Canceled', 5 => 'Approved', 6 => 'Paid', 99 => 'Refused');
		$this->statuts = array(0 => 'Draft', 2 => 'ValidatedWaitingApproval', 4 => 'Canceled', 5 => 'Approved', 6 => 'Paid', 99 => 'Refused');
		$this->statuts_logo = array(0 => 'status0', 2 => 'status1', 4 => 'status6', 5 => 'status4', 6 => 'status6', 99 => 'status5');
	}

	/**
	 * Create object in database
	 *
	 * @param   User    $user   User that create
	 * @param   int     $notrigger   Disable triggers
	 * @return  int             <0 if KO, >0 if OK
	 */
	public function create($user, $notrigger = 0)
	{
		global $conf, $langs;

		$now = dol_now();

		$error = 0;

		// Check parameters
		if (empty($this->date_debut) || empty($this->date_fin)) {
			$this->error = $langs->trans('ErrorFieldRequired', $langs->transnoentitiesnoconv('Date'));
			return -1;
		}

		$fuserid = $this->fk_user_author; // Note fk_user_author is not the 'author' but the guy the expense report is for.
		if (empty($fuserid)) {
			$fuserid = $user->id;
		}

		$this->db->begin();

		$sql = "INSERT INTO ".MAIN_DB_PREFIX.$this->table_element." (";
		$sql .= "ref";
		$sql .= ",total_ht";
		$sql .= ",total_ttc";
		$sql .= ",total_tva";
		$sql .= ",date_debut";
		$sql .= ",date_fin";
		$sql .= ",date_create";
		$sql .= ",fk_user_creat";
		$sql .= ",fk_user_author";
		$sql .= ",fk_user_validator";
		$sql .= ",fk_user_approve";
		$sql .= ",fk_user_modif";
		$sql .= ",fk_statut";
		$sql .= ",fk_c_paiement";
		$sql .= ",paid";
		$sql .= ",note_public";
		$sql .= ",note_private";
		$sql .= ",entity";
		$sql .= ") VALUES(";
		$sql .= "'(PROV)'";
		$sql .= ", ".price2num($this->total_ht, 'MT');
		$sql .= ", ".price2num($this->total_ttc, 'MT');
		$sql .= ", ".price2num($this->total_tva, 'MT');
		$sql .= ", '".$this->db->idate($this->date_debut)."'";
		$sql .= ", '".$this->db->idate($this->date_fin)."'";
		$sql .= ", '".$this->db->idate($now)."'";
		$sql .= ", ".((int) $user->id);
		$sql .= ", ".((int) $fuserid);
		$sql .= ", ".($this->fk_user_validator > 0 ? ((int) $this->fk_user_validator) : "null");
		$sql .= ", ".($this->fk_user_approve > 0 ? ((int) $this->fk_user_approve) : "null");
		$sql .= ", ".($this->fk_user_modif > 0 ? ((int) $this->fk_user_modif) : "null");
		$sql .= ", ".($this->fk_statut > 1 ? ((int) $this->fk_statut) : 0);
		$sql .= ", ".($this->modepaymentid ? ((int) $this->modepaymentid) : "null");
		$sql .= ", 0";
		$sql .= ", ".($this->note_public ? "'".$this->db->escape($this->note_public)."'" : "null");
		$sql .= ", ".($this->note_private ? "'".$this->db->escape($this->note_private)."'" : "null");
		$sql .= ", ".((int) $conf->entity);
		$sql .= ")";

		$result = $this->db->query($sql);
		if ($result) {
			$this->id = $this->db->last_insert_id(MAIN_DB_PREFIX.$this->table_element);
			$this->ref = '(PROV'.$this->id.')';

			$sql = 'UPDATE '.MAIN_DB_PREFIX.$this->table_element." SET ref='".$this->db->escape($this->ref)."' WHERE rowid=".((int) $this->id);
			$resql = $this->db->query($sql);
			if (!$resql) {
				$this->error = $this->db->lasterror();
				$error++;
			}

			if (!$error) {
				if (is_array($this->lines) && count($this->lines) > 0) {
					foreach ($this->lines as $line) {
						// Test and convert into object this->lines[$i]. When coming from REST API, we may still have an array
						//if (! is_object($line)) $line=json_decode(json_encode($line), false);  // convert recursively array into object.
						if (!is_object($line)) {
							$line = (object) $line;
							$newndfline = new ExpenseReportLine($this->db);
							$newndfline->fk_expensereport = $line->fk_expensereport;
							$newndfline->fk_c_type_fees = $line->fk_c_type_fees;
							$newndfline->fk_project = $line->fk_project;
							$newndfline->vatrate = $line->vatrate;
							$newndfline->vat_src_code = $line->vat_src_code;
							$newndfline->localtax1_tx = $line->localtax1_tx;
							$newndfline->localtax2_tx = $line->localtax2_tx;
							$newndfline->localtax1_type = $line->localtax1_type;
							$newndfline->localtax2_type = $line->localtax2_type;
							$newndfline->comments = $line->comments;
							$newndfline->qty = $line->qty;
							$newndfline->value_unit = $line->value_unit;
							$newndfline->total_ht = $line->total_ht;
							$newndfline->total_ttc = $line->total_ttc;
							$newndfline->total_tva = $line->total_tva;
							$newndfline->total_localtax1 = $line->total_localtax1;
							$newndfline->total_localtax2 = $line->total_localtax2;
							$newndfline->date = $line->date;
							$newndfline->rule_warning_message = $line->rule_warning_message;
							$newndfline->fk_c_exp_tax_cat = $line->fk_c_exp_tax_cat;
							$newndfline->fk_ecm_files = $line->fk_ecm_files;
						} else {
							$newndfline = $line;
						}
						//$newndfline=new ExpenseReportLine($this->db);
						$newndfline->fk_expensereport = $this->id;
						$result = $newndfline->insert();
						if ($result < 0) {
							$this->error = $newndfline->error;
							$this->errors = $newndfline->errors;
							$error++;
							break;
						}
					}
				}
			}

			if (!$error) {
				$result = $this->insertExtraFields();
				if ($result < 0) {
					$error++;
				}
			}

			if (!$error) {
				$result = $this->update_price();
				if ($result > 0) {
					if (!$notrigger) {
						// Call trigger
						$result = $this->call_trigger('EXPENSE_REPORT_CREATE', $user);

						if ($result < 0) {
							$error++;
						}
						// End call triggers
					}

					if (empty($error)) {
						$this->db->commit();
						return $this->id;
					} else {
						$this->db->rollback();
						return -4;
					}
				} else {
					$this->db->rollback();
					return -3;
				}
			} else {
				dol_syslog(get_class($this)."::create error ".$this->error, LOG_ERR);
				$this->db->rollback();
				return -2;
			}
		} else {
			$this->error = $this->db->lasterror()." sql=".$sql;
			$this->db->rollback();
			return -1;
		}
	}


	/**
	 *	Load an object from its id and create a new one in database
	 *
	 *  @param	    User	$user		        User making the clone
	 *	@param		int     $fk_user_author		Id of new user
	 *	@return		int							New id of clone
	 */
	public function createFromClone(User $user, $fk_user_author)
	{
		global $hookmanager;

		$error = 0;

		if (empty($fk_user_author)) {
			$fk_user_author = $user->id;
		}

		$this->db->begin();

		// get extrafields so they will be clone
		//foreach($this->lines as $line)
			//$line->fetch_optionals();

		// Load source object
		$objFrom = clone $this;

		$this->id = 0;
		$this->ref = '';
		$this->status = 0;
		$this->fk_statut = 0; // deprecated

		// Clear fields
		$this->fk_user_creat      = $user->id;
		$this->fk_user_author     = $fk_user_author; // Note fk_user_author is not the 'author' but the guy the expense report is for.
		$this->fk_user_valid      = '';
		$this->date_create = '';
		$this->date_creation      = '';
		$this->date_validation    = '';

		// Remove link on lines to a joined file
		if (is_array($this->lines) && count($this->lines) > 0) {
			foreach ($this->lines as $key => $line) {
				$this->lines[$key]->fk_ecm_files = 0;
			}
		}

		// Create clone
		$this->context['createfromclone'] = 'createfromclone';
		$result = $this->create($user);
		if ($result < 0) {
			$error++;
		}

		if (!$error) {
			// Hook of thirdparty module
			if (is_object($hookmanager)) {
				$parameters = array('objFrom'=>$objFrom);
				$action = '';
				$reshook = $hookmanager->executeHooks('createFrom', $parameters, $this, $action); // Note that $action and $object may have been modified by some hooks
				if ($reshook < 0) {
					$error++;
				}
			}
		}

		unset($this->context['createfromclone']);

		// End
		if (!$error) {
			$this->db->commit();
			return $this->id;
		} else {
			$this->db->rollback();
			return -1;
		}
	}


	/**
	 * update
	 *
	 * @param   User    $user                   User making change
	 * @param   int     $notrigger              Disable triggers
	 * @param   User    $userofexpensereport    New user we want to have the expense report on.
	 * @return  int                             <0 if KO, >0 if OK
	 */
	public function update($user, $notrigger = 0, $userofexpensereport = null)
	{
		global $langs;

		$error = 0;
		$this->db->begin();

		$sql = "UPDATE ".MAIN_DB_PREFIX.$this->table_element." SET";
		$sql .= " total_ht = ".$this->total_ht;
		$sql .= " , total_ttc = ".$this->total_ttc;
		$sql .= " , total_tva = ".$this->total_tva;
		$sql .= " , date_debut = '".$this->db->idate($this->date_debut)."'";
		$sql .= " , date_fin = '".$this->db->idate($this->date_fin)."'";
		if ($userofexpensereport && is_object($userofexpensereport)) {
			$sql .= " , fk_user_author = ".($userofexpensereport->id > 0 ? $userofexpensereport->id : "null"); // Note fk_user_author is not the 'author' but the guy the expense report is for.
		}
		$sql .= " , fk_user_validator = ".($this->fk_user_validator > 0 ? $this->fk_user_validator : "null");
		$sql .= " , fk_user_valid = ".($this->fk_user_valid > 0 ? $this->fk_user_valid : "null");
		$sql .= " , fk_user_approve = ".($this->fk_user_approve > 0 ? $this->fk_user_approve : "null");
		$sql .= " , fk_user_modif = ".$user->id;
		$sql .= " , fk_statut = ".($this->fk_statut >= 0 ? $this->fk_statut : '0');
		$sql .= " , fk_c_paiement = ".($this->fk_c_paiement > 0 ? $this->fk_c_paiement : "null");
		$sql .= " , note_public = ".(!empty($this->note_public) ? "'".$this->db->escape($this->note_public)."'" : "''");
		$sql .= " , note_private = ".(!empty($this->note_private) ? "'".$this->db->escape($this->note_private)."'" : "''");
		$sql .= " , detail_refuse = ".(!empty($this->detail_refuse) ? "'".$this->db->escape($this->detail_refuse)."'" : "''");
		$sql .= " WHERE rowid = ".((int) $this->id);

		dol_syslog(get_class($this)."::update", LOG_DEBUG);
		$result = $this->db->query($sql);
		if ($result) {
			if (!$notrigger) {
				// Call trigger
				$result = $this->call_trigger('EXPENSE_REPORT_UPDATE', $user);

				if ($result < 0) {
					$error++;
				}
				// End call triggers
			}

			if (empty($error)) {
				$this->db->commit();
				return 1;
			} else {
				$this->db->rollback();
				$this->error = $this->db->error();
				return -2;
			}
		} else {
			$this->db->rollback();
			$this->error = $this->db->error();
			return -1;
		}
	}

	/**
	 *  Load an object from database
	 *
	 *  @param  int     $id     Id                      {@min 1}
	 *  @param  string  $ref    Ref                     {@name ref}
	 *  @return int             <0 if KO, >0 if OK
	 */
	public function fetch($id, $ref = '')
	{
		global $conf;

		$sql = "SELECT d.rowid, d.entity, d.ref, d.note_public, d.note_private,"; // DEFAULT
		$sql .= " d.detail_refuse, d.detail_cancel, d.fk_user_refuse, d.fk_user_cancel,"; // ACTIONS
		$sql .= " d.date_refuse, d.date_cancel,"; // ACTIONS
		$sql .= " d.total_ht, d.total_ttc, d.total_tva,";
		$sql .= " d.localtax1 as total_localtax1, d.localtax2 as total_localtax2,";
		$sql .= " d.date_debut, d.date_fin, d.date_create, d.tms as date_modif, d.date_valid, d.date_approve,"; // DATES (datetime)
		$sql .= " d.fk_user_creat, d.fk_user_author, d.fk_user_modif, d.fk_user_validator,";
		$sql .= " d.fk_user_valid, d.fk_user_approve,";
		$sql .= " d.fk_statut as status, d.fk_c_paiement, d.paid";
		$sql .= " FROM ".MAIN_DB_PREFIX.$this->table_element." as d";
		if ($ref) {
			$sql .= " WHERE d.ref = '".$this->db->escape($ref)."'";
		} else {
			$sql .= " WHERE d.rowid = ".((int) $id);
		}
		//$sql.= $restrict;

		dol_syslog(get_class($this)."::fetch", LOG_DEBUG);
		$resql = $this->db->query($sql);
		if ($resql) {
			$obj = $this->db->fetch_object($resql);
			if ($obj) {
				$this->id           = $obj->rowid;
				$this->ref          = $obj->ref;

				$this->entity       = $obj->entity;

				$this->total_ht     = $obj->total_ht;
				$this->total_tva    = $obj->total_tva;
				$this->total_ttc    = $obj->total_ttc;
				$this->localtax1    = $obj->total_localtax1;		// For backward compatibility
				$this->localtax2    = $obj->total_localtax2;		// For backward compatibility
				$this->total_localtax1 = $obj->total_localtax1;
				$this->total_localtax2 = $obj->total_localtax2;

				$this->note_public  = $obj->note_public;
				$this->note_private = $obj->note_private;
				$this->detail_refuse = $obj->detail_refuse;
				$this->detail_cancel = $obj->detail_cancel;

				$this->date_debut       = $this->db->jdate($obj->date_debut);
				$this->date_fin         = $this->db->jdate($obj->date_fin);
				$this->date_valid       = $this->db->jdate($obj->date_valid);
				$this->date_approve     = $this->db->jdate($obj->date_approve);
				$this->date_create      = $this->db->jdate($obj->date_create);
				$this->date_modif       = $this->db->jdate($obj->date_modif);
				$this->date_refuse      = $this->db->jdate($obj->date_refuse);
				$this->date_cancel      = $this->db->jdate($obj->date_cancel);

				$this->fk_user_creat            = $obj->fk_user_creat;
				$this->fk_user_author           = $obj->fk_user_author; // Note fk_user_author is not the 'author' but the guy the expense report is for.
				$this->fk_user_modif            = $obj->fk_user_modif;
				$this->fk_user_validator        = $obj->fk_user_validator;
				$this->fk_user_valid            = $obj->fk_user_valid;
				$this->fk_user_refuse           = $obj->fk_user_refuse;
				$this->fk_user_cancel           = $obj->fk_user_cancel;
				$this->fk_user_approve          = $obj->fk_user_approve;

				$user_author = new User($this->db);
				if ($this->fk_user_author > 0) {
					$user_author->fetch($this->fk_user_author);
				}

				$this->user_author_infos = dolGetFirstLastname($user_author->firstname, $user_author->lastname);

				$user_approver = new User($this->db);
				if ($this->fk_user_approve > 0) {
					$user_approver->fetch($this->fk_user_approve);
				} elseif ($this->fk_user_validator > 0) {
					$user_approver->fetch($this->fk_user_validator); // For backward compatibility
				}
				$this->user_validator_infos = dolGetFirstLastname($user_approver->firstname, $user_approver->lastname);

				$this->fk_statut                = $obj->status; // deprecated
				$this->status                   = $obj->status;
				$this->fk_c_paiement            = $obj->fk_c_paiement;
				$this->paid                     = $obj->paid;

				if ($this->status == self::STATUS_APPROVED || $this->status == self::STATUS_CLOSED) {
					$user_valid = new User($this->db);
					if ($this->fk_user_valid > 0) {
						$user_valid->fetch($this->fk_user_valid);
					}
					$this->user_valid_infos = dolGetFirstLastname($user_valid->firstname, $user_valid->lastname);
				}

				$this->fetch_optionals();

				$result = $this->fetch_lines();

				return $result;
			} else {
				return 0;
			}
		} else {
			$this->error = $this->db->lasterror();
			return -1;
		}
	}

	// phpcs:disable PEAR.NamingConventions.ValidFunctionName.ScopeNotCamelCaps
	/**
	 *    Classify the expense report as paid
	 *
	 *	@deprecated
	 *  @see setPaid()
	 *  @param    int     $id                 Id of expense report
	 *  @param    user    $fuser              User making change
	 *  @param    int     $notrigger          Disable triggers
	 *  @return   int                         <0 if KO, >0 if OK
	 */
	public function set_paid($id, $fuser, $notrigger = 0)
	{
		// phpcs:enable
		dol_syslog(get_class($this)."::set_paid is deprecated, use setPaid instead", LOG_NOTICE);
		return $this->setPaid($id, $fuser, $notrigger);
	}

	/**
	 *    Classify the expense report as paid
	 *
	 *    @param    int     $id                 Id of expense report
	 *    @param    user    $fuser              User making change
	 *    @param    int     $notrigger          Disable triggers
	 *    @return   int                         <0 if KO, >0 if OK
	 */
	public function setPaid($id, $fuser, $notrigger = 0)
	{
		$error = 0;
		$this->db->begin();

		$sql = "UPDATE ".MAIN_DB_PREFIX."expensereport";
		$sql .= " SET fk_statut = ".self::STATUS_CLOSED.", paid=1";
		$sql .= " WHERE rowid = ".((int) $id)." AND fk_statut = ".self::STATUS_APPROVED;

		dol_syslog(get_class($this)."::set_paid", LOG_DEBUG);
		$resql = $this->db->query($sql);
		if ($resql) {
			if ($this->db->affected_rows($resql)) {
				if (!$notrigger) {
					// Call trigger
					$result = $this->call_trigger('EXPENSE_REPORT_PAID', $fuser);

					if ($result < 0) {
						$error++;
					}
					// End call triggers
				}

				if (empty($error)) {
					$this->db->commit();
					return 1;
				} else {
					$this->db->rollback();
					$this->error = $this->db->error();
					return -2;
				}
			} else {
				$this->db->commit();
				return 0;
			}
		} else {
			$this->db->rollback();
			dol_print_error($this->db);
			return -1;
		}
	}

	/**
	 *  Returns the label status
	 *
	 *  @param      int     $mode       0=long label, 1=short label, 2=Picto + short label, 3=Picto, 4=Picto + long label, 5=Short label + Picto
	 *  @return     string              Label
	 */
	public function getLibStatut($mode = 0)
	{
		return $this->LibStatut($this->status, $mode);
	}

	// phpcs:disable PEAR.NamingConventions.ValidFunctionName.ScopeNotCamelCaps
	/**
	 *  Returns the label of a status
	 *
	 *  @param      int     $status     ID status
	 *  @param      int     $mode       0=long label, 1=short label, 2=Picto + short label, 3=Picto, 4=Picto + long label, 5=Short label + Picto, 6=Long label + Picto
	 *  @return     string              Label
	 */
	public function LibStatut($status, $mode = 0)
	{
		// phpcs:enable
		global $langs;

		$labelStatus = $langs->transnoentitiesnoconv($this->statuts[$status]);
		$labelStatusShort = $langs->transnoentitiesnoconv($this->statuts_short[$status]);

		$statusType = $this->statuts_logo[$status];

		return dolGetStatus($labelStatus, $labelStatusShort, '', $statusType, $mode);
	}


	/**
	 *  Load information on object
	 *
	 *  @param  int     $id      Id of object
	 *  @return void
	 */
	public function info($id)
	{
		global $conf;

		$sql = "SELECT f.rowid,";
		$sql .= " f.date_create as datec,";
		$sql .= " f.tms as date_modification,";
		$sql .= " f.date_valid as datev,";
		$sql .= " f.date_approve as datea,";
		$sql .= " f.fk_user_creat as fk_user_creation,";
		$sql .= " f.fk_user_modif as fk_user_modification,";
		$sql .= " f.fk_user_valid,";
		$sql .= " f.fk_user_approve";
		$sql .= " FROM ".MAIN_DB_PREFIX."expensereport as f";
		$sql .= " WHERE f.rowid = ".((int) $id);
		$sql .= " AND f.entity = ".$conf->entity;

		$resql = $this->db->query($sql);
		if ($resql) {
			if ($this->db->num_rows($resql)) {
				$obj = $this->db->fetch_object($resql);

				$this->id = $obj->rowid;

				$this->date_creation = $this->db->jdate($obj->datec);
				$this->date_modification = $this->db->jdate($obj->date_modification);
				$this->date_validation = $this->db->jdate($obj->datev);
				$this->date_approbation = $this->db->jdate($obj->datea);

				$cuser = new User($this->db);
				$cuser->fetch($obj->fk_user_author);
				$this->user_creation = $cuser;

				if ($obj->fk_user_creation) {
					$cuser = new User($this->db);
					$cuser->fetch($obj->fk_user_creation);
					$this->user_creation = $cuser;
				}
				if ($obj->fk_user_valid) {
					$vuser = new User($this->db);
					$vuser->fetch($obj->fk_user_valid);
					$this->user_validation = $vuser;
				}
				if ($obj->fk_user_modification) {
					$muser = new User($this->db);
					$muser->fetch($obj->fk_user_modification);
					$this->user_modification = $muser;
				}
				if ($obj->fk_user_approve) {
					$auser = new User($this->db);
					$auser->fetch($obj->fk_user_approve);
					$this->user_approve = $auser;
				}
			}
			$this->db->free($resql);
		} else {
			dol_print_error($this->db);
		}
	}



	/**
	 *  Initialise an instance with random values.
	 *  Used to build previews or test instances.
	 *  id must be 0 if object instance is a specimen.
	 *
	 *  @return void
	 */
	public function initAsSpecimen()
	{
		global $user, $langs, $conf;

		$now = dol_now();

		// Initialise parametres
		$this->id = 0;
		$this->ref = 'SPECIMEN';
		$this->specimen = 1;
		$this->entity = 1;
		$this->date_create = $now;
		$this->date_debut = $now;
		$this->date_fin = $now;
		$this->date_valid = $now;
		$this->date_approve = $now;

		$type_fees_id = 2; // TF_TRIP

		$this->status = 5;
		$this->fk_statut = 5;

		$this->fk_user_author = $user->id;
		$this->fk_user_validator = $user->id;
		$this->fk_user_valid = $user->id;
		$this->fk_user_approve = $user->id;

		$this->note_private = 'Private note';
		$this->note_public = 'SPECIMEN';
		$nbp = 5;
		$xnbp = 0;
		while ($xnbp < $nbp) {
			$line = new ExpenseReportLine($this->db);
			$line->comments = $langs->trans("Comment")." ".$xnbp;
			$line->date = ($now - 3600 * (1 + $xnbp));
			$line->total_ht = 100;
			$line->total_tva = 20;
			$line->total_ttc = 120;
			$line->qty = 1;
			$line->vatrate = 20;
			$line->value_unit = 120;
			$line->fk_expensereport = 0;
			$line->type_fees_code = 'TRA';
			$line->fk_c_type_fees = $type_fees_id;

			$line->projet_ref = 'ABC';

			$this->lines[$xnbp] = $line;
			$xnbp++;

			$this->total_ht += $line->total_ht;
			$this->total_tva += $line->total_tva;
			$this->total_ttc += $line->total_ttc;
		}
	}

	// phpcs:disable PEAR.NamingConventions.ValidFunctionName.ScopeNotCamelCaps
	/**
	 * fetch_line_by_project
	 *
	 * @param   int     $projectid      Project id
	 * @param   User    $user           User
	 * @return  int                     <0 if KO, >0 if OK
	 */
	public function fetch_line_by_project($projectid, $user = '')
	{
		// phpcs:enable
		global $conf, $db, $langs;

		$langs->load('trips');

		if ($user->rights->expensereport->lire) {
			$sql = "SELECT de.fk_expensereport, de.date, de.comments, de.total_ht, de.total_ttc";
			$sql .= " FROM ".MAIN_DB_PREFIX."expensereport_det as de";
			$sql .= " WHERE de.fk_projet = ".((int) $projectid);

			dol_syslog(get_class($this)."::fetch", LOG_DEBUG);
			$result = $this->db->query($sql);
			if ($result) {
				$num = $this->db->num_rows($result);
				$i = 0;
				$total_HT = 0;
				$total_TTC = 0;

				while ($i < $num) {
					$objp = $this->db->fetch_object($result);

					$sql2 = "SELECT d.rowid, d.fk_user_author, d.ref, d.fk_statut as status";
					$sql2 .= " FROM ".MAIN_DB_PREFIX."expensereport as d";
					$sql2 .= " WHERE d.rowid = ".((int) $objp->fk_expensereport);

					$result2 = $this->db->query($sql2);
					$obj = $this->db->fetch_object($result2);

					$objp->fk_user_author = $obj->fk_user_author;
					$objp->ref = $obj->ref;
					$objp->fk_c_expensereport_status = $obj->status;
					$objp->rowid = $obj->rowid;

					$total_HT = $total_HT + $objp->total_ht;
					$total_TTC = $total_TTC + $objp->total_ttc;
					$author = new User($this->db);
					$author->fetch($objp->fk_user_author);

					print '<tr>';
					print '<td><a href="'.DOL_URL_ROOT.'/expensereport/card.php?id='.$objp->rowid.'">'.$objp->ref_num.'</a></td>';
					print '<td class="center">'.dol_print_date($objp->date, 'day').'</td>';
					print '<td>'.$author->getNomUrl(1).'</td>';
					print '<td>'.$objp->comments.'</td>';
					print '<td class="right">'.price($objp->total_ht).'</td>';
					print '<td class="right">'.price($objp->total_ttc).'</td>';
					print '<td class="right">';

					switch ($objp->fk_c_expensereport_status) {
						case 4:
							print img_picto($langs->trans('StatusOrderCanceled'), 'statut5');
							break;
						case 1:
							print $langs->trans('Draft').' '.img_picto($langs->trans('Draft'), 'statut0');
							break;
						case 2:
							print $langs->trans('TripForValid').' '.img_picto($langs->trans('TripForValid'), 'statut3');
							break;
						case 5:
							print $langs->trans('TripForPaid').' '.img_picto($langs->trans('TripForPaid'), 'statut3');
							break;
						case 6:
							print $langs->trans('TripPaid').' '.img_picto($langs->trans('TripPaid'), 'statut4');
							break;
					}
					/*
					 if ($status==4) return img_picto($langs->trans('StatusOrderCanceled'),'statut5');
					if ($status==1) return img_picto($langs->trans('StatusOrderDraft'),'statut0');
					if ($status==2) return img_picto($langs->trans('StatusOrderValidated'),'statut1');
					if ($status==2) return img_picto($langs->trans('StatusOrderOnProcess'),'statut3');
					if ($status==5) return img_picto($langs->trans('StatusOrderToBill'),'statut4');
					if ($status==6) return img_picto($langs->trans('StatusOrderOnProcess'),'statut6');
					*/
					print '</td>';
					print '</tr>';

					$i++;
				}

				print '<tr class="liste_total"><td colspan="4">'.$langs->trans("Number").': '.$i.'</td>';
				print '<td class="right" width="100">'.$langs->trans("TotalHT").' : '.price($total_HT).'</td>';
				print '<td class="right" width="100">'.$langs->trans("TotalTTC").' : '.price($total_TTC).'</td>';
				print '<td>&nbsp;</td>';
				print '</tr>';
			} else {
				$this->error = $this->db->lasterror();
				return -1;
			}
		}
	}

<<<<<<< HEAD
	/**
	 * recalculer
	 * TODO Replace this with call to update_price if not already done
	 *
	 * @param   int         $id     Id of expense report
	 * @return  int                 <0 if KO, >0 if OK
	 */
	public function recalculer($id)
	{
		$sql = 'SELECT tt.total_ht, tt.total_ttc, tt.total_tva';
		$sql .= ' FROM '.MAIN_DB_PREFIX.$this->table_element_line.' as tt';
		$sql .= ' WHERE tt.'.$this->fk_element.' = '.((int) $id);

		$total_ht = 0; $total_tva = 0; $total_ttc = 0;

		$result = $this->db->query($sql);
		if ($result) {
			$num = $this->db->num_rows($result);
			$i = 0;
			while ($i < $num) :
				$objp = $this->db->fetch_object($result);
				$total_ht += $objp->total_ht;
				$total_tva += $objp->total_tva;
				$i++;
			endwhile;

			$total_ttc = $total_ht + $total_tva;
			$sql = "UPDATE ".MAIN_DB_PREFIX.$this->table_element." SET";
			$sql .= " total_ht = ".$total_ht;
			$sql .= " , total_ttc = ".$total_ttc;
			$sql .= " , total_tva = ".$total_tva;
			$sql .= " WHERE rowid = ".((int) $id);
			$result = $this->db->query($sql);
			if ($result) :
				$this->db->free($result);
				return 1;
			else :
				$this->error = $this->db->lasterror();
				dol_syslog(get_class($this)."::recalculer: Error ".$this->error, LOG_ERR);
				return -3;
			endif;
		} else {
			$this->error = $this->db->lasterror();
			dol_syslog(get_class($this)."::recalculer: Error ".$this->error, LOG_ERR);
			return -3;
		}
	}

=======
>>>>>>> 95dc2558
	// phpcs:disable PEAR.NamingConventions.ValidFunctionName.ScopeNotCamelCaps
	/**
	 * fetch_lines
	 *
	 * @return  int     <0 if OK, >0 if KO
	 */
	public function fetch_lines()
	{
		// phpcs:enable
		global $conf;

		$this->lines = array();

		$sql = ' SELECT de.rowid, de.comments, de.qty, de.value_unit, de.date, de.rang,';
		$sql .= " de.".$this->fk_element.", de.fk_c_type_fees, de.fk_c_exp_tax_cat, de.fk_projet as fk_project,";
		$sql .= ' de.tva_tx, de.vat_src_code,';
		$sql .= ' de.localtax1_tx, de.localtax2_tx, de.localtax1_type, de.localtax2_type,';
		$sql .= ' de.fk_ecm_files,';
		$sql .= ' de.total_ht, de.total_tva, de.total_ttc,';
		$sql .= ' de.total_localtax1, de.total_localtax2, de.rule_warning_message,';
		$sql .= ' ctf.code as code_type_fees, ctf.label as libelle_type_fees, ctf.accountancy_code as accountancy_code_type_fees,';
		$sql .= ' p.ref as ref_projet, p.title as title_projet';
		$sql .= ' FROM '.MAIN_DB_PREFIX.$this->table_element_line.' as de';
		$sql .= ' LEFT JOIN '.MAIN_DB_PREFIX.'c_type_fees as ctf ON de.fk_c_type_fees = ctf.id';
		$sql .= ' LEFT JOIN '.MAIN_DB_PREFIX.'projet as p ON de.fk_projet = p.rowid';
		$sql .= " WHERE de.".$this->fk_element." = ".((int) $this->id);
		if (!empty($conf->global->EXPENSEREPORT_LINES_SORTED_BY_ROWID)) {
			$sql .= ' ORDER BY de.rang ASC, de.rowid ASC';
		} else {
			$sql .= ' ORDER BY de.rang ASC, de.date ASC';
		}

		$resql = $this->db->query($sql);
		if ($resql) {
			$num = $this->db->num_rows($resql);
			$i = 0;
			while ($i < $num) {
				$objp = $this->db->fetch_object($resql);

				$deplig = new ExpenseReportLine($this->db);

				$deplig->rowid          = $objp->rowid;
				$deplig->id             = $objp->rowid;
				$deplig->comments       = $objp->comments;
				$deplig->qty            = $objp->qty;
				$deplig->value_unit     = $objp->value_unit;
				$deplig->date           = $objp->date;
				$deplig->dates          = $this->db->jdate($objp->date);

				$deplig->fk_expensereport = $objp->fk_expensereport;
				$deplig->fk_c_type_fees   = $objp->fk_c_type_fees;
				$deplig->fk_c_exp_tax_cat = $objp->fk_c_exp_tax_cat;
				$deplig->fk_projet        = $objp->fk_project; // deprecated
				$deplig->fk_project       = $objp->fk_project;
				$deplig->fk_ecm_files     = $objp->fk_ecm_files;

				$deplig->total_ht         = $objp->total_ht;
				$deplig->total_tva        = $objp->total_tva;
				$deplig->total_ttc        = $objp->total_ttc;
				$deplig->total_localtax1  = $objp->total_localtax1;
				$deplig->total_localtax2  = $objp->total_localtax2;

				$deplig->type_fees_code     = empty($objp->code_type_fees) ? 'TF_OTHER' : $objp->code_type_fees;
				$deplig->type_fees_libelle  = $objp->libelle_type_fees;
				$deplig->type_fees_accountancy_code = $objp->accountancy_code_type_fees;

				$deplig->tva_tx             = $objp->tva_tx;
				$deplig->vatrate            = $objp->tva_tx;
				$deplig->vat_src_code       = $objp->vat_src_code;
				$deplig->localtax1_tx       = $objp->localtax1_tx;
				$deplig->localtax2_tx       = $objp->localtax2_tx;
				$deplig->localtax1_type     = $objp->localtax1_type;
				$deplig->localtax2_type     = $objp->localtax2_type;

				$deplig->projet_ref         = $objp->ref_projet;
				$deplig->projet_title       = $objp->title_projet;

				$deplig->rule_warning_message = $objp->rule_warning_message;

				$deplig->rang               = $objp->rang;

				$this->lines[$i] = $deplig;

				$i++;
			}
			$this->db->free($resql);
			return 1;
		} else {
			$this->error = $this->db->lasterror();
			dol_syslog(get_class($this)."::fetch_lines: Error ".$this->error, LOG_ERR);
			return -3;
		}
	}


	/**
	 * Delete object in database
	 *
	 * @param   User    $user       User that delete
	 * @param 	bool 	$notrigger  false=launch triggers after, true=disable triggers
	 * @return  int                 <0 if KO, >0 if OK
	 */
	public function delete(User $user = null, $notrigger = false)
	{
		global $conf;
		require_once DOL_DOCUMENT_ROOT.'/core/lib/files.lib.php';

		$error = 0;

		$this->db->begin();

		if (!$notrigger) {
			// Call trigger
			$result = $this->call_trigger('EXPENSEREPORT_DELETE', $user);
			if ($result < 0) {
				$error++;
			}
			// End call triggers
		}

		// Delete extrafields of lines and lines
		if (!$error && !empty($this->table_element_line)) {
			$tabletodelete = $this->table_element_line;
			//$sqlef = "DELETE FROM ".MAIN_DB_PREFIX.$tabletodelete."_extrafields WHERE fk_object IN (SELECT rowid FROM ".MAIN_DB_PREFIX.$tabletodelete." WHERE ".$this->fk_element." = ".((int) $this->id).")";
			$sql = "DELETE FROM ".MAIN_DB_PREFIX.$tabletodelete." WHERE ".$this->fk_element." = ".((int) $this->id);
			if (!$this->db->query($sql)) {
				$error++;
				$this->error = $this->db->lasterror();
				$this->errors[] = $this->error;
				dol_syslog(get_class($this)."::delete error ".$this->error, LOG_ERR);
			}
		}

		if (!$error) {
			// Delete linked object
			$res = $this->deleteObjectLinked();
			if ($res < 0) {
				$error++;
			}
		}

		if (!$error) {
			// Delete linked contacts
			$res = $this->delete_linked_contact();
			if ($res < 0) {
				$error++;
			}
		}

		// Removed extrafields of object
		if (!$error) {
			$result = $this->deleteExtraFields();
			if ($result < 0) {
				$error++;
				dol_syslog(get_class($this)."::delete error ".$this->error, LOG_ERR);
			}
		}

		// Delete main record
		if (!$error) {
			$sql = "DELETE FROM ".MAIN_DB_PREFIX.$this->table_element." WHERE rowid = ".((int) $this->id);
			$res = $this->db->query($sql);
			if (!$res) {
				$error++;
				$this->error = $this->db->lasterror();
				$this->errors[] = $this->error;
				dol_syslog(get_class($this)."::delete error ".$this->error, LOG_ERR);
			}
		}

		// Delete record into ECM index and physically
		if (!$error) {
			$res = $this->deleteEcmFiles(0); // Deleting files physically is done later with the dol_delete_dir_recursive
			if (!$res) {
				$error++;
			}
		}

		if (!$error) {
			// We remove directory
			$ref = dol_sanitizeFileName($this->ref);
			if ($conf->expensereport->multidir_output[$this->entity] && !empty($this->ref)) {
				$dir = $conf->expensereport->multidir_output[$this->entity]."/".$ref;
				$file = $dir."/".$ref.".pdf";
				if (file_exists($file)) {
					dol_delete_preview($this);

					if (!dol_delete_file($file, 0, 0, 0, $this)) {
						$this->error = 'ErrorFailToDeleteFile';
						$this->errors[] = $this->error;
						$this->db->rollback();
						return 0;
					}
				}
				if (file_exists($dir)) {
					$res = @dol_delete_dir_recursive($dir);
					if (!$res) {
						$this->error = 'ErrorFailToDeleteDir';
						$this->errors[] = $this->error;
						$this->db->rollback();
						return 0;
					}
				}
			}
		}

		if (!$error) {
			dol_syslog(get_class($this)."::delete ".$this->id." by ".$user->id, LOG_DEBUG);
			$this->db->commit();
			return 1;
		} else {
			$this->db->rollback();
			return -1;
		}
	}

	/**
	 * Set to status validate
	 *
	 * @param   User    $fuser      User
	 * @param   int     $notrigger  Disable triggers
	 * @return  int                 <0 if KO, 0 if nothing done, >0 if OK
	 */
	public function setValidate($fuser, $notrigger = 0)
	{
		global $conf, $langs, $user;

		$error = 0;
		$now = dol_now();

		// Protection
		if ($this->status == self::STATUS_VALIDATED) {
			dol_syslog(get_class($this)."::valid action abandonned: already validated", LOG_WARNING);
			return 0;
		}

		$this->date_valid = $now; // Required for the getNextNum later.

		// Define new ref
		if (!$error && (preg_match('/^[\(]?PROV/i', $this->ref) || empty($this->ref))) { // empty should not happened, but when it occurs, the test save life
			$num = $this->getNextNumRef();
		} else {
			$num = $this->ref;
		}
		if (empty($num) || $num < 0) {
			return -1;
		}

		$this->newref = dol_sanitizeFileName($num);

		$this->db->begin();

		// Validate
		$sql = "UPDATE ".MAIN_DB_PREFIX.$this->table_element;
		$sql .= " SET ref = '".$this->db->escape($num)."',";
		$sql .= " fk_statut = ".self::STATUS_VALIDATED.",";
		$sql .= " date_valid='".$this->db->idate($this->date_valid)."',";
		$sql .= " fk_user_valid = ".$user->id;
		$sql .= " WHERE rowid = ".((int) $this->id);

		$resql = $this->db->query($sql);
		if ($resql) {
			if (!$error && !$notrigger) {
				// Call trigger
				$result = $this->call_trigger('EXPENSE_REPORT_VALIDATE', $fuser);
				if ($result < 0) {
					$error++;
				}
				// End call triggers
			}

			if (!$error) {
				$this->oldref = $this->ref;

				// Rename directory if dir was a temporary ref
				if (preg_match('/^[\(]?PROV/i', $this->ref)) {
					require_once DOL_DOCUMENT_ROOT.'/core/lib/files.lib.php';

					// Now we rename also files into index
					$sql = 'UPDATE '.MAIN_DB_PREFIX."ecm_files set filename = CONCAT('".$this->db->escape($this->newref)."', SUBSTR(filename, ".(strlen($this->ref) + 1).")), filepath = 'expensereport/".$this->db->escape($this->newref)."'";
					$sql .= " WHERE filename LIKE '".$this->db->escape($this->ref)."%' AND filepath = 'expensereport/".$this->db->escape($this->ref)."' and entity = ".$conf->entity;
					$resql = $this->db->query($sql);
					if (!$resql) {
						$error++; $this->error = $this->db->lasterror();
					}

					// We rename directory ($this->ref = old ref, $num = new ref) in order not to lose the attachments
					$oldref = dol_sanitizeFileName($this->ref);
					$newref = dol_sanitizeFileName($num);
					$dirsource = $conf->expensereport->dir_output.'/'.$oldref;
					$dirdest = $conf->expensereport->dir_output.'/'.$newref;
					if (!$error && file_exists($dirsource)) {
						dol_syslog(get_class($this)."::setValidate() rename dir ".$dirsource." into ".$dirdest);

						if (@rename($dirsource, $dirdest)) {
							dol_syslog("Rename ok");
							// Rename docs starting with $oldref with $newref
							$listoffiles = dol_dir_list($conf->expensereport->dir_output.'/'.$newref, 'files', 1, '^'.preg_quote($oldref, '/'));
							foreach ($listoffiles as $fileentry) {
								$dirsource = $fileentry['name'];
								$dirdest = preg_replace('/^'.preg_quote($oldref, '/').'/', $newref, $dirsource);
								$dirsource = $fileentry['path'].'/'.$dirsource;
								$dirdest = $fileentry['path'].'/'.$dirdest;
								@rename($dirsource, $dirdest);
							}
						}
					}
				}
			}

			// Set new ref and current status
			if (!$error) {
				$this->ref = $num;
				$this->status = self::STATUS_VALIDATED;
			}

			if (empty($error)) {
				$this->db->commit();
				return 1;
			} else {
				$this->db->rollback();
				$this->error = $this->db->error();
				return -2;
			}
		} else {
			$this->db->rollback();
			$this->error = $this->db->lasterror();
			return -1;
		}
	}

	// phpcs:disable PEAR.NamingConventions.ValidFunctionName.ScopeNotCamelCaps
	/**
	 * set_save_from_refuse
	 *
	 * @param   User    $fuser      User
	 * @return  int                 <0 if KO, >0 if OK
	 */
	public function set_save_from_refuse($fuser)
	{
		// phpcs:enable
		global $conf, $langs;

		// Sélection de la date de début de la NDF
		$sql = 'SELECT date_debut';
		$sql .= ' FROM '.MAIN_DB_PREFIX.$this->table_element;
		$sql .= " WHERE rowid = ".((int) $this->id);

		$result = $this->db->query($sql);

		$objp = $this->db->fetch_object($result);

		$this->date_debut = $this->db->jdate($objp->date_debut);

		if ($this->status != self::STATUS_VALIDATED) {
			$sql = 'UPDATE '.MAIN_DB_PREFIX.$this->table_element;
			$sql .= " SET fk_statut = ".self::STATUS_VALIDATED;
			$sql .= " WHERE rowid = ".((int) $this->id);

			dol_syslog(get_class($this)."::set_save_from_refuse", LOG_DEBUG);

			if ($this->db->query($sql)) {
				return 1;
			} else {
				$this->error = $this->db->lasterror();
				return -1;
			}
		} else {
			dol_syslog(get_class($this)."::set_save_from_refuse expensereport already with save status", LOG_WARNING);
		}
	}

	/**
	 * Set status to approved
	 *
	 * @param   User    $fuser      User
	 * @param   int     $notrigger  Disable triggers
	 * @return  int                 <0 if KO, 0 if nothing done, >0 if OK
	 */
	public function setApproved($fuser, $notrigger = 0)
	{
		$now = dol_now();
		$error = 0;

		// date approval
		$this->date_approve = $now;
		if ($this->status != self::STATUS_APPROVED) {
			$this->db->begin();

			$sql = 'UPDATE '.MAIN_DB_PREFIX.$this->table_element;
			$sql .= " SET ref = '".$this->db->escape($this->ref)."', fk_statut = ".self::STATUS_APPROVED.", fk_user_approve = ".((int) $fuser->id).",";
			$sql .= " date_approve='".$this->db->idate($this->date_approve)."'";
			$sql .= " WHERE rowid = ".((int) $this->id);
			if ($this->db->query($sql)) {
				if (!$notrigger) {
					// Call trigger
					$result = $this->call_trigger('EXPENSE_REPORT_APPROVE', $fuser);

					if ($result < 0) {
						$error++;
					}
					// End call triggers
				}

				if (empty($error)) {
					$this->db->commit();
					return 1;
				} else {
					$this->db->rollback();
					$this->error = $this->db->error();
					return -2;
				}
			} else {
				$this->db->rollback();
				$this->error = $this->db->lasterror();
				return -1;
			}
		} else {
			dol_syslog(get_class($this)."::setApproved expensereport already with approve status", LOG_WARNING);
		}

		return 0;
	}

	/**
	 * setDeny
	 *
	 * @param User      $fuser      User
	 * @param string    $details    Details
	 * @param int       $notrigger  Disable triggers
	 * @return int
	 */
	public function setDeny($fuser, $details, $notrigger = 0)
	{
		$now = dol_now();
		$error = 0;

		// date de refus
		if ($this->status != self::STATUS_REFUSED) {
			$sql = 'UPDATE '.MAIN_DB_PREFIX.$this->table_element;
			$sql .= " SET ref = '".$this->db->escape($this->ref)."', fk_statut = ".self::STATUS_REFUSED.", fk_user_refuse = ".((int) $fuser->id).",";
			$sql .= " date_refuse='".$this->db->idate($now)."',";
			$sql .= " detail_refuse='".$this->db->escape($details)."',";
			$sql .= " fk_user_approve = NULL";
			$sql .= " WHERE rowid = ".((int) $this->id);
			if ($this->db->query($sql)) {
				$this->fk_statut = 99; // deprecated
				$this->status = 99;
				$this->fk_user_refuse = $fuser->id;
				$this->detail_refuse = $details;
				$this->date_refuse = $now;

				if (!$notrigger) {
					// Call trigger
					$result = $this->call_trigger('EXPENSE_REPORT_DENY', $fuser);

					if ($result < 0) {
						$error++;
					}
					// End call triggers
				}

				if (empty($error)) {
					$this->db->commit();
					return 1;
				} else {
					$this->db->rollback();
					$this->error = $this->db->error();
					return -2;
				}
			} else {
				$this->db->rollback();
				$this->error = $this->db->lasterror();
				return -1;
			}
		} else {
			dol_syslog(get_class($this)."::setDeny expensereport already with refuse status", LOG_WARNING);
		}
	}

	// phpcs:disable PEAR.NamingConventions.ValidFunctionName.ScopeNotCamelCaps
	/**
	 * set_unpaid
	 *
	 *	@deprecated
	 *  @see setUnpaid()
	 * @param   User    $fuser      User
	 * @param   int     $notrigger  Disable triggers
	 * @return  int                 <0 if KO, >0 if OK
	 */
	public function set_unpaid($fuser, $notrigger = 0)
	{
		// phpcs:enable
		dol_syslog(get_class($this)."::set_unpaid is deprecated, use setUnpaid instead", LOG_NOTICE);
		return $this->setUnpaid($fuser, $notrigger);
	}

	/**
	 * set_unpaid
	 *
	 * @param   User    $fuser      User
	 * @param   int     $notrigger  Disable triggers
	 * @return  int                 <0 if KO, >0 if OK
	 */
	public function setUnpaid($fuser, $notrigger = 0)
	{
		$error = 0;

		if ($this->paid) {
			$this->db->begin();

			$sql = 'UPDATE '.MAIN_DB_PREFIX.$this->table_element;
			$sql .= " SET paid = 0, fk_statut = ".self::STATUS_APPROVED;
			$sql .= " WHERE rowid = ".((int) $this->id);

			dol_syslog(get_class($this)."::set_unpaid", LOG_DEBUG);

			if ($this->db->query($sql)) {
				if (!$notrigger) {
					// Call trigger
					$result = $this->call_trigger('EXPENSE_REPORT_UNPAID', $fuser);

					if ($result < 0) {
						$error++;
					}
					// End call triggers
				}

				if (empty($error)) {
					$this->db->commit();
					return 1;
				} else {
					$this->db->rollback();
					$this->error = $this->db->error();
					return -2;
				}
			} else {
				$this->db->rollback();
				$this->error = $this->db->error();
				return -1;
			}
		} else {
			dol_syslog(get_class($this)."::set_unpaid expensereport already with unpaid status", LOG_WARNING);
		}
	}

	// phpcs:disable PEAR.NamingConventions.ValidFunctionName.ScopeNotCamelCaps
	/**
	 * set_cancel
	 *
	 * @param   User    $fuser      User
	 * @param   string  $detail     Detail
	 * @param   int     $notrigger  Disable triggers
	 * @return  int                 <0 if KO, >0 if OK
	 */
	public function set_cancel($fuser, $detail, $notrigger = 0)
	{
		// phpcs:enable
		$error = 0;
		$this->date_cancel = $this->db->idate(dol_now());
		if ($this->status != self::STATUS_CANCELED) {
			$this->db->begin();

			$sql = 'UPDATE '.MAIN_DB_PREFIX.$this->table_element;
			$sql .= " SET fk_statut = ".self::STATUS_CANCELED.", fk_user_cancel = ".((int) $fuser->id);
			$sql .= ", date_cancel='".$this->db->idate($this->date_cancel)."'";
			$sql .= " ,detail_cancel='".$this->db->escape($detail)."'";
			$sql .= " WHERE rowid = ".((int) $this->id);

			dol_syslog(get_class($this)."::set_cancel", LOG_DEBUG);

			if ($this->db->query($sql)) {
				if (!$notrigger) {
					// Call trigger
					$result = $this->call_trigger('EXPENSE_REPORT_CANCEL', $fuser);

					if ($result < 0) {
						$error++;
					}
					// End call triggers
				}

				if (empty($error)) {
					$this->db->commit();
					return 1;
				} else {
					$this->db->rollback();
					$this->error = $this->db->error();
					return -2;
				}
			} else {
				$this->db->rollback();
				$this->error = $this->db->error();
				return -1;
			}
		} else {
			dol_syslog(get_class($this)."::set_cancel expensereport already with cancel status", LOG_WARNING);
		}
	}

	/**
	 * Return next reference of expense report not already used
	 *
	 * @return    string            free ref
	 */
	public function getNextNumRef()
	{
		global $langs, $conf;
		$langs->load("trips");

		if (!empty($conf->global->EXPENSEREPORT_ADDON)) {
			$mybool = false;

			$file = $conf->global->EXPENSEREPORT_ADDON.".php";
			$classname = $conf->global->EXPENSEREPORT_ADDON;

			// Include file with class
			$dirmodels = array_merge(array('/'), (array) $conf->modules_parts['models']);
			foreach ($dirmodels as $reldir) {
				$dir = dol_buildpath($reldir."core/modules/expensereport/");

				// Load file with numbering class (if found)
				$mybool |= @include_once $dir.$file;
			}

			if ($mybool === false) {
				dol_print_error('', "Failed to include file ".$file);
				return '';
			}

			$obj = new $classname();
			$numref = $obj->getNextValue($this);

			if ($numref != "") {
				return $numref;
			} else {
				$this->error = $obj->error;
				$this->errors = $obj->errors;
				//dol_print_error($this->db,get_class($this)."::getNextNumRef ".$obj->error);
				return -1;
			}
		} else {
			$this->error = "Error_EXPENSEREPORT_ADDON_NotDefined";
			return -2;
		}
	}

	/**
	 *  Return clicable name (with picto eventually)
	 *
	 *	@param		int		$withpicto					0=No picto, 1=Include picto into link, 2=Only picto
	 *  @param  	string 	$option                		Where point the link ('', 'document', ..)
	 *	@param		int		$max						Max length of shown ref
	 *	@param		int		$short						1=Return just URL
	 *	@param		string	$moretitle					Add more text to title tooltip
	 *	@param		int		$notooltip					1=Disable tooltip
	 *  @param  	int     $save_lastsearch_value    	-1=Auto, 0=No save of lastsearch_values when clicking, 1=Save lastsearch_values whenclicking
	 *	@return		string								String with URL
	 */
	public function getNomUrl($withpicto = 0, $option = '', $max = 0, $short = 0, $moretitle = '', $notooltip = 0, $save_lastsearch_value = -1)
	{
		global $langs, $conf, $hookmanager;

		$result = '';

		$url = DOL_URL_ROOT.'/expensereport/card.php?id='.$this->id;

		if ($short) {
			return $url;
		}

		$label = img_picto('', $this->picto).' <u class="paddingrightonly">'.$langs->trans("ExpenseReport").'</u>';
		if (isset($this->status)) {
			$label .= ' '.$this->getLibStatut(5);
		}
		if (!empty($this->ref)) {
			$label .= '<br><b>'.$langs->trans('Ref').':</b> '.$this->ref;
		}
		if (!empty($this->total_ht)) {
			$label .= '<br><b>'.$langs->trans('AmountHT').':</b> '.price($this->total_ht, 0, $langs, 0, -1, -1, $conf->currency);
		}
		if (!empty($this->total_tva)) {
			$label .= '<br><b>'.$langs->trans('VAT').':</b> '.price($this->total_tva, 0, $langs, 0, -1, -1, $conf->currency);
		}
		if (!empty($this->total_ttc)) {
			$label .= '<br><b>'.$langs->trans('AmountTTC').':</b> '.price($this->total_ttc, 0, $langs, 0, -1, -1, $conf->currency);
		}
		if ($moretitle) {
			$label .= ' - '.$moretitle;
		}

		if ($option != 'nolink') {
			// Add param to save lastsearch_values or not
			$add_save_lastsearch_values = ($save_lastsearch_value == 1 ? 1 : 0);
			if ($save_lastsearch_value == -1 && preg_match('/list\.php/', $_SERVER["PHP_SELF"])) {
				$add_save_lastsearch_values = 1;
			}
			if ($add_save_lastsearch_values) {
				$url .= '&save_lastsearch_values=1';
			}
		}

		$ref = $this->ref;
		if (empty($ref)) {
			$ref = $this->id;
		}

		$linkclose = '';
		if (empty($notooltip)) {
			if (!empty($conf->global->MAIN_OPTIMIZEFORTEXTBROWSER)) {
				$label = $langs->trans("ShowExpenseReport");
				$linkclose .= ' alt="'.dol_escape_htmltag($label, 1).'"';
			}
			$linkclose .= ' title="'.dol_escape_htmltag($label, 1).'"';
			$linkclose .= ' class="classfortooltip"';
		}

		$linkstart = '<a href="'.$url.'"';
		$linkstart .= $linkclose.'>';
		$linkend = '</a>';

		$result .= $linkstart;
		if ($withpicto) {
			$result .= img_object(($notooltip ? '' : $label), $this->picto, ($notooltip ? (($withpicto != 2) ? 'class="paddingright"' : '') : 'class="'.(($withpicto != 2) ? 'paddingright ' : '').'classfortooltip"'), 0, 0, $notooltip ? 0 : 1);
		}
		if ($withpicto != 2) {
			$result .= ($max ? dol_trunc($ref, $max) : $ref);
		}
		$result .= $linkend;

		global $action;
		$hookmanager->initHooks(array($this->element . 'dao'));
		$parameters = array('id'=>$this->id, 'getnomurl' => &$result);
		$reshook = $hookmanager->executeHooks('getNomUrl', $parameters, $this, $action); // Note that $action and $object may have been modified by some hooks
		if ($reshook > 0) {
			$result = $hookmanager->resPrint;
		} else {
			$result .= $hookmanager->resPrint;
		}
		return $result;
	}

	// phpcs:disable PEAR.NamingConventions.ValidFunctionName.ScopeNotCamelCaps
	/**
	 *  Update total of an expense report when you add a line.
	 *
	 *  @param    string    $ligne_total_ht    Amount without taxes
	 *  @param    string    $ligne_total_tva    Amount of all taxes
	 *  @return    void
	 */
	public function update_totaux_add($ligne_total_ht, $ligne_total_tva)
	{
		// phpcs:enable
		$this->total_ht = $this->total_ht + $ligne_total_ht;
		$this->total_tva = $this->total_tva + $ligne_total_tva;
		$this->total_ttc = $this->total_ht + $this->total_tva;

		$sql = "UPDATE ".MAIN_DB_PREFIX.$this->table_element." SET";
		$sql .= " total_ht = ".$this->total_ht;
		$sql .= " , total_ttc = ".$this->total_ttc;
		$sql .= " , total_tva = ".$this->total_tva;
		$sql .= " WHERE rowid = ".((int) $this->id);

		$result = $this->db->query($sql);
		if ($result) {
			return 1;
		} else {
			$this->error = $this->db->error();
			return -1;
		}
	}

	/**
	 * Add expense report line
	 *
	 * @param    float       $qty                      Qty
	 * @param    double      $up                       Unit price (price with tax)
	 * @param    int         $fk_c_type_fees           Type payment
	 * @param    string      $vatrate                  Vat rate (Can be '10' or '10 (ABC)')
	 * @param    string      $date                     Date
	 * @param    string      $comments                 Description
	 * @param    int         $fk_project               Project id
	 * @param    int         $fk_c_exp_tax_cat         Car category id
	 * @param    int         $type                     Type line
	 * @param    int         $fk_ecm_files             Id of ECM file to link to this expensereport line
	 * @return   int                                   <0 if KO, >0 if OK
	 */
	public function addline($qty = 0, $up = 0, $fk_c_type_fees = 0, $vatrate = 0, $date = '', $comments = '', $fk_project = 0, $fk_c_exp_tax_cat = 0, $type = 0, $fk_ecm_files = 0)
	{
		global $conf, $langs, $mysoc;

		dol_syslog(get_class($this)."::addline qty=$qty, up=$up, fk_c_type_fees=$fk_c_type_fees, vatrate=$vatrate, date=$date, fk_project=$fk_project, type=$type, comments=$comments", LOG_DEBUG);

		if ($this->status == self::STATUS_DRAFT) {
			if (empty($qty)) {
				$qty = 0;
			}
			if (empty($fk_c_type_fees) || $fk_c_type_fees < 0) {
				$fk_c_type_fees = 0;
			}
			if (empty($fk_c_exp_tax_cat) || $fk_c_exp_tax_cat < 0) {
				$fk_c_exp_tax_cat = 0;
			}
			if (empty($vatrate) || $vatrate < 0) {
				$vatrate = 0;
			}
			if (empty($date)) {
				$date = '';
			}
			if (empty($fk_project)) {
				$fk_project = 0;
			}

			$qty = price2num($qty);
			if (!preg_match('/\s*\((.*)\)/', $vatrate)) {
				$vatrate = price2num($vatrate); // $txtva can have format '5.0 (XXX)' or '5'
			}
			$up = price2num($up);

			$this->db->begin();

			$this->line = new ExpenseReportLine($this->db);

			// We don't know seller and buyer for expense reports
			$seller = $mysoc;			// We use same than current company (expense report are often done in same country)
			$seller->tva_assuj = 1;		// Most seller uses vat
			$seller->localtax1_assuj = $mysoc->localtax1_assuj;		// We don't know, we reuse the state of company
			$seller->localtax2_assuj = $mysoc->localtax1_assuj;		// We don't know, we reuse the state of company
			$buyer = new Societe($this->db);

			$localtaxes_type = getLocalTaxesFromRate($vatrate, 0, $buyer, $seller);

			$vat_src_code = '';
			$reg = array();
			if (preg_match('/\s*\((.*)\)/', $vatrate, $reg)) {
				$vat_src_code = $reg[1];
				$vatrate = preg_replace('/\s*\(.*\)/', '', $vatrate); // Remove code into vatrate.
			}
			$vatrate = preg_replace('/\*/', '', $vatrate);

			$tmp = calcul_price_total($qty, $up, 0, $vatrate, -1, -1, 0, 'TTC', 0, $type, $seller, $localtaxes_type);

			$this->line->value_unit = $up;

			$this->line->vat_src_code = $vat_src_code;
			$this->line->vatrate = price2num($vatrate);
			$this->line->localtax1_tx = $localtaxes_type[1];
			$this->line->localtax2_tx = $localtaxes_type[3];
			$this->line->localtax1_type = $localtaxes_type[0];
			$this->line->localtax2_type = $localtaxes_type[2];

			$this->line->total_ttc = $tmp[2];
			$this->line->total_ht = $tmp[0];
			$this->line->total_tva = $tmp[1];
			$this->line->total_localtax1 = $tmp[9];
			$this->line->total_localtax2 = $tmp[10];

			$this->line->fk_expensereport = $this->id;
			$this->line->qty = $qty;
			$this->line->date = $date;
			$this->line->fk_c_type_fees = $fk_c_type_fees;
			$this->line->fk_c_exp_tax_cat = $fk_c_exp_tax_cat;
			$this->line->comments = $comments;
			$this->line->fk_projet = $fk_project; // deprecated
			$this->line->fk_project = $fk_project;

			$this->line->fk_ecm_files = $fk_ecm_files;

			$this->applyOffset();
			$this->checkRules($type, $seller);

			$result = $this->line->insert(0, true);
			if ($result > 0) {
				$result = $this->update_price(); // This method is designed to add line from user input so total calculation must be done using 'auto' mode.
				if ($result > 0) {
					$this->db->commit();
					return $this->line->id;
				} else {
					$this->db->rollback();
					return -1;
				}
			} else {
				$this->error = $this->line->error;
				dol_syslog(get_class($this)."::addline error=".$this->error, LOG_ERR);
				$this->db->rollback();
				return -2;
			}
		} else {
			dol_syslog(get_class($this)."::addline status of expense report must be Draft to allow use of ->addline()", LOG_ERR);
			$this->error = 'ErrorExpenseNotDraft';
			return -3;
		}
	}

	/**
	 * Check constraint of rules and update price if needed
	 *
	 * @param	int		$type		Type of line
	 * @param	string	$seller		Seller, but actually he is unknown
	 * @return 						true or false
	 */
	public function checkRules($type = 0, $seller = '')
	{
		global $user, $conf, $db, $langs, $mysoc;

		$langs->load('trips');

		// We don't know seller and buyer for expense reports
		if (!is_object($seller)) {
			$seller = $mysoc;			// We use same than current company (expense report are often done in same country)
			$seller->tva_assuj = 1;		// Most seller uses vat
			$seller->localtax1_assuj = $mysoc->localtax1_assuj;		// We don't know, we reuse the state of company
			$seller->localtax2_assuj = $mysoc->localtax1_assuj;		// We don't know, we reuse the state of company
		}
		//$buyer = new Societe($this->db);

		$expensereportrule = new ExpenseReportRule($db);
		$rulestocheck = $expensereportrule->getAllRule($this->line->fk_c_type_fees, $this->line->date, $this->fk_user_author);

		$violation = 0;
		$rule_warning_message_tab = array();

		$current_total_ttc = $this->line->total_ttc;
		$new_current_total_ttc = $this->line->total_ttc;

		// check if one is violated
		foreach ($rulestocheck as $rule) {
			if (in_array($rule->code_expense_rules_type, array('EX_DAY', 'EX_MON', 'EX_YEA'))) {
				$amount_to_test = $this->line->getExpAmount($rule, $this->fk_user_author, $rule->code_expense_rules_type);
			} else {
				$amount_to_test = $current_total_ttc; // EX_EXP
			}

			$amount_to_test = $amount_to_test - $current_total_ttc + $new_current_total_ttc; // if amount as been modified by a previous rule

			if ($amount_to_test > $rule->amount) {
				$violation++;

				if ($rule->restrictive) {
					$this->error = 'ExpenseReportConstraintViolationError';
					$this->errors[] = $this->error;

					$new_current_total_ttc -= $amount_to_test - $rule->amount; // ex, entered 16€, limit 12€, subtracts 4€;
					$rule_warning_message_tab[] = $langs->trans('ExpenseReportConstraintViolationError', $rule->id, price($amount_to_test, 0, $langs, 1, -1, -1, $conf->currency), price($rule->amount, 0, $langs, 1, -1, -1, $conf->currency));
				} else {
					$this->error = 'ExpenseReportConstraintViolationWarning';
					$this->errors[] = $this->error;

					$rule_warning_message_tab[] = $langs->trans('ExpenseReportConstraintViolationWarning', $rule->id, price($amount_to_test, 0, $langs, 1, -1, -1, $conf->currency), price($rule->amount, 0, $langs, 1, -1, -1, $conf->currency));
				}

				// No break, we sould test if another rule is violated
			}
		}

		$this->line->rule_warning_message = implode('\n', $rule_warning_message_tab);

		if ($violation > 0) {
			$tmp = calcul_price_total($this->line->qty, $new_current_total_ttc / $this->line->qty, 0, $this->line->vatrate, 0, 0, 0, 'TTC', 0, $type, $seller);

			$this->line->value_unit = $tmp[5];
			$this->line->total_ttc = $tmp[2];
			$this->line->total_ht = $tmp[0];
			$this->line->total_tva = $tmp[1];
			$this->line->total_localtax1 = $tmp[9];
			$this->line->total_localtax2 = $tmp[10];

			return false;
		} else {
			return true;
		}
	}

	/**
	 * Method to apply the offset if needed
	 *
	 * @param	int		$type		Type of line
	 * @param	string	$seller		Seller, but actually he is unknown
	 * @return 	boolean				True=applied, False=not applied
	 */
	public function applyOffset($type = 0, $seller = '')
	{
		global $conf, $mysoc;

		if (empty($conf->global->MAIN_USE_EXPENSE_IK)) {
			return false;
		}

		$userauthor = new User($this->db);
		if ($userauthor->fetch($this->fk_user_author) <= 0) {
			$this->error = 'ErrorCantFetchUser';
			$this->errors[] = 'ErrorCantFetchUser';
			return false;
		}

		// We don't know seller and buyer for expense reports
		if (!is_object($seller)) {
			$seller = $mysoc;			// We use same than current company (expense report are often done in same country)
			$seller->tva_assuj = 1;		// Most seller uses vat
			$seller->localtax1_assuj = $mysoc->localtax1_assuj;		// We don't know, we reuse the state of company
			$seller->localtax2_assuj = $mysoc->localtax1_assuj;		// We don't know, we reuse the state of company
		}
		//$buyer = new Societe($this->db);

		$expenseik = new ExpenseReportIk($this->db);
		$range = $expenseik->getRangeByUser($userauthor, $this->line->fk_c_exp_tax_cat);

		if (empty($range)) {
			$this->error = 'ErrorNoRangeAvailable';
			$this->errors[] = 'ErrorNoRangeAvailable';
			return false;
		}

		if (!empty($conf->global->MAIN_EXPENSE_APPLY_ENTIRE_OFFSET)) {
			$ikoffset = $range->ikoffset;
		} else {
			$ikoffset = $range->ikoffset / 12; // The amount of offset is a global value for the year
		}

		// Test if ikoffset has been applied for the current month
		if (!$this->offsetAlreadyGiven()) {
			$new_up = $range->coef + ($ikoffset / $this->line->qty);
			$tmp = calcul_price_total($this->line->qty, $new_up, 0, $this->line->vatrate, 0, 0, 0, 'TTC', 0, $type, $seller);

			$this->line->value_unit = $tmp[5];
			$this->line->total_ttc = $tmp[2];
			$this->line->total_ht = $tmp[0];
			$this->line->total_tva = $tmp[1];
			$this->line->total_localtax1 = $tmp[9];
			$this->line->total_localtax2 = $tmp[10];

			return true;
		}

		return false;
	}

	/**
	 * If the sql find any rows then the ikoffset is already given (ikoffset is applied at the first expense report line)
	 *
	 * @return bool
	 */
	public function offsetAlreadyGiven()
	{
		$sql = 'SELECT e.rowid FROM '.MAIN_DB_PREFIX.'expensereport e';
		$sql .= " INNER JOIN ".MAIN_DB_PREFIX."expensereport_det d ON (e.rowid = d.fk_expensereport)";
		$sql .= " INNER JOIN ".MAIN_DB_PREFIX."c_type_fees f ON (d.fk_c_type_fees = f.id AND f.code = 'EX_KME')";
		$sql .= " WHERE e.fk_user_author = ".(int) $this->fk_user_author;
		$sql .= " AND YEAR(d.date) = '".dol_print_date($this->line->date, '%Y')."' AND MONTH(d.date) = '".dol_print_date($this->line->date, '%m')."'";
		if (!empty($this->line->id)) {
			$sql .= ' AND d.rowid <> '.((int) $this->line->id);
		}

		dol_syslog(get_class($this)."::offsetAlreadyGiven");
		$resql = $this->db->query($sql);
		if ($resql) {
			$num = $this->db->num_rows($resql);
			if ($num > 0) {
				return true;
			}
		} else {
			dol_print_error($this->db);
		}

		return false;
	}

	/**
	 * Update an expense report line
	 *
	 * @param   int         $rowid                  Line to edit
	 * @param   int         $type_fees_id           Type payment
	 * @param   int         $projet_id              Project id
	 * @param   double      $vatrate                Vat rate. Can be '8.5' or '8.5* (8.5NPROM...)'
	 * @param   string      $comments               Description
	 * @param   float       $qty                    Qty
	 * @param   double      $value_unit             Unit price (with taxes)
	 * @param   int         $date                   Date
	 * @param   int         $expensereport_id       Expense report id
	 * @param   int         $fk_c_exp_tax_cat       Id of category of car
	 * @param   int         $fk_ecm_files           Id of ECM file to link to this expensereport line
	 * @return  int                                 <0 if KO, >0 if OK
	 */
	public function updateline($rowid, $type_fees_id, $projet_id, $vatrate, $comments, $qty, $value_unit, $date, $expensereport_id, $fk_c_exp_tax_cat = 0, $fk_ecm_files = 0)
	{
		global $user, $mysoc;

		if ($this->status == self::STATUS_DRAFT || $this->status == self::STATUS_REFUSED) {
			$this->db->begin();

			$type = 0; // TODO What if type is service ?

			// We don't know seller and buyer for expense reports
			$seller = $mysoc;			// We use same than current company (expense report are often done in same country)
			$seller->tva_assuj = 1;		// Most seller uses vat
			$seller->localtax1_assuj = $mysoc->localtax1_assuj;		// We don't know, we reuse the state of company
			$seller->localtax2_assuj = $mysoc->localtax1_assuj;		// We don't know, we reuse the state of company
			$buyer = new Societe($this->db);

			$localtaxes_type = getLocalTaxesFromRate($vatrate, 0, $buyer, $seller);

			// Clean vat code
			$reg = array();
			$vat_src_code = '';
			if (preg_match('/\((.*)\)/', $vatrate, $reg)) {
				$vat_src_code = $reg[1];
				$vatrate = preg_replace('/\s*\(.*\)/', '', $vatrate); // Remove code into vatrate.
			}
			$vatrate = preg_replace('/\*/', '', $vatrate);

			$tmp = calcul_price_total($qty, $value_unit, 0, $vatrate, -1, -1, 0, 'TTC', 0, $type, $seller, $localtaxes_type);
			//var_dump($vatrate);var_dump($localtaxes_type);var_dump($tmp);exit;
			// calcul total of line
			//$total_ttc  = price2num($qty*$value_unit, 'MT');

			$tx_tva = $vatrate / 100;
			$tx_tva = $tx_tva + 1;

			$this->line = new ExpenseReportLine($this->db);
			$this->line->comments        = $comments;
			$this->line->qty             = $qty;
			$this->line->value_unit      = $value_unit;
			$this->line->date            = $date;

			$this->line->fk_expensereport = $expensereport_id;
			$this->line->fk_c_type_fees  = $type_fees_id;
			$this->line->fk_c_exp_tax_cat = $fk_c_exp_tax_cat;
			$this->line->fk_projet       = $projet_id; // deprecated
			$this->line->fk_project      = $projet_id;

			$this->line->vat_src_code = $vat_src_code;
			$this->line->vatrate = price2num($vatrate);
			$this->line->localtax1_tx = $localtaxes_type[1];
			$this->line->localtax2_tx = $localtaxes_type[3];
			$this->line->localtax1_type = $localtaxes_type[0];
			$this->line->localtax2_type = $localtaxes_type[2];

			$this->line->total_ttc = $tmp[2];
			$this->line->total_ht = $tmp[0];
			$this->line->total_tva = $tmp[1];
			$this->line->total_localtax1 = $tmp[9];
			$this->line->total_localtax2 = $tmp[10];

			$this->line->fk_ecm_files = $fk_ecm_files;

			$this->line->id = ((int) $rowid);

			// Select des infos sur le type fees
			$sql = "SELECT c.code as code_type_fees, c.label as libelle_type_fees";
			$sql .= " FROM ".MAIN_DB_PREFIX."c_type_fees as c";
			$sql .= " WHERE c.id = ".((int) $type_fees_id);
			$resql = $this->db->query($sql);
			if ($resql) {
				$objp_fees = $this->db->fetch_object($resql);
				$this->line->type_fees_code      = $objp_fees->code_type_fees;
				$this->line->type_fees_libelle   = $objp_fees->libelle_type_fees;
				$this->db->free($resql);
			}

			// Select des informations du projet
			$sql = "SELECT p.ref as ref_projet, p.title as title_projet";
			$sql .= " FROM ".MAIN_DB_PREFIX."projet as p";
			$sql .= " WHERE p.rowid = ".((int) $projet_id);
			$resql = $this->db->query($sql);
			if ($resql) {
				$objp_projet = $this->db->fetch_object($resql);
				$this->line->projet_ref          = $objp_projet->ref_projet;
				$this->line->projet_title        = $objp_projet->title_projet;
				$this->db->free($resql);
			}

			$this->applyOffset();
			$this->checkRules();

			$result = $this->line->update($user);
			if ($result > 0) {
				$this->db->commit();
				return 1;
			} else {
				$this->error = $this->line->error;
				$this->errors = $this->line->errors;
				$this->db->rollback();
				return -2;
			}
		}
	}

	/**
	 * deleteline
	 *
	 * @param   int     $rowid      Row id
	 * @param   User    $fuser      User
	 * @return  int                 <0 if KO, >0 if OK
	 */
	public function deleteline($rowid, $fuser = '')
	{
		$this->db->begin();

		$sql = 'DELETE FROM '.MAIN_DB_PREFIX.$this->table_element_line;
		$sql .= ' WHERE rowid = '.((int) $rowid);

		dol_syslog(get_class($this)."::deleteline sql=".$sql);
		$result = $this->db->query($sql);
		if (!$result) {
			$this->error = $this->db->error();
			dol_syslog(get_class($this)."::deleteline  Error ".$this->error, LOG_ERR);
			$this->db->rollback();
			return -1;
		}

		$this->update_price();

		$this->db->commit();

		return 1;
	}

	// phpcs:disable PEAR.NamingConventions.ValidFunctionName.ScopeNotCamelCaps
	/**
	 * periode_existe
	 *
	 * @param   User       $fuser          User
	 * @param   integer    $date_debut     Start date
	 * @param   integer    $date_fin       End date
	 * @return  int                        <0 if KO, >0 if OK
	 */
	public function periode_existe($fuser, $date_debut, $date_fin)
	{
		// phpcs:enable
		$sql = "SELECT rowid, date_debut, date_fin";
		$sql .= " FROM ".MAIN_DB_PREFIX.$this->table_element;
		$sql .= " WHERE fk_user_author = '{$fuser->id}'";

		dol_syslog(get_class($this)."::periode_existe sql=".$sql);
		$result = $this->db->query($sql);
		if ($result) {
			$num_rows = $this->db->num_rows($result); $i = 0;

			if ($num_rows > 0) {
				$date_d_form = $date_debut;
				$date_f_form = $date_fin;

				while ($i < $num_rows) {
					$objp = $this->db->fetch_object($result);

					$date_d_req = $this->db->jdate($objp->date_debut); // 3
					$date_f_req = $this->db->jdate($objp->date_fin); // 4

					if (!($date_f_form < $date_d_req || $date_d_form > $date_f_req)) {
						return $objp->rowid;
					}

					$i++;
				}

				return 0;
			} else {
				return 0;
			}
		} else {
			$this->error = $this->db->lasterror();
			dol_syslog(get_class($this)."::periode_existe  Error ".$this->error, LOG_ERR);
			return -1;
		}
	}


	// phpcs:disable PEAR.NamingConventions.ValidFunctionName.ScopeNotCamelCaps
	/**
	 * Return list of people with permission to validate expense reports.
	 * Search for permission "approve expense report"
	 *
	 * @return  array       Array of user ids
	 */
	public function fetch_users_approver_expensereport()
	{
		// phpcs:enable
		$users_validator = array();

		$sql = "SELECT DISTINCT ur.fk_user";
		$sql .= " FROM ".MAIN_DB_PREFIX."user_rights as ur, ".MAIN_DB_PREFIX."rights_def as rd";
		$sql .= " WHERE ur.fk_id = rd.id and rd.module = 'expensereport' AND rd.perms = 'approve'"; // Permission 'Approve';
		$sql .= " UNION";
		$sql .= " SELECT DISTINCT ugu.fk_user";
		$sql .= " FROM ".MAIN_DB_PREFIX."usergroup_user as ugu, ".MAIN_DB_PREFIX."usergroup_rights as ur, ".MAIN_DB_PREFIX."rights_def as rd";
		$sql .= " WHERE ugu.fk_usergroup = ur.fk_usergroup AND ur.fk_id = rd.id and rd.module = 'expensereport' AND rd.perms = 'approve'"; // Permission 'Approve';
		//print $sql;

		dol_syslog(get_class($this)."::fetch_users_approver_expensereport sql=".$sql);
		$result = $this->db->query($sql);
		if ($result) {
			$num_rows = $this->db->num_rows($result); $i = 0;
			while ($i < $num_rows) {
				$objp = $this->db->fetch_object($result);
				array_push($users_validator, $objp->fk_user);
				$i++;
			}
			return $users_validator;
		} else {
			$this->error = $this->db->lasterror();
			dol_syslog(get_class($this)."::fetch_users_approver_expensereport  Error ".$this->error, LOG_ERR);
			return -1;
		}
	}

	/**
	 *  Create a document onto disk accordign to template module.
	 *
	 *  @param      string      $modele         Force le mnodele a utiliser ('' to not force)
	 *  @param      Translate   $outputlangs    objet lang a utiliser pour traduction
	 *  @param      int         $hidedetails    Hide details of lines
	 *  @param      int         $hidedesc       Hide description
	 *  @param      int         $hideref        Hide ref
	 *  @param   null|array  $moreparams     Array to provide more information
	 *  @return     int                         0 if KO, 1 if OK
	 */
	public function generateDocument($modele, $outputlangs, $hidedetails = 0, $hidedesc = 0, $hideref = 0, $moreparams = null)
	{
		global $conf;

		$outputlangs->load("trips");

		if (!dol_strlen($modele)) {
			if (!empty($this->model_pdf)) {
				$modele = $this->model_pdf;
			} elseif (!empty($this->modelpdf)) {	// deprecated
				$modele = $this->modelpdf;
			} elseif (!empty($conf->global->EXPENSEREPORT_ADDON_PDF)) {
				$modele = $conf->global->EXPENSEREPORT_ADDON_PDF;
			}
		}

		if (!empty($modele)) {
			$modelpath = "core/modules/expensereport/doc/";

			return $this->commonGenerateDocument($modelpath, $modele, $outputlangs, $hidedetails, $hidedesc, $hideref, $moreparams);
		} else {
			return 0;
		}
	}

	/**
	 * List of types
	 *
	 * @param   int     $active     Active or not
	 * @return  array
	 */
	public function listOfTypes($active = 1)
	{
		global $langs;
		$ret = array();
		$sql = "SELECT id, code, label";
		$sql .= " FROM ".MAIN_DB_PREFIX."c_type_fees";
		$sql .= " WHERE active = ".((int) $active);
		dol_syslog(get_class($this)."::listOfTypes", LOG_DEBUG);
		$result = $this->db->query($sql);
		if ($result) {
			$num = $this->db->num_rows($result);
			$i = 0;
			while ($i < $num) {
				$obj = $this->db->fetch_object($result);
				$ret[$obj->code] = (($langs->transnoentitiesnoconv($obj->code) != $obj->code) ? $langs->transnoentitiesnoconv($obj->code) : $obj->label);
				$i++;
			}
		} else {
			dol_print_error($this->db);
		}
		return $ret;
	}

	// phpcs:disable PEAR.NamingConventions.ValidFunctionName.ScopeNotCamelCaps
	/**
	 *      Charge indicateurs this->nb pour le tableau de bord
	 *
	 *      @return     int         <0 if KO, >0 if OK
	 */
	public function load_state_board()
	{
		// phpcs:enable
		global $conf, $user;

		$this->nb = array();

		$sql = "SELECT count(ex.rowid) as nb";
		$sql .= " FROM ".MAIN_DB_PREFIX."expensereport as ex";
		$sql .= " WHERE ex.fk_statut > 0";
		$sql .= " AND ex.entity IN (".getEntity('expensereport').")";
		if (empty($user->rights->expensereport->readall)) {
			$userchildids = $user->getAllChildIds(1);
			$sql .= " AND (ex.fk_user_author IN (".$this->db->sanitize(join(',', $userchildids)).")";
			$sql .= " OR ex.fk_user_validator IN (".$this->db->sanitize(join(',', $userchildids))."))";
		}

		$resql = $this->db->query($sql);
		if ($resql) {
			while ($obj = $this->db->fetch_object($resql)) {
				$this->nb["expensereports"] = $obj->nb;
			}
			$this->db->free($resql);
			return 1;
		} else {
			dol_print_error($this->db);
			$this->error = $this->db->error();
			return -1;
		}
	}

	// phpcs:disable PEAR.NamingConventions.ValidFunctionName.ScopeNotCamelCaps
	/**
	 *      Load indicators for dashboard (this->nbtodo and this->nbtodolate)
	 *
	 *      @param	User	$user   		Objet user
	 *      @param  string  $option         'topay' or 'toapprove'
	 *      @return WorkboardResponse|int 	<0 if KO, WorkboardResponse if OK
	 */
	public function load_board($user, $option = 'topay')
	{
		// phpcs:enable
		global $conf, $langs;

		if ($user->socid) {
			return -1; // protection pour eviter appel par utilisateur externe
		}

		$now = dol_now();

		$sql = "SELECT ex.rowid, ex.date_valid";
		$sql .= " FROM ".MAIN_DB_PREFIX."expensereport as ex";
		if ($option == 'toapprove') {
			$sql .= " WHERE ex.fk_statut = ".self::STATUS_VALIDATED;
		} else {
			$sql .= " WHERE ex.fk_statut = ".self::STATUS_APPROVED;
		}
		$sql .= " AND ex.entity IN (".getEntity('expensereport').")";
		if (empty($user->rights->expensereport->readall)) {
			$userchildids = $user->getAllChildIds(1);
			$sql .= " AND (ex.fk_user_author IN (".$this->db->sanitize(join(',', $userchildids)).")";
			$sql .= " OR ex.fk_user_validator IN (".$this->db->sanitize(join(',', $userchildids))."))";
		}

		$resql = $this->db->query($sql);
		if ($resql) {
			$langs->load("trips");

			$response = new WorkboardResponse();
			if ($option == 'toapprove') {
				$response->warning_delay = $conf->expensereport->approve->warning_delay / 60 / 60 / 24;
				$response->label = $langs->trans("ExpenseReportsToApprove");
				$response->labelShort = $langs->trans("ToApprove");
				$response->url = DOL_URL_ROOT.'/expensereport/list.php?mainmenu=hrm&amp;statut='.self::STATUS_VALIDATED;
			} else {
				$response->warning_delay = $conf->expensereport->payment->warning_delay / 60 / 60 / 24;
				$response->label = $langs->trans("ExpenseReportsToPay");
				$response->labelShort = $langs->trans("StatusToPay");
				$response->url = DOL_URL_ROOT.'/expensereport/list.php?mainmenu=hrm&amp;statut='.self::STATUS_APPROVED;
			}
			$response->img = img_object('', "trip");

			while ($obj = $this->db->fetch_object($resql)) {
				$response->nbtodo++;

				if ($option == 'toapprove') {
					if ($this->db->jdate($obj->date_valid) < ($now - $conf->expensereport->approve->warning_delay)) {
						$response->nbtodolate++;
					}
				} else {
					if ($this->db->jdate($obj->date_valid) < ($now - $conf->expensereport->payment->warning_delay)) {
						$response->nbtodolate++;
					}
				}
			}

			return $response;
		} else {
			dol_print_error($this->db);
			$this->error = $this->db->error();
			return -1;
		}
	}

	/**
	 * Return if an expense report is late or not
	 *
	 * @param  string  $option          'topay' or 'toapprove'
	 * @return boolean                  True if late, False if not late
	 */
	public function hasDelay($option)
	{
		global $conf;

		// Only valid expenses reports
		if ($option == 'toapprove' && $this->status != 2) {
			return false;
		}
		if ($option == 'topay' && $this->status != 5) {
			return false;
		}

		$now = dol_now();
		if ($option == 'toapprove') {
			return (!empty($this->datevalid) ? $this->datevalid : $this->date_valid) < ($now - $conf->expensereport->approve->warning_delay);
		} else {
			return (!empty($this->datevalid) ? $this->datevalid : $this->date_valid) < ($now - $conf->expensereport->payment->warning_delay);
		}
	}

	/**
	 *	Return if object was dispatched into bookkeeping
	 *
	 *	@return     int         <0 if KO, 0=no, 1=yes
	 */
	public function getVentilExportCompta()
	{
		$alreadydispatched = 0;

		$type = 'expense_report';

		$sql = " SELECT COUNT(ab.rowid) as nb FROM ".MAIN_DB_PREFIX."accounting_bookkeeping as ab WHERE ab.doc_type='".$this->db->escape($type)."' AND ab.fk_doc = ".((int) $this->id);
		$resql = $this->db->query($sql);
		if ($resql) {
			$obj = $this->db->fetch_object($resql);
			if ($obj) {
				$alreadydispatched = $obj->nb;
			}
		} else {
			$this->error = $this->db->lasterror();
			return -1;
		}

		if ($alreadydispatched) {
			return 1;
		}
		return 0;
	}

	/**
	 * 	Return amount of payments already done
	 *
	 *  @return		int						Amount of payment already done, <0 if KO
	 */
	public function getSumPayments()
	{
		$table = 'payment_expensereport';
		$field = 'fk_expensereport';

		$sql = 'SELECT sum(amount) as amount';
		$sql .= ' FROM '.MAIN_DB_PREFIX.$table;
		$sql .= " WHERE ".$field." = ".((int) $this->id);

		dol_syslog(get_class($this)."::getSumPayments", LOG_DEBUG);
		$resql = $this->db->query($sql);
		if ($resql) {
			$obj = $this->db->fetch_object($resql);
			$this->db->free($resql);
			return (empty($obj->amount) ? 0 : $obj->amount);
		} else {
			$this->error = $this->db->lasterror();
			return -1;
		}
	}
}


/**
 * Class of expense report details lines
 */
class ExpenseReportLine extends CommonObjectLine
{
	/**
	 * @var DoliDB Database handler.
	 */
	public $db;

	/**
	 * @var string Error code (or message)
	 */
	public $error = '';

	/**
	 * @var int ID
	 */
	public $rowid;

	public $comments;
	public $qty;
	public $value_unit;
	public $date;

	/**
	 * @var int ID
	 */
	public $fk_c_type_fees;

	/**
	 * @var int ID
	 */
	public $fk_c_exp_tax_cat;

	/**
	 * @var int ID
	 */
	public $fk_projet;

	/**
	 * @var int ID
	 */
	public $fk_expensereport;

	public $type_fees_code;
	public $type_fees_libelle;
	public $type_fees_accountancy_code;

	public $projet_ref;
	public $projet_title;

	public $vatrate;
	public $vat_src_code;
	public $localtax1_tx;
	public $localtax2_tx;
	public $localtax1_type;
	public $localtax2_type;

	public $total_ht;
	public $total_tva;
	public $total_ttc;
	public $total_localtax1;
	public $total_localtax2;

	/**
	 * @var int ID into llx_ecm_files table to link line to attached file
	 */
	public $fk_ecm_files;

	public $rule_warning_message;


	/**
	 * Constructor
	 *
	 * @param DoliDB    $db     Handlet database
	 */
	public function __construct($db)
	{
		$this->db = $db;
	}

	/**
	 * Fetch record for expense report detailed line
	 *
	 * @param   int     $rowid      Id of object to load
	 * @return  int                 <0 if KO, >0 if OK
	 */
	public function fetch($rowid)
	{
		$sql = 'SELECT fde.rowid, fde.fk_expensereport, fde.fk_c_type_fees, fde.fk_c_exp_tax_cat, fde.fk_projet as fk_project, fde.date,';
		$sql .= ' fde.tva_tx as vatrate, fde.vat_src_code, fde.comments, fde.qty, fde.value_unit, fde.total_ht, fde.total_tva, fde.total_ttc, fde.fk_ecm_files,';
		$sql .= ' fde.localtax1_tx, fde.localtax2_tx, fde.localtax1_type, fde.localtax2_type, fde.total_localtax1, fde.total_localtax2, fde.rule_warning_message,';
		$sql .= ' ctf.code as type_fees_code, ctf.label as type_fees_libelle,';
		$sql .= ' pjt.rowid as projet_id, pjt.title as projet_title, pjt.ref as projet_ref';
		$sql .= ' FROM '.MAIN_DB_PREFIX.'expensereport_det as fde';
		$sql .= ' LEFT JOIN '.MAIN_DB_PREFIX.'c_type_fees as ctf ON fde.fk_c_type_fees=ctf.id'; // Sometimes type of expense report has been removed, so we use a left join here.
		$sql .= ' LEFT JOIN '.MAIN_DB_PREFIX.'projet as pjt ON fde.fk_projet=pjt.rowid';
		$sql .= ' WHERE fde.rowid = '.((int) $rowid);

		$result = $this->db->query($sql);

		if ($result) {
			$objp = $this->db->fetch_object($result);

			$this->rowid = $objp->rowid;
			$this->id = $objp->rowid;
			$this->ref = $objp->ref;
			$this->fk_expensereport = $objp->fk_expensereport;
			$this->comments = $objp->comments;
			$this->qty = $objp->qty;
			$this->date = $objp->date;
			$this->dates = $this->db->jdate($objp->date);
			$this->value_unit = $objp->value_unit;
			$this->fk_c_type_fees = $objp->fk_c_type_fees;
			$this->fk_c_exp_tax_cat = $objp->fk_c_exp_tax_cat;
			$this->fk_projet = $objp->fk_project; // deprecated
			$this->fk_project = $objp->fk_project;
			$this->type_fees_code = $objp->type_fees_code;
			$this->type_fees_libelle = $objp->type_fees_libelle;
			$this->projet_ref = $objp->projet_ref;
			$this->projet_title = $objp->projet_title;

			$this->vatrate = $objp->vatrate;
			$this->vat_src_code = $objp->vat_src_code;
			$this->localtax1_tx = $objp->localtax1_tx;
			$this->localtax2_tx = $objp->localtax2_tx;
			$this->localtax1_type = $objp->localtax1_type;
			$this->localtax2_type = $objp->localtax2_type;

			$this->total_ht = $objp->total_ht;
			$this->total_tva = $objp->total_tva;
			$this->total_ttc = $objp->total_ttc;
			$this->total_localtax1 = $objp->total_localtax1;
			$this->total_localtax2 = $objp->total_localtax2;

			$this->fk_ecm_files = $objp->fk_ecm_files;

			$this->rule_warning_message = $objp->rule_warning_message;

			$this->db->free($result);
		} else {
			dol_print_error($this->db);
		}
	}

	/**
	 * Insert a line of expense report
	 *
	 * @param   int     $notrigger      1=No trigger
	 * @param   bool    $fromaddline    false=keep default behavior, true=exclude the update_price() of parent object
	 * @return  int                     <0 if KO, >0 if OK
	 */
	public function insert($notrigger = 0, $fromaddline = false)
	{
		global $langs, $user, $conf;

		$error = 0;

		dol_syslog("ExpenseReportLine::Insert", LOG_DEBUG);

		// Clean parameters
		$this->comments = trim($this->comments);
		if (empty($this->value_unit)) {
			$this->value_unit = 0;
		}
		$this->qty = price2num($this->qty);
		$this->vatrate = price2num($this->vatrate);
		if (empty($this->fk_c_exp_tax_cat)) {
			$this->fk_c_exp_tax_cat = 0;
		}

		$this->db->begin();

		$sql = 'INSERT INTO '.MAIN_DB_PREFIX.'expensereport_det';
		$sql .= ' (fk_expensereport, fk_c_type_fees, fk_projet,';
		$sql .= ' tva_tx, vat_src_code,';
		$sql .= ' localtax1_tx, localtax2_tx, localtax1_type, localtax2_type,';
		$sql .= ' comments, qty, value_unit,';
		$sql .= ' total_ht, total_tva, total_ttc,';
		$sql .= ' total_localtax1, total_localtax2,';
		$sql .= ' date, rule_warning_message, fk_c_exp_tax_cat, fk_ecm_files)';
		$sql .= " VALUES (".$this->db->escape($this->fk_expensereport).",";
		$sql .= " ".((int) $this->fk_c_type_fees).",";
		$sql .= " ".((int) (!empty($this->fk_project) && $this->fk_project > 0) ? $this->fk_project : ((!empty($this->fk_projet) && $this->fk_projet > 0) ? $this->fk_projet : 'null')).",";
		$sql .= " ".((float) $this->vatrate).",";
		$sql .= " '".$this->db->escape(empty($this->vat_src_code) ? '' : $this->vat_src_code)."',";
		$sql .= " ".((float) price2num($this->localtax1_tx)).",";
		$sql .= " ".((float) price2num($this->localtax2_tx)).",";
		$sql .= " '".$this->db->escape($this->localtax1_type)."',";
		$sql .= " '".$this->db->escape($this->localtax2_type)."',";
		$sql .= " '".$this->db->escape($this->comments)."',";
		$sql .= " ".((float) $this->qty).",";
		$sql .= " ".((float) $this->value_unit).",";
		$sql .= " ".((float) price2num($this->total_ht)).",";
		$sql .= " ".((float) price2num($this->total_tva)).",";
		$sql .= " ".((float) price2num($this->total_ttc)).",";
		$sql .= " ".((float) price2num($this->total_localtax1)).",";
		$sql .= " ".((float) price2num($this->total_localtax2)).",";
		$sql .= " '".$this->db->idate($this->date)."',";
		$sql .= " ".(empty($this->rule_warning_message) ? 'null' : "'".$this->db->escape($this->rule_warning_message)."'").",";
		$sql .= " ".((int) $this->fk_c_exp_tax_cat).",";
		$sql .= " ".($this->fk_ecm_files > 0 ? ((int) $this->fk_ecm_files) : 'null');
		$sql .= ")";

		$resql = $this->db->query($sql);
		if ($resql) {
			$this->id = $this->db->last_insert_id(MAIN_DB_PREFIX.'expensereport_det');


			if (!$error && !$notrigger) {
				// Call triggers
				$result = $this->call_trigger('EXPENSE_REPORT_DET_CREATE', $user);
				if ($result < 0) {
					$error++;
				}
				// End call triggers
			}


			if (!$fromaddline) {
				$tmpparent = new ExpenseReport($this->db);
				$tmpparent->fetch($this->fk_expensereport);
				$result = $tmpparent->update_price();
				if ($result < 0) {
					$error++;
					$this->error = $tmpparent->error;
					$this->errors = $tmpparent->errors;
				}
			}
		} else {
			$error++;
		}

		if (!$error) {
			$this->db->commit();
			return $this->id;
		} else {
			$this->error = $this->db->lasterror();
			dol_syslog("ExpenseReportLine::insert Error ".$this->error, LOG_ERR);
			$this->db->rollback();
			return -2;
		}
	}

	/**
	 * Function to get total amount in expense reports for a same rule
	 *
	 * @param  ExpenseReportRule $rule		object rule to check
	 * @param  int				 $fk_user	user author id
	 * @param  string			 $mode		day|EX_DAY / month|EX_MON / year|EX_YEA to get amount
	 * @return float                        Amount
	 */
	public function getExpAmount(ExpenseReportRule $rule, $fk_user, $mode = 'day')
	{
		$amount = 0;

		$sql = 'SELECT SUM(d.total_ttc) as total_amount';
		$sql .= ' FROM '.MAIN_DB_PREFIX.'expensereport_det d';
		$sql .= ' INNER JOIN '.MAIN_DB_PREFIX.'expensereport e ON (d.fk_expensereport = e.rowid)';
		$sql .= ' WHERE e.fk_user_author = '.((int) $fk_user);
		if (!empty($this->id)) {
			$sql .= ' AND d.rowid <> '.((int) $this->id);
		}
		$sql .= ' AND d.fk_c_type_fees = '.((int) $rule->fk_c_type_fees);
		if ($mode == 'day' || $mode == 'EX_DAY') {
			$sql .= " AND d.date = '".dol_print_date($this->date, '%Y-%m-%d')."'";
		} elseif ($mode == 'mon' || $mode == 'EX_MON') {
			$sql .= " AND DATE_FORMAT(d.date, '%Y-%m') = '".dol_print_date($this->date, '%Y-%m')."'"; // @todo DATE_FORMAT is forbidden
		} elseif ($mode == 'year' || $mode == 'EX_YEA') {
			$sql .= " AND DATE_FORMAT(d.date, '%Y') = '".dol_print_date($this->date, '%Y')."'"; 	// @todo DATE_FORMAT is forbidden
		}

		dol_syslog('ExpenseReportLine::getExpAmount');

		$resql = $this->db->query($sql);
		if ($resql) {
			$num = $this->db->num_rows($resql);
			if ($num > 0) {
				$obj = $this->db->fetch_object($resql);
				$amount = (double) $obj->total_amount;
			}
		} else {
			dol_print_error($this->db);
		}

		return $amount + $this->total_ttc;
	}

	/**
	 * Update line
	 *
	 * @param   User    $user      User
	 * @return  int                <0 if KO, >0 if OK
	 */
	public function update(User $user)
	{
		global $langs, $conf;

		$error = 0;

		// Clean parameters
		$this->comments = trim($this->comments);
		$this->vatrate = price2num($this->vatrate);
		$this->value_unit = price2num($this->value_unit);
		if (empty($this->fk_c_exp_tax_cat)) {
			$this->fk_c_exp_tax_cat = 0;
		}

		$this->db->begin();

		// Update line in database
		$sql = "UPDATE ".MAIN_DB_PREFIX."expensereport_det SET";
		$sql .= " comments='".$this->db->escape($this->comments)."'";
		$sql .= ", value_unit = ".((float) $this->value_unit);
		$sql .= ", qty=".((float) $this->qty);
		$sql .= ", date='".$this->db->idate($this->date)."'";
		$sql .= ", total_ht=".((float) price2num($this->total_ht, 'MT'));
		$sql .= ", total_tva=".((float) price2num($this->total_tva, 'MT'));
		$sql .= ", total_ttc=".((float) price2num($this->total_ttc, 'MT'));
		$sql .= ", total_localtax1=".((float) price2num($this->total_localtax1, 'MT'));
		$sql .= ", total_localtax2=".((float) price2num($this->total_localtax2, 'MT'));
		$sql .= ", tva_tx=".((float) $this->vatrate);
		$sql .= ", vat_src_code='".$this->db->escape($this->vat_src_code)."'";
		$sql .= ", localtax1_tx=".((float) $this->localtax1_tx);
		$sql .= ", localtax2_tx=".((float) $this->localtax2_tx);
		$sql .= ", localtax1_type='".$this->db->escape($this->localtax1_type)."'";
		$sql .= ", localtax2_type='".$this->db->escape($this->localtax2_type)."'";
		$sql .= ", rule_warning_message='".$this->db->escape($this->rule_warning_message)."'";
		$sql .= ", fk_c_exp_tax_cat=".$this->db->escape($this->fk_c_exp_tax_cat);
		$sql .= ", fk_ecm_files=".($this->fk_ecm_files > 0 ? ((int) $this->fk_ecm_files) : 'null');
		if ($this->fk_c_type_fees) {
			$sql .= ", fk_c_type_fees = ".((int) $this->fk_c_type_fees);
		} else {
			$sql .= ", fk_c_type_fees=null";
		}
		if ($this->fk_project > 0) {
			$sql .= ", fk_projet=".((int) $this->fk_project);
		} else {
			$sql .= ", fk_projet=null";
		}
		$sql .= " WHERE rowid = ".((int) ($this->rowid ? $this->rowid : $this->id));

		dol_syslog("ExpenseReportLine::update");

		$resql = $this->db->query($sql);
		if ($resql) {
			$tmpparent = new ExpenseReport($this->db);
			$result = $tmpparent->fetch($this->fk_expensereport);
			if ($result > 0) {
				$result = $tmpparent->update_price();
				if ($result < 0) {
					$error++;
					$this->error = $tmpparent->error;
					$this->errors = $tmpparent->errors;
				}
			} else {
				$error++;
				$this->error = $tmpparent->error;
				$this->errors = $tmpparent->errors;
			}
		} else {
			$error++;
			dol_print_error($this->db);
		}

		if (!$error) {
			$this->db->commit();
			return 1;
		} else {
			$this->error = $this->db->lasterror();
			dol_syslog("ExpenseReportLine::update Error ".$this->error, LOG_ERR);
			$this->db->rollback();
			return -2;
		}
	}
}<|MERGE_RESOLUTION|>--- conflicted
+++ resolved
@@ -980,57 +980,6 @@
 		}
 	}
 
-<<<<<<< HEAD
-	/**
-	 * recalculer
-	 * TODO Replace this with call to update_price if not already done
-	 *
-	 * @param   int         $id     Id of expense report
-	 * @return  int                 <0 if KO, >0 if OK
-	 */
-	public function recalculer($id)
-	{
-		$sql = 'SELECT tt.total_ht, tt.total_ttc, tt.total_tva';
-		$sql .= ' FROM '.MAIN_DB_PREFIX.$this->table_element_line.' as tt';
-		$sql .= ' WHERE tt.'.$this->fk_element.' = '.((int) $id);
-
-		$total_ht = 0; $total_tva = 0; $total_ttc = 0;
-
-		$result = $this->db->query($sql);
-		if ($result) {
-			$num = $this->db->num_rows($result);
-			$i = 0;
-			while ($i < $num) :
-				$objp = $this->db->fetch_object($result);
-				$total_ht += $objp->total_ht;
-				$total_tva += $objp->total_tva;
-				$i++;
-			endwhile;
-
-			$total_ttc = $total_ht + $total_tva;
-			$sql = "UPDATE ".MAIN_DB_PREFIX.$this->table_element." SET";
-			$sql .= " total_ht = ".$total_ht;
-			$sql .= " , total_ttc = ".$total_ttc;
-			$sql .= " , total_tva = ".$total_tva;
-			$sql .= " WHERE rowid = ".((int) $id);
-			$result = $this->db->query($sql);
-			if ($result) :
-				$this->db->free($result);
-				return 1;
-			else :
-				$this->error = $this->db->lasterror();
-				dol_syslog(get_class($this)."::recalculer: Error ".$this->error, LOG_ERR);
-				return -3;
-			endif;
-		} else {
-			$this->error = $this->db->lasterror();
-			dol_syslog(get_class($this)."::recalculer: Error ".$this->error, LOG_ERR);
-			return -3;
-		}
-	}
-
-=======
->>>>>>> 95dc2558
 	// phpcs:disable PEAR.NamingConventions.ValidFunctionName.ScopeNotCamelCaps
 	/**
 	 * fetch_lines
