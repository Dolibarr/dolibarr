<?php
<<<<<<< HEAD
/* Copyright (C) 2011 Dimitri Mouillard   <dmouillard@teclib.com>
 * Copyright (C) 2015 Laurent Destailleur <eldy@users.sourceforge.net>
 * Copyright (C) 2015 Alexandre Spangaro  <aspangaro@zendsi.com>
 * Copyright (C) 2016 Ferran Marcet       <fmarcet@2byte.es>
 * Copyright (C) 2018 Nicolas ZABOURI     <info@inovea-conseil.com>
 * Copyright (c) 2018       Frédéric France         <frederic.france@netlogic.fr>
=======
/* Copyright (C) 2011 		Dimitri Mouillard   	<dmouillard@teclib.com>
 * Copyright (C) 2015 		Laurent Destailleur 	<eldy@users.sourceforge.net>
 * Copyright (C) 2015 		Alexandre Spangaro  	<aspangaro@zendsi.com>
 * Copyright (C) 2018       Nicolas ZABOURI         <info@inovea-conseil.com>
 * Copyright (C) 2016-2018 	Ferran Marcet       	<fmarcet@2byte.es>
>>>>>>> 8e333c3f
 *
 * This program is free software; you can redistribute it and/or modify
 * it under the terms of the GNU General Public License as published by
 * the Free Software Foundation; either version 3 of the License, or
 * (at your option) any later version.
 *
 * This program is distributed in the hope that it will be useful,
 * but WITHOUT ANY WARRANTY; without even the implied warranty of
 * MERCHANTABILITY or FITNESS FOR A PARTICULAR PURPOSE.  See the
 * GNU General Public License for more details.
 *
 * You should have received a copy of the GNU General Public License
 * along with this program. If not, see <http://www.gnu.org/licenses/>.
 */

/**
 *       \file       htdocs/expensereport/class/expensereport.class.php
 *       \ingroup    expensereport
 *       \brief      File to manage Expense Reports
 */
require_once DOL_DOCUMENT_ROOT .'/core/class/commonobject.class.php';
require_once DOL_DOCUMENT_ROOT .'/expensereport/class/expensereport_ik.class.php';
require_once DOL_DOCUMENT_ROOT .'/expensereport/class/expensereport_rule.class.php';

/**
 * Class to manage Trips and Expenses
 */
class ExpenseReport extends CommonObject
{
    /**
	 * @var string ID to identify managed object
	 */
	public $element='expensereport';

    /**
	 * @var string Name of table without prefix where object is stored
	 */
	public $table_element='expensereport';

    var $table_element_line = 'expensereport_det';
    var $fk_element = 'fk_expensereport';
    var $picto = 'trip';

    var $lines=array();

    public $date_debut;

    public $date_fin;

    var $status;
    var $fk_statut;     // -- 0=draft, 2=validated (attente approb), 4=canceled, 5=approved, 6=payed, 99=denied
    var $fk_c_paiement;
    var $paid;

    var $user_author_infos;
    var $user_validator_infos;

    var $fk_typepayment;
	var $num_payment;
    var $code_paiement;
    var $code_statut;

    // ACTIONS

    // Create
    var $date_create;
    var $fk_user_author;    // Note fk_user_author is not the 'author' but the guy the expense report is for.

    // Update
	var $date_modif;
    var $fk_user_modif;

    // Refus
    var $date_refuse;
    var $detail_refuse;
    var $fk_user_refuse;

    // Annulation
    var $date_cancel;
    var $detail_cancel;
    var $fk_user_cancel;

    var $fk_user_validator;	// User that is defined to approve

    // Validation
    var $date_valid;		// User making validation
    var $fk_user_valid;
    var $user_valid_infos;

    // Approve
    var $date_approve;
    var $fk_user_approve;	// User that has approved

    // Paiement
    var $user_paid_infos;

    /*
        END ACTIONS
    */

    /**
	 * Draft status
	 */
	const STATUS_DRAFT = 0;

	/**
	 * Validated (need to be paid)
	 */
	const STATUS_VALIDATED = 2;

	/**
	 * Classified approved
	 */
	const STATUS_APPROVED = 5;

	/**
	 * Classified refused
	 */
	const STATUS_REFUSED = 99;

	/**
	 * Classified paid.
	 */
	const STATUS_CLOSED = 6;



	/**
     *  Constructor
     *
     *  @param  DoliDB  $db     Handler acces base de donnees
     */
    function __construct($db)
    {
        $this->db = $db;
        $this->total_ht = 0;
        $this->total_ttc = 0;
        $this->total_tva = 0;
        $this->modepaymentid = 0;

        // List of language codes for status
        $this->statuts_short = array(0 => 'Draft', 2 => 'Validated', 4 => 'Canceled', 5 => 'Approved', 6 => 'Paid', 99 => 'Refused');
        $this->statuts = array(0 => 'Draft', 2 => 'ValidatedWaitingApproval', 4 => 'Canceled', 5 => 'Approved', 6 => 'Paid', 99 => 'Refused');
        $this->statuts_logo = array(0 => 'statut0', 2 => 'statut1', 4 => 'statut5', 5 => 'statut3', 6 => 'statut6', 99 => 'statut5');
    }

    /**
     * Create object in database
     *
     * @param   User    $user   User that create
	 * @param   int     $notrigger   Disable triggers
     * @return  int             <0 if KO, >0 if OK
     */
    function create($user, $notrigger=0)
    {
        global $conf;

        $now = dol_now();

        $error = 0;

        // Check parameters
        if (empty($this->date_debut) || empty($this->date_fin))
        {
            $this->error='ErrorFieldRequired';
            return -1;
        }

        $fuserid = $this->fk_user_author;       // Note fk_user_author is not the 'author' but the guy the expense report is for.
        if (empty($fuserid)) $fuserid = $user->id;

        $this->db->begin();

        $sql = "INSERT INTO ".MAIN_DB_PREFIX.$this->table_element." (";
        $sql.= "ref";
        $sql.= ",total_ht";
        $sql.= ",total_ttc";
        $sql.= ",total_tva";
        $sql.= ",date_debut";
        $sql.= ",date_fin";
        $sql.= ",date_create";
        $sql.= ",fk_user_author";
        $sql.= ",fk_user_validator";
        $sql.= ",fk_user_approve";
        $sql.= ",fk_user_modif";
        $sql.= ",fk_statut";
        $sql.= ",fk_c_paiement";
        $sql.= ",paid";
        $sql.= ",note_public";
        $sql.= ",note_private";
        $sql.= ",entity";
        $sql.= ") VALUES(";
        $sql.= "'(PROV)'";
        $sql.= ", ".$this->total_ht;
        $sql.= ", ".$this->total_ttc;
        $sql.= ", ".$this->total_tva;
        $sql.= ", '".$this->db->idate($this->date_debut)."'";
        $sql.= ", '".$this->db->idate($this->date_fin)."'";
        $sql.= ", '".$this->db->idate($now)."'";
        $sql.= ", ".$fuserid;
        $sql.= ", ".($this->fk_user_validator > 0 ? $this->fk_user_validator:"null");
        $sql.= ", ".($this->fk_user_approve > 0 ? $this->fk_user_approve:"null");
        $sql.= ", ".($this->fk_user_modif > 0 ? $this->fk_user_modif:"null");
        $sql.= ", ".($this->fk_statut > 1 ? $this->fk_statut:0);
        $sql.= ", ".($this->modepaymentid?$this->modepaymentid:"null");
        $sql.= ", 0";
        $sql.= ", ".($this->note_public?"'".$this->db->escape($this->note_public)."'":"null");
        $sql.= ", ".($this->note_private?"'".$this->db->escape($this->note_private)."'":"null");
        $sql.= ", ".$conf->entity;
        $sql.= ")";

        $result = $this->db->query($sql);
        if ($result)
        {
            $this->id = $this->db->last_insert_id(MAIN_DB_PREFIX.$this->table_element);
            $this->ref='(PROV'.$this->id.')';

            $sql = 'UPDATE '.MAIN_DB_PREFIX.$this->table_element." SET ref='".$this->db->escape($this->ref)."' WHERE rowid=".$this->id;
            $resql=$this->db->query($sql);
            if (!$resql) $error++;

            if (is_array($this->lines) && count($this->lines)>0)
            {
	            foreach ($this->lines as $i => $val)
	            {
	                $newndfline=new ExpenseReportLine($this->db);
	                $newndfline=$this->lines[$i];
	                $newndfline->fk_expensereport=$this->id;
	                if ($result >= 0)
	                {
	                    $result=$newndfline->insert();
	                }
	                if ($result < 0)
	                {
	                    $error++;
	                    break;
	                }
	            }
            }

            if (! $error)
            {
            	$result=$this->insertExtraFields();
           		if ($result < 0) $error++;
            }

            if (! $error)
            {
                $result=$this->update_price();
                if ($result > 0)
                {

					if (!$notrigger)
					{
						// Call trigger
						$result=$this->call_trigger('EXPENSE_REPORT_CREATE',$user);

						if ($result < 0) {
							$error++;
						}
						// End call triggers
					}

					if (empty($error))
					{
						$this->db->commit();
						return $this->id;
					}
					else
					{
						$this->db->rollback();
						return -4;
					}
                }
                else
                {
                    $this->db->rollback();
                    return -3;
                }
            }
            else
            {
                dol_syslog(get_class($this)."::create error ".$this->error, LOG_ERR);
                $this->db->rollback();
                return -2;
            }
        }
        else
        {
            $this->error=$this->db->lasterror()." sql=".$sql;
            $this->db->rollback();
            return -1;
        }
    }


    /**
     *	Load an object from its id and create a new one in database
     *
     *	@param		int			$fk_user_author		  Id of new user
     *	@return		int							      New id of clone
     */
    function createFromClone($fk_user_author)
    {
        global $user,$hookmanager;

        $error=0;

        if (empty($fk_user_author)) $fk_user_author = $user->id;

        $this->context['createfromclone'] = 'createfromclone';

        $this->db->begin();

        // get extrafields so they will be clone
        //foreach($this->lines as $line)
            //$line->fetch_optionals($line->rowid);

        // Load source object
        $objFrom = clone $this;

        $this->id=0;
        $this->ref = '';
        $this->status=0;
        $this->fk_statut=0;

        // Clear fields
        $this->fk_user_author     = $fk_user_author;     // Note fk_user_author is not the 'author' but the guy the expense report is for.
        $this->fk_user_valid      = '';
        $this->date_create  	  = '';
        $this->date_creation      = '';
        $this->date_validation    = '';

        // Create clone
        $result=$this->create($user);
        if ($result < 0) $error++;

        if (! $error)
        {
            // Hook of thirdparty module
            if (is_object($hookmanager))
            {
                $parameters=array('objFrom'=>$objFrom);
                $action='';
                $reshook=$hookmanager->executeHooks('createFrom',$parameters,$this,$action);    // Note that $action and $object may have been modified by some hooks
                if ($reshook < 0) $error++;
            }
        }

        unset($this->context['createfromclone']);

        // End
        if (! $error)
        {
            $this->db->commit();
            return $this->id;
        }
        else
        {
            $this->db->rollback();
            return -1;
        }
    }


    /**
     * update
     *
     * @param   User    $user                   User making change
	 * @param   int     $notrigger              Disable triggers
     * @param   User    $userofexpensereport    New user we want to have the expense report on.
     * @return  int                             <0 if KO, >0 if OK
     */
    function update($user, $notrigger = 0, $userofexpensereport=null)
    {
        global $langs;

		$error = 0;
		$this->db->begin();

        $sql = "UPDATE ".MAIN_DB_PREFIX.$this->table_element." SET";
        $sql.= " total_ht = ".$this->total_ht;
        $sql.= " , total_ttc = ".$this->total_ttc;
        $sql.= " , total_tva = ".$this->total_tva;
        $sql.= " , date_debut = '".$this->db->idate($this->date_debut)."'";
        $sql.= " , date_fin = '".$this->db->idate($this->date_fin)."'";
        if ($userofexpensereport && is_object($userofexpensereport))
        {
            $sql.= " , fk_user_author = ".($userofexpensereport->id > 0 ? "'".$userofexpensereport->id."'":"null");     // Note fk_user_author is not the 'author' but the guy the expense report is for.
        }
        $sql.= " , fk_user_validator = ".($this->fk_user_validator > 0 ? $this->fk_user_validator:"null");
        $sql.= " , fk_user_valid = ".($this->fk_user_valid > 0 ? $this->fk_user_valid:"null");
        $sql.= " , fk_user_approve = ".($this->fk_user_approve > 0 ? $this->fk_user_approve:"null");
        $sql.= " , fk_user_modif = ".$user->id;
        $sql.= " , fk_statut = ".($this->fk_statut >= 0 ? $this->fk_statut:'0');
        $sql.= " , fk_c_paiement = ".($this->fk_c_paiement > 0 ? $this->fk_c_paiement:"null");
        $sql.= " , note_public = ".(!empty($this->note_public)?"'".$this->db->escape($this->note_public)."'":"''");
        $sql.= " , note_private = ".(!empty($this->note_private)?"'".$this->db->escape($this->note_private)."'":"''");
        $sql.= " , detail_refuse = ".(!empty($this->detail_refuse)?"'".$this->db->escape($this->detail_refuse)."'":"''");
        $sql.= " WHERE rowid = ".$this->id;

        dol_syslog(get_class($this)."::update sql=".$sql, LOG_DEBUG);
        $result = $this->db->query($sql);
        if ($result)
        {
            if (!$notrigger)
			{
				// Call trigger
				$result=$this->call_trigger('EXPENSE_REPORT_UPDATE',$user);

				if ($result < 0) {
					$error++;
				}
				// End call triggers
			}

			if (empty($error))
			{
				$this->db->commit();
				return 1;
			}
			else
			{
				$this->db->rollback();
				$this->error=$this->db->error();
				return -2;
			}
        }
        else
        {
			$this->db->rollback();
            $this->error=$this->db->error();
            return -1;
        }
    }

    /**
     *  Load an object from database
     *
     *  @param  int     $id     Id                      {@min 1}
     *  @param  string  $ref    Ref                     {@name ref}
     *  @return int             <0 if KO, >0 if OK
     */
    function fetch($id, $ref='')
    {
        global $conf;

        $sql = "SELECT d.rowid, d.ref, d.note_public, d.note_private,";                                 // DEFAULT
        $sql.= " d.detail_refuse, d.detail_cancel, d.fk_user_refuse, d.fk_user_cancel,";                // ACTIONS
        $sql.= " d.date_refuse, d.date_cancel,";                                                        // ACTIONS
        $sql.= " d.total_ht, d.total_ttc, d.total_tva,";                                                // TOTAUX (int)
        $sql.= " d.date_debut, d.date_fin, d.date_create, d.tms as date_modif, d.date_valid, d.date_approve,";	// DATES (datetime)
        $sql.= " d.fk_user_author, d.fk_user_modif, d.fk_user_validator,";
        $sql.= " d.fk_user_valid, d.fk_user_approve,";
        $sql.= " d.fk_statut as status, d.fk_c_paiement, d.paid,";
        $sql.= " dp.libelle as libelle_paiement, dp.code as code_paiement";                             // INNER JOIN paiement
        $sql.= " FROM ".MAIN_DB_PREFIX.$this->table_element." as d";
        $sql.= " LEFT JOIN ".MAIN_DB_PREFIX."c_paiement as dp ON d.fk_c_paiement = dp.id";
        if ($ref) $sql.= " WHERE d.ref = '".$this->db->escape($ref)."'";
        else $sql.= " WHERE d.rowid = ".$id;
        //$sql.= $restrict;

        dol_syslog(get_class($this)."::fetch sql=".$sql, LOG_DEBUG);
        $resql = $this->db->query($sql) ;
        if ($resql)
        {
            $obj = $this->db->fetch_object($resql);
            if ($obj)
            {
                $this->id           = $obj->rowid;
                $this->ref          = $obj->ref;
                $this->total_ht     = $obj->total_ht;
                $this->total_tva    = $obj->total_tva;
                $this->total_ttc    = $obj->total_ttc;
                $this->note_public  = $obj->note_public;
                $this->note_private = $obj->note_private;
                $this->detail_refuse = $obj->detail_refuse;
                $this->detail_cancel = $obj->detail_cancel;

                $this->date_debut       = $this->db->jdate($obj->date_debut);
                $this->date_fin         = $this->db->jdate($obj->date_fin);
                $this->date_valid       = $this->db->jdate($obj->date_valid);
                $this->date_approve     = $this->db->jdate($obj->date_approve);
                $this->date_create      = $this->db->jdate($obj->date_create);
                $this->date_modif       = $this->db->jdate($obj->date_modif);
                $this->date_refuse      = $this->db->jdate($obj->date_refuse);
                $this->date_cancel      = $this->db->jdate($obj->date_cancel);

                $this->fk_user_author           = $obj->fk_user_author;    // Note fk_user_author is not the 'author' but the guy the expense report is for.
                $this->fk_user_modif            = $obj->fk_user_modif;
                $this->fk_user_validator        = $obj->fk_user_validator;
                $this->fk_user_valid            = $obj->fk_user_valid;
                $this->fk_user_refuse           = $obj->fk_user_refuse;
                $this->fk_user_cancel           = $obj->fk_user_cancel;
                $this->fk_user_approve          = $obj->fk_user_approve;

                $user_author = new User($this->db);
                if ($this->fk_user_author > 0) $user_author->fetch($this->fk_user_author);

                $this->user_author_infos = dolGetFirstLastname($user_author->firstname, $user_author->lastname);

                $user_approver = new User($this->db);
                if ($this->fk_user_approve > 0) $user_approver->fetch($this->fk_user_approve);
                elseif ($this->fk_user_validator > 0) $user_approver->fetch($this->fk_user_validator);		// For backward compatibility
                $this->user_validator_infos = dolGetFirstLastname($user_approver->firstname, $user_approver->lastname);

                $this->fk_statut                = $obj->status;
                $this->status                   = $obj->status;
                $this->fk_c_paiement            = $obj->fk_c_paiement;
                $this->paid                     = $obj->paid;

                if ($this->fk_statut==5 || $this->fk_statut==6)
                {
                    $user_valid = new User($this->db);
                    if ($this->fk_user_valid > 0) $user_valid->fetch($this->fk_user_valid);
                    $this->user_valid_infos = dolGetFirstLastname($user_valid->firstname, $user_valid->lastname);
                }

                $this->libelle_statut   = $obj->libelle_statut;
                $this->libelle_paiement = $obj->libelle_paiement;
                $this->code_statut      = $obj->code_statut;
                $this->code_paiement    = $obj->code_paiement;

                $this->lines = array();

                $result=$this->fetch_lines();

                return $result;
            }
            else
            {
                return 0;
            }
        }
        else
        {
            $this->error=$this->db->lasterror();
            return -1;
        }
    }

    // phpcs:disable PEAR.NamingConventions.ValidFunctionName.NotCamelCaps
    /**
     *    Classify the expense report as paid
     *
     *    @param    int     $id                 Id of expense report
     *    @param    user    $fuser              User making change
	 *    @param    int     $notrigger          Disable triggers
     *    @return   int                         <0 if KO, >0 if OK
     */
    function set_paid($id, $fuser, $notrigger = 0)
    {
        // phpcs:enable
		$error = 0;
		$this->db->begin();

        $sql = "UPDATE ".MAIN_DB_PREFIX."expensereport";
        $sql.= " SET fk_statut = 6, paid=1";
        $sql.= " WHERE rowid = ".$id." AND fk_statut = 5";

        dol_syslog(get_class($this)."::set_paid sql=".$sql, LOG_DEBUG);
        $resql=$this->db->query($sql);
        if ($resql)
        {
            if ($this->db->affected_rows($resql))
            {
				if (!$notrigger)
				{
					// Call trigger
					$result=$this->call_trigger('EXPENSE_REPORT_PAID',$fuser);

					if ($result < 0) {
						$error++;
					}
					// End call triggers
				}

				if (empty($error))
				{
					$this->db->commit();
					return 1;
				}
				else
				{
					$this->db->rollback();
					$this->error=$this->db->error();
					return -2;
				}
            }
            else
            {
				$this->db->commit();
                return 0;
            }
        }
        else
        {
			$this->db->rollback();
            dol_print_error($this->db);
            return -1;
        }
    }

    /**
     *  Returns the label status
     *
     *  @param      int     $mode       0=long label, 1=short label, 2=Picto + short label, 3=Picto, 4=Picto + long label, 5=Short label + Picto
     *  @return     string              Label
     */
    function getLibStatut($mode=0)
    {
        return $this->LibStatut($this->status,$mode);
    }

    // phpcs:disable PEAR.NamingConventions.ValidFunctionName.NotCamelCaps
    /**
     *  Returns the label of a statut
     *
     *  @param      int     $status     id statut
     *  @param      int     $mode       0=long label, 1=short label, 2=Picto + short label, 3=Picto, 4=Picto + long label, 5=Short label + Picto, 6=Long label + Picto
     *  @return     string              Label
     */
    function LibStatut($status,$mode=0)
    {
        // phpcs:enable
        global $langs;

        if ($mode == 0)
            return $langs->transnoentities($this->statuts[$status]);

        elseif ($mode == 1)
            return $langs->transnoentities($this->statuts_short[$status]);

        elseif ($mode == 2)
            return img_picto($langs->transnoentities($this->statuts_short[$status]), $this->statuts_logo[$status]).' '.$langs->transnoentities($this->statuts_short[$status]);

        elseif ($mode == 3)
            return img_picto($langs->transnoentities($this->statuts_short[$status]), $this->statuts_logo[$status]);

        elseif ($mode == 4)
            return img_picto($langs->transnoentities($this->statuts_short[$status]),$this->statuts_logo[$status]).' '.$langs->transnoentities($this->statuts[$status]);

        elseif ($mode == 5)
            return '<span class="hideonsmartphone">'.$langs->transnoentities($this->statuts_short[$status]).' </span>'.img_picto($langs->transnoentities($this->statuts_short[$status]),$this->statuts_logo[$status]);

        elseif ($mode == 6)
            return $langs->transnoentities($this->statuts[$status]).' '.img_picto($langs->transnoentities($this->statuts_short[$status]),$this->statuts_logo[$status]);
    }


    /**
     *  Load information on object
     *
     *  @param  int     $id      Id of object
     *  @return void
     */
    function info($id)
    {
        global $conf;

        $sql = "SELECT f.rowid,";
        $sql.= " f.date_create as datec,";
        $sql.= " f.tms as date_modification,";
        $sql.= " f.date_valid as datev,";
        $sql.= " f.date_approve as datea,";
        //$sql.= " f.fk_user_author as fk_user_creation,";      // This is not user of creation but user the expense is for.
        $sql.= " f.fk_user_modif as fk_user_modification,";
        $sql.= " f.fk_user_valid,";
        $sql.= " f.fk_user_approve";
        $sql.= " FROM ".MAIN_DB_PREFIX."expensereport as f";
        $sql.= " WHERE f.rowid = ".$id;
        $sql.= " AND f.entity = ".$conf->entity;

        $resql = $this->db->query($sql);
        if ($resql)
        {
            if ($this->db->num_rows($resql))
            {
                $obj = $this->db->fetch_object($resql);

                $this->id                = $obj->rowid;

                $this->date_creation     = $this->db->jdate($obj->datec);
                $this->date_modification = $this->db->jdate($obj->date_modification);
                $this->date_validation   = $this->db->jdate($obj->datev);
                $this->date_approbation  = $this->db->jdate($obj->datea);

                $cuser = new User($this->db);
                $cuser->fetch($obj->fk_user_author);
                $this->user_creation     = $cuser;

                if ($obj->fk_user_creation)
                {
                    $cuser = new User($this->db);
                    $cuser->fetch($obj->fk_user_creation);
                    $this->user_creation     = $cuser;
                }
                if ($obj->fk_user_valid)
                {
                    $vuser = new User($this->db);
                    $vuser->fetch($obj->fk_user_valid);
                    $this->user_validation     = $vuser;
                }
                if ($obj->fk_user_modification)
                {
                    $muser = new User($this->db);
                    $muser->fetch($obj->fk_user_modification);
                    $this->user_modification   = $muser;
                }
                if ($obj->fk_user_approve)
                {
                    $auser = new User($this->db);
                    $auser->fetch($obj->fk_user_approve);
                    $this->user_approve   = $auser;
                }
            }
            $this->db->free($resql);
        }
        else
        {
            dol_print_error($this->db);
        }
    }



    /**
     *  Initialise an instance with random values.
     *  Used to build previews or test instances.
     *  id must be 0 if object instance is a specimen.
     *
     *  @return void
     */
    function initAsSpecimen()
    {
        global $user,$langs,$conf;

        $now=dol_now();

        // Initialise parametres
        $this->id=0;
        $this->ref = 'SPECIMEN';
        $this->specimen=1;
        $this->date_create = $now;
        $this->date_debut = $now;
        $this->date_fin = $now;
        $this->date_valid = $now;
        $this->date_approve = $now;

        $type_fees_id = 2;  // TF_TRIP

        $this->status = 5;
        $this->fk_statut = 5;

        $this->fk_user_author = $user->id;
        $this->fk_user_validator = $user->id;
        $this->fk_user_valid = $user->id;
        $this->fk_user_approve = $user->id;

        $this->note_private='Private note';
        $this->note_public='SPECIMEN';
        $nbp = 5;
        $xnbp = 0;
        while ($xnbp < $nbp)
        {
            $line=new ExpenseReportLine($this->db);
            $line->comments=$langs->trans("Comment")." ".$xnbp;
            $line->date=($now-3600*(1+$xnbp));
            $line->total_ht=100;
            $line->total_tva=20;
            $line->total_ttc=120;
            $line->qty=1;
            $line->vatrate=20;
            $line->value_unit=120;
            $line->fk_expensereport=0;
            $line->type_fees_code='TRA';
            $line->fk_c_type_fees=$type_fees_id;

            $line->projet_ref = 'ABC';

            $this->lines[$xnbp]=$line;
            $xnbp++;

            $this->total_ht+=$line->total_ht;
            $this->total_tva+=$line->total_tva;
            $this->total_ttc+=$line->total_ttc;
        }
    }

    // phpcs:disable PEAR.NamingConventions.ValidFunctionName.NotCamelCaps
    /**
     * fetch_line_by_project
     *
     * @param   int     $projectid      Project id
     * @param   User    $user           User
     * @return  int                     <0 if KO, >0 if OK
     */
    function fetch_line_by_project($projectid,$user='')
    {
        // phpcs:enable
        global $conf,$db,$langs;

        $langs->load('trips');

        if ($user->rights->expensereport->lire) {

            $sql = "SELECT de.fk_expensereport, de.date, de.comments, de.total_ht, de.total_ttc";
            $sql.= " FROM ".MAIN_DB_PREFIX."expensereport_det as de";
            $sql.= " WHERE de.fk_projet = ".$projectid;

            dol_syslog(get_class($this)."::fetch sql=".$sql, LOG_DEBUG);
            $result = $db->query($sql) ;
            if ($result)
            {
                $num = $db->num_rows($result);
                $i = 0;
                $total_HT = 0;
                $total_TTC = 0;

                while ($i < $num)
                {

                    $objp = $db->fetch_object($result);

                    $sql2 = "SELECT d.rowid, d.fk_user_author, d.ref, d.fk_statut";
                    $sql2.= " FROM ".MAIN_DB_PREFIX."expensereport as d";
                    $sql2.= " WHERE d.rowid = '".$objp->fk_expensereport."'";

                    $result2 = $db->query($sql2);
                    $obj = $db->fetch_object($result2);

                    $objp->fk_user_author = $obj->fk_user_author;
                    $objp->ref = $obj->ref;
                    $objp->fk_c_expensereport_status = $obj->fk_statut;
                    $objp->rowid = $obj->rowid;

                    $total_HT = $total_HT + $objp->total_ht;
                    $total_TTC = $total_TTC + $objp->total_ttc;
                    $author = new User($db);
                    $author->fetch($objp->fk_user_author);

                    print '<tr>';
                    print '<td><a href="'.DOL_URL_ROOT.'/expensereport/card.php?id='.$objp->rowid.'">'.$objp->ref_num.'</a></td>';
                    print '<td align="center">'.dol_print_date($objp->date,'day').'</td>';
                    print '<td>'.$author->getNomUrl(1).'</td>';
                    print '<td>'.$objp->comments.'</td>';
                    print '<td align="right">'.price($objp->total_ht).'</td>';
                    print '<td align="right">'.price($objp->total_ttc).'</td>';
                    print '<td align="right">';

                    switch($objp->fk_c_expensereport_status) {
                        case 4:
                            print img_picto($langs->trans('StatusOrderCanceled'),'statut5');
                            break;
                        case 1:
                            print $langs->trans('Draft').' '.img_picto($langs->trans('Draft'),'statut0');
                            break;
                        case 2:
                            print $langs->trans('TripForValid').' '.img_picto($langs->trans('TripForValid'),'statut3');
                            break;
                        case 5:
                            print $langs->trans('TripForPaid').' '.img_picto($langs->trans('TripForPaid'),'statut3');
                            break;
                        case 6:
                            print $langs->trans('TripPaid').' '.img_picto($langs->trans('TripPaid'),'statut4');
                            break;
                    }
                    /*
                     if ($status==4) return img_picto($langs->trans('StatusOrderCanceled'),'statut5');
                    if ($status==1) return img_picto($langs->trans('StatusOrderDraft'),'statut0');
                    if ($status==2) return img_picto($langs->trans('StatusOrderValidated'),'statut1');
                    if ($status==2) return img_picto($langs->trans('StatusOrderOnProcess'),'statut3');
                    if ($status==5) return img_picto($langs->trans('StatusOrderToBill'),'statut4');
                    if ($status==6) return img_picto($langs->trans('StatusOrderOnProcess'),'statut6');
                    */
                    print '</td>';
                    print '</tr>';

                    $i++;
                }

                print '<tr class="liste_total"><td colspan="4">'.$langs->trans("Number").': '.$i.'</td>';
                print '<td align="right" width="100">'.$langs->trans("TotalHT").' : '.price($total_HT).'</td>';
                print '<td align="right" width="100">'.$langs->trans("TotalTTC").' : '.price($total_TTC).'</td>';
                print '<td>&nbsp;</td>';
                print '</tr>';
            }
            else
            {
                $this->error=$db->lasterror();
                return -1;
            }
        }
    }

    /**
     * recalculer
     * TODO Replace this with call to update_price if not already done
     *
     * @param   int         $id     Id of expense report
     * @return  int                 <0 if KO, >0 if OK
     */
    function recalculer($id)
    {
        $sql = 'SELECT tt.total_ht, tt.total_ttc, tt.total_tva';
        $sql.= ' FROM '.MAIN_DB_PREFIX.$this->table_element_line.' as tt';
        $sql.= ' WHERE tt.'.$this->fk_element.' = '.$id;

        $total_ht = 0; $total_tva = 0; $total_ttc = 0;

        $result = $this->db->query($sql);
        if($result)
        {
            $num = $this->db->num_rows($result);
            $i = 0;
            while ($i < $num):
            $objp = $this->db->fetch_object($result);
            $total_ht+=$objp->total_ht;
            $total_tva+=$objp->total_tva;
            $i++;
            endwhile;

            $total_ttc = $total_ht + $total_tva;
            $sql = "UPDATE ".MAIN_DB_PREFIX.$this->table_element." SET";
            $sql.= " total_ht = ".$total_ht;
            $sql.= " , total_ttc = ".$total_ttc;
            $sql.= " , total_tva = ".$total_tva;
            $sql.= " WHERE rowid = ".$id;
            $result = $this->db->query($sql);
            if($result):
            $this->db->free($result);
            return 1;
            else:
            $this->error=$this->db->lasterror();
            dol_syslog(get_class($this)."::recalculer: Error ".$this->error,LOG_ERR);
            return -3;
            endif;
        }
        else
        {
            $this->error=$this->db->lasterror();
            dol_syslog(get_class($this)."::recalculer: Error ".$this->error,LOG_ERR);
            return -3;
        }
    }

    // phpcs:disable PEAR.NamingConventions.ValidFunctionName.NotCamelCaps
    /**
     * fetch_lines
     *
     * @return  int     <0 if OK, >0 if KO
     */
    function fetch_lines()
    {
        // phpcs:enable
        $this->lines=array();

        $sql = ' SELECT de.rowid, de.comments, de.qty, de.value_unit, de.date, de.rang,';
        $sql.= ' de.'.$this->fk_element.', de.fk_c_type_fees, de.fk_c_exp_tax_cat, de.fk_projet, de.tva_tx,';
        $sql.= ' de.total_ht, de.total_tva, de.total_ttc,';
        $sql.= ' ctf.code as code_type_fees, ctf.label as libelle_type_fees,';
        $sql.= ' p.ref as ref_projet, p.title as title_projet';
        $sql.= ' FROM '.MAIN_DB_PREFIX.$this->table_element_line.' as de';
        $sql.= ' LEFT JOIN '.MAIN_DB_PREFIX.'c_type_fees as ctf ON de.fk_c_type_fees = ctf.id';
        $sql.= ' LEFT JOIN '.MAIN_DB_PREFIX.'projet as p ON de.fk_projet = p.rowid';
        $sql.= ' WHERE de.'.$this->fk_element.' = '.$this->id;
        if (! empty($conf->global->EXPENSEREPORT_LINES_SORTED_BY_ROWID))
        {
        	$sql.= ' ORDER BY de.rang ASC, de.rowid ASC';
        }
        else
        {
        	$sql.= ' ORDER BY de.rang ASC, de.date ASC';
        }

        $resql = $this->db->query($sql);
        if ($resql)
        {
            $num = $this->db->num_rows($resql);
            $i = 0;
            while ($i < $num)
            {
                $objp = $this->db->fetch_object($resql);

                $deplig = new ExpenseReportLine($this->db);

                $deplig->rowid          = $objp->rowid;
                $deplig->id             = $objp->id;
                $deplig->comments       = $objp->comments;
                $deplig->qty            = $objp->qty;
                $deplig->value_unit     = $objp->value_unit;
                $deplig->date           = $objp->date;
                $deplig->dates          = $this->db->jdate($objp->date);

                $deplig->fk_expensereport = $objp->fk_expensereport;
                $deplig->fk_c_type_fees   = $objp->fk_c_type_fees;
                $deplig->fk_c_exp_tax_cat = $objp->fk_c_exp_tax_cat;
                $deplig->fk_projet        = $objp->fk_projet;

                $deplig->total_ht         = $objp->total_ht;
                $deplig->total_tva        = $objp->total_tva;
                $deplig->total_ttc        = $objp->total_ttc;

                $deplig->type_fees_code     = empty($objp->code_type_fees)?'TF_OTHER':$objp->code_type_fees;
                $deplig->type_fees_libelle  = $objp->libelle_type_fees;
				$deplig->tva_tx			    = $objp->tva_tx;
                $deplig->vatrate            = $objp->tva_tx;
                $deplig->projet_ref         = $objp->ref_projet;
                $deplig->projet_title       = $objp->title_projet;

                $deplig->rang               = $objp->rang;

                $this->lines[$i] = $deplig;

                $i++;
            }
            $this->db->free($resql);
            return 1;
        }
        else
        {
            $this->error=$this->db->lasterror();
            dol_syslog(get_class($this)."::fetch_lines: Error ".$this->error, LOG_ERR);
            return -3;
        }
    }


    /**
     * delete
     *
     * @param   User    $fuser      User that delete
     * @return  int                 <0 if KO, >0 if OK
     */
    function delete(User $fuser=null)
    {
        global $user,$langs,$conf;

        if (! $rowid) $rowid=$this->id;

        $sql = 'DELETE FROM '.MAIN_DB_PREFIX.$this->table_element_line.' WHERE '.$this->fk_element.' = '.$rowid;
        if ($this->db->query($sql))
        {
            $sql = 'DELETE FROM '.MAIN_DB_PREFIX.$this->table_element.' WHERE rowid = '.$rowid;
            $resql=$this->db->query($sql);
            if ($resql)
            {
                $this->db->commit();
                return 1;
            }
            else
            {
                $this->error=$this->db->error()." sql=".$sql;
                dol_syslog(get_class($this)."::delete ".$this->error, LOG_ERR);
                $this->db->rollback();
                return -6;
            }
        }
        else
        {
            $this->error=$this->db->error()." sql=".$sql;
            dol_syslog(get_class($this)."::delete ".$this->error, LOG_ERR);
            $this->db->rollback();
            return -4;
        }
    }

    /**
     * Set to status validate
     *
     * @param   User    $fuser      User
	 * @param   int     $notrigger  Disable triggers
     * @return  int                 <0 if KO, 0 if nothing done, >0 if OK
     */
    function setValidate($fuser, $notrigger=0)
    {
        global $conf,$langs,$user;

		$error = 0;
		$now = dol_now();

        // Protection
        if ($this->statut == self::STATUS_VALIDATED)
        {
            dol_syslog(get_class($this)."::valid action abandonned: already validated", LOG_WARNING);
            return 0;
        }

        $this->date_valid = $now;		// Required for the getNextNum later.

		// Define new ref
        if (! $error && (preg_match('/^[\(]?PROV/i', $this->ref) || empty($this->ref))) // empty should not happened, but when it occurs, the test save life
        {
            $num = $this->getNextNumRef();
        }
        else
		{
            $num = $this->ref;
        }
        if (empty($num) || $num < 0) return -1;

        $this->newref = $num;

		$this->db->begin();

        // Validate
        $sql = "UPDATE ".MAIN_DB_PREFIX.$this->table_element;
        $sql.= " SET ref = '".$num."',";
        $sql.= " fk_statut = ".self::STATUS_VALIDATED.",";
        $sql.= " date_valid='".$this->db->idate($this->date_valid)."',";
        $sql.= " fk_user_valid = ".$user->id;
        $sql.= " WHERE rowid = ".$this->id;

        $resql=$this->db->query($sql);
        if ($resql)
        {
			if (!$notrigger)
			{
				// Call trigger
				$result=$this->call_trigger('EXPENSE_REPORT_VALIDATE',$fuser);

				if ($result < 0) {
					$error++;
				}
				// End call triggers
			}

			if (! $error)
			{
			    $this->oldref = $this->ref;

			    // Rename directory if dir was a temporary ref
			    if (preg_match('/^[\(]?PROV/i', $this->ref))
			    {
			    	require_once DOL_DOCUMENT_ROOT.'/core/lib/files.lib.php';

			    	// On renomme repertoire ($this->ref = ancienne ref, $num = nouvelle ref)
					// in order not to lose the attachments
					$oldref = dol_sanitizeFileName($this->ref);
					$newref = dol_sanitizeFileName($num);
					$dirsource = $conf->expensereport->dir_output.'/'.$oldref;
					$dirdest = $conf->expensereport->dir_output.'/'.$newref;
					if (file_exists($dirsource))
					{
					    dol_syslog(get_class($this)."::valid() rename dir ".$dirsource." into ".$dirdest);

					    if (@rename($dirsource, $dirdest))
					    {
					        dol_syslog("Rename ok");
					        // Rename docs starting with $oldref with $newref
					        $listoffiles=dol_dir_list($conf->expensereport->dir_output.'/'.$newref, 'files', 1, '^'.preg_quote($oldref,'/'));
					        foreach($listoffiles as $fileentry)
					        {
					        	$dirsource=$fileentry['name'];
					        	$dirdest=preg_replace('/^'.preg_quote($oldref,'/').'/',$newref, $dirsource);
					        	$dirsource=$fileentry['path'].'/'.$dirsource;
					        	$dirdest=$fileentry['path'].'/'.$dirdest;
					        	@rename($dirsource, $dirdest);
					        }
					    }
					}
				}
			}

			// Set new ref and current status
			if (! $error)
			{
			    $this->ref = $num;
			    $this->statut = self::STATUS_VALIDATED;
			}

			if (empty($error))
			{
				$this->db->commit();
				return 1;
			}
			else
			{
				$this->db->rollback();
				$this->error=$this->db->error();
				return -2;
			}
        }
        else
        {
			$this->db->rollback();
            $this->error=$this->db->lasterror();
            return -1;
        }
    }

    // phpcs:disable PEAR.NamingConventions.ValidFunctionName.NotCamelCaps
    /**
     * set_save_from_refuse
     *
     * @param   User    $fuser      User
     * @return  int                 <0 if KO, >0 if OK
     */
    function set_save_from_refuse($fuser)
    {
        // phpcs:enable
        global $conf,$langs;

        // Sélection de la date de début de la NDF
        $sql = 'SELECT date_debut';
        $sql.= ' FROM '.MAIN_DB_PREFIX.$this->table_element;
        $sql.= ' WHERE rowid = '.$this->id;

        $result = $this->db->query($sql);

        $objp = $this->db->fetch_object($result);

        $this->date_debut = $this->db->jdate($objp->date_debut);

        if ($this->fk_statut != 2)
        {
            $sql = 'UPDATE '.MAIN_DB_PREFIX.$this->table_element;
            $sql.= " SET fk_statut = 2";
            $sql.= ' WHERE rowid = '.$this->id;

            dol_syslog(get_class($this)."::set_save_from_refuse sql=".$sql, LOG_DEBUG);

            if ($this->db->query($sql))
            {
                return 1;
            }
            else
            {
                $this->error=$this->db->lasterror();
                return -1;
            }
        }
        else
        {
            dol_syslog(get_class($this)."::set_save_from_refuse expensereport already with save status", LOG_WARNING);
        }
    }

    /**
     * Set status to approved
     *
     * @param   User    $fuser      User
	 * @param   int     $notrigger  Disable triggers
     * @return  int                 <0 if KO, 0 if nothing done, >0 if OK
     */
    function setApproved($fuser, $notrigger=0)
    {
        $now=dol_now();
		$error = 0;

        // date approval
        $this->date_approve = $now;
        if ($this->fk_statut != 5)
        {
			$this->db->begin();

            $sql = 'UPDATE '.MAIN_DB_PREFIX.$this->table_element;
            $sql.= " SET ref = '".$this->db->escape($this->ref)."', fk_statut = 5, fk_user_approve = ".$fuser->id.",";
            $sql.= " date_approve='".$this->db->idate($this->date_approve)."'";
            $sql.= ' WHERE rowid = '.$this->id;
            if ($this->db->query($sql))
            {
                if (!$notrigger)
				{
					// Call trigger
					$result=$this->call_trigger('EXPENSE_REPORT_APPROVE',$fuser);

					if ($result < 0) {
						$error++;
					}
					// End call triggers
				}

				if (empty($error))
				{
					$this->db->commit();
					return 1;
				}
				else
				{
					$this->db->rollback();
					$this->error=$this->db->error();
					return -2;
				}
            }
            else
            {
				$this->db->rollback();
                $this->error=$this->db->lasterror();
                return -1;
            }
        }
        else
        {
            dol_syslog(get_class($this)."::setApproved expensereport already with approve status", LOG_WARNING);
        }

        return 0;
    }

    /**
     * setDeny
     *
     * @param User      $fuser      User
     * @param Details   $details    Details
	 * @param int       $notrigger  Disable triggers
     * @return int
     */
    function setDeny($fuser,$details,$notrigger=0)
    {
        $now = dol_now();
		$error = 0;

        // date de refus
        if ($this->fk_statut != 99)
        {
            $sql = 'UPDATE '.MAIN_DB_PREFIX.$this->table_element;
            $sql.= " SET ref = '".$this->db->escape($this->ref)."', fk_statut = 99, fk_user_refuse = ".$fuser->id.",";
            $sql.= " date_refuse='".$this->db->idate($now)."',";
            $sql.= " detail_refuse='".$this->db->escape($details)."',";
            $sql.= " fk_user_approve = NULL";
            $sql.= ' WHERE rowid = '.$this->id;
            if ($this->db->query($sql))
            {
                $this->fk_statut = 99;
                $this->fk_user_refuse = $fuser->id;
                $this->detail_refuse = $details;
                $this->date_refuse = $now;

				if (!$notrigger)
				{
					// Call trigger
					$result=$this->call_trigger('EXPENSE_REPORT_DENY',$fuser);

					if ($result < 0) {
						$error++;
					}
					// End call triggers
				}

				if (empty($error))
				{
					$this->db->commit();
					return 1;
				}
				else
				{
					$this->db->rollback();
					$this->error=$this->db->error();
					return -2;
				}
            }
            else
            {
				$this->db->rollback();
                $this->error=$this->db->lasterror();
                return -1;
            }
        }
        else
        {
            dol_syslog(get_class($this)."::setDeny expensereport already with refuse status", LOG_WARNING);
        }
    }

    // phpcs:disable PEAR.NamingConventions.ValidFunctionName.NotCamelCaps
    /**
     * set_unpaid
     *
     * @param   User    $fuser      User
	 * @param   int     $notrigger  Disable triggers
     * @return  int                 <0 if KO, >0 if OK
     */
    function set_unpaid($fuser, $notrigger = 0)
    {
        // phpcs:enable
		$error = 0;

        if ($this->fk_c_deplacement_statuts != 5)
        {
			$this->db->begin();

            $sql = 'UPDATE '.MAIN_DB_PREFIX.$this->table_element;
            $sql.= " SET fk_statut = 5";
            $sql.= ' WHERE rowid = '.$this->id;

            dol_syslog(get_class($this)."::set_unpaid sql=".$sql, LOG_DEBUG);

			if ($this->db->query($sql))
			{
				if (!$notrigger)
				{
					// Call trigger
					$result=$this->call_trigger('EXPENSE_REPORT_UNPAID',$fuser);

					if ($result < 0) {
						$error++;
					}
					// End call triggers
				}

				if (empty($error))
				{
					$this->db->commit();
					return 1;
				}
				else
				{
					$this->db->rollback();
					$this->error=$this->db->error();
					return -2;
				}
			}
			else
			{
				$this->db->rollback();
				$this->error=$this->db->error();
				return -1;
			}
        }
        else
        {
            dol_syslog(get_class($this)."::set_unpaid expensereport already with unpaid status", LOG_WARNING);
        }
    }

    // phpcs:disable PEAR.NamingConventions.ValidFunctionName.NotCamelCaps
    /**
     * set_cancel
     *
     * @param   User    $fuser      User
     * @param   string  $detail     Detail
	 * @param   int     $notrigger  Disable triggers
     * @return  int                 <0 if KO, >0 if OK
     */
    function set_cancel($fuser,$detail, $notrigger=0)
    {
        // phpcs:enable
		$error = 0;
        $this->date_cancel = $this->db->idate(gmmktime());
        if ($this->fk_statut != 4)
        {
			$this->db->begin();

            $sql = 'UPDATE '.MAIN_DB_PREFIX.$this->table_element;
            $sql.= " SET fk_statut = 4, fk_user_cancel = ".$fuser->id;
            $sql.= ", date_cancel='".$this->db->idate($this->date_cancel)."'";
            $sql.= " ,detail_cancel='".$this->db->escape($detail)."'";
            $sql.= ' WHERE rowid = '.$this->id;

            dol_syslog(get_class($this)."::set_cancel sql=".$sql, LOG_DEBUG);

            if ($this->db->query($sql))
            {
				if (!$notrigger)
				{
					// Call trigger
					$result=$this->call_trigger('EXPENSE_REPORT_CANCEL',$fuser);

					if ($result < 0) {
						$error++;
					}
					// End call triggers
				}

				if (empty($error))
				{
					$this->db->commit();
					return 1;
				}
				else
				{
					$this->db->rollback();
					$this->error=$this->db->error();
					return -2;
				}
            }
            else
            {
				$this->db->rollback();
                $this->error=$this->db->error();
                return -1;
            }
        }
        else
        {
            dol_syslog(get_class($this)."::set_cancel expensereport already with cancel status", LOG_WARNING);
        }
    }

    /**
     * Return next reference of expense report not already used
     *
     * @return    string            free ref
     */
    function getNextNumRef()
    {
        global $langs, $conf;
        $langs->load("trips");

        if (! empty($conf->global->EXPENSEREPORT_ADDON))
        {
        	$mybool=false;

        	$file = $conf->global->EXPENSEREPORT_ADDON.".php";
			$classname = $conf->global->EXPENSEREPORT_ADDON;

			// Include file with class
			$dirmodels=array_merge(array('/'), (array) $conf->modules_parts['models']);
			foreach ($dirmodels as $reldir)
			{
                $dir = dol_buildpath($reldir."core/modules/expensereport/");

                // Load file with numbering class (if found)
                $mybool|=@include_once $dir.$file;
            }

            if ($mybool === false) {
                dol_print_error('', "Failed to include file ".$file);
                return '';
            }

            $obj = new $classname();
            $numref = $obj->getNextValue($this);

            if ($numref != "")
            {
            	return $numref;
            }
            else
			{
				$this->error=$obj->error;
				$this->errors=$obj->errors;
            	//dol_print_error($this->db,get_class($this)."::getNextNumRef ".$obj->error);
            	return -1;
            }
        }
        else
        {
            $this->error = "Error_EXPENSEREPORT_ADDON_NotDefined";
            return -2;
        }
    }

    /**
     *  Return clicable name (with picto eventually)
     *
     *	@param		int		$withpicto					0=No picto, 1=Include picto into link, 2=Only picto
     *	@param		int		$max						Max length of shown ref
     *	@param		int		$short						1=Return just URL
     *	@param		string	$moretitle					Add more text to title tooltip
     *	@param		int		$notooltip					1=Disable tooltip
     *  @param  	int     $save_lastsearch_value    	-1=Auto, 0=No save of lastsearch_values when clicking, 1=Save lastsearch_values whenclicking
     *	@return		string								String with URL
     */
    function getNomUrl($withpicto=0, $max=0, $short=0, $moretitle='', $notooltip=0, $save_lastsearch_value=-1)
    {
        global $langs, $conf;

        $result='';

        $url = DOL_URL_ROOT.'/expensereport/card.php?id='.$this->id;

        if ($short) return $url;

        $label = '<u>' . $langs->trans("ShowExpenseReport") . '</u>';
        if (! empty($this->ref))
            $label .= '<br><b>' . $langs->trans('Ref') . ':</b> ' . $this->ref;
        if (! empty($this->total_ht))
            $label.= '<br><b>' . $langs->trans('AmountHT') . ':</b> ' . price($this->total_ht, 0, $langs, 0, -1, -1, $conf->currency);
        if (! empty($this->total_tva))
            $label.= '<br><b>' . $langs->trans('VAT') . ':</b> ' . price($this->total_tva, 0, $langs, 0, -1, -1, $conf->currency);
        if (! empty($this->total_ttc))
            $label.= '<br><b>' . $langs->trans('AmountTTC') . ':</b> ' . price($this->total_ttc, 0, $langs, 0, -1, -1, $conf->currency);
        if ($moretitle) $label.=' - '.$moretitle;

        //if ($option != 'nolink')
        //{
        // Add param to save lastsearch_values or not
        	$add_save_lastsearch_values=($save_lastsearch_value == 1 ? 1 : 0);
        	if ($save_lastsearch_value == -1 && preg_match('/list\.php/',$_SERVER["PHP_SELF"])) $add_save_lastsearch_values=1;
        	if ($add_save_lastsearch_values) $url.='&save_lastsearch_values=1';
        //}

        $ref=$this->ref;
        if (empty($ref)) $ref=$this->id;

        $linkclose='';
        if (empty($notooltip))
        {
            if (! empty($conf->global->MAIN_OPTIMIZEFORTEXTBROWSER))
            {
                $label=$langs->trans("ShowExpenseReport");
                $linkclose.=' alt="'.dol_escape_htmltag($label, 1).'"';
            }
            $linkclose.= ' title="'.dol_escape_htmltag($label, 1).'"';
            $linkclose.=' class="classfortooltip"';
        }

        $linkstart = '<a href="'.$url.'"';
        $linkstart.=$linkclose.'>';
        $linkend='</a>';

        $result .= $linkstart;
        if ($withpicto) $result.=img_object(($notooltip?'':$label), $this->picto, ($notooltip?(($withpicto != 2) ? 'class="paddingright"' : ''):'class="'.(($withpicto != 2) ? 'paddingright ' : '').'classfortooltip"'), 0, 0, $notooltip?0:1);
        if ($withpicto != 2) $result.=($max?dol_trunc($ref,$max):$ref);
        $result .= $linkend;

        return $result;
    }

    // phpcs:disable PEAR.NamingConventions.ValidFunctionName.NotCamelCaps
    /**
     *  Update total of an expense report when you add a line.
     *
     *  @param    string    $ligne_total_ht    Amount without taxes
     *  @param    string    $ligne_total_tva    Amount of all taxes
     *  @return    void
     */
    function update_totaux_add($ligne_total_ht,$ligne_total_tva)
    {
        // phpcs:enable
        $this->total_ht = $this->total_ht + $ligne_total_ht;
        $this->total_tva = $this->total_tva + $ligne_total_tva;
        $this->total_ttc = $this->total_ht + $this->total_tva;

        $sql = "UPDATE ".MAIN_DB_PREFIX.$this->table_element." SET";
        $sql.= " total_ht = ".$this->total_ht;
        $sql.= " , total_ttc = ".$this->total_ttc;
        $sql.= " , total_tva = ".$this->total_tva;
        $sql.= " WHERE rowid = ".$this->id;

        $result = $this->db->query($sql);
        if ($result):
        return 1;
        else:
        $this->error=$this->db->error();
        return -1;
        endif;
    }

    // phpcs:disable PEAR.NamingConventions.ValidFunctionName.NotCamelCaps
    /**
     *  Update total of an expense report when you delete a line.
     *
     *  @param    string    $ligne_total_ht    Amount without taxes
     *  @param    string    $ligne_total_tva    Amount of all taxes
     *  @return    void
     */
    function update_totaux_del($ligne_total_ht,$ligne_total_tva)
    {
        // phpcs:enable
        $this->total_ht = $this->total_ht - $ligne_total_ht;
        $this->total_tva = $this->total_tva - $ligne_total_tva;
        $this->total_ttc = $this->total_ht + $this->total_tva;

        $sql = "UPDATE ".MAIN_DB_PREFIX.$this->table_element." SET";
        $sql.= " total_ht = ".$this->total_ht;
        $sql.= " , total_ttc = ".$this->total_ttc;
        $sql.= " , total_tva = ".$this->total_tva;
        $sql.= " WHERE rowid = ".$this->id;

        $result = $this->db->query($sql);
        if ($result):
        return 1;
        else:
        $this->error=$this->db->error();
        return -1;
        endif;
    }

	/**
	 * addline
	 *
	 * @param    real        $qty                Qty
	 * @param    double      $up                 Value init
	 * @param    int         $fk_c_type_fees     Type payment
	 * @param    double      $vatrate            Vat rate
	 * @param    string      $date               Date
	 * @param    string      $comments           Description
	 * @param    int         $fk_project         Project id
	 * @param    int         $fk_c_exp_tax_cat   Car category id
	 * @param    int         $type               Type line
	 * @return   int                             <0 if KO, >0 if OK
	 */
	function addline($qty=0, $up=0, $fk_c_type_fees=0, $vatrate=0, $date='', $comments='', $fk_project=0, $fk_c_exp_tax_cat=0, $type=0)
	{
		global $conf,$langs,$mysoc;

        dol_syslog(get_class($this)."::addline qty=$qty, up=$up, fk_c_type_fees=$fk_c_type_fees, vatrate=$vatrate, date=$date, fk_project=$fk_project, type=$type, comments=$comments", LOG_DEBUG);

		if ($this->fk_statut == self::STATUS_DRAFT)
		{
			if (empty($qty)) $qty = 0;
			if (empty($fk_c_type_fees) || $fk_c_type_fees < 0) $fk_c_type_fees = 0;
			if (empty($fk_c_exp_tax_cat) || $fk_c_exp_tax_cat < 0) $fk_c_exp_tax_cat = 0;
			if (empty($vatrate) || $vatrate < 0) $vatrate = 0;
			if (empty($date)) $date = '';
			if (empty($fk_project)) $fk_project = 0;

			$qty = price2num($qty);
			if (!preg_match('/\((.*)\)/', $vatrate)) {
				$vatrate = price2num($vatrate);               // $txtva can have format '5.0(XXX)' or '5'
			}
			$up = price2num($up);

			$this->db->begin();

			$this->line = new ExpenseReportLine($this->db);

			$localtaxes_type=getLocalTaxesFromRate($vatrate,0,$mysoc,$this->thirdparty);

			$vat_src_code = '';
			if (preg_match('/\((.*)\)/', $vatrate, $reg))
			{
				$vat_src_code = $reg[1];
				$vatrate = preg_replace('/\s*\(.*\)/', '', $vatrate);    // Remove code into vatrate.
			}
			$vatrate = preg_replace('/\*/','',$vatrate);

			$seller = '';  // seller is unknown

			$tmp = calcul_price_total($qty, $up, 0, $vatrate, 0, 0, 0, 'TTC', 0, $type, $seller, $localtaxes_type);

			$this->line->value_unit = $up;
			$this->line->vatrate = price2num($vatrate);
			$this->line->total_ttc = $tmp[2];
			$this->line->total_ht = $tmp[0];
			$this->line->total_tva = $tmp[1];

			$this->line->fk_expensereport = $this->id;
			$this->line->qty = $qty;
			$this->line->date = $date;
			$this->line->fk_c_type_fees = $fk_c_type_fees;
			$this->line->fk_c_exp_tax_cat = $fk_c_exp_tax_cat;
			$this->line->comments = $comments;
			$this->line->fk_projet = $fk_project;

			$this->applyOffset();
			$this->checkRules($type, $seller);

			$result=$this->line->insert(0, true);
            if ($result > 0)
            {
                $result=$this->update_price();	// This method is designed to add line from user input so total calculation must be done using 'auto' mode.
                if ($result > 0)
                {
                    $this->db->commit();
                    return $this->line->rowid;
                }
                else
                {
                    $this->db->rollback();
                    return -1;
                }
            }
            else
            {
                $this->error=$this->line->error;
                dol_syslog(get_class($this)."::addline error=".$this->error, LOG_ERR);
                $this->db->rollback();
                return -2;
            }
		}
		else
        {
            dol_syslog(get_class($this)."::addline status of expense report must be Draft to allow use of ->addline()", LOG_ERR);
			$this->error = 'ErrorExpenseNotDraft';
            return -3;
        }
	}

	/**
	 * Check constraint of rules and update price if needed
	 *
	 * @param	int		$type		type of line
	 * @param	string	$seller		seller, but actually he is unknown
	 * @return true or false
	 */
	function checkRules($type=0, $seller='')
	{
		global $user,$conf,$db,$langs;

		$langs->load('trips');

		if (empty($conf->global->MAIN_USE_EXPENSE_RULE)) return true; // if don't use rules

		$rulestocheck = ExpenseReportRule::getAllRule($this->line->fk_c_type_fees, $this->line->date, $this->fk_user_author);

		$violation = 0;
		$rule_warning_message_tab = array();

		$current_total_ttc = $this->line->total_ttc;
		$new_current_total_ttc = $this->line->total_ttc;

		// check if one is violated
		foreach ($rulestocheck as $rule)
		{
			if (in_array($rule->code_expense_rules_type, array('EX_DAY', 'EX_MON', 'EX_YEA'))) $amount_to_test = $this->line->getExpAmount($rule, $this->fk_user_author, $rule->code_expense_rules_type);
			else $amount_to_test = $current_total_ttc; // EX_EXP

			$amount_to_test = $amount_to_test - $current_total_ttc + $new_current_total_ttc; // if amount as been modified by a previous rule

			if ($amount_to_test > $rule->amount)
			{
				$violation++;

				if ($rule->restrictive)
				{
					$this->error = 'ExpenseReportConstraintViolationError';
					$this->errors[] = $this->error;

					$new_current_total_ttc -= $amount_to_test - $rule->amount; // ex, entered 16€, limit 12€, subtracts 4€;
					$rule_warning_message_tab[] = $langs->trans('ExpenseReportConstraintViolationError', $rule->id, price($amount_to_test,0,$langs,1,-1,-1,$conf->currency), price($rule->amount,0,$langs,1,-1,-1,$conf->currency), $langs->trans('by'.$rule->code_expense_rules_type, price($new_current_total_ttc,0,$langs,1,-1,-1,$conf->currency)));
				}
				else
				{
					$this->error = 'ExpenseReportConstraintViolationWarning';
					$this->errors[] = $this->error;

					$rule_warning_message_tab[] = $langs->trans('ExpenseReportConstraintViolationWarning', $rule->id, price($amount_to_test,0,$langs,1,-1,-1,$conf->currency), price($rule->amount,0,$langs,1,-1,-1,$conf->currency), $langs->trans('nolimitby'.$rule->code_expense_rules_type));
				}

				// No break, we sould test if another rule is violated
			}
		}

		$this->line->rule_warning_message = implode('\n', $rule_warning_message_tab);

		if ($violation > 0)
		{
			$tmp = calcul_price_total($this->line->qty, $new_current_total_ttc/$this->line->qty, 0, $this->line->vatrate, 0, 0, 0, 'TTC', 0, $type, $seller);

			$this->line->value_unit = $tmp[5];
			$this->line->total_ttc = $tmp[2];
			$this->line->total_ht = $tmp[0];
			$this->line->total_tva = $tmp[1];

			return false;
		}
		else return true;
	}

	/**
	 * Method to apply the offset if needed
	 *
	 * @return boolean		true=applied, false=not applied
	 */
	function applyOffset()
	{
		global $conf;

		if (empty($conf->global->MAIN_USE_EXPENSE_IK)) return false;

		$userauthor = new User($this->db);
		if ($userauthor->fetch($this->fk_user_author) <= 0)
		{
			$this->error = 'ErrorCantFetchUser';
			$this->errors[] = 'ErrorCantFetchUser';
			return false;
		}

		$range = ExpenseReportIk::getRangeByUser($userauthor, $this->line->fk_c_exp_tax_cat);

		if (empty($range))
		{
			$this->error = 'ErrorNoRangeAvailable';
			$this->errors[] = 'ErrorNoRangeAvailable';
			return false;
		}

		if (!empty($conf->global->MAIN_EXPENSE_APPLY_ENTIRE_OFFSET)) $ikoffset = $range->ikoffset;
		else $ikoffset = $range->ikoffset / 12; // The amount of offset is a global value for the year

		// Test if ikoffset has been applied for the current month
		if (!$this->offsetAlreadyGiven())
		{
			$new_up = $range->coef + ($ikoffset / $this->line->qty);
			$tmp = calcul_price_total($this->line->qty, $new_up, 0, $this->line->vatrate, 0, 0, 0, 'TTC', 0, $type, $seller);

			$this->line->value_unit = $tmp[5];
			$this->line->total_ttc = $tmp[2];
			$this->line->total_ht = $tmp[0];
			$this->line->total_tva = $tmp[1];

			return true;
		}

		return false;
	}

	/**
	 * If the sql find any rows then the ikoffset is already given (ikoffset is applied at the first expense report line)
	 *
	 * @return bool
	 */
	function offsetAlreadyGiven()
	{
		$sql = 'SELECT e.rowid FROM '.MAIN_DB_PREFIX.'expensereport e';
		$sql.= ' INNER JOIN '.MAIN_DB_PREFIX.'expensereport_det d ON (e.rowid = d.fk_expensereport)';
		$sql.= ' INNER JOIN '.MAIN_DB_PREFIX.'c_type_fees f ON (d.fk_c_type_fees = f.id AND f.code = "EX_KME")';
		$sql.= ' WHERE e.fk_user_author = '.(int) $this->fk_user_author;
		$sql.= ' AND YEAR(d.date) = "'.dol_print_date($this->line->date, '%Y').'" AND MONTH(d.date) = "'.dol_print_date($this->line->date, '%m').'"';
		if (!empty($this->line->id)) $sql.= ' AND d.rowid <> '.$this->line->id;

		dol_syslog(get_class($this)."::offsetAlreadyGiven sql=".$sql);
		$resql = $this->db->query($sql);
		if ($resql)
		{
			$num = $this->db->num_rows($resql);
			if ($num > 0) return true;
		}
		else
		{
			dol_print_error($this->db);
		}

		return false;
	}

    /**
     * updateline
     *
     * @param   int         $rowid                  Line to edit
     * @param   int         $type_fees_id           Type payment
     * @param   int         $projet_id              Project id
     * @param   double      $vatrate                Vat rate. Can be '8.5* (8.5NPROM...)'
     * @param   string      $comments               Description
     * @param   real        $qty                    Qty
     * @param   double      $value_unit             Value init
     * @param   int         $date                   Date
     * @param   int         $expensereport_id       Expense report id
     * @param   int         $fk_c_exp_tax_cat       id of category of car
     * @return  int                                 <0 if KO, >0 if OK
     */
    function updateline($rowid, $type_fees_id, $projet_id, $vatrate, $comments, $qty, $value_unit, $date, $expensereport_id, $fk_c_exp_tax_cat=0)
    {
        global $user, $mysoc;

        if ($this->fk_statut==0 || $this->fk_statut==99)
        {
            $this->db->begin();

            $type = 0;      // TODO What if type is service ?

            // We don't know seller and buyer for expense reports
            $seller = $mysoc;
            $buyer = new Societe($this->db);

            $localtaxes_type=getLocalTaxesFromRate($vatrate,0,$buyer,$seller);

            // Clean vat code
            $vat_src_code='';
            if (preg_match('/\((.*)\)/', $vatrate, $reg))
            {
                $vat_src_code = $reg[1];
                $vatrate = preg_replace('/\s*\(.*\)/', '', $vatrate);    // Remove code into vatrate.
            }
            $vatrate = preg_replace('/\*/','',$vatrate);

            $tmp = calcul_price_total($qty, $value_unit, 0, $vatrate, 0, 0, 0, 'TTC', 0, $type, $seller, $localtaxes_type);

            // calcul total of line
            //$total_ttc  = price2num($qty*$value_unit, 'MT');

            $tx_tva = $vatrate / 100;
            $tx_tva = $tx_tva + 1;
            $total_ht   = price2num($total_ttc/$tx_tva, 'MT');

            $total_tva = price2num($total_ttc - $total_ht, 'MT');
            // fin calculs

            $this->line = new ExpenseReportLine($this->db);
            $this->line->comments        = $comments;
            $this->line->qty             = $qty;
            $this->line->value_unit      = $value_unit;
            $this->line->date            = $date;

            $this->line->fk_expensereport= $expensereport_id;
            $this->line->fk_c_type_fees  = $type_fees_id;
            $this->line->fk_c_exp_tax_cat  = $fk_c_exp_tax_cat;
            $this->line->fk_projet       = $projet_id;

            $this->line->vat_src_code = $vat_src_code;
            $this->line->vatrate = price2num($vatrate);
            $this->line->total_ttc = $tmp[2];
            $this->line->total_ht = $tmp[0];
            $this->line->total_tva = $tmp[1];
            $this->line->localtax1_tx = $localtaxes_type[1];
            $this->line->localtax2_tx = $localtaxes_type[3];
            $this->line->localtax1_type = $localtaxes_type[0];
            $this->line->localtax2_type = $localtaxes_type[2];

            $this->line->rowid           = $rowid;
            $this->line->id              = $rowid;

            // Select des infos sur le type fees
            $sql = "SELECT c.code as code_type_fees, c.label as libelle_type_fees";
            $sql.= " FROM ".MAIN_DB_PREFIX."c_type_fees as c";
            $sql.= " WHERE c.id = ".$type_fees_id;
            $result = $this->db->query($sql);
            $objp_fees = $this->db->fetch_object($result);
            $this->line->type_fees_code      = $objp_fees->code_type_fees;
            $this->line->type_fees_libelle   = $objp_fees->libelle_type_fees;

            // Select des informations du projet
            $sql = "SELECT p.ref as ref_projet, p.title as title_projet";
            $sql.= " FROM ".MAIN_DB_PREFIX."projet as p";
            $sql.= " WHERE p.rowid = ".$projet_id;
            $result = $this->db->query($sql);
            if ($result) {
            	$objp_projet = $this->db->fetch_object($result);
            }
            $this->line->projet_ref          = $objp_projet->ref_projet;
            $this->line->projet_title        = $objp_projet->title_projet;

			$this->applyOffset();
			$this->checkRules();

            $result = $this->line->update($user);
            if ($result > 0)
            {
                $this->db->commit();
                return 1;
            }
            else
            {
                $this->error=$this->line->error;
                $this->errors=$this->line->errors;
                $this->db->rollback();
                return -2;
            }
        }
    }

    /**
     * deleteline
     *
     * @param   int     $rowid      Row id
     * @param   User    $fuser      User
     * @return  int                 <0 if KO, >0 if OK
     */
    function deleteline($rowid, $fuser='')
    {
        $this->db->begin();

        $sql = 'DELETE FROM '.MAIN_DB_PREFIX.$this->table_element_line;
        $sql.= ' WHERE rowid = '.$rowid;

        dol_syslog(get_class($this)."::deleteline sql=".$sql);
        $result = $this->db->query($sql);
        if (!$result)
        {
            $this->error=$this->db->error();
            dol_syslog(get_class($this)."::deleteline  Error ".$this->error, LOG_ERR);
            $this->db->rollback();
            return -1;
        }

        $this->db->commit();

        return 1;
    }

    // phpcs:disable PEAR.NamingConventions.ValidFunctionName.NotCamelCaps
    /**
     * periode_existe
     *
     * @param   User    $fuser          User
     * @param   Date    $date_debut     Start date
     * @param   Date    $date_fin       End date
     * @return  int                     <0 if KO, >0 if OK
     */
    function periode_existe($fuser, $date_debut, $date_fin)
    {
        // phpcs:enable
        $sql = "SELECT rowid, date_debut, date_fin";
        $sql.= " FROM ".MAIN_DB_PREFIX.$this->table_element;
        $sql.= " WHERE fk_user_author = '{$fuser->id}'";

        dol_syslog(get_class($this)."::periode_existe sql=".$sql);
        $result = $this->db->query($sql);
        if($result)
        {
            $num_lignes = $this->db->num_rows($result); $i = 0;

            if ($num_lignes>0)
            {
                $date_d_form = $date_debut;
                $date_f_form = $date_fin;

                $existe = false;

                while ($i < $num_lignes)
                {
                    $objp = $this->db->fetch_object($result);

                    $date_d_req = $this->db->jdate($objp->date_debut); // 3
                    $date_f_req = $this->db->jdate($objp->date_fin);      // 4

                    if (!($date_f_form < $date_d_req || $date_d_form > $date_f_req)) $existe = true;

                    $i++;
                }

                if($existe) return 1;
                else return 0;
            }
            else
            {
                return 0;
            }
        }
        else
        {
            $this->error=$this->db->lasterror();
            dol_syslog(get_class($this)."::periode_existe  Error ".$this->error, LOG_ERR);
            return -1;
        }
    }


    // phpcs:disable PEAR.NamingConventions.ValidFunctionName.NotCamelCaps
    /**
     * Return list of people with permission to validate expense reports.
     * Search for permission "approve expense report"
     *
     * @return  array       Array of user ids
     */
    function fetch_users_approver_expensereport()
    {
        // phpcs:enable
        $users_validator=array();

        $sql = "SELECT DISTINCT ur.fk_user";
        $sql.= " FROM ".MAIN_DB_PREFIX."user_rights as ur, ".MAIN_DB_PREFIX."rights_def as rd";
        $sql.= " WHERE ur.fk_id = rd.id and rd.module = 'expensereport' AND rd.perms = 'approve'";                                              // Permission 'Approve';
        $sql.= "UNION";
        $sql.= " SELECT DISTINCT ugu.fk_user";
        $sql.= " FROM ".MAIN_DB_PREFIX."usergroup_user as ugu, ".MAIN_DB_PREFIX."usergroup_rights as ur, ".MAIN_DB_PREFIX."rights_def as rd";
        $sql.= " WHERE ugu.fk_usergroup = ur.fk_usergroup AND ur.fk_id = rd.id and rd.module = 'expensereport' AND rd.perms = 'approve'";       // Permission 'Approve';
        //print $sql;

        dol_syslog(get_class($this)."::fetch_users_approver_expensereport sql=".$sql);
        $result = $this->db->query($sql);
        if($result)
        {
            $num_lignes = $this->db->num_rows($result); $i = 0;
            while ($i < $num_lignes)
            {
                $objp = $this->db->fetch_object($result);
                array_push($users_validator,$objp->fk_user);
                $i++;
            }
            return $users_validator;
        }
        else
        {
            $this->error=$this->db->lasterror();
            dol_syslog(get_class($this)."::fetch_users_approver_expensereport  Error ".$this->error, LOG_ERR);
            return -1;
        }
    }

    /**
     *  Create a document onto disk accordign to template module.
     *
     *  @param      string      $modele         Force le mnodele a utiliser ('' to not force)
     *  @param      Translate   $outputlangs    objet lang a utiliser pour traduction
     *  @param      int         $hidedetails    Hide details of lines
     *  @param      int         $hidedesc       Hide description
     *  @param      int         $hideref        Hide ref
     *  @param   null|array  $moreparams     Array to provide more information
     *  @return     int                         0 if KO, 1 if OK
     */
    public function generateDocument($modele, $outputlangs, $hidedetails=0, $hidedesc=0, $hideref=0, $moreparams=null)
    {
        global $conf,$langs;

        $langs->load("trips");

	    if (! dol_strlen($modele)) {

		    $modele = 'standard';

		    if ($this->modelpdf) {
			    $modele = $this->modelpdf;
		    } elseif (! empty($conf->global->EXPENSEREPORT_ADDON_PDF)) {
			    $modele = $conf->global->EXPENSEREPORT_ADDON_PDF;
		    }
	    }

        $modelpath = "core/modules/expensereport/doc/";

        return $this->commonGenerateDocument($modelpath, $modele, $outputlangs, $hidedetails, $hidedesc, $hideref,$moreparams);
    }

    /**
     * List of types
     *
     * @param   int     $active     Active or not
     * @return  array
     */
    function listOfTypes($active=1)
    {
        global $langs;
        $ret=array();
        $sql = "SELECT id, code, label";
        $sql.= " FROM ".MAIN_DB_PREFIX."c_type_fees";
        $sql.= " WHERE active = ".$active;
        dol_syslog(get_class($this)."::listOfTypes", LOG_DEBUG);
        $result = $this->db->query($sql);
        if ( $result )
        {
            $num = $this->db->num_rows($result);
            $i=0;
            while ($i < $num)
            {
                $obj = $this->db->fetch_object($result);
                $ret[$obj->code]=(($langs->trans($obj->code)!=$obj->code)?$langs->trans($obj->code):$obj->label);
                $i++;
            }
        }
        else
        {
            dol_print_error($this->db);
        }
        return $ret;
    }

    // phpcs:disable PEAR.NamingConventions.ValidFunctionName.NotCamelCaps
    /**
     *      Charge indicateurs this->nb pour le tableau de bord
     *
     *      @return     int         <0 if KO, >0 if OK
     */
    function load_state_board()
    {
        // phpcs:enable
        global $conf;

        $this->nb=array();

        $sql = "SELECT count(ex.rowid) as nb";
        $sql.= " FROM ".MAIN_DB_PREFIX."expensereport as ex";
        $sql.= " WHERE ex.fk_statut > 0";
        $sql.= " AND ex.entity IN (".getEntity('expensereport').")";

        $resql=$this->db->query($sql);
        if ($resql)
        {
            while ($obj=$this->db->fetch_object($resql))
            {
                $this->nb["expensereports"]=$obj->nb;
            }
            $this->db->free($resql);
            return 1;
        }
        else
        {
            dol_print_error($this->db);
            $this->error=$this->db->error();
            return -1;
        }
    }

    // phpcs:disable PEAR.NamingConventions.ValidFunctionName.NotCamelCaps
    /**
     *      Load indicators for dashboard (this->nbtodo and this->nbtodolate)
     *
     *      @param	User	$user   		Objet user
     *      @param  string  $option         'topay' or 'toapprove'
     *      @return WorkboardResponse|int 	<0 if KO, WorkboardResponse if OK
     */
    function load_board($user, $option='topay')
    {
        // phpcs:enable
        global $conf, $langs;

        if ($user->societe_id) return -1;   // protection pour eviter appel par utilisateur externe

	    $now=dol_now();

	    $userchildids = $user->getAllChildIds(1);

        $sql = "SELECT ex.rowid, ex.date_valid";
        $sql.= " FROM ".MAIN_DB_PREFIX."expensereport as ex";
        if ($option == 'toapprove') $sql.= " WHERE ex.fk_statut = 2";
        else $sql.= " WHERE ex.fk_statut = 5";
        $sql.= " AND ex.entity IN (".getEntity('expensereport').")";
        $sql.= " AND (ex.fk_user_author IN (".join(',',$userchildids).")";
        $sql.= " OR ex.fk_user_validator IN (".join(',',$userchildids)."))";

        $resql=$this->db->query($sql);
        if ($resql)
        {
	        $langs->load("members");

	        $response = new WorkboardResponse();
	        if ($option == 'toapprove')
	        {
	           $response->warning_delay=$conf->expensereport->approve->warning_delay/60/60/24;
	           $response->label=$langs->trans("ExpenseReportsToApprove");
	           $response->url=DOL_URL_ROOT.'/expensereport/list.php?mainmenu=hrm&amp;statut=2';
	        }
	        else
	        {
	            $response->warning_delay=$conf->expensereport->payment->warning_delay/60/60/24;
	            $response->label=$langs->trans("ExpenseReportsToPay");
	            $response->url=DOL_URL_ROOT.'/expensereport/list.php?mainmenu=hrm&amp;statut=5';
	        }
	        $response->img=img_object('',"trip");

            while ($obj=$this->db->fetch_object($resql))
            {
	            $response->nbtodo++;

	            if ($option == 'toapprove')
	            {
	                if ($this->db->jdate($obj->date_valid) < ($now - $conf->expensereport->approve->warning_delay)) {
	                    $response->nbtodolate++;
	                }
	            }
	            else
	            {
                    if ($this->db->jdate($obj->date_valid) < ($now - $conf->expensereport->payment->warning_delay)) {
    	                $response->nbtodolate++;
                    }
	            }
            }

            return $response;
        }
        else
        {
            dol_print_error($this->db);
            $this->error=$this->db->error();
            return -1;
        }
    }

    /**
     * Return if an expense report is late or not
     *
     * @param  string  $option          'topay' or 'toapprove'
     * @return boolean                  True if late, False if not late
     */
    public function hasDelay($option)
    {
        global $conf;

        //Only valid members
        if ($option == 'toapprove' && $this->status != 2) return false;
        if ($option == 'topay' && $this->status != 5) return false;

        $now = dol_now();
        if ($option == 'toapprove')
        {
            return ($this->datevalid?$this->datevalid:$this->date_valid) < ($now - $conf->expensereport->approve->warning_delay);
        }
        else
            return ($this->datevalid?$this->datevalid:$this->date_valid) < ($now - $conf->expensereport->payment->warning_delay);
    }

    /**
     *	Return if an expensereport was dispatched into bookkeeping
     *
     *	@return     int         <0 if KO, 0=no, 1=yes
     */
    public function getVentilExportCompta()
    {
    	$alreadydispatched = 0;

    	$type = 'expense_report';

    	$sql = " SELECT COUNT(ab.rowid) as nb FROM ".MAIN_DB_PREFIX."accounting_bookkeeping as ab WHERE ab.doc_type='".$type."' AND ab.fk_doc = ".$this->id;
    	$resql = $this->db->query($sql);
    	if ($resql)
    	{
    		$obj = $this->db->fetch_object($resql);
    		if ($obj)
    		{
    			$alreadydispatched = $obj->nb;
    		}
    	}
    	else
    	{
    		$this->error = $this->db->lasterror();
    		return -1;
    	}

    	if ($alreadydispatched)
    	{
    		return 1;
    	}
    	return 0;
    }
}


/**
 * Class of expense report details lines
 */
class ExpenseReportLine
{
    /**
     * @var DoliDB Database handler.
     */
    public $db;

    /**
	 * @var string Error code (or message)
	 */
	public $error='';

    /**
	 * @var int ID
	 */
	public $rowid;

    public $comments;
    public $qty;
    public $value_unit;
    public $date;

    /**
     * @var int ID
     */
    public $fk_c_type_fees;

    /**
     * @var int ID
     */
    public $fk_c_exp_tax_cat;

    /**
     * @var int ID
     */
    public $fk_projet;

    /**
     * @var int ID
     */
    public $fk_expensereport;

    public $type_fees_code;
    public $type_fees_libelle;

    public $projet_ref;
    public $projet_title;

    var $vatrate;
    var $total_ht;
    var $total_tva;
    var $total_ttc;

    /**
     * Constructor
     *
     * @param DoliDB    $db     Handlet database
     */
    function __construct($db)
    {
        $this->db= $db;
    }

    /**
     * Fetch record for expense report detailed line
     *
     * @param   int     $rowid      Id of object to load
     * @return  int                 <0 if KO, >0 if OK
     */
    function fetch($rowid)
    {
        $sql = 'SELECT fde.rowid, fde.fk_expensereport, fde.fk_c_type_fees, fde.fk_c_exp_tax_cat, fde.fk_projet, fde.date,';
        $sql.= ' fde.tva_tx as vatrate, fde.vat_src_code, fde.comments, fde.qty, fde.value_unit, fde.total_ht, fde.total_tva, fde.total_ttc,';
        $sql.= ' ctf.code as type_fees_code, ctf.label as type_fees_libelle,';
        $sql.= ' pjt.rowid as projet_id, pjt.title as projet_title, pjt.ref as projet_ref';
        $sql.= ' FROM '.MAIN_DB_PREFIX.'expensereport_det as fde';
        $sql.= ' LEFT JOIN '.MAIN_DB_PREFIX.'c_type_fees as ctf ON fde.fk_c_type_fees=ctf.id';	// Sometimes type of expense report has been removed, so we use a left join here.
        $sql.= ' LEFT JOIN '.MAIN_DB_PREFIX.'projet as pjt ON fde.fk_projet=pjt.rowid';
        $sql.= ' WHERE fde.rowid = '.$rowid;

        $result = $this->db->query($sql);

        if($result)
        {
            $objp = $this->db->fetch_object($result);

            $this->rowid = $objp->rowid;
            $this->id = $obj->rowid;
            $this->ref = $obj->ref;
            $this->fk_expensereport = $objp->fk_expensereport;
            $this->comments = $objp->comments;
            $this->qty = $objp->qty;
            $this->date = $objp->date;
            $this->dates = $this->db->jdate($objp->date);
            $this->value_unit = $objp->value_unit;
            $this->fk_c_type_fees = $objp->fk_c_type_fees;
            $this->fk_c_exp_tax_cat = $objp->fk_c_exp_tax_cat;
            $this->fk_projet = $objp->fk_projet;
            $this->type_fees_code = $objp->type_fees_code;
            $this->type_fees_libelle = $objp->type_fees_libelle;
            $this->projet_ref = $objp->projet_ref;
            $this->projet_title = $objp->projet_title;
            $this->vatrate = $objp->vatrate;
            $this->vat_src_code = $objp->vat_src_code;
            $this->total_ht = $objp->total_ht;
            $this->total_tva = $objp->total_tva;
            $this->total_ttc = $objp->total_ttc;

            $this->db->free($result);
        } else {
            dol_print_error($this->db);
        }
    }

    /**
     * insert
     *
     * @param   int     $notrigger      1=No trigger
     * @param   bool    $fromaddline    false=keep default behavior, true=exclude the update_price() of parent object
     * @return  int                     <0 if KO, >0 if OK
     */
    function insert($notrigger=0,$fromaddline=false)
    {
        global $langs,$user,$conf;

        $error=0;

        dol_syslog("ExpenseReportLine::Insert rang=".$this->rang, LOG_DEBUG);

        // Clean parameters
        $this->comments=trim($this->comments);
        if (!$this->value_unit_HT) $this->value_unit_HT=0;
        $this->qty = price2num($this->qty);
        $this->vatrate = price2num($this->vatrate);
		if (empty($this->fk_c_exp_tax_cat)) $this->fk_c_exp_tax_cat = 0;

        $this->db->begin();

        $sql = 'INSERT INTO '.MAIN_DB_PREFIX.'expensereport_det';
        $sql.= ' (fk_expensereport, fk_c_type_fees, fk_projet,';
        $sql.= ' tva_tx, vat_src_code, comments, qty, value_unit, total_ht, total_tva, total_ttc, date, rule_warning_message, fk_c_exp_tax_cat)';
        $sql.= " VALUES (".$this->db->escape($this->fk_expensereport).",";
        $sql.= " ".$this->db->escape($this->fk_c_type_fees).",";
        $sql.= " ".$this->db->escape($this->fk_projet>0?$this->fk_projet:'null').",";
        $sql.= " ".$this->db->escape($this->vatrate).",";
        $sql.= " '".$this->db->escape($this->vat_src_code)."',";
        $sql.= " '".$this->db->escape($this->comments)."',";
        $sql.= " ".$this->db->escape($this->qty).",";
        $sql.= " ".$this->db->escape($this->value_unit).",";
        $sql.= " ".$this->db->escape($this->total_ht).",";
        $sql.= " ".$this->db->escape($this->total_tva).",";
        $sql.= " ".$this->db->escape($this->total_ttc).",";
        $sql.= "'".$this->db->idate($this->date)."',";
		$sql.= " '".$this->db->escape($this->rule_warning_message)."',";
		$sql.= " ".$this->db->escape($this->fk_c_exp_tax_cat);
        $sql.= ")";

        $resql=$this->db->query($sql);
        if ($resql)
        {
            $this->rowid=$this->db->last_insert_id(MAIN_DB_PREFIX.'expensereport_det');

			if (! $fromaddline)
			{
				$tmpparent=new ExpenseReport($this->db);
				$tmpparent->fetch($this->fk_expensereport);
				$result = $tmpparent->update_price();
				if ($result < 0)
				{
					$error++;
					$this->error = $tmpparent->error;
					$this->errors = $tmpparent->errors;
				}
			}
        }
		else
		{
			$error++;
		}

        if (! $error)
        {
            $this->db->commit();
            return $this->rowid;
        }
        else
        {
            $this->error=$this->db->lasterror();
            dol_syslog("ExpenseReportLine::insert Error ".$this->error, LOG_ERR);
            $this->db->rollback();
            return -2;
        }
    }

	/**
	 * Function to get total amount in expense reports for a same rule
	 *
	 * @param ExpenseReportRule $rule		object rule to check
	 * @param int				$fk_user	user author id
	 * @param string			$mode		day|EX_DAY / month|EX_MON / year|EX_YEA to get amount
	 * @return amount
	 */
	public function getExpAmount(ExpenseReportRule $rule, $fk_user, $mode='day')
	{
		$amount = 0;

		$sql = 'SELECT SUM(d.total_ttc) as total_amount';
		$sql .= ' FROM '.MAIN_DB_PREFIX.'expensereport_det d';
		$sql .= ' INNER JOIN '.MAIN_DB_PREFIX.'expensereport e ON (d.fk_expensereport = e.rowid)';
		$sql .= ' WHERE e.fk_user_author = '.$fk_user;
		if (!empty($this->id)) $sql.= ' AND d.rowid <> '.$this->id;
		$sql .= ' AND d.fk_c_type_fees = '.$rule->fk_c_type_fees;
		if ($mode == 'day' || $mode == 'EX_DAY') $sql .= ' AND d.date = \''.dol_print_date($this->date, '%Y-%m-%d').'\'';
		elseif ($mode == 'mon' || $mode == 'EX_MON') $sql .= ' AND DATE_FORMAT(d.date, \'%Y-%m\') = \''.dol_print_date($this->date, '%Y-%m').'\'';
		elseif ($mode == 'year' || $mode == 'EX_YEA') $sql .= ' AND DATE_FORMAT(d.date, \'%Y\') = \''.dol_print_date($this->date, '%Y').'\'';

		dol_syslog('ExpenseReportLine::getExpAmountByDay sql='.$sql);

		$resql = $this->db->query($sql);
		if ($resql)
		{
			$num = $this->db->num_rows($resql);
			if ($num > 0)
			{
				$obj = $this->db->fetch_object($resql);
				$amount = (double) $obj->total_amount;
			}
		}
		else
		{
			dol_print_error($this->db);
		}


		return $amount + $this->total_ttc;
	}

    /**
     * update
     *
     * @param   User    $fuser      User
     * @return  int                 <0 if KO, >0 if OK
     */
    function update($fuser)
    {
        global $fuser,$langs,$conf;

        $error=0;

        // Clean parameters
        $this->comments=trim($this->comments);
        $this->vatrate = price2num($this->vatrate);
        $this->value_unit = price2num($this->value_unit);
		if (empty($this->fk_c_exp_tax_cat)) $this->fk_c_exp_tax_cat = 0;

        $this->db->begin();

        // Update line in database
        $sql = "UPDATE ".MAIN_DB_PREFIX."expensereport_det SET";
        $sql.= " comments='".$this->db->escape($this->comments)."'";
        $sql.= ",value_unit=".$this->db->escape($this->value_unit);
        $sql.= ",qty=".$this->db->escape($this->qty);
        $sql.= ",date='".$this->db->idate($this->date)."'";
        $sql.= ",total_ht=".$this->db->escape($this->total_ht)."";
        $sql.= ",total_tva=".$this->db->escape($this->total_tva)."";
        $sql.= ",total_ttc=".$this->db->escape($this->total_ttc)."";
        $sql.= ",tva_tx=".$this->db->escape($this->vatrate);
		$sql.= ",vat_src_code='".$this->db->escape($this->vat_src_code)."'";
        $sql.= ",rule_warning_message='".$this->db->escape($this->rule_warning_message)."'";
		$sql.= ",fk_c_exp_tax_cat=".$this->db->escape($this->fk_c_exp_tax_cat);
        if ($this->fk_c_type_fees) $sql.= ",fk_c_type_fees=".$this->db->escape($this->fk_c_type_fees);
        else $sql.= ",fk_c_type_fees=null";
        if ($this->fk_projet) $sql.= ",fk_projet=".$this->db->escape($this->fk_projet);
        else $sql.= ",fk_projet=null";
        $sql.= " WHERE rowid = ".$this->db->escape($this->rowid);

        dol_syslog("ExpenseReportLine::update sql=".$sql);

        $resql=$this->db->query($sql);
        if ($resql)
        {
            $tmpparent=new ExpenseReport($this->db);
            $result = $tmpparent->fetch($this->fk_expensereport);
            if ($result > 0)
            {
                $result = $tmpparent->update_price();
                if ($result < 0)
                {
                    $error++;
                    $this->error = $tmpparent->error;
                    $this->errors = $tmpparent->errors;
                }
            }
            else
            {
                $error++;
                $this->error = $tmpparent->error;
                $this->errors = $tmpparent->errors;
            }
        }
        else
        {
            $error++;
            dol_print_error($this->db);
        }

        if (! $error)
        {
            $this->db->commit();
            return 1;
        }
        else
        {
            $this->error=$this->db->lasterror();
            dol_syslog("ExpenseReportLine::update Error ".$this->error, LOG_ERR);
            $this->db->rollback();
            return -2;
        }
    }
}


// phpcs:disable PEAR.NamingConventions.ValidFunctionName.NotCamelCaps
/**
 *    Retourne la liste deroulante des differents etats d'une note de frais.
 *    Les valeurs de la liste sont les id de la table c_expensereport_statuts
 *
 *    @param    int     $selected       preselect status
 *    @param    string  $htmlname       Name of HTML select
 *    @param    int     $useempty       1=Add empty line
 *    @param    int     $useshortlabel  Use short labels
 *    @return   string                  HTML select with status
 */
function select_expensereport_statut($selected='',$htmlname='fk_statut',$useempty=1, $useshortlabel=0)
{
    // phpcs:enable
    global $db, $langs;

    $tmpep=new ExpenseReport($db);

    print '<select class="flat" name="'.$htmlname.'">';
    if ($useempty) print '<option value="-1">&nbsp;</option>';
    $arrayoflabels=$tmpep->statuts;
    if ($useshortlabel) $arrayoflabels=$tmpep->statuts_short;
    foreach ($arrayoflabels as $key => $val)
    {
        if ($selected != '' && $selected == $key)
        {
            print '<option value="'.$key.'" selected>';
        }
        else
        {
            print '<option value="'.$key.'">';
        }
        print $langs->trans($val);
        print '</option>';
    }
    print '</select>';
}

// phpcs:disable PEAR.NamingConventions.ValidFunctionName.NotCamelCaps
/**
 *  Return list of types of notes with select value = id
 *
 *  @param      int     $selected       Preselected type
 *  @param      string  $htmlname       Name of field in form
 *  @param      int     $showempty      Add an empty field
 *  @param      int     $active         1=Active only, 0=Unactive only, -1=All
 *  @return     string                  Select html
 */
function select_type_fees_id($selected='',$htmlname='type',$showempty=0, $active=1)
{
    // phpcs:enable
    global $db,$langs,$user;
    $langs->load("trips");

    print '<select class="flat" name="'.$htmlname.'">';
    if ($showempty)
    {
        print '<option value="-1"';
        if ($selected == -1) print ' selected';
        print '>&nbsp;</option>';
    }

    $sql = "SELECT c.id, c.code, c.label as type FROM ".MAIN_DB_PREFIX."c_type_fees as c";
    if ($active >= 0) $sql.= " WHERE c.active = ".$active;
    $sql.= " ORDER BY c.label ASC";
    $resql=$db->query($sql);
    if ($resql)
    {
        $num = $db->num_rows($resql);
        $i = 0;

        while ($i < $num)
        {
            $obj = $db->fetch_object($resql);
            print '<option value="'.$obj->id.'"';
            if ($obj->code == $selected || $obj->id == $selected) print ' selected';
            print '>';
            if ($obj->code != $langs->trans($obj->code)) print $langs->trans($obj->code);
            else print $langs->trans($obj->type);
            $i++;
        }
    }
    print '</select>';
}<|MERGE_RESOLUTION|>--- conflicted
+++ resolved
@@ -1,18 +1,10 @@
 <?php
-<<<<<<< HEAD
-/* Copyright (C) 2011 Dimitri Mouillard   <dmouillard@teclib.com>
- * Copyright (C) 2015 Laurent Destailleur <eldy@users.sourceforge.net>
- * Copyright (C) 2015 Alexandre Spangaro  <aspangaro@zendsi.com>
- * Copyright (C) 2016 Ferran Marcet       <fmarcet@2byte.es>
- * Copyright (C) 2018 Nicolas ZABOURI     <info@inovea-conseil.com>
- * Copyright (c) 2018       Frédéric France         <frederic.france@netlogic.fr>
-=======
 /* Copyright (C) 2011 		Dimitri Mouillard   	<dmouillard@teclib.com>
  * Copyright (C) 2015 		Laurent Destailleur 	<eldy@users.sourceforge.net>
  * Copyright (C) 2015 		Alexandre Spangaro  	<aspangaro@zendsi.com>
  * Copyright (C) 2018       Nicolas ZABOURI         <info@inovea-conseil.com>
+ * Copyright (c) 2018       Frédéric France         <frederic.france@netlogic.fr>
  * Copyright (C) 2016-2018 	Ferran Marcet       	<fmarcet@2byte.es>
->>>>>>> 8e333c3f
  *
  * This program is free software; you can redistribute it and/or modify
  * it under the terms of the GNU General Public License as published by
