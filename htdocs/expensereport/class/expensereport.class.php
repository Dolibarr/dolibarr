<?php
/* Copyright (C) 2011 		Dimitri Mouillard   	<dmouillard@teclib.com>
 * Copyright (C) 2015 		Laurent Destailleur 	<eldy@users.sourceforge.net>
 * Copyright (C) 2015 		Alexandre Spangaro  	<aspangaro@open-dsi.fr>
 * Copyright (C) 2018       Nicolas ZABOURI         <info@inovea-conseil.com>
 * Copyright (c) 2018       Frédéric France         <frederic.france@netlogic.fr>
 * Copyright (C) 2016-2020 	Ferran Marcet       	<fmarcet@2byte.es>
 *
 * This program is free software; you can redistribute it and/or modify
 * it under the terms of the GNU General Public License as published by
 * the Free Software Foundation; either version 3 of the License, or
 * (at your option) any later version.
 *
 * This program is distributed in the hope that it will be useful,
 * but WITHOUT ANY WARRANTY; without even the implied warranty of
 * MERCHANTABILITY or FITNESS FOR A PARTICULAR PURPOSE.  See the
 * GNU General Public License for more details.
 *
 * You should have received a copy of the GNU General Public License
 * along with this program. If not, see <https://www.gnu.org/licenses/>.
 */

/**
 *       \file       htdocs/expensereport/class/expensereport.class.php
 *       \ingroup    expensereport
 *       \brief      File to manage Expense Reports
 */
require_once DOL_DOCUMENT_ROOT.'/core/class/commonobject.class.php';
require_once DOL_DOCUMENT_ROOT.'/expensereport/class/expensereport_ik.class.php';
require_once DOL_DOCUMENT_ROOT.'/expensereport/class/expensereport_rule.class.php';

/**
 * Class to manage Trips and Expenses
 */
class ExpenseReport extends CommonObject
{
	/**
	 * @var string ID to identify managed object
	 */
	public $element = 'expensereport';

	/**
	 * @var string Name of table without prefix where object is stored
	 */
	public $table_element = 'expensereport';

	/**
	 * @var string table element line name
	 */
	public $table_element_line = 'expensereport_det';

	/**
	 * @var string Fieldname with ID of parent key if this field has a parent
	 */
	public $fk_element = 'fk_expensereport';

	/**
	 * @var string String with name of icon for myobject. Must be the part after the 'object_' into object_myobject.png
	 */
	public $picto = 'trip';

	public $lines = array();

	public $date_debut;

	public $date_fin;

	/**
	 * 0=draft, 2=validated (attente approb), 4=canceled, 5=approved, 6=paid, 99=denied
	 *
	 * @var int		Status
	 */
	public $status;

	/**
	 * 0=draft, 2=validated (attente approb), 4=canceled, 5=approved, 6=paid, 99=denied
	 *
	 * @var int		Status
	 * @deprecated
	 */
	public $fk_statut;

	public $vat_src_code;

	public $fk_c_paiement;
	public $paid;

	public $user_author_infos;
	public $user_validator_infos;

	public $rule_warning_message;

	// ACTIONS

	// Create
	public $date_create;
	public $fk_user_author; // Note fk_user_author is not the 'author' but the guy the expense report is for.

	// Update
	public $date_modif;
	public $fk_user_modif;

	// Refus
	public $date_refuse;
	public $detail_refuse;
	public $fk_user_refuse;

	// Annulation
	public $date_cancel;
	public $detail_cancel;
	public $fk_user_cancel;

	public $fk_user_validator; // User that is defined to approve

	// Validation
	public $date_valid; // User making validation
	public $fk_user_valid;
	public $user_valid_infos;

	// Approve
	public $date_approve;
	public $fk_user_approve; // User that has approved

	// Paiement
	public $user_paid_infos;


	/**
	 * Draft status
	 */
	const STATUS_DRAFT = 0;

	/**
	 * Validated (need to be paid)
	 */
	const STATUS_VALIDATED = 2;

	/**
	 * Classified canceled
	 */
	const STATUS_CANCELED = 4;

	/**
	 * Classified approved
	 */
	const STATUS_APPROVED = 5;

	/**
	 * Classified refused
	 */
	const STATUS_REFUSED = 99;

	/**
	 * Classified paid.
	 */
	const STATUS_CLOSED = 6;


	public $fields = array(
		'rowid' =>array('type'=>'integer', 'label'=>'ID', 'enabled'=>1, 'visible'=>-1, 'notnull'=>1, 'position'=>10),
		'ref' =>array('type'=>'varchar(50)', 'label'=>'Ref', 'enabled'=>1, 'visible'=>-1, 'notnull'=>1, 'showoncombobox'=>1, 'position'=>15),
		'entity' =>array('type'=>'integer', 'label'=>'Entity', 'default'=>1, 'enabled'=>1, 'visible'=>-2, 'notnull'=>1, 'position'=>20),
		'ref_number_int' =>array('type'=>'integer', 'label'=>'Ref number int', 'enabled'=>1, 'visible'=>-1, 'position'=>25),
		'ref_ext' =>array('type'=>'integer', 'label'=>'Ref ext', 'enabled'=>1, 'visible'=>-1, 'position'=>30),
		'total_ht' =>array('type'=>'double(24,8)', 'label'=>'Total ht', 'enabled'=>1, 'visible'=>-1, 'position'=>35),
		'total_tva' =>array('type'=>'double(24,8)', 'label'=>'Total tva', 'enabled'=>1, 'visible'=>-1, 'position'=>40),
		'localtax1' =>array('type'=>'double(24,8)', 'label'=>'Localtax1', 'enabled'=>1, 'visible'=>-1, 'position'=>45),
		'localtax2' =>array('type'=>'double(24,8)', 'label'=>'Localtax2', 'enabled'=>1, 'visible'=>-1, 'position'=>50),
		'total_ttc' =>array('type'=>'double(24,8)', 'label'=>'Total ttc', 'enabled'=>1, 'visible'=>-1, 'position'=>55),
		'date_debut' =>array('type'=>'date', 'label'=>'Date debut', 'enabled'=>1, 'visible'=>-1, 'notnull'=>1, 'position'=>60),
		'date_fin' =>array('type'=>'date', 'label'=>'Date fin', 'enabled'=>1, 'visible'=>-1, 'notnull'=>1, 'position'=>65),
		'date_valid' =>array('type'=>'datetime', 'label'=>'Date valid', 'enabled'=>1, 'visible'=>-1, 'position'=>75),
		'date_approve' =>array('type'=>'datetime', 'label'=>'Date approve', 'enabled'=>1, 'visible'=>-1, 'position'=>80),
		'date_refuse' =>array('type'=>'datetime', 'label'=>'Date refuse', 'enabled'=>1, 'visible'=>-1, 'position'=>85),
		'date_cancel' =>array('type'=>'datetime', 'label'=>'Date cancel', 'enabled'=>1, 'visible'=>-1, 'position'=>90),
		'fk_user_author' =>array('type'=>'integer', 'label'=>'Fk user author', 'enabled'=>1, 'visible'=>-1, 'notnull'=>1, 'position'=>100),
		'fk_user_modif' =>array('type'=>'integer', 'label'=>'Fk user modif', 'enabled'=>1, 'visible'=>-1, 'position'=>105),
		'fk_user_valid' =>array('type'=>'integer', 'label'=>'Fk user valid', 'enabled'=>1, 'visible'=>-1, 'position'=>110),
		'fk_user_validator' =>array('type'=>'integer', 'label'=>'Fk user validator', 'enabled'=>1, 'visible'=>-1, 'position'=>115),
		'fk_user_approve' =>array('type'=>'integer', 'label'=>'Fk user approve', 'enabled'=>1, 'visible'=>-1, 'position'=>120),
		'fk_user_refuse' =>array('type'=>'integer', 'label'=>'Fk user refuse', 'enabled'=>1, 'visible'=>-1, 'position'=>125),
		'fk_user_cancel' =>array('type'=>'integer', 'label'=>'Fk user cancel', 'enabled'=>1, 'visible'=>-1, 'position'=>130),
		'fk_c_paiement' =>array('type'=>'integer', 'label'=>'Fk c paiement', 'enabled'=>1, 'visible'=>-1, 'position'=>140),
		'paid' =>array('type'=>'integer', 'label'=>'Paid', 'enabled'=>1, 'visible'=>-1, 'notnull'=>1, 'position'=>145),
		'note_public' =>array('type'=>'text', 'label'=>'Note public', 'enabled'=>1, 'visible'=>0, 'position'=>150),
		'note_private' =>array('type'=>'text', 'label'=>'Note private', 'enabled'=>1, 'visible'=>0, 'position'=>155),
		'detail_refuse' =>array('type'=>'varchar(255)', 'label'=>'Detail refuse', 'enabled'=>1, 'visible'=>-1, 'position'=>160),
		'detail_cancel' =>array('type'=>'varchar(255)', 'label'=>'Detail cancel', 'enabled'=>1, 'visible'=>-1, 'position'=>165),
		'integration_compta' =>array('type'=>'integer', 'label'=>'Integration compta', 'enabled'=>1, 'visible'=>-1, 'position'=>170),
		'fk_bank_account' =>array('type'=>'integer', 'label'=>'Fk bank account', 'enabled'=>1, 'visible'=>-1, 'position'=>175),
		'fk_multicurrency' =>array('type'=>'integer', 'label'=>'Fk multicurrency', 'enabled'=>1, 'visible'=>-1, 'position'=>185),
		'multicurrency_code' =>array('type'=>'varchar(255)', 'label'=>'Multicurrency code', 'enabled'=>1, 'visible'=>-1, 'position'=>190),
		'multicurrency_tx' =>array('type'=>'double(24,8)', 'label'=>'Multicurrency tx', 'enabled'=>1, 'visible'=>-1, 'position'=>195),
		'multicurrency_total_ht' =>array('type'=>'double(24,8)', 'label'=>'Multicurrency total ht', 'enabled'=>1, 'visible'=>-1, 'position'=>200),
		'multicurrency_total_tva' =>array('type'=>'double(24,8)', 'label'=>'Multicurrency total tva', 'enabled'=>1, 'visible'=>-1, 'position'=>205),
		'multicurrency_total_ttc' =>array('type'=>'double(24,8)', 'label'=>'Multicurrency total ttc', 'enabled'=>1, 'visible'=>-1, 'position'=>210),
		'extraparams' =>array('type'=>'varchar(255)', 'label'=>'Extraparams', 'enabled'=>1, 'visible'=>-1, 'position'=>220),
		'date_create' =>array('type'=>'datetime', 'label'=>'Date create', 'enabled'=>1, 'visible'=>-1, 'notnull'=>1, 'position'=>300),
		'tms' =>array('type'=>'timestamp', 'label'=>'Tms', 'enabled'=>1, 'visible'=>-1, 'notnull'=>1, 'position'=>305),
		'import_key' =>array('type'=>'varchar(14)', 'label'=>'ImportId', 'enabled'=>1, 'visible'=>-1, 'position'=>1000),
		'model_pdf' =>array('type'=>'varchar(255)', 'label'=>'Model pdf', 'enabled'=>1, 'visible'=>0, 'position'=>1010),
		'fk_statut' =>array('type'=>'integer', 'label'=>'Fk statut', 'enabled'=>1, 'visible'=>-1, 'notnull'=>1, 'position'=>500),
	);

	/**
<<<<<<< HEAD
	 *  Constructor
	 *
	 *  @param  DoliDB  $db     Handler acces base de donnees
	 */
	public function __construct($db)
	{
		$this->db = $db;
		$this->total_ht = 0;
		$this->total_ttc = 0;
		$this->total_tva = 0;
		$this->modepaymentid = 0;

		// List of language codes for status
		$this->statuts_short = array(0 => 'Draft', 2 => 'Validated', 4 => 'Canceled', 5 => 'Approved', 6 => 'Paid', 99 => 'Refused');
		$this->statuts = array(0 => 'Draft', 2 => 'ValidatedWaitingApproval', 4 => 'Canceled', 5 => 'Approved', 6 => 'Paid', 99 => 'Refused');
		$this->statuts_logo = array(0 => 'status0', 2 => 'status1', 4 => 'status6', 5 => 'status4', 6 => 'status6', 99 => 'status5');
	}

	/**
	 * Create object in database
	 *
	 * @param   User    $user   User that create
	 * @param   int     $notrigger   Disable triggers
	 * @return  int             <0 if KO, >0 if OK
	 */
	public function create($user, $notrigger = 0)
	{
		global $conf, $langs;

		$now = dol_now();

		$error = 0;

		// Check parameters
		if (empty($this->date_debut) || empty($this->date_fin))
		{
			$this->error = $langs->trans('ErrorFieldRequired', $langs->transnoentitiesnoconv('Date'));
			return -1;
		}

		$fuserid = $this->fk_user_author; // Note fk_user_author is not the 'author' but the guy the expense report is for.
		if (empty($fuserid)) $fuserid = $user->id;

		$this->db->begin();

		$sql = "INSERT INTO ".MAIN_DB_PREFIX.$this->table_element." (";
		$sql .= "ref";
		$sql .= ",total_ht";
		$sql .= ",total_ttc";
		$sql .= ",total_tva";
		$sql .= ",date_debut";
		$sql .= ",date_fin";
		$sql .= ",date_create";
		$sql .= ",fk_user_creat";
		$sql .= ",fk_user_author";
		$sql .= ",fk_user_validator";
		$sql .= ",fk_user_approve";
		$sql .= ",fk_user_modif";
		$sql .= ",fk_statut";
		$sql .= ",fk_c_paiement";
		$sql .= ",paid";
		$sql .= ",note_public";
		$sql .= ",note_private";
		$sql .= ",entity";
		$sql .= ") VALUES(";
		$sql .= "'(PROV)'";
		$sql .= ", ".$this->total_ht;
		$sql .= ", ".$this->total_ttc;
		$sql .= ", ".$this->total_tva;
		$sql .= ", '".$this->db->idate($this->date_debut)."'";
		$sql .= ", '".$this->db->idate($this->date_fin)."'";
		$sql .= ", '".$this->db->idate($now)."'";
		$sql .= ", ".$user->id;
		$sql .= ", ".$fuserid;
		$sql .= ", ".($this->fk_user_validator > 0 ? $this->fk_user_validator : "null");
		$sql .= ", ".($this->fk_user_approve > 0 ? $this->fk_user_approve : "null");
		$sql .= ", ".($this->fk_user_modif > 0 ? $this->fk_user_modif : "null");
		$sql .= ", ".($this->fk_statut > 1 ? $this->fk_statut : 0);
		$sql .= ", ".($this->modepaymentid ? $this->modepaymentid : "null");
		$sql .= ", 0";
		$sql .= ", ".($this->note_public ? "'".$this->db->escape($this->note_public)."'" : "null");
		$sql .= ", ".($this->note_private ? "'".$this->db->escape($this->note_private)."'" : "null");
		$sql .= ", ".$conf->entity;
		$sql .= ")";

		$result = $this->db->query($sql);
		if ($result)
		{
			$this->id = $this->db->last_insert_id(MAIN_DB_PREFIX.$this->table_element);
			$this->ref = '(PROV'.$this->id.')';

			$sql = 'UPDATE '.MAIN_DB_PREFIX.$this->table_element." SET ref='".$this->db->escape($this->ref)."' WHERE rowid=".$this->id;
			$resql = $this->db->query($sql);
			if (!$resql)
			{
				$this->error = $this->db->lasterror();
				$error++;
			}

			if (!$error)
			{
				if (is_array($this->lines) && count($this->lines) > 0)
				{
					foreach ($this->lines as $line)
					{
						// Test and convert into object this->lines[$i]. When coming from REST API, we may still have an array
						//if (! is_object($line)) $line=json_decode(json_encode($line), false);  // convert recursively array into object.
						if (!is_object($line)) {
							$line = (object) $line;
							$newndfline = new ExpenseReportLine($this->db);
							$newndfline->fk_expensereport = $line->fk_expensereport;
							$newndfline->fk_c_type_fees = $line->fk_c_type_fees;
							$newndfline->fk_project = $line->fk_project;
							$newndfline->vatrate = $line->vatrate;
							$newndfline->vat_src_code = $line->vat_src_code;
							$newndfline->comments = $line->comments;
							$newndfline->qty = $line->qty;
							$newndfline->value_unit = $line->value_unit;
							$newndfline->total_ht = $line->total_ht;
							$newndfline->total_ttc = $line->total_ttc;
							$newndfline->total_tva = $line->total_tva;
							$newndfline->date = $line->date;
							$newndfline->rule_warning_message = $line->rule_warning_message;
							$newndfline->fk_c_exp_tax_cat = $line->fk_c_exp_tax_cat;
							$newndfline->fk_ecm_files = $line->fk_ecm_files;
						} else {
							$newndfline = $line;
						}
						//$newndfline=new ExpenseReportLine($this->db);
						$newndfline->fk_expensereport = $this->id;
						$result = $newndfline->insert();
						if ($result < 0)
						{
							$this->error = $newndfline->error;
							$error++;
							break;
						}
					}
				}
			}

			if (!$error)
			{
				$result = $this->insertExtraFields();
		   		if ($result < 0) $error++;
			}

			if (!$error)
			{
				$result = $this->update_price();
				if ($result > 0)
				{
=======
     *  Constructor
     *
     *  @param  DoliDB  $db     Handler acces base de donnees
     */
    public function __construct($db)
    {
        $this->db = $db;
        $this->total_ht = 0;
        $this->total_ttc = 0;
        $this->total_tva = 0;
        $this->modepaymentid = 0;

        // List of language codes for status
        $this->statuts_short = array(0 => 'Draft', 2 => 'Validated', 4 => 'Canceled', 5 => 'Approved', 6 => 'Paid', 99 => 'Refused');
        $this->statuts = array(0 => 'Draft', 2 => 'ValidatedWaitingApproval', 4 => 'Canceled', 5 => 'Approved', 6 => 'Paid', 99 => 'Refused');
        $this->statuts_logo = array(0 => 'status0', 2 => 'status1', 4 => 'status6', 5 => 'status4', 6 => 'status6', 99 => 'status5');
    }

    /**
     * Create object in database
     *
     * @param   User    $user   User that create
     * @param   int     $notrigger   Disable triggers
     * @return  int             <0 if KO, >0 if OK
     */
    public function create($user, $notrigger = 0)
    {
        global $conf, $langs;

        $now = dol_now();

        $error = 0;

        // Check parameters
        if (empty($this->date_debut) || empty($this->date_fin))
        {
            $this->error = $langs->trans('ErrorFieldRequired', $langs->transnoentitiesnoconv('Date'));
            return -1;
        }

        $fuserid = $this->fk_user_author; // Note fk_user_author is not the 'author' but the guy the expense report is for.
        if (empty($fuserid)) $fuserid = $user->id;

        $this->db->begin();

        $sql = "INSERT INTO ".MAIN_DB_PREFIX.$this->table_element." (";
        $sql .= "ref";
        $sql .= ",total_ht";
        $sql .= ",total_ttc";
        $sql .= ",total_tva";
        $sql .= ",date_debut";
        $sql .= ",date_fin";
        $sql .= ",date_create";
        $sql .= ",fk_user_author";
        $sql .= ",fk_user_validator";
        $sql .= ",fk_user_approve";
        $sql .= ",fk_user_modif";
        $sql .= ",fk_statut";
        $sql .= ",fk_c_paiement";
        $sql .= ",paid";
        $sql .= ",note_public";
        $sql .= ",note_private";
        $sql .= ",entity";
        $sql .= ") VALUES(";
        $sql .= "'(PROV)'";
        $sql .= ", ".$this->total_ht;
        $sql .= ", ".$this->total_ttc;
        $sql .= ", ".$this->total_tva;
        $sql .= ", '".$this->db->idate($this->date_debut)."'";
        $sql .= ", '".$this->db->idate($this->date_fin)."'";
        $sql .= ", '".$this->db->idate($now)."'";
        $sql .= ", ".$fuserid;
        $sql .= ", ".($this->fk_user_validator > 0 ? $this->fk_user_validator : "null");
        $sql .= ", ".($this->fk_user_approve > 0 ? $this->fk_user_approve : "null");
        $sql .= ", ".($this->fk_user_modif > 0 ? $this->fk_user_modif : "null");
        $sql .= ", ".($this->fk_statut > 1 ? $this->fk_statut : 0);
        $sql .= ", ".($this->modepaymentid ? $this->modepaymentid : "null");
        $sql .= ", 0";
        $sql .= ", ".($this->note_public ? "'".$this->db->escape($this->note_public)."'" : "null");
        $sql .= ", ".($this->note_private ? "'".$this->db->escape($this->note_private)."'" : "null");
        $sql .= ", ".$conf->entity;
        $sql .= ")";

        $result = $this->db->query($sql);
        if ($result)
        {
            $this->id = $this->db->last_insert_id(MAIN_DB_PREFIX.$this->table_element);
            $this->ref = '(PROV'.$this->id.')';

            $sql = 'UPDATE '.MAIN_DB_PREFIX.$this->table_element." SET ref='".$this->db->escape($this->ref)."' WHERE rowid=".$this->id;
            $resql = $this->db->query($sql);
            if (!$resql)
            {
                $this->error = $this->db->lasterror();
                $error++;
            }

            if (!$error)
            {
                if (is_array($this->lines) && count($this->lines) > 0)
                {
    	            foreach ($this->lines as $line)
    	            {
    	            	// Test and convert into object this->lines[$i]. When coming from REST API, we may still have an array
    	            	//if (! is_object($line)) $line=json_decode(json_encode($line), false);  // convert recursively array into object.
    	            	if (!is_object($line)) {
    	            		$line = (object) $line;
    	            		$newndfline = new ExpenseReportLine($this->db);
    	            		$newndfline->fk_expensereport = $line->fk_expensereport;
    	            		$newndfline->fk_c_type_fees = $line->fk_c_type_fees;
    	            		$newndfline->fk_project = $line->fk_project;
    	            		$newndfline->vatrate = $line->vatrate;
    	            		$newndfline->vat_src_code = $line->vat_src_code;
    	            		$newndfline->comments = $line->comments;
    	            		$newndfline->qty = $line->qty;
    	            		$newndfline->value_unit = $line->value_unit;
    	            		$newndfline->total_ht = $line->total_ht;
    	            		$newndfline->total_ttc = $line->total_ttc;
    	            		$newndfline->total_tva = $line->total_tva;
    	            		$newndfline->date = $line->date;
    	            		$newndfline->rule_warning_message = $line->rule_warning_message;
    	            		$newndfline->fk_c_exp_tax_cat = $line->fk_c_exp_tax_cat;
    	            		$newndfline->fk_ecm_files = $line->fk_ecm_files;
    	            	}
    	            	else {
    	            		$newndfline = $line;
    	            	}
    	                //$newndfline=new ExpenseReportLine($this->db);
    	                $newndfline->fk_expensereport = $this->id;
    	                $result = $newndfline->insert();
        	            if ($result < 0)
        	            {
        	                $this->error = $newndfline->error;
							$this->errors = $newndfline->errors;
        	                $error++;
        	                break;
        	            }
    	            }
                }
            }

            if (!$error)
            {
            	$result = $this->insertExtraFields();
           		if ($result < 0) $error++;
            }

            if (!$error)
            {
                $result = $this->update_price();
                if ($result > 0)
                {
>>>>>>> a84bc05f
					if (!$notrigger)
					{
						// Call trigger
						$result = $this->call_trigger('EXPENSE_REPORT_CREATE', $user);

						if ($result < 0) {
							$error++;
						}
						// End call triggers
					}

					if (empty($error))
					{
						$this->db->commit();
						return $this->id;
					} else {
						$this->db->rollback();
						return -4;
					}
				} else {
					$this->db->rollback();
					return -3;
				}
			} else {
				dol_syslog(get_class($this)."::create error ".$this->error, LOG_ERR);
				$this->db->rollback();
				return -2;
			}
		} else {
			$this->error = $this->db->lasterror()." sql=".$sql;
			$this->db->rollback();
			return -1;
		}
	}


	/**
	 *	Load an object from its id and create a new one in database
	 *
	 *  @param	    User	$user		        User making the clone
	 *	@param		int     $fk_user_author		Id of new user
	 *	@return		int							New id of clone
	 */
	public function createFromClone(User $user, $fk_user_author)
	{
		global $hookmanager;

		$error = 0;

		if (empty($fk_user_author)) $fk_user_author = $user->id;

		$this->db->begin();

		// get extrafields so they will be clone
		//foreach($this->lines as $line)
			//$line->fetch_optionals();

		// Load source object
		$objFrom = clone $this;

		$this->id = 0;
		$this->ref = '';
		$this->status = 0;
		$this->fk_statut = 0; // deprecated

		// Clear fields
		$this->fk_user_creat      = $user->id;
		$this->fk_user_author     = $fk_user_author; // Note fk_user_author is not the 'author' but the guy the expense report is for.
		$this->fk_user_valid      = '';
		$this->date_create = '';
		$this->date_creation      = '';
		$this->date_validation    = '';

		// Remove link on lines to a joined file
		if (is_array($this->lines) && count($this->lines) > 0)
		{
			foreach ($this->lines as $key => $line)
			{
				$this->lines[$key]->fk_ecm_files = 0;
			}
		}

		// Create clone
		$this->context['createfromclone'] = 'createfromclone';
		$result = $this->create($user);
		if ($result < 0) $error++;

		if (!$error)
		{
			// Hook of thirdparty module
			if (is_object($hookmanager))
			{
				$parameters = array('objFrom'=>$objFrom);
				$action = '';
				$reshook = $hookmanager->executeHooks('createFrom', $parameters, $this, $action); // Note that $action and $object may have been modified by some hooks
				if ($reshook < 0) $error++;
			}
		}

		unset($this->context['createfromclone']);

		// End
		if (!$error)
		{
			$this->db->commit();
			return $this->id;
		} else {
			$this->db->rollback();
			return -1;
		}
	}


	/**
	 * update
	 *
	 * @param   User    $user                   User making change
	 * @param   int     $notrigger              Disable triggers
	 * @param   User    $userofexpensereport    New user we want to have the expense report on.
	 * @return  int                             <0 if KO, >0 if OK
	 */
	public function update($user, $notrigger = 0, $userofexpensereport = null)
	{
		global $langs;

		$error = 0;
		$this->db->begin();

		$sql = "UPDATE ".MAIN_DB_PREFIX.$this->table_element." SET";
		$sql .= " total_ht = ".$this->total_ht;
		$sql .= " , total_ttc = ".$this->total_ttc;
		$sql .= " , total_tva = ".$this->total_tva;
		$sql .= " , date_debut = '".$this->db->idate($this->date_debut)."'";
		$sql .= " , date_fin = '".$this->db->idate($this->date_fin)."'";
		if ($userofexpensereport && is_object($userofexpensereport))
		{
			$sql .= " , fk_user_author = ".($userofexpensereport->id > 0 ? $userofexpensereport->id : "null"); // Note fk_user_author is not the 'author' but the guy the expense report is for.
		}
		$sql .= " , fk_user_validator = ".($this->fk_user_validator > 0 ? $this->fk_user_validator : "null");
		$sql .= " , fk_user_valid = ".($this->fk_user_valid > 0 ? $this->fk_user_valid : "null");
		$sql .= " , fk_user_approve = ".($this->fk_user_approve > 0 ? $this->fk_user_approve : "null");
		$sql .= " , fk_user_modif = ".$user->id;
		$sql .= " , fk_statut = ".($this->fk_statut >= 0 ? $this->fk_statut : '0');
		$sql .= " , fk_c_paiement = ".($this->fk_c_paiement > 0 ? $this->fk_c_paiement : "null");
		$sql .= " , note_public = ".(!empty($this->note_public) ? "'".$this->db->escape($this->note_public)."'" : "''");
		$sql .= " , note_private = ".(!empty($this->note_private) ? "'".$this->db->escape($this->note_private)."'" : "''");
		$sql .= " , detail_refuse = ".(!empty($this->detail_refuse) ? "'".$this->db->escape($this->detail_refuse)."'" : "''");
		$sql .= " WHERE rowid = ".$this->id;

		dol_syslog(get_class($this)."::update sql=".$sql, LOG_DEBUG);
		$result = $this->db->query($sql);
		if ($result)
		{
			if (!$notrigger)
			{
				// Call trigger
				$result = $this->call_trigger('EXPENSE_REPORT_UPDATE', $user);

				if ($result < 0) {
					$error++;
				}
				// End call triggers
			}

			if (empty($error))
			{
				$this->db->commit();
				return 1;
			} else {
				$this->db->rollback();
				$this->error = $this->db->error();
				return -2;
			}
		} else {
			$this->db->rollback();
			$this->error = $this->db->error();
			return -1;
		}
	}

	/**
	 *  Load an object from database
	 *
	 *  @param  int     $id     Id                      {@min 1}
	 *  @param  string  $ref    Ref                     {@name ref}
	 *  @return int             <0 if KO, >0 if OK
	 */
	public function fetch($id, $ref = '')
	{
		global $conf;

		$sql = "SELECT d.rowid, d.entity, d.ref, d.note_public, d.note_private,"; // DEFAULT
		$sql .= " d.detail_refuse, d.detail_cancel, d.fk_user_refuse, d.fk_user_cancel,"; // ACTIONS
		$sql .= " d.date_refuse, d.date_cancel,"; // ACTIONS
		$sql .= " d.total_ht, d.total_ttc, d.total_tva,"; // TOTAUX (int)
		$sql .= " d.date_debut, d.date_fin, d.date_create, d.tms as date_modif, d.date_valid, d.date_approve,"; // DATES (datetime)
		$sql .= " d.fk_user_creat, d.fk_user_author, d.fk_user_modif, d.fk_user_validator,";
		$sql .= " d.fk_user_valid, d.fk_user_approve,";
		$sql .= " d.fk_statut as status, d.fk_c_paiement, d.paid";
		$sql .= " FROM ".MAIN_DB_PREFIX.$this->table_element." as d";
		if ($ref) $sql .= " WHERE d.ref = '".$this->db->escape($ref)."'";
		else $sql .= " WHERE d.rowid = ".$id;
		//$sql.= $restrict;

		dol_syslog(get_class($this)."::fetch sql=".$sql, LOG_DEBUG);
		$resql = $this->db->query($sql);
		if ($resql)
		{
			$obj = $this->db->fetch_object($resql);
			if ($obj)
			{
				$this->id           = $obj->rowid;
				$this->ref          = $obj->ref;

				$this->entity       = $obj->entity;

				$this->total_ht     = $obj->total_ht;
				$this->total_tva    = $obj->total_tva;
				$this->total_ttc    = $obj->total_ttc;
				$this->note_public  = $obj->note_public;
				$this->note_private = $obj->note_private;
				$this->detail_refuse = $obj->detail_refuse;
				$this->detail_cancel = $obj->detail_cancel;

				$this->date_debut       = $this->db->jdate($obj->date_debut);
				$this->date_fin         = $this->db->jdate($obj->date_fin);
				$this->date_valid       = $this->db->jdate($obj->date_valid);
				$this->date_approve     = $this->db->jdate($obj->date_approve);
				$this->date_create      = $this->db->jdate($obj->date_create);
				$this->date_modif       = $this->db->jdate($obj->date_modif);
				$this->date_refuse      = $this->db->jdate($obj->date_refuse);
				$this->date_cancel      = $this->db->jdate($obj->date_cancel);

				$this->fk_user_creat            = $obj->fk_user_creat;
				$this->fk_user_author           = $obj->fk_user_author; // Note fk_user_author is not the 'author' but the guy the expense report is for.
				$this->fk_user_modif            = $obj->fk_user_modif;
				$this->fk_user_validator        = $obj->fk_user_validator;
				$this->fk_user_valid            = $obj->fk_user_valid;
				$this->fk_user_refuse           = $obj->fk_user_refuse;
				$this->fk_user_cancel           = $obj->fk_user_cancel;
				$this->fk_user_approve          = $obj->fk_user_approve;

				$user_author = new User($this->db);
				if ($this->fk_user_author > 0) $user_author->fetch($this->fk_user_author);

				$this->user_author_infos = dolGetFirstLastname($user_author->firstname, $user_author->lastname);

				$user_approver = new User($this->db);
				if ($this->fk_user_approve > 0) $user_approver->fetch($this->fk_user_approve);
				elseif ($this->fk_user_validator > 0) $user_approver->fetch($this->fk_user_validator); // For backward compatibility
				$this->user_validator_infos = dolGetFirstLastname($user_approver->firstname, $user_approver->lastname);

				$this->fk_statut                = $obj->status; // deprecated
				$this->status                   = $obj->status;
				$this->fk_c_paiement            = $obj->fk_c_paiement;
				$this->paid                     = $obj->paid;

				if ($this->status == self::STATUS_APPROVED || $this->status == self::STATUS_CLOSED)
				{
					$user_valid = new User($this->db);
					if ($this->fk_user_valid > 0) $user_valid->fetch($this->fk_user_valid);
					$this->user_valid_infos = dolGetFirstLastname($user_valid->firstname, $user_valid->lastname);
				}

				$this->fetch_optionals();

				$result = $this->fetch_lines();

				return $result;
			} else {
				return 0;
			}
		} else {
			$this->error = $this->db->lasterror();
			return -1;
		}
	}

	// phpcs:disable PEAR.NamingConventions.ValidFunctionName.ScopeNotCamelCaps
	/**
	 *    Classify the expense report as paid
	 *
	 *    @param    int     $id                 Id of expense report
	 *    @param    user    $fuser              User making change
	 *    @param    int     $notrigger          Disable triggers
	 *    @return   int                         <0 if KO, >0 if OK
	 */
	public function set_paid($id, $fuser, $notrigger = 0)
	{
		// phpcs:enable
		$error = 0;
		$this->db->begin();

		$sql = "UPDATE ".MAIN_DB_PREFIX."expensereport";
		$sql .= " SET fk_statut = ".self::STATUS_CLOSED.", paid=1";
		$sql .= " WHERE rowid = ".$id." AND fk_statut = ".self::STATUS_APPROVED;

		dol_syslog(get_class($this)."::set_paid sql=".$sql, LOG_DEBUG);
		$resql = $this->db->query($sql);
		if ($resql)
		{
			if ($this->db->affected_rows($resql))
			{
				if (!$notrigger)
				{
					// Call trigger
					$result = $this->call_trigger('EXPENSE_REPORT_PAID', $fuser);

					if ($result < 0) {
						$error++;
					}
					// End call triggers
				}

				if (empty($error))
				{
					$this->db->commit();
					return 1;
				} else {
					$this->db->rollback();
					$this->error = $this->db->error();
					return -2;
				}
			} else {
				$this->db->commit();
				return 0;
			}
		} else {
			$this->db->rollback();
			dol_print_error($this->db);
			return -1;
		}
	}

	/**
	 *  Returns the label status
	 *
	 *  @param      int     $mode       0=long label, 1=short label, 2=Picto + short label, 3=Picto, 4=Picto + long label, 5=Short label + Picto
	 *  @return     string              Label
	 */
	public function getLibStatut($mode = 0)
	{
		return $this->LibStatut($this->status, $mode);
	}

	// phpcs:disable PEAR.NamingConventions.ValidFunctionName.ScopeNotCamelCaps
	/**
	 *  Returns the label of a status
	 *
	 *  @param      int     $status     ID status
	 *  @param      int     $mode       0=long label, 1=short label, 2=Picto + short label, 3=Picto, 4=Picto + long label, 5=Short label + Picto, 6=Long label + Picto
	 *  @return     string              Label
	 */
	public function LibStatut($status, $mode = 0)
	{
		// phpcs:enable
		global $langs;

		$labelStatus = $langs->transnoentitiesnoconv($this->statuts[$status]);
		$labelStatusShort = $langs->transnoentitiesnoconv($this->statuts_short[$status]);

		$statusType = $this->statuts_logo[$status];

		return dolGetStatus($labelStatus, $labelStatusShort, '', $statusType, $mode);
	}


	/**
	 *  Load information on object
	 *
	 *  @param  int     $id      Id of object
	 *  @return void
	 */
	public function info($id)
	{
		global $conf;

		$sql = "SELECT f.rowid,";
		$sql .= " f.date_create as datec,";
		$sql .= " f.tms as date_modification,";
		$sql .= " f.date_valid as datev,";
		$sql .= " f.date_approve as datea,";
		$sql .= " f.fk_user_creat as fk_user_creation,";
		$sql .= " f.fk_user_modif as fk_user_modification,";
		$sql .= " f.fk_user_valid,";
		$sql .= " f.fk_user_approve";
		$sql .= " FROM ".MAIN_DB_PREFIX."expensereport as f";
		$sql .= " WHERE f.rowid = ".$id;
		$sql .= " AND f.entity = ".$conf->entity;

		$resql = $this->db->query($sql);
		if ($resql)
		{
			if ($this->db->num_rows($resql))
			{
				$obj = $this->db->fetch_object($resql);

				$this->id = $obj->rowid;

				$this->date_creation = $this->db->jdate($obj->datec);
				$this->date_modification = $this->db->jdate($obj->date_modification);
				$this->date_validation = $this->db->jdate($obj->datev);
				$this->date_approbation = $this->db->jdate($obj->datea);

				$cuser = new User($this->db);
				$cuser->fetch($obj->fk_user_author);
				$this->user_creation = $cuser;

				if ($obj->fk_user_creation)
				{
					$cuser = new User($this->db);
					$cuser->fetch($obj->fk_user_creation);
					$this->user_creation = $cuser;
				}
				if ($obj->fk_user_valid)
				{
					$vuser = new User($this->db);
					$vuser->fetch($obj->fk_user_valid);
					$this->user_validation = $vuser;
				}
				if ($obj->fk_user_modification)
				{
					$muser = new User($this->db);
					$muser->fetch($obj->fk_user_modification);
					$this->user_modification = $muser;
				}
				if ($obj->fk_user_approve)
				{
					$auser = new User($this->db);
					$auser->fetch($obj->fk_user_approve);
					$this->user_approve = $auser;
				}
			}
			$this->db->free($resql);
		} else {
			dol_print_error($this->db);
		}
	}



	/**
	 *  Initialise an instance with random values.
	 *  Used to build previews or test instances.
	 *  id must be 0 if object instance is a specimen.
	 *
	 *  @return void
	 */
	public function initAsSpecimen()
	{
		global $user, $langs, $conf;

		$now = dol_now();

		// Initialise parametres
		$this->id = 0;
		$this->ref = 'SPECIMEN';
		$this->specimen = 1;
		$this->entity = 1;
		$this->date_create = $now;
		$this->date_debut = $now;
		$this->date_fin = $now;
		$this->date_valid = $now;
		$this->date_approve = $now;

		$type_fees_id = 2; // TF_TRIP

		$this->status = 5;
		$this->fk_statut = 5;

		$this->fk_user_author = $user->id;
		$this->fk_user_validator = $user->id;
		$this->fk_user_valid = $user->id;
		$this->fk_user_approve = $user->id;

		$this->note_private = 'Private note';
		$this->note_public = 'SPECIMEN';
		$nbp = 5;
		$xnbp = 0;
		while ($xnbp < $nbp) {
			$line = new ExpenseReportLine($this->db);
			$line->comments = $langs->trans("Comment")." ".$xnbp;
			$line->date = ($now - 3600 * (1 + $xnbp));
			$line->total_ht = 100;
			$line->total_tva = 20;
			$line->total_ttc = 120;
			$line->qty = 1;
			$line->vatrate = 20;
			$line->value_unit = 120;
			$line->fk_expensereport = 0;
			$line->type_fees_code = 'TRA';
			$line->fk_c_type_fees = $type_fees_id;

			$line->projet_ref = 'ABC';

			$this->lines[$xnbp] = $line;
			$xnbp++;

			$this->total_ht += $line->total_ht;
			$this->total_tva += $line->total_tva;
			$this->total_ttc += $line->total_ttc;
		}
	}

	// phpcs:disable PEAR.NamingConventions.ValidFunctionName.ScopeNotCamelCaps
	/**
	 * fetch_line_by_project
	 *
	 * @param   int     $projectid      Project id
	 * @param   User    $user           User
	 * @return  int                     <0 if KO, >0 if OK
	 */
	public function fetch_line_by_project($projectid, $user = '')
	{
		// phpcs:enable
		global $conf, $db, $langs;

		$langs->load('trips');

		if ($user->rights->expensereport->lire) {
			$sql = "SELECT de.fk_expensereport, de.date, de.comments, de.total_ht, de.total_ttc";
			$sql .= " FROM ".MAIN_DB_PREFIX."expensereport_det as de";
			$sql .= " WHERE de.fk_projet = ".$projectid;

			dol_syslog(get_class($this)."::fetch sql=".$sql, LOG_DEBUG);
			$result = $this->db->query($sql);
			if ($result)
			{
				$num = $this->db->num_rows($result);
				$i = 0;
				$total_HT = 0;
				$total_TTC = 0;

				while ($i < $num)
				{
					$objp = $this->db->fetch_object($result);

					$sql2 = "SELECT d.rowid, d.fk_user_author, d.ref, d.fk_statut as status";
					$sql2 .= " FROM ".MAIN_DB_PREFIX."expensereport as d";
					$sql2 .= " WHERE d.rowid = ".((int) $objp->fk_expensereport);

					$result2 = $this->db->query($sql2);
					$obj = $this->db->fetch_object($result2);

					$objp->fk_user_author = $obj->fk_user_author;
					$objp->ref = $obj->ref;
					$objp->fk_c_expensereport_status = $obj->status;
					$objp->rowid = $obj->rowid;

					$total_HT = $total_HT + $objp->total_ht;
					$total_TTC = $total_TTC + $objp->total_ttc;
					$author = new User($this->db);
					$author->fetch($objp->fk_user_author);

					print '<tr>';
					print '<td><a href="'.DOL_URL_ROOT.'/expensereport/card.php?id='.$objp->rowid.'">'.$objp->ref_num.'</a></td>';
					print '<td class="center">'.dol_print_date($objp->date, 'day').'</td>';
					print '<td>'.$author->getNomUrl(1).'</td>';
					print '<td>'.$objp->comments.'</td>';
					print '<td class="right">'.price($objp->total_ht).'</td>';
					print '<td class="right">'.price($objp->total_ttc).'</td>';
					print '<td class="right">';

					switch ($objp->fk_c_expensereport_status) {
						case 4:
							print img_picto($langs->trans('StatusOrderCanceled'), 'statut5');
							break;
						case 1:
							print $langs->trans('Draft').' '.img_picto($langs->trans('Draft'), 'statut0');
							break;
						case 2:
							print $langs->trans('TripForValid').' '.img_picto($langs->trans('TripForValid'), 'statut3');
							break;
						case 5:
							print $langs->trans('TripForPaid').' '.img_picto($langs->trans('TripForPaid'), 'statut3');
							break;
						case 6:
							print $langs->trans('TripPaid').' '.img_picto($langs->trans('TripPaid'), 'statut4');
							break;
					}
					/*
                     if ($status==4) return img_picto($langs->trans('StatusOrderCanceled'),'statut5');
                    if ($status==1) return img_picto($langs->trans('StatusOrderDraft'),'statut0');
                    if ($status==2) return img_picto($langs->trans('StatusOrderValidated'),'statut1');
                    if ($status==2) return img_picto($langs->trans('StatusOrderOnProcess'),'statut3');
                    if ($status==5) return img_picto($langs->trans('StatusOrderToBill'),'statut4');
                    if ($status==6) return img_picto($langs->trans('StatusOrderOnProcess'),'statut6');
                    */
					print '</td>';
					print '</tr>';

					$i++;
				}

				print '<tr class="liste_total"><td colspan="4">'.$langs->trans("Number").': '.$i.'</td>';
				print '<td class="right" width="100">'.$langs->trans("TotalHT").' : '.price($total_HT).'</td>';
				print '<td class="right" width="100">'.$langs->trans("TotalTTC").' : '.price($total_TTC).'</td>';
				print '<td>&nbsp;</td>';
				print '</tr>';
			} else {
				$this->error = $this->db->lasterror();
				return -1;
			}
		}
	}

	/**
	 * recalculer
	 * TODO Replace this with call to update_price if not already done
	 *
	 * @param   int         $id     Id of expense report
	 * @return  int                 <0 if KO, >0 if OK
	 */
	public function recalculer($id)
	{
		$sql = 'SELECT tt.total_ht, tt.total_ttc, tt.total_tva';
		$sql .= ' FROM '.MAIN_DB_PREFIX.$this->table_element_line.' as tt';
		$sql .= ' WHERE tt.'.$this->fk_element.' = '.$id;

		$total_ht = 0; $total_tva = 0; $total_ttc = 0;

		$result = $this->db->query($sql);
		if ($result)
		{
			$num = $this->db->num_rows($result);
			$i = 0;
			while ($i < $num):
				$objp = $this->db->fetch_object($result);
				$total_ht += $objp->total_ht;
				$total_tva += $objp->total_tva;
				$i++;
			endwhile;

			$total_ttc = $total_ht + $total_tva;
			$sql = "UPDATE ".MAIN_DB_PREFIX.$this->table_element." SET";
			$sql .= " total_ht = ".$total_ht;
			$sql .= " , total_ttc = ".$total_ttc;
			$sql .= " , total_tva = ".$total_tva;
			$sql .= " WHERE rowid = ".$id;
			$result = $this->db->query($sql);
			if ($result):
				$this->db->free($result);
				return 1;
			else :
				$this->error = $this->db->lasterror();
				dol_syslog(get_class($this)."::recalculer: Error ".$this->error, LOG_ERR);
				return -3;
			endif;
		} else {
			$this->error = $this->db->lasterror();
			dol_syslog(get_class($this)."::recalculer: Error ".$this->error, LOG_ERR);
			return -3;
		}
	}

	// phpcs:disable PEAR.NamingConventions.ValidFunctionName.ScopeNotCamelCaps
	/**
	 * fetch_lines
	 *
	 * @return  int     <0 if OK, >0 if KO
	 */
	public function fetch_lines()
	{
		// phpcs:enable
		global $conf;

		$this->lines = array();

		$sql = ' SELECT de.rowid, de.comments, de.qty, de.value_unit, de.date, de.rang,';
		$sql .= ' de.'.$this->fk_element.', de.fk_c_type_fees, de.fk_c_exp_tax_cat, de.fk_projet as fk_project, de.tva_tx, de.fk_ecm_files,';
		$sql .= ' de.total_ht, de.total_tva, de.total_ttc,';
		$sql .= ' ctf.code as code_type_fees, ctf.label as libelle_type_fees,';
		$sql .= ' p.ref as ref_projet, p.title as title_projet';
		$sql .= ' FROM '.MAIN_DB_PREFIX.$this->table_element_line.' as de';
		$sql .= ' LEFT JOIN '.MAIN_DB_PREFIX.'c_type_fees as ctf ON de.fk_c_type_fees = ctf.id';
		$sql .= ' LEFT JOIN '.MAIN_DB_PREFIX.'projet as p ON de.fk_projet = p.rowid';
		$sql .= ' WHERE de.'.$this->fk_element.' = '.$this->id;
		if (!empty($conf->global->EXPENSEREPORT_LINES_SORTED_BY_ROWID))
		{
			$sql .= ' ORDER BY de.rang ASC, de.rowid ASC';
		} else {
			$sql .= ' ORDER BY de.rang ASC, de.date ASC';
		}

		$resql = $this->db->query($sql);
		if ($resql)
		{
			$num = $this->db->num_rows($resql);
			$i = 0;
			while ($i < $num)
			{
				$objp = $this->db->fetch_object($resql);

				$deplig = new ExpenseReportLine($this->db);

				$deplig->rowid          = $objp->rowid;
				$deplig->id             = $objp->rowid;
				$deplig->comments       = $objp->comments;
				$deplig->qty            = $objp->qty;
				$deplig->value_unit     = $objp->value_unit;
				$deplig->date           = $objp->date;
				$deplig->dates          = $this->db->jdate($objp->date);

				$deplig->fk_expensereport = $objp->fk_expensereport;
				$deplig->fk_c_type_fees   = $objp->fk_c_type_fees;
				$deplig->fk_c_exp_tax_cat = $objp->fk_c_exp_tax_cat;
				$deplig->fk_projet        = $objp->fk_project; // deprecated
				$deplig->fk_project       = $objp->fk_project;
				$deplig->fk_ecm_files     = $objp->fk_ecm_files;

				$deplig->total_ht         = $objp->total_ht;
				$deplig->total_tva        = $objp->total_tva;
				$deplig->total_ttc        = $objp->total_ttc;

				$deplig->type_fees_code     = empty($objp->code_type_fees) ? 'TF_OTHER' : $objp->code_type_fees;
				$deplig->type_fees_libelle  = $objp->libelle_type_fees;
				$deplig->tva_tx = $objp->tva_tx;
				$deplig->vatrate            = $objp->tva_tx;
				$deplig->projet_ref         = $objp->ref_projet;
				$deplig->projet_title       = $objp->title_projet;

				$deplig->rang               = $objp->rang;

				$this->lines[$i] = $deplig;

				$i++;
			}
			$this->db->free($resql);
			return 1;
		} else {
			$this->error = $this->db->lasterror();
			dol_syslog(get_class($this)."::fetch_lines: Error ".$this->error, LOG_ERR);
			return -3;
		}
	}


	/**
	 * Delete object in database
	 *
	 * @param   User    $user       User that delete
	 * @param 	bool 	$notrigger  false=launch triggers after, true=disable triggers
	 * @return  int                 <0 if KO, >0 if OK
	 */
	public function delete(User $user = null, $notrigger = false)
	{
		global $conf;
		require_once DOL_DOCUMENT_ROOT.'/core/lib/files.lib.php';

		$error = 0;

		$this->db->begin();

		if (!$notrigger) {
			// Call trigger
			$result = $this->call_trigger('EXPENSEREPORT_DELETE', $user);
			if ($result < 0) { $error++; }
			// End call triggers
		}

		// Delete extrafields of lines and lines
		if (!$error && !empty($this->table_element_line)) {
			$tabletodelete = $this->table_element_line;
			//$sqlef = "DELETE FROM ".MAIN_DB_PREFIX.$tabletodelete."_extrafields WHERE fk_object IN (SELECT rowid FROM ".MAIN_DB_PREFIX.$tabletodelete." WHERE ".$this->fk_element." = ".$this->id.")";
			$sql = "DELETE FROM ".MAIN_DB_PREFIX.$tabletodelete." WHERE ".$this->fk_element." = ".$this->id;
			if (!$this->db->query($sql)) {
				$error++;
				$this->error = $this->db->lasterror();
				$this->errors[] = $this->error;
				dol_syslog(get_class($this)."::delete error ".$this->error, LOG_ERR);
			}
		}

		if (!$error) {
			// Delete linked object
			$res = $this->deleteObjectLinked();
			if ($res < 0) $error++;
		}

		if (!$error) {
			// Delete linked contacts
			$res = $this->delete_linked_contact();
			if ($res < 0) $error++;
		}

		// Removed extrafields of object
		if (!$error) {
			$result = $this->deleteExtraFields();
			if ($result < 0) {
				$error++;
				dol_syslog(get_class($this)."::delete error ".$this->error, LOG_ERR);
			}
		}

		// Delete main record
		if (!$error) {
			$sql = "DELETE FROM ".MAIN_DB_PREFIX.$this->table_element." WHERE rowid = ".$this->id;
			$res = $this->db->query($sql);
			if (!$res) {
				$error++;
				$this->error = $this->db->lasterror();
				$this->errors[] = $this->error;
				dol_syslog(get_class($this)."::delete error ".$this->error, LOG_ERR);
			}
		}

		// Delete record into ECM index and physically
		if (!$error) {
			$res = $this->deleteEcmFiles(0); // Deleting files physically is done later with the dol_delete_dir_recursive
			if (!$res) {
				$error++;
			}
		}

		if (!$error) {
			// We remove directory
			$ref = dol_sanitizeFileName($this->ref);
			if ($conf->expensereport->multidir_output[$this->entity] && !empty($this->ref)) {
				$dir = $conf->expensereport->multidir_output[$this->entity]."/".$ref;
				$file = $dir."/".$ref.".pdf";
				if (file_exists($file)) {
					dol_delete_preview($this);

					if (!dol_delete_file($file, 0, 0, 0, $this)) {
						$this->error = 'ErrorFailToDeleteFile';
						$this->errors[] = $this->error;
						$this->db->rollback();
						return 0;
					}
				}
				if (file_exists($dir)) {
					$res = @dol_delete_dir_recursive($dir);
					if (!$res) {
						$this->error = 'ErrorFailToDeleteDir';
						$this->errors[] = $this->error;
						$this->db->rollback();
						return 0;
					}
				}
			}
		}

		if (!$error) {
			dol_syslog(get_class($this)."::delete ".$this->id." by ".$user->id, LOG_DEBUG);
			$this->db->commit();
			return 1;
		} else {
			$this->db->rollback();
			return -1;
		}
	}

	/**
	 * Set to status validate
	 *
	 * @param   User    $fuser      User
	 * @param   int     $notrigger  Disable triggers
	 * @return  int                 <0 if KO, 0 if nothing done, >0 if OK
	 */
	public function setValidate($fuser, $notrigger = 0)
	{
		global $conf, $langs, $user;

		$error = 0;
		$now = dol_now();

		// Protection
		if ($this->status == self::STATUS_VALIDATED)
		{
			dol_syslog(get_class($this)."::valid action abandonned: already validated", LOG_WARNING);
			return 0;
		}

		$this->date_valid = $now; // Required for the getNextNum later.

		// Define new ref
		if (!$error && (preg_match('/^[\(]?PROV/i', $this->ref) || empty($this->ref))) // empty should not happened, but when it occurs, the test save life
		{
			$num = $this->getNextNumRef();
		} else {
			$num = $this->ref;
		}
		if (empty($num) || $num < 0) return -1;

		$this->newref = dol_sanitizeFileName($num);

		$this->db->begin();

		// Validate
		$sql = "UPDATE ".MAIN_DB_PREFIX.$this->table_element;
		$sql .= " SET ref = '".$this->db->escape($num)."',";
		$sql .= " fk_statut = ".self::STATUS_VALIDATED.",";
		$sql .= " date_valid='".$this->db->idate($this->date_valid)."',";
		$sql .= " fk_user_valid = ".$user->id;
		$sql .= " WHERE rowid = ".$this->id;

		$resql = $this->db->query($sql);
		if ($resql)
		{
			if (!$error && !$notrigger)
			{
				// Call trigger
				$result = $this->call_trigger('EXPENSE_REPORT_VALIDATE', $fuser);
				if ($result < 0) {
					$error++;
				}
				// End call triggers
			}

			if (!$error)
			{
				$this->oldref = $this->ref;

				// Rename directory if dir was a temporary ref
				if (preg_match('/^[\(]?PROV/i', $this->ref))
				{
					require_once DOL_DOCUMENT_ROOT.'/core/lib/files.lib.php';

					// Now we rename also files into index
					$sql = 'UPDATE '.MAIN_DB_PREFIX."ecm_files set filename = CONCAT('".$this->db->escape($this->newref)."', SUBSTR(filename, ".(strlen($this->ref) + 1).")), filepath = 'expensereport/".$this->db->escape($this->newref)."'";
					$sql .= " WHERE filename LIKE '".$this->db->escape($this->ref)."%' AND filepath = 'expensereport/".$this->db->escape($this->ref)."' and entity = ".$conf->entity;
					$resql = $this->db->query($sql);
					if (!$resql) { $error++; $this->error = $this->db->lasterror(); }

					// We rename directory ($this->ref = old ref, $num = new ref) in order not to lose the attachments
					$oldref = dol_sanitizeFileName($this->ref);
					$newref = dol_sanitizeFileName($num);
					$dirsource = $conf->expensereport->dir_output.'/'.$oldref;
					$dirdest = $conf->expensereport->dir_output.'/'.$newref;
					if (!$error && file_exists($dirsource))
					{
						dol_syslog(get_class($this)."::setValidate() rename dir ".$dirsource." into ".$dirdest);

						if (@rename($dirsource, $dirdest))
						{
							dol_syslog("Rename ok");
							// Rename docs starting with $oldref with $newref
							$listoffiles = dol_dir_list($conf->expensereport->dir_output.'/'.$newref, 'files', 1, '^'.preg_quote($oldref, '/'));
							foreach ($listoffiles as $fileentry)
							{
								$dirsource = $fileentry['name'];
								$dirdest = preg_replace('/^'.preg_quote($oldref, '/').'/', $newref, $dirsource);
								$dirsource = $fileentry['path'].'/'.$dirsource;
								$dirdest = $fileentry['path'].'/'.$dirdest;
								@rename($dirsource, $dirdest);
							}
						}
					}
				}
			}

			// Set new ref and current status
			if (!$error)
			{
				$this->ref = $num;
				$this->status = self::STATUS_VALIDATED;
			}

			if (empty($error))
			{
				$this->db->commit();
				return 1;
			} else {
				$this->db->rollback();
				$this->error = $this->db->error();
				return -2;
			}
		} else {
			$this->db->rollback();
			$this->error = $this->db->lasterror();
			return -1;
		}
	}

	// phpcs:disable PEAR.NamingConventions.ValidFunctionName.ScopeNotCamelCaps
	/**
	 * set_save_from_refuse
	 *
	 * @param   User    $fuser      User
	 * @return  int                 <0 if KO, >0 if OK
	 */
	public function set_save_from_refuse($fuser)
	{
		// phpcs:enable
		global $conf, $langs;

		// Sélection de la date de début de la NDF
		$sql = 'SELECT date_debut';
		$sql .= ' FROM '.MAIN_DB_PREFIX.$this->table_element;
		$sql .= ' WHERE rowid = '.$this->id;

		$result = $this->db->query($sql);

		$objp = $this->db->fetch_object($result);

		$this->date_debut = $this->db->jdate($objp->date_debut);

		if ($this->status != self::STATUS_VALIDATED)
		{
			$sql = 'UPDATE '.MAIN_DB_PREFIX.$this->table_element;
			$sql .= " SET fk_statut = ".self::STATUS_VALIDATED;
			$sql .= ' WHERE rowid = '.$this->id;

			dol_syslog(get_class($this)."::set_save_from_refuse sql=".$sql, LOG_DEBUG);

			if ($this->db->query($sql))
			{
				return 1;
			} else {
				$this->error = $this->db->lasterror();
				return -1;
			}
		} else {
			dol_syslog(get_class($this)."::set_save_from_refuse expensereport already with save status", LOG_WARNING);
		}
	}

	/**
	 * Set status to approved
	 *
	 * @param   User    $fuser      User
	 * @param   int     $notrigger  Disable triggers
	 * @return  int                 <0 if KO, 0 if nothing done, >0 if OK
	 */
	public function setApproved($fuser, $notrigger = 0)
	{
		$now = dol_now();
		$error = 0;

		// date approval
		$this->date_approve = $now;
		if ($this->status != self::STATUS_APPROVED)
		{
			$this->db->begin();

			$sql = 'UPDATE '.MAIN_DB_PREFIX.$this->table_element;
			$sql .= " SET ref = '".$this->db->escape($this->ref)."', fk_statut = ".self::STATUS_APPROVED.", fk_user_approve = ".$fuser->id.",";
			$sql .= " date_approve='".$this->db->idate($this->date_approve)."'";
			$sql .= ' WHERE rowid = '.$this->id;
			if ($this->db->query($sql))
			{
				if (!$notrigger)
				{
					// Call trigger
					$result = $this->call_trigger('EXPENSE_REPORT_APPROVE', $fuser);

					if ($result < 0) {
						$error++;
					}
					// End call triggers
				}

				if (empty($error))
				{
					$this->db->commit();
					return 1;
				} else {
					$this->db->rollback();
					$this->error = $this->db->error();
					return -2;
				}
			} else {
				$this->db->rollback();
				$this->error = $this->db->lasterror();
				return -1;
			}
		} else {
			dol_syslog(get_class($this)."::setApproved expensereport already with approve status", LOG_WARNING);
		}

		return 0;
	}

	/**
	 * setDeny
	 *
	 * @param User      $fuser      User
	 * @param string    $details    Details
	 * @param int       $notrigger  Disable triggers
	 * @return int
	 */
	public function setDeny($fuser, $details, $notrigger = 0)
	{
		$now = dol_now();
		$error = 0;

		// date de refus
		if ($this->status != self::STATUS_REFUSED)
		{
			$sql = 'UPDATE '.MAIN_DB_PREFIX.$this->table_element;
			$sql .= " SET ref = '".$this->db->escape($this->ref)."', fk_statut = ".self::STATUS_REFUSED.", fk_user_refuse = ".$fuser->id.",";
			$sql .= " date_refuse='".$this->db->idate($now)."',";
			$sql .= " detail_refuse='".$this->db->escape($details)."',";
			$sql .= " fk_user_approve = NULL";
			$sql .= ' WHERE rowid = '.$this->id;
			if ($this->db->query($sql))
			{
				$this->fk_statut = 99; // deprecated
				$this->status = 99;
				$this->fk_user_refuse = $fuser->id;
				$this->detail_refuse = $details;
				$this->date_refuse = $now;

				if (!$notrigger)
				{
					// Call trigger
					$result = $this->call_trigger('EXPENSE_REPORT_DENY', $fuser);

					if ($result < 0) {
						$error++;
					}
					// End call triggers
				}

				if (empty($error))
				{
					$this->db->commit();
					return 1;
				} else {
					$this->db->rollback();
					$this->error = $this->db->error();
					return -2;
				}
			} else {
				$this->db->rollback();
				$this->error = $this->db->lasterror();
				return -1;
			}
		} else {
			dol_syslog(get_class($this)."::setDeny expensereport already with refuse status", LOG_WARNING);
		}
	}

	// phpcs:disable PEAR.NamingConventions.ValidFunctionName.ScopeNotCamelCaps
	/**
	 * set_unpaid
	 *
	 * @param   User    $fuser      User
	 * @param   int     $notrigger  Disable triggers
	 * @return  int                 <0 if KO, >0 if OK
	 */
	public function set_unpaid($fuser, $notrigger = 0)
	{
		// phpcs:enable
		$error = 0;

		if ($this->paid)
		{
			$this->db->begin();

			$sql = 'UPDATE '.MAIN_DB_PREFIX.$this->table_element;
			$sql .= " SET paid = 0, fk_statut = ".self::STATUS_APPROVED;
			$sql .= ' WHERE rowid = '.$this->id;

			dol_syslog(get_class($this)."::set_unpaid sql=".$sql, LOG_DEBUG);

			if ($this->db->query($sql))
			{
				if (!$notrigger)
				{
					// Call trigger
					$result = $this->call_trigger('EXPENSE_REPORT_UNPAID', $fuser);

					if ($result < 0) {
						$error++;
					}
					// End call triggers
				}

				if (empty($error))
				{
					$this->db->commit();
					return 1;
				} else {
					$this->db->rollback();
					$this->error = $this->db->error();
					return -2;
				}
			} else {
				$this->db->rollback();
				$this->error = $this->db->error();
				return -1;
			}
		} else {
			dol_syslog(get_class($this)."::set_unpaid expensereport already with unpaid status", LOG_WARNING);
		}
	}

	// phpcs:disable PEAR.NamingConventions.ValidFunctionName.ScopeNotCamelCaps
	/**
	 * set_cancel
	 *
	 * @param   User    $fuser      User
	 * @param   string  $detail     Detail
	 * @param   int     $notrigger  Disable triggers
	 * @return  int                 <0 if KO, >0 if OK
	 */
	public function set_cancel($fuser, $detail, $notrigger = 0)
	{
		// phpcs:enable
		$error = 0;
		$this->date_cancel = $this->db->idate(dol_now());
		if ($this->status != self::STATUS_CANCELED)
		{
			$this->db->begin();

			$sql = 'UPDATE '.MAIN_DB_PREFIX.$this->table_element;
			$sql .= " SET fk_statut = ".self::STATUS_CANCELED.", fk_user_cancel = ".$fuser->id;
			$sql .= ", date_cancel='".$this->db->idate($this->date_cancel)."'";
			$sql .= " ,detail_cancel='".$this->db->escape($detail)."'";
			$sql .= ' WHERE rowid = '.$this->id;

			dol_syslog(get_class($this)."::set_cancel sql=".$sql, LOG_DEBUG);

			if ($this->db->query($sql))
			{
				if (!$notrigger)
				{
					// Call trigger
					$result = $this->call_trigger('EXPENSE_REPORT_CANCEL', $fuser);

					if ($result < 0) {
						$error++;
					}
					// End call triggers
				}

				if (empty($error))
				{
					$this->db->commit();
					return 1;
				} else {
					$this->db->rollback();
					$this->error = $this->db->error();
					return -2;
				}
			} else {
				$this->db->rollback();
				$this->error = $this->db->error();
				return -1;
			}
		} else {
			dol_syslog(get_class($this)."::set_cancel expensereport already with cancel status", LOG_WARNING);
		}
	}

	/**
	 * Return next reference of expense report not already used
	 *
	 * @return    string            free ref
	 */
	public function getNextNumRef()
	{
		global $langs, $conf;
		$langs->load("trips");

		if (!empty($conf->global->EXPENSEREPORT_ADDON))
		{
			$mybool = false;

			$file = $conf->global->EXPENSEREPORT_ADDON.".php";
			$classname = $conf->global->EXPENSEREPORT_ADDON;

			// Include file with class
			$dirmodels = array_merge(array('/'), (array) $conf->modules_parts['models']);
			foreach ($dirmodels as $reldir)
			{
				$dir = dol_buildpath($reldir."core/modules/expensereport/");

				// Load file with numbering class (if found)
				$mybool |= @include_once $dir.$file;
			}

			if ($mybool === false) {
				dol_print_error('', "Failed to include file ".$file);
				return '';
			}

			$obj = new $classname();
			$numref = $obj->getNextValue($this);

			if ($numref != "")
			{
				return $numref;
			} else {
				$this->error = $obj->error;
				$this->errors = $obj->errors;
				//dol_print_error($this->db,get_class($this)."::getNextNumRef ".$obj->error);
				return -1;
			}
		} else {
			$this->error = "Error_EXPENSEREPORT_ADDON_NotDefined";
			return -2;
		}
	}

	/**
	 *  Return clicable name (with picto eventually)
	 *
	 *	@param		int		$withpicto					0=No picto, 1=Include picto into link, 2=Only picto
	 *	@param		int		$max						Max length of shown ref
	 *	@param		int		$short						1=Return just URL
	 *	@param		string	$moretitle					Add more text to title tooltip
	 *	@param		int		$notooltip					1=Disable tooltip
	 *  @param  	int     $save_lastsearch_value    	-1=Auto, 0=No save of lastsearch_values when clicking, 1=Save lastsearch_values whenclicking
	 *	@return		string								String with URL
	 */
	public function getNomUrl($withpicto = 0, $max = 0, $short = 0, $moretitle = '', $notooltip = 0, $save_lastsearch_value = -1)
	{
		global $langs, $conf;

		$result = '';

		$url = DOL_URL_ROOT.'/expensereport/card.php?id='.$this->id;

		if ($short) return $url;

		$label = img_picto('', $this->picto).' <u class="paddingrightonly">'.$langs->trans("ExpenseReport").'</u>';
		if (isset($this->status)) {
			$label .= ' '.$this->getLibStatut(5);
		}
		if (!empty($this->ref))
			$label .= '<br><b>'.$langs->trans('Ref').':</b> '.$this->ref;
		if (!empty($this->total_ht))
			$label .= '<br><b>'.$langs->trans('AmountHT').':</b> '.price($this->total_ht, 0, $langs, 0, -1, -1, $conf->currency);
		if (!empty($this->total_tva))
			$label .= '<br><b>'.$langs->trans('VAT').':</b> '.price($this->total_tva, 0, $langs, 0, -1, -1, $conf->currency);
		if (!empty($this->total_ttc))
			$label .= '<br><b>'.$langs->trans('AmountTTC').':</b> '.price($this->total_ttc, 0, $langs, 0, -1, -1, $conf->currency);
		if ($moretitle) $label .= ' - '.$moretitle;

		//if ($option != 'nolink')
		//{
		// Add param to save lastsearch_values or not
			$add_save_lastsearch_values = ($save_lastsearch_value == 1 ? 1 : 0);
			if ($save_lastsearch_value == -1 && preg_match('/list\.php/', $_SERVER["PHP_SELF"])) $add_save_lastsearch_values = 1;
			if ($add_save_lastsearch_values) $url .= '&save_lastsearch_values=1';
		//}

		$ref = $this->ref;
		if (empty($ref)) $ref = $this->id;

		$linkclose = '';
		if (empty($notooltip))
		{
			if (!empty($conf->global->MAIN_OPTIMIZEFORTEXTBROWSER))
			{
				$label = $langs->trans("ShowExpenseReport");
				$linkclose .= ' alt="'.dol_escape_htmltag($label, 1).'"';
			}
			$linkclose .= ' title="'.dol_escape_htmltag($label, 1).'"';
			$linkclose .= ' class="classfortooltip"';
		}

		$linkstart = '<a href="'.$url.'"';
		$linkstart .= $linkclose.'>';
		$linkend = '</a>';

		$result .= $linkstart;
		if ($withpicto) $result .= img_object(($notooltip ? '' : $label), $this->picto, ($notooltip ? (($withpicto != 2) ? 'class="paddingright"' : '') : 'class="'.(($withpicto != 2) ? 'paddingright ' : '').'classfortooltip"'), 0, 0, $notooltip ? 0 : 1);
		if ($withpicto != 2) $result .= ($max ?dol_trunc($ref, $max) : $ref);
		$result .= $linkend;

		return $result;
	}

	// phpcs:disable PEAR.NamingConventions.ValidFunctionName.ScopeNotCamelCaps
	/**
	 *  Update total of an expense report when you add a line.
	 *
	 *  @param    string    $ligne_total_ht    Amount without taxes
	 *  @param    string    $ligne_total_tva    Amount of all taxes
	 *  @return    void
	 */
	public function update_totaux_add($ligne_total_ht, $ligne_total_tva)
	{
		// phpcs:enable
		$this->total_ht = $this->total_ht + $ligne_total_ht;
		$this->total_tva = $this->total_tva + $ligne_total_tva;
		$this->total_ttc = $this->total_ht + $this->total_tva;

		$sql = "UPDATE ".MAIN_DB_PREFIX.$this->table_element." SET";
		$sql .= " total_ht = ".$this->total_ht;
		$sql .= " , total_ttc = ".$this->total_ttc;
		$sql .= " , total_tva = ".$this->total_tva;
		$sql .= " WHERE rowid = ".$this->id;

		$result = $this->db->query($sql);
		if ($result):
			return 1;
		else :
			$this->error = $this->db->error();
			return -1;
		endif;
	}

	// phpcs:disable PEAR.NamingConventions.ValidFunctionName.ScopeNotCamelCaps
	/**
	 *  Update total of an expense report when you delete a line.
	 *
	 *  @param    string    $ligne_total_ht    Amount without taxes
	 *  @param    string    $ligne_total_tva    Amount of all taxes
	 *  @return    void
	 */
	public function update_totaux_del($ligne_total_ht, $ligne_total_tva)
	{
		// phpcs:enable
		$this->total_ht = $this->total_ht - $ligne_total_ht;
		$this->total_tva = $this->total_tva - $ligne_total_tva;
		$this->total_ttc = $this->total_ht + $this->total_tva;

		$sql = "UPDATE ".MAIN_DB_PREFIX.$this->table_element." SET";
		$sql .= " total_ht = ".$this->total_ht;
		$sql .= " , total_ttc = ".$this->total_ttc;
		$sql .= " , total_tva = ".$this->total_tva;
		$sql .= " WHERE rowid = ".$this->id;

		$result = $this->db->query($sql);
		if ($result):
			return 1;
		else :
			$this->error = $this->db->error();
			return -1;
		endif;
	}

	/**
	 * addline
	 *
	 * @param    float       $qty                      Qty
	 * @param    double      $up                       Value init
	 * @param    int         $fk_c_type_fees           Type payment
	 * @param    string      $vatrate                  Vat rate (Can be '10' or '10 (ABC)')
	 * @param    string      $date                     Date
	 * @param    string      $comments                 Description
	 * @param    int         $fk_project               Project id
	 * @param    int         $fk_c_exp_tax_cat         Car category id
	 * @param    int         $type                     Type line
	 * @param    int         $fk_ecm_files             Id of ECM file to link to this expensereport line
	 * @return   int                                   <0 if KO, >0 if OK
	 */
	public function addline($qty = 0, $up = 0, $fk_c_type_fees = 0, $vatrate = 0, $date = '', $comments = '', $fk_project = 0, $fk_c_exp_tax_cat = 0, $type = 0, $fk_ecm_files = 0)
	{
		global $conf, $langs, $mysoc;

		dol_syslog(get_class($this)."::addline qty=$qty, up=$up, fk_c_type_fees=$fk_c_type_fees, vatrate=$vatrate, date=$date, fk_project=$fk_project, type=$type, comments=$comments", LOG_DEBUG);

		if ($this->status == self::STATUS_DRAFT)
		{
			if (empty($qty)) $qty = 0;
			if (empty($fk_c_type_fees) || $fk_c_type_fees < 0) $fk_c_type_fees = 0;
			if (empty($fk_c_exp_tax_cat) || $fk_c_exp_tax_cat < 0) $fk_c_exp_tax_cat = 0;
			if (empty($vatrate) || $vatrate < 0) $vatrate = 0;
			if (empty($date)) $date = '';
			if (empty($fk_project)) $fk_project = 0;

			$qty = price2num($qty);
			if (!preg_match('/\s*\((.*)\)/', $vatrate)) {
				$vatrate = price2num($vatrate); // $txtva can have format '5.0 (XXX)' or '5'
			}
			$up = price2num($up);

			$this->db->begin();

			$this->line = new ExpenseReportLine($this->db);

			$localtaxes_type = getLocalTaxesFromRate($vatrate, 0, $mysoc, $this->thirdparty);

			$vat_src_code = '';
			$reg = array();
			if (preg_match('/\s*\((.*)\)/', $vatrate, $reg))
			{
				$vat_src_code = $reg[1];
				$vatrate = preg_replace('/\s*\(.*\)/', '', $vatrate); // Remove code into vatrate.
			}
			$vatrate = preg_replace('/\*/', '', $vatrate);

			$seller = ''; // seller is unknown

			$tmp = calcul_price_total($qty, $up, 0, $vatrate, 0, 0, 0, 'TTC', 0, $type, $seller, $localtaxes_type);

			$this->line->value_unit = $up;
			$this->line->vat_src_code = $vat_src_code;
			$this->line->vatrate = price2num($vatrate);
			$this->line->total_ttc = $tmp[2];
			$this->line->total_ht = $tmp[0];
			$this->line->total_tva = $tmp[1];

			$this->line->fk_expensereport = $this->id;
			$this->line->qty = $qty;
			$this->line->date = $date;
			$this->line->fk_c_type_fees = $fk_c_type_fees;
			$this->line->fk_c_exp_tax_cat = $fk_c_exp_tax_cat;
			$this->line->comments = $comments;
			$this->line->fk_projet = $fk_project; // deprecated
			$this->line->fk_project = $fk_project;

			$this->line->fk_ecm_files = $fk_ecm_files;

			$this->applyOffset();
			$this->checkRules($type, $seller);

			$result = $this->line->insert(0, true);
			if ($result > 0)
			{
				$result = $this->update_price(); // This method is designed to add line from user input so total calculation must be done using 'auto' mode.
				if ($result > 0)
				{
					$this->db->commit();
					return $this->line->id;
				} else {
					$this->db->rollback();
					return -1;
				}
			} else {
				$this->error = $this->line->error;
				dol_syslog(get_class($this)."::addline error=".$this->error, LOG_ERR);
				$this->db->rollback();
				return -2;
			}
		} else {
			dol_syslog(get_class($this)."::addline status of expense report must be Draft to allow use of ->addline()", LOG_ERR);
			$this->error = 'ErrorExpenseNotDraft';
			return -3;
		}
	}

	/**
	 * Check constraint of rules and update price if needed
	 *
	 * @param	int		$type		type of line
	 * @param	string	$seller		seller, but actually he is unknown
	 * @return true or false
	 */
	public function checkRules($type = 0, $seller = '')
	{
		global $user, $conf, $db, $langs;

		$langs->load('trips');

		if (empty($conf->global->MAIN_USE_EXPENSE_RULE)) return true; // if don't use rules

		$rulestocheck = ExpenseReportRule::getAllRule($this->line->fk_c_type_fees, $this->line->date, $this->fk_user_author);

		$violation = 0;
		$rule_warning_message_tab = array();

		$current_total_ttc = $this->line->total_ttc;
		$new_current_total_ttc = $this->line->total_ttc;

		// check if one is violated
		foreach ($rulestocheck as $rule)
		{
			if (in_array($rule->code_expense_rules_type, array('EX_DAY', 'EX_MON', 'EX_YEA'))) $amount_to_test = $this->line->getExpAmount($rule, $this->fk_user_author, $rule->code_expense_rules_type);
			else $amount_to_test = $current_total_ttc; // EX_EXP

			$amount_to_test = $amount_to_test - $current_total_ttc + $new_current_total_ttc; // if amount as been modified by a previous rule

			if ($amount_to_test > $rule->amount)
			{
				$violation++;

				if ($rule->restrictive)
				{
					$this->error = 'ExpenseReportConstraintViolationError';
					$this->errors[] = $this->error;

					$new_current_total_ttc -= $amount_to_test - $rule->amount; // ex, entered 16€, limit 12€, subtracts 4€;
					$rule_warning_message_tab[] = $langs->trans('ExpenseReportConstraintViolationError', $rule->id, price($amount_to_test, 0, $langs, 1, -1, -1, $conf->currency), price($rule->amount, 0, $langs, 1, -1, -1, $conf->currency), $langs->trans('by'.$rule->code_expense_rules_type, price($new_current_total_ttc, 0, $langs, 1, -1, -1, $conf->currency)));
				} else {
					$this->error = 'ExpenseReportConstraintViolationWarning';
					$this->errors[] = $this->error;

					$rule_warning_message_tab[] = $langs->trans('ExpenseReportConstraintViolationWarning', $rule->id, price($amount_to_test, 0, $langs, 1, -1, -1, $conf->currency), price($rule->amount, 0, $langs, 1, -1, -1, $conf->currency), $langs->trans('nolimitby'.$rule->code_expense_rules_type));
				}

				// No break, we sould test if another rule is violated
			}
		}

		$this->line->rule_warning_message = implode('\n', $rule_warning_message_tab);

		if ($violation > 0)
		{
			$tmp = calcul_price_total($this->line->qty, $new_current_total_ttc / $this->line->qty, 0, $this->line->vatrate, 0, 0, 0, 'TTC', 0, $type, $seller);

			$this->line->value_unit = $tmp[5];
			$this->line->total_ttc = $tmp[2];
			$this->line->total_ht = $tmp[0];
			$this->line->total_tva = $tmp[1];

			return false;
		} else return true;
	}

	/**
	 * Method to apply the offset if needed
	 *
	 * @return boolean		true=applied, false=not applied
	 */
	public function applyOffset()
	{
		global $conf;

		if (empty($conf->global->MAIN_USE_EXPENSE_IK)) return false;

		$userauthor = new User($this->db);
		if ($userauthor->fetch($this->fk_user_author) <= 0)
		{
			$this->error = 'ErrorCantFetchUser';
			$this->errors[] = 'ErrorCantFetchUser';
			return false;
		}

		$range = ExpenseReportIk::getRangeByUser($userauthor, $this->line->fk_c_exp_tax_cat);

		if (empty($range))
		{
			$this->error = 'ErrorNoRangeAvailable';
			$this->errors[] = 'ErrorNoRangeAvailable';
			return false;
		}

		if (!empty($conf->global->MAIN_EXPENSE_APPLY_ENTIRE_OFFSET)) $ikoffset = $range->ikoffset;
		else $ikoffset = $range->ikoffset / 12; // The amount of offset is a global value for the year

		// Test if ikoffset has been applied for the current month
		if (!$this->offsetAlreadyGiven())
		{
			$new_up = $range->coef + ($ikoffset / $this->line->qty);
			$tmp = calcul_price_total($this->line->qty, $new_up, 0, $this->line->vatrate, 0, 0, 0, 'TTC', 0, $type, $seller);

			$this->line->value_unit = $tmp[5];
			$this->line->total_ttc = $tmp[2];
			$this->line->total_ht = $tmp[0];
			$this->line->total_tva = $tmp[1];

			return true;
		}

		return false;
	}

	/**
	 * If the sql find any rows then the ikoffset is already given (ikoffset is applied at the first expense report line)
	 *
	 * @return bool
	 */
	public function offsetAlreadyGiven()
	{
		$sql = 'SELECT e.rowid FROM '.MAIN_DB_PREFIX.'expensereport e';
		$sql .= ' INNER JOIN '.MAIN_DB_PREFIX.'expensereport_det d ON (e.rowid = d.fk_expensereport)';
		$sql .= ' INNER JOIN '.MAIN_DB_PREFIX.'c_type_fees f ON (d.fk_c_type_fees = f.id AND f.code = "EX_KME")';
		$sql .= ' WHERE e.fk_user_author = '.(int) $this->fk_user_author;
		$sql .= ' AND YEAR(d.date) = "'.dol_print_date($this->line->date, '%Y').'" AND MONTH(d.date) = "'.dol_print_date($this->line->date, '%m').'"';
		if (!empty($this->line->id)) $sql .= ' AND d.rowid <> '.$this->line->id;

		dol_syslog(get_class($this)."::offsetAlreadyGiven sql=".$sql);
		$resql = $this->db->query($sql);
		if ($resql)
		{
			$num = $this->db->num_rows($resql);
			if ($num > 0) return true;
		} else {
			dol_print_error($this->db);
		}

		return false;
	}

	/**
	 * Update an expense report line
	 *
	 * @param   int         $rowid                  Line to edit
	 * @param   int         $type_fees_id           Type payment
	 * @param   int         $projet_id              Project id
	 * @param   double      $vatrate                Vat rate. Can be '8.5' or '8.5* (8.5NPROM...)'
	 * @param   string      $comments               Description
	 * @param   float       $qty                    Qty
	 * @param   double      $value_unit             Value init
	 * @param   int         $date                   Date
	 * @param   int         $expensereport_id       Expense report id
	 * @param   int         $fk_c_exp_tax_cat       Id of category of car
	 * @param   int         $fk_ecm_files           Id of ECM file to link to this expensereport line
	 * @return  int                                 <0 if KO, >0 if OK
	 */
	public function updateline($rowid, $type_fees_id, $projet_id, $vatrate, $comments, $qty, $value_unit, $date, $expensereport_id, $fk_c_exp_tax_cat = 0, $fk_ecm_files = 0)
	{
		global $user, $mysoc;

		if ($this->status == self::STATUS_DRAFT || $this->status == self::STATUS_REFUSED)
		{
			$this->db->begin();

			$type = 0; // TODO What if type is service ?

			// We don't know seller and buyer for expense reports
			$seller = $mysoc;
			$buyer = new Societe($this->db);

			$localtaxes_type = getLocalTaxesFromRate($vatrate, 0, $buyer, $seller);

			// Clean vat code
			$reg = array();
			$vat_src_code = '';
			if (preg_match('/\((.*)\)/', $vatrate, $reg))
			{
				$vat_src_code = $reg[1];
				$vatrate = preg_replace('/\s*\(.*\)/', '', $vatrate); // Remove code into vatrate.
			}
			$vatrate = preg_replace('/\*/', '', $vatrate);

			$tmp = calcul_price_total($qty, $value_unit, 0, $vatrate, 0, 0, 0, 'TTC', 0, $type, $seller, $localtaxes_type);

			// calcul total of line
			//$total_ttc  = price2num($qty*$value_unit, 'MT');

			$tx_tva = $vatrate / 100;
			$tx_tva = $tx_tva + 1;

			$this->line = new ExpenseReportLine($this->db);
			$this->line->comments        = $comments;
			$this->line->qty             = $qty;
			$this->line->value_unit      = $value_unit;
			$this->line->date            = $date;

			$this->line->fk_expensereport = $expensereport_id;
			$this->line->fk_c_type_fees  = $type_fees_id;
			$this->line->fk_c_exp_tax_cat = $fk_c_exp_tax_cat;
			$this->line->fk_projet       = $projet_id; // deprecated
			$this->line->fk_project      = $projet_id;

			$this->line->vat_src_code = $vat_src_code;
			$this->line->vatrate = price2num($vatrate);
			$this->line->total_ttc = $tmp[2];
			$this->line->total_ht = $tmp[0];
			$this->line->total_tva = $tmp[1];
			$this->line->localtax1_tx = $localtaxes_type[1];
			$this->line->localtax2_tx = $localtaxes_type[3];
			$this->line->localtax1_type = $localtaxes_type[0];
			$this->line->localtax2_type = $localtaxes_type[2];

			$this->line->fk_ecm_files = $fk_ecm_files;

			$this->line->id = $rowid;

			// Select des infos sur le type fees
			$sql = "SELECT c.code as code_type_fees, c.label as libelle_type_fees";
			$sql .= " FROM ".MAIN_DB_PREFIX."c_type_fees as c";
			$sql .= " WHERE c.id = ".$type_fees_id;
			$resql = $this->db->query($sql);
			if ($resql)
			{
				$objp_fees = $this->db->fetch_object($resql);
				$this->line->type_fees_code      = $objp_fees->code_type_fees;
				$this->line->type_fees_libelle   = $objp_fees->libelle_type_fees;
				$this->db->free($resql);
			}

			// Select des informations du projet
			$sql = "SELECT p.ref as ref_projet, p.title as title_projet";
			$sql .= " FROM ".MAIN_DB_PREFIX."projet as p";
			$sql .= " WHERE p.rowid = ".$projet_id;
			$resql = $this->db->query($sql);
			if ($resql) {
				$objp_projet = $this->db->fetch_object($resql);
				$this->line->projet_ref          = $objp_projet->ref_projet;
				$this->line->projet_title        = $objp_projet->title_projet;
				$this->db->free($resql);
			}

			$this->applyOffset();
			$this->checkRules();

			$result = $this->line->update($user);
			if ($result > 0)
			{
				$this->db->commit();
				return 1;
			} else {
				$this->error = $this->line->error;
				$this->errors = $this->line->errors;
				$this->db->rollback();
				return -2;
			}
		}
	}

	/**
	 * deleteline
	 *
	 * @param   int     $rowid      Row id
	 * @param   User    $fuser      User
	 * @return  int                 <0 if KO, >0 if OK
	 */
	public function deleteline($rowid, $fuser = '')
	{
		$this->db->begin();

		$sql = 'DELETE FROM '.MAIN_DB_PREFIX.$this->table_element_line;
		$sql .= ' WHERE rowid = '.$rowid;

		dol_syslog(get_class($this)."::deleteline sql=".$sql);
		$result = $this->db->query($sql);
		if (!$result)
		{
			$this->error = $this->db->error();
			dol_syslog(get_class($this)."::deleteline  Error ".$this->error, LOG_ERR);
			$this->db->rollback();
			return -1;
		}

		$this->db->commit();

		return 1;
	}

	// phpcs:disable PEAR.NamingConventions.ValidFunctionName.ScopeNotCamelCaps
	/**
	 * periode_existe
	 *
	 * @param   User       $fuser          User
	 * @param   integer    $date_debut     Start date
	 * @param   integer    $date_fin       End date
	 * @return  int                        <0 if KO, >0 if OK
	 */
	public function periode_existe($fuser, $date_debut, $date_fin)
	{
		// phpcs:enable
		$sql = "SELECT rowid, date_debut, date_fin";
		$sql .= " FROM ".MAIN_DB_PREFIX.$this->table_element;
		$sql .= " WHERE fk_user_author = '{$fuser->id}'";

		dol_syslog(get_class($this)."::periode_existe sql=".$sql);
		$result = $this->db->query($sql);
		if ($result) {
			$num_rows = $this->db->num_rows($result); $i = 0;

			if ($num_rows > 0)
			{
				$date_d_form = $date_debut;
				$date_f_form = $date_fin;

				$existe = false;

				while ($i < $num_rows)
				{
					$objp = $this->db->fetch_object($result);

					$date_d_req = $this->db->jdate($objp->date_debut); // 3
					$date_f_req = $this->db->jdate($objp->date_fin); // 4

					if (!($date_f_form < $date_d_req || $date_d_form > $date_f_req)) $existe = true;

					$i++;
				}

				if ($existe) return 1;
				else return 0;
			} else {
				return 0;
			}
		} else {
			$this->error = $this->db->lasterror();
			dol_syslog(get_class($this)."::periode_existe  Error ".$this->error, LOG_ERR);
			return -1;
		}
	}


	// phpcs:disable PEAR.NamingConventions.ValidFunctionName.ScopeNotCamelCaps
	/**
	 * Return list of people with permission to validate expense reports.
	 * Search for permission "approve expense report"
	 *
	 * @return  array       Array of user ids
	 */
	public function fetch_users_approver_expensereport()
	{
		// phpcs:enable
		$users_validator = array();

		$sql = "SELECT DISTINCT ur.fk_user";
		$sql .= " FROM ".MAIN_DB_PREFIX."user_rights as ur, ".MAIN_DB_PREFIX."rights_def as rd";
		$sql .= " WHERE ur.fk_id = rd.id and rd.module = 'expensereport' AND rd.perms = 'approve'"; // Permission 'Approve';
		$sql .= "UNION";
		$sql .= " SELECT DISTINCT ugu.fk_user";
		$sql .= " FROM ".MAIN_DB_PREFIX."usergroup_user as ugu, ".MAIN_DB_PREFIX."usergroup_rights as ur, ".MAIN_DB_PREFIX."rights_def as rd";
		$sql .= " WHERE ugu.fk_usergroup = ur.fk_usergroup AND ur.fk_id = rd.id and rd.module = 'expensereport' AND rd.perms = 'approve'"; // Permission 'Approve';
		//print $sql;

		dol_syslog(get_class($this)."::fetch_users_approver_expensereport sql=".$sql);
		$result = $this->db->query($sql);
		if ($result)
		{
			$num_rows = $this->db->num_rows($result); $i = 0;
			while ($i < $num_rows)
			{
				$objp = $this->db->fetch_object($result);
				array_push($users_validator, $objp->fk_user);
				$i++;
			}
			return $users_validator;
		} else {
			$this->error = $this->db->lasterror();
			dol_syslog(get_class($this)."::fetch_users_approver_expensereport  Error ".$this->error, LOG_ERR);
			return -1;
		}
	}

	/**
	 *  Create a document onto disk accordign to template module.
	 *
	 *  @param      string      $modele         Force le mnodele a utiliser ('' to not force)
	 *  @param      Translate   $outputlangs    objet lang a utiliser pour traduction
	 *  @param      int         $hidedetails    Hide details of lines
	 *  @param      int         $hidedesc       Hide description
	 *  @param      int         $hideref        Hide ref
	 *  @param   null|array  $moreparams     Array to provide more information
	 *  @return     int                         0 if KO, 1 if OK
	 */
	public function generateDocument($modele, $outputlangs, $hidedetails = 0, $hidedesc = 0, $hideref = 0, $moreparams = null)
	{
		global $conf;

		$outputlangs->load("trips");

		if (!dol_strlen($modele)) {
			if (!empty($this->model_pdf)) {
				$modele = $this->model_pdf;
			} elseif (!empty($this->modelpdf)) {	// deprecated
				$modele = $this->modelpdf;
			} elseif (!empty($conf->global->EXPENSEREPORT_ADDON_PDF)) {
				$modele = $conf->global->EXPENSEREPORT_ADDON_PDF;
			}
		}

		if (!empty($modele)) {
			$modelpath = "core/modules/expensereport/doc/";

			return $this->commonGenerateDocument($modelpath, $modele, $outputlangs, $hidedetails, $hidedesc, $hideref, $moreparams);
		} else {
			return 0;
		}
	}

	/**
	 * List of types
	 *
	 * @param   int     $active     Active or not
	 * @return  array
	 */
	public function listOfTypes($active = 1)
	{
		global $langs;
		$ret = array();
		$sql = "SELECT id, code, label";
		$sql .= " FROM ".MAIN_DB_PREFIX."c_type_fees";
		$sql .= " WHERE active = ".$active;
		dol_syslog(get_class($this)."::listOfTypes", LOG_DEBUG);
		$result = $this->db->query($sql);
		if ($result)
		{
			$num = $this->db->num_rows($result);
			$i = 0;
			while ($i < $num)
			{
				$obj = $this->db->fetch_object($result);
				$ret[$obj->code] = (($langs->transnoentitiesnoconv($obj->code) != $obj->code) ? $langs->transnoentitiesnoconv($obj->code) : $obj->label);
				$i++;
			}
		} else {
			dol_print_error($this->db);
		}
		return $ret;
	}

	// phpcs:disable PEAR.NamingConventions.ValidFunctionName.ScopeNotCamelCaps
	/**
	 *      Charge indicateurs this->nb pour le tableau de bord
	 *
	 *      @return     int         <0 if KO, >0 if OK
	 */
	public function load_state_board()
	{
		// phpcs:enable
		global $conf, $user;

		$this->nb = array();

		$sql = "SELECT count(ex.rowid) as nb";
		$sql .= " FROM ".MAIN_DB_PREFIX."expensereport as ex";
		$sql .= " WHERE ex.fk_statut > 0";
		$sql .= " AND ex.entity IN (".getEntity('expensereport').")";
		if (empty($user->rights->expensereport->readall))
		{
			$userchildids = $user->getAllChildIds(1);
			$sql .= " AND (ex.fk_user_author IN (".join(',', $userchildids).")";
			$sql .= " OR ex.fk_user_validator IN (".join(',', $userchildids)."))";
		}

		$resql = $this->db->query($sql);
		if ($resql) {
			while ($obj = $this->db->fetch_object($resql)) {
				$this->nb["expensereports"] = $obj->nb;
			}
			$this->db->free($resql);
			return 1;
		} else {
			dol_print_error($this->db);
			$this->error = $this->db->error();
			return -1;
		}
	}

	// phpcs:disable PEAR.NamingConventions.ValidFunctionName.ScopeNotCamelCaps
	/**
	 *      Load indicators for dashboard (this->nbtodo and this->nbtodolate)
	 *
	 *      @param	User	$user   		Objet user
	 *      @param  string  $option         'topay' or 'toapprove'
	 *      @return WorkboardResponse|int 	<0 if KO, WorkboardResponse if OK
	 */
	public function load_board($user, $option = 'topay')
	{
		// phpcs:enable
		global $conf, $langs;

		if ($user->socid) return -1; // protection pour eviter appel par utilisateur externe

		$now = dol_now();

		$sql = "SELECT ex.rowid, ex.date_valid";
		$sql .= " FROM ".MAIN_DB_PREFIX."expensereport as ex";
		if ($option == 'toapprove') $sql .= " WHERE ex.fk_statut = ".self::STATUS_VALIDATED;
		else $sql .= " WHERE ex.fk_statut = ".self::STATUS_APPROVED;
		$sql .= " AND ex.entity IN (".getEntity('expensereport').")";
		if (empty($user->rights->expensereport->readall))
		{
			$userchildids = $user->getAllChildIds(1);
			$sql .= " AND (ex.fk_user_author IN (".join(',', $userchildids).")";
			$sql .= " OR ex.fk_user_validator IN (".join(',', $userchildids)."))";
		}

		$resql = $this->db->query($sql);
		if ($resql)
		{
			$langs->load("trips");

			$response = new WorkboardResponse();
			if ($option == 'toapprove')
			{
				$response->warning_delay = $conf->expensereport->approve->warning_delay / 60 / 60 / 24;
				$response->label = $langs->trans("ExpenseReportsToApprove");
				$response->labelShort = $langs->trans("ToApprove");
				$response->url = DOL_URL_ROOT.'/expensereport/list.php?mainmenu=hrm&amp;statut='.self::STATUS_VALIDATED;
			} else {
				$response->warning_delay = $conf->expensereport->payment->warning_delay / 60 / 60 / 24;
				$response->label = $langs->trans("ExpenseReportsToPay");
				$response->labelShort = $langs->trans("StatusToPay");
				$response->url = DOL_URL_ROOT.'/expensereport/list.php?mainmenu=hrm&amp;statut='.self::STATUS_APPROVED;
			}
			$response->img = img_object('', "trip");

			while ($obj = $this->db->fetch_object($resql))
			{
				$response->nbtodo++;

				if ($option == 'toapprove')
				{
					if ($this->db->jdate($obj->date_valid) < ($now - $conf->expensereport->approve->warning_delay)) {
						$response->nbtodolate++;
					}
				} else {
					if ($this->db->jdate($obj->date_valid) < ($now - $conf->expensereport->payment->warning_delay)) {
						$response->nbtodolate++;
					}
				}
			}

			return $response;
		} else {
			dol_print_error($this->db);
			$this->error = $this->db->error();
			return -1;
		}
	}

	/**
	 * Return if an expense report is late or not
	 *
	 * @param  string  $option          'topay' or 'toapprove'
	 * @return boolean                  True if late, False if not late
	 */
	public function hasDelay($option)
	{
		global $conf;

		// Only valid expenses reports
		if ($option == 'toapprove' && $this->status != 2) return false;
		if ($option == 'topay' && $this->status != 5) return false;

		$now = dol_now();
		if ($option == 'toapprove') {
			return ($this->datevalid ? $this->datevalid : $this->date_valid) < ($now - $conf->expensereport->approve->warning_delay);
		} else {
			return ($this->datevalid ? $this->datevalid : $this->date_valid) < ($now - $conf->expensereport->payment->warning_delay);
		}
	}

	/**
	 *	Return if object was dispatched into bookkeeping
	 *
	 *	@return     int         <0 if KO, 0=no, 1=yes
	 */
	public function getVentilExportCompta()
	{
		$alreadydispatched = 0;

		$type = 'expense_report';

		$sql = " SELECT COUNT(ab.rowid) as nb FROM ".MAIN_DB_PREFIX."accounting_bookkeeping as ab WHERE ab.doc_type='".$this->db->escape($type)."' AND ab.fk_doc = ".$this->id;
		$resql = $this->db->query($sql);
		if ($resql)
		{
			$obj = $this->db->fetch_object($resql);
			if ($obj)
			{
				$alreadydispatched = $obj->nb;
			}
		} else {
			$this->error = $this->db->lasterror();
			return -1;
		}

		if ($alreadydispatched)
		{
			return 1;
		}
		return 0;
	}

	/**
	 * 	Return amount of payments already done
	 *
	 *  @return		int						Amount of payment already done, <0 if KO
	 */
	public function getSumPayments()
	{
		$table = 'payment_expensereport';
		$field = 'fk_expensereport';

		$sql = 'SELECT sum(amount) as amount';
		$sql .= ' FROM '.MAIN_DB_PREFIX.$table;
		$sql .= ' WHERE '.$field.' = '.$this->id;

		dol_syslog(get_class($this)."::getSumPayments", LOG_DEBUG);
		$resql = $this->db->query($sql);
		if ($resql)
		{
			$obj = $this->db->fetch_object($resql);
			$this->db->free($resql);
			return (empty($obj->amount) ? 0 : $obj->amount);
		} else {
			$this->error = $this->db->lasterror();
			return -1;
		}
	}
}


/**
 * Class of expense report details lines
 */
class ExpenseReportLine
{
	/**
	 * @var DoliDB Database handler.
	 */
	public $db;

	/**
	 * @var string Error code (or message)
	 */
	public $error = '';

	/**
	 * @var int ID
	 */
	public $rowid;

	public $comments;
	public $qty;
	public $value_unit;
	public $date;

	/**
	 * @var int ID
	 */
	public $fk_c_type_fees;

	/**
	 * @var int ID
	 */
	public $fk_c_exp_tax_cat;

	/**
	 * @var int ID
	 */
	public $fk_projet;

	/**
	 * @var int ID
	 */
	public $fk_expensereport;

	public $type_fees_code;
	public $type_fees_libelle;

	public $projet_ref;
	public $projet_title;

	public $vatrate;
	public $total_ht;
	public $total_tva;
	public $total_ttc;

	/**
	 * @var int ID into llx_ecm_files table to link line to attached file
	 */
	public $fk_ecm_files;


	/**
	 * Constructor
	 *
	 * @param DoliDB    $db     Handlet database
	 */
	public function __construct($db)
	{
		$this->db = $db;
	}

	/**
	 * Fetch record for expense report detailed line
	 *
	 * @param   int     $rowid      Id of object to load
	 * @return  int                 <0 if KO, >0 if OK
	 */
	public function fetch($rowid)
	{
		$sql = 'SELECT fde.rowid, fde.fk_expensereport, fde.fk_c_type_fees, fde.fk_c_exp_tax_cat, fde.fk_projet as fk_project, fde.date,';
		$sql .= ' fde.tva_tx as vatrate, fde.vat_src_code, fde.comments, fde.qty, fde.value_unit, fde.total_ht, fde.total_tva, fde.total_ttc, fde.fk_ecm_files,';
		$sql .= ' ctf.code as type_fees_code, ctf.label as type_fees_libelle,';
		$sql .= ' pjt.rowid as projet_id, pjt.title as projet_title, pjt.ref as projet_ref';
		$sql .= ' FROM '.MAIN_DB_PREFIX.'expensereport_det as fde';
		$sql .= ' LEFT JOIN '.MAIN_DB_PREFIX.'c_type_fees as ctf ON fde.fk_c_type_fees=ctf.id'; // Sometimes type of expense report has been removed, so we use a left join here.
		$sql .= ' LEFT JOIN '.MAIN_DB_PREFIX.'projet as pjt ON fde.fk_projet=pjt.rowid';
		$sql .= ' WHERE fde.rowid = '.$rowid;

		$result = $this->db->query($sql);

		if ($result)
		{
			$objp = $this->db->fetch_object($result);

			$this->rowid = $objp->rowid;
			$this->id = $objp->rowid;
			$this->ref = $objp->ref;
			$this->fk_expensereport = $objp->fk_expensereport;
			$this->comments = $objp->comments;
			$this->qty = $objp->qty;
			$this->date = $objp->date;
			$this->dates = $this->db->jdate($objp->date);
			$this->value_unit = $objp->value_unit;
			$this->fk_c_type_fees = $objp->fk_c_type_fees;
			$this->fk_c_exp_tax_cat = $objp->fk_c_exp_tax_cat;
			$this->fk_projet = $objp->fk_project; // deprecated
			$this->fk_project = $objp->fk_project;
			$this->type_fees_code = $objp->type_fees_code;
			$this->type_fees_libelle = $objp->type_fees_libelle;
			$this->projet_ref = $objp->projet_ref;
			$this->projet_title = $objp->projet_title;
			$this->vatrate = $objp->vatrate;
			$this->vat_src_code = $objp->vat_src_code;
			$this->total_ht = $objp->total_ht;
			$this->total_tva = $objp->total_tva;
			$this->total_ttc = $objp->total_ttc;
			$this->fk_ecm_files = $objp->fk_ecm_files;

			$this->db->free($result);
		} else {
			dol_print_error($this->db);
		}
	}

	/**
	 * Insert a line of expense report
	 *
	 * @param   int     $notrigger      1=No trigger
	 * @param   bool    $fromaddline    false=keep default behavior, true=exclude the update_price() of parent object
	 * @return  int                     <0 if KO, >0 if OK
	 */
	public function insert($notrigger = 0, $fromaddline = false)
	{
		global $langs, $user, $conf;

		$error = 0;

		dol_syslog("ExpenseReportLine::Insert", LOG_DEBUG);

		// Clean parameters
		$this->comments = trim($this->comments);
		if (empty($this->value_unit)) $this->value_unit = 0;
		$this->qty = price2num($this->qty);
		$this->vatrate = price2num($this->vatrate);
		if (empty($this->fk_c_exp_tax_cat)) $this->fk_c_exp_tax_cat = 0;

		$this->db->begin();

		$sql = 'INSERT INTO '.MAIN_DB_PREFIX.'expensereport_det';
		$sql .= ' (fk_expensereport, fk_c_type_fees, fk_projet,';
		$sql .= ' tva_tx, vat_src_code, comments, qty, value_unit, total_ht, total_tva, total_ttc, date, rule_warning_message, fk_c_exp_tax_cat, fk_ecm_files)';
		$sql .= " VALUES (".$this->db->escape($this->fk_expensereport).",";
		$sql .= " ".$this->db->escape($this->fk_c_type_fees).",";
		$sql .= " ".$this->db->escape((!empty($this->fk_project) && $this->fk_project > 0) ? $this->fk_project : ((!empty($this->fk_projet) && $this->fk_projet > 0) ? $this->fk_projet : 'null')).",";
		$sql .= " ".$this->db->escape($this->vatrate).",";
		$sql .= " '".$this->db->escape(empty($this->vat_src_code) ? '' : $this->vat_src_code)."',";
		$sql .= " '".$this->db->escape($this->comments)."',";
		$sql .= " ".$this->db->escape($this->qty).",";
		$sql .= " ".$this->db->escape($this->value_unit).",";
		$sql .= " ".$this->db->escape($this->total_ht).",";
		$sql .= " ".$this->db->escape($this->total_tva).",";
		$sql .= " ".$this->db->escape($this->total_ttc).",";
		$sql .= " '".$this->db->idate($this->date)."',";
		$sql .= " ".(empty($this->rule_warning_message) ? 'null' : "'".$this->db->escape($this->rule_warning_message)."'").",";
		$sql .= " ".$this->db->escape($this->fk_c_exp_tax_cat).",";
		$sql .= " ".($this->fk_ecm_files > 0 ? $this->fk_ecm_files : 'null');
		$sql .= ")";

		$resql = $this->db->query($sql);
		if ($resql)
		{
			$this->id = $this->db->last_insert_id(MAIN_DB_PREFIX.'expensereport_det');

			if (!$fromaddline)
			{
				$tmpparent = new ExpenseReport($this->db);
				$tmpparent->fetch($this->fk_expensereport);
				$result = $tmpparent->update_price();
				if ($result < 0)
				{
					$error++;
					$this->error = $tmpparent->error;
					$this->errors = $tmpparent->errors;
				}
			}
		} else {
			$error++;
		}

		if (!$error)
		{
			$this->db->commit();
			return $this->id;
		} else {
			$this->error = $this->db->lasterror();
			dol_syslog("ExpenseReportLine::insert Error ".$this->error, LOG_ERR);
			$this->db->rollback();
			return -2;
		}
	}

	/**
	 * Function to get total amount in expense reports for a same rule
	 *
	 * @param  ExpenseReportRule $rule		object rule to check
	 * @param  int				 $fk_user	user author id
	 * @param  string			 $mode		day|EX_DAY / month|EX_MON / year|EX_YEA to get amount
	 * @return float                        Amount
	 */
	public function getExpAmount(ExpenseReportRule $rule, $fk_user, $mode = 'day')
	{
		$amount = 0;

		$sql = 'SELECT SUM(d.total_ttc) as total_amount';
		$sql .= ' FROM '.MAIN_DB_PREFIX.'expensereport_det d';
		$sql .= ' INNER JOIN '.MAIN_DB_PREFIX.'expensereport e ON (d.fk_expensereport = e.rowid)';
		$sql .= ' WHERE e.fk_user_author = '.$fk_user;
		if (!empty($this->id)) $sql .= ' AND d.rowid <> '.$this->id;
		$sql .= ' AND d.fk_c_type_fees = '.$rule->fk_c_type_fees;
		if ($mode == 'day' || $mode == 'EX_DAY') $sql .= ' AND d.date = \''.dol_print_date($this->date, '%Y-%m-%d').'\'';
		elseif ($mode == 'mon' || $mode == 'EX_MON') $sql .= ' AND DATE_FORMAT(d.date, \'%Y-%m\') = \''.dol_print_date($this->date, '%Y-%m').'\''; // @todo DATE_FORMAT is forbidden
		elseif ($mode == 'year' || $mode == 'EX_YEA') $sql .= ' AND DATE_FORMAT(d.date, \'%Y\') = \''.dol_print_date($this->date, '%Y').'\''; // @todo DATE_FORMAT is forbidden

		dol_syslog('ExpenseReportLine::getExpAmount');

		$resql = $this->db->query($sql);
		if ($resql)
		{
			$num = $this->db->num_rows($resql);
			if ($num > 0)
			{
				$obj = $this->db->fetch_object($resql);
				$amount = (double) $obj->total_amount;
			}
		} else {
			dol_print_error($this->db);
		}

		return $amount + $this->total_ttc;
	}

	/**
	 * Update line
	 *
	 * @param   User    $user      User
	 * @return  int                <0 if KO, >0 if OK
	 */
	public function update(User $user)
	{
		global $langs, $conf;

		$error = 0;

		// Clean parameters
		$this->comments = trim($this->comments);
		$this->vatrate = price2num($this->vatrate);
		$this->value_unit = price2num($this->value_unit);
		if (empty($this->fk_c_exp_tax_cat)) $this->fk_c_exp_tax_cat = 0;

		$this->db->begin();

		// Update line in database
		$sql = "UPDATE ".MAIN_DB_PREFIX."expensereport_det SET";
		$sql .= " comments='".$this->db->escape($this->comments)."'";
		$sql .= ",value_unit=".$this->db->escape($this->value_unit);
		$sql .= ",qty=".$this->db->escape($this->qty);
		$sql .= ",date='".$this->db->idate($this->date)."'";
		$sql .= ",total_ht=".$this->db->escape($this->total_ht)."";
		$sql .= ",total_tva=".$this->db->escape($this->total_tva)."";
		$sql .= ",total_ttc=".$this->db->escape($this->total_ttc)."";
		$sql .= ",tva_tx=".$this->db->escape($this->vatrate);
		$sql .= ",vat_src_code='".$this->db->escape($this->vat_src_code)."'";
		$sql .= ",rule_warning_message='".$this->db->escape($this->rule_warning_message)."'";
		$sql .= ",fk_c_exp_tax_cat=".$this->db->escape($this->fk_c_exp_tax_cat);
		$sql .= ",fk_ecm_files=".($this->fk_ecm_files > 0 ? $this->fk_ecm_files : 'null');
		if ($this->fk_c_type_fees) $sql .= ",fk_c_type_fees=".$this->db->escape($this->fk_c_type_fees);
		else $sql .= ",fk_c_type_fees=null";
		if ($this->fk_project > 0) $sql .= ",fk_projet=".$this->db->escape($this->fk_project);
		else $sql .= ",fk_projet=null";
		$sql .= " WHERE rowid = ".$this->db->escape($this->rowid ? $this->rowid : $this->id);

		dol_syslog("ExpenseReportLine::update sql=".$sql);

		$resql = $this->db->query($sql);
		if ($resql)
		{
			$tmpparent = new ExpenseReport($this->db);
			$result = $tmpparent->fetch($this->fk_expensereport);
			if ($result > 0)
			{
				$result = $tmpparent->update_price();
				if ($result < 0)
				{
					$error++;
					$this->error = $tmpparent->error;
					$this->errors = $tmpparent->errors;
				}
			} else {
				$error++;
				$this->error = $tmpparent->error;
				$this->errors = $tmpparent->errors;
			}
		} else {
			$error++;
			dol_print_error($this->db);
		}

		if (!$error)
		{
			$this->db->commit();
			return 1;
		} else {
			$this->error = $this->db->lasterror();
			dol_syslog("ExpenseReportLine::update Error ".$this->error, LOG_ERR);
			$this->db->rollback();
			return -2;
		}
	}
}<|MERGE_RESOLUTION|>--- conflicted
+++ resolved
@@ -203,7 +203,6 @@
 	);
 
 	/**
-<<<<<<< HEAD
 	 *  Constructor
 	 *
 	 *  @param  DoliDB  $db     Handler acces base de donnees
@@ -338,6 +337,7 @@
 						if ($result < 0)
 						{
 							$this->error = $newndfline->error;
+							$this->errors = $newndfline->errors;
 							$error++;
 							break;
 						}
@@ -356,160 +356,6 @@
 				$result = $this->update_price();
 				if ($result > 0)
 				{
-=======
-     *  Constructor
-     *
-     *  @param  DoliDB  $db     Handler acces base de donnees
-     */
-    public function __construct($db)
-    {
-        $this->db = $db;
-        $this->total_ht = 0;
-        $this->total_ttc = 0;
-        $this->total_tva = 0;
-        $this->modepaymentid = 0;
-
-        // List of language codes for status
-        $this->statuts_short = array(0 => 'Draft', 2 => 'Validated', 4 => 'Canceled', 5 => 'Approved', 6 => 'Paid', 99 => 'Refused');
-        $this->statuts = array(0 => 'Draft', 2 => 'ValidatedWaitingApproval', 4 => 'Canceled', 5 => 'Approved', 6 => 'Paid', 99 => 'Refused');
-        $this->statuts_logo = array(0 => 'status0', 2 => 'status1', 4 => 'status6', 5 => 'status4', 6 => 'status6', 99 => 'status5');
-    }
-
-    /**
-     * Create object in database
-     *
-     * @param   User    $user   User that create
-     * @param   int     $notrigger   Disable triggers
-     * @return  int             <0 if KO, >0 if OK
-     */
-    public function create($user, $notrigger = 0)
-    {
-        global $conf, $langs;
-
-        $now = dol_now();
-
-        $error = 0;
-
-        // Check parameters
-        if (empty($this->date_debut) || empty($this->date_fin))
-        {
-            $this->error = $langs->trans('ErrorFieldRequired', $langs->transnoentitiesnoconv('Date'));
-            return -1;
-        }
-
-        $fuserid = $this->fk_user_author; // Note fk_user_author is not the 'author' but the guy the expense report is for.
-        if (empty($fuserid)) $fuserid = $user->id;
-
-        $this->db->begin();
-
-        $sql = "INSERT INTO ".MAIN_DB_PREFIX.$this->table_element." (";
-        $sql .= "ref";
-        $sql .= ",total_ht";
-        $sql .= ",total_ttc";
-        $sql .= ",total_tva";
-        $sql .= ",date_debut";
-        $sql .= ",date_fin";
-        $sql .= ",date_create";
-        $sql .= ",fk_user_author";
-        $sql .= ",fk_user_validator";
-        $sql .= ",fk_user_approve";
-        $sql .= ",fk_user_modif";
-        $sql .= ",fk_statut";
-        $sql .= ",fk_c_paiement";
-        $sql .= ",paid";
-        $sql .= ",note_public";
-        $sql .= ",note_private";
-        $sql .= ",entity";
-        $sql .= ") VALUES(";
-        $sql .= "'(PROV)'";
-        $sql .= ", ".$this->total_ht;
-        $sql .= ", ".$this->total_ttc;
-        $sql .= ", ".$this->total_tva;
-        $sql .= ", '".$this->db->idate($this->date_debut)."'";
-        $sql .= ", '".$this->db->idate($this->date_fin)."'";
-        $sql .= ", '".$this->db->idate($now)."'";
-        $sql .= ", ".$fuserid;
-        $sql .= ", ".($this->fk_user_validator > 0 ? $this->fk_user_validator : "null");
-        $sql .= ", ".($this->fk_user_approve > 0 ? $this->fk_user_approve : "null");
-        $sql .= ", ".($this->fk_user_modif > 0 ? $this->fk_user_modif : "null");
-        $sql .= ", ".($this->fk_statut > 1 ? $this->fk_statut : 0);
-        $sql .= ", ".($this->modepaymentid ? $this->modepaymentid : "null");
-        $sql .= ", 0";
-        $sql .= ", ".($this->note_public ? "'".$this->db->escape($this->note_public)."'" : "null");
-        $sql .= ", ".($this->note_private ? "'".$this->db->escape($this->note_private)."'" : "null");
-        $sql .= ", ".$conf->entity;
-        $sql .= ")";
-
-        $result = $this->db->query($sql);
-        if ($result)
-        {
-            $this->id = $this->db->last_insert_id(MAIN_DB_PREFIX.$this->table_element);
-            $this->ref = '(PROV'.$this->id.')';
-
-            $sql = 'UPDATE '.MAIN_DB_PREFIX.$this->table_element." SET ref='".$this->db->escape($this->ref)."' WHERE rowid=".$this->id;
-            $resql = $this->db->query($sql);
-            if (!$resql)
-            {
-                $this->error = $this->db->lasterror();
-                $error++;
-            }
-
-            if (!$error)
-            {
-                if (is_array($this->lines) && count($this->lines) > 0)
-                {
-    	            foreach ($this->lines as $line)
-    	            {
-    	            	// Test and convert into object this->lines[$i]. When coming from REST API, we may still have an array
-    	            	//if (! is_object($line)) $line=json_decode(json_encode($line), false);  // convert recursively array into object.
-    	            	if (!is_object($line)) {
-    	            		$line = (object) $line;
-    	            		$newndfline = new ExpenseReportLine($this->db);
-    	            		$newndfline->fk_expensereport = $line->fk_expensereport;
-    	            		$newndfline->fk_c_type_fees = $line->fk_c_type_fees;
-    	            		$newndfline->fk_project = $line->fk_project;
-    	            		$newndfline->vatrate = $line->vatrate;
-    	            		$newndfline->vat_src_code = $line->vat_src_code;
-    	            		$newndfline->comments = $line->comments;
-    	            		$newndfline->qty = $line->qty;
-    	            		$newndfline->value_unit = $line->value_unit;
-    	            		$newndfline->total_ht = $line->total_ht;
-    	            		$newndfline->total_ttc = $line->total_ttc;
-    	            		$newndfline->total_tva = $line->total_tva;
-    	            		$newndfline->date = $line->date;
-    	            		$newndfline->rule_warning_message = $line->rule_warning_message;
-    	            		$newndfline->fk_c_exp_tax_cat = $line->fk_c_exp_tax_cat;
-    	            		$newndfline->fk_ecm_files = $line->fk_ecm_files;
-    	            	}
-    	            	else {
-    	            		$newndfline = $line;
-    	            	}
-    	                //$newndfline=new ExpenseReportLine($this->db);
-    	                $newndfline->fk_expensereport = $this->id;
-    	                $result = $newndfline->insert();
-        	            if ($result < 0)
-        	            {
-        	                $this->error = $newndfline->error;
-							$this->errors = $newndfline->errors;
-        	                $error++;
-        	                break;
-        	            }
-    	            }
-                }
-            }
-
-            if (!$error)
-            {
-            	$result = $this->insertExtraFields();
-           		if ($result < 0) $error++;
-            }
-
-            if (!$error)
-            {
-                $result = $this->update_price();
-                if ($result > 0)
-                {
->>>>>>> a84bc05f
 					if (!$notrigger)
 					{
 						// Call trigger
