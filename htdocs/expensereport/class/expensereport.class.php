<?php
/* Copyright (C) 2011 		Dimitri Mouillard   	<dmouillard@teclib.com>
 * Copyright (C) 2015 		Laurent Destailleur 	<eldy@users.sourceforge.net>
 * Copyright (C) 2015 		Alexandre Spangaro  	<aspangaro@open-dsi.fr>
 * Copyright (C) 2018       Nicolas ZABOURI         <info@inovea-conseil.com>
 * Copyright (c) 2018       Frédéric France         <frederic.france@netlogic.fr>
 * Copyright (C) 2016-2020 	Ferran Marcet       	<fmarcet@2byte.es>
 *
 * This program is free software; you can redistribute it and/or modify
 * it under the terms of the GNU General Public License as published by
 * the Free Software Foundation; either version 3 of the License, or
 * (at your option) any later version.
 *
 * This program is distributed in the hope that it will be useful,
 * but WITHOUT ANY WARRANTY; without even the implied warranty of
 * MERCHANTABILITY or FITNESS FOR A PARTICULAR PURPOSE.  See the
 * GNU General Public License for more details.
 *
 * You should have received a copy of the GNU General Public License
 * along with this program. If not, see <https://www.gnu.org/licenses/>.
 */

/**
 *       \file       htdocs/expensereport/class/expensereport.class.php
 *       \ingroup    expensereport
 *       \brief      File to manage Expense Reports
 */
require_once DOL_DOCUMENT_ROOT.'/core/class/commonobject.class.php';
require_once DOL_DOCUMENT_ROOT.'/expensereport/class/expensereport_ik.class.php';
require_once DOL_DOCUMENT_ROOT.'/expensereport/class/expensereport_rule.class.php';

/**
 * Class to manage Trips and Expenses
 */
class ExpenseReport extends CommonObject
{
	/**
	 * @var string ID to identify managed object
	 */
	public $element = 'expensereport';

	/**
	 * @var string Name of table without prefix where object is stored
	 */
	public $table_element = 'expensereport';

	public $table_element_line = 'expensereport_det';
	public $fk_element = 'fk_expensereport';

	/**
	 * @var string String with name of icon for myobject. Must be the part after the 'object_' into object_myobject.png
	 */
	public $picto = 'trip';

	public $lines = array();

	public $date_debut;

	public $date_fin;

	/**
	 * 0=draft, 2=validated (attente approb), 4=canceled, 5=approved, 6=payed, 99=denied
	 *
	 * @var int		Status
	 */
	public $status;

	/**
	 * 0=draft, 2=validated (attente approb), 4=canceled, 5=approved, 6=payed, 99=denied
	 *
	 * @var int		Status
	 * @deprecated
	 */
	public $fk_statut;

	public $fk_c_paiement;
	public $paid;

	public $user_author_infos;
	public $user_validator_infos;

	// ACTIONS

	// Create
	public $date_create;
	public $fk_user_author; // Note fk_user_author is not the 'author' but the guy the expense report is for.

	// Update
	public $date_modif;
	public $fk_user_modif;

	// Refus
	public $date_refuse;
	public $detail_refuse;
	public $fk_user_refuse;

	// Annulation
	public $date_cancel;
	public $detail_cancel;
	public $fk_user_cancel;

	public $fk_user_validator; // User that is defined to approve

	// Validation
	public $date_valid; // User making validation
	public $fk_user_valid;
	public $user_valid_infos;

	// Approve
	public $date_approve;
	public $fk_user_approve; // User that has approved

	// Paiement
	public $user_paid_infos;


	/**
	 * Draft status
	 */
	const STATUS_DRAFT = 0;

	/**
	 * Validated (need to be paid)
	 */
	const STATUS_VALIDATED = 2;

	/**
	 * Classified canceled
	 */
	const STATUS_CANCELED = 4;

	/**
	 * Classified approved
	 */
	const STATUS_APPROVED = 5;

	/**
	 * Classified refused
	 */
	const STATUS_REFUSED = 99;

	/**
	 * Classified paid.
	 */
	const STATUS_CLOSED = 6;


	public $fields = array(
		'rowid' =>array('type'=>'integer', 'label'=>'ID', 'enabled'=>1, 'visible'=>-1, 'notnull'=>1, 'position'=>10),
		'ref' =>array('type'=>'varchar(50)', 'label'=>'Ref', 'enabled'=>1, 'visible'=>-1, 'notnull'=>1, 'showoncombobox'=>1, 'position'=>15),
		'entity' =>array('type'=>'integer', 'label'=>'Entity', 'default'=>1, 'enabled'=>1, 'visible'=>-2, 'notnull'=>1, 'position'=>20),
		'ref_number_int' =>array('type'=>'integer', 'label'=>'Ref number int', 'enabled'=>1, 'visible'=>-1, 'position'=>25),
		'ref_ext' =>array('type'=>'integer', 'label'=>'Ref ext', 'enabled'=>1, 'visible'=>-1, 'position'=>30),
		'total_ht' =>array('type'=>'double(24,8)', 'label'=>'Total ht', 'enabled'=>1, 'visible'=>-1, 'position'=>35),
		'total_tva' =>array('type'=>'double(24,8)', 'label'=>'Total tva', 'enabled'=>1, 'visible'=>-1, 'position'=>40),
		'localtax1' =>array('type'=>'double(24,8)', 'label'=>'Localtax1', 'enabled'=>1, 'visible'=>-1, 'position'=>45),
		'localtax2' =>array('type'=>'double(24,8)', 'label'=>'Localtax2', 'enabled'=>1, 'visible'=>-1, 'position'=>50),
		'total_ttc' =>array('type'=>'double(24,8)', 'label'=>'Total ttc', 'enabled'=>1, 'visible'=>-1, 'position'=>55),
		'date_debut' =>array('type'=>'date', 'label'=>'Date debut', 'enabled'=>1, 'visible'=>-1, 'notnull'=>1, 'position'=>60),
		'date_fin' =>array('type'=>'date', 'label'=>'Date fin', 'enabled'=>1, 'visible'=>-1, 'notnull'=>1, 'position'=>65),
		'date_valid' =>array('type'=>'datetime', 'label'=>'Date valid', 'enabled'=>1, 'visible'=>-1, 'position'=>75),
		'date_approve' =>array('type'=>'datetime', 'label'=>'Date approve', 'enabled'=>1, 'visible'=>-1, 'position'=>80),
		'date_refuse' =>array('type'=>'datetime', 'label'=>'Date refuse', 'enabled'=>1, 'visible'=>-1, 'position'=>85),
		'date_cancel' =>array('type'=>'datetime', 'label'=>'Date cancel', 'enabled'=>1, 'visible'=>-1, 'position'=>90),
		'fk_user_author' =>array('type'=>'integer', 'label'=>'Fk user author', 'enabled'=>1, 'visible'=>-1, 'notnull'=>1, 'position'=>100),
		'fk_user_modif' =>array('type'=>'integer', 'label'=>'Fk user modif', 'enabled'=>1, 'visible'=>-1, 'position'=>105),
		'fk_user_valid' =>array('type'=>'integer', 'label'=>'Fk user valid', 'enabled'=>1, 'visible'=>-1, 'position'=>110),
		'fk_user_validator' =>array('type'=>'integer', 'label'=>'Fk user validator', 'enabled'=>1, 'visible'=>-1, 'position'=>115),
		'fk_user_approve' =>array('type'=>'integer', 'label'=>'Fk user approve', 'enabled'=>1, 'visible'=>-1, 'position'=>120),
		'fk_user_refuse' =>array('type'=>'integer', 'label'=>'Fk user refuse', 'enabled'=>1, 'visible'=>-1, 'position'=>125),
		'fk_user_cancel' =>array('type'=>'integer', 'label'=>'Fk user cancel', 'enabled'=>1, 'visible'=>-1, 'position'=>130),
		'fk_c_paiement' =>array('type'=>'integer', 'label'=>'Fk c paiement', 'enabled'=>1, 'visible'=>-1, 'position'=>140),
		'paid' =>array('type'=>'integer', 'label'=>'Paid', 'enabled'=>1, 'visible'=>-1, 'notnull'=>1, 'position'=>145),
		'note_public' =>array('type'=>'text', 'label'=>'Note public', 'enabled'=>1, 'visible'=>0, 'position'=>150),
		'note_private' =>array('type'=>'text', 'label'=>'Note private', 'enabled'=>1, 'visible'=>0, 'position'=>155),
		'detail_refuse' =>array('type'=>'varchar(255)', 'label'=>'Detail refuse', 'enabled'=>1, 'visible'=>-1, 'position'=>160),
		'detail_cancel' =>array('type'=>'varchar(255)', 'label'=>'Detail cancel', 'enabled'=>1, 'visible'=>-1, 'position'=>165),
		'integration_compta' =>array('type'=>'integer', 'label'=>'Integration compta', 'enabled'=>1, 'visible'=>-1, 'position'=>170),
		'fk_bank_account' =>array('type'=>'integer', 'label'=>'Fk bank account', 'enabled'=>1, 'visible'=>-1, 'position'=>175),
		'fk_multicurrency' =>array('type'=>'integer', 'label'=>'Fk multicurrency', 'enabled'=>1, 'visible'=>-1, 'position'=>185),
		'multicurrency_code' =>array('type'=>'varchar(255)', 'label'=>'Multicurrency code', 'enabled'=>1, 'visible'=>-1, 'position'=>190),
		'multicurrency_tx' =>array('type'=>'double(24,8)', 'label'=>'Multicurrency tx', 'enabled'=>1, 'visible'=>-1, 'position'=>195),
		'multicurrency_total_ht' =>array('type'=>'double(24,8)', 'label'=>'Multicurrency total ht', 'enabled'=>1, 'visible'=>-1, 'position'=>200),
		'multicurrency_total_tva' =>array('type'=>'double(24,8)', 'label'=>'Multicurrency total tva', 'enabled'=>1, 'visible'=>-1, 'position'=>205),
		'multicurrency_total_ttc' =>array('type'=>'double(24,8)', 'label'=>'Multicurrency total ttc', 'enabled'=>1, 'visible'=>-1, 'position'=>210),
		'extraparams' =>array('type'=>'varchar(255)', 'label'=>'Extraparams', 'enabled'=>1, 'visible'=>-1, 'position'=>220),
		'date_create' =>array('type'=>'datetime', 'label'=>'Date create', 'enabled'=>1, 'visible'=>-1, 'notnull'=>1, 'position'=>300),
		'tms' =>array('type'=>'timestamp', 'label'=>'Tms', 'enabled'=>1, 'visible'=>-1, 'notnull'=>1, 'position'=>305),
		'import_key' =>array('type'=>'varchar(14)', 'label'=>'ImportId', 'enabled'=>1, 'visible'=>-1, 'position'=>1000),
		'model_pdf' =>array('type'=>'varchar(255)', 'label'=>'Model pdf', 'enabled'=>1, 'visible'=>0, 'position'=>1010),
		'fk_statut' =>array('type'=>'integer', 'label'=>'Fk statut', 'enabled'=>1, 'visible'=>-1, 'notnull'=>1, 'position'=>500),
	);

	/**
	 *  Constructor
	 *
	 *  @param  DoliDB  $db     Handler acces base de donnees
	 */
	public function __construct($db)
	{
		$this->db = $db;
		$this->total_ht = 0;
		$this->total_ttc = 0;
		$this->total_tva = 0;
		$this->modepaymentid = 0;

		// List of language codes for status
		$this->statuts_short = array(0 => 'Draft', 2 => 'Validated', 4 => 'Canceled', 5 => 'Approved', 6 => 'Paid', 99 => 'Refused');
		$this->statuts = array(0 => 'Draft', 2 => 'ValidatedWaitingApproval', 4 => 'Canceled', 5 => 'Approved', 6 => 'Paid', 99 => 'Refused');
		$this->statuts_logo = array(0 => 'status0', 2 => 'status1', 4 => 'status6', 5 => 'status4', 6 => 'status6', 99 => 'status5');
	}

	/**
	 * Create object in database
	 *
	 * @param   User    $user   User that create
	 * @param   int     $notrigger   Disable triggers
	 * @return  int             <0 if KO, >0 if OK
	 */
	public function create($user, $notrigger = 0)
	{
		global $conf, $langs;

		$now = dol_now();

		$error = 0;

		// Check parameters
		if (empty($this->date_debut) || empty($this->date_fin))
		{
			$this->error = $langs->trans('ErrorFieldRequired', $langs->transnoentitiesnoconv('Date'));
			return -1;
		}

		$fuserid = $this->fk_user_author; // Note fk_user_author is not the 'author' but the guy the expense report is for.
		if (empty($fuserid)) $fuserid = $user->id;

		$this->db->begin();

		$sql = "INSERT INTO ".MAIN_DB_PREFIX.$this->table_element." (";
		$sql .= "ref";
		$sql .= ",total_ht";
		$sql .= ",total_ttc";
		$sql .= ",total_tva";
		$sql .= ",date_debut";
		$sql .= ",date_fin";
		$sql .= ",date_create";
		$sql .= ",fk_user_author";
		$sql .= ",fk_user_validator";
		$sql .= ",fk_user_approve";
		$sql .= ",fk_user_modif";
		$sql .= ",fk_statut";
		$sql .= ",fk_c_paiement";
		$sql .= ",paid";
		$sql .= ",note_public";
		$sql .= ",note_private";
		$sql .= ",entity";
		$sql .= ") VALUES(";
		$sql .= "'(PROV)'";
		$sql .= ", ".$this->total_ht;
		$sql .= ", ".$this->total_ttc;
		$sql .= ", ".$this->total_tva;
		$sql .= ", '".$this->db->idate($this->date_debut)."'";
		$sql .= ", '".$this->db->idate($this->date_fin)."'";
		$sql .= ", '".$this->db->idate($now)."'";
		$sql .= ", ".$fuserid;
		$sql .= ", ".($this->fk_user_validator > 0 ? $this->fk_user_validator : "null");
		$sql .= ", ".($this->fk_user_approve > 0 ? $this->fk_user_approve : "null");
		$sql .= ", ".($this->fk_user_modif > 0 ? $this->fk_user_modif : "null");
		$sql .= ", ".($this->fk_statut > 1 ? $this->fk_statut : 0);
		$sql .= ", ".($this->modepaymentid ? $this->modepaymentid : "null");
		$sql .= ", 0";
		$sql .= ", ".($this->note_public ? "'".$this->db->escape($this->note_public)."'" : "null");
		$sql .= ", ".($this->note_private ? "'".$this->db->escape($this->note_private)."'" : "null");
		$sql .= ", ".$conf->entity;
		$sql .= ")";

		$result = $this->db->query($sql);
		if ($result)
		{
			$this->id = $this->db->last_insert_id(MAIN_DB_PREFIX.$this->table_element);
			$this->ref = '(PROV'.$this->id.')';

			$sql = 'UPDATE '.MAIN_DB_PREFIX.$this->table_element." SET ref='".$this->db->escape($this->ref)."' WHERE rowid=".$this->id;
			$resql = $this->db->query($sql);
			if (!$resql)
			{
				$this->error = $this->db->lasterror();
				$error++;
			}

			if (!$error)
			{
				if (is_array($this->lines) && count($this->lines) > 0)
				{
					foreach ($this->lines as $line)
					{
						// Test and convert into object this->lines[$i]. When coming from REST API, we may still have an array
						//if (! is_object($line)) $line=json_decode(json_encode($line), false);  // convert recursively array into object.
						if (!is_object($line)) {
							$line = (object) $line;
							$newndfline = new ExpenseReportLine($this->db);
							$newndfline->fk_expensereport = $line->fk_expensereport;
							$newndfline->fk_c_type_fees = $line->fk_c_type_fees;
							$newndfline->fk_project = $line->fk_project;
							$newndfline->vatrate = $line->vatrate;
							$newndfline->vat_src_code = $line->vat_src_code;
							$newndfline->comments = $line->comments;
							$newndfline->qty = $line->qty;
							$newndfline->value_unit = $line->value_unit;
							$newndfline->total_ht = $line->total_ht;
							$newndfline->total_ttc = $line->total_ttc;
							$newndfline->total_tva = $line->total_tva;
							$newndfline->date = $line->date;
							$newndfline->rule_warning_message = $line->rule_warning_message;
							$newndfline->fk_c_exp_tax_cat = $line->fk_c_exp_tax_cat;
							$newndfline->fk_ecm_files = $line->fk_ecm_files;
						} else {
							$newndfline = $line;
						}
						//$newndfline=new ExpenseReportLine($this->db);
						$newndfline->fk_expensereport = $this->id;
						$result = $newndfline->insert();
						if ($result < 0)
						{
							$this->error = $newndfline->error;
							$error++;
							break;
						}
					}
				}
			}

			if (!$error)
			{
				$result = $this->insertExtraFields();
		   		if ($result < 0) $error++;
			}

			if (!$error)
			{
				$result = $this->update_price();
				if ($result > 0)
				{
					if (!$notrigger)
					{
						// Call trigger
						$result = $this->call_trigger('EXPENSE_REPORT_CREATE', $user);

						if ($result < 0) {
							$error++;
						}
						// End call triggers
					}

					if (empty($error))
					{
						$this->db->commit();
						return $this->id;
					} else {
						$this->db->rollback();
						return -4;
					}
				} else {
					$this->db->rollback();
					return -3;
				}
			} else {
				dol_syslog(get_class($this)."::create error ".$this->error, LOG_ERR);
				$this->db->rollback();
				return -2;
			}
		} else {
			$this->error = $this->db->lasterror()." sql=".$sql;
			$this->db->rollback();
			return -1;
		}
	}


	/**
	 *	Load an object from its id and create a new one in database
	 *
	 *  @param	    User	$user		        User making the clone
	 *	@param		int     $fk_user_author		Id of new user
	 *	@return		int							New id of clone
	 */
	public function createFromClone(User $user, $fk_user_author)
	{
		global $hookmanager;

		$error = 0;

		if (empty($fk_user_author)) $fk_user_author = $user->id;

		$this->db->begin();

		// get extrafields so they will be clone
		//foreach($this->lines as $line)
			//$line->fetch_optionals();

		// Load source object
		$objFrom = clone $this;

		$this->id = 0;
		$this->ref = '';
		$this->status = 0;
		$this->fk_statut = 0; // deprecated

		// Clear fields
		$this->fk_user_author     = $fk_user_author; // Note fk_user_author is not the 'author' but the guy the expense report is for.
		$this->fk_user_valid      = '';
		$this->date_create = '';
		$this->date_creation      = '';
		$this->date_validation    = '';

		// Remove link on lines to a joined file
		if (is_array($this->lines) && count($this->lines) > 0)
		{
			foreach ($this->lines as $key => $line)
			{
				$this->lines[$key]->fk_ecm_files = 0;
			}
		}

		// Create clone
		$this->context['createfromclone'] = 'createfromclone';
		$result = $this->create($user);
		if ($result < 0) $error++;

		if (!$error)
		{
			// Hook of thirdparty module
			if (is_object($hookmanager))
			{
				$parameters = array('objFrom'=>$objFrom);
				$action = '';
				$reshook = $hookmanager->executeHooks('createFrom', $parameters, $this, $action); // Note that $action and $object may have been modified by some hooks
				if ($reshook < 0) $error++;
			}
		}

		unset($this->context['createfromclone']);

		// End
		if (!$error)
		{
			$this->db->commit();
			return $this->id;
		} else {
			$this->db->rollback();
			return -1;
		}
	}


	/**
	 * update
	 *
	 * @param   User    $user                   User making change
	 * @param   int     $notrigger              Disable triggers
	 * @param   User    $userofexpensereport    New user we want to have the expense report on.
	 * @return  int                             <0 if KO, >0 if OK
	 */
	public function update($user, $notrigger = 0, $userofexpensereport = null)
	{
		global $langs;

		$error = 0;
		$this->db->begin();

		$sql = "UPDATE ".MAIN_DB_PREFIX.$this->table_element." SET";
		$sql .= " total_ht = ".$this->total_ht;
		$sql .= " , total_ttc = ".$this->total_ttc;
		$sql .= " , total_tva = ".$this->total_tva;
		$sql .= " , date_debut = '".$this->db->idate($this->date_debut)."'";
		$sql .= " , date_fin = '".$this->db->idate($this->date_fin)."'";
		if ($userofexpensereport && is_object($userofexpensereport))
		{
			$sql .= " , fk_user_author = ".($userofexpensereport->id > 0 ? $userofexpensereport->id : "null"); // Note fk_user_author is not the 'author' but the guy the expense report is for.
		}
		$sql .= " , fk_user_validator = ".($this->fk_user_validator > 0 ? $this->fk_user_validator : "null");
		$sql .= " , fk_user_valid = ".($this->fk_user_valid > 0 ? $this->fk_user_valid : "null");
		$sql .= " , fk_user_approve = ".($this->fk_user_approve > 0 ? $this->fk_user_approve : "null");
		$sql .= " , fk_user_modif = ".$user->id;
		$sql .= " , fk_statut = ".($this->fk_statut >= 0 ? $this->fk_statut : '0');
		$sql .= " , fk_c_paiement = ".($this->fk_c_paiement > 0 ? $this->fk_c_paiement : "null");
		$sql .= " , note_public = ".(!empty($this->note_public) ? "'".$this->db->escape($this->note_public)."'" : "''");
		$sql .= " , note_private = ".(!empty($this->note_private) ? "'".$this->db->escape($this->note_private)."'" : "''");
		$sql .= " , detail_refuse = ".(!empty($this->detail_refuse) ? "'".$this->db->escape($this->detail_refuse)."'" : "''");
		$sql .= " WHERE rowid = ".$this->id;

		dol_syslog(get_class($this)."::update sql=".$sql, LOG_DEBUG);
		$result = $this->db->query($sql);
		if ($result)
		{
			if (!$notrigger)
			{
				// Call trigger
				$result = $this->call_trigger('EXPENSE_REPORT_UPDATE', $user);

				if ($result < 0) {
					$error++;
				}
				// End call triggers
			}

			if (empty($error))
			{
				$this->db->commit();
				return 1;
			} else {
				$this->db->rollback();
				$this->error = $this->db->error();
				return -2;
			}
		} else {
			$this->db->rollback();
			$this->error = $this->db->error();
			return -1;
		}
	}

	/**
	 *  Load an object from database
	 *
	 *  @param  int     $id     Id                      {@min 1}
	 *  @param  string  $ref    Ref                     {@name ref}
	 *  @return int             <0 if KO, >0 if OK
	 */
	public function fetch($id, $ref = '')
	{
		global $conf;

		$sql = "SELECT d.rowid, d.ref, d.note_public, d.note_private,"; // DEFAULT
		$sql .= " d.detail_refuse, d.detail_cancel, d.fk_user_refuse, d.fk_user_cancel,"; // ACTIONS
		$sql .= " d.date_refuse, d.date_cancel,"; // ACTIONS
		$sql .= " d.total_ht, d.total_ttc, d.total_tva,"; // TOTAUX (int)
		$sql .= " d.date_debut, d.date_fin, d.date_create, d.tms as date_modif, d.date_valid, d.date_approve,"; // DATES (datetime)
		$sql .= " d.fk_user_author, d.fk_user_modif, d.fk_user_validator,";
		$sql .= " d.fk_user_valid, d.fk_user_approve,";
		$sql .= " d.fk_statut as status, d.fk_c_paiement, d.paid";
		$sql .= " FROM ".MAIN_DB_PREFIX.$this->table_element." as d";
		if ($ref) $sql .= " WHERE d.ref = '".$this->db->escape($ref)."'";
		else $sql .= " WHERE d.rowid = ".$id;
		//$sql.= $restrict;

		dol_syslog(get_class($this)."::fetch sql=".$sql, LOG_DEBUG);
		$resql = $this->db->query($sql);
		if ($resql)
		{
			$obj = $this->db->fetch_object($resql);
			if ($obj)
			{
				$this->id           = $obj->rowid;
				$this->ref          = $obj->ref;
				$this->total_ht     = $obj->total_ht;
				$this->total_tva    = $obj->total_tva;
				$this->total_ttc    = $obj->total_ttc;
				$this->note_public  = $obj->note_public;
				$this->note_private = $obj->note_private;
				$this->detail_refuse = $obj->detail_refuse;
				$this->detail_cancel = $obj->detail_cancel;

				$this->date_debut       = $this->db->jdate($obj->date_debut);
				$this->date_fin         = $this->db->jdate($obj->date_fin);
				$this->date_valid       = $this->db->jdate($obj->date_valid);
				$this->date_approve     = $this->db->jdate($obj->date_approve);
				$this->date_create      = $this->db->jdate($obj->date_create);
				$this->date_modif       = $this->db->jdate($obj->date_modif);
				$this->date_refuse      = $this->db->jdate($obj->date_refuse);
				$this->date_cancel      = $this->db->jdate($obj->date_cancel);

				$this->fk_user_author           = $obj->fk_user_author; // Note fk_user_author is not the 'author' but the guy the expense report is for.
				$this->fk_user_modif            = $obj->fk_user_modif;
				$this->fk_user_validator        = $obj->fk_user_validator;
				$this->fk_user_valid            = $obj->fk_user_valid;
				$this->fk_user_refuse           = $obj->fk_user_refuse;
				$this->fk_user_cancel           = $obj->fk_user_cancel;
				$this->fk_user_approve          = $obj->fk_user_approve;

				$user_author = new User($this->db);
				if ($this->fk_user_author > 0) $user_author->fetch($this->fk_user_author);

				$this->user_author_infos = dolGetFirstLastname($user_author->firstname, $user_author->lastname);

				$user_approver = new User($this->db);
				if ($this->fk_user_approve > 0) $user_approver->fetch($this->fk_user_approve);
				elseif ($this->fk_user_validator > 0) $user_approver->fetch($this->fk_user_validator); // For backward compatibility
				$this->user_validator_infos = dolGetFirstLastname($user_approver->firstname, $user_approver->lastname);

				$this->fk_statut                = $obj->status; // deprecated
				$this->status                   = $obj->status;
				$this->fk_c_paiement            = $obj->fk_c_paiement;
				$this->paid                     = $obj->paid;

				if ($this->status == self::STATUS_APPROVED || $this->status == self::STATUS_CLOSED)
				{
					$user_valid = new User($this->db);
					if ($this->fk_user_valid > 0) $user_valid->fetch($this->fk_user_valid);
					$this->user_valid_infos = dolGetFirstLastname($user_valid->firstname, $user_valid->lastname);
				}

				$this->fetch_optionals();

				$result = $this->fetch_lines();

				return $result;
			} else {
				return 0;
			}
		} else {
			$this->error = $this->db->lasterror();
			return -1;
		}
	}

	// phpcs:disable PEAR.NamingConventions.ValidFunctionName.ScopeNotCamelCaps
	/**
	 *    Classify the expense report as paid
	 *
	 *    @param    int     $id                 Id of expense report
	 *    @param    user    $fuser              User making change
	 *    @param    int     $notrigger          Disable triggers
	 *    @return   int                         <0 if KO, >0 if OK
	 */
	public function set_paid($id, $fuser, $notrigger = 0)
	{
		// phpcs:enable
		$error = 0;
		$this->db->begin();

		$sql = "UPDATE ".MAIN_DB_PREFIX."expensereport";
		$sql .= " SET fk_statut = ".self::STATUS_CLOSED.", paid=1";
		$sql .= " WHERE rowid = ".$id." AND fk_statut = ".self::STATUS_APPROVED;

		dol_syslog(get_class($this)."::set_paid sql=".$sql, LOG_DEBUG);
		$resql = $this->db->query($sql);
		if ($resql)
		{
			if ($this->db->affected_rows($resql))
			{
				if (!$notrigger)
				{
					// Call trigger
					$result = $this->call_trigger('EXPENSE_REPORT_PAID', $fuser);

					if ($result < 0) {
						$error++;
					}
					// End call triggers
				}

				if (empty($error))
				{
					$this->db->commit();
					return 1;
				} else {
					$this->db->rollback();
					$this->error = $this->db->error();
					return -2;
				}
			} else {
				$this->db->commit();
				return 0;
			}
		} else {
			$this->db->rollback();
			dol_print_error($this->db);
			return -1;
		}
	}

	/**
	 *  Returns the label status
	 *
	 *  @param      int     $mode       0=long label, 1=short label, 2=Picto + short label, 3=Picto, 4=Picto + long label, 5=Short label + Picto
	 *  @return     string              Label
	 */
	public function getLibStatut($mode = 0)
	{
		return $this->LibStatut($this->status, $mode);
	}

	// phpcs:disable PEAR.NamingConventions.ValidFunctionName.ScopeNotCamelCaps
	/**
	 *  Returns the label of a status
	 *
	 *  @param      int     $status     ID status
	 *  @param      int     $mode       0=long label, 1=short label, 2=Picto + short label, 3=Picto, 4=Picto + long label, 5=Short label + Picto, 6=Long label + Picto
	 *  @return     string              Label
	 */
	public function LibStatut($status, $mode = 0)
	{
		// phpcs:enable
		global $langs;

		$labelStatus = $langs->transnoentitiesnoconv($this->statuts[$status]);
		$labelStatusShort = $langs->transnoentitiesnoconv($this->statuts_short[$status]);

		$statusType = $this->statuts_logo[$status];

		return dolGetStatus($labelStatus, $labelStatusShort, '', $statusType, $mode);
	}


	/**
	 *  Load information on object
	 *
	 *  @param  int     $id      Id of object
	 *  @return void
	 */
	public function info($id)
	{
		global $conf;

		$sql = "SELECT f.rowid,";
		$sql .= " f.date_create as datec,";
		$sql .= " f.tms as date_modification,";
		$sql .= " f.date_valid as datev,";
		$sql .= " f.date_approve as datea,";
		//$sql.= " f.fk_user_author as fk_user_creation,";      // This is not user of creation but user the expense is for.
		$sql .= " f.fk_user_modif as fk_user_modification,";
		$sql .= " f.fk_user_valid,";
		$sql .= " f.fk_user_approve";
		$sql .= " FROM ".MAIN_DB_PREFIX."expensereport as f";
		$sql .= " WHERE f.rowid = ".$id;
		$sql .= " AND f.entity = ".$conf->entity;

		$resql = $this->db->query($sql);
		if ($resql)
		{
			if ($this->db->num_rows($resql))
			{
				$obj = $this->db->fetch_object($resql);

				$this->id = $obj->rowid;

				$this->date_creation = $this->db->jdate($obj->datec);
				$this->date_modification = $this->db->jdate($obj->date_modification);
				$this->date_validation = $this->db->jdate($obj->datev);
				$this->date_approbation = $this->db->jdate($obj->datea);

				$cuser = new User($this->db);
				$cuser->fetch($obj->fk_user_author);
				$this->user_creation = $cuser;

				if ($obj->fk_user_creation)
				{
					$cuser = new User($this->db);
					$cuser->fetch($obj->fk_user_creation);
					$this->user_creation = $cuser;
				}
				if ($obj->fk_user_valid)
				{
					$vuser = new User($this->db);
					$vuser->fetch($obj->fk_user_valid);
					$this->user_validation = $vuser;
				}
				if ($obj->fk_user_modification)
				{
					$muser = new User($this->db);
					$muser->fetch($obj->fk_user_modification);
					$this->user_modification = $muser;
				}
				if ($obj->fk_user_approve)
				{
					$auser = new User($this->db);
					$auser->fetch($obj->fk_user_approve);
					$this->user_approve = $auser;
				}
			}
			$this->db->free($resql);
		} else {
			dol_print_error($this->db);
		}
	}



	/**
	 *  Initialise an instance with random values.
	 *  Used to build previews or test instances.
	 *  id must be 0 if object instance is a specimen.
	 *
	 *  @return void
	 */
	public function initAsSpecimen()
	{
		global $user, $langs, $conf;

		$now = dol_now();

		// Initialise parametres
		$this->id = 0;
		$this->ref = 'SPECIMEN';
		$this->specimen = 1;
		$this->date_create = $now;
		$this->date_debut = $now;
		$this->date_fin = $now;
		$this->date_valid = $now;
		$this->date_approve = $now;

		$type_fees_id = 2; // TF_TRIP

		$this->status = 5;
		$this->fk_statut = 5;

		$this->fk_user_author = $user->id;
		$this->fk_user_validator = $user->id;
		$this->fk_user_valid = $user->id;
		$this->fk_user_approve = $user->id;

		$this->note_private = 'Private note';
		$this->note_public = 'SPECIMEN';
		$nbp = 5;
		$xnbp = 0;
		while ($xnbp < $nbp) {
			$line = new ExpenseReportLine($this->db);
			$line->comments = $langs->trans("Comment")." ".$xnbp;
			$line->date = ($now - 3600 * (1 + $xnbp));
			$line->total_ht = 100;
			$line->total_tva = 20;
			$line->total_ttc = 120;
			$line->qty = 1;
			$line->vatrate = 20;
			$line->value_unit = 120;
			$line->fk_expensereport = 0;
			$line->type_fees_code = 'TRA';
			$line->fk_c_type_fees = $type_fees_id;

			$line->projet_ref = 'ABC';

			$this->lines[$xnbp] = $line;
			$xnbp++;

			$this->total_ht += $line->total_ht;
			$this->total_tva += $line->total_tva;
			$this->total_ttc += $line->total_ttc;
		}
	}

	// phpcs:disable PEAR.NamingConventions.ValidFunctionName.ScopeNotCamelCaps
	/**
	 * fetch_line_by_project
	 *
	 * @param   int     $projectid      Project id
	 * @param   User    $user           User
	 * @return  int                     <0 if KO, >0 if OK
	 */
	public function fetch_line_by_project($projectid, $user = '')
	{
		// phpcs:enable
		global $conf, $db, $langs;

		$langs->load('trips');

		if ($user->rights->expensereport->lire) {
			$sql = "SELECT de.fk_expensereport, de.date, de.comments, de.total_ht, de.total_ttc";
			$sql .= " FROM ".MAIN_DB_PREFIX."expensereport_det as de";
			$sql .= " WHERE de.fk_projet = ".$projectid;

			dol_syslog(get_class($this)."::fetch sql=".$sql, LOG_DEBUG);
			$result = $this->db->query($sql);
			if ($result)
			{
				$num = $this->db->num_rows($result);
				$i = 0;
				$total_HT = 0;
				$total_TTC = 0;

				while ($i < $num)
				{
					$objp = $this->db->fetch_object($result);

					$sql2 = "SELECT d.rowid, d.fk_user_author, d.ref, d.fk_statut as status";
					$sql2 .= " FROM ".MAIN_DB_PREFIX."expensereport as d";
					$sql2 .= " WHERE d.rowid = ".((int) $objp->fk_expensereport);

					$result2 = $this->db->query($sql2);
					$obj = $this->db->fetch_object($result2);

					$objp->fk_user_author = $obj->fk_user_author;
					$objp->ref = $obj->ref;
					$objp->fk_c_expensereport_status = $obj->status;
					$objp->rowid = $obj->rowid;

					$total_HT = $total_HT + $objp->total_ht;
					$total_TTC = $total_TTC + $objp->total_ttc;
					$author = new User($this->db);
					$author->fetch($objp->fk_user_author);

					print '<tr>';
					print '<td><a href="'.DOL_URL_ROOT.'/expensereport/card.php?id='.$objp->rowid.'">'.$objp->ref_num.'</a></td>';
					print '<td class="center">'.dol_print_date($objp->date, 'day').'</td>';
					print '<td>'.$author->getNomUrl(1).'</td>';
					print '<td>'.$objp->comments.'</td>';
					print '<td class="right">'.price($objp->total_ht).'</td>';
					print '<td class="right">'.price($objp->total_ttc).'</td>';
					print '<td class="right">';

					switch ($objp->fk_c_expensereport_status) {
						case 4:
							print img_picto($langs->trans('StatusOrderCanceled'), 'statut5');
							break;
						case 1:
							print $langs->trans('Draft').' '.img_picto($langs->trans('Draft'), 'statut0');
							break;
						case 2:
							print $langs->trans('TripForValid').' '.img_picto($langs->trans('TripForValid'), 'statut3');
							break;
						case 5:
							print $langs->trans('TripForPaid').' '.img_picto($langs->trans('TripForPaid'), 'statut3');
							break;
						case 6:
							print $langs->trans('TripPaid').' '.img_picto($langs->trans('TripPaid'), 'statut4');
							break;
					}
					/*
                     if ($status==4) return img_picto($langs->trans('StatusOrderCanceled'),'statut5');
                    if ($status==1) return img_picto($langs->trans('StatusOrderDraft'),'statut0');
                    if ($status==2) return img_picto($langs->trans('StatusOrderValidated'),'statut1');
                    if ($status==2) return img_picto($langs->trans('StatusOrderOnProcess'),'statut3');
                    if ($status==5) return img_picto($langs->trans('StatusOrderToBill'),'statut4');
                    if ($status==6) return img_picto($langs->trans('StatusOrderOnProcess'),'statut6');
                    */
					print '</td>';
					print '</tr>';

					$i++;
				}

				print '<tr class="liste_total"><td colspan="4">'.$langs->trans("Number").': '.$i.'</td>';
				print '<td class="right" width="100">'.$langs->trans("TotalHT").' : '.price($total_HT).'</td>';
				print '<td class="right" width="100">'.$langs->trans("TotalTTC").' : '.price($total_TTC).'</td>';
				print '<td>&nbsp;</td>';
				print '</tr>';
			} else {
				$this->error = $this->db->lasterror();
				return -1;
			}
		}
	}

	/**
	 * recalculer
	 * TODO Replace this with call to update_price if not already done
	 *
	 * @param   int         $id     Id of expense report
	 * @return  int                 <0 if KO, >0 if OK
	 */
	public function recalculer($id)
	{
		$sql = 'SELECT tt.total_ht, tt.total_ttc, tt.total_tva';
		$sql .= ' FROM '.MAIN_DB_PREFIX.$this->table_element_line.' as tt';
		$sql .= ' WHERE tt.'.$this->fk_element.' = '.$id;

		$total_ht = 0; $total_tva = 0; $total_ttc = 0;

		$result = $this->db->query($sql);
		if ($result)
		{
			$num = $this->db->num_rows($result);
			$i = 0;
			while ($i < $num):
				$objp = $this->db->fetch_object($result);
				$total_ht += $objp->total_ht;
				$total_tva += $objp->total_tva;
				$i++;
			endwhile;

			$total_ttc = $total_ht + $total_tva;
			$sql = "UPDATE ".MAIN_DB_PREFIX.$this->table_element." SET";
			$sql .= " total_ht = ".$total_ht;
			$sql .= " , total_ttc = ".$total_ttc;
			$sql .= " , total_tva = ".$total_tva;
			$sql .= " WHERE rowid = ".$id;
			$result = $this->db->query($sql);
			if ($result):
				$this->db->free($result);
				return 1;
			else :
				$this->error = $this->db->lasterror();
				dol_syslog(get_class($this)."::recalculer: Error ".$this->error, LOG_ERR);
				return -3;
			endif;
		} else {
			$this->error = $this->db->lasterror();
			dol_syslog(get_class($this)."::recalculer: Error ".$this->error, LOG_ERR);
			return -3;
		}
	}

	// phpcs:disable PEAR.NamingConventions.ValidFunctionName.ScopeNotCamelCaps
	/**
	 * fetch_lines
	 *
	 * @return  int     <0 if OK, >0 if KO
	 */
	public function fetch_lines()
	{
		// phpcs:enable
		global $conf;

		$this->lines = array();

		$sql = ' SELECT de.rowid, de.comments, de.qty, de.value_unit, de.date, de.rang,';
		$sql .= ' de.'.$this->fk_element.', de.fk_c_type_fees, de.fk_c_exp_tax_cat, de.fk_projet as fk_project, de.tva_tx, de.fk_ecm_files,';
		$sql .= ' de.total_ht, de.total_tva, de.total_ttc,';
		$sql .= ' ctf.code as code_type_fees, ctf.label as libelle_type_fees,';
		$sql .= ' p.ref as ref_projet, p.title as title_projet';
		$sql .= ' FROM '.MAIN_DB_PREFIX.$this->table_element_line.' as de';
		$sql .= ' LEFT JOIN '.MAIN_DB_PREFIX.'c_type_fees as ctf ON de.fk_c_type_fees = ctf.id';
		$sql .= ' LEFT JOIN '.MAIN_DB_PREFIX.'projet as p ON de.fk_projet = p.rowid';
		$sql .= ' WHERE de.'.$this->fk_element.' = '.$this->id;
		if (!empty($conf->global->EXPENSEREPORT_LINES_SORTED_BY_ROWID))
		{
			$sql .= ' ORDER BY de.rang ASC, de.rowid ASC';
		} else {
			$sql .= ' ORDER BY de.rang ASC, de.date ASC';
		}

		$resql = $this->db->query($sql);
		if ($resql)
		{
			$num = $this->db->num_rows($resql);
			$i = 0;
			while ($i < $num)
			{
				$objp = $this->db->fetch_object($resql);

				$deplig = new ExpenseReportLine($this->db);

				$deplig->rowid          = $objp->rowid;
				$deplig->id             = $objp->rowid;
				$deplig->comments       = $objp->comments;
				$deplig->qty            = $objp->qty;
				$deplig->value_unit     = $objp->value_unit;
				$deplig->date           = $objp->date;
				$deplig->dates          = $this->db->jdate($objp->date);

				$deplig->fk_expensereport = $objp->fk_expensereport;
				$deplig->fk_c_type_fees   = $objp->fk_c_type_fees;
				$deplig->fk_c_exp_tax_cat = $objp->fk_c_exp_tax_cat;
				$deplig->fk_projet        = $objp->fk_project; // deprecated
				$deplig->fk_project       = $objp->fk_project;
				$deplig->fk_ecm_files     = $objp->fk_ecm_files;

				$deplig->total_ht         = $objp->total_ht;
				$deplig->total_tva        = $objp->total_tva;
				$deplig->total_ttc        = $objp->total_ttc;

				$deplig->type_fees_code     = empty($objp->code_type_fees) ? 'TF_OTHER' : $objp->code_type_fees;
				$deplig->type_fees_libelle  = $objp->libelle_type_fees;
				$deplig->tva_tx = $objp->tva_tx;
				$deplig->vatrate            = $objp->tva_tx;
				$deplig->projet_ref         = $objp->ref_projet;
				$deplig->projet_title       = $objp->title_projet;

				$deplig->rang               = $objp->rang;

				$this->lines[$i] = $deplig;

				$i++;
			}
			$this->db->free($resql);
			return 1;
		} else {
			$this->error = $this->db->lasterror();
			dol_syslog(get_class($this)."::fetch_lines: Error ".$this->error, LOG_ERR);
			return -3;
		}
	}


	/**
	 * Delete object in database
	 *
	 * @param   User    $user       User that delete
	 * @param 	bool 	$notrigger  false=launch triggers after, true=disable triggers
	 * @return  int                 <0 if KO, >0 if OK
	 */
	public function delete(User $user = null, $notrigger = false)
	{
		global $conf;
		require_once DOL_DOCUMENT_ROOT.'/core/lib/files.lib.php';

		$error = 0;

		$this->db->begin();

		if (!$notrigger) {
			// Call trigger
			$result = $this->call_trigger('EXPENSEREPORT_DELETE', $user);
			if ($result < 0) { $error++; }
			// End call triggers
		}

		// Delete extrafields of lines and lines
		if (!$error && !empty($this->table_element_line)) {
			$tabletodelete = $this->table_element_line;
			//$sqlef = "DELETE FROM ".MAIN_DB_PREFIX.$tabletodelete."_extrafields WHERE fk_object IN (SELECT rowid FROM ".MAIN_DB_PREFIX.$tabletodelete." WHERE ".$this->fk_element." = ".$this->id.")";
			$sql = "DELETE FROM ".MAIN_DB_PREFIX.$tabletodelete." WHERE ".$this->fk_element." = ".$this->id;
			if (! $this->db->query($sql)) {
				$error++;
				$this->error = $this->db->lasterror();
				$this->errors[] = $this->error;
				dol_syslog(get_class($this)."::delete error ".$this->error, LOG_ERR);
			}
		}

		if (!$error) {
			// Delete linked object
			$res = $this->deleteObjectLinked();
			if ($res < 0) $error++;
		}

		if (!$error) {
			// Delete linked contacts
			$res = $this->delete_linked_contact();
			if ($res < 0) $error++;
		}

		// Removed extrafields of object
		if (!$error) {
			$result = $this->deleteExtraFields();
			if ($result < 0) {
				$error++;
				dol_syslog(get_class($this)."::delete error ".$this->error, LOG_ERR);
			}
		}

		// Delete main record
		if (!$error) {
			$sql = "DELETE FROM ".MAIN_DB_PREFIX.$this->table_element." WHERE rowid = ".$this->id;
			$res = $this->db->query($sql);
			if (! $res) {
				$error++;
				$this->error = $this->db->lasterror();
				$this->errors[] = $this->error;
				dol_syslog(get_class($this)."::delete error ".$this->error, LOG_ERR);
			}
		}

		// Delete record into ECM index and physically
		if (!$error) {
			$res = $this->deleteEcmFiles(0); // Deleting files physically is done later with the dol_delete_dir_recursive
			if (! $res) {
				$error++;
			}
		}

		if (!$error) {
			// We remove directory
			$ref = dol_sanitizeFileName($this->ref);
			if ($conf->expensereport->multidir_output[$this->entity] && !empty($this->ref)) {
				$dir = $conf->expensereport->multidir_output[$this->entity]."/".$ref;
				$file = $dir."/".$ref.".pdf";
				if (file_exists($file)) {
					dol_delete_preview($this);

					if (!dol_delete_file($file, 0, 0, 0, $this)) {
						$this->error = 'ErrorFailToDeleteFile';
						$this->errors[] = $this->error;
						$this->db->rollback();
						return 0;
					}
				}
				if (file_exists($dir)) {
					$res = @dol_delete_dir_recursive($dir);
					if (!$res) {
						$this->error = 'ErrorFailToDeleteDir';
						$this->errors[] = $this->error;
						$this->db->rollback();
						return 0;
					}
				}
			}
		}

		if (!$error) {
			dol_syslog(get_class($this)."::delete ".$this->id." by ".$user->id, LOG_DEBUG);
			$this->db->commit();
			return 1;
		} else {
			$this->db->rollback();
			return -1;
		}
    }

	/**
	 * Set to status validate
	 *
	 * @param   User    $fuser      User
	 * @param   int     $notrigger  Disable triggers
	 * @return  int                 <0 if KO, 0 if nothing done, >0 if OK
	 */
	public function setValidate($fuser, $notrigger = 0)
	{
		global $conf, $langs, $user;

		$error = 0;
		$now = dol_now();

		// Protection
		if ($this->status == self::STATUS_VALIDATED)
		{
			dol_syslog(get_class($this)."::valid action abandonned: already validated", LOG_WARNING);
			return 0;
		}

		$this->date_valid = $now; // Required for the getNextNum later.

		// Define new ref
		if (!$error && (preg_match('/^[\(]?PROV/i', $this->ref) || empty($this->ref))) // empty should not happened, but when it occurs, the test save life
		{
			$num = $this->getNextNumRef();
		} else {
			$num = $this->ref;
		}
		if (empty($num) || $num < 0) return -1;

		$this->newref = dol_sanitizeFileName($num);

		$this->db->begin();

		// Validate
		$sql = "UPDATE ".MAIN_DB_PREFIX.$this->table_element;
		$sql .= " SET ref = '".$this->db->escape($num)."',";
		$sql .= " fk_statut = ".self::STATUS_VALIDATED.",";
		$sql .= " date_valid='".$this->db->idate($this->date_valid)."',";
		$sql .= " fk_user_valid = ".$user->id;
		$sql .= " WHERE rowid = ".$this->id;

		$resql = $this->db->query($sql);
		if ($resql)
		{
			if (!$error && !$notrigger)
			{
				// Call trigger
				$result = $this->call_trigger('EXPENSE_REPORT_VALIDATE', $fuser);
				if ($result < 0) {
					$error++;
				}
				// End call triggers
			}

			if (!$error)
			{
				$this->oldref = $this->ref;

				// Rename directory if dir was a temporary ref
				if (preg_match('/^[\(]?PROV/i', $this->ref))
				{
					require_once DOL_DOCUMENT_ROOT.'/core/lib/files.lib.php';

					// Now we rename also files into index
					$sql = 'UPDATE '.MAIN_DB_PREFIX."ecm_files set filename = CONCAT('".$this->db->escape($this->newref)."', SUBSTR(filename, ".(strlen($this->ref) + 1).")), filepath = 'expensereport/".$this->db->escape($this->newref)."'";
					$sql .= " WHERE filename LIKE '".$this->db->escape($this->ref)."%' AND filepath = 'expensereport/".$this->db->escape($this->ref)."' and entity = ".$conf->entity;
					$resql = $this->db->query($sql);
					if (!$resql) { $error++; $this->error = $this->db->lasterror(); }

					// We rename directory ($this->ref = old ref, $num = new ref) in order not to lose the attachments
					$oldref = dol_sanitizeFileName($this->ref);
					$newref = dol_sanitizeFileName($num);
					$dirsource = $conf->expensereport->dir_output.'/'.$oldref;
					$dirdest = $conf->expensereport->dir_output.'/'.$newref;
					if (!$error && file_exists($dirsource))
					{
						dol_syslog(get_class($this)."::setValidate() rename dir ".$dirsource." into ".$dirdest);

						if (@rename($dirsource, $dirdest))
						{
							dol_syslog("Rename ok");
							// Rename docs starting with $oldref with $newref
							$listoffiles = dol_dir_list($conf->expensereport->dir_output.'/'.$newref, 'files', 1, '^'.preg_quote($oldref, '/'));
							foreach ($listoffiles as $fileentry)
							{
								$dirsource = $fileentry['name'];
								$dirdest = preg_replace('/^'.preg_quote($oldref, '/').'/', $newref, $dirsource);
								$dirsource = $fileentry['path'].'/'.$dirsource;
								$dirdest = $fileentry['path'].'/'.$dirdest;
								@rename($dirsource, $dirdest);
							}
						}
					}
				}
			}

			// Set new ref and current status
			if (!$error)
			{
				$this->ref = $num;
				$this->status = self::STATUS_VALIDATED;
			}

			if (empty($error))
			{
				$this->db->commit();
				return 1;
			} else {
				$this->db->rollback();
				$this->error = $this->db->error();
				return -2;
			}
		} else {
			$this->db->rollback();
			$this->error = $this->db->lasterror();
			return -1;
		}
	}

	// phpcs:disable PEAR.NamingConventions.ValidFunctionName.ScopeNotCamelCaps
	/**
	 * set_save_from_refuse
	 *
	 * @param   User    $fuser      User
	 * @return  int                 <0 if KO, >0 if OK
	 */
	public function set_save_from_refuse($fuser)
	{
		// phpcs:enable
		global $conf, $langs;

		// Sélection de la date de début de la NDF
		$sql = 'SELECT date_debut';
		$sql .= ' FROM '.MAIN_DB_PREFIX.$this->table_element;
		$sql .= ' WHERE rowid = '.$this->id;

		$result = $this->db->query($sql);

		$objp = $this->db->fetch_object($result);

		$this->date_debut = $this->db->jdate($objp->date_debut);

		if ($this->status != self::STATUS_VALIDATED)
		{
			$sql = 'UPDATE '.MAIN_DB_PREFIX.$this->table_element;
			$sql .= " SET fk_statut = ".self::STATUS_VALIDATED;
			$sql .= ' WHERE rowid = '.$this->id;

			dol_syslog(get_class($this)."::set_save_from_refuse sql=".$sql, LOG_DEBUG);

			if ($this->db->query($sql))
			{
				return 1;
			} else {
				$this->error = $this->db->lasterror();
				return -1;
			}
		} else {
			dol_syslog(get_class($this)."::set_save_from_refuse expensereport already with save status", LOG_WARNING);
		}
	}

	/**
	 * Set status to approved
	 *
	 * @param   User    $fuser      User
	 * @param   int     $notrigger  Disable triggers
	 * @return  int                 <0 if KO, 0 if nothing done, >0 if OK
	 */
	public function setApproved($fuser, $notrigger = 0)
	{
		$now = dol_now();
		$error = 0;

		// date approval
		$this->date_approve = $now;
		if ($this->status != self::STATUS_APPROVED)
		{
			$this->db->begin();

			$sql = 'UPDATE '.MAIN_DB_PREFIX.$this->table_element;
			$sql .= " SET ref = '".$this->db->escape($this->ref)."', fk_statut = ".self::STATUS_APPROVED.", fk_user_approve = ".$fuser->id.",";
			$sql .= " date_approve='".$this->db->idate($this->date_approve)."'";
			$sql .= ' WHERE rowid = '.$this->id;
			if ($this->db->query($sql))
			{
				if (!$notrigger)
				{
					// Call trigger
					$result = $this->call_trigger('EXPENSE_REPORT_APPROVE', $fuser);

					if ($result < 0) {
						$error++;
					}
					// End call triggers
				}

				if (empty($error))
				{
					$this->db->commit();
					return 1;
				} else {
					$this->db->rollback();
					$this->error = $this->db->error();
					return -2;
				}
			} else {
				$this->db->rollback();
				$this->error = $this->db->lasterror();
				return -1;
			}
		} else {
			dol_syslog(get_class($this)."::setApproved expensereport already with approve status", LOG_WARNING);
		}

		return 0;
	}

	/**
	 * setDeny
	 *
	 * @param User      $fuser      User
	 * @param string    $details    Details
	 * @param int       $notrigger  Disable triggers
	 * @return int
	 */
	public function setDeny($fuser, $details, $notrigger = 0)
	{
		$now = dol_now();
		$error = 0;

		// date de refus
		if ($this->status != self::STATUS_REFUSED)
		{
			$sql = 'UPDATE '.MAIN_DB_PREFIX.$this->table_element;
			$sql .= " SET ref = '".$this->db->escape($this->ref)."', fk_statut = ".self::STATUS_REFUSED.", fk_user_refuse = ".$fuser->id.",";
			$sql .= " date_refuse='".$this->db->idate($now)."',";
			$sql .= " detail_refuse='".$this->db->escape($details)."',";
			$sql .= " fk_user_approve = NULL";
			$sql .= ' WHERE rowid = '.$this->id;
			if ($this->db->query($sql))
			{
				$this->fk_statut = 99; // deprecated
				$this->status = 99;
				$this->fk_user_refuse = $fuser->id;
				$this->detail_refuse = $details;
				$this->date_refuse = $now;

				if (!$notrigger)
				{
					// Call trigger
					$result = $this->call_trigger('EXPENSE_REPORT_DENY', $fuser);

					if ($result < 0) {
						$error++;
					}
					// End call triggers
				}

				if (empty($error))
				{
					$this->db->commit();
					return 1;
				} else {
					$this->db->rollback();
					$this->error = $this->db->error();
					return -2;
				}
			} else {
				$this->db->rollback();
				$this->error = $this->db->lasterror();
				return -1;
			}
		} else {
			dol_syslog(get_class($this)."::setDeny expensereport already with refuse status", LOG_WARNING);
		}
	}

	// phpcs:disable PEAR.NamingConventions.ValidFunctionName.ScopeNotCamelCaps
	/**
	 * set_unpaid
	 *
	 * @param   User    $fuser      User
	 * @param   int     $notrigger  Disable triggers
	 * @return  int                 <0 if KO, >0 if OK
	 */
	public function set_unpaid($fuser, $notrigger = 0)
	{
		// phpcs:enable
		$error = 0;

		if ($this->paid)
		{
			$this->db->begin();

			$sql = 'UPDATE '.MAIN_DB_PREFIX.$this->table_element;
			$sql .= " SET paid = 0, fk_statut = ".self::STATUS_APPROVED;
			$sql .= ' WHERE rowid = '.$this->id;

			dol_syslog(get_class($this)."::set_unpaid sql=".$sql, LOG_DEBUG);

			if ($this->db->query($sql))
			{
				if (!$notrigger)
				{
					// Call trigger
					$result = $this->call_trigger('EXPENSE_REPORT_UNPAID', $fuser);

					if ($result < 0) {
						$error++;
					}
					// End call triggers
				}

				if (empty($error))
				{
					$this->db->commit();
					return 1;
				} else {
					$this->db->rollback();
					$this->error = $this->db->error();
					return -2;
				}
			} else {
				$this->db->rollback();
				$this->error = $this->db->error();
				return -1;
			}
		} else {
			dol_syslog(get_class($this)."::set_unpaid expensereport already with unpaid status", LOG_WARNING);
		}
	}

	// phpcs:disable PEAR.NamingConventions.ValidFunctionName.ScopeNotCamelCaps
	/**
	 * set_cancel
	 *
	 * @param   User    $fuser      User
	 * @param   string  $detail     Detail
	 * @param   int     $notrigger  Disable triggers
	 * @return  int                 <0 if KO, >0 if OK
	 */
	public function set_cancel($fuser, $detail, $notrigger = 0)
	{
		// phpcs:enable
		$error = 0;
		$this->date_cancel = $this->db->idate(dol_now());
		if ($this->status != self::STATUS_CANCELED)
		{
			$this->db->begin();

			$sql = 'UPDATE '.MAIN_DB_PREFIX.$this->table_element;
			$sql .= " SET fk_statut = ".self::STATUS_CANCELED.", fk_user_cancel = ".$fuser->id;
			$sql .= ", date_cancel='".$this->db->idate($this->date_cancel)."'";
			$sql .= " ,detail_cancel='".$this->db->escape($detail)."'";
			$sql .= ' WHERE rowid = '.$this->id;

			dol_syslog(get_class($this)."::set_cancel sql=".$sql, LOG_DEBUG);

			if ($this->db->query($sql))
			{
				if (!$notrigger)
				{
					// Call trigger
					$result = $this->call_trigger('EXPENSE_REPORT_CANCEL', $fuser);

					if ($result < 0) {
						$error++;
					}
					// End call triggers
				}

				if (empty($error))
				{
					$this->db->commit();
					return 1;
				} else {
					$this->db->rollback();
					$this->error = $this->db->error();
					return -2;
				}
			} else {
				$this->db->rollback();
				$this->error = $this->db->error();
				return -1;
			}
		} else {
			dol_syslog(get_class($this)."::set_cancel expensereport already with cancel status", LOG_WARNING);
		}
	}

	/**
	 * Return next reference of expense report not already used
	 *
	 * @return    string            free ref
	 */
	public function getNextNumRef()
	{
		global $langs, $conf;
		$langs->load("trips");

		if (!empty($conf->global->EXPENSEREPORT_ADDON))
		{
			$mybool = false;

			$file = $conf->global->EXPENSEREPORT_ADDON.".php";
			$classname = $conf->global->EXPENSEREPORT_ADDON;

			// Include file with class
			$dirmodels = array_merge(array('/'), (array) $conf->modules_parts['models']);
			foreach ($dirmodels as $reldir)
			{
				$dir = dol_buildpath($reldir."core/modules/expensereport/");

				// Load file with numbering class (if found)
				$mybool |= @include_once $dir.$file;
			}

			if ($mybool === false) {
				dol_print_error('', "Failed to include file ".$file);
				return '';
			}

			$obj = new $classname();
			$numref = $obj->getNextValue($this);

			if ($numref != "")
			{
				return $numref;
			} else {
				$this->error = $obj->error;
				$this->errors = $obj->errors;
				//dol_print_error($this->db,get_class($this)."::getNextNumRef ".$obj->error);
				return -1;
			}
		} else {
			$this->error = "Error_EXPENSEREPORT_ADDON_NotDefined";
			return -2;
		}
	}

	/**
	 *  Return clicable name (with picto eventually)
	 *
	 *	@param		int		$withpicto					0=No picto, 1=Include picto into link, 2=Only picto
	 *	@param		int		$max						Max length of shown ref
	 *	@param		int		$short						1=Return just URL
	 *	@param		string	$moretitle					Add more text to title tooltip
	 *	@param		int		$notooltip					1=Disable tooltip
	 *  @param  	int     $save_lastsearch_value    	-1=Auto, 0=No save of lastsearch_values when clicking, 1=Save lastsearch_values whenclicking
	 *	@return		string								String with URL
	 */
	public function getNomUrl($withpicto = 0, $max = 0, $short = 0, $moretitle = '', $notooltip = 0, $save_lastsearch_value = -1)
	{
		global $langs, $conf;

		$result = '';

		$url = DOL_URL_ROOT.'/expensereport/card.php?id='.$this->id;

		if ($short) return $url;

		$label = img_picto('', $this->picto).' <u class="paddingrightonly">'.$langs->trans("ExpenseReport").'</u>';
		if (isset($this->status)) {
			$label .= ' '.$this->getLibStatut(5);
		}
		if (!empty($this->ref))
			$label .= '<br><b>'.$langs->trans('Ref').':</b> '.$this->ref;
		if (!empty($this->total_ht))
			$label .= '<br><b>'.$langs->trans('AmountHT').':</b> '.price($this->total_ht, 0, $langs, 0, -1, -1, $conf->currency);
		if (!empty($this->total_tva))
			$label .= '<br><b>'.$langs->trans('VAT').':</b> '.price($this->total_tva, 0, $langs, 0, -1, -1, $conf->currency);
		if (!empty($this->total_ttc))
			$label .= '<br><b>'.$langs->trans('AmountTTC').':</b> '.price($this->total_ttc, 0, $langs, 0, -1, -1, $conf->currency);
		if ($moretitle) $label .= ' - '.$moretitle;

		//if ($option != 'nolink')
		//{
		// Add param to save lastsearch_values or not
			$add_save_lastsearch_values = ($save_lastsearch_value == 1 ? 1 : 0);
			if ($save_lastsearch_value == -1 && preg_match('/list\.php/', $_SERVER["PHP_SELF"])) $add_save_lastsearch_values = 1;
			if ($add_save_lastsearch_values) $url .= '&save_lastsearch_values=1';
		//}

		$ref = $this->ref;
		if (empty($ref)) $ref = $this->id;

		$linkclose = '';
		if (empty($notooltip))
		{
			if (!empty($conf->global->MAIN_OPTIMIZEFORTEXTBROWSER))
			{
				$label = $langs->trans("ShowExpenseReport");
				$linkclose .= ' alt="'.dol_escape_htmltag($label, 1).'"';
			}
			$linkclose .= ' title="'.dol_escape_htmltag($label, 1).'"';
			$linkclose .= ' class="classfortooltip"';
		}

		$linkstart = '<a href="'.$url.'"';
		$linkstart .= $linkclose.'>';
		$linkend = '</a>';

		$result .= $linkstart;
		if ($withpicto) $result .= img_object(($notooltip ? '' : $label), $this->picto, ($notooltip ? (($withpicto != 2) ? 'class="paddingright"' : '') : 'class="'.(($withpicto != 2) ? 'paddingright ' : '').'classfortooltip"'), 0, 0, $notooltip ? 0 : 1);
		if ($withpicto != 2) $result .= ($max ?dol_trunc($ref, $max) : $ref);
		$result .= $linkend;

		return $result;
	}

	// phpcs:disable PEAR.NamingConventions.ValidFunctionName.ScopeNotCamelCaps
	/**
	 *  Update total of an expense report when you add a line.
	 *
	 *  @param    string    $ligne_total_ht    Amount without taxes
	 *  @param    string    $ligne_total_tva    Amount of all taxes
	 *  @return    void
	 */
	public function update_totaux_add($ligne_total_ht, $ligne_total_tva)
	{
		// phpcs:enable
		$this->total_ht = $this->total_ht + $ligne_total_ht;
		$this->total_tva = $this->total_tva + $ligne_total_tva;
		$this->total_ttc = $this->total_ht + $this->total_tva;

		$sql = "UPDATE ".MAIN_DB_PREFIX.$this->table_element." SET";
		$sql .= " total_ht = ".$this->total_ht;
		$sql .= " , total_ttc = ".$this->total_ttc;
		$sql .= " , total_tva = ".$this->total_tva;
		$sql .= " WHERE rowid = ".$this->id;

		$result = $this->db->query($sql);
		if ($result):
			return 1;
		else :
			$this->error = $this->db->error();
			return -1;
		endif;
	}

	// phpcs:disable PEAR.NamingConventions.ValidFunctionName.ScopeNotCamelCaps
	/**
	 *  Update total of an expense report when you delete a line.
	 *
	 *  @param    string    $ligne_total_ht    Amount without taxes
	 *  @param    string    $ligne_total_tva    Amount of all taxes
	 *  @return    void
	 */
	public function update_totaux_del($ligne_total_ht, $ligne_total_tva)
	{
		// phpcs:enable
		$this->total_ht = $this->total_ht - $ligne_total_ht;
		$this->total_tva = $this->total_tva - $ligne_total_tva;
		$this->total_ttc = $this->total_ht + $this->total_tva;

		$sql = "UPDATE ".MAIN_DB_PREFIX.$this->table_element." SET";
		$sql .= " total_ht = ".$this->total_ht;
		$sql .= " , total_ttc = ".$this->total_ttc;
		$sql .= " , total_tva = ".$this->total_tva;
		$sql .= " WHERE rowid = ".$this->id;

		$result = $this->db->query($sql);
		if ($result):
			return 1;
		else :
			$this->error = $this->db->error();
			return -1;
		endif;
	}

	/**
	 * addline
	 *
	 * @param    float       $qty                      Qty
	 * @param    double      $up                       Value init
	 * @param    int         $fk_c_type_fees           Type payment
	 * @param    string      $vatrate                  Vat rate (Can be '10' or '10 (ABC)')
	 * @param    string      $date                     Date
	 * @param    string      $comments                 Description
	 * @param    int         $fk_project               Project id
	 * @param    int         $fk_c_exp_tax_cat         Car category id
	 * @param    int         $type                     Type line
	 * @param    int         $fk_ecm_files             Id of ECM file to link to this expensereport line
	 * @return   int                                   <0 if KO, >0 if OK
	 */
	public function addline($qty = 0, $up = 0, $fk_c_type_fees = 0, $vatrate = 0, $date = '', $comments = '', $fk_project = 0, $fk_c_exp_tax_cat = 0, $type = 0, $fk_ecm_files = 0)
	{
		global $conf, $langs, $mysoc;

		dol_syslog(get_class($this)."::addline qty=$qty, up=$up, fk_c_type_fees=$fk_c_type_fees, vatrate=$vatrate, date=$date, fk_project=$fk_project, type=$type, comments=$comments", LOG_DEBUG);

		if ($this->status == self::STATUS_DRAFT)
		{
			if (empty($qty)) $qty = 0;
			if (empty($fk_c_type_fees) || $fk_c_type_fees < 0) $fk_c_type_fees = 0;
			if (empty($fk_c_exp_tax_cat) || $fk_c_exp_tax_cat < 0) $fk_c_exp_tax_cat = 0;
			if (empty($vatrate) || $vatrate < 0) $vatrate = 0;
			if (empty($date)) $date = '';
			if (empty($fk_project)) $fk_project = 0;

			$qty = price2num($qty);
			if (!preg_match('/\s*\((.*)\)/', $vatrate)) {
				$vatrate = price2num($vatrate); // $txtva can have format '5.0 (XXX)' or '5'
			}
			$up = price2num($up);

			$this->db->begin();

			$this->line = new ExpenseReportLine($this->db);

			$localtaxes_type = getLocalTaxesFromRate($vatrate, 0, $mysoc, $this->thirdparty);

			$vat_src_code = '';
			$reg = array();
			if (preg_match('/\s*\((.*)\)/', $vatrate, $reg))
			{
				$vat_src_code = $reg[1];
				$vatrate = preg_replace('/\s*\(.*\)/', '', $vatrate); // Remove code into vatrate.
			}
			$vatrate = preg_replace('/\*/', '', $vatrate);

			$seller = ''; // seller is unknown

			$tmp = calcul_price_total($qty, $up, 0, $vatrate, 0, 0, 0, 'TTC', 0, $type, $seller, $localtaxes_type);

			$this->line->value_unit = $up;
			$this->line->vat_src_code = $vat_src_code;
			$this->line->vatrate = price2num($vatrate);
			$this->line->total_ttc = $tmp[2];
			$this->line->total_ht = $tmp[0];
			$this->line->total_tva = $tmp[1];

			$this->line->fk_expensereport = $this->id;
			$this->line->qty = $qty;
			$this->line->date = $date;
			$this->line->fk_c_type_fees = $fk_c_type_fees;
			$this->line->fk_c_exp_tax_cat = $fk_c_exp_tax_cat;
			$this->line->comments = $comments;
			$this->line->fk_projet = $fk_project; // deprecated
			$this->line->fk_project = $fk_project;

			$this->line->fk_ecm_files = $fk_ecm_files;

			$this->applyOffset();
			$this->checkRules($type, $seller);

			$result = $this->line->insert(0, true);
			if ($result > 0)
			{
				$result = $this->update_price(); // This method is designed to add line from user input so total calculation must be done using 'auto' mode.
				if ($result > 0)
				{
					$this->db->commit();
					return $this->line->id;
				} else {
					$this->db->rollback();
					return -1;
				}
			} else {
				$this->error = $this->line->error;
				dol_syslog(get_class($this)."::addline error=".$this->error, LOG_ERR);
				$this->db->rollback();
				return -2;
			}
		} else {
			dol_syslog(get_class($this)."::addline status of expense report must be Draft to allow use of ->addline()", LOG_ERR);
			$this->error = 'ErrorExpenseNotDraft';
			return -3;
		}
	}

	/**
	 * Check constraint of rules and update price if needed
	 *
	 * @param	int		$type		type of line
	 * @param	string	$seller		seller, but actually he is unknown
	 * @return true or false
	 */
	public function checkRules($type = 0, $seller = '')
	{
		global $user, $conf, $db, $langs;

		$langs->load('trips');

		if (empty($conf->global->MAIN_USE_EXPENSE_RULE)) return true; // if don't use rules

		$rulestocheck = ExpenseReportRule::getAllRule($this->line->fk_c_type_fees, $this->line->date, $this->fk_user_author);

		$violation = 0;
		$rule_warning_message_tab = array();

		$current_total_ttc = $this->line->total_ttc;
		$new_current_total_ttc = $this->line->total_ttc;

		// check if one is violated
		foreach ($rulestocheck as $rule)
		{
			if (in_array($rule->code_expense_rules_type, array('EX_DAY', 'EX_MON', 'EX_YEA'))) $amount_to_test = $this->line->getExpAmount($rule, $this->fk_user_author, $rule->code_expense_rules_type);
			else $amount_to_test = $current_total_ttc; // EX_EXP

			$amount_to_test = $amount_to_test - $current_total_ttc + $new_current_total_ttc; // if amount as been modified by a previous rule

			if ($amount_to_test > $rule->amount)
			{
				$violation++;

				if ($rule->restrictive)
				{
					$this->error = 'ExpenseReportConstraintViolationError';
					$this->errors[] = $this->error;

					$new_current_total_ttc -= $amount_to_test - $rule->amount; // ex, entered 16€, limit 12€, subtracts 4€;
					$rule_warning_message_tab[] = $langs->trans('ExpenseReportConstraintViolationError', $rule->id, price($amount_to_test, 0, $langs, 1, -1, -1, $conf->currency), price($rule->amount, 0, $langs, 1, -1, -1, $conf->currency), $langs->trans('by'.$rule->code_expense_rules_type, price($new_current_total_ttc, 0, $langs, 1, -1, -1, $conf->currency)));
				} else {
					$this->error = 'ExpenseReportConstraintViolationWarning';
					$this->errors[] = $this->error;

					$rule_warning_message_tab[] = $langs->trans('ExpenseReportConstraintViolationWarning', $rule->id, price($amount_to_test, 0, $langs, 1, -1, -1, $conf->currency), price($rule->amount, 0, $langs, 1, -1, -1, $conf->currency), $langs->trans('nolimitby'.$rule->code_expense_rules_type));
				}

				// No break, we sould test if another rule is violated
			}
		}

		$this->line->rule_warning_message = implode('\n', $rule_warning_message_tab);

		if ($violation > 0)
		{
			$tmp = calcul_price_total($this->line->qty, $new_current_total_ttc / $this->line->qty, 0, $this->line->vatrate, 0, 0, 0, 'TTC', 0, $type, $seller);

			$this->line->value_unit = $tmp[5];
			$this->line->total_ttc = $tmp[2];
			$this->line->total_ht = $tmp[0];
			$this->line->total_tva = $tmp[1];

			return false;
		} else return true;
	}

	/**
	 * Method to apply the offset if needed
	 *
	 * @return boolean		true=applied, false=not applied
	 */
	public function applyOffset()
	{
		global $conf;

		if (empty($conf->global->MAIN_USE_EXPENSE_IK)) return false;

		$userauthor = new User($this->db);
		if ($userauthor->fetch($this->fk_user_author) <= 0)
		{
			$this->error = 'ErrorCantFetchUser';
			$this->errors[] = 'ErrorCantFetchUser';
			return false;
		}

		$range = ExpenseReportIk::getRangeByUser($userauthor, $this->line->fk_c_exp_tax_cat);

		if (empty($range))
		{
			$this->error = 'ErrorNoRangeAvailable';
			$this->errors[] = 'ErrorNoRangeAvailable';
			return false;
		}

		if (!empty($conf->global->MAIN_EXPENSE_APPLY_ENTIRE_OFFSET)) $ikoffset = $range->ikoffset;
		else $ikoffset = $range->ikoffset / 12; // The amount of offset is a global value for the year

		// Test if ikoffset has been applied for the current month
		if (!$this->offsetAlreadyGiven())
		{
			$new_up = $range->coef + ($ikoffset / $this->line->qty);
			$tmp = calcul_price_total($this->line->qty, $new_up, 0, $this->line->vatrate, 0, 0, 0, 'TTC', 0, $type, $seller);

			$this->line->value_unit = $tmp[5];
			$this->line->total_ttc = $tmp[2];
			$this->line->total_ht = $tmp[0];
			$this->line->total_tva = $tmp[1];

			return true;
		}

		return false;
	}

	/**
	 * If the sql find any rows then the ikoffset is already given (ikoffset is applied at the first expense report line)
	 *
	 * @return bool
	 */
	public function offsetAlreadyGiven()
	{
		$sql = 'SELECT e.rowid FROM '.MAIN_DB_PREFIX.'expensereport e';
		$sql .= ' INNER JOIN '.MAIN_DB_PREFIX.'expensereport_det d ON (e.rowid = d.fk_expensereport)';
		$sql .= ' INNER JOIN '.MAIN_DB_PREFIX.'c_type_fees f ON (d.fk_c_type_fees = f.id AND f.code = "EX_KME")';
		$sql .= ' WHERE e.fk_user_author = '.(int) $this->fk_user_author;
		$sql .= ' AND YEAR(d.date) = "'.dol_print_date($this->line->date, '%Y').'" AND MONTH(d.date) = "'.dol_print_date($this->line->date, '%m').'"';
		if (!empty($this->line->id)) $sql .= ' AND d.rowid <> '.$this->line->id;

		dol_syslog(get_class($this)."::offsetAlreadyGiven sql=".$sql);
		$resql = $this->db->query($sql);
		if ($resql)
		{
			$num = $this->db->num_rows($resql);
			if ($num > 0) return true;
		} else {
			dol_print_error($this->db);
		}

		return false;
	}

	/**
	 * Update an expense report line
	 *
	 * @param   int         $rowid                  Line to edit
	 * @param   int         $type_fees_id           Type payment
	 * @param   int         $projet_id              Project id
	 * @param   double      $vatrate                Vat rate. Can be '8.5' or '8.5* (8.5NPROM...)'
	 * @param   string      $comments               Description
	 * @param   float       $qty                    Qty
	 * @param   double      $value_unit             Value init
	 * @param   int         $date                   Date
	 * @param   int         $expensereport_id       Expense report id
	 * @param   int         $fk_c_exp_tax_cat       Id of category of car
	 * @param   int         $fk_ecm_files           Id of ECM file to link to this expensereport line
	 * @return  int                                 <0 if KO, >0 if OK
	 */
	public function updateline($rowid, $type_fees_id, $projet_id, $vatrate, $comments, $qty, $value_unit, $date, $expensereport_id, $fk_c_exp_tax_cat = 0, $fk_ecm_files = 0)
	{
		global $user, $mysoc;

		if ($this->status == self::STATUS_DRAFT || $this->status == self::STATUS_REFUSED)
		{
			$this->db->begin();

			$type = 0; // TODO What if type is service ?

			// We don't know seller and buyer for expense reports
			$seller = $mysoc;
			$buyer = new Societe($this->db);

			$localtaxes_type = getLocalTaxesFromRate($vatrate, 0, $buyer, $seller);

			// Clean vat code
			$vat_src_code = '';
			if (preg_match('/\((.*)\)/', $vatrate, $reg))
			{
				$vat_src_code = $reg[1];
				$vatrate = preg_replace('/\s*\(.*\)/', '', $vatrate); // Remove code into vatrate.
			}
			$vatrate = preg_replace('/\*/', '', $vatrate);

			$tmp = calcul_price_total($qty, $value_unit, 0, $vatrate, 0, 0, 0, 'TTC', 0, $type, $seller, $localtaxes_type);

			// calcul total of line
			//$total_ttc  = price2num($qty*$value_unit, 'MT');

			$tx_tva = $vatrate / 100;
			$tx_tva = $tx_tva + 1;
			$total_ht = price2num($total_ttc / $tx_tva, 'MT');

			$total_tva = price2num($total_ttc - $total_ht, 'MT');
			// fin calculs

			$this->line = new ExpenseReportLine($this->db);
			$this->line->comments        = $comments;
			$this->line->qty             = $qty;
			$this->line->value_unit      = $value_unit;
			$this->line->date            = $date;

			$this->line->fk_expensereport = $expensereport_id;
			$this->line->fk_c_type_fees  = $type_fees_id;
			$this->line->fk_c_exp_tax_cat = $fk_c_exp_tax_cat;
			$this->line->fk_projet       = $projet_id; // deprecated
			$this->line->fk_project      = $projet_id;

			$this->line->vat_src_code = $vat_src_code;
			$this->line->vatrate = price2num($vatrate);
			$this->line->total_ttc = $tmp[2];
			$this->line->total_ht = $tmp[0];
			$this->line->total_tva = $tmp[1];
			$this->line->localtax1_tx = $localtaxes_type[1];
			$this->line->localtax2_tx = $localtaxes_type[3];
			$this->line->localtax1_type = $localtaxes_type[0];
			$this->line->localtax2_type = $localtaxes_type[2];

			$this->line->fk_ecm_files = $fk_ecm_files;

			$this->line->id = $rowid;

			// Select des infos sur le type fees
			$sql = "SELECT c.code as code_type_fees, c.label as libelle_type_fees";
			$sql .= " FROM ".MAIN_DB_PREFIX."c_type_fees as c";
			$sql .= " WHERE c.id = ".$type_fees_id;
			$resql = $this->db->query($sql);
			if ($resql)
			{
				$objp_fees = $this->db->fetch_object($resql);
				$this->line->type_fees_code      = $objp_fees->code_type_fees;
				$this->line->type_fees_libelle   = $objp_fees->libelle_type_fees;
				$this->db->free($resql);
			}

			// Select des informations du projet
			$sql = "SELECT p.ref as ref_projet, p.title as title_projet";
			$sql .= " FROM ".MAIN_DB_PREFIX."projet as p";
			$sql .= " WHERE p.rowid = ".$projet_id;
			$resql = $this->db->query($sql);
			if ($resql) {
				$objp_projet = $this->db->fetch_object($resql);
				$this->line->projet_ref          = $objp_projet->ref_projet;
				$this->line->projet_title        = $objp_projet->title_projet;
				$this->db->free($resql);
			}

			$this->applyOffset();
			$this->checkRules();

			$result = $this->line->update($user);
			if ($result > 0)
			{
				$this->db->commit();
				return 1;
			} else {
				$this->error = $this->line->error;
				$this->errors = $this->line->errors;
				$this->db->rollback();
				return -2;
			}
		}
	}

	/**
	 * deleteline
	 *
	 * @param   int     $rowid      Row id
	 * @param   User    $fuser      User
	 * @return  int                 <0 if KO, >0 if OK
	 */
	public function deleteline($rowid, $fuser = '')
	{
		$this->db->begin();

		$sql = 'DELETE FROM '.MAIN_DB_PREFIX.$this->table_element_line;
		$sql .= ' WHERE rowid = '.$rowid;

		dol_syslog(get_class($this)."::deleteline sql=".$sql);
		$result = $this->db->query($sql);
		if (!$result)
		{
			$this->error = $this->db->error();
			dol_syslog(get_class($this)."::deleteline  Error ".$this->error, LOG_ERR);
			$this->db->rollback();
			return -1;
		}

		$this->db->commit();

		return 1;
	}

	// phpcs:disable PEAR.NamingConventions.ValidFunctionName.ScopeNotCamelCaps
	/**
	 * periode_existe
	 *
	 * @param   User       $fuser          User
	 * @param   integer    $date_debut     Start date
	 * @param   integer    $date_fin       End date
	 * @return  int                        <0 if KO, >0 if OK
	 */
	public function periode_existe($fuser, $date_debut, $date_fin)
	{
		// phpcs:enable
		$sql = "SELECT rowid, date_debut, date_fin";
		$sql .= " FROM ".MAIN_DB_PREFIX.$this->table_element;
		$sql .= " WHERE fk_user_author = '{$fuser->id}'";

		dol_syslog(get_class($this)."::periode_existe sql=".$sql);
		$result = $this->db->query($sql);
		if ($result) {
			$num_rows = $this->db->num_rows($result); $i = 0;

			if ($num_rows > 0)
			{
				$date_d_form = $date_debut;
				$date_f_form = $date_fin;

				$existe = false;

				while ($i < $num_rows)
				{
					$objp = $this->db->fetch_object($result);

					$date_d_req = $this->db->jdate($objp->date_debut); // 3
					$date_f_req = $this->db->jdate($objp->date_fin); // 4

					if (!($date_f_form < $date_d_req || $date_d_form > $date_f_req)) $existe = true;

					$i++;
				}

				if ($existe) return 1;
				else return 0;
			} else {
				return 0;
			}
		} else {
			$this->error = $this->db->lasterror();
			dol_syslog(get_class($this)."::periode_existe  Error ".$this->error, LOG_ERR);
			return -1;
		}
	}


	// phpcs:disable PEAR.NamingConventions.ValidFunctionName.ScopeNotCamelCaps
	/**
	 * Return list of people with permission to validate expense reports.
	 * Search for permission "approve expense report"
	 *
	 * @return  array       Array of user ids
	 */
	public function fetch_users_approver_expensereport()
	{
		// phpcs:enable
		$users_validator = array();

		$sql = "SELECT DISTINCT ur.fk_user";
		$sql .= " FROM ".MAIN_DB_PREFIX."user_rights as ur, ".MAIN_DB_PREFIX."rights_def as rd";
		$sql .= " WHERE ur.fk_id = rd.id and rd.module = 'expensereport' AND rd.perms = 'approve'"; // Permission 'Approve';
		$sql .= "UNION";
		$sql .= " SELECT DISTINCT ugu.fk_user";
		$sql .= " FROM ".MAIN_DB_PREFIX."usergroup_user as ugu, ".MAIN_DB_PREFIX."usergroup_rights as ur, ".MAIN_DB_PREFIX."rights_def as rd";
		$sql .= " WHERE ugu.fk_usergroup = ur.fk_usergroup AND ur.fk_id = rd.id and rd.module = 'expensereport' AND rd.perms = 'approve'"; // Permission 'Approve';
		//print $sql;

		dol_syslog(get_class($this)."::fetch_users_approver_expensereport sql=".$sql);
		$result = $this->db->query($sql);
		if ($result)
		{
			$num_rows = $this->db->num_rows($result); $i = 0;
			while ($i < $num_rows)
			{
				$objp = $this->db->fetch_object($result);
				array_push($users_validator, $objp->fk_user);
				$i++;
			}
			return $users_validator;
		} else {
			$this->error = $this->db->lasterror();
			dol_syslog(get_class($this)."::fetch_users_approver_expensereport  Error ".$this->error, LOG_ERR);
			return -1;
		}
	}

<<<<<<< HEAD
	/**
	 *  Create a document onto disk accordign to template module.
	 *
	 *  @param      string      $modele         Force le mnodele a utiliser ('' to not force)
	 *  @param      Translate   $outputlangs    objet lang a utiliser pour traduction
	 *  @param      int         $hidedetails    Hide details of lines
	 *  @param      int         $hidedesc       Hide description
	 *  @param      int         $hideref        Hide ref
	 *  @param   null|array  $moreparams     Array to provide more information
	 *  @return     int                         0 if KO, 1 if OK
	 */
	public function generateDocument($modele, $outputlangs, $hidedetails = 0, $hidedesc = 0, $hideref = 0, $moreparams = null)
	{
		global $conf, $langs;
=======
    /**
     * Update an expense report line
     *
     * @param   int         $rowid                  Line to edit
     * @param   int         $type_fees_id           Type payment
     * @param   int         $projet_id              Project id
     * @param   double      $vatrate                Vat rate. Can be '8.5' or '8.5* (8.5NPROM...)'
     * @param   string      $comments               Description
     * @param   float       $qty                    Qty
     * @param   double      $value_unit             Value init
     * @param   int         $date                   Date
     * @param   int         $expensereport_id       Expense report id
     * @param   int         $fk_c_exp_tax_cat       Id of category of car
	 * @param   int         $fk_ecm_files           Id of ECM file to link to this expensereport line
     * @return  int                                 <0 if KO, >0 if OK
     */
    public function updateline($rowid, $type_fees_id, $projet_id, $vatrate, $comments, $qty, $value_unit, $date, $expensereport_id, $fk_c_exp_tax_cat = 0, $fk_ecm_files = 0)
    {
        global $user, $mysoc;

        if ($this->fk_statut == 0 || $this->fk_statut == 99)
        {
            $this->db->begin();

            $type = 0; // TODO What if type is service ?

            // We don't know seller and buyer for expense reports
            $seller = $mysoc;
            $buyer = new Societe($this->db);

            $localtaxes_type = getLocalTaxesFromRate($vatrate, 0, $buyer, $seller);

            // Clean vat code
            $vat_src_code = '';
            $reg = array();
            if (preg_match('/\((.*)\)/', $vatrate, $reg))
            {
                $vat_src_code = $reg[1];
                $vatrate = preg_replace('/\s*\(.*\)/', '', $vatrate); // Remove code into vatrate.
            }
            $vatrate = preg_replace('/\*/', '', $vatrate);

            $tmp = calcul_price_total($qty, $value_unit, 0, $vatrate, 0, 0, 0, 'TTC', 0, $type, $seller, $localtaxes_type);

            // calcul total of line
            //$total_ttc  = price2num($qty*$value_unit, 'MT');

            $tx_tva = $vatrate / 100;
            $tx_tva = $tx_tva + 1;

            $this->line = new ExpenseReportLine($this->db);
            $this->line->comments        = $comments;
            $this->line->qty             = $qty;
            $this->line->value_unit      = $value_unit;
            $this->line->date            = $date;

            $this->line->fk_expensereport = $expensereport_id;
            $this->line->fk_c_type_fees  = $type_fees_id;
            $this->line->fk_c_exp_tax_cat = $fk_c_exp_tax_cat;
            $this->line->fk_projet       = $projet_id; // deprecated
            $this->line->fk_project      = $projet_id;

            $this->line->vat_src_code = $vat_src_code;
            $this->line->vatrate = price2num($vatrate);
            $this->line->total_ttc = $tmp[2];
            $this->line->total_ht = $tmp[0];
            $this->line->total_tva = $tmp[1];
            $this->line->localtax1_tx = $localtaxes_type[1];
            $this->line->localtax2_tx = $localtaxes_type[3];
            $this->line->localtax1_type = $localtaxes_type[0];
            $this->line->localtax2_type = $localtaxes_type[2];

            $this->line->fk_ecm_files = $fk_ecm_files;

            $this->line->id = $rowid;

            // Select des infos sur le type fees
            $sql = "SELECT c.code as code_type_fees, c.label as libelle_type_fees";
            $sql .= " FROM ".MAIN_DB_PREFIX."c_type_fees as c";
            $sql .= " WHERE c.id = ".$type_fees_id;
            $resql = $this->db->query($sql);
            if ($resql)
            {
                $objp_fees = $this->db->fetch_object($resql);
                $this->line->type_fees_code      = $objp_fees->code_type_fees;
                $this->line->type_fees_libelle   = $objp_fees->libelle_type_fees;
                $this->db->free($resql);
            }

            // Select des informations du projet
            $sql = "SELECT p.ref as ref_projet, p.title as title_projet";
            $sql .= " FROM ".MAIN_DB_PREFIX."projet as p";
            $sql .= " WHERE p.rowid = ".$projet_id;
            $resql = $this->db->query($sql);
            if ($resql) {
            	$objp_projet = $this->db->fetch_object($resql);
            	$this->line->projet_ref          = $objp_projet->ref_projet;
            	$this->line->projet_title        = $objp_projet->title_projet;
            	$this->db->free($resql);
            }

			$this->applyOffset();
			$this->checkRules();

            $result = $this->line->update($user);
            if ($result > 0)
            {
                $this->db->commit();
                return 1;
            }
            else
            {
                $this->error = $this->line->error;
                $this->errors = $this->line->errors;
                $this->db->rollback();
                return -2;
            }
        }
    }

    /**
     * deleteline
     *
     * @param   int     $rowid      Row id
     * @param   User    $fuser      User
     * @return  int                 <0 if KO, >0 if OK
     */
    public function deleteline($rowid, $fuser = '')
    {
        $this->db->begin();

        $sql = 'DELETE FROM '.MAIN_DB_PREFIX.$this->table_element_line;
        $sql .= ' WHERE rowid = '.$rowid;

        dol_syslog(get_class($this)."::deleteline sql=".$sql);
        $result = $this->db->query($sql);
        if (!$result)
        {
            $this->error = $this->db->error();
            dol_syslog(get_class($this)."::deleteline  Error ".$this->error, LOG_ERR);
            $this->db->rollback();
            return -1;
        }

        $this->db->commit();

        return 1;
    }

    // phpcs:disable PEAR.NamingConventions.ValidFunctionName.ScopeNotCamelCaps
    /**
     * periode_existe
     *
     * @param   User       $fuser          User
     * @param   integer    $date_debut     Start date
     * @param   integer    $date_fin       End date
     * @return  int                        <0 if KO, >0 if OK
     */
    public function periode_existe($fuser, $date_debut, $date_fin)
    {
        // phpcs:enable
        $sql = "SELECT rowid, date_debut, date_fin";
        $sql .= " FROM ".MAIN_DB_PREFIX.$this->table_element;
        $sql .= " WHERE fk_user_author = '{$fuser->id}'";

        dol_syslog(get_class($this)."::periode_existe sql=".$sql);
        $result = $this->db->query($sql);
        if ($result) {
            $num_rows = $this->db->num_rows($result); $i = 0;

            if ($num_rows > 0)
            {
                $date_d_form = $date_debut;
                $date_f_form = $date_fin;

                $existe = false;

                while ($i < $num_rows)
                {
                    $objp = $this->db->fetch_object($result);

                    $date_d_req = $this->db->jdate($objp->date_debut); // 3
                    $date_f_req = $this->db->jdate($objp->date_fin); // 4

                    if (!($date_f_form < $date_d_req || $date_d_form > $date_f_req)) $existe = true;

                    $i++;
                }

                if ($existe) return 1;
                else return 0;
            }
            else
            {
                return 0;
            }
        }
        else
        {
            $this->error = $this->db->lasterror();
            dol_syslog(get_class($this)."::periode_existe  Error ".$this->error, LOG_ERR);
            return -1;
        }
    }
>>>>>>> 4a5cdd00

		$langs->load("trips");

		if (!dol_strlen($modele)) {
			if (!empty($this->modelpdf)) {
				$modele = $this->modelpdf;
			} elseif (!empty($conf->global->EXPENSEREPORT_ADDON_PDF)) {
				$modele = $conf->global->EXPENSEREPORT_ADDON_PDF;
			}
		}

		if (!empty($modele)) {
			$modelpath = "core/modules/expensereport/doc/";

			return $this->commonGenerateDocument($modelpath, $modele, $outputlangs, $hidedetails, $hidedesc, $hideref, $moreparams);
		} else {
			return 0;
		}
	}

	/**
	 * List of types
	 *
	 * @param   int     $active     Active or not
	 * @return  array
	 */
	public function listOfTypes($active = 1)
	{
		global $langs;
		$ret = array();
		$sql = "SELECT id, code, label";
		$sql .= " FROM ".MAIN_DB_PREFIX."c_type_fees";
		$sql .= " WHERE active = ".$active;
		dol_syslog(get_class($this)."::listOfTypes", LOG_DEBUG);
		$result = $this->db->query($sql);
		if ($result)
		{
			$num = $this->db->num_rows($result);
			$i = 0;
			while ($i < $num)
			{
				$obj = $this->db->fetch_object($result);
				$ret[$obj->code] = (($langs->trans($obj->code) != $obj->code) ? $langs->trans($obj->code) : $obj->label);
				$i++;
			}
		} else {
			dol_print_error($this->db);
		}
		return $ret;
	}

	// phpcs:disable PEAR.NamingConventions.ValidFunctionName.ScopeNotCamelCaps
	/**
	 *      Charge indicateurs this->nb pour le tableau de bord
	 *
	 *      @return     int         <0 if KO, >0 if OK
	 */
	public function load_state_board()
	{
		// phpcs:enable
		global $conf, $user;

		$this->nb = array();

		$sql = "SELECT count(ex.rowid) as nb";
		$sql .= " FROM ".MAIN_DB_PREFIX."expensereport as ex";
		$sql .= " WHERE ex.fk_statut > 0";
		$sql .= " AND ex.entity IN (".getEntity('expensereport').")";
		if (empty($user->rights->expensereport->readall))
		{
			$userchildids = $user->getAllChildIds(1);
			$sql .= " AND (ex.fk_user_author IN (".join(',', $userchildids).")";
			$sql .= " OR ex.fk_user_validator IN (".join(',', $userchildids)."))";
		}

		$resql = $this->db->query($sql);
		if ($resql) {
			while ($obj = $this->db->fetch_object($resql)) {
				$this->nb["expensereports"] = $obj->nb;
			}
			$this->db->free($resql);
			return 1;
		} else {
			dol_print_error($this->db);
			$this->error = $this->db->error();
			return -1;
		}
	}

	// phpcs:disable PEAR.NamingConventions.ValidFunctionName.ScopeNotCamelCaps
	/**
	 *      Load indicators for dashboard (this->nbtodo and this->nbtodolate)
	 *
	 *      @param	User	$user   		Objet user
	 *      @param  string  $option         'topay' or 'toapprove'
	 *      @return WorkboardResponse|int 	<0 if KO, WorkboardResponse if OK
	 */
	public function load_board($user, $option = 'topay')
	{
		// phpcs:enable
		global $conf, $langs;

		if ($user->socid) return -1; // protection pour eviter appel par utilisateur externe

		$now = dol_now();

		$sql = "SELECT ex.rowid, ex.date_valid";
		$sql .= " FROM ".MAIN_DB_PREFIX."expensereport as ex";
		if ($option == 'toapprove') $sql .= " WHERE ex.fk_statut = ".self::STATUS_VALIDATED;
		else $sql .= " WHERE ex.fk_statut = ".self::STATUS_APPROVED;
		$sql .= " AND ex.entity IN (".getEntity('expensereport').")";
		if (empty($user->rights->expensereport->readall))
		{
			$userchildids = $user->getAllChildIds(1);
			$sql .= " AND (ex.fk_user_author IN (".join(',', $userchildids).")";
			$sql .= " OR ex.fk_user_validator IN (".join(',', $userchildids)."))";
		}

		$resql = $this->db->query($sql);
		if ($resql)
		{
			$langs->load("trips");

			$response = new WorkboardResponse();
			if ($option == 'toapprove')
			{
				$response->warning_delay = $conf->expensereport->approve->warning_delay / 60 / 60 / 24;
				$response->label = $langs->trans("ExpenseReportsToApprove");
				$response->labelShort = $langs->trans("ToApprove");
				$response->url = DOL_URL_ROOT.'/expensereport/list.php?mainmenu=hrm&amp;statut='.self::STATUS_VALIDATED;
			} else {
				$response->warning_delay = $conf->expensereport->payment->warning_delay / 60 / 60 / 24;
				$response->label = $langs->trans("ExpenseReportsToPay");
				$response->labelShort = $langs->trans("StatusToPay");
				$response->url = DOL_URL_ROOT.'/expensereport/list.php?mainmenu=hrm&amp;statut='.self::STATUS_APPROVED;
			}
			$response->img = img_object('', "trip");

			while ($obj = $this->db->fetch_object($resql))
			{
				$response->nbtodo++;

				if ($option == 'toapprove')
				{
					if ($this->db->jdate($obj->date_valid) < ($now - $conf->expensereport->approve->warning_delay)) {
						$response->nbtodolate++;
					}
				} else {
					if ($this->db->jdate($obj->date_valid) < ($now - $conf->expensereport->payment->warning_delay)) {
						$response->nbtodolate++;
					}
				}
			}

			return $response;
		} else {
			dol_print_error($this->db);
			$this->error = $this->db->error();
			return -1;
		}
	}

	/**
	 * Return if an expense report is late or not
	 *
	 * @param  string  $option          'topay' or 'toapprove'
	 * @return boolean                  True if late, False if not late
	 */
	public function hasDelay($option)
	{
		global $conf;

		// Only valid expenses reports
		if ($option == 'toapprove' && $this->status != 2) return false;
		if ($option == 'topay' && $this->status != 5) return false;

		$now = dol_now();
		if ($option == 'toapprove')
		{
			return ($this->datevalid ? $this->datevalid : $this->date_valid) < ($now - $conf->expensereport->approve->warning_delay);
		} else return ($this->datevalid ? $this->datevalid : $this->date_valid) < ($now - $conf->expensereport->payment->warning_delay);
	}

	/**
	 *	Return if an expensereport was dispatched into bookkeeping
	 *
	 *	@return     int         <0 if KO, 0=no, 1=yes
	 */
	public function getVentilExportCompta()
	{
		$alreadydispatched = 0;

		$type = 'expense_report';

		$sql = " SELECT COUNT(ab.rowid) as nb FROM ".MAIN_DB_PREFIX."accounting_bookkeeping as ab WHERE ab.doc_type='".$this->db->escape($type)."' AND ab.fk_doc = ".$this->id;
		$resql = $this->db->query($sql);
		if ($resql)
		{
			$obj = $this->db->fetch_object($resql);
			if ($obj)
			{
				$alreadydispatched = $obj->nb;
			}
		} else {
			$this->error = $this->db->lasterror();
			return -1;
		}

		if ($alreadydispatched)
		{
			return 1;
		}
		return 0;
	}

	/**
	 * 	Return amount of payments already done
	 *
	 *  @return		int						Amount of payment already done, <0 if KO
	 */
	public function getSumPayments()
	{
		$table = 'payment_expensereport';
		$field = 'fk_expensereport';

		$sql = 'SELECT sum(amount) as amount';
		$sql .= ' FROM '.MAIN_DB_PREFIX.$table;
		$sql .= ' WHERE '.$field.' = '.$this->id;

		dol_syslog(get_class($this)."::getSumPayments", LOG_DEBUG);
		$resql = $this->db->query($sql);
		if ($resql)
		{
			$obj = $this->db->fetch_object($resql);
			$this->db->free($resql);
			return (empty($obj->amount) ? 0 : $obj->amount);
		} else {
			$this->error = $this->db->lasterror();
			return -1;
		}
	}
}


/**
 * Class of expense report details lines
 */
class ExpenseReportLine
{
	/**
	 * @var DoliDB Database handler.
	 */
	public $db;

	/**
	 * @var string Error code (or message)
	 */
	public $error = '';

	/**
	 * @var int ID
	 */
	public $rowid;

	public $comments;
	public $qty;
	public $value_unit;
	public $date;

	/**
	 * @var int ID
	 */
	public $fk_c_type_fees;

	/**
	 * @var int ID
	 */
	public $fk_c_exp_tax_cat;

	/**
	 * @var int ID
	 */
	public $fk_projet;

	/**
	 * @var int ID
	 */
	public $fk_expensereport;

	public $type_fees_code;
	public $type_fees_libelle;

	public $projet_ref;
	public $projet_title;

	public $vatrate;
	public $total_ht;
	public $total_tva;
	public $total_ttc;

	/**
	 * @var int ID into llx_ecm_files table to link line to attached file
	 */
	public $fk_ecm_files;


	/**
	 * Constructor
	 *
	 * @param DoliDB    $db     Handlet database
	 */
	public function __construct($db)
	{
		$this->db = $db;
	}

	/**
	 * Fetch record for expense report detailed line
	 *
	 * @param   int     $rowid      Id of object to load
	 * @return  int                 <0 if KO, >0 if OK
	 */
	public function fetch($rowid)
	{
		$sql = 'SELECT fde.rowid, fde.fk_expensereport, fde.fk_c_type_fees, fde.fk_c_exp_tax_cat, fde.fk_projet as fk_project, fde.date,';
		$sql .= ' fde.tva_tx as vatrate, fde.vat_src_code, fde.comments, fde.qty, fde.value_unit, fde.total_ht, fde.total_tva, fde.total_ttc, fde.fk_ecm_files,';
		$sql .= ' ctf.code as type_fees_code, ctf.label as type_fees_libelle,';
		$sql .= ' pjt.rowid as projet_id, pjt.title as projet_title, pjt.ref as projet_ref';
		$sql .= ' FROM '.MAIN_DB_PREFIX.'expensereport_det as fde';
		$sql .= ' LEFT JOIN '.MAIN_DB_PREFIX.'c_type_fees as ctf ON fde.fk_c_type_fees=ctf.id'; // Sometimes type of expense report has been removed, so we use a left join here.
		$sql .= ' LEFT JOIN '.MAIN_DB_PREFIX.'projet as pjt ON fde.fk_projet=pjt.rowid';
		$sql .= ' WHERE fde.rowid = '.$rowid;

		$result = $this->db->query($sql);

		if ($result)
		{
			$objp = $this->db->fetch_object($result);

			$this->rowid = $objp->rowid;
			$this->id = $objp->rowid;
			$this->ref = $objp->ref;
			$this->fk_expensereport = $objp->fk_expensereport;
			$this->comments = $objp->comments;
			$this->qty = $objp->qty;
			$this->date = $objp->date;
			$this->dates = $this->db->jdate($objp->date);
			$this->value_unit = $objp->value_unit;
			$this->fk_c_type_fees = $objp->fk_c_type_fees;
			$this->fk_c_exp_tax_cat = $objp->fk_c_exp_tax_cat;
			$this->fk_projet = $objp->fk_project; // deprecated
			$this->fk_project = $objp->fk_project;
			$this->type_fees_code = $objp->type_fees_code;
			$this->type_fees_libelle = $objp->type_fees_libelle;
			$this->projet_ref = $objp->projet_ref;
			$this->projet_title = $objp->projet_title;
			$this->vatrate = $objp->vatrate;
			$this->vat_src_code = $objp->vat_src_code;
			$this->total_ht = $objp->total_ht;
			$this->total_tva = $objp->total_tva;
			$this->total_ttc = $objp->total_ttc;
			$this->fk_ecm_files = $objp->fk_ecm_files;

			$this->db->free($result);
		} else {
			dol_print_error($this->db);
		}
	}

	/**
	 * insert
	 *
	 * @param   int     $notrigger      1=No trigger
	 * @param   bool    $fromaddline    false=keep default behavior, true=exclude the update_price() of parent object
	 * @return  int                     <0 if KO, >0 if OK
	 */
	public function insert($notrigger = 0, $fromaddline = false)
	{
		global $langs, $user, $conf;

		$error = 0;

		dol_syslog("ExpenseReportLine::Insert rang=".$this->rang, LOG_DEBUG);

		// Clean parameters
		$this->comments = trim($this->comments);
		if (!$this->value_unit_HT) $this->value_unit_HT = 0;
		$this->qty = price2num($this->qty);
		$this->vatrate = price2num($this->vatrate);
		if (empty($this->fk_c_exp_tax_cat)) $this->fk_c_exp_tax_cat = 0;

		$this->db->begin();

		$sql = 'INSERT INTO '.MAIN_DB_PREFIX.'expensereport_det';
		$sql .= ' (fk_expensereport, fk_c_type_fees, fk_projet,';
		$sql .= ' tva_tx, vat_src_code, comments, qty, value_unit, total_ht, total_tva, total_ttc, date, rule_warning_message, fk_c_exp_tax_cat, fk_ecm_files)';
		$sql .= " VALUES (".$this->db->escape($this->fk_expensereport).",";
		$sql .= " ".$this->db->escape($this->fk_c_type_fees).",";
		$sql .= " ".$this->db->escape($this->fk_project > 0 ? $this->fk_project : ($this->fk_projet > 0 ? $this->fk_projet : 'null')).",";
		$sql .= " ".$this->db->escape($this->vatrate).",";
		$sql .= " '".$this->db->escape($this->vat_src_code)."',";
		$sql .= " '".$this->db->escape($this->comments)."',";
		$sql .= " ".$this->db->escape($this->qty).",";
		$sql .= " ".$this->db->escape($this->value_unit).",";
		$sql .= " ".$this->db->escape($this->total_ht).",";
		$sql .= " ".$this->db->escape($this->total_tva).",";
		$sql .= " ".$this->db->escape($this->total_ttc).",";
		$sql .= " '".$this->db->idate($this->date)."',";
		$sql .= " '".$this->db->escape($this->rule_warning_message)."',";
		$sql .= " ".$this->db->escape($this->fk_c_exp_tax_cat).",";
		$sql .= " ".($this->fk_ecm_files > 0 ? $this->fk_ecm_files : 'null');
		$sql .= ")";

		$resql = $this->db->query($sql);
		if ($resql)
		{
			$this->id = $this->db->last_insert_id(MAIN_DB_PREFIX.'expensereport_det');

			if (!$fromaddline)
			{
				$tmpparent = new ExpenseReport($this->db);
				$tmpparent->fetch($this->fk_expensereport);
				$result = $tmpparent->update_price();
				if ($result < 0)
				{
					$error++;
					$this->error = $tmpparent->error;
					$this->errors = $tmpparent->errors;
				}
			}
		} else {
			$error++;
		}

		if (!$error)
		{
			$this->db->commit();
			return $this->id;
		} else {
			$this->error = $this->db->lasterror();
			dol_syslog("ExpenseReportLine::insert Error ".$this->error, LOG_ERR);
			$this->db->rollback();
			return -2;
		}
	}

	/**
	 * Function to get total amount in expense reports for a same rule
	 *
	 * @param  ExpenseReportRule $rule		object rule to check
	 * @param  int				 $fk_user	user author id
	 * @param  string			 $mode		day|EX_DAY / month|EX_MON / year|EX_YEA to get amount
	 * @return float                        Amount
	 */
	public function getExpAmount(ExpenseReportRule $rule, $fk_user, $mode = 'day')
	{
		$amount = 0;

		$sql = 'SELECT SUM(d.total_ttc) as total_amount';
		$sql .= ' FROM '.MAIN_DB_PREFIX.'expensereport_det d';
		$sql .= ' INNER JOIN '.MAIN_DB_PREFIX.'expensereport e ON (d.fk_expensereport = e.rowid)';
		$sql .= ' WHERE e.fk_user_author = '.$fk_user;
		if (!empty($this->id)) $sql .= ' AND d.rowid <> '.$this->id;
		$sql .= ' AND d.fk_c_type_fees = '.$rule->fk_c_type_fees;
		if ($mode == 'day' || $mode == 'EX_DAY') $sql .= ' AND d.date = \''.dol_print_date($this->date, '%Y-%m-%d').'\'';
		elseif ($mode == 'mon' || $mode == 'EX_MON') $sql .= ' AND DATE_FORMAT(d.date, \'%Y-%m\') = \''.dol_print_date($this->date, '%Y-%m').'\''; // @todo DATE_FORMAT is forbidden
		elseif ($mode == 'year' || $mode == 'EX_YEA') $sql .= ' AND DATE_FORMAT(d.date, \'%Y\') = \''.dol_print_date($this->date, '%Y').'\''; // @todo DATE_FORMAT is forbidden

		dol_syslog('ExpenseReportLine::getExpAmount');

		$resql = $this->db->query($sql);
		if ($resql)
		{
			$num = $this->db->num_rows($resql);
			if ($num > 0)
			{
				$obj = $this->db->fetch_object($resql);
				$amount = (double) $obj->total_amount;
			}
		} else {
			dol_print_error($this->db);
		}

		return $amount + $this->total_ttc;
	}

	/**
	 * Update line
	 *
	 * @param   User    $user      User
	 * @return  int                <0 if KO, >0 if OK
	 */
	public function update(User $user)
	{
		global $langs, $conf;

		$error = 0;

		// Clean parameters
		$this->comments = trim($this->comments);
		$this->vatrate = price2num($this->vatrate);
		$this->value_unit = price2num($this->value_unit);
		if (empty($this->fk_c_exp_tax_cat)) $this->fk_c_exp_tax_cat = 0;

		$this->db->begin();

		// Update line in database
		$sql = "UPDATE ".MAIN_DB_PREFIX."expensereport_det SET";
		$sql .= " comments='".$this->db->escape($this->comments)."'";
		$sql .= ",value_unit=".$this->db->escape($this->value_unit);
		$sql .= ",qty=".$this->db->escape($this->qty);
		$sql .= ",date='".$this->db->idate($this->date)."'";
		$sql .= ",total_ht=".$this->db->escape($this->total_ht)."";
		$sql .= ",total_tva=".$this->db->escape($this->total_tva)."";
		$sql .= ",total_ttc=".$this->db->escape($this->total_ttc)."";
		$sql .= ",tva_tx=".$this->db->escape($this->vatrate);
		$sql .= ",vat_src_code='".$this->db->escape($this->vat_src_code)."'";
		$sql .= ",rule_warning_message='".$this->db->escape($this->rule_warning_message)."'";
		$sql .= ",fk_c_exp_tax_cat=".$this->db->escape($this->fk_c_exp_tax_cat);
		$sql .= ",fk_ecm_files=".($this->fk_ecm_files > 0 ? $this->fk_ecm_files : 'null');
		if ($this->fk_c_type_fees) $sql .= ",fk_c_type_fees=".$this->db->escape($this->fk_c_type_fees);
		else $sql .= ",fk_c_type_fees=null";
		if ($this->fk_project > 0) $sql .= ",fk_projet=".$this->db->escape($this->fk_project);
		else $sql .= ",fk_projet=null";
		$sql .= " WHERE rowid = ".$this->db->escape($this->rowid ? $this->rowid : $this->id);

		dol_syslog("ExpenseReportLine::update sql=".$sql);

		$resql = $this->db->query($sql);
		if ($resql)
		{
			$tmpparent = new ExpenseReport($this->db);
			$result = $tmpparent->fetch($this->fk_expensereport);
			if ($result > 0)
			{
				$result = $tmpparent->update_price();
				if ($result < 0)
				{
					$error++;
					$this->error = $tmpparent->error;
					$this->errors = $tmpparent->errors;
				}
			} else {
				$error++;
				$this->error = $tmpparent->error;
				$this->errors = $tmpparent->errors;
			}
		} else {
			$error++;
			dol_print_error($this->db);
		}

		if (!$error)
		{
			$this->db->commit();
			return 1;
		} else {
			$this->error = $this->db->lasterror();
			dol_syslog("ExpenseReportLine::update Error ".$this->error, LOG_ERR);
			$this->db->rollback();
			return -2;
		}
	}
}<|MERGE_RESOLUTION|>--- conflicted
+++ resolved
@@ -2039,6 +2039,7 @@
 			$localtaxes_type = getLocalTaxesFromRate($vatrate, 0, $buyer, $seller);
 
 			// Clean vat code
+			$reg = array();
 			$vat_src_code = '';
 			if (preg_match('/\((.*)\)/', $vatrate, $reg))
 			{
@@ -2054,10 +2055,6 @@
 
 			$tx_tva = $vatrate / 100;
 			$tx_tva = $tx_tva + 1;
-			$total_ht = price2num($total_ttc / $tx_tva, 'MT');
-
-			$total_tva = price2num($total_ttc - $total_ht, 'MT');
-			// fin calculs
 
 			$this->line = new ExpenseReportLine($this->db);
 			$this->line->comments        = $comments;
@@ -2249,7 +2246,6 @@
 		}
 	}
 
-<<<<<<< HEAD
 	/**
 	 *  Create a document onto disk accordign to template module.
 	 *
@@ -2264,212 +2260,6 @@
 	public function generateDocument($modele, $outputlangs, $hidedetails = 0, $hidedesc = 0, $hideref = 0, $moreparams = null)
 	{
 		global $conf, $langs;
-=======
-    /**
-     * Update an expense report line
-     *
-     * @param   int         $rowid                  Line to edit
-     * @param   int         $type_fees_id           Type payment
-     * @param   int         $projet_id              Project id
-     * @param   double      $vatrate                Vat rate. Can be '8.5' or '8.5* (8.5NPROM...)'
-     * @param   string      $comments               Description
-     * @param   float       $qty                    Qty
-     * @param   double      $value_unit             Value init
-     * @param   int         $date                   Date
-     * @param   int         $expensereport_id       Expense report id
-     * @param   int         $fk_c_exp_tax_cat       Id of category of car
-	 * @param   int         $fk_ecm_files           Id of ECM file to link to this expensereport line
-     * @return  int                                 <0 if KO, >0 if OK
-     */
-    public function updateline($rowid, $type_fees_id, $projet_id, $vatrate, $comments, $qty, $value_unit, $date, $expensereport_id, $fk_c_exp_tax_cat = 0, $fk_ecm_files = 0)
-    {
-        global $user, $mysoc;
-
-        if ($this->fk_statut == 0 || $this->fk_statut == 99)
-        {
-            $this->db->begin();
-
-            $type = 0; // TODO What if type is service ?
-
-            // We don't know seller and buyer for expense reports
-            $seller = $mysoc;
-            $buyer = new Societe($this->db);
-
-            $localtaxes_type = getLocalTaxesFromRate($vatrate, 0, $buyer, $seller);
-
-            // Clean vat code
-            $vat_src_code = '';
-            $reg = array();
-            if (preg_match('/\((.*)\)/', $vatrate, $reg))
-            {
-                $vat_src_code = $reg[1];
-                $vatrate = preg_replace('/\s*\(.*\)/', '', $vatrate); // Remove code into vatrate.
-            }
-            $vatrate = preg_replace('/\*/', '', $vatrate);
-
-            $tmp = calcul_price_total($qty, $value_unit, 0, $vatrate, 0, 0, 0, 'TTC', 0, $type, $seller, $localtaxes_type);
-
-            // calcul total of line
-            //$total_ttc  = price2num($qty*$value_unit, 'MT');
-
-            $tx_tva = $vatrate / 100;
-            $tx_tva = $tx_tva + 1;
-
-            $this->line = new ExpenseReportLine($this->db);
-            $this->line->comments        = $comments;
-            $this->line->qty             = $qty;
-            $this->line->value_unit      = $value_unit;
-            $this->line->date            = $date;
-
-            $this->line->fk_expensereport = $expensereport_id;
-            $this->line->fk_c_type_fees  = $type_fees_id;
-            $this->line->fk_c_exp_tax_cat = $fk_c_exp_tax_cat;
-            $this->line->fk_projet       = $projet_id; // deprecated
-            $this->line->fk_project      = $projet_id;
-
-            $this->line->vat_src_code = $vat_src_code;
-            $this->line->vatrate = price2num($vatrate);
-            $this->line->total_ttc = $tmp[2];
-            $this->line->total_ht = $tmp[0];
-            $this->line->total_tva = $tmp[1];
-            $this->line->localtax1_tx = $localtaxes_type[1];
-            $this->line->localtax2_tx = $localtaxes_type[3];
-            $this->line->localtax1_type = $localtaxes_type[0];
-            $this->line->localtax2_type = $localtaxes_type[2];
-
-            $this->line->fk_ecm_files = $fk_ecm_files;
-
-            $this->line->id = $rowid;
-
-            // Select des infos sur le type fees
-            $sql = "SELECT c.code as code_type_fees, c.label as libelle_type_fees";
-            $sql .= " FROM ".MAIN_DB_PREFIX."c_type_fees as c";
-            $sql .= " WHERE c.id = ".$type_fees_id;
-            $resql = $this->db->query($sql);
-            if ($resql)
-            {
-                $objp_fees = $this->db->fetch_object($resql);
-                $this->line->type_fees_code      = $objp_fees->code_type_fees;
-                $this->line->type_fees_libelle   = $objp_fees->libelle_type_fees;
-                $this->db->free($resql);
-            }
-
-            // Select des informations du projet
-            $sql = "SELECT p.ref as ref_projet, p.title as title_projet";
-            $sql .= " FROM ".MAIN_DB_PREFIX."projet as p";
-            $sql .= " WHERE p.rowid = ".$projet_id;
-            $resql = $this->db->query($sql);
-            if ($resql) {
-            	$objp_projet = $this->db->fetch_object($resql);
-            	$this->line->projet_ref          = $objp_projet->ref_projet;
-            	$this->line->projet_title        = $objp_projet->title_projet;
-            	$this->db->free($resql);
-            }
-
-			$this->applyOffset();
-			$this->checkRules();
-
-            $result = $this->line->update($user);
-            if ($result > 0)
-            {
-                $this->db->commit();
-                return 1;
-            }
-            else
-            {
-                $this->error = $this->line->error;
-                $this->errors = $this->line->errors;
-                $this->db->rollback();
-                return -2;
-            }
-        }
-    }
-
-    /**
-     * deleteline
-     *
-     * @param   int     $rowid      Row id
-     * @param   User    $fuser      User
-     * @return  int                 <0 if KO, >0 if OK
-     */
-    public function deleteline($rowid, $fuser = '')
-    {
-        $this->db->begin();
-
-        $sql = 'DELETE FROM '.MAIN_DB_PREFIX.$this->table_element_line;
-        $sql .= ' WHERE rowid = '.$rowid;
-
-        dol_syslog(get_class($this)."::deleteline sql=".$sql);
-        $result = $this->db->query($sql);
-        if (!$result)
-        {
-            $this->error = $this->db->error();
-            dol_syslog(get_class($this)."::deleteline  Error ".$this->error, LOG_ERR);
-            $this->db->rollback();
-            return -1;
-        }
-
-        $this->db->commit();
-
-        return 1;
-    }
-
-    // phpcs:disable PEAR.NamingConventions.ValidFunctionName.ScopeNotCamelCaps
-    /**
-     * periode_existe
-     *
-     * @param   User       $fuser          User
-     * @param   integer    $date_debut     Start date
-     * @param   integer    $date_fin       End date
-     * @return  int                        <0 if KO, >0 if OK
-     */
-    public function periode_existe($fuser, $date_debut, $date_fin)
-    {
-        // phpcs:enable
-        $sql = "SELECT rowid, date_debut, date_fin";
-        $sql .= " FROM ".MAIN_DB_PREFIX.$this->table_element;
-        $sql .= " WHERE fk_user_author = '{$fuser->id}'";
-
-        dol_syslog(get_class($this)."::periode_existe sql=".$sql);
-        $result = $this->db->query($sql);
-        if ($result) {
-            $num_rows = $this->db->num_rows($result); $i = 0;
-
-            if ($num_rows > 0)
-            {
-                $date_d_form = $date_debut;
-                $date_f_form = $date_fin;
-
-                $existe = false;
-
-                while ($i < $num_rows)
-                {
-                    $objp = $this->db->fetch_object($result);
-
-                    $date_d_req = $this->db->jdate($objp->date_debut); // 3
-                    $date_f_req = $this->db->jdate($objp->date_fin); // 4
-
-                    if (!($date_f_form < $date_d_req || $date_d_form > $date_f_req)) $existe = true;
-
-                    $i++;
-                }
-
-                if ($existe) return 1;
-                else return 0;
-            }
-            else
-            {
-                return 0;
-            }
-        }
-        else
-        {
-            $this->error = $this->db->lasterror();
-            dol_syslog(get_class($this)."::periode_existe  Error ".$this->error, LOG_ERR);
-            return -1;
-        }
-    }
->>>>>>> 4a5cdd00
 
 		$langs->load("trips");
 
