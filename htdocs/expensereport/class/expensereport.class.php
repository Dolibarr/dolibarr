--- conflicted
+++ resolved
@@ -2435,11 +2435,7 @@
 		if (!dol_strlen($modele)) {
 			if (!empty($this->model_pdf)) {
 				$modele = $this->model_pdf;
-<<<<<<< HEAD
-			} elseif (!empty($conf->global->EXPENSEREPORT_ADDON_PDF)) {
-=======
 			} elseif (getDolGlobalString('EXPENSEREPORT_ADDON_PDF')) {
->>>>>>> 729451fa
 				$modele = $conf->global->EXPENSEREPORT_ADDON_PDF;
 			}
 		}
