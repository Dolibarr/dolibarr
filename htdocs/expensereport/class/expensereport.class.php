<?php
/* Copyright (C) 2011 		Dimitri Mouillard   	<dmouillard@teclib.com>
 * Copyright (C) 2015 		Laurent Destailleur 	<eldy@users.sourceforge.net>
 * Copyright (C) 2015 		Alexandre Spangaro  	<aspangaro@open-dsi.fr>
 * Copyright (C) 2018       Nicolas ZABOURI         <info@inovea-conseil.com>
 * Copyright (c) 2018-2021  Frédéric France         <frederic.france@netlogic.fr>
 * Copyright (C) 2016-2020 	Ferran Marcet       	<fmarcet@2byte.es>
 *
 * This program is free software; you can redistribute it and/or modify
 * it under the terms of the GNU General Public License as published by
 * the Free Software Foundation; either version 3 of the License, or
 * (at your option) any later version.
 *
 * This program is distributed in the hope that it will be useful,
 * but WITHOUT ANY WARRANTY; without even the implied warranty of
 * MERCHANTABILITY or FITNESS FOR A PARTICULAR PURPOSE.  See the
 * GNU General Public License for more details.
 *
 * You should have received a copy of the GNU General Public License
 * along with this program. If not, see <https://www.gnu.org/licenses/>.
 */

/**
 *       \file       htdocs/expensereport/class/expensereport.class.php
 *       \ingroup    expensereport
 *       \brief      File to manage Expense Reports
 */
require_once DOL_DOCUMENT_ROOT.'/core/class/commonobject.class.php';
require_once DOL_DOCUMENT_ROOT.'/expensereport/class/expensereport_ik.class.php';
require_once DOL_DOCUMENT_ROOT.'/expensereport/class/expensereport_rule.class.php';

/**
 * Class to manage Trips and Expenses
 */
class ExpenseReport extends CommonObject
{
	/**
	 * @var string ID to identify managed object
	 */
	public $element = 'expensereport';

	/**
	 * @var string Name of table without prefix where object is stored
	 */
	public $table_element = 'expensereport';

	/**
	 * @var string table element line name
	 */
	public $table_element_line = 'expensereport_det';

	/**
	 * @var string Fieldname with ID of parent key if this field has a parent
	 */
	public $fk_element = 'fk_expensereport';

	/**
	 * @var string String with name of icon for myobject. Must be the part after the 'object_' into object_myobject.png
	 */
	public $picto = 'trip';

	public $lines = array();

	public $date_debut;

	public $date_fin;

	/**
	 * 0=draft, 2=validated (attente approb), 4=canceled, 5=approved, 6=paid, 99=denied
	 *
	 * @var int		Status
	 */
	public $status;

	/**
	 * 0=draft, 2=validated (attente approb), 4=canceled, 5=approved, 6=paid, 99=denied
	 *
	 * @var int		Status
	 * @deprecated
	 */
	public $fk_statut;

	public $fk_c_paiement;
	public $paid;

	public $user_author_infos;
	public $user_validator_infos;

	public $rule_warning_message;

	// ACTIONS

	// Create
	public $date_create;
	public $fk_user_author; // Note fk_user_author is not the 'author' but the guy the expense report is for.

	// Update
	public $date_modif;
	public $fk_user_modif;

	// Refus
	public $date_refuse;
	public $detail_refuse;
	public $fk_user_refuse;

	// Annulation
	public $date_cancel;
	public $detail_cancel;
	public $fk_user_cancel;

	public $fk_user_validator; // User that is defined to approve

	// Validation
	public $date_valid; // User making validation
	public $fk_user_valid;
	public $user_valid_infos;

	// Approve
	public $date_approve;
	public $fk_user_approve; // User that has approved

	// Paiement
	public $user_paid_infos;

	public $localtax1;	// for backward compatibility (real field should be total_localtax1 defined into CommonObject)
	public $localtax2;	// for backward compatibility (real field should be total_localtax2 defined into CommonObject)


	/**
	 * Draft status
	 */
	const STATUS_DRAFT = 0;

	/**
	 * Validated (need to be paid)
	 */
	const STATUS_VALIDATED = 2;

	/**
	 * Classified canceled
	 */
	const STATUS_CANCELED = 4;

	/**
	 * Classified approved
	 */
	const STATUS_APPROVED = 5;

	/**
	 * Classified refused
	 */
	const STATUS_REFUSED = 99;

	/**
	 * Classified paid.
	 */
	const STATUS_CLOSED = 6;


	public $fields = array(
		'rowid' =>array('type'=>'integer', 'label'=>'ID', 'enabled'=>1, 'visible'=>-1, 'notnull'=>1, 'position'=>10),
		'ref' =>array('type'=>'varchar(50)', 'label'=>'Ref', 'enabled'=>1, 'visible'=>-1, 'notnull'=>1, 'showoncombobox'=>1, 'position'=>15),
		'entity' =>array('type'=>'integer', 'label'=>'Entity', 'default'=>1, 'enabled'=>1, 'visible'=>-2, 'notnull'=>1, 'position'=>20),
		'ref_number_int' =>array('type'=>'integer', 'label'=>'Ref number int', 'enabled'=>1, 'visible'=>-1, 'position'=>25),
		'ref_ext' =>array('type'=>'integer', 'label'=>'Ref ext', 'enabled'=>1, 'visible'=>-1, 'position'=>30),
		'total_ht' =>array('type'=>'double(24,8)', 'label'=>'Total ht', 'enabled'=>1, 'visible'=>-1, 'position'=>35),
		'total_tva' =>array('type'=>'double(24,8)', 'label'=>'Total tva', 'enabled'=>1, 'visible'=>-1, 'position'=>40),
		'localtax1' =>array('type'=>'double(24,8)', 'label'=>'Localtax1', 'enabled'=>1, 'visible'=>-1, 'position'=>45),
		'localtax2' =>array('type'=>'double(24,8)', 'label'=>'Localtax2', 'enabled'=>1, 'visible'=>-1, 'position'=>50),
		'total_ttc' =>array('type'=>'double(24,8)', 'label'=>'Total ttc', 'enabled'=>1, 'visible'=>-1, 'position'=>55),
		'date_debut' =>array('type'=>'date', 'label'=>'Date debut', 'enabled'=>1, 'visible'=>-1, 'notnull'=>1, 'position'=>60),
		'date_fin' =>array('type'=>'date', 'label'=>'Date fin', 'enabled'=>1, 'visible'=>-1, 'notnull'=>1, 'position'=>65),
		'date_valid' =>array('type'=>'datetime', 'label'=>'Date valid', 'enabled'=>1, 'visible'=>-1, 'position'=>75),
		'date_approve' =>array('type'=>'datetime', 'label'=>'Date approve', 'enabled'=>1, 'visible'=>-1, 'position'=>80),
		'date_refuse' =>array('type'=>'datetime', 'label'=>'Date refuse', 'enabled'=>1, 'visible'=>-1, 'position'=>85),
		'date_cancel' =>array('type'=>'datetime', 'label'=>'Date cancel', 'enabled'=>1, 'visible'=>-1, 'position'=>90),
		'fk_user_author' =>array('type'=>'integer', 'label'=>'Fk user author', 'enabled'=>1, 'visible'=>-1, 'notnull'=>1, 'position'=>100),
		'fk_user_modif' =>array('type'=>'integer', 'label'=>'Fk user modif', 'enabled'=>1, 'visible'=>-1, 'position'=>105),
		'fk_user_valid' =>array('type'=>'integer', 'label'=>'Fk user valid', 'enabled'=>1, 'visible'=>-1, 'position'=>110),
		'fk_user_validator' =>array('type'=>'integer', 'label'=>'Fk user validator', 'enabled'=>1, 'visible'=>-1, 'position'=>115),
		'fk_user_approve' =>array('type'=>'integer', 'label'=>'Fk user approve', 'enabled'=>1, 'visible'=>-1, 'position'=>120),
		'fk_user_refuse' =>array('type'=>'integer', 'label'=>'Fk user refuse', 'enabled'=>1, 'visible'=>-1, 'position'=>125),
		'fk_user_cancel' =>array('type'=>'integer', 'label'=>'Fk user cancel', 'enabled'=>1, 'visible'=>-1, 'position'=>130),
		'fk_c_paiement' =>array('type'=>'integer', 'label'=>'Fk c paiement', 'enabled'=>1, 'visible'=>-1, 'position'=>140),
		'paid' =>array('type'=>'integer', 'label'=>'Paid', 'enabled'=>1, 'visible'=>-1, 'notnull'=>1, 'position'=>145),
		'note_public' =>array('type'=>'text', 'label'=>'Note public', 'enabled'=>1, 'visible'=>0, 'position'=>150),
		'note_private' =>array('type'=>'text', 'label'=>'Note private', 'enabled'=>1, 'visible'=>0, 'position'=>155),
		'detail_refuse' =>array('type'=>'varchar(255)', 'label'=>'Detail refuse', 'enabled'=>1, 'visible'=>-1, 'position'=>160),
		'detail_cancel' =>array('type'=>'varchar(255)', 'label'=>'Detail cancel', 'enabled'=>1, 'visible'=>-1, 'position'=>165),
		'integration_compta' =>array('type'=>'integer', 'label'=>'Integration compta', 'enabled'=>1, 'visible'=>-1, 'position'=>170),
		'fk_bank_account' =>array('type'=>'integer', 'label'=>'Fk bank account', 'enabled'=>1, 'visible'=>-1, 'position'=>175),
		'fk_multicurrency' =>array('type'=>'integer', 'label'=>'Fk multicurrency', 'enabled'=>1, 'visible'=>-1, 'position'=>185),
		'multicurrency_code' =>array('type'=>'varchar(255)', 'label'=>'Multicurrency code', 'enabled'=>1, 'visible'=>-1, 'position'=>190),
		'multicurrency_tx' =>array('type'=>'double(24,8)', 'label'=>'Multicurrency tx', 'enabled'=>1, 'visible'=>-1, 'position'=>195),
		'multicurrency_total_ht' =>array('type'=>'double(24,8)', 'label'=>'Multicurrency total ht', 'enabled'=>1, 'visible'=>-1, 'position'=>200),
		'multicurrency_total_tva' =>array('type'=>'double(24,8)', 'label'=>'Multicurrency total tva', 'enabled'=>1, 'visible'=>-1, 'position'=>205),
		'multicurrency_total_ttc' =>array('type'=>'double(24,8)', 'label'=>'Multicurrency total ttc', 'enabled'=>1, 'visible'=>-1, 'position'=>210),
		'extraparams' =>array('type'=>'varchar(255)', 'label'=>'Extraparams', 'enabled'=>1, 'visible'=>-1, 'position'=>220),
		'date_create' =>array('type'=>'datetime', 'label'=>'Date create', 'enabled'=>1, 'visible'=>-1, 'notnull'=>1, 'position'=>300),
		'tms' =>array('type'=>'timestamp', 'label'=>'Tms', 'enabled'=>1, 'visible'=>-1, 'notnull'=>1, 'position'=>305),
		'import_key' =>array('type'=>'varchar(14)', 'label'=>'ImportId', 'enabled'=>1, 'visible'=>-1, 'position'=>1000),
		'model_pdf' =>array('type'=>'varchar(255)', 'label'=>'Model pdf', 'enabled'=>1, 'visible'=>0, 'position'=>1010),
		'fk_statut' =>array('type'=>'integer', 'label'=>'Fk statut', 'enabled'=>1, 'visible'=>-1, 'notnull'=>1, 'position'=>500),
	);

	/**
	 *  Constructor
	 *
	 *  @param  DoliDB  $db     Handler acces base de donnees
	 */
	public function __construct($db)
	{
		$this->db = $db;
		$this->total_ht = 0;
		$this->total_ttc = 0;
		$this->total_tva = 0;
		$this->total_localtax1 = 0;
		$this->total_localtax2 = 0;
		$this->localtax1 = 0;	// For backward compatibility
		$this->localtax2 = 0;	// For backward compatibility
		$this->modepaymentid = 0;

		// List of language codes for status
		$this->statuts_short = array(0 => 'Draft', 2 => 'Validated', 4 => 'Canceled', 5 => 'Approved', 6 => 'Paid', 99 => 'Refused');
		$this->statuts = array(0 => 'Draft', 2 => 'ValidatedWaitingApproval', 4 => 'Canceled', 5 => 'Approved', 6 => 'Paid', 99 => 'Refused');
		$this->statuts_logo = array(0 => 'status0', 2 => 'status1', 4 => 'status6', 5 => 'status4', 6 => 'status6', 99 => 'status5');
	}

	/**
	 * Create object in database
	 *
	 * @param   User    $user   User that create
	 * @param   int     $notrigger   Disable triggers
	 * @return  int             <0 if KO, >0 if OK
	 */
	public function create($user, $notrigger = 0)
	{
		global $conf, $langs;

		$now = dol_now();

		$error = 0;

		// Check parameters
		if (empty($this->date_debut) || empty($this->date_fin)) {
			$this->error = $langs->trans('ErrorFieldRequired', $langs->transnoentitiesnoconv('Date'));
			return -1;
		}

		$fuserid = $this->fk_user_author; // Note fk_user_author is not the 'author' but the guy the expense report is for.
		if (empty($fuserid)) {
			$fuserid = $user->id;
		}

		$this->db->begin();

		$sql = "INSERT INTO ".MAIN_DB_PREFIX.$this->table_element." (";
		$sql .= "ref";
		$sql .= ",total_ht";
		$sql .= ",total_ttc";
		$sql .= ",total_tva";
		$sql .= ",date_debut";
		$sql .= ",date_fin";
		$sql .= ",date_create";
		$sql .= ",fk_user_creat";
		$sql .= ",fk_user_author";
		$sql .= ",fk_user_validator";
		$sql .= ",fk_user_approve";
		$sql .= ",fk_user_modif";
		$sql .= ",fk_statut";
		$sql .= ",fk_c_paiement";
		$sql .= ",paid";
		$sql .= ",note_public";
		$sql .= ",note_private";
		$sql .= ",entity";
		$sql .= ") VALUES(";
		$sql .= "'(PROV)'";
		$sql .= ", ".price2num($this->total_ht, 'MT');
		$sql .= ", ".price2num($this->total_ttc, 'MT');
		$sql .= ", ".price2num($this->total_tva, 'MT');
		$sql .= ", '".$this->db->idate($this->date_debut)."'";
		$sql .= ", '".$this->db->idate($this->date_fin)."'";
		$sql .= ", '".$this->db->idate($now)."'";
		$sql .= ", ".((int) $user->id);
		$sql .= ", ".((int) $fuserid);
		$sql .= ", ".($this->fk_user_validator > 0 ? ((int) $this->fk_user_validator) : "null");
		$sql .= ", ".($this->fk_user_approve > 0 ? ((int) $this->fk_user_approve) : "null");
		$sql .= ", ".($this->fk_user_modif > 0 ? ((int) $this->fk_user_modif) : "null");
		$sql .= ", ".($this->fk_statut > 1 ? ((int) $this->fk_statut) : 0);
		$sql .= ", ".($this->modepaymentid ? ((int) $this->modepaymentid) : "null");
		$sql .= ", 0";
		$sql .= ", ".($this->note_public ? "'".$this->db->escape($this->note_public)."'" : "null");
		$sql .= ", ".($this->note_private ? "'".$this->db->escape($this->note_private)."'" : "null");
		$sql .= ", ".((int) $conf->entity);
		$sql .= ")";

		$result = $this->db->query($sql);
		if ($result) {
			$this->id = $this->db->last_insert_id(MAIN_DB_PREFIX.$this->table_element);
			$this->ref = '(PROV'.$this->id.')';

			$sql = 'UPDATE '.MAIN_DB_PREFIX.$this->table_element." SET ref='".$this->db->escape($this->ref)."' WHERE rowid=".((int) $this->id);
			$resql = $this->db->query($sql);
			if (!$resql) {
				$this->error = $this->db->lasterror();
				$error++;
			}

			if (!$error) {
				if (is_array($this->lines) && count($this->lines) > 0) {
					foreach ($this->lines as $line) {
						// Test and convert into object this->lines[$i]. When coming from REST API, we may still have an array
						//if (! is_object($line)) $line=json_decode(json_encode($line), false);  // convert recursively array into object.
						if (!is_object($line)) {
							$line = (object) $line;
							$newndfline = new ExpenseReportLine($this->db);
							$newndfline->fk_expensereport = $line->fk_expensereport;
							$newndfline->fk_c_type_fees = $line->fk_c_type_fees;
							$newndfline->fk_project = $line->fk_project;
							$newndfline->vatrate = $line->vatrate;
							$newndfline->vat_src_code = $line->vat_src_code;
							$newndfline->localtax1_tx = $line->localtax1_tx;
							$newndfline->localtax2_tx = $line->localtax2_tx;
							$newndfline->localtax1_type = $line->localtax1_type;
							$newndfline->localtax2_type = $line->localtax2_type;
							$newndfline->comments = $line->comments;
							$newndfline->qty = $line->qty;
							$newndfline->value_unit = $line->value_unit;
							$newndfline->total_ht = $line->total_ht;
							$newndfline->total_ttc = $line->total_ttc;
							$newndfline->total_tva = $line->total_tva;
							$newndfline->total_localtax1 = $line->total_localtax1;
							$newndfline->total_localtax2 = $line->total_localtax2;
							$newndfline->date = $line->date;
							$newndfline->rule_warning_message = $line->rule_warning_message;
							$newndfline->fk_c_exp_tax_cat = $line->fk_c_exp_tax_cat;
							$newndfline->fk_ecm_files = $line->fk_ecm_files;
						} else {
							$newndfline = $line;
						}
						//$newndfline=new ExpenseReportLine($this->db);
						$newndfline->fk_expensereport = $this->id;
						$result = $newndfline->insert();
						if ($result < 0) {
							$this->error = $newndfline->error;
							$this->errors = $newndfline->errors;
							$error++;
							break;
						}
					}
				}
			}

			if (!$error) {
				$result = $this->insertExtraFields();
				if ($result < 0) {
					$error++;
				}
			}

			if (!$error) {
				$result = $this->update_price();
				if ($result > 0) {
					if (!$notrigger) {
						// Call trigger
						$result = $this->call_trigger('EXPENSE_REPORT_CREATE', $user);

						if ($result < 0) {
							$error++;
						}
						// End call triggers
					}

					if (empty($error)) {
						$this->db->commit();
						return $this->id;
					} else {
						$this->db->rollback();
						return -4;
					}
				} else {
					$this->db->rollback();
					return -3;
				}
			} else {
				dol_syslog(get_class($this)."::create error ".$this->error, LOG_ERR);
				$this->db->rollback();
				return -2;
			}
		} else {
			$this->error = $this->db->lasterror()." sql=".$sql;
			$this->db->rollback();
			return -1;
		}
	}


	/**
	 *	Load an object from its id and create a new one in database
	 *
	 *  @param	    User	$user		        User making the clone
	 *	@param		int     $fk_user_author		Id of new user
	 *	@return		int							New id of clone
	 */
	public function createFromClone(User $user, $fk_user_author)
	{
		global $hookmanager;

		$error = 0;

		if (empty($fk_user_author)) {
			$fk_user_author = $user->id;
		}

		$this->db->begin();

		// get extrafields so they will be clone
		//foreach($this->lines as $line)
			//$line->fetch_optionals();

		// Load source object
		$objFrom = clone $this;

		$this->id = 0;
		$this->ref = '';
		$this->status = 0;
		$this->fk_statut = 0; // deprecated

		// Clear fields
		$this->fk_user_creat      = $user->id;
		$this->fk_user_author     = $fk_user_author; // Note fk_user_author is not the 'author' but the guy the expense report is for.
		$this->fk_user_valid      = '';
		$this->date_create = '';
		$this->date_creation      = '';
		$this->date_validation    = '';

		// Remove link on lines to a joined file
		if (is_array($this->lines) && count($this->lines) > 0) {
			foreach ($this->lines as $key => $line) {
				$this->lines[$key]->fk_ecm_files = 0;
			}
		}

		// Create clone
		$this->context['createfromclone'] = 'createfromclone';
		$result = $this->create($user);
		if ($result < 0) {
			$error++;
		}

		if (!$error) {
			// Hook of thirdparty module
			if (is_object($hookmanager)) {
				$parameters = array('objFrom'=>$objFrom);
				$action = '';
				$reshook = $hookmanager->executeHooks('createFrom', $parameters, $this, $action); // Note that $action and $object may have been modified by some hooks
				if ($reshook < 0) {
					$error++;
				}
			}
		}

		unset($this->context['createfromclone']);

		// End
		if (!$error) {
			$this->db->commit();
			return $this->id;
		} else {
			$this->db->rollback();
			return -1;
		}
	}


	/**
	 * update
	 *
	 * @param   User    $user                   User making change
	 * @param   int     $notrigger              Disable triggers
	 * @param   User    $userofexpensereport    New user we want to have the expense report on.
	 * @return  int                             <0 if KO, >0 if OK
	 */
	public function update($user, $notrigger = 0, $userofexpensereport = null)
	{
		global $langs;

		$error = 0;
		$this->db->begin();

		$sql = "UPDATE ".MAIN_DB_PREFIX.$this->table_element." SET";
		$sql .= " total_ht = ".$this->total_ht;
		$sql .= " , total_ttc = ".$this->total_ttc;
		$sql .= " , total_tva = ".$this->total_tva;
		$sql .= " , date_debut = '".$this->db->idate($this->date_debut)."'";
		$sql .= " , date_fin = '".$this->db->idate($this->date_fin)."'";
		if ($userofexpensereport && is_object($userofexpensereport)) {
			$sql .= " , fk_user_author = ".($userofexpensereport->id > 0 ? $userofexpensereport->id : "null"); // Note fk_user_author is not the 'author' but the guy the expense report is for.
		}
		$sql .= " , fk_user_validator = ".($this->fk_user_validator > 0 ? $this->fk_user_validator : "null");
		$sql .= " , fk_user_valid = ".($this->fk_user_valid > 0 ? $this->fk_user_valid : "null");
		$sql .= " , fk_user_approve = ".($this->fk_user_approve > 0 ? $this->fk_user_approve : "null");
		$sql .= " , fk_user_modif = ".$user->id;
		$sql .= " , fk_statut = ".($this->fk_statut >= 0 ? $this->fk_statut : '0');
		$sql .= " , fk_c_paiement = ".($this->fk_c_paiement > 0 ? $this->fk_c_paiement : "null");
		$sql .= " , note_public = ".(!empty($this->note_public) ? "'".$this->db->escape($this->note_public)."'" : "''");
		$sql .= " , note_private = ".(!empty($this->note_private) ? "'".$this->db->escape($this->note_private)."'" : "''");
		$sql .= " , detail_refuse = ".(!empty($this->detail_refuse) ? "'".$this->db->escape($this->detail_refuse)."'" : "''");
		$sql .= " WHERE rowid = ".((int) $this->id);

		dol_syslog(get_class($this)."::update", LOG_DEBUG);
		$result = $this->db->query($sql);
		if ($result) {
			if (!$notrigger) {
				// Call trigger
				$result = $this->call_trigger('EXPENSE_REPORT_UPDATE', $user);

				if ($result < 0) {
					$error++;
				}
				// End call triggers
			}

			if (empty($error)) {
				$this->db->commit();
				return 1;
			} else {
				$this->db->rollback();
				$this->error = $this->db->error();
				return -2;
			}
		} else {
			$this->db->rollback();
			$this->error = $this->db->error();
			return -1;
		}
	}

	/**
	 *  Load an object from database
	 *
	 *  @param  int     $id     Id                      {@min 1}
	 *  @param  string  $ref    Ref                     {@name ref}
	 *  @return int             <0 if KO, >0 if OK
	 */
	public function fetch($id, $ref = '')
	{
		global $conf;

		$sql = "SELECT d.rowid, d.entity, d.ref, d.note_public, d.note_private,"; // DEFAULT
		$sql .= " d.detail_refuse, d.detail_cancel, d.fk_user_refuse, d.fk_user_cancel,"; // ACTIONS
		$sql .= " d.date_refuse, d.date_cancel,"; // ACTIONS
		$sql .= " d.total_ht, d.total_ttc, d.total_tva,";
		$sql .= " d.localtax1 as total_localtax1, d.localtax2 as total_localtax2,";
		$sql .= " d.date_debut, d.date_fin, d.date_create, d.tms as date_modif, d.date_valid, d.date_approve,"; // DATES (datetime)
		$sql .= " d.fk_user_creat, d.fk_user_author, d.fk_user_modif, d.fk_user_validator,";
		$sql .= " d.fk_user_valid, d.fk_user_approve,";
		$sql .= " d.fk_statut as status, d.fk_c_paiement, d.paid";
		$sql .= " FROM ".MAIN_DB_PREFIX.$this->table_element." as d";
		if ($ref) {
			$sql .= " WHERE d.ref = '".$this->db->escape($ref)."'";
		} else {
			$sql .= " WHERE d.rowid = ".((int) $id);
		}
		//$sql.= $restrict;

		dol_syslog(get_class($this)."::fetch", LOG_DEBUG);
		$resql = $this->db->query($sql);
		if ($resql) {
			$obj = $this->db->fetch_object($resql);
			if ($obj) {
				$this->id           = $obj->rowid;
				$this->ref          = $obj->ref;

				$this->entity       = $obj->entity;

				$this->total_ht     = $obj->total_ht;
				$this->total_tva    = $obj->total_tva;
				$this->total_ttc    = $obj->total_ttc;
				$this->localtax1    = $obj->total_localtax1;		// For backward compatibility
				$this->localtax2    = $obj->total_localtax2;		// For backward compatibility
				$this->total_localtax1 = $obj->total_localtax1;
				$this->total_localtax2 = $obj->total_localtax2;

				$this->note_public  = $obj->note_public;
				$this->note_private = $obj->note_private;
				$this->detail_refuse = $obj->detail_refuse;
				$this->detail_cancel = $obj->detail_cancel;

				$this->date_debut       = $this->db->jdate($obj->date_debut);
				$this->date_fin         = $this->db->jdate($obj->date_fin);
				$this->date_valid       = $this->db->jdate($obj->date_valid);
				$this->date_approve     = $this->db->jdate($obj->date_approve);
				$this->date_create      = $this->db->jdate($obj->date_create);
				$this->date_modif       = $this->db->jdate($obj->date_modif);
				$this->date_refuse      = $this->db->jdate($obj->date_refuse);
				$this->date_cancel      = $this->db->jdate($obj->date_cancel);

				$this->fk_user_creat            = $obj->fk_user_creat;
				$this->fk_user_author           = $obj->fk_user_author; // Note fk_user_author is not the 'author' but the guy the expense report is for.
				$this->fk_user_modif            = $obj->fk_user_modif;
				$this->fk_user_validator        = $obj->fk_user_validator;
				$this->fk_user_valid            = $obj->fk_user_valid;
				$this->fk_user_refuse           = $obj->fk_user_refuse;
				$this->fk_user_cancel           = $obj->fk_user_cancel;
				$this->fk_user_approve          = $obj->fk_user_approve;

				$user_author = new User($this->db);
				if ($this->fk_user_author > 0) {
					$user_author->fetch($this->fk_user_author);
				}

				$this->user_author_infos = dolGetFirstLastname($user_author->firstname, $user_author->lastname);

				$user_approver = new User($this->db);
				if ($this->fk_user_approve > 0) {
					$user_approver->fetch($this->fk_user_approve);
				} elseif ($this->fk_user_validator > 0) {
					$user_approver->fetch($this->fk_user_validator); // For backward compatibility
				}
				$this->user_validator_infos = dolGetFirstLastname($user_approver->firstname, $user_approver->lastname);

				$this->fk_statut                = $obj->status; // deprecated
				$this->status                   = $obj->status;
				$this->fk_c_paiement            = $obj->fk_c_paiement;
				$this->paid                     = $obj->paid;

				if ($this->status == self::STATUS_APPROVED || $this->status == self::STATUS_CLOSED) {
					$user_valid = new User($this->db);
					if ($this->fk_user_valid > 0) {
						$user_valid->fetch($this->fk_user_valid);
					}
					$this->user_valid_infos = dolGetFirstLastname($user_valid->firstname, $user_valid->lastname);
				}

				$this->fetch_optionals();

				$result = $this->fetch_lines();

				return $result;
			} else {
				return 0;
			}
		} else {
			$this->error = $this->db->lasterror();
			return -1;
		}
	}

	// phpcs:disable PEAR.NamingConventions.ValidFunctionName.ScopeNotCamelCaps
	/**
	 *    Classify the expense report as paid
	 *
	 *	@deprecated
	 *  @see setPaid()
	 *  @param    int     $id                 Id of expense report
	 *  @param    user    $fuser              User making change
	 *  @param    int     $notrigger          Disable triggers
	 *  @return   int                         <0 if KO, >0 if OK
	 */
	public function set_paid($id, $fuser, $notrigger = 0)
	{
		// phpcs:enable
		dol_syslog(get_class($this)."::set_paid is deprecated, use setPaid instead", LOG_NOTICE);
		return $this->setPaid($id, $fuser, $notrigger);
	}

	/**
	 *    Classify the expense report as paid
	 *
	 *    @param    int     $id                 Id of expense report
	 *    @param    user    $fuser              User making change
	 *    @param    int     $notrigger          Disable triggers
	 *    @return   int                         <0 if KO, >0 if OK
	 */
	public function setPaid($id, $fuser, $notrigger = 0)
	{
		$error = 0;
		$this->db->begin();

		$sql = "UPDATE ".MAIN_DB_PREFIX."expensereport";
		$sql .= " SET fk_statut = ".self::STATUS_CLOSED.", paid=1";
		$sql .= " WHERE rowid = ".((int) $id)." AND fk_statut = ".self::STATUS_APPROVED;

		dol_syslog(get_class($this)."::set_paid", LOG_DEBUG);
		$resql = $this->db->query($sql);
		if ($resql) {
			if ($this->db->affected_rows($resql)) {
				if (!$notrigger) {
					// Call trigger
					$result = $this->call_trigger('EXPENSE_REPORT_PAID', $fuser);

					if ($result < 0) {
						$error++;
					}
					// End call triggers
				}

				if (empty($error)) {
					$this->db->commit();
					return 1;
				} else {
					$this->db->rollback();
					$this->error = $this->db->error();
					return -2;
				}
			} else {
				$this->db->commit();
				return 0;
			}
		} else {
			$this->db->rollback();
			dol_print_error($this->db);
			return -1;
		}
	}

	/**
	 *  Returns the label status
	 *
	 *  @param      int     $mode       0=long label, 1=short label, 2=Picto + short label, 3=Picto, 4=Picto + long label, 5=Short label + Picto
	 *  @return     string              Label
	 */
	public function getLibStatut($mode = 0)
	{
		return $this->LibStatut($this->status, $mode);
	}

	// phpcs:disable PEAR.NamingConventions.ValidFunctionName.ScopeNotCamelCaps
	/**
	 *  Returns the label of a status
	 *
	 *  @param      int     $status     ID status
	 *  @param      int     $mode       0=long label, 1=short label, 2=Picto + short label, 3=Picto, 4=Picto + long label, 5=Short label + Picto, 6=Long label + Picto
	 *  @return     string              Label
	 */
	public function LibStatut($status, $mode = 0)
	{
		// phpcs:enable
		global $langs;

		$labelStatus = $langs->transnoentitiesnoconv($this->statuts[$status]);
		$labelStatusShort = $langs->transnoentitiesnoconv($this->statuts_short[$status]);

		$statusType = $this->statuts_logo[$status];

		return dolGetStatus($labelStatus, $labelStatusShort, '', $statusType, $mode);
	}


	/**
	 *  Load information on object
	 *
	 *  @param  int     $id      Id of object
	 *  @return void
	 */
	public function info($id)
	{
		global $conf;

		$sql = "SELECT f.rowid,";
		$sql .= " f.date_create as datec,";
		$sql .= " f.tms as date_modification,";
		$sql .= " f.date_valid as datev,";
		$sql .= " f.date_approve as datea,";
		$sql .= " f.fk_user_creat as fk_user_creation,";
		$sql .= " f.fk_user_modif as fk_user_modification,";
		$sql .= " f.fk_user_valid,";
		$sql .= " f.fk_user_approve";
		$sql .= " FROM ".MAIN_DB_PREFIX."expensereport as f";
		$sql .= " WHERE f.rowid = ".((int) $id);
		$sql .= " AND f.entity = ".$conf->entity;

		$resql = $this->db->query($sql);
		if ($resql) {
			if ($this->db->num_rows($resql)) {
				$obj = $this->db->fetch_object($resql);

				$this->id = $obj->rowid;

				$this->date_creation = $this->db->jdate($obj->datec);
				$this->date_modification = $this->db->jdate($obj->date_modification);
				$this->date_validation = $this->db->jdate($obj->datev);
				$this->date_approbation = $this->db->jdate($obj->datea);

				$cuser = new User($this->db);
				$cuser->fetch($obj->fk_user_author);
				$this->user_creation = $cuser;

				if ($obj->fk_user_creation) {
					$cuser = new User($this->db);
					$cuser->fetch($obj->fk_user_creation);
					$this->user_creation = $cuser;
				}
				if ($obj->fk_user_valid) {
					$vuser = new User($this->db);
					$vuser->fetch($obj->fk_user_valid);
					$this->user_validation = $vuser;
				}
				if ($obj->fk_user_modification) {
					$muser = new User($this->db);
					$muser->fetch($obj->fk_user_modification);
					$this->user_modification = $muser;
				}
				if ($obj->fk_user_approve) {
					$auser = new User($this->db);
					$auser->fetch($obj->fk_user_approve);
					$this->user_approve = $auser;
				}
			}
			$this->db->free($resql);
		} else {
			dol_print_error($this->db);
		}
	}



	/**
	 *  Initialise an instance with random values.
	 *  Used to build previews or test instances.
	 *  id must be 0 if object instance is a specimen.
	 *
	 *  @return void
	 */
	public function initAsSpecimen()
	{
		global $user, $langs, $conf;

		$now = dol_now();

		// Initialise parametres
		$this->id = 0;
		$this->ref = 'SPECIMEN';
		$this->specimen = 1;
		$this->entity = 1;
		$this->date_create = $now;
		$this->date_debut = $now;
		$this->date_fin = $now;
		$this->date_valid = $now;
		$this->date_approve = $now;

		$type_fees_id = 2; // TF_TRIP

		$this->status = 5;
		$this->fk_statut = 5;

		$this->fk_user_author = $user->id;
		$this->fk_user_validator = $user->id;
		$this->fk_user_valid = $user->id;
		$this->fk_user_approve = $user->id;

		$this->note_private = 'Private note';
		$this->note_public = 'SPECIMEN';
		$nbp = 5;
		$xnbp = 0;
		while ($xnbp < $nbp) {
			$line = new ExpenseReportLine($this->db);
			$line->comments = $langs->trans("Comment")." ".$xnbp;
			$line->date = ($now - 3600 * (1 + $xnbp));
			$line->total_ht = 100;
			$line->total_tva = 20;
			$line->total_ttc = 120;
			$line->qty = 1;
			$line->vatrate = 20;
			$line->value_unit = 120;
			$line->fk_expensereport = 0;
			$line->type_fees_code = 'TRA';
			$line->fk_c_type_fees = $type_fees_id;

			$line->projet_ref = 'ABC';

			$this->lines[$xnbp] = $line;
			$xnbp++;

			$this->total_ht += $line->total_ht;
			$this->total_tva += $line->total_tva;
			$this->total_ttc += $line->total_ttc;
		}
	}

	// phpcs:disable PEAR.NamingConventions.ValidFunctionName.ScopeNotCamelCaps
	/**
	 * fetch_line_by_project
	 *
	 * @param   int     $projectid      Project id
	 * @param   User    $user           User
	 * @return  int                     <0 if KO, >0 if OK
	 */
	public function fetch_line_by_project($projectid, $user = '')
	{
		// phpcs:enable
		global $conf, $db, $langs;

		$langs->load('trips');

		if ($user->rights->expensereport->lire) {
			$sql = "SELECT de.fk_expensereport, de.date, de.comments, de.total_ht, de.total_ttc";
			$sql .= " FROM ".MAIN_DB_PREFIX."expensereport_det as de";
			$sql .= " WHERE de.fk_projet = ".((int) $projectid);

			dol_syslog(get_class($this)."::fetch", LOG_DEBUG);
			$result = $this->db->query($sql);
			if ($result) {
				$num = $this->db->num_rows($result);
				$i = 0;
				$total_HT = 0;
				$total_TTC = 0;

				while ($i < $num) {
					$objp = $this->db->fetch_object($result);

					$sql2 = "SELECT d.rowid, d.fk_user_author, d.ref, d.fk_statut as status";
					$sql2 .= " FROM ".MAIN_DB_PREFIX."expensereport as d";
					$sql2 .= " WHERE d.rowid = ".((int) $objp->fk_expensereport);

					$result2 = $this->db->query($sql2);
					$obj = $this->db->fetch_object($result2);

					$objp->fk_user_author = $obj->fk_user_author;
					$objp->ref = $obj->ref;
					$objp->fk_c_expensereport_status = $obj->status;
					$objp->rowid = $obj->rowid;

					$total_HT = $total_HT + $objp->total_ht;
					$total_TTC = $total_TTC + $objp->total_ttc;
					$author = new User($this->db);
					$author->fetch($objp->fk_user_author);

					print '<tr>';
					print '<td><a href="'.DOL_URL_ROOT.'/expensereport/card.php?id='.$objp->rowid.'">'.$objp->ref_num.'</a></td>';
					print '<td class="center">'.dol_print_date($objp->date, 'day').'</td>';
					print '<td>'.$author->getNomUrl(1).'</td>';
					print '<td>'.$objp->comments.'</td>';
					print '<td class="right">'.price($objp->total_ht).'</td>';
					print '<td class="right">'.price($objp->total_ttc).'</td>';
					print '<td class="right">';

					switch ($objp->fk_c_expensereport_status) {
						case 4:
							print img_picto($langs->trans('StatusOrderCanceled'), 'statut5');
							break;
						case 1:
							print $langs->trans('Draft').' '.img_picto($langs->trans('Draft'), 'statut0');
							break;
						case 2:
							print $langs->trans('TripForValid').' '.img_picto($langs->trans('TripForValid'), 'statut3');
							break;
						case 5:
							print $langs->trans('TripForPaid').' '.img_picto($langs->trans('TripForPaid'), 'statut3');
							break;
						case 6:
							print $langs->trans('TripPaid').' '.img_picto($langs->trans('TripPaid'), 'statut4');
							break;
					}
					/*
					 if ($status==4) return img_picto($langs->trans('StatusOrderCanceled'),'statut5');
					if ($status==1) return img_picto($langs->trans('StatusOrderDraft'),'statut0');
					if ($status==2) return img_picto($langs->trans('StatusOrderValidated'),'statut1');
					if ($status==2) return img_picto($langs->trans('StatusOrderOnProcess'),'statut3');
					if ($status==5) return img_picto($langs->trans('StatusOrderToBill'),'statut4');
					if ($status==6) return img_picto($langs->trans('StatusOrderOnProcess'),'statut6');
					*/
					print '</td>';
					print '</tr>';

					$i++;
				}

				print '<tr class="liste_total"><td colspan="4">'.$langs->trans("Number").': '.$i.'</td>';
				print '<td class="right" width="100">'.$langs->trans("TotalHT").' : '.price($total_HT).'</td>';
				print '<td class="right" width="100">'.$langs->trans("TotalTTC").' : '.price($total_TTC).'</td>';
				print '<td>&nbsp;</td>';
				print '</tr>';
			} else {
				$this->error = $this->db->lasterror();
				return -1;
			}
		}
	}

<<<<<<< HEAD
	/**
	 * recalculer
	 * TODO Replace this with call to update_price if not already done
	 *
	 * @param   int         $id     Id of expense report
	 * @return  int                 <0 if KO, >0 if OK
	 */
	public function recalculer($id)
	{
		$sql = 'SELECT tt.total_ht, tt.total_ttc, tt.total_tva';
		$sql .= ' FROM '.MAIN_DB_PREFIX.$this->table_element_line.' as tt';
		$sql .= " WHERE tt.".$this->fk_element.' = '.((int) $id);

		$total_ht = 0; $total_tva = 0; $total_ttc = 0;

		$result = $this->db->query($sql);
		if ($result) {
			$num = $this->db->num_rows($result);
			$i = 0;
			while ($i < $num) {
				$objp = $this->db->fetch_object($result);
				$total_ht += $objp->total_ht;
				$total_tva += $objp->total_tva;
				$i++;
			}

			$total_ttc = $total_ht + $total_tva;
			$sql = "UPDATE ".MAIN_DB_PREFIX.$this->table_element." SET";
			$sql .= " total_ht = ".((float) price2num($total_ht, 'MT'));
			$sql .= " , total_ttc = ".((float) price2num($total_ttc, 'MT'));
			$sql .= " , total_tva = ".((float) price2num($total_tva, 'MT'));
			$sql .= " WHERE rowid = ".((int) $id);
			$result = $this->db->query($sql);
			if ($result) {
				$this->db->free($result);
				return 1;
			} else {
				$this->error = $this->db->lasterror();
				dol_syslog(get_class($this)."::recalculer: Error ".$this->error, LOG_ERR);
				return -3;
			}
		} else {
			$this->error = $this->db->lasterror();
			dol_syslog(get_class($this)."::recalculer: Error ".$this->error, LOG_ERR);
			return -3;
		}
	}

=======
>>>>>>> 128f6d9a
	// phpcs:disable PEAR.NamingConventions.ValidFunctionName.ScopeNotCamelCaps
	/**
	 * fetch_lines
	 *
	 * @return  int     <0 if OK, >0 if KO
	 */
	public function fetch_lines()
	{
		// phpcs:enable
		global $conf;

		$this->lines = array();

		$sql = ' SELECT de.rowid, de.comments, de.qty, de.value_unit, de.date, de.rang,';
<<<<<<< HEAD
		$sql .= " de.".$this->fk_element.", de.fk_c_type_fees, de.fk_c_exp_tax_cat, de.fk_projet as fk_project, de.tva_tx, de.fk_ecm_files,";
=======
		$sql .= ' de.'.$this->fk_element.', de.fk_c_type_fees, de.fk_c_exp_tax_cat, de.fk_projet as fk_project,';
		$sql .= ' de.tva_tx, de.vat_src_code,';
		$sql .= ' de.localtax1_tx, de.localtax2_tx, de.localtax1_type, de.localtax2_type,';
		$sql .= ' de.fk_ecm_files,';
>>>>>>> 128f6d9a
		$sql .= ' de.total_ht, de.total_tva, de.total_ttc,';
		$sql .= ' de.total_localtax1, de.total_localtax2,';
		$sql .= ' ctf.code as code_type_fees, ctf.label as libelle_type_fees,';
		$sql .= ' p.ref as ref_projet, p.title as title_projet';
		$sql .= ' FROM '.MAIN_DB_PREFIX.$this->table_element_line.' as de';
		$sql .= ' LEFT JOIN '.MAIN_DB_PREFIX.'c_type_fees as ctf ON de.fk_c_type_fees = ctf.id';
		$sql .= ' LEFT JOIN '.MAIN_DB_PREFIX.'projet as p ON de.fk_projet = p.rowid';
<<<<<<< HEAD
		$sql .= " WHERE de.".$this->fk_element." = ".((int) $this->id);
=======
		$sql .= ' WHERE de.'.$this->fk_element.' = '.((int) $this->id);
>>>>>>> 128f6d9a
		if (!empty($conf->global->EXPENSEREPORT_LINES_SORTED_BY_ROWID)) {
			$sql .= ' ORDER BY de.rang ASC, de.rowid ASC';
		} else {
			$sql .= ' ORDER BY de.rang ASC, de.date ASC';
		}

		$resql = $this->db->query($sql);
		if ($resql) {
			$num = $this->db->num_rows($resql);
			$i = 0;
			while ($i < $num) {
				$objp = $this->db->fetch_object($resql);

				$deplig = new ExpenseReportLine($this->db);

				$deplig->rowid          = $objp->rowid;
				$deplig->id             = $objp->rowid;
				$deplig->comments       = $objp->comments;
				$deplig->qty            = $objp->qty;
				$deplig->value_unit     = $objp->value_unit;
				$deplig->date           = $objp->date;
				$deplig->dates          = $this->db->jdate($objp->date);

				$deplig->fk_expensereport = $objp->fk_expensereport;
				$deplig->fk_c_type_fees   = $objp->fk_c_type_fees;
				$deplig->fk_c_exp_tax_cat = $objp->fk_c_exp_tax_cat;
				$deplig->fk_projet        = $objp->fk_project; // deprecated
				$deplig->fk_project       = $objp->fk_project;
				$deplig->fk_ecm_files     = $objp->fk_ecm_files;

				$deplig->total_ht         = $objp->total_ht;
				$deplig->total_tva        = $objp->total_tva;
				$deplig->total_ttc        = $objp->total_ttc;
				$deplig->total_localtax1  = $objp->total_localtax1;
				$deplig->total_localtax2  = $objp->total_totaltax2;

				$deplig->type_fees_code     = empty($objp->code_type_fees) ? 'TF_OTHER' : $objp->code_type_fees;
				$deplig->type_fees_libelle  = $objp->libelle_type_fees;

				$deplig->tva_tx             = $objp->tva_tx;
				$deplig->vatrate            = $objp->tva_tx;
				$deplig->vat_src_code       = $objp->vat_src_code;
				$deplig->localtax1_tx       = $objp->localtax1_tx;
				$deplig->localtax2_tx       = $objp->localtax2_tx;
				$deplig->localtax1_type     = $objp->localtax1_type;
				$deplig->localtax2_type     = $objp->localtax2_type;

				$deplig->projet_ref         = $objp->ref_projet;
				$deplig->projet_title       = $objp->title_projet;

				$deplig->rang               = $objp->rang;

				$this->lines[$i] = $deplig;

				$i++;
			}
			$this->db->free($resql);
			return 1;
		} else {
			$this->error = $this->db->lasterror();
			dol_syslog(get_class($this)."::fetch_lines: Error ".$this->error, LOG_ERR);
			return -3;
		}
	}


	/**
	 * Delete object in database
	 *
	 * @param   User    $user       User that delete
	 * @param 	bool 	$notrigger  false=launch triggers after, true=disable triggers
	 * @return  int                 <0 if KO, >0 if OK
	 */
	public function delete(User $user = null, $notrigger = false)
	{
		global $conf;
		require_once DOL_DOCUMENT_ROOT.'/core/lib/files.lib.php';

		$error = 0;

		$this->db->begin();

		if (!$notrigger) {
			// Call trigger
			$result = $this->call_trigger('EXPENSEREPORT_DELETE', $user);
			if ($result < 0) {
				$error++;
			}
			// End call triggers
		}

		// Delete extrafields of lines and lines
		if (!$error && !empty($this->table_element_line)) {
			$tabletodelete = $this->table_element_line;
			//$sqlef = "DELETE FROM ".MAIN_DB_PREFIX.$tabletodelete."_extrafields WHERE fk_object IN (SELECT rowid FROM ".MAIN_DB_PREFIX.$tabletodelete." WHERE ".$this->fk_element." = ".((int) $this->id).")";
			$sql = "DELETE FROM ".MAIN_DB_PREFIX.$tabletodelete." WHERE ".$this->fk_element." = ".((int) $this->id);
			if (!$this->db->query($sql)) {
				$error++;
				$this->error = $this->db->lasterror();
				$this->errors[] = $this->error;
				dol_syslog(get_class($this)."::delete error ".$this->error, LOG_ERR);
			}
		}

		if (!$error) {
			// Delete linked object
			$res = $this->deleteObjectLinked();
			if ($res < 0) {
				$error++;
			}
		}

		if (!$error) {
			// Delete linked contacts
			$res = $this->delete_linked_contact();
			if ($res < 0) {
				$error++;
			}
		}

		// Removed extrafields of object
		if (!$error) {
			$result = $this->deleteExtraFields();
			if ($result < 0) {
				$error++;
				dol_syslog(get_class($this)."::delete error ".$this->error, LOG_ERR);
			}
		}

		// Delete main record
		if (!$error) {
			$sql = "DELETE FROM ".MAIN_DB_PREFIX.$this->table_element." WHERE rowid = ".((int) $this->id);
			$res = $this->db->query($sql);
			if (!$res) {
				$error++;
				$this->error = $this->db->lasterror();
				$this->errors[] = $this->error;
				dol_syslog(get_class($this)."::delete error ".$this->error, LOG_ERR);
			}
		}

		// Delete record into ECM index and physically
		if (!$error) {
			$res = $this->deleteEcmFiles(0); // Deleting files physically is done later with the dol_delete_dir_recursive
			if (!$res) {
				$error++;
			}
		}

		if (!$error) {
			// We remove directory
			$ref = dol_sanitizeFileName($this->ref);
			if ($conf->expensereport->multidir_output[$this->entity] && !empty($this->ref)) {
				$dir = $conf->expensereport->multidir_output[$this->entity]."/".$ref;
				$file = $dir."/".$ref.".pdf";
				if (file_exists($file)) {
					dol_delete_preview($this);

					if (!dol_delete_file($file, 0, 0, 0, $this)) {
						$this->error = 'ErrorFailToDeleteFile';
						$this->errors[] = $this->error;
						$this->db->rollback();
						return 0;
					}
				}
				if (file_exists($dir)) {
					$res = @dol_delete_dir_recursive($dir);
					if (!$res) {
						$this->error = 'ErrorFailToDeleteDir';
						$this->errors[] = $this->error;
						$this->db->rollback();
						return 0;
					}
				}
			}
		}

		if (!$error) {
			dol_syslog(get_class($this)."::delete ".$this->id." by ".$user->id, LOG_DEBUG);
			$this->db->commit();
			return 1;
		} else {
			$this->db->rollback();
			return -1;
		}
	}

	/**
	 * Set to status validate
	 *
	 * @param   User    $fuser      User
	 * @param   int     $notrigger  Disable triggers
	 * @return  int                 <0 if KO, 0 if nothing done, >0 if OK
	 */
	public function setValidate($fuser, $notrigger = 0)
	{
		global $conf, $langs, $user;

		$error = 0;
		$now = dol_now();

		// Protection
		if ($this->status == self::STATUS_VALIDATED) {
			dol_syslog(get_class($this)."::valid action abandonned: already validated", LOG_WARNING);
			return 0;
		}

		$this->date_valid = $now; // Required for the getNextNum later.

		// Define new ref
		if (!$error && (preg_match('/^[\(]?PROV/i', $this->ref) || empty($this->ref))) { // empty should not happened, but when it occurs, the test save life
			$num = $this->getNextNumRef();
		} else {
			$num = $this->ref;
		}
		if (empty($num) || $num < 0) {
			return -1;
		}

		$this->newref = dol_sanitizeFileName($num);

		$this->db->begin();

		// Validate
		$sql = "UPDATE ".MAIN_DB_PREFIX.$this->table_element;
		$sql .= " SET ref = '".$this->db->escape($num)."',";
		$sql .= " fk_statut = ".self::STATUS_VALIDATED.",";
		$sql .= " date_valid='".$this->db->idate($this->date_valid)."',";
		$sql .= " fk_user_valid = ".$user->id;
		$sql .= " WHERE rowid = ".((int) $this->id);

		$resql = $this->db->query($sql);
		if ($resql) {
			if (!$error && !$notrigger) {
				// Call trigger
				$result = $this->call_trigger('EXPENSE_REPORT_VALIDATE', $fuser);
				if ($result < 0) {
					$error++;
				}
				// End call triggers
			}

			if (!$error) {
				$this->oldref = $this->ref;

				// Rename directory if dir was a temporary ref
				if (preg_match('/^[\(]?PROV/i', $this->ref)) {
					require_once DOL_DOCUMENT_ROOT.'/core/lib/files.lib.php';

					// Now we rename also files into index
					$sql = 'UPDATE '.MAIN_DB_PREFIX."ecm_files set filename = CONCAT('".$this->db->escape($this->newref)."', SUBSTR(filename, ".(strlen($this->ref) + 1).")), filepath = 'expensereport/".$this->db->escape($this->newref)."'";
					$sql .= " WHERE filename LIKE '".$this->db->escape($this->ref)."%' AND filepath = 'expensereport/".$this->db->escape($this->ref)."' and entity = ".$conf->entity;
					$resql = $this->db->query($sql);
					if (!$resql) {
						$error++; $this->error = $this->db->lasterror();
					}

					// We rename directory ($this->ref = old ref, $num = new ref) in order not to lose the attachments
					$oldref = dol_sanitizeFileName($this->ref);
					$newref = dol_sanitizeFileName($num);
					$dirsource = $conf->expensereport->dir_output.'/'.$oldref;
					$dirdest = $conf->expensereport->dir_output.'/'.$newref;
					if (!$error && file_exists($dirsource)) {
						dol_syslog(get_class($this)."::setValidate() rename dir ".$dirsource." into ".$dirdest);

						if (@rename($dirsource, $dirdest)) {
							dol_syslog("Rename ok");
							// Rename docs starting with $oldref with $newref
							$listoffiles = dol_dir_list($conf->expensereport->dir_output.'/'.$newref, 'files', 1, '^'.preg_quote($oldref, '/'));
							foreach ($listoffiles as $fileentry) {
								$dirsource = $fileentry['name'];
								$dirdest = preg_replace('/^'.preg_quote($oldref, '/').'/', $newref, $dirsource);
								$dirsource = $fileentry['path'].'/'.$dirsource;
								$dirdest = $fileentry['path'].'/'.$dirdest;
								@rename($dirsource, $dirdest);
							}
						}
					}
				}
			}

			// Set new ref and current status
			if (!$error) {
				$this->ref = $num;
				$this->status = self::STATUS_VALIDATED;
			}

			if (empty($error)) {
				$this->db->commit();
				return 1;
			} else {
				$this->db->rollback();
				$this->error = $this->db->error();
				return -2;
			}
		} else {
			$this->db->rollback();
			$this->error = $this->db->lasterror();
			return -1;
		}
	}

	// phpcs:disable PEAR.NamingConventions.ValidFunctionName.ScopeNotCamelCaps
	/**
	 * set_save_from_refuse
	 *
	 * @param   User    $fuser      User
	 * @return  int                 <0 if KO, >0 if OK
	 */
	public function set_save_from_refuse($fuser)
	{
		// phpcs:enable
		global $conf, $langs;

		// Sélection de la date de début de la NDF
		$sql = 'SELECT date_debut';
		$sql .= ' FROM '.MAIN_DB_PREFIX.$this->table_element;
		$sql .= " WHERE rowid = ".((int) $this->id);

		$result = $this->db->query($sql);

		$objp = $this->db->fetch_object($result);

		$this->date_debut = $this->db->jdate($objp->date_debut);

		if ($this->status != self::STATUS_VALIDATED) {
			$sql = 'UPDATE '.MAIN_DB_PREFIX.$this->table_element;
			$sql .= " SET fk_statut = ".self::STATUS_VALIDATED;
			$sql .= " WHERE rowid = ".((int) $this->id);

			dol_syslog(get_class($this)."::set_save_from_refuse", LOG_DEBUG);

			if ($this->db->query($sql)) {
				return 1;
			} else {
				$this->error = $this->db->lasterror();
				return -1;
			}
		} else {
			dol_syslog(get_class($this)."::set_save_from_refuse expensereport already with save status", LOG_WARNING);
		}
	}

	/**
	 * Set status to approved
	 *
	 * @param   User    $fuser      User
	 * @param   int     $notrigger  Disable triggers
	 * @return  int                 <0 if KO, 0 if nothing done, >0 if OK
	 */
	public function setApproved($fuser, $notrigger = 0)
	{
		$now = dol_now();
		$error = 0;

		// date approval
		$this->date_approve = $now;
		if ($this->status != self::STATUS_APPROVED) {
			$this->db->begin();

			$sql = 'UPDATE '.MAIN_DB_PREFIX.$this->table_element;
			$sql .= " SET ref = '".$this->db->escape($this->ref)."', fk_statut = ".self::STATUS_APPROVED.", fk_user_approve = ".((int) $fuser->id).",";
			$sql .= " date_approve='".$this->db->idate($this->date_approve)."'";
			$sql .= " WHERE rowid = ".((int) $this->id);
			if ($this->db->query($sql)) {
				if (!$notrigger) {
					// Call trigger
					$result = $this->call_trigger('EXPENSE_REPORT_APPROVE', $fuser);

					if ($result < 0) {
						$error++;
					}
					// End call triggers
				}

				if (empty($error)) {
					$this->db->commit();
					return 1;
				} else {
					$this->db->rollback();
					$this->error = $this->db->error();
					return -2;
				}
			} else {
				$this->db->rollback();
				$this->error = $this->db->lasterror();
				return -1;
			}
		} else {
			dol_syslog(get_class($this)."::setApproved expensereport already with approve status", LOG_WARNING);
		}

		return 0;
	}

	/**
	 * setDeny
	 *
	 * @param User      $fuser      User
	 * @param string    $details    Details
	 * @param int       $notrigger  Disable triggers
	 * @return int
	 */
	public function setDeny($fuser, $details, $notrigger = 0)
	{
		$now = dol_now();
		$error = 0;

		// date de refus
		if ($this->status != self::STATUS_REFUSED) {
			$sql = 'UPDATE '.MAIN_DB_PREFIX.$this->table_element;
			$sql .= " SET ref = '".$this->db->escape($this->ref)."', fk_statut = ".self::STATUS_REFUSED.", fk_user_refuse = ".((int) $fuser->id).",";
			$sql .= " date_refuse='".$this->db->idate($now)."',";
			$sql .= " detail_refuse='".$this->db->escape($details)."',";
			$sql .= " fk_user_approve = NULL";
			$sql .= " WHERE rowid = ".((int) $this->id);
			if ($this->db->query($sql)) {
				$this->fk_statut = 99; // deprecated
				$this->status = 99;
				$this->fk_user_refuse = $fuser->id;
				$this->detail_refuse = $details;
				$this->date_refuse = $now;

				if (!$notrigger) {
					// Call trigger
					$result = $this->call_trigger('EXPENSE_REPORT_DENY', $fuser);

					if ($result < 0) {
						$error++;
					}
					// End call triggers
				}

				if (empty($error)) {
					$this->db->commit();
					return 1;
				} else {
					$this->db->rollback();
					$this->error = $this->db->error();
					return -2;
				}
			} else {
				$this->db->rollback();
				$this->error = $this->db->lasterror();
				return -1;
			}
		} else {
			dol_syslog(get_class($this)."::setDeny expensereport already with refuse status", LOG_WARNING);
		}
	}

	// phpcs:disable PEAR.NamingConventions.ValidFunctionName.ScopeNotCamelCaps
	/**
	 * set_unpaid
	 *
	 *	@deprecated
	 *  @see setUnpaid()
	 * @param   User    $fuser      User
	 * @param   int     $notrigger  Disable triggers
	 * @return  int                 <0 if KO, >0 if OK
	 */
	public function set_unpaid($fuser, $notrigger = 0)
	{
		// phpcs:enable
		dol_syslog(get_class($this)."::set_unpaid is deprecated, use setUnpaid instead", LOG_NOTICE);
		return $this->setUnpaid($fuser, $notrigger);
	}

	/**
	 * set_unpaid
	 *
	 * @param   User    $fuser      User
	 * @param   int     $notrigger  Disable triggers
	 * @return  int                 <0 if KO, >0 if OK
	 */
	public function setUnpaid($fuser, $notrigger = 0)
	{
		$error = 0;

		if ($this->paid) {
			$this->db->begin();

			$sql = 'UPDATE '.MAIN_DB_PREFIX.$this->table_element;
			$sql .= " SET paid = 0, fk_statut = ".self::STATUS_APPROVED;
			$sql .= " WHERE rowid = ".((int) $this->id);

			dol_syslog(get_class($this)."::set_unpaid", LOG_DEBUG);

			if ($this->db->query($sql)) {
				if (!$notrigger) {
					// Call trigger
					$result = $this->call_trigger('EXPENSE_REPORT_UNPAID', $fuser);

					if ($result < 0) {
						$error++;
					}
					// End call triggers
				}

				if (empty($error)) {
					$this->db->commit();
					return 1;
				} else {
					$this->db->rollback();
					$this->error = $this->db->error();
					return -2;
				}
			} else {
				$this->db->rollback();
				$this->error = $this->db->error();
				return -1;
			}
		} else {
			dol_syslog(get_class($this)."::set_unpaid expensereport already with unpaid status", LOG_WARNING);
		}
	}

	// phpcs:disable PEAR.NamingConventions.ValidFunctionName.ScopeNotCamelCaps
	/**
	 * set_cancel
	 *
	 * @param   User    $fuser      User
	 * @param   string  $detail     Detail
	 * @param   int     $notrigger  Disable triggers
	 * @return  int                 <0 if KO, >0 if OK
	 */
	public function set_cancel($fuser, $detail, $notrigger = 0)
	{
		// phpcs:enable
		$error = 0;
		$this->date_cancel = $this->db->idate(dol_now());
		if ($this->status != self::STATUS_CANCELED) {
			$this->db->begin();

			$sql = 'UPDATE '.MAIN_DB_PREFIX.$this->table_element;
			$sql .= " SET fk_statut = ".self::STATUS_CANCELED.", fk_user_cancel = ".((int) $fuser->id);
			$sql .= ", date_cancel='".$this->db->idate($this->date_cancel)."'";
			$sql .= " ,detail_cancel='".$this->db->escape($detail)."'";
			$sql .= " WHERE rowid = ".((int) $this->id);

			dol_syslog(get_class($this)."::set_cancel", LOG_DEBUG);

			if ($this->db->query($sql)) {
				if (!$notrigger) {
					// Call trigger
					$result = $this->call_trigger('EXPENSE_REPORT_CANCEL', $fuser);

					if ($result < 0) {
						$error++;
					}
					// End call triggers
				}

				if (empty($error)) {
					$this->db->commit();
					return 1;
				} else {
					$this->db->rollback();
					$this->error = $this->db->error();
					return -2;
				}
			} else {
				$this->db->rollback();
				$this->error = $this->db->error();
				return -1;
			}
		} else {
			dol_syslog(get_class($this)."::set_cancel expensereport already with cancel status", LOG_WARNING);
		}
	}

	/**
	 * Return next reference of expense report not already used
	 *
	 * @return    string            free ref
	 */
	public function getNextNumRef()
	{
		global $langs, $conf;
		$langs->load("trips");

		if (!empty($conf->global->EXPENSEREPORT_ADDON)) {
			$mybool = false;

			$file = $conf->global->EXPENSEREPORT_ADDON.".php";
			$classname = $conf->global->EXPENSEREPORT_ADDON;

			// Include file with class
			$dirmodels = array_merge(array('/'), (array) $conf->modules_parts['models']);
			foreach ($dirmodels as $reldir) {
				$dir = dol_buildpath($reldir."core/modules/expensereport/");

				// Load file with numbering class (if found)
				$mybool |= @include_once $dir.$file;
			}

			if ($mybool === false) {
				dol_print_error('', "Failed to include file ".$file);
				return '';
			}

			$obj = new $classname();
			$numref = $obj->getNextValue($this);

			if ($numref != "") {
				return $numref;
			} else {
				$this->error = $obj->error;
				$this->errors = $obj->errors;
				//dol_print_error($this->db,get_class($this)."::getNextNumRef ".$obj->error);
				return -1;
			}
		} else {
			$this->error = "Error_EXPENSEREPORT_ADDON_NotDefined";
			return -2;
		}
	}

	/**
	 *  Return clicable name (with picto eventually)
	 *
	 *	@param		int		$withpicto					0=No picto, 1=Include picto into link, 2=Only picto
	 *  @param  	string 	$option                		Where point the link ('', 'document', ..)
	 *	@param		int		$max						Max length of shown ref
	 *	@param		int		$short						1=Return just URL
	 *	@param		string	$moretitle					Add more text to title tooltip
	 *	@param		int		$notooltip					1=Disable tooltip
	 *  @param  	int     $save_lastsearch_value    	-1=Auto, 0=No save of lastsearch_values when clicking, 1=Save lastsearch_values whenclicking
	 *	@return		string								String with URL
	 */
	public function getNomUrl($withpicto = 0, $option = '', $max = 0, $short = 0, $moretitle = '', $notooltip = 0, $save_lastsearch_value = -1)
	{
		global $langs, $conf;

		$result = '';

		$url = DOL_URL_ROOT.'/expensereport/card.php?id='.$this->id;

		if ($short) {
			return $url;
		}

		$label = img_picto('', $this->picto).' <u class="paddingrightonly">'.$langs->trans("ExpenseReport").'</u>';
		if (isset($this->status)) {
			$label .= ' '.$this->getLibStatut(5);
		}
		if (!empty($this->ref)) {
			$label .= '<br><b>'.$langs->trans('Ref').':</b> '.$this->ref;
		}
		if (!empty($this->total_ht)) {
			$label .= '<br><b>'.$langs->trans('AmountHT').':</b> '.price($this->total_ht, 0, $langs, 0, -1, -1, $conf->currency);
		}
		if (!empty($this->total_tva)) {
			$label .= '<br><b>'.$langs->trans('VAT').':</b> '.price($this->total_tva, 0, $langs, 0, -1, -1, $conf->currency);
		}
		if (!empty($this->total_ttc)) {
			$label .= '<br><b>'.$langs->trans('AmountTTC').':</b> '.price($this->total_ttc, 0, $langs, 0, -1, -1, $conf->currency);
		}
		if ($moretitle) {
			$label .= ' - '.$moretitle;
		}

		if ($option != 'nolink') {
			// Add param to save lastsearch_values or not
			$add_save_lastsearch_values = ($save_lastsearch_value == 1 ? 1 : 0);
			if ($save_lastsearch_value == -1 && preg_match('/list\.php/', $_SERVER["PHP_SELF"])) {
				$add_save_lastsearch_values = 1;
			}
			if ($add_save_lastsearch_values) {
				$url .= '&save_lastsearch_values=1';
			}
		}

		$ref = $this->ref;
		if (empty($ref)) {
			$ref = $this->id;
		}

		$linkclose = '';
		if (empty($notooltip)) {
			if (!empty($conf->global->MAIN_OPTIMIZEFORTEXTBROWSER)) {
				$label = $langs->trans("ShowExpenseReport");
				$linkclose .= ' alt="'.dol_escape_htmltag($label, 1).'"';
			}
			$linkclose .= ' title="'.dol_escape_htmltag($label, 1).'"';
			$linkclose .= ' class="classfortooltip"';
		}

		$linkstart = '<a href="'.$url.'"';
		$linkstart .= $linkclose.'>';
		$linkend = '</a>';

		$result .= $linkstart;
		if ($withpicto) {
			$result .= img_object(($notooltip ? '' : $label), $this->picto, ($notooltip ? (($withpicto != 2) ? 'class="paddingright"' : '') : 'class="'.(($withpicto != 2) ? 'paddingright ' : '').'classfortooltip"'), 0, 0, $notooltip ? 0 : 1);
		}
		if ($withpicto != 2) {
			$result .= ($max ? dol_trunc($ref, $max) : $ref);
		}
		$result .= $linkend;

		return $result;
	}

	// phpcs:disable PEAR.NamingConventions.ValidFunctionName.ScopeNotCamelCaps
	/**
	 *  Update total of an expense report when you add a line.
	 *
	 *  @param    string    $ligne_total_ht    Amount without taxes
	 *  @param    string    $ligne_total_tva    Amount of all taxes
	 *  @return    void
	 */
	public function update_totaux_add($ligne_total_ht, $ligne_total_tva)
	{
		// phpcs:enable
		$this->total_ht = $this->total_ht + $ligne_total_ht;
		$this->total_tva = $this->total_tva + $ligne_total_tva;
		$this->total_ttc = $this->total_ht + $this->total_tva;

		$sql = "UPDATE ".MAIN_DB_PREFIX.$this->table_element." SET";
		$sql .= " total_ht = ".$this->total_ht;
		$sql .= " , total_ttc = ".$this->total_ttc;
		$sql .= " , total_tva = ".$this->total_tva;
		$sql .= " WHERE rowid = ".((int) $this->id);

		$result = $this->db->query($sql);
		if ($result) {
			return 1;
		} else {
			$this->error = $this->db->error();
			return -1;
		}
	}

<<<<<<< HEAD
	// phpcs:disable PEAR.NamingConventions.ValidFunctionName.ScopeNotCamelCaps
	/**
	 *  Update total of an expense report when you delete a line.
	 *
	 *  @param    string    $ligne_total_ht    Amount without taxes
	 *  @param    string    $ligne_total_tva    Amount of all taxes
	 *  @return    void
	 */
	public function update_totaux_del($ligne_total_ht, $ligne_total_tva)
	{
		// phpcs:enable
		$this->total_ht = $this->total_ht - $ligne_total_ht;
		$this->total_tva = $this->total_tva - $ligne_total_tva;
		$this->total_ttc = $this->total_ht + $this->total_tva;

		$sql = "UPDATE ".MAIN_DB_PREFIX.$this->table_element." SET";
		$sql .= " total_ht = ".$this->total_ht;
		$sql .= " , total_ttc = ".$this->total_ttc;
		$sql .= " , total_tva = ".$this->total_tva;
		$sql .= " WHERE rowid = ".((int) $this->id);

		$result = $this->db->query($sql);
		if ($result) {
			return 1;
		} else {
			$this->error = $this->db->error();
			return -1;
		}
	}
=======
>>>>>>> 128f6d9a

	/**
	 * addline
	 *
	 * @param    float       $qty                      Qty
	 * @param    double      $up                       Unit price (price with tax)
	 * @param    int         $fk_c_type_fees           Type payment
	 * @param    string      $vatrate                  Vat rate (Can be '10' or '10 (ABC)')
	 * @param    string      $date                     Date
	 * @param    string      $comments                 Description
	 * @param    int         $fk_project               Project id
	 * @param    int         $fk_c_exp_tax_cat         Car category id
	 * @param    int         $type                     Type line
	 * @param    int         $fk_ecm_files             Id of ECM file to link to this expensereport line
	 * @return   int                                   <0 if KO, >0 if OK
	 */
	public function addline($qty = 0, $up = 0, $fk_c_type_fees = 0, $vatrate = 0, $date = '', $comments = '', $fk_project = 0, $fk_c_exp_tax_cat = 0, $type = 0, $fk_ecm_files = 0)
	{
		global $conf, $langs, $mysoc;

		dol_syslog(get_class($this)."::addline qty=$qty, up=$up, fk_c_type_fees=$fk_c_type_fees, vatrate=$vatrate, date=$date, fk_project=$fk_project, type=$type, comments=$comments", LOG_DEBUG);

		if ($this->status == self::STATUS_DRAFT) {
			if (empty($qty)) {
				$qty = 0;
			}
			if (empty($fk_c_type_fees) || $fk_c_type_fees < 0) {
				$fk_c_type_fees = 0;
			}
			if (empty($fk_c_exp_tax_cat) || $fk_c_exp_tax_cat < 0) {
				$fk_c_exp_tax_cat = 0;
			}
			if (empty($vatrate) || $vatrate < 0) {
				$vatrate = 0;
			}
			if (empty($date)) {
				$date = '';
			}
			if (empty($fk_project)) {
				$fk_project = 0;
			}

			$qty = price2num($qty);
			if (!preg_match('/\s*\((.*)\)/', $vatrate)) {
				$vatrate = price2num($vatrate); // $txtva can have format '5.0 (XXX)' or '5'
			}
			$up = price2num($up);

			$this->db->begin();

			$this->line = new ExpenseReportLine($this->db);

			// We don't know seller and buyer for expense reports
			$seller = $mysoc;			// We use same than current company (expense report are often done in same country)
			$seller->tva_assuj = 1;		// Most seller uses vat
			$seller->localtax1_assuj = $mysoc->localtax1_assuj;		// We don't know, we reuse the state of company
			$seller->localtax2_assuj = $mysoc->localtax1_assuj;		// We don't know, we reuse the state of company
			$buyer = new Societe($this->db);

			$localtaxes_type = getLocalTaxesFromRate($vatrate, 0, $buyer, $seller);

			$vat_src_code = '';
			$reg = array();
			if (preg_match('/\s*\((.*)\)/', $vatrate, $reg)) {
				$vat_src_code = $reg[1];
				$vatrate = preg_replace('/\s*\(.*\)/', '', $vatrate); // Remove code into vatrate.
			}
			$vatrate = preg_replace('/\*/', '', $vatrate);

			$tmp = calcul_price_total($qty, $up, 0, $vatrate, -1, -1, 0, 'TTC', 0, $type, $seller, $localtaxes_type);

			$this->line->value_unit = $up;

			$this->line->vat_src_code = $vat_src_code;
			$this->line->vatrate = price2num($vatrate);
			$this->line->localtax1_tx = $localtaxes_type[1];
			$this->line->localtax2_tx = $localtaxes_type[3];
			$this->line->localtax1_type = $localtaxes_type[0];
			$this->line->localtax2_type = $localtaxes_type[2];

			$this->line->total_ttc = $tmp[2];
			$this->line->total_ht = $tmp[0];
			$this->line->total_tva = $tmp[1];
			$this->line->total_localtax1 = $tmp[9];
			$this->line->total_localtax2 = $tmp[10];

			$this->line->fk_expensereport = $this->id;
			$this->line->qty = $qty;
			$this->line->date = $date;
			$this->line->fk_c_type_fees = $fk_c_type_fees;
			$this->line->fk_c_exp_tax_cat = $fk_c_exp_tax_cat;
			$this->line->comments = $comments;
			$this->line->fk_projet = $fk_project; // deprecated
			$this->line->fk_project = $fk_project;

			$this->line->fk_ecm_files = $fk_ecm_files;

			$this->applyOffset();
			$this->checkRules($type, $seller);

			$result = $this->line->insert(0, true);
			if ($result > 0) {
				$result = $this->update_price(); // This method is designed to add line from user input so total calculation must be done using 'auto' mode.
				if ($result > 0) {
					$this->db->commit();
					return $this->line->id;
				} else {
					$this->db->rollback();
					return -1;
				}
			} else {
				$this->error = $this->line->error;
				dol_syslog(get_class($this)."::addline error=".$this->error, LOG_ERR);
				$this->db->rollback();
				return -2;
			}
		} else {
			dol_syslog(get_class($this)."::addline status of expense report must be Draft to allow use of ->addline()", LOG_ERR);
			$this->error = 'ErrorExpenseNotDraft';
			return -3;
		}
	}

	/**
	 * Check constraint of rules and update price if needed
	 *
	 * @param	int		$type		Type of line
	 * @param	string	$seller		Seller, but actually he is unknown
	 * @return 						true or false
	 */
	public function checkRules($type = 0, $seller = '')
	{
		global $user, $conf, $db, $langs, $mysoc;

		$langs->load('trips');

		if (empty($conf->global->MAIN_USE_EXPENSE_RULE)) {
			return true; // if don't use rules
		}

		// We don't know seller and buyer for expense reports
		if (!is_object($seller)) {
			$seller = $mysoc;			// We use same than current company (expense report are often done in same country)
			$seller->tva_assuj = 1;		// Most seller uses vat
			$seller->localtax1_assuj = $mysoc->localtax1_assuj;		// We don't know, we reuse the state of company
			$seller->localtax2_assuj = $mysoc->localtax1_assuj;		// We don't know, we reuse the state of company
		}
		//$buyer = new Societe($this->db);

		$rulestocheck = ExpenseReportRule::getAllRule($this->line->fk_c_type_fees, $this->line->date, $this->fk_user_author);

		$violation = 0;
		$rule_warning_message_tab = array();

		$current_total_ttc = $this->line->total_ttc;
		$new_current_total_ttc = $this->line->total_ttc;

		// check if one is violated
		foreach ($rulestocheck as $rule) {
			if (in_array($rule->code_expense_rules_type, array('EX_DAY', 'EX_MON', 'EX_YEA'))) {
				$amount_to_test = $this->line->getExpAmount($rule, $this->fk_user_author, $rule->code_expense_rules_type);
			} else {
				$amount_to_test = $current_total_ttc; // EX_EXP
			}

			$amount_to_test = $amount_to_test - $current_total_ttc + $new_current_total_ttc; // if amount as been modified by a previous rule

			if ($amount_to_test > $rule->amount) {
				$violation++;

				if ($rule->restrictive) {
					$this->error = 'ExpenseReportConstraintViolationError';
					$this->errors[] = $this->error;

					$new_current_total_ttc -= $amount_to_test - $rule->amount; // ex, entered 16€, limit 12€, subtracts 4€;
					$rule_warning_message_tab[] = $langs->trans('ExpenseReportConstraintViolationError', $rule->id, price($amount_to_test, 0, $langs, 1, -1, -1, $conf->currency), price($rule->amount, 0, $langs, 1, -1, -1, $conf->currency), $langs->trans('by'.$rule->code_expense_rules_type, price($new_current_total_ttc, 0, $langs, 1, -1, -1, $conf->currency)));
				} else {
					$this->error = 'ExpenseReportConstraintViolationWarning';
					$this->errors[] = $this->error;

					$rule_warning_message_tab[] = $langs->trans('ExpenseReportConstraintViolationWarning', $rule->id, price($amount_to_test, 0, $langs, 1, -1, -1, $conf->currency), price($rule->amount, 0, $langs, 1, -1, -1, $conf->currency), $langs->trans('nolimitby'.$rule->code_expense_rules_type));
				}

				// No break, we sould test if another rule is violated
			}
		}

		$this->line->rule_warning_message = implode('\n', $rule_warning_message_tab);

		if ($violation > 0) {
			$tmp = calcul_price_total($this->line->qty, $new_current_total_ttc / $this->line->qty, 0, $this->line->vatrate, 0, 0, 0, 'TTC', 0, $type, $seller);

			$this->line->value_unit = $tmp[5];
			$this->line->total_ttc = $tmp[2];
			$this->line->total_ht = $tmp[0];
			$this->line->total_tva = $tmp[1];
			$this->line->total_localtax1 = $tmp[9];
			$this->line->total_localtax2 = $tmp[10];

			return false;
		} else {
			return true;
		}
	}

	/**
	 * Method to apply the offset if needed
	 *
	 * @param	int		$type		Type of line
	 * @param	string	$seller		Seller, but actually he is unknown
	 * @return 	boolean				True=applied, False=not applied
	 */
	public function applyOffset($type = 0, $seller = '')
	{
		global $conf, $mysoc;

		if (empty($conf->global->MAIN_USE_EXPENSE_IK)) {
			return false;
		}

		$userauthor = new User($this->db);
		if ($userauthor->fetch($this->fk_user_author) <= 0) {
			$this->error = 'ErrorCantFetchUser';
			$this->errors[] = 'ErrorCantFetchUser';
			return false;
		}

		// We don't know seller and buyer for expense reports
		if (!is_object($seller)) {
			$seller = $mysoc;			// We use same than current company (expense report are often done in same country)
			$seller->tva_assuj = 1;		// Most seller uses vat
			$seller->localtax1_assuj = $mysoc->localtax1_assuj;		// We don't know, we reuse the state of company
			$seller->localtax2_assuj = $mysoc->localtax1_assuj;		// We don't know, we reuse the state of company
		}
		//$buyer = new Societe($this->db);

		$range = ExpenseReportIk::getRangeByUser($userauthor, $this->line->fk_c_exp_tax_cat);

		if (empty($range)) {
			$this->error = 'ErrorNoRangeAvailable';
			$this->errors[] = 'ErrorNoRangeAvailable';
			return false;
		}

		if (!empty($conf->global->MAIN_EXPENSE_APPLY_ENTIRE_OFFSET)) {
			$ikoffset = $range->ikoffset;
		} else {
			$ikoffset = $range->ikoffset / 12; // The amount of offset is a global value for the year
		}

		// Test if ikoffset has been applied for the current month
		if (!$this->offsetAlreadyGiven()) {
			$new_up = $range->coef + ($ikoffset / $this->line->qty);
			$tmp = calcul_price_total($this->line->qty, $new_up, 0, $this->line->vatrate, 0, 0, 0, 'TTC', 0, $type, $seller);

			$this->line->value_unit = $tmp[5];
			$this->line->total_ttc = $tmp[2];
			$this->line->total_ht = $tmp[0];
			$this->line->total_tva = $tmp[1];
			$this->line->total_localtax1 = $tmp[9];
			$this->line->total_localtax2 = $tmp[10];

			return true;
		}

		return false;
	}

	/**
	 * If the sql find any rows then the ikoffset is already given (ikoffset is applied at the first expense report line)
	 *
	 * @return bool
	 */
	public function offsetAlreadyGiven()
	{
		$sql = 'SELECT e.rowid FROM '.MAIN_DB_PREFIX.'expensereport e';
		$sql .= " INNER JOIN ".MAIN_DB_PREFIX."expensereport_det d ON (e.rowid = d.fk_expensereport)";
		$sql .= " INNER JOIN ".MAIN_DB_PREFIX."c_type_fees f ON (d.fk_c_type_fees = f.id AND f.code = 'EX_KME')";
		$sql .= " WHERE e.fk_user_author = ".(int) $this->fk_user_author;
		$sql .= " AND YEAR(d.date) = '".dol_print_date($this->line->date, '%Y')."' AND MONTH(d.date) = '".dol_print_date($this->line->date, '%m')."'";
		if (!empty($this->line->id)) {
			$sql .= ' AND d.rowid <> '.((int) $this->line->id);
		}

		dol_syslog(get_class($this)."::offsetAlreadyGiven");
		$resql = $this->db->query($sql);
		if ($resql) {
			$num = $this->db->num_rows($resql);
			if ($num > 0) {
				return true;
			}
		} else {
			dol_print_error($this->db);
		}

		return false;
	}

	/**
	 * Update an expense report line
	 *
	 * @param   int         $rowid                  Line to edit
	 * @param   int         $type_fees_id           Type payment
	 * @param   int         $projet_id              Project id
	 * @param   double      $vatrate                Vat rate. Can be '8.5' or '8.5* (8.5NPROM...)'
	 * @param   string      $comments               Description
	 * @param   float       $qty                    Qty
	 * @param   double      $value_unit             Unit price (with taxes)
	 * @param   int         $date                   Date
	 * @param   int         $expensereport_id       Expense report id
	 * @param   int         $fk_c_exp_tax_cat       Id of category of car
	 * @param   int         $fk_ecm_files           Id of ECM file to link to this expensereport line
	 * @return  int                                 <0 if KO, >0 if OK
	 */
	public function updateline($rowid, $type_fees_id, $projet_id, $vatrate, $comments, $qty, $value_unit, $date, $expensereport_id, $fk_c_exp_tax_cat = 0, $fk_ecm_files = 0)
	{
		global $user, $mysoc;

		if ($this->status == self::STATUS_DRAFT || $this->status == self::STATUS_REFUSED) {
			$this->db->begin();

			$type = 0; // TODO What if type is service ?

			// We don't know seller and buyer for expense reports
			$seller = $mysoc;			// We use same than current company (expense report are often done in same country)
			$seller->tva_assuj = 1;		// Most seller uses vat
			$seller->localtax1_assuj = $mysoc->localtax1_assuj;		// We don't know, we reuse the state of company
			$seller->localtax2_assuj = $mysoc->localtax1_assuj;		// We don't know, we reuse the state of company
			$buyer = new Societe($this->db);

			$localtaxes_type = getLocalTaxesFromRate($vatrate, 0, $buyer, $seller);

			// Clean vat code
			$reg = array();
			$vat_src_code = '';
			if (preg_match('/\((.*)\)/', $vatrate, $reg)) {
				$vat_src_code = $reg[1];
				$vatrate = preg_replace('/\s*\(.*\)/', '', $vatrate); // Remove code into vatrate.
			}
			$vatrate = preg_replace('/\*/', '', $vatrate);

			$tmp = calcul_price_total($qty, $value_unit, 0, $vatrate, -1, -1, 0, 'TTC', 0, $type, $seller, $localtaxes_type);
			//var_dump($vatrate);var_dump($localtaxes_type);var_dump($tmp);exit;
			// calcul total of line
			//$total_ttc  = price2num($qty*$value_unit, 'MT');

			$tx_tva = $vatrate / 100;
			$tx_tva = $tx_tva + 1;

			$this->line = new ExpenseReportLine($this->db);
			$this->line->comments        = $comments;
			$this->line->qty             = $qty;
			$this->line->value_unit      = $value_unit;
			$this->line->date            = $date;

			$this->line->fk_expensereport = $expensereport_id;
			$this->line->fk_c_type_fees  = $type_fees_id;
			$this->line->fk_c_exp_tax_cat = $fk_c_exp_tax_cat;
			$this->line->fk_projet       = $projet_id; // deprecated
			$this->line->fk_project      = $projet_id;

			$this->line->vat_src_code = $vat_src_code;
			$this->line->vatrate = price2num($vatrate);
			$this->line->localtax1_tx = $localtaxes_type[1];
			$this->line->localtax2_tx = $localtaxes_type[3];
			$this->line->localtax1_type = $localtaxes_type[0];
			$this->line->localtax2_type = $localtaxes_type[2];

			$this->line->total_ttc = $tmp[2];
			$this->line->total_ht = $tmp[0];
			$this->line->total_tva = $tmp[1];
			$this->line->total_localtax1 = $tmp[9];
			$this->line->total_localtax2 = $tmp[10];

			$this->line->fk_ecm_files = $fk_ecm_files;

			$this->line->id = ((int) $rowid);

			// Select des infos sur le type fees
			$sql = "SELECT c.code as code_type_fees, c.label as libelle_type_fees";
			$sql .= " FROM ".MAIN_DB_PREFIX."c_type_fees as c";
			$sql .= " WHERE c.id = ".((int) $type_fees_id);
			$resql = $this->db->query($sql);
			if ($resql) {
				$objp_fees = $this->db->fetch_object($resql);
				$this->line->type_fees_code      = $objp_fees->code_type_fees;
				$this->line->type_fees_libelle   = $objp_fees->libelle_type_fees;
				$this->db->free($resql);
			}

			// Select des informations du projet
			$sql = "SELECT p.ref as ref_projet, p.title as title_projet";
			$sql .= " FROM ".MAIN_DB_PREFIX."projet as p";
			$sql .= " WHERE p.rowid = ".((int) $projet_id);
			$resql = $this->db->query($sql);
			if ($resql) {
				$objp_projet = $this->db->fetch_object($resql);
				$this->line->projet_ref          = $objp_projet->ref_projet;
				$this->line->projet_title        = $objp_projet->title_projet;
				$this->db->free($resql);
			}

			$this->applyOffset();
			$this->checkRules();

			$result = $this->line->update($user);
			if ($result > 0) {
				$this->db->commit();
				return 1;
			} else {
				$this->error = $this->line->error;
				$this->errors = $this->line->errors;
				$this->db->rollback();
				return -2;
			}
		}
	}

	/**
	 * deleteline
	 *
	 * @param   int     $rowid      Row id
	 * @param   User    $fuser      User
	 * @return  int                 <0 if KO, >0 if OK
	 */
	public function deleteline($rowid, $fuser = '')
	{
		$this->db->begin();

		$sql = 'DELETE FROM '.MAIN_DB_PREFIX.$this->table_element_line;
		$sql .= ' WHERE rowid = '.((int) $rowid);

		dol_syslog(get_class($this)."::deleteline sql=".$sql);
		$result = $this->db->query($sql);
		if (!$result) {
			$this->error = $this->db->error();
			dol_syslog(get_class($this)."::deleteline  Error ".$this->error, LOG_ERR);
			$this->db->rollback();
			return -1;
		}

		$this->update_price();

		$this->db->commit();

		return 1;
	}

	// phpcs:disable PEAR.NamingConventions.ValidFunctionName.ScopeNotCamelCaps
	/**
	 * periode_existe
	 *
	 * @param   User       $fuser          User
	 * @param   integer    $date_debut     Start date
	 * @param   integer    $date_fin       End date
	 * @return  int                        <0 if KO, >0 if OK
	 */
	public function periode_existe($fuser, $date_debut, $date_fin)
	{
		// phpcs:enable
		$sql = "SELECT rowid, date_debut, date_fin";
		$sql .= " FROM ".MAIN_DB_PREFIX.$this->table_element;
		$sql .= " WHERE fk_user_author = '{$fuser->id}'";

		dol_syslog(get_class($this)."::periode_existe sql=".$sql);
		$result = $this->db->query($sql);
		if ($result) {
			$num_rows = $this->db->num_rows($result); $i = 0;

			if ($num_rows > 0) {
				$date_d_form = $date_debut;
				$date_f_form = $date_fin;

				$existe = false;

				while ($i < $num_rows) {
					$objp = $this->db->fetch_object($result);

					$date_d_req = $this->db->jdate($objp->date_debut); // 3
					$date_f_req = $this->db->jdate($objp->date_fin); // 4

					if (!($date_f_form < $date_d_req || $date_d_form > $date_f_req)) {
						$existe = true;
					}

					$i++;
				}

				if ($existe) {
					return 1;
				} else {
					return 0;
				}
			} else {
				return 0;
			}
		} else {
			$this->error = $this->db->lasterror();
			dol_syslog(get_class($this)."::periode_existe  Error ".$this->error, LOG_ERR);
			return -1;
		}
	}


	// phpcs:disable PEAR.NamingConventions.ValidFunctionName.ScopeNotCamelCaps
	/**
	 * Return list of people with permission to validate expense reports.
	 * Search for permission "approve expense report"
	 *
	 * @return  array       Array of user ids
	 */
	public function fetch_users_approver_expensereport()
	{
		// phpcs:enable
		$users_validator = array();

		$sql = "SELECT DISTINCT ur.fk_user";
		$sql .= " FROM ".MAIN_DB_PREFIX."user_rights as ur, ".MAIN_DB_PREFIX."rights_def as rd";
		$sql .= " WHERE ur.fk_id = rd.id and rd.module = 'expensereport' AND rd.perms = 'approve'"; // Permission 'Approve';
		$sql .= "UNION";
		$sql .= " SELECT DISTINCT ugu.fk_user";
		$sql .= " FROM ".MAIN_DB_PREFIX."usergroup_user as ugu, ".MAIN_DB_PREFIX."usergroup_rights as ur, ".MAIN_DB_PREFIX."rights_def as rd";
		$sql .= " WHERE ugu.fk_usergroup = ur.fk_usergroup AND ur.fk_id = rd.id and rd.module = 'expensereport' AND rd.perms = 'approve'"; // Permission 'Approve';
		//print $sql;

		dol_syslog(get_class($this)."::fetch_users_approver_expensereport sql=".$sql);
		$result = $this->db->query($sql);
		if ($result) {
			$num_rows = $this->db->num_rows($result); $i = 0;
			while ($i < $num_rows) {
				$objp = $this->db->fetch_object($result);
				array_push($users_validator, $objp->fk_user);
				$i++;
			}
			return $users_validator;
		} else {
			$this->error = $this->db->lasterror();
			dol_syslog(get_class($this)."::fetch_users_approver_expensereport  Error ".$this->error, LOG_ERR);
			return -1;
		}
	}

	/**
	 *  Create a document onto disk accordign to template module.
	 *
	 *  @param      string      $modele         Force le mnodele a utiliser ('' to not force)
	 *  @param      Translate   $outputlangs    objet lang a utiliser pour traduction
	 *  @param      int         $hidedetails    Hide details of lines
	 *  @param      int         $hidedesc       Hide description
	 *  @param      int         $hideref        Hide ref
	 *  @param   null|array  $moreparams     Array to provide more information
	 *  @return     int                         0 if KO, 1 if OK
	 */
	public function generateDocument($modele, $outputlangs, $hidedetails = 0, $hidedesc = 0, $hideref = 0, $moreparams = null)
	{
		global $conf;

		$outputlangs->load("trips");

		if (!dol_strlen($modele)) {
			if (!empty($this->model_pdf)) {
				$modele = $this->model_pdf;
			} elseif (!empty($this->modelpdf)) {	// deprecated
				$modele = $this->modelpdf;
			} elseif (!empty($conf->global->EXPENSEREPORT_ADDON_PDF)) {
				$modele = $conf->global->EXPENSEREPORT_ADDON_PDF;
			}
		}

		if (!empty($modele)) {
			$modelpath = "core/modules/expensereport/doc/";

			return $this->commonGenerateDocument($modelpath, $modele, $outputlangs, $hidedetails, $hidedesc, $hideref, $moreparams);
		} else {
			return 0;
		}
	}

	/**
	 * List of types
	 *
	 * @param   int     $active     Active or not
	 * @return  array
	 */
	public function listOfTypes($active = 1)
	{
		global $langs;
		$ret = array();
		$sql = "SELECT id, code, label";
		$sql .= " FROM ".MAIN_DB_PREFIX."c_type_fees";
		$sql .= " WHERE active = ".((int) $active);
		dol_syslog(get_class($this)."::listOfTypes", LOG_DEBUG);
		$result = $this->db->query($sql);
		if ($result) {
			$num = $this->db->num_rows($result);
			$i = 0;
			while ($i < $num) {
				$obj = $this->db->fetch_object($result);
				$ret[$obj->code] = (($langs->transnoentitiesnoconv($obj->code) != $obj->code) ? $langs->transnoentitiesnoconv($obj->code) : $obj->label);
				$i++;
			}
		} else {
			dol_print_error($this->db);
		}
		return $ret;
	}

	// phpcs:disable PEAR.NamingConventions.ValidFunctionName.ScopeNotCamelCaps
	/**
	 *      Charge indicateurs this->nb pour le tableau de bord
	 *
	 *      @return     int         <0 if KO, >0 if OK
	 */
	public function load_state_board()
	{
		// phpcs:enable
		global $conf, $user;

		$this->nb = array();

		$sql = "SELECT count(ex.rowid) as nb";
		$sql .= " FROM ".MAIN_DB_PREFIX."expensereport as ex";
		$sql .= " WHERE ex.fk_statut > 0";
		$sql .= " AND ex.entity IN (".getEntity('expensereport').")";
		if (empty($user->rights->expensereport->readall)) {
			$userchildids = $user->getAllChildIds(1);
			$sql .= " AND (ex.fk_user_author IN (".$this->db->sanitize(join(',', $userchildids)).")";
			$sql .= " OR ex.fk_user_validator IN (".$this->db->sanitize(join(',', $userchildids))."))";
		}

		$resql = $this->db->query($sql);
		if ($resql) {
			while ($obj = $this->db->fetch_object($resql)) {
				$this->nb["expensereports"] = $obj->nb;
			}
			$this->db->free($resql);
			return 1;
		} else {
			dol_print_error($this->db);
			$this->error = $this->db->error();
			return -1;
		}
	}

	// phpcs:disable PEAR.NamingConventions.ValidFunctionName.ScopeNotCamelCaps
	/**
	 *      Load indicators for dashboard (this->nbtodo and this->nbtodolate)
	 *
	 *      @param	User	$user   		Objet user
	 *      @param  string  $option         'topay' or 'toapprove'
	 *      @return WorkboardResponse|int 	<0 if KO, WorkboardResponse if OK
	 */
	public function load_board($user, $option = 'topay')
	{
		// phpcs:enable
		global $conf, $langs;

		if ($user->socid) {
			return -1; // protection pour eviter appel par utilisateur externe
		}

		$now = dol_now();

		$sql = "SELECT ex.rowid, ex.date_valid";
		$sql .= " FROM ".MAIN_DB_PREFIX."expensereport as ex";
		if ($option == 'toapprove') {
			$sql .= " WHERE ex.fk_statut = ".self::STATUS_VALIDATED;
		} else {
			$sql .= " WHERE ex.fk_statut = ".self::STATUS_APPROVED;
		}
		$sql .= " AND ex.entity IN (".getEntity('expensereport').")";
		if (empty($user->rights->expensereport->readall)) {
			$userchildids = $user->getAllChildIds(1);
			$sql .= " AND (ex.fk_user_author IN (".$this->db->sanitize(join(',', $userchildids)).")";
			$sql .= " OR ex.fk_user_validator IN (".$this->db->sanitize(join(',', $userchildids))."))";
		}

		$resql = $this->db->query($sql);
		if ($resql) {
			$langs->load("trips");

			$response = new WorkboardResponse();
			if ($option == 'toapprove') {
				$response->warning_delay = $conf->expensereport->approve->warning_delay / 60 / 60 / 24;
				$response->label = $langs->trans("ExpenseReportsToApprove");
				$response->labelShort = $langs->trans("ToApprove");
				$response->url = DOL_URL_ROOT.'/expensereport/list.php?mainmenu=hrm&amp;statut='.self::STATUS_VALIDATED;
			} else {
				$response->warning_delay = $conf->expensereport->payment->warning_delay / 60 / 60 / 24;
				$response->label = $langs->trans("ExpenseReportsToPay");
				$response->labelShort = $langs->trans("StatusToPay");
				$response->url = DOL_URL_ROOT.'/expensereport/list.php?mainmenu=hrm&amp;statut='.self::STATUS_APPROVED;
			}
			$response->img = img_object('', "trip");

			while ($obj = $this->db->fetch_object($resql)) {
				$response->nbtodo++;

				if ($option == 'toapprove') {
					if ($this->db->jdate($obj->date_valid) < ($now - $conf->expensereport->approve->warning_delay)) {
						$response->nbtodolate++;
					}
				} else {
					if ($this->db->jdate($obj->date_valid) < ($now - $conf->expensereport->payment->warning_delay)) {
						$response->nbtodolate++;
					}
				}
			}

			return $response;
		} else {
			dol_print_error($this->db);
			$this->error = $this->db->error();
			return -1;
		}
	}

	/**
	 * Return if an expense report is late or not
	 *
	 * @param  string  $option          'topay' or 'toapprove'
	 * @return boolean                  True if late, False if not late
	 */
	public function hasDelay($option)
	{
		global $conf;

		// Only valid expenses reports
		if ($option == 'toapprove' && $this->status != 2) {
			return false;
		}
		if ($option == 'topay' && $this->status != 5) {
			return false;
		}

		$now = dol_now();
		if ($option == 'toapprove') {
			return (!empty($this->datevalid) ? $this->datevalid : $this->date_valid) < ($now - $conf->expensereport->approve->warning_delay);
		} else {
			return (!empty($this->datevalid) ? $this->datevalid : $this->date_valid) < ($now - $conf->expensereport->payment->warning_delay);
		}
	}

	/**
	 *	Return if object was dispatched into bookkeeping
	 *
	 *	@return     int         <0 if KO, 0=no, 1=yes
	 */
	public function getVentilExportCompta()
	{
		$alreadydispatched = 0;

		$type = 'expense_report';

		$sql = " SELECT COUNT(ab.rowid) as nb FROM ".MAIN_DB_PREFIX."accounting_bookkeeping as ab WHERE ab.doc_type='".$this->db->escape($type)."' AND ab.fk_doc = ".((int) $this->id);
		$resql = $this->db->query($sql);
		if ($resql) {
			$obj = $this->db->fetch_object($resql);
			if ($obj) {
				$alreadydispatched = $obj->nb;
			}
		} else {
			$this->error = $this->db->lasterror();
			return -1;
		}

		if ($alreadydispatched) {
			return 1;
		}
		return 0;
	}

	/**
	 * 	Return amount of payments already done
	 *
	 *  @return		int						Amount of payment already done, <0 if KO
	 */
	public function getSumPayments()
	{
		$table = 'payment_expensereport';
		$field = 'fk_expensereport';

		$sql = 'SELECT sum(amount) as amount';
		$sql .= ' FROM '.MAIN_DB_PREFIX.$table;
		$sql .= " WHERE ".$field." = ".((int) $this->id);

		dol_syslog(get_class($this)."::getSumPayments", LOG_DEBUG);
		$resql = $this->db->query($sql);
		if ($resql) {
			$obj = $this->db->fetch_object($resql);
			$this->db->free($resql);
			return (empty($obj->amount) ? 0 : $obj->amount);
		} else {
			$this->error = $this->db->lasterror();
			return -1;
		}
	}
}


/**
 * Class of expense report details lines
 */
class ExpenseReportLine
{
	/**
	 * @var DoliDB Database handler.
	 */
	public $db;

	/**
	 * @var string Error code (or message)
	 */
	public $error = '';

	/**
	 * @var int ID
	 */
	public $rowid;

	public $comments;
	public $qty;
	public $value_unit;
	public $date;

	/**
	 * @var int ID
	 */
	public $fk_c_type_fees;

	/**
	 * @var int ID
	 */
	public $fk_c_exp_tax_cat;

	/**
	 * @var int ID
	 */
	public $fk_projet;

	/**
	 * @var int ID
	 */
	public $fk_expensereport;

	public $type_fees_code;
	public $type_fees_libelle;

	public $projet_ref;
	public $projet_title;

	public $vatrate;
	public $vat_src_code;
	public $localtax1_tx;
	public $localtax2_tx;
	public $localtax1_type;
	public $localtax2_type;

	public $total_ht;
	public $total_tva;
	public $total_ttc;
	public $total_localtax1;
	public $total_localtax2;

	/**
	 * @var int ID into llx_ecm_files table to link line to attached file
	 */
	public $fk_ecm_files;


	/**
	 * Constructor
	 *
	 * @param DoliDB    $db     Handlet database
	 */
	public function __construct($db)
	{
		$this->db = $db;
	}

	/**
	 * Fetch record for expense report detailed line
	 *
	 * @param   int     $rowid      Id of object to load
	 * @return  int                 <0 if KO, >0 if OK
	 */
	public function fetch($rowid)
	{
		$sql = 'SELECT fde.rowid, fde.fk_expensereport, fde.fk_c_type_fees, fde.fk_c_exp_tax_cat, fde.fk_projet as fk_project, fde.date,';
		$sql .= ' fde.tva_tx as vatrate, fde.vat_src_code, fde.comments, fde.qty, fde.value_unit, fde.total_ht, fde.total_tva, fde.total_ttc, fde.fk_ecm_files,';
		$sql .= ' fde.localtax1_tx, fde.localtax2_tx, fde.localtax1_type, fde.localtax2_type, fde.total_localtax1, fde.total_localtax2,';
		$sql .= ' ctf.code as type_fees_code, ctf.label as type_fees_libelle,';
		$sql .= ' pjt.rowid as projet_id, pjt.title as projet_title, pjt.ref as projet_ref';
		$sql .= ' FROM '.MAIN_DB_PREFIX.'expensereport_det as fde';
		$sql .= ' LEFT JOIN '.MAIN_DB_PREFIX.'c_type_fees as ctf ON fde.fk_c_type_fees=ctf.id'; // Sometimes type of expense report has been removed, so we use a left join here.
		$sql .= ' LEFT JOIN '.MAIN_DB_PREFIX.'projet as pjt ON fde.fk_projet=pjt.rowid';
		$sql .= ' WHERE fde.rowid = '.((int) $rowid);

		$result = $this->db->query($sql);

		if ($result) {
			$objp = $this->db->fetch_object($result);

			$this->rowid = $objp->rowid;
			$this->id = $objp->rowid;
			$this->ref = $objp->ref;
			$this->fk_expensereport = $objp->fk_expensereport;
			$this->comments = $objp->comments;
			$this->qty = $objp->qty;
			$this->date = $objp->date;
			$this->dates = $this->db->jdate($objp->date);
			$this->value_unit = $objp->value_unit;
			$this->fk_c_type_fees = $objp->fk_c_type_fees;
			$this->fk_c_exp_tax_cat = $objp->fk_c_exp_tax_cat;
			$this->fk_projet = $objp->fk_project; // deprecated
			$this->fk_project = $objp->fk_project;
			$this->type_fees_code = $objp->type_fees_code;
			$this->type_fees_libelle = $objp->type_fees_libelle;
			$this->projet_ref = $objp->projet_ref;
			$this->projet_title = $objp->projet_title;

			$this->vatrate = $objp->vatrate;
			$this->vat_src_code = $objp->vat_src_code;
			$this->localtax1_tx = $objp->localtax1_tx;
			$this->localtax2_tx = $objp->localtax2_tx;
			$this->localtax1_type = $objp->localtax1_type;
			$this->localtax2_type = $objp->localtax2_type;

			$this->total_ht = $objp->total_ht;
			$this->total_tva = $objp->total_tva;
			$this->total_ttc = $objp->total_ttc;
			$this->total_localtax1 = $objp->total_localtax1;
			$this->total_localtax2 = $objp->total_localtax2;

			$this->fk_ecm_files = $objp->fk_ecm_files;

			$this->db->free($result);
		} else {
			dol_print_error($this->db);
		}
	}

	/**
	 * Insert a line of expense report
	 *
	 * @param   int     $notrigger      1=No trigger
	 * @param   bool    $fromaddline    false=keep default behavior, true=exclude the update_price() of parent object
	 * @return  int                     <0 if KO, >0 if OK
	 */
	public function insert($notrigger = 0, $fromaddline = false)
	{
		global $langs, $user, $conf;

		$error = 0;

		dol_syslog("ExpenseReportLine::Insert", LOG_DEBUG);

		// Clean parameters
		$this->comments = trim($this->comments);
		if (empty($this->value_unit)) {
			$this->value_unit = 0;
		}
		$this->qty = price2num($this->qty);
		$this->vatrate = price2num($this->vatrate);
		if (empty($this->fk_c_exp_tax_cat)) {
			$this->fk_c_exp_tax_cat = 0;
		}

		$this->db->begin();

		$sql = 'INSERT INTO '.MAIN_DB_PREFIX.'expensereport_det';
		$sql .= ' (fk_expensereport, fk_c_type_fees, fk_projet,';
		$sql .= ' tva_tx, vat_src_code,';
		$sql .= ' localtax1_tx, localtax2_tx, localtax1_type, localtax2_type,';
		$sql .= ' comments, qty, value_unit,';
		$sql .= ' total_ht, total_tva, total_ttc,';
		$sql .= ' total_localtax1, total_localtax2,';
		$sql .= ' date, rule_warning_message, fk_c_exp_tax_cat, fk_ecm_files)';
		$sql .= " VALUES (".$this->db->escape($this->fk_expensereport).",";
		$sql .= " ".((int) $this->fk_c_type_fees).",";
		$sql .= " ".((int) (!empty($this->fk_project) && $this->fk_project > 0) ? $this->fk_project : ((!empty($this->fk_projet) && $this->fk_projet > 0) ? $this->fk_projet : 'null')).",";
		$sql .= " ".((float) $this->vatrate).",";
		$sql .= " '".$this->db->escape(empty($this->vat_src_code) ? '' : $this->vat_src_code)."',";
		$sql .= " ".((float) price2num($this->localtax1_tx)).",";
		$sql .= " ".((float) price2num($this->localtax2_tx)).",";
		$sql .= " '".$this->db->escape($this->localtax1_type)."',";
		$sql .= " '".$this->db->escape($this->localtax2_type)."',";
		$sql .= " '".$this->db->escape($this->comments)."',";
		$sql .= " ".((float) $this->qty).",";
		$sql .= " ".((float) $this->value_unit).",";
		$sql .= " ".((float) price2num($this->total_ht)).",";
		$sql .= " ".((float) price2num($this->total_tva)).",";
		$sql .= " ".((float) price2num($this->total_ttc)).",";
		$sql .= " ".((float) price2num($this->total_localtax1)).",";
		$sql .= " ".((float) price2num($this->total_localtax2)).",";
		$sql .= " '".$this->db->idate($this->date)."',";
		$sql .= " ".(empty($this->rule_warning_message) ? 'null' : "'".$this->db->escape($this->rule_warning_message)."'").",";
		$sql .= " ".((int) $this->fk_c_exp_tax_cat).",";
		$sql .= " ".($this->fk_ecm_files > 0 ? ((int) $this->fk_ecm_files) : 'null');
		$sql .= ")";

		$resql = $this->db->query($sql);
		if ($resql) {
			$this->id = $this->db->last_insert_id(MAIN_DB_PREFIX.'expensereport_det');

			if (!$fromaddline) {
				$tmpparent = new ExpenseReport($this->db);
				$tmpparent->fetch($this->fk_expensereport);
				$result = $tmpparent->update_price();
				if ($result < 0) {
					$error++;
					$this->error = $tmpparent->error;
					$this->errors = $tmpparent->errors;
				}
			}
		} else {
			$error++;
		}

		if (!$error) {
			$this->db->commit();
			return $this->id;
		} else {
			$this->error = $this->db->lasterror();
			dol_syslog("ExpenseReportLine::insert Error ".$this->error, LOG_ERR);
			$this->db->rollback();
			return -2;
		}
	}

	/**
	 * Function to get total amount in expense reports for a same rule
	 *
	 * @param  ExpenseReportRule $rule		object rule to check
	 * @param  int				 $fk_user	user author id
	 * @param  string			 $mode		day|EX_DAY / month|EX_MON / year|EX_YEA to get amount
	 * @return float                        Amount
	 */
	public function getExpAmount(ExpenseReportRule $rule, $fk_user, $mode = 'day')
	{
		$amount = 0;

		$sql = 'SELECT SUM(d.total_ttc) as total_amount';
		$sql .= ' FROM '.MAIN_DB_PREFIX.'expensereport_det d';
		$sql .= ' INNER JOIN '.MAIN_DB_PREFIX.'expensereport e ON (d.fk_expensereport = e.rowid)';
		$sql .= ' WHERE e.fk_user_author = '.((int) $fk_user);
		if (!empty($this->id)) {
			$sql .= ' AND d.rowid <> '.((int) $this->id);
		}
		$sql .= ' AND d.fk_c_type_fees = '.((int) $rule->fk_c_type_fees);
		if ($mode == 'day' || $mode == 'EX_DAY') {
			$sql .= " AND d.date = '".dol_print_date($this->date, '%Y-%m-%d')."'";
		} elseif ($mode == 'mon' || $mode == 'EX_MON') {
			$sql .= " AND DATE_FORMAT(d.date, '%Y-%m') = '".dol_print_date($this->date, '%Y-%m')."'"; // @todo DATE_FORMAT is forbidden
		} elseif ($mode == 'year' || $mode == 'EX_YEA') {
			$sql .= " AND DATE_FORMAT(d.date, '%Y') = '".dol_print_date($this->date, '%Y')."'"; 	// @todo DATE_FORMAT is forbidden
		}

		dol_syslog('ExpenseReportLine::getExpAmount');

		$resql = $this->db->query($sql);
		if ($resql) {
			$num = $this->db->num_rows($resql);
			if ($num > 0) {
				$obj = $this->db->fetch_object($resql);
				$amount = (double) $obj->total_amount;
			}
		} else {
			dol_print_error($this->db);
		}

		return $amount + $this->total_ttc;
	}

	/**
	 * Update line
	 *
	 * @param   User    $user      User
	 * @return  int                <0 if KO, >0 if OK
	 */
	public function update(User $user)
	{
		global $langs, $conf;

		$error = 0;

		// Clean parameters
		$this->comments = trim($this->comments);
		$this->vatrate = price2num($this->vatrate);
		$this->value_unit = price2num($this->value_unit);
		if (empty($this->fk_c_exp_tax_cat)) {
			$this->fk_c_exp_tax_cat = 0;
		}

		$this->db->begin();

		// Update line in database
		$sql = "UPDATE ".MAIN_DB_PREFIX."expensereport_det SET";
		$sql .= " comments='".$this->db->escape($this->comments)."'";
		$sql .= ", value_unit = ".((float) $this->value_unit);
		$sql .= ", qty=".((float) $this->qty);
		$sql .= ", date='".$this->db->idate($this->date)."'";
		$sql .= ", total_ht=".((float) price2num($this->total_ht, 'MT'));
		$sql .= ", total_tva=".((float) price2num($this->total_tva, 'MT'));
		$sql .= ", total_ttc=".((float) price2num($this->total_ttc, 'MT'));
		$sql .= ", total_localtax1=".((float) price2num($this->total_localtax1, 'MT'));
		$sql .= ", total_localtax2=".((float) price2num($this->total_localtax2, 'MT'));
		$sql .= ", tva_tx=".((float) $this->vatrate);
		$sql .= ", vat_src_code='".$this->db->escape($this->vat_src_code)."'";
		$sql .= ", localtax1_tx=".((float) $this->localtax1_tx);
		$sql .= ", localtax2_tx=".((float) $this->localtax2_tx);
		$sql .= ", localtax1_type='".$this->db->escape($this->localtax1_type)."'";
		$sql .= ", localtax2_type='".$this->db->escape($this->localtax2_type)."'";
		$sql .= ", rule_warning_message='".$this->db->escape($this->rule_warning_message)."'";
		$sql .= ", fk_c_exp_tax_cat=".$this->db->escape($this->fk_c_exp_tax_cat);
		$sql .= ", fk_ecm_files=".($this->fk_ecm_files > 0 ? ((int) $this->fk_ecm_files) : 'null');
		if ($this->fk_c_type_fees) {
			$sql .= ", fk_c_type_fees = ".((int) $this->fk_c_type_fees);
		} else {
			$sql .= ", fk_c_type_fees=null";
		}
		if ($this->fk_project > 0) {
			$sql .= ", fk_projet=".((int) $this->fk_project);
		} else {
			$sql .= ", fk_projet=null";
		}
		$sql .= " WHERE rowid = ".((int) ($this->rowid ? $this->rowid : $this->id));

		dol_syslog("ExpenseReportLine::update");

		$resql = $this->db->query($sql);
		if ($resql) {
			$tmpparent = new ExpenseReport($this->db);
			$result = $tmpparent->fetch($this->fk_expensereport);
			if ($result > 0) {
				$result = $tmpparent->update_price();
				if ($result < 0) {
					$error++;
					$this->error = $tmpparent->error;
					$this->errors = $tmpparent->errors;
				}
			} else {
				$error++;
				$this->error = $tmpparent->error;
				$this->errors = $tmpparent->errors;
			}
		} else {
			$error++;
			dol_print_error($this->db);
		}

		if (!$error) {
			$this->db->commit();
			return 1;
		} else {
			$this->error = $this->db->lasterror();
			dol_syslog("ExpenseReportLine::update Error ".$this->error, LOG_ERR);
			$this->db->rollback();
			return -2;
		}
	}
}<|MERGE_RESOLUTION|>--- conflicted
+++ resolved
@@ -979,57 +979,6 @@
 		}
 	}
 
-<<<<<<< HEAD
-	/**
-	 * recalculer
-	 * TODO Replace this with call to update_price if not already done
-	 *
-	 * @param   int         $id     Id of expense report
-	 * @return  int                 <0 if KO, >0 if OK
-	 */
-	public function recalculer($id)
-	{
-		$sql = 'SELECT tt.total_ht, tt.total_ttc, tt.total_tva';
-		$sql .= ' FROM '.MAIN_DB_PREFIX.$this->table_element_line.' as tt';
-		$sql .= " WHERE tt.".$this->fk_element.' = '.((int) $id);
-
-		$total_ht = 0; $total_tva = 0; $total_ttc = 0;
-
-		$result = $this->db->query($sql);
-		if ($result) {
-			$num = $this->db->num_rows($result);
-			$i = 0;
-			while ($i < $num) {
-				$objp = $this->db->fetch_object($result);
-				$total_ht += $objp->total_ht;
-				$total_tva += $objp->total_tva;
-				$i++;
-			}
-
-			$total_ttc = $total_ht + $total_tva;
-			$sql = "UPDATE ".MAIN_DB_PREFIX.$this->table_element." SET";
-			$sql .= " total_ht = ".((float) price2num($total_ht, 'MT'));
-			$sql .= " , total_ttc = ".((float) price2num($total_ttc, 'MT'));
-			$sql .= " , total_tva = ".((float) price2num($total_tva, 'MT'));
-			$sql .= " WHERE rowid = ".((int) $id);
-			$result = $this->db->query($sql);
-			if ($result) {
-				$this->db->free($result);
-				return 1;
-			} else {
-				$this->error = $this->db->lasterror();
-				dol_syslog(get_class($this)."::recalculer: Error ".$this->error, LOG_ERR);
-				return -3;
-			}
-		} else {
-			$this->error = $this->db->lasterror();
-			dol_syslog(get_class($this)."::recalculer: Error ".$this->error, LOG_ERR);
-			return -3;
-		}
-	}
-
-=======
->>>>>>> 128f6d9a
 	// phpcs:disable PEAR.NamingConventions.ValidFunctionName.ScopeNotCamelCaps
 	/**
 	 * fetch_lines
@@ -1044,14 +993,10 @@
 		$this->lines = array();
 
 		$sql = ' SELECT de.rowid, de.comments, de.qty, de.value_unit, de.date, de.rang,';
-<<<<<<< HEAD
-		$sql .= " de.".$this->fk_element.", de.fk_c_type_fees, de.fk_c_exp_tax_cat, de.fk_projet as fk_project, de.tva_tx, de.fk_ecm_files,";
-=======
-		$sql .= ' de.'.$this->fk_element.', de.fk_c_type_fees, de.fk_c_exp_tax_cat, de.fk_projet as fk_project,';
+		$sql .= " de.".$this->fk_element.", de.fk_c_type_fees, de.fk_c_exp_tax_cat, de.fk_projet as fk_project,";
 		$sql .= ' de.tva_tx, de.vat_src_code,';
 		$sql .= ' de.localtax1_tx, de.localtax2_tx, de.localtax1_type, de.localtax2_type,';
 		$sql .= ' de.fk_ecm_files,';
->>>>>>> 128f6d9a
 		$sql .= ' de.total_ht, de.total_tva, de.total_ttc,';
 		$sql .= ' de.total_localtax1, de.total_localtax2,';
 		$sql .= ' ctf.code as code_type_fees, ctf.label as libelle_type_fees,';
@@ -1059,11 +1004,7 @@
 		$sql .= ' FROM '.MAIN_DB_PREFIX.$this->table_element_line.' as de';
 		$sql .= ' LEFT JOIN '.MAIN_DB_PREFIX.'c_type_fees as ctf ON de.fk_c_type_fees = ctf.id';
 		$sql .= ' LEFT JOIN '.MAIN_DB_PREFIX.'projet as p ON de.fk_projet = p.rowid';
-<<<<<<< HEAD
 		$sql .= " WHERE de.".$this->fk_element." = ".((int) $this->id);
-=======
-		$sql .= ' WHERE de.'.$this->fk_element.' = '.((int) $this->id);
->>>>>>> 128f6d9a
 		if (!empty($conf->global->EXPENSEREPORT_LINES_SORTED_BY_ROWID)) {
 			$sql .= ' ORDER BY de.rang ASC, de.rowid ASC';
 		} else {
@@ -1798,41 +1739,8 @@
 		}
 	}
 
-<<<<<<< HEAD
-	// phpcs:disable PEAR.NamingConventions.ValidFunctionName.ScopeNotCamelCaps
-	/**
-	 *  Update total of an expense report when you delete a line.
-	 *
-	 *  @param    string    $ligne_total_ht    Amount without taxes
-	 *  @param    string    $ligne_total_tva    Amount of all taxes
-	 *  @return    void
-	 */
-	public function update_totaux_del($ligne_total_ht, $ligne_total_tva)
-	{
-		// phpcs:enable
-		$this->total_ht = $this->total_ht - $ligne_total_ht;
-		$this->total_tva = $this->total_tva - $ligne_total_tva;
-		$this->total_ttc = $this->total_ht + $this->total_tva;
-
-		$sql = "UPDATE ".MAIN_DB_PREFIX.$this->table_element." SET";
-		$sql .= " total_ht = ".$this->total_ht;
-		$sql .= " , total_ttc = ".$this->total_ttc;
-		$sql .= " , total_tva = ".$this->total_tva;
-		$sql .= " WHERE rowid = ".((int) $this->id);
-
-		$result = $this->db->query($sql);
-		if ($result) {
-			return 1;
-		} else {
-			$this->error = $this->db->error();
-			return -1;
-		}
-	}
-=======
->>>>>>> 128f6d9a
-
-	/**
-	 * addline
+	/**
+	 * Add expense report line
 	 *
 	 * @param    float       $qty                      Qty
 	 * @param    double      $up                       Unit price (price with tax)
