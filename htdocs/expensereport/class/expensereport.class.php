<?php
<<<<<<< HEAD
/* Copyright (C) 2011 Dimitri Mouillard   <dmouillard@teclib.com>
 * Copyright (C) 2015 Laurent Destailleur <eldy@users.sourceforge.net>
 * Copyright (C) 2015 Alexandre Spangaro  <aspangaro@zendsi.com>
 * Copyright (C) 2016 Ferran Marcet       <fmarcet@2byte.es>
 * Copyright (C) 2018 Nicolas ZABOURI     <info@inovea-conseil.com>
=======
/* Copyright (C) 2011 		Dimitri Mouillard   	<dmouillard@teclib.com>
 * Copyright (C) 2015 		Laurent Destailleur 	<eldy@users.sourceforge.net>
 * Copyright (C) 2015 		Alexandre Spangaro  	<aspangaro@zendsi.com>
 * Copyright (C) 2018       Nicolas ZABOURI         <info@inovea-conseil.com>
 * Copyright (c) 2018       Frédéric France         <frederic.france@netlogic.fr>
 * Copyright (C) 2016-2018 	Ferran Marcet       	<fmarcet@2byte.es>
>>>>>>> d9b8a8c8
 *
 * This program is free software; you can redistribute it and/or modify
 * it under the terms of the GNU General Public License as published by
 * the Free Software Foundation; either version 3 of the License, or
 * (at your option) any later version.
 *
 * This program is distributed in the hope that it will be useful,
 * but WITHOUT ANY WARRANTY; without even the implied warranty of
 * MERCHANTABILITY or FITNESS FOR A PARTICULAR PURPOSE.  See the
 * GNU General Public License for more details.
 *
 * You should have received a copy of the GNU General Public License
 * along with this program. If not, see <http://www.gnu.org/licenses/>.
 */

/**
 *       \file       htdocs/expensereport/class/expensereport.class.php
 *       \ingroup    expensereport
 *       \brief      File to manage Expense Reports
 */
require_once DOL_DOCUMENT_ROOT .'/core/class/commonobject.class.php';
require_once DOL_DOCUMENT_ROOT .'/expensereport/class/expensereport_ik.class.php';
require_once DOL_DOCUMENT_ROOT .'/expensereport/class/expensereport_rule.class.php';

/**
 * Class to manage Trips and Expenses
 */
class ExpenseReport extends CommonObject
{
    /**
	 * @var string ID to identify managed object
	 */
	public $element='expensereport';

    /**
	 * @var string Name of table without prefix where object is stored
	 */
	public $table_element='expensereport';

    var $table_element_line = 'expensereport_det';
    var $fk_element = 'fk_expensereport';
    var $picto = 'trip';

    var $lines=array();

    public $date_debut;

    public $date_fin;

    var $status;
    var $fk_statut;     // -- 0=draft, 2=validated (attente approb), 4=canceled, 5=approved, 6=payed, 99=denied
    var $fk_c_paiement;
    var $paid;

    var $user_author_infos;
    var $user_validator_infos;

    var $fk_typepayment;
	var $num_payment;
    var $code_paiement;
    var $code_statut;

    // ACTIONS

    // Create
    var $date_create;
    var $fk_user_author;    // Note fk_user_author is not the 'author' but the guy the expense report is for.

    // Update
	var $date_modif;
    var $fk_user_modif;

    // Refus
    var $date_refuse;
    var $detail_refuse;
    var $fk_user_refuse;

    // Annulation
    var $date_cancel;
    var $detail_cancel;
    var $fk_user_cancel;

    var $fk_user_validator;	// User that is defined to approve

    // Validation
    var $date_valid;		// User making validation
    var $fk_user_valid;
    var $user_valid_infos;

    // Approve
    var $date_approve;
    var $fk_user_approve;	// User that has approved

    // Paiement
    var $user_paid_infos;

    /*
        END ACTIONS
    */

<<<<<<< HEAD
   /**
	 * Draft
=======
    /**
	 * Draft status
>>>>>>> d9b8a8c8
	 */
	const STATUS_DRAFT = 0;

	/**
	 * Validated (need to be paid)
	 */
	const STATUS_VALIDATED = 2;

	/**
	 * Classified approved
	 */
	const STATUS_APPROVED = 5;

	/**
	 * Classified refused
	 */
	const STATUS_REFUSED = 99;

	/**
	 * Classified paid.
	 */
	const STATUS_CLOSED = 6;



	/**
     *  Constructor
     *
     *  @param  DoliDB  $db     Handler acces base de donnees
     */
    function __construct($db)
    {
        $this->db = $db;
        $this->total_ht = 0;
        $this->total_ttc = 0;
        $this->total_tva = 0;
        $this->modepaymentid = 0;

        // List of language codes for status
        $this->statuts_short = array(0 => 'Draft', 2 => 'Validated', 4 => 'Canceled', 5 => 'Approved', 6 => 'Paid', 99 => 'Refused');
        $this->statuts = array(0 => 'Draft', 2 => 'ValidatedWaitingApproval', 4 => 'Canceled', 5 => 'Approved', 6 => 'Paid', 99 => 'Refused');
        $this->statuts_logo = array(0 => 'statut0', 2 => 'statut1', 4 => 'statut5', 5 => 'statut3', 6 => 'statut6', 99 => 'statut5');
    }

    /**
     * Create object in database
     *
     * @param   User    $user   User that create
	 * @param   int     $notrigger   Disable triggers
     * @return  int             <0 if KO, >0 if OK
     */
    function create($user, $notrigger=0)
    {
        global $conf;

        $now = dol_now();

        $error = 0;

        // Check parameters
        if (empty($this->date_debut) || empty($this->date_fin))
        {
            $this->error='ErrorFieldRequired';
            return -1;
        }

        $fuserid = $this->fk_user_author;       // Note fk_user_author is not the 'author' but the guy the expense report is for.
        if (empty($fuserid)) $fuserid = $user->id;

        $this->db->begin();

        $sql = "INSERT INTO ".MAIN_DB_PREFIX.$this->table_element." (";
        $sql.= "ref";
        $sql.= ",total_ht";
        $sql.= ",total_ttc";
        $sql.= ",total_tva";
        $sql.= ",date_debut";
        $sql.= ",date_fin";
        $sql.= ",date_create";
        $sql.= ",fk_user_author";
        $sql.= ",fk_user_validator";
        $sql.= ",fk_user_approve";
        $sql.= ",fk_user_modif";
        $sql.= ",fk_statut";
        $sql.= ",fk_c_paiement";
        $sql.= ",paid";
        $sql.= ",note_public";
        $sql.= ",note_private";
        $sql.= ",entity";
        $sql.= ") VALUES(";
        $sql.= "'(PROV)'";
        $sql.= ", ".$this->total_ht;
        $sql.= ", ".$this->total_ttc;
        $sql.= ", ".$this->total_tva;
        $sql.= ", '".$this->db->idate($this->date_debut)."'";
        $sql.= ", '".$this->db->idate($this->date_fin)."'";
        $sql.= ", '".$this->db->idate($now)."'";
        $sql.= ", ".$fuserid;
        $sql.= ", ".($this->fk_user_validator > 0 ? $this->fk_user_validator:"null");
        $sql.= ", ".($this->fk_user_approve > 0 ? $this->fk_user_approve:"null");
        $sql.= ", ".($this->fk_user_modif > 0 ? $this->fk_user_modif:"null");
        $sql.= ", ".($this->fk_statut > 1 ? $this->fk_statut:0);
        $sql.= ", ".($this->modepaymentid?$this->modepaymentid:"null");
        $sql.= ", 0";
        $sql.= ", ".($this->note_public?"'".$this->db->escape($this->note_public)."'":"null");
        $sql.= ", ".($this->note_private?"'".$this->db->escape($this->note_private)."'":"null");
        $sql.= ", ".$conf->entity;
        $sql.= ")";

        $result = $this->db->query($sql);
        if ($result)
        {
            $this->id = $this->db->last_insert_id(MAIN_DB_PREFIX.$this->table_element);
            $this->ref='(PROV'.$this->id.')';

            $sql = 'UPDATE '.MAIN_DB_PREFIX.$this->table_element." SET ref='".$this->db->escape($this->ref)."' WHERE rowid=".$this->id;
            $resql=$this->db->query($sql);
            if (!$resql) $error++;

            if (is_array($this->lines) && count($this->lines)>0)
            {
	            foreach ($this->lines as $i => $val)
	            {
	                $newndfline=new ExpenseReportLine($this->db);
	                $newndfline=$this->lines[$i];
	                $newndfline->fk_expensereport=$this->id;
	                if ($result >= 0)
	                {
	                    $result=$newndfline->insert();
	                }
	                if ($result < 0)
	                {
	                    $error++;
	                    break;
	                }
	            }
            }

            if (! $error)
            {
            	$result=$this->insertExtraFields();
           		if ($result < 0) $error++;
            }

            if (! $error)
            {
                $result=$this->update_price();
                if ($result > 0)
                {

					if (!$notrigger)
					{
						// Call trigger
						$result=$this->call_trigger('EXPENSE_REPORT_CREATE',$user);

						if ($result < 0) {
							$error++;
						}
						// End call triggers
					}

					if (empty($error))
					{
						$this->db->commit();
						return $this->id;
					}
					else
					{
						$this->db->rollback();
						return -4;
					}
                }
                else
                {
                    $this->db->rollback();
                    return -3;
                }
            }
            else
            {
                dol_syslog(get_class($this)."::create error ".$this->error, LOG_ERR);
                $this->db->rollback();
                return -2;
            }
        }
        else
        {
            $this->error=$this->db->lasterror()." sql=".$sql;
            $this->db->rollback();
            return -1;
        }
    }


    /**
     *	Load an object from its id and create a new one in database
     *
     *	@param		int			$fk_user_author		  Id of new user
     *	@return		int							      New id of clone
     */
    function createFromClone($fk_user_author)
    {
        global $user,$hookmanager;

        $error=0;

        if (empty($fk_user_author)) $fk_user_author = $user->id;

        $this->context['createfromclone'] = 'createfromclone';

        $this->db->begin();

        // get extrafields so they will be clone
        //foreach($this->lines as $line)
            //$line->fetch_optionals($line->rowid);

        // Load source object
        $objFrom = clone $this;

        $this->id=0;
        $this->ref = '';
        $this->status=0;
        $this->fk_statut=0;

        // Clear fields
        $this->fk_user_author     = $fk_user_author;     // Note fk_user_author is not the 'author' but the guy the expense report is for.
        $this->fk_user_valid      = '';
        $this->date_create  	  = '';
        $this->date_creation      = '';
        $this->date_validation    = '';

        // Create clone
        $result=$this->create($user);
        if ($result < 0) $error++;

        if (! $error)
        {
            // Hook of thirdparty module
            if (is_object($hookmanager))
            {
                $parameters=array('objFrom'=>$objFrom);
                $action='';
                $reshook=$hookmanager->executeHooks('createFrom',$parameters,$this,$action);    // Note that $action and $object may have been modified by some hooks
                if ($reshook < 0) $error++;
            }
        }

        unset($this->context['createfromclone']);

        // End
        if (! $error)
        {
            $this->db->commit();
            return $this->id;
        }
        else
        {
            $this->db->rollback();
            return -1;
        }
    }


    /**
     * update
     *
     * @param   User    $user                   User making change
	 * @param   int     $notrigger              Disable triggers
     * @param   User    $userofexpensereport    New user we want to have the expense report on.
     * @return  int                             <0 if KO, >0 if OK
     */
    function update($user, $notrigger = 0, $userofexpensereport=null)
    {
        global $langs;

		$error = 0;
		$this->db->begin();

        $sql = "UPDATE ".MAIN_DB_PREFIX.$this->table_element." SET";
        $sql.= " total_ht = ".$this->total_ht;
        $sql.= " , total_ttc = ".$this->total_ttc;
        $sql.= " , total_tva = ".$this->total_tva;
        $sql.= " , date_debut = '".$this->db->idate($this->date_debut)."'";
        $sql.= " , date_fin = '".$this->db->idate($this->date_fin)."'";
        if ($userofexpensereport && is_object($userofexpensereport))
        {
            $sql.= " , fk_user_author = ".($userofexpensereport->id > 0 ? "'".$userofexpensereport->id."'":"null");     // Note fk_user_author is not the 'author' but the guy the expense report is for.
        }
        $sql.= " , fk_user_validator = ".($this->fk_user_validator > 0 ? $this->fk_user_validator:"null");
        $sql.= " , fk_user_valid = ".($this->fk_user_valid > 0 ? $this->fk_user_valid:"null");
        $sql.= " , fk_user_approve = ".($this->fk_user_approve > 0 ? $this->fk_user_approve:"null");
        $sql.= " , fk_user_modif = ".$user->id;
        $sql.= " , fk_statut = ".($this->fk_statut >= 0 ? $this->fk_statut:'0');
        $sql.= " , fk_c_paiement = ".($this->fk_c_paiement > 0 ? $this->fk_c_paiement:"null");
        $sql.= " , note_public = ".(!empty($this->note_public)?"'".$this->db->escape($this->note_public)."'":"''");
        $sql.= " , note_private = ".(!empty($this->note_private)?"'".$this->db->escape($this->note_private)."'":"''");
        $sql.= " , detail_refuse = ".(!empty($this->detail_refuse)?"'".$this->db->escape($this->detail_refuse)."'":"''");
        $sql.= " WHERE rowid = ".$this->id;

        dol_syslog(get_class($this)."::update sql=".$sql, LOG_DEBUG);
        $result = $this->db->query($sql);
        if ($result)
        {
            if (!$notrigger)
			{
				// Call trigger
				$result=$this->call_trigger('EXPENSE_REPORT_UPDATE',$user);

				if ($result < 0) {
					$error++;
				}
				// End call triggers
			}

			if (empty($error))
			{
				$this->db->commit();
				return 1;
			}
			else
			{
				$this->db->rollback();
				$this->error=$this->db->error();
				return -2;
			}
        }
        else
        {
			$this->db->rollback();
            $this->error=$this->db->error();
            return -1;
        }
    }

    /**
     *  Load an object from database
     *
     *  @param  int     $id     Id                      {@min 1}
     *  @param  string  $ref    Ref                     {@name ref}
     *  @return int             <0 if KO, >0 if OK
     */
    function fetch($id, $ref='')
    {
        global $conf;

        $sql = "SELECT d.rowid, d.ref, d.note_public, d.note_private,";                                 // DEFAULT
        $sql.= " d.detail_refuse, d.detail_cancel, d.fk_user_refuse, d.fk_user_cancel,";                // ACTIONS
        $sql.= " d.date_refuse, d.date_cancel,";                                                        // ACTIONS
        $sql.= " d.total_ht, d.total_ttc, d.total_tva,";                                                // TOTAUX (int)
        $sql.= " d.date_debut, d.date_fin, d.date_create, d.tms as date_modif, d.date_valid, d.date_approve,";	// DATES (datetime)
        $sql.= " d.fk_user_author, d.fk_user_modif, d.fk_user_validator,";
        $sql.= " d.fk_user_valid, d.fk_user_approve,";
        $sql.= " d.fk_statut as status, d.fk_c_paiement, d.paid,";
        $sql.= " dp.libelle as libelle_paiement, dp.code as code_paiement";                             // INNER JOIN paiement
        $sql.= " FROM ".MAIN_DB_PREFIX.$this->table_element." as d";
        $sql.= " LEFT JOIN ".MAIN_DB_PREFIX."c_paiement as dp ON d.fk_c_paiement = dp.id";
        if ($ref) $sql.= " WHERE d.ref = '".$this->db->escape($ref)."'";
        else $sql.= " WHERE d.rowid = ".$id;
        //$sql.= $restrict;

        dol_syslog(get_class($this)."::fetch sql=".$sql, LOG_DEBUG);
        $resql = $this->db->query($sql) ;
        if ($resql)
        {
            $obj = $this->db->fetch_object($resql);
            if ($obj)
            {
                $this->id           = $obj->rowid;
                $this->ref          = $obj->ref;
                $this->total_ht     = $obj->total_ht;
                $this->total_tva    = $obj->total_tva;
                $this->total_ttc    = $obj->total_ttc;
                $this->note_public  = $obj->note_public;
                $this->note_private = $obj->note_private;
                $this->detail_refuse = $obj->detail_refuse;
                $this->detail_cancel = $obj->detail_cancel;

                $this->date_debut       = $this->db->jdate($obj->date_debut);
                $this->date_fin         = $this->db->jdate($obj->date_fin);
                $this->date_valid       = $this->db->jdate($obj->date_valid);
                $this->date_approve     = $this->db->jdate($obj->date_approve);
                $this->date_create      = $this->db->jdate($obj->date_create);
                $this->date_modif       = $this->db->jdate($obj->date_modif);
                $this->date_refuse      = $this->db->jdate($obj->date_refuse);
                $this->date_cancel      = $this->db->jdate($obj->date_cancel);

                $this->fk_user_author           = $obj->fk_user_author;    // Note fk_user_author is not the 'author' but the guy the expense report is for.
                $this->fk_user_modif            = $obj->fk_user_modif;
                $this->fk_user_validator        = $obj->fk_user_validator;
                $this->fk_user_valid            = $obj->fk_user_valid;
                $this->fk_user_refuse           = $obj->fk_user_refuse;
                $this->fk_user_cancel           = $obj->fk_user_cancel;
                $this->fk_user_approve          = $obj->fk_user_approve;

                $user_author = new User($this->db);
                if ($this->fk_user_author > 0) $user_author->fetch($this->fk_user_author);

                $this->user_author_infos = dolGetFirstLastname($user_author->firstname, $user_author->lastname);

                $user_approver = new User($this->db);
                if ($this->fk_user_approve > 0) $user_approver->fetch($this->fk_user_approve);
                elseif ($this->fk_user_validator > 0) $user_approver->fetch($this->fk_user_validator);		// For backward compatibility
                $this->user_validator_infos = dolGetFirstLastname($user_approver->firstname, $user_approver->lastname);

                $this->fk_statut                = $obj->status;
                $this->status                   = $obj->status;
                $this->fk_c_paiement            = $obj->fk_c_paiement;
                $this->paid                     = $obj->paid;

                if ($this->fk_statut==5 || $this->fk_statut==6)
                {
                    $user_valid = new User($this->db);
                    if ($this->fk_user_valid > 0) $user_valid->fetch($this->fk_user_valid);
                    $this->user_valid_infos = dolGetFirstLastname($user_valid->firstname, $user_valid->lastname);
                }

                $this->libelle_statut   = $obj->libelle_statut;
                $this->libelle_paiement = $obj->libelle_paiement;
                $this->code_statut      = $obj->code_statut;
                $this->code_paiement    = $obj->code_paiement;

                $this->lines = array();

                $result=$this->fetch_lines();

                return $result;
            }
            else
            {
                return 0;
            }
        }
        else
        {
            $this->error=$this->db->lasterror();
            return -1;
        }
    }

    // phpcs:disable PEAR.NamingConventions.ValidFunctionName.NotCamelCaps
    /**
     *    Classify the expense report as paid
     *
     *    @param    int     $id                 Id of expense report
     *    @param    user    $fuser              User making change
	 *    @param    int     $notrigger          Disable triggers
     *    @return   int                         <0 if KO, >0 if OK
     */
    function set_paid($id, $fuser, $notrigger = 0)
    {
        // phpcs:enable
		$error = 0;
		$this->db->begin();

        $sql = "UPDATE ".MAIN_DB_PREFIX."expensereport";
        $sql.= " SET fk_statut = 6, paid=1";
        $sql.= " WHERE rowid = ".$id." AND fk_statut = 5";

        dol_syslog(get_class($this)."::set_paid sql=".$sql, LOG_DEBUG);
        $resql=$this->db->query($sql);
        if ($resql)
        {
            if ($this->db->affected_rows($resql))
            {
				if (!$notrigger)
				{
					// Call trigger
					$result=$this->call_trigger('EXPENSE_REPORT_PAID',$fuser);

					if ($result < 0) {
						$error++;
					}
					// End call triggers
				}

				if (empty($error))
				{
					$this->db->commit();
					return 1;
				}
				else
				{
					$this->db->rollback();
					$this->error=$this->db->error();
					return -2;
				}
            }
            else
            {
				$this->db->commit();
                return 0;
            }
        }
        else
        {
			$this->db->rollback();
            dol_print_error($this->db);
            return -1;
        }
    }

    /**
     *  Returns the label status
     *
     *  @param      int     $mode       0=long label, 1=short label, 2=Picto + short label, 3=Picto, 4=Picto + long label, 5=Short label + Picto
     *  @return     string              Label
     */
    function getLibStatut($mode=0)
    {
        return $this->LibStatut($this->status,$mode);
    }

    // phpcs:disable PEAR.NamingConventions.ValidFunctionName.NotCamelCaps
    /**
     *  Returns the label of a statut
     *
     *  @param      int     $status     id statut
     *  @param      int     $mode       0=long label, 1=short label, 2=Picto + short label, 3=Picto, 4=Picto + long label, 5=Short label + Picto, 6=Long label + Picto
     *  @return     string              Label
     */
    function LibStatut($status,$mode=0)
    {
        // phpcs:enable
        global $langs;

        if ($mode == 0)
            return $langs->transnoentities($this->statuts[$status]);

        elseif ($mode == 1)
            return $langs->transnoentities($this->statuts_short[$status]);

        elseif ($mode == 2)
            return img_picto($langs->transnoentities($this->statuts_short[$status]), $this->statuts_logo[$status]).' '.$langs->transnoentities($this->statuts_short[$status]);

        elseif ($mode == 3)
            return img_picto($langs->transnoentities($this->statuts_short[$status]), $this->statuts_logo[$status]);

        elseif ($mode == 4)
            return img_picto($langs->transnoentities($this->statuts_short[$status]),$this->statuts_logo[$status]).' '.$langs->transnoentities($this->statuts[$status]);

        elseif ($mode == 5)
            return '<span class="hideonsmartphone">'.$langs->transnoentities($this->statuts_short[$status]).' </span>'.img_picto($langs->transnoentities($this->statuts_short[$status]),$this->statuts_logo[$status]);

        elseif ($mode == 6)
            return $langs->transnoentities($this->statuts[$status]).' '.img_picto($langs->transnoentities($this->statuts_short[$status]),$this->statuts_logo[$status]);
    }


    /**
     *  Load information on object
     *
     *  @param  int     $id      Id of object
     *  @return void
     */
    function info($id)
    {
        global $conf;

        $sql = "SELECT f.rowid,";
        $sql.= " f.date_create as datec,";
        $sql.= " f.tms as date_modification,";
        $sql.= " f.date_valid as datev,";
        $sql.= " f.date_approve as datea,";
        //$sql.= " f.fk_user_author as fk_user_creation,";      // This is not user of creation but user the expense is for.
        $sql.= " f.fk_user_modif as fk_user_modification,";
        $sql.= " f.fk_user_valid,";
        $sql.= " f.fk_user_approve";
        $sql.= " FROM ".MAIN_DB_PREFIX."expensereport as f";
        $sql.= " WHERE f.rowid = ".$id;
        $sql.= " AND f.entity = ".$conf->entity;

        $resql = $this->db->query($sql);
        if ($resql)
        {
            if ($this->db->num_rows($resql))
            {
                $obj = $this->db->fetch_object($resql);

                $this->id                = $obj->rowid;

                $this->date_creation     = $this->db->jdate($obj->datec);
                $this->date_modification = $this->db->jdate($obj->date_modification);
                $this->date_validation   = $this->db->jdate($obj->datev);
                $this->date_approbation  = $this->db->jdate($obj->datea);

                $cuser = new User($this->db);
                $cuser->fetch($obj->fk_user_author);
                $this->user_creation     = $cuser;

                if ($obj->fk_user_creation)
                {
                    $cuser = new User($this->db);
                    $cuser->fetch($obj->fk_user_creation);
                    $this->user_creation     = $cuser;
                }
                if ($obj->fk_user_valid)
                {
                    $vuser = new User($this->db);
                    $vuser->fetch($obj->fk_user_valid);
                    $this->user_validation     = $vuser;
                }
                if ($obj->fk_user_modification)
                {
                    $muser = new User($this->db);
                    $muser->fetch($obj->fk_user_modification);
                    $this->user_modification   = $muser;
                }
                if ($obj->fk_user_approve)
                {
                    $auser = new User($this->db);
                    $auser->fetch($obj->fk_user_approve);
                    $this->user_approve   = $auser;
                }
            }
            $this->db->free($resql);
        }
        else
        {
            dol_print_error($this->db);
        }
    }



    /**
     *  Initialise an instance with random values.
     *  Used to build previews or test instances.
     *  id must be 0 if object instance is a specimen.
     *
     *  @return void
     */
    function initAsSpecimen()
    {
        global $user,$langs,$conf;

        $now=dol_now();

        // Initialise parametres
        $this->id=0;
        $this->ref = 'SPECIMEN';
        $this->specimen=1;
        $this->date_create = $now;
        $this->date_debut = $now;
        $this->date_fin = $now;
        $this->date_valid = $now;
        $this->date_approve = $now;

        $type_fees_id = 2;  // TF_TRIP

        $this->status = 5;
        $this->fk_statut = 5;

        $this->fk_user_author = $user->id;
        $this->fk_user_validator = $user->id;
        $this->fk_user_valid = $user->id;
        $this->fk_user_approve = $user->id;

        $this->note_private='Private note';
        $this->note_public='SPECIMEN';
        $nbp = 5;
        $xnbp = 0;
        while ($xnbp < $nbp)
        {
            $line=new ExpenseReportLine($this->db);
            $line->comments=$langs->trans("Comment")." ".$xnbp;
            $line->date=($now-3600*(1+$xnbp));
            $line->total_ht=100;
            $line->total_tva=20;
            $line->total_ttc=120;
            $line->qty=1;
            $line->vatrate=20;
            $line->value_unit=120;
            $line->fk_expensereport=0;
            $line->type_fees_code='TRA';
            $line->fk_c_type_fees=$type_fees_id;

            $line->projet_ref = 'ABC';

            $this->lines[$xnbp]=$line;
            $xnbp++;

            $this->total_ht+=$line->total_ht;
            $this->total_tva+=$line->total_tva;
            $this->total_ttc+=$line->total_ttc;
        }
    }

    // phpcs:disable PEAR.NamingConventions.ValidFunctionName.NotCamelCaps
    /**
     * fetch_line_by_project
     *
     * @param   int     $projectid      Project id
     * @param   User    $user           User
     * @return  int                     <0 if KO, >0 if OK
     */
    function fetch_line_by_project($projectid,$user='')
    {
        // phpcs:enable
        global $conf,$db,$langs;

        $langs->load('trips');

        if ($user->rights->expensereport->lire) {

            $sql = "SELECT de.fk_expensereport, de.date, de.comments, de.total_ht, de.total_ttc";
            $sql.= " FROM ".MAIN_DB_PREFIX."expensereport_det as de";
            $sql.= " WHERE de.fk_projet = ".$projectid;

            dol_syslog(get_class($this)."::fetch sql=".$sql, LOG_DEBUG);
            $result = $db->query($sql) ;
            if ($result)
            {
                $num = $db->num_rows($result);
                $i = 0;
                $total_HT = 0;
                $total_TTC = 0;

                while ($i < $num)
                {

                    $objp = $db->fetch_object($result);

                    $sql2 = "SELECT d.rowid, d.fk_user_author, d.ref, d.fk_statut";
                    $sql2.= " FROM ".MAIN_DB_PREFIX."expensereport as d";
                    $sql2.= " WHERE d.rowid = '".$objp->fk_expensereport."'";

                    $result2 = $db->query($sql2);
                    $obj = $db->fetch_object($result2);

                    $objp->fk_user_author = $obj->fk_user_author;
                    $objp->ref = $obj->ref;
                    $objp->fk_c_expensereport_status = $obj->fk_statut;
                    $objp->rowid = $obj->rowid;

                    $total_HT = $total_HT + $objp->total_ht;
                    $total_TTC = $total_TTC + $objp->total_ttc;
                    $author = new User($db);
                    $author->fetch($objp->fk_user_author);

                    print '<tr>';
                    print '<td><a href="'.DOL_URL_ROOT.'/expensereport/card.php?id='.$objp->rowid.'">'.$objp->ref_num.'</a></td>';
                    print '<td align="center">'.dol_print_date($objp->date,'day').'</td>';
                    print '<td>'.$author->getNomUrl(1).'</td>';
                    print '<td>'.$objp->comments.'</td>';
                    print '<td align="right">'.price($objp->total_ht).'</td>';
                    print '<td align="right">'.price($objp->total_ttc).'</td>';
                    print '<td align="right">';

                    switch($objp->fk_c_expensereport_status) {
                        case 4:
                            print img_picto($langs->trans('StatusOrderCanceled'),'statut5');
                            break;
                        case 1:
                            print $langs->trans('Draft').' '.img_picto($langs->trans('Draft'),'statut0');
                            break;
                        case 2:
                            print $langs->trans('TripForValid').' '.img_picto($langs->trans('TripForValid'),'statut3');
                            break;
                        case 5:
                            print $langs->trans('TripForPaid').' '.img_picto($langs->trans('TripForPaid'),'statut3');
                            break;
                        case 6:
                            print $langs->trans('TripPaid').' '.img_picto($langs->trans('TripPaid'),'statut4');
                            break;
                    }
                    /*
                     if ($status==4) return img_picto($langs->trans('StatusOrderCanceled'),'statut5');
                    if ($status==1) return img_picto($langs->trans('StatusOrderDraft'),'statut0');
                    if ($status==2) return img_picto($langs->trans('StatusOrderValidated'),'statut1');
                    if ($status==2) return img_picto($langs->trans('StatusOrderOnProcess'),'statut3');
                    if ($status==5) return img_picto($langs->trans('StatusOrderToBill'),'statut4');
                    if ($status==6) return img_picto($langs->trans('StatusOrderOnProcess'),'statut6');
                    */
                    print '</td>';
                    print '</tr>';

                    $i++;
                }

                print '<tr class="liste_total"><td colspan="4">'.$langs->trans("Number").': '.$i.'</td>';
                print '<td align="right" width="100">'.$langs->trans("TotalHT").' : '.price($total_HT).'</td>';
                print '<td align="right" width="100">'.$langs->trans("TotalTTC").' : '.price($total_TTC).'</td>';
                print '<td>&nbsp;</td>';
                print '</tr>';
            }
            else
            {
                $this->error=$db->lasterror();
                return -1;
            }
        }
    }

    /**
     * recalculer
     * TODO Replace this with call to update_price if not already done
     *
     * @param   int         $id     Id of expense report
     * @return  int                 <0 if KO, >0 if OK
     */
    function recalculer($id)
    {
        $sql = 'SELECT tt.total_ht, tt.total_ttc, tt.total_tva';
        $sql.= ' FROM '.MAIN_DB_PREFIX.$this->table_element_line.' as tt';
        $sql.= ' WHERE tt.'.$this->fk_element.' = '.$id;

        $total_ht = 0; $total_tva = 0; $total_ttc = 0;

        $result = $this->db->query($sql);
        if($result)
        {
            $num = $this->db->num_rows($result);
            $i = 0;
            while ($i < $num):
            $objp = $this->db->fetch_object($result);
            $total_ht+=$objp->total_ht;
            $total_tva+=$objp->total_tva;
            $i++;
            endwhile;

            $total_ttc = $total_ht + $total_tva;
            $sql = "UPDATE ".MAIN_DB_PREFIX.$this->table_element." SET";
            $sql.= " total_ht = ".$total_ht;
            $sql.= " , total_ttc = ".$total_ttc;
            $sql.= " , total_tva = ".$total_tva;
            $sql.= " WHERE rowid = ".$id;
            $result = $this->db->query($sql);
            if($result):
            $this->db->free($result);
            return 1;
            else:
            $this->error=$this->db->lasterror();
            dol_syslog(get_class($this)."::recalculer: Error ".$this->error,LOG_ERR);
            return -3;
            endif;
        }
        else
        {
            $this->error=$this->db->lasterror();
            dol_syslog(get_class($this)."::recalculer: Error ".$this->error,LOG_ERR);
            return -3;
        }
    }

    // phpcs:disable PEAR.NamingConventions.ValidFunctionName.NotCamelCaps
    /**
     * fetch_lines
     *
     * @return  int     <0 if OK, >0 if KO
     */
    function fetch_lines()
    {
        // phpcs:enable
        $this->lines=array();

        $sql = ' SELECT de.rowid, de.comments, de.qty, de.value_unit, de.date, de.rang,';
        $sql.= ' de.'.$this->fk_element.', de.fk_c_type_fees, de.fk_c_exp_tax_cat, de.fk_projet, de.tva_tx,';
        $sql.= ' de.total_ht, de.total_tva, de.total_ttc,';
        $sql.= ' ctf.code as code_type_fees, ctf.label as libelle_type_fees,';
        $sql.= ' p.ref as ref_projet, p.title as title_projet';
        $sql.= ' FROM '.MAIN_DB_PREFIX.$this->table_element_line.' as de';
        $sql.= ' LEFT JOIN '.MAIN_DB_PREFIX.'c_type_fees as ctf ON de.fk_c_type_fees = ctf.id';
        $sql.= ' LEFT JOIN '.MAIN_DB_PREFIX.'projet as p ON de.fk_projet = p.rowid';
        $sql.= ' WHERE de.'.$this->fk_element.' = '.$this->id;
        if (! empty($conf->global->EXPENSEREPORT_LINES_SORTED_BY_ROWID))
        {
        	$sql.= ' ORDER BY de.rang ASC, de.rowid ASC';
        }
        else
        {
        	$sql.= ' ORDER BY de.rang ASC, de.date ASC';
        }

        $resql = $this->db->query($sql);
        if ($resql)
        {
            $num = $this->db->num_rows($resql);
            $i = 0;
            while ($i < $num)
            {
                $objp = $this->db->fetch_object($resql);

                $deplig = new ExpenseReportLine($this->db);

                $deplig->rowid          = $objp->rowid;
                $deplig->id             = $objp->id;
                $deplig->comments       = $objp->comments;
                $deplig->qty            = $objp->qty;
                $deplig->value_unit     = $objp->value_unit;
                $deplig->date           = $objp->date;
                $deplig->dates          = $this->db->jdate($objp->date);

                $deplig->fk_expensereport = $objp->fk_expensereport;
                $deplig->fk_c_type_fees   = $objp->fk_c_type_fees;
                $deplig->fk_c_exp_tax_cat = $objp->fk_c_exp_tax_cat;
                $deplig->fk_projet        = $objp->fk_projet;

                $deplig->total_ht         = $objp->total_ht;
                $deplig->total_tva        = $objp->total_tva;
                $deplig->total_ttc        = $objp->total_ttc;

                $deplig->type_fees_code     = empty($objp->code_type_fees)?'TF_OTHER':$objp->code_type_fees;
                $deplig->type_fees_libelle  = $objp->libelle_type_fees;
				$deplig->tva_tx			    = $objp->tva_tx;
                $deplig->vatrate            = $objp->tva_tx;
                $deplig->projet_ref         = $objp->ref_projet;
                $deplig->projet_title       = $objp->title_projet;

                $deplig->rang               = $objp->rang;

                $this->lines[$i] = $deplig;

                $i++;
            }
            $this->db->free($resql);
            return 1;
        }
        else
        {
            $this->error=$this->db->lasterror();
            dol_syslog(get_class($this)."::fetch_lines: Error ".$this->error, LOG_ERR);
            return -3;
        }
    }


    /**
     * delete
     *
     * @param   User    $fuser      User that delete
     * @return  int                 <0 if KO, >0 if OK
     */
    function delete(User $fuser=null)
    {
        global $user,$langs,$conf;

        if (! $rowid) $rowid=$this->id;

        $sql = 'DELETE FROM '.MAIN_DB_PREFIX.$this->table_element_line.' WHERE '.$this->fk_element.' = '.$rowid;
        if ($this->db->query($sql))
        {
            $sql = 'DELETE FROM '.MAIN_DB_PREFIX.$this->table_element.' WHERE rowid = '.$rowid;
            $resql=$this->db->query($sql);
            if ($resql)
            {
                $this->db->commit();
                return 1;
            }
            else
            {
                $this->error=$this->db->error()." sql=".$sql;
                dol_syslog(get_class($this)."::delete ".$this->error, LOG_ERR);
                $this->db->rollback();
                return -6;
            }
        }
        else
        {
            $this->error=$this->db->error()." sql=".$sql;
            dol_syslog(get_class($this)."::delete ".$this->error, LOG_ERR);
            $this->db->rollback();
            return -4;
        }
    }

    /**
     * Set to status validate
     *
     * @param   User    $fuser      User
	 * @param   int     $notrigger  Disable triggers
     * @return  int                 <0 if KO, 0 if nothing done, >0 if OK
     */
    function setValidate($fuser, $notrigger=0)
    {
        global $conf,$langs,$user;

		$error = 0;
		$now = dol_now();

        // Protection
        if ($this->statut == self::STATUS_VALIDATED)
        {
            dol_syslog(get_class($this)."::valid action abandonned: already validated", LOG_WARNING);
            return 0;
        }

        $this->date_valid = $now;		// Required for the getNextNum later.

		// Define new ref
        if (! $error && (preg_match('/^[\(]?PROV/i', $this->ref) || empty($this->ref))) // empty should not happened, but when it occurs, the test save life
        {
            $num = $this->getNextNumRef();
        }
        else
		{
            $num = $this->ref;
        }
        if (empty($num) || $num < 0) return -1;

        $this->newref = $num;

		$this->db->begin();

        // Validate
        $sql = "UPDATE ".MAIN_DB_PREFIX.$this->table_element;
        $sql.= " SET ref = '".$num."',";
        $sql.= " fk_statut = ".self::STATUS_VALIDATED.",";
        $sql.= " date_valid='".$this->db->idate($this->date_valid)."',";
        $sql.= " fk_user_valid = ".$user->id;
        $sql.= " WHERE rowid = ".$this->id;

        $resql=$this->db->query($sql);
        if ($resql)
        {
			if (!$notrigger)
			{
				// Call trigger
				$result=$this->call_trigger('EXPENSE_REPORT_VALIDATE',$fuser);

				if ($result < 0) {
					$error++;
				}
				// End call triggers
			}

			if (! $error)
			{
			    $this->oldref = $this->ref;

			    // Rename directory if dir was a temporary ref
			    if (preg_match('/^[\(]?PROV/i', $this->ref))
			    {
			    	require_once DOL_DOCUMENT_ROOT.'/core/lib/files.lib.php';

			    	// On renomme repertoire ($this->ref = ancienne ref, $num = nouvelle ref)
					// in order not to lose the attachments
					$oldref = dol_sanitizeFileName($this->ref);
					$newref = dol_sanitizeFileName($num);
					$dirsource = $conf->expensereport->dir_output.'/'.$oldref;
					$dirdest = $conf->expensereport->dir_output.'/'.$newref;
					if (file_exists($dirsource))
					{
					    dol_syslog(get_class($this)."::valid() rename dir ".$dirsource." into ".$dirdest);

					    if (@rename($dirsource, $dirdest))
					    {
					        dol_syslog("Rename ok");
					        // Rename docs starting with $oldref with $newref
					        $listoffiles=dol_dir_list($conf->expensereport->dir_output.'/'.$newref, 'files', 1, '^'.preg_quote($oldref,'/'));
					        foreach($listoffiles as $fileentry)
					        {
					        	$dirsource=$fileentry['name'];
					        	$dirdest=preg_replace('/^'.preg_quote($oldref,'/').'/',$newref, $dirsource);
					        	$dirsource=$fileentry['path'].'/'.$dirsource;
					        	$dirdest=$fileentry['path'].'/'.$dirdest;
					        	@rename($dirsource, $dirdest);
					        }
					    }
					}
				}
			}

			// Set new ref and current status
			if (! $error)
			{
			    $this->ref = $num;
			    $this->statut = self::STATUS_VALIDATED;
			}

			if (empty($error))
			{
				$this->db->commit();
				return 1;
			}
			else
			{
				$this->db->rollback();
				$this->error=$this->db->error();
				return -2;
			}
        }
        else
        {
			$this->db->rollback();
            $this->error=$this->db->lasterror();
            return -1;
        }
    }

    // phpcs:disable PEAR.NamingConventions.ValidFunctionName.NotCamelCaps
    /**
     * set_save_from_refuse
     *
     * @param   User    $fuser      User
     * @return  int                 <0 if KO, >0 if OK
     */
    function set_save_from_refuse($fuser)
    {
        // phpcs:enable
        global $conf,$langs;

        // Sélection de la date de début de la NDF
        $sql = 'SELECT date_debut';
        $sql.= ' FROM '.MAIN_DB_PREFIX.$this->table_element;
        $sql.= ' WHERE rowid = '.$this->id;

        $result = $this->db->query($sql);

        $objp = $this->db->fetch_object($result);

        $this->date_debut = $this->db->jdate($objp->date_debut);

        if ($this->fk_statut != 2)
        {
            $sql = 'UPDATE '.MAIN_DB_PREFIX.$this->table_element;
            $sql.= " SET fk_statut = 2";
            $sql.= ' WHERE rowid = '.$this->id;

            dol_syslog(get_class($this)."::set_save_from_refuse sql=".$sql, LOG_DEBUG);

            if ($this->db->query($sql))
            {
                return 1;
            }
            else
            {
                $this->error=$this->db->lasterror();
                return -1;
            }
        }
        else
        {
            dol_syslog(get_class($this)."::set_save_from_refuse expensereport already with save status", LOG_WARNING);
        }
    }

    /**
     * Set status to approved
     *
     * @param   User    $fuser      User
	 * @param   int     $notrigger  Disable triggers
     * @return  int                 <0 if KO, 0 if nothing done, >0 if OK
     */
    function setApproved($fuser, $notrigger=0)
    {
        $now=dol_now();
		$error = 0;

        // date approval
        $this->date_approve = $now;
        if ($this->fk_statut != 5)
        {
			$this->db->begin();

            $sql = 'UPDATE '.MAIN_DB_PREFIX.$this->table_element;
            $sql.= " SET ref = '".$this->db->escape($this->ref)."', fk_statut = 5, fk_user_approve = ".$fuser->id.",";
            $sql.= " date_approve='".$this->db->idate($this->date_approve)."'";
            $sql.= ' WHERE rowid = '.$this->id;
            if ($this->db->query($sql))
            {
                if (!$notrigger)
				{
					// Call trigger
					$result=$this->call_trigger('EXPENSE_REPORT_APPROVE',$fuser);

					if ($result < 0) {
						$error++;
					}
					// End call triggers
				}

				if (empty($error))
				{
					$this->db->commit();
					return 1;
				}
				else
				{
					$this->db->rollback();
					$this->error=$this->db->error();
					return -2;
				}
            }
            else
            {
				$this->db->rollback();
                $this->error=$this->db->lasterror();
                return -1;
            }
        }
        else
        {
            dol_syslog(get_class($this)."::setApproved expensereport already with approve status", LOG_WARNING);
        }

        return 0;
    }

    /**
     * setDeny
     *
     * @param User      $fuser      User
     * @param Details   $details    Details
	 * @param int       $notrigger  Disable triggers
     * @return int
     */
    function setDeny($fuser,$details,$notrigger=0)
    {
        $now = dol_now();
		$error = 0;

        // date de refus
        if ($this->fk_statut != 99)
        {
            $sql = 'UPDATE '.MAIN_DB_PREFIX.$this->table_element;
            $sql.= " SET ref = '".$this->db->escape($this->ref)."', fk_statut = 99, fk_user_refuse = ".$fuser->id.",";
            $sql.= " date_refuse='".$this->db->idate($now)."',";
            $sql.= " detail_refuse='".$this->db->escape($details)."',";
            $sql.= " fk_user_approve = NULL";
            $sql.= ' WHERE rowid = '.$this->id;
            if ($this->db->query($sql))
            {
                $this->fk_statut = 99;
                $this->fk_user_refuse = $fuser->id;
                $this->detail_refuse = $details;
                $this->date_refuse = $now;

				if (!$notrigger)
				{
					// Call trigger
					$result=$this->call_trigger('EXPENSE_REPORT_DENY',$fuser);

					if ($result < 0) {
						$error++;
					}
					// End call triggers
				}

				if (empty($error))
				{
					$this->db->commit();
					return 1;
				}
				else
				{
					$this->db->rollback();
					$this->error=$this->db->error();
					return -2;
				}
            }
            else
            {
				$this->db->rollback();
                $this->error=$this->db->lasterror();
                return -1;
            }
        }
        else
        {
            dol_syslog(get_class($this)."::setDeny expensereport already with refuse status", LOG_WARNING);
        }
    }

    // phpcs:disable PEAR.NamingConventions.ValidFunctionName.NotCamelCaps
    /**
     * set_unpaid
     *
     * @param   User    $fuser      User
	 * @param   int     $notrigger  Disable triggers
     * @return  int                 <0 if KO, >0 if OK
     */
    function set_unpaid($fuser, $notrigger = 0)
    {
        // phpcs:enable
		$error = 0;

        if ($this->fk_c_deplacement_statuts != 5)
        {
			$this->db->begin();

            $sql = 'UPDATE '.MAIN_DB_PREFIX.$this->table_element;
            $sql.= " SET fk_statut = 5";
            $sql.= ' WHERE rowid = '.$this->id;

            dol_syslog(get_class($this)."::set_unpaid sql=".$sql, LOG_DEBUG);

			if ($this->db->query($sql))
			{
				if (!$notrigger)
				{
					// Call trigger
					$result=$this->call_trigger('EXPENSE_REPORT_UNPAID',$fuser);

					if ($result < 0) {
						$error++;
					}
					// End call triggers
				}

				if (empty($error))
				{
					$this->db->commit();
					return 1;
				}
				else
				{
					$this->db->rollback();
					$this->error=$this->db->error();
					return -2;
				}
			}
			else
			{
				$this->db->rollback();
				$this->error=$this->db->error();
				return -1;
			}
        }
        else
        {
            dol_syslog(get_class($this)."::set_unpaid expensereport already with unpaid status", LOG_WARNING);
        }
    }

    // phpcs:disable PEAR.NamingConventions.ValidFunctionName.NotCamelCaps
    /**
     * set_cancel
     *
     * @param   User    $fuser      User
     * @param   string  $detail     Detail
	 * @param   int     $notrigger  Disable triggers
     * @return  int                 <0 if KO, >0 if OK
     */
    function set_cancel($fuser,$detail, $notrigger=0)
    {
        // phpcs:enable
		$error = 0;
        $this->date_cancel = $this->db->idate(gmmktime());
        if ($this->fk_statut != 4)
        {
			$this->db->begin();

            $sql = 'UPDATE '.MAIN_DB_PREFIX.$this->table_element;
            $sql.= " SET fk_statut = 4, fk_user_cancel = ".$fuser->id;
            $sql.= ", date_cancel='".$this->db->idate($this->date_cancel)."'";
            $sql.= " ,detail_cancel='".$this->db->escape($detail)."'";
            $sql.= ' WHERE rowid = '.$this->id;

            dol_syslog(get_class($this)."::set_cancel sql=".$sql, LOG_DEBUG);

            if ($this->db->query($sql))
            {
				if (!$notrigger)
				{
					// Call trigger
					$result=$this->call_trigger('EXPENSE_REPORT_CANCEL',$fuser);

					if ($result < 0) {
						$error++;
					}
					// End call triggers
				}

				if (empty($error))
				{
					$this->db->commit();
					return 1;
				}
				else
				{
					$this->db->rollback();
					$this->error=$this->db->error();
					return -2;
				}
            }
            else
            {
				$this->db->rollback();
                $this->error=$this->db->error();
                return -1;
            }
        }
        else
        {
            dol_syslog(get_class($this)."::set_cancel expensereport already with cancel status", LOG_WARNING);
        }
    }

    /**
     * Return next reference of expense report not already used
     *
     * @return    string            free ref
     */
    function getNextNumRef()
    {
        global $langs, $conf;
        $langs->load("trips");

        if (! empty($conf->global->EXPENSEREPORT_ADDON))
        {
        	$mybool=false;

        	$file = $conf->global->EXPENSEREPORT_ADDON.".php";
			$classname = $conf->global->EXPENSEREPORT_ADDON;

			// Include file with class
<<<<<<< HEAD
			$dirmodels=array_merge(array('/'),(array) $conf->modules_parts['models']);
=======
			$dirmodels=array_merge(array('/'), (array) $conf->modules_parts['models']);
>>>>>>> d9b8a8c8
			foreach ($dirmodels as $reldir)
			{
                $dir = dol_buildpath($reldir."core/modules/expensereport/");

                // Load file with numbering class (if found)
                $mybool|=@include_once $dir.$file;
            }

<<<<<<< HEAD
            if (! $mybool)
            {
                dol_print_error('',"Failed to include file ".$file);
=======
            if ($mybool === false) {
                dol_print_error('', "Failed to include file ".$file);
>>>>>>> d9b8a8c8
                return '';
            }

            $obj = new $classname();
            $numref = $obj->getNextValue($this);

            if ($numref != "")
            {
            	return $numref;
            }
            else
			{
				$this->error=$obj->error;
				$this->errors=$obj->errors;
            	//dol_print_error($this->db,get_class($this)."::getNextNumRef ".$obj->error);
            	return -1;
            }
        }
        else
        {
            $this->error = "Error_EXPENSEREPORT_ADDON_NotDefined";
            return -2;
        }
    }

    /**
     *  Return clicable name (with picto eventually)
     *
     *	@param		int		$withpicto					0=No picto, 1=Include picto into link, 2=Only picto
     *	@param		int		$max						Max length of shown ref
     *	@param		int		$short						1=Return just URL
     *	@param		string	$moretitle					Add more text to title tooltip
     *	@param		int		$notooltip					1=Disable tooltip
     *  @param  	int     $save_lastsearch_value    	-1=Auto, 0=No save of lastsearch_values when clicking, 1=Save lastsearch_values whenclicking
     *	@return		string								String with URL
     */
    function getNomUrl($withpicto=0, $max=0, $short=0, $moretitle='', $notooltip=0, $save_lastsearch_value=-1)
    {
        global $langs, $conf;

        $result='';

        $url = DOL_URL_ROOT.'/expensereport/card.php?id='.$this->id;

        if ($short) return $url;

        $label = '<u>' . $langs->trans("ShowExpenseReport") . '</u>';
        if (! empty($this->ref))
            $label .= '<br><b>' . $langs->trans('Ref') . ':</b> ' . $this->ref;
        if (! empty($this->total_ht))
            $label.= '<br><b>' . $langs->trans('AmountHT') . ':</b> ' . price($this->total_ht, 0, $langs, 0, -1, -1, $conf->currency);
        if (! empty($this->total_tva))
            $label.= '<br><b>' . $langs->trans('VAT') . ':</b> ' . price($this->total_tva, 0, $langs, 0, -1, -1, $conf->currency);
        if (! empty($this->total_ttc))
            $label.= '<br><b>' . $langs->trans('AmountTTC') . ':</b> ' . price($this->total_ttc, 0, $langs, 0, -1, -1, $conf->currency);
        if ($moretitle) $label.=' - '.$moretitle;

        //if ($option != 'nolink')
        //{
        // Add param to save lastsearch_values or not
        	$add_save_lastsearch_values=($save_lastsearch_value == 1 ? 1 : 0);
        	if ($save_lastsearch_value == -1 && preg_match('/list\.php/',$_SERVER["PHP_SELF"])) $add_save_lastsearch_values=1;
        	if ($add_save_lastsearch_values) $url.='&save_lastsearch_values=1';
        //}

        $ref=$this->ref;
        if (empty($ref)) $ref=$this->id;

        $linkclose='';
        if (empty($notooltip))
        {
            if (! empty($conf->global->MAIN_OPTIMIZEFORTEXTBROWSER))
            {
                $label=$langs->trans("ShowExpenseReport");
                $linkclose.=' alt="'.dol_escape_htmltag($label, 1).'"';
            }
            $linkclose.= ' title="'.dol_escape_htmltag($label, 1).'"';
            $linkclose.=' class="classfortooltip"';
        }

        $linkstart = '<a href="'.$url.'"';
        $linkstart.=$linkclose.'>';
        $linkend='</a>';

        $result .= $linkstart;
        if ($withpicto) $result.=img_object(($notooltip?'':$label), $this->picto, ($notooltip?(($withpicto != 2) ? 'class="paddingright"' : ''):'class="'.(($withpicto != 2) ? 'paddingright ' : '').'classfortooltip"'), 0, 0, $notooltip?0:1);
        if ($withpicto != 2) $result.=($max?dol_trunc($ref,$max):$ref);
        $result .= $linkend;

        return $result;
    }

    // phpcs:disable PEAR.NamingConventions.ValidFunctionName.NotCamelCaps
    /**
     *  Update total of an expense report when you add a line.
     *
     *  @param    string    $ligne_total_ht    Amount without taxes
     *  @param    string    $ligne_total_tva    Amount of all taxes
     *  @return    void
     */
    function update_totaux_add($ligne_total_ht,$ligne_total_tva)
    {
        // phpcs:enable
        $this->total_ht = $this->total_ht + $ligne_total_ht;
        $this->total_tva = $this->total_tva + $ligne_total_tva;
        $this->total_ttc = $this->total_ht + $this->total_tva;

        $sql = "UPDATE ".MAIN_DB_PREFIX.$this->table_element." SET";
        $sql.= " total_ht = ".$this->total_ht;
        $sql.= " , total_ttc = ".$this->total_ttc;
        $sql.= " , total_tva = ".$this->total_tva;
        $sql.= " WHERE rowid = ".$this->id;

        $result = $this->db->query($sql);
        if ($result):
        return 1;
        else:
        $this->error=$this->db->error();
        return -1;
        endif;
    }

    // phpcs:disable PEAR.NamingConventions.ValidFunctionName.NotCamelCaps
    /**
     *  Update total of an expense report when you delete a line.
     *
     *  @param    string    $ligne_total_ht    Amount without taxes
     *  @param    string    $ligne_total_tva    Amount of all taxes
     *  @return    void
     */
    function update_totaux_del($ligne_total_ht,$ligne_total_tva)
    {
        // phpcs:enable
        $this->total_ht = $this->total_ht - $ligne_total_ht;
        $this->total_tva = $this->total_tva - $ligne_total_tva;
        $this->total_ttc = $this->total_ht + $this->total_tva;

        $sql = "UPDATE ".MAIN_DB_PREFIX.$this->table_element." SET";
        $sql.= " total_ht = ".$this->total_ht;
        $sql.= " , total_ttc = ".$this->total_ttc;
        $sql.= " , total_tva = ".$this->total_tva;
        $sql.= " WHERE rowid = ".$this->id;

        $result = $this->db->query($sql);
        if ($result):
        return 1;
        else:
        $this->error=$this->db->error();
        return -1;
        endif;
    }

	/**
	 * addline
	 *
	 * @param    real        $qty                Qty
	 * @param    double      $up                 Value init
	 * @param    int         $fk_c_type_fees     Type payment
	 * @param    double      $vatrate            Vat rate
	 * @param    string      $date               Date
	 * @param    string      $comments           Description
	 * @param    int         $fk_project         Project id
	 * @param    int         $fk_c_exp_tax_cat   Car category id
	 * @param    int         $type               Type line
	 * @return   int                             <0 if KO, >0 if OK
	 */
	function addline($qty=0, $up=0, $fk_c_type_fees=0, $vatrate=0, $date='', $comments='', $fk_project=0, $fk_c_exp_tax_cat=0, $type=0)
	{
<<<<<<< HEAD
		global $conf,$langs;

        dol_syslog(get_class($this)."::addline qty=$qty, up=$up, fk_c_type_fees=$fk_c_type_fees, vatrate=$vatrate, date=$date, fk_project=$fk_project, type=$type, comments=$comments", LOG_DEBUG);

		if (empty($qty)) $qty = 0;
		if (empty($fk_c_type_fees) || $fk_c_type_fees < 0) $fk_c_type_fees = 0;
		if (empty($fk_c_exp_tax_cat) || $fk_c_exp_tax_cat < 0) $fk_c_exp_tax_cat = 0;
		if (empty($vatrate) || $vatrate < 0) $vatrate = 0;
		if (empty($date)) $date = '';
		if (empty($fk_project)) $fk_project = 0;

		$qty = price2num($qty);
		$vatrate = price2num($vatrate);
		$up = price2num($up);

		if ($this->fk_statut == self::STATUS_DRAFT)
        {
=======
		global $conf,$langs,$mysoc;

        dol_syslog(get_class($this)."::addline qty=$qty, up=$up, fk_c_type_fees=$fk_c_type_fees, vatrate=$vatrate, date=$date, fk_project=$fk_project, type=$type, comments=$comments", LOG_DEBUG);

		if ($this->fk_statut == self::STATUS_DRAFT)
		{
			if (empty($qty)) $qty = 0;
			if (empty($fk_c_type_fees) || $fk_c_type_fees < 0) $fk_c_type_fees = 0;
			if (empty($fk_c_exp_tax_cat) || $fk_c_exp_tax_cat < 0) $fk_c_exp_tax_cat = 0;
			if (empty($vatrate) || $vatrate < 0) $vatrate = 0;
			if (empty($date)) $date = '';
			if (empty($fk_project)) $fk_project = 0;

			$qty = price2num($qty);
			if (!preg_match('/\((.*)\)/', $vatrate)) {
				$vatrate = price2num($vatrate);               // $txtva can have format '5.0(XXX)' or '5'
			}
			$up = price2num($up);

>>>>>>> d9b8a8c8
			$this->db->begin();

			$this->line = new ExpenseReportLine($this->db);

<<<<<<< HEAD
=======
			$localtaxes_type=getLocalTaxesFromRate($vatrate,0,$mysoc,$this->thirdparty);

			$vat_src_code = '';
>>>>>>> d9b8a8c8
			if (preg_match('/\((.*)\)/', $vatrate, $reg))
			{
				$vat_src_code = $reg[1];
				$vatrate = preg_replace('/\s*\(.*\)/', '', $vatrate);    // Remove code into vatrate.
			}
			$vatrate = preg_replace('/\*/','',$vatrate);

			$seller = '';  // seller is unknown
<<<<<<< HEAD
			$tmp = calcul_price_total($qty, $up, 0, $vatrate, 0, 0, 0, 'TTC', 0, $type, $seller);
=======

			$tmp = calcul_price_total($qty, $up, 0, $vatrate, 0, 0, 0, 'TTC', 0, $type, $seller, $localtaxes_type);
>>>>>>> d9b8a8c8

			$this->line->value_unit = $up;
			$this->line->vatrate = price2num($vatrate);
			$this->line->total_ttc = $tmp[2];
			$this->line->total_ht = $tmp[0];
			$this->line->total_tva = $tmp[1];

			$this->line->fk_expensereport = $this->id;
			$this->line->qty = $qty;
			$this->line->date = $date;
			$this->line->fk_c_type_fees = $fk_c_type_fees;
			$this->line->fk_c_exp_tax_cat = $fk_c_exp_tax_cat;
			$this->line->comments = $comments;
			$this->line->fk_projet = $fk_project;

			$this->applyOffset();
			$this->checkRules($type, $seller);

			$result=$this->line->insert(0, true);
            if ($result > 0)
            {
                $result=$this->update_price();	// This method is designed to add line from user input so total calculation must be done using 'auto' mode.
                if ($result > 0)
                {
                    $this->db->commit();
                    return $this->line->rowid;
                }
                else
                {
                    $this->db->rollback();
                    return -1;
                }
            }
            else
            {
                $this->error=$this->line->error;
                dol_syslog(get_class($this)."::addline error=".$this->error, LOG_ERR);
                $this->db->rollback();
                return -2;
            }
		}
		else
        {
            dol_syslog(get_class($this)."::addline status of expense report must be Draft to allow use of ->addline()", LOG_ERR);
			$this->error = 'ErrorExpenseNotDraft';
            return -3;
        }
<<<<<<< HEAD


=======
>>>>>>> d9b8a8c8
	}

	/**
	 * Check constraint of rules and update price if needed
	 *
	 * @param	int		$type		type of line
	 * @param	string	$seller		seller, but actually he is unknown
	 * @return true or false
	 */
	function checkRules($type=0, $seller='')
	{
		global $user,$conf,$db,$langs;

		$langs->load('trips');

		if (empty($conf->global->MAIN_USE_EXPENSE_RULE)) return true; // if don't use rules

		$rulestocheck = ExpenseReportRule::getAllRule($this->line->fk_c_type_fees, $this->line->date, $this->fk_user_author);

		$violation = 0;
		$rule_warning_message_tab = array();

		$current_total_ttc = $this->line->total_ttc;
		$new_current_total_ttc = $this->line->total_ttc;

		// check if one is violated
		foreach ($rulestocheck as $rule)
		{
			if (in_array($rule->code_expense_rules_type, array('EX_DAY', 'EX_MON', 'EX_YEA'))) $amount_to_test = $this->line->getExpAmount($rule, $this->fk_user_author, $rule->code_expense_rules_type);
			else $amount_to_test = $current_total_ttc; // EX_EXP

			$amount_to_test = $amount_to_test - $current_total_ttc + $new_current_total_ttc; // if amount as been modified by a previous rule

			if ($amount_to_test > $rule->amount)
			{
				$violation++;

				if ($rule->restrictive)
				{
					$this->error = 'ExpenseReportConstraintViolationError';
					$this->errors[] = $this->error;

					$new_current_total_ttc -= $amount_to_test - $rule->amount; // ex, entered 16€, limit 12€, subtracts 4€;
					$rule_warning_message_tab[] = $langs->trans('ExpenseReportConstraintViolationError', $rule->id, price($amount_to_test,0,$langs,1,-1,-1,$conf->currency), price($rule->amount,0,$langs,1,-1,-1,$conf->currency), $langs->trans('by'.$rule->code_expense_rules_type, price($new_current_total_ttc,0,$langs,1,-1,-1,$conf->currency)));
				}
				else
				{
					$this->error = 'ExpenseReportConstraintViolationWarning';
					$this->errors[] = $this->error;

					$rule_warning_message_tab[] = $langs->trans('ExpenseReportConstraintViolationWarning', $rule->id, price($amount_to_test,0,$langs,1,-1,-1,$conf->currency), price($rule->amount,0,$langs,1,-1,-1,$conf->currency), $langs->trans('nolimitby'.$rule->code_expense_rules_type));
				}

				// No break, we sould test if another rule is violated
			}
		}

		$this->line->rule_warning_message = implode('\n', $rule_warning_message_tab);

		if ($violation > 0)
		{
			$tmp = calcul_price_total($this->line->qty, $new_current_total_ttc/$this->line->qty, 0, $this->line->vatrate, 0, 0, 0, 'TTC', 0, $type, $seller);

			$this->line->value_unit = $tmp[5];
			$this->line->total_ttc = $tmp[2];
			$this->line->total_ht = $tmp[0];
			$this->line->total_tva = $tmp[1];

			return false;
		}
		else return true;
	}

	/**
	 * Method to apply the offset if needed
	 *
	 * @return boolean		true=applied, false=not applied
	 */
	function applyOffset()
	{
		global $conf;

		if (empty($conf->global->MAIN_USE_EXPENSE_IK)) return false;

		$userauthor = new User($this->db);
		if ($userauthor->fetch($this->fk_user_author) <= 0)
		{
			$this->error = 'ErrorCantFetchUser';
			$this->errors[] = 'ErrorCantFetchUser';
			return false;
		}

		$range = ExpenseReportIk::getRangeByUser($userauthor, $this->line->fk_c_exp_tax_cat);

		if (empty($range))
		{
			$this->error = 'ErrorNoRangeAvailable';
			$this->errors[] = 'ErrorNoRangeAvailable';
			return false;
		}

		if (!empty($conf->global->MAIN_EXPENSE_APPLY_ENTIRE_OFFSET)) $ikoffset = $range->ikoffset;
		else $ikoffset = $range->ikoffset / 12; // The amount of offset is a global value for the year

		// Test if ikoffset has been applied for the current month
		if (!$this->offsetAlreadyGiven())
		{
			$new_up = $range->coef + ($ikoffset / $this->line->qty);
			$tmp = calcul_price_total($this->line->qty, $new_up, 0, $this->line->vatrate, 0, 0, 0, 'TTC', 0, $type, $seller);

			$this->line->value_unit = $tmp[5];
			$this->line->total_ttc = $tmp[2];
			$this->line->total_ht = $tmp[0];
			$this->line->total_tva = $tmp[1];

			return true;
		}

		return false;
	}

	/**
	 * If the sql find any rows then the ikoffset is already given (ikoffset is applied at the first expense report line)
	 *
	 * @return bool
	 */
	function offsetAlreadyGiven()
	{
		$sql = 'SELECT e.rowid FROM '.MAIN_DB_PREFIX.'expensereport e';
		$sql.= ' INNER JOIN '.MAIN_DB_PREFIX.'expensereport_det d ON (e.rowid = d.fk_expensereport)';
		$sql.= ' INNER JOIN '.MAIN_DB_PREFIX.'c_type_fees f ON (d.fk_c_type_fees = f.id AND f.code = "EX_KME")';
		$sql.= ' WHERE e.fk_user_author = '.(int) $this->fk_user_author;
		$sql.= ' AND YEAR(d.date) = "'.dol_print_date($this->line->date, '%Y').'" AND MONTH(d.date) = "'.dol_print_date($this->line->date, '%m').'"';
		if (!empty($this->line->id)) $sql.= ' AND d.rowid <> '.$this->line->id;

		dol_syslog(get_class($this)."::offsetAlreadyGiven sql=".$sql);
		$resql = $this->db->query($sql);
		if ($resql)
		{
			$num = $this->db->num_rows($resql);
			if ($num > 0) return true;
		}
		else
		{
			dol_print_error($this->db);
		}

		return false;
	}

    /**
     * updateline
     *
     * @param   int         $rowid                  Line to edit
     * @param   int         $type_fees_id           Type payment
     * @param   int         $projet_id              Project id
     * @param   double      $vatrate                Vat rate. Can be '8.5* (8.5NPROM...)'
     * @param   string      $comments               Description
     * @param   real        $qty                    Qty
     * @param   double      $value_unit             Value init
     * @param   int         $date                   Date
     * @param   int         $expensereport_id       Expense report id
     * @param   int         $fk_c_exp_tax_cat       id of category of car
     * @return  int                                 <0 if KO, >0 if OK
     */
    function updateline($rowid, $type_fees_id, $projet_id, $vatrate, $comments, $qty, $value_unit, $date, $expensereport_id, $fk_c_exp_tax_cat=0)
    {
        global $user, $mysoc;

        if ($this->fk_statut==0 || $this->fk_statut==99)
        {
            $this->db->begin();

            $type = 0;      // TODO What if type is service ?

            // We don't know seller and buyer for expense reports
            $seller = $mysoc;
            $buyer = new Societe($this->db);

            $localtaxes_type=getLocalTaxesFromRate($vatrate,0,$buyer,$seller);

            // Clean vat code
            $vat_src_code='';
            if (preg_match('/\((.*)\)/', $vatrate, $reg))
            {
                $vat_src_code = $reg[1];
                $vatrate = preg_replace('/\s*\(.*\)/', '', $vatrate);    // Remove code into vatrate.
            }
            $vatrate = preg_replace('/\*/','',$vatrate);

            $tmp = calcul_price_total($qty, $value_unit, 0, $vatrate, 0, 0, 0, 'TTC', 0, $type, $seller, $localtaxes_type);

            // calcul total of line
            //$total_ttc  = price2num($qty*$value_unit, 'MT');

            $tx_tva = $vatrate / 100;
            $tx_tva = $tx_tva + 1;
            $total_ht   = price2num($total_ttc/$tx_tva, 'MT');

            $total_tva = price2num($total_ttc - $total_ht, 'MT');
            // fin calculs

            $this->line = new ExpenseReportLine($this->db);
            $this->line->comments        = $comments;
            $this->line->qty             = $qty;
            $this->line->value_unit      = $value_unit;
            $this->line->date            = $date;

            $this->line->fk_expensereport= $expensereport_id;
            $this->line->fk_c_type_fees  = $type_fees_id;
            $this->line->fk_c_exp_tax_cat  = $fk_c_exp_tax_cat;
            $this->line->fk_projet       = $projet_id;

            $this->line->vat_src_code = $vat_src_code;
            $this->line->vatrate = price2num($vatrate);
            $this->line->total_ttc = $tmp[2];
            $this->line->total_ht = $tmp[0];
            $this->line->total_tva = $tmp[1];
            $this->line->localtax1_tx = $localtaxes_type[1];
            $this->line->localtax2_tx = $localtaxes_type[3];
            $this->line->localtax1_type = $localtaxes_type[0];
            $this->line->localtax2_type = $localtaxes_type[2];

            $this->line->rowid           = $rowid;
            $this->line->id              = $rowid;

            // Select des infos sur le type fees
            $sql = "SELECT c.code as code_type_fees, c.label as libelle_type_fees";
            $sql.= " FROM ".MAIN_DB_PREFIX."c_type_fees as c";
            $sql.= " WHERE c.id = ".$type_fees_id;
            $result = $this->db->query($sql);
            $objp_fees = $this->db->fetch_object($result);
            $this->line->type_fees_code      = $objp_fees->code_type_fees;
            $this->line->type_fees_libelle   = $objp_fees->libelle_type_fees;

            // Select des informations du projet
            $sql = "SELECT p.ref as ref_projet, p.title as title_projet";
            $sql.= " FROM ".MAIN_DB_PREFIX."projet as p";
            $sql.= " WHERE p.rowid = ".$projet_id;
            $result = $this->db->query($sql);
            if ($result) {
            	$objp_projet = $this->db->fetch_object($result);
            }
            $this->line->projet_ref          = $objp_projet->ref_projet;
            $this->line->projet_title        = $objp_projet->title_projet;

			$this->applyOffset();
			$this->checkRules();

            $result = $this->line->update($user);
            if ($result > 0)
            {
                $this->db->commit();
                return 1;
            }
            else
            {
                $this->error=$this->line->error;
                $this->errors=$this->line->errors;
                $this->db->rollback();
                return -2;
            }
        }
    }

    /**
     * deleteline
     *
     * @param   int     $rowid      Row id
     * @param   User    $fuser      User
     * @return  int                 <0 if KO, >0 if OK
     */
    function deleteline($rowid, $fuser='')
    {
        $this->db->begin();

        $sql = 'DELETE FROM '.MAIN_DB_PREFIX.$this->table_element_line;
        $sql.= ' WHERE rowid = '.$rowid;

        dol_syslog(get_class($this)."::deleteline sql=".$sql);
        $result = $this->db->query($sql);
        if (!$result)
        {
            $this->error=$this->db->error();
            dol_syslog(get_class($this)."::deleteline  Error ".$this->error, LOG_ERR);
            $this->db->rollback();
            return -1;
        }

        $this->db->commit();

        return 1;
    }

    // phpcs:disable PEAR.NamingConventions.ValidFunctionName.NotCamelCaps
    /**
     * periode_existe
     *
     * @param   User    $fuser          User
     * @param   Date    $date_debut     Start date
     * @param   Date    $date_fin       End date
     * @return  int                     <0 if KO, >0 if OK
     */
    function periode_existe($fuser, $date_debut, $date_fin)
    {
        // phpcs:enable
        $sql = "SELECT rowid, date_debut, date_fin";
        $sql.= " FROM ".MAIN_DB_PREFIX.$this->table_element;
        $sql.= " WHERE fk_user_author = '{$fuser->id}'";

        dol_syslog(get_class($this)."::periode_existe sql=".$sql);
        $result = $this->db->query($sql);
        if($result)
        {
            $num_lignes = $this->db->num_rows($result); $i = 0;

            if ($num_lignes>0)
            {
                $date_d_form = $date_debut;
                $date_f_form = $date_fin;

                $existe = false;

                while ($i < $num_lignes)
                {
                    $objp = $this->db->fetch_object($result);

                    $date_d_req = $this->db->jdate($objp->date_debut); // 3
                    $date_f_req = $this->db->jdate($objp->date_fin);      // 4

                    if (!($date_f_form < $date_d_req || $date_d_form > $date_f_req)) $existe = true;

                    $i++;
                }

                if($existe) return 1;
                else return 0;
            }
            else
            {
                return 0;
            }
        }
        else
        {
            $this->error=$this->db->lasterror();
            dol_syslog(get_class($this)."::periode_existe  Error ".$this->error, LOG_ERR);
            return -1;
        }
    }


    // phpcs:disable PEAR.NamingConventions.ValidFunctionName.NotCamelCaps
    /**
     * Return list of people with permission to validate expense reports.
     * Search for permission "approve expense report"
     *
     * @return  array       Array of user ids
     */
    function fetch_users_approver_expensereport()
    {
        // phpcs:enable
        $users_validator=array();

        $sql = "SELECT DISTINCT ur.fk_user";
        $sql.= " FROM ".MAIN_DB_PREFIX."user_rights as ur, ".MAIN_DB_PREFIX."rights_def as rd";
        $sql.= " WHERE ur.fk_id = rd.id and rd.module = 'expensereport' AND rd.perms = 'approve'";                                              // Permission 'Approve';
        $sql.= "UNION";
        $sql.= " SELECT DISTINCT ugu.fk_user";
        $sql.= " FROM ".MAIN_DB_PREFIX."usergroup_user as ugu, ".MAIN_DB_PREFIX."usergroup_rights as ur, ".MAIN_DB_PREFIX."rights_def as rd";
        $sql.= " WHERE ugu.fk_usergroup = ur.fk_usergroup AND ur.fk_id = rd.id and rd.module = 'expensereport' AND rd.perms = 'approve'";       // Permission 'Approve';
        //print $sql;

        dol_syslog(get_class($this)."::fetch_users_approver_expensereport sql=".$sql);
        $result = $this->db->query($sql);
        if($result)
        {
            $num_lignes = $this->db->num_rows($result); $i = 0;
            while ($i < $num_lignes)
            {
                $objp = $this->db->fetch_object($result);
                array_push($users_validator,$objp->fk_user);
                $i++;
            }
            return $users_validator;
        }
        else
        {
            $this->error=$this->db->lasterror();
            dol_syslog(get_class($this)."::fetch_users_approver_expensereport  Error ".$this->error, LOG_ERR);
            return -1;
        }
    }

    /**
     *  Create a document onto disk accordign to template module.
     *
     *  @param      string      $modele         Force le mnodele a utiliser ('' to not force)
     *  @param      Translate   $outputlangs    objet lang a utiliser pour traduction
     *  @param      int         $hidedetails    Hide details of lines
     *  @param      int         $hidedesc       Hide description
     *  @param      int         $hideref        Hide ref
     *  @param   null|array  $moreparams     Array to provide more information
     *  @return     int                         0 if KO, 1 if OK
     */
    public function generateDocument($modele, $outputlangs, $hidedetails=0, $hidedesc=0, $hideref=0, $moreparams=null)
    {
        global $conf,$langs;

        $langs->load("trips");

	    if (! dol_strlen($modele)) {

		    $modele = 'standard';

		    if ($this->modelpdf) {
			    $modele = $this->modelpdf;
		    } elseif (! empty($conf->global->EXPENSEREPORT_ADDON_PDF)) {
			    $modele = $conf->global->EXPENSEREPORT_ADDON_PDF;
		    }
	    }

        $modelpath = "core/modules/expensereport/doc/";

        return $this->commonGenerateDocument($modelpath, $modele, $outputlangs, $hidedetails, $hidedesc, $hideref,$moreparams);
    }

    /**
     * List of types
     *
     * @param   int     $active     Active or not
     * @return  array
     */
    function listOfTypes($active=1)
    {
        global $langs;
        $ret=array();
        $sql = "SELECT id, code, label";
        $sql.= " FROM ".MAIN_DB_PREFIX."c_type_fees";
        $sql.= " WHERE active = ".$active;
        dol_syslog(get_class($this)."::listOfTypes", LOG_DEBUG);
        $result = $this->db->query($sql);
        if ( $result )
        {
            $num = $this->db->num_rows($result);
            $i=0;
            while ($i < $num)
            {
                $obj = $this->db->fetch_object($result);
                $ret[$obj->code]=(($langs->trans($obj->code)!=$obj->code)?$langs->trans($obj->code):$obj->label);
                $i++;
            }
        }
        else
        {
            dol_print_error($this->db);
        }
        return $ret;
    }

    // phpcs:disable PEAR.NamingConventions.ValidFunctionName.NotCamelCaps
    /**
     *      Charge indicateurs this->nb pour le tableau de bord
     *
     *      @return     int         <0 if KO, >0 if OK
     */
    function load_state_board()
    {
        // phpcs:enable
        global $conf;

        $this->nb=array();

        $sql = "SELECT count(ex.rowid) as nb";
        $sql.= " FROM ".MAIN_DB_PREFIX."expensereport as ex";
        $sql.= " WHERE ex.fk_statut > 0";
        $sql.= " AND ex.entity IN (".getEntity('expensereport').")";

        $resql=$this->db->query($sql);
        if ($resql)
        {
            while ($obj=$this->db->fetch_object($resql))
            {
                $this->nb["expensereports"]=$obj->nb;
            }
            $this->db->free($resql);
            return 1;
        }
        else
        {
            dol_print_error($this->db);
            $this->error=$this->db->error();
            return -1;
        }
    }

    // phpcs:disable PEAR.NamingConventions.ValidFunctionName.NotCamelCaps
    /**
     *      Load indicators for dashboard (this->nbtodo and this->nbtodolate)
     *
     *      @param	User	$user   		Objet user
     *      @param  string  $option         'topay' or 'toapprove'
     *      @return WorkboardResponse|int 	<0 if KO, WorkboardResponse if OK
     */
    function load_board($user, $option='topay')
    {
        // phpcs:enable
        global $conf, $langs;

        if ($user->societe_id) return -1;   // protection pour eviter appel par utilisateur externe

	    $now=dol_now();

	    $userchildids = $user->getAllChildIds(1);

        $sql = "SELECT ex.rowid, ex.date_valid";
        $sql.= " FROM ".MAIN_DB_PREFIX."expensereport as ex";
        if ($option == 'toapprove') $sql.= " WHERE ex.fk_statut = 2";
        else $sql.= " WHERE ex.fk_statut = 5";
        $sql.= " AND ex.entity IN (".getEntity('expensereport').")";
        $sql.= " AND (ex.fk_user_author IN (".join(',',$userchildids).")";
        $sql.= " OR ex.fk_user_validator IN (".join(',',$userchildids)."))";

        $resql=$this->db->query($sql);
        if ($resql)
        {
	        $langs->load("members");

	        $response = new WorkboardResponse();
	        if ($option == 'toapprove')
	        {
	           $response->warning_delay=$conf->expensereport->approve->warning_delay/60/60/24;
	           $response->label=$langs->trans("ExpenseReportsToApprove");
	           $response->url=DOL_URL_ROOT.'/expensereport/list.php?mainmenu=hrm&amp;statut=2';
	        }
	        else
	        {
	            $response->warning_delay=$conf->expensereport->payment->warning_delay/60/60/24;
	            $response->label=$langs->trans("ExpenseReportsToPay");
	            $response->url=DOL_URL_ROOT.'/expensereport/list.php?mainmenu=hrm&amp;statut=5';
	        }
	        $response->img=img_object('',"trip");

            while ($obj=$this->db->fetch_object($resql))
            {
	            $response->nbtodo++;

	            if ($option == 'toapprove')
	            {
	                if ($this->db->jdate($obj->date_valid) < ($now - $conf->expensereport->approve->warning_delay)) {
	                    $response->nbtodolate++;
	                }
	            }
	            else
	            {
                    if ($this->db->jdate($obj->date_valid) < ($now - $conf->expensereport->payment->warning_delay)) {
    	                $response->nbtodolate++;
                    }
	            }
            }

            return $response;
        }
        else
        {
            dol_print_error($this->db);
            $this->error=$this->db->error();
            return -1;
        }
    }

    /**
     * Return if an expense report is late or not
     *
     * @param  string  $option          'topay' or 'toapprove'
     * @return boolean                  True if late, False if not late
     */
    public function hasDelay($option)
    {
        global $conf;

        //Only valid members
        if ($option == 'toapprove' && $this->status != 2) return false;
        if ($option == 'topay' && $this->status != 5) return false;

        $now = dol_now();
        if ($option == 'toapprove')
        {
            return ($this->datevalid?$this->datevalid:$this->date_valid) < ($now - $conf->expensereport->approve->warning_delay);
        }
        else
            return ($this->datevalid?$this->datevalid:$this->date_valid) < ($now - $conf->expensereport->payment->warning_delay);
    }

    /**
     *	Return if an expensereport was dispatched into bookkeeping
     *
     *	@return     int         <0 if KO, 0=no, 1=yes
     */
    public function getVentilExportCompta()
    {
    	$alreadydispatched = 0;

    	$type = 'expense_report';

    	$sql = " SELECT COUNT(ab.rowid) as nb FROM ".MAIN_DB_PREFIX."accounting_bookkeeping as ab WHERE ab.doc_type='".$type."' AND ab.fk_doc = ".$this->id;
    	$resql = $this->db->query($sql);
    	if ($resql)
    	{
    		$obj = $this->db->fetch_object($resql);
    		if ($obj)
    		{
    			$alreadydispatched = $obj->nb;
    		}
    	}
    	else
    	{
    		$this->error = $this->db->lasterror();
    		return -1;
    	}

    	if ($alreadydispatched)
    	{
    		return 1;
    	}
    	return 0;
    }
<<<<<<< HEAD

=======
>>>>>>> d9b8a8c8
}


/**
 * Class of expense report details lines
 */
class ExpenseReportLine
{
    /**
     * @var DoliDB Database handler.
     */
    public $db;

    /**
	 * @var string Error code (or message)
	 */
	public $error='';

<<<<<<< HEAD
    var $fk_c_type_fees;
    var $fk_c_exp_tax_cat;
    var $fk_projet;
    var $fk_expensereport;
=======
    /**
	 * @var int ID
	 */
	public $rowid;
>>>>>>> d9b8a8c8

    public $comments;
    public $qty;
    public $value_unit;
    public $date;

    /**
     * @var int ID
     */
    public $fk_c_type_fees;

    /**
     * @var int ID
     */
    public $fk_c_exp_tax_cat;

    /**
     * @var int ID
     */
    public $fk_projet;

    /**
     * @var int ID
     */
    public $fk_expensereport;

    public $type_fees_code;
    public $type_fees_libelle;

    public $projet_ref;
    public $projet_title;

    var $vatrate;
    var $total_ht;
    var $total_tva;
    var $total_ttc;

    /**
     * Constructor
     *
     * @param DoliDB    $db     Handlet database
     */
    function __construct($db)
    {
        $this->db= $db;
    }

    /**
     * Fetch record for expense report detailed line
     *
     * @param   int     $rowid      Id of object to load
     * @return  int                 <0 if KO, >0 if OK
     */
    function fetch($rowid)
    {
        $sql = 'SELECT fde.rowid, fde.fk_expensereport, fde.fk_c_type_fees, fde.fk_c_exp_tax_cat, fde.fk_projet, fde.date,';
        $sql.= ' fde.tva_tx as vatrate, fde.vat_src_code, fde.comments, fde.qty, fde.value_unit, fde.total_ht, fde.total_tva, fde.total_ttc,';
        $sql.= ' ctf.code as type_fees_code, ctf.label as type_fees_libelle,';
        $sql.= ' pjt.rowid as projet_id, pjt.title as projet_title, pjt.ref as projet_ref';
        $sql.= ' FROM '.MAIN_DB_PREFIX.'expensereport_det as fde';
        $sql.= ' LEFT JOIN '.MAIN_DB_PREFIX.'c_type_fees as ctf ON fde.fk_c_type_fees=ctf.id';	// Sometimes type of expense report has been removed, so we use a left join here.
        $sql.= ' LEFT JOIN '.MAIN_DB_PREFIX.'projet as pjt ON fde.fk_projet=pjt.rowid';
        $sql.= ' WHERE fde.rowid = '.$rowid;

        $result = $this->db->query($sql);

        if($result)
        {
            $objp = $this->db->fetch_object($result);

            $this->rowid = $objp->rowid;
            $this->id = $obj->rowid;
            $this->ref = $obj->ref;
            $this->fk_expensereport = $objp->fk_expensereport;
            $this->comments = $objp->comments;
            $this->qty = $objp->qty;
            $this->date = $objp->date;
            $this->dates = $this->db->jdate($objp->date);
            $this->value_unit = $objp->value_unit;
            $this->fk_c_type_fees = $objp->fk_c_type_fees;
            $this->fk_c_exp_tax_cat = $objp->fk_c_exp_tax_cat;
            $this->fk_projet = $objp->fk_projet;
            $this->type_fees_code = $objp->type_fees_code;
            $this->type_fees_libelle = $objp->type_fees_libelle;
            $this->projet_ref = $objp->projet_ref;
            $this->projet_title = $objp->projet_title;
            $this->vatrate = $objp->vatrate;
            $this->vat_src_code = $objp->vat_src_code;
            $this->total_ht = $objp->total_ht;
            $this->total_tva = $objp->total_tva;
            $this->total_ttc = $objp->total_ttc;

            $this->db->free($result);
        } else {
            dol_print_error($this->db);
        }
    }

    /**
     * insert
     *
     * @param   int     $notrigger      1=No trigger
     * @param   bool    $fromaddline    false=keep default behavior, true=exclude the update_price() of parent object
     * @return  int                     <0 if KO, >0 if OK
     */
    function insert($notrigger=0,$fromaddline=false)
    {
        global $langs,$user,$conf;

        $error=0;

        dol_syslog("ExpenseReportLine::Insert rang=".$this->rang, LOG_DEBUG);

        // Clean parameters
        $this->comments=trim($this->comments);
        if (!$this->value_unit_HT) $this->value_unit_HT=0;
        $this->qty = price2num($this->qty);
        $this->vatrate = price2num($this->vatrate);
		if (empty($this->fk_c_exp_tax_cat)) $this->fk_c_exp_tax_cat = 0;

        $this->db->begin();

        $sql = 'INSERT INTO '.MAIN_DB_PREFIX.'expensereport_det';
        $sql.= ' (fk_expensereport, fk_c_type_fees, fk_projet,';
        $sql.= ' tva_tx, vat_src_code, comments, qty, value_unit, total_ht, total_tva, total_ttc, date, rule_warning_message, fk_c_exp_tax_cat)';
        $sql.= " VALUES (".$this->db->escape($this->fk_expensereport).",";
        $sql.= " ".$this->db->escape($this->fk_c_type_fees).",";
        $sql.= " ".$this->db->escape($this->fk_projet>0?$this->fk_projet:'null').",";
        $sql.= " ".$this->db->escape($this->vatrate).",";
        $sql.= " '".$this->db->escape($this->vat_src_code)."',";
        $sql.= " '".$this->db->escape($this->comments)."',";
        $sql.= " ".$this->db->escape($this->qty).",";
        $sql.= " ".$this->db->escape($this->value_unit).",";
        $sql.= " ".$this->db->escape($this->total_ht).",";
        $sql.= " ".$this->db->escape($this->total_tva).",";
        $sql.= " ".$this->db->escape($this->total_ttc).",";
        $sql.= "'".$this->db->idate($this->date)."',";
		$sql.= " '".$this->db->escape($this->rule_warning_message)."',";
		$sql.= " ".$this->db->escape($this->fk_c_exp_tax_cat);
        $sql.= ")";

        $resql=$this->db->query($sql);
        if ($resql)
        {
            $this->rowid=$this->db->last_insert_id(MAIN_DB_PREFIX.'expensereport_det');

			if (! $fromaddline)
			{
				$tmpparent=new ExpenseReport($this->db);
				$tmpparent->fetch($this->fk_expensereport);
				$result = $tmpparent->update_price();
				if ($result < 0)
				{
					$error++;
					$this->error = $tmpparent->error;
					$this->errors = $tmpparent->errors;
				}
			}
        }
		else
		{
			$error++;
		}

        if (! $error)
        {
            $this->db->commit();
            return $this->rowid;
        }
        else
        {
            $this->error=$this->db->lasterror();
            dol_syslog("ExpenseReportLine::insert Error ".$this->error, LOG_ERR);
            $this->db->rollback();
            return -2;
        }
    }

	/**
	 * Function to get total amount in expense reports for a same rule
	 *
	 * @param ExpenseReportRule $rule		object rule to check
	 * @param int				$fk_user	user author id
	 * @param string			$mode		day|EX_DAY / month|EX_MON / year|EX_YEA to get amount
	 * @return amount
	 */
	public function getExpAmount(ExpenseReportRule $rule, $fk_user, $mode='day')
	{
		$amount = 0;

		$sql = 'SELECT SUM(d.total_ttc) as total_amount';
		$sql .= ' FROM '.MAIN_DB_PREFIX.'expensereport_det d';
		$sql .= ' INNER JOIN '.MAIN_DB_PREFIX.'expensereport e ON (d.fk_expensereport = e.rowid)';
		$sql .= ' WHERE e.fk_user_author = '.$fk_user;
		if (!empty($this->id)) $sql.= ' AND d.rowid <> '.$this->id;
		$sql .= ' AND d.fk_c_type_fees = '.$rule->fk_c_type_fees;
		if ($mode == 'day' || $mode == 'EX_DAY') $sql .= ' AND d.date = \''.dol_print_date($this->date, '%Y-%m-%d').'\'';
		elseif ($mode == 'mon' || $mode == 'EX_MON') $sql .= ' AND DATE_FORMAT(d.date, \'%Y-%m\') = \''.dol_print_date($this->date, '%Y-%m').'\'';
		elseif ($mode == 'year' || $mode == 'EX_YEA') $sql .= ' AND DATE_FORMAT(d.date, \'%Y\') = \''.dol_print_date($this->date, '%Y').'\'';

		dol_syslog('ExpenseReportLine::getExpAmountByDay sql='.$sql);

		$resql = $this->db->query($sql);
		if ($resql)
		{
			$num = $this->db->num_rows($resql);
			if ($num > 0)
			{
				$obj = $this->db->fetch_object($resql);
				$amount = (double) $obj->total_amount;
			}
		}
		else
		{
			dol_print_error($this->db);
		}


		return $amount + $this->total_ttc;
	}

    /**
     * update
     *
     * @param   User    $fuser      User
     * @return  int                 <0 if KO, >0 if OK
     */
    function update($fuser)
    {
        global $fuser,$langs,$conf;

        $error=0;

        // Clean parameters
        $this->comments=trim($this->comments);
        $this->vatrate = price2num($this->vatrate);
        $this->value_unit = price2num($this->value_unit);
		if (empty($this->fk_c_exp_tax_cat)) $this->fk_c_exp_tax_cat = 0;

        $this->db->begin();

        // Update line in database
        $sql = "UPDATE ".MAIN_DB_PREFIX."expensereport_det SET";
        $sql.= " comments='".$this->db->escape($this->comments)."'";
        $sql.= ",value_unit=".$this->db->escape($this->value_unit);
        $sql.= ",qty=".$this->db->escape($this->qty);
        $sql.= ",date='".$this->db->idate($this->date)."'";
        $sql.= ",total_ht=".$this->db->escape($this->total_ht)."";
        $sql.= ",total_tva=".$this->db->escape($this->total_tva)."";
        $sql.= ",total_ttc=".$this->db->escape($this->total_ttc)."";
        $sql.= ",tva_tx=".$this->db->escape($this->vatrate);
		$sql.= ",vat_src_code='".$this->db->escape($this->vat_src_code)."'";
        $sql.= ",rule_warning_message='".$this->db->escape($this->rule_warning_message)."'";
		$sql.= ",fk_c_exp_tax_cat=".$this->db->escape($this->fk_c_exp_tax_cat);
        if ($this->fk_c_type_fees) $sql.= ",fk_c_type_fees=".$this->db->escape($this->fk_c_type_fees);
        else $sql.= ",fk_c_type_fees=null";
        if ($this->fk_projet) $sql.= ",fk_projet=".$this->db->escape($this->fk_projet);
        else $sql.= ",fk_projet=null";
        $sql.= " WHERE rowid = ".$this->db->escape($this->rowid);

        dol_syslog("ExpenseReportLine::update sql=".$sql);

        $resql=$this->db->query($sql);
        if ($resql)
        {
            $tmpparent=new ExpenseReport($this->db);
            $result = $tmpparent->fetch($this->fk_expensereport);
            if ($result > 0)
            {
                $result = $tmpparent->update_price();
                if ($result < 0)
                {
                    $error++;
                    $this->error = $tmpparent->error;
                    $this->errors = $tmpparent->errors;
                }
            }
            else
            {
                $error++;
                $this->error = $tmpparent->error;
                $this->errors = $tmpparent->errors;
            }
        }
        else
        {
            $error++;
            dol_print_error($this->db);
        }

        if (! $error)
        {
            $this->db->commit();
            return 1;
        }
        else
        {
            $this->error=$this->db->lasterror();
            dol_syslog("ExpenseReportLine::update Error ".$this->error, LOG_ERR);
            $this->db->rollback();
            return -2;
        }
    }
}


// phpcs:disable PEAR.NamingConventions.ValidFunctionName.NotCamelCaps
/**
 *    Retourne la liste deroulante des differents etats d'une note de frais.
 *    Les valeurs de la liste sont les id de la table c_expensereport_statuts
 *
 *    @param    int     $selected       preselect status
 *    @param    string  $htmlname       Name of HTML select
 *    @param    int     $useempty       1=Add empty line
 *    @param    int     $useshortlabel  Use short labels
 *    @return   string                  HTML select with status
 */
function select_expensereport_statut($selected='',$htmlname='fk_statut',$useempty=1, $useshortlabel=0)
{
    // phpcs:enable
    global $db, $langs;

    $tmpep=new ExpenseReport($db);

    print '<select class="flat" name="'.$htmlname.'">';
    if ($useempty) print '<option value="-1">&nbsp;</option>';
    $arrayoflabels=$tmpep->statuts;
    if ($useshortlabel) $arrayoflabels=$tmpep->statuts_short;
    foreach ($arrayoflabels as $key => $val)
    {
        if ($selected != '' && $selected == $key)
        {
            print '<option value="'.$key.'" selected>';
        }
        else
        {
            print '<option value="'.$key.'">';
        }
        print $langs->trans($val);
        print '</option>';
    }
    print '</select>';
}

// phpcs:disable PEAR.NamingConventions.ValidFunctionName.NotCamelCaps
/**
 *  Return list of types of notes with select value = id
 *
 *  @param      int     $selected       Preselected type
 *  @param      string  $htmlname       Name of field in form
 *  @param      int     $showempty      Add an empty field
 *  @param      int     $active         1=Active only, 0=Unactive only, -1=All
 *  @return     string                  Select html
 */
function select_type_fees_id($selected='',$htmlname='type',$showempty=0, $active=1)
{
    // phpcs:enable
    global $db,$langs,$user;
    $langs->load("trips");

    print '<select class="flat" name="'.$htmlname.'">';
    if ($showempty)
    {
        print '<option value="-1"';
        if ($selected == -1) print ' selected';
        print '>&nbsp;</option>';
    }

    $sql = "SELECT c.id, c.code, c.label as type FROM ".MAIN_DB_PREFIX."c_type_fees as c";
    if ($active >= 0) $sql.= " WHERE c.active = ".$active;
    $sql.= " ORDER BY c.label ASC";
    $resql=$db->query($sql);
    if ($resql)
    {
        $num = $db->num_rows($resql);
        $i = 0;

        while ($i < $num)
        {
            $obj = $db->fetch_object($resql);
            print '<option value="'.$obj->id.'"';
            if ($obj->code == $selected || $obj->id == $selected) print ' selected';
            print '>';
            if ($obj->code != $langs->trans($obj->code)) print $langs->trans($obj->code);
            else print $langs->trans($obj->type);
            $i++;
        }
    }
    print '</select>';
}<|MERGE_RESOLUTION|>--- conflicted
+++ resolved
@@ -1,18 +1,10 @@
 <?php
-<<<<<<< HEAD
-/* Copyright (C) 2011 Dimitri Mouillard   <dmouillard@teclib.com>
- * Copyright (C) 2015 Laurent Destailleur <eldy@users.sourceforge.net>
- * Copyright (C) 2015 Alexandre Spangaro  <aspangaro@zendsi.com>
- * Copyright (C) 2016 Ferran Marcet       <fmarcet@2byte.es>
- * Copyright (C) 2018 Nicolas ZABOURI     <info@inovea-conseil.com>
-=======
 /* Copyright (C) 2011 		Dimitri Mouillard   	<dmouillard@teclib.com>
  * Copyright (C) 2015 		Laurent Destailleur 	<eldy@users.sourceforge.net>
  * Copyright (C) 2015 		Alexandre Spangaro  	<aspangaro@zendsi.com>
  * Copyright (C) 2018       Nicolas ZABOURI         <info@inovea-conseil.com>
  * Copyright (c) 2018       Frédéric France         <frederic.france@netlogic.fr>
  * Copyright (C) 2016-2018 	Ferran Marcet       	<fmarcet@2byte.es>
->>>>>>> d9b8a8c8
  *
  * This program is free software; you can redistribute it and/or modify
  * it under the terms of the GNU General Public License as published by
@@ -113,13 +105,8 @@
         END ACTIONS
     */
 
-<<<<<<< HEAD
-   /**
-	 * Draft
-=======
     /**
 	 * Draft status
->>>>>>> d9b8a8c8
 	 */
 	const STATUS_DRAFT = 0;
 
@@ -1526,11 +1513,7 @@
 			$classname = $conf->global->EXPENSEREPORT_ADDON;
 
 			// Include file with class
-<<<<<<< HEAD
-			$dirmodels=array_merge(array('/'),(array) $conf->modules_parts['models']);
-=======
 			$dirmodels=array_merge(array('/'), (array) $conf->modules_parts['models']);
->>>>>>> d9b8a8c8
 			foreach ($dirmodels as $reldir)
 			{
                 $dir = dol_buildpath($reldir."core/modules/expensereport/");
@@ -1539,14 +1522,8 @@
                 $mybool|=@include_once $dir.$file;
             }
 
-<<<<<<< HEAD
-            if (! $mybool)
-            {
-                dol_print_error('',"Failed to include file ".$file);
-=======
             if ($mybool === false) {
                 dol_print_error('', "Failed to include file ".$file);
->>>>>>> d9b8a8c8
                 return '';
             }
 
@@ -1715,25 +1692,6 @@
 	 */
 	function addline($qty=0, $up=0, $fk_c_type_fees=0, $vatrate=0, $date='', $comments='', $fk_project=0, $fk_c_exp_tax_cat=0, $type=0)
 	{
-<<<<<<< HEAD
-		global $conf,$langs;
-
-        dol_syslog(get_class($this)."::addline qty=$qty, up=$up, fk_c_type_fees=$fk_c_type_fees, vatrate=$vatrate, date=$date, fk_project=$fk_project, type=$type, comments=$comments", LOG_DEBUG);
-
-		if (empty($qty)) $qty = 0;
-		if (empty($fk_c_type_fees) || $fk_c_type_fees < 0) $fk_c_type_fees = 0;
-		if (empty($fk_c_exp_tax_cat) || $fk_c_exp_tax_cat < 0) $fk_c_exp_tax_cat = 0;
-		if (empty($vatrate) || $vatrate < 0) $vatrate = 0;
-		if (empty($date)) $date = '';
-		if (empty($fk_project)) $fk_project = 0;
-
-		$qty = price2num($qty);
-		$vatrate = price2num($vatrate);
-		$up = price2num($up);
-
-		if ($this->fk_statut == self::STATUS_DRAFT)
-        {
-=======
 		global $conf,$langs,$mysoc;
 
         dol_syslog(get_class($this)."::addline qty=$qty, up=$up, fk_c_type_fees=$fk_c_type_fees, vatrate=$vatrate, date=$date, fk_project=$fk_project, type=$type, comments=$comments", LOG_DEBUG);
@@ -1753,17 +1711,13 @@
 			}
 			$up = price2num($up);
 
->>>>>>> d9b8a8c8
 			$this->db->begin();
 
 			$this->line = new ExpenseReportLine($this->db);
 
-<<<<<<< HEAD
-=======
 			$localtaxes_type=getLocalTaxesFromRate($vatrate,0,$mysoc,$this->thirdparty);
 
 			$vat_src_code = '';
->>>>>>> d9b8a8c8
 			if (preg_match('/\((.*)\)/', $vatrate, $reg))
 			{
 				$vat_src_code = $reg[1];
@@ -1772,12 +1726,8 @@
 			$vatrate = preg_replace('/\*/','',$vatrate);
 
 			$seller = '';  // seller is unknown
-<<<<<<< HEAD
-			$tmp = calcul_price_total($qty, $up, 0, $vatrate, 0, 0, 0, 'TTC', 0, $type, $seller);
-=======
 
 			$tmp = calcul_price_total($qty, $up, 0, $vatrate, 0, 0, 0, 'TTC', 0, $type, $seller, $localtaxes_type);
->>>>>>> d9b8a8c8
 
 			$this->line->value_unit = $up;
 			$this->line->vatrate = price2num($vatrate);
@@ -1825,11 +1775,6 @@
 			$this->error = 'ErrorExpenseNotDraft';
             return -3;
         }
-<<<<<<< HEAD
-
-
-=======
->>>>>>> d9b8a8c8
 	}
 
 	/**
@@ -2457,10 +2402,6 @@
     	}
     	return 0;
     }
-<<<<<<< HEAD
-
-=======
->>>>>>> d9b8a8c8
 }
 
 
@@ -2479,17 +2420,10 @@
 	 */
 	public $error='';
 
-<<<<<<< HEAD
-    var $fk_c_type_fees;
-    var $fk_c_exp_tax_cat;
-    var $fk_projet;
-    var $fk_expensereport;
-=======
     /**
 	 * @var int ID
 	 */
 	public $rowid;
->>>>>>> d9b8a8c8
 
     public $comments;
     public $qty;
