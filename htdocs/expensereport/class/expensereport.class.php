--- conflicted
+++ resolved
@@ -1015,13 +1015,9 @@
     public function fetch_lines()
     {
         // phpcs:enable
-<<<<<<< HEAD
-        $this->lines = array();
-=======
-		global $conf;
-		
-        $this->lines=array();
->>>>>>> eb4ca743
+    	global $conf;
+
+    	$this->lines = array();
 
         $sql = ' SELECT de.rowid, de.comments, de.qty, de.value_unit, de.date, de.rang,';
         $sql .= ' de.'.$this->fk_element.', de.fk_c_type_fees, de.fk_c_exp_tax_cat, de.fk_projet as fk_project, de.tva_tx, de.fk_ecm_files,';
