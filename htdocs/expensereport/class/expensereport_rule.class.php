<?php
/* Copyright (C) 2017		ATM Consulting			<support@atm-consulting.fr>
 * Copyright (C) 2017		Pierre-Henry Favre		<phf@atm-consulting.fr>
 *
 * This program is free software; you can redistribute it and/or modify
 * it under the terms of the GNU General Public License as published by
 * the Free Software Foundation; either version 3 of the License, or
 * (at your option) any later version.
 *
 * This program is distributed in the hope that it will be useful,
 * but WITHOUT ANY WARRANTY; without even the implied warranty of
 * MERCHANTABILITY or FITNESS FOR A PARTICULAR PURPOSE.  See the
 * GNU General Public License for more details.
 *
 * You should have received a copy of the GNU General Public License
 * along with this program. If not, see <https://www.gnu.org/licenses/>.
 */

/**
 *	\file       htdocs/expensereport/class/expensereport_ik.class.php
 *	\ingroup    expenseik
 *	\brief      File of class to manage expense ik
 */

require_once DOL_DOCUMENT_ROOT.'/core/class/coreobject.class.php';

/**
 *	Class to manage inventories
 */
class ExpenseReportRule extends CoreObject
{
	/**
	 * @var string ID to identify managed object
	 */
	public $element = 'expenserule';

	/**
	 * @var string Name of table without prefix where object is stored
	 */
	public $table_element = 'expensereport_rules';

	/**
	 * @var string Fieldname with ID of parent key if this field has a parent
	 */
	public $fk_element = 'fk_expense_rule';

	/**
	 * date start
	 * @var int|string
	 */
	public $dates;

	/**
	 * date end
	 * @var int|string
	 */
	public $datee;

	/**
	 * amount
	 * @var double
	 */
	public $amount;

	/**
	 * restrective
	 * @var int
	 */
	public $restrictive;

	/**
	 * rule for user
	 * @var int
	 */
	public $fk_user;

	/**
	 * rule for group
	 * @var int
	 */
	public $fk_usergroup;

	/**
	 * c_type_fees id
	 * @var int
	 */
	public $fk_c_type_fees;

	/**
	 * code type of expense report
	 * @var string
	 */
	public $code_expense_rules_type;


	/**
	 * rule for all
	 * @var int
	 */
	public $is_for_all;

	/**
	 * entity
	 * @var int
	 */
	public $entity;



	/**
	 * Attribute object linked with database
	 * @var array
	 */
	public $fields = array(
		'rowid'=>array('type'=>'integer', 'index'=>true)
		,'dates'=>array('type'=>'date')
		,'datee'=>array('type'=>'date')
		,'amount'=>array('type'=>'double')
		,'restrictive'=>array('type'=>'integer')
		,'fk_user'=>array('type'=>'integer')
		,'fk_usergroup'=>array('type'=>'integer')
		,'fk_c_type_fees'=>array('type'=>'integer')
		,'code_expense_rules_type'=>array('type'=>'string')
		,'is_for_all'=>array('type'=>'integer')
		,'entity'=>array('type'=>'integer')
	);

	/**
	 *  Constructor
	 *
	 *  @param      DoliDB		$db      Database handler
	 */
	public function __construct(DoliDB &$db)
	{
		global $conf;

		parent::__construct($db);
		parent::init();

		$this->errors = array();
	}

	/**
	 * Return all rules or filtered by something
	 *
	 * @param int	     $fk_c_type_fees	type of expense
	 * @param integer	 $date			    date of expense
	 * @param int        $fk_user		    user of expense
	 * @return array                        Array with ExpenseReportRule
	 */
	public function getAllRule($fk_c_type_fees = '', $date = '', $fk_user = '')
	{
		$rules = array();

		$sql = 'SELECT er.rowid';
		$sql .= ' FROM '.MAIN_DB_PREFIX.'expensereport_rules er';
		$sql .= ' WHERE er.entity IN (0,'.getEntity($this->element).')';
		if (!empty($fk_c_type_fees)) {
			$sql .= ' AND er.fk_c_type_fees IN (-1, '.((int) $fk_c_type_fees).')';
		}
		if (!empty($date)) {
			$sql .= " AND er.dates <= '".$this->db->idate($date)."'";
			$sql .= " AND er.datee >= '".$this->db->idate($date)."'";
		}
		if ($fk_user > 0) {
			$sql .= ' AND (er.is_for_all = 1';
<<<<<<< HEAD
			$sql .= ' OR er.fk_user = '.$fk_user;
=======
			$sql .= ' OR er.fk_user = '.((int) $fk_user);
>>>>>>> 95dc2558
			$sql .= ' OR er.fk_usergroup IN (SELECT ugu.fk_usergroup FROM '.MAIN_DB_PREFIX.'usergroup_user ugu WHERE ugu.fk_user = '.((int) $fk_user).') )';
		}
		$sql .= ' ORDER BY er.is_for_all, er.fk_usergroup, er.fk_user';

		dol_syslog("ExpenseReportRule::getAllRule");

		$resql = $this->db->query($sql);
		if ($resql) {
			while ($obj = $this->db->fetch_object($resql)) {
				$rule = new ExpenseReportRule($this->db);
				if ($rule->fetch($obj->rowid) > 0) {
					$rules[$rule->id] = $rule;
				} else {
					dol_print_error($this->db);
				}
			}
		} else {
			dol_print_error($this->db);
		}

		return $rules;
	}

	/**
	 * Return the label of group for the current object
	 *
	 * @return string
	 */
	public function getGroupLabel()
	{
		include_once DOL_DOCUMENT_ROOT.'/user/class/usergroup.class.php';

		if ($this->fk_usergroup > 0) {
			$group = new UserGroup($this->db);
			if ($group->fetch($this->fk_usergroup) > 0) {
				return $group->name;
			} else {
				$this->error = $group->error;
				$this->errors[] = $this->error;
			}
		}

		return '';
	}

	/**
	 * Return the name of user for the current object
	 *
	 * @return string
	 */
	public function getUserName()
	{
		include_once DOL_DOCUMENT_ROOT.'/user/class/user.class.php';

		if ($this->fk_user > 0) {
			$u = new User($this->db);
			if ($u->fetch($this->fk_user) > 0) {
				return dolGetFirstLastname($u->firstname, $u->lastname);
			} else {
				$this->error = $u->error;
				$this->errors[] = $this->error;
			}
		}

		return '';
	}
}<|MERGE_RESOLUTION|>--- conflicted
+++ resolved
@@ -164,11 +164,7 @@
 		}
 		if ($fk_user > 0) {
 			$sql .= ' AND (er.is_for_all = 1';
-<<<<<<< HEAD
-			$sql .= ' OR er.fk_user = '.$fk_user;
-=======
 			$sql .= ' OR er.fk_user = '.((int) $fk_user);
->>>>>>> 95dc2558
 			$sql .= ' OR er.fk_usergroup IN (SELECT ugu.fk_usergroup FROM '.MAIN_DB_PREFIX.'usergroup_user ugu WHERE ugu.fk_user = '.((int) $fk_user).') )';
 		}
 		$sql .= ' ORDER BY er.is_for_all, er.fk_usergroup, er.fk_user';
