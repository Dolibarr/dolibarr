--- conflicted
+++ resolved
@@ -30,28 +30,6 @@
  */
 class PaymentExpenseReport extends CommonObject
 {
-<<<<<<< HEAD
-	public $element='payment_expensereport';			//!< Id that identify managed objects
-	public $table_element='payment_expensereport';	//!< Name of table without prefix where object is stored
-    public $picto = 'payment';
-
-	var $rowid;
-
-	var $fk_expensereport;
-	var $datec='';
-	var $tms='';
-	var $datep='';
-    var $amount;            // Total amount of payment
-    var $amounts=array();   // Array of amounts
-	var $fk_typepayment;
-	var $num_payment;
-	var $fk_bank;
-	var $fk_user_creat;
-	var $fk_user_modif;
-        //Unknow field
-        var $chid;
-        var $total;
-=======
 	/**
 	 * @var string ID to identify managed object
 	 */
@@ -108,7 +86,6 @@
     //Unknow field
     public $chid;
     public $total;
->>>>>>> d9b8a8c8
 
 	/**
 	 *	Constructor
