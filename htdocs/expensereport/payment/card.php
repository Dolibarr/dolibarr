--- conflicted
+++ resolved
@@ -117,15 +117,6 @@
 
 llxHeader('', $langs->trans("ExpenseReportPayment"));
 
-<<<<<<< HEAD
-if ($id > 0)
-{
-	$result=$object->fetch($id);
-	if (! $result) dol_print_error($db,'Failed to get payment id '.$id);
-}
-
-=======
->>>>>>> d9b8a8c8
 $form = new Form($db);
 
 $head = payment_expensereport_prepare_head($object);
