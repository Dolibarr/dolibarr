<?php
<<<<<<< HEAD
/* Copyright (C) 2015       Alexandre Spangaro	  	<aspangaro@zendsi.com>
=======
/* Copyright (C) 2015-2017  Alexandre Spangaro  <aspangaro.dolibarr@gmail.com>
>>>>>>> 344263f5
 *
 * This program is free software; you can redistribute it and/or modify
 * it under the terms of the GNU General Public License as published by
 * the Free Software Foundation; either version 3 of the License, or
 * (at your option) any later version.
 *
 * This program is distributed in the hope that it will be useful,
 * but WITHOUT ANY WARRANTY; without even the implied warranty of
 * MERCHANTABILITY or FITNESS FOR A PARTICULAR PURPOSE.  See the
 * GNU General Public License for more details.
 *
 * You should have received a copy of the GNU General Public License
 * along with this program. If not, see <http://www.gnu.org/licenses/>.
 */

/**
 *	    \file       htdocs/expensereport/payment/card.php
 *		\ingroup    Expense Report
 *		\brief      Tab payment of an expense report
 */

require '../../main.inc.php';
require_once DOL_DOCUMENT_ROOT.'/expensereport/class/expensereport.class.php';
require_once DOL_DOCUMENT_ROOT.'/expensereport/class/paymentexpensereport.class.php';
require_once DOL_DOCUMENT_ROOT.'/core/modules/expensereport/modules_expensereport.php';
require_once DOL_DOCUMENT_ROOT.'/core/lib/expensereport.lib.php';
if (! empty($conf->banque->enabled)) require_once DOL_DOCUMENT_ROOT.'/compta/bank/class/account.class.php';

$langs->load('bills');
$langs->load('banks');
$langs->load('companies');
$langs->load('trips');

$id=GETPOST('rowid')?GETPOST('rowid','int'):GETPOST('id','int');
$action=GETPOST('action','aZ09');
$confirm=GETPOST('confirm');

// Security check
if ($user->societe_id) $socid=$user->societe_id;
// TODO Add rule to restrict access payment
//$result = restrictedArea($user, 'facture', $id,'');

$object = new PaymentExpenseReport($db);

/*
 * Actions
 */

// Delete payment
if ($action == 'confirm_delete' && $confirm == 'yes' && $user->rights->expensereport->supprimer)
{
	$db->begin();

	$result = $object->delete($user);
	if ($result > 0)
	{
        $db->commit();
        header("Location: ".DOL_URL_ROOT."/expensereport/index.php");
        exit;
	}
	else
	{
		setEventMessages($object->error, $object->errors, 'errors');
        $db->rollback();
	}
}

// Create payment
if ($action == 'confirm_valide' && $confirm == 'yes' && $user->rights->expensereport->creer)
{
	$db->begin();

	$result=$object->valide();
	
	if ($result > 0)
	{
		$db->commit();

		$factures=array();	// TODO Get all id of invoices linked to this payment
		foreach($factures as $id)
		{
			$fac = new Facture($db);
			$fac->fetch($id);

			$outputlangs = $langs;
			if (! empty($_REQUEST['lang_id']))
			{
				$outputlangs = new Translate("",$conf);
				$outputlangs->setDefaultLang($_REQUEST['lang_id']);
			}
			if (empty($conf->global->MAIN_DISABLE_PDF_AUTOUPDATE)) {
				$fac->generateDocument($fac->modelpdf, $outputlangs);
			}
		}

		header('Location: card.php?id='.$object->id);
		exit;
	}
	else
	{
		setEventMessages($object->error, $object->errors, 'errors');
		$db->rollback();
	}
}


/*
 * View
 */

llxHeader('', $langs->trans("ExpenseReportPayment"));

if ($id > 0) 
{
	$result=$object->fetch($id);
	if (! $result) dol_print_error($db,'Failed to get payment id '.$id);
}

$form = new Form($db);

$head = payment_expensereport_prepare_head($object);

dol_fiche_head($head, 'payment', $langs->trans("ExpenseReportPayment"), -1, 'payment');

/*
 * Confirm deleting of the payment
 */
if ($action == 'delete')
{
	print $form->formconfirm('card.php?id='.$object->id, $langs->trans("DeletePayment"), $langs->trans("ConfirmDeletePayment"), 'confirm_delete','',0,2);

}

/*
 * Confirm validation of the payment
 */
if ($action == 'valide')
{
	$facid = $_GET['facid'];
	print $form->formconfirm($_SERVER['PHP_SELF'].'?id='.$object->id.'&amp;facid='.$facid, $langs->trans("ValidatePayment"), $langs->trans("ConfirmValidatePayment"), 'confirm_valide','',0,2);

}

$linkback = '';
// $linkback = '<a href="' . DOL_URL_ROOT . '/expensereport/payment/list.php">' . $langs->trans("BackToList") . '</a>';

dol_banner_tab($object, 'ref', $linkback, 1, 'ref', 'ref', '');

print '<div class="fichecenter">';
print '<div class="underbanner clearboth"></div>';

print '<table class="border centpercent">'."\n";

// Date payment
print '<tr><td class="titlefield">'.$langs->trans('Date').'</td><td colspan="3">'.dol_print_date($object->datep,'day').'</td></tr>';

// Mode
print '<tr><td>'.$langs->trans('PaymentMode').'</td><td colspan="3">'.$langs->trans("PaymentType".$object->type_code).'</td></tr>';

// Number
print '<tr><td>'.$langs->trans('Numero').'</td><td colspan="3">'.$object->num_payment.'</td></tr>';

// Amount
print '<tr><td>'.$langs->trans('Amount').'</td><td colspan="3">'.price($object->amount, 0, $outputlangs, 1, -1, -1, $conf->currency).'</td></tr>';

// Note
print '<tr><td class="tdtop">'.$langs->trans('Note').'</td><td colspan="3">'.nl2br($object->note).'</td></tr>';

$disable_delete = 0;
// Bank account
if (! empty($conf->banque->enabled))
{
    if ($object->bank_account)
    {
    	$bankline=new AccountLine($db);
    	$bankline->fetch($object->bank_line);
        if ($bankline->rappro)
        {
            $disable_delete = 1;
            $title_button = dol_escape_htmltag($langs->transnoentitiesnoconv("CantRemoveConciliatedPayment"));
        }

    	print '<tr>';
    	print '<td>'.$langs->trans('BankTransactionLine').'</td>';
		print '<td colspan="3">';
		print $bankline->getNomUrl(1,0,'showconciliated');
    	print '</td>';
    	print '</tr>';

    	print '<tr>';
    	print '<td>'.$langs->trans('BankAccount').'</td>';
		print '<td colspan="3">';
		$accountstatic=new Account($db);
		$accountstatic->fetch($bankline->fk_account);
        print $accountstatic->getNomUrl(1);
    	print '</td>';
    	print '</tr>';
    }
}

print '</table>';

print '</div>';

dol_fiche_end();


/*
 * List of expense report paid
 */

$sql = 'SELECT er.rowid as eid, er.paid, er.total_ttc, per.amount';
$sql.= ' FROM '.MAIN_DB_PREFIX.'payment_expensereport as per,'.MAIN_DB_PREFIX.'expensereport as er';
$sql.= ' WHERE per.fk_expensereport = er.rowid';
$sql.= ' AND er.entity IN ('.getEntity('expensereport', 1).')';
$sql.= ' AND per.rowid = '.$id;

dol_syslog("expensereport/payment/card.php", LOG_DEBUG);
$resql=$db->query($sql);
if ($resql)
{
	$num = $db->num_rows($resql);

	$i = 0;
	$total = 0;
	print '<br>';

	print '<div class="div-table-responsive">';
	print '<table class="noborder" width="100%">';

	print '<tr class="liste_titre">';
	print '<td>'.$langs->trans('ExpenseReport').'</td>';
	print '<td align="right">'.$langs->trans('ExpectedToPay').'</td>';
	print '<td align="right">'.$langs->trans('PayedByThisPayment').'</td>';
	print '<td align="right">'.$langs->trans('RemainderToPay').'</td>';
	print '<td align="center">'.$langs->trans('Status').'</td>';
	print "</tr>\n";

	if ($num > 0)
	{
		$var=True;

		while ($i < $num)
		{
			$objp = $db->fetch_object($resql);

			print '<tr class="oddeven">';

			$expensereport=new ExpenseReport($db);
			$expensereport->fetch($objp->eid);

			// Expense report
			print '<td>';
			print $expensereport->getNomUrl(1);
			print "</td>\n";

			// Expected to pay
			print '<td align="right">'.price($objp->total_ttc).'</td>';

			// Amount paid
			print '<td align="right">'.price($objp->amount).'</td>';

			// Remain to pay
            print '<td align="right">'.price($remaintopay).'</td>';

			// Status
			print '<td align="center">'.$expensereport->getLibStatut(4,$objp->amount).'</td>';

			print "</tr>\n";
			if ($objp->paid == 1)	// If at least one invoice is paid, disable delete
			{
				$disable_delete = 1;
			}
			$total = $total + $objp->amount;
			$i++;
		}
	}
	

	print "</table>\n";
	print '</div>';

	$db->free($resql);
}
else
{
	dol_print_error($db);
}

print '</div>';


/*
 * Actions buttons
 */
print '<div class="tabsAction">';

if ($action == '')
{
	if ($user->rights->expensereport->supprimer)
	{
		if (! $disable_delete)
		{
			print '<a class="butActionDelete" href="'.$_SERVER['PHP_SELF'].'?id='.$id.'&amp;action=delete">'.$langs->trans('Delete').'</a>';
		}
		else
		{
			print '<a class="butActionRefused" href="#" title="'.dol_escape_htmltag($langs->trans("CantRemovePaymentWithOneInvoicePaid")).'">'.$langs->trans('Delete').'</a>';
		}
	}
}

print '</div>';

llxFooter();

$db->close();<|MERGE_RESOLUTION|>--- conflicted
+++ resolved
@@ -1,9 +1,5 @@
 <?php
-<<<<<<< HEAD
-/* Copyright (C) 2015       Alexandre Spangaro	  	<aspangaro@zendsi.com>
-=======
-/* Copyright (C) 2015-2017  Alexandre Spangaro  <aspangaro.dolibarr@gmail.com>
->>>>>>> 344263f5
+/* Copyright (C) 2015-2017 Alexandre Spangaro	  	<aspangaro@zendsi.com>
  *
  * This program is free software; you can redistribute it and/or modify
  * it under the terms of the GNU General Public License as published by
