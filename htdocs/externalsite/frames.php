--- conflicted
+++ resolved
@@ -21,14 +21,9 @@
  *     \ingroup    	externalsite
  *     \brief      	Page that build two frames: One for menu, the other for the target page to show
  *					Usage:
-<<<<<<< HEAD
- *					  mydomain.com/externalsite/frames.php to show URL set into setup
- *					  mydomain.com/externalsite/frames.php?keyforcontent to show content defined into conf->global->$keyforcontent
-=======
  *					  /externalsite/frames.php to show URL set into setup
  *					  /externalsite/frames.php?keyforcontent=EXTERNAL_SITE_CONTENT_abc to show html text defined into $conf->global->EXTERNAL_SITE_CONTENT_abc
  *					  /externalsite/frames.php?keyforcontent=EXTERNAL_SITE_URL_abc to show URL defined into $conf->global->EXTERNAL_SITE_URL_abc
->>>>>>> d9b8a8c8
  */
 
 require '../main.inc.php';
@@ -62,29 +57,15 @@
 
 	print '<div class="framecontent" style="height: '.($_SESSION['dol_screenheight']-90).'px">';
 
-<<<<<<< HEAD
-	if (! preg_match('/EXTERNAL_SITE_CONTENT_/', $keyforcontent))
-	{
-		$langs->load("errors");
-		print $langs->trans("Variablekeyforcontentmustbenamed", 'EXTERNAL_SITE_CONTENT_');
-=======
 	if (! preg_match('/EXTERNAL_SITE_CONTENT_/', $keyforcontent)
 		 && ! preg_match('/EXTERNAL_SITE_URL_/', $keyforcontent))
 	{
 		$langs->load("errors");
 		print $langs->trans("ErrorBadSyntaxForParamKeyForContent", 'EXTERNAL_SITE_CONTENT_', 'EXTERNAL_SITE_URL_');
->>>>>>> d9b8a8c8
 	}
 	else if (empty($conf->global->$keyforcontent))
 	{
 		$langs->load("errors");
-<<<<<<< HEAD
-		print $langs->trans("ErrorNoContentDefinedIntoVar", $keyforcontent);
-	}
-	else
-	{
-		print $conf->global->$keyforcontent;
-=======
 		print $langs->trans("ErrorVariableKeyForContentMustBeSet", 'EXTERNAL_SITE_CONTENT_'.$keyforcontent, 'EXTERNAL_SITE_URL_'.$keyforcontent);
 	}
 	else
@@ -128,7 +109,6 @@
 			";*/
 			print '<iframe src="'.$conf->global->$keyforcontent.'"></iframe>';
 		}
->>>>>>> d9b8a8c8
 	}
 
 	print '<div>';
