--- conflicted
+++ resolved
@@ -657,27 +657,15 @@
 
             	$desc=dol_concatdesc($desc,$product_desc);
 
-<<<<<<< HEAD
-            	// Add custom code and origin country into description
-            	if (empty($conf->global->MAIN_PRODUCT_DISABLE_CUSTOMCOUNTRYCODE) && (! empty($prod->customcode) || ! empty($prod->country_code)))
-            	{
-            		$tmptxt='(';
-            		if (! empty($prod->customcode)) $tmptxt.=$langs->transnoentitiesnoconv("CustomCode").': '.$prod->customcode;
-            		if (! empty($prod->customcode) && ! empty($prod->country_code)) $tmptxt.=' - ';
-            		if (! empty($prod->country_code)) $tmptxt.=$langs->transnoentitiesnoconv("CountryOrigin").': '.getCountry($prod->country_code,0,$db,$langs,0);
-            		$tmptxt.=')';
-            		$desc.= dol_concatdesc($desc, $tmptxt);
-=======
-            	// Add custom code and origin country into description
-            	if (empty($conf->global->MAIN_PRODUCT_DISABLE_CUSTOMCOUNTRYCODE) && (! empty($prod->customcode) || ! empty($prod->country_code)))
-            	{
-            		$tmptxt='(';
-            		if (! empty($prod->customcode)) $tmptxt.=$langs->transnoentitiesnoconv("CustomCode").': '.$prod->customcode;
-            		if (! empty($prod->customcode) && ! empty($prod->country_code)) $tmptxt.=' - ';
-            		if (! empty($prod->country_code)) $tmptxt.=$langs->transnoentitiesnoconv("CountryOrigin").': '.getCountry($prod->country_code,0,$db,$langs,0);
-            		$tmptxt.=')';
-            		$desc= dol_concatdesc($desc, $tmptxt);
->>>>>>> ae2355fd
+            	// Add custom code and origin country into description
+            	if (empty($conf->global->MAIN_PRODUCT_DISABLE_CUSTOMCOUNTRYCODE) && (! empty($prod->customcode) || ! empty($prod->country_code)))
+            	{
+            		$tmptxt='(';
+            		if (! empty($prod->customcode)) $tmptxt.=$langs->transnoentitiesnoconv("CustomCode").': '.$prod->customcode;
+            		if (! empty($prod->customcode) && ! empty($prod->country_code)) $tmptxt.=' - ';
+            		if (! empty($prod->country_code)) $tmptxt.=$langs->transnoentitiesnoconv("CountryOrigin").': '.getCountry($prod->country_code,0,$db,$langs,0);
+            		$tmptxt.=')';
+            		$desc= dol_concatdesc($desc, $tmptxt);
             	}
 			}
 
