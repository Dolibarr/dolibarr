<?php
/* Copyright (C) 2003-2006 Rodolphe Quiedeville  <rodolphe@quiedeville.org>
 * Copyright (C) 2004-2011 Laurent Destailleur   <eldy@users.sourceforge.net>
 * Copyright (C) 2005      Marc Barilley / Ocebo <marc@ocebo.com>
 * Copyright (C) 2005-2011 Regis Houssin         <regis@dolibarr.fr>
 * Copyright (C) 2006      Andre Cianfarani      <acianfa@free.fr>
 * Copyright (C) 2010-2011 Juanjo Menent         <jmenent@2byte.es>
 * Copyright (C) 2011      Philippe Grand        <philippe.grand@atoo-net.com>
 *
 * This program is free software; you can redistribute it and/or modify
 * it under the terms of the GNU General Public License as published by
 * the Free Software Foundation; either version 2 of the License, or
 * (at your option) any later version.
 *
 * This program is distributed in the hope that it will be useful,
 * but WITHOUT ANY WARRANTY; without even the implied warranty of
 * MERCHANTABILITY or FITNESS FOR A PARTICULAR PURPOSE.  See the
 * GNU General Public License for more details.
 *
 * You should have received a copy of the GNU General Public License
 * along with this program. If not, see <http://www.gnu.org/licenses/>.
 */

/**
 *	\file       htdocs/commande/fiche.php
 *	\ingroup    commande
 *	\brief      Page to show customer order
 */

require("../main.inc.php");
require_once(DOL_DOCUMENT_ROOT."/core/class/html.formfile.class.php");
require_once(DOL_DOCUMENT_ROOT."/core/class/html.formorder.class.php");
require_once(DOL_DOCUMENT_ROOT."/core/modules/commande/modules_commande.php");
require_once(DOL_DOCUMENT_ROOT.'/commande/class/commande.class.php');
require_once(DOL_DOCUMENT_ROOT.'/comm/action/class/actioncomm.class.php');
require_once(DOL_DOCUMENT_ROOT."/core/lib/order.lib.php");
require_once(DOL_DOCUMENT_ROOT."/core/lib/functions2.lib.php");
if ($conf->projet->enabled) require_once(DOL_DOCUMENT_ROOT.'/projet/class/project.class.php');
if ($conf->projet->enabled) require_once(DOL_DOCUMENT_ROOT.'/core/lib/project.lib.php');
if ($conf->propal->enabled) require_once(DOL_DOCUMENT_ROOT.'/comm/propal/class/propal.class.php');

if (!$user->rights->commande->lire) accessforbidden();

$langs->load('orders');
$langs->load('sendings');
$langs->load('companies');
$langs->load('bills');
$langs->load('propal');
$langs->load('deliveries');
$langs->load('products');

$id      = (GETPOST("id")?GETPOST("id"):GETPOST("orderid"));
$ref     = GETPOST('ref');
$socid   = GETPOST('socid');
$action  = GETPOST('action');
$confirm = GETPOST('confirm');
$lineid  = GETPOST('lineid');
$mesg    = GETPOST('mesg');

$object = new Commande($db);

// Security check
if ($user->societe_id) $socid=$user->societe_id;
$result=restrictedArea($user,'commande',$id,'');

// Initialize technical object to manage hooks of thirdparties. Note that conf->hooks_modules contains array array
include_once(DOL_DOCUMENT_ROOT.'/core/class/hookmanager.class.php');
$hookmanager=new HookManager($db);
$hookmanager->callHooks(array('ordercard'));


/******************************************************************************/
/*                     Actions                                                */
/******************************************************************************/

$parameters=array('socid'=>$socid);
$reshook=$hookmanager->executeHooks('doActions',$parameters,$object,$action);    // Note that $action and $object may have been modified by some hooks

// Action clone object
if ($action == 'confirm_clone' && $confirm == 'yes')
{
    if ( 1==0 && ! GETPOST('clone_content') && ! GETPOST('clone_receivers') )
    {
        $mesg='<div class="error">'.$langs->trans("NoCloneOptionsSpecified").'</div>';
    }
    else
    {
        $result=$object->createFromClone($id, 0, GETPOST('socid'), $hookmanager);
        if ($result > 0)
        {
            header("Location: ".$_SERVER['PHP_SELF'].'?id='.$result);
            exit;
        }
        else
        {
            $mesg='<div class="error">'.$object->error.'</div>';
            $action='';
        }
    }
}

// Reopen a closed order
if ($action == 'reopen' && $user->rights->commande->creer)
{
    $object->fetch($id);
    if ($object->statut == 3)
    {
        $result = $object->set_reopen($user);
        if ($result > 0)
        {
            Header('Location: '.$_SERVER["PHP_SELF"].'?id='.$id);
            exit;
        }
        else
        {
            $mesg='<div class="error">'.$object->error.'</div>';
        }
    }
}

// Suppression de la commande
if ($action == 'confirm_delete' && $confirm == 'yes')
{
    if ($user->rights->commande->supprimer)
    {
        $object->fetch($id);
        $result=$object->delete($user);
        if ($result > 0)
        {
            Header('Location: index.php');
            exit;
        }
        else
        {
            $mesg='<div class="error">'.$object->error.'</div>';
        }
    }
}

// Remove a product line
if ($action == 'confirm_deleteline' && $confirm == 'yes')
{
    if ($user->rights->commande->creer)
    {
        $object->fetch($id);
        $object->fetch_thirdparty();

        $result = $object->deleteline($lineid);
        if ($result > 0)
        {
            // Define output language
            $outputlangs = $langs;
            $newlang='';
            if ($conf->global->MAIN_MULTILANGS && empty($newlang) && ! empty($_REQUEST['lang_id'])) $newlang=$_REQUEST['lang_id'];
            if ($conf->global->MAIN_MULTILANGS && empty($newlang)) $newlang=$object->client->default_lang;
            if (! empty($newlang))
            {
                $outputlangs = new Translate("",$conf);
                $outputlangs->setDefaultLang($newlang);
            }
            if (empty($conf->global->MAIN_DISABLE_PDF_AUTOUPDATE)) commande_pdf_create($db, $object, $object->modelpdf, $outputlangs, GETPOST('hidedetails'), GETPOST('hidedesc'), GETPOST('hideref'), $hookmanager);
        }
        else
        {
            $mesg='<div class="error">'.$object->error.'</div>';
        }
    }
    Header('Location: '.$_SERVER["PHP_SELF"].'?id='.$id);
    exit;
}

// Categorisation dans projet
if ($action == 'classin')
{
    $object->fetch($id);
    $object->setProject($_POST['projectid']);
}

// Add order
if ($action == 'add' && $user->rights->commande->creer)
{
    $datecommande  = dol_mktime(12, 0, 0, $_POST['remonth'],  $_POST['reday'],  $_POST['reyear']);
    $datelivraison = dol_mktime(12, 0, 0, $_POST['liv_month'],$_POST['liv_day'],$_POST['liv_year']);

    $object->socid=GETPOST('socid');
    $object->fetch_thirdparty();

    $db->begin();

    $object->date_commande        = $datecommande;
    $object->note                 = $_POST['note'];
    $object->note_public          = $_POST['note_public'];
    $object->source               = $_POST['source_id'];
    $object->fk_project           = $_POST['projectid'];
    $object->ref_client           = $_POST['ref_client'];
    $object->modelpdf             = $_POST['model'];
    $object->cond_reglement_id    = $_POST['cond_reglement_id'];
    $object->mode_reglement_id    = $_POST['mode_reglement_id'];
    $object->availability_id      = $_POST['availability_id'];
    $object->demand_reason_id     = $_POST['demand_reason_id'];
    $object->date_livraison       = $datelivraison;
    $object->fk_delivery_address  = $_POST['fk_address'];
    $object->contactid            = $_POST['contactidp'];

    // If creation from another object of another module (Example: origin=propal, originid=1)
    if ($_POST['origin'] && $_POST['originid'])
    {
        // Parse element/subelement (ex: project_task)
        $element = $subelement = $_POST['origin'];
        if (preg_match('/^([^_]+)_([^_]+)/i',$_POST['origin'],$regs))
        {
            $element = $regs[1];
            $subelement = $regs[2];
        }

        // For compatibility
        if ($element == 'order')    { $element = $subelement = 'commande'; }
        if ($element == 'propal')   { $element = 'comm/propal'; $subelement = 'propal'; }
        if ($element == 'contract') { $element = $subelement = 'contrat'; }

        $object->origin    = $_POST['origin'];
        $object->origin_id = $_POST['originid'];

        $object_id = $object->create($user);

        if ($object_id > 0)
        {
            dol_include_once('/'.$element.'/class/'.$subelement.'.class.php');

            $classname = ucfirst($subelement);
            $srcobject = new $classname($db);

            dol_syslog("Try to find source object origin=".$object->origin." originid=".$object->origin_id." to add lines");
            $result=$srcobject->fetch($object->origin_id);
            if ($result > 0)
            {
                $lines = $srcobject->lines;
                if (empty($lines) && method_exists($srcobject,'fetch_lines'))  $lines = $srcobject->fetch_lines();

                $fk_parent_line=0;
                $num=count($lines);

                for ($i=0;$i<$num;$i++)
                {
                    $desc=($lines[$i]->desc?$lines[$i]->desc:$lines[$i]->libelle);
                    $product_type=($lines[$i]->product_type?$lines[$i]->product_type:0);

                    // Dates
                    // TODO mutualiser
                    $date_start=$lines[$i]->date_debut_prevue;
                    if ($lines[$i]->date_debut_reel) $date_start=$lines[$i]->date_debut_reel;
                    if ($lines[$i]->date_start) $date_start=$lines[$i]->date_start;
                    $date_end=$lines[$i]->date_fin_prevue;
                    if ($lines[$i]->date_fin_reel) $date_end=$lines[$i]->date_fin_reel;
                    if ($lines[$i]->date_end) $date_end=$lines[$i]->date_end;

                    // Reset fk_parent_line for no child products and special product
                    if (($lines[$i]->product_type != 9 && empty($lines[$i]->fk_parent_line)) || $lines[$i]->product_type == 9) {
                        $fk_parent_line = 0;
                    }

                    $result = $object->addline(
                        $object_id,
                        $desc,
                        $lines[$i]->subprice,
                        $lines[$i]->qty,
                        $lines[$i]->tva_tx,
                        $lines[$i]->localtax1_tx,
                        $lines[$i]->localtax2_tx,
                        $lines[$i]->fk_product,
                        $lines[$i]->remise_percent,
                        $lines[$i]->info_bits,
                        $lines[$i]->fk_remise_except,
                        'HT',
                        0,
                        $datestart,
                        $dateend,
                        $product_type,
                        $lines[$i]->rang,
                        $lines[$i]->special_code,
                        $fk_parent_line
                    );

                    if ($result < 0)
                    {
                        $error++;
                        break;
                    }

                    // Defined the new fk_parent_line
                    if ($result > 0 && $lines[$i]->product_type == 9) {
                        $fk_parent_line = $result;
                    }
                }

                // Hooks
                $parameters=array('objFrom'=>$srcobject);
                $reshook=$hookmanager->executeHooks('createfrom',$parameters,$object,$action);    // Note that $action and $object may have been modified by hook
                if ($reshook < 0) $error++;
            }
            else
            {
                $mesg=$srcobject->error;
                $error++;
            }
        }
        else
        {
            $mesg=$object->error;
            $error++;
        }
    }
    else
    {
        $object_id = $object->create($user);

        // If some invoice's lines already known
        $NBLINES=8;
        for ($i = 1 ; $i <= $NBLINES ; $i++)
        {
            if ($_POST['idprod'.$i])
            {
                $xid = 'idprod'.$i;
                $xqty = 'qty'.$i;
                $xremise = 'remise_percent'.$i;
                $object->add_product($_POST[$xid],$_POST[$xqty],$_POST[$xremise]);
            }
        }
    }

    // Insert default contacts if defined
    if ($object_id > 0)
    {
        if ($_POST["contactidp"])
        {
            $result=$object->add_contact($_POST["contactidp"],'CUSTOMER','external');

            if ($result < 0)
            {
                $mesg = '<div class="error">'.$langs->trans("ErrorFailedToAddContact").'</div>';
                $error++;
            }
        }

        $id = $object_id;
        $action = '';
    }

    // End of object creation, we show it
    if ($object_id > 0 && ! $error)
    {
        $db->commit();
        Header('Location: '.$_SERVER["PHP_SELF"].'?id='.$object_id);
        exit;
    }
    else
    {
        $db->rollback();
        $action='create';
        $socid=$_POST['socid'];
        if (! $mesg) $mesg='<div class="error">'.$object->error.'</div>';
    }

}

if ($action == 'classifybilled')
{
    $object->fetch($id);
    $object->classer_facturee();
}

// Positionne ref commande client
if ($action == 'set_ref_client' && $user->rights->commande->creer)
{
    $object->fetch($id);
    $object->set_ref_client($user, $_POST['ref_client']);
}

if ($action == 'setremise' && $user->rights->commande->creer)
{
    $object->fetch($id);
    $object->set_remise($user, $_POST['remise']);
}

if ($action == "setabsolutediscount" && $user->rights->commande->creer)
{
    if ($_POST["remise_id"])
    {
        $ret=$object->fetch($id);
        if ($ret > 0)
        {
            $object->insert_discount($_POST["remise_id"]);
        }
        else
        {
            dol_print_error($db,$object->error);
        }
    }
}

if ($action == 'setdate' && $user->rights->commande->creer)
{
    //print "x ".$_POST['liv_month'].", ".$_POST['liv_day'].", ".$_POST['liv_year'];
    $date=dol_mktime(0, 0, 0, $_POST['order_month'], $_POST['order_day'], $_POST['order_year']);

    $object->fetch($id);
    $result=$object->set_date($user,$date);
    if ($result < 0)
    {
        $mesg='<div class="error">'.$object->error.'</div>';
    }
}

if ($action == 'setdate_livraison' && $user->rights->commande->creer)
{
    //print "x ".$_POST['liv_month'].", ".$_POST['liv_day'].", ".$_POST['liv_year'];
    $datelivraison=dol_mktime(0, 0, 0, $_POST['liv_month'], $_POST['liv_day'], $_POST['liv_year']);

    $object->fetch($id);
    $result=$object->set_date_livraison($user,$datelivraison);
    if ($result < 0)
    {
        $mesg='<div class="error">'.$object->error.'</div>';
    }
}

if ($action == 'setaddress' && $user->rights->commande->creer)
{
    $object->fetch($id);
    $object->set_adresse_livraison($user,$_POST['fk_address']);
}

if ($action == 'setmode' && $user->rights->commande->creer)
{
    $object->fetch($id);
    $result=$object->mode_reglement($_POST['mode_reglement_id']);
    if ($result < 0) dol_print_error($db,$object->error);
}

if ($action == 'setavailability' && $user->rights->commande->creer)
{
    $object->fetch($id);
    $result=$object->availability($_POST['availability_id']);
    if ($result < 0) dol_print_error($db,$object->error);
}

if ($action == 'setdemandreason' && $user->rights->commande->creer)
{
    $object->fetch($id);
    $result=$object->demand_reason($_POST['demand_reason_id']);
    if ($result < 0) dol_print_error($db,$object->error);
}

if ($action == 'setconditions' && $user->rights->commande->creer)
{
    $object->fetch($id);
    $result=$object->cond_reglement($_POST['cond_reglement_id']);
    if ($result < 0) dol_print_error($db,$object->error);
}

if ($action == 'setremisepercent' && $user->rights->facture->creer)
{
    $object->fetch($id);
    $result = $object->set_remise($user, $_POST['remise_percent']);
}

if ($action == 'setremiseabsolue' && $user->rights->facture->creer)
{
    $object->fetch($id);
    $result = $object->set_remise_absolue($user, $_POST['remise_absolue']);
}

/*
 *  Ajout d'une ligne produit dans la commande
 */
if ($action == 'addline' && $user->rights->commande->creer)
{
    $result=0;

    if (empty($_POST['idprod']) && $_POST["type"] < 0)
    {
        $mesg = '<div class="error">'.$langs->trans("ErrorFieldRequired",$langs->transnoentitiesnoconv("Type")).'</div>';
        $result = -1 ;
    }
    if (empty($_POST['idprod']) && (! isset($_POST["np_price"]) || $_POST["np_price"]==''))	// Unit price can be 0 but not ''
    {
        $mesg = '<div class="error">'.$langs->trans("ErrorFieldRequired",$langs->transnoentitiesnoconv("UnitPriceHT")).'</div>';
        $result = -1 ;
    }

    if ($result >= 0 && $_POST['qty'] && (($_POST['np_price'] != '' && ($_POST['np_desc'] || $_POST['dp_desc'])) || $_POST['idprod']))
    {
        $ret=$object->fetch($id);
        if ($ret < 0)
        {
            dol_print_error($db,$object->error);
            exit;
        }
        $ret=$object->fetch_thirdparty();

        // Clean parameters
        $suffixe = $_POST['idprod'] ? '_predef' : '';
        $date_start=dol_mktime(0, 0, 0, $_POST['date_start'.$suffixe.'month'], $_POST['date_start'.$suffixe.'day'], $_POST['date_start'.$suffixe.'year']);
        $date_end=dol_mktime(0, 0, 0, $_POST['date_end'.$suffixe.'month'], $_POST['date_end'.$suffixe.'day'], $_POST['date_end'.$suffixe.'year']);
        $price_base_type = 'HT';

        // Ecrase $pu par celui du produit
        // Ecrase $desc par celui du produit
        // Ecrase $txtva par celui du produit
        // Ecrase $base_price_type par celui du produit
        if ($_POST['idprod'])
        {
            $prod = new Product($db);
            $prod->fetch($_POST['idprod']);

            $tva_tx = get_default_tva($mysoc,$object->client,$prod->id);

            // multiprix
            if ($conf->global->PRODUIT_MULTIPRICES && $object->client->price_level)
            {
                $pu_ht = $prod->multiprices[$object->client->price_level];
                $pu_ttc = $prod->multiprices_ttc[$object->client->price_level];
                $price_min = $prod->multiprices_min[$object->client->price_level];
                $price_base_type = $prod->multiprices_base_type[$object->client->price_level];
            }
            else
            {
                $pu_ht = $prod->price;
                $pu_ttc = $prod->price_ttc;
                $price_min = $prod->price_min;
                $price_base_type = $prod->price_base_type;
            }

            // On reevalue prix selon taux tva car taux tva transaction peut etre different
            // de ceux du produit par defaut (par exemple si pays different entre vendeur et acheteur).
            if ($tva_tx != $prod->tva_tx)
            {
                if ($price_base_type != 'HT')
                {
                    $pu_ht = price2num($pu_ttc / (1 + ($tva_tx/100)), 'MU');
                }
                else
                {
                    $pu_ttc = price2num($pu_ht * (1 + ($tva_tx/100)), 'MU');
                }
            }

            $desc = $prod->description;
            $desc.= ($prod->description && $_POST['np_desc']) ? ((dol_textishtml($prod->description) || dol_textishtml($_POST['np_desc']))?"<br>\n":"\n") : "";
            $desc.= $_POST['np_desc'];
            $type = $prod->type;
        }
        else
        {
            $pu_ht=$_POST['np_price'];
            $tva_tx=str_replace('*','',$_POST['np_tva_tx']);
            $tva_npr=preg_match('/\*/',$_POST['np_tva_tx'])?1:0;
            $desc=$_POST['dp_desc'];
            $type=$_POST["type"];
        }

        // Local Taxes
        $localtax1_tx= get_localtax($tva_tx, 1, $object->client);
        $localtax2_tx= get_localtax($tva_tx, 2, $object->client);

        $desc=dol_htmlcleanlastbr($desc);

        $info_bits=0;
        if ($tva_npr) $info_bits |= 0x01;

        if ($result >= 0)
        {
            if($price_min && (price2num($pu_ht)*(1-price2num($_POST['remise_percent'])/100) < price2num($price_min)))
            {
                //print "CantBeLessThanMinPrice ".$up_ht." - ".GETPOST('remise_percent')." - ".$product->price_min;
                $mesg = '<div class="error">'.$langs->trans("CantBeLessThanMinPrice",price2num($price_min,'MU').' '.$langs->trans("Currency".$conf->monnaie)).'</div>' ;
            }
            else
            {
                // Insert line
                $result = $object->addline(
                    $id,
                    $desc,
                    $pu_ht,
                    $_POST['qty'],
                    $tva_tx,
                    $localtax1_tx,
                    $localtax2_tx,
                    $_POST['idprod'],
                    $_POST['remise_percent'],
                    $info_bits,
                    0,
                    $price_base_type,
                    $pu_ttc,
                    $date_start,
                    $date_end,
                    $type,
                    -1,
                    '',
                    $_POST['fk_parent_line']
                );

                if ($result > 0)
                {
                    // Define output language
                    $outputlangs = $langs;
                    $newlang='';
                    if ($conf->global->MAIN_MULTILANGS && empty($newlang) && ! empty($_REQUEST['lang_id'])) $newlang=$_REQUEST['lang_id'];
                    if ($conf->global->MAIN_MULTILANGS && empty($newlang)) $newlang=$object->client->default_lang;
                    if (! empty($newlang))
                    {
                        $outputlangs = new Translate("",$conf);
                        $outputlangs->setDefaultLang($newlang);
                    }
                    if (empty($conf->global->MAIN_DISABLE_PDF_AUTOUPDATE)) commande_pdf_create($db, $object, $object->modelpdf, $outputlangs, GETPOST('hidedetails'), GETPOST('hidedesc'), GETPOST('hideref'), $hookmanager);

                    unset($_POST['qty']);
                    unset($_POST['type']);
                    unset($_POST['idprod']);
                    unset($_POST['remise_percent']);
                    unset($_POST['dp_desc']);
                    unset($_POST['np_desc']);
                    unset($_POST['np_price']);
                    unset($_POST['np_tva_tx']);
                }
                else
                {
                    $mesg='<div class="error">'.$object->error.'</div>';
                }
            }
        }
    }
}

/*
 *  Mise a jour d'une ligne dans la commande
 */
if ($action == 'updateligne' && $user->rights->commande->creer && $_POST['save'] == $langs->trans('Save'))
{
    if (! $object->fetch($id) > 0) dol_print_error($db);
    $object->fetch_thirdparty();

    // Clean parameters
    $date_start='';
    $date_end='';
    $date_start=dol_mktime(0, 0, 0, $_POST['date_start'.$suffixe.'month'], $_POST['date_start'.$suffixe.'day'], $_POST['date_start'.$suffixe.'year']);
    $date_end=dol_mktime(0, 0, 0, $_POST['date_end'.$suffixe.'month'], $_POST['date_end'.$suffixe.'day'], $_POST['date_end'.$suffixe.'year']);
    $description=dol_htmlcleanlastbr($_POST['desc']);
    $up_ht=GETPOST('pu')?GETPOST('pu'):GETPOST('subprice');

    // Define info_bits
    $info_bits=0;
    if (preg_match('/\*/',$_POST['tva_tx'])) $info_bits |= 0x01;

    // Define vat_rate
    $vat_rate=$_POST['tva_tx'];
    $vat_rate=str_replace('*','',$vat_rate);
    $localtax1_rate=get_localtax($vat_rate,1,$object->client);
    $localtax2_rate=get_localtax($vat_rate,2,$object->client);

    // Check parameters
    if (empty($_POST['productid']) && $_POST["type"] < 0)
    {
        $mesg = '<div class="error">'.$langs->trans("ErrorFieldRequired",$langs->transnoentitiesnoconv("Type")).'</div>';
        $result = -1 ;
    }
    // Check minimum price
    if(! empty($_POST['productid']))
    {
        $productid = $_POST['productid'];
        $product = new Product($db);
        $product->fetch($productid);
        $type=$product->type;
        $price_min = $product->price_min;
        if ($conf->global->PRODUIT_MULTIPRICES && $object->client->price_level)	$price_min = $product->multiprices_min[$object->client->price_level];
    }
    if ($price_min && GETPOST('productid') && (price2num($up_ht)*(1-price2num($_POST['remise_percent'])/100) < price2num($price_min)))
    {
        $mesg = '<div class="error">'.$langs->trans("CantBeLessThanMinPrice",price2num($price_min,'MU').' '.$langs->trans("Currency".$conf->monnaie)).'</div>' ;
        $result=-1;
    }

    // Define params
    if (! empty($_POST['productid']))
    {
        $type=$product->type;
    }
    else
    {
        $type=$_POST["type"];
    }

    if ($result >= 0)
    {
        $result = $object->updateline(
            $_POST['lineid'],
            $description,
            $up_ht,
            $_POST['qty'],
            $_POST['remise_percent'],
            $vat_rate,
            $localtax1_rate,
            $localtax2_rate,
    		'HT',
            $info_bits,
            $date_start,
            $date_end,
            $type,
            $_POST['fk_parent_line']
        );

        if ($result >= 0)
        {
            // Define output language
            $outputlangs = $langs;
            $newlang='';
            if ($conf->global->MAIN_MULTILANGS && empty($newlang) && ! empty($_REQUEST['lang_id'])) $newlang=$_REQUEST['lang_id'];
            if ($conf->global->MAIN_MULTILANGS && empty($newlang)) $newlang=$object->client->default_lang;
            if (! empty($newlang))
            {
                $outputlangs = new Translate("",$conf);
                $outputlangs->setDefaultLang($newlang);
            }
            if (empty($conf->global->MAIN_DISABLE_PDF_AUTOUPDATE)) commande_pdf_create($db, $object, $object->modelpdf, $outputlangs, GETPOST('hidedetails'), GETPOST('hidedesc'), GETPOST('hideref'), $hookmanager);
        }
        else
        {
            dol_print_error($db,$object->error);
            exit;
        }
    }
}

if ($action == 'updateligne' && $user->rights->commande->creer && $_POST['cancel'] == $langs->trans('Cancel'))
{
    Header('Location: fiche.php?id='.$id);   // Pour reaffichage de la fiche en cours d'edition
    exit;
}

if ($action == 'confirm_validate' && $confirm == 'yes' && $user->rights->commande->valider)
{
    $idwarehouse=GETPOST('idwarehouse');

    $object->fetch($id);	// Load order and lines
    $object->fetch_thirdparty();

    // Check parameters
    if (! empty($conf->global->STOCK_CALCULATE_ON_VALIDATE_ORDER) && $object->hasProductsOrServices(1))
    {
        if (! $idwarehouse || $idwarehouse == -1)
        {
            $error++;
            $errors[]=$langs->trans('ErrorFieldRequired',$langs->transnoentitiesnoconv("Warehouse"));
            $action='';
        }
    }

    if (! $error)
    {
        $result=$object->valid($user,$idwarehouse);
        if ($result	>= 0)
        {
            // Define output language
            $outputlangs = $langs;
            $newlang='';
            if ($conf->global->MAIN_MULTILANGS && empty($newlang) && ! empty($_REQUEST['lang_id'])) $newlang=$_REQUEST['lang_id'];
            if ($conf->global->MAIN_MULTILANGS && empty($newlang)) $newlang=$object->client->default_lang;
            if (! empty($newlang))
            {
                $outputlangs = new Translate("",$conf);
                $outputlangs->setDefaultLang($newlang);
            }
            if (empty($conf->global->MAIN_DISABLE_PDF_AUTOUPDATE)) commande_pdf_create($db, $object, $object->modelpdf, $outputlangs, GETPOST('hidedetails'), GETPOST('hidedesc'), GETPOST('hideref'), $hookmanager);
        }
    }
}

if ($action == 'confirm_close' && $confirm == 'yes' && $user->rights->commande->cloturer)
{
    $object->fetch($id);		// Load order and lines

    $result = $object->cloture($user);
    if ($result < 0) $mesgs=$object->errors;
}

if ($action == 'confirm_cancel' && $confirm == 'yes' && $user->rights->commande->valider)
{
    $object->fetch($id);		// Load order and lines

    $result = $object->cancel($user);
}

if ($action == 'modif' && $user->rights->commande->creer)
{
    /*
     *  Repasse la commande en mode brouillon
     */
    $object->fetch($id);		// Load order and lines
    $object->fetch_thirdparty();

    $result = $object->set_draft($user);
    if ($result	>= 0)
    {
        // Define output language
        $outputlangs = $langs;
        $newlang='';
        if ($conf->global->MAIN_MULTILANGS && empty($newlang) && ! empty($_REQUEST['lang_id'])) $newlang=$_REQUEST['lang_id'];
        if ($conf->global->MAIN_MULTILANGS && empty($newlang)) $newlang=$object->client->default_lang;
        if (! empty($newlang))
        {
            $outputlangs = new Translate("",$conf);
            $outputlangs->setDefaultLang($newlang);
        }
        if (empty($conf->global->MAIN_DISABLE_PDF_AUTOUPDATE)) commande_pdf_create($db, $object, $object->modelpdf, $outputlangs, GETPOST('hidedetails'), GETPOST('hidedesc'), GETPOST('hideref'), $hookmanager);
    }
}

/*
 * Ordonnancement des lignes
 */

if ($action == 'up' && $user->rights->commande->creer)
{
    $object->fetch($id);
    $object->fetch_thirdparty();
    $object->line_up($_GET['rowid']);

    // Define output language
    $outputlangs = $langs;
    $newlang='';
    if ($conf->global->MAIN_MULTILANGS && empty($newlang) && ! empty($_REQUEST['lang_id'])) $newlang=$_REQUEST['lang_id'];
    if ($conf->global->MAIN_MULTILANGS && empty($newlang)) $newlang=$object->client->default_lang;
    if (! empty($newlang))
    {
        $outputlangs = new Translate("",$conf);
        $outputlangs->setDefaultLang($newlang);
    }

    if (empty($conf->global->MAIN_DISABLE_PDF_AUTOUPDATE)) commande_pdf_create($db, $object, $object->modelpdf, $outputlangs, GETPOST('hidedetails'), GETPOST('hidedesc'), GETPOST('hideref'), $hookmanager);

    Header('Location: '.$_SERVER["PHP_SELF"].'?id='.$id.'#'.$_GET['rowid']);
    exit;
}

if ($action == 'down' && $user->rights->commande->creer)
{
    $object->fetch($id);
    $object->fetch_thirdparty();
    $object->line_down($_GET['rowid']);

    // Define output language
    $outputlangs = $langs;
    $newlang='';
    if ($conf->global->MAIN_MULTILANGS && empty($newlang) && ! empty($_REQUEST['lang_id'])) $newlang=$_REQUEST['lang_id'];
    if ($conf->global->MAIN_MULTILANGS && empty($newlang)) $newlang=$object->client->default_lang;
    if (! empty($newlang))
    {
        $outputlangs = new Translate("",$conf);
        $outputlangs->setDefaultLang($newlang);
    }
    if (empty($conf->global->MAIN_DISABLE_PDF_AUTOUPDATE)) commande_pdf_create($db, $object, $object->modelpdf, $outputlangs, GETPOST('hidedetails'), GETPOST('hidedesc'), GETPOST('hideref'), $hookmanager);

    Header('Location: '.$_SERVER["PHP_SELF"].'?id='.$id.'#'.$_GET['rowid']);
    exit;
}

if ($action == 'builddoc')	// In get or post
{
    /*
     * Generate order document
     * define into /core/modules/commande/modules_commande.php
     */

    // Sauvegarde le dernier modele choisi pour generer un document
    $result=$object->fetch($id);
    $object->fetch_thirdparty();

    if ($_REQUEST['model'])
    {
        $object->setDocModel($user, $_REQUEST['model']);
    }

    // Define output language
    $outputlangs = $langs;
    $newlang='';
    if ($conf->global->MAIN_MULTILANGS && empty($newlang) && ! empty($_REQUEST['lang_id'])) $newlang=$_REQUEST['lang_id'];
    if ($conf->global->MAIN_MULTILANGS && empty($newlang)) $newlang=$object->client->default_lang;
    if (! empty($newlang))
    {
        $outputlangs = new Translate("",$conf);
        $outputlangs->setDefaultLang($newlang);
    }
    $result=commande_pdf_create($db, $object, $object->modelpdf, $outputlangs, GETPOST('hidedetails'), GETPOST('hidedesc'), GETPOST('hideref'), $hookmanager);
    if ($result <= 0)
    {
        dol_print_error($db,$result);
        exit;
    }
    else
    {
        Header('Location: '.$_SERVER["PHP_SELF"].'?id='.$object->id.(empty($conf->global->MAIN_JUMP_TAG)?'':'#builddoc'));
        exit;
    }
}

// Remove file in doc form
if ($action == 'remove_file')
{
    if ($object->fetch($id))
    {
        require_once(DOL_DOCUMENT_ROOT."/core/lib/files.lib.php");

        $upload_dir = $conf->commande->dir_output;
        $file = $upload_dir . '/' . $_GET['file'];
        dol_delete_file($file);
        $mesg = '<div class="ok">'.$langs->trans("FileWasRemoved").'</div>';
    }
}

/*
 * Add file in email form
 */
if ($_POST['addfile'])
{
    require_once(DOL_DOCUMENT_ROOT."/core/lib/files.lib.php");

    // Set tmp user directory TODO Use a dedicated directory for temp mails files
    $vardir=$conf->user->dir_output."/".$user->id;
    $upload_dir_tmp = $vardir.'/temp';

    $mesg=dol_add_file_process($upload_dir_tmp,0,0);

    $action ='presend';
}

/*
 * Remove file in email form
 */
if (! empty($_POST['removedfile']))
{
    require_once(DOL_DOCUMENT_ROOT."/core/lib/files.lib.php");

    // Set tmp user directory
    $vardir=$conf->user->dir_output."/".$user->id;
    $upload_dir_tmp = $vardir.'/temp';

    $mesg=dol_remove_file_process($_POST['removedfile'],0);

    $action ='presend';
}

/*
 * Send mail
 */
if ($action == 'send' && ! $_POST['addfile'] && ! $_POST['removedfile'] && ! $_POST['cancel'])
{
    $langs->load('mails');

    $result=$object->fetch($id);
    $result=$object->fetch_thirdparty();

    if ($result > 0)
    {
        $ref = dol_sanitizeFileName($object->ref);
        $file = $conf->commande->dir_output . '/' . $ref . '/' . $ref . '.pdf';

        if (is_readable($file))
        {
            if ($_POST['sendto'])
            {
                // Le destinataire a ete fourni via le champ libre
                $sendto = $_POST['sendto'];
                $sendtoid = 0;
            }
            elseif ($_POST['receiver'] != '-1')
            {
                // Recipient was provided from combo list
                if ($_POST['receiver'] == 'thirdparty') // Id of third party
                {
                    $sendto = $object->client->email;
                    $sendtoid = 0;
                }
                else	// Id du contact
                {
                    $sendto = $object->client->contact_get_property($_POST['receiver'],'email');
                    $sendtoid = $_POST['receiver'];
                }
            }

            if (dol_strlen($sendto))
            {
                $langs->load("commercial");

                $from = $_POST['fromname'] . ' <' . $_POST['frommail'] .'>';
                $replyto = $_POST['replytoname']. ' <' . $_POST['replytomail'].'>';
                $message = $_POST['message'];
                $sendtocc = $_POST['sendtocc'];
                $deliveryreceipt = $_POST['deliveryreceipt'];

                if ($_POST['action'] == 'send')
                {
                    if (dol_strlen($_POST['subject'])) $subject=$_POST['subject'];
                    else $subject = $langs->transnoentities('Order').' '.$object->ref;
                    $actiontypecode='AC_COM';
                    $actionmsg = $langs->transnoentities('MailSentBy').' '.$from.' '.$langs->transnoentities('To').' '.$sendto.".\n";
                    if ($message)
                    {
                        $actionmsg.=$langs->transnoentities('MailTopic').": ".$subject."\n";
                        $actionmsg.=$langs->transnoentities('TextUsedInTheMessageBody').":\n";
                        $actionmsg.=$message;
                    }
                    $actionmsg2=$langs->transnoentities('Action'.$actiontypecode);
                }

                // Create form object
                include_once(DOL_DOCUMENT_ROOT.'/core/class/html.formmail.class.php');
                $formmail = new FormMail($db);

                $attachedfiles=$formmail->get_attached_files();
                $filepath = $attachedfiles['paths'];
                $filename = $attachedfiles['names'];
                $mimetype = $attachedfiles['mimes'];

                // Send mail
                require_once(DOL_DOCUMENT_ROOT.'/core/class/CMailFile.class.php');
                $mailfile = new CMailFile($subject,$sendto,$from,$message,$filepath,$mimetype,$filename,$sendtocc,'',$deliveryreceipt);
                if ($mailfile->error)
                {
                    $mesg='<div class="error">'.$mailfile->error.'</div>';
                }
                else
                {
                    $result=$mailfile->sendfile();
                    if ($result)
                    {
                        $mesg=$langs->trans('MailSuccessfulySent',$mailfile->getValidAddress($from,2),$mailfile->getValidAddress($sendto,2));	// Must not contains "

                        $error=0;

                        // Initialisation donnees
                        $object->sendtoid		= $sendtoid;
                        $object->actiontypecode	= $actiontypecode;
                        $object->actionmsg		= $actionmsg;
                        $object->actionmsg2		= $actionmsg2;
                        $object->fk_element		= $object->id;
                        $object->elementtype	= $object->element;

                        // Appel des triggers
                        include_once(DOL_DOCUMENT_ROOT . "/core/class/interfaces.class.php");
                        $interface=new Interfaces($db);
                        $result=$interface->run_triggers('ORDER_SENTBYMAIL',$object,$user,$langs,$conf);
                        if ($result < 0) { $error++; $this->errors=$interface->errors; }
                        // Fin appel triggers

                        if ($error)
                        {
                            dol_print_error($db);
                        }
                        else
                        {
                            // Redirect here
                            // This avoid sending mail twice if going out and then back to page
                            Header('Location: '.$_SERVER["PHP_SELF"].'?id='.$object->id.'&mesg='.urlencode($mesg));
                            exit;
                        }
                    }
                    else
                    {
                        $langs->load("other");
                        $mesg='<div class="error">';
                        if ($mailfile->error)
                        {
                            $mesg.=$langs->trans('ErrorFailedToSendMail',$from,$sendto);
                            $mesg.='<br>'.$mailfile->error;
                        }
                        else
                        {
                            $mesg.='No mail sent. Feature is disabled by option MAIN_DISABLE_ALL_MAILS';
                        }
                        $mesg.='</div>';
                    }
                }
            }
            else
            {
                $langs->load("other");
                $mesg='<div class="error">'.$langs->trans('ErrorMailRecipientIsEmpty').' !</div>';
                $action='presend';
                dol_syslog('Recipient email is empty');
            }
        }
        else
        {
            $langs->load("errors");
            $mesg='<div class="error">'.$langs->trans('ErrorCantReadFile',$file).'</div>';
            dol_syslog('Failed to read file: '.$file);
        }
    }
    else
    {
        $langs->load("other");
        $mesg='<div class="error">'.$langs->trans('ErrorFailedToReadEntity',$langs->trans("Order")).'</div>';
        dol_syslog($langs->trans('ErrorFailedToReadEntity', $langs->trans("Order")));
    }
}


/*
 *	View
 */

llxHeader('',$langs->trans('Order'),'EN:Customers_Orders|FR:Commandes_Clients|ES:Pedidos de clientes');

$form = new Form($db);
$formfile = new FormFile($db);
$formorder = new FormOrder($db);


/*********************************************************************
 *
 * Mode creation
 *
 *********************************************************************/
if ($action == 'create' && $user->rights->commande->creer)
{
    print_fiche_titre($langs->trans('CreateOrder'));

    dol_htmloutput_mesg($mesg,$mesgs,'error');

    $soc = new Societe($db);
    if ($socid) $res=$soc->fetch($socid);

    if (GETPOST('origin') && GETPOST('originid'))
    {
        // Parse element/subelement (ex: project_task)
        $element = $subelement = GETPOST('origin');
        if (preg_match('/^([^_]+)_([^_]+)/i',GETPOST('origin'),$regs))
        {
            $element = $regs[1];
            $subelement = $regs[2];
        }

        if ($element == 'project')
        {
            $projectid=GETPOST('originid');
        }
        else
        {
            // For compatibility
            if ($element == 'order' || $element == 'commande')    { $element = $subelement = 'commande'; }
            if ($element == 'propal')   { $element = 'comm/propal'; $subelement = 'propal'; }
            if ($element == 'contract') { $element = $subelement = 'contrat'; }

            dol_include_once('/'.$element.'/class/'.$subelement.'.class.php');

            $classname = ucfirst($subelement);
            $objectsrc = new $classname($db);
            $objectsrc->fetch(GETPOST('originid'));
            if (empty($objectsrc->lines) && method_exists($objectsrc,'fetch_lines'))  $objectsrc->fetch_lines();
            $objectsrc->fetch_thirdparty();

            $projectid          = (!empty($objectsrc->fk_project)?$object->fk_project:'');
            $ref_client         = (!empty($objectsrc->ref_client)?$object->ref_client:'');

            $soc = $objectsrc->client;
            $cond_reglement_id  = (!empty($objectsrc->cond_reglement_id)?$objectsrc->cond_reglement_id:(!empty($soc->cond_reglement_id)?$soc->cond_reglement_id:1));
            $mode_reglement_id  = (!empty($objectsrc->mode_reglement_id)?$objectsrc->mode_reglement_id:(!empty($soc->mode_reglement_id)?$soc->mode_reglement_id:0));
            $availability_id  = (!empty($objectsrc->availability_id)?$objectsrc->availability_id:(!empty($soc->availability_id)?$soc->availability_id:0));
            $demand_reason_id  = (!empty($objectsrc->demand_reason_id)?$objectsrc->demand_reason_id:(!empty($soc->demand_reason_id)?$soc->demand_reason_id:0));
            $remise_percent     = (!empty($objectsrc->remise_percent)?$objectsrc->remise_percent:(!empty($soc->remise_percent)?$soc->remise_percent:0));
            $remise_absolue     = (!empty($objectsrc->remise_absolue)?$objectsrc->remise_absolue:(!empty($soc->remise_absolue)?$soc->remise_absolue:0));
            $dateinvoice        = empty($conf->global->MAIN_AUTOFILL_DATE)?-1:0;

            // Object source contacts list
            $srccontactslist = $objectsrc->liste_contact(-1,'external',1);
        }
    }
    else
    {
        $cond_reglement_id  = $soc->cond_reglement_id;
        $mode_reglement_id  = $soc->mode_reglement_id;
        $availability_id    = $soc->availability_id;
        $demand_reason_id   = $soc->demand_reason_id;
        $remise_percent     = $soc->remise_percent;
        $remise_absolue     = 0;
        $dateinvoice        = empty($conf->global->MAIN_AUTOFILL_DATE)?-1:0;
    }
    $absolute_discount=$soc->getAvailableDiscounts();



    $nbrow=10;

    print '<form name="crea_commande" action="'.$_SERVER["PHP_SELF"].'" method="POST">';
    print '<input type="hidden" name="token" value="'.$_SESSION['newtoken'].'">';
    print '<input type="hidden" name="action" value="add">';
    print '<input type="hidden" name="socid" value="'.$soc->id.'">' ."\n";
    print '<input type="hidden" name="remise_percent" value="'.$soc->remise_client.'">';
    print '<input name="facnumber" type="hidden" value="provisoire">';
    print '<input type="hidden" name="origin" value="'.GETPOST('origin').'">';
    print '<input type="hidden" name="originid" value="'.GETPOST('originid').'">';

    print '<table class="border" width="100%">';

    // Reference
    print '<tr><td class="fieldrequired">'.$langs->trans('Ref').'</td><td colspan="2">'.$langs->trans("Draft").'</td></tr>';

    // Reference client
    print '<tr><td>'.$langs->trans('RefCustomer').'</td><td colspan="2">';
    print '<input type="text" name="ref_client" value=""></td>';
    print '</tr>';

    // Client
    print '<tr><td class="fieldrequired">'.$langs->trans('Customer').'</td><td colspan="2">'.$soc->getNomUrl(1).'</td></tr>';

    /*
     * Contact de la commande
     */
    print "<tr><td>".$langs->trans("DefaultContact").'</td><td colspan="2">';
    $form->select_contacts($soc->id,$setcontact,'contactidp',1,$srccontactslist);
    print '</td></tr>';

    // Ligne info remises tiers
    print '<tr><td>'.$langs->trans('Discounts').'</td><td colspan="2">';
    if ($soc->remise_client) print $langs->trans("CompanyHasRelativeDiscount",$soc->remise_client);
    else print $langs->trans("CompanyHasNoRelativeDiscount");
    print '. ';
    $absolute_discount=$soc->getAvailableDiscounts();
    if ($absolute_discount) print $langs->trans("CompanyHasAbsoluteDiscount",price($absolute_discount),$langs->trans("Currency".$conf->monnaie));
    else print $langs->trans("CompanyHasNoAbsoluteDiscount");
    print '.';
    print '</td></tr>';

    // Date
    print '<tr><td class="fieldrequired">'.$langs->trans('Date').'</td><td colspan="2">';
    $form->select_date('','re','','','',"crea_commande",1,1);
    print '</td></tr>';

    // Date de livraison
    print "<tr><td>".$langs->trans("DeliveryDate").'</td><td colspan="2">';
    if ($conf->global->DATE_LIVRAISON_WEEK_DELAY)
    {
        $datedelivery = time() + ((7*$conf->global->DATE_LIVRAISON_WEEK_DELAY) * 24 * 60 * 60);
    }
    else
    {
        $datedelivery=empty($conf->global->MAIN_AUTOFILL_DATE)?-1:0;
    }
    $form->select_date($datedelivery,'liv_','','','',"crea_commande",1,1);
    print "</td></tr>";

    // Delivery address
    if ($conf->global->COMMANDE_ADD_DELIVERY_ADDRESS)
    {
        // Link to edit: $form->form_address($_SERVER['PHP_SELF'].'?action=create','',$soc->id,'adresse_livraison_id','commande','');
        print '<tr><td nowrap="nowrap">'.$langs->trans('DeliveryAddress').'</td><td colspan="2">';
        $numaddress = $form->select_address($soc->fk_delivery_address, $socid,'fk_address',1);
        print ' &nbsp; <a href="../comm/address.php?socid='.$soc->id.'&action=create">'.$langs->trans("AddAddress").'</a>';
        print '</td></tr>';
    }

    // Conditions de reglement
    print '<tr><td nowrap="nowrap">'.$langs->trans('PaymentConditionsShort').'</td><td colspan="2">';
    $form->select_conditions_paiements($soc->cond_reglement,'cond_reglement_id',-1,1);
    print '</td></tr>';

    // Mode de reglement
    print '<tr><td>'.$langs->trans('PaymentMode').'</td><td colspan="2">';
    $form->select_types_paiements($soc->mode_reglement,'mode_reglement_id');
    print '</td></tr>';

    // Delivery delay
    print '<tr><td>'.$langs->trans('AvailabilityPeriod').'</td><td colspan="2">';
    $form->select_availability($propal->availability,'availability_id','',1);
    print '</td></tr>';

    // What trigger creation
    print '<tr><td>'.$langs->trans('Source').'</td><td colspan="2">';
    $form->select_demand_reason((GETPOST("origin")=='propal'?'SRC_COMM':''),'demand_reason_id','',1);
    print '</td></tr>';

    // Project
    if ($conf->projet->enabled)
    {
        $projectid = 0;
        if (isset($_GET["origin"]) && $_GET["origin"] == 'project') $projectid = ($_GET["originid"]?$_GET["originid"]:0);

        print '<tr><td>'.$langs->trans('Project').'</td><td colspan="2">';
        $numprojet=select_projects($soc->id,$projectid);
        if ($numprojet==0)
        {
            print ' &nbsp; <a href="'.DOL_URL_ROOT.'/projet/fiche.php?socid='.$soc->id.'&action=create">'.$langs->trans("AddProject").'</a>';
        }
        print '</td></tr>';
    }

    // Insert hooks
    $parameters=array();
    $reshook=$hookmanager->executeHooks('formObjectOptions',$parameters,$object,$action);    // Note that $action and $object may have been modified by hook

    print '<tr><td>'.$langs->trans('Model').'</td>';
    print '<td colspan="2">';
    // pdf
    include_once(DOL_DOCUMENT_ROOT.'/core/modules/commande/modules_commande.php');
    $liste=ModelePDFCommandes::liste_modeles($db);
    print $form->selectarray('model',$liste,$conf->global->COMMANDE_ADDON_PDF);
    print "</td></tr>";

    // Note publique
    print '<tr>';
    print '<td class="border" valign="top">'.$langs->trans('NotePublic').'</td>';
    print '<td valign="top" colspan="2">';
    print '<textarea name="note_public" wrap="soft" cols="70" rows="'.ROWS_3.'">';
    print '</textarea></td></tr>';

    // Note privee
    if (! $user->societe_id)
    {
        print '<tr>';
        print '<td class="border" valign="top">'.$langs->trans('NotePrivate').'</td>';
        print '<td valign="top" colspan="2">';
        print '<textarea name="note" wrap="soft" cols="70" rows="'.ROWS_3.'">';
        print '</textarea></td></tr>';
    }

    if (is_object($objectsrc))
    {
        // TODO for compatibility
        if ($_GET['origin'] == 'contrat')
        {
            // Calcul contrat->price (HT), contrat->total (TTC), contrat->tva
            $objectsrc->remise_absolue=$remise_absolue;
            $objectsrc->remise_percent=$remise_percent;
            $objectsrc->update_price(1);
        }

        print "\n<!-- ".$classname." info -->";
        print "\n";
        print '<input type="hidden" name="amount"         value="'.$objectsrc->total_ht.'">'."\n";
        print '<input type="hidden" name="total"          value="'.$objectsrc->total_ttc.'">'."\n";
        print '<input type="hidden" name="tva"            value="'.$objectsrc->total_tva.'">'."\n";
        print '<input type="hidden" name="origin"         value="'.$objectsrc->element.'">';
        print '<input type="hidden" name="originid"       value="'.$objectsrc->id.'">';

        $newclassname=$classname;
        if ($newclassname=='Propal') $newclassname='CommercialProposal';
        print '<tr><td>'.$langs->trans($newclassname).'</td><td colspan="2">'.$objectsrc->getNomUrl(1).'</td></tr>';
        print '<tr><td>'.$langs->trans('TotalHT').'</td><td colspan="2">'.price($objectsrc->total_ht).'</td></tr>';
        print '<tr><td>'.$langs->trans('TotalVAT').'</td><td colspan="2">'.price($objectsrc->total_tva)."</td></tr>";
        if ($mysoc->pays_code=='ES')
        {
            if ($mysoc->localtax1_assuj=="1") //Localtax1 RE
            {
                print '<tr><td>'.$langs->transcountry("AmountLT1",$mysoc->pays_code).'</td><td colspan="2">'.price($objectsrc->total_localtax1)."</td></tr>";
            }

            if ($mysoc->localtax2_assuj=="1") //Localtax2 IRPF
            {
                print '<tr><td>'.$langs->transcountry("AmountLT2",$mysoc->pays_code).'</td><td colspan="2">'.price($objectsrc->total_localtax2)."</td></tr>";
            }
        }
        print '<tr><td>'.$langs->trans('TotalTTC').'</td><td colspan="2">'.price($objectsrc->total_ttc)."</td></tr>";
    }
    else
    {
        if ($conf->global->PRODUCT_SHOW_WHEN_CREATE)
        {
            /*
             * Services/produits predefinis
             */
            $NBLINES=8;

            print '<tr><td colspan="3">';

            print '<table class="noborder">';
            print '<tr><td>'.$langs->trans('ProductsAndServices').'</td>';
            print '<td>'.$langs->trans('Qty').'</td>';
            print '<td>'.$langs->trans('ReductionShort').'</td>';
            print '</tr>';
            for ($i = 1 ; $i <= $NBLINES ; $i++)
            {
                print '<tr><td>';
                // multiprix
                if($conf->global->PRODUIT_MULTIPRICES)
                print $form->select_produits('','idprod'.$i,'',$conf->product->limit_size,$soc->price_level);
                else
                print $form->select_produits('','idprod'.$i,'',$conf->product->limit_size);
                print '</td>';
                print '<td><input type="text" size="3" name="qty'.$i.'" value="1"></td>';
                print '<td><input type="text" size="3" name="remise_percent'.$i.'" value="'.$soc->remise_client.'">%</td></tr>';
            }

            print '</table>';
            print '</td></tr>';
        }
    }

    print '</table>';

    // Button "Create Draft"
    print '<br><center><input type="submit" class="button" name="bouton" value="'.$langs->trans('CreateDraft').'"></center>';

    print '</form>';


    // Show origin lines
    if (is_object($objectsrc))
    {
        $title=$langs->trans('ProductsAndServices');
        print_titre($title);

        print '<table class="noborder" width="100%">';

        $objectsrc->printOriginLinesList($hookmanager);

        print '</table>';
    }

}
else
{
    /* *************************************************************************** */
    /*                                                                             */
    /* Mode vue et edition                                                         */
    /*                                                                             */
    /* *************************************************************************** */
    $now=dol_now();

    if ($id > 0 || ! empty($ref))
    {
        dol_htmloutput_mesg($mesg,$mesgs);
        dol_htmloutput_errors('',$errors);

        $product_static=new Product($db);

        $result=$object->fetch($id,$ref);
        if ($result > 0)
        {
            $soc = new Societe($db);
            $soc->fetch($object->socid);

            $author = new User($db);
            $author->fetch($object->user_author_id);

            $head = commande_prepare_head($object);
            dol_fiche_head($head, 'order', $langs->trans("CustomerOrder"), 0, 'order');

            $formconfirm='';

            /*
             * Confirmation de la suppression de la commande
             */
            if ($action == 'delete')
            {
                $formconfirm=$form->formconfirm($_SERVER["PHP_SELF"].'?id='.$object->id, $langs->trans('DeleteOrder'), $langs->trans('ConfirmDeleteOrder'), 'confirm_delete', '', 0, 1);
            }

            /*
             * Confirmation de la validation
             */
            if ($action == 'validate')
            {
                // on verifie si l'objet est en numerotation provisoire
                $ref = substr($object->ref, 1, 4);
                if ($ref == 'PROV')
                {
                    $numref = $object->getNextNumRef($soc);
                }
                else
                {
                    $numref = $object->ref;
                }

                $text=$langs->trans('ConfirmValidateOrder',$numref);
                if ($conf->notification->enabled)
                {
                    require_once(DOL_DOCUMENT_ROOT ."/core/class/notify.class.php");
                    $notify=new Notify($db);
                    $text.='<br>';
                    $text.=$notify->confirmMessage('NOTIFY_VAL_ORDER',$object->socid);
                }
                if (! empty($conf->global->STOCK_CALCULATE_ON_VALIDATE_ORDER) && $object->hasProductsOrServices(1))
                {
                    $langs->load("stocks");
                    require_once(DOL_DOCUMENT_ROOT."/product/class/html.formproduct.class.php");
                    $formproduct=new FormProduct($db);
                    $formquestion=array(
                    //'text' => $langs->trans("ConfirmClone"),
                    //array('type' => 'checkbox', 'name' => 'clone_content',   'label' => $langs->trans("CloneMainAttributes"),   'value' => 1),
                    //array('type' => 'checkbox', 'name' => 'update_prices',   'label' => $langs->trans("PuttingPricesUpToDate"),   'value' => 1),
                    array('type' => 'other', 'name' => 'idwarehouse',   'label' => $langs->trans("SelectWarehouseForStockDecrease"),   'value' => $formproduct->selectWarehouses(GETPOST('idwarehouse'),'idwarehouse','',1)));
                }

<<<<<<< HEAD
                $formconfirm=$html->formconfirm($_SERVER["PHP_SELF"].'?id='.$object->id, $langs->trans('ValidateOrder'), $text, 'confirm_validate', $formquestion, 0, 1, 240);
=======
                $formconfirm=$form->formconfirm($_SERVER["PHP_SELF"].'?id='.$object->id, $langs->trans('ValidateOrder'), $text, 'confirm_validate', $formquestion, 0, 1);
>>>>>>> 6b48e3af
            }

            /*
             * Confirmation de la cloture
             */
            if ($action == 'close')
            {
                $formconfirm=$form->formconfirm($_SERVER["PHP_SELF"].'?id='.$object->id, $langs->trans('CloseOrder'), $langs->trans('ConfirmCloseOrder'), 'confirm_close', '', 0, 1);
            }

            /*
             * Confirmation de l'annulation
             */
            if ($action == 'cancel')
            {
                $formconfirm=$form->formconfirm($_SERVER["PHP_SELF"].'?id='.$object->id, $langs->trans('Cancel'), $langs->trans('ConfirmCancelOrder'), 'confirm_cancel', '', 0, 1);
            }

            /*
             * Confirmation de la suppression d'une ligne produit
             */
            if ($action == 'ask_deleteline')
            {
                $formconfirm=$form->formconfirm($_SERVER["PHP_SELF"].'?id='.$object->id.'&lineid='.$lineid, $langs->trans('DeleteProductLine'), $langs->trans('ConfirmDeleteProductLine'), 'confirm_deleteline', '', 0, 1);
            }

            // Clone confirmation
            if ($action == 'clone')
            {
                // Create an array for form
                $formquestion=array(
                //'text' => $langs->trans("ConfirmClone"),
                //array('type' => 'checkbox', 'name' => 'clone_content',   'label' => $langs->trans("CloneMainAttributes"),   'value' => 1),
                //array('type' => 'checkbox', 'name' => 'update_prices',   'label' => $langs->trans("PuttingPricesUpToDate"),   'value' => 1),
                array('type' => 'other', 'name' => 'socid',   'label' => $langs->trans("SelectThirdParty"),   'value' => $form->select_company(GETPOST('socid'),'socid','(s.client=1 OR s.client=3)'))
                );
                // Paiement incomplet. On demande si motif = escompte ou autre
                $formconfirm=$form->formconfirm($_SERVER["PHP_SELF"].'?id='.$object->id,$langs->trans('CloneOrder'),$langs->trans('ConfirmCloneOrder',$object->ref),'confirm_clone',$formquestion,'yes',1);
            }

            if (! $formconfirm)
            {
                $parameters=array('lineid'=>$lineid);
                $formconfirm=$hookmanager->executeHooks('formconfirm',$parameters,$object,$action);    // Note that $action and $object may have been modified by hook
            }

            // Print form confirm
            print $formconfirm;

            /*
             *   Commande
             */
            $nbrow=9;
            if ($conf->projet->enabled) $nbrow++;

            //Local taxes
            if ($mysoc->pays_code=='ES')
            {
                if($mysoc->localtax1_assuj=="1") $nbrow++;
                if($mysoc->localtax2_assuj=="1") $nbrow++;
            }

            print '<table class="border" width="100%">';

            // Ref
            print '<tr><td width="18%">'.$langs->trans('Ref').'</td>';
            print '<td colspan="3">';
            print $form->showrefnav($object,'ref','',1,'ref','ref');
            print '</td>';
            print '</tr>';

            // Ref commande client
            print '<tr><td>';
            print '<table class="nobordernopadding" width="100%"><tr><td nowrap="nowrap">';
            print $langs->trans('RefCustomer').'</td><td align="left">';
            print '</td>';
            if ($action != 'refcustomer' && $object->brouillon) print '<td align="right"><a href="'.$_SERVER['PHP_SELF'].'?action=refcustomer&amp;id='.$object->id.'">'.img_edit($langs->trans('Modify')).'</a></td>';
            print '</tr></table>';
            print '</td><td colspan="3">';
            if ($user->rights->commande->creer && $action == 'refcustomer')
            {
                print '<form action="'.$_SERVER["PHP_SELF"].'?id='.$object->id.'" method="post">';
                print '<input type="hidden" name="token" value="'.$_SESSION['newtoken'].'">';
                print '<input type="hidden" name="action" value="set_ref_client">';
                print '<input type="text" class="flat" size="20" name="ref_client" value="'.$object->ref_client.'">';
                print ' <input type="submit" class="button" value="'.$langs->trans('Modify').'">';
                print '</form>';
            }
            else
            {
                print $object->ref_client;
            }
            print '</td>';
            print '</tr>';


            // Societe
            print '<tr><td>'.$langs->trans('Company').'</td>';
            print '<td colspan="3">'.$soc->getNomUrl(1).'</td>';
            print '</tr>';

            // Ligne info remises tiers
            print '<tr><td>'.$langs->trans('Discounts').'</td><td colspan="3">';
            if ($soc->remise_client) print $langs->trans("CompanyHasRelativeDiscount",$soc->remise_client);
            else print $langs->trans("CompanyHasNoRelativeDiscount");
            print '. ';
            $absolute_discount=$soc->getAvailableDiscounts('','fk_facture_source IS NULL');
            $absolute_creditnote=$soc->getAvailableDiscounts('','fk_facture_source IS NOT NULL');
            $absolute_discount=price2num($absolute_discount,'MT');
            $absolute_creditnote=price2num($absolute_creditnote,'MT');
            if ($absolute_discount)
            {
                if ($object->statut > 0)
                {
                    print $langs->trans("CompanyHasAbsoluteDiscount",price($absolute_discount),$langs->transnoentities("Currency".$conf->monnaie));
                }
                else
                {
                    // Remise dispo de type non avoir
                    $filter='fk_facture_source IS NULL';
                    print '<br>';
                    $form->form_remise_dispo($_SERVER["PHP_SELF"].'?id='.$object->id,0,'remise_id',$soc->id,$absolute_discount,$filter);
                }
            }
            if ($absolute_creditnote)
            {
                print $langs->trans("CompanyHasCreditNote",price($absolute_creditnote),$langs->transnoentities("Currency".$conf->monnaie)).'. ';
            }
            if (! $absolute_discount && ! $absolute_creditnote) print $langs->trans("CompanyHasNoAbsoluteDiscount").'.';
            print '</td></tr>';

            // Date
            print '<tr><td>';
            print '<table class="nobordernopadding" width="100%"><tr><td>';
            print $langs->trans('Date');
            print '</td>';

            if ($action != 'editdate' && $object->brouillon) print '<td align="right"><a href="'.$_SERVER["PHP_SELF"].'?action=editdate&amp;id='.$object->id.'">'.img_edit($langs->trans('SetDate'),1).'</a></td>';
            print '</tr></table>';
            print '</td><td colspan="3">';
            if ($action == 'editdate')
            {
                print '<form name="setdate" action="'.$_SERVER["PHP_SELF"].'?id='.$object->id.'" method="post">';
                print '<input type="hidden" name="token" value="'.$_SESSION['newtoken'].'">';
                print '<input type="hidden" name="action" value="setdate">';
                $form->select_date($object->date,'order_','','','',"setdate");
                print '<input type="submit" class="button" value="'.$langs->trans('Modify').'">';
                print '</form>';
            }
            else
            {
                print $object->date ? dol_print_date($object->date,'daytext') : '&nbsp;';
            }
            print '</td>';
            print '</tr>';

            // Delivery date planed
            print '<tr><td height="10">';
            print '<table class="nobordernopadding" width="100%"><tr><td>';
            print $langs->trans('DateDeliveryPlanned');
            print '</td>';

            if ($action != 'editdate_livraison') print '<td align="right"><a href="'.$_SERVER["PHP_SELF"].'?action=editdate_livraison&amp;id='.$object->id.'">'.img_edit($langs->trans('SetDeliveryDate'),1).'</a></td>';
            print '</tr></table>';
            print '</td><td colspan="2">';
            if ($action == 'editdate_livraison')
            {
                print '<form name="setdate_livraison" action="'.$_SERVER["PHP_SELF"].'?id='.$object->id.'" method="post">';
                print '<input type="hidden" name="token" value="'.$_SESSION['newtoken'].'">';
                print '<input type="hidden" name="action" value="setdate_livraison">';
                $form->select_date($object->date_livraison?$object->date_livraison:-1,'liv_','','','',"setdate_livraison");
                print '<input type="submit" class="button" value="'.$langs->trans('Modify').'">';
                print '</form>';
            }
            else
            {
                print $object->date_livraison ? dol_print_date($object->date_livraison,'daytext') : '&nbsp;';
            }
            print '</td>';
            print '<td rowspan="'.$nbrow.'" valign="top">'.$langs->trans('NotePublic').' :<br>';
            print dol_htmlcleanlastbr($object->note_public);
            print '</td>';
            print '</tr>';

            // Delivery address
            if ($conf->global->COMMANDE_ADD_DELIVERY_ADDRESS)
            {
                print '<tr><td height="10">';
                print '<table class="nobordernopadding" width="100%"><tr><td>';
                print $langs->trans('DeliveryAddress');
                print '</td>';

                if ($action != 'editdelivery_adress' && $object->brouillon) print '<td align="right"><a href="'.$_SERVER["PHP_SELF"].'?action=editdelivery_adress&amp;socid='.$object->socid.'&amp;id='.$object->id.'">'.img_edit($langs->trans('SetDeliveryAddress'),1).'</a></td>';
                print '</tr></table>';
                print '</td><td colspan="2">';

                if ($action == 'editdelivery_adress')
                {
                    $form->form_address($_SERVER['PHP_SELF'].'?id='.$object->id,$object->fk_delivery_address,$socid,'fk_address','commande',$object->id);
                }
                else
                {
                    $form->form_address($_SERVER['PHP_SELF'].'?id='.$object->id,$object->fk_delivery_address,$socid,'none','commande',$object->id);
                }
                print '</td></tr>';
            }

            // Terms of payment
            print '<tr><td height="10">';
            print '<table class="nobordernopadding" width="100%"><tr><td>';
            print $langs->trans('PaymentConditionsShort');
            print '</td>';
            if ($action != 'editconditions' && $object->brouillon) print '<td align="right"><a href="'.$_SERVER["PHP_SELF"].'?action=editconditions&amp;id='.$object->id.'">'.img_edit($langs->trans('SetConditions'),1).'</a></td>';
            print '</tr></table>';
            print '</td><td colspan="2">';
            if ($action == 'editconditions')
            {
                $form->form_conditions_reglement($_SERVER['PHP_SELF'].'?id='.$object->id,$object->cond_reglement_id,'cond_reglement_id',1);
            }
            else
            {
                $form->form_conditions_reglement($_SERVER['PHP_SELF'].'?id='.$object->id,$object->cond_reglement_id,'none',1);
            }
            print '</td>';

            print '</tr>';

            // Mode of payment
            print '<tr><td height="10">';
            print '<table class="nobordernopadding" width="100%"><tr><td>';
            print $langs->trans('PaymentMode');
            print '</td>';
            if ($action != 'editmode' && $object->brouillon) print '<td align="right"><a href="'.$_SERVER["PHP_SELF"].'?action=editmode&amp;id='.$object->id.'">'.img_edit($langs->trans('SetMode'),1).'</a></td>';
            print '</tr></table>';
            print '</td><td colspan="2">';
            if ($action == 'editmode')
            {
                $form->form_modes_reglement($_SERVER['PHP_SELF'].'?id='.$object->id,$object->mode_reglement_id,'mode_reglement_id');
            }
            else
            {
                $form->form_modes_reglement($_SERVER['PHP_SELF'].'?id='.$object->id,$object->mode_reglement_id,'none');
            }
            print '</td></tr>';

            // Availability
            print '<tr><td height="10">';
            print '<table class="nobordernopadding" width="100%"><tr><td>';
            print $langs->trans('AvailabilityPeriod');
            print '</td>';
            if ($action != 'editavailability' && $object->brouillon) print '<td align="right"><a href="'.$_SERVER["PHP_SELF"].'?action=editavailability&amp;id='.$object->id.'">'.img_edit($langs->trans('SetAvailability'),1).'</a></td>';
            print '</tr></table>';
            print '</td><td colspan="2">';
            if ($action == 'editavailability')
            {
                $form->form_availability($_SERVER['PHP_SELF'].'?id='.$object->id,$object->availability_id,'availability_id',1);
            }
            else
            {
                $form->form_availability($_SERVER['PHP_SELF'].'?id='.$object->id,$object->availability_id,'none',1);
            }
            print '</td></tr>';

            // Source
            print '<tr><td height="10">';
            print '<table class="nobordernopadding" width="100%"><tr><td>';
            print $langs->trans('Source');
            print '</td>';
            if ($_GET['action'] != 'editdemandreason' && $object->brouillon) print '<td align="right"><a href="'.$_SERVER["PHP_SELF"].'?action=editdemandreason&amp;id='.$object->id.'">'.img_edit($langs->trans('SetDemandReason'),1).'</a></td>';
            print '</tr></table>';
            print '</td><td colspan="2">';
            if ($_GET['action'] == 'editdemandreason')
            {
                $form->form_demand_reason($_SERVER['PHP_SELF'].'?id='.$object->id,$object->demand_reason_id,'demand_reason_id',1);
            }
            else
            {
                $form->form_demand_reason($_SERVER['PHP_SELF'].'?id='.$object->id,$object->demand_reason_id,'none');
            }
            // Removed because using dictionnary is an admin feature, not a user feature. Ther is already the "star" to show info to admin users.
            // This is to avoid too heavy screens and have an uniform look and feel for all screens.
            //print '</td><td>';
            //print '<a href="'.DOL_URL_ROOT.'/admin/dict.php?id=22&origin=order&originid='.$object->id.'">'.$langs->trans("DictionnarySource").'</a>';
            print '</td></tr>';

            // Project
            if ($conf->projet->enabled)
            {
                $langs->load('projects');
                print '<tr><td height="10">';
                print '<table class="nobordernopadding" width="100%"><tr><td>';
                print $langs->trans('Project');
                print '</td>';
                if ($action != 'classify') print '<td align="right"><a href="'.$_SERVER['PHP_SELF'].'?action=classify&amp;id='.$object->id.'">'.img_edit($langs->trans('SetProject')).'</a></td>';
                print '</tr></table>';
                print '</td><td colspan="2">';
                //print "$object->id, $object->socid, $object->fk_project";
                if ($action == 'classify')
                {
                    $form->form_project($_SERVER['PHP_SELF'].'?id='.$object->id, $object->socid, $object->fk_project, 'projectid');
                }
                else
                {
                    $form->form_project($_SERVER['PHP_SELF'].'?id='.$object->id, $object->socid, $object->fk_project, 'none');
                }
                print '</td></tr>';
            }

            // Insert hooks
            $parameters=array('colspan'=>' colspan="2"');
            $reshook=$hookmanager->executeHooks('formObjectOptions',$parameters,$object,$action);    // Note that $action and $object may have been modified by hook

            // Lignes de 3 colonnes

            // Total HT
            print '<tr><td>'.$langs->trans('AmountHT').'</td>';
            print '<td align="right"><b>'.price($object->total_ht).'</b></td>';
            print '<td>'.$langs->trans('Currency'.$conf->monnaie).'</td></tr>';

            // Total TVA
            print '<tr><td>'.$langs->trans('AmountVAT').'</td><td align="right">'.price($object->total_tva).'</td>';
            print '<td>'.$langs->trans('Currency'.$conf->monnaie).'</td></tr>';

            // Amount Local Taxes
            if ($mysoc->pays_code=='ES')
            {
                if ($mysoc->localtax1_assuj=="1") //Localtax1 RE
                {
                    print '<tr><td>'.$langs->transcountry("AmountLT1",$mysoc->pays_code).'</td>';
                    print '<td align="right">'.price($object->total_localtax1).'</td>';
                    print '<td>'.$langs->trans("Currency".$conf->monnaie).'</td></tr>';
                }
                if ($mysoc->localtax2_assuj=="1") //Localtax2 IRPF
                {
                    print '<tr><td>'.$langs->transcountry("AmountLT2",$mysoc->pays_code).'</td>';
                    print '<td align="right">'.price($object->total_localtax2).'</td>';
                    print '<td>'.$langs->trans("Currency".$conf->monnaie).'</td></tr>';
                }
            }

            // Total TTC
            print '<tr><td>'.$langs->trans('AmountTTC').'</td><td align="right">'.price($object->total_ttc).'</td>';
            print '<td>'.$langs->trans('Currency'.$conf->monnaie).'</td></tr>';

            // Statut
            print '<tr><td>'.$langs->trans('Status').'</td>';
            print '<td colspan="2">'.$object->getLibStatut(4).'</td>';
            print '</tr>';

            print '</table><br>';
            print "\n";

            /*
             * Lines
             */
            $result = $object->getLinesArray();

            $numlines = count($object->lines);

            if ($conf->use_javascript_ajax && $object->statut == 0)
            {
                include(DOL_DOCUMENT_ROOT.'/core/tpl/ajaxrow.tpl.php');
            }

            print '<table id="tablelines" class="noborder" width="100%">';

            // Show object lines
            if (! empty($object->lines)) $object->printObjectLines($action,$mysoc,$soc,$lineid,1,$hookmanager);

            /*
             * Form to add new line
             */
            if ($object->statut == 0 && $user->rights->commande->creer)
            {
                if ($action != 'editline')
                {
                    $var=true;

                    $object->formAddFreeProduct(1,$mysoc,$soc,$hookmanager);

                    // Add predefined products/services
                    if ($conf->product->enabled || $conf->service->enabled)
                    {
                        $var=!$var;
                        $object->formAddPredefinedProduct(1,$mysoc,$soc,$hookmanager);
                    }

                    $parameters=array();
                    $reshook=$hookmanager->executeHooks('formAddObject',$parameters,$object,$action);    // Note that $action and $object may have been modified by hook
                }
            }
            print '</table>';
            print '</div>';


            /*
             * Boutons actions
             */
            if ($action != 'presend')
            {
                if ($user->societe_id == 0 && $action <> 'editline')
                {
                    print '<div class="tabsAction">';

                    // Valid
                    if ($object->statut == 0 && $object->total_ttc >= 0 && $numlines > 0 && $user->rights->commande->valider)
                    {
                        print '<a class="butAction" href="'.$_SERVER["PHP_SELF"].'?id='.$object->id.'&amp;action=validate">'.$langs->trans('Validate').'</a>';
                    }

                    // Edit
                    if ($object->statut == 1 && $user->rights->commande->creer)
                    {
                        print '<a class="butAction" href="fiche.php?id='.$object->id.'&amp;action=modif">'.$langs->trans('Modify').'</a>';
                    }

                    // Send
                    if ($object->statut > 0)
                    {
                        $comref = dol_sanitizeFileName($object->ref);
                        $file = $conf->commande->dir_output . '/'.$comref.'/'.$comref.'.pdf';
                        if (file_exists($file))
                        {
                            if ((empty($conf->global->MAIN_USE_ADVANCED_PERMS) || $user->rights->commande->order_advance->send))
                            {
                                print '<a class="butAction" href="'.$_SERVER["PHP_SELF"].'?id='.$object->id.'&amp;action=presend&amp;mode=init">'.$langs->trans('SendByMail').'</a>';
                            }
                            else print '<a class="butActionRefused" href="#">'.$langs->trans('SendByMail').'</a>';
                        }
                    }

                    // Ship
                    $numshipping=0;
                    if ($conf->expedition->enabled)
                    {
                        $numshipping = $object->nb_expedition();

                        if ($object->statut > 0 && $object->statut < 3 && $object->getNbOfProductsLines() > 0)
                        {
						    if (($conf->expedition_bon->enabled && $user->rights->expedition->creer)
	                        || ($conf->livraison_bon->enabled && $user->rights->expedition->livraison->creer))
	                        {
                                if ($user->rights->expedition->creer)
                                {
                                    print '<a class="butAction" href="'.DOL_URL_ROOT.'/expedition/shipment.php?id='.$object->id.'">'.$langs->trans('ShipProduct').'</a>';
                                }
                                else
                                {
                                    print '<a class="butActionRefused" href="#" title="'.dol_escape_htmltag($langs->trans("NotAllowed")).'">'.$langs->trans('ShipProduct').'</a>';
                                }
	                        }
	                        else
	                        {
                                $langs->load("errors");
	                            print '<a class="butActionRefused" href="#" title="'.dol_escape_htmltag($langs->trans("ErrorModuleSetupNotComplete")).'">'.$langs->trans('ShipProduct').'</a>';
	                        }
                        }
                    }

                    // Reopen a closed order
                    if ($object->statut == 3)
                    {
                        print '<a class="butAction" href="'.$_SERVER['PHP_SELF'].'?id='.$object->id.'&amp;action=reopen">'.$langs->trans('ReOpen').'</a>';
                    }

                    // Create bill and Classify billed
                    if ($conf->facture->enabled && $object->statut > 0  && ! $object->facturee)
                    {
                        if ($user->rights->facture->creer)
                        {
                            print '<a class="butAction" href="'.DOL_URL_ROOT.'/compta/facture.php?action=create&amp;origin='.$object->element.'&amp;originid='.$object->id.'&amp;socid='.$object->socid.'">'.$langs->trans("CreateBill").'</a>';
                        }

                        if ($user->rights->commande->creer && $object->statut > 2)
                        {
                            print '<a class="butAction" href="'.$_SERVER["PHP_SELF"].'?id='.$object->id.'&amp;action=classifybilled">'.$langs->trans("ClassifyBilled").'</a>';
                        }
                    }

                    // Close
                    if (($object->statut == 1 || $object->statut == 2) && $user->rights->commande->cloturer)
                    {
                        print '<a class="butAction" href="'.$_SERVER["PHP_SELF"].'?id='.$object->id.'&amp;action=close">'.$langs->trans('Close').'</a>';
                    }

                    // Clone
                    if ($user->rights->commande->creer)
                    {
                        print '<a class="butAction" href="'.$_SERVER['PHP_SELF'].'?id='.$object->id.'&amp;socid='.$object->socid.'&amp;action=clone&amp;object=order">'.$langs->trans("ToClone").'</a>';
                    }

                    // Cancel order
                    if ($object->statut == 1 && $user->rights->commande->annuler)
                    {
                        print '<a class="butActionDelete" href="'.$_SERVER["PHP_SELF"].'?id='.$object->id.'&amp;action=cancel">'.$langs->trans('Cancel').'</a>';
                    }

                    // Delete order
                    if ($user->rights->commande->supprimer)
                    {
                        if ($numshipping == 0)
                        {
                            print '<a class="butActionDelete" href="'.$_SERVER["PHP_SELF"].'?id='.$object->id.'&amp;action=delete">'.$langs->trans('Delete').'</a>';
                        }
                        else
                        {
                            print '<a class="butActionRefused" href="#" title="'.$langs->trans("ShippingExist").'">'.$langs->trans("Delete").'</a>';
                        }
                    }

                    print '</div>';
                }
                print '<br>';
            }


            if ($action != 'presend')
            {
                print '<table width="100%"><tr><td width="50%" valign="top">';
                print '<a name="builddoc"></a>'; // ancre

                /*
                 * Documents generes
                 *
                 */
                $comref = dol_sanitizeFileName($object->ref);
                $file = $conf->commande->dir_output . '/' . $comref . '/' . $comref . '.pdf';
                $relativepath = $comref.'/'.$comref.'.pdf';
                $filedir = $conf->commande->dir_output . '/' . $comref;
                $urlsource=$_SERVER["PHP_SELF"]."?id=".$object->id;
                $genallowed=$user->rights->commande->creer;
                $delallowed=$user->rights->commande->supprimer;

                $somethingshown=$formfile->show_documents('commande',$comref,$filedir,$urlsource,$genallowed,$delallowed,$object->modelpdf,1,0,0,28,0,'','','',$soc->default_lang,$hookmanager);

                /*
                 * Linked object block
                 */
                $somethingshown=$object->showLinkedObjectBlock();

                print '</td><td valign="top" width="50%">';

                // List of actions on element
                include_once(DOL_DOCUMENT_ROOT.'/core/class/html.formactions.class.php');
                $formactions=new FormActions($db);
                $somethingshown=$formactions->showactions($object,'order',$socid);

                print '</td></tr></table>';
            }


            /*
             * Action presend
             *
             */
            if ($action == 'presend')
            {
                $ref = dol_sanitizeFileName($object->ref);
                $file = $conf->commande->dir_output . '/' . $ref . '/' . $ref . '.pdf';

                print '<br>';
                print_titre($langs->trans('SendOrderByMail'));

                // Cree l'objet formulaire mail
                include_once(DOL_DOCUMENT_ROOT.'/core/class/html.formmail.class.php');
                $formmail = new FormMail($db);
                $formmail->fromtype = 'user';
                $formmail->fromid   = $user->id;
                $formmail->fromname = $user->getFullName($langs);
                $formmail->frommail = $user->email;
                $formmail->withfrom=1;
                $formmail->withto=empty($_POST["sendto"])?1:$_POST["sendto"];
                $formmail->withtosocid=$soc->id;
                $formmail->withtocc=1;
                $formmail->withtoccsocid=0;
                $formmail->withtoccc=$conf->global->MAIN_EMAIL_USECCC;
                $formmail->withtocccsocid=0;
                $formmail->withtopic=$langs->trans('SendOrderRef','__ORDERREF__');
                $formmail->withfile=2;
                $formmail->withbody=1;
                $formmail->withdeliveryreceipt=1;
                $formmail->withcancel=1;
                // Tableau des substitutions
                $formmail->substit['__ORDERREF__']=$object->ref;
                // Tableau des parametres complementaires
                $formmail->param['action']='send';
                $formmail->param['models']='order_send';
                $formmail->param['orderid']=$object->id;
                $formmail->param['returnurl']=$_SERVER["PHP_SELF"].'?id='.$object->id;

                // Init list of files
                if (! empty($_REQUEST["mode"]) && $_REQUEST["mode"]=='init')
                {
                    $formmail->clear_attached_files();
                    $formmail->add_attached_files($file,dol_sanitizeFilename($ref.'.pdf'),'application/pdf');
                }

                // Show form
                $formmail->show_form();

                print '<br>';
            }
        }
        else
        {
            // Commande non trouvee
            dol_print_error($db);
        }
    }
}

$db->close();

llxFooter();
?><|MERGE_RESOLUTION|>--- conflicted
+++ resolved
@@ -1491,11 +1491,7 @@
                     array('type' => 'other', 'name' => 'idwarehouse',   'label' => $langs->trans("SelectWarehouseForStockDecrease"),   'value' => $formproduct->selectWarehouses(GETPOST('idwarehouse'),'idwarehouse','',1)));
                 }
 
-<<<<<<< HEAD
-                $formconfirm=$html->formconfirm($_SERVER["PHP_SELF"].'?id='.$object->id, $langs->trans('ValidateOrder'), $text, 'confirm_validate', $formquestion, 0, 1, 240);
-=======
-                $formconfirm=$form->formconfirm($_SERVER["PHP_SELF"].'?id='.$object->id, $langs->trans('ValidateOrder'), $text, 'confirm_validate', $formquestion, 0, 1);
->>>>>>> 6b48e3af
+                $formconfirm=$form->formconfirm($_SERVER["PHP_SELF"].'?id='.$object->id, $langs->trans('ValidateOrder'), $text, 'confirm_validate', $formquestion, 0, 1, 240);
             }
 
             /*
