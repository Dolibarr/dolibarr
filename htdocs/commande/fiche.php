<?php
/* Copyright (C) 2003-2006	Rodolphe Quiedeville	<rodolphe@quiedeville.org>
 * Copyright (C) 2004-2013	Laurent Destailleur		<eldy@users.sourceforge.net>
* Copyright (C) 2005		Marc Barilley / Ocebo	<marc@ocebo.com>
* Copyright (C) 2005-2013	Regis Houssin			<regis.houssin@capnetworks.com>
* Copyright (C) 2006		Andre Cianfarani		<acianfa@free.fr>
* Copyright (C) 2010-2013	Juanjo Menent			<jmenent@2byte.es>
* Copyright (C) 2011		Philippe Grand			<philippe.grand@atoo-net.com>
* Copyright (C) 2012		Christophe Battarel		<christophe.battarel@altairis.fr>
* Copyright (C) 2012		Marcos García			<marcosgdf@gmail.com>
* Copyright (C) 2013		Florian Henry			<florian.henry@open-concept.pro>
*
* This program is free software; you can redistribute it and/or modify
* it under the terms of the GNU General Public License as published by
* the Free Software Foundation; either version 3 of the License, or
* (at your option) any later version.
*
* This program is distributed in the hope that it will be useful,
* but WITHOUT ANY WARRANTY; without even the implied warranty of
* MERCHANTABILITY or FITNESS FOR A PARTICULAR PURPOSE.  See the
*  GNU General Public License for more details.
*
* You should have received a copy of the GNU General Public License
* along with this program. If not, see <http://www.gnu.org/licenses/>.
*/

/**
 *	\file       htdocs/commande/fiche.php
*	\ingroup    commande
*	\brief      Page to show customer order
*/

require '../main.inc.php';
require_once DOL_DOCUMENT_ROOT.'/core/class/html.formfile.class.php';
require_once DOL_DOCUMENT_ROOT.'/core/class/html.formorder.class.php';
require_once DOL_DOCUMENT_ROOT.'/core/modules/commande/modules_commande.php';
require_once DOL_DOCUMENT_ROOT.'/commande/class/commande.class.php';
require_once DOL_DOCUMENT_ROOT.'/comm/action/class/actioncomm.class.php';
require_once DOL_DOCUMENT_ROOT.'/core/lib/order.lib.php';
require_once DOL_DOCUMENT_ROOT.'/core/lib/functions2.lib.php';
require_once DOL_DOCUMENT_ROOT.'/core/class/extrafields.class.php';
if (! empty($conf->propal->enabled))
	require DOL_DOCUMENT_ROOT.'/comm/propal/class/propal.class.php';
if (! empty($conf->projet->enabled)) {
	require DOL_DOCUMENT_ROOT.'/projet/class/project.class.php';
	require_once DOL_DOCUMENT_ROOT.'/core/class/html.formprojet.class.php';
}
require_once DOL_DOCUMENT_ROOT.'/core/class/doleditor.class.php';

$langs->load('orders');
$langs->load('sendings');
$langs->load('companies');
$langs->load('bills');
$langs->load('propal');
$langs->load('deliveries');
$langs->load('products');
if (! empty($conf->margin->enabled))
	$langs->load('margins');

$id=(GETPOST('id','int')?GETPOST('id','int'):GETPOST('orderid','int'));
$ref=GETPOST('ref','alpha');
$socid=GETPOST('socid','int');
$action=GETPOST('action','alpha');
$confirm=GETPOST('confirm','alpha');
$lineid=GETPOST('lineid','int');
$origin=GETPOST('origin','alpha');
$originid=(GETPOST('originid','int')?GETPOST('originid','int'):GETPOST('origin_id','int')); // For backward compatibility

$mesg    = GETPOST('mesg');

//PDF
$hidedetails = (GETPOST('hidedetails','int') ? GETPOST('hidedetails','int') : (! empty($conf->global->MAIN_GENERATE_DOCUMENTS_HIDE_DETAILS) ? 1 : 0));
$hidedesc 	 = (GETPOST('hidedesc','int') ? GETPOST('hidedesc','int') : (! empty($conf->global->MAIN_GENERATE_DOCUMENTS_HIDE_DESC) ?  1 : 0));
$hideref 	 = (GETPOST('hideref','int') ? GETPOST('hideref','int') : (! empty($conf->global->MAIN_GENERATE_DOCUMENTS_HIDE_REF) ? 1 : 0));

// Security check
if (! empty($user->societe_id)) $socid=$user->societe_id;
$result=restrictedArea($user,'commande',$id);

$object = new Commande($db);
$extrafields = new ExtraFields($db);

// fetch optionals attributes and labels
$extralabels=$extrafields->fetch_name_optionals_label($object->table_element);

// Load object
if ($id > 0 || ! empty($ref))
{
	$ret=$object->fetch($id, $ref);
	$ret=$object->fetch_thirdparty();
}

// Initialize technical object to manage hooks of thirdparties. Note that conf->hooks_modules contains array array
$hookmanager->initHooks(array('ordercard'));


/******************************************************************************/
/*                     Actions                                                */
/******************************************************************************/

$parameters=array('socid'=>$socid);
$reshook=$hookmanager->executeHooks('doActions',$parameters,$object,$action);    // Note that $action and $object may have been modified by some hooks

// Action clone object
if ($action == 'confirm_clone' && $confirm == 'yes' && $user->rights->commande->creer)
{
	if (1==0 && ! GETPOST('clone_content') && ! GETPOST('clone_receivers'))
	{
		$mesg='<div class="error">'.$langs->trans("NoCloneOptionsSpecified").'</div>';
	}
	else
	{
		if ($object->id > 0)
		{
			$result=$object->createFromClone($socid);
			if ($result > 0)
			{
				header("Location: ".$_SERVER['PHP_SELF'].'?id='.$result);
				exit;
			}
			else
			{
				$mesg='<div class="error">'.$object->error.'</div>';
				$action='';
			}
		}
	}
}

// Reopen a closed order
else if ($action == 'reopen' && $user->rights->commande->creer)
{
	if ($object->statut == 3)
	{
		$result = $object->set_reopen($user);
		if ($result > 0)
		{
			header('Location: '.$_SERVER["PHP_SELF"].'?id='.$object->id);
			exit;
		}
		else
		{
			$mesg='<div class="error">'.$object->error.'</div>';
		}
	}
}

// Suppression de la commande
else if ($action == 'confirm_delete' && $confirm == 'yes' && $user->rights->commande->supprimer)
{
	$result=$object->delete($user);
	if ($result > 0)
	{
		header('Location: index.php');
		exit;
	}
	else
	{
		$mesg='<div class="error">'.$object->error.'</div>';
	}
}

// Remove a product line
else if ($action == 'confirm_deleteline' && $confirm == 'yes' && $user->rights->commande->creer)
{
	$result = $object->deleteline($lineid);
	if ($result > 0)
	{
		// Define output language
		$outputlangs = $langs;
		$newlang='';
		if ($conf->global->MAIN_MULTILANGS && empty($newlang) && GETPOST('lang_id')) $newlang=GETPOST('lang_id');
		if ($conf->global->MAIN_MULTILANGS && empty($newlang)) $newlang=$object->client->default_lang;
		if (! empty($newlang))
		{
			$outputlangs = new Translate("",$conf);
			$outputlangs->setDefaultLang($newlang);
		}
		if (empty($conf->global->MAIN_DISABLE_PDF_AUTOUPDATE))
		{
			$ret=$object->fetch($object->id);    // Reload to get new records
			commande_pdf_create($db, $object, $object->modelpdf, $outputlangs, $hidedetails, $hidedesc, $hideref);
		}

		header('Location: '.$_SERVER["PHP_SELF"].'?id='.$object->id);
		exit;
	}
	else
	{
		$mesg='<div class="error">'.$object->error.'</div>';
	}
}

// Categorisation dans projet
else if ($action == 'classin' && $user->rights->commande->creer)
{
	$object->setProject(GETPOST('projectid'));
}

// Add order
else if ($action == 'add' && $user->rights->commande->creer)
{
	$datecommande  = dol_mktime(12, 0, 0, GETPOST('remonth'),  GETPOST('reday'),  GETPOST('reyear'));
	$datelivraison = dol_mktime(12, 0, 0, GETPOST('liv_month'),GETPOST('liv_day'),GETPOST('liv_year'));

	if ($datecommande == '')
	{
		$mesg='<div class="error">'.$langs->trans('ErrorFieldRequired',$langs->transnoentities('Date')).'</div>';
		$action='create';
		$error++;
	}

	if ($socid<1)
	{
		setEventMessage($langs->trans("ErrorFieldRequired",$langs->transnoentitiesnoconv("Customer")),'errors');
		$action='create';
		$error++;
	}

	if (! $error)
	{
		$object->socid=$socid;
		$object->fetch_thirdparty();

		$db->begin();

		$object->date_commande        = $datecommande;
		$object->note_private         = GETPOST('note_private');
		$object->note_public          = GETPOST('note_public');
		$object->source               = GETPOST('source_id');
		$object->fk_project           = GETPOST('projectid');
		$object->ref_client           = GETPOST('ref_client');
		$object->modelpdf             = GETPOST('model');
		$object->cond_reglement_id    = GETPOST('cond_reglement_id');
		$object->mode_reglement_id    = GETPOST('mode_reglement_id');
		$object->availability_id      = GETPOST('availability_id');
		$object->demand_reason_id     = GETPOST('demand_reason_id');
		$object->date_livraison       = $datelivraison;
		$object->fk_delivery_address  = GETPOST('fk_address');
		$object->contactid            = GETPOST('contactidp');

		// If creation from another object of another module (Example: origin=propal, originid=1)
		if (! empty($origin) && ! empty($originid))
		{
			// Parse element/subelement (ex: project_task)
			$element = $subelement = $origin;
			if (preg_match('/^([^_]+)_([^_]+)/i',$origin,$regs))
			{
				$element = $regs[1];
				$subelement = $regs[2];
			}

			// For compatibility
			if ($element == 'order')    {
				$element = $subelement = 'commande';
			}
			if ($element == 'propal')   {
				$element = 'comm/propal'; $subelement = 'propal';
			}
			if ($element == 'contract') {
				$element = $subelement = 'contrat';
			}

			$object->origin    = $origin;
			$object->origin_id = $originid;

			// Possibility to add external linked objects with hooks
			$object->linked_objects[$object->origin] = $object->origin_id;
			$other_linked_objects=GETPOST('other_linked_objects','array');
			if (! empty($other_linked_objects))
			{
				$object->linked_objects = array_merge($object->linked_objects, $other_linked_objects);
			}

			// Fill array 'array_options' with data from add form
			$ret = $extrafields->setOptionalsFromPost($extralabels,$object);
			if($ret < 0)
				$error++;

			if(!$error) {
				$object_id = $object->create($user);

				if ($object_id > 0)
				{
					dol_include_once('/'.$element.'/class/'.$subelement.'.class.php');

					$classname = ucfirst($subelement);
					$srcobject = new $classname($db);

					dol_syslog("Try to find source object origin=".$object->origin." originid=".$object->origin_id." to add lines");
					$result=$srcobject->fetch($object->origin_id);
					if ($result > 0)
					{
						$lines = $srcobject->lines;
						if (empty($lines) && method_exists($srcobject,'fetch_lines'))  $lines = $srcobject->fetch_lines();

<<<<<<< HEAD
						//Extrafields
						if (empty($conf->global->MAIN_EXTRAFIELDS_DISABLED)  && method_exists($lines[$i],'fetch_optionals') ) // For avoid conflicts if trigger used
						{
							$lines[$i]->fetch_optionals($lines[$i]->rowid);
							$array_option=$lines[$i]->array_options;
						}

						$result = $object->addline(
							$desc,
							$lines[$i]->subprice,
							$lines[$i]->qty,
							$lines[$i]->tva_tx,
							$lines[$i]->localtax1_tx,
							$lines[$i]->localtax2_tx,
							$lines[$i]->fk_product,
							$lines[$i]->remise_percent,
							$lines[$i]->info_bits,
							$lines[$i]->fk_remise_except,
							'HT',
							0,
							$date_start,
							$date_end,
							$product_type,
							$lines[$i]->rang,
							$lines[$i]->special_code,
							$fk_parent_line,
							$lines[$i]->fk_fournprice,
							$lines[$i]->pa_ht,
							$label,
							$array_option
						);

						if ($result < 0)
=======
						$fk_parent_line=0;
						$num=count($lines);

						for ($i=0;$i<$num;$i++)
>>>>>>> 3c6b1f17
						{
							$label=(! empty($lines[$i]->label)?$lines[$i]->label:'');
							$desc=(! empty($lines[$i]->desc)?$lines[$i]->desc:$lines[$i]->libelle);
							$product_type=(! empty($lines[$i]->product_type)?$lines[$i]->product_type:0);

							// Dates
							// TODO mutualiser
							$date_start=$lines[$i]->date_debut_prevue;
							if ($lines[$i]->date_debut_reel) $date_start=$lines[$i]->date_debut_reel;
							if ($lines[$i]->date_start) $date_start=$lines[$i]->date_start;
							$date_end=$lines[$i]->date_fin_prevue;
							if ($lines[$i]->date_fin_reel) $date_end=$lines[$i]->date_fin_reel;
							if ($lines[$i]->date_end) $date_end=$lines[$i]->date_end;

							// Reset fk_parent_line for no child products and special product
							if (($lines[$i]->product_type != 9 && empty($lines[$i]->fk_parent_line)) || $lines[$i]->product_type == 9) {
								$fk_parent_line = 0;
							}

							$result = $object->addline(
								$object_id,
								$desc,
								$lines[$i]->subprice,
								$lines[$i]->qty,
								$lines[$i]->tva_tx,
								$lines[$i]->localtax1_tx,
								$lines[$i]->localtax2_tx,
								$lines[$i]->fk_product,
								$lines[$i]->remise_percent,
								$lines[$i]->info_bits,
								$lines[$i]->fk_remise_except,
								'HT',
								0,
								$date_start,
								$date_end,
								$product_type,
								$lines[$i]->rang,
								$lines[$i]->special_code,
								$fk_parent_line,
								$lines[$i]->fk_fournprice,
								$lines[$i]->pa_ht,
								$label
							);

							if ($result < 0)
							{
								$error++;
								break;
							}

							// Defined the new fk_parent_line
							if ($result > 0 && $lines[$i]->product_type == 9) {
								$fk_parent_line = $result;
							}
						}

						// Hooks
						$parameters=array('objFrom'=>$srcobject);
						$reshook=$hookmanager->executeHooks('createFrom',$parameters,$object,$action);    // Note that $action and $object may have been modified by hook
						if ($reshook < 0) $error++;
					}
					else
					{
						$mesg=$srcobject->error;
						$error++;
					}
				}
				else
				{
					$mesg=$object->error;
					$error++;
				}
			}
			else
			{
				// Required extrafield left blank, error message already defined by setOptionalsFromPost()
				$action='create';
			}
		}
		else
		{
			// Fill array 'array_options' with data from add form
			$ret = $extrafields->setOptionalsFromPost($extralabels,$object);
			if($ret < 0)
				$error++;

			if(!$error) {
				$object_id = $object->create($user);

				// If some invoice's lines already known
				$NBLINES=8;
				for ($i = 1 ; $i <= $NBLINES ; $i++)
				{
					if ($_POST['idprod'.$i])
					{
						$xid = 'idprod'.$i;
						$xqty = 'qty'.$i;
						$xremise = 'remise_percent'.$i;
						$object->add_product($_POST[$xid],$_POST[$xqty],$_POST[$xremise]);
					}
				}
			}
		}

		// Insert default contacts if defined
		if ($object_id > 0)
		{
			if (GETPOST('contactidp'))
			{
				$result=$object->add_contact(GETPOST('contactidp'),'CUSTOMER','external');
				if ($result < 0)
				{
					$mesg = '<div class="error">'.$langs->trans("ErrorFailedToAddContact").'</div>';
					$error++;
				}
			}

			$id = $object_id;
			$action = '';
		}

		// End of object creation, we show it
		if ($object_id > 0 && ! $error)
		{
			$db->commit();
			header('Location: '.$_SERVER["PHP_SELF"].'?id='.$object_id);
			exit;
		}
		else
		{
			$db->rollback();
			$action='create';
			if (! $mesg) $mesg='<div class="error">'.$object->error.'</div>';
		}
	}
}

else if ($action == 'classifybilled' && $user->rights->commande->creer)
{
	$ret=$object->classifyBilled();
}

// Positionne ref commande client
else if ($action == 'set_ref_client' && $user->rights->commande->creer)
{
	$object->set_ref_client($user, GETPOST('ref_client'));
}

else if ($action == 'setremise' && $user->rights->commande->creer)
{
	$object->set_remise($user, GETPOST('remise'));
}

else if ($action == 'setabsolutediscount' && $user->rights->commande->creer)
{
	if (GETPOST('remise_id'))
	{
		if ($object->id > 0)
		{
			$object->insert_discount(GETPOST('remise_id'));
		}
		else
		{
			dol_print_error($db,$object->error);
		}
	}
}

else if ($action == 'setdate' && $user->rights->commande->creer)
{
	//print "x ".$_POST['liv_month'].", ".$_POST['liv_day'].", ".$_POST['liv_year'];
	$date=dol_mktime(0, 0, 0, GETPOST('order_month'), GETPOST('order_day'), GETPOST('order_year'));

	$result=$object->set_date($user,$date);
	if ($result < 0)
	{
		$mesg='<div class="error">'.$object->error.'</div>';
	}
}

else if ($action == 'setdate_livraison' && $user->rights->commande->creer)
{
	//print "x ".$_POST['liv_month'].", ".$_POST['liv_day'].", ".$_POST['liv_year'];
	$datelivraison=dol_mktime(0, 0, 0, GETPOST('liv_month'), GETPOST('liv_day'), GETPOST('liv_year'));

	$result=$object->set_date_livraison($user,$datelivraison);
	if ($result < 0)
	{
		$mesg='<div class="error">'.$object->error.'</div>';
	}
}

else if ($action == 'setmode' && $user->rights->commande->creer)
{
	$result = $object->setPaymentMethods(GETPOST('mode_reglement_id','int'));
	if ($result < 0) dol_print_error($db,$object->error);
}

else if ($action == 'setavailability' && $user->rights->commande->creer)
{
	$result=$object->availability(GETPOST('availability_id'));
	if ($result < 0) dol_print_error($db,$object->error);
}

else if ($action == 'setdemandreason' && $user->rights->commande->creer)
{
	$result=$object->demand_reason(GETPOST('demand_reason_id'));
	if ($result < 0) dol_print_error($db,$object->error);
}

else if ($action == 'setconditions' && $user->rights->commande->creer)
{
	$result=$object->setPaymentTerms(GETPOST('cond_reglement_id','int'));
	if ($result < 0)
	{
		dol_print_error($db,$object->error);
	}
	else
	{
		if (empty($conf->global->MAIN_DISABLE_PDF_AUTOUPDATE))
		{
			// Define output language
			$outputlangs = $langs;
			$newlang=GETPOST('lang_id','alpha');
			if ($conf->global->MAIN_MULTILANGS && empty($newlang)) $newlang=$object->client->default_lang;
			if (! empty($newlang))
			{
				$outputlangs = new Translate("",$conf);
				$outputlangs->setDefaultLang($newlang);
			}

			$ret=$object->fetch($object->id);    // Reload to get new records
			commande_pdf_create($db, $object, $object->modelpdf, $outputlangs, $hidedetails, $hidedesc, $hideref);
		}
	}
}

else if ($action == 'setremisepercent' && $user->rights->commande->creer)
{
	$result = $object->set_remise($user, GETPOST('remise_percent'));
}

else if ($action == 'setremiseabsolue' && $user->rights->commande->creer)
{
	$result = $object->set_remise_absolue($user, GETPOST('remise_absolue'));
}

else if ($action == 'setnote_public' && $user->rights->commande->creer)
{
	$result=$object->update_note(dol_html_entity_decode(GETPOST('note_public'), ENT_QUOTES),'_public');
	if ($result < 0) dol_print_error($db,$object->error);
}

else if ($action == 'setnote_private' && $user->rights->commande->creer)
{
	$result=$object->update_note(dol_html_entity_decode(GETPOST('note_private'), ENT_QUOTES), '_private');
	if ($result < 0) dol_print_error($db,$object->error);
}

/*
 *  Ajout d'une ligne produit dans la commande
*/
else if ($action == 'addline' && $user->rights->commande->creer)
{
	$langs->load('errors');
	$error = false;

	$idprod=GETPOST('idprod', 'int');
	$product_desc = (GETPOST('product_desc')?GETPOST('product_desc'):(GETPOST('np_desc')?GETPOST('np_desc'):(GETPOST('dp_desc')?GETPOST('dp_desc'):'')));
	$price_ht = GETPOST('price_ht');
	$tva_tx = (GETPOST('tva_tx')?GETPOST('tva_tx'):0);

	//Extrafields
	$extrafieldsline = new ExtraFields($db);
	$extralabelsline =$extrafieldsline->fetch_name_optionals_label($object->table_element_line);
	$array_option = $extrafieldsline->getOptionalsFromPost($extralabelsline);
	//Unset extrafield
	if (is_array($extralabelsline))
	{
		// Get extra fields
		foreach ($extralabelsline as $key => $value)
		{
			unset($_POST["options_".$key]);
		}
	}

	if ((empty($idprod) || GETPOST('usenewaddlineform')) && ($price_ht < 0) && (GETPOST('qty') < 0))
	{
		setEventMessage($langs->trans('ErrorBothFieldCantBeNegative', $langs->transnoentitiesnoconv('UnitPriceHT'), $langs->transnoentitiesnoconv('Qty')), 'errors');
		$error = true;
	}
	if (empty($idprod) && GETPOST('type') < 0)
	{
		setEventMessage($langs->trans('ErrorFieldRequired', $langs->transnoentitiesnoconv('Type')), 'errors');
		$error = true;
	}
	if ((empty($idprod) || GETPOST('usenewaddlineform')) && (!($price_ht >= 0) || $price_ht == ''))	// Unit price can be 0 but not ''
	{
		setEventMessage($langs->trans("ErrorFieldRequired",$langs->transnoentitiesnoconv("UnitPriceHT")), 'errors');
		$error++;
	}
	if (! GETPOST('qty') && GETPOST('qty') == '')
	{
		setEventMessage($langs->trans('ErrorFieldRequired', $langs->transnoentitiesnoconv('Qty')), 'errors');
		$error = true;
	}
	if (empty($idprod) && empty($product_desc))
	{
		setEventMessage($langs->trans('ErrorFieldRequired', $langs->transnoentitiesnoconv('Description')), 'errors');
		$error = true;
	}

	if (! $error && (GETPOST('qty') >= 0) && (! empty($product_desc) || ! empty($idprod)))
	{
		// Clean parameters
		$predef=((! empty($idprod) && $conf->global->MAIN_FEATURES_LEVEL < 2) ? '_predef' : '');
		$date_start=dol_mktime(0, 0, 0, GETPOST('date_start'.$predef.'month'), GETPOST('date_start'.$predef.'day'), GETPOST('date_start'.$predef.'year'));
		$date_end=dol_mktime(0, 0, 0, GETPOST('date_end'.$predef.'month'), GETPOST('date_end'.$predef.'day'), GETPOST('date_end'.$predef.'year'));
		$price_base_type = (GETPOST('price_base_type', 'alpha')?GETPOST('price_base_type', 'alpha'):'HT');

		// Ecrase $pu par celui du produit
		// Ecrase $desc par celui du produit
		// Ecrase $txtva par celui du produit
		// Ecrase $base_price_type par celui du produit
		if (! empty($idprod))
		{
			$prod = new Product($db);
			$prod->fetch($idprod);

			$label = ((GETPOST('product_label') && GETPOST('product_label')!=$prod->label)?GETPOST('product_label'):'');

			// Update if prices fields are defined
			if (GETPOST('usenewaddlineform'))
			{
				$pu_ht=price2num($price_ht, 'MU');
				$pu_ttc=price2num(GETPOST('price_ttc'), 'MU');
				$tva_npr=(preg_match('/\*/', $tva_tx)?1:0);
				$tva_tx=str_replace('*','', $tva_tx);
				$desc = $product_desc;
			}
			else
			{
				$tva_tx = get_default_tva($mysoc,$object->client,$prod->id);
				$tva_npr = get_default_npr($mysoc,$object->client,$prod->id);

				// multiprix
				if (! empty($conf->global->PRODUIT_MULTIPRICES) && ! empty($object->client->price_level))
				{
					$pu_ht = $prod->multiprices[$object->client->price_level];
					$pu_ttc = $prod->multiprices_ttc[$object->client->price_level];
					$price_min = $prod->multiprices_min[$object->client->price_level];
					$price_base_type = $prod->multiprices_base_type[$object->client->price_level];
				}
				else
				{
					$pu_ht = $prod->price;
					$pu_ttc = $prod->price_ttc;
					$price_min = $prod->price_min;
					$price_base_type = $prod->price_base_type;
				}

				// On reevalue prix selon taux tva car taux tva transaction peut etre different
				// de ceux du produit par defaut (par exemple si pays different entre vendeur et acheteur).
				if ($tva_tx != $prod->tva_tx)
				{
					if ($price_base_type != 'HT')
					{
						$pu_ht = price2num($pu_ttc / (1 + ($tva_tx/100)), 'MU');
					}
					else
					{
						$pu_ttc = price2num($pu_ht * (1 + ($tva_tx/100)), 'MU');
					}
				}

				$desc='';

				// Define output language
				if (! empty($conf->global->MAIN_MULTILANGS) && ! empty($conf->global->PRODUIT_TEXTS_IN_THIRDPARTY_LANGUAGE))
				{
					$outputlangs = $langs;
					$newlang='';
					if (empty($newlang) && GETPOST('lang_id')) $newlang=GETPOST('lang_id');
					if (empty($newlang)) $newlang=$object->client->default_lang;
					if (! empty($newlang))
					{
						$outputlangs = new Translate("",$conf);
						$outputlangs->setDefaultLang($newlang);
					}

					$desc = (! empty($prod->multilangs[$outputlangs->defaultlang]["description"])) ? $prod->multilangs[$outputlangs->defaultlang]["description"] : $prod->description;
				}
				else
				{
					$desc = $prod->description;
				}

				$desc=dol_concatdesc($desc,$product_desc);

				// Add custom code and origin country into description
				if (empty($conf->global->MAIN_PRODUCT_DISABLE_CUSTOMCOUNTRYCODE) && (! empty($prod->customcode) || ! empty($prod->country_code)))
				{
					$tmptxt='(';
					if (! empty($prod->customcode)) $tmptxt.=$langs->transnoentitiesnoconv("CustomCode").': '.$prod->customcode;
					if (! empty($prod->customcode) && ! empty($prod->country_code)) $tmptxt.=' - ';
					if (! empty($prod->country_code)) $tmptxt.=$langs->transnoentitiesnoconv("CountryOrigin").': '.getCountry($prod->country_code,0,$db,$langs,0);
					$tmptxt.=')';
					$desc= dol_concatdesc($desc, $tmptxt);
				}
			}

			$type = $prod->type;
		}
		else
		{
			$pu_ht		= price2num($price_ht, 'MU');
			$pu_ttc		= price2num(GETPOST('price_ttc'), 'MU');
			$tva_npr	= (preg_match('/\*/', $tva_tx)?1:0);
			$tva_tx		= str_replace('*', '', $tva_tx);
			$label		= (GETPOST('product_label')?GETPOST('product_label'):'');
			$desc		= $product_desc;
			$type		= GETPOST('type');
		}

		// Margin
		$fournprice=(GETPOST('fournprice')?GETPOST('fournprice'):'');
		$buyingprice=(GETPOST('buying_price')?GETPOST('buying_price'):'');

		// Local Taxes
		$localtax1_tx= get_localtax($tva_tx, 1, $object->client);
		$localtax2_tx= get_localtax($tva_tx, 2, $object->client);

		$desc=dol_htmlcleanlastbr($desc);

		$info_bits=0;
		if ($tva_npr) $info_bits |= 0x01;

		if (! empty($price_min) && (price2num($pu_ht)*(1-price2num(GETPOST('remise_percent'))/100) < price2num($price_min)))
		{
			$mesg = $langs->trans("CantBeLessThanMinPrice",price(price2num($price_min,'MU'),0,$langs,0,0,-1,$conf->currency));
			setEventMessage($mesg, 'errors');
		}
		else
		{
			// Insert line
			$result = $object->addline(
				$desc,
				$pu_ht,
				GETPOST('qty'),
				$tva_tx,
				$localtax1_tx,
				$localtax2_tx,
				$idprod,
				GETPOST('remise_percent'),
				$info_bits,
				0,
				$price_base_type,
				$pu_ttc,
				$date_start,
				$date_end,
				$type,
				-1,
				0,
				GETPOST('fk_parent_line'),
				$fournprice,
				$buyingprice,
				$label,
				$array_option
			);

			if ($result > 0)
			{
				$ret=$object->fetch($object->id);    // Reload to get new records

				if (empty($conf->global->MAIN_DISABLE_PDF_AUTOUPDATE))
				{
					// Define output language
					$outputlangs = $langs;
					$newlang=GETPOST('lang_id','alpha');
					if (! empty($conf->global->MAIN_MULTILANGS) && empty($newlang)) $newlang=$object->client->default_lang;
					if (! empty($newlang))
					{
						$outputlangs = new Translate("",$conf);
						$outputlangs->setDefaultLang($newlang);
					}

					commande_pdf_create($db, $object, $object->modelpdf, $outputlangs, $hidedetails, $hidedesc, $hideref);
				}

				unset($_POST['qty']);
				unset($_POST['type']);
				unset($_POST['idprod']);
				unset($_POST['remise_percent']);
				unset($_POST['price_ht']);
				unset($_POST['price_ttc']);
				unset($_POST['tva_tx']);
				unset($_POST['product_ref']);
				unset($_POST['product_label']);
				unset($_POST['product_desc']);
				unset($_POST['fournprice']);
				unset($_POST['buying_price']);

				// old method
				unset($_POST['np_desc']);
				unset($_POST['dp_desc']);
			}
			else
			{
				setEventMessage($object->error, 'errors');
			}
		}
	}
}

/*
 *  Mise a jour d'une ligne dans la commande
*/
else if ($action == 'updateligne' && $user->rights->commande->creer && GETPOST('save') == $langs->trans('Save'))
{
	// Clean parameters
	$date_start='';
	$date_end='';
	$date_start=dol_mktime(0, 0, 0, GETPOST('date_startmonth'), GETPOST('date_startday'), GETPOST('date_startyear'));
	$date_end=dol_mktime(0, 0, 0, GETPOST('date_endmonth'), GETPOST('date_endday'), GETPOST('date_endyear'));
	$description=dol_htmlcleanlastbr(GETPOST('product_desc'));
	$pu_ht=GETPOST('price_ht');
	$vat_rate=(GETPOST('tva_tx')?GETPOST('tva_tx'):0);

	// Define info_bits
	$info_bits=0;
	if (preg_match('/\*/', $vat_rate)) $info_bits |= 0x01;

	// Define vat_rate
	$vat_rate=str_replace('*','',$vat_rate);
	$localtax1_rate=get_localtax($vat_rate,1,$object->client);
	$localtax2_rate=get_localtax($vat_rate,2,$object->client);

	// Add buying price
	$fournprice=(GETPOST('fournprice')?GETPOST('fournprice'):'');
	$buyingprice=(GETPOST('buying_price')?GETPOST('buying_price'):'');

	//Extrafields Lines
	$extrafieldsline = new ExtraFields($db);
	$extralabelsline =$extrafieldsline->fetch_name_optionals_label($object->table_element_line);
	$array_option = $extrafieldsline->getOptionalsFromPost($extralabelsline);
	//Unset extrafield POST Data
	if (is_array($extralabelsline))
	{
		foreach ($extralabelsline as $key => $value)
		{
			unset($_POST["options_".$key]);
		}
	}

	// Check minimum price
	$productid = GETPOST('productid', 'int');
	if (! empty($productid))
	{
		$product = new Product($db);
		$product->fetch($productid);

		$type=$product->type;

		$price_min = $product->price_min;
		if (! empty($conf->global->PRODUIT_MULTIPRICES) && ! empty($object->client->price_level))
			$price_min = $product->multiprices_min[$object->client->price_level];

		$label = ((GETPOST('update_label') && GETPOST('product_label')) ? GETPOST('product_label'):'');

		if ($price_min && (price2num($pu_ht)*(1-price2num(GETPOST('remise_percent'))/100) < price2num($price_min)))
		{
			setEventMessage($langs->trans("CantBeLessThanMinPrice", price(price2num($price_min,'MU'),0,$langs,0,0,-1,$conf->currency)), 'errors');
			$error++;
		}
	}
	else
	{
		$type = GETPOST('type');
		$label = (GETPOST('product_label') ? GETPOST('product_label'):'');

		// Check parameters
		if (GETPOST('type') < 0) {
			setEventMessage($langs->trans("ErrorFieldRequired",$langs->transnoentitiesnoconv("Type")), 'errors');
			$error++;
		}
	}

	if (! $error)
	{
		$result = $object->updateline(
			GETPOST('lineid'),
			$description,
			$pu_ht,
			GETPOST('qty'),
			GETPOST('remise_percent'),
			$vat_rate,
			$localtax1_rate,
			$localtax2_rate,
			'HT',
			$info_bits,
			$date_start,
			$date_end,
			$type,
			GETPOST('fk_parent_line'),
			0,
			$fournprice,
			$buyingprice,
			$label,
			0,
			$array_option
		);

		if ($result >= 0)
		{
			if (empty($conf->global->MAIN_DISABLE_PDF_AUTOUPDATE))
			{
				// Define output language
				$outputlangs = $langs;
				$newlang='';
				if ($conf->global->MAIN_MULTILANGS && empty($newlang) && GETPOST('lang_id')) $newlang=GETPOST('lang_id');
				if ($conf->global->MAIN_MULTILANGS && empty($newlang)) $newlang=$object->client->default_lang;
				if (! empty($newlang))
				{
					$outputlangs = new Translate("",$conf);
					$outputlangs->setDefaultLang($newlang);
				}

				$ret=$object->fetch($object->id);    // Reload to get new records
				commande_pdf_create($db, $object, $object->modelpdf, $outputlangs, $hidedetails, $hidedesc, $hideref);
			}

			unset($_POST['qty']);
			unset($_POST['type']);
			unset($_POST['productid']);
			unset($_POST['remise_percent']);
			unset($_POST['price_ht']);
			unset($_POST['price_ttc']);
			unset($_POST['tva_tx']);
			unset($_POST['product_ref']);
			unset($_POST['product_label']);
			unset($_POST['product_desc']);
			unset($_POST['fournprice']);
			unset($_POST['buying_price']);
		}
		else
		{
			setEventMessage($object->error, 'errors');
		}
	}
}

else if ($action == 'updateligne' && $user->rights->commande->creer && GETPOST('cancel') == $langs->trans('Cancel'))
{
	header('Location: '.$_SERVER['PHP_SELF'].'?id='.$object->id);   // Pour reaffichage de la fiche en cours d'edition
	exit;
}

else if ($action == 'confirm_validate' && $confirm == 'yes' && $user->rights->commande->valider)
{
	$idwarehouse=GETPOST('idwarehouse');

	// Check parameters
	if (! empty($conf->global->STOCK_CALCULATE_ON_VALIDATE_ORDER) && $object->hasProductsOrServices(1))
	{
		if (! $idwarehouse || $idwarehouse == -1)
		{
			$error++;
			$mesgs[]='<div class="error">'.$langs->trans('ErrorFieldRequired',$langs->transnoentitiesnoconv("Warehouse")).'</div>';
			$action='';
		}
	}

	if (! $error)
	{
		$result=$object->valid($user,$idwarehouse);
		if ($result	>= 0)
		{
			// Define output language
			$outputlangs = $langs;
			$newlang='';
			if ($conf->global->MAIN_MULTILANGS && empty($newlang) && ! empty($_REQUEST['lang_id'])) $newlang=$_REQUEST['lang_id'];
			if ($conf->global->MAIN_MULTILANGS && empty($newlang)) $newlang=$object->client->default_lang;
			if (! empty($newlang))
			{
				$outputlangs = new Translate("",$conf);
				$outputlangs->setDefaultLang($newlang);
			}
			if (empty($conf->global->MAIN_DISABLE_PDF_AUTOUPDATE)) commande_pdf_create($db, $object, $object->modelpdf, $outputlangs, $hidedetails, $hidedesc, $hideref);
		}
	}
}

// Go back to draft status
else if ($action == 'confirm_modif' && $user->rights->commande->creer)
{
	$idwarehouse=GETPOST('idwarehouse');

	// Check parameters
	if (! empty($conf->global->STOCK_CALCULATE_ON_VALIDATE_ORDER) && $object->hasProductsOrServices(1))
	{
		if (! $idwarehouse || $idwarehouse == -1)
		{
			$error++;
			$mesgs[]='<div class="error">'.$langs->trans('ErrorFieldRequired',$langs->transnoentitiesnoconv("Warehouse")).'</div>';
			$action='';
		}
	}

	if (! $error)
	{
		$result = $object->set_draft($user,$idwarehouse);
		if ($result	>= 0)
		{
			// Define output language
			$outputlangs = $langs;
			$newlang='';
			if ($conf->global->MAIN_MULTILANGS && empty($newlang) && ! empty($_REQUEST['lang_id'])) $newlang=$_REQUEST['lang_id'];
			if ($conf->global->MAIN_MULTILANGS && empty($newlang)) $newlang=$object->client->default_lang;
			if (! empty($newlang))
			{
				$outputlangs = new Translate("",$conf);
				$outputlangs->setDefaultLang($newlang);
			}
			if (empty($conf->global->MAIN_DISABLE_PDF_AUTOUPDATE))
			{
				$ret=$object->fetch($object->id);    // Reload to get new records
				commande_pdf_create($db, $object, $object->modelpdf, $outputlangs, $hidedetails, $hidedesc, $hideref);
			}
		}
	}
}

else if ($action == 'confirm_shipped' && $confirm == 'yes' && $user->rights->commande->cloturer)
{
	$result = $object->cloture($user);
	if ($result < 0) $mesgs=$object->errors;
}

else if ($action == 'confirm_cancel' && $confirm == 'yes' && $user->rights->commande->valider)
{
	$idwarehouse=GETPOST('idwarehouse');

	// Check parameters
	if (! empty($conf->global->STOCK_CALCULATE_ON_VALIDATE_ORDER) && $object->hasProductsOrServices(1))
	{
		if (! $idwarehouse || $idwarehouse == -1)
		{
			$error++;
			$mesgs[]='<div class="error">'.$langs->trans('ErrorFieldRequired',$langs->transnoentitiesnoconv("Warehouse")).'</div>';
			$action='';
		}
	}

	if (! $error)
	{
		$result = $object->cancel($idwarehouse);
	}
}


/*
 * Ordonnancement des lignes
*/

else if ($action == 'up' && $user->rights->commande->creer)
{
	$object->line_up(GETPOST('rowid'));

	// Define output language
	$outputlangs = $langs;
	$newlang='';
	if ($conf->global->MAIN_MULTILANGS && empty($newlang) && ! empty($_REQUEST['lang_id'])) $newlang=$_REQUEST['lang_id'];
	if ($conf->global->MAIN_MULTILANGS && empty($newlang)) $newlang=$object->client->default_lang;
	if (! empty($newlang))
	{
		$outputlangs = new Translate("",$conf);
		$outputlangs->setDefaultLang($newlang);
	}

	if (empty($conf->global->MAIN_DISABLE_PDF_AUTOUPDATE)) commande_pdf_create($db, $object, $object->modelpdf, $outputlangs, $hidedetails, $hidedesc, $hideref);

	header('Location: '.$_SERVER["PHP_SELF"].'?id='.$object->id.'#'.GETPOST('rowid'));
	exit;
}

else if ($action == 'down' && $user->rights->commande->creer)
{
	$object->line_down(GETPOST('rowid'));

	// Define output language
	$outputlangs = $langs;
	$newlang='';
	if ($conf->global->MAIN_MULTILANGS && empty($newlang) && ! empty($_REQUEST['lang_id'])) $newlang=$_REQUEST['lang_id'];
	if ($conf->global->MAIN_MULTILANGS && empty($newlang)) $newlang=$object->client->default_lang;
	if (! empty($newlang))
	{
		$outputlangs = new Translate("",$conf);
		$outputlangs->setDefaultLang($newlang);
	}
	if (empty($conf->global->MAIN_DISABLE_PDF_AUTOUPDATE)) commande_pdf_create($db, $object, $object->modelpdf, $outputlangs, $hidedetails, $hidedesc, $hideref);

	header('Location: '.$_SERVER["PHP_SELF"].'?id='.$object->id.'#'.GETPOST('rowid'));
	exit;
}

else if ($action == 'builddoc')	// In get or post
{
	/*
	 * Generate order document
	* define into /core/modules/commande/modules_commande.php
	*/

	// Sauvegarde le dernier modele choisi pour generer un document
	if ($_REQUEST['model'])
	{
		$object->setDocModel($user, $_REQUEST['model']);
	}

	// Define output language
	$outputlangs = $langs;
	$newlang='';
	if ($conf->global->MAIN_MULTILANGS && empty($newlang) && ! empty($_REQUEST['lang_id'])) $newlang=$_REQUEST['lang_id'];
	if ($conf->global->MAIN_MULTILANGS && empty($newlang)) $newlang=$object->client->default_lang;
	if (! empty($newlang))
	{
		$outputlangs = new Translate("",$conf);
		$outputlangs->setDefaultLang($newlang);
	}
	$result=commande_pdf_create($db, $object, $object->modelpdf, $outputlangs, $hidedetails, $hidedesc, $hideref);

	if ($result <= 0)
	{
		dol_print_error($db,$result);
		exit;
	}
	else
	{
		header('Location: '.$_SERVER["PHP_SELF"].'?id='.$object->id.(empty($conf->global->MAIN_JUMP_TAG)?'':'#builddoc'));
		exit;
	}
}

// Remove file in doc form
else if ($action == 'remove_file')
{
	if ($object->id > 0)
	{
		require_once DOL_DOCUMENT_ROOT.'/core/lib/files.lib.php';

		$langs->load("other");
		$upload_dir = $conf->commande->dir_output;
		$file = $upload_dir . '/' . GETPOST('file');
		$ret=dol_delete_file($file,0,0,0,$object);
		if ($ret) setEventMessage($langs->trans("FileWasRemoved", GETPOST('urlfile')));
		else setEventMessage($langs->trans("ErrorFailToDeleteFile", GETPOST('urlfile')), 'errors');
		$action='';
	}
}

// Print file
else if ($action == 'print_file' AND $user->rights->printipp->read)
{
	require_once DOL_DOCUMENT_ROOT.'/core/class/dolprintipp.class.php';
	$printer = new dolPrintIPP($db,$conf->global->PRINTIPP_HOST,$conf->global->PRINTIPP_PORT,$user->login,$conf->global->PRINTIPP_USER,$conf->global->PRINTIPP_PASSWORD);
	$printer->print_file(GETPOST('file','alpha'),GETPOST('printer','alpha'));
    setEventMessage($langs->trans("FileWasSentToPrinter", GETPOST('file')));
    $action='';
}

else if ($action == 'update_extras')
{
	// Fill array 'array_options' with data from update form
	$extralabels=$extrafields->fetch_name_optionals_label($object->table_element);
	$ret = $extrafields->setOptionalsFromPost($extralabels,$object);

	if($ret < 0)
		$error++;

	if(!$error) {
		// Actions on extra fields (by external module or standard code)
		// FIXME le hook fait double emploi avec le trigger !!
		$hookmanager->initHooks(array('orderdao'));
		$parameters=array('id'=>$object->id);
		$reshook=$hookmanager->executeHooks('insertExtraFields',$parameters,$object,$action);    // Note that $action and $object may have been modified by some hooks
		if (empty($reshook))
		{
			if (empty($conf->global->MAIN_EXTRAFIELDS_DISABLED)) // For avoid conflicts if trigger used
			{
				$result=$object->insertExtraFields();
				if ($result < 0)
				{
					$error++;
				}
			}
		}
		else if ($reshook < 0) $error++;
	}
	else
	{
		$action = 'edit_extras';
	}

}

/*
 * Add file in email form
*/
if (GETPOST('addfile'))
{
	require_once DOL_DOCUMENT_ROOT.'/core/lib/files.lib.php';

	// Set tmp user directory TODO Use a dedicated directory for temp mails files
	$vardir=$conf->user->dir_output."/".$user->id;
	$upload_dir_tmp = $vardir.'/temp';

	dol_add_file_process($upload_dir_tmp,0,0);
	$action ='presend';
}

/*
 * Remove file in email form
*/
if (GETPOST('removedfile'))
{
	require_once DOL_DOCUMENT_ROOT.'/core/lib/files.lib.php';

	// Set tmp user directory
	$vardir=$conf->user->dir_output."/".$user->id;
	$upload_dir_tmp = $vardir.'/temp';

	// TODO Delete only files that was uploaded from email form
	dol_remove_file_process(GETPOST('removedfile'),0);
	$action ='presend';
}

/*
 * Send mail
*/
if ($action == 'send' && ! GETPOST('addfile') && ! GETPOST('removedfile') && ! GETPOST('cancel'))
{
	$langs->load('mails');

	if ($object->id > 0)
	{
		//        $ref = dol_sanitizeFileName($object->ref);
		//        $file = $conf->commande->dir_output . '/' . $ref . '/' . $ref . '.pdf';

		//        if (is_readable($file))
		//        {
		if (GETPOST('sendto'))
		{
			// Le destinataire a ete fourni via le champ libre
			$sendto = GETPOST('sendto');
			$sendtoid = 0;
		}
		elseif (GETPOST('receiver') != '-1')
		{
			// Recipient was provided from combo list
			if (GETPOST('receiver') == 'thirdparty') // Id of third party
			{
				$sendto = $object->client->email;
				$sendtoid = 0;
			}
			else	// Id du contact
			{
				$sendto = $object->client->contact_get_property(GETPOST('receiver'),'email');
				$sendtoid = GETPOST('receiver');
			}
		}

		if (dol_strlen($sendto))
		{
			$langs->load("commercial");

			$from = GETPOST('fromname') . ' <' . GETPOST('frommail') .'>';
			$replyto = GETPOST('replytoname'). ' <' . GETPOST('replytomail').'>';
			$message = GETPOST('message');
			$sendtocc = GETPOST('sendtocc');
			$deliveryreceipt = GETPOST('deliveryreceipt');

			if ($action == 'send')
			{
				if (dol_strlen(GETPOST('subject'))) $subject=GETPOST('subject');
				else $subject = $langs->transnoentities('Order').' '.$object->ref;
				$actiontypecode='AC_COM';
				$actionmsg = $langs->transnoentities('MailSentBy').' '.$from.' '.$langs->transnoentities('To').' '.$sendto.".\n";
				if ($message)
				{
					$actionmsg.=$langs->transnoentities('MailTopic').": ".$subject."\n";
					$actionmsg.=$langs->transnoentities('TextUsedInTheMessageBody').":\n";
					$actionmsg.=$message;
				}
				$actionmsg2=$langs->transnoentities('Action'.$actiontypecode);
			}

			// Create form object
			include_once DOL_DOCUMENT_ROOT.'/core/class/html.formmail.class.php';
			$formmail = new FormMail($db);

			$attachedfiles=$formmail->get_attached_files();
			$filepath = $attachedfiles['paths'];
			$filename = $attachedfiles['names'];
			$mimetype = $attachedfiles['mimes'];

			// Send mail
			require_once DOL_DOCUMENT_ROOT.'/core/class/CMailFile.class.php';
			$mailfile = new CMailFile($subject,$sendto,$from,$message,$filepath,$mimetype,$filename,$sendtocc,'',$deliveryreceipt,-1);
			if ($mailfile->error)
			{
				$mesg='<div class="error">'.$mailfile->error.'</div>';
			}
			else
			{
				$result=$mailfile->sendfile();
				if ($result)
				{
					$mesg=$langs->trans('MailSuccessfulySent',$mailfile->getValidAddress($from,2),$mailfile->getValidAddress($sendto,2));	// Must not contains "

					$error=0;

					// Initialisation donnees
					$object->sendtoid		= $sendtoid;
					$object->actiontypecode	= $actiontypecode;
					$object->actionmsg		= $actionmsg;
					$object->actionmsg2		= $actionmsg2;
					$object->fk_element		= $object->id;
					$object->elementtype	= $object->element;

					// Appel des triggers
					include_once DOL_DOCUMENT_ROOT . '/core/class/interfaces.class.php';
					$interface=new Interfaces($db);
					$result=$interface->run_triggers('ORDER_SENTBYMAIL',$object,$user,$langs,$conf);
					if ($result < 0) {
						$error++; $this->errors=$interface->errors;
					}
					// Fin appel triggers

					if ($error)
					{
						dol_print_error($db);
					}
					else
					{
						// Redirect here
						// This avoid sending mail twice if going out and then back to page
						header('Location: '.$_SERVER["PHP_SELF"].'?id='.$object->id.'&mesg='.urlencode($mesg));
						exit;
					}
				}
				else
				{
					$langs->load("other");
					$mesg='<div class="error">';
					if ($mailfile->error)
					{
						$mesg.=$langs->trans('ErrorFailedToSendMail',$from,$sendto);
						$mesg.='<br>'.$mailfile->error;
					}
					else
					{
						$mesg.='No mail sent. Feature is disabled by option MAIN_DISABLE_ALL_MAILS';
					}
					$mesg.='</div>';
				}
			}
			/*            }
			 else
			{
			$langs->load("other");
			$mesg='<div class="error">'.$langs->trans('ErrorMailRecipientIsEmpty').' !</div>';
			$action='presend';
			dol_syslog('Recipient email is empty');
			}*/
		}
		else
		{
			$langs->load("errors");
			$mesg='<div class="error">'.$langs->trans('ErrorCantReadFile',$file).'</div>';
			dol_syslog('Failed to read file: '.$file);
		}
	}
	else
	{
		$langs->load("other");
		$mesg='<div class="error">'.$langs->trans('ErrorFailedToReadEntity',$langs->trans("Order")).'</div>';
		dol_syslog($langs->trans('ErrorFailedToReadEntity', $langs->trans("Order")));
	}
}

if (! $error && ! empty($conf->global->MAIN_DISABLE_CONTACTS_TAB) && $user->rights->commande->creer)
{
	if ($action == 'addcontact')
	{
		if ($object->id > 0)
		{
			$contactid = (GETPOST('userid') ? GETPOST('userid') : GETPOST('contactid'));
			$result = $object->add_contact($contactid, GETPOST('type'), GETPOST('source'));
		}

		if ($result >= 0)
		{
			header("Location: ".$_SERVER['PHP_SELF']."?id=".$object->id);
			exit;
		}
		else
		{
			if ($object->error == 'DB_ERROR_RECORD_ALREADY_EXISTS')
			{
				$langs->load("errors");
				$mesg = '<div class="error">'.$langs->trans("ErrorThisContactIsAlreadyDefinedAsThisType").'</div>';
			}
			else
			{
				$mesg = '<div class="error">'.$object->error.'</div>';
			}
		}
	}

	// bascule du statut d'un contact
	else if ($action == 'swapstatut')
	{
		if ($object->id > 0)
		{
			$result=$object->swapContactStatus(GETPOST('ligne'));
		}
		else
		{
			dol_print_error($db);
		}
	}

	// Efface un contact
	else if ($action == 'deletecontact')
	{
		$result = $object->delete_contact($lineid);

		if ($result >= 0)
		{
			header("Location: ".$_SERVER['PHP_SELF']."?id=".$object->id);
			exit;
		}
		else {
			dol_print_error($db);
		}
	}
}


/*
 *	View
*/

llxHeader('',$langs->trans('Order'),'EN:Customers_Orders|FR:Commandes_Clients|ES:Pedidos de clientes');

$form = new Form($db);
$formfile = new FormFile($db);
$formorder = new FormOrder($db);


/*********************************************************************
 *
* Mode creation
*
*********************************************************************/
if ($action == 'create' && $user->rights->commande->creer)
{
	print_fiche_titre($langs->trans('CreateOrder'));

	dol_htmloutput_mesg($mesg,$mesgs,'error');

	$soc = new Societe($db);
	if ($socid>0) $res=$soc->fetch($socid);

	if (! empty($origin) && ! empty($originid))
	{
		// Parse element/subelement (ex: project_task)
		$element = $subelement = $origin;
		if (preg_match('/^([^_]+)_([^_]+)/i',$origin,$regs))
		{
			$element = $regs[1];
			$subelement = $regs[2];
		}

		if ($element == 'project')
		{
			$projectid=$originid;
		}
		else
		{
			// For compatibility
			if ($element == 'order' || $element == 'commande')    {
				$element = $subelement = 'commande';
			}
			if ($element == 'propal')   {
				$element = 'comm/propal'; $subelement = 'propal';
			}
			if ($element == 'contract') {
				$element = $subelement = 'contrat';
			}

			dol_include_once('/'.$element.'/class/'.$subelement.'.class.php');

			$classname = ucfirst($subelement);
			$objectsrc = new $classname($db);
			$objectsrc->fetch($originid);
			if (empty($objectsrc->lines) && method_exists($objectsrc,'fetch_lines'))  $objectsrc->fetch_lines();
			$objectsrc->fetch_thirdparty();

			$projectid          = (!empty($objectsrc->fk_project)?$objectsrc->fk_project:'');
			$ref_client         = (!empty($objectsrc->ref_client)?$objectsrc->ref_client:'');

			$soc = $objectsrc->client;
			$cond_reglement_id	= (!empty($objectsrc->cond_reglement_id)?$objectsrc->cond_reglement_id:(!empty($soc->cond_reglement_id)?$soc->cond_reglement_id:1));
			$mode_reglement_id	= (!empty($objectsrc->mode_reglement_id)?$objectsrc->mode_reglement_id:(!empty($soc->mode_reglement_id)?$soc->mode_reglement_id:0));
			$availability_id	= (!empty($objectsrc->availability_id)?$objectsrc->availability_id:(!empty($soc->availability_id)?$soc->availability_id:0));
			$demand_reason_id	= (!empty($objectsrc->demand_reason_id)?$objectsrc->demand_reason_id:(!empty($soc->demand_reason_id)?$soc->demand_reason_id:0));
			$remise_percent		= (!empty($objectsrc->remise_percent)?$objectsrc->remise_percent:(!empty($soc->remise_percent)?$soc->remise_percent:0));
			$remise_absolue		= (!empty($objectsrc->remise_absolue)?$objectsrc->remise_absolue:(!empty($soc->remise_absolue)?$soc->remise_absolue:0));
			$dateinvoice		= empty($conf->global->MAIN_AUTOFILL_DATE)?-1:0;

			$datedelivery		= (!empty($objectsrc->date_livraison)?$objectsrc->date_livraison:'');

			$note_private		= (! empty($objectsrc->note_private) ? $objectsrc->note_private : (! empty($objectsrc->note_private) ? $objectsrc->note_private : ''));
			$note_public		= (! empty($objectsrc->note_public) ? $objectsrc->note_public : '');

			// Object source contacts list
			$srccontactslist = $objectsrc->liste_contact(-1,'external',1);
		}
	}
	else
	{
		$cond_reglement_id  = $soc->cond_reglement_id;
		$mode_reglement_id  = $soc->mode_reglement_id;
		$availability_id    = $soc->availability_id;
		$demand_reason_id   = $soc->demand_reason_id;
		$remise_percent     = $soc->remise_percent;
		$remise_absolue     = 0;
		$dateinvoice        = empty($conf->global->MAIN_AUTOFILL_DATE)?-1:0;
		$projectid          = 0;
	}
	$absolute_discount=$soc->getAvailableDiscounts();



	$nbrow=10;

	print '<form name="crea_commande" action="'.$_SERVER["PHP_SELF"].'" method="POST">';
	print '<input type="hidden" name="token" value="'.$_SESSION['newtoken'].'">';
	print '<input type="hidden" name="action" value="add">';
	print '<input type="hidden" name="socid" value="'.$soc->id.'">' ."\n";
	print '<input type="hidden" name="remise_percent" value="'.$soc->remise_percent.'">';
	print '<input type="hidden" name="origin" value="'.$origin.'">';
	print '<input type="hidden" name="originid" value="'.$originid.'">';

	print '<table class="border" width="100%">';

	// Reference
	print '<tr><td class="fieldrequired">'.$langs->trans('Ref').'</td><td colspan="2">'.$langs->trans("Draft").'</td></tr>';

	// Reference client
	print '<tr><td>'.$langs->trans('RefCustomer').'</td><td colspan="2">';
	//print '<input type="text" name="ref_client" value="'.$ref_client.'"></td>';
	print '<input type="text" name="ref_client" value=""></td>';	// We must not use ref_client of proposal for an order
	print '</tr>';

	// Client
	print '<tr>';
	print '<td class="fieldrequired">'.$langs->trans('Customer').'</td>';
	if($socid>0)
	{
		print '<td colspan="2">';
		print $soc->getNomUrl(1);
		print '<input type="hidden" name="socid" value="'.$soc->id.'">';
		print '</td>';
	}
	else
	{
		print '<td colspan="2">';
		print $form->select_company('','socid','s.client = 1 OR s.client = 3',1);
		print '</td>';
	}
	print '</tr>'."\n";

	/*
	 * Contact de la commande
	*/
	if($socid>0)
	{
		print "<tr><td>".$langs->trans("DefaultContact").'</td><td colspan="2">';
		$form->select_contacts($soc->id,$setcontact,'contactidp',1,$srccontactslist);
		print '</td></tr>';

		// Ligne info remises tiers
		print '<tr><td>'.$langs->trans('Discounts').'</td><td colspan="2">';
		if ($soc->remise_percent) print $langs->trans("CompanyHasRelativeDiscount",$soc->remise_percent);
		else print $langs->trans("CompanyHasNoRelativeDiscount");
		print '. ';
		$absolute_discount=$soc->getAvailableDiscounts();
		if ($absolute_discount) print $langs->trans("CompanyHasAbsoluteDiscount",price($absolute_discount),$langs->trans("Currency".$conf->currency));
		else print $langs->trans("CompanyHasNoAbsoluteDiscount");
		print '.';
		print '</td></tr>';
	}
	// Date
	print '<tr><td class="fieldrequired">'.$langs->trans('Date').'</td><td colspan="2">';
	$form->select_date('','re','','','',"crea_commande",1,1);
	print '</td></tr>';

	// Date de livraison
	print "<tr><td>".$langs->trans("DeliveryDate").'</td><td colspan="2">';
	if (empty($datedelivery))
	{
		if (! empty($conf->global->DATE_LIVRAISON_WEEK_DELAY)) $datedelivery = time() + ((7*$conf->global->DATE_LIVRAISON_WEEK_DELAY) * 24 * 60 * 60);
		else $datedelivery=empty($conf->global->MAIN_AUTOFILL_DATE)?-1:0;
	}
	$form->select_date($datedelivery,'liv_','','','',"crea_commande",1,1);
	print "</td></tr>";

	// Conditions de reglement
	print '<tr><td class="nowrap">'.$langs->trans('PaymentConditionsShort').'</td><td colspan="2">';
	$form->select_conditions_paiements($cond_reglement_id,'cond_reglement_id',-1,1);
	print '</td></tr>';

	// Mode de reglement
	print '<tr><td>'.$langs->trans('PaymentMode').'</td><td colspan="2">';
	$form->select_types_paiements($mode_reglement_id,'mode_reglement_id');
	print '</td></tr>';

	// Delivery delay
	print '<tr><td>'.$langs->trans('AvailabilityPeriod').'</td><td colspan="2">';
	$form->select_availability($availability_id,'availability_id','',1);
	print '</td></tr>';

	// What trigger creation
	print '<tr><td>'.$langs->trans('Source').'</td><td colspan="2">';
	$form->select_demand_reason($demand_reason_id,'demand_reason_id','',1);
	print '</td></tr>';

	// Project
	if (! empty($conf->projet->enabled) && $socid>0)
	{
		$formproject=new FormProjets($db);

		print '<tr><td>'.$langs->trans('Project').'</td><td colspan="2">';
		$numprojet=$formproject->select_projects($soc->id,$projectid);
		if ($numprojet==0)
		{
			print ' &nbsp; <a href="'.DOL_URL_ROOT.'/projet/fiche.php?socid='.$soc->id.'&action=create">'.$langs->trans("AddProject").'</a>';
		}
		print '</td></tr>';
	}

	// Other attributes
	$parameters=array('objectsrc' => $objectsrc, 'colspan' => ' colspan="3"');
	$reshook=$hookmanager->executeHooks('formObjectOptions',$parameters,$object,$action);    // Note that $action and $object may have been modified by hook
	if (empty($reshook) && ! empty($extrafields->attribute_label))
	{
		print $object->showOptionals($extrafields,'edit');
	}

	// Template to use by default
	print '<tr><td>'.$langs->trans('Model').'</td>';
	print '<td colspan="2">';
	include_once DOL_DOCUMENT_ROOT.'/core/modules/commande/modules_commande.php';
	$liste=ModelePDFCommandes::liste_modeles($db);
	print $form->selectarray('model',$liste,$conf->global->COMMANDE_ADDON_PDF);
	print "</td></tr>";


	// Note publique
	print '<tr>';
	print '<td class="border" valign="top">'.$langs->trans('NotePublic').'</td>';
	print '<td valign="top" colspan="2">';

	$doleditor = new DolEditor('note_public', $note_public, '', 80, 'dolibarr_notes', 'In', 0, false, true, ROWS_3, 70);
	print $doleditor->Create(1);
	//print '<textarea name="note_public" wrap="soft" cols="70" rows="'.ROWS_3.'">'.$note_public.'</textarea>';
	print '</td></tr>';

	// Note privee
	if (! $user->societe_id)
	{
		print '<tr>';
		print '<td class="border" valign="top">'.$langs->trans('NotePrivate').'</td>';
		print '<td valign="top" colspan="2">';

		$doleditor=new DolEditor('note_private', $note_private, '', 80, 'dolibarr_notes', 'In', 0, false, true, ROWS_3, 70);
		print $doleditor->Create(1);
		//print '<textarea name="note" wrap="soft" cols="70" rows="'.ROWS_3.'">'.$note_private.'</textarea>';
		print '</td></tr>';
	}

	if (! empty($origin) && ! empty($originid) && is_object($objectsrc))
	{
		// TODO for compatibility
		if ($origin == 'contrat')
		{
			// Calcul contrat->price (HT), contrat->total (TTC), contrat->tva
			$objectsrc->remise_absolue=$remise_absolue;
			$objectsrc->remise_percent=$remise_percent;
			$objectsrc->update_price(1);
		}

		print "\n<!-- ".$classname." info -->";
		print "\n";
		print '<input type="hidden" name="amount"         value="'.$objectsrc->total_ht.'">'."\n";
		print '<input type="hidden" name="total"          value="'.$objectsrc->total_ttc.'">'."\n";
		print '<input type="hidden" name="tva"            value="'.$objectsrc->total_tva.'">'."\n";
		print '<input type="hidden" name="origin"         value="'.$objectsrc->element.'">';
		print '<input type="hidden" name="originid"       value="'.$objectsrc->id.'">';

		$newclassname=$classname;
		if ($newclassname=='Propal') $newclassname='CommercialProposal';
		print '<tr><td>'.$langs->trans($newclassname).'</td><td colspan="2">'.$objectsrc->getNomUrl(1).'</td></tr>';
		print '<tr><td>'.$langs->trans('TotalHT').'</td><td colspan="2">'.price($objectsrc->total_ht).'</td></tr>';
		print '<tr><td>'.$langs->trans('TotalVAT').'</td><td colspan="2">'.price($objectsrc->total_tva)."</td></tr>";
		if ($mysoc->localtax1_assuj=="1") //Localtax1 RE
		{
			print '<tr><td>'.$langs->transcountry("AmountLT1",$mysoc->country_code).'</td><td colspan="2">'.price($objectsrc->total_localtax1)."</td></tr>";
		}

		if ($mysoc->localtax2_assuj=="1") //Localtax2 IRPF
		{
			print '<tr><td>'.$langs->transcountry("AmountLT2",$mysoc->country_code).'</td><td colspan="2">'.price($objectsrc->total_localtax2)."</td></tr>";
		}

		print '<tr><td>'.$langs->trans('TotalTTC').'</td><td colspan="2">'.price($objectsrc->total_ttc)."</td></tr>";
	}
	else
	{
		if (! empty($conf->global->PRODUCT_SHOW_WHEN_CREATE))
		{
			/*
			 * Services/produits predefinis
			*/
			$NBLINES=8;

			print '<tr><td colspan="3">';

			print '<table class="noborder">';
			print '<tr><td>'.$langs->trans('ProductsAndServices').'</td>';
			print '<td>'.$langs->trans('Qty').'</td>';
			print '<td>'.$langs->trans('ReductionShort').'</td>';
			print '</tr>';
			for ($i = 1 ; $i <= $NBLINES ; $i++)
			{
				print '<tr><td>';
				// multiprix
				if (! empty($conf->global->PRODUIT_MULTIPRICES))
					print $form->select_produits('','idprod'.$i,'',$conf->product->limit_size,$soc->price_level);
				else
					print $form->select_produits('','idprod'.$i,'',$conf->product->limit_size);
				print '</td>';
				print '<td><input type="text" size="3" name="qty'.$i.'" value="1"></td>';
				print '<td><input type="text" size="3" name="remise_percent'.$i.'" value="'.$soc->remise_percent.'">%</td></tr>';
			}

			print '</table>';
			print '</td></tr>';
		}
	}

	print '</table>';

	// Button "Create Draft"
	print '<br><center><input type="submit" class="button" name="bouton" value="'.$langs->trans('CreateDraft').'"></center>';

	print '</form>';


	// Show origin lines
	if (! empty($origin) && ! empty($originid) && is_object($objectsrc))
	{
		$title=$langs->trans('ProductsAndServices');
		print_titre($title);

		print '<table class="noborder" width="100%">';

		$objectsrc->printOriginLinesList();

		print '</table>';
	}

}
else
{
	/* *************************************************************************** */
	/*                                                                             */
	/* Mode vue et edition                                                         */
	/*                                                                             */
	/* *************************************************************************** */
	$now=dol_now();

	if ($object->id > 0)
	{
		dol_htmloutput_mesg($mesg,$mesgs);

		$product_static=new Product($db);

		$soc = new Societe($db);
		$soc->fetch($object->socid);

		$author = new User($db);
		$author->fetch($object->user_author_id);

		$head = commande_prepare_head($object);
		dol_fiche_head($head, 'order', $langs->trans("CustomerOrder"), 0, 'order');

		$formconfirm='';

		/*
		 * Confirmation de la suppression de la commande
		*/
		if ($action == 'delete')
		{
			$formconfirm=$form->formconfirm($_SERVER["PHP_SELF"].'?id='.$object->id, $langs->trans('DeleteOrder'), $langs->trans('ConfirmDeleteOrder'), 'confirm_delete', '', 0, 1);
		}

		/*
		 * Confirmation de la validation
		*/
		if ($action == 'validate')
		{
			// on verifie si l'objet est en numerotation provisoire
			$ref = substr($object->ref, 1, 4);
			if ($ref == 'PROV')
			{
				$numref = $object->getNextNumRef($soc);
			}
			else
			{
				$numref = $object->ref;
			}

			$text=$langs->trans('ConfirmValidateOrder',$numref);
			if (! empty($conf->notification->enabled))
			{
				require_once DOL_DOCUMENT_ROOT .'/core/class/notify.class.php';
				$notify=new Notify($db);
				$text.='<br>';
				$text.=$notify->confirmMessage('ORDER_VALIDATE',$object->socid);
			}
			$formquestion=array();
			if (! empty($conf->global->STOCK_CALCULATE_ON_VALIDATE_ORDER) && $object->hasProductsOrServices(1))
			{
				$langs->load("stocks");
				require_once DOL_DOCUMENT_ROOT.'/product/class/html.formproduct.class.php';
				$formproduct=new FormProduct($db);
				$formquestion=array(
				//'text' => $langs->trans("ConfirmClone"),
				//array('type' => 'checkbox', 'name' => 'clone_content',   'label' => $langs->trans("CloneMainAttributes"),   'value' => 1),
				//array('type' => 'checkbox', 'name' => 'update_prices',   'label' => $langs->trans("PuttingPricesUpToDate"),   'value' => 1),
				array('type' => 'other', 'name' => 'idwarehouse',   'label' => $langs->trans("SelectWarehouseForStockDecrease"),   'value' => $formproduct->selectWarehouses(GETPOST('idwarehouse'),'idwarehouse','',1)));
			}

			$formconfirm=$form->formconfirm($_SERVER["PHP_SELF"].'?id='.$object->id, $langs->trans('ValidateOrder'), $text, 'confirm_validate', $formquestion, 0, 1, 220);
		}

		// Confirm back to draft status
		if ($action == 'modif')
		{
			$text=$langs->trans('ConfirmUnvalidateOrder',$object->ref);
			$formquestion=array();
			if (! empty($conf->global->STOCK_CALCULATE_ON_VALIDATE_ORDER) && $object->hasProductsOrServices(1))
			{
				$langs->load("stocks");
				require_once DOL_DOCUMENT_ROOT.'/product/class/html.formproduct.class.php';
				$formproduct=new FormProduct($db);
				$formquestion=array(
				//'text' => $langs->trans("ConfirmClone"),
				//array('type' => 'checkbox', 'name' => 'clone_content',   'label' => $langs->trans("CloneMainAttributes"),   'value' => 1),
				//array('type' => 'checkbox', 'name' => 'update_prices',   'label' => $langs->trans("PuttingPricesUpToDate"),   'value' => 1),
				array('type' => 'other', 'name' => 'idwarehouse',   'label' => $langs->trans("SelectWarehouseForStockIncrease"),   'value' => $formproduct->selectWarehouses(GETPOST('idwarehouse'),'idwarehouse','',1)));
			}

			$formconfirm=$form->formconfirm($_SERVER["PHP_SELF"].'?id='.$object->id, $langs->trans('UnvalidateOrder'), $text, 'confirm_modif', $formquestion, "yes", 1, 220);
		}


		/*
		 * Confirmation de la cloture
		*/
		if ($action == 'shipped')
		{
			$formconfirm=$form->formconfirm($_SERVER["PHP_SELF"].'?id='.$object->id, $langs->trans('CloseOrder'), $langs->trans('ConfirmCloseOrder'), 'confirm_shipped', '', 0, 1);
		}

		/*
		 * Confirmation de l'annulation
		*/
		if ($action == 'cancel')
		{
			$text=$langs->trans('ConfirmCancelOrder',$object->ref);
			$formquestion=array();
			if (! empty($conf->global->STOCK_CALCULATE_ON_VALIDATE_ORDER) && $object->hasProductsOrServices(1))
			{
				$langs->load("stocks");
				require_once DOL_DOCUMENT_ROOT.'/product/class/html.formproduct.class.php';
				$formproduct=new FormProduct($db);
				$formquestion=array(
				//'text' => $langs->trans("ConfirmClone"),
				//array('type' => 'checkbox', 'name' => 'clone_content',   'label' => $langs->trans("CloneMainAttributes"),   'value' => 1),
				//array('type' => 'checkbox', 'name' => 'update_prices',   'label' => $langs->trans("PuttingPricesUpToDate"),   'value' => 1),
				array('type' => 'other', 'name' => 'idwarehouse',   'label' => $langs->trans("SelectWarehouseForStockIncrease"),   'value' => $formproduct->selectWarehouses(GETPOST('idwarehouse'),'idwarehouse','',1)));
			}

			$formconfirm=$form->formconfirm($_SERVER["PHP_SELF"].'?id='.$object->id, $langs->trans('Cancel'), $text, 'confirm_cancel', $formquestion, 0, 1);
		}

		/*
		 * Confirmation de la suppression d'une ligne produit
		*/
		if ($action == 'ask_deleteline')
		{
			$formconfirm=$form->formconfirm($_SERVER["PHP_SELF"].'?id='.$object->id.'&lineid='.$lineid, $langs->trans('DeleteProductLine'), $langs->trans('ConfirmDeleteProductLine'), 'confirm_deleteline', '', 0, 1);
		}

		// Clone confirmation
		if ($action == 'clone')
		{
			// Create an array for form
			$formquestion=array(
			//'text' => $langs->trans("ConfirmClone"),
			//array('type' => 'checkbox', 'name' => 'clone_content',   'label' => $langs->trans("CloneMainAttributes"),   'value' => 1),
			//array('type' => 'checkbox', 'name' => 'update_prices',   'label' => $langs->trans("PuttingPricesUpToDate"),   'value' => 1),
			array('type' => 'other', 'name' => 'socid',   'label' => $langs->trans("SelectThirdParty"),   'value' => $form->select_company(GETPOST('socid','int'),'socid','(s.client=1 OR s.client=3)'))
			);
			// Paiement incomplet. On demande si motif = escompte ou autre
			$formconfirm=$form->formconfirm($_SERVER["PHP_SELF"].'?id='.$object->id,$langs->trans('CloneOrder'),$langs->trans('ConfirmCloneOrder',$object->ref),'confirm_clone',$formquestion,'yes',1);
		}

		if (! $formconfirm)
		{
			$parameters=array('lineid'=>$lineid);
			$formconfirm=$hookmanager->executeHooks('formConfirm',$parameters,$object,$action);    // Note that $action and $object may have been modified by hook
		}

		// Print form confirm
		print $formconfirm;

		/*
		 *   Commande
		*/
		$nbrow=9;
		if (! empty($conf->projet->enabled)) $nbrow++;

		//Local taxes
		if($mysoc->localtax1_assuj=="1") $nbrow++;
		if($mysoc->localtax2_assuj=="1") $nbrow++;

		print '<table class="border" width="100%">';

		$linkback = '<a href="'.DOL_URL_ROOT.'/commande/liste.php'.(! empty($socid)?'?socid='.$socid:'').'">'.$langs->trans("BackToList").'</a>';

		// Ref
		print '<tr><td width="18%">'.$langs->trans('Ref').'</td>';
		print '<td colspan="3">';
		print $form->showrefnav($object, 'ref', $linkback, 1, 'ref', 'ref');
		print '</td>';
		print '</tr>';

		// Ref commande client
		print '<tr><td>';
		print '<table class="nobordernopadding" width="100%"><tr><td class="nowrap">';
		print $langs->trans('RefCustomer').'</td><td align="left">';
		print '</td>';
		if ($action != 'refcustomer' && $object->brouillon) print '<td align="right"><a href="'.$_SERVER['PHP_SELF'].'?action=refcustomer&amp;id='.$object->id.'">'.img_edit($langs->trans('Modify')).'</a></td>';
		print '</tr></table>';
		print '</td><td colspan="3">';
		if ($user->rights->commande->creer && $action == 'refcustomer')
		{
			print '<form action="'.$_SERVER["PHP_SELF"].'?id='.$object->id.'" method="post">';
			print '<input type="hidden" name="token" value="'.$_SESSION['newtoken'].'">';
			print '<input type="hidden" name="action" value="set_ref_client">';
			print '<input type="text" class="flat" size="20" name="ref_client" value="'.$object->ref_client.'">';
			print ' <input type="submit" class="button" value="'.$langs->trans('Modify').'">';
			print '</form>';
		}
		else
		{
			print $object->ref_client;
		}
		print '</td>';
		print '</tr>';


		// Third party
		print '<tr><td>'.$langs->trans('Company').'</td>';
		print '<td colspan="3">'.$soc->getNomUrl(1).'</td>';
		print '</tr>';

		if (! empty($conf->global->FACTURE_DEPOSITS_ARE_JUST_PAYMENTS))
		{
			$filterabsolutediscount="fk_facture_source IS NULL";  // If we want deposit to be substracted to payments only and not to total of final invoice
			$filtercreditnote="fk_facture_source IS NOT NULL";    // If we want deposit to be substracted to payments only and not to total of final invoice
		}
		else
		{
			$filterabsolutediscount="fk_facture_source IS NULL OR (fk_facture_source IS NOT NULL AND description='(DEPOSIT)')";
			$filtercreditnote="fk_facture_source IS NOT NULL AND description <> '(DEPOSIT)'";
		}

		// Relative and absolute discounts
		$addrelativediscount='<a href="'.DOL_URL_ROOT.'/comm/remise.php?id='.$soc->id.'&backtopage='.urlencode($_SERVER["PHP_SELF"]).'?facid='.$object->id.'">'.$langs->trans("EditRelativeDiscounts").'</a>';
		$addabsolutediscount='<a href="'.DOL_URL_ROOT.'/comm/remx.php?id='.$soc->id.'&backtopage='.urlencode($_SERVER["PHP_SELF"]).'?facid='.$object->id.'">'.$langs->trans("EditGlobalDiscounts").'</a>';
		$addcreditnote='<a href="'.DOL_URL_ROOT.'/compta/facture.php?action=create&socid='.$soc->id.'&type=2&backtopage='.urlencode($_SERVER["PHP_SELF"]).'?facid='.$object->id.'">'.$langs->trans("AddCreditNote").'</a>';

		print '<tr><td>'.$langs->trans('Discounts').'</td><td colspan="3">';
		if ($soc->remise_percent) print $langs->trans("CompanyHasRelativeDiscount",$soc->remise_percent);
		else print $langs->trans("CompanyHasNoRelativeDiscount");
		print '. ';
		$absolute_discount=$soc->getAvailableDiscounts('','fk_facture_source IS NULL');
		$absolute_creditnote=$soc->getAvailableDiscounts('','fk_facture_source IS NOT NULL');
		$absolute_discount=price2num($absolute_discount,'MT');
		$absolute_creditnote=price2num($absolute_creditnote,'MT');
		if ($absolute_discount)
		{
			if ($object->statut > 0)
			{
				print $langs->trans("CompanyHasAbsoluteDiscount",price($absolute_discount),$langs->transnoentities("Currency".$conf->currency));
			}
			else
			{
				// Remise dispo de type remise fixe (not credit note)
				print '<br>';
				$form->form_remise_dispo($_SERVER["PHP_SELF"].'?id='.$object->id,0,'remise_id',$soc->id,$absolute_discount,$filterabsolutediscount);
			}
		}
		if ($absolute_creditnote)
		{
			print $langs->trans("CompanyHasCreditNote",price($absolute_creditnote),$langs->transnoentities("Currency".$conf->currency)).'. ';
		}
		if (! $absolute_discount && ! $absolute_creditnote) print $langs->trans("CompanyHasNoAbsoluteDiscount").'.';
		print '</td></tr>';

		// Date
		print '<tr><td>';
		print '<table class="nobordernopadding" width="100%"><tr><td>';
		print $langs->trans('Date');
		print '</td>';

		if ($action != 'editdate' && $object->brouillon) print '<td align="right"><a href="'.$_SERVER["PHP_SELF"].'?action=editdate&amp;id='.$object->id.'">'.img_edit($langs->trans('SetDate'),1).'</a></td>';
		print '</tr></table>';
		print '</td><td colspan="3">';
		if ($action == 'editdate')
		{
			print '<form name="setdate" action="'.$_SERVER["PHP_SELF"].'?id='.$object->id.'" method="post">';
			print '<input type="hidden" name="token" value="'.$_SESSION['newtoken'].'">';
			print '<input type="hidden" name="action" value="setdate">';
			$form->select_date($object->date,'order_','','','',"setdate");
			print '<input type="submit" class="button" value="'.$langs->trans('Modify').'">';
			print '</form>';
		}
		else
		{
			print $object->date ? dol_print_date($object->date,'daytext') : '&nbsp;';
		}
		print '</td>';
		print '</tr>';

		// Delivery date planed
		print '<tr><td height="10">';
		print '<table class="nobordernopadding" width="100%"><tr><td>';
		print $langs->trans('DateDeliveryPlanned');
		print '</td>';
		if ($action != 'editdate_livraison') print '<td align="right"><a href="'.$_SERVER["PHP_SELF"].'?action=editdate_livraison&amp;id='.$object->id.'">'.img_edit($langs->trans('SetDeliveryDate'),1).'</a></td>';
		print '</tr></table>';
		print '</td><td colspan="3">';
		if ($action == 'editdate_livraison')
		{
			print '<form name="setdate_livraison" action="'.$_SERVER["PHP_SELF"].'?id='.$object->id.'" method="post">';
			print '<input type="hidden" name="token" value="'.$_SESSION['newtoken'].'">';
			print '<input type="hidden" name="action" value="setdate_livraison">';
			$form->select_date($object->date_livraison?$object->date_livraison:-1,'liv_','','','',"setdate_livraison");
			print '<input type="submit" class="button" value="'.$langs->trans('Modify').'">';
			print '</form>';
		}
		else
		{
			print $object->date_livraison ? dol_print_date($object->date_livraison,'daytext') : '&nbsp;';
		}
		print '</td>';
		print '</tr>';

		// Terms of payment
		print '<tr><td height="10">';
		print '<table class="nobordernopadding" width="100%"><tr><td>';
		print $langs->trans('PaymentConditionsShort');
		print '</td>';
		if ($action != 'editconditions' && $object->brouillon) print '<td align="right"><a href="'.$_SERVER["PHP_SELF"].'?action=editconditions&amp;id='.$object->id.'">'.img_edit($langs->trans('SetConditions'),1).'</a></td>';
		print '</tr></table>';
		print '</td><td colspan="3">';
		if ($action == 'editconditions')
		{
			$form->form_conditions_reglement($_SERVER['PHP_SELF'].'?id='.$object->id,$object->cond_reglement_id,'cond_reglement_id',1);
		}
		else
		{
			$form->form_conditions_reglement($_SERVER['PHP_SELF'].'?id='.$object->id,$object->cond_reglement_id,'none',1);
		}
		print '</td>';

		print '</tr>';

		// Mode of payment
		print '<tr><td height="10">';
		print '<table class="nobordernopadding" width="100%"><tr><td>';
		print $langs->trans('PaymentMode');
		print '</td>';
		if ($action != 'editmode' && $object->brouillon) print '<td align="right"><a href="'.$_SERVER["PHP_SELF"].'?action=editmode&amp;id='.$object->id.'">'.img_edit($langs->trans('SetMode'),1).'</a></td>';
		print '</tr></table>';
		print '</td><td colspan="3">';
		if ($action == 'editmode')
		{
			$form->form_modes_reglement($_SERVER['PHP_SELF'].'?id='.$object->id,$object->mode_reglement_id,'mode_reglement_id');
		}
		else
		{
			$form->form_modes_reglement($_SERVER['PHP_SELF'].'?id='.$object->id,$object->mode_reglement_id,'none');
		}
		print '</td></tr>';

		// Availability
		print '<tr><td height="10">';
		print '<table class="nobordernopadding" width="100%"><tr><td>';
		print $langs->trans('AvailabilityPeriod');
		print '</td>';
		if ($action != 'editavailability' && $object->brouillon) print '<td align="right"><a href="'.$_SERVER["PHP_SELF"].'?action=editavailability&amp;id='.$object->id.'">'.img_edit($langs->trans('SetAvailability'),1).'</a></td>';
		print '</tr></table>';
		print '</td><td colspan="3">';
		if ($action == 'editavailability')
		{
			$form->form_availability($_SERVER['PHP_SELF'].'?id='.$object->id,$object->availability_id,'availability_id',1);
		}
		else
		{
			$form->form_availability($_SERVER['PHP_SELF'].'?id='.$object->id,$object->availability_id,'none',1);
		}
		print '</td></tr>';

		// Source
		print '<tr><td height="10">';
		print '<table class="nobordernopadding" width="100%"><tr><td>';
		print $langs->trans('Source');
		print '</td>';
		if ($action != 'editdemandreason' && ! empty($object->brouillon)) print '<td align="right"><a href="'.$_SERVER["PHP_SELF"].'?action=editdemandreason&amp;id='.$object->id.'">'.img_edit($langs->trans('SetDemandReason'),1).'</a></td>';
		print '</tr></table>';
		print '</td><td colspan="3">';
		if ($action == 'editdemandreason')
		{
			$form->form_demand_reason($_SERVER['PHP_SELF'].'?id='.$object->id,$object->demand_reason_id,'demand_reason_id',1);
		}
		else
		{
			$form->form_demand_reason($_SERVER['PHP_SELF'].'?id='.$object->id,$object->demand_reason_id,'none');
		}
		// Removed because using dictionnary is an admin feature, not a user feature. Ther is already the "star" to show info to admin users.
		// This is to avoid too heavy screens and have an uniform look and feel for all screens.
		//print '</td><td>';
		//print '<a href="'.DOL_URL_ROOT.'/admin/dict.php?id=22&origin=order&originid='.$object->id.'">'.$langs->trans("DictionnarySource").'</a>';
		print '</td></tr>';

		// Project
		if (! empty($conf->projet->enabled))
		{
			$langs->load('projects');
			print '<tr><td height="10">';
			print '<table class="nobordernopadding" width="100%"><tr><td>';
			print $langs->trans('Project');
			print '</td>';
			if ($action != 'classify') print '<td align="right"><a href="'.$_SERVER['PHP_SELF'].'?action=classify&amp;id='.$object->id.'">'.img_edit($langs->trans('SetProject')).'</a></td>';
			print '</tr></table>';
			print '</td><td colspan="3">';
			//print "$object->id, $object->socid, $object->fk_project";
			if ($action == 'classify')
			{
				$form->form_project($_SERVER['PHP_SELF'].'?id='.$object->id, $object->socid, $object->fk_project, 'projectid');
			}
			else
			{
				$form->form_project($_SERVER['PHP_SELF'].'?id='.$object->id, $object->socid, $object->fk_project, 'none');
			}
			print '</td></tr>';
		}

		// Other attributes
		$res=$object->fetch_optionals($object->id,$extralabels);
		$parameters=array('colspan' => ' colspan="3"');
		$reshook=$hookmanager->executeHooks('formObjectOptions',$parameters,$object,$action);    // Note that $action and $object may have been modified by hook
		if (empty($reshook) && ! empty($extrafields->attribute_label))
		{
			if ($action == 'edit_extras')
			{
				print '<form enctype="multipart/form-data" action="'.$_SERVER["PHP_SELF"].'" method="post" name="formsoc">';
				print '<input type="hidden" name="action" value="update_extras">';
				print '<input type="hidden" name="token" value="'.$_SESSION['newtoken'].'">';
				print '<input type="hidden" name="id" value="'.$object->id.'">';
			}

			foreach($extrafields->attribute_label as $key=>$label)
			{
				if ($action == 'edit_extras') {
					$value=(isset($_POST["options_".$key])?$_POST["options_".$key]:$object->array_options["options_".$key]);
				} else {
					$value=$object->array_options["options_".$key];
				}
				if ($extrafields->attribute_type[$key] == 'separate')
				{
					print $extrafields->showSeparator($key);
				}
				else
				{
					print '<tr><td';
					if (! empty($extrafields->attribute_required[$key])) print ' class="fieldrequired"';
					print '>'.$label.'</td><td colspan="5">';
					// Convert date into timestamp format
					if (in_array($extrafields->attribute_type[$key],array('date','datetime')))
					{
						$value = isset($_POST["options_".$key])?dol_mktime($_POST["options_".$key."hour"], $_POST["options_".$key."min"], 0, $_POST["options_".$key."month"], $_POST["options_".$key."day"], $_POST["options_".$key."year"]):$db->jdate($object->array_options['options_'.$key]);
					}

					if ($action == 'edit_extras' && $user->rights->commande->creer)
					{
						print $extrafields->showInputField($key,$value);
					}
					else
					{
						print $extrafields->showOutputField($key,$value);
					}
					print '</td></tr>'."\n";
				}
			}

			if(count($extrafields->attribute_label) > 0) {

				if ($action == 'edit_extras' && $user->rights->commande->creer)
				{
					print '<tr><td></td><td colspan="5">';
					print '<input type="submit" class="button" value="'.$langs->trans('Modify').'">';
					print '</form>';
					print '</td></tr>';

				}
				else {
					if ($object->statut == 0 && $user->rights->commande->creer)
					{
						print '<tr><td></td><td><a href="'.$_SERVER['PHP_SELF'].'?id='.$object->id.'&action=edit_extras">'.img_picto('','edit').' '.$langs->trans('Modify').'</a></td></tr>';
					}
				}
			}
		}

		$rowspan=4;
		if ($mysoc->localtax1_assuj=="1") $rowspan++;
		if ($mysoc->localtax2_assuj=="1") $rowspan++;

		// Total HT
		print '<tr><td>'.$langs->trans('AmountHT').'</td>';
		print '<td align="right">'.price($object->total_ht,1,'',1,-1,-1,$conf->currency).'</td>';

		// Margin Infos
		if (! empty($conf->margin->enabled))
		{
			print '<td valign="top" width="50%" colspan="2" rowspan="'.$rowspan.'">';
			$object->displayMarginInfos();
			print '</td>';
		}
		else print '<td width="50%" colspan="2" rowspan="'.$rowspan.'"></td>';

		print '</tr>';

		// Total TVA
		print '<tr><td>'.$langs->trans('AmountVAT').'</td><td align="right">'.price($object->total_tva,1,'',1,-1,-1,$conf->currency).'</td></tr>';

		// Amount Local Taxes
		if ($mysoc->localtax1_assuj=="1") //Localtax1 RE
		{
			print '<tr><td>'.$langs->transcountry("AmountLT1",$mysoc->country_code).'</td>';
			print '<td align="right">'.price($object->total_localtax1,1,'',1,-1,-1,$conf->currency).'</td></tr>';
		}
		if ($mysoc->localtax2_assuj=="1") //Localtax2 IRPF
		{
			print '<tr><td>'.$langs->transcountry("AmountLT2",$mysoc->country_code).'</td>';
			print '<td align="right">'.price($object->total_localtax2,1,'',1,-1,-1,$conf->currency).'</td></tr>';
		}

		// Total TTC
		print '<tr><td>'.$langs->trans('AmountTTC').'</td><td align="right">'.price($object->total_ttc,1,'',1,-1,-1,$conf->currency).'</td></tr>';

		// Statut
		print '<tr><td>'.$langs->trans('Status').'</td><td>'.$object->getLibStatut(4).'</td></tr>';

		print '</table><br>';
		print "\n";

		if (! empty($conf->global->MAIN_DISABLE_CONTACTS_TAB))
		{
			$blocname = 'contacts';
			$title = $langs->trans('ContactsAddresses');
			include DOL_DOCUMENT_ROOT.'/core/tpl/bloc_showhide.tpl.php';
		}

		if (! empty($conf->global->MAIN_DISABLE_NOTES_TAB))
		{
			$blocname = 'notes';
			$title = $langs->trans('Notes');
			include DOL_DOCUMENT_ROOT.'/core/tpl/bloc_showhide.tpl.php';
		}

		/*
		 * Lines
		*/
		$result = $object->getLinesArray();

		$numlines = count($object->lines);

		if (! empty($conf->use_javascript_ajax) && $object->statut == 0)
		{
			include DOL_DOCUMENT_ROOT.'/core/tpl/ajaxrow.tpl.php';
		}

		print '<table id="tablelines" class="noborder" width="100%">';

		// Show object lines
		if (! empty($object->lines))
			$ret=$object->printObjectLines($action,$mysoc,$soc,$lineid,1);

		/*
		 * Form to add new line
		*/
		if ($object->statut == 0 && $user->rights->commande->creer)
		{
			if ($action != 'editline')
			{
				$var=true;

				if ($conf->global->MAIN_FEATURES_LEVEL > 1)
				{
					// Add free or predefined products/services
					$object->formAddObjectLine(1,$mysoc,$soc);
				}
				else
				{
					// Add free products/services
					$object->formAddFreeProduct(1,$mysoc,$soc);

					// Add predefined products/services
					if (! empty($conf->product->enabled) || ! empty($conf->service->enabled))
					{
						$var=!$var;
						$object->formAddPredefinedProduct(1,$mysoc,$soc);
					}
				}

				$parameters=array();
				$reshook=$hookmanager->executeHooks('formAddObjectLine',$parameters,$object,$action);    // Note that $action and $object may have been modified by hook
			}
		}
		print '</table>';
		print '</div>';


		/*
		 * Boutons actions
		*/
		if ($action != 'presend')
		{
			if ($user->societe_id == 0 && $action <> 'editline')
			{
				print '<div class="tabsAction">';

				// Valid
				if ($object->statut == 0 && $object->total_ttc >= 0 && $numlines > 0 && $user->rights->commande->valider)
				{
					print '<div class="inline-block divButAction"><a class="butAction" href="'.$_SERVER["PHP_SELF"].'?id='.$object->id.'&amp;action=validate">'.$langs->trans('Validate').'</a></div>';
				}

				// Edit
				if ($object->statut == 1 && $user->rights->commande->creer)
				{
					print '<div class="inline-block divButAction"><a class="butAction" href="fiche.php?id='.$object->id.'&amp;action=modif">'.$langs->trans('Modify').'</a></div>';
				}

				// Send
				if ($object->statut > 0)
				{
					if ((empty($conf->global->MAIN_USE_ADVANCED_PERMS) || $user->rights->commande->order_advance->send))
					{
						print '<div class="inline-block divButAction"><a class="butAction" href="'.$_SERVER["PHP_SELF"].'?id='.$object->id.'&amp;action=presend&amp;mode=init">'.$langs->trans('SendByMail').'</a></div>';
					}
					else print '<div class="inline-block divButAction"><a class="butActionRefused" href="#">'.$langs->trans('SendByMail').'</a></div>';
				}

				// Ship
				$numshipping=0;
				if (! empty($conf->expedition->enabled))
				{
					$numshipping = $object->nb_expedition();

					if ($object->statut > 0 && $object->statut < 3 && $object->getNbOfProductsLines() > 0)
					{
						if (($conf->expedition_bon->enabled && $user->rights->expedition->creer)
						|| ($conf->livraison_bon->enabled && $user->rights->expedition->livraison->creer))
						{
							if ($user->rights->expedition->creer)
							{
								print '<div class="inline-block divButAction"><a class="butAction" href="'.DOL_URL_ROOT.'/expedition/shipment.php?id='.$object->id.'">'.$langs->trans('ShipProduct').'</a></div>';
							}
							else
							{
								print '<div class="inline-block divButAction"><a class="butActionRefused" href="#" title="'.dol_escape_htmltag($langs->trans("NotAllowed")).'">'.$langs->trans('ShipProduct').'</a></div>';
							}
						}
						else
						{
							$langs->load("errors");
							print '<div class="inline-block divButAction"><a class="butActionRefused" href="#" title="'.dol_escape_htmltag($langs->trans("ErrorModuleSetupNotComplete")).'">'.$langs->trans('ShipProduct').'</a></div>';
						}
					}
				}

				// Create intervention
				if ($conf->ficheinter->enabled)
				{
					$langs->load("interventions");

					if ($object->statut > 0 && $object->statut < 3 && $object->getNbOfServicesLines() > 0)
					{
						if ($user->rights->ficheinter->creer)
						{
							print '<div class="inline-block divButAction"><a class="butAction" href="'.DOL_URL_ROOT.'/fichinter/fiche.php?action=create&amp;origin='.$object->element.'&amp;originid='.$object->id.'&amp;socid='.$object->socid.'">'.$langs->trans('AddIntervention').'</a></div>';
						}
						else
						{
							print '<div class="inline-block divButAction"><a class="butActionRefused" href="#" title="'.dol_escape_htmltag($langs->trans("NotAllowed")).'">'.$langs->trans('AddIntervention').'</a></div>';
						}
					}
				}

				// Reopen a closed order
				if ($object->statut == 3)
				{
					print '<div class="inline-block divButAction"><a class="butAction" href="'.$_SERVER['PHP_SELF'].'?id='.$object->id.'&amp;action=reopen">'.$langs->trans('ReOpen').'</a></div>';
				}


				// Create bill and Classify billed
				if (! empty($conf->facture->enabled) && $object->statut > 0  && ! $object->billed)
				{
					if ($user->rights->facture->creer && empty($conf->global->WORKFLOW_DISABLE_CREATE_INVOICE_FROM_ORDER))
					{
						print '<div class="inline-block divButAction"><a class="butAction" href="'.DOL_URL_ROOT.'/compta/facture.php?action=create&amp;origin='.$object->element.'&amp;originid='.$object->id.'&amp;socid='.$object->socid.'">'.$langs->trans("CreateBill").'</a></div>';
					}
					if ($user->rights->commande->creer && $object->statut > 2 && empty($conf->global->WORKFLOW_DISABLE_CLASSIFY_BILLED_FROM_ORDER) && empty($conf->global->WORsKFLOW_BILL_ON_SHIPMENT))
					{
						print '<div class="inline-block divButAction"><a class="butAction" href="'.$_SERVER["PHP_SELF"].'?id='.$object->id.'&amp;action=classifybilled">'.$langs->trans("ClassifyBilled").'</a></div>';
					}
				}

				// Set to shipped
				if (($object->statut == 1 || $object->statut == 2) && $user->rights->commande->cloturer)
				{
					print '<div class="inline-block divButAction"><a class="butAction" href="'.$_SERVER["PHP_SELF"].'?id='.$object->id.'&amp;action=shipped">'.$langs->trans('ClassifyShipped').'</a></div>';
				}

				// Clone
				if ($user->rights->commande->creer)
				{
					print '<div class="inline-block divButAction"><a class="butAction" href="'.$_SERVER['PHP_SELF'].'?id='.$object->id.'&amp;socid='.$object->socid.'&amp;action=clone&amp;object=order">'.$langs->trans("ToClone").'</a></div>';
				}

				// Cancel order
				if ($object->statut == 1 && $user->rights->commande->annuler)
				{
					print '<div class="inline-block divButAction"><a class="butActionDelete" href="'.$_SERVER["PHP_SELF"].'?id='.$object->id.'&amp;action=cancel">'.$langs->trans('Cancel').'</a></div>';
				}

				// Delete order
				if ($user->rights->commande->supprimer)
				{
					if ($numshipping == 0)
					{
						print '<div class="inline-block divButAction"><a class="butActionDelete" href="'.$_SERVER["PHP_SELF"].'?id='.$object->id.'&amp;action=delete">'.$langs->trans('Delete').'</a></div>';
					}
					else
					{
						print '<div class="inline-block divButAction"><a class="butActionRefused" href="#" title="'.$langs->trans("ShippingExist").'">'.$langs->trans("Delete").'</a></div>';
					}
				}

				print '</div>';
			}
		}
		print '<br>';


		if ($action != 'presend')
		{
			print '<div class="fichecenter"><div class="fichehalfleft">';
			//print '<table width="100%"><tr><td width="50%" valign="top">';
			//print '<a name="builddoc"></a>'; // ancre

			/*
			 * Documents generes
			*/
			$comref = dol_sanitizeFileName($object->ref);
			$file = $conf->commande->dir_output . '/' . $comref . '/' . $comref . '.pdf';
			$relativepath = $comref.'/'.$comref.'.pdf';
			$filedir = $conf->commande->dir_output . '/' . $comref;
			$urlsource=$_SERVER["PHP_SELF"]."?id=".$object->id;
			$genallowed=$user->rights->commande->creer;
			$delallowed=$user->rights->commande->supprimer;
			$somethingshown=$formfile->show_documents('commande',$comref,$filedir,$urlsource,$genallowed,$delallowed,$object->modelpdf,1,0,0,28,0,'','','',$soc->default_lang);

			/*
			 * Linked object block
			*/
			$somethingshown=$object->showLinkedObjectBlock();

			print '</div><div class="fichehalfright"><div class="ficheaddleft">';
			//print '</td><td valign="top" width="50%">';

			// List of actions on element
			include_once DOL_DOCUMENT_ROOT.'/core/class/html.formactions.class.php';
			$formactions=new FormActions($db);
			$somethingshown=$formactions->showactions($object,'order',$socid);

			//print '</td></tr></table>';
			print '</div></div></div>';
		}


		/*
		 * Action presend
		*
		*/
		if ($action == 'presend')
		{
			$ref = dol_sanitizeFileName($object->ref);
			include_once DOL_DOCUMENT_ROOT.'/core/lib/files.lib.php';
			$fileparams = dol_most_recent_file($conf->commande->dir_output . '/' . $ref, preg_quote($ref,'/'));
			$file=$fileparams['fullname'];

			// Build document if it not exists
			if (! $file || ! is_readable($file))
			{
				// Define output language
				$outputlangs = $langs;
				$newlang='';
				if ($conf->global->MAIN_MULTILANGS && empty($newlang) && ! empty($_REQUEST['lang_id'])) $newlang=$_REQUEST['lang_id'];
				if ($conf->global->MAIN_MULTILANGS && empty($newlang)) $newlang=$object->client->default_lang;
				if (! empty($newlang))
				{
					$outputlangs = new Translate("",$conf);
					$outputlangs->setDefaultLang($newlang);
				}

				$result=commande_pdf_create($db, $object, GETPOST('model')?GETPOST('model'):$object->modelpdf, $outputlangs, $hidedetails, $hidedesc, $hideref);
				if ($result <= 0)
				{
					dol_print_error($db,$result);
					exit;
				}
				$fileparams = dol_most_recent_file($conf->commande->dir_output . '/' . $ref, preg_quote($ref,'/'));
				$file=$fileparams['fullname'];
			}

			print '<br>';
			print_titre($langs->trans('SendOrderByMail'));

			// Cree l'objet formulaire mail
			include_once DOL_DOCUMENT_ROOT.'/core/class/html.formmail.class.php';
			$formmail = new FormMail($db);
			$formmail->fromtype = 'user';
			$formmail->fromid   = $user->id;
			$formmail->fromname = $user->getFullName($langs);
			$formmail->frommail = $user->email;
			$formmail->withfrom=1;
			$liste=array();
			foreach ($object->thirdparty->thirdparty_and_contact_email_array(1) as $key=>$value)	$liste[$key]=$value;
			$formmail->withto=GETPOST('sendto')?GETPOST('sendto'):$liste;
			$formmail->withtocc=$liste;
			$formmail->withtoccc=$conf->global->MAIN_EMAIL_USECCC;
			if(empty($object->ref_client))
			{
				$formmail->withtopic=$langs->trans('SendOrderRef','__ORDERREF__');
			}
			else if(!empty($object->ref_client))
			{
				$formmail->withtopic=$langs->trans('SendOrderRef','__ORDERREF__(__REFCLIENT__)');
			}
			$formmail->withfile=2;
			$formmail->withbody=1;
			$formmail->withdeliveryreceipt=1;
			$formmail->withcancel=1;
			// Tableau des substitutions
			$formmail->substit['__ORDERREF__']=$object->ref;
			$formmail->substit['__SIGNATURE__']=$user->signature;
			$formmail->substit['__REFCLIENT__']=$object->ref_client;
			$formmail->substit['__PERSONALIZED__']='';
			$formmail->substit['__CONTACTCIVNAME__']='';

			$custcontact='';
			$contactarr=array();
			$contactarr=$object->liste_contact(-1,'external');

			if (is_array($contactarr) && count($contactarr)>0) {
				foreach($contactarr as $contact) {
					if ($contact['libelle']==$langs->trans('TypeContact_commande_external_CUSTOMER')) {
						$contactstatic=new Contact($db);
						$contactstatic->fetch($contact['id']);
						$custcontact=$contactstatic->getFullName($langs,1);
					}
				}

				if (!empty($custcontact)) {
					$formmail->substit['__CONTACTCIVNAME__']=$custcontact;
				}
			}

			// Tableau des parametres complementaires
			$formmail->param['action']='send';
			$formmail->param['models']='order_send';
			$formmail->param['orderid']=$object->id;
			$formmail->param['returnurl']=$_SERVER["PHP_SELF"].'?id='.$object->id;

			// Init list of files
			if (GETPOST("mode")=='init')
			{
				$formmail->clear_attached_files();
				$formmail->add_attached_files($file,basename($file),dol_mimetype($file));
			}

			// Show form
			$formmail->show_form();

			print '<br>';
		}
	}
}


llxFooter();
$db->close();
?><|MERGE_RESOLUTION|>--- conflicted
+++ resolved
@@ -294,46 +294,10 @@
 						$lines = $srcobject->lines;
 						if (empty($lines) && method_exists($srcobject,'fetch_lines'))  $lines = $srcobject->fetch_lines();
 
-<<<<<<< HEAD
-						//Extrafields
-						if (empty($conf->global->MAIN_EXTRAFIELDS_DISABLED)  && method_exists($lines[$i],'fetch_optionals') ) // For avoid conflicts if trigger used
-						{
-							$lines[$i]->fetch_optionals($lines[$i]->rowid);
-							$array_option=$lines[$i]->array_options;
-						}
-
-						$result = $object->addline(
-							$desc,
-							$lines[$i]->subprice,
-							$lines[$i]->qty,
-							$lines[$i]->tva_tx,
-							$lines[$i]->localtax1_tx,
-							$lines[$i]->localtax2_tx,
-							$lines[$i]->fk_product,
-							$lines[$i]->remise_percent,
-							$lines[$i]->info_bits,
-							$lines[$i]->fk_remise_except,
-							'HT',
-							0,
-							$date_start,
-							$date_end,
-							$product_type,
-							$lines[$i]->rang,
-							$lines[$i]->special_code,
-							$fk_parent_line,
-							$lines[$i]->fk_fournprice,
-							$lines[$i]->pa_ht,
-							$label,
-							$array_option
-						);
-
-						if ($result < 0)
-=======
 						$fk_parent_line=0;
 						$num=count($lines);
 
 						for ($i=0;$i<$num;$i++)
->>>>>>> 3c6b1f17
 						{
 							$label=(! empty($lines[$i]->label)?$lines[$i]->label:'');
 							$desc=(! empty($lines[$i]->desc)?$lines[$i]->desc:$lines[$i]->libelle);
@@ -353,8 +317,14 @@
 								$fk_parent_line = 0;
 							}
 
+							//Extrafields
+							if (empty($conf->global->MAIN_EXTRAFIELDS_DISABLED)  && method_exists($lines[$i],'fetch_optionals') ) // For avoid conflicts if trigger used
+							{
+								$lines[$i]->fetch_optionals($lines[$i]->rowid);
+								$array_option=$lines[$i]->array_options;
+							}
+							
 							$result = $object->addline(
-								$object_id,
 								$desc,
 								$lines[$i]->subprice,
 								$lines[$i]->qty,
@@ -375,7 +345,8 @@
 								$fk_parent_line,
 								$lines[$i]->fk_fournprice,
 								$lines[$i]->pa_ht,
-								$label
+								$label,
+								$array_option
 							);
 
 							if ($result < 0)
