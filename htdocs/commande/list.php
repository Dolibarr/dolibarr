--- conflicted
+++ resolved
@@ -1,5 +1,4 @@
 <?php
-<<<<<<< HEAD
 /* Copyright (C) 2001-2005	Rodolphe Quiedeville		<rodolphe@quiedeville.org>
  * Copyright (C) 2004-2019	Laurent Destailleur			<eldy@users.sourceforge.net>
  * Copyright (C) 2005		Marc Barilley / Ocebo		<marc@ocebo.com>
@@ -17,22 +16,7 @@
  * Copyright (C) 2024		Noé Cendrier				<noe.cendrier@altairis.fr>
  * Copyright (C) 2024		Benjamin Falière			<benjamin.faliere@altairis.fr>
  * Copyright (C) 2024		Alexandre Spangaro			<alexandre@inovea-conseil.com>
-=======
-/* Copyright (C) 2001-2005  Rodolphe Quiedeville    <rodolphe@quiedeville.org>
- * Copyright (C) 2004-2019  Laurent Destailleur     <eldy@users.sourceforge.net>
- * Copyright (C) 2005       Marc Barilley / Ocebo   <marc@ocebo.com>
- * Copyright (C) 2005-2012  Regis Houssin           <regis.houssin@inodbox.com>
- * Copyright (C) 2012       Juanjo Menent           <jmenent@2byte.es>
- * Copyright (C) 2013       Christophe Battarel     <christophe.battarel@altairis.fr>
- * Copyright (C) 2013       Cédric Salvador         <csalvador@gpcsolutions.fr>
- * Copyright (C) 2015-2018  Frédéric France         <frederic.france@netlogic.fr>
- * Copyright (C) 2015       Marcos García           <marcosgdf@gmail.com>
- * Copyright (C) 2015       Jean-François Ferry     <jfefe@aternatik.fr>
- * Copyright (C) 2016-2023  Ferran Marcet           <fmarcet@2byte.es>
- * Copyright (C) 2018-2023  Charlene Benke	        <charlene@patas-monkey.com>
- * Copyright (C) 2021	   	Anthony Berton			<anthony.berton@bb2a.fr>
- * Copyright (C) 2024		William Mead			<william.mead@manchenumerique.fr>
->>>>>>> b0fe6a0b
+ * Copyright (C) 2024		William Mead			    <william.mead@manchenumerique.fr>
  *
  * This program is free software; you can redistribute it and/or modify
  * it under the terms of the GNU General Public License as published by
@@ -138,21 +122,15 @@
 $search_project = GETPOST('search_project', 'alpha');
 $search_shippable = GETPOST('search_shippable', 'aZ09');
 
-<<<<<<< HEAD
 $search_fk_cond_reglement = GETPOST('search_fk_cond_reglement', 'intcomma');
 $search_fk_shipping_method = GETPOST('search_fk_shipping_method', 'intcomma');
 $search_fk_mode_reglement = GETPOST('search_fk_mode_reglement', 'intcomma');
 $search_fk_input_reason = GETPOST('search_fk_input_reason', 'intcomma');
-=======
-$search_fk_cond_reglement = GETPOST('search_fk_cond_reglement', 'int');
-$search_fk_shipping_method = GETPOST('search_fk_shipping_method', 'int');
-$search_fk_mode_reglement = GETPOST('search_fk_mode_reglement', 'int');
-$search_fk_input_reason = GETPOST('search_fk_input_reason', 'int');
+
 $search_option = GETPOST('search_option', 'alpha');
 if ($search_option == 'late') {
 	$search_status = '-2';
 }
->>>>>>> b0fe6a0b
 
 $diroutputmassaction = $conf->commande->multidir_output[$conf->entity].'/temp/massgeneration/'.$user->id;
 
