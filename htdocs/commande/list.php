--- conflicted
+++ resolved
@@ -10,8 +10,7 @@
  * Copyright (C) 2015       Marcos García           <marcosgdf@gmail.com>
  * Copyright (C) 2015       Jean-François Ferry     <jfefe@aternatik.fr>
  * Copyright (C) 2016       Ferran Marcet           <fmarcet@2byte.es>
- * Copyright (C) 2018       Charlene Benke	    <charlie@patas-monkey.com>
-
+ * Copyright (C) 2018       Charlene Benke	        <charlie@patas-monkey.com>
  *
  * This program is free software; you can redistribute it and/or modify
  * it under the terms of the GNU General Public License as published by
@@ -436,10 +435,9 @@
 
 	if (!empty($contextpage) && $contextpage != $_SERVER["PHP_SELF"]) $param .= '&contextpage='.urlencode($contextpage);
 	if ($limit > 0 && $limit != $conf->liste_limit) $param .= '&limit='.urlencode($limit);
-<<<<<<< HEAD
 	if ($sall)						$param .= '&sall='.urlencode($sall);
 	if ($socid > 0)					$param .= '&socid='.urlencode($socid);
-	if ($viewstatut != '')			$param .= '&viewstatut='.urlencode($viewstatut);
+	if ($search_status != '')		$param .= '&search_status='.urlencode($search_status);
 	if ($search_dateorder_start)    $param .= '&search_dateorder_start='.urlencode($search_dateorder_start);
 	if ($search_dateorder_end)      $param .= '&search_dateorder_end='.urlencode($search_dateorder_end);
 	if ($search_datedelivery_start) $param .= '&search_datedelivery_start='.urlencode($search_datedelivery_start);
@@ -464,30 +462,6 @@
 	if ($search_zip != '')        	$param .= '&search_zip='.urlencode($search_zip);
 	if ($search_state != '')      	$param .= '&search_state='.urlencode($search_state);
 	if ($search_country != '')    	$param .= '&search_country='.urlencode($search_country);
-=======
-	if ($sall)					$param .= '&sall='.urlencode($sall);
-	if ($socid > 0)             $param .= '&socid='.urlencode($socid);
-	if ($search_status != '')      $param .= '&search_status='.urlencode($search_status);
-	if ($search_orderday)      		$param .= '&search_orderday='.urlencode($search_orderday);
-	if ($search_ordermonth)      		$param .= '&search_ordermonth='.urlencode($search_ordermonth);
-	if ($search_orderyear)       		$param .= '&search_orderyear='.urlencode($search_orderyear);
-	if ($search_deliveryday)   		$param .= '&search_deliveryday='.urlencode($search_deliveryday);
-	if ($search_deliverymonth)   		$param .= '&search_deliverymonth='.urlencode($search_deliverymonth);
-	if ($search_deliveryyear)    		$param .= '&search_deliveryyear='.urlencode($search_deliveryyear);
-	if ($search_ref)      		$param .= '&search_ref='.urlencode($search_ref);
-	if ($search_company)  		$param .= '&search_company='.urlencode($search_company);
-	if ($search_ref_customer)	$param .= '&search_ref_customer='.urlencode($search_ref_customer);
-	if ($search_user > 0) 		$param .= '&search_user='.urlencode($search_user);
-	if ($search_sale > 0) 		$param .= '&search_sale='.urlencode($search_sale);
-	if ($search_total_ht != '') $param .= '&search_total_ht='.urlencode($search_total_ht);
-	if ($search_total_vat != '')  $param .= '&search_total_vat='.urlencode($search_total_vat);
-	if ($search_total_ttc != '')  $param .= '&search_total_ttc='.urlencode($search_total_ttc);
-	if ($search_project_ref >= 0) $param .= "&search_project_ref=".urlencode($search_project_ref);
-	if ($search_town != '')       $param .= '&search_town='.urlencode($search_town);
-	if ($search_zip != '')        $param .= '&search_zip='.urlencode($search_zip);
-	if ($search_state != '')      $param .= '&search_state='.urlencode($search_state);
-	if ($search_country != '')    $param .= '&search_country='.urlencode($search_country);
->>>>>>> 01ec8693
 	if ($search_type_thirdparty != '')  $param .= '&search_type_thirdparty='.urlencode($search_type_thirdparty);
 	if ($search_product_category != '') $param .= '&search_product_category='.urlencode($search_product_category);
 	if ($search_categ_cus > 0)      $param .= '&search_categ_cus='.urlencode($search_categ_cus);
