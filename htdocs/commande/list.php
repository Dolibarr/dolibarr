<?php
/* Copyright (C) 2001-2005  Rodolphe Quiedeville    <rodolphe@quiedeville.org>
 * Copyright (C) 2004-2019  Laurent Destailleur     <eldy@users.sourceforge.net>
 * Copyright (C) 2005       Marc Barilley / Ocebo   <marc@ocebo.com>
 * Copyright (C) 2005-2012  Regis Houssin           <regis.houssin@inodbox.com>
 * Copyright (C) 2012       Juanjo Menent           <jmenent@2byte.es>
 * Copyright (C) 2013       Christophe Battarel     <christophe.battarel@altairis.fr>
 * Copyright (C) 2013       Cédric Salvador         <csalvador@gpcsolutions.fr>
 * Copyright (C) 2015-2018  Frédéric France         <frederic.france@netlogic.fr>
 * Copyright (C) 2015       Marcos García           <marcosgdf@gmail.com>
 * Copyright (C) 2015       Jean-François Ferry     <jfefe@aternatik.fr>
 * Copyright (C) 2016-2023  Ferran Marcet           <fmarcet@2byte.es>
 * Copyright (C) 2018       Charlene Benke	        <charlie@patas-monkey.com>
 * Copyright (C) 2021	   	Anthony Berton			<anthony.berton@bb2a.fr>
 *
 * This program is free software; you can redistribute it and/or modify
 * it under the terms of the GNU General Public License as published by
 * the Free Software Foundation; either version 3 of the License, or
 * (at your option) any later version.
 *
 * This program is distributed in the hope that it will be useful,
 * but WITHOUT ANY WARRANTY; without even the implied warranty of
 * MERCHANTABILITY or FITNESS FOR A PARTICULAR PURPOSE.  See the
 * GNU General Public License for more details.
 *
 * You should have received a copy of the GNU General Public License
 * along with this program. If not, see <https://www.gnu.org/licenses/>.
 */

/**
 *	\file       htdocs/commande/list.php
 *	\ingroup    commande
 *	\brief      Page to list orders
 */


// Load Dolibarr environment
require '../main.inc.php';
require_once DOL_DOCUMENT_ROOT.'/core/lib/date.lib.php';
require_once DOL_DOCUMENT_ROOT.'/core/lib/company.lib.php';
require_once DOL_DOCUMENT_ROOT.'/core/class/discount.class.php';
require_once DOL_DOCUMENT_ROOT.'/core/class/html.formfile.class.php';
require_once DOL_DOCUMENT_ROOT.'/core/class/html.formother.class.php';
require_once DOL_DOCUMENT_ROOT.'/core/class/html.formcompany.class.php';
if (isModEnabled('margin')) {
	require_once DOL_DOCUMENT_ROOT.'/core/class/html.formmargin.class.php';
}
require_once DOL_DOCUMENT_ROOT.'/commande/class/commande.class.php';
require_once DOL_DOCUMENT_ROOT.'/compta/facture/class/facture.class.php';
require_once DOL_DOCUMENT_ROOT.'/product/class/product.class.php';
require_once DOL_DOCUMENT_ROOT.'/projet/class/project.class.php';

// Load translation files required by the page
$langs->loadLangs(array('orders', 'sendings', 'deliveries', 'companies', 'compta', 'bills', 'stocks', 'products'));

// Get Parameters
$action = GETPOST('action', 'aZ09');
$massaction = GETPOST('massaction', 'alpha');
$show_files = GETPOST('show_files', 'int');
$confirm = GETPOST('confirm', 'alpha');
$toselect = GETPOST('toselect', 'array');
$contextpage = GETPOST('contextpage', 'aZ') ?GETPOST('contextpage', 'aZ') : 'orderlist';
$mode        = GETPOST('mode', 'alpha');

// Search Parameters
$search_datecloture_start = GETPOST('search_datecloture_start', 'int');
if (empty($search_datecloture_start)) {
	$search_datecloture_start = dol_mktime(0, 0, 0, GETPOST('search_datecloture_startmonth', 'int'), GETPOST('search_datecloture_startday', 'int'), GETPOST('search_datecloture_startyear', 'int'));
}
$search_datecloture_end = GETPOST('search_datecloture_end', 'int');
if (empty($search_datecloture_end)) {
	$search_datecloture_end = dol_mktime(23, 59, 59, GETPOST('search_datecloture_endmonth', 'int'), GETPOST('search_datecloture_endday', 'int'), GETPOST('search_datecloture_endyear', 'int'));
}
$search_dateorder_start = dol_mktime(0, 0, 0, GETPOST('search_dateorder_start_month', 'int'), GETPOST('search_dateorder_start_day', 'int'), GETPOST('search_dateorder_start_year', 'int'));
$search_dateorder_end = dol_mktime(23, 59, 59, GETPOST('search_dateorder_end_month', 'int'), GETPOST('search_dateorder_end_day', 'int'), GETPOST('search_dateorder_end_year', 'int'));
$search_datedelivery_start = dol_mktime(0, 0, 0, GETPOST('search_datedelivery_start_month', 'int'), GETPOST('search_datedelivery_start_day', 'int'), GETPOST('search_datedelivery_start_year', 'int'));
$search_datedelivery_end = dol_mktime(23, 59, 59, GETPOST('search_datedelivery_end_month', 'int'), GETPOST('search_datedelivery_end_day', 'int'), GETPOST('search_datedelivery_end_year', 'int'));

$search_product_category = GETPOST('search_product_category', 'int');
$search_ref = GETPOST('search_ref', 'alpha') != '' ?GETPOST('search_ref', 'alpha') : GETPOST('sref', 'alpha');
$search_ref_customer = GETPOST('search_ref_customer', 'alpha');
$search_company = GETPOST('search_company', 'alpha');
$search_company_alias = GETPOST('search_company_alias', 'alpha');
$search_parent_name = trim(GETPOST('search_parent_name', 'alphanohtml'));
$search_town = GETPOST('search_town', 'alpha');
$search_zip = GETPOST('search_zip', 'alpha');
$search_state = GETPOST('search_state', 'alpha');
$search_country = GETPOST('search_country', 'int');
$search_type_thirdparty = GETPOST('search_type_thirdparty', 'int');
$sall = trim((GETPOST('search_all', 'alphanohtml') != '') ? GETPOST('search_all', 'alphanohtml') : GETPOST('sall', 'alphanohtml'));
$socid = GETPOST('socid', 'int');
$search_user = GETPOST('search_user', 'int');
$search_sale = GETPOST('search_sale', 'int');

$search_total_ht  = GETPOST('search_total_ht', 'alpha');
$search_total_vat = GETPOST('search_total_vat', 'alpha');
$search_total_ttc = GETPOST('search_total_ttc', 'alpha');
$search_warehouse = GETPOST('search_warehouse', 'int');

$search_multicurrency_code = GETPOST('search_multicurrency_code', 'alpha');
$search_multicurrency_tx = GETPOST('search_multicurrency_tx', 'alpha');
$search_multicurrency_montant_ht  = GETPOST('search_multicurrency_montant_ht', 'alpha');
$search_multicurrency_montant_vat = GETPOST('search_multicurrency_montant_vat', 'alpha');
$search_multicurrency_montant_ttc = GETPOST('search_multicurrency_montant_ttc', 'alpha');

$search_login = GETPOST('search_login', 'alpha');
$search_categ_cus = GETPOST("search_categ_cus", 'int');
$optioncss = GETPOST('optioncss', 'alpha');
$search_billed = GETPOST('search_billed', 'int');
$search_status = GETPOST('search_status', 'int');
$search_btn = GETPOST('button_search', 'alpha');
$search_remove_btn = GETPOST('button_removefilter', 'alpha');
$search_project_ref = GETPOST('search_project_ref', 'alpha');
$search_project = GETPOST('search_project', 'alpha');
$search_shippable = GETPOST('search_shippable', 'aZ09');

$search_fk_cond_reglement = GETPOST('search_fk_cond_reglement', 'int');
$search_fk_shipping_method = GETPOST('search_fk_shipping_method', 'int');
$search_fk_mode_reglement = GETPOST('search_fk_mode_reglement', 'int');
$search_fk_input_reason = GETPOST('search_fk_input_reason', 'int');

$diroutputmassaction = $conf->commande->multidir_output[$conf->entity].'/temp/massgeneration/'.$user->id;

// Load variable for pagination
$limit = GETPOST('limit', 'int') ?GETPOST('limit', 'int') : $conf->liste_limit;
$sortfield = GETPOST('sortfield', 'aZ09comma');
$sortorder = GETPOST('sortorder', 'aZ09comma');
$page = GETPOSTISSET('pageplusone') ? (GETPOST('pageplusone') - 1) : GETPOST("page", 'int');
if (empty($page) || $page < 0 || GETPOST('button_search', 'alpha') || GETPOST('button_removefilter', 'alpha')) {
	// If $page is not defined, or '' or -1 or if we click on clear filters
	$page = 0;
}
$offset = $limit * $page;
$pageprev = $page - 1;
$pagenext = $page + 1;
if (!$sortfield) {
	$sortfield = 'c.ref';
}
if (!$sortorder) {
	$sortorder = 'DESC';
}

$show_shippable_command = GETPOST('show_shippable_command', 'aZ09');

// Initialize technical object to manage hooks of page. Note that conf->hooks_modules contains array of hook context
$object = new Commande($db);
$hookmanager->initHooks(array('orderlist'));
$extrafields = new ExtraFields($db);

// fetch optionals attributes and labels
$extrafields->fetch_name_optionals_label($object->table_element);
$search_array_options = $extrafields->getOptionalsFromPost($object->table_element, '', 'search_');

// List of fields to search into when doing a "search in all"
$fieldstosearchall = array(
	'c.ref'=>'Ref',
	'c.ref_client'=>'RefCustomerOrder',
	'pd.description'=>'Description',
	's.nom'=>"ThirdParty",
	's.name_alias'=>"AliasNameShort",
	's.zip'=>"Zip",
	's.town'=>"Town",
	'c.note_public'=>'NotePublic',
);
if (empty($user->socid)) {
	$fieldstosearchall["c.note_private"] = "NotePrivate";
}

$checkedtypetiers = 0;
$arrayfields = array(
	'c.ref'=>array('label'=>"Ref", 'checked'=>1, 'position'=>5),
	'c.ref_client'=>array('label'=>"RefCustomerOrder", 'checked'=>-1, 'position'=>10),
	'p.ref'=>array('label'=>"ProjectRef", 'checked'=>-1, 'enabled'=>(!isModEnabled('project') ? 0 : 1), 'position'=>20),
	'p.title'=>array('label'=>"ProjectLabel", 'checked'=>0, 'enabled'=>(!isModEnabled('project') ? 0 : 1), 'position'=>25),
	's.nom'=>array('label'=>"ThirdParty", 'checked'=>1, 'position'=>30),
	's.name_alias'=>array('label'=>"AliasNameShort", 'checked'=>-1, 'position'=>31),
	's2.nom'=>array('label'=>'ParentCompany', 'position'=>32, 'checked'=>0),
	's.town'=>array('label'=>"Town", 'checked'=>-1, 'position'=>35),
	's.zip'=>array('label'=>"Zip", 'checked'=>-1, 'position'=>40),
	'state.nom'=>array('label'=>"StateShort", 'checked'=>0, 'position'=>45),
	'country.code_iso'=>array('label'=>"Country", 'checked'=>0, 'position'=>50),
	'typent.code'=>array('label'=>"ThirdPartyType", 'checked'=>$checkedtypetiers, 'position'=>55),
	'c.date_commande'=>array('label'=>"OrderDateShort", 'checked'=>1, 'position'=>60, 'csslist'=>'nowraponall'),
	'c.date_delivery'=>array('label'=>"DateDeliveryPlanned", 'checked'=>1, 'enabled'=>empty($conf->global->ORDER_DISABLE_DELIVERY_DATE), 'position'=>65, 'csslist'=>'nowraponall'),
	'c.fk_shipping_method'=>array('label'=>"SendingMethod", 'checked'=>-1, 'position'=>66 , 'enabled'=>isModEnabled("expedition")),
	'c.fk_cond_reglement'=>array('label'=>"PaymentConditionsShort", 'checked'=>-1, 'position'=>67),
	'c.fk_mode_reglement'=>array('label'=>"PaymentMode", 'checked'=>-1, 'position'=>68),
	'c.fk_input_reason'=>array('label'=>"Channel", 'checked'=>-1, 'position'=>69),
	'c.total_ht'=>array('label'=>"AmountHT", 'checked'=>1, 'position'=>75),
	'c.total_vat'=>array('label'=>"AmountVAT", 'checked'=>0, 'position'=>80),
	'c.total_ttc'=>array('label'=>"AmountTTC", 'checked'=>0, 'position'=>85),
	'c.multicurrency_code'=>array('label'=>'Currency', 'checked'=>0, 'enabled'=>(!isModEnabled("multicurrency") ? 0 : 1), 'position'=>90),
	'c.multicurrency_tx'=>array('label'=>'CurrencyRate', 'checked'=>0, 'enabled'=>(!isModEnabled("multicurrency") ? 0 : 1), 'position'=>95),
	'c.multicurrency_total_ht'=>array('label'=>'MulticurrencyAmountHT', 'checked'=>0, 'enabled'=>(!isModEnabled("multicurrency") ? 0 : 1), 'position'=>100),
	'c.multicurrency_total_vat'=>array('label'=>'MulticurrencyAmountVAT', 'checked'=>0, 'enabled'=>(!isModEnabled("multicurrency") ? 0 : 1), 'position'=>105),
	'c.multicurrency_total_ttc'=>array('label'=>'MulticurrencyAmountTTC', 'checked'=>0, 'enabled'=>(!isModEnabled("multicurrency") ? 0 : 1), 'position'=>110),
	'u.login'=>array('label'=>"Author", 'checked'=>1, 'position'=>115),
	'sale_representative'=>array('label'=>"SaleRepresentativesOfThirdParty", 'checked'=>0, 'position'=>116),
	'total_pa' => array('label' => (getDolGlobalString('MARGIN_TYPE') == '1' ? 'BuyingPrice' : 'CostPrice'), 'checked' => 0, 'position' => 300, 'enabled' => (!isModEnabled('margin') || !$user->hasRight("margins", "liretous") ? 0 : 1)),
	'total_margin' => array('label' => 'Margin', 'checked' => 0, 'position' => 301, 'enabled' => (!isModEnabled('margin') || !$user->hasRight("margins", "liretous") ? 0 : 1)),
	'total_margin_rate' => array('label' => 'MarginRate', 'checked' => 0, 'position' => 302, 'enabled' => (!isModEnabled('margin') || !$user->hasRight("margins", "liretous") || empty($conf->global->DISPLAY_MARGIN_RATES) ? 0 : 1)),
	'total_mark_rate' => array('label' => 'MarkRate', 'checked' => 0, 'position' => 303, 'enabled' => (!isModEnabled('margin') || !$user->hasRight("margins", "liretous") || empty($conf->global->DISPLAY_MARK_RATES) ? 0 : 1)),
	'c.datec'=>array('label'=>"DateCreation", 'checked'=>0, 'position'=>120),
	'c.tms'=>array('label'=>"DateModificationShort", 'checked'=>0, 'position'=>125),
	'c.date_cloture'=>array('label'=>"DateClosing", 'checked'=>0, 'position'=>130),
	'c.note_public'=>array('label'=>'NotePublic', 'checked'=>0, 'enabled'=>(!getDolGlobalInt('MAIN_LIST_HIDE_PUBLIC_NOTES')), 'position'=>135),
	'c.note_private'=>array('label'=>'NotePrivate', 'checked'=>0, 'enabled'=>(!getDolGlobalInt('MAIN_LIST_HIDE_PRIVATE_NOTES')), 'position'=>140),
	'shippable'=>array('label'=>"Shippable", 'checked'=>1,'enabled'=>(isModEnabled("expedition")), 'position'=>990),
	'c.facture'=>array('label'=>"Billed", 'checked'=>1, 'enabled'=>(!getDolGlobalString('WORKFLOW_BILL_ON_SHIPMENT')), 'position'=>995),
	'c.import_key' =>array('type'=>'varchar(14)', 'label'=>'ImportId', 'enabled'=>1, 'visible'=>-2, 'position'=>999),
	'c.fk_statut'=>array('label'=>"Status", 'checked'=>1, 'position'=>1000)
);

// Extra fields
include DOL_DOCUMENT_ROOT.'/core/tpl/extrafields_list_array_fields.tpl.php';

$object->fields = dol_sort_array($object->fields, 'position');
//$arrayfields['anotherfield'] = array('type'=>'integer', 'label'=>'AnotherField', 'checked'=>1, 'enabled'=>1, 'position'=>90, 'csslist'=>'right');
$arrayfields = dol_sort_array($arrayfields, 'position');

// Security check
$id = (GETPOST('orderid') ?GETPOST('orderid', 'int') : GETPOST('id', 'int'));
if ($user->socid) {
	$socid = $user->socid;
}
$result = restrictedArea($user, 'commande', $id, '');

$error = 0;


/*
 * Actions
 */

if (GETPOST('cancel', 'alpha')) {
	$action = 'list'; $massaction = '';
}
if (!GETPOST('confirmmassaction', 'alpha') && $massaction != 'presend' && $massaction != 'confirm_presend' && $massaction != 'confirm_createbills') {
	$massaction = '';
}

$parameters = array('socid'=>$socid, 'arrayfields'=>&$arrayfields);
$reshook = $hookmanager->executeHooks('doActions', $parameters, $object, $action); // Note that $action and $object may have been modified by some hooks
if ($reshook < 0) {
	setEventMessages($hookmanager->error, $hookmanager->errors, 'errors');
}

if (empty($reshook)) {
	// Selection of new fields
	include DOL_DOCUMENT_ROOT.'/core/actions_changeselectedfields.inc.php';

	// Purge search criteria
	if (GETPOST('button_removefilter_x', 'alpha') || GETPOST('button_removefilter.x', 'alpha') || GETPOST('button_removefilter', 'alpha')) { // All tests are required to be compatible with all browsers
		$search_categ = '';
		$search_user = '';
		$search_sale = '';
		$search_product_category = '';
		$search_ref = '';
		$search_ref_customer = '';
		$search_company = '';
		$search_company_alias = '';
		$search_parent_name = '';
		$search_town = '';
		$search_zip = "";
		$search_state = "";
		$search_type = '';
		$search_country = '';
		$search_type_thirdparty = '';
		$search_total_ht = '';
		$search_total_vat = '';
		$search_total_ttc = '';
		$search_warehouse = '';
		$search_multicurrency_code = '';
		$search_multicurrency_tx = '';
		$search_multicurrency_montant_ht = '';
		$search_multicurrency_montant_vat = '';
		$search_multicurrency_montant_ttc = '';
		$search_login = '';
		$search_dateorder_start = '';
		$search_dateorder_end = '';
		$search_datedelivery_start = '';
		$search_datedelivery_end = '';
		$search_project_ref = '';
		$search_project = '';
		$search_status = '';
		$search_billed = '';
		$toselect = array();
		$search_array_options = array();
		$search_categ_cus = 0;
		$search_datecloture_start = '';
		$search_datecloture_end = '';
		$search_fk_cond_reglement = '';
		$search_fk_shipping_method = '';
		$search_fk_mode_reglement = '';
		$search_fk_input_reason = '';
	}
	if (GETPOST('button_removefilter_x', 'alpha') || GETPOST('button_removefilter.x', 'alpha') || GETPOST('button_removefilter', 'alpha')
		|| GETPOST('button_search_x', 'alpha') || GETPOST('button_search.x', 'alpha') || GETPOST('button_search', 'alpha')) {
			$massaction = ''; // Protection to avoid mass action if we force a new search during a mass action confirmation
	}

		// Mass actions
		$objectclass = 'Commande';
		$objectlabel = 'Orders';
		$permissiontoread = $user->hasRight("commande", "lire");
		$permissiontoadd = $user->hasRight("commande", "creer");
		$permissiontodelete = $user->hasRight("commande", "supprimer");
	if (!empty($conf->global->MAIN_USE_ADVANCED_PERMS)) {
		$permissiontovalidate = $user->hasRight("commande", "order_advance", "validate");
		$permissiontoclose = $user->hasRight("commande", "order_advance", "close");
		$permissiontocancel = $user->hasRight("commande", "order_advance", "annuler");
		$permissiontosendbymail = $user->hasRight("commande", "order_advance", "send");
	} else {
		$permissiontovalidate = $user->hasRight("commande", "creer");
		$permissiontoclose = $user->hasRight("commande", "creer");
		$permissiontocancel = $user->hasRight("commande", "creer");
		$permissiontosendbymail = $user->hasRight("commande", "creer");
	}
		$uploaddir = $conf->commande->multidir_output[$conf->entity];
		$triggersendname = 'ORDER_SENTBYMAIL';
		include DOL_DOCUMENT_ROOT.'/core/actions_massactions.inc.php';

	if ($massaction == 'confirm_createbills') {   // Create bills from orders.
		$orders = GETPOST('toselect', 'array');
		$createbills_onebythird = GETPOST('createbills_onebythird', 'int');
		$validate_invoices = GETPOST('validate_invoices', 'int');

		$errors = array();

		$TFact = array();
		$TFactThird = array();
		$TFactThirdNbLines = array();

		$nb_bills_created = 0;
		$lastid= 0;
		$lastref = '';

		$db->begin();

		$nbOrders = is_array($orders) ? count($orders) : 1;

		foreach ($orders as $id_order) {
			$cmd = new Commande($db);
			if ($cmd->fetch($id_order) <= 0) {
				continue;
			}
			$cmd->fetch_thirdparty();

			$objecttmp = new Facture($db);
			if (!empty($createbills_onebythird) && !empty($TFactThird[$cmd->socid])) {
				// If option "one bill per third" is set, and an invoice for this thirdparty was already created, we re-use it.
				$objecttmp = $TFactThird[$cmd->socid];
			} else {
				// If we want one invoice per order or if there is no first invoice yet for this thirdparty.
				$objecttmp->socid = $cmd->socid;
				$objecttmp->thirdparty = $cmd->thirdparty;

				$objecttmp->type = $objecttmp::TYPE_STANDARD;
				$objecttmp->cond_reglement_id = !empty($cmd->cond_reglement_id) ? $cmd->cond_reglement_id : $cmd->thirdparty->cond_reglement_id;
				$objecttmp->mode_reglement_id = !empty($cmd->mode_reglement_id) ? $cmd->mode_reglement_id : $cmd->thirdparty->mode_reglement_id;

				$objecttmp->fk_project = $cmd->fk_project;
				$objecttmp->multicurrency_code = $cmd->multicurrency_code;
				if (empty($createbills_onebythird)) {
					$objecttmp->ref_client = $cmd->ref_client;
				}

				$datefacture = dol_mktime(12, 0, 0, GETPOST('remonth', 'int'), GETPOST('reday', 'int'), GETPOST('reyear', 'int'));
				if (empty($datefacture)) {
					$datefacture = dol_now();
				}

				$objecttmp->date = $datefacture;
				$objecttmp->origin    = 'commande';
				$objecttmp->origin_id = $id_order;

				$objecttmp->array_options = $cmd->array_options; // Copy extrafields

				$res = $objecttmp->create($user);

				if ($res > 0) {
					$nb_bills_created++;
					$lastref = $objecttmp->ref;
					$lastid = $objecttmp->id;

					$TFactThird[$cmd->socid] = $objecttmp;
					$TFactThirdNbLines[$cmd->socid] = 0; //init nblines to have lines ordered by expedition and rang
				} else {
					$langs->load("errors");
					$errors[] = $cmd->ref.' : '.$langs->trans($objecttmp->errors[0]);
					$error++;
				}
			}

			if ($objecttmp->id > 0) {
				$res = $objecttmp->add_object_linked($objecttmp->origin, $id_order);

				if ($res == 0) {
					$errors[] = $cmd->ref.' : '.$langs->trans($objecttmp->errors[0]);
					$error++;
				}

				if (!$error) {
					$lines = $cmd->lines;
					if (empty($lines) && method_exists($cmd, 'fetch_lines')) {
						$cmd->fetch_lines();
						$lines = $cmd->lines;
					}

					$fk_parent_line = 0;
					$num = count($lines);

					for ($i = 0; $i < $num; $i++) {
						$desc = ($lines[$i]->desc ? $lines[$i]->desc : '');
						// If we build one invoice for several orders, we must put the ref of order on the invoice line
						if (!empty($createbills_onebythird)) {
							$desc = dol_concatdesc($desc, $langs->trans("Order").' '.$cmd->ref.' - '.dol_print_date($cmd->date, 'day'));
						}

						if ($lines[$i]->subprice < 0 && empty($conf->global->INVOICE_KEEP_DISCOUNT_LINES_AS_IN_ORIGIN)) {
							// Negative line, we create a discount line
							$discount = new DiscountAbsolute($db);
							$discount->fk_soc = $objecttmp->socid;
							$discount->amount_ht = abs($lines[$i]->total_ht);
							$discount->amount_tva = abs($lines[$i]->total_tva);
							$discount->amount_ttc = abs($lines[$i]->total_ttc);
							$discount->tva_tx = $lines[$i]->tva_tx;
							$discount->fk_user = $user->id;
							$discount->description = $desc;
							$discountid = $discount->create($user);
							if ($discountid > 0) {
								$result = $objecttmp->insert_discount($discountid);
								//$result=$discount->link_to_invoice($lineid,$id);
							} else {
								setEventMessages($discount->error, $discount->errors, 'errors');
								$error++;
								break;
							}
						} else {
							// Positive line
							$product_type = ($lines[$i]->product_type ? $lines[$i]->product_type : 0);
							// Date start
							$date_start = false;
							if ($lines[$i]->date_debut_prevue) {
								$date_start = $lines[$i]->date_debut_prevue;
							}
							if ($lines[$i]->date_debut_reel) {
								$date_start = $lines[$i]->date_debut_reel;
							}
							if ($lines[$i]->date_start) {
								$date_start = $lines[$i]->date_start;
							}
							//Date end
							$date_end = false;
							if ($lines[$i]->date_fin_prevue) {
								$date_end = $lines[$i]->date_fin_prevue;
							}
							if ($lines[$i]->date_fin_reel) {
								$date_end = $lines[$i]->date_fin_reel;
							}
							if ($lines[$i]->date_end) {
								$date_end = $lines[$i]->date_end;
							}
							// Reset fk_parent_line for no child products and special product
							if (($lines[$i]->product_type != 9 && empty($lines[$i]->fk_parent_line)) || $lines[$i]->product_type == 9) {
								$fk_parent_line = 0;
							}

							// Extrafields
							if (method_exists($lines[$i], 'fetch_optionals')) {
								$lines[$i]->fetch_optionals();
								$array_options = $lines[$i]->array_options;
							}

							$objecttmp->context['createfromclone'];

							$rang = ($nbOrders > 1) ? -1 : $lines[$i]->rang;
							//there may already be rows from previous orders
							if (!empty($createbills_onebythird)) {
								$rang = $TFactThirdNbLines[$cmd->socid];
							}

							$result = $objecttmp->addline(
								$desc,
								$lines[$i]->subprice,
								$lines[$i]->qty,
								$lines[$i]->tva_tx,
								$lines[$i]->localtax1_tx,
								$lines[$i]->localtax2_tx,
								$lines[$i]->fk_product,
								$lines[$i]->remise_percent,
								$date_start,
								$date_end,
								0,
								$lines[$i]->info_bits,
								$lines[$i]->fk_remise_except,
								'HT',
								0,
								$product_type,
								$rang,
								$lines[$i]->special_code,
								$objecttmp->origin,
								$lines[$i]->rowid,
								$fk_parent_line,
								$lines[$i]->fk_fournprice,
								$lines[$i]->pa_ht,
								$lines[$i]->label,
								$array_options,
								100,
								0,
								$lines[$i]->fk_unit
								);
							if ($result > 0) {
								$lineid = $result;
								if (!empty($createbills_onebythird)) //increment rang to keep order
									$TFactThirdNbLines[$cmd->socid]++;
							} else {
								$lineid = 0;
								$error++;
								$errors[] = $objecttmp->error;
								break;
							}
							// Defined the new fk_parent_line
							if ($result > 0 && $lines[$i]->product_type == 9) {
								$fk_parent_line = $result;
							}
						}
					}
				}
			}

			//$cmd->classifyBilled($user);        // Disabled. This behavior must be set or not using the workflow module.

			if (!empty($createbills_onebythird) && empty($TFactThird[$cmd->socid])) {
				$TFactThird[$cmd->socid] = $objecttmp;
			} else {
				$TFact[$objecttmp->id] = $objecttmp;
			}
		}

		// Build doc with all invoices
		$TAllFact = empty($createbills_onebythird) ? $TFact : $TFactThird;
		$toselect = array();

		if (!$error && $validate_invoices) {
			$massaction = $action = 'builddoc';

			foreach ($TAllFact as &$objecttmp) {
				$result = $objecttmp->validate($user);
				if ($result <= 0) {
					$error++;
					setEventMessages($objecttmp->error, $objecttmp->errors, 'errors');
					break;
				}

				$id = $objecttmp->id; // For builddoc action

				// Builddoc
				$donotredirect = 1;
				$upload_dir = $conf->facture->dir_output;
				$permissiontoadd = $user->hasRight('facture', 'creer');

				// Call action to build doc
				$savobject = $object;
				$object = $objecttmp;
				include DOL_DOCUMENT_ROOT.'/core/actions_builddoc.inc.php';
				$object = $savobject;
			}

			$massaction = $action = 'confirm_createbills';
		}

		if (!$error) {
			$db->commit();

			if ($nb_bills_created == 1) {
				$texttoshow = $langs->trans('BillXCreated', '{s1}');
				$texttoshow = str_replace('{s1}', '<a href="'.DOL_URL_ROOT.'/compta/facture/card.php?id='.urlencode($lastid).'">'.$lastref.'</a>', $texttoshow);
				setEventMessages($texttoshow, null, 'mesgs');
			} else {
				setEventMessages($langs->trans('BillCreated', $nb_bills_created), null, 'mesgs');
			}

			// Make a redirect to avoid to bill twice if we make a refresh or back
			$param = '';
			if (!empty($mode)) {
				$param .= '&mode='.urlencode($mode);
			}
			if (!empty($contextpage) && $contextpage != $_SERVER["PHP_SELF"]) {
				$param .= '&contextpage='.urlencode($contextpage);
			}
			if ($limit > 0 && $limit != $conf->liste_limit) {
				$param .= '&limit='.((int) $limit);
			}
			if ($sall) {
				$param .= '&sall='.urlencode($sall);
			}
			if ($socid > 0) {
				$param .= '&socid='.urlencode($socid);
			}
			if ($search_status != '') {
				$param .= '&search_status='.urlencode($search_status);
			}
			if ($search_orderday) {
				$param .= '&search_orderday='.urlencode($search_orderday);
			}
			if ($search_ordermonth) {
				$param .= '&search_ordermonth='.urlencode($search_ordermonth);
			}
			if ($search_orderyear) {
				$param .= '&search_orderyear='.urlencode($search_orderyear);
			}
			if ($search_deliveryday) {
				$param .= '&search_deliveryday='.urlencode($search_deliveryday);
			}
			if ($search_deliverymonth) {
				$param .= '&search_deliverymonth='.urlencode($search_deliverymonth);
			}
			if ($search_deliveryyear) {
				$param .= '&search_deliveryyear='.urlencode($search_deliveryyear);
			}
			if ($search_ref) {
				$param .= '&search_ref='.urlencode($search_ref);
			}
			if ($search_company) {
				$param .= '&search_company='.urlencode($search_company);
			}
			if ($search_ref_customer) {
				$param .= '&search_ref_customer='.urlencode($search_ref_customer);
			}
			if ($search_user > 0) {
				$param .= '&search_user='.urlencode($search_user);
			}
			if ($search_sale > 0) {
				$param .= '&search_sale='.urlencode($search_sale);
			}
			if ($search_total_ht != '') {
				$param .= '&search_total_ht='.urlencode($search_total_ht);
			}
			if ($search_total_vat != '') {
				$param .= '&search_total_vat='.urlencode($search_total_vat);
			}
			if ($search_total_ttc != '') {
				$param .= '&search_total_ttc='.urlencode($search_total_ttc);
			}
			if ($search_project_ref >= 0) {
				$param .= "&search_project_ref=".urlencode($search_project_ref);
			}
			if ($show_files) {
				$param .= '&show_files='.urlencode($show_files);
			}
			if ($optioncss != '') {
				$param .= '&optioncss='.urlencode($optioncss);
			}
			if ($billed != '') {
				$param .= '&billed='.urlencode($billed);
			}

			header("Location: ".$_SERVER['PHP_SELF'].'?'.$param);
			exit;
		} else {
			$db->rollback();

			$action = 'create';
			$_GET["origin"] = $_POST["origin"];
			$_GET["originid"] = $_POST["originid"];
			if (!empty($errors)) {
				setEventMessages(null, $errors, 'errors');
			} else {
				setEventMessages("Error", null, 'errors');
			}
			$error++;
		}
	}
}
if ($action == 'validate' && $permissiontoadd) {
	if (GETPOST('confirm') == 'yes') {
		$objecttmp = new $objectclass($db);
		$db->begin();
		$error = 0;
		foreach ($toselect as $checked) {
			if ($objecttmp->fetch($checked)) {
				if ($objecttmp->statut == 0) {
					if (!empty($objecttmp->fk_warehouse)) {
						$idwarehouse = $objecttmp->fk_warehouse;
					} else {
						$idwarehouse = 0;
					}
					if ($objecttmp->valid($user, $idwarehouse)) {
						setEventMessages($langs->trans('hasBeenValidated', $objecttmp->ref), null, 'mesgs');
					} else {
						setEventMessages($objecttmp->error, $objecttmp->errors, 'errors');
						$error++;
					}
				} else {
					$langs->load("errors");
					setEventMessages($langs->trans('ErrorIsNotADraft', $objecttmp->ref), null, 'errors');
					$error++;
				}
			} else {
				dol_print_error($db);
				$error++;
			}
		}
		if ($error) {
			$db->rollback();
		} else {
			$db->commit();
		}
	}
}
if ($action == 'shipped' && $permissiontoadd) {
	if (GETPOST('confirm') == 'yes') {
		$objecttmp = new $objectclass($db);
		$db->begin();
		$error = 0;
		foreach ($toselect as $checked) {
			if ($objecttmp->fetch($checked)) {
				if ($objecttmp->statut == 1 || $objecttmp->statut == 2) {
					if ($objecttmp->cloture($user)) {
						setEventMessages($langs->trans('PassedInClosedStatus', $objecttmp->ref), null, 'mesgs');
					} else {
						setEventMessages($langs->trans('CantBeClosed'), null, 'errors');
						$error++;
					}
				} else {
					$langs->load("errors");
					setEventMessages($langs->trans('ErrorIsNotADraft', $objecttmp->ref), null, 'errors');
					$error++;
				}
			} else {
				dol_print_error($db);
				$error++;
			}
		}
		if ($error) {
			$db->rollback();
		} else {
			$db->commit();
		}
	}
}

// Closed records
if (!$error && $massaction === 'setbilled' && $permissiontoclose) {
	$db->begin();

	$objecttmp = new $objectclass($db);
	$nbok = 0;
	foreach ($toselect as $toselectid) {
		$result = $objecttmp->fetch($toselectid);
		if ($result > 0) {
			$result = $objecttmp->classifyBilled($user, 0);
			if ($result <= 0) {
				setEventMessages($objecttmp->error, $objecttmp->errors, 'errors');
				$error++;
				break;
			} else {
				$nbok++;
			}
		} else {
			setEventMessages($objecttmp->error, $objecttmp->errors, 'errors');
			$error++;
			break;
		}
	}

	if (!$error) {
		if ($nbok > 1) {
			setEventMessages($langs->trans("RecordsModified", $nbok), null, 'mesgs');
		} else {
			setEventMessages($langs->trans("RecordsModified", $nbok), null, 'mesgs');
		}
		$db->commit();
	} else {
		$db->rollback();
	}
}


/*
 * View
 */


$form = new Form($db);
$formother = new FormOther($db);
$formfile = new FormFile($db);
$formmargin = null;
if (isModEnabled('margin')) {
	$formmargin = new FormMargin($db);
}
$companystatic = new Societe($db);
$company_url_list = array();
$formcompany = new FormCompany($db);
$projectstatic = new Project($db);

$now = dol_now();

$varpage = empty($contextpage) ? $_SERVER["PHP_SELF"] : $contextpage;
$selectedfields = $form->multiSelectArrayWithCheckbox('selectedfields', $arrayfields, $varpage); // This also change content of $arrayfields

$title = $langs->trans("Orders");
$help_url = "EN:Module_Customers_Orders|FR:Module_Commandes_Clients|ES:Módulo_Pedidos_de_clientes";

// Build and execute select
// --------------------------------------------------------------------
$sql = 'SELECT';
if ($sall || $search_user > 0) {
	$sql = 'SELECT DISTINCT';
}
$sql .= ' s.rowid as socid, s.nom as name, s.name_alias as alias, s.email, s.phone, s.fax, s.address, s.town, s.zip, s.fk_pays, s.client, s.fournisseur, s.code_client,';
$sql .= " s.parent as fk_parent,";
$sql .= " s2.nom as name2,";
$sql .= " typent.code as typent_code,";
$sql .= " state.code_departement as state_code, state.nom as state_name,";
$sql .= " country.code as country_code,";
$sql .= ' c.rowid, c.ref, c.total_ht, c.total_tva, c.total_ttc, c.ref_client, c.fk_user_author,';
$sql .= ' c.fk_multicurrency, c.multicurrency_code, c.multicurrency_tx, c.multicurrency_total_ht, c.multicurrency_total_tva as multicurrency_total_vat, c.multicurrency_total_ttc,';
$sql .= ' c.date_valid, c.date_commande, c.note_public, c.note_private, c.date_livraison as date_delivery, c.fk_statut, c.facture as billed,';
$sql .= ' c.date_creation as date_creation, c.tms as date_update, c.date_cloture as date_cloture,';
$sql .= ' p.rowid as project_id, p.ref as project_ref, p.title as project_label,';
$sql .= ' u.login, u.lastname, u.firstname, u.email as user_email, u.statut as user_statut, u.entity, u.photo, u.office_phone, u.office_fax, u.user_mobile, u.job, u.gender,';
$sql .= ' c.fk_cond_reglement,c.deposit_percent,c.fk_mode_reglement,c.fk_shipping_method,';
$sql .= ' c.fk_input_reason, c.import_key';
if (($search_categ_cus > 0) || ($search_categ_cus == -2)) {
	$sql .= ", cc.fk_categorie, cc.fk_soc";
}

// Add fields from extrafields
if (!empty($extrafields->attributes[$object->table_element]['label'])) {
	foreach ($extrafields->attributes[$object->table_element]['label'] as $key => $val) {
		$sql .= ($extrafields->attributes[$object->table_element]['type'][$key] != 'separate' ? ", ef.".$key." as options_".$key : '');
	}
}

// Add fields from hooks
$parameters = array();
$reshook = $hookmanager->executeHooks('printFieldListSelect', $parameters, $object, $action); // Note that $action and $object may have been modified by hook
$sql .= $hookmanager->resPrint;
$sql = preg_replace('/,\s*$/', '', $sql);

$sqlfields = $sql; // $sql fields to remove for count total

$sql .= ' FROM '.MAIN_DB_PREFIX.'societe as s';
$sql .= " LEFT JOIN ".MAIN_DB_PREFIX."societe as s2 ON s2.rowid = s.parent";
$sql .= " LEFT JOIN ".MAIN_DB_PREFIX."c_country as country on (country.rowid = s.fk_pays)";
$sql .= " LEFT JOIN ".MAIN_DB_PREFIX."c_typent as typent on (typent.id = s.fk_typent)";
$sql .= " LEFT JOIN ".MAIN_DB_PREFIX."c_departements as state on (state.rowid = s.fk_departement)";
if (($search_categ_cus > 0) || ($search_categ_cus == -2)) {
	$sql .= ' LEFT JOIN '.MAIN_DB_PREFIX."categorie_societe as cc ON s.rowid = cc.fk_soc"; // We'll need this table joined to the select in order to filter by categ
}
$sql .= ', '.MAIN_DB_PREFIX.'commande as c';
if (!empty($extrafields->attributes[$object->table_element]['label']) && is_array($extrafields->attributes[$object->table_element]['label']) && count($extrafields->attributes[$object->table_element]['label'])) {
	$sql .= " LEFT JOIN ".MAIN_DB_PREFIX."commande_extrafields as ef on (c.rowid = ef.fk_object)";
}
if ($sall) {
	$sql .= ' LEFT JOIN '.MAIN_DB_PREFIX.'commandedet as pd ON c.rowid=pd.fk_commande';
}
$sql .= " LEFT JOIN ".MAIN_DB_PREFIX."projet as p ON p.rowid = c.fk_projet";
$sql .= ' LEFT JOIN '.MAIN_DB_PREFIX.'user as u ON c.fk_user_author = u.rowid';

// We'll need this table joined to the select in order to filter by sale
if ($search_sale > 0 || (!$user->hasRight('societe', 'client', 'voir') && !$socid)) {
	$sql .= ", ".MAIN_DB_PREFIX."societe_commerciaux as sc";
}
if ($search_user > 0) {
	$sql .= ", ".MAIN_DB_PREFIX."element_contact as ec";
	$sql .= ", ".MAIN_DB_PREFIX."c_type_contact as tc";
}

// Add table from hooks
$parameters = array();
$reshook = $hookmanager->executeHooks('printFieldListFrom', $parameters, $object, $action); // Note that $action and $object may have been modified by hook
$sql .= $hookmanager->resPrint;

$sql .= ' WHERE c.fk_soc = s.rowid';
$sql .= ' AND c.entity IN ('.getEntity('commande').')';
if ($socid > 0) {
	$sql .= ' AND s.rowid = '.((int) $socid);
}
if (!$user->hasRight('societe', 'client', 'voir') && !$socid) {
<<<<<<< HEAD
	$sql .= " AND s.rowid = sc.fk_soc AND (sc.fk_user = ".((int) $user->id);
	$userschilds = $user->getAllChildIds();
	foreach ($userschilds as $key => $value) {
		$sql .= ' OR sc.fk_user = '.((int) $value);
	}
	$sql .= ')';
=======
	$sql .= " AND s.rowid = sc.fk_soc AND sc.fk_user = ".((int) $user->id);
>>>>>>> b157ddd6
}
if ($search_ref) {
	$sql .= natural_search('c.ref', $search_ref);
}
if ($search_ref_customer) {
	$sql .= natural_search('c.ref_client', $search_ref_customer);
}
if ($sall) {
	$sql .= natural_search(array_keys($fieldstosearchall), $sall);
}
if ($search_billed != '' && $search_billed >= 0) {
	$sql .= ' AND c.facture = '.((int) $search_billed);
}
if ($search_status <> '') {
	if ($search_status <= 3 && $search_status >= -1) {	// status from -1 to 3 are real status (other are virtual combination)
		if ($search_status == 1 && !isModEnabled('expedition')) {
			$sql .= ' AND c.fk_statut IN (1,2)'; // If module expedition disabled, we include order with status 'sending in process' into 'validated'
		} else {
			$sql .= ' AND c.fk_statut = '.((int) $search_status); // draft, validated, in process or canceled
		}
	}
	if ($search_status == -2) {	// "validated + in progress"
		//$sql.= ' AND c.fk_statut IN (1,2,3) AND c.facture = 0';
		$sql .= " AND (c.fk_statut IN (1,2))";
	}
	if ($search_status == -3) {	// "validated + in progress + shipped"
		//$sql.= ' AND c.fk_statut in (1,2,3)';
		//$sql.= ' AND c.facture = 0'; // invoice not created
		$sql .= ' AND (c.fk_statut IN (1,2,3))'; // validated, in process or closed
	}
}

if ($search_datecloture_start) {
	$sql .= " AND c.date_cloture >= '".$db->idate($search_datecloture_start)."'";
}
if ($search_datecloture_end) {
	$sql .= " AND c.date_cloture <= '".$db->idate($search_datecloture_end)."'";
}
if ($search_dateorder_start) {
	$sql .= " AND c.date_commande >= '".$db->idate($search_dateorder_start)."'";
}
if ($search_dateorder_end) {
	$sql .= " AND c.date_commande <= '".$db->idate($search_dateorder_end)."'";
}
if ($search_datedelivery_start) {
	$sql .= " AND c.date_livraison >= '".$db->idate($search_datedelivery_start)."'";
}
if ($search_datedelivery_end) {
	$sql .= " AND c.date_livraison <= '".$db->idate($search_datedelivery_end)."'";
}
if ($search_town) {
	$sql .= natural_search('s.town', $search_town);
}
if ($search_zip) {
	$sql .= natural_search("s.zip", $search_zip);
}
if ($search_state) {
	$sql .= natural_search("state.nom", $search_state);
}
if ($search_country) {
	$sql .= " AND s.fk_pays IN (".$db->sanitize($search_country).')';
}
if ($search_type_thirdparty && $search_type_thirdparty != '-1') {
	$sql .= " AND s.fk_typent IN (".$db->sanitize($search_type_thirdparty).')';
}
if (empty($arrayfields['s.name_alias']['checked']) && $search_company) {
	$sql .= natural_search(array("s.nom", "s.name_alias"), $search_company);
} else {
	if ($search_company) {
		$sql .= natural_search('s.nom', $search_company);
	}
	if ($search_company_alias) {
		$sql .= natural_search('s.name_alias', $search_company_alias);
	}
}
if ($search_parent_name) {
	$sql .= natural_search('s2.nom', $search_parent_name);
}
if ($search_sale > 0) {
	$sql .= " AND s.rowid = sc.fk_soc AND sc.fk_user = ".((int) $search_sale);
}
if ($search_user > 0) {
	$sql .= " AND ec.fk_c_type_contact = tc.rowid AND tc.element='commande' AND tc.source='internal' AND ec.element_id = c.rowid AND ec.fk_socpeople = ".((int) $search_user);
}
if ($search_total_ht != '') {
	$sql .= natural_search('c.total_ht', $search_total_ht, 1);
}
if ($search_total_vat != '') {
	$sql .= natural_search('c.total_tva', $search_total_vat, 1);
}
if ($search_total_ttc != '') {
	$sql .= natural_search('c.total_ttc', $search_total_ttc, 1);
}
if ($search_warehouse != '' && $search_warehouse > 0) {
	$sql .= natural_search('c.fk_warehouse', $search_warehouse, 1);
}
if ($search_multicurrency_code != '') {
	$sql .= " AND c.multicurrency_code = '".$db->escape($search_multicurrency_code)."'";
}
if ($search_multicurrency_tx != '') {
	$sql .= natural_search('c.multicurrency_tx', $search_multicurrency_tx, 1);
}
if ($search_multicurrency_montant_ht != '') {
	$sql .= natural_search('c.multicurrency_total_ht', $search_multicurrency_montant_ht, 1);
}
if ($search_multicurrency_montant_vat != '') {
	$sql .= natural_search('c.multicurrency_total_tva', $search_multicurrency_montant_vat, 1);
}
if ($search_multicurrency_montant_ttc != '') {
	$sql .= natural_search('c.multicurrency_total_ttc', $search_multicurrency_montant_ttc, 1);
}
if ($search_login) {
	$sql .= natural_search(array("u.login", "u.firstname", "u.lastname"), $search_login);
}
if ($search_project_ref != '') {
	$sql .= natural_search("p.ref", $search_project_ref);
}
if ($search_project != '') {
	$sql .= natural_search("p.title", $search_project);
}
if ($search_categ_cus > 0) {
	$sql .= " AND cc.fk_categorie = ".((int) $search_categ_cus);
}
if ($search_categ_cus == -2) {
	$sql .= " AND cc.fk_categorie IS NULL";
}
if ($search_fk_cond_reglement > 0) {
	$sql .= " AND c.fk_cond_reglement = ".((int) $search_fk_cond_reglement);
}
if ($search_fk_shipping_method > 0) {
	$sql .= " AND c.fk_shipping_method = ".((int) $search_fk_shipping_method);
}
if ($search_fk_mode_reglement > 0) {
	$sql .= " AND c.fk_mode_reglement = ".((int) $search_fk_mode_reglement);
}
if ($search_fk_input_reason > 0) {
	$sql .= " AND c.fk_input_reason = ".((int) $search_fk_input_reason);
}
// Search for tag/category ($searchCategoryProductList is an array of ID)
$searchCategoryProductOperator = -1;
$searchCategoryProductList = array($search_product_category);
if (!empty($searchCategoryProductList)) {
	$searchCategoryProductSqlList = array();
	$listofcategoryid = '';
	foreach ($searchCategoryProductList as $searchCategoryProduct) {
		if (intval($searchCategoryProduct) == -2) {
			$searchCategoryProductSqlList[] = "NOT EXISTS (SELECT ck.fk_product FROM ".MAIN_DB_PREFIX."categorie_product as ck, ".MAIN_DB_PREFIX."commandedet as cd WHERE cd.fk_commande = c.rowid AND cd.fk_product = ck.fk_product)";
		} elseif (intval($searchCategoryProduct) > 0) {
			if ($searchCategoryProductOperator == 0) {
				$searchCategoryProductSqlList[] = " EXISTS (SELECT ck.fk_product FROM ".MAIN_DB_PREFIX."categorie_product as ck, ".MAIN_DB_PREFIX."commandedet as cd WHERE cd.fk_commande = c.rowid AND cd.fk_product = ck.fk_product AND ck.fk_categorie = ".((int) $searchCategoryProduct).")";
			} else {
				$listofcategoryid .= ($listofcategoryid ? ', ' : '') .((int) $searchCategoryProduct);
			}
		}
	}
	if ($listofcategoryid) {
		$searchCategoryProductSqlList[] = " EXISTS (SELECT ck.fk_product FROM ".MAIN_DB_PREFIX."categorie_product as ck, ".MAIN_DB_PREFIX."commandedet as cd WHERE cd.fk_commande = c.rowid AND cd.fk_product = ck.fk_product AND ck.fk_categorie IN (".$db->sanitize($listofcategoryid)."))";
	}
	if ($searchCategoryProductOperator == 1) {
		if (!empty($searchCategoryProductSqlList)) {
			$sql .= " AND (".implode(' OR ', $searchCategoryProductSqlList).")";
		}
	} else {
		if (!empty($searchCategoryProductSqlList)) {
			$sql .= " AND (".implode(' AND ', $searchCategoryProductSqlList).")";
		}
	}
}
// Add where from extra fields
include DOL_DOCUMENT_ROOT.'/core/tpl/extrafields_list_search_sql.tpl.php';
// Add where from hooks
$parameters = array();
$reshook = $hookmanager->executeHooks('printFieldListWhere', $parameters, $object, $action); // Note that $action and $object may have been modified by hook
$sql .= $hookmanager->resPrint;

// Add HAVING from hooks
$parameters = array();
$reshook = $hookmanager->executeHooks('printFieldListHaving', $parameters, $object, $action); // Note that $action and $object may have been modified by hook
$sql .= empty($hookmanager->resPrint) ? "" : " HAVING 1=1 ".$hookmanager->resPrint;

// Count total nb of records
$nbtotalofrecords = '';
if (!getDolGlobalInt('MAIN_DISABLE_FULL_SCANLIST')) {
	/* The fast and low memory method to get and count full list converts the sql into a sql count */
	$sqlforcount = preg_replace('/^'.preg_quote($sqlfields, '/').'/', 'SELECT COUNT(*) as nbtotalofrecords', $sql);
	$sqlforcount = preg_replace('/GROUP BY .*$/', '', $sqlforcount);
	$resql = $db->query($sqlforcount);
	if ($resql) {
		$objforcount = $db->fetch_object($resql);
		$nbtotalofrecords = $objforcount->nbtotalofrecords;
	} else {
		dol_print_error($db);
	}

	if (($page * $limit) > $nbtotalofrecords) {	// if total resultset is smaller than paging size (filtering), goto and load page 0
		$page = 0;
		$offset = 0;
	}
	$db->free($resql);
}

$sql .= $db->order($sortfield, $sortorder);
if ($limit) {
	$sql .= $db->plimit($limit + 1, $offset);
}
//print $sql;

$resql = $db->query($sql);
if (!$resql) {
	dol_print_error($db);
	exit;
}

if ($socid > 0) {
	$soc = new Societe($db);
	$soc->fetch($socid);
	$title = $langs->trans('CustomersOrders').' - '.$soc->name;
	if (empty($search_company)) {
		$search_company = $soc->name;
	}
} else {
	$title = $langs->trans('CustomersOrders');
}
if (strval($search_status) == '0') {
	$title .= ' - '.$langs->trans('StatusOrderDraftShort');
}
if ($search_status == 1) {
	$title .= ' - '.$langs->trans('StatusOrderValidatedShort');
}
if ($search_status == 2) {
	$title .= ' - '.$langs->trans('StatusOrderSentShort');
}
if ($search_status == 3) {
	$title .= ' - '.$langs->trans('StatusOrderToBillShort');
}
if ($search_status == -1) {
	$title .= ' - '.$langs->trans('StatusOrderCanceledShort');
}
if ($search_status == -2) {
	$title .= ' - '.$langs->trans('StatusOrderToProcessShort');
}
if ($search_status == -3) {
	$title .= ' - '.$langs->trans('StatusOrderValidated').', '.(!isModEnabled('expedition') ? '' : $langs->trans("StatusOrderSent").', ').$langs->trans('StatusOrderToBill');
}
if ($search_status == -4) {
	$title .= ' - '.$langs->trans("StatusOrderValidatedShort").'+'.$langs->trans("StatusOrderSentShort");
}

$num = $db->num_rows($resql);

$arrayofselected = is_array($toselect) ? $toselect : array();

if ($num == 1 && !empty($conf->global->MAIN_SEARCH_DIRECT_OPEN_IF_ONLY_ONE) && $sall) {
	$obj = $db->fetch_object($resql);
	$id = $obj->rowid;
	header("Location: ".DOL_URL_ROOT.'/commande/card.php?id='.$id);
	exit;
}

// Output page
// --------------------------------------------------------------------

llxHeader('', $title, $help_url);

$arrayofselected = is_array($toselect) ? $toselect : array();

$param = '';
if (!empty($mode)) {
	$param .= '&mode='.urlencode($mode);
}
if (!empty($contextpage) && $contextpage != $_SERVER["PHP_SELF"]) {
	$param .= '&contextpage='.urlencode($contextpage);
}
if ($limit > 0 && $limit != $conf->liste_limit) {
	$param .= '&limit='.((int) $limit);
}
if ($sall) {
	$param .= '&sall='.urlencode($sall);
}
if ($socid > 0) {
	$param .= '&socid='.((int) $socid);
}
if ($search_status != '') {
	$param .= '&search_status='.urlencode($search_status);
}
if ($search_datecloture_start) {
	$param .= '&search_datecloture_startday='.dol_print_date($search_datecloture_start, '%d').'&search_datecloture_startmonth='.dol_print_date($search_datecloture_start, '%m').'&search_datecloture_startyear='.dol_print_date($search_datecloture_start, '%Y');
}
if ($search_datecloture_end) {
	$param .= '&search_datecloture_endday='.dol_print_date($search_datecloture_end, '%d').'&search_datecloture_endmonth='.dol_print_date($search_datecloture_end, '%m').'&search_datecloture_endyear='.dol_print_date($search_datecloture_end, '%Y');
}
if ($search_dateorder_start) {
	$param .= '&search_dateorder_start_day='.dol_print_date($search_dateorder_start, '%d').'&search_dateorder_start_month='.dol_print_date($search_dateorder_start, '%m').'&search_dateorder_start_year='.dol_print_date($search_dateorder_start, '%Y');
}
if ($search_dateorder_end) {
	$param .= '&search_dateorder_end_day='.dol_print_date($search_dateorder_end, '%d').'&search_dateorder_end_month='.dol_print_date($search_dateorder_end, '%m').'&search_dateorder_end_year='.dol_print_date($search_dateorder_end, '%Y');
}
if ($search_datedelivery_start) {
	$param .= '&search_datedelivery_start_day='.dol_print_date($search_datedelivery_start, '%d').'&search_datedelivery_start_month='.dol_print_date($search_datedelivery_start, '%m').'&search_datedelivery_start_year='.dol_print_date($search_datedelivery_start, '%Y');
}
if ($search_datedelivery_end) {
	$param .= '&search_datedelivery_end_day='.dol_print_date($search_datedelivery_end, '%d').'&search_datedelivery_end_month='.dol_print_date($search_datedelivery_end, '%m').'&search_datedelivery_end_year='.dol_print_date($search_datedelivery_end, '%Y');
}
if ($search_ref) {
	$param .= '&search_ref='.urlencode($search_ref);
}
if ($search_company) {
	$param .= '&search_company='.urlencode($search_company);
}
if ($search_company_alias) {
	$param .= '&search_company_alias='.urlencode($search_company_alias);
}
if ($search_parent_name != '') {
	$param .= '&search_parent_name='.urlencode($search_parent_name);
}
if ($search_ref_customer) {
	$param .= '&search_ref_customer='.urlencode($search_ref_customer);
}
if ($search_user > 0) {
	$param .= '&search_user='.urlencode($search_user);
}
if ($search_sale > 0) {
	$param .= '&search_sale='.urlencode($search_sale);
}
if ($search_total_ht != '') {
	$param .= '&search_total_ht='.urlencode($search_total_ht);
}
if ($search_total_vat != '') {
	$param .= '&search_total_vat='.urlencode($search_total_vat);
}
if ($search_total_ttc != '') {
	$param .= '&search_total_ttc='.urlencode($search_total_ttc);
}
if ($search_warehouse != '') {
	$param .= '&search_warehouse='.urlencode($search_warehouse);
}
if ($search_login) {
	$param .= '&search_login='.urlencode($search_login);
}
if ($search_multicurrency_code != '') {
	$param .= '&search_multicurrency_code='.urlencode($search_multicurrency_code);
}
if ($search_multicurrency_tx != '') {
	$param .= '&search_multicurrency_tx='.urlencode($search_multicurrency_tx);
}
if ($search_multicurrency_montant_ht != '') {
	$param .= '&search_multicurrency_montant_ht='.urlencode($search_multicurrency_montant_ht);
}
if ($search_multicurrency_montant_vat != '') {
	$param .= '&search_multicurrency_montant_vat='.urlencode($search_multicurrency_montant_vat);
}
if ($search_multicurrency_montant_ttc != '') {
	$param .= '&search_multicurrency_montant_ttc='.urlencode($search_multicurrency_montant_ttc);
}
if ($search_project_ref >= 0) {
	$param .= "&search_project_ref=".urlencode($search_project_ref);
}
if ($search_town != '') {
	$param .= '&search_town='.urlencode($search_town);
}
if ($search_zip != '') {
	$param .= '&search_zip='.urlencode($search_zip);
}
if ($search_state != '') {
	$param .= '&search_state='.urlencode($search_state);
}
if ($search_country != '') {
	$param .= '&search_country='.urlencode($search_country);
}
if ($search_type_thirdparty && $search_type_thirdparty != '-1') {
	$param .= '&search_type_thirdparty='.urlencode($search_type_thirdparty);
}
if ($search_product_category != '') {
	$param .= '&search_product_category='.urlencode($search_product_category);
}
if (($search_categ_cus > 0) || ($search_categ_cus == -2)) {
	$param .= '&search_categ_cus='.urlencode($search_categ_cus);
}
if ($show_files) {
	$param .= '&show_files='.urlencode($show_files);
}
if ($optioncss != '') {
	$param .= '&optioncss='.urlencode($optioncss);
}
if ($search_billed != '') {
	$param .= '&search_billed='.urlencode($search_billed);
}
if ($search_fk_cond_reglement > 0) {
	$param .= '&search_fk_cond_reglement='.urlencode($search_fk_cond_reglement);
}
if ($search_fk_shipping_method > 0) {
	$param .= '&search_fk_shipping_method='.urlencode($search_fk_shipping_method);
}
if ($search_fk_mode_reglement > 0) {
	$param .= '&search_fk_mode_reglement='.urlencode($search_fk_mode_reglement);
}
if ($search_fk_input_reason > 0) {
	$param .= '&search_fk_input_reason='.urlencode($search_fk_input_reason);
}

// Add $param from extra fields
include DOL_DOCUMENT_ROOT.'/core/tpl/extrafields_list_search_param.tpl.php';

// Add $param from hooks
$parameters = array();
$reshook = $hookmanager->executeHooks('printFieldListSearchParam', $parameters, $object, $action); // Note that $action and $object may have been modified by hook
$param .= $hookmanager->resPrint;

// List of mass actions available
$arrayofmassactions = array(
	'generate_doc'=>img_picto('', 'pdf', 'class="pictofixedwidth"').$langs->trans("ReGeneratePDF"),
	'builddoc'=>img_picto('', 'pdf', 'class="pictofixedwidth"').$langs->trans("PDFMerge"),
);
if ($permissiontovalidate) {
	$arrayofmassactions['prevalidate'] = img_picto('', 'check', 'class="pictofixedwidth"').$langs->trans("Validate");
}
if ($permissiontoclose) {
	$arrayofmassactions['preshipped'] = img_picto('', 'dollyrevert', 'class="pictofixedwidth"').$langs->trans("ClassifyShipped");
}
if ($permissiontoclose) {
	$arrayofmassactions['setbilled'] = img_picto('', 'bill', 'class="pictofixedwidth"').$langs->trans("ClassifyBilled");
}
if ($permissiontocancel) {
	$arrayofmassactions['cancelorders'] = img_picto('', 'close_title', 'class="pictofixedwidth"').$langs->trans("Cancel");
}
if (!empty($permissiontodelete)) {
	$arrayofmassactions['predelete'] = img_picto('', 'delete', 'class="pictofixedwidth"').$langs->trans("Delete");
}
if (isModEnabled('facture') && $user->hasRight("facture", "creer")) {
	$arrayofmassactions['createbills'] = img_picto('', 'bill', 'class="pictofixedwidth"').$langs->trans("CreateInvoiceForThisCustomer");
}
if ($permissiontosendbymail) {
	$arrayofmassactions['presend'] = img_picto('', 'email', 'class="pictofixedwidth"').$langs->trans("SendByMail");
}
if (in_array($massaction, array('presend', 'predelete', 'createbills'))) {
	$arrayofmassactions = array();
}
$massactionbutton = $form->selectMassAction('', $arrayofmassactions);

$url = DOL_URL_ROOT.'/commande/card.php?action=create';
if (!empty($socid)) {
	$url .= '&socid='.$socid;
}
$newcardbutton = '';
$newcardbutton .= dolGetButtonTitle($langs->trans('ViewList'), '', 'fa fa-bars imgforviewmode', $_SERVER["PHP_SELF"].'?mode=common'.preg_replace('/(&|\?)*mode=[^&]+/', '', $param), '', ((empty($mode) || $mode == 'common') ? 2 : 1), array('morecss'=>'reposition'));
$newcardbutton .= dolGetButtonTitle($langs->trans('ViewKanban'), '', 'fa fa-th-list imgforviewmode', $_SERVER["PHP_SELF"].'?mode=kanban'.preg_replace('/(&|\?)*mode=[^&]+/', '', $param), '', ($mode == 'kanban' ? 2 : 1), array('morecss'=>'reposition'));
$newcardbutton .= dolGetButtonTitle($langs->trans('NewOrder'), '', 'fa fa-plus-circle', $url, '', $contextpage == 'orderlist' && $permissiontoadd);

// Lines of title fields
print '<form method="POST" id="searchFormList" action="'.$_SERVER["PHP_SELF"].'">'."\n";
if ($optioncss != '') {
	print '<input type="hidden" name="optioncss" value="'.$optioncss.'">';
}
print '<input type="hidden" name="token" value="'.newToken().'">';
print '<input type="hidden" name="formfilteraction" id="formfilteraction" value="list">';
print '<input type="hidden" name="action" value="list">';
print '<input type="hidden" name="sortfield" value="'.$sortfield.'">';
print '<input type="hidden" name="sortorder" value="'.$sortorder.'">';
print '<input type="hidden" name="contextpage" value="'.$contextpage.'">';
print '<input type="hidden" name="search_status" value="'.$search_status.'">';
print '<input type="hidden" name="socid" value="'.$socid.'">';
print '<input type="hidden" name="page_y" value="">';
print '<input type="hidden" name="mode" value="'.$mode.'">';


print_barre_liste($title, $page, $_SERVER["PHP_SELF"], $param, $sortfield, $sortorder, $massactionbutton, $num, $nbtotalofrecords, 'order', 0, $newcardbutton, '', $limit, 0, 0, 1);

$topicmail = "SendOrderRef";
$modelmail = "order_send";
$objecttmp = new Commande($db);
$trackid = 'ord'.$object->id;
include DOL_DOCUMENT_ROOT.'/core/tpl/massactions_pre.tpl.php';

if ($massaction == 'prevalidate') {
	print $form->formconfirm($_SERVER["PHP_SELF"], $langs->trans("ConfirmMassValidation"), $langs->trans("ConfirmMassValidationQuestion"), "validate", null, '', 0, 200, 500, 1);
}
if ($massaction == 'preshipped') {
	print $form->formconfirm($_SERVER["PHP_SELF"], $langs->trans("CloseOrder"), $langs->trans("ConfirmCloseOrder"), "shipped", null, '', 0, 200, 500, 1);
}

if ($massaction == 'createbills') {
	print '<input type="hidden" name="massaction" value="confirm_createbills">';

	print '<table class="noborder centpercent">';
	print '<tr>';
	print '<td>';
	print $langs->trans('DateInvoice');
	print '</td>';
	print '<td>';
	print $form->selectDate('', '', '', '', '', '', 1, 1);
	print '</td>';
	print '</tr>';
	print '<tr>';
	print '<td>';
	print $langs->trans('CreateOneBillByThird');
	print '</td>';
	print '<td>';
	print $form->selectyesno('createbills_onebythird', '', 1);
	print '</td>';
	print '</tr>';
	print '<tr>';
	print '<td>';
	print $langs->trans('ValidateInvoices');
	print '</td>';
	print '<td>';
	if (isModEnabled('stock') && !empty($conf->global->STOCK_CALCULATE_ON_BILL)) {
		print $form->selectyesno('validate_invoices', 0, 1, 1);
		$langs->load("errors");
		print ' ('.$langs->trans("WarningAutoValNotPossibleWhenStockIsDecreasedOnInvoiceVal").')';
	} else {
		print $form->selectyesno('validate_invoices', 0, 1);
	}
	if (!empty($conf->workflow->enabled) && !empty($conf->global->WORKFLOW_INVOICE_AMOUNT_CLASSIFY_BILLED_ORDER)) {
		print ' &nbsp; &nbsp; <span class="opacitymedium">'.$langs->trans("IfValidateInvoiceIsNoOrderStayUnbilled").'</span>';
	} else {
		print ' &nbsp; &nbsp; <span class="opacitymedium">'.$langs->trans("OptionToSetOrderBilledNotEnabled").'</span>';
	}
	print '</td>';
	print '</tr>';
	print '</table>';

	print '<div class="center">';
	print '<input type="submit" class="button" id="createbills" name="createbills" value="'.$langs->trans('CreateInvoiceForThisCustomer').'">  ';
	print '<input type="submit" class="button button-cancel" id="cancel" name="cancel" value="'.$langs->trans("Cancel").'">';
	print '</div>';
	print '<br><br>';
}

if ($sall) {
	$setupstring = '';
	foreach ($fieldstosearchall as $key => $val) {
		$fieldstosearchall[$key] = $langs->trans($val);
		$setupstring .= $key."=".$val.";";
	}
	print '<!-- Search done like if MYOBJECT_QUICKSEARCH_ON_FIELDS = '.$setupstring.' -->'."\n";
	print '<div class="divsearchfieldfilter">'.$langs->trans("FilterOnInto", $sall).join(', ', $fieldstosearchall).'</div>';
}

$moreforfilter = '';

// If the user can view prospects? sales other than his own
if ($user->hasRight("user", "user", "lire")) {
	$langs->load("commercial");
	$moreforfilter .= '<div class="divsearchfield">';
	$tmptitle = $langs->trans('ThirdPartiesOfSaleRepresentative');
	$moreforfilter .= img_picto($tmptitle, 'user', 'class="pictofixedwidth"').$formother->select_salesrepresentatives($search_sale, 'search_sale', $user, 0, $tmptitle, 'maxwidth250 widthcentpercentminusx');
	$moreforfilter .= '</div>';
}
// If the user can view other users
if ($user->hasRight("user", "user", "lire")) {
	$moreforfilter .= '<div class="divsearchfield">';
	$tmptitle = $langs->trans('LinkedToSpecificUsers');
	$moreforfilter .= img_picto($tmptitle, 'user', 'class="pictofixedwidth"').$form->select_dolusers($search_user, 'search_user', $tmptitle, '', 0, '', '', 0, 0, 0, '', 0, '', 'maxwidth250 widthcentpercentminusx');
	$moreforfilter .= '</div>';
}

// If the user can view other products/services than his own
if (isModEnabled('categorie') && $user->hasRight("categorie", "lire") && ($user->hasRight("produit", "lire") || $user->hasRight("service", "lire"))) {
	include_once DOL_DOCUMENT_ROOT.'/categories/class/categorie.class.php';
	$moreforfilter .= '<div class="divsearchfield">';
	$tmptitle = $langs->trans('IncludingProductWithTag');
	$cate_arbo = $form->select_all_categories(Categorie::TYPE_PRODUCT, null, 'parent', null, null, 1);
	$moreforfilter .= img_picto($tmptitle, 'category', 'class="pictofixedwidth"').$form->selectarray('search_product_category', $cate_arbo, $search_product_category, $tmptitle, 0, 0, '', 0, 0, 0, 0, 'maxwidth300 widthcentpercentminusx', 1);
	$moreforfilter .= '</div>';
}
// If Categories are enabled & user has rights to see
if (isModEnabled('categorie') && $user->hasRight("categorie", "lire")) {
	require_once DOL_DOCUMENT_ROOT.'/categories/class/categorie.class.php';
	$moreforfilter .= '<div class="divsearchfield">';
	$tmptitle = $langs->trans('CustomersProspectsCategoriesShort');
	$moreforfilter .= img_picto($tmptitle, 'category', 'class="pictofixedwidth"').$formother->select_categories('customer', $search_categ_cus, 'search_categ_cus', 1, $tmptitle, 'maxwidth300 widthcentpercentminusx');
	$moreforfilter .= '</div>';
}
// If Stock is enabled
if (isModEnabled('stock') && !empty($conf->global->WAREHOUSE_ASK_WAREHOUSE_DURING_ORDER)) {
	require_once DOL_DOCUMENT_ROOT.'/product/class/html.formproduct.class.php';
	$formproduct = new FormProduct($db);
	$moreforfilter .= '<div class="divsearchfield">';
	$tmptitle = $langs->trans('Warehouse');
	$moreforfilter .= img_picto($tmptitle, 'stock', 'class="pictofixedwidth"').$formproduct->selectWarehouses($search_warehouse, 'search_warehouse', '', 1, 0, 0, $tmptitle, 0, 0, array(), 'maxwidth250 widthcentpercentminusx');
	$moreforfilter .= '</div>';
}
$parameters = array();
$reshook = $hookmanager->executeHooks('printFieldPreListTitle', $parameters, $object, $action); // Note that $action and $object may have been modified by hook
if (empty($reshook)) {
	$moreforfilter .= $hookmanager->resPrint;
} else {
	$moreforfilter = $hookmanager->resPrint;
}

if (!empty($moreforfilter)) {
	print '<div class="liste_titre liste_titre_bydiv centpercent">';
	print $moreforfilter;
	$parameters = array();
	$reshook = $hookmanager->executeHooks('printFieldPreListTitle', $parameters, $object, $action); // Note that $action and $object may have been modified by hook
	print $hookmanager->resPrint;
	print '</div>';
}

$varpage = empty($contextpage) ? $_SERVER["PHP_SELF"] : $contextpage;
$selectedfields = ($mode != 'kanban' ? $form->multiSelectArrayWithCheckbox('selectedfields', $arrayfields, $varpage, getDolGlobalString('MAIN_CHECKBOX_LEFT_COLUMN', '')) : ''); // This also change content of $arrayfields
$selectedfields .= (count($arrayofmassactions) ? $form->showCheckAddButtons('checkforselect', 1) : '');

if (GETPOST('autoselectall', 'int')) {
	$selectedfields .= '<script>';
	$selectedfields .= '   $(document).ready(function() {';
	$selectedfields .= '        console.log("Autoclick on checkforselects");';
	$selectedfields .= '   		$("#checkforselects").click();';
	$selectedfields .= '        $("#massaction").val("createbills").change();';
	$selectedfields .= '   });';
	$selectedfields .= '</script>';
}

print '<div class="div-table-responsive">'; // You can use div-table-responsive-no-min if you dont need reserved height for your table
print '<table class="tagtable nobottomiftotal liste'.($moreforfilter ? " listwithfilterbefore" : "").'">'."\n";

// Fields title search
// --------------------------------------------------------------------
print '<tr class="liste_titre_filter">';
// Action column
if (getDolGlobalString('MAIN_CHECKBOX_LEFT_COLUMN')) {
	print '<td class="liste_titre center maxwidthsearch">';
	$searchpicto = $form->showFilterButtons('left');
	print $searchpicto;
	print '</td>';
}

// Ref
if (!empty($arrayfields['c.ref']['checked'])) {
	print '<td class="liste_titre">';
	print '<input class="flat" size="6" type="text" name="search_ref" value="'.dol_escape_htmltag($search_ref).'">';
	print '</td>';
}
// Ref customer
if (!empty($arrayfields['c.ref_client']['checked'])) {
	print '<td class="liste_titre" align="left">';
	print '<input class="flat" type="text" size="6" name="search_ref_customer" value="'.dol_escape_htmltag($search_ref_customer).'">';
	print '</td>';
}
// Project ref
if (!empty($arrayfields['p.ref']['checked'])) {
	print '<td class="liste_titre"><input type="text" class="flat" size="6" name="search_project_ref" value="'.dol_escape_htmltag($search_project_ref).'"></td>';
}
// Project title
if (!empty($arrayfields['p.title']['checked'])) {
	print '<td class="liste_titre"><input type="text" class="flat" size="6" name="search_project" value="'.dol_escape_htmltag($search_project).'"></td>';
}
// Thirpdarty
if (!empty($arrayfields['s.nom']['checked'])) {
	print '<td class="liste_titre" align="left">';
	print '<input class="flat maxwidth100" type="text" name="search_company" value="'.dol_escape_htmltag($search_company).'">';
	print '</td>';
}
// Alias
if (!empty($arrayfields['s.name_alias']['checked'])) {
	print '<td class="liste_titre" align="left">';
	print '<input class="flat maxwidth100" type="text" name="search_company_alias" value="'.dol_escape_htmltag($search_company_alias).'">';
	print '</td>';
}
// Parent company
if (!empty($arrayfields['s2.nom']['checked'])) {
	print '<td class="liste_titre">';
	print '<input class="flat maxwidth100" type="text" name="search_parent_name" value="'.dol_escape_htmltag($search_parent_name).'">';
	print '</td>';
}
// Town
if (!empty($arrayfields['s.town']['checked'])) {
	print '<td class="liste_titre"><input class="flat width50" type="text" name="search_town" value="'.dol_escape_htmltag($search_town).'"></td>';
}
// Zip
if (!empty($arrayfields['s.zip']['checked'])) {
	print '<td class="liste_titre"><input class="flat width50" type="text" name="search_zip" value="'.dol_escape_htmltag($search_zip).'"></td>';
}
// State
if (!empty($arrayfields['state.nom']['checked'])) {
	print '<td class="liste_titre">';
	print '<input class="flat width50" type="text" name="search_state" value="'.dol_escape_htmltag($search_state).'">';
	print '</td>';
}
// Country
if (!empty($arrayfields['country.code_iso']['checked'])) {
	print '<td class="liste_titre" align="center">';
	print $form->select_country($search_country, 'search_country', '', 0, 'minwidth100imp maxwidth100');
	print '</td>';
}
// Company type
if (!empty($arrayfields['typent.code']['checked'])) {
	print '<td class="liste_titre maxwidthonsmartphone" align="center">';
	print $form->selectarray("search_type_thirdparty", $formcompany->typent_array(0), $search_type_thirdparty, 1, 0, 0, '', 0, 0, 0, (empty($conf->global->SOCIETE_SORT_ON_TYPEENT) ? 'ASC' : $conf->global->SOCIETE_SORT_ON_TYPEENT), '', 1);
	print '</td>';
}
// Date order
if (!empty($arrayfields['c.date_commande']['checked'])) {
	print '<td class="liste_titre center">';
	print '<div class="nowrap">';
	print $form->selectDate($search_dateorder_start ? $search_dateorder_start : -1, 'search_dateorder_start_', 0, 0, 1, '', 1, 0, 0, '', '', '', '', 1, '', $langs->trans('From'));
	print '</div>';
	print '<div class="nowrap">';
	print $form->selectDate($search_dateorder_end ? $search_dateorder_end : -1, 'search_dateorder_end_', 0, 0, 1, '', 1, 0, 0, '', '', '', '', 1, '', $langs->trans('to'));
	print '</div>';
	print '</td>';
}
if (!empty($arrayfields['c.date_delivery']['checked'])) {
	print '<td class="liste_titre center">';
	print '<div class="nowrap">';
	print $form->selectDate($search_datedelivery_start ? $search_datedelivery_start : -1, 'search_datedelivery_start_', 0, 0, 1, '', 1, 0, 0, '', '', '', '', 1, '', $langs->trans('From'));
	print '</div>';
	print '<div class="nowrap">';
	print $form->selectDate($search_datedelivery_end ? $search_datedelivery_end : -1, 'search_datedelivery_end_', 0, 0, 1, '', 1, 0, 0, '', '', '', '', 1, '', $langs->trans('to'));
	print '</div>';
	print '</td>';
}
// Shipping Method
if (!empty($arrayfields['c.fk_shipping_method']['checked'])) {
	print '<td class="liste_titre">';
	$form->selectShippingMethod($search_fk_shipping_method, 'search_fk_shipping_method', '', 1, '', 1);
	print '</td>';
}
// Payment term
if (!empty($arrayfields['c.fk_cond_reglement']['checked'])) {
	print '<td class="liste_titre">';
	print $form->getSelectConditionsPaiements($search_fk_cond_reglement, 'search_fk_cond_reglement', 1, 1, 1);
	print '</td>';
}
// Payment mode
if (!empty($arrayfields['c.fk_mode_reglement']['checked'])) {
	print '<td class="liste_titre">';
	print $form->select_types_paiements($search_fk_mode_reglement, 'search_fk_mode_reglement', '', 0, 1, 1, 0, -1, '', 1);
	print '</td>';
}
// Channel
if (!empty($arrayfields['c.fk_input_reason']['checked'])) {
	print '<td class="liste_titre">';
	$form->selectInputReason($search_fk_input_reason, 'search_fk_input_reason', '', 1, '', 1);
	print '</td>';
}
// Amount HT / net
if (!empty($arrayfields['c.total_ht']['checked'])) {
	print '<td class="liste_titre right">';
	print '<input class="flat" type="text" size="4" name="search_total_ht" value="'.dol_escape_htmltag($search_total_ht).'">';
	print '</td>';
}
// Amount of VAT
if (!empty($arrayfields['c.total_vat']['checked'])) {
	print '<td class="liste_titre right">';
	print '<input class="flat" type="text" size="4" name="search_total_vat" value="'.dol_escape_htmltag($search_total_vat).'">';
	print '</td>';
}
// Total Amount (TTC / gross)
if (!empty($arrayfields['c.total_ttc']['checked'])) {
	print '<td class="liste_titre right">';
	print '<input class="flat" type="text" size="5" name="search_total_ttc" value="'.$search_total_ttc.'">';
	print '</td>';
}
// Currency
if (!empty($arrayfields['c.multicurrency_code']['checked'])) {
	print '<td class="liste_titre">';
	print $form->selectMultiCurrency($search_multicurrency_code, 'search_multicurrency_code', 1);
	print '</td>';
}
// Currency rate
if (!empty($arrayfields['c.multicurrency_tx']['checked'])) {
	print '<td class="liste_titre">';
	print '<input class="flat" type="text" size="4" name="search_multicurrency_tx" value="'.dol_escape_htmltag($search_multicurrency_tx).'">';
	print '</td>';
}
// Amount HT/net in foreign currency
if (!empty($arrayfields['c.multicurrency_total_ht']['checked'])) {
	print '<td class="liste_titre right">';
	print '<input class="flat" type="text" size="4" name="search_multicurrency_montant_ht" value="'.dol_escape_htmltag($search_multicurrency_montant_ht).'">';
	print '</td>';
}
// VAT in foreign currency
if (!empty($arrayfields['c.multicurrency_total_vat']['checked'])) {
	print '<td class="liste_titre right">';
	print '<input class="flat" type="text" size="4" name="search_multicurrency_montant_vat" value="'.dol_escape_htmltag($search_multicurrency_montant_vat).'">';
	print '</td>';
}
// Amount/Total (TTC / gross) in foreign currency
if (!empty($arrayfields['c.multicurrency_total_ttc']['checked'])) {
	print '<td class="liste_titre right">';
	print '<input class="flat width75" type="text" name="search_multicurrency_montant_ttc" value="'.dol_escape_htmltag($search_multicurrency_montant_ttc).'">';
	print '</td>';
}
// Author
if (!empty($arrayfields['u.login']['checked'])) {
	print '<td class="liste_titre">';
	print '<input class="flat width75" type="text" name="search_login" value="'.dol_escape_htmltag($search_login).'">';
	print '</td>';
}
// Sales Representative
if (!empty($arrayfields['sale_representative']['checked'])) {
	print '<td class="liste_titre"></td>';
}
if (!empty($arrayfields['total_pa']['checked'])) {
	print '<td class="liste_titre right">';
	print '</td>';
}
if (!empty($arrayfields['total_margin']['checked'])) {
	print '<td class="liste_titre right">';
	print '</td>';
}
if (!empty($arrayfields['total_margin_rate']['checked'])) {
	print '<td class="liste_titre right">';
	print '</td>';
}
if (!empty($arrayfields['total_mark_rate']['checked'])) {
	print '<td class="liste_titre right">';
	print '</td>';
}

// Extra fields
include DOL_DOCUMENT_ROOT.'/core/tpl/extrafields_list_search_input.tpl.php';

// Fields from hook
$parameters = array('arrayfields'=>$arrayfields);
$reshook = $hookmanager->executeHooks('printFieldListOption', $parameters, $object, $action); // Note that $action and $object may have been modified by hook
print $hookmanager->resPrint;

// Date creation
if (!empty($arrayfields['c.datec']['checked'])) {
	print '<td class="liste_titre">';
	print '</td>';
}
// Date modification
if (!empty($arrayfields['c.tms']['checked'])) {
	print '<td class="liste_titre">';
	print '</td>';
}
// Date cloture
if (!empty($arrayfields['c.date_cloture']['checked'])) {
	print '<td class="liste_titre center">';
	print '<div class="nowrap">';
	print $form->selectDate($search_datecloture_start ? $search_datecloture_start : -1, 'search_datecloture_start', 0, 0, 1, '', 1, 0, 0, '', '', '', '', 1, '', $langs->trans('From'));
	print '</div>';
	print '<div class="nowrap">';
	print $form->selectDate($search_datecloture_end ? $search_datecloture_end : -1, 'search_datecloture_end', 0, 0, 1, '', 1, 0, 0, '', '', '', '', 1, '', $langs->trans('to'));
	print '</div>';
	print '</td>';
}
// Note public
if (!empty($arrayfields['c.note_public']['checked'])) {
	print '<td class="liste_titre">';
	print '</td>';
}
// Note private
if (!empty($arrayfields['c.note_private']['checked'])) {
	print '<td class="liste_titre">';
	print '</td>';
}
// Shippable
if (!empty($arrayfields['shippable']['checked'])) {
	print '<td class="liste_titre maxwidthonsmartphone" align="center">';
	//print $form->selectyesno('search_shippable', $search_shippable, 1, 0, 1, 1);
	if (!empty($conf->global->ORDER_SHIPABLE_STATUS_DISABLED_BY_DEFAULT)) {
		print '<input type="checkbox" name="show_shippable_command" value="1"'.($show_shippable_command ? ' checked' : '').'>';
		print $langs->trans('ShowShippableStatus');
	} else {
		$show_shippable_command = 1;
	}
	print '</td>';
}
// Status billed
if (!empty($arrayfields['c.facture']['checked'])) {
	print '<td class="liste_titre maxwidthonsmartphone center">';
	print $form->selectyesno('search_billed', $search_billed, 1, 0, 1, 1);
	print '</td>';
}
// Import key
if (!empty($arrayfields['c.import_key']['checked'])) {
	print '<td class="liste_titre maxwidthonsmartphone center">';
	print '</td>';
}
// Status
if (!empty($arrayfields['c.fk_statut']['checked'])) {
	print '<td class="liste_titre right parentonrightofpage">';
	$liststatus = array(
		Commande::STATUS_DRAFT => $langs->trans("StatusOrderDraftShort"),
		Commande::STATUS_VALIDATED => $langs->trans("StatusOrderValidated"),
		Commande::STATUS_SHIPMENTONPROCESS => $langs->trans("StatusOrderSentShort"),
		-2 => $langs->trans("StatusOrderValidatedShort").'+'.$langs->trans("StatusOrderSentShort"),
		-3 => $langs->trans("StatusOrderValidatedShort").'+'.$langs->trans("StatusOrderSentShort").'+'.$langs->trans("StatusOrderDelivered"),
		Commande::STATUS_CLOSED => $langs->trans("StatusOrderDelivered"),
		Commande::STATUS_CANCELED => $langs->trans("StatusOrderCanceledShort")
	);
	print $form->selectarray('search_status', $liststatus, $search_status, -5, 0, 0, '', 0, 0, 0, '', 'search_status width100 onrightofpage', 1);
	print '</td>';
}
// Action column
if (!getDolGlobalString('MAIN_CHECKBOX_LEFT_COLUMN')) {
	print '<td class="liste_titre center maxwidthsearch">';
	$searchpicto = $form->showFilterButtons();
	print $searchpicto;
	print '</td>';
}
print '</tr>'."\n";

$totalarray = array(
	'nbfield' => 0,
	'val' => array(
		'c.total_ht' => 0,
		'c.total_tva' => 0,
		'c.total_ttc' => 0,
	),
	'pos' => array(),
);


// Fields title label
// --------------------------------------------------------------------
print '<tr class="liste_titre">';

// Action column
if (getDolGlobalString('MAIN_CHECKBOX_LEFT_COLUMN')) {
	print_liste_field_titre($selectedfields, $_SERVER["PHP_SELF"], "", '', $param, '', $sortfield, $sortorder, 'maxwidthsearch center ');
	$totalarray['nbfield']++;
}
if (!empty($arrayfields['c.ref']['checked'])) {
	print_liste_field_titre($arrayfields['c.ref']['label'], $_SERVER["PHP_SELF"], 'c.ref', '', $param, '', $sortfield, $sortorder);
	$totalarray['nbfield']++;
}
if (!empty($arrayfields['c.ref_client']['checked'])) {
	print_liste_field_titre($arrayfields['c.ref_client']['label'], $_SERVER["PHP_SELF"], 'c.ref_client', '', $param, '', $sortfield, $sortorder);
	$totalarray['nbfield']++;
}
if (!empty($arrayfields['p.ref']['checked'])) {
	print_liste_field_titre($arrayfields['p.ref']['label'], $_SERVER["PHP_SELF"], "p.ref", "", $param, '', $sortfield, $sortorder);
	$totalarray['nbfield']++;
}
if (!empty($arrayfields['p.title']['checked'])) {
	print_liste_field_titre($arrayfields['p.title']['label'], $_SERVER["PHP_SELF"], "p.title", "", $param, '', $sortfield, $sortorder);
	$totalarray['nbfield']++;
}
if (!empty($arrayfields['s.nom']['checked'])) {
	print_liste_field_titre($arrayfields['s.nom']['label'], $_SERVER["PHP_SELF"], 's.nom', '', $param, '', $sortfield, $sortorder);
	$totalarray['nbfield']++;
}
if (!empty($arrayfields['s.name_alias']['checked'])) {
	print_liste_field_titre($arrayfields['s.name_alias']['label'], $_SERVER["PHP_SELF"], 's.name_alias', '', $param, '', $sortfield, $sortorder);
	$totalarray['nbfield']++;
}
if (!empty($arrayfields['s2.nom']['checked'])) {
	print_liste_field_titre($arrayfields['s2.nom']['label'], $_SERVER['PHP_SELF'], 's2.nom', '', $param, '', $sortfield, $sortorder);
	$totalarray['nbfield']++;
}
if (!empty($arrayfields['s.town']['checked'])) {
	print_liste_field_titre($arrayfields['s.town']['label'], $_SERVER["PHP_SELF"], 's.town', '', $param, '', $sortfield, $sortorder);
	$totalarray['nbfield']++;
}
if (!empty($arrayfields['s.zip']['checked'])) {
	print_liste_field_titre($arrayfields['s.zip']['label'], $_SERVER["PHP_SELF"], 's.zip', '', $param, '', $sortfield, $sortorder);
	$totalarray['nbfield']++;
}
if (!empty($arrayfields['state.nom']['checked'])) {
	print_liste_field_titre($arrayfields['state.nom']['label'], $_SERVER["PHP_SELF"], "state.nom", "", $param, '', $sortfield, $sortorder);
	$totalarray['nbfield']++;
}
if (!empty($arrayfields['country.code_iso']['checked'])) {
	print_liste_field_titre($arrayfields['country.code_iso']['label'], $_SERVER["PHP_SELF"], "country.code_iso", "", $param, '', $sortfield, $sortorder, 'center ');
	$totalarray['nbfield']++;
}
if (!empty($arrayfields['typent.code']['checked'])) {
	print_liste_field_titre($arrayfields['typent.code']['label'], $_SERVER["PHP_SELF"], "typent.code", "", $param, '', $sortfield, $sortorder, 'center ');
	$totalarray['nbfield']++;
}
if (!empty($arrayfields['c.date_commande']['checked'])) {
	print_liste_field_titre($arrayfields['c.date_commande']['label'], $_SERVER["PHP_SELF"], 'c.date_commande', '', $param, '', $sortfield, $sortorder, 'center ');
	$totalarray['nbfield']++;
}
if (!empty($arrayfields['c.date_delivery']['checked'])) {
	print_liste_field_titre($arrayfields['c.date_delivery']['label'], $_SERVER["PHP_SELF"], 'c.date_livraison', '', $param, '', $sortfield, $sortorder, 'center ');
	$totalarray['nbfield']++;
}
if (!empty($arrayfields['c.fk_shipping_method']['checked'])) {
	print_liste_field_titre($arrayfields['c.fk_shipping_method']['label'], $_SERVER["PHP_SELF"], "c.fk_shipping_method", "", $param, '', $sortfield, $sortorder);
	$totalarray['nbfield']++;
}
if (!empty($arrayfields['c.fk_cond_reglement']['checked'])) {
	print_liste_field_titre($arrayfields['c.fk_cond_reglement']['label'], $_SERVER["PHP_SELF"], "c.fk_cond_reglement", "", $param, '', $sortfield, $sortorder);
	$totalarray['nbfield']++;
}
if (!empty($arrayfields['c.fk_mode_reglement']['checked'])) {
	print_liste_field_titre($arrayfields['c.fk_mode_reglement']['label'], $_SERVER["PHP_SELF"], "c.fk_mode_reglement", "", $param, '', $sortfield, $sortorder);
	$totalarray['nbfield']++;
}
if (!empty($arrayfields['c.fk_input_reason']['checked'])) {
	print_liste_field_titre($arrayfields['c.fk_input_reason']['label'], $_SERVER["PHP_SELF"], "c.fk_input_reason", "", $param, '', $sortfield, $sortorder);
	$totalarray['nbfield']++;
}
if (!empty($arrayfields['c.total_ht']['checked'])) {
	print_liste_field_titre($arrayfields['c.total_ht']['label'], $_SERVER["PHP_SELF"], 'c.total_ht', '', $param, '', $sortfield, $sortorder, 'right ');
	$totalarray['nbfield']++;
}
if (!empty($arrayfields['c.total_vat']['checked'])) {
	print_liste_field_titre($arrayfields['c.total_vat']['label'], $_SERVER["PHP_SELF"], 'c.total_tva', '', $param, '', $sortfield, $sortorder, 'right ');
	$totalarray['nbfield']++;
}
if (!empty($arrayfields['c.total_ttc']['checked'])) {
	print_liste_field_titre($arrayfields['c.total_ttc']['label'], $_SERVER["PHP_SELF"], 'c.total_ttc', '', $param, '', $sortfield, $sortorder, 'right ');
	$totalarray['nbfield']++;
}
if (!empty($arrayfields['c.multicurrency_code']['checked'])) {
	print_liste_field_titre($arrayfields['c.multicurrency_code']['label'], $_SERVER['PHP_SELF'], 'c.multicurrency_code', '', $param, '', $sortfield, $sortorder);
	$totalarray['nbfield']++;
}
if (!empty($arrayfields['c.multicurrency_tx']['checked'])) {
	print_liste_field_titre($arrayfields['c.multicurrency_tx']['label'], $_SERVER['PHP_SELF'], 'c.multicurrency_tx', '', $param, '', $sortfield, $sortorder);
	$totalarray['nbfield']++;
}
if (!empty($arrayfields['c.multicurrency_total_ht']['checked'])) {
	print_liste_field_titre($arrayfields['c.multicurrency_total_ht']['label'], $_SERVER['PHP_SELF'], 'c.multicurrency_total_ht', '', $param, 'class="right"', $sortfield, $sortorder);
	$totalarray['nbfield']++;
}
if (!empty($arrayfields['c.multicurrency_total_vat']['checked'])) {
	print_liste_field_titre($arrayfields['c.multicurrency_total_vat']['label'], $_SERVER['PHP_SELF'], 'c.multicurrency_total_tva', '', $param, 'class="right"', $sortfield, $sortorder);
	$totalarray['nbfield']++;
}
if (!empty($arrayfields['c.multicurrency_total_ttc']['checked'])) {
	print_liste_field_titre($arrayfields['c.multicurrency_total_ttc']['label'], $_SERVER['PHP_SELF'], 'c.multicurrency_total_ttc', '', $param, 'class="right"', $sortfield, $sortorder);
	$totalarray['nbfield']++;
}
if (!empty($arrayfields['u.login']['checked'])) {
	print_liste_field_titre($arrayfields['u.login']['label'], $_SERVER["PHP_SELF"], 'u.login', '', $param, '', $sortfield, $sortorder);
	$totalarray['nbfield']++;
}
if (!empty($arrayfields['sale_representative']['checked'])) {
	print_liste_field_titre($arrayfields['sale_representative']['label'], $_SERVER["PHP_SELF"], "", "", "$param", '', $sortfield, $sortorder);
	$totalarray['nbfield']++;
}
if (!empty($arrayfields['total_pa']['checked'])) {
	print_liste_field_titre($arrayfields['total_pa']['label'], $_SERVER['PHP_SELF'], '', '', $param, 'class="right"', $sortfield, $sortorder);
	$totalarray['nbfield']++;
}
if (!empty($arrayfields['total_margin']['checked'])) {
	print_liste_field_titre($arrayfields['total_margin']['label'], $_SERVER['PHP_SELF'], '', '', $param, 'class="right"', $sortfield, $sortorder);
	$totalarray['nbfield']++;
}
if (!empty($arrayfields['total_margin_rate']['checked'])) {
	print_liste_field_titre($arrayfields['total_margin_rate']['label'], $_SERVER['PHP_SELF'], '', '', $param, 'class="right"', $sortfield, $sortorder);
	$totalarray['nbfield']++;
}
if (!empty($arrayfields['total_mark_rate']['checked'])) {
	print_liste_field_titre($arrayfields['total_mark_rate']['label'], $_SERVER['PHP_SELF'], '', '', $param, 'class="right"', $sortfield, $sortorder);
	$totalarray['nbfield']++;
}

// Extra fields
include DOL_DOCUMENT_ROOT.'/core/tpl/extrafields_list_search_title.tpl.php';

// Hook fields
$parameters = array('arrayfields'=>$arrayfields, 'param'=>$param, 'sortfield'=>$sortfield, 'sortorder'=>$sortorder, 'totalarray'=>&$totalarray);
$reshook = $hookmanager->executeHooks('printFieldListTitle', $parameters, $object, $action); // Note that $action and $object may have been modified by hook
print $hookmanager->resPrint;
if (!empty($arrayfields['c.datec']['checked'])) {
	print_liste_field_titre($arrayfields['c.datec']['label'], $_SERVER["PHP_SELF"], "c.date_creation", "", $param, '', $sortfield, $sortorder, 'center nowrap ');
	$totalarray['nbfield']++;
}
if (!empty($arrayfields['c.tms']['checked'])) {
	print_liste_field_titre($arrayfields['c.tms']['label'], $_SERVER["PHP_SELF"], "c.tms", "", $param, '', $sortfield, $sortorder, 'center nowrap ');
	$totalarray['nbfield']++;
}
if (!empty($arrayfields['c.date_cloture']['checked'])) {
	print_liste_field_titre($arrayfields['c.date_cloture']['label'], $_SERVER["PHP_SELF"], "c.date_cloture", "", $param, '', $sortfield, $sortorder, 'center nowrap ');
	$totalarray['nbfield']++;
}
if (!empty($arrayfields['c.note_public']['checked'])) {
	print_liste_field_titre($arrayfields['c.note_public']['label'], $_SERVER["PHP_SELF"], "c.note_public", "", $param, '', $sortfield, $sortorder, 'right ');
	$totalarray['nbfield']++;
}
if (!empty($arrayfields['c.note_private']['checked'])) {
	print_liste_field_titre($arrayfields['c.note_private']['label'], $_SERVER["PHP_SELF"], "c.note_private", "", $param, '', $sortfield, $sortorder, 'right ');
	$totalarray['nbfield']++;
}
if (!empty($arrayfields['shippable']['checked'])) {
	print_liste_field_titre($arrayfields['shippable']['label'], $_SERVER["PHP_SELF"], '', '', $param, '', $sortfield, $sortorder, 'center ');
	$totalarray['nbfield']++;
}
if (!empty($arrayfields['c.facture']['checked'])) {
	print_liste_field_titre($arrayfields['c.facture']['label'], $_SERVER["PHP_SELF"], 'c.facture', '', $param, '', $sortfield, $sortorder, 'center ');
	$totalarray['nbfield']++;
}
if (!empty($arrayfields['c.import_key']['checked'])) {
	print_liste_field_titre($arrayfields['c.import_key']['label'], $_SERVER["PHP_SELF"], "c.import_key", "", $param, '', $sortfield, $sortorder, 'center ');
	$totalarray['nbfield']++;
}
if (!empty($arrayfields['c.fk_statut']['checked'])) {
	print_liste_field_titre($arrayfields['c.fk_statut']['label'], $_SERVER["PHP_SELF"], "c.fk_statut", "", $param, '', $sortfield, $sortorder, 'right ');
	$totalarray['nbfield']++;
}
// Action column
if (!getDolGlobalString('MAIN_CHECKBOX_LEFT_COLUMN')) {
	print_liste_field_titre($selectedfields, $_SERVER["PHP_SELF"], "", '', $param, '', $sortfield, $sortorder, 'maxwidthsearch center ');
	$totalarray['nbfield']++;
}
print '</tr>'."\n";

$total = 0;
$subtotal = 0;
$productstat_cache = array();
$productstat_cachevirtual = array();
$getNomUrl_cache = array();

$generic_commande = new Commande($db);
$generic_product = new Product($db);
$userstatic = new User($db);

$with_margin_info = false;
if (isModEnabled('margin') && (
	!empty($arrayfields['total_pa']['checked'])
	|| !empty($arrayfields['total_margin']['checked'])
	|| !empty($arrayfields['total_margin_rate']['checked'])
	|| !empty($arrayfields['total_mark_rate']['checked'])
	)
	) {
		$with_margin_info = true;
}

	$total_ht = 0;
	$total_margin = 0;

	// Loop on record
	// --------------------------------------------------------------------
	$i = 0;
	$savnbfield = $totalarray['nbfield'];
	$totalarray = array();
	$totalarray['nbfield'] = 0;
	$imaxinloop = ($limit ? min($num, $limit) : $num);
while ($i < $imaxinloop) {
	$obj = $db->fetch_object($resql);
	if (empty($obj)) {
		break; // Should not happen
	}

	$notshippable = 0;
	$warning = 0;
	$text_info = '';
	$text_warning = '';
	$nbprod = 0;

	$companystatic->id = $obj->socid;
	$companystatic->name = $obj->name;
	$companystatic->name_alias = $obj->alias;
	$companystatic->client = $obj->client;
	$companystatic->fournisseur = $obj->fournisseur;
	$companystatic->code_client = $obj->code_client;
	$companystatic->email = $obj->email;
	$companystatic->phone = $obj->phone;
	$companystatic->address = $obj->address;
	$companystatic->zip = $obj->zip;
	$companystatic->town = $obj->town;
	$companystatic->country_code = $obj->country_code;
	if (!isset($getNomUrl_cache[$obj->socid])) {
		$getNomUrl_cache[$obj->socid] = $companystatic->getNomUrl(1, 'customer', 100, 0, 1, empty($arrayfields['s.name_alias']['checked']) ? 0 : 1);
	}

	$generic_commande->id = $obj->rowid;
	$generic_commande->ref = $obj->ref;
	$generic_commande->statut = $obj->fk_statut;
	$generic_commande->billed = $obj->billed;
	$generic_commande->date = $db->jdate($obj->date_commande);
	$generic_commande->delivery_date = $db->jdate($obj->date_delivery);
	$generic_commande->ref_client = $obj->ref_client;
	$generic_commande->total_ht = $obj->total_ht;
	$generic_commande->total_tva = $obj->total_tva;
	$generic_commande->total_ttc = $obj->total_ttc;
	$generic_commande->note_public = $obj->note_public;
	$generic_commande->note_private = $obj->note_private;

	$generic_commande->thirdparty = $companystatic;


	$projectstatic->id = $obj->project_id;
	$projectstatic->ref = $obj->project_ref;
	$projectstatic->title = $obj->project_label;

	$marginInfo = array();
	if ($with_margin_info === true) {
		$generic_commande->fetch_lines();
		$marginInfo = $formmargin->getMarginInfosArray($generic_commande);
		$total_ht += $obj->total_ht;
		$total_margin += $marginInfo['total_margin'];
	}

	if ($mode == 'kanban') {
		if ($i == 0) {
			print '<tr class="trkanban"><td colspan="'.$savnbfield.'">';
			print '<div class="box-flex-container kanban">';
		}

		// Output Kanban
		$selected = -1;
		if ($massactionbutton || $massaction) { // If we are in select mode (massactionbutton defined) or if we have already selected and sent an action ($massaction) defined
			$selected = 0;
			if (in_array($object->id, $arrayofselected)) {
				$selected = 1;
			}
		}
		print $generic_commande->getKanbanView('', array('selected' => $selected));
		if ($i == ($imaxinloop - 1)) {
			print '</div>';
			print '</td></tr>';
		}
	} else {
		// Show line of result
		$j = 0;
		print '<tr data-rowid="'.$object->id.'" class="oddeven">';

		// Action column
		if (getDolGlobalString('MAIN_CHECKBOX_LEFT_COLUMN')) {
			print '<td class="nowrap center">';
			if ($massactionbutton || $massaction) {   // If we are in select mode (massactionbutton defined) or if we have already selected and sent an action ($massaction) defined
				$selected = 0;
				if (in_array($obj->rowid, $arrayofselected)) {
					$selected = 1;
				}
				print '<input id="cb'.$obj->rowid.'" class="flat checkforselect" type="checkbox" name="toselect[]" value="'.$obj->rowid.'"'.($selected ? ' checked="checked"' : '').'>';
			}
			print '</td>';
			if (!$i) {
				$totalarray['nbfield']++;
			}
		}

		// Ref
		if (!empty($arrayfields['c.ref']['checked'])) {
			print '<td class="nowraponall">';
			print $generic_commande->getNomUrl(1, ($search_status != 2 ? 0 : $obj->fk_statut), 0, 0, 0, 1, 1);

			$filename = dol_sanitizeFileName($obj->ref);
			$filedir = $conf->commande->multidir_output[$conf->entity].'/'.dol_sanitizeFileName($obj->ref);
			$urlsource = $_SERVER['PHP_SELF'].'?id='.$obj->rowid;
			print $formfile->getDocumentsLink($generic_commande->element, $filename, $filedir);

			print '</td>';
			if (!$i) {
				$totalarray['nbfield']++;
			}
		}

		// Ref customer
		if (!empty($arrayfields['c.ref_client']['checked'])) {
			print '<td class="nowrap tdoverflowmax150" title="'.dol_escape_htmltag($obj->ref_client).'">';
			print dol_escape_htmltag($obj->ref_client);
			print '</td>';
			if (!$i) {
				$totalarray['nbfield']++;
			}
		}

		// Project ref
		if (!empty($arrayfields['p.ref']['checked'])) {
			print '<td class="nowrap">';
			if ($obj->project_id > 0) {
				print $projectstatic->getNomUrl(1);
			}
			print '</td>';
			if (!$i) {
				$totalarray['nbfield']++;
			}
		}

		// Project label
		if (!empty($arrayfields['p.title']['checked'])) {
			print '<td class="nowrap">';
			if ($obj->project_id > 0) {
				print $projectstatic->title;
			}
			print '</td>';
			if (!$i) {
				$totalarray['nbfield']++;
			}
		}

		// Third party
		if (!empty($arrayfields['s.nom']['checked'])) {
			print '<td class="tdoverflowmax150">';
			if (getDolGlobalInt('MAIN_ENABLE_AJAX_TOOLTIP')) {
				print $companystatic->getNomUrl(1, 'customer', 100, 0, 1, empty($arrayfields['s.name_alias']['checked']) ? 0 : 1);
			} else {
				print $getNomUrl_cache[$obj->socid];
			}

			// If module invoices enabled and user with invoice creation permissions
			if (isModEnabled('facture') && !empty($conf->global->ORDER_BILLING_ALL_CUSTOMER)) {
				if ($user->hasRight('facture', 'creer')) {
					if (($obj->fk_statut > 0 && $obj->fk_statut < 3) || ($obj->fk_statut == 3 && $obj->billed == 0)) {
						print '&nbsp;<a href="'.DOL_URL_ROOT.'/commande/list.php?socid='.$companystatic->id.'&search_billed=0&autoselectall=1">';
						print img_picto($langs->trans("CreateInvoiceForThisCustomer").' : '.$companystatic->name, 'object_bill', 'hideonsmartphone').'</a>';
					}
				}
			}
			print '</td>';
			if (!$i) {
				$totalarray['nbfield']++;
			}
		}

		// Alias name
		if (!empty($arrayfields['s.name_alias']['checked'])) {
			print '<td class="nocellnopadd">';
			print $obj->alias;
			print '</td>';
			if (!$i) {
				$totalarray['nbfield']++;
			}
		}

		// Parent company
		if (!empty($arrayfields['s2.nom']['checked'])) {
			print '<td class="tdoverflowmax200">';
			if ($obj->fk_parent > 0) {
				if (!isset($company_url_list[$obj->fk_parent])) {
					$companyparent = new Societe($db);
					$res = $companyparent->fetch($obj->fk_parent);
					if ($res > 0) {
						$company_url_list[$obj->fk_parent] = $companyparent->getNomUrl(1);
					}
				}
				if (isset($company_url_list[$obj->fk_parent])) {
					print $company_url_list[$obj->fk_parent];
				}
			}
			print "</td>";
			if (!$i) {
				$totalarray['nbfield']++;
			}
		}

		// Town
		if (!empty($arrayfields['s.town']['checked'])) {
			print '<td class="nocellnopadd">';
			print $obj->town;
			print '</td>';
			if (!$i) {
				$totalarray['nbfield']++;
			}
		}

		// Zip
		if (!empty($arrayfields['s.zip']['checked'])) {
			print '<td class="nocellnopadd">';
			print $obj->zip;
			print '</td>';
			if (!$i) {
				$totalarray['nbfield']++;
			}
		}

		// State
		if (!empty($arrayfields['state.nom']['checked'])) {
			print "<td>".$obj->state_name."</td>\n";
			if (!$i) {
				$totalarray['nbfield']++;
			}
		}

		// Country
		if (!empty($arrayfields['country.code_iso']['checked'])) {
			print '<td class="center">';
			$tmparray = getCountry($obj->fk_pays, 'all');
			print $tmparray['label'];
			print '</td>';
			if (!$i) {
				$totalarray['nbfield']++;
			}
		}

		// Type ent
		if (!empty($arrayfields['typent.code']['checked'])) {
			print '<td class="center">';
			if (empty($typenArray)) {
				$typenArray = $formcompany->typent_array(1);
			}
			print $typenArray[$obj->typent_code];
			print '</td>';
			if (!$i) {
				$totalarray['nbfield']++;
			}
		}

		// Order date
		if (!empty($arrayfields['c.date_commande']['checked'])) {
			print '<td class="center nowraponall">';
			print dol_print_date($db->jdate($obj->date_commande), 'day');
			// Warning late icon and note
			if ($generic_commande->hasDelay()) {
				print img_picto($langs->trans("Late").' : '.$generic_commande->showDelay(), "warning");
			}
			print '</td>';
			if (!$i) {
				$totalarray['nbfield']++;
			}
		}

		// Plannned date of delivery
		if (!empty($arrayfields['c.date_delivery']['checked'])) {
			print '<td class="center nowraponall">';
			print dol_print_date($db->jdate($obj->date_delivery), 'dayhour');
			print '</td>';
			if (!$i) {
				$totalarray['nbfield']++;
			}
		}

		// Shipping Method
		if (!empty($arrayfields['c.fk_shipping_method']['checked'])) {
			print '<td>';
			$form->formSelectShippingMethod('', $obj->fk_shipping_method, 'none', 1);
			print '</td>';
			if (!$i) {
				$totalarray['nbfield']++;
			}
		}

		// Payment terms
		if (!empty($arrayfields['c.fk_cond_reglement']['checked'])) {
			print '<td>';
			$form->form_conditions_reglement($_SERVER['PHP_SELF'], $obj->fk_cond_reglement, 'none', 0, '', 1, $obj->deposit_percent);
			print '</td>';
			if (!$i) {
				$totalarray['nbfield']++;
			}
		}

		// Payment mode
		if (!empty($arrayfields['c.fk_mode_reglement']['checked'])) {
			print '<td>';
			$form->form_modes_reglement($_SERVER['PHP_SELF'], $obj->fk_mode_reglement, 'none', '', -1);
			print '</td>';
			if (!$i) {
				$totalarray['nbfield']++;
			}
		}

		// Channel
		if (!empty($arrayfields['c.fk_input_reason']['checked'])) {
			print '<td>';
			$form->formInputReason($_SERVER['PHP_SELF'], $obj->fk_input_reason, 'none', '');
			print '</td>';
			if (!$i) {
				$totalarray['nbfield']++;
			}
		}

		// Amount HT/net
		if (!empty($arrayfields['c.total_ht']['checked'])) {
			print '<td class="nowrap right"><span class="amount">'.price($obj->total_ht)."</span></td>\n";
			if (!$i) {
				$totalarray['nbfield']++;
			}
			if (!$i) {
				$totalarray['pos'][$totalarray['nbfield']] = 'c.total_ht';
			}
			if (isset($totalarray['val']['c.total_ht'])) {
				$totalarray['val']['c.total_ht'] += $obj->total_ht;
			} else {
				$totalarray['val']['c.total_ht'] = $obj->total_ht;
			}
		}

		// Amount VAT
		if (!empty($arrayfields['c.total_vat']['checked'])) {
			print '<td class="nowrap right"><span class="amount">'.price($obj->total_tva)."</span></td>\n";
			if (!$i) {
				$totalarray['nbfield']++;
			}
			if (!$i) {
				$totalarray['pos'][$totalarray['nbfield']] = 'c.total_tva';
			}
			if (isset($totalarray['val']['c.total_tva'])) {
				$totalarray['val']['c.total_tva'] += $obj->total_tva;
			} else {
				$totalarray['val']['c.total_tva'] = $obj->total_tva;
			}
		}

		// Amount TTC / gross
		if (!empty($arrayfields['c.total_ttc']['checked'])) {
			print '<td class="nowrap right"><span class="amount">'.price($obj->total_ttc)."</span></td>\n";
			if (!$i) {
				$totalarray['nbfield']++;
			}
			if (!$i) {
				$totalarray['pos'][$totalarray['nbfield']] = 'c.total_ttc';
			}
			if (isset($totalarray['val']['c.total_ttc'])) {
				$totalarray['val']['c.total_ttc'] += $obj->total_ttc;
			} else {
				$totalarray['val']['c.total_ttc'] = $obj->total_ttc;
			}
		}

		// Currency
		if (!empty($arrayfields['c.multicurrency_code']['checked'])) {
			print '<td class="nowrap">'.$obj->multicurrency_code.' - '.$langs->trans('Currency'.$obj->multicurrency_code)."</td>\n";
			if (!$i) {
				$totalarray['nbfield']++;
			}
		}

		// Currency rate
		if (!empty($arrayfields['c.multicurrency_tx']['checked'])) {
			print '<td class="nowrap">';
			$form->form_multicurrency_rate($_SERVER['PHP_SELF'].'?id='.$obj->rowid, $obj->multicurrency_tx, 'none', $obj->multicurrency_code);
			print "</td>\n";
			if (!$i) {
				$totalarray['nbfield']++;
			}
		}

		// Amount HT/net in foreign currency
		if (!empty($arrayfields['c.multicurrency_total_ht']['checked'])) {
			print '<td class="right nowrap"><span class="amount">'.price($obj->multicurrency_total_ht)."</span></td>\n";
			if (!$i) {
				$totalarray['nbfield']++;
			}
		}
		// Amount VAT in foreign currency
		if (!empty($arrayfields['c.multicurrency_total_vat']['checked'])) {
			print '<td class="right nowrap"><span class="amount">'.price($obj->multicurrency_total_vat)."</span></td>\n";
			if (!$i) {
				$totalarray['nbfield']++;
			}
		}
		// Amount TTC / gross in foreign currency
		if (!empty($arrayfields['c.multicurrency_total_ttc']['checked'])) {
			print '<td class="right nowrap"><span class="amount">'.price($obj->multicurrency_total_ttc)."</span></td>\n";
			if (!$i) {
				$totalarray['nbfield']++;
			}
		}

		$userstatic->id = $obj->fk_user_author;
		$userstatic->login = $obj->login;
		$userstatic->lastname = $obj->lastname;
		$userstatic->firstname = $obj->firstname;
		$userstatic->email = $obj->user_email;
		$userstatic->statut = $obj->user_statut;
		$userstatic->entity = $obj->entity;
		$userstatic->photo = $obj->photo;
		$userstatic->office_phone = $obj->office_phone;
		$userstatic->office_fax = $obj->office_fax;
		$userstatic->user_mobile = $obj->user_mobile;
		$userstatic->job = $obj->job;
		$userstatic->gender = $obj->gender;

		// Author
		if (!empty($arrayfields['u.login']['checked'])) {
			print '<td class="tdoverflowmax150">';
			if ($userstatic->id) {
				print $userstatic->getNomUrl(-1);
			} else {
				print '&nbsp;';
			}
			print "</td>\n";
			if (!$i) {
				$totalarray['nbfield']++;
			}
		}

		// Sales representatives
		if (!empty($arrayfields['sale_representative']['checked'])) {
			print '<td>';
			if ($obj->socid > 0) {
				$listsalesrepresentatives = $companystatic->getSalesRepresentatives($user);
				if ($listsalesrepresentatives < 0) {
					dol_print_error($db);
				}
				$nbofsalesrepresentative = count($listsalesrepresentatives);
				if ($nbofsalesrepresentative > 6) {
					// We print only number
					print $nbofsalesrepresentative;
				} elseif ($nbofsalesrepresentative > 0) {
					$j = 0;
					foreach ($listsalesrepresentatives as $val) {
						$userstatic->id = $val['id'];
						$userstatic->lastname = $val['lastname'];
						$userstatic->firstname = $val['firstname'];
						$userstatic->email = $val['email'];
						$userstatic->statut = $val['statut'];
						$userstatic->entity = $val['entity'];
						$userstatic->photo = $val['photo'];
						$userstatic->login = $val['login'];
						$userstatic->office_phone = $val['office_phone'];
						$userstatic->office_fax = $val['office_fax'];
						$userstatic->user_mobile = $val['user_mobile'];
						$userstatic->job = $val['job'];
						$userstatic->gender = $val['gender'];
						//print '<div class="float">':
						print ($nbofsalesrepresentative < 2) ? $userstatic->getNomUrl(-1, '', 0, 0, 12) : $userstatic->getNomUrl(-2);
						$j++;
						if ($j < $nbofsalesrepresentative) {
							print ' ';
						}
						//print '</div>';
					}
				}
				//else print $langs->trans("NoSalesRepresentativeAffected");
			} else {
				print '&nbsp;';
			}
			print '</td>';
			if (!$i) {
				$totalarray['nbfield']++;
			}
		}

		// Total buying or cost price
		if (!empty($arrayfields['total_pa']['checked'])) {
			print '<td class="right nowrap">'.price($marginInfo['pa_total']).'</td>';
			if (!$i) {
				$totalarray['nbfield']++;
			}
		}

		// Total margin
		if (!empty($arrayfields['total_margin']['checked'])) {
			print '<td class="right nowrap">'.price($marginInfo['total_margin']).'</td>';
			if (!$i) {
				$totalarray['nbfield']++;
			}
			if (!$i) {
				$totalarray['pos'][$totalarray['nbfield']] = 'total_margin';
			}
			$totalarray['val']['total_margin'] += $marginInfo['total_margin'];
		}

		// Total margin rate
		if (!empty($arrayfields['total_margin_rate']['checked'])) {
			print '<td class="right nowrap">'.(($marginInfo['total_margin_rate'] == '') ? '' : price($marginInfo['total_margin_rate'], null, null, null, null, 2).'%').'</td>';
			if (!$i) {
				$totalarray['nbfield']++;
			}
		}

		// Total mark rate
		if (!empty($arrayfields['total_mark_rate']['checked'])) {
			print '<td class="right nowrap">'.(($marginInfo['total_mark_rate'] == '') ? '' : price($marginInfo['total_mark_rate'], null, null, null, null, 2).'%').'</td>';
			if (!$i) {
				$totalarray['nbfield']++;
			}
			if (!$i) {
				$totalarray['pos'][$totalarray['nbfield']] = 'total_mark_rate';
			}
			if ($i >= $imaxinloop - 1) {
				if (!empty($total_ht)) {
					$totalarray['val']['total_mark_rate'] = price2num($total_margin * 100 / $total_ht, 'MT');
				} else {
					$totalarray['val']['total_mark_rate'] = '';
				}
			}
		}

		// Extra fields
		include DOL_DOCUMENT_ROOT.'/core/tpl/extrafields_list_print_fields.tpl.php';
		// Fields from hook
		$parameters = array('arrayfields'=>$arrayfields, 'obj'=>$obj, 'i'=>$i, 'totalarray'=>&$totalarray);
		$reshook = $hookmanager->executeHooks('printFieldListValue', $parameters, $object, $action); // Note that $action and $object may have been modified by hook
		print $hookmanager->resPrint;

		// Date creation
		if (!empty($arrayfields['c.datec']['checked'])) {
			print '<td align="center" class="nowrap">';
			print dol_print_date($db->jdate($obj->date_creation), 'dayhour', 'tzuser');
			print '</td>';
			if (!$i) {
				$totalarray['nbfield']++;
			}
		}

		// Date modification
		if (!empty($arrayfields['c.tms']['checked'])) {
			print '<td align="center" class="nowrap">';
			print dol_print_date($db->jdate($obj->date_update), 'dayhour', 'tzuser');
			print '</td>';
			if (!$i) {
				$totalarray['nbfield']++;
			}
		}

		// Date cloture
		if (!empty($arrayfields['c.date_cloture']['checked'])) {
			print '<td align="center" class="nowrap">';
			print dol_print_date($db->jdate($obj->date_cloture), 'dayhour', 'tzuser');
			print '</td>';
			if (!$i) {
				$totalarray['nbfield']++;
			}
		}

		// Note public
		if (!empty($arrayfields['c.note_public']['checked'])) {
			print '<td class="center">';
			print dol_string_nohtmltag($obj->note_public);
			print '</td>';
			if (!$i) {
				$totalarray['nbfield']++;
			}
		}

		// Note private
		if (!empty($arrayfields['c.note_private']['checked'])) {
			print '<td class="center">';
			print dol_string_nohtmltag($obj->note_private);
			print '</td>';
			if (!$i) {
				$totalarray['nbfield']++;
			}
		}

		// Show shippable Icon (this creates subloops, so may be slow)
		if (!empty($arrayfields['shippable']['checked'])) {
			print '<td class="center">';
			if (!empty($show_shippable_command) && isModEnabled('stock')) {
				if (($obj->fk_statut > $generic_commande::STATUS_DRAFT) && ($obj->fk_statut < $generic_commande::STATUS_CLOSED)) {
					$generic_commande->getLinesArray(); 	// Load array ->lines
					$generic_commande->loadExpeditions();	// Load array ->expeditions

					$numlines = count($generic_commande->lines); // Loop on each line of order
					for ($lig = 0; $lig < $numlines; $lig++) {
						if (isset($generic_commande->expeditions[$generic_commande->lines[$lig]->id])) {
							$reliquat =  $generic_commande->lines[$lig]->qty - $generic_commande->expeditions[$generic_commande->lines[$lig]->id];
						} else {
							$reliquat = $generic_commande->lines[$lig]->qty;
						}
						if ($generic_commande->lines[$lig]->product_type == 0 && $generic_commande->lines[$lig]->fk_product > 0) {  // If line is a product and not a service
							$nbprod++; // order contains real products
							$generic_product->id = $generic_commande->lines[$lig]->fk_product;

							// Get local and virtual stock and store it into cache
							if (empty($productstat_cache[$generic_commande->lines[$lig]->fk_product])) {
								$generic_product->load_stock('nobatch,warehouseopen'); // ->load_virtual_stock() is already included into load_stock()
								$productstat_cache[$generic_commande->lines[$lig]->fk_product]['stock_reel'] = $generic_product->stock_reel;
								$productstat_cachevirtual[$generic_commande->lines[$lig]->fk_product]['stock_reel'] = $generic_product->stock_theorique;
							} else {
								$generic_product->stock_reel = $productstat_cache[$generic_commande->lines[$lig]->fk_product]['stock_reel'];
								$generic_product->stock_theorique = $productstat_cachevirtual[$generic_commande->lines[$lig]->fk_product]['stock_reel'] = $generic_product->stock_theorique;
							}

							if ($reliquat > $generic_product->stock_reel) {
								$notshippable++;
							}
							if (empty($conf->global->SHIPPABLE_ORDER_ICON_IN_LIST)) {  // Default code. Default should be this case.
								$text_info .= $reliquat.' x '.$generic_commande->lines[$lig]->product_ref.'&nbsp;'.dol_trunc($generic_commande->lines[$lig]->product_label, 20);
								$text_info .= ' - '.$langs->trans("Stock").': <span class="'.($generic_product->stock_reel > 0 ? 'ok' : 'error').'">'.$generic_product->stock_reel.'</span>';
								$text_info .= ' - '.$langs->trans("VirtualStock").': <span class="'.($generic_product->stock_theorique > 0 ? 'ok' : 'error').'">'.$generic_product->stock_theorique.'</span>';
								$text_info .= ($reliquat != $generic_commande->lines[$lig]->qty ? ' <span class="opacitymedium">('.$langs->trans("QtyInOtherShipments").' '.($generic_commande->lines[$lig]->qty - $reliquat).')</span>' : '');
								$text_info .= '<br>';
							} else {  // BUGGED CODE.
								// DOES NOT TAKE INTO ACCOUNT MANUFACTURING. THIS CODE SHOULD BE USELESS. PREVIOUS CODE SEEMS COMPLETE.
								// COUNT STOCK WHEN WE SHOULD ALREADY HAVE VALUE
								// Detailed virtual stock, looks bugged, uncomplete and need heavy load.
								// stock order and stock order_supplier
								$stock_order = 0;
								$stock_order_supplier = 0;
								if (!empty($conf->global->STOCK_CALCULATE_ON_SHIPMENT) || !empty($conf->global->STOCK_CALCULATE_ON_SHIPMENT_CLOSE)) {    // What about other options ?
									if (isModEnabled('commande')) {
										if (empty($productstat_cache[$generic_commande->lines[$lig]->fk_product]['stats_order_customer'])) {
											$generic_product->load_stats_commande(0, '1,2');
											$productstat_cache[$generic_commande->lines[$lig]->fk_product]['stats_order_customer'] = $generic_product->stats_commande['qty'];
										} else {
											$generic_product->stats_commande['qty'] = $productstat_cache[$generic_commande->lines[$lig]->fk_product]['stats_order_customer'];
										}
										$stock_order = $generic_product->stats_commande['qty'];
									}
									if (isModEnabled("supplier_order")) {
										if (empty($productstat_cache[$generic_commande->lines[$lig]->fk_product]['stats_order_supplier'])) {
											$generic_product->load_stats_commande_fournisseur(0, '3');
											$productstat_cache[$generic_commande->lines[$lig]->fk_product]['stats_order_supplier'] = $generic_product->stats_commande_fournisseur['qty'];
										} else {
											$generic_product->stats_commande_fournisseur['qty'] = $productstat_cache[$generic_commande->lines[$lig]->fk_product]['stats_order_supplier'];
										}
										$stock_order_supplier = $generic_product->stats_commande_fournisseur['qty'];
									}
								}
								$text_info .= $reliquat.' x '.$generic_commande->lines[$lig]->ref.'&nbsp;'.dol_trunc($generic_commande->lines[$lig]->product_label, 20);
								$text_stock_reel = $generic_product->stock_reel.'/'.$stock_order;
								if ($stock_order > $generic_product->stock_reel && !($generic_product->stock_reel < $generic_commande->lines[$lig]->qty)) {
									$warning++;
									$text_warning .= '<span class="warning">'.$langs->trans('Available').'&nbsp;:&nbsp;'.$text_stock_reel.'</span>';
								}
								if ($reliquat > $generic_product->stock_reel) {
									$text_info .= '<span class="warning">'.$langs->trans('Available').'&nbsp;:&nbsp;'.$text_stock_reel.'</span>';
								} else {
									$text_info .= '<span class="ok">'.$langs->trans('Available').'&nbsp;:&nbsp;'.$text_stock_reel.'</span>';
								}
								if (isModEnabled("supplier_order")) {
									$text_info .= '&nbsp;'.$langs->trans('SupplierOrder').'&nbsp;:&nbsp;'.$stock_order_supplier;
								}
								$text_info .= ($reliquat != $generic_commande->lines[$lig]->qty ? ' <span class="opacitymedium">('.$langs->trans("QtyInOtherShipments").' '.($generic_commande->lines[$lig]->qty - $reliquat).')</span>' : '');
								$text_info .= '<br>';
							}
						}
					}
					if ($notshippable == 0) {
						$text_icon = img_picto('', 'dolly', '', false, 0, 0, '', 'green paddingleft');
						$text_info = $text_icon.' '.$langs->trans('Shippable').'<br>'.$text_info;
					} else {
						$text_icon = img_picto('', 'dolly', '', false, 0, 0, '', 'error paddingleft');
						$text_info = $text_icon.' '.$langs->trans('NonShippable').'<br>'.$text_info;
					}
				}

				if ($nbprod) {
					print $form->textwithtooltip('', $text_info, 2, 1, $text_icon, '', 2);
				}
				if ($warning) {     // Always false in default mode
					print $form->textwithtooltip('', $langs->trans('NotEnoughForAllOrders').'<br>'.$text_warning, 2, 1, img_picto('', 'error'), '', 2);
				}
			}
			print '</td>';
			if (!$i) {
				$totalarray['nbfield']++;
			}
		}

		// Billed
		if (!empty($arrayfields['c.facture']['checked'])) {
			print '<td class="center">'.yn($obj->billed).'</td>';
			if (!$i) {
				$totalarray['nbfield']++;
			}
		}

		// Import key
		if (!empty($arrayfields['c.import_key']['checked'])) {
			print '<td class="nowrap center">'.dol_escape_htmltag($obj->import_key).'</td>';
			if (!$i) {
				$totalarray['nbfield']++;
			}
		}

		// Status
		if (!empty($arrayfields['c.fk_statut']['checked'])) {
			print '<td class="nowrap right">'.$generic_commande->LibStatut($obj->fk_statut, $obj->billed, 5, 1).'</td>';
			if (!$i) {
				$totalarray['nbfield']++;
			}
		}

		// Action column
		if (!getDolGlobalString('MAIN_CHECKBOX_LEFT_COLUMN')) {
			print '<td class="nowrap center">';
			if ($massactionbutton || $massaction) {   // If we are in select mode (massactionbutton defined) or if we have already selected and sent an action ($massaction) defined
				$selected = 0;
				if (in_array($obj->rowid, $arrayofselected)) {
					$selected = 1;
				}
				print '<input id="cb'.$obj->rowid.'" class="flat checkforselect" type="checkbox" name="toselect[]" value="'.$obj->rowid.'"'.($selected ? ' checked="checked"' : '').'>';
			}
			print '</td>';
			if (!$i) {
				$totalarray['nbfield']++;
			}
		}

		print "</tr>\n";

		$total += $obj->total_ht;
		$subtotal += $obj->total_ht;
	}
	$i++;
}

	// Show total line
	include DOL_DOCUMENT_ROOT.'/core/tpl/list_print_total.tpl.php';

	// If no record found
if ($num == 0) {
	$colspan = 1;
	foreach ($arrayfields as $key => $val) {
		if (!empty($val['checked'])) {
			$colspan++;
		}
	}
	print '<tr><td colspan="'.$colspan.'"><span class="opacitymedium">'.$langs->trans("NoRecordFound").'</span></td></tr>';
}

	$db->free($resql);

	$parameters = array('arrayfields'=>$arrayfields, 'sql'=>$sql);
	$reshook = $hookmanager->executeHooks('printFieldListFooter', $parameters, $object, $action); // Note that $action and $object may have been modified by hook
	print $hookmanager->resPrint;

	print '</table>'."\n";
	print '</div>'."\n";

	print '</form>'."\n";

if (in_array('builddoc', $arrayofmassactions) && ($nbtotalofrecords === '' || $nbtotalofrecords)) {
	$hidegeneratedfilelistifempty = 1;
	if ($massaction == 'builddoc' || $action == 'remove_file' || $show_files) {
		$hidegeneratedfilelistifempty = 0;
	}

	// Show list of available documents
	$urlsource = $_SERVER['PHP_SELF'].'?sortfield='.$sortfield.'&sortorder='.$sortorder;
	$urlsource .= str_replace('&amp;', '&', $param);

	$filedir = $diroutputmassaction;
	$genallowed = $permissiontoread;
	$delallowed = $permissiontoadd;

	print $formfile->showdocuments('massfilesarea_orders', '', $filedir, $urlsource, 0, $delallowed, '', 1, 1, 0, 48, 1, $param, $title, '', '', '', null, $hidegeneratedfilelistifempty);
}

	// End of page
	llxFooter();
	$db->close();<|MERGE_RESOLUTION|>--- conflicted
+++ resolved
@@ -880,16 +880,12 @@
 	$sql .= ' AND s.rowid = '.((int) $socid);
 }
 if (!$user->hasRight('societe', 'client', 'voir') && !$socid) {
-<<<<<<< HEAD
 	$sql .= " AND s.rowid = sc.fk_soc AND (sc.fk_user = ".((int) $user->id);
 	$userschilds = $user->getAllChildIds();
 	foreach ($userschilds as $key => $value) {
 		$sql .= ' OR sc.fk_user = '.((int) $value);
 	}
 	$sql .= ')';
-=======
-	$sql .= " AND s.rowid = sc.fk_soc AND sc.fk_user = ".((int) $user->id);
->>>>>>> b157ddd6
 }
 if ($search_ref) {
 	$sql .= natural_search('c.ref', $search_ref);
