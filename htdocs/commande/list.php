--- conflicted
+++ resolved
@@ -1,22 +1,4 @@
 <?php
-<<<<<<< HEAD
-/* Copyright (C) 2001-2005  Rodolphe Quiedeville    <rodolphe@quiedeville.org>
- * Copyright (C) 2004-2019  Laurent Destailleur     <eldy@users.sourceforge.net>
- * Copyright (C) 2005       Marc Barilley / Ocebo   <marc@ocebo.com>
- * Copyright (C) 2005-2012  Regis Houssin           <regis.houssin@inodbox.com>
- * Copyright (C) 2012       Juanjo Menent           <jmenent@2byte.es>
- * Copyright (C) 2013       Christophe Battarel     <christophe.battarel@altairis.fr>
- * Copyright (C) 2013       Cédric Salvador         <csalvador@gpcsolutions.fr>
- * Copyright (C) 2015-2024  Frédéric France         <frederic.france@free.fr>
- * Copyright (C) 2015       Marcos García           <marcosgdf@gmail.com>
- * Copyright (C) 2015       Jean-François Ferry     <jfefe@aternatik.fr>
- * Copyright (C) 2016-2023  Ferran Marcet           <fmarcet@2byte.es>
- * Copyright (C) 2018-2023  Charlene Benke	        <charlene@patas-monkey.com>
- * Copyright (C) 2021-2024 	Anthony Berton			<anthony.berton@bb2a.fr>
- * Copyright (C) 2024		MDW						<mdeweerd@users.noreply.github.com>
- * Copyright (C) 2024		Noé Cendrier			<noe.cendrier@altairis.fr>
- * Copyright (C) 2024		Benjamin Falière		<benjamin.faliere@altairis.fr>
-=======
 /* Copyright (C) 2001-2005	Rodolphe Quiedeville		<rodolphe@quiedeville.org>
  * Copyright (C) 2004-2019	Laurent Destailleur			<eldy@users.sourceforge.net>
  * Copyright (C) 2005		Marc Barilley / Ocebo		<marc@ocebo.com>
@@ -34,7 +16,6 @@
  * Copyright (C) 2024		Noé Cendrier				<noe.cendrier@altairis.fr>
  * Copyright (C) 2024		Benjamin Falière			<benjamin.faliere@altairis.fr>
  * Copyright (C) 2024		Alexandre Spangaro			<alexandre@inovea-conseil.com>
->>>>>>> 263c1e54
  *
  * This program is free software; you can redistribute it and/or modify
  * it under the terms of the GNU General Public License as published by
@@ -394,10 +375,7 @@
 			$objecttmp = new Facture($db);
 			if (!empty($createbills_onebythird) && !empty($TFactThird[$cmd->socid])) {
 				// If option "one bill per third" is set, and an invoice for this thirdparty was already created, we reuse it.
-<<<<<<< HEAD
 				$currentIndex++;
-=======
->>>>>>> 263c1e54
 				$objecttmp = $TFactThird[$cmd->socid];
 			} else {
 				// If we want one invoice per order or if there is no first invoice yet for this thirdparty.
@@ -414,13 +392,10 @@
 					$objecttmp->ref_client = $cmd->ref_client;
 				}
 
-<<<<<<< HEAD
 				if (empty($objecttmp->note_public)) {
 					$objecttmp->note_public =  $langs->transnoentities("Orders");
 				}
 
-=======
->>>>>>> 263c1e54
 				$datefacture = dol_mktime(12, 0, 0, GETPOSTINT('remonth'), GETPOSTINT('reday'), GETPOSTINT('reyear'));
 				if (empty($datefacture)) {
 					$datefacture = dol_now();
@@ -1242,11 +1217,7 @@
 // Output page
 // --------------------------------------------------------------------
 
-<<<<<<< HEAD
-llxHeader('', $title, $help_url, '', 0, 0, '', '', '', 'mod-order page-list');
-=======
 llxHeader('', $title, $help_url, '', 0, 0, '', '', '', 'bodyforlist mod-order page-list');
->>>>>>> 263c1e54
 
 $arrayofselected = is_array($toselect) ? $toselect : array();
 
